--- conflicted
+++ resolved
@@ -21,13 +21,8 @@
 /**
  *      \file       scripts/company/export-contacts-xls-example.php
  *      \ingroup    company
-<<<<<<< HEAD
- *      \brief      Export third parties' contacts with emails
- *		\version	$Id: export-contacts-xls-example.php,v 1.8 2011/07/31 22:22:12 eldy Exp $
-=======
  *      \brief      Script file to export contacts into an Excel file
  *		\version	$Id: export-contacts-xls-example.php,v 1.9 2011/08/11 19:13:04 eldy Exp $
->>>>>>> 19bde3ab
  */
 
 $sapi_type = php_sapi_name();
@@ -47,11 +42,7 @@
 $now=$argv[1];
 
 // Recupere env dolibarr
-<<<<<<< HEAD
-$version='$Revision: 1.8 $';
-=======
 $version='$Revision: 1.9 $';
->>>>>>> 19bde3ab
 
 require_once($path."../../htdocs/master.inc.php");
 //require_once(PHP_WRITEEXCEL_PATH."/class.writeexcel_workbook.inc.php");
