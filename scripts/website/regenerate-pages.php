#!/usr/bin/env php
<?php
/* Copyright (C) 2020 Laurent Destailleur <eldy@users.sourceforge.net>
 *
 * This program is free software; you can redistribute it and/or modify
 * it under the terms of the GNU General Public License as published by
 * the Free Software Foundation; either version 3 of the License, or
 * (at your option) any later version.
 *
 * This program is distributed in the hope that it will be useful,
 * but WITHOUT ANY WARRANTY; without even the implied warranty of
 * MERCHANTABILITY or FITNESS FOR A PARTICULAR PURPOSE. See the
 * GNU General Public License for more details.
 *
 * You should have received a copy of the GNU General Public License
 * along with this program. If not, see <https://www.gnu.org/licenses/>.
 */

/**
<<<<<<< HEAD
 * \file scripts/website/regenerate-pages.php
=======
 * \file 	scripts/website/regenerate-pages.php
>>>>>>> cc80841a
 * \ingroup scripts
 * \brief 	Regenerate all pages of a web site on disk. Note: this can also be done from the website module.
 */

if (!defined('NOSESSION')) {
	define('NOSESSION', '1');
}

$sapi_type = php_sapi_name();
$script_file = basename(__FILE__);
$path = __DIR__.'/';

// Test if batch mode
if (substr($sapi_type, 0, 3) == 'cgi') {
	echo "Error: You are using PHP for CGI. To execute ".$script_file." from command line, you must use PHP for CLI mode.\n";
	exit(1);
}

@set_time_limit(0); // No timeout for this script
define('EVEN_IF_ONLY_LOGIN_ALLOWED', 1); // Set this define to 0 if you want to lock your script when dolibarr setup is "locked to admin user only".

$error = 0;

$mode = empty($argv[1]) ? '' : $argv[1];
$websiteref = empty($argv[2]) ? '' : $argv[2];
$max = (!isset($argv[3]) || (empty($argv[3]) && $argv[3] !== '0')) ? '10' : $argv[3];

if (empty($argv[2]) || !in_array($argv[1], array('test', 'confirm')) || empty($websiteref)) {
	print '***** '.$script_file.' *****'."\n";
	print "Usage: $script_file (test|confirm) website [nbmaxrecord]\n";
	print "\n";
	print "Regenerate all pages of a web site.\n";
	exit(1);
}

require $path."../../htdocs/master.inc.php";
include_once DOL_DOCUMENT_ROOT.'/website/class/website.class.php';
include_once DOL_DOCUMENT_ROOT.'/website/class/websitepage.class.php';
include_once DOL_DOCUMENT_ROOT.'/core/lib/website2.lib.php';

$hookmanager->initHooks(array('cli'));


/*
 * Main
 */

$langs->load('main');

if (!empty($dolibarr_main_db_readonly)) {
	print "Error: instance in read-onyl mode\n";
	exit(1);
}

$website = new Website($db);
$result = $website->fetch(0, $websiteref);
if ($result <= 0) {
	print 'Error, web site '.$websiteref.' not found'."\n";
	exit(1);
}

$websitepagestatic = new WebsitePage($db);

$listofpages = $websitepagestatic->fetchAll($website->id, '', '', $max);

global $dolibarr_main_data_root;
$pathofwebsite = $dolibarr_main_data_root.'/website/'.$websiteref;

$nbgenerated = 0;
foreach ($listofpages as $websitepage) {
	$filealias = $pathofwebsite.'/'.$websitepage->pageurl.'.php';
	$filetpl = $pathofwebsite.'/page'.$websitepage->id.'.tpl.php';
	if ($mode == 'confirm') {
		dolSavePageAlias($filealias, $website, $websitepage);
		dolSavePageContent($filetpl, $website, $websitepage);
	}
	print "Generation of page done - pageid = ".$websitepage->id." - ".$websitepage->pageurl."\n";
	$nbgenerated++;

	if ($max && $nbgenerated >= $max) {
		print 'Nb max of record ('.$max.') reached. We stop now.'."\n";
		break;
	}
}

if ($mode == 'confirm') {
	print $nbgenerated." page(s) generated into ".$pathofwebsite."\n";
} else {
	print $nbgenerated." page(s) found but not generated (test mode)\n";
}

exit($error);<|MERGE_RESOLUTION|>--- conflicted
+++ resolved
@@ -17,11 +17,7 @@
  */
 
 /**
-<<<<<<< HEAD
- * \file scripts/website/regenerate-pages.php
-=======
  * \file 	scripts/website/regenerate-pages.php
->>>>>>> cc80841a
  * \ingroup scripts
  * \brief 	Regenerate all pages of a web site on disk. Note: this can also be done from the website module.
  */
