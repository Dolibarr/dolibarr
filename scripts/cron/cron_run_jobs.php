--- conflicted
+++ resolved
@@ -16,7 +16,7 @@
  * GNU General Public License for more details.
  *
  * You should have received a copy of the GNU General Public License
- * along with this program. If not, see <https://www.gnu.org/licenses/>.
+ * along with this program. If not, see <http://www.gnu.org/licenses/>.
  */
 
 /**
@@ -25,37 +25,37 @@
  * \brief Execute pendings jobs
  */
 
-if (!defined('NOTOKENRENEWAL')) define('NOTOKENRENEWAL', '1'); // Disables token renewal
-if (!defined('NOREQUIREMENU'))  define('NOREQUIREMENU', '1');
-if (!defined('NOREQUIREHTML'))  define('NOREQUIREHTML', '1');
-if (!defined('NOREQUIREAJAX'))  define('NOREQUIREAJAX', '1');
-if (!defined('NOLOGIN'))        define('NOLOGIN', '1');
+if (! defined('NOTOKENRENEWAL')) define('NOTOKENRENEWAL', '1'); // Disables token renewal
+if (! defined('NOREQUIREMENU'))  define('NOREQUIREMENU', '1');
+if (! defined('NOREQUIREHTML'))  define('NOREQUIREHTML', '1');
+if (! defined('NOREQUIREAJAX'))  define('NOREQUIREAJAX', '1');
+if (! defined('NOLOGIN'))        define('NOLOGIN', '1');
 
 
 $sapi_type = php_sapi_name();
 $script_file = basename(__FILE__);
-$path = __DIR__.'/';
+$path = __DIR__ . '/';
 
 // Error if Web mode
 if (substr($sapi_type, 0, 3) == 'cgi') {
-	echo "Error: You are using PHP for CGI. To execute ".$script_file." from command line, you must use PHP for CLI mode.\n";
-	exit(-1);
-}
-
-require_once $path."../../htdocs/master.inc.php";
-require_once DOL_DOCUMENT_ROOT."/cron/class/cronjob.class.php";
-require_once DOL_DOCUMENT_ROOT.'/user/class/user.class.php';
+	echo "Error: You are using PHP for CGI. To execute " . $script_file . " from command line, you must use PHP for CLI mode.\n";
+	exit(- 1);
+}
+
+require_once $path . "../../htdocs/master.inc.php";
+require_once DOL_DOCUMENT_ROOT . "/cron/class/cronjob.class.php";
+require_once DOL_DOCUMENT_ROOT . '/user/class/user.class.php';
 
 // Check parameters
-if (!isset($argv[1]) || !$argv[1]) {
+if (! isset($argv[1]) || ! $argv[1]) {
 	usage($path, $script_file);
-	exit(-1);
+	exit(- 1);
 }
 $key = $argv[1];
 
-if (!isset($argv[2]) || !$argv[2]) {
+if (! isset($argv[2]) || ! $argv[2]) {
 	usage($path, $script_file);
-	exit(-1);
+	exit(- 1);
 }
 
 $userlogin = $argv[2];
@@ -76,35 +76,35 @@
 $now = dol_now();
 
 @set_time_limit(0);
-print "***** ".$script_file." (".$version.") pid=".dol_getmypid()." ***** userlogin=".$userlogin." ***** ".dol_print_date($now, 'dayhourrfc')." *****\n";
+print "***** " . $script_file . " (" . $version . ") pid=" . dol_getmypid() . " ***** userlogin=" . $userlogin . " ***** " . dol_print_date($now, 'dayhourrfc') . " *****\n";
 
 // Check module cron is activated
 if (empty($conf->cron->enabled)) {
 	print "Error: module Scheduled jobs (cron) not activated\n";
-	exit(-1);
+	exit(- 1);
 }
 
 // Check module cron is activated
 if (empty($conf->cron->enabled)) {
 	print "Error: module Scheduled jobs (cron) not activated\n";
-	exit(-1);
+	exit(- 1);
 }
 
 // Check security key
 if ($key != $conf->global->CRON_KEY) {
 	print "Error: securitykey is wrong\n";
-	exit(-1);
+	exit(- 1);
 }
 
 // If param userlogin is reserved word 'firstadmin'
 if ($userlogin == 'firstadmin') {
-	$sql = 'SELECT login, entity from '.MAIN_DB_PREFIX.'user WHERE admin = 1 and statut = 1 ORDER BY entity LIMIT 1';
+	$sql = 'SELECT login, entity from ' . MAIN_DB_PREFIX . 'user WHERE admin = 1 and statut = 1 ORDER BY entity LIMIT 1';
 	$resql = $db->query($sql);
 	if ($resql) {
 		$obj = $db->fetch_object($resql);
 		if ($obj) {
 			$userlogin = $obj->login;
-			echo "First admin user found is login '".$userlogin."', entity ".$obj->entity."\n";
+			echo "First admin user found is login '" . $userlogin . "', entity " . $obj->entity . "\n";
 		}
 	} else
 		dol_print_error($db);
@@ -114,14 +114,14 @@
 $user = new User($db);
 $result = $user->fetch('', $userlogin);
 if ($result < 0) {
-	echo "User Error: ".$user->error;
-	dol_syslog("cron_run_jobs.php:: User Error:".$user->error, LOG_ERR);
-	exit(-1);
+	echo "User Error: " . $user->error;
+	dol_syslog("cron_run_jobs.php:: User Error:" . $user->error, LOG_ERR);
+	exit(- 1);
 } else {
 	if (empty($user->id)) {
-		echo "User login: ".$userlogin." does not exists";
-		dol_syslog("User login:".$userlogin." does not exists", LOG_ERR);
-		exit(-1);
+		echo "User login: " . $userlogin . " does not exists";
+		dol_syslog("User login:" . $userlogin . " does not exists", LOG_ERR);
+		exit(- 1);
 	}
 }
 $user->getrights();
@@ -134,8 +134,8 @@
 $object = new Cronjob($db);
 
 $filter = array();
-if (!empty($id)) {
-	if (!is_numeric($id)) {
+if (! empty($id)) {
+	if (! is_numeric($id)) {
 		echo "Error: Bad value for parameter job id";
 		dol_syslog("cron_run_jobs.php Bad value for parameter job id", LOG_WARNING);
 		exit();
@@ -145,14 +145,14 @@
 
 $result = $object->fetch_all('ASC,ASC,ASC', 't.priority,t.entity,t.rowid', 0, 0, 1, $filter, 0);
 if ($result < 0) {
-	echo "Error: ".$object->error;
-	dol_syslog("cron_run_jobs.php fetch Error ".$object->error, LOG_ERR);
-	exit(-1);
+	echo "Error: " . $object->error;
+	dol_syslog("cron_run_jobs.php fetch Error " . $object->error, LOG_ERR);
+	exit(- 1);
 }
 
 $qualifiedjobs = array();
 foreach ($object->lines as $val) {
-	if (!verifCond($val->test))
+	if (! verifCond($val->test))
 	{
 		continue;
 	}
@@ -174,24 +174,19 @@
 		echo "cron_run_jobs.php cronjobid: ".$line->id." priority=".$line->priority." entity=".$line->entity." label=".$line->label;
 
 		// Force reload of setup for the current entity
-		if ((empty($line->entity) ? 1 : $line->entity) != $conf->entity)
+		if ((empty($line->entity)?1:$line->entity) != $conf->entity)
 		{
 			dol_syslog("cron_run_jobs.php we work on another entity conf than ".$conf->entity." so we reload mysoc, langs, user and conf", LOG_DEBUG);
 			echo " -> we change entity so we reload mysoc, langs, user and conf";
 
-<<<<<<< HEAD
-		    $conf->entity = (empty($line->entity) ? 1 : $line->entity);
-		    $conf->setValues($db); // This make also the $mc->setValues($conf); that reload $mc->sharings
-=======
 		    $conf->entity = (empty($line->entity)?1:$line->entity);
 		    $conf->setValues($db);        // This make also the $mc->setValues($conf); that reload $mc->sharings
 		    $mysoc->setMysoc($conf);
->>>>>>> 6bbc25e8
 
 		    // Force recheck that user is ok for the entity to process and reload permission for entity
 		    if ($conf->entity != $user->entity && $user->entity != 0)
 		    {
-    		    $result = $user->fetch('', $userlogin, '', 0, $conf->entity);
+    		    $result=$user->fetch('', $userlogin, '', 0, $conf->entity);
     		    if ($result < 0)
     		    {
     		        echo "\nUser Error: ".$user->error."\n";
@@ -220,44 +215,44 @@
 		if (($line->datenextrun < $now) && (empty($line->datestart) || $line->datestart <= $now) && (empty($line->dateend) || $line->dateend >= $now)) {
 			echo " - qualified";
 
-			dol_syslog("cron_run_jobs.php line->datenextrun:".dol_print_date($line->datenextrun, 'dayhourrfc')." line->datestart:".dol_print_date($line->datestart, 'dayhourrfc')." line->dateend:".dol_print_date($line->dateend, 'dayhourrfc')." now:".dol_print_date($now, 'dayhourrfc'));
+			dol_syslog("cron_run_jobs.php line->datenextrun:" . dol_print_date($line->datenextrun, 'dayhourrfc') . " line->datestart:" . dol_print_date($line->datestart, 'dayhourrfc') . " line->dateend:" . dol_print_date($line->dateend, 'dayhourrfc') . " now:" . dol_print_date($now, 'dayhourrfc'));
 
 			$cronjob = new Cronjob($db);
 			$result = $cronjob->fetch($line->id);
 			if ($result < 0) {
-				echo "Error cronjobid: ".$line->id." cronjob->fetch: ".$cronjob->error."\n";
-				echo "Failed to fetch job ".$line->id."\n";
-				dol_syslog("cron_run_jobs.php::fetch Error ".$cronjob->error, LOG_ERR);
-				exit(-1);
+				echo "Error cronjobid: " . $line->id . " cronjob->fetch: " . $cronjob->error . "\n";
+				echo "Failed to fetch job " . $line->id . "\n";
+				dol_syslog("cron_run_jobs.php::fetch Error " . $cronjob->error, LOG_ERR);
+				exit(- 1);
 			}
 			// Execute job
 			$result = $cronjob->run_jobs($userlogin);
 			if ($result < 0) {
-				echo "Error cronjobid: ".$line->id." cronjob->run_job: ".$cronjob->error."\n";
+				echo "Error cronjobid: " . $line->id . " cronjob->run_job: " . $cronjob->error . "\n";
 				echo "At least one job failed. Go on menu Home-Setup-Admin tools to see result for each job.\n";
 				echo "You can also enable module Log if not yet enabled, run again and take a look into dolibarr.log file\n";
-				dol_syslog("cron_run_jobs.php::run_jobs Error ".$cronjob->error, LOG_ERR);
-				$nbofjobslaunchedko++;
+				dol_syslog("cron_run_jobs.php::run_jobs Error " . $cronjob->error, LOG_ERR);
+				$nbofjobslaunchedko ++;
 			} else {
-				$nbofjobslaunchedok++;
+				$nbofjobslaunchedok ++;
 			}
 
-			echo " - result of run_jobs = ".$result;
+			echo " - result of run_jobs = " . $result;
 
 			// We re-program the next execution and stores the last execution time for this job
 			$result = $cronjob->reprogram_jobs($userlogin, $now);
 			if ($result < 0) {
-				echo "Error cronjobid: ".$line->id." cronjob->reprogram_job: ".$cronjob->error."\n";
+				echo "Error cronjobid: " . $line->id . " cronjob->reprogram_job: " . $cronjob->error . "\n";
 				echo "Enable module Log if not yet enabled, run again and take a look into dolibarr.log file\n";
-				dol_syslog("cron_run_jobs.php::reprogram_jobs Error ".$cronjob->error, LOG_ERR);
-				exit(-1);
+				dol_syslog("cron_run_jobs.php::reprogram_jobs Error " . $cronjob->error, LOG_ERR);
+				exit(- 1);
 			}
 
 			echo " - reprogrammed\n";
 		} else {
 			echo " - not qualified\n";
 
-			dol_syslog("cron_run_jobs.php job not qualified line->datenextrun:".dol_print_date($line->datenextrun, 'dayhourrfc')." line->datestart:".dol_print_date($line->datestart, 'dayhourrfc')." line->dateend:".dol_print_date($line->dateend, 'dayhourrfc')." now:".dol_print_date($now, 'dayhourrfc'));
+			dol_syslog("cron_run_jobs.php job not qualified line->datenextrun:" . dol_print_date($line->datenextrun, 'dayhourrfc') . " line->datestart:" . dol_print_date($line->datestart, 'dayhourrfc') . " line->dateend:" . dol_print_date($line->dateend, 'dayhourrfc') . " now:" . dol_print_date($now, 'dayhourrfc'));
 		}
 	}
 
@@ -283,12 +278,12 @@
  */
 function usage($path, $script_file)
 {
-	print "Usage: ".$script_file." securitykey userlogin|'firstadmin' [cronjobid]\n";
+	print "Usage: " . $script_file . " securitykey userlogin|'firstadmin' [cronjobid]\n";
 	print "The script return 0 when everything worked successfully.\n";
 	print "\n";
 	print "On Linux system, you can have cron jobs ran automatically by adding an entry into cron.\n";
 	print "For example, to run pending tasks each day at 3:30, you can add this line:\n";
-	print "30 3 * * * ".$path.$script_file." securitykey userlogin > ".DOL_DATA_ROOT."/".$script_file.".log\n";
+	print "30 3 * * * " . $path . $script_file . " securitykey userlogin > " . DOL_DATA_ROOT . "/" . $script_file . ".log\n";
 	print "For example, to run pending tasks every 5mn, you can add this line:\n";
-	print "*/5 * * * * ".$path.$script_file." securitykey userlogin > ".DOL_DATA_ROOT."/".$script_file.".log\n";
+	print "*/5 * * * * " . $path . $script_file . " securitykey userlogin > " . DOL_DATA_ROOT . "/" . $script_file . ".log\n";
 }