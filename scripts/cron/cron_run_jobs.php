--- conflicted
+++ resolved
@@ -186,11 +186,7 @@
 		//If date_next_jobs is less of current date, execute the program, and store the execution time of the next execution in database
 		if (($line->datenextrun < $now) && (empty($line->datestart) || $line->datestart <= $now) && (empty($line->dateend) || $line->dateend >= $now))
 		{
-<<<<<<< HEAD
-			echo " - qualified\n";
-=======
 			echo " - qualified";
->>>>>>> d9b8a8c8
 
 			dol_syslog("cron_run_jobs.php line->datenextrun:".dol_print_date($line->datenextrun,'dayhourrfc')." line->datestart:".dol_print_date($line->datestart,'dayhourrfc')." line->dateend:".dol_print_date($line->dateend,'dayhourrfc')." now:".dol_print_date($now,'dayhourrfc'));
 
