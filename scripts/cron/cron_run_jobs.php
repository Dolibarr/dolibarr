#!/usr/bin/env php
<?php
/* Copyright (C) 2012      Nicolas Villa aka Boyquotes http://informetic.fr
 * Copyright (C) 2013      Florian Henry <forian.henry@open-concept.pro
 * Copyright (C) 2013-2015 Laurent Destailleur <eldy@users.sourceforge.net>
 *
 * This program is free software; you can redistribute it and/or modify
 * it under the terms of the GNU General Public License as published by
 * the Free Software Foundation; either version 3 of the License, or
 * (at your option) any later version.
 *
 * This program is distributed in the hope that it will be useful,
 * but WITHOUT ANY WARRANTY; without even the implied warranty of
 * MERCHANTABILITY or FITNESS FOR A PARTICULAR PURPOSE.  See the
 * GNU General Public License for more details.
 *
 * You should have received a copy of the GNU General Public License
 * along with this program. If not, see <http://www.gnu.org/licenses/>.
 */

/**
 *  \file       scripts/cron/cron_run_jobs.php
 *  \ingroup    cron
 *  \brief      Execute pendings jobs
 */
if (! defined('NOTOKENRENEWAL')) define('NOTOKENRENEWAL','1'); // Disables token renewal
if (! defined('NOREQUIREMENU'))  define('NOREQUIREMENU','1');
if (! defined('NOREQUIREHTML'))  define('NOREQUIREHTML','1');
if (! defined('NOREQUIREAJAX'))  define('NOREQUIREAJAX','1');
if (! defined('NOLOGIN'))        define('NOLOGIN','1');
//if (! defined('NOREQUIRETRAN'))  define('NOREQUIRETRAN','1');


$sapi_type = php_sapi_name();
$script_file = basename(__FILE__);
$path=dirname(__FILE__).'/';

// Test if batch mode
if (substr($sapi_type, 0, 3) == 'cgi') {
	echo "Error: You are using PHP for CGI. To execute ".$script_file." from command line, you must use PHP for CLI mode.\n";
	exit(-1);
}

require_once ($path."../../htdocs/master.inc.php");
require_once (DOL_DOCUMENT_ROOT."/cron/class/cronjob.class.php");
require_once (DOL_DOCUMENT_ROOT.'/user/class/user.class.php');

// Check parameters
if (! isset($argv[1]) || ! $argv[1]) {
	usage($path,$script_file);
	exit(-1);
}
$key=$argv[1];

if (! isset($argv[2]) || ! $argv[2]) {
	usage($path,$script_file);
	exit(-1);
} else {
	$userlogin=$argv[2];
}


// Global variables
$version=DOL_VERSION;
$error=0;


/*
 * Main
 */

@set_time_limit(0);
print "***** ".$script_file." (".$version.") pid=".dol_getmypid()." *****\n";

// Check security key
if ($key != $conf->global->CRON_KEY)
{
	print "Error: securitykey is wrong\n";
	exit(-1);
}

// If param userlogin is reserved word 'firstadmin' 
if ($userlogin == 'firstadmin')
{
    $sql='SELECT login from '.MAIN_DB_PREFIX.'user WHERE admin = 1 and statut = 1 ORDER BY entity LIMIT 1';
    $resql=$db->query($sql);
    if ($resql)
    {
        $obj=$db->fetch_object($resql);
        if ($obj) 
        {
            $userlogin = $obj->login;
            echo "First admin user found is login '".$userlogin."'\n<br>";
        }
    }
    else dol_print_error($db);
}

// Check user login
$user=new User($db);
$result=$user->fetch('',$userlogin);
if ($result < 0)
{
	echo "User Error: ".$user->error;
	dol_syslog("cron_run_jobs.php:: User Error:".$user->error, LOG_ERR);
	exit(-1);
}
else
{
	if (empty($user->id))
	{
		echo "User login: ".$userlogin." does not exists";
		dol_syslog("User login:".$userlogin." does not exists", LOG_ERR);
		exit(-1);
	}
}

if (isset($argv[3]) || $argv[3])
{
	$id = $argv[3];
}

// create a jobs object
$object = new Cronjob($db);

$filter=array();
if (! empty($id)) {
	$filter['t.rowid']=$id;
}

$result = $object->fetch_all('DESC','t.rowid', 0, 0, 1, $filter);
if ($result<0)
{
	echo "Error: ".$object->error;
	dol_syslog("cron_run_jobs.php:: fetch Error ".$object->error, LOG_ERR);
	exit(-1);
}

// TODO This sequence of code must be shared with code into cron_run_jobs.php php page.

// current date
$now=dol_now();

if(is_array($object->lines) && (count($object->lines)>0))
{
	// Loop over job
	foreach($object->lines as $line)
	{
	    dol_syslog("cron_run_jobs.php cronjobid: ".$line->id, LOG_WARNING);
	    
		//If date_next_jobs is less of current date, execute the program, and store the execution time of the next execution in database
		if (($line->datenextrun < $now) && (empty($line->datestart) || $line->datestart <= $now) && (empty($line->dateend) || $line->dateend >= $now))
		{
<<<<<<< HEAD
			dol_syslog("cron_run_jobs.php:: torun line->datenextrun:".dol_print_date($line->datenextrun,'dayhourtext')." line->dateend:".dol_print_date($line->dateend,'dayhourtext')." now:".dol_print_date($now,'dayhourtext'));
=======
			dol_syslog("cron_run_jobs.php:: to run line->datenextrun:".dol_print_date($line->datenextrun,'dayhourrfc')." line->datestart:".dol_print_date($line->datestart,'dayhourrfc')." line->dateend:".dol_print_date($line->dateend,'dayhourrfc')." now:".dol_print_date($now,'dayhourrfc'));
>>>>>>> 3f5d67d4
		    
			$cronjob=new Cronjob($db);
			$result=$cronjob->fetch($line->id);
			if ($result<0) 
			{
<<<<<<< HEAD
				echo "Error:".$cronjob->error;
				dol_syslog("cron_run_jobs.php:: fetch Error".$cronjob->error, LOG_ERR);
=======
				echo "Error cronjob->fetch: ".$cronjob->error."\n";
				echo "Failed to fetch job ".$line->id."\n";
				dol_syslog("cron_run_jobs.php::fetch Error ".$cronjob->error, LOG_ERR);
>>>>>>> 3f5d67d4
				exit(-1);
			}
			// Execute job
			$result=$cronjob->run_jobs($userlogin);
			if ($result<0) 
			{
<<<<<<< HEAD
				echo "Error:".$cronjob->error;
				dol_syslog("cron_run_jobs.php:: run_jobs Error".$cronjob->error, LOG_ERR);
=======
				echo "Error cronjob->run_job: ".$cronjob->error."\n";
				echo "At least one job failed. Go on menu Home-Setup-Admin tools to see result for each job.\n";
				echo "You can also enable module Log if not yet enabled, run again and take a look into dolibarr.log file\n";
				dol_syslog("cron_run_jobs.php::run_jobs Error ".$cronjob->error, LOG_ERR);
>>>>>>> 3f5d67d4
				exit(-1);
			}

			// we re-program the next execution and stores the last execution time for this job
			$result=$cronjob->reprogram_jobs($userlogin, $now);
			if ($result<0) 
			{
<<<<<<< HEAD
				echo "Error:".$cronjob->error;
				dol_syslog("cron_run_jobs.php:: reprogram_jobs Error".$cronjob->error, LOG_ERR);
=======
				echo "Error cronjob->reprogram_job: ".$cronjob->error."\n";
				echo "Enable module Log if not yet enabled, run again and take a look into dolibarr.log file\n";
				dol_syslog("cron_run_jobs.php::reprogram_jobs Error ".$cronjob->error, LOG_ERR);
>>>>>>> 3f5d67d4
				exit(-1);
			}

		}
<<<<<<< HEAD
=======
		else
		{
			dol_syslog("cron_run_jobs.php:: job not qualified line->datenextrun:".dol_print_date($line->datenextrun,'dayhourrfc')." line->datestart:".dol_print_date($line->datestart,'dayhourrfc')." line->dateend:".dol_print_date($line->dateend,'dayhourrfc')." now:".dol_print_date($now,'dayhourrfc'));
		}
>>>>>>> 3f5d67d4
	}
}

$db->close();

exit(0);



function usage($path,$script_file)
{
	global $conf;

	print "Usage: ".$script_file." securitykey userlogin|'firstadmin' [cronjobid]\n";
	print "The script return 0 when everything worked successfully.\n";
	print "\n";
	print "On Linux system, you can have cron jobs ran automatically by adding an entry into cron.\n";
	print "For example, to run pending tasks each day at 3:30, you can add this line:\n";
	print "30 3 * * * ".$path.$script_file." securitykey userlogin > ".DOL_DATA_ROOT."/".$script_file.".log\n";
	print "For example, to run pending tasks every 5mn, you can add this line:\n";
	print "*/5 * * * * ".$path.$script_file." securitykey userlogin > ".DOL_DATA_ROOT."/".$script_file.".log\n";
}
<|MERGE_RESOLUTION|>--- conflicted
+++ resolved
@@ -151,39 +151,25 @@
 		//If date_next_jobs is less of current date, execute the program, and store the execution time of the next execution in database
 		if (($line->datenextrun < $now) && (empty($line->datestart) || $line->datestart <= $now) && (empty($line->dateend) || $line->dateend >= $now))
 		{
-<<<<<<< HEAD
-			dol_syslog("cron_run_jobs.php:: torun line->datenextrun:".dol_print_date($line->datenextrun,'dayhourtext')." line->dateend:".dol_print_date($line->dateend,'dayhourtext')." now:".dol_print_date($now,'dayhourtext'));
-=======
 			dol_syslog("cron_run_jobs.php:: to run line->datenextrun:".dol_print_date($line->datenextrun,'dayhourrfc')." line->datestart:".dol_print_date($line->datestart,'dayhourrfc')." line->dateend:".dol_print_date($line->dateend,'dayhourrfc')." now:".dol_print_date($now,'dayhourrfc'));
->>>>>>> 3f5d67d4
 		    
 			$cronjob=new Cronjob($db);
 			$result=$cronjob->fetch($line->id);
 			if ($result<0) 
 			{
-<<<<<<< HEAD
-				echo "Error:".$cronjob->error;
-				dol_syslog("cron_run_jobs.php:: fetch Error".$cronjob->error, LOG_ERR);
-=======
 				echo "Error cronjob->fetch: ".$cronjob->error."\n";
 				echo "Failed to fetch job ".$line->id."\n";
 				dol_syslog("cron_run_jobs.php::fetch Error ".$cronjob->error, LOG_ERR);
->>>>>>> 3f5d67d4
 				exit(-1);
 			}
 			// Execute job
 			$result=$cronjob->run_jobs($userlogin);
 			if ($result<0) 
 			{
-<<<<<<< HEAD
-				echo "Error:".$cronjob->error;
-				dol_syslog("cron_run_jobs.php:: run_jobs Error".$cronjob->error, LOG_ERR);
-=======
 				echo "Error cronjob->run_job: ".$cronjob->error."\n";
 				echo "At least one job failed. Go on menu Home-Setup-Admin tools to see result for each job.\n";
 				echo "You can also enable module Log if not yet enabled, run again and take a look into dolibarr.log file\n";
 				dol_syslog("cron_run_jobs.php::run_jobs Error ".$cronjob->error, LOG_ERR);
->>>>>>> 3f5d67d4
 				exit(-1);
 			}
 
@@ -191,25 +177,17 @@
 			$result=$cronjob->reprogram_jobs($userlogin, $now);
 			if ($result<0) 
 			{
-<<<<<<< HEAD
-				echo "Error:".$cronjob->error;
-				dol_syslog("cron_run_jobs.php:: reprogram_jobs Error".$cronjob->error, LOG_ERR);
-=======
 				echo "Error cronjob->reprogram_job: ".$cronjob->error."\n";
 				echo "Enable module Log if not yet enabled, run again and take a look into dolibarr.log file\n";
 				dol_syslog("cron_run_jobs.php::reprogram_jobs Error ".$cronjob->error, LOG_ERR);
->>>>>>> 3f5d67d4
 				exit(-1);
 			}
 
 		}
-<<<<<<< HEAD
-=======
 		else
 		{
 			dol_syslog("cron_run_jobs.php:: job not qualified line->datenextrun:".dol_print_date($line->datenextrun,'dayhourrfc')." line->datestart:".dol_print_date($line->datestart,'dayhourrfc')." line->dateend:".dol_print_date($line->dateend,'dayhourrfc')." now:".dol_print_date($now,'dayhourrfc'));
 		}
->>>>>>> 3f5d67d4
 	}
 }
 
