#!/usr/bin/php
<?php
/*
 * Copyright (C) 2005		Rodolphe Quiedeville <rodolphe@quiedeville.org>
 * Copyright (C) 2005-2013	Laurent Destailleur  <eldy@users.sourceforge.net>
 * Copyright (C) 2013		Juanjo Menent <jmenent@2byte.es>
 *
 * This program is free software; you can redistribute it and/or modify
 * it under the terms of the GNU General Public License as published by
 * the Free Software Foundation; either version 3 of the License, or
 * (at your option) any later version.
 *
 * This program is distributed in the hope that it will be useful,
 * but WITHOUT ANY WARRANTY; without even the implied warranty of
 * MERCHANTABILITY or FITNESS FOR A PARTICULAR PURPOSE.  See the
 * GNU General Public License for more details.
 *
 * You should have received a copy of the GNU General Public License
 * along with this program. If not, see <http://www.gnu.org/licenses/>.
 */

/**
 *      \file       scripts/invoices/email_unpaid_invoices_to_customers.php
 *      \ingroup    facture
 *      \brief      Script to send a mail to customers with unpaid invoices
 */

$sapi_type = php_sapi_name();
$script_file = basename(__FILE__);
$path=dirname(__FILE__).'/';

// Test si mode batch
$sapi_type = php_sapi_name();
if (substr($sapi_type, 0, 3) == 'cgi') {
    echo "Error: You are using PHP for CGI. To execute ".$script_file." from command line, you must use PHP for CLI mode.\n";
    exit;
}

if (! isset($argv[2]) || ! $argv[2] || ! in_array($argv[1],array('test','confirm')) || ! in_array($argv[2],array('thirdparties','contacts')))
{
	print "Usage: $script_file (test|confirm) (thirdparties|contacts) [delay]\n";
	print "\n";
	print "Send an email to customers to remind all unpaid customer invoices.\n";
	print "If you choose 'test' mode, no emails are sent.\n";
	print "If you add a delay (nb of days), only invoice with due date < today + delay are included.\n";
	exit;
}
$mode=$argv[1];
$targettype=$argv[2];


require($path."../../htdocs/master.inc.php");
require_once (DOL_DOCUMENT_ROOT."/core/class/CMailFile.class.php");

$langs->load('main');

// Global variables
$version=DOL_VERSION;
$error=0;



/*
 * Main
 */

@set_time_limit(0);
print "***** ".$script_file." (".$version.") *****\n";

$now=dol_now('tzserver');
<<<<<<< HEAD
$duration_value=$argv[3];
=======
$duration_value=isset($argv[2])?$argv[2]:-1;
>>>>>>> b05548a6

$error = 0;
print $script_file." launched with mode ".$mode.($duration_value>=0?" delay=".$duration_value:"")."\n";

<<<<<<< HEAD
$sql = "SELECT f.facnumber, f.total_ttc, f.date_lim_reglement as due_date,";
$sql.= " s.rowid as sid, s.nom as name, s.email, s.default_lang";
if ($targettype == 'contacts') $sql.= ", sp.rowid as cid, sp.firstname as cfirstname, sp.lastname as clastname, sp.email as cemail";
$sql.= " FROM ".MAIN_DB_PREFIX."facture as f, ".MAIN_DB_PREFIX."societe as s";
if ($targettype == 'contacts') $sql.= ", ".MAIN_DB_PREFIX."socpeople as sp";
$sql.= " WHERE f.fk_statut != 0 AND f.paye = 0";
$sql.= " AND f.fk_soc = s.rowid";
if ($duration_value) $sql.= " AND f.date_lim_reglement < '".$db->idate(dol_time_plus_duree($now, $duration_value, "d"))."'";
if ($targettype == 'contacts') $sql.= " AND s.rowid = sp.fk_soc";
$sql.= " ORDER BY";
if ($targettype == 'contacts') $sql.= " sp.email, sp.rowid,";
$sql.= " s.email ASC, s.rowid ASC";	// Order by email to allow one message per email
=======
$sql = "SELECT f.facnumber, f.total_ttc, f.date_lim_reglement as due_date, s.nom as name, s.email, s.default_lang";
$sql .= " FROM ".MAIN_DB_PREFIX."facture as f";
$sql .= " , ".MAIN_DB_PREFIX."societe as s";
$sql .= " WHERE f.fk_statut != 0 AND f.paye = 0";
$sql .= " AND f.fk_soc = s.rowid";
if ($duration_value>=0) $sql .= " AND f.date_lim_reglement < '".$db->idate(dol_time_plus_duree($now, $duration_value, "d"))."'";
$sql .= " ORDER BY s.email ASC, s.rowid ASC";	// Order by email to allow one message per email
>>>>>>> b05548a6

//print $sql;
$resql=$db->query($sql);
if ($resql)
{
    $num = $db->num_rows($resql);
    $i = 0;
    $oldemail = 'none'; $oldsid = 0; $oldcid = 0; $oldlang='';
    $total = 0; $foundtoprocess = 0;
	print "We found ".$num." couples (unpayed validated invoices-".$targettype.") qualified\n";
    dol_syslog("We found ".$num." couples (unpayed validated invoices-".$targettype.") qualified");
	$message='';

    if ($num)
    {
        while ($i < $num)
        {
            $obj = $db->fetch_object($resql);

            $newemail=empty($obj->cemail)?$obj->email:$obj->cemail;

            // Check if this record is a break after previous one
            $startbreak=false;
			if ($newemail <> $oldemail || $oldemail == 'none') $startbreak=true;
			if ($obj->sid && $obj->sid <> $oldsid) $startbreak=true;
			if ($obj->cid && $obj->cid <> $oldcid) $startbreak=true;

            if ($startbreak)
            {
                // Break onto sales representative (new email or cid)
                if (dol_strlen($oldemail) && $oldemail != 'none')
                {
                   	envoi_mail($mode,$oldemail,$message,$total,$oldlang,$oldtarget);
                }
                else
				{
                	if ($oldemail != 'none') print "- No email sent for '".$oldtarget."', total: ".$total."\n";
                }
                $oldemail = $newemail;
                $oldsid  = $obj->sid;
                $oldcid  = $obj->cid;
                $oldlang = $obj->lang;
                $oldtarget=(empty($obj->cfirstname) && empty($obj->clastname))?$obj->name:($obj->clastname." ".$obj->cfirstname);
                $message = '';
                $total   = 0;
                $foundtoprocess = 0;
                $target=(empty($obj->cfirstname) && empty($obj->clastname))?$obj->name:($obj->clastname." ".$obj->cfirstname);
                //if (empty($newemail)) print "Warning: Customer ".$target." has no email. Notice disabled.\n";
            }

            if (dol_strlen($newemail))
            {
            	$message .= $langs->trans("Invoice")." ".$obj->facnumber." : ".price($obj->total_ttc)."\n";
            	dol_syslog("email_unpaid_invoices_to_customers.php: ".$newemail." ".$message);
            	$foundtoprocess++;
            }
            print "Unpaid invoice ".$obj->facnumber.", price ".price2num($obj->total_ttc).", due date ".dol_print_date($db->jdate($obj->due_date),'day')." customer ".$obj->sid." ".$obj->name.", ".($obj->cid?"contact ".$obj->cid." ".$obj->clastname." ".$obj->cfirstname.",":"")." email ".$newemail.": ";
            if (dol_strlen($newemail)) print "qualified.";
            else print "disqualified (no email).";
            print "\n";

            $total += $obj->total_ttc;

            $i++;
        }

        // Si il reste des envois en buffer
        if ($foundtoprocess)
        {
            if (dol_strlen($oldemail) && $oldemail != 'none')	// Break onto email (new email)
            {
       			envoi_mail($mode,$oldemail,$message,$total,$oldlang,$oldtarget);
            }
            else
			{
            	if ($oldemail != 'none') print "- No email sent for '".$oldtarget."', total: ".$total."\n";
            }
        }
    }
    else
    {
        print "No unpaid invoices found\n";
    }
}
else
{
    dol_print_error($db);
    dol_syslog("email_unpaid_invoices_to_customers.php: Error");
}


/**
 * 	Send email
 *
 * 	@param	string	$mode			Mode (test | confirm)
 *  @param	string	$oldemail		Target email
 * 	@param	string	$message		Message to send
 * 	@param	string	$total			Total amount of unpayed invoices
 *  @param	string	$userlang		Code lang to use for email output.
 *  @param	string	$oldtarget		Target name
 * 	@return	int						<0 if KO, >0 if OK
 */
function envoi_mail($mode,$oldemail,$message,$total,$userlang,$oldtarget)
{
    global $conf,$langs;

    $newlangs=new Translate('',$conf);
    $newlangs->setDefaultLang(empty($userlang)?(empty($conf->global->MAIN_LANG_DEFAULT)?'auto':$conf->global->MAIN_LANG_DEFAULT):$userlang);
    $newlangs->load("main");
    $newlangs->load("bills");

    $subject = "[".(empty($conf->global->MAIN_APPLICATION_TITLE)?'Dolibarr':$conf->global->MAIN_APPLICATION_TITLE)."] ".$newlangs->trans("ListOfYourUnpaidInvoices");
    $sendto = $oldemail;
    $from = $conf->global->MAIN_MAIL_EMAIL_FROM;
    $errorsto = $conf->global->MAIN_MAIL_ERRORS_TO;
	$msgishtml = 0;

    print "- Send email for '".$oldtarget."' (".$oldemail."), total: ".$total."\n";
    dol_syslog("email_unpaid_invoices_to_customers.php: send mail to ".$oldemail);

    $usehtml=0;
    if (dol_textishtml($conf->global->SCRIPT_EMAIL_UNPAID_INVOICES_FOOTER)) $usehtml+=1;
    if (dol_textishtml($conf->global->SCRIPT_EMAIL_UNPAID_INVOICES_HEADER)) $usehtml+=1;

    $allmessage='';
    if (! empty($conf->global->SCRIPT_EMAIL_UNPAID_INVOICES_HEADER))
    {
    	$allmessage.=$conf->global->SCRIPT_EMAIL_UNPAID_INVOICES_HEADER;
    }
    else
    {
    	$allmessage.= "Dear customer".($usehtml?"<br>\n":"\n").($usehtml?"<br>\n":"\n");
    	$allmessage.= "Please, find a summary of the bills with pending payments from you, with an attachment of invoices.".($usehtml?"<br>\n":"\n").($usehtml?"<br>\n":"\n");
    	$allmessage.= "Note: This list contains only unpaid invoices.".($usehtml?"<br>\n":"\n");
    }
    $allmessage.= $message.($usehtml?"<br>\n":"\n");
    $allmessage.= $langs->trans("Total")." = ".price($total).($usehtml?"<br>\n":"\n");
    if (! empty($conf->global->SCRIPT_EMAIL_UNPAID_INVOICES_CUSTOMERS_FOOTER))
    {
    	$allmessage.=$conf->global->SCRIPT_EMAIL_UNPAID_INVOICES_CUSTOMERS_FOOTER;
    	if (dol_textishtml($conf->global->SCRIPT_EMAIL_UNPAID_INVOICES_CUSTOMERS_FOOTER)) $usehtml+=1;
    }

    $mail = new CMailFile(
        $subject,
        $sendto,
        $from,
        $allmessage,
        array(),
        array(),
        array(),
        '',
        '',
        0,
        $msgishtml
    );

    $mail->errors_to = $errorsto;

    // Send or not email
    if ($mode == 'confirm')
    {
    	$result=$mail->sendfile();
    }
    else
    {
    	print "No email sent (test mode)\n";
    	dol_syslog("No email sent (test mode)");
    	$mail->dump_mail();
    	$result=1;
    }

    if ($result)
    {
        return 1;
    }
    else
    {
        return -1;
    }
}


?><|MERGE_RESOLUTION|>--- conflicted
+++ resolved
@@ -54,30 +54,25 @@
 
 $langs->load('main');
 
-// Global variables
-$version=DOL_VERSION;
-$error=0;
-
-
-
-/*
- * Main
- */
-
-@set_time_limit(0);
-print "***** ".$script_file." (".$version.") *****\n";
+// Global variables
+$version=DOL_VERSION;
+$error=0;
+
+
+
+/*
+ * Main
+ */
+
+@set_time_limit(0);
+print "***** ".$script_file." (".$version.") *****\n";
 
 $now=dol_now('tzserver');
-<<<<<<< HEAD
-$duration_value=$argv[3];
-=======
-$duration_value=isset($argv[2])?$argv[2]:-1;
->>>>>>> b05548a6
+$duration_value=isset($argv[3])?$argv[3]:-1;
 
 $error = 0;
 print $script_file." launched with mode ".$mode.($duration_value>=0?" delay=".$duration_value:"")."\n";
 
-<<<<<<< HEAD
 $sql = "SELECT f.facnumber, f.total_ttc, f.date_lim_reglement as due_date,";
 $sql.= " s.rowid as sid, s.nom as name, s.email, s.default_lang";
 if ($targettype == 'contacts') $sql.= ", sp.rowid as cid, sp.firstname as cfirstname, sp.lastname as clastname, sp.email as cemail";
@@ -85,20 +80,11 @@
 if ($targettype == 'contacts') $sql.= ", ".MAIN_DB_PREFIX."socpeople as sp";
 $sql.= " WHERE f.fk_statut != 0 AND f.paye = 0";
 $sql.= " AND f.fk_soc = s.rowid";
-if ($duration_value) $sql.= " AND f.date_lim_reglement < '".$db->idate(dol_time_plus_duree($now, $duration_value, "d"))."'";
+if ($duration_value>=0) $sql.= " AND f.date_lim_reglement < '".$db->idate(dol_time_plus_duree($now, $duration_value, "d"))."'";
 if ($targettype == 'contacts') $sql.= " AND s.rowid = sp.fk_soc";
 $sql.= " ORDER BY";
 if ($targettype == 'contacts') $sql.= " sp.email, sp.rowid,";
 $sql.= " s.email ASC, s.rowid ASC";	// Order by email to allow one message per email
-=======
-$sql = "SELECT f.facnumber, f.total_ttc, f.date_lim_reglement as due_date, s.nom as name, s.email, s.default_lang";
-$sql .= " FROM ".MAIN_DB_PREFIX."facture as f";
-$sql .= " , ".MAIN_DB_PREFIX."societe as s";
-$sql .= " WHERE f.fk_statut != 0 AND f.paye = 0";
-$sql .= " AND f.fk_soc = s.rowid";
-if ($duration_value>=0) $sql .= " AND f.date_lim_reglement < '".$db->idate(dol_time_plus_duree($now, $duration_value, "d"))."'";
-$sql .= " ORDER BY s.email ASC, s.rowid ASC";	// Order by email to allow one message per email
->>>>>>> b05548a6
 
 //print $sql;
 $resql=$db->query($sql);
@@ -123,8 +109,8 @@
             // Check if this record is a break after previous one
             $startbreak=false;
 			if ($newemail <> $oldemail || $oldemail == 'none') $startbreak=true;
-			if ($obj->sid && $obj->sid <> $oldsid) $startbreak=true;
-			if ($obj->cid && $obj->cid <> $oldcid) $startbreak=true;
+			if ($obj->sid && $obj->sid <> $oldsid) $startbreak=true;
+			if ($obj->cid && $obj->cid <> $oldcid) $startbreak=true;
 
             if ($startbreak)
             {
@@ -133,10 +119,10 @@
                 {
                    	envoi_mail($mode,$oldemail,$message,$total,$oldlang,$oldtarget);
                 }
-                else
-				{
-                	if ($oldemail != 'none') print "- No email sent for '".$oldtarget."', total: ".$total."\n";
-                }
+                else
+				{
+                	if ($oldemail != 'none') print "- No email sent for '".$oldtarget."', total: ".$total."\n";
+                }
                 $oldemail = $newemail;
                 $oldsid  = $obj->sid;
                 $oldcid  = $obj->cid;
@@ -155,12 +141,12 @@
             	dol_syslog("email_unpaid_invoices_to_customers.php: ".$newemail." ".$message);
             	$foundtoprocess++;
             }
-            print "Unpaid invoice ".$obj->facnumber.", price ".price2num($obj->total_ttc).", due date ".dol_print_date($db->jdate($obj->due_date),'day')." customer ".$obj->sid." ".$obj->name.", ".($obj->cid?"contact ".$obj->cid." ".$obj->clastname." ".$obj->cfirstname.",":"")." email ".$newemail.": ";
-            if (dol_strlen($newemail)) print "qualified.";
-            else print "disqualified (no email).";
-            print "\n";
-
-            $total += $obj->total_ttc;
+            print "Unpaid invoice ".$obj->facnumber.", price ".price2num($obj->total_ttc).", due date ".dol_print_date($db->jdate($obj->due_date),'day')." customer ".$obj->sid." ".$obj->name.", ".($obj->cid?"contact ".$obj->cid." ".$obj->clastname." ".$obj->cfirstname.",":"")." email ".$newemail.": ";
+            if (dol_strlen($newemail)) print "qualified.";
+            else print "disqualified (no email).";
+            print "\n";
+
+            $total += $obj->total_ttc;
 
             $i++;
         }
@@ -172,9 +158,9 @@
             {
        			envoi_mail($mode,$oldemail,$message,$total,$oldlang,$oldtarget);
             }
-            else
-			{
-            	if ($oldemail != 'none') print "- No email sent for '".$oldtarget."', total: ".$total."\n";
+            else
+			{
+            	if ($oldemail != 'none') print "- No email sent for '".$oldtarget."', total: ".$total."\n";
             }
         }
     }
