--- conflicted
+++ resolved
@@ -1,8 +1,9 @@
 #!/usr/bin/php
 <?php
 /*
- * Copyright (C) 2005      Rodolphe Quiedeville <rodolphe@quiedeville.org>
- * Copyright (C) 2005-2013 Laurent Destailleur  <eldy@users.sourceforge.net>
+ * Copyright (C) 2005		Rodolphe Quiedeville <rodolphe@quiedeville.org>
+ * Copyright (C) 2005-2013	Laurent Destailleur  <eldy@users.sourceforge.net>
+ * Copyright (C) 2013		Juanjo Menent <jmenent@2byte.es>
  *
  * This program is free software; you can redistribute it and/or modify
  * it under the terms of the GNU General Public License as published by
@@ -32,21 +33,17 @@
 $sapi_type = php_sapi_name();
 if (substr($sapi_type, 0, 3) == 'cgi') {
     echo "Error: You are using PHP for CGI. To execute ".$script_file." from command line, you must use PHP for CLI mode.\n";
-    exit;
+	exit(-1);
 }
 
 if (! isset($argv[1]) || ! $argv[1] || ! in_array($argv[1],array('test','confirm')))
 {
 	print "Usage: $script_file [test|confirm] [delay]\n";
 	print "\n";
-<<<<<<< HEAD
 	print "Send an email to users to remind all unpaid customer invoices user is sale representative for.\n";
-=======
-	print "Send an email to users to remind all unpaid invoices of customers they are sale representative for.\n";
->>>>>>> 06263007
 	print "If you choose 'test' mode, no emails are sent.\n";
 	print "If you add a delay (nb of days), only invoice with due date < today + delay are included.\n";
-	exit;
+	exit(-1);
 }
 $mode=$argv[1];
 
@@ -55,59 +52,42 @@
 require_once (DOL_DOCUMENT_ROOT."/core/class/CMailFile.class.php");
 
 $langs->load('main');
-<<<<<<< HEAD
+
+
+// Global variables
+$version=DOL_VERSION;
+$error=0;
+
 
 
 /*
  * Main
  */
 
+@set_time_limit(0);
+print "***** ".$script_file." (".$version.") pid=".getmypid()." *****\n";
+dol_syslog($script_file." launched with arg ".join(',',$argv));
+
 $now=dol_now('tzserver');
-$duration_value=isset($argv[2])?$argv[2]:-1;
-
-$error = 0;
-print $script_file." launched with mode ".$mode.($duration_value>=0?" delay=".$duration_value:"")."\n";
-
-$sql = "SELECT f.facnumber, f.total_ttc, f.date_lim_reglement as due_date, s.nom as name, u.rowid as uid, u.lastname, u.firstname, u.email, u.lang";
-$sql.= " FROM ".MAIN_DB_PREFIX."facture as f";
-$sql.= " , ".MAIN_DB_PREFIX."societe as s";
-$sql.= " , ".MAIN_DB_PREFIX."societe_commerciaux as sc";
-$sql.= " , ".MAIN_DB_PREFIX."user as u";
-$sql.= " WHERE f.fk_statut = 1 AND f.paye = 0";
-$sql.= " AND f.fk_soc = s.rowid";
-if ($duration_value>=0) $sql.= " AND f.date_lim_reglement < '".$db->idate(dol_time_plus_duree($now, $duration_value, "d"))."'";
-$sql.= " AND sc.fk_soc = s.rowid";
-$sql.= " AND sc.fk_user = u.rowid";
-$sql.= " ORDER BY u.email ASC, s.rowid ASC";	// Order by email to allow one message per email
-
-=======
-
-
-/*
- * Main
- */
-
-$now=dol_now('tzserver');
-$duration_value=$argv[2];
-
-$error = 0;
-print $script_file." launched with mode ".$mode.($duration_value?" delay=".$duration_value:"")."\n";
+$duration_value=isset($argv[2])?$argv[2]:'none';
+
+print $script_file." launched with mode ".$mode." default lang=".$langs->defaultlang.(is_numeric($duration_value)?" delay=".$duration_value:"")."\n";
 
 if ($mode != 'confirm') $conf->global->MAIN_DISABLE_ALL_MAILS=1;
 
-$sql = "SELECT f.facnumber, f.total_ttc, f.date_lim_reglement as due_date, s.nom as name, u.rowid as uid, u.name as lastname, u.firstname, u.email, u.lang";
+$sql = "SELECT f.facnumber, f.total_ttc, f.date_lim_reglement as due_date, s.nom as name, s.email, s.default_lang,";
+$sql.= " u.rowid as uid, u.lastname, u.firstname, u.email, u.lang";
 $sql .= " FROM ".MAIN_DB_PREFIX."facture as f";
 $sql .= " , ".MAIN_DB_PREFIX."societe as s";
 $sql .= " , ".MAIN_DB_PREFIX."societe_commerciaux as sc";
 $sql .= " , ".MAIN_DB_PREFIX."user as u";
-$sql .= " WHERE f.fk_statut != 0 AND f.paye = 0";
+$sql .= " WHERE f.fk_statut = 1 AND f.paye = 0";
 $sql .= " AND f.fk_soc = s.rowid";
-if ($duration_value) $sql .= " AND f.date_lim_reglement < '".$db->idate(dol_time_plus_duree($now, $duration_value, "d"))."'";
+if (is_numeric($duration_value)) $sql .= " AND f.date_lim_reglement < '".$db->idate(dol_time_plus_duree($now, $duration_value, "d"))."'";
 $sql .= " AND sc.fk_soc = s.rowid";
 $sql .= " AND sc.fk_user = u.rowid";
-$sql .= " ORDER BY u.email ASC, s.rowid ASC";	// Order by email to allow one message per email
-
->>>>>>> 06263007
+$sql .= " ORDER BY u.email ASC, s.rowid ASC, f.facnumber ASC";	// Order by email to allow one message per email
+
 //print $sql;
 $resql=$db->query($sql);
 if ($resql)
@@ -115,15 +95,9 @@
     $num = $db->num_rows($resql);
     $i = 0;
     $oldemail = 'none'; $olduid = 0; $oldlang='';
-<<<<<<< HEAD
     $total = 0; $foundtoprocess = 0;
 	print "We found ".$num." couples (unpayed validated invoice - sale representative) qualified\n";
     dol_syslog("We found ".$num." couples (unpayed validated invoice - sale representative) qualified");
-=======
-    $total = 0;
-	print "We found ".$num." couples (unpayed validated invoice/sale representative) qualified\n";
-    dol_syslog("We found ".$num." couples (unpayed validated invoice/sale representative) qualified");
->>>>>>> 06263007
 	$message='';
 
     if ($num)
@@ -137,20 +111,15 @@
                 // Break onto sales representative (new email or uid)
                 if (dol_strlen($oldemail) && $oldemail != 'none')
                 {
-<<<<<<< HEAD
                    	envoi_mail($mode,$oldemail,$message,$total,$oldlang,$oldsalerepresentative);
                 }
                 else
 				{
 					if ($oldemail != 'none') print "- No email sent for ".$oldsalerepresentative.", total: ".$total."\n";
-=======
-                   	envoi_mail($mode,$oldemail,$message,$total,$oldlang);
->>>>>>> 06263007
                 }
                 $oldemail = $obj->email;
                 $olduid = $obj->uid;
                 $oldlang = $obj->lang;
-<<<<<<< HEAD
                 $oldsalerepresentative=dolGetFirstLastname($obj->firstname, $obj->lastname);;
                 $message = '';
                 $total = 0;
@@ -159,29 +128,24 @@
                 if (empty($obj->email)) print "Warning: Sal representative ".$salerepresentative." has no email. Notice disabled.\n";
             }
 
+            // Define line content
+            $outputlangs=new Translate('',$conf);
+            $outputlangs->setDefaultLang(empty($obj->lang)?$langs->defaultlang:$obj->lang);	// By default language of sale representative
+            $outputlangs->load("bills");
+            $outputlangs->load("main");
+
             if (dol_strlen($obj->email))
             {
-            	$message .= $langs->trans("Invoice")." ".$obj->facnumber." : ".price($obj->total_ttc)." : ".$obj->name."\n";
+            	$message .= $outputlangs->trans("Invoice")." ".$obj->facnumber." : ".price($obj->total_ttc,0,$outputlangs,0,0,-1,$conf->currency)." : ".$obj->name."\n";
             	dol_syslog("email_unpaid_invoices_to_representatives.php: ".$obj->email);
             	$foundtoprocess++;
             }
-            print "Unpaid invoice ".$obj->facnumber.", price ".price2num($obj->total_ttc).", due date ".dol_print_date($db->jdate($obj->due_date),'day')." (linked to company ".$obj->name.", sale representative ".dolGetFirstLastname($obj->firstname, $obj->lastname).", email ".$obj->email."): ";
+            print "Unpaid invoice ".$obj->facnumber.", price ".price2num($obj->total_ttc).", due date ".dol_print_date($db->jdate($obj->due_date),'day')." (linked to company ".$obj->name.", sale representative ".dolGetFirstLastname($obj->firstname, $obj->lastname).", email ".$obj->email." lang ".$outputlangs->defaultlang."): ";
             if (dol_strlen($obj->email)) print "qualified.";
             else print "disqualified (no email).";
 			print "\n";
-=======
-                $message = '';
-                $total = 0;
-                if (empty($obj->email)) print "Warning: Sal representative ".dolGetFirstLastname($obj->firstname, $obj->lastname)." has no email. Notice disabled.\n";
-            }
-
-            if (dol_strlen($oldemail))
-            {
-            	$message .= $langs->trans("Invoice")." ".$obj->facnumber." : ".price($obj->total_ttc)." : ".$obj->name."\n";
-				print "Unpaid invoice ".$obj->facnumber.", price ".price2num($obj->total_ttc).", due date ".dol_print_date($db->jdate($obj->due_date),'day')." (linked to company ".$obj->name.", sale representative ".dolGetFirstLastname($obj->firstname, $obj->lastname).", email ".$obj->email.") qualified.\n";
-            	dol_syslog("email_unpaid_invoices_to_representatives.php: ".$obj->email);
-            }
->>>>>>> 06263007
+
+			unset($outputlangs);
 
             $total += $obj->total_ttc;
             $i++;
@@ -192,111 +156,81 @@
         {
             if (dol_strlen($oldemail) && $oldemail != 'none')	// Break onto email (new email)
             {
-<<<<<<< HEAD
        			envoi_mail($mode,$oldemail,$message,$total,$oldlang,$oldsalerepresentative);
             }
             else
 			{
             	if ($oldemail != 'none') print "- No email sent for ".$oldsalerepresentative.", total: ".$total."\n";
-=======
-       			envoi_mail($mode,$oldemail,$message,$total,$oldlang);
->>>>>>> 06263007
             }
         }
     }
     else
-    {
+	{
         print "No unpaid invoices (for companies linked to a particular commercial dolibarr user) found\n";
     }
+
+    exit(0);
 }
 else
 {
     dol_print_error($db);
     dol_syslog("email_unpaid_invoices_to_representatives.php: Error");
+
+    exit(-1);
 }
 
 
 /**
  * 	Send email
  *
-<<<<<<< HEAD
- * 	@param	string	$mode			Mode (test | confirm)
- *  @param	string	$oldemail		Old email
- * 	@param	string	$message		Message to send
- * 	@param	string	$total			Total amount of unpayed invoices
- *  @param	string	$userlang		Code lang to use for email output.
- *  @param	string	$oldcustomer	Old customer
- * 	@return	int						<0 if KO, >0 if OK
+ * 	@param	string	$mode					Mode (test | confirm)
+ *  @param	string	$oldemail				Old email
+ * 	@param	string	$message				Message to send
+ * 	@param	string	$total					Total amount of unpayed invoices
+ *  @param	string	$userlang				Code lang to use for email output.
+ *  @param	string	$oldsalerepresentative	Old sale representative
+ * 	@return	int								<0 if KO, >0 if OK
  */
 function envoi_mail($mode,$oldemail,$message,$total,$userlang,$oldsalerepresentative)
-=======
- * 	@param	string	$mode		Mode (test | confirm)
- *  @param	string	$oldemail	Old email
- * 	@param	string	$message	Message to send
- * 	@param	string	$total		Total amount of unpayed invoices
- *  @param	string	$userlang	Code lang to use for email output.
- * 	@return	int					<0 if KO, >0 if OK
- */
-function envoi_mail($mode,$oldemail,$message,$total,$userlang)
->>>>>>> 06263007
 {
     global $conf,$langs;
 
+    if (getenv('DOL_FORCE_EMAIL_TO')) $oldemail=getenv('DOL_FORCE_EMAIL_TO');
+
     $newlangs=new Translate('',$conf);
-    $newlangs->setDefaultLang($userlang);
+    $newlangs->setDefaultLang(empty($userlang)?(empty($conf->global->MAIN_LANG_DEFAULT)?'auto':$conf->global->MAIN_LANG_DEFAULT):$userlang);
     $newlangs->load("main");
     $newlangs->load("bills");
 
-<<<<<<< HEAD
-    $subject = "[".(empty($conf->global->MAIN_APPLICATION_TITLE)?'Dolibarr':$conf->global->MAIN_APPLICATION_TITLE)."] ".$newlangs->transnoentities("ListOfYourUnpaidInvoices");
-=======
-    $subject = "[".(empty($conf->global->MAIN_APPLICATION_TITLE)?'Dolibarr':$conf->global->MAIN_APPLICATION_TITLE)."] ".$newlangs->trans("ListOfYourUnpaidInvoices");
->>>>>>> 06263007
+    $subject = (empty($conf->global->SCRIPT_EMAIL_UNPAID_INVOICES_SALESREPRESENTATIVES_SUBJECT)?$newlangs->trans("ListOfYourUnpaidInvoices"):$conf->global->SCRIPT_EMAIL_UNPAID_INVOICES_SALESREPRESENTATIVES_SUBJECT);
     $sendto = $oldemail;
     $from = $conf->global->MAIN_MAIL_EMAIL_FROM;
     $errorsto = $conf->global->MAIN_MAIL_ERRORS_TO;
 	$msgishtml = -1;
 
-<<<<<<< HEAD
     print "- Send email for ".$oldsalerepresentative." (".$oldemail."), total: ".$total."\n";
-=======
-    print "Send email for ".$oldemail.", total: ".$total."\n";
->>>>>>> 06263007
     dol_syslog("email_unpaid_invoices_to_representatives.php: send mail to ".$oldemail);
 
     $usehtml=0;
-    if (dol_textishtml($conf->global->SCRIPT_EMAIL_UNPAID_INVOICES_FOOTER)) $usehtml+=1;
-    if (dol_textishtml($conf->global->SCRIPT_EMAIL_UNPAID_INVOICES_HEADER)) $usehtml+=1;
+    if (dol_textishtml($conf->global->SCRIPT_EMAIL_UNPAID_INVOICES_SALESREPRESENTATIVES_FOOTER)) $usehtml+=1;
+    if (dol_textishtml($conf->global->SCRIPT_EMAIL_UNPAID_INVOICES_SALESREPRESENTATIVES_HEADER)) $usehtml+=1;
 
     $allmessage='';
-    if (! empty($conf->global->SCRIPT_EMAIL_UNPAID_INVOICES_HEADER))
-    {
-    	$allmessage.=$conf->global->SCRIPT_EMAIL_UNPAID_INVOICES_HEADER;
-    }
-    else
-    {
-<<<<<<< HEAD
+    if (! empty($conf->global->SCRIPT_EMAIL_UNPAID_INVOICES_SALESREPRESENTATIVES_HEADER))
+    {
+    	$allmessage.=$conf->global->SCRIPT_EMAIL_UNPAID_INVOICES_SALESREPRESENTATIVES_HEADER;
+    }
+    else
+    {
     	$allmessage.= $newlangs->transnoentities("ListOfYourUnpaidInvoices").($usehtml?"<br>\n":"\n").($usehtml?"<br>\n":"\n");
     	$allmessage.= $newlangs->transnoentities("NoteListOfYourUnpaidInvoices").($usehtml?"<br>\n":"\n");
     }
     $allmessage.= $message.($usehtml?"<br>\n":"\n");
-    $allmessage.= $langs->trans("Total")." = ".price($total).($usehtml?"<br>\n":"\n");
+    $allmessage.= $langs->trans("Total")." = ".price($total,0,0,-1,$conf->currency).($usehtml?"<br>\n":"\n");
     if (! empty($conf->global->SCRIPT_EMAIL_UNPAID_INVOICES_SALESREPRESENTATIVES_FOOTER))
     {
     	$allmessage.=$conf->global->SCRIPT_EMAIL_UNPAID_INVOICES_SALESREPRESENTATIVES_FOOTER;
     	if (dol_textishtml($conf->global->SCRIPT_EMAIL_UNPAID_INVOICES_SALESREPRESENTATIVES_FOOTER)) $usehtml+=1;
-=======
-    	$allmessage.= "List of unpaid invoices\n\n";
-    	$allmessage.= "This list contains only invoices for third parties you are linked to as a sales representative.\n";
-    	$allmessage.= "\n";
-    }
-    $allmessage.= $message.($usehtml?"<br>\n":"\n");
-    $allmessage.= $langs->trans("Total")." = ".price($total).($usehtml?"<br>\n":"\n");
-    if (! empty($conf->global->SCRIPT_EMAIL_UNPAID_INVOICES_FOOTER))
-    {
-    	$allmessage.=$conf->global->SCRIPT_EMAIL_UNPAID_INVOICES_FOOTER;
-    	if (dol_textishtml($conf->global->SCRIPT_EMAIL_UNPAID_INVOICES_FOOTER)) $usehtml+=1;
->>>>>>> 06263007
     }
 
     $mail = new CMailFile(
@@ -319,6 +253,11 @@
     if ($mode == 'confirm')
     {
     	$result=$mail->sendfile();
+    	if (! $result)
+    	{
+    		print "Error sending email ".$mail->error."\n";
+    		dol_syslog("Error sending email ".$mail->error."\n");
+    	}
     }
     else
     {
@@ -338,5 +277,4 @@
     }
 }
 
-
 ?>