--- conflicted
+++ resolved
@@ -68,18 +68,6 @@
 
 $db->begin();
 
-<<<<<<< HEAD
-$myfile = fopen($id, "r") or die("Unable to open file\n");
-$groupofemails=array();
-for ($i=0; $i < MAXEMAILS; $i++)
-{
-	$tmp =fgets($myfile);
-	if ($tmp == null)
-	{
-		break;
-	}
-	$groupofemails[$i] = trim($tmp, "\n");
-}
 
 $myfile = fopen($fileofinvalidemail, "r");
 if (!$myfile)
@@ -141,40 +129,7 @@
 		echo $email;
 	}
 }
-=======
 
-// TODO Loop on the entry file to get the 100 first entries
-
-$groupofemails = array();
-
-
-// For each groupofemail, we update tables to set email field to empty
-if ($type == 'all' || $type == 'thirdparty')
-{
-	// Loop on each record and update the email to null if email into $groupofemails
-	// TODO
-}
-
-if ($type == 'all' || $type == 'contact')
-{
-	// Loop on each record and update the email to null if email into $groupofemails
-	// TODO
-}
-
-if ($type == 'all' || $type == 'user')
-{
-	// Loop on each record and update the email to null if email into $groupofemails
-	// TODO
-}
-
-if ($type == 'all' || $type == 'member')
-{
-	// Loop on each record and update the email to null if email into $groupofemails
-	// TODO
-}
-
-
->>>>>>> 450861df
 if (!$error) {
 	$db->commit();
 } else {
