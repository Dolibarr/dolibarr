--- conflicted
+++ resolved
@@ -80,27 +80,12 @@
 	$groupofemails[$i] = trim($tmp, "\n");
 }
 
-<<<<<<< HEAD
 $myfile = fopen($fileofinvalidemail, "r");
 if (!$myfile)
 {
 	echo "Failed to open file";
 	exit(-1);
 }
-=======
-// For each groupofemail, we update tables to set email field to empty
-
-$sql_base = "UPDATE ".MAIN_DB_PREFIX;
-foreach ($groupofemails as $email)
-{
-	if ($type == 'all' || $type == 'thirdparty')
-	{
-		// Loop on each record and update the email to null if email into $groupofemails
-
-		$sql=$sql_base."societe as s SET s.email = NULL WHERE s.email = '".$email."';";
-		$db->query($sql);
-	}
->>>>>>> d5a5159a
 
 $tmp = 1;
 while($tmp!=null)
@@ -108,7 +93,6 @@
 	$groupofemails=array();
 	for ($i=0; $i < MAXEMAILS; $i++)
 	{
-<<<<<<< HEAD
 		$tmp =fgets($myfile);
 		if ($tmp == null)
 		{
@@ -118,26 +102,10 @@
 	}
 
 	// For each groupofemail, we update tables to set email field to empty
-=======
-		// Loop on each record and update the email to null if email into $groupofemails
-
-		$sql=$sql_base."socpeople as s SET s.email = NULL WHERE s.email = '".$email."';";
-		$db->query($sql);
-	}
-
-	if ($type == 'all' || $type == 'user')
-	{
-		// Loop on each record and update the email to null if email into $groupofemails
-
-		$sql=$sql_base."user as u SET u.email = NULL WHERE u.email = '".$email."';";
-		$db->query($sql);
-	}
->>>>>>> d5a5159a
 
 	$sql_base = "UPDATE ".MAIN_DB_PREFIX;
 	foreach ($groupofemails as $email)
 	{
-<<<<<<< HEAD
 		if ($type == 'all' || $type == 'thirdparty')
 		{
 			// Loop on each record and update the email to null if email into $groupofemails
@@ -172,15 +140,6 @@
 		echo $email;
 	}
 }
-=======
-		// Loop on each record and update the email to null if email into $groupofemails
-
-		$sql=$sql_base."adherent as a SET a.email = NULL WHERE a.email = '".$email."';";
-		$resql=$db->query($sql);
-	}
-}
-
->>>>>>> d5a5159a
 if (!$error) {
 	$db->commit();
 } else {
