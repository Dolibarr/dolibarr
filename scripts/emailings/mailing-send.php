#!/usr/bin/env php
<?php
/*
 * Copyright (C) 2004		Rodolphe Quiedeville	<rodolphe@quiedeville.org>
 * Copyright (C) 2005-2013	Laurent Destailleur		<eldy@users.sourceforge.net>
 * Copyright (C) 2005-2016	Regis Houssin			<regis.houssin@inodbox.com>
 *
 * This program is free software; you can redistribute it and/or modify
 * it under the terms of the GNU General Public License as published by
 * the Free Software Foundation; either version 3 of the License, or
 * (at your option) any later version.
 *
 * This program is distributed in the hope that it will be useful,
 * but WITHOUT ANY WARRANTY; without even the implied warranty of
 * MERCHANTABILITY or FITNESS FOR A PARTICULAR PURPOSE.  See the
 * GNU General Public License for more details.
 *
 * You should have received a copy of the GNU General Public License
 * along with this program. If not, see <http://www.gnu.org/licenses/>.
 */


/**
 *      \file       scripts/emailings/mailing-send.php
 *      \ingroup    mailing
 *      \brief      Script d'envoi d'un mailing prepare et valide
 */

$sapi_type = php_sapi_name();
$script_file = basename(__FILE__);
$path=dirname(__FILE__).'/';

// Test if batch mode
if (substr($sapi_type, 0, 3) == 'cgi') {
	echo "Error: You are using PHP for CGI. To execute ".$script_file." from command line, you must use PHP for CLI mode.\n";
	exit(-1);
}

if (! isset($argv[1]) || ! $argv[1]) {
	print "Usage: ".$script_file." (ID_MAILING|all)\n";
	exit(-1);
}
$id=$argv[1];
if (isset($argv[2]) || !empty($argv[2])) $login = $argv[2];
else $login = '';

require_once $path."../../htdocs/master.inc.php";
require_once DOL_DOCUMENT_ROOT."/core/class/CMailFile.class.php";
require_once DOL_DOCUMENT_ROOT."/comm/mailing/class/mailing.class.php";


// Global variables
$version=DOL_VERSION;
$error=0;



/*
 * Main
 */

@set_time_limit(0);
print "***** ".$script_file." (".$version.") pid=".dol_getmypid()." *****\n";

if ($conf->global->MAILING_LIMIT_SENDBYCLI == '-1')
{
<<<<<<< HEAD

=======
>>>>>>> d9b8a8c8
}

$user = new User($db);
// for signature, we use user send as parameter
if (! empty($login)) $user->fetch('',$login);

// We get list of emailing id to process
$sql = "SELECT m.rowid";
$sql.= " FROM ".MAIN_DB_PREFIX."mailing as m";
$sql.= " WHERE m.statut IN (1,2)";
if ($id != 'all')
{
	$sql.= " AND m.rowid= ".$id;
	$sql.= " LIMIT 1";
}

$resql=$db->query($sql);
if ($resql)
{
	$num = $db->num_rows($resql);
	$j = 0;

	if ($num)
	{
		for ($j=0; $j<$num; $j++)
		{
			$obj = $db->fetch_object($resql);

			dol_syslog("Process mailing with id ".$obj->rowid);
			print "Process mailing with id ".$obj->rowid."\n";

			$emailing = new Mailing($db);
			$emailing->fetch($obj->rowid);

			$id       = $emailing->id;
			$subject  = $emailing->sujet;
			$message  = $emailing->body;
			$from     = $emailing->email_from;
			$replyto  = $emailing->email_replyto;
			$errorsto = $emailing->email_errorsto;
			// Le message est-il en html
			$msgishtml=-1;  // Unknown by default
			if (preg_match('/[\s\t]*<html>/i',$message)) $msgishtml=1;

			$nbok=0; $nbko=0;

			// On choisit les mails non deja envoyes pour ce mailing (statut=0)
			// ou envoyes en erreur (statut=-1)
			$sql2 = "SELECT mc.rowid, mc.fk_mailing, mc.lastname, mc.firstname, mc.email, mc.other, mc.source_url, mc.source_id, mc.source_type, mc.tag";
			$sql2.= " FROM ".MAIN_DB_PREFIX."mailing_cibles as mc";
			$sql2.= " WHERE mc.statut < 1 AND mc.fk_mailing = ".$id;
			if ($conf->global->MAILING_LIMIT_SENDBYCLI > 0)
			{
				$sql2.= " LIMIT ".$conf->global->MAILING_LIMIT_SENDBYCLI;
			}

			$resql2=$db->query($sql2);
			if ($resql2)
			{
				$num2 = $db->num_rows($resql2);
				dol_syslog("Nb of targets = ".$num2, LOG_DEBUG);
				print "Nb of targets = ".$num2."\n";

				if ($num2)
				{
					$now=dol_now();

					// Positionne date debut envoi
					$sqlstartdate="UPDATE ".MAIN_DB_PREFIX."mailing SET date_envoi='".$db->idate($now)."' WHERE rowid=".$id;
					$resqlstartdate=$db->query($sqlstartdate);
					if (! $resqlstartdate)
					{
						dol_print_error($db);
						$error++;
					}

					// Look on each email and sent message
					$i = 0;
					while ($i < $num2)
					{
						// Here code is common with same loop ino card.php
						$res=1;
						$now=dol_now();

						$obj = $db->fetch_object($resql2);

						// sendto en RFC2822
						$sendto = str_replace(',',' ',dolGetFirstLastname($obj->firstname, $obj->lastname) ." <".$obj->email.">");

						// Make subtsitutions on topic and body
						$other=explode(';',$obj->other);
						$tmpfield=explode('=',$other[0],2); $other1=(isset($tmpfield[1])?$tmpfield[1]:$tmpfield[0]);
						$tmpfield=explode('=',$other[1],2); $other2=(isset($tmpfield[1])?$tmpfield[1]:$tmpfield[0]);
						$tmpfield=explode('=',$other[2],2); $other3=(isset($tmpfield[1])?$tmpfield[1]:$tmpfield[0]);
						$tmpfield=explode('=',$other[3],2); $other4=(isset($tmpfield[1])?$tmpfield[1]:$tmpfield[0]);
						$tmpfield=explode('=',$other[4],2); $other5=(isset($tmpfield[1])?$tmpfield[1]:$tmpfield[0]);
						$signature = ((!empty($user->signature) && empty($conf->global->MAIN_MAIL_DO_NOT_USE_SIGN))?$user->signature:'');

						$object = null;		// Not defined with mass emailing
						$parameters=array('mode'=>'emailing');
						$substitutionarray=getCommonSubstitutionArray($langs, 0, array('object','objectamount'), $object);			// Note: On mass emailing, this is null because we don't know object

						// Array of possible substitutions (See also file mailing-send.php that should manage same substitutions)
						$substitutionarray['__ID__'] = $obj->source_id;
						$substitutionarray['__EMAIL__'] = $obj->email;
						$substitutionarray['__LASTNAME__'] = $obj->lastname;
						$substitutionarray['__FIRSTNAME__'] = $obj->firstname;
						$substitutionarray['__MAILTOEMAIL__'] = '<a href="mailto:'.$obj->email.'">'.$obj->email.'</a>';
						$substitutionarray['__OTHER1__'] = $other1;
						$substitutionarray['__OTHER2__'] = $other2;
						$substitutionarray['__OTHER3__'] = $other3;
						$substitutionarray['__OTHER4__'] = $other4;
						$substitutionarray['__OTHER5__'] = $other5;
						$substitutionarray['__USER_SIGNATURE__'] = $signature;	// Signature is empty when ran from command line or taken from user in parameter)
						$substitutionarray['__SIGNATURE__'] = $signature;	// For backward compatibility
						$substitutionarray['__CHECK_READ__'] = '<img src="'.DOL_MAIN_URL_ROOT.'/public/emailing/mailing-read.php?tag='.$obj->tag.'&securitykey='.urlencode($conf->global->MAILING_EMAIL_UNSUBSCRIBE_KEY).'" width="1" height="1" style="width:1px;height:1px" border="0"/>';
						$substitutionarray['__UNSUBSCRIBE__'] = '<a href="'.DOL_MAIN_URL_ROOT.'/public/emailing/mailing-unsubscribe.php?tag='.$obj->tag.'&unsuscrib=1&securitykey='.urlencode($conf->global->MAILING_EMAIL_UNSUBSCRIBE_KEY).'" target="_blank">'.$langs->trans("MailUnsubcribe").'</a>';

						$onlinepaymentenabled = 0;
						if (! empty($conf->paypal->enabled)) $onlinepaymentenabled++;
						if (! empty($conf->paybox->enabled)) $onlinepaymentenabled++;
						if (! empty($conf->stripe->enabled)) $onlinepaymentenabled++;
						if ($onlinepaymentenabled && ! empty($conf->global->PAYMENT_SECURITY_TOKEN))
						{
							$substitutionarray['__SECUREKEYPAYMENT__']=dol_hash($conf->global->PAYMENT_SECURITY_TOKEN, 2);
							if (empty($conf->global->PAYMENT_SECURITY_TOKEN_UNIQUE))
							{
								$substitutionarray['__SECUREKEYPAYMENT_MEMBER__']=dol_hash($conf->global->PAYMENT_SECURITY_TOKEN, 2);
								$substitutionarray['__SECUREKEYPAYMENT_ORDER__']=dol_hash($conf->global->PAYMENT_SECURITY_TOKEN, 2);
								$substitutionarray['__SECUREKEYPAYMENT_INVOICE__']=dol_hash($conf->global->PAYMENT_SECURITY_TOKEN, 2);
								$substitutionarray['__SECUREKEYPAYMENT_CONTRACTLINE__']=dol_hash($conf->global->PAYMENT_SECURITY_TOKEN, 2);
							}
							else
							{
								$substitutionarray['__SECUREKEYPAYMENT_MEMBER__']=dol_hash($conf->global->PAYMENT_SECURITY_TOKEN . 'membersubscription' . $obj->source_id, 2);
								$substitutionarray['__SECUREKEYPAYMENT_ORDER__']=dol_hash($conf->global->PAYMENT_SECURITY_TOKEN . 'order' . $obj->source_id, 2);
								$substitutionarray['__SECUREKEYPAYMENT_INVOICE__']=dol_hash($conf->global->PAYMENT_SECURITY_TOKEN . 'invoice' . $obj->source_id, 2);
								$substitutionarray['__SECUREKEYPAYMENT_CONTRACTLINE__']=dol_hash($conf->global->PAYMENT_SECURITY_TOKEN . 'contractline' . $obj->source_id, 2);
							}
						}
						/* For backward compatibility */
						if (! empty($conf->paypal->enabled) && ! empty($conf->global->PAYPAL_SECURITY_TOKEN))
						{
							$substitutionarray['__SECUREKEYPAYPAL__']=dol_hash($conf->global->PAYPAL_SECURITY_TOKEN, 2);

							if (empty($conf->global->PAYPAL_SECURITY_TOKEN_UNIQUE)) $substitutionarray['__SECUREKEYPAYPAL_MEMBER__']=dol_hash($conf->global->PAYPAL_SECURITY_TOKEN, 2);
							else $substitutionarray['__SECUREKEYPAYPAL_MEMBER__']=dol_hash($conf->global->PAYPAL_SECURITY_TOKEN . 'membersubscription' . $obj->source_id, 2);

							if (empty($conf->global->PAYPAL_SECURITY_TOKEN_UNIQUE)) $substitutionarray['__SECUREKEYPAYPAL_ORDER__']=dol_hash($conf->global->PAYPAL_SECURITY_TOKEN, 2);
							else $substitutionarray['__SECUREKEYPAYPAL_ORDER__']=dol_hash($conf->global->PAYPAL_SECURITY_TOKEN . 'order' . $obj->source_id, 2);

							if (empty($conf->global->PAYPAL_SECURITY_TOKEN_UNIQUE)) $substitutionarray['__SECUREKEYPAYPAL_INVOICE__']=dol_hash($conf->global->PAYPAL_SECURITY_TOKEN, 2);
							else $substitutionarray['__SECUREKEYPAYPAL_INVOICE__']=dol_hash($conf->global->PAYPAL_SECURITY_TOKEN . 'invoice' . $obj->source_id, 2);

							if (empty($conf->global->PAYPAL_SECURITY_TOKEN_UNIQUE)) $substitutionarray['__SECUREKEYPAYPAL_CONTRACTLINE__']=dol_hash($conf->global->PAYPAL_SECURITY_TOKEN, 2);
							else $substitutionarray['__SECUREKEYPAYPAL_CONTRACTLINE__']=dol_hash($conf->global->PAYPAL_SECURITY_TOKEN . 'contractline' . $obj->source_id, 2);
						}

						complete_substitutions_array($substitutionarray,$langs);
						$newsubject=make_substitutions($subject,$substitutionarray);
						$newmessage=make_substitutions($message,$substitutionarray);

						$substitutionisok=true;

						// Fabrication du mail
						$trackid='emailing-'.$obj->fk_mailing.'-'.$obj->rowid;
						$mail = new CMailFile(
							$newsubject,
							$sendto,
							$from,
							$newmessage,
							array(),
							array(),
							array(),
							'',
							'',
							0,
							$msgishtml,
							$errorsto,
							'',
							$trackid,
							'',
							'emailing'
						);

						if ($mail->error)
						{
							$res=0;
						}
						if (! $substitutionisok)
						{
							$mail->error='Some substitution failed';
							$res=0;
						}

						// Send Email
						if ($res)
						{
							$res=$mail->sendfile();
						}

						if ($res)
						{
							// Mail successful
							$nbok++;

							dol_syslog("ok for emailing id ".$id." #".$i.($mail->error?' - '.$mail->error:''), LOG_DEBUG);

							// Note: If emailing is 100 000 targets, 100 000 entries are added, so we don't enter events for each target here
							// We must union table llx_mailing_taget for event tab OR enter 1 event with a special table link (id of email in event)
							// Run trigger
							/*
							if ($obj->source_type == 'contact')
							{
							    $emailing->sendtoid = $obj->source_id;
							}
							if ($obj->source_type == 'thirdparty')
							{
							    $emailing->socid = $obj->source_id;
							}
                            // Call trigger
                            $result=$emailing->call_trigger('EMAILING_SENTBYMAIL',$user);
                            if ($result < 0) $error++;
                            // End call triggers
						    */

							$sqlok ="UPDATE ".MAIN_DB_PREFIX."mailing_cibles";
							$sqlok.=" SET statut=1, date_envoi='".$db->idate($now)."' WHERE rowid=".$obj->rowid;
							$resqlok=$db->query($sqlok);
							if (! $resqlok)
							{
								dol_print_error($db);
								$error++;
							}
							else
							{
								//if cheack read is use then update prospect contact status
								if (strpos($message, '__CHECK_READ__') !== false)
								{
									//Update status communication of thirdparty prospect
									$sqlx = "UPDATE ".MAIN_DB_PREFIX."societe SET fk_stcomm=2 WHERE rowid IN (SELECT source_id FROM ".MAIN_DB_PREFIX."mailing_cibles WHERE rowid=".$obj->rowid.")";
									dol_syslog("card.php: set prospect thirdparty status", LOG_DEBUG);
									$resqlx=$db->query($sqlx);
									if (! $resqlx)
									{
										dol_print_error($db);
										$error++;
									}

									//Update status communication of contact prospect
									$sqlx = "UPDATE ".MAIN_DB_PREFIX."societe SET fk_stcomm=2 WHERE rowid IN (SELECT sc.fk_soc FROM ".MAIN_DB_PREFIX."socpeople AS sc INNER JOIN ".MAIN_DB_PREFIX."mailing_cibles AS mc ON mc.rowid=".$obj->rowid." AND mc.source_type = 'contact' AND mc.source_id = sc.rowid)";
									dol_syslog("card.php: set prospect contact status", LOG_DEBUG);

									$resqlx=$db->query($sqlx);
									if (! $resqlx)
									{
										dol_print_error($db);
										$error++;
									}
								}

								if (!empty($conf->global->MAILING_DELAY)) {
									sleep($conf->global->MAILING_DELAY);
								}
<<<<<<< HEAD

=======
>>>>>>> d9b8a8c8
							}
						}
						else
						{
							// Mail failed
							$nbko++;

							dol_syslog("error for emailing id ".$id." #".$i.($mail->error?' - '.$mail->error:''), LOG_DEBUG);

							$sqlerror="UPDATE ".MAIN_DB_PREFIX."mailing_cibles";
							$sqlerror.=" SET statut=-1, date_envoi=".$db->idate($now)." WHERE rowid=".$obj->rowid;
							$resqlerror=$db->query($sqlerror);
							if (! $resqlerror)
							{
								dol_print_error($db);
								$error++;
							}
						}

						$i++;
					}
				}
				else
				{
					$mesg="Emailing id ".$id." has no recipient to target";
					print $mesg."\n";
					dol_syslog($mesg,LOG_ERR);
				}

				// Loop finished, set global statut of mail
				$statut=2;
				if (! $nbko) $statut=3;

				$sqlenddate="UPDATE ".MAIN_DB_PREFIX."mailing SET statut=".$statut." WHERE rowid=".$id;

				dol_syslog("update global status", LOG_DEBUG);
				print "Update status of emailing id ".$id." to ".$statut."\n";
				$resqlenddate=$db->query($sqlenddate);
				if (! $resqlenddate)
				{
					dol_print_error($db);
					$error++;
				}
			}
			else
			{
				dol_print_error($db);
				$error++;
			}
		}
	}
	else
	{
		$mesg="No validated emailing id to send found.";
		print $mesg."\n";
		dol_syslog($mesg,LOG_ERR);
		$error++;
	}
}
else
{
	dol_print_error($db);
	$error++;
}


exit($error);<|MERGE_RESOLUTION|>--- conflicted
+++ resolved
@@ -64,10 +64,6 @@
 
 if ($conf->global->MAILING_LIMIT_SENDBYCLI == '-1')
 {
-<<<<<<< HEAD
-
-=======
->>>>>>> d9b8a8c8
 }
 
 $user = new User($db);
@@ -332,10 +328,6 @@
 								if (!empty($conf->global->MAILING_DELAY)) {
 									sleep($conf->global->MAILING_DELAY);
 								}
-<<<<<<< HEAD
-
-=======
->>>>>>> d9b8a8c8
 							}
 						}
 						else
