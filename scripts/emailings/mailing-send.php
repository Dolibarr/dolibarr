#!/usr/bin/php
<?php
/*
 * Copyright (C) 2004      Rodolphe Quiedeville <rodolphe@quiedeville.org>
 * Copyright (C) 2005-2013 Laurent Destailleur  <eldy@users.sourceforge.net>
 *
 * This program is free software; you can redistribute it and/or modify
 * it under the terms of the GNU General Public License as published by
 * the Free Software Foundation; either version 3 of the License, or
 * (at your option) any later version.
 *
 * This program is distributed in the hope that it will be useful,
 * but WITHOUT ANY WARRANTY; without even the implied warranty of
 * MERCHANTABILITY or FITNESS FOR A PARTICULAR PURPOSE.  See the
 * GNU General Public License for more details.
 *
 * You should have received a copy of the GNU General Public License
 * along with this program. If not, see <http://www.gnu.org/licenses/>.
 */


/**
 *      \file       scripts/emailings/mailing-send.php
 *      \ingroup    mailing
 *      \brief      Script d'envoi d'un mailing prepare et valide
 */

$sapi_type = php_sapi_name();
$script_file = basename(__FILE__);
$path=dirname(__FILE__).'/';

// Test if batch mode
if (substr($sapi_type, 0, 3) == 'cgi') {
    echo "Error: You are using PHP for CGI. To execute ".$script_file." from command line, you must use PHP for CLI mode.\n";
    exit(-1);
}

if (! isset($argv[1]) || ! $argv[1]) {
    print "Usage: ".$script_file." (ID_MAILING|all)\n";
    exit(-1);
}
$id=$argv[1];

require_once ($path."../../htdocs/master.inc.php");
require_once DOL_DOCUMENT_ROOT.'/core/class/CMailFile.class.php';


// Global variables
$version=DOL_VERSION;
$error=0;



/*
 * Main
 */

@set_time_limit(0);
print "***** ".$script_file." (".$version.") pid=".dol_getmypid()." *****\n";



// We get list of emailing to process
$sql = "SELECT m.rowid, m.titre, m.sujet, m.body,";
$sql.= " m.email_from, m.email_replyto, m.email_errorsto";
$sql.= " FROM ".MAIN_DB_PREFIX."mailing as m";
$sql.= " WHERE m.statut = 1";
if ($id != 'all') {
    $sql.= " AND m.rowid= ".$id;
    $sql.= " LIMIT 1";
}

$resql=$db->query($sql);
<<<<<<< HEAD
if ($resql) {
    $num = $db->num_rows($resql);
    $j = 0;

    if ($num) {
        for ($j=0; $j<$num; $j++) {
            $obj = $db->fetch_object($resql);

            dol_syslog("Process mailing with id ".$obj->rowid);
            print "Process mailing with id ".$obj->rowid."\n";

            $id       = $obj->rowid;
            $subject  = $obj->sujet;
            $message  = $obj->body;
            $from     = $obj->email_from;
            $replyto  = $obj->email_replyto;
            $errorsto = $obj->email_errorsto;
            // Le message est-il en html
            $msgishtml=-1;  // Unknown by default
            if (preg_match('/[\s\t]*<html>/i',$message)) $msgishtml=1;

            $nbok=0;
            $nbko=0;

            // On choisit les mails non deja envoyes pour ce mailing (statut=0)
            // ou envoyes en erreur (statut=-1)
            $sql2 = "SELECT mc.rowid, mc.lastname as lastname, mc.firstname as firstname, mc.email, mc.other, mc.source_url, mc.source_id, mc.source_type, mc.tag";
            $sql2.= " FROM ".MAIN_DB_PREFIX."mailing_cibles as mc";
            $sql2.= " WHERE mc.statut < 1 AND mc.fk_mailing = ".$id;

            $resql2=$db->query($sql2);
            if ($resql2) {
                $num2 = $db->num_rows($resql2);
                dol_syslog("Nb of targets = ".$num2, LOG_DEBUG);
                print "Nb of targets = ".$num2."\n";

                if ($num2) {
                    $now=dol_now();

                    // Positionne date debut envoi
                    $sqlstartdate="UPDATE ".MAIN_DB_PREFIX."mailing SET date_envoi='".$db->idate($now)."' WHERE rowid=".$id;
                    $resqlstartdate=$db->query($sqlstartdate);
                    if (! $resqlstartdate) {
                        dol_print_error($db);
                        $error++;
                    }

                    // Look on each email and sent message
                    $i = 0;
                    while ($i < $num2) {
                        $res=1;
                        $now=dol_now();

                        $obj2 = $db->fetch_object($resql2);

                        // sendto en RFC2822
                        $sendto = str_replace(',',' ',dolGetFirstLastname($obj2->firstname, $obj2->lastname) ." <".$obj2->email.">");

                        // Make subtsitutions on topic and body
                        $other=explode(';',$obj2->other);
                        $other1=$other[0];
                        $other2=$other[1];
                        $other3=$other[2];
                        $other4=$other[3];
                        $other5=$other[4];
                        // Array of possible substitutions (See also fie mailing-send.php that should manage same substitutions)
                        $substitutionarray=array(
                            '__ID__' => $obj->source_id,
                            '__EMAIL__' => $obj->email,
                            '__LASTNAME__' => $obj2->lastname,
                            '__FIRSTNAME__' => $obj2->firstname,
                            '__MAILTOEMAIL__' => '<a href="mailto:'.$obj2->email.'">'.$obj2->email.'</a>',
                            '__OTHER1__' => $other1,
                            '__OTHER2__' => $other2,
                            '__OTHER3__' => $other3,
                            '__OTHER4__' => $other4,
                            '__OTHER5__' => $other5,
                            '__SIGNATURE__' => '',  // Signature is empty when ran from command line (user is a bot)
                            '__CHECK_READ__' => '<img src="'.DOL_MAIN_URL_ROOT.'/public/emailing/mailing-read.php?tag='.$obj2->tag.'&securitykey='.urlencode($conf->global->MAILING_EMAIL_UNSUBSCRIBE_KEY).'" width="1" height="1" style="width:1px;height:1px" border="0"/>',
                            '__UNSUBSCRIBE__' => '<a href="'.DOL_MAIN_URL_ROOT.'/public/emailing/mailing-unsubscribe.php?tag='.$obj2->tag.'&unsuscrib=1&securitykey='.urlencode($conf->global->MAILING_EMAIL_UNSUBSCRIBE_KEY).'" target="_blank">'.$langs->trans("MailUnsubcribe").'</a>'
                        );
                        if (! empty($conf->paypal->enabled) && ! empty($conf->global->PAYPAL_SECURITY_TOKEN)) {
                            $substitutionarray['__SECUREKEYPAYPAL__']=dol_hash($conf->global->PAYPAL_SECURITY_TOKEN, 2);
                            if (empty($conf->global->PAYPAL_SECURITY_TOKEN_UNIQUE)) $substitutionarray['__SECUREKEYPAYPAL_MEMBER__']=dol_hash($conf->global->PAYPAL_SECURITY_TOKEN, 2);
                            else $substitutionarray['__SECUREKEYPAYPAL_MEMBER__']=dol_hash($conf->global->PAYPAL_SECURITY_TOKEN . 'membersubscription' . $obj->source_id, 2);
                        }

                        complete_substitutions_array($substitutionarray,$langs);
                        $newsubject=make_substitutions($subject,$substitutionarray);
                        $newmessage=make_substitutions($message,$substitutionarray);

                        $substitutionisok=true;

                        // Fabrication du mail
                        $mail = new CMailFile(
                            $newsubject,
                            $sendto,
                            $from,
                            $newmessage,
                            array(),
                            array(),
                            array(),
                            '',
                            '',
                            0,
                            $msgishtml,
                            $errorsto
                        );

                        if ($mail->error) {
                            $res=0;
                        }
                        if (! $substitutionisok) {
                            $mail->error='Some substitution failed';
                            $res=0;
                        }

                        // Send Email
                        if ($res) {
                            $res=$mail->sendfile();
                        }

                        if ($res) {
                            // Mail successful
                            $nbok++;

                            dol_syslog("ok for emailing id ".$id." #".$i.($mail->error?' - '.$mail->error:''), LOG_DEBUG);

                            $sqlok ="UPDATE ".MAIN_DB_PREFIX."mailing_cibles";
                            $sqlok.=" SET statut=1, date_envoi='".$db->idate($now)."' WHERE rowid=".$obj2->rowid;
                            $resqlok=$db->query($sqlok);
                            if (! $resqlok) {
                                dol_print_error($db);
                                $error++;
                            } else {
                                //if cheack read is use then update prospect contact status
                                if (strpos($message, '__CHECK_READ__') !== false) {
                                    //Update status communication of thirdparty prospect
                                    $sqlx = "UPDATE ".MAIN_DB_PREFIX."societe SET fk_stcomm=2 WHERE rowid IN (SELECT source_id FROM ".MAIN_DB_PREFIX."mailing_cibles WHERE rowid=".$obj2->rowid.")";
                                    dol_syslog("card.php: set prospect thirdparty status", LOG_DEBUG);
                                    $resqlx=$db->query($sqlx);
                                    if (! $resqlx) {
                                        dol_print_error($db);
                                        $error++;
                                    }

                                    //Update status communication of contact prospect
                                    $sqlx = "UPDATE ".MAIN_DB_PREFIX."societe SET fk_stcomm=2 WHERE rowid IN (SELECT sc.fk_soc FROM ".MAIN_DB_PREFIX."socpeople AS sc INNER JOIN ".MAIN_DB_PREFIX."mailing_cibles AS mc ON mc.rowid=".$obj2->rowid." AND mc.source_type = 'contact' AND mc.source_id = sc.rowid)";
                                    dol_syslog("card.php: set prospect contact status", LOG_DEBUG);

                                    $resqlx=$db->query($sqlx);
                                    if (! $resqlx) {
                                        dol_print_error($db);
                                        $error++;
                                    }
                                }
                            }
                        } else {
                            // Mail failed
                            $nbko++;

                            dol_syslog("error for emailing id ".$id." #".$i.($mail->error?' - '.$mail->error:''), LOG_DEBUG);

                            $sqlerror="UPDATE ".MAIN_DB_PREFIX."mailing_cibles";
                            $sqlerror.=" SET statut=-1, date_envoi=".$db->idate($now)." WHERE rowid=".$obj2->rowid;
                            $resqlerror=$db->query($sqlerror);
                            if (! $resqlerror) {
                                dol_print_error($db);
                                $error++;
                            }
                        }

                        $i++;
                    }
                } else {
                    $mesg="Emailing id ".$id." has no recipient to target";
                    print $mesg."\n";
                    dol_syslog($mesg,LOG_ERR);
                }

                // Loop finished, set global statut of mail
                $statut=2;
                if (! $nbko) $statut=3;

                $sqlenddate="UPDATE ".MAIN_DB_PREFIX."mailing SET statut=".$statut." WHERE rowid=".$id;

                dol_syslog("update global status", LOG_DEBUG);
                print "Update status of emailing id ".$id." to ".$statut."\n";
                $resqlenddate=$db->query($sqlenddate);
                if (! $resqlenddate) {
                    dol_print_error($db);
                    $error++;
                }
            } else {
                dol_print_error($db);
                $error++;
            }
        }
    } else {
        $mesg="No validated emailing id to send found.";
        print $mesg."\n";
        dol_syslog($mesg,LOG_ERR);
        $error++;
    }
} else {
    dol_print_error($db);
    $error++;
=======
if ($resql)
{
	$num = $db->num_rows($resql);
	$j = 0;

	if ($num)
	{
		for ($j=0; $j<$num; $j++)
		{
			$obj = $db->fetch_object($resql);

			dol_syslog("Process mailing with id ".$obj->rowid);
			print "Process mailing with id ".$obj->rowid."\n";

			$id       = $obj->rowid;
			$subject  = $obj->sujet;
			$message  = $obj->body;
			$from     = $obj->email_from;
			$replyto  = $obj->email_replyto;
			$errorsto = $obj->email_errorsto;
			// Le message est-il en html
			$msgishtml=-1;  // Unknown by default
			if (preg_match('/[\s\t]*<html>/i',$message)) $msgishtml=1;

			$nbok=0; $nbko=0;

			// On choisit les mails non deja envoyes pour ce mailing (statut=0)
			// ou envoyes en erreur (statut=-1)
			$sql2 = "SELECT mc.rowid, mc.lastname as lastname, mc.firstname as firstname, mc.email, mc.other, mc.source_url, mc.source_id, mc.source_type, mc.tag";
			$sql2.= " FROM ".MAIN_DB_PREFIX."mailing_cibles as mc";
			$sql2.= " WHERE mc.statut < 1 AND mc.fk_mailing = ".$id;

			$resql2=$db->query($sql2);
			if ($resql2)
			{
				$num2 = $db->num_rows($resql2);
				dol_syslog("Nb of targets = ".$num2, LOG_DEBUG);
				print "Nb of targets = ".$num2."\n";

				if ($num2)
				{
					$now=dol_now();

					// Positionne date debut envoi
					$sqlstartdate="UPDATE ".MAIN_DB_PREFIX."mailing SET date_envoi='".$db->idate($now)."' WHERE rowid=".$id;
					$resqlstartdate=$db->query($sqlstartdate);
					if (! $resqlstartdate)
					{
						dol_print_error($db);
						$error++;
					}

					// Look on each email and sent message
					$i = 0;
					while ($i < $num2)
					{
						$res=1;
						$now=dol_now();

						$obj2 = $db->fetch_object($resql2);

						// sendto en RFC2822
						$sendto = str_replace(',',' ',dolGetFirstLastname($obj2->firstname, $obj2->lastname) ." <".$obj2->email.">");

						// Make subtsitutions on topic and body
						$other=explode(';',$obj2->other);
						$other1=$other[0];
						$other2=$other[1];
						$other3=$other[2];
						$other4=$other[3];
						$other5=$other[4];
						// Array of possible substitutions (See also fie mailing-send.php that should manage same substitutions)
						$substitutionarray=array(
							'__ID__' => $obj->source_id,
							'__EMAIL__' => $obj->email,
							'__LASTNAME__' => $obj2->lastname,
							'__FIRSTNAME__' => $obj2->firstname,
							'__MAILTOEMAIL__' => '<a href="mailto:'.$obj2->email.'">'.$obj2->email.'</a>',
							'__OTHER1__' => $other1,
							'__OTHER2__' => $other2,
							'__OTHER3__' => $other3,
							'__OTHER4__' => $other4,
							'__OTHER5__' => $other5,
							'__SIGNATURE__' => '',	// Signature is empty when ran from command line (user is a bot)
							'__CHECK_READ__' => '<img src="'.DOL_MAIN_URL_ROOT.'/public/emailing/mailing-read.php?tag='.$obj2->tag.'&securitykey='.urlencode($conf->global->MAILING_EMAIL_UNSUBSCRIBE_KEY).'" width="1" height="1" style="width:1px;height:1px" border="0"/>',
							'__UNSUBSCRIBE__' => '<a href="'.DOL_MAIN_URL_ROOT.'/public/emailing/mailing-unsubscribe.php?tag='.$obj2->tag.'&unsuscrib=1&securitykey='.urlencode($conf->global->MAILING_EMAIL_UNSUBSCRIBE_KEY).'" target="_blank">'.$langs->trans("MailUnsubcribe").'</a>'
						);
						if (! empty($conf->paypal->enabled) && ! empty($conf->global->PAYPAL_SECURITY_TOKEN))
						{
							$substitutionarray['__SECUREKEYPAYPAL__']=dol_hash($conf->global->PAYPAL_SECURITY_TOKEN, 2);
							if (empty($conf->global->PAYPAL_SECURITY_TOKEN_UNIQUE)) $substitutionarray['__SECUREKEYPAYPAL_MEMBER__']=dol_hash($conf->global->PAYPAL_SECURITY_TOKEN, 2);
							else $substitutionarray['__SECUREKEYPAYPAL_MEMBER__']=dol_hash($conf->global->PAYPAL_SECURITY_TOKEN . 'membersubscription' . $obj->source_id, 2);
						}

						complete_substitutions_array($substitutionarray,$langs);
						$newsubject=make_substitutions($subject,$substitutionarray);
						$newmessage=make_substitutions($message,$substitutionarray);

						$substitutionisok=true;

						// Fabrication du mail
						$mail = new CMailFile(
						    $newsubject,
						    $sendto,
						    $from,
						    $newmessage,
						    array(),
						    array(),
						    array(),
						    '',
						    '',
						    0,
						    $msgishtml,
						    $errorsto
						);

						if ($mail->error)
						{
							$res=0;
						}
						if (! $substitutionisok)
						{
							$mail->error='Some substitution failed';
							$res=0;
						}

						// Send Email
						if ($res)
						{
							$res=$mail->sendfile();
						}

						if ($res)
						{
							// Mail successful
							$nbok++;

							dol_syslog("ok for emailing id ".$id." #".$i.($mail->error?' - '.$mail->error:''), LOG_DEBUG);

							$sqlok ="UPDATE ".MAIN_DB_PREFIX."mailing_cibles";
							$sqlok.=" SET statut=1, date_envoi='".$db->idate($now)."' WHERE rowid=".$obj2->rowid;
							$resqlok=$db->query($sqlok);
							if (! $resqlok)
							{
								dol_print_error($db);
								$error++;
							}
							else
							{
								//if cheack read is use then update prospect contact status
								if (strpos($message, '__CHECK_READ__') !== false)
								{
									//Update status communication of thirdparty prospect
									$sqlx = "UPDATE ".MAIN_DB_PREFIX."societe SET fk_stcomm=2 WHERE rowid IN (SELECT source_id FROM ".MAIN_DB_PREFIX."mailing_cibles WHERE rowid=".$obj2->rowid.")";
									dol_syslog("card.php: set prospect thirdparty status", LOG_DEBUG);
									$resqlx=$db->query($sqlx);
									if (! $resqlx)
									{
										dol_print_error($db);
										$error++;
									}

					    			//Update status communication of contact prospect
									$sqlx = "UPDATE ".MAIN_DB_PREFIX."societe SET fk_stcomm=2 WHERE rowid IN (SELECT sc.fk_soc FROM ".MAIN_DB_PREFIX."socpeople AS sc INNER JOIN ".MAIN_DB_PREFIX."mailing_cibles AS mc ON mc.rowid=".$obj2->rowid." AND mc.source_type = 'contact' AND mc.source_id = sc.rowid)";
									dol_syslog("card.php: set prospect contact status", LOG_DEBUG);

									$resqlx=$db->query($sqlx);
									if (! $resqlx)
									{
										dol_print_error($db);
										$error++;
									}
								}
                                
                                if (!empty($conf->global->MAILING_DELAY)) {
                                    sleep($conf->global->MAILING_DELAY);
                                }

							}
						}
						else
						{
							// Mail failed
							$nbko++;

							dol_syslog("error for emailing id ".$id." #".$i.($mail->error?' - '.$mail->error:''), LOG_DEBUG);

							$sqlerror="UPDATE ".MAIN_DB_PREFIX."mailing_cibles";
							$sqlerror.=" SET statut=-1, date_envoi=".$db->idate($now)." WHERE rowid=".$obj2->rowid;
							$resqlerror=$db->query($sqlerror);
							if (! $resqlerror)
							{
								dol_print_error($db);
								$error++;
							}
						}

						$i++;
					}
				}
				else
				{
					$mesg="Emailing id ".$id." has no recipient to target";
					print $mesg."\n";
					dol_syslog($mesg,LOG_ERR);
				}

				// Loop finished, set global statut of mail
				$statut=2;
				if (! $nbko) $statut=3;

				$sqlenddate="UPDATE ".MAIN_DB_PREFIX."mailing SET statut=".$statut." WHERE rowid=".$id;

				dol_syslog("update global status", LOG_DEBUG);
				print "Update status of emailing id ".$id." to ".$statut."\n";
				$resqlenddate=$db->query($sqlenddate);
				if (! $resqlenddate)
				{
					dol_print_error($db);
					$error++;
				}
			}
			else
			{
				dol_print_error($db);
				$error++;
			}
		}
	}
	else
	{
		$mesg="No validated emailing id to send found.";
		print $mesg."\n";
		dol_syslog($mesg,LOG_ERR);
		$error++;
	}
}
else
{
	dol_print_error($db);
	$error++;
>>>>>>> d0cc56d6
}


exit($error);<|MERGE_RESOLUTION|>--- conflicted
+++ resolved
@@ -65,19 +65,22 @@
 $sql.= " m.email_from, m.email_replyto, m.email_errorsto";
 $sql.= " FROM ".MAIN_DB_PREFIX."mailing as m";
 $sql.= " WHERE m.statut = 1";
-if ($id != 'all') {
+if ($id != 'all')
+{
     $sql.= " AND m.rowid= ".$id;
     $sql.= " LIMIT 1";
 }
 
 $resql=$db->query($sql);
-<<<<<<< HEAD
-if ($resql) {
+if ($resql)
+{
     $num = $db->num_rows($resql);
     $j = 0;
 
-    if ($num) {
-        for ($j=0; $j<$num; $j++) {
+    if ($num)
+    {
+        for ($j=0; $j<$num; $j++)
+        {
             $obj = $db->fetch_object($resql);
 
             dol_syslog("Process mailing with id ".$obj->rowid);
@@ -103,25 +106,29 @@
             $sql2.= " WHERE mc.statut < 1 AND mc.fk_mailing = ".$id;
 
             $resql2=$db->query($sql2);
-            if ($resql2) {
+            if ($resql2)
+            {
                 $num2 = $db->num_rows($resql2);
                 dol_syslog("Nb of targets = ".$num2, LOG_DEBUG);
                 print "Nb of targets = ".$num2."\n";
 
-                if ($num2) {
+                if ($num2)
+                {
                     $now=dol_now();
 
                     // Positionne date debut envoi
                     $sqlstartdate="UPDATE ".MAIN_DB_PREFIX."mailing SET date_envoi='".$db->idate($now)."' WHERE rowid=".$id;
                     $resqlstartdate=$db->query($sqlstartdate);
-                    if (! $resqlstartdate) {
+                    if (! $resqlstartdate)
+                    {
                         dol_print_error($db);
                         $error++;
                     }
 
                     // Look on each email and sent message
                     $i = 0;
-                    while ($i < $num2) {
+                    while ($i < $num2)
+                    {
                         $res=1;
                         $now=dol_now();
 
@@ -153,7 +160,8 @@
                             '__CHECK_READ__' => '<img src="'.DOL_MAIN_URL_ROOT.'/public/emailing/mailing-read.php?tag='.$obj2->tag.'&securitykey='.urlencode($conf->global->MAILING_EMAIL_UNSUBSCRIBE_KEY).'" width="1" height="1" style="width:1px;height:1px" border="0"/>',
                             '__UNSUBSCRIBE__' => '<a href="'.DOL_MAIN_URL_ROOT.'/public/emailing/mailing-unsubscribe.php?tag='.$obj2->tag.'&unsuscrib=1&securitykey='.urlencode($conf->global->MAILING_EMAIL_UNSUBSCRIBE_KEY).'" target="_blank">'.$langs->trans("MailUnsubcribe").'</a>'
                         );
-                        if (! empty($conf->paypal->enabled) && ! empty($conf->global->PAYPAL_SECURITY_TOKEN)) {
+                        if (! empty($conf->paypal->enabled) && ! empty($conf->global->PAYPAL_SECURITY_TOKEN))
+                        {
                             $substitutionarray['__SECUREKEYPAYPAL__']=dol_hash($conf->global->PAYPAL_SECURITY_TOKEN, 2);
                             if (empty($conf->global->PAYPAL_SECURITY_TOKEN_UNIQUE)) $substitutionarray['__SECUREKEYPAYPAL_MEMBER__']=dol_hash($conf->global->PAYPAL_SECURITY_TOKEN, 2);
                             else $substitutionarray['__SECUREKEYPAYPAL_MEMBER__']=dol_hash($conf->global->PAYPAL_SECURITY_TOKEN . 'membersubscription' . $obj->source_id, 2);
@@ -181,20 +189,24 @@
                             $errorsto
                         );
 
-                        if ($mail->error) {
+                        if ($mail->error)
+                        {
                             $res=0;
                         }
-                        if (! $substitutionisok) {
+                        if (! $substitutionisok)
+                        {
                             $mail->error='Some substitution failed';
                             $res=0;
                         }
 
                         // Send Email
-                        if ($res) {
+                        if ($res)
+                        {
                             $res=$mail->sendfile();
                         }
 
-                        if ($res) {
+                        if ($res)
+                        {
                             // Mail successful
                             $nbok++;
 
@@ -203,17 +215,22 @@
                             $sqlok ="UPDATE ".MAIN_DB_PREFIX."mailing_cibles";
                             $sqlok.=" SET statut=1, date_envoi='".$db->idate($now)."' WHERE rowid=".$obj2->rowid;
                             $resqlok=$db->query($sqlok);
-                            if (! $resqlok) {
+                            if (! $resqlok)
+                            {
                                 dol_print_error($db);
                                 $error++;
-                            } else {
+                            }
+                            else
+                            {
                                 //if cheack read is use then update prospect contact status
-                                if (strpos($message, '__CHECK_READ__') !== false) {
+                                if (strpos($message, '__CHECK_READ__') !== false)
+                                {
                                     //Update status communication of thirdparty prospect
                                     $sqlx = "UPDATE ".MAIN_DB_PREFIX."societe SET fk_stcomm=2 WHERE rowid IN (SELECT source_id FROM ".MAIN_DB_PREFIX."mailing_cibles WHERE rowid=".$obj2->rowid.")";
                                     dol_syslog("card.php: set prospect thirdparty status", LOG_DEBUG);
                                     $resqlx=$db->query($sqlx);
-                                    if (! $resqlx) {
+                                    if (! $resqlx)
+                                    {
                                         dol_print_error($db);
                                         $error++;
                                     }
@@ -223,13 +240,21 @@
                                     dol_syslog("card.php: set prospect contact status", LOG_DEBUG);
 
                                     $resqlx=$db->query($sqlx);
-                                    if (! $resqlx) {
+                                    if (! $resqlx)
+                                    {
                                         dol_print_error($db);
                                         $error++;
                                     }
                                 }
+                                
+                                if (!empty($conf->global->MAILING_DELAY)) {
+                                    sleep($conf->global->MAILING_DELAY);
+                                }
+
                             }
-                        } else {
+                        }
+                        else
+                        {
                             // Mail failed
                             $nbko++;
 
@@ -238,7 +263,8 @@
                             $sqlerror="UPDATE ".MAIN_DB_PREFIX."mailing_cibles";
                             $sqlerror.=" SET statut=-1, date_envoi=".$db->idate($now)." WHERE rowid=".$obj2->rowid;
                             $resqlerror=$db->query($sqlerror);
-                            if (! $resqlerror) {
+                            if (! $resqlerror)
+                            {
                                 dol_print_error($db);
                                 $error++;
                             }
@@ -246,7 +272,9 @@
 
                         $i++;
                     }
-                } else {
+                }
+                else
+                {
                     $mesg="Emailing id ".$id." has no recipient to target";
                     print $mesg."\n";
                     dol_syslog($mesg,LOG_ERR);
@@ -261,267 +289,31 @@
                 dol_syslog("update global status", LOG_DEBUG);
                 print "Update status of emailing id ".$id." to ".$statut."\n";
                 $resqlenddate=$db->query($sqlenddate);
-                if (! $resqlenddate) {
+                if (! $resqlenddate)
+                {
                     dol_print_error($db);
                     $error++;
                 }
-            } else {
+            }
+            else
+            {
                 dol_print_error($db);
                 $error++;
             }
         }
-    } else {
+    }
+    else
+    {
         $mesg="No validated emailing id to send found.";
         print $mesg."\n";
         dol_syslog($mesg,LOG_ERR);
         $error++;
     }
-} else {
+}
+else
+{
     dol_print_error($db);
     $error++;
-=======
-if ($resql)
-{
-	$num = $db->num_rows($resql);
-	$j = 0;
-
-	if ($num)
-	{
-		for ($j=0; $j<$num; $j++)
-		{
-			$obj = $db->fetch_object($resql);
-
-			dol_syslog("Process mailing with id ".$obj->rowid);
-			print "Process mailing with id ".$obj->rowid."\n";
-
-			$id       = $obj->rowid;
-			$subject  = $obj->sujet;
-			$message  = $obj->body;
-			$from     = $obj->email_from;
-			$replyto  = $obj->email_replyto;
-			$errorsto = $obj->email_errorsto;
-			// Le message est-il en html
-			$msgishtml=-1;  // Unknown by default
-			if (preg_match('/[\s\t]*<html>/i',$message)) $msgishtml=1;
-
-			$nbok=0; $nbko=0;
-
-			// On choisit les mails non deja envoyes pour ce mailing (statut=0)
-			// ou envoyes en erreur (statut=-1)
-			$sql2 = "SELECT mc.rowid, mc.lastname as lastname, mc.firstname as firstname, mc.email, mc.other, mc.source_url, mc.source_id, mc.source_type, mc.tag";
-			$sql2.= " FROM ".MAIN_DB_PREFIX."mailing_cibles as mc";
-			$sql2.= " WHERE mc.statut < 1 AND mc.fk_mailing = ".$id;
-
-			$resql2=$db->query($sql2);
-			if ($resql2)
-			{
-				$num2 = $db->num_rows($resql2);
-				dol_syslog("Nb of targets = ".$num2, LOG_DEBUG);
-				print "Nb of targets = ".$num2."\n";
-
-				if ($num2)
-				{
-					$now=dol_now();
-
-					// Positionne date debut envoi
-					$sqlstartdate="UPDATE ".MAIN_DB_PREFIX."mailing SET date_envoi='".$db->idate($now)."' WHERE rowid=".$id;
-					$resqlstartdate=$db->query($sqlstartdate);
-					if (! $resqlstartdate)
-					{
-						dol_print_error($db);
-						$error++;
-					}
-
-					// Look on each email and sent message
-					$i = 0;
-					while ($i < $num2)
-					{
-						$res=1;
-						$now=dol_now();
-
-						$obj2 = $db->fetch_object($resql2);
-
-						// sendto en RFC2822
-						$sendto = str_replace(',',' ',dolGetFirstLastname($obj2->firstname, $obj2->lastname) ." <".$obj2->email.">");
-
-						// Make subtsitutions on topic and body
-						$other=explode(';',$obj2->other);
-						$other1=$other[0];
-						$other2=$other[1];
-						$other3=$other[2];
-						$other4=$other[3];
-						$other5=$other[4];
-						// Array of possible substitutions (See also fie mailing-send.php that should manage same substitutions)
-						$substitutionarray=array(
-							'__ID__' => $obj->source_id,
-							'__EMAIL__' => $obj->email,
-							'__LASTNAME__' => $obj2->lastname,
-							'__FIRSTNAME__' => $obj2->firstname,
-							'__MAILTOEMAIL__' => '<a href="mailto:'.$obj2->email.'">'.$obj2->email.'</a>',
-							'__OTHER1__' => $other1,
-							'__OTHER2__' => $other2,
-							'__OTHER3__' => $other3,
-							'__OTHER4__' => $other4,
-							'__OTHER5__' => $other5,
-							'__SIGNATURE__' => '',	// Signature is empty when ran from command line (user is a bot)
-							'__CHECK_READ__' => '<img src="'.DOL_MAIN_URL_ROOT.'/public/emailing/mailing-read.php?tag='.$obj2->tag.'&securitykey='.urlencode($conf->global->MAILING_EMAIL_UNSUBSCRIBE_KEY).'" width="1" height="1" style="width:1px;height:1px" border="0"/>',
-							'__UNSUBSCRIBE__' => '<a href="'.DOL_MAIN_URL_ROOT.'/public/emailing/mailing-unsubscribe.php?tag='.$obj2->tag.'&unsuscrib=1&securitykey='.urlencode($conf->global->MAILING_EMAIL_UNSUBSCRIBE_KEY).'" target="_blank">'.$langs->trans("MailUnsubcribe").'</a>'
-						);
-						if (! empty($conf->paypal->enabled) && ! empty($conf->global->PAYPAL_SECURITY_TOKEN))
-						{
-							$substitutionarray['__SECUREKEYPAYPAL__']=dol_hash($conf->global->PAYPAL_SECURITY_TOKEN, 2);
-							if (empty($conf->global->PAYPAL_SECURITY_TOKEN_UNIQUE)) $substitutionarray['__SECUREKEYPAYPAL_MEMBER__']=dol_hash($conf->global->PAYPAL_SECURITY_TOKEN, 2);
-							else $substitutionarray['__SECUREKEYPAYPAL_MEMBER__']=dol_hash($conf->global->PAYPAL_SECURITY_TOKEN . 'membersubscription' . $obj->source_id, 2);
-						}
-
-						complete_substitutions_array($substitutionarray,$langs);
-						$newsubject=make_substitutions($subject,$substitutionarray);
-						$newmessage=make_substitutions($message,$substitutionarray);
-
-						$substitutionisok=true;
-
-						// Fabrication du mail
-						$mail = new CMailFile(
-						    $newsubject,
-						    $sendto,
-						    $from,
-						    $newmessage,
-						    array(),
-						    array(),
-						    array(),
-						    '',
-						    '',
-						    0,
-						    $msgishtml,
-						    $errorsto
-						);
-
-						if ($mail->error)
-						{
-							$res=0;
-						}
-						if (! $substitutionisok)
-						{
-							$mail->error='Some substitution failed';
-							$res=0;
-						}
-
-						// Send Email
-						if ($res)
-						{
-							$res=$mail->sendfile();
-						}
-
-						if ($res)
-						{
-							// Mail successful
-							$nbok++;
-
-							dol_syslog("ok for emailing id ".$id." #".$i.($mail->error?' - '.$mail->error:''), LOG_DEBUG);
-
-							$sqlok ="UPDATE ".MAIN_DB_PREFIX."mailing_cibles";
-							$sqlok.=" SET statut=1, date_envoi='".$db->idate($now)."' WHERE rowid=".$obj2->rowid;
-							$resqlok=$db->query($sqlok);
-							if (! $resqlok)
-							{
-								dol_print_error($db);
-								$error++;
-							}
-							else
-							{
-								//if cheack read is use then update prospect contact status
-								if (strpos($message, '__CHECK_READ__') !== false)
-								{
-									//Update status communication of thirdparty prospect
-									$sqlx = "UPDATE ".MAIN_DB_PREFIX."societe SET fk_stcomm=2 WHERE rowid IN (SELECT source_id FROM ".MAIN_DB_PREFIX."mailing_cibles WHERE rowid=".$obj2->rowid.")";
-									dol_syslog("card.php: set prospect thirdparty status", LOG_DEBUG);
-									$resqlx=$db->query($sqlx);
-									if (! $resqlx)
-									{
-										dol_print_error($db);
-										$error++;
-									}
-
-					    			//Update status communication of contact prospect
-									$sqlx = "UPDATE ".MAIN_DB_PREFIX."societe SET fk_stcomm=2 WHERE rowid IN (SELECT sc.fk_soc FROM ".MAIN_DB_PREFIX."socpeople AS sc INNER JOIN ".MAIN_DB_PREFIX."mailing_cibles AS mc ON mc.rowid=".$obj2->rowid." AND mc.source_type = 'contact' AND mc.source_id = sc.rowid)";
-									dol_syslog("card.php: set prospect contact status", LOG_DEBUG);
-
-									$resqlx=$db->query($sqlx);
-									if (! $resqlx)
-									{
-										dol_print_error($db);
-										$error++;
-									}
-								}
-                                
-                                if (!empty($conf->global->MAILING_DELAY)) {
-                                    sleep($conf->global->MAILING_DELAY);
-                                }
-
-							}
-						}
-						else
-						{
-							// Mail failed
-							$nbko++;
-
-							dol_syslog("error for emailing id ".$id." #".$i.($mail->error?' - '.$mail->error:''), LOG_DEBUG);
-
-							$sqlerror="UPDATE ".MAIN_DB_PREFIX."mailing_cibles";
-							$sqlerror.=" SET statut=-1, date_envoi=".$db->idate($now)." WHERE rowid=".$obj2->rowid;
-							$resqlerror=$db->query($sqlerror);
-							if (! $resqlerror)
-							{
-								dol_print_error($db);
-								$error++;
-							}
-						}
-
-						$i++;
-					}
-				}
-				else
-				{
-					$mesg="Emailing id ".$id." has no recipient to target";
-					print $mesg."\n";
-					dol_syslog($mesg,LOG_ERR);
-				}
-
-				// Loop finished, set global statut of mail
-				$statut=2;
-				if (! $nbko) $statut=3;
-
-				$sqlenddate="UPDATE ".MAIN_DB_PREFIX."mailing SET statut=".$statut." WHERE rowid=".$id;
-
-				dol_syslog("update global status", LOG_DEBUG);
-				print "Update status of emailing id ".$id." to ".$statut."\n";
-				$resqlenddate=$db->query($sqlenddate);
-				if (! $resqlenddate)
-				{
-					dol_print_error($db);
-					$error++;
-				}
-			}
-			else
-			{
-				dol_print_error($db);
-				$error++;
-			}
-		}
-	}
-	else
-	{
-		$mesg="No validated emailing id to send found.";
-		print $mesg."\n";
-		dol_syslog($mesg,LOG_ERR);
-		$error++;
-	}
-}
-else
-{
-	dol_print_error($db);
-	$error++;
->>>>>>> d0cc56d6
 }
 
 
