#!/usr/bin/env php
<?php
/*
 * Copyright (C) 2004 Rodolphe Quiedeville <rodolphe@quiedeville.org>
 * Copyright (C) 2005-2013 Laurent Destailleur <eldy@users.sourceforge.net>
 * Copyright (C) 2005-2016 Regis Houssin <regis.houssin@inodbox.com>
 * Copyright (C) 2019 		Nicolas ZABOURI	<info@inovea-conseil.com>
 * Copyright (C) 2024       Frédéric France             <frederic.france@free.fr>
 *
 * This program is free software; you can redistribute it and/or modify
 * it under the terms of the GNU General Public License as published by
 * the Free Software Foundation; either version 3 of the License, or
 * (at your option) any later version.
 *
 * This program is distributed in the hope that it will be useful,
 * but WITHOUT ANY WARRANTY; without even the implied warranty of
 * MERCHANTABILITY or FITNESS FOR A PARTICULAR PURPOSE. See the
 * GNU General Public License for more details.
 *
 * You should have received a copy of the GNU General Public License
 * along with this program. If not, see <https://www.gnu.org/licenses/>.
 */

/**
 * \file 	scripts/emailings/mailing-send.php
 * \ingroup mailing
 * \brief 	Script to send a prepared and validated emaling from command line
 */

if (!defined('NOSESSION')) {
	define('NOSESSION', '1');
}

$sapi_type = php_sapi_name();
$script_file = basename(__FILE__);
$path = __DIR__.'/';

// Test if batch mode
if (substr($sapi_type, 0, 3) == 'cgi') {
	echo "Error: You are using PHP for CGI. To execute ".$script_file." from command line, you must use PHP for CLI mode.\n";
	exit(1);
}

if (!isset($argv[1]) || !$argv[1]) {
	print "Usage: ".$script_file." (ID_MAILING|all) [userloginforsignature] [maxnbofemails]\n";
	exit(1);
}

$id = $argv[1];

if (isset($argv[2]) || !empty($argv[2])) {
	$login = $argv[2];
} else {
	$login = '';
}

$max = -1;

if (isset($argv[3]) || !empty($argv[3])) {
	$max = $argv[3];
}


require_once $path."../../htdocs/master.inc.php";
require_once DOL_DOCUMENT_ROOT."/core/class/CMailFile.class.php";
require_once DOL_DOCUMENT_ROOT."/comm/mailing/class/mailing.class.php";

// Global variables
$version = DOL_VERSION;
$error = 0;

if (!getDolGlobalString('MAILING_LIMIT_SENDBYCLI')) {
	$conf->global->MAILING_LIMIT_SENDBYCLI = 0;
}

$langs->loadLangs(array("main", "mails"));

if (!isModEnabled('mailing')) {
	print 'Module Emailing not enabled';
	exit(1);
}

$hookmanager->initHooks(array('cli'));


/*
 * Main
 */

@set_time_limit(0);
print "***** ".$script_file." (".$version.") pid=".dol_getmypid()." *****\n";

if (getDolGlobalInt('MAILING_DELAY')) {
	print 'A delay of '.((float) getDolGlobalInt('MAILING_DELAY')).' seconds has been set between each email'."\n";
}

if (getDolGlobalString('MAILING_LIMIT_SENDBYCLI') == '-1') {
}

if (!empty($dolibarr_main_db_readonly)) {
	print "Error: instance in read-only mode\n";
	exit(1);
}

$user = new User($db);
// for signature, we use user send as parameter
if (!empty($login)) {
	$user->fetch('', $login);
}
/** @var DoliDB $db */
// We get list of emailing id to process
$sql = "SELECT m.rowid, m.statut as status";
$sql .= " FROM ".MAIN_DB_PREFIX."mailing as m";
$sql .= " WHERE m.statut IN (1,2)";
if ($id != 'all') {
	$sql .= " AND m.rowid= ".((int) $id);
	$sql .= " LIMIT 1";
}

$resql = $db->query($sql);
if ($resql) {
	$num = $db->num_rows($resql);
	$j = 0;

	if ($num) {
		for ($j = 0; $j < $num && $max != 0; $j++) {
			$obj = $db->fetch_object($resql);

			dol_syslog("Process mailing with id ".$obj->rowid);
			print "Process mailing with id ".$obj->rowid."\n";

			if ($obj->status == 1) {
				$sql = "UPDATE ".MAIN_DB_PREFIX."mailing SET statut = 2 WHERE rowid = ".((int) $obj->rowid);
				$result_sql = $db->query($sql);
				dol_syslog("Started mailing campaign ".$obj->rowid, LOG_DEBUG);
			}

			$emailing = new Mailing($db);
			$emailing->fetch($obj->rowid);

			$upload_dir = $conf->mailing->dir_output."/".get_exdir($emailing->id, 2, 0, 1, $emailing, 'mailing');

			$id = $emailing->id;
			$subject = $emailing->sujet;
			$message = $emailing->body;
			$from = $emailing->email_from;
			$replyto = $emailing->email_replyto;
			$errorsto = $emailing->email_errorsto;
			// Le message est-il en html
			$msgishtml = -1; // Unknown by default
			if (preg_match('/[\s\t]*<html>/i', $message)) {
				$msgishtml = 1;
			}

			$nbok = 0;
			$nbko = 0;

			// On choisit les mails non deja envoyes pour ce mailing (statut=0)
			// ou envoyes en erreur (statut=-1)
			$sql2 = "SELECT mc.rowid, mc.fk_mailing, mc.lastname, mc.firstname, mc.email, mc.other, mc.source_url, mc.source_id, mc.source_type, mc.tag";
			$sql2 .= " FROM ".MAIN_DB_PREFIX."mailing_cibles as mc";
			$sql2 .= " WHERE mc.statut < 1 AND mc.fk_mailing = ".((int) $id);
			if (getDolGlobalInt('MAILING_LIMIT_SENDBYCLI') > 0 && empty($max)) {
				$sql2 .= " LIMIT " . getDolGlobalInt('MAILING_LIMIT_SENDBYCLI');
			} elseif (getDolGlobalInt('MAILING_LIMIT_SENDBYCLI') > 0 && $max > 0) {
				$sql2 .= " LIMIT ".min(getDolGlobalInt('MAILING_LIMIT_SENDBYCLI'), $max);
			} elseif ($max > 0) {
				$sql2 .= " LIMIT ".((int) $max);
			}

			$resql2 = $db->query($sql2);
			if ($resql2) {
				$num2 = $db->num_rows($resql2);
				dol_syslog("Nb of targets = ".$num2, LOG_DEBUG);
				print "Nb of targets = ".$num2."\n";

				if ($num2) {
					$now = dol_now();

					// Positionne date debut envoi
					$sqlstartdate = "UPDATE ".MAIN_DB_PREFIX."mailing SET date_envoi='".$db->idate($now)."' WHERE rowid=".((int) $id);
					$resqlstartdate = $db->query($sqlstartdate);
					if (!$resqlstartdate) {
						dol_print_error($db);
						$error++;
					}

					$thirdpartystatic = new Societe($db);

					// Look on each email and sent message
					$i = 0;
					while ($i < $num2) {
						// Here code is common with same loop ino card.php
						$res = 1;
						$now = dol_now();

						$obj = $db->fetch_object($resql2);
						$max--;

						// sendto en RFC2822
						$sendto = str_replace(',', ' ', dolGetFirstLastname($obj->firstname, $obj->lastname)." <".$obj->email.">");

						// Make subtsitutions on topic and body
						$other = explode(';', $obj->other);
						$tmpfield = explode('=', $other[0], 2);
						$other1 = (isset($tmpfield[1]) ? $tmpfield[1] : $tmpfield[0]);
						$tmpfield = explode('=', $other[1], 2);
						$other2 = (isset($tmpfield[1]) ? $tmpfield[1] : $tmpfield[0]);
						$tmpfield = explode('=', $other[2], 2);
						$other3 = (isset($tmpfield[1]) ? $tmpfield[1] : $tmpfield[0]);
						$tmpfield = explode('=', $other[3], 2);
						$other4 = (isset($tmpfield[1]) ? $tmpfield[1] : $tmpfield[0]);
						$tmpfield = explode('=', $other[4], 2);
						$other5 = (isset($tmpfield[1]) ? $tmpfield[1] : $tmpfield[0]);
						$signature = ((!empty($user->signature) && !getDolGlobalString('MAIN_MAIL_DO_NOT_USE_SIGN')) ? $user->signature : '');

						$object = null; // Not defined with mass emailing
						$parameters = array('mode' => 'emailing');
						$substitutionarray = getCommonSubstitutionArray($langs, 0, array('object', 'objectamount'), $object); // Note: On mass emailing, this is null because we don't know object

						// Array of possible substitutions (See also file mailing-send.php that should manage same substitutions)
						$substitutionarray['__ID__'] = $obj->source_id;
						if ($obj->source_type == "thirdparty") {
							$result = $thirdpartystatic->fetch($obj->source_id);

							if ($result > 0) {
								$substitutionarray['__THIRDPARTY_CUSTOMER_CODE__'] = $thirdpartystatic->code_client;
							} else {
								$substitutionarray['__THIRDPARTY_CUSTOMER_CODE__'] = '';
							}
						}
						$substitutionarray['__EMAIL__'] = $obj->email;
						$substitutionarray['__LASTNAME__'] = $obj->lastname;
						$substitutionarray['__FIRSTNAME__'] = $obj->firstname;
						$substitutionarray['__MAILTOEMAIL__'] = '<a href="mailto:'.$obj->email.'">'.$obj->email.'</a>';
						$substitutionarray['__OTHER1__'] = $other1;
						$substitutionarray['__OTHER2__'] = $other2;
						$substitutionarray['__OTHER3__'] = $other3;
						$substitutionarray['__OTHER4__'] = $other4;
						$substitutionarray['__OTHER5__'] = $other5;
						$substitutionarray['__USER_SIGNATURE__'] = $signature; // Signature is empty when ran from command line or taken from user in parameter)
						$substitutionarray['__SIGNATURE__'] = $signature; // For backward compatibility
						$substitutionarray['__CHECK_READ__'] = '<img src="'.DOL_MAIN_URL_ROOT.'/public/emailing/mailing-read.php?tag='.urlencode($obj->tag).'&securitykey='.dol_hash(getDolGlobalString('MAILING_EMAIL_UNSUBSCRIBE_KEY') . "-".$obj->tag."-".$obj->email."-".$obj->rowid, "md5").'&email='.urlencode($obj->email).'&mtid='.((int) $obj->rowid).'" width="1" height="1" style="width:1px;height:1px" border="0"/>';
						$substitutionarray['__UNSUBSCRIBE__'] = '<a href="'.DOL_MAIN_URL_ROOT.'/public/emailing/mailing-unsubscribe.php?tag='.urlencode($obj->tag).'&unsuscrib=1&securitykey='.dol_hash(getDolGlobalString('MAILING_EMAIL_UNSUBSCRIBE_KEY') . "-".$obj->tag."-".$obj->email."-".$obj->rowid, "md5").'&email='.urlencode($obj->email).'&mtid='.((int) $obj->rowid).'" target="_blank">'.$langs->trans("MailUnsubcribe").'</a>';
						$substitutionarray['__UNSUBSCRIBE_URL__'] = DOL_MAIN_URL_ROOT.'/public/emailing/mailing-unsubscribe.php?tag='.urlencode($obj->tag).'&unsuscrib=1&securitykey='.dol_hash(getDolGlobalString('MAILING_EMAIL_UNSUBSCRIBE_KEY') . "-".$obj->tag."-".$obj->email."-".$obj->rowid, "md5").'&email='.urlencode($obj->email).'&mtid='.((int) $obj->rowid);

						$onlinepaymentenabled = 0;
						if (isModEnabled('paypal')) {
							$onlinepaymentenabled++;
						}
						if (isModEnabled('paybox')) {
							$onlinepaymentenabled++;
						}
						if (isModEnabled('stripe')) {
							$onlinepaymentenabled++;
						}
						if ($onlinepaymentenabled && getDolGlobalString('PAYMENT_SECURITY_TOKEN')) {
<<<<<<< HEAD
							$substitutionarray['__SECUREKEYPAYMENT__'] = dol_hash(getDolGlobalString('PAYMENT_SECURITY_TOKEN'), 2);
							if (!getDolGlobalString('PAYMENT_SECURITY_TOKEN_UNIQUE')) {
								$substitutionarray['__SECUREKEYPAYMENT_MEMBER__'] = dol_hash(getDolGlobalString('PAYMENT_SECURITY_TOKEN'), 2);
								$substitutionarray['__SECUREKEYPAYMENT_ORDER__'] = dol_hash(getDolGlobalString('PAYMENT_SECURITY_TOKEN'), 2);
								$substitutionarray['__SECUREKEYPAYMENT_INVOICE__'] = dol_hash(getDolGlobalString('PAYMENT_SECURITY_TOKEN'), 2);
								$substitutionarray['__SECUREKEYPAYMENT_CONTRACTLINE__'] = dol_hash(getDolGlobalString('PAYMENT_SECURITY_TOKEN'), 2);
							} else {
								$substitutionarray['__SECUREKEYPAYMENT_MEMBER__'] = dol_hash(getDolGlobalString('PAYMENT_SECURITY_TOKEN') . 'membersubscription'.$obj->source_id, 2);
								$substitutionarray['__SECUREKEYPAYMENT_ORDER__'] = dol_hash(getDolGlobalString('PAYMENT_SECURITY_TOKEN') . 'order'.$obj->source_id, 2);
								$substitutionarray['__SECUREKEYPAYMENT_INVOICE__'] = dol_hash(getDolGlobalString('PAYMENT_SECURITY_TOKEN') . 'invoice'.$obj->source_id, 2);
								$substitutionarray['__SECUREKEYPAYMENT_CONTRACTLINE__'] = dol_hash(getDolGlobalString('PAYMENT_SECURITY_TOKEN') . 'contractline'.$obj->source_id, 2);
=======
							$substitutionarray['__SECUREKEYPAYMENT__'] = dol_hash(getDolGlobalString('PAYMENT_SECURITY_TOKEN'), '2');
							if (!getDolGlobalString('PAYMENT_SECURITY_TOKEN_UNIQUE')) {
								$substitutionarray['__SECUREKEYPAYMENT_MEMBER__'] = dol_hash(getDolGlobalString('PAYMENT_SECURITY_TOKEN'), '2');
								$substitutionarray['__SECUREKEYPAYMENT_ORDER__'] = dol_hash(getDolGlobalString('PAYMENT_SECURITY_TOKEN'), '2');
								$substitutionarray['__SECUREKEYPAYMENT_INVOICE__'] = dol_hash(getDolGlobalString('PAYMENT_SECURITY_TOKEN'), '2');
								$substitutionarray['__SECUREKEYPAYMENT_CONTRACTLINE__'] = dol_hash(getDolGlobalString('PAYMENT_SECURITY_TOKEN'), '2');
							} else {
								$substitutionarray['__SECUREKEYPAYMENT_MEMBER__'] = dol_hash(getDolGlobalString('PAYMENT_SECURITY_TOKEN') . 'membersubscription'.$obj->source_id, '2');
								$substitutionarray['__SECUREKEYPAYMENT_ORDER__'] = dol_hash(getDolGlobalString('PAYMENT_SECURITY_TOKEN') . 'order'.$obj->source_id, '2');
								$substitutionarray['__SECUREKEYPAYMENT_INVOICE__'] = dol_hash(getDolGlobalString('PAYMENT_SECURITY_TOKEN') . 'invoice'.$obj->source_id, '2');
								$substitutionarray['__SECUREKEYPAYMENT_CONTRACTLINE__'] = dol_hash(getDolGlobalString('PAYMENT_SECURITY_TOKEN') . 'contractline'.$obj->source_id, '2');
>>>>>>> cc80841a
							}
						}
						/* For backward compatibility */
						if (isModEnabled('paypal') && getDolGlobalString('PAYPAL_SECURITY_TOKEN')) {
<<<<<<< HEAD
							$substitutionarray['__SECUREKEYPAYPAL__'] = dol_hash(getDolGlobalString('PAYPAL_SECURITY_TOKEN'), 2);

							if (!getDolGlobalString('PAYPAL_SECURITY_TOKEN_UNIQUE')) {
								$substitutionarray['__SECUREKEYPAYPAL_MEMBER__'] = dol_hash(getDolGlobalString('PAYPAL_SECURITY_TOKEN'), 2);
							} else {
								$substitutionarray['__SECUREKEYPAYPAL_MEMBER__'] = dol_hash(getDolGlobalString('PAYPAL_SECURITY_TOKEN') . 'membersubscription'.$obj->source_id, 2);
							}

							if (!getDolGlobalString('PAYPAL_SECURITY_TOKEN_UNIQUE')) {
								$substitutionarray['__SECUREKEYPAYPAL_ORDER__'] = dol_hash(getDolGlobalString('PAYPAL_SECURITY_TOKEN'), 2);
							} else {
								$substitutionarray['__SECUREKEYPAYPAL_ORDER__'] = dol_hash(getDolGlobalString('PAYPAL_SECURITY_TOKEN') . 'order'.$obj->source_id, 2);
							}

							if (!getDolGlobalString('PAYPAL_SECURITY_TOKEN_UNIQUE')) {
								$substitutionarray['__SECUREKEYPAYPAL_INVOICE__'] = dol_hash(getDolGlobalString('PAYPAL_SECURITY_TOKEN'), 2);
							} else {
								$substitutionarray['__SECUREKEYPAYPAL_INVOICE__'] = dol_hash(getDolGlobalString('PAYPAL_SECURITY_TOKEN') . 'invoice'.$obj->source_id, 2);
							}

							if (!getDolGlobalString('PAYPAL_SECURITY_TOKEN_UNIQUE')) {
								$substitutionarray['__SECUREKEYPAYPAL_CONTRACTLINE__'] = dol_hash(getDolGlobalString('PAYPAL_SECURITY_TOKEN'), 2);
							} else {
								$substitutionarray['__SECUREKEYPAYPAL_CONTRACTLINE__'] = dol_hash(getDolGlobalString('PAYPAL_SECURITY_TOKEN') . 'contractline'.$obj->source_id, 2);
=======
							$substitutionarray['__SECUREKEYPAYPAL__'] = dol_hash(getDolGlobalString('PAYPAL_SECURITY_TOKEN'), '2');

							if (!getDolGlobalString('PAYPAL_SECURITY_TOKEN_UNIQUE')) {
								$substitutionarray['__SECUREKEYPAYPAL_MEMBER__'] = dol_hash(getDolGlobalString('PAYPAL_SECURITY_TOKEN'), '2');
							} else {
								$substitutionarray['__SECUREKEYPAYPAL_MEMBER__'] = dol_hash(getDolGlobalString('PAYPAL_SECURITY_TOKEN') . 'membersubscription'.$obj->source_id, '2');
							}

							if (!getDolGlobalString('PAYPAL_SECURITY_TOKEN_UNIQUE')) {
								$substitutionarray['__SECUREKEYPAYPAL_ORDER__'] = dol_hash(getDolGlobalString('PAYPAL_SECURITY_TOKEN'), '2');
							} else {
								$substitutionarray['__SECUREKEYPAYPAL_ORDER__'] = dol_hash(getDolGlobalString('PAYPAL_SECURITY_TOKEN') . 'order'.$obj->source_id, '2');
							}

							if (!getDolGlobalString('PAYPAL_SECURITY_TOKEN_UNIQUE')) {
								$substitutionarray['__SECUREKEYPAYPAL_INVOICE__'] = dol_hash(getDolGlobalString('PAYPAL_SECURITY_TOKEN'), '2');
							} else {
								$substitutionarray['__SECUREKEYPAYPAL_INVOICE__'] = dol_hash(getDolGlobalString('PAYPAL_SECURITY_TOKEN') . 'invoice'.$obj->source_id, '2');
							}

							if (!getDolGlobalString('PAYPAL_SECURITY_TOKEN_UNIQUE')) {
								$substitutionarray['__SECUREKEYPAYPAL_CONTRACTLINE__'] = dol_hash(getDolGlobalString('PAYPAL_SECURITY_TOKEN'), '2');
							} else {
								$substitutionarray['__SECUREKEYPAYPAL_CONTRACTLINE__'] = dol_hash(getDolGlobalString('PAYPAL_SECURITY_TOKEN') . 'contractline'.$obj->source_id, '2');
>>>>>>> cc80841a
							}
						}

						complete_substitutions_array($substitutionarray, $langs);
						$newsubject = make_substitutions($subject, $substitutionarray);
						$newmessage = make_substitutions($message, $substitutionarray);

						$substitutionisok = true;

						$moreinheader = '';
						if (preg_match('/__UNSUBSCRIBE__/', $message)) {
							$moreinheader = "List-Unsubscribe: <__UNSUBSCRIBE_URL__>\n";
							$moreinheader = make_substitutions($moreinheader, $substitutionarray);
						}

						$arr_file = array();
						$arr_mime = array();
						$arr_name = array();
						$arr_css  = array();

						$listofpaths = dol_dir_list($upload_dir, 'all', 0, '', '', 'name', SORT_ASC, 0);

						if (count($listofpaths)) {
							foreach ($listofpaths as $key => $val) {
								$arr_file[] = $listofpaths[$key]['fullname'];
								$arr_mime[] = dol_mimetype($listofpaths[$key]['name']);
								$arr_name[] = $listofpaths[$key]['name'];
							}
						}
						// Fabrication du mail
						$trackid = 'emailing-'.$obj->fk_mailing.'-'.$obj->rowid;
						$upload_dir_tmp = $upload_dir;
						$mail = new CMailFile($newsubject, $sendto, $from, $newmessage, $arr_file, $arr_mime, $arr_name, '', '', 0, $msgishtml, $errorsto, $arr_css, $trackid, $moreinheader, 'emailing', '', $upload_dir_tmp);

						if ($mail->error) {
							$res = 0;
						}
						if (!$substitutionisok) {
							$mail->error = 'Some substitution failed';
							$res = 0;
						}

						// Send Email
						if ($res) {
							$res = $mail->sendfile();
						}

						if ($res) {
							// Mail successful
							$nbok++;

							dol_syslog("ok for emailing id ".$id." #".$i.($mail->error ? ' - '.$mail->error : ''), LOG_DEBUG);

							// Note: If emailing is 100 000 targets, 100 000 entries are added, so we don't enter events for each target here
							// We must union table llx_mailing_taget for event tab OR enter 1 event with a special table link (id of email in event)
							// Run trigger
							/*
							 * if ($obj->source_type == 'contact')
							 * {
							 * $emailing->sendtoid = $obj->source_id;
							 * }
							 * if ($obj->source_type == 'thirdparty')
							 * {
							 * $emailing->socid = $obj->source_id;
							 * }
							 * // Call trigger
							 * $result=$emailing->call_trigger('EMAILING_SENTBYMAIL',$user);
							 * if ($result < 0) $error++;
							 * // End call triggers
							 */

							$sqlok = "UPDATE ".MAIN_DB_PREFIX."mailing_cibles";
							$sqlok .= " SET statut = 1, date_envoi = '".$db->idate($now)."' WHERE rowid = ".((int) $obj->rowid);
							$resqlok = $db->query($sqlok);
							if (!$resqlok) {
								dol_print_error($db);
								$error++;
							} else {
								// if cheack read is use then update prospect contact status
								if (strpos($message, '__CHECK_READ__') !== false) {
									// Update status communication of thirdparty prospect
									$sqlx = "UPDATE ".MAIN_DB_PREFIX."societe SET fk_stcomm=2 WHERE rowid IN (SELECT source_id FROM ".MAIN_DB_PREFIX."mailing_cibles WHERE rowid=".((int) $obj->rowid).")";
									dol_syslog("card.php: set prospect thirdparty status", LOG_DEBUG);
									$resqlx = $db->query($sqlx);
									if (!$resqlx) {
										dol_print_error($db);
										$error++;
									}

									// Update status communication of contact prospect
									$sqlx = "UPDATE ".MAIN_DB_PREFIX."societe SET fk_stcomm=2 WHERE rowid IN (SELECT sc.fk_soc FROM ".MAIN_DB_PREFIX."socpeople AS sc INNER JOIN ".MAIN_DB_PREFIX."mailing_cibles AS mc ON mc.rowid=".((int) $obj->rowid)." AND mc.source_type = 'contact' AND mc.source_id = sc.rowid)";
									dol_syslog("card.php: set prospect contact status", LOG_DEBUG);

									$resqlx = $db->query($sqlx);
									if (!$resqlx) {
										dol_print_error($db);
										$error++;
									}
								}

								if (getDolGlobalInt('MAILING_DELAY')) {
									usleep((float) getDolGlobalInt('MAILING_DELAY') * 1000000);
								}
							}
						} else {
							// Mail failed
							$nbko++;

							dol_syslog("error for emailing id ".$id." #".$i.($mail->error ? ' - '.$mail->error : ''), LOG_DEBUG);

							$sqlerror = "UPDATE ".MAIN_DB_PREFIX."mailing_cibles";
							$sqlerror .= " SET statut=-1, date_envoi='".$db->idate($now)."' WHERE rowid=".$obj->rowid;
							$resqlerror = $db->query($sqlerror);
							if (!$resqlerror) {
								dol_print_error($db);
								$error++;
							}
						}

						$i++;
					}
				} else {
					//$mesg = "Emailing id ".$id." has no recipient to target";
					print $mesg."\n";
					dol_syslog($mesg, LOG_ERR);

					// Loop finished, set global statut of mail
					$sql = "UPDATE ".MAIN_DB_PREFIX."mailing SET statut=3 WHERE rowid=".$obj->rowid;
					$result_sql = $db->query($sql);

					dol_syslog("update global status", LOG_DEBUG);
					print "Update status of emailing id ".$id." to ".$statut."\n";
				}
			} else {
				dol_print_error($db);
				$error++;
			}
		}
	} else {
		$mesg = "No validated emailing id to send found.";
		print $mesg."\n";
		dol_syslog($mesg, LOG_ERR);
		$error++;
	}
} else {
	dol_print_error($db);
	$error++;
}

exit($error);<|MERGE_RESOLUTION|>--- conflicted
+++ resolved
@@ -255,19 +255,6 @@
 							$onlinepaymentenabled++;
 						}
 						if ($onlinepaymentenabled && getDolGlobalString('PAYMENT_SECURITY_TOKEN')) {
-<<<<<<< HEAD
-							$substitutionarray['__SECUREKEYPAYMENT__'] = dol_hash(getDolGlobalString('PAYMENT_SECURITY_TOKEN'), 2);
-							if (!getDolGlobalString('PAYMENT_SECURITY_TOKEN_UNIQUE')) {
-								$substitutionarray['__SECUREKEYPAYMENT_MEMBER__'] = dol_hash(getDolGlobalString('PAYMENT_SECURITY_TOKEN'), 2);
-								$substitutionarray['__SECUREKEYPAYMENT_ORDER__'] = dol_hash(getDolGlobalString('PAYMENT_SECURITY_TOKEN'), 2);
-								$substitutionarray['__SECUREKEYPAYMENT_INVOICE__'] = dol_hash(getDolGlobalString('PAYMENT_SECURITY_TOKEN'), 2);
-								$substitutionarray['__SECUREKEYPAYMENT_CONTRACTLINE__'] = dol_hash(getDolGlobalString('PAYMENT_SECURITY_TOKEN'), 2);
-							} else {
-								$substitutionarray['__SECUREKEYPAYMENT_MEMBER__'] = dol_hash(getDolGlobalString('PAYMENT_SECURITY_TOKEN') . 'membersubscription'.$obj->source_id, 2);
-								$substitutionarray['__SECUREKEYPAYMENT_ORDER__'] = dol_hash(getDolGlobalString('PAYMENT_SECURITY_TOKEN') . 'order'.$obj->source_id, 2);
-								$substitutionarray['__SECUREKEYPAYMENT_INVOICE__'] = dol_hash(getDolGlobalString('PAYMENT_SECURITY_TOKEN') . 'invoice'.$obj->source_id, 2);
-								$substitutionarray['__SECUREKEYPAYMENT_CONTRACTLINE__'] = dol_hash(getDolGlobalString('PAYMENT_SECURITY_TOKEN') . 'contractline'.$obj->source_id, 2);
-=======
 							$substitutionarray['__SECUREKEYPAYMENT__'] = dol_hash(getDolGlobalString('PAYMENT_SECURITY_TOKEN'), '2');
 							if (!getDolGlobalString('PAYMENT_SECURITY_TOKEN_UNIQUE')) {
 								$substitutionarray['__SECUREKEYPAYMENT_MEMBER__'] = dol_hash(getDolGlobalString('PAYMENT_SECURITY_TOKEN'), '2');
@@ -279,37 +266,10 @@
 								$substitutionarray['__SECUREKEYPAYMENT_ORDER__'] = dol_hash(getDolGlobalString('PAYMENT_SECURITY_TOKEN') . 'order'.$obj->source_id, '2');
 								$substitutionarray['__SECUREKEYPAYMENT_INVOICE__'] = dol_hash(getDolGlobalString('PAYMENT_SECURITY_TOKEN') . 'invoice'.$obj->source_id, '2');
 								$substitutionarray['__SECUREKEYPAYMENT_CONTRACTLINE__'] = dol_hash(getDolGlobalString('PAYMENT_SECURITY_TOKEN') . 'contractline'.$obj->source_id, '2');
->>>>>>> cc80841a
 							}
 						}
 						/* For backward compatibility */
 						if (isModEnabled('paypal') && getDolGlobalString('PAYPAL_SECURITY_TOKEN')) {
-<<<<<<< HEAD
-							$substitutionarray['__SECUREKEYPAYPAL__'] = dol_hash(getDolGlobalString('PAYPAL_SECURITY_TOKEN'), 2);
-
-							if (!getDolGlobalString('PAYPAL_SECURITY_TOKEN_UNIQUE')) {
-								$substitutionarray['__SECUREKEYPAYPAL_MEMBER__'] = dol_hash(getDolGlobalString('PAYPAL_SECURITY_TOKEN'), 2);
-							} else {
-								$substitutionarray['__SECUREKEYPAYPAL_MEMBER__'] = dol_hash(getDolGlobalString('PAYPAL_SECURITY_TOKEN') . 'membersubscription'.$obj->source_id, 2);
-							}
-
-							if (!getDolGlobalString('PAYPAL_SECURITY_TOKEN_UNIQUE')) {
-								$substitutionarray['__SECUREKEYPAYPAL_ORDER__'] = dol_hash(getDolGlobalString('PAYPAL_SECURITY_TOKEN'), 2);
-							} else {
-								$substitutionarray['__SECUREKEYPAYPAL_ORDER__'] = dol_hash(getDolGlobalString('PAYPAL_SECURITY_TOKEN') . 'order'.$obj->source_id, 2);
-							}
-
-							if (!getDolGlobalString('PAYPAL_SECURITY_TOKEN_UNIQUE')) {
-								$substitutionarray['__SECUREKEYPAYPAL_INVOICE__'] = dol_hash(getDolGlobalString('PAYPAL_SECURITY_TOKEN'), 2);
-							} else {
-								$substitutionarray['__SECUREKEYPAYPAL_INVOICE__'] = dol_hash(getDolGlobalString('PAYPAL_SECURITY_TOKEN') . 'invoice'.$obj->source_id, 2);
-							}
-
-							if (!getDolGlobalString('PAYPAL_SECURITY_TOKEN_UNIQUE')) {
-								$substitutionarray['__SECUREKEYPAYPAL_CONTRACTLINE__'] = dol_hash(getDolGlobalString('PAYPAL_SECURITY_TOKEN'), 2);
-							} else {
-								$substitutionarray['__SECUREKEYPAYPAL_CONTRACTLINE__'] = dol_hash(getDolGlobalString('PAYPAL_SECURITY_TOKEN') . 'contractline'.$obj->source_id, 2);
-=======
 							$substitutionarray['__SECUREKEYPAYPAL__'] = dol_hash(getDolGlobalString('PAYPAL_SECURITY_TOKEN'), '2');
 
 							if (!getDolGlobalString('PAYPAL_SECURITY_TOKEN_UNIQUE')) {
@@ -334,7 +294,6 @@
 								$substitutionarray['__SECUREKEYPAYPAL_CONTRACTLINE__'] = dol_hash(getDolGlobalString('PAYPAL_SECURITY_TOKEN'), '2');
 							} else {
 								$substitutionarray['__SECUREKEYPAYPAL_CONTRACTLINE__'] = dol_hash(getDolGlobalString('PAYPAL_SECURITY_TOKEN') . 'contractline'.$obj->source_id, '2');
->>>>>>> cc80841a
 							}
 						}
 
