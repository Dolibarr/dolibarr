--- conflicted
+++ resolved
@@ -56,12 +56,8 @@
       # Run PHPStan
       - name: Run PHPStan
         id: phpstan
-<<<<<<< HEAD
-        run: phpstan -vvv analyse --error-format=checkstyle --memory-limit 6G -a build/phpstan/bootstrap_action.php -c phpstan.neon | tee _stan.xml | cs2pr --graceful-warnings
-=======
         run: |
           phpstan -vvv analyse --error-format=checkstyle --memory-limit 7G -a build/phpstan/bootstrap_action.php | tee _stan.xml | cs2pr --graceful-warnings
->>>>>>> cf617547
         # continue-on-error: true
 
       # Save cache
