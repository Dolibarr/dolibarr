README (English)
##################################################
Launchpad Package tools
##################################################

This directory contains files to explain how to publish
a package onto LaunchPad


# This is standard command to work on RPM packaging:
#
# To install all packagers tools:
# sudo apt-get install bzr-builder bzr dpatch pbuilder debootstrap devscripts


# Init local working env
#----------------------------------

- Create account on launchpad.org
- Create Project
- Link project to official SCM server
- Upload SSH public key onto account
- Upload you GPG sign key
- Run from command line: 
    bzr launchpad-login yourlogin
    bzr whoami "Your Name <email@email.com>"
    bzr whoami
- Edit file ~/.bashrc to add
DEBFULLNAME="<Your name>" 
DEBEMAIL="<Your email address>" 
- Create a Bazaar directory
    mkdir bzr

If you want to build/test package locally:
- Create a file ~/.pbuilderrc with content
    COMPONENTS="main universe multiverse restricted"
- Create chroot ubuntu env
    sudo pbuilder create [--distribution sid|squeeze]


# Push/declare Dolibarr sources to Launchpad
#----------------------------------
<<<<<<< HEAD

- Create a series (https://launchpad.net/dolibarr/)
    Call it 'dev', 'stable' or 'beta'
    For dev: Configure Series branch - Link to series
    For stable: Add file with *: http://www.dolibarr.org/files/stable/package_debian-ubuntu/dolibarr_3.2.*.tar.gz
    For beta: Add file with *: http://www.dolibarr.org/files/lastbuild/package_debian-ubuntu/dolibarr_3.2.*.tar.gz
    mkdir bzr
    bzr init
    bzr add
    bzr commit -m "Init"

List of series created:
https://launchpad.net/dolibarr/trunk
https://launchpad.net/dolibarr/beta
https://launchpad.net/dolibarr/stable
=======
- From Launchpad project (https://launchpad.net/dolibarr), register a series: 
    Call it 'trunk' or 'beta' or 'stable'
    Use branch (dev):
    ~eldy/dolibarr/develop
    ~eldy/dolibarr/beta
    ~eldy/dolibarr/stable
    or 
    Use URL pattern (beta or stable):
    http://www.dolibarr.org/files/lastbuild/package_debian-ubuntu/dolibarr_x.z.*.tar.gz
    http://www.dolibarr.org/files/stable/package_debian-ubuntu/dolibarr_x.y.*.tar.gz
    
- For Dev, you can also add link serie to GIT HEAD.
- For beta and stable, you can init from command line
	cd bzr/dolibarr-[beta|stable]
    bzr init
    bzr add
    bzr commit -m "Init"
    bzr push lp:~yourlogin/dolibarr/[beta|stable]
>>>>>>> 365a5e18

- List of series are visible here: https://launchpad.net/dolibarr/+series

# To update Dolibarr into launchpad (when repository for sources already exists)
#----------------------------------
	cd bzr
	bzr branch lp:~yourlogin/dolibarr/[dev|beta|stable]
    cd dolibarr-[dev|beta|stable]
    bzr status
	-- Update files here --
    bzr commit -m "Description of change"
    bzr push


<<<<<<< HEAD
- Create debian directory and upload it onto bzr branch ~yourlogin/+junk/debian-[dev|stable]
    mkdir bzr
=======
# Init debian dir repository into launchpad (when repository for sources does not exist)
#----------------------------------
-  Create debian directory and upload it onto bzr branch lp:~yourlogin/+junk/debian-[dev|beta|stable]
>>>>>>> 365a5e18
    cd bzr
    mkdir debian
    cd debian
    cp -pr dolibarr_root/debian bzr/debian
    bzr init
    bzr add
    bzr commit -m "Init control files"
    bzr push lp:~yourlogin/+junk/debian-[dev|beta|stable]    (put here any branch name)
<<<<<<< HEAD
  or download it from launchpad bazaar:
    cd bzr
    bzr branch lp:~yourlogin/+junk/debian-[dev|beta|stable]
  
  For sources, same with
    bzr push lp:~yourlogin/dolibarr/[dev|beta|stable]

- To update this debian directory, edit files into the bzr dir and run
    bzr status
    bzr commit -m "Description of change"
    bzr push lp:~yourlogin/+junk/debian-[dev|beta|stable]
=======
- or download it from launchpad bazaar:
    cd bzr
    bzr branch lp:~yourlogin/+junk/debian-[dev|beta|stable]
>>>>>>> 365a5e18

# Get debian dir repository from launchpad (when repository for sources already exists)
#----------------------------------
	cd bzr
	bzr branch lp:~yourlogin/+junk/debian-[dev|beta|stable]

# To update debian dir into launchpad (when repository for sources already exists)
#----------------------------------
	cd bzr
	bzr branch lp:~yourlogin/+junk/debian-[dev|beta|stable]
    cd debian-[dev|beta|stable]
    bzr status
	-- Update files here --
    bzr commit -m "Description of change"
    bzr push lp:~yourlogin/+junk/debian-[dev|beta|stable]


# Define a recipe into launchpad (a rule to build packages into a PPA)
#----------------------------------
- Create a file dolibarr.recipe with content
    cd bzr
    vi dolibarr.recipe
    	For dev:
	    # bzr-builder format 0.3 deb-version {debupstream}-0~{revno}
		lp:dolibarr
		merge packaging lp:~yourlogin/+junk/debian-dev
    	For beta:
	    # bzr-builder format 0.3 deb-version {debupstream}-1~{revno}
		lp:dolibarr/beta
		merge packaging lp:~yourlogin/+junk/debian-beta
    	For stable:
	    # bzr-builder format 0.3 deb-version {debupstream}-2~{revno}
		lp:dolibarr/stable
		merge packaging lp:~yourlogin/+junk/debian-stable
- Run command
    cd bzr
    bzr dailydeb dolibarr.recipe working-dir
  This will create a directory "working-dir" with dolibarr sources and will add sources from ~yourlogin/+junk/debian-[dev|beta|stable]
- Test package sources
    sudo pbuilder build <working-dir>/<project>_<version>.dsc

List of recipes created
https://code.launchpad.net/~eldy/+recipe/dolibarr-dev
https://code.launchpad.net/~eldy/+recipe/dolibarr-beta
https://code.launchpad.net/~eldy/+recipe/dolibarr-stable

    
# To get/download package from PPA:
#----------------------------------

- Add signing key of the Launchpad repository:
> gpg --keyserver keyserver.ubuntu.com --recv-key A38BF8FD
> sudo apt-key add ~/.gnupg/pubring.gpg

- Add Dolibarr Launchpad repository to your system setup by adding the two lines to /etc/apt/sources.list
For the development snapshot version: 
deb http://ppa.launchpad.net/yourlogin/dolibarr-dev/ubuntu precise main 
deb-src http://ppa.launchpad.net/yourlogin/dolibarr-dev/ubuntu precise main 
For the beta version: 
deb http://ppa.launchpad.net/yourlogin/dolibarr-beta/ubuntu precise main 
deb-src http://ppa.launchpad.net/yourlogin/dolibarr-beta/ubuntu precise main 
For the stable version:
deb http://ppa.launchpad.net/yourlogin/dolibarr-stable/ubuntu precise main 
deb-src http://ppa.launchpad.net/yourlogin/dolibarr-stable/ubuntu precise main 

- Update your package cache:
> apt-get update

- Install Dolibarr: 
> apt-get install dolibarr

   <|MERGE_RESOLUTION|>--- conflicted
+++ resolved
@@ -40,23 +40,6 @@
 
 # Push/declare Dolibarr sources to Launchpad
 #----------------------------------
-<<<<<<< HEAD
-
-- Create a series (https://launchpad.net/dolibarr/)
-    Call it 'dev', 'stable' or 'beta'
-    For dev: Configure Series branch - Link to series
-    For stable: Add file with *: http://www.dolibarr.org/files/stable/package_debian-ubuntu/dolibarr_3.2.*.tar.gz
-    For beta: Add file with *: http://www.dolibarr.org/files/lastbuild/package_debian-ubuntu/dolibarr_3.2.*.tar.gz
-    mkdir bzr
-    bzr init
-    bzr add
-    bzr commit -m "Init"
-
-List of series created:
-https://launchpad.net/dolibarr/trunk
-https://launchpad.net/dolibarr/beta
-https://launchpad.net/dolibarr/stable
-=======
 - From Launchpad project (https://launchpad.net/dolibarr), register a series: 
     Call it 'trunk' or 'beta' or 'stable'
     Use branch (dev):
@@ -65,8 +48,8 @@
     ~eldy/dolibarr/stable
     or 
     Use URL pattern (beta or stable):
-    http://www.dolibarr.org/files/lastbuild/package_debian-ubuntu/dolibarr_x.z.*.tar.gz
-    http://www.dolibarr.org/files/stable/package_debian-ubuntu/dolibarr_x.y.*.tar.gz
+    For stable: http://www.dolibarr.org/files/lastbuild/package_debian-ubuntu/dolibarr_x.z.*.tar.gz
+    For beta: http://www.dolibarr.org/files/stable/package_debian-ubuntu/dolibarr_x.y.*.tar.gz
     
 - For Dev, you can also add link serie to GIT HEAD.
 - For beta and stable, you can init from command line
@@ -75,7 +58,6 @@
     bzr add
     bzr commit -m "Init"
     bzr push lp:~yourlogin/dolibarr/[beta|stable]
->>>>>>> 365a5e18
 
 - List of series are visible here: https://launchpad.net/dolibarr/+series
 
@@ -89,15 +71,9 @@
     bzr commit -m "Description of change"
     bzr push
 
-
-<<<<<<< HEAD
-- Create debian directory and upload it onto bzr branch ~yourlogin/+junk/debian-[dev|stable]
-    mkdir bzr
-=======
 # Init debian dir repository into launchpad (when repository for sources does not exist)
 #----------------------------------
 -  Create debian directory and upload it onto bzr branch lp:~yourlogin/+junk/debian-[dev|beta|stable]
->>>>>>> 365a5e18
     cd bzr
     mkdir debian
     cd debian
@@ -106,23 +82,9 @@
     bzr add
     bzr commit -m "Init control files"
     bzr push lp:~yourlogin/+junk/debian-[dev|beta|stable]    (put here any branch name)
-<<<<<<< HEAD
-  or download it from launchpad bazaar:
-    cd bzr
-    bzr branch lp:~yourlogin/+junk/debian-[dev|beta|stable]
-  
-  For sources, same with
-    bzr push lp:~yourlogin/dolibarr/[dev|beta|stable]
-
-- To update this debian directory, edit files into the bzr dir and run
-    bzr status
-    bzr commit -m "Description of change"
-    bzr push lp:~yourlogin/+junk/debian-[dev|beta|stable]
-=======
 - or download it from launchpad bazaar:
     cd bzr
     bzr branch lp:~yourlogin/+junk/debian-[dev|beta|stable]
->>>>>>> 365a5e18
 
 # Get debian dir repository from launchpad (when repository for sources already exists)
 #----------------------------------
