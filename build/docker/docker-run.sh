--- conflicted
+++ resolved
@@ -3,11 +3,7 @@
 # See README.md to know how to create a Dolibarr env with docker
 
 usermod -u "${HOST_USER_ID}" www-data
-<<<<<<< HEAD
-groupmod -g "${HOST_USER_ID}" www-data
-=======
 groupmod -g "${HOST_GROUP_ID}" www-data
->>>>>>> cc80841a
 
 chgrp -hR www-data /var/www/html
 chmod g+rwx /var/www/html/conf
