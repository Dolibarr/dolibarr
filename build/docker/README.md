--- conflicted
+++ resolved
@@ -1,11 +1,5 @@
 # How to use it ?
 
-<<<<<<< HEAD
-export HOST_USER_ID=$(id -u)
-export MYSQL_ROOT_PWD=$(tr -dc A-Za-z0-9 </dev/urandom | head -c 13; echo)
-
-docker-compose up -d
-=======
 This directory is experimental. Scope of its used is not clear and not documented.
 If you are looking for a process to run Dolibarr as an official Docker image, you can find it on https://hub.docker.com/r/dolibarr/dolibarr
  
@@ -20,5 +14,4 @@
 
 docker-compose up -d
 
-Warning: There is no persistency of data. If you need so, you should use instead the official Docker image that you can find on https://hub.docker.com/r/dolibarr/dolibarr 
->>>>>>> cc80841a
+Warning: There is no persistency of data. If you need so, you should use instead the official Docker image that you can find on https://hub.docker.com/r/dolibarr/dolibarr 