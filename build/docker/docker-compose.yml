<<<<<<< HEAD
# This docker-compose.yml file is used to build and test quickly
# a specific version of Dolibarr
#
# Before build, define the variable DOLI_VERSION as following:
# $ export DOLI_VERSION=4.0.4
# And then, you can run :
# $ docker-compose up
#
# More information about Docker-compose : https://docs.docker.com/compose/

version: "3"

services:
    mariadb:
        container_name: dolibarr-mariadb-dev
=======
version: "3"

services:
    mariadb-prod:
        container_name: dolibarr-mariadb-prod
>>>>>>> cc80841a
        image: mariadb:latest
        environment:
            MYSQL_ROOT_PASSWORD: $MYSQL_ROOT_PWD
            MYSQL_DATABASE: "dolibarr-prod"

    web:
<<<<<<< HEAD
        container_name: dolibarr-web-dev
=======
        container_name: dolibarr-web-prod
>>>>>>> cc80841a
        build: .

        volumes:
         - ../../htdocs:/var/www/html/
         - ../../documents:/var/www/html/documents

        depends_on:
<<<<<<< HEAD
            - mariadb
        environment:
            WWW_USER_ID: 1000
            WWW_GROUP_ID: 1000
            DOLI_ROOT_PASSWORD: $MYSQL_ROOT_PWD
            DOLI_DATABASE: "dolibarr-prod"
            DOLI_DB_SERVER: "mariadb"
=======
            - mariadb-prod
        environment:
            HOST_USER_ID: $HOST_USER_ID
            HOST_GROUP_ID: $HOST_GROUP_ID
            DOLI_ROOT_PASSWORD: $MYSQL_ROOT_PWD
            DOLI_DATABASE: "dolibarr-prod"
            DOLI_DB_SERVER: "mariadb-prod"
>>>>>>> cc80841a
        ports:
            - "8080:80"<|MERGE_RESOLUTION|>--- conflicted
+++ resolved
@@ -1,37 +1,15 @@
-<<<<<<< HEAD
-# This docker-compose.yml file is used to build and test quickly
-# a specific version of Dolibarr
-#
-# Before build, define the variable DOLI_VERSION as following:
-# $ export DOLI_VERSION=4.0.4
-# And then, you can run :
-# $ docker-compose up
-#
-# More information about Docker-compose : https://docs.docker.com/compose/
-
-version: "3"
-
-services:
-    mariadb:
-        container_name: dolibarr-mariadb-dev
-=======
 version: "3"
 
 services:
     mariadb-prod:
         container_name: dolibarr-mariadb-prod
->>>>>>> cc80841a
         image: mariadb:latest
         environment:
             MYSQL_ROOT_PASSWORD: $MYSQL_ROOT_PWD
             MYSQL_DATABASE: "dolibarr-prod"
 
     web:
-<<<<<<< HEAD
-        container_name: dolibarr-web-dev
-=======
         container_name: dolibarr-web-prod
->>>>>>> cc80841a
         build: .
 
         volumes:
@@ -39,15 +17,6 @@
          - ../../documents:/var/www/html/documents
 
         depends_on:
-<<<<<<< HEAD
-            - mariadb
-        environment:
-            WWW_USER_ID: 1000
-            WWW_GROUP_ID: 1000
-            DOLI_ROOT_PASSWORD: $MYSQL_ROOT_PWD
-            DOLI_DATABASE: "dolibarr-prod"
-            DOLI_DB_SERVER: "mariadb"
-=======
             - mariadb-prod
         environment:
             HOST_USER_ID: $HOST_USER_ID
@@ -55,6 +24,5 @@
             DOLI_ROOT_PASSWORD: $MYSQL_ROOT_PWD
             DOLI_DATABASE: "dolibarr-prod"
             DOLI_DB_SERVER: "mariadb-prod"
->>>>>>> cc80841a
         ports:
             - "8080:80"