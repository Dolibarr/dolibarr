--- conflicted
+++ resolved
@@ -7,47 +7,11 @@
 if [ -n "$1" ]; then
     uscan_opts="--download-version=$1"
 fi
-<<<<<<< HEAD
-#uscan --noconf --force-download --no-symlink --destdir=$tmpdir $uscan_opts
-=======
 #uscan --noconf --force-download --no-symlink --verbose --destdir=$tmpdir $uscan_opts
->>>>>>> 05f3a470
 
 cd $tmpdir
 
 # Other method to download (comment uscan if you use this)
-<<<<<<< HEAD
-wget http://sourceforge.net/projects/tcpdf/files/tcpdf_6_0_093.zip
-
-# Rename file to add +dfsg
-zipfile=$(echo *.zip)
-version=$(echo "$zipfile" | perl -pi -e 's/^tcpdf_//; s/\.zip$//; s/_/./g; s/$/+dfsg/;')
-
-# Extract the zip file
-unzip -q $zipfile
-srcdir=$(find . -maxdepth 1 -mindepth 1 -type d | sed -e 's/\.\///')
-
-if [ ! -d "$srcdir" ]; then
-    echo "ERROR: Failed to identify the extracted directory in $tmpdir (got $srcdir)" >&2
-    rm -rf $tmpdir
-    exit 1
-fi
-
-# Cleanup unwanted files
-rm -rf $srcdir/fonts/free*
-
-# Repack as tar.xz
-tar Jcf tcpdf_${version}.orig.tar.xz $srcdir
-
-cd - >/dev/null
-
-if [ -e ../tcpdf_${version}.orig.tar.xz ]; then
-    echo "Not overwriting ../tcpdf_${version}.orig.tar.xz";
-else
-    echo "Created ../tcpdf_${version}.orig.tar.xz"
-    mv $tmpdir/tcpdf_${version}.orig.tar.xz ../
-fi
-=======
 wget http://www.dolibarr.org/files/stable/standard/dolibarr-3.5.4.tgz
 
 # Rename file to add +dfsg
@@ -58,6 +22,5 @@
 
 mv $tmpdir/dolibarr-${version}.tgz ../
 echo "File ../dolibarr-${version}.tgz is ready for git-import-orig"
->>>>>>> 05f3a470
 
 rm -rf $tmpdir