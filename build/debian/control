Source: dolibarr
Maintainer: Laurent Destailleur <eldy@users.sourceforge.net>
Standards-Version: 3.9.2
Section: web
Priority: optional
Homepage: http://www.dolibarr.org
Build-Depends: debhelper (>= 7), po-debconf, dpatch

Package: dolibarr
Depends: libapache2-mod-php5 | libapache2-mod-php5filter | php5-cgi | php5-fpm | php5,
    php5-mysql | php5-mysqli, 
    php5-cli, php5-curl, php5-gd, php5-ldap, php-pear, php-mail-mime, php5-geoip,
	libphp-adodb,
    libnusoap-php,
    libphp-pclzip,
<<<<<<< HEAD
    libfpdi-php,
=======
    libfpdi-php, libfpdf-tpl-php, php-fpdf
>>>>>>> 3004b5fd
    libjs-jquery, libjs-jquery-ui, libjs-flot, ckeditor,
    ttf-dejavu-core,
    xdg-utils,
    mysql-server,
    ${misc:Depends},
    ${perl:Depends}
Recommends: apache2 | lighttpd | httpd, mysql-client
Suggests: www-browser
Architecture: all
Description: Web based software to manage a small company or foundation
 Dolibarr ERP & CRM is an easy to use open source/free software for small 
 and medium companies, foundations or freelances. It includes different 
 features for Enterprise Resource Planning (ERP) and Customer Relationship
 Management (CRM) but also for different other activities.
 It's a web software you can install as a standalone program or on any web
 hosting provider to use it from anywhere with any web browser.
 .
 Dolibarr was designed to be easy to use. Only features you need are 
 visible, depending on which module were activated.
 Most common used modules are:
 .
 Customers, Suppliers or Prospects directory,
 Contacts directory,
 Orders management,
 Commercial proposals management,
 Invoices management,
 Products and services catalog,
 Stock management,
 Foundations members management,
 Bank accounts management,
 Point of Sale,
 Payments management,
 Commercial actions management,
 Contracts management,
 Standing orders management,
 Shipping management,
 Donations management,
 Bookmarks management,
 Mass Emailings,
 Reports,
 Wizards to export and import data,
 LDAP connectivity,
 PDF exports,
 And a lot of more modules...
 .
 You can also add third parties external modules or develop yours.<|MERGE_RESOLUTION|>--- conflicted
+++ resolved
@@ -13,11 +13,7 @@
 	libphp-adodb,
     libnusoap-php,
     libphp-pclzip,
-<<<<<<< HEAD
-    libfpdi-php,
-=======
     libfpdi-php, libfpdf-tpl-php, php-fpdf
->>>>>>> 3004b5fd
     libjs-jquery, libjs-jquery-ui, libjs-flot, ckeditor,
     ttf-dejavu-core,
     xdg-utils,
