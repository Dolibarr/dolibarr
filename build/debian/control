Source: dolibarr
Section: web
Priority: optional
Maintainer: Laurent Destailleur (eldy) <eldy@users.sourceforge.net>
# Uploaders: Laurent Destailleur (eldy) <eldy@users.sourceforge.net>		# Only if differs from Maintainer
Standards-Version: 3.9.4
Homepage: http://www.dolibarr.org
Build-Depends: debhelper (>= 9), po-debconf
# This package need at least debian 7 or ubuntu 13.04 or any distribution based on this version
 
Package: dolibarr
Architecture: all
Depends: libapache2-mod-php5 | libapache2-mod-php5filter | php5-cgi | php5-fpm | php5,
    php5-cli, 
# Required PHP extensions
    php5-mysql | php5-mysqli, php5-curl, php5-gd, php5-ldap, php5-geoip,
# Required PHP libraries
    php-pear, php-mail-mime, 
#    php-tcpdf, libfpdi-php, libfpdf-tpl-php, php-fpdf,
#    libphp-adodb,
#    libnusoap-php,
#    libphp-pclzip,
# Required javascript libraries
#    libjs-jquery, libjs-jquery-ui, libjs-flot, ckeditor,
# Misc dependencies
#    fonts-dejavu-core | ttf-dejavu-core,
    xdg-utils,
    mysql-server,
    ${misc:Depends},
    ${perl:Depends}
Recommends: mysql-client, apache2 | lighttpd | httpd
Suggests: www-browser
Description: Web based software to manage a company or foundation
 Dolibarr ERP & CRM is an easy to use open source/free software for small 
 and medium companies, foundations or freelances. It includes different 
 features for Enterprise Resource Planning (ERP) and Customer Relationship
 Management (CRM) but also for different other activities.
 .
 It's a web software you can install as a standalone program or on any web
 hosting provider to use it from anywhere with any web browser.
 .
<<<<<<< HEAD
 Dolibarr was designed to be easy to use. Only the features that you need 
=======
 Dolibarr was designed to be easy to use. Only the features that you need
>>>>>>> 76ba3301
 are visible, depending on which modules were activated.
 .
 This is an example of most common used modules:
 .
 Customers, Suppliers or Prospects directory,
 Contacts directory,
 Orders management,
 Commercial proposals management,
 Invoices management,
 Products and services catalog,
 Stock management,
 Foundations members management,
 Bank accounts management,
 Point of Sale,
 Payments management,
 Commercial actions management,
 Contracts management,
 Standing orders management,
 Shipping management,
 Donations management,
 Bookmarks management,
 Mass Emailings,
 Reports,
 Wizards to export and import data,
 LDAP connectivity,
 PDF exports,
 And a lot more modules...
 .
 You can also add third parties external modules or develop yours.<|MERGE_RESOLUTION|>--- conflicted
+++ resolved
@@ -39,11 +39,7 @@
  It's a web software you can install as a standalone program or on any web
  hosting provider to use it from anywhere with any web browser.
  .
-<<<<<<< HEAD
- Dolibarr was designed to be easy to use. Only the features that you need 
-=======
  Dolibarr was designed to be easy to use. Only the features that you need
->>>>>>> 76ba3301
  are visible, depending on which modules were activated.
  .
  This is an example of most common used modules:
