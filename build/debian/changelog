dolibarr (3.8.0-3) UNRELEASED; urgency=low

  [ Laurent Destailleur (eldy) ]
  * New upstream release.
    
<<<<<<< HEAD
 -- Laurent Destailleur (eldy) <eldy@users.sourceforge.net>  Tue, 3 Mar 2015 12:00:00 +0100
=======
 -- Laurent Destailleur (eldy) <eldy@users.sourceforge.net>  Sun, 21 March 2015 12:00:00 +0100
>>>>>>> 44f10ebe
<|MERGE_RESOLUTION|>--- conflicted
+++ resolved
@@ -3,8 +3,4 @@
   [ Laurent Destailleur (eldy) ]
   * New upstream release.
     
-<<<<<<< HEAD
- -- Laurent Destailleur (eldy) <eldy@users.sourceforge.net>  Tue, 3 Mar 2015 12:00:00 +0100
-=======
- -- Laurent Destailleur (eldy) <eldy@users.sourceforge.net>  Sun, 21 March 2015 12:00:00 +0100
->>>>>>> 44f10ebe
+ -- Laurent Destailleur (eldy) <eldy@users.sourceforge.net>  Sun, 21 March 2015 12:00:00 +0100