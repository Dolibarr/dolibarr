dolibarr (3.7.0-3) UNRELEASED; urgency=low

  [ Laurent Destailleur (eldy) ]
  * New upstream release.
    
 -- Laurent Destailleur (eldy) <eldy@users.sourceforge.net>  Tue, 21 Oct 2014 12:00:00 +0100      

dolibarr (3.6.1-3) UNRELEASED; urgency=low

  [ Laurent Destailleur (eldy) ]
  * New upstream release.
    
 -- Laurent Destailleur (eldy) <eldy@users.sourceforge.net>  Tue, 23 Sep 2014 12:00:00 +0100      

dolibarr (3.6.0-3) UNRELEASED; urgency=low

  [ Laurent Destailleur (eldy) ]
  * New upstream release.
    
<<<<<<< HEAD
 -- Laurent Destailleur (eldy) <eldy@users.sourceforge.net>  Tue, 15 July 2014 12:00:00 +0100      

dolibarr (3.5.5-3) UNRELEASED; urgency=low

  [ Laurent Destailleur (eldy) ]
  * New upstream release.
    
 -- Laurent Destailleur (eldy) <eldy@users.sourceforge.net>  Tue, 8 July 2014 12:00:00 +0100     

dolibarr (3.5.4-3) UNRELEASED; urgency=low

  [ Laurent Destailleur (eldy) ]
  * New upstream release.
    
 -- Laurent Destailleur (eldy) <eldy@users.sourceforge.net>  Tue, 1 July 2014 12:00:00 +0100     

dolibarr (3.5.3-3) UNRELEASED; urgency=low

  [ Laurent Destailleur (eldy) ]
  * New upstream release.
    
 -- Laurent Destailleur (eldy) <eldy@users.sourceforge.net>  Fri, 2 May 2014 12:00:00 +0100     

dolibarr (3.5.2-3) UNRELEASED; urgency=low

  [ Laurent Destailleur (eldy) ]
  * New upstream release.
    
 -- Laurent Destailleur (eldy) <eldy@users.sourceforge.net>  Fri, 14 March 2014 12:00:00 +0100     

dolibarr (3.5.1-3) UNRELEASED; urgency=low

  [ Laurent Destailleur (eldy) ]
  * New upstream release.
    
 -- Laurent Destailleur (eldy) <eldy@users.sourceforge.net>  Fri, 7 Feb 2014 12:00:00 +0100     

dolibarr (3.5.0-3) UNRELEASED; urgency=low

  [ Laurent Destailleur (eldy) ]
  * New upstream release.
    
 -- Laurent Destailleur (eldy) <eldy@users.sourceforge.net>  Fri, 31 Jan 2014 12:00:00 +0100     

dolibarr (3.4.2-3) UNRELEASED; urgency=low

  [ Laurent Destailleur (eldy) ]
  * Maintenance release.
    
 -- Laurent Destailleur (eldy) <eldy@users.sourceforge.net>  Mon, 30 Dec 2013 12:00:00 +0100     

dolibarr (3.4.1-3) UNRELEASED; urgency=low

  [ Laurent Destailleur (eldy) ]
  * Maintenance release.
    
 -- Laurent Destailleur (eldy) <eldy@users.sourceforge.net>  Mon, 27 Apr 2013 12:00:00 +0100     

dolibarr (3.4.0-3) UNRELEASED; urgency=low

  [ Laurent Destailleur (eldy) ]
  * Maintenance release.
    
 -- Laurent Destailleur (eldy) <eldy@users.sourceforge.net>  Mon, 22 Apr 2013 12:00:00 +0100
=======
 -- Laurent Destailleur (eldy) <eldy@users.sourceforge.net>  Tue, 15 July 2014 12:00:00 +0100      
>>>>>>> a07852c6
<|MERGE_RESOLUTION|>--- conflicted
+++ resolved
@@ -3,85 +3,4 @@
   [ Laurent Destailleur (eldy) ]
   * New upstream release.
     
- -- Laurent Destailleur (eldy) <eldy@users.sourceforge.net>  Tue, 21 Oct 2014 12:00:00 +0100      
-
-dolibarr (3.6.1-3) UNRELEASED; urgency=low
-
-  [ Laurent Destailleur (eldy) ]
-  * New upstream release.
-    
- -- Laurent Destailleur (eldy) <eldy@users.sourceforge.net>  Tue, 23 Sep 2014 12:00:00 +0100      
-
-dolibarr (3.6.0-3) UNRELEASED; urgency=low
-
-  [ Laurent Destailleur (eldy) ]
-  * New upstream release.
-    
-<<<<<<< HEAD
- -- Laurent Destailleur (eldy) <eldy@users.sourceforge.net>  Tue, 15 July 2014 12:00:00 +0100      
-
-dolibarr (3.5.5-3) UNRELEASED; urgency=low
-
-  [ Laurent Destailleur (eldy) ]
-  * New upstream release.
-    
- -- Laurent Destailleur (eldy) <eldy@users.sourceforge.net>  Tue, 8 July 2014 12:00:00 +0100     
-
-dolibarr (3.5.4-3) UNRELEASED; urgency=low
-
-  [ Laurent Destailleur (eldy) ]
-  * New upstream release.
-    
- -- Laurent Destailleur (eldy) <eldy@users.sourceforge.net>  Tue, 1 July 2014 12:00:00 +0100     
-
-dolibarr (3.5.3-3) UNRELEASED; urgency=low
-
-  [ Laurent Destailleur (eldy) ]
-  * New upstream release.
-    
- -- Laurent Destailleur (eldy) <eldy@users.sourceforge.net>  Fri, 2 May 2014 12:00:00 +0100     
-
-dolibarr (3.5.2-3) UNRELEASED; urgency=low
-
-  [ Laurent Destailleur (eldy) ]
-  * New upstream release.
-    
- -- Laurent Destailleur (eldy) <eldy@users.sourceforge.net>  Fri, 14 March 2014 12:00:00 +0100     
-
-dolibarr (3.5.1-3) UNRELEASED; urgency=low
-
-  [ Laurent Destailleur (eldy) ]
-  * New upstream release.
-    
- -- Laurent Destailleur (eldy) <eldy@users.sourceforge.net>  Fri, 7 Feb 2014 12:00:00 +0100     
-
-dolibarr (3.5.0-3) UNRELEASED; urgency=low
-
-  [ Laurent Destailleur (eldy) ]
-  * New upstream release.
-    
- -- Laurent Destailleur (eldy) <eldy@users.sourceforge.net>  Fri, 31 Jan 2014 12:00:00 +0100     
-
-dolibarr (3.4.2-3) UNRELEASED; urgency=low
-
-  [ Laurent Destailleur (eldy) ]
-  * Maintenance release.
-    
- -- Laurent Destailleur (eldy) <eldy@users.sourceforge.net>  Mon, 30 Dec 2013 12:00:00 +0100     
-
-dolibarr (3.4.1-3) UNRELEASED; urgency=low
-
-  [ Laurent Destailleur (eldy) ]
-  * Maintenance release.
-    
- -- Laurent Destailleur (eldy) <eldy@users.sourceforge.net>  Mon, 27 Apr 2013 12:00:00 +0100     
-
-dolibarr (3.4.0-3) UNRELEASED; urgency=low
-
-  [ Laurent Destailleur (eldy) ]
-  * Maintenance release.
-    
- -- Laurent Destailleur (eldy) <eldy@users.sourceforge.net>  Mon, 22 Apr 2013 12:00:00 +0100
-=======
- -- Laurent Destailleur (eldy) <eldy@users.sourceforge.net>  Tue, 15 July 2014 12:00:00 +0100      
->>>>>>> a07852c6
+ -- Laurent Destailleur (eldy) <eldy@users.sourceforge.net>  Tue, 21 Oct 2014 12:00:00 +0100