<<<<<<< HEAD
dolibarr (3.7.2-3) UNRELEASED; urgency=low
=======
dolibarr (__VERSION__) UNRELEASED; urgency=low
>>>>>>> 96bc2023

  [ Laurent Destailleur (eldy) ]
  * New upstream release.
    
 -- Laurent Destailleur (eldy) <eldy@users.sourceforge.net>  Tue, 12 May 2015 12:00:00 +0100     <|MERGE_RESOLUTION|>--- conflicted
+++ resolved
@@ -1,8 +1,4 @@
-<<<<<<< HEAD
-dolibarr (3.7.2-3) UNRELEASED; urgency=low
-=======
 dolibarr (__VERSION__) UNRELEASED; urgency=low
->>>>>>> 96bc2023
 
   [ Laurent Destailleur (eldy) ]
   * New upstream release.
