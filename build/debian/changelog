--- conflicted
+++ resolved
@@ -1,15 +1,4 @@
-<<<<<<< HEAD
 dolibarr (3.7.0-3) UNRELEASED; urgency=low
-=======
-dolibarr (3.6.2-3) unstable; urgency=low
-
-  [ Laurent Destailleur (eldy) ]
-  * New upstream release.
-    
- -- Laurent Destailleur (eldy) <eldy@users.sourceforge.net>  Sat, 27 dec 2014 12:00:00 +0100      
-
-dolibarr (3.6.1-3) unstable; urgency=low
->>>>>>> c7937a99
 
   [ Laurent Destailleur (eldy) ]
   * New upstream release.
