<<<<<<< HEAD
dolibarr (3.5.0) unstable; urgency=low

  * New upstream release.
    
 -- Laurent Destailleur (eldy) <eldy@users.sourceforge.net>  Mon, 22 Apr 2013 12:00:00 +0100     

# For a changelog file dedicated to end users, see /usr/share/doc/dolibarr/ChangeLog.gz  
=======
dolibarr (3.4.1) unstable; urgency=low

  [ Laurent Destailleur (eldy) ]
  * New upstream release.
    
 -- Laurent Destailleur (eldy) <eldy@users.sourceforge.net>  Mon, 22 Apr 2013 12:00:00 +0100     
>>>>>>> f45be6a2
<|MERGE_RESOLUTION|>--- conflicted
+++ resolved
@@ -1,16 +1,6 @@
-<<<<<<< HEAD
 dolibarr (3.5.0) unstable; urgency=low
-
-  * New upstream release.
-    
- -- Laurent Destailleur (eldy) <eldy@users.sourceforge.net>  Mon, 22 Apr 2013 12:00:00 +0100     
-
-# For a changelog file dedicated to end users, see /usr/share/doc/dolibarr/ChangeLog.gz  
-=======
-dolibarr (3.4.1) unstable; urgency=low
 
   [ Laurent Destailleur (eldy) ]
   * New upstream release.
     
- -- Laurent Destailleur (eldy) <eldy@users.sourceforge.net>  Mon, 22 Apr 2013 12:00:00 +0100     
->>>>>>> f45be6a2
+ -- Laurent Destailleur (eldy) <eldy@users.sourceforge.net>  Mon, 22 Apr 2013 12:00:00 +0100     