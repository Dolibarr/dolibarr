<<<<<<< HEAD
dolibarr (3.6.0-2) unstable; urgency=low
=======
dolibarr (3.5.5-3) unstable; urgency=low
>>>>>>> adb70ecf

  [ Laurent Destailleur (eldy) ]
  * New upstream release.
    
<<<<<<< HEAD
 -- Laurent Destailleur (eldy) <eldy@users.sourceforge.net>  Sat, 9 May 2014 12:00:00 +0100      
=======
 -- Laurent Destailleur (eldy) <eldy@users.sourceforge.net>  Tue, 8 July 2014 12:00:00 +0100     
>>>>>>> adb70ecf

dolibarr (3.5.4-3) unstable; urgency=low

  [ Laurent Destailleur (eldy) ]
  * New upstream release.
    
 -- Laurent Destailleur (eldy) <eldy@users.sourceforge.net>  Tue, 1 July 2014 12:00:00 +0100     

dolibarr (3.5.3-3) unstable; urgency=low

  [ Laurent Destailleur (eldy) ]
  * New upstream release.
    
 -- Laurent Destailleur (eldy) <eldy@users.sourceforge.net>  Fri, 2 May 2014 12:00:00 +0100     

dolibarr (3.5.2-3) unstable; urgency=low

  [ Laurent Destailleur (eldy) ]
  * New upstream release.
    
 -- Laurent Destailleur (eldy) <eldy@users.sourceforge.net>  Fri, 14 March 2014 12:00:00 +0100     

dolibarr (3.5.1-3) unstable; urgency=low

  [ Laurent Destailleur (eldy) ]
  * New upstream release.
    
 -- Laurent Destailleur (eldy) <eldy@users.sourceforge.net>  Fri, 7 Feb 2014 12:00:00 +0100     

dolibarr (3.5.0-3) unstable; urgency=low

  [ Laurent Destailleur (eldy) ]
  * New upstream release.
    
 -- Laurent Destailleur (eldy) <eldy@users.sourceforge.net>  Fri, 31 Jan 2014 12:00:00 +0100     

dolibarr (3.4.2-3) unstable; urgency=low

  [ Laurent Destailleur (eldy) ]
  * Maintenance release.
    
 -- Laurent Destailleur (eldy) <eldy@users.sourceforge.net>  Mon, 30 Dec 2013 12:00:00 +0100     

dolibarr (3.4.1-3) unstable; urgency=low

  [ Laurent Destailleur (eldy) ]
  * Maintenance release.
    
 -- Laurent Destailleur (eldy) <eldy@users.sourceforge.net>  Mon, 27 Apr 2013 12:00:00 +0100     

dolibarr (3.4.0-3) unstable; urgency=low

  [ Laurent Destailleur (eldy) ]
  * Maintenance release.
    
 -- Laurent Destailleur (eldy) <eldy@users.sourceforge.net>  Mon, 22 Apr 2013 12:00:00 +0100<|MERGE_RESOLUTION|>--- conflicted
+++ resolved
@@ -1,17 +1,16 @@
-<<<<<<< HEAD
-dolibarr (3.6.0-2) unstable; urgency=low
-=======
-dolibarr (3.5.5-3) unstable; urgency=low
->>>>>>> adb70ecf
+dolibarr (3.6.0-3) unstable; urgency=low
 
   [ Laurent Destailleur (eldy) ]
   * New upstream release.
     
-<<<<<<< HEAD
- -- Laurent Destailleur (eldy) <eldy@users.sourceforge.net>  Sat, 9 May 2014 12:00:00 +0100      
-=======
+ -- Laurent Destailleur (eldy) <eldy@users.sourceforge.net>  Tue, 15 July 2014 12:00:00 +0100      
+
+dolibarr (3.5.5-3) unstable; urgency=low
+
+  [ Laurent Destailleur (eldy) ]
+  * New upstream release.
+    
  -- Laurent Destailleur (eldy) <eldy@users.sourceforge.net>  Tue, 8 July 2014 12:00:00 +0100     
->>>>>>> adb70ecf
 
 dolibarr (3.5.4-3) unstable; urgency=low
 
