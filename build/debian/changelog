--- conflicted
+++ resolved
@@ -1,8 +1,18 @@
-<<<<<<< HEAD
-dolibarr (3.5.0) unstable; urgency=low
-=======
-dolibarr (3.4.2) unstable; urgency=low
->>>>>>> 84b36d12
+dolibarr (3.5.0-1) unstable; urgency=low
+
+  [ Laurent Destailleur (eldy) ]
+  * New upstream release.
+    
+ -- Laurent Destailleur (eldy) <eldy@users.sourceforge.net>  Mon, 22 Apr 2013 12:00:00 +0100     
+
+dolibarr (3.4.1-3) unstable; urgency=low
+
+  [ Laurent Destailleur (eldy) ]
+  * Maintenance release.
+    
+ -- Laurent Destailleur (eldy) <eldy@users.sourceforge.net>  Mon, 22 Apr 2013 12:00:00 +0100     
+
+dolibarr (3.4.0-3) unstable; urgency=low
 
   [ Laurent Destailleur (eldy) ]
   * New upstream release.
