--- conflicted
+++ resolved
@@ -57,31 +57,18 @@
 
 $i=0;
 while ($i < $argc) {
-<<<<<<< HEAD
 	if (! empty($argv[$i])) {
 		parse_str($argv[$i]);
 	}
 	if (preg_match('/includeconstant=/', $argv[$i])) {
-		$tmp=explode(':', $includeconstant, 3);
+		$tmp=explode(':', $includeconstant, 3);			// $includeconstant has been set with previous parse_str()
 		if (count($tmp) != 3) {
-			print "Error: Bad parameter includeconstant ".$includeconstant."\n";
+			print "Error: Bad parameter includeconstant=".$includeconstant."\n";
 			exit -1;
 		}
 		$includeconstants[$tmp[0]][$tmp[1]] = $tmp[2];
 	}
 	$i++;
-=======
-    if (! empty($argv[$i])) parse_str($argv[$i]);
-    if (preg_match('/includeconstant=/', $argv[$i])) {
-    	$tmp=explode(':', $includeconstant, 3);			// $includeconstant has been set with previous parse_str()
-        if (count($tmp) != 3) {
-        	print "Error: Bad parameter includeconstant=".$includeconstant."\n";
-            exit -1;
-        }
-        $includeconstants[$tmp[0]][$tmp[1]] = $tmp[2];
-    }
-    $i++;
->>>>>>> 495c61c2
 }
 
 if (empty($release)) {
