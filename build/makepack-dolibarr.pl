--- conflicted
+++ resolved
@@ -487,12 +487,8 @@
 		$ret=`rm -fr $BUILDROOT/$PROJECT/documents`;
 		$ret=`rm -fr $BUILDROOT/$PROJECT/htdocs/document`;
 		$ret=`rm -fr $BUILDROOT/$PROJECT/htdocs/documents`;
-<<<<<<< HEAD
-		# Removed known external modules to avoir any error when packaging on test env 
-=======
 
 		# Removed known external modules to avoid any error when packaging from env where external modules are tested 
->>>>>>> 96bc2023
 	    $ret=`rm -fr $BUILDROOT/$PROJECT/htdocs/custom/*`;	# For custom we want to keep dir
 		$ret=`rm -fr $BUILDROOT/$PROJECT/htdocs/allscreens*`;
 		$ret=`rm -fr $BUILDROOT/$PROJECT/htdocs/ancotec*`;
@@ -526,17 +522,29 @@
         #$ret=`rm -fr $BUILDROOT/$PROJECT/htdocs/includes/ckeditor/_source`;		# _source must be kept into tarball
    	    
         $ret=`rm -fr $BUILDROOT/$PROJECT/htdocs/includes/jquery/plugins/datatables/extras/TableTools/swf`;	# Source of this flash is not available
-	    $ret=`rm -f  $BUILDROOT/$PROJECT/htdocs/includes/jquery/plugins/multiselect/MIT-LICENSE.txt`;
+        $ret=`rm -f  $BUILDROOT/$PROJECT/htdocs/includes/jquery/plugins/multiselect/MIT-LICENSE.txt`;
+        $ret=`rm -fr $BUILDROOT/$PROJECT/htdocs/includes/mike42/escpos-php/doc`;
+        $ret=`rm -fr $BUILDROOT/$PROJECT/htdocs/includes/mike42/escpos-php/example`;
+        $ret=`rm -fr $BUILDROOT/$PROJECT/htdocs/includes/mike42/escpos-php/test`;
         $ret=`rm -fr $BUILDROOT/$PROJECT/htdocs/includes/nusoap/lib/Mail`;
         $ret=`rm -fr $BUILDROOT/$PROJECT/htdocs/includes/nusoap/samples`;
         $ret=`rm -fr $BUILDROOT/$PROJECT/htdocs/includes/php-iban/docs`;
         $ret=`rm -fr $BUILDROOT/$PROJECT/htdocs/includes/phpexcel/license.txt`;
         $ret=`rm -fr $BUILDROOT/$PROJECT/htdocs/includes/phpexcel/PHPExcel/Shared/PDF`;
         $ret=`rm -fr $BUILDROOT/$PROJECT/htdocs/includes/phpexcel/PHPExcel/Shared/PCLZip`;
+        $ret=`rm -fr $BUILDROOT/$PROJECT/htdocs/includes/phpoffice/phpexcel/license.txt`;
+        $ret=`rm -fr $BUILDROOT/$PROJECT/htdocs/includes/phpoffice/phpexcel/Examples`;
+        $ret=`rm -fr $BUILDROOT/$PROJECT/htdocs/includes/phpoffice/phpexcel/PHPExcel/Shared/PDF`;
+        $ret=`rm -fr $BUILDROOT/$PROJECT/htdocs/includes/phpoffice/phpexcel/PHPExcel/Shared/PCLZip`;
+        $ret=`rm -fr $BUILDROOT/$PROJECT/htdocs/includes/phpoffice/phpexcel/unitTests`;
         $ret=`rm -fr $BUILDROOT/$PROJECT/htdocs/includes/tcpdf/fonts/dejavu-fonts-ttf-*`;
         $ret=`rm -fr $BUILDROOT/$PROJECT/htdocs/includes/tcpdf/fonts/freefont-*`;
         $ret=`rm -fr $BUILDROOT/$PROJECT/htdocs/includes/tcpdf/fonts/utils`;
-	    $ret=`rm -f  $BUILDROOT/$PROJECT/htdocs/includes/tcpdf/LICENSE.TXT`;
+        $ret=`rm -f  $BUILDROOT/$PROJECT/htdocs/includes/tcpdf/LICENSE.TXT`;
+        $ret=`rm -fr $BUILDROOT/$PROJECT/htdocs/includes/tecnickcom/tcpdf/fonts/dejavu-fonts-ttf-*`;
+        $ret=`rm -fr $BUILDROOT/$PROJECT/htdocs/includes/tecnickcom/tcpdf/fonts/freefont-*`;
+        $ret=`rm -fr $BUILDROOT/$PROJECT/htdocs/includes/tecnickcom/tcpdf/fonts/utils`;
+        $ret=`rm -f  $BUILDROOT/$PROJECT/htdocs/includes/tecnickcom/tcpdf/LICENSE.TXT`;
         $ret=`rm -fr $BUILDROOT/$PROJECT/htdocs/includes/savant`;
 	}
 
