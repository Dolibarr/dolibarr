#!/usr/bin/perl
#----------------------------------------------------------------------------
# \file         build/makepack-dolibarr.pl
# \brief        Dolibarr package builder (tgz, zip, rpm, deb, exe, aps)
# \author       (c)2004-2013 Laurent Destailleur  <eldy@users.sourceforge.net>
#
# This is list of constant you can set to have generated packages moved into a specific dir: 
#DESTIBETARC='/media/HDDATA1_LD/Mes Sites/Web/Dolibarr/dolibarr.org/files/lastbuild'
#DESTISTABLE='/media/HDDATA1_LD/Mes Sites/Web/Dolibarr/dolibarr.org/files/stable'
#DESTIMODULES='/media/HDDATA1_LD/Mes Sites/Web/Admin1/wwwroot/files/modules'
#DESTIDOLIMEDBETARC='/media/HDDATA1_LD/Mes Sites/Web/DoliCloud/dolimed.com/htdocs/files/lastbuild'
#DESTIDOLIMEDMODULES='/media/HDDATA1_LD/Mes Sites/Web/DoliCloud/dolimed.com/htdocs/files/modules'
#DESTIDOLIMEDSTABLE='/media/HDDATA1_LD/Mes Sites/Web/DoliCloud/dolimed.com/htdocs/files/stable'
#----------------------------------------------------------------------------

use Cwd;

$PROJECT="dolibarr";
$RPMSUBVERSION="auto";	# auto use value found into BUILD

@LISTETARGET=("TGZ","ZIP","RPM_GENERIC","RPM_FEDORA","RPM_MANDRIVA","RPM_OPENSUSE","DEB","APS","EXEDOLIWAMP","SNAPSHOT");   # Possible packages
%REQUIREMENTPUBLISH=(
"SF"=>"git ssh rsync",
"ASSO"=>"git ssh rsync"
);
%REQUIREMENTTARGET=(                            # Tool requirement for each package
"TGZ"=>"tar",
"ZIP"=>"7z",
"XZ"=>"xz",
"RPM_GENERIC"=>"rpmbuild",
"RPM_FEDORA"=>"rpmbuild",
"RPM_MANDRIVA"=>"rpmbuild",
"RPM_OPENSUSE"=>"rpmbuild",
"DEB"=>"dpkg",
"APS"=>"zip",
"EXEDOLIWAMP"=>"ISCC.exe",
"SNAPSHOT"=>"tar"
);
%ALTERNATEPATH=(
"7z"=>"7-ZIP",
"makensis.exe"=>"NSIS"
);

if (-d "/usr/src/redhat")   { $RPMDIR="/usr/src/redhat"; } # redhat
if (-d "/usr/src/packages") { $RPMDIR="/usr/src/packages"; } # opensuse
if (-d "/usr/src/RPM")      { $RPMDIR="/usr/src/RPM"; } # mandrake


use vars qw/ $REVISION $VERSION /;
$VERSION="3.3";



#------------------------------------------------------------------------------
# MAIN
#------------------------------------------------------------------------------
($DIR=$0) =~ s/([^\/\\]+)$//; ($PROG=$1) =~ s/\.([^\.]*)$//; $Extension=$1;
$DIR||='.'; $DIR =~ s/([^\/\\])[\\\/]+$/$1/;

$SOURCE="$DIR/..";
$DESTI="$SOURCE/build";
$PUBLISHSTABLE="eldy,dolibarr\@frs.sourceforge.net:/home/frs/project/dolibarr";
$PUBLISHBETARC="ldestailleur\@asso.dolibarr.org:/home/dolibarr/dolibarr.org/files";
if (! $ENV{"DESTIBETARC"} || ! $ENV{"DESTISTABLE"})
{
    print "Error: Missing environment variables.\n";
	print "You must define the environment variable DESTIBETARC and DESTISTABLE to point to the\ndirectories where you want to save the generated packages.\n";
	print "Example: DESTIBETARC='/media/HDDATA1_LD/Mes Sites/Web/Dolibarr/dolibarr.org/files/lastbuild'\n";
	print "Example: DESTISTABLE='/media/HDDATA1_LD/Mes Sites/Web/Dolibarr/dolibarr.org/files/stable'\n";
	print "$PROG.$Extension aborted.\n";
    sleep 2;
	exit 1;
}
if (! -d $ENV{"DESTIBETARC"} || ! -d $ENV{"DESTISTABLE"})
{
    print "Error: Directory of environment variable DESTIBETARC or DESTISTABLE does not exist.\n";
	print "$PROG.$Extension aborted.\n";
    sleep 2;
	exit 1;
}

# Detect OS type
# --------------
if ("$^O" =~ /linux/i || (-d "/etc" && -d "/var" && "$^O" !~ /cygwin/i)) { $OS='linux'; $CR=''; }
elsif (-d "/etc" && -d "/Users") { $OS='macosx'; $CR=''; }
elsif ("$^O" =~ /cygwin/i || "$^O" =~ /win32/i) { $OS='windows'; $CR="\r"; }
if (! $OS) {
    print "Error: Can't detect your OS.\n";
	print "Can't continue.\n";
	print "$PROG.$Extension aborted.\n";
    sleep 2;
	exit 1;
}

# Define buildroot
# ----------------
if ($OS =~ /linux/) {
    $TEMP=$ENV{"TEMP"}||$ENV{"TMP"}||"/tmp";
}
if ($OS =~ /macos/) {
    $TEMP=$ENV{"TEMP"}||$ENV{"TMP"}||"/tmp";
}
if ($OS =~ /windows/) {
    $TEMP=$ENV{"TEMP"}||$ENV{"TMP"}||"c:/temp";
    $PROGPATH=$ENV{"ProgramFiles"};
}
if (! $TEMP || ! -d $TEMP) {
    print "Error: A temporary directory can not be find.\n";
    print "Check that TEMP or TMP environment variable is set correctly.\n";
	print "$PROG.$Extension aborted.\n";
    sleep 2;
    exit 2;
} 
$BUILDROOT="$TEMP/buildroot";


# Get version $MAJOR, $MINOR and $BUILD
$result = open( IN, "<" . $SOURCE . "/htdocs/filefunc.inc.php" );
if ( !$result ) { die "Error: Can't open descriptor file " . $SOURCE . "/htdocs/filefunc.inc.php\n"; }
while (<IN>) {
	if ( $_ =~ /define\('DOL_VERSION','([\d\.a-z\-]+)'\)/ ) { $PROJVERSION = $1; break; }
}
close IN;
($MAJOR,$MINOR,$BUILD)=split(/\./,$PROJVERSION,3);
if ($MINOR eq '') { die "Error can't detect version into ".$SOURCE . "/htdocs/filefunc.inc.php"; }

# Set vars for packaging
$FILENAME            = "$PROJECT";
$FILENAMESNAPSHOT    = "$PROJECT-snapshot";
$FILENAMETGZ         = "$PROJECT-$MAJOR.$MINOR.$BUILD";
$FILENAMEZIP         = "$PROJECT-$MAJOR.$MINOR.$BUILD";
$FILENAMEXZ          = "$PROJECT-$MAJOR.$MINOR.$BUILD";
$FILENAMEDEB         = "see later";
$FILENAMEAPS         = "$PROJECT-$MAJOR.$MINOR.$BUILD.app";
$FILENAMEEXEDOLIWAMP = "DoliWamp-$MAJOR.$MINOR.$BUILD";
# For RPM
$ARCH='noarch';
$newbuild = $BUILD;
$newbuild =~ s/(dev|alpha)/0.1.a/gi;			# dev (fedora)
$newbuild =~ s/beta/0.2.beta1/gi;				# beta (fedora)
$newbuild =~ s/rc./0.3.rc1/gi;					# rc (fedora)
if ($newbuild !~ /-/) { $newbuild.='-0.3'; }	# finale (fedora)
#$newbuild =~ s/(dev|alpha)/0/gi;				# dev
#$newbuild =~ s/beta/1/gi;						# beta
#$newbuild =~ s/rc./2/gi;						# rc
#if ($newbuild !~ /-/) { $newbuild.='-3'; }		# finale
$REL1 = $newbuild; $REL1 =~ s/-.*$//gi;
if ($RPMSUBVERSION eq 'auto') { $RPMSUBVERSION = $newbuild; $RPMSUBVERSION =~ s/^.*-//gi; }
$FILENAMETGZ2="$PROJECT-$MAJOR.$MINOR.$REL1";
$FILENAMERPM=$FILENAMETGZ2."-".$RPMSUBVERSION.".".$ARCH.".rpm";
# For Deb
$newbuild = $BUILD;
$newbuild =~ s/(dev|alpha)/1/gi;                # dev
$newbuild =~ s/beta/2/gi;                       # beta
$newbuild =~ s/rc./3/gi;                        # rc
if ($newbuild !~ /-/) { $newbuild.='-3'; }      # finale is same than rc. 
# now newbuild is 0-1 or 0-3 for example. Note that for native package (see debian/source/format), we should not use a dash part but to get a better version management
$build = $newbuild;
$build =~ s/-.*$//g;
# now build is 0 for example
# $build .= '+nmu1';
# now build is 0+nmu1 for example
$FILENAMEDEBNATIVE="${PROJECT}_${MAJOR}.${MINOR}.${build}";
$FILENAMEDEB="${PROJECT}_${MAJOR}.${MINOR}.${newbuild}";


my $copyalreadydone=0;
my $batch=0;
for (0..@ARGV-1) {
	if ($ARGV[$_] =~ /^-*target=(\w+)/i)   { $target=$1; $batch=1; }
	if ($ARGV[$_] =~ /^-*desti=(.+)/i)     { $DESTI=$1; }
    if ($ARGV[$_] =~ /^-*prefix=(.+)/i)    {
    	$PREFIX=$1; 
    	$FILENAMESNAPSHOT.="-".$PREFIX; 
    }
}
if ($ENV{"DESTIBETARC"} && $BUILD =~ /[a-z]/i)   { $DESTI = $ENV{"DESTIBETARC"}; }	# Force output dir if env DESTIBETARC is defined
if ($ENV{"DESTISTABLE"} && $BUILD =~ /^[0-9]+$/) { $DESTI = $ENV{"DESTISTABLE"}; }	# Force output dir if env DESTISTABLE is defined
if ($ENV{"PUBLISHBETARC"} && $BUILD =~ /[a-z]/i)   { $PUBLISHBETARC = $ENV{"PUBLISHBETARC"}; }	# Force target site for publishing if env PUBLISHBETARC is defined
if ($ENV{"PUBLISHSTABLE"} && $BUILD =~ /^[0-9]+$/) { $PUBLISHSTABLE = $ENV{"PUBLISHSTABLE"}; }	# Force target site for publishing if env PUBLISHSTABLE is defined

print "Makepack version $VERSION\n";
print "Building/publishing package name: $PROJECT\n";
print "Building/publishing package version: $MAJOR.$MINOR.$BUILD\n";
print "Source directory (SOURCE): $SOURCE\n";
print "Target directory (DESTI) : $DESTI\n";
#print "Publishing target (PUBLISH): $PUBLISH\n";


# Choose package targets
#-----------------------
if ($target) {
	if ($target eq "ALL") { 
		foreach my $key (@LISTETARGET) {
	    	if ($key ne 'SNAPSHOT' && $key ne 'SF' && $key ne 'ASSO') { $CHOOSEDTARGET{$key}=1; }
		}
	}
	if ($target ne "ALL" && $target ne "SF" && $target ne "ASSO") { $CHOOSEDTARGET{uc($target)}=1; }
	if ($target eq "SF") { $CHOOSEDPUBLISH{"SF"}=1; }
	if ($target eq "ASSO") { $CHOOSEDPUBLISH{"ASSO"}=1; }
}
else {
    my $found=0;
    my $NUM_SCRIPT;
   	my $cpt=0;
    while (! $found) {
    	printf(" %2d - %-14s  (%s)\n",$cpt,"ALL (1..9)","Need ".join(",",values %REQUIREMENTTARGET));
    	foreach my $target (@LISTETARGET) {
    		$cpt++;
    		printf(" %2d - %-14s  (%s)\n",$cpt,$target,"Need ".$REQUIREMENTTARGET{$target});
    	}
    	$cpt=98;
    	printf(" %2d - %-14s  (%s)\n",$cpt,"ASSO (publish)","Need ".join(",",values %REQUIREMENTPUBLISH));
    	$cpt=99;
    	printf(" %2d - %-14s  (%s)\n",$cpt,"SF (publish)","Need ".join(",",values %REQUIREMENTPUBLISH));
    
    	# Ask which target to build
    	print "Choose one package number or several separated with space (0 - ".$cpt."): ";
    	$NUM_SCRIPT=<STDIN>; 
    	chomp($NUM_SCRIPT);
    	if ($NUM_SCRIPT !~ /^[0-9\s]+$/)
    	{
    		print "This is not a valid package number list.\n";
    		$found = 0;
    	}
    	else
    	{
    		$found = 1;
    	}
    }
    print "\n";
    if ($NUM_SCRIPT eq "98") {
   		$CHOOSEDPUBLISH{"ASSO"}=1;
    }
    else 
    {
    	if ($NUM_SCRIPT eq "99") {
	   		$CHOOSEDPUBLISH{"SF"}=1;
	    }
	    else {
		    if ($NUM_SCRIPT eq "0") {
		    	foreach my $key (@LISTETARGET) {
		    		if ($key ne 'SNAPSHOT' && $key ne 'ASSO' && $key ne 'SF') { $CHOOSEDTARGET{$key}=1; }
		        }
		    }
		    else {
		   		foreach my $num (split(/\s+/,$NUM_SCRIPT)) {
		   			$CHOOSEDTARGET{$LISTETARGET[$num-1]}=1;
		   		}
		    }
	    }
    }
}

# Test if requirement is ok
#--------------------------
$atleastonerpm=0;
foreach my $target (keys %CHOOSEDTARGET) {
	if ($target =~ /RPM/i)
	{
		if ($atleastonerpm && ($DESTI eq "$SOURCE/build"))
		{
			print "Error: You asked creation of several rpms. Because all rpm have same name, you must defined an environment variable DESTI to tell packager where it can create subdirs for each generated package.\n";
			exit;
		}
		$atleastonerpm=1;			
	} 
    foreach my $req (split(/[,\s]/,$REQUIREMENTTARGET{$target})) 
    {
        # Test    
        print "Test requirement for target $target: Search '$req'... ";
        $newreq=$req; $newparam='';
        if ($newreq eq 'zip') { $newparam.='-h'; }
        if ($newreq eq 'xz') { $newparam.='-h'; }
        $cmd="\"$newreq\" $newparam 2>&1";
        print "Test command ".$cmd."... ";
        $ret=`$cmd`;
        $coderetour=$?; $coderetour2=$coderetour>>8;
        if ($coderetour != 0 && (($coderetour2 == 1 && $OS =~ /windows/ && $ret !~ /Usage/i) || ($coderetour2 == 127 && $OS !~ /windows/)) && $PROGPATH) { 
            # Not found error, we try in PROGPATH
            $ret=`"$PROGPATH/$ALTERNATEPATH{$req}/$req\" 2>&1`;
            $coderetour=$?; $coderetour2=$coderetour>>8;
            $REQUIREMENTTARGET{$target}="$PROGPATH/$ALTERNATEPATH{$req}/$req";
        } 

        if ($coderetour != 0 && (($coderetour2 == 1 && $OS =~ /windows/ && $ret !~ /Usage/i) || ($coderetour2 == 127 && $OS !~ /windows/))) {
            # Not found error
            print "Not found\nCan't build target $target. Requirement '$req' not found in PATH\n";
            $CHOOSEDTARGET{$target}=-1;
            last;
        } else {
            # Pas erreur ou erreur autre que programme absent
            print " Found ".$req."\n";
        }
    }
}

print "\n";

# Check if there is at least on target to build
#----------------------------------------------
$nboftargetok=0;
$nboftargetneedbuildroot=0;
$nbofpublishneedtag=0;
foreach my $target (keys %CHOOSEDTARGET) {
    if ($CHOOSEDTARGET{$target} < 0) { next; }
	if ($target ne 'EXE' && $target ne 'EXEDOLIWAMP') 
	{
		$nboftargetneedbuildroot++;
	}
	$nboftargetok++;
}
foreach my $target (keys %CHOOSEDPUBLISH) {
    if ($CHOOSEDPUBLISH{$target} < 0) { next; }
	if ($target eq 'ASSO') { $nbofpublishneedtag++; }
	if ($target eq 'SF') { $nbofpublishneedtag++; }
	$nboftargetok++;
}

if ($nboftargetok) {

    # Update CVS if required
    #-----------------------
    if ($nbofpublishneedtag)
	{
    	print "Go to directory $SOURCE\n";
   		$olddir=getcwd();
   		chdir("$SOURCE");
    	print 'Run git tag -a -m "'.$MAJOR.'.'.$MINOR.'.'.$BUILD.'" "'.$MAJOR.'.'.$MINOR.'.'.$BUILD.'"'."\n";
    	$ret=`git tag -a -m "$MAJOR.$MINOR.$BUILD" "$MAJOR.$MINOR.$BUILD" 2>&1`;
    	if ($ret =~ /already exists/)
    	{
    		print "WARNING: Tag ".$MAJOR.'.'.$MINOR.'.'.$BUILD." already exists. Overwrite (y/N) ? ";
	    	$QUESTIONOVERWRITETAG=<STDIN>; 
	    	chomp($QUESTIONOVERWRITETAG);
	    	if ($QUESTIONOVERWRITETAG =~ /(o|y)/)
	    	{
		    	print 'Run git tag -a -f -m "'.$MAJOR.'.'.$MINOR.'.'.$BUILD.'" "'.$MAJOR.'.'.$MINOR.'.'.$BUILD.'"'."\n";
		    	$ret=`git tag -a -f -m "$MAJOR.$MINOR.$BUILD" "$MAJOR.$MINOR.$BUILD"`;
	    	}
    	}
    	print 'Run git push --tags'."\n";
    	$ret=`git push --tags`;
    	chdir("$olddir");
	}
	
    # Update buildroot if required
    #-----------------------------
    if ($nboftargetneedbuildroot)
	{
	    if (! $copyalreadydone) {
	    	print "Creation of a buildroot used for all packages\n";

	    	print "Delete directory $BUILDROOT\n";
	    	$ret=`rm -fr "$BUILDROOT"`;
	    
	    	mkdir "$BUILDROOT";
	    	mkdir "$BUILDROOT/$PROJECT";
	    	print "Copy $SOURCE into $BUILDROOT/$PROJECT\n";
	    	$ret=`cp -pr "$SOURCE" "$BUILDROOT/$PROJECT"`;

	    	#print "Copy $SOURCE/build/debian/apache/.htaccess into $BUILDROOT/$PROJECT/build/debian/apache/.htaccess\n";
	    	#$ret=`cp -pr "$SOURCE/build/debian/apache/.htaccess" "$BUILDROOT/$PROJECT/build/debian/apache/.htaccess"`;
	    }
	    print "Clean $BUILDROOT\n";
	    $ret=`rm -f  $BUILDROOT/$PROJECT/.buildpath`;
	    $ret=`rm -fr $BUILDROOT/$PROJECT/.cache`;
	    $ret=`rm -fr $BUILDROOT/$PROJECT/.externalToolBuilders`;
	    $ret=`rm -fr $BUILDROOT/$PROJECT/.git*`;
	    $ret=`rm -fr $BUILDROOT/$PROJECT/.project`;
	    $ret=`rm -fr $BUILDROOT/$PROJECT/.settings`;
	    $ret=`rm -fr $BUILDROOT/$PROJECT/.scrutinizer.yml`;
	    $ret=`rm -fr $BUILDROOT/$PROJECT/.travis.yml`;
	    $ret=`rm -fr $BUILDROOT/$PROJECT/.tx`;
	    $ret=`rm -f  $BUILDROOT/$PROJECT/build.xml`;
	    $ret=`rm -f  $BUILDROOT/$PROJECT/quickbuild.xml`;
        $ret=`rm -f  $BUILDROOT/$PROJECT/pom.xml`;
        
	    $ret=`rm -fr $BUILDROOT/$PROJECT/build/html`;
        $ret=`rm -f  $BUILDROOT/$PROJECT/build/Doli*-*`;
        $ret=`rm -f  $BUILDROOT/$PROJECT/build/dolibarr_*.deb`;
        $ret=`rm -f  $BUILDROOT/$PROJECT/build/dolibarr_*.dsc`;
        $ret=`rm -f  $BUILDROOT/$PROJECT/build/dolibarr_*.tar.gz`;
        $ret=`rm -f  $BUILDROOT/$PROJECT/build/dolibarr-*.deb`;
        $ret=`rm -f  $BUILDROOT/$PROJECT/build/dolibarr-*.rpm`;
        $ret=`rm -f  $BUILDROOT/$PROJECT/build/dolibarr-*.tar`;
        $ret=`rm -f  $BUILDROOT/$PROJECT/build/dolibarr-*.tar.gz`;
        $ret=`rm -f  $BUILDROOT/$PROJECT/build/dolibarr-*.tgz`;
        $ret=`rm -f  $BUILDROOT/$PROJECT/build/dolibarr-*.xz`;
        $ret=`rm -f  $BUILDROOT/$PROJECT/build/dolibarr-*.zip`;
        $ret=`rm -f  $BUILDROOT/$PROJECT/build/doxygen/doxygen_warnings.log`;
        $ret=`rm -f  $BUILDROOT/$PROJECT/htdocs/cache.manifest`;
	    $ret=`rm -f  $BUILDROOT/$PROJECT/htdocs/conf/conf.php`;
        $ret=`rm -f  $BUILDROOT/$PROJECT/htdocs/conf/conf.php.mysql`;
        $ret=`rm -f  $BUILDROOT/$PROJECT/htdocs/conf/conf.php.old`;
        $ret=`rm -f  $BUILDROOT/$PROJECT/htdocs/conf/conf.php.postgres`;
        $ret=`rm -f  $BUILDROOT/$PROJECT/htdocs/conf/conf*sav*`;

        $ret=`rm -f  $BUILDROOT/$PROJECT/htdocs/install/mssql/README`;
        $ret=`rm -f  $BUILDROOT/$PROJECT/htdocs/install/mysql/README`;
        $ret=`rm -f  $BUILDROOT/$PROJECT/htdocs/install/pgsql/README`;

        $ret=`rm -fr  $BUILDROOT/$PROJECT/htdocs/install/mssql`;

        $ret=`rm -fr $BUILDROOT/$PROJECT/dev/codesniffer`;
        $ret=`rm -fr $BUILDROOT/$PROJECT/dev/codetemplates`;
        $ret=`rm -fr $BUILDROOT/$PROJECT/dev/dbmodel`;
        $ret=`rm -fr $BUILDROOT/$PROJECT/dev/initdata`;
        $ret=`rm -fr $BUILDROOT/$PROJECT/dev/iso-normes`;
        $ret=`rm -fr $BUILDROOT/$PROJECT/dev/ldap`;
        $ret=`rm -fr $BUILDROOT/$PROJECT/dev/licence`;
        $ret=`rm -fr $BUILDROOT/$PROJECT/dev/mail`;
        $ret=`rm -fr $BUILDROOT/$PROJECT/dev/phpcheckstyle`;
        $ret=`rm -fr $BUILDROOT/$PROJECT/dev/phpunit`;
        $ret=`rm -fr $BUILDROOT/$PROJECT/dev/security`;
        $ret=`rm -fr $BUILDROOT/$PROJECT/dev/spec`;
        $ret=`rm -fr $BUILDROOT/$PROJECT/dev/test`;
        $ret=`rm -fr $BUILDROOT/$PROJECT/dev/uml`;
        $ret=`rm -fr $BUILDROOT/$PROJECT/dev/xdebug`;
        $ret=`rm -f  $BUILDROOT/$PROJECT/dev/dolibarr_changes.txt`;
        $ret=`rm -f  $BUILDROOT/$PROJECT/dev/README`;
        $ret=`rm -f  $BUILDROOT/$PROJECT/doc/images/dolibarr_screenshot2.png`;
        $ret=`rm -f  $BUILDROOT/$PROJECT/doc/images/dolibarr_screenshot3.png`;
        $ret=`rm -f  $BUILDROOT/$PROJECT/doc/images/dolibarr_screenshot4.png`;
        $ret=`rm -f  $BUILDROOT/$PROJECT/doc/images/dolibarr_screenshot5.png`;
        $ret=`rm -f  $BUILDROOT/$PROJECT/doc/images/dolibarr_screenshot6.png`;
        $ret=`rm -f  $BUILDROOT/$PROJECT/doc/images/dolibarr_screenshot7.png`;
        $ret=`rm -f  $BUILDROOT/$PROJECT/doc/images/dolibarr_screenshot8.png`;
        $ret=`rm -f  $BUILDROOT/$PROJECT/doc/images/dolibarr_screenshot9.png`;
        $ret=`rm -f  $BUILDROOT/$PROJECT/doc/images/dolibarr_screenshot10.png`;
        $ret=`rm -f  $BUILDROOT/$PROJECT/doc/images/dolibarr_screenshot11.png`;
        $ret=`rm -f  $BUILDROOT/$PROJECT/doc/images/dolibarr_screenshot12.png`;

	    $ret=`rm -fr $BUILDROOT/$PROJECT/document`;
	    $ret=`rm -fr $BUILDROOT/$PROJECT/documents`;
	    $ret=`rm -fr $BUILDROOT/$PROJECT/htdocs/document`;
	    $ret=`rm -fr $BUILDROOT/$PROJECT/htdocs/documents`;
	    $ret=`rm -fr $BUILDROOT/$PROJECT/htdocs/bootstrap*`;
	    $ret=`rm -fr $BUILDROOT/$PROJECT/htdocs/custom*`;
	    $ret=`rm -fr $BUILDROOT/$PROJECT/htdocs/multicompany*`;
	    $ret=`rm -fr $BUILDROOT/$PROJECT/htdocs/nltechno*`;
	    $ret=`rm -fr $BUILDROOT/$PROJECT/htdocs/pos*`;
	    $ret=`rm -fr $BUILDROOT/$PROJECT/htdocs/public/test`;
	    $ret=`rm -fr $BUILDROOT/$PROJECT/test`;
	    $ret=`rm -fr $BUILDROOT/$PROJECT/Thumbs.db $BUILDROOT/$PROJECT/*/Thumbs.db $BUILDROOT/$PROJECT/*/*/Thumbs.db $BUILDROOT/$PROJECT/*/*/*/Thumbs.db $BUILDROOT/$PROJECT/*/*/*/*/Thumbs.db`;
	    $ret=`rm -f  $BUILDROOT/$PROJECT/.cvsignore $BUILDROOT/$PROJECT/*/.cvsignore $BUILDROOT/$PROJECT/*/*/.cvsignore $BUILDROOT/$PROJECT/*/*/*/.cvsignore $BUILDROOT/$PROJECT/*/*/*/*/.cvsignore $BUILDROOT/$PROJECT/*/*/*/*/*/.cvsignore $BUILDROOT/$PROJECT/*/*/*/*/*/*/.cvsignore`;
	    $ret=`rm -f  $BUILDROOT/$PROJECT/.gitignore $BUILDROOT/$PROJECT/*/.gitignore $BUILDROOT/$PROJECT/*/*/.gitignore $BUILDROOT/$PROJECT/*/*/*/.gitignore $BUILDROOT/$PROJECT/*/*/*/*/.gitignore $BUILDROOT/$PROJECT/*/*/*/*/*/.gitignore $BUILDROOT/$PROJECT/*/*/*/*/*/*/.gitignore`;
   	    $ret=`rm -f  $BUILDROOT/$PROJECT/htdocs/includes/geoip/sample*.*`;
        $ret=`rm -f  $BUILDROOT/$PROJECT/htdocs/includes/jquery/plugins/jqueryFileTree/connectors/jqueryFileTree.pl`;    # Avoid errors into rpmlint
        $ret=`rm -fr $BUILDROOT/$PROJECT/htdocs/includes/jquery/plugins/template`;  # Package not valid for most linux distributions (errors reported into compile.js). Package should be embed by modules to avoid problems.
        $ret=`rm -fr $BUILDROOT/$PROJECT/htdocs/includes/phpmailer`;                # Package not valid for most linux distributions (errors reported into file LICENSE). Package should be embed by modules to avoid problems.
        $ret=`rm -fr $BUILDROOT/$PROJECT/htdocs/includes/ckeditor/adapters`;		# Keep this removal in case we embed libraries
        #$ret=`rm -fr $BUILDROOT/$PROJECT/htdocs/includes/ckeditor/_source`;		# _source must be kept into tarball
   	    
        $ret=`rm -fr $BUILDROOT/$PROJECT/htdocs/includes/jquery/plugins/datatables/extras/TableTools/swf`;	# Source of this flash is not available
	    $ret=`rm -f  $BUILDROOT/$PROJECT/htdocs/includes/jquery/plugins/multiselect/MIT-LICENSE.txt`;
        $ret=`rm -fr $BUILDROOT/$PROJECT/htdocs/includes/nusoap/lib/Mail`;
        $ret=`rm -fr $BUILDROOT/$PROJECT/htdocs/includes/nusoap/samples`;
        $ret=`rm -fr $BUILDROOT/$PROJECT/htdocs/includes/phpexcel/license.txt`;
        $ret=`rm -fr $BUILDROOT/$PROJECT/htdocs/includes/phpexcel/PHPExcel/Shared/PDF`;
        $ret=`rm -fr $BUILDROOT/$PROJECT/htdocs/includes/phpexcel/PHPExcel/Shared/PCLZip`;
        $ret=`rm -fr $BUILDROOT/$PROJECT/htdocs/includes/tcpdf/fonts/dejavu-fonts-ttf-2.33`;
        $ret=`rm -fr $BUILDROOT/$PROJECT/htdocs/includes/tcpdf/fonts/freefont-20100919`;
        $ret=`rm -fr $BUILDROOT/$PROJECT/htdocs/includes/tcpdf/fonts/utils`;
	    $ret=`rm -f  $BUILDROOT/$PROJECT/htdocs/includes/tcpdf/LICENSE.TXT`;
        $ret=`rm -fr $BUILDROOT/$PROJECT/htdocs/includes/savant`;
	}

    # Build package for each target
    #------------------------------
    foreach my $target (keys %CHOOSEDTARGET) 
    {
        if ($CHOOSEDTARGET{$target} < 0) { next; }
    
        print "\nBuild package for target $target\n";

    	if ($target eq 'SNAPSHOT') 
    	{
    		$NEWDESTI=$DESTI;

    		print "Remove target $FILENAMESNAPSHOT.tgz...\n";
    		unlink("$NEWDESTI/$FILENAMESNAPSHOT.tgz");

            #rmdir "$BUILDROOT/$FILENAMESNAPSHOT";
    		$ret=`rm -fr $BUILDROOT/$FILENAMESNAPSHOT`;
            print "Copy $BUILDROOT/$PROJECT to $BUILDROOT/$FILENAMESNAPSHOT\n";
    		$cmd="cp -pr \"$BUILDROOT/$PROJECT\" \"$BUILDROOT/$FILENAMESNAPSHOT\"";
            $ret=`$cmd`;

    		print "Compress $BUILDROOT into $FILENAMESNAPSHOT.tgz...\n";
   		    $cmd="tar --exclude doli*.tgz --exclude doli*.deb --exclude doli*.exe --exclude doli*.xz --exclude doli*.zip --exclude doli*.rpm --exclude .cache --exclude .settings --exclude conf.php --exclude conf.php.mysql --exclude conf.php.old --exclude conf.php.postgres --directory \"$BUILDROOT\" --mode=go-w --group=500 --owner=500 -czvf \"$FILENAMESNAPSHOT.tgz\" $FILENAMESNAPSHOT";
			print $cmd."\n";
			$ret=`$cmd`;

    		# Move to final dir
       		print "Move $FILENAMESNAPSHOT.tgz to $NEWDESTI/$FILENAMESNAPSHOT.tgz\n";
       		$ret=`mv "$FILENAMESNAPSHOT.tgz" "$NEWDESTI/$FILENAMESNAPSHOT.tgz"`;
    		next;
    	}

    	if ($target eq 'TGZ') 
    	{
    		$NEWDESTI=$DESTI;
    		mkdir($DESTI.'/standard');
			if (-d $DESTI.'/standard') { $NEWDESTI=$DESTI.'/standard'; } 

    		print "Remove target $FILENAMETGZ.tgz...\n";
    		unlink("$NEWDESTI/$FILENAMETGZ.tgz");

            #rmdir "$BUILDROOT/$FILENAMETGZ";
    		$ret=`rm -fr $BUILDROOT/$FILENAMETGZ`;
            print "Copy $BUILDROOT/$PROJECT/ to $BUILDROOT/$FILENAMETGZ\n";
    		$cmd="cp -pr \"$BUILDROOT/$PROJECT/\" \"$BUILDROOT/$FILENAMETGZ\"";
            $ret=`$cmd`;

		    $ret=`rm -fr $BUILDROOT/$FILENAMETGZ/build/exe`;
			$ret=`rm -fr $BUILDROOT/$FILENAMETGZ/htdocs/includes/ckeditor/_source`;	# We can't remove it with exclude file, we need it for some tarball packages
			
    		print "Compress $FILENAMETGZ into $FILENAMETGZ.tgz...\n";
   		    $cmd="tar --exclude-vcs --exclude-from \"$BUILDROOT/$PROJECT/build/tgz/tar_exclude.txt\" --directory \"$BUILDROOT\" --mode=go-w --group=500 --owner=500 -czvf \"$BUILDROOT/$FILENAMETGZ.tgz\" $FILENAMETGZ";
   		    print "$cmd\n";
   		    $ret=`$cmd`;

    		# Move to final dir
       		print "Move $BUILDROOT/$FILENAMETGZ.tgz to $NEWDESTI/$FILENAMETGZ.tgz\n";
       		$ret=`mv "$BUILDROOT/$FILENAMETGZ.tgz" "$NEWDESTI/$FILENAMETGZ.tgz"`;
    		next;
    	}

    	if ($target eq 'XZ') 
    	{
    		$NEWDESTI=$DESTI;
    		mkdir($DESTI.'/standard');
			if (-d $DESTI.'/standard') { $NEWDESTI=$DESTI.'/standard'; } 

    		print "Remove target $FILENAMEXZ.xz...\n";
    		unlink("$NEWDESTI/$FILENAMEXZ.xz");

            #rmdir "$BUILDROOT/$FILENAMEXZ";
    		$ret=`rm -fr $BUILDROOT/$FILENAMEXZ`;
            print "Copy $BUILDROOT/$PROJECT to $BUILDROOT/$FILENAMEXZ\n";
    		$cmd="cp -pr \"$BUILDROOT/$PROJECT\" \"$BUILDROOT/$FILENAMEXZ\"";
            $ret=`$cmd`;

		    $ret=`rm -fr $BUILDROOT/$FILENAMEXZ/build/exe`;
			$ret=`rm -fr $BUILDROOT/$FILENAMEXZ/htdocs/includes/ckeditor/_source`;	# We can't remove it with exclude file, we need it for some tarball packages
			
    		print "Compress $FILENAMEXZ into $FILENAMEXZ.xz...\n";
 
            print "Go to directory $BUILDROOT\n";
     		$olddir=getcwd();
     		chdir("$BUILDROOT");
    		$cmd= "xz -9 -r $BUILDROOT/$FILENAMEAPS.xz \*";
			print $cmd."\n";
			$ret= `$cmd`;
            chdir("$olddir");

    		# Move to final dir
            print "Move $FILENAMEXZ.xz to $NEWDESTI/$FILENAMEXZ.xz\n";
            $ret=`mv "$BUILDROOT/$FILENAMEXZ.xz" "$NEWDESTI/$FILENAMEXZ.xz"`;
    		next;
    	}
    	
    	if ($target eq 'ZIP') 
    	{
    		$NEWDESTI=$DESTI;
    		mkdir($DESTI.'/standard');
			if (-d $DESTI.'/standard') { $NEWDESTI=$DESTI.'/standard'; } 

    		print "Remove target $FILENAMEZIP.zip...\n";
    		unlink("$NEWDESTI/$FILENAMEZIP.zip");

            #rmdir "$BUILDROOT/$FILENAMEZIP";
    		$ret=`rm -fr $BUILDROOT/$FILENAMEZIP`;
            print "Copy $BUILDROOT/$PROJECT to $BUILDROOT/$FILENAMEZIP\n";
    		$cmd="cp -pr \"$BUILDROOT/$PROJECT\" \"$BUILDROOT/$FILENAMEZIP\"";
            $ret=`$cmd`;

		    $ret=`rm -fr $BUILDROOT/$FILENAMEZIP/build/exe`;
			$ret=`rm -fr $BUILDROOT/$FILENAMEZIP/htdocs/includes/ckeditor/_source`;	# We can't remove it with exclude file, we need it for some tarball packages

    		print "Compress $FILENAMEZIP into $FILENAMEZIP.zip...\n";
 
            print "Go to directory $BUILDROOT\n";
     		$olddir=getcwd();
     		chdir("$BUILDROOT");
    		$cmd= "7z a -r -tzip -xr\@\"$BUILDROOT\/$FILENAMEZIP\/build\/zip\/zip_exclude.txt\" -mx $BUILDROOT/$FILENAMEZIP.zip $FILENAMEZIP\/*";
			print $cmd."\n";
			$ret= `$cmd`;
            chdir("$olddir");
            			
    		# Move to final dir
            print "Move $FILENAMEZIP.zip to $NEWDESTI/$FILENAMEZIP.zip\n";
            $ret=`mv "$BUILDROOT/$FILENAMEZIP.zip" "$NEWDESTI/$FILENAMEZIP.zip"`;
    		next;
    	}
    
    	if ($target =~ /RPM/)	                 # Linux only 
    	{
    		$NEWDESTI=$DESTI;
    		$subdir="package_rpm_generic";
    		if ($target =~ /FEDO/i) { $subdir="package_rpm_redhat-fedora"; }
    		if ($target =~ /MAND/i) { $subdir="package_rpm_mandriva"; }
    		if ($target =~ /OPEN/i) { $subdir="package_rpm_opensuse"; }
    		mkdir($DESTI.'/'.$subdir);
			if (-d $DESTI.'/'.$subdir) { $NEWDESTI=$DESTI.'/'.$subdir; } 

			if ($RPMDIR eq "") { $RPMDIR=$ENV{'HOME'}."/rpmbuild"; }

            print "Version is $MAJOR.$MINOR.$REL1-$RPMSUBVERSION\n";

            #print "Create directory $RPMDIR\n";
            #$ret=`mkdir -p "$RPMDIR"`;

    		print "Remove target ".$FILENAMERPM."...\n";
    		unlink("$NEWDESTI/".$FILENAMERPM);
    		print "Remove target ".$FILENAMETGZ2."-".$RPMSUBVERSION.".src.rpm...\n";
    		unlink("$NEWDESTI/".$FILENAMETGZ2."-".$RPMSUBVERSION.".src.rpm");

    		print "Create directory $BUILDROOT/$FILENAMETGZ2\n";
    		$ret=`rm -fr $BUILDROOT/$FILENAMETGZ2`;
            print "Copy $BUILDROOT/$PROJECT to $BUILDROOT/$FILENAMETGZ2\n";
    		$cmd="cp -pr '$BUILDROOT/$PROJECT' '$BUILDROOT/$FILENAMETGZ2'";
            $ret=`$cmd`;

			# Set owners
            #print "Set owners on files/dir\n";
		    #$ret=`chown -R root.root $BUILDROOT/$FILENAMETGZ2`;

            print "Set permissions on files/dir\n";
		    $ret=`chmod -R 755 $BUILDROOT/$FILENAMETGZ2`;
		    $cmd="find $BUILDROOT/$FILENAMETGZ2 -type f -exec chmod 644 {} \\; ";
            $ret=`$cmd`;

			# Build tgz
    		print "Compress $FILENAMETGZ2 into $FILENAMETGZ2.tgz...\n";
    		$ret=`tar --exclude-from "$SOURCE/build/tgz/tar_exclude.txt" --directory "$BUILDROOT" -czvf "$BUILDROOT/$FILENAMETGZ2.tgz" $FILENAMETGZ2`;

    		print "Move $BUILDROOT/$FILENAMETGZ2.tgz to $RPMDIR/SOURCES/$FILENAMETGZ2.tgz\n";
    		$cmd="mv $BUILDROOT/$FILENAMETGZ2.tgz $RPMDIR/SOURCES/$FILENAMETGZ2.tgz";
            $ret=`$cmd`;

    		$BUILDFIC="${FILENAME}.spec";
    		$BUILDFICSRC="${FILENAME}_generic.spec";
    		if ($target =~ /FEDO/i) { $BUILDFICSRC="${FILENAME}_fedora.spec"; }
    		if ($target =~ /MAND/i) { $BUILDFICSRC="${FILENAME}_mandriva.spec"; }
    		if ($target =~ /OPEN/i) { $BUILDFICSRC="${FILENAME}_opensuse.spec"; }
    		
 			print "Generate file $BUILDROOT/$BUILDFIC from $SOURCE/build/rpm/${BUILDFICSRC}\n";
            open (SPECFROM,"<$SOURCE/build/rpm/${BUILDFICSRC}") || die "Error";
            open (SPECTO,">$BUILDROOT/$BUILDFIC") || die "Error";
            while (<SPECFROM>) {
                $_ =~ s/__FILENAMETGZ__/$FILENAMETGZ/;
                $_ =~ s/__VERSION__/$MAJOR.$MINOR.$REL1/;
                $_ =~ s/__RELEASE__/$RPMSUBVERSION/;
                print SPECTO $_;
            }
            close SPECFROM;
            close SPECTO;
    
    		print "Copy patch file to $RPMDIR/SOURCES\n";
    		$ret=`cp "$SOURCE/build/rpm/dolibarr-forrpm.patch" "$RPMDIR/SOURCES"`;
		    $ret=`chmod 644 $RPMDIR/SOURCES/dolibarr-forrpm.patch`;

    		print "Launch RPM build (rpmbuild --clean -ba $BUILDROOT/${BUILDFIC})\n";
    		#$ret=`rpmbuild -vvvv --clean -ba $BUILDROOT/${BUILDFIC}`;
    		$ret=`rpmbuild --clean -ba $BUILDROOT/${BUILDFIC}`;

    		# Move to final dir
   		    print "Move $RPMDIR/RPMS/".$ARCH."/".$FILENAMETGZ2."-".$RPMSUBVERSION."*.".$ARCH.".rpm into $NEWDESTI/".$FILENAMETGZ2."-".$RPMSUBVERSION."*.".$ARCH.".rpm\n";
   		    $cmd="mv $RPMDIR/RPMS/".$ARCH."/".$FILENAMETGZ2."-".$RPMSUBVERSION."*.".$ARCH.".rpm \"$NEWDESTI/\"";
    		$ret=`$cmd`;
   		    print "Move $RPMDIR/SRPMS/".$FILENAMETGZ2."-".$RPMSUBVERSION."*.src.rpm into $NEWDESTI/".$FILENAMETGZ2."-".$RPMSUBVERSION."*.src.rpm\n";
   		    $cmd="mv $RPMDIR/SRPMS/".$FILENAMETGZ2."-".$RPMSUBVERSION."*.src.rpm \"$NEWDESTI/\"";
    		$ret=`$cmd`;
   		    print "Move $RPMDIR/SOURCES/".$FILENAMETGZ2.".tgz into $NEWDESTI/".$FILENAMETGZ2.".tgz\n";
   		    $cmd="mv \"$RPMDIR/SOURCES/".$FILENAMETGZ2.".tgz\" \"$NEWDESTI/".$FILENAMETGZ2.".tgz\"";
    		$ret=`$cmd`;
    		next;
    	}

    	if ($target eq 'DEB') 
    	{
    		$NEWDESTI=$DESTI;
    		mkdir($DESTI.'/package_debian-ubuntu');
			if (-d $DESTI.'/package_debian-ubuntu') { $NEWDESTI=$DESTI.'/package_debian-ubuntu'; } 

            $olddir=getcwd();

    		print "Remove target ${FILENAMEDEB}_all.deb...\n";
    		unlink("$NEWDESTI/${FILENAMEDEB}_all.deb");
    		print "Remove target ${FILENAMEDEB}.dsc...\n";
    		unlink("$NEWDESTI/${FILENAMEDEB}.dsc");
    		print "Remove target ${FILENAMEDEB}.tar.gz...\n";
    		unlink("$NEWDESTI/${FILENAMEDEB}.tar.gz");
    		print "Remove target ${FILENAMEDEB}.changes...\n";
    		unlink("$NEWDESTI/${FILENAMEDEB}.changes");
    		print "Remove target ${FILENAMEDEB}.debian.tar.gz...\n";
    		unlink("$NEWDESTI/${FILENAMEDEB}.debian.tar.gz");
    		print "Remove target ${FILENAMEDEBNATIVE}.orig.tar.gz...\n";
    		unlink("$NEWDESTI/${FILENAMEDEBNATIVE}.orig.tar.gz");

    		$ret=`rm -fr $BUILDROOT/$PROJECT.tmp`;
    		$ret=`rm -fr $BUILDROOT/$PROJECT-$MAJOR.$MINOR.$build`;
    		
			print "Copy $BUILDROOT/$PROJECT to $BUILDROOT/$PROJECT.tmp\n";
			$cmd="cp -pr \"$BUILDROOT/$PROJECT\" \"$BUILDROOT/$PROJECT.tmp\"";
			$ret=`$cmd`;
			$cmd="cp -pr \"$BUILDROOT/$PROJECT/build/debian/apache/.htaccess\" \"$BUILDROOT/$PROJECT.tmp/build/debian/apache/.htaccess\"";
			$ret=`$cmd`;

 			print "Remove other files\n";
            $ret=`rm -f  $BUILDROOT/$PROJECT.tmp/README-FR`;
            $ret=`rm -f  $BUILDROOT/$PROJECT.tmp/build/README`;
            $ret=`rm -f  $BUILDROOT/$PROJECT.tmp/build/README-FR`;
            $ret=`rm -fr $BUILDROOT/$PROJECT.tmp/build/aps`;
            $ret=`rm -fr $BUILDROOT/$PROJECT.tmp/build/dmg`;
            $ret=`rm -f  $BUILDROOT/$PROJECT.tmp/build/pad/README`;
            $ret=`rm -f  $BUILDROOT/$PROJECT.tmp/build/tgz/README`;
            #$ret=`rm -fr $BUILDROOT/$PROJECT.tmp/build/debian`;
            $ret=`rm -fr $BUILDROOT/$PROJECT.tmp/build/debian/po`;
            $ret=`rm -fr $BUILDROOT/$PROJECT.tmp/build/debian/source`;
            $ret=`rm -f  $BUILDROOT/$PROJECT.tmp/build/debian/changelog`;
            $ret=`rm -f  $BUILDROOT/$PROJECT.tmp/build/debian/compat`;
            $ret=`rm -f  $BUILDROOT/$PROJECT.tmp/build/debian/control*`;
            $ret=`rm -f  $BUILDROOT/$PROJECT.tmp/build/debian/copyright`;
            $ret=`rm -f  $BUILDROOT/$PROJECT.tmp/build/debian/dolibarr.config`;
            $ret=`rm -f  $BUILDROOT/$PROJECT.tmp/build/debian/dolibarr.desktop`;
            $ret=`rm -f  $BUILDROOT/$PROJECT.tmp/build/debian/dolibarr.docs`;
            $ret=`rm -f  $BUILDROOT/$PROJECT.tmp/build/debian/dolibarr.install`;
            $ret=`rm -f  $BUILDROOT/$PROJECT.tmp/build/debian/dolibarr.lintian-overrides`;
            $ret=`rm -f  $BUILDROOT/$PROJECT.tmp/build/debian/dolibarr.postrm`;
            $ret=`rm -f  $BUILDROOT/$PROJECT.tmp/build/debian/dolibarr.postinst`;
            $ret=`rm -f  $BUILDROOT/$PROJECT.tmp/build/debian/dolibarr.templates`;
            $ret=`rm -f  $BUILDROOT/$PROJECT.tmp/build/debian/dolibarr.templates.futur`;
            $ret=`rm -f  $BUILDROOT/$PROJECT.tmp/build/debian/rules`;
            $ret=`rm -f  $BUILDROOT/$PROJECT.tmp/build/debian/README.Debian`;
            $ret=`rm -f  $BUILDROOT/$PROJECT.tmp/build/debian/README.howto`;
            $ret=`rm -f  $BUILDROOT/$PROJECT.tmp/build/debian/watch`;
            $ret=`rm -fr $BUILDROOT/$PROJECT.tmp/build/doap`;
            $ret=`rm -fr $BUILDROOT/$PROJECT.tmp/build/exe`;
            $ret=`rm -fr $BUILDROOT/$PROJECT.tmp/build/launchpad`;
            $ret=`rm -fr $BUILDROOT/$PROJECT.tmp/build/live`;
            $ret=`rm -fr $BUILDROOT/$PROJECT.tmp/build/patch`;
            $ret=`rm -fr $BUILDROOT/$PROJECT.tmp/build/perl`;
            $ret=`rm -fr $BUILDROOT/$PROJECT.tmp/build/rpm`;
            $ret=`rm -fr $BUILDROOT/$PROJECT.tmp/build/zip`;
            # Removed duplicate license files
            $ret=`rm -fr $BUILDROOT/$PROJECT.tmp/htdocs/includes/ckeditor/LICENSE.md`;
            $ret=`rm -fr $BUILDROOT/$PROJECT.tmp/htdocs/includes/ckeditor/plugins/scayt/LICENSE.md`;
            $ret=`rm -fr $BUILDROOT/$PROJECT.tmp/htdocs/includes/ckeditor/plugins/wsc/LICENSE.md`;
            $ret=`rm -fr $BUILDROOT/$PROJECT.tmp/htdocs/includes/jquery/plugins/flot/LICENSE.txt`;
            # Rename upstream changelog to match debian rules
			$ret=`mv $BUILDROOT/$PROJECT.tmp/ChangeLog $BUILDROOT/$PROJECT.tmp/changelog`;
			
            # Prepare source package (init debian dir)
            print "Create directory $BUILDROOT/$PROJECT.tmp/debian\n";
            $ret=`mkdir "$BUILDROOT/$PROJECT.tmp/debian"`;
            print "Copy $SOURCE/build/debian/xxx to $BUILDROOT/$PROJECT.tmp/debian\n";
            # Add files for dpkg-source
            $ret=`cp -f  "$SOURCE/build/debian/changelog"      "$BUILDROOT/$PROJECT.tmp/debian"`;
            $ret=`cp -f  "$SOURCE/build/debian/compat"         "$BUILDROOT/$PROJECT.tmp/debian"`;
            $ret=`cp -f  "$SOURCE/build/debian/control"        "$BUILDROOT/$PROJECT.tmp/debian"`;
            $ret=`cp -f  "$SOURCE/build/debian/copyright"      "$BUILDROOT/$PROJECT.tmp/debian"`;
            $ret=`cp -f  "$SOURCE/build/debian/dolibarr.desktop"        	"$BUILDROOT/$PROJECT.tmp/debian"`;
            $ret=`cp -f  "$SOURCE/build/debian/dolibarr.docs"        		"$BUILDROOT/$PROJECT.tmp/debian"`;
            $ret=`cp -f  "$SOURCE/build/debian/dolibarr.install" 	        "$BUILDROOT/$PROJECT.tmp/debian"`;
            $ret=`cp -f  "$SOURCE/build/debian/dolibarr.lintian-overrides"  "$BUILDROOT/$PROJECT.tmp/debian"`;
            $ret=`cp -f  "$SOURCE/build/debian/dolibarr.xpm"  		      	"$BUILDROOT/$PROJECT.tmp/debian"`;
            $ret=`cp -f  "$SOURCE/build/debian/rules"          "$BUILDROOT/$PROJECT.tmp/debian"`;
            $ret=`cp -f  "$SOURCE/build/debian/watch"          "$BUILDROOT/$PROJECT.tmp/debian"`;
            $ret=`cp -fr "$SOURCE/build/debian/patches"        "$BUILDROOT/$PROJECT.tmp/debian"`;
            $ret=`cp -fr "$SOURCE/build/debian/po"             "$BUILDROOT/$PROJECT.tmp/debian"`;
            $ret=`cp -fr "$SOURCE/build/debian/source"         "$BUILDROOT/$PROJECT.tmp/debian"`;
            $ret=`cp -fr "$SOURCE/build/debian/apache"         "$BUILDROOT/$PROJECT.tmp/debian/apache"`;
            $ret=`cp -f  "$SOURCE/build/debian/apache/.htaccess" "$BUILDROOT/$PROJECT.tmp/debian/apache"`;
            $ret=`cp -fr "$SOURCE/build/debian/lighttpd"       "$BUILDROOT/$PROJECT.tmp/debian/lighttpd"`;
            # Add files also required to build binary package
            $ret=`cp -f  "$SOURCE/build/debian/dolibarr.config"         "$BUILDROOT/$PROJECT.tmp/debian"`;
            $ret=`cp -f  "$SOURCE/build/debian/dolibarr.postinst"       "$BUILDROOT/$PROJECT.tmp/debian"`;
            $ret=`cp -f  "$SOURCE/build/debian/dolibarr.postrm"         "$BUILDROOT/$PROJECT.tmp/debian"`;
            $ret=`cp -f  "$SOURCE/build/debian/dolibarr.templates"      "$BUILDROOT/$PROJECT.tmp/debian"`;
            $ret=`cp -f  "$SOURCE/build/debian/install.forced.php.install"      "$BUILDROOT/$PROJECT.tmp/debian"`;
            
			# Set owners and permissions
            #print "Set owners on files/dir\n";
		    #$ret=`chown -R root.root $BUILDROOT/$PROJECT.tmp`;

            print "Set permissions on files/dir\n";
		    $ret=`chmod -R 755 $BUILDROOT/$PROJECT.tmp`;
		    $cmd="find $BUILDROOT/$PROJECT.tmp -type f -exec chmod 644 {} \\; ";
            $ret=`$cmd`;
            $cmd="find $BUILDROOT/$PROJECT.tmp/build -name '*.php' -type f -exec chmod 755 {} \\; ";
            $ret=`$cmd`;
            $cmd="find $BUILDROOT/$PROJECT.tmp/build -name '*.dpatch' -type f -exec chmod 755 {} \\; ";
            $ret=`$cmd`;
            $cmd="find $BUILDROOT/$PROJECT.tmp/build -name '*.pl' -type f -exec chmod 755 {} \\; ";
            $ret=`$cmd`;
            $cmd="find $BUILDROOT/$PROJECT.tmp/dev -name '*.php' -type f -exec chmod 755 {} \\; ";
            $ret=`$cmd`;
            $ret=`chmod 755 $BUILDROOT/$PROJECT.tmp/debian/rules`;
            $ret=`chmod -R 644 $BUILDROOT/$PROJECT.tmp/dev/translation/autotranslator.class.php`;
            $ret=`chmod -R 644 $BUILDROOT/$PROJECT.tmp/dev/skeletons/modMyModule.class.php`;
            $ret=`chmod -R 644 $BUILDROOT/$PROJECT.tmp/dev/skeletons/skeleton_class.class.php`;
            $ret=`chmod -R 644 $BUILDROOT/$PROJECT.tmp/dev/skeletons/skeleton_page.php`;
            $ret=`chmod -R 644 $BUILDROOT/$PROJECT.tmp/dev/skeletons/skeleton_webservice_server.php`;
            $cmd="find $BUILDROOT/$PROJECT.tmp/scripts -name '*.php' -type f -exec chmod 755 {} \\; ";
            $ret=`$cmd`;
            $cmd="find $BUILDROOT/$PROJECT.tmp/scripts -name '*.sh' -type f -exec chmod 755 {} \\; ";
            $ret=`$cmd`;
            
          
            print "Rename directory $BUILDROOT/$PROJECT.tmp into $BUILDROOT/$PROJECT-$MAJOR.$MINOR.$build\n";
            $cmd="mv $BUILDROOT/$PROJECT.tmp $BUILDROOT/$PROJECT-$MAJOR.$MINOR.$build";
            $ret=`$cmd`;


     		print "Go into directory $BUILDROOT\n";
            chdir("$BUILDROOT");
			
			# We need a tarball to be able to build "quilt" debian package (not required for native but we need patch so it is not a native)
    		print "Compress $BUILDROOT/$PROJECT-$MAJOR.$MINOR.$build into $BUILDROOT/$FILENAMEDEBNATIVE.orig.tar.gz...\n";
   		    $cmd="tar --exclude-vcs --exclude-from \"$BUILDROOT/$PROJECT/build/tgz/tar_exclude.txt\" --directory \"$BUILDROOT\" --mode=go-w --group=500 --owner=500 -czvf \"$BUILDROOT/$FILENAMEDEBNATIVE.orig.tar.gz\" $PROJECT-$MAJOR.$MINOR.$build";
   		    print $cmd."\n";
   		    $ret=`$cmd`;

			# Creation of source package          
     		print "Go into directory $BUILDROOT/$PROJECT-$MAJOR.$MINOR.$build\n";
            chdir("$BUILDROOT/$PROJECT-$MAJOR.$MINOR.$build");
            #$cmd="dpkg-source -b $BUILDROOT/$PROJECT-$MAJOR.$MINOR.$build";
            $cmd="dpkg-buildpackage -us -uc";
            print "Launch DEB build ($cmd)\n";
            $ret=`$cmd 2>&1 3>&1`;
            print $ret."\n";

            chdir("$olddir");
    		
    		print "You can check bin package with lintian --pedantic -E -I \"$NEWDESTI/${FILENAMEDEB}_all.deb\"\n";
    		print "You can check src package with lintian --pedantic -E -I \"$NEWDESTI/${FILENAMEDEB}.dsc\"\n";
    		
    		# Move to final dir
            print "Move *_all.deb *.dsc *.orig.tar.gz *.changes to $NEWDESTI\n";
            $ret=`mv $BUILDROOT/*_all.deb "$NEWDESTI/"`;
            $ret=`mv $BUILDROOT/*.dsc "$NEWDESTI/"`;
            $ret=`mv $BUILDROOT/*.orig.tar.gz "$NEWDESTI/"`;
            $ret=`mv $BUILDROOT/*.debian.tar.gz "$NEWDESTI/"`;
            $ret=`mv $BUILDROOT/*.changes "$NEWDESTI/"`;
        	next;
        }
        
    	if ($target eq 'APS') 
    	{
			$NEWDESTI=$DESTI;
    		mkdir($DESTI.'/package_aps');
			if (-d $DESTI.'/package_aps') { $NEWDESTI=$DESTI.'/package_aps'; } 
			
            $newbuild = $BUILD;
            $newbuild =~ s/(dev|alpha)/0/gi;                # dev
            $newbuild =~ s/beta/1/gi;                       # beta
            $newbuild =~ s/rc./2/gi;                        # rc
            if ($newbuild !~ /-/) { $newbuild.='-3'; }      # finale
            # now newbuild is 0-0 or 0-3 for example
            $REL1 = $newbuild; $REL1 =~ s/-.*$//gi;
            if ($RPMSUBVERSION eq 'auto') { $RPMSUBVERSION = $newbuild; $RPMSUBVERSION =~ s/^.*-//gi; }
            print "Version is $MAJOR.$MINOR.$REL1-$RPMSUBVERSION\n";
    		
     		print "Remove target $FILENAMEAPS.zip...\n";
    		unlink "$NEWDESTI/$FILENAMEAPS.zip";
 
            #rmdir "$BUILDROOT/$PROJECT.tmp";
            $ret=`rm -fr $BUILDROOT/$PROJECT.tmp`;
            print "Create directory $BUILDROOT/$PROJECT.tmp\n";
            $ret=`mkdir -p "$BUILDROOT/$PROJECT.tmp"`;
            print "Copy $BUILDROOT/$PROJECT to $BUILDROOT/$PROJECT.tmp\n";
            $cmd="cp -pr \"$BUILDROOT/$PROJECT\" \"$BUILDROOT/$PROJECT.tmp\"";
            $ret=`$cmd`;

            print "Remove other files\n";
            $ret=`rm -fr $BUILDROOT/$PROJECT.tmp/$PROJECT/build/deb`;
            $ret=`rm -fr $BUILDROOT/$PROJECT.tmp/$PROJECT/build/dmg`;
            $ret=`rm -fr $BUILDROOT/$PROJECT.tmp/$PROJECT/build/doap`;
            $ret=`rm -fr $BUILDROOT/$PROJECT.tmp/$PROJECT/build/exe`;
            $ret=`rm -fr $BUILDROOT/$PROJECT.tmp/$PROJECT/build/live`;
            $ret=`rm -fr $BUILDROOT/$PROJECT.tmp/$PROJECT/build/patch`;
            $ret=`rm -fr $BUILDROOT/$PROJECT.tmp/$PROJECT/build/rpm`;
            $ret=`rm -fr $BUILDROOT/$PROJECT.tmp/$PROJECT/build/zip`;
            $ret=`rm -fr $BUILDROOT/$PROJECT.tmp/$PROJECT/build/perl`;

            $APSVERSION="1.2";
            print "Create APS files $BUILDROOT/$PROJECT.tmp/$PROJECT/APP-META.xml\n";
            open (SPECFROM,"<$BUILDROOT/$PROJECT/build/aps/APP-META-$APSVERSION.xml") || die "Error";
            open (SPECTO,">$BUILDROOT/$PROJECT.tmp/$PROJECT/APP-META.xml") || die "Error";
            while (<SPECFROM>) {
                $newbuild = $BUILD;
                $newbuild =~ s/(dev|alpha)/0/gi;                # dev
                $newbuild =~ s/beta/1/gi;                       # beta
                $newbuild =~ s/rc./2/gi;                        # rc
                if ($newbuild !~ /-/) { $newbuild.='-3'; }      # finale
                # now newbuild is 0-0 or 0-3 for example
                $_ =~ s/__VERSION__/$MAJOR.$MINOR.$REL1/;
                $_ =~ s/__RELEASE__/$RPMSUBVERSION/;
                print SPECTO $_;
            }
            close SPECFROM;
            close SPECTO;
            print "Version set to $MAJOR.$MINOR.$newbuild\n";
            #$cmd="cp -pr \"$BUILDROOT/$PROJECT/build/aps/configure\" \"$BUILDROOT/$PROJECT.tmp/$PROJECT/scripts/configure\"";
            #$ret=`$cmd`;
            $cmd="cp -pr \"$BUILDROOT/$PROJECT/build/aps/configure.php\" \"$BUILDROOT/$PROJECT.tmp/$PROJECT/scripts/configure.php\"";
            $ret=`$cmd`;
            $cmd="cp -pr \"$BUILDROOT/$PROJECT/doc/images\" \"$BUILDROOT/$PROJECT.tmp/$PROJECT/images\"";
            $ret=`$cmd`;
 
            print "Remove other files\n";
            $ret=`rm -fr $BUILDROOT/$PROJECT.tmp/$PROJECT/dev`;
            $ret=`rm -fr $BUILDROOT/$PROJECT.tmp/$PROJECT/doc`;
            
            print "Build APP-LIST.xml files\n";
            
            print "Compress $BUILDROOT/$PROJECT.tmp/$PROJECT into $FILENAMEAPS.zip...\n";
 
            print "Go to directory $BUILDROOT/$PROJECT.tmp\/$PROJECT\n";
            $olddir=getcwd();
            chdir("$BUILDROOT\/$PROJECT.tmp\/$PROJECT");
            $cmd= "zip -9 -r $BUILDROOT/$FILENAMEAPS.zip \*";
            print $cmd."\n";
            $ret= `$cmd`;
            chdir("$olddir");
                        
    		# Move to final dir
            print "Move $BUILDROOT/$FILENAMEAPS.zip to $NEWDESTI/$FILENAMEAPS.zip\n";
            $ret=`mv "$BUILDROOT/$FILENAMEAPS.zip" "$NEWDESTI/$FILENAMEAPS.zip"`;
            next;
    	}

    	if ($target eq 'EXEDOLIWAMP')
    	{
    		$NEWDESTI=$DESTI;
    		mkdir($DESTI.'/package_windows');
			if (-d $DESTI.'/package_windows') { $NEWDESTI=$DESTI.'/package_windows'; } 
    		
     		print "Remove target $FILENAMEEXEDOLIWAMP.exe...\n";
    		unlink "$NEWDESTI/$FILENAMEEXEDOLIWAMP.exe";
 
 			$SOURCEBACK=$SOURCE;
 			$SOURCEBACK =~ s/\//\\/g;
    		print "Compil exe $FILENAMEEXEDOLIWAMP.exe file from iss file \"$SOURCEBACK\\build\\exe\\doliwamp\\doliwamp.iss\"\n";
    		$cmd= "ISCC.exe \"$SOURCEBACK\\build\\exe\\doliwamp\\doliwamp.iss\"";
			print "$cmd\n";
			$ret= `$cmd`;
			#print "$ret\n";

    		# Move to final dir
			print "Move \"$SOURCE\\build\\$FILENAMEEXEDOLIWAMP.exe\" to $NEWDESTI/$FILENAMEEXEDOLIWAMP.exe\n";
    		rename("$SOURCE/build/$FILENAMEEXEDOLIWAMP.exe","$NEWDESTI/$FILENAMEEXEDOLIWAMP.exe");
            print "Move $SOURCE/build/$FILENAMEEXEDOLIWAMP.exe to $NEWDESTI/$FILENAMEEXEDOLIWAMP.exe\n";
            $ret=`mv "$SOURCE/build/$FILENAMEEXEDOLIWAMP.exe" "$NEWDESTI/$FILENAMEEXEDOLIWAMP.exe"`;
    		next;
    	}
    }

    # Build package for each target
    #------------------------------
    foreach my $target (keys %CHOOSEDPUBLISH) 
    {
        if ($CHOOSEDPUBLISH{$target} < 0) { next; }
    
		print "\nList of files to publish\n";
    	%filestoscansf=(
    		"$DESTI/package_rpm_generic/$FILENAMERPM"=>'Dolibarr installer for Fedora-Redhat-Mandriva-Opensuse (DoliRpm)',
    		"$DESTI/package_debian-ubuntu/${FILENAMEDEB}_all.deb"=>'Dolibarr installer for Debian-Ubuntu (DoliDeb)',
    		"$DESTI/package_windows/$FILENAMEEXEDOLIWAMP.exe"=>'Dolibarr installer for Windows (DoliWamp)',
    		"$DESTI/standard/$FILENAMETGZ.tgz"=>'Dolibarr ERP-CRM',
    		"$DESTI/standard/$FILENAMETGZ.zip"=>'Dolibarr ERP-CRM'
    	);
<<<<<<< HEAD
    	foreach my $file (sort keys %filestoscansf)
=======
    	use POSIX qw/strftime/;
    	foreach my $file (sort keys %filestoscan)
>>>>>>> 1f7849bd
    	{
    		$found=0;
    		my $filesize = -s $file;
    		my $filedate = (stat $file)[9];
    		print $file." ".($filesize?"(found)":"(not found)");
    		print ($filesize?" - ".$filesize:"");
    		print ($filedate?" - ".strftime("%Y-%m-%d %H:%M:%S",localtime($filedate)):"");
    		print "\n";
    	}

    	if ($target eq 'SF' || $target eq 'ASSO') 
    	{
    		print "\n";
    		
    		if ($target eq 'SF') { $PUBLISH = $PUBLISHSTABLE; }
			if ($target eq 'ASSO' && $BUILD =~ /[a-z]/i)   { $PUBLISH = $PUBLISHBETARC.'/lastbuild'; }
			if ($target eq 'ASSO' && $BUILD =~ /^[0-9]+$/) { $PUBLISH = $PUBLISHBETARC.'/stable'; }
			
    		$NEWPUBLISH=$PUBLISH;
    		print "Publish to target $NEWPUBLISH. Click enter or CTRL+C...\n";

	    	# Ask which target to build
	    	$NUM_SCRIPT=<STDIN>; 
	    	chomp($NUM_SCRIPT);

			print "Create empty dir /tmp/emptydir. We need it to create target dir using rsync.\n";
            $ret=`mkdir -p "/tmp/emptydir/"`;
            
            %filestoscan=%filestoscansf;
            
	    	foreach my $file (sort keys %filestoscan)
	    	{
	    		$found=0;
	    		my $filesize = -s $file;
	    		if (! $filesize) { next; }

				print "\n";
	    		print "Publish file ".$file." to ".$filestoscan{$file}."\n";
	    		
	    		$destFolder="$NEWPUBLISH/$filestoscan{$file}/".$MAJOR.'.'.$MINOR.'.'.$BUILD;

				# mkdir	   
				#my $ssh = Net::SSH::Perl->new("frs.sourceforge.net");
				#$ssh->login("$user","$pass"); 		
	    		#use String::ShellQuote qw( shell_quote );
				#$ssh->cmd('mkdir '.shell_quote($destFolder).' && exit');

				#use Net::SFTP::Foreign;
				#my $sftp = Net::SFTP::Foreign->new($ip, user => $user, password => $pass, autodie => 1);
				#$sftp->mkdir($destFolder)

				#$command="ssh eldy,dolibarr\@frs.sourceforge.net mkdir -p \"$destFolder\"";
				#print "$command\n";	
				#my $ret=`$command 2>&1`;

				$command="rsync -s -e 'ssh' --recursive /tmp/emptydir/ \"".$destFolder."\"";
				print "$command\n";	
				my $ret=`$command 2>&1`;

				$command="rsync -s $OPTIONUPDATEDIST -e 'ssh' \"$file\" \"".$destFolder."\"";
				print "$command\n";	
				my $ret=`$command 2>&1`;
				print "$ret\n";
	    		
	    	}

    	}
    }    
}

print "\n----- Summary -----\n";
foreach my $target (keys %CHOOSEDTARGET) {
    if ($CHOOSEDTARGET{$target} < 0) {
        print "Package $target not built (bad requirement).\n";
    } else {
        print "Package $target built successfully in $DESTI\n";
    }
}

if (! $batch) {
    print "\nPress key to finish...";
    my $WAITKEY=<STDIN>;
}

0;<|MERGE_RESOLUTION|>--- conflicted
+++ resolved
@@ -20,8 +20,7 @@
 
 @LISTETARGET=("TGZ","ZIP","RPM_GENERIC","RPM_FEDORA","RPM_MANDRIVA","RPM_OPENSUSE","DEB","APS","EXEDOLIWAMP","SNAPSHOT");   # Possible packages
 %REQUIREMENTPUBLISH=(
-"SF"=>"git ssh rsync",
-"ASSO"=>"git ssh rsync"
+"SF"=>"git ssh rsync"
 );
 %REQUIREMENTTARGET=(                            # Tool requirement for each package
 "TGZ"=>"tar",
@@ -59,8 +58,7 @@
 
 $SOURCE="$DIR/..";
 $DESTI="$SOURCE/build";
-$PUBLISHSTABLE="eldy,dolibarr\@frs.sourceforge.net:/home/frs/project/dolibarr";
-$PUBLISHBETARC="ldestailleur\@asso.dolibarr.org:/home/dolibarr/dolibarr.org/files";
+$PUBLISH="eldy,dolibarr\@frs.sourceforge.net:/home/frs/project/dolibarr";
 if (! $ENV{"DESTIBETARC"} || ! $ENV{"DESTISTABLE"})
 {
     print "Error: Missing environment variables.\n";
@@ -118,7 +116,7 @@
 $result = open( IN, "<" . $SOURCE . "/htdocs/filefunc.inc.php" );
 if ( !$result ) { die "Error: Can't open descriptor file " . $SOURCE . "/htdocs/filefunc.inc.php\n"; }
 while (<IN>) {
-	if ( $_ =~ /define\('DOL_VERSION','([\d\.a-z\-]+)'\)/ ) { $PROJVERSION = $1; break; }
+	if ( $_ =~ /define\('DOL_VERSION','([\d\.]+)'\)/ ) { $PROJVERSION = $1; break; }
 }
 close IN;
 ($MAJOR,$MINOR,$BUILD)=split(/\./,$PROJVERSION,3);
@@ -176,15 +174,15 @@
 }
 if ($ENV{"DESTIBETARC"} && $BUILD =~ /[a-z]/i)   { $DESTI = $ENV{"DESTIBETARC"}; }	# Force output dir if env DESTIBETARC is defined
 if ($ENV{"DESTISTABLE"} && $BUILD =~ /^[0-9]+$/) { $DESTI = $ENV{"DESTISTABLE"}; }	# Force output dir if env DESTISTABLE is defined
-if ($ENV{"PUBLISHBETARC"} && $BUILD =~ /[a-z]/i)   { $PUBLISHBETARC = $ENV{"PUBLISHBETARC"}; }	# Force target site for publishing if env PUBLISHBETARC is defined
-if ($ENV{"PUBLISHSTABLE"} && $BUILD =~ /^[0-9]+$/) { $PUBLISHSTABLE = $ENV{"PUBLISHSTABLE"}; }	# Force target site for publishing if env PUBLISHSTABLE is defined
+if ($ENV{"PUBLISHBETARC"} && $BUILD =~ /[a-z]/i)   { $PUBLISH = $ENV{"PUBLISHBETARC"}; }	# Force target site for publishing if env PUBLISHBETARC is defined
+if ($ENV{"PUBLISHSTABLE"} && $BUILD =~ /^[0-9]+$/) { $PUBLISH = $ENV{"PUBLISHSTABLE"}; }	# Force target site for publishing if env PUBLISHSTABLE is defined
 
 print "Makepack version $VERSION\n";
 print "Building/publishing package name: $PROJECT\n";
 print "Building/publishing package version: $MAJOR.$MINOR.$BUILD\n";
 print "Source directory (SOURCE): $SOURCE\n";
 print "Target directory (DESTI) : $DESTI\n";
-#print "Publishing target (PUBLISH): $PUBLISH\n";
+print "Publishing target (PUBLISH): $PUBLISH\n";
 
 
 # Choose package targets
@@ -192,27 +190,24 @@
 if ($target) {
 	if ($target eq "ALL") { 
 		foreach my $key (@LISTETARGET) {
-	    	if ($key ne 'SNAPSHOT' && $key ne 'SF' && $key ne 'ASSO') { $CHOOSEDTARGET{$key}=1; }
+	    	if ($key ne 'SNAPSHOT' && $key ne 'SF') { $CHOOSEDTARGET{$key}=1; }
 		}
 	}
-	if ($target ne "ALL" && $target ne "SF" && $target ne "ASSO") { $CHOOSEDTARGET{uc($target)}=1; }
+	if ($target ne "ALL" && $target ne "SF") { $CHOOSEDTARGET{uc($target)}=1; }
 	if ($target eq "SF") { $CHOOSEDPUBLISH{"SF"}=1; }
-	if ($target eq "ASSO") { $CHOOSEDPUBLISH{"ASSO"}=1; }
 }
 else {
     my $found=0;
     my $NUM_SCRIPT;
    	my $cpt=0;
     while (! $found) {
-    	printf(" %2d - %-14s  (%s)\n",$cpt,"ALL (1..9)","Need ".join(",",values %REQUIREMENTTARGET));
+    	printf(" %2d - %-12s    (%s)\n",$cpt,"ALL (1..9)","Need ".join(",",values %REQUIREMENTTARGET));
     	foreach my $target (@LISTETARGET) {
     		$cpt++;
-    		printf(" %2d - %-14s  (%s)\n",$cpt,$target,"Need ".$REQUIREMENTTARGET{$target});
-    	}
-    	$cpt=98;
-    	printf(" %2d - %-14s  (%s)\n",$cpt,"ASSO (publish)","Need ".join(",",values %REQUIREMENTPUBLISH));
+    		printf(" %2d - %-12s    (%s)\n",$cpt,$target,"Need ".$REQUIREMENTTARGET{$target});
+    	}
     	$cpt=99;
-    	printf(" %2d - %-14s  (%s)\n",$cpt,"SF (publish)","Need ".join(",",values %REQUIREMENTPUBLISH));
+    	printf(" %2d - %-12s    (%s)\n",$cpt,"SF (publish)","Need ".join(",",values %REQUIREMENTPUBLISH));
     
     	# Ask which target to build
     	print "Choose one package number or several separated with space (0 - ".$cpt."): ";
@@ -229,25 +224,19 @@
     	}
     }
     print "\n";
-    if ($NUM_SCRIPT eq "98") {
-   		$CHOOSEDPUBLISH{"ASSO"}=1;
+    if ($NUM_SCRIPT eq "99") {
+   		$CHOOSEDPUBLISH{"SF"}=1;
     }
-    else 
-    {
-    	if ($NUM_SCRIPT eq "99") {
-	   		$CHOOSEDPUBLISH{"SF"}=1;
+    else {
+	    if ($NUM_SCRIPT eq "0") {
+	    	foreach my $key (@LISTETARGET) {
+	    		if ($key ne 'SNAPSHOT' && $key ne 'SF') { $CHOOSEDTARGET{$key}=1; }
+	        }
 	    }
 	    else {
-		    if ($NUM_SCRIPT eq "0") {
-		    	foreach my $key (@LISTETARGET) {
-		    		if ($key ne 'SNAPSHOT' && $key ne 'ASSO' && $key ne 'SF') { $CHOOSEDTARGET{$key}=1; }
-		        }
-		    }
-		    else {
-		   		foreach my $num (split(/\s+/,$NUM_SCRIPT)) {
-		   			$CHOOSEDTARGET{$LISTETARGET[$num-1]}=1;
-		   		}
-		    }
+	   		foreach my $num (split(/\s+/,$NUM_SCRIPT)) {
+	   			$CHOOSEDTARGET{$LISTETARGET[$num-1]}=1;
+	   		}
 	    }
     }
 }
@@ -312,8 +301,10 @@
 }
 foreach my $target (keys %CHOOSEDPUBLISH) {
     if ($CHOOSEDPUBLISH{$target} < 0) { next; }
-	if ($target eq 'ASSO') { $nbofpublishneedtag++; }
-	if ($target eq 'SF') { $nbofpublishneedtag++; }
+	if ($target eq 'SF')
+	{
+		$nbofpublishneedtag++;
+	}
 	$nboftargetok++;
 }
 
@@ -359,22 +350,24 @@
 	    	print "Copy $SOURCE into $BUILDROOT/$PROJECT\n";
 	    	$ret=`cp -pr "$SOURCE" "$BUILDROOT/$PROJECT"`;
 
-	    	#print "Copy $SOURCE/build/debian/apache/.htaccess into $BUILDROOT/$PROJECT/build/debian/apache/.htaccess\n";
-	    	#$ret=`cp -pr "$SOURCE/build/debian/apache/.htaccess" "$BUILDROOT/$PROJECT/build/debian/apache/.htaccess"`;
+	    	print "Copy $SOURCE/build/debian/apache/.htaccess into $BUILDROOT/$PROJECT/build/debian/apache/.htaccess\n";
+	    	$ret=`cp -pr "$SOURCE/build/debian/apache/.htaccess" "$BUILDROOT/$PROJECT/build/debian/apache/.htaccess"`;
 	    }
 	    print "Clean $BUILDROOT\n";
 	    $ret=`rm -f  $BUILDROOT/$PROJECT/.buildpath`;
 	    $ret=`rm -fr $BUILDROOT/$PROJECT/.cache`;
 	    $ret=`rm -fr $BUILDROOT/$PROJECT/.externalToolBuilders`;
-	    $ret=`rm -fr $BUILDROOT/$PROJECT/.git*`;
+	    $ret=`rm -fr $BUILDROOT/$PROJECT/.git`;
+	    $ret=`rm -f  $BUILDROOT/$PROJECT/.gitmodules`;
+        $ret=`rm -f  $BUILDROOT/$PROJECT/.gitignore`;
 	    $ret=`rm -fr $BUILDROOT/$PROJECT/.project`;
 	    $ret=`rm -fr $BUILDROOT/$PROJECT/.settings`;
-	    $ret=`rm -fr $BUILDROOT/$PROJECT/.scrutinizer.yml`;
 	    $ret=`rm -fr $BUILDROOT/$PROJECT/.travis.yml`;
 	    $ret=`rm -fr $BUILDROOT/$PROJECT/.tx`;
 	    $ret=`rm -f  $BUILDROOT/$PROJECT/build.xml`;
 	    $ret=`rm -f  $BUILDROOT/$PROJECT/quickbuild.xml`;
         $ret=`rm -f  $BUILDROOT/$PROJECT/pom.xml`;
+        $ret=`rm -f  $BUILDROOT/$PROJECT/README.md`;
         
 	    $ret=`rm -fr $BUILDROOT/$PROJECT/build/html`;
         $ret=`rm -f  $BUILDROOT/$PROJECT/build/Doli*-*`;
@@ -452,7 +445,6 @@
         $ret=`rm -fr $BUILDROOT/$PROJECT/htdocs/includes/ckeditor/adapters`;		# Keep this removal in case we embed libraries
         #$ret=`rm -fr $BUILDROOT/$PROJECT/htdocs/includes/ckeditor/_source`;		# _source must be kept into tarball
    	    
-        $ret=`rm -fr $BUILDROOT/$PROJECT/htdocs/includes/jquery/plugins/datatables/extras/TableTools/swf`;	# Source of this flash is not available
 	    $ret=`rm -f  $BUILDROOT/$PROJECT/htdocs/includes/jquery/plugins/multiselect/MIT-LICENSE.txt`;
         $ret=`rm -fr $BUILDROOT/$PROJECT/htdocs/includes/nusoap/lib/Mail`;
         $ret=`rm -fr $BUILDROOT/$PROJECT/htdocs/includes/nusoap/samples`;
@@ -695,8 +687,6 @@
     		unlink("$NEWDESTI/${FILENAMEDEB}.tar.gz");
     		print "Remove target ${FILENAMEDEB}.changes...\n";
     		unlink("$NEWDESTI/${FILENAMEDEB}.changes");
-    		print "Remove target ${FILENAMEDEB}.debian.tar.gz...\n";
-    		unlink("$NEWDESTI/${FILENAMEDEB}.debian.tar.gz");
     		print "Remove target ${FILENAMEDEBNATIVE}.orig.tar.gz...\n";
     		unlink("$NEWDESTI/${FILENAMEDEBNATIVE}.orig.tar.gz");
 
@@ -726,7 +716,7 @@
             $ret=`rm -f  $BUILDROOT/$PROJECT.tmp/build/debian/copyright`;
             $ret=`rm -f  $BUILDROOT/$PROJECT.tmp/build/debian/dolibarr.config`;
             $ret=`rm -f  $BUILDROOT/$PROJECT.tmp/build/debian/dolibarr.desktop`;
-            $ret=`rm -f  $BUILDROOT/$PROJECT.tmp/build/debian/dolibarr.docs`;
+            $ret=`rm -f  $BUILDROOT/$PROJECT.tmp/build/debian/dolibarr.doc-base`;
             $ret=`rm -f  $BUILDROOT/$PROJECT.tmp/build/debian/dolibarr.install`;
             $ret=`rm -f  $BUILDROOT/$PROJECT.tmp/build/debian/dolibarr.lintian-overrides`;
             $ret=`rm -f  $BUILDROOT/$PROJECT.tmp/build/debian/dolibarr.postrm`;
@@ -734,7 +724,6 @@
             $ret=`rm -f  $BUILDROOT/$PROJECT.tmp/build/debian/dolibarr.templates`;
             $ret=`rm -f  $BUILDROOT/$PROJECT.tmp/build/debian/dolibarr.templates.futur`;
             $ret=`rm -f  $BUILDROOT/$PROJECT.tmp/build/debian/rules`;
-            $ret=`rm -f  $BUILDROOT/$PROJECT.tmp/build/debian/README.Debian`;
             $ret=`rm -f  $BUILDROOT/$PROJECT.tmp/build/debian/README.howto`;
             $ret=`rm -f  $BUILDROOT/$PROJECT.tmp/build/debian/watch`;
             $ret=`rm -fr $BUILDROOT/$PROJECT.tmp/build/doap`;
@@ -745,11 +734,6 @@
             $ret=`rm -fr $BUILDROOT/$PROJECT.tmp/build/perl`;
             $ret=`rm -fr $BUILDROOT/$PROJECT.tmp/build/rpm`;
             $ret=`rm -fr $BUILDROOT/$PROJECT.tmp/build/zip`;
-            # Removed duplicate license files
-            $ret=`rm -fr $BUILDROOT/$PROJECT.tmp/htdocs/includes/ckeditor/LICENSE.md`;
-            $ret=`rm -fr $BUILDROOT/$PROJECT.tmp/htdocs/includes/ckeditor/plugins/scayt/LICENSE.md`;
-            $ret=`rm -fr $BUILDROOT/$PROJECT.tmp/htdocs/includes/ckeditor/plugins/wsc/LICENSE.md`;
-            $ret=`rm -fr $BUILDROOT/$PROJECT.tmp/htdocs/includes/jquery/plugins/flot/LICENSE.txt`;
             # Rename upstream changelog to match debian rules
 			$ret=`mv $BUILDROOT/$PROJECT.tmp/ChangeLog $BUILDROOT/$PROJECT.tmp/changelog`;
 			
@@ -763,10 +747,11 @@
             $ret=`cp -f  "$SOURCE/build/debian/control"        "$BUILDROOT/$PROJECT.tmp/debian"`;
             $ret=`cp -f  "$SOURCE/build/debian/copyright"      "$BUILDROOT/$PROJECT.tmp/debian"`;
             $ret=`cp -f  "$SOURCE/build/debian/dolibarr.desktop"        	"$BUILDROOT/$PROJECT.tmp/debian"`;
-            $ret=`cp -f  "$SOURCE/build/debian/dolibarr.docs"        		"$BUILDROOT/$PROJECT.tmp/debian"`;
+            $ret=`cp -f  "$SOURCE/build/debian/dolibarr.doc-base"        	"$BUILDROOT/$PROJECT.tmp/debian"`;
             $ret=`cp -f  "$SOURCE/build/debian/dolibarr.install" 	        "$BUILDROOT/$PROJECT.tmp/debian"`;
             $ret=`cp -f  "$SOURCE/build/debian/dolibarr.lintian-overrides"  "$BUILDROOT/$PROJECT.tmp/debian"`;
             $ret=`cp -f  "$SOURCE/build/debian/dolibarr.xpm"  		      	"$BUILDROOT/$PROJECT.tmp/debian"`;
+            $ret=`cp -f  "$SOURCE/build/debian/README.source"  "$BUILDROOT/$PROJECT.tmp/debian"`;
             $ret=`cp -f  "$SOURCE/build/debian/rules"          "$BUILDROOT/$PROJECT.tmp/debian"`;
             $ret=`cp -f  "$SOURCE/build/debian/watch"          "$BUILDROOT/$PROJECT.tmp/debian"`;
             $ret=`cp -fr "$SOURCE/build/debian/patches"        "$BUILDROOT/$PROJECT.tmp/debian"`;
@@ -843,7 +828,6 @@
             $ret=`mv $BUILDROOT/*_all.deb "$NEWDESTI/"`;
             $ret=`mv $BUILDROOT/*.dsc "$NEWDESTI/"`;
             $ret=`mv $BUILDROOT/*.orig.tar.gz "$NEWDESTI/"`;
-            $ret=`mv $BUILDROOT/*.debian.tar.gz "$NEWDESTI/"`;
             $ret=`mv $BUILDROOT/*.changes "$NEWDESTI/"`;
         	next;
         }
@@ -966,19 +950,15 @@
         if ($CHOOSEDPUBLISH{$target} < 0) { next; }
     
 		print "\nList of files to publish\n";
-    	%filestoscansf=(
+    	%filestoscan=(
     		"$DESTI/package_rpm_generic/$FILENAMERPM"=>'Dolibarr installer for Fedora-Redhat-Mandriva-Opensuse (DoliRpm)',
     		"$DESTI/package_debian-ubuntu/${FILENAMEDEB}_all.deb"=>'Dolibarr installer for Debian-Ubuntu (DoliDeb)',
     		"$DESTI/package_windows/$FILENAMEEXEDOLIWAMP.exe"=>'Dolibarr installer for Windows (DoliWamp)',
     		"$DESTI/standard/$FILENAMETGZ.tgz"=>'Dolibarr ERP-CRM',
     		"$DESTI/standard/$FILENAMETGZ.zip"=>'Dolibarr ERP-CRM'
     	);
-<<<<<<< HEAD
-    	foreach my $file (sort keys %filestoscansf)
-=======
     	use POSIX qw/strftime/;
     	foreach my $file (sort keys %filestoscan)
->>>>>>> 1f7849bd
     	{
     		$found=0;
     		my $filesize = -s $file;
@@ -989,14 +969,10 @@
     		print "\n";
     	}
 
-    	if ($target eq 'SF' || $target eq 'ASSO') 
+    	if ($target eq 'SF') 
     	{
     		print "\n";
     		
-    		if ($target eq 'SF') { $PUBLISH = $PUBLISHSTABLE; }
-			if ($target eq 'ASSO' && $BUILD =~ /[a-z]/i)   { $PUBLISH = $PUBLISHBETARC.'/lastbuild'; }
-			if ($target eq 'ASSO' && $BUILD =~ /^[0-9]+$/) { $PUBLISH = $PUBLISHBETARC.'/stable'; }
-			
     		$NEWPUBLISH=$PUBLISH;
     		print "Publish to target $NEWPUBLISH. Click enter or CTRL+C...\n";
 
@@ -1006,8 +982,6 @@
 
 			print "Create empty dir /tmp/emptydir. We need it to create target dir using rsync.\n";
             $ret=`mkdir -p "/tmp/emptydir/"`;
-            
-            %filestoscan=%filestoscansf;
             
 	    	foreach my $file (sort keys %filestoscan)
 	    	{
@@ -1033,7 +1007,6 @@
 				#$command="ssh eldy,dolibarr\@frs.sourceforge.net mkdir -p \"$destFolder\"";
 				#print "$command\n";	
 				#my $ret=`$command 2>&1`;
-
 				$command="rsync -s -e 'ssh' --recursive /tmp/emptydir/ \"".$destFolder."\"";
 				print "$command\n";	
 				my $ret=`$command 2>&1`;
