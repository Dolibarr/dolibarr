#!/usr/bin/perl
#----------------------------------------------------------------------------
# \file         build/makepack-dolibarr.pl
# \brief        Dolibarr package builder (tgz, zip, rpm, deb, exe, aps)
# \author       (c)2004-2013 Laurent Destailleur  <eldy@users.sourceforge.net>
#
# This is list of constant you can set to have generated packages moved into a specific dir: 
#DESTIBETARC='/media/HDDATA1_LD/Mes Sites/Web/Dolibarr/dolibarr.org/files/lastbuild'
#DESTISTABLE='/media/HDDATA1_LD/Mes Sites/Web/Dolibarr/dolibarr.org/files/stable'
#DESTIMODULES='/media/HDDATA1_LD/Mes Sites/Web/Admin1/wwwroot/files/modules'
#DESTIDOLIMEDBETARC='/media/HDDATA1_LD/Mes Sites/Web/DoliCloud/dolimed.com/htdocs/files/lastbuild'
#DESTIDOLIMEDMODULES='/media/HDDATA1_LD/Mes Sites/Web/DoliCloud/dolimed.com/htdocs/files/modules'
#DESTIDOLIMEDSTABLE='/media/HDDATA1_LD/Mes Sites/Web/DoliCloud/dolimed.com/htdocs/files/stable'
#----------------------------------------------------------------------------

use Cwd;

$PROJECT="dolibarr";
<<<<<<< HEAD
$MAJOR="3";
$MINOR="6";
$BUILD="0-dev";		# Mettre x pour release, x-dev pour dev, x-beta pour beta, x-rc pour release candidate
=======
>>>>>>> ba905659
$RPMSUBVERSION="auto";	# auto use value found into BUILD

@LISTETARGET=("TGZ","ZIP","RPM_GENERIC","RPM_FEDORA","RPM_MANDRIVA","RPM_OPENSUSE","DEB","APS","EXEDOLIWAMP","SNAPSHOT");   # Possible packages
%REQUIREMENTTARGET=(                            # Tool requirement for each package
"SNAPSHOT"=>"tar",
"TGZ"=>"tar",
"ZIP"=>"7z",
"XZ"=>"xz",
"RPM_GENERIC"=>"rpmbuild",
"RPM_FEDORA"=>"rpmbuild",
"RPM_MANDRIVA"=>"rpmbuild",
"RPM_OPENSUSE"=>"rpmbuild",
"DEB"=>"dpkg dpatch",
"APS"=>"zip",
"EXEDOLIWAMP"=>"ISCC.exe"
);
%ALTERNATEPATH=(
"7z"=>"7-ZIP",
"makensis.exe"=>"NSIS"
);

if (-d "/usr/src/redhat")   { $RPMDIR="/usr/src/redhat"; } # redhat
if (-d "/usr/src/packages") { $RPMDIR="/usr/src/packages"; } # opensuse
if (-d "/usr/src/RPM")      { $RPMDIR="/usr/src/RPM"; } # mandrake


use vars qw/ $REVISION $VERSION /;
$VERSION="3.3";



#------------------------------------------------------------------------------
# MAIN
#------------------------------------------------------------------------------
($DIR=$0) =~ s/([^\/\\]+)$//; ($PROG=$1) =~ s/\.([^\.]*)$//; $Extension=$1;
$DIR||='.'; $DIR =~ s/([^\/\\])[\\\/]+$/$1/;

$SOURCE="$DIR/..";
$DESTI="$SOURCE/build";
if (! $ENV{"DESTIBETARC"} || ! $ENV{"DESTISTABLE"})
{
    print "Error: Missing environment variables.\n";
	print "You must define the environment variable DESTIBETARC and DESTISTABLE to point to the\ndirectories where you want to save the generated packages.\n";
	print "Example: DESTIBETARC='/media/HDDATA1_LD/Mes Sites/Web/Dolibarr/dolibarr.org/files/lastbuild'\n";
	print "Example: DESTISTABLE='/media/HDDATA1_LD/Mes Sites/Web/Dolibarr/dolibarr.org/files/stable'\n";
	print "$PROG.$Extension aborted.\n";
    sleep 2;
	exit 1;
}
if (! -d $ENV{"DESTIBETARC"} || ! -d $ENV{"DESTISTABLE"})
{
    print "Error: Directory of environment variable DESTIBETARC or DESTISTABLE does not exist.\n";
	print "$PROG.$Extension aborted.\n";
    sleep 2;
	exit 1;
}

# Detect OS type
# --------------
if ("$^O" =~ /linux/i || (-d "/etc" && -d "/var" && "$^O" !~ /cygwin/i)) { $OS='linux'; $CR=''; }
elsif (-d "/etc" && -d "/Users") { $OS='macosx'; $CR=''; }
elsif ("$^O" =~ /cygwin/i || "$^O" =~ /win32/i) { $OS='windows'; $CR="\r"; }
if (! $OS) {
    print "Error: Can't detect your OS.\n";
	print "Can't continue.\n";
	print "$PROG.$Extension aborted.\n";
    sleep 2;
	exit 1;
}

# Define buildroot
# ----------------
if ($OS =~ /linux/) {
    $TEMP=$ENV{"TEMP"}||$ENV{"TMP"}||"/tmp";
}
if ($OS =~ /macos/) {
    $TEMP=$ENV{"TEMP"}||$ENV{"TMP"}||"/tmp";
}
if ($OS =~ /windows/) {
    $TEMP=$ENV{"TEMP"}||$ENV{"TMP"}||"c:/temp";
    $PROGPATH=$ENV{"ProgramFiles"};
}
if (! $TEMP || ! -d $TEMP) {
    print "Error: A temporary directory can not be find.\n";
    print "Check that TEMP or TMP environment variable is set correctly.\n";
	print "$PROG.$Extension aborted.\n";
    sleep 2;
    exit 2;
} 
$BUILDROOT="$TEMP/buildroot";


# Get version $MAJOR, $MINOR and $BUILD
$result = open( IN, "<" . $SOURCE . "/htdocs/filefunc.inc.php" );
if ( !$result ) { die "Error: Can't open descriptor file " . $SOURCE . "/htdocs/filefunc.inc.php\n"; }
while (<IN>) {
	if ( $_ =~ /define\('DOL_VERSION','([\d\.]+)'\)/ ) { $PROJVERSION = $1; break; }
}
close IN;
($MAJOR,$MINOR,$BUILD)=split(/\./,$PROJVERSION,3);
if ($MINOR eq '') { die "Error can't detect version into ".$SOURCE . "/htdocs/filefunc.inc.php"; }

# Set vars for packaging
$FILENAME            = "$PROJECT";
$FILENAMESNAPSHOT    = "$PROJECT-snapshot";
$FILENAMETGZ         = "$PROJECT-$MAJOR.$MINOR.$BUILD";
$FILENAMEZIP         = "$PROJECT-$MAJOR.$MINOR.$BUILD";
$FILENAMEXZ          = "$PROJECT-$MAJOR.$MINOR.$BUILD";
$FILENAMERPM         = "$PROJECT-$MAJOR.$MINOR.$BUILD-$RPMSUBVERSION";
$FILENAMEDEB         = "see later";
$FILENAMEAPS         = "$PROJECT-$MAJOR.$MINOR.$BUILD.app";
$FILENAMEEXEDOLIWAMP = "DoliWamp-$MAJOR.$MINOR.$BUILD";


my $copyalreadydone=0;      # Use "-" before number of choice to avoid copy
my $batch=0;
for (0..@ARGV-1) {
	if ($ARGV[$_] =~ /^-*target=(\w+)/i)   { $target=$1; $batch=1; }
	if ($ARGV[$_] =~ /^-*desti=(.+)/i)     { $DESTI=$1; }
    if ($ARGV[$_] =~ /^-*prefix=(.+)/i)    {
    	$PREFIX=$1; 
    	$FILENAMESNAPSHOT.="-".$PREFIX; 
    }
}
if ($ENV{"DESTIBETARC"} && $BUILD =~ /[a-z]/i)   { $DESTI = $ENV{"DESTIBETARC"}; }	# Force output dir if env DESTI is defined
if ($ENV{"DESTISTABLE"} && $BUILD =~ /^[0-9]+$/) { $DESTI = $ENV{"DESTISTABLE"}; }	# Force output dir if env DESTI is defined

print "Makepack version $VERSION\n";
print "Building package name: $PROJECT\n";
print "Building package version: $MAJOR.$MINOR.$BUILD\n";
print "Source directory (SOURCE): $SOURCE\n";
print "Target directory (DESTI) : $DESTI\n";


# Choose package targets
#-----------------------
if ($target) {
    $CHOOSEDTARGET{uc($target)}=1;
}
else {
    my $found=0;
    my $NUM_SCRIPT;
    while (! $found) {
    	my $cpt=0;
    	printf(" %2d - %-12s    (%s)\n",$cpt,"All (Except SNAPSHOT)","Need ".join(",",values %REQUIREMENTTARGET));
    	foreach my $target (@LISTETARGET) {
    		$cpt++;
    		printf(" %2d - %-12s    (%s)\n",$cpt,$target,"Need ".$REQUIREMENTTARGET{$target});
    	}
    
    	# On demande de choisir le fichier à passer
    	print "Choose one package number or several separated with space (0 - ".$cpt."): ";
    	$NUM_SCRIPT=<STDIN>; 
    	chomp($NUM_SCRIPT);
    	if ($NUM_SCRIPT =~ s/-//g) {
    		# Do not do copy	
    		$copyalreadydone=1;
    	}
    	if ($NUM_SCRIPT !~ /^[0-9\s]+$/)
    	{
    		print "This is not a valid package number list.\n";
    		$found = 0;
    	}
    	else
    	{
    		$found = 1;
    	}
    }
    print "\n";
    if ($NUM_SCRIPT) {
    	foreach my $num (split(/\s+/,$NUM_SCRIPT)) {
    		$CHOOSEDTARGET{$LISTETARGET[$num-1]}=1;
    	}
    }
    else {
    	foreach my $key (@LISTETARGET) {
    		if ($key ne 'SNAPSHOT') { $CHOOSEDTARGET{$key}=1; }
        }
    }
}

# Test if requirement is ok
#--------------------------
$atleastonerpm=0;
foreach my $target (keys %CHOOSEDTARGET) {
	if ($target =~ /RPM/i)
	{
		if ($atleastonerpm && ($DESTI eq "$SOURCE/build"))
		{
			print "Error: You asked creation of several rpms. Because all rpm have same name, you must defined an environment variable DESTI to tell packager where it can create subdirs for each generated package.\n";
			exit;
		}
		$atleastonerpm=1;			
	} 
    foreach my $req (split(/[,\s]/,$REQUIREMENTTARGET{$target})) {
        # Test    
        print "Test requirement for target $target: Search '$req'... ";
        $newreq=$req; $newparam='';
        if ($newreq eq 'zip') { $newparam.='-h'; }
        if ($newreq eq 'xz') { $newparam.='-h'; }
        $cmd="\"$newreq\" $newparam 2>&1";
        print "Test command ".$cmd."... ";
        $ret=`$cmd`;
        $coderetour=$?; $coderetour2=$coderetour>>8;
        if ($coderetour != 0 && (($coderetour2 == 1 && $OS =~ /windows/ && $ret !~ /Usage/i) || ($coderetour2 == 127 && $OS !~ /windows/)) && $PROGPATH) { 
            # Not found error, we try in PROGPATH
            $ret=`"$PROGPATH/$ALTERNATEPATH{$req}/$req\" 2>&1`;
            $coderetour=$?; $coderetour2=$coderetour>>8;
            $REQUIREMENTTARGET{$target}="$PROGPATH/$ALTERNATEPATH{$req}/$req";
        } 

        if ($coderetour != 0 && (($coderetour2 == 1 && $OS =~ /windows/ && $ret !~ /Usage/i) || ($coderetour2 == 127 && $OS !~ /windows/))) {
            # Not found error
            print "Not found\nCan't build target $target. Requirement '$req' not found in PATH\n";
            $CHOOSEDTARGET{$target}=-1;
            last;
        } else {
            # Pas erreur ou erreur autre que programme absent
            print " Found ".$req."\n";
        }
    }
}

print "\n";

# Check if there is at least on target to build
#----------------------------------------------
$nboftargetok=0;
$nboftargetneedbuildroot=0;
$nboftargetneedcvs=0;
foreach my $target (keys %CHOOSEDTARGET) {
    if ($CHOOSEDTARGET{$target} < 0) { next; }
	if ($target ne 'EXE' && $target ne 'EXEDOLIWAMP') 
	{
		$nboftargetneedbuildroot++;
	}
	if ($target eq 'SNAPSHOT')
	{
		$nboftargetneedcvs++;
	}
	$nboftargetok++;
}

if ($nboftargetok) {

    # Update CVS if required
    #-----------------------
    if ($nboftargetneedcvs)
	{
    	print "Go to directory $SOURCE\n";
   		$olddir=getcwd();
   		chdir("$SOURCE");
    	print "Run cvs update -P -d\n";
    	$ret=`cvs update -P -d 2>&1`;
    	chdir("$olddir");
	}
	
    # Update buildroot if required
    #-----------------------------
    if ($nboftargetneedbuildroot)
	{
	    if (! $copyalreadydone) {
	    	print "Creation of a buildroot used for all packages\n";

	    	print "Delete directory $BUILDROOT\n";
	    	$ret=`rm -fr "$BUILDROOT"`;
	    
	    	mkdir "$BUILDROOT";
	    	mkdir "$BUILDROOT/$PROJECT";
	    	print "Copy $SOURCE into $BUILDROOT/$PROJECT\n";
	    	$ret=`cp -pr "$SOURCE" "$BUILDROOT/$PROJECT"`;
	    	print "Copy $SOURCE/build/debian/apache/.htaccess into $BUILDROOT/$PROJECT/build/debian/apache/.htaccess\n";
	    	$ret=`cp -pr "$SOURCE/build/debian/apache/.htaccess" "$BUILDROOT/$PROJECT/build/debian/apache/.htaccess"`;
	    }
	    print "Clean $BUILDROOT\n";
	    $ret=`rm -f  $BUILDROOT/$PROJECT/.buildpath`;
	    $ret=`rm -fr $BUILDROOT/$PROJECT/.cache`;
	    $ret=`rm -fr $BUILDROOT/$PROJECT/.git`;
	    $ret=`rm -f  $BUILDROOT/$PROJECT/.gitmodules`;
        $ret=`rm -f  $BUILDROOT/$PROJECT/.gitignore`;
	    $ret=`rm -fr $BUILDROOT/$PROJECT/.project`;
	    $ret=`rm -fr $BUILDROOT/$PROJECT/.settings`;
	    $ret=`rm -fr $BUILDROOT/$PROJECT/.tx`;
	    $ret=`rm -f  $BUILDROOT/$PROJECT/build.xml`;
	    $ret=`rm -f  $BUILDROOT/$PROJECT/quickbuild.xml`;
        $ret=`rm -f  $BUILDROOT/$PROJECT/pom.xml`;
        $ret=`rm -f  $BUILDROOT/$PROJECT/README.md`;
        
	    $ret=`rm -fr $BUILDROOT/$PROJECT/build/html`;
        $ret=`rm -f  $BUILDROOT/$PROJECT/build/Doli*-*`;
        $ret=`rm -f  $BUILDROOT/$PROJECT/build/dolibarr_*.deb`;
        $ret=`rm -f  $BUILDROOT/$PROJECT/build/dolibarr_*.dsc`;
        $ret=`rm -f  $BUILDROOT/$PROJECT/build/dolibarr_*.tar.gz`;
        $ret=`rm -f  $BUILDROOT/$PROJECT/build/dolibarr-*.deb`;
        $ret=`rm -f  $BUILDROOT/$PROJECT/build/dolibarr-*.rpm`;
        $ret=`rm -f  $BUILDROOT/$PROJECT/build/dolibarr-*.tar`;
        $ret=`rm -f  $BUILDROOT/$PROJECT/build/dolibarr-*.tar.gz`;
        $ret=`rm -f  $BUILDROOT/$PROJECT/build/dolibarr-*.tgz`;
        $ret=`rm -f  $BUILDROOT/$PROJECT/build/dolibarr-*.xz`;
        $ret=`rm -f  $BUILDROOT/$PROJECT/build/dolibarr-*.zip`;
        $ret=`rm -f  $BUILDROOT/$PROJECT/build/doxygen/doxygen_warnings.log`;
        $ret=`rm -f  $BUILDROOT/$PROJECT/htdocs/cache.manifest`;
	    $ret=`rm -f  $BUILDROOT/$PROJECT/htdocs/conf/conf.php`;
        $ret=`rm -f  $BUILDROOT/$PROJECT/htdocs/conf/conf.php.mysql`;
        $ret=`rm -f  $BUILDROOT/$PROJECT/htdocs/conf/conf.php.old`;
        $ret=`rm -f  $BUILDROOT/$PROJECT/htdocs/conf/conf.php.postgres`;
        $ret=`rm -f  $BUILDROOT/$PROJECT/htdocs/conf/conf*sav*`;

        $ret=`rm -f  $BUILDROOT/$PROJECT/htdocs/install/mssql/README`;
        $ret=`rm -f  $BUILDROOT/$PROJECT/htdocs/install/mysql/README`;
        $ret=`rm -f  $BUILDROOT/$PROJECT/htdocs/install/pgsql/README`;

        $ret=`rm -fr $BUILDROOT/$PROJECT/dev/codesniffer`;
        $ret=`rm -fr $BUILDROOT/$PROJECT/dev/codetemplates`;
        $ret=`rm -fr $BUILDROOT/$PROJECT/dev/dbmodel`;
        $ret=`rm -fr $BUILDROOT/$PROJECT/dev/initdata`;
        $ret=`rm -fr $BUILDROOT/$PROJECT/dev/iso-normes`;
        $ret=`rm -fr $BUILDROOT/$PROJECT/dev/ldap`;
        $ret=`rm -fr $BUILDROOT/$PROJECT/dev/licence`;
        $ret=`rm -fr $BUILDROOT/$PROJECT/dev/mail`;
        $ret=`rm -fr $BUILDROOT/$PROJECT/dev/phpcheckstyle`;
        $ret=`rm -fr $BUILDROOT/$PROJECT/dev/phpunit`;
        $ret=`rm -fr $BUILDROOT/$PROJECT/dev/security`;
        $ret=`rm -fr $BUILDROOT/$PROJECT/dev/spec`;
        $ret=`rm -fr $BUILDROOT/$PROJECT/dev/test`;
        $ret=`rm -fr $BUILDROOT/$PROJECT/dev/uml`;
        $ret=`rm -fr $BUILDROOT/$PROJECT/dev/xdebug`;
        $ret=`rm -f  $BUILDROOT/$PROJECT/dev/dolibarr_changes.txt`;
        $ret=`rm -f  $BUILDROOT/$PROJECT/dev/README`;
        $ret=`rm -f  $BUILDROOT/$PROJECT/doc/images/dolibarr_screenshot2.png`;
        $ret=`rm -f  $BUILDROOT/$PROJECT/doc/images/dolibarr_screenshot3.png`;
        $ret=`rm -f  $BUILDROOT/$PROJECT/doc/images/dolibarr_screenshot4.png`;
        $ret=`rm -f  $BUILDROOT/$PROJECT/doc/images/dolibarr_screenshot5.png`;
        $ret=`rm -f  $BUILDROOT/$PROJECT/doc/images/dolibarr_screenshot6.png`;
        $ret=`rm -f  $BUILDROOT/$PROJECT/doc/images/dolibarr_screenshot7.png`;
        $ret=`rm -f  $BUILDROOT/$PROJECT/doc/images/dolibarr_screenshot8.png`;
        $ret=`rm -f  $BUILDROOT/$PROJECT/doc/images/dolibarr_screenshot9.png`;
        $ret=`rm -f  $BUILDROOT/$PROJECT/doc/images/dolibarr_screenshot10.png`;
        $ret=`rm -f  $BUILDROOT/$PROJECT/doc/images/dolibarr_screenshot11.png`;
        $ret=`rm -f  $BUILDROOT/$PROJECT/doc/images/dolibarr_screenshot12.png`;

	    $ret=`rm -fr $BUILDROOT/$PROJECT/document`;
	    $ret=`rm -fr $BUILDROOT/$PROJECT/documents`;
	    $ret=`rm -fr $BUILDROOT/$PROJECT/htdocs/document`;
	    $ret=`rm -fr $BUILDROOT/$PROJECT/htdocs/documents`;
	    $ret=`rm -fr $BUILDROOT/$PROJECT/htdocs/bootstrap*`;
	    $ret=`rm -fr $BUILDROOT/$PROJECT/htdocs/custom*`;
	    $ret=`rm -fr $BUILDROOT/$PROJECT/htdocs/multicompany*`;
	    $ret=`rm -fr $BUILDROOT/$PROJECT/htdocs/nltechno*`;
	    $ret=`rm -fr $BUILDROOT/$PROJECT/htdocs/pos*`;
	    $ret=`rm -fr $BUILDROOT/$PROJECT/test`;
	    $ret=`rm -fr $BUILDROOT/$PROJECT/Thumbs.db $BUILDROOT/$PROJECT/*/Thumbs.db $BUILDROOT/$PROJECT/*/*/Thumbs.db $BUILDROOT/$PROJECT/*/*/*/Thumbs.db $BUILDROOT/$PROJECT/*/*/*/*/Thumbs.db`;
	    $ret=`rm -f  $BUILDROOT/$PROJECT/.cvsignore $BUILDROOT/$PROJECT/*/.cvsignore $BUILDROOT/$PROJECT/*/*/.cvsignore $BUILDROOT/$PROJECT/*/*/*/.cvsignore $BUILDROOT/$PROJECT/*/*/*/*/.cvsignore $BUILDROOT/$PROJECT/*/*/*/*/*/.cvsignore $BUILDROOT/$PROJECT/*/*/*/*/*/*/.cvsignore`;
	    $ret=`rm -f  $BUILDROOT/$PROJECT/.gitignore $BUILDROOT/$PROJECT/*/.gitignore $BUILDROOT/$PROJECT/*/*/.gitignore $BUILDROOT/$PROJECT/*/*/*/.gitignore $BUILDROOT/$PROJECT/*/*/*/*/.gitignore $BUILDROOT/$PROJECT/*/*/*/*/*/.gitignore $BUILDROOT/$PROJECT/*/*/*/*/*/*/.gitignore`;
   	    $ret=`rm -f  $BUILDROOT/$PROJECT/htdocs/includes/geoip/sample*.*`;
        $ret=`rm -f  $BUILDROOT/$PROJECT/htdocs/includes/jquery/plugins/jqueryFileTree/connectors/jqueryFileTree.pl`;    # Avoid errors into rpmlint
        $ret=`rm -fr $BUILDROOT/$PROJECT/htdocs/includes/jquery/plugins/template`;  # Package not valid for most linux distributions (errors reported into compile.js). Package should be embed by modules to avoid problems.
        $ret=`rm -fr $BUILDROOT/$PROJECT/htdocs/includes/phpmailer`;                # Package not valid for most linux distributions (errors reported into file LICENSE). Package should be embed by modules to avoid problems.
        $ret=`rm -fr $BUILDROOT/$PROJECT/htdocs/includes/ckeditor/_source`;		# Keep this removal in case we embed libraries
        $ret=`rm -fr $BUILDROOT/$PROJECT/htdocs/includes/ckeditor/adapters`;	# Keep this removal in case we embed libraries
   	    
	    $ret=`rm -f  $BUILDROOT/$PROJECT/htdocs/includes/jquery/plugins/multiselect/MIT-LICENSE.txt`;
        $ret=`rm -fr $BUILDROOT/$PROJECT/htdocs/includes/nusoap/lib/Mail`;
        $ret=`rm -fr $BUILDROOT/$PROJECT/htdocs/includes/phpexcel/license.txt`;
        $ret=`rm -fr $BUILDROOT/$PROJECT/htdocs/includes/phpexcel/PHPExcel/Shared/PDF`;
        $ret=`rm -fr $BUILDROOT/$PROJECT/htdocs/includes/phpexcel/PHPExcel/Shared/PCLZip`;
        $ret=`rm -fr $BUILDROOT/$PROJECT/htdocs/includes/tcpdf/fonts/dejavu-fonts-ttf-2.33`;
        $ret=`rm -fr $BUILDROOT/$PROJECT/htdocs/includes/tcpdf/fonts/freefont-20100919`;
        $ret=`rm -fr $BUILDROOT/$PROJECT/htdocs/includes/tcpdf/fonts/utils`;
	    $ret=`rm -f  $BUILDROOT/$PROJECT/htdocs/includes/tcpdf/LICENSE.TXT`;
        $ret=`rm -fr $BUILDROOT/$PROJECT/htdocs/includes/savant`;
	}
    
    # Build package for each target
    #------------------------------
    foreach my $target (keys %CHOOSEDTARGET) 
    {
        if ($CHOOSEDTARGET{$target} < 0) { next; }
    
        print "\nBuild package for target $target\n";

    	if ($target eq 'SNAPSHOT') 
    	{
    		$NEWDESTI=$DESTI;

    		print "Remove target $FILENAMESNAPSHOT.tgz...\n";
    		unlink("$NEWDESTI/$FILENAMESNAPSHOT.tgz");

            #rmdir "$BUILDROOT/$FILENAMESNAPSHOT";
    		$ret=`rm -fr $BUILDROOT/$FILENAMESNAPSHOT`;
            print "Copy $BUILDROOT/$PROJECT to $BUILDROOT/$FILENAMESNAPSHOT\n";
    		$cmd="cp -pr \"$BUILDROOT/$PROJECT\" \"$BUILDROOT/$FILENAMESNAPSHOT\"";
            $ret=`$cmd`;

    		print "Compress $BUILDROOT into $FILENAMESNAPSHOT.tgz...\n";
   		    #$cmd="tar --exclude \"$BUILDROOT/tgz/tar_exclude.txt\" --exclude .cache --exclude .settings --exclude conf.php --directory \"$BUILDROOT\" -czvf \"$FILENAMESNAPSHOT.tgz\" $FILENAMESNAPSHOT";
   		    $cmd="tar --exclude doli*.tgz --exclude doli*.deb --exclude doli*.exe --exclude doli*.xz --exclude doli*.zip --exclude doli*.rpm --exclude .cache --exclude .settings --exclude conf.php --exclude conf.php.mysql --exclude conf.php.old --exclude conf.php.postgres --directory \"$BUILDROOT\" --mode=go-w --group=500 --owner=500 -czvf \"$FILENAMESNAPSHOT.tgz\" $FILENAMESNAPSHOT";
			print $cmd."\n";
			$ret=`$cmd`;

    		# Move to final dir
       		print "Move $FILENAMESNAPSHOT.tgz to $NEWDESTI/$FILENAMESNAPSHOT.tgz\n";
       		$ret=`mv "$FILENAMESNAPSHOT.tgz" "$NEWDESTI/$FILENAMESNAPSHOT.tgz"`;
    		next;
    	}

    	if ($target eq 'TGZ') 
    	{
    		$NEWDESTI=$DESTI;
    		mkdir($DESTI.'/standard');
			if (-d $DESTI.'/standard') { $NEWDESTI=$DESTI.'/standard'; } 

    		print "Remove target $FILENAMETGZ.tgz...\n";
    		unlink("$NEWDESTI/$FILENAMETGZ.tgz");

            #rmdir "$BUILDROOT/$FILENAMETGZ";
    		$ret=`rm -fr $BUILDROOT/$FILENAMETGZ`;
            print "Copy $BUILDROOT/$PROJECT/ to $BUILDROOT/$FILENAMETGZ\n";
    		$cmd="cp -pr \"$BUILDROOT/$PROJECT/\" \"$BUILDROOT/$FILENAMETGZ\"";
            $ret=`$cmd`;

		    $ret=`rm -fr $BUILDROOT/$PROJECT/build/exe`;

    		print "Compress $FILENAMETGZ into $FILENAMETGZ.tgz...\n";
   		    $cmd="tar --exclude-vcs --exclude-from \"$BUILDROOT/$PROJECT/build/tgz/tar_exclude.txt\" --directory \"$BUILDROOT\" --mode=go-w --group=500 --owner=500 -czvf \"$FILENAMETGZ.tgz\" $FILENAMETGZ";
   		    $ret=`$cmd`;

    		# Move to final dir
       		print "Move $FILENAMETGZ.tgz to $NEWDESTI/$FILENAMETGZ.tgz\n";
       		$ret=`mv "$FILENAMETGZ.tgz" "$NEWDESTI/$FILENAMETGZ.tgz"`;
    		next;
    	}

    	if ($target eq 'XZ') 
    	{
    		$NEWDESTI=$DESTI;
    		mkdir($DESTI.'/standard');
			if (-d $DESTI.'/standard') { $NEWDESTI=$DESTI.'/standard'; } 

    		print "Remove target $FILENAMEXZ.xz...\n";
    		unlink("$NEWDESTI/$FILENAMEXZ.xz");

            #rmdir "$BUILDROOT/$FILENAMEXZ";
    		$ret=`rm -fr $BUILDROOT/$FILENAMEXZ`;
            print "Copy $BUILDROOT/$PROJECT to $BUILDROOT/$FILENAMEXZ\n";
    		$cmd="cp -pr \"$BUILDROOT/$PROJECT\" \"$BUILDROOT/$FILENAMEXZ\"";
            $ret=`$cmd`;

    		print "Compress $FILENAMEXZ into $FILENAMEXZ.xz...\n";
 
            print "Go to directory $BUILDROOT\n";
     		$olddir=getcwd();
     		chdir("$BUILDROOT");
    		$cmd= "xz -9 -r $BUILDROOT/$FILENAMEAPS.xz \*";
			print $cmd."\n";
			$ret= `$cmd`;
            chdir("$olddir");

    		# Move to final dir
            print "Move $FILENAMEXZ.xz to $NEWDESTI/$FILENAMEXZ.xz\n";
            $ret=`mv "$BUILDROOT/$FILENAMEXZ.xz" "$NEWDESTI/$FILENAMEXZ.xz"`;
    		next;
    	}
    	
    	if ($target eq 'ZIP') 
    	{
    		$NEWDESTI=$DESTI;
    		mkdir($DESTI.'/standard');
			if (-d $DESTI.'/standard') { $NEWDESTI=$DESTI.'/standard'; } 

    		print "Remove target $FILENAMEZIP.zip...\n";
    		unlink("$NEWDESTI/$FILENAMEZIP.zip");

            #rmdir "$BUILDROOT/$FILENAMEZIP";
    		$ret=`rm -fr $BUILDROOT/$FILENAMEZIP`;
            print "Copy $BUILDROOT/$PROJECT to $BUILDROOT/$FILENAMEZIP\n";
    		$cmd="cp -pr \"$BUILDROOT/$PROJECT\" \"$BUILDROOT/$FILENAMEZIP\"";
            $ret=`$cmd`;

    		print "Compress $FILENAMEZIP into $FILENAMEZIP.zip...\n";
 
            print "Go to directory $BUILDROOT\n";
     		$olddir=getcwd();
     		chdir("$BUILDROOT");
    		$cmd= "7z a -r -tzip -xr\@\"$BUILDROOT\/$FILENAMEZIP\/build\/zip\/zip_exclude.txt\" -mx $BUILDROOT/$FILENAMEZIP.zip $FILENAMEZIP\/*";
			print $cmd."\n";
			$ret= `$cmd`;
            chdir("$olddir");
            			
    		# Move to final dir
            print "Move $FILENAMEZIP.zip to $NEWDESTI/$FILENAMEZIP.zip\n";
            $ret=`mv "$BUILDROOT/$FILENAMEZIP.zip" "$NEWDESTI/$FILENAMEZIP.zip"`;
    		next;
    	}
    
    	if ($target =~ /RPM/)	                 # Linux only 
    	{
    		$NEWDESTI=$DESTI;
    		$subdir="package_rpm_generic";
    		if ($target =~ /FEDO/i) { $subdir="package_rpm_redhat-fedora"; }
    		if ($target =~ /MAND/i) { $subdir="package_rpm_mandriva"; }
    		if ($target =~ /OPEN/i) { $subdir="package_rpm_opensuse"; }
    		mkdir($DESTI.'/'.$subdir);
			if (-d $DESTI.'/'.$subdir) { $NEWDESTI=$DESTI.'/'.$subdir; } 

    		$ARCH='noarch';
			if ($RPMDIR eq "") { $RPMDIR=$ENV{'HOME'}."/rpmbuild"; }
           	$newbuild = $BUILD;
           	# For fedora
            $newbuild =~ s/(dev|alpha)/0.1.a/gi;			# dev
            $newbuild =~ s/beta/0.2.beta1/gi;				# beta
            $newbuild =~ s/rc./0.3.rc1/gi;					# rc
            if ($newbuild !~ /-/) { $newbuild.='-0.3'; }	# finale
            #$newbuild =~ s/(dev|alpha)/0/gi;				# dev
            #$newbuild =~ s/beta/1/gi;						# beta
            #$newbuild =~ s/rc./2/gi;						# rc
            #if ($newbuild !~ /-/) { $newbuild.='-3'; }		# finale
            #print "newbuild=".$newbuild."\n";exit;
            $REL1 = $newbuild; $REL1 =~ s/-.*$//gi;
            if ($RPMSUBVERSION eq 'auto') { $RPMSUBVERSION = $newbuild; $RPMSUBVERSION =~ s/^.*-//gi; }
            print "Version is $MAJOR.$MINOR.$REL1-$RPMSUBVERSION\n";

            $FILENAMETGZ2="$PROJECT-$MAJOR.$MINOR.$REL1";

            #print "Create directory $RPMDIR\n";
            #$ret=`mkdir -p "$RPMDIR"`;

    		print "Remove target ".$FILENAMETGZ2."-".$RPMSUBVERSION.".".$ARCH.".rpm...\n";
    		unlink("$NEWDESTI/".$FILENAMETGZ2."-".$RPMSUBVERSION.".".$ARCH.".rpm");
    		print "Remove target ".$FILENAMETGZ2."-".$RPMSUBVERSION.".src.rpm...\n";
    		unlink("$NEWDESTI/".$FILENAMETGZ2."-".$RPMSUBVERSION.".src.rpm");

    		print "Create directory $BUILDROOT/$FILENAMETGZ2\n";
    		$ret=`rm -fr $BUILDROOT/$FILENAMETGZ2`;
            print "Copy $BUILDROOT/$PROJECT to $BUILDROOT/$FILENAMETGZ2\n";
    		$cmd="cp -pr '$BUILDROOT/$PROJECT' '$BUILDROOT/$FILENAMETGZ2'";
            $ret=`$cmd`;

			# Set owners
            print "Set owners on files/dir\n";
		    $ret=`chown -R root.root $BUILDROOT/$FILENAMETGZ2`;

            print "Set permissions on files/dir\n";
		    $ret=`chmod -R 755 $BUILDROOT/$FILENAMETGZ2`;
		    $cmd="find $BUILDROOT/$FILENAMETGZ2 -type f -exec chmod 644 {} \\; ";
            $ret=`$cmd`;

			# Build tgz
    		print "Compress $FILENAMETGZ2 into $FILENAMETGZ2.tgz...\n";
    		$ret=`tar --exclude-from "$SOURCE/build/tgz/tar_exclude.txt" --directory "$BUILDROOT" -czvf "$BUILDROOT/$FILENAMETGZ2.tgz" $FILENAMETGZ2`;

    		print "Move $BUILDROOT/$FILENAMETGZ2.tgz to $RPMDIR/SOURCES/$FILENAMETGZ2.tgz\n";
    		$cmd="mv $BUILDROOT/$FILENAMETGZ2.tgz $RPMDIR/SOURCES/$FILENAMETGZ2.tgz";
            $ret=`$cmd`;

    		$BUILDFIC="${FILENAME}.spec";
    		$BUILDFICSRC="${FILENAME}_generic.spec";
    		if ($target =~ /FEDO/i) { $BUILDFICSRC="${FILENAME}_fedora.spec"; }
    		if ($target =~ /MAND/i) { $BUILDFICSRC="${FILENAME}_mandriva.spec"; }
    		if ($target =~ /OPEN/i) { $BUILDFICSRC="${FILENAME}_opensuse.spec"; }
    		
 			print "Generate file $BUILDROOT/$BUILDFIC from $SOURCE/build/rpm/${BUILDFICSRC}\n";
            open (SPECFROM,"<$SOURCE/build/rpm/${BUILDFICSRC}") || die "Error";
            open (SPECTO,">$BUILDROOT/$BUILDFIC") || die "Error";
            while (<SPECFROM>) {
                $_ =~ s/__FILENAMETGZ__/$FILENAMETGZ/;
                $_ =~ s/__VERSION__/$MAJOR.$MINOR.$REL1/;
                $_ =~ s/__RELEASE__/$RPMSUBVERSION/;
                print SPECTO $_;
            }
            close SPECFROM;
            close SPECTO;
    
    		print "Copy patch file to $RPMDIR/SOURCES\n";
    		$ret=`cp "$SOURCE/build/rpm/dolibarr-forrpm.patch" "$RPMDIR/SOURCES"`;
		    $ret=`chmod 644 $RPMDIR/SOURCES/dolibarr-forrpm.patch`;

    		print "Launch RPM build (rpmbuild --clean -ba $BUILDROOT/${BUILDFIC})\n";
    		#$ret=`rpmbuild -vvvv --clean -ba $BUILDROOT/${BUILDFIC}`;
    		$ret=`rpmbuild --clean -ba $BUILDROOT/${BUILDFIC}`;

    		# Move to final dir
   		    print "Move $RPMDIR/RPMS/".$ARCH."/".$FILENAMETGZ2."-".$RPMSUBVERSION."*.".$ARCH.".rpm into $NEWDESTI/".$FILENAMETGZ2."-".$RPMSUBVERSION."*.".$ARCH.".rpm\n";
   		    #$cmd="mv \"$RPMDIR/RPMS/".$ARCH."/".$FILENAMETGZ2."-".$RPMSUBVERSION.".".$ARCH.".rpm\" \"$NEWDESTI/".$FILENAMETGZ2."-".$RPMSUBVERSION.".".$ARCH.".rpm\"";
   		    $cmd="mv $RPMDIR/RPMS/".$ARCH."/".$FILENAMETGZ2."-".$RPMSUBVERSION."*.".$ARCH.".rpm \"$NEWDESTI/\"";
    		$ret=`$cmd`;
   		    print "Move $RPMDIR/SRPMS/".$FILENAMETGZ2."-".$RPMSUBVERSION."*.src.rpm into $NEWDESTI/".$FILENAMETGZ2."-".$RPMSUBVERSION."*.src.rpm\n";
   		    #$cmd="mv \"$RPMDIR/SRPMS/".$FILENAMETGZ2."-".$RPMSUBVERSION.".src.rpm\" \"$NEWDESTI/".$FILENAMETGZ2."-".$RPMSUBVERSION.".src.rpm\"";
   		    $cmd="mv $RPMDIR/SRPMS/".$FILENAMETGZ2."-".$RPMSUBVERSION."*.src.rpm \"$NEWDESTI/\"";
    		$ret=`$cmd`;
   		    print "Move $RPMDIR/SOURCES/".$FILENAMETGZ2.".tgz into $NEWDESTI/".$FILENAMETGZ2.".tgz\n";
   		    $cmd="mv \"$RPMDIR/SOURCES/".$FILENAMETGZ2.".tgz\" \"$NEWDESTI/".$FILENAMETGZ2.".tgz\"";
    		$ret=`$cmd`;
    		next;
    	}

    	if ($target eq 'DEB') 
    	{
    		$NEWDESTI=$DESTI;
    		mkdir($DESTI.'/package_debian-ubuntu');
			if (-d $DESTI.'/package_debian-ubuntu') { $NEWDESTI=$DESTI.'/package_debian-ubuntu'; } 

            $olddir=getcwd();

            $newbuild = $BUILD;
            $newbuild =~ s/(dev|alpha)/1/gi;                # dev
            $newbuild =~ s/beta/2/gi;                       # beta
            $newbuild =~ s/rc./3/gi;                        # rc
            if ($newbuild !~ /-/) { $newbuild.='-3'; }      # finale is same than rc
            # now newbuild is 0-1 or 0-3 for example
            print "Version is $MAJOR.$MINOR.$newbuild\n";
            $build = $newbuild;
            $build =~ s/-.*$//g;
			# now build is 0 for example
			# $build .= '+nmu1';
			# now build is 0+nmu1 for example

			$FILENAMEDEB="${PROJECT}_${MAJOR}.${MINOR}.${newbuild}";

    		print "Remove target ${FILENAMEDEB}_all.deb...\n";
    		unlink("$NEWDESTI/${FILENAMEDEB}_all.deb");
    		print "Remove target ${FILENAMEDEB}.dsc...\n";
    		unlink("$NEWDESTI/${FILENAMEDEB}.dsc");
    		print "Remove target ${FILENAMEDEB}.tar.gz...\n";
    		unlink("$NEWDESTI/${FILENAMEDEB}.tar.gz");
    		print "Remove target ${FILENAMEDEB}.changes...\n";
    		unlink("$NEWDESTI/${FILENAMEDEB}.changes");

    		$ret=`rm -fr $BUILDROOT/$PROJECT.tmp`;
    		$ret=`rm -fr $BUILDROOT/$PROJECT-$MAJOR.$MINOR.$build`;
    		
			print "Copy $BUILDROOT/$PROJECT to $BUILDROOT/$PROJECT.tmp\n";
			$cmd="cp -pr \"$BUILDROOT/$PROJECT\" \"$BUILDROOT/$PROJECT.tmp\"";
			$ret=`$cmd`;
			$cmd="cp -pr \"$BUILDROOT/$PROJECT/build/debian/apache/.htaccess\" \"$BUILDROOT/$PROJECT.tmp/build/debian/apache/.htaccess\"";
			$ret=`$cmd`;

 			print "Remove other files\n";
            $ret=`rm -f  $BUILDROOT/$PROJECT.tmp/README-FR`;
            $ret=`rm -f  $BUILDROOT/$PROJECT.tmp/build/README`;
            $ret=`rm -f  $BUILDROOT/$PROJECT.tmp/build/README-FR`;
            $ret=`rm -fr $BUILDROOT/$PROJECT.tmp/build/aps`;
            $ret=`rm -fr $BUILDROOT/$PROJECT.tmp/build/dmg`;
            $ret=`rm -f  $BUILDROOT/$PROJECT.tmp/build/pad/README`;
            $ret=`rm -f  $BUILDROOT/$PROJECT.tmp/build/tgz/README`;
            #$ret=`rm -fr $BUILDROOT/$PROJECT.tmp/build/debian`;
            $ret=`rm -fr $BUILDROOT/$PROJECT.tmp/build/debian/po`;
            $ret=`rm -fr $BUILDROOT/$PROJECT.tmp/build/debian/source`;
            $ret=`rm -f  $BUILDROOT/$PROJECT.tmp/build/debian/changelog`;
            $ret=`rm -f  $BUILDROOT/$PROJECT.tmp/build/debian/compat`;
            $ret=`rm -f  $BUILDROOT/$PROJECT.tmp/build/debian/control*`;
            $ret=`rm -f  $BUILDROOT/$PROJECT.tmp/build/debian/copyright`;
            $ret=`rm -f  $BUILDROOT/$PROJECT.tmp/build/debian/dolibarr.config`;
            $ret=`rm -f  $BUILDROOT/$PROJECT.tmp/build/debian/dolibarr.desktop`;
            $ret=`rm -f  $BUILDROOT/$PROJECT.tmp/build/debian/dolibarr.doc-base`;
            $ret=`rm -f  $BUILDROOT/$PROJECT.tmp/build/debian/dolibarr.install`;
            $ret=`rm -f  $BUILDROOT/$PROJECT.tmp/build/debian/dolibarr.lintian-overrides`;
            $ret=`rm -f  $BUILDROOT/$PROJECT.tmp/build/debian/dolibarr.postrm`;
            $ret=`rm -f  $BUILDROOT/$PROJECT.tmp/build/debian/dolibarr.postinst`;
            $ret=`rm -f  $BUILDROOT/$PROJECT.tmp/build/debian/dolibarr.templates`;
            $ret=`rm -f  $BUILDROOT/$PROJECT.tmp/build/debian/dolibarr.templates.futur`;
            $ret=`rm -f  $BUILDROOT/$PROJECT.tmp/build/debian/rules`;
            $ret=`rm -f  $BUILDROOT/$PROJECT.tmp/build/debian/README.howto`;
            $ret=`rm -f  $BUILDROOT/$PROJECT.tmp/build/debian/wash`;
            $ret=`rm -fr $BUILDROOT/$PROJECT.tmp/build/doap`;
            $ret=`rm -fr $BUILDROOT/$PROJECT.tmp/build/exe`;
            $ret=`rm -fr $BUILDROOT/$PROJECT.tmp/build/launchpad`;
            $ret=`rm -fr $BUILDROOT/$PROJECT.tmp/build/live`;
            $ret=`rm -fr $BUILDROOT/$PROJECT.tmp/build/patch`;
            $ret=`rm -fr $BUILDROOT/$PROJECT.tmp/build/perl`;
            $ret=`rm -fr $BUILDROOT/$PROJECT.tmp/build/rpm`;
            $ret=`rm -fr $BUILDROOT/$PROJECT.tmp/build/zip`;
            # We remove embedded libraries or fonts (this is also inside rules file, target clean)
	   	    #$ret=`rm -fr $BUILDROOT/$PROJECT.tmp/htdocs/includes/ckeditor`;
			#$ret=`rm -fr $BUILDROOT/$PROJECT.tmp/htdocs/includes/fonts`,
	   	    #$ret=`rm -fr $BUILDROOT/$PROJECT.tmp/htdocs/includes/geoip`;
	   	    #$ret=`rm -fr $BUILDROOT/$PROJECT.tmp/htdocs/includes/nusoap`;
            #$ret=`rm -fr $BUILDROOT/$PROJECT.tmp/htdocs/includes/odtphp/zip/pclzip`;
            # Rename upstream changelog to match debian rules
			$ret=`mv $BUILDROOT/$PROJECT.tmp/ChangeLog $BUILDROOT/$PROJECT.tmp/changelog`;
			
            # Prepare source package (init debian dir)
            print "Create directory $BUILDROOT/$PROJECT.tmp/debian\n";
            $ret=`mkdir "$BUILDROOT/$PROJECT.tmp/debian"`;
            print "Copy $SOURCE/build/debian/xxx to $BUILDROOT/$PROJECT.tmp/debian\n";
            # Add files for dpkg-source
            $ret=`cp -f  "$SOURCE/build/debian/changelog"      "$BUILDROOT/$PROJECT.tmp/debian"`;
            $ret=`cp -f  "$SOURCE/build/debian/compat"         "$BUILDROOT/$PROJECT.tmp/debian"`;
            $ret=`cp -f  "$SOURCE/build/debian/control"        "$BUILDROOT/$PROJECT.tmp/debian"`;
            $ret=`cp -f  "$SOURCE/build/debian/copyright"      "$BUILDROOT/$PROJECT.tmp/debian"`;
            $ret=`cp -f  "$SOURCE/build/debian/dolibarr.desktop"        	"$BUILDROOT/$PROJECT.tmp/debian"`;
            $ret=`cp -f  "$SOURCE/build/debian/dolibarr.doc-base"        	"$BUILDROOT/$PROJECT.tmp/debian"`;
            $ret=`cp -f  "$SOURCE/build/debian/dolibarr.install" 	        "$BUILDROOT/$PROJECT.tmp/debian"`;
            $ret=`cp -f  "$SOURCE/build/debian/dolibarr.lintian-overrides"  "$BUILDROOT/$PROJECT.tmp/debian"`;
            $ret=`cp -f  "$SOURCE/build/debian/dolibarr.xpm"  		      	"$BUILDROOT/$PROJECT.tmp/debian"`;
            $ret=`cp -f  "$SOURCE/build/debian/README.source"  "$BUILDROOT/$PROJECT.tmp/debian"`;
            $ret=`cp -f  "$SOURCE/build/debian/rules"          "$BUILDROOT/$PROJECT.tmp/debian"`;
            $ret=`cp -fr "$SOURCE/build/debian/patches"        "$BUILDROOT/$PROJECT.tmp/debian"`;
            $ret=`cp -fr "$SOURCE/build/debian/po"             "$BUILDROOT/$PROJECT.tmp/debian"`;
            $ret=`cp -fr "$SOURCE/build/debian/source"         "$BUILDROOT/$PROJECT.tmp/debian"`;
            $ret=`cp -fr "$SOURCE/build/debian/apache"         "$BUILDROOT/$PROJECT.tmp/debian/apache"`;
            $ret=`cp -f  "$SOURCE/build/debian/apache/.htaccess" "$BUILDROOT/$PROJECT.tmp/debian/apache"`;
            $ret=`cp -fr "$SOURCE/build/debian/lighttpd"       "$BUILDROOT/$PROJECT.tmp/debian/lighttpd"`;
            # Add files also required to build binary package
            $ret=`cp -f  "$SOURCE/build/debian/dolibarr.config"         "$BUILDROOT/$PROJECT.tmp/debian"`;
            $ret=`cp -f  "$SOURCE/build/debian/dolibarr.postinst"       "$BUILDROOT/$PROJECT.tmp/debian"`;
            $ret=`cp -f  "$SOURCE/build/debian/dolibarr.postrm"         "$BUILDROOT/$PROJECT.tmp/debian"`;
            $ret=`cp -f  "$SOURCE/build/debian/dolibarr.templates"      "$BUILDROOT/$PROJECT.tmp/debian"`;
            $ret=`cp -f  "$SOURCE/build/debian/install.forced.php.install"      "$BUILDROOT/$PROJECT.tmp/debian"`;
            
			# Set owners and permissions
            print "Set owners on files/dir\n";
		    $ret=`chown -R root.root $BUILDROOT/$PROJECT.tmp`;
            print "Set permissions on files/dir\n";
		    $ret=`chmod -R 755 $BUILDROOT/$PROJECT.tmp`;
		    $cmd="find $BUILDROOT/$PROJECT.tmp -type f -exec chmod 644 {} \\; ";
            $ret=`$cmd`;
            $cmd="find $BUILDROOT/$PROJECT.tmp/build -name '*.php' -type f -exec chmod 755 {} \\; ";
            $ret=`$cmd`;
            $cmd="find $BUILDROOT/$PROJECT.tmp/build -name '*.dpatch' -type f -exec chmod 755 {} \\; ";
            $ret=`$cmd`;
            $cmd="find $BUILDROOT/$PROJECT.tmp/build -name '*.pl' -type f -exec chmod 755 {} \\; ";
            $ret=`$cmd`;
            $cmd="find $BUILDROOT/$PROJECT.tmp/dev -name '*.php' -type f -exec chmod 755 {} \\; ";
            $ret=`$cmd`;
            $ret=`chmod 755 $BUILDROOT/$PROJECT.tmp/debian/rules`;
            $ret=`chmod -R 644 $BUILDROOT/$PROJECT.tmp/dev/translation/autotranslator.class.php`;
            $ret=`chmod -R 644 $BUILDROOT/$PROJECT.tmp/dev/skeletons/modMyModule.class.php`;
            $ret=`chmod -R 644 $BUILDROOT/$PROJECT.tmp/dev/skeletons/skeleton_class.class.php`;
            $ret=`chmod -R 644 $BUILDROOT/$PROJECT.tmp/dev/skeletons/skeleton_page.php`;
            $ret=`chmod -R 644 $BUILDROOT/$PROJECT.tmp/dev/skeletons/skeleton_webservice_server.php`;
            $cmd="find $BUILDROOT/$PROJECT.tmp/scripts -name '*.php' -type f -exec chmod 755 {} \\; ";
            $ret=`$cmd`;
            $cmd="find $BUILDROOT/$PROJECT.tmp/scripts -name '*.sh' -type f -exec chmod 755 {} \\; ";
            $ret=`$cmd`;
            
          
            print "Rename directory $BUILDROOT/$PROJECT.tmp into $BUILDROOT/$PROJECT-$MAJOR.$MINOR.$build\n";
            $cmd="mv $BUILDROOT/$PROJECT.tmp $BUILDROOT/$PROJECT-$MAJOR.$MINOR.$build";
            $ret=`$cmd`;

			# Creation of source package          
     		print "Go into directory $BUILDROOT/$PROJECT-$MAJOR.$MINOR.$build\n";
            chdir("$BUILDROOT/$PROJECT-$MAJOR.$MINOR.$build");
            #$cmd="dpkg-source -b $BUILDROOT/$PROJECT-$MAJOR.$MINOR.$build";
            $cmd="dpkg-buildpackage -us -uc";
            print "Launch DEB build ($cmd)\n";
            $ret=`$cmd 2>&1 3>&1`;
            print $ret."\n";

            chdir("$olddir");
    		
    		print "You can check package with lintian --pedantic -E -I \"$NEWDESTI/${FILENAMEDEB}_all.deb\"\n";
    		
    		# Move to final dir
            print "Move *_all.deb to $NEWDESTI\n";
            $ret=`mv $BUILDROOT/*_all.deb "$NEWDESTI/"`;
            $ret=`mv $BUILDROOT/*.dsc "$NEWDESTI/"`;
            $ret=`mv $BUILDROOT/*.tar.gz "$NEWDESTI/"`;
            $ret=`mv $BUILDROOT/*.changes "$NEWDESTI/"`;
        	next;
        }
        
    	if ($target eq 'APS') 
    	{
			$NEWDESTI=$DESTI;
    		mkdir($DESTI.'/package_aps');
			if (-d $DESTI.'/package_aps') { $NEWDESTI=$DESTI.'/package_aps'; } 
			
            $newbuild = $BUILD;
            $newbuild =~ s/(dev|alpha)/0/gi;                # dev
            $newbuild =~ s/beta/1/gi;                       # beta
            $newbuild =~ s/rc./2/gi;                        # rc
            if ($newbuild !~ /-/) { $newbuild.='-3'; }      # finale
            # now newbuild is 0-0 or 0-3 for example
            $REL1 = $newbuild; $REL1 =~ s/-.*$//gi;
            if ($RPMSUBVERSION eq 'auto') { $RPMSUBVERSION = $newbuild; $RPMSUBVERSION =~ s/^.*-//gi; }
            print "Version is $MAJOR.$MINOR.$REL1-$RPMSUBVERSION\n";
    		
     		print "Remove target $FILENAMEAPS.zip...\n";
    		unlink "$NEWDESTI/$FILENAMEAPS.zip";
 
            #rmdir "$BUILDROOT/$PROJECT.tmp";
            $ret=`rm -fr $BUILDROOT/$PROJECT.tmp`;
            print "Create directory $BUILDROOT/$PROJECT.tmp\n";
            $ret=`mkdir -p "$BUILDROOT/$PROJECT.tmp"`;
            print "Copy $BUILDROOT/$PROJECT to $BUILDROOT/$PROJECT.tmp\n";
            $cmd="cp -pr \"$BUILDROOT/$PROJECT\" \"$BUILDROOT/$PROJECT.tmp\"";
            $ret=`$cmd`;

            print "Remove other files\n";
            $ret=`rm -fr $BUILDROOT/$PROJECT.tmp/$PROJECT/build/deb`;
            $ret=`rm -fr $BUILDROOT/$PROJECT.tmp/$PROJECT/build/dmg`;
            $ret=`rm -fr $BUILDROOT/$PROJECT.tmp/$PROJECT/build/doap`;
            $ret=`rm -fr $BUILDROOT/$PROJECT.tmp/$PROJECT/build/exe`;
            $ret=`rm -fr $BUILDROOT/$PROJECT.tmp/$PROJECT/build/live`;
            $ret=`rm -fr $BUILDROOT/$PROJECT.tmp/$PROJECT/build/patch`;
            $ret=`rm -fr $BUILDROOT/$PROJECT.tmp/$PROJECT/build/rpm`;
            $ret=`rm -fr $BUILDROOT/$PROJECT.tmp/$PROJECT/build/zip`;
            $ret=`rm -fr $BUILDROOT/$PROJECT.tmp/$PROJECT/build/perl`;

            $APSVERSION="1.2";
            print "Create APS files $BUILDROOT/$PROJECT.tmp/$PROJECT/APP-META.xml\n";
            open (SPECFROM,"<$BUILDROOT/$PROJECT/build/aps/APP-META-$APSVERSION.xml") || die "Error";
            open (SPECTO,">$BUILDROOT/$PROJECT.tmp/$PROJECT/APP-META.xml") || die "Error";
            while (<SPECFROM>) {
                $newbuild = $BUILD;
                $newbuild =~ s/(dev|alpha)/0/gi;                # dev
                $newbuild =~ s/beta/1/gi;                       # beta
                $newbuild =~ s/rc./2/gi;                        # rc
                if ($newbuild !~ /-/) { $newbuild.='-3'; }      # finale
                # now newbuild is 0-0 or 0-3 for example
                $_ =~ s/__VERSION__/$MAJOR.$MINOR.$REL1/;
                $_ =~ s/__RELEASE__/$RPMSUBVERSION/;
                print SPECTO $_;
            }
            close SPECFROM;
            close SPECTO;
            print "Version set to $MAJOR.$MINOR.$newbuild\n";
            #$cmd="cp -pr \"$BUILDROOT/$PROJECT/build/aps/configure\" \"$BUILDROOT/$PROJECT.tmp/$PROJECT/scripts/configure\"";
            #$ret=`$cmd`;
            $cmd="cp -pr \"$BUILDROOT/$PROJECT/build/aps/configure.php\" \"$BUILDROOT/$PROJECT.tmp/$PROJECT/scripts/configure.php\"";
            $ret=`$cmd`;
            $cmd="cp -pr \"$BUILDROOT/$PROJECT/doc/images\" \"$BUILDROOT/$PROJECT.tmp/$PROJECT/images\"";
            $ret=`$cmd`;
 
            print "Remove other files\n";
            $ret=`rm -fr $BUILDROOT/$PROJECT.tmp/$PROJECT/dev`;
            $ret=`rm -fr $BUILDROOT/$PROJECT.tmp/$PROJECT/doc`;
            
            print "Build APP-LIST.xml files\n";
            
            print "Compress $BUILDROOT/$PROJECT.tmp/$PROJECT into $FILENAMEAPS.zip...\n";
 
            print "Go to directory $BUILDROOT/$PROJECT.tmp\/$PROJECT\n";
            $olddir=getcwd();
            chdir("$BUILDROOT\/$PROJECT.tmp\/$PROJECT");
            $cmd= "zip -9 -r $BUILDROOT/$FILENAMEAPS.zip \*";
            print $cmd."\n";
            $ret= `$cmd`;
            chdir("$olddir");
                        
    		# Move to final dir
            print "Move $BUILDROOT/$FILENAMEAPS.zip to $NEWDESTI/$FILENAMEAPS.zip\n";
            $ret=`mv "$BUILDROOT/$FILENAMEAPS.zip" "$NEWDESTI/$FILENAMEAPS.zip"`;
            next;
    	}

    	if ($target eq 'EXEDOLIWAMP')
    	{
    		$NEWDESTI=$DESTI;
    		mkdir($DESTI.'/package_windows');
			if (-d $DESTI.'/package_windows') { $NEWDESTI=$DESTI.'/package_windows'; } 
    		
     		print "Remove target $FILENAMEEXEDOLIWAMP.exe...\n";
    		unlink "$NEWDESTI/$FILENAMEEXEDOLIWAMP.exe";
 
 			$SOURCEBACK=$SOURCE;
 			$SOURCEBACK =~ s/\//\\/g;
    		print "Compil exe $FILENAMEEXEDOLIWAMP.exe file from iss file \"$SOURCEBACK\\build\\exe\\doliwamp\\doliwamp.iss\"\n";
    		$cmd= "ISCC.exe \"$SOURCEBACK\\build\\exe\\doliwamp\\doliwamp.iss\"";
			print "$cmd\n";
			$ret= `$cmd`;
			#print "$ret\n";

    		# Move to final dir
			print "Move \"$SOURCE\\build\\$FILENAMEEXEDOLIWAMP.exe\" to $NEWDESTI/$FILENAMEEXEDOLIWAMP.exe\n";
    		rename("$SOURCE/build/$FILENAMEEXEDOLIWAMP.exe","$NEWDESTI/$FILENAMEEXEDOLIWAMP.exe");
            print "Move $SOURCE/build/$FILENAMEEXEDOLIWAMP.exe to $NEWDESTI/$FILENAMEEXEDOLIWAMP.exe\n";
            $ret=`mv "$SOURCE/build/$FILENAMEEXEDOLIWAMP.exe" "$NEWDESTI/$FILENAMEEXEDOLIWAMP.exe"`;
    		next;
    	}
    }
}

print "\n----- Summary -----\n";
foreach my $target (keys %CHOOSEDTARGET) {
    if ($CHOOSEDTARGET{$target} < 0) {
        print "Package $target not built (bad requirement).\n";
    } else {
        print "Package $target built successfully in $DESTI\n";
    }
}

if (! $batch) {
    print "\nPress key to finish...";
    my $WAITKEY=<STDIN>;
}

0;<|MERGE_RESOLUTION|>--- conflicted
+++ resolved
@@ -16,12 +16,6 @@
 use Cwd;
 
 $PROJECT="dolibarr";
-<<<<<<< HEAD
-$MAJOR="3";
-$MINOR="6";
-$BUILD="0-dev";		# Mettre x pour release, x-dev pour dev, x-beta pour beta, x-rc pour release candidate
-=======
->>>>>>> ba905659
 $RPMSUBVERSION="auto";	# auto use value found into BUILD
 
 @LISTETARGET=("TGZ","ZIP","RPM_GENERIC","RPM_FEDORA","RPM_MANDRIVA","RPM_OPENSUSE","DEB","APS","EXEDOLIWAMP","SNAPSHOT");   # Possible packages
