--- conflicted
+++ resolved
@@ -450,43 +450,26 @@
 		$ret=`rm -f  $BUILDROOT/$PROJECT/doc/images/dolibarr_screenshot11.png`;
 		$ret=`rm -f  $BUILDROOT/$PROJECT/doc/images/dolibarr_screenshot12.png`;
 
-<<<<<<< HEAD
+		# Security to avoid to package data files 
 		$ret=`rm -fr $BUILDROOT/$PROJECT/document`;
 		$ret=`rm -fr $BUILDROOT/$PROJECT/documents`;
 		$ret=`rm -fr $BUILDROOT/$PROJECT/htdocs/document`;
 		$ret=`rm -fr $BUILDROOT/$PROJECT/htdocs/documents`;
 		# Removed known external modules to avoir any error when packaging on test env 
-=======
-		
-		# Security to avoid to package data files 
-	    $ret=`rm -fr $BUILDROOT/$PROJECT/document`;
-	    $ret=`rm -fr $BUILDROOT/$PROJECT/documents`;
-	    $ret=`rm -fr $BUILDROOT/$PROJECT/htdocs/document`;
-	    $ret=`rm -fr $BUILDROOT/$PROJECT/htdocs/documents`;
-		# Security to avoid to package external modules installed for dolistore validation 
->>>>>>> c2b31a37
 		$ret=`rm -fr $BUILDROOT/$PROJECT/htdocs/ancotec*`;
 	    $ret=`rm -fr $BUILDROOT/$PROJECT/htdocs/calling*`;
 	    $ret=`rm -fr $BUILDROOT/$PROJECT/htdocs/bootstrap*`;
 	    $ret=`rm -fr $BUILDROOT/$PROJECT/htdocs/custom*`;
 		$ret=`rm -fr $BUILDROOT/$PROJECT/htdocs/factory*`;
-<<<<<<< HEAD
 		$ret=`rm -fr $BUILDROOT/$PROJECT/htdocs/management*`;
 		$ret=`rm -fr $BUILDROOT/$PROJECT/htdocs/multicompany*`;
 		$ret=`rm -fr $BUILDROOT/$PROJECT/htdocs/nltechno*`;
+	    $ret=`rm -fr $BUILDROOT/$PROJECT/htdocs/oscim*`;
 		$ret=`rm -fr $BUILDROOT/$PROJECT/htdocs/pos*`;
 		$ret=`rm -fr $BUILDROOT/$PROJECT/htdocs/public/test`;
 		$ret=`rm -fr $BUILDROOT/$PROJECT/htdocs/teclib*`;
 		$ret=`rm -fr $BUILDROOT/$PROJECT/htdocs/timesheet*`;
-=======
-	    $ret=`rm -fr $BUILDROOT/$PROJECT/htdocs/management*`;
-	    $ret=`rm -fr $BUILDROOT/$PROJECT/htdocs/multicompany*`;
-	    $ret=`rm -fr $BUILDROOT/$PROJECT/htdocs/nltechno*`;
-	    $ret=`rm -fr $BUILDROOT/$PROJECT/htdocs/oscim*`;
-	    $ret=`rm -fr $BUILDROOT/$PROJECT/htdocs/pos*`;
-	    $ret=`rm -fr $BUILDROOT/$PROJECT/htdocs/teclib*`;
 		# Removed other test files
->>>>>>> c2b31a37
 		$ret=`rm -fr $BUILDROOT/$PROJECT/htdocs/themes/oblyon*`;
 		$ret=`rm -fr $BUILDROOT/$PROJECT/htdocs/themes/eldy/*.new`;
 	    $ret=`rm -fr $BUILDROOT/$PROJECT/htdocs/public/test`;
