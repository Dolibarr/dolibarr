#!/usr/bin/perl
#----------------------------------------------------------------------------
# \file         build/makepack-dolibarr.pl
# \brief        Dolibarr package builder (tgz, zip, rpm, deb, exe, aps)
# \author       (c)2004-2015 Laurent Destailleur  <eldy@users.sourceforge.net>
#
# This is list of constant you can set to have generated packages moved into a specific dir: 
#DESTIBETARC='/media/HDDATA1_LD/Mes Sites/Web/Dolibarr/dolibarr.org/files/lastbuild'
#DESTISTABLE='/media/HDDATA1_LD/Mes Sites/Web/Dolibarr/dolibarr.org/files/stable'
#DESTIMODULES='/media/HDDATA1_LD/Mes Sites/Web/Admin1/wwwroot/files/modules'
#DESTIDOLIMEDBETARC='/media/HDDATA1_LD/Mes Sites/Web/DoliCloud/dolimed.com/htdocs/files/lastbuild'
#DESTIDOLIMEDMODULES='/media/HDDATA1_LD/Mes Sites/Web/DoliCloud/dolimed.com/htdocs/files/modules'
#DESTIDOLIMEDSTABLE='/media/HDDATA1_LD/Mes Sites/Web/DoliCloud/dolimed.com/htdocs/files/stable'
#----------------------------------------------------------------------------

use Cwd;


# Change this to defined target for option 98 and 99
$PROJECT="dolibarr";
$PUBLISHSTABLE="eldy,dolibarr\@frs.sourceforge.net:/home/frs/project/dolibarr";
$PUBLISHBETARC="ldestailleur\@asso.dolibarr.org:/home/dolibarr/dolibarr.org/httpdocs/files";


@LISTETARGET=("TGZ","ZIP","RPM_GENERIC","RPM_FEDORA","RPM_MANDRIVA","RPM_OPENSUSE","DEB","APS","EXEDOLIWAMP","SNAPSHOT");   # Possible packages
%REQUIREMENTPUBLISH=(
"SF"=>"git ssh rsync",
"ASSO"=>"git ssh rsync"
);
%REQUIREMENTTARGET=(                            # Tool requirement for each package
"TGZ"=>"tar",
"ZIP"=>"7z",
"XZ"=>"xz",
"RPM_GENERIC"=>"rpmbuild",
"RPM_FEDORA"=>"rpmbuild",
"RPM_MANDRIVA"=>"rpmbuild",
"RPM_OPENSUSE"=>"rpmbuild",
"DEB"=>"dpkg",
"APS"=>"zip",
"EXEDOLIWAMP"=>"ISCC.exe",
"SNAPSHOT"=>"tar"
);
%ALTERNATEPATH=(
"7z"=>"7-ZIP",
"makensis.exe"=>"NSIS"
);

$RPMSUBVERSION="auto";	# auto use value found into BUILD
if (-d "/usr/src/redhat")   { $RPMDIR="/usr/src/redhat"; } # redhat
if (-d "/usr/src/packages") { $RPMDIR="/usr/src/packages"; } # opensuse
if (-d "/usr/src/RPM")      { $RPMDIR="/usr/src/RPM"; } # mandrake


use vars qw/ $REVISION $VERSION /;
$VERSION="3.3";



#------------------------------------------------------------------------------
# MAIN
#------------------------------------------------------------------------------
($DIR=$0) =~ s/([^\/\\]+)$//; ($PROG=$1) =~ s/\.([^\.]*)$//; $Extension=$1;
$DIR||='.'; $DIR =~ s/([^\/\\])[\\\/]+$/$1/;

$SOURCE="$DIR/..";
$DESTI="$SOURCE/build";
if (! $ENV{"DESTIBETARC"} || ! $ENV{"DESTISTABLE"})
{
	print "Error: Missing environment variables.\n";
	print "You must define the environment variable DESTIBETARC and DESTISTABLE to point to the\ndirectories where you want to save the generated packages.\n";
	print "Example: DESTIBETARC='/media/HDDATA1_LD/Mes Sites/Web/Dolibarr/dolibarr.org/files/lastbuild'\n";
	print "Example: DESTISTABLE='/media/HDDATA1_LD/Mes Sites/Web/Dolibarr/dolibarr.org/files/stable'\n";
	print "$PROG.$Extension aborted.\n";
	sleep 2;
	exit 1;
}
if (! -d $ENV{"DESTIBETARC"} || ! -d $ENV{"DESTISTABLE"})
{
	print "Error: Directory of environment variable DESTIBETARC or DESTISTABLE does not exist.\n";
	print "$PROG.$Extension aborted.\n";
	sleep 2;
	exit 1;
}

# Detect OS type
# --------------
if ("$^O" =~ /linux/i || (-d "/etc" && -d "/var" && "$^O" !~ /cygwin/i)) { $OS='linux'; $CR=''; }
elsif (-d "/etc" && -d "/Users") { $OS='macosx'; $CR=''; }
elsif ("$^O" =~ /cygwin/i || "$^O" =~ /win32/i) { $OS='windows'; $CR="\r"; }
if (! $OS) {
	print "Error: Can't detect your OS.\n";
	print "Can't continue.\n";
	print "$PROG.$Extension aborted.\n";
	sleep 2;
	exit 1;
}

# Define buildroot
# ----------------
if ($OS =~ /linux/) {
	$TEMP=$ENV{"TEMP"}||$ENV{"TMP"}||"/tmp";
}
if ($OS =~ /macos/) {
	$TEMP=$ENV{"TEMP"}||$ENV{"TMP"}||"/tmp";
}
if ($OS =~ /windows/) {
	$TEMP=$ENV{"TEMP"}||$ENV{"TMP"}||"c:/temp";
	$PROGPATH=$ENV{"ProgramFiles"};
}
if (! $TEMP || ! -d $TEMP) {
	print "Error: A temporary directory can not be find.\n";
	print "Check that TEMP or TMP environment variable is set correctly.\n";
	print "$PROG.$Extension aborted.\n";
	sleep 2;
	exit 2;
} 
$BUILDROOT="$TEMP/buildroot";


# Get version $MAJOR, $MINOR and $BUILD
$result = open( IN, "<" . $SOURCE . "/htdocs/filefunc.inc.php" );
if ( !$result ) { die "Error: Can't open descriptor file " . $SOURCE . "/htdocs/filefunc.inc.php\n"; }
while (<IN>) {
	if ( $_ =~ /define\('DOL_VERSION','([\d\.a-z\-]+)'\)/ ) { $PROJVERSION = $1; break; }
}
close IN;
($MAJOR,$MINOR,$BUILD)=split(/\./,$PROJVERSION,3);
if ($MINOR eq '') { die "Error can't detect version into ".$SOURCE . "/htdocs/filefunc.inc.php"; }

# Set vars for packaging
$FILENAME            = "$PROJECT";
$FILENAMESNAPSHOT    = "$PROJECT-snapshot";
$FILENAMETGZ         = "$PROJECT-$MAJOR.$MINOR.$BUILD";
$FILENAMEZIP         = "$PROJECT-$MAJOR.$MINOR.$BUILD";
$FILENAMEXZ          = "$PROJECT-$MAJOR.$MINOR.$BUILD";
$FILENAMEDEB         = "see later";
$FILENAMEAPS         = "$PROJECT-$MAJOR.$MINOR.$BUILD.app";
$FILENAMEEXEDOLIWAMP = "DoliWamp-$MAJOR.$MINOR.$BUILD";
# For RPM
$ARCH='noarch';
$newbuild = $BUILD;
$newbuild =~ s/(dev|alpha)/0.1.a/gi;			# dev (fedora)
$newbuild =~ s/beta/0.2.beta1/gi;				# beta (fedora)
$newbuild =~ s/rc./0.3.rc1/gi;					# rc (fedora)
if ($newbuild !~ /-/) { $newbuild.='-0.3'; }	# finale (fedora)
#$newbuild =~ s/(dev|alpha)/0/gi;				# dev
#$newbuild =~ s/beta/1/gi;						# beta
#$newbuild =~ s/rc./2/gi;						# rc
#if ($newbuild !~ /-/) { $newbuild.='-3'; }		# finale
$REL1 = $newbuild; $REL1 =~ s/-.*$//gi;
if ($RPMSUBVERSION eq 'auto') { $RPMSUBVERSION = $newbuild; $RPMSUBVERSION =~ s/^.*-//gi; }
$FILENAMETGZ2="$PROJECT-$MAJOR.$MINOR.$REL1";
$FILENAMERPM=$FILENAMETGZ2."-".$RPMSUBVERSION.".".$ARCH.".rpm";
# For Deb
$newbuild = $BUILD;
$newbuild =~ s/(dev|alpha)/1/gi;                # dev
$newbuild =~ s/beta/2/gi;                       # beta
$newbuild =~ s/rc./3/gi;                        # rc
if ($newbuild !~ /-/) { $newbuild.='-3'; }      # finale is same than rc. 
# now newbuild is 0-1 or 0-3 for example. Note that for native package (see debian/source/format), we should not use a dash part but to get a better version management
$build = $newbuild;
$build =~ s/-.*$//g;
# now build is 0 for example
# $build .= '+nmu1';
# now build is 0+nmu1 for example
$FILENAMEDEBNATIVE="${PROJECT}_${MAJOR}.${MINOR}.${build}";
$FILENAMEDEB="${PROJECT}_${MAJOR}.${MINOR}.${newbuild}";


my $copyalreadydone=0;
my $batch=0;
for (0..@ARGV-1) {
	if ($ARGV[$_] =~ /^-*target=(\w+)/i)   { $target=$1; $batch=1; }
	if ($ARGV[$_] =~ /^-*desti=(.+)/i)     { $DESTI=$1; }
	if ($ARGV[$_] =~ /^-*prefix=(.+)/i)    {
		$PREFIX=$1; 
		$FILENAMESNAPSHOT.="-".$PREFIX; 
	}
}
if ($ENV{"DESTIBETARC"} && $BUILD =~ /[a-z]/i)   { $DESTI = $ENV{"DESTIBETARC"}; }	# Force output dir if env DESTIBETARC is defined
if ($ENV{"DESTISTABLE"} && $BUILD =~ /^[0-9]+$/) { $DESTI = $ENV{"DESTISTABLE"}; }	# Force output dir if env DESTISTABLE is defined
if ($ENV{"PUBLISHBETARC"} && $BUILD =~ /[a-z]/i)   { $PUBLISHBETARC = $ENV{"PUBLISHBETARC"}; }	# Force target site for publishing if env PUBLISHBETARC is defined
if ($ENV{"PUBLISHSTABLE"} && $BUILD =~ /^[0-9]+$/) { $PUBLISHSTABLE = $ENV{"PUBLISHSTABLE"}; }	# Force target site for publishing if env PUBLISHSTABLE is defined

print "Makepack version $VERSION\n";
print "Building/publishing package name: $PROJECT\n";
print "Building/publishing package version: $MAJOR.$MINOR.$BUILD\n";
print "Source directory (SOURCE): $SOURCE\n";
print "Target directory (DESTI) : $DESTI\n";
#print "Publishing target (PUBLISH): $PUBLISH\n";


# Choose package targets
#-----------------------
if ($target) {
	if ($target eq "ALL") { 
		foreach my $key (@LISTETARGET) {
			if ($key ne 'SNAPSHOT' && $key ne 'SF' && $key ne 'ASSO') { $CHOOSEDTARGET{$key}=1; }
		}
	}
	if ($target ne "ALL" && $target ne "SF" && $target ne "ASSO") { $CHOOSEDTARGET{uc($target)}=1; }
	if ($target eq "SF") { $CHOOSEDPUBLISH{"SF"}=1; }
	if ($target eq "ASSO") { $CHOOSEDPUBLISH{"ASSO"}=1; }
}
else {
	my $found=0;
	my $NUM_SCRIPT;
	my $cpt=0;
	while (! $found) {
		$cpt=0;
		printf(" %2d - %-14s  (%s)\n",$cpt,"ALL (1..10)","Need ".join(",",values %REQUIREMENTTARGET));
		$cpt++;
		printf(" %2d - %-14s\n",$cpt,"Generate check file");
		foreach my $target (@LISTETARGET) {
			$cpt++;
			printf(" %2d - %-14s  (%s)\n",$cpt,$target,"Need ".$REQUIREMENTTARGET{$target});
		}
		$cpt=98;
		printf(" %2d - %-14s  (%s)\n",$cpt,"ASSO (publish)","Need ".$REQUIREMENTPUBLISH{"ASSO"});
		$cpt=99;
		printf(" %2d - %-14s  (%s)\n",$cpt,"SF (publish)","Need ".$REQUIREMENTPUBLISH{"SF"});
	
		# Ask which target to build
		print "Choose one target number or several separated with space (0 - ".$cpt."): ";
		$NUM_SCRIPT=<STDIN>; 
		chomp($NUM_SCRIPT);
		if ($NUM_SCRIPT !~ /^[0-9\s]+$/)
		{
			print "This is not a valid package number list.\n";
			$found = 0;
		}
		else
		{
			$found = 1;
		}
	}
	print "\n";
	if ($NUM_SCRIPT eq "98") {
		$CHOOSEDPUBLISH{"ASSO"}=1;
	}
	elsif ($NUM_SCRIPT eq "99") {
		$CHOOSEDPUBLISH{"SF"}=1;
	}
	elsif ($NUM_SCRIPT eq "0") {
		$CHOOSEDTARGET{"-CHKSUM"}=1;
		foreach my $key (@LISTETARGET) {
			if ($key ne 'SNAPSHOT' && $key ne 'ASSO' && $key ne 'SF') { $CHOOSEDTARGET{$key}=1; }
		}
	}
	elsif ($NUM_SCRIPT eq "1") {
		$CHOOSEDTARGET{"-CHKSUM"}=1
	}
	else {
		foreach my $num (split(/\s+/,$NUM_SCRIPT)) {
			$CHOOSEDTARGET{$LISTETARGET[$num-2]}=1;
		}
	}
}


# Test if requirement is ok
#--------------------------
$atleastonerpm=0;
foreach my $target (sort keys %CHOOSEDTARGET) {
	if ($target =~ /RPM/i)
	{
		if ($atleastonerpm && ($DESTI eq "$SOURCE/build"))
		{
			print "Error: You asked creation of several rpms. Because all rpm have same name, you must defined an environment variable DESTI to tell packager where it can create subdirs for each generated package.\n";
			exit;
		}
		$atleastonerpm=1;			
	} 
	foreach my $req (split(/[,\s]/,$REQUIREMENTTARGET{$target})) 
	{
		# Test    
		print "Test requirement for target $target: Search '$req'... ";
		$newreq=$req; $newparam='';
		if ($newreq eq 'zip') { $newparam.='-h'; }
		if ($newreq eq 'xz') { $newparam.='-h'; }
		$cmd="\"$newreq\" $newparam 2>&1";
		print "Test command ".$cmd."... ";
		$ret=`$cmd`;
		$coderetour=$?; $coderetour2=$coderetour>>8;
		if ($coderetour != 0 && (($coderetour2 == 1 && $OS =~ /windows/ && $ret !~ /Usage/i) || ($coderetour2 == 127 && $OS !~ /windows/)) && $PROGPATH) { 
			# Not found error, we try in PROGPATH
			$ret=`"$PROGPATH/$ALTERNATEPATH{$req}/$req\" 2>&1`;
			$coderetour=$?; $coderetour2=$coderetour>>8;
			$REQUIREMENTTARGET{$target}="$PROGPATH/$ALTERNATEPATH{$req}/$req";
		} 

		if ($coderetour != 0 && (($coderetour2 == 1 && $OS =~ /windows/ && $ret !~ /Usage/i) || ($coderetour2 == 127 && $OS !~ /windows/))) {
			# Not found error
			print "Not found\nCan't build target $target. Requirement '$req' not found in PATH\n";
			$CHOOSEDTARGET{$target}=-1;
			last;
		} else {
			# Pas erreur ou erreur autre que programme absent
			print " Found ".$req."\n";
		}
	}
}

print "\n";

# Build xml check file
#-----------------------
if ($CHOOSEDTARGET{'-CHKSUM'})
{
   	print 'Create xml check file with md5 checksum with command php '.$SOURCE.'/build/generate_filecheck_xml.php release='.$MAJOR.'.'.$MINOR.'.'.$BUILD."\n";
  	$ret=`php $SOURCE/build/generate_filecheck_xml.php release=$MAJOR.$MINOR.$BUILD`;
  	print $ret."\n";
}


#print join(',',sort keys %CHOOSEDTARGET)."\n";

# Check if there is at least one target to build
#----------------------------------------------
$nboftargetok=0;
$nboftargetneedbuildroot=0;
$nbofpublishneedtag=0;
foreach my $target (sort keys %CHOOSEDTARGET) {
	if ($CHOOSEDTARGET{$target} < 0) { next; }
	if ($target ne 'EXE' && $target ne 'EXEDOLIWAMP' && $target ne '-CHKSUM') 
	{
		$nboftargetneedbuildroot++;
	}
	$nboftargetok++;
}
foreach my $target (sort keys %CHOOSEDPUBLISH) {
	if ($CHOOSEDPUBLISH{$target} < 0) { next; }
	if ($target eq 'ASSO') { $nbofpublishneedtag++; }
	if ($target eq 'SF') { $nbofpublishneedtag++; }
	$nboftargetok++;
}

if ($nboftargetok) {

	# Update CVS if required
	#-----------------------
	if ($nbofpublishneedtag)
	{
		print "Go to directory $SOURCE\n";
		$olddir=getcwd();
		chdir("$SOURCE");
		print 'Run git tag -a -m "'.$MAJOR.'.'.$MINOR.'.'.$BUILD.'" "'.$MAJOR.'.'.$MINOR.'.'.$BUILD.'"'."\n";
		$ret=`git tag -a -m "$MAJOR.$MINOR.$BUILD" "$MAJOR.$MINOR.$BUILD" 2>&1`;
		if ($ret =~ /already exists/)
		{
			print "WARNING: Tag ".$MAJOR.'.'.$MINOR.'.'.$BUILD." already exists. Overwrite (y/N) ? ";
			$QUESTIONOVERWRITETAG=<STDIN>; 
			chomp($QUESTIONOVERWRITETAG);
			if ($QUESTIONOVERWRITETAG =~ /(o|y)/)
			{
				print 'Run git tag -a -f -m "'.$MAJOR.'.'.$MINOR.'.'.$BUILD.'" "'.$MAJOR.'.'.$MINOR.'.'.$BUILD.'"'."\n";
				$ret=`git tag -a -f -m "$MAJOR.$MINOR.$BUILD" "$MAJOR.$MINOR.$BUILD"`;
			}
		}
		print 'Run git push --tags'."\n";
		$ret=`git push --tags`;
		chdir("$olddir");
	}
	
	# Update buildroot if required
	#-----------------------------
	if ($nboftargetneedbuildroot)
	{
		if (! $copyalreadydone) {
			print "Creation of a buildroot used for all packages\n";

			print "Delete directory $BUILDROOT\n";
			$ret=`rm -fr "$BUILDROOT"`;
		
			mkdir "$BUILDROOT";
			mkdir "$BUILDROOT/$PROJECT";
			print "Copy $SOURCE into $BUILDROOT/$PROJECT\n";
			$ret=`cp -pr "$SOURCE" "$BUILDROOT/$PROJECT"`;

			#print "Copy $SOURCE/build/debian/apache/.htaccess into $BUILDROOT/$PROJECT/build/debian/apache/.htaccess\n";
			#$ret=`cp -pr "$SOURCE/build/debian/apache/.htaccess" "$BUILDROOT/$PROJECT/build/debian/apache/.htaccess"`;
		}
		print "Clean $BUILDROOT\n";
		$ret=`rm -f  $BUILDROOT/$PROJECT/.buildpath`;
		$ret=`rm -fr $BUILDROOT/$PROJECT/.cache`;
		$ret=`rm -fr $BUILDROOT/$PROJECT/.editorconfig`;
		$ret=`rm -fr $BUILDROOT/$PROJECT/.externalToolBuilders`;
		$ret=`rm -fr $BUILDROOT/$PROJECT/.git*`;
		$ret=`rm -fr $BUILDROOT/$PROJECT/.project`;
		$ret=`rm -fr $BUILDROOT/$PROJECT/.settings`;
		$ret=`rm -fr $BUILDROOT/$PROJECT/.scrutinizer.yml`;
		$ret=`rm -fr $BUILDROOT/$PROJECT/.travis.yml`;
		$ret=`rm -fr $BUILDROOT/$PROJECT/.tx`;
		$ret=`rm -f  $BUILDROOT/$PROJECT/build.xml`;
		$ret=`rm -f  $BUILDROOT/$PROJECT/pom.xml`;
		
		$ret=`rm -fr $BUILDROOT/$PROJECT/build/html`;
		$ret=`rm -f  $BUILDROOT/$PROJECT/build/Doli*-*`;
		$ret=`rm -f  $BUILDROOT/$PROJECT/build/dolibarr_*.deb`;
		$ret=`rm -f  $BUILDROOT/$PROJECT/build/dolibarr_*.dsc`;
		$ret=`rm -f  $BUILDROOT/$PROJECT/build/dolibarr_*.tar.gz`;
		$ret=`rm -f  $BUILDROOT/$PROJECT/build/dolibarr-*.deb`;
		$ret=`rm -f  $BUILDROOT/$PROJECT/build/dolibarr-*.rpm`;
		$ret=`rm -f  $BUILDROOT/$PROJECT/build/dolibarr-*.tar`;
		$ret=`rm -f  $BUILDROOT/$PROJECT/build/dolibarr-*.tar.gz`;
		$ret=`rm -f  $BUILDROOT/$PROJECT/build/dolibarr-*.tgz`;
		$ret=`rm -f  $BUILDROOT/$PROJECT/build/dolibarr-*.xz`;
		$ret=`rm -f  $BUILDROOT/$PROJECT/build/dolibarr-*.zip`;
		$ret=`rm -f  $BUILDROOT/$PROJECT/build/doxygen/doxygen_warnings.log`;
		$ret=`rm -f  $BUILDROOT/$PROJECT/htdocs/cache.manifest`;
		$ret=`rm -f  $BUILDROOT/$PROJECT/htdocs/conf/conf.php`;
		$ret=`rm -f  $BUILDROOT/$PROJECT/htdocs/conf/conf.php.mysql`;
		$ret=`rm -f  $BUILDROOT/$PROJECT/htdocs/conf/conf.php.old`;
		$ret=`rm -f  $BUILDROOT/$PROJECT/htdocs/conf/conf.php.postgres`;
		$ret=`rm -f  $BUILDROOT/$PROJECT/htdocs/conf/conf*sav*`;

		$ret=`rm -f  $BUILDROOT/$PROJECT/htdocs/install/mssql/README`;
		$ret=`rm -f  $BUILDROOT/$PROJECT/htdocs/install/mysql/README`;
		$ret=`rm -f  $BUILDROOT/$PROJECT/htdocs/install/pgsql/README`;

		$ret=`rm -fr  $BUILDROOT/$PROJECT/htdocs/install/mssql`;

		$ret=`rm -fr $BUILDROOT/$PROJECT/dev/codesniffer`;
		$ret=`rm -fr $BUILDROOT/$PROJECT/dev/codetemplates`;
		$ret=`rm -fr $BUILDROOT/$PROJECT/dev/dbmodel`;
		$ret=`rm -fr $BUILDROOT/$PROJECT/dev/initdata`;
		$ret=`rm -fr $BUILDROOT/$PROJECT/dev/iso-normes`;
		$ret=`rm -fr $BUILDROOT/$PROJECT/dev/ldap`;
		$ret=`rm -fr $BUILDROOT/$PROJECT/dev/licence`;
		$ret=`rm -fr $BUILDROOT/$PROJECT/dev/mail`;
		$ret=`rm -fr $BUILDROOT/$PROJECT/dev/phpcheckstyle`;
		$ret=`rm -fr $BUILDROOT/$PROJECT/dev/phpunit`;
		$ret=`rm -fr $BUILDROOT/$PROJECT/dev/security`;
		$ret=`rm -fr $BUILDROOT/$PROJECT/dev/spec`;
		$ret=`rm -fr $BUILDROOT/$PROJECT/dev/test`;
		$ret=`rm -fr $BUILDROOT/$PROJECT/dev/uml`;
		$ret=`rm -fr $BUILDROOT/$PROJECT/dev/vagrant`;
		$ret=`rm -fr $BUILDROOT/$PROJECT/dev/xdebug`;
		$ret=`rm -f  $BUILDROOT/$PROJECT/dev/dolibarr_changes.txt`;
		$ret=`rm -f  $BUILDROOT/$PROJECT/dev/README`;
		$ret=`rm -f  $BUILDROOT/$PROJECT/doc/images/dolibarr_screenshot2.png`;
		$ret=`rm -f  $BUILDROOT/$PROJECT/doc/images/dolibarr_screenshot3.png`;
		$ret=`rm -f  $BUILDROOT/$PROJECT/doc/images/dolibarr_screenshot4.png`;
		$ret=`rm -f  $BUILDROOT/$PROJECT/doc/images/dolibarr_screenshot5.png`;
		$ret=`rm -f  $BUILDROOT/$PROJECT/doc/images/dolibarr_screenshot6.png`;
		$ret=`rm -f  $BUILDROOT/$PROJECT/doc/images/dolibarr_screenshot7.png`;
		$ret=`rm -f  $BUILDROOT/$PROJECT/doc/images/dolibarr_screenshot8.png`;
		$ret=`rm -f  $BUILDROOT/$PROJECT/doc/images/dolibarr_screenshot9.png`;
		$ret=`rm -f  $BUILDROOT/$PROJECT/doc/images/dolibarr_screenshot10.png`;
		$ret=`rm -f  $BUILDROOT/$PROJECT/doc/images/dolibarr_screenshot11.png`;
		$ret=`rm -f  $BUILDROOT/$PROJECT/doc/images/dolibarr_screenshot12.png`;

		# Security to avoid to package data files 
		$ret=`rm -fr $BUILDROOT/$PROJECT/document`;
		$ret=`rm -fr $BUILDROOT/$PROJECT/documents`;
		$ret=`rm -fr $BUILDROOT/$PROJECT/htdocs/document`;
		$ret=`rm -fr $BUILDROOT/$PROJECT/htdocs/documents`;
<<<<<<< HEAD
		# Removed known external modules to avoir any error when packaging on test env 
	    $ret=`rm -fr $BUILDROOT/$PROJECT/htdocs/custom/*`;	# For custom we want to keep dir
=======
		# Removed known external modules to avoid any error when packaging from env where external modules are tested 
>>>>>>> 6fb53ecb
		$ret=`rm -fr $BUILDROOT/$PROJECT/htdocs/ancotec*`;
	    $ret=`rm -fr $BUILDROOT/$PROJECT/htdocs/cabinetmed*`;
	    $ret=`rm -fr $BUILDROOT/$PROJECT/htdocs/calling*`;
	    $ret=`rm -fr $BUILDROOT/$PROJECT/htdocs/bootstrap*`;
		$ret=`rm -fr $BUILDROOT/$PROJECT/htdocs/factory*`;
		$ret=`rm -fr $BUILDROOT/$PROJECT/htdocs/lead*`;
		$ret=`rm -fr $BUILDROOT/$PROJECT/htdocs/management*`;
		$ret=`rm -fr $BUILDROOT/$PROJECT/htdocs/multicompany*`;
		$ret=`rm -fr $BUILDROOT/$PROJECT/htdocs/nltechno*`;
	    $ret=`rm -fr $BUILDROOT/$PROJECT/htdocs/oscim*`;
		$ret=`rm -fr $BUILDROOT/$PROJECT/htdocs/pos*`;
		$ret=`rm -fr $BUILDROOT/$PROJECT/htdocs/public/test`;
		$ret=`rm -fr $BUILDROOT/$PROJECT/htdocs/teclib*`;
		$ret=`rm -fr $BUILDROOT/$PROJECT/htdocs/timesheet*`;
		# Removed other test files
		$ret=`rm -fr $BUILDROOT/$PROJECT/htdocs/themes/oblyon*`;
		$ret=`rm -fr $BUILDROOT/$PROJECT/htdocs/themes/eldy/*.new`;
	    $ret=`rm -fr $BUILDROOT/$PROJECT/htdocs/public/test`;
	    $ret=`rm -fr $BUILDROOT/$PROJECT/test`;
	    $ret=`rm -fr $BUILDROOT/$PROJECT/Thumbs.db $BUILDROOT/$PROJECT/*/Thumbs.db $BUILDROOT/$PROJECT/*/*/Thumbs.db $BUILDROOT/$PROJECT/*/*/*/Thumbs.db $BUILDROOT/$PROJECT/*/*/*/*/Thumbs.db`;
	    $ret=`rm -f  $BUILDROOT/$PROJECT/.cvsignore $BUILDROOT/$PROJECT/*/.cvsignore $BUILDROOT/$PROJECT/*/*/.cvsignore $BUILDROOT/$PROJECT/*/*/*/.cvsignore $BUILDROOT/$PROJECT/*/*/*/*/.cvsignore $BUILDROOT/$PROJECT/*/*/*/*/*/.cvsignore $BUILDROOT/$PROJECT/*/*/*/*/*/*/.cvsignore`;
	    $ret=`rm -f  $BUILDROOT/$PROJECT/.gitignore $BUILDROOT/$PROJECT/*/.gitignore $BUILDROOT/$PROJECT/*/*/.gitignore $BUILDROOT/$PROJECT/*/*/*/.gitignore $BUILDROOT/$PROJECT/*/*/*/*/.gitignore $BUILDROOT/$PROJECT/*/*/*/*/*/.gitignore $BUILDROOT/$PROJECT/*/*/*/*/*/*/.gitignore`;
   	    $ret=`rm -f  $BUILDROOT/$PROJECT/htdocs/includes/geoip/sample*.*`;
        $ret=`rm -f  $BUILDROOT/$PROJECT/htdocs/includes/jquery/plugins/jqueryFileTree/connectors/jqueryFileTree.pl`;    # Avoid errors into rpmlint
        $ret=`rm -fr $BUILDROOT/$PROJECT/htdocs/includes/jquery/plugins/template`;  # Package not valid for most linux distributions (errors reported into compile.js). Package should be embed by modules to avoid problems.
        $ret=`rm -fr $BUILDROOT/$PROJECT/htdocs/includes/phpmailer`;                # Package not valid for most linux distributions (errors reported into file LICENSE). Package should be embed by modules to avoid problems.
        $ret=`rm -fr $BUILDROOT/$PROJECT/htdocs/includes/ckeditor/adapters`;		# Keep this removal in case we embed libraries
        #$ret=`rm -fr $BUILDROOT/$PROJECT/htdocs/includes/ckeditor/_source`;		# _source must be kept into tarball
   	    
        $ret=`rm -fr $BUILDROOT/$PROJECT/htdocs/includes/jquery/plugins/datatables/extras/TableTools/swf`;	# Source of this flash is not available
	    $ret=`rm -f  $BUILDROOT/$PROJECT/htdocs/includes/jquery/plugins/multiselect/MIT-LICENSE.txt`;
        $ret=`rm -fr $BUILDROOT/$PROJECT/htdocs/includes/nusoap/lib/Mail`;
        $ret=`rm -fr $BUILDROOT/$PROJECT/htdocs/includes/nusoap/samples`;
        $ret=`rm -fr $BUILDROOT/$PROJECT/htdocs/includes/php-iban/docs`;
        $ret=`rm -fr $BUILDROOT/$PROJECT/htdocs/includes/phpexcel/license.txt`;
        $ret=`rm -fr $BUILDROOT/$PROJECT/htdocs/includes/phpexcel/PHPExcel/Shared/PDF`;
        $ret=`rm -fr $BUILDROOT/$PROJECT/htdocs/includes/phpexcel/PHPExcel/Shared/PCLZip`;
        $ret=`rm -fr $BUILDROOT/$PROJECT/htdocs/includes/tcpdf/fonts/dejavu-fonts-ttf-*`;
        $ret=`rm -fr $BUILDROOT/$PROJECT/htdocs/includes/tcpdf/fonts/freefont-*`;
        $ret=`rm -fr $BUILDROOT/$PROJECT/htdocs/includes/tcpdf/fonts/utils`;
	    $ret=`rm -f  $BUILDROOT/$PROJECT/htdocs/includes/tcpdf/LICENSE.TXT`;
        $ret=`rm -fr $BUILDROOT/$PROJECT/htdocs/includes/savant`;
	}

	# Build package for each target
	#------------------------------
	foreach my $target (sort keys %CHOOSEDTARGET) 
	{
		if ($CHOOSEDTARGET{$target} < 0) { next; }
		if ($target eq '-CHKSUM') { next; }
		
		print "\nBuild package for target $target\n";

		if ($target eq 'SNAPSHOT') 
		{
			$NEWDESTI=$DESTI;

			print "Remove target $FILENAMESNAPSHOT.tgz...\n";
			unlink("$NEWDESTI/$FILENAMESNAPSHOT.tgz");

			#rmdir "$BUILDROOT/$FILENAMESNAPSHOT";
			$ret=`rm -fr $BUILDROOT/$FILENAMESNAPSHOT`;
			print "Copy $BUILDROOT/$PROJECT to $BUILDROOT/$FILENAMESNAPSHOT\n";
			$cmd="cp -pr \"$BUILDROOT/$PROJECT\" \"$BUILDROOT/$FILENAMESNAPSHOT\"";
			$ret=`$cmd`;

			print "Compress $BUILDROOT into $FILENAMESNAPSHOT.tgz...\n";
			$cmd="tar --exclude doli*.tgz --exclude doli*.deb --exclude doli*.exe --exclude doli*.xz --exclude doli*.zip --exclude doli*.rpm --exclude .cache --exclude .settings --exclude conf.php --exclude conf.php.mysql --exclude conf.php.old --exclude conf.php.postgres --directory \"$BUILDROOT\" --mode=go-w --group=500 --owner=500 -czvf \"$FILENAMESNAPSHOT.tgz\" $FILENAMESNAPSHOT";
			print $cmd."\n";
			$ret=`$cmd`;

			# Move to final dir
			print "Move $FILENAMESNAPSHOT.tgz to $NEWDESTI/$FILENAMESNAPSHOT.tgz\n";
			$ret=`mv "$FILENAMESNAPSHOT.tgz" "$NEWDESTI/$FILENAMESNAPSHOT.tgz"`;
			next;
		}

		if ($target eq 'TGZ') 
		{
			$NEWDESTI=$DESTI;
			mkdir($DESTI.'/standard');
			if (-d $DESTI.'/standard') { $NEWDESTI=$DESTI.'/standard'; } 

			print "Remove target $FILENAMETGZ.tgz...\n";
			unlink("$NEWDESTI/$FILENAMETGZ.tgz");

			#rmdir "$BUILDROOT/$FILENAMETGZ";
			$ret=`rm -fr $BUILDROOT/$FILENAMETGZ`;
			print "Copy $BUILDROOT/$PROJECT/ to $BUILDROOT/$FILENAMETGZ\n";
			$cmd="cp -pr \"$BUILDROOT/$PROJECT/\" \"$BUILDROOT/$FILENAMETGZ\"";
			$ret=`$cmd`;

			$ret=`rm -fr $BUILDROOT/$FILENAMETGZ/build/exe`;
			$ret=`rm -fr $BUILDROOT/$FILENAMETGZ/htdocs/includes/ckeditor/_source`;	# We can't remove it with exclude file, we need it for some tarball packages
			
			print "Compress $FILENAMETGZ into $FILENAMETGZ.tgz...\n";
			$cmd="tar --exclude-vcs --exclude-from \"$BUILDROOT/$PROJECT/build/tgz/tar_exclude.txt\" --directory \"$BUILDROOT\" --mode=go-w --group=500 --owner=500 -czvf \"$BUILDROOT/$FILENAMETGZ.tgz\" $FILENAMETGZ";
			print "$cmd\n";
			$ret=`$cmd`;

			# Move to final dir
			print "Move $BUILDROOT/$FILENAMETGZ.tgz to $NEWDESTI/$FILENAMETGZ.tgz\n";
			$ret=`mv "$BUILDROOT/$FILENAMETGZ.tgz" "$NEWDESTI/$FILENAMETGZ.tgz"`;
			next;
		}

		if ($target eq 'XZ') 
		{
			$NEWDESTI=$DESTI;
			mkdir($DESTI.'/standard');
			if (-d $DESTI.'/standard') { $NEWDESTI=$DESTI.'/standard'; } 

			print "Remove target $FILENAMEXZ.xz...\n";
			unlink("$NEWDESTI/$FILENAMEXZ.xz");

			#rmdir "$BUILDROOT/$FILENAMEXZ";
			$ret=`rm -fr $BUILDROOT/$FILENAMEXZ`;
			print "Copy $BUILDROOT/$PROJECT to $BUILDROOT/$FILENAMEXZ\n";
			$cmd="cp -pr \"$BUILDROOT/$PROJECT\" \"$BUILDROOT/$FILENAMEXZ\"";
			$ret=`$cmd`;

			$ret=`rm -fr $BUILDROOT/$FILENAMEXZ/build/exe`;
			$ret=`rm -fr $BUILDROOT/$FILENAMEXZ/htdocs/includes/ckeditor/_source`;	# We can't remove it with exclude file, we need it for some tarball packages
			
			print "Compress $FILENAMEXZ into $FILENAMEXZ.xz...\n";

			print "Go to directory $BUILDROOT\n";
			$olddir=getcwd();
			chdir("$BUILDROOT");
			$cmd= "xz -9 -r $BUILDROOT/$FILENAMEAPS.xz \*";
			print $cmd."\n";
			$ret= `$cmd`;
			chdir("$olddir");

			# Move to final dir
			print "Move $FILENAMEXZ.xz to $NEWDESTI/$FILENAMEXZ.xz\n";
			$ret=`mv "$BUILDROOT/$FILENAMEXZ.xz" "$NEWDESTI/$FILENAMEXZ.xz"`;
			next;
		}
		
		if ($target eq 'ZIP') 
		{
			$NEWDESTI=$DESTI;
			mkdir($DESTI.'/standard');
			if (-d $DESTI.'/standard') { $NEWDESTI=$DESTI.'/standard'; } 

			print "Remove target $FILENAMEZIP.zip...\n";
			unlink("$NEWDESTI/$FILENAMEZIP.zip");

			#rmdir "$BUILDROOT/$FILENAMEZIP";
			$ret=`rm -fr $BUILDROOT/$FILENAMEZIP`;
			print "Copy $BUILDROOT/$PROJECT to $BUILDROOT/$FILENAMEZIP\n";
			$cmd="cp -pr \"$BUILDROOT/$PROJECT\" \"$BUILDROOT/$FILENAMEZIP\"";
			$ret=`$cmd`;

			$ret=`rm -fr $BUILDROOT/$FILENAMEZIP/build/exe`;
			$ret=`rm -fr $BUILDROOT/$FILENAMEZIP/htdocs/includes/ckeditor/_source`;	# We can't remove it with exclude file, we need it for some tarball packages

			print "Compress $FILENAMEZIP into $FILENAMEZIP.zip...\n";

			print "Go to directory $BUILDROOT\n";
			$olddir=getcwd();
			chdir("$BUILDROOT");
			$cmd= "7z a -r -tzip -xr\@\"$BUILDROOT\/$FILENAMEZIP\/build\/zip\/zip_exclude.txt\" -mx $BUILDROOT/$FILENAMEZIP.zip $FILENAMEZIP\/*";
			print $cmd."\n";
			$ret= `$cmd`;
			chdir("$olddir");
						
			# Move to final dir
			print "Move $FILENAMEZIP.zip to $NEWDESTI/$FILENAMEZIP.zip\n";
			$ret=`mv "$BUILDROOT/$FILENAMEZIP.zip" "$NEWDESTI/$FILENAMEZIP.zip"`;
			next;
		}
	
		if ($target =~ /RPM/)	                 # Linux only 
		{
			$NEWDESTI=$DESTI;
			$subdir="package_rpm_generic";
			if ($target =~ /FEDO/i) { $subdir="package_rpm_redhat-fedora"; }
			if ($target =~ /MAND/i) { $subdir="package_rpm_mandriva"; }
			if ($target =~ /OPEN/i) { $subdir="package_rpm_opensuse"; }
			mkdir($DESTI.'/'.$subdir);
			if (-d $DESTI.'/'.$subdir) { $NEWDESTI=$DESTI.'/'.$subdir; } 

			if ($RPMDIR eq "") { $RPMDIR=$ENV{'HOME'}."/rpmbuild"; }

			print "Version is $MAJOR.$MINOR.$REL1-$RPMSUBVERSION\n";

			print "Remove target ".$FILENAMERPM."...\n";
			unlink("$NEWDESTI/".$FILENAMERPM);
			print "Remove target ".$FILENAMETGZ2."-".$RPMSUBVERSION.".src.rpm...\n";
			unlink("$NEWDESTI/".$FILENAMETGZ2."-".$RPMSUBVERSION.".src.rpm");

			print "Create directory $BUILDROOT/$FILENAMETGZ2\n";
			$ret=`rm -fr $BUILDROOT/$FILENAMETGZ2`;
			
			print "Copy $BUILDROOT/$PROJECT to $BUILDROOT/$FILENAMETGZ2\n";
			$cmd="cp -pr '$BUILDROOT/$PROJECT' '$BUILDROOT/$FILENAMETGZ2'";
			$ret=`$cmd`;

			# Removed files we don't need
			$ret=`rm -fr $BUILDROOT/$FILENAMETGZ2/htdocs/includes/ckeditor/_source`;

			print "Set permissions on files/dir\n";
			$ret=`chmod -R 755 $BUILDROOT/$FILENAMETGZ2`;
			$cmd="find $BUILDROOT/$FILENAMETGZ2 -type f -exec chmod 644 {} \\; ";
			$ret=`$cmd`;

			# Build tgz
			print "Compress $FILENAMETGZ2 into $FILENAMETGZ2.tgz...\n";
			$ret=`tar --exclude-from "$SOURCE/build/tgz/tar_exclude.txt" --directory "$BUILDROOT" -czvf "$BUILDROOT/$FILENAMETGZ2.tgz" $FILENAMETGZ2`;

			print "Move $BUILDROOT/$FILENAMETGZ2.tgz to $RPMDIR/SOURCES/$FILENAMETGZ2.tgz\n";
			$cmd="mv $BUILDROOT/$FILENAMETGZ2.tgz $RPMDIR/SOURCES/$FILENAMETGZ2.tgz";
			$ret=`$cmd`;

			$BUILDFIC="${FILENAME}.spec";
			$BUILDFICSRC="${FILENAME}_generic.spec";
			if ($target =~ /FEDO/i) { $BUILDFICSRC="${FILENAME}_fedora.spec"; }
			if ($target =~ /MAND/i) { $BUILDFICSRC="${FILENAME}_mandriva.spec"; }
			if ($target =~ /OPEN/i) { $BUILDFICSRC="${FILENAME}_opensuse.spec"; }
			
			use Date::Language;
			$lang=Date::Language->new('English');
			$datestring = $lang->time2str("%a %b %e %Y", time);
    		$changelogstring="* ".$datestring." Laurent Destailleur $MAJOR.$MINOR.$REL1-$RPMSUBVERSION\n- Upstream release\n";

			print "Generate file $BUILDROOT/$BUILDFIC from $SOURCE/build/rpm/${BUILDFICSRC}\n";
			open (SPECFROM,"<$SOURCE/build/rpm/${BUILDFICSRC}") || die "Error";
			open (SPECTO,">$BUILDROOT/$BUILDFIC") || die "Error";
			while (<SPECFROM>) {
				$_ =~ s/__FILENAMETGZ__/$FILENAMETGZ/;
				$_ =~ s/__VERSION__/$MAJOR.$MINOR.$REL1/;
				$_ =~ s/__RELEASE__/$RPMSUBVERSION/;
                $_ =~ s/__CHANGELOGSTRING__/$changelogstring/;
				print SPECTO $_;
			}
			close SPECFROM;
			close SPECTO;
	
			print "Copy patch file to $RPMDIR/SOURCES\n";
			$ret=`cp "$SOURCE/build/rpm/dolibarr-forrpm.patch" "$RPMDIR/SOURCES"`;
			$ret=`chmod 644 $RPMDIR/SOURCES/dolibarr-forrpm.patch`;

			print "Launch RPM build (rpmbuild --clean -ba $BUILDROOT/${BUILDFIC})\n";
			#$ret=`rpmbuild -vvvv --clean -ba $BUILDROOT/${BUILDFIC}`;
			$ret=`rpmbuild --clean -ba $BUILDROOT/${BUILDFIC}`;

			# Move to final dir
			print "Move $RPMDIR/RPMS/".$ARCH."/".$FILENAMETGZ2."-".$RPMSUBVERSION."*.".$ARCH.".rpm into $NEWDESTI/".$FILENAMETGZ2."-".$RPMSUBVERSION."*.".$ARCH.".rpm\n";
			$cmd="mv $RPMDIR/RPMS/".$ARCH."/".$FILENAMETGZ2."-".$RPMSUBVERSION."*.".$ARCH.".rpm \"$NEWDESTI/\"";
			$ret=`$cmd`;
			print "Move $RPMDIR/SRPMS/".$FILENAMETGZ2."-".$RPMSUBVERSION."*.src.rpm into $NEWDESTI/".$FILENAMETGZ2."-".$RPMSUBVERSION."*.src.rpm\n";
			$cmd="mv $RPMDIR/SRPMS/".$FILENAMETGZ2."-".$RPMSUBVERSION."*.src.rpm \"$NEWDESTI/\"";
			$ret=`$cmd`;
			print "Move $RPMDIR/SOURCES/".$FILENAMETGZ2.".tgz into $NEWDESTI/".$FILENAMETGZ2.".tgz\n";
			$cmd="mv \"$RPMDIR/SOURCES/".$FILENAMETGZ2.".tgz\" \"$NEWDESTI/".$FILENAMETGZ2.".tgz\"";
			$ret=`$cmd`;
			next;
		}

		if ($target eq 'DEB') 
		{
			$NEWDESTI=$DESTI;
			mkdir($DESTI.'/package_debian-ubuntu');
			if (-d $DESTI.'/package_debian-ubuntu') { $NEWDESTI=$DESTI.'/package_debian-ubuntu'; } 

			$olddir=getcwd();

			print "Remove target ${FILENAMEDEB}_all.deb...\n";
			unlink("$NEWDESTI/${FILENAMEDEB}_all.deb");
			print "Remove target ${FILENAMEDEB}.dsc...\n";
			unlink("$NEWDESTI/${FILENAMEDEB}.dsc");
			print "Remove target ${FILENAMEDEB}.tar.gz...\n";
			unlink("$NEWDESTI/${FILENAMEDEB}.tar.gz");
			print "Remove target ${FILENAMEDEB}.changes...\n";
			unlink("$NEWDESTI/${FILENAMEDEB}.changes");
			print "Remove target ${FILENAMEDEB}.debian.tar.gz...\n";
			unlink("$NEWDESTI/${FILENAMEDEB}.debian.tar.gz");
			print "Remove target ${FILENAMEDEBNATIVE}.orig.tar.gz...\n";
			unlink("$NEWDESTI/${FILENAMEDEBNATIVE}.orig.tar.gz");

			$ret=`rm -fr $BUILDROOT/$PROJECT.tmp`;
			$ret=`rm -fr $BUILDROOT/$PROJECT-$MAJOR.$MINOR.$build`;
			
			print "Copy $BUILDROOT/$PROJECT to $BUILDROOT/$PROJECT.tmp\n";
			$cmd="cp -pr \"$BUILDROOT/$PROJECT\" \"$BUILDROOT/$PROJECT.tmp\"";
			$ret=`$cmd`;
			$cmd="cp -pr \"$BUILDROOT/$PROJECT/build/debian/apache/.htaccess\" \"$BUILDROOT/$PROJECT.tmp/build/debian/apache/.htaccess\"";
			$ret=`$cmd`;

			print "Remove other files\n";
			$ret=`rm -f  $BUILDROOT/$PROJECT.tmp/README-FR`;
			$ret=`rm -f  $BUILDROOT/$PROJECT.tmp/build/README`;
			$ret=`rm -f  $BUILDROOT/$PROJECT.tmp/build/README-FR`;
			$ret=`rm -fr $BUILDROOT/$PROJECT.tmp/build/aps`;
			$ret=`rm -fr $BUILDROOT/$PROJECT.tmp/build/dmg`;
			$ret=`rm -f  $BUILDROOT/$PROJECT.tmp/build/pad/README`;
			$ret=`rm -f  $BUILDROOT/$PROJECT.tmp/build/tgz/README`;
			#$ret=`rm -fr $BUILDROOT/$PROJECT.tmp/build/debian`;
			$ret=`rm -fr $BUILDROOT/$PROJECT.tmp/build/debian/po`;
			$ret=`rm -fr $BUILDROOT/$PROJECT.tmp/build/debian/source`;
			$ret=`rm -f  $BUILDROOT/$PROJECT.tmp/build/debian/changelog`;
			$ret=`rm -f  $BUILDROOT/$PROJECT.tmp/build/debian/compat`;
			$ret=`rm -f  $BUILDROOT/$PROJECT.tmp/build/debian/control*`;
			$ret=`rm -f  $BUILDROOT/$PROJECT.tmp/build/debian/copyright`;
			$ret=`rm -f  $BUILDROOT/$PROJECT.tmp/build/debian/dolibarr.config`;
			$ret=`rm -f  $BUILDROOT/$PROJECT.tmp/build/debian/dolibarr.desktop`;
			$ret=`rm -f  $BUILDROOT/$PROJECT.tmp/build/debian/dolibarr.docs`;
			$ret=`rm -f  $BUILDROOT/$PROJECT.tmp/build/debian/dolibarr.install`;
			$ret=`rm -f  $BUILDROOT/$PROJECT.tmp/build/debian/dolibarr.lintian-overrides`;
			$ret=`rm -f  $BUILDROOT/$PROJECT.tmp/build/debian/dolibarr.postrm`;
			$ret=`rm -f  $BUILDROOT/$PROJECT.tmp/build/debian/dolibarr.postinst`;
			$ret=`rm -f  $BUILDROOT/$PROJECT.tmp/build/debian/dolibarr.templates`;
			$ret=`rm -f  $BUILDROOT/$PROJECT.tmp/build/debian/dolibarr.templates.futur`;
			$ret=`rm -f  $BUILDROOT/$PROJECT.tmp/build/debian/rules`;
			$ret=`rm -f  $BUILDROOT/$PROJECT.tmp/build/debian/README.Debian`;
			$ret=`rm -f  $BUILDROOT/$PROJECT.tmp/build/debian/README.howto`;
			$ret=`rm -f  $BUILDROOT/$PROJECT.tmp/build/debian/watch`;
			$ret=`rm -fr $BUILDROOT/$PROJECT.tmp/build/doap`;
			$ret=`rm -fr $BUILDROOT/$PROJECT.tmp/build/exe`;
			$ret=`rm -fr $BUILDROOT/$PROJECT.tmp/build/launchpad`;
			$ret=`rm -fr $BUILDROOT/$PROJECT.tmp/build/live`;
			$ret=`rm -fr $BUILDROOT/$PROJECT.tmp/build/patch`;
			$ret=`rm -fr $BUILDROOT/$PROJECT.tmp/build/perl`;
			$ret=`rm -fr $BUILDROOT/$PROJECT.tmp/build/rpm`;
			$ret=`rm -fr $BUILDROOT/$PROJECT.tmp/build/zip`;
			# Removed duplicate license files
			$ret=`rm -fr $BUILDROOT/$PROJECT.tmp/htdocs/includes/ckeditor/_source/LICENSE.md`;
			$ret=`rm -fr $BUILDROOT/$PROJECT.tmp/htdocs/includes/ckeditor/_source/plugins/scayt/LICENSE.md`;
			$ret=`rm -fr $BUILDROOT/$PROJECT.tmp/htdocs/includes/ckeditor/_source/plugins/wsc/LICENSE.md`;
			$ret=`rm -fr $BUILDROOT/$PROJECT.tmp/htdocs/includes/ckeditor/LICENSE.md`;
			$ret=`rm -fr $BUILDROOT/$PROJECT.tmp/htdocs/includes/ckeditor/plugins/scayt/LICENSE.md`;
			$ret=`rm -fr $BUILDROOT/$PROJECT.tmp/htdocs/includes/ckeditor/plugins/wsc/LICENSE.md`;
			$ret=`rm -fr $BUILDROOT/$PROJECT.tmp/htdocs/includes/jquery/plugins/flot/LICENSE.txt`;
			$ret=`rm -fr $BUILDROOT/$PROJECT.tmp/htdocs/includes/tcpdf/fonts/dejavu-fonts-ttf-2.34/LICENSE`;
			$ret=`rm -fr $BUILDROOT/$PROJECT.tmp/htdocs/includes/tcpdf/fonts/freefont-20120503/COPYING`;
			# Removed files we don't need
			$ret=`rm -fr $BUILDROOT/$PROJECT.tmp/htdocs/includes/ckeditor/_source`;
			
			# Rename upstream changelog to match debian rules
			$ret=`mv $BUILDROOT/$PROJECT.tmp/ChangeLog $BUILDROOT/$PROJECT.tmp/changelog`;
			
			# Prepare source package (init debian dir)
			print "Create directory $BUILDROOT/$PROJECT.tmp/debian\n";
			$ret=`mkdir "$BUILDROOT/$PROJECT.tmp/debian"`;
			print "Copy $SOURCE/build/debian/xxx to $BUILDROOT/$PROJECT.tmp/debian\n";
			# Add files for dpkg-source
			$ret=`cp -f  "$SOURCE/build/debian/changelog"      "$BUILDROOT/$PROJECT.tmp/debian"`;
			$ret=`cp -f  "$SOURCE/build/debian/compat"         "$BUILDROOT/$PROJECT.tmp/debian"`;
			$ret=`cp -f  "$SOURCE/build/debian/control"        "$BUILDROOT/$PROJECT.tmp/debian"`;
			$ret=`cp -f  "$SOURCE/build/debian/copyright"      "$BUILDROOT/$PROJECT.tmp/debian"`;
			$ret=`cp -f  "$SOURCE/build/debian/dolibarr.desktop"        	"$BUILDROOT/$PROJECT.tmp/debian"`;
			$ret=`cp -f  "$SOURCE/build/debian/dolibarr.docs"        		"$BUILDROOT/$PROJECT.tmp/debian"`;
			$ret=`cp -f  "$SOURCE/build/debian/dolibarr.install" 	        "$BUILDROOT/$PROJECT.tmp/debian"`;
			$ret=`cp -f  "$SOURCE/build/debian/dolibarr.lintian-overrides"  "$BUILDROOT/$PROJECT.tmp/debian"`;
			$ret=`cp -f  "$SOURCE/build/debian/dolibarr.xpm"  		      	"$BUILDROOT/$PROJECT.tmp/debian"`;
			$ret=`cp -f  "$SOURCE/build/debian/rules"          "$BUILDROOT/$PROJECT.tmp/debian"`;
			$ret=`cp -f  "$SOURCE/build/debian/watch"          "$BUILDROOT/$PROJECT.tmp/debian"`;
			$ret=`cp -fr "$SOURCE/build/debian/patches"        "$BUILDROOT/$PROJECT.tmp/debian"`;
			$ret=`cp -fr "$SOURCE/build/debian/po"             "$BUILDROOT/$PROJECT.tmp/debian"`;
			$ret=`cp -fr "$SOURCE/build/debian/source"         "$BUILDROOT/$PROJECT.tmp/debian"`;
			$ret=`cp -fr "$SOURCE/build/debian/apache"         "$BUILDROOT/$PROJECT.tmp/debian/apache"`;
			$ret=`cp -f  "$SOURCE/build/debian/apache/.htaccess" "$BUILDROOT/$PROJECT.tmp/debian/apache"`;
			$ret=`cp -fr "$SOURCE/build/debian/lighttpd"       "$BUILDROOT/$PROJECT.tmp/debian/lighttpd"`;
			# Add files also required to build binary package
			$ret=`cp -f  "$SOURCE/build/debian/dolibarr.config"         "$BUILDROOT/$PROJECT.tmp/debian"`;
			$ret=`cp -f  "$SOURCE/build/debian/dolibarr.postinst"       "$BUILDROOT/$PROJECT.tmp/debian"`;
			$ret=`cp -f  "$SOURCE/build/debian/dolibarr.postrm"         "$BUILDROOT/$PROJECT.tmp/debian"`;
			$ret=`cp -f  "$SOURCE/build/debian/dolibarr.templates"      "$BUILDROOT/$PROJECT.tmp/debian"`;
			$ret=`cp -f  "$SOURCE/build/debian/install.forced.php.install"      "$BUILDROOT/$PROJECT.tmp/debian"`;
			
			# Set owners and permissions
			#print "Set owners on files/dir\n";
			#$ret=`chown -R root.root $BUILDROOT/$PROJECT.tmp`;

			print "Set permissions on files/dir\n";
			$ret=`chmod -R 755 $BUILDROOT/$PROJECT.tmp`;
			$cmd="find $BUILDROOT/$PROJECT.tmp -type f -exec chmod 644 {} \\; ";
			$ret=`$cmd`;
			$cmd="find $BUILDROOT/$PROJECT.tmp/build -name '*.php' -type f -exec chmod 755 {} \\; ";
			$ret=`$cmd`;
			$cmd="find $BUILDROOT/$PROJECT.tmp/build -name '*.dpatch' -type f -exec chmod 755 {} \\; ";
			$ret=`$cmd`;
			$cmd="find $BUILDROOT/$PROJECT.tmp/build -name '*.pl' -type f -exec chmod 755 {} \\; ";
			$ret=`$cmd`;
			$cmd="find $BUILDROOT/$PROJECT.tmp/dev -name '*.php' -type f -exec chmod 755 {} \\; ";
			$ret=`$cmd`;
			$ret=`chmod 755 $BUILDROOT/$PROJECT.tmp/debian/rules`;
			$ret=`chmod -R 644 $BUILDROOT/$PROJECT.tmp/dev/translation/autotranslator.class.php`;
			$ret=`chmod -R 644 $BUILDROOT/$PROJECT.tmp/dev/skeletons/modMyModule.class.php`;
			$ret=`chmod -R 644 $BUILDROOT/$PROJECT.tmp/dev/skeletons/skeleton_class.class.php`;
			$ret=`chmod -R 644 $BUILDROOT/$PROJECT.tmp/dev/skeletons/skeleton_page.php`;
			$ret=`chmod -R 644 $BUILDROOT/$PROJECT.tmp/dev/skeletons/skeleton_webservice_server.php`;
			$cmd="find $BUILDROOT/$PROJECT.tmp/scripts -name '*.php' -type f -exec chmod 755 {} \\; ";
			$ret=`$cmd`;
			$cmd="find $BUILDROOT/$PROJECT.tmp/scripts -name '*.sh' -type f -exec chmod 755 {} \\; ";
			$ret=`$cmd`;
			
		
			print "Rename directory $BUILDROOT/$PROJECT.tmp into $BUILDROOT/$PROJECT-$MAJOR.$MINOR.$build\n";
			$cmd="mv $BUILDROOT/$PROJECT.tmp $BUILDROOT/$PROJECT-$MAJOR.$MINOR.$build";
			$ret=`$cmd`;


			print "Go into directory $BUILDROOT\n";
			chdir("$BUILDROOT");
			
			# We need a tarball to be able to build "quilt" debian package (not required for native but we need patch so it is not a native)
			print "Compress $BUILDROOT/$PROJECT-$MAJOR.$MINOR.$build into $BUILDROOT/$FILENAMEDEBNATIVE.orig.tar.gz...\n";
			$cmd="tar --exclude-vcs --exclude-from \"$BUILDROOT/$PROJECT/build/tgz/tar_exclude.txt\" --directory \"$BUILDROOT\" --mode=go-w --group=500 --owner=500 -czvf \"$BUILDROOT/$FILENAMEDEBNATIVE.orig.tar.gz\" $PROJECT-$MAJOR.$MINOR.$build";
			print $cmd."\n";
			$ret=`$cmd`;

			# Creation of source package          
			print "Go into directory $BUILDROOT/$PROJECT-$MAJOR.$MINOR.$build\n";
			chdir("$BUILDROOT/$PROJECT-$MAJOR.$MINOR.$build");
			#$cmd="dpkg-source -b $BUILDROOT/$PROJECT-$MAJOR.$MINOR.$build";
			$cmd="dpkg-buildpackage -us -uc";
			print "Launch DEB build ($cmd)\n";
			$ret=`$cmd 2>&1 3>&1`;
			print $ret."\n";

			chdir("$olddir");
			
			print "You can check bin package with lintian --pedantic -E -I \"$NEWDESTI/${FILENAMEDEB}_all.deb\"\n";
			print "You can check src package with lintian --pedantic -E -I \"$NEWDESTI/${FILENAMEDEB}.dsc\"\n";
			
			# Move to final dir
			print "Move *_all.deb *.dsc *.orig.tar.gz *.changes to $NEWDESTI\n";
			$ret=`mv $BUILDROOT/*_all.deb "$NEWDESTI/"`;
			$ret=`mv $BUILDROOT/*.dsc "$NEWDESTI/"`;
			$ret=`mv $BUILDROOT/*.orig.tar.gz "$NEWDESTI/"`;
			$ret=`mv $BUILDROOT/*.debian.tar.gz "$NEWDESTI/"`;
			$ret=`mv $BUILDROOT/*.changes "$NEWDESTI/"`;
			next;
		}
		
		if ($target eq 'APS') 
		{
			$NEWDESTI=$DESTI;
			mkdir($DESTI.'/package_aps');
			if (-d $DESTI.'/package_aps') { $NEWDESTI=$DESTI.'/package_aps'; } 
			
			$newbuild = $BUILD;
			$newbuild =~ s/(dev|alpha)/0/gi;                # dev
			$newbuild =~ s/beta/1/gi;                       # beta
			$newbuild =~ s/rc./2/gi;                        # rc
			if ($newbuild !~ /-/) { $newbuild.='-3'; }      # finale
			# now newbuild is 0-0 or 0-3 for example
			$REL1 = $newbuild; $REL1 =~ s/-.*$//gi;
			if ($RPMSUBVERSION eq 'auto') { $RPMSUBVERSION = $newbuild; $RPMSUBVERSION =~ s/^.*-//gi; }
			print "Version is $MAJOR.$MINOR.$REL1-$RPMSUBVERSION\n";
			
			print "Remove target $FILENAMEAPS.zip...\n";
			unlink "$NEWDESTI/$FILENAMEAPS.zip";

			#rmdir "$BUILDROOT/$PROJECT.tmp";
			$ret=`rm -fr $BUILDROOT/$PROJECT.tmp`;
			print "Create directory $BUILDROOT/$PROJECT.tmp\n";
			$ret=`mkdir -p "$BUILDROOT/$PROJECT.tmp"`;
			print "Copy $BUILDROOT/$PROJECT to $BUILDROOT/$PROJECT.tmp\n";
			$cmd="cp -pr \"$BUILDROOT/$PROJECT\" \"$BUILDROOT/$PROJECT.tmp\"";
			$ret=`$cmd`;

			print "Remove other files\n";
			$ret=`rm -fr $BUILDROOT/$PROJECT.tmp/$PROJECT/build/deb`;
			$ret=`rm -fr $BUILDROOT/$PROJECT.tmp/$PROJECT/build/dmg`;
			$ret=`rm -fr $BUILDROOT/$PROJECT.tmp/$PROJECT/build/doap`;
			$ret=`rm -fr $BUILDROOT/$PROJECT.tmp/$PROJECT/build/exe`;
			$ret=`rm -fr $BUILDROOT/$PROJECT.tmp/$PROJECT/build/live`;
			$ret=`rm -fr $BUILDROOT/$PROJECT.tmp/$PROJECT/build/patch`;
			$ret=`rm -fr $BUILDROOT/$PROJECT.tmp/$PROJECT/build/rpm`;
			$ret=`rm -fr $BUILDROOT/$PROJECT.tmp/$PROJECT/build/zip`;
			$ret=`rm -fr $BUILDROOT/$PROJECT.tmp/$PROJECT/build/perl`;

            $APSVERSION="1.2";
            print "Create APS files $BUILDROOT/$PROJECT.tmp/$PROJECT/APP-META.xml\n";
            open (SPECFROM,"<$BUILDROOT/$PROJECT/build/aps/APP-META-$APSVERSION.xml") || die "Error";
            open (SPECTO,">$BUILDROOT/$PROJECT.tmp/$PROJECT/APP-META.xml") || die "Error";
            while (<SPECFROM>) {
                $newbuild = $BUILD;
                $newbuild =~ s/(dev|alpha)/0/gi;                # dev
                $newbuild =~ s/beta/1/gi;                       # beta
                $newbuild =~ s/rc./2/gi;                        # rc
                if ($newbuild !~ /-/) { $newbuild.='-3'; }      # finale
                # now newbuild is 0-0 or 0-3 for example
                $_ =~ s/__VERSION__/$MAJOR.$MINOR.$REL1/;
                $_ =~ s/__RELEASE__/$RPMSUBVERSION/;
                print SPECTO $_;
            }
            close SPECFROM;
            close SPECTO;
            print "Version set to $MAJOR.$MINOR.$newbuild\n";
            $cmd="cp -pr \"$BUILDROOT/$PROJECT/build/aps/configure.php\" \"$BUILDROOT/$PROJECT.tmp/$PROJECT/scripts/configure.php\"";
            $ret=`$cmd`;
            $cmd="cp -pr \"$BUILDROOT/$PROJECT/doc/images\" \"$BUILDROOT/$PROJECT.tmp/$PROJECT/images\"";
            $ret=`$cmd`;
 
            print "Remove other files\n";
            $ret=`rm -fr $BUILDROOT/$PROJECT.tmp/$PROJECT/dev`;
            $ret=`rm -fr $BUILDROOT/$PROJECT.tmp/$PROJECT/doc`;
            
            print "Build APP-LIST.xml files\n";
            
            print "Compress $BUILDROOT/$PROJECT.tmp/$PROJECT into $FILENAMEAPS.zip...\n";
 
            print "Go to directory $BUILDROOT/$PROJECT.tmp\/$PROJECT\n";
            $olddir=getcwd();
            chdir("$BUILDROOT\/$PROJECT.tmp\/$PROJECT");
            $cmd= "zip -9 -r $BUILDROOT/$FILENAMEAPS.zip \*";
            print $cmd."\n";
            $ret= `$cmd`;
            chdir("$olddir");
                        
    		# Move to final dir
            print "Move $BUILDROOT/$FILENAMEAPS.zip to $NEWDESTI/$FILENAMEAPS.zip\n";
            $ret=`mv "$BUILDROOT/$FILENAMEAPS.zip" "$NEWDESTI/$FILENAMEAPS.zip"`;
            next;
    	}

		if ($target eq 'EXEDOLIWAMP')
		{
			$NEWDESTI=$DESTI;
			mkdir($DESTI.'/package_windows');
			if (-d $DESTI.'/package_windows') { $NEWDESTI=$DESTI.'/package_windows'; } 

     		print "Remove target $NEWDESTI/$FILENAMEEXEDOLIWAMP.exe...\n";
    		unlink "$NEWDESTI/$FILENAMEEXEDOLIWAMP.exe";
 
 			print "Check that in your Wine setup, you create a Z: drive that point to your / directory.\n";

 			$SOURCEBACK=$SOURCE;
 			$SOURCEBACK =~ s/\//\\/g;

    		print "Prepare file \"$SOURCEBACK\\build\\exe\\doliwamp\\doliwamp.tmp.iss from \"$SOURCEBACK\\build\\exe\\doliwamp\\doliwamp.iss\"\n";
    		$ret=`cat "$SOURCE/build/exe/doliwamp/doliwamp.iss" | sed -e 's/__FILENAMEEXEDOLIWAMP__/$FILENAMEEXEDOLIWAMP/g' > "$SOURCE/build/exe/doliwamp/doliwamp.tmp.iss"`;

    		print "Compil exe $FILENAMEEXEDOLIWAMP.exe file from iss file \"$SOURCEBACK\\build\\exe\\doliwamp\\doliwamp.tmp.iss\"\n";
    		$cmd= "ISCC.exe \"Z:$SOURCEBACK\\build\\exe\\doliwamp\\doliwamp.tmp.iss\"";
			print "$cmd\n";
			$ret= `$cmd`;
			#print "$ret\n";

			# Move to final dir
			print "Move \"$SOURCE\\build\\$FILENAMEEXEDOLIWAMP.exe\" to $NEWDESTI/$FILENAMEEXEDOLIWAMP.exe\n";
    		rename("$SOURCE/build/$FILENAMEEXEDOLIWAMP.exe","$NEWDESTI/$FILENAMEEXEDOLIWAMP.exe");
            print "Move $SOURCE/build/$FILENAMEEXEDOLIWAMP.exe to $NEWDESTI/$FILENAMEEXEDOLIWAMP.exe\n";
            $ret=`mv "$SOURCE/build/$FILENAMEEXEDOLIWAMP.exe" "$NEWDESTI/$FILENAMEEXEDOLIWAMP.exe"`;
            
            $ret=`rm "$SOURCE/build/exe/doliwamp/doliwamp.tmp.iss"`;
            
    		next;
    	}
    }

	# Publish package for each target
	#--------------------------------
	foreach my $target (sort keys %CHOOSEDPUBLISH) 
	{
		if ($CHOOSEDPUBLISH{$target} < 0) { next; }
	
		print "\nList of files to publish\n";
		%filestoscansf=(
			"$DESTI/package_rpm_generic/$FILENAMERPM"=>'Dolibarr installer for Fedora-Redhat-Mandriva-Opensuse (DoliRpm)',
			"$DESTI/package_debian-ubuntu/${FILENAMEDEB}_all.deb"=>'Dolibarr installer for Debian-Ubuntu (DoliDeb)',
			"$DESTI/package_windows/$FILENAMEEXEDOLIWAMP.exe"=>'Dolibarr installer for Windows (DoliWamp)',
			"$DESTI/standard/$FILENAMETGZ.tgz"=>'Dolibarr ERP-CRM',
			"$DESTI/standard/$FILENAMETGZ.zip"=>'Dolibarr ERP-CRM'
		);
		use POSIX qw/strftime/;
		foreach my $file (sort keys %filestoscansf)
		{
			$found=0;
			my $filesize = -s $file;
			my $filedate = (stat $file)[9];
			print $file." ".($filesize?"(found)":"(not found)");
			print ($filesize?" - ".$filesize:"");
			print ($filedate?" - ".strftime("%Y-%m-%d %H:%M:%S",localtime($filedate)):"");
			print "\n";
		}

		if ($target eq 'SF' || $target eq 'ASSO') 
		{
			print "\n";
			
			if ($target eq 'SF') { $PUBLISH = $PUBLISHSTABLE; }
			if ($target eq 'ASSO' && $BUILD =~ /[a-z]/i)   { $PUBLISH = $PUBLISHBETARC.'/lastbuild'; }
			if ($target eq 'ASSO' && $BUILD =~ /^[0-9]+$/) { $PUBLISH = $PUBLISHBETARC.'/stable'; }
			
			$NEWPUBLISH=$PUBLISH;
			print "Publish to target $NEWPUBLISH. Click enter or CTRL+C...\n";

			# Ask which target to build
			$NUM_SCRIPT=<STDIN>; 
			chomp($NUM_SCRIPT);

			print "Create empty dir /tmp/emptydir. We need it to create target dir using rsync.\n";
			$ret=`mkdir -p "/tmp/emptydir/"`;
			
			%filestoscan=%filestoscansf;
			
			foreach my $file (sort keys %filestoscan)
			{
				$found=0;
				my $filesize = -s $file;
				if (! $filesize) { next; }

				print "\n";
	    		
	    		if ($target eq 'SF') { 
	    			$destFolder="$NEWPUBLISH/$filestoscan{$file}/".$MAJOR.'.'.$MINOR.'.'.$BUILD;
		    		print "Publish file ".$file." to $NEWPUBLISH/".$filestoscan{$file}."\n";
	    		}
	    		else
	    		{
	    			$destFolder="$NEWPUBLISH";
		    		print "Publish file ".$file." to $NEWPUBLISH\n";
	    		}

				# mkdir	   
				#my $ssh = Net::SSH::Perl->new("frs.sourceforge.net");
				#$ssh->login("$user","$pass"); 		
				#use String::ShellQuote qw( shell_quote );
				#$ssh->cmd('mkdir '.shell_quote($destFolder).' && exit');

				#use Net::SFTP::Foreign;
				#my $sftp = Net::SFTP::Foreign->new($ip, user => $user, password => $pass, autodie => 1);
				#$sftp->mkdir($destFolder)

				#$command="ssh eldy,dolibarr\@frs.sourceforge.net mkdir -p \"$destFolder\"";
				#print "$command\n";	
				#my $ret=`$command 2>&1`;

				$command="rsync -s -e 'ssh' --recursive /tmp/emptydir/ \"".$destFolder."\"";
				print "$command\n";	
				my $ret=`$command 2>&1`;

				$command="rsync -s $OPTIONUPDATEDIST -e 'ssh' \"$file\" \"".$destFolder."\"";
				print "$command\n";	
				my $ret=`$command 2>&1`;
				print "$ret\n";
			}
		}
	}    
}

print "\n----- Summary -----\n";
foreach my $target (sort keys %CHOOSEDTARGET) {
	if ($target eq '-CHKSUM') { print "Checksum was generated"; next; }
	if ($CHOOSEDTARGET{$target} < 0) {
		print "Package $target not built (bad requirement).\n";
	} else {
		print "Package $target built successfully in $DESTI\n";
	}
}

if (! $batch) {
	print "\nPress key to finish...";
	my $WAITKEY=<STDIN>;
}

0;<|MERGE_RESOLUTION|>--- conflicted
+++ resolved
@@ -455,12 +455,9 @@
 		$ret=`rm -fr $BUILDROOT/$PROJECT/documents`;
 		$ret=`rm -fr $BUILDROOT/$PROJECT/htdocs/document`;
 		$ret=`rm -fr $BUILDROOT/$PROJECT/htdocs/documents`;
-<<<<<<< HEAD
-		# Removed known external modules to avoir any error when packaging on test env 
+
+		# Removed known external modules to avoid any error when packaging from env where external modules are tested 
 	    $ret=`rm -fr $BUILDROOT/$PROJECT/htdocs/custom/*`;	# For custom we want to keep dir
-=======
-		# Removed known external modules to avoid any error when packaging from env where external modules are tested 
->>>>>>> 6fb53ecb
 		$ret=`rm -fr $BUILDROOT/$PROJECT/htdocs/ancotec*`;
 	    $ret=`rm -fr $BUILDROOT/$PROJECT/htdocs/cabinetmed*`;
 	    $ret=`rm -fr $BUILDROOT/$PROJECT/htdocs/calling*`;
