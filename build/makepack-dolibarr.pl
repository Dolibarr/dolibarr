#!/usr/bin/perl
#----------------------------------------------------------------------------
# \file         build/makepack-dolibarr.pl
# \brief        Dolibarr package builder (tgz, zip, rpm, deb, exe, aps)
# \author       (c)2004-2015 Laurent Destailleur  <eldy@users.sourceforge.net>
#
# This is list of constant you can set to have generated packages moved into a specific dir: 
#DESTIBETARC='/media/HDDATA1_LD/Mes Sites/Web/Dolibarr/dolibarr.org/files/lastbuild'
#DESTISTABLE='/media/HDDATA1_LD/Mes Sites/Web/Dolibarr/dolibarr.org/files/stable'
#DESTIMODULES='/media/HDDATA1_LD/Mes Sites/Web/Admin1/wwwroot/files/modules'
#DESTIDOLIMEDBETARC='/media/HDDATA1_LD/Mes Sites/Web/DoliCloud/dolimed.com/htdocs/files/lastbuild'
#DESTIDOLIMEDMODULES='/media/HDDATA1_LD/Mes Sites/Web/DoliCloud/dolimed.com/htdocs/files/modules'
#DESTIDOLIMEDSTABLE='/media/HDDATA1_LD/Mes Sites/Web/DoliCloud/dolimed.com/htdocs/files/stable'
#----------------------------------------------------------------------------

use Cwd;


# Change this to defined target for option 98 and 99
$PROJECT="dolibarr";
$PUBLISHSTABLE="eldy,dolibarr\@frs.sourceforge.net:/home/frs/project/dolibarr";
$PUBLISHBETARC="ldestailleur\@asso.dolibarr.org:/home/dolibarr/dolibarr.org/httpdocs/files";


#@LISTETARGET=("TGZ","ZIP","RPM_GENERIC","RPM_FEDORA","RPM_MANDRIVA","RPM_OPENSUSE","DEB","APS","EXEDOLIWAMP","SNAPSHOT");   # Possible packages
@LISTETARGET=("TGZ","ZIP","RPM_GENERIC","RPM_FEDORA","RPM_MANDRIVA","RPM_OPENSUSE","DEB","EXEDOLIWAMP","SNAPSHOT");   # Possible packages
%REQUIREMENTPUBLISH=(
"SF"=>"git ssh rsync",
"ASSO"=>"git ssh rsync"
);
%REQUIREMENTTARGET=(                            # Tool requirement for each package
"TGZ"=>"tar",
"ZIP"=>"7z",
"XZ"=>"xz",
"RPM_GENERIC"=>"rpmbuild",
"RPM_FEDORA"=>"rpmbuild",
"RPM_MANDRIVA"=>"rpmbuild",
"RPM_OPENSUSE"=>"rpmbuild",
"DEB"=>"dpkg",
"APS"=>"zip",
"EXEDOLIWAMP"=>"ISCC.exe",
"SNAPSHOT"=>"tar"
);
%ALTERNATEPATH=(
"7z"=>"7-ZIP",
"makensis.exe"=>"NSIS"
);

$RPMSUBVERSION="auto";	# auto use value found into BUILD
if (-d "/usr/src/redhat")   { $RPMDIR="/usr/src/redhat"; } # redhat
if (-d "/usr/src/packages") { $RPMDIR="/usr/src/packages"; } # opensuse
if (-d "/usr/src/RPM")      { $RPMDIR="/usr/src/RPM"; } # mandrake


use vars qw/ $REVISION $VERSION /;
$VERSION="3.3";



#------------------------------------------------------------------------------
# MAIN
#------------------------------------------------------------------------------
($DIR=$0) =~ s/([^\/\\]+)$//; ($PROG=$1) =~ s/\.([^\.]*)$//; $Extension=$1;
$DIR||='.'; $DIR =~ s/([^\/\\])[\\\/]+$/$1/;

$SOURCE="$DIR/..";
$DESTI="$SOURCE/build";
if ($SOURCE !~ /^\//)
{
	print "Error: Launch the script $PROG.$Extension with its full path from /.\n";
	print "$PROG.$Extension aborted.\n";
	sleep 2;
	exit 1;
}
if (! $ENV{"DESTIBETARC"} || ! $ENV{"DESTISTABLE"})
{
	print "Error: Missing environment variables.\n";
	print "You must define the environment variable DESTIBETARC and DESTISTABLE to point to the\ndirectories where you want to save the generated packages.\n";
	print "Example: DESTIBETARC='/media/HDDATA1_LD/Mes Sites/Web/Dolibarr/dolibarr.org/files/lastbuild'\n";
	print "Example: DESTISTABLE='/media/HDDATA1_LD/Mes Sites/Web/Dolibarr/dolibarr.org/files/stable'\n";
	print "$PROG.$Extension aborted.\n";
	sleep 2;
	exit 1;
}
if (! -d $ENV{"DESTIBETARC"} || ! -d $ENV{"DESTISTABLE"})
{
	print "Error: Directory of environment variable DESTIBETARC or DESTISTABLE does not exist.\n";
	print "$PROG.$Extension aborted.\n";
	sleep 2;
	exit 1;
}

# Detect OS type
# --------------
if ("$^O" =~ /linux/i || (-d "/etc" && -d "/var" && "$^O" !~ /cygwin/i)) { $OS='linux'; $CR=''; }
elsif (-d "/etc" && -d "/Users") { $OS='macosx'; $CR=''; }
elsif ("$^O" =~ /cygwin/i || "$^O" =~ /win32/i) { $OS='windows'; $CR="\r"; }
if (! $OS) {
	print "Error: Can't detect your OS.\n";
	print "Can't continue.\n";
	print "$PROG.$Extension aborted.\n";
	sleep 2;
	exit 1;
}

# Define buildroot
# ----------------
if ($OS =~ /linux/) {
	$TEMP=$ENV{"TEMP"}||$ENV{"TMP"}||"/tmp";
}
if ($OS =~ /macos/) {
	$TEMP=$ENV{"TEMP"}||$ENV{"TMP"}||"/tmp";
}
if ($OS =~ /windows/) {
	$TEMP=$ENV{"TEMP"}||$ENV{"TMP"}||"c:/temp";
	$PROGPATH=$ENV{"ProgramFiles"};
}
if (! $TEMP || ! -d $TEMP) {
	print "Error: A temporary directory can not be find.\n";
	print "Check that TEMP or TMP environment variable is set correctly.\n";
	print "$PROG.$Extension aborted.\n";
	sleep 2;
	exit 2;
} 
$BUILDROOT="$TEMP/buildroot";


# Get version $MAJOR, $MINOR and $BUILD
$result = open( IN, "<" . $SOURCE . "/htdocs/filefunc.inc.php" );
if ( !$result ) { die "Error: Can't open descriptor file " . $SOURCE . "/htdocs/filefunc.inc.php\n"; }
while (<IN>) {
	if ( $_ =~ /define\('DOL_VERSION','([\d\.a-z\-]+)'\)/ ) { $PROJVERSION = $1; break; }
}
close IN;
($MAJOR,$MINOR,$BUILD)=split(/\./,$PROJVERSION,3);
if ($MINOR eq '') { die "Error can't detect version into ".$SOURCE . "/htdocs/filefunc.inc.php"; }

# Set vars for packaging
$FILENAME            = "$PROJECT";
$FILENAMESNAPSHOT    = "$PROJECT-snapshot";
$FILENAMETGZ         = "$PROJECT-$MAJOR.$MINOR.$BUILD";
$FILENAMEZIP         = "$PROJECT-$MAJOR.$MINOR.$BUILD";
$FILENAMEXZ          = "$PROJECT-$MAJOR.$MINOR.$BUILD";
$FILENAMEDEB         = "see later";
$FILENAMEAPS         = "$PROJECT-$MAJOR.$MINOR.$BUILD.app";
$FILENAMEEXEDOLIWAMP = "DoliWamp-$MAJOR.$MINOR.$BUILD";
# For RPM
$ARCH='noarch';
$newbuild = $BUILD;
$newbuild =~ s/(dev|alpha)/0.1.a/gi;			# dev (fedora)
$newbuild =~ s/beta(.?)/0.2.beta/gi;			# beta (fedora)    (we want beta1, beta2, betax to be same package name)
$newbuild =~ s/rc(.?)/0.3.rc/gi;				# rc (fedora)      (we want rc1, rc2, rcx to be same package name)
if ($newbuild !~ /-/) { $newbuild.='-0.4'; }	# finale (fedora)
#$newbuild =~ s/(dev|alpha)/0/gi;				# dev
#$newbuild =~ s/beta/1/gi;						# beta
#$newbuild =~ s/rc./2/gi;						# rc
#if ($newbuild !~ /-/) { $newbuild.='-3'; }		# finale
$REL1 = $newbuild; $REL1 =~ s/-.*$//gi;
if ($RPMSUBVERSION eq 'auto') { $RPMSUBVERSION = $newbuild; $RPMSUBVERSION =~ s/^.*-//gi; }
$FILENAMETGZ2="$PROJECT-$MAJOR.$MINOR.$REL1";
$FILENAMERPM=$FILENAMETGZ2."-".$RPMSUBVERSION.".".$ARCH.".rpm";
# For Deb
$newbuild = $BUILD;
$newbuild =~ s/(dev|alpha)/1/gi;                # dev
$newbuild =~ s/beta(.?)/2/gi;                   # beta    			(we want beta1, beta2, betax to be same package name)
$newbuild =~ s/rc(.?)/3/gi;                     # rc				(we want rc1, rc2, rcx to be same package name)
if ($newbuild !~ /-/) { $newbuild.='-4'; }      # finale is same than rc. 
# now newbuild is 0-1 or 0-4 for example. Note that for native package (see debian/source/format), we should not use a dash part but to get a better version management
$build = $newbuild;
$build =~ s/-.*$//g;
# now build is 0 for example
# $build .= '+nmu1';
# now build is 0+nmu1 for example
$FILENAMEDEBNATIVE="${PROJECT}_${MAJOR}.${MINOR}.${build}";
$FILENAMEDEB="${PROJECT}_${MAJOR}.${MINOR}.${newbuild}";


my $copyalreadydone=0;
my $batch=0;
for (0..@ARGV-1) {
	if ($ARGV[$_] =~ /^-*target=(\w+)/i)   { $target=$1; $batch=1; }
	if ($ARGV[$_] =~ /^-*desti=(.+)/i)     { $DESTI=$1; }
	if ($ARGV[$_] =~ /^-*prefix=(.+)/i)    {
		$PREFIX=$1; 
		$FILENAMESNAPSHOT.="-".$PREFIX; 
	}
}
if ($ENV{"DESTIBETARC"} && $BUILD =~ /[a-z]/i)   { $DESTI = $ENV{"DESTIBETARC"}; }	# Force output dir if env DESTIBETARC is defined
if ($ENV{"DESTISTABLE"} && $BUILD =~ /^[0-9]+$/) { $DESTI = $ENV{"DESTISTABLE"}; }	# Force output dir if env DESTISTABLE is defined
if ($ENV{"PUBLISHBETARC"} && $BUILD =~ /[a-z]/i)   { $PUBLISHBETARC = $ENV{"PUBLISHBETARC"}; }	# Force target site for publishing if env PUBLISHBETARC is defined
if ($ENV{"PUBLISHSTABLE"} && $BUILD =~ /^[0-9]+$/) { $PUBLISHSTABLE = $ENV{"PUBLISHSTABLE"}; }	# Force target site for publishing if env PUBLISHSTABLE is defined

print "Makepack version $VERSION\n";
print "Building/publishing package name: $PROJECT\n";
print "Building/publishing package version: $MAJOR.$MINOR.$BUILD\n";
print "Source directory (SOURCE): $SOURCE\n";
print "Target directory (DESTI) : $DESTI\n";
#print "Publishing target (PUBLISH): $PUBLISH\n";


# Choose package targets
#-----------------------
if ($target) {
	if ($target eq "ALL") { 
		foreach my $key (@LISTETARGET) {
			if ($key ne 'SNAPSHOT' && $key ne 'SF' && $key ne 'ASSO') { $CHOOSEDTARGET{$key}=1; }
		}
	}
	if ($target ne "ALL" && $target ne "SF" && $target ne "ASSO") { $CHOOSEDTARGET{uc($target)}=1; }
	if ($target eq "SF") { $CHOOSEDPUBLISH{"SF"}=1; }
	if ($target eq "ASSO") { $CHOOSEDPUBLISH{"ASSO"}=1; }
}
else {
	my $found=0;
	my $NUM_SCRIPT;
	my $cpt=0;
	while (! $found) {
		$cpt=0;
		printf(" %2d - %-14s  (%s)\n",$cpt,"ALL (1..10)","Need ".join(",",values %REQUIREMENTTARGET));
		$cpt++;
		printf(" %2d - %-14s\n",$cpt,"Generate check file");
		foreach my $target (@LISTETARGET) {
			$cpt++;
			printf(" %2d - %-14s  (%s)\n",$cpt,$target,"Need ".$REQUIREMENTTARGET{$target});
		}
		$cpt=98;
		printf(" %2d - %-14s  (%s)\n",$cpt,"ASSO (publish)","Need ".$REQUIREMENTPUBLISH{"ASSO"});
		$cpt=99;
		printf(" %2d - %-14s  (%s)\n",$cpt,"SF (publish)","Need ".$REQUIREMENTPUBLISH{"SF"});
	
		# Ask which target to build
		print "Choose one target number or several separated with space (0 - ".$cpt."): ";
		$NUM_SCRIPT=<STDIN>; 
		chomp($NUM_SCRIPT);
		if ($NUM_SCRIPT !~ /^[0-9\s]+$/)
		{
			print "This is not a valid package number list.\n";
			$found = 0;
		}
		else
		{
			$found = 1;
		}
	}
	print "\n";
	if ($NUM_SCRIPT eq "98") {
		$CHOOSEDPUBLISH{"ASSO"}=1;
	}
	elsif ($NUM_SCRIPT eq "99") {
		$CHOOSEDPUBLISH{"SF"}=1;
	}
	elsif ($NUM_SCRIPT eq "0") {
		$CHOOSEDTARGET{"-CHKSUM"}=1;
		foreach my $key (@LISTETARGET) {
			if ($key ne 'SNAPSHOT' && $key ne 'ASSO' && $key ne 'SF') { $CHOOSEDTARGET{$key}=1; }
		}
	}
	elsif ($NUM_SCRIPT eq "1") {
		$CHOOSEDTARGET{"-CHKSUM"}=1
	}
	else {
		foreach my $num (split(/\s+/,$NUM_SCRIPT)) {
			$CHOOSEDTARGET{$LISTETARGET[$num-2]}=1;
		}
	}
}


# Test if requirement is ok
#--------------------------
$atleastonerpm=0;
foreach my $target (sort keys %CHOOSEDTARGET) {
	if ($target =~ /RPM/i)
	{
		if ($atleastonerpm && ($DESTI eq "$SOURCE/build"))
		{
			print "Error: You asked creation of several rpms. Because all rpm have same name, you must defined an environment variable DESTI to tell packager where it can create subdirs for each generated package.\n";
			exit;
		}
		$atleastonerpm=1;			
	} 
	foreach my $req (split(/[,\s]/,$REQUIREMENTTARGET{$target})) 
	{
		# Test    
		print "Test requirement for target $target: Search '$req'... ";
		$newreq=$req; $newparam='';
		if ($newreq eq 'zip') { $newparam.='-h'; }
		if ($newreq eq 'xz') { $newparam.='-h'; }
		$cmd="\"$newreq\" $newparam 2>&1";
		print "Test command ".$cmd."... ";
		$ret=`$cmd`;
		$coderetour=$?; $coderetour2=$coderetour>>8;
		if ($coderetour != 0 && (($coderetour2 == 1 && $OS =~ /windows/ && $ret !~ /Usage/i) || ($coderetour2 == 127 && $OS !~ /windows/)) && $PROGPATH) { 
			# Not found error, we try in PROGPATH
			$ret=`"$PROGPATH/$ALTERNATEPATH{$req}/$req\" 2>&1`;
			$coderetour=$?; $coderetour2=$coderetour>>8;
			$REQUIREMENTTARGET{$target}="$PROGPATH/$ALTERNATEPATH{$req}/$req";
		} 

		if ($coderetour != 0 && (($coderetour2 == 1 && $OS =~ /windows/ && $ret !~ /Usage/i) || ($coderetour2 == 127 && $OS !~ /windows/))) {
			# Not found error
			print "Not found\nCan't build target $target. Requirement '$req' not found in PATH\n";
			$CHOOSEDTARGET{$target}=-1;
			last;
		} else {
			# Pas erreur ou erreur autre que programme absent
			print " Found ".$req."\n";
		}
	}
}

print "\n";

# Build xml check file
#-----------------------
if ($CHOOSEDTARGET{'-CHKSUM'})
{
   	print 'Create xml check file with md5 checksum with command php '.$SOURCE.'/build/generate_filecheck_xml.php release='.$MAJOR.'.'.$MINOR.'.'.$BUILD."\n";
  	$ret=`php $SOURCE/build/generate_filecheck_xml.php release=$MAJOR.$MINOR.$BUILD`;
  	print $ret."\n";
}


#print join(',',sort keys %CHOOSEDTARGET)."\n";

# Check if there is at least one target to build
#----------------------------------------------
$nboftargetok=0;
$nboftargetneedbuildroot=0;
$nbofpublishneedtag=0;
foreach my $target (sort keys %CHOOSEDTARGET) {
	if ($CHOOSEDTARGET{$target} < 0) { next; }
	if ($target ne 'EXE' && $target ne 'EXEDOLIWAMP' && $target ne '-CHKSUM') 
	{
		$nboftargetneedbuildroot++;
	}
	$nboftargetok++;
}
foreach my $target (sort keys %CHOOSEDPUBLISH) {
	if ($CHOOSEDPUBLISH{$target} < 0) { next; }
	if ($target eq 'ASSO') { $nbofpublishneedtag++; }
	if ($target eq 'SF') { $nbofpublishneedtag++; }
	$nboftargetok++;
}

if ($nboftargetok) {

	# Update GIT tag if required
	#---------------------------
	if ($nbofpublishneedtag)
	{
		print "Go to directory $SOURCE\n";
		$olddir=getcwd();
		chdir("$SOURCE");
		
		# Test that the ChangeLog is ok
		$TMPBUILDTOCHECKCHANGELOG=$BUILD;
		$TMPBUILDTOCHECKCHANGELOG =~ s/\-rc\d*//;
		print "Check if ChangeLog is ok for version $MAJOR.$MINOR\.$TMPBUILDTOCHECKCHANGELOG\n";
		$ret=`grep "ChangeLog for $MAJOR.$MINOR\.$TMPBUILDTOCHECKCHANGELOG" "$SOURCE/ChangeLog" 2>&1`;
		if (! $ret)
		{
			print "Error: The ChangeLogFile was not updated. Run the following command before building package for $MAJOR.$MINOR.$BUILD:\n";
			if (! $BUILD || $BUILD eq '0-rc')	# For a major version
			{
				print 'cd ~/git/dolibarr_'.$MAJOR.'.'.$MINOR.'; git log `git rev-list --boundary '.$MAJOR.'.'.$MINOR.'..origin/develop | grep ^- | cut -c2- | head -n 1`.. --no-merges --pretty=short --oneline | sed -e "s/^[0-9a-z]* //" | grep -e \'^FIX\|NEW\' | sort -u | sed \'s/FIXED:/FIX:/g\' | sed \'s/FIXED :/FIX:/g\' | sed \'s/FIX :/FIX:/g\' | sed \'s/FIX /FIX: /g\' | sed \'s/NEW :/NEW:/g\' | sed \'s/NEW /NEW: /g\' > /tmp/aaa';
			}
			else			# For a maintenance release
			{
				print 'cd ~/git/dolibarr_'.$MAJOR.'.'.$MINOR.'; git log '.$MAJOR.'.'.$MINOR.'.'.($BUILD-1).'.. --no-merges --pretty=short --oneline | sed -e "s/^[0-9a-z]* //" | grep -e \'^FIX\|NEW\' | sort -u | sed \'s/FIXED:/FIX:/g\' | sed \'s/FIXED :/FIX:/g\' | sed \'s/FIX :/FIX:/g\' | sed \'s/FIX /FIX: /g\' | sed \'s/NEW :/NEW:/g\' | sed \'s/NEW /NEW: /g\' > /tmp/aaa';
			}
			print "\n";
			exit;
		}
		else
		{
			print "ChangeLog for $MAJOR.$MINOR\.$BUILD was found into '$SOURCE/ChangeLog'\n";
		}
			
		print 'Run git tag -a -m "'.$MAJOR.'.'.$MINOR.'.'.$BUILD.'" "'.$MAJOR.'.'.$MINOR.'.'.$BUILD.'"'."\n";
		$ret=`git tag -a -m "$MAJOR.$MINOR.$BUILD" "$MAJOR.$MINOR.$BUILD" 2>&1`;
		if ($ret =~ /already exists/)
		{
			print "WARNING: Tag ".$MAJOR.'.'.$MINOR.'.'.$BUILD." already exists. Overwrite (y/N) ? ";
			$QUESTIONOVERWRITETAG=<STDIN>; 
			chomp($QUESTIONOVERWRITETAG);
			if ($QUESTIONOVERWRITETAG =~ /(o|y)/)
			{
				print 'Run git tag -a -f -m "'.$MAJOR.'.'.$MINOR.'.'.$BUILD.'" "'.$MAJOR.'.'.$MINOR.'.'.$BUILD.'"'."\n";
				$ret=`git tag -a -f -m "$MAJOR.$MINOR.$BUILD" "$MAJOR.$MINOR.$BUILD"`;
			}
		}
		print 'Run git push --tags'."\n";
		$ret=`git push --tags`;
		chdir("$olddir");
	}
	
	# Update buildroot if required
	#-----------------------------
	if ($nboftargetneedbuildroot)
	{
		if (! $copyalreadydone) {
			print "Creation of a buildroot used for all packages\n";

			print "Delete directory $BUILDROOT\n";
			$ret=`rm -fr "$BUILDROOT"`;
		
			mkdir "$BUILDROOT";
			mkdir "$BUILDROOT/$PROJECT";
			print "Copy $SOURCE into $BUILDROOT/$PROJECT\n";
			$ret=`cp -pr "$SOURCE" "$BUILDROOT/$PROJECT"`;

			#print "Copy $SOURCE/build/debian/apache/.htaccess into $BUILDROOT/$PROJECT/build/debian/apache/.htaccess\n";
			#$ret=`cp -pr "$SOURCE/build/debian/apache/.htaccess" "$BUILDROOT/$PROJECT/build/debian/apache/.htaccess"`;
		}
		print "Clean $BUILDROOT\n";
		$ret=`rm -f  $BUILDROOT/$PROJECT/.buildpath`;
		$ret=`rm -fr $BUILDROOT/$PROJECT/.cache`;
		$ret=`rm -fr $BUILDROOT/$PROJECT/.editorconfig`;
		$ret=`rm -fr $BUILDROOT/$PROJECT/.externalToolBuilders`;
		$ret=`rm -fr $BUILDROOT/$PROJECT/.git*`;
		$ret=`rm -fr $BUILDROOT/$PROJECT/.project`;
		$ret=`rm -fr $BUILDROOT/$PROJECT/.settings`;
		$ret=`rm -fr $BUILDROOT/$PROJECT/.scrutinizer.yml`;
		$ret=`rm -fr $BUILDROOT/$PROJECT/.travis.yml`;
		$ret=`rm -fr $BUILDROOT/$PROJECT/.tx`;
		$ret=`rm -f  $BUILDROOT/$PROJECT/build.xml`;
		$ret=`rm -f  $BUILDROOT/$PROJECT/pom.xml`;
		
		$ret=`rm -fr $BUILDROOT/$PROJECT/build/html`;
		$ret=`rm -f  $BUILDROOT/$PROJECT/build/Doli*-*`;
		$ret=`rm -f  $BUILDROOT/$PROJECT/build/dolibarr_*.deb`;
		$ret=`rm -f  $BUILDROOT/$PROJECT/build/dolibarr_*.dsc`;
		$ret=`rm -f  $BUILDROOT/$PROJECT/build/dolibarr_*.tar.gz`;
		$ret=`rm -f  $BUILDROOT/$PROJECT/build/dolibarr-*.deb`;
		$ret=`rm -f  $BUILDROOT/$PROJECT/build/dolibarr-*.rpm`;
		$ret=`rm -f  $BUILDROOT/$PROJECT/build/dolibarr-*.tar`;
		$ret=`rm -f  $BUILDROOT/$PROJECT/build/dolibarr-*.tar.gz`;
		$ret=`rm -f  $BUILDROOT/$PROJECT/build/dolibarr-*.tgz`;
		$ret=`rm -f  $BUILDROOT/$PROJECT/build/dolibarr-*.xz`;
		$ret=`rm -f  $BUILDROOT/$PROJECT/build/dolibarr-*.zip`;
		$ret=`rm -f  $BUILDROOT/$PROJECT/build/doxygen/doxygen_warnings.log`;
		$ret=`rm -f  $BUILDROOT/$PROJECT/htdocs/cache.manifest`;
		$ret=`rm -f  $BUILDROOT/$PROJECT/htdocs/conf/conf.php`;
		$ret=`rm -f  $BUILDROOT/$PROJECT/htdocs/conf/conf.php.mysql`;
		$ret=`rm -f  $BUILDROOT/$PROJECT/htdocs/conf/conf.php.old`;
		$ret=`rm -f  $BUILDROOT/$PROJECT/htdocs/conf/conf.php.postgres`;
		$ret=`rm -f  $BUILDROOT/$PROJECT/htdocs/conf/conf*sav*`;

		$ret=`rm -f  $BUILDROOT/$PROJECT/htdocs/install/mssql/README`;
		$ret=`rm -f  $BUILDROOT/$PROJECT/htdocs/install/mysql/README`;
		$ret=`rm -f  $BUILDROOT/$PROJECT/htdocs/install/pgsql/README`;

		$ret=`rm -fr  $BUILDROOT/$PROJECT/htdocs/install/mssql`;

		$ret=`rm -fr $BUILDROOT/$PROJECT/dev/ansible`;
		$ret=`rm -fr $BUILDROOT/$PROJECT/dev/codesniffer`;
		$ret=`rm -fr $BUILDROOT/$PROJECT/dev/codetemplates`;
		$ret=`rm -fr $BUILDROOT/$PROJECT/dev/dbmodel`;
		$ret=`rm -fr $BUILDROOT/$PROJECT/dev/initdata`;
		$ret=`rm -fr $BUILDROOT/$PROJECT/dev/iso-normes`;
		$ret=`rm -fr $BUILDROOT/$PROJECT/dev/ldap`;
		$ret=`rm -fr $BUILDROOT/$PROJECT/dev/licence`;
		$ret=`rm -fr $BUILDROOT/$PROJECT/dev/mail`;
		$ret=`rm -fr $BUILDROOT/$PROJECT/dev/multitail`;
		$ret=`rm -fr $BUILDROOT/$PROJECT/dev/phpcheckstyle`;
		$ret=`rm -fr $BUILDROOT/$PROJECT/dev/phpunit`;
		$ret=`rm -fr $BUILDROOT/$PROJECT/dev/security`;
		$ret=`rm -fr $BUILDROOT/$PROJECT/dev/spec`;
		$ret=`rm -fr $BUILDROOT/$PROJECT/dev/test`;
		$ret=`rm -fr $BUILDROOT/$PROJECT/dev/uml`;
		$ret=`rm -fr $BUILDROOT/$PROJECT/dev/vagrant`;
		$ret=`rm -fr $BUILDROOT/$PROJECT/dev/xdebug`;
		$ret=`rm -f  $BUILDROOT/$PROJECT/dev/dolibarr_changes.txt`;
		$ret=`rm -f  $BUILDROOT/$PROJECT/dev/README`;
		$ret=`rm -f  $BUILDROOT/$PROJECT/doc/images/dolibarr_screenshot2.png`;
		$ret=`rm -f  $BUILDROOT/$PROJECT/doc/images/dolibarr_screenshot3.png`;
		$ret=`rm -f  $BUILDROOT/$PROJECT/doc/images/dolibarr_screenshot4.png`;
		$ret=`rm -f  $BUILDROOT/$PROJECT/doc/images/dolibarr_screenshot5.png`;
		$ret=`rm -f  $BUILDROOT/$PROJECT/doc/images/dolibarr_screenshot6.png`;
		$ret=`rm -f  $BUILDROOT/$PROJECT/doc/images/dolibarr_screenshot7.png`;
		$ret=`rm -f  $BUILDROOT/$PROJECT/doc/images/dolibarr_screenshot8.png`;
		$ret=`rm -f  $BUILDROOT/$PROJECT/doc/images/dolibarr_screenshot9.png`;
		$ret=`rm -f  $BUILDROOT/$PROJECT/doc/images/dolibarr_screenshot10.png`;
		$ret=`rm -f  $BUILDROOT/$PROJECT/doc/images/dolibarr_screenshot11.png`;
		$ret=`rm -f  $BUILDROOT/$PROJECT/doc/images/dolibarr_screenshot12.png`;

		# Security to avoid to package data files 
		$ret=`rm -fr $BUILDROOT/$PROJECT/document`;
		$ret=`rm -fr $BUILDROOT/$PROJECT/documents`;
		$ret=`rm -fr $BUILDROOT/$PROJECT/htdocs/document`;
		$ret=`rm -fr $BUILDROOT/$PROJECT/htdocs/documents`;

		# Removed known external modules to avoid any error when packaging from env where external modules are tested 
	    $ret=`rm -fr $BUILDROOT/$PROJECT/htdocs/custom/*`;	# For custom we want to keep dir
		$ret=`rm -fr $BUILDROOT/$PROJECT/htdocs/allscreens*`;
		$ret=`rm -fr $BUILDROOT/$PROJECT/htdocs/ancotec*`;
	    $ret=`rm -fr $BUILDROOT/$PROJECT/htdocs/cabinetmed*`;
	    $ret=`rm -fr $BUILDROOT/$PROJECT/htdocs/calling*`;
	    $ret=`rm -fr $BUILDROOT/$PROJECT/htdocs/bootstrap*`;
		$ret=`rm -fr $BUILDROOT/$PROJECT/htdocs/dolimed*`;
		$ret=`rm -fr $BUILDROOT/$PROJECT/htdocs/dolimod*`;
		$ret=`rm -fr $BUILDROOT/$PROJECT/htdocs/factory*`;
		$ret=`rm -fr $BUILDROOT/$PROJECT/htdocs/lead*`;
		$ret=`rm -fr $BUILDROOT/$PROJECT/htdocs/management*`;
		$ret=`rm -fr $BUILDROOT/$PROJECT/htdocs/multicompany*`;
		$ret=`rm -fr $BUILDROOT/$PROJECT/htdocs/ndf*`;
		$ret=`rm -fr $BUILDROOT/$PROJECT/htdocs/nltechno*`;
	    $ret=`rm -fr $BUILDROOT/$PROJECT/htdocs/oscim*`;
		$ret=`rm -fr $BUILDROOT/$PROJECT/htdocs/pos*`;
		$ret=`rm -fr $BUILDROOT/$PROJECT/htdocs/teclib*`;
		$ret=`rm -fr $BUILDROOT/$PROJECT/htdocs/timesheet*`;
		$ret=`rm -fr $BUILDROOT/$PROJECT/htdocs/webmail*`;
		$ret=`rm -fr $BUILDROOT/$PROJECT/htdocs/accountingexport*`;
		$ret=`rm -fr $BUILDROOT/$PROJECT/htdocs/themes/oblyon*`;
		$ret=`rm -fr $BUILDROOT/$PROJECT/htdocs/themes/allscreen*`;
		# Removed other test files
		$ret=`rm -fr $BUILDROOT/$PROJECT/htdocs/themes/eldy/*.new`;
		$ret=`rm -fr $BUILDROOT/$PROJECT/htdocs/public/api/explorer`;				# This is a dev tool
	    $ret=`rm -fr $BUILDROOT/$PROJECT/htdocs/public/test`;
	    $ret=`rm -fr $BUILDROOT/$PROJECT/test`;
	    $ret=`rm -fr $BUILDROOT/$PROJECT/Thumbs.db $BUILDROOT/$PROJECT/*/Thumbs.db $BUILDROOT/$PROJECT/*/*/Thumbs.db $BUILDROOT/$PROJECT/*/*/*/Thumbs.db $BUILDROOT/$PROJECT/*/*/*/*/Thumbs.db`;
	    $ret=`rm -f  $BUILDROOT/$PROJECT/.cvsignore $BUILDROOT/$PROJECT/*/.cvsignore $BUILDROOT/$PROJECT/*/*/.cvsignore $BUILDROOT/$PROJECT/*/*/*/.cvsignore $BUILDROOT/$PROJECT/*/*/*/*/.cvsignore $BUILDROOT/$PROJECT/*/*/*/*/*/.cvsignore $BUILDROOT/$PROJECT/*/*/*/*/*/*/.cvsignore`;
	    $ret=`rm -f  $BUILDROOT/$PROJECT/.gitignore $BUILDROOT/$PROJECT/*/.gitignore $BUILDROOT/$PROJECT/*/*/.gitignore $BUILDROOT/$PROJECT/*/*/*/.gitignore $BUILDROOT/$PROJECT/*/*/*/*/.gitignore $BUILDROOT/$PROJECT/*/*/*/*/*/.gitignore $BUILDROOT/$PROJECT/*/*/*/*/*/*/.gitignore`;
   	    $ret=`rm -f  $BUILDROOT/$PROJECT/htdocs/includes/geoip/sample*.*`;
        $ret=`rm -f  $BUILDROOT/$PROJECT/htdocs/includes/jquery/plugins/jqueryFileTree/connectors/jqueryFileTree.pl`;    # Avoid errors into rpmlint
        $ret=`rm -fr $BUILDROOT/$PROJECT/htdocs/includes/jquery/plugins/template`;  # Package not valid for most linux distributions (errors reported into compile.js). Package should be embed by modules to avoid problems.
        $ret=`rm -fr $BUILDROOT/$PROJECT/htdocs/includes/phpmailer`;                # Package not valid for most linux distributions (errors reported into file LICENSE). Package should be embed by modules to avoid problems.
        $ret=`rm -fr $BUILDROOT/$PROJECT/htdocs/includes/ckeditor/ckeditor/adapters`;		# Keep this removal in case we embed libraries
        $ret=`rm -fr $BUILDROOT/$PROJECT/htdocs/includes/ckeditor/ckeditor/samples`;		# Keep this removal in case we embed libraries
        #$ret=`rm -fr $BUILDROOT/$PROJECT/htdocs/includes/ckeditor/_source`;		# _source must be kept into tarball
   	    
        $ret=`rm -fr $BUILDROOT/$PROJECT/htdocs/includes/jquery/plugins/datatables/extensions/TableTools/swf`;	# Source of this flash is not available
        $ret=`rm -fr $BUILDROOT/$PROJECT/htdocs/includes/jquery/plugins/datatables/extras/TableTools/swf`;	    # Source of this flash is not available
        $ret=`rm -f  $BUILDROOT/$PROJECT/htdocs/includes/jquery/plugins/multiselect/MIT-LICENSE.txt`;
        $ret=`rm -f  $BUILDROOT/$PROJECT/htdocs/includes/jquery/plugins/select2/release.sh`;
        $ret=`rm -fr $BUILDROOT/$PROJECT/htdocs/includes/mike42/escpos-php/doc`;
        $ret=`rm -fr $BUILDROOT/$PROJECT/htdocs/includes/mike42/escpos-php/example`;
        $ret=`rm -fr $BUILDROOT/$PROJECT/htdocs/includes/mike42/escpos-php/test`;
        $ret=`rm -fr $BUILDROOT/$PROJECT/htdocs/includes/nusoap/lib/Mail`;
        $ret=`rm -fr $BUILDROOT/$PROJECT/htdocs/includes/nusoap/samples`;
        $ret=`rm -fr $BUILDROOT/$PROJECT/htdocs/includes/php-iban/docs`;
        $ret=`rm -fr $BUILDROOT/$PROJECT/htdocs/includes/phpoffice/phpexcel/.gitattributes`;
        $ret=`rm -fr $BUILDROOT/$PROJECT/htdocs/includes/phpoffice/phpexcel/Classes/license.md`;
        $ret=`rm -fr $BUILDROOT/$PROJECT/htdocs/includes/phpoffice/phpexcel/Classes/PHPExcel/Shared/PDF`;
        $ret=`rm -fr $BUILDROOT/$PROJECT/htdocs/includes/phpoffice/phpexcel/Classes/PHPExcel/Shared/PCLZip`;
        $ret=`rm -fr $BUILDROOT/$PROJECT/htdocs/includes/phpoffice/phpexcel/Examples`;
        $ret=`rm -fr $BUILDROOT/$PROJECT/htdocs/includes/phpoffice/phpexcel/unitTests`;
        $ret=`rm -fr $BUILDROOT/$PROJECT/htdocs/includes/phpoffice/phpexcel/license.md`;
        $ret=`rm -fr $BUILDROOT/$PROJECT/htdocs/includes/tcpdf/fonts/dejavu-fonts-ttf-*`;
        $ret=`rm -fr $BUILDROOT/$PROJECT/htdocs/includes/tcpdf/fonts/freefont-*`;
        $ret=`rm -fr $BUILDROOT/$PROJECT/htdocs/includes/tcpdf/fonts/utils`;
        $ret=`rm -f  $BUILDROOT/$PROJECT/htdocs/includes/tcpdf/LICENSE.TXT`;
        $ret=`rm -fr $BUILDROOT/$PROJECT/htdocs/includes/tecnickcom/tcpdf/fonts/dejavu-fonts-ttf-*`;
        $ret=`rm -fr $BUILDROOT/$PROJECT/htdocs/includes/tecnickcom/tcpdf/fonts/freefont-*`;
        $ret=`rm -fr $BUILDROOT/$PROJECT/htdocs/includes/tecnickcom/tcpdf/fonts/utils`;
        $ret=`rm -fr $BUILDROOT/$PROJECT/htdocs/includes/tecnickcom/tcpdf/tools`;
        $ret=`rm -f  $BUILDROOT/$PROJECT/htdocs/includes/tecnickcom/tcpdf/LICENSE.TXT`;
        $ret=`rm -fr $BUILDROOT/$PROJECT/htdocs/includes/savant`;
	}

	# Build package for each target
	#------------------------------
	foreach my $target (sort keys %CHOOSEDTARGET) 
	{
		if ($CHOOSEDTARGET{$target} < 0) { next; }
		if ($target eq '-CHKSUM') { next; }
		
		print "\nBuild package for target $target\n";

		if ($target eq 'SNAPSHOT') 
		{
			$NEWDESTI=$DESTI;

			print "Remove target $FILENAMESNAPSHOT.tgz...\n";
			unlink("$NEWDESTI/$FILENAMESNAPSHOT.tgz");

			#rmdir "$BUILDROOT/$FILENAMESNAPSHOT";
			$ret=`rm -fr $BUILDROOT/$FILENAMESNAPSHOT`;
			print "Copy $BUILDROOT/$PROJECT to $BUILDROOT/$FILENAMESNAPSHOT\n";
			$cmd="cp -pr \"$BUILDROOT/$PROJECT\" \"$BUILDROOT/$FILENAMESNAPSHOT\"";
			$ret=`$cmd`;

			print "Compress $BUILDROOT into $FILENAMESNAPSHOT.tgz...\n";
			$cmd="tar --exclude doli*.tgz --exclude doli*.deb --exclude doli*.exe --exclude doli*.xz --exclude doli*.zip --exclude doli*.rpm --exclude .cache --exclude .settings --exclude conf.php --exclude conf.php.mysql --exclude conf.php.old --exclude conf.php.postgres --directory \"$BUILDROOT\" --mode=go-w --group=500 --owner=500 -czvf \"$FILENAMESNAPSHOT.tgz\" $FILENAMESNAPSHOT";
			print $cmd."\n";
			$ret=`$cmd`;

			# Move to final dir
			print "Move $FILENAMESNAPSHOT.tgz to $NEWDESTI/$FILENAMESNAPSHOT.tgz\n";
			$ret=`mv "$FILENAMESNAPSHOT.tgz" "$NEWDESTI/$FILENAMESNAPSHOT.tgz"`;
			next;
		}

		if ($target eq 'TGZ') 
		{
			$NEWDESTI=$DESTI;
			mkdir($DESTI.'/standard');
			if (-d $DESTI.'/standard') { $NEWDESTI=$DESTI.'/standard'; } 

			print "Remove target $FILENAMETGZ.tgz...\n";
			unlink("$NEWDESTI/$FILENAMETGZ.tgz");

			#rmdir "$BUILDROOT/$FILENAMETGZ";
			$ret=`rm -fr $BUILDROOT/$FILENAMETGZ`;
			print "Copy $BUILDROOT/$PROJECT/ to $BUILDROOT/$FILENAMETGZ\n";
			$cmd="cp -pr \"$BUILDROOT/$PROJECT/\" \"$BUILDROOT/$FILENAMETGZ\"";
			$ret=`$cmd`;

			$ret=`rm -fr $BUILDROOT/$FILENAMETGZ/build/exe`;
			$ret=`rm -fr $BUILDROOT/$FILENAMETGZ/htdocs/includes/ckeditor/_source`;	# We can't remove it with exclude file, we need it for some tarball packages
			
			print "Compress $FILENAMETGZ into $FILENAMETGZ.tgz...\n";
			$cmd="tar --exclude-vcs --exclude-from \"$BUILDROOT/$PROJECT/build/tgz/tar_exclude.txt\" --directory \"$BUILDROOT\" --mode=go-w --group=500 --owner=500 -czvf \"$BUILDROOT/$FILENAMETGZ.tgz\" $FILENAMETGZ";
			print "$cmd\n";
			$ret=`$cmd`;

			# Move to final dir
			print "Move $BUILDROOT/$FILENAMETGZ.tgz to $NEWDESTI/$FILENAMETGZ.tgz\n";
			$ret=`mv "$BUILDROOT/$FILENAMETGZ.tgz" "$NEWDESTI/$FILENAMETGZ.tgz"`;
			next;
		}

		if ($target eq 'XZ') 
		{
			$NEWDESTI=$DESTI;
			mkdir($DESTI.'/standard');
			if (-d $DESTI.'/standard') { $NEWDESTI=$DESTI.'/standard'; } 

			print "Remove target $FILENAMEXZ.xz...\n";
			unlink("$NEWDESTI/$FILENAMEXZ.xz");

			#rmdir "$BUILDROOT/$FILENAMEXZ";
			$ret=`rm -fr $BUILDROOT/$FILENAMEXZ`;
			print "Copy $BUILDROOT/$PROJECT to $BUILDROOT/$FILENAMEXZ\n";
			$cmd="cp -pr \"$BUILDROOT/$PROJECT\" \"$BUILDROOT/$FILENAMEXZ\"";
			$ret=`$cmd`;

			$ret=`rm -fr $BUILDROOT/$FILENAMEXZ/build/exe`;
			$ret=`rm -fr $BUILDROOT/$FILENAMEXZ/htdocs/includes/ckeditor/_source`;	# We can't remove it with exclude file, we need it for some tarball packages
			
			print "Compress $FILENAMEXZ into $FILENAMEXZ.xz...\n";

			print "Go to directory $BUILDROOT\n";
			$olddir=getcwd();
			chdir("$BUILDROOT");
			$cmd= "xz -9 -r $BUILDROOT/$FILENAMEAPS.xz \*";
			print $cmd."\n";
			$ret= `$cmd`;
			chdir("$olddir");

			# Move to final dir
			print "Move $FILENAMEXZ.xz to $NEWDESTI/$FILENAMEXZ.xz\n";
			$ret=`mv "$BUILDROOT/$FILENAMEXZ.xz" "$NEWDESTI/$FILENAMEXZ.xz"`;
			next;
		}
		
		if ($target eq 'ZIP') 
		{
			$NEWDESTI=$DESTI;
			mkdir($DESTI.'/standard');
			if (-d $DESTI.'/standard') { $NEWDESTI=$DESTI.'/standard'; } 

			print "Remove target $FILENAMEZIP.zip...\n";
			unlink("$NEWDESTI/$FILENAMEZIP.zip");

			#rmdir "$BUILDROOT/$FILENAMEZIP";
			$ret=`rm -fr $BUILDROOT/$FILENAMEZIP`;
			print "Copy $BUILDROOT/$PROJECT to $BUILDROOT/$FILENAMEZIP\n";
			$cmd="cp -pr \"$BUILDROOT/$PROJECT\" \"$BUILDROOT/$FILENAMEZIP\"";
			$ret=`$cmd`;

			$ret=`rm -fr $BUILDROOT/$FILENAMEZIP/build/exe`;
			$ret=`rm -fr $BUILDROOT/$FILENAMEZIP/htdocs/includes/ckeditor/_source`;	# We can't remove it with exclude file, we need it for some tarball packages

			print "Compress $FILENAMEZIP into $FILENAMEZIP.zip...\n";

			print "Go to directory $BUILDROOT\n";
			$olddir=getcwd();
			chdir("$BUILDROOT");
			$cmd= "7z a -r -tzip -xr\@\"$BUILDROOT\/$FILENAMEZIP\/build\/zip\/zip_exclude.txt\" -mx $BUILDROOT/$FILENAMEZIP.zip $FILENAMEZIP\/*";
			print $cmd."\n";
			$ret= `$cmd`;
			chdir("$olddir");
						
			# Move to final dir
			print "Move $FILENAMEZIP.zip to $NEWDESTI/$FILENAMEZIP.zip\n";
			$ret=`mv "$BUILDROOT/$FILENAMEZIP.zip" "$NEWDESTI/$FILENAMEZIP.zip"`;
			next;
		}
	
		if ($target =~ /RPM/)	                 # Linux only 
		{
			$NEWDESTI=$DESTI;
			$subdir="package_rpm_generic";
			if ($target =~ /FEDO/i) { $subdir="package_rpm_redhat-fedora"; }
			if ($target =~ /MAND/i) { $subdir="package_rpm_mandriva"; }
			if ($target =~ /OPEN/i) { $subdir="package_rpm_opensuse"; }
			mkdir($DESTI.'/'.$subdir);
			if (-d $DESTI.'/'.$subdir) { $NEWDESTI=$DESTI.'/'.$subdir; } 

			if ($RPMDIR eq "") { $RPMDIR=$ENV{'HOME'}."/rpmbuild"; }

			print "Version is $MAJOR.$MINOR.$REL1-$RPMSUBVERSION\n";

			print "Remove target ".$FILENAMERPM."...\n";
			unlink("$NEWDESTI/".$FILENAMERPM);
			print "Remove target ".$FILENAMETGZ2."-".$RPMSUBVERSION.".src.rpm...\n";
			unlink("$NEWDESTI/".$FILENAMETGZ2."-".$RPMSUBVERSION.".src.rpm");

			print "Create directory $BUILDROOT/$FILENAMETGZ2\n";
			$ret=`rm -fr $BUILDROOT/$FILENAMETGZ2`;
			
			print "Copy $BUILDROOT/$PROJECT to $BUILDROOT/$FILENAMETGZ2\n";
			$cmd="cp -pr '$BUILDROOT/$PROJECT' '$BUILDROOT/$FILENAMETGZ2'";
			$ret=`$cmd`;

			# Removed files we don't need
			$ret=`rm -fr $BUILDROOT/$FILENAMETGZ2/htdocs/includes/ckeditor/_source`;

			print "Set permissions on files/dir\n";
			$ret=`chmod -R 755 $BUILDROOT/$FILENAMETGZ2`;
			$cmd="find $BUILDROOT/$FILENAMETGZ2 -type f -exec chmod 644 {} \\; ";
			$ret=`$cmd`;

			# Build tgz
			print "Compress $FILENAMETGZ2 into $FILENAMETGZ2.tgz...\n";
			$ret=`tar --exclude-from "$SOURCE/build/tgz/tar_exclude.txt" --directory "$BUILDROOT" -czvf "$BUILDROOT/$FILENAMETGZ2.tgz" $FILENAMETGZ2`;

			print "Move $BUILDROOT/$FILENAMETGZ2.tgz to $RPMDIR/SOURCES/$FILENAMETGZ2.tgz\n";
			$cmd="mv $BUILDROOT/$FILENAMETGZ2.tgz $RPMDIR/SOURCES/$FILENAMETGZ2.tgz";
			$ret=`$cmd`;

			$BUILDFIC="${FILENAME}.spec";
			$BUILDFICSRC="${FILENAME}_generic.spec";
			if ($target =~ /FEDO/i) { $BUILDFICSRC="${FILENAME}_fedora.spec"; }
			if ($target =~ /MAND/i) { $BUILDFICSRC="${FILENAME}_mandriva.spec"; }
			if ($target =~ /OPEN/i) { $BUILDFICSRC="${FILENAME}_opensuse.spec"; }
			
			use Date::Language;
			$lang=Date::Language->new('English');
			$datestring = $lang->time2str("%a %b %e %Y", time);
    		$changelogstring="* ".$datestring." Laurent Destailleur (eldy) $MAJOR.$MINOR.$REL1-$RPMSUBVERSION\n- Upstream release\n";

			print "Generate file $BUILDROOT/$BUILDFIC from $SOURCE/build/rpm/${BUILDFICSRC}\n";
			open (SPECFROM,"<$SOURCE/build/rpm/${BUILDFICSRC}") || die "Error";
			open (SPECTO,">$BUILDROOT/$BUILDFIC") || die "Error";
			while (<SPECFROM>) {
				$_ =~ s/__FILENAMETGZ__/$FILENAMETGZ/;
				$_ =~ s/__VERSION__/$MAJOR.$MINOR.$REL1/;
				$_ =~ s/__RELEASE__/$RPMSUBVERSION/;
                $_ =~ s/__CHANGELOGSTRING__/$changelogstring/;
				print SPECTO $_;
			}
			close SPECFROM;
			close SPECTO;
	
			print "Copy patch file to $RPMDIR/SOURCES\n";
			$ret=`cp "$SOURCE/build/rpm/dolibarr-forrpm.patch" "$RPMDIR/SOURCES"`;
			$ret=`chmod 644 $RPMDIR/SOURCES/dolibarr-forrpm.patch`;

			print "Launch RPM build (rpmbuild --clean -ba $BUILDROOT/${BUILDFIC})\n";
			#$ret=`rpmbuild -vvvv --clean -ba $BUILDROOT/${BUILDFIC}`;
			$ret=`rpmbuild --clean -ba $BUILDROOT/${BUILDFIC}`;

			# Move to final dir
			print "Move $RPMDIR/RPMS/".$ARCH."/".$FILENAMETGZ2."-".$RPMSUBVERSION."*.".$ARCH.".rpm into $NEWDESTI/".$FILENAMETGZ2."-".$RPMSUBVERSION."*.".$ARCH.".rpm\n";
			$cmd="mv $RPMDIR/RPMS/".$ARCH."/".$FILENAMETGZ2."-".$RPMSUBVERSION."*.".$ARCH.".rpm \"$NEWDESTI/\"";
			$ret=`$cmd`;
			print "Move $RPMDIR/SRPMS/".$FILENAMETGZ2."-".$RPMSUBVERSION."*.src.rpm into $NEWDESTI/".$FILENAMETGZ2."-".$RPMSUBVERSION."*.src.rpm\n";
			$cmd="mv $RPMDIR/SRPMS/".$FILENAMETGZ2."-".$RPMSUBVERSION."*.src.rpm \"$NEWDESTI/\"";
			$ret=`$cmd`;
			print "Move $RPMDIR/SOURCES/".$FILENAMETGZ2.".tgz into $NEWDESTI/".$FILENAMETGZ2.".tgz\n";
			$cmd="mv \"$RPMDIR/SOURCES/".$FILENAMETGZ2.".tgz\" \"$NEWDESTI/".$FILENAMETGZ2.".tgz\"";
			#$ret=`$cmd`;
			next;
		}

		if ($target eq 'DEB') 
		{
			$NEWDESTI=$DESTI;
			mkdir($DESTI.'/package_debian-ubuntu');
			if (-d $DESTI.'/package_debian-ubuntu') { $NEWDESTI=$DESTI.'/package_debian-ubuntu'; } 

			$olddir=getcwd();

			print "Remove target ${FILENAMEDEB}_all.deb...\n";
			unlink("$NEWDESTI/${FILENAMEDEB}_all.deb");
			print "Remove target ${FILENAMEDEB}.dsc...\n";
			unlink("$NEWDESTI/${FILENAMEDEB}.dsc");
			print "Remove target ${FILENAMEDEB}.tar.gz...\n";
			unlink("$NEWDESTI/${FILENAMEDEB}.tar.gz");
			print "Remove target ${FILENAMEDEB}.changes...\n";
			unlink("$NEWDESTI/${FILENAMEDEB}.changes");
			print "Remove target ${FILENAMEDEB}.debian.tar.gz...\n";
			unlink("$NEWDESTI/${FILENAMEDEB}.debian.tar.gz");
			print "Remove target ${FILENAMEDEBNATIVE}.orig.tar.gz...\n";
			unlink("$NEWDESTI/${FILENAMEDEBNATIVE}.orig.tar.gz");

			$ret=`rm -fr $BUILDROOT/$PROJECT.tmp`;
			$ret=`rm -fr $BUILDROOT/$PROJECT-$MAJOR.$MINOR.$build`;
			
			print "Copy $BUILDROOT/$PROJECT to $BUILDROOT/$PROJECT.tmp\n";
			$cmd="cp -pr \"$BUILDROOT/$PROJECT\" \"$BUILDROOT/$PROJECT.tmp\"";
			$ret=`$cmd`;
			$cmd="cp -pr \"$BUILDROOT/$PROJECT/build/debian/apache/.htaccess\" \"$BUILDROOT/$PROJECT.tmp/build/debian/apache/.htaccess\"";
			$ret=`$cmd`;

			print "Remove other files\n";
			$ret=`rm -f  $BUILDROOT/$PROJECT.tmp/README-FR`;
			$ret=`rm -f  $BUILDROOT/$PROJECT.tmp/build/README`;
			$ret=`rm -f  $BUILDROOT/$PROJECT.tmp/build/README-FR`;
			$ret=`rm -fr $BUILDROOT/$PROJECT.tmp/build/aps`;
			$ret=`rm -fr $BUILDROOT/$PROJECT.tmp/build/dmg`;
			$ret=`rm -f  $BUILDROOT/$PROJECT.tmp/build/pad/README`;
			$ret=`rm -f  $BUILDROOT/$PROJECT.tmp/build/tgz/README`;
			#$ret=`rm -fr $BUILDROOT/$PROJECT.tmp/build/debian`;
			$ret=`rm -fr $BUILDROOT/$PROJECT.tmp/build/debian/po`;
			$ret=`rm -fr $BUILDROOT/$PROJECT.tmp/build/debian/source`;
			$ret=`rm -f  $BUILDROOT/$PROJECT.tmp/build/debian/changelog`;
			$ret=`rm -f  $BUILDROOT/$PROJECT.tmp/build/debian/compat`;
			$ret=`rm -f  $BUILDROOT/$PROJECT.tmp/build/debian/control*`;
			$ret=`rm -f  $BUILDROOT/$PROJECT.tmp/build/debian/copyright`;
			$ret=`rm -f  $BUILDROOT/$PROJECT.tmp/build/debian/dolibarr.config`;
			$ret=`rm -f  $BUILDROOT/$PROJECT.tmp/build/debian/dolibarr.desktop`;
			$ret=`rm -f  $BUILDROOT/$PROJECT.tmp/build/debian/dolibarr.docs`;
			$ret=`rm -f  $BUILDROOT/$PROJECT.tmp/build/debian/dolibarr.install`;
			$ret=`rm -f  $BUILDROOT/$PROJECT.tmp/build/debian/dolibarr.lintian-overrides`;
			$ret=`rm -f  $BUILDROOT/$PROJECT.tmp/build/debian/dolibarr.postrm`;
			$ret=`rm -f  $BUILDROOT/$PROJECT.tmp/build/debian/dolibarr.postinst`;
			$ret=`rm -f  $BUILDROOT/$PROJECT.tmp/build/debian/dolibarr.templates`;
			$ret=`rm -f  $BUILDROOT/$PROJECT.tmp/build/debian/dolibarr.templates.futur`;
			$ret=`rm -f  $BUILDROOT/$PROJECT.tmp/build/debian/rules`;
			$ret=`rm -f  $BUILDROOT/$PROJECT.tmp/build/debian/README.Debian`;
			$ret=`rm -f  $BUILDROOT/$PROJECT.tmp/build/debian/README.howto`;
			$ret=`rm -f  $BUILDROOT/$PROJECT.tmp/build/debian/watch`;
			$ret=`rm -fr $BUILDROOT/$PROJECT.tmp/build/doap`;
			$ret=`rm -fr $BUILDROOT/$PROJECT.tmp/build/exe`;
			$ret=`rm -fr $BUILDROOT/$PROJECT.tmp/build/launchpad`;
			$ret=`rm -fr $BUILDROOT/$PROJECT.tmp/build/live`;
			$ret=`rm -fr $BUILDROOT/$PROJECT.tmp/build/patch`;
			$ret=`rm -fr $BUILDROOT/$PROJECT.tmp/build/perl`;
			$ret=`rm -fr $BUILDROOT/$PROJECT.tmp/build/rpm`;
			$ret=`rm -fr $BUILDROOT/$PROJECT.tmp/build/zip`;
			# Removed duplicate license files
			$ret=`rm -fr $BUILDROOT/$PROJECT.tmp/htdocs/includes/ckeditor/ckeditor/_source/LICENSE.md`;
			$ret=`rm -fr $BUILDROOT/$PROJECT.tmp/htdocs/includes/ckeditor/ckeditor/_source/plugins/scayt/LICENSE.md`;
			$ret=`rm -fr $BUILDROOT/$PROJECT.tmp/htdocs/includes/ckeditor/ckeditor/_source/plugins/wsc/LICENSE.md`;
			$ret=`rm -fr $BUILDROOT/$PROJECT.tmp/htdocs/includes/ckeditor/ckeditor/LICENSE.md`;
			$ret=`rm -fr $BUILDROOT/$PROJECT.tmp/htdocs/includes/ckeditor/ckeditor/plugins/scayt/LICENSE.md`;
			$ret=`rm -fr $BUILDROOT/$PROJECT.tmp/htdocs/includes/ckeditor/ckeditor/plugins/wsc/LICENSE.md`;
			$ret=`rm -fr $BUILDROOT/$PROJECT.tmp/htdocs/includes/php-iban/LICENSE`;
			$ret=`rm -fr $BUILDROOT/$PROJECT.tmp/htdocs/includes/jquery/plugins/flot/LICENSE.txt`;
			$ret=`rm -fr $BUILDROOT/$PROJECT.tmp/htdocs/includes/jquery/plugins/datatables/extensions/ColReorder/License.txt`;
			$ret=`rm -fr $BUILDROOT/$PROJECT.tmp/htdocs/includes/jquery/plugins/datatables/extensions/ColVis/License.txt`;
			$ret=`rm -fr $BUILDROOT/$PROJECT.tmp/htdocs/includes/jquery/plugins/datatables/extensions/FixedColumns/License.txt`;
			$ret=`rm -fr $BUILDROOT/$PROJECT.tmp/htdocs/includes/jquery/plugins/datatables/extensions/Responsive/License.txt`;
			$ret=`rm -fr $BUILDROOT/$PROJECT.tmp/htdocs/includes/jquery/plugins/datatables/license.txt`;
			$ret=`rm -fr $BUILDROOT/$PROJECT.tmp/htdocs/includes/jquery/plugins/select2/LICENSE`;
			$ret=`rm -fr $BUILDROOT/$PROJECT.tmp/htdocs/includes/mike42/escpos-php/LICENSE.md`;
			$ret=`rm -fr $BUILDROOT/$PROJECT.tmp/htdocs/includes/mobiledetect/mobiledetectlib/LICENSE.txt`;
			
			$ret=`rm -fr $BUILDROOT/$PROJECT.tmp/htdocs/includes/tecnickcom/tcpdf/fonts/dejavu-fonts-ttf-2.34/LICENSE`;
			$ret=`rm -fr $BUILDROOT/$PROJECT.tmp/htdocs/includes/tecnickcom/tcpdf/fonts/freefont-20120503/COPYING`;
			$ret=`rm -fr $BUILDROOT/$PROJECT.tmp/htdocs/includes/tecnickcom/tcpdf/fonts/ae_fonts_2.0/COPYING`;
			# Removed files we don't need
			$ret=`rm -fr $BUILDROOT/$PROJECT.tmp/htdocs/includes/ckeditor/ckeditor/_source`;
			
			# Rename upstream changelog to match debian rules
			$ret=`mv $BUILDROOT/$PROJECT.tmp/ChangeLog $BUILDROOT/$PROJECT.tmp/changelog`;
			
			# Prepare source package (init debian dir)
			print "Create directory $BUILDROOT/$PROJECT.tmp/debian\n";
			$ret=`mkdir "$BUILDROOT/$PROJECT.tmp/debian"`;
			print "Copy $SOURCE/build/debian/xxx to $BUILDROOT/$PROJECT.tmp/debian\n";
			# Add files for dpkg-source (changelog)
			#$ret=`cp -f  "$SOURCE/build/debian/changelog"      "$BUILDROOT/$PROJECT.tmp/debian"`;
			open (SPECFROM,"<$SOURCE/build/debian/changelog") || die "Error";
			open (SPECTO,">$BUILDROOT/$PROJECT.tmp/debian/changelog") || die "Error";
			while (<SPECFROM>) {
				$_ =~ s/__VERSION__/$MAJOR.$MINOR.$newbuild/;
				print SPECTO $_;
			}
			close SPECFROM;
			close SPECTO;
			# Add files for dpkg-source
			$ret=`cp -f  "$SOURCE/build/debian/compat"         "$BUILDROOT/$PROJECT.tmp/debian"`;
			$ret=`cp -f  "$SOURCE/build/debian/control"        "$BUILDROOT/$PROJECT.tmp/debian"`;
			$ret=`cp -f  "$SOURCE/build/debian/copyright"      "$BUILDROOT/$PROJECT.tmp/debian"`;
			$ret=`cp -f  "$SOURCE/build/debian/dolibarr.desktop"        	"$BUILDROOT/$PROJECT.tmp/debian"`;
			$ret=`cp -f  "$SOURCE/build/debian/dolibarr.docs"        		"$BUILDROOT/$PROJECT.tmp/debian"`;
			$ret=`cp -f  "$SOURCE/build/debian/dolibarr.install" 	        "$BUILDROOT/$PROJECT.tmp/debian"`;
			$ret=`cp -f  "$SOURCE/build/debian/dolibarr.lintian-overrides"  "$BUILDROOT/$PROJECT.tmp/debian"`;
			$ret=`cp -f  "$SOURCE/build/debian/dolibarr.xpm"  		      	"$BUILDROOT/$PROJECT.tmp/debian"`;
			$ret=`cp -f  "$SOURCE/build/debian/rules"          "$BUILDROOT/$PROJECT.tmp/debian"`;
			$ret=`cp -f  "$SOURCE/build/debian/watch"          "$BUILDROOT/$PROJECT.tmp/debian"`;
			$ret=`cp -fr "$SOURCE/build/debian/patches"        "$BUILDROOT/$PROJECT.tmp/debian"`;
			$ret=`cp -fr "$SOURCE/build/debian/po"             "$BUILDROOT/$PROJECT.tmp/debian"`;
			$ret=`cp -fr "$SOURCE/build/debian/source"         "$BUILDROOT/$PROJECT.tmp/debian"`;
			$ret=`cp -fr "$SOURCE/build/debian/apache"         "$BUILDROOT/$PROJECT.tmp/debian/apache"`;
			$ret=`cp -f  "$SOURCE/build/debian/apache/.htaccess" "$BUILDROOT/$PROJECT.tmp/debian/apache"`;
			$ret=`cp -fr "$SOURCE/build/debian/lighttpd"       "$BUILDROOT/$PROJECT.tmp/debian/lighttpd"`;
			# Add files also required to build binary package
			$ret=`cp -f  "$SOURCE/build/debian/dolibarr.config"         "$BUILDROOT/$PROJECT.tmp/debian"`;
			$ret=`cp -f  "$SOURCE/build/debian/dolibarr.postinst"       "$BUILDROOT/$PROJECT.tmp/debian"`;
			$ret=`cp -f  "$SOURCE/build/debian/dolibarr.postrm"         "$BUILDROOT/$PROJECT.tmp/debian"`;
			$ret=`cp -f  "$SOURCE/build/debian/dolibarr.templates"      "$BUILDROOT/$PROJECT.tmp/debian"`;
			$ret=`cp -f  "$SOURCE/build/debian/install.forced.php.install"      "$BUILDROOT/$PROJECT.tmp/debian"`;
			
			# Set owners and permissions
			#print "Set owners on files/dir\n";
			#$ret=`chown -R root.root $BUILDROOT/$PROJECT.tmp`;

			print "Set permissions on files/dir\n";
			$ret=`chmod -R 755 $BUILDROOT/$PROJECT.tmp`;
			$cmd="find $BUILDROOT/$PROJECT.tmp -type f -exec chmod 644 {} \\; ";
			$ret=`$cmd`;
			$cmd="find $BUILDROOT/$PROJECT.tmp/build -name '*.php' -type f -exec chmod 755 {} \\; ";
			$ret=`$cmd`;
			$cmd="find $BUILDROOT/$PROJECT.tmp/build -name '*.dpatch' -type f -exec chmod 755 {} \\; ";
			$ret=`$cmd`;
			$cmd="find $BUILDROOT/$PROJECT.tmp/build -name '*.pl' -type f -exec chmod 755 {} \\; ";
			$ret=`$cmd`;
			$cmd="find $BUILDROOT/$PROJECT.tmp/dev -name '*.php' -type f -exec chmod 755 {} \\; ";
			$ret=`$cmd`;
			$ret=`chmod 755 $BUILDROOT/$PROJECT.tmp/debian/rules`;
			$ret=`chmod -R 644 $BUILDROOT/$PROJECT.tmp/dev/translation/autotranslator.class.php`;
			$ret=`chmod -R 644 $BUILDROOT/$PROJECT.tmp/dev/skeletons/modMyModule.class.php`;
			$ret=`chmod -R 644 $BUILDROOT/$PROJECT.tmp/dev/skeletons/skeleton_api_class.class.php`;
			$ret=`chmod -R 644 $BUILDROOT/$PROJECT.tmp/dev/skeletons/skeleton_card.php`;
			$ret=`chmod -R 644 $BUILDROOT/$PROJECT.tmp/dev/skeletons/skeleton_class.class.php`;
			$ret=`chmod -R 644 $BUILDROOT/$PROJECT.tmp/dev/skeletons/skeleton_list.php`;
			$ret=`chmod -R 755 $BUILDROOT/$PROJECT.tmp/dev/skeletons/skeleton_script.php`;
			$ret=`chmod -R 644 $BUILDROOT/$PROJECT.tmp/dev/skeletons/skeleton_webservice_server.php`;
			$cmd="find $BUILDROOT/$PROJECT.tmp/scripts -name '*.php' -type f -exec chmod 755 {} \\; ";
			$ret=`$cmd`;
			$cmd="find $BUILDROOT/$PROJECT.tmp/scripts -name '*.sh' -type f -exec chmod 755 {} \\; ";
			$ret=`$cmd`;
			
		
			print "Rename directory $BUILDROOT/$PROJECT.tmp into $BUILDROOT/$PROJECT-$MAJOR.$MINOR.$build\n";
			$cmd="mv $BUILDROOT/$PROJECT.tmp $BUILDROOT/$PROJECT-$MAJOR.$MINOR.$build";
			$ret=`$cmd`;


			print "Go into directory $BUILDROOT\n";
			chdir("$BUILDROOT");
			
			# We need a tarball to be able to build "quilt" debian package (not required for native but we need patch so it is not a native)
			print "Compress $BUILDROOT/$PROJECT-$MAJOR.$MINOR.$build into $BUILDROOT/$FILENAMEDEBNATIVE.orig.tar.gz...\n";
			$cmd="tar --exclude-vcs --exclude-from \"$BUILDROOT/$PROJECT/build/tgz/tar_exclude.txt\" --directory \"$BUILDROOT\" --mode=go-w --group=500 --owner=500 -czvf \"$BUILDROOT/$FILENAMEDEBNATIVE.orig.tar.gz\" $PROJECT-$MAJOR.$MINOR.$build";
			print $cmd."\n";
			$ret=`$cmd`;

			# Creation of source package          
			print "Go into directory $BUILDROOT/$PROJECT-$MAJOR.$MINOR.$build\n";
			chdir("$BUILDROOT/$PROJECT-$MAJOR.$MINOR.$build");
			#$cmd="dpkg-source -b $BUILDROOT/$PROJECT-$MAJOR.$MINOR.$build";
			$cmd="dpkg-buildpackage -us -uc";
			print "Launch DEB build ($cmd)\n";
			$ret=`$cmd 2>&1 3>&1`;
			print $ret."\n";

			chdir("$olddir");
			
			print "You can check bin package with lintian --pedantic -E -I \"$NEWDESTI/${FILENAMEDEB}_all.deb\"\n";
			print "You can check src package with lintian --pedantic -E -I \"$NEWDESTI/${FILENAMEDEB}.dsc\"\n";
			
			# Move to final dir
			print "Move *_all.deb *.dsc *.orig.tar.gz *.changes to $NEWDESTI\n";
			$ret=`mv $BUILDROOT/*_all.deb "$NEWDESTI/"`;
			$ret=`mv $BUILDROOT/*.dsc "$NEWDESTI/"`;
			$ret=`mv $BUILDROOT/*.orig.tar.gz "$NEWDESTI/"`;
			$ret=`mv $BUILDROOT/*.debian.tar.gz "$NEWDESTI/"`;
			$ret=`mv $BUILDROOT/*.changes "$NEWDESTI/"`;
			next;
		}
		
		if ($target eq 'APS') 
		{
			$NEWDESTI=$DESTI;
			mkdir($DESTI.'/package_aps');
			if (-d $DESTI.'/package_aps') { $NEWDESTI=$DESTI.'/package_aps'; } 
			
			$newbuild = $BUILD;
			$newbuild =~ s/(dev|alpha)/0/gi;                # dev
			$newbuild =~ s/beta/1/gi;                       # beta
			$newbuild =~ s/rc./2/gi;                        # rc
			if ($newbuild !~ /-/) { $newbuild.='-3'; }      # finale
			# now newbuild is 0-0 or 0-3 for example
			$REL1 = $newbuild; $REL1 =~ s/-.*$//gi;
			if ($RPMSUBVERSION eq 'auto') { $RPMSUBVERSION = $newbuild; $RPMSUBVERSION =~ s/^.*-//gi; }
			print "Version is $MAJOR.$MINOR.$REL1-$RPMSUBVERSION\n";
			
			print "Remove target $FILENAMEAPS.zip...\n";
			unlink "$NEWDESTI/$FILENAMEAPS.zip";

			#rmdir "$BUILDROOT/$PROJECT.tmp";
			$ret=`rm -fr $BUILDROOT/$PROJECT.tmp`;
			print "Create directory $BUILDROOT/$PROJECT.tmp\n";
			$ret=`mkdir -p "$BUILDROOT/$PROJECT.tmp"`;
			print "Copy $BUILDROOT/$PROJECT to $BUILDROOT/$PROJECT.tmp\n";
			$cmd="cp -pr \"$BUILDROOT/$PROJECT\" \"$BUILDROOT/$PROJECT.tmp\"";
			$ret=`$cmd`;

			print "Remove other files\n";
			$ret=`rm -fr $BUILDROOT/$PROJECT.tmp/$PROJECT/build/deb`;
			$ret=`rm -fr $BUILDROOT/$PROJECT.tmp/$PROJECT/build/dmg`;
			$ret=`rm -fr $BUILDROOT/$PROJECT.tmp/$PROJECT/build/doap`;
			$ret=`rm -fr $BUILDROOT/$PROJECT.tmp/$PROJECT/build/exe`;
			$ret=`rm -fr $BUILDROOT/$PROJECT.tmp/$PROJECT/build/live`;
			$ret=`rm -fr $BUILDROOT/$PROJECT.tmp/$PROJECT/build/patch`;
			$ret=`rm -fr $BUILDROOT/$PROJECT.tmp/$PROJECT/build/rpm`;
			$ret=`rm -fr $BUILDROOT/$PROJECT.tmp/$PROJECT/build/zip`;
			$ret=`rm -fr $BUILDROOT/$PROJECT.tmp/$PROJECT/build/perl`;

            $APSVERSION="1.2";
            print "Create APS files $BUILDROOT/$PROJECT.tmp/$PROJECT/APP-META.xml\n";
            open (SPECFROM,"<$BUILDROOT/$PROJECT/build/aps/APP-META-$APSVERSION.xml") || die "Error";
            open (SPECTO,">$BUILDROOT/$PROJECT.tmp/$PROJECT/APP-META.xml") || die "Error";
            while (<SPECFROM>) {
                $newbuild = $BUILD;
                $newbuild =~ s/(dev|alpha)/0/gi;                # dev
                $newbuild =~ s/beta/1/gi;                       # beta
                $newbuild =~ s/rc./2/gi;                        # rc
                if ($newbuild !~ /-/) { $newbuild.='-3'; }      # finale
                # now newbuild is 0-0 or 0-3 for example
                $_ =~ s/__VERSION__/$MAJOR.$MINOR.$REL1/;
                $_ =~ s/__RELEASE__/$RPMSUBVERSION/;
                print SPECTO $_;
            }
            close SPECFROM;
            close SPECTO;
            print "Version set to $MAJOR.$MINOR.$newbuild\n";
            $cmd="cp -pr \"$BUILDROOT/$PROJECT/build/aps/configure.php\" \"$BUILDROOT/$PROJECT.tmp/$PROJECT/scripts/configure.php\"";
            $ret=`$cmd`;
            $cmd="cp -pr \"$BUILDROOT/$PROJECT/doc/images\" \"$BUILDROOT/$PROJECT.tmp/$PROJECT/images\"";
            $ret=`$cmd`;
 
            print "Remove other files\n";
            $ret=`rm -fr $BUILDROOT/$PROJECT.tmp/$PROJECT/dev`;
            $ret=`rm -fr $BUILDROOT/$PROJECT.tmp/$PROJECT/doc`;
            
            print "Build APP-LIST.xml files\n";
            
            print "Compress $BUILDROOT/$PROJECT.tmp/$PROJECT into $FILENAMEAPS.zip...\n";
 
            print "Go to directory $BUILDROOT/$PROJECT.tmp\/$PROJECT\n";
            $olddir=getcwd();
            chdir("$BUILDROOT\/$PROJECT.tmp\/$PROJECT");
            $cmd= "zip -9 -r $BUILDROOT/$FILENAMEAPS.zip \*";
            print $cmd."\n";
            $ret= `$cmd`;
            chdir("$olddir");
                        
    		# Move to final dir
            print "Move $BUILDROOT/$FILENAMEAPS.zip to $NEWDESTI/$FILENAMEAPS.zip\n";
            $ret=`mv "$BUILDROOT/$FILENAMEAPS.zip" "$NEWDESTI/$FILENAMEAPS.zip"`;
            next;
    	}

		if ($target eq 'EXEDOLIWAMP')
		{
			$NEWDESTI=$DESTI;
			mkdir($DESTI.'/package_windows');
			if (-d $DESTI.'/package_windows') { $NEWDESTI=$DESTI.'/package_windows'; } 

     		print "Remove target $NEWDESTI/$FILENAMEEXEDOLIWAMP.exe...\n";
    		unlink "$NEWDESTI/$FILENAMEEXEDOLIWAMP.exe";
 
 			print "Check that in your Wine setup, you create a Z: drive that point to your / directory.\n";

 			$SOURCEBACK=$SOURCE;
 			$SOURCEBACK =~ s/\//\\/g;

    		print "Prepare file \"$SOURCEBACK\\build\\exe\\doliwamp\\doliwamp.tmp.iss from \"$SOURCEBACK\\build\\exe\\doliwamp\\doliwamp.iss\"\n";
    		$ret=`cat "$SOURCE/build/exe/doliwamp/doliwamp.iss" | sed -e 's/__FILENAMEEXEDOLIWAMP__/$FILENAMEEXEDOLIWAMP/g' > "$SOURCE/build/exe/doliwamp/doliwamp.tmp.iss"`;

    		print "Compil exe $FILENAMEEXEDOLIWAMP.exe file from iss file \"$SOURCEBACK\\build\\exe\\doliwamp\\doliwamp.tmp.iss\"\n";
    		$cmd= "ISCC.exe \"Z:$SOURCEBACK\\build\\exe\\doliwamp\\doliwamp.tmp.iss\"";
			print "$cmd\n";
			$ret= `$cmd`;
			#print "$ret\n";

			# Move to final dir
			print "Move \"$SOURCE\\build\\$FILENAMEEXEDOLIWAMP.exe\" to $NEWDESTI/$FILENAMEEXEDOLIWAMP.exe\n";
    		rename("$SOURCE/build/$FILENAMEEXEDOLIWAMP.exe","$NEWDESTI/$FILENAMEEXEDOLIWAMP.exe");
            print "Move $SOURCE/build/$FILENAMEEXEDOLIWAMP.exe to $NEWDESTI/$FILENAMEEXEDOLIWAMP.exe\n";
            $ret=`mv "$SOURCE/build/$FILENAMEEXEDOLIWAMP.exe" "$NEWDESTI/$FILENAMEEXEDOLIWAMP.exe"`;
            
            $ret=`rm "$SOURCE/build/exe/doliwamp/doliwamp.tmp.iss"`;
            
    		next;
    	}
    }

	# Publish package for each target
	#--------------------------------
	foreach my $target (sort keys %CHOOSEDPUBLISH) 
	{
		if ($CHOOSEDPUBLISH{$target} < 0) { next; }
	
		print "\nList of files to publish\n";
		%filestoscansf=(
			"$DESTI/package_rpm_generic/$FILENAMERPM"=>'Dolibarr installer for Fedora-Redhat-Mandriva-Opensuse (DoliRpm)',
			"$DESTI/package_debian-ubuntu/${FILENAMEDEB}_all.deb"=>'Dolibarr installer for Debian-Ubuntu (DoliDeb)',
			"$DESTI/package_windows/$FILENAMEEXEDOLIWAMP.exe"=>'Dolibarr installer for Windows (DoliWamp)',
			"$DESTI/standard/$FILENAMETGZ.tgz"=>'Dolibarr ERP-CRM',
			"$DESTI/standard/$FILENAMETGZ.zip"=>'Dolibarr ERP-CRM'
		);
		%filestoscanstableasso=(
			"$DESTI/package_rpm_generic/$FILENAMERPM"=>'package_rpm_generic',
			"$DESTI/package_debian-ubuntu/${FILENAMEDEB}_all.deb"=>'package_debian-ubuntu',
			"$DESTI/package_windows/$FILENAMEEXEDOLIWAMP.exe"=>'package_windows',
			"$DESTI/standard/$FILENAMETGZ.tgz"=>'standard',
			"$DESTI/standard/$FILENAMETGZ.zip"=>'standard'
		);

		use POSIX qw/strftime/;
		foreach my $file (sort keys %filestoscansf)
		{
			$found=0;
			my $filesize = -s $file;
			my $filedate = (stat $file)[9];
			print $file." ".($filesize?"(found)":"(not found)");
			print ($filesize?" - ".$filesize:"");
			print ($filedate?" - ".strftime("%Y-%m-%d %H:%M:%S",localtime($filedate)):"");
			print "\n";
		}

		if ($target eq 'SF' || $target eq 'ASSO') 
		{
			print "\n";
			
			if ($target eq 'SF') { $PUBLISH = $PUBLISHSTABLE; }
			if ($target eq 'ASSO' && $BUILD =~ /[a-z]/i)   { $PUBLISH = $PUBLISHBETARC.'/lastbuild'; }
			if ($target eq 'ASSO' && $BUILD =~ /^[0-9]+$/) { $PUBLISH = $PUBLISHBETARC.'/stable'; }
			
			$NEWPUBLISH=$PUBLISH;
			print "Publish to target $NEWPUBLISH. Click enter or CTRL+C...\n";

			# Ask which target to build
			$NUM_SCRIPT=<STDIN>; 
			chomp($NUM_SCRIPT);

			print "Create empty dir /tmp/emptydir. We need it to create target dir using rsync.\n";
			$ret=`mkdir -p "/tmp/emptydir/"`;
			
			%filestoscan=%filestoscansf;
			
			foreach my $file (sort keys %filestoscan)
			{
				$found=0;
				my $filesize = -s $file;
				if (! $filesize) { next; }

				print "\n";
	    		
	    		if ($target eq 'SF') { 
	    			$destFolder="$NEWPUBLISH/$filestoscan{$file}/".$MAJOR.'.'.$MINOR.'.'.$BUILD;
<<<<<<< HEAD
		    		print "Publish file ".$file." to $NEWPUBLISH/".$filestoscan{$file}."/".$MAJOR.'.'.$MINOR.'.'.$BUILD."\n";
=======
>>>>>>> 0727ee88
	    		}
	    		elsif ($target eq 'ASSO' && $NEWPUBLISH =~ /stable/) {
	    			$destFolder="$NEWPUBLISH/$filestoscanstableasso{$file}";
	    		} 
	    		else
	    		{
<<<<<<< HEAD
	    			$dirnameonly=$file;
	    			$dirnameonly =~ s/.*\/([^\/]+)\/[^\/]+$/$1/;  
	    			$filenameonly=$file;
	    			$filenameonly =~ s/.*\/[^\/]+\/([^\/])+$/$1/;  
	    			$destFolder="$NEWPUBLISH/$dirnameonly";
		    		print "Publish file ".$file." to $NEWPUBLISH/".$dirnameonly."\n";
=======
	    			$destFolder="$NEWPUBLISH";
>>>>>>> 0727ee88
	    		}
	    		print "Publish file ".$file." to ".$destFolder."\n";

				# mkdir	   
				#my $ssh = Net::SSH::Perl->new("frs.sourceforge.net");
				#$ssh->login("$user","$pass"); 		
				#use String::ShellQuote qw( shell_quote );
				#$ssh->cmd('mkdir '.shell_quote($destFolder).' && exit');

				#use Net::SFTP::Foreign;
				#my $sftp = Net::SFTP::Foreign->new($ip, user => $user, password => $pass, autodie => 1);
				#$sftp->mkdir($destFolder)

				#$command="ssh eldy,dolibarr\@frs.sourceforge.net mkdir -p \"$destFolder\"";
				#print "$command\n";	
				#my $ret=`$command 2>&1`;

				$command="rsync -s -e 'ssh' --recursive /tmp/emptydir/ \"".$destFolder."\"";
				print "$command\n";	
				my $ret=`$command 2>&1`;

				$command="rsync -s -e 'ssh' \"$file\" \"".$destFolder."\"";
				print "$command\n";	
				my $ret=`$command 2>&1`;
				print "$ret\n";
			}
		}
	}    
}

print "\n----- Summary -----\n";
foreach my $target (sort keys %CHOOSEDTARGET) {
	if ($target eq '-CHKSUM') { print "Checksum was generated"; next; }
	if ($CHOOSEDTARGET{$target} < 0) {
		print "Package $target not built (bad requirement).\n";
	} else {
		print "Package $target built successfully in $DESTI\n";
	}
}

if (! $batch) {
	print "\nPress key to finish...";
	my $WAITKEY=<STDIN>;
}

0;<|MERGE_RESOLUTION|>--- conflicted
+++ resolved
@@ -1158,26 +1158,17 @@
 	    		
 	    		if ($target eq 'SF') { 
 	    			$destFolder="$NEWPUBLISH/$filestoscan{$file}/".$MAJOR.'.'.$MINOR.'.'.$BUILD;
-<<<<<<< HEAD
-		    		print "Publish file ".$file." to $NEWPUBLISH/".$filestoscan{$file}."/".$MAJOR.'.'.$MINOR.'.'.$BUILD."\n";
-=======
->>>>>>> 0727ee88
 	    		}
 	    		elsif ($target eq 'ASSO' && $NEWPUBLISH =~ /stable/) {
 	    			$destFolder="$NEWPUBLISH/$filestoscanstableasso{$file}";
 	    		} 
 	    		else
 	    		{
-<<<<<<< HEAD
 	    			$dirnameonly=$file;
 	    			$dirnameonly =~ s/.*\/([^\/]+)\/[^\/]+$/$1/;  
 	    			$filenameonly=$file;
 	    			$filenameonly =~ s/.*\/[^\/]+\/([^\/])+$/$1/;  
 	    			$destFolder="$NEWPUBLISH/$dirnameonly";
-		    		print "Publish file ".$file." to $NEWPUBLISH/".$dirnameonly."\n";
-=======
-	    			$destFolder="$NEWPUBLISH";
->>>>>>> 0727ee88
 	    		}
 	    		print "Publish file ".$file." to ".$destFolder."\n";
 
