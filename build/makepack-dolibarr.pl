#!/usr/bin/perl
#----------------------------------------------------------------------------
# \file         build/makepack-dolibarr.pl
# \brief        Dolibarr package builder (tgz, zip, rpm, deb, exe, aps)
# \author       (c)2004-2013 Laurent Destailleur  <eldy@users.sourceforge.net>
#
# This is list of constant you can set to have generated packages moved into a specific dir: 
#DESTIBETARC='/media/HDDATA1_LD/Mes Sites/Web/Dolibarr/dolibarr.org/files/lastbuild'
#DESTISTABLE='/media/HDDATA1_LD/Mes Sites/Web/Dolibarr/dolibarr.org/files/stable'
#DESTIMODULES='/media/HDDATA1_LD/Mes Sites/Web/Admin1/wwwroot/files/modules'
#DESTIDOLIMEDBETARC='/media/HDDATA1_LD/Mes Sites/Web/DoliCloud/dolimed.com/htdocs/files/lastbuild'
#DESTIDOLIMEDMODULES='/media/HDDATA1_LD/Mes Sites/Web/DoliCloud/dolimed.com/htdocs/files/modules'
#DESTIDOLIMEDSTABLE='/media/HDDATA1_LD/Mes Sites/Web/DoliCloud/dolimed.com/htdocs/files/stable'
#----------------------------------------------------------------------------

use Cwd;

$PROJECT="dolibarr";
$RPMSUBVERSION="auto";	# auto use value found into BUILD

@LISTETARGET=("TGZ","ZIP","RPM_GENERIC","RPM_FEDORA","RPM_MANDRIVA","RPM_OPENSUSE","DEB","APS","EXEDOLIWAMP","SNAPSHOT");   # Possible packages
%REQUIREMENTPUBLISH=(
"SF"=>"git ssh rsync"
);
%REQUIREMENTTARGET=(                            # Tool requirement for each package
"TGZ"=>"tar",
"ZIP"=>"7z",
"XZ"=>"xz",
"RPM_GENERIC"=>"rpmbuild",
"RPM_FEDORA"=>"rpmbuild",
"RPM_MANDRIVA"=>"rpmbuild",
"RPM_OPENSUSE"=>"rpmbuild",
"DEB"=>"dpkg",
"APS"=>"zip",
"EXEDOLIWAMP"=>"ISCC.exe",
"SNAPSHOT"=>"tar"
);
%ALTERNATEPATH=(
"7z"=>"7-ZIP",
"makensis.exe"=>"NSIS"
);

if (-d "/usr/src/redhat")   { $RPMDIR="/usr/src/redhat"; } # redhat
if (-d "/usr/src/packages") { $RPMDIR="/usr/src/packages"; } # opensuse
if (-d "/usr/src/RPM")      { $RPMDIR="/usr/src/RPM"; } # mandrake


use vars qw/ $REVISION $VERSION /;
$VERSION="3.3";



#------------------------------------------------------------------------------
# MAIN
#------------------------------------------------------------------------------
($DIR=$0) =~ s/([^\/\\]+)$//; ($PROG=$1) =~ s/\.([^\.]*)$//; $Extension=$1;
$DIR||='.'; $DIR =~ s/([^\/\\])[\\\/]+$/$1/;

$SOURCE="$DIR/..";
$DESTI="$SOURCE/build";
$PUBLISH="eldy,dolibarr\@frs.sourceforge.net:/home/frs/project/dolibarr";
if (! $ENV{"DESTIBETARC"} || ! $ENV{"DESTISTABLE"})
{
    print "Error: Missing environment variables.\n";
	print "You must define the environment variable DESTIBETARC and DESTISTABLE to point to the\ndirectories where you want to save the generated packages.\n";
	print "Example: DESTIBETARC='/media/HDDATA1_LD/Mes Sites/Web/Dolibarr/dolibarr.org/files/lastbuild'\n";
	print "Example: DESTISTABLE='/media/HDDATA1_LD/Mes Sites/Web/Dolibarr/dolibarr.org/files/stable'\n";
	print "$PROG.$Extension aborted.\n";
    sleep 2;
	exit 1;
}
if (! -d $ENV{"DESTIBETARC"} || ! -d $ENV{"DESTISTABLE"})
{
    print "Error: Directory of environment variable DESTIBETARC or DESTISTABLE does not exist.\n";
	print "$PROG.$Extension aborted.\n";
    sleep 2;
	exit 1;
}

# Detect OS type
# --------------
if ("$^O" =~ /linux/i || (-d "/etc" && -d "/var" && "$^O" !~ /cygwin/i)) { $OS='linux'; $CR=''; }
elsif (-d "/etc" && -d "/Users") { $OS='macosx'; $CR=''; }
elsif ("$^O" =~ /cygwin/i || "$^O" =~ /win32/i) { $OS='windows'; $CR="\r"; }
if (! $OS) {
    print "Error: Can't detect your OS.\n";
	print "Can't continue.\n";
	print "$PROG.$Extension aborted.\n";
    sleep 2;
	exit 1;
}

# Define buildroot
# ----------------
if ($OS =~ /linux/) {
    $TEMP=$ENV{"TEMP"}||$ENV{"TMP"}||"/tmp";
}
if ($OS =~ /macos/) {
    $TEMP=$ENV{"TEMP"}||$ENV{"TMP"}||"/tmp";
}
if ($OS =~ /windows/) {
    $TEMP=$ENV{"TEMP"}||$ENV{"TMP"}||"c:/temp";
    $PROGPATH=$ENV{"ProgramFiles"};
}
if (! $TEMP || ! -d $TEMP) {
    print "Error: A temporary directory can not be find.\n";
    print "Check that TEMP or TMP environment variable is set correctly.\n";
	print "$PROG.$Extension aborted.\n";
    sleep 2;
    exit 2;
} 
$BUILDROOT="$TEMP/buildroot";


# Get version $MAJOR, $MINOR and $BUILD
$result = open( IN, "<" . $SOURCE . "/htdocs/filefunc.inc.php" );
if ( !$result ) { die "Error: Can't open descriptor file " . $SOURCE . "/htdocs/filefunc.inc.php\n"; }
while (<IN>) {
	if ( $_ =~ /define\('DOL_VERSION','([\d\.]+)'\)/ ) { $PROJVERSION = $1; break; }
}
close IN;
($MAJOR,$MINOR,$BUILD)=split(/\./,$PROJVERSION,3);
if ($MINOR eq '') { die "Error can't detect version into ".$SOURCE . "/htdocs/filefunc.inc.php"; }

# Set vars for packaging
$FILENAME            = "$PROJECT";
$FILENAMESNAPSHOT    = "$PROJECT-snapshot";
$FILENAMETGZ         = "$PROJECT-$MAJOR.$MINOR.$BUILD";
$FILENAMEZIP         = "$PROJECT-$MAJOR.$MINOR.$BUILD";
$FILENAMEXZ          = "$PROJECT-$MAJOR.$MINOR.$BUILD";
$FILENAMEDEB         = "see later";
$FILENAMEAPS         = "$PROJECT-$MAJOR.$MINOR.$BUILD.app";
$FILENAMEEXEDOLIWAMP = "DoliWamp-$MAJOR.$MINOR.$BUILD";
# For RPM
$ARCH='noarch';
$newbuild = $BUILD;
$newbuild =~ s/(dev|alpha)/0.1.a/gi;			# dev (fedora)
$newbuild =~ s/beta/0.2.beta1/gi;				# beta (fedora)
$newbuild =~ s/rc./0.3.rc1/gi;					# rc (fedora)
if ($newbuild !~ /-/) { $newbuild.='-0.3'; }	# finale (fedora)
#$newbuild =~ s/(dev|alpha)/0/gi;				# dev
#$newbuild =~ s/beta/1/gi;						# beta
#$newbuild =~ s/rc./2/gi;						# rc
#if ($newbuild !~ /-/) { $newbuild.='-3'; }		# finale
$REL1 = $newbuild; $REL1 =~ s/-.*$//gi;
if ($RPMSUBVERSION eq 'auto') { $RPMSUBVERSION = $newbuild; $RPMSUBVERSION =~ s/^.*-//gi; }
$FILENAMETGZ2="$PROJECT-$MAJOR.$MINOR.$REL1";
$FILENAMERPM=$FILENAMETGZ2."-".$RPMSUBVERSION.".".$ARCH.".rpm";
# For Deb
$newbuild = $BUILD;
$newbuild =~ s/(dev|alpha)/1/gi;                # dev
$newbuild =~ s/beta/2/gi;                       # beta
$newbuild =~ s/rc./3/gi;                        # rc
if ($newbuild !~ /-/) { $newbuild.='-3'; }      # finale is same than rc. 
# now newbuild is 0-1 or 0-3 for example. Note that for native package (see debian/source/format), we should not use a dash part but to get a better version management
$build = $newbuild;
$build =~ s/-.*$//g;
# now build is 0 for example
# $build .= '+nmu1';
# now build is 0+nmu1 for example
$FILENAMEDEBNATIVE="${PROJECT}_${MAJOR}.${MINOR}.${build}";
$FILENAMEDEB="${PROJECT}_${MAJOR}.${MINOR}.${newbuild}";


my $copyalreadydone=0;
my $batch=0;
for (0..@ARGV-1) {
	if ($ARGV[$_] =~ /^-*target=(\w+)/i)   { $target=$1; $batch=1; }
	if ($ARGV[$_] =~ /^-*desti=(.+)/i)     { $DESTI=$1; }
    if ($ARGV[$_] =~ /^-*prefix=(.+)/i)    {
    	$PREFIX=$1; 
    	$FILENAMESNAPSHOT.="-".$PREFIX; 
    }
}
if ($ENV{"DESTIBETARC"} && $BUILD =~ /[a-z]/i)   { $DESTI = $ENV{"DESTIBETARC"}; }	# Force output dir if env DESTIBETARC is defined
if ($ENV{"DESTISTABLE"} && $BUILD =~ /^[0-9]+$/) { $DESTI = $ENV{"DESTISTABLE"}; }	# Force output dir if env DESTISTABLE is defined
if ($ENV{"PUBLISHBETARC"} && $BUILD =~ /[a-z]/i)   { $PUBLISH = $ENV{"PUBLISHBETARC"}; }	# Force target site for publishing if env PUBLISHBETARC is defined
if ($ENV{"PUBLISHSTABLE"} && $BUILD =~ /^[0-9]+$/) { $PUBLISH = $ENV{"PUBLISHSTABLE"}; }	# Force target site for publishing if env PUBLISHSTABLE is defined

print "Makepack version $VERSION\n";
print "Building/publishing package name: $PROJECT\n";
print "Building/publishing package version: $MAJOR.$MINOR.$BUILD\n";
print "Source directory (SOURCE): $SOURCE\n";
print "Target directory (DESTI) : $DESTI\n";
print "Publishing target (PUBLISH): $PUBLISH\n";


# Choose package targets
#-----------------------
if ($target) {
	if ($target eq "ALL") { 
		foreach my $key (@LISTETARGET) {
	    	if ($key ne 'SNAPSHOT' && $key ne 'SF') { $CHOOSEDTARGET{$key}=1; }
		}
	}
	if ($target ne "ALL" && $target ne "SF") { $CHOOSEDTARGET{uc($target)}=1; }
	if ($target eq "SF") { $CHOOSEDPUBLISH{"SF"}=1; }
}
else {
    my $found=0;
    my $NUM_SCRIPT;
   	my $cpt=0;
    while (! $found) {
    	printf(" %2d - %-12s    (%s)\n",$cpt,"ALL (1..9)","Need ".join(",",values %REQUIREMENTTARGET));
    	foreach my $target (@LISTETARGET) {
    		$cpt++;
    		printf(" %2d - %-12s    (%s)\n",$cpt,$target,"Need ".$REQUIREMENTTARGET{$target});
    	}
    	$cpt=99;
    	printf(" %2d - %-12s    (%s)\n",$cpt,"SF (publish)","Need ".join(",",values %REQUIREMENTPUBLISH));
    
    	# Ask which target to build
    	print "Choose one package number or several separated with space (0 - ".$cpt."): ";
    	$NUM_SCRIPT=<STDIN>; 
    	chomp($NUM_SCRIPT);
    	if ($NUM_SCRIPT !~ /^[0-9\s]+$/)
    	{
    		print "This is not a valid package number list.\n";
    		$found = 0;
    	}
    	else
    	{
    		$found = 1;
    	}
    }
    print "\n";
    if ($NUM_SCRIPT eq "99") {
   		$CHOOSEDPUBLISH{"SF"}=1;
    }
    else {
	    if ($NUM_SCRIPT eq "0") {
	    	foreach my $key (@LISTETARGET) {
	    		if ($key ne 'SNAPSHOT' && $key ne 'SF') { $CHOOSEDTARGET{$key}=1; }
	        }
	    }
	    else {
	   		foreach my $num (split(/\s+/,$NUM_SCRIPT)) {
	   			$CHOOSEDTARGET{$LISTETARGET[$num-1]}=1;
	   		}
	    }
    }
}

# Test if requirement is ok
#--------------------------
$atleastonerpm=0;
foreach my $target (keys %CHOOSEDTARGET) {
	if ($target =~ /RPM/i)
	{
		if ($atleastonerpm && ($DESTI eq "$SOURCE/build"))
		{
			print "Error: You asked creation of several rpms. Because all rpm have same name, you must defined an environment variable DESTI to tell packager where it can create subdirs for each generated package.\n";
			exit;
		}
		$atleastonerpm=1;			
	} 
    foreach my $req (split(/[,\s]/,$REQUIREMENTTARGET{$target})) 
    {
        # Test    
        print "Test requirement for target $target: Search '$req'... ";
        $newreq=$req; $newparam='';
        if ($newreq eq 'zip') { $newparam.='-h'; }
        if ($newreq eq 'xz') { $newparam.='-h'; }
        $cmd="\"$newreq\" $newparam 2>&1";
        print "Test command ".$cmd."... ";
        $ret=`$cmd`;
        $coderetour=$?; $coderetour2=$coderetour>>8;
        if ($coderetour != 0 && (($coderetour2 == 1 && $OS =~ /windows/ && $ret !~ /Usage/i) || ($coderetour2 == 127 && $OS !~ /windows/)) && $PROGPATH) { 
            # Not found error, we try in PROGPATH
            $ret=`"$PROGPATH/$ALTERNATEPATH{$req}/$req\" 2>&1`;
            $coderetour=$?; $coderetour2=$coderetour>>8;
            $REQUIREMENTTARGET{$target}="$PROGPATH/$ALTERNATEPATH{$req}/$req";
        } 

        if ($coderetour != 0 && (($coderetour2 == 1 && $OS =~ /windows/ && $ret !~ /Usage/i) || ($coderetour2 == 127 && $OS !~ /windows/))) {
            # Not found error
            print "Not found\nCan't build target $target. Requirement '$req' not found in PATH\n";
            $CHOOSEDTARGET{$target}=-1;
            last;
        } else {
            # Pas erreur ou erreur autre que programme absent
            print " Found ".$req."\n";
        }
    }
}

print "\n";

# Check if there is at least on target to build
#----------------------------------------------
$nboftargetok=0;
$nboftargetneedbuildroot=0;
$nbofpublishneedtag=0;
foreach my $target (keys %CHOOSEDTARGET) {
    if ($CHOOSEDTARGET{$target} < 0) { next; }
	if ($target ne 'EXE' && $target ne 'EXEDOLIWAMP') 
	{
		$nboftargetneedbuildroot++;
	}
	$nboftargetok++;
}
foreach my $target (keys %CHOOSEDPUBLISH) {
    if ($CHOOSEDPUBLISH{$target} < 0) { next; }
	if ($target eq 'SF')
	{
		$nbofpublishneedtag++;
	}
	$nboftargetok++;
}

if ($nboftargetok) {

    # Update CVS if required
    #-----------------------
    if ($nbofpublishneedtag)
	{
    	print "Go to directory $SOURCE\n";
   		$olddir=getcwd();
   		chdir("$SOURCE");
    	print 'Run git tag -a -m "'.$MAJOR.'.'.$MINOR.'.'.$BUILD.'" "'.$MAJOR.'.'.$MINOR.'.'.$BUILD.'"'."\n";
    	$ret=`git tag -a -m "$MAJOR.$MINOR.$BUILD" "$MAJOR.$MINOR.$BUILD" 2>&1`;
    	if ($ret =~ /already exists/)
    	{
    		print "WARNING: Tag ".$MAJOR.'.'.$MINOR.'.'.$BUILD." already exists. Overwrite (y/N) ? ";
	    	$QUESTIONOVERWRITETAG=<STDIN>; 
	    	chomp($QUESTIONOVERWRITETAG);
	    	if ($QUESTIONOVERWRITETAG =~ /(o|y)/)
	    	{
		    	print 'Run git tag -a -f -m "'.$MAJOR.'.'.$MINOR.'.'.$BUILD.'" "'.$MAJOR.'.'.$MINOR.'.'.$BUILD.'"'."\n";
		    	$ret=`git tag -a -f -m "$MAJOR.$MINOR.$BUILD" "$MAJOR.$MINOR.$BUILD"`;
	    	}
    	}
    	print 'Run git push --tags'."\n";
    	$ret=`git push --tags`;
    	chdir("$olddir");
	}
	
    # Update buildroot if required
    #-----------------------------
    if ($nboftargetneedbuildroot)
	{
	    if (! $copyalreadydone) {
	    	print "Creation of a buildroot used for all packages\n";

	    	print "Delete directory $BUILDROOT\n";
	    	$ret=`rm -fr "$BUILDROOT"`;
	    
	    	mkdir "$BUILDROOT";
	    	mkdir "$BUILDROOT/$PROJECT";
	    	print "Copy $SOURCE into $BUILDROOT/$PROJECT\n";
	    	$ret=`cp -pr "$SOURCE" "$BUILDROOT/$PROJECT"`;
<<<<<<< HEAD
	    	print "Copy $SOURCE/build/debian/apache/.htaccess into $BUILDROOT/$PROJECT/build/debian/apache/.htaccess\n";
	    	$ret=`cp -pr "$SOURCE/build/debian/apache/.htaccess" "$BUILDROOT/$PROJECT/build/debian/apache/.htaccess"`;
=======
	    	#print "Copy $SOURCE/build/debian/apache/.htaccess into $BUILDROOT/$PROJECT/build/debian/apache/.htaccess\n";
	    	#$ret=`cp -pr "$SOURCE/build/debian/apache/.htaccess" "$BUILDROOT/$PROJECT/build/debian/apache/.htaccess"`;
>>>>>>> 7a741e06
	    }
	    print "Clean $BUILDROOT\n";
	    $ret=`rm -f  $BUILDROOT/$PROJECT/.buildpath`;
	    $ret=`rm -fr $BUILDROOT/$PROJECT/.cache`;
	    $ret=`rm -fr $BUILDROOT/$PROJECT/.externalToolBuilders`;
	    $ret=`rm -fr $BUILDROOT/$PROJECT/.git`;
	    $ret=`rm -f  $BUILDROOT/$PROJECT/.gitmodules`;
        $ret=`rm -f  $BUILDROOT/$PROJECT/.gitignore`;
	    $ret=`rm -fr $BUILDROOT/$PROJECT/.project`;
	    $ret=`rm -fr $BUILDROOT/$PROJECT/.settings`;
	    $ret=`rm -fr $BUILDROOT/$PROJECT/.travis.yml`;
	    $ret=`rm -fr $BUILDROOT/$PROJECT/.tx`;
	    $ret=`rm -f  $BUILDROOT/$PROJECT/build.xml`;
	    $ret=`rm -f  $BUILDROOT/$PROJECT/quickbuild.xml`;
        $ret=`rm -f  $BUILDROOT/$PROJECT/pom.xml`;
        $ret=`rm -f  $BUILDROOT/$PROJECT/README.md`;
        
	    $ret=`rm -fr $BUILDROOT/$PROJECT/build/html`;
        $ret=`rm -f  $BUILDROOT/$PROJECT/build/Doli*-*`;
        $ret=`rm -f  $BUILDROOT/$PROJECT/build/dolibarr_*.deb`;
        $ret=`rm -f  $BUILDROOT/$PROJECT/build/dolibarr_*.dsc`;
        $ret=`rm -f  $BUILDROOT/$PROJECT/build/dolibarr_*.tar.gz`;
        $ret=`rm -f  $BUILDROOT/$PROJECT/build/dolibarr-*.deb`;
        $ret=`rm -f  $BUILDROOT/$PROJECT/build/dolibarr-*.rpm`;
        $ret=`rm -f  $BUILDROOT/$PROJECT/build/dolibarr-*.tar`;
        $ret=`rm -f  $BUILDROOT/$PROJECT/build/dolibarr-*.tar.gz`;
        $ret=`rm -f  $BUILDROOT/$PROJECT/build/dolibarr-*.tgz`;
        $ret=`rm -f  $BUILDROOT/$PROJECT/build/dolibarr-*.xz`;
        $ret=`rm -f  $BUILDROOT/$PROJECT/build/dolibarr-*.zip`;
        $ret=`rm -f  $BUILDROOT/$PROJECT/build/doxygen/doxygen_warnings.log`;
        $ret=`rm -f  $BUILDROOT/$PROJECT/htdocs/cache.manifest`;
	    $ret=`rm -f  $BUILDROOT/$PROJECT/htdocs/conf/conf.php`;
        $ret=`rm -f  $BUILDROOT/$PROJECT/htdocs/conf/conf.php.mysql`;
        $ret=`rm -f  $BUILDROOT/$PROJECT/htdocs/conf/conf.php.old`;
        $ret=`rm -f  $BUILDROOT/$PROJECT/htdocs/conf/conf.php.postgres`;
        $ret=`rm -f  $BUILDROOT/$PROJECT/htdocs/conf/conf*sav*`;

        $ret=`rm -f  $BUILDROOT/$PROJECT/htdocs/install/mssql/README`;
        $ret=`rm -f  $BUILDROOT/$PROJECT/htdocs/install/mysql/README`;
        $ret=`rm -f  $BUILDROOT/$PROJECT/htdocs/install/pgsql/README`;

        $ret=`rm -fr  $BUILDROOT/$PROJECT/htdocs/install/mssql`;

        $ret=`rm -fr $BUILDROOT/$PROJECT/dev/codesniffer`;
        $ret=`rm -fr $BUILDROOT/$PROJECT/dev/codetemplates`;
        $ret=`rm -fr $BUILDROOT/$PROJECT/dev/dbmodel`;
        $ret=`rm -fr $BUILDROOT/$PROJECT/dev/initdata`;
        $ret=`rm -fr $BUILDROOT/$PROJECT/dev/iso-normes`;
        $ret=`rm -fr $BUILDROOT/$PROJECT/dev/ldap`;
        $ret=`rm -fr $BUILDROOT/$PROJECT/dev/licence`;
        $ret=`rm -fr $BUILDROOT/$PROJECT/dev/mail`;
        $ret=`rm -fr $BUILDROOT/$PROJECT/dev/phpcheckstyle`;
        $ret=`rm -fr $BUILDROOT/$PROJECT/dev/phpunit`;
        $ret=`rm -fr $BUILDROOT/$PROJECT/dev/security`;
        $ret=`rm -fr $BUILDROOT/$PROJECT/dev/spec`;
        $ret=`rm -fr $BUILDROOT/$PROJECT/dev/test`;
        $ret=`rm -fr $BUILDROOT/$PROJECT/dev/uml`;
        $ret=`rm -fr $BUILDROOT/$PROJECT/dev/xdebug`;
        $ret=`rm -f  $BUILDROOT/$PROJECT/dev/dolibarr_changes.txt`;
        $ret=`rm -f  $BUILDROOT/$PROJECT/dev/README`;
        $ret=`rm -f  $BUILDROOT/$PROJECT/doc/images/dolibarr_screenshot2.png`;
        $ret=`rm -f  $BUILDROOT/$PROJECT/doc/images/dolibarr_screenshot3.png`;
        $ret=`rm -f  $BUILDROOT/$PROJECT/doc/images/dolibarr_screenshot4.png`;
        $ret=`rm -f  $BUILDROOT/$PROJECT/doc/images/dolibarr_screenshot5.png`;
        $ret=`rm -f  $BUILDROOT/$PROJECT/doc/images/dolibarr_screenshot6.png`;
        $ret=`rm -f  $BUILDROOT/$PROJECT/doc/images/dolibarr_screenshot7.png`;
        $ret=`rm -f  $BUILDROOT/$PROJECT/doc/images/dolibarr_screenshot8.png`;
        $ret=`rm -f  $BUILDROOT/$PROJECT/doc/images/dolibarr_screenshot9.png`;
        $ret=`rm -f  $BUILDROOT/$PROJECT/doc/images/dolibarr_screenshot10.png`;
        $ret=`rm -f  $BUILDROOT/$PROJECT/doc/images/dolibarr_screenshot11.png`;
        $ret=`rm -f  $BUILDROOT/$PROJECT/doc/images/dolibarr_screenshot12.png`;

	    $ret=`rm -fr $BUILDROOT/$PROJECT/document`;
	    $ret=`rm -fr $BUILDROOT/$PROJECT/documents`;
	    $ret=`rm -fr $BUILDROOT/$PROJECT/htdocs/document`;
	    $ret=`rm -fr $BUILDROOT/$PROJECT/htdocs/documents`;
	    $ret=`rm -fr $BUILDROOT/$PROJECT/htdocs/bootstrap*`;
	    $ret=`rm -fr $BUILDROOT/$PROJECT/htdocs/custom*`;
	    $ret=`rm -fr $BUILDROOT/$PROJECT/htdocs/multicompany*`;
	    $ret=`rm -fr $BUILDROOT/$PROJECT/htdocs/nltechno*`;
	    $ret=`rm -fr $BUILDROOT/$PROJECT/htdocs/pos*`;
	    $ret=`rm -fr $BUILDROOT/$PROJECT/htdocs/public/test`;
	    $ret=`rm -fr $BUILDROOT/$PROJECT/test`;
	    $ret=`rm -fr $BUILDROOT/$PROJECT/Thumbs.db $BUILDROOT/$PROJECT/*/Thumbs.db $BUILDROOT/$PROJECT/*/*/Thumbs.db $BUILDROOT/$PROJECT/*/*/*/Thumbs.db $BUILDROOT/$PROJECT/*/*/*/*/Thumbs.db`;
	    $ret=`rm -f  $BUILDROOT/$PROJECT/.cvsignore $BUILDROOT/$PROJECT/*/.cvsignore $BUILDROOT/$PROJECT/*/*/.cvsignore $BUILDROOT/$PROJECT/*/*/*/.cvsignore $BUILDROOT/$PROJECT/*/*/*/*/.cvsignore $BUILDROOT/$PROJECT/*/*/*/*/*/.cvsignore $BUILDROOT/$PROJECT/*/*/*/*/*/*/.cvsignore`;
	    $ret=`rm -f  $BUILDROOT/$PROJECT/.gitignore $BUILDROOT/$PROJECT/*/.gitignore $BUILDROOT/$PROJECT/*/*/.gitignore $BUILDROOT/$PROJECT/*/*/*/.gitignore $BUILDROOT/$PROJECT/*/*/*/*/.gitignore $BUILDROOT/$PROJECT/*/*/*/*/*/.gitignore $BUILDROOT/$PROJECT/*/*/*/*/*/*/.gitignore`;
   	    $ret=`rm -f  $BUILDROOT/$PROJECT/htdocs/includes/geoip/sample*.*`;
        $ret=`rm -f  $BUILDROOT/$PROJECT/htdocs/includes/jquery/plugins/jqueryFileTree/connectors/jqueryFileTree.pl`;    # Avoid errors into rpmlint
        $ret=`rm -fr $BUILDROOT/$PROJECT/htdocs/includes/jquery/plugins/template`;  # Package not valid for most linux distributions (errors reported into compile.js). Package should be embed by modules to avoid problems.
        $ret=`rm -fr $BUILDROOT/$PROJECT/htdocs/includes/phpmailer`;                # Package not valid for most linux distributions (errors reported into file LICENSE). Package should be embed by modules to avoid problems.
        $ret=`rm -fr $BUILDROOT/$PROJECT/htdocs/includes/ckeditor/_source`;		# Keep this removal in case we embed libraries
        $ret=`rm -fr $BUILDROOT/$PROJECT/htdocs/includes/ckeditor/adapters`;	# Keep this removal in case we embed libraries
   	    
	    $ret=`rm -f  $BUILDROOT/$PROJECT/htdocs/includes/jquery/plugins/multiselect/MIT-LICENSE.txt`;
        $ret=`rm -fr $BUILDROOT/$PROJECT/htdocs/includes/nusoap/lib/Mail`;
        $ret=`rm -fr $BUILDROOT/$PROJECT/htdocs/includes/nusoap/samples`;
        $ret=`rm -fr $BUILDROOT/$PROJECT/htdocs/includes/phpexcel/license.txt`;
        $ret=`rm -fr $BUILDROOT/$PROJECT/htdocs/includes/phpexcel/PHPExcel/Shared/PDF`;
        $ret=`rm -fr $BUILDROOT/$PROJECT/htdocs/includes/phpexcel/PHPExcel/Shared/PCLZip`;
        $ret=`rm -fr $BUILDROOT/$PROJECT/htdocs/includes/tcpdf/fonts/dejavu-fonts-ttf-2.33`;
        $ret=`rm -fr $BUILDROOT/$PROJECT/htdocs/includes/tcpdf/fonts/freefont-20100919`;
        $ret=`rm -fr $BUILDROOT/$PROJECT/htdocs/includes/tcpdf/fonts/utils`;
	    $ret=`rm -f  $BUILDROOT/$PROJECT/htdocs/includes/tcpdf/LICENSE.TXT`;
        $ret=`rm -fr $BUILDROOT/$PROJECT/htdocs/includes/savant`;
	}

    # Build package for each target
    #------------------------------
    foreach my $target (keys %CHOOSEDTARGET) 
    {
        if ($CHOOSEDTARGET{$target} < 0) { next; }
    
        print "\nBuild package for target $target\n";

    	if ($target eq 'SNAPSHOT') 
    	{
    		$NEWDESTI=$DESTI;

    		print "Remove target $FILENAMESNAPSHOT.tgz...\n";
    		unlink("$NEWDESTI/$FILENAMESNAPSHOT.tgz");

            #rmdir "$BUILDROOT/$FILENAMESNAPSHOT";
    		$ret=`rm -fr $BUILDROOT/$FILENAMESNAPSHOT`;
            print "Copy $BUILDROOT/$PROJECT to $BUILDROOT/$FILENAMESNAPSHOT\n";
    		$cmd="cp -pr \"$BUILDROOT/$PROJECT\" \"$BUILDROOT/$FILENAMESNAPSHOT\"";
            $ret=`$cmd`;

    		print "Compress $BUILDROOT into $FILENAMESNAPSHOT.tgz...\n";
   		    $cmd="tar --exclude doli*.tgz --exclude doli*.deb --exclude doli*.exe --exclude doli*.xz --exclude doli*.zip --exclude doli*.rpm --exclude .cache --exclude .settings --exclude conf.php --exclude conf.php.mysql --exclude conf.php.old --exclude conf.php.postgres --directory \"$BUILDROOT\" --mode=go-w --group=500 --owner=500 -czvf \"$FILENAMESNAPSHOT.tgz\" $FILENAMESNAPSHOT";
			print $cmd."\n";
			$ret=`$cmd`;

    		# Move to final dir
       		print "Move $FILENAMESNAPSHOT.tgz to $NEWDESTI/$FILENAMESNAPSHOT.tgz\n";
       		$ret=`mv "$FILENAMESNAPSHOT.tgz" "$NEWDESTI/$FILENAMESNAPSHOT.tgz"`;
    		next;
    	}

    	if ($target eq 'TGZ') 
    	{
    		$NEWDESTI=$DESTI;
    		mkdir($DESTI.'/standard');
			if (-d $DESTI.'/standard') { $NEWDESTI=$DESTI.'/standard'; } 

    		print "Remove target $FILENAMETGZ.tgz...\n";
    		unlink("$NEWDESTI/$FILENAMETGZ.tgz");

            #rmdir "$BUILDROOT/$FILENAMETGZ";
    		$ret=`rm -fr $BUILDROOT/$FILENAMETGZ`;
            print "Copy $BUILDROOT/$PROJECT/ to $BUILDROOT/$FILENAMETGZ\n";
    		$cmd="cp -pr \"$BUILDROOT/$PROJECT/\" \"$BUILDROOT/$FILENAMETGZ\"";
            $ret=`$cmd`;

		    $ret=`rm -fr $BUILDROOT/$PROJECT/build/exe`;

    		print "Compress $FILENAMETGZ into $FILENAMETGZ.tgz...\n";
   		    $cmd="tar --exclude-vcs --exclude-from \"$BUILDROOT/$PROJECT/build/tgz/tar_exclude.txt\" --directory \"$BUILDROOT\" --mode=go-w --group=500 --owner=500 -czvf \"$FILENAMETGZ.tgz\" $FILENAMETGZ";
   		    $ret=`$cmd`;

    		# Move to final dir
       		print "Move $FILENAMETGZ.tgz to $NEWDESTI/$FILENAMETGZ.tgz\n";
       		$ret=`mv "$FILENAMETGZ.tgz" "$NEWDESTI/$FILENAMETGZ.tgz"`;
    		next;
    	}

    	if ($target eq 'XZ') 
    	{
    		$NEWDESTI=$DESTI;
    		mkdir($DESTI.'/standard');
			if (-d $DESTI.'/standard') { $NEWDESTI=$DESTI.'/standard'; } 

    		print "Remove target $FILENAMEXZ.xz...\n";
    		unlink("$NEWDESTI/$FILENAMEXZ.xz");

            #rmdir "$BUILDROOT/$FILENAMEXZ";
    		$ret=`rm -fr $BUILDROOT/$FILENAMEXZ`;
            print "Copy $BUILDROOT/$PROJECT to $BUILDROOT/$FILENAMEXZ\n";
    		$cmd="cp -pr \"$BUILDROOT/$PROJECT\" \"$BUILDROOT/$FILENAMEXZ\"";
            $ret=`$cmd`;

    		print "Compress $FILENAMEXZ into $FILENAMEXZ.xz...\n";
 
            print "Go to directory $BUILDROOT\n";
     		$olddir=getcwd();
     		chdir("$BUILDROOT");
    		$cmd= "xz -9 -r $BUILDROOT/$FILENAMEAPS.xz \*";
			print $cmd."\n";
			$ret= `$cmd`;
            chdir("$olddir");

    		# Move to final dir
            print "Move $FILENAMEXZ.xz to $NEWDESTI/$FILENAMEXZ.xz\n";
            $ret=`mv "$BUILDROOT/$FILENAMEXZ.xz" "$NEWDESTI/$FILENAMEXZ.xz"`;
    		next;
    	}
    	
    	if ($target eq 'ZIP') 
    	{
    		$NEWDESTI=$DESTI;
    		mkdir($DESTI.'/standard');
			if (-d $DESTI.'/standard') { $NEWDESTI=$DESTI.'/standard'; } 

    		print "Remove target $FILENAMEZIP.zip...\n";
    		unlink("$NEWDESTI/$FILENAMEZIP.zip");

            #rmdir "$BUILDROOT/$FILENAMEZIP";
    		$ret=`rm -fr $BUILDROOT/$FILENAMEZIP`;
            print "Copy $BUILDROOT/$PROJECT to $BUILDROOT/$FILENAMEZIP\n";
    		$cmd="cp -pr \"$BUILDROOT/$PROJECT\" \"$BUILDROOT/$FILENAMEZIP\"";
            $ret=`$cmd`;

    		print "Compress $FILENAMEZIP into $FILENAMEZIP.zip...\n";
 
            print "Go to directory $BUILDROOT\n";
     		$olddir=getcwd();
     		chdir("$BUILDROOT");
    		$cmd= "7z a -r -tzip -xr\@\"$BUILDROOT\/$FILENAMEZIP\/build\/zip\/zip_exclude.txt\" -mx $BUILDROOT/$FILENAMEZIP.zip $FILENAMEZIP\/*";
			print $cmd."\n";
			$ret= `$cmd`;
            chdir("$olddir");
            			
    		# Move to final dir
            print "Move $FILENAMEZIP.zip to $NEWDESTI/$FILENAMEZIP.zip\n";
            $ret=`mv "$BUILDROOT/$FILENAMEZIP.zip" "$NEWDESTI/$FILENAMEZIP.zip"`;
    		next;
    	}
    
    	if ($target =~ /RPM/)	                 # Linux only 
    	{
    		$NEWDESTI=$DESTI;
    		$subdir="package_rpm_generic";
    		if ($target =~ /FEDO/i) { $subdir="package_rpm_redhat-fedora"; }
    		if ($target =~ /MAND/i) { $subdir="package_rpm_mandriva"; }
    		if ($target =~ /OPEN/i) { $subdir="package_rpm_opensuse"; }
    		mkdir($DESTI.'/'.$subdir);
			if (-d $DESTI.'/'.$subdir) { $NEWDESTI=$DESTI.'/'.$subdir; } 

			if ($RPMDIR eq "") { $RPMDIR=$ENV{'HOME'}."/rpmbuild"; }

            print "Version is $MAJOR.$MINOR.$REL1-$RPMSUBVERSION\n";

            #print "Create directory $RPMDIR\n";
            #$ret=`mkdir -p "$RPMDIR"`;

    		print "Remove target ".$FILENAMERPM."...\n";
    		unlink("$NEWDESTI/".$FILENAMERPM);
    		print "Remove target ".$FILENAMETGZ2."-".$RPMSUBVERSION.".src.rpm...\n";
    		unlink("$NEWDESTI/".$FILENAMETGZ2."-".$RPMSUBVERSION.".src.rpm");

    		print "Create directory $BUILDROOT/$FILENAMETGZ2\n";
    		$ret=`rm -fr $BUILDROOT/$FILENAMETGZ2`;
            print "Copy $BUILDROOT/$PROJECT to $BUILDROOT/$FILENAMETGZ2\n";
    		$cmd="cp -pr '$BUILDROOT/$PROJECT' '$BUILDROOT/$FILENAMETGZ2'";
            $ret=`$cmd`;

			# Set owners
            #print "Set owners on files/dir\n";
		    #$ret=`chown -R root.root $BUILDROOT/$FILENAMETGZ2`;

            print "Set permissions on files/dir\n";
		    $ret=`chmod -R 755 $BUILDROOT/$FILENAMETGZ2`;
		    $cmd="find $BUILDROOT/$FILENAMETGZ2 -type f -exec chmod 644 {} \\; ";
            $ret=`$cmd`;

			# Build tgz
    		print "Compress $FILENAMETGZ2 into $FILENAMETGZ2.tgz...\n";
    		$ret=`tar --exclude-from "$SOURCE/build/tgz/tar_exclude.txt" --directory "$BUILDROOT" -czvf "$BUILDROOT/$FILENAMETGZ2.tgz" $FILENAMETGZ2`;

    		print "Move $BUILDROOT/$FILENAMETGZ2.tgz to $RPMDIR/SOURCES/$FILENAMETGZ2.tgz\n";
    		$cmd="mv $BUILDROOT/$FILENAMETGZ2.tgz $RPMDIR/SOURCES/$FILENAMETGZ2.tgz";
            $ret=`$cmd`;

    		$BUILDFIC="${FILENAME}.spec";
    		$BUILDFICSRC="${FILENAME}_generic.spec";
    		if ($target =~ /FEDO/i) { $BUILDFICSRC="${FILENAME}_fedora.spec"; }
    		if ($target =~ /MAND/i) { $BUILDFICSRC="${FILENAME}_mandriva.spec"; }
    		if ($target =~ /OPEN/i) { $BUILDFICSRC="${FILENAME}_opensuse.spec"; }
    		
 			print "Generate file $BUILDROOT/$BUILDFIC from $SOURCE/build/rpm/${BUILDFICSRC}\n";
            open (SPECFROM,"<$SOURCE/build/rpm/${BUILDFICSRC}") || die "Error";
            open (SPECTO,">$BUILDROOT/$BUILDFIC") || die "Error";
            while (<SPECFROM>) {
                $_ =~ s/__FILENAMETGZ__/$FILENAMETGZ/;
                $_ =~ s/__VERSION__/$MAJOR.$MINOR.$REL1/;
                $_ =~ s/__RELEASE__/$RPMSUBVERSION/;
                print SPECTO $_;
            }
            close SPECFROM;
            close SPECTO;
    
    		print "Copy patch file to $RPMDIR/SOURCES\n";
    		$ret=`cp "$SOURCE/build/rpm/dolibarr-forrpm.patch" "$RPMDIR/SOURCES"`;
		    $ret=`chmod 644 $RPMDIR/SOURCES/dolibarr-forrpm.patch`;

    		print "Launch RPM build (rpmbuild --clean -ba $BUILDROOT/${BUILDFIC})\n";
    		#$ret=`rpmbuild -vvvv --clean -ba $BUILDROOT/${BUILDFIC}`;
    		$ret=`rpmbuild --clean -ba $BUILDROOT/${BUILDFIC}`;

    		# Move to final dir
   		    print "Move $RPMDIR/RPMS/".$ARCH."/".$FILENAMETGZ2."-".$RPMSUBVERSION."*.".$ARCH.".rpm into $NEWDESTI/".$FILENAMETGZ2."-".$RPMSUBVERSION."*.".$ARCH.".rpm\n";
   		    $cmd="mv $RPMDIR/RPMS/".$ARCH."/".$FILENAMETGZ2."-".$RPMSUBVERSION."*.".$ARCH.".rpm \"$NEWDESTI/\"";
    		$ret=`$cmd`;
   		    print "Move $RPMDIR/SRPMS/".$FILENAMETGZ2."-".$RPMSUBVERSION."*.src.rpm into $NEWDESTI/".$FILENAMETGZ2."-".$RPMSUBVERSION."*.src.rpm\n";
   		    $cmd="mv $RPMDIR/SRPMS/".$FILENAMETGZ2."-".$RPMSUBVERSION."*.src.rpm \"$NEWDESTI/\"";
    		$ret=`$cmd`;
   		    print "Move $RPMDIR/SOURCES/".$FILENAMETGZ2.".tgz into $NEWDESTI/".$FILENAMETGZ2.".tgz\n";
   		    $cmd="mv \"$RPMDIR/SOURCES/".$FILENAMETGZ2.".tgz\" \"$NEWDESTI/".$FILENAMETGZ2.".tgz\"";
    		$ret=`$cmd`;
    		next;
    	}

    	if ($target eq 'DEB') 
    	{
    		$NEWDESTI=$DESTI;
    		mkdir($DESTI.'/package_debian-ubuntu');
			if (-d $DESTI.'/package_debian-ubuntu') { $NEWDESTI=$DESTI.'/package_debian-ubuntu'; } 

            $olddir=getcwd();

    		print "Remove target ${FILENAMEDEB}_all.deb...\n";
    		unlink("$NEWDESTI/${FILENAMEDEB}_all.deb");
    		print "Remove target ${FILENAMEDEB}.dsc...\n";
    		unlink("$NEWDESTI/${FILENAMEDEB}.dsc");
    		print "Remove target ${FILENAMEDEB}.tar.gz...\n";
    		unlink("$NEWDESTI/${FILENAMEDEB}.tar.gz");
    		print "Remove target ${FILENAMEDEB}.changes...\n";
    		unlink("$NEWDESTI/${FILENAMEDEB}.changes");
    		print "Remove target ${FILENAMEDEBNATIVE}.orig.tar.gz...\n";
    		unlink("$NEWDESTI/${FILENAMEDEBNATIVE}.orig.tar.gz");

    		$ret=`rm -fr $BUILDROOT/$PROJECT.tmp`;
    		$ret=`rm -fr $BUILDROOT/$PROJECT-$MAJOR.$MINOR.$build`;
    		
			print "Copy $BUILDROOT/$PROJECT to $BUILDROOT/$PROJECT.tmp\n";
			$cmd="cp -pr \"$BUILDROOT/$PROJECT\" \"$BUILDROOT/$PROJECT.tmp\"";
			$ret=`$cmd`;
<<<<<<< HEAD
			$cmd="cp -pr \"$BUILDROOT/$PROJECT/build/debian/apache/.htaccess\" \"$BUILDROOT/$PROJECT.tmp/build/debian/apache/.htaccess\"";
			$ret=`$cmd`;
=======
			#$cmd="cp -pr \"$BUILDROOT/$PROJECT/build/debian/apache/.htaccess\" \"$BUILDROOT/$PROJECT.tmp/build/debian/apache/.htaccess\"";
			#$ret=`$cmd`;
>>>>>>> 7a741e06

 			print "Remove other files\n";
            $ret=`rm -f  $BUILDROOT/$PROJECT.tmp/README-FR`;
            $ret=`rm -f  $BUILDROOT/$PROJECT.tmp/build/README`;
            $ret=`rm -f  $BUILDROOT/$PROJECT.tmp/build/README-FR`;
            $ret=`rm -fr $BUILDROOT/$PROJECT.tmp/build/aps`;
            $ret=`rm -fr $BUILDROOT/$PROJECT.tmp/build/dmg`;
            $ret=`rm -f  $BUILDROOT/$PROJECT.tmp/build/pad/README`;
            $ret=`rm -f  $BUILDROOT/$PROJECT.tmp/build/tgz/README`;
            #$ret=`rm -fr $BUILDROOT/$PROJECT.tmp/build/debian`;
            $ret=`rm -fr $BUILDROOT/$PROJECT.tmp/build/debian/po`;
            $ret=`rm -fr $BUILDROOT/$PROJECT.tmp/build/debian/source`;
            $ret=`rm -f  $BUILDROOT/$PROJECT.tmp/build/debian/changelog`;
            $ret=`rm -f  $BUILDROOT/$PROJECT.tmp/build/debian/compat`;
            $ret=`rm -f  $BUILDROOT/$PROJECT.tmp/build/debian/control*`;
            $ret=`rm -f  $BUILDROOT/$PROJECT.tmp/build/debian/copyright`;
            $ret=`rm -f  $BUILDROOT/$PROJECT.tmp/build/debian/dolibarr.config`;
            $ret=`rm -f  $BUILDROOT/$PROJECT.tmp/build/debian/dolibarr.desktop`;
            $ret=`rm -f  $BUILDROOT/$PROJECT.tmp/build/debian/dolibarr.doc-base`;
            $ret=`rm -f  $BUILDROOT/$PROJECT.tmp/build/debian/dolibarr.install`;
            $ret=`rm -f  $BUILDROOT/$PROJECT.tmp/build/debian/dolibarr.lintian-overrides`;
            $ret=`rm -f  $BUILDROOT/$PROJECT.tmp/build/debian/dolibarr.postrm`;
            $ret=`rm -f  $BUILDROOT/$PROJECT.tmp/build/debian/dolibarr.postinst`;
            $ret=`rm -f  $BUILDROOT/$PROJECT.tmp/build/debian/dolibarr.templates`;
            $ret=`rm -f  $BUILDROOT/$PROJECT.tmp/build/debian/dolibarr.templates.futur`;
            $ret=`rm -f  $BUILDROOT/$PROJECT.tmp/build/debian/rules`;
            $ret=`rm -f  $BUILDROOT/$PROJECT.tmp/build/debian/README.howto`;
            $ret=`rm -f  $BUILDROOT/$PROJECT.tmp/build/debian/watch`;
            $ret=`rm -fr $BUILDROOT/$PROJECT.tmp/build/doap`;
            $ret=`rm -fr $BUILDROOT/$PROJECT.tmp/build/exe`;
            $ret=`rm -fr $BUILDROOT/$PROJECT.tmp/build/launchpad`;
            $ret=`rm -fr $BUILDROOT/$PROJECT.tmp/build/live`;
            $ret=`rm -fr $BUILDROOT/$PROJECT.tmp/build/patch`;
            $ret=`rm -fr $BUILDROOT/$PROJECT.tmp/build/perl`;
            $ret=`rm -fr $BUILDROOT/$PROJECT.tmp/build/rpm`;
            $ret=`rm -fr $BUILDROOT/$PROJECT.tmp/build/zip`;
            # Rename upstream changelog to match debian rules
			$ret=`mv $BUILDROOT/$PROJECT.tmp/ChangeLog $BUILDROOT/$PROJECT.tmp/changelog`;
			
            # Prepare source package (init debian dir)
            print "Create directory $BUILDROOT/$PROJECT.tmp/debian\n";
            $ret=`mkdir "$BUILDROOT/$PROJECT.tmp/debian"`;
            print "Copy $SOURCE/build/debian/xxx to $BUILDROOT/$PROJECT.tmp/debian\n";
            # Add files for dpkg-source
            $ret=`cp -f  "$SOURCE/build/debian/changelog"      "$BUILDROOT/$PROJECT.tmp/debian"`;
            $ret=`cp -f  "$SOURCE/build/debian/compat"         "$BUILDROOT/$PROJECT.tmp/debian"`;
            $ret=`cp -f  "$SOURCE/build/debian/control"        "$BUILDROOT/$PROJECT.tmp/debian"`;
            $ret=`cp -f  "$SOURCE/build/debian/copyright"      "$BUILDROOT/$PROJECT.tmp/debian"`;
            $ret=`cp -f  "$SOURCE/build/debian/dolibarr.desktop"        	"$BUILDROOT/$PROJECT.tmp/debian"`;
            $ret=`cp -f  "$SOURCE/build/debian/dolibarr.doc-base"        	"$BUILDROOT/$PROJECT.tmp/debian"`;
            $ret=`cp -f  "$SOURCE/build/debian/dolibarr.install" 	        "$BUILDROOT/$PROJECT.tmp/debian"`;
            $ret=`cp -f  "$SOURCE/build/debian/dolibarr.lintian-overrides"  "$BUILDROOT/$PROJECT.tmp/debian"`;
            $ret=`cp -f  "$SOURCE/build/debian/dolibarr.xpm"  		      	"$BUILDROOT/$PROJECT.tmp/debian"`;
            $ret=`cp -f  "$SOURCE/build/debian/README.source"  "$BUILDROOT/$PROJECT.tmp/debian"`;
            $ret=`cp -f  "$SOURCE/build/debian/rules"          "$BUILDROOT/$PROJECT.tmp/debian"`;
            $ret=`cp -f  "$SOURCE/build/debian/watch"          "$BUILDROOT/$PROJECT.tmp/debian"`;
            $ret=`cp -fr "$SOURCE/build/debian/patches"        "$BUILDROOT/$PROJECT.tmp/debian"`;
            $ret=`cp -fr "$SOURCE/build/debian/po"             "$BUILDROOT/$PROJECT.tmp/debian"`;
            $ret=`cp -fr "$SOURCE/build/debian/source"         "$BUILDROOT/$PROJECT.tmp/debian"`;
<<<<<<< HEAD
            $ret=`cp -fr "$SOURCE/build/debian/apache"         "$BUILDROOT/$PROJECT.tmp/debian/apache"`;
            $ret=`cp -f  "$SOURCE/build/debian/apache/.htaccess" "$BUILDROOT/$PROJECT.tmp/debian/apache"`;
            $ret=`cp -fr "$SOURCE/build/debian/lighttpd"       "$BUILDROOT/$PROJECT.tmp/debian/lighttpd"`;
=======
            #$ret=`cp -fr "$SOURCE/build/debian/apache"         "$BUILDROOT/$PROJECT.tmp/debian/apache"`;
            #$ret=`cp -f  "$SOURCE/build/debian/apache/.htaccess" "$BUILDROOT/$PROJECT.tmp/debian/apache"`;
            #$ret=`cp -fr "$SOURCE/build/debian/lighttpd"       "$BUILDROOT/$PROJECT.tmp/debian/lighttpd"`;
>>>>>>> 7a741e06
            # Add files also required to build binary package
            $ret=`cp -f  "$SOURCE/build/debian/dolibarr.config"         "$BUILDROOT/$PROJECT.tmp/debian"`;
            $ret=`cp -f  "$SOURCE/build/debian/dolibarr.postinst"       "$BUILDROOT/$PROJECT.tmp/debian"`;
            $ret=`cp -f  "$SOURCE/build/debian/dolibarr.postrm"         "$BUILDROOT/$PROJECT.tmp/debian"`;
            $ret=`cp -f  "$SOURCE/build/debian/dolibarr.templates"      "$BUILDROOT/$PROJECT.tmp/debian"`;
            $ret=`cp -f  "$SOURCE/build/debian/install.forced.php.install"      "$BUILDROOT/$PROJECT.tmp/debian"`;
            
			# Set owners and permissions
            #print "Set owners on files/dir\n";
		    #$ret=`chown -R root.root $BUILDROOT/$PROJECT.tmp`;

            print "Set permissions on files/dir\n";
		    $ret=`chmod -R 755 $BUILDROOT/$PROJECT.tmp`;
		    $cmd="find $BUILDROOT/$PROJECT.tmp -type f -exec chmod 644 {} \\; ";
            $ret=`$cmd`;
            $cmd="find $BUILDROOT/$PROJECT.tmp/build -name '*.php' -type f -exec chmod 755 {} \\; ";
            $ret=`$cmd`;
            $cmd="find $BUILDROOT/$PROJECT.tmp/build -name '*.dpatch' -type f -exec chmod 755 {} \\; ";
            $ret=`$cmd`;
            $cmd="find $BUILDROOT/$PROJECT.tmp/build -name '*.pl' -type f -exec chmod 755 {} \\; ";
            $ret=`$cmd`;
            $cmd="find $BUILDROOT/$PROJECT.tmp/dev -name '*.php' -type f -exec chmod 755 {} \\; ";
            $ret=`$cmd`;
            $ret=`chmod 755 $BUILDROOT/$PROJECT.tmp/debian/rules`;
            $ret=`chmod -R 644 $BUILDROOT/$PROJECT.tmp/dev/translation/autotranslator.class.php`;
            $ret=`chmod -R 644 $BUILDROOT/$PROJECT.tmp/dev/skeletons/modMyModule.class.php`;
            $ret=`chmod -R 644 $BUILDROOT/$PROJECT.tmp/dev/skeletons/skeleton_class.class.php`;
            $ret=`chmod -R 644 $BUILDROOT/$PROJECT.tmp/dev/skeletons/skeleton_page.php`;
            $ret=`chmod -R 644 $BUILDROOT/$PROJECT.tmp/dev/skeletons/skeleton_webservice_server.php`;
            $cmd="find $BUILDROOT/$PROJECT.tmp/scripts -name '*.php' -type f -exec chmod 755 {} \\; ";
            $ret=`$cmd`;
            $cmd="find $BUILDROOT/$PROJECT.tmp/scripts -name '*.sh' -type f -exec chmod 755 {} \\; ";
            $ret=`$cmd`;
            
          
            print "Rename directory $BUILDROOT/$PROJECT.tmp into $BUILDROOT/$PROJECT-$MAJOR.$MINOR.$build\n";
            $cmd="mv $BUILDROOT/$PROJECT.tmp $BUILDROOT/$PROJECT-$MAJOR.$MINOR.$build";
            $ret=`$cmd`;


     		print "Go into directory $BUILDROOT\n";
            chdir("$BUILDROOT");
			
			# We need a tarball to be able to build "quilt" debian package (not required for native but we need patch so it is not a native)
    		print "Compress $BUILDROOT/$PROJECT-$MAJOR.$MINOR.$build into $BUILDROOT/$FILENAMEDEBNATIVE.orig.tar.gz...\n";
   		    $cmd="tar --exclude-vcs --exclude-from \"$BUILDROOT/$PROJECT/build/tgz/tar_exclude.txt\" --directory \"$BUILDROOT\" --mode=go-w --group=500 --owner=500 -czvf \"$BUILDROOT/$FILENAMEDEBNATIVE.orig.tar.gz\" $PROJECT-$MAJOR.$MINOR.$build";
   		    print $cmd."\n";
   		    $ret=`$cmd`;

			# Creation of source package          
     		print "Go into directory $BUILDROOT/$PROJECT-$MAJOR.$MINOR.$build\n";
            chdir("$BUILDROOT/$PROJECT-$MAJOR.$MINOR.$build");
            #$cmd="dpkg-source -b $BUILDROOT/$PROJECT-$MAJOR.$MINOR.$build";
            $cmd="dpkg-buildpackage -us -uc";
            print "Launch DEB build ($cmd)\n";
            $ret=`$cmd 2>&1 3>&1`;
            print $ret."\n";

            chdir("$olddir");
    		
    		print "You can check bin package with lintian --pedantic -E -I \"$NEWDESTI/${FILENAMEDEB}_all.deb\"\n";
    		print "You can check src package with lintian --pedantic -E -I \"$NEWDESTI/${FILENAMEDEB}.dsc\"\n";
    		
    		# Move to final dir
            print "Move *_all.deb *.dsc *.orig.tar.gz *.changes to $NEWDESTI\n";
            $ret=`mv $BUILDROOT/*_all.deb "$NEWDESTI/"`;
            $ret=`mv $BUILDROOT/*.dsc "$NEWDESTI/"`;
            $ret=`mv $BUILDROOT/*.orig.tar.gz "$NEWDESTI/"`;
            $ret=`mv $BUILDROOT/*.changes "$NEWDESTI/"`;
        	next;
        }
        
    	if ($target eq 'APS') 
    	{
			$NEWDESTI=$DESTI;
    		mkdir($DESTI.'/package_aps');
			if (-d $DESTI.'/package_aps') { $NEWDESTI=$DESTI.'/package_aps'; } 
			
            $newbuild = $BUILD;
            $newbuild =~ s/(dev|alpha)/0/gi;                # dev
            $newbuild =~ s/beta/1/gi;                       # beta
            $newbuild =~ s/rc./2/gi;                        # rc
            if ($newbuild !~ /-/) { $newbuild.='-3'; }      # finale
            # now newbuild is 0-0 or 0-3 for example
            $REL1 = $newbuild; $REL1 =~ s/-.*$//gi;
            if ($RPMSUBVERSION eq 'auto') { $RPMSUBVERSION = $newbuild; $RPMSUBVERSION =~ s/^.*-//gi; }
            print "Version is $MAJOR.$MINOR.$REL1-$RPMSUBVERSION\n";
    		
     		print "Remove target $FILENAMEAPS.zip...\n";
    		unlink "$NEWDESTI/$FILENAMEAPS.zip";
 
            #rmdir "$BUILDROOT/$PROJECT.tmp";
            $ret=`rm -fr $BUILDROOT/$PROJECT.tmp`;
            print "Create directory $BUILDROOT/$PROJECT.tmp\n";
            $ret=`mkdir -p "$BUILDROOT/$PROJECT.tmp"`;
            print "Copy $BUILDROOT/$PROJECT to $BUILDROOT/$PROJECT.tmp\n";
            $cmd="cp -pr \"$BUILDROOT/$PROJECT\" \"$BUILDROOT/$PROJECT.tmp\"";
            $ret=`$cmd`;

            print "Remove other files\n";
            $ret=`rm -fr $BUILDROOT/$PROJECT.tmp/$PROJECT/build/deb`;
            $ret=`rm -fr $BUILDROOT/$PROJECT.tmp/$PROJECT/build/dmg`;
            $ret=`rm -fr $BUILDROOT/$PROJECT.tmp/$PROJECT/build/doap`;
            $ret=`rm -fr $BUILDROOT/$PROJECT.tmp/$PROJECT/build/exe`;
            $ret=`rm -fr $BUILDROOT/$PROJECT.tmp/$PROJECT/build/live`;
            $ret=`rm -fr $BUILDROOT/$PROJECT.tmp/$PROJECT/build/patch`;
            $ret=`rm -fr $BUILDROOT/$PROJECT.tmp/$PROJECT/build/rpm`;
            $ret=`rm -fr $BUILDROOT/$PROJECT.tmp/$PROJECT/build/zip`;
            $ret=`rm -fr $BUILDROOT/$PROJECT.tmp/$PROJECT/build/perl`;

            $APSVERSION="1.2";
            print "Create APS files $BUILDROOT/$PROJECT.tmp/$PROJECT/APP-META.xml\n";
            open (SPECFROM,"<$BUILDROOT/$PROJECT/build/aps/APP-META-$APSVERSION.xml") || die "Error";
            open (SPECTO,">$BUILDROOT/$PROJECT.tmp/$PROJECT/APP-META.xml") || die "Error";
            while (<SPECFROM>) {
                $newbuild = $BUILD;
                $newbuild =~ s/(dev|alpha)/0/gi;                # dev
                $newbuild =~ s/beta/1/gi;                       # beta
                $newbuild =~ s/rc./2/gi;                        # rc
                if ($newbuild !~ /-/) { $newbuild.='-3'; }      # finale
                # now newbuild is 0-0 or 0-3 for example
                $_ =~ s/__VERSION__/$MAJOR.$MINOR.$REL1/;
                $_ =~ s/__RELEASE__/$RPMSUBVERSION/;
                print SPECTO $_;
            }
            close SPECFROM;
            close SPECTO;
            print "Version set to $MAJOR.$MINOR.$newbuild\n";
            #$cmd="cp -pr \"$BUILDROOT/$PROJECT/build/aps/configure\" \"$BUILDROOT/$PROJECT.tmp/$PROJECT/scripts/configure\"";
            #$ret=`$cmd`;
            $cmd="cp -pr \"$BUILDROOT/$PROJECT/build/aps/configure.php\" \"$BUILDROOT/$PROJECT.tmp/$PROJECT/scripts/configure.php\"";
            $ret=`$cmd`;
            $cmd="cp -pr \"$BUILDROOT/$PROJECT/doc/images\" \"$BUILDROOT/$PROJECT.tmp/$PROJECT/images\"";
            $ret=`$cmd`;
 
            print "Remove other files\n";
            $ret=`rm -fr $BUILDROOT/$PROJECT.tmp/$PROJECT/dev`;
            $ret=`rm -fr $BUILDROOT/$PROJECT.tmp/$PROJECT/doc`;
            
            print "Build APP-LIST.xml files\n";
            
            print "Compress $BUILDROOT/$PROJECT.tmp/$PROJECT into $FILENAMEAPS.zip...\n";
 
            print "Go to directory $BUILDROOT/$PROJECT.tmp\/$PROJECT\n";
            $olddir=getcwd();
            chdir("$BUILDROOT\/$PROJECT.tmp\/$PROJECT");
            $cmd= "zip -9 -r $BUILDROOT/$FILENAMEAPS.zip \*";
            print $cmd."\n";
            $ret= `$cmd`;
            chdir("$olddir");
                        
    		# Move to final dir
            print "Move $BUILDROOT/$FILENAMEAPS.zip to $NEWDESTI/$FILENAMEAPS.zip\n";
            $ret=`mv "$BUILDROOT/$FILENAMEAPS.zip" "$NEWDESTI/$FILENAMEAPS.zip"`;
            next;
    	}

    	if ($target eq 'EXEDOLIWAMP')
    	{
    		$NEWDESTI=$DESTI;
    		mkdir($DESTI.'/package_windows');
			if (-d $DESTI.'/package_windows') { $NEWDESTI=$DESTI.'/package_windows'; } 
    		
     		print "Remove target $FILENAMEEXEDOLIWAMP.exe...\n";
    		unlink "$NEWDESTI/$FILENAMEEXEDOLIWAMP.exe";
 
 			$SOURCEBACK=$SOURCE;
 			$SOURCEBACK =~ s/\//\\/g;
    		print "Compil exe $FILENAMEEXEDOLIWAMP.exe file from iss file \"$SOURCEBACK\\build\\exe\\doliwamp\\doliwamp.iss\"\n";
    		$cmd= "ISCC.exe \"$SOURCEBACK\\build\\exe\\doliwamp\\doliwamp.iss\"";
			print "$cmd\n";
			$ret= `$cmd`;
			#print "$ret\n";

    		# Move to final dir
			print "Move \"$SOURCE\\build\\$FILENAMEEXEDOLIWAMP.exe\" to $NEWDESTI/$FILENAMEEXEDOLIWAMP.exe\n";
    		rename("$SOURCE/build/$FILENAMEEXEDOLIWAMP.exe","$NEWDESTI/$FILENAMEEXEDOLIWAMP.exe");
            print "Move $SOURCE/build/$FILENAMEEXEDOLIWAMP.exe to $NEWDESTI/$FILENAMEEXEDOLIWAMP.exe\n";
            $ret=`mv "$SOURCE/build/$FILENAMEEXEDOLIWAMP.exe" "$NEWDESTI/$FILENAMEEXEDOLIWAMP.exe"`;
    		next;
    	}
    }

    # Build package for each target
    #------------------------------
    foreach my $target (keys %CHOOSEDPUBLISH) 
    {
        if ($CHOOSEDPUBLISH{$target} < 0) { next; }
    
		print "\nList of files to publish\n";
    	%filestoscan=(
    		"$DESTI/package_rpm_generic/$FILENAMERPM"=>'Dolibarr installer for Fedora-Redhat-Mandriva-Opensuse (DoliRpm)',
    		"$DESTI/package_debian-ubuntu/${FILENAMEDEB}_all.deb"=>'Dolibarr installer for Debian-Ubuntu (DoliDeb)',
    		"$DESTI/package_windows/$FILENAMEEXEDOLIWAMP.exe"=>'Dolibarr installer for Windows (DoliWamp)',
    		"$DESTI/standard/$FILENAMETGZ.tgz"=>'Dolibarr ERP-CRM',
    		"$DESTI/standard/$FILENAMETGZ.zip"=>'Dolibarr ERP-CRM'
    	);
    	foreach my $file (sort keys %filestoscan)
    	{
    		$found=0;
    		my $filesize = -s $file;
    		print $file." ".($filesize?"(found)":"(not found)");
    		print ($filesize?" - ".$filesize:"");
    		print "\n";
    	}

    	if ($target eq 'SF') 
    	{
    		print "\n";
    		
    		$NEWPUBLISH=$PUBLISH;
    		print "Publish to target $NEWPUBLISH. Click enter or CTRL+C...\n";

	    	# Ask which target to build
	    	$NUM_SCRIPT=<STDIN>; 
	    	chomp($NUM_SCRIPT);

			print "Create empty dir /tmp/emptydir. We need it to create target dir using rsync.\n";
            $ret=`mkdir -p "/tmp/emptydir/"`;
            
	    	foreach my $file (sort keys %filestoscan)
	    	{
	    		$found=0;
	    		my $filesize = -s $file;
	    		if (! $filesize) { next; }

				print "\n";
	    		print "Publish file ".$file." to ".$filestoscan{$file}."\n";
	    		
	    		$destFolder="$NEWPUBLISH/$filestoscan{$file}/".$MAJOR.'.'.$MINOR.'.'.$BUILD;

				# mkdir	   
				#my $ssh = Net::SSH::Perl->new("frs.sourceforge.net");
				#$ssh->login("$user","$pass"); 		
	    		#use String::ShellQuote qw( shell_quote );
				#$ssh->cmd('mkdir '.shell_quote($destFolder).' && exit');

				#use Net::SFTP::Foreign;
				#my $sftp = Net::SFTP::Foreign->new($ip, user => $user, password => $pass, autodie => 1);
				#$sftp->mkdir($destFolder)

				#$command="ssh eldy,dolibarr\@frs.sourceforge.net mkdir -p \"$destFolder\"";
				#print "$command\n";	
				#my $ret=`$command 2>&1`;
				$command="rsync -s -e 'ssh' --recursive /tmp/emptydir/ \"".$destFolder."\"";
				print "$command\n";	
				my $ret=`$command 2>&1`;

				$command="rsync -s $OPTIONUPDATEDIST -e 'ssh' \"$file\" \"".$destFolder."\"";
				print "$command\n";	
				my $ret=`$command 2>&1`;
				print "$ret\n";
	    		
	    	}

    	}
    }    
}

print "\n----- Summary -----\n";
foreach my $target (keys %CHOOSEDTARGET) {
    if ($CHOOSEDTARGET{$target} < 0) {
        print "Package $target not built (bad requirement).\n";
    } else {
        print "Package $target built successfully in $DESTI\n";
    }
}

if (! $batch) {
    print "\nPress key to finish...";
    my $WAITKEY=<STDIN>;
}

0;<|MERGE_RESOLUTION|>--- conflicted
+++ resolved
@@ -349,13 +349,9 @@
 	    	mkdir "$BUILDROOT/$PROJECT";
 	    	print "Copy $SOURCE into $BUILDROOT/$PROJECT\n";
 	    	$ret=`cp -pr "$SOURCE" "$BUILDROOT/$PROJECT"`;
-<<<<<<< HEAD
+
 	    	print "Copy $SOURCE/build/debian/apache/.htaccess into $BUILDROOT/$PROJECT/build/debian/apache/.htaccess\n";
 	    	$ret=`cp -pr "$SOURCE/build/debian/apache/.htaccess" "$BUILDROOT/$PROJECT/build/debian/apache/.htaccess"`;
-=======
-	    	#print "Copy $SOURCE/build/debian/apache/.htaccess into $BUILDROOT/$PROJECT/build/debian/apache/.htaccess\n";
-	    	#$ret=`cp -pr "$SOURCE/build/debian/apache/.htaccess" "$BUILDROOT/$PROJECT/build/debian/apache/.htaccess"`;
->>>>>>> 7a741e06
 	    }
 	    print "Clean $BUILDROOT\n";
 	    $ret=`rm -f  $BUILDROOT/$PROJECT/.buildpath`;
@@ -692,13 +688,8 @@
 			print "Copy $BUILDROOT/$PROJECT to $BUILDROOT/$PROJECT.tmp\n";
 			$cmd="cp -pr \"$BUILDROOT/$PROJECT\" \"$BUILDROOT/$PROJECT.tmp\"";
 			$ret=`$cmd`;
-<<<<<<< HEAD
 			$cmd="cp -pr \"$BUILDROOT/$PROJECT/build/debian/apache/.htaccess\" \"$BUILDROOT/$PROJECT.tmp/build/debian/apache/.htaccess\"";
 			$ret=`$cmd`;
-=======
-			#$cmd="cp -pr \"$BUILDROOT/$PROJECT/build/debian/apache/.htaccess\" \"$BUILDROOT/$PROJECT.tmp/build/debian/apache/.htaccess\"";
-			#$ret=`$cmd`;
->>>>>>> 7a741e06
 
  			print "Remove other files\n";
             $ret=`rm -f  $BUILDROOT/$PROJECT.tmp/README-FR`;
@@ -758,15 +749,9 @@
             $ret=`cp -fr "$SOURCE/build/debian/patches"        "$BUILDROOT/$PROJECT.tmp/debian"`;
             $ret=`cp -fr "$SOURCE/build/debian/po"             "$BUILDROOT/$PROJECT.tmp/debian"`;
             $ret=`cp -fr "$SOURCE/build/debian/source"         "$BUILDROOT/$PROJECT.tmp/debian"`;
-<<<<<<< HEAD
             $ret=`cp -fr "$SOURCE/build/debian/apache"         "$BUILDROOT/$PROJECT.tmp/debian/apache"`;
             $ret=`cp -f  "$SOURCE/build/debian/apache/.htaccess" "$BUILDROOT/$PROJECT.tmp/debian/apache"`;
             $ret=`cp -fr "$SOURCE/build/debian/lighttpd"       "$BUILDROOT/$PROJECT.tmp/debian/lighttpd"`;
-=======
-            #$ret=`cp -fr "$SOURCE/build/debian/apache"         "$BUILDROOT/$PROJECT.tmp/debian/apache"`;
-            #$ret=`cp -f  "$SOURCE/build/debian/apache/.htaccess" "$BUILDROOT/$PROJECT.tmp/debian/apache"`;
-            #$ret=`cp -fr "$SOURCE/build/debian/lighttpd"       "$BUILDROOT/$PROJECT.tmp/debian/lighttpd"`;
->>>>>>> 7a741e06
             # Add files also required to build binary package
             $ret=`cp -f  "$SOURCE/build/debian/dolibarr.config"         "$BUILDROOT/$PROJECT.tmp/debian"`;
             $ret=`cp -f  "$SOURCE/build/debian/dolibarr.postinst"       "$BUILDROOT/$PROJECT.tmp/debian"`;
