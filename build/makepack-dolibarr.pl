#!/usr/bin/perl
#----------------------------------------------------------------------------
# \file         build/makepack-dolibarr.pl
# \brief        Dolibarr package builder (tgz, zip, rpm, deb, exe, aps)
# \author       (c)2004-2013 Laurent Destailleur  <eldy@users.sourceforge.net>
#
# This is list of constant you can set to have generated packages moved into a specific dir: 
#DESTIBETARC='/media/HDDATA1_LD/Mes Sites/Web/Dolibarr/dolibarr.org/files/lastbuild'
#DESTISTABLE='/media/HDDATA1_LD/Mes Sites/Web/Dolibarr/dolibarr.org/files/stable'
#DESTIMODULES='/media/HDDATA1_LD/Mes Sites/Web/Admin1/wwwroot/files/modules'
#DESTIDOLIMEDBETARC='/media/HDDATA1_LD/Mes Sites/Web/DoliCloud/dolimed.com/htdocs/files/lastbuild'
#DESTIDOLIMEDMODULES='/media/HDDATA1_LD/Mes Sites/Web/DoliCloud/dolimed.com/htdocs/files/modules'
#DESTIDOLIMEDSTABLE='/media/HDDATA1_LD/Mes Sites/Web/DoliCloud/dolimed.com/htdocs/files/stable'
#----------------------------------------------------------------------------

use Cwd;

$PROJECT="dolibarr";
$RPMSUBVERSION="auto";	# auto use value found into BUILD

@LISTETARGET=("TGZ","ZIP","RPM_GENERIC","RPM_FEDORA","RPM_MANDRIVA","RPM_OPENSUSE","DEB","APS","EXEDOLIWAMP","SNAPSHOT");   # Possible packages
%REQUIREMENTPUBLISH=(
"SF"=>"git ssh rsync",
"ASSO"=>"git ssh rsync"
);
%REQUIREMENTTARGET=(                            # Tool requirement for each package
"TGZ"=>"tar",
"ZIP"=>"7z",
"XZ"=>"xz",
"RPM_GENERIC"=>"rpmbuild",
"RPM_FEDORA"=>"rpmbuild",
"RPM_MANDRIVA"=>"rpmbuild",
"RPM_OPENSUSE"=>"rpmbuild",
"DEB"=>"dpkg",
"APS"=>"zip",
"EXEDOLIWAMP"=>"ISCC.exe",
"SNAPSHOT"=>"tar"
);
%ALTERNATEPATH=(
"7z"=>"7-ZIP",
"makensis.exe"=>"NSIS"
);

if (-d "/usr/src/redhat")   { $RPMDIR="/usr/src/redhat"; } # redhat
if (-d "/usr/src/packages") { $RPMDIR="/usr/src/packages"; } # opensuse
if (-d "/usr/src/RPM")      { $RPMDIR="/usr/src/RPM"; } # mandrake


use vars qw/ $REVISION $VERSION /;
$VERSION="3.3";



#------------------------------------------------------------------------------
# MAIN
#------------------------------------------------------------------------------
($DIR=$0) =~ s/([^\/\\]+)$//; ($PROG=$1) =~ s/\.([^\.]*)$//; $Extension=$1;
$DIR||='.'; $DIR =~ s/([^\/\\])[\\\/]+$/$1/;

$SOURCE="$DIR/..";
$DESTI="$SOURCE/build";
$PUBLISHSTABLE="eldy,dolibarr\@frs.sourceforge.net:/home/frs/project/dolibarr";
$PUBLISHBETARC="ldestailleur\@asso.dolibarr.org:/home/dolibarr/dolibarr.org/files";
if (! $ENV{"DESTIBETARC"} || ! $ENV{"DESTISTABLE"})
{
    print "Error: Missing environment variables.\n";
	print "You must define the environment variable DESTIBETARC and DESTISTABLE to point to the\ndirectories where you want to save the generated packages.\n";
	print "Example: DESTIBETARC='/media/HDDATA1_LD/Mes Sites/Web/Dolibarr/dolibarr.org/files/lastbuild'\n";
	print "Example: DESTISTABLE='/media/HDDATA1_LD/Mes Sites/Web/Dolibarr/dolibarr.org/files/stable'\n";
	print "$PROG.$Extension aborted.\n";
    sleep 2;
	exit 1;
}
if (! -d $ENV{"DESTIBETARC"} || ! -d $ENV{"DESTISTABLE"})
{
    print "Error: Directory of environment variable DESTIBETARC or DESTISTABLE does not exist.\n";
	print "$PROG.$Extension aborted.\n";
    sleep 2;
	exit 1;
}

# Detect OS type
# --------------
if ("$^O" =~ /linux/i || (-d "/etc" && -d "/var" && "$^O" !~ /cygwin/i)) { $OS='linux'; $CR=''; }
elsif (-d "/etc" && -d "/Users") { $OS='macosx'; $CR=''; }
elsif ("$^O" =~ /cygwin/i || "$^O" =~ /win32/i) { $OS='windows'; $CR="\r"; }
if (! $OS) {
    print "Error: Can't detect your OS.\n";
	print "Can't continue.\n";
	print "$PROG.$Extension aborted.\n";
    sleep 2;
	exit 1;
}

# Define buildroot
# ----------------
if ($OS =~ /linux/) {
    $TEMP=$ENV{"TEMP"}||$ENV{"TMP"}||"/tmp";
}
if ($OS =~ /macos/) {
    $TEMP=$ENV{"TEMP"}||$ENV{"TMP"}||"/tmp";
}
if ($OS =~ /windows/) {
    $TEMP=$ENV{"TEMP"}||$ENV{"TMP"}||"c:/temp";
    $PROGPATH=$ENV{"ProgramFiles"};
}
if (! $TEMP || ! -d $TEMP) {
    print "Error: A temporary directory can not be find.\n";
    print "Check that TEMP or TMP environment variable is set correctly.\n";
	print "$PROG.$Extension aborted.\n";
    sleep 2;
    exit 2;
} 
$BUILDROOT="$TEMP/buildroot";


# Get version $MAJOR, $MINOR and $BUILD
$result = open( IN, "<" . $SOURCE . "/htdocs/filefunc.inc.php" );
if ( !$result ) { die "Error: Can't open descriptor file " . $SOURCE . "/htdocs/filefunc.inc.php\n"; }
while (<IN>) {
	if ( $_ =~ /define\('DOL_VERSION','([\d\.a-z\-]+)'\)/ ) { $PROJVERSION = $1; break; }
}
close IN;
($MAJOR,$MINOR,$BUILD)=split(/\./,$PROJVERSION,3);
if ($MINOR eq '') { die "Error can't detect version into ".$SOURCE . "/htdocs/filefunc.inc.php"; }

# Set vars for packaging
$FILENAME            = "$PROJECT";
$FILENAMESNAPSHOT    = "$PROJECT-snapshot";
$FILENAMETGZ         = "$PROJECT-$MAJOR.$MINOR.$BUILD";
$FILENAMEZIP         = "$PROJECT-$MAJOR.$MINOR.$BUILD";
$FILENAMEXZ          = "$PROJECT-$MAJOR.$MINOR.$BUILD";
$FILENAMEDEB         = "see later";
$FILENAMEAPS         = "$PROJECT-$MAJOR.$MINOR.$BUILD.app";
$FILENAMEEXEDOLIWAMP = "DoliWamp-$MAJOR.$MINOR.$BUILD";
# For RPM
$ARCH='noarch';
$newbuild = $BUILD;
$newbuild =~ s/(dev|alpha)/0.1.a/gi;			# dev (fedora)
$newbuild =~ s/beta/0.2.beta1/gi;				# beta (fedora)
$newbuild =~ s/rc./0.3.rc1/gi;					# rc (fedora)
if ($newbuild !~ /-/) { $newbuild.='-0.3'; }	# finale (fedora)
#$newbuild =~ s/(dev|alpha)/0/gi;				# dev
#$newbuild =~ s/beta/1/gi;						# beta
#$newbuild =~ s/rc./2/gi;						# rc
#if ($newbuild !~ /-/) { $newbuild.='-3'; }		# finale
$REL1 = $newbuild; $REL1 =~ s/-.*$//gi;
if ($RPMSUBVERSION eq 'auto') { $RPMSUBVERSION = $newbuild; $RPMSUBVERSION =~ s/^.*-//gi; }
$FILENAMETGZ2="$PROJECT-$MAJOR.$MINOR.$REL1";
$FILENAMERPM=$FILENAMETGZ2."-".$RPMSUBVERSION.".".$ARCH.".rpm";
# For Deb
$newbuild = $BUILD;
$newbuild =~ s/(dev|alpha)/1/gi;                # dev
$newbuild =~ s/beta/2/gi;                       # beta
$newbuild =~ s/rc./3/gi;                        # rc
if ($newbuild !~ /-/) { $newbuild.='-3'; }      # finale is same than rc. 
# now newbuild is 0-1 or 0-3 for example. Note that for native package (see debian/source/format), we should not use a dash part but to get a better version management
$build = $newbuild;
$build =~ s/-.*$//g;
# now build is 0 for example
# $build .= '+nmu1';
# now build is 0+nmu1 for example
$FILENAMEDEBNATIVE="${PROJECT}_${MAJOR}.${MINOR}.${build}";
$FILENAMEDEB="${PROJECT}_${MAJOR}.${MINOR}.${newbuild}";


my $copyalreadydone=0;
my $batch=0;
for (0..@ARGV-1) {
	if ($ARGV[$_] =~ /^-*target=(\w+)/i)   { $target=$1; $batch=1; }
	if ($ARGV[$_] =~ /^-*desti=(.+)/i)     { $DESTI=$1; }
    if ($ARGV[$_] =~ /^-*prefix=(.+)/i)    {
    	$PREFIX=$1; 
    	$FILENAMESNAPSHOT.="-".$PREFIX; 
    }
}
if ($ENV{"DESTIBETARC"} && $BUILD =~ /[a-z]/i)   { $DESTI = $ENV{"DESTIBETARC"}; }	# Force output dir if env DESTIBETARC is defined
if ($ENV{"DESTISTABLE"} && $BUILD =~ /^[0-9]+$/) { $DESTI = $ENV{"DESTISTABLE"}; }	# Force output dir if env DESTISTABLE is defined
if ($ENV{"PUBLISHBETARC"} && $BUILD =~ /[a-z]/i)   { $PUBLISHBETARC = $ENV{"PUBLISHBETARC"}; }	# Force target site for publishing if env PUBLISHBETARC is defined
if ($ENV{"PUBLISHSTABLE"} && $BUILD =~ /^[0-9]+$/) { $PUBLISHSTABLE = $ENV{"PUBLISHSTABLE"}; }	# Force target site for publishing if env PUBLISHSTABLE is defined

print "Makepack version $VERSION\n";
print "Building/publishing package name: $PROJECT\n";
print "Building/publishing package version: $MAJOR.$MINOR.$BUILD\n";
print "Source directory (SOURCE): $SOURCE\n";
print "Target directory (DESTI) : $DESTI\n";
#print "Publishing target (PUBLISH): $PUBLISH\n";


# Choose package targets
#-----------------------
if ($target) {
	if ($target eq "ALL") { 
		foreach my $key (@LISTETARGET) {
	    	if ($key ne 'SNAPSHOT' && $key ne 'SF' && $key ne 'ASSO') { $CHOOSEDTARGET{$key}=1; }
		}
	}
	if ($target ne "ALL" && $target ne "SF" && $target ne "ASSO") { $CHOOSEDTARGET{uc($target)}=1; }
	if ($target eq "SF") { $CHOOSEDPUBLISH{"SF"}=1; }
	if ($target eq "ASSO") { $CHOOSEDPUBLISH{"ASSO"}=1; }
}
else {
    my $found=0;
    my $NUM_SCRIPT;
   	my $cpt=0;
    while (! $found) {
    	printf(" %2d - %-14s  (%s)\n",$cpt,"ALL (1..9)","Need ".join(",",values %REQUIREMENTTARGET));
    	foreach my $target (@LISTETARGET) {
    		$cpt++;
    		printf(" %2d - %-14s  (%s)\n",$cpt,$target,"Need ".$REQUIREMENTTARGET{$target});
    	}
    	$cpt=98;
    	printf(" %2d - %-14s  (%s)\n",$cpt,"ASSO (publish)","Need ".join(",",values %REQUIREMENTPUBLISH));
    	$cpt=99;
    	printf(" %2d - %-14s  (%s)\n",$cpt,"SF (publish)","Need ".join(",",values %REQUIREMENTPUBLISH));
    
    	# Ask which target to build
    	print "Choose one package number or several separated with space (0 - ".$cpt."): ";
    	$NUM_SCRIPT=<STDIN>; 
    	chomp($NUM_SCRIPT);
    	if ($NUM_SCRIPT !~ /^[0-9\s]+$/)
    	{
    		print "This is not a valid package number list.\n";
    		$found = 0;
    	}
    	else
    	{
    		$found = 1;
    	}
    }
    print "\n";
    if ($NUM_SCRIPT eq "98") {
   		$CHOOSEDPUBLISH{"ASSO"}=1;
    }
    else 
    {
    	if ($NUM_SCRIPT eq "99") {
	   		$CHOOSEDPUBLISH{"SF"}=1;
	    }
	    else {
		    if ($NUM_SCRIPT eq "0") {
		    	foreach my $key (@LISTETARGET) {
		    		if ($key ne 'SNAPSHOT' && $key ne 'ASSO' && $key ne 'SF') { $CHOOSEDTARGET{$key}=1; }
		        }
		    }
		    else {
		   		foreach my $num (split(/\s+/,$NUM_SCRIPT)) {
		   			$CHOOSEDTARGET{$LISTETARGET[$num-1]}=1;
		   		}
		    }
	    }
    }
}

# Test if requirement is ok
#--------------------------
$atleastonerpm=0;
foreach my $target (keys %CHOOSEDTARGET) {
	if ($target =~ /RPM/i)
	{
		if ($atleastonerpm && ($DESTI eq "$SOURCE/build"))
		{
			print "Error: You asked creation of several rpms. Because all rpm have same name, you must defined an environment variable DESTI to tell packager where it can create subdirs for each generated package.\n";
			exit;
		}
		$atleastonerpm=1;			
	} 
    foreach my $req (split(/[,\s]/,$REQUIREMENTTARGET{$target})) 
    {
        # Test    
        print "Test requirement for target $target: Search '$req'... ";
        $newreq=$req; $newparam='';
        if ($newreq eq 'zip') { $newparam.='-h'; }
        if ($newreq eq 'xz') { $newparam.='-h'; }
        $cmd="\"$newreq\" $newparam 2>&1";
        print "Test command ".$cmd."... ";
        $ret=`$cmd`;
        $coderetour=$?; $coderetour2=$coderetour>>8;
        if ($coderetour != 0 && (($coderetour2 == 1 && $OS =~ /windows/ && $ret !~ /Usage/i) || ($coderetour2 == 127 && $OS !~ /windows/)) && $PROGPATH) { 
            # Not found error, we try in PROGPATH
            $ret=`"$PROGPATH/$ALTERNATEPATH{$req}/$req\" 2>&1`;
            $coderetour=$?; $coderetour2=$coderetour>>8;
            $REQUIREMENTTARGET{$target}="$PROGPATH/$ALTERNATEPATH{$req}/$req";
        } 

        if ($coderetour != 0 && (($coderetour2 == 1 && $OS =~ /windows/ && $ret !~ /Usage/i) || ($coderetour2 == 127 && $OS !~ /windows/))) {
            # Not found error
            print "Not found\nCan't build target $target. Requirement '$req' not found in PATH\n";
            $CHOOSEDTARGET{$target}=-1;
            last;
        } else {
            # Pas erreur ou erreur autre que programme absent
            print " Found ".$req."\n";
        }
    }
}

print "\n";

# Check if there is at least on target to build
#----------------------------------------------
$nboftargetok=0;
$nboftargetneedbuildroot=0;
$nbofpublishneedtag=0;
foreach my $target (keys %CHOOSEDTARGET) {
    if ($CHOOSEDTARGET{$target} < 0) { next; }
	if ($target ne 'EXE' && $target ne 'EXEDOLIWAMP') 
	{
		$nboftargetneedbuildroot++;
	}
	$nboftargetok++;
}
foreach my $target (keys %CHOOSEDPUBLISH) {
    if ($CHOOSEDPUBLISH{$target} < 0) { next; }
	if ($target eq 'ASSO') { $nbofpublishneedtag++; }
	if ($target eq 'SF') { $nbofpublishneedtag++; }
	$nboftargetok++;
}

if ($nboftargetok) {

    # Update CVS if required
    #-----------------------
    if ($nbofpublishneedtag)
	{
    	print "Go to directory $SOURCE\n";
   		$olddir=getcwd();
   		chdir("$SOURCE");
    	print 'Run git tag -a -m "'.$MAJOR.'.'.$MINOR.'.'.$BUILD.'" "'.$MAJOR.'.'.$MINOR.'.'.$BUILD.'"'."\n";
    	$ret=`git tag -a -m "$MAJOR.$MINOR.$BUILD" "$MAJOR.$MINOR.$BUILD" 2>&1`;
    	if ($ret =~ /already exists/)
    	{
    		print "WARNING: Tag ".$MAJOR.'.'.$MINOR.'.'.$BUILD." already exists. Overwrite (y/N) ? ";
	    	$QUESTIONOVERWRITETAG=<STDIN>; 
	    	chomp($QUESTIONOVERWRITETAG);
	    	if ($QUESTIONOVERWRITETAG =~ /(o|y)/)
	    	{
		    	print 'Run git tag -a -f -m "'.$MAJOR.'.'.$MINOR.'.'.$BUILD.'" "'.$MAJOR.'.'.$MINOR.'.'.$BUILD.'"'."\n";
		    	$ret=`git tag -a -f -m "$MAJOR.$MINOR.$BUILD" "$MAJOR.$MINOR.$BUILD"`;
	    	}
    	}
    	print 'Run git push --tags'."\n";
    	$ret=`git push --tags`;
    	chdir("$olddir");
	}
	
    # Update buildroot if required
    #-----------------------------
    if ($nboftargetneedbuildroot)
	{
	    if (! $copyalreadydone) {
	    	print "Creation of a buildroot used for all packages\n";

	    	print "Delete directory $BUILDROOT\n";
	    	$ret=`rm -fr "$BUILDROOT"`;
	    
	    	mkdir "$BUILDROOT";
	    	mkdir "$BUILDROOT/$PROJECT";
	    	print "Copy $SOURCE into $BUILDROOT/$PROJECT\n";
	    	$ret=`cp -pr "$SOURCE" "$BUILDROOT/$PROJECT"`;

	    	#print "Copy $SOURCE/build/debian/apache/.htaccess into $BUILDROOT/$PROJECT/build/debian/apache/.htaccess\n";
	    	#$ret=`cp -pr "$SOURCE/build/debian/apache/.htaccess" "$BUILDROOT/$PROJECT/build/debian/apache/.htaccess"`;
	    }
	    print "Clean $BUILDROOT\n";
	    $ret=`rm -f  $BUILDROOT/$PROJECT/.buildpath`;
	    $ret=`rm -fr $BUILDROOT/$PROJECT/.cache`;
	    $ret=`rm -fr $BUILDROOT/$PROJECT/.externalToolBuilders`;
	    $ret=`rm -fr $BUILDROOT/$PROJECT/.git*`;
	    $ret=`rm -fr $BUILDROOT/$PROJECT/.project`;
	    $ret=`rm -fr $BUILDROOT/$PROJECT/.settings`;
	    $ret=`rm -fr $BUILDROOT/$PROJECT/.scrutinizer.yml`;
	    $ret=`rm -fr $BUILDROOT/$PROJECT/.travis.yml`;
	    $ret=`rm -fr $BUILDROOT/$PROJECT/.tx`;
	    $ret=`rm -f  $BUILDROOT/$PROJECT/build.xml`;
	    $ret=`rm -f  $BUILDROOT/$PROJECT/quickbuild.xml`;
        $ret=`rm -f  $BUILDROOT/$PROJECT/pom.xml`;
        
	    $ret=`rm -fr $BUILDROOT/$PROJECT/build/html`;
        $ret=`rm -f  $BUILDROOT/$PROJECT/build/Doli*-*`;
        $ret=`rm -f  $BUILDROOT/$PROJECT/build/dolibarr_*.deb`;
        $ret=`rm -f  $BUILDROOT/$PROJECT/build/dolibarr_*.dsc`;
        $ret=`rm -f  $BUILDROOT/$PROJECT/build/dolibarr_*.tar.gz`;
        $ret=`rm -f  $BUILDROOT/$PROJECT/build/dolibarr-*.deb`;
        $ret=`rm -f  $BUILDROOT/$PROJECT/build/dolibarr-*.rpm`;
        $ret=`rm -f  $BUILDROOT/$PROJECT/build/dolibarr-*.tar`;
        $ret=`rm -f  $BUILDROOT/$PROJECT/build/dolibarr-*.tar.gz`;
        $ret=`rm -f  $BUILDROOT/$PROJECT/build/dolibarr-*.tgz`;
        $ret=`rm -f  $BUILDROOT/$PROJECT/build/dolibarr-*.xz`;
        $ret=`rm -f  $BUILDROOT/$PROJECT/build/dolibarr-*.zip`;
        $ret=`rm -f  $BUILDROOT/$PROJECT/build/doxygen/doxygen_warnings.log`;
        $ret=`rm -f  $BUILDROOT/$PROJECT/htdocs/cache.manifest`;
	    $ret=`rm -f  $BUILDROOT/$PROJECT/htdocs/conf/conf.php`;
        $ret=`rm -f  $BUILDROOT/$PROJECT/htdocs/conf/conf.php.mysql`;
        $ret=`rm -f  $BUILDROOT/$PROJECT/htdocs/conf/conf.php.old`;
        $ret=`rm -f  $BUILDROOT/$PROJECT/htdocs/conf/conf.php.postgres`;
        $ret=`rm -f  $BUILDROOT/$PROJECT/htdocs/conf/conf*sav*`;

        $ret=`rm -f  $BUILDROOT/$PROJECT/htdocs/install/mssql/README`;
        $ret=`rm -f  $BUILDROOT/$PROJECT/htdocs/install/mysql/README`;
        $ret=`rm -f  $BUILDROOT/$PROJECT/htdocs/install/pgsql/README`;

        $ret=`rm -fr  $BUILDROOT/$PROJECT/htdocs/install/mssql`;

        $ret=`rm -fr $BUILDROOT/$PROJECT/dev/codesniffer`;
        $ret=`rm -fr $BUILDROOT/$PROJECT/dev/codetemplates`;
        $ret=`rm -fr $BUILDROOT/$PROJECT/dev/dbmodel`;
        $ret=`rm -fr $BUILDROOT/$PROJECT/dev/initdata`;
        $ret=`rm -fr $BUILDROOT/$PROJECT/dev/iso-normes`;
        $ret=`rm -fr $BUILDROOT/$PROJECT/dev/ldap`;
        $ret=`rm -fr $BUILDROOT/$PROJECT/dev/licence`;
        $ret=`rm -fr $BUILDROOT/$PROJECT/dev/mail`;
        $ret=`rm -fr $BUILDROOT/$PROJECT/dev/phpcheckstyle`;
        $ret=`rm -fr $BUILDROOT/$PROJECT/dev/phpunit`;
        $ret=`rm -fr $BUILDROOT/$PROJECT/dev/security`;
        $ret=`rm -fr $BUILDROOT/$PROJECT/dev/spec`;
        $ret=`rm -fr $BUILDROOT/$PROJECT/dev/test`;
        $ret=`rm -fr $BUILDROOT/$PROJECT/dev/uml`;
        $ret=`rm -fr $BUILDROOT/$PROJECT/dev/xdebug`;
        $ret=`rm -f  $BUILDROOT/$PROJECT/dev/dolibarr_changes.txt`;
        $ret=`rm -f  $BUILDROOT/$PROJECT/dev/README`;
        $ret=`rm -f  $BUILDROOT/$PROJECT/doc/images/dolibarr_screenshot2.png`;
        $ret=`rm -f  $BUILDROOT/$PROJECT/doc/images/dolibarr_screenshot3.png`;
        $ret=`rm -f  $BUILDROOT/$PROJECT/doc/images/dolibarr_screenshot4.png`;
        $ret=`rm -f  $BUILDROOT/$PROJECT/doc/images/dolibarr_screenshot5.png`;
        $ret=`rm -f  $BUILDROOT/$PROJECT/doc/images/dolibarr_screenshot6.png`;
        $ret=`rm -f  $BUILDROOT/$PROJECT/doc/images/dolibarr_screenshot7.png`;
        $ret=`rm -f  $BUILDROOT/$PROJECT/doc/images/dolibarr_screenshot8.png`;
        $ret=`rm -f  $BUILDROOT/$PROJECT/doc/images/dolibarr_screenshot9.png`;
        $ret=`rm -f  $BUILDROOT/$PROJECT/doc/images/dolibarr_screenshot10.png`;
        $ret=`rm -f  $BUILDROOT/$PROJECT/doc/images/dolibarr_screenshot11.png`;
        $ret=`rm -f  $BUILDROOT/$PROJECT/doc/images/dolibarr_screenshot12.png`;

	    $ret=`rm -fr $BUILDROOT/$PROJECT/document`;
	    $ret=`rm -fr $BUILDROOT/$PROJECT/documents`;
	    $ret=`rm -fr $BUILDROOT/$PROJECT/htdocs/document`;
	    $ret=`rm -fr $BUILDROOT/$PROJECT/htdocs/documents`;
	    $ret=`rm -fr $BUILDROOT/$PROJECT/htdocs/bootstrap*`;
	    $ret=`rm -fr $BUILDROOT/$PROJECT/htdocs/custom*`;
	    $ret=`rm -fr $BUILDROOT/$PROJECT/htdocs/multicompany*`;
	    $ret=`rm -fr $BUILDROOT/$PROJECT/htdocs/nltechno*`;
	    $ret=`rm -fr $BUILDROOT/$PROJECT/htdocs/pos*`;
	    $ret=`rm -fr $BUILDROOT/$PROJECT/htdocs/public/test`;
	    $ret=`rm -fr $BUILDROOT/$PROJECT/test`;
	    $ret=`rm -fr $BUILDROOT/$PROJECT/Thumbs.db $BUILDROOT/$PROJECT/*/Thumbs.db $BUILDROOT/$PROJECT/*/*/Thumbs.db $BUILDROOT/$PROJECT/*/*/*/Thumbs.db $BUILDROOT/$PROJECT/*/*/*/*/Thumbs.db`;
	    $ret=`rm -f  $BUILDROOT/$PROJECT/.cvsignore $BUILDROOT/$PROJECT/*/.cvsignore $BUILDROOT/$PROJECT/*/*/.cvsignore $BUILDROOT/$PROJECT/*/*/*/.cvsignore $BUILDROOT/$PROJECT/*/*/*/*/.cvsignore $BUILDROOT/$PROJECT/*/*/*/*/*/.cvsignore $BUILDROOT/$PROJECT/*/*/*/*/*/*/.cvsignore`;
	    $ret=`rm -f  $BUILDROOT/$PROJECT/.gitignore $BUILDROOT/$PROJECT/*/.gitignore $BUILDROOT/$PROJECT/*/*/.gitignore $BUILDROOT/$PROJECT/*/*/*/.gitignore $BUILDROOT/$PROJECT/*/*/*/*/.gitignore $BUILDROOT/$PROJECT/*/*/*/*/*/.gitignore $BUILDROOT/$PROJECT/*/*/*/*/*/*/.gitignore`;
   	    $ret=`rm -f  $BUILDROOT/$PROJECT/htdocs/includes/geoip/sample*.*`;
        $ret=`rm -f  $BUILDROOT/$PROJECT/htdocs/includes/jquery/plugins/jqueryFileTree/connectors/jqueryFileTree.pl`;    # Avoid errors into rpmlint
        $ret=`rm -fr $BUILDROOT/$PROJECT/htdocs/includes/jquery/plugins/template`;  # Package not valid for most linux distributions (errors reported into compile.js). Package should be embed by modules to avoid problems.
        $ret=`rm -fr $BUILDROOT/$PROJECT/htdocs/includes/phpmailer`;                # Package not valid for most linux distributions (errors reported into file LICENSE). Package should be embed by modules to avoid problems.
        $ret=`rm -fr $BUILDROOT/$PROJECT/htdocs/includes/ckeditor/adapters`;		# Keep this removal in case we embed libraries
        #$ret=`rm -fr $BUILDROOT/$PROJECT/htdocs/includes/ckeditor/_source`;		# _source must be kept into tarball
   	    
        $ret=`rm -fr $BUILDROOT/$PROJECT/htdocs/includes/jquery/plugins/datatables/extras/TableTools/swf`;	# Source of this flash is not available
	    $ret=`rm -f  $BUILDROOT/$PROJECT/htdocs/includes/jquery/plugins/multiselect/MIT-LICENSE.txt`;
        $ret=`rm -fr $BUILDROOT/$PROJECT/htdocs/includes/nusoap/lib/Mail`;
        $ret=`rm -fr $BUILDROOT/$PROJECT/htdocs/includes/nusoap/samples`;
        $ret=`rm -fr $BUILDROOT/$PROJECT/htdocs/includes/phpexcel/license.txt`;
        $ret=`rm -fr $BUILDROOT/$PROJECT/htdocs/includes/phpexcel/PHPExcel/Shared/PDF`;
        $ret=`rm -fr $BUILDROOT/$PROJECT/htdocs/includes/phpexcel/PHPExcel/Shared/PCLZip`;
        $ret=`rm -fr $BUILDROOT/$PROJECT/htdocs/includes/tcpdf/fonts/dejavu-fonts-ttf-2.33`;
        $ret=`rm -fr $BUILDROOT/$PROJECT/htdocs/includes/tcpdf/fonts/freefont-20100919`;
        $ret=`rm -fr $BUILDROOT/$PROJECT/htdocs/includes/tcpdf/fonts/utils`;
	    $ret=`rm -f  $BUILDROOT/$PROJECT/htdocs/includes/tcpdf/LICENSE.TXT`;
        $ret=`rm -fr $BUILDROOT/$PROJECT/htdocs/includes/savant`;
	}

    # Build package for each target
    #------------------------------
    foreach my $target (keys %CHOOSEDTARGET) 
    {
        if ($CHOOSEDTARGET{$target} < 0) { next; }
    
        print "\nBuild package for target $target\n";

    	if ($target eq 'SNAPSHOT') 
    	{
    		$NEWDESTI=$DESTI;

    		print "Remove target $FILENAMESNAPSHOT.tgz...\n";
    		unlink("$NEWDESTI/$FILENAMESNAPSHOT.tgz");

            #rmdir "$BUILDROOT/$FILENAMESNAPSHOT";
    		$ret=`rm -fr $BUILDROOT/$FILENAMESNAPSHOT`;
            print "Copy $BUILDROOT/$PROJECT to $BUILDROOT/$FILENAMESNAPSHOT\n";
    		$cmd="cp -pr \"$BUILDROOT/$PROJECT\" \"$BUILDROOT/$FILENAMESNAPSHOT\"";
            $ret=`$cmd`;

    		print "Compress $BUILDROOT into $FILENAMESNAPSHOT.tgz...\n";
   		    $cmd="tar --exclude doli*.tgz --exclude doli*.deb --exclude doli*.exe --exclude doli*.xz --exclude doli*.zip --exclude doli*.rpm --exclude .cache --exclude .settings --exclude conf.php --exclude conf.php.mysql --exclude conf.php.old --exclude conf.php.postgres --directory \"$BUILDROOT\" --mode=go-w --group=500 --owner=500 -czvf \"$FILENAMESNAPSHOT.tgz\" $FILENAMESNAPSHOT";
			print $cmd."\n";
			$ret=`$cmd`;

    		# Move to final dir
       		print "Move $FILENAMESNAPSHOT.tgz to $NEWDESTI/$FILENAMESNAPSHOT.tgz\n";
       		$ret=`mv "$FILENAMESNAPSHOT.tgz" "$NEWDESTI/$FILENAMESNAPSHOT.tgz"`;
    		next;
    	}

    	if ($target eq 'TGZ') 
    	{
    		$NEWDESTI=$DESTI;
    		mkdir($DESTI.'/standard');
			if (-d $DESTI.'/standard') { $NEWDESTI=$DESTI.'/standard'; } 

    		print "Remove target $FILENAMETGZ.tgz...\n";
    		unlink("$NEWDESTI/$FILENAMETGZ.tgz");

            #rmdir "$BUILDROOT/$FILENAMETGZ";
    		$ret=`rm -fr $BUILDROOT/$FILENAMETGZ`;
            print "Copy $BUILDROOT/$PROJECT/ to $BUILDROOT/$FILENAMETGZ\n";
    		$cmd="cp -pr \"$BUILDROOT/$PROJECT/\" \"$BUILDROOT/$FILENAMETGZ\"";
            $ret=`$cmd`;

		    $ret=`rm -fr $BUILDROOT/$FILENAMETGZ/build/exe`;
			$ret=`rm -fr $BUILDROOT/$FILENAMETGZ/htdocs/includes/ckeditor/_source`;	# We can't remove it with exclude file, we need it for some tarball packages
			
    		print "Compress $FILENAMETGZ into $FILENAMETGZ.tgz...\n";
   		    $cmd="tar --exclude-vcs --exclude-from \"$BUILDROOT/$PROJECT/build/tgz/tar_exclude.txt\" --directory \"$BUILDROOT\" --mode=go-w --group=500 --owner=500 -czvf \"$BUILDROOT/$FILENAMETGZ.tgz\" $FILENAMETGZ";
   		    print "$cmd\n";
   		    $ret=`$cmd`;

    		# Move to final dir
       		print "Move $BUILDROOT/$FILENAMETGZ.tgz to $NEWDESTI/$FILENAMETGZ.tgz\n";
       		$ret=`mv "$BUILDROOT/$FILENAMETGZ.tgz" "$NEWDESTI/$FILENAMETGZ.tgz"`;
    		next;
    	}

    	if ($target eq 'XZ') 
    	{
    		$NEWDESTI=$DESTI;
    		mkdir($DESTI.'/standard');
			if (-d $DESTI.'/standard') { $NEWDESTI=$DESTI.'/standard'; } 

    		print "Remove target $FILENAMEXZ.xz...\n";
    		unlink("$NEWDESTI/$FILENAMEXZ.xz");

            #rmdir "$BUILDROOT/$FILENAMEXZ";
    		$ret=`rm -fr $BUILDROOT/$FILENAMEXZ`;
            print "Copy $BUILDROOT/$PROJECT to $BUILDROOT/$FILENAMEXZ\n";
    		$cmd="cp -pr \"$BUILDROOT/$PROJECT\" \"$BUILDROOT/$FILENAMEXZ\"";
            $ret=`$cmd`;

		    $ret=`rm -fr $BUILDROOT/$FILENAMEXZ/build/exe`;
			$ret=`rm -fr $BUILDROOT/$FILENAMEXZ/htdocs/includes/ckeditor/_source`;	# We can't remove it with exclude file, we need it for some tarball packages
			
    		print "Compress $FILENAMEXZ into $FILENAMEXZ.xz...\n";
 
            print "Go to directory $BUILDROOT\n";
     		$olddir=getcwd();
     		chdir("$BUILDROOT");
    		$cmd= "xz -9 -r $BUILDROOT/$FILENAMEAPS.xz \*";
			print $cmd."\n";
			$ret= `$cmd`;
            chdir("$olddir");

    		# Move to final dir
            print "Move $FILENAMEXZ.xz to $NEWDESTI/$FILENAMEXZ.xz\n";
            $ret=`mv "$BUILDROOT/$FILENAMEXZ.xz" "$NEWDESTI/$FILENAMEXZ.xz"`;
    		next;
    	}
    	
    	if ($target eq 'ZIP') 
    	{
    		$NEWDESTI=$DESTI;
    		mkdir($DESTI.'/standard');
			if (-d $DESTI.'/standard') { $NEWDESTI=$DESTI.'/standard'; } 

    		print "Remove target $FILENAMEZIP.zip...\n";
    		unlink("$NEWDESTI/$FILENAMEZIP.zip");

            #rmdir "$BUILDROOT/$FILENAMEZIP";
    		$ret=`rm -fr $BUILDROOT/$FILENAMEZIP`;
            print "Copy $BUILDROOT/$PROJECT to $BUILDROOT/$FILENAMEZIP\n";
    		$cmd="cp -pr \"$BUILDROOT/$PROJECT\" \"$BUILDROOT/$FILENAMEZIP\"";
            $ret=`$cmd`;

		    $ret=`rm -fr $BUILDROOT/$FILENAMEZIP/build/exe`;
			$ret=`rm -fr $BUILDROOT/$FILENAMEZIP/htdocs/includes/ckeditor/_source`;	# We can't remove it with exclude file, we need it for some tarball packages

    		print "Compress $FILENAMEZIP into $FILENAMEZIP.zip...\n";
 
            print "Go to directory $BUILDROOT\n";
     		$olddir=getcwd();
     		chdir("$BUILDROOT");
    		$cmd= "7z a -r -tzip -xr\@\"$BUILDROOT\/$FILENAMEZIP\/build\/zip\/zip_exclude.txt\" -mx $BUILDROOT/$FILENAMEZIP.zip $FILENAMEZIP\/*";
			print $cmd."\n";
			$ret= `$cmd`;
            chdir("$olddir");
            			
    		# Move to final dir
            print "Move $FILENAMEZIP.zip to $NEWDESTI/$FILENAMEZIP.zip\n";
            $ret=`mv "$BUILDROOT/$FILENAMEZIP.zip" "$NEWDESTI/$FILENAMEZIP.zip"`;
    		next;
    	}
    
    	if ($target =~ /RPM/)	                 # Linux only 
    	{
    		$NEWDESTI=$DESTI;
    		$subdir="package_rpm_generic";
    		if ($target =~ /FEDO/i) { $subdir="package_rpm_redhat-fedora"; }
    		if ($target =~ /MAND/i) { $subdir="package_rpm_mandriva"; }
    		if ($target =~ /OPEN/i) { $subdir="package_rpm_opensuse"; }
    		mkdir($DESTI.'/'.$subdir);
			if (-d $DESTI.'/'.$subdir) { $NEWDESTI=$DESTI.'/'.$subdir; } 

			if ($RPMDIR eq "") { $RPMDIR=$ENV{'HOME'}."/rpmbuild"; }

            print "Version is $MAJOR.$MINOR.$REL1-$RPMSUBVERSION\n";

            #print "Create directory $RPMDIR\n";
            #$ret=`mkdir -p "$RPMDIR"`;

    		print "Remove target ".$FILENAMERPM."...\n";
    		unlink("$NEWDESTI/".$FILENAMERPM);
    		print "Remove target ".$FILENAMETGZ2."-".$RPMSUBVERSION.".src.rpm...\n";
    		unlink("$NEWDESTI/".$FILENAMETGZ2."-".$RPMSUBVERSION.".src.rpm");

    		print "Create directory $BUILDROOT/$FILENAMETGZ2\n";
    		$ret=`rm -fr $BUILDROOT/$FILENAMETGZ2`;
            print "Copy $BUILDROOT/$PROJECT to $BUILDROOT/$FILENAMETGZ2\n";
    		$cmd="cp -pr '$BUILDROOT/$PROJECT' '$BUILDROOT/$FILENAMETGZ2'";
            $ret=`$cmd`;

			# Set owners
            #print "Set owners on files/dir\n";
		    #$ret=`chown -R root.root $BUILDROOT/$FILENAMETGZ2`;

            print "Set permissions on files/dir\n";
		    $ret=`chmod -R 755 $BUILDROOT/$FILENAMETGZ2`;
		    $cmd="find $BUILDROOT/$FILENAMETGZ2 -type f -exec chmod 644 {} \\; ";
            $ret=`$cmd`;

			# Build tgz
    		print "Compress $FILENAMETGZ2 into $FILENAMETGZ2.tgz...\n";
    		$ret=`tar --exclude-from "$SOURCE/build/tgz/tar_exclude.txt" --directory "$BUILDROOT" -czvf "$BUILDROOT/$FILENAMETGZ2.tgz" $FILENAMETGZ2`;

    		print "Move $BUILDROOT/$FILENAMETGZ2.tgz to $RPMDIR/SOURCES/$FILENAMETGZ2.tgz\n";
    		$cmd="mv $BUILDROOT/$FILENAMETGZ2.tgz $RPMDIR/SOURCES/$FILENAMETGZ2.tgz";
            $ret=`$cmd`;

    		$BUILDFIC="${FILENAME}.spec";
    		$BUILDFICSRC="${FILENAME}_generic.spec";
    		if ($target =~ /FEDO/i) { $BUILDFICSRC="${FILENAME}_fedora.spec"; }
    		if ($target =~ /MAND/i) { $BUILDFICSRC="${FILENAME}_mandriva.spec"; }
    		if ($target =~ /OPEN/i) { $BUILDFICSRC="${FILENAME}_opensuse.spec"; }
    		
 			print "Generate file $BUILDROOT/$BUILDFIC from $SOURCE/build/rpm/${BUILDFICSRC}\n";
            open (SPECFROM,"<$SOURCE/build/rpm/${BUILDFICSRC}") || die "Error";
            open (SPECTO,">$BUILDROOT/$BUILDFIC") || die "Error";
            while (<SPECFROM>) {
                $_ =~ s/__FILENAMETGZ__/$FILENAMETGZ/;
                $_ =~ s/__VERSION__/$MAJOR.$MINOR.$REL1/;
                $_ =~ s/__RELEASE__/$RPMSUBVERSION/;
                print SPECTO $_;
            }
            close SPECFROM;
            close SPECTO;
    
    		print "Copy patch file to $RPMDIR/SOURCES\n";
    		$ret=`cp "$SOURCE/build/rpm/dolibarr-forrpm.patch" "$RPMDIR/SOURCES"`;
		    $ret=`chmod 644 $RPMDIR/SOURCES/dolibarr-forrpm.patch`;

    		print "Launch RPM build (rpmbuild --clean -ba $BUILDROOT/${BUILDFIC})\n";
    		#$ret=`rpmbuild -vvvv --clean -ba $BUILDROOT/${BUILDFIC}`;
    		$ret=`rpmbuild --clean -ba $BUILDROOT/${BUILDFIC}`;

    		# Move to final dir
   		    print "Move $RPMDIR/RPMS/".$ARCH."/".$FILENAMETGZ2."-".$RPMSUBVERSION."*.".$ARCH.".rpm into $NEWDESTI/".$FILENAMETGZ2."-".$RPMSUBVERSION."*.".$ARCH.".rpm\n";
   		    $cmd="mv $RPMDIR/RPMS/".$ARCH."/".$FILENAMETGZ2."-".$RPMSUBVERSION."*.".$ARCH.".rpm \"$NEWDESTI/\"";
    		$ret=`$cmd`;
   		    print "Move $RPMDIR/SRPMS/".$FILENAMETGZ2."-".$RPMSUBVERSION."*.src.rpm into $NEWDESTI/".$FILENAMETGZ2."-".$RPMSUBVERSION."*.src.rpm\n";
   		    $cmd="mv $RPMDIR/SRPMS/".$FILENAMETGZ2."-".$RPMSUBVERSION."*.src.rpm \"$NEWDESTI/\"";
    		$ret=`$cmd`;
   		    print "Move $RPMDIR/SOURCES/".$FILENAMETGZ2.".tgz into $NEWDESTI/".$FILENAMETGZ2.".tgz\n";
   		    $cmd="mv \"$RPMDIR/SOURCES/".$FILENAMETGZ2.".tgz\" \"$NEWDESTI/".$FILENAMETGZ2.".tgz\"";
    		$ret=`$cmd`;
    		next;
    	}

    	if ($target eq 'DEB') 
    	{
    		$NEWDESTI=$DESTI;
    		mkdir($DESTI.'/package_debian-ubuntu');
			if (-d $DESTI.'/package_debian-ubuntu') { $NEWDESTI=$DESTI.'/package_debian-ubuntu'; } 

            $olddir=getcwd();

    		print "Remove target ${FILENAMEDEB}_all.deb...\n";
    		unlink("$NEWDESTI/${FILENAMEDEB}_all.deb");
    		print "Remove target ${FILENAMEDEB}.dsc...\n";
    		unlink("$NEWDESTI/${FILENAMEDEB}.dsc");
    		print "Remove target ${FILENAMEDEB}.tar.gz...\n";
    		unlink("$NEWDESTI/${FILENAMEDEB}.tar.gz");
    		print "Remove target ${FILENAMEDEB}.changes...\n";
    		unlink("$NEWDESTI/${FILENAMEDEB}.changes");
    		print "Remove target ${FILENAMEDEB}.debian.tar.gz...\n";
    		unlink("$NEWDESTI/${FILENAMEDEB}.debian.tar.gz");
    		print "Remove target ${FILENAMEDEBNATIVE}.orig.tar.gz...\n";
    		unlink("$NEWDESTI/${FILENAMEDEBNATIVE}.orig.tar.gz");

    		$ret=`rm -fr $BUILDROOT/$PROJECT.tmp`;
    		$ret=`rm -fr $BUILDROOT/$PROJECT-$MAJOR.$MINOR.$build`;
    		
			print "Copy $BUILDROOT/$PROJECT to $BUILDROOT/$PROJECT.tmp\n";
			$cmd="cp -pr \"$BUILDROOT/$PROJECT\" \"$BUILDROOT/$PROJECT.tmp\"";
			$ret=`$cmd`;
			$cmd="cp -pr \"$BUILDROOT/$PROJECT/build/debian/apache/.htaccess\" \"$BUILDROOT/$PROJECT.tmp/build/debian/apache/.htaccess\"";
			$ret=`$cmd`;

 			print "Remove other files\n";
            $ret=`rm -f  $BUILDROOT/$PROJECT.tmp/README-FR`;
            $ret=`rm -f  $BUILDROOT/$PROJECT.tmp/build/README`;
            $ret=`rm -f  $BUILDROOT/$PROJECT.tmp/build/README-FR`;
            $ret=`rm -fr $BUILDROOT/$PROJECT.tmp/build/aps`;
            $ret=`rm -fr $BUILDROOT/$PROJECT.tmp/build/dmg`;
            $ret=`rm -f  $BUILDROOT/$PROJECT.tmp/build/pad/README`;
            $ret=`rm -f  $BUILDROOT/$PROJECT.tmp/build/tgz/README`;
            #$ret=`rm -fr $BUILDROOT/$PROJECT.tmp/build/debian`;
            $ret=`rm -fr $BUILDROOT/$PROJECT.tmp/build/debian/po`;
            $ret=`rm -fr $BUILDROOT/$PROJECT.tmp/build/debian/source`;
            $ret=`rm -f  $BUILDROOT/$PROJECT.tmp/build/debian/changelog`;
            $ret=`rm -f  $BUILDROOT/$PROJECT.tmp/build/debian/compat`;
            $ret=`rm -f  $BUILDROOT/$PROJECT.tmp/build/debian/control*`;
            $ret=`rm -f  $BUILDROOT/$PROJECT.tmp/build/debian/copyright`;
            $ret=`rm -f  $BUILDROOT/$PROJECT.tmp/build/debian/dolibarr.config`;
            $ret=`rm -f  $BUILDROOT/$PROJECT.tmp/build/debian/dolibarr.desktop`;
            $ret=`rm -f  $BUILDROOT/$PROJECT.tmp/build/debian/dolibarr.docs`;
            $ret=`rm -f  $BUILDROOT/$PROJECT.tmp/build/debian/dolibarr.install`;
            $ret=`rm -f  $BUILDROOT/$PROJECT.tmp/build/debian/dolibarr.lintian-overrides`;
            $ret=`rm -f  $BUILDROOT/$PROJECT.tmp/build/debian/dolibarr.postrm`;
            $ret=`rm -f  $BUILDROOT/$PROJECT.tmp/build/debian/dolibarr.postinst`;
            $ret=`rm -f  $BUILDROOT/$PROJECT.tmp/build/debian/dolibarr.templates`;
            $ret=`rm -f  $BUILDROOT/$PROJECT.tmp/build/debian/dolibarr.templates.futur`;
            $ret=`rm -f  $BUILDROOT/$PROJECT.tmp/build/debian/rules`;
            $ret=`rm -f  $BUILDROOT/$PROJECT.tmp/build/debian/README.Debian`;
            $ret=`rm -f  $BUILDROOT/$PROJECT.tmp/build/debian/README.howto`;
            $ret=`rm -f  $BUILDROOT/$PROJECT.tmp/build/debian/watch`;
            $ret=`rm -fr $BUILDROOT/$PROJECT.tmp/build/doap`;
            $ret=`rm -fr $BUILDROOT/$PROJECT.tmp/build/exe`;
            $ret=`rm -fr $BUILDROOT/$PROJECT.tmp/build/launchpad`;
            $ret=`rm -fr $BUILDROOT/$PROJECT.tmp/build/live`;
            $ret=`rm -fr $BUILDROOT/$PROJECT.tmp/build/patch`;
            $ret=`rm -fr $BUILDROOT/$PROJECT.tmp/build/perl`;
            $ret=`rm -fr $BUILDROOT/$PROJECT.tmp/build/rpm`;
            $ret=`rm -fr $BUILDROOT/$PROJECT.tmp/build/zip`;
            # Removed duplicate license files
            $ret=`rm -fr $BUILDROOT/$PROJECT.tmp/htdocs/includes/ckeditor/LICENSE.md`;
            $ret=`rm -fr $BUILDROOT/$PROJECT.tmp/htdocs/includes/ckeditor/plugins/scayt/LICENSE.md`;
            $ret=`rm -fr $BUILDROOT/$PROJECT.tmp/htdocs/includes/ckeditor/plugins/wsc/LICENSE.md`;
            $ret=`rm -fr $BUILDROOT/$PROJECT.tmp/htdocs/includes/jquery/plugins/flot/LICENSE.txt`;
            # Rename upstream changelog to match debian rules
			$ret=`mv $BUILDROOT/$PROJECT.tmp/ChangeLog $BUILDROOT/$PROJECT.tmp/changelog`;
			
            # Prepare source package (init debian dir)
            print "Create directory $BUILDROOT/$PROJECT.tmp/debian\n";
            $ret=`mkdir "$BUILDROOT/$PROJECT.tmp/debian"`;
            print "Copy $SOURCE/build/debian/xxx to $BUILDROOT/$PROJECT.tmp/debian\n";
            # Add files for dpkg-source
            $ret=`cp -f  "$SOURCE/build/debian/changelog"      "$BUILDROOT/$PROJECT.tmp/debian"`;
            $ret=`cp -f  "$SOURCE/build/debian/compat"         "$BUILDROOT/$PROJECT.tmp/debian"`;
            $ret=`cp -f  "$SOURCE/build/debian/control"        "$BUILDROOT/$PROJECT.tmp/debian"`;
            $ret=`cp -f  "$SOURCE/build/debian/copyright"      "$BUILDROOT/$PROJECT.tmp/debian"`;
            $ret=`cp -f  "$SOURCE/build/debian/dolibarr.desktop"        	"$BUILDROOT/$PROJECT.tmp/debian"`;
            $ret=`cp -f  "$SOURCE/build/debian/dolibarr.docs"        		"$BUILDROOT/$PROJECT.tmp/debian"`;
            $ret=`cp -f  "$SOURCE/build/debian/dolibarr.install" 	        "$BUILDROOT/$PROJECT.tmp/debian"`;
            $ret=`cp -f  "$SOURCE/build/debian/dolibarr.lintian-overrides"  "$BUILDROOT/$PROJECT.tmp/debian"`;
            $ret=`cp -f  "$SOURCE/build/debian/dolibarr.xpm"  		      	"$BUILDROOT/$PROJECT.tmp/debian"`;
            $ret=`cp -f  "$SOURCE/build/debian/rules"          "$BUILDROOT/$PROJECT.tmp/debian"`;
            $ret=`cp -f  "$SOURCE/build/debian/watch"          "$BUILDROOT/$PROJECT.tmp/debian"`;
            $ret=`cp -fr "$SOURCE/build/debian/patches"        "$BUILDROOT/$PROJECT.tmp/debian"`;
            $ret=`cp -fr "$SOURCE/build/debian/po"             "$BUILDROOT/$PROJECT.tmp/debian"`;
            $ret=`cp -fr "$SOURCE/build/debian/source"         "$BUILDROOT/$PROJECT.tmp/debian"`;
            $ret=`cp -fr "$SOURCE/build/debian/apache"         "$BUILDROOT/$PROJECT.tmp/debian/apache"`;
            $ret=`cp -f  "$SOURCE/build/debian/apache/.htaccess" "$BUILDROOT/$PROJECT.tmp/debian/apache"`;
            $ret=`cp -fr "$SOURCE/build/debian/lighttpd"       "$BUILDROOT/$PROJECT.tmp/debian/lighttpd"`;
            # Add files also required to build binary package
            $ret=`cp -f  "$SOURCE/build/debian/dolibarr.config"         "$BUILDROOT/$PROJECT.tmp/debian"`;
            $ret=`cp -f  "$SOURCE/build/debian/dolibarr.postinst"       "$BUILDROOT/$PROJECT.tmp/debian"`;
            $ret=`cp -f  "$SOURCE/build/debian/dolibarr.postrm"         "$BUILDROOT/$PROJECT.tmp/debian"`;
            $ret=`cp -f  "$SOURCE/build/debian/dolibarr.templates"      "$BUILDROOT/$PROJECT.tmp/debian"`;
            $ret=`cp -f  "$SOURCE/build/debian/install.forced.php.install"      "$BUILDROOT/$PROJECT.tmp/debian"`;
            
			# Set owners and permissions
            #print "Set owners on files/dir\n";
		    #$ret=`chown -R root.root $BUILDROOT/$PROJECT.tmp`;

            print "Set permissions on files/dir\n";
		    $ret=`chmod -R 755 $BUILDROOT/$PROJECT.tmp`;
		    $cmd="find $BUILDROOT/$PROJECT.tmp -type f -exec chmod 644 {} \\; ";
            $ret=`$cmd`;
            $cmd="find $BUILDROOT/$PROJECT.tmp/build -name '*.php' -type f -exec chmod 755 {} \\; ";
            $ret=`$cmd`;
            $cmd="find $BUILDROOT/$PROJECT.tmp/build -name '*.dpatch' -type f -exec chmod 755 {} \\; ";
            $ret=`$cmd`;
            $cmd="find $BUILDROOT/$PROJECT.tmp/build -name '*.pl' -type f -exec chmod 755 {} \\; ";
            $ret=`$cmd`;
            $cmd="find $BUILDROOT/$PROJECT.tmp/dev -name '*.php' -type f -exec chmod 755 {} \\; ";
            $ret=`$cmd`;
            $ret=`chmod 755 $BUILDROOT/$PROJECT.tmp/debian/rules`;
            $ret=`chmod -R 644 $BUILDROOT/$PROJECT.tmp/dev/translation/autotranslator.class.php`;
            $ret=`chmod -R 644 $BUILDROOT/$PROJECT.tmp/dev/skeletons/modMyModule.class.php`;
            $ret=`chmod -R 644 $BUILDROOT/$PROJECT.tmp/dev/skeletons/skeleton_class.class.php`;
            $ret=`chmod -R 644 $BUILDROOT/$PROJECT.tmp/dev/skeletons/skeleton_page.php`;
            $ret=`chmod -R 644 $BUILDROOT/$PROJECT.tmp/dev/skeletons/skeleton_webservice_server.php`;
            $cmd="find $BUILDROOT/$PROJECT.tmp/scripts -name '*.php' -type f -exec chmod 755 {} \\; ";
            $ret=`$cmd`;
            $cmd="find $BUILDROOT/$PROJECT.tmp/scripts -name '*.sh' -type f -exec chmod 755 {} \\; ";
            $ret=`$cmd`;
            
          
            print "Rename directory $BUILDROOT/$PROJECT.tmp into $BUILDROOT/$PROJECT-$MAJOR.$MINOR.$build\n";
            $cmd="mv $BUILDROOT/$PROJECT.tmp $BUILDROOT/$PROJECT-$MAJOR.$MINOR.$build";
            $ret=`$cmd`;


     		print "Go into directory $BUILDROOT\n";
            chdir("$BUILDROOT");
			
			# We need a tarball to be able to build "quilt" debian package (not required for native but we need patch so it is not a native)
    		print "Compress $BUILDROOT/$PROJECT-$MAJOR.$MINOR.$build into $BUILDROOT/$FILENAMEDEBNATIVE.orig.tar.gz...\n";
   		    $cmd="tar --exclude-vcs --exclude-from \"$BUILDROOT/$PROJECT/build/tgz/tar_exclude.txt\" --directory \"$BUILDROOT\" --mode=go-w --group=500 --owner=500 -czvf \"$BUILDROOT/$FILENAMEDEBNATIVE.orig.tar.gz\" $PROJECT-$MAJOR.$MINOR.$build";
   		    print $cmd."\n";
   		    $ret=`$cmd`;

			# Creation of source package          
     		print "Go into directory $BUILDROOT/$PROJECT-$MAJOR.$MINOR.$build\n";
            chdir("$BUILDROOT/$PROJECT-$MAJOR.$MINOR.$build");
            #$cmd="dpkg-source -b $BUILDROOT/$PROJECT-$MAJOR.$MINOR.$build";
            $cmd="dpkg-buildpackage -us -uc";
            print "Launch DEB build ($cmd)\n";
            $ret=`$cmd 2>&1 3>&1`;
            print $ret."\n";

            chdir("$olddir");
    		
    		print "You can check bin package with lintian --pedantic -E -I \"$NEWDESTI/${FILENAMEDEB}_all.deb\"\n";
    		print "You can check src package with lintian --pedantic -E -I \"$NEWDESTI/${FILENAMEDEB}.dsc\"\n";
    		
    		# Move to final dir
            print "Move *_all.deb *.dsc *.orig.tar.gz *.changes to $NEWDESTI\n";
            $ret=`mv $BUILDROOT/*_all.deb "$NEWDESTI/"`;
            $ret=`mv $BUILDROOT/*.dsc "$NEWDESTI/"`;
            $ret=`mv $BUILDROOT/*.orig.tar.gz "$NEWDESTI/"`;
            $ret=`mv $BUILDROOT/*.debian.tar.gz "$NEWDESTI/"`;
            $ret=`mv $BUILDROOT/*.changes "$NEWDESTI/"`;
        	next;
        }
        
    	if ($target eq 'APS') 
    	{
			$NEWDESTI=$DESTI;
    		mkdir($DESTI.'/package_aps');
			if (-d $DESTI.'/package_aps') { $NEWDESTI=$DESTI.'/package_aps'; } 
			
            $newbuild = $BUILD;
            $newbuild =~ s/(dev|alpha)/0/gi;                # dev
            $newbuild =~ s/beta/1/gi;                       # beta
            $newbuild =~ s/rc./2/gi;                        # rc
            if ($newbuild !~ /-/) { $newbuild.='-3'; }      # finale
            # now newbuild is 0-0 or 0-3 for example
            $REL1 = $newbuild; $REL1 =~ s/-.*$//gi;
            if ($RPMSUBVERSION eq 'auto') { $RPMSUBVERSION = $newbuild; $RPMSUBVERSION =~ s/^.*-//gi; }
            print "Version is $MAJOR.$MINOR.$REL1-$RPMSUBVERSION\n";
    		
     		print "Remove target $FILENAMEAPS.zip...\n";
    		unlink "$NEWDESTI/$FILENAMEAPS.zip";
 
            #rmdir "$BUILDROOT/$PROJECT.tmp";
            $ret=`rm -fr $BUILDROOT/$PROJECT.tmp`;
            print "Create directory $BUILDROOT/$PROJECT.tmp\n";
            $ret=`mkdir -p "$BUILDROOT/$PROJECT.tmp"`;
            print "Copy $BUILDROOT/$PROJECT to $BUILDROOT/$PROJECT.tmp\n";
            $cmd="cp -pr \"$BUILDROOT/$PROJECT\" \"$BUILDROOT/$PROJECT.tmp\"";
            $ret=`$cmd`;

            print "Remove other files\n";
            $ret=`rm -fr $BUILDROOT/$PROJECT.tmp/$PROJECT/build/deb`;
            $ret=`rm -fr $BUILDROOT/$PROJECT.tmp/$PROJECT/build/dmg`;
            $ret=`rm -fr $BUILDROOT/$PROJECT.tmp/$PROJECT/build/doap`;
            $ret=`rm -fr $BUILDROOT/$PROJECT.tmp/$PROJECT/build/exe`;
            $ret=`rm -fr $BUILDROOT/$PROJECT.tmp/$PROJECT/build/live`;
            $ret=`rm -fr $BUILDROOT/$PROJECT.tmp/$PROJECT/build/patch`;
            $ret=`rm -fr $BUILDROOT/$PROJECT.tmp/$PROJECT/build/rpm`;
            $ret=`rm -fr $BUILDROOT/$PROJECT.tmp/$PROJECT/build/zip`;
            $ret=`rm -fr $BUILDROOT/$PROJECT.tmp/$PROJECT/build/perl`;

            $APSVERSION="1.2";
            print "Create APS files $BUILDROOT/$PROJECT.tmp/$PROJECT/APP-META.xml\n";
            open (SPECFROM,"<$BUILDROOT/$PROJECT/build/aps/APP-META-$APSVERSION.xml") || die "Error";
            open (SPECTO,">$BUILDROOT/$PROJECT.tmp/$PROJECT/APP-META.xml") || die "Error";
            while (<SPECFROM>) {
                $newbuild = $BUILD;
                $newbuild =~ s/(dev|alpha)/0/gi;                # dev
                $newbuild =~ s/beta/1/gi;                       # beta
                $newbuild =~ s/rc./2/gi;                        # rc
                if ($newbuild !~ /-/) { $newbuild.='-3'; }      # finale
                # now newbuild is 0-0 or 0-3 for example
                $_ =~ s/__VERSION__/$MAJOR.$MINOR.$REL1/;
                $_ =~ s/__RELEASE__/$RPMSUBVERSION/;
                print SPECTO $_;
            }
            close SPECFROM;
            close SPECTO;
            print "Version set to $MAJOR.$MINOR.$newbuild\n";
            #$cmd="cp -pr \"$BUILDROOT/$PROJECT/build/aps/configure\" \"$BUILDROOT/$PROJECT.tmp/$PROJECT/scripts/configure\"";
            #$ret=`$cmd`;
            $cmd="cp -pr \"$BUILDROOT/$PROJECT/build/aps/configure.php\" \"$BUILDROOT/$PROJECT.tmp/$PROJECT/scripts/configure.php\"";
            $ret=`$cmd`;
            $cmd="cp -pr \"$BUILDROOT/$PROJECT/doc/images\" \"$BUILDROOT/$PROJECT.tmp/$PROJECT/images\"";
            $ret=`$cmd`;
 
            print "Remove other files\n";
            $ret=`rm -fr $BUILDROOT/$PROJECT.tmp/$PROJECT/dev`;
            $ret=`rm -fr $BUILDROOT/$PROJECT.tmp/$PROJECT/doc`;
            
            print "Build APP-LIST.xml files\n";
            
            print "Compress $BUILDROOT/$PROJECT.tmp/$PROJECT into $FILENAMEAPS.zip...\n";
 
            print "Go to directory $BUILDROOT/$PROJECT.tmp\/$PROJECT\n";
            $olddir=getcwd();
            chdir("$BUILDROOT\/$PROJECT.tmp\/$PROJECT");
            $cmd= "zip -9 -r $BUILDROOT/$FILENAMEAPS.zip \*";
            print $cmd."\n";
            $ret= `$cmd`;
            chdir("$olddir");
                        
    		# Move to final dir
            print "Move $BUILDROOT/$FILENAMEAPS.zip to $NEWDESTI/$FILENAMEAPS.zip\n";
            $ret=`mv "$BUILDROOT/$FILENAMEAPS.zip" "$NEWDESTI/$FILENAMEAPS.zip"`;
            next;
    	}

    	if ($target eq 'EXEDOLIWAMP')
    	{
    		$NEWDESTI=$DESTI;
    		mkdir($DESTI.'/package_windows');
			if (-d $DESTI.'/package_windows') { $NEWDESTI=$DESTI.'/package_windows'; } 
    		
     		print "Remove target $FILENAMEEXEDOLIWAMP.exe...\n";
    		unlink "$NEWDESTI/$FILENAMEEXEDOLIWAMP.exe";
 
 			$SOURCEBACK=$SOURCE;
 			$SOURCEBACK =~ s/\//\\/g;
    		print "Compil exe $FILENAMEEXEDOLIWAMP.exe file from iss file \"$SOURCEBACK\\build\\exe\\doliwamp\\doliwamp.iss\"\n";
    		$cmd= "ISCC.exe \"$SOURCEBACK\\build\\exe\\doliwamp\\doliwamp.iss\"";
			print "$cmd\n";
			$ret= `$cmd`;
			#print "$ret\n";

    		# Move to final dir
			print "Move \"$SOURCE\\build\\$FILENAMEEXEDOLIWAMP.exe\" to $NEWDESTI/$FILENAMEEXEDOLIWAMP.exe\n";
    		rename("$SOURCE/build/$FILENAMEEXEDOLIWAMP.exe","$NEWDESTI/$FILENAMEEXEDOLIWAMP.exe");
            print "Move $SOURCE/build/$FILENAMEEXEDOLIWAMP.exe to $NEWDESTI/$FILENAMEEXEDOLIWAMP.exe\n";
            $ret=`mv "$SOURCE/build/$FILENAMEEXEDOLIWAMP.exe" "$NEWDESTI/$FILENAMEEXEDOLIWAMP.exe"`;
    		next;
    	}
    }

    # Build package for each target
    #------------------------------
    foreach my $target (keys %CHOOSEDPUBLISH) 
    {
        if ($CHOOSEDPUBLISH{$target} < 0) { next; }
    
		print "\nList of files to publish\n";
    	%filestoscansf=(
    		"$DESTI/package_rpm_generic/$FILENAMERPM"=>'Dolibarr installer for Fedora-Redhat-Mandriva-Opensuse (DoliRpm)',
    		"$DESTI/package_debian-ubuntu/${FILENAMEDEB}_all.deb"=>'Dolibarr installer for Debian-Ubuntu (DoliDeb)',
    		"$DESTI/package_windows/$FILENAMEEXEDOLIWAMP.exe"=>'Dolibarr installer for Windows (DoliWamp)',
    		"$DESTI/standard/$FILENAMETGZ.tgz"=>'Dolibarr ERP-CRM',
    		"$DESTI/standard/$FILENAMETGZ.zip"=>'Dolibarr ERP-CRM'
    	);
<<<<<<< HEAD
    	foreach my $file (sort keys %filestoscansf)
=======
    	use POSIX qw/strftime/;
    	foreach my $file (sort keys %filestoscan)
>>>>>>> adb70ecf
    	{
    		$found=0;
    		my $filesize = -s $file;
    		my $filedate = (stat $file)[9];
    		print $file." ".($filesize?"(found)":"(not found)");
    		print ($filesize?" - ".$filesize:"");
    		print ($filedate?" - ".strftime("%Y-%m-%d %H:%M:%S",localtime($filedate)):"");
    		print "\n";
    	}

    	if ($target eq 'SF' || $target eq 'ASSO') 
    	{
    		print "\n";
    		
    		if ($target eq 'SF') { $PUBLISH = $PUBLISHSTABLE; }
			if ($target eq 'ASSO' && $BUILD =~ /[a-z]/i)   { $PUBLISH = $PUBLISHBETARC.'/lastbuild'; }
			if ($target eq 'ASSO' && $BUILD =~ /^[0-9]+$/) { $PUBLISH = $PUBLISHBETARC.'/stable'; }
			
    		$NEWPUBLISH=$PUBLISH;
    		print "Publish to target $NEWPUBLISH. Click enter or CTRL+C...\n";

	    	# Ask which target to build
	    	$NUM_SCRIPT=<STDIN>; 
	    	chomp($NUM_SCRIPT);

			print "Create empty dir /tmp/emptydir. We need it to create target dir using rsync.\n";
            $ret=`mkdir -p "/tmp/emptydir/"`;
            
            %filestoscan=%filestoscansf;
            
	    	foreach my $file (sort keys %filestoscan)
	    	{
	    		$found=0;
	    		my $filesize = -s $file;
	    		if (! $filesize) { next; }

				print "\n";
	    		print "Publish file ".$file." to ".$filestoscan{$file}."\n";
	    		
	    		$destFolder="$NEWPUBLISH/$filestoscan{$file}/".$MAJOR.'.'.$MINOR.'.'.$BUILD;

				# mkdir	   
				#my $ssh = Net::SSH::Perl->new("frs.sourceforge.net");
				#$ssh->login("$user","$pass"); 		
	    		#use String::ShellQuote qw( shell_quote );
				#$ssh->cmd('mkdir '.shell_quote($destFolder).' && exit');

				#use Net::SFTP::Foreign;
				#my $sftp = Net::SFTP::Foreign->new($ip, user => $user, password => $pass, autodie => 1);
				#$sftp->mkdir($destFolder)

				#$command="ssh eldy,dolibarr\@frs.sourceforge.net mkdir -p \"$destFolder\"";
				#print "$command\n";	
				#my $ret=`$command 2>&1`;

				$command="rsync -s -e 'ssh' --recursive /tmp/emptydir/ \"".$destFolder."\"";
				print "$command\n";	
				my $ret=`$command 2>&1`;

				$command="rsync -s $OPTIONUPDATEDIST -e 'ssh' \"$file\" \"".$destFolder."\"";
				print "$command\n";	
				my $ret=`$command 2>&1`;
				print "$ret\n";
	    		
	    	}

    	}
    }    
}

print "\n----- Summary -----\n";
foreach my $target (keys %CHOOSEDTARGET) {
    if ($CHOOSEDTARGET{$target} < 0) {
        print "Package $target not built (bad requirement).\n";
    } else {
        print "Package $target built successfully in $DESTI\n";
    }
}

if (! $batch) {
    print "\nPress key to finish...";
    my $WAITKEY=<STDIN>;
}

0;<|MERGE_RESOLUTION|>--- conflicted
+++ resolved
@@ -973,12 +973,8 @@
     		"$DESTI/standard/$FILENAMETGZ.tgz"=>'Dolibarr ERP-CRM',
     		"$DESTI/standard/$FILENAMETGZ.zip"=>'Dolibarr ERP-CRM'
     	);
-<<<<<<< HEAD
+    	use POSIX qw/strftime/;
     	foreach my $file (sort keys %filestoscansf)
-=======
-    	use POSIX qw/strftime/;
-    	foreach my $file (sort keys %filestoscan)
->>>>>>> adb70ecf
     	{
     		$found=0;
     		my $filesize = -s $file;
