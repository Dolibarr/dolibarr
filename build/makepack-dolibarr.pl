#!/usr/bin/perl
#----------------------------------------------------------------------------
# \file         build/makepack-dolibarr.pl
# \brief        Dolibarr package builder (tgz, zip, rpm, deb, exe, aps)
# \author       (c)2004-2015 Laurent Destailleur  <eldy@users.sourceforge.net>
#
# This is list of constant you can set to have generated packages moved into a specific dir: 
#DESTIBETARC='/media/HDDATA1_LD/Mes Sites/Web/Dolibarr/dolibarr.org/files/lastbuild'
#DESTISTABLE='/media/HDDATA1_LD/Mes Sites/Web/Dolibarr/dolibarr.org/files/stable'
#DESTIMODULES='/media/HDDATA1_LD/Mes Sites/Web/Admin1/wwwroot/files/modules'
#DESTIDOLIMEDBETARC='/media/HDDATA1_LD/Mes Sites/Web/DoliCloud/dolimed.com/htdocs/files/lastbuild'
#DESTIDOLIMEDMODULES='/media/HDDATA1_LD/Mes Sites/Web/DoliCloud/dolimed.com/htdocs/files/modules'
#DESTIDOLIMEDSTABLE='/media/HDDATA1_LD/Mes Sites/Web/DoliCloud/dolimed.com/htdocs/files/stable'
#----------------------------------------------------------------------------

use Cwd;


# Change this to defined target for option 98 and 99
$PROJECT="dolibarr";
$PUBLISHSTABLE="eldy,dolibarr\@frs.sourceforge.net:/home/frs/project/dolibarr";
$PUBLISHBETARC="ldestailleur\@asso.dolibarr.org:/home/dolibarr/dolibarr.org/httpdocs/files";


@LISTETARGET=("TGZ","ZIP","RPM_GENERIC","RPM_FEDORA","RPM_MANDRIVA","RPM_OPENSUSE","DEB","APS","EXEDOLIWAMP","SNAPSHOT");   # Possible packages
%REQUIREMENTPUBLISH=(
"SF"=>"git ssh rsync",
"ASSO"=>"git ssh rsync"
);
%REQUIREMENTTARGET=(                            # Tool requirement for each package
"TGZ"=>"tar",
"ZIP"=>"7z",
"XZ"=>"xz",
"RPM_GENERIC"=>"rpmbuild",
"RPM_FEDORA"=>"rpmbuild",
"RPM_MANDRIVA"=>"rpmbuild",
"RPM_OPENSUSE"=>"rpmbuild",
"DEB"=>"dpkg",
"APS"=>"zip",
"EXEDOLIWAMP"=>"ISCC.exe",
"SNAPSHOT"=>"tar"
);
%ALTERNATEPATH=(
"7z"=>"7-ZIP",
"makensis.exe"=>"NSIS"
);

$RPMSUBVERSION="auto";	# auto use value found into BUILD
if (-d "/usr/src/redhat")   { $RPMDIR="/usr/src/redhat"; } # redhat
if (-d "/usr/src/packages") { $RPMDIR="/usr/src/packages"; } # opensuse
if (-d "/usr/src/RPM")      { $RPMDIR="/usr/src/RPM"; } # mandrake


use vars qw/ $REVISION $VERSION /;
$VERSION="3.3";



#------------------------------------------------------------------------------
# MAIN
#------------------------------------------------------------------------------
($DIR=$0) =~ s/([^\/\\]+)$//; ($PROG=$1) =~ s/\.([^\.]*)$//; $Extension=$1;
$DIR||='.'; $DIR =~ s/([^\/\\])[\\\/]+$/$1/;

$SOURCE="$DIR/..";
$DESTI="$SOURCE/build";
if (! $ENV{"DESTIBETARC"} || ! $ENV{"DESTISTABLE"})
{
	print "Error: Missing environment variables.\n";
	print "You must define the environment variable DESTIBETARC and DESTISTABLE to point to the\ndirectories where you want to save the generated packages.\n";
	print "Example: DESTIBETARC='/media/HDDATA1_LD/Mes Sites/Web/Dolibarr/dolibarr.org/files/lastbuild'\n";
	print "Example: DESTISTABLE='/media/HDDATA1_LD/Mes Sites/Web/Dolibarr/dolibarr.org/files/stable'\n";
	print "$PROG.$Extension aborted.\n";
	sleep 2;
	exit 1;
}
if (! -d $ENV{"DESTIBETARC"} || ! -d $ENV{"DESTISTABLE"})
{
	print "Error: Directory of environment variable DESTIBETARC or DESTISTABLE does not exist.\n";
	print "$PROG.$Extension aborted.\n";
	sleep 2;
	exit 1;
}

# Detect OS type
# --------------
if ("$^O" =~ /linux/i || (-d "/etc" && -d "/var" && "$^O" !~ /cygwin/i)) { $OS='linux'; $CR=''; }
elsif (-d "/etc" && -d "/Users") { $OS='macosx'; $CR=''; }
elsif ("$^O" =~ /cygwin/i || "$^O" =~ /win32/i) { $OS='windows'; $CR="\r"; }
if (! $OS) {
	print "Error: Can't detect your OS.\n";
	print "Can't continue.\n";
	print "$PROG.$Extension aborted.\n";
	sleep 2;
	exit 1;
}

# Define buildroot
# ----------------
if ($OS =~ /linux/) {
	$TEMP=$ENV{"TEMP"}||$ENV{"TMP"}||"/tmp";
}
if ($OS =~ /macos/) {
	$TEMP=$ENV{"TEMP"}||$ENV{"TMP"}||"/tmp";
}
if ($OS =~ /windows/) {
	$TEMP=$ENV{"TEMP"}||$ENV{"TMP"}||"c:/temp";
	$PROGPATH=$ENV{"ProgramFiles"};
}
if (! $TEMP || ! -d $TEMP) {
	print "Error: A temporary directory can not be find.\n";
	print "Check that TEMP or TMP environment variable is set correctly.\n";
	print "$PROG.$Extension aborted.\n";
	sleep 2;
	exit 2;
} 
$BUILDROOT="$TEMP/buildroot";


# Get version $MAJOR, $MINOR and $BUILD
$result = open( IN, "<" . $SOURCE . "/htdocs/filefunc.inc.php" );
if ( !$result ) { die "Error: Can't open descriptor file " . $SOURCE . "/htdocs/filefunc.inc.php\n"; }
while (<IN>) {
	if ( $_ =~ /define\('DOL_VERSION','([\d\.a-z\-]+)'\)/ ) { $PROJVERSION = $1; break; }
}
close IN;
($MAJOR,$MINOR,$BUILD)=split(/\./,$PROJVERSION,3);
if ($MINOR eq '') { die "Error can't detect version into ".$SOURCE . "/htdocs/filefunc.inc.php"; }

# Set vars for packaging
$FILENAME            = "$PROJECT";
$FILENAMESNAPSHOT    = "$PROJECT-snapshot";
$FILENAMETGZ         = "$PROJECT-$MAJOR.$MINOR.$BUILD";
$FILENAMEZIP         = "$PROJECT-$MAJOR.$MINOR.$BUILD";
$FILENAMEXZ          = "$PROJECT-$MAJOR.$MINOR.$BUILD";
$FILENAMEDEB         = "see later";
$FILENAMEAPS         = "$PROJECT-$MAJOR.$MINOR.$BUILD.app";
$FILENAMEEXEDOLIWAMP = "DoliWamp-$MAJOR.$MINOR.$BUILD";
# For RPM
$ARCH='noarch';
$newbuild = $BUILD;
$newbuild =~ s/(dev|alpha)/0.1.a/gi;			# dev (fedora)
$newbuild =~ s/beta/0.2.beta1/gi;				# beta (fedora)
$newbuild =~ s/rc./0.3.rc1/gi;					# rc (fedora)
if ($newbuild !~ /-/) { $newbuild.='-0.3'; }	# finale (fedora)
#$newbuild =~ s/(dev|alpha)/0/gi;				# dev
#$newbuild =~ s/beta/1/gi;						# beta
#$newbuild =~ s/rc./2/gi;						# rc
#if ($newbuild !~ /-/) { $newbuild.='-3'; }		# finale
$REL1 = $newbuild; $REL1 =~ s/-.*$//gi;
if ($RPMSUBVERSION eq 'auto') { $RPMSUBVERSION = $newbuild; $RPMSUBVERSION =~ s/^.*-//gi; }
$FILENAMETGZ2="$PROJECT-$MAJOR.$MINOR.$REL1";
$FILENAMERPM=$FILENAMETGZ2."-".$RPMSUBVERSION.".".$ARCH.".rpm";
# For Deb
$newbuild = $BUILD;
$newbuild =~ s/(dev|alpha)/1/gi;                # dev
$newbuild =~ s/beta/2/gi;                       # beta
$newbuild =~ s/rc./3/gi;                        # rc
if ($newbuild !~ /-/) { $newbuild.='-3'; }      # finale is same than rc. 
# now newbuild is 0-1 or 0-3 for example. Note that for native package (see debian/source/format), we should not use a dash part but to get a better version management
$build = $newbuild;
$build =~ s/-.*$//g;
# now build is 0 for example
# $build .= '+nmu1';
# now build is 0+nmu1 for example
$FILENAMEDEBNATIVE="${PROJECT}_${MAJOR}.${MINOR}.${build}";
$FILENAMEDEB="${PROJECT}_${MAJOR}.${MINOR}.${newbuild}";


my $copyalreadydone=0;
my $batch=0;
for (0..@ARGV-1) {
	if ($ARGV[$_] =~ /^-*target=(\w+)/i)   { $target=$1; $batch=1; }
	if ($ARGV[$_] =~ /^-*desti=(.+)/i)     { $DESTI=$1; }
	if ($ARGV[$_] =~ /^-*prefix=(.+)/i)    {
		$PREFIX=$1; 
		$FILENAMESNAPSHOT.="-".$PREFIX; 
	}
}
if ($ENV{"DESTIBETARC"} && $BUILD =~ /[a-z]/i)   { $DESTI = $ENV{"DESTIBETARC"}; }	# Force output dir if env DESTIBETARC is defined
if ($ENV{"DESTISTABLE"} && $BUILD =~ /^[0-9]+$/) { $DESTI = $ENV{"DESTISTABLE"}; }	# Force output dir if env DESTISTABLE is defined
if ($ENV{"PUBLISHBETARC"} && $BUILD =~ /[a-z]/i)   { $PUBLISHBETARC = $ENV{"PUBLISHBETARC"}; }	# Force target site for publishing if env PUBLISHBETARC is defined
if ($ENV{"PUBLISHSTABLE"} && $BUILD =~ /^[0-9]+$/) { $PUBLISHSTABLE = $ENV{"PUBLISHSTABLE"}; }	# Force target site for publishing if env PUBLISHSTABLE is defined

print "Makepack version $VERSION\n";
print "Building/publishing package name: $PROJECT\n";
print "Building/publishing package version: $MAJOR.$MINOR.$BUILD\n";
print "Source directory (SOURCE): $SOURCE\n";
print "Target directory (DESTI) : $DESTI\n";
#print "Publishing target (PUBLISH): $PUBLISH\n";


# Choose package targets
#-----------------------
if ($target) {
	if ($target eq "ALL") { 
		foreach my $key (@LISTETARGET) {
<<<<<<< HEAD
	    	if ($key ne 'SNAPSHOT' && $key ne 'SF' && $key ne 'ASSO') { $CHOOSEDTARGET{$key}=1; }
=======
			if ($key ne 'SNAPSHOT' && $key ne 'SF' && $key ne 'ASSO') { $CHOOSEDTARGET{$key}=1; }
>>>>>>> e8fb89f8
		}
	}
	if ($target ne "ALL" && $target ne "SF" && $target ne "ASSO") { $CHOOSEDTARGET{uc($target)}=1; }
	if ($target eq "SF") { $CHOOSEDPUBLISH{"SF"}=1; }
	if ($target eq "ASSO") { $CHOOSEDPUBLISH{"ASSO"}=1; }
}
else {
<<<<<<< HEAD
    my $found=0;
    my $NUM_SCRIPT;
   	my $cpt=0;
    while (! $found) {
    	printf(" %2d - %-14s  (%s)\n",$cpt,"ALL (1..9)","Need ".join(",",values %REQUIREMENTTARGET));
    	foreach my $target (@LISTETARGET) {
    		$cpt++;
    		printf(" %2d - %-14s  (%s)\n",$cpt,$target,"Need ".$REQUIREMENTTARGET{$target});
    	}
    	$cpt=98;
    	printf(" %2d - %-14s  (%s)\n",$cpt,"ASSO (publish)","Need ".$REQUIREMENTPUBLISH{"ASSO"});
    	$cpt=99;
    	printf(" %2d - %-14s  (%s)\n",$cpt,"SF (publish)","Need ".$REQUIREMENTPUBLISH{"SF"});
    
    	# Ask which target to build
    	print "Choose one package number or several separated with space (0 - ".$cpt."): ";
    	$NUM_SCRIPT=<STDIN>; 
    	chomp($NUM_SCRIPT);
    	if ($NUM_SCRIPT !~ /^[0-9\s]+$/)
    	{
    		print "This is not a valid package number list.\n";
    		$found = 0;
    	}
    	else
    	{
    		$found = 1;
    	}
    }
    print "\n";
    if ($NUM_SCRIPT eq "98") {
   		$CHOOSEDPUBLISH{"ASSO"}=1;
    }
    else 
    {
    	if ($NUM_SCRIPT eq "99") {
	   		$CHOOSEDPUBLISH{"SF"}=1;
	    }
	    else {
		    if ($NUM_SCRIPT eq "0") {
		    	foreach my $key (@LISTETARGET) {
		    		if ($key ne 'SNAPSHOT' && $key ne 'ASSO' && $key ne 'SF') { $CHOOSEDTARGET{$key}=1; }
		        }
		    }
		    else {
		   		foreach my $num (split(/\s+/,$NUM_SCRIPT)) {
		   			$CHOOSEDTARGET{$LISTETARGET[$num-1]}=1;
		   		}
		    }
	    }
    }
=======
	my $found=0;
	my $NUM_SCRIPT;
	my $cpt=0;
	while (! $found) {
		$cpt=0;
		printf(" %2d - %-14s  (%s)\n",$cpt,"ALL (1..10)","Need ".join(",",values %REQUIREMENTTARGET));
		$cpt++;
		printf(" %2d - %-14s\n",$cpt,"Generate check file");
		foreach my $target (@LISTETARGET) {
			$cpt++;
			printf(" %2d - %-14s  (%s)\n",$cpt,$target,"Need ".$REQUIREMENTTARGET{$target});
		}
		$cpt=98;
		printf(" %2d - %-14s  (%s)\n",$cpt,"ASSO (publish)","Need ".$REQUIREMENTPUBLISH{"ASSO"});
		$cpt=99;
		printf(" %2d - %-14s  (%s)\n",$cpt,"SF (publish)","Need ".$REQUIREMENTPUBLISH{"SF"});
	
		# Ask which target to build
		print "Choose one target number or several separated with space (0 - ".$cpt."): ";
		$NUM_SCRIPT=<STDIN>; 
		chomp($NUM_SCRIPT);
		if ($NUM_SCRIPT !~ /^[0-9\s]+$/)
		{
			print "This is not a valid package number list.\n";
			$found = 0;
		}
		else
		{
			$found = 1;
		}
	}
	print "\n";
	if ($NUM_SCRIPT eq "98") {
		$CHOOSEDPUBLISH{"ASSO"}=1;
	}
	elsif ($NUM_SCRIPT eq "99") {
		$CHOOSEDPUBLISH{"SF"}=1;
	}
	elsif ($NUM_SCRIPT eq "0") {
		$CHOOSEDTARGET{"-CHKSUM"}=1;
		foreach my $key (@LISTETARGET) {
			if ($key ne 'SNAPSHOT' && $key ne 'ASSO' && $key ne 'SF') { $CHOOSEDTARGET{$key}=1; }
		}
	}
	elsif ($NUM_SCRIPT eq "1") {
		$CHOOSEDTARGET{"-CHKSUM"}=1
	}
	else {
		foreach my $num (split(/\s+/,$NUM_SCRIPT)) {
			$CHOOSEDTARGET{$LISTETARGET[$num-2]}=1;
		}
	}
>>>>>>> e8fb89f8
}


# Test if requirement is ok
#--------------------------
$atleastonerpm=0;
foreach my $target (sort keys %CHOOSEDTARGET) {
	if ($target =~ /RPM/i)
	{
		if ($atleastonerpm && ($DESTI eq "$SOURCE/build"))
		{
			print "Error: You asked creation of several rpms. Because all rpm have same name, you must defined an environment variable DESTI to tell packager where it can create subdirs for each generated package.\n";
			exit;
		}
		$atleastonerpm=1;			
	} 
	foreach my $req (split(/[,\s]/,$REQUIREMENTTARGET{$target})) 
	{
		# Test    
		print "Test requirement for target $target: Search '$req'... ";
		$newreq=$req; $newparam='';
		if ($newreq eq 'zip') { $newparam.='-h'; }
		if ($newreq eq 'xz') { $newparam.='-h'; }
		$cmd="\"$newreq\" $newparam 2>&1";
		print "Test command ".$cmd."... ";
		$ret=`$cmd`;
		$coderetour=$?; $coderetour2=$coderetour>>8;
		if ($coderetour != 0 && (($coderetour2 == 1 && $OS =~ /windows/ && $ret !~ /Usage/i) || ($coderetour2 == 127 && $OS !~ /windows/)) && $PROGPATH) { 
			# Not found error, we try in PROGPATH
			$ret=`"$PROGPATH/$ALTERNATEPATH{$req}/$req\" 2>&1`;
			$coderetour=$?; $coderetour2=$coderetour>>8;
			$REQUIREMENTTARGET{$target}="$PROGPATH/$ALTERNATEPATH{$req}/$req";
		} 

		if ($coderetour != 0 && (($coderetour2 == 1 && $OS =~ /windows/ && $ret !~ /Usage/i) || ($coderetour2 == 127 && $OS !~ /windows/))) {
			# Not found error
			print "Not found\nCan't build target $target. Requirement '$req' not found in PATH\n";
			$CHOOSEDTARGET{$target}=-1;
			last;
		} else {
			# Pas erreur ou erreur autre que programme absent
			print " Found ".$req."\n";
		}
	}
}

print "\n";

# Build xml check file
#-----------------------
if ($CHOOSEDTARGET{'-CHKSUM'})
{
   	print 'Create xml check file with md5 checksum with command php '.$SOURCE.'/build/generate_filecheck_xml.php release='.$MAJOR.'.'.$MINOR.'.'.$BUILD."\n";
  	$ret=`php $SOURCE/build/generate_filecheck_xml.php release=$MAJOR.$MINOR.$BUILD`;
  	print $ret."\n";
}


#print join(',',sort keys %CHOOSEDTARGET)."\n";

# Check if there is at least one target to build
#----------------------------------------------
$nboftargetok=0;
$nboftargetneedbuildroot=0;
$nbofpublishneedtag=0;
foreach my $target (sort keys %CHOOSEDTARGET) {
	if ($CHOOSEDTARGET{$target} < 0) { next; }
	if ($target ne 'EXE' && $target ne 'EXEDOLIWAMP' && $target ne '-CHKSUM') 
	{
		$nboftargetneedbuildroot++;
	}
	$nboftargetok++;
}
<<<<<<< HEAD
foreach my $target (keys %CHOOSEDPUBLISH) {
    if ($CHOOSEDPUBLISH{$target} < 0) { next; }
=======
foreach my $target (sort keys %CHOOSEDPUBLISH) {
	if ($CHOOSEDPUBLISH{$target} < 0) { next; }
>>>>>>> e8fb89f8
	if ($target eq 'ASSO') { $nbofpublishneedtag++; }
	if ($target eq 'SF') { $nbofpublishneedtag++; }
	$nboftargetok++;
}

if ($nboftargetok) {

	# Update CVS if required
	#-----------------------
	if ($nbofpublishneedtag)
	{
		print "Go to directory $SOURCE\n";
		$olddir=getcwd();
		chdir("$SOURCE");
		print 'Run git tag -a -m "'.$MAJOR.'.'.$MINOR.'.'.$BUILD.'" "'.$MAJOR.'.'.$MINOR.'.'.$BUILD.'"'."\n";
		$ret=`git tag -a -m "$MAJOR.$MINOR.$BUILD" "$MAJOR.$MINOR.$BUILD" 2>&1`;
		if ($ret =~ /already exists/)
		{
			print "WARNING: Tag ".$MAJOR.'.'.$MINOR.'.'.$BUILD." already exists. Overwrite (y/N) ? ";
			$QUESTIONOVERWRITETAG=<STDIN>; 
			chomp($QUESTIONOVERWRITETAG);
			if ($QUESTIONOVERWRITETAG =~ /(o|y)/)
			{
				print 'Run git tag -a -f -m "'.$MAJOR.'.'.$MINOR.'.'.$BUILD.'" "'.$MAJOR.'.'.$MINOR.'.'.$BUILD.'"'."\n";
				$ret=`git tag -a -f -m "$MAJOR.$MINOR.$BUILD" "$MAJOR.$MINOR.$BUILD"`;
			}
		}
		print 'Run git push --tags'."\n";
		$ret=`git push --tags`;
		chdir("$olddir");
	}
	
	# Update buildroot if required
	#-----------------------------
	if ($nboftargetneedbuildroot)
	{
<<<<<<< HEAD
	    if (! $copyalreadydone) {
	    	print "Creation of a buildroot used for all packages\n";

	    	print "Delete directory $BUILDROOT\n";
	    	$ret=`rm -fr "$BUILDROOT"`;
	    
	    	mkdir "$BUILDROOT";
	    	mkdir "$BUILDROOT/$PROJECT";
	    	print "Copy $SOURCE into $BUILDROOT/$PROJECT\n";
	    	$ret=`cp -pr "$SOURCE" "$BUILDROOT/$PROJECT"`;

	    	#print "Copy $SOURCE/build/debian/apache/.htaccess into $BUILDROOT/$PROJECT/build/debian/apache/.htaccess\n";
	    	#$ret=`cp -pr "$SOURCE/build/debian/apache/.htaccess" "$BUILDROOT/$PROJECT/build/debian/apache/.htaccess"`;
	    }
	    print "Clean $BUILDROOT\n";
	    $ret=`rm -f  $BUILDROOT/$PROJECT/.buildpath`;
	    $ret=`rm -fr $BUILDROOT/$PROJECT/.cache`;
	    $ret=`rm -fr $BUILDROOT/$PROJECT/.externalToolBuilders`;
	    $ret=`rm -fr $BUILDROOT/$PROJECT/.git*`;
	    $ret=`rm -fr $BUILDROOT/$PROJECT/.project`;
	    $ret=`rm -fr $BUILDROOT/$PROJECT/.settings`;
	    $ret=`rm -fr $BUILDROOT/$PROJECT/.scrutinizer.yml`;
	    $ret=`rm -fr $BUILDROOT/$PROJECT/.travis.yml`;
	    $ret=`rm -fr $BUILDROOT/$PROJECT/.tx`;
	    $ret=`rm -f  $BUILDROOT/$PROJECT/build.xml`;
	    $ret=`rm -f  $BUILDROOT/$PROJECT/quickbuild.xml`;
        $ret=`rm -f  $BUILDROOT/$PROJECT/pom.xml`;
        
	    $ret=`rm -fr $BUILDROOT/$PROJECT/build/html`;
        $ret=`rm -f  $BUILDROOT/$PROJECT/build/Doli*-*`;
        $ret=`rm -f  $BUILDROOT/$PROJECT/build/dolibarr_*.deb`;
        $ret=`rm -f  $BUILDROOT/$PROJECT/build/dolibarr_*.dsc`;
        $ret=`rm -f  $BUILDROOT/$PROJECT/build/dolibarr_*.tar.gz`;
        $ret=`rm -f  $BUILDROOT/$PROJECT/build/dolibarr-*.deb`;
        $ret=`rm -f  $BUILDROOT/$PROJECT/build/dolibarr-*.rpm`;
        $ret=`rm -f  $BUILDROOT/$PROJECT/build/dolibarr-*.tar`;
        $ret=`rm -f  $BUILDROOT/$PROJECT/build/dolibarr-*.tar.gz`;
        $ret=`rm -f  $BUILDROOT/$PROJECT/build/dolibarr-*.tgz`;
        $ret=`rm -f  $BUILDROOT/$PROJECT/build/dolibarr-*.xz`;
        $ret=`rm -f  $BUILDROOT/$PROJECT/build/dolibarr-*.zip`;
        $ret=`rm -f  $BUILDROOT/$PROJECT/build/doxygen/doxygen_warnings.log`;
        $ret=`rm -f  $BUILDROOT/$PROJECT/htdocs/cache.manifest`;
	    $ret=`rm -f  $BUILDROOT/$PROJECT/htdocs/conf/conf.php`;
        $ret=`rm -f  $BUILDROOT/$PROJECT/htdocs/conf/conf.php.mysql`;
        $ret=`rm -f  $BUILDROOT/$PROJECT/htdocs/conf/conf.php.old`;
        $ret=`rm -f  $BUILDROOT/$PROJECT/htdocs/conf/conf.php.postgres`;
        $ret=`rm -f  $BUILDROOT/$PROJECT/htdocs/conf/conf*sav*`;

        $ret=`rm -f  $BUILDROOT/$PROJECT/htdocs/install/mssql/README`;
        $ret=`rm -f  $BUILDROOT/$PROJECT/htdocs/install/mysql/README`;
        $ret=`rm -f  $BUILDROOT/$PROJECT/htdocs/install/pgsql/README`;

        $ret=`rm -fr  $BUILDROOT/$PROJECT/htdocs/install/mssql`;

        $ret=`rm -fr $BUILDROOT/$PROJECT/dev/codesniffer`;
        $ret=`rm -fr $BUILDROOT/$PROJECT/dev/codetemplates`;
        $ret=`rm -fr $BUILDROOT/$PROJECT/dev/dbmodel`;
        $ret=`rm -fr $BUILDROOT/$PROJECT/dev/initdata`;
        $ret=`rm -fr $BUILDROOT/$PROJECT/dev/iso-normes`;
        $ret=`rm -fr $BUILDROOT/$PROJECT/dev/ldap`;
        $ret=`rm -fr $BUILDROOT/$PROJECT/dev/licence`;
        $ret=`rm -fr $BUILDROOT/$PROJECT/dev/mail`;
        $ret=`rm -fr $BUILDROOT/$PROJECT/dev/phpcheckstyle`;
        $ret=`rm -fr $BUILDROOT/$PROJECT/dev/phpunit`;
        $ret=`rm -fr $BUILDROOT/$PROJECT/dev/security`;
        $ret=`rm -fr $BUILDROOT/$PROJECT/dev/spec`;
        $ret=`rm -fr $BUILDROOT/$PROJECT/dev/test`;
        $ret=`rm -fr $BUILDROOT/$PROJECT/dev/uml`;
        $ret=`rm -fr $BUILDROOT/$PROJECT/dev/vagrant`;
        $ret=`rm -fr $BUILDROOT/$PROJECT/dev/xdebug`;
        $ret=`rm -f  $BUILDROOT/$PROJECT/dev/dolibarr_changes.txt`;
        $ret=`rm -f  $BUILDROOT/$PROJECT/dev/README`;
        $ret=`rm -f  $BUILDROOT/$PROJECT/doc/images/dolibarr_screenshot2.png`;
        $ret=`rm -f  $BUILDROOT/$PROJECT/doc/images/dolibarr_screenshot3.png`;
        $ret=`rm -f  $BUILDROOT/$PROJECT/doc/images/dolibarr_screenshot4.png`;
        $ret=`rm -f  $BUILDROOT/$PROJECT/doc/images/dolibarr_screenshot5.png`;
        $ret=`rm -f  $BUILDROOT/$PROJECT/doc/images/dolibarr_screenshot6.png`;
        $ret=`rm -f  $BUILDROOT/$PROJECT/doc/images/dolibarr_screenshot7.png`;
        $ret=`rm -f  $BUILDROOT/$PROJECT/doc/images/dolibarr_screenshot8.png`;
        $ret=`rm -f  $BUILDROOT/$PROJECT/doc/images/dolibarr_screenshot9.png`;
        $ret=`rm -f  $BUILDROOT/$PROJECT/doc/images/dolibarr_screenshot10.png`;
        $ret=`rm -f  $BUILDROOT/$PROJECT/doc/images/dolibarr_screenshot11.png`;
        $ret=`rm -f  $BUILDROOT/$PROJECT/doc/images/dolibarr_screenshot12.png`;

		# Security to avoid to package data files 
	    $ret=`rm -fr $BUILDROOT/$PROJECT/document`;
	    $ret=`rm -fr $BUILDROOT/$PROJECT/documents`;
	    $ret=`rm -fr $BUILDROOT/$PROJECT/htdocs/document`;
	    $ret=`rm -fr $BUILDROOT/$PROJECT/htdocs/documents`;
		# Security to avoid to package external modules installed for dolistore validation 
	    $ret=`rm -fr $BUILDROOT/$PROJECT/htdocs/calling*`;
	    $ret=`rm -fr $BUILDROOT/$PROJECT/htdocs/bootstrap*`;
	    $ret=`rm -fr $BUILDROOT/$PROJECT/htdocs/custom*`;
	    $ret=`rm -fr $BUILDROOT/$PROJECT/htdocs/management*`;
	    $ret=`rm -fr $BUILDROOT/$PROJECT/htdocs/multicompany*`;
	    $ret=`rm -fr $BUILDROOT/$PROJECT/htdocs/nltechno*`;
	    $ret=`rm -fr $BUILDROOT/$PROJECT/htdocs/oscim*`;
	    $ret=`rm -fr $BUILDROOT/$PROJECT/htdocs/pos*`;
	    $ret=`rm -fr $BUILDROOT/$PROJECT/htdocs/teclib*`;
		# Removed other test files
=======
		if (! $copyalreadydone) {
			print "Creation of a buildroot used for all packages\n";

			print "Delete directory $BUILDROOT\n";
			$ret=`rm -fr "$BUILDROOT"`;
		
			mkdir "$BUILDROOT";
			mkdir "$BUILDROOT/$PROJECT";
			print "Copy $SOURCE into $BUILDROOT/$PROJECT\n";
			$ret=`cp -pr "$SOURCE" "$BUILDROOT/$PROJECT"`;

			#print "Copy $SOURCE/build/debian/apache/.htaccess into $BUILDROOT/$PROJECT/build/debian/apache/.htaccess\n";
			#$ret=`cp -pr "$SOURCE/build/debian/apache/.htaccess" "$BUILDROOT/$PROJECT/build/debian/apache/.htaccess"`;
		}
		print "Clean $BUILDROOT\n";
		$ret=`rm -f  $BUILDROOT/$PROJECT/.buildpath`;
		$ret=`rm -fr $BUILDROOT/$PROJECT/.cache`;
		$ret=`rm -fr $BUILDROOT/$PROJECT/.editorconfig`;
		$ret=`rm -fr $BUILDROOT/$PROJECT/.externalToolBuilders`;
		$ret=`rm -fr $BUILDROOT/$PROJECT/.git*`;
		$ret=`rm -fr $BUILDROOT/$PROJECT/.project`;
		$ret=`rm -fr $BUILDROOT/$PROJECT/.settings`;
		$ret=`rm -fr $BUILDROOT/$PROJECT/.scrutinizer.yml`;
		$ret=`rm -fr $BUILDROOT/$PROJECT/.travis.yml`;
		$ret=`rm -fr $BUILDROOT/$PROJECT/.tx`;
		$ret=`rm -f  $BUILDROOT/$PROJECT/build.xml`;
		$ret=`rm -f  $BUILDROOT/$PROJECT/pom.xml`;
		
		$ret=`rm -fr $BUILDROOT/$PROJECT/build/html`;
		$ret=`rm -f  $BUILDROOT/$PROJECT/build/Doli*-*`;
		$ret=`rm -f  $BUILDROOT/$PROJECT/build/dolibarr_*.deb`;
		$ret=`rm -f  $BUILDROOT/$PROJECT/build/dolibarr_*.dsc`;
		$ret=`rm -f  $BUILDROOT/$PROJECT/build/dolibarr_*.tar.gz`;
		$ret=`rm -f  $BUILDROOT/$PROJECT/build/dolibarr-*.deb`;
		$ret=`rm -f  $BUILDROOT/$PROJECT/build/dolibarr-*.rpm`;
		$ret=`rm -f  $BUILDROOT/$PROJECT/build/dolibarr-*.tar`;
		$ret=`rm -f  $BUILDROOT/$PROJECT/build/dolibarr-*.tar.gz`;
		$ret=`rm -f  $BUILDROOT/$PROJECT/build/dolibarr-*.tgz`;
		$ret=`rm -f  $BUILDROOT/$PROJECT/build/dolibarr-*.xz`;
		$ret=`rm -f  $BUILDROOT/$PROJECT/build/dolibarr-*.zip`;
		$ret=`rm -f  $BUILDROOT/$PROJECT/build/doxygen/doxygen_warnings.log`;
		$ret=`rm -f  $BUILDROOT/$PROJECT/htdocs/cache.manifest`;
		$ret=`rm -f  $BUILDROOT/$PROJECT/htdocs/conf/conf.php`;
		$ret=`rm -f  $BUILDROOT/$PROJECT/htdocs/conf/conf.php.mysql`;
		$ret=`rm -f  $BUILDROOT/$PROJECT/htdocs/conf/conf.php.old`;
		$ret=`rm -f  $BUILDROOT/$PROJECT/htdocs/conf/conf.php.postgres`;
		$ret=`rm -f  $BUILDROOT/$PROJECT/htdocs/conf/conf*sav*`;

		$ret=`rm -f  $BUILDROOT/$PROJECT/htdocs/install/mssql/README`;
		$ret=`rm -f  $BUILDROOT/$PROJECT/htdocs/install/mysql/README`;
		$ret=`rm -f  $BUILDROOT/$PROJECT/htdocs/install/pgsql/README`;

		$ret=`rm -fr  $BUILDROOT/$PROJECT/htdocs/install/mssql`;

		$ret=`rm -fr $BUILDROOT/$PROJECT/dev/codesniffer`;
		$ret=`rm -fr $BUILDROOT/$PROJECT/dev/codetemplates`;
		$ret=`rm -fr $BUILDROOT/$PROJECT/dev/dbmodel`;
		$ret=`rm -fr $BUILDROOT/$PROJECT/dev/initdata`;
		$ret=`rm -fr $BUILDROOT/$PROJECT/dev/iso-normes`;
		$ret=`rm -fr $BUILDROOT/$PROJECT/dev/ldap`;
		$ret=`rm -fr $BUILDROOT/$PROJECT/dev/licence`;
		$ret=`rm -fr $BUILDROOT/$PROJECT/dev/mail`;
		$ret=`rm -fr $BUILDROOT/$PROJECT/dev/phpcheckstyle`;
		$ret=`rm -fr $BUILDROOT/$PROJECT/dev/phpunit`;
		$ret=`rm -fr $BUILDROOT/$PROJECT/dev/security`;
		$ret=`rm -fr $BUILDROOT/$PROJECT/dev/spec`;
		$ret=`rm -fr $BUILDROOT/$PROJECT/dev/test`;
		$ret=`rm -fr $BUILDROOT/$PROJECT/dev/uml`;
		$ret=`rm -fr $BUILDROOT/$PROJECT/dev/vagrant`;
		$ret=`rm -fr $BUILDROOT/$PROJECT/dev/xdebug`;
		$ret=`rm -f  $BUILDROOT/$PROJECT/dev/dolibarr_changes.txt`;
		$ret=`rm -f  $BUILDROOT/$PROJECT/dev/README`;
		$ret=`rm -f  $BUILDROOT/$PROJECT/doc/images/dolibarr_screenshot2.png`;
		$ret=`rm -f  $BUILDROOT/$PROJECT/doc/images/dolibarr_screenshot3.png`;
		$ret=`rm -f  $BUILDROOT/$PROJECT/doc/images/dolibarr_screenshot4.png`;
		$ret=`rm -f  $BUILDROOT/$PROJECT/doc/images/dolibarr_screenshot5.png`;
		$ret=`rm -f  $BUILDROOT/$PROJECT/doc/images/dolibarr_screenshot6.png`;
		$ret=`rm -f  $BUILDROOT/$PROJECT/doc/images/dolibarr_screenshot7.png`;
		$ret=`rm -f  $BUILDROOT/$PROJECT/doc/images/dolibarr_screenshot8.png`;
		$ret=`rm -f  $BUILDROOT/$PROJECT/doc/images/dolibarr_screenshot9.png`;
		$ret=`rm -f  $BUILDROOT/$PROJECT/doc/images/dolibarr_screenshot10.png`;
		$ret=`rm -f  $BUILDROOT/$PROJECT/doc/images/dolibarr_screenshot11.png`;
		$ret=`rm -f  $BUILDROOT/$PROJECT/doc/images/dolibarr_screenshot12.png`;

		# Security to avoid to package data files 
		$ret=`rm -fr $BUILDROOT/$PROJECT/document`;
		$ret=`rm -fr $BUILDROOT/$PROJECT/documents`;
		$ret=`rm -fr $BUILDROOT/$PROJECT/htdocs/document`;
		$ret=`rm -fr $BUILDROOT/$PROJECT/htdocs/documents`;
		# Removed known external modules to avoir any error when packaging on test env 
		$ret=`rm -fr $BUILDROOT/$PROJECT/htdocs/ancotec*`;
	    $ret=`rm -fr $BUILDROOT/$PROJECT/htdocs/calling*`;
	    $ret=`rm -fr $BUILDROOT/$PROJECT/htdocs/bootstrap*`;
	    $ret=`rm -fr $BUILDROOT/$PROJECT/htdocs/custom*`;
		$ret=`rm -fr $BUILDROOT/$PROJECT/htdocs/factory*`;
		$ret=`rm -fr $BUILDROOT/$PROJECT/htdocs/management*`;
		$ret=`rm -fr $BUILDROOT/$PROJECT/htdocs/multicompany*`;
		$ret=`rm -fr $BUILDROOT/$PROJECT/htdocs/nltechno*`;
	    $ret=`rm -fr $BUILDROOT/$PROJECT/htdocs/oscim*`;
		$ret=`rm -fr $BUILDROOT/$PROJECT/htdocs/pos*`;
		$ret=`rm -fr $BUILDROOT/$PROJECT/htdocs/public/test`;
		$ret=`rm -fr $BUILDROOT/$PROJECT/htdocs/teclib*`;
		$ret=`rm -fr $BUILDROOT/$PROJECT/htdocs/timesheet*`;
		# Removed other test files
		$ret=`rm -fr $BUILDROOT/$PROJECT/htdocs/themes/oblyon*`;
		$ret=`rm -fr $BUILDROOT/$PROJECT/htdocs/themes/eldy/*.new`;
>>>>>>> e8fb89f8
	    $ret=`rm -fr $BUILDROOT/$PROJECT/htdocs/public/test`;
	    $ret=`rm -fr $BUILDROOT/$PROJECT/test`;
	    $ret=`rm -fr $BUILDROOT/$PROJECT/Thumbs.db $BUILDROOT/$PROJECT/*/Thumbs.db $BUILDROOT/$PROJECT/*/*/Thumbs.db $BUILDROOT/$PROJECT/*/*/*/Thumbs.db $BUILDROOT/$PROJECT/*/*/*/*/Thumbs.db`;
	    $ret=`rm -f  $BUILDROOT/$PROJECT/.cvsignore $BUILDROOT/$PROJECT/*/.cvsignore $BUILDROOT/$PROJECT/*/*/.cvsignore $BUILDROOT/$PROJECT/*/*/*/.cvsignore $BUILDROOT/$PROJECT/*/*/*/*/.cvsignore $BUILDROOT/$PROJECT/*/*/*/*/*/.cvsignore $BUILDROOT/$PROJECT/*/*/*/*/*/*/.cvsignore`;
	    $ret=`rm -f  $BUILDROOT/$PROJECT/.gitignore $BUILDROOT/$PROJECT/*/.gitignore $BUILDROOT/$PROJECT/*/*/.gitignore $BUILDROOT/$PROJECT/*/*/*/.gitignore $BUILDROOT/$PROJECT/*/*/*/*/.gitignore $BUILDROOT/$PROJECT/*/*/*/*/*/.gitignore $BUILDROOT/$PROJECT/*/*/*/*/*/*/.gitignore`;
   	    $ret=`rm -f  $BUILDROOT/$PROJECT/htdocs/includes/geoip/sample*.*`;
        $ret=`rm -f  $BUILDROOT/$PROJECT/htdocs/includes/jquery/plugins/jqueryFileTree/connectors/jqueryFileTree.pl`;    # Avoid errors into rpmlint
        $ret=`rm -fr $BUILDROOT/$PROJECT/htdocs/includes/jquery/plugins/template`;  # Package not valid for most linux distributions (errors reported into compile.js). Package should be embed by modules to avoid problems.
        $ret=`rm -fr $BUILDROOT/$PROJECT/htdocs/includes/phpmailer`;                # Package not valid for most linux distributions (errors reported into file LICENSE). Package should be embed by modules to avoid problems.
        $ret=`rm -fr $BUILDROOT/$PROJECT/htdocs/includes/ckeditor/adapters`;		# Keep this removal in case we embed libraries
        #$ret=`rm -fr $BUILDROOT/$PROJECT/htdocs/includes/ckeditor/_source`;		# _source must be kept into tarball
   	    
        $ret=`rm -fr $BUILDROOT/$PROJECT/htdocs/includes/jquery/plugins/datatables/extras/TableTools/swf`;	# Source of this flash is not available
	    $ret=`rm -f  $BUILDROOT/$PROJECT/htdocs/includes/jquery/plugins/multiselect/MIT-LICENSE.txt`;
        $ret=`rm -fr $BUILDROOT/$PROJECT/htdocs/includes/nusoap/lib/Mail`;
        $ret=`rm -fr $BUILDROOT/$PROJECT/htdocs/includes/nusoap/samples`;
        $ret=`rm -fr $BUILDROOT/$PROJECT/htdocs/includes/phpexcel/license.txt`;
        $ret=`rm -fr $BUILDROOT/$PROJECT/htdocs/includes/phpexcel/PHPExcel/Shared/PDF`;
        $ret=`rm -fr $BUILDROOT/$PROJECT/htdocs/includes/phpexcel/PHPExcel/Shared/PCLZip`;
        $ret=`rm -fr $BUILDROOT/$PROJECT/htdocs/includes/tcpdf/fonts/dejavu-fonts-ttf-*`;
        $ret=`rm -fr $BUILDROOT/$PROJECT/htdocs/includes/tcpdf/fonts/freefont-*`;
        $ret=`rm -fr $BUILDROOT/$PROJECT/htdocs/includes/tcpdf/fonts/utils`;
	    $ret=`rm -f  $BUILDROOT/$PROJECT/htdocs/includes/tcpdf/LICENSE.TXT`;
        $ret=`rm -fr $BUILDROOT/$PROJECT/htdocs/includes/savant`;
	}

	# Build package for each target
	#------------------------------
	foreach my $target (sort keys %CHOOSEDTARGET) 
	{
		if ($CHOOSEDTARGET{$target} < 0) { next; }
		if ($target eq '-CHKSUM') { next; }
		
		print "\nBuild package for target $target\n";

		if ($target eq 'SNAPSHOT') 
		{
			$NEWDESTI=$DESTI;

			print "Remove target $FILENAMESNAPSHOT.tgz...\n";
			unlink("$NEWDESTI/$FILENAMESNAPSHOT.tgz");

			#rmdir "$BUILDROOT/$FILENAMESNAPSHOT";
			$ret=`rm -fr $BUILDROOT/$FILENAMESNAPSHOT`;
			print "Copy $BUILDROOT/$PROJECT to $BUILDROOT/$FILENAMESNAPSHOT\n";
			$cmd="cp -pr \"$BUILDROOT/$PROJECT\" \"$BUILDROOT/$FILENAMESNAPSHOT\"";
			$ret=`$cmd`;

			print "Compress $BUILDROOT into $FILENAMESNAPSHOT.tgz...\n";
			$cmd="tar --exclude doli*.tgz --exclude doli*.deb --exclude doli*.exe --exclude doli*.xz --exclude doli*.zip --exclude doli*.rpm --exclude .cache --exclude .settings --exclude conf.php --exclude conf.php.mysql --exclude conf.php.old --exclude conf.php.postgres --directory \"$BUILDROOT\" --mode=go-w --group=500 --owner=500 -czvf \"$FILENAMESNAPSHOT.tgz\" $FILENAMESNAPSHOT";
			print $cmd."\n";
			$ret=`$cmd`;

			# Move to final dir
			print "Move $FILENAMESNAPSHOT.tgz to $NEWDESTI/$FILENAMESNAPSHOT.tgz\n";
			$ret=`mv "$FILENAMESNAPSHOT.tgz" "$NEWDESTI/$FILENAMESNAPSHOT.tgz"`;
			next;
		}

		if ($target eq 'TGZ') 
		{
			$NEWDESTI=$DESTI;
			mkdir($DESTI.'/standard');
			if (-d $DESTI.'/standard') { $NEWDESTI=$DESTI.'/standard'; } 

			print "Remove target $FILENAMETGZ.tgz...\n";
			unlink("$NEWDESTI/$FILENAMETGZ.tgz");

			#rmdir "$BUILDROOT/$FILENAMETGZ";
			$ret=`rm -fr $BUILDROOT/$FILENAMETGZ`;
			print "Copy $BUILDROOT/$PROJECT/ to $BUILDROOT/$FILENAMETGZ\n";
			$cmd="cp -pr \"$BUILDROOT/$PROJECT/\" \"$BUILDROOT/$FILENAMETGZ\"";
			$ret=`$cmd`;

			$ret=`rm -fr $BUILDROOT/$FILENAMETGZ/build/exe`;
			$ret=`rm -fr $BUILDROOT/$FILENAMETGZ/htdocs/includes/ckeditor/_source`;	# We can't remove it with exclude file, we need it for some tarball packages
			
			print "Compress $FILENAMETGZ into $FILENAMETGZ.tgz...\n";
			$cmd="tar --exclude-vcs --exclude-from \"$BUILDROOT/$PROJECT/build/tgz/tar_exclude.txt\" --directory \"$BUILDROOT\" --mode=go-w --group=500 --owner=500 -czvf \"$BUILDROOT/$FILENAMETGZ.tgz\" $FILENAMETGZ";
			print "$cmd\n";
			$ret=`$cmd`;

			# Move to final dir
			print "Move $BUILDROOT/$FILENAMETGZ.tgz to $NEWDESTI/$FILENAMETGZ.tgz\n";
			$ret=`mv "$BUILDROOT/$FILENAMETGZ.tgz" "$NEWDESTI/$FILENAMETGZ.tgz"`;
			next;
		}

		if ($target eq 'XZ') 
		{
			$NEWDESTI=$DESTI;
			mkdir($DESTI.'/standard');
			if (-d $DESTI.'/standard') { $NEWDESTI=$DESTI.'/standard'; } 

			print "Remove target $FILENAMEXZ.xz...\n";
			unlink("$NEWDESTI/$FILENAMEXZ.xz");

			#rmdir "$BUILDROOT/$FILENAMEXZ";
			$ret=`rm -fr $BUILDROOT/$FILENAMEXZ`;
			print "Copy $BUILDROOT/$PROJECT to $BUILDROOT/$FILENAMEXZ\n";
			$cmd="cp -pr \"$BUILDROOT/$PROJECT\" \"$BUILDROOT/$FILENAMEXZ\"";
			$ret=`$cmd`;

			$ret=`rm -fr $BUILDROOT/$FILENAMEXZ/build/exe`;
			$ret=`rm -fr $BUILDROOT/$FILENAMEXZ/htdocs/includes/ckeditor/_source`;	# We can't remove it with exclude file, we need it for some tarball packages
			
			print "Compress $FILENAMEXZ into $FILENAMEXZ.xz...\n";

			print "Go to directory $BUILDROOT\n";
			$olddir=getcwd();
			chdir("$BUILDROOT");
			$cmd= "xz -9 -r $BUILDROOT/$FILENAMEAPS.xz \*";
			print $cmd."\n";
			$ret= `$cmd`;
			chdir("$olddir");

			# Move to final dir
			print "Move $FILENAMEXZ.xz to $NEWDESTI/$FILENAMEXZ.xz\n";
			$ret=`mv "$BUILDROOT/$FILENAMEXZ.xz" "$NEWDESTI/$FILENAMEXZ.xz"`;
			next;
		}
		
		if ($target eq 'ZIP') 
		{
			$NEWDESTI=$DESTI;
			mkdir($DESTI.'/standard');
			if (-d $DESTI.'/standard') { $NEWDESTI=$DESTI.'/standard'; } 

			print "Remove target $FILENAMEZIP.zip...\n";
			unlink("$NEWDESTI/$FILENAMEZIP.zip");

			#rmdir "$BUILDROOT/$FILENAMEZIP";
			$ret=`rm -fr $BUILDROOT/$FILENAMEZIP`;
			print "Copy $BUILDROOT/$PROJECT to $BUILDROOT/$FILENAMEZIP\n";
			$cmd="cp -pr \"$BUILDROOT/$PROJECT\" \"$BUILDROOT/$FILENAMEZIP\"";
			$ret=`$cmd`;

			$ret=`rm -fr $BUILDROOT/$FILENAMEZIP/build/exe`;
			$ret=`rm -fr $BUILDROOT/$FILENAMEZIP/htdocs/includes/ckeditor/_source`;	# We can't remove it with exclude file, we need it for some tarball packages

			print "Compress $FILENAMEZIP into $FILENAMEZIP.zip...\n";

			print "Go to directory $BUILDROOT\n";
			$olddir=getcwd();
			chdir("$BUILDROOT");
			$cmd= "7z a -r -tzip -xr\@\"$BUILDROOT\/$FILENAMEZIP\/build\/zip\/zip_exclude.txt\" -mx $BUILDROOT/$FILENAMEZIP.zip $FILENAMEZIP\/*";
			print $cmd."\n";
			$ret= `$cmd`;
			chdir("$olddir");
						
			# Move to final dir
			print "Move $FILENAMEZIP.zip to $NEWDESTI/$FILENAMEZIP.zip\n";
			$ret=`mv "$BUILDROOT/$FILENAMEZIP.zip" "$NEWDESTI/$FILENAMEZIP.zip"`;
			next;
		}
	
		if ($target =~ /RPM/)	                 # Linux only 
		{
			$NEWDESTI=$DESTI;
			$subdir="package_rpm_generic";
			if ($target =~ /FEDO/i) { $subdir="package_rpm_redhat-fedora"; }
			if ($target =~ /MAND/i) { $subdir="package_rpm_mandriva"; }
			if ($target =~ /OPEN/i) { $subdir="package_rpm_opensuse"; }
			mkdir($DESTI.'/'.$subdir);
			if (-d $DESTI.'/'.$subdir) { $NEWDESTI=$DESTI.'/'.$subdir; } 

			if ($RPMDIR eq "") { $RPMDIR=$ENV{'HOME'}."/rpmbuild"; }

			print "Version is $MAJOR.$MINOR.$REL1-$RPMSUBVERSION\n";

<<<<<<< HEAD
    		print "Remove target ".$FILENAMERPM."...\n";
    		unlink("$NEWDESTI/".$FILENAMERPM);
    		print "Remove target ".$FILENAMETGZ2."-".$RPMSUBVERSION.".src.rpm...\n";
    		unlink("$NEWDESTI/".$FILENAMETGZ2."-".$RPMSUBVERSION.".src.rpm");

    		print "Create directory $BUILDROOT/$FILENAMETGZ2\n";
    		$ret=`rm -fr $BUILDROOT/$FILENAMETGZ2`;
    		
            print "Copy $BUILDROOT/$PROJECT to $BUILDROOT/$FILENAMETGZ2\n";
    		$cmd="cp -pr '$BUILDROOT/$PROJECT' '$BUILDROOT/$FILENAMETGZ2'";
            $ret=`$cmd`;

            # Removed files we don't need
            $ret=`rm -fr $BUILDROOT/$FILENAMETGZ2/htdocs/includes/ckeditor/_source`;
=======
			print "Remove target ".$FILENAMERPM."...\n";
			unlink("$NEWDESTI/".$FILENAMERPM);
			print "Remove target ".$FILENAMETGZ2."-".$RPMSUBVERSION.".src.rpm...\n";
			unlink("$NEWDESTI/".$FILENAMETGZ2."-".$RPMSUBVERSION.".src.rpm");

			print "Create directory $BUILDROOT/$FILENAMETGZ2\n";
			$ret=`rm -fr $BUILDROOT/$FILENAMETGZ2`;
			
			print "Copy $BUILDROOT/$PROJECT to $BUILDROOT/$FILENAMETGZ2\n";
			$cmd="cp -pr '$BUILDROOT/$PROJECT' '$BUILDROOT/$FILENAMETGZ2'";
			$ret=`$cmd`;

			# Removed files we don't need
			$ret=`rm -fr $BUILDROOT/$FILENAMETGZ2/htdocs/includes/ckeditor/_source`;
>>>>>>> e8fb89f8

			print "Set permissions on files/dir\n";
			$ret=`chmod -R 755 $BUILDROOT/$FILENAMETGZ2`;
			$cmd="find $BUILDROOT/$FILENAMETGZ2 -type f -exec chmod 644 {} \\; ";
			$ret=`$cmd`;

			# Build tgz
			print "Compress $FILENAMETGZ2 into $FILENAMETGZ2.tgz...\n";
			$ret=`tar --exclude-from "$SOURCE/build/tgz/tar_exclude.txt" --directory "$BUILDROOT" -czvf "$BUILDROOT/$FILENAMETGZ2.tgz" $FILENAMETGZ2`;

			print "Move $BUILDROOT/$FILENAMETGZ2.tgz to $RPMDIR/SOURCES/$FILENAMETGZ2.tgz\n";
			$cmd="mv $BUILDROOT/$FILENAMETGZ2.tgz $RPMDIR/SOURCES/$FILENAMETGZ2.tgz";
			$ret=`$cmd`;

			$BUILDFIC="${FILENAME}.spec";
			$BUILDFICSRC="${FILENAME}_generic.spec";
			if ($target =~ /FEDO/i) { $BUILDFICSRC="${FILENAME}_fedora.spec"; }
			if ($target =~ /MAND/i) { $BUILDFICSRC="${FILENAME}_mandriva.spec"; }
			if ($target =~ /OPEN/i) { $BUILDFICSRC="${FILENAME}_opensuse.spec"; }
			
			use Date::Language;
			$lang=Date::Language->new('English');
			$datestring = $lang->time2str("%a %b %e %Y", time);
    		$changelogstring="* ".$datestring." Laurent Destailleur $MAJOR.$MINOR.$REL1-$RPMSUBVERSION\n- Upstream release\n";

			print "Generate file $BUILDROOT/$BUILDFIC from $SOURCE/build/rpm/${BUILDFICSRC}\n";
			open (SPECFROM,"<$SOURCE/build/rpm/${BUILDFICSRC}") || die "Error";
			open (SPECTO,">$BUILDROOT/$BUILDFIC") || die "Error";
			while (<SPECFROM>) {
				$_ =~ s/__FILENAMETGZ__/$FILENAMETGZ/;
				$_ =~ s/__VERSION__/$MAJOR.$MINOR.$REL1/;
				$_ =~ s/__RELEASE__/$RPMSUBVERSION/;
                $_ =~ s/__CHANGELOGSTRING__/$changelogstring/;
				print SPECTO $_;
			}
			close SPECFROM;
			close SPECTO;
	
			print "Copy patch file to $RPMDIR/SOURCES\n";
			$ret=`cp "$SOURCE/build/rpm/dolibarr-forrpm.patch" "$RPMDIR/SOURCES"`;
			$ret=`chmod 644 $RPMDIR/SOURCES/dolibarr-forrpm.patch`;

			print "Launch RPM build (rpmbuild --clean -ba $BUILDROOT/${BUILDFIC})\n";
			#$ret=`rpmbuild -vvvv --clean -ba $BUILDROOT/${BUILDFIC}`;
			$ret=`rpmbuild --clean -ba $BUILDROOT/${BUILDFIC}`;

			# Move to final dir
			print "Move $RPMDIR/RPMS/".$ARCH."/".$FILENAMETGZ2."-".$RPMSUBVERSION."*.".$ARCH.".rpm into $NEWDESTI/".$FILENAMETGZ2."-".$RPMSUBVERSION."*.".$ARCH.".rpm\n";
			$cmd="mv $RPMDIR/RPMS/".$ARCH."/".$FILENAMETGZ2."-".$RPMSUBVERSION."*.".$ARCH.".rpm \"$NEWDESTI/\"";
			$ret=`$cmd`;
			print "Move $RPMDIR/SRPMS/".$FILENAMETGZ2."-".$RPMSUBVERSION."*.src.rpm into $NEWDESTI/".$FILENAMETGZ2."-".$RPMSUBVERSION."*.src.rpm\n";
			$cmd="mv $RPMDIR/SRPMS/".$FILENAMETGZ2."-".$RPMSUBVERSION."*.src.rpm \"$NEWDESTI/\"";
			$ret=`$cmd`;
			print "Move $RPMDIR/SOURCES/".$FILENAMETGZ2.".tgz into $NEWDESTI/".$FILENAMETGZ2.".tgz\n";
			$cmd="mv \"$RPMDIR/SOURCES/".$FILENAMETGZ2.".tgz\" \"$NEWDESTI/".$FILENAMETGZ2.".tgz\"";
			$ret=`$cmd`;
			next;
		}

		if ($target eq 'DEB') 
		{
			$NEWDESTI=$DESTI;
			mkdir($DESTI.'/package_debian-ubuntu');
			if (-d $DESTI.'/package_debian-ubuntu') { $NEWDESTI=$DESTI.'/package_debian-ubuntu'; } 

<<<<<<< HEAD
            $olddir=getcwd();

    		print "Remove target ${FILENAMEDEB}_all.deb...\n";
    		unlink("$NEWDESTI/${FILENAMEDEB}_all.deb");
    		print "Remove target ${FILENAMEDEB}.dsc...\n";
    		unlink("$NEWDESTI/${FILENAMEDEB}.dsc");
    		print "Remove target ${FILENAMEDEB}.tar.gz...\n";
    		unlink("$NEWDESTI/${FILENAMEDEB}.tar.gz");
    		print "Remove target ${FILENAMEDEB}.changes...\n";
    		unlink("$NEWDESTI/${FILENAMEDEB}.changes");
    		print "Remove target ${FILENAMEDEB}.debian.tar.gz...\n";
    		unlink("$NEWDESTI/${FILENAMEDEB}.debian.tar.gz");
    		print "Remove target ${FILENAMEDEBNATIVE}.orig.tar.gz...\n";
    		unlink("$NEWDESTI/${FILENAMEDEBNATIVE}.orig.tar.gz");

    		$ret=`rm -fr $BUILDROOT/$PROJECT.tmp`;
    		$ret=`rm -fr $BUILDROOT/$PROJECT-$MAJOR.$MINOR.$build`;
    		
=======
			$olddir=getcwd();

			print "Remove target ${FILENAMEDEB}_all.deb...\n";
			unlink("$NEWDESTI/${FILENAMEDEB}_all.deb");
			print "Remove target ${FILENAMEDEB}.dsc...\n";
			unlink("$NEWDESTI/${FILENAMEDEB}.dsc");
			print "Remove target ${FILENAMEDEB}.tar.gz...\n";
			unlink("$NEWDESTI/${FILENAMEDEB}.tar.gz");
			print "Remove target ${FILENAMEDEB}.changes...\n";
			unlink("$NEWDESTI/${FILENAMEDEB}.changes");
			print "Remove target ${FILENAMEDEB}.debian.tar.gz...\n";
			unlink("$NEWDESTI/${FILENAMEDEB}.debian.tar.gz");
			print "Remove target ${FILENAMEDEBNATIVE}.orig.tar.gz...\n";
			unlink("$NEWDESTI/${FILENAMEDEBNATIVE}.orig.tar.gz");

			$ret=`rm -fr $BUILDROOT/$PROJECT.tmp`;
			$ret=`rm -fr $BUILDROOT/$PROJECT-$MAJOR.$MINOR.$build`;
			
>>>>>>> e8fb89f8
			print "Copy $BUILDROOT/$PROJECT to $BUILDROOT/$PROJECT.tmp\n";
			$cmd="cp -pr \"$BUILDROOT/$PROJECT\" \"$BUILDROOT/$PROJECT.tmp\"";
			$ret=`$cmd`;
			$cmd="cp -pr \"$BUILDROOT/$PROJECT/build/debian/apache/.htaccess\" \"$BUILDROOT/$PROJECT.tmp/build/debian/apache/.htaccess\"";
			$ret=`$cmd`;

<<<<<<< HEAD
 			print "Remove other files\n";
            $ret=`rm -f  $BUILDROOT/$PROJECT.tmp/README-FR`;
            $ret=`rm -f  $BUILDROOT/$PROJECT.tmp/build/README`;
            $ret=`rm -f  $BUILDROOT/$PROJECT.tmp/build/README-FR`;
            $ret=`rm -fr $BUILDROOT/$PROJECT.tmp/build/aps`;
            $ret=`rm -fr $BUILDROOT/$PROJECT.tmp/build/dmg`;
            $ret=`rm -f  $BUILDROOT/$PROJECT.tmp/build/pad/README`;
            $ret=`rm -f  $BUILDROOT/$PROJECT.tmp/build/tgz/README`;
            #$ret=`rm -fr $BUILDROOT/$PROJECT.tmp/build/debian`;
            $ret=`rm -fr $BUILDROOT/$PROJECT.tmp/build/debian/po`;
            $ret=`rm -fr $BUILDROOT/$PROJECT.tmp/build/debian/source`;
            $ret=`rm -f  $BUILDROOT/$PROJECT.tmp/build/debian/changelog`;
            $ret=`rm -f  $BUILDROOT/$PROJECT.tmp/build/debian/compat`;
            $ret=`rm -f  $BUILDROOT/$PROJECT.tmp/build/debian/control*`;
            $ret=`rm -f  $BUILDROOT/$PROJECT.tmp/build/debian/copyright`;
            $ret=`rm -f  $BUILDROOT/$PROJECT.tmp/build/debian/dolibarr.config`;
            $ret=`rm -f  $BUILDROOT/$PROJECT.tmp/build/debian/dolibarr.desktop`;
            $ret=`rm -f  $BUILDROOT/$PROJECT.tmp/build/debian/dolibarr.docs`;
            $ret=`rm -f  $BUILDROOT/$PROJECT.tmp/build/debian/dolibarr.install`;
            $ret=`rm -f  $BUILDROOT/$PROJECT.tmp/build/debian/dolibarr.lintian-overrides`;
            $ret=`rm -f  $BUILDROOT/$PROJECT.tmp/build/debian/dolibarr.postrm`;
            $ret=`rm -f  $BUILDROOT/$PROJECT.tmp/build/debian/dolibarr.postinst`;
            $ret=`rm -f  $BUILDROOT/$PROJECT.tmp/build/debian/dolibarr.templates`;
            $ret=`rm -f  $BUILDROOT/$PROJECT.tmp/build/debian/dolibarr.templates.futur`;
            $ret=`rm -f  $BUILDROOT/$PROJECT.tmp/build/debian/rules`;
            $ret=`rm -f  $BUILDROOT/$PROJECT.tmp/build/debian/README.Debian`;
            $ret=`rm -f  $BUILDROOT/$PROJECT.tmp/build/debian/README.howto`;
            $ret=`rm -f  $BUILDROOT/$PROJECT.tmp/build/debian/watch`;
            $ret=`rm -fr $BUILDROOT/$PROJECT.tmp/build/doap`;
            $ret=`rm -fr $BUILDROOT/$PROJECT.tmp/build/exe`;
            $ret=`rm -fr $BUILDROOT/$PROJECT.tmp/build/launchpad`;
            $ret=`rm -fr $BUILDROOT/$PROJECT.tmp/build/live`;
            $ret=`rm -fr $BUILDROOT/$PROJECT.tmp/build/patch`;
            $ret=`rm -fr $BUILDROOT/$PROJECT.tmp/build/perl`;
            $ret=`rm -fr $BUILDROOT/$PROJECT.tmp/build/rpm`;
            $ret=`rm -fr $BUILDROOT/$PROJECT.tmp/build/zip`;
            # Removed duplicate license files
            $ret=`rm -fr $BUILDROOT/$PROJECT.tmp/htdocs/includes/ckeditor/_source/LICENSE.md`;
            $ret=`rm -fr $BUILDROOT/$PROJECT.tmp/htdocs/includes/ckeditor/_source/plugins/scayt/LICENSE.md`;
            $ret=`rm -fr $BUILDROOT/$PROJECT.tmp/htdocs/includes/ckeditor/_source/plugins/wsc/LICENSE.md`;
            $ret=`rm -fr $BUILDROOT/$PROJECT.tmp/htdocs/includes/ckeditor/LICENSE.md`;
            $ret=`rm -fr $BUILDROOT/$PROJECT.tmp/htdocs/includes/ckeditor/plugins/scayt/LICENSE.md`;
            $ret=`rm -fr $BUILDROOT/$PROJECT.tmp/htdocs/includes/ckeditor/plugins/wsc/LICENSE.md`;
            $ret=`rm -fr $BUILDROOT/$PROJECT.tmp/htdocs/includes/jquery/plugins/flot/LICENSE.txt`;
            $ret=`rm -fr $BUILDROOT/$PROJECT.tmp/htdocs/includes/tcpdf/fonts/dejavu-fonts-ttf-2.34/LICENSE`;
            $ret=`rm -fr $BUILDROOT/$PROJECT.tmp/htdocs/includes/tcpdf/fonts/freefont-20120503/COPYING`;
            # Removed files we don't need
            $ret=`rm -fr $BUILDROOT/$PROJECT.tmp/htdocs/includes/ckeditor/_source`;
            
            # Rename upstream changelog to match debian rules
			$ret=`mv $BUILDROOT/$PROJECT.tmp/ChangeLog $BUILDROOT/$PROJECT.tmp/changelog`;
			
            # Prepare source package (init debian dir)
            print "Create directory $BUILDROOT/$PROJECT.tmp/debian\n";
            $ret=`mkdir "$BUILDROOT/$PROJECT.tmp/debian"`;
            print "Copy $SOURCE/build/debian/xxx to $BUILDROOT/$PROJECT.tmp/debian\n";
            # Add files for dpkg-source
            $ret=`cp -f  "$SOURCE/build/debian/changelog"      "$BUILDROOT/$PROJECT.tmp/debian"`;
            $ret=`cp -f  "$SOURCE/build/debian/compat"         "$BUILDROOT/$PROJECT.tmp/debian"`;
            $ret=`cp -f  "$SOURCE/build/debian/control"        "$BUILDROOT/$PROJECT.tmp/debian"`;
            $ret=`cp -f  "$SOURCE/build/debian/copyright"      "$BUILDROOT/$PROJECT.tmp/debian"`;
            $ret=`cp -f  "$SOURCE/build/debian/dolibarr.desktop"        	"$BUILDROOT/$PROJECT.tmp/debian"`;
            $ret=`cp -f  "$SOURCE/build/debian/dolibarr.docs"        		"$BUILDROOT/$PROJECT.tmp/debian"`;
            $ret=`cp -f  "$SOURCE/build/debian/dolibarr.install" 	        "$BUILDROOT/$PROJECT.tmp/debian"`;
            $ret=`cp -f  "$SOURCE/build/debian/dolibarr.lintian-overrides"  "$BUILDROOT/$PROJECT.tmp/debian"`;
            $ret=`cp -f  "$SOURCE/build/debian/dolibarr.xpm"  		      	"$BUILDROOT/$PROJECT.tmp/debian"`;
            $ret=`cp -f  "$SOURCE/build/debian/rules"          "$BUILDROOT/$PROJECT.tmp/debian"`;
            $ret=`cp -f  "$SOURCE/build/debian/watch"          "$BUILDROOT/$PROJECT.tmp/debian"`;
            $ret=`cp -fr "$SOURCE/build/debian/patches"        "$BUILDROOT/$PROJECT.tmp/debian"`;
            $ret=`cp -fr "$SOURCE/build/debian/po"             "$BUILDROOT/$PROJECT.tmp/debian"`;
            $ret=`cp -fr "$SOURCE/build/debian/source"         "$BUILDROOT/$PROJECT.tmp/debian"`;
            $ret=`cp -fr "$SOURCE/build/debian/apache"         "$BUILDROOT/$PROJECT.tmp/debian/apache"`;
            $ret=`cp -f  "$SOURCE/build/debian/apache/.htaccess" "$BUILDROOT/$PROJECT.tmp/debian/apache"`;
            $ret=`cp -fr "$SOURCE/build/debian/lighttpd"       "$BUILDROOT/$PROJECT.tmp/debian/lighttpd"`;
            # Add files also required to build binary package
            $ret=`cp -f  "$SOURCE/build/debian/dolibarr.config"         "$BUILDROOT/$PROJECT.tmp/debian"`;
            $ret=`cp -f  "$SOURCE/build/debian/dolibarr.postinst"       "$BUILDROOT/$PROJECT.tmp/debian"`;
            $ret=`cp -f  "$SOURCE/build/debian/dolibarr.postrm"         "$BUILDROOT/$PROJECT.tmp/debian"`;
            $ret=`cp -f  "$SOURCE/build/debian/dolibarr.templates"      "$BUILDROOT/$PROJECT.tmp/debian"`;
            $ret=`cp -f  "$SOURCE/build/debian/install.forced.php.install"      "$BUILDROOT/$PROJECT.tmp/debian"`;
            
=======
			print "Remove other files\n";
			$ret=`rm -f  $BUILDROOT/$PROJECT.tmp/README-FR`;
			$ret=`rm -f  $BUILDROOT/$PROJECT.tmp/build/README`;
			$ret=`rm -f  $BUILDROOT/$PROJECT.tmp/build/README-FR`;
			$ret=`rm -fr $BUILDROOT/$PROJECT.tmp/build/aps`;
			$ret=`rm -fr $BUILDROOT/$PROJECT.tmp/build/dmg`;
			$ret=`rm -f  $BUILDROOT/$PROJECT.tmp/build/pad/README`;
			$ret=`rm -f  $BUILDROOT/$PROJECT.tmp/build/tgz/README`;
			#$ret=`rm -fr $BUILDROOT/$PROJECT.tmp/build/debian`;
			$ret=`rm -fr $BUILDROOT/$PROJECT.tmp/build/debian/po`;
			$ret=`rm -fr $BUILDROOT/$PROJECT.tmp/build/debian/source`;
			$ret=`rm -f  $BUILDROOT/$PROJECT.tmp/build/debian/changelog`;
			$ret=`rm -f  $BUILDROOT/$PROJECT.tmp/build/debian/compat`;
			$ret=`rm -f  $BUILDROOT/$PROJECT.tmp/build/debian/control*`;
			$ret=`rm -f  $BUILDROOT/$PROJECT.tmp/build/debian/copyright`;
			$ret=`rm -f  $BUILDROOT/$PROJECT.tmp/build/debian/dolibarr.config`;
			$ret=`rm -f  $BUILDROOT/$PROJECT.tmp/build/debian/dolibarr.desktop`;
			$ret=`rm -f  $BUILDROOT/$PROJECT.tmp/build/debian/dolibarr.docs`;
			$ret=`rm -f  $BUILDROOT/$PROJECT.tmp/build/debian/dolibarr.install`;
			$ret=`rm -f  $BUILDROOT/$PROJECT.tmp/build/debian/dolibarr.lintian-overrides`;
			$ret=`rm -f  $BUILDROOT/$PROJECT.tmp/build/debian/dolibarr.postrm`;
			$ret=`rm -f  $BUILDROOT/$PROJECT.tmp/build/debian/dolibarr.postinst`;
			$ret=`rm -f  $BUILDROOT/$PROJECT.tmp/build/debian/dolibarr.templates`;
			$ret=`rm -f  $BUILDROOT/$PROJECT.tmp/build/debian/dolibarr.templates.futur`;
			$ret=`rm -f  $BUILDROOT/$PROJECT.tmp/build/debian/rules`;
			$ret=`rm -f  $BUILDROOT/$PROJECT.tmp/build/debian/README.Debian`;
			$ret=`rm -f  $BUILDROOT/$PROJECT.tmp/build/debian/README.howto`;
			$ret=`rm -f  $BUILDROOT/$PROJECT.tmp/build/debian/watch`;
			$ret=`rm -fr $BUILDROOT/$PROJECT.tmp/build/doap`;
			$ret=`rm -fr $BUILDROOT/$PROJECT.tmp/build/exe`;
			$ret=`rm -fr $BUILDROOT/$PROJECT.tmp/build/launchpad`;
			$ret=`rm -fr $BUILDROOT/$PROJECT.tmp/build/live`;
			$ret=`rm -fr $BUILDROOT/$PROJECT.tmp/build/patch`;
			$ret=`rm -fr $BUILDROOT/$PROJECT.tmp/build/perl`;
			$ret=`rm -fr $BUILDROOT/$PROJECT.tmp/build/rpm`;
			$ret=`rm -fr $BUILDROOT/$PROJECT.tmp/build/zip`;
			# Removed duplicate license files
			$ret=`rm -fr $BUILDROOT/$PROJECT.tmp/htdocs/includes/ckeditor/_source/LICENSE.md`;
			$ret=`rm -fr $BUILDROOT/$PROJECT.tmp/htdocs/includes/ckeditor/_source/plugins/scayt/LICENSE.md`;
			$ret=`rm -fr $BUILDROOT/$PROJECT.tmp/htdocs/includes/ckeditor/_source/plugins/wsc/LICENSE.md`;
			$ret=`rm -fr $BUILDROOT/$PROJECT.tmp/htdocs/includes/ckeditor/LICENSE.md`;
			$ret=`rm -fr $BUILDROOT/$PROJECT.tmp/htdocs/includes/ckeditor/plugins/scayt/LICENSE.md`;
			$ret=`rm -fr $BUILDROOT/$PROJECT.tmp/htdocs/includes/ckeditor/plugins/wsc/LICENSE.md`;
			$ret=`rm -fr $BUILDROOT/$PROJECT.tmp/htdocs/includes/jquery/plugins/flot/LICENSE.txt`;
			$ret=`rm -fr $BUILDROOT/$PROJECT.tmp/htdocs/includes/tcpdf/fonts/dejavu-fonts-ttf-2.34/LICENSE`;
			$ret=`rm -fr $BUILDROOT/$PROJECT.tmp/htdocs/includes/tcpdf/fonts/freefont-20120503/COPYING`;
			# Removed files we don't need
			$ret=`rm -fr $BUILDROOT/$PROJECT.tmp/htdocs/includes/ckeditor/_source`;
			
			# Rename upstream changelog to match debian rules
			$ret=`mv $BUILDROOT/$PROJECT.tmp/ChangeLog $BUILDROOT/$PROJECT.tmp/changelog`;
			
			# Prepare source package (init debian dir)
			print "Create directory $BUILDROOT/$PROJECT.tmp/debian\n";
			$ret=`mkdir "$BUILDROOT/$PROJECT.tmp/debian"`;
			print "Copy $SOURCE/build/debian/xxx to $BUILDROOT/$PROJECT.tmp/debian\n";
			# Add files for dpkg-source
			$ret=`cp -f  "$SOURCE/build/debian/changelog"      "$BUILDROOT/$PROJECT.tmp/debian"`;
			$ret=`cp -f  "$SOURCE/build/debian/compat"         "$BUILDROOT/$PROJECT.tmp/debian"`;
			$ret=`cp -f  "$SOURCE/build/debian/control"        "$BUILDROOT/$PROJECT.tmp/debian"`;
			$ret=`cp -f  "$SOURCE/build/debian/copyright"      "$BUILDROOT/$PROJECT.tmp/debian"`;
			$ret=`cp -f  "$SOURCE/build/debian/dolibarr.desktop"        	"$BUILDROOT/$PROJECT.tmp/debian"`;
			$ret=`cp -f  "$SOURCE/build/debian/dolibarr.docs"        		"$BUILDROOT/$PROJECT.tmp/debian"`;
			$ret=`cp -f  "$SOURCE/build/debian/dolibarr.install" 	        "$BUILDROOT/$PROJECT.tmp/debian"`;
			$ret=`cp -f  "$SOURCE/build/debian/dolibarr.lintian-overrides"  "$BUILDROOT/$PROJECT.tmp/debian"`;
			$ret=`cp -f  "$SOURCE/build/debian/dolibarr.xpm"  		      	"$BUILDROOT/$PROJECT.tmp/debian"`;
			$ret=`cp -f  "$SOURCE/build/debian/rules"          "$BUILDROOT/$PROJECT.tmp/debian"`;
			$ret=`cp -f  "$SOURCE/build/debian/watch"          "$BUILDROOT/$PROJECT.tmp/debian"`;
			$ret=`cp -fr "$SOURCE/build/debian/patches"        "$BUILDROOT/$PROJECT.tmp/debian"`;
			$ret=`cp -fr "$SOURCE/build/debian/po"             "$BUILDROOT/$PROJECT.tmp/debian"`;
			$ret=`cp -fr "$SOURCE/build/debian/source"         "$BUILDROOT/$PROJECT.tmp/debian"`;
			$ret=`cp -fr "$SOURCE/build/debian/apache"         "$BUILDROOT/$PROJECT.tmp/debian/apache"`;
			$ret=`cp -f  "$SOURCE/build/debian/apache/.htaccess" "$BUILDROOT/$PROJECT.tmp/debian/apache"`;
			$ret=`cp -fr "$SOURCE/build/debian/lighttpd"       "$BUILDROOT/$PROJECT.tmp/debian/lighttpd"`;
			# Add files also required to build binary package
			$ret=`cp -f  "$SOURCE/build/debian/dolibarr.config"         "$BUILDROOT/$PROJECT.tmp/debian"`;
			$ret=`cp -f  "$SOURCE/build/debian/dolibarr.postinst"       "$BUILDROOT/$PROJECT.tmp/debian"`;
			$ret=`cp -f  "$SOURCE/build/debian/dolibarr.postrm"         "$BUILDROOT/$PROJECT.tmp/debian"`;
			$ret=`cp -f  "$SOURCE/build/debian/dolibarr.templates"      "$BUILDROOT/$PROJECT.tmp/debian"`;
			$ret=`cp -f  "$SOURCE/build/debian/install.forced.php.install"      "$BUILDROOT/$PROJECT.tmp/debian"`;
			
>>>>>>> e8fb89f8
			# Set owners and permissions
			#print "Set owners on files/dir\n";
			#$ret=`chown -R root.root $BUILDROOT/$PROJECT.tmp`;

			print "Set permissions on files/dir\n";
			$ret=`chmod -R 755 $BUILDROOT/$PROJECT.tmp`;
			$cmd="find $BUILDROOT/$PROJECT.tmp -type f -exec chmod 644 {} \\; ";
			$ret=`$cmd`;
			$cmd="find $BUILDROOT/$PROJECT.tmp/build -name '*.php' -type f -exec chmod 755 {} \\; ";
			$ret=`$cmd`;
			$cmd="find $BUILDROOT/$PROJECT.tmp/build -name '*.dpatch' -type f -exec chmod 755 {} \\; ";
			$ret=`$cmd`;
			$cmd="find $BUILDROOT/$PROJECT.tmp/build -name '*.pl' -type f -exec chmod 755 {} \\; ";
			$ret=`$cmd`;
			$cmd="find $BUILDROOT/$PROJECT.tmp/dev -name '*.php' -type f -exec chmod 755 {} \\; ";
			$ret=`$cmd`;
			$ret=`chmod 755 $BUILDROOT/$PROJECT.tmp/debian/rules`;
			$ret=`chmod -R 644 $BUILDROOT/$PROJECT.tmp/dev/translation/autotranslator.class.php`;
			$ret=`chmod -R 644 $BUILDROOT/$PROJECT.tmp/dev/skeletons/modMyModule.class.php`;
			$ret=`chmod -R 644 $BUILDROOT/$PROJECT.tmp/dev/skeletons/skeleton_class.class.php`;
			$ret=`chmod -R 644 $BUILDROOT/$PROJECT.tmp/dev/skeletons/skeleton_page.php`;
			$ret=`chmod -R 644 $BUILDROOT/$PROJECT.tmp/dev/skeletons/skeleton_webservice_server.php`;
			$cmd="find $BUILDROOT/$PROJECT.tmp/scripts -name '*.php' -type f -exec chmod 755 {} \\; ";
			$ret=`$cmd`;
			$cmd="find $BUILDROOT/$PROJECT.tmp/scripts -name '*.sh' -type f -exec chmod 755 {} \\; ";
			$ret=`$cmd`;
			
		
			print "Rename directory $BUILDROOT/$PROJECT.tmp into $BUILDROOT/$PROJECT-$MAJOR.$MINOR.$build\n";
			$cmd="mv $BUILDROOT/$PROJECT.tmp $BUILDROOT/$PROJECT-$MAJOR.$MINOR.$build";
			$ret=`$cmd`;


			print "Go into directory $BUILDROOT\n";
			chdir("$BUILDROOT");
			
			# We need a tarball to be able to build "quilt" debian package (not required for native but we need patch so it is not a native)
			print "Compress $BUILDROOT/$PROJECT-$MAJOR.$MINOR.$build into $BUILDROOT/$FILENAMEDEBNATIVE.orig.tar.gz...\n";
			$cmd="tar --exclude-vcs --exclude-from \"$BUILDROOT/$PROJECT/build/tgz/tar_exclude.txt\" --directory \"$BUILDROOT\" --mode=go-w --group=500 --owner=500 -czvf \"$BUILDROOT/$FILENAMEDEBNATIVE.orig.tar.gz\" $PROJECT-$MAJOR.$MINOR.$build";
			print $cmd."\n";
			$ret=`$cmd`;

			# Creation of source package          
<<<<<<< HEAD
     		print "Go into directory $BUILDROOT/$PROJECT-$MAJOR.$MINOR.$build\n";
            chdir("$BUILDROOT/$PROJECT-$MAJOR.$MINOR.$build");
            #$cmd="dpkg-source -b $BUILDROOT/$PROJECT-$MAJOR.$MINOR.$build";
            $cmd="dpkg-buildpackage -us -uc";
            print "Launch DEB build ($cmd)\n";
            $ret=`$cmd 2>&1 3>&1`;
            print $ret."\n";

            chdir("$olddir");
    		
    		print "You can check bin package with lintian --pedantic -E -I \"$NEWDESTI/${FILENAMEDEB}_all.deb\"\n";
    		print "You can check src package with lintian --pedantic -E -I \"$NEWDESTI/${FILENAMEDEB}.dsc\"\n";
    		
    		# Move to final dir
            print "Move *_all.deb *.dsc *.orig.tar.gz *.changes to $NEWDESTI\n";
            $ret=`mv $BUILDROOT/*_all.deb "$NEWDESTI/"`;
            $ret=`mv $BUILDROOT/*.dsc "$NEWDESTI/"`;
            $ret=`mv $BUILDROOT/*.orig.tar.gz "$NEWDESTI/"`;
            $ret=`mv $BUILDROOT/*.debian.tar.gz "$NEWDESTI/"`;
            $ret=`mv $BUILDROOT/*.changes "$NEWDESTI/"`;
        	next;
        }
        
    	if ($target eq 'APS') 
    	{
=======
			print "Go into directory $BUILDROOT/$PROJECT-$MAJOR.$MINOR.$build\n";
			chdir("$BUILDROOT/$PROJECT-$MAJOR.$MINOR.$build");
			#$cmd="dpkg-source -b $BUILDROOT/$PROJECT-$MAJOR.$MINOR.$build";
			$cmd="dpkg-buildpackage -us -uc";
			print "Launch DEB build ($cmd)\n";
			$ret=`$cmd 2>&1 3>&1`;
			print $ret."\n";

			chdir("$olddir");
			
			print "You can check bin package with lintian --pedantic -E -I \"$NEWDESTI/${FILENAMEDEB}_all.deb\"\n";
			print "You can check src package with lintian --pedantic -E -I \"$NEWDESTI/${FILENAMEDEB}.dsc\"\n";
			
			# Move to final dir
			print "Move *_all.deb *.dsc *.orig.tar.gz *.changes to $NEWDESTI\n";
			$ret=`mv $BUILDROOT/*_all.deb "$NEWDESTI/"`;
			$ret=`mv $BUILDROOT/*.dsc "$NEWDESTI/"`;
			$ret=`mv $BUILDROOT/*.orig.tar.gz "$NEWDESTI/"`;
			$ret=`mv $BUILDROOT/*.debian.tar.gz "$NEWDESTI/"`;
			$ret=`mv $BUILDROOT/*.changes "$NEWDESTI/"`;
			next;
		}
		
		if ($target eq 'APS') 
		{
>>>>>>> e8fb89f8
			$NEWDESTI=$DESTI;
			mkdir($DESTI.'/package_aps');
			if (-d $DESTI.'/package_aps') { $NEWDESTI=$DESTI.'/package_aps'; } 
			
			$newbuild = $BUILD;
			$newbuild =~ s/(dev|alpha)/0/gi;                # dev
			$newbuild =~ s/beta/1/gi;                       # beta
			$newbuild =~ s/rc./2/gi;                        # rc
			if ($newbuild !~ /-/) { $newbuild.='-3'; }      # finale
			# now newbuild is 0-0 or 0-3 for example
			$REL1 = $newbuild; $REL1 =~ s/-.*$//gi;
			if ($RPMSUBVERSION eq 'auto') { $RPMSUBVERSION = $newbuild; $RPMSUBVERSION =~ s/^.*-//gi; }
			print "Version is $MAJOR.$MINOR.$REL1-$RPMSUBVERSION\n";
			
			print "Remove target $FILENAMEAPS.zip...\n";
			unlink "$NEWDESTI/$FILENAMEAPS.zip";

			#rmdir "$BUILDROOT/$PROJECT.tmp";
			$ret=`rm -fr $BUILDROOT/$PROJECT.tmp`;
			print "Create directory $BUILDROOT/$PROJECT.tmp\n";
			$ret=`mkdir -p "$BUILDROOT/$PROJECT.tmp"`;
			print "Copy $BUILDROOT/$PROJECT to $BUILDROOT/$PROJECT.tmp\n";
			$cmd="cp -pr \"$BUILDROOT/$PROJECT\" \"$BUILDROOT/$PROJECT.tmp\"";
			$ret=`$cmd`;

			print "Remove other files\n";
			$ret=`rm -fr $BUILDROOT/$PROJECT.tmp/$PROJECT/build/deb`;
			$ret=`rm -fr $BUILDROOT/$PROJECT.tmp/$PROJECT/build/dmg`;
			$ret=`rm -fr $BUILDROOT/$PROJECT.tmp/$PROJECT/build/doap`;
			$ret=`rm -fr $BUILDROOT/$PROJECT.tmp/$PROJECT/build/exe`;
			$ret=`rm -fr $BUILDROOT/$PROJECT.tmp/$PROJECT/build/live`;
			$ret=`rm -fr $BUILDROOT/$PROJECT.tmp/$PROJECT/build/patch`;
			$ret=`rm -fr $BUILDROOT/$PROJECT.tmp/$PROJECT/build/rpm`;
			$ret=`rm -fr $BUILDROOT/$PROJECT.tmp/$PROJECT/build/zip`;
			$ret=`rm -fr $BUILDROOT/$PROJECT.tmp/$PROJECT/build/perl`;

            $APSVERSION="1.2";
            print "Create APS files $BUILDROOT/$PROJECT.tmp/$PROJECT/APP-META.xml\n";
            open (SPECFROM,"<$BUILDROOT/$PROJECT/build/aps/APP-META-$APSVERSION.xml") || die "Error";
            open (SPECTO,">$BUILDROOT/$PROJECT.tmp/$PROJECT/APP-META.xml") || die "Error";
            while (<SPECFROM>) {
                $newbuild = $BUILD;
                $newbuild =~ s/(dev|alpha)/0/gi;                # dev
                $newbuild =~ s/beta/1/gi;                       # beta
                $newbuild =~ s/rc./2/gi;                        # rc
                if ($newbuild !~ /-/) { $newbuild.='-3'; }      # finale
                # now newbuild is 0-0 or 0-3 for example
                $_ =~ s/__VERSION__/$MAJOR.$MINOR.$REL1/;
                $_ =~ s/__RELEASE__/$RPMSUBVERSION/;
                print SPECTO $_;
            }
            close SPECFROM;
            close SPECTO;
            print "Version set to $MAJOR.$MINOR.$newbuild\n";
            $cmd="cp -pr \"$BUILDROOT/$PROJECT/build/aps/configure.php\" \"$BUILDROOT/$PROJECT.tmp/$PROJECT/scripts/configure.php\"";
            $ret=`$cmd`;
            $cmd="cp -pr \"$BUILDROOT/$PROJECT/doc/images\" \"$BUILDROOT/$PROJECT.tmp/$PROJECT/images\"";
            $ret=`$cmd`;
 
            print "Remove other files\n";
            $ret=`rm -fr $BUILDROOT/$PROJECT.tmp/$PROJECT/dev`;
            $ret=`rm -fr $BUILDROOT/$PROJECT.tmp/$PROJECT/doc`;
            
            print "Build APP-LIST.xml files\n";
            
            print "Compress $BUILDROOT/$PROJECT.tmp/$PROJECT into $FILENAMEAPS.zip...\n";
 
            print "Go to directory $BUILDROOT/$PROJECT.tmp\/$PROJECT\n";
            $olddir=getcwd();
            chdir("$BUILDROOT\/$PROJECT.tmp\/$PROJECT");
            $cmd= "zip -9 -r $BUILDROOT/$FILENAMEAPS.zip \*";
            print $cmd."\n";
            $ret= `$cmd`;
            chdir("$olddir");
                        
    		# Move to final dir
            print "Move $BUILDROOT/$FILENAMEAPS.zip to $NEWDESTI/$FILENAMEAPS.zip\n";
            $ret=`mv "$BUILDROOT/$FILENAMEAPS.zip" "$NEWDESTI/$FILENAMEAPS.zip"`;
            next;
    	}

		if ($target eq 'EXEDOLIWAMP')
		{
			$NEWDESTI=$DESTI;
			mkdir($DESTI.'/package_windows');
			if (-d $DESTI.'/package_windows') { $NEWDESTI=$DESTI.'/package_windows'; } 

     		print "Remove target $FILENAMEEXEDOLIWAMP.exe...\n";
    		unlink "$NEWDESTI/$FILENAMEEXEDOLIWAMP.exe";
 
 			print "Check that in your Wine setup, you create a Z: drive that point to your /tmp directory.\n";

 			$SOURCEBACK=$SOURCE;
 			$SOURCEBACK =~ s/\//\\/g;

    		print "Prepare file \"$SOURCEBACK\\build\\exe\\doliwamp\\doliwamp.tmp.iss from \"$SOURCEBACK\\build\\exe\\doliwamp\\doliwamp.iss\"\n";
    		$ret=`cat "$SOURCE/build/exe/doliwamp/doliwamp.iss" | sed -e 's/__FILENAMEEXEDOLIWAMP__/$FILENAMEEXEDOLIWAMP/g' > "$SOURCE/build/exe/doliwamp/doliwamp.tmp.iss"`;

    		print "Compil exe $FILENAMEEXEDOLIWAMP.exe file from iss file \"$SOURCEBACK\\build\\exe\\doliwamp\\doliwamp.tmp.iss\"\n";
    		$cmd= "ISCC.exe \"Z:$SOURCEBACK\\build\\exe\\doliwamp\\doliwamp.tmp.iss\"";
			print "$cmd\n";
			$ret= `$cmd`;
			#print "$ret\n";

			# Move to final dir
			print "Move \"$SOURCE\\build\\$FILENAMEEXEDOLIWAMP.exe\" to $NEWDESTI/$FILENAMEEXEDOLIWAMP.exe\n";
    		rename("$SOURCE/build/$FILENAMEEXEDOLIWAMP.exe","$NEWDESTI/$FILENAMEEXEDOLIWAMP.exe");
            print "Move $SOURCE/build/$FILENAMEEXEDOLIWAMP.exe to $NEWDESTI/$FILENAMEEXEDOLIWAMP.exe\n";
            $ret=`mv "$SOURCE/build/$FILENAMEEXEDOLIWAMP.exe" "$NEWDESTI/$FILENAMEEXEDOLIWAMP.exe"`;
            
            $ret=`rm "$SOURCE/build/exe/doliwamp/doliwamp.tmp.iss"`;
            
    		next;
    	}
    }

	# Publish package for each target
	#--------------------------------
	foreach my $target (sort keys %CHOOSEDPUBLISH) 
	{
		if ($CHOOSEDPUBLISH{$target} < 0) { next; }
	
		print "\nList of files to publish\n";
<<<<<<< HEAD
    	%filestoscansf=(
    		"$DESTI/package_rpm_generic/$FILENAMERPM"=>'Dolibarr installer for Fedora-Redhat-Mandriva-Opensuse (DoliRpm)',
    		"$DESTI/package_debian-ubuntu/${FILENAMEDEB}_all.deb"=>'Dolibarr installer for Debian-Ubuntu (DoliDeb)',
    		"$DESTI/package_windows/$FILENAMEEXEDOLIWAMP.exe"=>'Dolibarr installer for Windows (DoliWamp)',
    		"$DESTI/standard/$FILENAMETGZ.tgz"=>'Dolibarr ERP-CRM',
    		"$DESTI/standard/$FILENAMETGZ.zip"=>'Dolibarr ERP-CRM'
    	);
    	use POSIX qw/strftime/;
    	foreach my $file (sort keys %filestoscansf)
    	{
    		$found=0;
    		my $filesize = -s $file;
    		my $filedate = (stat $file)[9];
    		print $file." ".($filesize?"(found)":"(not found)");
    		print ($filesize?" - ".$filesize:"");
    		print ($filedate?" - ".strftime("%Y-%m-%d %H:%M:%S",localtime($filedate)):"");
    		print "\n";
    	}

    	if ($target eq 'SF' || $target eq 'ASSO') 
    	{
    		print "\n";
    		
    		if ($target eq 'SF') { $PUBLISH = $PUBLISHSTABLE; }
			if ($target eq 'ASSO' && $BUILD =~ /[a-z]/i)   { $PUBLISH = $PUBLISHBETARC.'/lastbuild'; }
			if ($target eq 'ASSO' && $BUILD =~ /^[0-9]+$/) { $PUBLISH = $PUBLISHBETARC.'/stable'; }
			
    		$NEWPUBLISH=$PUBLISH;
    		print "Publish to target $NEWPUBLISH. Click enter or CTRL+C...\n";
=======
		%filestoscansf=(
			"$DESTI/package_rpm_generic/$FILENAMERPM"=>'Dolibarr installer for Fedora-Redhat-Mandriva-Opensuse (DoliRpm)',
			"$DESTI/package_debian-ubuntu/${FILENAMEDEB}_all.deb"=>'Dolibarr installer for Debian-Ubuntu (DoliDeb)',
			"$DESTI/package_windows/$FILENAMEEXEDOLIWAMP.exe"=>'Dolibarr installer for Windows (DoliWamp)',
			"$DESTI/standard/$FILENAMETGZ.tgz"=>'Dolibarr ERP-CRM',
			"$DESTI/standard/$FILENAMETGZ.zip"=>'Dolibarr ERP-CRM'
		);
		use POSIX qw/strftime/;
		foreach my $file (sort keys %filestoscansf)
		{
			$found=0;
			my $filesize = -s $file;
			my $filedate = (stat $file)[9];
			print $file." ".($filesize?"(found)":"(not found)");
			print ($filesize?" - ".$filesize:"");
			print ($filedate?" - ".strftime("%Y-%m-%d %H:%M:%S",localtime($filedate)):"");
			print "\n";
		}

		if ($target eq 'SF' || $target eq 'ASSO') 
		{
			print "\n";
			
			if ($target eq 'SF') { $PUBLISH = $PUBLISHSTABLE; }
			if ($target eq 'ASSO' && $BUILD =~ /[a-z]/i)   { $PUBLISH = $PUBLISHBETARC.'/lastbuild'; }
			if ($target eq 'ASSO' && $BUILD =~ /^[0-9]+$/) { $PUBLISH = $PUBLISHBETARC.'/stable'; }
			
			$NEWPUBLISH=$PUBLISH;
			print "Publish to target $NEWPUBLISH. Click enter or CTRL+C...\n";
>>>>>>> e8fb89f8

			# Ask which target to build
			$NUM_SCRIPT=<STDIN>; 
			chomp($NUM_SCRIPT);

			print "Create empty dir /tmp/emptydir. We need it to create target dir using rsync.\n";
<<<<<<< HEAD
            $ret=`mkdir -p "/tmp/emptydir/"`;
            
            %filestoscan=%filestoscansf;
            
	    	foreach my $file (sort keys %filestoscan)
	    	{
	    		$found=0;
	    		my $filesize = -s $file;
	    		if (! $filesize) { next; }
=======
			$ret=`mkdir -p "/tmp/emptydir/"`;
			
			%filestoscan=%filestoscansf;
			
			foreach my $file (sort keys %filestoscan)
			{
				$found=0;
				my $filesize = -s $file;
				if (! $filesize) { next; }
>>>>>>> e8fb89f8

				print "\n";
	    		
	    		if ($target eq 'SF') { 
	    			$destFolder="$NEWPUBLISH/$filestoscan{$file}/".$MAJOR.'.'.$MINOR.'.'.$BUILD;
		    		print "Publish file ".$file." to $NEWPUBLISH/".$filestoscan{$file}."\n";
	    		}
	    		else
	    		{
	    			$destFolder="$NEWPUBLISH";
		    		print "Publish file ".$file." to $NEWPUBLISH\n";
	    		}

				# mkdir	   
				#my $ssh = Net::SSH::Perl->new("frs.sourceforge.net");
				#$ssh->login("$user","$pass"); 		
				#use String::ShellQuote qw( shell_quote );
				#$ssh->cmd('mkdir '.shell_quote($destFolder).' && exit');

				#use Net::SFTP::Foreign;
				#my $sftp = Net::SFTP::Foreign->new($ip, user => $user, password => $pass, autodie => 1);
				#$sftp->mkdir($destFolder)

				#$command="ssh eldy,dolibarr\@frs.sourceforge.net mkdir -p \"$destFolder\"";
				#print "$command\n";	
				#my $ret=`$command 2>&1`;

				$command="rsync -s -e 'ssh' --recursive /tmp/emptydir/ \"".$destFolder."\"";
				print "$command\n";	
				my $ret=`$command 2>&1`;

				$command="rsync -s $OPTIONUPDATEDIST -e 'ssh' \"$file\" \"".$destFolder."\"";
				print "$command\n";	
				my $ret=`$command 2>&1`;
				print "$ret\n";
			}
		}
	}    
}

print "\n----- Summary -----\n";
foreach my $target (sort keys %CHOOSEDTARGET) {
	if ($target eq '-CHKSUM') { print "Checksum was generated"; next; }
	if ($CHOOSEDTARGET{$target} < 0) {
		print "Package $target not built (bad requirement).\n";
	} else {
		print "Package $target built successfully in $DESTI\n";
	}
}

if (! $batch) {
	print "\nPress key to finish...";
	my $WAITKEY=<STDIN>;
}

0;<|MERGE_RESOLUTION|>--- conflicted
+++ resolved
@@ -195,11 +195,7 @@
 if ($target) {
 	if ($target eq "ALL") { 
 		foreach my $key (@LISTETARGET) {
-<<<<<<< HEAD
-	    	if ($key ne 'SNAPSHOT' && $key ne 'SF' && $key ne 'ASSO') { $CHOOSEDTARGET{$key}=1; }
-=======
 			if ($key ne 'SNAPSHOT' && $key ne 'SF' && $key ne 'ASSO') { $CHOOSEDTARGET{$key}=1; }
->>>>>>> e8fb89f8
 		}
 	}
 	if ($target ne "ALL" && $target ne "SF" && $target ne "ASSO") { $CHOOSEDTARGET{uc($target)}=1; }
@@ -207,58 +203,6 @@
 	if ($target eq "ASSO") { $CHOOSEDPUBLISH{"ASSO"}=1; }
 }
 else {
-<<<<<<< HEAD
-    my $found=0;
-    my $NUM_SCRIPT;
-   	my $cpt=0;
-    while (! $found) {
-    	printf(" %2d - %-14s  (%s)\n",$cpt,"ALL (1..9)","Need ".join(",",values %REQUIREMENTTARGET));
-    	foreach my $target (@LISTETARGET) {
-    		$cpt++;
-    		printf(" %2d - %-14s  (%s)\n",$cpt,$target,"Need ".$REQUIREMENTTARGET{$target});
-    	}
-    	$cpt=98;
-    	printf(" %2d - %-14s  (%s)\n",$cpt,"ASSO (publish)","Need ".$REQUIREMENTPUBLISH{"ASSO"});
-    	$cpt=99;
-    	printf(" %2d - %-14s  (%s)\n",$cpt,"SF (publish)","Need ".$REQUIREMENTPUBLISH{"SF"});
-    
-    	# Ask which target to build
-    	print "Choose one package number or several separated with space (0 - ".$cpt."): ";
-    	$NUM_SCRIPT=<STDIN>; 
-    	chomp($NUM_SCRIPT);
-    	if ($NUM_SCRIPT !~ /^[0-9\s]+$/)
-    	{
-    		print "This is not a valid package number list.\n";
-    		$found = 0;
-    	}
-    	else
-    	{
-    		$found = 1;
-    	}
-    }
-    print "\n";
-    if ($NUM_SCRIPT eq "98") {
-   		$CHOOSEDPUBLISH{"ASSO"}=1;
-    }
-    else 
-    {
-    	if ($NUM_SCRIPT eq "99") {
-	   		$CHOOSEDPUBLISH{"SF"}=1;
-	    }
-	    else {
-		    if ($NUM_SCRIPT eq "0") {
-		    	foreach my $key (@LISTETARGET) {
-		    		if ($key ne 'SNAPSHOT' && $key ne 'ASSO' && $key ne 'SF') { $CHOOSEDTARGET{$key}=1; }
-		        }
-		    }
-		    else {
-		   		foreach my $num (split(/\s+/,$NUM_SCRIPT)) {
-		   			$CHOOSEDTARGET{$LISTETARGET[$num-1]}=1;
-		   		}
-		    }
-	    }
-    }
-=======
 	my $found=0;
 	my $NUM_SCRIPT;
 	my $cpt=0;
@@ -311,7 +255,6 @@
 			$CHOOSEDTARGET{$LISTETARGET[$num-2]}=1;
 		}
 	}
->>>>>>> e8fb89f8
 }
 
 
@@ -385,13 +328,8 @@
 	}
 	$nboftargetok++;
 }
-<<<<<<< HEAD
-foreach my $target (keys %CHOOSEDPUBLISH) {
-    if ($CHOOSEDPUBLISH{$target} < 0) { next; }
-=======
 foreach my $target (sort keys %CHOOSEDPUBLISH) {
 	if ($CHOOSEDPUBLISH{$target} < 0) { next; }
->>>>>>> e8fb89f8
 	if ($target eq 'ASSO') { $nbofpublishneedtag++; }
 	if ($target eq 'SF') { $nbofpublishneedtag++; }
 	$nboftargetok++;
@@ -428,108 +366,6 @@
 	#-----------------------------
 	if ($nboftargetneedbuildroot)
 	{
-<<<<<<< HEAD
-	    if (! $copyalreadydone) {
-	    	print "Creation of a buildroot used for all packages\n";
-
-	    	print "Delete directory $BUILDROOT\n";
-	    	$ret=`rm -fr "$BUILDROOT"`;
-	    
-	    	mkdir "$BUILDROOT";
-	    	mkdir "$BUILDROOT/$PROJECT";
-	    	print "Copy $SOURCE into $BUILDROOT/$PROJECT\n";
-	    	$ret=`cp -pr "$SOURCE" "$BUILDROOT/$PROJECT"`;
-
-	    	#print "Copy $SOURCE/build/debian/apache/.htaccess into $BUILDROOT/$PROJECT/build/debian/apache/.htaccess\n";
-	    	#$ret=`cp -pr "$SOURCE/build/debian/apache/.htaccess" "$BUILDROOT/$PROJECT/build/debian/apache/.htaccess"`;
-	    }
-	    print "Clean $BUILDROOT\n";
-	    $ret=`rm -f  $BUILDROOT/$PROJECT/.buildpath`;
-	    $ret=`rm -fr $BUILDROOT/$PROJECT/.cache`;
-	    $ret=`rm -fr $BUILDROOT/$PROJECT/.externalToolBuilders`;
-	    $ret=`rm -fr $BUILDROOT/$PROJECT/.git*`;
-	    $ret=`rm -fr $BUILDROOT/$PROJECT/.project`;
-	    $ret=`rm -fr $BUILDROOT/$PROJECT/.settings`;
-	    $ret=`rm -fr $BUILDROOT/$PROJECT/.scrutinizer.yml`;
-	    $ret=`rm -fr $BUILDROOT/$PROJECT/.travis.yml`;
-	    $ret=`rm -fr $BUILDROOT/$PROJECT/.tx`;
-	    $ret=`rm -f  $BUILDROOT/$PROJECT/build.xml`;
-	    $ret=`rm -f  $BUILDROOT/$PROJECT/quickbuild.xml`;
-        $ret=`rm -f  $BUILDROOT/$PROJECT/pom.xml`;
-        
-	    $ret=`rm -fr $BUILDROOT/$PROJECT/build/html`;
-        $ret=`rm -f  $BUILDROOT/$PROJECT/build/Doli*-*`;
-        $ret=`rm -f  $BUILDROOT/$PROJECT/build/dolibarr_*.deb`;
-        $ret=`rm -f  $BUILDROOT/$PROJECT/build/dolibarr_*.dsc`;
-        $ret=`rm -f  $BUILDROOT/$PROJECT/build/dolibarr_*.tar.gz`;
-        $ret=`rm -f  $BUILDROOT/$PROJECT/build/dolibarr-*.deb`;
-        $ret=`rm -f  $BUILDROOT/$PROJECT/build/dolibarr-*.rpm`;
-        $ret=`rm -f  $BUILDROOT/$PROJECT/build/dolibarr-*.tar`;
-        $ret=`rm -f  $BUILDROOT/$PROJECT/build/dolibarr-*.tar.gz`;
-        $ret=`rm -f  $BUILDROOT/$PROJECT/build/dolibarr-*.tgz`;
-        $ret=`rm -f  $BUILDROOT/$PROJECT/build/dolibarr-*.xz`;
-        $ret=`rm -f  $BUILDROOT/$PROJECT/build/dolibarr-*.zip`;
-        $ret=`rm -f  $BUILDROOT/$PROJECT/build/doxygen/doxygen_warnings.log`;
-        $ret=`rm -f  $BUILDROOT/$PROJECT/htdocs/cache.manifest`;
-	    $ret=`rm -f  $BUILDROOT/$PROJECT/htdocs/conf/conf.php`;
-        $ret=`rm -f  $BUILDROOT/$PROJECT/htdocs/conf/conf.php.mysql`;
-        $ret=`rm -f  $BUILDROOT/$PROJECT/htdocs/conf/conf.php.old`;
-        $ret=`rm -f  $BUILDROOT/$PROJECT/htdocs/conf/conf.php.postgres`;
-        $ret=`rm -f  $BUILDROOT/$PROJECT/htdocs/conf/conf*sav*`;
-
-        $ret=`rm -f  $BUILDROOT/$PROJECT/htdocs/install/mssql/README`;
-        $ret=`rm -f  $BUILDROOT/$PROJECT/htdocs/install/mysql/README`;
-        $ret=`rm -f  $BUILDROOT/$PROJECT/htdocs/install/pgsql/README`;
-
-        $ret=`rm -fr  $BUILDROOT/$PROJECT/htdocs/install/mssql`;
-
-        $ret=`rm -fr $BUILDROOT/$PROJECT/dev/codesniffer`;
-        $ret=`rm -fr $BUILDROOT/$PROJECT/dev/codetemplates`;
-        $ret=`rm -fr $BUILDROOT/$PROJECT/dev/dbmodel`;
-        $ret=`rm -fr $BUILDROOT/$PROJECT/dev/initdata`;
-        $ret=`rm -fr $BUILDROOT/$PROJECT/dev/iso-normes`;
-        $ret=`rm -fr $BUILDROOT/$PROJECT/dev/ldap`;
-        $ret=`rm -fr $BUILDROOT/$PROJECT/dev/licence`;
-        $ret=`rm -fr $BUILDROOT/$PROJECT/dev/mail`;
-        $ret=`rm -fr $BUILDROOT/$PROJECT/dev/phpcheckstyle`;
-        $ret=`rm -fr $BUILDROOT/$PROJECT/dev/phpunit`;
-        $ret=`rm -fr $BUILDROOT/$PROJECT/dev/security`;
-        $ret=`rm -fr $BUILDROOT/$PROJECT/dev/spec`;
-        $ret=`rm -fr $BUILDROOT/$PROJECT/dev/test`;
-        $ret=`rm -fr $BUILDROOT/$PROJECT/dev/uml`;
-        $ret=`rm -fr $BUILDROOT/$PROJECT/dev/vagrant`;
-        $ret=`rm -fr $BUILDROOT/$PROJECT/dev/xdebug`;
-        $ret=`rm -f  $BUILDROOT/$PROJECT/dev/dolibarr_changes.txt`;
-        $ret=`rm -f  $BUILDROOT/$PROJECT/dev/README`;
-        $ret=`rm -f  $BUILDROOT/$PROJECT/doc/images/dolibarr_screenshot2.png`;
-        $ret=`rm -f  $BUILDROOT/$PROJECT/doc/images/dolibarr_screenshot3.png`;
-        $ret=`rm -f  $BUILDROOT/$PROJECT/doc/images/dolibarr_screenshot4.png`;
-        $ret=`rm -f  $BUILDROOT/$PROJECT/doc/images/dolibarr_screenshot5.png`;
-        $ret=`rm -f  $BUILDROOT/$PROJECT/doc/images/dolibarr_screenshot6.png`;
-        $ret=`rm -f  $BUILDROOT/$PROJECT/doc/images/dolibarr_screenshot7.png`;
-        $ret=`rm -f  $BUILDROOT/$PROJECT/doc/images/dolibarr_screenshot8.png`;
-        $ret=`rm -f  $BUILDROOT/$PROJECT/doc/images/dolibarr_screenshot9.png`;
-        $ret=`rm -f  $BUILDROOT/$PROJECT/doc/images/dolibarr_screenshot10.png`;
-        $ret=`rm -f  $BUILDROOT/$PROJECT/doc/images/dolibarr_screenshot11.png`;
-        $ret=`rm -f  $BUILDROOT/$PROJECT/doc/images/dolibarr_screenshot12.png`;
-
-		# Security to avoid to package data files 
-	    $ret=`rm -fr $BUILDROOT/$PROJECT/document`;
-	    $ret=`rm -fr $BUILDROOT/$PROJECT/documents`;
-	    $ret=`rm -fr $BUILDROOT/$PROJECT/htdocs/document`;
-	    $ret=`rm -fr $BUILDROOT/$PROJECT/htdocs/documents`;
-		# Security to avoid to package external modules installed for dolistore validation 
-	    $ret=`rm -fr $BUILDROOT/$PROJECT/htdocs/calling*`;
-	    $ret=`rm -fr $BUILDROOT/$PROJECT/htdocs/bootstrap*`;
-	    $ret=`rm -fr $BUILDROOT/$PROJECT/htdocs/custom*`;
-	    $ret=`rm -fr $BUILDROOT/$PROJECT/htdocs/management*`;
-	    $ret=`rm -fr $BUILDROOT/$PROJECT/htdocs/multicompany*`;
-	    $ret=`rm -fr $BUILDROOT/$PROJECT/htdocs/nltechno*`;
-	    $ret=`rm -fr $BUILDROOT/$PROJECT/htdocs/oscim*`;
-	    $ret=`rm -fr $BUILDROOT/$PROJECT/htdocs/pos*`;
-	    $ret=`rm -fr $BUILDROOT/$PROJECT/htdocs/teclib*`;
-		# Removed other test files
-=======
 		if (! $copyalreadydone) {
 			print "Creation of a buildroot used for all packages\n";
 
@@ -636,7 +472,6 @@
 		# Removed other test files
 		$ret=`rm -fr $BUILDROOT/$PROJECT/htdocs/themes/oblyon*`;
 		$ret=`rm -fr $BUILDROOT/$PROJECT/htdocs/themes/eldy/*.new`;
->>>>>>> e8fb89f8
 	    $ret=`rm -fr $BUILDROOT/$PROJECT/htdocs/public/test`;
 	    $ret=`rm -fr $BUILDROOT/$PROJECT/test`;
 	    $ret=`rm -fr $BUILDROOT/$PROJECT/Thumbs.db $BUILDROOT/$PROJECT/*/Thumbs.db $BUILDROOT/$PROJECT/*/*/Thumbs.db $BUILDROOT/$PROJECT/*/*/*/Thumbs.db $BUILDROOT/$PROJECT/*/*/*/*/Thumbs.db`;
@@ -807,22 +642,6 @@
 
 			print "Version is $MAJOR.$MINOR.$REL1-$RPMSUBVERSION\n";
 
-<<<<<<< HEAD
-    		print "Remove target ".$FILENAMERPM."...\n";
-    		unlink("$NEWDESTI/".$FILENAMERPM);
-    		print "Remove target ".$FILENAMETGZ2."-".$RPMSUBVERSION.".src.rpm...\n";
-    		unlink("$NEWDESTI/".$FILENAMETGZ2."-".$RPMSUBVERSION.".src.rpm");
-
-    		print "Create directory $BUILDROOT/$FILENAMETGZ2\n";
-    		$ret=`rm -fr $BUILDROOT/$FILENAMETGZ2`;
-    		
-            print "Copy $BUILDROOT/$PROJECT to $BUILDROOT/$FILENAMETGZ2\n";
-    		$cmd="cp -pr '$BUILDROOT/$PROJECT' '$BUILDROOT/$FILENAMETGZ2'";
-            $ret=`$cmd`;
-
-            # Removed files we don't need
-            $ret=`rm -fr $BUILDROOT/$FILENAMETGZ2/htdocs/includes/ckeditor/_source`;
-=======
 			print "Remove target ".$FILENAMERPM."...\n";
 			unlink("$NEWDESTI/".$FILENAMERPM);
 			print "Remove target ".$FILENAMETGZ2."-".$RPMSUBVERSION.".src.rpm...\n";
@@ -837,7 +656,6 @@
 
 			# Removed files we don't need
 			$ret=`rm -fr $BUILDROOT/$FILENAMETGZ2/htdocs/includes/ckeditor/_source`;
->>>>>>> e8fb89f8
 
 			print "Set permissions on files/dir\n";
 			$ret=`chmod -R 755 $BUILDROOT/$FILENAMETGZ2`;
@@ -903,26 +721,6 @@
 			mkdir($DESTI.'/package_debian-ubuntu');
 			if (-d $DESTI.'/package_debian-ubuntu') { $NEWDESTI=$DESTI.'/package_debian-ubuntu'; } 
 
-<<<<<<< HEAD
-            $olddir=getcwd();
-
-    		print "Remove target ${FILENAMEDEB}_all.deb...\n";
-    		unlink("$NEWDESTI/${FILENAMEDEB}_all.deb");
-    		print "Remove target ${FILENAMEDEB}.dsc...\n";
-    		unlink("$NEWDESTI/${FILENAMEDEB}.dsc");
-    		print "Remove target ${FILENAMEDEB}.tar.gz...\n";
-    		unlink("$NEWDESTI/${FILENAMEDEB}.tar.gz");
-    		print "Remove target ${FILENAMEDEB}.changes...\n";
-    		unlink("$NEWDESTI/${FILENAMEDEB}.changes");
-    		print "Remove target ${FILENAMEDEB}.debian.tar.gz...\n";
-    		unlink("$NEWDESTI/${FILENAMEDEB}.debian.tar.gz");
-    		print "Remove target ${FILENAMEDEBNATIVE}.orig.tar.gz...\n";
-    		unlink("$NEWDESTI/${FILENAMEDEBNATIVE}.orig.tar.gz");
-
-    		$ret=`rm -fr $BUILDROOT/$PROJECT.tmp`;
-    		$ret=`rm -fr $BUILDROOT/$PROJECT-$MAJOR.$MINOR.$build`;
-    		
-=======
 			$olddir=getcwd();
 
 			print "Remove target ${FILENAMEDEB}_all.deb...\n";
@@ -941,96 +739,12 @@
 			$ret=`rm -fr $BUILDROOT/$PROJECT.tmp`;
 			$ret=`rm -fr $BUILDROOT/$PROJECT-$MAJOR.$MINOR.$build`;
 			
->>>>>>> e8fb89f8
 			print "Copy $BUILDROOT/$PROJECT to $BUILDROOT/$PROJECT.tmp\n";
 			$cmd="cp -pr \"$BUILDROOT/$PROJECT\" \"$BUILDROOT/$PROJECT.tmp\"";
 			$ret=`$cmd`;
 			$cmd="cp -pr \"$BUILDROOT/$PROJECT/build/debian/apache/.htaccess\" \"$BUILDROOT/$PROJECT.tmp/build/debian/apache/.htaccess\"";
 			$ret=`$cmd`;
 
-<<<<<<< HEAD
- 			print "Remove other files\n";
-            $ret=`rm -f  $BUILDROOT/$PROJECT.tmp/README-FR`;
-            $ret=`rm -f  $BUILDROOT/$PROJECT.tmp/build/README`;
-            $ret=`rm -f  $BUILDROOT/$PROJECT.tmp/build/README-FR`;
-            $ret=`rm -fr $BUILDROOT/$PROJECT.tmp/build/aps`;
-            $ret=`rm -fr $BUILDROOT/$PROJECT.tmp/build/dmg`;
-            $ret=`rm -f  $BUILDROOT/$PROJECT.tmp/build/pad/README`;
-            $ret=`rm -f  $BUILDROOT/$PROJECT.tmp/build/tgz/README`;
-            #$ret=`rm -fr $BUILDROOT/$PROJECT.tmp/build/debian`;
-            $ret=`rm -fr $BUILDROOT/$PROJECT.tmp/build/debian/po`;
-            $ret=`rm -fr $BUILDROOT/$PROJECT.tmp/build/debian/source`;
-            $ret=`rm -f  $BUILDROOT/$PROJECT.tmp/build/debian/changelog`;
-            $ret=`rm -f  $BUILDROOT/$PROJECT.tmp/build/debian/compat`;
-            $ret=`rm -f  $BUILDROOT/$PROJECT.tmp/build/debian/control*`;
-            $ret=`rm -f  $BUILDROOT/$PROJECT.tmp/build/debian/copyright`;
-            $ret=`rm -f  $BUILDROOT/$PROJECT.tmp/build/debian/dolibarr.config`;
-            $ret=`rm -f  $BUILDROOT/$PROJECT.tmp/build/debian/dolibarr.desktop`;
-            $ret=`rm -f  $BUILDROOT/$PROJECT.tmp/build/debian/dolibarr.docs`;
-            $ret=`rm -f  $BUILDROOT/$PROJECT.tmp/build/debian/dolibarr.install`;
-            $ret=`rm -f  $BUILDROOT/$PROJECT.tmp/build/debian/dolibarr.lintian-overrides`;
-            $ret=`rm -f  $BUILDROOT/$PROJECT.tmp/build/debian/dolibarr.postrm`;
-            $ret=`rm -f  $BUILDROOT/$PROJECT.tmp/build/debian/dolibarr.postinst`;
-            $ret=`rm -f  $BUILDROOT/$PROJECT.tmp/build/debian/dolibarr.templates`;
-            $ret=`rm -f  $BUILDROOT/$PROJECT.tmp/build/debian/dolibarr.templates.futur`;
-            $ret=`rm -f  $BUILDROOT/$PROJECT.tmp/build/debian/rules`;
-            $ret=`rm -f  $BUILDROOT/$PROJECT.tmp/build/debian/README.Debian`;
-            $ret=`rm -f  $BUILDROOT/$PROJECT.tmp/build/debian/README.howto`;
-            $ret=`rm -f  $BUILDROOT/$PROJECT.tmp/build/debian/watch`;
-            $ret=`rm -fr $BUILDROOT/$PROJECT.tmp/build/doap`;
-            $ret=`rm -fr $BUILDROOT/$PROJECT.tmp/build/exe`;
-            $ret=`rm -fr $BUILDROOT/$PROJECT.tmp/build/launchpad`;
-            $ret=`rm -fr $BUILDROOT/$PROJECT.tmp/build/live`;
-            $ret=`rm -fr $BUILDROOT/$PROJECT.tmp/build/patch`;
-            $ret=`rm -fr $BUILDROOT/$PROJECT.tmp/build/perl`;
-            $ret=`rm -fr $BUILDROOT/$PROJECT.tmp/build/rpm`;
-            $ret=`rm -fr $BUILDROOT/$PROJECT.tmp/build/zip`;
-            # Removed duplicate license files
-            $ret=`rm -fr $BUILDROOT/$PROJECT.tmp/htdocs/includes/ckeditor/_source/LICENSE.md`;
-            $ret=`rm -fr $BUILDROOT/$PROJECT.tmp/htdocs/includes/ckeditor/_source/plugins/scayt/LICENSE.md`;
-            $ret=`rm -fr $BUILDROOT/$PROJECT.tmp/htdocs/includes/ckeditor/_source/plugins/wsc/LICENSE.md`;
-            $ret=`rm -fr $BUILDROOT/$PROJECT.tmp/htdocs/includes/ckeditor/LICENSE.md`;
-            $ret=`rm -fr $BUILDROOT/$PROJECT.tmp/htdocs/includes/ckeditor/plugins/scayt/LICENSE.md`;
-            $ret=`rm -fr $BUILDROOT/$PROJECT.tmp/htdocs/includes/ckeditor/plugins/wsc/LICENSE.md`;
-            $ret=`rm -fr $BUILDROOT/$PROJECT.tmp/htdocs/includes/jquery/plugins/flot/LICENSE.txt`;
-            $ret=`rm -fr $BUILDROOT/$PROJECT.tmp/htdocs/includes/tcpdf/fonts/dejavu-fonts-ttf-2.34/LICENSE`;
-            $ret=`rm -fr $BUILDROOT/$PROJECT.tmp/htdocs/includes/tcpdf/fonts/freefont-20120503/COPYING`;
-            # Removed files we don't need
-            $ret=`rm -fr $BUILDROOT/$PROJECT.tmp/htdocs/includes/ckeditor/_source`;
-            
-            # Rename upstream changelog to match debian rules
-			$ret=`mv $BUILDROOT/$PROJECT.tmp/ChangeLog $BUILDROOT/$PROJECT.tmp/changelog`;
-			
-            # Prepare source package (init debian dir)
-            print "Create directory $BUILDROOT/$PROJECT.tmp/debian\n";
-            $ret=`mkdir "$BUILDROOT/$PROJECT.tmp/debian"`;
-            print "Copy $SOURCE/build/debian/xxx to $BUILDROOT/$PROJECT.tmp/debian\n";
-            # Add files for dpkg-source
-            $ret=`cp -f  "$SOURCE/build/debian/changelog"      "$BUILDROOT/$PROJECT.tmp/debian"`;
-            $ret=`cp -f  "$SOURCE/build/debian/compat"         "$BUILDROOT/$PROJECT.tmp/debian"`;
-            $ret=`cp -f  "$SOURCE/build/debian/control"        "$BUILDROOT/$PROJECT.tmp/debian"`;
-            $ret=`cp -f  "$SOURCE/build/debian/copyright"      "$BUILDROOT/$PROJECT.tmp/debian"`;
-            $ret=`cp -f  "$SOURCE/build/debian/dolibarr.desktop"        	"$BUILDROOT/$PROJECT.tmp/debian"`;
-            $ret=`cp -f  "$SOURCE/build/debian/dolibarr.docs"        		"$BUILDROOT/$PROJECT.tmp/debian"`;
-            $ret=`cp -f  "$SOURCE/build/debian/dolibarr.install" 	        "$BUILDROOT/$PROJECT.tmp/debian"`;
-            $ret=`cp -f  "$SOURCE/build/debian/dolibarr.lintian-overrides"  "$BUILDROOT/$PROJECT.tmp/debian"`;
-            $ret=`cp -f  "$SOURCE/build/debian/dolibarr.xpm"  		      	"$BUILDROOT/$PROJECT.tmp/debian"`;
-            $ret=`cp -f  "$SOURCE/build/debian/rules"          "$BUILDROOT/$PROJECT.tmp/debian"`;
-            $ret=`cp -f  "$SOURCE/build/debian/watch"          "$BUILDROOT/$PROJECT.tmp/debian"`;
-            $ret=`cp -fr "$SOURCE/build/debian/patches"        "$BUILDROOT/$PROJECT.tmp/debian"`;
-            $ret=`cp -fr "$SOURCE/build/debian/po"             "$BUILDROOT/$PROJECT.tmp/debian"`;
-            $ret=`cp -fr "$SOURCE/build/debian/source"         "$BUILDROOT/$PROJECT.tmp/debian"`;
-            $ret=`cp -fr "$SOURCE/build/debian/apache"         "$BUILDROOT/$PROJECT.tmp/debian/apache"`;
-            $ret=`cp -f  "$SOURCE/build/debian/apache/.htaccess" "$BUILDROOT/$PROJECT.tmp/debian/apache"`;
-            $ret=`cp -fr "$SOURCE/build/debian/lighttpd"       "$BUILDROOT/$PROJECT.tmp/debian/lighttpd"`;
-            # Add files also required to build binary package
-            $ret=`cp -f  "$SOURCE/build/debian/dolibarr.config"         "$BUILDROOT/$PROJECT.tmp/debian"`;
-            $ret=`cp -f  "$SOURCE/build/debian/dolibarr.postinst"       "$BUILDROOT/$PROJECT.tmp/debian"`;
-            $ret=`cp -f  "$SOURCE/build/debian/dolibarr.postrm"         "$BUILDROOT/$PROJECT.tmp/debian"`;
-            $ret=`cp -f  "$SOURCE/build/debian/dolibarr.templates"      "$BUILDROOT/$PROJECT.tmp/debian"`;
-            $ret=`cp -f  "$SOURCE/build/debian/install.forced.php.install"      "$BUILDROOT/$PROJECT.tmp/debian"`;
-            
-=======
 			print "Remove other files\n";
 			$ret=`rm -f  $BUILDROOT/$PROJECT.tmp/README-FR`;
 			$ret=`rm -f  $BUILDROOT/$PROJECT.tmp/build/README`;
@@ -1112,7 +826,6 @@
 			$ret=`cp -f  "$SOURCE/build/debian/dolibarr.templates"      "$BUILDROOT/$PROJECT.tmp/debian"`;
 			$ret=`cp -f  "$SOURCE/build/debian/install.forced.php.install"      "$BUILDROOT/$PROJECT.tmp/debian"`;
 			
->>>>>>> e8fb89f8
 			# Set owners and permissions
 			#print "Set owners on files/dir\n";
 			#$ret=`chown -R root.root $BUILDROOT/$PROJECT.tmp`;
@@ -1156,33 +869,6 @@
 			$ret=`$cmd`;
 
 			# Creation of source package          
-<<<<<<< HEAD
-     		print "Go into directory $BUILDROOT/$PROJECT-$MAJOR.$MINOR.$build\n";
-            chdir("$BUILDROOT/$PROJECT-$MAJOR.$MINOR.$build");
-            #$cmd="dpkg-source -b $BUILDROOT/$PROJECT-$MAJOR.$MINOR.$build";
-            $cmd="dpkg-buildpackage -us -uc";
-            print "Launch DEB build ($cmd)\n";
-            $ret=`$cmd 2>&1 3>&1`;
-            print $ret."\n";
-
-            chdir("$olddir");
-    		
-    		print "You can check bin package with lintian --pedantic -E -I \"$NEWDESTI/${FILENAMEDEB}_all.deb\"\n";
-    		print "You can check src package with lintian --pedantic -E -I \"$NEWDESTI/${FILENAMEDEB}.dsc\"\n";
-    		
-    		# Move to final dir
-            print "Move *_all.deb *.dsc *.orig.tar.gz *.changes to $NEWDESTI\n";
-            $ret=`mv $BUILDROOT/*_all.deb "$NEWDESTI/"`;
-            $ret=`mv $BUILDROOT/*.dsc "$NEWDESTI/"`;
-            $ret=`mv $BUILDROOT/*.orig.tar.gz "$NEWDESTI/"`;
-            $ret=`mv $BUILDROOT/*.debian.tar.gz "$NEWDESTI/"`;
-            $ret=`mv $BUILDROOT/*.changes "$NEWDESTI/"`;
-        	next;
-        }
-        
-    	if ($target eq 'APS') 
-    	{
-=======
 			print "Go into directory $BUILDROOT/$PROJECT-$MAJOR.$MINOR.$build\n";
 			chdir("$BUILDROOT/$PROJECT-$MAJOR.$MINOR.$build");
 			#$cmd="dpkg-source -b $BUILDROOT/$PROJECT-$MAJOR.$MINOR.$build";
@@ -1208,7 +894,6 @@
 		
 		if ($target eq 'APS') 
 		{
->>>>>>> e8fb89f8
 			$NEWDESTI=$DESTI;
 			mkdir($DESTI.'/package_aps');
 			if (-d $DESTI.'/package_aps') { $NEWDESTI=$DESTI.'/package_aps'; } 
@@ -1332,37 +1017,6 @@
 		if ($CHOOSEDPUBLISH{$target} < 0) { next; }
 	
 		print "\nList of files to publish\n";
-<<<<<<< HEAD
-    	%filestoscansf=(
-    		"$DESTI/package_rpm_generic/$FILENAMERPM"=>'Dolibarr installer for Fedora-Redhat-Mandriva-Opensuse (DoliRpm)',
-    		"$DESTI/package_debian-ubuntu/${FILENAMEDEB}_all.deb"=>'Dolibarr installer for Debian-Ubuntu (DoliDeb)',
-    		"$DESTI/package_windows/$FILENAMEEXEDOLIWAMP.exe"=>'Dolibarr installer for Windows (DoliWamp)',
-    		"$DESTI/standard/$FILENAMETGZ.tgz"=>'Dolibarr ERP-CRM',
-    		"$DESTI/standard/$FILENAMETGZ.zip"=>'Dolibarr ERP-CRM'
-    	);
-    	use POSIX qw/strftime/;
-    	foreach my $file (sort keys %filestoscansf)
-    	{
-    		$found=0;
-    		my $filesize = -s $file;
-    		my $filedate = (stat $file)[9];
-    		print $file." ".($filesize?"(found)":"(not found)");
-    		print ($filesize?" - ".$filesize:"");
-    		print ($filedate?" - ".strftime("%Y-%m-%d %H:%M:%S",localtime($filedate)):"");
-    		print "\n";
-    	}
-
-    	if ($target eq 'SF' || $target eq 'ASSO') 
-    	{
-    		print "\n";
-    		
-    		if ($target eq 'SF') { $PUBLISH = $PUBLISHSTABLE; }
-			if ($target eq 'ASSO' && $BUILD =~ /[a-z]/i)   { $PUBLISH = $PUBLISHBETARC.'/lastbuild'; }
-			if ($target eq 'ASSO' && $BUILD =~ /^[0-9]+$/) { $PUBLISH = $PUBLISHBETARC.'/stable'; }
-			
-    		$NEWPUBLISH=$PUBLISH;
-    		print "Publish to target $NEWPUBLISH. Click enter or CTRL+C...\n";
-=======
 		%filestoscansf=(
 			"$DESTI/package_rpm_generic/$FILENAMERPM"=>'Dolibarr installer for Fedora-Redhat-Mandriva-Opensuse (DoliRpm)',
 			"$DESTI/package_debian-ubuntu/${FILENAMEDEB}_all.deb"=>'Dolibarr installer for Debian-Ubuntu (DoliDeb)',
@@ -1392,24 +1046,12 @@
 			
 			$NEWPUBLISH=$PUBLISH;
 			print "Publish to target $NEWPUBLISH. Click enter or CTRL+C...\n";
->>>>>>> e8fb89f8
 
 			# Ask which target to build
 			$NUM_SCRIPT=<STDIN>; 
 			chomp($NUM_SCRIPT);
 
 			print "Create empty dir /tmp/emptydir. We need it to create target dir using rsync.\n";
-<<<<<<< HEAD
-            $ret=`mkdir -p "/tmp/emptydir/"`;
-            
-            %filestoscan=%filestoscansf;
-            
-	    	foreach my $file (sort keys %filestoscan)
-	    	{
-	    		$found=0;
-	    		my $filesize = -s $file;
-	    		if (! $filesize) { next; }
-=======
 			$ret=`mkdir -p "/tmp/emptydir/"`;
 			
 			%filestoscan=%filestoscansf;
@@ -1419,7 +1061,6 @@
 				$found=0;
 				my $filesize = -s $file;
 				if (! $filesize) { next; }
->>>>>>> e8fb89f8
 
 				print "\n";
 	    		
