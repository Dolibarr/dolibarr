--- conflicted
+++ resolved
@@ -207,14 +207,10 @@
 	my $NUM_SCRIPT;
 	my $cpt=0;
 	while (! $found) {
-<<<<<<< HEAD
-		printf(" %2d - %-14s  (%s)\n",$cpt,"ALL (1..9)","Need ".join(",",values %REQUIREMENTTARGET));
-=======
 		$cpt=0;
 		printf(" %2d - %-14s  (%s)\n",$cpt,"ALL (1..10)","Need ".join(",",values %REQUIREMENTTARGET));
 		$cpt++;
 		printf(" %2d - %-14s\n",$cpt,"Generate check file");
->>>>>>> 5b00ba11
 		foreach my $target (@LISTETARGET) {
 			$cpt++;
 			printf(" %2d - %-14s  (%s)\n",$cpt,$target,"Need ".$REQUIREMENTTARGET{$target});
@@ -225,11 +221,7 @@
 		printf(" %2d - %-14s  (%s)\n",$cpt,"SF (publish)","Need ".$REQUIREMENTPUBLISH{"SF"});
 	
 		# Ask which target to build
-<<<<<<< HEAD
-		print "Choose one package number or several separated with space (0 - ".$cpt."): ";
-=======
 		print "Choose one target number or several separated with space (0 - ".$cpt."): ";
->>>>>>> 5b00ba11
 		$NUM_SCRIPT=<STDIN>; 
 		chomp($NUM_SCRIPT);
 		if ($NUM_SCRIPT !~ /^[0-9\s]+$/)
@@ -246,24 +238,6 @@
 	if ($NUM_SCRIPT eq "98") {
 		$CHOOSEDPUBLISH{"ASSO"}=1;
 	}
-<<<<<<< HEAD
-	else 
-	{
-		if ($NUM_SCRIPT eq "99") {
-			$CHOOSEDPUBLISH{"SF"}=1;
-		}
-		else {
-			if ($NUM_SCRIPT eq "0") {
-				foreach my $key (@LISTETARGET) {
-					if ($key ne 'SNAPSHOT' && $key ne 'ASSO' && $key ne 'SF') { $CHOOSEDTARGET{$key}=1; }
-				}
-			}
-			else {
-				foreach my $num (split(/\s+/,$NUM_SCRIPT)) {
-					$CHOOSEDTARGET{$LISTETARGET[$num-1]}=1;
-				}
-			}
-=======
 	elsif ($NUM_SCRIPT eq "99") {
 		$CHOOSEDPUBLISH{"SF"}=1;
 	}
@@ -279,7 +253,6 @@
 	else {
 		foreach my $num (split(/\s+/,$NUM_SCRIPT)) {
 			$CHOOSEDTARGET{$LISTETARGET[$num-2]}=1;
->>>>>>> 5b00ba11
 		}
 	}
 }
@@ -347,25 +320,15 @@
 $nboftargetok=0;
 $nboftargetneedbuildroot=0;
 $nbofpublishneedtag=0;
-<<<<<<< HEAD
-foreach my $target (keys %CHOOSEDTARGET) {
-	if ($CHOOSEDTARGET{$target} < 0) { next; }
-	if ($target ne 'EXE' && $target ne 'EXEDOLIWAMP') 
-=======
 foreach my $target (sort keys %CHOOSEDTARGET) {
 	if ($CHOOSEDTARGET{$target} < 0) { next; }
 	if ($target ne 'EXE' && $target ne 'EXEDOLIWAMP' && $target ne '-CHKSUM') 
->>>>>>> 5b00ba11
 	{
 		$nboftargetneedbuildroot++;
 	}
 	$nboftargetok++;
 }
-<<<<<<< HEAD
-foreach my $target (keys %CHOOSEDPUBLISH) {
-=======
 foreach my $target (sort keys %CHOOSEDPUBLISH) {
->>>>>>> 5b00ba11
 	if ($CHOOSEDPUBLISH{$target} < 0) { next; }
 	if ($target eq 'ASSO') { $nbofpublishneedtag++; }
 	if ($target eq 'SF') { $nbofpublishneedtag++; }
@@ -420,10 +383,7 @@
 		print "Clean $BUILDROOT\n";
 		$ret=`rm -f  $BUILDROOT/$PROJECT/.buildpath`;
 		$ret=`rm -fr $BUILDROOT/$PROJECT/.cache`;
-<<<<<<< HEAD
-=======
 		$ret=`rm -fr $BUILDROOT/$PROJECT/.editorconfig`;
->>>>>>> 5b00ba11
 		$ret=`rm -fr $BUILDROOT/$PROJECT/.externalToolBuilders`;
 		$ret=`rm -fr $BUILDROOT/$PROJECT/.git*`;
 		$ret=`rm -fr $BUILDROOT/$PROJECT/.project`;
@@ -432,10 +392,6 @@
 		$ret=`rm -fr $BUILDROOT/$PROJECT/.travis.yml`;
 		$ret=`rm -fr $BUILDROOT/$PROJECT/.tx`;
 		$ret=`rm -f  $BUILDROOT/$PROJECT/build.xml`;
-<<<<<<< HEAD
-		$ret=`rm -f  $BUILDROOT/$PROJECT/quickbuild.xml`;
-=======
->>>>>>> 5b00ba11
 		$ret=`rm -f  $BUILDROOT/$PROJECT/pom.xml`;
 		
 		$ret=`rm -fr $BUILDROOT/$PROJECT/build/html`;
@@ -494,36 +450,20 @@
 		$ret=`rm -f  $BUILDROOT/$PROJECT/doc/images/dolibarr_screenshot11.png`;
 		$ret=`rm -f  $BUILDROOT/$PROJECT/doc/images/dolibarr_screenshot12.png`;
 
-<<<<<<< HEAD
-		
-		# Security to avoid to package data files 
-	    $ret=`rm -fr $BUILDROOT/$PROJECT/document`;
-	    $ret=`rm -fr $BUILDROOT/$PROJECT/documents`;
-	    $ret=`rm -fr $BUILDROOT/$PROJECT/htdocs/document`;
-	    $ret=`rm -fr $BUILDROOT/$PROJECT/htdocs/documents`;
-		# Security to avoid to package external modules installed for dolistore validation 
-=======
 		# Security to avoid to package data files 
 		$ret=`rm -fr $BUILDROOT/$PROJECT/document`;
 		$ret=`rm -fr $BUILDROOT/$PROJECT/documents`;
 		$ret=`rm -fr $BUILDROOT/$PROJECT/htdocs/document`;
 		$ret=`rm -fr $BUILDROOT/$PROJECT/htdocs/documents`;
 		# Removed known external modules to avoir any error when packaging on test env 
->>>>>>> 5b00ba11
 		$ret=`rm -fr $BUILDROOT/$PROJECT/htdocs/ancotec*`;
 	    $ret=`rm -fr $BUILDROOT/$PROJECT/htdocs/calling*`;
 	    $ret=`rm -fr $BUILDROOT/$PROJECT/htdocs/bootstrap*`;
 	    $ret=`rm -fr $BUILDROOT/$PROJECT/htdocs/custom*`;
 		$ret=`rm -fr $BUILDROOT/$PROJECT/htdocs/factory*`;
-<<<<<<< HEAD
-	    $ret=`rm -fr $BUILDROOT/$PROJECT/htdocs/management*`;
-	    $ret=`rm -fr $BUILDROOT/$PROJECT/htdocs/multicompany*`;
-	    $ret=`rm -fr $BUILDROOT/$PROJECT/htdocs/nltechno*`;
-=======
 		$ret=`rm -fr $BUILDROOT/$PROJECT/htdocs/management*`;
 		$ret=`rm -fr $BUILDROOT/$PROJECT/htdocs/multicompany*`;
 		$ret=`rm -fr $BUILDROOT/$PROJECT/htdocs/nltechno*`;
->>>>>>> 5b00ba11
 	    $ret=`rm -fr $BUILDROOT/$PROJECT/htdocs/oscim*`;
 		$ret=`rm -fr $BUILDROOT/$PROJECT/htdocs/pos*`;
 		$ret=`rm -fr $BUILDROOT/$PROJECT/htdocs/public/test`;
@@ -560,21 +500,6 @@
 
 	# Build package for each target
 	#------------------------------
-<<<<<<< HEAD
-	foreach my $target (keys %CHOOSEDTARGET) 
-	{
-		if ($CHOOSEDTARGET{$target} < 0) { next; }
-	
-		print "\nBuild package for target $target\n";
-
-		if ($target eq 'SNAPSHOT') 
-		{
-			$NEWDESTI=$DESTI;
-
-			print "Remove target $FILENAMESNAPSHOT.tgz...\n";
-			unlink("$NEWDESTI/$FILENAMESNAPSHOT.tgz");
-
-=======
 	foreach my $target (sort keys %CHOOSEDTARGET) 
 	{
 		if ($CHOOSEDTARGET{$target} < 0) { next; }
@@ -589,7 +514,6 @@
 			print "Remove target $FILENAMESNAPSHOT.tgz...\n";
 			unlink("$NEWDESTI/$FILENAMESNAPSHOT.tgz");
 
->>>>>>> 5b00ba11
 			#rmdir "$BUILDROOT/$FILENAMESNAPSHOT";
 			$ret=`rm -fr $BUILDROOT/$FILENAMESNAPSHOT`;
 			print "Copy $BUILDROOT/$PROJECT to $BUILDROOT/$FILENAMESNAPSHOT\n";
@@ -752,14 +676,11 @@
 			if ($target =~ /MAND/i) { $BUILDFICSRC="${FILENAME}_mandriva.spec"; }
 			if ($target =~ /OPEN/i) { $BUILDFICSRC="${FILENAME}_opensuse.spec"; }
 			
-<<<<<<< HEAD
-=======
 			use Date::Language;
 			$lang=Date::Language->new('English');
 			$datestring = $lang->time2str("%a %b %e %Y", time);
     		$changelogstring="* ".$datestring." Laurent Destailleur $MAJOR.$MINOR.$REL1-$RPMSUBVERSION\n- Upstream release\n";
 
->>>>>>> 5b00ba11
 			print "Generate file $BUILDROOT/$BUILDFIC from $SOURCE/build/rpm/${BUILDFICSRC}\n";
 			open (SPECFROM,"<$SOURCE/build/rpm/${BUILDFICSRC}") || die "Error";
 			open (SPECTO,">$BUILDROOT/$BUILDFIC") || die "Error";
@@ -767,10 +688,7 @@
 				$_ =~ s/__FILENAMETGZ__/$FILENAMETGZ/;
 				$_ =~ s/__VERSION__/$MAJOR.$MINOR.$REL1/;
 				$_ =~ s/__RELEASE__/$RPMSUBVERSION/;
-<<<<<<< HEAD
-=======
                 $_ =~ s/__CHANGELOGSTRING__/$changelogstring/;
->>>>>>> 5b00ba11
 				print SPECTO $_;
 			}
 			close SPECFROM;
@@ -1094,11 +1012,7 @@
 
 	# Publish package for each target
 	#--------------------------------
-<<<<<<< HEAD
-	foreach my $target (keys %CHOOSEDPUBLISH) 
-=======
 	foreach my $target (sort keys %CHOOSEDPUBLISH) 
->>>>>>> 5b00ba11
 	{
 		if ($CHOOSEDPUBLISH{$target} < 0) { next; }
 	
@@ -1188,12 +1102,8 @@
 }
 
 print "\n----- Summary -----\n";
-<<<<<<< HEAD
-foreach my $target (keys %CHOOSEDTARGET) {
-=======
 foreach my $target (sort keys %CHOOSEDTARGET) {
 	if ($target eq '-CHKSUM') { print "Checksum was generated"; next; }
->>>>>>> 5b00ba11
 	if ($CHOOSEDTARGET{$target} < 0) {
 		print "Package $target not built (bad requirement).\n";
 	} else {
