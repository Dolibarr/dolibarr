#!/usr/bin/perl
#----------------------------------------------------------------------------
# \file         build/makepack-dolibarr.pl
# \brief        Dolibarr package builder (tgz, zip, rpm, deb, exe, aps)
# \author       (c)2004-2015 Laurent Destailleur  <eldy@users.sourceforge.net>
#
# This is list of constant you can set to have generated packages moved into a specific dir: 
#DESTIBETARC='/media/HDDATA1_LD/Mes Sites/Web/Dolibarr/dolibarr.org/files/lastbuild'
#DESTISTABLE='/media/HDDATA1_LD/Mes Sites/Web/Dolibarr/dolibarr.org/files/stable'
#DESTIMODULES='/media/HDDATA1_LD/Mes Sites/Web/Admin1/wwwroot/files/modules'
#DESTIDOLIMEDBETARC='/media/HDDATA1_LD/Mes Sites/Web/DoliCloud/dolimed.com/htdocs/files/lastbuild'
#DESTIDOLIMEDMODULES='/media/HDDATA1_LD/Mes Sites/Web/DoliCloud/dolimed.com/htdocs/files/modules'
#DESTIDOLIMEDSTABLE='/media/HDDATA1_LD/Mes Sites/Web/DoliCloud/dolimed.com/htdocs/files/stable'
#----------------------------------------------------------------------------

use Cwd;
use Term::ANSIColor;

# Change this to defined target for option 98 and 99
$PROJECT="dolibarr";
$PUBLISHSTABLE="eldy,dolibarr\@frs.sourceforge.net:/home/frs/project/dolibarr";
$PUBLISHBETARC="dolibarr\@vmprod1.dolibarr.org:/home/dolibarr/dolibarr.org/httpdocs/files";


#@LISTETARGET=("TGZ","ZIP","RPM_GENERIC","RPM_FEDORA","RPM_MANDRIVA","RPM_OPENSUSE","DEB","EXEDOLIWAMP","SNAPSHOT");   # Possible packages
@LISTETARGET=("TGZ","ZIP","RPM_GENERIC","RPM_FEDORA","RPM_MANDRIVA","RPM_OPENSUSE","DEB","EXEDOLIWAMP","SNAPSHOT");   # Possible packages
%REQUIREMENTPUBLISH=(
"SF"=>"git ssh rsync",
"ASSO"=>"git ssh rsync"
);
%REQUIREMENTTARGET=(                            # Tool requirement for each package
"TGZ"=>"tar",
"ZIP"=>"7z",
"XZ"=>"xz",
"RPM_GENERIC"=>"rpmbuild",
"RPM_FEDORA"=>"rpmbuild",
"RPM_MANDRIVA"=>"rpmbuild",
"RPM_OPENSUSE"=>"rpmbuild",
"DEB"=>"dpkg dpatch",
"FLATPACK"=>"flatpack",
"EXEDOLIWAMP"=>"ISCC.exe",
"SNAPSHOT"=>"tar"
);
%ALTERNATEPATH=(
"7z"=>"7-ZIP",
"makensis.exe"=>"NSIS"
);

$RPMSUBVERSION="auto";	# auto use value found into BUILD
if (-d "/usr/src/redhat")   { $RPMDIR="/usr/src/redhat"; } # redhat
if (-d "/usr/src/packages") { $RPMDIR="/usr/src/packages"; } # opensuse
if (-d "/usr/src/RPM")      { $RPMDIR="/usr/src/RPM"; } # mandrake


use vars qw/ $REVISION $VERSION /;
$VERSION="4.0";



#------------------------------------------------------------------------------
# MAIN
#------------------------------------------------------------------------------
($DIR=$0) =~ s/([^\/\\]+)$//; ($PROG=$1) =~ s/\.([^\.]*)$//; $Extension=$1;
$DIR||='.'; $DIR =~ s/([^\/\\])[\\\/]+$/$1/;

$SOURCE="$DIR/..";
$DESTI="$SOURCE/build";
if ($SOURCE !~ /^\//)
{
	print "Error: Launch the script $PROG.$Extension with its full path from /.\n";
	print "$PROG.$Extension aborted.\n";
	sleep 2;
	exit 1;
}
if (! $ENV{"DESTIBETARC"} || ! $ENV{"DESTISTABLE"})
{
	print "Error: Missing environment variables.\n";
	print "You must define the environment variable DESTIBETARC and DESTISTABLE to point to the\ndirectories where you want to save the generated packages.\n";
	print "Example: DESTIBETARC='/media/HDDATA1_LD/Mes Sites/Web/Dolibarr/dolibarr.org/files/lastbuild'\n";
	print "Example: DESTISTABLE='/media/HDDATA1_LD/Mes Sites/Web/Dolibarr/dolibarr.org/files/stable'\n";
	print "$PROG.$Extension aborted.\n";
	sleep 2;
	exit 1;
}
if (! -d $ENV{"DESTIBETARC"} || ! -d $ENV{"DESTISTABLE"})
{
	print "Error: Directory of environment variable DESTIBETARC or DESTISTABLE does not exist.\n";
	print "$PROG.$Extension aborted.\n";
	sleep 2;
	exit 1;
}

# Detect OS type
# --------------
if ("$^O" =~ /linux/i || (-d "/etc" && -d "/var" && "$^O" !~ /cygwin/i)) { $OS='linux'; $CR=''; }
elsif (-d "/etc" && -d "/Users") { $OS='macosx'; $CR=''; }
elsif ("$^O" =~ /cygwin/i || "$^O" =~ /win32/i) { $OS='windows'; $CR="\r"; }
if (! $OS) {
	print "Error: Can't detect your OS.\n";
	print "Can't continue.\n";
	print "$PROG.$Extension aborted.\n";
	sleep 2;
	exit 1;
}

# Define buildroot
# ----------------
if ($OS =~ /linux/) {
	$TEMP=$ENV{"TEMP"}||$ENV{"TMP"}||"/tmp";
}
if ($OS =~ /macos/) {
	$TEMP=$ENV{"TEMP"}||$ENV{"TMP"}||"/tmp";
}
if ($OS =~ /windows/) {
	$TEMP=$ENV{"TEMP"}||$ENV{"TMP"}||"c:/temp";
	$PROGPATH=$ENV{"ProgramFiles"};
}
if (! $TEMP || ! -d $TEMP) {
	print "Error: A temporary directory can not be find.\n";
	print "Check that TEMP or TMP environment variable is set correctly.\n";
	print "$PROG.$Extension aborted.\n";
	sleep 2;
	exit 2;
} 
$BUILDROOT="$TEMP/buildroot";


# Get version $MAJOR, $MINOR and $BUILD
$result = open( IN, "<" . $SOURCE . "/htdocs/filefunc.inc.php" );
if ( !$result ) { die "Error: Can't open descriptor file " . $SOURCE . "/htdocs/filefunc.inc.php\n"; }
while (<IN>) {
	if ( $_ =~ /define\('DOL_VERSION',\s*'([\d\.a-z\-]+)'\)/ ) { $PROJVERSION = $1; break; }
}
close IN;
($MAJOR,$MINOR,$BUILD)=split(/\./,$PROJVERSION,3);
if ($MINOR eq '') { die "Error can't detect version into ".$SOURCE . "/htdocs/filefunc.inc.php"; }

# Set vars for packaging
$FILENAME            = "$PROJECT";
$FILENAMESNAPSHOT    = "$PROJECT-snapshot";
$FILENAMETGZ         = "$PROJECT-$MAJOR.$MINOR.$BUILD";
$FILENAMEZIP         = "$PROJECT-$MAJOR.$MINOR.$BUILD";
$FILENAMEXZ          = "$PROJECT-$MAJOR.$MINOR.$BUILD";
$FILENAMEDEB         = "see later";
$FILENAMEEXEDOLIWAMP = "DoliWamp-$MAJOR.$MINOR.$BUILD";
# For RPM
$ARCH='noarch';
$newbuild = $BUILD;
$newbuild =~ s/(dev|alpha)/0.1.a/gi;			# dev (fedora)
$newbuild =~ s/beta(.?)/0.2.beta/gi;			# beta (fedora)    (we want beta1, beta2, betax to be same package name)
$newbuild =~ s/rc(.?)/0.3.rc/gi;				# rc (fedora)      (we want rc1, rc2, rcx to be same package name)
if ($newbuild !~ /-/) { $newbuild.='-0.4'; }	# finale (fedora)
#$newbuild =~ s/(dev|alpha)/0/gi;				# dev
#$newbuild =~ s/beta/1/gi;						# beta
#$newbuild =~ s/rc./2/gi;						# rc
#if ($newbuild !~ /-/) { $newbuild.='-3'; }		# finale
$REL1 = $newbuild; $REL1 =~ s/-.*$//gi;
if ($RPMSUBVERSION eq 'auto') { $RPMSUBVERSION = $newbuild; $RPMSUBVERSION =~ s/^.*-//gi; }
$FILENAMETGZ2="$PROJECT-$MAJOR.$MINOR.$REL1";
$FILENAMERPM=$FILENAMETGZ2."-".$RPMSUBVERSION.".".$ARCH.".rpm";
$FILENAMERPMSRC=$FILENAMETGZ2."-".$RPMSUBVERSION.".src.rpm";
# For Deb
$newbuild = $BUILD;
$newbuild =~ s/(dev|alpha)/1/gi;                # dev
$newbuild =~ s/beta(.?)/2/gi;                   # beta    			(we want beta1, beta2, betax to be same package name)
$newbuild =~ s/rc(.?)/3/gi;                     # rc				(we want rc1, rc2, rcx to be same package name)
if ($newbuild !~ /-/) { $newbuild.='-4'; }      # finale is same than rc. 
# now newbuild is 0-1 or 0-4 for example. Note that for native package (see debian/source/format), we should not use a dash part but to get a better version management
$build = $newbuild;
$build =~ s/-.*$//g;
# now build is 0 for example
# $build .= '+nmu1';
# now build is 0+nmu1 for example
$FILENAMEDEBNATIVE="${PROJECT}_${MAJOR}.${MINOR}.${build}";
$FILENAMEDEB="${PROJECT}_${MAJOR}.${MINOR}.${newbuild}";
$FILENAMEDEBSHORT="${PROJECT}_${MAJOR}.${MINOR}.${build}";


my $copyalreadydone=0;
my $batch=0;
for (0..@ARGV-1) {
	if ($ARGV[$_] =~ /^-*target=(\w+)/i)   { $target=$1; $batch=1; }
	if ($ARGV[$_] =~ /^-*desti=(.+)/i)     { $DESTI=$1; }
	if ($ARGV[$_] =~ /^-*prefix=(.+)/i)    {
		$PREFIX=$1; 
		$FILENAMESNAPSHOT.="-".$PREFIX; 
	}
}
if ($ENV{"DESTIBETARC"} && $BUILD =~ /[a-z]/i)   { $DESTI = $ENV{"DESTIBETARC"}; }	# Force output dir if env DESTIBETARC is defined
if ($ENV{"DESTISTABLE"} && $BUILD =~ /^[0-9]+$/) { $DESTI = $ENV{"DESTISTABLE"}; }	# Force output dir if env DESTISTABLE is defined
if ($ENV{"PUBLISHBETARC"} && $BUILD =~ /[a-z]/i)   { $PUBLISHBETARC = $ENV{"PUBLISHBETARC"}; }	# Force target site for publishing if env PUBLISHBETARC is defined
if ($ENV{"PUBLISHSTABLE"} && $BUILD =~ /^[0-9]+$/) { $PUBLISHSTABLE = $ENV{"PUBLISHSTABLE"}; }	# Force target site for publishing if env PUBLISHSTABLE is defined

print "Makepack version $VERSION\n";
print "Building/publishing package name: $PROJECT\n";
print "Building/publishing package version: $MAJOR.$MINOR.$BUILD\n";
print "Source directory (SOURCE): $SOURCE\n";
print "Target directory (DESTI) : $DESTI\n";
#print "Publishing target (PUBLISH): $PUBLISH\n";


# Choose package targets
#-----------------------
if ($target) {
	if ($target eq "ALL") { 
		foreach my $key (@LISTETARGET) {
			if ($key ne 'SNAPSHOT' && $key ne 'SF' && $key ne 'ASSO') { $CHOOSEDTARGET{$key}=1; }
		}
	}
	if ($target ne "ALL" && $target ne "SF" && $target ne "ASSO") { $CHOOSEDTARGET{uc($target)}=1; }
	if ($target eq "SF") { $CHOOSEDPUBLISH{"SF"}=1; }
	if ($target eq "ASSO") { $CHOOSEDPUBLISH{"ASSO"}=1; }
}
else {
	my $found=0;
	my $NUM_SCRIPT;
	my $cpt=0;
	while (! $found) {
		$cpt=0;
		printf(" %2d - %-14s  (%s)\n",$cpt,"ALL (1..10)","Need ".join(",",values %REQUIREMENTTARGET));
		$cpt++;
		printf(" %2d - %-14s\n",$cpt,"Generate check file");
		foreach my $target (@LISTETARGET) {
			$cpt++;
			printf(" %2d - %-14s  (%s)\n",$cpt,$target,"Need ".$REQUIREMENTTARGET{$target});
		}
		$cpt=98;
		printf(" %2d - %-14s  (%s)\n",$cpt,"ASSO (publish)","Need ".$REQUIREMENTPUBLISH{"ASSO"});
		$cpt=99;
		printf(" %2d - %-14s  (%s)\n",$cpt,"SF (publish)","Need ".$REQUIREMENTPUBLISH{"SF"});
	
		# Ask which target to build
		print "Choose one target number or several separated with space (0 - ".$cpt."): ";
		$NUM_SCRIPT=<STDIN>; 
		chomp($NUM_SCRIPT);
		if ($NUM_SCRIPT !~ /^[0-9\s]+$/)
		{
			print "This is not a valid package number list.\n";
			$found = 0;
		}
		else
		{
			$found = 1;
		}
	}
	print "\n";
	if ($NUM_SCRIPT eq "98") {
		$CHOOSEDPUBLISH{"ASSO"}=1;
	}
	elsif ($NUM_SCRIPT eq "99") {
		$CHOOSEDPUBLISH{"SF"}=1;
	}
	elsif ($NUM_SCRIPT eq "0") {
		$CHOOSEDTARGET{"-CHKSUM"}=1;
		foreach my $key (@LISTETARGET) {
			if ($key ne 'SNAPSHOT' && $key ne 'ASSO' && $key ne 'SF') { $CHOOSEDTARGET{$key}=1; }
		}
	}
	elsif ($NUM_SCRIPT eq "1") {
		$CHOOSEDTARGET{"-CHKSUM"}=1
	}
	else {
		foreach my $num (split(/\s+/,$NUM_SCRIPT)) {
			$CHOOSEDTARGET{$LISTETARGET[$num-2]}=1;
		}
	}
}


# Test if requirement is ok
#--------------------------
$atleastonerpm=0;
foreach my $target (sort keys %CHOOSEDTARGET) {
	if ($target =~ /RPM/i)
	{
		if ($atleastonerpm && ($DESTI eq "$SOURCE/build"))
		{
			print "Error: You asked creation of several rpms. Because all rpm have same name, you must defined an environment variable DESTI to tell packager where it can create subdirs for each generated package.\n";
			exit;
		}
		$atleastonerpm=1;			
	} 
	foreach my $req (split(/[,\s]/,$REQUIREMENTTARGET{$target})) 
	{
		# Test    
		print "Test requirement for target $target: Search '$req'... ";
		$newreq=$req; $newparam='';
		if ($newreq eq 'zip') { $newparam.='-h'; }
		if ($newreq eq 'xz') { $newparam.='-h'; }
		$cmd="\"$newreq\" $newparam 2>&1";
		print "Test command ".$cmd."... ";
		$ret=`$cmd`;
		$coderetour=$?; $coderetour2=$coderetour>>8;
		if ($coderetour != 0 && (($coderetour2 == 1 && $OS =~ /windows/ && $ret !~ /Usage/i) || ($coderetour2 == 127 && $OS !~ /windows/)) && $PROGPATH) { 
			# Not found error, we try in PROGPATH
			$ret=`"$PROGPATH/$ALTERNATEPATH{$req}/$req\" 2>&1`;
			$coderetour=$?; $coderetour2=$coderetour>>8;
			$REQUIREMENTTARGET{$target}="$PROGPATH/$ALTERNATEPATH{$req}/$req";
		} 

		if ($coderetour != 0 && (($coderetour2 == 1 && $OS =~ /windows/ && $ret !~ /Usage/i) || ($coderetour2 == 127 && $OS !~ /windows/))) {
			# Not found error
			print "Not found\nCan't build target $target. Requirement '$req' not found in PATH\n";
			$CHOOSEDTARGET{$target}=-1;
			last;
		} else {
			# Pas erreur ou erreur autre que programme absent
			print " Found ".$req."\n";
		}
	}
}

print "\n";


#print join(',',sort keys %CHOOSEDTARGET)."\n";

# Check if there is at least one target to build
#----------------------------------------------
$nboftargetok=0;
$nboftargetneedbuildroot=0;
$nbofpublishneedtag=0;
$nbofpublishneedchangelog=0;

foreach my $target (sort keys %CHOOSEDTARGET) {
	if ($target eq '-CHKSUM') { $nbofpublishneedchangelog++; }
	if ($CHOOSEDTARGET{$target} < 0) { next; }
	if ($target ne 'EXE' && $target ne 'EXEDOLIWAMP' && $target ne '-CHKSUM') 
	{
		$nboftargetneedbuildroot++;
	}
	$nboftargetok++;
}
foreach my $target (sort keys %CHOOSEDPUBLISH) {
	if ($CHOOSEDPUBLISH{$target} < 0) { next; }
	if ($target eq 'ASSO') { $nbofpublishneedchangelog++; }
	if ($target eq 'SF') { $nbofpublishneedchangelog++; $nbofpublishneedtag++; }
	$nboftargetok++;
}


if ($nboftargetok) {

	# Check Changelog
	#----------------
	if ($nbofpublishneedchangelog)
	{
		# Test that the ChangeLog is ok
		$TMPBUILDTOCHECKCHANGELOG=$BUILD;
		$TMPBUILDTOCHECKCHANGELOG =~ s/\-rc\d*//;
		$TMPBUILDTOCHECKCHANGELOG =~ s/\-beta\d*//;
		print "\nCheck if ChangeLog is ok for version $MAJOR.$MINOR\.$TMPBUILDTOCHECKCHANGELOG\n";
		$ret=`grep "ChangeLog for $MAJOR.$MINOR\.$TMPBUILDTOCHECKCHANGELOG" "$SOURCE/ChangeLog" 2>&1`;
		if (! $ret)
		{
			print color("yellow"), "Error: The ChangeLogFile was not updated. Run the following command before building package for $MAJOR.$MINOR.$BUILD:\n", color('reset');
		}
		else
		{
			print "ChangeLog for $MAJOR.$MINOR\.$BUILD was found into '$SOURCE/ChangeLog'. But you can regenerate it with command:\n";
		}
		if (! $BUILD || $BUILD eq '0-rc')	# For a major version
		{
<<<<<<< HEAD
			print 'cd ~/git/dolibarr_'.$MAJOR.'.'.$MINOR.'; git log `git rev-list --boundary '.$MAJOR.'.'.$MINOR.'..origin/develop | grep ^- | cut -c2- | head -n 1`.. --no-merges --pretty=short --oneline | sed -e "s/^[0-9a-z]* //" | grep -e \'^FIX\|NEW\|CLOSE\' | sort -u | sed \'s/FIXED:/FIX:/g\' | sed \'s/FIXED :/FIX:/g\' | sed \'s/FIX :/FIX:/g\' | sed \'s/FIX /FIX: /g\' | sed \'s/CLOSE/NEW/g\' | sed \'s/NEW :/NEW:/g\' | sed \'s/NEW /NEW: /g\' > /tmp/aaa';
		}
		else			# For a maintenance release
		{
			#print 'cd ~/git/dolibarr_'.$MAJOR.'.'.$MINOR.'; git log '.$MAJOR.'.'.$MINOR.'.'.($BUILD-1).'.. --no-merges --pretty=short --oneline | sed -e "s/^[0-9a-z]* //" | grep -e \'^FIX\|NEW\' | sort -u | sed \'s/FIXED:/FIX:/g\' | sed \'s/FIXED :/FIX:/g\' | sed \'s/FIX :/FIX:/g\' | sed \'s/FIX /FIX: /g\' | sed \'s/CLOSE/NEW/g\'| sed \'s/NEW :/NEW:/g\' | sed \'s/NEW /NEW: /g\' > /tmp/aaa';
			print 'cd ~/git/dolibarr_'.$MAJOR.'.'.$MINOR.'; git log '.$MAJOR.'.'.$MINOR.'.'.($BUILD-1).'.. | grep -v "Merge branch" | grep -v "Merge pull" | grep "^ " | sed -e "s/^[0-9a-z]* *//" | grep -e \'^FIX\|NEW\|CLOSE\' | sort -u | sed \'s/FIXED:/FIX:/g\' | sed \'s/FIXED :/FIX:/g\' | sed \'s/FIX :/FIX:/g\' | sed \'s/FIX /FIX: /g\' | sed \'s/CLOSE/NEW/g\' | sed \'s/NEW :/NEW:/g\' | sed \'s/NEW /NEW: /g\' > /tmp/aaa';
=======
			print 'cd ~/git/dolibarr_'.$MAJOR.'.'.$MINOR.'; git log `git rev-list --boundary '.$MAJOR.'.'.$MINOR.'..origin/develop | grep ^- | cut -c2- | head -n 1`.. --no-merges --pretty=short --oneline | sed -e "s/^[0-9a-z]* //" | grep -e \'^FIX\|NEW\|CLOSE\' | sort -u | sed \'s/FIXED:/FIX:/g\' | sed \'s/FIXED :/FIX:/g\' | sed \'s/FIX :/FIX:/g\' | sed \'s/FIX /FIX: /g\' | sed \'s/NEW :/NEW:/g\' | sed \'s/NEW /NEW: /g\' > /tmp/aaa';
		}
		else			# For a maintenance release
		{
			#print 'cd ~/git/dolibarr_'.$MAJOR.'.'.$MINOR.'; git log '.$MAJOR.'.'.$MINOR.'.'.($BUILD-1).'.. --no-merges --pretty=short --oneline | sed -e "s/^[0-9a-z]* //" | grep -e \'^FIX\|NEW\' | sort -u | sed \'s/FIXED:/FIX:/g\' | sed \'s/FIXED :/FIX:/g\' | sed \'s/FIX :/FIX:/g\' | sed \'s/FIX /FIX: /g\' | sed \'s/NEW :/NEW:/g\' | sed \'s/NEW /NEW: /g\' > /tmp/aaa';
			print 'cd ~/git/dolibarr_'.$MAJOR.'.'.$MINOR.'; git log '.$MAJOR.'.'.$MINOR.'.'.($BUILD-1).'.. | grep -v "Merge branch" | grep -v "Merge pull" | grep "^ " | sed -e "s/^[0-9a-z]* *//" | grep -e \'^FIX\|NEW\|CLOSE\' | sort -u | sed \'s/FIXED:/FIX:/g\' | sed \'s/FIXED :/FIX:/g\' | sed \'s/FIX :/FIX:/g\' | sed \'s/FIX /FIX: /g\' | sed \'s/NEW :/NEW:/g\' | sed \'s/NEW /NEW: /g\' > /tmp/aaa';
>>>>>>> fb42333b
			
		}
		print "\n";
		if (! $ret)
		{
			print "\nPress F to force and continue anyway (or other key to stop)... ";
			my $WAITKEY=<STDIN>;
			chomp($WAITKEY);
			if ($WAITKEY ne 'F')
			{
				print "Canceled.\n";
				exit;
			}
		}
	}

	# Build xml check file
	#-----------------------
	if ($CHOOSEDTARGET{'-CHKSUM'})
	{
<<<<<<< HEAD
		print "Go to directory $SOURCE\n";
		$olddir=getcwd();
		chdir("$SOURCE");
=======
<<<<<<< HEAD
>>>>>>> fb42333b
		$ret=`git ls-files . --exclude-standard --others`;
		if ($ret)
		{
				print "Some files exists in source directory and are not indexed neither excluded in .gitignore.\n";
				print $ret;
				print "Canceled.\n";
				exit;
		}
		
=======
		chdir("$SOURCE");
>>>>>>> branch '8.0' of git@github.com:Dolibarr/dolibarr.git
	   	print 'Create xml check file with md5 checksum with command php '.$SOURCE.'/build/generate_filelist_xml.php release='.$MAJOR.'.'.$MINOR.'.'.$BUILD."\n";
	  	$ret=`php $SOURCE/build/generate_filelist_xml.php release=$MAJOR.$MINOR.$BUILD`;
	  	print $ret."\n";
	  	# Copy to final dir
	  	$NEWDESTI=$DESTI;
		print "Copy \"$SOURCE/htdocs/install/filelist-$MAJOR.$MINOR.$BUILD.xml\" to $NEWDESTI/signatures/filelist-$MAJOR.$MINOR.$BUILD.xml\n";
	    use File::Copy qw(copy);
	    copy "$SOURCE/htdocs/install/filelist-$MAJOR.$MINOR.$BUILD.xml", "$NEWDESTI/signatures/filelist-$MAJOR.$MINOR.$BUILD.xml";
	}

	# Update GIT tag if required
	#---------------------------
	if ($nbofpublishneedtag)
	{
		print "Go to directory $SOURCE\n";
		$olddir=getcwd();
		chdir("$SOURCE");
		
		print 'Run git tag -a -m "'.$MAJOR.'.'.$MINOR.'.'.$BUILD.'" "'.$MAJOR.'.'.$MINOR.'.'.$BUILD.'"'."\n";
		$ret=`git tag -a -m "$MAJOR.$MINOR.$BUILD" "$MAJOR.$MINOR.$BUILD" 2>&1`;
		if ($ret =~ /(already exists|existe déjà)/)
		{
			print "WARNING: Tag ".$MAJOR.'.'.$MINOR.'.'.$BUILD." already exists. Overwrite (y/N) ? ";
			$QUESTIONOVERWRITETAG=<STDIN>; 
			chomp($QUESTIONOVERWRITETAG);
			if ($QUESTIONOVERWRITETAG =~ /(o|y)/)
			{
				print 'Run git tag -a -f -m "'.$MAJOR.'.'.$MINOR.'.'.$BUILD.'" "'.$MAJOR.'.'.$MINOR.'.'.$BUILD.'"'."\n";
				$ret=`git tag -a -f -m "$MAJOR.$MINOR.$BUILD" "$MAJOR.$MINOR.$BUILD"`;
				print 'Run git push -f --tags'."\n";
				$ret=`git push -f --tags`;
			}
		}
		else
		{
			print 'Run git push --tags'."\n";
			$ret=`git push --tags`;
		}
		chdir("$olddir");
	}
	
	# Update buildroot if required
	#-----------------------------
	if ($nboftargetneedbuildroot)
	{
		if (! $copyalreadydone) {
			print "Creation of a buildroot used for all packages\n";

			print "Delete directory $BUILDROOT\n";
			$ret=`rm -fr "$BUILDROOT"`;
		
			mkdir "$BUILDROOT";
			mkdir "$BUILDROOT/$PROJECT";
			print "Copy $SOURCE into $BUILDROOT/$PROJECT\n";
			$ret=`cp -pr "$SOURCE" "$BUILDROOT/$PROJECT"`;

			#print "Copy $SOURCE/build/debian/apache/.htaccess into $BUILDROOT/$PROJECT/build/debian/apache/.htaccess\n";
			#$ret=`cp -pr "$SOURCE/build/debian/apache/.htaccess" "$BUILDROOT/$PROJECT/build/debian/apache/.htaccess"`;
		}
		print "Clean $BUILDROOT\n";
		$ret=`rm -f  $BUILDROOT/$PROJECT/.buildpath`;
		$ret=`rm -fr $BUILDROOT/$PROJECT/.cache`;
		$ret=`rm -fr $BUILDROOT/$PROJECT/.editorconfig`;
		$ret=`rm -fr $BUILDROOT/$PROJECT/.externalToolBuilders`;
		$ret=`rm -fr $BUILDROOT/$PROJECT/.git*`;
		$ret=`rm -fr $BUILDROOT/$PROJECT/.project`;
		$ret=`rm -fr $BUILDROOT/$PROJECT/.settings`;
		$ret=`rm -fr $BUILDROOT/$PROJECT/.scrutinizer.yml`;
		$ret=`rm -fr $BUILDROOT/$PROJECT/.travis.yml`;
		$ret=`rm -fr $BUILDROOT/$PROJECT/.tx`;
		$ret=`rm -f  $BUILDROOT/$PROJECT/build.xml`;
		$ret=`rm -f  $BUILDROOT/$PROJECT/pom.xml`;
		
		$ret=`rm -fr $BUILDROOT/$PROJECT/build/html`;
		$ret=`rm -f  $BUILDROOT/$PROJECT/build/Doli*-*`;
		$ret=`rm -f  $BUILDROOT/$PROJECT/build/dolibarr_*.deb`;
		$ret=`rm -f  $BUILDROOT/$PROJECT/build/dolibarr_*.dsc`;
		$ret=`rm -f  $BUILDROOT/$PROJECT/build/dolibarr_*.tar.gz`;
		$ret=`rm -f  $BUILDROOT/$PROJECT/build/dolibarr_*.tar.xz`;
		$ret=`rm -f  $BUILDROOT/$PROJECT/build/dolibarr-*.deb`;
		$ret=`rm -f  $BUILDROOT/$PROJECT/build/dolibarr-*.rpm`;
		$ret=`rm -f  $BUILDROOT/$PROJECT/build/dolibarr-*.tar`;
		$ret=`rm -f  $BUILDROOT/$PROJECT/build/dolibarr-*.tar.gz`;
		$ret=`rm -f  $BUILDROOT/$PROJECT/build/dolibarr-*.tar.xz`;
		$ret=`rm -f  $BUILDROOT/$PROJECT/build/dolibarr-*.tgz`;
		$ret=`rm -f  $BUILDROOT/$PROJECT/build/dolibarr-*.xz`;
		$ret=`rm -f  $BUILDROOT/$PROJECT/build/dolibarr-*.zip`;
		$ret=`rm -f  $BUILDROOT/$PROJECT/build/doxygen/doxygen_warnings.log`;
		$ret=`rm -f  $BUILDROOT/$PROJECT/htdocs/cache.manifest`;
		$ret=`rm -f  $BUILDROOT/$PROJECT/htdocs/conf/conf.php`;
		$ret=`rm -f  $BUILDROOT/$PROJECT/htdocs/conf/conf.php.mysql`;
		$ret=`rm -f  $BUILDROOT/$PROJECT/htdocs/conf/conf.php.old`;
		$ret=`rm -f  $BUILDROOT/$PROJECT/htdocs/conf/conf.php.postgres`;
		$ret=`rm -f  $BUILDROOT/$PROJECT/htdocs/conf/conf*sav*`;

		$ret=`rm -f  $BUILDROOT/$PROJECT/htdocs/install/mssql/README`;
		$ret=`rm -f  $BUILDROOT/$PROJECT/htdocs/install/mysql/README`;
		$ret=`rm -f  $BUILDROOT/$PROJECT/htdocs/install/pgsql/README`;

		$ret=`rm -fr  $BUILDROOT/$PROJECT/htdocs/install/mssql`;

		$ret=`rm -fr $BUILDROOT/$PROJECT/dev/ansible`;
		$ret=`rm -fr $BUILDROOT/$PROJECT/dev/codesniffer`;
		$ret=`rm -fr $BUILDROOT/$PROJECT/dev/codetemplates`;
		$ret=`rm -fr $BUILDROOT/$PROJECT/dev/dbmodel`;
		$ret=`rm -fr $BUILDROOT/$PROJECT/dev/initdata`;
		$ret=`rm -fr $BUILDROOT/$PROJECT/dev/initdemo`;
		$ret=`rm -fr $BUILDROOT/$PROJECT/dev/iso-normes`;
		$ret=`rm -fr $BUILDROOT/$PROJECT/dev/ldap`;
		$ret=`rm -fr $BUILDROOT/$PROJECT/dev/licence`;
		$ret=`rm -fr $BUILDROOT/$PROJECT/dev/mail`;
		$ret=`rm -fr $BUILDROOT/$PROJECT/dev/multitail`;
		$ret=`rm -fr $BUILDROOT/$PROJECT/dev/phpcheckstyle`;
		$ret=`rm -fr $BUILDROOT/$PROJECT/dev/phpunit`;
		$ret=`rm -fr $BUILDROOT/$PROJECT/dev/security`;
		$ret=`rm -fr $BUILDROOT/$PROJECT/dev/spec`;
		$ret=`rm -fr $BUILDROOT/$PROJECT/dev/test`;
		$ret=`rm -fr $BUILDROOT/$PROJECT/dev/uml`;
		$ret=`rm -fr $BUILDROOT/$PROJECT/dev/vagrant`;
		$ret=`rm -fr $BUILDROOT/$PROJECT/dev/xdebug`;
		$ret=`rm -f  $BUILDROOT/$PROJECT/dev/dolibarr_changes.txt`;
		$ret=`rm -f  $BUILDROOT/$PROJECT/dev/README`;
		$ret=`rm -f  $BUILDROOT/$PROJECT/doc/images/dolibarr_screenshot2.png`;
		$ret=`rm -f  $BUILDROOT/$PROJECT/doc/images/dolibarr_screenshot3.png`;
		$ret=`rm -f  $BUILDROOT/$PROJECT/doc/images/dolibarr_screenshot4.png`;
		$ret=`rm -f  $BUILDROOT/$PROJECT/doc/images/dolibarr_screenshot5.png`;
		$ret=`rm -f  $BUILDROOT/$PROJECT/doc/images/dolibarr_screenshot6.png`;
		$ret=`rm -f  $BUILDROOT/$PROJECT/doc/images/dolibarr_screenshot7.png`;
		$ret=`rm -f  $BUILDROOT/$PROJECT/doc/images/dolibarr_screenshot8.png`;
		$ret=`rm -f  $BUILDROOT/$PROJECT/doc/images/dolibarr_screenshot9.png`;
		$ret=`rm -f  $BUILDROOT/$PROJECT/doc/images/dolibarr_screenshot10.png`;
		$ret=`rm -f  $BUILDROOT/$PROJECT/doc/images/dolibarr_screenshot11.png`;
		$ret=`rm -f  $BUILDROOT/$PROJECT/doc/images/dolibarr_screenshot12.png`;

		# Security to avoid to package data files 
        print "Remove documents dir\n";
		$ret=`rm -fr $BUILDROOT/$PROJECT/document`;
		$ret=`rm -fr $BUILDROOT/$PROJECT/documents`;
		$ret=`rm -fr $BUILDROOT/$PROJECT/htdocs/document`;
		$ret=`rm -fr $BUILDROOT/$PROJECT/htdocs/documents`;
        
        print "Remove subdir of custom dir\n";
   	    print "find $BUILDROOT/$PROJECT/htdocs/custom/* -type d -exec rm -fr {} \\;\n";
   	    $ret=`find $BUILDROOT/$PROJECT/htdocs/custom/* -type d -exec rm -fr {} \\; >/dev/null 2>&1`;	# For custom we want to remove all subdirs but not files
   	    print "find $BUILDROOT/$PROJECT/htdocs/custom/* -type l -exec rm -fr {} \\;\n";
   	    $ret=`find $BUILDROOT/$PROJECT/htdocs/custom/* -type l -exec rm -fr {} \\; >/dev/null 2>&1`;	# For custom we want to remove all subdirs, even symbolic links, but not files

		# Removed known external modules to avoid any error when packaging from env where external modules are tested 
		$ret=`rm -fr $BUILDROOT/$PROJECT/htdocs/abricot*`;
		$ret=`rm -fr $BUILDROOT/$PROJECT/htdocs/accountingexport*`;
		$ret=`rm -fr $BUILDROOT/$PROJECT/htdocs/allscreens*`;
		$ret=`rm -fr $BUILDROOT/$PROJECT/htdocs/ancotec*`;
	    $ret=`rm -fr $BUILDROOT/$PROJECT/htdocs/cabinetmed*`;
	    $ret=`rm -fr $BUILDROOT/$PROJECT/htdocs/calling*`;
	    $ret=`rm -fr $BUILDROOT/$PROJECT/htdocs/bootstrap*`;
		$ret=`rm -fr $BUILDROOT/$PROJECT/htdocs/dolimed*`;
		$ret=`rm -fr $BUILDROOT/$PROJECT/htdocs/dolimod*`;
		$ret=`rm -fr $BUILDROOT/$PROJECT/htdocs/factory*`;
		$ret=`rm -fr $BUILDROOT/$PROJECT/htdocs/forceproject*`;
		$ret=`rm -fr $BUILDROOT/$PROJECT/htdocs/lead*`;
		$ret=`rm -fr $BUILDROOT/$PROJECT/htdocs/management*`;
		$ret=`rm -fr $BUILDROOT/$PROJECT/htdocs/multicompany*`;
		$ret=`rm -fr $BUILDROOT/$PROJECT/htdocs/ndf*`;
		$ret=`rm -fr $BUILDROOT/$PROJECT/htdocs/nltechno*`;
		$ret=`rm -fr $BUILDROOT/$PROJECT/htdocs/nomenclature*`;
	    $ret=`rm -fr $BUILDROOT/$PROJECT/htdocs/of/`;
	    $ret=`rm -fr $BUILDROOT/$PROJECT/htdocs/oscim*`;
		$ret=`rm -fr $BUILDROOT/$PROJECT/htdocs/pos*`;
		$ret=`rm -fr $BUILDROOT/$PROJECT/htdocs/teclib*`;
		$ret=`rm -fr $BUILDROOT/$PROJECT/htdocs/timesheet*`;
		$ret=`rm -fr $BUILDROOT/$PROJECT/htdocs/webmail*`;
		$ret=`rm -fr $BUILDROOT/$PROJECT/htdocs/workstation*`;
<<<<<<< HEAD
=======
		$ret=`rm -fr $BUILDROOT/$PROJECT/htdocs/accountingexport*`;
>>>>>>> branch '8.0' of git@github.com:Dolibarr/dolibarr.git
		$ret=`rm -fr $BUILDROOT/$PROJECT/htdocs/themes/oblyon*`;
		$ret=`rm -fr $BUILDROOT/$PROJECT/htdocs/themes/allscreen*`;
		# Removed other test files
	    $ret=`rm -fr $BUILDROOT/$PROJECT/htdocs/public/test`;
	    $ret=`rm -fr $BUILDROOT/$PROJECT/test`;
	    $ret=`rm -fr $BUILDROOT/$PROJECT/Thumbs.db $BUILDROOT/$PROJECT/*/Thumbs.db $BUILDROOT/$PROJECT/*/*/Thumbs.db $BUILDROOT/$PROJECT/*/*/*/Thumbs.db $BUILDROOT/$PROJECT/*/*/*/*/Thumbs.db`;
	    $ret=`rm -f  $BUILDROOT/$PROJECT/.cvsignore $BUILDROOT/$PROJECT/*/.cvsignore $BUILDROOT/$PROJECT/*/*/.cvsignore $BUILDROOT/$PROJECT/*/*/*/.cvsignore $BUILDROOT/$PROJECT/*/*/*/*/.cvsignore $BUILDROOT/$PROJECT/*/*/*/*/*/.cvsignore $BUILDROOT/$PROJECT/*/*/*/*/*/*/.cvsignore`;
	    $ret=`rm -f  $BUILDROOT/$PROJECT/.gitignore $BUILDROOT/$PROJECT/*/.gitignore $BUILDROOT/$PROJECT/*/*/.gitignore $BUILDROOT/$PROJECT/*/*/*/.gitignore $BUILDROOT/$PROJECT/*/*/*/*/.gitignore $BUILDROOT/$PROJECT/*/*/*/*/*/.gitignore $BUILDROOT/$PROJECT/*/*/*/*/*/*/.gitignore`;
   	    $ret=`rm -f  $BUILDROOT/$PROJECT/htdocs/includes/geoip/sample*.*`;
        $ret=`rm -fr $BUILDROOT/$PROJECT/htdocs/includes/ckeditor/ckeditor/adapters`;		# Keep this removal in case we embed libraries
        $ret=`rm -fr $BUILDROOT/$PROJECT/htdocs/includes/ckeditor/ckeditor/samples`;		# Keep this removal in case we embed libraries
        $ret=`rm -fr $BUILDROOT/$PROJECT/htdocs/includes/ckeditor/_source`;					# _source must be kept into tarball for official debian, not for the rest
   	    
        $ret=`rm -f  $BUILDROOT/$PROJECT/htdocs/includes/jquery/plugins/multiselect/MIT-LICENSE.txt`;
        $ret=`rm -f  $BUILDROOT/$PROJECT/htdocs/includes/jquery/plugins/select2/release.sh`;
        $ret=`rm -fr $BUILDROOT/$PROJECT/htdocs/includes/mike42/escpos-php/doc`;
        $ret=`rm -fr $BUILDROOT/$PROJECT/htdocs/includes/mike42/escpos-php/example`;
        $ret=`rm -fr $BUILDROOT/$PROJECT/htdocs/includes/mike42/escpos-php/test`;
        $ret=`rm -fr $BUILDROOT/$PROJECT/htdocs/includes/mobiledetect/mobiledetectlib/.gitmodules`;
        $ret=`rm -fr $BUILDROOT/$PROJECT/htdocs/includes/nusoap/lib/Mail`;
        $ret=`rm -fr $BUILDROOT/$PROJECT/htdocs/includes/nusoap/samples`;
        $ret=`rm -fr $BUILDROOT/$PROJECT/htdocs/includes/parsedown/LICENSE.txt`;
        $ret=`rm -fr $BUILDROOT/$PROJECT/htdocs/includes/php-iban/docs`;
        $ret=`rm -fr $BUILDROOT/$PROJECT/htdocs/includes/phpoffice/phpexcel/.gitattributes`;
        $ret=`rm -fr $BUILDROOT/$PROJECT/htdocs/includes/phpoffice/phpexcel/Classes/license.md`;
        $ret=`rm -fr $BUILDROOT/$PROJECT/htdocs/includes/phpoffice/phpexcel/Classes/PHPExcel/Shared/PDF`;
        $ret=`rm -fr $BUILDROOT/$PROJECT/htdocs/includes/phpoffice/phpexcel/Classes/PHPExcel/Shared/PCLZip`;
        $ret=`rm -fr $BUILDROOT/$PROJECT/htdocs/includes/phpoffice/phpexcel/Examples`;
        $ret=`rm -fr $BUILDROOT/$PROJECT/htdocs/includes/phpoffice/phpexcel/unitTests`;
        $ret=`rm -fr $BUILDROOT/$PROJECT/htdocs/includes/phpoffice/phpexcel/license.md`;
        $ret=`rm -fr $BUILDROOT/$PROJECT/htdocs/includes/sabre/sabre/*/tests`;
        $ret=`rm -fr $BUILDROOT/$PROJECT/htdocs/includes/stripe/tests`;
        $ret=`rm -fr $BUILDROOT/$PROJECT/htdocs/includes/stripe/LICENSE`;
        $ret=`rm -fr $BUILDROOT/$PROJECT/htdocs/includes/tcpdf/fonts/dejavu-fonts-ttf-*`;
        $ret=`rm -fr $BUILDROOT/$PROJECT/htdocs/includes/tcpdf/fonts/freefont-*`;
        $ret=`rm -fr $BUILDROOT/$PROJECT/htdocs/includes/tcpdf/fonts/ae_fonts_*`;
        $ret=`rm -fr $BUILDROOT/$PROJECT/htdocs/includes/tcpdf/fonts/utils`;
        $ret=`rm -f  $BUILDROOT/$PROJECT/htdocs/includes/tcpdf/LICENSE.TXT`;
        $ret=`rm -fr $BUILDROOT/$PROJECT/htdocs/includes/tecnickcom/tcpdf/fonts/dejavu-fonts-ttf-*`;
        $ret=`rm -fr $BUILDROOT/$PROJECT/htdocs/includes/tecnickcom/tcpdf/fonts/freefont-*`;
        $ret=`rm -fr $BUILDROOT/$PROJECT/htdocs/includes/tecnickcom/tcpdf/fonts/ae_fonts_*`;
        $ret=`rm -fr $BUILDROOT/$PROJECT/htdocs/includes/tecnickcom/tcpdf/fonts/utils`;
        $ret=`rm -fr $BUILDROOT/$PROJECT/htdocs/includes/tecnickcom/tcpdf/tools`;
        $ret=`rm -f  $BUILDROOT/$PROJECT/htdocs/includes/tecnickcom/tcpdf/LICENSE.TXT`;
        $ret=`rm -f  $BUILDROOT/$PROJECT/htdocs/theme/common/octicons/LICENSE`;
	}

	# Build package for each target
	#------------------------------
	foreach my $target (sort keys %CHOOSEDTARGET) 
	{
		if ($CHOOSEDTARGET{$target} < 0) { next; }
		if ($target eq '-CHKSUM') { next; }
		
		print "\nBuild package for target $target\n";

		if ($target eq 'SNAPSHOT') 
		{
			$NEWDESTI=$DESTI;

			print "Remove target $FILENAMESNAPSHOT.tgz...\n";
			unlink("$NEWDESTI/$FILENAMESNAPSHOT.tgz");

			#rmdir "$BUILDROOT/$FILENAMESNAPSHOT";
			$ret=`rm -fr $BUILDROOT/$FILENAMESNAPSHOT`;
			print "Copy $BUILDROOT/$PROJECT to $BUILDROOT/$FILENAMESNAPSHOT\n";
			$cmd="cp -pr \"$BUILDROOT/$PROJECT\" \"$BUILDROOT/$FILENAMESNAPSHOT\"";
			$ret=`$cmd`;

			print "Compress $BUILDROOT into $FILENAMESNAPSHOT.tgz...\n";
			$cmd="tar --exclude doli*.tgz --exclude doli*.deb --exclude doli*.exe --exclude doli*.xz --exclude doli*.zip --exclude doli*.rpm --exclude .cache --exclude .settings --exclude conf.php --exclude conf.php.mysql --exclude conf.php.old --exclude conf.php.postgres --directory \"$BUILDROOT\" --mode=go-w --group=500 --owner=500 -czvf \"$FILENAMESNAPSHOT.tgz\" $FILENAMESNAPSHOT";
			print $cmd."\n";
			$ret=`$cmd`;

			# Move to final dir
			print "Move $FILENAMESNAPSHOT.tgz to $NEWDESTI/$FILENAMESNAPSHOT.tgz\n";
			$ret=`mv "$FILENAMESNAPSHOT.tgz" "$NEWDESTI/$FILENAMESNAPSHOT.tgz"`;
			next;
		}

		if ($target eq 'TGZ') 
		{
			$NEWDESTI=$DESTI;
			if ($NEWDESTI =~ /stable/)
			{
				mkdir($DESTI.'/standard');
				if (-d $DESTI.'/standard') { $NEWDESTI=$DESTI.'/standard'; } 
			}
			
			print "Remove target $FILENAMETGZ.tgz...\n";
			unlink("$NEWDESTI/$FILENAMETGZ.tgz");

			#rmdir "$BUILDROOT/$FILENAMETGZ";
			$ret=`rm -fr $BUILDROOT/$FILENAMETGZ`;
			print "Copy $BUILDROOT/$PROJECT/ to $BUILDROOT/$FILENAMETGZ\n";
			$cmd="cp -pr \"$BUILDROOT/$PROJECT/\" \"$BUILDROOT/$FILENAMETGZ\"";
			$ret=`$cmd`;

			$ret=`rm -fr $BUILDROOT/$FILENAMETGZ/build/exe`;
			$ret=`rm -fr $BUILDROOT/$FILENAMETGZ/htdocs/includes/ckeditor/_source`;	# We can't remove it with exclude file, we need it for some tarball packages
			
			print "Compress $FILENAMETGZ into $FILENAMETGZ.tgz...\n";
			$cmd="tar --exclude-vcs --exclude-from \"$BUILDROOT/$PROJECT/build/tgz/tar_exclude.txt\" --directory \"$BUILDROOT\" --mode=go-w --group=500 --owner=500 -czvf \"$BUILDROOT/$FILENAMETGZ.tgz\" $FILENAMETGZ";
			print "$cmd\n";
			$ret=`$cmd`;

			# Move to final dir
			print "Move $BUILDROOT/$FILENAMETGZ.tgz to $NEWDESTI/$FILENAMETGZ.tgz\n";
			$ret=`mv "$BUILDROOT/$FILENAMETGZ.tgz" "$NEWDESTI/$FILENAMETGZ.tgz"`;
			next;
		}

		if ($target eq 'XZ') 
		{
			$NEWDESTI=$DESTI;
			if ($NEWDESTI =~ /stable/)
			{
				mkdir($DESTI.'/standard');
				if (-d $DESTI.'/standard') { $NEWDESTI=$DESTI.'/standard'; }
			} 

			print "Remove target $FILENAMEXZ.xz...\n";
			unlink("$NEWDESTI/$FILENAMEXZ.xz");

			#rmdir "$BUILDROOT/$FILENAMEXZ";
			$ret=`rm -fr $BUILDROOT/$FILENAMEXZ`;
			print "Copy $BUILDROOT/$PROJECT to $BUILDROOT/$FILENAMEXZ\n";
			$cmd="cp -pr \"$BUILDROOT/$PROJECT\" \"$BUILDROOT/$FILENAMEXZ\"";
			$ret=`$cmd`;

			$ret=`rm -fr $BUILDROOT/$FILENAMEXZ/build/exe`;
			$ret=`rm -fr $BUILDROOT/$FILENAMEXZ/htdocs/includes/ckeditor/_source`;	# We can't remove it with exclude file, we need it for some tarball packages
			
			print "Compress $FILENAMEXZ into $FILENAMEXZ.xz...\n";

			print "Go to directory $BUILDROOT\n";
			$olddir=getcwd();
			chdir("$BUILDROOT");
			$cmd= "xz -9 -r $BUILDROOT/$FILENAMEXZ.xz \*";
			print $cmd."\n";
			$ret= `$cmd`;
			chdir("$olddir");

			# Move to final dir
			print "Move $FILENAMEXZ.xz to $NEWDESTI/$FILENAMEXZ.xz\n";
			$ret=`mv "$BUILDROOT/$FILENAMEXZ.xz" "$NEWDESTI/$FILENAMEXZ.xz"`;
			next;
		}
		
		if ($target eq 'ZIP') 
		{
			$NEWDESTI=$DESTI;
			if ($NEWDESTI =~ /stable/)
			{
				mkdir($DESTI.'/standard');
				if (-d $DESTI.'/standard') { $NEWDESTI=$DESTI.'/standard'; }
			} 

			print "Remove target $FILENAMEZIP.zip...\n";
			unlink("$NEWDESTI/$FILENAMEZIP.zip");

			#rmdir "$BUILDROOT/$FILENAMEZIP";
			$ret=`rm -fr $BUILDROOT/$FILENAMEZIP`;
			print "Copy $BUILDROOT/$PROJECT to $BUILDROOT/$FILENAMEZIP\n";
			$cmd="cp -pr \"$BUILDROOT/$PROJECT\" \"$BUILDROOT/$FILENAMEZIP\"";
			$ret=`$cmd`;

			$ret=`rm -fr $BUILDROOT/$FILENAMEZIP/build/exe`;
			$ret=`rm -fr $BUILDROOT/$FILENAMEZIP/htdocs/includes/ckeditor/_source`;	# We can't remove it with exclude file, we need it for some tarball packages

			print "Compress $FILENAMEZIP into $FILENAMEZIP.zip...\n";

			print "Go to directory $BUILDROOT\n";
			$olddir=getcwd();
			chdir("$BUILDROOT");
			$cmd= "7z a -r -tzip -xr\@\"$BUILDROOT\/$FILENAMEZIP\/build\/zip\/zip_exclude.txt\" -mx $BUILDROOT/$FILENAMEZIP.zip $FILENAMEZIP\/*";
			print $cmd."\n";
			$ret= `$cmd`;
			chdir("$olddir");
						
			# Move to final dir
			print "Move $FILENAMEZIP.zip to $NEWDESTI/$FILENAMEZIP.zip\n";
			$ret=`mv "$BUILDROOT/$FILENAMEZIP.zip" "$NEWDESTI/$FILENAMEZIP.zip"`;
			next;
		}
	
		if ($target =~ /RPM/)	                 # Linux only 
		{
			$NEWDESTI=$DESTI;
			$subdir="package_rpm_generic";
			if ($target =~ /FEDO/i) { $subdir="package_rpm_redhat-fedora"; }
			if ($target =~ /MAND/i) { $subdir="package_rpm_mandriva"; }
			if ($target =~ /OPEN/i) { $subdir="package_rpm_opensuse"; }
			if ($NEWDESTI =~ /stable/)
			{
				mkdir($DESTI.'/'.$subdir);
				if (-d $DESTI.'/'.$subdir) { $NEWDESTI=$DESTI.'/'.$subdir; }
			} 

			if ($RPMDIR eq "") { $RPMDIR=$ENV{'HOME'}."/rpmbuild"; }

			print "Version is $MAJOR.$MINOR.$REL1-$RPMSUBVERSION\n";

			print "Remove target ".$FILENAMERPM."...\n";
			unlink("$NEWDESTI/".$FILENAMERPM);
			print "Remove target ".$FILENAMERPMSRC."...\n";
			unlink("$NEWDESTI/".$FILENAMERPMSRC);

			print "Create directory $BUILDROOT/$FILENAMETGZ2\n";
			$ret=`rm -fr $BUILDROOT/$FILENAMETGZ2`;
			
			print "Copy $BUILDROOT/$PROJECT to $BUILDROOT/$FILENAMETGZ2\n";
			$cmd="cp -pr '$BUILDROOT/$PROJECT' '$BUILDROOT/$FILENAMETGZ2'";
			$ret=`$cmd`;

			# Removed files we don't need (already removed before)
			#$ret=`rm -fr $BUILDROOT/$FILENAMETGZ2/htdocs/includes/ckeditor/_source`;

			print "Set permissions on files/dir\n";
			$ret=`chmod -R 755 $BUILDROOT/$FILENAMETGZ2`;
			$cmd="find $BUILDROOT/$FILENAMETGZ2 -type f -exec chmod 644 {} \\; ";
			$ret=`$cmd`;

			# Build tgz
			print "Compress $FILENAMETGZ2 into $FILENAMETGZ2.tgz...\n";
			$ret=`tar --exclude-from "$SOURCE/build/tgz/tar_exclude.txt" --directory "$BUILDROOT" -czvf "$BUILDROOT/$FILENAMETGZ2.tgz" $FILENAMETGZ2`;

			print "Move $BUILDROOT/$FILENAMETGZ2.tgz to $RPMDIR/SOURCES/$FILENAMETGZ2.tgz\n";
			$cmd="mv $BUILDROOT/$FILENAMETGZ2.tgz $RPMDIR/SOURCES/$FILENAMETGZ2.tgz";
			$ret=`$cmd`;

			$BUILDFIC="${FILENAME}.spec";
			$BUILDFICSRC="${FILENAME}_generic.spec";
			if ($target =~ /FEDO/i) { $BUILDFICSRC="${FILENAME}_fedora.spec"; }
			if ($target =~ /MAND/i) { $BUILDFICSRC="${FILENAME}_mandriva.spec"; }
			if ($target =~ /OPEN/i) { $BUILDFICSRC="${FILENAME}_opensuse.spec"; }
			
			use Date::Language;
			$lang=Date::Language->new('English');
			$datestring = $lang->time2str("%a %b %e %Y", time);
    		$changelogstring="* ".$datestring." Laurent Destailleur (eldy) $MAJOR.$MINOR.$REL1-$RPMSUBVERSION\n- Upstream release\n";

			print "Generate file $BUILDROOT/$BUILDFIC from $SOURCE/build/rpm/${BUILDFICSRC}\n";
			open (SPECFROM,"<$SOURCE/build/rpm/${BUILDFICSRC}") || die "Error";
			open (SPECTO,">$BUILDROOT/$BUILDFIC") || die "Error";
			while (<SPECFROM>) {
				$_ =~ s/__FILENAMETGZ__/$FILENAMETGZ/;
				$_ =~ s/__VERSION__/$MAJOR.$MINOR.$REL1/;
				$_ =~ s/__RELEASE__/$RPMSUBVERSION/;
                $_ =~ s/__CHANGELOGSTRING__/$changelogstring/;
				print SPECTO $_;
			}
			close SPECFROM;
			close SPECTO;
	
			print "Copy patch file to $RPMDIR/SOURCES\n";
			$ret=`cp "$SOURCE/build/rpm/dolibarr-forrpm.patch" "$RPMDIR/SOURCES"`;
			$ret=`chmod 644 $RPMDIR/SOURCES/dolibarr-forrpm.patch`;

			print "Launch RPM build (rpmbuild --clean -ba $BUILDROOT/${BUILDFIC})\n";
			#$ret=`rpmbuild -vvvv --clean -ba $BUILDROOT/${BUILDFIC}`;
			$ret=`rpmbuild --clean -ba $BUILDROOT/${BUILDFIC}`;

			# Move to final dir
			print "Move $RPMDIR/RPMS/".$ARCH."/".$FILENAMETGZ2."-".$RPMSUBVERSION."*.".$ARCH.".rpm into $NEWDESTI/".$FILENAMETGZ2."-".$RPMSUBVERSION."*.".$ARCH.".rpm\n";
			$cmd="mv $RPMDIR/RPMS/".$ARCH."/".$FILENAMETGZ2."-".$RPMSUBVERSION."*.".$ARCH.".rpm \"$NEWDESTI/\"";
			$ret=`$cmd`;
			print "Move $RPMDIR/SRPMS/".$FILENAMETGZ2."-".$RPMSUBVERSION."*.src.rpm into $NEWDESTI/".$FILENAMETGZ2."-".$RPMSUBVERSION."*.src.rpm\n";
			$cmd="mv $RPMDIR/SRPMS/".$FILENAMETGZ2."-".$RPMSUBVERSION."*.src.rpm \"$NEWDESTI/\"";
			$ret=`$cmd`;
			print "Move $RPMDIR/SOURCES/".$FILENAMETGZ2.".tgz into $NEWDESTI/".$FILENAMETGZ2.".tgz\n";
			$cmd="mv \"$RPMDIR/SOURCES/".$FILENAMETGZ2.".tgz\" \"$NEWDESTI/".$FILENAMETGZ2.".tgz\"";
			#$ret=`$cmd`;
			next;
		}

		if ($target eq 'DEB') 
		{
			$NEWDESTI=$DESTI;
			if ($NEWDESTI =~ /stable/)
			{
				mkdir($DESTI.'/package_debian-ubuntu');
				if (-d $DESTI.'/package_debian-ubuntu') { $NEWDESTI=$DESTI.'/package_debian-ubuntu'; }
			} 

			$olddir=getcwd();

			print "Remove target ${FILENAMEDEB}_all.deb...\n";
			unlink("$NEWDESTI/${FILENAMEDEB}_all.deb");
			print "Remove target ${FILENAMEDEB}.dsc...\n";
			unlink("$NEWDESTI/${FILENAMEDEB}.dsc");
			print "Remove target ${FILENAMEDEB}.tar.gz...\n";
			unlink("$NEWDESTI/${FILENAMEDEB}.tar.gz");
			print "Remove target ${FILENAMEDEB}.changes...\n";
			unlink("$NEWDESTI/${FILENAMEDEB}.changes");
			print "Remove target ${FILENAMEDEB}.debian.tar.gz...\n";
			unlink("$NEWDESTI/${FILENAMEDEB}.debian.tar.gz");
			print "Remove target ${FILENAMEDEB}.debian.tar.xz...\n";
			unlink("$NEWDESTI/${FILENAMEDEB}.debian.tar.xz");
			print "Remove target ${FILENAMEDEBNATIVE}.orig.tar.gz...\n";
			unlink("$NEWDESTI/${FILENAMEDEBNATIVE}.orig.tar.gz");

			$ret=`rm -fr $BUILDROOT/$PROJECT.tmp`;
			$ret=`rm -fr $BUILDROOT/$PROJECT-$MAJOR.$MINOR.$build`;
			
			print "Copy $BUILDROOT/$PROJECT to $BUILDROOT/$PROJECT.tmp\n";
			$cmd="cp -pr \"$BUILDROOT/$PROJECT\" \"$BUILDROOT/$PROJECT.tmp\"";
			$ret=`$cmd`;
			$cmd="cp -pr \"$BUILDROOT/$PROJECT/build/debian/apache/.htaccess\" \"$BUILDROOT/$PROJECT.tmp/build/debian/apache/.htaccess\"";
			$ret=`$cmd`;

			print "Remove other files\n";
			$ret=`rm -f  $BUILDROOT/$PROJECT.tmp/README-FR.md`;
			$ret=`rm -f  $BUILDROOT/$PROJECT.tmp/build/README`;
			$ret=`rm -f  $BUILDROOT/$PROJECT.tmp/build/README-FR`;
			$ret=`rm -fr $BUILDROOT/$PROJECT.tmp/build/aps`;
			$ret=`rm -fr $BUILDROOT/$PROJECT.tmp/build/dmg`;
			$ret=`rm -f  $BUILDROOT/$PROJECT.tmp/build/pad/README`;
			$ret=`rm -f  $BUILDROOT/$PROJECT.tmp/build/tgz/README`;
			#$ret=`rm -fr $BUILDROOT/$PROJECT.tmp/build/debian`;
			$ret=`rm -fr $BUILDROOT/$PROJECT.tmp/build/debian/po`;
			$ret=`rm -fr $BUILDROOT/$PROJECT.tmp/build/debian/source`;
			$ret=`rm -f  $BUILDROOT/$PROJECT.tmp/build/debian/changelog`;
			$ret=`rm -f  $BUILDROOT/$PROJECT.tmp/build/debian/compat`;
			$ret=`rm -f  $BUILDROOT/$PROJECT.tmp/build/debian/control*`;
			$ret=`rm -f  $BUILDROOT/$PROJECT.tmp/build/debian/copyright`;
			$ret=`rm -f  $BUILDROOT/$PROJECT.tmp/build/debian/dolibarr.config`;
			$ret=`rm -f  $BUILDROOT/$PROJECT.tmp/build/debian/dolibarr.desktop`;
			$ret=`rm -f  $BUILDROOT/$PROJECT.tmp/build/debian/dolibarr.docs`;
			$ret=`rm -f  $BUILDROOT/$PROJECT.tmp/build/debian/dolibarr.install`;
			$ret=`rm -f  $BUILDROOT/$PROJECT.tmp/build/debian/dolibarr.lintian-overrides`;
			$ret=`rm -f  $BUILDROOT/$PROJECT.tmp/build/debian/dolibarr.postrm`;
			$ret=`rm -f  $BUILDROOT/$PROJECT.tmp/build/debian/dolibarr.postinst`;
			$ret=`rm -f  $BUILDROOT/$PROJECT.tmp/build/debian/dolibarr.templates`;
			$ret=`rm -f  $BUILDROOT/$PROJECT.tmp/build/debian/dolibarr.templates.futur`;
			$ret=`rm -f  $BUILDROOT/$PROJECT.tmp/build/debian/rules`;
			$ret=`rm -f  $BUILDROOT/$PROJECT.tmp/build/debian/README.Debian`;
			$ret=`rm -f  $BUILDROOT/$PROJECT.tmp/build/debian/README.howto`;
			$ret=`rm -f  $BUILDROOT/$PROJECT.tmp/build/debian/watch`;
			$ret=`rm -fr $BUILDROOT/$PROJECT.tmp/build/doap`;
			$ret=`rm -fr $BUILDROOT/$PROJECT.tmp/build/exe`;
			$ret=`rm -fr $BUILDROOT/$PROJECT.tmp/build/launchpad`;
			$ret=`rm -fr $BUILDROOT/$PROJECT.tmp/build/live`;
			$ret=`rm -fr $BUILDROOT/$PROJECT.tmp/build/patch`;
			$ret=`rm -fr $BUILDROOT/$PROJECT.tmp/build/perl`;
			$ret=`rm -fr $BUILDROOT/$PROJECT.tmp/build/rpm`;
			$ret=`rm -fr $BUILDROOT/$PROJECT.tmp/build/zip`;
			# Removed duplicate license files
			$ret=`rm -fr $BUILDROOT/$PROJECT.tmp/htdocs/includes/ckeditor/ckeditor/_source/LICENSE.md`;
			$ret=`rm -fr $BUILDROOT/$PROJECT.tmp/htdocs/includes/ckeditor/ckeditor/_source/plugins/scayt/LICENSE.md`;
			$ret=`rm -fr $BUILDROOT/$PROJECT.tmp/htdocs/includes/ckeditor/ckeditor/_source/plugins/wsc/LICENSE.md`;
			$ret=`rm -fr $BUILDROOT/$PROJECT.tmp/htdocs/includes/ckeditor/ckeditor/LICENSE.md`;
			$ret=`rm -fr $BUILDROOT/$PROJECT.tmp/htdocs/includes/ckeditor/ckeditor/plugins/scayt/LICENSE.md`;
			$ret=`rm -fr $BUILDROOT/$PROJECT.tmp/htdocs/includes/ckeditor/ckeditor/plugins/wsc/LICENSE.md`;
			$ret=`rm -fr $BUILDROOT/$PROJECT.tmp/htdocs/includes/php-iban/LICENSE`;
			$ret=`rm -fr $BUILDROOT/$PROJECT.tmp/htdocs/includes/jquery/plugins/flot/LICENSE.txt`;
			$ret=`rm -fr $BUILDROOT/$PROJECT.tmp/htdocs/includes/jquery/plugins/datatables/extensions/ColReorder/License.txt`;
			$ret=`rm -fr $BUILDROOT/$PROJECT.tmp/htdocs/includes/jquery/plugins/datatables/extensions/ColVis/License.txt`;
			$ret=`rm -fr $BUILDROOT/$PROJECT.tmp/htdocs/includes/jquery/plugins/datatables/extensions/FixedColumns/License.txt`;
			$ret=`rm -fr $BUILDROOT/$PROJECT.tmp/htdocs/includes/jquery/plugins/datatables/extensions/Responsive/License.txt`;
			$ret=`rm -fr $BUILDROOT/$PROJECT.tmp/htdocs/includes/jquery/plugins/datatables/license.txt`;
			$ret=`rm -fr $BUILDROOT/$PROJECT.tmp/htdocs/includes/jquery/plugins/select2/LICENSE`;
			$ret=`rm -fr $BUILDROOT/$PROJECT.tmp/htdocs/includes/mike42/escpos-php/LICENSE.md`;
			$ret=`rm -fr $BUILDROOT/$PROJECT.tmp/htdocs/includes/mobiledetect/mobiledetectlib/LICENSE.txt`;
			
			# Removed files we don't need (already removed)
			#$ret=`rm -fr $BUILDROOT/$PROJECT.tmp/htdocs/includes/ckeditor/ckeditor/_source`;
			
			# Rename upstream changelog to match debian rules
			$ret=`mv $BUILDROOT/$PROJECT.tmp/ChangeLog $BUILDROOT/$PROJECT.tmp/changelog`;
			
			# Prepare source package (init debian dir)
			print "Create directory $BUILDROOT/$PROJECT.tmp/debian\n";
			$ret=`mkdir "$BUILDROOT/$PROJECT.tmp/debian"`;
			print "Copy $SOURCE/build/debian/xxx to $BUILDROOT/$PROJECT.tmp/debian\n";
			# Add files for dpkg-source (changelog)
			#$ret=`cp -f  "$SOURCE/build/debian/changelog"      "$BUILDROOT/$PROJECT.tmp/debian"`;
			open (SPECFROM,"<$SOURCE/build/debian/changelog") || die "Error";
			open (SPECTO,">$BUILDROOT/$PROJECT.tmp/debian/changelog") || die "Error";
			while (<SPECFROM>) {
				$_ =~ s/__VERSION__/$MAJOR.$MINOR.$newbuild/;
				print SPECTO $_;
			}
			close SPECFROM;
			close SPECTO;
			# Add files for dpkg-source
			$ret=`cp -f  "$SOURCE/build/debian/compat"         "$BUILDROOT/$PROJECT.tmp/debian"`;
			$ret=`cp -f  "$SOURCE/build/debian/control"        "$BUILDROOT/$PROJECT.tmp/debian"`;
			$ret=`cp -f  "$SOURCE/build/debian/copyright"      "$BUILDROOT/$PROJECT.tmp/debian"`;
			$ret=`cp -f  "$SOURCE/build/debian/dolibarr.desktop"        	"$BUILDROOT/$PROJECT.tmp/debian"`;
			$ret=`cp -f  "$SOURCE/build/debian/dolibarr.docs"        		"$BUILDROOT/$PROJECT.tmp/debian"`;
			$ret=`cp -f  "$SOURCE/build/debian/dolibarr.install" 	        "$BUILDROOT/$PROJECT.tmp/debian"`;
			$ret=`cp -f  "$SOURCE/build/debian/dolibarr.lintian-overrides"  "$BUILDROOT/$PROJECT.tmp/debian"`;
			$ret=`cp -f  "$SOURCE/build/debian/dolibarr.xpm"  		      	"$BUILDROOT/$PROJECT.tmp/debian"`;
			$ret=`cp -f  "$SOURCE/build/debian/rules"          "$BUILDROOT/$PROJECT.tmp/debian"`;
			$ret=`cp -f  "$SOURCE/build/debian/watch"          "$BUILDROOT/$PROJECT.tmp/debian"`;
			$ret=`cp -fr "$SOURCE/build/debian/patches"        "$BUILDROOT/$PROJECT.tmp/debian"`;
			$ret=`cp -fr "$SOURCE/build/debian/po"             "$BUILDROOT/$PROJECT.tmp/debian"`;
			$ret=`cp -fr "$SOURCE/build/debian/source"         "$BUILDROOT/$PROJECT.tmp/debian"`;
			$ret=`cp -fr "$SOURCE/build/debian/apache"         "$BUILDROOT/$PROJECT.tmp/debian/apache"`;
			$ret=`cp -f  "$SOURCE/build/debian/apache/.htaccess" "$BUILDROOT/$PROJECT.tmp/debian/apache"`;
			$ret=`cp -fr "$SOURCE/build/debian/lighttpd"       "$BUILDROOT/$PROJECT.tmp/debian/lighttpd"`;
			# Add files also required to build binary package
			$ret=`cp -f  "$SOURCE/build/debian/dolibarr.config"         "$BUILDROOT/$PROJECT.tmp/debian"`;
			$ret=`cp -f  "$SOURCE/build/debian/dolibarr.postinst"       "$BUILDROOT/$PROJECT.tmp/debian"`;
			$ret=`cp -f  "$SOURCE/build/debian/dolibarr.postrm"         "$BUILDROOT/$PROJECT.tmp/debian"`;
			$ret=`cp -f  "$SOURCE/build/debian/dolibarr.templates"      "$BUILDROOT/$PROJECT.tmp/debian"`;
			$ret=`cp -f  "$SOURCE/build/debian/install.forced.php.install"      "$BUILDROOT/$PROJECT.tmp/debian"`;
			
			# Set owners and permissions
			#print "Set owners on files/dir\n";
			#$ret=`chown -R root.root $BUILDROOT/$PROJECT.tmp`;

			print "Set permissions on files/dir\n";
			$ret=`chmod -R 755 $BUILDROOT/$PROJECT.tmp`;
			$cmd="find $BUILDROOT/$PROJECT.tmp -type f -exec chmod 644 {} \\; ";
			$ret=`$cmd`;
			$cmd="find $BUILDROOT/$PROJECT.tmp/build -name '*.php' -type f -exec chmod 755 {} \\; ";
			$ret=`$cmd`;
			$cmd="find $BUILDROOT/$PROJECT.tmp/build -name '*.dpatch' -type f -exec chmod 755 {} \\; ";
			$ret=`$cmd`;
			$cmd="find $BUILDROOT/$PROJECT.tmp/build -name '*.pl' -type f -exec chmod 755 {} \\; ";
			$ret=`$cmd`;
			$cmd="find $BUILDROOT/$PROJECT.tmp/dev -name '*.php' -type f -exec chmod 755 {} \\; ";
			$ret=`$cmd`;
			$ret=`chmod 755 $BUILDROOT/$PROJECT.tmp/debian/rules`;
			$ret=`chmod -R 644 $BUILDROOT/$PROJECT.tmp/dev/translation/autotranslator.class.php`;
			$ret=`chmod -R 644 $BUILDROOT/$PROJECT.tmp/htdocs/modulebuilder/template/class/actions_mymodule.class.php`;
			$ret=`chmod -R 644 $BUILDROOT/$PROJECT.tmp/htdocs/modulebuilder/template/class/api_mymodule.class.php`;
			$ret=`chmod -R 644 $BUILDROOT/$PROJECT.tmp/htdocs/modulebuilder/template/class/myobject.class.php`;
			$ret=`chmod -R 644 $BUILDROOT/$PROJECT.tmp/htdocs/modulebuilder/template/core/modules/modMyModule.class.php`;
			$ret=`chmod -R 644 $BUILDROOT/$PROJECT.tmp/htdocs/modulebuilder/template/mymoduleindex.php`;
			$ret=`chmod -R 644 $BUILDROOT/$PROJECT.tmp/htdocs/modulebuilder/template/myobject_card.php`;
			$ret=`chmod -R 644 $BUILDROOT/$PROJECT.tmp/htdocs/modulebuilder/template/myobject_list.php`;
			$ret=`chmod -R 755 $BUILDROOT/$PROJECT.tmp/htdocs/modulebuilder/template/scripts/mymodule.php`;
			$cmd="find $BUILDROOT/$PROJECT.tmp/scripts -name '*.php' -type f -exec chmod 755 {} \\; ";
			$ret=`$cmd`;
			$cmd="find $BUILDROOT/$PROJECT.tmp/scripts -name '*.sh' -type f -exec chmod 755 {} \\; ";
			$ret=`$cmd`;
			
		
			print "Rename directory $BUILDROOT/$PROJECT.tmp into $BUILDROOT/$PROJECT-$MAJOR.$MINOR.$build\n";
			$cmd="mv $BUILDROOT/$PROJECT.tmp $BUILDROOT/$PROJECT-$MAJOR.$MINOR.$build";
			$ret=`$cmd`;


			print "Go into directory $BUILDROOT\n";
			chdir("$BUILDROOT");
			
			# We need a tarball to be able to build "quilt" debian package (not required for native but we need patch so it is not a native)
			print "Compress $BUILDROOT/$PROJECT-$MAJOR.$MINOR.$build into $BUILDROOT/$FILENAMEDEBNATIVE.orig.tar.gz...\n";
			$cmd="tar --exclude-vcs --exclude-from \"$BUILDROOT/$PROJECT/build/tgz/tar_exclude.txt\" --directory \"$BUILDROOT\" --mode=go-w --group=500 --owner=500 -czvf \"$BUILDROOT/$FILENAMEDEBNATIVE.orig.tar.gz\" $PROJECT-$MAJOR.$MINOR.$build";
			print $cmd."\n";
			$ret=`$cmd`;

			# Creation of source package          
			print "Go into directory $BUILDROOT/$PROJECT-$MAJOR.$MINOR.$build\n";
			chdir("$BUILDROOT/$PROJECT-$MAJOR.$MINOR.$build");
			#$cmd="dpkg-source -b $BUILDROOT/$PROJECT-$MAJOR.$MINOR.$build";
			$cmd="dpkg-buildpackage -us -uc";
			print "Launch DEB build ($cmd)\n";
			$ret=`$cmd 2>&1 3>&1`;
			print $ret."\n";

			chdir("$olddir");
			
			print "You can check bin package with lintian --pedantic -E -I \"$NEWDESTI/${FILENAMEDEB}_all.deb\"\n";
			print "You can check src package with lintian --pedantic -E -I \"$NEWDESTI/${FILENAMEDEB}.dsc\"\n";
			
			# Move to final dir
			print "Move *_all.deb *.dsc *.orig.tar.gz *.changes to $NEWDESTI\n";
			$ret=`mv $BUILDROOT/*_all.deb "$NEWDESTI/"`;
			$ret=`mv $BUILDROOT/*.dsc "$NEWDESTI/"`;
			$ret=`mv $BUILDROOT/*.orig.tar.gz "$NEWDESTI/"`;
			$ret=`mv $BUILDROOT/*.debian.tar.xz "$NEWDESTI/"`;
			$ret=`mv $BUILDROOT/*.changes "$NEWDESTI/"`;
			next;
		}
		
		if ($target eq 'EXEDOLIWAMP')
		{
			$NEWDESTI=$DESTI;
			if ($NEWDESTI =~ /stable/)
			{
				mkdir($DESTI.'/package_windows');
				if (-d $DESTI.'/package_windows') { $NEWDESTI=$DESTI.'/package_windows'; }
			} 

     		print "Remove target $NEWDESTI/$FILENAMEEXEDOLIWAMP.exe...\n";
    		unlink "$NEWDESTI/$FILENAMEEXEDOLIWAMP.exe";
 
 			print "Check that in your Wine setup, you create a Z: drive that point to your / directory.\n";

 			$SOURCEBACK=$SOURCE;
 			$SOURCEBACK =~ s/\//\\/g;

    		print "Prepare file \"$SOURCEBACK\\build\\exe\\doliwamp\\doliwamp.tmp.iss from \"$SOURCEBACK\\build\\exe\\doliwamp\\doliwamp.iss\"\n";
    		$ret=`cat "$SOURCE/build/exe/doliwamp/doliwamp.iss" | sed -e 's/__FILENAMEEXEDOLIWAMP__/$FILENAMEEXEDOLIWAMP/g' > "$SOURCE/build/exe/doliwamp/doliwamp.tmp.iss"`;

    		print "Compil exe $FILENAMEEXEDOLIWAMP.exe file from iss file \"$SOURCEBACK\\build\\exe\\doliwamp\\doliwamp.tmp.iss\"\n";
    		$cmd= "wine ISCC.exe \"Z:$SOURCEBACK\\build\\exe\\doliwamp\\doliwamp.tmp.iss\"";
			print "$cmd\n";
			$ret= `$cmd`;
			#print "$ret\n";

			# Move to final dir
			print "Move \"$SOURCE\\build\\$FILENAMEEXEDOLIWAMP.exe\" to $NEWDESTI/$FILENAMEEXEDOLIWAMP.exe\n";
    		rename("$SOURCE/build/$FILENAMEEXEDOLIWAMP.exe","$NEWDESTI/$FILENAMEEXEDOLIWAMP.exe");
            print "Move $SOURCE/build/$FILENAMEEXEDOLIWAMP.exe to $NEWDESTI/$FILENAMEEXEDOLIWAMP.exe\n";
            $ret=`mv "$SOURCE/build/$FILENAMEEXEDOLIWAMP.exe" "$NEWDESTI/$FILENAMEEXEDOLIWAMP.exe"`;
            
            print "Remove tmp file $SOURCE/build/exe/doliwamp/doliwamp.tmp.iss\n";
            $ret=`rm "$SOURCE/build/exe/doliwamp/doliwamp.tmp.iss"`;
            
    		next;
    	}
    }

	# Publish package for each target
	#--------------------------------
	foreach my $target (sort keys %CHOOSEDPUBLISH) 
	{
		if ($CHOOSEDPUBLISH{$target} < 0) { next; }
	
		print "\nList of files to publish (BUILD=$BUILD)\n";
		%filestoscansf=(
			"$DESTI/signatures/filelist-$MAJOR.$MINOR.$BUILD.xml"=>'none',				# none means it won't be published on SF
			"$DESTI/package_rpm_generic/$FILENAMERPM"=>'Dolibarr installer for Fedora-Redhat-Mandriva-Opensuse (DoliRpm)',
			"$DESTI/package_rpm_generic/$FILENAMERPMSRC"=>'none',						# none means it won't be published on SF
			"$DESTI/package_debian-ubuntu/${FILENAMEDEB}_all.deb"=>'Dolibarr installer for Debian-Ubuntu (DoliDeb)',
			"$DESTI/package_debian-ubuntu/${FILENAMEDEB}_amd64.changes"=>'none',		# none means it won't be published on SF
			"$DESTI/package_debian-ubuntu/${FILENAMEDEB}.dsc"=>'none',					# none means it won't be published on SF
			"$DESTI/package_debian-ubuntu/${FILENAMEDEB}.debian.tar.xz"=>'none',		# none means it won't be published on SF
			"$DESTI/package_debian-ubuntu/${FILENAMEDEBSHORT}.orig.tar.gz"=>'none',		# none means it won't be published on SF
			"$DESTI/package_windows/$FILENAMEEXEDOLIWAMP.exe"=>'Dolibarr installer for Windows (DoliWamp)',
			"$DESTI/standard/$FILENAMETGZ.tgz"=>'Dolibarr ERP-CRM',
			"$DESTI/standard/$FILENAMETGZ.zip"=>'Dolibarr ERP-CRM'
		);
		%filestoscanstableasso=(
			"$DESTI/signatures/filelist-$MAJOR.$MINOR.$BUILD.xml"=>'signatures',
			"$DESTI/package_rpm_generic/$FILENAMERPM"=>'package_rpm_generic',
			"$DESTI/package_rpm_generic/$FILENAMERPMSRC"=>'package_rpm_generic',
			"$DESTI/package_debian-ubuntu/${FILENAMEDEB}_all.deb"=>'package_debian-ubuntu',
			"$DESTI/package_debian-ubuntu/${FILENAMEDEB}_amd64.changes"=>'package_debian-ubuntu',
			"$DESTI/package_debian-ubuntu/${FILENAMEDEB}.dsc"=>'package_debian-ubuntu',
			"$DESTI/package_debian-ubuntu/${FILENAMEDEB}.debian.tar.xz"=>'package_debian-ubuntu',
			"$DESTI/package_debian-ubuntu/${FILENAMEDEBSHORT}.orig.tar.gz"=>'package_debian-ubuntu',
			"$DESTI/package_windows/$FILENAMEEXEDOLIWAMP.exe"=>'package_windows',
			"$DESTI/standard/$FILENAMETGZ.tgz"=>'standard',
			"$DESTI/standard/$FILENAMETGZ.zip"=>'standard'
		);
		if ($target eq 'ASSO' && $BUILD =~ /[a-z]/i)   { 	# Not stable
			%filestoscansf=(
				"$DESTI/$FILENAMERPM"=>'Dolibarr installer for Fedora-Redhat-Mandriva-Opensuse (DoliRpm)',
				"$DESTI/${FILENAMEDEB}_all.deb"=>'Dolibarr installer for Debian-Ubuntu (DoliDeb)',
				"$DESTI/$FILENAMEEXEDOLIWAMP.exe"=>'Dolibarr installer for Windows (DoliWamp)',
				"$DESTI/$FILENAMETGZ.tgz"=>'Dolibarr ERP-CRM',
				"$DESTI/$FILENAMETGZ.zip"=>'Dolibarr ERP-CRM'
			);
			%filestoscanstableasso=(
				"$DESTI/$FILENAMERPM"=>'',
				"$DESTI/${FILENAMEDEB}_all.deb"=>'',
				"$DESTI/$FILENAMEEXEDOLIWAMP.exe"=>'',
				"$DESTI/$FILENAMETGZ.tgz"=>'',
				"$DESTI/$FILENAMETGZ.zip"=>''
			);
		}

		use POSIX qw/strftime/;
		foreach my $file (sort keys %filestoscansf)
		{
			$found=0;
			my $filesize = -s $file;
			my $filedate = (stat $file)[9];
			print $file." ".($filesize?"(found)":"(not found)");
			print ($filesize?" - ".$filesize:"");
			print ($filedate?" - ".strftime("%Y-%m-%d %H:%M:%S",localtime($filedate)):"");
			print "\n";
		}

		if ($target eq 'SF' || $target eq 'ASSO') 
		{
			print "\n";
			
			if ($target eq 'SF') { $PUBLISH = $PUBLISHSTABLE; }
			if ($target eq 'ASSO' && $BUILD =~ /[a-z]/i)   { $PUBLISH = $PUBLISHBETARC.'/lastbuild'; }
			if ($target eq 'ASSO' && $BUILD =~ /^[0-9]+$/) { $PUBLISH = $PUBLISHBETARC.'/stable'; }
			
			$NEWPUBLISH=$PUBLISH;
			print "Publish to target $NEWPUBLISH. Click enter or CTRL+C...\n";

			# Ask which target to build
			$NUM_SCRIPT=<STDIN>; 
			chomp($NUM_SCRIPT);

			print "Create empty dir /tmp/emptydir. We need it to create target dir using rsync.\n";
			$ret=`mkdir -p "/tmp/emptydir/"`;
			
			%filestoscan=%filestoscansf;
			
			foreach my $file (sort keys %filestoscan)
			{
				$found=0;
				my $filesize = -s $file;
				if (! $filesize) { next; }

	    		if ($target eq 'SF') {
	    			if ($filestoscan{$file} eq 'none') {
	    				next;
	    			} 
	    			$destFolder="$NEWPUBLISH/$filestoscan{$file}/".$MAJOR.'.'.$MINOR.'.'.$BUILD;
	    		}
	    		elsif ($target eq 'ASSO' and $NEWPUBLISH =~ /stable/) {
	    			$destFolder="$NEWPUBLISH/$filestoscanstableasso{$file}";
	    		} 
	    		elsif ($target eq 'ASSO' and $NEWPUBLISH !~ /stable/) {
	    			$destFolder="$NEWPUBLISH";
	    		} 
	    		else	# No more used
	    		{
	    			$dirnameonly=$file;
	    			$dirnameonly =~ s/.*\/([^\/]+)\/[^\/]+$/$1/;  
	    			$filenameonly=$file;
	    			$filenameonly =~ s/.*\/[^\/]+\/([^\/])+$/$1/;  
	    			$destFolder="$NEWPUBLISH/$dirnameonly";
	    		}

				print "\n";
	    		print "Publish file ".$file." to ".$destFolder."\n";

				# mkdir	   
				#my $ssh = Net::SSH::Perl->new("frs.sourceforge.net");
				#$ssh->login("$user","$pass"); 		
				#use String::ShellQuote qw( shell_quote );
				#$ssh->cmd('mkdir '.shell_quote($destFolder).' && exit');

				#use Net::SFTP::Foreign;
				#my $sftp = Net::SFTP::Foreign->new($ip, user => $user, password => $pass, autodie => 1);
				#$sftp->mkdir($destFolder)

				#$command="ssh eldy,dolibarr\@frs.sourceforge.net mkdir -p \"$destFolder\"";
				#print "$command\n";	
				#my $ret=`$command 2>&1`;

				$command="rsync -s -e 'ssh' --recursive /tmp/emptydir/ \"".$destFolder."\"";
				print "$command\n";	
				my $ret=`$command 2>&1`;

				$command="rsync -s -e 'ssh' \"$file\" \"".$destFolder."\"";
				print "$command\n";	
				my $ret2=`$command 2>&1`;
				print "$ret2\n";
			}
		}
	}    
}

print "\n----- Summary -----\n";
foreach my $target (sort keys %CHOOSEDTARGET) {
	if ($target eq '-CHKSUM') { print "Checksum was generated"; next; }
	if ($CHOOSEDTARGET{$target} < 0) {
		print "Package $target not built (bad requirement).\n";
	} else {
		print "Package $target built successfully in $DESTI\n";
	}
}

if (! $batch) {
	print "\nPress key to finish...";
	my $WAITKEY=<STDIN>;
}

0;<|MERGE_RESOLUTION|>--- conflicted
+++ resolved
@@ -361,22 +361,12 @@
 		}
 		if (! $BUILD || $BUILD eq '0-rc')	# For a major version
 		{
-<<<<<<< HEAD
 			print 'cd ~/git/dolibarr_'.$MAJOR.'.'.$MINOR.'; git log `git rev-list --boundary '.$MAJOR.'.'.$MINOR.'..origin/develop | grep ^- | cut -c2- | head -n 1`.. --no-merges --pretty=short --oneline | sed -e "s/^[0-9a-z]* //" | grep -e \'^FIX\|NEW\|CLOSE\' | sort -u | sed \'s/FIXED:/FIX:/g\' | sed \'s/FIXED :/FIX:/g\' | sed \'s/FIX :/FIX:/g\' | sed \'s/FIX /FIX: /g\' | sed \'s/CLOSE/NEW/g\' | sed \'s/NEW :/NEW:/g\' | sed \'s/NEW /NEW: /g\' > /tmp/aaa';
 		}
 		else			# For a maintenance release
 		{
 			#print 'cd ~/git/dolibarr_'.$MAJOR.'.'.$MINOR.'; git log '.$MAJOR.'.'.$MINOR.'.'.($BUILD-1).'.. --no-merges --pretty=short --oneline | sed -e "s/^[0-9a-z]* //" | grep -e \'^FIX\|NEW\' | sort -u | sed \'s/FIXED:/FIX:/g\' | sed \'s/FIXED :/FIX:/g\' | sed \'s/FIX :/FIX:/g\' | sed \'s/FIX /FIX: /g\' | sed \'s/CLOSE/NEW/g\'| sed \'s/NEW :/NEW:/g\' | sed \'s/NEW /NEW: /g\' > /tmp/aaa';
 			print 'cd ~/git/dolibarr_'.$MAJOR.'.'.$MINOR.'; git log '.$MAJOR.'.'.$MINOR.'.'.($BUILD-1).'.. | grep -v "Merge branch" | grep -v "Merge pull" | grep "^ " | sed -e "s/^[0-9a-z]* *//" | grep -e \'^FIX\|NEW\|CLOSE\' | sort -u | sed \'s/FIXED:/FIX:/g\' | sed \'s/FIXED :/FIX:/g\' | sed \'s/FIX :/FIX:/g\' | sed \'s/FIX /FIX: /g\' | sed \'s/CLOSE/NEW/g\' | sed \'s/NEW :/NEW:/g\' | sed \'s/NEW /NEW: /g\' > /tmp/aaa';
-=======
-			print 'cd ~/git/dolibarr_'.$MAJOR.'.'.$MINOR.'; git log `git rev-list --boundary '.$MAJOR.'.'.$MINOR.'..origin/develop | grep ^- | cut -c2- | head -n 1`.. --no-merges --pretty=short --oneline | sed -e "s/^[0-9a-z]* //" | grep -e \'^FIX\|NEW\|CLOSE\' | sort -u | sed \'s/FIXED:/FIX:/g\' | sed \'s/FIXED :/FIX:/g\' | sed \'s/FIX :/FIX:/g\' | sed \'s/FIX /FIX: /g\' | sed \'s/NEW :/NEW:/g\' | sed \'s/NEW /NEW: /g\' > /tmp/aaa';
-		}
-		else			# For a maintenance release
-		{
-			#print 'cd ~/git/dolibarr_'.$MAJOR.'.'.$MINOR.'; git log '.$MAJOR.'.'.$MINOR.'.'.($BUILD-1).'.. --no-merges --pretty=short --oneline | sed -e "s/^[0-9a-z]* //" | grep -e \'^FIX\|NEW\' | sort -u | sed \'s/FIXED:/FIX:/g\' | sed \'s/FIXED :/FIX:/g\' | sed \'s/FIX :/FIX:/g\' | sed \'s/FIX /FIX: /g\' | sed \'s/NEW :/NEW:/g\' | sed \'s/NEW /NEW: /g\' > /tmp/aaa';
-			print 'cd ~/git/dolibarr_'.$MAJOR.'.'.$MINOR.'; git log '.$MAJOR.'.'.$MINOR.'.'.($BUILD-1).'.. | grep -v "Merge branch" | grep -v "Merge pull" | grep "^ " | sed -e "s/^[0-9a-z]* *//" | grep -e \'^FIX\|NEW\|CLOSE\' | sort -u | sed \'s/FIXED:/FIX:/g\' | sed \'s/FIXED :/FIX:/g\' | sed \'s/FIX :/FIX:/g\' | sed \'s/FIX /FIX: /g\' | sed \'s/NEW :/NEW:/g\' | sed \'s/NEW /NEW: /g\' > /tmp/aaa';
->>>>>>> fb42333b
-			
 		}
 		print "\n";
 		if (! $ret)
@@ -396,13 +386,10 @@
 	#-----------------------
 	if ($CHOOSEDTARGET{'-CHKSUM'})
 	{
-<<<<<<< HEAD
 		print "Go to directory $SOURCE\n";
 		$olddir=getcwd();
 		chdir("$SOURCE");
-=======
-<<<<<<< HEAD
->>>>>>> fb42333b
+		
 		$ret=`git ls-files . --exclude-standard --others`;
 		if ($ret)
 		{
@@ -412,9 +399,6 @@
 				exit;
 		}
 		
-=======
-		chdir("$SOURCE");
->>>>>>> branch '8.0' of git@github.com:Dolibarr/dolibarr.git
 	   	print 'Create xml check file with md5 checksum with command php '.$SOURCE.'/build/generate_filelist_xml.php release='.$MAJOR.'.'.$MINOR.'.'.$BUILD."\n";
 	  	$ret=`php $SOURCE/build/generate_filelist_xml.php release=$MAJOR.$MINOR.$BUILD`;
 	  	print $ret."\n";
@@ -587,10 +571,6 @@
 		$ret=`rm -fr $BUILDROOT/$PROJECT/htdocs/timesheet*`;
 		$ret=`rm -fr $BUILDROOT/$PROJECT/htdocs/webmail*`;
 		$ret=`rm -fr $BUILDROOT/$PROJECT/htdocs/workstation*`;
-<<<<<<< HEAD
-=======
-		$ret=`rm -fr $BUILDROOT/$PROJECT/htdocs/accountingexport*`;
->>>>>>> branch '8.0' of git@github.com:Dolibarr/dolibarr.git
 		$ret=`rm -fr $BUILDROOT/$PROJECT/htdocs/themes/oblyon*`;
 		$ret=`rm -fr $BUILDROOT/$PROJECT/htdocs/themes/allscreen*`;
 		# Removed other test files
