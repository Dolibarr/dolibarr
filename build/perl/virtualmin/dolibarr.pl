--- conflicted
+++ resolved
@@ -30,11 +30,7 @@
 # script_dolibarr_versions()
 sub script_dolibarr_versions
 {
-<<<<<<< HEAD
-return ( "3.4.0", "3.3.0", "3.2.1", "3.1.1" );
-=======
-return ( "3.3.2", "3.3.1", "3.3.0", "3.2.1", "3.1.1" );
->>>>>>> 365a5e18
+return ( "3.4.0", "3.3.2", "3.3.1", "3.3.0", "3.2.1", "3.1.1" );
 }
 
 sub script_dolibarr_category
