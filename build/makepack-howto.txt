----- Dolibarr Makepack How To -----
This documentation describe steps to build a BETA or RELEASE versions
of Dolibarr. There is a chapter for BETA version and a chapter for 
RELEASE version.

***** Actions to do a BETA *****
This files describe steps made by Dolibarr packaging team to make a 
beta version of Dolibarr, step by step.

- Check all files are commited.
- Update version/info in ChangeLog. To generate a changelog, you can do "git log x.y.z..HEAD --no-merges --pretty=short --oneline | sed -e "s/^[0-9a-z]* //" | grep -e '^FIXED\|NEW'"
- Update version number with x.y.z-w in htdocs/filefunc.inc.php
- Update version number with x.y.z-w in build/debian/changelog
<<<<<<< HEAD
- Update version number with x.y.z-w in build/rpm/*.spec
=======
- Update version number with x.y.z-w in build/exe/doliwamp/doliwamp.iss
>>>>>>> 5b00ba11
- Commit all changes.
- Add a Tag (x.y.betaz_YYYYMMDD) and push it: git push --tags
- Create a branch (x.y).

- Run makepack-dolibarr.pl to generate all packages.

- Move build files into www.dolibarr.org web site
  (/home/dolibarr/wwwroot/files/lastbuild).

- Post a news on dolibarr.org/dolibarr.fr + social networks
- Send mail on mailings-list


***** Actions to do a RELEASE *****
This files describe steps made by Dolibarr packaging team to make a 
complete release of Dolibarr, step by step.

- Check all files are commited.
- Update version/info in ChangeLog. To generate a changelog, you can do "git log x.y.z..HEAD --no-merges --pretty=short --oneline | sed -e "s/^[0-9a-z]* //" | grep -e '^Fix\|New\|Sec'"
- Update version number with x.y.z in htdocs/filefunc.inc.php
- Update version number with x.y.z in build/debian/changelog
<<<<<<< HEAD
- Update version number with x.y.z in build/rpm/*.spec
=======
- Update version number with x.y.z in build/exe/doliwamp/doliwamp.iss
>>>>>>> 5b00ba11
- Commit all changes.

- Run makepack-dolibarr.pl to generate all packages.

- Check content of built packages.
- Move build files into www.dolibarr.org web site
  (/home/dolibarr/wwwroot/files/stable).

- Run makepack-dolibarr.pl again with option to publish files on 
  sourceforge. This will also add official tag.
- Edit symbolic links in directory "/home/dolibarr/wwwroot/files/stable/xxx"
  on server to point to new files (used by some web sites).

- Post a news on dolibarr.org/dolibarr.fr + social networks
- Send mail on mailings-list<|MERGE_RESOLUTION|>--- conflicted
+++ resolved
@@ -11,11 +11,6 @@
 - Update version/info in ChangeLog. To generate a changelog, you can do "git log x.y.z..HEAD --no-merges --pretty=short --oneline | sed -e "s/^[0-9a-z]* //" | grep -e '^FIXED\|NEW'"
 - Update version number with x.y.z-w in htdocs/filefunc.inc.php
 - Update version number with x.y.z-w in build/debian/changelog
-<<<<<<< HEAD
-- Update version number with x.y.z-w in build/rpm/*.spec
-=======
-- Update version number with x.y.z-w in build/exe/doliwamp/doliwamp.iss
->>>>>>> 5b00ba11
 - Commit all changes.
 - Add a Tag (x.y.betaz_YYYYMMDD) and push it: git push --tags
 - Create a branch (x.y).
@@ -37,11 +32,6 @@
 - Update version/info in ChangeLog. To generate a changelog, you can do "git log x.y.z..HEAD --no-merges --pretty=short --oneline | sed -e "s/^[0-9a-z]* //" | grep -e '^Fix\|New\|Sec'"
 - Update version number with x.y.z in htdocs/filefunc.inc.php
 - Update version number with x.y.z in build/debian/changelog
-<<<<<<< HEAD
-- Update version number with x.y.z in build/rpm/*.spec
-=======
-- Update version number with x.y.z in build/exe/doliwamp/doliwamp.iss
->>>>>>> 5b00ba11
 - Commit all changes.
 
 - Run makepack-dolibarr.pl to generate all packages.
