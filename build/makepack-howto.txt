--- conflicted
+++ resolved
@@ -9,13 +9,8 @@
 
 - Check all files are commited.
 - Update version/info in ChangeLog. 
-<<<<<<< HEAD
-To generate a changelog of a major new version x.y.0, you can do "cd ~/git/dolibarr_x.y; git log `git merge-base x-1.y-1.0 origin/develop`.. --no-merges --pretty=short --oneline | sed -e "s/^[0-9a-z]* //" | grep -e '^FIX\|NEW' | sort -u | sed 's/FIXED:/FIX:/g' | sed 's/FIXED :/FIX:/g' | sed 's/FIX :/FIX:/g' | sed 's/FIX /FIX: /g' | sed 's/NEW :/NEW:/g' | sed 's/NEW /NEW: /g' > /tmp/aaa"
-To generate a changelog of a maintenance version x.y.z, you can do "cd ~/git/dolibarr_x.y; git log `git merge-base x.y.z-1 origin/develop`.. --no-merges --pretty=short --oneline | sed -e "s/^[0-9a-z]* //" | grep -e '^FIX\|NEW' | sort -u | sed 's/FIXED:/FIX:/g' | sed 's/FIXED :/FIX:/g' | sed 's/FIX :/FIX:/g' | sed 's/FIX /FIX: /g' | sed 's/NEW :/NEW:/g' | sed 's/NEW /NEW: /g' > /tmp/aaa"
-=======
 To generate a changelog of a major new version x.y.0, you can do "cd ~/git/dolibarr_x.y; git log `git rev-list --boundary x.y..origin/develop | grep ^- | cut -c2- | head -n`.. --no-merges --pretty=short --oneline | sed -e "s/^[0-9a-z]* //" | grep -e '^FIX\|NEW' | sort -u | sed 's/FIXED:/FIX:/g' | sed 's/FIXED :/FIX:/g' | sed 's/FIX :/FIX:/g' | sed 's/FIX /FIX: /g' | sed 's/NEW :/NEW:/g' | sed 's/NEW /NEW: /g' > /tmp/aaa"
 To generate a changelog of a maintenance version x.y.z, you can do "cd ~/git/dolibarr_x.y; git log x.y.z-1.. --no-merges --pretty=short --oneline | sed -e "s/^[0-9a-z]* //" | grep -e '^FIX\|NEW' | sort -u | sed 's/FIXED:/FIX:/g' | sed 's/FIXED :/FIX:/g' | sed 's/FIX :/FIX:/g' | sed 's/FIX /FIX: /g' | sed 's/NEW :/NEW:/g' | sed 's/NEW /NEW: /g' > /tmp/aaa"
->>>>>>> 93be4305
 - Update version number with x.y.z-w in htdocs/filefunc.inc.php
 - Commit all changes.
 
@@ -36,13 +31,8 @@
 
 - Check all files are commited.
 - Update version/info in ChangeLog. 
-<<<<<<< HEAD
-To generate a changelog of a major new version x.y.0, you can do "cd ~/git/dolibarr_x.y; git log `git merge-base x-1.y-1.0 origin/develop`.. --no-merges --pretty=short --oneline | sed -e "s/^[0-9a-z]* //" | grep -e '^FIX\|NEW' | sort -u | sed 's/FIXED:/FIX:/g' | sed 's/FIXED :/FIX:/g' | sed 's/FIX :/FIX:/g' | sed 's/FIX /FIX: /g' | sed 's/NEW :/NEW:/g' | sed 's/NEW /NEW: /g' > /tmp/aaa"
-To generate a changelog of a maintenance version x.y.z, you can do "cd ~/git/dolibarr_x.y; git log `git merge-base x.y.z-1 origin/develop`.. --no-merges --pretty=short --oneline | sed -e "s/^[0-9a-z]* //" | grep -e '^FIX\|NEW' | sort -u | sed 's/FIXED:/FIX:/g' | sed 's/FIXED :/FIX:/g' | sed 's/FIX :/FIX:/g' | sed 's/FIX /FIX: /g' | sed 's/NEW :/NEW:/g' | sed 's/NEW /NEW: /g' > /tmp/aaa"
-=======
 To generate a changelog of a major new version x.y.0, you can do "cd ~/git/dolibarr_x.y; git log `git rev-list --boundary x.y..origin/develop | grep ^- | cut -c2- | head -n`.. --no-merges --pretty=short --oneline | sed -e "s/^[0-9a-z]* //" | grep -e '^FIX\|NEW' | sort -u | sed 's/FIXED:/FIX:/g' | sed 's/FIXED :/FIX:/g' | sed 's/FIX :/FIX:/g' | sed 's/FIX /FIX: /g' | sed 's/NEW :/NEW:/g' | sed 's/NEW /NEW: /g' > /tmp/aaa"
 To generate a changelog of a maintenance version x.y.z, you can do "cd ~/git/dolibarr_x.y; git log x.y.z-1.. --no-merges --pretty=short --oneline | sed -e "s/^[0-9a-z]* //" | grep -e '^FIX\|NEW' | sort -u | sed 's/FIXED:/FIX:/g' | sed 's/FIXED :/FIX:/g' | sed 's/FIX :/FIX:/g' | sed 's/FIX /FIX: /g' | sed 's/NEW :/NEW:/g' | sed 's/NEW /NEW: /g' > /tmp/aaa"
->>>>>>> 93be4305
 - Update version number with x.y.z in htdocs/filefunc.inc.php
 - Commit all changes.
 
