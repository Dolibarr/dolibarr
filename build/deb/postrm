--- conflicted
+++ resolved
@@ -20,28 +20,16 @@
 
 lighttpd_remove() {
 	if [ -f /etc/lighttpd/conf-available/50-dolibarr.conf ] ; then
-<<<<<<< HEAD
-		echo "Remove link for Lighttpd config file"
-=======
 		echo "postrm Remove link for Lighttpd config file"
->>>>>>> 19bde3ab
 		rm -f /etc/lighttpd/conf-available/50-dolibarr.conf
 		if which lighty-enable-mod >/dev/null 2>&1 ; then
 			lighty-disable-mod dolibarr
 		else
-<<<<<<< HEAD
-			echo "Lighttpd not installed, skipping"
-		fi
-		# See bug #448682
-		if [ -h /etc/lighttpd/conf-enabled/50-dolibarr.conf ] ; then
-		    echo 'Manually deleting lighttpd/dolibarr configuration link'
-=======
 			echo "postrm Lighttpd not installed, skipping"
 		fi
 		# See bug #448682
 		if [ -h /etc/lighttpd/conf-enabled/50-dolibarr.conf ] ; then
 		    echo "postrm Manually deleting lighttpd/dolibarr configuration link"
->>>>>>> 19bde3ab
 		    rm /etc/lighttpd/conf-enabled/50-dolibarr.conf
 		fi
 	fi
@@ -49,11 +37,7 @@
 
 apache_remove() {
 	if [ -d /etc/$webserver/conf.d ] && [ -L /etc/$webserver/conf.d/dolibarr.conf ]; then
-<<<<<<< HEAD
-		echo "Remove link for Apache config file"
-=======
 		echo "postrm Remove link for Apache config file"
->>>>>>> 19bde3ab
 		rm -f /etc/$webserver/conf.d/dolibarr.conf
 	fi
 }
@@ -195,17 +179,10 @@
 
 		    # Now run the drop user
 			if eval $mysqlcmd -f -e "\"DROP USER '$dbuser'@'localhost';\"" ; then
-<<<<<<< HEAD
-				echo Database login $dbuser removed
-			else
-			    error="Unable to run $mysqlcmd -f -e \"DROP USER '$dbuser'@'localhost';\""
-				echo $error
-=======
 				echo postrm Database login $dbuser removed
 			else
 			    error="Unable to run $mysqlcmd -f -e \"DROP USER '$dbuser'@'localhost';\""
 				echo postrm $error
->>>>>>> 19bde3ab
 			fi
 
 		    # Now run the drop commands
@@ -214,32 +191,20 @@
 				if eval $mysqlcmd -f -e "\"DROP DATABASE $dbname;\"" ; then
 				    if eval $mysqlcmd -f -e "\"show databases;\"" | grep -e "^$dbname" > /dev/null 2>&1 ; then
 					error="Database $dbname NOT successfully droped. You have to do it manually."
-<<<<<<< HEAD
-					echo $error
-=======
 					echo postrm $error
->>>>>>> 19bde3ab
 				    else
 					status=drop
 				    fi
 				else
 				    error="Unable to run the drop database script."
-<<<<<<< HEAD
-					echo $error
-=======
 					echo postrm $error
->>>>>>> 19bde3ab
 				fi
 		    else
 				status=nothing
 				log="${log}Database $dbname already not exists."
 		    fi
 
-<<<<<<< HEAD
-		    echo "Remove directory $docdir"
-=======
 		    echo "postrm Remove directory $docdir"
->>>>>>> 19bde3ab
 		    rm -rf $docdir ; 
  
 		else
