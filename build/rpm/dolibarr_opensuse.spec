#---------------------------------------------------------
# Spec file to build a rpm file
#
# This is an example to build a rpm file. You can use this 
# file to build a package for your own distributions and 
# edit it if you need to match your rules.
# --------------------------------------------------------

Name: dolibarr
Version: __VERSION__
Release: __RELEASE__
Summary: ERP and CRM software for small and medium companies or foundations 
Summary(es): Software ERP y CRM para pequeñas y medianas empresas, asociaciones o autónomos
Summary(fr): Logiciel ERP & CRM de gestion de PME/PMI, auto-entrepreneurs ou associations
Summary(it): Programmo gestionale per piccole imprese, fondazioni e liberi professionisti

License: GPL-3.0+
#Packager: Laurent Destailleur (Eldy) <eldy@users.sourceforge.net>
Vendor: Dolibarr dev team

URL: http://www.dolibarr.org
Source0: http://www.dolibarr.org/files/lastbuild/package_rpm_opensuse/%{name}-%{version}.tgz
Patch0: %{name}-forrpm.patch
BuildArch: noarch
BuildRoot: %{_tmppath}/%{name}-%{version}-build

Group: Productivity/Office/Management
Requires: apache2, apache2-mod_php5, php5 >= 5.3.0, php5-gd, php5-ldap, php5-imap, php5-mysql, php5-openssl, dejavu
Requires: mysql-community-server, mysql-community-server-client 
%if 0%{?suse_version}
BuildRequires: update-desktop-files fdupes
%endif

# Set yes to build test package, no for release (this disable need of /usr/bin/php not found by OpenSuse)
AutoReqProv: no


%description
An easy to use CRM & ERP open source/free software for small  
and medium companies, foundations or freelances. It includes different 
features for Enterprise Resource Planning (ERP) and Customer Relationship 
Management (CRM) but also for different other activities.
Dolibarr was designed to provide only features you need and be easy to 
use.

%description -l es
Un software ERP y CRM para pequeñas y medianas empresas, asociaciones
o autónomos. Incluye diferentes funcionalidades para la Planificación 
de Recursos Empresariales (ERP) y Gestión de la Relación con los
Clientes (CRM) así como para para otras diferentes actividades. 
Dolibarr ha sido diseñado para suministrarle solamente las funcionalidades
que necesita y haciendo hincapié en su facilidad de uso.
    
%description -l fr
Logiciel ERP & CRM de gestion de PME/PMI, autoentrepreneurs, 
artisans ou associations. Il permet de gérer vos clients, prospect, 
fournisseurs, devis, factures, comptes bancaires, agenda, campagnes mailings
et bien d'autres choses dans une interface pensée pour la simplicité.

%description -l it
Un programmo gestionale per piccole e medie
imprese, fondazioni e liberi professionisti. Include varie funzionalità per
Enterprise Resource Planning e gestione dei clienti (CRM), ma anche ulteriori
attività. Progettato per poter fornire solo ciò di cui hai bisogno 
ed essere facile da usare.
Programmo web, progettato per poter fornire solo ciò di 
cui hai bisogno ed essere facile da usare.



#---- prep
%prep
%setup -q
%patch0 -p0 -b .patch


#---- build
%build
# Nothing to build


#---- install
%install
%{__rm} -rf $RPM_BUILD_ROOT

%{__mkdir} -p $RPM_BUILD_ROOT%{_sysconfdir}/%{name}
%{__install} -m 644 build/rpm/conf.php $RPM_BUILD_ROOT%{_sysconfdir}/%{name}/conf.php
%{__install} -m 644 build/rpm/httpd-dolibarr.conf $RPM_BUILD_ROOT%{_sysconfdir}/%{name}/apache.conf
%{__install} -m 644 build/rpm/file_contexts.dolibarr $RPM_BUILD_ROOT%{_sysconfdir}/%{name}/file_contexts.dolibarr
%{__install} -m 644 build/rpm/install.forced.php.opensuse $RPM_BUILD_ROOT%{_sysconfdir}/%{name}/install.forced.php

%{__mkdir} -p $RPM_BUILD_ROOT%{_datadir}/pixmaps
%{__install} -m 644 doc/images/dolibarr_48x48.png $RPM_BUILD_ROOT%{_datadir}/pixmaps/%{name}.png
%{__mkdir} -p $RPM_BUILD_ROOT%{_datadir}/applications
#desktop-file-install --delete-original --dir=$RPM_BUILD_ROOT%{_datadir}/applications build/rpm/%{name}.desktop
%{__install} -m 644 build/rpm/dolibarr.desktop $RPM_BUILD_ROOT%{_datadir}/applications/%{name}.desktop

%{__mkdir} -p $RPM_BUILD_ROOT%{_datadir}/%{name}/build/rpm
%{__mkdir} -p $RPM_BUILD_ROOT%{_datadir}/%{name}/build/tgz
%{__mkdir} -p $RPM_BUILD_ROOT%{_datadir}/%{name}/htdocs
%{__mkdir} -p $RPM_BUILD_ROOT%{_datadir}/%{name}/scripts
%{__cp} -pr build/rpm/*     $RPM_BUILD_ROOT%{_datadir}/%{name}/build/rpm
%{__cp} -pr build/tgz/*     $RPM_BUILD_ROOT%{_datadir}/%{name}/build/tgz
%{__cp} -pr htdocs  $RPM_BUILD_ROOT%{_datadir}/%{name}
%{__cp} -pr scripts $RPM_BUILD_ROOT%{_datadir}/%{name}
%{__rm} -rf $RPM_BUILD_ROOT%{_datadir}/%{name}/htdocs/includes/ckeditor/_source  
%{__rm} -rf $RPM_BUILD_ROOT%{_datadir}/%{name}/htdocs/includes/fonts

# Lang
echo "%defattr(0644, root, root, 0755)" > %{name}.lang
echo "%dir %{_datadir}/%{name}/htdocs/langs" >> %{name}.lang
for i in $RPM_BUILD_ROOT%{_datadir}/%{name}/htdocs/langs/*_*
do
  lang=$(basename $i)
  lang1=`expr substr $lang 1 2`; 
  lang2=`expr substr $lang 4 2 | tr "[:upper:]" "[:lower:]"`; 
  echo "%dir %{_datadir}/%{name}/htdocs/langs/${lang}" >> %{name}.lang
  if [ "$lang1" = "$lang2" ] ; then
    echo "%lang(${lang1}) %{_datadir}/%{name}/htdocs/langs/${lang}/*.lang"
  else
    echo "%lang(${lang}) %{_datadir}/%{name}/htdocs/langs/${lang}/*.lang"
  fi
done >>%{name}.lang

%if 0%{?suse_version}

# Enable this command to tag desktop file for suse
%suse_update_desktop_file dolibarr

# Enable this command to allow suse detection of duplicate files and create hardlinks instead
%fdupes $RPM_BUILD_ROOT%{_datadir}/%{name}/htdocs

%endif


#---- clean
%clean
%{__rm} -rf $RPM_BUILD_ROOT



#---- files
%files -f %{name}.lang

%defattr(0755, root, root, 0755)

%dir %_datadir/dolibarr

%dir %_datadir/dolibarr/scripts
%_datadir/dolibarr/scripts/*

%defattr(-, root, root, 0755)
%doc COPYING ChangeLog doc/index.html htdocs/langs/HOWTO-Translation.txt

%_datadir/pixmaps/dolibarr.png
%_datadir/applications/dolibarr.desktop

%dir %_datadir/dolibarr/build

%dir %_datadir/dolibarr/build/rpm
%_datadir/dolibarr/build/rpm/*

%dir %_datadir/dolibarr/build/tgz
%_datadir/dolibarr/build/tgz/*

%dir %_datadir/dolibarr/htdocs
%_datadir/dolibarr/htdocs/accountancy
%_datadir/dolibarr/htdocs/adherents
%_datadir/dolibarr/htdocs/admin
%_datadir/dolibarr/htdocs/asterisk
%_datadir/dolibarr/htdocs/barcode
%_datadir/dolibarr/htdocs/bookmarks
%_datadir/dolibarr/htdocs/cashdesk
%_datadir/dolibarr/htdocs/categories
%_datadir/dolibarr/htdocs/comm
%_datadir/dolibarr/htdocs/commande
%_datadir/dolibarr/htdocs/compta
%_datadir/dolibarr/htdocs/conf
%_datadir/dolibarr/htdocs/contact
%_datadir/dolibarr/htdocs/contrat
%_datadir/dolibarr/htdocs/core
%_datadir/dolibarr/htdocs/cron
%_datadir/dolibarr/htdocs/ecm
%_datadir/dolibarr/htdocs/expedition
%_datadir/dolibarr/htdocs/exports
%_datadir/dolibarr/htdocs/externalsite
%_datadir/dolibarr/htdocs/fichinter
%_datadir/dolibarr/htdocs/fourn
%_datadir/dolibarr/htdocs/ftp
%_datadir/dolibarr/htdocs/holiday
%_datadir/dolibarr/htdocs/imports
%_datadir/dolibarr/htdocs/includes
%_datadir/dolibarr/htdocs/install
%_datadir/dolibarr/htdocs/langs/HOWTO-Translation.txt
%_datadir/dolibarr/htdocs/livraison
%_datadir/dolibarr/htdocs/mailmanspip
%_datadir/dolibarr/htdocs/margin
%_datadir/dolibarr/htdocs/opensurvey
%_datadir/dolibarr/htdocs/paybox
%_datadir/dolibarr/htdocs/paypal
%_datadir/dolibarr/htdocs/printipp
%_datadir/dolibarr/htdocs/product
%_datadir/dolibarr/htdocs/projet
%_datadir/dolibarr/htdocs/public
%_datadir/dolibarr/htdocs/resource
%_datadir/dolibarr/htdocs/societe
%_datadir/dolibarr/htdocs/support
%_datadir/dolibarr/htdocs/theme
%_datadir/dolibarr/htdocs/user
%_datadir/dolibarr/htdocs/webservices
%_datadir/dolibarr/htdocs/*.ico
%_datadir/dolibarr/htdocs/*.patch
%_datadir/dolibarr/htdocs/*.php
%_datadir/dolibarr/htdocs/*.txt

%dir %{_sysconfdir}/dolibarr

%defattr(0664, root, www)
%config(noreplace) %{_sysconfdir}/dolibarr/conf.php
%config(noreplace) %{_sysconfdir}/dolibarr/apache.conf
%config(noreplace) %{_sysconfdir}/dolibarr/install.forced.php
%config(noreplace) %{_sysconfdir}/dolibarr/file_contexts.dolibarr



#---- post (after unzip during install)
%post

echo Run post script of packager dolibarr_opensuse.spec

# Define vars
export docdir="/var/lib/dolibarr/documents"
export apachelink="%{_sysconfdir}/apache2/conf.d/dolibarr.conf"
export apacheuser='wwwrun';
export apachegroup='www';

# Remove dolibarr install/upgrade lock file if it exists
%{__rm} -f $docdir/install.lock

# Create empty directory for uploaded files and generated documents 
echo Create document directory $docdir
%{__mkdir} -p $docdir

# Set correct owner on config files
%{__chown} -R root:$apachegroup /etc/dolibarr/*

# If a conf already exists and its content was already completed by installer
export config=%{_sysconfdir}/dolibarr/conf.php
if [ -s $config ] && grep -q "File generated by" $config
then 
  # File already exist. We add params not found.
  echo Add new params to overwrite path to use shared libraries/fonts
  grep -q -c "dolibarr_lib_ADODB_PATH" $config     || [ ! -d "/usr/share/php/adodb" ]  || echo "<?php \$dolibarr_lib_ADODB_PATH='/usr/share/php/adodb'; ?>" >> $config
  grep -q -c "dolibarr_lib_FPDI_PATH" $config      || [ ! -d "/usr/share/php/fpdi" ]   || echo "<?php \$dolibarr_lib_FPDI_PATH='/usr/share/php/fpdi'; ?>" >> $config
  #grep -q -c "dolibarr_lib_GEOIP_PATH" $config    || echo "<?php \$dolibarr_lib_GEOIP_PATH=''; ?>" >> $config
  grep -q -c "dolibarr_lib_NUSOAP_PATH" $config    || [ ! -d "/usr/share/php/nusoap" ] || echo "<?php \$dolibarr_lib_NUSOAP_PATH='/usr/share/php/nusoap'; ?>" >> $config
  grep -q -c "dolibarr_lib_ODTPHP_PATHTOPCLZIP" $config || [ ! -d "/usr/share/php/libphp-pclzip" ]  || echo "<?php \$dolibarr_lib_ODTPHP_PATHTOPCLZIP='/usr/share/php/libphp-pclzip'; ?>" >> $config
  #grep -q -c "dolibarr_lib_PHPEXCEL_PATH" $config || echo "<?php \$dolibarr_lib_PHPEXCEL_PATH=''; ?>" >> $config
  #grep -q -c "dolibarr_lib_TCPDF_PATH" $config    || echo "<?php \$dolibarr_lib_TCPDF_PATH=''; ?>" >> $config
  grep -q -c "dolibarr_js_CKEDITOR" $config        || [ ! -d "/usr/share/javascript/ckeditor" ]  || echo "<?php \$dolibarr_js_CKEDITOR='/javascript/ckeditor'; ?>" >> $config
  grep -q -c "dolibarr_js_JQUERY" $config          || [ ! -d "/usr/share/javascript/jquery" ]    || echo "<?php \$dolibarr_js_JQUERY='/javascript/jquery'; ?>" >> $config
  grep -q -c "dolibarr_js_JQUERY_UI" $config       || [ ! -d "/usr/share/javascript/jquery-ui" ] || echo "<?php \$dolibarr_js_JQUERY_UI='/javascript/jquery-ui'; ?>" >> $config
  grep -q -c "dolibarr_js_JQUERY_FLOT" $config     || [ ! -d "/usr/share/javascript/flot" ]      || echo "<?php \$dolibarr_js_JQUERY_FLOT='/javascript/flot'; ?>" >> $config
  grep -q -c "dolibarr_font_DOL_DEFAULT_TTF_BOLD" $config || echo "<?php \$dolibarr_font_DOL_DEFAULT_TTF_BOLD='/usr/share/fonts/truetype/DejaVuSans-Bold.ttf'; ?>" >> $config      
fi

# Create a config link dolibarr.conf
if [ ! -L $apachelink ]; then
  apachelinkdir=`dirname $apachelink`
  if [ -d $apachelinkdir ]; then
    echo Create dolibarr web server config link from %{_sysconfdir}/dolibarr/apache.conf to $apachelink
    ln -fs %{_sysconfdir}/dolibarr/apache.conf $apachelink
  else
    echo Do not create link $apachelink - web server conf dir $apachelinkdir not found. web server package may not be installed
  fi
fi

echo Set permission to $apacheuser:$apachegroup on /var/lib/dolibarr
%{__chown} -R $apacheuser:$apachegroup /var/lib/dolibarr
%{__chmod} -R o-w /var/lib/dolibarr

# Restart web server
echo Restart web server
if [ -f %{_sysconfdir}/init.d/httpd ]; then
  %{_sysconfdir}/init.d/httpd restart
fi
if [ -f %{_sysconfdir}/init.d/apache2 ]; then
  %{_sysconfdir}/init.d/apache2 restart
fi

# Restart mysql
echo Restart mysql
if [ -f /etc/init.d/mysqld ]; then
  /sbin/service mysqld restart
fi
if [ -f /etc/init.d/mysql ]; then
  /sbin/service mysql restart
fi

# Show result
echo
echo "----- Dolibarr %version-%release - (c) Dolibarr dev team -----"
echo "Dolibarr files are now installed (into /usr/share/dolibarr)."
echo "To finish installation and use Dolibarr, click on the menu" 
echo "entry Dolibarr ERP-CRM or call the following page from your"
echo "web browser:"  
echo "http://localhost/dolibarr/"
echo "-------------------------------------------------------"
echo


#---- postun (after upgrade or uninstall)
%postun

if [ "x$1" = "x0" ] ;
then
  # Remove
  echo "Removed package"
  
  # Define vars
  export apachelink="%{_sysconfdir}/apache2/conf.d/dolibarr.conf"
  
  # Remove apache link
  if [ -L $apachelink ] ;
  then
    echo "Delete apache config link for Dolibarr ($apachelink)"
    %{__rm} -f $apachelink
    status=purge
  fi
  
  # Restart web servers if required
  if [ "x$status" = "xpurge" ] ;
  then
    # Restart web server
    echo Restart web server
    if [ -f %{_sysconfdir}/init.d/httpd ]; then
      %{_sysconfdir}/init.d/httpd restart
    fi
    if [ -f %{_sysconfdir}/init.d/apache2 ]; then
      %{_sysconfdir}/init.d/apache2 restart
    fi
  fi
else
  # Upgrade
  echo "No remove action done (this is an upgrade)"
fi


# version x.y.z-0.1.a for alpha, x.y.z-0.2.b for beta, x.y.z-0.3 for release
%changelog
<<<<<<< HEAD
* Wed Oct 29 2014 Laurent Destailleur 3.7.0-0.3
=======
* Sat Dec 27 2014 Laurent Destailleur 3.6.2-0.3
>>>>>>> c7937a99
- Upstream release

* Wed Sep 24 2014 Laurent Destailleur 3.6.1-0.3
- Upstream release

* Wed Jul 15 2014 Laurent Destailleur 3.6.0-0.3
- Upstream release
<|MERGE_RESOLUTION|>--- conflicted
+++ resolved
@@ -348,15 +348,6 @@
 
 # version x.y.z-0.1.a for alpha, x.y.z-0.2.b for beta, x.y.z-0.3 for release
 %changelog
-<<<<<<< HEAD
 * Wed Oct 29 2014 Laurent Destailleur 3.7.0-0.3
-=======
-* Sat Dec 27 2014 Laurent Destailleur 3.6.2-0.3
->>>>>>> c7937a99
 - Upstream release
 
-* Wed Sep 24 2014 Laurent Destailleur 3.6.1-0.3
-- Upstream release
-
-* Wed Jul 15 2014 Laurent Destailleur 3.6.0-0.3
-- Upstream release
