--- conflicted
+++ resolved
@@ -331,9 +331,5 @@
 
 # version x.y.z-0.1.a for alpha, x.y.z-0.2.b for beta, x.y.z-0.3 for release
 %changelog
-<<<<<<< HEAD
-* Wed Nov 6 2013 Laurent Destailleur 3.6.0-0.12.b
-=======
-* Mon Dec 30 2013 Laurent Destailleur 3.5.0-0.3
->>>>>>> 0bdcda50
+* Mon Dec 30 2013 Laurent Destailleur 3.6.0-0.2.b
 - Initial version (#723326)