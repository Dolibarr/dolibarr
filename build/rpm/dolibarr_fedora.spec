--- conflicted
+++ resolved
@@ -332,9 +332,4 @@
 
 # version x.y.z-0.1.a for alpha, x.y.z-0.2.b for beta, x.y.z-0.3 for release
 %changelog
-<<<<<<< HEAD
-* Wed Oct 29 2014 Laurent Destailleur 3.7.1-0.3
-- Upstream release
-=======
-__CHANGELOGSTRING__
->>>>>>> 5b00ba11
+__CHANGELOGSTRING__