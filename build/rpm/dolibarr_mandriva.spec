--- conflicted
+++ resolved
@@ -338,11 +338,10 @@
 
 # version x.y.z-0.1.a for alpha, x.y.z-0.2.b for beta, x.y.z-0.3 for release
 %changelog
-<<<<<<< HEAD
 * Fri May 9 2014 Laurent Destailleur 3.6.0-0.2.b
-=======
+- Upstream release
+
 * Tue July 1 2014 Laurent Destailleur 3.5.4-0.3
->>>>>>> ae0116aa
 - Upstream release
 
 * Fri May 2 2014 Laurent Destailleur 3.5.3-0.3
