parameters:
	tmpDir: ./.github/tmp
	parallel:
		# Commented some of the settings, reminding the defaults:
		#   should adapt better to target machines
		# jobSize: 8  # default is 20
		processTimeout: 600.0
		# maximumNumberOfProcesses: 20  # default is 32
		# minimumNumberOfJobsPerProcess: 2  # default is 2
		# buffer: 134217728 # 128 MB  # Not documented
	customRulesetUsed: true
	level: 5
	fileExtensions:
		- php
	paths:
		- htdocs
		- scripts
	excludePaths:
		analyseAndScan:
		- htdocs/custom/*
		- htdocs/documents/*
		- htdocs/install/doctemplates/*
		- htdocs/langs/*
		- htdocs/modulebuilder/template/test/*
		- htdocs/support/*
		analyse:
		- htdocs/includes/*
	checkAlwaysTrueCheckTypeFunctionCall: false
	checkAlwaysTrueInstanceof: false
	checkAlwaysTrueStrictComparison: false
	checkClassCaseSensitivity: true
	checkFunctionArgumentTypes: true
	checkFunctionNameCase: true
	checkArgumentsPassedByReference: false
	checkMaybeUndefinedVariables: false
	checkNullables: false
	checkThisOnly: true
	checkUnionTypes: false
	checkExplicitMixedMissingReturn: true
	reportMaybes: false
	reportMaybesInMethodSignatures: false
	reportStaticMethodSignatures: false
	polluteScopeWithLoopInitialAssignments: true
	polluteScopeWithAlwaysIterableForeach: true
	reportMagicMethods: false
	reportMagicProperties: false
	treatPhpDocTypesAsCertain: false
	ignoreErrors:
		- '#Result of function fieldList#'
		- '#Function llxHeaderVierge invoked with#'
		- '#always exists and is not falsy#'
		- '#always exists and is not nullable#'
		- '#Call to function is_resource\(\) with#'
		- '#is always fal#'
		- '#is always true#'
		- '#is_object\(\) with mixed will always evaluate to false#'
		- '#Empty array passed to foreach#'
		- '#in empty\(\) is not falsy#'
		- '#in isset\(\) is not nullable#'
		- '#(\$force_dolibarr_lib|\$dolibarr_main_db).*in empty\(\) is never defined.#'
		- '#Sprain\\SwissQrBill\\#'
		- '#Constructor of class .* has an unused parameter #'
		- '#Dead catch - Exception is never thrown in the try block#'
		- '#.*phan-var#'
		- '#\$httpStatusCode of class Luracast\\Restler\\RestException constructor expects string, int given.#'
		- '#expects \(callable#'
		- '#expects bool\|string#'
		- '#expects bool, int#'
		- '# (dol_getdate|dol_concatdesc|vatrate) expects bool, string given.#'
		- '# SMTPs::(getFrom|getErrorsTo|getReplyTo)\(\) expects bool, string given.#'
		- '# (dolibarr_set_const|yn|getLocalTaxesFromRate) expects int\|string#'
		- '#::(options)\(\) expects int\|string#'
		- '# (print_barre_liste|getCurrentPeriodOfFiscalYear|dol_substr|get_next_value) expects int\|null#'
		- '#color.* expects int, string#'
		- '#imap.* expects int, string#'
		- '#convert.* expects int, string#'
		- '# (Setup|Asset|Proposals|Orders|Invoices|FactureRec|BonPrelevement|Products|Thirdparties)::_fetch\S*\(\) expects int, string#'
		- '#(getFullName|sendTicketMessageByEmail|addItemsFact|update_price|setPhoneNumber|recur|addDepreciationLine|addline|generate|buildRumNumber|update|update_label|getSelectConditionsPaiements|select_state|listBoxes|addLineRec|literalBarcodeType)\(\) expects int, string#'
		- '#run_sql expects int, string#'
		- '#on array{url: mixed} in empty\(\) does not exist.#'
		- '#dol_copy expects string, int given#'
		- '#dol_getIdFromCode expects string, int given#'
		- '#EvalMath::trigger\(\) expects string, int given#'
		- '#get_next_value expects string, int given#'
<<<<<<< HEAD
=======
		- '#pdf_writeLinkedObjects expects string, int given#'
		- '# Diff::generatePartialDiff\(\) expects array#'
		- '# EmailCollector::getpart\(\) expects string#'
>>>>>>> 8bfbbf79
		- '#expects int, float#'
		- '#::saveboxorder\(\) expects int, array#'
		- '# (print_projecttasks(_array)?|dol_time_plus_duree|get_default_tva|get_default_npr) expects int, array#'
		- '# (fetchObjectByElement|print_actions_filter|dol_mktime|dol_get_first_day|dol_get_last_day|dol_remove_file_process|displayUsersListWithPicto) expects int, array\|string given.#'
		- '# (CSMSFile) constructor expects int, array\|string given.#'
		- "# (img_picto) expects int<0, 1>, (false|'') given.#"
		- '#expects float\|string#'
		- '#expects float\|null#'
		- '#expects float, string given.#'
		- '#expects string\|null,#'
		- '# (envoi_mail|sendEmailTo) expects string, \(float\|int\) given.#'
		- '#::printStdColumnContent\(\) expects string, float(\|(int|array)(\<.*\>)?)* given.#'
		- '#::HTML2OpenIDServer\(\) expects string, array given.#'
		- '# (dol_strlen|vatrate) expects string, float(\|(int|array)(\<.*\>)?)* given.#'
		- '# dol_escape_htmltag expects string, float given.#'
		- '#create_line\(\) expects string, float given.#'
		- '# dol_stringtotime expects string, DateTime given.#'
		- '# (load_fiche_titre|llxHeader|dol_add_file_process|setEventMessages) expects string, null given.#'
		- '# (show_ldap_content|projectLinesa) expects string, true given.#'
		- '# DolEditor constructor expects string, false given.#'
		- '# dol_eval expects string, array given.#'
		- '#expects string, bool\|mysqli_result\|resource given.#'
		- '#( |::)((multi)?selectarray)\(\) expects array#'
		- '# (reWriteAllMenus|check_authentication) expects array#'
		- '# (dol_get_fiche_head) expects array<int#'
		- '#::(_validateMyObject|select_company)\(\) expects array<string#'
		- '# (dol_print_error|get_htmloutput_mesg|dolGetButtonTitle|dol_htmloutput_errors|dol_htmloutput_mesg) expects array<string#'
		- '# getNav expects array#'
		- '# getCommonSubstitutionArray expects array#'
		- '# llxHeader expects array#'
		- '# ajax_constantonoff expects array, null given.#'
		- '# ldap_search expects array\|LDAP#'
		- '# ajax_combobox expects array#'
		- '# setlocale expects array#'
		- '# setEventMessages expects array#'
		- '# Context::setError\(\) expects array, string#'
		- '# Form::formconfirm\(\) expects array#'
		- '# FormWebPortal::selectForForms\(\) expects int, array#'
		- '# Lettering::getBankLinesFromFkDocAndDocType\(\) expects array#'
		- '# form_constantes expects array#'
		- '# dolGetButtonAction expects array#'
		- '# (Odf) constructor expects #'
		- '# Stripe[^ ]+::all\(\) expects #'
		- '#expects resource#'
		- '#expects object#'
		- '#expects FTP\\Connection#'
		- '#expects LDAP\\Connection#'
		- '#expects MultiCurrency#'
		- '#expects Facture#'
		- '#expects Paiement#'
		- '#expects PgSql\\Result#'
		- '#expects Societe#'
		- '#expects ''''\|Societe#'
		- '#expects CommonObjectLine#'
		- '#colorHexToHsl expects#'
	internalErrorsCountLimit: 50
	cache:
		nodesByFileCountMax: 512
		nodesByStringCountMax: 512
	reportUnmatchedIgnoredErrors: false
	universalObjectCratesClasses:
		- stdClass
		- SimpleXMLElement
	earlyTerminatingMethodCalls: []
	dynamicConstantNames:
		- ICONV_IMPL
		- PHP_VERSION
		- PHP_MAJOR_VERSION
		- PHP_MINOR_VERSION
		- PHP_RELEASE_VERSION
		- PHP_VERSION_ID
		- PHP_EXTRA_VERSION
		- PHP_ZTS
		- PHP_DEBUG
		- PHP_MAXPATHLEN
		- PHP_OS
		- PHP_OS_FAMILY
		- PHP_SAPI
		- PHP_EOL
		- PHP_INT_MAX
		- PHP_INT_MIN
		- PHP_INT_SIZE
		- PHP_FLOAT_DIG
		- PHP_FLOAT_EPSILON
		- PHP_FLOAT_MIN
		- PHP_FLOAT_MAX
		- DEFAULT_INCLUDE_PATH
		- PEAR_INSTALL_DIR
		- PEAR_EXTENSION_DIR
		- PHP_EXTENSION_DIR
		- PHP_PREFIX
		- PHP_BINDIR
		- PHP_BINARY
		- PHP_MANDIR
		- PHP_LIBDIR
		- PHP_DATADIR
		- PHP_SYSCONFDIR
		- PHP_LOCALSTATEDIR
		- PHP_CONFIG_FILE_PATH
		- PHP_CONFIG_FILE_SCAN_DIR
		- PHP_SHLIB_SUFFIX
		- PHP_FD_SETSIZE<|MERGE_RESOLUTION|>--- conflicted
+++ resolved
@@ -82,12 +82,8 @@
 		- '#dol_getIdFromCode expects string, int given#'
 		- '#EvalMath::trigger\(\) expects string, int given#'
 		- '#get_next_value expects string, int given#'
-<<<<<<< HEAD
-=======
-		- '#pdf_writeLinkedObjects expects string, int given#'
 		- '# Diff::generatePartialDiff\(\) expects array#'
 		- '# EmailCollector::getpart\(\) expects string#'
->>>>>>> 8bfbbf79
 		- '#expects int, float#'
 		- '#::saveboxorder\(\) expects int, array#'
 		- '# (print_projecttasks(_array)?|dol_time_plus_duree|get_default_tva|get_default_npr) expects int, array#'
