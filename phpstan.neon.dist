parameters:
	tmpDir: ./.github/tmp
	parallel:
		# Commented some of the settings, reminding the defaults:
		#   should adapt better to target machines
		# jobSize: 8  # default is 20
		processTimeout: 600.0
		# maximumNumberOfProcesses: 20  # default is 32
		# minimumNumberOfJobsPerProcess: 2  # default is 2
		# buffer: 134217728 # 128 MB  # Not documented
	customRulesetUsed: true
	level: 5
	fileExtensions:
		- php
	paths:
		- htdocs
		- scripts
	excludePaths:
		analyseAndScan:
		- htdocs/custom/*
		- htdocs/documents/*
		- htdocs/install/doctemplates/*
		- htdocs/langs/*
		- htdocs/modulebuilder/template/test/*
		- htdocs/support/*
		analyse:
		- htdocs/includes/*
	checkAlwaysTrueCheckTypeFunctionCall: false
	checkAlwaysTrueInstanceof: false
	checkAlwaysTrueStrictComparison: false
	checkClassCaseSensitivity: true
	checkFunctionArgumentTypes: true
	checkFunctionNameCase: true
	checkArgumentsPassedByReference: false
	checkMaybeUndefinedVariables: false
	checkNullables: false
	checkThisOnly: true
	checkUnionTypes: false
	checkExplicitMixedMissingReturn: true
	reportMaybes: false
	reportMaybesInMethodSignatures: false
	reportStaticMethodSignatures: false
	polluteScopeWithLoopInitialAssignments: true
	polluteScopeWithAlwaysIterableForeach: true
	reportMagicMethods: false
	reportMagicProperties: false
	treatPhpDocTypesAsCertain: false
	ignoreErrors:
		- '#Result of function fieldList#'
		- '#Caught class Stripe#'
		- '#Function llxHeaderVierge invoked with#'
		- '#always exists and is not falsy#'
		- '#always exists and is not nullable#'
		- '#Call to function is_resource\(\) with#'
		- '#is always fal#'
		- '#is always true#'
		- '#is_object\(\) with mixed will always evaluate to false#'
		- '#Empty array passed to foreach#'
		- '#in empty\(\) is not falsy#'
		- '#in isset\(\) is not nullable#'
		- '#(\$force_dolibarr_lib|\$dolibarr_main_db).*in empty\(\) is never defined.#'
		- '#Sprain\\SwissQrBill\\#'
		- '#Constructor of class .* has an unused parameter #'
		- '#Dead catch - Exception is never thrown in the try block#'
		- '#.*phan-var#'
		- '#\$httpStatusCode of class Luracast\\Restler\\RestException constructor expects string, int given.#'
		- '#expects \(callable#'
		- '#expects bool\|string#'
		- '#expects bool, int#'
		- '#expects bool, string given.#'
		- '#expects int\|string#'
		- '#expects int\|null#'
		- '#expects int<-2, 2>, bool given.#'
		- '#expects int<0, 1>#'
<<<<<<< HEAD
		- '#ajax.* expects int, string#'
=======
		- '#measu.* expects int, string#'
>>>>>>> fbabd1e6
		- '#color.* expects int, string#'
		- '#imap.* expects int, string#'
		- '#show.* expects int, string#'
		- '#dol.* expects int, string#'
		- '#convert.* expects int, string#'
		- '#\(\) expects int, string#'
		- '#run_sql expects int, string#'
		- '#on array{url: mixed} in empty\(\) does not exist.#'
		- '#expects int, float#'
		- '#expects int, array\|string given.#'
		- '#expects int<0, 1>, '''' given.#'
		- '#expects float\|string#'
		- '#expects float\|null#'
		- '#expects float, string given.#'
		- '#expects string\|null,#'
		- '#expects string, int#'
		- '#expects string, \(float\|int\) given.#'
		- '#expects string, array#'
		- '#expects string, float#'
		- '#expects string, true given.#'
		- '#expects string, false given.#'
		- '#expects string, null given.#'
		- '#expects string, int<0, 10> given.#'
		- '#expects string, DateTime given.#'
		- '#expects string, bool\|mysqli_result\|resource given.#'
		- '#expects array\{#'
		- '#expects array<array\{#'
		- '#expects array\|LDAP#'
		- '#expects array<int#'
		- '#expects array\|string#'
		- '#expects array\|null#'
		- '#expects array<string#'
		- '#expects array, string given.#'
		- '#expects array, null given.#'
		- '#expects array<string>, null given.#'
		- '#expects array<string>, string given.#'
		- '#expects array<string>\|string#'
		- '#expects resource#'
		- '#expects resource, object given.#'
		- '#expects object#'
		- '#expects Adherent#'
		- '#expects BOM#'
		- '#expects FTP\\Connection#'
		- '#expects LDAP\\Connection#'
		- '#expects MultiCurrency#'
		- '#expects Productlot#'
		- '#expects Facture#'
		- '#expects FactureFournisseur#'
		- '#expects Paiement#'
		- '#expects PgSql\\Result#'
		- '#expects Societe#'
		- '#expects ''''\|Societe#'
		- '#expects SupplierProposal#'
		- '#expects CommonObjectLine#'
		- '#check_authentication expects#'
		- '#colorHexToHsl expects#'
	internalErrorsCountLimit: 50
	cache:
		nodesByFileCountMax: 512
		nodesByStringCountMax: 512
	reportUnmatchedIgnoredErrors: false
	universalObjectCratesClasses:
		- stdClass
		- SimpleXMLElement
	earlyTerminatingMethodCalls: []
	dynamicConstantNames:
		- ICONV_IMPL
		- PHP_VERSION
		- PHP_MAJOR_VERSION
		- PHP_MINOR_VERSION
		- PHP_RELEASE_VERSION
		- PHP_VERSION_ID
		- PHP_EXTRA_VERSION
		- PHP_ZTS
		- PHP_DEBUG
		- PHP_MAXPATHLEN
		- PHP_OS
		- PHP_OS_FAMILY
		- PHP_SAPI
		- PHP_EOL
		- PHP_INT_MAX
		- PHP_INT_MIN
		- PHP_INT_SIZE
		- PHP_FLOAT_DIG
		- PHP_FLOAT_EPSILON
		- PHP_FLOAT_MIN
		- PHP_FLOAT_MAX
		- DEFAULT_INCLUDE_PATH
		- PEAR_INSTALL_DIR
		- PEAR_EXTENSION_DIR
		- PHP_EXTENSION_DIR
		- PHP_PREFIX
		- PHP_BINDIR
		- PHP_BINARY
		- PHP_MANDIR
		- PHP_LIBDIR
		- PHP_DATADIR
		- PHP_SYSCONFDIR
		- PHP_LOCALSTATEDIR
		- PHP_CONFIG_FILE_PATH
		- PHP_CONFIG_FILE_SCAN_DIR
		- PHP_SHLIB_SUFFIX
		- PHP_FD_SETSIZE<|MERGE_RESOLUTION|>--- conflicted
+++ resolved
@@ -72,11 +72,6 @@
 		- '#expects int\|null#'
 		- '#expects int<-2, 2>, bool given.#'
 		- '#expects int<0, 1>#'
-<<<<<<< HEAD
-		- '#ajax.* expects int, string#'
-=======
-		- '#measu.* expects int, string#'
->>>>>>> fbabd1e6
 		- '#color.* expects int, string#'
 		- '#imap.* expects int, string#'
 		- '#show.* expects int, string#'
