--- conflicted
+++ resolved
@@ -74,11 +74,6 @@
 		- '#expects int<0, 1>#'
 		- '#color.* expects int, string#'
 		- '#imap.* expects int, string#'
-<<<<<<< HEAD
-		- '#show.* expects int, string#'
-=======
-		- '#dol.* expects int, string#'
->>>>>>> 2bc320bd
 		- '#convert.* expects int, string#'
 		- '#\(\) expects int, string#'
 		- '#run_sql expects int, string#'
