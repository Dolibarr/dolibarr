--- conflicted
+++ resolved
@@ -97,11 +97,7 @@
 		- '# (dol_strlen|vatrate) expects string, float(\|(int|array)(\<.*\>)?)* given.#'
 		- '#create_line\(\) expects string, float given.#'
 		- '# dol_stringtotime expects string, DateTime given.#'
-<<<<<<< HEAD
-		- '# (dol_add_file_process|setEventMessages) expects string, null given.#'
-=======
-		- '# (load_fiche_titre|dol_add_file_process) expects string, null given.#'
->>>>>>> a52af1ea
+		- '# (dol_add_file_process) expects string, null given.#'
 		- '# (show_ldap_content|projectLinesa) expects string, true given.#'
 		- '# DolEditor constructor expects string, false given.#'
 		- '# dol_eval expects string, array given.#'
