parameters:
	tmpDir: ./.github/tmp
	parallel:
		# Commented some of the settings, reminding the defaults:
		#   should adapt better to target machines
		# jobSize: 8  # default is 20
		processTimeout: 600.0
		# maximumNumberOfProcesses: 20  # default is 32
		# minimumNumberOfJobsPerProcess: 2  # default is 2
		# buffer: 134217728 # 128 MB  # Not documented
	customRulesetUsed: true
	level: 5
	fileExtensions:
		- php
	paths:
		- htdocs
		- scripts
	excludePaths:
		analyseAndScan:
		- htdocs/custom/*
		- htdocs/documents/*
		- htdocs/install/doctemplates/*
		- htdocs/langs/*
		- htdocs/modulebuilder/template/test/*
		- htdocs/support/*
		analyse:
		- htdocs/includes/*
		- htdocs/core/class/lessc.class.php
	checkAlwaysTrueCheckTypeFunctionCall: false
	checkAlwaysTrueInstanceof: false
	checkAlwaysTrueStrictComparison: false
	checkClassCaseSensitivity: true
	checkFunctionArgumentTypes: true
	checkFunctionNameCase: true
	checkArgumentsPassedByReference: false
	checkMaybeUndefinedVariables: false
	checkNullables: false
	checkThisOnly: true
	checkUnionTypes: false
	checkExplicitMixedMissingReturn: true
	reportMaybes: false
	reportMaybesInMethodSignatures: false
	reportStaticMethodSignatures: false
	polluteScopeWithLoopInitialAssignments: true
	polluteScopeWithAlwaysIterableForeach: true
	reportMagicMethods: false
	reportMagicProperties: false
	treatPhpDocTypesAsCertain: false
	ignoreErrors:
		- '#Function llxHeaderVierge invoked with 0 parameters, 1-6 required#'
		- '#Offset .* (?:isset\(\)) always exists and is not nullable#'
		- '#(?:Variable \$(?:_(?:FILES|POST|SERVER)|array_propal_object|baseUri|current_fiscal_period|d(?:b_create_(?:database|user)|olibarr_main_(?:db_prefix|url_root)|raftchecked)|erreur_ajout_date|isImageValid|keyforstripeterminalbank|(?:lo|mar)gin|max|n(?:ewProperty|um)|p(?:ermsgroupbyentitypluszero|ro(?:gressCalculated|parrayofkeyval)|ublic)|t(?:(?:itl|otal_tim)e|va_tx)|var)) in isset\(\) always exists and is not nullable#'
		- '#(?:Property CommonOrderLine::\$multicurrency_subprice \(float\) on left side of \?\?|isset\(\)) is not nullable#'
		- '#(?:(?:Elsei|I)f condition|Left side of (?:&&|\|\|)|Negated boolean expression|R(?:esult of (?:&&|\|\|)|ight side of (?:&&|\|\|))|Ternary operator condition) is always false#'
		- '#(?:Comparison operation "(?:<(?:" between (?:0(?:(?:\|1)? and 0)|21(?: and 14|\.0 and 17)|int<(?:0, max>(?:(?:\|false)? and 0)|1, max> and 1)|null and 0)|=" between int<2, max> and 1)|>(?:" between (?:(?:-1|0) and 0|0(?: and 1(?:000)?|\|1\|2\|3 and 999)|1 and 1)|=" between 0 and 8))) is always fal#'
		- "#(?:Comparison operation .<. between '' and 0 is always) true#"
		- '#(?:Comparison operation "(?:<(?:" between (?:(?:..|-1) and 0|0 and 4)|=" between (?:0 and 0|int<100, 999> and 999))|>(?:" between (?:1(?:(?:\|2)? and 0)|int<(?:1, max> and 0|2, max> and 1))|=" between (?:\S+ and 0|21\.0 and (?:15|6\.0)|int<(?:0, max> and 0|1, max> and 1))))) is always true#'
		- '#(?:Else branch is unreachable because (?:(?:previous|ternary operator) condition)) is always true#'
		- '#(?:(?:Elsei|I)f condition|Left side of (?:&&|\|\|)|Negated boolean expression|R(?:esult of (?:&&|\|\|)|ight side of (?:&&|\|\|))|Ternary operator condition) is always true#'
		- '#is_object\(\) with mixed will always evaluate to false#'
		- '#Empty array passed to foreach#'
		- '#in empty\(\) always exists and is (not|always) falsy#'
		- '#in empty\(\) is not falsy#'
		- '#(?:empty\(\) is always) fals#'
		- '#(\$force_dolibarr_lib|\$dolibarr_main_db).*in empty\(\) is never defined.#'
		- '#Sprain\\SwissQrBill\\#'
		- '#Constructor of class (?:Dol(?:Editor|iDB(?:Mysqli|Pgsql|Sqlite3))|(?:ModeleBox|box_accountancy_last_manual_entri)es|box_(?:ac(?:countancy_suspense_account|ti(?:ons(?:_future)?|vity))|b(?:irthdays(?:_members)?|o(?:(?:okmark|m)s))|c(?:(?:lient|o(?:m(?:(?:mand|pt)e)|nt(?:r?act)))s|ustomers_outstanding_bill_reached)|dolibarr_state_board|f(?:actures(?:_(?:fourn(?:_imp)?|imp))?|icheinter|ournisseurs|unnel_of_prospection)|g(?:oodcustomers|raph_(?:invoices_(?:per(?:month|year)|supplier_permonth)|n(?:b_ticket(?:_last_x_days|s_type)|ew_vs_close_ticket)|orders_(?:(?:supplier_)?permonth)|pro(?:duct_distribution|pales_permonth)|ticket_by_severity))|last(?:_(?:(?:modified_)?knowledgerecord|(?:modified_)?ticket)|login)|m(?:embers_(?:by_t(?:ags|ype)|last_(?:modified|subscriptions)|subscriptions_by_year)|os)|pro(?:duits(?:_alerte_stock)?|ject(?:_opportunities)?|pales|spect)|s(?:(?:cheduled_job|ervices_contract)s|ervices_expired|(?:hipment|upplier_order)s|upplier_orders_awaiting_reception)|task|validated_projects)).* has an unused parameter #'
		- '#Dead catch - Exception is never thrown in the try block#'
		- '#.*phan-var#'
		- '#\$httpStatusCode of class Luracast\\Restler\\RestException constructor expects string, int given.#'
		- '#(?:(?:s(?:(?:et_error_handl|pl_autoload_regist)er)|array_filter)) expects \(callable#'
<<<<<<< HEAD
		- '# (getRandomPassword|vatrate|DolEditor constructor) expects bool, int#'
=======
		- '# (dol_print_date|correctExifImageOrientation) expects bool\|string#'
		- '# (vatrate|DolEditor constructor) expects bool, int#'
>>>>>>> 1863f67d
		- '# SMTPs::(getFrom|getErrorsTo|getReplyTo)\(\) expects bool, string given.#'
		- '# (dolibarr_set_const|getLocalTaxesFromRate) expects int\|string#'
		- '#::(options)\(\) expects int\|string#'
		- '# (print_barre_liste|dol_substr) expects int\|null#'
		- '#(?:colorAdjustBrightness|imap_(?:(?:fetch)?body|fetchstructure)) expects int, string#'
		- '# (Setup|Asset|Proposals|Orders|Invoices|FactureRec|BonPrelevement|Products|Thirdparties)::_fetch\S*\(\) expects int, string#'
		- '#(sendTicketMessageByEmail|addItemsFact|update_price|recur|addDepreciationLine|addline|generate|update|update_label|getSelectConditionsPaiements|select_state|listBoxes|addLineRec|literalBarcodeType)\(\) expects int, string#'
		- '#on array{url: mixed} in empty\(\) does not exist.#'
		- '#EvalMath::trigger\(\) expects string, int given#'
		- '# Diff::generatePartialDiff\(\) expects array#'
		- '# EmailCollector::getpart\(\) expects string#'
		- '#expects int, float#'
		- '#::saveboxorder\(\) expects int, array#'
		- '# (fetchObjectByElement|print_actions_filter|dol_mktime|dol_remove_file_process) expects int, array\|string given.#'
		- '# (CSMSFile) constructor expects int, array\|string given.#'
		- '#(?:ProductFournisseur::logPrice\(\)) expects float\|null#'
		- '#(?:(?:Asset::addDepreciationL|Facture(?:(?:(?:Fournisseur)?::add|Fournisseur::update)l))ine\(\)|calcul_price_total|dol_convertToWord|(?:loanCalcMonthlyPaymen|print_paypal_redirec)t) expects float, string given.#'
		- '#(?:(?:EvalMath::trigger|F(?:acture(?:(?:Fournisseur)?Rec::addline)|ichinterRec::addLineRec)|SMTPs::socket_send_str)\(\)|dolMd2Html|setEventMessages) expects string\|null#'
		- '# (envoi_mail|sendEmailTo) expects string, \(float\|int\) given.#'
		- '#::printStdColumnContent\(\) expects string, float(\|(int|array)(\<.*\>)?)* given.#'
		- '#::HTML2OpenIDServer\(\) expects string, array given.#'
		- '#create_line\(\) expects string, float given.#'
		- '# dol_stringtotime expects string, DateTime given.#'
		- '#expects string, bool\|mysqli_result\|resource given.#'
		- '#( |::)((multi)?selectarray)\(\) expects array#'
		- '# (reWriteAllMenus|check_authentication) expects array#'
		- '#::(_validateMyObject|select_company)\(\) expects array<string#'
		- '# getNav expects array#'
		- '# getCommonSubstitutionArray expects array#'
		- '# ldap_search expects array\|LDAP#'
		- '# ajax_combobox expects array#'
		- '# Context::setError\(\) expects array, string#'
		- '# Form::formconfirm\(\) expects array#'
		- '# FormWebPortal::selectForForms\(\) expects int, array#'
		- '# Lettering::getBankLinesFromFkDocAndDocType\(\) expects array#'
		- '# (Odf) constructor expects #'
		- '# Stripe[^ ]+::all\(\) expects #'
		- '#expects resource#'
		- '# (?:(?:BordereauChequeBlochet::_pagefoot|(?:Order|Product|SupplierOrder)s::_cleanObjectDatas)\(\)|ecm_prepare_dasboard_head|formatObject) expects object#'
		- '#(?:ftp_(?:c(?:dup|hdir|lose)|delete|get|mkdir|put|rmdir)) expects FTP\\Connection#'
		- '#(?:ldap_(?:(?:ad|bin)d|delete|err(?:no|or)|first_entry|get_(?:(?:attribut|entri)es|(?:optio|values_le)n)|mod_(?:add|del|replace)|rename|set_option|unbind)) expects LDAP\\Connection#'
		- '#(?:MultiCurrencies::_cleanObjectDatasRate\(\)) expects MultiCurrency#'
		- '# (?:pdf_(?:(?:eagle_proforma::drawTotalTable|muscadet::_tableau_tot)\(\))) expects Facture#'
		- '# (?:salaries_prepare_head) expects Paiement#'
		- '# (?:pg_(?:affected_rows|f(?:etch_(?:array|object|row)|ree_result)|num_rows)) expects PgSql\\Result#'
		- '# (?:Holiday::getNextNumRef\(\)|get_localtax|pdf_pagefoot) expects Societe#'
		- '# (?:get_next_value) expects ..\|Societe#'
		- '# (?:Common(?:DocGenerator::get(?:(?:ExtrafieldsInHtml|_substitutionarray_lines)\(\))|Object::printO(?:(?:bject|rigin)Line\(\)))) expects CommonObjectLine#'
		- '#colorHexToHsl expects float\|false, true#'
	internalErrorsCountLimit: 50
	cache:
		nodesByFileCountMax: 512
		nodesByStringCountMax: 512
	reportUnmatchedIgnoredErrors: false
	universalObjectCratesClasses:
		- stdClass
		- SimpleXMLElement
	earlyTerminatingMethodCalls: []
	dynamicConstantNames:
		- ICONV_IMPL
		- PHP_VERSION
		- PHP_MAJOR_VERSION
		- PHP_MINOR_VERSION
		- PHP_RELEASE_VERSION
		- PHP_VERSION_ID
		- PHP_EXTRA_VERSION
		- PHP_ZTS
		- PHP_DEBUG
		- PHP_MAXPATHLEN
		- PHP_OS
		- PHP_OS_FAMILY
		- PHP_SAPI
		- PHP_EOL
		- PHP_INT_MAX
		- PHP_INT_MIN
		- PHP_INT_SIZE
		- PHP_FLOAT_DIG
		- PHP_FLOAT_EPSILON
		- PHP_FLOAT_MIN
		- PHP_FLOAT_MAX
		- DEFAULT_INCLUDE_PATH
		- PEAR_INSTALL_DIR
		- PEAR_EXTENSION_DIR
		- PHP_EXTENSION_DIR
		- PHP_PREFIX
		- PHP_BINDIR
		- PHP_BINARY
		- PHP_MANDIR
		- PHP_LIBDIR
		- PHP_DATADIR
		- PHP_SYSCONFDIR
		- PHP_LOCALSTATEDIR
		- PHP_CONFIG_FILE_PATH
		- PHP_CONFIG_FILE_SCAN_DIR
		- PHP_SHLIB_SUFFIX
		- PHP_FD_SETSIZE<|MERGE_RESOLUTION|>--- conflicted
+++ resolved
@@ -69,12 +69,7 @@
 		- '#.*phan-var#'
 		- '#\$httpStatusCode of class Luracast\\Restler\\RestException constructor expects string, int given.#'
 		- '#(?:(?:s(?:(?:et_error_handl|pl_autoload_regist)er)|array_filter)) expects \(callable#'
-<<<<<<< HEAD
-		- '# (getRandomPassword|vatrate|DolEditor constructor) expects bool, int#'
-=======
-		- '# (dol_print_date|correctExifImageOrientation) expects bool\|string#'
 		- '# (vatrate|DolEditor constructor) expects bool, int#'
->>>>>>> 1863f67d
 		- '# SMTPs::(getFrom|getErrorsTo|getReplyTo)\(\) expects bool, string given.#'
 		- '# (dolibarr_set_const|getLocalTaxesFromRate) expects int\|string#'
 		- '#::(options)\(\) expects int\|string#'
