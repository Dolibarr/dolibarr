--- conflicted
+++ resolved
@@ -84,11 +84,6 @@
 		- '#EvalMath::trigger\(\) expects string, int given#'
 		- '#get_next_value expects string, int given#'
 		- '#pdf_writeLinkedObjects expects string, int given#'
-<<<<<<< HEAD
-		- '#dol_print_phone expects string, int given#'
-=======
-		- '#dol_move expects string, int given#'
->>>>>>> be2aa6fe
 		- '#expects int, float#'
 		- '#expects int, array\|string given.#'
 		- '#expects int<0, 1>, '''' given.#'
