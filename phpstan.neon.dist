--- conflicted
+++ resolved
@@ -85,13 +85,7 @@
 		- '#\(\) expects int, string#'
 		- '#run_sql expects int, string#'
 		- '#expects int, float#'
-<<<<<<< HEAD
-		- '#expects int, bool given.#'
-		- '#expects int, false given.#'
-		- '#expects int, true given.#'
-=======
 		- '#expects int, null#'
->>>>>>> 82070c43
 		- '#expects int, array\|string given.#'
 		- '#expects int<0, 1>, '''' given.#'
 		- '#expects float\|string#'
