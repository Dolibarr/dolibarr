parameters:
	tmpDir: ./.github/tmp
	parallel:
		# Commented some of the settings, reminding the defaults:
		#   should adapt better to target machines
		# jobSize: 8  # default is 20
		processTimeout: 600.0
		# maximumNumberOfProcesses: 20  # default is 32
		# minimumNumberOfJobsPerProcess: 2  # default is 2
		# buffer: 134217728 # 128 MB  # Not documented
	customRulesetUsed: true
	level: 5
	fileExtensions:
		- php
	paths:
		- htdocs
		- scripts
	excludePaths:
		analyseAndScan:
		- htdocs/custom/*
		- htdocs/documents/*
		- htdocs/install/doctemplates/*
		- htdocs/langs/*
		- htdocs/modulebuilder/template/test/*
		- htdocs/support/*
		analyse:
		- htdocs/includes/*
	checkAlwaysTrueCheckTypeFunctionCall: false
	checkAlwaysTrueInstanceof: false
	checkAlwaysTrueStrictComparison: false
	checkClassCaseSensitivity: true
	checkFunctionArgumentTypes: true
	checkFunctionNameCase: true
	checkArgumentsPassedByReference: false
	checkMaybeUndefinedVariables: false
	checkNullables: false
	checkThisOnly: true
	checkUnionTypes: false
	checkExplicitMixedMissingReturn: true
	reportMaybes: false
	reportMaybesInMethodSignatures: false
	reportStaticMethodSignatures: false
	polluteScopeWithLoopInitialAssignments: true
	polluteScopeWithAlwaysIterableForeach: true
	reportMagicMethods: false
	reportMagicProperties: false
	treatPhpDocTypesAsCertain: false
	ignoreErrors:
		- '#Result of function fieldList#'
		- '#Function llxHeaderVierge invoked with#'
		- '#always exists and is not falsy#'
		- '#always exists and is not nullable#'
		- '#is always fal#'
		- '#is always true#'
		- '#is_object\(\) with mixed will always evaluate to false#'
		- '#Empty array passed to foreach#'
		- '#in empty\(\) is not falsy#'
		- '#in isset\(\) is not nullable#'
		- '#(\$force_dolibarr_lib|\$dolibarr_main_db).*in empty\(\) is never defined.#'
		- '#Sprain\\SwissQrBill\\#'
		- '#Constructor of class .* has an unused parameter #'
		- '#Dead catch - Exception is never thrown in the try block#'
		- '#.*phan-var#'
		- '#\$httpStatusCode of class Luracast\\Restler\\RestException constructor expects string, int given.#'
		- '#expects \(callable#'
		- '#expects bool\|string#'
		- '#expects bool, int#'
		- '# (dol_getdate|dol_concatdesc|vatrate) expects bool, string given.#'
		- '# SMTPs::(getFrom|getErrorsTo|getReplyTo)\(\) expects bool, string given.#'
		- '# (dolibarr_set_const|yn|getLocalTaxesFromRate) expects int\|string#'
		- '#::(options)\(\) expects int\|string#'
		- '# (print_barre_liste|getCurrentPeriodOfFiscalYear|dol_substr|get_next_value) expects int\|null#'
		- '#color.* expects int, string#'
		- '#imap.* expects int, string#'
		- '# (Setup|Asset|Proposals|Orders|Invoices|FactureRec|BonPrelevement|Products|Thirdparties)::_fetch\S*\(\) expects int, string#'
		- '#(getFullName|sendTicketMessageByEmail|addItemsFact|update_price|recur|addDepreciationLine|addline|generate|buildRumNumber|update|update_label|getSelectConditionsPaiements|select_state|listBoxes|addLineRec|literalBarcodeType)\(\) expects int, string#'
		- '#run_sql expects int, string#'
		- '#on array{url: mixed} in empty\(\) does not exist.#'
		- '#dol_copy expects string, int given#'
		- '#EvalMath::trigger\(\) expects string, int given#'
		- '#get_next_value expects string, int given#'
		- '# Diff::generatePartialDiff\(\) expects array#'
		- '# EmailCollector::getpart\(\) expects string#'
		- '#expects int, float#'
		- '#::saveboxorder\(\) expects int, array#'
		- '# (print_projecttasks(_array)?|dol_time_plus_duree|get_default_tva|get_default_npr) expects int, array#'
		- '# (fetchObjectByElement|print_actions_filter|dol_mktime|dol_get_first_day|dol_get_last_day|dol_remove_file_process|displayUsersListWithPicto) expects int, array\|string given.#'
		- '# (CSMSFile) constructor expects int, array\|string given.#'
		- "# (img_picto) expects int<0, 1>, (false|'') given.#"
		- '#expects float\|string#'
		- '#expects float\|null#'
		- '#expects float, string given.#'
		- '#expects string\|null,#'
		- '# (envoi_mail|sendEmailTo) expects string, \(float\|int\) given.#'
		- '#::printStdColumnContent\(\) expects string, float(\|(int|array)(\<.*\>)?)* given.#'
		- '#::HTML2OpenIDServer\(\) expects string, array given.#'
		- '# (dol_strlen|vatrate) expects string, float(\|(int|array)(\<.*\>)?)* given.#'
		- '#create_line\(\) expects string, float given.#'
		- '# dol_stringtotime expects string, DateTime given.#'
		- '# (load_fiche_titre|dol_add_file_process) expects string, null given.#'
		- '# (show_ldap_content|projectLinesa) expects string, true given.#'
<<<<<<< HEAD
		- '# DolEditor constructor expects string, false given.#'
=======
		- '# dol_eval expects string, array given.#'
>>>>>>> 4c7bcaa9
		- '#expects string, bool\|mysqli_result\|resource given.#'
		- '#( |::)((multi)?selectarray)\(\) expects array#'
		- '# (reWriteAllMenus|check_authentication) expects array#'
		- '#::(_validateMyObject|select_company)\(\) expects array<string#'
		- '# (dol_print_error|dolGetButtonTitle) expects array<string#'
		- '# getNav expects array#'
		- '# getCommonSubstitutionArray expects array#'
		- '# ajax_constantonoff expects array, null given.#'
		- '# ldap_search expects array\|LDAP#'
		- '# ajax_combobox expects array#'
		- '# setEventMessages expects array#'
		- '# Context::setError\(\) expects array, string#'
		- '# Form::formconfirm\(\) expects array#'
		- '# FormWebPortal::selectForForms\(\) expects int, array#'
		- '# Lettering::getBankLinesFromFkDocAndDocType\(\) expects array#'
		- '# (Odf) constructor expects #'
		- '# Stripe[^ ]+::all\(\) expects #'
		- '#expects resource#'
		- '#expects object#'
		- '#expects FTP\\Connection#'
		- '#expects LDAP\\Connection#'
		- '#expects MultiCurrency#'
		- '#expects Facture#'
		- '#expects Paiement#'
		- '#expects PgSql\\Result#'
		- '#expects Societe#'
		- '#expects ''''\|Societe#'
		- '#expects CommonObjectLine#'
		- '#colorHexToHsl expects#'
	internalErrorsCountLimit: 50
	cache:
		nodesByFileCountMax: 512
		nodesByStringCountMax: 512
	reportUnmatchedIgnoredErrors: false
	universalObjectCratesClasses:
		- stdClass
		- SimpleXMLElement
	earlyTerminatingMethodCalls: []
	dynamicConstantNames:
		- ICONV_IMPL
		- PHP_VERSION
		- PHP_MAJOR_VERSION
		- PHP_MINOR_VERSION
		- PHP_RELEASE_VERSION
		- PHP_VERSION_ID
		- PHP_EXTRA_VERSION
		- PHP_ZTS
		- PHP_DEBUG
		- PHP_MAXPATHLEN
		- PHP_OS
		- PHP_OS_FAMILY
		- PHP_SAPI
		- PHP_EOL
		- PHP_INT_MAX
		- PHP_INT_MIN
		- PHP_INT_SIZE
		- PHP_FLOAT_DIG
		- PHP_FLOAT_EPSILON
		- PHP_FLOAT_MIN
		- PHP_FLOAT_MAX
		- DEFAULT_INCLUDE_PATH
		- PEAR_INSTALL_DIR
		- PEAR_EXTENSION_DIR
		- PHP_EXTENSION_DIR
		- PHP_PREFIX
		- PHP_BINDIR
		- PHP_BINARY
		- PHP_MANDIR
		- PHP_LIBDIR
		- PHP_DATADIR
		- PHP_SYSCONFDIR
		- PHP_LOCALSTATEDIR
		- PHP_CONFIG_FILE_PATH
		- PHP_CONFIG_FILE_SCAN_DIR
		- PHP_SHLIB_SUFFIX
		- PHP_FD_SETSIZE<|MERGE_RESOLUTION|>--- conflicted
+++ resolved
@@ -99,11 +99,6 @@
 		- '# dol_stringtotime expects string, DateTime given.#'
 		- '# (load_fiche_titre|dol_add_file_process) expects string, null given.#'
 		- '# (show_ldap_content|projectLinesa) expects string, true given.#'
-<<<<<<< HEAD
-		- '# DolEditor constructor expects string, false given.#'
-=======
-		- '# dol_eval expects string, array given.#'
->>>>>>> 4c7bcaa9
 		- '#expects string, bool\|mysqli_result\|resource given.#'
 		- '#( |::)((multi)?selectarray)\(\) expects array#'
 		- '# (reWriteAllMenus|check_authentication) expects array#'
