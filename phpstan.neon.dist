--- conflicted
+++ resolved
@@ -86,11 +86,7 @@
 		- '#dol_get_fiche_head expects string, int given#'
 		- '#img_warning expects string, int given#'
 		- '#EvalMath::trigger\(\) expects string, int given#'
-<<<<<<< HEAD
 		- '#dolReplaceInFile expects string, int given#'
-=======
-		- '#dol_escape_htmltag expects string, int given#'
->>>>>>> 4ae3aab0
 		- '#get_next_value expects string, int given#'
 		- '#pdf_writeLinkedObjects expects string, int given#'
 		- '#dol_print_phone expects string, int given#'
