# DOLIBARR ERP & CRM

![Downloads per day](https://img.shields.io/sourceforge/dw/dolibarr.svg)
![Build status](https://img.shields.io/travis/Dolibarr/dolibarr/develop.svg)
[![Minimum PHP Version](https://img.shields.io/badge/php-%3E%3D%205.6-8892BF.svg?style=flat-square)](https://php.net/)
[![GitHub release](https://img.shields.io/github/v/release/Dolibarr/dolibarr)](https://github.com/Dolibarr/dolibarr)

Dolibarr ERP & CRM is a modern software package that helps manage your organization's activity (contacts, suppliers, invoices, orders, stocks, agenda…).

It's an Open Source Software suite (written in PHP with optional JavaScript enhancements) designed for small, medium or large companies, foundations and freelancers.

You can freely use, study, modify or distribute it according to its licence.

You can use it as a standalone application or as a web application to access it from the Internet or a LAN.

Dolibarr has a large community ready to help you, free forums and [preferred partners ready to offer commercial support should you need it](https://partners.dolibarr.org)

![ScreenShot](https://www.dolibarr.org/medias/dolibarr_screenshot1_1920x1080.jpg)

## LICENSE

Dolibarr is released under the terms of the GNU General Public License as published by the Free Software Foundation; either version 3 of the License, or (at your option) any later version (GPL-3+).

See the [COPYING](https://github.com/Dolibarr/dolibarr/blob/develop/COPYING) file for a full copy of the license.

Other licenses apply for some included dependencies. See [COPYRIGHT](https://github.com/Dolibarr/dolibarr/blob/develop/COPYRIGHT) for a full list.

## INSTALLING

### Simple setup

If you have low technical skills and you're looking to install Dolibarr ERP/CRM in just a few clicks, you can use one of the packaged versions:

- [DoliWamp for Windows](https://wiki.dolibarr.org/index.php/Dolibarr_for_Windows_DoliWamp)
- [DoliDeb for Debian](https://wiki.dolibarr.org/index.php/Dolibarr_for_Ubuntu_or_Debian)
- DoliRpm for Redhat, Fedora, OpenSuse, Mandriva or Mageia

Releases can be downloaded from [official website](https://www.dolibarr.org/).

### Advanced setup

You can use a web server and a supported database (MariaDB, MySQL or PostgreSQL) to install the standard version.

On GNU/Linux, first check if your distribution has already packaged Dolibarr.

#### Generic install steps:

- Check that your installed PHP version is supported [see PHP support](https://wiki.dolibarr.org/index.php/Releases).

- Uncompress the downloaded .zip archive to copy the "dolibarr/htdocs" directory and all its files inside your web server root or get the files directly from GitHub (recommanded if you know git as it makes it easier if you want to upgrade later):

  `git clone https://github.com/dolibarr/dolibarr -b x.y`     (where x.y is main version like 3.6, 9.0, ...)

- Set up your web server to use "*dolibarr/htdocs*" as root if your web server does not have an already defined directory to point to.

- Create an empty `htdocs/conf/conf.php` file and set *write* permissions for your web server user (*write* permission will be removed once install is finished)

- From your browser, go to the dolibarr "install/" page

  The URL will depends on how you web setup was setup to point to your dolibarr installation. It may looks like:

  `http://localhost/dolibarr/htdocs/install/`

  or

  `http://localhost/dolibarr/install/`

  or

  `http://yourdolibarrvirtualhost/install/`

- Follow the installer instructions


### Saas/Cloud setup

If you don't have time to install it yourself, you can try some commercial 'ready to use' Cloud offers (See https://saas.dolibarr.org). However, this third solution is not free.


## UPGRADING

Dolibarr supports upgrading usually wihtout the need for any (commercial) support (depending on if you use any commercial extensions) and supports upgrading all the way from any version after 2.8 without breakage. This is unique in the ERP ecosystem and a benefit our users highly appreciate!
 
- At first make a backup of your Dolibarr files & than [see](https://wiki.dolibarr.org/index.php/Installation_-_Upgrade#Upgrade_Dolibarr)
- Check that your installed PHP version is supported by the new version [see PHP support](./doc/phpmatrix.md).
- Overwrite all old files from 'dolibarr' directory with files provided into the new version's package.
- At first next access, Dolibarr will redirect you to the "install/" page to follow the upgrade process.
  If an `install.lock` file exists to lock any other upgrade process, the application will ask you to remove the file manually (you should find the `install.lock` file in the directory used to store generated and uploaded documents, in most cases, it is the directory called "*documents*").


## WHAT'S NEW

See the [ChangeLog](https://github.com/Dolibarr/dolibarr/blob/develop/ChangeLog) file.


## FEATURES

### Main application/modules (all optional)

- Third-Parties Management: Customers, Prospects (Leads) and/or Suppliers + Contacts 
- Members/Membership/Foundation management 

 Product Management 
- Products and/or Services catalog 
- Stock / Warehouse management + Inventory 
- Barcodes 
- Batches / Lots / Serials 
- Product Variants 
- Bill of Materials (BOM)
- Manufacturing Orders 

 Customer/Sales Management 
- Customers/Prospects + Contacts management 
- Opportunities or Leads management 
- Commercial proposals management 
- Customer Orders management 
- Contracts/Subscription management 
- Interventions management 
- Ticket System 
- Shipping management 
- Customer Invoices/Credit notes and payment management 
- Point of Sale (POS) 

 Supplier/Purchase Management 
- Suppliers/Vendors + Contacts 
- Supplier (price) requests 
- Purchase Orders management 
- Delivery/Receiption 
- Supplier Invoices/credit notes and payment management 
- INCOTERMS 

 Finance / Accounting 
- Invoices / Payments 
- Bank accounts management 
- Direct debit orders management (European SEPA) 
- Accounting management 
- Donations management 
- Loan management 
- Margins 
- Reports 

 Collaboration 
- Shared calendar/agenda (with ical and vcal export for third party tools integration) 
- Projects & Tasks management 
- Ticket System 
- Surveys

 HR 
- Employee's leave requests management 
- Expense reports 
- Recruitment management 
- Timesheets 


### Other application/modules

- Electronic Document Management (EDM) 
- Bookmarks management
- Reporting
- Data export/import
- Barcodes 
- Margin calculations
- LDAP connectivity
- ClickToDial integration
- Mass emailing
- RSS integration
- Skype integration
- Social platforms linking 
- Payment platforms integration (PayPal, Stripe, Paybox...)
- Email-Collector

(around 100 modules available by default, 1000+ on the addon market place)


### Other general features

- Localization in most major languages
- Multi-Language Support
- Multi-Users and groups with finely grained rights
- Multi-Currency
- Multi-Company (by adding of an external module)

- Very user friendly and easy to use
- customizable Dashboard
- Highly customizable: enable only the modules you need, add user personalized fields, choose your skin, several menu managers (can be used by internal users as a back-office with a particular menu, or by external users as a front-office with another one)

- APIs (REST, SOAP)
- Code that is easy to understand, maintain and develop (PHP with no heavy framework; trigger and hook architecture)

- Support a lot of country specific features:
  - Spanish Tax RE and ISPF
  - French NPR VAT rate (VAT called "Non Perçue Récupérable" for DOM-TOM)
  - Canadian double taxes (federal/province) and other countries using cumulative VAT
  - Tunisian tax stamp
  - Argentina invoice numbering using A,B,C...
  - Compatible with [European directives] (https://europa.eu/legislation_summaries/taxation/l31057_en.htm) (2006/112/CE ... 2010/45/UE)
  - Compatible with European GDPR rules
  - ...
- Flexible PDF & ODT generation for invoices, proposals, orders...
- …


### System Environment / Requirements
<<<<<<< HEAD
(See exact requirements on the [Wiki](https://wiki.dolibarr.org/index.php/Prerequisite))
- PHP
- MariaDB, MySQL or PostgreSQL 
=======

- Works with PHP 5.6-7.4 and MariaDB 5.0.3+, MySQL 5.0.3+ or PostgreSQL 8.1.4+ (See exact requirements on the [Wiki](https://wiki.dolibarr.org/index.php/Prerequisite))
>>>>>>> 5d6b26dd
- Compatible with all Cloud solutions that match PHP & MySQL or PostgreSQL prerequisites.


### Extending

Dolibarr can be extended with a lot of other external application or modules from third party developers available at the [DoliStore](https://www.dolistore.com).


## WHAT DOLIBARR CAN'T DO YET

These are features that Dolibarr does **not** yet fully support:

- Tasks dependencies in projects
- Payroll module
- No native embedded Webmail, but you can send email to contacts in Dolibarr with e.g. offers, invoices, etc.
- Dolibarr can't do coffee (yet)


## DOCUMENTATION

Administrator, user, developer and translator's documentations are available along with other community resources in the [Wiki](https://wiki.dolibarr.org).


## CONTRIBUTING

This project exists thanks to all the people who contribute. 
Please read the instructions how to contribute (report a bug/error, a feature request, send code ...)  [[Contribute](https://github.com/Dolibarr/dolibarr/blob/develop/.github/CONTRIBUTING.md)]

A view on Contributors:

<a href="https://github.com/Dolibarr/dolibarr/graphs/contributors"><img src="https://opencollective.com/dolibarr/contributors.svg?width=890&button=false" /></a>


## CREDITS

Dolibarr is the work of many contributors over the years and uses some fine PHP libraries.

See [COPYRIGHT](https://github.com/Dolibarr/dolibarr/blob/develop/COPYRIGHT) file.


## NEWS AND SOCIAL NETWORKS

Follow Dolibarr project on:

- [Facebook](https://www.facebook.com/dolibarr)
- [Twitter](https://www.twitter.com/dolibarr)
- [LinkedIn](https://www.linkedin.com/company/association-dolibarr)
- [YouTube](https://www.youtube.com/user/DolibarrERPCRM)
- [GitHub](https://github.com/Dolibarr/dolibarr)


### Sponsors

Support this project by becoming a sponsor. Your logo will show up here. 🙏 [[Become a sponsor/backer](https://opencollective.com/dolibarr#backer)]
<|MERGE_RESOLUTION|>--- conflicted
+++ resolved
@@ -201,15 +201,12 @@
 
 
 ### System Environment / Requirements
-<<<<<<< HEAD
-(See exact requirements on the [Wiki](https://wiki.dolibarr.org/index.php/Prerequisite))
+
 - PHP
 - MariaDB, MySQL or PostgreSQL 
-=======
-
-- Works with PHP 5.6-7.4 and MariaDB 5.0.3+, MySQL 5.0.3+ or PostgreSQL 8.1.4+ (See exact requirements on the [Wiki](https://wiki.dolibarr.org/index.php/Prerequisite))
->>>>>>> 5d6b26dd
 - Compatible with all Cloud solutions that match PHP & MySQL or PostgreSQL prerequisites.
+
+See exact requirements on the [Wiki](https://wiki.dolibarr.org/index.php/Prerequisite)
 
 
 ### Extending
