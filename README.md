<<<<<<< HEAD
## DOLIBARR ERP/CRM


# INSTALL
=======
# DOLIBARR ERP/CRM


## INSTALL
>>>>>>> ef6509fd

If you have no technical knowledge, use Windows and you are looking for an autoinstaller to install Dolibarr ERP/CRM in few clicks, you must download DoliWamp (the all-in-one package of Dolibarr for Windows). 
You can download it at:

[dolibarr.org] (http://www.dolibarr.org/downloads/cat_view/62-stable-versions)

If you already have installed a Web server and a Mysql database, you can install this version like this:

- Copy directory "dolibarr" and all its files inside your web server root, or copy directory anywhere and set up your web server to use "dolibarr/htdocs" as root for a new web server virtual host (second choice need to be server administrator).
  
- Create an empty file "htdocs/conf/conf.php" and set permissions for your web server user (write permissions will be removed once install is finished).
  
- From your browser, call the dolibarr "install/" page.

Url depends on choice made on first step:

	http://localhost/dolibarr/htdocs/install/
or

	http://yourdolibarrvirtualhost/install/
   
- Follow instructions provided by installer...



<<<<<<< HEAD
# UPGRADE
=======
## UPGRADE
>>>>>>> ef6509fd

To upgrade Dolibarr from an old version to this one:

- Overwrite all old files inside old 'dolibarr' directory by files provided into new version package.
  
- If you came from version x.y.z to x.y.w (only third number differ), there is no need to run any migrate process.
  
- If you came from a beta version or from any version x.y.z to any other where x or y number differs, you must call the Dolibarr "install/" page in your browser (this should be done automatically at first dolibarr access).

This URL should looks like:

	http://localhost/dolibarr/htdocs/install/
or

	http://yourdolibarrhost/install/index.php

Then choose the "update" option according to your case.
Note: Migrate process can be ran safely several times.
  


<<<<<<< HEAD
# WHAT'S NEW
=======
## WHAT'S NEW
>>>>>>> ef6509fd

See ChangeLog file.



<<<<<<< HEAD
# WHAT DOLIBARR CAN DO
=======
## WHAT DOLIBARR CAN DO
>>>>>>> ef6509fd

### Main modules/features:

- Products and services catalog
- Customers, Prospects or Suppliers directory
- Address book
- Stock management
- Bank accounts management
- Orders management with PDF export
- Commercial proposals management with PDF export
- Contracts management
- Invoices management with PDF export
- Payments management
- Standing orders management
- Shipping management
- ECM (Electronic Content Management)
- EMailings
- Agenda with ical,vcal export for third tools integration
- Management of foundation members
- Donation management

### Other modules:

- Bookmarks management
- Can reports Dolibarr events inside Webcalendar or Phenix
- Data export tools
- LDAP connectivity
- Third parties or products categories 
- ClickToDial phone numbers
- RSS

### Miscellanous:

- Mutli-user, with several permissions levels for each feature.
- Serveral menu managers (can be used by internal users, as a back-office, with a particular menu, or by external users, as a front-office, with another menu and permissions).
- Very user friendly and easy to use.
- Optional WYSIWYG forms, optional Ajax forms.
- Several skins.
- Code is highly customizable (a lot of use of modules and submodules).
- Works with Mysql 3.1 or higher, experimental support for PostgreSql.
- Works with PHP 4.3 or higher.
- An easy to understand and maintain code (PHP with no heavy frameworks).
- A trigger architecture to allow you to make Dolibarr business events run PHP code to update your own information system.
- "NPR VAT Rate" (French particularity for managing VAT in DOM-TOM called "Non Perçue Récupérable").



<<<<<<< HEAD
# WHAT DOLIBARR CAN'T DO YET (TODO LIST)
=======
## WHAT DOLIBARR CAN'T DO YET (TODO LIST)
>>>>>>> ef6509fd

This is features that Dolibarr does not support completely yet:

- Accountancy.
- Dolibarr can manage only one currency.
- Dolibarr does not support the double Canadian Tax.
- Dolibarr does not make coffee (not yet).
- Stock management with option increase/decrease on invoice works on warehouse number one only (no way to choose warehouse).
- Stock management with option increase/decrease on orders works on warehouse number one only (no way to choose warehouse).<|MERGE_RESOLUTION|>--- conflicted
+++ resolved
@@ -1,19 +1,11 @@
-<<<<<<< HEAD
-## DOLIBARR ERP/CRM
-
-
-# INSTALL
-=======
 # DOLIBARR ERP/CRM
 
 
 ## INSTALL
->>>>>>> ef6509fd
 
-If you have no technical knowledge, use Windows and you are looking for an autoinstaller to install Dolibarr ERP/CRM in few clicks, you must download DoliWamp (the all-in-one package of Dolibarr for Windows). 
-You can download it at:
+If you have no technical knowledge, use Windows and you are looking for an autoinstaller to install Dolibarr ERP/CRM in few clicks, you must download DoliWamp (the all-in-one package of Dolibarr for Windows).
 
-[dolibarr.org] (http://www.dolibarr.org/downloads/cat_view/62-stable-versions)
+You can download it at: [www.dolibarr.org] (http://www.dolibarr.org/downloads/cat_view/62-stable-versions)
 
 If you already have installed a Web server and a Mysql database, you can install this version like this:
 
@@ -34,11 +26,7 @@
 
 
 
-<<<<<<< HEAD
-# UPGRADE
-=======
 ## UPGRADE
->>>>>>> ef6509fd
 
 To upgrade Dolibarr from an old version to this one:
 
@@ -60,21 +48,13 @@
   
 
 
-<<<<<<< HEAD
-# WHAT'S NEW
-=======
 ## WHAT'S NEW
->>>>>>> ef6509fd
 
 See ChangeLog file.
 
 
 
-<<<<<<< HEAD
-# WHAT DOLIBARR CAN DO
-=======
 ## WHAT DOLIBARR CAN DO
->>>>>>> ef6509fd
 
 ### Main modules/features:
 
@@ -122,11 +102,7 @@
 
 
 
-<<<<<<< HEAD
-# WHAT DOLIBARR CAN'T DO YET (TODO LIST)
-=======
 ## WHAT DOLIBARR CAN'T DO YET (TODO LIST)
->>>>>>> ef6509fd
 
 This is features that Dolibarr does not support completely yet:
 
