# DOLIBARR ERP & CRM

![Downloads per day](https://img.shields.io/sourceforge/dw/dolibarr.svg)
![Build status](https://img.shields.io/travis/Dolibarr/dolibarr/develop.svg)
[![Minimum PHP Version](https://img.shields.io/badge/php-%3E%3D%205.6-8892BF.svg?style=flat-square)](https://php.net/)
[![GitHub release](https://img.shields.io/github/v/release/Dolibarr/dolibarr)](https://github.com/Dolibarr/dolibarr)
[![CII Best Practices](https://bestpractices.coreinfrastructure.org/projects/5521/badge)](https://bestpractices.coreinfrastructure.org/projects/5521)

Dolibarr ERP & CRM is a modern software package that helps manage your organization's activity (contacts, suppliers, invoices, orders, stocks, agenda…).

It's an Open Source Software suite (written in PHP with optional JavaScript enhancements) designed for small, medium or large companies, foundations and freelancers.

You can freely use, study, modify or distribute it according to its licence.

You can use it as a standalone application or as a web application to access it from the Internet or a LAN.

Dolibarr has a large community ready to help you, free forums and [preferred partners ready to offer commercial support should you need it](https://partners.dolibarr.org)

![ScreenShot](https://www.dolibarr.org/medias/dolibarr_screenshot1_1920x1080.jpg)

## LICENSE

Dolibarr is released under the terms of the GNU General Public License as published by the Free Software Foundation; either version 3 of the License, or (at your option) any later version (GPL-3+).

See the [COPYING](https://github.com/Dolibarr/dolibarr/blob/develop/COPYING) file for a full copy of the license.

Other licenses apply for some included dependencies. See [COPYRIGHT](https://github.com/Dolibarr/dolibarr/blob/develop/COPYRIGHT) for a full list.

## INSTALLING

### Simple setup

If you have low technical skills and you're looking to install Dolibarr ERP/CRM in just a few clicks, you can use one of the packaged versions:

- [DoliWamp for Windows](https://wiki.dolibarr.org/index.php/Dolibarr_for_Windows_(DoliWamp))
- [DoliDeb for Debian](https://wiki.dolibarr.org/index.php/Dolibarr_for_Ubuntu_or_Debian)
- DoliRpm for Redhat, Fedora, OpenSuse, Mandriva or Mageia

Releases can be downloaded from [official website](https://www.dolibarr.org/).

### Advanced setup

You can use a web server and a supported database (MariaDB, MySQL or PostgreSQL) to install the standard version.

On GNU/Linux, first check if your distribution has already packaged Dolibarr.

#### Generic install steps

- Check that your installed PHP version is supported [see PHP support](https://wiki.dolibarr.org/index.php/Releases).

- Uncompress the downloaded .zip archive to copy the "dolibarr/htdocs" directory and all its files inside your web server root or get the files directly from GitHub (recommanded if you know git as it makes it easier if you want to upgrade later):

  `git clone https://github.com/dolibarr/dolibarr -b x.y`     (where x.y is main version like 3.6, 9.0, ...)

- Set up your web server to use "*dolibarr/htdocs*" as root if your web server does not have an already defined directory to point to.

- Create an empty `htdocs/conf/conf.php` file and set *write* permissions for your web server user (*write* permission will be removed once install is finished)

- From your browser, go to the dolibarr "install/" page

  The URL will depends on how you web setup was setup to point to your dolibarr installation. It may looks like:

  `http://localhost/dolibarr/htdocs/install/`

  or

  `http://localhost/dolibarr/install/`

  or

  `http://yourdolibarrvirtualhost/install/`

- Follow the installer instructions

### Saas/Cloud setup

If you don't have time to install it yourself, you can try some commercial 'ready to use' Cloud offers (See [https://saas.dolibarr.org](https://saas.dolibarr.org)). However, this third solution is not free.

## UPGRADING

Dolibarr supports upgrading, usually without the need for any (commercial) support (depending on if you use any commercial extensions). It supports upgrading all the way from any version after 2.8 without breakage. This is unique in the ERP ecosystem and a benefit our users highly appreciate!

- At first make a backup of your Dolibarr files & then [see](https://wiki.dolibarr.org/index.php/Installation_-_Upgrade#Upgrade_Dolibarr)
- Check that your installed PHP version is supported by the new version [see PHP support](./doc/phpmatrix.md).
- Overwrite all old files from 'dolibarr' directory with files provided into the new version's package.
- At first next access, Dolibarr will redirect you to the "install/" page to follow the upgrade process.
  If an `install.lock` file exists to lock any other upgrade process, the application will ask you to remove the file manually (you should find the `install.lock` file in the directory used to store generated and uploaded documents, in most cases, it is the directory called "*documents*").

## WHAT'S NEW

See the [ChangeLog](https://github.com/Dolibarr/dolibarr/blob/develop/ChangeLog) file.

## FEATURES

### Main application/modules (all optional)

- Third-Parties Management: Customers, Prospects (Leads) and/or Suppliers + Contacts
- Members/Membership/Foundation management

 Product Management

- Products and/or Services catalog
- Stock / Warehouse management + Inventory
- Barcodes
- Batches / Lots / Serials
- Product Variants
- Bill of Materials (BOM)
- Manufacturing Orders

 Customer/Sales Management

- Customers/Prospects + Contacts management
- Opportunities or Leads management
<<<<<<< HEAD
- Commercial proposals management
=======
- Commercial proposals management (online signing)
>>>>>>> 503d1a04
- Customer Orders management
- Contracts/Subscription management
- Interventions management
- Ticket System
- Shipping management
- Customer Invoices/Credit notes and payment management
- Point of Sale (POS)

 Supplier/Purchase Management

- Suppliers/Vendors + Contacts
- Supplier (price) requests
- Purchase Orders management
- Delivery/Receiption
- Supplier Invoices/credit notes and payment management
- INCOTERMS

<<<<<<< HEAD
 Finance / Accounting

- Invoices / Payments
- Bank accounts management
- Direct debit orders management (European SEPA)
=======
 Finance/Accounting

- Invoices/Payments
- Bank accounts management
- Direct debit and Credit transfer management (European SEPA)
>>>>>>> 503d1a04
- Accounting management
- Donations management
- Loan management
- Margins
- Reports

 Collaboration

<<<<<<< HEAD
- Shared calendar/agenda (with ical and vcal export for third party tools integration)
=======
- Shared calendar/agenda (with ical and vcal import/export for third party tools integration)
>>>>>>> 503d1a04
- Projects & Tasks management
- Ticket System
- Surveys

 HR

<<<<<<< HEAD
- Employee's leave requests management
=======
- Employee's leaves management
>>>>>>> 503d1a04
- Expense reports
- Recruitment management
- Timesheets

### Other application/modules

- Electronic Document Management (EDM)
- Bookmarks
- Reporting
- Data export/import
- Barcodes
- LDAP connectivity
- ClickToDial integration
- Mass emailing
- RSS integration
- Social platforms linking
- Payment platforms integration (PayPal, Stripe, Paybox...)
- Email-Collector

(around 100 modules available by default, 1000+ on the addon market place)

### Other general features

- Multi-Language Support (Localization in most major languages)
- Multi-Users and groups with finely grained rights
- Multi-Currency
- Multi-Company (by adding of an external module)
- Very user friendly and easy to use
- Customizable dashboards
- Highly customizable: enable only the modules you need, add user personalized fields, choose your skin, several menu managers (can be used by internal users as a back-office with a particular menu, or by external users as a front-office with another one)
- APIs (REST, SOAP)
- Code that is easy to understand, maintain and develop (PHP with no heavy framework; trigger and hook architecture)
- Support a lot of country specific features:
  - Spanish Tax RE and ISPF
  - French NPR VAT rate (VAT called "Non Perçue Récupérable" for DOM-TOM)
  - Canadian double taxes (federal/province) and other countries using cumulative VAT
  - Tunisian tax stamp
  - Argentina invoice numbering using A,B,C...
<<<<<<< HEAD
  - Compatible with [European directives](https://europa.eu/legislation_summaries/taxation/l31057_en.htm) (2006/112/CE ... 2010/45/UE)
  - Compatible with European GDPR rules
=======
  - ZATCA e-invoicing QR-Code
  - Compatible with [European directives](https://europa.eu/legislation_summaries/taxation/l31057_en.htm) (2006/112/CE ... 2010/45/UE)
  - Compatible with data privacy rules (europe GDPR, ...)
>>>>>>> 503d1a04
  - ...
- Flexible PDF & ODT generation for invoices, proposals, orders...
- ...

### System Environment / Requirements

- PHP
- MariaDB, MySQL or PostgreSQL
- Compatible with all Cloud solutions that match PHP & MySQL or PostgreSQL prerequisites.

See exact requirements on the [Wiki](https://wiki.dolibarr.org/index.php/Prerequisite)

### Extending

Dolibarr can be extended with a lot of other external application or modules from third party developers available at the [DoliStore](https://www.dolistore.com).

## WHAT DOLIBARR CAN'T DO YET

These are features that Dolibarr does **not** yet fully support:

- Tasks dependencies in projects
- Payroll module
- No native embedded Webmail, but you can send email to contacts in Dolibarr with e.g. offers, invoices, etc.
- Dolibarr can't do coffee (yet)

## DOCUMENTATION

Administrator, user, developer and translator's documentations are available along with other community resources in the [Wiki](https://wiki.dolibarr.org).

## CONTRIBUTING

This project exists thanks to all the people who contribute.
Please read the instructions how to contribute (report a bug/error, a feature request, send code ...)  [[Contribute](https://github.com/Dolibarr/dolibarr/blob/develop/.github/CONTRIBUTING.md)]

A view on Contributors:

[![Dolibarr](https://opencollective.com/dolibarr/contributors.svg?width=890&button=false)](https://github.com/Dolibarr/dolibarr/graphs/contributors)

## CREDITS

Dolibarr is the work of many contributors over the years and uses some fine PHP libraries.

See [COPYRIGHT](https://github.com/Dolibarr/dolibarr/blob/develop/COPYRIGHT) file.

## NEWS AND SOCIAL NETWORKS

Follow Dolibarr project on:

- [Facebook](https://www.facebook.com/dolibarr)
- [Twitter](https://www.twitter.com/dolibarr)
- [LinkedIn](https://www.linkedin.com/company/association-dolibarr)
- [Reddit](https://www.reddit.com/r/Dolibarr_ERP_CRM/)
- [YouTube](https://www.youtube.com/user/DolibarrERPCRM)
- [GitHub](https://github.com/Dolibarr/dolibarr)

### Sponsors

Support this project by becoming a sponsor. Your logo will show up here. 🙏 [[Become a sponsor/backer](https://opencollective.com/dolibarr#backer)]<|MERGE_RESOLUTION|>--- conflicted
+++ resolved
@@ -111,11 +111,7 @@
 
 - Customers/Prospects + Contacts management
 - Opportunities or Leads management
-<<<<<<< HEAD
-- Commercial proposals management
-=======
 - Commercial proposals management (online signing)
->>>>>>> 503d1a04
 - Customer Orders management
 - Contracts/Subscription management
 - Interventions management
@@ -133,19 +129,11 @@
 - Supplier Invoices/credit notes and payment management
 - INCOTERMS
 
-<<<<<<< HEAD
- Finance / Accounting
-
-- Invoices / Payments
-- Bank accounts management
-- Direct debit orders management (European SEPA)
-=======
  Finance/Accounting
 
 - Invoices/Payments
 - Bank accounts management
 - Direct debit and Credit transfer management (European SEPA)
->>>>>>> 503d1a04
 - Accounting management
 - Donations management
 - Loan management
@@ -154,22 +142,14 @@
 
  Collaboration
 
-<<<<<<< HEAD
-- Shared calendar/agenda (with ical and vcal export for third party tools integration)
-=======
 - Shared calendar/agenda (with ical and vcal import/export for third party tools integration)
->>>>>>> 503d1a04
 - Projects & Tasks management
 - Ticket System
 - Surveys
 
  HR
 
-<<<<<<< HEAD
-- Employee's leave requests management
-=======
 - Employee's leaves management
->>>>>>> 503d1a04
 - Expense reports
 - Recruitment management
 - Timesheets
@@ -208,14 +188,9 @@
   - Canadian double taxes (federal/province) and other countries using cumulative VAT
   - Tunisian tax stamp
   - Argentina invoice numbering using A,B,C...
-<<<<<<< HEAD
-  - Compatible with [European directives](https://europa.eu/legislation_summaries/taxation/l31057_en.htm) (2006/112/CE ... 2010/45/UE)
-  - Compatible with European GDPR rules
-=======
   - ZATCA e-invoicing QR-Code
   - Compatible with [European directives](https://europa.eu/legislation_summaries/taxation/l31057_en.htm) (2006/112/CE ... 2010/45/UE)
   - Compatible with data privacy rules (europe GDPR, ...)
->>>>>>> 503d1a04
   - ...
 - Flexible PDF & ODT generation for invoices, proposals, orders...
 - ...
