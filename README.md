--- conflicted
+++ resolved
@@ -217,10 +217,6 @@
 - Payroll module
 - No native embedded Webmail, but you can send email to contacts in Dolibarr with e.g. offers, invoices, etc.
 - Dolibarr can't do coffee (yet)
-<<<<<<< HEAD
-- 
-=======
->>>>>>> 96c86640
 
 ## DOCUMENTATION
 
