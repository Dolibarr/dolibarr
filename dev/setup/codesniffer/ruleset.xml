<?xml version="1.0"?>
<!DOCTYPE ruleset SYSTEM "ruleset.dtd">
<ruleset name="Dolibarr">
	<description>Dolibarr coding standard.</description>

	<exclude-pattern type="relative">build/html</exclude-pattern>
	<exclude-pattern type="relative">build/aps</exclude-pattern>
	<exclude-pattern type="relative">documents</exclude-pattern>
	<exclude-pattern type="relative">htdocs/custom</exclude-pattern>
	<exclude-pattern type="relative">htdocs/includes</exclude-pattern>
	<exclude-pattern type="relative">htdocs/conf.php</exclude-pattern>
	<exclude-pattern type="relative">*/nltechno*</exclude-pattern>
	<exclude-pattern type="relative">*/htdocs/includes</exclude-pattern>
	<exclude-pattern type="relative">*.min.css</exclude-pattern>
	<exclude-pattern type="relative">*.js</exclude-pattern>

		<!-- List of all tests -->


	<!-- Rules from Internal Standard -->

	<rule ref="Internal.NoCodeFound">
		<severity>0</severity>
	</rule>


	<!-- Rules from Generic Standard -->

	<rule ref="Generic.CodeAnalysis.EmptyStatement">
        <exclude name="Generic.CodeAnalysis.EmptyStatement.DetectedIf"/>
        <exclude name="Generic.CodeAnalysis.EmptyStatement.DetectedElse"/>
        <exclude name="Generic.CodeAnalysis.EmptyStatement.DetectedElseif"/>
        <exclude name="Generic.CodeAnalysis.EmptyStatement.DetectedCatch"/>
        <exclude name="Generic.CodeAnalysis.EmptyStatement.DetectedForeach"/>
        <exclude name="Generic.CodeAnalysis.EmptyStatement.NotAllowed"/>
        <exclude name="Generic.CodeAnalysis.EmptyStatement.NotAllowedWarning"/>
    </rule>

    <!-- <rule ref="Generic.CodeAnalysis.ForLoopShouldBeWhileLoop" /> -->

    <rule ref="Generic.CodeAnalysis.ForLoopWithTestFunctionCall" />

    <rule ref="Generic.CodeAnalysis.JumbledIncrementer" />

    <rule ref="Generic.CodeAnalysis.UnconditionalIfStatement" />

    <rule ref="Generic.CodeAnalysis.UnnecessaryFinalModifier" />

    <rule ref="Generic.CodeAnalysis.UnusedFunctionParameter" />
    <rule ref="Generic.CodeAnalysis.UnusedFunctionParameter.Found">
		<severity>0</severity>
    </rule>

    <rule ref="Generic.CodeAnalysis.UselessOverridingMethod" />

    <!--
    <rule ref="Generic.Commenting.Todo" />
    -->

	<!-- Warning if action on same line than if -->
	<!--
		<rule ref="Generic.ControlStructures.InlineControlStructure">
		<properties> <property name="error" value="false"/> </properties>
		</rule>
	-->

    <!-- PHP code MUST use only UTF-8 without BOM. -->
    <rule ref="Generic.Files.ByteOrderMark"/>

	<!-- Lines can be 85 chars long, but never show errors -->
	<rule ref="Generic.Files.LineLength">
		<properties>
			<property name="lineLimit" value="500" />
			<property name="absoluteLineLimit" value="0" />
		</properties>
	</rule>

	<!-- Use Unix newlines -->
	<rule ref="Generic.Files.LineEndings">
		<properties>
			<property name="eolChar" value="\n" />
		</properties>
	</rule>

    <!-- To disallow several statements on same line -->
	<!-- <rule ref="Generic.Formatting.DisallowMultipleStatements" /> -->

	<!-- Have 2 chars padding maximum and always show as errors -->
	<!--
		<rule ref="Generic.Formatting.MultipleStatementAlignment">
		<properties> <property name="maxPadding" value="2"/> <property
		name="ignoreMultiLine" value="true"/> </properties> </rule>
	-->

	<rule ref="Generic.Formatting.SpaceAfterCast" />

    <rule ref="Generic.Functions.CallTimePassByReference" />

	<rule ref="Generic.Functions.FunctionCallArgumentSpacing" />
	<rule ref="Generic.Functions.FunctionCallArgumentSpacing.NoSpaceAfterComma">
		<severity>0</severity>
	</rule>
	<rule ref="Generic.Functions.FunctionCallArgumentSpacing.NoSpaceBeforeEquals">
		<severity>0</severity>
	</rule>
	<rule ref="Generic.Functions.FunctionCallArgumentSpacing.NoSpaceAfterEquals">
		<severity>0</severity>
	</rule>
	<rule ref="Generic.Functions.FunctionCallArgumentSpacing.TooMuchSpaceAfterComma">
		<severity>0</severity>
	</rule>

    <!-- Tweaks to metrics -->
    <rule ref="Generic.Metrics.CyclomaticComplexity">
        <properties>
            <property name="complexity" value="120" />
            <property name="absoluteComplexity" value="300" />
        </properties>
    </rule>
    <rule ref="Generic.Metrics.NestingLevel">
        <properties>
            <property name="nestingLevel" value="12" />
            <property name="absoluteNestingLevel" value="50" />
        </properties>
    </rule>

	<rule ref="Generic.NamingConventions.ConstructorName" />
	<!-- Check if we use PHP4 constructor instead of __construct() -->
	<rule ref="Generic.NamingConventions.ConstructorName.OldStyle" />

	<rule ref="Generic.NamingConventions.UpperCaseConstantName" />

    <rule ref="Generic.PHP.DeprecatedFunctions" />
    <rule ref="Generic.PHP.DeprecatedFunctions.Deprecated">
        <severity>0</severity>
    </rule>

	<rule ref="Generic.PHP.DisallowShortOpenTag" />

    <rule ref="Generic.PHP.ForbiddenFunctions" />

    <!-- Warning when using @ before functions -->
    <!-- <rule ref="Generic.PHP.NoSilencedErrors" /> -->

	<!-- Say if null, true, false must be uppercase (Rule 2.5 of PSR2 https://www.php-fig.org/psr/psr-2/) -->
	<rule ref="Generic.PHP.LowerCaseConstant" />

	<rule ref="Generic.Strings.UnnecessaryStringConcat" />

	<rule ref="Generic.Strings.UnnecessaryStringConcat.Found">
        <severity>0</severity>
	</rule>

	<!-- Disallow usage of tab -->
	<!--  <rule ref="Generic.WhiteSpace.DisallowTabIndent" /> -->

	<!-- Check indent are done with spaces and wiht correct number -->
	<!-- Disabled as this does not support tab -->
	<!-- <rule ref="Generic.WhiteSpace.ScopeIndent" /> -->

<<<<<<< HEAD
    <!-- There MUST NOT be trailing whitespace at the end of non-blank lines. -->
    <rule ref="Squiz.WhiteSpace.SuperfluousWhitespace">
        <properties>
            <property name="ignoreBlankLines" value="true"/>
        </properties>
    </rule>
    <rule ref="Squiz.WhiteSpace.SuperfluousWhitespace.StartFile">
        <severity>0</severity>
    </rule>
    <rule ref="Squiz.WhiteSpace.SuperfluousWhitespace.EndFile">
        <severity>0</severity>
    </rule>
    <rule ref="Squiz.WhiteSpace.SuperfluousWhitespace.EmptyLines">
        <severity>0</severity>
    </rule>
=======
    <rule ref="Squiz.Functions.MultiLineFunctionDeclaration" />

>>>>>>> 07999708
    <!-- Rules from PEAR Standard -->

    <rule ref="PEAR.Classes.ClassDeclaration" />

    <!-- Check for duplicate class names -->
    <!-- <rule ref="Generic.Classes.DuplicateClassName" /> -->

    <rule ref="PEAR.Commenting.ClassComment" />

    <!-- TODO Remove this and fix reported errors -->
    <rule ref="PEAR.Commenting.ClassComment.Missing">
        <severity>0</severity>
    </rule>

    <rule ref="PEAR.Commenting.ClassComment.MissingTag">
		<severity>0</severity>
    </rule>

    <rule ref="PEAR.Commenting.ClassComment.MissingAuthorTag">
        <severity>0</severity>
    </rule>

    <rule ref="PEAR.Commenting.ClassComment.MissingCategoryTag">
        <severity>0</severity>
    </rule>

    <rule ref="PEAR.Commenting.ClassComment.MissingLicenseTag">
        <severity>0</severity>
    </rule>

    <rule ref="PEAR.Commenting.ClassComment.MissingLinkTag">
        <severity>0</severity>
    </rule>

    <rule ref="PEAR.Commenting.ClassComment.MissingPackageTag">
        <severity>0</severity>
    </rule>



    <!--
    <rule ref="PEAR.Commenting.FileComment" />
    <rule ref="PEAR.Commenting.FileComment.WrongStyle">
        <severity>0</severity>
    </rule>
    <rule ref="PEAR.Commenting.FileComment.MissingVersion">
        <severity>0</severity>
    </rule>
    <rule ref="PEAR.Commenting.FileComment.MissingTag">
        <severity>0</severity>
    </rule>
    -->

    <rule ref="PEAR.Commenting.FunctionComment" />

    <rule ref="PEAR.Commenting.FunctionComment.Empty">
        <severity>5</severity>
    </rule>

	<!--<rule ref="PEAR.Commenting.FunctionComment.MissingReturn">
        <severity>0</severity>
    </rule>-->
    <rule ref="PEAR.Commenting.FunctionComment.Missing">
        <severity>0</severity>
    </rule>

    <rule ref="PEAR.Commenting.FunctionComment.SpacingAfterParamType" />

    <rule ref="PEAR.Commenting.FunctionComment.SpacingAfterParamName">
        <severity>0</severity>
    </rule>

    <rule ref="PEAR.Commenting.FunctionComment.SpacingAfterParamType">
        <severity>0</severity>
    </rule>

    <rule ref="PEAR.Commenting.FunctionComment.SpacingAfterParamName" />

    <rule ref="PEAR.Commenting.FunctionComment.ReturnNotRequired">
        <severity>0</severity>
    </rule>

    <rule ref="PEAR.Commenting.FunctionComment.WrongStyle">
        <severity>0</severity>
    </rule>

    <rule ref="PEAR.Commenting.FunctionComment.SpacingBeforeParamType">
        <severity>0</severity>
    </rule>
    <rule ref="PEAR.Commenting.FunctionComment.SpacingAfterLongType">
        <severity>0</severity>
    </rule>
    <rule ref="PEAR.Commenting.FunctionComment.SpacingAfterLongName">
        <severity>0</severity>
    </rule>
    <rule ref="PEAR.Commenting.FunctionComment.SpacingAfterParams">
        <severity>0</severity>
    </rule>
    <rule ref="PEAR.Commenting.FunctionComment.ParameterCommentsNotAligned">
        <severity>0</severity>
    </rule>
    <rule ref="PEAR.Commenting.FunctionComment.ParameterNamesNotAligned">
        <severity>0</severity>
    </rule>

    <rule ref="PEAR.Commenting.InlineComment" />

	<!-- <rule ref="PEAR.ControlStructures.ControlSignature" /> -->

	<!-- <rule ref="PEAR.ControlStructures.MultiLineCondition" /> -->

	<!-- Test if () are removed for includes -->
	<rule ref="PEAR.Files.IncludingFile" />
    <!-- Disable some error messages that we do not want. -->
    <rule ref="PEAR.Files.IncludingFile.UseInclude">
        <severity>0</severity>
    </rule>
    <rule ref="PEAR.Files.IncludingFile.UseIncludeOnce">
        <severity>0</severity>
    </rule>
    <rule ref="PEAR.Files.IncludingFile.UseRequire">
        <severity>0</severity>
    </rule>
    <rule ref="PEAR.Files.IncludingFile.UseRequireOnce">
        <severity>0</severity>
    </rule>

	<rule ref="PEAR.Formatting.MultiLineAssignment" />

	<rule ref="PEAR.Functions.FunctionCallSignature" />

    <rule ref="PEAR.Functions.FunctionCallSignature.CloseBracketLine">
        <severity>0</severity>
    </rule>
    <rule ref="PEAR.Functions.FunctionCallSignature.ContentAfterOpenBracket">
        <severity>0</severity>
    </rule>
	<rule ref="PEAR.Functions.FunctionCallSignature.EmptyLine">
	    <severity>0</severity>
	</rule>
	<rule ref="PEAR.Functions.FunctionCallSignature.Indent">
	    <severity>0</severity>
	</rule>
    <rule ref="PEAR.Functions.FunctionCallSignature.SpaceBeforeOpenBracket">
        <severity>0</severity>
    </rule>
	<rule ref="PEAR.Functions.FunctionCallSignature.SpaceAfterOpenBracket">
        <severity>0</severity>
    </rule>
    <rule ref="PEAR.Functions.FunctionCallSignature.SpaceBeforeCloseBracket">
        <severity>0</severity>
    </rule>
    <rule ref="PEAR.Functions.FunctionCallSignature.SpaceAfterCloseBracket">
        <severity>0</severity>
    </rule>

	<rule ref="PEAR.Functions.ValidDefaultValue" />

	<rule ref="PEAR.NamingConventions.ValidClassName" />
	<rule ref="PEAR.NamingConventions.ValidClassName.Invalid">
        <severity>0</severity>
	</rule>

	<rule ref="PEAR.NamingConventions.ValidClassName.StartWithCapital">
        <severity>0</severity>
	</rule>
	<!-- some phpcs have a typo error in rule, so we add it too -->
	<rule ref="PEAR.NamingConventions.ValidClassName.StartWithCaptial">
        <severity>0</severity>
	</rule>

	<rule ref="PEAR.NamingConventions.ValidFunctionName" />

	<rule ref="PEAR.NamingConventions.ValidFunctionName.FunctionDoubleUnderscore">
        <severity>0</severity>
	</rule>
	<rule ref="PEAR.NamingConventions.ValidFunctionName.FunctionNameInvalid">
        <severity>0</severity>
	</rule>
	<rule ref="PEAR.NamingConventions.ValidFunctionName.FunctionNoCapital">
        <severity>0</severity>
	</rule>
	<!-- some phpcs have a typo error in rule, so we add it too -->
	<rule ref="PEAR.NamingConventions.ValidFunctionName.FunctionNoCaptial">
        <severity>0</severity>
	</rule>

	<rule ref="PEAR.NamingConventions.ValidFunctionName.NotCamelCaps">
        <severity>0</severity>
	</rule>
	<rule ref="PEAR.NamingConventions.ValidFunctionName.ScopeNotCamelCaps">
        <severity>0</severity>
	</rule>
	<rule ref="PEAR.NamingConventions.ValidFunctionName.PrivateNoUnderscore">
        <severity>0</severity>
	</rule>
	<rule ref="PEAR.NamingConventions.ValidVariableName" />

	<!-- This is not in PSR2 -->
	<rule ref="PEAR.NamingConventions.ValidVariableName.PrivateNoUnderscore">
        <severity>0</severity>
    </rule>

	<rule ref="PEAR.WhiteSpace.ObjectOperatorIndent" />

	<!-- Need to be commented to be disabled
	<rule ref="PEAR.WhiteSpace.ScopeClosingBrace">
        <severity>0</severity>
    </rule>

    <rule ref="PEAR.WhiteSpace.ScopeClosingBrace.Line">
        <severity>0</severity>
    </rule>
	-->

    <!-- Already found as a Generic rule -->
	<!-- <rule ref="PEAR.WhiteSpace.ScopeIndent" /> -->


	<!-- Rules from Zend Standard-->

    <!-- The closing ?> tag MUST be omitted from files containing only PHP. -->
    <rule ref="Zend.Files.ClosingTag"/>

</ruleset><|MERGE_RESOLUTION|>--- conflicted
+++ resolved
@@ -158,7 +158,6 @@
 	<!-- Disabled as this does not support tab -->
 	<!-- <rule ref="Generic.WhiteSpace.ScopeIndent" /> -->
 
-<<<<<<< HEAD
     <!-- There MUST NOT be trailing whitespace at the end of non-blank lines. -->
     <rule ref="Squiz.WhiteSpace.SuperfluousWhitespace">
         <properties>
@@ -174,10 +173,9 @@
     <rule ref="Squiz.WhiteSpace.SuperfluousWhitespace.EmptyLines">
         <severity>0</severity>
     </rule>
-=======
+
     <rule ref="Squiz.Functions.MultiLineFunctionDeclaration" />
 
->>>>>>> 07999708
     <!-- Rules from PEAR Standard -->
 
     <rule ref="PEAR.Classes.ClassDeclaration" />
