<?xml version="1.0"?>
<!DOCTYPE ruleset SYSTEM "ruleset.dtd">
<ruleset name="Dolibarr">
	<description>Dolibarr coding standard.</description>

	<exclude-pattern type="relative">build/html</exclude-pattern>
	<exclude-pattern type="relative">build/aps</exclude-pattern>
	<exclude-pattern type="relative">documents</exclude-pattern>
	<exclude-pattern type="relative">htdocs/custom</exclude-pattern>
	<exclude-pattern type="relative">htdocs/includes</exclude-pattern>
	<exclude-pattern type="relative">htdocs/conf.php</exclude-pattern>
	<exclude-pattern type="relative">*/nltechno*</exclude-pattern>
	<exclude-pattern type="relative">*/htdocs/includes</exclude-pattern>
	<exclude-pattern type="relative">*.min.css</exclude-pattern>
	<exclude-pattern type="relative">*.js</exclude-pattern>

		<!-- List of all tests -->


	<!-- Rules from Internal Standard -->

	<rule ref="Internal.NoCodeFound">
		<severity>0</severity>
	</rule>


	<!-- Rules from Generic Standard -->

	<rule ref="Generic.CodeAnalysis.EmptyStatement">
        <exclude name="Generic.CodeAnalysis.EmptyStatement.DetectedIf"/>
        <exclude name="Generic.CodeAnalysis.EmptyStatement.DetectedElse"/>
        <exclude name="Generic.CodeAnalysis.EmptyStatement.DetectedElseif"/>
        <exclude name="Generic.CodeAnalysis.EmptyStatement.DetectedCatch"/>
        <exclude name="Generic.CodeAnalysis.EmptyStatement.DetectedForeach"/>
        <exclude name="Generic.CodeAnalysis.EmptyStatement.NotAllowed"/>
        <exclude name="Generic.CodeAnalysis.EmptyStatement.NotAllowedWarning"/>
    </rule>

    <!-- <rule ref="Generic.CodeAnalysis.ForLoopShouldBeWhileLoop" /> -->

    <rule ref="Generic.CodeAnalysis.ForLoopWithTestFunctionCall" />

    <rule ref="Generic.CodeAnalysis.JumbledIncrementer" />

    <rule ref="Generic.CodeAnalysis.UnconditionalIfStatement" />

    <rule ref="Generic.CodeAnalysis.UnnecessaryFinalModifier" />

    <rule ref="Generic.CodeAnalysis.UnusedFunctionParameter" />
    <rule ref="Generic.CodeAnalysis.UnusedFunctionParameter.Found">
		<severity>0</severity>
    </rule>
    <rule ref="Generic.CodeAnalysis.UnusedFunctionParameter.FoundBeforeLastUsed">
		<severity>0</severity>
    </rule>
    <rule ref="Generic.CodeAnalysis.UnusedFunctionParameter.FoundAfterLastUsed">
		<severity>0</severity>
    </rule>
    <rule ref="Generic.CodeAnalysis.UnusedFunctionParameter.FoundInExtendedClass">
		<severity>0</severity>
    </rule>
    <rule ref="Generic.CodeAnalysis.UnusedFunctionParameter.FoundInExtendedClassAfterLastUsed">
		<severity>0</severity>
    </rule>
    <rule ref="Generic.CodeAnalysis.UnusedFunctionParameter.FoundInExtendedClassBeforeLastUsed">
		<severity>0</severity>
    </rule>

    <rule ref="Generic.CodeAnalysis.UselessOverridingMethod" />

    <!--
    <rule ref="Generic.Commenting.Todo" />
    -->

	<!-- Warning if action on same line than if -->
	<!--
		<rule ref="Generic.ControlStructures.InlineControlStructure">
		<properties> <property name="error" value="false"/> </properties>
		</rule>
	-->

    <!-- PHP code MUST use only UTF-8 without BOM. -->
    <rule ref="Generic.Files.ByteOrderMark"/>

	<!-- Lines can be 85 chars long, but never show errors -->
	<rule ref="Generic.Files.LineLength">
		<properties>
			<property name="lineLimit" value="500" />
			<property name="absoluteLineLimit" value="0" />
		</properties>
	</rule>

	<!-- Use Unix newlines -->
	<rule ref="Generic.Files.LineEndings">
		<properties>
			<property name="eolChar" value="\n" />
		</properties>
	</rule>

    <!-- To disallow several statements on same line -->
	<!-- <rule ref="Generic.Formatting.DisallowMultipleStatements" /> -->

	<!-- Have 2 chars padding maximum and always show as errors -->
	<!--
		<rule ref="Generic.Formatting.MultipleStatementAlignment">
		<properties> <property name="maxPadding" value="2"/> <property
		name="ignoreMultiLine" value="true"/> </properties> </rule>
	-->

	<rule ref="Generic.Formatting.SpaceAfterCast" />

    <rule ref="Generic.Functions.CallTimePassByReference" />

	<rule ref="Generic.Functions.FunctionCallArgumentSpacing" />
	<rule ref="Generic.Functions.FunctionCallArgumentSpacing.NoSpaceAfterComma">
		<severity>0</severity>
	</rule>
	<rule ref="Generic.Functions.FunctionCallArgumentSpacing.NoSpaceBeforeEquals">
		<severity>0</severity>
	</rule>
	<rule ref="Generic.Functions.FunctionCallArgumentSpacing.NoSpaceAfterEquals">
		<severity>0</severity>
	</rule>
	<rule ref="Generic.Functions.FunctionCallArgumentSpacing.TooMuchSpaceAfterComma">
		<severity>0</severity>
	</rule>

    <!-- Tweaks to metrics -->
    <rule ref="Generic.Metrics.CyclomaticComplexity">
        <properties>
            <property name="complexity" value="120" />
            <property name="absoluteComplexity" value="300" />
        </properties>
    </rule>
    <rule ref="Generic.Metrics.NestingLevel">
        <properties>
            <property name="nestingLevel" value="12" />
            <property name="absoluteNestingLevel" value="50" />
        </properties>
    </rule>

	<rule ref="Generic.NamingConventions.ConstructorName" />
	<!-- Check if we use PHP4 constructor instead of __construct() -->
	<rule ref="Generic.NamingConventions.ConstructorName.OldStyle" />

	<rule ref="Generic.NamingConventions.UpperCaseConstantName" />

    <rule ref="Generic.PHP.DeprecatedFunctions" />
    <rule ref="Generic.PHP.DeprecatedFunctions.Deprecated">
        <severity>0</severity>
    </rule>

	<rule ref="Generic.PHP.DisallowShortOpenTag" />

    <rule ref="Generic.PHP.ForbiddenFunctions" />

    <!-- Warning when using @ before functions -->
    <!-- <rule ref="Generic.PHP.NoSilencedErrors" /> -->

	<!-- Say if null, true, false must be uppercase (Rule 2.5 of PSR2 https://www.php-fig.org/psr/psr-2/) -->
	<rule ref="Generic.PHP.LowerCaseConstant" />

	<rule ref="Generic.Strings.UnnecessaryStringConcat" />

	<rule ref="Generic.Strings.UnnecessaryStringConcat.Found">
        <severity>0</severity>
	</rule>

	<!-- Disallow usage of tab -->
	<!--  <rule ref="Generic.WhiteSpace.DisallowTabIndent" /> -->

	<!-- Check indent are done with spaces and wiht correct number -->
	<!-- Disabled as this does not support tab -->
	<!-- <rule ref="Generic.WhiteSpace.ScopeIndent" /> -->

    <!-- There MUST NOT be trailing whitespace at the end of non-blank lines. -->
    <rule ref="Squiz.WhiteSpace.SuperfluousWhitespace">
        <properties>
            <property name="ignoreBlankLines" value="true"/>
        </properties>
    </rule>
    <rule ref="Squiz.WhiteSpace.SuperfluousWhitespace.StartFile">
        <severity>0</severity>
    </rule>
    <rule ref="Squiz.WhiteSpace.SuperfluousWhitespace.EndFile">
        <severity>0</severity>
    </rule>
    <rule ref="Squiz.WhiteSpace.SuperfluousWhitespace.EmptyLines">
        <severity>0</severity>
    </rule>
    <rule ref="Squiz.WhiteSpace.ControlStructureSpacing.SpacingBeforeClose" />

    <rule ref="Squiz.Functions.MultiLineFunctionDeclaration" />
    <rule ref="Squiz.Functions.FunctionDeclarationArgumentSpacing">
        <properties>
            <property name="equalsSpacing" value="1"/>
        </properties>
    </rule>
    <rule ref="Squiz.Functions.FunctionDeclarationArgumentSpacing.SpacingAfterHint">
        <severity>0</severity>
    </rule>


    <!-- Rules from PEAR Standard -->

    <rule ref="PEAR.Classes.ClassDeclaration" />

    <!-- Check for duplicate class names -->
    <!-- <rule ref="Generic.Classes.DuplicateClassName" /> -->

    <rule ref="PEAR.Commenting.ClassComment" />

    <!-- TODO Remove this and fix reported errors -->
    <rule ref="PEAR.Commenting.ClassComment.Missing">
        <severity>0</severity>
    </rule>

    <rule ref="PEAR.Commenting.ClassComment.MissingTag">
		<severity>0</severity>
    </rule>

    <rule ref="PEAR.Commenting.ClassComment.MissingAuthorTag">
        <severity>0</severity>
    </rule>

    <rule ref="PEAR.Commenting.ClassComment.MissingCategoryTag">
        <severity>0</severity>
    </rule>

    <rule ref="PEAR.Commenting.ClassComment.MissingLicenseTag">
        <severity>0</severity>
    </rule>

    <rule ref="PEAR.Commenting.ClassComment.MissingLinkTag">
        <severity>0</severity>
    </rule>

    <rule ref="PEAR.Commenting.ClassComment.MissingPackageTag">
        <severity>0</severity>
    </rule>



    <!--
    <rule ref="PEAR.Commenting.FileComment" />
    <rule ref="PEAR.Commenting.FileComment.WrongStyle">
        <severity>0</severity>
    </rule>
    <rule ref="PEAR.Commenting.FileComment.MissingVersion">
        <severity>0</severity>
    </rule>
    <rule ref="PEAR.Commenting.FileComment.MissingTag">
        <severity>0</severity>
    </rule>
    -->

    <rule ref="PEAR.Commenting.FunctionComment" />

    <rule ref="PEAR.Commenting.FunctionComment.Empty">
        <severity>5</severity>
    </rule>

	<!--<rule ref="PEAR.Commenting.FunctionComment.MissingReturn">
        <severity>0</severity>
    </rule>-->
    <!--<rule ref="PEAR.Commenting.FunctionComment.Missing">
        <severity>0</severity>
    </rule>-->

    <rule ref="PEAR.Commenting.FunctionComment.SpacingAfterParamType" />

    <rule ref="PEAR.Commenting.FunctionComment.SpacingAfterParamName">
        <severity>0</severity>
    </rule>

    <rule ref="PEAR.Commenting.FunctionComment.SpacingAfterParamType">
        <severity>0</severity>
    </rule>

    <rule ref="PEAR.Commenting.FunctionComment.SpacingAfterParamName" />

    <rule ref="PEAR.Commenting.FunctionComment.ReturnNotRequired">
        <severity>0</severity>
    </rule>

    <rule ref="PEAR.Commenting.FunctionComment.WrongStyle">
        <severity>0</severity>
    </rule>

    <rule ref="PEAR.Commenting.FunctionComment.SpacingBeforeParamType">
        <severity>0</severity>
    </rule>
    <rule ref="PEAR.Commenting.FunctionComment.SpacingAfterLongType">
        <severity>0</severity>
    </rule>
    <rule ref="PEAR.Commenting.FunctionComment.SpacingAfterLongName">
        <severity>0</severity>
    </rule>
    <rule ref="PEAR.Commenting.FunctionComment.SpacingAfterParams">
        <severity>0</severity>
    </rule>
    <rule ref="PEAR.Commenting.FunctionComment.ParameterCommentsNotAligned">
        <severity>0</severity>
    </rule>
    <rule ref="PEAR.Commenting.FunctionComment.ParameterNamesNotAligned">
        <severity>0</severity>
    </rule>

    <rule ref="PEAR.Commenting.InlineComment" />

	<!-- <rule ref="PEAR.ControlStructures.ControlSignature" /> -->

	<!-- <rule ref="PEAR.ControlStructures.MultiLineCondition" /> -->

	<!-- Test if () are removed for includes -->
	<rule ref="PEAR.Files.IncludingFile" />
    <!-- Disable some error messages that we do not want. -->
    <rule ref="PEAR.Files.IncludingFile.UseInclude">
        <severity>0</severity>
    </rule>
    <rule ref="PEAR.Files.IncludingFile.UseIncludeOnce">
        <severity>0</severity>
    </rule>
    <rule ref="PEAR.Files.IncludingFile.UseRequire">
        <severity>0</severity>
    </rule>
    <rule ref="PEAR.Files.IncludingFile.UseRequireOnce">
        <severity>0</severity>
    </rule>

	<rule ref="PEAR.Formatting.MultiLineAssignment" />

	<rule ref="PEAR.Functions.FunctionCallSignature" />

    <rule ref="PEAR.Functions.FunctionCallSignature.CloseBracketLine">
        <severity>0</severity>
    </rule>
    <rule ref="PEAR.Functions.FunctionCallSignature.ContentAfterOpenBracket">
        <severity>0</severity>
    </rule>
	<rule ref="PEAR.Functions.FunctionCallSignature.EmptyLine">
	    <severity>0</severity>
	</rule>
	<rule ref="PEAR.Functions.FunctionCallSignature.Indent">
	    <severity>0</severity>
	</rule>
    <rule ref="PEAR.Functions.FunctionCallSignature.SpaceBeforeOpenBracket">
        <severity>0</severity>
    </rule>
	<rule ref="PEAR.Functions.FunctionCallSignature.SpaceAfterOpenBracket">
        <severity>0</severity>
    </rule>
    <rule ref="PEAR.Functions.FunctionCallSignature.SpaceBeforeCloseBracket">
        <severity>0</severity>
    </rule>
    <rule ref="PEAR.Functions.FunctionCallSignature.SpaceAfterCloseBracket">
        <severity>0</severity>
    </rule>

	<rule ref="PEAR.Functions.ValidDefaultValue" />

	<rule ref="PEAR.NamingConventions.ValidClassName" />
	<rule ref="PEAR.NamingConventions.ValidClassName.Invalid">
        <severity>0</severity>
	</rule>

	<rule ref="PEAR.NamingConventions.ValidClassName.StartWithCapital">
        <severity>0</severity>
	</rule>
	<!-- some phpcs have a typo error in rule, so we add it too -->
	<rule ref="PEAR.NamingConventions.ValidClassName.StartWithCaptial">
        <severity>0</severity>
	</rule>

	<rule ref="PEAR.NamingConventions.ValidFunctionName" />

	<rule ref="PEAR.NamingConventions.ValidFunctionName.FunctionDoubleUnderscore">
        <severity>0</severity>
	</rule>
	<rule ref="PEAR.NamingConventions.ValidFunctionName.FunctionNameInvalid">
        <severity>0</severity>
	</rule>
	<rule ref="PEAR.NamingConventions.ValidFunctionName.FunctionNoCapital">
        <severity>0</severity>
	</rule>
	<!-- some phpcs have a typo error in rule, so we add it too -->
	<rule ref="PEAR.NamingConventions.ValidFunctionName.FunctionNoCaptial">
        <severity>0</severity>
	</rule>

    <!--<rule ref="PEAR.NamingConventions.ValidFunctionName.NotCamelCaps">
        <severity>0</severity>
    </rule>-->
	<!--<rule ref="PEAR.NamingConventions.ValidFunctionName.ScopeNotCamelCaps">
        <severity>0</severity>
	</rule>-->
	<rule ref="PEAR.NamingConventions.ValidFunctionName.PrivateNoUnderscore">
        <severity>0</severity>
	</rule>
	<rule ref="PEAR.NamingConventions.ValidVariableName" />

<<<<<<< HEAD
=======
    <rule ref="PSR2.Classes.ClassDeclaration" />
    <rule ref="PSR2.Methods.FunctionClosingBrace" />
    <rule ref="PSR2.ControlStructures.ElseIfDeclaration.NotAllowed" />

>>>>>>> d1befcb1
	<!-- This is not in PSR2 -->
	<rule ref="PEAR.NamingConventions.ValidVariableName.PrivateNoUnderscore">
        <severity>0</severity>
    </rule>

	<rule ref="PEAR.WhiteSpace.ObjectOperatorIndent" />

	<!-- Need to be commented to be disabled
	<rule ref="PEAR.WhiteSpace.ScopeClosingBrace">
        <severity>0</severity>
    </rule>

    <rule ref="PEAR.WhiteSpace.ScopeClosingBrace.Line">
        <severity>0</severity>
    </rule>
	-->

    <!-- Already found as a Generic rule -->
	<!-- <rule ref="PEAR.WhiteSpace.ScopeIndent" /> -->


	<!-- Rules from Zend Standard-->

    <!-- The closing ?> tag MUST be omitted from files containing only PHP. -->
    <rule ref="Zend.Files.ClosingTag"/>

    <rule ref="PSR2.Classes.ClassDeclaration" />
    <rule ref="PSR2.Methods.FunctionClosingBrace" />
    <rule ref="PSR2.Files.EndFileNewline.TooMany" />

</ruleset><|MERGE_RESOLUTION|>--- conflicted
+++ resolved
@@ -399,13 +399,10 @@
 	</rule>
 	<rule ref="PEAR.NamingConventions.ValidVariableName" />
 
-<<<<<<< HEAD
-=======
     <rule ref="PSR2.Classes.ClassDeclaration" />
     <rule ref="PSR2.Methods.FunctionClosingBrace" />
     <rule ref="PSR2.ControlStructures.ElseIfDeclaration.NotAllowed" />
 
->>>>>>> d1befcb1
 	<!-- This is not in PSR2 -->
 	<rule ref="PEAR.NamingConventions.ValidVariableName.PrivateNoUnderscore">
         <severity>0</severity>
