--- conflicted
+++ resolved
@@ -116,7 +116,6 @@
         if ($className == 'Luracast\Restler\string') return;
         if ($className == 'Luracast\Restler\mixed') return;
 		...
-<<<<<<< HEAD
 
 Change also file Luracast/Restler/explorer/index.html
 
@@ -130,8 +129,6 @@
     	if (! is_string($className)) return;
     	//var_dump($className);
 
-=======
->>>>>>> 61798d1a
     	
     	
 PARSEDOWN
@@ -144,5 +141,4 @@
 	if (function_exists('mb_strlen')) $len = mb_strlen($line, 'utf-8');
 	else $len = strlen($line);
 	$shortage = 4 - $len % 4;
-                	
-    	+	