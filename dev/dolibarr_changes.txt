
This file describes changes made on external libraries after being included
in Dolibarr root.


ALL:
----
Check "@CHANGE"



PrestaShopWebservice:
---------------------
Replace
	$params = array('filter', 'display', 'sort', 'limit', 'id_shop', 'id_group_shop');
With
	$params = array('filter', 'display', 'sort', 'limit', 'id_shop', 'id_group_shop', 'date');



CKEDITOR (4.22.1):
-----------------
* In ckeditor/ckeditor/contents.css
Replace:
	body { ... margin: 20px;
With
	body { ... margin: 5px;

* In ckeditor/ckeditor/ckeditor.js
Replace:
    d.items&&
With
    d&&d.items&&
    

ESCPOS:
-------
Replace
	private $connector;
With
	protected $connector;



NUSOAP:
-------
* Line 1257 of file nusoap.php. Add:

	libxml_disable_entity_loader(true);	// Avoid load of external entities (security problem). Required only for libxml < 2.
	
	
* Line 4346 of file nusoap.php

	$rev = array();
	preg_match('/\$Revision: ([^ ]+)/', $this->revision, $rev);
	$this->outgoing_headers[] = "X-SOAP-Server: $this->title/$this->version (".(isset($rev[1]) ? $rev[1] : '').")";

* Line 6566 of file nusoap.php, replace

	if (count($attrs) > 0) {
	with
	if (is_array($attrs) && count($attrs) > 0) {



TCPDF:
------
* Replace in tcpdf.php:
            if (isset($this->imagekeys)) {
                foreach($this->imagekeys as $file) {
                    unlink($file);
                }
            }
with
            if (isset($this->imagekeys)) {
                foreach($this->imagekeys as $file) {
				// DOL CHANGE If we keep this, source image files are physically destroyed
				// unlink($file);
                }
            }

* Replace in tcpdf.php:
		$preserve = array(
			'file_id',
			'internal_encoding',
			'state',
			'bufferlen',
			'buffer',
			'cached_files',
with
		$preserve = array(
			'file_id',
			'internal_encoding',
			'state',
			'bufferlen',
			'buffer',
			'cached_files',
			// @CHANGE DOL
			'imagekeys',

* Replace in tcpdf.php:
			if (!@TCPDF_STATIC::file_exists($file)) {
				return false;
			}
with
			if (!@TCPDF_STATIC::file_exists($file)) {
				// DOL CHANGE If we keep this, the image is not visible on pages after the first one.
				//var_dump($file.' '.(!@TCPDF_STATIC::file_exists($file)));
				//return false;	
                $tfile = str_replace(' ', '%20', $file);
				if (@TCPDF_STATIC::file_exists($tfile)) {
					$file = $tfile;
				}
			}
<<<<<<< HEAD
			
* Replace in tcpdf.php:
=======

* Replace in tcpdf.php

>>>>>>> b9591bb3
		if (($imgsrc[0] === '/') AND !empty($_SERVER['DOCUMENT_ROOT']) AND ($_SERVER['DOCUMENT_ROOT'] != '/')) {
with
		// @CHANGE LDR Add support for src="file://..." links
		if (strpos($imgsrc, 'file://') === 0) {
			$imgsrc = str_replace('file://', '/', $imgsrc);
			$imgsrc = urldecode($imgsrc);
			$testscrtype = @parse_url($imgsrc);
			if (empty($testscrtype['query'])) {
				// convert URL to server path
				$imgsrc = str_replace(K_PATH_URL, K_PATH_MAIN, $imgsrc);
			} elseif (preg_match('|^https?://|', $imgsrc) !== 1) {
				// convert URL to server path
				$imgsrc = str_replace(K_PATH_MAIN, K_PATH_URL, $imgsrc);
			}
		}
		elseif (($imgsrc[0] === '/') AND !empty($_SERVER['DOCUMENT_ROOT']) AND ($_SERVER['DOCUMENT_ROOT'] != '/')) {

<<<<<<< HEAD

* In tecnickcom/tcpdf/include/tcpdf_static.php, in function fopenLocal, replace:
=======
* In tecnickcom/tcpdf/include/tcpdf_static.php, in function fopenLocal, replace

>>>>>>> b9591bb3
		if (strpos($filename, '://') === false) {
with
        if (strpos($filename, '//') === 0) {
            // Share folder on a (windows) server
            // e.g.: "//[MyServerName]/[MySharedFolder]/"
            //
            // nothing to change
        }
        elseif (strpos($filename, '://') === false)

<<<<<<< HEAD
* To avoid to have QRcode changed because generated with a random mask, replace:
	define('QR_FIND_FROM_RANDOM', 2);
with
=======
* To avoid to have QRcode changed because generated with a random mask, replace
	define('QR_FIND_FROM_RANDOM', 2);
	with:
>>>>>>> b9591bb3
	define('QR_FIND_FROM_RANDOM', false);

* Change line:
	imagesetpixel($imgalpha, $xpx, $ypx, $alpha);
into
	imagesetpixel($imgalpha, $xpx, $ypx, (int) $alpha);
	
* Removed useless directories ("examples", "tools")

* Optionnaly, removed all fonts except
    dejavusans* (used by greek, arab, persan, romanian, turkish),
    freemono* (russian),
    cid*+msungstdlight+stsongstdlight+uni2cid* (chinese),
    helvetica* (all other languages),
    zapfdingbats.php (for special chars like form checkboxes)

* Optionnaly, made freemono the default monotype font if we removed courier
In htdocs/includes/tecnickcom/tcpdf/tcpdf.php
-       protected $default_monospaced_font = 'courier';
+       protected $default_monospaced_font = 'freemono';

* In tecnickcom/tcpdf/include/tcpdf_static, in function intToRoman, right at the beginning
  of the function, replace:

	$roman = '';

	with:

	$roman = '';
	if ($number >= 4000) {
		// do not represent numbers above 4000 in Roman numerals
		return strval($number);
	}

* Add this at begin of tcpdf_autoconfig.php

	// @CHANGE LDR DOCUMENT_ROOT fix for IIS Webserver
	if ((!isset($_SERVER['DOCUMENT_ROOT'])) OR (empty($_SERVER['DOCUMENT_ROOT']))) {
		if (isset($_SERVER['SCRIPT_FILENAME']) && isset($_SERVER['PHP_SELF'])) {
			$_SERVER['DOCUMENT_ROOT'] = str_replace( '\\', '/', substr($_SERVER['SCRIPT_FILENAME'], 0, 0-strlen($_SERVER['PHP_SELF'])));
		} elseif(isset($_SERVER['PATH_TRANSLATED'])) {
			$_SERVER['DOCUMENT_ROOT'] = str_replace( '\\', '/', substr(str_replace('\\\\', '\\', $_SERVER['PATH_TRANSLATED']), 0, 0-strlen($_SERVER['PHP_SELF'])));
		} else {
			// define here your DOCUMENT_ROOT path if the previous fails (e.g. '/var/www')
			$_SERVER['DOCUMENT_ROOT'] = '/';
		}
	}
	$_SERVER['DOCUMENT_ROOT'] = str_replace('//', '/', $_SERVER['DOCUMENT_ROOT']);
	if (substr($_SERVER['DOCUMENT_ROOT'], -1) != '/') {
		$_SERVER['DOCUMENT_ROOT'] .= '/';
	}


TCPDI:
------
Add file fpdf_tpl.php 1.2

Add file tcpdi.php

Add file tcpdi_parser.php and replace:
    require_once(dirname(__FILE__).'/include/tcpdf_filters.php');
with:
    require_once(dirname(__FILE__).'/../tecnickcom/tcpdf/include/tcpdf_filters.php');


* Fix syntax error by replacing
	} elseif (($key == '/Index') AND ($v[0] == PDF_TYPE_ARRAY AND count($v[1] >= 2))) {
	with
	} elseif (($key == '/Index') AND ($v[0] == PDF_TYPE_ARRAY AND count($v[1]) >= 2)) {

* Fix php fatal error on php 8.0 on tcpdi.php
	while (list($k, $v) = each($value[1])) {
with
	foreach ($value[1] as $k => $v) {

* Fix by replacing 
	if ($res[0] == PDF_TYPE_OBJECT)
with
	if (isset($res[0]) && $res[0] == PDF_TYPE_OBJECT)



JSGANTT:
--------
* Replace in function JSGantt.taskLink
    var OpenWindow=window.open(pRef, "newwin", "height="+vHeight+",width="+vWidth);
with
    // LDR To open in same window
    //var OpenWindow=window.open(pRef, "newwin", "height="+vHeight+",width="+vWidth);
    window.location.href=pRef

* Replace
    vTmpDiv=this.newNode(vTmpCell, 'div', null, null, vTaskList[i].getResource());
with                       
    var vTmpNode=this.newNode(vTmpCell, 'div', null, '');
    vTmpNode=this.newNode(vTmpNode, 'a', null, '', vLangs[vLang]['moreinfo']);
    vTmpNode.setAttribute('href',vTaskList[i].getLink());
                        
* Replace '% Comp.' to have a smaller text column header
    'comp':'% Comp.'
with
    'comp':'%'



JCROP:
------
* Remove analytics tag into file index.html



JQUERYFILETREE:
---------------
* Remove directory htdocs/includes/jquery/plugins/jqueryFileTree/connectors



RESTLER:
--------

* Add line into Util.php to complete function

    public static function getShortName($className)
    {
    	// @CHANGE LDR
    	if (!is_string($className)) return;
    	//var_dump($className);

* Add line into Data/Text.php to complete function

    public static function endsWith($haystack, $needle)
    {
        $length = strlen($needle);
        if ($length == 0) {
            return true;
        }
    	// @CHANGE LDR
        if (!is_string($haystack)) return false;

* Replace  

	$loaders = array_unique(static::$rogueLoaders);
	
	with 
	
	$loaders = array_unique(static::$rogueLoaders, SORT_REGULAR);
	
* Replace CommentParser.php line 423
	elseif (count($value) && is_numeric($value[0]))
	
	with
	
	elseif (count($value) && isset($value[0]) && is_numeric($value[0]))

* Add CommentParser.php line 406 & 407 to remove a warning on api request in php 8.1
	empty($value[0]) ? null :
	empty($value[1]) ? null :

* Add a test into AutoLoader.php to complete function loadThisLoader and test if property exists before calling it. For this replace code

	if (false !== $file = $b::$loader[1]($className) && $this->exists($className, $b::$loader[1])) {
        	return $file;
        }

	with:

	//avoid PHP Fatal error:  Uncaught Error: Access to undeclared static property: Composer\\Autoload\\ClassLoader::$loader
	//in case of multiple autoloader systems
	if(property_exists($b, $loader[1])) {
		if (false !== $file = $b::$loader[1]($className)
			&& $this->exists($className, $b::$loader[1])) {
			return $file;
		}
	}


+With swagger 2 provided into /explorer:
----------------------------------------

Change content of file htdocs/includes/restler/framework/Luracast/Restler/explorer/index.html



PARSEDOWN
---------

* Add support of css by adding in Parsedown.php:

	// @CHANGE LDR
	'class' => $Link['element']['attributes']['class']

	...

	// @CHANGE LDR
	if (preg_match('/{([^}]+)}/', $remainder, $matches2)) {
		$Element['attributes']['class'] = $matches2[1];
       		$remainder = preg_replace('/{'.preg_quote($matches2[1],'/').'}/', '', $remainder);
    	}


	// @CHANGE LDR
	//$markup .= $this->{$Element['handler']}($Element['text']);
	$markup .= preg_replace('/>{[^}]+}/', '>', $this->{$Element['handler']}($Element['text']));



* Fix to avoid fatal error when mb_strlen not available:

	// @CHANGE LDR Fix when mb_strlen is not available
	//$shortage = 4 - mb_strlen($line, 'utf-8') % 4;
	if (function_exists('mb_strlen')) $len = mb_strlen($line, 'utf-8');
	else $len = strlen($line);
	$shortage = 4 - $len % 4;



OAUTH
-----
Add into Class Google of file OAuth2/Service/Google:

    // LDR CHANGE Add approval_prompt to force the prompt if value is set to 'force' so it force return of a "refresh token" in addition to "standard token"
    public $approvalPrompt='auto';
    public function setApprouvalPrompt($prompt)
    {
        if (!in_array($prompt, array('auto', 'force'), true)) {
            // @todo Maybe could we rename this exception
            throw new InvalidAccessTypeException('Invalid approuvalPrompt, expected either auto or force.');
        }
        $this->approvalPrompt = $prompt;
    }



JEDITABLE.JS
------------

* <button type="submit" />  =>  <button class="button" type="submit" />
* <button type="cancel" />  =>  <button class="button" type="cancel" />



SELECT2
-------

Edit CSS to restore line removed between 4.0.5 and 4.0.6. It generates this bug: https://github.com/select2/select2/issues/5832

.select2-hidden-accessible {
  margin: -10000px !important;                /* line to restore */
}

<|MERGE_RESOLUTION|>--- conflicted
+++ resolved
@@ -112,14 +112,8 @@
 					$file = $tfile;
 				}
 			}
-<<<<<<< HEAD
 			
 * Replace in tcpdf.php:
-=======
-
-* Replace in tcpdf.php
-
->>>>>>> b9591bb3
 		if (($imgsrc[0] === '/') AND !empty($_SERVER['DOCUMENT_ROOT']) AND ($_SERVER['DOCUMENT_ROOT'] != '/')) {
 with
 		// @CHANGE LDR Add support for src="file://..." links
@@ -137,13 +131,8 @@
 		}
 		elseif (($imgsrc[0] === '/') AND !empty($_SERVER['DOCUMENT_ROOT']) AND ($_SERVER['DOCUMENT_ROOT'] != '/')) {
 
-<<<<<<< HEAD
 
 * In tecnickcom/tcpdf/include/tcpdf_static.php, in function fopenLocal, replace:
-=======
-* In tecnickcom/tcpdf/include/tcpdf_static.php, in function fopenLocal, replace
-
->>>>>>> b9591bb3
 		if (strpos($filename, '://') === false) {
 with
         if (strpos($filename, '//') === 0) {
@@ -154,15 +143,9 @@
         }
         elseif (strpos($filename, '://') === false)
 
-<<<<<<< HEAD
 * To avoid to have QRcode changed because generated with a random mask, replace:
 	define('QR_FIND_FROM_RANDOM', 2);
 with
-=======
-* To avoid to have QRcode changed because generated with a random mask, replace
-	define('QR_FIND_FROM_RANDOM', 2);
-	with:
->>>>>>> b9591bb3
 	define('QR_FIND_FROM_RANDOM', false);
 
 * Change line:
