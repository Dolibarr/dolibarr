--- conflicted
+++ resolved
@@ -22,14 +22,7 @@
 Method to encode/decode ZATCA string is available in test/phpunit/BarcodeTest.php 
 
 
-<<<<<<< HEAD
 * FOR QR-Bill in switzerland - Facture-QR
------------------------------------------
-Syntax of QR Code https://www.swiss-qr-invoice.org/fr/
-=======
-* FOR QR-Bill in switzerland
-----------------------------
 Syntax of QR Code - See file ig-qr-bill-v2.2-fr.pdf  (more doc on https://www.swiss-qr-invoice.org/downloads/)
->>>>>>> a35e8faa
 Syntax of complentary field named "structured information of invoice S1": https://www.swiss-qr-invoice.org/downloads/qr-bill-s1-syntax-fr.pdf
 To test/validate: https://www.swiss-qr-invoice.org/validator/