--- conflicted
+++ resolved
@@ -23,19 +23,11 @@
 Method to encode/decode ZATCA string is available in test/phpunit/BarcodeTest.php
 
 
-<<<<<<< HEAD
-* FOR QR-Bill in switzerland - Facture-QR ou QR-Facture
+* FOR QR-Bill in switzerland - Facture-QR or QR-Facture
 -------------------------------------------------------
 - Syntax of QR Code - See file ig-qr-bill-v2.2-fr.pdf  (more doc on https://www.swiss-qr-invoice.org/downloads/)
-- Syntax of complentary field named "Structured information of invoice S1": https://www.swiss-qr-invoice.org/downloads/qr-bill-s1-syntax-fr.pdf
+- Syntax of complementary field named "structured information of invoice S1": https://www.swiss-qr-invoice.org/downloads/qr-bill-s1-syntax-fr.pdf
 To test/validate: https://www.swiss-qr-invoice.org/validator/
 
 Experimental support to show the QR code can be enabled in dolibarr by setting INVOICE_ADD_SWISS_QR_CODE = 1.
-If setting value to "bottom", the complete top banner can be added at bottom of invoice PDF. Note: an external PHP library may be requested at first PDF generation.
-=======
-* FOR QR-Bill in switzerland - Facture-QR
------------------------------------------
-Syntax of QR Code - See file ig-qr-bill-v2.2-fr.pdf  (more doc on https://www.swiss-qr-invoice.org/downloads/)
-Syntax of complementary field named "structured information of invoice S1": https://www.swiss-qr-invoice.org/downloads/qr-bill-s1-syntax-fr.pdf
-To test/validate: https://www.swiss-qr-invoice.org/validator/
->>>>>>> c64cfb71
+If setting value to "bottom", the complete top banner can be added at bottom of invoice PDF. Note: an external PHP library may be requested at first PDF generation.