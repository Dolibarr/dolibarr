<?php
/* Copyright (C) 2024		MDW							<mdeweerd@users.noreply.github.com>
 * Copyright (C) 2024       Frédéric France             <frederic.france@free.fr>
 */
define('DOL_PROJECT_ROOT', __DIR__.'/../../..');
define('DOL_DOCUMENT_ROOT', DOL_PROJECT_ROOT.'/htdocs');
define('PHAN_DIR', __DIR__);
$sanitizeRegex
	= '/^(array:)?(?:'.implode(
		'|',
		array(
			// Documented:
			'none',
			'password',
			'array',
			'int',
			'intcomma',
			'alpha',
			'alphawithlgt',
			'alphanohtml',
			'MS',
			'aZ',
			'aZ09',
			'aZ09arobase',
			'aZ09comma',
			'email',
			'san_alpha',
			'restricthtml',
			'nohtml',
			'custom',
			// Not documented:
			'restricthtmlallowclass',
			'restricthtmlallowunvalid',
			'restricthtmlnolink',
			'restricthtmlallowlinkscript'
		)
	).')*$/';

/**
 * Map deprecated module names to new module names
 */
$DEPRECATED_MODULE_MAPPING = array(
	'actioncomm' => 'agenda',
	'adherent' => 'member',
	'adherent_type' => 'member_type',
	'banque' => 'bank',
	'categorie' => 'category',
	'commande' => 'order',
	'contrat' => 'contract',
	'entrepot' => 'stock',
	'expedition' => 'shipping',
	'facture' => 'invoice',
	'ficheinter' => 'intervention',
	'product_fournisseur_price' => 'productsupplierprice',
	'product_price' => 'productprice',
	'projet'  => 'project',
	'propale' => 'propal',
	'socpeople' => 'contact',
);

/**
 * Map module names to the 'class' name (the class is: mod<CLASSNAME>)
 * Value is null when the module is not internal to the default
 * Dolibarr setup.
 */
$VALID_MODULE_MAPPING = array(
	'accounting' => 'Accounting',
	'agenda' => 'Agenda',
	'ai' => 'Ai',
	'anothermodule' => null,
	'api' => 'Api',
	'asset' => 'Asset',
	'bank' => 'Banque',
	'barcode' => 'Barcode',
	'blockedlog' => 'BlockedLog',
	'bom' => 'Bom',
	'bookcal' => 'BookCal',
	'bookmark' => 'Bookmark',
	'cashdesk' => null,  // TODO: fill in proper class
	'category' => 'Categorie',
	'clicktodial' => 'ClickToDial',
	'collab' => 'Collab',
	'comptabilite' => 'Comptabilite',
	'contact' => null,  // TODO: fill in proper class
	'contract' => 'Contrat',
	'cron' => 'Cron',
	'datapolicy' => 'DataPolicy',
	'dav' => 'Dav',
	'debugbar' => 'DebugBar',
	'shipping' => 'Expedition',
	'deplacement' => 'Deplacement',
	"documentgeneration" => 'DocumentGeneration',
	'don' => 'Don',
	'dynamicprices' => 'DynamicPrices',
	'ecm' => 'ECM',
	'ecotax' => null,  // TODO: External module ?
	'emailcollector' => 'EmailCollector',
	'eventorganization' => 'EventOrganization',
	'expensereport' => 'ExpenseReport',
	'export' => 'Export',
	'externalrss' => 'ExternalRss',
	'externalsite' => 'ExternalSite',
	'fckeditor' => 'Fckeditor',
	'fournisseur' => 'Fournisseur',
	'ftp' => 'FTP',
	'geoipmaxmind' => 'GeoIPMaxmind',
	'google' => null,  // External ?
	'gravatar' => 'Gravatar',
	'holiday' => 'Holiday',
	'hrm' => 'HRM',
	'import' => 'Import',
	'incoterm' => 'Incoterm',
	'intervention' => 'Ficheinter',
	'intracommreport' => 'Intracommreport',
	'invoice' => 'Facture',
	'knowledgemanagement' => 'KnowledgeManagement',
	'label' => 'Label',
	'ldap' => 'Ldap',
	'loan' => 'Loan',
	'mailing' => 'Mailing',
	'mailman' => null,  // Same module as mailmanspip -> MailmanSpip ??
	'mailmanspip' => 'MailmanSpip',
	'margin' => 'Margin',
	'member' => 'Adherent',
	'memcached' => null, // TODO: External module?
	'modulebuilder' => 'ModuleBuilder',
	'mrp' => 'Mrp',
	'multicompany' => null, // Not provided by default, no module tests
	'multicurrency' => 'MultiCurrency',
	'mymodule' => null, // modMyModule - Name used in module builder (avoid false positives)
	'notification' => 'Notification',
	'numberwords' => null, // Not provided by default, no module tests
	'oauth' => 'OAuth',
	'openstreetmap' => null,  // External module?
	'opensurvey' => 'OpenSurvey',
	'order' => 'Commande',
	'partnership' => 'Partnership',
	'paybox' => 'Paybox',
	'paymentbybanktransfer' => 'PaymentByBankTransfer',
	'paypal' => 'Paypal',
	'paypalplus' => null,
	'prelevement' => 'Prelevement',
	'printing' => 'Printing',
	'product' => 'Product',
	'productbatch' => 'ProductBatch',
	'productprice' => null,
	'productsupplierprice' => null,
	'project' => 'Projet',
	'propal' => 'Propale',
	'receiptprinter' => 'ReceiptPrinter',
	'reception' => 'Reception',
	'recruitment' => 'Recruitment',
	'resource' => 'Resource',
	'salaries' => 'Salaries',
	'service' => 'Service',
	'socialnetworks' => 'SocialNetworks',
	'societe' => 'Societe',
	'stock' => 'Stock',
	'stocktransfer' => 'StockTransfer',
	'stripe' => 'Stripe',
	'supplier_invoice' => null,  // Special case, uses invoice
	'supplier_order' => null,  // Special case, uses invoice
	'supplier_proposal' => 'SupplierProposal',
	'syslog' => 'Syslog',
	'takepos' => 'TakePos',
	'tax' => 'Tax',
	'theme_datacolor' => 'array{0:array{0:int,1:int,2:int},1:array{0:int,1:int,2:int},2:array{0:int,1:int,2:int},3:array{0:int,1:int,2:int}}',
	'ticket' => 'Ticket',
	'user' => 'User',
	'variants' => 'Variants',
	'webhook' => 'Webhook',
	'webportal' => 'WebPortal',
	'webservices' => 'WebServices',
	'webservicesclient' => 'WebServicesClient',
	'website' => 'Website',
	'workflow' => 'Workflow',
	'workstation' => 'Workstation',
	'zapier' => 'Zapier',
);

// From ExtraFields class
$EXTRAFIELDS_TYPE2LABEL = array(
		'varchar' => 'String1Line',
		'text' => 'TextLongNLines',
		'html' => 'HtmlText',
		'int' => 'Int',
		'double' => 'Float',
		'date' => 'Date',
		'datetime' => 'DateAndTime',
		//'datetimegmt'=>'DateAndTimeUTC',
		'boolean' => 'Boolean', // Remove as test
		'price' => 'ExtrafieldPrice',
		'pricecy' => 'ExtrafieldPriceWithCurrency',
		'phone' => 'ExtrafieldPhone',
		'mail' => 'ExtrafieldMail',
		'url' => 'ExtrafieldUrl',
		'ip' => 'ExtrafieldIP',
		'icon' => 'Icon',
		'password' => 'ExtrafieldPassword',
		'select' => 'ExtrafieldSelect',
		'sellist' => 'ExtrafieldSelectList',
		'radio' => 'ExtrafieldRadio',
		'checkbox' => 'ExtrafieldCheckBox',
		'chkbxlst' => 'ExtrafieldCheckBoxFromList',
		'link' => 'ExtrafieldLink',
		'separate' => 'ExtrafieldSeparator',
	);


$moduleNameRegex = '/^(?:'.implode('|', array_merge(array_keys($DEPRECATED_MODULE_MAPPING), array_keys($VALID_MODULE_MAPPING), array('\$modulename'))).')$/';
$deprecatedModuleNameRegex = '/^(?!(?:'.implode('|', array_keys($DEPRECATED_MODULE_MAPPING)).')$).*/';

$extraFieldTypeRegex = '/^(?:'.implode('|', array_keys($EXTRAFIELDS_TYPE2LABEL)).')$/';

/**
 * This configuration will be read and overlaid on top of the
 * default configuration. Command line arguments will be applied
 * after this file is read.
 */
return [
	//	'processes' => 6,
	'backward_compatibility_checks' => false,
	'simplify_ast' => true,
	'analyzed_file_extensions' => ['php','inc'],
	'globals_type_map' => [
		'action' => 'string',
		'actioncode' => 'string',
		'badgeStatus0' => 'string',
		'badgeStatus1' => 'string',
		'badgeStatus11' => 'string',
		'badgeStatus3' => 'string',
		'badgeStatus4' => 'string',
		'badgeStatus6' => 'string',
		'badgeStatus8' => 'string',
		'badgeStatus9' => 'string',
		'classname' => 'string',
		'conf' => '\Conf',
		'conffile' => 'string',
		'conffiletoshow' => 'string',
		'conffiletoshowshort' => 'string',
		'dateSelector' => 'int<0,1>',
		'db' => '\DoliDB',
		'disableedit' => 'int<0,1>',
		'disablemove' => 'int<0,1>',
		'disableremove' => 'int<0,1>',
		'dolibarr_main_authentication' => 'string',
		'dolibarr_main_data_root' => 'string',
		'dolibarr_main_data_root' => 'string',
		'dolibarr_main_db_encrypted_pass' => 'string',
		'dolibarr_main_db_host' => 'string',
		'dolibarr_main_db_pass' => 'string',
		'dolibarr_main_demo' => 'string',
		'dolibarr_main_document_root' => 'string',
		'dolibarr_main_url_root' => 'string',
		'errormsg' => 'string',
		'extrafields' => '\ExtraFields',
		'filter' => 'string',
		'filtert' => 'int',
		'forceall' => 'int<0,1>',
		'form' => '\Form',
		'formcompany' => '\FormCompany',
		'hookmanager' => '\HookManager',
		'inputalsopricewithtax' => 'int<0,1>',
		'langs' => '\Translate',
		'leftmenu' => 'string',
		'linkedObjectBlock' => '\CommonObject[]', // See htdocs/core/class/html.form.class.php
		'mainmenu' => 'string',
		'menumanager' => '\MenuManager',
		'mysoc' => '\Societe',
		'nblines' => '\int',
		'objectoffield' => '\CommonObject',
		'objsoc' => '\Societe',
		'senderissupplier' => 'int<0,2>',
		'user' => '\User',
		'website' => 'string',  // See discussion https://github.com/Dolibarr/dolibarr/pull/28891#issuecomment-2002268334  // Disable because Phan infers Website type
		'websitepage' => '\WebSitePage',
		'websitepagefile' => 'string',
		// 'object' => '\CommonObject',  // Deprecated, not enabled because conflicts with $object assignments
	],

	// Supported values: `'5.6'`, `'7.0'`, `'7.1'`, `'7.2'`, `'7.3'`, `'7.4'`, `null`.
	// If this is set to `null`,
	// then Phan assumes the PHP version which is closest to the minor version
	// of the php executable used to execute Phan.
	//"target_php_version" => null,
	"target_php_version" => '8.2',
	//"target_php_version" => '7.3',
	//"target_php_version" => '5.6',

	// A list of directories that should be parsed for class and
	// method information. After excluding the directories
	// defined in exclude_analysis_directory_list, the remaining
	// files will be statically analyzed for errors.
	//
	// Thus, both first-party and third-party code being used by
	// your application should be included in this list.
	'directory_list' => [
		'htdocs',
		PHAN_DIR . '/stubs/',
	],

	// A directory list that defines files that will be excluded
	// from static analysis, but whose class and method
	// information should be included.
	//
	// Generally, you'll want to include the directories for
	// third-party code (such as "vendor/") in this list.
	//
	// n.b.: If you'd like to parse but not analyze 3rd
	//	party code, directories containing that code
	//	should be added to the `directory_list` as
	//	to `exclude_analysis_directory_list`.
	"exclude_analysis_directory_list" => [
		'htdocs/includes/',
		'htdocs/install/doctemplates/websites/',
		'htdocs/core/class/lessc.class.php', // External library
		PHAN_DIR . '/stubs/',
	],
	//'exclude_file_regex' => '@^vendor/.*/(tests?|Tests?)/@',
	'exclude_file_regex' => '@^('  // @phpstan-ignore-line
		.'dummy'  // @phpstan-ignore-line
		// mymodule seen in cti, but not in git.
		.'|htdocs/custom/mymodule/.*'  // @phpstan-ignore-line
		.'|htdocs/.*/canvas/.*/tpl/.*.tpl.php'  // @phpstan-ignore-line
		//.'|htdocs/modulebuilder/template/.*'  // @phpstan-ignore-line
		// Included as stub (better analysis)
		.'|htdocs/includes/nusoap/.*'  // @phpstan-ignore-line
		// Included as stub (old version + incompatible typing hints)
		.'|htdocs/includes/restler/.*'  // @phpstan-ignore-line
		// Included as stub (did not seem properly analyzed by phan without it)
		.'|htdocs/includes/stripe/.*'  // @phpstan-ignore-line
		.'|htdocs/conf/conf.php'  // @phpstan-ignore-line
		// .'|htdocs/[^h].*/.*'  // For testing @phpstan-ignore-line
		.')@',  // @phpstan-ignore-line

	// A list of plugin files to execute.
	// Plugins which are bundled with Phan can be added here by providing their name
	// (e.g. 'AlwaysReturnPlugin')
	//
	// Documentation about available bundled plugins can be found
	// at https://github.com/phan/phan/tree/master/.phan/plugins
	//
	// Alternately, you can pass in the full path to a PHP file
	// with the plugin's implementation (e.g. 'vendor/phan/phan/.phan/plugins/AlwaysReturnPlugin.php')
	'ParamMatchRegexPlugin' => [
		'/^GETPOST$/' => [1, $sanitizeRegex, 'GetPostUnknownSanitizeType'],
		'/^isModEnabled$/' => [0, $moduleNameRegex, 'UnknownModuleName'],
		// Note: trick to have different key for same regex:
		'/^isModEnable[d]$/' => [0, $deprecatedModuleNameRegex, "DeprecatedModuleName"],
		'/^sanitizeVal$/' => [1, $sanitizeRegex,"UnknownSanitizeType"],
		'/^checkVal$/' => [1, $sanitizeRegex,"UnknownCheckValSanitizeType"],
		'/^\\\\ExtraFields::addExtraField$/' => [2, $extraFieldTypeRegex,"UnknownExtrafieldTypeBack"],
		'/^dol_now$/' => [0, '{^(?:auto|gmt|tz(?:server|ref|user(?:rel)?))$}',"InvalidDolNowArgument"],
		'/^dol_mktime$/' => [6, '{^(?:|0|1|auto|gmt|tz(?:server|ref|user(?:rel)?|,[+a-zA-Z-/]+))$}',"InvalidDolMktimeArgument"],  // '', 0, 1 match bool and int values
		'/^dol_print_date$/' => [2, '{^(?:|0|1|auto|gmt|tz(?:server|user(?:rel)?))$}',"InvalidDolMktimeArgument"],  // '', 0, 1 match bool and int values
		'/^GETPOSTFLOAT$/' => [1, '{^(?:|M[UTS]|C[UT]|\d+)$}',"InvalidGetPostFloatRounding"],
		'/^price2num$/' => [1, '{^(?:|M[UTS]|C[UT]|\d+)$}',"InvalidPrice2NumRounding"],
	],
	'plugins' => [
		__DIR__.'/plugins/NoVarDumpPlugin.php',
		__DIR__.'/plugins/ParamMatchRegexPlugin.php',
		// checks if a function, closure or method unconditionally returns.
		// can also be written as 'vendor/phan/phan/.phan/plugins/AlwaysReturnPlugin.php'
		'DeprecateAliasPlugin',
		//'EmptyMethodAndFunctionPlugin',
		// 'InvalidVariableIssetPlugin',
		//'MoreSpecificElementTypePlugin',
		'NoAssertPlugin',
		'NotFullyQualifiedUsagePlugin',
		//'PHPDocRedundantPlugin',
		'PHPUnitNotDeadCodePlugin',
		//'PossiblyStaticMethodPlugin',
		'PreferNamespaceUsePlugin',
		'PrintfCheckerPlugin',
		'RedundantAssignmentPlugin',

		'ConstantVariablePlugin', // Warns about values that are actually constant
		//'HasPHPDocPlugin', // Requires PHPDoc
		// 'InlineHTMLPlugin', // html in PHP file, or at end of file
		//'NonBoolBranchPlugin', // Requires test on bool, nont on ints
		//'NonBoolInLogicalArithPlugin',
		'NumericalComparisonPlugin',
		//'PHPDocToRealTypesPlugin',
		'PHPDocInWrongCommentPlugin', // Missing /** (/* was used)
		//'ShortArrayPlugin', // Checks that [] is used
		//'StrictLiteralComparisonPlugin',
		'UnknownClassElementAccessPlugin',
		'UnknownElementTypePlugin',
		'WhitespacePlugin',
		//'RemoveDebugStatementPlugin', // Reports echo, print, ...
		'SimplifyExpressionPlugin',
		//'StrictComparisonPlugin', // Expects ===
		'SuspiciousParamOrderPlugin',
		'UnsafeCodePlugin',
		//'UnusedSuppressionPlugin',

		'AlwaysReturnPlugin',
		//'DollarDollarPlugin',
		'DuplicateArrayKeyPlugin',
		'DuplicateExpressionPlugin',
		'PregRegexCheckerPlugin',
		'PrintfCheckerPlugin',
		'SleepCheckerPlugin',
		// Checks for syntactically unreachable statements in
		// the global scope or function bodies.
		'UnreachableCodePlugin',
		'UseReturnValuePlugin',
		'EmptyStatementListPlugin',
		'LoopVariableReusePlugin',
	],

	// Add any issue types (such as 'PhanUndeclaredMethod')
	// here to inhibit them from being reported
	'suppress_issue_types' => [
		// Dolibarr uses a lot of internal deprecated stuff, not reporting
		'PhanDeprecatedProperty',

		'PhanCompatibleNegativeStringOffset',	// return false positive
		'PhanPluginConstantVariableBool',		// a lot of false positive, in most cases, we want to keep the code as it is
		// 'PhanPluginUnknownArrayPropertyType',	// this option costs more time to be supported than it solves time
		'PhanTypeArraySuspiciousNullable',		// this option costs more time to be supported than it solves time
		'PhanTypeInvalidDimOffset',				// this option costs more time to be supported than it solves time
		'PhanTypeObjectUnsetDeclaredProperty',
		'PhanTypePossiblyInvalidDimOffset',			// a lot of false positive, in most cases, we want to keep the code as it is
<<<<<<< HEAD
		'PhanPluginUnknownArrayFunctionReturnType',	// a lot of false positive, in most cases, we want to keep the code as it is
=======
		// 'PhanPluginUnknownArrayFunctionReturnType',	// a lot of false positive, in most cases, we want to keep the code as it is
>>>>>>> f07ebe00

		'PhanPluginWhitespaceTab',		// Dolibarr used tabs
		'PhanPluginCanUsePHP71Void',	// Dolibarr is maintaining 7.0 compatibility
		'PhanPluginShortArray',			// Dolibarr uses array()
		'PhanPluginShortArrayList',		// Dolibarr uses array()
		// Fixers From PHPDocToRealTypesPlugin:
		'PhanPluginCanUseParamType',			// Fixer - Report/Add types in the function definition (function abc(string $var) (adds string)
		'PhanPluginCanUseReturnType',			// Fixer - Report/Add return types in the function definition (function abc(string $var) (adds string)
		'PhanPluginCanUseNullableParamType',	// Fixer - Report/Add nullable parameter types in the function definition
		'PhanPluginCanUseNullableReturnType',	// Fixer - Report/Add nullable return types in the function definition

		'PhanPluginNonBoolBranch',			// Not essential - 31240+ occurrences
		'PhanPluginNumericalComparison',	// Not essential - 19870+ occurrences
		'PhanTypeMismatchArgument',			// Not essential - 12300+ occurrences
		'PhanPluginNonBoolInLogicalArith',	// Not essential - 11040+ occurrences
		'PhanPluginConstantVariableScalar',	// Not essential - 5180+ occurrences
		'PhanPluginDuplicateAdjacentStatement',
		'PhanPluginDuplicateConditionalTernaryDuplication',		// 2750+ occurrences
		'PhanPluginDuplicateConditionalNullCoalescing',	// Not essential - 990+ occurrences
		'PhanPluginRedundantAssignmentInGlobalScope',	// Not essential, a lot of false warning
		'PhanPluginRedundantAssignment',				// Not essential, useless
		'PhanPluginDuplicateCatchStatementBody',  // Requires PHP7.1 - 50+ occurrences

<<<<<<< HEAD
		'PhanPluginUnknownArrayMethodParamType',	// Too many troubles to manage. Is enabled in config_extended only.
		'PhanPluginUnknownArrayMethodReturnType',	// Too many troubles to manage. Is enabled in config_extended only.
=======
		// 'PhanPluginUnknownArrayMethodParamType',	// Too many troubles to manage. Is enabled in config_extended only.
		// 'PhanPluginUnknownArrayMethodReturnType',	// Too many troubles to manage. Is enabled in config_extended only.
>>>>>>> f07ebe00
		'PhanUndeclaredGlobalVariable',			// Too many false positives on .tpl.php files. Is enabled into config_extended only.
		// 'PhanPluginUnknownObjectMethodCall',	// False positive for some class. Is enabled in config_extended only.
	],
	// You can put relative paths to internal stubs in this config option.
	// Phan will continue using its detailed type annotations,
	// but load the constants, classes, functions, and classes (and their Reflection types)
	// from these stub files (doubling as valid php files).
	// Use a different extension from php (and preferably a separate folder)
	// to avoid accidentally parsing these as PHP (includes projects depending on this).
	// The 'mkstubs' script can be used to generate your own stubs (compatible with php 7.0+ right now)
	// Note: The array key must be the same as the extension name reported by `php -m`,
	// so that phan can skip loading the stubs if the extension is actually available.
	'autoload_internal_extension_signatures' => [
				// Stubs may be available at https://github.com/JetBrains/phpstorm-stubs/tree/master

		// Xdebug stubs are bundled with Phan 0.10.1+/0.8.9+ for usage,
		// because Phan disables xdebug by default.
		//'xdebug'	=> 'vendor/phan/phan/.phan/internal_stubs/xdebug.phan_php',
		//'memcached'  => PHAN_DIR . '/your_internal_stubs_folder_name/memcached.phan_php',
		//'PDO'  => PHAN_DIR . '/stubs/PDO.phan_php',
		'brotli'  => PHAN_DIR . '/stubs/brotli.phan_php',
		'curl'  => PHAN_DIR . '/stubs/curl.phan_php',
		'calendar'  => PHAN_DIR . '/stubs/calendar.phan_php',
		'fileinfo'  => PHAN_DIR . '/stubs/fileinfo.phan_php',
		'ftp'  => PHAN_DIR . '/stubs/ftp.phan_php',
		'gd'  => PHAN_DIR . '/stubs/gd.phan_php',
		'geoip'  => PHAN_DIR . '/stubs/geoip.phan_php',
		'imagick'  => PHAN_DIR . '/stubs/imagick.phan_php',
		'imap'  => PHAN_DIR . '/stubs/imap.phan_php',
		'intl'  => PHAN_DIR . '/stubs/intl.phan_php',
		'ldap'  => PHAN_DIR . '/stubs/ldap.phan_php',
		'mcrypt'  => PHAN_DIR . '/stubs/mcrypt.phan_php',
		'memcache'  => PHAN_DIR . '/stubs/memcache.phan_php',
		'memcached' => PHAN_DIR . '/stubs/memcached.phan_php',
		'mysqli'  => PHAN_DIR . '/stubs/mysqli.phan_php',
		'pdo_cubrid'  => PHAN_DIR . '/stubs/pdo_cubrid.phan_php',
		'pdo_mysql'  => PHAN_DIR . '/stubs/pdo_mysql.phan_php',
		'pdo_pgsql'  => PHAN_DIR . '/stubs/pdo_pgsql.phan_php',
		'pdo_sqlite'  => PHAN_DIR . '/stubs/pdo_sqlite.phan_php',
		'pgsql'  => PHAN_DIR . '/stubs/pgsql.phan_php',
		'session'  => PHAN_DIR . '/stubs/session.phan_php',
		'simplexml'  => PHAN_DIR . '/stubs/SimpleXML.phan_php',
		'soap'  => PHAN_DIR . '/stubs/soap.phan_php',
		'sockets'  => PHAN_DIR . '/stubs/sockets.phan_php',
		'tidy'  => PHAN_DIR . '/stubs/tidy.phan_php',
		'zip'  => PHAN_DIR . '/stubs/zip.phan_php',
	],
];<|MERGE_RESOLUTION|>--- conflicted
+++ resolved
@@ -422,11 +422,7 @@
 		'PhanTypeInvalidDimOffset',				// this option costs more time to be supported than it solves time
 		'PhanTypeObjectUnsetDeclaredProperty',
 		'PhanTypePossiblyInvalidDimOffset',			// a lot of false positive, in most cases, we want to keep the code as it is
-<<<<<<< HEAD
-		'PhanPluginUnknownArrayFunctionReturnType',	// a lot of false positive, in most cases, we want to keep the code as it is
-=======
 		// 'PhanPluginUnknownArrayFunctionReturnType',	// a lot of false positive, in most cases, we want to keep the code as it is
->>>>>>> f07ebe00
 
 		'PhanPluginWhitespaceTab',		// Dolibarr used tabs
 		'PhanPluginCanUsePHP71Void',	// Dolibarr is maintaining 7.0 compatibility
@@ -450,13 +446,8 @@
 		'PhanPluginRedundantAssignment',				// Not essential, useless
 		'PhanPluginDuplicateCatchStatementBody',  // Requires PHP7.1 - 50+ occurrences
 
-<<<<<<< HEAD
-		'PhanPluginUnknownArrayMethodParamType',	// Too many troubles to manage. Is enabled in config_extended only.
-		'PhanPluginUnknownArrayMethodReturnType',	// Too many troubles to manage. Is enabled in config_extended only.
-=======
 		// 'PhanPluginUnknownArrayMethodParamType',	// Too many troubles to manage. Is enabled in config_extended only.
 		// 'PhanPluginUnknownArrayMethodReturnType',	// Too many troubles to manage. Is enabled in config_extended only.
->>>>>>> f07ebe00
 		'PhanUndeclaredGlobalVariable',			// Too many false positives on .tpl.php files. Is enabled into config_extended only.
 		// 'PhanPluginUnknownObjectMethodCall',	// False positive for some class. Is enabled in config_extended only.
 	],
