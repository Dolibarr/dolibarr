--- conflicted
+++ resolved
@@ -421,10 +421,7 @@
 
 		'PhanCompatibleNegativeStringOffset',	// return false positive
 		'PhanPluginConstantVariableBool',		// a lot of false positive, in most cases, we want to keep the code as it is
-<<<<<<< HEAD
-=======
 		'PhanTypeObjectUnsetDeclaredProperty',
->>>>>>> 080a45c7
 
 		'PhanPluginWhitespaceTab',		// Dolibarr used tabs
 		'PhanPluginCanUsePHP71Void',	// Dolibarr is maintaining 7.0 compatibility
