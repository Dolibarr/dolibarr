--- conflicted
+++ resolved
@@ -38,31 +38,14 @@
         'htdocs/categories/class/api_categories.class.php' => ['PhanAccessMethodProtected'],
         'htdocs/categories/viewcat.php' => ['PhanPluginDuplicateExpressionBinaryOp'],
         'htdocs/collab/index.php' => ['PhanParamTooMany'],
-<<<<<<< HEAD
-        'htdocs/comm/action/index.php' => ['PhanPluginSuspiciousParamPosition', 'PhanTypeArraySuspiciousNull'],
-        'htdocs/comm/mailing/card.php' => ['PhanPluginSuspiciousParamPosition'],
-        'htdocs/comm/mailing/cibles.php' => ['PhanPluginSuspiciousParamPosition'],
-        'htdocs/comm/mailing/info.php' => ['PhanPluginSuspiciousParamPosition'],
-        'htdocs/compta/bank/various_payment/card.php' => ['PhanPluginSuspiciousParamPosition'],
-        'htdocs/compta/bank/various_payment/document.php' => ['PhanPluginSuspiciousParamPosition'],
-        'htdocs/compta/bank/various_payment/info.php' => ['PhanPluginSuspiciousParamPosition'],
-=======
-        'htdocs/comm/action/index.php' => ['PhanTypeArraySuspiciousNull', 'PhanTypeInvalidUnaryOperandNumeric'],
+        'htdocs/comm/action/index.php' => ['PhanTypeArraySuspiciousNull'],
         'htdocs/comm/mailing/card.php' => ['PhanPluginSuspiciousParamPosition'],
         'htdocs/compta/accounting-files.php' => ['PhanTypeInvalidUnaryOperandNumeric'],
->>>>>>> 80e2e593
         'htdocs/compta/cashcontrol/cashcontrol_card.php' => ['PhanPluginDuplicateExpressionBinaryOp'],
         'htdocs/compta/prelevement/class/bonprelevement.class.php' => ['PhanParamTooMany'],
         'htdocs/compta/prelevement/create.php' => ['PhanPluginSuspiciousParamPosition'],
-<<<<<<< HEAD
-        'htdocs/compta/sociales/document.php' => ['PhanPluginSuspiciousParamPosition'],
-        'htdocs/compta/sociales/info.php' => ['PhanPluginSuspiciousParamPosition'],
-        'htdocs/compta/sociales/note.php' => ['PhanPluginSuspiciousParamPosition'],
-        'htdocs/compta/tva/document.php' => ['PhanPluginSuspiciousParamPosition'],
-=======
         'htdocs/compta/sociales/class/paymentsocialcontribution.class.php' => ['PhanTypeInvalidUnaryOperandNumeric'],
         'htdocs/compta/tva/class/paymentvat.class.php' => ['PhanTypeInvalidUnaryOperandNumeric'],
->>>>>>> 80e2e593
         'htdocs/core/actions_massactions.inc.php' => ['PhanPluginSuspiciousParamOrder'],
         'htdocs/core/class/commondocgenerator.class.php' => ['PhanTypeArraySuspiciousNull'],
         'htdocs/core/class/evalmath.class.php' => ['PhanPluginUnsafeEval'],
@@ -89,16 +72,7 @@
         'htdocs/don/class/don.class.php' => ['PhanParamTooMany'],
         'htdocs/fourn/class/api_supplier_invoices.class.php' => ['PhanPluginSuspiciousParamOrder'],
         'htdocs/intracommreport/list.php' => ['PhanAccessPropertyStaticAsNonStatic'],
-<<<<<<< HEAD
-        'htdocs/loan/card.php' => ['PhanPluginSuspiciousParamPosition'],
-        'htdocs/loan/document.php' => ['PhanPluginSuspiciousParamPosition'],
-        'htdocs/loan/info.php' => ['PhanPluginSuspiciousParamPosition'],
-        'htdocs/loan/note.php' => ['PhanPluginSuspiciousParamPosition'],
-        'htdocs/loan/payment/card.php' => ['PhanPluginSuspiciousParamPosition'],
-        'htdocs/loan/schedule.php' => ['PhanPluginSuspiciousParamPosition'],
-=======
         'htdocs/loan/class/paymentloan.class.php' => ['PhanTypeInvalidUnaryOperandNumeric'],
->>>>>>> 80e2e593
         'htdocs/mrp/class/mo.class.php' => ['PhanParamSignatureMismatch'],
         'htdocs/product/admin/product_tools.php' => ['PhanNoopStringLiteral'],
         'htdocs/projet/tasks/list.php' => ['PhanTypeArraySuspiciousNull'],
