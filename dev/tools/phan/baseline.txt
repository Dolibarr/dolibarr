--- conflicted
+++ resolved
@@ -79,10 +79,6 @@
         'htdocs/core/modules/societe/modules_societe.class.php' => ['PhanTypeMismatchReturn'],
         'htdocs/core/modules/syslog/mod_syslog_file.php' => ['PhanParamSignatureMismatch', 'PhanParamSuspiciousOrder'],
         'htdocs/core/modules/syslog/mod_syslog_syslog.php' => ['PhanParamSignatureMismatch'],
-<<<<<<< HEAD
-=======
-        'htdocs/core/triggers/interface_80_modStripe_Stripe.class.php' => ['PhanDeprecatedFunction', 'PhanTypeMismatchPropertyProbablyReal'],
->>>>>>> 21d66f3c
         'htdocs/don/class/don.class.php' => ['PhanParamTooMany'],
         'htdocs/expedition/class/api_shipments.class.php' => ['PhanTypeMismatchReturn'],
         'htdocs/expensereport/class/api_expensereports.class.php' => ['PhanTypeMismatchReturn'],
