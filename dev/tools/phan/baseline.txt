--- conflicted
+++ resolved
@@ -97,12 +97,6 @@
         'htdocs/public/opensurvey/index.php' => ['PhanPluginSuspiciousParamOrder'],
         'htdocs/public/payment/paymentok.php' => ['PhanPluginSuspiciousParamPosition'],
         'htdocs/public/recruitment/index.php' => ['PhanPluginSuspiciousParamOrder'],
-<<<<<<< HEAD
-        'htdocs/salaries/class/api_salaries.class.php' => ['PhanTypeMismatchReturn'],
-        'htdocs/societe/class/api_thirdparties.class.php' => ['PhanTypeMismatchReturn'],
-=======
-        'htdocs/societe/paymentmodes.php' => ['PhanDeprecatedFunction', 'PhanTypeMismatchPropertyProbablyReal'],
->>>>>>> bca4c067
         'htdocs/societe/class/companybankaccount.class.php' => ['PhanParamSignatureMismatch'],
         'htdocs/stripe/admin/stripe.php' => ['PhanDeprecatedFunction'],
         'htdocs/stripe/class/actions_stripe.class.php' => ['PhanPluginSuspiciousParamPosition'],
