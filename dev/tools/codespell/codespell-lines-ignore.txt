--- conflicted
+++ resolved
@@ -7,32 +7,18 @@
 							$txt .= $outputlangs->transnoentities("DateStartPlannedShort")." : <strong>".$datei."</strong> - ".$outputlangs->transnoentities("DateEndPlanned")." : <strong>".$datee.'</strong>';
 							if (empty($objMod->dictionaries) && !empty($objMod->{"dictionnaries"})) {
 							print '<a href="'.$_SERVER["PHP_SELF"].'?id='.$object->id.'&amp;id_entrepot='.$entrepotstatic->id.'&amp;action=transfert&amp;pdluoid='.$pdluo->id.'">';
-<<<<<<< HEAD
+							print '<a href="'.$_SERVER["PHP_SELF"].'?id='.$object->id.'&id_entrepot='.$entrepotstatic->id.'&action=transfert&pdluoid='.$pdluo->id.'&token='.newToken().'">';
 						$object->date_ech = $object->periode;
 						$object->periode = $object->date_ech;
-=======
-						$additionnalparam .= ($additionnalparam ? ' ' : '').'-U '.$additionnalparam; // Use -U to add additionnal params
-						$cat['filles'][] = array(
-						$invoiceid = -1; // There is more than one invoice payed by this payment
-						$newarrayres[$key]['type'] = (dol_strlen($val) ? 1 : -1); // If empty we considere it's null
-						$object->date_ech = $object->periode;
-						$object->periode = $object->date_ech;
-						$objectobj->thirdparty = $objectobj; // Hack so following code is comaptible when objectobj is a thirdparty
-						$outtva_tx_formated = price($objp->tva_tx);	// formated for langage user because is inserted into input field
-						$pdf->SetFont('', '', $default_font_size - 1); // On repositionne la police par defaut
-						$pdir = get_exdir($fille->id, 2, 0, 0, $categorie, 'category').$fille->id."/photos/";
-						$prods[$rec['rowid']]['childs'][$keyChild] = $valueChild;
-						$repid[$obj->id] = $label;
->>>>>>> c0f215fe
 						$reponsesadd = str_split($obj->reponses);
 						$sql .= " SET reponses = '".$db->escape($reponsesadd)."'";
 						$sql .= " SET reponses = '0".$db->escape($obj->reponses)."'";
 						$tmpfiles = dol_dir_list($tmpdir, 'files', 0, '\.od(s|t)$', '', 'name', SORT_ASC, 0);
-<<<<<<< HEAD
 						// $object->periode = dol_get_last_day(year of $object->date_ech - 1m, month or $object->date_ech -1m)
 						//$pice = '<i class="fas fa-briefcase inline-block"></i>';
 						//$typea = ($objp->typea == 'birth') ? $picb : $pice;
 						print '<td class="center"><a href="'.DOL_URL_ROOT.'/product/stock/product.php?dwid='.$object->id.'&id='.$objp->rowid.'&action=transfert&backtopage='.urlencode($_SERVER["PHP_SELF"].'?id='.$id).'">';
+						print '<td class="center"><a href="'.DOL_URL_ROOT.'/product/stock/product.php?dwid='.$object->id.'&id='.$objp->rowid.'&action=transfert&token='.newToken().'&backtopage='.urlencode($_SERVER["PHP_SELF"].'?id='.$id).'">';
 					$date = $overview[0]->udate;
 					$dateb = $this->db->jdate($data[$j]->datea);
 					$link->datea = $this->db->jdate($obj->datea);
@@ -43,182 +29,11 @@
 					$tmp = $element->getSumOfAmount($idofelementuser ? $elementuser : '', $dates, $datee);
 					$tmpprojtime = $element->getSumOfAmount($idofelementuser ? $elementuser : '', $dates, $datee); // $element is a task. $elementuser may be empty
 					$typea = ($data[$j]->typea == 'birth') ? $picb : $pice;
+					// 	//on compte le nombre de ligne afin de verifier la place disponible (largeur de ligne 52 caracteres)
 					//var_dump("$key, $tablename, $datefieldname, $dates, $datee");
 					GETPOSTINT("mouvement"),
 					dol_syslog("msgid=".$overview[0]->message_id." date=".dol_print_date($overview[0]->udate, 'dayrfc', 'gmt')." from=".$overview[0]->from." to=".$overview[0]->to." subject=".$overview[0]->subject);
 					if ((empty($dates) && empty($datee)) || (intval($dates) <= $element->datestart && intval($datee) >= $element->dateend)) {
-=======
-						$translationKey = 'CompanyHasAbsoluteDiscount'; // If we want deposit to be substracted to payments only and not to total of final invoice
-						$translationKey = 'HasAbsoluteDiscountFromSupplier'; // If we want deposit to be substracted to payments only and not to total of final invoice
-						$ways = $c->print_all_ways(' &gt;&gt; ', 'none', 0, 1); // $ways[0] = "ccc2 >> ccc2a >> ccc2a1" with html formated text
-						/*case 'select':	// Not required, we chosed value='0' for undefined values
-						// $object->periode = dol_get_last_day(year of $object->date_ech - 1m, month or $object->date_ech -1m)
-						// Batch number managment
-						// Case we dont use the list of available qty for each warehouse/lot
-						// Change each progression persent on each lines
-						// Conversion du PDF en image png si fichier png non existant
-						// Convert float submited string into real php numeric (value in memory must be a php numeric)
-						// If assignement was done and after, was removed from contact of project, then we can hide the line.
-						// If we want to closed payed invoices
-						// Information if theres a rule restriction
-						// Jump on next occurence
-						// Label mouvement
-						// Login is successfull with this method
-						// Lot/serie
-						// Message-ID=A, In-Reply-To=B, References=B and message can BE an answer but may be NOT (for example a transfer of an email rewriten)
-						// Message-ID=A, In-Reply-To=B, References=B and message can BE an answer or NOT (a transfer rewriten)
-						// Not a recongized record
-						// Note: This suppose that "pass_indatabase_crypted" is a md5 (guaranted by the previous test if "(empty($conf->global->MAIN_SECURITY_HASH_ALGO))"
-						// Objet
-						// On verifie si le login a change et on met a jour les attributs dolibarr
-						// Should not happend. Entries are added
-						// Si traduction existe, on l'utilise, sinon on prend le libelle par defaut
-						// TODO Check amount is same than the amount required for the type of member or if not defined as the defeault amount into $conf->global->MEMBER_NEWFORM_AMOUNT
-						// Tableau des entites a exporter (cle=champ, valeur=entite)
-						// This user is linked with a member, so we also update members informations
-						// apply note frame to previus pages
-						// because assignement on task can be done only on contact of project.
-						// by ths page itself with a .change on the combolist '#idprodfournprice'
-						// if we have a BILLING contact and we dont use it as thirdparty recipient we store the contact object for later use
-						// if we have a CUSTOMER contact and we dont use it as recipient we store the contact object for later use
-						// if we have a CUSTOMER contact and we dont use it as thirdparty recipient we store the contact object for later use
-						// if we have a SHIPPING contact and we dont use it as thirdparty recipient we store the contact object for later use
-						// service and we setted mandatory_period to true
-						//$pice = '<i class="fas fa-briefcase inline-block"></i>';
-						//$typea = ($objp->typea == 'birth') ? $picb : $pice;
-						//Time ressources
-						//comparaison des heures de fin et de debut
-						console.log("objectline_create.tpl Load desciption into text area : "+proddesc);
-						continue; // The field was not submited to be saved
-						dol_syslog("Entity was not set on http header with HTTP_DOLAPIENTITY (recommanded for performance purpose), so we switch now on entity of user (".$conf->entity.") and we have to reload configuration.", LOG_WARNING);
-						dol_syslog("functions_dolibarr::check_user_password_dolibarr Authentification ok - found old pass in database", LOG_WARNING);
-						dol_syslog("functions_dolibarr::check_user_password_dolibarr Authentification ok - found pass in database");
-						dol_syslog("functions_dolibarr::check_user_password_dolibarr Authentification ok - hash ".$cryptType." of pass is ok");
-						dol_syslog('We found unconsistent data into detailed line (diff_on_current_total = '.$diff_on_current_total.') for line rowid = '.$obj->rowid." (ht=".$obj->total_ht." vat=".$obj->total_tva." tax1=".$obj->total_localtax1." tax2=".$obj->total_localtax2." ttc=".$obj->total_ttc."). We fix the total_vat and total_ttc of line by running sqlfix = ".$sqlfix, LOG_WARNING);
-						dol_syslog(get_class($this)."::create ".$this->error, LOG_WARNING); // do not use dol_print_error here as it may be a functionnal error
-						foreach ($childrens as $child) {
-						if ($iinstack % 2) {	// We increase agressiveness of reference color for color 2, 4, 6, ...
-						if (empty($objecttmp->linkedObjectsIds['order_supplier']) || !in_array($value, $objecttmp->linkedObjectsIds['order_supplier'])) { //Dont try to link if already linked
-						print "\n<!-- NO JS CODE TO ENABLE the anonymous Ping. An error already occured this month, we will try later. -->\n";
-						print '<td class="center"><a href="'.DOL_URL_ROOT.'/product/stock/product.php?dwid='.$object->id.'&id='.$objp->rowid.'&action=transfert&backtopage='.urlencode($_SERVER["PHP_SELF"].'?id='.$id).'">';
-						setEventMessage("actions.lib::show_actions_messaging Error fetch ressource", 'errors');
-						setEventMessage("company.lib::show_actions_done Error fetch ressource", 'errors');
-						} else {				// We decrease agressiveness of reference color for color 3, 5, 7, ..
-					$_SESSION["dol_loginmesg"] = "Failed to login using Google. OAuth callback URL retreives a token with non valid data";
-					$alreadygrabbed[$urltograbbis] = 1; // Track that file was alreay grabbed.
-					$childrens = $this->getChildrenOfLine($row[0]);
-					$cluser = new User($this->db);
-					$cluser->fetch($obj->fk_user_closing);
-					$cluser->fetch($obj->fk_user_cloture);
-					$date = $overview[0]->udate;
-					$erorr++;
-					$heigth = $tmp[3];
-					$info[$conf->global->LDAP_FIELD_PASSWORD] = $this->pass_indatabase; // $this->pass_indatabase = mot de passe non crypte
-					$info[$conf->global->LDAP_MEMBER_FIELD_PASSWORD] = $this->pass_indatabase; // $this->pass_indatabase = mot de passe non crypte
-					$info[getDolGlobalString('LDAP_FIELD_PASSWORD')] = $this->pass_indatabase; // $this->pass_indatabase = mot de passe non crypte
-					$info[getDolGlobalString('LDAP_MEMBER_FIELD_PASSWORD')] = $this->pass_indatabase; // $this->pass_indatabase = mot de passe non crypte
-					$object->periode = $newdateperiod;
-					$objectoffield = $object; //For compatibily with the computed formula
-					$optstart .= ' data-tvatx-formated="' . dol_escape_htmltag(price($objp->tva_tx, 0, $langs, 1, -1, 2)) . '"';
-					$optstart .= ' data-tvatx-formated="'.dol_escape_htmltag(price($objp->tva_tx, 0, $langs, 1, -1, 2)).'"';
-					$outprice_ht = price($objp->price);			// formated for langage user because is inserted into input field
-					$outprice_ttc = price($objp->price_ttc);	// formated for langage user because is inserted into input field
-					$pdf->SetFont('', '', $default_font_size - 1); // On repositionne la police par defaut
-					$pdf->SetFont('','',  $default_font_size - 1);   // On repositionne la police par defaut
-					$pice = '<i class="fas fa-briefcase inline-block"></i>';
-					$postactionmessages[] = 'Payment donation can\'t be payed with diffent currency than '.$conf->currency;
-					$serie[$i] .= ($j > 0 ? ", " : "") . $y;
-					$serie[$i] .= ($j > 0 ? ", " : "") . 'null';
-					$this->fetch_prod_arbo($desc_pere['childs'], $compl_path.$desc_pere[3]." -> ", $desc_pere[1] * $multiply, $level + 1, $id, $ignore_stock_load);
-					$this->tva[$vatrate] += $tvaligne;	// ->tva is abandonned, we use now ->tva_array that is more complete
-					$this->user_closing = $cluser;
-					$this->user_cloture = $cluser;
-					$typea = ($data[$j]->typea == 'birth') ? $picb : $pice;
-					$usertime = 0; // We dont modify date because we want to have date into memory datep and datef stored as GMT date. Compensation will be done during output.
-					$valuetoshow = ucfirst($value); // Par defaut
-					$ways = $c->print_all_ways(' &gt;&gt; ', 'none', 0, 1); // $ways[0] = "ccc2 >> ccc2a >> ccc2a1" with html formated text
-					&& $obj->status != $tmpobject::STATUS_ABANDONED	    // Not abandonned
-					'adress'=>$obj->adress,
-					'capture'  => true, // Charge immediatly
-					'transparency'=>$object->transparency, // Force transparency on onwer from preoperty of event
-					/* Remove selected id as soon as we type or delete a char (it means old selection is wrong). Use keyup/down instead of change to avoid loosing the product id. This is needed only for select of predefined product */
-					/*case 'select':	// Not required, we chosed value='0' for undefined values
-					// 	//on compte le nombre de ligne afin de verifier la place disponible (largeur de ligne 52 caracteres)
-					// Add a mention of caller so on trigger called after action, we can filter to avoid a loop if we try to sync back again whith the caller
-					// Batch number managment
-					// Calculcate number of days consumed
-					// Cas des factures liees par un autre objet (ex: commande)
-					// Check string $this->db-> into a non class.php file (it shoud be $db-> into such classes)
-					// Classe facture
-					// Dates of service planed and real
-					// For exemple, we may have error: 'No such customer: cus_XXXXX; a similar object exists in live mode, but a test mode key was used to make this request.'
-					// For full day events, date are also GMT but they wont but converted using tz during output
-					// If translation exists, we use it, otherwise, we use tha had coded label
-					// If we want to closed payed invoices
-					// Line dates planed
-					// Message-ID=A, In-Reply-To=B, References=B and message can BE an answer or NOT (a transfer rewriten)
-					// Note: $obj->halfday is  0:Full days, 2:Sart afternoon end morning, -1:Start afternoon, 1:End morning
-					// Objet
-					// On charge les attributs du user ldap
-					// On selectionne les groupes auquel fait parti le user
-					// On verifie l'emplacement du modele
-					// Onwer
-					// Option to reload page to retrieve customer informations. Note, this clear other input
-					// Produit non deja existant
-					// Search submenu fot this mainmenu entry
-					// Selection of all product stock mouvements that contains batchs
-					// Si safe_mode on et command hors du parametre exec, on a un fichier out vide donc errormsg vide
-					// Si traduction existe, on l'utilise, sinon on prend le libelle par defaut
-					// So we convert & into &amp; so a string like 'a &lt; <b>b</b><br>é<br>&lt;script&gt;alert('X');&lt;script&gt;' stay a correct html and is not converted by textarea component when wysiwig is off.
-					// Strip off the beggining '<'
-					// TODO If not defined, use $objectobj->model_pdf (or defaut invoice config) to know what is template to use to regenerate doc.
-					// TODO Replace this with a checkbox for each payment mode: "Send request to PaymentModeManager immediatly..."
-					// TODO Replace this with a checkbox for each payment mode: "Send request to XXX immediatly..."
-					// TODO Show vat amout per tax level
-					// The image must have the class 'boxhandle' beause it's value used in DOM draggable objects to define the area used to catch the full object
-					// This member is linked with a thirdparty, so we also update thirdparty informations
-					// This member is linked with a user, so we also update users informations
-					// This part of code is no more required. it is here to solve case where a link were missing (ith v14.0.0) and keep writing in accountancy complete.
-					// Time ressources
-					// Unformatted text, added after text. Usefull to add/load javascript code
-					// Upgrade connexion to TLS, if requested by the configuration
-					// We check if lines of invoice are not already transfered into accountancy
-					// We dont use dol_escape_htmltag to get the html formating active, but this need we must also
-					// after the first line, we only need to check for it in the middle, not at the beginning of an insert (becuase the beginning will be on the first line)
-					// at a time, and thats just stupid, so lets just hope this doesnt appear anywhere in the actual data
-					// de ceux du produit par defaut (par exemple si pays different entre vendeur et acheteur).
-					// if we have a PROJECTLEADER contact and we dont use it as recipient we store the contact object for later use
-					// multiselect array convert html entities into options tags, even if we dont want this, so we encode them a second time
-					// save curent cell padding
-					//$sql .= " AND (status <> 3 OR close_code <> 'abandon')";		// Not abandonned for undefined reason
-					//Esle it's separated key/value and coma list
-					//If text set in desc is the same as product descpription (as now it's preloaded) whe add it only one time
-					//No diff => mean everythings is received
-					//No diff => mean everythings is shipped
-					<p class="content">Nam elementum nisl et mi a commodo porttitor. Morbi sit amet nisl eu arcu faucibus hendrerit vel a risus. Nam a orci mi, elementum ac arcu sit amet, fermentum pellentesque et purus. Integer maximus varius lorem, sed convallis diam accumsan sed. Etiam porttitor placerat sapien, sed eleifend a enim pulvinar faucibus semper quis ut arcu. Ut non nisl a mollis est efficitur vestibulum. Integer eget purus nec nulla mattis et accumsan ut magna libero. Morbi auctor iaculis porttitor. Sed ut magna ac risus et hendrerit scelerisque. Praesent eleifend lacus in lectus aliquam porta. Cras eu ornare dui curabitur lacinia.</p>
-					GETPOST("mouvement", 'int'),
-					console.log("Clik on #topmenulogincompanyinfo-btn");
-					console.log("Clik on #topmenuloginmoreinfo-btn");
-					console.log("Clik on topmenulogincompanyinfo-btn");
-					console.log("Clik on topmenuloginmoreinfo-btn");
-					console.log("chartofaccounts seleted = "+$("#chartofaccounts").val());
-					dol_syslog("Function: deleteThirdParty cant delete");
-					dol_syslog("msgid=".$overview[0]->message_id." date=".dol_print_date($overview[0]->udate, 'dayrfc', 'gmt')." from=".$overview[0]->from." to=".$overview[0]->to." subject=".$overview[0]->subject);
-					dol_syslog('Save lastsearch_values_tmp_'.$key.'='.json_encode($val, 0)." (systematic recording of last search criterias)");
-					error="Database $dbname NOT successfully droped. You have to do it manually."
-					foreach ($cats as $fille) {
-					if (!empty($childrens)) {
-					if (!getDolGlobalString('PROJECT_DISABLE_UNLINK_FROM_OVERVIEW') || $user->admin) {		// PROJECT_DISABLE_UNLINK_FROM_OVERVIEW is empty by defaut, so this test true
-					if (!isset($filles[$obj->fk_categorie_fille])) {	// Only one record as child (a child has only on parent).
-					if ($conf->file->mailing_limit_sendbyweb != '-1') {  // MAILING_LIMIT_SENDBYWEB was set to -1 in database, but it is allowed ot increase it.
-					if ($login && $login != '--bad-login-validity--') {	// Login is successfull
-					if (((isModEnabled("fournisseur") && empty($conf->global->MAIN_USE_NEW_SUPPLIERMOD)) || isModEnabled("supplier_order")) && !empty($conf->global->WORKFLOW_BILL_ON_RECEPTION)) {  // Quand l'option est on, il faut avoir le bouton en plus et non en remplacement du Close ?
-					if (count($diff_array) == 0 && count($keysinwishednotindelivered) == 0 && count($keysindeliverednotinwished) == 0) { //No diff => mean everythings is received
-					if (empty($conf->global->PROJECT_DISABLE_UNLINK_FROM_OVERVIEW) || $user->admin) {		// PROJECT_DISABLE_UNLINK_FROM_OVERVIEW is empty by defaut, so this test true
-					if (isModEnabled("supplier_order") && !empty($conf->global->WORKFLOW_BILL_ON_RECEPTION)) {  // Quand l'option est on, il faut avoir le bouton en plus et non en remplacement du Close ?
-					if (isModEnabled('facture') && !empty($conf->global->WORKFLOW_BILL_ON_SHIPMENT)) {  // Quand l'option est on, il faut avoir le bouton en plus et non en remplacement du Close ?
-					if (isNaN(pbq)) { console.log("We use experimental option PRODUIT_CUSTOMER_PRICES_BY_QTY or PRODUIT_CUSTOMER_PRICES_BY_QTY but we could not get the id of pbq from product combo list, so load of price may be 0 if product has differet prices"); }
->>>>>>> c0f215fe
 					jQuery("#mouvement option").removeAttr("selected").change();
 					jQuery("#mouvement option[value=0]").attr("selected","selected").trigger("change");
 					jQuery("#mouvement option[value=1]").attr("selected","selected").trigger("change");
@@ -227,7 +42,6 @@
 				$TFirstDay = getFirstDayOfEachWeek($TWeek, date('Y', $firstdaytoshow));
 				$TFirstDay[reset($TWeek)] = 1;
 				$action = 'transfert';
-<<<<<<< HEAD
 				$addform .= '<input type="hidden" name="dateerfc" value="'.dol_print_date($datee, 'dayhourrfc').'">';
 				$date_liv = dol_mktime(GETPOST('rehour'), GETPOST('remin'), GETPOST('resec'), GETPOST("remonth"), GETPOST("reday"), GETPOST("reyear"));
 				$newfiletmp = preg_replace('/\.od(s|t)/i', '', $newfile);
@@ -247,138 +61,6 @@
 				$this->periode = $this->db->jdate($obj->period);
 				$tmp = array('id_users' => $obj->id_users, 'nom' => $obj->name, 'reponses' => $obj->reponses);
 				$tmpfiles = dol_dir_list($tmpdir, 'files', 0, '\.od(s|t)$', '', 'name', SORT_ASC, 0, true); // Disable hook for the moment
-=======
-				$allways = $parent->get_all_ways();
-				$bugbaseurl .= urlencode("## [Attached files](https://help.github.com/articles/issue-attachments) (Screenshots, screencasts, dolibarr.log, debugging informations…)\n");
-				$childs[] = array_combine($keys, $values);
-				$curent = getDolGlobalString($thisTypeConfName, getDolGlobalString('FACTURE_ADDON_PDF'));
-				$date_liv = dol_mktime(GETPOST('rehour'), GETPOST('remin'), GETPOST('resec'), GETPOST("remonth"), GETPOST("reday"), GETPOST("reyear"));
-				$filterabsolutediscount = "fk_facture_source IS NULL"; // If we want deposit to be substracted to payments only and not to total of final invoice
-				$filtercreditnote = "fk_facture_source IS NOT NULL"; // If we want deposit to be substracted to payments only and not to total of final invoice
-				$info[$conf->global->LDAP_FIELD_PASSWORD] = $this->pass; // this->pass = mot de passe non crypte
-				$info[$conf->global->LDAP_MEMBER_FIELD_PASSWORD] = $this->pass; // this->pass = mot de passe non crypte
-				$info[getDolGlobalString('LDAP_FIELD_PASSWORD')] = $this->pass; // this->pass = mot de passe non crypte
-				$info[getDolGlobalString('LDAP_MEMBER_FIELD_PASSWORD')] = $this->pass; // this->pass = mot de passe non crypte
-				$initialY = $tab_top + 7;
-				$invoicestatic->statut = $obj->fk_statut;	// For backward comaptibility
-				$jsListType .= (!empty($jsListType) ? ',' : '').'"'.$type.'":"'.$curent.'"';
-				$newfiletmp = preg_replace('/\.od(s|t)/i', '', $newfile);
-				$newfiletmp = preg_replace('/\.od[ts]/i', '', $newfile);
-				$newmenu->add("/projet/list.php?leftmenu=projets".($search_project_user ? '&search_project_user='.$search_project_user : ''), $langs->trans("List"), 1, $showmode, '', 'project', 'list');
-				$newmenu->add("/projet/list.php?leftmenu=projets".($search_project_user ? '&search_project_user='.$search_project_user : '').'&search_status=99', $langs->trans("List"), 1, $showmode, '', 'project', 'list');
-				$object->actionmsg = dol_concatdesc($object->actionmsg, "\n".$langs->transnoentities("AttachedFiles").': '.$attachs);
-				$object->period = dol_time_plus_duree($object->periode, 1, 'm');
-				$object->periode = dol_time_plus_duree($object->periode, 1, 'm');
-				$paramfortooltipimg .= ' title="' . ($noencodehtmltext ? $htmltext : dol_escape_htmltag($htmltext, 1)) . '"'; // Attribut to put on img tag to store tooltip
-				$paramfortooltipimg .= ' title="'.($noencodehtmltext ? $htmltext : dol_escape_htmltag($htmltext, 1)).'"'; // Attribut to put on img tag to store tooltip
-				$paramfortooltiptd .= ' title="' . ($noencodehtmltext ? $htmltext : dol_escape_htmltag($htmltext, 1)) . '"'; // Attribut to put on td tag to store tooltip
-				$paramfortooltiptd .= ' title="'.($noencodehtmltext ? $htmltext : dol_escape_htmltag($htmltext, 1)).'"'; // Attribut to put on td tag to store tooltip
-				$showfield = 1; // Par defaut
-				$societe->note_private = "Default customer automaticaly created by Point Of Sale module activation. Can be used as the default generic customer in the Point Of Sale setup. Can also be edited or removed if you don't need a generic customer.";
-				$tagdatabase = true; // We don't know what it was before, so now we consider we are version choosed.
-				$this->category->childs[] = $this->_cleanObjectDatas($cat);
-				$this->civility_id = $obj->civility_code; // Bad. Kept for backard compatibility
-				$this->date_delivery        = $this->db->jdate($obj->date_delivery); // Date planed
-				$this->liste_array = $repid;
-				$this->periode = $this->db->jdate($obj->period);
-				$this->statut = self::STATUS_DRAFT;	// dperecated
-				$this->stringtoshow .= $serie[$i] . "\n";
-				$this->stringtoshow .= $this->mirrorGraphValues ? '[' . -$serie[$i] . ',' . $serie[$i] . ']' : $serie[$i];
-				$this->stringtoshow .= $this->mirrorGraphValues ? '[-' . $serie[$i] . ',' . $serie[$i] . ']' : $serie[$i];
-				$this->stringtoshow .= '  data: [' . $serie[$i] . ']';
-				$this->stringtoshow .= '<!-- Serie ' . $i . ' -->' . "\n";
-				$tmp = array('id_users'=>$obj->id_users, 'nom'=>$obj->name, 'reponses'=>$obj->reponses);
-				$tmpfiles = dol_dir_list($tmpdir, 'files', 0, '\.od(s|t)$', '', 'name', SORT_ASC, 0, true); // Disable hook for the moment
-				$valuetoshow = ucfirst($fieldlist[$field]); // Par defaut
-				$ways = $c->print_all_ways(' &gt;&gt; ', ($nolink ? 'none' : ''), 0, 1); // $ways[0] = "ccc2 >> ccc2a >> ccc2a1" with html formated text
-				'align' => 'L', // text alignement :  R,C,L
-				'dol_company' => $mysoc->name, // Usefull when using multicompany
-				'textkey' => 'Designation', // use lang key is usefull in somme case with module
-				/* If page_y set, we set scollbar with it */
-				/* Removed due to awful harcoded values
-				/*case 'select':	// Not required, we chosed value='0' for undefined values
-				// $pdf->GetY() here can't be used. It is bottom of the second addresse box but first one may be higher
-				// Add a mention of caller so on trigger called after action, we can filter to avoid a loop if we try to sync back again whith the caller
-				// Add entry into bank accoun
-				// Add field of attribut
-				// Add link to the Direct Debit if invoice redused ('InvoiceRefused') in bank_url
-				// Ajout de l'utilisateur dans le groupe
-				// Batch number managment
-				// By default, electronic transfert from bank to bank
-				// Calculcate number of days consumed
-				// Complete object by loading several other informations
-				// Default and recommended: New method using ajax without submiting a page making a javascript history.go(-1) back
-				// Define $fileEmetteurSection. Start of bloc PmtInf. Will contains all $nbtotalDrctDbtTxInf
-				// Define heigth of table for lines (for first page)
-				// Define message to recommand from command line
-				// Definie date debut et fin par defaut
-				// Desactivation des modules qui entrent en conflit
-				// Dont display separator yet even is set to be displayed (not compatible yet)
-				// Exemple of var_dump $outarray
-				// Files missings
-				// Fix Get multicurrency param for transmited
-				// Fonctions de conversion non presente dans ce PHP
-				// Get lines of sources alread delivered
-				// Get next free nuber for the ref of bon
-				// Get next free nunber for the ref of bon prelevement
-				// If create form is coming from same page, it means that post was sent but an error occured
-				// If not abandonned
-				// If option "one bill per third" is set, and an invoice for this thirdparty was already created, we re-use it.
-				// If this->filter/this->filtergroup is empty, make fiter on * (all)
-				// Information if theres a rule restriction
-				// Informations on receipt
-				// Lop on each packacge of the metapackage
-				// MAILING_LIMIT_SENDBYCLI may be defined ot not (-1=forbidden, 0 or undefined=no limit).
-				// MAILING_LIMIT_SENDBYDAY may be defined ot not (0 or undefined=no limit).
-				// Mise a jour informations denormalisees au niveau de la commande meme
-				// Mise a jour informations denormalisees au niveau de la facture meme
-				// Mise a jour informations denormalisees au niveau de la propale meme
-				// No break, we sould test if another rule is violated
-				// No temp directory provided, so we are not able to support convertion of data:image into physical images.
-				// On verifie l'emplacement du modele
-				// Option to reload page to retrieve customer informations. Note, this clear other input
-				// Or set status to "In porgress" if the client has answered and if the ticket has started
-				// Ordre SQL ne necessitant pas de connexion a une base (exemple: CREATE DATABASE)
-				// Payment informations
-				// Proprietes particulieres a facture de remplacement
-				// Recursive call if there is childs to child
-				// Retreive lines
-				// See example with selectsearchbox.php. This case is reserverd for the selectesearchbox.php so we can
-				// Seperate "Real Name" from eMail address
-				// Should not happend. Entries are added
-				// Si on a un gestionnaire de generation de mot de passe actif
-				// Si traduction existe, on l'utilise, sinon on prend le libelle par defaut
-				// Situations totals migth be wrong on huge amounts with old mode 1
-				// Subscription informations
-				// TODO : if base exists in unit dictionary table, remove this convertion exception and update convertion infos in database.
-				// TODO Can we set it to submited ?
-				// TODO Replace this with a checkbox for each payment mode: "Send request to XXX immediatly..."
-				// TODO We can't, we dont' have full path of file, only last_main_doc and ->element, so we must first rebuild full path $destfull
-				// This convert an embedd file with src="/viewimage.php?modulepart... into a cid link
-				// This make 12 calls for each accountancy account (12 monthes M)
-				// Validate immediatly the order
-				// Warning, the function may add a LF so we are forced to trim to compare with old $out without having always a difference and an infinit loop.
-				// We chack if file exists
-				// We check if lines of invoice are not already transfered into accountancy
-				// We dont want on all entities, we delete all and current
-				// We must filter on assignement table
-				// at a time, and thats just stupid, so lets just hope this doesnt appear anywhere in the actual data
-				// caculate new total line qty
-				// category calculed
-				// dont display if empty
-				// if credit note, dont allow to modify margin
-				// in after, we need to watch out for escape format strings, ie (E'escaped \r in a string'), and ('bla',E'escaped \r in a string'), but could also be (number, E'string'); so we cant search for the previoous '
-				// multiselect array convert html entities into options tags, even if we dont want this, so we encode them a second time
-				// to display inport button on tpl
-				//$newstatus=3;  // Submited
-				//$sql.= " AND entity IN (0,".$conf->entity.")";      Do not test on entity here. We want to see if there is still on field remaning in other entities before deleting field in table
-				//$this->stringtoshow .= $serie[$i]."\n";
-				//$vat_src_code_for_line = $line->vat_src_code;		// TODO We chek sign of total per vat without taking into account the vat code because for the moment the vat code is lost/unknown when we add a down payment.
-				//Check tms timestamp field case (in Mysql this field is defautled to now and
-				//If text set in desc is the same as product descpription (as now it's preloaded) whe add it only one time
-				//If text set in desc is the same as product description (as now it's preloaded) whe add it only one time
-				//Libellé manuel
->>>>>>> c0f215fe
 				//si les reponses ne concerne pas la colonne effacée, on concatenate
 				GETPOST("mouvement", 'alpha'),
 				GETPOSTINT("mouvement"),
@@ -386,9 +68,9 @@
 				if (count($arrayfields) > 0 && !empty($arrayfields['t.datee']['checked'])) {
 				if (jQuery("#mouvement").val() == \'0\') jQuery("#unitprice").removeAttr("disabled");
 				print '<a class="butAction" href="'.$_SERVER["PHP_SELF"].'?id='.$object->id.'&action=transfert">'.$langs->trans("TransferStock").'</a>';
+				print '<a class="butAction" href="'.$_SERVER["PHP_SELF"].'?id='.$object->id.'&action=transfert&token='.newToken().'">'.$langs->trans("TransferStock").'</a>';
 				print '<td class="center">'.dol_print_date($link->datea, "dayhour", "tzuser").'</td>';
 			$action = 'transfert';
-<<<<<<< HEAD
 			$date_com = dol_mktime(GETPOSTINT('rehour'), GETPOSTINT('remin'), GETPOSTINT('resec'), GETPOSTINT('remonth'), GETPOSTINT('reday'), GETPOSTINT('reyear'));
 			$date_next_execution = (GETPOST('remonth') ? dol_mktime(12, 0, 0, GETPOST('remonth'), GETPOST('reday'), GETPOST('reyear')) : -1);
 			$date_next_execution = dol_mktime($rehour, $remin, 0, $remonth, $reday, $reyear);
@@ -415,67 +97,12 @@
 			$sql .= "SELECT u.rowid, u.firstname, u.lastname, u.dateemployment as datea, date_format(u.dateemployment, '%d') as daya, 'employment' as typea, u.email, u.statut as status";
 			$sql = "SELECT pt.rowid, pt.ref, pt.fk_projet, pt.fk_task_parent, pt.datec, pt.dateo, pt.datee, pt.datev, pt.label, pt.description, pt.duration_effective, pt.planned_workload, pt.progress";
 			$sql = "SELECT u.rowid, u.firstname, u.lastname, u.birth as datea, date_format(u.birth, '%d') as daya, 'birth' as typea, u.email, u.statut as status";
-=======
-			$alreadyfound = array($id=>1); // We init array of found object to start of tree, so if we found it later (should not happened), we stop immediatly
-			$api_key = $_SERVER['HTTP_DOLAPIKEY']; // With header method (recommanded)
-			$attachs = $_SESSION['listofnames-'.$object->trackid];
-			$buyingprice = price2num(GETPOST('buying_price'.$predef) != '' ? GETPOST('buying_price'.$predef) : ''); // If buying_price is '0', we muste keep this value
-			$canconvert = 1; // we can convert credit note into discount if credit note is not payed back and not already converted and amount of payment is 0 (see real condition into condition used to show button converttoreduc)
-			$canconvert = 1; // we can convert deposit into discount if deposit is payed (completely, partially or not at all) and not already converted (see real condition into condition used to show button converttoreduc)
-			$childs = array();
-			$childs[] = array_combine($keys, $values);
-			$curent = !empty($conf->global->{$thisTypeConfName}) ? $conf->global->{$thisTypeConfName}:$conf->global->FACTURE_ADDON_PDF;
-			$date_com = dol_mktime(GETPOST('rehour', 'int'), GETPOST('remin', 'int'), GETPOST('resec', 'int'), GETPOST('remonth', 'int'), GETPOST('reday', 'int'), GETPOST('reyear', 'int'));
-			$date_next_execution = (GETPOST('remonth') ? dol_mktime(12, 0, 0, GETPOST('remonth'), GETPOST('reday'), GETPOST('reyear')) : -1);
-			$date_next_execution = dol_mktime($rehour, $remin, 0, $remonth, $reday, $reyear);
-			$datesubscription = dol_mktime(12, 0, 0, GETPOST("remonth", 'int'), GETPOST("reday", "int"), GETPOST("reyear", "int"));
-			$ensemblereponses = $obj->reponses;
-			$event->datep = dol_mktime(0, 0, 0, $datearray['mon'], $datearray['mday'], $year, true); // For full day events, date are also GMT but they wont but converted during output
-			$ext = 'version='.GETPOST('version', 'int'); // usefull to force no cache on css/js
-			$filles = array();
-			$filterabsolutediscount = "fk_facture_source IS NULL"; // If we want deposit to be substracted to payments only and not to total of final invoice
-			$filterabsolutediscount = "fk_invoice_supplier_source IS NULL"; // If we want deposit to be substracted to payments only and not to total of final invoice
-			$filtercreditnote = "fk_facture_source IS NOT NULL"; // If we want deposit to be substracted to payments only and not to total of final invoice
-			$filtercreditnote = "fk_invoice_supplier_source IS NOT NULL"; // If we want deposit to be substracted to payments only and not to total of final invoice
-			$invoicestatic->statut = $obj->fk_statut;	// For backward comaptibility
-			$jsListType .= (!empty($jsListType) ? ',' : '').'"'.$type.'":"'.$curent.'"';
-			$level = 0; // if $level = -1, we dont' use sublevel recursion, we show all lines
-			$line->pa_ht = $line->pa_ht; // we choosed to have buy/cost price always positive, so no revert of sign here
-			$msgishtml = -1; // Unknow = autodetect by default
-			$msgishtml = -1; // Unknow by default
-			$object->periode = $dateperiod;
-			$paht_ret = $paht;
-			$paramfortooltipimg = ($extracss ? ' class="' . $extracss . '"' : '') . ($extrastyle ? ' style="' . $extrastyle . '"' : ''); // Attribut to put on td text tag
-			$paramfortooltipimg = ($extracss ? ' class="'.$extracss.'"' : '').($extrastyle ? ' style="'.$extrastyle.'"' : ''); // Attribut to put on td text tag
-			$paramfortooltiptd = ($extracss ? ' class="' . $extracss . '"' : '') . ($extrastyle ? ' style="' . $extrastyle . '"' : ''); // Attribut to put on td text tag
-			$paramfortooltiptd = ($extracss ? ' class="'.$extracss.'"' : '').($extrastyle ? ' style="'.$extrastyle.'"' : ''); // Attribut to put on td text tag
-			$pdf->MultiCell($this->posxdiscount - $this->posxunit, 2, $outputlangs->transnoentities("Label Mouvement"), '', 'C');
-			$pdf->MultiCell(190, 5, $outputlangs->transnoentities("Informations"), '', 'L');*/
-			$pdf->SetXY($this->getColumnContentXStart($colKey), $curY); // Set curent position
-			$result -= $amountToBreakdown; // And canceled substraction has been replaced by breakdown
-			$result = $ldap->add($dn, $info, $user); // Wil fail if already exists
-			$result = $line->insert(0, 1); // When creating credit note with same lines than source, we must ignore error if discount alreayd linked
-			$scrit = explode(' ', $filterkey);
-			$serie[$i] = "";
-			$serie[$i] = "var d" . $i . " = [];\n";
-			$showfield = 1; // By defaut
-			$sql .= " '".$db->escape($conf->currency)."' as currency, 0 as fk_soc, t.date_ech as date, t.periode as date_due, 'SocialContributions' as item, '' as thirdparty_name, '' as thirdparty_code, '' as country_code, '' as vatnum, ".PAY_DEBIT." as sens";
-			$sql .= " AND f.fk_statut = 2"; // payed     Not that some corrupted data may contains f.fk_statut = 1 AND f.paye = 1 (it means payed too but should not happend. If yes, reopen and reclassify billed)
-			$sql .= " AND f.fk_statut = 3"; // abandonned
-			$sql .= " WHERE c.entity IN (".getEntity('commande').")"; // Dont't use entity if you use rowid
-			$sql .= " WHERE fk_facture_source = ".((int) $this->fk_facture_source); // Delete all lines of same serie
-			$sql .= " WHERE fk_invoice_supplier_source = ".((int) $this->fk_invoice_supplier_source); // Delete all lines of same serie
-			$sql .= " WHERE p.entity IN (0,".getEntity('partnership').")"; // Dont't use entity if you use rowid
-			$sql .= '(SELECT MAX(fs.rowid)'; // This select returns several ID becasue of the group by later
-			$sql = 'INSERT INTO '.MAIN_DB_PREFIX.'opensurvey_user_studs (nom, id_sondage, reponses)';
->>>>>>> c0f215fe
 			$sql = 'INSERT INTO '.MAIN_DB_PREFIX.'opensurvey_user_studs (nom, id_sondage, reponses, date_creation)';
 			$sql = 'INSERT INTO '.MAIN_DB_PREFIX.'opensurvey_user_studs (nom, id_sondage, reponses, ip, date_creation)';
 			$sql = 'SELECT s.reponses';
 			$sql2 .= " SET reponses = '".$db->escape($newcar)."'";
 			$taskstatic->datee = $db->jdate($obj->date_end);
 			$this->category->childs = array();
-<<<<<<< HEAD
 			$this->datea = dol_now();
 			$tmpcrit = preg_replace('/^.*(:[!<>=\s]+:|:in:|:notin:|:like:|:notlike:)/', '\1', $tmpcrit);	// the condition after the name of the field
 			'datee' => $date_end,
@@ -487,6 +114,7 @@
 			preg_match('/:([!<>=\s]+|in|notin|like|notlike):/', $tmpcrit, $reg);
 			print $form->selectDate($object->periode, 'period', 0, 0, 0, 'charge', 1);
 			print '<a class="butAction" href="'.$_SERVER["PHP_SELF"].'?id='.$id.'&action=transfert">'.$langs->trans("TransferStock").'</a>';
+			print '<a class="butAction" href="'.$_SERVER["PHP_SELF"].'?id='.$id.'&action=transfert&token='.newToken().'">'.$langs->trans("TransferStock").'</a>';
 			print '<span class="opacitymedium">'.$langs->trans("ClinkOnALinkOfColumn", $langs->transnoentitiesnoconv("Referers")).'</span>';
 			print '<td class="center nowraponall">'.dol_print_date($db->jdate($obj->periode), 'day').'</td>';
 			print '<tr><td>'.$langs->trans("AddIn").'</td><td>';
@@ -526,337 +154,6 @@
 		$sql = "INSERT INTO ".$this->db->prefix()."links (entity, datea, url, label, objecttype, objectid)";
 		$sql = "INSERT INTO ".MAIN_DB_PREFIX."chargesociales (fk_type, fk_account, fk_mode_reglement, libelle, date_ech, periode, amount, fk_projet, entity, fk_user_author, fk_user, date_creation)";
 		$sql = "SELECT SUM(duree) as total_duration, min(date) as dateo, max(date) as datee ";
-=======
-			$this->db->query('INSERT INTO '.MAIN_DB_PREFIX.'c_type_contact(rowid, element, source, code, libelle, active, module, position) VALUES('.((int) $nextid).', "StockTransfer", "external", "STDEST", "Contact destinataire transfert de stocks", 1, NULL, 0)');
-			$this->db->query('INSERT INTO '.MAIN_DB_PREFIX.'c_type_contact(rowid, element, source, code, libelle, active, module, position) VALUES('.((int) $nextid).', "StockTransfer", "external", "STFROM", "Contact expéditeur transfert de stocks", 1, NULL, 0)');
-			$this->db->query('INSERT INTO '.MAIN_DB_PREFIX.'c_type_contact(rowid, element, source, code, libelle, active, module, position) VALUES('.((int) $nextid).', "StockTransfer", "internal", "STRESP", "Responsable du transfert de stocks", 1, NULL, 0)');
-			$this->emetteur->country_code = substr($langs->defaultlang, -2); // Par defaut, si n'etait pas defini
-			$this->error = 'update_note was called on objet with property table_element not defined';
-			$this->modelpdf = $modelpdf; // For bakward compatibility
-			$this->output .= ' Send email successfuly to '.$nbok.' members';
-			$this->product->sousprods = $childs;
-			$this->tpl['yn_assujtva'] = $form->selectyesno('assujtva_value', $this->tpl['tva_assuj'], 1); // Assujeti par defaut en creation
-			$title = preg_replace("/([[:alnum:]])\?([[:alnum:]])/", "\\1'\\2", $title); // Gere probleme des apostrophes mal codee/decodee par utf8
-			$title = preg_replace("/^\s+/", "", $title); // Supprime espaces de debut
-			$trans_colour = imagecolorallocate($imgTarget, 255, 255, 255); // On procede autrement pour le format GIF
-			$trans_colour = imagecolorallocate($imgThumb, 255, 255, 255); // On procede autrement pour le format GIF
-			$txtforsticker = "%PHOTO%"; // Photo will be barcode image, %BARCODE% posible when using TCPDF generator
-			$values = array(); // Array with horizontal y values (specific values of a serie) for each abscisse x
-			$values = array(); // Array with horizontal y values (specific values of a serie) for each abscisse x (with x=0,1,2,...)
-			$valuetoshow = ucfirst($fieldlist[$field]); // By defaut
-			$valuetoshow = ucfirst($fieldlist[$field]); // Par defaut
-			$valuetoshow = ucfirst($value); // Par defaut
-			$ways = $c->print_all_ways(' &gt;&gt; ', 'none', 0, 1); // $ways[0] = "ccc2 >> ccc2a >> ccc2a1" with html formated text
-			'sr.type' => "Type ban is defaut",
-			/* Disabled because bcc must remain by defintion not visible
-			// $_POST contains fk_commandefourndet_X_Y    where Y is num of product line and X is number of splitted line
-			// $new_array_options will be used for direct update, so must contains formated data for the UPDATE.
-			// $opt['filter[id]'] contais list of product id that are result of search
-			// 1 - Association des utilisateurs du groupe LDAP au groupe Dolibarr
-			// 2 - Suppression des utilisateurs du groupe Dolibarr qui ne sont plus dans le groupe LDAP
-			// A redirect is added if API call successfull
-			// Action according to choosed sending method
-			// Action according to the choosed sending method
-			// Add entry into bank accoun
-			// Add personnal information
-			// Adding <b> may convert the original string into a HTML string. Sowe have to first
-			// Adding a RSS feed into a sitemap should nto be required. The RSS contains pages that are already included into
-			// Amount payed
-			// Atom support many links per containging element.
-			// Aucun model par defaut.
-			// Batch number managment
-			// Bloc to update dates of service (month by month only if previously filled and similare to start and end of month)
-			// By default, electronic transfert from bank to bank
-			// CNAT
-			// Calculating a theorical value
-			// Check if the page we are translation of is alreayd a translation of a source page. if yes, we will use source id instead
-			// Check unicity for serial numbered equipments once all movement were done.
-			// Chercher un contact existant avec cette adresse email
-			// Color of earch arc
-			// Defaut
-			// Delivery date planed
-			// Discard check of mandatory fiedls for other fields
-			// Documents are stored above the web pages root to prevent being downloaded without authentification
-			// Dont't use entity if you use rowid
-			// Dynamic max line heigh calculation
-			// Editer une facture deja validee, sans paiement effectue et pas exporte en compta
-			// Exemple : ALTER TABLE llx_adherent ADD CONSTRAINT adherent_fk_soc FOREIGN KEY (fk_soc) REFERENCES llx_societe (rowid)
-			// Exemple, now $urltograbdirwithoutslash is https://www.dolimed.com/screenshots
-			// Fonctions de conversion non presente dans ce PHP
-			// Fonctions of conversion not available in this PHP
-			// For invoice, we don't want to have a reference line on document. Image we are using recuring invoice, we will have a line longer than document width.
-			// Gestion des groupes
-			// Gestion des utilisateurs associés au groupe
-			// Groupes
-			// If a bank account is prodived and we ask to use it as creditor, we use the bank address
-			// If googleoauth_login has been set (by google_oauthcallback after a successfull OAUTH2 request on openid scope
-			// If not abandonned
-			// If stock decrease is on invoice validation, the theorical stock continue to
-			// If there is a nown BOM, we force the type of MO to the type of BOM
-			// If this is the requestor or has read/write rights
-			// If value contains the unique code of vat line (new recommanded method), we use it to find npr and local taxes
-			// Informations for expense report (dates and users workflow)
-			// Keep invoices that are not situation invoices or that are the last in serie if it is a situation invoice
-			// Les contraintes indesirables ont un nom qui commence par 0_ ou se termine par ibfk_999
-			// Limit and truncate with "…" the displayed text lenght, 0 = disabled
-			// Message must be formated and translated to be used with javascript directly
-			// Microsoft is a service that does not need state to be stored as second paramater of requestAccessToken
-			// Note: We accept disabled account as parent account so we can build a hierarchy and use only childs
-			// Note: We are here only if $conf->global->MAIN_AGENDA_ACTIONAUTO_action is on (tested at begining of this function).
-			// Nouveau système du comon object renvoi des rowid et non un id linéaire de 1 à n
-			// On create mode, force separator group to not be collapsable
-			// On nettoie le header pour qu'il ne se termine pas par un retour chariot.
-			// On parcourt donc une liste d'objets en tant qu'objet unique
-			// On selectionne les users qui ne sont pas deja dans le groupe
-			// On verifie l'emplacement du modele
-			// On verifie si aucun paiement n'a ete effectue
-			// On verifie si la balise prefix est utilisee
-			// On verifie si la facture a des paiements
-			// Option to reload page to retrieve customer informations.
-			// Option to reload page to retrieve customer informations. Note, this clear other input
-			// Parameteres execution
-			// Programm next run
-			// Replace espacing \' by ''.
-			// Replace protected special codes with matching number of _ as wild card caracter
-			// Retained warranty : usualy use on construction industry
-			// Select des informations du projet
-			// Set default encryption to yes, generate a salt and set default encryption algorythm (but only if there is no user yet into database)
-			// Show var initialized by include fo paypal lib at begin of this file
-			// Si il y a eu echec de connexion, $this->db n'est pas valide pour mysqli_error.
-			// Si il y a eu echec de connexion, $this->db n'est pas valide pour sqlite_error.
-			// Si il y a eu echec de connexion, $this->db n'est pas valide.
-			// Si on a demande supression d'un droit en particulier, on recupere
-			// Si on a selectionne une demande a copier, on realise la copie
-			// So we wil know the payment that have generated the bank transaction
-			// Sort array by date ASC to calucalte balance
-			// Succes
-			// TODO : revoir la gestion des groupes (ou script de sync groupes)
-			// TODO A virer quand sera gere par l'appelant
-			// TODO Add a link "Show more..." for all ohter informations.
-			// TODO Use a cahe on user
-			// TODO We can't, we dont' have full path of file, only last_main_doc and ->element, so we must first rebuild full path $destfull
-			// TODO We show localtax from $object, but this properties may not be correct. Only value $object->default_vat_code is guaranted.
-			// TODO mettre dans une classe propre au pays
-			// Tableau des parametres complementaires du post
-			// The entity on the table usergroup_user should be useless and should never be used because it is alreay into gr and r.
-			// This is when PHP session is ran outside a web server, like from Linux command line (Not always defined, but usefull if OS defined it).
-			// This need a lot of time, that's why enabling alternative dir like "custom" dir is not recommanded
-			// Thoose lines are for substitution
-			// Update hourly rate of this time spent entry, but only if it was not set initialy
-			// We choosed to have line->pa_ht always positive in database, so we guess the correct sign
-			// We dont have printers so return blank array
-			// We keep it with value ForceBuyingPriceIfNull = 2 for retroactive effect but results are unpredicable.
-			// We must filter on assignement table
-			// We need to keep the 10 lastest number of invoice doc_ref not the beginning part that is the unusefull almost same part
-			// We use invoice date $data->doc_date not $date_ecriture which is the transfert date
-			// We use invoice date $line->doc_date not $date_ecriture which is the transfert date
-			// add substition variable for ticket
-			// add variables subtitutions ticket
-			// count the orders to ship in theorical stock when some are already removed by invoice validation.
-			// de ceux du produit par defaut (par exemple si pays different entre vendeur et acheteur).
-			// employee informations
-			// et on met la quantité de la ligne dans la limite du "budget" indiqué par dispatch.qty
-			// if "frequency" is empty or = 0, the reccurence is disabled
-			// mise a jour des reponses utilisateurs dans la base
-			// note:  i don't think this is actually neccessary
-			// of the amount and currency retreived from the POST.
-			// on verifie si l'objet est utilisé
-			// only if socid not filled else it's allready done upper
-			// procédure de remplacement de la table pour ajouter la contrainte
-			// reload page to retrieve customer informations
-			// reload page to retrieve supplier informations
-			// save curent cell padding
-			// si le curseur est un booleen on retourne la valeur 0
-			// this conf is actually hidden, by default we use 10% for "be carefull or warning"
-			//Add hook to filter on user (for exemple on usergroup define in custom modules)
-			//Another call for easy debugg
-			//Calcultate new task end date with difference between origin proj end date and origin task end date
-			//Calcultate new task start date with difference between old proj start date and origin task start date
-			//Calcultate new task start date with difference between origin proj start date and origin task start date
-			//Chek special NIF
-			//Origin project strat date
-			//Stock mouvement
-			//We use invoice date $data->doc_date not $date_ecriture which is the transfert date
-			//We use invoice date $line->doc_date not $date_ecriture which is the transfert date
-			//XXX: Should be done just befor commit no ?
-			//but the note is saved, so just add a notification will be enought
-			//if ($user->socid > 0) $socid = $user->socid;    // For external user, no check is done on company because readability is managed by public status of project and assignement.
-			//print  $langs->trans("Desription").' : ';
-			//print "connexion de type=".$conf->db->type." sur host=".$conf->db->host." port=".$conf->db->port." user=".$conf->db->user." name=".$conf->db->name;
-			//si le sujet n'est pas celui qui a été effacé alors on concatene
-			//si on voit une erreur, le fond de la case est rouge
-			The selectForForms is called with parameter $objectfield defined, so tha app can retreive the filter inside the ajax component instead of being provided as parameters. The
-			console.log("Load desciption into text area : "+description);
-			continue; // We discard parametes starting with ?
-			dol_print_error('', get_class($this)."::load_previous_next_ref was called on objet with property table_element not defined");
-			dol_syslog("--- Access to ".(empty($_SERVER["REQUEST_METHOD"]) ? '' : $_SERVER["REQUEST_METHOD"].' ').$_SERVER["PHP_SELF"]." refused by CSRF protection (invalid token), so we disable POST and some GET parameters - referer=".(empty($_SERVER['HTTP_REFERER'])?'':$_SERVER['HTTP_REFERER']).", action=".GETPOST('action', 'aZ09').", _GET|POST['token']=".GETPOST('token', 'alpha'), LOG_WARNING);
-			dol_syslog("--- Access to ".(empty($_SERVER["REQUEST_METHOD"])?'':$_SERVER["REQUEST_METHOD"].' ').$_SERVER["PHP_SELF"]." refused by CSRF protection (Bad referer).", LOG_WARNING);
-			dol_syslog("Can't remove thirdparty with id ".$id.". There is ".$objectisused." childs", LOG_WARNING);
-			dol_syslog("Failed to read image using Imagick (Try to install package 'apt-get install php-imagick ghostscript' and check there is no policy to disable ".$ext." convertion in /etc/ImageMagick*/policy.xml): ".$e->getMessage(), LOG_WARNING);
-			dol_syslog("Fichier invalide",LOG_WARNING);
-			dol_syslog("RejetPrelevement::_send_email Userid invalide");
-			dol_syslog('User not found or not valid, connexion refused');
-			dol_syslog('User not found, connexion refused');
-			dol_syslog(get_class($this) . "::validate action abandonned: already validated", LOG_WARNING);
-			dol_syslog(get_class($this). '::setFrequencyAndUnit was called on objet with params frequency defined but unit not defined', LOG_ERR);
-			dol_syslog(get_class($this). '::setFrequencyAndUnit was called on objet with property table_element not defined', LOG_ERR);
-			dol_syslog(get_class($this)."::accept action abandonned: already acceptd", LOG_WARNING);
-			dol_syslog(get_class($this)."::add successfull", LOG_DEBUG);
-			dol_syslog(get_class($this)."::add_attribute successfull", LOG_DEBUG);
-			dol_syslog(get_class($this)."::deleteAttribute successfull", LOG_DEBUG);
-			dol_syslog(get_class($this)."::line_order was called on objet with property fk_element not defined", LOG_ERR);
-			dol_syslog(get_class($this)."::line_order was called on objet with property table_element_line not defined", LOG_ERR);
-			dol_syslog(get_class($this)."::modify successfull", LOG_DEBUG);
-			dol_syslog(get_class($this)."::rename successfull", LOG_DEBUG);
-			dol_syslog(get_class($this)."::setAutoValidate was called on objet with property table_element not defined", LOG_ERR);
-			dol_syslog(get_class($this)."::setBankAccount was called on objet with property table_element not defined", LOG_ERR);
-			dol_syslog(get_class($this)."::setContract was called on objet with property table_element not defined", LOG_ERR);
-			dol_syslog(get_class($this)."::setDocModel was called on objet with property table_element not defined", LOG_ERR);
-			dol_syslog(get_class($this)."::setFrequencyAndUnit was called on objet with params frequency defined but unit not defined", LOG_ERR);
-			dol_syslog(get_class($this)."::setFrequencyAndUnit was called on objet with property table_element not defined", LOG_ERR);
-			dol_syslog(get_class($this)."::setGeneratePdf was called on objet with property table_element not defined", LOG_ERR);
-			dol_syslog(get_class($this)."::setMaxPeriod was called on objet with property table_element not defined", LOG_ERR);
-			dol_syslog(get_class($this)."::setModelPdf was called on objet with property table_element not defined", LOG_ERR);
-			dol_syslog(get_class($this)."::setNextDate was called on objet with property table_element not defined", LOG_ERR);
-			dol_syslog(get_class($this)."::setProject was called on objet with property table_element not defined", LOG_ERR);
-			dol_syslog(get_class($this)."::setShippingMethod was called on objet with property table_element not defined", LOG_ERR);
-			dol_syslog(get_class($this)."::setVATReverseCharge was called on objet with property table_element not defined", LOG_ERR);
-			dol_syslog(get_class($this)."::setWarehouse was called on objet with property table_element not defined", LOG_ERR);
-			dol_syslog(get_class($this)."::updateAttribute successfull", LOG_DEBUG);
-			dol_syslog(get_class($this)."::update_note was called on objet with property table_element not defined", LOG_ERR);
-			dol_syslog(get_class($this)."::update_ref_ext was called on objet with property table_element not defined", LOG_ERR);
-			dol_syslog(get_class($this)."::valid action abandonned: already validated", LOG_WARNING);
-			dol_syslog(get_class($this)."::validate action abandonned: already validated", LOG_WARNING);
-			dol_syslog(get_class($this).'::setAutoValidate was called on objet with property table_element not defined', LOG_ERR);
-			dol_syslog(get_class($this).'::setGeneratePdf was called on objet with property table_element not defined', LOG_ERR);
-			dol_syslog(get_class($this).'::setMaxPeriod was called on objet with property table_element not defined', LOG_ERR);
-			dol_syslog(get_class($this).'::setModelPdf was called on objet with property table_element not defined', LOG_ERR);
-			dol_syslog(get_class($this).'::setNextDate was called on objet with property table_element not defined', LOG_ERR);
-			for ($i = 0; $i < $nbseries; $i++) {	// Loop on each serie
-			foreach ($criterias as $criteriafamilykey => $criteriafamilyval) {
-			foreach ($legends as $val) {	// Loop on each serie
-			foreach ($scrit as $crit) {
-			header("Location: ".$_SERVER["PHP_SELF"].'?id='.$id.($backtopage ? '&backtopage='.urlencode($backtopage) : '')); // To avoid pb whith back
-			idata++; //Next data everytime
-			if (!empty($_facrec->frequency)) {  // Invoice are created on same thirdparty than template when there is a recurrence, but not necessarly when there is no recurrence.
-			if ($attachs && strpos($action, 'SENTBYMAIL')) {
-			if ($user->hasRight('stock', 'mouvement', 'lire')) {
-			if ($value) {		// If we have -1 here, pb is into insert, not into ouptut (fix insert instead of changing code here to compensate)
-			if (count($scrit) > 1) {
-			if (empty($objimport->array_import_convertvalue[0][$tmpcode])) {	// If source file does not need convertion
-			if (empty($reyear) || empty($remonth) || empty($reday)) {
-			jQuery("#mouvement").change(function() {
-			let hours = hour.getHours().toString().padStart(2, "0"); // Formater pour obtenir deux chiffres
-			let mins = hour.getMinutes().toString().padStart(2, "0"); // Formater pour obtenir deux chiffres
-			preg_match('/\((.+)\)/i', $objp->label, $reg); // Si texte entoure de parenthese on tente recherche de traduction
-			print " - Error cant find payment mode for ".$condpayment."\n";
-			print "Access refused by CSRF protection in main.inc.php. Referer of form (".htmlentities($_SERVER['HTTP_REFERER'], ENT_COMPAT, 'UTF-8').") is outside the server that serve this page (with method = ".htmlentities($_SERVER['REQUEST_METHOD'], ENT_COMPAT, 'UTF-8').").\n";
-			print "Expedition inexistante ou acces refuse";
-			print "\n<!-- A script section to add menuhider handler on backoffice, manage focus and madatory fields, tuning info, ... -->\n";
-			print $form->selectDate($object->periode, 'period', 0, 0, 0, 'charge', 1);
-			print '<!-- Minimim amount for orders -->'."\n";
-			print '<a class="butAction" href="'.$_SERVER["PHP_SELF"].'?id='.$id.'&action=transfert">'.$langs->trans("TransferStock").'</a>';
-			print '<a class="cursoradd" href="'.$urltocreate.'">'; // Explicit link, usefull for nojs interfaces
-			print '<div class="div-table-responsive-no-min">'; // You can use div-table-responsive-no-min if you dont need reserved height for your table
-			print '<input id="assujtva_value" name="assujtva_value" type="checkbox" ' . (GETPOSTISSET('assujtva_value') ? 'checked="checked"' : 'checked="checked"') . ' value="1">'; // Assujeti par defaut en creation
-			print '<span class="opacitymedium">'.$langs->trans("ClinkOnALinkOfColumn", $langs->transnoentitiesnoconv("Referers")).'</span>';
-			print '<td class="center nowraponall">'.dol_print_date($db->jdate($obj->periode), 'day').'</td>';
-			print __METHOD__." module accouting must be enabled.\n";
-			print __METHOD__." module accouting must be enabled.\n"; exit(-1);
-			print dol_print_date($object->periode, "day");
-			return -1; // Alternate souce not found
-			return false; // Sould be 6
-			return false; // Sould be 6 but can be 123-456
-			setEventMessage('The element '.$element.' is not supported for uploading file. dir_output is unknow.', 'errors');
-			throw new Exception('The element '.$element.' is not supported for uploading file. dir_output is unknow.');
-			throw new RestException(403, 'Forbidden. This parameter cant be read with APIs');
-			while ($i < $nblot) {	// Loop on each serie
-			|| empty($fk_price_level) // if fetch an unique level dont erase all already fetched
-		 'align' => 'L', // text alignement :  R,C,L
-		 * Confirmation envoi mot de passe
-		 * Confirmation reinitialisation mot de passe
-		 * Exemple from old module builder setup page
-		 * For exemple
-		 9, an unexpected error occured
-		$("input[name='price_ht']:first").val(price);	// TODO Must use a function like php price to have here a formated value
-		$MAXLENGTHBOX = 60; // Mettre 0 pour pas de limite
-		$_POST["param14"]="Text with ' encoded with the numeric html entity converted into text entity &#39; (like when submited by CKEditor)";
-		$action = ''; // Do not show form post if there was at least one successfull sent
-		$action = 'transfert';
-		$allways = $this->get_all_ways(); // Load array of categories
-		$asciiDocTable = "[options=\"header\"]\n|===\n|Objet | URLs\n";
-		$buyingprice = (GETPOST('buying_price') != '' ? GETPOST('buying_price') : ''); // If buying_price is '0', we muste keep this value
-		$buyingprice = price2num(GETPOST('buying_price') != '' ? GETPOST('buying_price') : ''); // If buying_price is '0', we muste keep this value
-		$canbedeleted = $object->can_be_deleted(); // Renvoi vrai si compte sans mouvements
-		$childs = array();
-		$cle_rib = strtolower(checkES($rib, $CCC));
-		$couleur = imagecolorallocate($image, $rouge, $vert, $bleu);
-		$date_com = dol_mktime(GETPOST('rehour'), GETPOST('remin'), GETPOST('resec'), GETPOST("remonth"), GETPOST("reday"), GETPOST("reyear"));
-		$date_next_execution = isset($date_next_execution) ? $date_next_execution : (GETPOST('remonth') ? dol_mktime(12, 0, 0, GETPOST('remonth'), GETPOST('reday'), GETPOST('reyear')) : -1);
-		$date_time = $enveloppe->addChild('DateTime');
-		$datefrom = dol_mktime(0, 0, 0, GETPOST('remonth', 'int'), GETPOST('reday', 'int'), GETPOST('reyear', 'int'));
-		$datesubscription = dol_mktime(0, 0, 0, GETPOST("remonth", "int"), GETPOST("reday", "int"), GETPOST("reyear", "int"));
-		$declaration = $enveloppe->addChild('Declaration');
-		$ensemblereponses = $obj->reponses;
-		$enveloppe = $e->addChild('Envelope');
-		$enveloppe->addChild('envelopeId', $conf->global->INTRACOMMREPORT_NUM_AGREMENT);
-		$enveloppe->addChild('softwareUsed', 'Dolibarr');
-		$fils++;
-		$filterabsolutediscount = "fk_facture_source IS NULL"; // If we want deposit to be substracted to payments only and not to total of final invoice
-		$filterabsolutediscount = "fk_invoice_supplier_source IS NULL"; // If we want deposit to be substracted to payments only and not to total of final invoice
-		$filtercreditnote = "fk_facture_source IS NOT NULL"; // If we want deposit to be substracted to payments only and not to total of final invoice
-		$filtercreditnote = "fk_invoice_supplier_source IS NOT NULL"; // If we want deposit to be substracted to payments only and not to total of final invoice
-		$genericcompanyname = $langs->trans('EventParticipant').' '.($emailcompany ? $emailcompany : $email);	// Keep this label simple so we can retreive same thirdparty for another event
-		$head[$h][1] = $langs->trans("Referers");
-		$head[$tab][1] = $langs->trans("Referers");
-		$keyval = substr($nvpstr, $intial, $keypos);
-		$ldap = new Ldap(); // Les parametres sont passes et recuperes via $conf
-		$localobject->date=dol_mktime(12, 0, 0, 1, 1, 1915);	// we use year 1915 to be sure to not have existing invoice for this year (usefull only if numbering is {0000@1}
-		$localobject->date_creation = dol_mktime(12, 0, 0, 1, 1, 1980);	// we use year 1915 to be sure to not have existing invoice for this year (usefull only if numbering is {0000@1}
-		$mail = 'bidon@unvalid.unvalid';
-		$myclone = clone $object; // PHP clone is a shallow copy only, not a real clone, so properties of references will keep the reference (refering to the same target/variable)
-		$nbofsubproducts = count($prodschild); // This include only first level of childs
-		$object->date_delivery = $date_delivery; // Date delivery planed
-		$object->fields['label']=array(); // Usefull to get only agenda events linked to position (this object doesn't need label of ref field, but show_actions_done() needs it to work correctly)
-		$object->km = price2num(GETPOST('km', 'alpha'), 'MU'); // Not 'int', it may be a formated amount
-		$objet = $this->db->fetch_object($result);
-		$out .= "<b>".$langs->trans("Referer").":</b> ".(isset($_SERVER["HTTP_REFERER"]) ? dol_htmlentities($_SERVER["HTTP_REFERER"], ENT_COMPAT) : '')."<br>\n";
-		$out .= '<!-- code to open popup and variables to retreive returned variables -->';
-		$out .= '<b>XDebug informations:</b>'."<br>\n";
-		$out = str_replace(array(':', ';', '@', "\t", ' '), '', $out);		// Can be before the loop because only 1 char is replaced. No risk to retreive it after other replacements.
-		$paht_ret = $paht;
-		$party = $enveloppe->addChild('Party');
-		$reday = GETPOST('reday', 'int');
-		$repid = array();
-		$result = $ldap->add($dn, $info, $user); // Wil fail if already exists
-		$result = dol_delete_file($pathtodelete, 1); // Delete uploded Files
-		$result0bis = price2num($tot_avec_remise / (1 + ($txtva / 100)), 'MT'); // Si TVA consideree normale (non NPR)
-		$result2bis = price2num($tot_avec_remise * (1 + ($txtva / 100)) + $localtaxes[1], 'MT'); // Si TVA consideree normale (non NPR)
-		$result3bis = price2num($pu / (1 + ($txtva / 100)), 'MU'); // Si TVA consideree normale (non NPR)
-		$result5bis = price2num($pu * (1 + ($txtva / 100)) + $localtaxes[2], 'MU'); // Si TVA consideree normale (non NPR)
-		$result6bis = price2num($tot_sans_remise / (1 + ($txtva / 100)), 'MT'); // Si TVA consideree normale (non NPR)
-		$result8bis = price2num($tot_sans_remise * (1 + ($txtva / 100)) + $localtaxes[0], 'MT'); // Si TVA consideree normale (non NPR)
-		$result=dol_basename('adir/afile');
-		$result=dol_basename('adir/afile/');
-		$rouge = hexdec(substr($color, 0, 2)); //conversion du canal rouge
-		$serie = array();
-		$showfield = 1; // By defaut
-		$sql .= "   (cs.periode IS NOT NULL AND cs.periode between '".$db->idate(dol_get_first_day($year))."' AND '".$db->idate(dol_get_last_day($year))."')";
-		$sql .= " AND (p.last_check_backlink IS NULL OR p.last_check_backlink <= '".$this->db->idate($now - 24 * 3600)."')"; // Never more than 1 check every day to check that website contains a referal link.
-		$sql .= " AND ff.fk_statut IS NULL"; // Renvoi vrai si pas facture de remplacement
-		$sql .= " AND ff.type IS NULL"; // Renvoi vrai si pas facture de remplacement
-		$sql .= " AND mc.statut NOT IN (-1,0)"; // -1 erreur, 0 non envoye, 1 envoye avec succes
-		$sql .= " OR (cs.periode IS NULL AND cs.date_ech between '".$db->idate(dol_get_first_day($year))."' AND '".$db->idate(dol_get_last_day($year))."')";
-		$sql .= " WHERE u.email != ''"; // u.email IS NOT NULL est implicite dans ce test
-		$sql .= " WHERE u.email <> ''"; // u.email IS NOT NULL est implicite dans ce test
-		$sql .= " label = 'Annulation mouvement ID ".((int) $this->id)."',";
-		$sql .= " tms = tms"; // La date de derniere modif doit changer sauf pour la mise a jour de date de derniere connexion
-		$sql .= ", '".$this->db->escape($url)."'";		// dperecated
-		$sql .= ", '".$this->db->idate($this->periode)."'";
-		$sql .= ", cs.libelle as label, cs.fk_type, cs.amount, cs.fk_projet as fk_project, cs.paye, cs.periode as period, cs.import_key";
-		$sql .= ", periode='".$this->db->idate($this->periode)."'";
-		$sql = "INSERT INTO ".MAIN_DB_PREFIX."chargesociales (fk_type, fk_account, fk_mode_reglement, libelle, date_ech, periode, amount, fk_projet, entity, fk_user_author, fk_user, date_creation)";
->>>>>>> c0f215fe
 		$sql = "SELECT id_users, nom as name, id_sondage, reponses";
 		$sql = "SELECT id_users, nom as name, reponses";
 		$sql = "SELECT p.rowid, p.fk_statut as status, p.fk_opp_status, p.datee as datee";
@@ -864,7 +161,6 @@
 		$sql = 'SELECT c.rowid, date_creation as datec, tms as datem, date_valid as date_validation, date_approve as datea, date_approve2 as datea2,';
 		$test = "<IMG SRC=\"jav&#x0D;ascript:alert('XSS');\">";	// Same
 		$test = '/javas:cript/google.com';
-<<<<<<< HEAD
 		$this->periode = $this->date_creation + 3600 * 24 * 30;
 		$title = $langs->trans('Product')." ".$shortlabel." - ".$langs->trans('Referers');
 		$title = $langs->trans('Service')." ".$shortlabel." - ".$langs->trans('Referers');
@@ -873,6 +169,7 @@
 		'datee' =>array('type'=>'date', 'label'=>'DateEnd', 'enabled'=>1, 'visible'=>1, 'position'=>35),
 		'datee' =>array('type'=>'date', 'label'=>'Datee', 'enabled'=>1, 'visible'=>-1, 'position'=>90),
 		,'datee'=>array('type'=>'date')
+		// Reference de la remise creancier D1 sur 7 caracteres
 		// ceci afin d'etre compatible avec les cas ou la periode n'etait pas obligatoire
 		echo dol_print_date($rule->datee, 'day');
 		foreach ($TWeek as $weekNb) {
@@ -896,6 +193,7 @@
 		print_liste_field_titre($arrayfields['t.datee']['label'], $_SERVER["PHP_SELF"], "t.datee", '', $param, '', $sortfield, $sortorder, 'center ');
 	 *  @param		string		$datee		End date (ex 23:59:59)
 	 *  @param  float|string  $selectedrate       Force preselected vat rate. Can be '8.5' or '8.5 (NOO)' for example. Use '' for no forcing.
+	 * Methode qui permet de modifier la taille des caracteres
 	$TWeek = array();
 	$date = $obj->periode;
 	$datee = dol_mktime(12, 0, 0, GETPOST('endmonth'), GETPOST('endday'), GETPOST('endyear'));
@@ -914,903 +212,12 @@
 	$opensurveysondage->mail_admin = $_SESSION['adresse'];
 	$pdf->SetXY($savx, $savy);
 	$projectstatic->datee = $db->jdate($obj->projectdatee);
-=======
-		$test="<IMG SRC=\"jav&#x0D;ascript:alert('XSS');\">";	// Same
-		$test="Text with ' encoded with the numeric html entity converted into text entity &#39; (like when submited by CKEditor)";
-		$this->assertEquals("Text with ' encoded with the numeric html entity converted into text entity &#39; (like when submited by CKEditor)", $result, 'Test 14');
-		$this->assertEquals('0125-0002', $result, 'Test for {mm}{yy}-{0000@1} 2st invoice');			// counter must be now 2
-		$this->assertEquals('1911-0001', $result, 'Test for {yyyy}-{0000@1} 3nd invoice, same day');	// counter must be now 1
-		$this->assertEquals('1916-0002', $result);				// counter must be now 2 (not reseted)
-		$this->assertEquals('192101-0001', $result);			// counter must be reseted to 1
-		$this->assertEquals('<a href="aaa">bbbڴ', $decodedstring, 'Function did not sanitize correclty with test 1');
-		$this->assertEquals('<a href="aaa">bbbڴ', $decodedstring, 'Function did not sanitize correclty with test 2');
-		$this->assertEquals('<a href="aaa">bbbڴ', $decodedstring, 'Function did not sanitize correclty with test 3');
-		$this->assertEquals('<div><a href="123"><span class="abc">abc</span></a></div>', $decodedstring, 'Function did not sanitize correclty with test 2');
-		$this->assertEquals('a &colon; b " c \' d &apos; e é', $decodedstring, 'Function did not sanitize correclty');
-		$this->assertEquals('a : b " c \' d \' e é', $decodedstring, 'Function did not sanitize correclty');
-		$this->assertEquals('afile', $result);
-		$this->assertEquals('e&eacute;e', $decodedstring, 'Function did not sanitize correclty with test 1');
-		$this->assertEquals('text  text', $decodedstring, 'Function did not sanitize correclty with test 4a');
-		$this->assertEquals('text <link href="aaa"> text', $decodedstring, 'Function did not sanitize correclty with test 4b');
-		$this->assertTrue($result, 'move of directory with directory whitout rename needed in directory');
-		$this->assertTrue($result, 'move of directory with file whitout rename needed in directory');
-		$this->const[$r][2] = "DOL_DATA_ROOT/doctemplates/stocks/mouvements";
-		$this->const[$r][3] = "Mot de passe Admin des liste mailman";
-		$this->const[0] = array("FCKEDITOR_ENABLE_SOCIETE", "yesno", "1", "WYSIWIG for the fields descriptions of elements (except products/services)");
-		$this->const[2] = array("FCKEDITOR_ENABLE_DETAILS", "yesno", "1", "WYSIWIG for products details lines for all entities");
-		$this->const[3] = array("FCKEDITOR_ENABLE_USERSIGN", "yesno", "1", "WYSIWIG for user signature");
-		$this->const[4] = array("FCKEDITOR_ENABLE_MAILING", "yesno", "1", "WYSIWIG for mass emailings");
-		$this->const[5] = array("FCKEDITOR_ENABLE_MAIL", "yesno", "1", "WYSIWIG for products details lines for all entities");
-		$this->description = "A tool for developper adding a debug bar in your browser.";
-		$this->description = "Ajout de files d'informations RSS dans les ecrans Dolibarr";
-		$this->description = "Gestion des projets";
-		$this->object->address = GETPOST("adresse");
-		$this->periode = $this->date_creation + 3600 * 24 * 30;
-		$this->posxdesc = $this->marge_gauche + 1; // For module retrocompatibility support durring PDF transition: TODO remove this at the end
-		$this->posxdesc = $this->marge_gauche + 1; // used for notes ans other stuff
-		$this->rights[$r][1] = 'Exporter les commande fournisseurs, attributs';
-		$this->rights[$r][1] = 'Exporter les factures fournisseurs, attributs et reglements';
-		$this->rights[$r][3] = 0; // La permission est-elle une permission par defaut
-		$this->rights[$r][3] = 1; // La permission est-elle une permission par defaut
-		$this->rights[1][1] = 'Lire ses notes de frais et deplacements et celles de sa hierarchy';
-		$this->rights[1][3] = 0; // La permission est-elle une permission par defaut
-		$this->rights[1][3] = 1; // La permission est-elle une permission par defaut
-		$this->rights[2][3] = 0; // La permission est-elle une permission par defaut
-		$this->rights[3][1] = 'Lire mouvements de stocks';
-		$this->rights[4][1] = 'Creer/modifier mouvements de stocks';
-		$this->rights[4][3] = 0; // La permission est-elle une permission par defaut
-		$this->signature_line = dol_hash($keyforsignature, '5'); // Not really usefull
-		$this->tva_intra = empty($conf->global->MAIN_INFO_TVAINTRA) ? '' : $conf->global->MAIN_INFO_TVAINTRA; // VAT number, not necessarly INTRA.
-		$this->tva_intra = getDolGlobalString('MAIN_INFO_TVAINTRA'); // VAT number, not necessarly INTRA.
-		$title = $langs->trans('Product')." ".$shortlabel." - ".$langs->trans('Referers');
-		$title = $langs->trans('Service')." ".$shortlabel." - ".$langs->trans('Referers');
-		$title = $langs->transnoentities("Balance")." - ".$langs->transnoentities("AllTime");
-		$valuetoshow = ucfirst($fieldlist[$field]); // Par defaut
-		'filles' => array('name'=>'filles', 'type'=>'tns:FillesArray')
-		'fk_statut' =>array('type'=>'smallint(6)', 'label'=>'Status', 'enabled'=>1, 'visible'=>1, 'notnull'=>1, 'position'=>1000, 'arrayofkeyval'=>array(0=>'Draft', 1=>'Validated', 2=>'Paid', 3=>'Abandonned')),
-		'qty_regulated' => array('type'=>'double', 'label'=>'QtyDelta', 'visible'=>1, 'enabled'=>1, 'position'=>34, 'index'=>1, 'help'=>'Qty aadded or removed (filled once movements are validated)'),
-		'type_mouvement' =>array('type'=>'smallint(6)', 'label'=>'Type mouvement', 'enabled'=>1, 'visible'=>-1, 'position'=>45),
-		/* Definition de la date limite */
-		/* Liste des taches et role sur les projets ou taches */
-		/* width: ...px; If I use with, there is trouble on size of flex boxes solved with min + (max that is a little bit higer than min) */
-		/*if (getDolGlobalInt('PRODUCT_USE_OLD_PATH_FOR_PHOTO'))    // For backward compatiblity, we scan also old dirs
-		// $boxidactivatedforuser will be array of boxes choosed by user
-		// $options is array with filter criterias
-		// $placeid is the invoice id (it differs from place) and is defined if the place is set and the ref of invoice is '(PROV-POS'.$_SESSION["takeposterminal"].'-'.$place.')', so the fetch at begining of page works.
-		// $this->rights[$r][1]     Libelle par defaut si traduction de cle "PermissionXXX" non trouvee (XXX = Id permission)
-		// $this->rights[$r][3]     1=Permis par defaut, 0=Non permis par defaut
-		// 'member'				to add a tab in fundation member view
-		// 'member'           to add a tab in fundation member view
-		// - If not set, we accept ot have amount defined as parameter (for backward compatibility).
-		// Action according to choosed sending method
-		// Add a where here keeping only the citeria on $tabletouse
-		// Add code to open url using the popup. Add also hidden field to retreive the returned variables
-		// Add infor from $object->xxx where xxx has been loaded by fetch_origin() of shipment
-		// Add the count of record only for the main/first level object. Parents are necessarly unique for each record.
-		// Alow external links to svg ?
-		// Amount keys formated in a currency
-		// Build file for Other Countries with unknow format
-		// Build filter to diplay only concerned lines
-		// By default, electronic transfert from bank to bank
-		// CHANGE THIS: Optionnal
-		// Chargement de labels et data_xxx pour tableau 4 Mouvements
-		// Chargement librairie pour acces fonction controle RIB
-		// Check if field was submited to be edited
-		// Check paramaters
-		// Check that the redirect_uri that wil be used is same than url of current domain
-		// Classif "paid partialy"
-		// Clean paramater $typeofdata
-		// Clear all fields out of interrest
-		// Concatenation des differents codes.
-		// Confirm cancelation
-		// Confirm deleteion
-		// Connexion ldap
-		// Convert MySQL syntax to PostgresSQL syntax
-		// Create with status validated immediatly
-		// Creation de la classe d'import du model Import_XXX
-		// Creation objet
-		// Date delivery planed
-		// Delivery date planed
-		// Dependancies
-		// Don't log Luracast Restler Explorer recources calls
-		// Essai connexion serveur
-		// Event into a serie
-		// Exclude unsubscribed email adresses
-		// Files missings
-		// First, we get the max value (reponse immediate car champ indexe)
-		// For a string that is already HTML (contains HTML tags) but badly formated
-		// For a string that is already HTML (contains HTML tags) with special tags but badly formated
-		// For backward compatiblity, we detect file stored into an old path
-		// For each file build select list with PDF extention
-		// For exemple if element is project
-		// For external user, no check is done on company because readability is managed by public status of project and assignement.
-		// For external user, no check is done on company permission because readability is managed by public status of project and assignement.
-		// Forced filter on socid is similar to forced filter on project. TODO Use project assignement to allow to not use filter on project
-		// Github is a service that does not need state to be stored as second paramater of requestAccessToken
-		// Hooks on successfull login
-		// How the date for data are formated (format used bu jsgantt)
-		// How the date for data are formated (format used by dol_print_date)
-		// If lib not found in language file, we get label from cache/databse
-		// If on smartphone or optmized for small screen
-		// If option choosed, we create invoice
-		// If resultset not provided, we take the last used by connexion
-		// If stock increment is done on reception (recommanded choice)
-		// If stock increment is done on sending (recommanded choice)
-		// If value contains the unique code of vat line (new recommanded method), we use it to find npr and local taxes
-		// Initialisation objet actioncomm
-		// Initialise parametres
-		// Insert into bank account directlty (if option choosed for) + link to llx_subscription if option is 'bankdirect'
-		// Keep the orginal
-		// Limite acces si droits non corrects
-		// Links beetween objects are stored in this table
-		// Load extrafields if not allready done
-		// Load extrafiels if not allready does
-		// Load librairies to check BAN
-		// Log the init of hook but only for hooks thare are declared to be managed
-		// Loop on each line keword was found into file.
-		// Mis a jour contact
-		// More informations
-		// Multiplication de chaque groupe par les coef du tableau
-		// Nettoyage parametres
-		// No check is done on company permission because readability is managed by public status of project and assignement.
-		// Now complete $this->newmenu->list to add entries found into $tabMenu that are childs of mainmenu=$menutopid, using the fk_menu link that is int (old method)
-		// On definit fin de ligne
-		// On recherche les formes juridiques actives des pays actifs
-		// On recherche les groupes
-		// On remplace les eventuelles lettres par des chiffres.
-		// On va boucler sur chaque ligne du document d'origine pour completer objet reception
-		// On verifie signe facture
-		// Only record into stock tables wil be disabled by this (the rest like writing into lot table or movement of subproucts are done)
-		// Option to reload page to retrieve customer informations.
-		// Ordre SQL ne necessitant pas de connexion a une base (exemple: CREATE DATABASE)
-		// Ouput page under the Dolibarr top menu
-		// Parameteres execution
-		// Permet de commencer l'impression de l'etiquette desiree dans le cas ou la page a deja servie
-		// Permettre l'exclusion de groupes
-		// Permettre l'inclusion de groupes
-		// Positionne parametres
-		// Positionning
-		// Reference de la remise creancier D1 sur 7 caracteres
-		// Refresh / Reload web site (for non javascript browers)
-		// Remove '<' into remainging, so remove non closing html tags like '<abc' or '<<abc'. Note: '<123abc' is not a html tag (can be kept), but '<abc123' is (must be removed).
-		// Remove fields not relevent to categories
-		// Renaming can be done when we rename globaly a bank receipt but not when changing 1 line from one receipt into another one.
-		// Replace protected special codes with matching number of _ as wild card caracter
-		// Reset the substraction for this amount
-		// Retained warranty : usualy use on construction industry
-		// S'il y a une facture de remplacement pas encore validee (etat brouillon),
-		// Scan dir to guarante we don't have library jquery twice
-		// Separation du rib en 3 groupes de 7 + 1 groupe de 2.
-		// Seperate "Real Name" from eMail address, if we have one
-		// Serch departements/cantons/province active d'une region et pays actif
-		// Set enviorment variables
-		// Should not be enabled by defaut because does not work yet correctly because
-		// Show planed date of delivery
-		// Si connexion serveur ok et si connexion base demandee, on essaie connexion base
-		// Si edition contact deja existant
-		// Si le fichier passe en parametre n'existe pas
-		// Si le resultset n'est pas fourni, on prend le dernier utilise sur cette connexion
-		// Stripe is a service that does not need state to be stored as second paramater of requestAccessToken
-		// Suppression de la chaine de caractere ../ dans $original_file
-		// Syntaxe ko
-		// Syntaxe ok
-		// TODO Check the lineid $lineid is a line of ojbect
-		// TODO Remove hooks with type 'output' (exemple createFrom). All hooks must be converted into 'addreplace' hooks.
-		// TODO Remove hooks with type 'output' (exemple getNomUrl). All hooks must be converted into 'addreplace' hooks.
-		// Tableau des parametres complementaires du post
-		// Test with restricthtml + MAIN_RESTRICTHTML_ONLY_VALID_HTML + MAIN_RESTRICTHTML_ONLY_VALID_HTML_TIDY to test disabling of bad atrributes
-		// Test with restricthtml + MAIN_RESTRICTHTML_ONLY_VALID_HTML only to test disabling of bad atrributes
-		// Test with restricthtml + MAIN_RESTRICTHTML_ONLY_VALID_HTML to test disabling of bad atrributes
-		// Test with restricthtml + MAIN_RESTRICTHTML_ONLY_VALID_HTML_TIDY only to test disabling of bad atrributes
-		// Test with restricthtml + MAIN_RESTRICTHTML_REMOVE_ALSO_BAD_ATTRIBUTES to test disabling of bad atrributes
-		// The image must have the class 'boxhandle' beause it's value used in DOM draggable objects to define the area used to catch the full object
-		// This improvment as provided by 'SirSir' to
-		// This may contains binary data, so we dont output reponse by default.
-		// This term is allready paid
-		// To wxrite into  afile onto disk
-		// Validate parametres
-		// Verifie SIRET si pays FR
-		// We do not try to connect to database, only to server. Connect to database is done later in constrcutor
-		// We must set mask just before creating dir, becaause it can be set differently by dol_copy
-		// We set all data according to choosed sending method.
-		// We should use dol_now function not time however this is wrong date to transfert in accounting
-		// We start scan from the not before so if two tabs were opend at differents seconds and we close one (so the js timer),
-		// Wrapping pour les projets
-		// accomodate both SMTP AND ESMTP capable servers
-		// add menu manualy
-		// additionnal list with adherents of company
-		// admin login no exectued.
-		// app is still working with 7.0 so no reason to abandon compatiblity with this target for the moment.
-		// attemp to create without mandatory fields :
-		// ceci afin d'etre compatible avec les cas ou la periode n'etait pas obligatoire
-		// delete menu manuelly
-		// for js desabled compatibility set $url as call to confirm action and $params['confirm']['url'] to confirmed action
-		// groupe
-		// if "frequency" is empty or = 0, the reccurence is disabled
-		// if no test failled all is ok
-		// information if it failes to connect because it can't find the HOST
-		// l'adherent n'est pas public par defaut
-		// need to be ignored from scrutinizer setTypeFromTypeString was created as deprecated to incite developper to use object oriented usage
-		// on verifie si l'objet est en numerotation provisoire
-		// parcourir les objets
-		// personnal stocks are not tagged into table llx_entrepot
-		// reload page to retrieve customer informations
-		// reload page to retrieve supplier informations
-		// save curent cell padding
-		// submited to nothing.
-		// substract 1 because array start from 0
-		// this conf is actually hidden, by default we use 10% for "be carefull or warning"
-		// to allow mask usage for dir, we shoul introduce a new param "isdir" to 1 to complete newmask like this
-		// variable submitted at all, so no way to make a difference between variable not submited and variable
-		//$array_selected = array("s.rowid"=>1, "s.nom"=>2);	// Mut be fields found into declaration of dataset
-		//$signature_line = dol_hash($keyforsignature, '5'); // Not really usefull
-		//Add hook to filter on user (for exemple on usergroup define in custom modules)
-		//If dispach process running we add the number of item to dispatch into the head
-		//If invoice has been converted and the conversion has been used, we dont have remain to pay on invoice
-		//If no task avaiblable, redirec to to add confirm
-		//In some case $object is not instanciate (for paiement on custom object) We need to deal with payment
-		//Iterate over each expression splitted by $separator_chr
-		//Label mouvement
-		//Lot/serie Product
-		//We should use dol_now function not time however this is wrong date to transfert in accounting
-		//check if tag type submited exists into Tag Map categorie class
-		//decoding the respose
-		//fetch informations needs on this mode
-		//http_response_code(500);		// If we use 500, message is not ouput with some command line tools
-		//postion of Key
-		//prevents agains infinite loop when we can't create root folder
-		//print "L'EAN se compose de 8 caracteres, 7 chiffres plus une cle de controle.<br>";
-		//print $rouge.$vert.$bleu;
-		//sinon on remplace les choix de l'utilisateur par une ligne de checkbox pour recuperer de nouvelles valeurs
-		//sinon on remplace les choix de l'utilisateur par une ligne de checkbox pour saisie
-		//var_dump($serie);
-		Special Thanks to developpers :
-		console.log("Cancel check_events() with dolnotif_nb_test_for_page="+dolnotif_nb_test_for_page+". Check is useless because javascript Notification.permission is "+Notification.permission+" (blocked manualy or web site is not https).");
-		console.log("Change montly amount echeance="+echeance+" idcap="+idcap+" capital="+capital);
-		dol_syslog("The user login has a validity between [".$user->datestartvalidity." and ".$user->dateendvalidity."], curren date is ".dol_now());
-		dol_syslog("Warning: Function form_constantes is calle with parameter strictw3c = 0, this is deprecated. Value must be 2 now.", LOG_DEBUG);
-		dol_syslog("line.php update bank line to set the new bank receipt nuber", LOG_DEBUG);
-		dol_syslog(get_class($this)."::getCustomerAccount Try to find the first system customer id for ".$site." of thirdparty id=".$id." (exemple: cus_.... for stripe)", LOG_DEBUG);
-		dol_syslog(get_class($this)."::setCategoriesCommon Oject Id:".$this->id.' type_categ:'.$type_categ.' nb tag add:'.count($categories), LOG_DEBUG);
-		foreach ($allways as $way) {
-		foreach ($arrayofcriterias as $criterias) {
-		foreach ($parent as $key => $value) {        // key=label, value is array of childs
-		header("Location: ".$_SERVER["PHP_SELF"].'?id='.$id); // To avoid pb whith back
-		http_response_code(202);		// If we use 202, this is not really an error message, but this allow to ouput message on command line tools
-		if (!$login || (in_array('ldap', $authmode) && empty($passwordtotest))) {	// With LDAP we refused empty password because some LDAP are "opened" for anonymous access so connexion is a success.
-		if (!empty($arrayfields['cs.periode']['checked'])) {
-		if (!empty($this->phone)) {	// If a phone of thirdparty is defined, we add it ot mobile of contacts
-		if (!getDolGlobalString('PDF_BANK_HIDE_NUMBER_SHOW_ONLY_BICIBAN')) {    // Note that some countries still need bank number, BIC/IBAN not enougth for them
-		if (!is_array($this->userassigned) && !empty($this->userassigned)) {	// For backward compatibility when userassigned was an int instead fo array
-		if ($lines[$i]->fk_parent == $parent || $level < 0) {       // if $level = -1, we dont' use sublevel recursion, we show all lines
-		if ($lines[$i]->fk_task_parent == $parent || $level < 0) {       // if $level = -1, we dont' use sublevel recursion, we show all lines
-		if ($newamount == 0 || empty($this->date_ech) || (empty($this->period) && empty($this->periode))) {
-		if ($objectfield) {	// We must retreive the objectdesc from the field or extrafield
-		if ($this->label == 'Annulation mouvement ID'.$this->id) {
-		if ($user->hasRight('stock', 'mouvement', 'creer')) {
-		if (GETPOST('import_name')) {	// If we have submited a form, we take value used fot the update try
-		if (GETPOSTISSET("reday") && GETPOSTISSET("remonth") && GETPOSTISSET("reyear")) {
-		if (dol_strlen($phone) == 10) {// fixe 6 chiffres +352_AA_BB_CC
-		if (empty($conf->global->PDF_BANK_HIDE_NUMBER_SHOW_ONLY_BICIBAN)) {    // Note that some countries still need bank number, BIC/IBAN not enougth for them
-		if (empty($res)) $this->db->query('INSERT INTO '.MAIN_DB_PREFIX.'c_type_contact(rowid, element, source, code, libelle, active, module, position) VALUES('.((int) $nextid).', "StockTransfer", "external", "STDEST", "Contact destinataire transfert de stocks", 1, NULL, 0)');
-		if (empty($res)) $this->db->query('INSERT INTO '.MAIN_DB_PREFIX.'c_type_contact(rowid, element, source, code, libelle, active, module, position) VALUES('.((int) $nextid).', "StockTransfer", "external", "STFROM", "Contact expéditeur transfert de stocks", 1, NULL, 0)');
-		if (empty($res)) $this->db->query('INSERT INTO '.MAIN_DB_PREFIX.'c_type_contact(rowid, element, source, code, libelle, active, module, position) VALUES('.((int) $nextid).', "StockTransfer", "internal", "STRESP", "Responsable du transfert de stocks", 1, NULL, 0)');
-		if (empty($reyear) || empty($remonth) || empty($reday)) {
-		if (empty($tabtp[$obj->rowid]) && !empty($tabmoreinfo[$obj->rowid]['withdraw'])) {	// If we dont find 'company' link because it is an old 'withdraw' record
-		if (getDolGlobalInt('PRODUCT_USE_OLD_PATH_FOR_PHOTO')) {    // For backward compatiblity, we scan also old dirs
-		jQuery("#tva_tx").click(function() {						/* somtimes field is a text, sometimes a combo */
-		jQuery("#tva_tx").keyup(function() {						/* somtimes field is a text, sometimes a combo */
-		preg_match('/\((.+)\)/i', $objp->label, $reg); // Si texte entoure de parenthese on tente recherche de traduction
-		print "(currenlty not available)";
-		print "Expedition inexistante ou acces refuse";
-		print $form->selectyesno('assujtva_value', GETPOSTISSET('assujtva_value') ?GETPOST('assujtva_value', 'int') : 1, 1); // Assujeti par defaut en creation
-		print $langs->trans("SFTP (FTP as a subsytem of SSH)").': <b>'.yn($conf->global->FTP_CONNECT_WITH_SFTP).'</b><br>';
-		print '<div class="div-table-responsive">'; // You can use div-table-responsive-no-min if you dont need reserved height for your table
-		print '<div class="div-table-responsive-no-min borderbottom">'; // You can use div-table-responsive-no-min if you dont need reserved height for your table
-		print '<div class="div-table-responsive-no-min">'; // You can use div-table-responsive-no-min if you dont need reserved height for your table
-		print '<td class="nobottom nowrap right"><input class="falt right" type="text" size="1" value="" name="progress"><span class="opacitymedium hideonsmartphone">%</span></td>';
-		print '<td classe="somme"><div class="center">'.$langs->trans("Time").' '.$j.'</div></td>'."\n";
-		print '<td classe="somme"><input type="image" name="ajoutcases" src="../img/add-16.png"></td>'."\n";
-		print 'This website or feature is currently temporarly not available or failed after a technical error.<br><br>This may be due to a maintenance operation. Current status of operation ('.dol_print_date(dol_now(), 'dayhourrfc').') are on next line...<br><br>'."\n";
-		print __METHOD__." set a password with noo too much consecutive chars\n";
-		return $childs;
-		return $objet->compteur;
-		setEventMessages($langs->trans("ErrorFieldRequired", $langs->transnoentities("Lable")), null, 'errors');
-		unset($object->supplierprices);	// Mut use another API to get them
-		while ($i < $nblot) {	// Loop on each serie
-		} else // We decrease agressiveness
-		} else {	// If thirdparty unkown, output the waiting account
-		} else { // We decrease agressiveness
-		} else { // old method. deprecated because ot can't retrieve type
-		} elseif (!empty($this->childtables)) {	// If object has childs linked with a foreign key field, we check all child tables.
-		} elseif (!empty($this->fk_element) && !empty($this->childtables)) {	// If object has childs linked with a foreign key field, we check all child tables.
-		} elseif (dol_strlen($phone) == 11) {// fixe 7 chiffres +352_AA_BB_CC_D
-		} elseif (dol_strlen($phone) == 12) {// fixe 8 chiffres +352_AA_BB_CC_DD
-	    			        echo Only one line remainging into file $fic, we delete it;
-	  // TODO Check the lineid $lineid is a line of ojbect
-	 *				fullname = nom avec chemin complet du user
-	 *				fullpath = chemin complet compose des id: "_grandparentid_parentid_id"
-	 *		@param	DoliDB		$db			Handler acces base
-	 *		@param	Societe		$soc		Objet societe
-	 *		Functiun to exlude (set adherent.status to -2) a member
-	 *		Renvoi si un code est pris ou non (par autre tiers)
-	 *	 @param		mixed	$gm			'gmt'=Input informations are GMT values, 'tzserver'=Local to server TZ
-	 *	'Fiche LDAP' qui affiche champ lisibles par defaut.
-	 *	(Status validated or abandonned for a reason 'other') + not payed + no payment at all + not already replaced
-	 *	(validated + payment on process) or classified (payed completely or payed partiely) + not already replaced + not already a credit note
-	 *	@param		User		$user		Handler du user connecte
-	 *	@param		User	$user 		Objet user that make creation
-	 *	@param		int			$info_bits			Miscellaneous informations
-	 *	@param		int		   $closepaidinvoices   1=Also close payed invoices to paid, 0=Do nothing more
-	 *	@param		int		$closepaidcontrib   	1=Also close payed contributions to paid, 0=Do nothing more
-	 *	@param		integer	$alreadypaid	0=No payment already done, >0=Some payments were already done (we recommand to put here amount payed if you have it, -1 otherwise)
-	 *	@param	    string	$pass		Mot de passe
-	 *	@param	Adherent	$object		        Member object. Old usage: Array of record informations (array('textleft'=>,'textheader'=>, ...'id'=>,'photo'=>)
-	 *	@param	DoliDB		$db			Handler acces base
-	 *	@param	DoliDB	$db				Handler acces base de donnees
-	 *	@param	DoliDB	$db				Handler acces data base
-	 *	@param	Product		$product	Objet product
-	 *	@param	Societe		$thirdparty	Objet third-party
-	 *	@param	Translate			$outputlangs	Objet langs
-	 *	@param	Translate		$outputlangs	Objet langs
-	 *	@param	Translate	$outputlangs	Objet langs
-	 *	@param	Translate	$outputlangs	objet lang a utiliser pour traduction
-	 *	@param	User			$user			Objet user that modify
-	 *	@param	User		$user		Objet user that create
-	 *	@param	User		$user		Objet user that modify
-	 *	@param	User	$user			Objet user making update
-	 *	@param	User	$user      	Objet user qui valide
-	 *	@param	User	$user        	Objet user qui demande la creation
-	 *	@param	array		$arrayofrecords		Array of record informations (array('textleft'=>,'textheader'=>, ..., 'id'=>,'photo'=>)
-	 *	@param	array 				$extra_values       Any aditional values for expression
-	 *	@param	array 				$extra_values   Any aditional values for expression
-	 *	@param	int			$socid      	Id ot third party or 0 for all or -1 for empty list
-	 *	@param	int		$id      Id du paiement dont il faut afficher les infos
-	 *	@param	mixed				$gm			'gmt'=Input informations are GMT values, 'tzserver'=Local to server TZ
-	 *	@param	string		$method		Method of transmision to bank (0=Internet, 1=Api...)
-	 *	@param	string		$method		method of transmision to bank
-	 *	@param	string		$method		method of transmision to bank (0=Internet, 1=Api...)
-	 *	@param	string	$dolibarr_main_db_pass 		Mot de passe user a creer
-	 *	@param	string	$field_desc 		Tableau associatif de description du champ a inserer[nom du parametre][valeur du parametre]
-	 *	@param	string	$resko          resultat si test non egal
-	 *	@param	string	$resok          resultat si test egal
-	 *	@param          User	$user   Objet user
-	 *	@param      User			$user        		Objet user making change
-	 *	@param      User			$user        		Objet user that modify
-	 *	@param      User			$user        		Objet utilisateur qui modifie
-	 *	@param      User	$user        		Objet utilisateur qui modifie
-	 *	@param      int			$info_bits        	Miscellaneous informations
-	 *	@param      string	$get_params    				Parametres added to url
-	 *	@param      string	$get_params    	          Parametres added to url
-	 *	@param     int	$idremise			Id de la remise fixe
-	 *	@param  bool	$multiple       add [] in the name of element and add 'multiple' attribut
-	 *	@param  string	$close_code	Code indicates whether the class has paid in full while payment is incomplete. Not implementd yet.
-	 *	@param  string	$close_code	Code renseigne si on classe a payee completement alors que paiement incomplet (cas escompte par exemple)
-	 *	@param  string	$close_note	Comment informs if the class has been paid while payment is incomplete. Not implementd yet.
-	 *	@param  string	$close_note	Commentaire renseigne si on classe a payee alors que paiement incomplet (cas escompte par exemple)
-	 *	@return		array		Tableau info des attributs
-	 *	@return		int                     < 0 if KO (infinit loop), >= 0 if OK
-	 *	@return		int                     Return integer < 0 if KO (infinit loop), >= 0 if OK
-	 *	@return	array				Tableau des informations des champs de la table
-	 *	@return	string		Error code (Exemples: DB_ERROR_TABLE_ALREADY_EXISTS, DB_ERROR_RECORD_ALREADY_EXISTS...)
-	 *	@return 	int		0 en cas de succes
-	 *	@return     boolean     false if conflit, true if ok
-	 *	Charge indicateurs this->nb de tableau de bord
-	 *	Charge indicateurs this->nb pour le tableau de bord
-	 *	Charge les informations d'ordre info dans l'objet commande
-	 *	Charge les informations d'ordre info dans l'objet facture
-	 *	Classify the reception as invoiced (used for exemple by trigger when WORKFLOW_RECEPTION_CLASSIFY_BILLED_INVOICE is on)
-	 *	Classify the shipping as invoiced (used for exemple by trigger when WORKFLOW_SHIPPING_CLASSIFY_BILLED_INVOICE is on)
-	 *	Connexion to server
-	 *	Define properties fullpath, fullrelativename, fulllabel of a directory of array this->cats and all its childs.
-	 *	For category id_categ and its childs available in this->cats, define property fullpath and fulllabel.
-	 *	For user id_user and its childs available in this->users, define property fullpath and fullname.
-	 *	Function to build PDF on disk, then output on HTTP strem.
-	 *	Informations of vat payment object
-	 *	Init array $this->hooks with instantiated action controlers.
-	 *	Initialise tableau info (tableau des attributs LDAP)
-	 *	Les parametres sont deja cense etre juste et avec valeurs finales a l'appel
-	 *	Libere le dernier resultset utilise sur cette connexion
-	 *	Renvoie la description par defaut du modele de numerotation
-	 *	Renvoie un exemple de numerotation
-	 *	Retourne chaine DN complete dans l'annuaire LDAP pour l'objet
-	 *	Return HTML to show the search and clear seach button
-	 *	Return array of log objects (with criterias)
-	 *	Set withdrawal to transmited status
-	 *	TODO	Remplacer les appels a cette fonction par generation objet Ligne
-	 *	TODO	Replace calls to this function by generation objet Ligne
-	 *	This create an opened connexion to a database server and eventually to a database
-	 *	Upate ProductFournisseur
-	 *	Update the link betwen localtax payment and the line into llx_bank
-	 *	car conflit majuscule-minuscule. A n'utiliser que pour les pages
-	 *	get available output_modes for tcpdf class wth its translated description
-	 *	mise en forme du nom complet
-	 *	mise en forme du nom formate
-	 * 		Les parametres sont deja cense etre juste et avec valeurs finales a l'appel
-	 * 	@param		Product $product				contain informations to update
-	 * 	@param	bool			$multiple		add [] in the name of element and add 'multiple' attribut (not working with ajax_autocompleter)
-	 * 	@param	bool	$multiple       add [] in the name of element and add 'multiple' attribut
-	 * 	@param     	int			$info_bits 		    Miscellaneous informations
-	 * 	@param      User	$user       Objet user that close
-	 * 	@param  bool	$multiple				add [] in the name of element and add 'multiple' attribut (not working with ajax_autocompleter)
-	 * 	@return	resource|int         		1 if cancelation is ok or transaction not open, 0 if error
-	 * 	Charge les informations d'ordre info dans l'objet entrepot
-	 * 	Class line Contructor
-	 * 	Load the array of extrafields defintion $this->attributes
-	 * 	Renvoi la description par defaut du modele de numerotation
-	 * 	Return list of all child users id in herarchy (all sublevels).
-	 * 	Total of the VAT payed
-	 * 	VAT payed
-	 * 	set no_email attribut to 1 or 0
-	 *  									For exemple  jean;joe;jim%%;!jimo;!jima%> will target all jean, joe, start with jim but not jimo and not everythnig taht start by jima
-	 *                  					      Si (vendeur et acheteur dans Communaute europeenne) et bien vendu = moyen de transports neuf (auto, bateau, avion), TVA par defaut=0 (La TVA doit etre paye par l'acheteur au centre d'impots de son pays et non au vendeur). Fin de regle.
-	 *                  					      Si le (pays vendeur = pays acheteur) alors la TVA par defaut=TVA du produit vendu. Fin de regle.
-	 *                  					      Sinon la TVA proposee par defaut=0. Fin de regle.
-	 *                  		                  Si vendeur non assujeti a TVA, TVA par defaut=0. Fin de regle.
-	 *                                 		 		- string (categories ids seprated by comma)
-	 *                                                          - string (categories ids seprated by comma)
-	 *                                      - string (categories ids seprated by comma)
-	 *                                      All types can also return some values into an array ->results that will be finaly merged into this->resArray for caller.
-	 *                         Si (vendeur et acheteur dans Communaute europeenne) et bien vendu = moyen de transports neuf (auto, bateau, avion), TVA par defaut=0 (La TVA doit etre paye par l'acheteur au centre d'impots de son pays et non au vendeur). Fin de regle.
-	 *                         Si le (pays vendeur = pays acheteur) alors la TVA par defaut=TVA du produit vendu. Fin de regle.
-	 *                         Si vendeur non assujeti a TVA, TVA par defaut=0. Fin de regle.
-	 *                         Sinon la TVA proposee par defaut=0. Fin de regle.
-	 *                fulllabel = nom avec chemin complet de la categorie
-	 *                fullpath = chemin complet compose des id
-	 *      @param	User	$user   		Objet user
-	 *      @param	User	$user        		Objet user
-	 *      @param	User	$user           Objet user
-	 *      @param      User	$user       	Objet user
-	 *      @param      User	$user        	Objet user making change
-	 *      @param      User	$user       Objet user
-	 *      @param  User	$user       Objet user
-	 *      @param  string	$vatrate     		VAT rate (may contain the vat code too). Exemple: '1.23', '1.23 (ABC)', ...
-	 *      Build the conditionnal string from filter the query
-	 *      Charge indicateurs this->nb de tableau de bord
-	 *      Charge indicateurs this->nb pour le tableau de bord
-	 *      Function called when a Dolibarrr business event is done.
-	 *      Update informations into database
-	 *     @param  	string			$page        	   	Url of page to call if confirmation is OK. Can contains parameters (param 'action' and 'confirm' will be reformated)
-	 *    $this->code_client = -1 and $this->code_fournisseur = -1 means automatic assignement.
-	 *    @param	DoliDB	$db				Handler acces base de donnees
-	 *    @param	int		$mode		0=Close solved, 1=Close abandonned
-	 *    @param    int		$isencrypted    0 ou 1 si il faut crypter le mot de passe en base (0 par defaut)
-	 *    @param    int		$socid				Id third pary
-	 *    @param   DoliDB	$db             Handler acces base de donnees
-	 *    @param   int     $id      id du paiement dont il faut afficher les infos
-	 *    @return     integer erreur <0, si ok renvoi le nbre de droits par defaut positionnes
-	 *    Connexion to server
-	 *    Constructor de la classe
-	 *    Note: To complete search with a particular filter on select, you can set $object->next_prev_filter set to define SQL criterias.
-	 *    Remove tag payed on TVA
-	 *    Remove tag payed on social contribution
-	 *    Renvoi si un compte peut etre supprimer ou non (sans mouvements)
-	 *    Retourne la liste deroulante des differents etats d'une note de frais.
-	 *    Retourne la liste deroulante des formes juridiques tous pays confondus ou pour un pays donne.
-	 *    Return HTML to show the search and clear seach button
-	 *    Return combo list of differents status of a proposal
-	 *    Return incoterms informations
-	 *    Return incoterms informations for pdf display
-	 *    Return list of categories having choosed type
-	 *    Tag TVA as payed completely
-	 *    Tag social contribution as payed completely
-	 *   @param     Conf		$conf       Objet conf
-	 *   @param     Translate	$langs      Objet lang
-	 *   @param     User		$user       Objet user
-	 *   @param     object		$object     Objet concerned. Some context information may also be provided into array property object->context.
-	 *   Charge indicateurs this->nb de tableau de bord
-	 *   Retourne la liste deroulante des regions actives dont le pays est actif
-	 *  'foreignkey'=>'tablename.field' if the field is a foreign key (it is recommanded to name the field fk_...).
-	 *  @param		Translate	$outputlangs	objet lang a utiliser pour traduction
-	 *  @param		User	$user 		Objet user that make creation
-	 *  @param		int				$disablestockchangeforsubproduct	Disable stock change for sub-products of kit (usefull only if product is a subproduct)
-	 *  @param		string		$criteria	Use %% as magic caracters. For exemple to find all item like <b>jean, joe, jim</b>, you can input <b>j%%</b>, you can also use ; as separator for value,
-	 *  @param		string	$filter				SQL filter on users. This parameter must not come from user intput.
-	 *  @param	    string	$pass		Mot de passe
-	 *  @param	 int			$disablecrop		Disable crop feature on images (-1 = auto, prefer to set it explicitely to 0 or 1)
-	 *  @param	 int	$disablecrop		Disable crop feature on images (-1 = auto, prefer to set it explicitely to 0 or 1)
-	 *  @param	DoliDB		$db			Handler acces base
-	 *  @param	Product		$product		Objet product
-	 *  @param	Translate	$outputlangs	Objet lang to use for translation
-	 *  @param	Translate	$outputlangs	objet lang a utiliser pour traduction
-	 *  @param	User		$user		Objet user that update
-	 *  @param	User		$user       Objet User who activate contract
-	 *  @param	User		$user       Objet User who close contract
-	 *  @param	User	$user      	Objet user qui valide
-	 *  @param	User	$user        	Objet user doing creation
-	 *  @param	User	$user       Objet du user qui cree
-	 *  @param	array			$excludelinksto		Do not show links of this type, for exemple array('order') or array('supplier_order'). null or array() if no exclusion.
-	 *  @param	array			$restrictlinksto	Restrict links to some elements, for exemple array('order') or array('supplier_order'). null or array() if no restriction.
-	 *  @param	array		$arrayofrecords  	Array of record informations (array('textleft'=>,'textheader'=>, ..., 'id'=>,'photo'=>)
-	 *  @param	bool		$multiple		add [] in the name of element and add 'multiple' attribut
-	 *  @param	float		$curY    		curent Y position
-	 *  @param	float		$curY    	curent Y position
-	 *  @param	int			$fk_product_stock	id product_stock for objet
-	 *  @param	int			$fk_product_stock   id product_stock for objet
-	 *  @param	int			$fk_socpeople       Id of thirdparty contact (if source = 'external') or id of user (if souce = 'internal') to link
-	 *  @param	int			$idprof         1,2,3,4 (Exemple: 1=siren,2=siret,3=naf,4=rcs/rm)
-	 *  @param	int			$lowmemorydump	   1=Use the low memory method. If $lowmemorydump is set, it means we want to make the compression using an external pipe instead retreiving the content of the dump in PHP memory array $output_arr and then print it into the PHP pipe open with xopen().
-	 *  @param	int		$maxlength				Max number of charaters into label. If negative, use the ref as label.
-	 *  @param	int		$no_email	1=Do not send mailing, 0=Ok to recieve mailling
-	 *  @param	int		$socid      	Id ot third party or 0 for all
-	 *  @param	int  		$categorie		Category id (optionnal)
-	 *  @param	string			$list				Visibilty ('0'=never visible, '1'=visible on list+forms, '2'=list only, '3'=form only or 'eval string')
-	 *  @param	string			$list			Visibily
-	 *  @param	string		$elemtype		Type of element we show ('category', ...). Will execute a formating function on it. To use in readonly mode if js component support HTML formatting.
-	 *  @param	string		$label			Descripton
-	 *  @param	string		$modele			force le modele a utiliser ('' par defaut)
-	 *  @param	string		$table		Nmae of table filter ('xxx%')
-	 *  @param	string	$errors_to			erros to
-	 *  @param	string	$list				Visiblity
-	 *  @param	string	$resko          resultat si test non egal
-	 *  @param	string	$resok          resultat si test egal
-	 *  @param	string	$selected       Id remise fixe pre-selectionnee
-	 *  @param 		User	$user   Objet utilisateur qui met a jour le don
-	 *  @param 	User	$user       Objet du user qui cree
-	 *  @param 	User	$user       Objet user
-	 *  @param 	array 		$params    		array of additionals parameters
-	 *  @param 	string	$content		        		Content of WYSIWIG field
-	 *  @param 	string	$htmlname		        		HTML name of WYSIWIG field
-	 *  @param    	int				$info_bits        	Miscellaneous informations on line
-	 *  @param    	int		$socid			Id third pary
-	 *  @param      Translate   $outputlangs    objet lang a utiliser pour traduction
-	 *  @param      User	$excluser      	Objet user to exclude
-	 *  @param      int         	$showcode       1=Add language code into label at begining, 2=Add language code into label at end
-	 *  @param      integer	$alreadypaid    0=No payment already done, >0=Some payments were already done (we recommand to put here amount payed if you have it, 1 otherwise)
-	 *  @param     int		$fk_cat           Category of the vehicule used
-	 *  @param  DoliDB  $db     Handler acces base de donnees
-	 *  @param  Object		$object			Objet livraison
-	 *  @param  Societe		$soc            Objet societe
-	 *  @param  array	$tabMenu        Array to store new entries found (in most cases, it's empty, but may be alreay filled)
-	 *  @param  array 				$extra_values   Any aditional values for expression
-	 *  @param  bool			$multiple       add [] in the name of element and add 'multiple' attribut
-	 *  @param  double	$alreadypaid	0=No payment already done, >0=Some payments were already done (we recommand to put here amount paid if you have it, 1 otherwise)
-	 *  @param  double	$alreadypaid	0=No payment already done, >0=Some payments were already done (we recommand to put here amount payed if you have it, 1 otherwise)
-	 *  @param  int		  $closepaidinvoices   	1=Also close payed invoices to paid, 0=Do nothing more
-	 *  @param  integer	$alreadypaid	0=No payment already done, >0=Some payments were already done (we recommand to put here amount paid if you have it, 1 otherwise)
-	 *  @param  integer	$searchalt      Search also alernate language file
-	 *  @param  string	$filter         Optionnal filters criteras (example: 's.rowid <> x')
-	 *  @param array $params    array of additionals parameters
-	 *  @param int $showform Show form tags and submit button (recommanded is to use with value 0)
-	 *  @return	string          		chaine formate SQL
-	 *  @return     bool     True if disconnect successfull, false otherwise
-	 *  @return     boolean     True if disconnect successfull, false otherwise
-	 *  @return    array				array('opened'=>Amount including tax that remains to pay, 'total_ht'=>Total amount without tax of all objects paid or not, 'total_ttc'=>Total amunt including tax of all object paid or not)
-	 *  @return string 			          		If OK return clear password, 0 if no change (warning, you may retreive 1 instead of 0 even if password was same), < 0 if error
-	 *  Charge dans l'objet group, la liste des permissions auquels le groupe a droit
-	 *  Charge les informations d'ordre info dans l'objet commande
-	 *  Charge les informations d'ordre info dans l'objet contrat
-	 *  Charge les informations d'ordre info dans l'objet facture
-	 *  Charge les informations sur le contact, depuis la base
-	 *  Charge un objet group avec toutes ses caracteristiques (except ->members array)
-	 *  Clean fields (triming)
-	 *  Close database connexion
-	 *  Create a document onto disk accordign to template module.
-	 *  Delete object in database. If fk_facture_source is defined, we delete all familiy with same fk_facture_source. If not, only with id is removed
-	 *  Deplace fichier uploade sous le nom $file dans le repertoire sdir
-	 *  Fonction appelee lors d'une nouvelle connexion
-	 *  Fonction qui dit si cet utilisateur est un redacteur existant dans spip
-	 *  Function called when a Dolibarrr business event is done.
-	 *  Function to build PDF on disk, then output on HTTP strem.
-	 *  Les parametres sont deja cense etre juste et avec valeurs finales a l'appel
-	 *  Mise a jour de l'objet ligne de commande en base
-	 *  Mise a jour en base de la date de derniere connexion d'un utilisateur
-	 *  On compare juste manuellement si la database choisie est bien celle activee par la connexion
-	 *  Renvoi la description par defaut du modele de numerotation
-	 *  Renvoi si un code est pris ou non (par autre tiers)
-	 *  Renvoi si un code respecte la syntaxe
-	 *  Retourne la version traduite du texte passe en parametre complete du code pays
-	 *  Retrieve informations about internal contacts
-	 *  Return a HTML link to the user card (with optionaly the picto)
-	 *  Return a link (with optionaly the picto)
-	 *  Return a link to the a lot card (with optionaly the picto)
-	 *  Return a link to the object card (with optionaly the picto)
-	 *  Return a link to the object card (with optionaly the picto).
-	 *  Return a link to the user card (with optionaly the picto)
-	 *  Return an array formated for showing graphs
-	 *  Return childs of product $id
-	 *  Return clickable link of login (eventualy with picto)
-	 *  Return combo list of differents status of a orders
-	 *  Returns if a profid sould be verified to be unique
-	 *  Show 2 HTML widget to input a date or combo list for day, month, years and optionaly hours and minutes.
-	 *  Show a HTML widget to input a date or combo list for day, month, years and optionaly hours and minutes.
-	 *  Show top header of page. This include the logo, ref and address blocs
-	 *  This create an opened connexion to a database server and eventually to a database
-	 *  WARNING: This method change temporarly context $conf->entity to be in correct context for each recurring invoice found.
-	 *  When initHooks function is called, with initHooks(list_of_contexts), an array $this->hooks is defined with instance of controler
-	 *  \brief Compute the cost of the kilometers expense based on the number of kilometers and the vehicule category
-	 *  or partialy (if close_code filled) + appel trigger BILL_PAYED => this->fk_statut=2, this->paye stay 0
-	 *  pour l'instant on ne definit pas les unites dans la base
-	 * $this->${field} should be a clean and string value (so date are formated for SQL insert).
-	 * (validated + payment on process) or classified (paid completely or paid partialy) + not already replaced + not already a credit note
-	 * - $_aryEmail[org]  = orignal string
-	 * - 'sockets' [0] - conect via network to SMTP server
-	 * - 'sockets' [0] - conect via network to SMTP server - default
-	 * - La semaine 1 de toute annee est celle qui contient le 4 janvier ou que la semaine 1 de toute annee est celle qui contient le 1er jeudi de janvier.
-	 * - Then data_xxx.sql (usualy provided by external modules only)
-	 * - Then update_xxx.sql (usualy provided by external modules only)
-	 * @deprecated yes this setTypeFromTypeString came deprecated because it exists only for manage setup convertion
-	 * @param	  	int			$info_bits			Miscellaneous informations of line
-	 * @param	Societe		$objsoc		Objet societe
-	 * @param	User	$user   			Objet user
-	 * @param	User	$user      		Objet User
-	 * @param	User	$user   Objet user
-	 * @param	array		$arrayofcriterias			          Array of available search criterias. Example: array($object->element => $object->fields, 'otherfamily' => otherarrayoffields, ...)
-	 * @param	array		$search_component_params	          Array of selected search criterias
-	 * @param	bool			$gm			1=Input informations are GMT values, otherwise local to server TZ
-	 * @param	int			$fk_product_stock	id product_stock for objet
-	 * @param	int		$disabledoutputofmessages	Clear all messages stored into session without diplaying them
-	 * @param	int		$lineid		Id of production line to filter childs
-	 * @param	int		$noescapecommand	1=Do not escape command. Warning: Using this parameter needs you alreay have sanitized the $command parameter. If not, it will lead to security vulnerability.
-	 * @param	int		$showpointvalue		1=Show value for each point, as tooltip or inline (default), 0=Hide value, 2=Show values for each serie on same point
-	 * @param	int		$update_main_doc_field	Update field main_doc fied into the table of object.
-	 * @param	integer		$mode		0=Use path to find record, 1=Use src_object_xxx fields (Mode 1 is recommanded for new objects)
-	 * @param	integer 	$selected  		defaut selected
-	 * @param	string		$search_component_params_hidden		  String with $search_component_params criterias
-	 * @param	string		$sortorder		Sort order, separated by comma. Example: 'ASC,DESC'. Note: If the quantity fo sortorder values is lower than sortfield, we used the last value for missing values.
-	 * @param	string	$editvalue		When in edit mode, use this value as $value instead of value (for example, you can provide here a formated price instead of numeric value). Use '' to use same than $value
-	 * @param	string	$filter			additionnal filter on project (statut, ref, ...)
-	 * @param	string	$images_dir		Location of where to store physicaly images files. For example $dolibarr_main_data_root.'/medias'
-	 * @param 	Contact 	$contact 	Contact Obejct
-	 * @param 	Object			$objecttmp			Object to knwo the table to scan for combo.
-	 * @param 	User		$user		User wich display
-	 * @param 	array	$type		Array with type for each serie. Example: array('type1', 'type2', ...) where type can be:
-	 * @param 	array 			$excludelinksto 	Do not show links of this type, for exemple array('order') or array('supplier_order'). null or array() if no exclusion.
-	 * @param 	array 			$restrictlinksto 	Restrict links to some elements, for exemple array('order') or array('supplier_order'). null or array() if no restriction.
-	 * @param 	array 	$arrayofcriterias 					Array of available search criterias. Example: array($object->element => $object->fields, 'otherfamily' => otherarrayoffields, ...)
-	 * @param 	array 	$search_component_params 			Array of selected search criterias
-	 * @param 	int		$no_email	    1=Do not send mailing, 0=Ok to recieve mailling
-	 * @param 	object		$line_ext			Objet with full information of line. $line_ext->detail_batch must be an array of ExpeditionLineBatch
-	 * @param 	string		$uploaded_file		Uploade file
-	 * @param 	string	$label				Label (Example: 'Leave', 'Manual update', 'Leave request cancelation'...)
-	 * @param 	string	$uploaded_file		Uploade file
-	 * @param 	string 			$head				Optionnal head lines
-	 * @param 	string 		$elemtype 		Type of element we show ('category', ...). Will execute a formating function on it. To use in readonly mode if js component support HTML formatting.
-	 * @param 	string 		$type_categ 		Category type ('customer', 'supplier', 'website_page', ...) definied into const class Categorie type
-	 * @param 	string 	$search_component_params_hidden 	String with $search_component_params criterias
-	 * @param    User 	$user 			Objet User who close contract
-	 * @param    int	$rowid      Id of third party to load (Use 0 to get a specimen record, use null to use other search criterias)
-	 * @param    string $dolibarr_main_db_pass 	Mot de passe user a creer
-	 * @param    string $field_desc 		Tableau associatif de description du champ a inserer[nom du parametre][valeur du parametre]
-	 * @param   Facture		$invoice	Objet facture
-	 * @param   User 		$user 		Objet User who activate contract
-	 * @param   array   $info   content informations of field
-	 * @param   boolean $confirmnow                         false=default, true=try to confirm immediatly after create (if conditions are ok)
-	 * @param   double		$alreadypaid	0=No payment already done, >0=Some payments were already done (we recommand to put here amount payed if you have it, 1 otherwise)
-	 * @param   int		$fk_socpeople			Id of thirdparty contact (if source = 'external') or id of user (if souce = 'internal') to link
-	 * @param   int 	$fk_socpeople       	Id of thirdparty contact (if source = 'external') or id of user (if souce = 'internal') to link
-	 * @param   int         	$default_font_size  default siez of font
-	 * @param   int     $id      id du paiement dont il faut afficher les infos
-	 * @param   string   $alias   	String of alias of table for fields. For example 't'. It is recommended to use '' and set alias into fields defintion.
-	 * @param   string  $alias   		String of alias of table for fields. For example 't'. It is recommended to use '' and set alias into fields defintion.
-	 * @param   string  $ref                	Reference of object (This will define subdir automatically and store submited file into it)
-	 * @param   string $resko resultat si test non egal
-	 * @param   string $resok resultat si test egal
-	 * @param  int	    $disablestockchangeforsubproduct	Disable stock change for sub-products of kit (usefull only if product is a subproduct)
-	 * @param  int	  $disablestockchangeforsubproduct	Disable stock change for sub-products of kit (usefull only if product is a subproduct)
-	 * @param  int    $nbmax 	Number maxium of photos (0=no maximum)
-	 * @param  int $id             		Id of product to search childs of
-	 * @param  string        $extrafieldsobjectkey	The key to use to store retreived data (commonly $object->table_element)
-	 * @param  string        $extrafieldsobjectkey	The key to use to store retreived data (for example $object->table_element)
-	 * @param  string  $moreparam      			To add more parametes on html input tag
-	 * @param  string  $moreparam      To add more parametes on html input tag
-	 * @param Object 		$objecttmp 			Object to knwo the table to scan for combo.
-	 * @param Translate $outputlangs objet lang a utiliser pour traduction
-	 * @param array    $dict      Array of dictionnary for translation
-	 * @param array  $array_receiver   	  Array of receiver. exemple array('name' => 'John Doe', 'email' => 'john@doe.com', etc...)
-	 * @param bool 			$multiple 			add [] in the name of element and add 'multiple' attribut
-	 * @param bool 			$multiple 		add [] in the name of element and add 'multiple' attribut
-	 * @param bool 		$multiple 			add [] in the name of element and add 'multiple' attribut (not working with ajax_autocompleter)
-	 * @param bool 		$multiple 		add [] in the name of element and add 'multiple' attribut
-	 * @param bool $multiple add [] in the name of element and add 'multiple' attribut (not working with ajax_autocompleter)
-	 * @param float|string $selectedrate Force preselected vat rate. Can be '8.5' or '8.5 (NOO)' for example. Use '' for no forcing.
-	 * @param int			$mode 				O for create, R for regenerate (Look always 0 ment toujours 0 within the framework of XML exchanges according to documentation)
-	 * @param int 			$socid 				Id ot third party or 0 for all or -1 for empty list
-	 * @param int 		$socid 			Id ot third party or 0 for all
-	 * @param int 	$i 		Rank from which we want to create skilldets (level $i to HRM_MAXRANK wil be created)
-	 * @param int       $month 				Specifig month - Can be empty
-	 * @param int       $year 				Specifig year - Can be empty
-	 * @param int $_type  Interger value representing Mail Transport Type
-	 * @param int $showempty Add a nempty line
-	 * @param string			$properties			Restrict the data returned to theses properties. Ignored if empty. Comma separated list of properties names
-	 * @param string		   $properties			Restrict the data returned to theses properties. Ignored if empty. Comma separated list of properties names
-	 * @param string	$str 		Original string to encode and optionaly truncate
-	 * @param string 		$page 				Url of page to call if confirmation is OK. Can contains parameters (param 'action' and 'confirm' will be reformated)
-	 * @param string 	$editvalue 		When in edit mode, use this value as $value instead of value (for example, you can provide here a formated price instead of numeric value, or a select combo). Use '' to use same than $value
-	 * @param string 	$output_format 	(html/opton (for option html only)/array (to return options arrays
-	 * @param string    $page           Page name (website id must also be filled if this parameter is used). Exemple 'myaliaspage' or 'fr/myaliaspage'
-	 * @param string    $properties			Restrict the data returned to theses properties. Ignored if empty. Comma separated list of properties names
-	 * @param string    $properties		  Restrict the data returned to theses properties. Ignored if empty. Comma separated list of properties names
-	 * @param string    $properties		Restrict the data returned to theses properties. Ignored if empty. Comma separated list of properties names
-	 * @param string    $properties	Restrict the data returned to theses properties. Ignored if empty. Comma separated list of properties names
-	 * @param string  $properties			Restrict the data returned to theses properties. Ignored if empty. Comma separated list of properties names
-	 * @param string  $properties Restrict the data returned to theses properties. Ignored if empty. Comma separated list of properties names
-	 * @param string $_path Path to the sendmail execuable
-	 * @param string $key Authentification key
-	 * @param string $selected Id remise fixe pre-selectionnee
-	 * @return	        string      Id connexion
-	 * @return	int         			1 if transaction successfuly opened or already opened, 0 if error
-	 * @return	string							Formated value
-	 * @return	string		Error code (Exemples: DB_ERROR_TABLE_ALREADY_EXISTS, DB_ERROR_RECORD_ALREADY_EXISTS...)
-	 * @return 	float|string			Total amout of discount
-	 * @return 	int            				<0 if KO, number of equipments found if OK
-	 * @return 	int            				Return integer <0 if KO, number of equipments found if OK
-	 * @return 	string			Javacript code to manage dependency
-	 * @return    string        Error code (Exemples: DB_ERROR_TABLE_ALREADY_EXISTS, DB_ERROR_RECORD_ALREADY_EXISTS...)
-	 * @return  array                			Array with inforation on table
-	 * @return  boolean     					True if disconnect successfull, false otherwise
-	 * @return  int      				1 if transaction successfuly opened or already opened, 0 if error
-	 * @return  int         			1 if transaction successfuly opened or already opened, 0 if error
-	 * @return  int                1 if cancelation ok or transaction not open, 0 if error
-	 * @return  string      Id connexion
-	 * @return array                    Aray of resources
-	 * @return boolean     True if mandatory_period setted to 1
-	 * @return int            Minimum recommanded price that is higher price among all suppliers * PRODUCT_MINIMUM_RECOMMENDED_PRICE
-	 * @return string                     Customer ref formated
-	 * @return string                     Supplier ref formated
-	 * @var array Childs
-	 * @var array Contents informations. Usually created at runtime by loadBox().
-	 * @var array Custom family informations
-	 * @var array Header informations. Usually created at runtime by loadBox().
-	 * @var array box dependancies
-	 * @var boolean $standard_conforming_string		Set this to true if postgres accept only standard encoding of sting using '' and not \'
-	 * @var int	Postion
-	 * @var int 	Date for cancelation
-	 * @var int 	ID for cancelation
-	 * @var int -1=Unkown duration
-	 * @var int Amount can be choosen by the visitor during subscription (0 or 1)
-	 * @var int Code modifiable si il est invalide
-	 * @var int Subsription required (0 or 1)
-	 * @var int availabilty ID
-	 * @var integer|string Date delivery planed
-	 * @var string	The name of constant to use to scan ODT files (Exemple: 'COMMANDE_ADDON_PDF_ODT_PATH')
-	 * @var string Hash to identify ticket publically
-	 * @var string availabilty code
-	 * @var string availabilty label
-	 * @var string ref custome
-	 * Active Directory ne supporte pas les connexions anonymes
-	 * Attention ce module est utilise par defaut si aucun module n'a
-	 * Boundary String for MIME seperation
-	 * CAN BE A CRON TASK. In such a case, paramerts come from the schedule job setup field 'Parameters'
-	 * Charge indicateurs this->nb pour le tableau de bord
-	 * Close database connexion
-	 * Connexion to server
-	 * Constructes and returns message header
-	 * Correct an uncomplete html string
-	 * Creditor Identifier CI. Some banks use different ICS for direct debit and bank tranfer
-	 * Criterias used to build request are defined into the constructor of parent class into xxx/class/xxxstats.class.php
-	 * DN des groupes
-	 * Dont add LIMIT to your query, it will be added by this method
-	 * Empty function to prevent errors on call of this function must be overload if usefull
-	 * Exemple of POST query :
-	 * Exemple: { "socid": 2, "date": 1595196000, "type": 0, "lines": [{ "fk_product": 2, "qty": 1 }] }
-	 * Flag to 1 if we must clean ambiguous charaters for the autogeneration of password (List of ambiguous char is in $this->Ambi)
-	 * Function called when a Dolibarrr business event is done.
-	 * Function to know all custom groupd from an accounting account
-	 * Function to shwo the combo select to chose a type of field (varchar, int, email, ...)
-	 * Function used to return childs of Mo
-	 * If paid completelly, this->close_code will be null
-	 * Inserts all informations into database.
-	 * Libere le dernier resultset utilise sur cette connexion
-	 * Load all informations of accountancy document
-	 * Method exists only for manage setup convertion
-	 * Method used to test  module builder convertion to this form usage
-	 * Method was used to test  module builder convertion to this form usage.
-	 * Methode qui permet de modifier la taille des caracteres
-	 * Mot de passe de l'administrateur
-	 * Multi-diminsional array containg addresses the message will
-	 * Note: To complete search with a particular filter on select, you can set $object->next_prev_filter set to define SQL criterias.
-	 * Optionaly with $selected_warehouse_id parameter user can get stock of specific warehouse
-	 * Parse criteria to return a SQL qury formated
-	 * Path to the sendmail execuable
-	 * Permet le chargement d'une fonction personnalisee dans le moteur de base de donnees.
-	 * Put in array _translatedFiles[$file], line of a new tranlated pair
-	 * Recommanded solution is to recreate a new payment intent each time we need one (old one will be automatically closed after a delay),
-	 * Renvoi la description par defaut du modele de numerotation
-	 * Retrieve informations about external contacts
-	 * Retrieve informations about internal contacts
-	 * Retrieve number of equipments for a product lot/serial
-	 * Return Unix time from ical date time fomrat (YYYYMMDD[T]HHMMSS[Z] or YYYYMMDD[T]HHMMSS)
-	 * Return an array with Agenda Events informations
-	 * Return an array with Currency informations
-	 * Return an array with Expense Report informations
-	 * Return an array with MO informations
-	 * Return an array with bom informations
-	 * Return an array with candidature informations
-	 * Return an array with category informations
-	 * Return an array with commercial proposal informations
-	 * Return an array with contact informations
-	 * Return an array with contract informations
-	 * Return an array with donation informations
-	 * Return an array with group informations
-	 * Return an array with hook informations
-	 * Return an array with invoice informations
-	 * Return an array with jobposition informations
-	 * Return an array with knowledgerecord informations
-	 * Return an array with member informations
-	 * Return an array with member type informations
-	 * Return an array with myobject informations
-	 * Return an array with order informations
-	 * Return an array with partnership informations
-	 * Return an array with project informations
-	 * Return an array with proposal informations
-	 * Return an array with reception informations
-	 * Return an array with shipment informations
-	 * Return an array with stock movement informations
-	 * Return an array with subscription informations
-	 * Return an array with supplier proposal informations
-	 * Return an array with task informations
-	 * Return an array with thirdparty informations
-	 * Return an array with ticket informations
-	 * Return an array with warehouse informations
-	 * Return and array with all instanciated first level children users of current user
-	 * Return connexion ID
-	 * Return direct childs id of a category into an array
-	 * Return list of auxilary accounts. Cumulate list from customers, suppliers and users.
-	 * Return list of categories having choosed type
-	 * Return list of product formated for output
-	 * Return the addtional SQL JOIN query for filtering a list by a category
-	 * Return the addtional SQL SELECT query for filtering a list by a category
-	 * Return verion of data file
-	 * Returns the partial diff for the specificed sequences, in reverse order.
-	 * Serivce expiration unit
-	 * The string return is not formated (translated with transnoentitiesnoconv).
-	 * This can be changed for 2byte characers sets
-	 * This method takes a list of given addresses, via an array or a COMMA delimted string, and inserts them into a highly
-	 * Udpate the percent value of a event with the given id
-	 * Unsuscribe all : 1 = contact has globaly unsubscribe of all mass emailings
-	 * and restore it into another database with different id wihtout comprimising checksums
-	 * be carefull with this method use it only with some limit of results to avoid performences loss.
-	 * build RECIPIENT List, all addresses who will recieve this message
-	 * ete definit dans la configuration
-	 * or a COMMA delimted string, and inserts them into a highly
-	 * reload conf value from databases is an aliase of loadValueFromConf
-	 * reverse mouvement for object by updating infos
-	 * statique et publique. Le nombre de parametres est determine automatiquement.
-	 * the tagret is useful with hooks : that allow externals modules to add setup items on good place
-	 * the underlaying array is destroyed and reconstructed.
-	 * to define the UNIX file system path to the sendmail execuable
-	 If an error occured, show the resulting errors
-	# ---------------------------- mot de passe admin mysql
-	# Add cach performance directives
-	# Log directoves
-	# Log directoves        
-	$IBS_RETOUR = "montant:M;ref:R;auto:A;trans:T"; // Format des parametres du get de validation en reponse (url a definir sous paybox)
-	$alwaysuncheckedmodules = array('dav', 'dynamicprices', 'incoterm', 'loan', 'multicurrency', 'paybox', 'paypal', 'stripe', 'google', 'printing', 'scanner', 'skype', 'website'); // Module we dont want by default
-	$alwaysuncheckedmodules = array('dav', 'dynamicprices', 'incoterm', 'loan', 'multicurrency', 'paybox', 'paypal', 'stripe', 'google', 'printing', 'scanner', 'socialnetworks', 'website'); // Module we dont want by default
-	$amount = (is_numeric($amount) ? $amount : 0); // Check if amount is numeric, for example, an error occured when amount value = o (letter) instead 0 (number)
-	$controle = $tableau[$report][10];
-	$data = getDecodeValue($mege, $type);
-	$date = $obj->periode;
-	$datepaid = dol_mktime(12, 0, 0, GETPOST("remonth"), GETPOST("reday"), GETPOST("reyear"));
-	$datepaid = dol_mktime(12, 0, 0, GETPOST("remonth", 'int'), GETPOST("reday", 'int'), GETPOST("reyear", 'int'));
-	$datepaye = dol_mktime(12, 0, 0, GETPOST("remonth", "int"), GETPOST("reday", "int"), GETPOST("reyear", "int"));
-	$datepaye = dol_mktime(12, 0, 0, GETPOST("remonth", 'int'), GETPOST("reday", 'int'), GETPOST("reyear", 'int'));
-	$datepaye = dol_mktime(GETPOST("rehour", 'int'), GETPOST("remin", 'int'), GETPOST("resec", 'int'), GETPOST("remonth", 'int'), GETPOST("reday", 'int'), GETPOST("reyear", 'int'));
-	$datepaye = dol_mktime(GETPOST("rehour", 'int'), GETPOST("remin", 'int'), GETPOST("resec", 'int'), GETPOST("remonth", 'int'), GETPOST("reday", 'int'), GETPOST("reyear", 'int'), 'tzuserrel');
-	$daytoparse = dol_mktime(0, 0, 0, $month, $day, $year); // this are value submited after submit of action 'submitdateselect'
-	$ensemblereponses = $obj->reponses;
-	$fils = 0;
-	$head[$h][1] = $langs->trans('Referers');
-	$i1 = 0;	// count the nb of and criteria added (all fields / criterias)
-	$intial = 0;
-	$ldaprecords = $ldap->getRecords('*', $conf->global->LDAP_MEMBER_DN, $conf->global->LDAP_KEY_MEMBERS, $required_fields, 'member'); // Fiter on 'member' filter param
-	$ldaprecords = $ldap->getRecords('*', $conf->global->LDAP_USER_DN, $conf->global->LDAP_KEY_USERS, $required_fields, 'user'); // Fiter on 'user' filter param
-	$ldaprecords = $ldap->getRecords('*', getDolGlobalString('LDAP_MEMBER_DN'), getDolGlobalString('LDAP_KEY_MEMBERS'), $required_fields, 'member'); // Fiter on 'member' filter param
-	$ldaprecords = $ldap->getRecords('*', getDolGlobalString('LDAP_USER_DN'), getDolGlobalString('LDAP_KEY_USERS'), $required_fields, 'user'); // Fiter on 'user' filter param
-	$mege = imap_fetchbody($mbox, $jk, $fpos);
-	$mege = imap_fetchbody($mbox, $jk, $fpos, FT_UID);
-	$object->status = $object->fk_statut; // for backwad compatibility
-	$opensurveysondage->mail_admin = $_SESSION['adresse'];
-	$pdf->SetXY($savx, $savy);
->>>>>>> c0f215fe
 	$reday = GETPOST('reday');
 	$savy = $pdf->getY();
 	$somethingshown = $formactions->showactions($object, 'mouvement', 0, 1, '', $MAXEVENT, '', $morehtmlcenter); // Show all action for product
 	$sql .= "   (cs.periode IS NOT NULL AND cs.periode between '".$db->idate(dol_get_first_day($year))."' AND '".$db->idate(dol_get_last_day($year))."')";
 	$sql .= " AND cs.periode <= '".$db->idate($search_date_limit_end)."'";
 	$sql .= " AND cs.periode >= '".$db->idate($search_date_limit_start)."'";
-<<<<<<< HEAD
 	$sql .= " AND p.datee <= '".$db->idate($search_date_end_end)."'";
 	$sql .= " AND p.datee >= '".$db->idate($search_date_end_start)."'";
 	$sql .= " AND t.datee <= '".$db->idate($search_datelimit_end)."'";
@@ -1824,17 +231,10 @@
 	$sql .= " t.datec, t.dateo, t.datee, t.tms,";
 	$sql .= " t.label, t.rowid as taskid, t.planned_workload, t.duration_effective, t.progress, t.dateo as date_start, t.datee as date_end, SUM(tasktime.element_duration) as timespent";
 	$sql = "SELECT p.ref, p.title, p.rowid as projectid, p.fk_statut as status, p.fk_opp_status as opp_status, p.public, p.dateo as projdate_start, p.datee as projdate_end,";
-=======
-	$sql .= " OR (cs.periode IS NULL AND cs.date_ech between '".$db->idate(dol_get_first_day($year))."' AND '".$db->idate(dol_get_last_day($year))."')";
-	$sql .= " SET reponses = '".$db->escape($nouveauchoix)."'";
-	$sql .= " cs.rowid, cs.libelle, cs.fk_type as type, cs.periode as period, cs.date_ech, cs.amount as total,";
-	$sql = "UPDATE ".MAIN_DB_PREFIX."ecm_directories set cachenbofdoc = -1 WHERE cachenbofdoc < 0"; // If pb into cahce counting, we set to value -1 = "unknown"
->>>>>>> c0f215fe
 	$sql.= " ".MAIN_DB_PREFIX."notify_def as nd,";
 	$sql.= " AND nd.fk_action = ad.rowid";
 	$sql.= " WHERE u.rowid = nd.fk_user";
 	$sql.= " nd.rowid, ad.code, ad.label";
-<<<<<<< HEAD
 	$sql2 .= " p.dateo, p.datee,";
 	$sql2 .= " s.logo, s.email, s.entity, p.fk_user_creat, p.public, p.fk_statut, p.fk_opp_status, p.opp_percent, p.opp_amount, p.dateo, p.datee";
 	$title = $langs->trans('Batch')." ".$shortlabel." - ".$langs->trans('Referers');
@@ -1843,163 +243,27 @@
 	'cs.periode'	=> array('label' => "PeriodEndDate", 'checked' => 1, 'position' => 50),
 	't.datee'=>array('label'=>"Deadline", 'checked'=>1, 'position'=>101),
 	't.datee'=>array('label'=>"Deadline", 'checked'=>1, 'position'=>5),
+	// Hauteur des caracteres
 	// Ligne de la periode d'analyse du rapport
 	// ceci afin d'etre compatible avec les cas ou la periode n'etait pas obligatoire
 	//$datee=$now
 	//$dates=dol_time_plus_duree($datee, -1, 'y');
-=======
-	$title = $langs->trans('Batch')." ".$shortlabel." - ".$langs->trans('Referers');
-	$tmpday = -date("w", dol_mktime(12, 0, 0, $month, 1, $year, 'gmt')) + 2; // date('w') is 0 fo sunday
-	$valuetoshow = ucfirst($fieldlist[$field]); // By defaut
-	'cs.periode'	=>array('label'=>"PeriodEndDate", 'checked'=>1, 'position'=>50),
-	/* intput, input[type=text], */
-	/* width: 168px; If I use with, there is trouble on size of flex boxes solved with min+max that is a little bit higer than min */
-	/**     Renvoi la description par defaut du modele de numerotation
-	/** @var string Authentification key */
-	//	-> 7=Canceled/Never received -> (reopen) 3=Process runing
-	//	0=Draft -> 1=Validated -> 2=Approved -> 3=Process runing -> 4=Received partially -> 5=Received totally -> (reopen) 4=Received partially
-	//                                                                                          -> 7=Canceled/Never received -> (reopen) 3=Process runing
-	// (usefull to sort holidays, sick days or similar on the top)
-	// Add LEFT JOIN for all parent tables mentionned into the Group by
-	// Add LEFT JOIN for all parent tables mentionned into the Xaxis
-	// Add LEFT JOIN for all parent tables mentionned into the Yaxis
-	// Add format informations and link to download example
-	// Affichage de la liste des projets de la semaine
-	// Bit 1:	0 ligne normale - 1 si ligne de remise fixe
-	// Build filter to diplay only concerned lines
-	// By default use tls decied by PHP.
-	// Cas des parametres TAX_MODE_SELL/BUY_SERVICE/PRODUCT
-	// Chargement de la classe
-	// Chargement de labels et data_xxx pour tableau 4 Mouvements
-	// Chars '--' can be used into filename to inject special paramaters like --use-compress-program to make command with file as parameter making remote execution of command
-	// Compare version with last install database version (upgrades never occured)
-	// Confirm cancelation
-	// Confirm deleteion
-	// Confirmation desactivation
-	// Confirmation du classement abandonne
-	// Contacts of task, disabled because available by default jsut after
-	// Create MO with Childs
-	// Create classe to use for import
-	// Create or edit a varian
-	// Create temporary encryption key if nedded
-	// Date appoval
-	// Date delivery planed
-	// Definition des parametres vente produit pour paybox
-	// Definition, nettoyage parametres
-	// Delivery date planed
-	// Donwload file
-	// Edition des varibales globales
-	// FIX for compatibity habitual tabs
-	// Fixe les dimensions de la vignette
-	// Fixed by Matelli (see http://matelli.fr/showcases/patchs-dolibarr/fix-cleaning-url.html)
-	// For example to avoid to have substition done when object is generic and not yet defined.
-	// Force parametres en chaine
-	// Get the main request informaiton.
-	// Hauteur des caracteres
-	// Hauteur par defaut d'une ligne
-	// If there is a translation, we can send immediatly the label
-	// If we are here, this means authentication was successfull.
-	// Initialisation objet cactioncomm
-	// Initialize array of search criterias
-	// Ligne de la periode d'analyse du rapport
-	// Link for delivery fields ref and date. Does not duplicate the line because we should always have ony 1 link or 0 per shipment
-	// List of fiels for action=list
-	// None. Beeing connected is enough.
-	// Nunber of files
-	// On remet cette lecture de permission ici car nécessaire d'avoir le nouveau statut de l'objet après toute action exécutée dessus (après incrémentation par exemple, le bouton supprimer doit disparaître)
-	// Parameteres execution
-	// Payment informations
-	// Payments not linked to an invoice. Should not happend. For debug only.
-	// Peut valoir un nombre ou liste de nombre separes par virgules
-	// Properties to store project informations
-	// Replace HTML coments
-	// Replace protected special codes with matching number of _ as wild card caracter
-	// Search parent to set task_parent_alternate_id (requird by ganttchart)
-	// Set also dependencies between use taks and bill time
-	// Show autofill date for recuring invoices
-	// Show image to selecte between date survey or other survey
-	// Si (vendeur dans Communaute europeene et acheteur hors Communaute europeenne et acheteur particulier) alors TVA par defaut=TVA du produit vendu. Fin de regle
-	// Si (vendeur et acheteur dans Communaute europeenne) et (acheteur = entreprise) alors TVA par defaut=0. Fin de regle
-	// Si (vendeur et acheteur dans Communaute europeenne) et (acheteur = particulier) alors TVA par defaut=TVA du produit vendu. Fin de regle
-	// Si (vendeur et acheteur dans Communaute europeenne) et (bien vendu = moyen de transports neuf comme auto, bateau, avion) alors TVA par defaut=0 (La TVA doit etre paye par l'acheteur au centre d'impots de son pays et non au vendeur). Fin de regle.
-	// Si le (pays vendeur = pays acheteur) alors la TVA par defaut=TVA du produit vendu. Fin de regle.
-	// Sinon la TVA proposee par defaut=0. Fin de regle.
-	// Subscription informations
-	// Tableau des parametres complementaires du post
-	// The feature to define the numbering module of lot or serial is no enabled bcause it is not used anywhere in Dolibarr code: You can set it
-	// Update ressource
-	// Verification parametres
-	// Warning: Do not set default value into property defintion. it must stay null.
-	// We keep it with value ForceBuyingPriceIfNull = 2 for retroactive effect but results are unpredicable.
-	// We open a list of transaction of a dedicated account and no page was set by defaut
-	// When a dictionnary is commented
-	// add properties and declare them in consturctor
-	// buil format asciidoc for urls in table
-	// but in some situations that is required (update legal informations for example)
-	// ceci afin d'etre compatible avec les cas ou la periode n'etait pas obligatoire
-	// for gravatar use get_avatar_from_service('gravatar', md5 hash email@adress, size-in-px )
-	// on transfert les données de l'un vers l'autre
-	// rewrite dictionnary if
-	// si le filtrage est parametre pour l'export ou pas
-	// start and end date that change with time andd that may be different that the period of reference for price.
-	// verify informations entred
-	//' If an error occured, show the resulting errors
-	//' If the API call succeded, then redirect the buyer to PayPal to begin to authorize payment.
-	//' of the authorization, incuding any shipping information of the
-	//'__PERSONALIZED__' => 'TESTPersonalized'	// Hiden because not used yet
-	//'options_attr2'=>'Attr2 balbal' //Extra field exemple where field code is attr2
-	//,'options_attr1'=>'Attr1 balbal', //Extra field exemple where field code is attr1
-	//If invoice has been converted and the conversion has been used, we dont have remain to pay on invoice
-	//If no task avaiblable, redirec to to add confirm
-	//TODO : Note and docuement
-	//console.log("amount before="+amount+" rouding="+rounding)
-	//if ($val['notnull'] > 0) $rightpart .= ' fieldrequired';		// No fieldrequired inthe view output
-	//search and get all permssion in stirng
-	<dt>pRes</dt><dd>(optional) resource name</dd>
->>>>>>> c0f215fe
 	<strong>TaskItem(<em>pID, pName, pStart, pEnd, pColor, pLink, pMile, pRes, pComp, pGroup, pParent, pOpen, pDepend, pCaption, pNotes, pGantt</em>)</strong></p>
 	foreach ($TWeek as $weekNb) {
 	foreach ($TWeek as $week_number) {
 	if (!empty($arrayfields['t.datee']['checked'])) {
 	if ($action == "transfert") {
-<<<<<<< HEAD
 	if ($object->id > 0 && $action == 'addin') {
 	if (GETPOST('reday')) {
 	if (GETPOSTINT("reyear") && GETPOSTINT("remonth") && GETPOSTINT("reday")) {
 	print $form->selectDate($datee, 'datee', 0, 0, 1, '', 1, 0, 0, '', '', '', '', 1, '', $langs->trans("to"));
-=======
-	if ($fils == 0) {
-	if ($fk_pa > 0 && empty($paht)) {
-	if (GETPOST("reyear", "int") && GETPOST("remonth", "int") && GETPOST("reday", "int")) {
-	if (GETPOST('reday')) {
-	if (empty($shmkeys[$memoryid])) {	// No room reserved for thid memoryid, no way to use cache
-	if (getDolGlobalInt('PRODUCT_USE_OLD_PATH_FOR_PHOTO')) {    // For backward compatiblity, we scan also old dirs
-	min-height: 26px !important;	/* We cant use height because it's a div and it should be higher if content is more. but min-height doe not work either for div */
-	min-height: 26px !important;	/* We cant use height because it's a div and it should be higher if content is more. but min-height does not work either for div */
-	padding: .19em .35em;			/* more than 0.19 generate a change into heigth of lines */
-	print "Load joomla news and create them into Dolibarr database (if they don't alreay exist).\n";
-	print '<div class="div-table-responsive">'; // You can use div-table-responsive-no-min if you dont need reserved height for your table
-	print '<div class="div-table-responsive-no-min">'; // You can use div-table-responsive-no-min if you dont need reserved height for your table
-	print '<div class="info">The recommanded value for MAIN_SECURITY_HASH_ALGO is now \'password_hash\' but setting it now will make ALL existing passwords of all users not valid, so update is not possible.<br>';
->>>>>>> c0f215fe
 	print '<option value="1"'.(GETPOST('mouvement') ? ' selected="selected"' : '').'>'.$langs->trans("Delete").'</option>';
 	print '<select name="mouvement" id="mouvement" class="minwidth100 valignmiddle">';
 	print '<td class="left" width="25%">'.$langs->trans("Referers").'</td>';
 	print '<td class="right">'.$langs->trans("NbOfMembers").' <span class="opacitymedium">('.$langs->trans("AllTime").')</span></td>';
-<<<<<<< HEAD
 	print '<tr><td>'.$langs->trans("AddIn").'</td><td>';
 	print '<tr><td>'.$langs->trans("Period")."</td><td>".dol_print_date($charge->periode, 'day')."</td></tr>\n";
 	print ajax_combobox("mouvement");
-=======
-	print '<tr><td colspan="2"><br>*** Force modules not found physicaly to be disabled (only modules adding js, css or hooks can be detected as removed physicaly)</td></tr>';
-	print '<tr><td>'.$langs->trans("Period")."</td><td>".dol_print_date($charge->periode, 'day')."</td></tr>\n";
-	print 'Failed to open '.$outputfile.' for ouput.'."\n";
-	print 'Missing paramater s, c or a';
-	print 'Sorry, it seems your internet connexion is off.<br>';
-	print ajax_combobox("mouvement");
-	print img_picto($langs->trans("Activited"), 'switch_on');
-	print price($line->qty, 0, '', 0, 0); // Yes, it is a quantity, not a price, but we just want the formating role of function price
->>>>>>> c0f215fe
 	print_liste_field_titre("Employee", $_SERVER["PHP_SELF"], "u.lastname,cs.periode", "", $param, 'class="left"', $sortfield, $sortorder);
 	print_liste_field_titre($arrayfields['cs.amount']['label'], $_SERVER["PHP_SELF"], "cs.amount,cs.periode", '', $param, 'class="right"', $sortfield, $sortorder);
 	print_liste_field_titre($arrayfields['cs.date_ech']['label'], $_SERVER["PHP_SELF"], "cs.date_ech,cs.periode", '', $param, '', $sortfield, $sortorder, 'center ');
@@ -2009,7 +273,6 @@
 	print_liste_field_titre($arrayfields['cs.libelle']['label'], $_SERVER["PHP_SELF"], "cs.libelle,cs.periode", '', $param, '', $sortfield, $sortorder);
 	print_liste_field_titre($arrayfields['cs.paye']['label'], $_SERVER["PHP_SELF"], "cs.paye,cs.periode", '', $param, 'class="right"', $sortfield, $sortorder);
 	print_liste_field_titre($arrayfields['cs.periode']['label'], $_SERVER["PHP_SELF"], "cs.periode", '', $param, '', $sortfield, $sortorder, 'center ');
-<<<<<<< HEAD
 	print_liste_field_titre($arrayfields['p.datee']['label'], $_SERVER["PHP_SELF"], "p.datee", "", $param, '', $sortfield, $sortorder, 'center ');
 	print_liste_field_titre($arrayfields['t.datee']['label'], $_SERVER["PHP_SELF"], "t.datee", "", $param, '', $sortfield, $sortorder, 'center ');
 	public $childs = array();
@@ -2059,433 +322,10 @@
 $sql .= " t.datec as date_creation, t.dateo as date_start, t.datee as date_end, t.tms as date_modification,";
 $sql .= dolSqlDateFilter('p.datee', $search_eday, $search_emonth, $search_eyear);
 $sql = "SELECT ".$distinct." p.rowid as projectid, p.ref as projectref, p.title as projecttitle, p.fk_statut as projectstatus, p.datee as projectdatee, p.fk_opp_status, p.public, p.fk_user_creat as projectusercreate, p.usage_bill_time,";
-=======
-	private $cache_childids; // Cache array of already loaded childs
-	public $cacheconvert = array(); // Array to cache list of value found after a convertion
-	public $childs = array();
-	public $code_modifiable_invalide = 1; // Code modifiable si il est invalide
-	public $code_modifiable_invalide; // Code modifiable si il est invalide
-	public $date_delivery; // Date delivery planed
-	public $debug_api; // usefull if no dialog
-	public $emetteur; // Objet societe qui emet
-	public $fk_origin_stock;		// rowid in llx_product_batch table (not usefull)
-	public $graph; // Objet Graph (Artichow, Phplot...)
-	public $infofiles; // Used to return informations by function getDocumentsLink
-	public $lastsearch_values; // To store last saved search criterias for user
-	public $lastsearch_values_tmp; // To store current search criterias for user
-	public $periode;
-	public $recurid;		/* A string YYYYMMDDHHMMSS shared by allevent of same serie */
-	public $require_module = array("none"); // This module should not be displayed as Selector in mailling
-	public $societe; // Objet societe
-	public $special_code; // Tag for special lines (exlusive tags)
-	public $statut; // 0=Draft -> 1=Validated -> 2=Approved -> 3=Ordered/Process runing -> 4=Received partially -> 5=Received totally -> (reopen) 4=Received partially
-	return ($controle == $bv);
-	unset($_SESSION["adresse"]);
-	|| (($user->id != $id) && $user->hasRight("user", "user", "passsword")));
-	} elseif (preg_match('/^([0-9][0-9][0-9][0-9])([0-9][0-9])([0-9][0-9])$/', GETPOST("datep"), $reg)) {		// Try to not use this. Use insteead '&datep=now'
-    		if (/\);/i) {	# end of create table squence
-                                                    <a href="plan-a.php" class="btn btn-rect btn-primary d-block d-md-inline-block" id="plana">Subcribe</a>
-                                <input type="hidden" name="toekn" value="<?php echo newToken(); ?>">
-                            <q>We were skeptical to work with a consultant to optimize our sales emails, but they were highly recommended by many other startups we knew. They helped us to reach our objective of 20% turnover increase, in 4 monthes.</q>
-                            tempora nam reprehenderit quia itaque debitis,
-          - creat,unitl,alltime,datas,referers
-          - informations,medias,uptodate,reenable,crypted,developpers
-          - ned
-        // prevent submiting form on press ENTER
-        print "Package $target built succeessfully in $DESTI\n";
-       SOCIETE_USEPREFIX can restore old feature.
-       miscelaneous contries.
-      * the tagret is useful with hooks : that allow externals modules to add setup items on good place
-      - htdocs/modulebuilder/template/test/phpunit/functionnal
-      <!-- Looking for our sevices -->
-      description: Screenshots, screencasts, dolibarr.log, debugging informations
-      | dolibar  |          |
-      | dolibar  | pass     |
-      | dolibar  | password |
-    - name: Chech Apache availability
-    /* height of an item in any tree / collapsable table */
-    dejavusans* (used by greek, arab, persan, romanian, turkish),
-  Replaced phplot and phplot5 librairies by artichow.
-  for a personnal address book.
-  fundation module.
-  path to thoose classes into the include function.
-  where {TYPE} is contact type code (BILLING, SHIPPING, CUSTOMER, ... see contact type dictionnary).
- *									non defini=>renvoi un salt pour cryptage par defaut
- *					Initialy built by build_class_from_table on 2016-05-17 12:22
- *					The payment was already really recorded. So an error here must send warning to admin but must still infor user that payment is ok.
- *				Initialy built by build_class_from_table on 2013-03-10 00:32
- *				et la classe mere de numerotation des bons de livraisons
- *		@param	int					$trunc			1=Truncate if there is more decimals than MAIN_MAX_DECIMALS_SHOWN (default), 0=Does not truncate. Deprecated because amount are rounded (to unit or total amount accurancy) before beeing inserted into database or after a computation, so this parameter should be useless.
- *		@param	int		$info_bits					Miscellaneous informations on line
- *		@return	string								String with formated amount
- *		\brief      Ensemble de fonctions de base pour la gestion des utilisaterus et groupes
- *		\brief      Ensemble de fonctions de base pour les adherents
- *		\brief      Ensemble de fonctions de base pour les contacts
- *		\brief      Ensemble de fonctions de base pour les deplacements
- *		\brief      Fichier contenant la classe du modele de numerotation de reference de commande fournisseur Muguet
- *		\brief      Fichier contenant la classe mere des boites
- *		\brief      Fichier de la classe des charges sociales
- *		\brief      File for Tanslate class
- *		\brief      Page des informations d'un utilisateur
- *		\brief      Page des informations d'une action
- *		\brief      Page des informations d'une facture
- *		\brief      Page des informations d'une facture fournisseur
- *		\brief      Page to adminsiter email sender profiles
- *		\brief      Page to setup extra fields of stock mouvement
- *		\brief      Tabe to enter counting
- *	 Si le (pays vendeur = pays acheteur) alors TVA par defaut=TVA du produit vendu. Fin de regle.
- *	 Sinon TVA proposee par defaut=0. Fin de regle.
- *	 VATRULE 2: Si le (pays vendeur = pays acheteur) alors TVA par defaut=TVA du produit vendu. Fin de regle.
- *	 VATRULE 3: Si (vendeur et acheteur dans Communaute europeenne) et (bien vendu = moyen de transports neuf comme auto, bateau, avion) alors TVA par defaut=0 (La TVA doit etre paye par acheteur au centre d'impots de son pays et non au vendeur). Fin de regle.
- *	 VATRULE 4: Si (vendeur et acheteur dans Communaute europeenne) et (acheteur = particulier) alors TVA par defaut=TVA du produit vendu. Fin de regle
- *	 VATRULE 5: Si (vendeur et acheteur dans Communaute europeenne) et (acheteur = entreprise) alors TVA par defaut=0. Fin de regle
- *	 VATRULE 6: Sinon TVA proposee par defaut=0. Fin de regle.
- *	@param	    string		$address    			email (Ex: "toto@examle.com". Long form "John Do <johndo@example.com>" will be false)
- *	@param	Societe		$thirdparty_seller    	Objet societe vendeuse
- *	@param	Translate	$outputlangs		Objet lang a utiliser pour traduction
- *	@param	int			$color			0=texte only, 1=Text is formated with a color font style ('ok' or 'error'), 2=Text is formated with 'ok' color.
- *	@param	int		$maxlinesize  	Largeur de ligne en caracteres (ou 0 si pas de limite - defaut)
- *	@param	mixed		$gm				True or 1 or 'gmt'=Input informations are GMT values
- *	@param	object	$object			Objet to show
- *	@param	string	    $morehtmlcenter     String in the middle ('' by default). We often find here string $massaction comming from $form->selectMassAction()
- *	@param	string	$begin       		("" by defaut)
- *	@param	string	$begin       ("" by defaut)
- *	@param  Societe		$thirdparty_buyer   	Objet societe acheteuse
- *	@param  string	$moreattrib  		Add more attributes on th ("" by defaut). To add more css class, use param $prefix.
- *	@param  string	$moreattrib  Options of attribute td ("" by defaut)
- *	@return	array						Array of informations
- *	@return	string						Formated reduction
- *	@return string					Formated profID
- *	Class for accesing price expression table
- *	Class for accesing price global variables table
- *	Class to buld vCard files
- *	Class to manage numbering of intervention cards with rule Artic.
- *	Classe de gestion des factures recurrentes/Modeles
- *	Classe du modele de numerotation de reference de commande fournisseur Muguet
- *	Classe du modele de numerotation de reference de commande fournisseur Orchidee
- *	Classe mere des modeles de bon de livraison
- *	Classe mere des modeles de numerotation des references de propales
- *	Classe mere des modeles de propale
- *	Classe permettant de generer les borderaux envoi au modele Squille
- *	Classe permettant de generer les projets au modele Ban
- *	Classe permettant de generer les rapports de paiement
- *	Classe permettant la generation de composants html autre
- *	Classe permettant la gestion des paiements des charges
- *	Classe permettant la gestion des stats des deplacements et notes de frais
- *	Classe permettant la gestion des stats des salaires
- *	Classe permettant la gestion des tiers par defaut
- *	Classe permettant la gestion monkey des codes tiers
- *	Decode a string with a symetric encryption. Used to decrypt sensitive data saved into database.
- *	Encode a string with a symetric encryption. Used to encrypt sensitive data into database.
- *	Get formated messages to output (Used to show messages on html output).
- *	Parent class to manage warehouse mouvement document templates
- *	Print formated messages to output (Used to show messages on html output).
- *	Return a string with VAT rate label formated for view output
- *	Return a timestamp date built from detailed informations (by default a local PHP server timestamp)
- *	Return nb of lines of a formated text with \n and <br> (WARNING: string must not have mixed \n and br separators)
- *	Returns formated reduction
- *	Save personnal parameter
- *	Show informations on an object
- *	Show logo editer/modifier fiche
- *	\brief		Fichier de la classe permettant d'editer au format PDF des etiquettes au format Avery ou personnalise
- *	\brief 		Classe permettant la gestion leopard des codes produits
- *	\brief      Classe du modele de numerotation de reference de livraison Saphir
- *	\brief      Classe permettant la gestion des contacts par defaut
- *	\brief      Ensemble de fonctions de base pour le module categorie
- *	\brief      Ensemble de fonctions de base pour le module fichinter
- *	\brief      Ensemble de fonctions de base pour le module prelevement
- *	\brief      Ensemble de fonctions de base pour le module propal
- *	\brief      Ensemble de fonctions de base pour le module societe
- *	\brief      Fichier contenant la classe du modele de numerotation de reference de commande fournisseur Orchidee
- *	\brief      Fichier contenant la classe du modele de numerotation de reference de livraison Saphir
- *	\brief      Fichier contenant la classe du modele de numerotation de reference de projet Universal
- *	\brief      Fichier contenant la classe mere de generation de bon de livraison en PDF
- *	\brief      Fichier de la classe Thirdparty card controller (common)
- *	\brief      Fichier de la classe Thirdparty card controller (individual canvas)
- *	\brief      Fichier de la classe Thirdparty contact card controller (common)
- *	\brief      Fichier de la classe Thirdparty contact card controller (default canvas)
- *	\brief      Fichier de la classe de gestion des stats des adhérents
- *	\brief      Fichier de la classe des factures fournisseursrecurentes
- *	\brief      Fichier de la classe des fonctions predefinie de composants html
- *	\brief      Fichier de la classe des fonctions predefinie de composants html autre
- *	\brief      Fichier de la classe permettant de generer les bordereaux envoi au modele Squille
- *	\brief      Fichier de la classe permettant de gerer une base pgsql
- *	\brief      File of class to manage receving receipts with template Storm
- *	\brief      File of class to manage receving receipts with template Typhon
- *	\brief      Gantt diagramm of a project
- *	\brief      Management of direct debit order or credit tranfer of invoices
- *	\brief      Module pour inclure des informations externes RSS
- *	\brief      Module to build boxe for events
- *	\brief      Page des informations d'un entrepot
- *	\file       htdocs/opensurvey/fonctions.php
- * 												Note: In database, dates are always fot the server TZ.
- * 		        	               	     	'member'           to add a tab in fundation member view
- * 		@return boolean           		True if informations are valid, false otherwise
- * 		Check account number informations for a bank account
- * 		\brief      Module pour inclure des fonctions de saisies des taxes (tva) et charges sociales
- * 	@param	int			$alpha		    0=Keep number only to forge path, 1=Use alpha part afer the - (By default, use 0). (deprecated, global option will be used in future)
- * 	@param	int			$showdetails	Show company adress details into footer (0=Nothing, 1=Show address, 2=Show managers, 3=Both)
- * 	@param 		string		$replace			Replacement character (defaul: *)
- * 	@return string 				    Formated phone number
- * 	@return string 				Formated IP, with country if GeoIP module is enabled
- * 	@return string      				Formated date or '' if time is null
- * 	Classe du modele de numerotation de reference de projet Universal
- * 	Return a html list with rank informations
- * 	Return an IP formated to be shown on screen
- * 	\brief      Fichier de la classe des gestion des fiches interventions
- *  			et la classe mere de numerotation des propales
- *   	Return a string with full address formated for output on documents
- *    	@param     string	$extName        	Extension to differenciate thumb file name ('_small', '_mini')
- *    	@return     string		 		 	Formated text of duration
- *       			 This Ajax service is oftenly called when option MAIN_DIRECT_STATUS_UPDATE is set.
- *                          				'contract'		   to add a tabl in contract view
- *                              'action-btn-label' => '', // Overide label of action button,  if empty default label use "Confirm" lang key
- *                              'cancel-btn-label' => '', // Overide label of cancel button,  if empty default label use "CloseDialog" lang key
- *                              'content' => '', // Overide text of content,  if empty default content use "ConfirmBtnCommonContent" lang key
- *                              'title' => '', // Overide title of modal,  if empty default title use "ConfirmBtnCommonTitle" lang key
- *                              'url' => 'http://', // Overide Url to go when user click on action btn, if empty default url is $url.?confirm=yes, for no js compatibility use $url for fallback confirm.
- *                          'action-btn-label' => '', // Overide label of action button,  if empty default label use "Confirm" lang key
- *                          'cancel-btn-label' => '', // Overide label of cancel button,  if empty default label use "CloseDialog" lang key
- *                          'content' => '', // Overide text of content,  if empty default content use "ConfirmBtnCommonContent" lang key
- *                          'title' => '', // Overide title of modal,  if empty default title use "ConfirmBtnCommonTitle" lang key
- *                          'url' => 'http://', // Overide Url to go when user click on action btn, if empty default url is $url.?confirm=yes, for no js compatibility use $url for fallback confirm.
- *                  This token and session can be used to get more informations.
- *                  This token can be used to get more informations.
- *              - Le nom de la classe doit etre InterfaceMytrigger
- *              Initialy built by build_class_from_table on 2015-02-24 10:38
- *              Initialy built by build_class_from_table on 2016-05-17 12:22
- *       \brief      Fichier de la classe de gestion des stats des deplacement et notes de frais
- *       \brief      Fichier de la classe de gestion des stats des expensereport et notes de frais
- *       \brief      Fichier de la classe de gestion des stats des factures
- *       \brief      Fichier de la classe de gestion des stats des tickets
- *       \brief      Fichier de la classe des gestion leopard des codes clients
- *       \brief      Fichier de la classe des gestion leopard des codes produits
- *       \brief      Fichier de la classe des gestion lion des codes clients
- *       \brief      Fichier de la classe permettant la generation du formulaire html d'envoi de mail unitaire
- *       \brief      Onglet informations personnelles d'un contact
- *       \brief      Page fiche LDAP groupe
- *       \brief      Tab to manage contacts/adresses of proposal
- *      @return boolean                 	True if informations are valid, false otherwise
- *      @return boolean                 True if informations are valid, false otherwise
- *      @return string						Formated string
- *      @return string				Return list fo image format
- *      Check IBAN number informations for a bank account.
- *      Check SWIFT informations for a bank account
- *      Classe permettant la generation du formulaire d'envoi de Sms
- *      Classe permettant la generation du formulaire html d'envoi de mail unitaire
- *      Return a formated address (part address/zip/town/state) according to country rules.
- *      \brief      Classe to manage GeoIP
- *      \brief      Fichier de la classe des fonctions predefinie de composants html
- *      \brief      Fichier de la classe des fonctions predefinie de composants html cron
- *      \brief      Page des informations dolistore
- *     Classe du modele de numerotation de reference de projet Universal
- *     \brief      Page list of invoice paied by direct debit or credit transfer
- *    Also modified to handle attachements.
- *    \brief      Fichier contenant la classe du modele de numerotation de reference de projet Universal
- *   - corrected the defualt value for 'setPriority()'
- *   Si vendeur non assujeti a TVA, TVA par defaut=0. Fin de regle.
- *   VATRULE 1: Si vendeur non assujeti a TVA, TVA par defaut=0. Fin de regle.
- *   \brief			Fichier de la classe de gestion des triggers
- *   \brief      Fichier contenant la classe du modele de numerotation de reference de bon de livraison Jade
- *  - 'getBodyContent()' builds full messsage body, even multi-part
- *  - 'setAttachment()' will add an MD5 checksum to attachements if above property is set
- *  - added '_server_authenticate()' as a seperate method to handle server authentication.
- *  - added _server_connect()' as a seperate method to handle server connectivity.
- *  - added propery "Close message boundry" tomessage block
- *  - basic shell with some commets
- *  - modifed 'getFrom()' to handle "striping" the email address
- *  - modified getHeader() to ustilize new Message Sensitivity and Priorty properties
- *  - removed leading dashes from message boundry
- *  @param		int			$onlysqltoimportwebsite		Only sql resquests used to import a website template are allowed
- *  @param		int		$onlysqltoimportwebsite		Only sql resquests used to import a website template are allowed
- *  @param		string		$context		'add'=Output field for the "add form", 'edit'=Output field for the "edit form", 'hide'=Output field for the "add form" but we dont want it to be rendered
- *  @param		string	$context		'add'=Output field for the "add form", 'edit'=Output field for the "edit form", 'hide'=Output field for the "add form" but we dont want it to be rendered
- *  @param	DoliDB		$db  			objet base de donnee
- *  @param	Translate	$outputlangs	objet lang a utiliser pour traduction
- *  @param	array	$authentication     Array with authentication informations ('login'=>,'password'=>,'entity'=>,'dolibarrkey'=>)
- *  @param	array|null	$logcontext				If defined, an array with extra informations (can be used by some log handlers)
- *  @param	int					$mode			Mode (0=default, 1=return without dieing)
- *  @param	int		$cleanalsojavascript	Remove also occurence of 'javascript:'.
- *  @param	int		$disabledoutputofmessages	Clear all messages stored into session without diplaying them
- *  @param	int		$ts			Timesamp (If is_gmt is true, timestamp is already includes timezone and daylight saving offset, if is_gmt is false, timestamp is a GMT timestamp and we must compensate with server PHP TZ)
- *  @param	string		$clean		Clean if it is not an ISO. Warning, if file is utf8, you will get a bad formated file.
- *  @param	string		$modele			force le modele a utiliser ('' par defaut)
- *  @param	string	$fieldref   	Nom du champ objet ref (object->ref) a utiliser pour select next et previous
- *  @param      int			$natsort			1=use "natural" sort (natsort) for a search criteria thats is strings or unknown, 0=use "standard" sort (asort) for numbers
- *  @param      string  $context        'add'=Output field for the "add form", 'edit'=Output field for the "edit form", 'hide'=Output field for the "add form" but we dont want it to be rendered
- *  @param  array	$menu_array_before 	       	Table of menu entries to show before entries of menu handler. This param is deprectaed and must be provided to ''.
- *  @param  int     $donoresetalreadyloaded     Do not reset global array $donoresetalreadyloaded used to avoid to go down on an aleady processed record
- *  @return	string					String with formated amounts ('19,6' or '19,6%' or '8.5% (NPR)' or '8.5% *' or '19,6 (CODEX)')
- *  @return array|int               Array with details of VATs (per rate), -1 if no accountancy module, -2 if not yet developped, -3 if error
- *  @return array|int               Array with details of VATs (per third parties), -1 if no accountancy module, -2 if not yet developped, -3 if error
- *  Classe mere des modeles de numerotation des references de bon de livraison
- *  Classe mere des modeles de numerotation des references de members
- *  Classe mere des modeles de numerotation des references de projets
- *  Classe mere des modeles de numerotation des tickets de caisse
- *  Classe permettant la gestion des stats des expensereports et notes de frais
- *  Delete files into database index using search criterias.
- *  Get formated error messages to output (Used to show messages on html output).
- *  If constant MAIN_SECURITY_HASH_ALGO is defined, we use this function as hashing function (recommanded value is 'password_hash')
- *  If constant MAIN_SECURITY_SALT is defined, we use it as a salt (used only if hashing algorightm is something else than 'password_hash').
- *  Note that PHP_OS returns only OS (not version) and OS PHP was built on, not necessarly OS PHP runs on.
- *  Print formated error messages to output (Used to show messages on html output).
- *  Return a login if login/pass was successfull
- *  Return array head with list of tabs to view object informations
- *  Return array head with list of tabs to view object informations.
- *  Return array head with list of tabs to view object stats informations
- *  Show bank informations for PDF generation
- *  This is called when MAIN_DIRECT_STATUS_UPDATE is set and it use tha ajax service objectonoff.php
- *  WARNING: This function use PHP server timezone by default to return locale informations.
- *  \brief      Classe du modele de numerotation de reference de bon de livraison Jade
- *  \brief      Classe mere des modeles de numerotation des references de bon de livraison
- *  \brief      Classe mere des modeles de numerotation des tickets de caisse
- *  \brief      Ensemble de fonctions de base pour le module commande
- *  \brief      Ensemble de fonctions de base pour le module import
- *  \brief      Fichier contenant la classe mere de generation des propales en PDF
- *  \brief      Fichier de la classe de gestion des entrepots
- *  \brief      Fichier de la classe de gestion des expeditions
- *  \brief      Fichier de la classe de gestion des receptions
- *  \brief      Fichier de la classe de gestion du menu gauche
- *  \brief      Fichier de la classe des factures recurentes
- *  \brief      Fichier de la classe permettant d'editer au format PDF des etiquettes au format Avery ou personnalise
- *  \brief      File of class fo tmanage reception statistics
- *  \brief      File of class fo tmanage shipment statistics
- *  \brief      Page to show Dolibarr informations
- *  create an array of lines [ skillLabel,dscription, maxrank on group1 , minrank needed for this skill ]
- *  no need to call it explicitely.
- * $m->evalute($expr)
- * @param		array		$replaceambiguouschars	Discard ambigous characters. For example array('I').
- * @param	array		$arrayofmesures	Array of mesures already filled
- * @param	mixed	$position		key of postion to insert to
- * @param	string		$phpfullcodestring			PHP new string. For exemple "<?php echo 'a' ?><php echo 'c' ?>"
- * @param	string		$phpfullcodestringold		PHP old string. For exemple "<?php echo 'a' ?><php echo 'b' ?>"
- * @param	string	$modulepart			Module of document ('module', 'module_user_temp', 'module_user' or 'module_temp'). Exemple: 'medias', 'invoice', 'logs', 'tax-vat', ...
- * @param	string	intput		Array of complementary actions to do if success
- * @param	string    $param			    Parameters of URL (x=value1&y=value2) or may be a formated content with $postorget='PUTALREADYFORMATED'
- * @param	{string}	intput		Array of complementary actions to do if success
- * @param 	float	$paht				Buying price without tax
- * @param 	int		$fk_pa				Id of buying price (prefer set this to 0 and provide $paht instead. With id, buying price may have change)
- * @param 	string		$urltograb		URL to grab (exemple: http://www.nltechno.com/ or http://www.nltechno.com/dir1/ or http://www.nltechno.com/dir1/mapage1)
- * @param 	string	$filterd		Filter of done by user
- * @param 	string 	$head			 Optionnal head lines
- * @param 	string    $htmlcontent		HTML Contect
- * @param   array       $arrayfields            Array with displayed coloumn information
- * @param   array   $params     various params for future : recommended rather than adding more fuction arguments. array('attr'=>array('title'=>'abc'))
- * @param   bool|string $label              true = auto, false = dont display, string = replace output
- * @param   bool|string $progressNumber     true = auto, false = dont display, string = replace output
- * @param   int				$mode				0=True url, 1=Url formated with colors
- * @param   int			$mode		      0=True url, 1=Url formated with colors
- * @param   int		$mode		      0=True url, 1=Url formated with colors
- * @param   string		$where			To add a filter on selection (for exemple to filter on invoice types)
- * @param   string    $replaceimagepath     Replace path to image with another path. Exemple: ('doc/'=>'xxx/aaa/')
- * @param   string  $extName        Extension to differenciate thumb file name ('', '_small', '_mini')
- * @param   string $resourceType    ressource type
- * @param boolean	$extraRightColumn		(optional)	Add a addtional column after the summary word and total number
- * @param int         $action          0 for delete, 1 for add, 2 for update, -1 when delete object completly, -2 for generate rights after add
- * @param string	$noneWord				(optional)	The word that is shown when the table has no entires ($num === 0)
- * @param string   $objectname   name of object whant to remove
- * @retun   boolean
- * @return	array					returns an associtive array containing the response from the server.
- * @return	string							Formated string
- * @return	string				A HTML table that conatins a list with open (unpaid) supplier invoices
- * @return	string			Formated value
- * @return 	array						Array of mesures
- * @return 	string		Formated size
- * @return  array								Array with time spent for $fuser for each day of week on tasks in $lines and substasks
- * @return  string          Formated value
- * @return string		Array of id of orders wit all dispathing already done or not required
- * @return string      Formated size
- * Abort invoice creationg with a given error message
- * Check whether given extension is in html etensions list
- * Classe permettant la gestion des stats des deplacements et notes de frais
- * Classe to manage lines of shipment
- * Code to ouput content when action is presend
- * Copyright (C) 2004		Sebastien Di Cintio			<sdicintio@ressource-toi.org>
- * Copyright (C) 2005-2019	Laurent Destailleur		<eldy@uers.sourceforge.net>
- * Copyright (C) 2005-2021 Laurent Destailleur  <eldy@uers.sourceforge.net>
- * Copyright (C) 2005-2023 Laurent Destailleur  <eldy@uers.sourceforge.net>
- * Copyright (C) 2016 Laurent Destailleur  <eldy@uers.sourceforge.net>
- * Copyright (C) 2020      Thibault FOUCART     <suport@ptibogxiv.net>
- * Correspondance des expeditions et des commandes clients dans la table llx_co_exp
- * Correspondance des livraisons et des commandes clients dans la table llx_co_liv
- * Creation objet $langs (must be before all other code)
- * For action=add, use:     $var = GETPOST('var');		// No GETPOSTISSET, so GETPOST always called and default value is retreived if not a form POST, and value of form is retreived if it is a form POST.
- * Generate Urls and add them to documentaion module
- * It is usefull to search for a particular key and displaying arrays.
- * Lattest modified orders
- * Les catégories filles, sous tableau dez la catégorie
- * List of salaries payed
- * List of social contributions payed
- * Migrate event assignement to owner
- * Note: For ip 169.254.0.0, it returns 0 with some PHP (5.6.24) and 2 with some minor patchs of PHP (5.6.25). See https://github.com/php/php-src/pull/1954.
- * Ouput html header of a page. It calls also top_httphead()
- * Ouput javacript to autoset a generated password using default module into a HTML element.
- * Output a task line into a perday intput mode
- * Output a task line into a pertime intput mode
- * Parametre
- * Referers types
- * Return a string of random bytes (hexa string) with length = $length fro cryptographic purposes.
- * Return array head with list of tabs to view object informations.
- * Return if we are using a HTTPS connexion
- * Return string with formated size
- * Start a table with headers and a optinal clickable number (don't forget to use "finishSimpleTable()" after the last table row)
- * Test de la connexion
- * This will call doldir_list_indatabase to complate filearray.
- * To use other version than embeded libraries, define here constant to path. Use '' to use include class path autodetect.
- * Used to ouput the page on the Preview from backoffice.
- * Used to ouput the page when viewed from a server (Dolibarr or Apache).
- * We supose dir separator for input is '/'.
- * \brief      Ensemble de fonctions de base pour le module LDAP
- * \brief      Ensemble de fonctions de base pour le module banque
- * \brief      Ensemble de fonctions de base pour le module contrat
- * \brief      Ensemble de fonctions de base pour le module ecm
- * \brief      Ensemble de fonctions de base pour le module produit et service
- * \brief      Ensemble de fonctions de base pour le module propal
- * \brief      Fichier contenant la classe du modele de numerotation de reference de note de frais Sand
- * \brief      Module pour inclure des fonctions de comptabilite (gestion de comptes comptables et rapports)
- * \brief   Fichier de la classe des fonctions predefinies de composant html advtargetemailing
- * \brief   Page to show the result of updating it Data policiy preferences after an email campaign using sendMailDataPolicyContact()
- * \brief Migrate news from a Joomla databse into a Dolibarr website
- * \brief Script de mise a jour des groupes dans LDAP depuis base Dolibarr
- * only be guaranted by escaping data during output.
- * that lack the multibye string extension.
- Badge style is based on boostrap framework
- The ckeditor is tripple licensed under the GNU General Public License (GPL),
- progress style is based on boostrap and admin lte framework
-# Detecte repertoire du script
-# Enable comented out UTF8 charset/collation options
-# Examle of rule you can add to fail2ban to restrict bruteforce attacks.
-# If phpcs check fail and AUTOFIX is set to 1, then it run phpcbf to fix automaticaly the syntax, and git commit is canceled.
-# NOTE: Using this script is depcrecated, you can now convert generated ODT to PDF on the fly by setting the value MAIN_ODT_AS_PDF
-# OPTIMIZE: To use cache on static pages (A259200 = 1 month, A7200 = 2 hours, A691600 = 8 days = recommanded for static resources).
-# Script to extrac a database with demo values.
-# The output patch file can then be submited on Dolibarr dev mailing-list,
-# a logarithmic scale so increasing the size by one will rougly double the
-# causing a significant performance penality.
-# dpkg -I package.deb                    Give informations on package
-#export DH_COMPAT=7    # This is the debhelper compatability version to use, now defined into compat file
-$FULLTAG = GETPOST("fulltag", 'alpha'); // fulltag is tag with more informations
-$array = array(1=>'Value 1', 2=>'Value 2', 3=>'Value 3 ith a very long text. aze eazeae e ae aeae a e a ea ea ea e a e aea e ae aeaeaeaze.');
-$conf = new stdClass(); // instantiate $conf explicitely
-$dolibarrroot = preg_replace('/([\\/]+)$/i', '', DOL_DOCUMENT_ROOT);
-$dolibarrroot = preg_replace('/([^\\/]+)$/i', '', $dolibarrroot);
-$html .= ' monthes people</b><br>';
-$permissiontoadd = $user->rights->stock->mouvement->creer;
-$permissiontodelete = $user->rights->stock->mouvement->creer; // There is no deletion permission for stock movement as we shoul dnever delete
-$permissiontodelete = $user->rights->stock->mouvement->creer; // There is no deletion permission for stock movement as we should never delete
-$permissiontoread = $user->rights->stock->mouvement->lire;
-$seledted = !getDolGlobalString('BLOCKEDLOG_DISABLE_NOT_ALLOWED_FOR_COUNTRY') ? array() : explode(',', getDolGlobalString('BLOCKEDLOG_DISABLE_NOT_ALLOWED_FOR_COUNTRY'));
-$seledted = empty($conf->global->BLOCKEDLOG_DISABLE_NOT_ALLOWED_FOR_COUNTRY) ? array() : explode(',', $conf->global->BLOCKEDLOG_DISABLE_NOT_ALLOWED_FOR_COUNTRY);
-$sql .= " FROM ".MAIN_DB_PREFIX."adherent as d";  // maybe better to use ad (adh) instead od d
-$sql .= " GROUP BY cs.rowid, cs.fk_type, cs.fk_user, cs.amount, cs.date_ech, cs.libelle, cs.paye, cs.periode, cs.fk_account, c.libelle, c.accountancy_code, ba.label, ba.ref, ba.number, ba.account_number, ba.iban_prefix, ba.bic, ba.currency_code, ba.clos, pay.code";
-$sql .= " cs.amount, cs.date_ech, cs.libelle as label, cs.paye, cs.periode, cs.fk_account,";
-$sql .= " cs.rowid, cs.libelle as label_sc, cs.fk_type as type, cs.periode, cs.date_ech, cs.amount as total, cs.paye,";
->>>>>>> c0f215fe
 $sql = "SELECT id_users, nom as name, id_sondage, reponses";
 $sql = "SELECT p.rowid, p.ref, p.title, p.dateo as date_start, p.datee as date_end, p.fk_statut as status, p.tms as datem";
 $sql = "SELECT s.rowid, s.nom as name, s.client, s.town, s.datec, s.datea";
 $sql = 'SELECT nom as name, reponses';
-<<<<<<< HEAD
 $title = $langs->trans("Referers", $object->name);
 $usercancreate = $user->hasRight('stock', 'mouvement', 'creer');
 $usercancreate = (($user->hasRight('stock', 'mouvement', 'creer')));
@@ -2517,419 +357,4 @@
 print '<td class="right">'.$langs->trans("NbOfMembers").' <span class="opacitymedium">('.$langs->trans("AllTime").')</span></td>';
 print_liste_field_titre("PeriodEndDate", $_SERVER["PHP_SELF"], "cs.periode", "", $param, '', $sortfield, $sortorder, 'center ');
 select#date_startday, select#date_startmonth, select#date_endday, select#date_endmonth, select#reday, select#remonth
-select#date_startday, select#date_startmonth, select#date_endday, select#date_endmonth, select#reday, select#remonth,
-						print '<td class="center"><a href="'.DOL_URL_ROOT.'/product/stock/product.php?dwid='.$object->id.'&id='.$objp->rowid.'&action=transfert&token='.newToken().'&backtopage='.urlencode($_SERVER["PHP_SELF"].'?id='.$id).'">';
-			print '<a class="butAction" href="'.$_SERVER["PHP_SELF"].'?id='.$id.'&action=transfert&token='.newToken().'">'.$langs->trans("TransferStock").'</a>';
-			print '<a class="butAction" href="'.$_SERVER["PHP_SELF"].'?id='.$id.'&action=transfert&token='.newToken().'">'.$langs->trans("TransferStock").'</a>';
-							print '<a href="'.$_SERVER["PHP_SELF"].'?id='.$object->id.'&id_entrepot='.$entrepotstatic->id.'&action=transfert&pdluoid='.$pdluo->id.'&token='.newToken().'">';
-				print '<a class="butAction" href="'.$_SERVER["PHP_SELF"].'?id='.$object->id.'&action=transfert&token='.newToken().'">'.$langs->trans("TransferStock").'</a>';
-=======
-$tag = GETPOST('tag');	// To retreive the emailing, and recipient
-$title = $langs->trans("Referers", $object->name);
-$tmpday = -date("w", dol_mktime(12, 0, 0, $month, 1, $year, 'gmt')) + 2; // date('w') is 0 fo sunday
-$usercancreate = $user->rights->stock->mouvement->creer;
-$usercancreate = (($user->rights->stock->mouvement->creer));
-$usercandelete = $user->rights->stock->mouvement->creer;
-$usercandelete = (($user->rights->stock->mouvement->supprimer));
-$usercanread = $user->rights->stock->mouvement->lire;
-$usercanread = (($user->rights->stock->mouvement->lire));
-*  Return array head with list of tabs to view object informations.
-*  TODO: use color definition vars above for define badges color status X -> exemple $badgeStatusValidate, $badgeStatusClosed, $badgeStatusActive ....
-* ALL EXTERNAL MODULES THAT WERE NOT CORRECTLY DEVELOPPED WILL NOT WORK ON V15 (All modules that forgot to manage the security token field
-* All functions fetch_all() have been set to deprecated for naming consitency, use fetchAll() instead.
-* Core has introduced a Universal Filter Syntax for seach criteria. Example: ((((field1:=:value1) OR (field2:in:1,2,3)) AND ...). In rare case, some filters
-* ONLY security reports on modules provided by default and with the "stable" status are valid (troubles into "experimental", "developement" or external modules are not valid vulnerabilities).
-* Optionnaly, made freemono the default monotype font if we removed courier
-* Optionnaly, removed all fonts except
-* Removed the method 4 of GETPOST (to get $_COOKIE). It was not used and not recommanded to use in Dolibarr.
-* Sensitive datas like keys in setup pages, that need encyption (for example the API keys of users, the CRON security key, the keys into the Stripe module, or
-* The deprecated subsitution key __SIGNATURE__ has been removed. Replace it with __USER_SIGNATURE__ if you used the old syntax in your email templates.
-* The substition key __SIGNATURE__ was renamed into __USER_SIGNATURE__ to follow naming conventions.
-* You can test patching of serie with "quilt push" (autant de fois que de patch). Avec "quilt pop -a", on revient a l'état du upstream sans les patch.
-* v14 seems to work correctly on PHP v8 but it generates a lot of verbose warnings. Currently, v14 i snot yet officialy supported with PHP 8.
-- A module can add subsitution keys in makesubsitutions() functions.
-- A new paramater sqlfilters was introduced to allow filter on any fields int the REST API. Few old parameters,
-- Change in tanslation to make Dolibarr easier to understand.
-- Check all files are commited.
-- Delivery/Receiption
-- Fields of classes were renamed to be normalized (nom, prenom, cp, ville, adresse, tel
-- Fix: Stock value is not reset when product is transfered into other warehouse.
-- Fix: [bug #270] PostgreSQL backend try to connect throught TCP socket for
-- Fix: withdrawal create error if in the same month are deleted previus withdrawals.
-- For Dev, you can also add link serie to GIT HEAD.
-- More informations reported in system information pages.
-- New : Genrate auto the PDF for supplier invoice.
-- New/NEW: for an unreferenced new feature (Opening a feature request and using close is prefered)
-- New: Add ES formated address country rule.
-- New: Add Gant diagramm on project module.
-- New: Add field oustanding limit into thirdparty properties.
-- New: Add management of triger FICHEINTER_VALIDATE
-- New: Add more "hooks" (like hooks to change way of showing/editing lines into dictionnaries).
-- New: Add proposals into referer page of thirdparty.
-- New: Default approver for holidays is set by default to hierchical parent.
-- New: Dictionary setup works with very large external dictionnaries (Add
-- New: Form to add a photo is immediatly available on photo page if
-- New: POS module can works with only one payment method (cach, chq, credit card).
-- New: When creating a contact from a third party, informations from third
-- New: [ task #1204 ] add Numering contrat module free (like leopard in product module).
-- New: [ task #826 ] Optionnal increase stock when deleting an invoice already validated.
-- Properties "dictionnaries" into module descriptor files have been renamed into "dictionaries".
-- Save and show last connexion date for users.
-- Support multi-langual description for products.
-- To build developper documentation, launch the script
-- Uncompress the downloaded .zip archive to copy the "dolibarr/htdocs" directory and all its files inside your web server root or get the files directly from GitHub (recommanded if you know git as it makes it easier if you want to upgrade later):
-/* <style type="text/css" > dont remove this line it's an ide hack */
-/* Advance Targeting Emailling for mass emailing module
-/* Affichage de la liste des projets d'hier */
-/* Affichage de la liste des projets de l'annee */
-/* Affichage de la liste des projets du mois */
-/* Badge style is based on boostrap framework */
-/* Force values on one colum for small screen */
-/* The buttonplus isgrowing on hover (dont know why). This is to avoid to have the cellegrowing too */
-/* To make a div popup, we must use a position aboluste inside a position relative */
-/* USING IMAGES FOR WEATHER INTEAD OF FONT AWESOME */
-/* Warning: setting this may make screen not beeing refreshed after a combo selection */
-/* default color for status : After a quick check, somme status can have oposite function according to objects
-/** @var bool Hide PHP informations */
-/** @var boolean	$force_install_nophpinfo 		Hide PHP informations */
-//				  and printing in millimiter by setting unit to 'mm' in constructor.
-//		font-size	: defaut char size (can be changed by calling Set_Char_Size(xx);
-// "commitment engagment" method and "cash accounting" method
-// $db->close();	Not database connexion yet
-// A Better solution to be able to sort on already payed or remain to pay is to store amount_payed in a denormalized field.
-// Action desactivation d'un sous module du module adherent
-// Activate FileCache - Developement
-// Additionnal information for each payment system
-// Affichage alerte date prévue de départ si transfert concerné
-// Affichage attributs LDAP
-// Change default WIDHT and HEIGHT (we need a smaller than default for both desktop and smartphone)
-// Chargement des includes principaux de librairies communes
-// Check if there is no uncompatible choice
-// Creation de la classe d'export du model ExportXXX
-// Customer Default Langauge
-// DN pour les groupes
-// Date appoval
-// Defaut sortorder
-// Defini objet langs
-// Defini si peux lire/modifier permisssions
-// Defini si peux lire/modifier utilisateurs et permisssions
-// Filter on array of ids of all childs
-// For external user, no check is done on company because readability is managed by public status of project and assignement.
-// For external user, no check is done on company permission because readability is managed by public status of project and assignement.
-// From this pont to the end of the file, we only take care of sub-BOM lines
-// Get Paramters
-// Get account informations
-// Get informations of journal
-// If on smartphone or optmized for small screen
-// Initialize array of search criterias
-// Label of mouvement of id of inventory
-// Limite acces si droits non corrects
-// Loop on each year to ouput
-// Loop to complete the sql search criterias from extrafields
-// Merge all entrie after the $KEEPNFIRST one into one entry called "Other..." (to avoid to have too much entries in graphic).
-// No cahce on PHP
-// No check is done on company permission because readability is managed by public status of project and assignement.
-// Nomber of try
-// None. Beeing connected is enough.
-// Now database connexion is known, so we can forget password
-// Personal informations
-// Personalized search criterias. Example: $conf->global->PRODUCT_QUICKSEARCH_ON_FIELDS = 'p.ref=ProductRef;p.label=ProductLabel;p.description=Description;p.note=Note;'
-// Personalized search criterias. Example: $conf->global->THIRDPARTY_QUICKSEARCH_ON_FIELDS = 's.nom=ThirdPartyName;s.name_alias=AliasNameShort;s.code_client=CustomerCode'
-// Place customer adress to the ISO location
-// Possible values: 0 or 1 (no strict CSRF test, only test on referer) or 2 (no CSRF test at all)
-// Repair llx_commande_fournisseur to eleminate duplicate reference
-// SQL Aliase adherent
-// SQL Aliase adherent_type
-// Sauvegardes parametres
-// Search Criterias
-// Securite acces client
-// Seems used onyl by Paypal
-// Select every potentiels, and note each potentiels which fit in search parameters
-// Set current line with last unpaid line (only if shedule is used)
-// Setup conf BOOKCAL_MYPARAM4 : exemple of quick define write style
-// Setup conf MYMODULE_MYPARAM4 : exemple of quick define write style
-// Spécifiez le type d'extension par laquelle vous poste est connecte.
-// Swicth in Bold
-// Synchro utilisateurs/groupes active
-// TODO Better solution to be able to sort on already payed or remain to pay is to store amount_payed in a denormalized field.
-// TODO ajouter regle pour restreindre acces paiement
-// Table to store complete informations (will replace all other table). Key is table name.
-// Test to check image can be publically viewed is done inside the viewimage.php wrapper.
-// The session_set_save_handler() at end of this fille will replace default session management.
-// This 2 lines are usefull only if we want to exclude some Urls from the explorer
-// This refresh list of dirs, not list of files (for preformance reason). List of files is refresh only if dir was not synchronized.
-// To disable a constant whithout javascript
-// To enable a constant whithout javascript
-// Visualiser description produit dans les formulaires activation/desactivation
-// We keep it with value ForceBuyingPriceIfNull = 2 for retroactive effect but results are unpredicable.
-// We must filter on assignement table
-// badge color ajustement for color blind
-// chek if salary pl
-// current rule: uptodate = the end date is in future or no subcription required
-// librarie core
-// librarie jobs
-// reverse mouvement of stock
-// status color ajustement for color blind
-//Activate Set adress in list
-//Another call for easy debugg
-//Chosse action to do
-//dol_syslog('We found some compression algoithm: '.$foundonealgorithm.' -> usecompression='.$usecompression, LOG_DEBUG);
-//if ($user->socid > 0) $socid = $user->socid;	  // For external user, no check is done on company because readability is managed by public status of project and assignement.
-//if ($user->socid > 0) $socid = $user->socid;    // For external user, no check is done on company because readability is managed by public status of project and assignement.
-//include DOL_DOCUMENT_ROOT.'/core/actions_fetchobject.inc.php';  // Can't use generic include because when creating a project, ref is defined and we dont want error if fetch fails from ref.
-4. Write a report with as much detail as possible (Use [screenshots](https://help.github.com/articles/issue-attachments) or even screencasts and provide logging and debugging informations whenever possible).
-6) Trigger LINEPROPAL_MODIFY is renamed into LINEPROPAL_UPDATE and
-<!-- END PHP TEMPLATE BLOC SHOW/HIDE -->
-<br><hr><br>Example 0a : Table with div+div+div containg a select that should be overflowed and truncated => Use this to align text or form<br>
-<br><hr><br>Example 0b: Table with div+form+div containg a select that should be overflowed and truncated => Use this to align text or form<br>
-<br><hr><br>Example 0c: Table with table+tr+td containg a select that should be overflowed and truncated => Use this to align text or form<br>
-> To build manually the .exe from Windows (running from makepack-dolibarr.pl script is however recommanded),
-> To build manually the .exe from Windows (running from makepack-dolibarr.pl script is however recommanded), 
-> schroot -c name_of_chroot  (exemple schroot -c unstable-amd64-sbuild)
-Confirm Delete Dictionnary
-DELAY = 0					# Delay beetween each HTTP request (-1 wait a key, 0 no delay, n number of seconds)
-Decription of htdocs/core/login directory
-Example fo recurring event, 1 week, no end, exported by Google
-Example fo recurring event, every 2 month, no end, exported by Google
-FIX: #3836 Unable to upload a document to an invoice under some circunstances
-FIX: #3996 Dictionnary hooks are not working in 3.8
-FIX: #4043 Incorrect translation in error mesage in menu creation admin page
-FIX: #4737 Bank transacion type selector translation is cropped
-FIX: #5629 PgSQL Interger string stylish error
-FIX: Accountancy - Format Quadra export - Missing line type C to create automaticly a subledger account with label
-FIX: Accountancy - SQL error when insert a manuel transaction
-FIX: Accountancy - Some ajustments on length of the account (general & auxiliary)
-FIX: Add a test to save life when ref of object (invoice ref, order ref, ...) was empty. The was no way to go back to a clean situation, even after vaidating again the object.
-FIX: Assignement of actors on tasks
-FIX: Attachement of linked files on ticket when sending a message
-FIX: Bad ressource list in popup in gantt view
-FIX: Bad rigths to send contract
-FIX: Can create Proposal on close thridparty #3526
-FIX: Can make a stock transfert on product not on sale/purchase.
-FIX: Can use formated float number on old expense report module.
-FIX: Can't modify vendor invoice if transfered into accountancy
-FIX: Category for suplements not saved
-FIX: Change date format of the inventorycode to be equal as mass stock transfert
-FIX: Correct problem of rights beetween tax and salaries module
-FIX: Creation of the second ressource type fails.
-FIX: Default vat is not set correctly when an error occured and we use VAT identified by a code.
-FIX: Fix detect dispached product and set to received completely when the supplier order have services (support STOCK_SUPPORTS_SERVICES)
-FIX: Force downlaod of file with .noexe as octet-stream mime type
-FIX: If option to hide automatic ECM is on, dont show menu.
-FIX: If we can change vendor status, we must be able to chane vendor code
-FIX: Implementation of a Luracast recommandation for the REST api server
-FIX: Implementation of a Luracast recommandation for the REST api server (#7370)
-FIX: Merge of thirdparties : "unknow column fk_soc" + "Delivery" label
-FIX: Missing contracts into list in page of Refering objects of a thirdparty.
-FIX: PGSQL Int type does not have a free lenght
-FIX: PGSQL Integer type does not have a free lenght
-FIX: Payed invoices are showed as canceled FIX: Bad date filter on customer order
-FIX: PgSQL Module Ressource list crash #5637
-FIX: Projet is not prefilled when created from overwiew page
-FIX: Properties updated if update successfull.
-FIX: Protection against bad value into accurancy setup
-FIX: Remane of project
-FIX: Remove  column creation for table llx_product_fournisseur_price, the column use un calss is fk_supplier_price_expression, and fk_price_expression does not exist into lx_product_fournisseur_price sql file declaration
-FIX: Rich text is not diplayed
-FIX: Search ambigous field on MO list
-FIX: Support or multicompany for sheduled jobs
-FIX: Take into consideration work leave over serveral months
-FIX: The admin flag is mising.
-FIX: The max size for upload file was not corectly shown
-FIX: The new feature to attach document on lines was not correclty
-FIX: Use priority to define order of sheduled jobs
-FIX: VAT rate can be negative. Example spain selling to morroco.
-FIX: Vat not visible in dictionnary
-FIX: Warning on attribut
-FIX: When clearing filter, we must not save tmp criterias in session
-FIX: When we make a direct assignement on a task to a user, we must check he is also assigned to project (and if not assign it)
-FIX: action not appear before an update because of a lack of line in action ressource
-FIX: add a test for updating date on task update in tab time consummed pro…
-FIX: alignement of intervention status
-FIX: amount opened on thirdparty card dont care of credit note not converted
-FIX: assign member cateogry to a member
-FIX: attached files list with link file was broked
-FIX: base64_decode should be forbiden in dol_eval
-FIX: cant empty action comm desc
-FIX: class not found when creating recuring invoice from invoice+discount
-FIX: compatibility if javascript not actived
-FIX: contact country had wrong display if the country dont have translate
-FIX: contact/adress tab: when changing company ajax combo, the first contact change is not taken into account
-FIX: dasboard wrong for late invoice
-FIX: deletion on draft is allowed if we are allwoed to create
-FIX: doc of dictionnary API
-FIX: don't see the sales representative of anothers entities
-FIX: dont get empty "Incoterms : - " string if no incoterm
-FIX: dont lose supplier ref if no supplier price in database
-FIX: dont print empty date in CommonObject::showOutputField
-FIX: dont retrieve new buying price on margin display
-FIX: etrafield with visibilty=5 were not in read only.
-FIX: expedition ceate line new parameter is not required.
-FIX: export extrafields must not include separe type
-FIX: extrafields of taks not visible in creation
-FIX: fk_expedition in $line can be usefull for triggers
-FIX: formating of prices with foreign languages
-FIX: fourn payment modes musn't be available on customer docs
-FIX: if we dont use SUPPLIER_ORDER_USE_HOUR_FOR_DELIVERY_DATE the hour is displayed on pdf
-FIX: input hidden with fk_product of line on mo production can be usefull
-FIX: inventory code must be different at each transation
-FIX: invoice: inpossible to create an invoice because of very bad check + warnings when trying to print tabs for invoice with no ID
-FIX: limit+1 dosn't show Total line
-FIX: link for projets not linked to a thirdparties
-FIX: load multicurrency informations on supplier order and bill lines fetch
-FIX: load tranlate array after setting lang
-FIX: mandatory date for service didnt work for invoice
-FIX: menu enty when url is external link
-FIX: missing column into SQL on thridparty list
-FIX: multicurrency: fields in discount unitialized when creating deposit
-FIX: nblignes not calculated after hook and hook can't modify this value. Usefull for modules
-FIX: product stats all bloc module without enbaled test
-FIX: propal and order stats broken on Tag+User(retricted customer list)
-FIX: ressource list with extrafields
-FIX: restore last seach criteria
-FIX: search on date into supplier invoice list dont work because of status -1
-FIX: supplier invoice payment total dont care about deposit or credit
-FIX: tag object_total_vat_x need x to be a string with unknown decimal lenght. Now use for x the real vat real with no more decimal (x = 20 or x = 8.5 or x = 5.99, ...)
-FIX: the time spent on project was not visible in its overwiew
-FIX: typo on ckeck method
-FIX: use event.key instead event.wich to avoid keyboard difference
-FIX: when fetch_optionnal_by_label in Extrafields with $this->db cannot work because this->db is never instanciated
-FIX: wrong occurence number of contract on contact card, we must only count externals
-FIX: wrong path sociales/index.php doesnt exist anymore
-FIX: wrong personnal project time spent
-Fix: Compatiblity with multicompany module.
-Fix: Supplier price displayed on document lines and margin infos didnt take discount.
-Fix: [ bug #1522 ] Element list into associate object into project are no more filterd by project thirdparty
-Fix: update extrafield do not display immediatly after update.
-Fo example: Dolibarr
-For more informations, see the [translator's documentation](https://wiki.dolibarr.org/index.php/Translator_documentation).
-For more licenses compatibility informations: https://www.gnu.org/licenses/licenses.en.html
-Long description (Can span accross multiple lines).
-Mysql version 5.5.40 has a very critical bug making your data beeing definitely lost.
-NEW: #17123 added ExtraFields for Stock Mouvement
-NEW: #18401 Add __NEWREF__ subtitute to get new object reference.
-NEW: A new function getImageFileNameForSize was also introduced to choose image best size according to usage to save bandwith.
-NEW: Accounting - Add default accounting account for member subcriptions.
-NEW: Add "depends on" and "required by" into module informations
-NEW: Add SQL contraint on product_stock table to allow only exsting product and warehouse #23543
-NEW: Add email in event history, for reminder email of expired subsription
-NEW: Add exemple of setup for multitail to render dolibarr log files
-NEW: Add hidden option MAIN_EMAIL_SUPPORT_ACK to restore Email ack checkbox (feature abandonned by mailers)
-NEW: Add more company informations (ProfId7 to 10) (#25266)
-NEW: Add option to disable globaly some notifications emails.
-NEW: Add option to display thirdparty adress in combolist
-NEW: Add ressource extrafields.
-NEW: Add somes hooks in bank planned entries
-NEW: Add statistics on number of projets on home page
-NEW: Add subtitution variables for url of document in backoffice
-NEW: Add tooltip in payment term edition in dictionnary.
-NEW: Add workflow to classifed propal bill on invoice validation.
-NEW: All language tranlsations (except source en_US) is now managed on https://www.transifex.com/projects/p/dolibarr/.
-NEW: Architecture to manage search criteria persistance (using save_lastsearch_values=1 on exit links and restore_lastsearch_values=1 in entry links)
-NEW: Authentication: add experimental support for Google OAuth2 connexion
-NEW: Better reponsive design
-NEW: Can edit account on miscellaneous payment (if not transfered)
-NEW: Can edit list of prospect status for customers/prospects. Add a new entry into dictionary table to manage list fo status.
-NEW: Can edit list of prospect status for customers/prospects. Add a new entry into dictionary table to manage list fo status. Removed deprecated files.
-NEW: Can filter on code in dictionnaries
-NEW: Can select dynamicaly number of lines to show on page on product, shipment, contact, orders, thirdparties.
-NEW: Can select lot from a combo list of existing batch numbers (in MRP consumtion)
-NEW: Can use a "|" to make a OR search on several different criterias into search text filters of tables.
-NEW: Can use a "|" to make a OR search on several different criterias into text filters of tables.
-NEW: Column of p...arent company is available in list of third parties
-NEW: Database: Can store the session into database (instead of beeing managed by PHP)
-NEW: Default value for MAIN_SECURITY_CSRF_WITH_TOKEN is now 2 (GET are also protected agains CSRF attacks)
-NEW: Dictionaries - Availibility dictionnary has a new column unit and number
-NEW: Each user can set its prefered default calendar page
-NEW: FEATURE PROPOSAL: on proposal, order or invoice creation from scratch, reload page after customer selection so its informations can be loaded
-NEW: Hidden option THEME_ELDY_USE_HOVER is stable enough to become officialy visible into setup.
-NEW: Implement option SUPPLIER_ORDER_USE_DISPATCH_STATUS to add a status into each dispathing line of supplier order to "verify" a reception is ok. Status of order can be set to "total/done" only if line is verified.
-NEW: Introduce position of records into dictionnary of type of contacts
-NEW: Introduce use of cache for thumbs images of users to save bandwith.
-NEW: Look and feel v11: Some setup pages are by default direclty in edit mode.
-NEW: Menu editor is reponsive
-NEW: Merge all boxes "related objects" into one. This save a lot of room on most card and avoid often horizontal scoll.
-NEW: ModuleBuilder - More feature that can be modifed after module generation
-NEW: ModuleBuilder: for edit name of dictionnary and delete it in MB
-NEW: On page to see/edit contact of an ojbect, the status of contact is visible (for both external and internal users).
-NEW: Page to check if the operations/items created between two dates have attached item(s) and possibility to download all attachements
-NEW: Payment: Can edit account on miscellaneous payment (if not transfered)
-NEW: Product stock and subproduct stock are independant
-NEW: Products: Add SQL contraint on product_stock table to allow only existing product and warehouse #23543
-NEW: Remove tooltip tipTip library replaced with standatd jquery tooltip
-NEW: Start to introduce search filters on dictionnaries for vat list.
-NEW: Suport html content for combo list of email recipient
-NEW: Support of deployement of metapackages
-NEW: When a new field to show into lists is selected, the form is automatically submited and field added.
-NEW: When an user unset the batch management of products, transformation of each batch stock mouvement in global stock mouvement
-NEW: X-Axis on graph are shown verticaly when there is a lot of values.
-NEW: add API shipment mode dictionnary
-NEW: add a prospect status for the contact with managment of custom icon
-NEW: add constant  MAIN_COMPANY_PERENTITY_SHARED                    to manage some informations (Accounting account) when company is shared on several entities
-NEW: add constant  MAIN_PRODUCT_PERENTITY_SHARED                    to manage some informations (Accounting account) when product is shared on several entities
-NEW: add convertion of images to webp for a single image in website media editor
-NEW: add price in burger menu on mouvement list
-NEW: add show preview for mail attachement on form mail
-NEW: batch referential objets
-NEW: can substitue project title in mail template
-NEW: comment in api_mymodule for seperate methods
-NEW: conditionnal add member button by statut
-NEW: contacts type dictionnary in api_setup.class.php
-NEW: get state dictionnary by REST API
-NEW: get user connected informations in REST API
-NEW: hook getnomurltooltip is replaced with hook getNomUrl more powerfull
-NEW: only get openned contact from liste_contact function, to not have acces to closed contact as mail receiver
-NEW: option to copy into attachement files of events, files send by mail (with auto event creation)
-NEW: possibilty to group payments by mode and show their subtotal
-NEW: show place from events on import calender
-NEW: show user on external calender events (when found)
-NEW: template invoices support substition key
-NEW: when we delete several objects with massaction, if somes object has child we must see which objects are concerned and nevertheless delete objects which can be deleted
-Note: You can use git-buildpackage -us -uc --git-ignore-new  if you want to test build with uncommited file
-Store, search and retreive any article to keep your knowledge into a database. It can be used to manage a list of FAQ, or a database
-The keyword can be ommitted if your commit does not fit in any of the following categories:
-The output patch file can then be submited on Dolibarr
-The output patch file can then be submited on Dolibarr dev mailing-list, with explanation on its goal, for inclusion in main branch.
-This directory contains ruleset files to use to develop Dolibarr EPR & CRM.
-This directory contains several subdirectories with entries for informations on Dolibarr.<br>
-This docker image intended for developpement usage.
-This docker image is intended for developpement usage.
-This module provides a sheduled job that scan regularly one or several IMAP email boxes, with filtering rules, to automatically record data in your application, like
-Une ligne represente un element : data[$x]
-Upgrading to any other version or database system is abolutely required BEFORE trying to
-We recommand to install Dolibarr ERP CRM on your own server (as most Open Source software, download and use is free: [https://www.dolibarr.org/download](https://www.dolibarr.org/download)) to get access on every side of application.
-You must avoid tests that could cause degradation or interruption of our service (refrain from using automated tools, and limit yourself about requests per second), that's why we recommand to install software on your own platform.
-class ModeleBoxes // Can't be abtract as it is instantiated to build "empty" boxes
-class ModeleExports extends CommonDocGenerator    // This class can't be abstract as there is instance propreties loaded by listOfAvailableExportFormat
-class ModeleExports extends CommonDocGenerator    // This class can't be abstract as there is instance propreties loaded by liste_modeles
-define('DOL_CLASS_PATH', 'class/'); // Filsystem path to class dir
-echo price($line->qty, 0, '', 0, 0); // Yes, it is a quantity, not a price, but we just want the formating role of function price
-elseif ($year && $month && $day) $daytoparsegmt = dol_mktime(0, 0, 0, $month, $day, $year, 'gmt'); // this are value submited after submit of action 'submitdateselect'
-function checkES($IentOfi, $InumCta)
-function getMarginInfos($pvht, $remise_percent, $tva_tx, $localtax1_tx, $localtax2_tx, $fk_pa, $paht)
-function print_actions_filter($form, $canedit, $status, $year, $month, $day, $showbirthday, $filtera, $filtert, $filterd, $pid, $socid, $action, $showextcals = array(), $actioncode = '', $usergroupid = '', $excludetype = '', $resourceid = 0)
-if (!$user->hasRight('stock', 'mouvement', 'lire')) {
-if (!empty($arrayfields['cs.periode']['checked'])) {
-if (!empty($conf->variants->eabled) && !getDolGlobalString('VARIANT_ALLOW_STOCK_MOVEMENT_ON_VARIANT_PARENT')) {	// Add test to exclude products that has variants
-if (!empty($conf->variants->eabled) && empty($conf->global->VARIANT_ALLOW_STOCK_MOVEMENT_ON_VARIANT_PARENT)) {	// Add test to exclude products that has variants
-if (!empty($contactname)) { // acces a partir du module de recherche
-if ($action == "transfert") {
-if (preg_match('/^dopayment/', $action)) {			// If we choosed/click on the payment mode
-if you restore or duplicate the data from another instance dump, you must also update this parameter in ther conf.php file to allow decryption in the new instance, or
-print $form->multiselectarray('BLOCKEDLOG_DISABLE_NOT_ALLOWED_FOR_COUNTRY', $countryArray, $seledted);
-print $langs->trans("Developpers").':';
-print $langs->trans("Size").': '.ini_get('xcache.size').' &nbsp; &nbsp; &nbsp; '.$langs->trans("Recommanded").': 16*Split<br>'."\n";
-print $langs->trans("Split").': '.ini_get('xcache.count').' &nbsp; &nbsp; &nbsp; '.$langs->trans("Recommanded").': (cat /proc/cpuinfo | grep -c processor) + 1<br>'."\n";
-print $langs->trans("xcache.optimizer").': '.yn(ini_get('xcache.optimizer')).' (will be usefull only with xcache v2)<br>'."\n";
-print '<div class="div-table-responsive">'; // You can use div-table-responsive-no-min if you dont need reserved height for your table
-print '<div class="div-table-responsive-no-min">'; // You can use div-table-responsive-no-min if you dont need reserved height for your table
-print '<td class="right">'.$langs->trans("NbOfMembers").' <span class="opacitymedium">('.$langs->trans("AllTime").')</span></td>';
-print str_replace('{s}', $dolibarrroot, $langs->trans("UnpackPackageInDolibarrRoot", '{s}')).'<br>';
-print_barre_liste($langs->trans("Sessions"), $page, $_SERVER["PHP_SELF"], "", $sortfield, $sortorder, '', $num, ($num ? $num : ''), 'setup'); // Do not show numer (0) if no session found (it means we can't know)
-print_liste_field_titre("PeriodEndDate", $_SERVER["PHP_SELF"], "cs.periode", "", $param, '', $sortfield, $sortorder, 'center ');
-print_liste_field_titre("Prority", $_SERVER["PHP_SELF"], "t.priority", "", $param, '', $sortfield, $sortorder);
-select#date_startday, select#date_startmonth, select#date_endday, select#date_endmonth, select#reday, select#remonth
-select#date_startday, select#date_startmonth, select#date_endday, select#date_endmonth, select#reday, select#remonth,
-session_start(); // To be able to keep info into session (used for not losing pass during navigation. pass must not transit through parmaeters)
-} // this are value submited after submit of action 'submitdateselect'
->>>>>>> c0f215fe
+select#date_startday, select#date_startmonth, select#date_endday, select#date_endmonth, select#reday, select#remonth,