# List of words codespell will ignore
# one per line, case-sensitive (when not lowercase)
# PROVid
provid
# PostgreSQL
postgresql

# Inside email
ba
blacklist
bu
categorie
categories
clos
<<<<<<< HEAD
crypted
=======
contaxt
courant
datea
datee
>>>>>>> ee3263be
doubleclick
errorstring
exten
falsy
master
medias
projet
ro
slave
te
technic
thead
ue
whitelist
ws
# Thirdparty should be Third party or Third-party but ignoring it because it's omnipresent
thirdparty
# Code string
ect
tempdate
sav
files'
# Used as array key
seeked
# Used as key
marge
# moral (var name)
mor
# Strings used as keys for translation
uptodate
reenable
# Function - rename to devalidate ?
unvalidate
# Some french strings
somme
caracteres
cas
sur
Datas
datas
valide
raison
que
dur
fonction
espace
methode
datee<|MERGE_RESOLUTION|>--- conflicted
+++ resolved
@@ -12,14 +12,11 @@
 categorie
 categories
 clos
-<<<<<<< HEAD
 crypted
-=======
 contaxt
 courant
 datea
 datee
->>>>>>> ee3263be
 doubleclick
 errorstring
 exten
