--- conflicted
+++ resolved
@@ -1,15 +1,12 @@
 # List of words codespell will ignore
-<<<<<<< HEAD
-# one per line, case-sensitive (when not lowercase)
+# one per line, must be in lower case.
 
-=======
-# one per line, must be in lower case.
->>>>>>> 9757e189
 # PROVid
 provid
 
 # PostgreSQL
 postgresql
+
 # ZAR currency
 zar
 
