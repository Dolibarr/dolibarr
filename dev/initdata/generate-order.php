--- conflicted
+++ resolved
@@ -206,27 +206,14 @@
         else
         {
             print " KO\n";
-<<<<<<< HEAD
             $db->rollback();
-            dol_print_error($db,$object->error);
+            dol_print_error($db, $object->error);
         }
     }
     else
     {
         print " KO\n";
         $db->rollback();
-        dol_print_error($db,$object->error);
-    }
-=======
-		    $db->rollback();
-		    dol_print_error($db, $object->error);
-		}
-	}
-	else
-	{
-        print " KO\n";
-	    $db->rollback();
-	    dol_print_error($db, $object->error);
-	}
->>>>>>> 57f81217
+        dol_print_error($db, $object->error);
+    }
 }