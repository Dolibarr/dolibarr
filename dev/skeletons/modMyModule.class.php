--- conflicted
+++ resolved
@@ -27,11 +27,7 @@
  *      \file       htdocs/includes/modules/modMyModule.class.php
  *      \ingroup    mymodule
  *      \brief      Description and activation file for module MyModule
-<<<<<<< HEAD
- *		\version	$Id: modMyModule.class.php,v 1.67 2011/08/01 13:26:21 hregis Exp $
-=======
  *		\version	$Id: modMyModule.class.php,v 1.68 2011/08/10 23:30:20 eldy Exp $
->>>>>>> 19bde3ab
  */
 include_once(DOL_DOCUMENT_ROOT ."/includes/modules/DolibarrModules.class.php");
 
