--- conflicted
+++ resolved
@@ -39,11 +39,7 @@
 then
 	echo "----- $0 -----"
 	echo "Usage: initdemopassword.sh confirm [base port login pass password_hash_algo]"
-<<<<<<< HEAD
-	echo "password_hash_algo can be md5 of password_hash"
-=======
 	echo "password_hash_algo can be md5 or password_hash"
->>>>>>> 95dc2558
 	exit
 fi
 
@@ -153,17 +149,6 @@
 fi
 #echo "mysql -P$port -u$admin $passwd $base < $mydir/$dumpfile"
 #mysql -P$port -u$admin $passwd $base < $mydir/$dumpfile
-<<<<<<< HEAD
-echo "echo \"UPDATE llx_user SET pass_crypted = MD5('$demopass') WHERE login = '$demologin';\" | mysql -P$port $base"
-
-if [ "x$demopasshash" != "xpassword_hash" ]
-then
-	newpass=`echo '<?php echo md5("$demopass"); ?>' | php`
-else
-	newpass=`echo '<?php echo password_hash("$demopass", PASSWORD_DEFAULT); ?>' | php`
-fi
-
-=======
 
 if [ "x${demopasshash}" != "xpassword_hash" ]
 then
@@ -177,7 +162,6 @@
 fi
 
 echo "echo \"UPDATE llx_user SET pass_crypted = '$newpass' WHERE login = '$demologin';\" | mysql -P$port $base"
->>>>>>> 95dc2558
 echo "UPDATE llx_user SET pass_crypted = '$newpass' WHERE login = '$demologin';" | mysql -P$port $base
 export res=$?
 
