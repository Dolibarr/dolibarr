<?xml version="1.0"?>
<!DOCTYPE ruleset SYSTEM "ruleset.dtd">
<ruleset name="Dolibarr">
	<description>Dolibarr coding standard.</description>

	<exclude-pattern>*/conf.php</exclude-pattern>
	<exclude-pattern>*/includes/*</exclude-pattern>
	<exclude-pattern>*/documents/*</exclude-pattern>
<<<<<<< HEAD
	<exclude-pattern>*/custom/*</exclude-pattern>
	<exclude-pattern>*/nltechno*</exclude-pattern>
		
=======
	<exclude-pattern>*/dev/vagrant/*</exclude-pattern>
	<exclude-pattern>*/custom/*</exclude-pattern>
	<exclude-pattern>*/nltechno*</exclude-pattern>

>>>>>>> 47cab903
	<!-- List of all tests -->

	<rule ref="Internal.NoCodeFound">
		<severity>0</severity>
	</rule>

	<rule ref="Generic.CodeAnalysis.EmptyStatement" />
<<<<<<< HEAD
 
=======

	<rule ref="Generic.CodeAnalysis.EmptyStatement.DetectedCATCH">
		<severity>0</severity>
	</rule>
>>>>>>> 47cab903
	<rule ref="Generic.CodeAnalysis.EmptyStatement.DetectedIF">
		<severity>0</severity>
	</rule>
	<rule ref="Generic.CodeAnalysis.EmptyStatement.DetectedELSE">
		<severity>0</severity>
	</rule>

	<rule ref="Generic.CodeAnalysis.EmptyStatement.NotAllowed">
		<severity>0</severity>
	</rule>
	<rule ref="Generic.CodeAnalysis.EmptyStatement.NotAllowedWarning">
		<severity>0</severity>
	</rule>

    <!-- The closing ?> tag MUST be omitted from files containing only PHP. -->
    <!-- <rule ref="Zend.Files.ClosingTag"/> -->

    <!-- <rule ref="Generic.CodeAnalysis.ForLoopShouldBeWhileLoop" /> -->

    <rule ref="Generic.CodeAnalysis.ForLoopWithTestFunctionCall" />

    <rule ref="Generic.CodeAnalysis.JumbledIncrementer" />

    <rule ref="Generic.CodeAnalysis.UnconditionalIfStatement" />

    <rule ref="Generic.CodeAnalysis.UnnecessaryFinalModifier" />

    <rule ref="Generic.CodeAnalysis.UnusedFunctionParameter" />
    <rule ref="Generic.CodeAnalysis.UnusedFunctionParameter.Found">
		<severity>0</severity>
    </rule>

    <rule ref="Generic.CodeAnalysis.UselessOverridingMethod" />

    <!--
    <rule ref="Generic.Commenting.Todo" />
    -->

	<!-- Warning if action on same line than if -->
	<!--
		<rule ref="Generic.ControlStructures.InlineControlStructure">
		<properties> <property name="error" value="false"/> </properties>
		</rule>
	-->

    <!-- PHP code MUST use only UTF-8 without BOM. -->
    <rule ref="Generic.Files.ByteOrderMark"/>

	<!-- Lines can be 85 chars long, but never show errors -->
	<rule ref="Generic.Files.LineLength">
		<properties>
			<property name="lineLimit" value="1000" />
			<property name="absoluteLineLimit" value="0" />
		</properties>
	</rule>

	<!-- Use Unix newlines -->
	<rule ref="Generic.Files.LineEndings">
		<properties>
			<property name="eolChar" value="\n" />
		</properties>
	</rule>

    <!-- To disallow several statements on same line -->
	<!-- <rule ref="Generic.Formatting.DisallowMultipleStatements" /> -->

	<!-- Have 2 chars padding maximum and always show as errors -->
	<!--
		<rule ref="Generic.Formatting.MultipleStatementAlignment">
		<properties> <property name="maxPadding" value="2"/> <property
		name="ignoreMultiLine" value="true"/> </properties> </rule>
	-->

	<rule ref="Generic.Formatting.SpaceAfterCast" />

    <rule ref="Generic.Functions.CallTimePassByReference" />

	<rule ref="Generic.Functions.FunctionCallArgumentSpacing" />
	<rule ref="Generic.Functions.FunctionCallArgumentSpacing.NoSpaceAfterComma">
		<severity>0</severity>
	</rule>
	<rule ref="Generic.Functions.FunctionCallArgumentSpacing.NoSpaceBeforeEquals">
		<severity>0</severity>
	</rule>
	<rule ref="Generic.Functions.FunctionCallArgumentSpacing.NoSpaceAfterEquals">
		<severity>0</severity>
	</rule>
	<rule ref="Generic.Functions.FunctionCallArgumentSpacing.TooMuchSpaceAfterComma">
		<severity>0</severity>
	</rule>

    <!-- Tweaks to metrics -->
    <rule ref="Generic.Metrics.CyclomaticComplexity">
        <properties>
            <property name="complexity" value="80" />
            <property name="absoluteComplexity" value="250" />
        </properties>
    </rule>
    <rule ref="Generic.Metrics.NestingLevel">
        <properties>
            <property name="nestingLevel" value="10" />
            <property name="absoluteNestingLevel" value="50" />
        </properties>
    </rule>

	<rule ref="Generic.NamingConventions.ConstructorName" />
	<!-- Check if we use PHP4 constructor instead of __construct() -->
	<rule ref="Generic.NamingConventions.ConstructorName.OldStyle">
        <severity>0</severity>
	</rule>

	<rule ref="Generic.NamingConventions.UpperCaseConstantName" />

    <rule ref="Generic.PHP.DeprecatedFunctions" />
    <rule ref="Generic.PHP.DeprecatedFunctions.Deprecated">
        <severity>0</severity>
    </rule>
	
	<rule ref="Generic.PHP.DisallowShortOpenTag" />

    <rule ref="Generic.PHP.ForbiddenFunctions" />

    <!-- Warning when using @ before functions -->
    <!-- <rule ref="Generic.PHP.NoSilencedErrors" /> -->

	<!-- Say if null, true, false must be uppercase -->
	<!-- <rule ref="Generic.PHP.UpperCaseConstant" /> -->

	<rule ref="Generic.Strings.UnnecessaryStringConcat" />

	<rule ref="Generic.Strings.UnnecessaryStringConcat.Found">
        <severity>0</severity>
	</rule>
    
    <rule ref="Generic.VersionControl.SubversionProperties" />

	<!-- Disallow usage of tab -->
	<!--  <rule ref="Generic.WhiteSpace.DisallowTabIndent" /> -->

	<!-- Check indent are done with spaces and wiht correct number -->
	<!-- Disabled as this does not support tab -->
	<!-- <rule ref="Generic.WhiteSpace.ScopeIndent" /> -->

	<rule ref="PEAR.Classes.ClassDeclaration" />

    <!-- Check for duplicate class names -->
    <!-- <rule ref="Generic.Classes.DuplicateClassName" /> -->

    <rule ref="PEAR.Commenting.ClassComment" />
    <rule ref="PEAR.Commenting.ClassComment.MissingTag">
        <severity>0</severity>
    </rule>
    <rule ref="PEAR.Commenting.ClassComment.Missing@authorTag">
        <severity>0</severity>
    </rule>
    <rule ref="PEAR.Commenting.ClassComment.Missing@categoryTag">
        <severity>0</severity>
    </rule>
    <rule ref="PEAR.Commenting.ClassComment.Missing@licenseTag">
        <severity>0</severity>
    </rule>
    <rule ref="PEAR.Commenting.ClassComment.Missing@linkTag">
        <severity>0</severity>
    </rule>
    <rule ref="PEAR.Commenting.ClassComment.Missing@packageTag">
        <severity>0</severity>
    </rule>
    <rule ref="PEAR.Commenting.FunctionComment.SpacingAfterParamType">
        <severity>0</severity>
    </rule>
    <rule ref="PEAR.Commenting.FunctionComment.SpacingAfterParamName">
        <severity>0</severity>
    </rule>
    <!-- TODO Remove this and fix reported errors -->
    <rule ref="PEAR.Commenting.ClassComment.Missing">
        <severity>0</severity>
    </rule>
    <rule ref="PEAR.Commenting.FunctionComment.MissingReturn">
        <severity>0</severity>
    </rule>
    <rule ref="PEAR.Commenting.FunctionComment.ReturnNotRequired">
        <severity>0</severity>
    </rule>
    <rule ref="PEAR.Commenting.FunctionComment.Missing">
        <severity>0</severity>
    </rule>
<<<<<<< HEAD
=======
    <rule ref="PEAR.Commenting.ClassComment.Missing@authorTag">
        <severity>0</severity>
    </rule>
    <rule ref="PEAR.Commenting.ClassComment.Missing@categoryTag">
        <severity>0</severity>
    </rule>
    <rule ref="PEAR.Commenting.ClassComment.Missing@licenseTag">
        <severity>0</severity>
    </rule>
    <rule ref="PEAR.Commenting.ClassComment.Missing@linkTag">
        <severity>0</severity>
    </rule>
    <rule ref="PEAR.Commenting.ClassComment.Missing@packageTag">
        <severity>0</severity>
    </rule>
    <rule ref="PEAR.Commenting.FunctionComment.SpacingAfterParamType">
        <severity>0</severity>
    </rule>
    <rule ref="PEAR.Commenting.FunctionComment.SpacingAfterParamName">
        <severity>0</severity>
    </rule>
    <!-- TODO Remove this and fix reported errors -->
    <rule ref="PEAR.Commenting.ClassComment.Missing">
        <severity>0</severity>
    </rule>
    <rule ref="PEAR.Commenting.FunctionComment.MissingReturn">
        <severity>0</severity>
    </rule>
    <rule ref="PEAR.Commenting.FunctionComment.ReturnNotRequired">
        <severity>0</severity>
    </rule>
    <rule ref="PEAR.Commenting.FunctionComment.Missing">
        <severity>0</severity>
    </rule>
>>>>>>> 47cab903
        
    <!-- 
    <rule ref="PEAR.Commenting.FileComment" />
    <rule ref="PEAR.Commenting.FileComment.WrongStyle">
        <severity>0</severity>
    </rule>
    <rule ref="PEAR.Commenting.FileComment.MissingVersion">
        <severity>0</severity>
    </rule>
    <rule ref="PEAR.Commenting.FileComment.MissingTag">
        <severity>0</severity>
    </rule>
    -->
    <rule ref="PEAR.Commenting.FunctionComment.WrongStyle">
        <severity>0</severity>
    </rule>
    
    <rule ref="PEAR.Commenting.FunctionComment.Empty">
        <severity>5</severity>
    </rule>
    
    <rule ref="PEAR.Commenting.FunctionComment" />
    <rule ref="PEAR.Commenting.FunctionComment.SpacingBeforeParamType">
        <severity>0</severity>
    </rule>
    <rule ref="PEAR.Commenting.FunctionComment.SpacingAfterLongType">
        <severity>0</severity>
    </rule>
    <rule ref="PEAR.Commenting.FunctionComment.SpacingAfterLongName">
        <severity>0</severity>
    </rule>
    <rule ref="PEAR.Commenting.FunctionComment.SpacingAfterParams">
        <severity>0</severity>
    </rule>
    <rule ref="PEAR.Commenting.FunctionComment.ParameterCommentsNotAligned">
        <severity>0</severity>
    </rule>
    <rule ref="PEAR.Commenting.FunctionComment.ParameterNamesNotAligned">
        <severity>0</severity>
    </rule>

    <rule ref="PEAR.Commenting.InlineComment" />

	<!-- <rule ref="PEAR.ControlStructures.ControlSignature" /> -->

	<!-- <rule ref="PEAR.ControlStructures.MultiLineCondition" /> -->

	<!-- Test if () are removed for includes -->
	<!-- <rule ref="PEAR.Files.IncludingFile"/> -->

	<rule ref="PEAR.Formatting.MultiLineAssignment" />

	<rule ref="PEAR.Functions.FunctionCallSignature" />

	<rule ref="PEAR.Functions.FunctionCallSignature.Indent">
	    <severity>0</severity>
	</rule>
    <rule ref="PEAR.Functions.FunctionCallSignature.SpaceBeforeOpenBracket">
        <severity>0</severity>
    </rule>
	<rule ref="PEAR.Functions.FunctionCallSignature.SpaceAfterOpenBracket">
        <severity>0</severity>
    </rule>
    <rule ref="PEAR.Functions.FunctionCallSignature.SpaceBeforeCloseBracket">
        <severity>0</severity>
    </rule>
    <rule ref="PEAR.Functions.FunctionCallSignature.SpaceAfterCloseBracket">
        <severity>0</severity>
    </rule>
    <rule ref="PEAR.Functions.FunctionCallSignature.CloseBracketLine">
        <severity>0</severity>
    </rule>
    <rule ref="PEAR.Functions.FunctionCallSignature.ContentAfterOpenBracket">
        <severity>0</severity>
    </rule>
	
	<rule ref="PEAR.Functions.ValidDefaultValue" />

	<rule ref="PEAR.NamingConventions.ValidClassName" />
	<rule ref="PEAR.NamingConventions.ValidClassName.Invalid">
        <severity>0</severity>
	</rule>
	
	<rule ref="PEAR.NamingConventions.ValidClassName.StartWithCapital">
        <severity>0</severity>
	</rule>
	<!-- some phpcs have a typo error in rule, so we add it too -->
	<rule ref="PEAR.NamingConventions.ValidClassName.StartWithCaptial">
        <severity>0</severity>
	</rule>
	
	<rule ref="PEAR.NamingConventions.ValidFunctionName" />

	<rule ref="PEAR.NamingConventions.ValidFunctionName.FunctionDoubleUnderscore">
        <severity>0</severity>
	</rule>
	<rule ref="PEAR.NamingConventions.ValidFunctionName.FunctionNameInvalid">
        <severity>0</severity>
	</rule>
	<rule ref="PEAR.NamingConventions.ValidFunctionName.FunctionNoCapital">
        <severity>0</severity>
	</rule>
	<!-- some phpcs have a typo error in rule, so we add it too -->
	<rule ref="PEAR.NamingConventions.ValidFunctionName.FunctionNoCaptial">
        <severity>0</severity>
	</rule>
	<rule ref="PEAR.NamingConventions.ValidFunctionName.NotCamelCaps">
        <severity>0</severity>
	</rule>
	<rule ref="PEAR.NamingConventions.ValidFunctionName.PrivateNoUnderscore">
        <severity>0</severity>
	</rule>

	<rule ref="PEAR.NamingConventions.ValidVariableName" />

	<rule ref="PEAR.WhiteSpace.ObjectOperatorIndent" />

	<!-- Need to be commented to be disabled
	<rule ref="PEAR.WhiteSpace.ScopeClosingBrace">
        <severity>0</severity>
    </rule>
	
    <rule ref="PEAR.WhiteSpace.ScopeClosingBrace.Line">
        <severity>0</severity>
    </rule>
	-->
    
    <!-- Already found as a Generic rule -->
	<!-- <rule ref="PEAR.WhiteSpace.ScopeIndent" /> -->

</ruleset><|MERGE_RESOLUTION|>--- conflicted
+++ resolved
@@ -6,31 +6,21 @@
 	<exclude-pattern>*/conf.php</exclude-pattern>
 	<exclude-pattern>*/includes/*</exclude-pattern>
 	<exclude-pattern>*/documents/*</exclude-pattern>
-<<<<<<< HEAD
-	<exclude-pattern>*/custom/*</exclude-pattern>
-	<exclude-pattern>*/nltechno*</exclude-pattern>
-		
-=======
 	<exclude-pattern>*/dev/vagrant/*</exclude-pattern>
 	<exclude-pattern>*/custom/*</exclude-pattern>
 	<exclude-pattern>*/nltechno*</exclude-pattern>
 
->>>>>>> 47cab903
-	<!-- List of all tests -->
+		<!-- List of all tests -->
 
 	<rule ref="Internal.NoCodeFound">
 		<severity>0</severity>
 	</rule>
 
 	<rule ref="Generic.CodeAnalysis.EmptyStatement" />
-<<<<<<< HEAD
- 
-=======
 
 	<rule ref="Generic.CodeAnalysis.EmptyStatement.DetectedCATCH">
 		<severity>0</severity>
 	</rule>
->>>>>>> 47cab903
 	<rule ref="Generic.CodeAnalysis.EmptyStatement.DetectedIF">
 		<severity>0</severity>
 	</rule>
@@ -217,8 +207,6 @@
     <rule ref="PEAR.Commenting.FunctionComment.Missing">
         <severity>0</severity>
     </rule>
-<<<<<<< HEAD
-=======
     <rule ref="PEAR.Commenting.ClassComment.Missing@authorTag">
         <severity>0</severity>
     </rule>
@@ -253,7 +241,6 @@
     <rule ref="PEAR.Commenting.FunctionComment.Missing">
         <severity>0</severity>
     </rule>
->>>>>>> 47cab903
         
     <!-- 
     <rule ref="PEAR.Commenting.FileComment" />
