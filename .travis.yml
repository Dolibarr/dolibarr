# This script is used by Travis CI to run automatically Continuous test integration
# from Dolibarr GitHub repository.
# For syntax, see https://docs.travis-ci.com/user/languages/php/

# We use dist: focal = 20.04
os: linux
dist: focal

language: generic

#scan_logs: false

git:
  depth: 1

# Start on every boot
services:
- memcached
#- mysql
- postgresql


addons:
  mariadb: '10.5'


env:
  global:
  # Set to true for very verbose output
  - DEBUG=true

cache:
  directories:
    - ~/.cache


jobs:
  fast_finish: true
  allow_failures:
  - php: '8.3'
  include:
    - stage: PHP min and max
      if: type = push
      php: '7.1'
      env:
      - DB=postgresql
      - TRAVIS_PHP_VERSION=7.1
    - stage: PHP min and max
      if: type = pull_request OR type = push
      php: '8.2'
      env:
      - DB=mysql
      - TRAVIS_PHP_VERSION=8.2
    - stage: PHP 8.3
      if: type = push AND branch = develop
      php: '8.3'
      env:
      - DB=mysql
      - TRAVIS_PHP_VERSION=8.3

notifications:
  email:
    on_success: never # [always|never|change] default: change
    on_failure: never # [always|never|change] default: always
  irc:
    channels:
    - "chat.freenode.net#dolibarr"
    on_success: change
    on_failure: always
    use_notice: true


before_install:
- |
  echo "Remove awful phpenv and install packages"
  sudo rm -fr ~/.phpenv
  sudo rm -fr /root/.phpenv
  sudo add-apt-repository -y ppa:ondrej/php
  sudo apt-get update
  echo TRAVIS_PHP_VERSION=$TRAVIS_PHP_VERSION

- |
  echo Install packages for PHP
  sudo apt-get install -y pgloader memcached
  if [ "$TRAVIS_PHP_VERSION" = '7.1' ]; then
  	sudo apt install unzip apache2 php7.1 php7.1-cli php7.1-curl php7.1-mysql php7.1-pgsql php7.1-gd php7.1-imap php7.1-intl php7.1-ldap php7.1-xml php7.1-mbstring php7.1-xml php7.1-zip libapache2-mod-php7.1
  fi
  if [ "$TRAVIS_PHP_VERSION" = '8.1' ]; then
  	sudo apt install unzip apache2 php8.1 php8.1-cli php8.1-curl php8.1-mysql php8.1-pgsql php8.1-gd php8.1-imap php8.1-intl php8.1-ldap php8.1-xml php8.1-mbstring php8.1-xml php8.1-zip libapache2-mod-php8.1
  fi
  if [ "$TRAVIS_PHP_VERSION" = '8.2' ]; then
  	sudo apt install unzip apache2 php8.2 php8.2-cli php8.2-curl php8.2-mysql php8.2-pgsql php8.2-gd php8.2-imap php8.2-intl php8.2-ldap php8.2-xml php8.2-mbstring php8.2-xml php8.2-zip libapache2-mod-php8.2
  fi
  if [ "$TRAVIS_PHP_VERSION" = '8.3' ]; then
  	sudo apt install unzip apache2 php8.3 php8.3-cli php8.3-curl php8.3-mysql php8.3-pgsql php8.3-gd php8.3-imap php8.3-intl php8.3-ldap php8.3-xml php8.3-mbstring php8.3-xml php8.3-zip libapache2-mod-php8.3
  fi

- |
  echo Install pgsql if run is for pgsql
  if [ "$DB" = 'postgresql' ]; then
    echo "Check pgloader version"
    pgloader --version
    #ps fauxww | grep postgres
    ls /etc/postgresql/13/main/

    sudo sed -i -e '/local.*peer/s/postgres/all/' -e 's/peer\|md5/trust/g' /etc/postgresql/13/main/pg_hba.conf
    sudo cat /etc/postgresql/13/main/pg_hba.conf

    sudo service postgresql restart

    psql postgresql://postgres:postgres@127.0.0.1:5432 -l -A

    psql postgresql://postgres:postgres@127.0.0.1:5432 -c 'create database travis;'
    psql postgresql://postgres:postgres@127.0.0.1:5432 -c "CREATE USER travis WITH ENCRYPTED PASSWORD 'travis';"
    psql postgresql://postgres:postgres@127.0.0.1:5432 -c 'GRANT ALL PRIVILEGES ON DATABASE travis TO travis;'

    psql postgresql://postgres:postgres@127.0.0.1:5432 -l -A
  fi

install:
- |
  if [ "$TRAVIS_PHP_VERSION" = '7.1' ]; then
    sudo update-alternatives --set php /usr/bin/php7.1
  fi
  if [ "$TRAVIS_PHP_VERSION" = '8.1' ]; then
    sudo update-alternatives --set php /usr/bin/php8.1
  fi
  if [ "$TRAVIS_PHP_VERSION" = '8.2' ]; then
    sudo update-alternatives --set php /usr/bin/php8.2
  fi
  php -i | head -

- |
  echo "Updating Composer config"
  curl -sS https://getcomposer.org/installer -o /tmp/composer-setup.php
  HASH=`curl -sS https://composer.github.io/installer.sig`
  echo $HASH
  php -r "if (hash_file('SHA384', '/tmp/composer-setup.php') === '$HASH') { echo 'Installer verified'; } else { echo 'Installer corrupt'; unlink('composer-setup.php'); } echo PHP_EOL;"
  sudo php /tmp/composer-setup.php --install-dir=/usr/local/bin --filename=composer
  sudo chmod -R a+rwx /usr/local/bin/composer

  #sudo apt install composer
  composer -V
  composer -n config -g vendor-dir htdocs/includes
  echo

- |
  echo "Update Composer version and Install tools - PHP Unit, Parallel Lint, PHP CodeSniffer, PHP Vardump check - for $TRAVIS_PHP_VERSION"
  echo "(composer version 2.5 is bugged and generate phpunit error Exception: Serialization of 'Closure' is not allowed)"
  if [ "$TRAVIS_PHP_VERSION" = '7.1' ] || [ "$TRAVIS_PHP_VERSION" = '7.2' ]; then
    sudo composer self-update 2.2.18
    composer -n require phpunit/phpunit ^7.5 \
                        php-parallel-lint/php-parallel-lint ^1 \
                        php-parallel-lint/php-console-highlighter ^0 \
                        php-parallel-lint/php-var-dump-check ~0.4 \
                        squizlabs/php_codesniffer ^3
  fi
  if [ "$TRAVIS_PHP_VERSION" = '7.3' ] || [ "$TRAVIS_PHP_VERSION" = '7.4' ]; then
    sudo composer self-update 2.2.18
    composer -n require phpunit/phpunit ^7.5 \
                        php-parallel-lint/php-parallel-lint ^1.2 \
                        php-parallel-lint/php-console-highlighter ^0 \
                        php-parallel-lint/php-var-dump-check ~0.4 \
                        squizlabs/php_codesniffer ^3
  fi
  # phpunit 9 is required for php 8
  if [ "$TRAVIS_PHP_VERSION" = '8.0' ] || [ "$TRAVIS_PHP_VERSION" = '8.1' ] || [ "$TRAVIS_PHP_VERSION" = '8.2' ] || [ "$TRAVIS_PHP_VERSION" = '8.3' ] || [ "$TRAVIS_PHP_VERSION" = 'nightly' ]; then
      sudo composer self-update 2.4.4
      composer -n require --ignore-platform-reqs phpunit/phpunit ^8 \
                                                 php-parallel-lint/php-parallel-lint ^1.2 \
                                                 php-parallel-lint/php-console-highlighter ^0 \
                                                 php-parallel-lint/php-var-dump-check ~0.4 \
                                                 squizlabs/php_codesniffer ^3
  fi

  # Remove non expected files
  rm -fr /home/travis/build/Dolibarr/dolibarr/htdocs/includes/phpunit/php-code-coverage/src/Report/Html/Renderer/Template/js
  echo

- |
  echo "Adding path of binaries tools installed by composer to the PATH"
  export PATH="$TRAVIS_BUILD_DIR/htdocs/includes/bin:$PATH"
  echo $PATH
  ls $TRAVIS_BUILD_DIR/htdocs/includes
  ls $TRAVIS_BUILD_DIR/htdocs/includes/bin
  echo



before_script:
  - |
    echo Start before_script
    echo Current dir is `pwd`
    echo Home dir is `echo ~`
    echo TRAVIS_BUILD_DIR is $TRAVIS_BUILD_DIR

  - |
    echo "Versions information"
    echo
    # Check PHP
    echo "PHP version"
    php -i | head -
    # Check Parallel-lint version
    echo "Parallel-lint version"
    which parallel-lint
    parallel-lint -V
    # Check PHP CodeSniffer version
    echo "PHPCS version"
    which phpcs
    phpcs --version | head -
    phpcs -i | head -
    # Check PHP Vardump check version
    echo "PHP Vardump check version"
    which var_dump_check
    var_dump_check --version
    # Check PHPUnit version
    echo "PHPUnit version"
    which phpunit
    phpunit --version | head -
    # Check Apache version
    echo "Apache version"
    apache2 -v | head -
    # Check Database
    echo "Database version"
    mysql --version | head -
    psql --version

  - |
    echo "Setting up database"
    if [ "$DB" = 'mysql' ] || [ "$DB" = 'mariadb' ] || [ "$DB" = 'postgresql' ]; then
      echo "MySQL stop"
      sudo systemctl stop mariadb.service
      echo "MySQL restart without pass"
      #sudo mysqld_safe --skip-grant-tables --socket=/tmp/aaa
      sudo mysqld_safe --skip-grant-tables --socket=/tmp/aaa &
      sleep 3
      sudo ps fauxww
      echo "MySQL set root password"
      sudo mysql -u root -h 127.0.0.1 -e "FLUSH PRIVILEGES; CREATE DATABASE IF NOT EXISTS travis CHARACTER SET = 'utf8'; ALTER USER 'root'@'localhost' IDENTIFIED BY 'password'; CREATE USER 'root'@'127.0.0.1' IDENTIFIED BY 'password'; CREATE USER 'travis'@'127.0.0.1' IDENTIFIED BY 'password'; GRANT ALL PRIVILEGES ON travis.* TO root@127.0.0.1; GRANT ALL PRIVILEGES ON travis.* TO travis@127.0.0.1; FLUSH PRIVILEGES;"
      echo "MySQL grant"
      sudo mysql -u root -h 127.0.0.1 -ppassword -e 'FLUSH PRIVILEGES; GRANT ALL PRIVILEGES ON travis.* TO travis@127.0.0.1; FLUSH PRIVILEGES;'
      echo "MySQL list current users"
      sudo mysql -u root -h 127.0.0.1 -ppassword -e 'use mysql; select * from user;'
      echo "List pid file"
      sudo mysql -u root -h 127.0.0.1 -ppassword -e "show variables like '%pid%';"

      #sudo kill `cat /var/lib/mysqld/mysqld.pid`
      #sudo systemctl start mariadb

      echo "MySQL grant"
      sudo mysql -u root -h 127.0.0.1 -ppassword -e 'GRANT ALL PRIVILEGES ON travis.* TO travis@127.0.0.1;'
      echo "MySQL flush"
      sudo mysql -u root -h 127.0.0.1 -ppassword -e 'FLUSH PRIVILEGES;'

      echo "MySQL load sql"
      sudo mysql -u root -h 127.0.0.1 -ppassword -D travis < dev/initdemo/mysqldump_dolibarr_3.5.0.sql
    fi
    if [ "$DB" = 'postgresql' ]; then
      echo "PGSQL"
      sudo mkdir -p /tmp/pgloader
      sudo chmod -R a+rwx /tmp/pgloader/
      sudo pgloader 'mysql://root:password@127.0.0.1/travis' 'postgresql://postgres:postgres@127.0.0.1:5432/travis'
      echo 'ALTER SEQUENCE llx_accountingaccount_rowid_seq RENAME TO llx_accounting_account_rowid_seq' | psql 'postgresql://postgres:postgres@127.0.0.1:5432/travis'
      echo 'ALTER SEQUENCE llx_accounting_account_rowid_seq RESTART WITH 1000001;' | psql 'postgresql://postgres:postgres@127.0.0.1:5432/travis'

      #echo '\d llx_adherent' | psql 'postgresql://postgres:postgres@127.0.0.1:5432/travis'
      #echo '\d llx_c_country' | psql 'postgresql://postgres:postgres@127.0.0.1:5432/travis'

      # Create pgsql compatibility functions
      psql 'postgresql://postgres:postgres@127.0.0.1:5432/travis' < htdocs/install/pgsql/functions/functions.sql
    fi
    echo

  - |
    export CONF_FILE=htdocs/conf/conf.php
    echo "Setting up Dolibarr '$CONF_FILE'"
    echo '<?php' > $CONF_FILE
    echo 'error_reporting(E_ALL);' >> $CONF_FILE
    echo '$'dolibarr_main_url_root=\'http://127.0.0.1\'';' >> $CONF_FILE
    echo '$'dolibarr_main_document_root=\'$TRAVIS_BUILD_DIR/htdocs\'';' >> $CONF_FILE
    echo '$'dolibarr_main_data_root=\'$TRAVIS_BUILD_DIR/documents\'';' >> $CONF_FILE
    echo '$'dolibarr_main_db_host=\'127.0.0.1\'';' >> $CONF_FILE
    echo '$'dolibarr_main_db_name=\'travis\'';' >> $CONF_FILE
    echo '$'dolibarr_main_instance_unique_id=\'travis1234567890\'';' >> $CONF_FILE
    if [ "$DB" = 'mysql' ] || [ "$DB" = 'mariadb' ]; then
      echo '$'dolibarr_main_db_type=\'mysqli\'';' >> $CONF_FILE
      echo '$'dolibarr_main_db_port=3306';' >> $CONF_FILE
      echo '$'dolibarr_main_db_user=\'root\'';' >> $CONF_FILE
      echo '$'dolibarr_main_db_pass=\'password\'';' >> $CONF_FILE
    fi
    if [ "$DB" = 'postgresql' ]; then
      echo '$'dolibarr_main_db_type=\'pgsql\'';' >> $CONF_FILE
      echo '$'dolibarr_main_db_port=5432';' >> $CONF_FILE
      echo '$'dolibarr_main_db_user=\'postgres\'';' >> $CONF_FILE
      echo '$'dolibarr_main_db_pass=\'postgres\'';' >> $CONF_FILE
    fi
    echo '$'dolibarr_main_authentication=\'dolibarr\'';' >> $CONF_FILE
    cat $CONF_FILE
    echo

  - |
    echo "Create documents directory and set permissions"
    # Add admin/temp subdirectory needed for unit tests
    mkdir -p $TRAVIS_BUILD_DIR/documents/admin/temp
    sudo chmod -R a+rwx $TRAVIS_BUILD_DIR/documents
    echo "***** First line of dolibarr.log" > $TRAVIS_BUILD_DIR/documents/dolibarr.log
    echo


  - |
    echo "Setting up Apache"
    sudo sed -i -e "s,www-data,travis,g" /etc/apache2/envvars
    sudo cp -f build/travis-ci/apache.conf /etc/apache2/sites-available/000-default.conf
    sudo sed -e "s?%TRAVIS_BUILD_DIR%?$(pwd)?g" --in-place /etc/apache2/sites-available/000-default.conf
    sudo cat /etc/apache2/sites-available/000-default.conf
    sudo service apache2 restart


script:
  - |
    echo "Checking webserver availability by a wget -O - --debug http://127.0.0.1"
    # Ensure we stop on error with set -e
    set +e
    # The wget should return a page with line '<meta name="generator" content="Dolibarr installer">
    wget -O - --debug http://127.0.0.1 > test.html
    head -n 200 test.html
    sudo cat /var/log/apache2/travis_error_log
    set +e
    echo

  - |
    echo "Checking PHP syntax errors (only 1 version to not overload travis and avoid duplicate tests)"
    # Ensure we catch errors
    set -e
    # Exclusions are defined in the ruleset.xml file
    if [ "$TRAVIS_PHP_VERSION" = "8.1" ]; then
      parallel-lint -e php --exclude dev/tools/test/namespacemig --exclude htdocs/includes/composer --exclude htdocs/includes/myclabs --exclude htdocs/includes/phpspec --exclude dev/initdata/dbf/includes \
        --exclude htdocs/includes/sabre --exclude htdocs/includes/phpoffice/PhpSpreadsheet --exclude htdocs/includes/sebastian \
        --exclude htdocs/includes/squizlabs/php_codesniffer --exclude htdocs/includes/jakub-onderka --exclude htdocs/includes/php-parallel-lint --exclude htdocs/includes/symfony \
        --exclude htdocs/includes/mike42/escpos-php/example --exclude htdocs/includes/maximebf \
        --exclude htdocs/includes/phpunit/ --exclude htdocs/includes/tecnickcom/tcpdf/include/barcodes --exclude htdocs/includes/webmozart --exclude htdocs/includes/webklex --blame .
    fi
    if [ "$TRAVIS_PHP_VERSION" = "8.2" ]; then
      parallel-lint -e php --exclude dev/tools/test/namespacemig --exclude htdocs/includes/composer --exclude htdocs/includes/myclabs --exclude htdocs/includes/phpspec --exclude dev/initdata/dbf/includes \
        --exclude htdocs/includes/sabre --exclude htdocs/includes/phpoffice/PhpSpreadsheet --exclude htdocs/includes/sebastian \
        --exclude htdocs/includes/squizlabs/php_codesniffer --exclude htdocs/includes/jakub-onderka --exclude htdocs/includes/php-parallel-lint --exclude htdocs/includes/symfony \
        --exclude htdocs/includes/mike42/escpos-php/example --exclude htdocs/includes/maximebf \
        --exclude htdocs/includes/phpunit/ --exclude htdocs/includes/tecnickcom/tcpdf/include/barcodes --exclude htdocs/includes/webmozart --exclude htdocs/includes/webklex --blame .
    fi
    if [ "$TRAVIS_PHP_VERSION" = "8.3" ]; then
      parallel-lint -e php --exclude dev/tools/test/namespacemig --exclude htdocs/includes/composer --exclude htdocs/includes/myclabs --exclude htdocs/includes/phpspec --exclude dev/initdata/dbf/includes \
        --exclude htdocs/includes/sabre --exclude htdocs/includes/phpoffice/PhpSpreadsheet --exclude htdocs/includes/sebastian \
        --exclude htdocs/includes/squizlabs/php_codesniffer --exclude htdocs/includes/jakub-onderka --exclude htdocs/includes/php-parallel-lint --exclude htdocs/includes/symfony \
        --exclude htdocs/includes/mike42/escpos-php/example --exclude htdocs/includes/maximebf \
        --exclude htdocs/includes/phpunit/ --exclude htdocs/includes/tecnickcom/tcpdf/include/barcodes --exclude htdocs/includes/webmozart --exclude htdocs/includes/webklex --blame .
    fi
    set +e
    echo

  - |
    echo "Checking coding style (only for 1 version to not overload travis and avoid duplicate tests)"
    # Ensure we catch errors
    set -e
    CACHE_OPT="--cache=${HOME}/.cache/dolibarr-phpcs-${TRAVIS_PHP_VERSION}.cache"
    # Exclusions are defined in the ruleset.xml file
    #if [ "$TRAVIS_PULL_REQUEST" = "false" ] && [ "$TRAVIS_PHP_VERSION" = "8.1" ]; then
    if [ "$TRAVIS_PHP_VERSION" = "8.1" ]; then
      phpcs -s -p -d memory_limit=-1 --extensions=php --colors --tab-width=4 --standard=dev/setup/codesniffer/ruleset.xml --encoding=utf-8 --severity=1 ${CACHE_OPT} --runtime-set ignore_warnings_on_exit true .;
    fi
    if [ "$TRAVIS_PHP_VERSION" = "8.2" ]; then
      phpcs -s -p -d memory_limit=-1 --extensions=php --colors --tab-width=4 --standard=dev/setup/codesniffer/ruleset.xml --encoding=utf-8 --severity=1 ${CACHE_OPT} --runtime-set ignore_warnings_on_exit true .;
    fi
    if [ "$TRAVIS_PHP_VERSION" = "8.3" ]; then
      phpcs -s -p -d memory_limit=-1 --extensions=php --colors --tab-width=4 --standard=dev/setup/codesniffer/ruleset.xml --encoding=utf-8 --severity=1 ${CACHE_OPT} --runtime-set ignore_warnings_on_exit true .;
    fi
    set +e
    echo

  - |
    echo "Checking missing debug (only for 1 version to not overload travis and avoid duplicate tests)"
    # Ensure we catch errors
    set -e
    # Exclusions are defined in the ruleset.xml file
    #if [ "$TRAVIS_PULL_REQUEST" = "false" ] && [ "$TRAVIS_PHP_VERSION" = "8.1" ]; then
    if [ "$TRAVIS_PHP_VERSION" = "8.1" ]; then
       var-dump-check --extensions php --tracy --exclude htdocs/includes --exclude test/ --exclude htdocs/public/test/ --exclude htdocs/core/lib/functions.lib.php .
    fi
    if [ "$TRAVIS_PHP_VERSION" = "8.2" ]; then
       var-dump-check --extensions php --tracy --exclude htdocs/includes --exclude test/ --exclude htdocs/public/test/ --exclude htdocs/core/lib/functions.lib.php .
    fi
    if [ "$TRAVIS_PHP_VERSION" = "8.3" ]; then
       var-dump-check --extensions php --tracy --exclude htdocs/includes --exclude test/ --exclude htdocs/public/test/ --exclude htdocs/core/lib/functions.lib.php .
    fi
    set +e
    echo

  - |
    export INSTALL_FORCED_FILE=htdocs/install/install.forced.php
    echo "Setting up Dolibarr $INSTALL_FORCED_FILE to test installation"
    # Ensure we catch errors
    set +e
    echo '<?php ' > $INSTALL_FORCED_FILE
    echo 'error_reporting(E_ALL);' >> $INSTALL_FORCED_FILE
    echo '$'force_install_noedit=2';' >> $INSTALL_FORCED_FILE
    if [ "$DB" = 'mysql' ] || [ "$DB" = 'mariadb' ]; then
      echo '$'force_install_type=\'mysqli\'';' >> $INSTALL_FORCED_FILE
      echo '$'force_install_port=3306';' >> $INSTALL_FORCED_FILE
    fi
    if [ "$DB" = 'postgresql' ]; then
      echo '$'force_install_type=\'pgsql\'';' >> $INSTALL_FORCED_FILE
      echo '$'force_install_port=5432';' >> $INSTALL_FORCED_FILE
    fi
    echo '$'force_install_dbserver=\'127.0.0.1\'';' >> $INSTALL_FORCED_FILE
    echo '$'force_install_database=\'travis\'';' >> $INSTALL_FORCED_FILE
    echo '$'force_install_databaselogin=\'travis\'';' >> $INSTALL_FORCED_FILE
    echo '$'force_install_databasepass=\'\'';' >> $INSTALL_FORCED_FILE
    echo '$'force_install_prefix=\'llx_\'';' >> $INSTALL_FORCED_FILE
    echo '$'force_install_createdatabase=false';' >> $INSTALL_FORCED_FILE
    echo '$'force_install_createuser=false';' >> $INSTALL_FORCED_FILE
    echo '$'force_install_mainforcehttps=false';' >> $INSTALL_FORCED_FILE
    echo '$'force_install_main_data_root=\'$TRAVIS_BUILD_DIR/htdocs\'';' >> $INSTALL_FORCED_FILE
    #cat $INSTALL_FORCED_FILE
    echo

  - |
    echo "Upgrading Dolibarr"
    # Ensure we catch errors with -e. Set this to +e if you want to go to the end to see log files.
    # Note: We keep +e because with pgsql, one of upgrade process fails even if migration seems ok, so
    # I disable stop on error to be able to continue.
    set +e
    cd htdocs/install
    php upgrade.php 3.5.0 3.6.0 ignoredbversion > $TRAVIS_BUILD_DIR/upgrade350360.log
    php upgrade2.php 3.5.0 3.6.0 > $TRAVIS_BUILD_DIR/upgrade350360-2.log
    php step5.php 3.5.0 3.6.0 > $TRAVIS_BUILD_DIR/upgrade350360-3.log
    php upgrade.php 3.6.0 3.7.0 ignoredbversion > $TRAVIS_BUILD_DIR/upgrade360370.log
    php upgrade2.php 3.6.0 3.7.0 > $TRAVIS_BUILD_DIR/upgrade360370-2.log
    php step5.php 3.6.0 3.7.0 > $TRAVIS_BUILD_DIR/upgrade360370-3.log
    php upgrade.php 3.7.0 3.8.0 ignoredbversion > $TRAVIS_BUILD_DIR/upgrade370380.log
    php upgrade2.php 3.7.0 3.8.0 > $TRAVIS_BUILD_DIR/upgrade370380-2.log
    php step5.php 3.7.0 3.8.0 > $TRAVIS_BUILD_DIR/upgrade370380-3.log
    php upgrade.php 3.8.0 3.9.0 ignoredbversion > $TRAVIS_BUILD_DIR/upgrade380390.log
    php upgrade2.php 3.8.0 3.9.0 > $TRAVIS_BUILD_DIR/upgrade380390-2.log
    php step5.php 3.8.0 3.9.0 > $TRAVIS_BUILD_DIR/upgrade380390-3.log
    php upgrade.php 3.9.0 4.0.0 ignoredbversion > $TRAVIS_BUILD_DIR/upgrade390400.log
    php upgrade2.php 3.9.0 4.0.0 > $TRAVIS_BUILD_DIR/upgrade390400-2.log
    php step5.php 3.9.0 4.0.0 > $TRAVIS_BUILD_DIR/upgrade390400-3.log
    php upgrade.php 4.0.0 5.0.0 ignoredbversion > $TRAVIS_BUILD_DIR/upgrade400500.log
    php upgrade2.php 4.0.0 5.0.0 > $TRAVIS_BUILD_DIR/upgrade400500-2.log
    php step5.php 4.0.0 5.0.0 > $TRAVIS_BUILD_DIR/upgrade400500-3.log
    php upgrade.php 5.0.0 6.0.0 ignoredbversion > $TRAVIS_BUILD_DIR/upgrade500600.log
    php upgrade2.php 5.0.0 6.0.0 > $TRAVIS_BUILD_DIR/upgrade500600-2.log
    php step5.php 5.0.0 6.0.0 > $TRAVIS_BUILD_DIR/upgrade500600-3.log
    php upgrade.php 6.0.0 7.0.0 ignoredbversion > $TRAVIS_BUILD_DIR/upgrade600700.log
    php upgrade2.php 6.0.0 7.0.0 > $TRAVIS_BUILD_DIR/upgrade600700-2.log
    php step5.php 6.0.0 7.0.0 > $TRAVIS_BUILD_DIR/upgrade600700-3.log
    php upgrade.php 7.0.0 8.0.0 ignoredbversion > $TRAVIS_BUILD_DIR/upgrade700800.log
    php upgrade2.php 7.0.0 8.0.0 > $TRAVIS_BUILD_DIR/upgrade700800-2.log
    php step5.php 7.0.0 8.0.0 > $TRAVIS_BUILD_DIR/upgrade700800-3.log
    php upgrade.php 8.0.0 9.0.0 ignoredbversion > $TRAVIS_BUILD_DIR/upgrade800900.log
    php upgrade2.php 8.0.0 9.0.0 > $TRAVIS_BUILD_DIR/upgrade800900-2.log
    php step5.php 8.0.0 9.0.0 > $TRAVIS_BUILD_DIR/upgrade800900-3.log
    php upgrade.php 9.0.0 10.0.0 ignoredbversion > $TRAVIS_BUILD_DIR/upgrade9001000.log
    php upgrade2.php 9.0.0 10.0.0 > $TRAVIS_BUILD_DIR/upgrade9001000-2.log
    php step5.php 9.0.0 10.0.0 > $TRAVIS_BUILD_DIR/upgrade9001000-3.log
    php upgrade.php 10.0.0 11.0.0 ignoredbversion > $TRAVIS_BUILD_DIR/upgrade10001100.log
    php upgrade2.php 10.0.0 11.0.0 > $TRAVIS_BUILD_DIR/upgrade10001100-2.log
    php step5.php 10.0.0 11.0.0 > $TRAVIS_BUILD_DIR/upgrade10001100-3.log
    php upgrade.php 11.0.0 12.0.0 ignoredbversion > $TRAVIS_BUILD_DIR/upgrade11001200.log
    php upgrade2.php 11.0.0 12.0.0 > $TRAVIS_BUILD_DIR/upgrade11001200-2.log
    php step5.php 11.0.0 12.0.0 > $TRAVIS_BUILD_DIR/upgrade11001200-3.log
    php upgrade.php 12.0.0 13.0.0 ignoredbversion > $TRAVIS_BUILD_DIR/upgrade12001300.log
    php upgrade2.php 12.0.0 13.0.0 > $TRAVIS_BUILD_DIR/upgrade12001300-2.log
    php step5.php 12.0.0 13.0.0 > $TRAVIS_BUILD_DIR/upgrade12001300-3.log
    php upgrade.php 13.0.0 14.0.0 ignoredbversion > $TRAVIS_BUILD_DIR/upgrade13001400.log
    php upgrade2.php 13.0.0 14.0.0 > $TRAVIS_BUILD_DIR/upgrade13001400-2.log
    php step5.php 13.0.0 14.0.0 > $TRAVIS_BUILD_DIR/upgrade13001400-3.log
    php upgrade.php 14.0.0 15.0.0 ignoredbversion > $TRAVIS_BUILD_DIR/upgrade14001500.log
    php upgrade2.php 14.0.0 15.0.0 > $TRAVIS_BUILD_DIR/upgrade14001500-2.log
    php step5.php 14.0.0 15.0.0 > $TRAVIS_BUILD_DIR/upgrade14001500-3.log
    php upgrade.php 15.0.0 16.0.0 ignoredbversion > $TRAVIS_BUILD_DIR/upgrade15001600.log
    php upgrade2.php 15.0.0 16.0.0 > $TRAVIS_BUILD_DIR/upgrade15001600-2.log
    php step5.php 15.0.0 16.0.0 > $TRAVIS_BUILD_DIR/upgrade15001600-3.log
    php upgrade.php 16.0.0 17.0.0 ignoredbversion > $TRAVIS_BUILD_DIR/upgrade16001700.log
    php upgrade2.php 16.0.0 17.0.0 > $TRAVIS_BUILD_DIR/upgrade16001700-2.log
    php step5.php 16.0.0 17.0.0 > $TRAVIS_BUILD_DIR/upgrade16001700-3.log
    php upgrade.php 17.0.0 18.0.0 ignoredbversion > $TRAVIS_BUILD_DIR/upgrade17001800.log
    php upgrade2.php 17.0.0 18.0.0 > $TRAVIS_BUILD_DIR/upgrade17001800-2.log
    php step5.php 17.0.0 18.0.0 > $TRAVIS_BUILD_DIR/upgrade17001800-3.log
    php upgrade.php 18.0.0 19.0.0 ignoredbversion > $TRAVIS_BUILD_DIR/upgrade18001900.log || cat $TRAVIS_BUILD_DIR/upgrade18001900.log
    php upgrade2.php 18.0.0 19.0.0 > $TRAVIS_BUILD_DIR/upgrade18001900-2.log || cat $TRAVIS_BUILD_DIR/upgrade18001900-2.log
    php step5.php 18.0.0 19.0.0 > $TRAVIS_BUILD_DIR/upgrade18001900-3.log || cat $TRAVIS_BUILD_DIR/upgrade18001900-3.log
    php upgrade.php 19.0.0 20.0.0 ignoredbversion > $TRAVIS_BUILD_DIR/upgrade19002000.log || cat $TRAVIS_BUILD_DIR/upgrade19002000.log
    php upgrade2.php 19.0.0 20.0.0 > $TRAVIS_BUILD_DIR/upgrade19002000-2.log || cat $TRAVIS_BUILD_DIR/upgrade19002000-2.log
    php step5.php 19.0.0 20.0.0 > $TRAVIS_BUILD_DIR/upgrade19002000-3.log || cat $TRAVIS_BUILD_DIR/upgrade19002000-3.log
<<<<<<< HEAD
=======
    php upgrade.php 20.0.0 21.0.0 ignoredbversion > $TRAVIS_BUILD_DIR/upgrade20002100.log || cat $TRAVIS_BUILD_DIR/upgrade20002100.log
    php upgrade2.php 20.0.0 21.0.0 > $TRAVIS_BUILD_DIR/upgrade20002100-2.log || cat $TRAVIS_BUILD_DIR/upgrade20002100-2.log
    php step5.php 20.0.0 21.0.0 > $TRAVIS_BUILD_DIR/upgrade20002100-3.log || cat $TRAVIS_BUILD_DIR/upgrade20002100-3.log
>>>>>>> cc80841a
    set +e
    echo

  - |
    echo Show some debug info like table content or log
    #echo '\d llx_adherent' | psql 'postgresql://postgres:postgres@127.0.0.1:5432/travis'
    cat $TRAVIS_BUILD_DIR/upgrade18001900.log
    cat $TRAVIS_BUILD_DIR/upgrade19002000.log
    echo

  - |
    echo Result of migration scripts
    ls -alrt $TRAVIS_BUILD_DIR/

    echo Show content of last file
    cat $TRAVIS_BUILD_DIR/"$(ls -rt $TRAVIS_BUILD_DIR/ | tail -n1)"

  - |
    echo "Enabling new modules"
    # Enable modules not enabled into original dump
    set -e
    php upgrade2.php 0.0.0 0.0.0 MAIN_MODULE_API,MAIN_MODULE_ProductBatch,MAIN_MODULE_SupplierProposal,MAIN_MODULE_STRIPE,MAIN_MODULE_ExpenseReport > $TRAVIS_BUILD_DIR/enablemodule.log
    php upgrade2.php 0.0.0 0.0.0 MAIN_MODULE_WEBSITE,MAIN_MODULE_TICKET,MAIN_MODULE_ACCOUNTING,MAIN_MODULE_MRP >> $TRAVIS_BUILD_DIR/enablemodule.log
    php upgrade2.php 0.0.0 0.0.0 MAIN_MODULE_RECEPTION,MAIN_MODULE_RECRUITMENT >> $TRAVIS_BUILD_DIR/enablemodule.log
    php upgrade2.php 0.0.0 0.0.0 MAIN_MODULE_KnowledgeManagement,MAIN_MODULE_EventOrganization,MAIN_MODULE_PARTNERSHIP >> $TRAVIS_BUILD_DIR/enablemodule.log
    php upgrade2.php 0.0.0 0.0.0 MAIN_MODULE_EmailCollector >> $TRAVIS_BUILD_DIR/enablemodule.log
    echo $?
    cd -
    set +e
    echo
    #cat /tmp/dolibarr_install.log
    cat $TRAVIS_BUILD_DIR/enablemodule.log
    echo

  - |
    echo "Unit testing"
    # Ensure we catch errors with -e. Set this to +e instead of -e if you want to go to the end to see dolibarr.log file.
    set -e
    phpunit -d memory_limit=-1 -c test/phpunit/phpunittest.xml test/phpunit/AllTests.php
    phpunitresult=$?
    echo "Phpunit return code = $phpunitresult"
    set +e
    echo

after_script:
  - |
    echo "After script - Output last lines of dolibarr.log"
    ls $TRAVIS_BUILD_DIR/documents
    #cat $TRAVIS_BUILD_DIR/documents/dolibarr.log
    sudo tail -n 50 $TRAVIS_BUILD_DIR/documents/dolibarr.log
    echo "After script - Output last lines of apache error.log"
    sudo ls /var/log/apache2
    sudo tail -n 200 /var/log/apache2/travis_error_log

after_success:
  - |
    echo Success

after_failure:
  - |
    echo Failure detected, so we show samples of log to help diagnose
    # This part of code is executed only if the command that fails are enclosed with set +e
    # Show upgrade log files
    #for ficlog in `ls $TRAVIS_BUILD_DIR/*.log`
    #do
      #echo "Debugging information for file $ficlog"
      #cat $ficlog
    #done
    # Show Apache log file
    echo "Debugging information for file apache error.log"
    sudo tail -n 200 /var/log/apache2/travis_error_log
    if [ "$DEBUG" = true ]; then
      # Dolibarr log file
      echo "Debugging information for file dolibarr.log (latest 50 lines)"
      tail -n 200 $TRAVIS_BUILD_DIR/documents/dolibarr.log
      # Database log file
      echo "Debugging information for file mysql error.log"
      sudo tail -n 200 /var/log/mysql/error.log
      # TODO: PostgreSQL log file
      echo
    fi<|MERGE_RESOLUTION|>--- conflicted
+++ resolved
@@ -492,12 +492,9 @@
     php upgrade.php 19.0.0 20.0.0 ignoredbversion > $TRAVIS_BUILD_DIR/upgrade19002000.log || cat $TRAVIS_BUILD_DIR/upgrade19002000.log
     php upgrade2.php 19.0.0 20.0.0 > $TRAVIS_BUILD_DIR/upgrade19002000-2.log || cat $TRAVIS_BUILD_DIR/upgrade19002000-2.log
     php step5.php 19.0.0 20.0.0 > $TRAVIS_BUILD_DIR/upgrade19002000-3.log || cat $TRAVIS_BUILD_DIR/upgrade19002000-3.log
-<<<<<<< HEAD
-=======
     php upgrade.php 20.0.0 21.0.0 ignoredbversion > $TRAVIS_BUILD_DIR/upgrade20002100.log || cat $TRAVIS_BUILD_DIR/upgrade20002100.log
     php upgrade2.php 20.0.0 21.0.0 > $TRAVIS_BUILD_DIR/upgrade20002100-2.log || cat $TRAVIS_BUILD_DIR/upgrade20002100-2.log
     php step5.php 20.0.0 21.0.0 > $TRAVIS_BUILD_DIR/upgrade20002100-3.log || cat $TRAVIS_BUILD_DIR/upgrade20002100-3.log
->>>>>>> cc80841a
     set +e
     echo
 
