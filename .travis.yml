--- conflicted
+++ resolved
@@ -73,16 +73,9 @@
       php: '8.1'
       env: DB=mysql
     - stage: PHP Dev
-      if: type = push AND branch = develop
-      php: nightly
-      env: DB=mysql
-<<<<<<< HEAD
-    - stage: PHP Dev
       if: type = push AND branch = 17.0
       php: nightly
       env: DB=mysql
-=======
->>>>>>> 3bb2d215
 
 notifications:
   email:
