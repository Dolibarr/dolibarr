--- conflicted
+++ resolved
@@ -62,15 +62,6 @@
   # We exclude some combinations not usefull to save Travis CPU
   exclude:
   - php: '5.5'
-<<<<<<< HEAD
-    env: DB=mysql
-  - php: '5.6'
-    env: DB=mysql
-  - php: '7.0'
-    env: DB=mysql
-  - php: '7.1'
-    env: DB=mysql
-=======
     env: DB=mariadb
   - php: '5.6'
     env: DB=mariadb
@@ -78,7 +69,6 @@
     env: DB=mariadb
   - php: '7.1'
     env: DB=mariadb
->>>>>>> 76d6affb
   - php: '5.5'
     env: DB=postgresql
   - php: '5.6'
