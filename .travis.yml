# This script is used by Travis CI to run automatically Continuous test integration
# from Dolibarr GitHub repository.
# For syntax, see https://docs.travis-ci.com/user/languages/php/

# We use dist: bionic = 18.04, focal = 20.04
os: linux
dist: focal

language: generic

#scan_logs: false

git:
  depth: 1

# Start on every boot
services:
- memcached
#- mysql
- postgresql


addons:
  mariadb: '10.5'


env:
  global:
  # Set to true for very verbose output
  - DEBUG=true

jobs:
  fast_finish: true
  allow_failures:
  - php: '8.3'
  include:
    - stage: PHP min and max
      if: type = push
      php: '7.1'
      env: 
      - DB=postgresql
      - TRAVIS_PHP_VERSION=7.1
    - stage: PHP min and max
      if: type = pull_request OR type = push
      php: '8.2'
      env:
      - DB=mysql
      - TRAVIS_PHP_VERSION=8.2
    - stage: PHP 8.3
      if: type = push AND branch = develop
      php: '8.3'
      env: 
      - DB=mysql
      - TRAVIS_PHP_VERSION=8.3

notifications:
  email:
    on_success: never # [always|never|change] default: change
    on_failure: never # [always|never|change] default: always
  irc:
    channels:
    - "chat.freenode.net#dolibarr"
    on_success: change
    on_failure: always
    use_notice: true


before_install:
- |
  echo "Remove awful phpenv and install packages"
  sudo rm -fr ~/.phpenv
  sudo rm -fr /root/.phpenv
  sudo add-apt-repository -y ppa:ondrej/php
  sudo apt-get update
  echo TRAVIS_PHP_VERSION=$TRAVIS_PHP_VERSION

- |
  echo Install packages for PHP
  sudo apt-get install -y pgloader memcached
  if [ "$TRAVIS_PHP_VERSION" = '7.1' ]; then
  	sudo apt install unzip apache2 php7.1 php7.1-cli php7.1-curl php7.1-mysql php7.1-pgsql php7.1-gd php7.1-imap php7.1-intl php7.1-ldap php7.1-xml php7.1-mbstring php7.1-xml php7.1-zip libapache2-mod-php7.1
  fi
  if [ "$TRAVIS_PHP_VERSION" = '8.1' ]; then
  	sudo apt install unzip apache2 php8.1 php8.1-cli php8.1-curl php8.1-mysql php8.1-pgsql php8.1-gd php8.1-imap php8.1-intl php8.1-ldap php8.1-xml php8.1-mbstring php8.1-xml php8.1-zip libapache2-mod-php8.1
  fi
  if [ "$TRAVIS_PHP_VERSION" = '8.2' ]; then
  	sudo apt install unzip apache2 php8.2 php8.2-cli php8.2-curl php8.2-mysql php8.2-pgsql php8.2-gd php8.2-imap php8.2-intl php8.2-ldap php8.2-xml php8.2-mbstring php8.2-xml php8.2-zip libapache2-mod-php8.2
  fi
  if [ "$TRAVIS_PHP_VERSION" = '8.3' ]; then
  	sudo apt install unzip apache2 php8.3 php8.3-cli php8.3-curl php8.3-mysql php8.3-pgsql php8.3-gd php8.3-imap php8.3-intl php8.3-ldap php8.3-xml php8.3-mbstring php8.3-xml php8.3-zip libapache2-mod-php8.3
  fi
  
- |
  echo Install pgsql if run is for pgsql
  if [ "$DB" = 'postgresql' ]; then
    echo "Check pgloader version"
    pgloader --version
    #ps fauxww | grep postgres
    ls /etc/postgresql/13/main/

    sudo sed -i -e '/local.*peer/s/postgres/all/' -e 's/peer\|md5/trust/g' /etc/postgresql/13/main/pg_hba.conf
    sudo cat /etc/postgresql/13/main/pg_hba.conf

    sudo service postgresql restart

    psql postgresql://postgres:postgres@127.0.0.1:5432 -l -A

    psql postgresql://postgres:postgres@127.0.0.1:5432 -c 'create database travis;'
    psql postgresql://postgres:postgres@127.0.0.1:5432 -c "CREATE USER travis WITH ENCRYPTED PASSWORD 'travis';"
    psql postgresql://postgres:postgres@127.0.0.1:5432 -c 'GRANT ALL PRIVILEGES ON DATABASE travis TO travis;'

    psql postgresql://postgres:postgres@127.0.0.1:5432 -l -A
  fi

install:
- |
  if [ "$TRAVIS_PHP_VERSION" = '7.1' ]; then
    sudo update-alternatives --set php /usr/bin/php7.1
  fi 
  if [ "$TRAVIS_PHP_VERSION" = '8.1' ]; then
    sudo update-alternatives --set php /usr/bin/php8.1
  fi 
  if [ "$TRAVIS_PHP_VERSION" = '8.2' ]; then
    sudo update-alternatives --set php /usr/bin/php8.2
  fi 
  php -i | head -
  
- |
  echo "Updating Composer config"
  curl -sS https://getcomposer.org/installer -o /tmp/composer-setup.php
  HASH=`curl -sS https://composer.github.io/installer.sig`
  echo $HASH
  php -r "if (hash_file('SHA384', '/tmp/composer-setup.php') === '$HASH') { echo 'Installer verified'; } else { echo 'Installer corrupt'; unlink('composer-setup.php'); } echo PHP_EOL;"
  sudo php /tmp/composer-setup.php --install-dir=/usr/local/bin --filename=composer
  sudo chmod -R a+rwx /usr/local/bin/composer
  
  #sudo apt install composer
  composer -V
  composer -n config -g vendor-dir htdocs/includes
  echo

- |
  echo "Update Composer version and Install tools - PHP Unit, Parallel Lint, PHP CodeSniffer, PHP Vardump check - for $TRAVIS_PHP_VERSION"
  echo "(composer version 2.5 is bugged and generate phpunit error Exception: Serialization of 'Closure' is not allowed)"
  if [ "$TRAVIS_PHP_VERSION" = '7.1' ] || [ "$TRAVIS_PHP_VERSION" = '7.2' ]; then
    sudo composer self-update 2.2.18
    composer -n require phpunit/phpunit ^7.5 \
                        php-parallel-lint/php-parallel-lint ^1 \
                        php-parallel-lint/php-console-highlighter ^0 \
                        php-parallel-lint/php-var-dump-check ~0.4 \
                        squizlabs/php_codesniffer ^3
  fi
  if [ "$TRAVIS_PHP_VERSION" = '7.3' ] || [ "$TRAVIS_PHP_VERSION" = '7.4' ]; then
    sudo composer self-update 2.2.18
    composer -n require phpunit/phpunit ^7.5 \
                        php-parallel-lint/php-parallel-lint ^1.2 \
                        php-parallel-lint/php-console-highlighter ^0 \
                        php-parallel-lint/php-var-dump-check ~0.4 \
                        squizlabs/php_codesniffer ^3
  fi
  # phpunit 9 is required for php 8
  if [ "$TRAVIS_PHP_VERSION" = '8.0' ] || [ "$TRAVIS_PHP_VERSION" = '8.1' ] || [ "$TRAVIS_PHP_VERSION" = '8.2' ] || [ "$TRAVIS_PHP_VERSION" = '8.3' ] || [ "$TRAVIS_PHP_VERSION" = 'nightly' ]; then
      sudo composer self-update 2.4.4
      composer -n require --ignore-platform-reqs phpunit/phpunit ^8 \
                                                 php-parallel-lint/php-parallel-lint ^1.2 \
                                                 php-parallel-lint/php-console-highlighter ^0 \
                                                 php-parallel-lint/php-var-dump-check ~0.4 \
                                                 squizlabs/php_codesniffer ^3
  fi

  # Remove non expected files
  rm -fr /home/travis/build/Dolibarr/dolibarr/htdocs/includes/phpunit/php-code-coverage/src/Report/Html/Renderer/Template/js
  echo

- |
  echo "Adding path of binaries tools installed by composer to the PATH"
  export PATH="$TRAVIS_BUILD_DIR/htdocs/includes/bin:$PATH"
  echo $PATH
  ls $TRAVIS_BUILD_DIR/htdocs/includes
  ls $TRAVIS_BUILD_DIR/htdocs/includes/bin
  echo



before_script:
  - |
    echo Start before_script
    echo Current dir is `pwd`
    echo Home dir is `echo ~`
    echo TRAVIS_BUILD_DIR is $TRAVIS_BUILD_DIR

  - |
    echo "Versions information"
    echo
    # Check PHP
    echo "PHP version"
    php -i | head -
    # Check Parallel-lint version
    echo "Parallel-lint version"
    which parallel-lint
    parallel-lint -V
    # Check PHP CodeSniffer version
    echo "PHPCS version"
    which phpcs
    phpcs --version | head -
    phpcs -i | head -
    # Check PHP Vardump check version
    echo "PHP Vardump check version"
    which var_dump_check
    var_dump_check --version
    # Check PHPUnit version
    echo "PHPUnit version"
    which phpunit
    phpunit --version | head -
    # Check Apache version
    echo "Apache version"
    apache2 -v | head -
    # Check Database
    echo "Database version"
    mysql --version | head -
    psql --version

  - |
    echo "Setting up database"
    if [ "$DB" = 'mysql' ] || [ "$DB" = 'mariadb' ] || [ "$DB" = 'postgresql' ]; then
      echo "MySQL stop"
      sudo systemctl stop mariadb.service
      echo "MySQL restart without pass"
      #sudo mysqld_safe --skip-grant-tables --socket=/tmp/aaa
      sudo mysqld_safe --skip-grant-tables --socket=/tmp/aaa &
      sleep 3
      sudo ps fauxww 
      echo "MySQL set root password"
      sudo mysql -u root -h 127.0.0.1 -e "FLUSH PRIVILEGES; CREATE DATABASE IF NOT EXISTS travis CHARACTER SET = 'utf8'; ALTER USER 'root'@'localhost' IDENTIFIED BY 'password'; CREATE USER 'root'@'127.0.0.1' IDENTIFIED BY 'password'; CREATE USER 'travis'@'127.0.0.1' IDENTIFIED BY 'password'; GRANT ALL PRIVILEGES ON travis.* TO root@127.0.0.1; GRANT ALL PRIVILEGES ON travis.* TO travis@127.0.0.1; FLUSH PRIVILEGES;"
      echo "MySQL grant"
      sudo mysql -u root -h 127.0.0.1 -ppassword -e 'FLUSH PRIVILEGES; GRANT ALL PRIVILEGES ON travis.* TO travis@127.0.0.1; FLUSH PRIVILEGES;'
      echo "MySQL list current users"
      sudo mysql -u root -h 127.0.0.1 -ppassword -e 'use mysql; select * from user;'
      echo "List pid file"
      sudo mysql -u root -h 127.0.0.1 -ppassword -e "show variables like '%pid%';"
      
      #sudo kill `cat /var/lib/mysqld/mysqld.pid`
      #sudo systemctl start mariadb

      echo "MySQL grant"
      sudo mysql -u root -h 127.0.0.1 -ppassword -e 'GRANT ALL PRIVILEGES ON travis.* TO travis@127.0.0.1;'
      echo "MySQL flush"
      sudo mysql -u root -h 127.0.0.1 -ppassword -e 'FLUSH PRIVILEGES;'
      
      echo "MySQL load sql"
      sudo mysql -u root -h 127.0.0.1 -ppassword -D travis < dev/initdemo/mysqldump_dolibarr_3.5.0.sql
    fi
    if [ "$DB" = 'postgresql' ]; then
      echo "PGSQL"
      sudo mkdir -p /tmp/pgloader
      sudo chmod -R a+rwx /tmp/pgloader/
      sudo pgloader 'mysql://root:password@127.0.0.1/travis' 'postgresql://postgres:postgres@127.0.0.1:5432/travis'
      echo 'ALTER SEQUENCE llx_accountingaccount_rowid_seq RENAME TO llx_accounting_account_rowid_seq' | psql 'postgresql://postgres:postgres@127.0.0.1:5432/travis'
      echo 'ALTER SEQUENCE llx_accounting_account_rowid_seq RESTART WITH 1000001;' | psql 'postgresql://postgres:postgres@127.0.0.1:5432/travis'

      #echo '\d llx_adherent' | psql 'postgresql://postgres:postgres@127.0.0.1:5432/travis'
      #echo '\d llx_c_country' | psql 'postgresql://postgres:postgres@127.0.0.1:5432/travis'

      # Create pgsql compatibility functions
      psql 'postgresql://postgres:postgres@127.0.0.1:5432/travis' < htdocs/install/pgsql/functions/functions.sql
    fi
    echo

  - |
    export CONF_FILE=htdocs/conf/conf.php
    echo "Setting up Dolibarr $CONF_FILE"
    echo '<?php' > $CONF_FILE
    echo '$'dolibarr_main_url_root=\'http://127.0.0.1\'';' >> $CONF_FILE
    echo '$'dolibarr_main_document_root=\'$TRAVIS_BUILD_DIR/htdocs\'';' >> $CONF_FILE
    echo '$'dolibarr_main_data_root=\'$TRAVIS_BUILD_DIR/documents\'';' >> $CONF_FILE
    echo '$'dolibarr_main_db_host=\'127.0.0.1\'';' >> $CONF_FILE
    echo '$'dolibarr_main_db_name=\'travis\'';' >> $CONF_FILE
    echo '$'dolibarr_main_instance_unique_id=\'travis1234567890\'';' >> $CONF_FILE
    if [ "$DB" = 'mysql' ] || [ "$DB" = 'mariadb' ]; then
      echo '$'dolibarr_main_db_type=\'mysqli\'';' >> $CONF_FILE
      echo '$'dolibarr_main_db_port=3306';' >> $CONF_FILE
      echo '$'dolibarr_main_db_user=\'root\'';' >> $CONF_FILE
      echo '$'dolibarr_main_db_pass=\'password\'';' >> $CONF_FILE
    fi
    if [ "$DB" = 'postgresql' ]; then
      echo '$'dolibarr_main_db_type=\'pgsql\'';' >> $CONF_FILE
      echo '$'dolibarr_main_db_port=5432';' >> $CONF_FILE
      echo '$'dolibarr_main_db_user=\'postgres\'';' >> $CONF_FILE
      echo '$'dolibarr_main_db_pass=\'postgres\'';' >> $CONF_FILE
    fi
    echo '$'dolibarr_main_authentication=\'dolibarr\'';' >> $CONF_FILE
    cat $CONF_FILE
    echo

  - |
    echo "Create documents directory and set permissions"
    # Add admin/temp subdirectory needed for unit tests
    mkdir -p $TRAVIS_BUILD_DIR/documents/admin/temp
    sudo chmod -R a+rwx $TRAVIS_BUILD_DIR/documents
    echo "***** First line of dolibarr.log" > $TRAVIS_BUILD_DIR/documents/dolibarr.log
    echo


  - |
    echo "Setting up Apache"
    sudo sed -i -e "s,www-data,travis,g" /etc/apache2/envvars
    sudo cp -f build/travis-ci/apache.conf /etc/apache2/sites-available/000-default.conf
    sudo sed -e "s?%TRAVIS_BUILD_DIR%?$(pwd)?g" --in-place /etc/apache2/sites-available/000-default.conf
    sudo cat /etc/apache2/sites-available/000-default.conf
    sudo service apache2 restart


script:
  - |
    echo "Checking webserver availability by a wget -O - --debug http://127.0.0.1"
    # Ensure we stop on error with set -e
    set +e
    # The wget should return a page with line '<meta name="generator" content="Dolibarr installer">
    wget -O - --debug http://127.0.0.1 > test.html
    head -n 200 test.html
    sudo cat /var/log/apache2/travis_error_log
    set +e
    echo

  - |
    echo "Checking PHP syntax errors (only 1 version to not overload travis and avoid duplicate tests)"
    # Ensure we catch errors
    set -e
    # Exclusions are defined in the ruleset.xml file
    if [ "$TRAVIS_PHP_VERSION" = "8.1" ]; then
      parallel-lint -e php --exclude dev/tools/test/namespacemig --exclude htdocs/includes/composer --exclude htdocs/includes/myclabs --exclude htdocs/includes/phpspec --exclude dev/initdata/dbf/includes \
        --exclude htdocs/includes/sabre --exclude htdocs/includes/phpoffice/PhpSpreadsheet --exclude htdocs/includes/sebastian \
        --exclude htdocs/includes/squizlabs/php_codesniffer --exclude htdocs/includes/jakub-onderka --exclude htdocs/includes/php-parallel-lint --exclude htdocs/includes/symfony \
        --exclude htdocs/includes/mike42/escpos-php/example --exclude htdocs/includes/maximebf \
        --exclude htdocs/includes/phpunit/ --exclude htdocs/includes/tecnickcom/tcpdf/include/barcodes --exclude htdocs/includes/webmozart --exclude htdocs/includes/webklex --blame .
    fi
    if [ "$TRAVIS_PHP_VERSION" = "8.2" ]; then
      parallel-lint -e php --exclude dev/tools/test/namespacemig --exclude htdocs/includes/composer --exclude htdocs/includes/myclabs --exclude htdocs/includes/phpspec --exclude dev/initdata/dbf/includes \
        --exclude htdocs/includes/sabre --exclude htdocs/includes/phpoffice/PhpSpreadsheet --exclude htdocs/includes/sebastian \
        --exclude htdocs/includes/squizlabs/php_codesniffer --exclude htdocs/includes/jakub-onderka --exclude htdocs/includes/php-parallel-lint --exclude htdocs/includes/symfony \
        --exclude htdocs/includes/mike42/escpos-php/example --exclude htdocs/includes/maximebf \
        --exclude htdocs/includes/phpunit/ --exclude htdocs/includes/tecnickcom/tcpdf/include/barcodes --exclude htdocs/includes/webmozart --exclude htdocs/includes/webklex --blame .
    fi
    if [ "$TRAVIS_PHP_VERSION" = "8.3" ]; then
      parallel-lint -e php --exclude dev/tools/test/namespacemig --exclude htdocs/includes/composer --exclude htdocs/includes/myclabs --exclude htdocs/includes/phpspec --exclude dev/initdata/dbf/includes \
        --exclude htdocs/includes/sabre --exclude htdocs/includes/phpoffice/PhpSpreadsheet --exclude htdocs/includes/sebastian \
        --exclude htdocs/includes/squizlabs/php_codesniffer --exclude htdocs/includes/jakub-onderka --exclude htdocs/includes/php-parallel-lint --exclude htdocs/includes/symfony \
        --exclude htdocs/includes/mike42/escpos-php/example --exclude htdocs/includes/maximebf \
        --exclude htdocs/includes/phpunit/ --exclude htdocs/includes/tecnickcom/tcpdf/include/barcodes --exclude htdocs/includes/webmozart --exclude htdocs/includes/webklex --blame .
    fi
    set +e
    echo

  - |
    echo "Checking coding style (only for 1 version to not overload travis and avoid duplicate tests)"
    # Ensure we catch errors
    set -e
    # Exclusions are defined in the ruleset.xml file
    #if [ "$TRAVIS_PULL_REQUEST" = "false" ] && [ "$TRAVIS_PHP_VERSION" = "8.1" ]; then
    if [ "$TRAVIS_PHP_VERSION" = "8.1" ]; then
<<<<<<< HEAD
=======
      phpcs -s -p -d memory_limit=-1 --extensions=php --colors --tab-width=4 --standard=dev/setup/codesniffer/ruleset.xml --encoding=utf-8 --runtime-set ignore_warnings_on_exit true .;
    fi
    if [ "$TRAVIS_PHP_VERSION" = "8.2" ]; then
      phpcs -s -p -d memory_limit=-1 --extensions=php --colors --tab-width=4 --standard=dev/setup/codesniffer/ruleset.xml --encoding=utf-8 --runtime-set ignore_warnings_on_exit true .;
    fi
    if [ "$TRAVIS_PHP_VERSION" = "8.3" ]; then
>>>>>>> 729451fa
      phpcs -s -p -d memory_limit=-1 --extensions=php --colors --tab-width=4 --standard=dev/setup/codesniffer/ruleset.xml --encoding=utf-8 --runtime-set ignore_warnings_on_exit true .;
    fi
    set +e
    echo

  - |
    echo "Checking missing debug (only for 1 version to not overload travis and avoid duplicate tests)"
    # Ensure we catch errors
    set -e
    # Exclusions are defined in the ruleset.xml file
    #if [ "$TRAVIS_PULL_REQUEST" = "false" ] && [ "$TRAVIS_PHP_VERSION" = "8.1" ]; then
    if [ "$TRAVIS_PHP_VERSION" = "8.1" ]; then
<<<<<<< HEAD
=======
       var-dump-check --extensions php --tracy --exclude htdocs/includes --exclude test/ --exclude htdocs/public/test/ --exclude htdocs/core/lib/functions.lib.php .
    fi
    if [ "$TRAVIS_PHP_VERSION" = "8.2" ]; then
       var-dump-check --extensions php --tracy --exclude htdocs/includes --exclude test/ --exclude htdocs/public/test/ --exclude htdocs/core/lib/functions.lib.php .
    fi
    if [ "$TRAVIS_PHP_VERSION" = "8.3" ]; then
>>>>>>> 729451fa
       var-dump-check --extensions php --tracy --exclude htdocs/includes --exclude test/ --exclude htdocs/public/test/ --exclude htdocs/core/lib/functions.lib.php .
    fi
    set +e
    echo

  - |
    export INSTALL_FORCED_FILE=htdocs/install/install.forced.php
    echo "Setting up Dolibarr $INSTALL_FORCED_FILE to test installation"
    # Ensure we catch errors
    set +e
    echo '<?php ' > $INSTALL_FORCED_FILE
    echo '$'force_install_noedit=2';' >> $INSTALL_FORCED_FILE
    if [ "$DB" = 'mysql' ] || [ "$DB" = 'mariadb' ]; then
      echo '$'force_install_type=\'mysqli\'';' >> $INSTALL_FORCED_FILE
      echo '$'force_install_port=3306';' >> $INSTALL_FORCED_FILE
    fi
    if [ "$DB" = 'postgresql' ]; then
      echo '$'force_install_type=\'pgsql\'';' >> $INSTALL_FORCED_FILE
      echo '$'force_install_port=5432';' >> $INSTALL_FORCED_FILE
    fi
    echo '$'force_install_dbserver=\'127.0.0.1\'';' >> $INSTALL_FORCED_FILE
    echo '$'force_install_database=\'travis\'';' >> $INSTALL_FORCED_FILE
    echo '$'force_install_databaselogin=\'travis\'';' >> $INSTALL_FORCED_FILE
    echo '$'force_install_databasepass=\'\'';' >> $INSTALL_FORCED_FILE
    echo '$'force_install_prefix=\'llx_\'';' >> $INSTALL_FORCED_FILE
    echo '$'force_install_createdatabase=false';' >> $INSTALL_FORCED_FILE
    echo '$'force_install_createuser=false';' >> $INSTALL_FORCED_FILE
    echo '$'force_install_mainforcehttps=false';' >> $INSTALL_FORCED_FILE
    echo '$'force_install_main_data_root=\'$TRAVIS_BUILD_DIR/htdocs\'';' >> $INSTALL_FORCED_FILE
    #cat $INSTALL_FORCED_FILE
    echo
  
  - |
    echo "Upgrading Dolibarr"
    # Ensure we catch errors with -e. Set this to +e if you want to go to the end to see log files.
    # Note: We keep +e because with pgsql, one of upgrade process fails even if migration seems ok, so
    # I disable stop on error to be able to continue. 
    set +e
    cd htdocs/install
    php upgrade.php 3.5.0 3.6.0 ignoredbversion > $TRAVIS_BUILD_DIR/upgrade350360.log
    php upgrade2.php 3.5.0 3.6.0 > $TRAVIS_BUILD_DIR/upgrade350360-2.log
    php step5.php 3.5.0 3.6.0 > $TRAVIS_BUILD_DIR/upgrade350360-3.log
    php upgrade.php 3.6.0 3.7.0 ignoredbversion > $TRAVIS_BUILD_DIR/upgrade360370.log
    php upgrade2.php 3.6.0 3.7.0 > $TRAVIS_BUILD_DIR/upgrade360370-2.log
    php step5.php 3.6.0 3.7.0 > $TRAVIS_BUILD_DIR/upgrade360370-3.log
    php upgrade.php 3.7.0 3.8.0 ignoredbversion > $TRAVIS_BUILD_DIR/upgrade370380.log
    php upgrade2.php 3.7.0 3.8.0 > $TRAVIS_BUILD_DIR/upgrade370380-2.log
    php step5.php 3.7.0 3.8.0 > $TRAVIS_BUILD_DIR/upgrade370380-3.log
    php upgrade.php 3.8.0 3.9.0 ignoredbversion > $TRAVIS_BUILD_DIR/upgrade380390.log
    php upgrade2.php 3.8.0 3.9.0 > $TRAVIS_BUILD_DIR/upgrade380390-2.log
    php step5.php 3.8.0 3.9.0 > $TRAVIS_BUILD_DIR/upgrade380390-3.log
    php upgrade.php 3.9.0 4.0.0 ignoredbversion > $TRAVIS_BUILD_DIR/upgrade390400.log
    php upgrade2.php 3.9.0 4.0.0 > $TRAVIS_BUILD_DIR/upgrade390400-2.log
    php step5.php 3.9.0 4.0.0 > $TRAVIS_BUILD_DIR/upgrade390400-3.log
    php upgrade.php 4.0.0 5.0.0 ignoredbversion > $TRAVIS_BUILD_DIR/upgrade400500.log
    php upgrade2.php 4.0.0 5.0.0 > $TRAVIS_BUILD_DIR/upgrade400500-2.log
    php step5.php 4.0.0 5.0.0 > $TRAVIS_BUILD_DIR/upgrade400500-3.log
    php upgrade.php 5.0.0 6.0.0 ignoredbversion > $TRAVIS_BUILD_DIR/upgrade500600.log
    php upgrade2.php 5.0.0 6.0.0 > $TRAVIS_BUILD_DIR/upgrade500600-2.log
    php step5.php 5.0.0 6.0.0 > $TRAVIS_BUILD_DIR/upgrade500600-3.log
    php upgrade.php 6.0.0 7.0.0 ignoredbversion > $TRAVIS_BUILD_DIR/upgrade600700.log
    php upgrade2.php 6.0.0 7.0.0 > $TRAVIS_BUILD_DIR/upgrade600700-2.log
    php step5.php 6.0.0 7.0.0 > $TRAVIS_BUILD_DIR/upgrade600700-3.log
    php upgrade.php 7.0.0 8.0.0 ignoredbversion > $TRAVIS_BUILD_DIR/upgrade700800.log
    php upgrade2.php 7.0.0 8.0.0 > $TRAVIS_BUILD_DIR/upgrade700800-2.log
    php step5.php 7.0.0 8.0.0 > $TRAVIS_BUILD_DIR/upgrade700800-3.log
    php upgrade.php 8.0.0 9.0.0 ignoredbversion > $TRAVIS_BUILD_DIR/upgrade800900.log
    php upgrade2.php 8.0.0 9.0.0 > $TRAVIS_BUILD_DIR/upgrade800900-2.log
    php step5.php 8.0.0 9.0.0 > $TRAVIS_BUILD_DIR/upgrade800900-3.log
    php upgrade.php 9.0.0 10.0.0 ignoredbversion > $TRAVIS_BUILD_DIR/upgrade9001000.log
    php upgrade2.php 9.0.0 10.0.0 > $TRAVIS_BUILD_DIR/upgrade9001000-2.log
    php step5.php 9.0.0 10.0.0 > $TRAVIS_BUILD_DIR/upgrade9001000-3.log
    php upgrade.php 10.0.0 11.0.0 ignoredbversion > $TRAVIS_BUILD_DIR/upgrade10001100.log
    php upgrade2.php 10.0.0 11.0.0 > $TRAVIS_BUILD_DIR/upgrade10001100-2.log
    php step5.php 10.0.0 11.0.0 > $TRAVIS_BUILD_DIR/upgrade10001100-3.log
    php upgrade.php 11.0.0 12.0.0 ignoredbversion > $TRAVIS_BUILD_DIR/upgrade11001200.log
    php upgrade2.php 11.0.0 12.0.0 > $TRAVIS_BUILD_DIR/upgrade11001200-2.log
    php step5.php 11.0.0 12.0.0 > $TRAVIS_BUILD_DIR/upgrade11001200-3.log
    php upgrade.php 12.0.0 13.0.0 ignoredbversion > $TRAVIS_BUILD_DIR/upgrade12001300.log
    php upgrade2.php 12.0.0 13.0.0 > $TRAVIS_BUILD_DIR/upgrade12001300-2.log
    php step5.php 12.0.0 13.0.0 > $TRAVIS_BUILD_DIR/upgrade12001300-3.log
    php upgrade.php 13.0.0 14.0.0 ignoredbversion > $TRAVIS_BUILD_DIR/upgrade13001400.log
    php upgrade2.php 13.0.0 14.0.0 > $TRAVIS_BUILD_DIR/upgrade13001400-2.log
    php step5.php 13.0.0 14.0.0 > $TRAVIS_BUILD_DIR/upgrade13001400-3.log
    php upgrade.php 14.0.0 15.0.0 ignoredbversion > $TRAVIS_BUILD_DIR/upgrade14001500.log
    php upgrade2.php 14.0.0 15.0.0 > $TRAVIS_BUILD_DIR/upgrade14001500-2.log
    php step5.php 14.0.0 15.0.0 > $TRAVIS_BUILD_DIR/upgrade14001500-3.log
    php upgrade.php 15.0.0 16.0.0 ignoredbversion > $TRAVIS_BUILD_DIR/upgrade15001600.log
    php upgrade2.php 15.0.0 16.0.0 > $TRAVIS_BUILD_DIR/upgrade15001600-2.log
    php step5.php 15.0.0 16.0.0 > $TRAVIS_BUILD_DIR/upgrade15001600-3.log
    php upgrade.php 16.0.0 17.0.0 ignoredbversion > $TRAVIS_BUILD_DIR/upgrade16001700.log
    php upgrade2.php 16.0.0 17.0.0 > $TRAVIS_BUILD_DIR/upgrade16001700-2.log
    php step5.php 16.0.0 17.0.0 > $TRAVIS_BUILD_DIR/upgrade16001700-3.log
    php upgrade.php 17.0.0 18.0.0 ignoredbversion > $TRAVIS_BUILD_DIR/upgrade17001800.log
    php upgrade2.php 17.0.0 18.0.0 > $TRAVIS_BUILD_DIR/upgrade17001800-2.log
    php step5.php 17.0.0 18.0.0 > $TRAVIS_BUILD_DIR/upgrade17001800-3.log
    php upgrade.php 18.0.0 19.0.0 ignoredbversion > $TRAVIS_BUILD_DIR/upgrade18001900.log || cat $TRAVIS_BUILD_DIR/upgrade18001900.log
    php upgrade2.php 18.0.0 19.0.0 > $TRAVIS_BUILD_DIR/upgrade18001900-2.log || cat $TRAVIS_BUILD_DIR/upgrade18001900-2.log
    php step5.php 18.0.0 19.0.0 > $TRAVIS_BUILD_DIR/upgrade18001900-3.log || cat $TRAVIS_BUILD_DIR/upgrade18001900-3.log
    set +e
    echo

  - |
    echo Show some debug info like table content or log
    #echo '\d llx_adherent' | psql 'postgresql://postgres:postgres@127.0.0.1:5432/travis'
    cat $TRAVIS_BUILD_DIR/upgrade18001900.log
    echo

  - |
    echo Result of migration scripts
    ls -alrt $TRAVIS_BUILD_DIR/

    echo Show content of last file
    cat $TRAVIS_BUILD_DIR/"$(ls -rt $TRAVIS_BUILD_DIR/ | tail -n1)"

  - |
    echo "Enabling new modules"
    # Enable modules not enabled into original dump
    set -e
    php upgrade2.php 0.0.0 0.0.0 MAIN_MODULE_API,MAIN_MODULE_ProductBatch,MAIN_MODULE_SupplierProposal,MAIN_MODULE_STRIPE,MAIN_MODULE_ExpenseReport > $TRAVIS_BUILD_DIR/enablemodule.log
    php upgrade2.php 0.0.0 0.0.0 MAIN_MODULE_WEBSITE,MAIN_MODULE_TICKET,MAIN_MODULE_ACCOUNTING,MAIN_MODULE_MRP >> $TRAVIS_BUILD_DIR/enablemodule.log
    php upgrade2.php 0.0.0 0.0.0 MAIN_MODULE_RECEPTION,MAIN_MODULE_RECRUITMENT >> $TRAVIS_BUILD_DIR/enablemodule.log
    php upgrade2.php 0.0.0 0.0.0 MAIN_MODULE_KnowledgeManagement,MAIN_MODULE_EventOrganization,MAIN_MODULE_PARTNERSHIP >> $TRAVIS_BUILD_DIR/enablemodule.log
    php upgrade2.php 0.0.0 0.0.0 MAIN_MODULE_EmailCollector >> $TRAVIS_BUILD_DIR/enablemodule.log
    echo $?
    cd -
    set +e
    echo
    #cat /tmp/dolibarr_install.log
    cat $TRAVIS_BUILD_DIR/enablemodule.log
    echo

  - |
    echo "Unit testing"
    # Ensure we catch errors with -e. Set this to +e instead of -e if you want to go to the end to see dolibarr.log file.
    set -e
    phpunit -d memory_limit=-1 -c test/phpunit/phpunittest.xml test/phpunit/AllTests.php
    phpunitresult=$?
    echo "Phpunit return code = $phpunitresult"
    set +e
    echo

after_script:
  - |
    echo "After script - Output last lines of dolibarr.log"
    ls $TRAVIS_BUILD_DIR/documents
    #cat $TRAVIS_BUILD_DIR/documents/dolibarr.log
    sudo tail -n 50 $TRAVIS_BUILD_DIR/documents/dolibarr.log
    echo "After script - Output last lines of apache error.log"
    sudo ls /var/log/apache2
    sudo tail -n 200 /var/log/apache2/travis_error_log

after_success:
  - |
    echo Success

after_failure:
  - |
    echo Failure detected, so we show samples of log to help diagnose
    # This part of code is executed only if the command that fails are enclosed with set +e
    # Show upgrade log files
    #for ficlog in `ls $TRAVIS_BUILD_DIR/*.log`
    #do
      #echo "Debugging informations for file $ficlog"
      #cat $ficlog
    #done
    # Show Apache log file
    echo "Debugging informations for file apache error.log"
    sudo tail -n 200 /var/log/apache2/travis_error_log
    if [ "$DEBUG" = true ]; then
      # Dolibarr log file
      echo "Debugging informations for file dolibarr.log (latest 50 lines)"
      tail -n 200 $TRAVIS_BUILD_DIR/documents/dolibarr.log
      # Database log file
      echo "Debugging informations for file mysql error.log"
      sudo tail -n 200 /var/log/mysql/error.log
      # TODO: PostgreSQL log file
      echo
    fi<|MERGE_RESOLUTION|>--- conflicted
+++ resolved
@@ -358,15 +358,12 @@
     # Exclusions are defined in the ruleset.xml file
     #if [ "$TRAVIS_PULL_REQUEST" = "false" ] && [ "$TRAVIS_PHP_VERSION" = "8.1" ]; then
     if [ "$TRAVIS_PHP_VERSION" = "8.1" ]; then
-<<<<<<< HEAD
-=======
       phpcs -s -p -d memory_limit=-1 --extensions=php --colors --tab-width=4 --standard=dev/setup/codesniffer/ruleset.xml --encoding=utf-8 --runtime-set ignore_warnings_on_exit true .;
     fi
     if [ "$TRAVIS_PHP_VERSION" = "8.2" ]; then
       phpcs -s -p -d memory_limit=-1 --extensions=php --colors --tab-width=4 --standard=dev/setup/codesniffer/ruleset.xml --encoding=utf-8 --runtime-set ignore_warnings_on_exit true .;
     fi
     if [ "$TRAVIS_PHP_VERSION" = "8.3" ]; then
->>>>>>> 729451fa
       phpcs -s -p -d memory_limit=-1 --extensions=php --colors --tab-width=4 --standard=dev/setup/codesniffer/ruleset.xml --encoding=utf-8 --runtime-set ignore_warnings_on_exit true .;
     fi
     set +e
@@ -379,15 +376,12 @@
     # Exclusions are defined in the ruleset.xml file
     #if [ "$TRAVIS_PULL_REQUEST" = "false" ] && [ "$TRAVIS_PHP_VERSION" = "8.1" ]; then
     if [ "$TRAVIS_PHP_VERSION" = "8.1" ]; then
-<<<<<<< HEAD
-=======
        var-dump-check --extensions php --tracy --exclude htdocs/includes --exclude test/ --exclude htdocs/public/test/ --exclude htdocs/core/lib/functions.lib.php .
     fi
     if [ "$TRAVIS_PHP_VERSION" = "8.2" ]; then
        var-dump-check --extensions php --tracy --exclude htdocs/includes --exclude test/ --exclude htdocs/public/test/ --exclude htdocs/core/lib/functions.lib.php .
     fi
     if [ "$TRAVIS_PHP_VERSION" = "8.3" ]; then
->>>>>>> 729451fa
        var-dump-check --extensions php --tracy --exclude htdocs/includes --exclude test/ --exclude htdocs/public/test/ --exclude htdocs/core/lib/functions.lib.php .
     fi
     set +e
