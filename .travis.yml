# This script is used by Travis CI to run automatically Continuous test integration
# from Dolibarr GitHub repository.
# Command run is phpunit
# For syntax, see http://about.travis-ci.org/docs/user/languages/php/

notifications:
  email:
    on_success: never # [always|never|change] default: change
    on_failure: change # [always|never|change] default: always
    
services:
 - memcached # will start memcached

# This will tell travis to run phpunit
language: php
php:
# - "5.2" is not supported because pyrus to install PHP_Codesniffer is not available
 - "5.3"
 - "5.4"
 - "5.5" 

env:
 - DB=mysql
# - DB=postgres  

before_script: 
 - echo Start travis
 - echo Current dir is `pwd`
 - echo Home dir is `echo ~`
 - export PHPV=`phpenv version-name`
 - echo PHP version $PHPV 
# - echo Update composer
# - ~/.phpenv/versions/$(phpenv version-name)/bin/composer.phar self-update 
 - echo PHPUnit version
 - phpunit --version
 - echo Install phpcs then show installed rules
 - pyrus install pear/PHP_CodeSniffer
 - phpenv rehash
 - phpcs -i
 - echo Create dir $(pwd)/htdocs/documents
 - sudo mkdir -p $(pwd)/htdocs/documents/admin/temp;
 - sudo touch $(pwd)/htdocs/documents/dolibarr.log;
 - sudo chmod a+rwx /home; sudo chmod a+rwx /home/travis; sudo chmod -R a+rwx /home/travis/build;
 - sudo chmod -R a+rwx $(pwd);
 - sudo chown -R www-data:travis $(pwd)/htdocs/documents;
 - find $(pwd)/htdocs/documents -type d -exec ls -alt {} \;
 - echo Edit php.ini file
 - echo 'date.timezone = "Europe/Paris"' >> ~/.phpenv/versions/$(phpenv version-name)/etc/php.ini
# - echo "extension = memcache.so" >> ~/.phpenv/versions/$(phpenv version-name)/etc/php.ini
 - echo "extension = memcached.so" >> ~/.phpenv/versions/$(phpenv version-name)/etc/php.ini
 - sh -c "if [ '$PHPV' = '5.3' ]; then echo 'extension = apc.so' >> ~/.phpenv/versions/$(phpenv version-name)/etc/php.ini; fi"
 - sh -c "if [ '$PHPV' = '5.4' ]; then echo 'extension = apc.so' >> ~/.phpenv/versions/$(phpenv version-name)/etc/php.ini; fi"
 - sh -c "if [ '$PHPV' = '5.3' ]; then echo 'zend_extension_ts = xdebug.so' >> ~/.phpenv/versions/$(phpenv version-name)/etc/php.ini; fi"
 - sh -c "if [ '$PHPV' = '5.4' ]; then echo 'zend_extension_ts = xdebug.so' >> ~/.phpenv/versions/$(phpenv version-name)/etc/php.ini; fi"
 - cat ~/.phpenv/versions/$(phpenv version-name)/etc/php.ini
 - echo Mysql version
 - mysql --version
 - echo Init database
 - sh -c "if [ '$DB' = 'pgsql' ]; then psql -c 'DROP DATABASE IF EXISTS myapp_test;' -U postgres; fi"
 - sh -c "if [ '$DB' = 'pgsql' ]; then psql -c 'CREATE DATABASE myapp_test;' -U postgres; fi"
 - sh -c "if [ '$DB' = 'mysql' ]; then mysql -e 'DROP DATABASE IF EXISTS myapp_test;'; fi"
 - sh -c "if [ '$DB' = 'mysql' ]; then mysql -e 'CREATE DATABASE IF NOT EXISTS myapp_test;'; fi"
 - sh -c "if [ '$DB' = 'mysql' ]; then mysql -D myapp_test < $(pwd)/dev/initdata/mysqldump_dolibarr_3.5.0.sql; fi"
 - echo Create config file htdocs/conf/conf.php
 - echo '<?php ' > htdocs/conf/conf.php
 - sh -c "if [ '$DB' = 'pgsql' ]; then echo '$'dolibarr_main_db_type=\'pgsql\'';' >> htdocs/conf/conf.php; fi"
 - sh -c "if [ '$DB' = 'mysql' ]; then echo '$'dolibarr_main_db_type=\'mysqli\'';' >> htdocs/conf/conf.php; fi"
 - echo '$'dolibarr_main_url_root=\'http://localhost/\'';' >> htdocs/conf/conf.php
 - echo '$'dolibarr_main_document_root=\'$(pwd)/htdocs\'';' >> htdocs/conf/conf.php
 - echo '$'dolibarr_main_data_root=\'$(pwd)/htdocs/documents\'';' >> htdocs/conf/conf.php
 - echo '$'dolibarr_main_db_host=\'localhost\'';' >> htdocs/conf/conf.php
 - echo '$'dolibarr_main_db_name=\'myapp_test\'';' >> htdocs/conf/conf.php
 - echo '$'dolibarr_main_db_user=\'travis\'';' >> htdocs/conf/conf.php
 - echo '$'dolibarr_main_authentication=\'dolibarr\'';' >> htdocs/conf/conf.php
 - echo '?>' >> htdocs/conf/conf.php
 - echo Show conf.php content
 - cat htdocs/conf/conf.php
 - echo Install apache server
 - sudo apt-get update
 - sudo apt-get install -y --force-yes apache2 libapache2-mod-php5 php5-curl php5-mysql php5-pgsql php5-intl
 - sudo sed -i -e "s,/var/www,$(pwd)/htdocs,g" /etc/apache2/sites-available/default
 - echo Show default virtual host
 - sudo cat /etc/apache2/sites-available/default
 - sudo /etc/init.d/apache2 restart
 - wget http://localhost/
<<<<<<< HEAD
 - sudo cat /etc/apache2/envvars
=======
 - sudo ls /var/log/apache/*
>>>>>>> be2fe19e
 - cat index.html



script: 
 - cd htdocs/install
 - date
# - php upgrade.php 3.4.0 3.5.0 > upgrade.log
# - php upgrade2.php 3.4.0 3.5.0 > upgrade2.log
 - php upgrade.php 3.5.0 3.6.0 >> upgrade.log
 - php upgrade2.php 3.5.0 3.6.0 >> upgrade2.log
 - php upgrade.php 3.6.0 3.7.0 >> upgrade.log
# - cat upgrade360370.log
 - php upgrade2.php 3.6.0 3.7.0 >> upgrade2.log
# - cat upgrade2.log
 - cd ../..
 - date
 - phpunit -d memory_limit=-1 --configuration test/phpunit/phpunittest.xml test/phpunit/AllTests.php
 - date
# - phpcs -p --warning-severity=0 -s --report-summary --standard=dev/codesniffer/ruleset.xml --tab-width=4 --ignore=/build/html/,/dev/vagrant/,/documents/,/includes/,/test/report/ htdocs/core/class/dolgraph.class.php 2>&1
 - phpcs -p --warning-severity=0 -s --report-checkstyle --report-summary --standard=dev/codesniffer/ruleset.xml --tab-width=4 --ignore=/build/html/,/dev/vagrant/,/documents/,/includes/,/test/report/ . 2>&1
 - date

after_script:
# - echo Output dolibarr log file; cat $(pwd)/htdocs/documents/dolibarr.log
 - echo Output apache log file; sudo cat /var/log/apache2/error.log
 - echo End travis
<|MERGE_RESOLUTION|>--- conflicted
+++ resolved
@@ -83,11 +83,8 @@
  - sudo cat /etc/apache2/sites-available/default
  - sudo /etc/init.d/apache2 restart
  - wget http://localhost/
-<<<<<<< HEAD
+ - echo ${APACHE_LOG_DIR}
  - sudo cat /etc/apache2/envvars
-=======
- - sudo ls /var/log/apache/*
->>>>>>> be2fe19e
  - cat index.html
 
 
