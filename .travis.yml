--- conflicted
+++ resolved
@@ -2,14 +2,9 @@
 # from Dolibarr GitHub repository.
 # For syntax, see http://about.travis-ci.org/docs/user/languages/php/
 
-<<<<<<< HEAD
 # We use dist: xenial to have php 5.6+ available
+os: linux
 dist: xenial
-=======
-# We use dist: trusty to have php 5.4+ available
-os: linux
-dist: trusty
->>>>>>> 51489004
 sudo: required
 
 language: php
