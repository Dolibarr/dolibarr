# This script is used by Travis CI to run automatically Continuous test integration
# from Dolibarr GitHub repository.
# Command run is phpunit
# For syntax, see http://about.travis-ci.org/docs/user/languages/php/

notifications:
  email:
    on_success: never # [always|never|change] default: change
    on_failure: change # [always|never|change] default: always
    
services:
 - memcached # will start memcached

# This will tell travis to run phpunit
language: php
php:
# - "5.2" is not supported because pyrus to install PHP_Codesniffer is not available
 - "5.3"
 - "5.4"
 - "5.5" 

env:
 - DB=mysql
# - DB=postgres  

before_script: 
 - echo Start travis
 - echo Current dir is `pwd`
 - echo Home dir is `echo ~`
 - export PHPV=`phpenv version-name`
 - echo PHP version $PHPV 
# - echo Update composer
# - ~/.phpenv/versions/$(phpenv version-name)/bin/composer.phar self-update 
 - echo PHPUnit version
 - which phpunit
 - phpunit --version
 - echo Install phpcs then show installed rules
 - pyrus install pear/PHP_CodeSniffer
 - phpenv rehash
<<<<<<< HEAD
 - which phpcs
=======
 - phpcs --version
>>>>>>> 9b5a03fa
 - phpcs -i
 - echo Create dir $(pwd)/htdocs/documents
 - sudo mkdir -p $(pwd)/htdocs/documents/admin/temp;
 - sudo touch $(pwd)/htdocs/documents/dolibarr.log;
 - sudo chmod a+rwx /home; sudo chmod a+rwx /home/travis; sudo chmod -R a+rwx /home/travis/build;
 - sudo chmod -R a+rwx $(pwd);
 - sudo chown -R www-data:travis $(pwd)/htdocs/documents;
 - find $(pwd)/htdocs/documents -type d -exec ls -alt {} \;
 - echo Edit php.ini file
 - echo 'date.timezone = "Europe/Paris"' >> ~/.phpenv/versions/$(phpenv version-name)/etc/php.ini
# - echo "extension = memcache.so" >> ~/.phpenv/versions/$(phpenv version-name)/etc/php.ini
 - echo "extension = memcached.so" >> ~/.phpenv/versions/$(phpenv version-name)/etc/php.ini
 - sh -c "if [ '$PHPV' = '5.3' ]; then echo 'extension = apc.so' >> ~/.phpenv/versions/$(phpenv version-name)/etc/php.ini; fi"
 - sh -c "if [ '$PHPV' = '5.4' ]; then echo 'extension = apc.so' >> ~/.phpenv/versions/$(phpenv version-name)/etc/php.ini; fi"
 - sh -c "if [ '$PHPV' = '5.3' ]; then echo 'zend_extension_ts = xdebug.so' >> ~/.phpenv/versions/$(phpenv version-name)/etc/php.ini; fi"
 - sh -c "if [ '$PHPV' = '5.4' ]; then echo 'zend_extension_ts = xdebug.so' >> ~/.phpenv/versions/$(phpenv version-name)/etc/php.ini; fi"
 - cat ~/.phpenv/versions/$(phpenv version-name)/etc/php.ini
 - echo Mysql version
 - mysql --version
 - echo Init database
 - sh -c "if [ '$DB' = 'pgsql' ]; then psql -c 'DROP DATABASE IF EXISTS myapp_test;' -U postgres; fi"
 - sh -c "if [ '$DB' = 'pgsql' ]; then psql -c 'CREATE DATABASE myapp_test;' -U postgres; fi"
 - sh -c "if [ '$DB' = 'mysql' ]; then mysql -e 'DROP DATABASE IF EXISTS myapp_test;'; fi"
 - sh -c "if [ '$DB' = 'mysql' ]; then mysql -e 'CREATE DATABASE IF NOT EXISTS myapp_test;'; fi"
 - sh -c "if [ '$DB' = 'mysql' ]; then mysql -D myapp_test < $(pwd)/dev/initdata/mysqldump_dolibarr_3.5.0.sql; fi"
 - echo Create config file htdocs/conf/conf.php
 - echo '<?php ' > htdocs/conf/conf.php
 - sh -c "if [ '$DB' = 'pgsql' ]; then echo '$'dolibarr_main_db_type=\'pgsql\'';' >> htdocs/conf/conf.php; fi"
 - sh -c "if [ '$DB' = 'mysql' ]; then echo '$'dolibarr_main_db_type=\'mysqli\'';' >> htdocs/conf/conf.php; fi"
 - echo '$'dolibarr_main_url_root=\'http://localhost/\'';' >> htdocs/conf/conf.php
 - echo '$'dolibarr_main_document_root=\'$(pwd)/htdocs\'';' >> htdocs/conf/conf.php
 - echo '$'dolibarr_main_data_root=\'$(pwd)/htdocs/documents\'';' >> htdocs/conf/conf.php
 - echo '$'dolibarr_main_db_host=\'localhost\'';' >> htdocs/conf/conf.php
 - echo '$'dolibarr_main_db_name=\'myapp_test\'';' >> htdocs/conf/conf.php
 - echo '$'dolibarr_main_db_user=\'travis\'';' >> htdocs/conf/conf.php
 - echo '$'dolibarr_main_authentication=\'dolibarr\'';' >> htdocs/conf/conf.php
 - echo '?>' >> htdocs/conf/conf.php
 - echo Show conf.php content
 - cat htdocs/conf/conf.php
 - echo Install apache server
 - sudo apt-get update
 - sudo apt-get install -y --force-yes apache2 libapache2-mod-php5 php5-curl php5-mysql php5-pgsql php5-intl
 - sudo sed -i -e "s,/var/www,$(pwd)/htdocs,g" /etc/apache2/sites-available/default
 - echo Show default virtual host
 - sudo cat /etc/apache2/sites-available/default
 - sudo /etc/init.d/apache2 restart
 - wget http://localhost/
 - sudo cat /etc/apache2/envvars
 - sudo cat /var/log/apache2/error.log
 - cat index.html



script: 
 - cd htdocs/install
 - date
# - php upgrade.php 3.4.0 3.5.0 > upgrade.log
# - php upgrade2.php 3.4.0 3.5.0 > upgrade2.log
 - php upgrade.php 3.5.0 3.6.0 >> upgrade.log
 - php upgrade2.php 3.5.0 3.6.0 >> upgrade2.log
 - php upgrade.php 3.6.0 3.7.0 >> upgrade.log
# - cat upgrade360370.log
 - php upgrade2.php 3.6.0 3.7.0 >> upgrade2.log
 - php upgrade.php 3.7.0 3.8.0 >> upgrade.log
 - php upgrade2.php 3.7.0 3.8.0 >> upgrade2.log
# - cat upgrade2.log
 - cd ../..
 - date
 - phpunit -d memory_limit=-1 --configuration test/phpunit/phpunittest.xml test/phpunit/AllTests.php
 - date
# - php -d zend.enable_gc=0 /home/travis/.phpenv/shims/phpcs -p --warning-severity=0 -s --report-checkstyle --report-summary --standard=dev/codesniffer/ruleset.xml --tab-width=4 --ignore=/build/html/,/dev/vagrant/,/documents/,/includes/,/test/report/ . 2>&1
 - phpcs -p --warning-severity=0 -s --report-checkstyle --report-summary --standard=dev/codesniffer/ruleset.xml --tab-width=4 --ignore=/build/html/,/dev/vagrant/,/documents/,/includes/,/test/report/ . 2>&1
 - date

after_script:
# - echo Output dolibarr log file; cat $(pwd)/htdocs/documents/dolibarr.log
 - echo Output apache log file; sudo cat /var/log/apache2/error.log
 - echo End travis
<|MERGE_RESOLUTION|>--- conflicted
+++ resolved
@@ -37,11 +37,8 @@
  - echo Install phpcs then show installed rules
  - pyrus install pear/PHP_CodeSniffer
  - phpenv rehash
-<<<<<<< HEAD
  - which phpcs
-=======
  - phpcs --version
->>>>>>> 9b5a03fa
  - phpcs -i
  - echo Create dir $(pwd)/htdocs/documents
  - sudo mkdir -p $(pwd)/htdocs/documents/admin/temp;
