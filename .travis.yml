# This script is used by Travis CI to run automatically Continuous test integration
# from Dolibarr GitHub repository.
# Command run is phpunit
# For syntax, see http://about.travis-ci.org/docs/user/languages/php/

services:
 - memcached # will start memcached

# This will tell travis to run phpunit
language: php
php:
 - "5.3"
 - "5.4"

env:
 - DB=mysql
# - DB=postgres

before_script:
 - echo Start travis
 - echo Current dir is `pwd`
 - echo Home dir is `echo ~`
 - echo Update composer
# - ~/.phpenv/versions/$(phpenv version-name)/bin/composer.phar self-update
 - echo Create dir $(pwd)/htdocs/documents
 - sudo mkdir -p $(pwd)/htdocs/documents/admin/temp;
 - sudo touch $(pwd)/htdocs/documents/dolibarr.log;
 - sudo chmod a+rwx /home; sudo chmod a+rwx /home/travis; sudo chmod -R a+rwx /home/travis/build;
 - sudo chmod -R a+rwx $(pwd);
 - sudo chown -R www-data:travis $(pwd)/htdocs/documents;
 - find $(pwd)/htdocs/documents -type d -exec ls -alt {} \;
 - echo Edit php.ini file
 - echo 'date.timezone = "Europe/Paris"' >> ~/.phpenv/versions/$(phpenv version-name)/etc/php.ini
 - echo "extension = apc.so" >> ~/.phpenv/versions/$(phpenv version-name)/etc/php.ini
# - echo "extension = memcache.so" >> ~/.phpenv/versions/$(phpenv version-name)/etc/php.ini
 - echo "extension = memcached.so" >> ~/.phpenv/versions/$(phpenv version-name)/etc/php.ini
 - echo "extension = xdebug.so" >> ~/.phpenv/versions/$(phpenv version-name)/etc/php.ini
 - cat ~/.phpenv/versions/$(phpenv version-name)/etc/php.ini
 - echo Init database
 - sh -c "if [ '$DB' = 'pgsql' ]; then psql -c 'DROP DATABASE IF EXISTS myapp_test;' -U postgres; fi"
 - sh -c "if [ '$DB' = 'pgsql' ]; then psql -c 'CREATE DATABASE myapp_test;' -U postgres; fi"
 - sh -c "if [ '$DB' = 'mysql' ]; then mysql -e 'DROP DATABASE IF EXISTS myapp_test;'; fi"
 - sh -c "if [ '$DB' = 'mysql' ]; then mysql -e 'CREATE DATABASE IF NOT EXISTS myapp_test;'; fi"
 - sh -c "if [ '$DB' = 'mysql' ]; then mysql -D myapp_test < $(pwd)/dev/initdata/mysqldump_dolibarr_3.5.0.sql; fi"
 - echo Create config file htdocs/conf/conf.php
 - echo '<?php ' > htdocs/conf/conf.php
 - sh -c "if [ '$DB' = 'pgsql' ]; then echo '$'dolibarr_main_db_type=\'pgsql\'';' >> htdocs/conf/conf.php; fi"
 - sh -c "if [ '$DB' = 'mysql' ]; then echo '$'dolibarr_main_db_type=\'mysqli\'';' >> htdocs/conf/conf.php; fi"
 - echo '$'dolibarr_main_url_root=\'http://localhost/\'';' >> htdocs/conf/conf.php
 - echo '$'dolibarr_main_document_root=\'$(pwd)/htdocs\'';' >> htdocs/conf/conf.php
 - echo '$'dolibarr_main_data_root=\'$(pwd)/htdocs/documents\'';' >> htdocs/conf/conf.php
 - echo '$'dolibarr_main_db_host=\'localhost\'';' >> htdocs/conf/conf.php
 - echo '$'dolibarr_main_db_name=\'myapp_test\'';' >> htdocs/conf/conf.php
 - echo '$'dolibarr_main_db_user=\'travis\'';' >> htdocs/conf/conf.php
 - echo '$'dolibarr_main_authentication=\'dolibarr\'';' >> htdocs/conf/conf.php
 - echo '?>' >> htdocs/conf/conf.php
 - echo Show conf.php content
 - cat htdocs/conf/conf.php
 - echo Install apache server
 - sudo apt-get update > /dev/null
 - sudo apt-get install -y --force-yes apache2 libapache2-mod-php5 php5-curl php5-mysql php5-pgsql php5-intl
 - sudo sed -i -e "s,/var/www,$(pwd)/htdocs,g" /etc/apache2/sites-available/default
 - echo Show default virtual host
 - sudo cat /etc/apache2/sites-available/default
 - sudo /etc/init.d/apache2 restart
 - wget http://localhost/
 - cat index.html
 


# Omitting "script:" will default to phpunit
# use the $DB env variable to determine the phpunit.xml to use
#script: phpunit -d memory_limit=-1 --configuration test/phpunit/phpunittest.xml --coverage-text test/phpunit/AllTests.php
#script: phpunit -d memory_limit=-1 --configuration test/phpunit/phpunittest.xml --coverage-text test/phpunit/BuildDocTest.php
script: phpunit -d memory_limit=-1 --configuration test/phpunit/phpunittest.xml test/phpunit/AllTests.php
#script: phpunit -d memory_limit=-1 --configuration test/phpunit/phpunittest.xml test/phpunit/WebservicesOtherTest.php

after_script:
# - echo Output dolibarr log file; cat $(pwd)/htdocs/documents/dolibarr.log
 - echo Output apache log file; sudo cat /var/log/apache2/error.log
<<<<<<< HEAD
 - echo End travis
=======
 - echo End travis
>>>>>>> f405255d
<|MERGE_RESOLUTION|>--- conflicted
+++ resolved
@@ -78,8 +78,4 @@
 after_script:
 # - echo Output dolibarr log file; cat $(pwd)/htdocs/documents/dolibarr.log
  - echo Output apache log file; sudo cat /var/log/apache2/error.log
-<<<<<<< HEAD
- - echo End travis
-=======
- - echo End travis
->>>>>>> f405255d
+ - echo End travis