--- conflicted
+++ resolved
@@ -66,11 +66,7 @@
   - php: '7.2'
     env: DB=mysql
   - php: '7.3'
-<<<<<<< HEAD
-    env: DB=mariadb
-=======
     env: DB=mysql
->>>>>>> 18533b63
   - php: '7.0'
     env: DB=postgresql
   - php: '7.1'
@@ -285,11 +281,7 @@
   # Ensure we catch errors
   set -e
   #parallel-lint --exclude htdocs/includes --blame .
-<<<<<<< HEAD
-  parallel-lint --exclude dev/namespacemig --exclude htdocs/includes/sabre --exclude htdocs/includes/phpoffice/phpexcel/Classes/PHPExcel/Shared --exclude htdocs/includes/phpoffice/PhpSpreadsheet --exclude htdocs/includes/sebastian --exclude htdocs/includes/squizlabs/php_codesniffer --exclude htdocs/includes/jakub-onderka --exclude htdocs/includes/mike42/escpos-php/example --exclude htdocs/includes/phpunit/ --exclude htdocs/includes/composer/autoload_static.php --blame .
-=======
   parallel-lint --exclude dev/namespacemig --exclude dev/initdata/dbf/includes --exclude htdocs/includes/sabre --exclude htdocs/includes/phpoffice/phpexcel/Classes/PHPExcel/Shared --exclude htdocs/includes/phpoffice/PhpSpreadsheet --exclude htdocs/includes/sebastian --exclude htdocs/includes/squizlabs/php_codesniffer --exclude htdocs/includes/jakub-onderka --exclude htdocs/includes/mike42/escpos-php/example --exclude htdocs/includes/phpunit/ --exclude htdocs/includes/composer/autoload_static.php --blame .
->>>>>>> 18533b63
   set +e
   echo
 
