--- conflicted
+++ resolved
@@ -2,11 +2,7 @@
 # from Dolibarr GitHub repository.
 # For syntax, see http://about.travis-ci.org/docs/user/languages/php/
 
-<<<<<<< HEAD
-# We use dist: precise to have php 5.3 available
-=======
 # We use dist: trusty to have php 5.4+ available 
->>>>>>> d40e1a0d
 dist: trusty
 sudo: required
 
