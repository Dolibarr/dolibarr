# This script is used by Travis CI to run automatically Continuous test integration
# from Dolibarr GitHub repository.
# For syntax, see http://about.travis-ci.org/docs/user/languages/php/

# We use dist: precise to have php 5.3 available 
dist: trusty
sudo: required

language: php

# Start on every boot
services:
- memcached

addons:
  mariadb: '10.0'
  postgresql: '9.3'
  apt:
    sources:
    # To use the last version of pgloader, we add repo of postgresql
    - postgresql
    - sourceline: 'deb http://apt.postgresql.org/pub/repos/apt/ trusty-pgdg main'
    - key_url: 'https://www.postgresql.org/media/keys/ACCC4CF8.asc'  
    packages:
    # We need a webserver to test the webservices
    # Let's install Apache with.
    - apache2
    # mod_php is not supported by Travis. Add fcgi. We install FPM later on.
    - libapache2-mod-fastcgi
    # We need pgloader for import mysql database into pgsql
    - pgloader

php:
- '5.4'
- '5.5'
- '5.6'
- '7.0'
- '7.1'
- '7.2'
#- hhvm		only with dist: trusty
- nightly

env:
  global:
  # Set to true for very verbose output
  - DEBUG=false
  matrix:
  # MariaDB overrides MySQL installation so it's not possible to test both yet
  #- DB=mysql
  - DB=mariadb
  - DB=postgresql
  # TODO
  #- DB=sqlite
  # See https://docs.travis-ci.com/user/languages/php/#Apache-%2B-PHP
  #- WS=apache
  # See https://github.com/DracoBlue/travis-ci-nginx-php-fpm-test
  #- WS=nginx

matrix:
  fast_finish: true
  allow_failures:
  - php: hhvm
  - php: nightly
  # We exclude some combinations not usefull to save Travis CPU
  exclude:
  - php: '5.5'
    env: DB=postgresql
  - php: '5.6'
    env: DB=postgresql
  - php: '7.0'
    env: DB=postgresql
  - php: '7.1'
    env: DB=postgresql
  - php: hhvm
    env: DB=postgresql
  - php: nightly
    env: DB=postgresql

notifications:
  email:
    on_success: never # [always|never|change] default: change
    on_failure: never # [always|never|change] default: always
  irc:
    channels:
    - "chat.freenode.net#dolibarr"
    on_success: change
    on_failure: always
    use_notice: true

before_install:
- |
  echo "Disabling Xdebug for composer"
  export PHP_VERSION_NAME=$(phpenv version-name)
  cp ~/.phpenv/versions/$PHP_VERSION_NAME/etc/conf.d/xdebug.ini /tmp/xdebug.ini
  phpenv config-rm xdebug.ini
  echo

- |
  if [ "$DB" = 'postgresql' ]; then
    echo "Check pgloader version"
    pgloader --version
    echo
  fi
 
install:
- |
  echo "Updating Composer"
  rm $TRAVIS_BUILD_DIR/composer.json
  rm $TRAVIS_BUILD_DIR/composer.lock
  composer self-update
  composer -n init
  composer -n config vendor-dir htdocs/includes
  echo

- |
  echo "Installing Parallel Lint"
  composer -n require jakub-onderka/php-parallel-lint ^0
  composer -n require jakub-onderka/php-console-highlighter ^0
  echo

- |
  echo "Installing PHP Unit"
  if [ "$TRAVIS_PHP_VERSION" = '5.4' ] || [ "$TRAVIS_PHP_VERSION" = '5.5' ]; then
    composer -n require phpunit/phpunit ^4
  fi
  if [ "$TRAVIS_PHP_VERSION" = '5.6' ] || [ "$TRAVIS_PHP_VERSION" = '7.0' ] || [ "$TRAVIS_PHP_VERSION" = '7.1' ]; then
    composer -n require phpunit/phpunit ^5
  fi
  if [ "$TRAVIS_PHP_VERSION" = '7.2' ] || [ "$TRAVIS_PHP_VERSION" = 'nightly' ]; then
    composer -n require phpunit/phpunit ^5
  fi
  echo

- |
  echo "Installing PHP CodeSniffer"
  composer -n require squizlabs/php_codesniffer ^2
  echo

- |
  echo "Adding path of binaries tools installed by composer to the PATH"
  export PATH="$TRAVIS_BUILD_DIR/htdocs/includes/bin:$PATH"
  echo



before_script:
  - |
    echo Start travis
    echo Current dir is `pwd`
    echo Home dir is `echo ~`
    echo TRAVIS_BUILD_DIR is $TRAVIS_BUILD_DIR

  - |
    echo "Re-enabling Xdebug for PHP CodeSniffer and PHP Unit"
    phpenv config-add /tmp/xdebug.ini
    echo

  - |
    echo "Setting up PHP"
    echo
    echo "Set timezone"
    echo 'date.timezone = "Europe/Paris"' >> ~/.phpenv/versions/$PHP_VERSION_NAME/etc/php.ini
    if [ "$TRAVIS_PHP_VERSION" = '5.4' ]; then
      #echo
      #echo "Enabling APC for PHP <= 5.4"
      #   Documentation says it should be available for PHP <= 5.6 but it's not for 5.5 and 5.6!
      #echo 'extension = apc.so' >> ~/.phpenv/versions/$PHP_VERSION_NAME/etc/php.ini
      echo
      echo "Enabling Memcached for PHP <= 5.4"
      #   Documentation says it should be available for all PHP versions but it's not for 5.5 and 5.6, 7.0, 7.1, 7.2 and nightly!
      echo 'extension = memcached.so' >> ~/.phpenv/versions/$PHP_VERSION_NAME/etc/php.ini
    fi
    phpenv rehash
    echo

  - |
    echo "Versions information"
    # Check PHP
    echo "PHP version"
    php -i | head -
    # Check PHP CodeSniffer installation
    echo "PHPCS version"
    which phpcs
    phpcs --version | head -
    phpcs -i | head -
    # Check PHPUnit installation
    echo "PHPUnit version"
    which phpunit
    phpunit --version | head -
    # Check Apache version
    echo "Apache version"
    apache2 -v | head -
    # Check MariaDb
    echo "MariaDb version"
    mysql --version | head -
    mysql -e "SELECT VERSION();"  | head -
    echo
  
  - |
    echo "Setting up database"
    if [ "$DB" = 'mysql' ] || [ "$DB" = 'mariadb' ] || [ "$DB" = 'postgresql' ]; then
      echo "MySQL"
      mysql -e 'DROP DATABASE IF EXISTS travis;'
      mysql -e 'CREATE DATABASE IF NOT EXISTS travis;'
      mysql -e 'GRANT ALL PRIVILEGES ON travis.* TO travis@127.0.0.1;'
      mysql -e 'FLUSH PRIVILEGES;'    
      mysql -D travis < dev/initdemo/mysqldump_dolibarr_3.5.0.sql
    fi
    if [ "$DB" = 'postgresql' ]; then
<<<<<<< HEAD
      #pgsql travis < dev/initdemo/mysqldump_dolibarr_3.5.0.sql
      #pgloader mysql://root:pass@127.0.0.1/base postgresql://dolibarrowner@127.0.0.1/dolibarr
=======
      #pgloader mysql://root:pass@127.0.0.1/dolibarr_35 postgresql://dolibarrowner:dolibarrownerpass@127.0.0.1/dolibarr_dev
>>>>>>> e8f85084
      pgloader mysql://root@127.0.0.1/travis postgresql:///travis
    fi
    # TODO: SQLite
    echo

  - |
    export CONF_FILE=htdocs/conf/conf.php
    echo "Setting up Dolibarr $CONF_FILE"
    echo '<?php ' > $CONF_FILE
    echo '$'dolibarr_main_url_root=\'http://127.0.0.1\'';' >> $CONF_FILE
    echo '$'dolibarr_main_document_root=\'$TRAVIS_BUILD_DIR/htdocs\'';' >> $CONF_FILE
    echo '$'dolibarr_main_data_root=\'$TRAVIS_BUILD_DIR/documents\'';' >> $CONF_FILE
    echo '$'dolibarr_main_db_host=\'127.0.0.1\'';' >> $CONF_FILE
    echo '$'dolibarr_main_db_name=\'travis\'';' >> $CONF_FILE
    echo '$'dolibarr_main_db_user=\'travis\'';' >> $CONF_FILE
    if [ "$DB" = 'mysql' ] || [ "$DB" = 'mariadb' ]; then
      echo '$'dolibarr_main_db_type=\'mysqli\'';' >> $CONF_FILE
    fi
    if [ "$DB" = 'postgresql' ]; then
      echo '$'dolibarr_main_db_type=\'pgsql\'';' >> $CONF_FILE
    fi
    # TODO: SQLite
    echo '$'dolibarr_main_authentication=\'dolibarr\'';' >> $CONF_FILE
    cat $CONF_FILE
    echo

  - |
    echo "Create documents directory and set permissions"
    # and admin/temp subdirectory needed for unit tests
<<<<<<< HEAD
    mkdir -p documents/admin/temp
    echo "first line" > documents/dolibarr.log
=======
    mkdir -p $TRAVIS_BUILD_DIR/documents/admin/temp
    sudo chmod -R a+rwx $TRAVIS_BUILD_DIR/documents
    echo "***** First line of dolibarr.log" > $TRAVIS_BUILD_DIR/documents/dolibarr.log
>>>>>>> e8f85084
    echo


  - echo "Setting up Apache + FPM"
  - sudo apt-get update
  - sudo apt-get install apache2 libapache2-mod-fastcgi
  # enable php-fpm
  - sudo cp ~/.phpenv/versions/$(phpenv version-name)/etc/php-fpm.conf.default ~/.phpenv/versions/$(phpenv version-name)/etc/php-fpm.conf
  - |
    if [ "$TRAVIS_PHP_VERSION" = '7.0' ] || [ "$TRAVIS_PHP_VERSION" = '7.1' ] || [ "$TRAVIS_PHP_VERSION" = '7.2' ] || [ "$TRAVIS_PHP_VERSION" = 'nightly' ]; then
      # Copy the included pool
      sudo cp ~/.phpenv/versions/$(phpenv version-name)/etc/php-fpm.d/www.conf.default ~/.phpenv/versions/$(phpenv version-name)/etc/php-fpm.d/www.conf
    fi
  - sudo a2enmod rewrite actions fastcgi alias
  - echo "cgi.fix_pathinfo = 1" >> ~/.phpenv/versions/$(phpenv version-name)/etc/php.ini
  - sudo sed -i -e "s,www-data,travis,g" /etc/apache2/envvars
  - sudo chown -R travis:travis /var/lib/apache2/fastcgi
  - ~/.phpenv/versions/$(phpenv version-name)/sbin/php-fpm
  # configure apache virtual hosts for precise
  #- sudo sed -e "s?%TRAVIS_BUILD_DIR%?$(pwd)?g" --in-place /etc/apache2/sites-available/default
  #- sudo cat /etc/apache2/sites-available/default
  # configure apache virtual hosts for trusty
  - sudo cp -f build/travis-ci/apache.conf /etc/apache2/sites-available/000-default.conf
  - sudo sed -e "s?%TRAVIS_BUILD_DIR%?$(pwd)?g" --in-place /etc/apache2/sites-available/000-default.conf
  - sudo cat /etc/apache2/sites-available/000-default.conf
  - sudo service apache2 restart



script:
- |
  echo "Checking webserver availability by a wget -O - http://127.0.0.1"
  # Ensure we catch errors
  set -e
  # The wget should return a page with line '<meta name="generator" content="Dolibarr installer">
  wget -O - http://127.0.0.1 > test.html
  head test.html
  set +e
  echo

- |
  echo "Checking PHP syntax errors"
  # Ensure we catch errors
  set -e
  parallel-lint --exclude htdocs/includes --blame .
  set +e
  echo

- |
  echo "Checking coding style"
  # Ensure we catch errors
  set -e
  # Exclusions are defined in the ruleset.xml file
  #phpcs -s -n -p -d memory_limit=-1 --colors --tab-width=4 --standard=dev/setup/codesniffer/ruleset.xml --encoding=utf-8 .
  phpcs -s -p -d memory_limit=-1 --colors --tab-width=4 --standard=dev/setup/codesniffer/ruleset.xml --encoding=utf-8 --runtime-set ignore_warnings_on_exit true .
  set +e
  echo

# TODO: Check Javascript (jshint?)

# TODO: Check CSS (csslint?)

- |
  echo "Upgrading Dolibarr"
  # Ensure we catch errors
  set +e
  cd htdocs/install
  php upgrade.php 3.5.0 3.6.0 ignoredbversion > $TRAVIS_BUILD_DIR/upgrade350360.log
  php upgrade2.php 3.5.0 3.6.0 > $TRAVIS_BUILD_DIR/upgrade350360-2.log
  php step5.php 3.5.0 3.6.0 > $TRAVIS_BUILD_DIR/upgrade350360-3.log
  php upgrade.php 3.6.0 3.7.0 ignoredbversion > $TRAVIS_BUILD_DIR/upgrade360370.log
  php upgrade2.php 3.6.0 3.7.0 > $TRAVIS_BUILD_DIR/upgrade360370-2.log
  php step5.php 3.6.0 3.7.0 > $TRAVIS_BUILD_DIR/upgrade360370-3.log
  php upgrade.php 3.7.0 3.8.0 ignoredbversion > $TRAVIS_BUILD_DIR/upgrade370380.log
  php upgrade2.php 3.7.0 3.8.0 > $TRAVIS_BUILD_DIR/upgrade370380-2.log
  php step5.php 3.7.0 3.8.0 > $TRAVIS_BUILD_DIR/upgrade370380-3.log
  php upgrade.php 3.8.0 3.9.0 ignoredbversion > $TRAVIS_BUILD_DIR/upgrade380390.log
  php upgrade2.php 3.8.0 3.9.0 > $TRAVIS_BUILD_DIR/upgrade380390-2.log
  php step5.php 3.8.0 3.9.0 > $TRAVIS_BUILD_DIR/upgrade380390-3.log
  php upgrade.php 3.9.0 4.0.0 ignoredbversion > $TRAVIS_BUILD_DIR/upgrade390400.log
  php upgrade2.php 3.9.0 4.0.0 MAIN_MODULE_API,MAIN_MODULE_SUPPLIERPROPOSAL > $TRAVIS_BUILD_DIR/upgrade390400-2.log
  php step5.php 3.9.0 4.0.0 > $TRAVIS_BUILD_DIR/upgrade390400-3.log
  php upgrade.php 4.0.0 5.0.0 ignoredbversion > $TRAVIS_BUILD_DIR/upgrade400500.log
  php upgrade2.php 4.0.0 5.0.0 > $TRAVIS_BUILD_DIR/upgrade400500-2.log
  php step5.php 4.0.0 5.0.0 > $TRAVIS_BUILD_DIR/upgrade400500-3.log
  php upgrade.php 5.0.0 6.0.0 ignoredbversion > $TRAVIS_BUILD_DIR/upgrade500600.log
  php upgrade2.php 5.0.0 6.0.0 > $TRAVIS_BUILD_DIR/upgrade500600-2.log
  php step5.php 5.0.0 6.0.0 > $TRAVIS_BUILD_DIR/upgrade500600-3.log
  php upgrade.php 6.0.0 7.0.0 ignoredbversion > $TRAVIS_BUILD_DIR/upgrade600700.log
  php upgrade2.php 6.0.0 7.0.0 MAIN_MODULE_WEBSITE,MAIN_MODULE_SUPPLIERPROPOSAL > $TRAVIS_BUILD_DIR/upgrade600700-2.log
  php step5.php 6.0.0 7.0.0 > $TRAVIS_BUILD_DIR/upgrade600700-3.log
  php upgrade.php 7.0.0 8.0.0 ignoredbversion > $TRAVIS_BUILD_DIR/upgrade700800.log
  php upgrade2.php 7.0.0 8.0.0 MAIN_MODULE_TICKETSUP > $TRAVIS_BUILD_DIR/upgrade700800-2.log
  php step5.php 7.0.0 8.0.0 > $TRAVIS_BUILD_DIR/upgrade700800-3.log
<<<<<<< HEAD
  cd -
  set +e
  echo
  #cat $TRAVIS_BUILD_DIR/upgrade400500-2.log
  #cat $TRAVIS_BUILD_DIR/upgrade500600.log
  #cat $TRAVIS_BUILD_DIR/upgrade500600-2.log
  #cat $TRAVIS_BUILD_DIR/upgrade500600-3.log
  #cat $TRAVIS_BUILD_DIR/upgrade600700-2.log
  cat /tmp/dolibarr_install.log
  
=======
  php upgrade.php 8.0.0 9.0.0 ignoredbversion > $TRAVIS_BUILD_DIR/upgrade800900.log
  php upgrade2.php 8.0.0 9.0.0 > $TRAVIS_BUILD_DIR/upgrade800900-2.log
  php step5.php 8.0.0 9.0.0 > $TRAVIS_BUILD_DIR/upgrade800900-3.log
  cd -
  set +e
  echo
  #cat /tmp/dolibarr_install.log

>>>>>>> e8f85084
- |
  echo "Unit testing"
  # Ensure we catch errors. Set this to +e if you want to go to the end to see dolibarr.log file.
  set -e
  phpunit -d memory_limit=-1 -c test/phpunit/phpunittest.xml test/phpunit/AllTests.php
  phpunitresult=$?
  echo "Phpunit return code = $phpunitresult"
  set +e

after_script:
- |
  echo "After script - Output 50 latest lines of dolibarr.log"
  ls $TRAVIS_BUILD_DIR/documents
  tail -n 50 $TRAVIS_BUILD_DIR/documents/dolibarr.log

after_success:
- |
  echo Success

after_failure:
- |
  echo Failure detected, so we show samples of log to help diagnose
  # This part of code is executed only if previous commande that fails are enclosed with set +e
  # Upgrade log files
  for ficlog in `ls $TRAVIS_BUILD_DIR/*.log`
  do
    echo "Debugging informations for file $ficlog"
    #cat $ficlog
  done
  # Apache log file
  echo "Debugging informations for file apache error.log"
  sudo cat /var/log/apache2/error.log
  if [ "$DEBUG" = true ]; then
    # Dolibarr log file
    echo "Debugging informations for file dolibarr.log (latest 50 lines)"
    tail -n 50 $TRAVIS_BUILD_DIR/documents/dolibarr.log
    # MariaDB log file
    echo "Debugging informations for file mysql error.log"
    sudo tail -n 50 /var/log/mysql/error.log
    # TODO: PostgreSQL log file
    echo
  fi
<|MERGE_RESOLUTION|>--- conflicted
+++ resolved
@@ -207,12 +207,7 @@
       mysql -D travis < dev/initdemo/mysqldump_dolibarr_3.5.0.sql
     fi
     if [ "$DB" = 'postgresql' ]; then
-<<<<<<< HEAD
-      #pgsql travis < dev/initdemo/mysqldump_dolibarr_3.5.0.sql
-      #pgloader mysql://root:pass@127.0.0.1/base postgresql://dolibarrowner@127.0.0.1/dolibarr
-=======
       #pgloader mysql://root:pass@127.0.0.1/dolibarr_35 postgresql://dolibarrowner:dolibarrownerpass@127.0.0.1/dolibarr_dev
->>>>>>> e8f85084
       pgloader mysql://root@127.0.0.1/travis postgresql:///travis
     fi
     # TODO: SQLite
@@ -242,14 +237,9 @@
   - |
     echo "Create documents directory and set permissions"
     # and admin/temp subdirectory needed for unit tests
-<<<<<<< HEAD
-    mkdir -p documents/admin/temp
-    echo "first line" > documents/dolibarr.log
-=======
     mkdir -p $TRAVIS_BUILD_DIR/documents/admin/temp
     sudo chmod -R a+rwx $TRAVIS_BUILD_DIR/documents
     echo "***** First line of dolibarr.log" > $TRAVIS_BUILD_DIR/documents/dolibarr.log
->>>>>>> e8f85084
     echo
 
 
@@ -344,18 +334,6 @@
   php upgrade.php 7.0.0 8.0.0 ignoredbversion > $TRAVIS_BUILD_DIR/upgrade700800.log
   php upgrade2.php 7.0.0 8.0.0 MAIN_MODULE_TICKETSUP > $TRAVIS_BUILD_DIR/upgrade700800-2.log
   php step5.php 7.0.0 8.0.0 > $TRAVIS_BUILD_DIR/upgrade700800-3.log
-<<<<<<< HEAD
-  cd -
-  set +e
-  echo
-  #cat $TRAVIS_BUILD_DIR/upgrade400500-2.log
-  #cat $TRAVIS_BUILD_DIR/upgrade500600.log
-  #cat $TRAVIS_BUILD_DIR/upgrade500600-2.log
-  #cat $TRAVIS_BUILD_DIR/upgrade500600-3.log
-  #cat $TRAVIS_BUILD_DIR/upgrade600700-2.log
-  cat /tmp/dolibarr_install.log
-  
-=======
   php upgrade.php 8.0.0 9.0.0 ignoredbversion > $TRAVIS_BUILD_DIR/upgrade800900.log
   php upgrade2.php 8.0.0 9.0.0 > $TRAVIS_BUILD_DIR/upgrade800900-2.log
   php step5.php 8.0.0 9.0.0 > $TRAVIS_BUILD_DIR/upgrade800900-3.log
@@ -364,7 +342,6 @@
   echo
   #cat /tmp/dolibarr_install.log
 
->>>>>>> e8f85084
 - |
   echo "Unit testing"
   # Ensure we catch errors. Set this to +e if you want to go to the end to see dolibarr.log file.
