--- conflicted
+++ resolved
@@ -129,17 +129,6 @@
 - |
   echo "Update Composer version and Install tools - PHP Unit, Parallel Lint, PHP CodeSniffer, PHP Vardump check - for $TRAVIS_PHP_VERSION"
   echo "(composer version 2.5 is bugged and generate phpunit error Exception: Serialization of 'Closure' is not allowed)"
-<<<<<<< HEAD
-=======
-  if [ "$TRAVIS_PHP_VERSION" = '7.0' ]; then
-    sudo composer self-update 2.2.18
-    composer -n require phpunit/phpunit ^6.0 \
-                        php-parallel-lint/php-parallel-lint ^1 \
-                        php-parallel-lint/php-console-highlighter ^0 \
-                        php-parallel-lint/php-var-dump-check ~0.4 \
-                        squizlabs/php_codesniffer ^3
-  fi
->>>>>>> 981f803a
   if [ "$TRAVIS_PHP_VERSION" = '7.1' ] || [ "$TRAVIS_PHP_VERSION" = '7.2' ]; then
     sudo composer self-update 2.2.18
     composer -n require phpunit/phpunit ^7.5 \
@@ -479,17 +468,9 @@
     echo "Unit testing"
     # Ensure we catch errors with -e. Set this to +e instead of -e if you want to go to the end to see dolibarr.log file.
     set -e
-<<<<<<< HEAD
     phpunit -d memory_limit=-1 -c test/phpunit/phpunittest.xml test/phpunit/AllTests.php
     phpunitresult=$?
     echo "Phpunit return code = $phpunitresult"
-=======
-    if [ "$TRAVIS_PHP_VERSION" != '7.0' ]; then
-      phpunit -d memory_limit=-1 -c test/phpunit/phpunittest.xml test/phpunit/AllTests.php
-      phpunitresult=$?
-      echo "Phpunit return code = $phpunitresult"
-    fi
->>>>>>> 981f803a
     set +e
 
 after_script:
