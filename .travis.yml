# This script is used by Travis CI to run automatically Continuous test integration
# from Dolibarr GitHub repository.
# For syntax, see http://about.travis-ci.org/docs/user/languages/php/

sudo: required

language: php

php:
- '5.3'
- '5.4'
- '5.5'
- '5.6'
- '7.0'
- nightly

addons:
  mariadb: '10.0'
  # FIXME: find a way to import a MySQL dump into PostgreSQL
  #postgresql: '9.3'
  apt:
    packages:
    # We need a webserver to test the webservices
    # Let's install Apache with.
    - apache2
    # mod_php is not supported by Travis. Add fcgi. We install FPM later on.
    - libapache2-mod-fastcgi

# Start on every boot
services:
- memcached

env:
  global:
  # Set to true for very verbose output
  - DEBUG=false
  matrix:
  # MariaDB overrides MySQL installation so it's not possible to test both yet
  #- DB=mysql
  - DB=mariadb
  # FIXME: find a way to import a MySQL dump into PostgreSQL
  #- DB=postgresql
  # TODO
  #- DB=sqlite
  # See https://docs.travis-ci.com/user/languages/php/#Apache-%2B-PHP
  #- WS=apache
  # See https://github.com/DracoBlue/travis-ci-nginx-php-fpm-test
  #- WS=nginx

matrix:
  fast_finish: true
  allow_failures:
  - php: '7.0'
  - php: nightly
  # FIXME
  #- env: DB=postgresql
  # TODO
  #- env: DB=sqlite

notifications:
  email:
    on_success: never # [always|never|change] default: change
    on_failure: change # [always|never|change] default: always
  irc:
    channels:
    - "chat.freenode.net#dolibarr"
    on_success: change
    on_failure: always
    use_notice: true

before_install:
- |
  echo "Disabling Xdebug for composer"
  export PHP_VERSION_NAME=$(phpenv version-name)
  cp ~/.phpenv/versions/$PHP_VERSION_NAME/etc/conf.d/xdebug.ini /tmp/xdebug.ini
  phpenv config-rm xdebug.ini
  echo

install:
- |
  echo "Updating Composer"
  composer self-update
  echo

- |
  echo "Installing Parallel Lint"
  composer -n require jakub-onderka/php-parallel-lint ^0
  composer -n require jakub-onderka/php-console-highlighter ^0
  echo

- |
  echo "Installing PHP Unit"
  if [ "$TRAVIS_PHP_VERSION" = '5.3' ] || [ "$TRAVIS_PHP_VERSION" = '5.4' ] || [ "$TRAVIS_PHP_VERSION" = '5.5' ]; then
    composer -n require phpunit/phpunit ^4
  fi
  if [ "$TRAVIS_PHP_VERSION" = '5.6' ] || [ "$TRAVIS_PHP_VERSION" = '7.0' ] || [ "$TRAVIS_PHP_VERSION" = 'nightly' ]; then
    composer -n require phpunit/phpunit ^5
  fi
  echo

- |
  echo "Installing PHP CodeSniffer"
  composer require squizlabs/php_codesniffer ^2
  echo

- |
  echo "Adding Composer binaries to the path"
  export PATH="$TRAVIS_BUILD_DIR/htdocs/includes/bin:$PATH"
  echo

before_script:
- |
  echo Start travis
  echo Current dir is `pwd`
  echo Home dir is `echo ~`
  echo TRAVIS_BUILD_DIR is $TRAVIS_BUILD_DIR

- |
  echo "Re-enabling Xdebug for PHP CodeSniffer and PHP Unit"
  phpenv config-add /tmp/xdebug.ini
  echo

- |
  echo "Setting up PHP"
  echo
  echo "Set timezone"
  echo 'date.timezone = "Europe/Paris"' >> ~/.phpenv/versions/$PHP_VERSION_NAME/etc/php.ini
  if [ "$TRAVIS_PHP_VERSION" = '5.3' ] || [ "$TRAVIS_PHP_VERSION" = '5.4' ]; then
    echo
    echo "Enabling APC for PHP <= 5.4"
    #   Documentation says it should be available for PHP <= 5.6 but it's not for 5.5 and 5.6!
    echo 'extension = apc.so' >> ~/.phpenv/versions/$PHP_VERSION_NAME/etc/php.ini
    echo
    echo "Enabling Memcached for PHP <= 5.4"
    #   Documentation says it should be available for all PHP versions but it's not for 5.5 and 5.6, 7.0 and nightly!
    echo 'extension = memcached.so' >> ~/.phpenv/versions/$PHP_VERSION_NAME/etc/php.ini
  fi
  phpenv rehash
  echo

- |
<<<<<<< HEAD
  echo "Debugging informations"
  # Check PHP
  php -i
  # Check PHP CodeSniffer installation
  which phpcs
  phpcs --version
  phpcs -i
  # Check PHPUnit installation
  which phpunit
  phpunit --version
  # Check MySQL
  mysql --version
  mysql -e "SELECT VERSION();"
  echo

=======
  if [ "$DEBUG" = true ]; then
    echo "Debugging informations"
    # Check PHP
    php -i
    # Check PHP CodeSniffer installation
    which phpcs
    phpcs --version
    phpcs -i
    # Check PHPUnit installation
    which phpunit
    phpunit --version
    # Check MySQL
    mysql --version
    mysql -e "SELECT VERSION();"
    echo
  fi
  
>>>>>>> 298396a5
- |
  echo "Setting up database"
  if [ "$DB" = 'mysql' ] || [ "$DB" = 'mariadb' ]; then
    echo "MySQL"
    mysql -e 'DROP DATABASE IF EXISTS travis;'
    mysql -e 'CREATE DATABASE IF NOT EXISTS travis;'
    mysql -D travis < dev/initdata/mysqldump_dolibarr_3.5.0.sql
  fi
  # FIXME: find a way to import a MySQL dump into PostgreSQL
  #if [ "$DB" = 'postgresql' ]; then
  #  pgsql travis < dev/initdata/mysqldump_dolibarr_3.5.0.sql
  #fi
  # TODO: SQLite
  echo

- |
  export CONF_FILE=htdocs/conf/conf.php
  echo "Setting up Dolibarr $CONF_FILE"
  echo '<?php ' > $CONF_FILE
  echo '$'dolibarr_main_url_root=\'http://127.0.0.1\'';' >> $CONF_FILE
  echo '$'dolibarr_main_document_root=\'$TRAVIS_BUILD_DIR/htdocs\'';' >> $CONF_FILE
  echo '$'dolibarr_main_data_root=\'$TRAVIS_BUILD_DIR/documents\'';' >> $CONF_FILE
  echo '$'dolibarr_main_db_host=\'127.0.0.1\'';' >> $CONF_FILE
  echo '$'dolibarr_main_db_name=\'travis\'';' >> $CONF_FILE
  echo '$'dolibarr_main_db_user=\'travis\'';' >> $CONF_FILE
  if [ "$DB" = 'mysql' ] || [ "$DB" = 'mariadb' ]; then
    echo '$'dolibarr_main_db_type=\'mysqli\'';' >> $CONF_FILE
  fi
  # FIXME
  #if [ "$DB" = 'postgresql' ]; then
  #  echo '$'dolibarr_main_db_type=\'pgsql\'';' >> $CONF_FILE
  #fi
  # TODO: SQLite
  echo '$'dolibarr_main_authentication=\'dolibarr\'';' >> $CONF_FILE
  cat $CONF_FILE
  echo

- |
  echo "Create documents directory and set permissions"
  # and admin/temp subdirectory needed for unit tests
  mkdir -p documents/admin/temp
  echo

- |
  echo "Setting up Apache + FPM"
  # enable php-fpm
  cp ~/.phpenv/versions/$PHP_VERSION_NAME/etc/php-fpm.conf.default ~/.phpenv/versions/$PHP_VERSION_NAME/etc/php-fpm.conf
  if [ "$TRAVIS_PHP_VERSION" = '7.0' ] || [ "$TRAVIS_PHP_VERSION" = 'nightly' ]; then
    # Copy the included pool
    cp ~/.phpenv/versions/$PHP_VERSION_NAME/etc/php-fpm.d/www.conf.default ~/.phpenv/versions/$PHP_VERSION_NAME/etc/php-fpm.d/www.conf
  fi
  if [ "$DEBUG" = true ]; then
    cat ~/.phpenv/versions/$PHP_VERSION_NAME/etc/php-fpm.conf
  fi
  sudo a2enmod rewrite actions fastcgi alias
  echo "cgi.fix_pathinfo = 1" >> ~/.phpenv/versions/$PHP_VERSION_NAME/etc/php.ini
  if [ "$DEBUG" = true ]; then
    cat ~/.phpenv/versions/$PHP_VERSION_NAME/etc/php.ini
  fi
  ~/.phpenv/versions/$PHP_VERSION_NAME/sbin/php-fpm
  # configure apache virtual hosts
  sudo cp -f build/travis-ci/apache.conf /etc/apache2/sites-available/default
  sudo sed -e "s?%TRAVIS_BUILD_DIR%?$TRAVIS_BUILD_DIR?g" --in-place /etc/apache2/sites-available/default
  if [ "$DEBUG" = true ]; then
    sudo cat /etc/apache2/sites-available/default
  fi
  sudo service apache2 restart
  echo

script:
- |
  echo "Checking webserver availability"
  # Ensure we catch errors
  set -e
  wget http://127.0.0.1
  if [ "$DEBUG" = true ]; then
    cat index.html
  fi
  set +e
  echo

- |
  echo "Checking PHP syntax errors"
  # Ensure we catch errors
  set -e
  parallel-lint --exclude htdocs/includes --blame .
  set +e
  echo

# TODO: dev/* checks

- |
  echo "Checking coding style"
  # Ensure we catch errors
  set -e
  # Exclusions are defined in the ruleset.xml file
  phpcs -s -n -p -d memory_limit=-1 --colors --tab-width=4 --standard=dev/codesniffer/ruleset.xml --encoding=utf-8 .
  set +e
  echo

# TODO: Check Javascript (jshint?)

# TODO: Check CSS (csslint?)

# TODO: check SQL syntax (pgsanity?)

- |
  echo "Upgrading Dolibarr"
  # Ensure we catch errors
  set -e
  cd htdocs/install
  php upgrade.php 3.5.0 3.6.0 ignoredbversion > $TRAVIS_BUILD_DIR/upgrade350360.log
  php upgrade2.php 3.5.0 3.6.0 ignoredbversion > $TRAVIS_BUILD_DIR/upgrade350360-2.log
  php upgrade.php 3.6.0 3.7.0 ignoredbversion > $TRAVIS_BUILD_DIR/upgrade360370.log
  php upgrade2.php 3.6.0 3.7.0 ignoredbversion > $TRAVIS_BUILD_DIR/upgrade360370-2.log
  php upgrade.php 3.7.0 3.8.0 ignoredbversion > $TRAVIS_BUILD_DIR/upgrade370380.log
  php upgrade2.php 3.7.0 3.8.0 ignoredbversion > $TRAVIS_BUILD_DIR/upgrade370380-2.log
  php upgrade.php 3.8.0 3.9.0 ignoredbversion > $TRAVIS_BUILD_DIR/upgrade380390.log
  php upgrade2.php 3.8.0 3.9.0 ignoredbversion > $TRAVIS_BUILD_DIR/upgrade380390-2.log
  cd -
  set +e
  echo

- |
  echo "Unit testing"
  # Ensure we catch errors
  set -e
  phpunit -d memory_limit=-1 -c test/phpunit/phpunittest.xml test/phpunit/AllTests.php
  set +e
  echo

after_success:

after_failure:
- |
  if [ "$DEBUG" = true ]; then
    echo "Debugging informations"
    # Upgrade log files
    cat *.log
    # Dolibarr log file
    cat documents/dolibarr.log
    # Apache log file
    sudo cat /var/log/apache2/error.log
    # MariaDB log file
    sudo cat /var/log/mysql/error.log
    # TODO: PostgreSQL log file
    echo
  fi

after_script:
<|MERGE_RESOLUTION|>--- conflicted
+++ resolved
@@ -139,23 +139,6 @@
   echo
 
 - |
-<<<<<<< HEAD
-  echo "Debugging informations"
-  # Check PHP
-  php -i
-  # Check PHP CodeSniffer installation
-  which phpcs
-  phpcs --version
-  phpcs -i
-  # Check PHPUnit installation
-  which phpunit
-  phpunit --version
-  # Check MySQL
-  mysql --version
-  mysql -e "SELECT VERSION();"
-  echo
-
-=======
   if [ "$DEBUG" = true ]; then
     echo "Debugging informations"
     # Check PHP
@@ -173,7 +156,6 @@
     echo
   fi
   
->>>>>>> 298396a5
 - |
   echo "Setting up database"
   if [ "$DB" = 'mysql' ] || [ "$DB" = 'mariadb' ]; then
