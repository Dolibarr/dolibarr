# This script is used by Travis CI to run automatically Continuous test integration
# from Dolibarr GitHub repository.
# For syntax, see http://about.travis-ci.org/docs/user/languages/php/

# We use dist: xenial to have php 5.6+ available
os: linux
dist: xenial
#dist: bionic
# Deprecated: The key sudo has no effect anymore.
#sudo: required

language: php

# Start on every boot
services:
- memcached
- mysql
- postgresql

addons:
  # Force postgresql to 9.4 (the oldest availablable on xenial)
  postgresql: '9.4'
  apt:
    sources:
    # To use the last version of pgloader, we add repo of postgresql with a name available in http://apt.postgresql.org/pub/repos/apt/
    - pgdg-xenial
    packages:
    # We need a webserver to test the webservices
    # Let's install Apache with.
    - apache2
    # mod_php is not supported by Travis. Add fcgi. We install FPM later on.
    - libapache2-mod-fastcgi
    # We need pgloader for import mysql database into pgsql
    - pgloader

php:
- '5.6'
- '7.4'
- nightly

env:
  global:
  # Set to true for very verbose output
  - DEBUG=false
  jobs:
  # MariaDB overrides MySQL installation so it's not possible to test both yet
  #- DB=mariadb
  - DB=mysql
  - DB=postgresql
  # See https://docs.travis-ci.com/user/languages/php/#Apache-%2B-PHP
  #- WS=apache
  # See https://github.com/DracoBlue/travis-ci-nginx-php-fpm-test
  #- WS=nginx

jobs:
  fast_finish: true
  allow_failures:
  - php: nightly
  # We exclude some combinations not usefull to save Travis CPU
  exclude:
  - php: '7.0'
    env: DB=mysql
  - php: '7.1'
    env: DB=mysql
  - php: '7.2'
    env: DB=mysql
  - php: '7.3'
    env: DB=mysql
  - php: '7.0'
    env: DB=postgresql
  - php: '7.1'
    env: DB=postgresql
  - php: '7.2'
    env: DB=postgresql
  - php: '7.3'
    env: DB=postgresql
  - php: nightly
    env: DB=postgresql

notifications:
  email:
    on_success: never # [always|never|change] default: change
    on_failure: never # [always|never|change] default: always
  irc:
    channels:
    - "chat.freenode.net#dolibarr"
    on_success: change
    on_failure: always
    use_notice: true

before_install:
- |
  echo "Disabling Xdebug for composer"
  export PHP_VERSION_NAME=$(phpenv version-name)
  cp ~/.phpenv/versions/$PHP_VERSION_NAME/etc/conf.d/xdebug.ini /tmp/xdebug.ini
  phpenv config-rm xdebug.ini
  echo

- |
  if [ "$DB" = 'postgresql' ]; then
    echo "Check pgloader version"
    pgloader --version
    echo
  fi

install:
- |
  echo "Updating Composer"
  rm $TRAVIS_BUILD_DIR/composer.json
  rm $TRAVIS_BUILD_DIR/composer.lock
  composer -V
  composer self-update
  composer -n init
  composer -n config vendor-dir htdocs/includes
  composer -n config -g vendor-dir htdocs/includes
  echo

- |
  echo "Installing Composer dependencies - PHP Unit, Parallel Lint, PHP CodeSniffer - for $TRAVIS_PHP_VERSION"
<<<<<<< HEAD
  if [ "$TRAVIS_PHP_VERSION" = '5.4' ] || [ "$TRAVIS_PHP_VERSION" = '5.5' ]; then
    composer -n require phpunit/phpunit ^4 \
                        jakub-onderka/php-parallel-lint ^0 \
                        jakub-onderka/php-console-highlighter ^0 \
                        squizlabs/php_codesniffer ^3
  fi
  if [ "$TRAVIS_PHP_VERSION" = '5.6' ] || [ "$TRAVIS_PHP_VERSION" = '7.0' ] || [ "$TRAVIS_PHP_VERSION" = '7.1' ] \
     [ "$TRAVIS_PHP_VERSION" = '7.2' ] || [ "$TRAVIS_PHP_VERSION" = '7.3' ] || [ "$TRAVIS_PHP_VERSION" = '7.4' ]; then
=======
  if [ "$TRAVIS_PHP_VERSION" = '5.6' ]; then
>>>>>>> 0bc93764
    composer -n require phpunit/phpunit ^5 \
                        php-parallel-lint/php-parallel-lint ^1 \
                        php-parallel-lint/php-console-highlighter ^0 \
                        squizlabs/php_codesniffer ^3
  fi
  if [ "$TRAVIS_PHP_VERSION" = '7.0' ] || [ "$TRAVIS_PHP_VERSION" = '7.1' ] || [ "$TRAVIS_PHP_VERSION" = '7.2' ]; then
    composer -n require phpunit/phpunit ^6 \
                        php-parallel-lint/php-parallel-lint ^1 \
                        php-parallel-lint/php-console-highlighter ^0 \
                        squizlabs/php_codesniffer ^3
  fi
  if [ "$TRAVIS_PHP_VERSION" = '7.3' ] || [ "$TRAVIS_PHP_VERSION" = '7.4' ]; then
    composer -n require phpunit/phpunit ^7 \
                        php-parallel-lint/php-parallel-lint ^1.2 \
                        php-parallel-lint/php-console-highlighter ^0 \
                        squizlabs/php_codesniffer ^3
  fi
  # phpunit 9 is required for php 8
  if [ "$TRAVIS_PHP_VERSION" = 'nightly' ]; then
      composer -n require --ignore-platform-reqs phpunit/phpunit ^7 \
                                                 php-parallel-lint/php-parallel-lint ^1.2 \
                                                 php-parallel-lint/php-console-highlighter ^0 \
                                                 squizlabs/php_codesniffer ^3
  fi
  echo

- |
  echo "Adding path of binaries tools installed by composer to the PATH"
  export PATH="$TRAVIS_BUILD_DIR/htdocs/includes/bin:$TRAVIS_BUILD_DIR/vendor/bin:$TRAVIS_BUILD_DIR/htdocs/includes:$PATH"
  echo $PATH
  ls $TRAVIS_BUILD_DIR/vendor
  ls $TRAVIS_BUILD_DIR/htdocs/includes/bin
  echo



before_script:
  - |
    echo Start travis
    echo Current dir is `pwd`
    echo Home dir is `echo ~`
    echo TRAVIS_BUILD_DIR is $TRAVIS_BUILD_DIR

  - |
    echo "Re-enabling Xdebug for PHP CodeSniffer and PHP Unit"
    phpenv config-add /tmp/xdebug.ini
    echo

  - |
    echo "Setting up PHP"
    echo
    echo "Set timezone"
    echo 'date.timezone = "Europe/Paris"' >> ~/.phpenv/versions/$PHP_VERSION_NAME/etc/php.ini
    phpenv rehash
    echo

  - |
    echo "Versions information"
    echo
    # Check PHP
    echo "PHP version"
    php -i | head -
    # Check Parallel-lint version
    echo "Parallel-lint version"
    which parallel-lint
    parallel-lint -V
    # Check PHP CodeSniffer version
    echo "PHPCS version"
    which phpcs
    phpcs --version | head -
    phpcs -i | head -
    # Check PHPUnit version
    echo "PHPUnit version"
    which phpunit
    phpunit --version | head -
    # Check Apache version
    echo "Apache version"
    apache2 -v | head -
    # Check Database
    echo "Database version"
    mysql --version | head -
    mysql -e "SELECT VERSION();"  | head -
    psql --version
    echo

  - |
    echo "Setting up database"
    if [ "$DB" = 'mysql' ] || [ "$DB" = 'mariadb' ] || [ "$DB" = 'postgresql' ]; then
      echo "MySQL"
      mysql -u root -e 'DROP DATABASE IF EXISTS travis;'
      mysql -u root -e 'CREATE DATABASE IF NOT EXISTS travis;'
      mysql -u root -e 'GRANT ALL PRIVILEGES ON travis.* TO travis@127.0.0.1;'
      mysql -u root -e 'FLUSH PRIVILEGES;'
      mysql -u root -D travis < dev/initdemo/mysqldump_dolibarr_3.5.0.sql
    fi
    if [ "$DB" = 'postgresql' ]; then
      #psql -c 'create database travis;' -U postgres
      #psql travis < dev/initdemo/mysqldump_dolibarr_3.5.0.sql
      #pgloader mysql://root:pass@127.0.0.1/dolibarr_src postgresql://dolibarrowner:dolibarrownerpass@127.0.0.1/dolibarr_dest
      echo pgloader mysql://root@127.0.0.1/travis postgresql://postgres@/travis
      pgloader mysql://root@127.0.0.1/travis postgresql://postgres@/travis
      echo 'ALTER SEQUENCE llx_accountingaccount_rowid_seq RENAME TO llx_accounting_account_rowid_seq' | psql -U postgres travis
      echo 'ALTER SEQUENCE llx_accounting_account_rowid_seq RESTART WITH 1000001;' | psql -U postgres travis
    fi
    echo

  - |
    export CONF_FILE=htdocs/conf/conf.php
    echo "Setting up Dolibarr $CONF_FILE"
    echo '<?php' > $CONF_FILE
    echo '$'dolibarr_main_url_root=\'http://127.0.0.1\'';' >> $CONF_FILE
    echo '$'dolibarr_main_document_root=\'$TRAVIS_BUILD_DIR/htdocs\'';' >> $CONF_FILE
    echo '$'dolibarr_main_data_root=\'$TRAVIS_BUILD_DIR/documents\'';' >> $CONF_FILE
    echo '$'dolibarr_main_db_host=\'127.0.0.1\'';' >> $CONF_FILE
    echo '$'dolibarr_main_db_name=\'travis\'';' >> $CONF_FILE
    echo '$'dolibarr_main_db_user=\'travis\'';' >> $CONF_FILE
    echo '$'dolibarr_main_instance_unique_id=\'travis1234567890\'';' >> $CONF_FILE
    if [ "$DB" = 'mysql' ] || [ "$DB" = 'mariadb' ]; then
      echo '$'dolibarr_main_db_type=\'mysqli\'';' >> $CONF_FILE
      echo '$'dolibarr_main_db_port=\'3306\'';' >> $CONF_FILE
    fi
    if [ "$DB" = 'postgresql' ]; then
      echo '$'dolibarr_main_db_type=\'pgsql\'';' >> $CONF_FILE
      echo '$'dolibarr_main_db_port=\'5432\'';' >> $CONF_FILE
    fi
    echo '$'dolibarr_main_authentication=\'dolibarr\'';' >> $CONF_FILE
    cat $CONF_FILE
    echo

  - |
    echo "Create documents directory and set permissions"
    # and admin/temp subdirectory needed for unit tests
    mkdir -p $TRAVIS_BUILD_DIR/documents/admin/temp
    sudo chmod -R a+rwx $TRAVIS_BUILD_DIR/documents
    echo "***** First line of dolibarr.log" > $TRAVIS_BUILD_DIR/documents/dolibarr.log
    echo


  - echo "Setting up Apache + FPM"
  # enable php-fpm
  - sudo cp ~/.phpenv/versions/$(phpenv version-name)/etc/php-fpm.conf.default ~/.phpenv/versions/$(phpenv version-name)/etc/php-fpm.conf
  - |
    if [ "$TRAVIS_PHP_VERSION" = '7.0' ] || [ "$TRAVIS_PHP_VERSION" = '7.1' ] || [ "$TRAVIS_PHP_VERSION" = '7.2' ] || [ "$TRAVIS_PHP_VERSION" = '7.3' ] || [ "$TRAVIS_PHP_VERSION" = '7.4' ] || [ "$TRAVIS_PHP_VERSION" = 'nightly' ]; then
      # Copy the included pool
      sudo cp ~/.phpenv/versions/$(phpenv version-name)/etc/php-fpm.d/www.conf.default ~/.phpenv/versions/$(phpenv version-name)/etc/php-fpm.d/www.conf
    fi
  - sudo a2enmod rewrite actions fastcgi alias
  - echo "cgi.fix_pathinfo = 1" >> ~/.phpenv/versions/$(phpenv version-name)/etc/php.ini
  - sudo sed -i -e "s,www-data,travis,g" /etc/apache2/envvars
  - sudo chown -R travis:travis /var/lib/apache2/fastcgi
  - ~/.phpenv/versions/$(phpenv version-name)/sbin/php-fpm
  # configure apache virtual hosts
  - sudo cp -f build/travis-ci/apache.conf /etc/apache2/sites-available/000-default.conf
  - sudo sed -e "s?%TRAVIS_BUILD_DIR%?$(pwd)?g" --in-place /etc/apache2/sites-available/000-default.conf
  - sudo cat /etc/apache2/sites-available/000-default.conf
  - sudo service apache2 restart



script:
- |
  echo "Checking webserver availability by a wget -O - http://127.0.0.1"
  # Ensure we stop on error with set -e
  set +e
  # The wget should return a page with line '<meta name="generator" content="Dolibarr installer">
  wget -O - http://127.0.0.1 > test.html
  head test.html
  sudo cat /var/log/apache2/travis_error_log
  set +e
  echo

- |
  echo "Checking PHP syntax errors"
  # Ensure we catch errors
  set -e
  #parallel-lint --exclude htdocs/includes --blame .
  parallel-lint --exclude dev/namespacemig --exclude htdocs/includes/myclabs --exclude htdocs/includes/webmozart --exclude htdocs/includes/phpspec --exclude dev/initdata/dbf/includes --exclude htdocs/includes/sabre --exclude htdocs/includes/phpoffice/phpexcel/Classes/PHPExcel/Shared --exclude htdocs/includes/phpoffice/PhpSpreadsheet --exclude htdocs/includes/sebastian --exclude htdocs/includes/squizlabs/php_codesniffer --exclude htdocs/includes/jakub-onderka --exclude htdocs/includes/php-parallel-lint --exclude htdocs/includes/mike42/escpos-php/example --exclude htdocs/includes/phpunit/ --exclude htdocs/includes/composer/autoload_static.php --blame .
  set +e
  echo

- |
  echo "Checking coding style (excluding Pull Requests builds to not overload travis, excluding also some jobs to avoid duplicate tests)"
  # Ensure we catch errors
  set -e
  # Exclusions are defined in the ruleset.xml file
  if [ "$TRAVIS_PULL_REQUEST" = "false" ] && [ "$TRAVIS_PHP_VERSION" = "7.4" ] && [ "$DB" = "mysql" ]; then
    phpcs -s -p -d memory_limit=-1 --extensions=php --colors --tab-width=4 --standard=dev/setup/codesniffer/ruleset.xml --encoding=utf-8 --runtime-set ignore_warnings_on_exit true .;
  fi
  set +e
  echo

- |
  export INSTALL_FORCED_FILE=htdocs/install/install.forced.php
  echo "Setting up Dolibarr $INSTALL_FORCED_FILE to test installation"
  # Ensure we catch errors
  set +e
  echo '<?php ' > $INSTALL_FORCED_FILE
  echo '$'force_install_noedit=2';' >> $INSTALL_FORCED_FILE
  if [ "$DB" = 'mysql' ] || [ "$DB" = 'mariadb' ]; then
    echo '$'force_install_type=\'mysqli\'';' >> $INSTALL_FORCED_FILE
  fi
  if [ "$DB" = 'postgresql' ]; then
    echo '$'force_install_type=\'pgsql\'';' >> $INSTALL_FORCED_FILE
  fi
  echo '$'force_install_dbserver=\'127.0.0.1\'';' >> $INSTALL_FORCED_FILE
  echo '$'force_install_database=\'travis\'';' >> $INSTALL_FORCED_FILE
  echo '$'force_install_databaselogin=\'travis\'';' >> $INSTALL_FORCED_FILE
  echo '$'force_install_databasepass=\'\'';' >> $INSTALL_FORCED_FILE
  echo '$'force_install_port=\'5432\'';' >> $INSTALL_FORCED_FILE
  echo '$'force_install_prefix=\'llx_\'';' >> $INSTALL_FORCED_FILE
  echo '$'force_install_createdatabase=false';' >> $INSTALL_FORCED_FILE
  echo '$'force_install_createuser=false';' >> $INSTALL_FORCED_FILE
  echo '$'force_install_mainforcehttps=false';' >> $INSTALL_FORCED_FILE
  echo '$'force_install_main_data_root=\'$TRAVIS_BUILD_DIR/htdocs\'';' >> $INSTALL_FORCED_FILE
  #cat $INSTALL_FORCED_FILE

#- |
#  echo "Installing Dolibarr"
#  cd htdocs/install
#  php step1.php $TRAVIS_BUILD_DIR/htdocs > $TRAVIS_BUILD_DIR/install.log
#  php step2.php set >> $TRAVIS_BUILD_DIR/install.log
#  if [ "$?" -ne "0" ]; then
#    echo "SORRY, AN ERROR OCCURED DURING INSTALLATION PROCESS"
#    cat $TRAVIS_BUILD_DIR/install.log
#    exit 1
#  fi
#  cd ../..
#  rm $INSTALL_FORCED_FILE
#  #cat $TRAVIS_BUILD_DIR/install.log
# set +e
#  echo

- |
  echo "Setting up database to test migrations"
  if [ "$DB" = 'mysql' ] || [ "$DB" = 'mariadb' ] || [ "$DB" = 'postgresql' ]; then
    echo "MySQL"
    mysql -e 'DROP DATABASE IF EXISTS travis;'
    mysql -e 'CREATE DATABASE IF NOT EXISTS travis;'
    mysql -e 'GRANT ALL PRIVILEGES ON travis.* TO travis@127.0.0.1;'
    mysql -e 'FLUSH PRIVILEGES;'
    mysql -D travis < dev/initdemo/mysqldump_dolibarr_3.5.0.sql
  fi
  if [ "$DB" = 'postgresql' ]; then
    #pgsql travis < dev/initdemo/mysqldump_dolibarr_3.5.0.sql
    #pgloader mysql://root:pass@127.0.0.1/base postgresql://dolibarrowner@127.0.0.1/dolibarr
    echo pgloader mysql://root@127.0.0.1/travis postgresql:///travis
    pgloader mysql://root@127.0.0.1/travis postgresql:///travis
    echo 'ALTER SEQUENCE llx_accountingaccount_rowid_seq RENAME TO llx_accounting_account_rowid_seq' | psql travis
    echo 'ALTER SEQUENCE llx_accounting_account_rowid_seq RESTART WITH 1000001;' | psql travis
    #echo 'select * from INFORMATION_SCHEMA.COLUMNS where table_name = 'llx_accountingaccount' | psql travis
    #echo 'select * from information_schema.table_constraints;' | psql travis
    #echo 'ALTER TABLE "llx_accounting_account" DROP CONSTRAINT "idx_16390_primary"' | psql travis
  fi
  echo

- |
  echo "Upgrading Dolibarr"
  # Ensure we catch errors. Set this to +e if you want to go to the end to see log files.
  set +e
  cd htdocs/install
  php upgrade.php 3.5.0 3.6.0 ignoredbversion > $TRAVIS_BUILD_DIR/upgrade350360.log
  php upgrade2.php 3.5.0 3.6.0 > $TRAVIS_BUILD_DIR/upgrade350360-2.log
  php step5.php 3.5.0 3.6.0 > $TRAVIS_BUILD_DIR/upgrade350360-3.log
  php upgrade.php 3.6.0 3.7.0 ignoredbversion > $TRAVIS_BUILD_DIR/upgrade360370.log
  php upgrade2.php 3.6.0 3.7.0 > $TRAVIS_BUILD_DIR/upgrade360370-2.log
  php step5.php 3.6.0 3.7.0 > $TRAVIS_BUILD_DIR/upgrade360370-3.log
  php upgrade.php 3.7.0 3.8.0 ignoredbversion > $TRAVIS_BUILD_DIR/upgrade370380.log
  php upgrade2.php 3.7.0 3.8.0 > $TRAVIS_BUILD_DIR/upgrade370380-2.log
  php step5.php 3.7.0 3.8.0 > $TRAVIS_BUILD_DIR/upgrade370380-3.log
  php upgrade.php 3.8.0 3.9.0 ignoredbversion > $TRAVIS_BUILD_DIR/upgrade380390.log
  php upgrade2.php 3.8.0 3.9.0 > $TRAVIS_BUILD_DIR/upgrade380390-2.log
  php step5.php 3.8.0 3.9.0 > $TRAVIS_BUILD_DIR/upgrade380390-3.log
  php upgrade.php 3.9.0 4.0.0 ignoredbversion > $TRAVIS_BUILD_DIR/upgrade390400.log
  php upgrade2.php 3.9.0 4.0.0 > $TRAVIS_BUILD_DIR/upgrade390400-2.log
  php step5.php 3.9.0 4.0.0 > $TRAVIS_BUILD_DIR/upgrade390400-3.log
  php upgrade.php 4.0.0 5.0.0 ignoredbversion > $TRAVIS_BUILD_DIR/upgrade400500.log
  php upgrade2.php 4.0.0 5.0.0 > $TRAVIS_BUILD_DIR/upgrade400500-2.log
  php step5.php 4.0.0 5.0.0 > $TRAVIS_BUILD_DIR/upgrade400500-3.log
  php upgrade.php 5.0.0 6.0.0 ignoredbversion > $TRAVIS_BUILD_DIR/upgrade500600.log
  php upgrade2.php 5.0.0 6.0.0 > $TRAVIS_BUILD_DIR/upgrade500600-2.log
  php step5.php 5.0.0 6.0.0 > $TRAVIS_BUILD_DIR/upgrade500600-3.log
  php upgrade.php 6.0.0 7.0.0 ignoredbversion > $TRAVIS_BUILD_DIR/upgrade600700.log
  php upgrade2.php 6.0.0 7.0.0 > $TRAVIS_BUILD_DIR/upgrade600700-2.log
  php step5.php 6.0.0 7.0.0 > $TRAVIS_BUILD_DIR/upgrade600700-3.log
  php upgrade.php 7.0.0 8.0.0 ignoredbversion > $TRAVIS_BUILD_DIR/upgrade700800.log
  php upgrade2.php 7.0.0 8.0.0 > $TRAVIS_BUILD_DIR/upgrade700800-2.log
  php step5.php 7.0.0 8.0.0 > $TRAVIS_BUILD_DIR/upgrade700800-3.log
  php upgrade.php 8.0.0 9.0.0 ignoredbversion > $TRAVIS_BUILD_DIR/upgrade800900.log
  php upgrade2.php 8.0.0 9.0.0 > $TRAVIS_BUILD_DIR/upgrade800900-2.log
  php step5.php 8.0.0 9.0.0 > $TRAVIS_BUILD_DIR/upgrade800900-3.log
  php upgrade.php 9.0.0 10.0.0 ignoredbversion > $TRAVIS_BUILD_DIR/upgrade9001000.log
  php upgrade2.php 9.0.0 10.0.0 > $TRAVIS_BUILD_DIR/upgrade9001000-2.log
  php step5.php 9.0.0 10.0.0 > $TRAVIS_BUILD_DIR/upgrade9001000-3.log
  php upgrade.php 10.0.0 11.0.0 ignoredbversion > $TRAVIS_BUILD_DIR/upgrade10001100.log
  php upgrade2.php 10.0.0 11.0.0 > $TRAVIS_BUILD_DIR/upgrade10001100-2.log
  php step5.php 10.0.0 11.0.0 > $TRAVIS_BUILD_DIR/upgrade10001100-3.log
  php upgrade.php 11.0.0 12.0.0 ignoredbversion > $TRAVIS_BUILD_DIR/upgrade11001200.log
  php upgrade2.php 11.0.0 12.0.0 > $TRAVIS_BUILD_DIR/upgrade11001200-2.log
  php step5.php 11.0.0 12.0.0 > $TRAVIS_BUILD_DIR/upgrade11001200-3.log
  php upgrade.php 12.0.0 13.0.0 ignoredbversion > $TRAVIS_BUILD_DIR/upgrade12001300.log
  php upgrade2.php 12.0.0 13.0.0 > $TRAVIS_BUILD_DIR/upgrade12001300-2.log
  php step5.php 12.0.0 13.0.0 > $TRAVIS_BUILD_DIR/upgrade12001300-3.log

  # Enable modules not enabled into original dump
  php upgrade2.php 0.0.0 0.0.0 MAIN_MODULE_API,MAIN_MODULE_SUPPLIERPROPOSAL,MAIN_MODULE_WEBSITE,MAIN_MODULE_TICKET,MAIN_MODULE_ACCOUNTING,MAIN_MODULE_MRP > $TRAVIS_BUILD_DIR/enablemodule.log
  echo $?
  cd -
  set +e
  echo
  #cat /tmp/dolibarr_install.log
  cat $TRAVIS_BUILD_DIR/enablemodule.log

- |
  echo "Unit testing"
  # Ensure we catch errors. Set this to +e if you want to go to the end to see dolibarr.log file.
  set -e
  phpunit -d memory_limit=-1 -c test/phpunit/phpunittest.xml test/phpunit/AllTests.php
  phpunitresult=$?
  echo "Phpunit return code = $phpunitresult"
  set +e

after_script:
- |
  echo "After script - Output last lines of dolibarr.log"
  ls $TRAVIS_BUILD_DIR/documents
  #cat $TRAVIS_BUILD_DIR/documents/dolibarr.log
  sudo tail -n 50 $TRAVIS_BUILD_DIR/documents/dolibarr.log

after_success:
- |
  echo Success

after_failure:
- |
  echo Failure detected, so we show samples of log to help diagnose
  # This part of code is executed only if previous command that fails are enclosed with set +e
  # Upgrade log files
  for ficlog in `ls $TRAVIS_BUILD_DIR/*.log`
  do
    echo "Debugging informations for file $ficlog"
    #cat $ficlog
  done
  # Apache log file
  echo "Debugging informations for file apache error.log"
  sudo cat /var/log/apache2/travis_error_log
  if [ "$DEBUG" = true ]; then
    # Dolibarr log file
    echo "Debugging informations for file dolibarr.log (latest 50 lines)"
    tail -n 50 $TRAVIS_BUILD_DIR/documents/dolibarr.log
    # Database log file
    echo "Debugging informations for file mysql error.log"
    sudo tail -n 50 /var/log/mysql/error.log
    # TODO: PostgreSQL log file
    echo
  fi<|MERGE_RESOLUTION|>--- conflicted
+++ resolved
@@ -117,18 +117,7 @@
 
 - |
   echo "Installing Composer dependencies - PHP Unit, Parallel Lint, PHP CodeSniffer - for $TRAVIS_PHP_VERSION"
-<<<<<<< HEAD
-  if [ "$TRAVIS_PHP_VERSION" = '5.4' ] || [ "$TRAVIS_PHP_VERSION" = '5.5' ]; then
-    composer -n require phpunit/phpunit ^4 \
-                        jakub-onderka/php-parallel-lint ^0 \
-                        jakub-onderka/php-console-highlighter ^0 \
-                        squizlabs/php_codesniffer ^3
-  fi
-  if [ "$TRAVIS_PHP_VERSION" = '5.6' ] || [ "$TRAVIS_PHP_VERSION" = '7.0' ] || [ "$TRAVIS_PHP_VERSION" = '7.1' ] \
-     [ "$TRAVIS_PHP_VERSION" = '7.2' ] || [ "$TRAVIS_PHP_VERSION" = '7.3' ] || [ "$TRAVIS_PHP_VERSION" = '7.4' ]; then
-=======
   if [ "$TRAVIS_PHP_VERSION" = '5.6' ]; then
->>>>>>> 0bc93764
     composer -n require phpunit/phpunit ^5 \
                         php-parallel-lint/php-parallel-lint ^1 \
                         php-parallel-lint/php-console-highlighter ^0 \
@@ -305,7 +294,11 @@
   # Ensure we catch errors
   set -e
   #parallel-lint --exclude htdocs/includes --blame .
-  parallel-lint --exclude dev/namespacemig --exclude htdocs/includes/myclabs --exclude htdocs/includes/webmozart --exclude htdocs/includes/phpspec --exclude dev/initdata/dbf/includes --exclude htdocs/includes/sabre --exclude htdocs/includes/phpoffice/phpexcel/Classes/PHPExcel/Shared --exclude htdocs/includes/phpoffice/PhpSpreadsheet --exclude htdocs/includes/sebastian --exclude htdocs/includes/squizlabs/php_codesniffer --exclude htdocs/includes/jakub-onderka --exclude htdocs/includes/php-parallel-lint --exclude htdocs/includes/mike42/escpos-php/example --exclude htdocs/includes/phpunit/ --exclude htdocs/includes/composer/autoload_static.php --blame .
+  parallel-lint --exclude dev/namespacemig --exclude htdocs/includes/composer --exclude htdocs/includes/myclabs --exclude htdocs/includes/phpspec --exclude dev/initdata/dbf/includes \
+  	--exclude htdocs/includes/sabre --exclude htdocs/includes/phpoffice/phpexcel --exclude htdocs/includes/phpoffice/PhpSpreadsheet --exclude htdocs/includes/sebastian \
+  	--exclude htdocs/includes/squizlabs/php_codesniffer --exclude htdocs/includes/jakub-onderka --exclude htdocs/includes/php-parallel-lint --exclude htdocs/includes/symfony \
+  	--exclude htdocs/includes/mike42/escpos-php/example --exclude htdocs/includes/maximebf \
+  	--exclude htdocs/includes/phpunit/ --exclude htdocs/includes/tecnickcom/tcpdf/include/barcodes --exclude htdocs/includes/webmozart --blame .
   set +e
   echo
 
