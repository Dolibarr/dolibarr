<?php
/* Copyright (C) 2008-2016 Laurent Destailleur  <eldy@users.sourceforge.net>
 * Copyright (C) 2008-2009 Regis Houssin        <regis.houssin@inodbox.com>
 *
 * This program is free software; you can redistribute it and/or modify
 * it under the terms of the GNU General Public License as published by
 * the Free Software Foundation; either version 3 of the License, or
 * (at your option) any later version.
 *
 * This program is distributed in the hope that it will be useful,
 * but WITHOUT ANY WARRANTY; without even the implied warranty of
 * MERCHANTABILITY or FITNESS FOR A PARTICULAR PURPOSE.  See the
 * GNU General Public License for more details.
 *
 * You should have received a copy of the GNU General Public License
 * along with this program. If not, see <http://www.gnu.org/licenses/>.
 */

/**
 *	\file       htdocs/ftp/index.php
 *	\ingroup    ftp
 *	\brief      Main page for FTP section area
 */

require '../main.inc.php';
require_once DOL_DOCUMENT_ROOT.'/core/class/html.formfile.class.php';
require_once DOL_DOCUMENT_ROOT.'/core/lib/files.lib.php';
require_once DOL_DOCUMENT_ROOT.'/core/lib/treeview.lib.php';

// Load translation files required by the page
$langs->loadLangs(array('ftp', 'companies', 'other'));

// Security check
if ($user->societe_id) $socid=$user->societe_id;
$result = restrictedArea($user, 'ftp','');

// Get parameters
$action=GETPOST('action','aZ09');
$section=GETPOST('section');
if (! $section) $section='/';
$numero_ftp = GETPOST("numero_ftp");
/* if (! $numero_ftp) $numero_ftp=1; */
$file=GETPOST("file");
$confirm=GETPOST('confirm');

$upload_dir = $conf->ftp->dir_temp;
$download_dir = $conf->ftp->dir_temp;

$sortfield = GETPOST("sortfield",'alpha');
$sortorder = GETPOST("sortorder",'alpha');
$page = GETPOST("page",'int');
if (empty($page) || $page == -1) { $page = 0; }     // If $page is not defined, or '' or -1
$offset = $conf->liste_limit * $page;
$pageprev = $page - 1;
$pagenext = $page + 1;
if (! $sortorder) $sortorder="ASC";
if (! $sortfield) $sortfield="label";

$s_ftp_name='FTP_NAME_'.$numero_ftp;
$s_ftp_server='FTP_SERVER_'.$numero_ftp;
$s_ftp_port='FTP_PORT_'.$numero_ftp;
$s_ftp_user='FTP_USER_'.$numero_ftp;
$s_ftp_password='FTP_PASSWORD_'.$numero_ftp;
$s_ftp_passive='FTP_PASSIVE_'.$numero_ftp;
$ftp_name=$conf->global->$s_ftp_name;
$ftp_server=$conf->global->$s_ftp_server;
$ftp_port=$conf->global->$s_ftp_port; if (empty($ftp_port)) $ftp_port=21;
$ftp_user=$conf->global->$s_ftp_user;
$ftp_password=$conf->global->$s_ftp_password;
$ftp_passive=$conf->global->$s_ftp_passive;

// For result on connection
$ok=0;
$conn_id=null;	// FTP connection ID
$mesg='';



/*
 * ACTIONS
 */

// Submit file
if (GETPOST("sendit") && ! empty($conf->global->MAIN_UPLOAD_DOC))
{
	require_once DOL_DOCUMENT_ROOT.'/core/lib/files.lib.php';

	$result=$ecmdir->fetch($_REQUEST["section"]);
	if (! $result > 0)
	{
		dol_print_error($db,$ecmdir->error);
		exit;
	}
	$relativepath=$ecmdir->getRelativePath();
	$upload_dir = $conf->ecm->dir_output.'/'.$relativepath;

	if (dol_mkdir($upload_dir) >= 0)
	{
		$resupload = dol_move_uploaded_file($_FILES['userfile']['tmp_name'], $upload_dir . "/" . dol_unescapefile($_FILES['userfile']['name']),0);
		if (is_numeric($resupload) && $resupload > 0)
		{
			$result=$ecmdir->changeNbOfFiles('+');
		}
		else {
			$langs->load("errors");
			if ($resupload < 0)	// Unknown error
			{
				setEventMessages($langs->trans("ErrorFileNotUploaded"), null, 'errors');
			}
			else if (preg_match('/ErrorFileIsInfectedWithAVirus/',$resupload))	// Files infected by a virus
			{
				setEventMessages($langs->trans("ErrorFileIsInfectedWithAVirus"), null, 'errors');
			}
			else	// Known error
			{
				setEventMessages($langs->trans($resupload), null, 'errors');
			}
		}
	}
	else
	{
		// Echec transfert (fichier depassant la limite ?)
		$langs->load("errors");
		setEventMessages($langs->trans("ErrorFailToCreateDir",$upload_dir), null, 'errors');
	}
}

// Action ajout d'un rep
if ($action == 'add' && $user->rights->ftp->setup)
{
	$ecmdir->ref                = $_POST["ref"];
	$ecmdir->label              = $_POST["label"];
	$ecmdir->description        = $_POST["desc"];

	$id = $ecmdir->create($user);
	if ($id > 0)
	{
		header("Location: ".$_SERVER["PHP_SELF"]);
		exit;
	}
	else
	{
		setEventMessages($langs->trans("ErrorFailToCreateDir"), null, 'errors');
		$action = "create";
	}
}

// Remove file
if ($action == 'confirm_deletefile' && $_REQUEST['confirm'] == 'yes')
{
	// set up a connection or die
	if (! $conn_id)
	{
		$newsectioniso=utf8_decode($section);
		$resultarray=dol_ftp_connect($ftp_server, $ftp_port, $ftp_user, $ftp_password, $newsectioniso, $ftp_passive);
		$conn_id=$resultarray['conn_id'];
		$ok=$resultarray['ok'];
		$mesg=$resultarray['mesg'];
	}

	if ($conn_id && $ok && ! $mesg)
	{
	    $langs->load("other");

		// Remote file
		$filename=$file;
		$remotefile=$section.(preg_match('@[\\\/]$@',$section)?'':'/').$file;
		$newremotefileiso=utf8_decode($remotefile);

		//print "x".$newremotefileiso;
		dol_syslog("ftp/index.php ftp_delete ".$newremotefileiso);
		$result=@ftp_delete($conn_id, $newremotefileiso);
		if ($result)
		{
			setEventMessages($langs->trans("FileWasRemoved",$file), null, 'mesgs');
		}
		else
		{
			dol_syslog("ftp/index.php ftp_delete", LOG_ERR);
			setEventMessages($langs->trans("FTPFailedToRemoveFile",$file), null, 'errors');
		}

		//ftp_close($conn_id);	Close later

		$action='';
	}
	else
	{
		dol_print_error('',$mesg);
	}
}

// Delete several lines at once
if ($_POST["const"] && $_POST["delete"] && $_POST["delete"] == $langs->trans("Delete"))
{
	// set up a connection or die
	if (! $conn_id)
	{
		$newsectioniso=utf8_decode($section);
		$resultarray=dol_ftp_connect($ftp_server, $ftp_port, $ftp_user, $ftp_password, $newsectioniso, $ftp_passive);
		$conn_id=$resultarray['conn_id'];
		$ok=$resultarray['ok'];
		$mesg=$resultarray['mesg'];
	}

	if ($conn_id && $ok && ! $mesg)
	{
		foreach($_POST["const"] as $const)
		{
			if ($const["check"])	// Is checkbox checked
			{
			    $langs->load("other");

				// Remote file
				$file=$const["file"];
				$section=$const["section"];
				$remotefile=$section.(preg_match('@[\\\/]$@',$section)?'':'/').$file;
				$newremotefileiso=utf8_decode($remotefile);

				//print "x".$newremotefileiso;
				dol_syslog("ftp/index.php ftp_delete ".$newremotefileiso);
				$result=@ftp_delete($conn_id, $newremotefileiso);
				if ($result)
				{
					setEventMessages($langs->trans("FileWasRemoved",$file), null, 'mesgs');
				}
				else
				{
					dol_syslog("ftp/index.php ftp_delete", LOG_ERR);
					setEventMessages($langs->trans("FTPFailedToRemoveFile",$file), null, 'errors');
				}

				//ftp_close($conn_id);	Close later

				$action='';
			}
		}
	}
	else
	{
		dol_print_error('',$mesg);
	}
}

// Remove directory
if ($action == 'confirm_deletesection' && $confirm == 'yes')
{
	// set up a connection or die
	if (! $conn_id)
	{
		$newsectioniso=utf8_decode($section);
		$resultarray=dol_ftp_connect($ftp_server, $ftp_port, $ftp_user, $ftp_password, $newsectioniso, $ftp_passive);
		$conn_id=$resultarray['conn_id'];
		$ok=$resultarray['ok'];
		$mesg=$resultarray['mesg'];
	}

	if ($conn_id && $ok && ! $mesg)
	{
		// Remote file
		$filename=$file;
		$remotefile=$section.(preg_match('@[\\\/]$@',$section)?'':'/').$file;
		$newremotefileiso=utf8_decode($remotefile);

		$result=@ftp_rmdir($conn_id, $newremotefileiso);
		if ($result)
		{
			setEventMessages($langs->trans("DirWasRemoved",$file), null, 'mesgs');
		}
		else
		{
			setEventMessages($langs->trans("FTPFailedToRemoveDir",$file), null, 'errors');
		}

		//ftp_close($conn_id);	Close later

		$action='';
	}
	else
	{
		dol_print_error('',$mesg);
	}
}

// Download directory
if ($action == 'download')
{
	// set up a connection or die
	if (! $conn_id)
	{
		$newsectioniso=utf8_decode($section);
		$resultarray=dol_ftp_connect($ftp_server, $ftp_port, $ftp_user, $ftp_password, $newsectioniso, $ftp_passive);
		$conn_id=$resultarray['conn_id'];
		$ok=$resultarray['ok'];
		$mesg=$resultarray['mesg'];
	}

	if ($conn_id && $ok && ! $mesg)
	{
		// Local file
		$localfile=tempnam($download_dir,'dol_');

		// Remote file
		$filename=$file;
		$remotefile=$section.(preg_match('@[\\\/]$@',$section)?'':'/').$file;
		$newremotefileiso=utf8_decode($remotefile);

		$result=ftp_get($conn_id,$localfile,$newremotefileiso,FTP_BINARY);
		if ($result)
		{
			if (! empty($conf->global->MAIN_UMASK))
			@chmod($localfile, octdec($conf->global->MAIN_UMASK));

			// Define mime type
			$type = 'application/octet-stream';
			if (! empty($_GET["type"])) $type=$_GET["type"];
			else $type=dol_mimetype($original_file);

			// Define attachment (attachment=true to force choice popup 'open'/'save as')
			$attachment = true;

			if ($encoding)   header('Content-Encoding: '.$encoding);
			if ($type)       header('Content-Type: '.$type);
			if ($attachment) header('Content-Disposition: attachment; filename="'.$filename.'"');
			else header('Content-Disposition: inline; filename="'.$filename.'"');

			// Ajout directives pour resoudre bug IE
			header('Cache-Control: Public, must-revalidate');
			header('Pragma: public');

			readfile($localfile);

			ftp_close($conn_id);

			exit;
		}
		else
		{
			setEventMessages($langs->transnoentitiesnoconv('FailedToGetFile',$remotefile), null, 'errors');
		}
	}
	else
	{
		dol_print_error('',$mesg);
	}

	//ftp_close($conn_id);	Close later
}




/*
 * View
 */

llxHeader();

// Add logic to shoow/hide buttons
if ($conf->use_javascript_ajax)
{
?>
<script type="text/javascript">
jQuery(document).ready(function() {
	jQuery("#delconst").hide();

	jQuery(".checkboxfordelete").click(function() {
		jQuery("#delconst").show();
	});

	$("#checkall").click(function() {
		$(".checkboxfordelete").prop('checked', true);
		jQuery("#delconst").show();
	});
	$("#checknone").click(function() {
		$(".checkboxfordelete").prop('checked', false);
		jQuery("#delconst").hide();
	});

});

</script>

<?php
}

$form=new Form($db);
$formfile=new FormFile($db);
$userstatic = new User($db);


// List
print load_fiche_titre($langs->trans("FTPArea"));

print $langs->trans("FTPAreaDesc")."<br>";

if (! function_exists('ftp_connect'))
{
	print $langs->trans("FTPFeatureNotSupportedByYourPHP");
}
else
{
    if (! empty($ftp_server))
	{
		// Confirm remove file
		if ($action == 'delete')
		{
			print $form->formconfirm($_SERVER["PHP_SELF"].'?numero_ftp='.$numero_ftp.'&section='.urlencode($_REQUEST["section"]).'&file='.urlencode($_GET["file"]), $langs->trans('DeleteFile'), $langs->trans('ConfirmDeleteFile'), 'confirm_deletefile','','',1);
		}

		// Confirmation de la suppression d'une ligne categorie
		if ($action == 'delete_section')
		{
			print $form->formconfirm($_SERVER["PHP_SELF"].'?numero_ftp='.$numero_ftp.'&section='.urlencode($_REQUEST["section"]).'&file='.urlencode($_GET["file"]), $langs->trans('DeleteSection'), $langs->trans('ConfirmDeleteSection',$ecmdir->label), 'confirm_deletesection','','',1);
		}

		print $langs->trans("Server").': <b>'.$ftp_server.'</b><br>';
		print $langs->trans("Port").': <b>'.$ftp_port.'</b> '.($ftp_passive?"(Passive)":"(Active)").'<br>';
		print $langs->trans("User").': <b>'.$ftp_user.'</b><br>';
        print $langs->trans("FTPs (FTP over SSH)").': <b>'.yn($conf->global->FTP_CONNECT_WITH_SSL).'</b><br>';
        print $langs->trans("SFTP (FTP as a subsytem of SSH)").': <b>'.yn($conf->global->FTP_CONNECT_WITH_SFTP).'</b><br>';
        print $langs->trans("Directory").': ';
		$sectionarray=preg_split('|[\/]|',$section);
		// For /
		$newsection='/';
		print '<a href="'.$_SERVER["PHP_SELF"].'?action=refreshmanual&numero_ftp='.$numero_ftp.($newsection?'&section='.urlencode($newsection):'').'">';
		print '/';
		print '</a> ';
		// For other directories
		$i=0;
		foreach($sectionarray as $val)
		{
			if (empty($val)) continue;	// Discard first and last entry that should be empty as section start/end with /
			if ($i > 0)
			{
				print ' / ';
				$newsection.='/';
			}
			$newsection.=$val;
			print '<a href="'.$_SERVER["PHP_SELF"].'?action=refreshmanual&numero_ftp='.$numero_ftp.($newsection?'&section='.urlencode($newsection):'').'">';
			print $val;
			print '</a>';
			$i++;
		}
		print '<br>';
		print "<br>\n";

		print '<form action="'.$_SERVER["PHP_SELF"].'" method="POST">';
        print '<input type="hidden" name="numero_ftp" value="'.$numero_ftp.'">';
		print '<input type="hidden" name="token" value="'.$_SESSION['newtoken'].'">';


		// Construit liste des repertoires
		print '<table width="100%" class="noborder">'."\n";

		print '<tr class="liste_titre">'."\n";
		print '<td class="liste_titre" align="left">'.$langs->trans("Content").'</td>'."\n";
		print '<td class="liste_titre" align="center">'.$langs->trans("Size").'</td>'."\n";
		print '<td class="liste_titre" align="center">'.$langs->trans("Date").'</td>'."\n";
		print '<td class="liste_titre" align="center">'.$langs->trans("Owner").'</td>'."\n";
		print '<td class="liste_titre" align="center">'.$langs->trans("Group").'</td>'."\n";
		print '<td class="liste_titre" align="center">'.$langs->trans("Permissions").'</td>'."\n";
		print '<td class="liste_titre nowrap" align="right">';
		if ($conf->use_javascript_ajax) print '<a href="#" id="checkall">'.$langs->trans("All").'</a> / <a href="#" id="checknone">'.$langs->trans("None").'</a> ';
		print '<a href="'.$_SERVER["PHP_SELF"].'?action=refreshmanual&numero_ftp='.$numero_ftp.($section?'&section='.urlencode($section):'').'">'.img_picto($langs->trans("Refresh"),'refresh').'</a>&nbsp;';
		print '</td>'."\n";
		print '</tr>'."\n";

		// set up a connection or die
		if (empty($conn_id))
		{
			$resultarray=dol_ftp_connect($ftp_server, $ftp_port, $ftp_user, $ftp_password, $section, $ftp_passive);

			$conn_id=$resultarray['conn_id'];
			$ok=$resultarray['ok'];
			$mesg=$resultarray['mesg'];
		}

		if ($ok)
		{
			//$type = ftp_systype($conn_id);

			$newsection=$section;
		    $newsectioniso=utf8_decode($section);
			//$newsection='/home';

			// List content of directory ($newsection = '/', '/home', ...)
			if (! empty($conf->global->FTP_CONNECT_WITH_SFTP))
			{
			    if ($newsection == '/') $newsection='/./';  // workaround for bug https://bugs.php.net/bug.php?id=64169
			    //$dirHandle = opendir("ssh2.sftp://$conn_id".$newsection);
			    //var_dump($dirHandle);
                $contents = scandir('ssh2.sftp://' . $conn_id . $newsection);
                $buff=array();
                foreach($contents as $i => $key)
                {
                    $buff[$i]="---------- - root root 1234 Aug 01 2000 ".$key;
                }
    		}
    		else
    		{
                $buff = ftp_rawlist($conn_id, $newsectioniso);
                $contents = ftp_nlist($conn_id, $newsectioniso);	// Sometimes rawlist fails but never nlist
        		//var_dump($contents);
		        //var_dump($buff);
    		}

			$nboflines=count($contents);
			$rawlisthasfailed=false;
			$i=0;
			while ($i < $nboflines && $i < 1000)
			{
				$vals=preg_split('@ +@',utf8_encode($buff[$i]),9);
				//$vals=preg_split('@ +@','drwxr-xr-x 2 root root 4096 Aug 30 2008 backup_apollon1',9);
				//var_dump($vals);
				$file=$vals[8];
				if (empty($file))
				{
					$rawlisthasfailed=true;
					$file=utf8_encode($contents[$i]);
				}

				if ($file == '.' || ($file == '..' && $section == '/'))
				{
					$i++;
					continue;
				}

				// Is it a directory ?
				$is_directory=0;
				if ($file == '..') $is_directory=1;
				else if (! $rawlisthasfailed)
				{
					if (preg_match('/^d/',$vals[0])) $is_directory=1;
					if (preg_match('/^l/',$vals[0])) $is_link=1;
				}
				else
				{
					// Remote file
					$filename=$file;
					//print "section=".$section.' file='.$file.'X';
					//print preg_match('@[\/]$@','aaa/').'Y';
					//print preg_match('@[\\\/]$@',"aaa\\").'Y';
					$remotefile=$section.(preg_match('@[\\\/]$@',$section)?'':'/').preg_replace('@^[\\\/]@','',$file);
					//print 'A'.$remotefile.'A';
					$newremotefileiso=utf8_decode($remotefile);
					//print 'Z'.$newremotefileiso.'Z';
					$is_directory=ftp_isdir($conn_id, $newremotefileiso);
				}

<<<<<<< HEAD
				
=======

>>>>>>> d9b8a8c8
				print '<tr class="oddeven" height="18">';
				// Name
				print '<td>';
				$newsection=$section.(preg_match('@[\\\/]$@',$section)?'':'/').$file;
				$newsection=preg_replace('@[\\\/][^\\\/]+[\\\/]\.\.$@','/',$newsection);	// Change aaa/xxx/.. to new aaa
				if ($is_directory) print '<a href="'.$_SERVER["PHP_SELF"].'?section='.urlencode($newsection).'&numero_ftp='.$numero_ftp.'">';
				print $file;
				if ($is_directory) print '</a>';
				print '</td>';
				// Size
				print '<td align="center" class="nowrap">';
				if (! $is_directory && ! $is_link) print $vals[4];
				else print '&nbsp;';
				print '</td>';
				// Date
				print '<td align="center" class="nowrap">';
				print $vals[5].' '.$vals[6].' '.$vals[7];
				print '</td>';
				// User
				print '<td align="center" class="nowrap">';
				print $vals[2];
				print '</td>';
				// Group
				print '<td align="center" class="nowrap">';
				print $vals[3];
				print '</td>';
				// Permissions
				print '<td align="center" class="nowrap">';
				print $vals[0];
				print '</td>';
				// Action
				print '<td align="right" width="64" class="nowrap">';
				if ($is_directory)
				{
					if ($file != '..') print '<a href="'.$_SERVER["PHP_SELF"].'?action=delete_section&numero_ftp='.$numero_ftp.'&section='.urlencode($section).'&file='.urlencode($file).'">'.img_delete().'</a>';
					else print '&nbsp;';
				}
				else if ($is_link)
				{
					$newfile=$file;
					$newfile=preg_replace('/ ->.*/','',$newfile);
					print '<a href="'.$_SERVER["PHP_SELF"].'?action=delete&numero_ftp='.$numero_ftp.'&section='.urlencode($section).'&file='.urlencode($newfile).'">'.img_delete().'</a>';
				}
				else
				{
					print '<a href="'.$_SERVER["PHP_SELF"].'?action=download&numero_ftp='.$numero_ftp.'&section='.urlencode($section).'&file='.urlencode($file).'">'.img_picto('','file').'</a>';
					print ' &nbsp; ';
					print '<input type="checkbox" class="flat checkboxfordelete" id="check_'.$i.'" name="const['.$i.'][check]" value="1">';
					print ' &nbsp; ';
					print '<a href="'.$_SERVER["PHP_SELF"].'?action=delete&numero_ftp='.$numero_ftp.'&section='.urlencode($section).'&file='.urlencode($file).'">'.img_delete().'</a>';
					print '<input type="hidden" name="const['.$i.'][section]" value="'.$section.'">';
					print '<input type="hidden" name="const['.$i.'][file]" value="'.$file.'">';
				}
				print '</td>';
				print '</tr>'."\n";
				$i++;
				$nbofentries++;
			}
		}

		print "</table>";


		if (! $ok)
		{
		      print $mesg.'<br>'."\n";
		      setEventMessages($mesg, null, 'errors');
		}


		// Actions
		/*
		if ($user->rights->ftp->write && ! empty($section))
		{
		$formfile->form_attach_new_file(DOL_URL_ROOT.'/ftp/index.php','',0,$section,1);
		}
		else print '&nbsp;';
		*/

		print '<br>';
		print '<div id="delconst" align="right">';
		print '<input type="submit" name="delete" class="button" value="'.$langs->trans("Delete").'">';
		print '</div>';

		print "</form>";
	}
	else
	{
		$foundsetup=false;
		$MAXFTP=20;
		$i=1;
		while ($i <= $MAXFTP)
		{
			$paramkey='FTP_NAME_'.$i;
			//print $paramkey;
			if (! empty($conf->global->$paramkey))
			{
				$foundsetup=true;
				break;
			}
			$i++;
		}
	    if (! $foundsetup)
	    {
            print $langs->trans("SetupOfFTPClientModuleNotComplete");
	    }
	    else
	    {
	        print $langs->trans("ChooseAFTPEntryIntoMenu");
	    }
	}
}

print '<br>';

// Close FTP connection
if ($conn_id)
{
    if (! empty($conf->global->FTP_CONNECT_WITH_SFTP))
    {

    }
    else if (! empty($conf->global->FTP_CONNECT_WITH_SSL))
    {
        ftp_close($conn_id);
    }
    else
    {
        ftp_close($conn_id);
    }
}

// End of page
llxFooter();
$db->close();



/**
 * Connect to FTP server
 *
 * @param 	string	$ftp_server		Server name
 * @param 	string	$ftp_port		Server port
 * @param 	string	$ftp_user		FTP user
 * @param 	string	$ftp_password	FTP password
 * @param 	string	$section		Directory
 * @param	integer	$ftp_passive	Use a passive mode
 * @return	int 	<0 if OK, >0 if KO
 */
function dol_ftp_connect($ftp_server, $ftp_port, $ftp_user, $ftp_password, $section, $ftp_passive=0)
{
	global $langs, $conf;

	$ok=1;
    $conn_id=null;

	if (! is_numeric($ftp_port))
	{
		$mesg=$langs->transnoentitiesnoconv("FailedToConnectToFTPServer",$ftp_server,$ftp_port);
		$ok=0;
	}

	if ($ok)
	{
		$connecttimeout=(empty($conf->global->FTP_CONNECT_TIMEOUT)?40:$conf->global->FTP_CONNECT_TIMEOUT);
		if (! empty($conf->global->FTP_CONNECT_WITH_SFTP))
		{
		    dol_syslog('Try to connect with ssh2_ftp');
		    $tmp_conn_id = ssh2_connect($ftp_server, $ftp_port);
		}
		else if (! empty($conf->global->FTP_CONNECT_WITH_SSL))
		{
		    dol_syslog('Try to connect with ftp_ssl_connect');
		    $conn_id = ftp_ssl_connect($ftp_server, $ftp_port, $connecttimeout);
		}
		else
		{
		    dol_syslog('Try to connect with ftp_connect');
		    $conn_id = ftp_connect($ftp_server, $ftp_port, $connecttimeout);
		}
		if ($conn_id || $tmp_conn_id)
		{
			if ($ftp_user)
			{
				if (! empty($conf->global->FTP_CONNECT_WITH_SFTP))
				{
				    if (ssh2_auth_password($tmp_conn_id, $ftp_user, $ftp_password))
    				{
    					// Turn on passive mode transfers (must be after a successful login
    					//if ($ftp_passive) ftp_pasv($conn_id, true);

    					// Change the dir
    					$newsectioniso=utf8_decode($section);
    					//ftp_chdir($conn_id, $newsectioniso);
		                $conn_id = ssh2_sftp($tmp_conn_id);
		                if (! $conn_id)
		                {
        					$mesg=$langs->transnoentitiesnoconv("FailedToConnectToSFTPAfterSSHAuthentication");
    	   				    $ok=0;
        				    $error++;
		                }
    				}
    				else
    				{
    					$mesg=$langs->transnoentitiesnoconv("FailedToConnectToFTPServerWithCredentials");
	   				    $ok=0;
    				    $error++;
    				}
				}
				else
				{
				    if (ftp_login($conn_id, $ftp_user, $ftp_password))
    				{
    					// Turn on passive mode transfers (must be after a successful login
    					if ($ftp_passive) ftp_pasv($conn_id, true);

    					// Change the dir
    					$newsectioniso=utf8_decode($section);
    					ftp_chdir($conn_id, $newsectioniso);
    				}
    				else
    				{
    					$mesg=$langs->transnoentitiesnoconv("FailedToConnectToFTPServerWithCredentials");
	   				    $ok=0;
    				    $error++;
    				}
				}
			}
		}
		else
		{
		    dol_syslog('FailedToConnectToFTPServer '.$ftp_server.' '.$ftp_port, LOG_ERR);
			$mesg=$langs->transnoentitiesnoconv("FailedToConnectToFTPServer",$ftp_server,$ftp_port);
			$ok=0;
		}
	}

	$arrayresult=array('conn_id'=>$conn_id, 'ok'=>$ok, 'mesg'=>$mesg, 'curdir'=>$section, 'curdiriso'=>$newsectioniso);
	return $arrayresult;
}


/**
 * Tell if an entry is a FTP directory
 *
 * @param 		resource	$connect_id		Connection handler
 * @param 		string		$dir			Directory
 * @return		int			1=directory, 0=not a directory
 */
function ftp_isdir($connect_id,$dir)
{
	if (@ftp_chdir($connect_id,$dir))
	{
		ftp_cdup($connect_id);
		return 1;
	}
	else
	{
		return 0;
	}
}
<|MERGE_RESOLUTION|>--- conflicted
+++ resolved
@@ -548,11 +548,7 @@
 					$is_directory=ftp_isdir($conn_id, $newremotefileiso);
 				}
 
-<<<<<<< HEAD
-				
-=======
-
->>>>>>> d9b8a8c8
+
 				print '<tr class="oddeven" height="18">';
 				// Name
 				print '<td>';
