<?php
/* Copyright (C) 2008-2016 Laurent Destailleur  <eldy@users.sourceforge.net>
 * Copyright (C) 2008-2009 Regis Houssin        <regis.houssin@inodbox.com>
 *
 * This program is free software; you can redistribute it and/or modify
 * it under the terms of the GNU General Public License as published by
 * the Free Software Foundation; either version 3 of the License, or
 * (at your option) any later version.
 *
 * This program is distributed in the hope that it will be useful,
 * but WITHOUT ANY WARRANTY; without even the implied warranty of
 * MERCHANTABILITY or FITNESS FOR A PARTICULAR PURPOSE.  See the
 * GNU General Public License for more details.
 *
 * You should have received a copy of the GNU General Public License
 * along with this program. If not, see <http://www.gnu.org/licenses/>.
 */

/**
 *	\file       htdocs/ftp/index.php
 *	\ingroup    ftp
 *	\brief      Main page for FTP section area
 */

require '../main.inc.php';
require_once DOL_DOCUMENT_ROOT.'/core/class/html.formfile.class.php';
require_once DOL_DOCUMENT_ROOT.'/core/lib/files.lib.php';
require_once DOL_DOCUMENT_ROOT.'/core/lib/treeview.lib.php';

// Load translation files required by the page
$langs->loadLangs(array('ftp', 'companies', 'other'));

// Security check
if ($user->societe_id) $socid=$user->societe_id;
$result = restrictedArea($user, 'ftp', '');

// Get parameters
$action=GETPOST('action', 'aZ09');
$section=GETPOST('section');
if (! $section) $section='/';
$numero_ftp = GETPOST("numero_ftp");
/* if (! $numero_ftp) $numero_ftp=1; */
$file=GETPOST("file");
$confirm=GETPOST('confirm');

$upload_dir = $conf->ftp->dir_temp;
$download_dir = $conf->ftp->dir_temp;

$sortfield = GETPOST("sortfield", 'alpha');
$sortorder = GETPOST("sortorder", 'alpha');
$page = GETPOST("page", 'int');
if (empty($page) || $page == -1) { $page = 0; }     // If $page is not defined, or '' or -1
$offset = $conf->liste_limit * $page;
$pageprev = $page - 1;
$pagenext = $page + 1;
if (! $sortorder) $sortorder="ASC";
if (! $sortfield) $sortfield="label";

$s_ftp_name='FTP_NAME_'.$numero_ftp;
$s_ftp_server='FTP_SERVER_'.$numero_ftp;
$s_ftp_port='FTP_PORT_'.$numero_ftp;
$s_ftp_user='FTP_USER_'.$numero_ftp;
$s_ftp_password='FTP_PASSWORD_'.$numero_ftp;
$s_ftp_passive='FTP_PASSIVE_'.$numero_ftp;
$ftp_name=$conf->global->$s_ftp_name;
$ftp_server=$conf->global->$s_ftp_server;
$ftp_port=$conf->global->$s_ftp_port; if (empty($ftp_port)) $ftp_port=21;
$ftp_user=$conf->global->$s_ftp_user;
$ftp_password=$conf->global->$s_ftp_password;
$ftp_passive=$conf->global->$s_ftp_passive;

// For result on connection
$ok=0;
$conn_id=null;	// FTP connection ID
$mesg='';



/*
 * ACTIONS
 */

// Submit file
if (GETPOST("sendit") && ! empty($conf->global->MAIN_UPLOAD_DOC))
{
	require_once DOL_DOCUMENT_ROOT.'/core/lib/files.lib.php';

	$result=$ecmdir->fetch($_REQUEST["section"]);
	if (! $result > 0)
	{
		dol_print_error($db, $ecmdir->error);
		exit;
	}
	$relativepath=$ecmdir->getRelativePath();
	$upload_dir = $conf->ecm->dir_output.'/'.$relativepath;

	if (dol_mkdir($upload_dir) >= 0)
	{
		$resupload = dol_move_uploaded_file($_FILES['userfile']['tmp_name'], $upload_dir . "/" . dol_unescapefile($_FILES['userfile']['name']), 0);
		if (is_numeric($resupload) && $resupload > 0)
		{
			$result=$ecmdir->changeNbOfFiles('+');
		}
		else {
			$langs->load("errors");
			if ($resupload < 0)	// Unknown error
			{
				setEventMessages($langs->trans("ErrorFileNotUploaded"), null, 'errors');
			}
<<<<<<< HEAD
			else if (preg_match('/ErrorFileIsInfectedWithAVirus/', $resupload))	// Files infected by a virus
=======
			elseif (preg_match('/ErrorFileIsInfectedWithAVirus/',$resupload))	// Files infected by a virus
>>>>>>> ecc30b8f
			{
				setEventMessages($langs->trans("ErrorFileIsInfectedWithAVirus"), null, 'errors');
			}
			else	// Known error
			{
				setEventMessages($langs->trans($resupload), null, 'errors');
			}
		}
	}
	else
	{
		// Echec transfert (fichier depassant la limite ?)
		$langs->load("errors");
		setEventMessages($langs->trans("ErrorFailToCreateDir", $upload_dir), null, 'errors');
	}
}

// Action ajout d'un rep
if ($action == 'add' && $user->rights->ftp->setup)
{
	$ecmdir->ref                = $_POST["ref"];
	$ecmdir->label              = $_POST["label"];
	$ecmdir->description        = $_POST["desc"];

	$id = $ecmdir->create($user);
	if ($id > 0)
	{
		header("Location: ".$_SERVER["PHP_SELF"]);
		exit;
	}
	else
	{
		setEventMessages($langs->trans("ErrorFailToCreateDir"), null, 'errors');
		$action = "create";
	}
}

// Remove file
if ($action == 'confirm_deletefile' && $_REQUEST['confirm'] == 'yes')
{
	// set up a connection or die
	if (! $conn_id)
	{
		$newsectioniso=utf8_decode($section);
		$resultarray=dol_ftp_connect($ftp_server, $ftp_port, $ftp_user, $ftp_password, $newsectioniso, $ftp_passive);
		$conn_id=$resultarray['conn_id'];
		$ok=$resultarray['ok'];
		$mesg=$resultarray['mesg'];
	}

	if ($conn_id && $ok && ! $mesg)
	{
	    $langs->load("other");

		// Remote file
		$filename=$file;
		$remotefile=$section.(preg_match('@[\\\/]$@', $section)?'':'/').$file;
		$newremotefileiso=utf8_decode($remotefile);

		//print "x".$newremotefileiso;
		dol_syslog("ftp/index.php ftp_delete ".$newremotefileiso);
		$result=@ftp_delete($conn_id, $newremotefileiso);
		if ($result)
		{
			setEventMessages($langs->trans("FileWasRemoved", $file), null, 'mesgs');
		}
		else
		{
			dol_syslog("ftp/index.php ftp_delete", LOG_ERR);
			setEventMessages($langs->trans("FTPFailedToRemoveFile", $file), null, 'errors');
		}

		//ftp_close($conn_id);	Close later

		$action='';
	}
	else
	{
		dol_print_error('', $mesg);
	}
}

// Delete several lines at once
if ($_POST["const"] && $_POST["delete"] && $_POST["delete"] == $langs->trans("Delete"))
{
	// set up a connection or die
	if (! $conn_id)
	{
		$newsectioniso=utf8_decode($section);
		$resultarray=dol_ftp_connect($ftp_server, $ftp_port, $ftp_user, $ftp_password, $newsectioniso, $ftp_passive);
		$conn_id=$resultarray['conn_id'];
		$ok=$resultarray['ok'];
		$mesg=$resultarray['mesg'];
	}

	if ($conn_id && $ok && ! $mesg)
	{
		foreach($_POST["const"] as $const)
		{
			if ($const["check"])	// Is checkbox checked
			{
			    $langs->load("other");

				// Remote file
				$file=$const["file"];
				$section=$const["section"];
				$remotefile=$section.(preg_match('@[\\\/]$@', $section)?'':'/').$file;
				$newremotefileiso=utf8_decode($remotefile);

				//print "x".$newremotefileiso;
				dol_syslog("ftp/index.php ftp_delete ".$newremotefileiso);
				$result=@ftp_delete($conn_id, $newremotefileiso);
				if ($result)
				{
					setEventMessages($langs->trans("FileWasRemoved", $file), null, 'mesgs');
				}
				else
				{
					dol_syslog("ftp/index.php ftp_delete", LOG_ERR);
					setEventMessages($langs->trans("FTPFailedToRemoveFile", $file), null, 'errors');
				}

				//ftp_close($conn_id);	Close later

				$action='';
			}
		}
	}
	else
	{
		dol_print_error('', $mesg);
	}
}

// Remove directory
if ($action == 'confirm_deletesection' && $confirm == 'yes')
{
	// set up a connection or die
	if (! $conn_id)
	{
		$newsectioniso=utf8_decode($section);
		$resultarray=dol_ftp_connect($ftp_server, $ftp_port, $ftp_user, $ftp_password, $newsectioniso, $ftp_passive);
		$conn_id=$resultarray['conn_id'];
		$ok=$resultarray['ok'];
		$mesg=$resultarray['mesg'];
	}

	if ($conn_id && $ok && ! $mesg)
	{
		// Remote file
		$filename=$file;
		$remotefile=$section.(preg_match('@[\\\/]$@', $section)?'':'/').$file;
		$newremotefileiso=utf8_decode($remotefile);

		$result=@ftp_rmdir($conn_id, $newremotefileiso);
		if ($result)
		{
			setEventMessages($langs->trans("DirWasRemoved", $file), null, 'mesgs');
		}
		else
		{
			setEventMessages($langs->trans("FTPFailedToRemoveDir", $file), null, 'errors');
		}

		//ftp_close($conn_id);	Close later

		$action='';
	}
	else
	{
		dol_print_error('', $mesg);
	}
}

// Download directory
if ($action == 'download')
{
	// set up a connection or die
	if (! $conn_id)
	{
		$newsectioniso=utf8_decode($section);
		$resultarray=dol_ftp_connect($ftp_server, $ftp_port, $ftp_user, $ftp_password, $newsectioniso, $ftp_passive);
		$conn_id=$resultarray['conn_id'];
		$ok=$resultarray['ok'];
		$mesg=$resultarray['mesg'];
	}

	if ($conn_id && $ok && ! $mesg)
	{
		// Local file
		$localfile=tempnam($download_dir, 'dol_');

		// Remote file
		$filename=$file;
		$remotefile=$section.(preg_match('@[\\\/]$@', $section)?'':'/').$file;
		$newremotefileiso=utf8_decode($remotefile);

		$result=ftp_get($conn_id, $localfile, $newremotefileiso, FTP_BINARY);
		if ($result)
		{
			if (! empty($conf->global->MAIN_UMASK))
			@chmod($localfile, octdec($conf->global->MAIN_UMASK));

			// Define mime type
			$type = 'application/octet-stream';
			if (! empty($_GET["type"])) $type=$_GET["type"];
			else $type=dol_mimetype($original_file);

			// Define attachment (attachment=true to force choice popup 'open'/'save as')
			$attachment = true;

			if ($encoding)   header('Content-Encoding: '.$encoding);
			if ($type)       header('Content-Type: '.$type);
			if ($attachment) header('Content-Disposition: attachment; filename="'.$filename.'"');
			else header('Content-Disposition: inline; filename="'.$filename.'"');

			// Ajout directives pour resoudre bug IE
			header('Cache-Control: Public, must-revalidate');
			header('Pragma: public');

			readfile($localfile);

			ftp_close($conn_id);

			exit;
		}
		else
		{
			setEventMessages($langs->transnoentitiesnoconv('FailedToGetFile', $remotefile), null, 'errors');
		}
	}
	else
	{
		dol_print_error('', $mesg);
	}

	//ftp_close($conn_id);	Close later
}




/*
 * View
 */

llxHeader();

// Add logic to shoow/hide buttons
if ($conf->use_javascript_ajax)
{
?>
<script type="text/javascript">
jQuery(document).ready(function() {
	jQuery("#delconst").hide();

	jQuery(".checkboxfordelete").click(function() {
		jQuery("#delconst").show();
	});

	$("#checkall").click(function() {
		$(".checkboxfordelete").prop('checked', true);
		jQuery("#delconst").show();
	});
	$("#checknone").click(function() {
		$(".checkboxfordelete").prop('checked', false);
		jQuery("#delconst").hide();
	});

});

</script>

<?php
}

$form=new Form($db);
$formfile=new FormFile($db);
$userstatic = new User($db);


// List
print load_fiche_titre($langs->trans("FTPArea"));

print $langs->trans("FTPAreaDesc")."<br>";

if (! function_exists('ftp_connect'))
{
	print $langs->trans("FTPFeatureNotSupportedByYourPHP");
}
else
{
    if (! empty($ftp_server))
	{
		// Confirm remove file
		if ($action == 'delete')
		{
			print $form->formconfirm($_SERVER["PHP_SELF"].'?numero_ftp='.$numero_ftp.'&section='.urlencode($_REQUEST["section"]).'&file='.urlencode($_GET["file"]), $langs->trans('DeleteFile'), $langs->trans('ConfirmDeleteFile'), 'confirm_deletefile', '', '', 1);
		}

		// Confirmation de la suppression d'une ligne categorie
		if ($action == 'delete_section')
		{
			print $form->formconfirm($_SERVER["PHP_SELF"].'?numero_ftp='.$numero_ftp.'&section='.urlencode($_REQUEST["section"]).'&file='.urlencode($_GET["file"]), $langs->trans('DeleteSection'), $langs->trans('ConfirmDeleteSection', $ecmdir->label), 'confirm_deletesection', '', '', 1);
		}

		print $langs->trans("Server").': <b>'.$ftp_server.'</b><br>';
		print $langs->trans("Port").': <b>'.$ftp_port.'</b> '.($ftp_passive?"(Passive)":"(Active)").'<br>';
		print $langs->trans("User").': <b>'.$ftp_user.'</b><br>';
        print $langs->trans("FTPs (FTP over SSH)").': <b>'.yn($conf->global->FTP_CONNECT_WITH_SSL).'</b><br>';
        print $langs->trans("SFTP (FTP as a subsytem of SSH)").': <b>'.yn($conf->global->FTP_CONNECT_WITH_SFTP).'</b><br>';
        print $langs->trans("Directory").': ';
		$sectionarray=preg_split('|[\/]|', $section);
		// For /
		$newsection='/';
		print '<a href="'.$_SERVER["PHP_SELF"].'?action=refreshmanual&numero_ftp='.$numero_ftp.($newsection?'&section='.urlencode($newsection):'').'">';
		print '/';
		print '</a> ';
		// For other directories
		$i=0;
		foreach($sectionarray as $val)
		{
			if (empty($val)) continue;	// Discard first and last entry that should be empty as section start/end with /
			if ($i > 0)
			{
				print ' / ';
				$newsection.='/';
			}
			$newsection.=$val;
			print '<a href="'.$_SERVER["PHP_SELF"].'?action=refreshmanual&numero_ftp='.$numero_ftp.($newsection?'&section='.urlencode($newsection):'').'">';
			print $val;
			print '</a>';
			$i++;
		}
		print '<br>';
		print "<br>\n";

		print '<form action="'.$_SERVER["PHP_SELF"].'" method="POST">';
        print '<input type="hidden" name="numero_ftp" value="'.$numero_ftp.'">';
		print '<input type="hidden" name="token" value="'.$_SESSION['newtoken'].'">';


		// Construit liste des repertoires
		print '<table width="100%" class="noborder">'."\n";

		print '<tr class="liste_titre">'."\n";
		print '<td class="liste_titre" align="left">'.$langs->trans("Content").'</td>'."\n";
		print '<td class="liste_titre" align="center">'.$langs->trans("Size").'</td>'."\n";
		print '<td class="liste_titre" align="center">'.$langs->trans("Date").'</td>'."\n";
		print '<td class="liste_titre" align="center">'.$langs->trans("Owner").'</td>'."\n";
		print '<td class="liste_titre" align="center">'.$langs->trans("Group").'</td>'."\n";
		print '<td class="liste_titre" align="center">'.$langs->trans("Permissions").'</td>'."\n";
		print '<td class="liste_titre nowrap" align="right">';
		if ($conf->use_javascript_ajax) print '<a href="#" id="checkall">'.$langs->trans("All").'</a> / <a href="#" id="checknone">'.$langs->trans("None").'</a> ';
		print '<a href="'.$_SERVER["PHP_SELF"].'?action=refreshmanual&numero_ftp='.$numero_ftp.($section?'&section='.urlencode($section):'').'">'.img_picto($langs->trans("Refresh"), 'refresh').'</a>&nbsp;';
		print '</td>'."\n";
		print '</tr>'."\n";

		// set up a connection or die
		if (empty($conn_id))
		{
			$resultarray=dol_ftp_connect($ftp_server, $ftp_port, $ftp_user, $ftp_password, $section, $ftp_passive);

			$conn_id=$resultarray['conn_id'];
			$ok=$resultarray['ok'];
			$mesg=$resultarray['mesg'];
		}

		if ($ok)
		{
			//$type = ftp_systype($conn_id);

			$newsection=$section;
		    $newsectioniso=utf8_decode($section);
			//$newsection='/home';

			// List content of directory ($newsection = '/', '/home', ...)
			if (! empty($conf->global->FTP_CONNECT_WITH_SFTP))
			{
			    if ($newsection == '/') $newsection='/./';  // workaround for bug https://bugs.php.net/bug.php?id=64169
			    //$dirHandle = opendir("ssh2.sftp://$conn_id".$newsection);
			    //var_dump($dirHandle);
                $contents = scandir('ssh2.sftp://' . $conn_id . $newsection);
                $buff=array();
                foreach($contents as $i => $key)
                {
                    $buff[$i]="---------- - root root 1234 Aug 01 2000 ".$key;
                }
    		}
    		else
    		{
                $buff = ftp_rawlist($conn_id, $newsectioniso);
                $contents = ftp_nlist($conn_id, $newsectioniso);	// Sometimes rawlist fails but never nlist
        		//var_dump($contents);
		        //var_dump($buff);
    		}

			$nboflines=count($contents);
			$rawlisthasfailed=false;
			$i=0;
			while ($i < $nboflines && $i < 1000)
			{
				$vals=preg_split('@ +@', utf8_encode($buff[$i]), 9);
				//$vals=preg_split('@ +@','drwxr-xr-x 2 root root 4096 Aug 30 2008 backup_apollon1',9);
				//var_dump($vals);
				$file=$vals[8];
				if (empty($file))
				{
					$rawlisthasfailed=true;
					$file=utf8_encode($contents[$i]);
				}

				if ($file == '.' || ($file == '..' && $section == '/'))
				{
					$i++;
					continue;
				}

				// Is it a directory ?
				$is_directory=0;
				if ($file == '..') $is_directory=1;
				elseif (! $rawlisthasfailed)
				{
					if (preg_match('/^d/', $vals[0])) $is_directory=1;
					if (preg_match('/^l/', $vals[0])) $is_link=1;
				}
				else
				{
					// Remote file
					$filename=$file;
					//print "section=".$section.' file='.$file.'X';
					//print preg_match('@[\/]$@','aaa/').'Y';
					//print preg_match('@[\\\/]$@',"aaa\\").'Y';
					$remotefile=$section.(preg_match('@[\\\/]$@', $section)?'':'/').preg_replace('@^[\\\/]@', '', $file);
					//print 'A'.$remotefile.'A';
					$newremotefileiso=utf8_decode($remotefile);
					//print 'Z'.$newremotefileiso.'Z';
					$is_directory=ftp_isdir($conn_id, $newremotefileiso);
				}


				print '<tr class="oddeven" height="18">';
				// Name
				print '<td>';
				$newsection=$section.(preg_match('@[\\\/]$@', $section)?'':'/').$file;
				$newsection=preg_replace('@[\\\/][^\\\/]+[\\\/]\.\.$@', '/', $newsection);	// Change aaa/xxx/.. to new aaa
				if ($is_directory) print '<a href="'.$_SERVER["PHP_SELF"].'?section='.urlencode($newsection).'&numero_ftp='.$numero_ftp.'">';
				print $file;
				if ($is_directory) print '</a>';
				print '</td>';
				// Size
				print '<td align="center" class="nowrap">';
				if (! $is_directory && ! $is_link) print $vals[4];
				else print '&nbsp;';
				print '</td>';
				// Date
				print '<td align="center" class="nowrap">';
				print $vals[5].' '.$vals[6].' '.$vals[7];
				print '</td>';
				// User
				print '<td align="center" class="nowrap">';
				print $vals[2];
				print '</td>';
				// Group
				print '<td align="center" class="nowrap">';
				print $vals[3];
				print '</td>';
				// Permissions
				print '<td align="center" class="nowrap">';
				print $vals[0];
				print '</td>';
				// Action
				print '<td align="right" width="64" class="nowrap">';
				if ($is_directory)
				{
					if ($file != '..') print '<a href="'.$_SERVER["PHP_SELF"].'?action=delete_section&numero_ftp='.$numero_ftp.'&section='.urlencode($section).'&file='.urlencode($file).'">'.img_delete().'</a>';
					else print '&nbsp;';
				}
				elseif ($is_link)
				{
					$newfile=$file;
					$newfile=preg_replace('/ ->.*/', '', $newfile);
					print '<a href="'.$_SERVER["PHP_SELF"].'?action=delete&numero_ftp='.$numero_ftp.'&section='.urlencode($section).'&file='.urlencode($newfile).'">'.img_delete().'</a>';
				}
				else
				{
					print '<a href="'.$_SERVER["PHP_SELF"].'?action=download&numero_ftp='.$numero_ftp.'&section='.urlencode($section).'&file='.urlencode($file).'">'.img_picto('', 'file').'</a>';
					print ' &nbsp; ';
					print '<input type="checkbox" class="flat checkboxfordelete" id="check_'.$i.'" name="const['.$i.'][check]" value="1">';
					print ' &nbsp; ';
					print '<a href="'.$_SERVER["PHP_SELF"].'?action=delete&numero_ftp='.$numero_ftp.'&section='.urlencode($section).'&file='.urlencode($file).'">'.img_delete().'</a>';
					print '<input type="hidden" name="const['.$i.'][section]" value="'.$section.'">';
					print '<input type="hidden" name="const['.$i.'][file]" value="'.$file.'">';
				}
				print '</td>';
				print '</tr>'."\n";
				$i++;
				$nbofentries++;
			}
		}

		print "</table>";


		if (! $ok)
		{
		      print $mesg.'<br>'."\n";
		      setEventMessages($mesg, null, 'errors');
		}


		// Actions
		/*
		if ($user->rights->ftp->write && ! empty($section))
		{
		$formfile->form_attach_new_file(DOL_URL_ROOT.'/ftp/index.php','',0,$section,1);
		}
		else print '&nbsp;';
		*/

		print '<br>';
		print '<div id="delconst" align="right">';
		print '<input type="submit" name="delete" class="button" value="'.$langs->trans("Delete").'">';
		print '</div>';

		print "</form>";
	}
	else
	{
		$foundsetup=false;
		$MAXFTP=20;
		$i=1;
		while ($i <= $MAXFTP)
		{
			$paramkey='FTP_NAME_'.$i;
			//print $paramkey;
			if (! empty($conf->global->$paramkey))
			{
				$foundsetup=true;
				break;
			}
			$i++;
		}
	    if (! $foundsetup)
	    {
            print $langs->trans("SetupOfFTPClientModuleNotComplete");
	    }
	    else
	    {
	        print $langs->trans("ChooseAFTPEntryIntoMenu");
	    }
	}
}

print '<br>';

// Close FTP connection
if ($conn_id)
{
    if (! empty($conf->global->FTP_CONNECT_WITH_SFTP))
    {

    }
    elseif (! empty($conf->global->FTP_CONNECT_WITH_SSL))
    {
        ftp_close($conn_id);
    }
    else
    {
        ftp_close($conn_id);
    }
}

// End of page
llxFooter();
$db->close();



/**
 * Connect to FTP server
 *
 * @param 	string	$ftp_server		Server name
 * @param 	string	$ftp_port		Server port
 * @param 	string	$ftp_user		FTP user
 * @param 	string	$ftp_password	FTP password
 * @param 	string	$section		Directory
 * @param	integer	$ftp_passive	Use a passive mode
 * @return	int 	<0 if OK, >0 if KO
 */
function dol_ftp_connect($ftp_server, $ftp_port, $ftp_user, $ftp_password, $section, $ftp_passive = 0)
{
	global $langs, $conf;

	$ok=1;
    $conn_id=null;

	if (! is_numeric($ftp_port))
	{
		$mesg=$langs->transnoentitiesnoconv("FailedToConnectToFTPServer", $ftp_server, $ftp_port);
		$ok=0;
	}

	if ($ok)
	{
		$connecttimeout=(empty($conf->global->FTP_CONNECT_TIMEOUT)?40:$conf->global->FTP_CONNECT_TIMEOUT);
		if (! empty($conf->global->FTP_CONNECT_WITH_SFTP))
		{
		    dol_syslog('Try to connect with ssh2_ftp');
		    $tmp_conn_id = ssh2_connect($ftp_server, $ftp_port);
		}
		elseif (! empty($conf->global->FTP_CONNECT_WITH_SSL))
		{
		    dol_syslog('Try to connect with ftp_ssl_connect');
		    $conn_id = ftp_ssl_connect($ftp_server, $ftp_port, $connecttimeout);
		}
		else
		{
		    dol_syslog('Try to connect with ftp_connect');
		    $conn_id = ftp_connect($ftp_server, $ftp_port, $connecttimeout);
		}
		if ($conn_id || $tmp_conn_id)
		{
			if ($ftp_user)
			{
				if (! empty($conf->global->FTP_CONNECT_WITH_SFTP))
				{
				    if (ssh2_auth_password($tmp_conn_id, $ftp_user, $ftp_password))
    				{
    					// Turn on passive mode transfers (must be after a successful login
    					//if ($ftp_passive) ftp_pasv($conn_id, true);

    					// Change the dir
    					$newsectioniso=utf8_decode($section);
    					//ftp_chdir($conn_id, $newsectioniso);
		                $conn_id = ssh2_sftp($tmp_conn_id);
		                if (! $conn_id)
		                {
        					$mesg=$langs->transnoentitiesnoconv("FailedToConnectToSFTPAfterSSHAuthentication");
    	   				    $ok=0;
        				    $error++;
		                }
    				}
    				else
    				{
    					$mesg=$langs->transnoentitiesnoconv("FailedToConnectToFTPServerWithCredentials");
	   				    $ok=0;
    				    $error++;
    				}
				}
				else
				{
				    if (ftp_login($conn_id, $ftp_user, $ftp_password))
    				{
    					// Turn on passive mode transfers (must be after a successful login
    					if ($ftp_passive) ftp_pasv($conn_id, true);

    					// Change the dir
    					$newsectioniso=utf8_decode($section);
    					ftp_chdir($conn_id, $newsectioniso);
    				}
    				else
    				{
    					$mesg=$langs->transnoentitiesnoconv("FailedToConnectToFTPServerWithCredentials");
	   				    $ok=0;
    				    $error++;
    				}
				}
			}
		}
		else
		{
		    dol_syslog('FailedToConnectToFTPServer '.$ftp_server.' '.$ftp_port, LOG_ERR);
			$mesg=$langs->transnoentitiesnoconv("FailedToConnectToFTPServer", $ftp_server, $ftp_port);
			$ok=0;
		}
	}

	$arrayresult=array('conn_id'=>$conn_id, 'ok'=>$ok, 'mesg'=>$mesg, 'curdir'=>$section, 'curdiriso'=>$newsectioniso);
	return $arrayresult;
}


/**
 * Tell if an entry is a FTP directory
 *
 * @param 		resource	$connect_id		Connection handler
 * @param 		string		$dir			Directory
 * @return		int			1=directory, 0=not a directory
 */
function ftp_isdir($connect_id, $dir)
{
	if (@ftp_chdir($connect_id, $dir))
	{
		ftp_cdup($connect_id);
		return 1;
	}
	else
	{
		return 0;
	}
}
<|MERGE_RESOLUTION|>--- conflicted
+++ resolved
@@ -106,13 +106,8 @@
 			if ($resupload < 0)	// Unknown error
 			{
 				setEventMessages($langs->trans("ErrorFileNotUploaded"), null, 'errors');
-			}
-<<<<<<< HEAD
-			else if (preg_match('/ErrorFileIsInfectedWithAVirus/', $resupload))	// Files infected by a virus
-=======
-			elseif (preg_match('/ErrorFileIsInfectedWithAVirus/',$resupload))	// Files infected by a virus
->>>>>>> ecc30b8f
-			{
+			} elseif (preg_match('/ErrorFileIsInfectedWithAVirus/', $resupload)) {
+                // Files infected by a virus
 				setEventMessages($langs->trans("ErrorFileIsInfectedWithAVirus"), null, 'errors');
 			}
 			else	// Known error
