<?php
/* Copyright (C) 2008-2016 Laurent Destailleur  <eldy@users.sourceforge.net>
 * Copyright (C) 2008-2009 Regis Houssin        <regis.houssin@capnetworks.com>
 *
 * This program is free software; you can redistribute it and/or modify
 * it under the terms of the GNU General Public License as published by
 * the Free Software Foundation; either version 3 of the License, or
 * (at your option) any later version.
 *
 * This program is distributed in the hope that it will be useful,
 * but WITHOUT ANY WARRANTY; without even the implied warranty of
 * MERCHANTABILITY or FITNESS FOR A PARTICULAR PURPOSE.  See the
 * GNU General Public License for more details.
 *
 * You should have received a copy of the GNU General Public License
 * along with this program. If not, see <http://www.gnu.org/licenses/>.
 */

/**
 *	\file       htdocs/ftp/index.php
 *	\ingroup    ftp
 *	\brief      Main page for FTP section area
 */

require '../main.inc.php';
require_once DOL_DOCUMENT_ROOT.'/core/class/html.formfile.class.php';
require_once DOL_DOCUMENT_ROOT.'/core/lib/files.lib.php';
require_once DOL_DOCUMENT_ROOT.'/core/lib/treeview.lib.php';

// Load translation files required by the page
$langs->loadLangs(array('ftp', 'companies', 'other'));

// Security check
if ($user->societe_id) $socid=$user->societe_id;
$result = restrictedArea($user, 'ftp','');

// Get parameters
$action=GETPOST('action','aZ09');
$section=GETPOST('section');
if (! $section) $section='/';
$numero_ftp = GETPOST("numero_ftp");
/* if (! $numero_ftp) $numero_ftp=1; */
$file=GETPOST("file");
$confirm=GETPOST('confirm');

$upload_dir = $conf->ftp->dir_temp;
$download_dir = $conf->ftp->dir_temp;

$sortfield = GETPOST("sortfield",'alpha');
$sortorder = GETPOST("sortorder",'alpha');
$page = GETPOST("page",'int');
if (empty($page) || $page == -1) { $page = 0; }     // If $page is not defined, or '' or -1
$offset = $conf->liste_limit * $page;
$pageprev = $page - 1;
$pagenext = $page + 1;
if (! $sortorder) $sortorder="ASC";
if (! $sortfield) $sortfield="label";

$s_ftp_name='FTP_NAME_'.$numero_ftp;
$s_ftp_server='FTP_SERVER_'.$numero_ftp;
$s_ftp_port='FTP_PORT_'.$numero_ftp;
$s_ftp_user='FTP_USER_'.$numero_ftp;
$s_ftp_password='FTP_PASSWORD_'.$numero_ftp;
$s_ftp_passive='FTP_PASSIVE_'.$numero_ftp;
$ftp_name=$conf->global->$s_ftp_name;
$ftp_server=$conf->global->$s_ftp_server;
$ftp_port=$conf->global->$s_ftp_port; if (empty($ftp_port)) $ftp_port=21;
$ftp_user=$conf->global->$s_ftp_user;
$ftp_password=$conf->global->$s_ftp_password;
$ftp_passive=$conf->global->$s_ftp_passive;

// For result on connection
$ok=0;
$conn_id=null;	// FTP connection ID
$mesg='';



/*
 * ACTIONS
 */

// Submit file
if (GETPOST("sendit") && ! empty($conf->global->MAIN_UPLOAD_DOC))
{
	require_once DOL_DOCUMENT_ROOT.'/core/lib/files.lib.php';

	$result=$ecmdir->fetch($_REQUEST["section"]);
	if (! $result > 0)
	{
		dol_print_error($db,$ecmdir->error);
		exit;
	}
	$relativepath=$ecmdir->getRelativePath();
	$upload_dir = $conf->ecm->dir_output.'/'.$relativepath;

	if (dol_mkdir($upload_dir) >= 0)
	{
		$resupload = dol_move_uploaded_file($_FILES['userfile']['tmp_name'], $upload_dir . "/" . dol_unescapefile($_FILES['userfile']['name']),0);
		if (is_numeric($resupload) && $resupload > 0)
		{
			$result=$ecmdir->changeNbOfFiles('+');
		}
		else {
			$langs->load("errors");
			if ($resupload < 0)	// Unknown error
			{
				setEventMessages($langs->trans("ErrorFileNotUploaded"), null, 'errors');
			}
			else if (preg_match('/ErrorFileIsInfectedWithAVirus/',$resupload))	// Files infected by a virus
			{
				setEventMessages($langs->trans("ErrorFileIsInfectedWithAVirus"), null, 'errors');
			}
			else	// Known error
			{
				setEventMessages($langs->trans($resupload), null, 'errors');
			}
		}
	}
	else
	{
		// Echec transfert (fichier depassant la limite ?)
		$langs->load("errors");
		setEventMessages($langs->trans("ErrorFailToCreateDir",$upload_dir), null, 'errors');
	}
}

// Action ajout d'un rep
if ($action == 'add' && $user->rights->ftp->setup)
{
	$ecmdir->ref                = $_POST["ref"];
	$ecmdir->label              = $_POST["label"];
	$ecmdir->description        = $_POST["desc"];

	$id = $ecmdir->create($user);
	if ($id > 0)
	{
		header("Location: ".$_SERVER["PHP_SELF"]);
		exit;
	}
	else
	{
		setEventMessages($langs->trans("ErrorFailToCreateDir"), null, 'errors');
		$action = "create";
	}
}

// Remove file
if ($action == 'confirm_deletefile' && $_REQUEST['confirm'] == 'yes')
{
	// set up a connection or die
	if (! $conn_id)
	{
		$newsectioniso=utf8_decode($section);
		$resultarray=dol_ftp_connect($ftp_server, $ftp_port, $ftp_user, $ftp_password, $newsectioniso, $ftp_passive);
		$conn_id=$resultarray['conn_id'];
		$ok=$resultarray['ok'];
		$mesg=$resultarray['mesg'];
	}

	if ($conn_id && $ok && ! $mesg)
	{
	    $langs->load("other");

		// Remote file
		$filename=$file;
		$remotefile=$section.(preg_match('@[\\\/]$@',$section)?'':'/').$file;
		$newremotefileiso=utf8_decode($remotefile);

		//print "x".$newremotefileiso;
		dol_syslog("ftp/index.php ftp_delete ".$newremotefileiso);
		$result=@ftp_delete($conn_id, $newremotefileiso);
		if ($result)
		{
			setEventMessages($langs->trans("FileWasRemoved",$file), null, 'mesgs');
		}
		else
		{
			dol_syslog("ftp/index.php ftp_delete", LOG_ERR);
			setEventMessages($langs->trans("FTPFailedToRemoveFile",$file), null, 'errors');
		}

		//ftp_close($conn_id);	Close later

		$action='';
	}
	else
	{
		dol_print_error('',$mesg);
	}
}

// Delete several lines at once
if ($_POST["const"] && $_POST["delete"] && $_POST["delete"] == $langs->trans("Delete"))
{
	// set up a connection or die
	if (! $conn_id)
	{
		$newsectioniso=utf8_decode($section);
		$resultarray=dol_ftp_connect($ftp_server, $ftp_port, $ftp_user, $ftp_password, $newsectioniso, $ftp_passive);
		$conn_id=$resultarray['conn_id'];
		$ok=$resultarray['ok'];
		$mesg=$resultarray['mesg'];
	}

	if ($conn_id && $ok && ! $mesg)
	{
		foreach($_POST["const"] as $const)
		{
			if ($const["check"])	// Is checkbox checked
			{
			    $langs->load("other");

				// Remote file
				$file=$const["file"];
				$section=$const["section"];
				$remotefile=$section.(preg_match('@[\\\/]$@',$section)?'':'/').$file;
				$newremotefileiso=utf8_decode($remotefile);

				//print "x".$newremotefileiso;
				dol_syslog("ftp/index.php ftp_delete ".$newremotefileiso);
				$result=@ftp_delete($conn_id, $newremotefileiso);
				if ($result)
				{
					setEventMessages($langs->trans("FileWasRemoved",$file), null, 'mesgs');
				}
				else
				{
					dol_syslog("ftp/index.php ftp_delete", LOG_ERR);
					setEventMessages($langs->trans("FTPFailedToRemoveFile",$file), null, 'errors');
				}

				//ftp_close($conn_id);	Close later

				$action='';
			}
		}

	}
	else
	{
		dol_print_error('',$mesg);
	}
}

// Remove directory
if ($action == 'confirm_deletesection' && $confirm == 'yes')
{
	// set up a connection or die
	if (! $conn_id)
	{
		$newsectioniso=utf8_decode($section);
		$resultarray=dol_ftp_connect($ftp_server, $ftp_port, $ftp_user, $ftp_password, $newsectioniso, $ftp_passive);
		$conn_id=$resultarray['conn_id'];
		$ok=$resultarray['ok'];
		$mesg=$resultarray['mesg'];
	}

	if ($conn_id && $ok && ! $mesg)
	{
		// Remote file
		$filename=$file;
		$remotefile=$section.(preg_match('@[\\\/]$@',$section)?'':'/').$file;
		$newremotefileiso=utf8_decode($remotefile);

		$result=@ftp_rmdir($conn_id, $newremotefileiso);
		if ($result)
		{
			setEventMessages($langs->trans("DirWasRemoved",$file), null, 'mesgs');
		}
		else
		{
			setEventMessages($langs->trans("FTPFailedToRemoveDir",$file), null, 'errors');
		}

		//ftp_close($conn_id);	Close later

		$action='';
	}
	else
	{
		dol_print_error('',$mesg);
	}
}

// Download directory
if ($action == 'download')
{
	// set up a connection or die
	if (! $conn_id)
	{
		$newsectioniso=utf8_decode($section);
		$resultarray=dol_ftp_connect($ftp_server, $ftp_port, $ftp_user, $ftp_password, $newsectioniso, $ftp_passive);
		$conn_id=$resultarray['conn_id'];
		$ok=$resultarray['ok'];
		$mesg=$resultarray['mesg'];
	}

	if ($conn_id && $ok && ! $mesg)
	{
		// Local file
		$localfile=tempnam($download_dir,'dol_');

		// Remote file
		$filename=$file;
		$remotefile=$section.(preg_match('@[\\\/]$@',$section)?'':'/').$file;
		$newremotefileiso=utf8_decode($remotefile);

		$result=ftp_get($conn_id,$localfile,$newremotefileiso,FTP_BINARY);
		if ($result)
		{
			if (! empty($conf->global->MAIN_UMASK))
			@chmod($localfile, octdec($conf->global->MAIN_UMASK));

			// Define mime type
			$type = 'application/octet-stream';
			if (! empty($_GET["type"])) $type=$_GET["type"];
			else $type=dol_mimetype($original_file);

			// Define attachment (attachment=true to force choice popup 'open'/'save as')
			$attachment = true;

			if ($encoding)   header('Content-Encoding: '.$encoding);
			if ($type)       header('Content-Type: '.$type);
			if ($attachment) header('Content-Disposition: attachment; filename="'.$filename.'"');
			else header('Content-Disposition: inline; filename="'.$filename.'"');

			// Ajout directives pour resoudre bug IE
			header('Cache-Control: Public, must-revalidate');
			header('Pragma: public');

			readfile($localfile);

			ftp_close($conn_id);

			exit;
		}
		else
		{
			setEventMessages($langs->transnoentitiesnoconv('FailedToGetFile',$remotefile), null, 'errors');
		}

	}
	else
	{
		dol_print_error('',$mesg);
	}

	//ftp_close($conn_id);	Close later
}




/*
 * View
 */

llxHeader();

// Add logic to shoow/hide buttons
if ($conf->use_javascript_ajax)
{
?>
<script type="text/javascript">
jQuery(document).ready(function() {
	jQuery("#delconst").hide();

	jQuery(".checkboxfordelete").click(function() {
		jQuery("#delconst").show();
	});

	$("#checkall").click(function() {
		$(".checkboxfordelete").prop('checked', true);
		jQuery("#delconst").show();
	});
	$("#checknone").click(function() {
		$(".checkboxfordelete").prop('checked', false);
		jQuery("#delconst").hide();
	});

});

</script>

<?php
}

$form=new Form($db);
$formfile=new FormFile($db);
$userstatic = new User($db);


// List
print load_fiche_titre($langs->trans("FTPArea"));

print $langs->trans("FTPAreaDesc")."<br>";

if (! function_exists('ftp_connect'))
{
	print $langs->trans("FTPFeatureNotSupportedByYourPHP");
}
else
{
    if (! empty($ftp_server))
	{
		// Confirm remove file
		if ($action == 'delete')
		{
			print $form->formconfirm($_SERVER["PHP_SELF"].'?numero_ftp='.$numero_ftp.'&section='.urlencode($_REQUEST["section"]).'&file='.urlencode($_GET["file"]), $langs->trans('DeleteFile'), $langs->trans('ConfirmDeleteFile'), 'confirm_deletefile','','',1);

		}

		// Confirmation de la suppression d'une ligne categorie
		if ($action == 'delete_section')
		{
			print $form->formconfirm($_SERVER["PHP_SELF"].'?numero_ftp='.$numero_ftp.'&section='.urlencode($_REQUEST["section"]).'&file='.urlencode($_GET["file"]), $langs->trans('DeleteSection'), $langs->trans('ConfirmDeleteSection',$ecmdir->label), 'confirm_deletesection','','',1);
		}

		print $langs->trans("Server").': <b>'.$ftp_server.'</b><br>';
		print $langs->trans("Port").': <b>'.$ftp_port.'</b> '.($ftp_passive?"(Passive)":"(Active)").'<br>';
		print $langs->trans("User").': <b>'.$ftp_user.'</b><br>';
        print $langs->trans("FTPs (FTP over SSH)").': <b>'.yn($conf->global->FTP_CONNECT_WITH_SSL).'</b><br>';
        print $langs->trans("SFTP (FTP as a subsytem of SSH)").': <b>'.yn($conf->global->FTP_CONNECT_WITH_SFTP).'</b><br>';
        print $langs->trans("Directory").': ';
		$sectionarray=preg_split('|[\/]|',$section);
		// For /
		$newsection='/';
		print '<a href="'.$_SERVER["PHP_SELF"].'?action=refreshmanual&numero_ftp='.$numero_ftp.($newsection?'&section='.urlencode($newsection):'').'">';
		print '/';
		print '</a> ';
		// For other directories
		$i=0;
		foreach($sectionarray as $val)
		{
			if (empty($val)) continue;	// Discard first and last entry that should be empty as section start/end with /
			if ($i > 0)
			{
				print ' / ';
				$newsection.='/';
			}
			$newsection.=$val;
			print '<a href="'.$_SERVER["PHP_SELF"].'?action=refreshmanual&numero_ftp='.$numero_ftp.($newsection?'&section='.urlencode($newsection):'').'">';
			print $val;
			print '</a>';
			$i++;
		}
		print '<br>';
		print "<br>\n";

		print '<form action="'.$_SERVER["PHP_SELF"].'" method="POST">';
        print '<input type="hidden" name="numero_ftp" value="'.$numero_ftp.'">';
		print '<input type="hidden" name="token" value="'.$_SESSION['newtoken'].'">';


		// Construit liste des repertoires
		print '<table width="100%" class="noborder">'."\n";

		print '<tr class="liste_titre">'."\n";
		print '<td class="liste_titre" align="left">'.$langs->trans("Content").'</td>'."\n";
		print '<td class="liste_titre" align="center">'.$langs->trans("Size").'</td>'."\n";
		print '<td class="liste_titre" align="center">'.$langs->trans("Date").'</td>'."\n";
		print '<td class="liste_titre" align="center">'.$langs->trans("Owner").'</td>'."\n";
		print '<td class="liste_titre" align="center">'.$langs->trans("Group").'</td>'."\n";
		print '<td class="liste_titre" align="center">'.$langs->trans("Permissions").'</td>'."\n";
		print '<td class="liste_titre nowrap" align="right">';
		if ($conf->use_javascript_ajax) print '<a href="#" id="checkall">'.$langs->trans("All").'</a> / <a href="#" id="checknone">'.$langs->trans("None").'</a> ';
		print '<a href="'.$_SERVER["PHP_SELF"].'?action=refreshmanual&numero_ftp='.$numero_ftp.($section?'&section='.urlencode($section):'').'">'.img_picto($langs->trans("Refresh"),'refresh').'</a>&nbsp;';
		print '</td>'."\n";
		print '</tr>'."\n";

		// set up a connection or die
		if (empty($conn_id))
		{
			$resultarray=dol_ftp_connect($ftp_server, $ftp_port, $ftp_user, $ftp_password, $section, $ftp_passive);

			$conn_id=$resultarray['conn_id'];
			$ok=$resultarray['ok'];
			$mesg=$resultarray['mesg'];
		}

		if ($ok)
		{
			//$type = ftp_systype($conn_id);

			$newsection=$section;
		    $newsectioniso=utf8_decode($section);
			//$newsection='/home';

			// List content of directory ($newsection = '/', '/home', ...)
			if (! empty($conf->global->FTP_CONNECT_WITH_SFTP))
			{
			    if ($newsection == '/') $newsection='/./';  // workaround for bug https://bugs.php.net/bug.php?id=64169
			    //$dirHandle = opendir("ssh2.sftp://$conn_id".$newsection);
			    //var_dump($dirHandle);
                $contents = scandir('ssh2.sftp://' . $conn_id . $newsection);
                $buff=array();
                foreach($contents as $i => $key)
                {
                    $buff[$i]="---------- - root root 1234 Aug 01 2000 ".$key;
                }
    		}
    		else
    		{
                $buff = ftp_rawlist($conn_id, $newsectioniso);
                $contents = ftp_nlist($conn_id, $newsectioniso);	// Sometimes rawlist fails but never nlist
        		//var_dump($contents);
		        //var_dump($buff);
    		}

			$nboflines=count($contents);
			$rawlisthasfailed=false;
			$i=0;
			while ($i < $nboflines && $i < 1000)
			{
				$vals=preg_split('@ +@',utf8_encode($buff[$i]),9);
				//$vals=preg_split('@ +@','drwxr-xr-x 2 root root 4096 Aug 30 2008 backup_apollon1',9);
				//var_dump($vals);
				$file=$vals[8];
				if (empty($file))
				{
					$rawlisthasfailed=true;
					$file=utf8_encode($contents[$i]);
				}

				if ($file == '.' || ($file == '..' && $section == '/'))
				{
					$i++;
					continue;
				}

				// Is it a directory ?
				$is_directory=0;
				if ($file == '..') $is_directory=1;
				else if (! $rawlisthasfailed)
				{
					if (preg_match('/^d/',$vals[0])) $is_directory=1;
					if (preg_match('/^l/',$vals[0])) $is_link=1;
				}
				else
				{
					// Remote file
					$filename=$file;
					//print "section=".$section.' file='.$file.'X';
					//print preg_match('@[\/]$@','aaa/').'Y';
					//print preg_match('@[\\\/]$@',"aaa\\").'Y';
					$remotefile=$section.(preg_match('@[\\\/]$@',$section)?'':'/').preg_replace('@^[\\\/]@','',$file);
					//print 'A'.$remotefile.'A';
					$newremotefileiso=utf8_decode($remotefile);
					//print 'Z'.$newremotefileiso.'Z';
					$is_directory=ftp_isdir($conn_id, $newremotefileiso);
				}

<<<<<<< HEAD
				
=======

>>>>>>> e8f85084
				print '<tr class="oddeven" height="18">';
				// Name
				print '<td>';
				$newsection=$section.(preg_match('@[\\\/]$@',$section)?'':'/').$file;
				$newsection=preg_replace('@[\\\/][^\\\/]+[\\\/]\.\.$@','/',$newsection);	// Change aaa/xxx/.. to new aaa
				if ($is_directory) print '<a href="'.$_SERVER["PHP_SELF"].'?section='.urlencode($newsection).'&numero_ftp='.$numero_ftp.'">';
				print $file;
				if ($is_directory) print '</a>';
				print '</td>';
				// Size
				print '<td align="center" class="nowrap">';
				if (! $is_directory && ! $is_link) print $vals[4];
				else print '&nbsp;';
				print '</td>';
				// Date
				print '<td align="center" class="nowrap">';
				print $vals[5].' '.$vals[6].' '.$vals[7];
				print '</td>';
				// User
				print '<td align="center" class="nowrap">';
				print $vals[2];
				print '</td>';
				// Group
				print '<td align="center" class="nowrap">';
				print $vals[3];
				print '</td>';
				// Permissions
				print '<td align="center" class="nowrap">';
				print $vals[0];
				print '</td>';
				// Action
				print '<td align="right" width="64" class="nowrap">';
				if ($is_directory)
				{
					if ($file != '..') print '<a href="'.$_SERVER["PHP_SELF"].'?action=delete_section&numero_ftp='.$numero_ftp.'&section='.urlencode($section).'&file='.urlencode($file).'">'.img_delete().'</a>';
					else print '&nbsp;';
				}
				else if ($is_link)
				{
					$newfile=$file;
					$newfile=preg_replace('/ ->.*/','',$newfile);
					print '<a href="'.$_SERVER["PHP_SELF"].'?action=delete&numero_ftp='.$numero_ftp.'&section='.urlencode($section).'&file='.urlencode($newfile).'">'.img_delete().'</a>';
				}
				else
				{
					print '<a href="'.$_SERVER["PHP_SELF"].'?action=download&numero_ftp='.$numero_ftp.'&section='.urlencode($section).'&file='.urlencode($file).'">'.img_picto('','file').'</a>';
					print ' &nbsp; ';
					print '<input type="checkbox" class="flat checkboxfordelete" id="check_'.$i.'" name="const['.$i.'][check]" value="1">';
					print ' &nbsp; ';
					print '<a href="'.$_SERVER["PHP_SELF"].'?action=delete&numero_ftp='.$numero_ftp.'&section='.urlencode($section).'&file='.urlencode($file).'">'.img_delete().'</a>';
					print '<input type="hidden" name="const['.$i.'][section]" value="'.$section.'">';
					print '<input type="hidden" name="const['.$i.'][file]" value="'.$file.'">';
				}
				print '</td>';
				print '</tr>'."\n";
				$i++;
				$nbofentries++;
			}

		}

		print "</table>";


		if (! $ok)
		{
		      print $mesg.'<br>'."\n";
		      setEventMessages($mesg, null, 'errors');
		}


		// Actions
		/*
		if ($user->rights->ftp->write && ! empty($section))
		{
		$formfile->form_attach_new_file(DOL_URL_ROOT.'/ftp/index.php','',0,$section,1);
		}
		else print '&nbsp;';
		*/

		print '<br>';
		print '<div id="delconst" align="right">';
		print '<input type="submit" name="delete" class="button" value="'.$langs->trans("Delete").'">';
		print '</div>';

		print "</form>";
	}
	else
	{
		$foundsetup=false;
		$MAXFTP=20;
		$i=1;
		while ($i <= $MAXFTP)
		{
			$paramkey='FTP_NAME_'.$i;
			//print $paramkey;
			if (! empty($conf->global->$paramkey))
			{
				$foundsetup=true;
				break;
			}
			$i++;
		}
	    if (! $foundsetup)
	    {
            print $langs->trans("SetupOfFTPClientModuleNotComplete");
	    }
	    else
	    {
	        print $langs->trans("ChooseAFTPEntryIntoMenu");
	    }
	}
}

print '<br>';

// Close FTP connection
if ($conn_id)
{
    if (! empty($conf->global->FTP_CONNECT_WITH_SFTP))
    {

    }
    else if (! empty($conf->global->FTP_CONNECT_WITH_SSL))
    {
        ftp_close($conn_id);
    }
    else
    {
        ftp_close($conn_id);
    }
}


llxFooter();

$db->close();



/**
 * Connect to FTP server
 *
 * @param 	string	$ftp_server		Server name
 * @param 	string	$ftp_port		Server port
 * @param 	string	$ftp_user		FTP user
 * @param 	string	$ftp_password	FTP password
 * @param 	string	$section		Directory
 * @param	integer	$ftp_passive	Use a passive mode
 * @return	int 	<0 if OK, >0 if KO
 */
function dol_ftp_connect($ftp_server, $ftp_port, $ftp_user, $ftp_password, $section, $ftp_passive=0)
{
	global $langs, $conf;

	$ok=1;
    $conn_id=null;

	if (! is_numeric($ftp_port))
	{
		$mesg=$langs->transnoentitiesnoconv("FailedToConnectToFTPServer",$ftp_server,$ftp_port);
		$ok=0;
	}

	if ($ok)
	{
		$connecttimeout=(empty($conf->global->FTP_CONNECT_TIMEOUT)?40:$conf->global->FTP_CONNECT_TIMEOUT);
		if (! empty($conf->global->FTP_CONNECT_WITH_SFTP))
		{
		    dol_syslog('Try to connect with ssh2_ftp');
		    $tmp_conn_id = ssh2_connect($ftp_server, $ftp_port);
		}
		else if (! empty($conf->global->FTP_CONNECT_WITH_SSL))
		{
		    dol_syslog('Try to connect with ftp_ssl_connect');
		    $conn_id = ftp_ssl_connect($ftp_server, $ftp_port, $connecttimeout);
		}
		else
		{
		    dol_syslog('Try to connect with ftp_connect');
		    $conn_id = ftp_connect($ftp_server, $ftp_port, $connecttimeout);
		}
		if ($conn_id || $tmp_conn_id)
		{
			if ($ftp_user)
			{
				if (! empty($conf->global->FTP_CONNECT_WITH_SFTP))
				{
				    if (ssh2_auth_password($tmp_conn_id, $ftp_user, $ftp_password))
    				{
    					// Turn on passive mode transfers (must be after a successful login
    					//if ($ftp_passive) ftp_pasv($conn_id, true);

    					// Change the dir
    					$newsectioniso=utf8_decode($section);
    					//ftp_chdir($conn_id, $newsectioniso);
		                $conn_id = ssh2_sftp($tmp_conn_id);
		                if (! $conn_id)
		                {
        					$mesg=$langs->transnoentitiesnoconv("FailedToConnectToSFTPAfterSSHAuthentication");
    	   				    $ok=0;
        				    $error++;
		                }
    				}
    				else
    				{
    					$mesg=$langs->transnoentitiesnoconv("FailedToConnectToFTPServerWithCredentials");
	   				    $ok=0;
    				    $error++;
    				}
				}
				else
				{
				    if (ftp_login($conn_id, $ftp_user, $ftp_password))
    				{
    					// Turn on passive mode transfers (must be after a successful login
    					if ($ftp_passive) ftp_pasv($conn_id, true);

    					// Change the dir
    					$newsectioniso=utf8_decode($section);
    					ftp_chdir($conn_id, $newsectioniso);
    				}
    				else
    				{
    					$mesg=$langs->transnoentitiesnoconv("FailedToConnectToFTPServerWithCredentials");
	   				    $ok=0;
    				    $error++;
    				}
				}
			}
		}
		else
		{
		    dol_syslog('FailedToConnectToFTPServer '.$ftp_server.' '.$ftp_port, LOG_ERR);
			$mesg=$langs->transnoentitiesnoconv("FailedToConnectToFTPServer",$ftp_server,$ftp_port);
			$ok=0;
		}
	}

	$arrayresult=array('conn_id'=>$conn_id, 'ok'=>$ok, 'mesg'=>$mesg, 'curdir'=>$section, 'curdiriso'=>$newsectioniso);
	return $arrayresult;
}


/**
 * Tell if an entry is a FTP directory
 *
 * @param 		resource	$connect_id		Connection handler
 * @param 		string		$dir			Directory
 * @return		int			1=directory, 0=not a directory
 */
function ftp_isdir($connect_id,$dir)
{
	if (@ftp_chdir($connect_id,$dir))
	{
		ftp_cdup($connect_id);
		return 1;

	}
	else
	{
		return 0;
	}
}
<|MERGE_RESOLUTION|>--- conflicted
+++ resolved
@@ -551,11 +551,7 @@
 					$is_directory=ftp_isdir($conn_id, $newremotefileiso);
 				}
 
-<<<<<<< HEAD
-				
-=======
-
->>>>>>> e8f85084
+
 				print '<tr class="oddeven" height="18">';
 				// Name
 				print '<td>';
