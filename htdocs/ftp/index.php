--- conflicted
+++ resolved
@@ -32,15 +32,6 @@
 
 // Load translation files required by the page
 $langs->loadLangs(array('companies', 'other'));
-<<<<<<< HEAD
-
-// Security check
-if ($user->socid) {
-	$socid = $user->socid;
-}
-$result = restrictedArea($user, 'ftp', '');
-=======
->>>>>>> cc80841a
 
 // Get parameters
 $action = GETPOST('action', 'aZ09');
@@ -88,11 +79,7 @@
 }
 $ftp_user = getDolGlobalString($s_ftp_user);
 $ftp_password = getDolGlobalString($s_ftp_password);
-<<<<<<< HEAD
-$ftp_passive = getDolGlobalString($s_ftp_passive);
-=======
 $ftp_passive = getDolGlobalInt($s_ftp_passive);
->>>>>>> cc80841a
 
 // For result on connection
 $ok = 0;
@@ -110,11 +97,7 @@
  * ACTIONS
  */
 
-<<<<<<< HEAD
-if ($action == 'uploadfile') {
-=======
 if ($action == 'uploadfile' && $user->hasRight('ftp', 'write')) {
->>>>>>> cc80841a
 	// set up a connection or die
 	if (!$conn_id) {
 		$newsectioniso = mb_convert_encoding($section, 'ISO-8859-1');
@@ -144,11 +127,7 @@
 	}
 }
 
-<<<<<<< HEAD
-if ($action == 'addfolder') {
-=======
 if ($action == 'addfolder' && $user->hasRight('ftp', 'write')) {
->>>>>>> cc80841a
 	// set up a connection or die
 	if (!$conn_id) {
 		$newsectioniso = mb_convert_encoding($section, 'ISO-8859-1');
@@ -173,11 +152,7 @@
 }
 
 // Action ajout d'un rep
-<<<<<<< HEAD
-if ($action == 'add' && $user->hasRight('ftp', 'setup')) {
-=======
 if ($action == 'add' && $user->hasRight('ftp', 'write')) {
->>>>>>> cc80841a
 	$ecmdir = new EcmDirectory($db);
 	$ecmdir->ref                = GETPOST("ref");
 	$ecmdir->label              = GETPOST("label");
@@ -642,11 +617,7 @@
 		print "</form>";
 
 		if ($user->hasRight('ftp', 'write')) {
-<<<<<<< HEAD
-			print load_fiche_titre($langs->trans("AttachANewFile"), null, null);
-=======
 			print load_fiche_titre($langs->trans("AttachANewFile"), '', '');
->>>>>>> cc80841a
 			print '<form enctype="multipart/form-data" action="'.$_SERVER["PHP_SELF"].'" method="post">';
 			print '<input type="hidden" name="token" value="'.newToken().'">';
 			print '<input type="hidden" name="numero_ftp" value="'.$numero_ftp.'">';
@@ -659,11 +630,7 @@
 
 			print '<br><br>';
 
-<<<<<<< HEAD
-			print load_fiche_titre($langs->trans("AddFolder"), null, null);
-=======
 			print load_fiche_titre($langs->trans("AddFolder"), '', '');
->>>>>>> cc80841a
 			print '<form enctype="multipart/form-data" action="'.$_SERVER["PHP_SELF"].'" method="post">';
 			print '<input type="hidden" name="token" value="'.newToken().'">';
 			print '<input type="hidden" name="numero_ftp" value="'.$numero_ftp.'">';
