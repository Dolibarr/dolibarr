<?php
/* Copyright (C) 2001-2007	Rodolphe Quiedeville	<rodolphe@quiedeville.org>
 * Copyright (C) 2004-2014	Laurent Destailleur		<eldy@users.sourceforge.net>
 * Copyright (C) 2005		Eric Seigne				<eric.seigne@ryxeo.com>
 * Copyright (C) 2005-2013	Regis Houssin			<regis.houssin@capnetworks.com>
 * Copyright (C) 2006		Andre Cianfarani		<acianfa@free.fr>
 * Copyright (C) 2014		Florian Henry			<florian.henry@open-concept.pro>
 * Copyright (C) 2014		Juanjo Menent			<jmenent@2byte.es>
 * Copyright (C) 2014 	    Philippe Grand 		    <philippe.grand@atoo-net.com>
 *
 * This program is free software; you can redistribute it and/or modify
 * it under the terms of the GNU General Public License as published by
 * the Free Software Foundation; either version 3 of the License, or
 * (at your option) any later version.
 *
 * This program is distributed in the hope that it will be useful,
 * but WITHOUT ANY WARRANTY; without even the implied warranty of
 * MERCHANTABILITY or FITNESS FOR A PARTICULAR PURPOSE.  See the
 * GNU General Public License for more details.
 *
 * You should have received a copy of the GNU General Public License
 * along with this program. If not, see <http://www.gnu.org/licenses/>.
 */

/**
 * \file htdocs/product/price.php
 * \ingroup product
 * \brief Page to show product prices
 */
require '../main.inc.php';
require_once DOL_DOCUMENT_ROOT . '/core/lib/product.lib.php';
require_once DOL_DOCUMENT_ROOT . '/product/class/product.class.php';

if (! empty($conf->global->PRODUIT_CUSTOMER_PRICES)) {
	require_once DOL_DOCUMENT_ROOT . '/product/class/productcustomerprice.class.php';

	$prodcustprice = new Productcustomerprice($db);
}

$langs->load("products");
$langs->load("bills");

$id = GETPOST('id', 'int');
$ref = GETPOST('ref', 'alpha');
$action = GETPOST('action', 'alpha');

// Security check
$fieldvalue = (! empty($id) ? $id : (! empty($ref) ? $ref : ''));
$fieldtype = (! empty($ref) ? 'ref' : 'rowid');
if ($user->societe_id)
	$socid = $user->societe_id;
$result = restrictedArea($user, 'produit|service', $fieldvalue, 'product&product', '', '', $fieldtype);

$object = new Product($db);

$error=0;

/*
 * Actions
 */

if ($action == 'update_price' && ! $_POST ["cancel"] && ($user->rights->produit->creer || $user->rights->service->creer)) {
	$result = $object->fetch($id);

	$error=0;
	$maxpricesupplier = $object->min_recommended_price();

	// MultiPrix
	if (! empty($conf->global->PRODUIT_MULTIPRICES))
	{
		$newprice = '';
		$newprice_min = '';
		$newpricebase = '';
		$newvat = '';

		for ($i = 1; $i <= $conf->global->PRODUIT_MULTIPRICES_LIMIT; $i ++)
		{
			if (isset($_POST ["price_" . $i]))
			{
				$level = $i;
				$newprice = price2num($_POST ["price_" . $i], 'MU');
				$newprice_min = price2num($_POST ["price_min_" . $i], 'MU');
				$newpricebase = $_POST ["multiprices_base_type_" . $i];
				$newnpr = (preg_match('/\*/', $_POST ["tva_tx_" . $i]) ? 1 : 0);
				$newvat = str_replace('*', '', $_POST ["tva_tx_" . $i]);
				$newpsq = GETPOST('psqflag');
				$newpsq = empty($newpsq) ? 0 : $newpsq;
				break; // We found submited price
			}
		}
	} else {
		$level = 0;
		$newprice = price2num($_POST ["price"], 'MU');
		$newprice_min = price2num($_POST ["price_min"], 'MU');
		$newpricebase = $_POST ["price_base_type"];
		$newnpr = (preg_match('/\*/', $_POST ["tva_tx"]) ? 1 : 0);
		$newvat = str_replace('*', '', $_POST ["tva_tx"]);
		$newpsq = GETPOST('psqflag');
		$newpsq = empty($newpsq) ? 0 : $newpsq;
	}

	if (! empty($conf->global->PRODUCT_MINIMUM_RECOMMENDED_PRICE) && $newprice_min < $maxpricesupplier)
	{
		setEventMessage($langs->trans("MinimumPriceLimit",price($maxpricesupplier,0,'',1,-1,-1,'auto')),'errors');
		$error++;
		$action='edit_price';
	}

	if ($object->updatePrice($newprice, $newpricebase, $user, $newvat, $newprice_min, $level, $newnpr, $newpsq) > 0) {
		$action = '';
		setEventMessage($langs->trans("RecordSaved"));
	} else {
		$action = 'edit_price';
		setEventMessage($object->error, 'errors');
	}
} else if ($action == 'delete' && $user->rights->produit->supprimer) {
	$result = $object->log_price_delete($user, $_GET ["lineid"]);
	if ($result < 0) {
		setEventMessage($object->error, 'errors');
	}
}

/**
 * ***************************************************
 * Price by quantity
 * ***************************************************
 */
$error = 0;
if ($action == 'activate_price_by_qty') { // Activating product price by quantity add a new price, specified as by quantity
	$result = $object->fetch($id);
	$level = GETPOST('level');

	$object->updatePrice(0, $object->price_base_type, $user, $object->tva_tx, 0, $level, $object->tva_npr, 1);
}

if ($action == 'edit_price_by_qty') { // Edition d'un prix par quantité
	$rowid = GETPOST('rowid');
}

if ($action == 'update_price_by_qty') { // Ajout / Mise à jour d'un prix par quantité
	$result = $object->fetch($id);

	// Récupération des variables
	$rowid = GETPOST('rowid');
	$priceid = GETPOST('priceid');
	$newprice = price2num(GETPOST("price"), 'MU');
	// $newminprice=price2num(GETPOST("price_min"),'MU'); // TODO : Add min price management
	$quantity = GETPOST('quantity');
	$remise_percent = price2num(GETPOST('remise_percent'));
	$remise = 0; // TODO : allow discount by amount when available on documents

	if (empty($quantity)) {
		$error ++;
		setEventMessage($langs->trans("ErrorFieldRequired", $langs->transnoentities("Qty")), 'errors');
	}
	if (empty($newprice)) {
		$error ++;
		setEventMessage($langs->trans("ErrorFieldRequired", $langs->transnoentities("Price")), 'errors');
	}
	if (! $error) {
		// Calcul du prix HT et du prix unitaire
		if ($object->price_base_type == 'TTC') {
			$price = price2num($newprice) / (1 + ($object->tva_tx / 100));
		}

		$price = price2num($newprice, 'MU');
		$unitPrice = price2num($price / $quantity, 'MU');

		// Ajout / mise à jour
		if ($rowid > 0) {
			$sql = "UPDATE " . MAIN_DB_PREFIX . "product_price_by_qty SET";
			$sql .= " price='" . $price . "',";
			$sql .= " unitprice=" . $unitPrice . ",";
			$sql .= " quantity=" . $quantity . ",";
			$sql .= " remise_percent=" . $remise_percent . ",";
			$sql .= " remise=" . $remise;
			$sql .= " WHERE rowid = " . GETPOST('rowid');

			$result = $db->query($sql);
		} else {
			$sql = "INSERT INTO " . MAIN_DB_PREFIX . "product_price_by_qty (fk_product_price,price,unitprice,quantity,remise_percent,remise) values (";
			$sql .= $priceid . ',' . $price . ',' . $unitPrice . ',' . $quantity . ',' . $remise_percent . ',' . $remise . ')';

			$result = $db->query($sql);
		}
	}
}

if ($action == 'delete_price_by_qty') {
	$rowid = GETPOST('rowid');

	$sql = "DELETE FROM " . MAIN_DB_PREFIX . "product_price_by_qty";
	$sql .= " WHERE rowid = " . GETPOST('rowid');

	$result = $db->query($sql);
}

if ($action == 'delete_all_price_by_qty') {
	$priceid = GETPOST('priceid');

	$sql = "DELETE FROM " . MAIN_DB_PREFIX . "product_price_by_qty";
	$sql .= " WHERE fk_product_price = " . $priceid;

	$result = $db->query($sql);
}

/**
 * ***************************************************
 * Price by customer
 * ****************************************************
 */
if ($action == 'add_customer_price_confirm' && ! $_POST ["cancel"] && ($user->rights->produit->creer || $user->rights->service->creer)) {

	$error=0;
	$maxpricesupplier = $object->min_recommended_price();

	$update_child_soc = GETPOST('updatechildprice');

	$result = $object->fetch($id);

	// add price by customer
	$prodcustprice->fk_soc = GETPOST('socid', 'int');
	$prodcustprice->fk_product = $object->id;
	$prodcustprice->price = price2num(GETPOST("price"), 'MU');
	$prodcustprice->price_min = price2num(GETPOST("price_min"), 'MU');
	$prodcustprice->price_base_type = GETPOST("price_base_type", 'alpha');
	$prodcustprice->tva_tx = str_replace('*', '', GETPOST("tva_tx"));
	$prodcustprice->recuperableonly = (preg_match('/\*/', GETPOST("tva_tx")) ? 1 : 0);

	if (! empty($conf->global->PRODUCT_MINIMUM_RECOMMENDED_PRICE) && $prodcustprice->price_min<$maxpricesupplier)
	{
		setEventMessage($langs->trans("MinimumPriceLimit",price($maxpricesupplier,0,'',1,-1,-1,'auto')),'errors');
		$error++;
		$action='add_customer_price';
	}

	if (! $error)
	{
		$result = $prodcustprice->create($user, 0, $update_child_soc);

		if ($result < 0) {
			setEventMessage($prodcustprice->error, 'errors');
		} else {
			setEventMessage($langs->trans('Save'), 'mesgs');
		}

		$action = '';
	}
}

if ($action == 'delete_customer_price' && ($user->rights->produit->supprimer || $user->rights->service->supprimer)) {
	// Delete price by customer
	$prodcustprice->id = GETPOST('lineid');
	$result = $prodcustprice->delete($user);

	if ($result < 0) {
		setEventMessage($prodcustprice->error, 'mesgs');
	} else {
		setEventMessage($langs->trans('Delete'), 'errors');
	}
	$action = '';
}

if ($action == 'update_customer_price_confirm' && ! $_POST ["cancel"] && ($user->rights->produit->creer || $user->rights->service->creer)) {

	$result = $object->fetch($id);

	$error=0;
	$maxpricesupplier = $object->min_recommended_price();

	$update_child_soc = GETPOST('updatechildprice');

	$prodcustprice->fetch(GETPOST('lineid', 'int'));

	// update price by customer
	$prodcustprice->price = price2num(GETPOST("price"), 'MU');
	$prodcustprice->price_min = price2num(GETPOST("price_min"), 'MU');
	$prodcustprice->price_base_type = GETPOST("price_base_type", 'alpha');
	$prodcustprice->tva_tx = str_replace('*', '', GETPOST("tva_tx"));
	$prodcustprice->recuperableonly = (preg_match('/\*/', GETPOST("tva_tx")) ? 1 : 0);

	if ($prodcustprice->price_min<$maxpricesupplier && !empty($conf->global->PRODUCT_MINIMUM_RECOMMENDED_PRICE))
	{
		setEventMessage($langs->trans("MinimumPriceLimit",price($maxpricesupplier,0,'',1,-1,-1,'auto')),'errors');
		$error++;
		$action='update_customer_price';
	}

	if ( ! $error)
	{
		$result = $prodcustprice->update($user, 0, $update_child_soc);

		if ($result < 0) {
			setEventMessage($prodcustprice->error, 'errors');
		} else {
			setEventMessage($langs->trans('Save'), 'mesgs');
		}

		$action = '';
	}
}

/*
 * View
 */

$form = new Form($db);

if (! empty($id) || ! empty($ref))
	$result = $object->fetch($id, $ref);

llxHeader("", "", $langs->trans("CardProduct" . $object->type));

$head = product_prepare_head($object, $user);
$titre = $langs->trans("CardProduct" . $object->type);
$picto = ($object->type == 1 ? 'service' : 'product');
dol_fiche_head($head, 'price', $titre, 0, $picto);

print '<table class="border" width="100%">';

// Ref
print '<tr>';
print '<td width="15%">' . $langs->trans("Ref") . '</td><td colspan="2">';
print $form->showrefnav($object, 'ref', '', 1, 'ref');
print '</td>';
print '</tr>';

// Label
print '<tr><td>' . $langs->trans("Label") . '</td><td>' . $object->libelle . '</td>';

$isphoto = $object->is_photo_available($conf->product->multidir_output [$object->entity]);

$nblignes = 5;
if ($isphoto) {
	// Photo
	print '<td valign="middle" align="center" width="30%" rowspan="' . $nblignes . '">';
	print $object->show_photos($conf->product->multidir_output [$object->entity], 1, 1, 0, 0, 0, 80);
	print '</td>';
}

print '</tr>';

// MultiPrix
if (! empty($conf->global->PRODUIT_MULTIPRICES)) 
{
	if (! empty($socid)) 
	{
		$soc = new Societe($db);
		$soc->id = $socid;
		$soc->fetch($socid);

		print '<tr><td>' . $langs->trans("SellingPrice") . '</td>';

		if ($object->multiprices_base_type["$soc->price_level"] == 'TTC') {
			print '<td>' . price($object->multiprices_ttc ["$soc->price_level"]);
		} else {
			print '<td>' . price($object->multiprices ["$soc->price_level"]);
		}

		if ($object->multiprices_base_type["$soc->price_level"]) {
			print ' ' . $langs->trans($object->multiprices_base_type ["$soc->price_level"]);
		} else {
			print ' ' . $langs->trans($object->price_base_type);
		}
		print '</td></tr>';

		// Prix mini
		print '<tr><td>' . $langs->trans("MinPrice") . '</td><td>';
		if ($object->multiprices_base_type["$soc->price_level"] == 'TTC') 
		{
			print price($object->multiprices_min_ttc["$soc->price_level"]) . ' ' . $langs->trans($object->multiprices_base_type["$soc->price_level"]);
		} else {
			print price($object->multiprices_min["$soc->price_level"]) . ' ' . $langs->trans(empty($object->multiprices_base_type["$soc->price_level"])?'HT':$object->multiprices_base_type["$soc->price_level"]);
		}
		print '</td></tr>';

		// TVA
		print '<tr><td>' . $langs->trans("VATRate") . '</td><td>' . vatrate($object->multiprices_tva_tx["$soc->price_level"], true) . '</td></tr>';
	}
	else
	{
		for($i = 1; $i <= $conf->global->PRODUIT_MULTIPRICES_LIMIT; $i ++)
		{
			// TVA
			if ($i == 1) 			// We show only price for level 1
			{
				print '<tr><td>' . $langs->trans("VATRate") . '</td><td>' . vatrate($object->multiprices_tva_tx [1], true) . '</td></tr>';
			}

			print '<tr>';

			// Label of price
			print '<td>' . $langs->trans("SellingPrice") . ' ' . $i;
			$keyforlabel='PRODUIT_MULTIPRICES_LABEL'.$i;
			if (! empty($conf->global->$keyforlabel)) print ' - '.$langs->trans($conf->global->$keyforlabel);
			print '</td>';

			if ($object->multiprices_base_type ["$i"] == 'TTC') {
				print '<td>' . price($object->multiprices_ttc["$i"]);
			} else {
				print '<td>' . price($object->multiprices["$i"]);
			}

			if ($object->multiprices_base_type["$i"]) {
				print ' ' . $langs->trans($object->multiprices_base_type ["$i"]);
			} else {
				print ' ' . $langs->trans($object->price_base_type);
			}
			print '</td></tr>';

			// Prix mini
			print '<tr><td>' . $langs->trans("MinPrice") . ' ' . $i . '</td><td>';
<<<<<<< HEAD
			if ($object->multiprices_base_type ["$i"] == 'TTC') {
				print price($object->multiprices_min_ttc["$i"]) . ' ' . $langs->trans($object->multiprices_base_type["$i"]);
			} else {
				print price($object->multiprices_min["$i"]) . ' ' . $langs->trans(empty($object->multiprices_base_type["$i"])?'HT':$object->multiprices_base_type["$i"]);
=======
			if (empty($object->multiprices_base_type["$i"])) $object->multiprices_base_type["$i"]="HT";
			if ($object->multiprices_base_type["$i"] == 'TTC') 
			{
				print price($object->multiprices_min_ttc["$i"]) . ' ' . $langs->trans($object->multiprices_base_type["$i"]);
			} 
			else
			{
				print price($object->multiprices_min["$i"]) . ' ' . $langs->trans($object->multiprices_base_type["$i"]);
>>>>>>> c5d8012e
			}
			print '</td></tr>';

			// Price by quantity
			if ($conf->global->PRODUIT_CUSTOMER_PRICES_BY_QTY) {
				print '<tr><td>' . $langs->trans("PriceByQuantity") . ' ' . $i;
				print '</td><td>';

				if ($object->prices_by_qty [$i] == 1) {
					print '<table width="50%" class="noborder">';

					print '<tr class="liste_titre">';
					print '<td>' . $langs->trans("PriceByQuantityRange") . ' ' . $i . '</td>';
					print '<td align="right">' . $langs->trans("HT") . '</td>';
					print '<td align="right">' . $langs->trans("UnitPrice") . '</td>';
					print '<td align="right">' . $langs->trans("Discount") . '</td>';
					print '<td>&nbsp;</td>';
					print '</tr>';
					foreach ($object->prices_by_qty_list [$i] as $ii => $prices) {
						if ($action == 'edit_price_by_qty' && $rowid == $prices ['rowid'] && ($user->rights->produit->creer || $user->rights->service->creer)) {
							print '<form action="' . $_SERVER["PHP_SELF"] . '?id=' . $object->id . '" method="POST">';
							print '<input type="hidden" name="action" value="update_price_by_qty">';
							print '<input type="hidden" name="priceid" value="' . $object->prices_by_qty_id [$i] . '">';
							print '<input type="hidden" value="' . $prices ['rowid'] . '" name="rowid">';
							print '<tr class="' . ($ii % 2 == 0 ? 'pair' : 'impair') . '">';
							print '<td><input size="5" type="text" value="' . $prices ['quantity'] . '" name="quantity"></td>';
							print '<td align="right" colspan="2"><input size="10" type="text" value="' . $prices ['price'] . '" name="price">&nbsp;' . $object->price_base_type . '</td>';
							// print '<td align="right">&nbsp;</td>';
							print '<td align="right"><input size="5" type="text" value="' . $prices ['remise_percent'] . '" name="remise_percent">&nbsp;%</td>';
							print '<td align="center"><input type="submit" value="' . $langs->trans("Modify") . '" class="button"></td>';
							print '</tr>';
							print '</form>';
						} else {
							print '<tr class="' . ($ii % 2 == 0 ? 'pair' : 'impair') . '">';
							print '<td>' . $prices ['quantity'] . '</td>';
							print '<td align="right">' . price($prices ['price']) . '</td>';
							print '<td align="right">' . price($prices ['unitprice']) . '</td>';
							print '<td align="right">' . price($prices ['remise_percent']) . ' %</td>';
							print '<td align="center">';
							if (($user->rights->produit->creer || $user->rights->service->creer)) {
								print '<a href="' . $_SERVER["PHP_SELF"] . '?id=' . $object->id . '&amp;action=edit_price_by_qty&amp;rowid=' . $prices ["rowid"] . '">';
								print img_edit() . '</a>';
								print '<a href="' . $_SERVER["PHP_SELF"] . '?id=' . $object->id . '&amp;action=delete_price_by_qty&amp;rowid=' . $prices ["rowid"] . '">';
								print img_delete() . '</a>';
							} else {
								print '&nbsp;';
							}
							print '</td>';
							print '</tr>';
						}
					}
					if ($action != 'edit_price_by_qty' && ($user->rights->produit->creer || $user->rights->service->creer)) {
						print '<form action="' . $_SERVER["PHP_SELF"] . '?id=' . $object->id . '" method="POST">';
						print '<input type="hidden" name="action" value="update_price_by_qty">';
						print '<input type="hidden" name="priceid" value="' . $object->prices_by_qty_id [$i] . '">';
						print '<input type="hidden" value="0" name="rowid">';
						print '<tr class="' . ($ii % 2 == 0 ? 'pair' : 'impair') . '">';
						print '<td><input size="5" type="text" value="1" name="quantity"></td>';
						print '<td align="right" colspan="2"><input size="10" type="text" value="0" name="price">&nbsp;' . $object->price_base_type . '</td>';
						// print '<td align="right">&nbsp;</td>';
						print '<td align="right"><input size="5" type="text" value="0" name="remise_percent">&nbsp;%</td>';
						print '<td align="center"><input type="submit" value="' . $langs->trans("Add") . '" class="button"></td>';
						print '</tr>';
						print '</form>';
					}

					print '</table>';
				} else {
					print $langs->trans("No");
					print '&nbsp;<a href="' . $_SERVER['PHP_SELF'] . '?id=' . $object->id . '&action=activate_price_by_qty&level=' . $i . '">(' . $langs->trans("Activate") . ')</a>';
				}
				print '</td></tr>';
			}
		}
	}
} else {
	// TVA
	print '<tr><td>' . $langs->trans("VATRate") . '</td><td>' . vatrate($object->tva_tx . ($object->tva_npr ? '*' : ''), true) . '</td></tr>';

	// Price
	print '<tr><td>' . $langs->trans("SellingPrice") . '</td><td>';
	if ($object->price_base_type == 'TTC') {
		print price($object->price_ttc) . ' ' . $langs->trans($object->price_base_type);
	} else {
		print price($object->price) . ' ' . $langs->trans($object->price_base_type);
	}
	print '</td></tr>';

	// Price minimum
	print '<tr><td>' . $langs->trans("MinPrice") . '</td><td>';
	if ($object->price_base_type == 'TTC') {
		print price($object->price_min_ttc) . ' ' . $langs->trans($object->price_base_type);
	} else {
		print price($object->price_min) . ' ' . $langs->trans($object->price_base_type);
	}
	print '</td></tr>';

	// Price by quantity
	if ($conf->global->PRODUIT_CUSTOMER_PRICES_BY_QTY) {
		print '<tr><td>' . $langs->trans("PriceByQuantity");
		if ($object->prices_by_qty [0] == 0) {
			print '&nbsp;<a href="' . $_SERVER['PHP_SELF'] . '?id=' . $object->id . '&action=activate_price_by_qty&level=1">' . $langs->trans("Activate");
		}
		print '</td><td>';

		if ($object->prices_by_qty [0] == 1) {
			print '<table width="50%" class="noborder">';
			print '<tr class="liste_titre">';
			print '<td>' . $langs->trans("PriceByQuantityRange") . '</td>';
			print '<td align="right">' . $langs->trans("HT") . '</td>';
			print '<td align="right">' . $langs->trans("UnitPrice") . '</td>';
			print '<td align="right">' . $langs->trans("Discount") . '</td>';
			print '<td>&nbsp;</td>';
			print '</tr>';
			foreach ($object->prices_by_qty_list [0] as $ii => $prices) {
				if ($action == 'edit_price_by_qty' && $rowid == $prices ['rowid'] && ($user->rights->produit->creer || $user->rights->service->creer)) {
					print '<form action="' . $_SERVER["PHP_SELF"] . '?id=' . $object->id . '" method="POST">';
					print '<input type="hidden" name="action" value="update_price_by_qty">';
					print '<input type="hidden" name="priceid" value="' . $object->prices_by_qty_id [0] . '">';
					print '<input type="hidden" value="' . $prices ['rowid'] . '" name="rowid">';
					print '<tr class="' . ($ii % 2 == 0 ? 'pair' : 'impair') . '">';
					print '<td><input size="5" type="text" value="' . $prices ['quantity'] . '" name="quantity"></td>';
					print '<td align="right" colspan="2"><input size="10" type="text" value="' . $prices ['price'] . '" name="price">&nbsp;' . $object->price_base_type . '</td>';
					// print '<td align="right">&nbsp;</td>';
					print '<td align="right"><input size="5" type="text" value="' . $prices ['remise_percent'] . '" name="remise_percent">&nbsp;%</td>';
					print '<td align="center"><input type="submit" value="' . $langs->trans("Modify") . '" class="button"></td>';
					print '</tr>';
					print '</form>';
				} else {
					print '<tr class="' . ($ii % 2 == 0 ? 'pair' : 'impair') . '">';
					print '<td>' . $prices ['quantity'] . '</td>';
					print '<td align="right">' . price($prices ['price']) . '</td>';
					print '<td align="right">' . price($prices ['unitprice']) . '</td>';
					print '<td align="right">' . price($prices ['remise_percent']) . ' %</td>';
					print '<td align="center">';
					if (($user->rights->produit->creer || $user->rights->service->creer)) {
						print '<a href="' . $_SERVER["PHP_SELF"] . '?id=' . $object->id . '&amp;action=edit_price_by_qty&amp;rowid=' . $prices ["rowid"] . '">';
						print img_edit() . '</a>';
						print '<a href="' . $_SERVER["PHP_SELF"] . '?id=' . $object->id . '&amp;action=delete_price_by_qty&amp;rowid=' . $prices ["rowid"] . '">';
						print img_delete() . '</a>';
					} else {
						print '&nbsp;';
					}
					print '</td>';
					print '</tr>';
				}
			}
			if ($action != 'edit_price_by_qty') {
				print '<form action="' . $_SERVER["PHP_SELF"] . '?id=' . $object->id . '" method="POST">';
				print '<input type="hidden" name="action" value="update_price_by_qty">';
				print '<input type="hidden" name="priceid" value="' . $object->prices_by_qty_id [0] . '">';
				print '<input type="hidden" value="0" name="rowid">';
				print '<tr class="' . ($ii % 2 == 0 ? 'pair' : 'impair') . '">';
				print '<td><input size="5" type="text" value="1" name="quantity"></td>';
				print '<td align="right" colspan="2"><input size="10" type="text" value="0" name="price">&nbsp;' . $object->price_base_type . '</td>';
				// print '<td align="right">&nbsp;</td>';
				print '<td align="right"><input size="5" type="text" value="0" name="remise_percent">&nbsp;%</td>';
				print '<td align="center"><input type="submit" value="' . $langs->trans("Add") . '" class="button"></td>';
				print '</tr>';
				print '</form>';
			}

			print '</table>';
		} else {
			print $langs->trans("No");
		}
		print '</td></tr>';
	}
}

// Status (to sell)
print '<tr><td>' . $langs->trans("Status") . ' (' . $langs->trans("Sell") . ')</td><td>';
print $object->getLibStatut(2, 0);
print '</td></tr>';

print "</table>\n";

print "</div>\n";

/* ************************************************************************** */
/*                                                                            */
/* Barre d'action                                                             */
/*                                                                            */
/* ************************************************************************** */

if (! $action || $action == 'delete') {
	print "\n" . '<div class="tabsAction">' . "\n";

	if ($user->rights->produit->creer || $user->rights->service->creer) {
		print '<div class="inline-block divButAction"><a class="butAction" href="' . $_SERVER['PHP_SELF'] . '?action=edit_price&amp;id=' . $object->id . '">' . $langs->trans("UpdatePrice") . '</a></div>';
	}

	print "\n</div>\n";
}

/*
 * Edition du prix
 */
if ($action == 'edit_price' && ($user->rights->produit->creer || $user->rights->service->creer)) {
	print_fiche_titre($langs->trans("NewPrice"), '', '');

	if (empty($conf->global->PRODUIT_MULTIPRICES)) {
		print '<form action="' . $_SERVER["PHP_SELF"] . '?id=' . $object->id . '" method="POST">';
		print '<input type="hidden" name="token" value="' . $_SESSION ['newtoken'] . '">';
		print '<input type="hidden" name="action" value="update_price">';
		print '<input type="hidden" name="id" value="' . $object->id . '">';
		print '<table class="border" width="100%">';

		// VAT
		print '<tr><td>' . $langs->trans("VATRate") . '</td><td>';
		print $form->load_tva("tva_tx", $object->tva_tx, $mysoc, '', $object->id, $object->tva_npr);
		print '</td></tr>';

		// Price base
		print '<tr><td width="15%">';
		print $langs->trans('PriceBase');
		print '</td>';
		print '<td>';
		print $form->select_PriceBaseType($object->price_base_type, "price_base_type");
		print '</td>';
		print '</tr>';

		// Price
		print '<tr><td width="20%">';
		$text = $langs->trans('SellingPrice');
		print $form->textwithpicto($text, $langs->trans("PrecisionUnitIsLimitedToXDecimals", $conf->global->MAIN_MAX_DECIMALS_UNIT), 1, 1);
		print '</td><td>';
		if ($object->price_base_type == 'TTC') {
			print '<input name="price" size="10" value="' . price($object->price_ttc) . '">';
		} else {
			print '<input name="price" size="10" value="' . price($object->price) . '">';
		}
		print '</td></tr>';

		// Price minimum
		print '<tr><td>';
		$text = $langs->trans('MinPrice');
		print $form->textwithpicto($text, $langs->trans("PrecisionUnitIsLimitedToXDecimals", $conf->global->MAIN_MAX_DECIMALS_UNIT), 1, 1);
		if ($object->price_base_type == 'TTC') {
			print '<td><input name="price_min" size="10" value="' . price($object->price_min_ttc) . '">';
		} else {
			print '<td><input name="price_min" size="10" value="' . price($object->price_min) . '">';
		}
		if ( !empty($conf->global->PRODUCT_MINIMUM_RECOMMENDED_PRICE))
		{
			print '<td align="left">'.$langs->trans("MinimumRecommendedPrice", price($maxpricesupplier,0,'',1,-1,-1,'auto')).' '.img_warning().'</td>';
		}
		print '</td></tr>';

		print '</table>';

		print '<center><br><input type="submit" class="button" value="' . $langs->trans("Save") . '">&nbsp;';
		print '<input type="submit" class="button" name="cancel" value="' . $langs->trans("Cancel") . '"></center>';

		print '<br></form>';
	} else {
		for($i = 1; $i <= $conf->global->PRODUIT_MULTIPRICES_LIMIT; $i ++) {
			print '<form action="' . $_SERVER["PHP_SELF"] . '?id=' . $object->id . '" method="POST">';
			print '<input type="hidden" name="token" value="' . $_SESSION ['newtoken'] . '">';
			print '<input type="hidden" name="action" value="update_price">';
			print '<input type="hidden" name="id" value="' . $object->id . '">';
			print '<table class="border" width="100%">';

			// VAT
			if ($i == 1) {
				print '<tr><td>' . $langs->trans("VATRate") . '</td><td>';
				print $form->load_tva("tva_tx_" . $i, $object->multiprices_tva_tx ["$i"], $mysoc, '', $object->id);
				print '</td></tr>';
			} else { // We always use the vat rate of price level 1 (A vat rate does not depends on customer)
				print '<input type="hidden" name="tva_tx_' . $i . '" value="' . $object->multiprices_tva_tx [1] . '">';
			}

			// Selling price
			print '<tr><td width="20%">';
			$text = $langs->trans('SellingPrice') . ' ' . $i;
			print $form->textwithpicto($text, $langs->trans("PrecisionUnitIsLimitedToXDecimals", $conf->global->MAIN_MAX_DECIMALS_UNIT), 1, 1);
			print '</td><td>';
			if ($object->multiprices_base_type ["$i"] == 'TTC') {
				print '<input name="price_' . $i . '" size="10" value="' . price($object->multiprices_ttc ["$i"]) . '">';
			} else {
				print '<input name="price_' . $i . '" size="10" value="' . price($object->multiprices ["$i"]) . '">';
			}
			print $form->select_PriceBaseType($object->multiprices_base_type ["$i"], "multiprices_base_type_" . $i);
			print '</td></tr>';

			// Min price
			print '<tr><td>';
			$text = $langs->trans('MinPrice') . ' ' . $i;
			print $form->textwithpicto($text, $langs->trans("PrecisionUnitIsLimitedToXDecimals", $conf->global->MAIN_MAX_DECIMALS_UNIT), 1, 1);
			if ($object->multiprices_base_type ["$i"] == 'TTC') {
				print '<td><input name="price_min_' . $i . '" size="10" value="' . price($object->multiprices_min_ttc ["$i"]) . '">';
			} else {
				print '<td><input name="price_min_' . $i . '" size="10" value="' . price($object->multiprices_min ["$i"]) . '">';
			}
			if ( !empty($conf->global->PRODUCT_MINIMUM_RECOMMENDED_PRICE))
			{
				print '<td align="left">'.$langs->trans("MinimumRecommendedPrice", price($maxpricesupplier,0,'',1,-1,-1,'auto')).' '.img_warning().'</td>';
			}
			print '</td></tr>';

			print '<tr><td colspan="2" align="center"><input type="submit" class="button" value="' . $langs->trans("Save") . '">&nbsp;';
			print '<input type="submit" class="button" name="cancel" value="' . $langs->trans("Cancel") . '"></td></tr>';
			print '</table>';
			print '</form>';
		}
	}
}

// Liste des evolutions du prix
$sql = "SELECT p.rowid, p.price, p.price_ttc, p.price_base_type, p.tva_tx, p.recuperableonly,";
$sql .= " p.price_level, p.price_min, p.price_min_ttc,p.price_by_qty,";
$sql .= " p.date_price as dp, u.rowid as user_id, u.login";
$sql .= " FROM " . MAIN_DB_PREFIX . "product_price as p,";
$sql .= " " . MAIN_DB_PREFIX . "user as u";
$sql .= " WHERE fk_product = " . $object->id;
$sql .= " AND p.entity IN (" . getEntity('productprice', 1) . ")";
$sql .= " AND p.fk_user_author = u.rowid";
if (! empty($socid) && ! empty($conf->global->PRODUIT_MULTIPRICES))
	$sql .= " AND p.price_level = " . $soc->price_level;
$sql .= " ORDER BY p.date_price DESC, p.price_level ASC";
// $sql .= $db->plimit();

$result = $db->query($sql);
if ($result) {
	$num = $db->num_rows($result);

	if (! $num) {
		$db->free($result);

		// Il doit au moins y avoir la ligne de prix initial.
		// On l'ajoute donc pour remettre a niveau (pb vieilles versions)
		$object->updatePrice($object->price, $object->price_base_type, $user, $newprice_min);

		$result = $db->query($sql);
		$num = $db->num_rows($result);
	}

	if ($num > 0) {
		print '<br>';

		print '<table class="noborder" width="100%">';

		print '<tr class="liste_titre">';
		print '<td>' . $langs->trans("AppliedPricesFrom") . '</td>';

		if (! empty($conf->global->PRODUIT_MULTIPRICES)) {
			print '<td align="center">' . $langs->trans("MultiPriceLevelsName") . '</td>';
		}
		if (! empty($conf->global->PRODUIT_CUSTOMER_PRICES_BY_QTY)) {
			print '<td align="center">' . $langs->trans("Type") . '</td>';
		}

		print '<td align="center">' . $langs->trans("PriceBase") . '</td>';
		print '<td align="right">' . $langs->trans("VAT") . '</td>';
		print '<td align="right">' . $langs->trans("HT") . '</td>';
		print '<td align="right">' . $langs->trans("TTC") . '</td>';
		print '<td align="right">' . $langs->trans("MinPrice") . ' ' . $langs->trans("HT") . '</td>';
		print '<td align="right">' . $langs->trans("MinPrice") . ' ' . $langs->trans("TTC") . '</td>';
		print '<td align="right">' . $langs->trans("ChangedBy") . '</td>';
		if ($user->rights->produit->supprimer)
			print '<td align="right">&nbsp;</td>';
		print '</tr>';

		$var = True;
		$i = 0;
		while ($i < $num) {
			$objp = $db->fetch_object($result);
			$var = ! $var;
			print "<tr $bc[$var]>";
			// Date
			print "<td>" . dol_print_date($db->jdate($objp->dp), "dayhour") . "</td>";

			// Price level
			if (! empty($conf->global->PRODUIT_MULTIPRICES)) {
				print '<td align="center">' . $objp->price_level . "</td>";
			}
			// Price by quantity
			if (! empty($conf->global->PRODUIT_CUSTOMER_PRICES_BY_QTY)) {
				$type = ($objp->price_by_qty == 1) ? 'PriceByQuantity' : 'Standard';
				print '<td align="center">' . $langs->trans($type) . "</td>";
			}

			print '<td align="center">' . $langs->trans($objp->price_base_type) . "</td>";
			print '<td align="right">' . vatrate($objp->tva_tx, true, $objp->recuperableonly) . "</td>";
			print '<td align="right">' . price($objp->price) . "</td>";
			print '<td align="right">' . price($objp->price_ttc) . "</td>";
			print '<td align="right">' . price($objp->price_min) . '</td>';
			print '<td align="right">' . price($objp->price_min_ttc) . '</td>';

			// User
			print '<td align="right"><a href="' . DOL_URL_ROOT . '/user/card.php?id=' . $objp->user_id . '">' . img_object($langs->trans("ShowUser"), 'user') . ' ' . $objp->login . '</a></td>';

			// Action
			if ($user->rights->produit->supprimer) {
				print '<td align="right">';
				if ($i > 0) {
					print '<a href="' . $_SERVER["PHP_SELF"] . '?action=delete&amp;id=' . $object->id . '&amp;lineid=' . $objp->rowid . '">';
					print img_delete();
					print '</a>';
				} else
					print '&nbsp;'; // Can not delete last price (it's current price)
				print '</td>';
			}

			print "</tr>\n";
			$i ++;
		}
		$db->free($result);
		print "</table>";
		print "<br>";
	}
} else {
	dol_print_error($db);
}

if (! empty($conf->global->PRODUIT_CUSTOMER_PRICES)) {

	$prodcustprice = new Productcustomerprice($db);

	$sortfield = GETPOST("sortfield", 'alpha');
	$sortorder = GETPOST("sortorder", 'alpha');
	$page = GETPOST("page", 'int');
	if ($page == - 1) {
		$page = 0;
	}
	$offset = $conf->liste_limit * $page;
	$pageprev = $page - 1;
	$pagenext = $page + 1;
	if (! $sortorder)
		$sortorder = "ASC";
	if (! $sortfield)
		$sortfield = "soc.nom";

		// Build filter to diplay only concerned lines
	$filter = array('t.fk_product' => $object->id);

	$search_soc = GETPOST('search_soc');
	if (! empty($search_soc)) {
		$filter ['soc.nom'] = $search_soc;
	}

	if ($action == 'add_customer_price') {

		// Create mode
		$maxpricesupplier = $object->min_recommended_price();

		print_fiche_titre($langs->trans('PriceByCustomer'));

		print '<form action="' . $_SERVER["PHP_SELF"] . '?id=' . $object->id . '" method="POST">';
		print '<input type="hidden" name="token" value="' . $_SESSION ['newtoken'] . '">';
		print '<input type="hidden" name="action" value="add_customer_price_confirm">';
		print '<input type="hidden" name="id" value="' . $object->id . '">';
		print '<table class="border" width="100%">';
		print '<tr>';
		print '<td>' . $langs->trans('ThirdParty') . '</td>';
		print '<td>';
		print $form->select_company('', 'socid', 's.rowid NOT IN (SELECT fk_soc FROM ' . MAIN_DB_PREFIX . 'product_customer_price WHERE fk_product='.$object->id.')', 1);
		print '</td>';
		print '</tr>';

		// VAT
		print '<tr><td>' . $langs->trans("VATRate") . '</td><td>';
		print $form->load_tva("tva_tx", $object->tva_tx, $mysoc, '', $object->id, $object->tva_npr);
		print '</td></tr>';

		// Price base
		print '<tr><td width="15%">';
		print $langs->trans('PriceBase');
		print '</td>';
		print '<td>';
		print $form->select_PriceBaseType($object->price_base_type, "price_base_type");
		print '</td>';
		print '</tr>';

		// Price
		print '<tr><td width="20%">';
		$text = $langs->trans('SellingPrice');
		print $form->textwithpicto($text, $langs->trans("PrecisionUnitIsLimitedToXDecimals", $conf->global->MAIN_MAX_DECIMALS_UNIT), 1, 1);
		print '</td><td>';
		if ($object->price_base_type == 'TTC') {
			print '<input name="price" size="10" value="' . price($object->price_ttc) . '">';
		} else {
			print '<input name="price" size="10" value="' . price($object->price) . '">';
		}
		print '</td></tr>';

		// Price minimum
		print '<tr><td>';
		$text = $langs->trans('MinPrice');
		print $form->textwithpicto($text, $langs->trans("PrecisionUnitIsLimitedToXDecimals", $conf->global->MAIN_MAX_DECIMALS_UNIT), 1, 1);
		if ($object->price_base_type == 'TTC') {
			print '<td><input name="price_min" size="10" value="' . price($object->price_min_ttc) . '">';
		} else {
			print '<td><input name="price_min" size="10" value="' . price($object->price_min) . '">';
		}
		if ( !empty($conf->global->PRODUCT_MINIMUM_RECOMMENDED_PRICE))
		{
			print '<td align="left">'.$langs->trans("MinimumRecommendedPrice", price($maxpricesupplier,0,'',1,-1,-1,'auto')).' '.img_warning().'</td>';
		}
		print '</td></tr>';

		// Update all child soc
		print '<tr><td width="15%">';
		print $langs->trans('ForceUpdateChildPriceSoc');
		print '</td>';
		print '<td>';
		print '<input type="checkbox" name="updatechildprice" value="1">';
		print '</td>';
		print '</tr>';

		print '</table>';

		print '<center><br><input type="submit" class="button" value="' . $langs->trans("Save") . '">&nbsp;';
		print '<input type="submit" class="button" name="cancel" value="' . $langs->trans("Cancel") . '"></center>';

		print '<br></form>';
	} elseif ($action == 'edit_customer_price') {

		// Edit mode
		$maxpricesupplier = $object->min_recommended_price();

		print_fiche_titre($langs->trans('PriceByCustomer'));

		$result = $prodcustprice->fetch(GETPOST('lineid', 'int'));
		if ($result < 0) {
			setEventMessage($prodcustprice->error, 'errors');
		}

		print '<form action="' . $_SERVER["PHP_SELF"] . '?id=' . $object->id . '" method="POST">';
		print '<input type="hidden" name="token" value="' . $_SESSION ['newtoken'] . '">';
		print '<input type="hidden" name="action" value="update_customer_price_confirm">';
		print '<input type="hidden" name="lineid" value="' . $prodcustprice->id . '">';
		print '<table class="border" width="100%">';
		print '<tr>';
		print '<td>' . $langs->trans('ThirdParty') . '</td>';
		$staticsoc = new Societe($db);
		$staticsoc->fetch($prodcustprice->fk_soc);
		print "<td colspan='2'>" . $staticsoc->getNomUrl(1) . "</td>";
		print '</tr>';

		// VAT
		print '<tr><td>' . $langs->trans("VATRate") . '</td><td colspan="2">';
		print $form->load_tva("tva_tx", $prodcustprice->tva_tx, $mysoc, '', $object->id, $prodcustprice->recuperableonly);
		print '</td></tr>';

		// Price base
		print '<tr><td width="15%">';
		print $langs->trans('PriceBase');
		print '</td>';
		print '<td>';
		print $form->select_PriceBaseType($prodcustprice->price_base_type, "price_base_type");
		print '</td>';
		print '</tr>';

		// Price
		print '<tr><td width="20%">';
		$text = $langs->trans('SellingPrice');
		print $form->textwithpicto($text, $langs->trans("PrecisionUnitIsLimitedToXDecimals", $conf->global->MAIN_MAX_DECIMALS_UNIT), 1, 1);
		print '</td><td>';
		if ($prodcustprice->price_base_type == 'TTC') {
			print '<input name="price" size="10" value="' . price($prodcustprice->price_ttc) . '">';
		} else {
			print '<input name="price" size="10" value="' . price($prodcustprice->price) . '">';
		}
		print '</td></tr>';

		// Price minimum
		print '<tr><td>';
		$text = $langs->trans('MinPrice');
		print $form->textwithpicto($text, $langs->trans("PrecisionUnitIsLimitedToXDecimals", $conf->global->MAIN_MAX_DECIMALS_UNIT), 1, 1);
		print '</td><td>';
		if ($prodcustprice->price_base_type == 'TTC') {
			print '<input name="price_min" size="10" value="' . price($prodcustprice->price_min_ttc) . '">';
		} else {
			print '<input name="price_min" size="10" value="' . price($prodcustprice->price_min) . '">';
		}
		print '</td>';
		if ( !empty($conf->global->PRODUCT_MINIMUM_RECOMMENDED_PRICE))
		{
			print '<td align="left">'.$langs->trans("MinimumRecommendedPrice", price($maxpricesupplier,0,'',1,-1,-1,'auto')).' '.img_warning().'</td>';
		}
		print '</tr>';

		// Update all child soc
		print '<tr><td width="15%">';
		print $langs->trans('ForceUpdateChildPriceSoc');
		print '</td>';
		print '<td>';
		print '<input type="checkbox" name="updatechildprice" value="1">';
		print '</td>';
		print '</tr>';

		print '</table>';

		print '<center><br><input type="submit" class="button" value="' . $langs->trans("Save") . '">&nbsp;';
		print '<input type="submit" class="button" name="cancel" value="' . $langs->trans("Cancel") . '"></center>';

		print '<br></form>';
	} elseif ($action == 'showlog_customer_price') {

		$filter = array('t.fk_product' => $object->id,'t.fk_soc' => GETPOST('socid', 'int'));

		// Count total nb of records
		$nbtotalofrecords = 0;
		if (empty($conf->global->MAIN_DISABLE_FULL_SCANLIST)) {
			$nbtotalofrecords = $prodcustprice->fetch_all_log($sortorder, $sortfield, $conf->liste_limit, $offset, $filter);
		}

		$result = $prodcustprice->fetch_all_log($sortorder, $sortfield, $conf->liste_limit, $offset, $filter);
		if ($result < 0) {
			setEventMessage($prodcustprice->error, 'errors');
		}

		$option = '&socid=' . GETPOST('socid', 'int') . '&id=' . $object->id;

		print_barre_liste($langs->trans('PriceByCustomerLog'), $page, $_SERVEUR ['PHP_SELF'], $option, $sortfield, $sortorder, '', count($prodcustprice->lines), $nbtotalofrecords);

		if (count($prodcustprice->lines) > 0) {

			print '<form action="' . $_SERVER["PHP_SELF"] . '?id=' . $object->id . '" method="POST">';
			print '<input type="hidden" name="id" value="' . $object->id . '">';

			print '<table class="noborder" width="100%">';

			print '<tr class="liste_titre">';
			print '<td>' . $langs->trans("ThirdParty") . '</td>';
			print '<td>' . $langs->trans("AppliedPricesFrom") . '</td>';
			print '<td align="center">' . $langs->trans("PriceBase") . '</td>';
			print '<td align="right">' . $langs->trans("VAT") . '</td>';
			print '<td align="right">' . $langs->trans("HT") . '</td>';
			print '<td align="right">' . $langs->trans("TTC") . '</td>';
			print '<td align="right">' . $langs->trans("MinPrice") . ' ' . $langs->trans("HT") . '</td>';
			print '<td align="right">' . $langs->trans("MinPrice") . ' ' . $langs->trans("TTC") . '</td>';
			print '<td align="right">' . $langs->trans("ChangedBy") . '</td>';
			print '<td>&nbsp;</td>';
			print '</tr>';

			$var = True;

			foreach ($prodcustprice->lines as $line) {

				print "<tr $bc[$var]>";
				// Date
				$staticsoc = new Societe($db);
				$staticsoc->fetch($line->fk_soc);

				print "<td>" . $staticsoc->getNomUrl(1) . "</td>";
				print "<td>" . dol_print_date($line->datec, "dayhour") . "</td>";

				print '<td align="center">' . $langs->trans($line->price_base_type) . "</td>";
				print '<td align="right">' . vatrate($line->tva_tx, true, $line->recuperableonly) . "</td>";
				print '<td align="right">' . price($line->price) . "</td>";
				print '<td align="right">' . price($line->price_ttc) . "</td>";
				print '<td align="right">' . price($line->price_min) . '</td>';
				print '<td align="right">' . price($line->price_min_ttc) . '</td>';

				// User
				$userstatic = new User($db);
				$userstatic->fetch($line->fk_user);
				print '<td align="right">';
				print $userstatic->getLoginUrl(1);
				print '</td>';
			}
			print "</table>";
		} else {
			print $langs->trans('None');
		}

		print "\n" . '<div class="tabsAction">' . "\n";
		print '<div class="inline-block divButAction"><a class="butAction" href="' . $_SERVER["PHP_SELF"] . '?id=' . $object->id . '">' . $langs->trans("Ok") . '</a></div>';
		print "\n</div><br>\n";
	} else {

		// View mode

		// Count total nb of records
		$nbtotalofrecords = 0;
		if (empty($conf->global->MAIN_DISABLE_FULL_SCANLIST)) {
			$nbtotalofrecords = $prodcustprice->fetch_all('', '', 0, 0, $filter);
		}

		$result = $prodcustprice->fetch_all($sortorder, $sortfield, $conf->liste_limit, $offset, $filter);
		if ($result < 0) {
			setEventMessage($prodcustprice->error, 'errors');
		}

		$option = '&search_soc=' . $search_soc . '&id=' . $object->id;

		print_barre_liste($langs->trans('PriceByCustomer'), $page, $_SERVEUR ['PHP_SELF'], $option, $sortfield, $sortorder, '', count($prodcustprice->lines), $nbtotalofrecords);

		if (count($prodcustprice->lines) > 0) {

			print '<form action="' . $_SERVER["PHP_SELF"] . '?id=' . $object->id . '" method="POST">';
			print '<input type="hidden" name="id" value="' . $object->id . '">';

			print '<table class="noborder" width="100%">';

			print '<tr class="liste_titre">';
			print '<td>' . $langs->trans("ThirdParty") . '</td>';
			print '<td>' . $langs->trans("AppliedPricesFrom") . '</td>';
			print '<td align="center">' . $langs->trans("PriceBase") . '</td>';
			print '<td align="right">' . $langs->trans("VAT") . '</td>';
			print '<td align="right">' . $langs->trans("HT") . '</td>';
			print '<td align="right">' . $langs->trans("TTC") . '</td>';
			print '<td align="right">' . $langs->trans("MinPrice") . ' ' . $langs->trans("HT") . '</td>';
			print '<td align="right">' . $langs->trans("MinPrice") . ' ' . $langs->trans("TTC") . '</td>';
			print '<td align="right">' . $langs->trans("ChangedBy") . '</td>';
			print '<td>&nbsp;</td>';
			print '</tr>';

			print '<tr class="liste_titre">';
			print '<td><input type="text" class="flat" name="search_soc" value="' . $search_soc . '" size="20"></td>';
			print '<td colspan="8">&nbsp;</td>';
			// Print the search button
			print '<td class="liste_titre" align="right">';
			print '<input class="liste_titre" name="button_search" type="image" src="' . DOL_URL_ROOT . '/theme/' . $conf->theme . '/img/search.png" value="' . dol_escape_htmltag($langs->trans("Search")) . '" title="' . dol_escape_htmltag($langs->trans("Search")) . '">';
			print '</td>';
			print '</tr>';

			$var = True;

			foreach ($prodcustprice->lines as $line) {

				print "<tr $bc[$var]>";
				// Date
				$staticsoc = new Societe($db);
				$staticsoc->fetch($line->fk_soc);

				print "<td>" . $staticsoc->getNomUrl(1) . "</td>";
				print "<td>" . dol_print_date($line->datec, "dayhour") . "</td>";

				print '<td align="center">' . $langs->trans($line->price_base_type) . "</td>";
				print '<td align="right">' . vatrate($line->tva_tx, true, $line->recuperableonly) . "</td>";
				print '<td align="right">' . price($line->price) . "</td>";
				print '<td align="right">' . price($line->price_ttc) . "</td>";
				print '<td align="right">' . price($line->price_min) . '</td>';
				print '<td align="right">' . price($line->price_min_ttc) . '</td>';

				// User
				$userstatic = new User($db);
				$userstatic->fetch($line->fk_user);
				print '<td align="right">';
				print $userstatic->getLoginUrl(1);
				print '</td>';

				// Todo Edit or delete button
				// Action
				if ($user->rights->produit->supprimer || $user->rights->service->supprimer) {
					print '<td align="right">';
					print '<a href="' . $_SERVER["PHP_SELF"] . '?action=delete_customer_price&amp;id=' . $object->id . '&amp;lineid=' . $line->id . '">';
					print img_delete();
					print '</a>';
					print '<a href="' . $_SERVER["PHP_SELF"] . '?action=edit_customer_price&amp;id=' . $object->id . '&amp;lineid=' . $line->id . '">';
					print img_edit();
					print '</a>';
					print '<a href="' . $_SERVER["PHP_SELF"] . '?action=showlog_customer_price&amp;id=' . $object->id . '&amp;socid=' . $line->fk_soc . '">';
					print img_info();
					print '</a>';
					print '</td>';
				}

				print "</tr>\n";
			}
			print "</table>";

			print "</form>";
		} else {
			print $langs->trans('None');
		}

		/* ************************************************************************** */
		/*                                                                            */
		/* Barre d'action                                                             */
		/*                                                                            */
		/* ************************************************************************** */

		print "\n" . '<div class="tabsAction">' . "\n";

		if ($user->rights->produit->creer || $user->rights->service->creer) {
			print '<div class="inline-block divButAction"><a class="butAction" href="' . $_SERVER["PHP_SELF"] . '?action=add_customer_price&amp;id=' . $object->id . '">' . $langs->trans("AddCustomerPrice") . '</a></div>';
		}
		print "\n</div><br>\n";
	}
}

llxFooter();

$db->close();<|MERGE_RESOLUTION|>--- conflicted
+++ resolved
@@ -410,12 +410,6 @@
 
 			// Prix mini
 			print '<tr><td>' . $langs->trans("MinPrice") . ' ' . $i . '</td><td>';
-<<<<<<< HEAD
-			if ($object->multiprices_base_type ["$i"] == 'TTC') {
-				print price($object->multiprices_min_ttc["$i"]) . ' ' . $langs->trans($object->multiprices_base_type["$i"]);
-			} else {
-				print price($object->multiprices_min["$i"]) . ' ' . $langs->trans(empty($object->multiprices_base_type["$i"])?'HT':$object->multiprices_base_type["$i"]);
-=======
 			if (empty($object->multiprices_base_type["$i"])) $object->multiprices_base_type["$i"]="HT";
 			if ($object->multiprices_base_type["$i"] == 'TTC') 
 			{
@@ -424,7 +418,6 @@
 			else
 			{
 				print price($object->multiprices_min["$i"]) . ' ' . $langs->trans($object->multiprices_base_type["$i"]);
->>>>>>> c5d8012e
 			}
 			print '</td></tr>';
 
