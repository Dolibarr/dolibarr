<?php
/* Copyright (C) 2001-2007	Rodolphe Quiedeville	<rodolphe@quiedeville.org>
 * Copyright (C) 2004-2014	Laurent Destailleur		<eldy@users.sourceforge.net>
 * Copyright (C) 2005		Eric Seigne				<eric.seigne@ryxeo.com>
 * Copyright (C) 2005-2015	Regis Houssin			<regis.houssin@capnetworks.com>
 * Copyright (C) 2006		Andre Cianfarani		<acianfa@free.fr>
 * Copyright (C) 2014		Florian Henry			<florian.henry@open-concept.pro>
 * Copyright (C) 2014-2016	Juanjo Menent			<jmenent@2byte.es>
 * Copyright (C) 2014-2015 	Philippe Grand 		    <philippe.grand@atoo-net.com>
 * Copyright (C) 2014		Ion agorria				<ion@agorria.com>
 * Copyright (C) 2015		Alexandre Spangaro		<aspangaro.dolibarr@gmail.com>
 * Copyright (C) 2015		Marcos García			<marcosgdf@gmail.com>
 * Copyright (C) 2016		Ferran Marcet			<fmarcet@2byte.es>
 *
 * This program is free software; you can redistribute it and/or modify
 * it under the terms of the GNU General Public License as published by
 * the Free Software Foundation; either version 3 of the License, or
 * (at your option) any later version.
 *
 * This program is distributed in the hope that it will be useful,
 * but WITHOUT ANY WARRANTY; without even the implied warranty of
 * MERCHANTABILITY or FITNESS FOR A PARTICULAR PURPOSE.  See the
 * GNU General Public License for more details.
 *
 * You should have received a copy of the GNU General Public License
 * along with this program. If not, see <http://www.gnu.org/licenses/>.
 */

/**
 * \file htdocs/product/price.php
 * \ingroup product
 * \brief Page to show product prices
 */
require '../main.inc.php';
require_once DOL_DOCUMENT_ROOT . '/core/lib/product.lib.php';
require_once DOL_DOCUMENT_ROOT . '/product/class/product.class.php';
require_once DOL_DOCUMENT_ROOT . '/product/dynamic_price/class/price_expression.class.php';
require_once DOL_DOCUMENT_ROOT . '/product/dynamic_price/class/price_parser.class.php';

if (! empty($conf->global->PRODUIT_CUSTOMER_PRICES)) {
	require_once DOL_DOCUMENT_ROOT . '/product/class/productcustomerprice.class.php';

	$prodcustprice = new Productcustomerprice($db);
}

$langs->load("products");
$langs->load("bills");
$langs->load("companies");

$mesg=''; $error=0; $errors=array();

$id = GETPOST('id', 'int');
$ref = GETPOST('ref', 'alpha');
$action = GETPOST('action', 'alpha');
$cancel = GETPOST('cancel', 'alpha');
$eid = GETPOST('eid', 'int');

$search_soc = GETPOST('search_soc');

// Security check
$fieldvalue = (! empty($id) ? $id : (! empty($ref) ? $ref : ''));
$fieldtype = (! empty($ref) ? 'ref' : 'rowid');
if ($user->societe_id) $socid = $user->societe_id;
$result = restrictedArea($user, 'produit|service', $fieldvalue, 'product&product', '', '', $fieldtype);

if ($id > 0 || ! empty($ref))
{
	$object = new Product($db);
	$object->fetch($id, $ref);
}

// Clean param
if (! empty($conf->global->PRODUIT_MULTIPRICES) && empty($conf->global->PRODUIT_MULTIPRICES_LIMIT)) $conf->global->PRODUIT_MULTIPRICES_LIMIT = 5;

// Initialize technical object to manage hooks of page. Note that conf->hooks_modules contains array of hook context
$hookmanager->initHooks(array('productpricecard','globalcard'));


/*
 * Actions
 */

if ($cancel) $action='';

$parameters=array('id'=>$id, 'ref'=>$ref);
$reshook=$hookmanager->executeHooks('doActions',$parameters,$object,$action);    // Note that $action and $object may have been modified by some hooks
if ($reshook < 0) setEventMessages($hookmanager->error, $hookmanager->errors, 'errors');

if (empty($reshook))
{
    if (GETPOST("button_removefilter_x") || GETPOST("button_removefilter.x") || GETPOST("button_removefilter")) // All tests are required to be compatible with all browsers
    {
        $search_soc = '';
    }

    if ($action == 'setlabelsellingprice' && $user->admin)
    {
        require_once DOL_DOCUMENT_ROOT . '/core/lib/admin.lib.php';
        $keyforlabel = 'PRODUIT_MULTIPRICES_LABEL'.GETPOST('pricelevel');
        dolibarr_set_const($db, $keyforlabel, GETPOST('labelsellingprice','alpha'), 'chaine', 0, '', $conf->entity);
        $action = '';
    }

	if (($action == 'update_vat') && !$cancel && ($user->rights->produit->creer || $user->rights->service->creer))
	{
	    $tva_tx_txt = GETPOST('tva_tx', 'alpha');           // tva_tx can be '8.5'  or  '8.5*'  or  '8.5 (XXX)' or '8.5* (XXX)'

	    // We must define tva_tx, npr and local taxes
	    $vatratecode = '';
	    $tva_tx = preg_replace('/[^0-9\.].*$/', '', $tva_tx_txt);     // keep remove all after the numbers and dot
	    $npr = preg_match('/\*/', $tva_tx_txt) ? 1 : 0;
	    $localtax1 = 0; $localtax2 = 0; $localtax1_type = '0'; $localtax2_type = '0';
	    // If value contains the unique code of vat line (new recommanded method), we use it to find npr and local taxes
	    if (preg_match('/\((.*)\)/', $tva_tx_txt, $reg))
	    {
	        // We look into database using code
	        $vatratecode=$reg[1];
	        // Get record from code
	        $sql = "SELECT t.rowid, t.code, t.recuperableonly, t.localtax1, t.localtax2, t.localtax1_type, t.localtax2_type";
	        $sql.= " FROM ".MAIN_DB_PREFIX."c_tva as t, ".MAIN_DB_PREFIX."c_country as c";
	        $sql.= " WHERE t.fk_pays = c.rowid AND c.code = '".$mysoc->country_code."'";
	        $sql.= " AND t.taux = ".((float) $tva_tx)." AND t.active = 1";
	        $sql.= " AND t.code ='".$vatratecode."'";
	        $resql=$db->query($sql);
	        if ($resql)
	        {
                $obj = $db->fetch_object($resql);
                $npr = $obj->recuperableonly;
                $localtax1 = $obj->localtax1;
                $localtax2 = $obj->localtax2;
                $localtax1_type = $obj->localtax1_type;
                $localtax2_type = $obj->localtax2_type;
	        }
	    }

	    $object->default_vat_code = $vatratecode;
	    $object->tva_tx = $tva_tx;
	    $object->tva_npr = $npr;
	    $object->localtax1_tx = $localtax1;
	    $object->localtax2_tx = $localtax2;
	    $object->localtax1_type = $localtax1_type;
	    $object->localtax2_type = $localtax2_type;

	    $db->begin();

	    $resql = $object->update($object->id, $user);
	    if (! $resql)
	    {
	        $error++;
	        setEventMessages($object->error, $object->errors, 'errors');
	    }

	    if ($error)
	    {
	        //$localtaxarray=array('0'=>$localtax1_type,'1'=>$localtax1,'2'=>$localtax2_type,'3'=>$localtax2);
	        $localtaxarray=array();    // We do not store localtaxes into product, we will use instead the "vat code" to retreive them.
	        $object->updatePrice(0, $object->price_base_type, $user, $tva_tx, '', 0, $npr, 0, 0, $localtaxarray, $vatratecode);
	    }

	    if (! $error)
	    {
	        $db->commit();
	    }
	    else
	    {
	        $db->rollback();
	    }

	    $action='';
	}

	if (($action == 'update_price') && !$cancel && $object->getRights()->creer)
    {
		$error = 0;
		$pricestoupdate = array();

		$psq = GETPOST('psqflag');
		$psq = empty($newpsq) ? 0 : $newpsq;
		$maxpricesupplier = $object->min_recommended_price();

		if (!empty($conf->dynamicprices->enabled)) {
			$object->fk_price_expression = empty($eid) ? 0 : $eid; //0 discards expression

			if ($object->fk_price_expression != 0) {
				//Check the expression validity by parsing it
				$priceparser = new PriceParser($db);

				if ($priceparser->parseProduct($object) < 0) {
					$error ++;
					setEventMessages($priceparser->translatedError(), null, 'errors');
				}
			}
		}

		// Multiprices
		if (! $error && ! empty($conf->global->PRODUIT_MULTIPRICES)) {

			$newprice = GETPOST('price', 'array');
			$newprice_min = GETPOST('price_min', 'array');
			$newpricebase = GETPOST('multiprices_base_type', 'array');
			$newvattx = GETPOST('tva_tx', 'array');
			$newvatnpr = GETPOST('tva_npr', 'array');
			$newlocaltax1_tx = GETPOST('localtax1_tx', 'array');
			$newlocaltax1_type = GETPOST('localtax1_type', 'array');
			$newlocaltax2_tx = GETPOST('localtax2_tx', 'array');
			$newlocaltax2_type = GETPOST('localtax2_type', 'array');

			//Shall we generate prices using price rules?
			$object->price_autogen = GETPOST('usePriceRules') == 'on';

			for ($i = 1; $i <= $conf->global->PRODUIT_MULTIPRICES_LIMIT; $i ++)
			{
				if (!isset($newprice[$i])) {
					continue;
				}

				$tva_tx_txt = $newvattx[$i];

				$vatratecode = '';
        	    $tva_tx = preg_replace('/[^0-9\.].*$/', '', $tva_tx_txt);     // keep remove all after the numbers and dot
        	    $npr = preg_match('/\*/', $tva_tx_txt) ? 1 : 0;
				$localtax1 = $newlocaltax1_tx[$i];
				$localtax1_type = $newlocaltax1_type[$i];
				$localtax2 = $newlocaltax2_tx[$i];
				$localtax2_type = $newlocaltax2_type[$i];
        	    if (preg_match('/\((.*)\)/', $tva_tx_txt, $reg))
        	    {
        	        // We look into database using code
        	        $vatratecode=$reg[1];
        	        // Get record from code
        	        $sql = "SELECT t.rowid, t.code, t.recuperableonly, t.localtax1, t.localtax2, t.localtax1_type, t.localtax2_type";
        	        $sql.= " FROM ".MAIN_DB_PREFIX."c_tva as t, ".MAIN_DB_PREFIX."c_country as c";
        	        $sql.= " WHERE t.fk_pays = c.rowid AND c.code = '".$mysoc->country_code."'";
        	        $sql.= " AND t.taux = ".((float) $tva_tx)." AND t.active = 1";
        	        $sql.= " AND t.code ='".$vatratecode."'";
        	        $resql=$db->query($sql);
        	        if ($resql)
        	        {
        	            $obj = $db->fetch_object($resql);
        	            $npr = $obj->recuperableonly;
        	            $localtax1 = $obj->localtax1;
        	            $localtax2 = $obj->localtax2;
        	            $localtax1_type = $obj->localtax1_type;
        	            $localtax2_type = $obj->localtax2_type;
        	        }
        	    }

				$pricestoupdate[$i] = array(
					'price' => $newprice[$i],
					'price_min' => $newprice_min[$i],
					'price_base_type' => $newpricebase[$i],
				    'default_vat_code' => $vatratecode,
					'vat_tx' => $tva_tx,                                                                                       // default_vat_code should be used in priority in a future
					'npr' => $npr,                                                                                             // default_vat_code should be used in priority in a future
				    'localtaxes_array' => array('0'=>$localtax1_type, '1'=>$localtax1, '2'=>$localtax2_type, '3'=>$localtax2)  // default_vat_code should be used in priority in a future
				);

				//If autogeneration is enabled, then we only set the first level
				if ($object->price_autogen) {
					break;
				}
			}
		}
		elseif (! $error)
		{
			$tva_tx_txt = GETPOST('tva_tx', 'alpha');           // tva_tx can be '8.5'  or  '8.5*'  or  '8.5 (XXX)' or '8.5* (XXX)'

			$vatratecode = '';
		    // We must define tva_tx, npr and local taxes
		    $tva_tx = preg_replace('/[^0-9\.].*$/', '', $tva_tx_txt);     // keep remove all after the numbers and dot
		    $npr = preg_match('/\*/', $tva_tx_txt) ? 1 : 0;
		    $localtax1 = 0; $localtax2 = 0; $localtax1_type = '0'; $localtax2_type = '0';
		    // If value contains the unique code of vat line (new recommanded method), we use it to find npr and local taxes
		    if (preg_match('/\((.*)\)/', $tva_tx_txt, $reg))
		    {
		        // We look into database using code
		        $vatratecode=$reg[1];
		        // Get record from code
		        $sql = "SELECT t.rowid, t.code, t.recuperableonly, t.localtax1, t.localtax2, t.localtax1_type, t.localtax2_type";
		        $sql.= " FROM ".MAIN_DB_PREFIX."c_tva as t, ".MAIN_DB_PREFIX."c_country as c";
		        $sql.= " WHERE t.fk_pays = c.rowid AND c.code = '".$mysoc->country_code."'";
		        $sql.= " AND t.taux = ".((float) $tva_tx)." AND t.active = 1";
		        $sql.= " AND t.code ='".$vatratecode."'";
		        $resql=$db->query($sql);
		        if ($resql)
		        {
		            $obj = $db->fetch_object($resql);
		            $npr = $obj->recuperableonly;
		            $localtax1 = $obj->localtax1;
		            $localtax2 = $obj->localtax2;
		            $localtax1_type = $obj->localtax1_type;
		            $localtax2_type = $obj->localtax2_type;

		            // If spain, we don't use the localtax found into tax record in database with same code, but using the get_localtax rule
		            if (in_array($mysoc->country_code, array('ES')))
		            {
    		            $localtax1 = get_localtax($tva_tx,1);
	   	                $localtax2 = get_localtax($tva_tx,2);
		            }
		        }
		    }
			$pricestoupdate[0] = array(
				'price' => $_POST["price"],
				'price_min' => $_POST["price_min"],
				'price_base_type' => $_POST["price_base_type"],
			    'default_vat_code' => $vatratecode,
				'vat_tx' => $tva_tx,                                                                                        // default_vat_code should be used in priority in a future
				'npr' => $npr,                                                                                              // default_vat_code should be used in priority in a future
			    'localtaxes_array' => array('0'=>$localtax1_type, '1'=>$localtax1, '2'=>$localtax2_type, '3'=>$localtax2)   // default_vat_code should be used in priority in a future
			);
		}

		if (!$error) {
			$db->begin();

			foreach ($pricestoupdate as $key => $val) {

				$newprice = $val['price'];

				if ($val['price'] < $val['price_min'] && !empty($object->fk_price_expression)) {
					$newprice = $val['price_min']; //Set price same as min, the user will not see the
				}

				$newprice = price2num($newprice, 'MU');
				$newprice_min = price2num($val['price_min'], 'MU');

				if (!empty($conf->global->PRODUCT_MINIMUM_RECOMMENDED_PRICE) && $newprice_min < $maxpricesupplier) {
					setEventMessages($langs->trans("MinimumPriceLimit", price($maxpricesupplier, 0, '', 1, - 1, - 1, 'auto')), null, 'errors');
					$error ++;
					break;
				}

				$res = $object->updatePrice($newprice, $val['price_base_type'], $user, $val['vat_tx'], $newprice_min, $key, $val['npr'], $psq, 0, $val['localtaxes_array'], $val['default_vat_code']);

				if ($res < 0) {
					$error ++;
					setEventMessages($object->error, $object->errors, 'errors');
					break;
				}
			}
		}

		if (!$error && $object->update($object->id, $user) < 0) {
			$error++;
			setEventMessages($object->error, $object->errors, 'errors');
		}

		if (empty($error)) {
			$action = '';
			setEventMessages($langs->trans("RecordSaved"), null, 'mesgs');
			$db->commit();
		} else {
			$action = 'edit_price';
			$db->rollback();
		}
	}


	if ($action == 'delete' && $user->rights->produit->supprimer)
	{
		$result = $object->log_price_delete($user, $_GET ["lineid"]);
		if ($result < 0) {
			setEventMessages($object->error, $object->errors, 'errors');
		}
	}

	/**
	 * ***************************************************
	 * Price by quantity
	 * ***************************************************
	 */
	if ($action == 'activate_price_by_qty') { // Activating product price by quantity add a new price, specified as by quantity

		$level = GETPOST('level');

		$object->updatePrice(0, $object->price_base_type, $user, $object->tva_tx, 0, $level, $object->tva_npr, 1);
	}

	if ($action == 'edit_price_by_qty')
	{ // Edition d'un prix par quantité
		$rowid = GETPOST('rowid');
	}

	if ($action == 'update_price_by_qty')
	{ // Ajout / Mise à jour d'un prix par quantité

		// Récupération des variables
		$rowid = GETPOST('rowid');
		$priceid = GETPOST('priceid');
		$newprice = price2num(GETPOST("price"), 'MU');
		// $newminprice=price2num(GETPOST("price_min"),'MU'); // TODO : Add min price management
		$quantity = GETPOST('quantity');
		$remise_percent = price2num(GETPOST('remise_percent'));
		$remise = 0; // TODO : allow discount by amount when available on documents

		if (empty($quantity)) {
			$error ++;
			setEventMessages($langs->trans("ErrorFieldRequired", $langs->transnoentities("Qty")), null, 'errors');
		}
		if (empty($newprice)) {
			$error ++;
			setEventMessages($langs->trans("ErrorFieldRequired", $langs->transnoentities("Price")), null, 'errors');
		}
		if (! $error) {
			// Calcul du prix HT et du prix unitaire
			if ($object->price_base_type == 'TTC') {
				$price = price2num($newprice) / (1 + ($object->tva_tx / 100));
			}

			$price = price2num($newprice, 'MU');
			$unitPrice = price2num($price / $quantity, 'MU');

			// Ajout / mise à jour
			if ($rowid > 0) {
				$sql = "UPDATE " . MAIN_DB_PREFIX . "product_price_by_qty SET";
				$sql .= " price='" . $price . "',";
				$sql .= " unitprice=" . $unitPrice . ",";
				$sql .= " quantity=" . $quantity . ",";
				$sql .= " remise_percent=" . $remise_percent . ",";
				$sql .= " remise=" . $remise;
				$sql .= " WHERE rowid = " . GETPOST('rowid');

				$result = $db->query($sql);
			} else {
				$sql = "INSERT INTO " . MAIN_DB_PREFIX . "product_price_by_qty (fk_product_price,price,unitprice,quantity,remise_percent,remise) values (";
				$sql .= $priceid . ',' . $price . ',' . $unitPrice . ',' . $quantity . ',' . $remise_percent . ',' . $remise . ')';

				$result = $db->query($sql);
			}
		}
	}

	if ($action == 'delete_price_by_qty')
	{
		$rowid = GETPOST('rowid');

		$sql = "DELETE FROM " . MAIN_DB_PREFIX . "product_price_by_qty";
		$sql .= " WHERE rowid = " . GETPOST('rowid');

		$result = $db->query($sql);
	}

	if ($action == 'delete_all_price_by_qty')
	{
		$priceid = GETPOST('priceid');

		$sql = "DELETE FROM " . MAIN_DB_PREFIX . "product_price_by_qty";
		$sql .= " WHERE fk_product_price = " . $priceid;

		$result = $db->query($sql);
	}

	/**
	 * ***************************************************
	 * Price by customer
	 * ****************************************************
	 */
	if ($action == 'add_customer_price_confirm' && !$cancel && ($user->rights->produit->creer || $user->rights->service->creer)) {

		$maxpricesupplier = $object->min_recommended_price();

		$update_child_soc = GETPOST('updatechildprice');

		// add price by customer
		$prodcustprice->fk_soc = GETPOST('socid', 'int');
		$prodcustprice->fk_product = $object->id;
		$prodcustprice->price = price2num(GETPOST("price"), 'MU');
		$prodcustprice->price_min = price2num(GETPOST("price_min"), 'MU');
		$prodcustprice->price_base_type = GETPOST("price_base_type", 'alpha');

		$tva_tx_txt = GETPOST("tva_tx");

		$vatratecode = '';
		// We must define tva_tx, npr and local taxes
		$tva_tx = preg_replace('/[^0-9\.].*$/', '', $tva_tx_txt);     // keep remove all after the numbers and dot
		$npr = preg_match('/\*/', $tva_tx_txt) ? 1 : 0;
		$localtax1 = 0; $localtax2 = 0; $localtax1_type = '0'; $localtax2_type = '0';
		// If value contains the unique code of vat line (new recommanded method), we use it to find npr and local taxes
		if (preg_match('/\((.*)\)/', $tva_tx_txt, $reg))
		{
		    // We look into database using code
		    $vatratecode=$reg[1];
		    // Get record from code
		    $sql = "SELECT t.rowid, t.code, t.recuperableonly, t.localtax1, t.localtax2, t.localtax1_type, t.localtax2_type";
		    $sql.= " FROM ".MAIN_DB_PREFIX."c_tva as t, ".MAIN_DB_PREFIX."c_country as c";
		    $sql.= " WHERE t.fk_pays = c.rowid AND c.code = '".$mysoc->country_code."'";
		    $sql.= " AND t.taux = ".((float) $tva_tx)." AND t.active = 1";
		    $sql.= " AND t.code ='".$vatratecode."'";
		    $resql=$db->query($sql);
		    if ($resql)
		    {
		        $obj = $db->fetch_object($resql);
		        $npr = $obj->recuperableonly;
		        $localtax1 = $obj->localtax1;
		        $localtax2 = $obj->localtax2;
		        $localtax1_type = $obj->localtax1_type;
		        $localtax2_type = $obj->localtax2_type;
		    }
		}

		$prodcustprice->default_vat_code = $vatratecode;
		$prodcustprice->tva_tx = $tva_tx;
		$prodcustprice->recuperableonly = $npr;
		$prodcustprice->localtax1_tx = $localtax1;
		$prodcustprice->localtax2_tx = $localtax2;
		$prodcustprice->localtax1_type = $localtax1_type;
		$prodcustprice->localtax2_type = $localtax2_type;

		if (! ($prodcustprice->fk_soc > 0))
		{
		    $langs->load("errors");
		    setEventMessages($langs->trans("ErrorFieldRequired",$langs->transnoentitiesnoconv("ThirdParty")), null, 'errors');
		    $error++;
		    $action='add_customer_price';
		}
		if (! empty($conf->global->PRODUCT_MINIMUM_RECOMMENDED_PRICE) && $prodcustprice->price_min < $maxpricesupplier)
		{
		    $langs->load("errors");
			setEventMessages($langs->trans("MinimumPriceLimit",price($maxpricesupplier,0,'',1,-1,-1,'auto')), null, 'errors');
			$error++;
			$action='add_customer_price';
		}

		if (! $error)
		{
			$result = $prodcustprice->create($user, 0, $update_child_soc);

			if ($result < 0) {
				setEventMessages($prodcustprice->error, $prodcustprice->errors, 'errors');
			} else {
				setEventMessages($langs->trans('RecordSaved'), null, 'mesgs');
			}

			$action = '';
		}
	}

	if ($action == 'delete_customer_price' && ($user->rights->produit->supprimer || $user->rights->service->supprimer))
	{
		// Delete price by customer
		$prodcustprice->id = GETPOST('lineid');
		$result = $prodcustprice->delete($user);

		if ($result < 0) {
			setEventMessages($prodcustprice->error, $prodcustprice->errors, 'errors');
		} else {
			setEventMessages($langs->trans('RecordDeleted'), null, 'mesgs');
		}
		$action = '';
	}

	if ($action == 'update_customer_price_confirm' && !$cancel && ($user->rights->produit->creer || $user->rights->service->creer))
	{
		$maxpricesupplier = $object->min_recommended_price();

		$update_child_soc = GETPOST('updatechildprice');

		$prodcustprice->fetch(GETPOST('lineid', 'int'));

		// update price by customer
		$prodcustprice->price = price2num(GETPOST("price"), 'MU');
		$prodcustprice->price_min = price2num(GETPOST("price_min"), 'MU');
		$prodcustprice->price_base_type = GETPOST("price_base_type", 'alpha');

		$tva_tx_txt = GETPOST("tva_tx");

		$vatratecode='';
		// We must define tva_tx, npr and local taxes
		$tva_tx = preg_replace('/[^0-9\.].*$/', '', $tva_tx_txt);     // keep remove all after the numbers and dot
		$npr = preg_match('/\*/', $tva_tx_txt) ? 1 : 0;
		$localtax1 = 0; $localtax2 = 0; $localtax1_type = '0'; $localtax2_type = '0';
		// If value contains the unique code of vat line (new recommanded method), we use it to find npr and local taxes
		if (preg_match('/\((.*)\)/', $tva_tx_txt, $reg))
		{
		    // We look into database using code
		    $vatratecode=$reg[1];
		    // Get record from code
		    $sql = "SELECT t.rowid, t.code, t.recuperableonly, t.localtax1, t.localtax2, t.localtax1_type, t.localtax2_type";
		    $sql.= " FROM ".MAIN_DB_PREFIX."c_tva as t, ".MAIN_DB_PREFIX."c_country as c";
		    $sql.= " WHERE t.fk_pays = c.rowid AND c.code = '".$mysoc->country_code."'";
		    $sql.= " AND t.taux = ".((float) $tva_tx)." AND t.active = 1";
		    $sql.= " AND t.code ='".$vatratecode."'";
		    $resql=$db->query($sql);
		    if ($resql)
		    {
		        $obj = $db->fetch_object($resql);
		        $npr = $obj->recuperableonly;
		        $localtax1 = $obj->localtax1;
		        $localtax2 = $obj->localtax2;
		        $localtax1_type = $obj->localtax1_type;
		        $localtax2_type = $obj->localtax2_type;
		    }
		}

		$prodcustprice->default_vat_code = $vatratecode;
		$prodcustprice->tva_tx = $tva_tx;
		$prodcustprice->recuperableonly = $npr;
		$prodcustprice->localtax1_tx = $localtax1;
		$prodcustprice->localtax2_tx = $localtax2;
		$prodcustprice->localtax1_type = $localtax1_type;
		$prodcustprice->localtax2_type = $localtax2_type;

		if ($prodcustprice->price_min < $maxpricesupplier && !empty($conf->global->PRODUCT_MINIMUM_RECOMMENDED_PRICE))
		{
			setEventMessages($langs->trans("MinimumPriceLimit",price($maxpricesupplier,0,'',1,-1,-1,'auto')), null, 'errors');
			$error++;
			$action='update_customer_price';
		}

		if ( ! $error)
		{
			$result = $prodcustprice->update($user, 0, $update_child_soc);

			if ($result < 0) {
				setEventMessages($prodcustprice->error, $prodcustprice->errors, 'errors');
			} else {
				setEventMessages($langs->trans('Save'), null, 'mesgs');
			}

			$action = '';
		}
	}
}


/*
 * View
 */

$form = new Form($db);

if (! empty($id) || ! empty($ref))
{
	// fetch updated prices
	$object->fetch($id, $ref);
}

$title = $langs->trans('ProductServiceCard');
$helpurl = '';
$shortlabel = dol_trunc($object->label,16);
if (GETPOST("type") == '0' || ($object->type == Product::TYPE_PRODUCT))
{
	$title = $langs->trans('Product')." ". $shortlabel ." - ".$langs->trans('SellingPrices');
	$helpurl='EN:Module_Products|FR:Module_Produits|ES:M&oacute;dulo_Productos';
}
if (GETPOST("type") == '1' || ($object->type == Product::TYPE_SERVICE))
{
	$title = $langs->trans('Service')." ". $shortlabel ." - ".$langs->trans('SellingPrices');
	$helpurl='EN:Module_Services_En|FR:Module_Services|ES:M&oacute;dulo_Servicios';
}

llxHeader('', $title, $helpurl);

$head = product_prepare_head($object);
$titre = $langs->trans("CardProduct" . $object->type);
$picto = ($object->type == Product::TYPE_SERVICE ? 'service' : 'product');

dol_fiche_head($head, 'price', $titre, -1, $picto);

<<<<<<< HEAD
$linkback = '<a href="'.DOL_URL_ROOT.'/product/list.php">'.$langs->trans("BackToList").'</a>';
$object->next_prev_filter=" fk_product_type = ".$object->type;
dol_banner_tab($object, 'ref', $linkback, ($user->societe_id?0:1), 'ref');
=======
$shownav = 1;
if ($user->societe_id && ! in_array('product', explode(',',$conf->global->MAIN_MODULES_FOR_EXTERNAL))) $shownav=0;

dol_banner_tab($object, 'ref', $linkback, $shownav, 'ref');
>>>>>>> 4402c7fb


print '<div class="fichecenter">';

print '<div class="underbanner clearboth"></div>';
print '<table class="border tableforfield" width="100%">';

// MultiPrix
if (! empty($conf->global->PRODUIT_MULTIPRICES))
{
	// Price and min price are variable (depends on level of company).
	if (! empty($socid))
	{
		$soc = new Societe($db);
		$soc->id = $socid;
		$soc->fetch($socid);

		// Selling price
		print '<tr><td class="titlefield">';
		print $langs->trans("SellingPrice");
		print '</td>';
		print '<td colspan="2">';
		if ($object->multiprices_base_type[$soc->price_level] == 'TTC') {
			print price($object->multiprices_ttc[$soc->price_level]);
		} else {
			print price($object->multiprices[$soc->price_level]);
		}
		if ($object->multiprices_base_type[$soc->price_level]) {
			print ' ' . $langs->trans($object->multiprices_base_type[$soc->price_level]);
		} else {
			print ' ' . $langs->trans($object->price_base_type);
		}
		print '</td></tr>';

		// Price min
		print '<tr><td>' . $langs->trans("MinPrice") . '</td><td colspan="2">';
		if ($object->multiprices_base_type[$soc->price_level] == 'TTC')
		{
			print price($object->multiprices_min_ttc[$soc->price_level]) . ' ' . $langs->trans($object->multiprices_base_type[$soc->price_level]);
		} else {
			print price($object->multiprices_min[$soc->price_level]) . ' ' . $langs->trans(empty($object->multiprices_base_type[$soc->price_level])?'HT':$object->multiprices_base_type[$soc->price_level]);
		}
		print '</td></tr>';

		if (! empty($conf->global->PRODUIT_MULTIPRICES_USE_VAT_PER_LEVEL))  // using this option is a bug. kept for backward compatibility
		{
    	   // TVA
	       print '<tr><td>' . $langs->trans("VATRate") . '</td><td colspan="2">' . vatrate($object->multiprices_tva_tx[$soc->price_level], true) . '</td></tr>';
		}
		else
		{
        	// TVA
        	print '<tr><td>' . $langs->trans("VATRate") . '</td><td>';
			if ($object->default_vat_code)
	        {
	            print vatrate($object->tva_tx, true) . ' ('.$object->default_vat_code.')';
	        }
        	else print vatrate($object->tva_tx . ($object->tva_npr ? '*' : ''), true);
        	print '</td></tr>';
		}

	}
	else
	{
		if (! empty($conf->global->PRODUIT_MULTIPRICES_USE_VAT_PER_LEVEL))  // using this option is a bug. kept for backward compatibility
		{
    	   // We show only vat for level 1
	       print '<tr><td class="titlefield">' . $langs->trans("VATRate") . '</td>';
	       print '<td colspan="2">' . vatrate($object->multiprices_tva_tx[1], true) . '</td>';
	       print '</tr>';
		}
		else
		{
            // TVA
	        print '<tr><td class="titlefield">' . $langs->trans("VATRate") . '</td><td>';
	        if ($object->default_vat_code)
	        {
	            print vatrate($object->tva_tx, true) . ' ('.$object->default_vat_code.')';
	        }
	        else print vatrate($object->tva_tx . ($object->tva_npr ? '*' : ''), true);
	        print '</td></tr>';
		}
	    print '</table>';

	    print '<br>';

	    print '<table class="noborder tableforfield" width="100%">';
		print '<tr class="liste_titre"><td>';
		print $langs->trans("PriceLevel");
		if ($user->admin) print ' <a href="'.$_SERVER["PHP_SELF"].'?action=editlabelsellingprice&amp;pricelevel='.$i.'&amp;id='.$object->id.'">'.img_edit($langs->trans('EditSellingPriceLabel'),0).'</a>';
		print '</td>';
		print '<td style="text-align: right">'.$langs->trans("SellingPrice").'</td>';
		print '<td style="text-align: right">'.$langs->trans("MinPrice").'</td>';
		print '</tr>';

		$var=True;

		for($i = 1; $i <= $conf->global->PRODUIT_MULTIPRICES_LIMIT; $i++)
		{
		    $var = ! $var;
<<<<<<< HEAD
		    
			print '<tr class="oddeven">';
=======

			print '<tr '.$bc[$var].'>';
>>>>>>> 4402c7fb

			// Label of price
			print '<td>';
			$keyforlabel='PRODUIT_MULTIPRICES_LABEL'.$i;
			if (preg_match('/editlabelsellingprice/', $action))
			{
			    print '<form method="post" action="'.$_SERVER["PHP_SELF"].'?id='.$object->id.'">';
			    print '<input type="hidden" name="token" value="'.$_SESSION['newtoken'].'">';
			    print '<input type="hidden" name="action" value="setlabelsellingprice">';
			    print '<input type="hidden" name="pricelevel" value="'.$i.'">';
			    print $langs->trans("SellingPrice") . ' ' . $i.' - ';
			    print '<input size="10" class="maxwidthonsmartphone" type="text" name="labelsellingprice" value="'.$conf->global->$keyforlabel.'">';
			    print '&nbsp;<input type="submit" class="button" value="'.$langs->trans("Modify").'">';
			    print '</form>';
			}
			else
			{
			    print $langs->trans("SellingPrice") . ' ' . $i;
			    if (! empty($conf->global->$keyforlabel)) print ' - '.$langs->trans($conf->global->$keyforlabel);
			}
			print '</td>';

			if ($object->multiprices_base_type [$i] == 'TTC') {
				print '<td style="text-align: right">' . price($object->multiprices_ttc[$i]);
			} else {
				print '<td style="text-align: right">' . price($object->multiprices[$i]);
			}

			if ($object->multiprices_base_type[$i]) {
				print ' '.$langs->trans($object->multiprices_base_type [$i]).'</td>';
			} else {
				print ' '.$langs->trans($object->price_base_type).'</td>';
			}

			// Prix min
			print '<td style="text-align: right">';
			if (empty($object->multiprices_base_type[$i])) $object->multiprices_base_type[$i]="HT";
			if ($object->multiprices_base_type[$i] == 'TTC')
			{
				print price($object->multiprices_min_ttc[$i]) . ' ' . $langs->trans($object->multiprices_base_type[$i]);
			}
			else
			{
				print price($object->multiprices_min[$i]) . ' ' . $langs->trans($object->multiprices_base_type[$i]);
			}
			print '</td></tr>';

			// Price by quantity
			if (! empty($conf->global->PRODUIT_CUSTOMER_PRICES_BY_QTY))      // TODO Fix the form included into a tr instead of a td
			{
				print '<tr><td>' . $langs->trans("PriceByQuantity") . ' ' . $i;
				print '</td><td>';

				if ($object->prices_by_qty[$i] == 1) {
					print '<table width="50%" class="border" summary="List of quantities">';

					print '<tr class="liste_titre">';
					print '<td>' . $langs->trans("PriceByQuantityRange") . ' ' . $i . '</td>';
					print '<td align="right">' . $langs->trans("HT") . '</td>';
					print '<td align="right">' . $langs->trans("UnitPrice") . '</td>';
					print '<td align="right">' . $langs->trans("Discount") . '</td>';
					print '<td>&nbsp;</td>';
					print '</tr>';
					foreach ($object->prices_by_qty_list[$i] as $ii => $prices)
					{
						if ($action == 'edit_price_by_qty' && $rowid == $prices['rowid'] && ($user->rights->produit->creer || $user->rights->service->creer)) {
							print '<form action="' . $_SERVER["PHP_SELF"] . '?id=' . $object->id . '" method="POST">';
							print '<input type="hidden" name="action" value="update_price_by_qty">';
							print '<input type="hidden" name="priceid" value="' . $object->prices_by_qty_id[$i] . '">';
							print '<input type="hidden" value="' . $prices['rowid'] . '" name="rowid">';
							print '<tr class="' . ($ii % 2 == 0 ? 'pair' : 'impair') . '">';
							print '<td><input size="5" type="text" value="' . $prices['quantity'] . '" name="quantity"></td>';
							print '<td align="right" colspan="2"><input size="10" type="text" value="' . price2num($prices['price'], 'MU') . '" name="price">&nbsp;' . $object->price_base_type . '</td>';
							// print '<td align="right">&nbsp;</td>';
							print '<td align="right"><input size="5" type="text" value="' . $prices['remise_percent'] . '" name="remise_percent">&nbsp;%</td>';
							print '<td align="center"><input type="submit" value="' . $langs->trans("Modify") . '" class="button"></td>';
							print '</tr>';
							print '</form>';
						} else {
							print '<tr class="' . ($ii % 2 == 0 ? 'pair' : 'impair') . '">';
							print '<td>' . $prices['quantity'] . '</td>';
							print '<td align="right">' . price($prices['price']) . '</td>';
							print '<td align="right">' . price($prices['unitprice']) . '</td>';
							print '<td align="right">' . price($prices['remise_percent']) . ' %</td>';
							print '<td align="center">';
							if (($user->rights->produit->creer || $user->rights->service->creer)) {
								print '<a href="' . $_SERVER["PHP_SELF"] . '?id=' . $object->id . '&amp;action=edit_price_by_qty&amp;rowid=' . $prices["rowid"] . '">';
								print img_edit() . '</a>';
								print '<a href="' . $_SERVER["PHP_SELF"] . '?id=' . $object->id . '&amp;action=delete_price_by_qty&amp;rowid=' . $prices["rowid"] . '">';
								print img_delete() . '</a>';
							} else {
								print '&nbsp;';
							}
							print '</td>';
							print '</tr>';
						}
					}
					if ($action != 'edit_price_by_qty' && ($user->rights->produit->creer || $user->rights->service->creer)) {
						print '<form action="' . $_SERVER["PHP_SELF"] . '?id=' . $object->id . '" method="POST">';
						print '<input type="hidden" name="action" value="update_price_by_qty">';
						print '<input type="hidden" name="priceid" value="' . $object->prices_by_qty_id[$i] . '">';
						print '<input type="hidden" value="0" name="rowid">';
						print '<tr class="' . ($ii % 2 == 0 ? 'pair' : 'impair') . '">';
						print '<td><input size="5" type="text" value="1" name="quantity"></td>';
						print '<td align="right" colspan="2"><input size="10" type="text" value="0" name="price">&nbsp;' . $object->price_base_type . '</td>';
						// print '<td align="right">&nbsp;</td>';
						print '<td align="right"><input size="5" type="text" value="0" name="remise_percent">&nbsp;%</td>';
						print '<td align="center"><input type="submit" value="' . $langs->trans("Add") . '" class="button"></td>';
						print '</tr>';
						print '</form>';
					}

					print '</table>';
				} else {
					print $langs->trans("No");
					print '&nbsp;<a href="' . $_SERVER['PHP_SELF'] . '?id=' . $object->id . '&action=activate_price_by_qty&level=' . $i . '">(' . $langs->trans("Activate") . ')</a>';
				}
				print '</td></tr>';
			}
		}
	}
}
else
{
	// TVA
	print '<tr><td class="titlefield">' . $langs->trans("VATRate") . '</td><td>';
	if ($object->default_vat_code)
	{
        print vatrate($object->tva_tx, true) . ' ('.$object->default_vat_code.')';
	}
	else print vatrate($object->tva_tx, true, $object->tva_npr, true);
	print '</td></tr>';

	// Price
	print '<tr><td>' . $langs->trans("SellingPrice") . '</td><td>';
	if ($object->price_base_type == 'TTC') {
		print price($object->price_ttc) . ' ' . $langs->trans($object->price_base_type);
	} else {
		print price($object->price) . ' ' . $langs->trans($object->price_base_type);
	}
	print '</td></tr>';

	// Price minimum
	print '<tr><td>' . $langs->trans("MinPrice") . '</td><td>';
	if ($object->price_base_type == 'TTC') {
		print price($object->price_min_ttc) . ' ' . $langs->trans($object->price_base_type);
	} else {
		print price($object->price_min) . ' ' . $langs->trans($object->price_base_type);
	}
	print '</td></tr>';

	// Price by quantity
	if (! empty($conf->global->PRODUIT_CUSTOMER_PRICES_BY_QTY))    // TODO Fix the form inside tr instead of td
	{
		print '<tr><td>' . $langs->trans("PriceByQuantity");
		if ($object->prices_by_qty [0] == 0) {
			print '&nbsp;<a href="' . $_SERVER['PHP_SELF'] . '?id=' . $object->id . '&action=activate_price_by_qty&level=1">' . $langs->trans("Activate");
		}
		print '</td><td>';

		if ($object->prices_by_qty [0] == 1) {
			print '<table width="50%" class="border" summary="List of quantities">';
			print '<tr class="liste_titre">';
			print '<td>' . $langs->trans("PriceByQuantityRange") . '</td>';
			print '<td align="right">' . $langs->trans("HT") . '</td>';
			print '<td align="right">' . $langs->trans("UnitPrice") . '</td>';
			print '<td align="right">' . $langs->trans("Discount") . '</td>';
			print '<td>&nbsp;</td>';
			print '</tr>';
			foreach ($object->prices_by_qty_list [0] as $ii => $prices)
			{
				if ($action == 'edit_price_by_qty' && $rowid == $prices['rowid'] && ($user->rights->produit->creer || $user->rights->service->creer))
				{
					print '<form action="' . $_SERVER["PHP_SELF"] . '?id=' . $object->id . '" method="POST">';
					print '<input type="hidden" name="action" value="update_price_by_qty">';
					print '<input type="hidden" name="priceid" value="' . $object->prices_by_qty_id[0] . '">';
					print '<input type="hidden" value="' . $prices['rowid'] . '" name="rowid">';
					print '<tr class="' . ($ii % 2 == 0 ? 'pair' : 'impair') . '">';
					print '<td><input size="5" type="text" value="' . $prices['quantity'] . '" name="quantity"></td>';
					print '<td align="right" colspan="2"><input size="10" type="text" value="' . price2num($prices['price'], 'MU') . '" name="price">&nbsp;' . $object->price_base_type . '</td>';
					// print '<td align="right">&nbsp;</td>';
					print '<td align="right"><input size="5" type="text" value="' . $prices['remise_percent'] . '" name="remise_percent">&nbsp;%</td>';
					print '<td align="center"><input type="submit" value="' . $langs->trans("Modify") . '" class="button"></td>';
					print '</tr>';
					print '</form>';
				} else {
					print '<tr class="' . ($ii % 2 == 0 ? 'pair' : 'impair') . '">';
					print '<td>' . $prices['quantity'] . '</td>';
					print '<td align="right">' . price($prices['price']) . '</td>';
					print '<td align="right">' . price($prices['unitprice']) . '</td>';
					print '<td align="right">' . price($prices['remise_percent']) . ' %</td>';
					print '<td align="center">';
					if (($user->rights->produit->creer || $user->rights->service->creer)) {
						print '<a href="' . $_SERVER["PHP_SELF"] . '?id=' . $object->id . '&amp;action=edit_price_by_qty&amp;rowid=' . $prices["rowid"] . '">';
						print img_edit() . '</a>';
						print '<a href="' . $_SERVER["PHP_SELF"] . '?id=' . $object->id . '&amp;action=delete_price_by_qty&amp;rowid=' . $prices["rowid"] . '">';
						print img_delete() . '</a>';
					} else {
						print '&nbsp;';
					}
					print '</td>';
					print '</tr>';
				}
			}
			if ($action != 'edit_price_by_qty') {
				print '<form action="' . $_SERVER["PHP_SELF"] . '?id=' . $object->id . '" method="POST">';  // FIXME a form into a table is not allowed
				print '<input type="hidden" name="action" value="update_price_by_qty">';
				print '<input type="hidden" name="priceid" value="' . $object->prices_by_qty_id [0] . '">';
				print '<input type="hidden" value="0" name="rowid">';
				print '<tr class="' . ($ii % 2 == 0 ? 'pair' : 'impair') . '">';
				print '<td><input size="5" type="text" value="1" name="quantity"></td>';
				print '<td align="right" colspan="2"><input size="10" type="text" value="0" name="price">&nbsp;' . $object->price_base_type . '</td>';
				// print '<td align="right">&nbsp;</td>';
				print '<td align="right"><input size="5" type="text" value="0" name="remise_percent">&nbsp;%</td>';
				print '<td align="center"><input type="submit" value="' . $langs->trans("Add") . '" class="button"></td>';
				print '</tr>';
				print '</form>';
			}

			print '</table>';
		} else {
			print $langs->trans("No");
		}
		print '</td></tr>';
	}
}

print "</table>\n";

print '</div>';
print '<div style="clear:both"></div>';


dol_fiche_end();



/* ************************************************************************** */
/*                                                                            */
/* Barre d'action                                                             */
/*                                                                            */
/* ************************************************************************** */

if (! $action || $action == 'delete' || $action == 'showlog_customer_price' || $action == 'showlog_default_price' || $action == 'add_customer_price')
{
	print "\n" . '<div class="tabsAction">' . "\n";

	if (empty($conf->global->PRODUIT_MULTIPRICES))
	{
    	if ($user->rights->produit->creer || $user->rights->service->creer) {
    		print '<div class="inline-block divButAction"><a class="butAction" href="' . $_SERVER['PHP_SELF'] . '?action=edit_price&amp;id=' . $object->id . '">' . $langs->trans("UpdateDefaultPrice") . '</a></div>';
    	}
	}

	if (! empty($conf->global->PRODUIT_CUSTOMER_PRICES))
	{
	    if ($user->rights->produit->creer || $user->rights->service->creer) {
	 		print '<div class="inline-block divButAction"><a class="butAction" href="' . $_SERVER["PHP_SELF"] . '?action=add_customer_price&amp;id=' . $object->id . '">' . $langs->trans("AddCustomerPrice") . '</a></div>';
	  	}
	}

	if (! empty($conf->global->PRODUIT_MULTIPRICES))
	{
	    if ($user->rights->produit->creer || $user->rights->service->creer) {
    		print '<div class="inline-block divButAction"><a class="butAction" href="' . $_SERVER['PHP_SELF'] . '?action=edit_vat&amp;id=' . $object->id . '">' . $langs->trans("UpdateVAT") . '</a></div>';
    	}

	    if ($user->rights->produit->creer || $user->rights->service->creer) {
    		print '<div class="inline-block divButAction"><a class="butAction" href="' . $_SERVER['PHP_SELF'] . '?action=edit_price&amp;id=' . $object->id . '">' . $langs->trans("UpdateLevelPrices") . '</a></div>';
    	}
	}

	print "\n</div>\n";
}



/*
 * Edit price area
 */

if ($action == 'edit_vat' && ($user->rights->produit->creer || $user->rights->service->creer))
{
	print load_fiche_titre($langs->trans("UpdateVAT"), '');

	print '<form action="' . $_SERVER["PHP_SELF"] . '?id=' . $object->id . '" method="POST">';
	print '<input type="hidden" name="token" value="' . $_SESSION ['newtoken'] . '">';
	print '<input type="hidden" name="action" value="update_vat">';
	print '<input type="hidden" name="id" value="' . $object->id . '">';

	dol_fiche_head('');

	print '<table class="border" width="100%">';

	// VAT
	print '<tr><td>' . $langs->trans("VATRate") . '</td><td>';
	print $form->load_tva("tva_tx", $object->default_vat_code ? $object->tva_tx.' ('.$object->default_vat_code.')' : $object->tva_tx, $mysoc, '', $object->id, $object->tva_npr, $object->type, false, 1);
	print '</td></tr>';

	print '</table>';

	dol_fiche_end();

	print '<div class="center">';
	print '<input type="submit" class="button" value="' . $langs->trans("Save") . '">';
	print '&nbsp;&nbsp;&nbsp;&nbsp;&nbsp;';
	print '<input type="submit" class="button" name="cancel" value="' . $langs->trans("Cancel") . '">';
	print '</div>';

	print '<br></form><br>';
}

if ($action == 'edit_price' && $object->getRights()->creer)
{
	print load_fiche_titre($langs->trans("NewPrice"), '');

	if (empty($conf->global->PRODUIT_MULTIPRICES))
	{
	    print '<!-- Edit price -->'."\n";
		print '<form action="' . $_SERVER["PHP_SELF"] . '?id=' . $object->id . '" method="POST">';
		print '<input type="hidden" name="token" value="' . $_SESSION ['newtoken'] . '">';
		print '<input type="hidden" name="action" value="update_price">';
		print '<input type="hidden" name="id" value="' . $object->id . '">';

		dol_fiche_head('');

		print '<table class="border" width="100%">';

		// VAT
		print '<tr><td class="titlefield">' . $langs->trans("VATRate") . '</td><td>';
		print $form->load_tva("tva_tx", $object->default_vat_code ? $object->tva_tx.' ('.$object->default_vat_code.')' : $object->tva_tx, $mysoc, '', $object->id, $object->tva_npr, $object->type, false, 1);
		print '</td></tr>';

		// Price base
		print '<tr><td>';
		print $langs->trans('PriceBase');
		print '</td>';
		print '<td>';
		print $form->selectPriceBaseType($object->price_base_type, "price_base_type");
		print '</td>';
		print '</tr>';

 		// Only show price mode and expression selector if module is enabled
		if (! empty($conf->dynamicprices->enabled)) {
			// Price mode selector
			print '<tr><td>'.$langs->trans("PriceMode").'</td><td>';
			$price_expression = new PriceExpression($db);
			$price_expression_list = array(0 => $langs->trans("PriceNumeric")); //Put the numeric mode as first option
			foreach ($price_expression->list_price_expression() as $entry) {
				$price_expression_list[$entry->id] = $entry->title;
			}
			$price_expression_preselection = GETPOST('eid') ? GETPOST('eid') : ($object->fk_price_expression ? $object->fk_price_expression : '0');
			print $form->selectarray('eid', $price_expression_list, $price_expression_preselection);
			print '&nbsp; <div id="expression_editor" class="button">'.$langs->trans("PriceExpressionEditor").'</div>';
			print '</td></tr>';

			// This code hides the numeric price input if is not selected, loads the editor page if editor button is pressed
			?>

			<script type="text/javascript">
				jQuery(document).ready(function() {
					jQuery("#expression_editor").click(function() {
						window.location = "<?php echo DOL_URL_ROOT ?>/product/dynamic_price/editor.php?id=<?php echo $id ?>&tab=price&eid=" + $("#eid").val();
					});
					jQuery("#eid").change(on_change);
					on_change();
				});
				function on_change() {
					if ($("#eid").val() == 0) {
						jQuery("#price_numeric").show();
					} else {
						jQuery("#price_numeric").hide();
					}
				}
			</script>
			<?php
		}

		// Price
		$product = new Product($db);
		$product->fetch($id, $ref, '', 1); //Ignore the math expression when getting the price
		print '<tr id="price_numeric"><td>';
		$text = $langs->trans('SellingPrice');
		print $form->textwithpicto($text, $langs->trans("PrecisionUnitIsLimitedToXDecimals", $conf->global->MAIN_MAX_DECIMALS_UNIT), 1, 1);
		print '</td><td>';
		if ($object->price_base_type == 'TTC') {
			print '<input name="price" size="10" value="' . price($product->price_ttc) . '">';
		} else {
			print '<input name="price" size="10" value="' . price($product->price) . '">';
		}
		print '</td></tr>';

		// Price minimum
		print '<tr><td>';
		$text = $langs->trans('MinPrice');
		print $form->textwithpicto($text, $langs->trans("PrecisionUnitIsLimitedToXDecimals", $conf->global->MAIN_MAX_DECIMALS_UNIT), 1, 1);
		print '</td><td>';
		if ($object->price_base_type == 'TTC') {
			print '<input name="price_min" size="10" value="' . price($object->price_min_ttc) . '">';
		} else {
			print '<input name="price_min" size="10" value="' . price($object->price_min) . '">';
		}
		if (! empty($conf->global->PRODUCT_MINIMUM_RECOMMENDED_PRICE))
		{
		    print ' &nbsp; '.$langs->trans("MinimumRecommendedPrice", price($maxpricesupplier,0,'',1,-1,-1,'auto')).' '.img_warning().'</td>';
		}
		print '</td>';
		print '</tr>';

		print '</table>';

		dol_fiche_end();

		print '<div class="center">';
		print '<input type="submit" class="button" value="' . $langs->trans("Save") . '">';
		print '&nbsp;&nbsp;&nbsp;&nbsp;&nbsp;';
		print '<input type="submit" class="button" name="cancel" value="' . $langs->trans("Cancel") . '">';
		print '</div>';

		print '<br></form>';
	}
	else
	{
	    print '<!-- Edit price per level -->'."\n";
	    ?>
		<script>

			var showHidePriceRules = function () {
				var otherPrices = $('div.fiche form table tbody tr:not(:first)');
				var minPrice1 = $('div.fiche form input[name="price_min[1]"]');

				if (jQuery('input#usePriceRules').prop('checked')) {
					otherPrices.hide();
					minPrice1.hide();
				} else {
					otherPrices.show();
					minPrice1.show();
				}
			};

			jQuery(document).ready(function () {
				showHidePriceRules();

				jQuery('input#usePriceRules').click(showHidePriceRules);
			});
		</script>
		<?php

		print '<form action="' . $_SERVER["PHP_SELF"] . '?id=' . $object->id . '" method="POST">';
		print '<input type="hidden" name="token" value="' . $_SESSION['newtoken'] . '">';
		print '<input type="hidden" name="action" value="update_price">';
		print '<input type="hidden" name="id" value="' . $object->id . '">';

<<<<<<< HEAD
		//dol_fiche_head('', '', '', -1);
		
=======
		dol_fiche_head('');

>>>>>>> 4402c7fb
		if (! empty($conf->global->PRODUIT_MULTIPRICES) && ! empty($conf->global->PRODUIT_MULTIPRICES_ALLOW_AUTOCALC_PRICELEVEL)) {
			print $langs->trans('UseMultipriceRules'). ' <input type="checkbox" id="usePriceRules" name="usePriceRules" '.($object->price_autogen ? 'checked' : '').'><br><br>';
		}

		print '<table class="noborder">';
		print '<thead><tr class="liste_titre">';

		print '<td>'.$langs->trans("PriceLevel").'</td>';

		if (!empty($conf->global->PRODUIT_MULTIPRICES_USE_VAT_PER_LEVEL)) print '<td style="text-align: center">'.$langs->trans("VATRate").'</td>';
		else print '<td></td>';

		print '<td class="center">'.$langs->trans("SellingPrice").'</td>';

		print '<td class="center">'.$langs->trans("MinPrice").'</td>';

		if (!empty($conf->global->PRODUCT_MINIMUM_RECOMMENDED_PRICE)) {
			print '<td></td>';
		}
		print '</tr></thead>';

		print '<tbody>';

		$var = false;
		for ($i = 1; $i <= $conf->global->PRODUIT_MULTIPRICES_LIMIT; $i ++)
		{
			$var = !$var;

			print '<tr class="oddeven">';
			print '<td>';
			print $form->textwithpicto($langs->trans('SellingPrice') . ' ' . $i, $langs->trans("PrecisionUnitIsLimitedToXDecimals", $conf->global->MAIN_MAX_DECIMALS_UNIT), 1, 1);
			print '</td>';

			// VAT
			if (empty($conf->global->PRODUIT_MULTIPRICES_USE_VAT_PER_LEVEL)) {
			    print '<td>';
			    print '<input type="hidden" name="tva_tx[' . $i . ']" value="' . ($object->default_vat_code ? $object->tva_tx.' ('.$object->default_vat_code.')' : $object->tva_tx) . '">';
			    print '<input type="hidden" name="tva_npr[' . $i . ']" value="' . $object->tva_npr . '">';
			    print '<input type="hidden" name="localtax1_tx[' . $i . ']" value="' . $object->localtax1_tx . '">';
			    print '<input type="hidden" name="localtax1_type[' . $i . ']" value="' . $object->localtax1_type . '">';
			    print '<input type="hidden" name="localtax2_tx[' . $i . ']" value="' . $object->localtax2_tx . '">';
			    print '<input type="hidden" name="localtax2_type[' . $i . ']" value="' . $object->localtax2_type . '">';
			    print '</td>';
			} else {
				// This option is kept for backward compatibility but has no sense
				print '<td style="text-align: center">';
				print $form->load_tva("tva_tx[" . $i.']', $object->multiprices_tva_tx[$i], $mysoc, '', $object->id, false, $object->type, false, 1);
				print '</td>';
			}

			// Selling price
			print '<td style="text-align: center">';
			if ($object->multiprices_base_type [$i] == 'TTC') {
				print '<input name="price[' . $i . ']" size="10" value="' . price($object->multiprices_ttc [$i]) . '">';
			} else {
				print '<input name="price[' . $i . ']" size="10" value="' . price($object->multiprices [$i]) . '">';
			}
			print '&nbsp;'.$form->selectPriceBaseType($object->multiprices_base_type [$i], "multiprices_base_type[" . $i."]");
			print '</td>';

			// Min price
			print '<td style="text-align: center">';
			if ($object->multiprices_base_type [$i] == 'TTC') {
				print '<input name="price_min[' . $i . ']" size="10" value="' . price($object->multiprices_min_ttc [$i]) . '">';
			} else {
				print '<input name="price_min[' . $i . ']" size="10" value="' . price($object->multiprices_min [$i]) . '">';
			}
			if ( !empty($conf->global->PRODUCT_MINIMUM_RECOMMENDED_PRICE))
			{
				print '<td align="left">'.$langs->trans("MinimumRecommendedPrice", price($maxpricesupplier,0,'',1,-1,-1,'auto')).' '.img_warning().'</td>';
			}
			print '</td>';

			print '</tr>';
		}

		print '</tbody>';

		print '</table>';
<<<<<<< HEAD
		
		//dol_fiche_end();
		
=======

		dol_fiche_end();

>>>>>>> 4402c7fb
		print '<div style="text-align: center">';
		print '<input type="submit" class="button" value="' . $langs->trans("Save") . '">';
		print '&nbsp;&nbsp;&nbsp;';
		print '<input type="submit" class="button" name="cancel" value="' . $langs->trans("Cancel") . '"></div>';
		print '</form>';

	}
}


// List of price changes - log historic (ordered by descending date)

if ((empty($conf->global->PRODUIT_CUSTOMER_PRICES) || $action=='showlog_default_price') && ! in_array($action, array('edit_price','edit_vat')))
{
    $sql = "SELECT p.rowid, p.price, p.price_ttc, p.price_base_type, p.tva_tx, p.default_vat_code, p.recuperableonly,";
    $sql .= " p.price_level, p.price_min, p.price_min_ttc,p.price_by_qty,";
    $sql .= " p.date_price as dp, p.fk_price_expression, u.rowid as user_id, u.login";
    $sql .= " FROM " . MAIN_DB_PREFIX . "product_price as p,";
    $sql .= " " . MAIN_DB_PREFIX . "user as u";
    $sql .= " WHERE fk_product = " . $object->id;
    $sql .= " AND p.entity IN (" . getEntity('productprice') . ")";
    $sql .= " AND p.fk_user_author = u.rowid";
    if (! empty($socid) && ! empty($conf->global->PRODUIT_MULTIPRICES)) $sql .= " AND p.price_level = " . $soc->price_level;
    $sql .= " ORDER BY p.date_price DESC, p.rowid DESC, p.price_level ASC";
    // $sql .= $db->plimit();

    $result = $db->query($sql);
    if ($result)
    {
    	$num = $db->num_rows($result);

    	if (! $num)
    	{
    		$db->free($result);

    		// Il doit au moins y avoir la ligne de prix initial.
    		// On l'ajoute donc pour remettre a niveau (pb vieilles versions)
    		$object->updatePrice($object->price, $object->price_base_type, $user, $newprice_min);

    		$result = $db->query($sql);
    		$num = $db->num_rows($result);
    	}

    	if ($num > 0)
    	{
    	    // Default prices or
    	    // Log of previous customer prices
    	    $backbutton='<a class="butAction" href="' . $_SERVER["PHP_SELF"] . '?id=' . $object->id . '">' . $langs->trans("Back") . '</a>';

    		if (! empty($conf->global->PRODUIT_CUSTOMER_PRICES)) print_barre_liste($langs->trans("DefaultPrice"), 0, $_SERVER["PHP_SELF"], '', '', '', $backbutton, $num, $num, 'title_accountancy.png');
    		else print_barre_liste($langs->trans("PriceByCustomerLog"), 0, $_SERVER["PHP_SELF"], '', '', '', '', $num, $num, 'title_accountancy.png');
    	    //if (! empty($conf->global->PRODUIT_CUSTOMER_PRICES)) print_barre_liste($langs->trans("DefaultPrice"),'','','','','',$backbutton, 0, 0, 'title_accountancy.png');
    		//else print_barre_liste($langs->trans("PriceByCustomerLog"),'','','','','','', 0, 0, 'title_accountancy.png');

    		print '<div class="div-table-responsive">';
    		print '<table class="noborder" width="100%">';

    		print '<tr class="liste_titre">';
    		print '<td>' . $langs->trans("AppliedPricesFrom") . '</td>';

    		if (! empty($conf->global->PRODUIT_MULTIPRICES)) {
    			print '<td align="center">' . $langs->trans("PriceLevel") . '</td>';
    		}
    		if (! empty($conf->global->PRODUIT_CUSTOMER_PRICES_BY_QTY)) {
    			print '<td align="center">' . $langs->trans("Type") . '</td>';
    		}

    		print '<td align="center">' . $langs->trans("PriceBase") . '</td>';
    		print $conf->global->PRODUIT_MULTIPRICES_USE_VAT_PER_LEVEL;
    		if (empty($conf->global->PRODUIT_MULTIPRICES)) print '<td align="right">' . $langs->trans("VATRate") . '</td>';
    		print '<td align="right">' . $langs->trans("HT") . '</td>';
    		print '<td align="right">' . $langs->trans("TTC") . '</td>';
    		if (! empty($conf->dynamicprices->enabled)) {
    			print '<td align="right">' . $langs->trans("PriceExpressionSelected") . '</td>';
    		}
    		print '<td align="right">' . $langs->trans("MinPrice") . ' ' . $langs->trans("HT") . '</td>';
    		print '<td align="right">' . $langs->trans("MinPrice") . ' ' . $langs->trans("TTC") . '</td>';
    		print '<td align="right">' . $langs->trans("ChangedBy") . '</td>';
    		if ($user->rights->produit->supprimer)
    			print '<td align="right">&nbsp;</td>';
    		print '</tr>';

    		$notfirstlineforlevel=array();

    		$var = True;
    		$i = 0;
    		while ($i < $num)
    		{
    			$objp = $db->fetch_object($result);
    			$var = ! $var;
    			print '<tr '. $bc[$var].'>';
    			// Date
    			print "<td>" . dol_print_date($db->jdate($objp->dp), "dayhour") . "</td>";

    			// Price level
    			if (! empty($conf->global->PRODUIT_MULTIPRICES)) {
    				print '<td align="center">' . $objp->price_level . "</td>";
    			}
    			// Price by quantity
    			if (! empty($conf->global->PRODUIT_CUSTOMER_PRICES_BY_QTY))
    			{
    				$type = ($objp->price_by_qty == 1) ? 'PriceByQuantity' : 'Standard';
    				print '<td align="center">' . $langs->trans($type) . "</td>";
    			}

    			print '<td align="center">' . $langs->trans($objp->price_base_type) . "</td>";
    			if (empty($conf->global->PRODUIT_MULTIPRICES))
    			{
    			    print '<td align="right">';
    			    if ($objp->default_vat_code)
    			    {
    			        print vatrate($objp->tva_tx, true) . ' ('.$objp->default_vat_code.')';
    			    }
    			    else print vatrate($objp->tva_tx, true, $objp->recuperableonly);
    			    print "</td>";
    			}

    			// Price
    			if (! empty($objp->fk_price_expression) && ! empty($conf->dynamicprices->enabled))
    			{
    				$price_expression = new PriceExpression($db);
    				$res = $price_expression->fetch($objp->fk_price_expression);
    				$title = $price_expression->title;
    				print '<td align="right"></td>';
    				print '<td align="right"></td>';
    				print '<td align="right">' . $title . "</td>";
    			}
    			else
    			{
    				print '<td align="right">' . ($objp->price_base_type != 'TTC' ? price($objp->price) : ''). "</td>";
    				print '<td align="right">' . ($objp->price_base_type == 'TTC' ? price($objp->price_ttc) : '') . "</td>";
    				if (! empty($conf->dynamicprices->enabled)) { //Only if module is enabled
    					print '<td align="right"></td>';
    				}
    			}
    			print '<td align="right">' . ($objp->price_base_type != 'TTC' ? price($objp->price_min) : '') . '</td>';
    			print '<td align="right">' . ($objp->price_base_type == 'TTC' ? price($objp->price_min_ttc) : '') . '</td>';

    			// User
    			print '<td align="right"><a href="' . DOL_URL_ROOT . '/user/card.php?id=' . $objp->user_id . '">' . img_object($langs->trans("ShowUser"), 'user') . ' ' . $objp->login . '</a></td>';

    			// Action
    			if ($user->rights->produit->supprimer)
    			{
    			    $candelete=0;
    			    if (! empty($conf->global->PRODUIT_MULTIPRICES))
    			    {
    			        if (empty($notfirstlineforlevel[$objp->price_level])) $notfirstlineforlevel[$objp->price_level]=1;
    			        else $candelete=1;
    			    }
    			    elseif ($i > 0) $candelete=1;

    				print '<td align="right">';
    				if ($candelete)
    				{
    					print '<a href="' . $_SERVER["PHP_SELF"] . '?action=delete&amp;id=' . $object->id . '&amp;lineid=' . $objp->rowid . '">';
    					print img_delete();
    					print '</a>';
    				} else
    					print '&nbsp;'; // Can not delete last price (it's current price)
    				print '</td>';
    			}

    			print "</tr>\n";
    			$i++;
    		}

    		$db->free($result);
    		print "</table>";
    		print '</div>';
    		print "<br>";
    	}
    } else {
    	dol_print_error($db);
    }
}


// Add area to show/add/edit a price for a dedicated customer
if (! empty($conf->global->PRODUIT_CUSTOMER_PRICES))
{
	$prodcustprice = new Productcustomerprice($db);

	$sortfield = GETPOST("sortfield", 'alpha');
	$sortorder = GETPOST("sortorder", 'alpha');
	$page = GETPOST("page", 'int');
	if ($page == - 1) {
		$page = 0;
	}
	$offset = $conf->liste_limit * $page;
	$pageprev = $page - 1;
	$pagenext = $page + 1;
	if (! $sortorder)
		$sortorder = "ASC";
	if (! $sortfield)
		$sortfield = "soc.nom";

		// Build filter to diplay only concerned lines
	$filter = array('t.fk_product' => $object->id);

	if (! empty($search_soc)) {
		$filter['soc.nom'] = $search_soc;
	}

	if ($action == 'add_customer_price')
	{
		// Form to add a new customer price
		$maxpricesupplier = $object->min_recommended_price();

		print load_fiche_titre($langs->trans('PriceByCustomer'));

		print '<form action="' . $_SERVER["PHP_SELF"] . '?id=' . $object->id . '" method="POST">';
		print '<input type="hidden" name="token" value="' . $_SESSION ['newtoken'] . '">';
		print '<input type="hidden" name="action" value="add_customer_price_confirm">';
		print '<input type="hidden" name="id" value="' . $object->id . '">';

		dol_fiche_head();

		print '<table class="border" width="100%">';
		print '<tr>';
		print '<td class="fieldrequired">' . $langs->trans('ThirdParty') . '</td>';
		print '<td>';
		print $form->select_company('', 'socid', 's.client in (1,2,3)', 'SelectThirdParty', 0, 0, array(), 0, 'minwidth300');
		print '</td>';
		print '</tr>';

		// VAT
		print '<tr><td class="fieldrequired">' . $langs->trans("VATRate") . '</td><td>';
		print $form->load_tva("tva_tx", $object->default_vat_code ? $object->tva_tx.' ('.$object->default_vat_code.')' : $object->tva_tx, $mysoc, '', $object->id, $object->tva_npr, $object->type, false, 1);
		print '</td></tr>';

		// Price base
		print '<tr><td class="fieldrequired">';
		print $langs->trans('PriceBase');
		print '</td>';
		print '<td>';
		print $form->selectPriceBaseType($object->price_base_type, "price_base_type");
		print '</td>';
		print '</tr>';

		// Price
		print '<tr><td class="fieldrequired">';
		$text = $langs->trans('SellingPrice');
		print $form->textwithpicto($text, $langs->trans("PrecisionUnitIsLimitedToXDecimals", $conf->global->MAIN_MAX_DECIMALS_UNIT), 1, 1);
		print '</td><td>';
		if ($object->price_base_type == 'TTC') {
			print '<input name="price" size="10" value="' . price($object->price_ttc) . '">';
		} else {
			print '<input name="price" size="10" value="' . price($object->price) . '">';
		}
		print '</td></tr>';

		// Price minimum
		print '<tr><td>';
		$text = $langs->trans('MinPrice');
		print $form->textwithpicto($text, $langs->trans("PrecisionUnitIsLimitedToXDecimals", $conf->global->MAIN_MAX_DECIMALS_UNIT), 1, 1);
		if ($object->price_base_type == 'TTC') {
			print '<td><input name="price_min" size="10" value="' . price($object->price_min_ttc) . '">';
		} else {
			print '<td><input name="price_min" size="10" value="' . price($object->price_min) . '">';
		}
		if ( !empty($conf->global->PRODUCT_MINIMUM_RECOMMENDED_PRICE))
		{
			print '<td align="left">'.$langs->trans("MinimumRecommendedPrice", price($maxpricesupplier,0,'',1,-1,-1,'auto')).' '.img_warning().'</td>';
		}
		print '</td></tr>';

		// Update all child soc
		print '<tr><td width="15%">';
		print $langs->trans('ForceUpdateChildPriceSoc');
		print '</td>';
		print '<td>';
		print '<input type="checkbox" name="updatechildprice" value="1">';
		print '</td>';
		print '</tr>';

		print '</table>';

		dol_fiche_end();

		print '<div class="center">';
		print '<input type="submit" class="button" value="' . $langs->trans("Save") . '">';
		print '&nbsp;&nbsp;&nbsp;&nbsp;&nbsp;';
		print '<input type="submit" class="button" name="cancel" value="' . $langs->trans("Cancel") . '">';
		print '</div>';

		print '</form>';
	}
	elseif ($action == 'edit_customer_price')
	{
		// Edit mode
		$maxpricesupplier = $object->min_recommended_price();

		print load_fiche_titre($langs->trans('PriceByCustomer'));

		$result = $prodcustprice->fetch(GETPOST('lineid', 'int'));
		if ($result < 0) {
			setEventMessages($prodcustprice->error, $prodcustprice->errors, 'errors');
		}

		print '<form action="' . $_SERVER["PHP_SELF"] . '?id=' . $object->id . '" method="POST">';
		print '<input type="hidden" name="token" value="' . $_SESSION ['newtoken'] . '">';
		print '<input type="hidden" name="action" value="update_customer_price_confirm">';
		print '<input type="hidden" name="lineid" value="' . $prodcustprice->id . '">';
		print '<table class="border" width="100%">';
		print '<tr>';
		print '<td>' . $langs->trans('ThirdParty') . '</td>';
		$staticsoc = new Societe($db);
		$staticsoc->fetch($prodcustprice->fk_soc);
		print "<td colspan='2'>" . $staticsoc->getNomUrl(1) . "</td>";
		print '</tr>';

		// VAT
		print '<tr><td>' . $langs->trans("VATRate") . '</td><td colspan="2">';
		print $form->load_tva("tva_tx", $prodcustprice->default_vat_code ? $prodcustprice->tva_tx.' ('.$prodcustprice->default_vat_code.')' : $prodcustprice->tva_tx, $mysoc, '', $object->id, $prodcustprice->recuperableonly, $object->type, false, 1);
		print '</td></tr>';

		// Price base
		print '<tr><td width="15%">';
		print $langs->trans('PriceBase');
		print '</td>';
		print '<td>';
		print $form->selectPriceBaseType($prodcustprice->price_base_type, "price_base_type");
		print '</td>';
		print '</tr>';

		// Price
		print '<tr><td width="20%">';
		$text = $langs->trans('SellingPrice');
		print $form->textwithpicto($text, $langs->trans("PrecisionUnitIsLimitedToXDecimals", $conf->global->MAIN_MAX_DECIMALS_UNIT), 1, 1);
		print '</td><td>';
		if ($prodcustprice->price_base_type == 'TTC') {
			print '<input name="price" size="10" value="' . price($prodcustprice->price_ttc) . '">';
		} else {
			print '<input name="price" size="10" value="' . price($prodcustprice->price) . '">';
		}
		print '</td></tr>';

		// Price minimum
		print '<tr><td>';
		$text = $langs->trans('MinPrice');
		print $form->textwithpicto($text, $langs->trans("PrecisionUnitIsLimitedToXDecimals", $conf->global->MAIN_MAX_DECIMALS_UNIT), 1, 1);
		print '</td><td>';
		if ($prodcustprice->price_base_type == 'TTC') {
			print '<input name="price_min" size="10" value="' . price($prodcustprice->price_min_ttc) . '">';
		} else {
			print '<input name="price_min" size="10" value="' . price($prodcustprice->price_min) . '">';
		}
		print '</td>';
		if ( !empty($conf->global->PRODUCT_MINIMUM_RECOMMENDED_PRICE))
		{
			print '<td align="left">'.$langs->trans("MinimumRecommendedPrice", price($maxpricesupplier,0,'',1,-1,-1,'auto')).' '.img_warning().'</td>';
		}
		print '</tr>';

		// Update all child soc
		print '<tr><td width="15%">';
		print $langs->trans('ForceUpdateChildPriceSoc');
		print '</td>';
		print '<td>';
		print '<input type="checkbox" name="updatechildprice" value="1">';
		print '</td>';
		print '</tr>';

		print '</table>';

		print '<br><div class="center">';
		print '<input type="submit" class="button" value="' . $langs->trans("Save") . '">';
		print '&nbsp;&nbsp;&nbsp;&nbsp;&nbsp;';
		print '<input type="submit" class="button" name="cancel" value="' . $langs->trans("Cancel") . '">';
		print '</div>';

		print '<br></form>';
	}
	elseif ($action == 'showlog_customer_price')
	{
		$filter = array('t.fk_product' => $object->id,'t.fk_soc' => GETPOST('socid', 'int'));

		// Count total nb of records
		$nbtotalofrecords = '';
		if (empty($conf->global->MAIN_DISABLE_FULL_SCANLIST)) {
			$nbtotalofrecords = $prodcustprice->fetch_all_log($sortorder, $sortfield, $conf->liste_limit, $offset, $filter);
		}

		$result = $prodcustprice->fetch_all_log($sortorder, $sortfield, $conf->liste_limit, $offset, $filter);
		if ($result < 0) {
			setEventMessages($prodcustprice->error, $prodcustprice->errors, 'errors');
		}

		$option = '&socid=' . GETPOST('socid', 'int') . '&id=' . $object->id;

		$staticsoc = new Societe($db);
		$staticsoc->fetch(GETPOST('socid', 'int'));

		$title=$langs->trans('PriceByCustomerLog');
		$title.=' - '.$staticsoc->getNomUrl(1);

		$backbutton='<a class="butAction" href="' . $_SERVER["PHP_SELF"] . '?id=' . $object->id . '">' . $langs->trans("Back") . '</a>';

		print_barre_liste($title, $page, $_SERVEUR['PHP_SELF'], $option, $sortfield, $sortorder, $backbutton, count($prodcustprice->lines), $nbtotalofrecords, 'title_accountancy.png');

		if (count($prodcustprice->lines) > 0)
		{

			print '<form action="' . $_SERVER["PHP_SELF"] . '?id=' . $object->id . '" method="POST">';
			print '<input type="hidden" name="id" value="' . $object->id . '">';

			print '<table class="noborder" width="100%">';

			print '<tr class="liste_titre">';
			print '<td>' . $langs->trans("ThirdParty") . '</td>';
			print '<td>' . $langs->trans("AppliedPricesFrom") . '</td>';
			print '<td align="center">' . $langs->trans("PriceBase") . '</td>';
			print '<td align="right">' . $langs->trans("VATRate") . '</td>';
			print '<td align="right">' . $langs->trans("HT") . '</td>';
			print '<td align="right">' . $langs->trans("TTC") . '</td>';
			print '<td align="right">' . $langs->trans("MinPrice") . ' ' . $langs->trans("HT") . '</td>';
			print '<td align="right">' . $langs->trans("MinPrice") . ' ' . $langs->trans("TTC") . '</td>';
			print '<td align="right">' . $langs->trans("ChangedBy") . '</td>';
			print '<td>&nbsp;</td>';
			print '</tr>';

			$var = True;

			foreach ($prodcustprice->lines as $line)
			{
				$var = ! $var;
				print '<tr class="oddeven">';
				// Date
				$staticsoc = new Societe($db);
				$staticsoc->fetch($line->fk_soc);

				print "<td>" . $staticsoc->getNomUrl(1) . "</td>";
				print "<td>" . dol_print_date($line->datec, "dayhour") . "</td>";

				$tva_tx = $line->default_vat_code ? $line->tva_tx.' ('.$line->default_vat_code.')' : $line->tva_tx;

				print '<td align="center">' . $langs->trans($line->price_base_type) . "</td>";
				print '<td align="right">' . vatrate($tva_tx, true, $line->recuperableonly) . "</td>";
				print '<td align="right">' . price($line->price) . "</td>";
				print '<td align="right">' . price($line->price_ttc) . "</td>";
				print '<td align="right">' . price($line->price_min) . '</td>';
				print '<td align="right">' . price($line->price_min_ttc) . '</td>';

				// User
				$userstatic = new User($db);
				$userstatic->fetch($line->fk_user);
				print '<td align="right">';
				print $userstatic->getLoginUrl(1);
				print '</td>';
			}
			print "</table>";
		} else {
			print $langs->trans('None');
		}
	}
	else if ($action != 'showlog_default_price' && $action != 'edit_price')
	{
		// List of all prices by customers
        print '<!-- list of prices per customer -->'."\n";

		// Count total nb of records
		$nbtotalofrecords = '';
		if (empty($conf->global->MAIN_DISABLE_FULL_SCANLIST)) {
			$nbtotalofrecords = $prodcustprice->fetch_all($sortorder, $sortfield, 0, 0, $filter);
		}

		$result = $prodcustprice->fetch_all($sortorder, $sortfield, $conf->liste_limit, $offset, $filter);
		if ($result < 0) {
			setEventMessages($prodcustprice->error, $prodcustprice->errors, 'errors');
		}

		$option = '&search_soc=' . $search_soc . '&id=' . $object->id;

		print_barre_liste($langs->trans('PriceByCustomer'), $page, $_SERVEUR ['PHP_SELF'], $option, $sortfield, $sortorder, '', count($prodcustprice->lines), $nbtotalofrecords, 'title_accountancy.png');

		print '<form action="' . $_SERVER["PHP_SELF"] . '?id=' . $object->id . '" method="POST">';
		print '<input type="hidden" name="id" value="' . $object->id . '">';

		print '<table class="noborder" width="100%">';

		print '<tr class="liste_titre">';
		print '<td>' . $langs->trans("ThirdParty") . '</td>';
		print '<td>' . $langs->trans("AppliedPricesFrom") . '</td>';
		print '<td align="center">' . $langs->trans("PriceBase") . '</td>';
		print '<td align="right">' . $langs->trans("VATRate") . '</td>';
		print '<td align="right">' . $langs->trans("HT") . '</td>';
		print '<td align="right">' . $langs->trans("TTC") . '</td>';
		print '<td align="right">' . $langs->trans("MinPrice") . ' ' . $langs->trans("HT") . '</td>';
		print '<td align="right">' . $langs->trans("MinPrice") . ' ' . $langs->trans("TTC") . '</td>';
		print '<td align="right">' . $langs->trans("ChangedBy") . '</td>';
		print '<td>&nbsp;</td>';
		print '</tr>';

		if (count($prodcustprice->lines) > 0 || $search_soc)
		{
    		print '<tr class="liste_titre">';
    		print '<td class="liste_titre"><input type="text" class="flat" name="search_soc" value="' . $search_soc . '" size="20"></td>';
    		print '<td class="liste_titre" colspan="8">&nbsp;</td>';
    		// Print the search button
            print '<td class="liste_titre" align="right">';
            $searchpicto=$form->showFilterAndCheckAddButtons(0);
            print $searchpicto;
            print '</td>';
    		print '</tr>';
		}

		$var = False;


		// Line for default price
		print '<tr class="oddeven">';
		print "<td>" . $langs->trans("Default") . "</td>";
		print "<td>" . "</td>";

		print '<td align="center">' . $langs->trans($object->price_base_type) . "</td>";
		print '<td align="right">' . vatrate($object->tva_tx, true, $object->recuperableonly) . "</td>";
		print '<td align="right">' . price($object->price) . "</td>";
		print '<td align="right">' . price($object->price_ttc) . "</td>";
		print '<td align="right">' . price($object->price_min) . '</td>';
		print '<td align="right">' . price($object->price_min_ttc) . '</td>';
		print '<td align="right">';
		print '</td>';
		if ($user->rights->produit->supprimer || $user->rights->service->supprimer)
		{
		    print '<td align="right">';
		    print '<a href="' . $_SERVER["PHP_SELF"] . '?action=showlog_default_price&amp;id=' . $object->id . '">';
		    print img_info($langs->trans('PriceByCustomerLog'));
		    print '</a>';
		    print ' ';
		    print '<a href="' . $_SERVER["PHP_SELF"] . '?action=edit_price&amp;id=' . $object->id . '">';
		    print img_edit('default', 0, 'style="vertical-align: middle;"');
		    print '</a>';
		    print ' &nbsp; ';
		    print '</td>';
		}
		print "</tr>\n";


		if (count($prodcustprice->lines) > 0)
		{
		    $var = false;
			foreach ($prodcustprice->lines as $line)
			{
			    $var = ! $var;
<<<<<<< HEAD
			    
				print '<tr class="oddeven">';
=======

				print "<tr ".$bc[$var].">";
>>>>>>> 4402c7fb
				// Date
				$staticsoc = new Societe($db);
				$staticsoc->fetch($line->fk_soc);

				$tva_tx = $line->default_vat_code ? $line->tva_tx.' ('.$line->default_vat_code.')' : $line->tva_tx;

				print "<td>" . $staticsoc->getNomUrl(1) . "</td>";
				print "<td>" . dol_print_date($line->datec, "dayhour") . "</td>";

				print '<td align="center">' . $langs->trans($line->price_base_type) . "</td>";
				print '<td align="right">' . vatrate($tva_tx, true, $line->recuperableonly) . "</td>";
				print '<td align="right">' . price($line->price) . "</td>";
				print '<td align="right">' . price($line->price_ttc) . "</td>";
				print '<td align="right">' . price($line->price_min) . '</td>';
				print '<td align="right">' . price($line->price_min_ttc) . '</td>';

				// User
				$userstatic = new User($db);
				$userstatic->fetch($line->fk_user);
				print '<td align="right">';
				print $userstatic->getLoginUrl(1);
				print '</td>';

				// Todo Edit or delete button
				// Action
				if ($user->rights->produit->supprimer || $user->rights->service->supprimer)
				{
					print '<td align="right">';
					print '<a href="' . $_SERVER["PHP_SELF"] . '?action=showlog_customer_price&amp;id=' . $object->id . '&amp;socid=' . $line->fk_soc . '">';
					print img_info($langs->trans('PriceByCustomerLog'));
					print '</a>';
					print ' ';
					print '<a href="' . $_SERVER["PHP_SELF"] . '?action=edit_customer_price&amp;id=' . $object->id . '&amp;lineid=' . $line->id . '">';
					print img_edit('default', 0, 'style="vertical-align: middle;"');
					print '</a>';
					print ' ';
					print '<a href="' . $_SERVER["PHP_SELF"] . '?action=delete_customer_price&amp;id=' . $object->id . '&amp;lineid=' . $line->id . '">';
					print img_delete('default', 'style="vertical-align: middle;"');
					print '</a>';
					print '</td>';
				}

				print "</tr>\n";
			}
		}
		/*else
		{
			$colspan=9;
			if ($user->rights->produit->supprimer || $user->rights->service->supprimer) $colspan+=1;
			print "<tr ".$bc[false].">";
			print '<td colspan="'.$colspan.'">'.$langs->trans('None').'</td>';
			print "</tr>";
		}*/

		print "</table>";

		print "</form>";
	}
}

llxFooter();

$db->close();<|MERGE_RESOLUTION|>--- conflicted
+++ resolved
@@ -657,16 +657,13 @@
 
 dol_fiche_head($head, 'price', $titre, -1, $picto);
 
-<<<<<<< HEAD
 $linkback = '<a href="'.DOL_URL_ROOT.'/product/list.php">'.$langs->trans("BackToList").'</a>';
 $object->next_prev_filter=" fk_product_type = ".$object->type;
-dol_banner_tab($object, 'ref', $linkback, ($user->societe_id?0:1), 'ref');
-=======
+
 $shownav = 1;
 if ($user->societe_id && ! in_array('product', explode(',',$conf->global->MAIN_MODULES_FOR_EXTERNAL))) $shownav=0;
 
 dol_banner_tab($object, 'ref', $linkback, $shownav, 'ref');
->>>>>>> 4402c7fb
 
 
 print '<div class="fichecenter">';
@@ -767,13 +764,8 @@
 		for($i = 1; $i <= $conf->global->PRODUIT_MULTIPRICES_LIMIT; $i++)
 		{
 		    $var = ! $var;
-<<<<<<< HEAD
-		    
+
 			print '<tr class="oddeven">';
-=======
-
-			print '<tr '.$bc[$var].'>';
->>>>>>> 4402c7fb
 
 			// Label of price
 			print '<td>';
@@ -1227,13 +1219,8 @@
 		print '<input type="hidden" name="action" value="update_price">';
 		print '<input type="hidden" name="id" value="' . $object->id . '">';
 
-<<<<<<< HEAD
 		//dol_fiche_head('', '', '', -1);
-		
-=======
-		dol_fiche_head('');
-
->>>>>>> 4402c7fb
+
 		if (! empty($conf->global->PRODUIT_MULTIPRICES) && ! empty($conf->global->PRODUIT_MULTIPRICES_ALLOW_AUTOCALC_PRICELEVEL)) {
 			print $langs->trans('UseMultipriceRules'). ' <input type="checkbox" id="usePriceRules" name="usePriceRules" '.($object->price_autogen ? 'checked' : '').'><br><br>';
 		}
@@ -1313,15 +1300,9 @@
 		print '</tbody>';
 
 		print '</table>';
-<<<<<<< HEAD
-		
+
 		//dol_fiche_end();
-		
-=======
-
-		dol_fiche_end();
-
->>>>>>> 4402c7fb
+
 		print '<div style="text-align: center">';
 		print '<input type="submit" class="button" value="' . $langs->trans("Save") . '">';
 		print '&nbsp;&nbsp;&nbsp;';
@@ -1867,13 +1848,9 @@
 			foreach ($prodcustprice->lines as $line)
 			{
 			    $var = ! $var;
-<<<<<<< HEAD
-			    
+
 				print '<tr class="oddeven">';
-=======
-
-				print "<tr ".$bc[$var].">";
->>>>>>> 4402c7fb
+
 				// Date
 				$staticsoc = new Societe($db);
 				$staticsoc->fetch($line->fk_soc);
