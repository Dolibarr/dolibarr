--- conflicted
+++ resolved
@@ -241,16 +241,10 @@
 					'price' => $newprice[$i],
 					'price_min' => $newprice_min[$i],
 					'price_base_type' => $newpricebase[$i],
-<<<<<<< HEAD
 				    'default_vat_code' => $vatratecode,
 					'vat_tx' => $tva_tx,                                                                                       // default_vat_code should be used in priority in a future
 					'npr' => $npr,                                                                                             // default_vat_code should be used in priority in a future
 				    'localtaxes_array' => array('0'=>$localtax1_type, '1'=>$localtax1, '2'=>$localtax2_type, '3'=>$localtax2)  // default_vat_code should be used in priority in a future
-=======
-					'vat_tx' => $tva_tx_txt,
-					'npr' => $npr,
-				    'localtaxes_array' => array('0'=>$localtax1_type, '1'=>$localtax1, '2'=>$localtax2_type, '3'=>$localtax2)
->>>>>>> 696b54c6
 				);
 
 				//If autogeneration is enabled, then we only set the first level
