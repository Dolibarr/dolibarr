--- conflicted
+++ resolved
@@ -5,11 +5,7 @@
  * Copyright (C) 2005-2015	Regis Houssin			<regis.houssin@capnetworks.com>
  * Copyright (C) 2006		Andre Cianfarani		<acianfa@free.fr>
  * Copyright (C) 2014		Florian Henry			<florian.henry@open-concept.pro>
-<<<<<<< HEAD
- * Copyright (C) 2014		Juanjo Menent			<jmenent@2byte.es>
-=======
  * Copyright (C) 2014-2016	Juanjo Menent			<jmenent@2byte.es>
->>>>>>> 3f5d67d4
  * Copyright (C) 2014-2015 	Philippe Grand 		    <philippe.grand@atoo-net.com>
  * Copyright (C) 2014		Ion agorria				<ion@agorria.com>
  * Copyright (C) 2015		Alexandre Spangaro		<aspangaro.dolibarr@gmail.com>
@@ -99,16 +95,10 @@
     
 	if (($action == 'update_vat') && !$cancel && ($user->rights->produit->creer || $user->rights->service->creer))
 	{
-<<<<<<< HEAD
-	    $tva_tx_txt = GETPOST('tva_tx', 'alpha');           // tva_tx can be '8.5'  or  '8.5*'  or  '8.5
-	    
-	    // We must define tva_tx, npr and local taxes
-=======
 	    $tva_tx_txt = GETPOST('tva_tx', 'alpha');           // tva_tx can be '8.5'  or  '8.5*'  or  '8.5 (XXX)' or '8.5* (XXX)'
 
 	    // We must define tva_tx, npr and local taxes
 	    $vatratecode = '';
->>>>>>> 3f5d67d4
 	    $tva_tx = preg_replace('/[^0-9\.].*$/', '', $tva_tx_txt);     // keep remove all after the numbers and dot
 	    $npr = preg_match('/\*/', $tva_tx_txt) ? 1 : 0;
 	    $localtax1 = 0; $localtax2 = 0; $localtax1_type = '0'; $localtax2_type = '0';
@@ -126,17 +116,6 @@
 	        $resql=$db->query($sql);
 	        if ($resql)
 	        {
-<<<<<<< HEAD
-	            $obj = $db->fetch_object($resql);
-	            $npr = $obj->recuperableonly;
-	            $localtax1 = $obj->localtax1;
-	            $localtax2 = $obj->localtax2;
-	            $localtax1_type = $obj->localtax1_type;
-	            $localtax2_type = $obj->localtax2_type;
-	        }
-	    }
-	    
-=======
                 $obj = $db->fetch_object($resql);
                 $npr = $obj->recuperableonly;
                 $localtax1 = $obj->localtax1;
@@ -147,41 +126,27 @@
 	    }
 
 	    $object->default_vat_code = $vatratecode;
->>>>>>> 3f5d67d4
 	    $object->tva_tx = $tva_tx;
 	    $object->tva_npr = $npr;
 	    $object->localtax1_tx = $localtax1;
 	    $object->localtax2_tx = $localtax2;
 	    $object->localtax1_type = $localtax1_type;
 	    $object->localtax2_type = $localtax2_type;
-<<<<<<< HEAD
-	    
+
 	    $db->begin();
-	    
-=======
-
-	    $db->begin();
-
->>>>>>> 3f5d67d4
+
 	    $resql = $object->update($object->id, $user);
 	    if (! $resql)
 	    {
 	        $error++;
-<<<<<<< HEAD
-=======
 	        setEventMessages($object->error, $object->errors, 'errors');
->>>>>>> 3f5d67d4
 	    }
 	    
 	    if ($error)
 	    {
-<<<<<<< HEAD
-	       $object->updatePrice($newprice, $newpricebase, $user, $newvat, $newprice_min, $level, $newnpr, $newpsq);    // FIXME Bug $newvat and $newnpr not defined
-=======
 	        //$localtaxarray=array('0'=>$localtax1_type,'1'=>$localtax1,'2'=>$localtax2_type,'3'=>$localtax2);
 	        $localtaxarray=array();    // We do not store localtaxes into product, we will use instead the "vat code" to retreive them.
 	        $object->updatePrice(0, $object->price_base_type, $user, $tva_tx, '', 0, $npr, 0, 0, $localtaxarray, $vatratecode);
->>>>>>> 3f5d67d4
 	    }
 	    
 	    if (! $error)
@@ -207,131 +172,6 @@
 
 		if (!empty($conf->dynamicprices->enabled)) {
 			$object->fk_price_expression = empty($eid) ? 0 : $eid; //0 discards expression
-<<<<<<< HEAD
-
-			if ($object->fk_price_expression != 0) {
-				//Check the expression validity by parsing it
-				$priceparser = new PriceParser($db);
-
-				if ($priceparser->parseProduct($object) < 0) {
-					$error ++;
-					setEventMessages($priceparser->translatedError(), null, 'errors');
-				}
-			}
-		}
-
-		// Multiprices
-		if (! $error && ! empty($conf->global->PRODUIT_MULTIPRICES)) {
-
-			$newprice = GETPOST('price', 'array');
-			$newprice_min = GETPOST('price_min', 'array');
-			$newpricebase = GETPOST('multiprices_base_type', 'array');
-			$newvattx = GETPOST('tva_tx', 'array');
-			$newvatnpr = GETPOST('tva_npr', 'array');
-			$newlocaltax1_tx = GETPOST('localtax1_tx', 'array');
-			$newlocaltax1_type = GETPOST('localtax1_type', 'array');
-			$newlocaltax2_tx = GETPOST('localtax2_tx', 'array');
-			$newlocaltax2_type = GETPOST('localtax2_type', 'array');
-
-			//Shall we generate prices using price rules?
-			$object->price_autogen = GETPOST('usePriceRules') == 'on';
-
-			for ($i = 1; $i <= $conf->global->PRODUIT_MULTIPRICES_LIMIT; $i ++) 
-			{
-				if (!isset($newprice[$i])) {
-					continue;
-				}
-
-				$tva_tx_txt = $newvattx[$i];
-				$tva_tx = preg_replace('/[^0-9\.].*$/', '', $tva_tx_txt);     // keep remove all after the numbers and dot
-                $npr = $newvatnpr[$i];
-				$localtax1 = $newlocaltax1_tx[$i];
-				$localtax1_type = $newlocaltax1_type[$i];
-				$localtax2 = $newlocaltax2_tx[$i];
-				$localtax2_type = $newlocaltax2_type[$i];
-				        
-				$pricestoupdate[$i] = array(
-					'price' => $newprice[$i],
-					'price_min' => $newprice_min[$i],
-					'price_base_type' => $newpricebase[$i],
-					'vat_tx' => $tva_tx,
-					'npr' => $npr,
-				    'localtaxes_array' => array('0'=>$localtax1_type, '1'=>$localtax1, '2'=>$localtax2_type, '3'=>$localtax2)
-				);
-
-				//If autogeneration is enabled, then we only set the first level
-				if ($object->price_autogen) {
-					break;
-				}
-			}
-		} else {
-		    $tva_tx_txt = GETPOST('tva_tx', 'alpha');     // tva_tx can be '8.5' , '8.5*', '8.5 (8.5NPR) *' for example.
-
-		    // We must define tva_tx, npr and local taxes
-		    $tva_tx = preg_replace('/[^0-9\.].*$/', '', $tva_tx_txt);     // keep remove all after the numbers and dot
-		    $npr = preg_match('/\*/', $tva_tx_txt) ? 1 : 0;
-		    $localtax1 = 0; $localtax2 = 0; $localtax1_type = '0'; $localtax2_type = '0';
-		    // If value contains the unique code of vat line (new recommanded method), we use it to find npr and local taxes
-		    if (preg_match('/\((.*)\)/', $tva_tx_txt, $reg))
-		    {
-		        // We look into database using code
-		        $vatratecode=$reg[1];
-		        // Get record from code
-		        $sql = "SELECT t.rowid, t.code, t.recuperableonly, t.localtax1, t.localtax2, t.localtax1_type, t.localtax2_type";
-		        $sql.= " FROM ".MAIN_DB_PREFIX."c_tva as t, ".MAIN_DB_PREFIX."c_country as c";
-		        $sql.= " WHERE t.fk_pays = c.rowid AND c.code = '".$mysoc->country_code."'";
-		        $sql.= " AND t.taux = ".((float) $tva_tx)." AND t.active = 1";
-		        $sql.= " AND t.code ='".$vatratecode."'";
-		        $resql=$db->query($sql);
-		        if ($resql)
-		        {
-		            $obj = $db->fetch_object($resql);
-		            $npr = $obj->recuperableonly;
-		            $localtax1 = $obj->localtax1;
-		            $localtax2 = $obj->localtax2;
-		            $localtax1_type = $obj->localtax1_type;
-		            $localtax2_type = $obj->localtax2_type;
-		        }
-		    }
-			$pricestoupdate[0] = array(
-				'price' => $_POST["price"],
-				'price_min' => $_POST["price_min"],
-				'price_base_type' => $_POST["price_base_type"],
-				'vat_tx' => $tva_tx,
-				'npr' => $npr,
-			    'localtaxes_array' => array('0'=>$localtax1_type, '1'=>$localtax1, '2'=>$localtax2_type, '3'=>$localtax2)
-			);
-		}
-
-		if (!$error) {
-			$db->begin();
-
-			foreach ($pricestoupdate as $key => $val) {
-
-				$newprice = $val['price'];
-
-				if ($val['price'] < $val['price_min'] && !empty($object->fk_price_expression)) {
-					$newprice = $val['price_min']; //Set price same as min, the user will not see the
-				}
-
-				$newprice = price2num($newprice, 'MU');
-				$newprice_min = price2num($val['price_min'], 'MU');
-
-				if (!empty($conf->global->PRODUCT_MINIMUM_RECOMMENDED_PRICE) && $newprice_min < $maxpricesupplier) {
-					setEventMessages($langs->trans("MinimumPriceLimit", price($maxpricesupplier, 0, '', 1, - 1, - 1, 'auto')), null, 'errors');
-					$error ++;
-					break;
-				}
-
-				$res = $object->updatePrice($newprice, $val['price_base_type'], $user, $val['vat_tx'], $newprice_min, $key, $val['npr'], $psq, 0, $val['localtaxes_array']);
-
-				if ($res < 0) {
-					$error ++;
-					setEventMessages($object->error, $object->errors, 'errors');
-					break;
-				}
-			}
-=======
 
 			if ($object->fk_price_expression != 0) {
 				//Check the expression validity by parsing it
@@ -490,7 +330,6 @@
 					break;
 				}
 			}
->>>>>>> 3f5d67d4
 		}
 
 		if (!$error && $object->update($object->id, $user) < 0) {
@@ -623,17 +462,13 @@
 
 		$tva_tx_txt = GETPOST("tva_tx");
 		
-<<<<<<< HEAD
-=======
 		$vatratecode = '';
->>>>>>> 3f5d67d4
 		// We must define tva_tx, npr and local taxes
 		$tva_tx = preg_replace('/[^0-9\.].*$/', '', $tva_tx_txt);     // keep remove all after the numbers and dot
 		$npr = preg_match('/\*/', $tva_tx_txt) ? 1 : 0;
 		$localtax1 = 0; $localtax2 = 0; $localtax1_type = '0'; $localtax2_type = '0';
 		// If value contains the unique code of vat line (new recommanded method), we use it to find npr and local taxes
 		if (preg_match('/\((.*)\)/', $tva_tx_txt, $reg))
-<<<<<<< HEAD
 		{
 		    // We look into database using code
 		    $vatratecode=$reg[1];
@@ -655,6 +490,7 @@
 		    }
 		}		
 		
+		$prodcustprice->default_vat_code = $vatratecode;
 		$prodcustprice->tva_tx = $tva_tx;
 		$prodcustprice->recuperableonly = $npr;
 		$prodcustprice->localtax1_tx = $localtax1;
@@ -669,9 +505,64 @@
 		    $error++;
 		    $action='add_customer_price';
 		}
-		if (! empty($conf->global->PRODUCT_MINIMUM_RECOMMENDED_PRICE) && $prodcustprice->price_min<$maxpricesupplier)
-		{
-=======
+		if (! empty($conf->global->PRODUCT_MINIMUM_RECOMMENDED_PRICE) && $prodcustprice->price_min < $maxpricesupplier)
+		{
+		    $langs->load("errors");
+			setEventMessages($langs->trans("MinimumPriceLimit",price($maxpricesupplier,0,'',1,-1,-1,'auto')), null, 'errors');
+			$error++;
+			$action='add_customer_price';
+		}
+
+		if (! $error)
+		{
+			$result = $prodcustprice->create($user, 0, $update_child_soc);
+
+			if ($result < 0) {
+				setEventMessages($prodcustprice->error, $prodcustprice->errors, 'errors');
+			} else {
+				setEventMessages($langs->trans('RecordSaved'), null, 'mesgs');
+			}
+
+			$action = '';
+		}
+	}
+
+	if ($action == 'delete_customer_price' && ($user->rights->produit->supprimer || $user->rights->service->supprimer))
+	{
+		// Delete price by customer
+		$prodcustprice->id = GETPOST('lineid');
+		$result = $prodcustprice->delete($user);
+
+		if ($result < 0) {
+			setEventMessages($prodcustprice->error, $prodcustprice->errors, 'errors');
+		} else {
+			setEventMessages($langs->trans('RecordDeleted'), null, 'mesgs');
+		}
+		$action = '';
+	}
+
+	if ($action == 'update_customer_price_confirm' && !$cancel && ($user->rights->produit->creer || $user->rights->service->creer))
+	{
+		$maxpricesupplier = $object->min_recommended_price();
+
+		$update_child_soc = GETPOST('updatechildprice');
+
+		$prodcustprice->fetch(GETPOST('lineid', 'int'));
+
+		// update price by customer
+		$prodcustprice->price = price2num(GETPOST("price"), 'MU');
+		$prodcustprice->price_min = price2num(GETPOST("price_min"), 'MU');
+		$prodcustprice->price_base_type = GETPOST("price_base_type", 'alpha');
+
+		$tva_tx_txt = GETPOST("tva_tx");
+
+		$vatratecode='';
+		// We must define tva_tx, npr and local taxes
+		$tva_tx = preg_replace('/[^0-9\.].*$/', '', $tva_tx_txt);     // keep remove all after the numbers and dot
+		$npr = preg_match('/\*/', $tva_tx_txt) ? 1 : 0;
+		$localtax1 = 0; $localtax2 = 0; $localtax1_type = '0'; $localtax2_type = '0';
+		// If value contains the unique code of vat line (new recommanded method), we use it to find npr and local taxes
+		if (preg_match('/\((.*)\)/', $tva_tx_txt, $reg))
 		{
 		    // We look into database using code
 		    $vatratecode=$reg[1];
@@ -691,7 +582,7 @@
 		        $localtax1_type = $obj->localtax1_type;
 		        $localtax2_type = $obj->localtax2_type;
 		    }
-		}		
+		}
 		
 		$prodcustprice->default_vat_code = $vatratecode;
 		$prodcustprice->tva_tx = $tva_tx;
@@ -701,115 +592,7 @@
 		$prodcustprice->localtax1_type = $localtax1_type;
 		$prodcustprice->localtax2_type = $localtax2_type;
 		
-		if (! ($prodcustprice->fk_soc > 0))
-		{
-		    $langs->load("errors");
-		    setEventMessages($langs->trans("ErrorFieldRequired",$langs->transnoentitiesnoconv("ThirdParty")), null, 'errors');
-		    $error++;
-		    $action='add_customer_price';
-		}
-		if (! empty($conf->global->PRODUCT_MINIMUM_RECOMMENDED_PRICE) && $prodcustprice->price_min < $maxpricesupplier)
-		{
->>>>>>> 3f5d67d4
-		    $langs->load("errors");
-			setEventMessages($langs->trans("MinimumPriceLimit",price($maxpricesupplier,0,'',1,-1,-1,'auto')), null, 'errors');
-			$error++;
-			$action='add_customer_price';
-		}
-
-		if (! $error)
-		{
-			$result = $prodcustprice->create($user, 0, $update_child_soc);
-
-			if ($result < 0) {
-				setEventMessages($prodcustprice->error, $prodcustprice->errors, 'errors');
-			} else {
-				setEventMessages($langs->trans('RecordSaved'), null, 'mesgs');
-			}
-
-			$action = '';
-		}
-	}
-
-	if ($action == 'delete_customer_price' && ($user->rights->produit->supprimer || $user->rights->service->supprimer))
-	{
-		// Delete price by customer
-		$prodcustprice->id = GETPOST('lineid');
-		$result = $prodcustprice->delete($user);
-
-		if ($result < 0) {
-			setEventMessages($prodcustprice->error, $prodcustprice->errors, 'errors');
-		} else {
-			setEventMessages($langs->trans('RecordDeleted'), null, 'mesgs');
-		}
-		$action = '';
-	}
-
-	if ($action == 'update_customer_price_confirm' && !$cancel && ($user->rights->produit->creer || $user->rights->service->creer))
-	{
-		$maxpricesupplier = $object->min_recommended_price();
-
-		$update_child_soc = GETPOST('updatechildprice');
-
-		$prodcustprice->fetch(GETPOST('lineid', 'int'));
-
-		// update price by customer
-		$prodcustprice->price = price2num(GETPOST("price"), 'MU');
-		$prodcustprice->price_min = price2num(GETPOST("price_min"), 'MU');
-		$prodcustprice->price_base_type = GETPOST("price_base_type", 'alpha');
-<<<<<<< HEAD
-		
-		$tva_tx_txt = GETPOST("tva_tx");
-		
-=======
-
-		$tva_tx_txt = GETPOST("tva_tx");
-
-		$vatratecode='';
->>>>>>> 3f5d67d4
-		// We must define tva_tx, npr and local taxes
-		$tva_tx = preg_replace('/[^0-9\.].*$/', '', $tva_tx_txt);     // keep remove all after the numbers and dot
-		$npr = preg_match('/\*/', $tva_tx_txt) ? 1 : 0;
-		$localtax1 = 0; $localtax2 = 0; $localtax1_type = '0'; $localtax2_type = '0';
-		// If value contains the unique code of vat line (new recommanded method), we use it to find npr and local taxes
-		if (preg_match('/\((.*)\)/', $tva_tx_txt, $reg))
-		{
-		    // We look into database using code
-		    $vatratecode=$reg[1];
-		    // Get record from code
-		    $sql = "SELECT t.rowid, t.code, t.recuperableonly, t.localtax1, t.localtax2, t.localtax1_type, t.localtax2_type";
-		    $sql.= " FROM ".MAIN_DB_PREFIX."c_tva as t, ".MAIN_DB_PREFIX."c_country as c";
-		    $sql.= " WHERE t.fk_pays = c.rowid AND c.code = '".$mysoc->country_code."'";
-		    $sql.= " AND t.taux = ".((float) $tva_tx)." AND t.active = 1";
-		    $sql.= " AND t.code ='".$vatratecode."'";
-		    $resql=$db->query($sql);
-		    if ($resql)
-		    {
-		        $obj = $db->fetch_object($resql);
-		        $npr = $obj->recuperableonly;
-		        $localtax1 = $obj->localtax1;
-		        $localtax2 = $obj->localtax2;
-		        $localtax1_type = $obj->localtax1_type;
-		        $localtax2_type = $obj->localtax2_type;
-		    }
-		}
-		
-<<<<<<< HEAD
-=======
-		$prodcustprice->default_vat_code = $vatratecode;
->>>>>>> 3f5d67d4
-		$prodcustprice->tva_tx = $tva_tx;
-		$prodcustprice->recuperableonly = $npr;
-		$prodcustprice->localtax1_tx = $localtax1;
-		$prodcustprice->localtax2_tx = $localtax2;
-		$prodcustprice->localtax1_type = $localtax1_type;
-		$prodcustprice->localtax2_type = $localtax2_type;
-		
-<<<<<<< HEAD
-		if ($prodcustprice->price_min<$maxpricesupplier && !empty($conf->global->PRODUCT_MINIMUM_RECOMMENDED_PRICE))
-=======
 		if ($prodcustprice->price_min < $maxpricesupplier && !empty($conf->global->PRODUCT_MINIMUM_RECOMMENDED_PRICE))
->>>>>>> 3f5d67d4
 		{
 			setEventMessages($langs->trans("MinimumPriceLimit",price($maxpricesupplier,0,'',1,-1,-1,'auto')), null, 'errors');
 			$error++;
@@ -865,13 +648,9 @@
 $picto = ($object->type == Product::TYPE_SERVICE ? 'service' : 'product');
 dol_fiche_head($head, 'price', $titre, 0, $picto);
 
-<<<<<<< HEAD
-dol_banner_tab($object, 'ref', '', ($user->societe_id?0:1), 'ref');
-=======
 $linkback = '<a href="'.DOL_URL_ROOT.'/product/list.php">'.$langs->trans("BackToList").'</a>';
 
 dol_banner_tab($object, 'ref', $linkback, ($user->societe_id?0:1), 'ref');
->>>>>>> 3f5d67d4
 
 
 print '<div class="fichecenter">';
@@ -922,9 +701,6 @@
 		else
 		{
         	// TVA
-<<<<<<< HEAD
-        	print '<tr><td>' . $langs->trans("VATRate") . '</td><td>' . vatrate($object->tva_tx . ($object->tva_npr ? '*' : ''), true) . '</td></tr>';
-=======
         	print '<tr><td>' . $langs->trans("VATRate") . '</td><td>';
 			if ($object->default_vat_code)
 	        {
@@ -932,7 +708,6 @@
 	        }
         	else print vatrate($object->tva_tx . ($object->tva_npr ? '*' : ''), true);
         	print '</td></tr>';
->>>>>>> 3f5d67d4
 		}
 		
 	}
@@ -941,18 +716,11 @@
 		if (! empty($conf->global->PRODUIT_MULTIPRICES_USE_VAT_PER_LEVEL))  // using this option is a bug. kept for backward compatibility
 		{
     	   // We show only vat for level 1
-<<<<<<< HEAD
-	       print '<tr><td class="titlefield">' . $langs->trans("VATRate") . '</td><td colspan="2">' . vatrate($object->multiprices_tva_tx [1], true) . '</td></tr>';
-=======
 	       print '<tr><td class="titlefield">' . $langs->trans("VATRate") . '</td><td colspan="2">' . vatrate($object->multiprices_tva_tx[1], true) . '</td></tr>';
->>>>>>> 3f5d67d4
 		}
 		else
 		{
             // TVA
-<<<<<<< HEAD
-	        print '<tr><td class="titlefield">' . $langs->trans("VATRate") . '</td><td>' . vatrate($object->tva_tx . ($object->tva_npr ? '*' : ''), true) . '</td></tr>';
-=======
 	        print '<tr><td class="titlefield">' . $langs->trans("VATRate") . '</td><td>';
 	        if ($object->default_vat_code)
 	        {
@@ -960,16 +728,11 @@
 	        }
 	        else print vatrate($object->tva_tx . ($object->tva_npr ? '*' : ''), true);
 	        print '</td></tr>';
->>>>>>> 3f5d67d4
 		}
 	   
 		print '<tr class="liste_titre"><td style="text-align: center">'.$langs->trans("PriceLevel").'</td><td style="text-align: center">'.$langs->trans("SellingPrice").'</td><td style="text-align: center">'.$langs->trans("MinPrice").'</td></tr>';
 
-<<<<<<< HEAD
-		for($i = 1; $i <= $conf->global->PRODUIT_MULTIPRICES_LIMIT; $i ++)
-=======
 		for($i = 1; $i <= $conf->global->PRODUIT_MULTIPRICES_LIMIT; $i++)
->>>>>>> 3f5d67d4
 		{
 			print '<tr>';
 
@@ -1081,9 +844,6 @@
 else 
 {
 	// TVA
-<<<<<<< HEAD
-	print '<tr><td class="titlefield">' . $langs->trans("VATRate") . '</td><td>' . vatrate($object->tva_tx . ($object->tva_npr ? '*' : ''), true) . '</td></tr>';
-=======
 	print '<tr><td class="titlefield">' . $langs->trans("VATRate") . '</td><td>';
 	if ($object->default_vat_code)
 	{
@@ -1091,7 +851,6 @@
 	}   
 	else print vatrate($object->tva_tx, true, $object->tva_npr, true);
 	print '</td></tr>';
->>>>>>> 3f5d67d4
 
 	// Price
 	print '<tr><td>' . $langs->trans("SellingPrice") . '</td><td>';
@@ -1207,11 +966,7 @@
 {
 	print "\n" . '<div class="tabsAction">' . "\n";
 
-<<<<<<< HEAD
-	if (empty($conf->global->PRODUIT_MULTIPRICES))	// For everyone, except multiprices
-=======
 	if (empty($conf->global->PRODUIT_MULTIPRICES))
->>>>>>> 3f5d67d4
 	{
     	if ($user->rights->produit->creer || $user->rights->service->creer) {
     		print '<div class="inline-block divButAction"><a class="butAction" href="' . $_SERVER['PHP_SELF'] . '?action=edit_price&amp;id=' . $object->id . '">' . $langs->trans("UpdateDefaultPrice") . '</a></div>';
@@ -1257,17 +1012,10 @@
 	dol_fiche_head('');
 	
 	print '<table class="border" width="100%">';
-<<<<<<< HEAD
-
-	// VAT
-	print '<tr><td>' . $langs->trans("VATRate") . '</td><td>';
-	print $form->load_tva("tva_tx", $object->tva_tx, $mysoc, '', $object->id, $object->tva_npr, $object->type, false, 1);
-=======
 	
 	// VAT
 	print '<tr><td>' . $langs->trans("VATRate") . '</td><td>';
 	print $form->load_tva("tva_tx", $object->default_vat_code ? $object->tva_tx.' ('.$object->default_vat_code.')' : $object->tva_tx, $mysoc, '', $object->id, $object->tva_npr, $object->type, false, 1);
->>>>>>> 3f5d67d4
 	print '</td></tr>';
 
 	print '</table>';
@@ -1300,11 +1048,7 @@
 
 		// VAT
 		print '<tr><td>' . $langs->trans("VATRate") . '</td><td colspan="2">';
-<<<<<<< HEAD
-		print $form->load_tva("tva_tx", $object->tva_tx, $mysoc, '', $object->id, $object->tva_npr, $object->type, false, 1);
-=======
 		print $form->load_tva("tva_tx", $object->default_vat_code ? $object->tva_tx.' ('.$object->default_vat_code.')' : $object->tva_tx, $mysoc, '', $object->id, $object->tva_npr, $object->type, false, 1);
->>>>>>> 3f5d67d4
 		print '</td></tr>';
 
 		// Price base
@@ -1401,10 +1145,6 @@
 	}
 	else
 	{
-<<<<<<< HEAD
-		dol_fiche_head('');
-		
-
 		?>
 		<script>
 
@@ -1434,227 +1174,34 @@
 		print '<input type="hidden" name="action" value="update_price">';
 		print '<input type="hidden" name="id" value="' . $object->id . '">';
 
+		dol_fiche_head('');
+		
 		if (! empty($conf->global->PRODUIT_MULTIPRICES) && ! empty($conf->global->PRODUIT_MULTIPRICES_ALLOW_AUTOCALC_PRICELEVEL)) {
 			print $langs->trans('UseMultipriceRules'). ' <input type="checkbox" id="usePriceRules" name="usePriceRules" '.($object->price_autogen ? 'checked' : '').'><br><br>';
 		}
 
 		print '<table class="noborder">';
-		print '<thead><tr class="liste_titre">
-		<td style="text-align: center">'.$langs->trans("PriceLevel").'</td>';
-		if (!empty($conf->global->PRODUIT_MULTIPRICES_USE_VAT_PER_LEVEL)) {
-			print '<td style="text-align: center">'.$langs->trans("VATRate").'</td>';
-		}
-		print '<td style="text-align: center">'.$langs->trans("SellingPrice").'</td>
-		<td style="text-align: center">'.$langs->trans("MinPrice").'</td>';
+		print '<thead><tr class="liste_titre">';
+		
+		print '<td>'.$langs->trans("PriceLevel").'</td>';
+
+		if (!empty($conf->global->PRODUIT_MULTIPRICES_USE_VAT_PER_LEVEL)) print '<td style="text-align: center">'.$langs->trans("VATRate").'</td>';
+		else print '<td></td>';
+		
+		print '<td class="center">'.$langs->trans("SellingPrice").'</td>';
+		
+		print '<td class="center">'.$langs->trans("MinPrice").'</td>';
+
 		if (!empty($conf->global->PRODUCT_MINIMUM_RECOMMENDED_PRICE)) {
 			print '<td></td>';
 		}
-		print '</tr></thead><tbody>';
-
-		for ($i = 1; $i <= $conf->global->PRODUIT_MULTIPRICES_LIMIT; $i ++) {
-			$var = !$var;
-
-			print '<tr '.$bc[$var].'>';
-			print '<td>';
-			print $form->textwithpicto($langs->trans('SellingPrice') . ' ' . $i, $langs->trans("PrecisionUnitIsLimitedToXDecimals", $conf->global->MAIN_MAX_DECIMALS_UNIT), 1, 1);
-			print '</td>';
-
-			// VAT
-			if (empty($conf->global->PRODUIT_MULTIPRICES_USE_VAT_PER_LEVEL)) {
-			    print '<input type="hidden" name="tva_tx[' . $i . ']" value="' . $object->tva_tx . '">';
-			    print '<input type="hidden" name="tva_npr[' . $i . ']" value="' . $object->tva_npr . '">';
-			    print '<input type="hidden" name="localtax1_tx[' . $i . ']" value="' . $object->localtax1_tx . '">';
-			    print '<input type="hidden" name="localtax1_type[' . $i . ']" value="' . $object->localtax1_type . '">';
-			    print '<input type="hidden" name="localtax2_tx[' . $i . ']" value="' . $object->localtax2_tx . '">';
-			    print '<input type="hidden" name="localtax2_type[' . $i . ']" value="' . $object->localtax2_type . '">';
-			} else {
-				// This option is kept for backward compatibility but has no sense
-				print '<td style="text-align: center">';
-				print $form->load_tva("tva_tx[" . $i.']', $object->multiprices_tva_tx[$i], $mysoc, '', $object->id, false, $object->type, false, 1);
-				print '</td>';
-			}
-
-			// Selling price
-			print '<td style="text-align: center">';
-			if ($object->multiprices_base_type [$i] == 'TTC') {
-				print '<input name="price[' . $i . ']" size="10" value="' . price($object->multiprices_ttc [$i]) . '">';
-			} else {
-				print '<input name="price[' . $i . ']" size="10" value="' . price($object->multiprices [$i]) . '">';
-			}
-			print '&nbsp;'.$form->selectPriceBaseType($object->multiprices_base_type [$i], "multiprices_base_type[" . $i."]");
-			print '</td>';
-
-			// Min price
-			print '<td style="text-align: center">';
-			if ($object->multiprices_base_type [$i] == 'TTC') {
-				print '<input name="price_min[' . $i . ']" size="10" value="' . price($object->multiprices_min_ttc [$i]) . '">';
-			} else {
-				print '<input name="price_min[' . $i . ']" size="10" value="' . price($object->multiprices_min [$i]) . '">';
-			}
-			if ( !empty($conf->global->PRODUCT_MINIMUM_RECOMMENDED_PRICE))
-			{
-				print '<td align="left">'.$langs->trans("MinimumRecommendedPrice", price($maxpricesupplier,0,'',1,-1,-1,'auto')).' '.img_warning().'</td>';
-			}
-			print '</td>';
-
-			print '</tr>';
-		}
-
-		print '</tbody></table><br><div style="text-align: center">';
-		print '<input type="submit" class="button" value="' . $langs->trans("Save") . '">';
-		print '&nbsp;&nbsp;&nbsp;';
-		print '<input type="submit" class="button" name="cancel" value="' . $langs->trans("Cancel") . '"></div>';
-		print '</form>';
-
-		dol_fiche_end();
-	}
-}
-
-// List of price changes (ordered by descending date)
-$sql = "SELECT p.rowid, p.price, p.price_ttc, p.price_base_type, p.tva_tx, p.recuperableonly,";
-$sql .= " p.price_level, p.price_min, p.price_min_ttc,p.price_by_qty,";
-$sql .= " p.date_price as dp, p.fk_price_expression, u.rowid as user_id, u.login";
-$sql .= " FROM " . MAIN_DB_PREFIX . "product_price as p,";
-$sql .= " " . MAIN_DB_PREFIX . "user as u";
-$sql .= " WHERE fk_product = " . $object->id;
-$sql .= " AND p.entity IN (" . getEntity('productprice', 1) . ")";
-$sql .= " AND p.fk_user_author = u.rowid";
-if (! empty($socid) && ! empty($conf->global->PRODUIT_MULTIPRICES)) $sql .= " AND p.price_level = " . $soc->price_level;
-$sql .= " ORDER BY p.date_price DESC, p.rowid DESC, p.price_level ASC";
-// $sql .= $db->plimit();
-
-$result = $db->query($sql);
-if ($result)
-{
-	$num = $db->num_rows($result);
-
-	if (! $num)
-	{
-		$db->free($result);
-
-		// Il doit au moins y avoir la ligne de prix initial.
-		// On l'ajoute donc pour remettre a niveau (pb vieilles versions)
-		$object->updatePrice($object->price, $object->price_base_type, $user, $newprice_min);
-
-		$result = $db->query($sql);
-		$num = $db->num_rows($result);
-	}
-
-	if ($num > 0)
-	{
-		if (! empty($conf->global->PRODUIT_CUSTOMER_PRICES)) print load_fiche_titre($langs->trans("DefaultPrice"),'','');
-=======
-		?>
-		<script>
-
-			var showHidePriceRules = function () {
-				var otherPrices = $('div.fiche form table tbody tr:not(:first)');
-				var minPrice1 = $('div.fiche form input[name="price_min[1]"]');
-
-				if (jQuery('input#usePriceRules').prop('checked')) {
-					otherPrices.hide();
-					minPrice1.hide();
-				} else {
-					otherPrices.show();
-					minPrice1.show();
-				}
-			};
-
-			jQuery(document).ready(function () {
-				showHidePriceRules();
-
-				jQuery('input#usePriceRules').click(showHidePriceRules);
-			});
-		</script>
-		<?php
-
-		print '<form action="' . $_SERVER["PHP_SELF"] . '?id=' . $object->id . '" method="POST">';
-		print '<input type="hidden" name="token" value="' . $_SESSION['newtoken'] . '">';
-		print '<input type="hidden" name="action" value="update_price">';
-		print '<input type="hidden" name="id" value="' . $object->id . '">';
-
-		dol_fiche_head('');
-		
-		if (! empty($conf->global->PRODUIT_MULTIPRICES) && ! empty($conf->global->PRODUIT_MULTIPRICES_ALLOW_AUTOCALC_PRICELEVEL)) {
-			print $langs->trans('UseMultipriceRules'). ' <input type="checkbox" id="usePriceRules" name="usePriceRules" '.($object->price_autogen ? 'checked' : '').'><br><br>';
-		}
->>>>>>> 3f5d67d4
-
-		print '<table class="noborder">';
-		print '<thead><tr class="liste_titre">';
-		
-		print '<td>'.$langs->trans("PriceLevel").'</td>';
-
-		if (!empty($conf->global->PRODUIT_MULTIPRICES_USE_VAT_PER_LEVEL)) print '<td style="text-align: center">'.$langs->trans("VATRate").'</td>';
-		else print '<td></td>';
-		
-		print '<td class="center">'.$langs->trans("SellingPrice").'</td>';
-		
-		print '<td class="center">'.$langs->trans("MinPrice").'</td>';
-
-<<<<<<< HEAD
-		if (! empty($conf->global->PRODUIT_MULTIPRICES)) {
-			print '<td align="center">' . $langs->trans("PriceLevel") . '</td>';
-		}
-		if (! empty($conf->global->PRODUIT_CUSTOMER_PRICES_BY_QTY)) {
-			print '<td align="center">' . $langs->trans("Type") . '</td>';
-=======
-		if (!empty($conf->global->PRODUCT_MINIMUM_RECOMMENDED_PRICE)) {
-			print '<td></td>';
->>>>>>> 3f5d67d4
-		}
 		print '</tr></thead>';
 
-<<<<<<< HEAD
-		print '<td align="center">' . $langs->trans("PriceBase") . '</td>';
-		if (! empty($conf->global->PRODUIT_CUSTOMER_PRICES) || ! empty($conf->global->PRODUIT_MULTIPRICES_USE_VAT_PER_LEVEL) || ! empty($conf->global->PRODUIT_CUSTOMER_PRICES_BY_QTY)) print '<td align="right">' . $langs->trans("VATRate") . '</td>';
-		print '<td align="right">' . $langs->trans("HT") . '</td>';
-		print '<td align="right">' . $langs->trans("TTC") . '</td>';
-		if (! empty($conf->dynamicprices->enabled)) {
-			print '<td align="right">' . $langs->trans("PriceExpressionSelected") . '</td>';
-		}
-		print '<td align="right">' . $langs->trans("MinPrice") . ' ' . $langs->trans("HT") . '</td>';
-		print '<td align="right">' . $langs->trans("MinPrice") . ' ' . $langs->trans("TTC") . '</td>';
-		print '<td align="right">' . $langs->trans("ChangedBy") . '</td>';
-		if ($user->rights->produit->supprimer)
-			print '<td align="right">&nbsp;</td>';
-		print '</tr>';
-
-		$var = True;
-		$i = 0;
-		while ($i < $num)
-=======
 		print '<tbody>';
 		for ($i = 1; $i <= $conf->global->PRODUIT_MULTIPRICES_LIMIT; $i ++) 
->>>>>>> 3f5d67d4
 		{
 			$var = !$var;
 
-<<<<<<< HEAD
-			print '<td align="center">' . $langs->trans($objp->price_base_type) . "</td>";
-			if (! empty($conf->global->PRODUIT_CUSTOMER_PRICES) || ! empty($conf->global->PRODUIT_MULTIPRICES_USE_VAT_PER_LEVEL) || ! empty($conf->global->PRODUIT_CUSTOMER_PRICES_BY_QTY)) print '<td align="right">' . vatrate($objp->tva_tx, true, $objp->recuperableonly) . "</td>";
-
-			//Price
-			if (! empty($objp->fk_price_expression) && ! empty($conf->dynamicprices->enabled))
-			{
-				$price_expression = new PriceExpression($db);
-				$res = $price_expression->fetch($objp->fk_price_expression);
-				$title = $price_expression->title;
-				print '<td align="right"></td>';
-				print '<td align="right"></td>';
-				print '<td align="right">' . $title . "</td>";
-			}
-			else
-			{
-				print '<td align="right">' . ($objp->price_base_type != 'TTC' ? price($objp->price) : ''). "</td>";
-				print '<td align="right">' . ($objp->price_base_type == 'TTC' ? price($objp->price_ttc) : '') . "</td>";
-				if (! empty($conf->dynamicprices->enabled)) { //Only if module is enabled
-					print '<td align="right"></td>';
-				}
-			}
-			print '<td align="right">' . ($objp->price_base_type != 'TTC' ? price($objp->price_min) : '') . '</td>';
-			print '<td align="right">' . ($objp->price_base_type == 'TTC' ? price($objp->price_min_ttc) : '') . '</td>';
-=======
 			print '<tr '.$bc[$var].'>';
 			print '<td>';
 			print $form->textwithpicto($langs->trans('SellingPrice') . ' ' . $i, $langs->trans("PrecisionUnitIsLimitedToXDecimals", $conf->global->MAIN_MAX_DECIMALS_UNIT), 1, 1);
@@ -1676,7 +1223,6 @@
 				print $form->load_tva("tva_tx[" . $i.']', $object->multiprices_tva_tx[$i], $mysoc, '', $object->id, false, $object->type, false, 1);
 				print '</td>';
 			}
->>>>>>> 3f5d67d4
 
 			// Selling price
 			print '<td style="text-align: center">';
@@ -2188,19 +1734,6 @@
     		print '<td><input type="text" class="flat" name="search_soc" value="' . $search_soc . '" size="20"></td>';
     		print '<td colspan="8">&nbsp;</td>';
     		// Print the search button
-<<<<<<< HEAD
-    		print '<td class="liste_titre" align="right">';
-    		print '<input class="liste_titre" name="button_search" type="image" src="' . DOL_URL_ROOT . '/theme/' . $conf->theme . '/img/search.png" value="' . dol_escape_htmltag($langs->trans("Search")) . '" title="' . dol_escape_htmltag($langs->trans("Search")) . '">';
-    		print ' ';
-    		print '<input class="liste_titre" name="button_removefilter" type="image" src="' . DOL_URL_ROOT . '/theme/' . $conf->theme . '/img/searchclear.png" value="' . dol_escape_htmltag($langs->trans("RemoveFilter")) . '" title="' . dol_escape_htmltag($langs->trans("RemoveFilter")) . '">';
-    		print '</td>';
-    		print '</tr>';
-		}
-		
-		if (count($prodcustprice->lines) > 0)
-		{
-		    $var = False;
-=======
             print '<td class="liste_titre" align="right">';
             $searchpitco=$form->showFilterAndCheckAddButtons(0);
             print $searchpitco;
@@ -2238,7 +1771,6 @@
 		    print '</td>';
 		}
 		print "</tr>\n";
->>>>>>> 3f5d67d4
 
 		
 		if (count($prodcustprice->lines) > 0)
