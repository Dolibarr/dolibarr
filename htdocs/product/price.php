--- conflicted
+++ resolved
@@ -191,13 +191,9 @@
 			setEventMessages($object->error, $object->errors, 'errors');
 		}
 
-<<<<<<< HEAD
-		if ($error) {
+		if (!$error) {
 			// Force the update of the price of the product to 0 if error
 
-=======
-		if (!$error) {
->>>>>>> 32f2499c
 			//$localtaxarray=array('0'=>$localtax1_type,'1'=>$localtax1,'2'=>$localtax2_type,'3'=>$localtax2);
 			$localtaxarray = array(); // We do not store localtaxes into product, we will use instead the "vat code" to retrieve them.
 			$ret = $object->updatePrice(0, $object->price_base_type, $user, $tva_tx, '', 0, $npr, 0, 0, $localtaxarray, $vatratecode);
