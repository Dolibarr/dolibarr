<?php
/* Copyright (C) 2001-2007	Rodolphe Quiedeville		<rodolphe@quiedeville.org>
 * Copyright (C) 2004-2014	Laurent Destailleur		<eldy@users.sourceforge.net>
 * Copyright (C) 2005		Eric Seigne				<eric.seigne@ryxeo.com>
 * Copyright (C) 2005-2017	Regis Houssin			<regis.houssin@capnetworks.com>
 * Copyright (C) 2006		Andre Cianfarani			<acianfa@free.fr>
 * Copyright (C) 2014		Florian Henry			<florian.henry@open-concept.pro>
 * Copyright (C) 2014-2016	Juanjo Menent			<jmenent@2byte.es>
 * Copyright (C) 2014-2018 	Philippe Grand 		    <philippe.grand@atoo-net.com>
 * Copyright (C) 2014		Ion agorria				<ion@agorria.com>
 * Copyright (C) 2015		Alexandre Spangaro		<aspangaro.dolibarr@gmail.com>
 * Copyright (C) 2015		Marcos García			<marcosgdf@gmail.com>
 * Copyright (C) 2016		Ferran Marcet			<fmarcet@2byte.es>
 * Copyright (C) 2018       Frédéric France         <frederic.france@netlogic.fr>
 *
 * This program is free software; you can redistribute it and/or modify
 * it under the terms of the GNU General Public License as published by
 * the Free Software Foundation; either version 3 of the License, or
 * (at your option) any later version.
 *
 * This program is distributed in the hope that it will be useful,
 * but WITHOUT ANY WARRANTY; without even the implied warranty of
 * MERCHANTABILITY or FITNESS FOR A PARTICULAR PURPOSE.  See the
 * GNU General Public License for more details.
 *
 * You should have received a copy of the GNU General Public License
 * along with this program. If not, see <http://www.gnu.org/licenses/>.
 */

/**
 * \file htdocs/product/price.php
 * \ingroup product
 * \brief Page to show product prices
 */
require '../main.inc.php';
require_once DOL_DOCUMENT_ROOT . '/core/lib/product.lib.php';
require_once DOL_DOCUMENT_ROOT . '/core/lib/price.lib.php';
require_once DOL_DOCUMENT_ROOT . '/product/class/product.class.php';
require_once DOL_DOCUMENT_ROOT . '/product/dynamic_price/class/price_expression.class.php';
require_once DOL_DOCUMENT_ROOT . '/product/dynamic_price/class/price_parser.class.php';

if (! empty($conf->global->PRODUIT_CUSTOMER_PRICES)) {
	require_once DOL_DOCUMENT_ROOT . '/product/class/productcustomerprice.class.php';

	$prodcustprice = new Productcustomerprice($db);
}

// Load translation files required by the page
<<<<<<< HEAD
$langs->loadLangs(array('products', 'bills', 'companies'));
=======
$langs->loadLangs(array('products', 'bills', 'companies', 'other'));
>>>>>>> e8f85084

$mesg=''; $error=0; $errors=array();

$id = GETPOST('id', 'int');
$ref = GETPOST('ref', 'alpha');
$action = GETPOST('action', 'alpha');
$cancel = GETPOST('cancel', 'alpha');
$eid = GETPOST('eid', 'int');

$search_soc = GETPOST('search_soc');

// Security check
$fieldvalue = (! empty($id) ? $id : (! empty($ref) ? $ref : ''));
$fieldtype = (! empty($ref) ? 'ref' : 'rowid');
if ($user->societe_id) $socid = $user->societe_id;
$result = restrictedArea($user, 'produit|service', $fieldvalue, 'product&product', '', '', $fieldtype);

if ($id > 0 || ! empty($ref))
{
	$object = new Product($db);
	$object->fetch($id, $ref);
}

// Clean param
if ((! empty($conf->global->PRODUIT_MULTIPRICES)  || ! empty($conf->global->PRODUIT_CUSTOMER_PRICES_BY_QTY_MULTIPRICES)) && empty($conf->global->PRODUIT_MULTIPRICES_LIMIT)) $conf->global->PRODUIT_MULTIPRICES_LIMIT = 5;

// Initialize technical object to manage hooks of page. Note that conf->hooks_modules contains array of hook context
$hookmanager->initHooks(array('productpricecard','globalcard'));


/*
 * Actions
 */

if ($cancel) $action='';

$parameters=array('id'=>$id, 'ref'=>$ref);
$reshook=$hookmanager->executeHooks('doActions',$parameters,$object,$action);    // Note that $action and $object may have been modified by some hooks
if ($reshook < 0) setEventMessages($hookmanager->error, $hookmanager->errors, 'errors');

if (empty($reshook))
{
    if (GETPOST('button_removefilter_x','alpha') || GETPOST('button_removefilter.x','alpha') || GETPOST('button_removefilter','alpha')) // All tests are required to be compatible with all browsers
    {
        $search_soc = '';
    }

    if ($action == 'setlabelsellingprice' && $user->admin)
    {
        require_once DOL_DOCUMENT_ROOT . '/core/lib/admin.lib.php';
        $keyforlabel = 'PRODUIT_MULTIPRICES_LABEL'.GETPOST('pricelevel');
        dolibarr_set_const($db, $keyforlabel, GETPOST('labelsellingprice','alpha'), 'chaine', 0, '', $conf->entity);
        $action = '';
    }

	if (($action == 'update_vat') && !$cancel && ($user->rights->produit->creer || $user->rights->service->creer))
	{
	    $tva_tx_txt = GETPOST('tva_tx', 'alpha');           // tva_tx can be '8.5'  or  '8.5*'  or  '8.5 (XXX)' or '8.5* (XXX)'

	    // We must define tva_tx, npr and local taxes
	    $tva_tx = $tva_tx_txt;
	    $vatratecode = '';
	    if (preg_match('/\((.*)\)/', $tva_tx_txt, $reg))
	    {
	    	$vat_src_code = $reg[1];
	    	$tva_tx = preg_replace('/\s*\(.*\)/', '', $tva_tx_txt);    // Remove code into vatrate.
	    }

	    $tva_tx = price2num(preg_replace('/\*/', '', $tva_tx));     // keep remove all after the numbers and dot
	    $npr = preg_match('/\*/', $tva_tx_txt) ? 1 : 0;
	    $localtax1 = 0; $localtax2 = 0; $localtax1_type = '0'; $localtax2_type = '0';
	    // If value contains the unique code of vat line (new recommanded method), we use it to find npr and local taxes
	    if (preg_match('/\((.*)\)/', $tva_tx_txt, $reg))
	    {
	        // We look into database using code (we can't use get_localtax() because it depends on buyer that is not known). Same in create product.
	        $vatratecode=$reg[1];
	        // Get record from code
	        $sql = "SELECT t.rowid, t.code, t.recuperableonly, t.localtax1, t.localtax2, t.localtax1_type, t.localtax2_type";
	        $sql.= " FROM ".MAIN_DB_PREFIX."c_tva as t, ".MAIN_DB_PREFIX."c_country as c";
	        $sql.= " WHERE t.fk_pays = c.rowid AND c.code = '".$mysoc->country_code."'";
	        $sql.= " AND t.taux = ".((float) $tva_tx)." AND t.active = 1";
	        $sql.= " AND t.code ='".$vatratecode."'";
	        $resql=$db->query($sql);
	        if ($resql)
	        {
                $obj = $db->fetch_object($resql);
                $npr = $obj->recuperableonly;
                $localtax1 = $obj->localtax1;
                $localtax2 = $obj->localtax2;
                $localtax1_type = $obj->localtax1_type;
                $localtax2_type = $obj->localtax2_type;
	        }
	    }

	    $object->default_vat_code = $vatratecode;
	    $object->tva_tx = $tva_tx;
	    $object->tva_npr = $npr;
	    $object->localtax1_tx = $localtax1;
	    $object->localtax2_tx = $localtax2;
	    $object->localtax1_type = $localtax1_type;
	    $object->localtax2_type = $localtax2_type;

	    $db->begin();

	    $resql = $object->update($object->id, $user);
	    if (! $resql || $resql < 0)
	    {
	        $error++;
	        setEventMessages($object->error, $object->errors, 'errors');
	    }

	    if ($error)
	    {
	        //$localtaxarray=array('0'=>$localtax1_type,'1'=>$localtax1,'2'=>$localtax2_type,'3'=>$localtax2);
	        $localtaxarray=array();    // We do not store localtaxes into product, we will use instead the "vat code" to retreive them.
	        $object->updatePrice(0, $object->price_base_type, $user, $tva_tx, '', 0, $npr, 0, 0, $localtaxarray, $vatratecode);
	    }

	    if (! $error)
	    {
	        $db->commit();
	    }
	    else
	    {
	        $db->rollback();
	    }

	    $action='';
	}

	if (($action == 'update_price') && !$cancel && $object->getRights()->creer)
    {
		$error = 0;
		$pricestoupdate = array();

		$psq = GETPOST('psqflag');
		$psq = empty($newpsq) ? 0 : $newpsq;
		$maxpricesupplier = $object->min_recommended_price();

		if (!empty($conf->dynamicprices->enabled)) {
			$object->fk_price_expression = empty($eid) ? 0 : $eid; //0 discards expression

			if ($object->fk_price_expression != 0) {
				//Check the expression validity by parsing it
				$priceparser = new PriceParser($db);

				if ($priceparser->parseProduct($object) < 0) {
					$error ++;
					setEventMessages($priceparser->translatedError(), null, 'errors');
				}
			}
		}

		// Multiprices
		if (! $error && (! empty($conf->global->PRODUIT_MULTIPRICES) || ! empty($conf->global->PRODUIT_CUSTOMER_PRICES_BY_QTY_MULTIPRICES))) {

			$newprice = GETPOST('price', 'array');
			$newprice_min = GETPOST('price_min', 'array');
			$newpricebase = GETPOST('multiprices_base_type', 'array');
			$newvattx = GETPOST('tva_tx', 'array');
			$newvatnpr = GETPOST('tva_npr', 'array');
			$newlocaltax1_tx = GETPOST('localtax1_tx', 'array');
			$newlocaltax1_type = GETPOST('localtax1_type', 'array');
			$newlocaltax2_tx = GETPOST('localtax2_tx', 'array');
			$newlocaltax2_type = GETPOST('localtax2_type', 'array');

			//Shall we generate prices using price rules?
			$object->price_autogen = GETPOST('usePriceRules') == 'on';

			for ($i = 1; $i <= $conf->global->PRODUIT_MULTIPRICES_LIMIT; $i ++)
			{
				if (!isset($newprice[$i])) {
					continue;
				}

				$tva_tx_txt = $newvattx[$i];

				$tva_tx = $tva_tx_txt;
				$vatratecode = '';
				if (preg_match('/\((.*)\)/', $tva_tx_txt, $reg))
				{
					$vat_src_code = $reg[1];
					$tva_tx = preg_replace('/\s*\(.*\)/', '', $tva_tx_txt);    // Remove code into vatrate.
				}
				$tva_tx = price2num(preg_replace('/\*/', '', $tva_tx));     // keep remove all after the numbers and dot

        	    $npr = preg_match('/\*/', $tva_tx_txt) ? 1 : 0;
				$localtax1 = $newlocaltax1_tx[$i];
				$localtax1_type = $newlocaltax1_type[$i];
				$localtax2 = $newlocaltax2_tx[$i];
				$localtax2_type = $newlocaltax2_type[$i];
        	    if (preg_match('/\((.*)\)/', $tva_tx_txt, $reg))
        	    {
        	        // We look into database using code
        	        $vatratecode=$reg[1];
        	        // Get record from code
        	        $sql = "SELECT t.rowid, t.code, t.recuperableonly, t.localtax1, t.localtax2, t.localtax1_type, t.localtax2_type";
        	        $sql.= " FROM ".MAIN_DB_PREFIX."c_tva as t, ".MAIN_DB_PREFIX."c_country as c";
        	        $sql.= " WHERE t.fk_pays = c.rowid AND c.code = '".$mysoc->country_code."'";
        	        $sql.= " AND t.taux = ".((float) $tva_tx)." AND t.active = 1";
        	        $sql.= " AND t.code ='".$vatratecode."'";
        	        $resql=$db->query($sql);
        	        if ($resql)
        	        {
        	            $obj = $db->fetch_object($resql);
        	            $npr = $obj->recuperableonly;
        	            $localtax1 = $obj->localtax1;
        	            $localtax2 = $obj->localtax2;
        	            $localtax1_type = $obj->localtax1_type;
        	            $localtax2_type = $obj->localtax2_type;
        	        }
        	    }

				$pricestoupdate[$i] = array(
					'price' => $newprice[$i],
					'price_min' => $newprice_min[$i],
					'price_base_type' => $newpricebase[$i],
				    'default_vat_code' => $vatratecode,
					'vat_tx' => $tva_tx,                                                                                       // default_vat_code should be used in priority in a future
					'npr' => $npr,                                                                                             // default_vat_code should be used in priority in a future
				    'localtaxes_array' => array('0'=>$localtax1_type, '1'=>$localtax1, '2'=>$localtax2_type, '3'=>$localtax2)  // default_vat_code should be used in priority in a future
				);

				//If autogeneration is enabled, then we only set the first level
				if ($object->price_autogen) {
					break;
				}
			}
		}
		elseif (! $error)
		{
			$tva_tx_txt = GETPOST('tva_tx', 'alpha');           // tva_tx can be '8.5'  or  '8.5*'  or  '8.5 (XXX)' or '8.5* (XXX)'

			$tva_tx = $tva_tx_txt;
			$vatratecode = '';
			if (preg_match('/\((.*)\)/', $tva_tx_txt, $reg))
			{
				$vat_src_code = $reg[1];
				$tva_tx = preg_replace('/\s*\(.*\)/', '', $tva_tx_txt);    // Remove code into vatrate.
			}
			$tva_tx = price2num(preg_replace('/\*/', '', $tva_tx));     // keep remove all after the numbers and dot

		    $npr = preg_match('/\*/', $tva_tx_txt) ? 1 : 0;
		    $localtax1 = 0; $localtax2 = 0; $localtax1_type = '0'; $localtax2_type = '0';
		    // If value contains the unique code of vat line (new recommanded method), we use it to find npr and local taxes
		    if (preg_match('/\((.*)\)/', $tva_tx_txt, $reg))
		    {
		        // We look into database using code
		        $vatratecode=$reg[1];
		        // Get record from code
		        $sql = "SELECT t.rowid, t.code, t.recuperableonly, t.localtax1, t.localtax2, t.localtax1_type, t.localtax2_type";
		        $sql.= " FROM ".MAIN_DB_PREFIX."c_tva as t, ".MAIN_DB_PREFIX."c_country as c";
		        $sql.= " WHERE t.fk_pays = c.rowid AND c.code = '".$mysoc->country_code."'";
		        $sql.= " AND t.taux = ".$tva_tx." AND t.active = 1";
		        $sql.= " AND t.code ='".$vatratecode."'";
		        $resql=$db->query($sql);
		        if ($resql)
		        {
		            $obj = $db->fetch_object($resql);
		            $npr = $obj->recuperableonly;
		            $localtax1 = $obj->localtax1;
		            $localtax2 = $obj->localtax2;
		            $localtax1_type = $obj->localtax1_type;
		            $localtax2_type = $obj->localtax2_type;

		            // If spain, we don't use the localtax found into tax record in database with same code, but using the get_localtax rule
		            if (in_array($mysoc->country_code, array('ES')))
		            {
    		            $localtax1 = get_localtax($tva_tx,1);
	   	                $localtax2 = get_localtax($tva_tx,2);
		            }
		        }
		    }
			$pricestoupdate[0] = array(
				'price' => $_POST["price"],
				'price_min' => $_POST["price_min"],
				'price_base_type' => $_POST["price_base_type"],
			    'default_vat_code' => $vatratecode,
				'vat_tx' => $tva_tx,                                                                                        // default_vat_code should be used in priority in a future
				'npr' => $npr,                                                                                              // default_vat_code should be used in priority in a future
			    'localtaxes_array' => array('0'=>$localtax1_type, '1'=>$localtax1, '2'=>$localtax2_type, '3'=>$localtax2)   // default_vat_code should be used in priority in a future
			);
		}

		if (!$error) {
			$db->begin();

			foreach ($pricestoupdate as $key => $val) {

				$newprice = $val['price'];

				if ($val['price'] < $val['price_min'] && !empty($object->fk_price_expression)) {
					$newprice = $val['price_min']; //Set price same as min, the user will not see the
				}

				$newprice = price2num($newprice, 'MU');
				$newprice_min = price2num($val['price_min'], 'MU');

				if (!empty($conf->global->PRODUCT_MINIMUM_RECOMMENDED_PRICE) && $newprice_min < $maxpricesupplier) {
					setEventMessages($langs->trans("MinimumPriceLimit", price($maxpricesupplier, 0, '', 1, - 1, - 1, 'auto')), null, 'errors');
					$error ++;
					break;
				}

				$res = $object->updatePrice($newprice, $val['price_base_type'], $user, $val['vat_tx'], $newprice_min, $key, $val['npr'], $psq, 0, $val['localtaxes_array'], $val['default_vat_code']);

				if ($res < 0) {
					$error ++;
					setEventMessages($object->error, $object->errors, 'errors');
					break;
				}
			}
		}

		if (!$error && $object->update($object->id, $user) < 0) {
			$error++;
			setEventMessages($object->error, $object->errors, 'errors');
		}

		if (empty($error)) {
			$action = '';
			setEventMessages($langs->trans("RecordSaved"), null, 'mesgs');
			$db->commit();
		} else {
			$action = 'edit_price';
			$db->rollback();
		}
	}


	if ($action == 'delete' && $user->rights->produit->supprimer)
	{
		$result = $object->log_price_delete($user, GETPOST('lineid','int'));
		if ($result < 0) {
			setEventMessages($object->error, $object->errors, 'errors');
		}
	}

	// Set Price by quantity
	if ($action == 'activate_price_by_qty')
	{
		// Activating product price by quantity add a new price line with price_by_qty set to 1
		$level = GETPOST('level','int');
		$object->updatePrice(0, $object->price_base_type, $user, $object->tva_tx, 0, $level, $object->tva_npr, 1);
	}
	// Unset Price by quantity
	if ($action == 'disable_price_by_qty')
	{
		// Disabling product price by quantity add a new price line with price_by_qty set to 0
		$level = GETPOST('level','int');
		$object->updatePrice(0, $object->price_base_type, $user, $object->tva_tx, 0, $level, $object->tva_npr, 0);
	}

	if ($action == 'edit_price_by_qty')
	{ // Edition d'un prix par quantité
		$rowid = GETPOST('rowid','int');
	}

	// Add or update price by quantity
	if ($action == 'update_price_by_qty')
	{
		// Récupération des variables
		$rowid = GETPOST('rowid','int');
		$priceid = GETPOST('priceid','int');
		$newprice = price2num(GETPOST("price",'alpha'), 'MU');
		// $newminprice=price2num(GETPOST("price_min"),'MU'); // TODO : Add min price management
		$quantity = GETPOST('quantity','int');
		$remise_percent = price2num(GETPOST('remise_percent','alpha'));
		$remise = 0; // TODO : allow discount by amount when available on documents

		if (empty($quantity)) {
			$error++;
			setEventMessages($langs->trans("ErrorFieldRequired", $langs->transnoentities("Qty")), null, 'errors');
		}
		if (empty($newprice)) {
			$error++;
			setEventMessages($langs->trans("ErrorFieldRequired", $langs->transnoentities("Price")), null, 'errors');
		}
		if (! $error) {
			// Calcul du prix HT et du prix unitaire
			if ($object->price_base_type == 'TTC') {
				$price = price2num($newprice) / (1 + ($object->tva_tx / 100));
			}

			$price = price2num($newprice, 'MU');
			$unitPrice = price2num($price / $quantity, 'MU');

			// Ajout / mise à jour
			if ($rowid > 0) {
				$sql = "UPDATE " . MAIN_DB_PREFIX . "product_price_by_qty SET";
				$sql .= " price='" . $price . "',";
				$sql .= " unitprice=" . $unitPrice . ",";
				$sql .= " quantity=" . $quantity . ",";
				$sql .= " remise_percent=" . $remise_percent . ",";
				$sql .= " remise=" . $remise;
				$sql .= " WHERE rowid = " . $rowid;

				$result = $db->query($sql);
				if (! $result) dol_print_error($db);
			} else {
				$sql = "INSERT INTO " . MAIN_DB_PREFIX . "product_price_by_qty (fk_product_price,price,unitprice,quantity,remise_percent,remise) values (";
				$sql .= $priceid . ',' . $price . ',' . $unitPrice . ',' . $quantity . ',' . $remise_percent . ',' . $remise . ')';

				$result = $db->query($sql);
				if (! $result) dol_print_error($db);
			}
		}
	}

	if ($action == 'delete_price_by_qty')
	{
		$rowid = GETPOST('rowid','int');
		if (!empty($rowid)) {
			$sql = "DELETE FROM " . MAIN_DB_PREFIX . "product_price_by_qty";
			$sql .= " WHERE rowid = " . $rowid;

			$result = $db->query($sql);
		} 
		else 
		{
			setEventMessages(('delete_price_by_qty'.$langs->transnoentities(MissingIds)), null,'errors');
		}
	}

	if ($action == 'delete_all_price_by_qty')
	{
		$priceid = GETPOST('priceid','int');
		if (!empty($rowid)) {
		$sql = "DELETE FROM " . MAIN_DB_PREFIX . "product_price_by_qty";
		$sql .= " WHERE fk_product_price = " . $priceid;

		$result = $db->query($sql);
		} 
		else 
		{
			setEventMessages(('delete_price_by_qty'.$langs->transnoentities(MissingIds)), null,'errors');
		}
	}

	/**
	 * ***************************************************
	 * Price by customer
	 * ****************************************************
	 */
	if ($action == 'add_customer_price_confirm' && !$cancel && ($user->rights->produit->creer || $user->rights->service->creer)) {

		$maxpricesupplier = $object->min_recommended_price();

		$update_child_soc = GETPOST('updatechildprice','int');

		// add price by customer
		$prodcustprice->fk_soc = GETPOST('socid', 'int');
		$prodcustprice->fk_product = $object->id;
		$prodcustprice->price = price2num(GETPOST("price"), 'MU');
		$prodcustprice->price_min = price2num(GETPOST("price_min"), 'MU');
		$prodcustprice->price_base_type = GETPOST("price_base_type", 'alpha');

		$tva_tx_txt = GETPOST("tva_tx",'alpha');

		$tva_tx = $tva_tx_txt;
		$vatratecode = '';
		if (preg_match('/\((.*)\)/', $tva_tx_txt, $reg))
		{
			$vat_src_code = $reg[1];
			$tva_tx = preg_replace('/\s*\(.*\)/', '', $tva_tx_txt);    // Remove code into vatrate.
		}
		$tva_tx = price2num(preg_replace('/\*/', '', $tva_tx));     // keep remove all after the numbers and dot

		$npr = preg_match('/\*/', $tva_tx_txt) ? 1 : 0;
		$localtax1 = 0; $localtax2 = 0; $localtax1_type = '0'; $localtax2_type = '0';
		// If value contains the unique code of vat line (new recommanded method), we use it to find npr and local taxes
		if (preg_match('/\((.*)\)/', $tva_tx_txt, $reg))
		{
		    // We look into database using code
		    $vatratecode=$reg[1];
		    // Get record from code
		    $sql = "SELECT t.rowid, t.code, t.recuperableonly, t.localtax1, t.localtax2, t.localtax1_type, t.localtax2_type";
		    $sql.= " FROM ".MAIN_DB_PREFIX."c_tva as t, ".MAIN_DB_PREFIX."c_country as c";
		    $sql.= " WHERE t.fk_pays = c.rowid AND c.code = '".$mysoc->country_code."'";
		    $sql.= " AND t.taux = ".$tva_tx." AND t.active = 1";
		    $sql.= " AND t.code ='".$vatratecode."'";
		    $resql=$db->query($sql);
		    if ($resql)
		    {
		        $obj = $db->fetch_object($resql);
		        $npr = $obj->recuperableonly;
		        $localtax1 = $obj->localtax1;
		        $localtax2 = $obj->localtax2;
		        $localtax1_type = $obj->localtax1_type;
		        $localtax2_type = $obj->localtax2_type;
		    }
		}

		$prodcustprice->default_vat_code = $vatratecode;
		$prodcustprice->tva_tx = $tva_tx;
		$prodcustprice->recuperableonly = $npr;
		$prodcustprice->localtax1_tx = $localtax1;
		$prodcustprice->localtax2_tx = $localtax2;
		$prodcustprice->localtax1_type = $localtax1_type;
		$prodcustprice->localtax2_type = $localtax2_type;

		if (! ($prodcustprice->fk_soc > 0))
		{
		    $langs->load("errors");
		    setEventMessages($langs->trans("ErrorFieldRequired",$langs->transnoentitiesnoconv("ThirdParty")), null, 'errors');
		    $error++;
		    $action='add_customer_price';
		}
		if (! empty($conf->global->PRODUCT_MINIMUM_RECOMMENDED_PRICE) && $prodcustprice->price_min < $maxpricesupplier)
		{
		    $langs->load("errors");
			setEventMessages($langs->trans("MinimumPriceLimit",price($maxpricesupplier,0,'',1,-1,-1,'auto')), null, 'errors');
			$error++;
			$action='add_customer_price';
		}

		if (! $error)
		{
			$result = $prodcustprice->create($user, 0, $update_child_soc);

			if ($result < 0) {
				setEventMessages($prodcustprice->error, $prodcustprice->errors, 'errors');
			} else {
				setEventMessages($langs->trans('RecordSaved'), null, 'mesgs');
			}

			$action = '';
		}
	}

	if ($action == 'delete_customer_price' && ($user->rights->produit->supprimer || $user->rights->service->supprimer))
	{
		// Delete price by customer
		$prodcustprice->id = GETPOST('lineid');
		$result = $prodcustprice->delete($user);

		if ($result < 0) {
			setEventMessages($prodcustprice->error, $prodcustprice->errors, 'errors');
		} else {
			setEventMessages($langs->trans('RecordDeleted'), null, 'mesgs');
		}
		$action = '';
	}

	if ($action == 'update_customer_price_confirm' && !$cancel && ($user->rights->produit->creer || $user->rights->service->creer))
	{
		$maxpricesupplier = $object->min_recommended_price();

		$update_child_soc = GETPOST('updatechildprice','int');

		$prodcustprice->fetch(GETPOST('lineid', 'int'));

		// update price by customer
		$prodcustprice->price = price2num(GETPOST("price"), 'MU');
		$prodcustprice->price_min = price2num(GETPOST("price_min"), 'MU');
		$prodcustprice->price_base_type = GETPOST("price_base_type", 'alpha');

		$tva_tx_txt = GETPOST("tva_tx");

		$tva_tx = $tva_tx_txt;
		$vatratecode = '';
		if (preg_match('/\((.*)\)/', $tva_tx_txt, $reg))
		{
			$vat_src_code = $reg[1];
			$tva_tx = preg_replace('/\s*\(.*\)/', '', $tva_tx_txt);    // Remove code into vatrate.
		}
		$tva_tx = price2num(preg_replace('/\*/', '', $tva_tx));     // keep remove all after the numbers and dot

		$npr = preg_match('/\*/', $tva_tx_txt) ? 1 : 0;
		$localtax1 = 0; $localtax2 = 0; $localtax1_type = '0'; $localtax2_type = '0';
		// If value contains the unique code of vat line (new recommanded method), we use it to find npr and local taxes
		if (preg_match('/\((.*)\)/', $tva_tx_txt, $reg))
		{
		    // We look into database using code
		    $vatratecode=$reg[1];
		    // Get record from code
		    $sql = "SELECT t.rowid, t.code, t.recuperableonly, t.localtax1, t.localtax2, t.localtax1_type, t.localtax2_type";
		    $sql.= " FROM ".MAIN_DB_PREFIX."c_tva as t, ".MAIN_DB_PREFIX."c_country as c";
		    $sql.= " WHERE t.fk_pays = c.rowid AND c.code = '".$mysoc->country_code."'";
		    $sql.= " AND t.taux = ".$tva_tx." AND t.active = 1";
		    $sql.= " AND t.code ='".$vatratecode."'";
		    $resql=$db->query($sql);
		    if ($resql)
		    {
		        $obj = $db->fetch_object($resql);
		        $npr = $obj->recuperableonly;
		        $localtax1 = $obj->localtax1;
		        $localtax2 = $obj->localtax2;
		        $localtax1_type = $obj->localtax1_type;
		        $localtax2_type = $obj->localtax2_type;
		    }
		}

		$prodcustprice->default_vat_code = $vatratecode;
		$prodcustprice->tva_tx = $tva_tx;
		$prodcustprice->recuperableonly = $npr;
		$prodcustprice->localtax1_tx = $localtax1;
		$prodcustprice->localtax2_tx = $localtax2;
		$prodcustprice->localtax1_type = $localtax1_type;
		$prodcustprice->localtax2_type = $localtax2_type;

		if ($prodcustprice->price_min < $maxpricesupplier && !empty($conf->global->PRODUCT_MINIMUM_RECOMMENDED_PRICE))
		{
			setEventMessages($langs->trans("MinimumPriceLimit",price($maxpricesupplier,0,'',1,-1,-1,'auto')), null, 'errors');
			$error++;
			$action='update_customer_price';
		}

		if ( ! $error)
		{
			$result = $prodcustprice->update($user, 0, $update_child_soc);

			if ($result < 0) {
				setEventMessages($prodcustprice->error, $prodcustprice->errors, 'errors');
			} else {
				setEventMessages($langs->trans('Save'), null, 'mesgs');
			}

			$action = '';
		}
	}
}


/*
 * View
 */

$form = new Form($db);

if (! empty($id) || ! empty($ref))
{
	// fetch updated prices
	$object->fetch($id, $ref);
}

$title = $langs->trans('ProductServiceCard');
$helpurl = '';
$shortlabel = dol_trunc($object->label,16);
if (GETPOST("type") == '0' || ($object->type == Product::TYPE_PRODUCT))
{
	$title = $langs->trans('Product')." ". $shortlabel ." - ".$langs->trans('SellingPrices');
	$helpurl='EN:Module_Products|FR:Module_Produits|ES:M&oacute;dulo_Productos';
}
if (GETPOST("type") == '1' || ($object->type == Product::TYPE_SERVICE))
{
	$title = $langs->trans('Service')." ". $shortlabel ." - ".$langs->trans('SellingPrices');
	$helpurl='EN:Module_Services_En|FR:Module_Services|ES:M&oacute;dulo_Servicios';
}

llxHeader('', $title, $helpurl);

$head = product_prepare_head($object);
$titre = $langs->trans("CardProduct" . $object->type);
$picto = ($object->type == Product::TYPE_SERVICE ? 'service' : 'product');

dol_fiche_head($head, 'price', $titre, -1, $picto);

$linkback = '<a href="'.DOL_URL_ROOT.'/product/list.php?restore_lastsearch_values=1">'.$langs->trans("BackToList").'</a>';
$object->next_prev_filter=" fk_product_type = ".$object->type;

$shownav = 1;
if ($user->societe_id && ! in_array('product', explode(',',$conf->global->MAIN_MODULES_FOR_EXTERNAL))) $shownav=0;

dol_banner_tab($object, 'ref', $linkback, $shownav, 'ref');


print '<div class="fichecenter">';

print '<div class="underbanner clearboth"></div>';
print '<table class="border tableforfield" width="100%">';

// Price per customer segment/level
if (! empty($conf->global->PRODUIT_MULTIPRICES) || ! empty($conf->global->PRODUIT_CUSTOMER_PRICES_BY_QTY_MULTIPRICES))
{
	// Price and min price are variable (depends on level of company).
	if (! empty($socid))
	{
		$soc = new Societe($db);
		$soc->id = $socid;
		$soc->fetch($socid);

		// Selling price
		print '<tr><td class="titlefield">';
		print $langs->trans("SellingPrice");
		print '</td>';
		print '<td colspan="2">';
		if ($object->multiprices_base_type[$soc->price_level] == 'TTC') {
			print price($object->multiprices_ttc[$soc->price_level]);
		} else {
			print price($object->multiprices[$soc->price_level]);
		}
		if ($object->multiprices_base_type[$soc->price_level]) {
			print ' ' . $langs->trans($object->multiprices_base_type[$soc->price_level]);
		} else {
			print ' ' . $langs->trans($object->price_base_type);
		}
		print '</td></tr>';

		// Price min
		print '<tr><td>' . $langs->trans("MinPrice") . '</td><td colspan="2">';
		if ($object->multiprices_base_type[$soc->price_level] == 'TTC')
		{
			print price($object->multiprices_min_ttc[$soc->price_level]) . ' ' . $langs->trans($object->multiprices_base_type[$soc->price_level]);
		} else {
			print price($object->multiprices_min[$soc->price_level]) . ' ' . $langs->trans(empty($object->multiprices_base_type[$soc->price_level])?'HT':$object->multiprices_base_type[$soc->price_level]);
		}
		print '</td></tr>';

		if (! empty($conf->global->PRODUIT_MULTIPRICES_USE_VAT_PER_LEVEL))  // using this option is a bug. kept for backward compatibility
		{
    	   // TVA
	       print '<tr><td>' . $langs->trans("DefaultTaxRate") . '</td><td colspan="2">';

	       $positiverates='';
	       if (price2num($object->multiprices_tva_tx[$soc->price_level])) $positiverates.=($positiverates?'/':'').price2num($object->multiprices_tva_tx[$soc->price_level]);
	       if (price2num($object->multiprices_localtax1_type[$soc->price_level])) $positiverates.=($positiverates?'/':'').price2num($object->multiprices_localtax1_tx[$soc->price_level]);
	       if (price2num($object->multiprices_localtax2_type[$soc->price_level])) $positiverates.=($positiverates?'/':'').price2num($object->multiprices_localtax2_tx[$soc->price_level]);
	       if (empty($positiverates)) $positiverates='0';
	       echo vatrate($positiverates.($object->default_vat_code?' ('.$object->default_vat_code.')':''), '%', $object->tva_npr);
	       //print vatrate($object->multiprices_tva_tx[$soc->price_level], true);
	       print '</td></tr>';
		}
		else
		{
        	// TVA
        	print '<tr><td>' . $langs->trans("DefaultTaxRate") . '</td><td>';

        	$positiverates='';
        	if (price2num($object->tva_tx))         $positiverates.=($positiverates?'/':'').price2num($object->tva_tx);
        	if (price2num($object->localtax1_type)) $positiverates.=($positiverates?'/':'').price2num($object->localtax1_tx);
        	if (price2num($object->localtax2_type)) $positiverates.=($positiverates?'/':'').price2num($object->localtax2_tx);
        	if (empty($positiverates)) $positiverates='0';
        	echo vatrate($positiverates.($object->default_vat_code?' ('.$object->default_vat_code.')':''), '%', $object->tva_npr);
			/*
			if ($object->default_vat_code)
	        {
	            print vatrate($object->tva_tx, true) . ' ('.$object->default_vat_code.')';
	        }
        	else print vatrate($object->tva_tx . ($object->tva_npr ? '*' : ''), true);*/
        	print '</td></tr>';
		}

	}
	else
	{
		if (! empty($conf->global->PRODUIT_MULTIPRICES_USE_VAT_PER_LEVEL))  // using this option is a bug. kept for backward compatibility
		{
    	   // We show only vat for level 1
	       print '<tr><td class="titlefield">' . $langs->trans("DefaultTaxRate") . '</td>';
	       print '<td colspan="2">' . vatrate($object->multiprices_tva_tx[1], true) . '</td>';
	       print '</tr>';
		}
		else
		{
            // TVA
	        print '<tr><td class="titlefield">' . $langs->trans("DefaultTaxRate") . '</td><td>';

	        $positiverates='';
	        if (price2num($object->tva_tx))         $positiverates.=($positiverates?'/':'').price2num($object->tva_tx);
	        if (price2num($object->localtax1_type)) $positiverates.=($positiverates?'/':'').price2num($object->localtax1_tx);
	        if (price2num($object->localtax2_type)) $positiverates.=($positiverates?'/':'').price2num($object->localtax2_tx);
	        if (empty($positiverates)) $positiverates='0';
	        echo vatrate($positiverates.($object->default_vat_code?' ('.$object->default_vat_code.')':''), '%', $object->tva_npr);
	        /*
	        if ($object->default_vat_code)
	        {
	            print vatrate($object->tva_tx, true) . ' ('.$object->default_vat_code.')';
	        }
	        else print vatrate($object->tva_tx . ($object->tva_npr ? '*' : ''), true);*/
	        print '</td></tr>';
		}
	    print '</table>';

	    print '<br>';

	    print '<table class="noborder tableforfield" width="100%">';
		print '<tr class="liste_titre"><td>';
		print $langs->trans("PriceLevel");
		if ($user->admin) print ' <a href="'.$_SERVER["PHP_SELF"].'?action=editlabelsellingprice&amp;pricelevel='.$i.'&amp;id='.$object->id.'">'.img_edit($langs->trans('EditSellingPriceLabel'),0).'</a>';
		print '</td>';
		print '<td style="text-align: right">'.$langs->trans("SellingPrice").'</td>';
		print '<td style="text-align: right">'.$langs->trans("MinPrice").'</td>';
		print '</tr>';

		for($i = 1; $i <= $conf->global->PRODUIT_MULTIPRICES_LIMIT; $i++)
		{
			print '<tr class="oddeven">';

			// Label of price
			print '<td>';
			$keyforlabel='PRODUIT_MULTIPRICES_LABEL'.$i;
			if (preg_match('/editlabelsellingprice/', $action))
			{
			    print '<form method="post" action="'.$_SERVER["PHP_SELF"].'?id='.$object->id.'">';
			    print '<input type="hidden" name="token" value="'.$_SESSION['newtoken'].'">';
			    print '<input type="hidden" name="action" value="setlabelsellingprice">';
			    print '<input type="hidden" name="pricelevel" value="'.$i.'">';
			    print $langs->trans("SellingPrice") . ' ' . $i.' - ';
			    print '<input size="10" class="maxwidthonsmartphone" type="text" name="labelsellingprice" value="'.$conf->global->$keyforlabel.'">';
			    print '&nbsp;<input type="submit" class="button" value="'.$langs->trans("Modify").'">';
			    print '</form>';
			}
			else
			{
			    print $langs->trans("SellingPrice") . ' ' . $i;
			    if (! empty($conf->global->$keyforlabel)) print ' - '.$langs->trans($conf->global->$keyforlabel);
			}
			print '</td>';

			if ($object->multiprices_base_type [$i] == 'TTC') {
				print '<td style="text-align: right">' . price($object->multiprices_ttc[$i]);
			} else {
				print '<td style="text-align: right">' . price($object->multiprices[$i]);
			}

			if ($object->multiprices_base_type[$i]) {
				print ' '.$langs->trans($object->multiprices_base_type [$i]).'</td>';
			} else {
				print ' '.$langs->trans($object->price_base_type).'</td>';
			}

			// Prix min
			print '<td style="text-align: right">';
			if (empty($object->multiprices_base_type[$i])) $object->multiprices_base_type[$i]="HT";
			if ($object->multiprices_base_type[$i] == 'TTC')
			{
				print price($object->multiprices_min_ttc[$i]) . ' ' . $langs->trans($object->multiprices_base_type[$i]);
			}
			else
			{
				print price($object->multiprices_min[$i]) . ' ' . $langs->trans($object->multiprices_base_type[$i]);
			}
			print '</td></tr>';

			// Price by quantity
			if (! empty($conf->global->PRODUIT_CUSTOMER_PRICES_BY_QTY) || ! empty($conf->global->PRODUIT_CUSTOMER_PRICES_BY_QTY_MULTIPRICES))      // TODO Fix the form included into a tr instead of a td
			{
				print '<tr><td>' . $langs->trans("PriceByQuantity") . ' ' . $i;
			    if (! empty($conf->global->$keyforlabel)) print ' - '.$langs->trans($conf->global->$keyforlabel);
				print '</td><td colspan="2">';

				if ($object->prices_by_qty[$i] == 1) {
					print '<table width="50%" class="border" summary="List of quantities">';

					print '<tr class="liste_titre">';
					print '<td>' . $langs->trans("PriceByQuantityRange") . ' ' . $i . '</td>';
					print '<td align="right">' . $langs->trans("HT") . '</td>';
					print '<td align="right">' . $langs->trans("UnitPrice") . '</td>';
					print '<td align="right">' . $langs->trans("Discount") . '</td>';
					print '<td>&nbsp;</td>';
					print '</tr>';
					foreach ($object->prices_by_qty_list[$i] as $ii => $prices)
					{
						if ($action == 'edit_price_by_qty' && $rowid == $prices['rowid'] && ($user->rights->produit->creer || $user->rights->service->creer)) {
							print '<form action="' . $_SERVER["PHP_SELF"] . '?id=' . $object->id . '" method="POST">';
							print '<input type="hidden" name="action" value="update_price_by_qty">';
							print '<input type="hidden" name="priceid" value="' . $object->prices_by_qty_id[$i] . '">';
							print '<input type="hidden" value="' . $prices['rowid'] . '" name="rowid">';
							print '<tr class="' . ($ii % 2 == 0 ? 'pair' : 'impair') . '">';
							print '<td><input size="5" type="text" value="' . $prices['quantity'] . '" name="quantity"></td>';
							print '<td align="right" colspan="2"><input size="10" type="text" value="' . price2num($prices['price'], 'MU') . '" name="price">&nbsp;' . $object->price_base_type . '</td>';
							print '<td align="right"><input size="5" type="text" value="' . $prices['remise_percent'] . '" name="remise_percent">&nbsp;%</td>';
							print '<td align="center"><input type="submit" value="' . $langs->trans("Modify") . '" class="button"></td>';
							print '</tr>';
							print '</form>';
						} else {
							print '<tr class="' . ($ii % 2 == 0 ? 'pair' : 'impair') . '">';
							print '<td>' . $prices['quantity'] . '</td>';
							print '<td align="right">' . price($prices['price']) . '</td>';
							print '<td align="right">' . price($prices['unitprice']) . '</td>';
							print '<td align="right">' . price($prices['remise_percent']) . ' %</td>';
							print '<td align="center">';
							if (($user->rights->produit->creer || $user->rights->service->creer)) {
								print '<a href="' . $_SERVER["PHP_SELF"] . '?id=' . $object->id . '&amp;action=edit_price_by_qty&amp;rowid=' . $prices["rowid"] . '">';
								print img_edit() . '</a>';
								print '<a href="' . $_SERVER["PHP_SELF"] . '?id=' . $object->id . '&amp;action=delete_price_by_qty&amp;rowid=' . $prices["rowid"] . '">';
								print img_delete() . '</a>';
							} else {
								print '&nbsp;';
							}
							print '</td>';
							print '</tr>';
						}
					}
					if ($action != 'edit_price_by_qty' && ($user->rights->produit->creer || $user->rights->service->creer)) {
						print '<form action="' . $_SERVER["PHP_SELF"] . '?id=' . $object->id . '" method="POST">';
						print '<input type="hidden" name="action" value="update_price_by_qty">';
						print '<input type="hidden" name="priceid" value="' . $object->prices_by_qty_id[$i] . '">';	// id in product_price
						print '<input type="hidden" value="0" name="rowid">';										// id in product_price
						print '<tr class="' . ($ii % 2 == 0 ? 'pair' : 'impair') . '">';
						print '<td><input size="5" type="text" value="1" name="quantity"></td>';
						print '<td align="right" class="nowrap"><input size="10" type="text" value="0" name="price">&nbsp;' . $object->price_base_type . '</td>';
						print '<td align="right">&nbsp;</td>';
						print '<td align="right" class="nowrap"><input size="5" type="text" value="0" name="remise_percent">&nbsp;%</td>';
						print '<td align="center"><input type="submit" value="' . $langs->trans("Add") . '" class="button"></td>';
						print '</tr>';
						print '</form>';
					}

					print '</table>';
					print '<a href="' . $_SERVER['PHP_SELF'] . '?id=' . $object->id . '&action=disable_price_by_qty&level='.$i.'">(' . $langs->trans("DisablePriceByQty").')</a>';
				} else {
					print $langs->trans("No");
					print '&nbsp; <a href="' . $_SERVER['PHP_SELF'] . '?id=' . $object->id . '&action=activate_price_by_qty&level=' . $i . '">(' . $langs->trans("Activate") . ')</a>';
				}
				print '</td></tr>';
			}
		}
	}
}
else
{
	// TVA
	print '<tr><td class="titlefield">' . $langs->trans("DefaultTaxRate") . '</td><td>';

	$positiverates='';
	if (price2num($object->tva_tx))       $positiverates.=($positiverates?'/':'').price2num($object->tva_tx);
	if (price2num($object->localtax1_type)) $positiverates.=($positiverates?'/':'').price2num($object->localtax1_tx);
	if (price2num($object->localtax2_type)) $positiverates.=($positiverates?'/':'').price2num($object->localtax2_tx);
	if (empty($positiverates)) $positiverates='0';
	echo vatrate($positiverates.($object->default_vat_code?' ('.$object->default_vat_code.')':''), '%', $object->tva_npr);
	/*
	if ($object->default_vat_code)
	{
        print vatrate($object->tva_tx, true) . ' ('.$object->default_vat_code.')';
	}
	else print vatrate($object->tva_tx, true, $object->tva_npr, true);*/
	print '</td></tr>';

	// Price
	print '<tr><td>' . $langs->trans("SellingPrice") . '</td><td>';
	if ($object->price_base_type == 'TTC') {
		print price($object->price_ttc) . ' ' . $langs->trans($object->price_base_type);
	} else {
		print price($object->price) . ' ' . $langs->trans($object->price_base_type);
	}
	print '</td></tr>';

	// Price minimum
	print '<tr><td>' . $langs->trans("MinPrice") . '</td><td>';
	if ($object->price_base_type == 'TTC') {
		print price($object->price_min_ttc) . ' ' . $langs->trans($object->price_base_type);
	} else {
		print price($object->price_min) . ' ' . $langs->trans($object->price_base_type);
	}
	print '</td></tr>';

	// Price by quantity
	if (! empty($conf->global->PRODUIT_CUSTOMER_PRICES_BY_QTY) || ! empty($conf->global->PRODUIT_CUSTOMER_PRICES_BY_QTY_MULTIPRICES))    // TODO Fix the form inside tr instead of td
	{
		print '<tr><td>' . $langs->trans("PriceByQuantity");
		if ($object->prices_by_qty[0] == 0) {
			print '&nbsp; <a href="' . $_SERVER['PHP_SELF'] . '?id=' . $object->id . '&action=activate_price_by_qty&level=1">(' . $langs->trans("Activate").')';
		}
		else
		{
			print '&nbsp; <a href="' . $_SERVER['PHP_SELF'] . '?id=' . $object->id . '&action=disable_price_by_qty&level=1">(' . $langs->trans("DisablePriceByQty").')';
		}
		print '</td><td>';

		if ($object->prices_by_qty[0] == 1)
		{
			print '<table width="50%" class="border" summary="List of quantities">';
			print '<tr class="liste_titre">';
			//print '<td>' . $langs->trans("PriceByQuantityRange") . '</td>';
			print '<td>' . $langs->trans("Quantity") . '</td>';
			print '<td align="right">' . $langs->trans("Price") . '</td>';
			print '<td align="right"></td>';
			print '<td align="right">' . $langs->trans("UnitPrice") . '</td>';
			print '<td align="right">' . $langs->trans("Discount") . '</td>';
			print '<td>&nbsp;</td>';
			print '</tr>';
			if ($action != 'edit_price_by_qty')
			{
				print '<form action="' . $_SERVER["PHP_SELF"] . '?id=' . $object->id . '" method="POST">';  // FIXME a form into a table is not allowed
				print '<input type="hidden" name="action" value="update_price_by_qty">';
				print '<input type="hidden" name="priceid" value="' . $object->prices_by_qty_id[0] . '">';	// id in product_price
				print '<input type="hidden" value="0" name="rowid">';										// id in product_price_by_qty

				print '<tr class="' . ($ii % 2 == 0 ? 'pair' : 'impair') . '">';
				print '<td><input size="5" type="text" value="1" name="quantity"></td>';
				print '<td align="right"><input class="width50 right" type="text" value="0" name="price"></td>';
				print '<td>';
				//print $object->price_base_type;
				print '</td>';
				print '<td align="right">&nbsp;</td>';
				print '<td align="right"><input type="text" class="width50 right" value="0" name="remise_percent">&nbsp;%</td>';
				print '<td align="center"><input type="submit" value="' . $langs->trans("Add") . '" class="button"></td>';
				print '</tr>';

				print '</form>';
			}
			foreach ($object->prices_by_qty_list[0] as $ii => $prices)
			{
				if ($action == 'edit_price_by_qty' && $rowid == $prices['rowid'] && ($user->rights->produit->creer || $user->rights->service->creer))
				{
					print '<form action="' . $_SERVER["PHP_SELF"] . '?id=' . $object->id . '" method="POST">';
					print '<input type="hidden" name="action" value="update_price_by_qty">';
					print '<input type="hidden" name="priceid" value="' . $object->prices_by_qty_id[0] . '">';	// id in product_price
					print '<input type="hidden" value="' . $prices['rowid'] . '" name="rowid">';				// id in product_price_by_qty
					print '<tr class="' . ($ii % 2 == 0 ? 'pair' : 'impair') . '">';
					print '<td><input size="5" type="text" value="' . $prices['quantity'] . '" name="quantity"></td>';
					print '<td align="right"><input class="width50 right" type="text" value="' . price2num($prices['price'], 'MU') . '" name="price"></td>';
					print '<td align="right">';
					//print $object->price_base_type;
					print $prices['price_base_type'];
					print '</td>';
					print '<td align="right">&nbsp;</td>';
					print '<td align="right"><input class="width50 right" type="text" value="' . $prices['remise_percent'] . '" name="remise_percent">&nbsp;%</td>';
					print '<td align="center"><input type="submit" value="' . $langs->trans("Modify") . '" class="button"></td>';
					print '</tr>';
					print '</form>';
				} else {
					print '<tr class="' . ($ii % 2 == 0 ? 'pair' : 'impair') . '">';
					print '<td>' . $prices['quantity'] . '</td>';
					print '<td align="right">' . price($prices['price']) . '</td>';
					print '<td align="right">';
					//print $object->price_base_type;
					print $prices['price_base_type'];
					print '</td>';
					print '<td align="right">' . price($prices['unitprice']) . '</td>';
					print '<td align="right">' . price($prices['remise_percent']) . ' %</td>';
					print '<td align="center">';
					if (($user->rights->produit->creer || $user->rights->service->creer))
					{
						print '<a href="' . $_SERVER["PHP_SELF"] . '?id=' . $object->id . '&amp;action=edit_price_by_qty&amp;rowid=' . $prices["rowid"] . '">';
						print img_edit() . '</a>';
						print '<a href="' . $_SERVER["PHP_SELF"] . '?id=' . $object->id . '&amp;action=delete_price_by_qty&amp;rowid=' . $prices["rowid"] . '">';
						print img_delete() . '</a>';
					} else {
						print '&nbsp;';
					}
					print '</td>';
					print '</tr>';
				}
			}
			print '</table>';
		} else {
			print $langs->trans("No");
		}
		print '</td></tr>';
	}
}

print "</table>\n";

print '</div>';
print '<div style="clear:both"></div>';


dol_fiche_end();



/* ************************************************************************** */
/*                                                                            */
/* Barre d'action                                                             */
/*                                                                            */
/* ************************************************************************** */

if (! $action || $action == 'delete' || $action == 'showlog_customer_price' || $action == 'showlog_default_price' || $action == 'add_customer_price'
	|| $action == 'activate_price_by_qty' || $action == 'disable_price_by_qty')
{
	print "\n" . '<div class="tabsAction">' . "\n";

	if (empty($conf->global->PRODUIT_MULTIPRICES) && empty($conf->global->PRODUIT_CUSTOMER_PRICES_BY_QTY_MULTIPRICES))
	{
    	if ($user->rights->produit->creer || $user->rights->service->creer) {
    		print '<div class="inline-block divButAction"><a class="butAction" href="' . $_SERVER['PHP_SELF'] . '?action=edit_price&amp;id=' . $object->id . '">' . $langs->trans("UpdateDefaultPrice") . '</a></div>';
    	}
	}

	if (! empty($conf->global->PRODUIT_CUSTOMER_PRICES))
	{
	    if ($user->rights->produit->creer || $user->rights->service->creer) {
	 		print '<div class="inline-block divButAction"><a class="butAction" href="' . $_SERVER["PHP_SELF"] . '?action=add_customer_price&amp;id=' . $object->id . '">' . $langs->trans("AddCustomerPrice") . '</a></div>';
	  	}
	}

	if (! empty($conf->global->PRODUIT_MULTIPRICES) || ! empty($conf->global->PRODUIT_CUSTOMER_PRICES_BY_QTY_MULTIPRICES))
	{
	    if ($user->rights->produit->creer || $user->rights->service->creer) {
    		print '<div class="inline-block divButAction"><a class="butAction" href="' . $_SERVER['PHP_SELF'] . '?action=edit_vat&amp;id=' . $object->id . '">' . $langs->trans("UpdateVAT") . '</a></div>';
    	}

	    if ($user->rights->produit->creer || $user->rights->service->creer) {
    		print '<div class="inline-block divButAction"><a class="butAction" href="' . $_SERVER['PHP_SELF'] . '?action=edit_price&amp;id=' . $object->id . '">' . $langs->trans("UpdateLevelPrices") . '</a></div>';
    	}
	}

	print "\n</div>\n";
}



/*
 * Edit price area
 */

if ($action == 'edit_vat' && ($user->rights->produit->creer || $user->rights->service->creer))
{
	print load_fiche_titre($langs->trans("UpdateVAT"), '');

	print '<form action="' . $_SERVER["PHP_SELF"] . '?id=' . $object->id . '" method="POST">';
	print '<input type="hidden" name="token" value="' . $_SESSION ['newtoken'] . '">';
	print '<input type="hidden" name="action" value="update_vat">';
	print '<input type="hidden" name="id" value="' . $object->id . '">';

	dol_fiche_head('');

	print '<table class="border" width="100%">';

	// VAT
	print '<tr><td>' . $langs->trans("DefaultTaxRate") . '</td><td>';
	print $form->load_tva("tva_tx", $object->default_vat_code ? $object->tva_tx.' ('.$object->default_vat_code.')' : $object->tva_tx, $mysoc, '', $object->id, $object->tva_npr, $object->type, false, 1);
	print '</td></tr>';

	print '</table>';

	dol_fiche_end();

	print '<div class="center">';
	print '<input type="submit" class="button" value="' . $langs->trans("Save") . '">';
	print '&nbsp;&nbsp;&nbsp;&nbsp;&nbsp;';
	print '<input type="submit" class="button" name="cancel" value="' . $langs->trans("Cancel") . '">';
	print '</div>';

	print '<br></form><br>';
}

if ($action == 'edit_price' && $object->getRights()->creer)
{
	print load_fiche_titre($langs->trans("NewPrice"), '');

	if (empty($conf->global->PRODUIT_MULTIPRICES) && empty($conf->global->PRODUIT_CUSTOMER_PRICES_BY_QTY_MULTIPRICES))
	{
	    print '<!-- Edit price -->'."\n";
		print '<form action="' . $_SERVER["PHP_SELF"] . '?id=' . $object->id . '" method="POST">';
		print '<input type="hidden" name="token" value="' . $_SESSION ['newtoken'] . '">';
		print '<input type="hidden" name="action" value="update_price">';
		print '<input type="hidden" name="id" value="' . $object->id . '">';

		dol_fiche_head('');

		print '<table class="border" width="100%">';

		// VAT
		print '<tr><td class="titlefield">' . $langs->trans("DefaultTaxRate") . '</td><td>';
		print $form->load_tva("tva_tx", $object->default_vat_code ? $object->tva_tx.' ('.$object->default_vat_code.')' : $object->tva_tx, $mysoc, '', $object->id, $object->tva_npr, $object->type, false, 1);
		print '</td></tr>';

		// Price base
		print '<tr><td>';
		print $langs->trans('PriceBase');
		print '</td>';
		print '<td>';
		print $form->selectPriceBaseType($object->price_base_type, "price_base_type");
		print '</td>';
		print '</tr>';

 		// Only show price mode and expression selector if module is enabled
		if (! empty($conf->dynamicprices->enabled)) {
			// Price mode selector
			print '<tr><td>'.$langs->trans("PriceMode").'</td><td>';
			$price_expression = new PriceExpression($db);
			$price_expression_list = array(0 => $langs->trans("PriceNumeric")); //Put the numeric mode as first option
			foreach ($price_expression->list_price_expression() as $entry) {
				$price_expression_list[$entry->id] = $entry->title;
			}
			$price_expression_preselection = GETPOST('eid') ? GETPOST('eid') : ($object->fk_price_expression ? $object->fk_price_expression : '0');
			print $form->selectarray('eid', $price_expression_list, $price_expression_preselection);
			print '&nbsp; <div id="expression_editor" class="button">'.$langs->trans("PriceExpressionEditor").'</div>';
			print '</td></tr>';

			// This code hides the numeric price input if is not selected, loads the editor page if editor button is pressed
			?>

			<script type="text/javascript">
				jQuery(document).ready(function() {
					jQuery("#expression_editor").click(function() {
						window.location = "<?php echo DOL_URL_ROOT ?>/product/dynamic_price/editor.php?id=<?php echo $id ?>&tab=price&eid=" + $("#eid").val();
					});
					jQuery("#eid").change(on_change);
					on_change();
				});
				function on_change() {
					if ($("#eid").val() == 0) {
						jQuery("#price_numeric").show();
					} else {
						jQuery("#price_numeric").hide();
					}
				}
			</script>
			<?php
		}

		// Price
		$product = new Product($db);
		$product->fetch($id, $ref, '', 1); //Ignore the math expression when getting the price
		print '<tr id="price_numeric"><td>';
		$text = $langs->trans('SellingPrice');
		print $form->textwithpicto($text, $langs->trans("PrecisionUnitIsLimitedToXDecimals", $conf->global->MAIN_MAX_DECIMALS_UNIT), 1, 1);
		print '</td><td>';
		if ($object->price_base_type == 'TTC') {
			print '<input name="price" size="10" value="' . price($product->price_ttc) . '">';
		} else {
			print '<input name="price" size="10" value="' . price($product->price) . '">';
		}
		print '</td></tr>';

		// Price minimum
		print '<tr><td>';
		$text = $langs->trans('MinPrice');
		print $form->textwithpicto($text, $langs->trans("PrecisionUnitIsLimitedToXDecimals", $conf->global->MAIN_MAX_DECIMALS_UNIT), 1, 1);
		print '</td><td>';
		if ($object->price_base_type == 'TTC') {
			print '<input name="price_min" size="10" value="' . price($object->price_min_ttc) . '">';
		} else {
			print '<input name="price_min" size="10" value="' . price($object->price_min) . '">';
		}
		if (! empty($conf->global->PRODUCT_MINIMUM_RECOMMENDED_PRICE))
		{
		    print ' &nbsp; '.$langs->trans("MinimumRecommendedPrice", price($maxpricesupplier,0,'',1,-1,-1,'auto')).' '.img_warning().'</td>';
		}
		print '</td>';
		print '</tr>';

		$parameters=array('colspan' => 2);
		$reshook=$hookmanager->executeHooks('formObjectOptions',$parameters,$object,$action);    // Note that $action and $object may have been modified by hook

		$parameters=array('colspan' => 2);
		$reshook=$hookmanager->executeHooks('formObjectOptions',$parameters,$object,$action);    // Note that $action and $object may have been modified by hook

		print '</table>';

		dol_fiche_end();

		print '<div class="center">';
		print '<input type="submit" class="button" value="' . $langs->trans("Save") . '">';
		print '&nbsp;&nbsp;&nbsp;&nbsp;&nbsp;';
		print '<input type="submit" class="button" name="cancel" value="' . $langs->trans("Cancel") . '">';
		print '</div>';

		print '<br></form>';
	}
	else
	{
	    print '<!-- Edit price per level -->'."\n";
	    ?>
		<script>

			var showHidePriceRules = function () {
				var otherPrices = $('div.fiche form table tbody tr:not(:first)');
				var minPrice1 = $('div.fiche form input[name="price_min[1]"]');

				if (jQuery('input#usePriceRules').prop('checked')) {
					otherPrices.hide();
					minPrice1.hide();
				} else {
					otherPrices.show();
					minPrice1.show();
				}
			};

			jQuery(document).ready(function () {
				showHidePriceRules();

				jQuery('input#usePriceRules').click(showHidePriceRules);
			});
		</script>
		<?php

		print '<form action="' . $_SERVER["PHP_SELF"] . '?id=' . $object->id . '" method="POST">';
		print '<input type="hidden" name="token" value="' . $_SESSION['newtoken'] . '">';
		print '<input type="hidden" name="action" value="update_price">';
		print '<input type="hidden" name="id" value="' . $object->id . '">';

		//dol_fiche_head('', '', '', -1);

		if ((! empty($conf->global->PRODUIT_MULTIPRICES)  || ! empty($conf->global->PRODUIT_CUSTOMER_PRICES_BY_QTY_MULTIPRICES)) && ! empty($conf->global->PRODUIT_MULTIPRICES_ALLOW_AUTOCALC_PRICELEVEL)) {
			print $langs->trans('UseMultipriceRules'). ' <input type="checkbox" id="usePriceRules" name="usePriceRules" '.($object->price_autogen ? 'checked' : '').'><br><br>';
		}

		print '<table class="noborder">';
		print '<thead><tr class="liste_titre">';

		print '<td>'.$langs->trans("PriceLevel").'</td>';

		if (!empty($conf->global->PRODUIT_MULTIPRICES_USE_VAT_PER_LEVEL)) print '<td style="text-align: center">'.$langs->trans("DefaultTaxRate").'</td>';
		else print '<td></td>';

		print '<td class="center">'.$langs->trans("SellingPrice").'</td>';

		print '<td class="center">'.$langs->trans("MinPrice").'</td>';

		if (!empty($conf->global->PRODUCT_MINIMUM_RECOMMENDED_PRICE)) {
			print '<td></td>';
		}
		print '</tr></thead>';

		print '<tbody>';

		for ($i = 1; $i <= $conf->global->PRODUIT_MULTIPRICES_LIMIT; $i ++)
		{
			print '<tr class="oddeven">';
			print '<td>';
			print $form->textwithpicto($langs->trans('SellingPrice') . ' ' . $i, $langs->trans("PrecisionUnitIsLimitedToXDecimals", $conf->global->MAIN_MAX_DECIMALS_UNIT), 1, 1);
			print '</td>';

			// VAT
			if (empty($conf->global->PRODUIT_MULTIPRICES_USE_VAT_PER_LEVEL)) {
			    print '<td>';
			    print '<input type="hidden" name="tva_tx[' . $i . ']" value="' . ($object->default_vat_code ? $object->tva_tx.' ('.$object->default_vat_code.')' : $object->tva_tx) . '">';
			    print '<input type="hidden" name="tva_npr[' . $i . ']" value="' . $object->tva_npr . '">';
			    print '<input type="hidden" name="localtax1_tx[' . $i . ']" value="' . $object->localtax1_tx . '">';
			    print '<input type="hidden" name="localtax1_type[' . $i . ']" value="' . $object->localtax1_type . '">';
			    print '<input type="hidden" name="localtax2_tx[' . $i . ']" value="' . $object->localtax2_tx . '">';
			    print '<input type="hidden" name="localtax2_type[' . $i . ']" value="' . $object->localtax2_type . '">';
			    print '</td>';
			} else {
				// This option is kept for backward compatibility but has no sense
				print '<td style="text-align: center">';
				print $form->load_tva("tva_tx[" . $i.']', $object->multiprices_tva_tx[$i], $mysoc, '', $object->id, false, $object->type, false, 1);
				print '</td>';
			}

			// Selling price
			print '<td style="text-align: center">';
			if ($object->multiprices_base_type [$i] == 'TTC') {
				print '<input name="price[' . $i . ']" size="10" value="' . price($object->multiprices_ttc [$i]) . '">';
			} else {
				print '<input name="price[' . $i . ']" size="10" value="' . price($object->multiprices [$i]) . '">';
			}
			print '&nbsp;'.$form->selectPriceBaseType($object->multiprices_base_type [$i], "multiprices_base_type[" . $i."]");
			print '</td>';

			// Min price
			print '<td style="text-align: center">';
			if ($object->multiprices_base_type [$i] == 'TTC') {
				print '<input name="price_min[' . $i . ']" size="10" value="' . price($object->multiprices_min_ttc [$i]) . '">';
			} else {
				print '<input name="price_min[' . $i . ']" size="10" value="' . price($object->multiprices_min [$i]) . '">';
			}
			if ( !empty($conf->global->PRODUCT_MINIMUM_RECOMMENDED_PRICE))
			{
				print '<td align="left">'.$langs->trans("MinimumRecommendedPrice", price($maxpricesupplier,0,'',1,-1,-1,'auto')).' '.img_warning().'</td>';
			}
			print '</td>';

			print '</tr>';
		}

		print '</tbody>';

		print '</table>';

		//dol_fiche_end();

		print '<div style="text-align: center">';
		print '<input type="submit" class="button" value="' . $langs->trans("Save") . '">';
		print '&nbsp;&nbsp;&nbsp;';
		print '<input type="submit" class="button" name="cancel" value="' . $langs->trans("Cancel") . '"></div>';
		print '</form>';

	}
}


// List of price changes - log historic (ordered by descending date)

if ((empty($conf->global->PRODUIT_CUSTOMER_PRICES) || $action=='showlog_default_price') && ! in_array($action, array('edit_price','edit_vat')))
{
    $sql = "SELECT p.rowid, p.price, p.price_ttc, p.price_base_type, p.tva_tx, p.default_vat_code, p.recuperableonly, p.localtax1_tx, p.localtax1_type, p.localtax2_tx, p.localtax2_type,";
    $sql .= " p.price_level, p.price_min, p.price_min_ttc,p.price_by_qty,";
    $sql .= " p.date_price as dp, p.fk_price_expression, u.rowid as user_id, u.login";
    $sql .= " FROM " . MAIN_DB_PREFIX . "product_price as p,";
    $sql .= " " . MAIN_DB_PREFIX . "user as u";
    $sql .= " WHERE fk_product = " . $object->id;
    $sql .= " AND p.entity IN (" . getEntity('productprice') . ")";
    $sql .= " AND p.fk_user_author = u.rowid";
    if (! empty($socid) && ! empty($conf->global->PRODUIT_MULTIPRICES)) $sql .= " AND p.price_level = " . $soc->price_level;
    $sql .= " ORDER BY p.date_price DESC, p.rowid DESC, p.price_level ASC";
    // $sql .= $db->plimit();

    $result = $db->query($sql);
    if ($result)
    {
        print '<div class="divlogofpreviouscustomerprice">';

        $num = $db->num_rows($result);

    	if (! $num)
    	{
    		$db->free($result);

    		// Il doit au moins y avoir la ligne de prix initial.
    		// On l'ajoute donc pour remettre a niveau (pb vieilles versions)
    		//$object->updatePrice($object->price, $object->price_base_type, $user, $newprice_min);
            if (! empty($conf->global->PRODUIT_MULTIPRICES)) {
            	$object->updatePrice($object->multiprices[1], $object->multiprices_base_type[1], $user, (empty($object->multiprices_tva_tx[1])?0:$object->multiprices_tva_tx[1]), $object->multiprices_min[1], 1);
            } else {
                $object->updatePrice($object->price, $object->price_base_type, $user, $object->tva_tx, $object->price_min);
            }

    		$result = $db->query($sql);
    		$num = $db->num_rows($result);
    	}

    	if ($num > 0)
    	{
    	    // Default prices or
    	    // Log of previous customer prices
    	    $backbutton='<a class="butAction" href="' . $_SERVER["PHP_SELF"] . '?id=' . $object->id . '">' . $langs->trans("Back") . '</a>';

    		if (! empty($conf->global->PRODUIT_CUSTOMER_PRICES)) print_barre_liste($langs->trans("DefaultPrice"), 0, $_SERVER["PHP_SELF"], '', '', '', $backbutton, $num, $num, 'title_accountancy.png');
    		else print_barre_liste($langs->trans("PriceByCustomerLog"), 0, $_SERVER["PHP_SELF"], '', '', '', '', $num, $num, 'title_accountancy.png');
    	    //if (! empty($conf->global->PRODUIT_CUSTOMER_PRICES)) print_barre_liste($langs->trans("DefaultPrice"),'','','','','',$backbutton, 0, 0, 'title_accountancy.png');
    		//else print_barre_liste($langs->trans("PriceByCustomerLog"),'','','','','','', 0, 0, 'title_accountancy.png');

    		print '<div class="div-table-responsive">';
    		print '<table class="noborder" width="100%">';

    		print '<tr class="liste_titre">';
    		print '<td>' . $langs->trans("AppliedPricesFrom") . '</td>';

    		if (! empty($conf->global->PRODUIT_MULTIPRICES) || ! empty($conf->global->PRODUIT_CUSTOMER_PRICES_BY_QTY_MULTIPRICES)) {
    			print '<td align="center">' . $langs->trans("PriceLevel") . '</td>';
    		}
    		if (! empty($conf->global->PRODUIT_CUSTOMER_PRICES_BY_QTY) || ! empty($conf->global->PRODUIT_CUSTOMER_PRICES_BY_QTY_MULTIPRICES)) {
    			print '<td align="center">' . $langs->trans("Type") . '</td>';
    		}

    		print '<td align="center">' . $langs->trans("PriceBase") . '</td>';
    		print $conf->global->PRODUIT_MULTIPRICES_USE_VAT_PER_LEVEL;
    		if (empty($conf->global->PRODUIT_MULTIPRICES) && empty($conf->global->PRODUIT_CUSTOMER_PRICES_BY_QTY_MULTIPRICES)) print '<td align="right">' . $langs->trans("DefaultTaxRate") . '</td>';
    		print '<td align="right">' . $langs->trans("HT") . '</td>';
    		print '<td align="right">' . $langs->trans("TTC") . '</td>';
    		if (! empty($conf->dynamicprices->enabled)) {
    			print '<td align="right">' . $langs->trans("PriceExpressionSelected") . '</td>';
    		}
    		print '<td align="right">' . $langs->trans("MinPrice") . ' ' . $langs->trans("HT") . '</td>';
    		print '<td align="right">' . $langs->trans("MinPrice") . ' ' . $langs->trans("TTC") . '</td>';
    		print '<td align="right">' . $langs->trans("ChangedBy") . '</td>';
    		if ($user->rights->produit->supprimer)
    			print '<td align="right">&nbsp;</td>';
    		print '</tr>';

    		$notfirstlineforlevel=array();

    		$i = 0;
    		while ($i < $num)
    		{
    			$objp = $db->fetch_object($result);

    			print '<tr class="oddeven">';
    			// Date
    			print "<td>" . dol_print_date($db->jdate($objp->dp), "dayhour") . "</td>";

    			// Price level
    			if (! empty($conf->global->PRODUIT_MULTIPRICES) || ! empty($conf->global->PRODUIT_CUSTOMER_PRICES_BY_QTY_MULTIPRICES)) {
    				print '<td align="center">' . $objp->price_level . "</td>";
    			}
    			// Price by quantity
    			if (! empty($conf->global->PRODUIT_CUSTOMER_PRICES_BY_QTY) || ! empty($conf->global->PRODUIT_CUSTOMER_PRICES_BY_QTY_MULTIPRICES))
    			{
    				$type = ($objp->price_by_qty == 1) ? 'PriceByQuantity' : 'Standard';
    				print '<td align="center">' . $langs->trans($type) . "</td>";
    			}

    			print '<td align="center">';
    			if (empty($objp->price_by_qty)) {
	    			print $langs->trans($objp->price_base_type);
    			}
    			print "</td>";

    			if (empty($conf->global->PRODUIT_MULTIPRICES) && empty($conf->global->PRODUIT_CUSTOMER_PRICES_BY_QTY_MULTIPRICES))
    			{
    			    print '<td align="right">';

    			    if (empty($objp->price_by_qty)) {
	    			    $positiverates='';
	    			    if (price2num($objp->tva_tx))         $positiverates.=($positiverates?'/':'').price2num($objp->tva_tx);
	    			    if (price2num($objp->localtax1_type)) $positiverates.=($positiverates?'/':'').price2num($objp->localtax1_tx);
	    			    if (price2num($objp->localtax2_type)) $positiverates.=($positiverates?'/':'').price2num($objp->localtax2_tx);
	    			    if (empty($positiverates)) $positiverates='0';
	    			    echo vatrate($positiverates.($objp->default_vat_code?' ('.$objp->default_vat_code.')':''), '%', $objp->tva_npr);
						/*
	    			    if ($objp->default_vat_code)
	    			    {
	    			        print vatrate($objp->tva_tx, true) . ' ('.$objp->default_vat_code.')';
	    			    }
	    			    else print vatrate($objp->tva_tx, true, $objp->recuperableonly);*/
    			    }

    			    print "</td>";
    			}

    			// Price
    			if (! empty($objp->fk_price_expression) && ! empty($conf->dynamicprices->enabled))
    			{
    				$price_expression = new PriceExpression($db);
    				$res = $price_expression->fetch($objp->fk_price_expression);
    				$title = $price_expression->title;
    				print '<td align="right"></td>';
    				print '<td align="right"></td>';
    				print '<td align="right">' . $title . "</td>";
    			}
    			else
    			{
    				print '<td align="right">';
    				if (empty($objp->price_by_qty)) {
    					print ($objp->price_base_type != 'TTC' ? price($objp->price) : '');
    				}
    				print "</td>";
    				print '<td align="right">';
    				if (empty($objp->price_by_qty)) {
    					print ($objp->price_base_type == 'TTC' ? price($objp->price_ttc) : '');
    				}
    				print "</td>";
    				if (! empty($conf->dynamicprices->enabled)) { //Only if module is enabled
    					print '<td align="right"></td>';
    				}
    			}

    			print '<td align="right">';
    			if (empty($objp->price_by_qty)) {
    				print ($objp->price_base_type != 'TTC' ? price($objp->price_min) : '');
    			}
    			print '</td>';

    			print '<td align="right">';
    			if (empty($objp->price_by_qty)) {
    				print ($objp->price_base_type == 'TTC' ? price($objp->price_min_ttc) : '');
    			}
    			print '</td>';

    			// User
    			print '<td align="right"><a href="' . DOL_URL_ROOT . '/user/card.php?id=' . $objp->user_id . '">' . img_object($langs->trans("ShowUser"), 'user') . ' ' . $objp->login . '</a></td>';

    			// Action
    			if ($user->rights->produit->supprimer)
    			{
    			    $candelete=0;
    			    if (! empty($conf->global->PRODUIT_MULTIPRICES) || ! empty($conf->global->PRODUIT_CUSTOMER_PRICES_BY_QTY_MULTIPRICES))
    			    {
    			        if (empty($notfirstlineforlevel[$objp->price_level])) $notfirstlineforlevel[$objp->price_level]=1;
    			        else $candelete=1;
    			    }
    			    elseif ($i > 0) $candelete=1;

    				print '<td align="right">';
    				if ($candelete)
    				{
    					print '<a href="' . $_SERVER["PHP_SELF"] . '?action=delete&amp;id=' . $object->id . '&amp;lineid=' . $objp->rowid . '">';
    					print img_delete();
    					print '</a>';
    				} else
    					print '&nbsp;'; // Can not delete last price (it's current price)
    				print '</td>';
    			}

    			print "</tr>\n";
    			$i++;
    		}

    		$db->free($result);
    		print "</table>";
    		print '</div>';
    		print "<br>";
    	}

    	print '</div>';
    } else {
    	dol_print_error($db);
    }
}


// Add area to show/add/edit a price for a dedicated customer
if (! empty($conf->global->PRODUIT_CUSTOMER_PRICES))
{
	$prodcustprice = new Productcustomerprice($db);

	$sortfield = GETPOST("sortfield", 'alpha');
	$sortorder = GETPOST("sortorder", 'alpha');
	$page = (GETPOST("page",'int')?GETPOST("page", 'int'):0);
	if (empty($page) || $page == -1) { $page = 0; }     // If $page is not defined, or '' or -1
	$offset = $conf->liste_limit * $page;
	$pageprev = $page - 1;
	$pagenext = $page + 1;
	if (! $sortorder)
		$sortorder = "ASC";
	if (! $sortfield)
		$sortfield = "soc.nom";

		// Build filter to diplay only concerned lines
	$filter = array('t.fk_product' => $object->id);

	if (! empty($search_soc)) {
		$filter['soc.nom'] = $search_soc;
	}

	if ($action == 'add_customer_price')
	{
		// Form to add a new customer price
		$maxpricesupplier = $object->min_recommended_price();

		print load_fiche_titre($langs->trans('PriceByCustomer'));

		print '<form action="' . $_SERVER["PHP_SELF"] . '?id=' . $object->id . '" method="POST">';
		print '<input type="hidden" name="token" value="' . $_SESSION ['newtoken'] . '">';
		print '<input type="hidden" name="action" value="add_customer_price_confirm">';
		print '<input type="hidden" name="id" value="' . $object->id . '">';

		dol_fiche_head();

		print '<table class="border" width="100%">';
		print '<tr>';
		print '<td class="fieldrequired">' . $langs->trans('ThirdParty') . '</td>';
		print '<td>';
		print $form->select_company('', 'socid', 's.client in (1,2,3)', 'SelectThirdParty', 0, 0, array(), 0, 'minwidth300');
		print '</td>';
		print '</tr>';

		// VAT
		print '<tr><td class="fieldrequired">' . $langs->trans("DefaultTaxRate") . '</td><td>';
		print $form->load_tva("tva_tx", $object->default_vat_code ? $object->tva_tx.' ('.$object->default_vat_code.')' : $object->tva_tx, $mysoc, '', $object->id, $object->tva_npr, $object->type, false, 1);
		print '</td></tr>';

		// Price base
		print '<tr><td class="fieldrequired">';
		print $langs->trans('PriceBase');
		print '</td>';
		print '<td>';
		print $form->selectPriceBaseType($object->price_base_type, "price_base_type");
		print '</td>';
		print '</tr>';

		// Price
		print '<tr><td class="fieldrequired">';
		$text = $langs->trans('SellingPrice');
		print $form->textwithpicto($text, $langs->trans("PrecisionUnitIsLimitedToXDecimals", $conf->global->MAIN_MAX_DECIMALS_UNIT), 1, 1);
		print '</td><td>';
		if ($object->price_base_type == 'TTC') {
			print '<input name="price" size="10" value="' . price($object->price_ttc) . '">';
		} else {
			print '<input name="price" size="10" value="' . price($object->price) . '">';
		}
		print '</td></tr>';

		// Price minimum
		print '<tr><td>';
		$text = $langs->trans('MinPrice');
		print $form->textwithpicto($text, $langs->trans("PrecisionUnitIsLimitedToXDecimals", $conf->global->MAIN_MAX_DECIMALS_UNIT), 1, 1);
		if ($object->price_base_type == 'TTC') {
			print '<td><input name="price_min" size="10" value="' . price($object->price_min_ttc) . '">';
		} else {
			print '<td><input name="price_min" size="10" value="' . price($object->price_min) . '">';
		}
		if ( !empty($conf->global->PRODUCT_MINIMUM_RECOMMENDED_PRICE))
		{
			print '<td align="left">'.$langs->trans("MinimumRecommendedPrice", price($maxpricesupplier,0,'',1,-1,-1,'auto')).' '.img_warning().'</td>';
		}
		print '</td></tr>';

		// Update all child soc
		print '<tr><td width="15%">';
		print $langs->trans('ForceUpdateChildPriceSoc');
		print '</td>';
		print '<td>';
		print '<input type="checkbox" name="updatechildprice" value="1">';
		print '</td>';
		print '</tr>';

		print '</table>';

		dol_fiche_end();

		print '<div class="center">';
		print '<input type="submit" class="button" value="' . $langs->trans("Save") . '">';
		print '&nbsp;&nbsp;&nbsp;&nbsp;&nbsp;';
		print '<input type="submit" class="button" name="cancel" value="' . $langs->trans("Cancel") . '">';
		print '</div>';

		print '</form>';
	}
	elseif ($action == 'edit_customer_price')
	{
		// Edit mode
		$maxpricesupplier = $object->min_recommended_price();

		print load_fiche_titre($langs->trans('PriceByCustomer'));

		$result = $prodcustprice->fetch(GETPOST('lineid', 'int'));
		if ($result < 0) {
			setEventMessages($prodcustprice->error, $prodcustprice->errors, 'errors');
		}

		print '<form action="' . $_SERVER["PHP_SELF"] . '?id=' . $object->id . '" method="POST">';
		print '<input type="hidden" name="token" value="' . $_SESSION ['newtoken'] . '">';
		print '<input type="hidden" name="action" value="update_customer_price_confirm">';
		print '<input type="hidden" name="lineid" value="' . $prodcustprice->id . '">';

		dol_fiche_head();

		print '<table class="border" width="100%">';
		print '<tr>';
		print '<td class="titlefield">' . $langs->trans('ThirdParty') . '</td>';
		$staticsoc = new Societe($db);
		$staticsoc->fetch($prodcustprice->fk_soc);
		print "<td colspan='2'>" . $staticsoc->getNomUrl(1) . "</td>";
		print '</tr>';

		// VAT
		print '<tr><td>' . $langs->trans("DefaultTaxRate") . '</td><td colspan="2">';
		print $form->load_tva("tva_tx", $prodcustprice->default_vat_code ? $prodcustprice->tva_tx.' ('.$prodcustprice->default_vat_code.')' : $prodcustprice->tva_tx, $mysoc, '', $object->id, $prodcustprice->recuperableonly, $object->type, false, 1);
		print '</td></tr>';

		// Price base
		print '<tr><td>';
		print $langs->trans('PriceBase');
		print '</td>';
		print '<td>';
		print $form->selectPriceBaseType($prodcustprice->price_base_type, "price_base_type");
		print '</td>';
		print '</tr>';

		// Price
		print '<tr><td>';
		$text = $langs->trans('SellingPrice');
		print $form->textwithpicto($text, $langs->trans("PrecisionUnitIsLimitedToXDecimals", $conf->global->MAIN_MAX_DECIMALS_UNIT), 1, 1);
		print '</td><td>';
		if ($prodcustprice->price_base_type == 'TTC') {
			print '<input name="price" size="10" value="' . price($prodcustprice->price_ttc) . '">';
		} else {
			print '<input name="price" size="10" value="' . price($prodcustprice->price) . '">';
		}
		print '</td></tr>';

		// Price minimum
		print '<tr><td>';
		$text = $langs->trans('MinPrice');
		print $form->textwithpicto($text, $langs->trans("PrecisionUnitIsLimitedToXDecimals", $conf->global->MAIN_MAX_DECIMALS_UNIT), 1, 1);
		print '</td><td>';
		if ($prodcustprice->price_base_type == 'TTC') {
			print '<input name="price_min" size="10" value="' . price($prodcustprice->price_min_ttc) . '">';
		} else {
			print '<input name="price_min" size="10" value="' . price($prodcustprice->price_min) . '">';
		}
		print '</td>';
		if ( !empty($conf->global->PRODUCT_MINIMUM_RECOMMENDED_PRICE))
		{
			print '<td align="left">'.$langs->trans("MinimumRecommendedPrice", price($maxpricesupplier,0,'',1,-1,-1,'auto')).' '.img_warning().'</td>';
		}
		print '</tr>';

		// Update all child soc
		print '<tr><td>';
		print $langs->trans('ForceUpdateChildPriceSoc');
		print '</td>';
		print '<td>';
		print '<input type="checkbox" name="updatechildprice" value="1">';
		print '</td>';
		print '</tr>';

		print '</table>';

		dol_fiche_end();

		print '<div class="center">';
		print '<input type="submit" class="button" value="' . $langs->trans("Save") . '">';
		print '&nbsp;&nbsp;&nbsp;&nbsp;&nbsp;';
		print '<input type="submit" class="button" name="cancel" value="' . $langs->trans("Cancel") . '">';
		print '</div>';

		print '<br></form>';
	}
	elseif ($action == 'showlog_customer_price')
	{
		// List of all log of prices by customers
		print '<!-- list of all lof of prices per customer -->'."\n";

	    $filter = array('t.fk_product' => $object->id,'t.fk_soc' => GETPOST('socid', 'int'));

		// Count total nb of records
		$nbtotalofrecords = '';
		if (empty($conf->global->MAIN_DISABLE_FULL_SCANLIST)) {
			$nbtotalofrecords = $prodcustprice->fetch_all_log($sortorder, $sortfield, $conf->liste_limit, $offset, $filter);
		}

		$result = $prodcustprice->fetch_all_log($sortorder, $sortfield, $conf->liste_limit, $offset, $filter);
		if ($result < 0) {
			setEventMessages($prodcustprice->error, $prodcustprice->errors, 'errors');
		}

		$option = '&socid=' . GETPOST('socid', 'int') . '&id=' . $object->id;

		$staticsoc = new Societe($db);
		$staticsoc->fetch(GETPOST('socid', 'int'));

		$title=$langs->trans('PriceByCustomerLog');
		$title.=' - '.$staticsoc->getNomUrl(1);

		$backbutton='<a class="butAction" href="' . $_SERVER["PHP_SELF"] . '?id=' . $object->id . '">' . $langs->trans("Back") . '</a>';

		print_barre_liste($title, $page, $_SERVEUR['PHP_SELF'], $option, $sortfield, $sortorder, $backbutton, count($prodcustprice->lines), $nbtotalofrecords, 'title_accountancy.png');

		if (count($prodcustprice->lines) > 0)
		{
			print '<form action="' . $_SERVER["PHP_SELF"] . '?id=' . $object->id . '" method="POST">';
			print '<input type="hidden" name="id" value="' . $object->id . '">';

			print '<table class="noborder" width="100%">';

			print '<tr class="liste_titre">';
			print '<td>' . $langs->trans("ThirdParty") . '</td>';
			print '<td>' . $langs->trans("AppliedPricesFrom") . '</td>';
			print '<td align="center">' . $langs->trans("PriceBase") . '</td>';
			print '<td align="right">' . $langs->trans("DefaultTaxRate") . '</td>';
			print '<td align="right">' . $langs->trans("HT") . '</td>';
			if ($mysoc->localtax1_assuj == "1" || $mysoc->localtax2_assuj == "1")
			{
				//print '<td align="right">' . $langs->trans("INCVATONLY") . '</td>';
				print '<td align="right">' . $langs->trans("INCT") . '</td>';
			}
			else
			{
				print '<td align="right">' . $langs->trans("TTC") . '</td>';
			}
			print '<td align="right">' . $langs->trans("MinPrice") . ' ' . $langs->trans("HT") . '</td>';
			print '<td align="right">' . $langs->trans("MinPrice") . ' ' . $langs->trans("TTC") . '</td>';
			print '<td align="right">' . $langs->trans("ChangedBy") . '</td>';
			print '<td>&nbsp;</td>';
			print '</tr>';

			foreach ($prodcustprice->lines as $line)
			{
			    // Date
			    $staticsoc = new Societe($db);
			    $staticsoc->fetch($line->fk_soc);

				$tva_tx = $line->default_vat_code ? $line->tva_tx.' ('.$line->default_vat_code.')' : $line->tva_tx;

				// Line for default price
				if ($line->price_base_type=='HT')
				{
				    $pu=$line->price;
				}
				else
				{
				    $pu=$line->price_ttc;
				}

				// Local tax is not saved into table of product. We use value linked to VAT code.
				$localtaxarray=getLocalTaxesFromRate($line->tva_tx.($line->default_vat_code?' ('.$line->default_vat_code.')':''), 0, $staticsoc, $mysoc);
				// Define part of HT, VAT, TTC
				$resultarray=calcul_price_total(1, $pu, 0, $line->tva_tx, 1, 1, 0, $line->price_base_type, $line->recuperableonly, $object->type, $mysoc, $localtaxarray);
				// Calcul du total ht sans remise
				$total_ht = $resultarray[0];
				$total_vat = $resultarray[1];
				$total_localtax1 = $resultarray[9];
				$total_localtax2 = $resultarray[10];
				$total_ttc = $resultarray[2];

				print '<tr class="oddeven">';

				print "<td>" . $staticsoc->getNomUrl(1) . "</td>";
				print "<td>" . dol_print_date($line->datec, "dayhour") . "</td>";
    		    print '<td align="center">' . $langs->trans($line->price_base_type) . "</td>";
				print '<td align="right">';

				$positiverates='';
				if (price2num($line->tva_tx))         $positiverates.=($positiverates?'/':'').price2num($line->tva_tx);
				if (price2num($line->localtax1_type)) $positiverates.=($positiverates?'/':'').price2num($line->localtax1_tx);
				if (price2num($line->localtax2_type)) $positiverates.=($positiverates?'/':'').price2num($line->localtax2_tx);
				if (empty($positiverates)) $positiverates='0';

				echo vatrate($positiverates.($line->default_vat_code?' ('.$line->default_vat_code.')':''), '%', ($line->tva_npr?$line->tva_npr:$line->recuperableonly));

				//. vatrate($tva_tx, true, $line->recuperableonly) .
				print "</td>";
				print '<td align="right">' . price($line->price) . "</td>";

				if ($mysoc->localtax1_assuj == "1" || $mysoc->localtax2_assuj == "1")
				{
					//print '<td align="right">' . price($line->price_ttc) . "</td>";
					print '<td align="right">' . price($resultarray[2]) . '</td>';
				}
				else
				{
					print '<td align="right">' . price($line->price_ttc) . "</td>";
				}

				print '<td align="right">' . price($line->price_min) . '</td>';
				print '<td align="right">' . price($line->price_min_ttc) . '</td>';

				// User
				$userstatic = new User($db);
				$userstatic->fetch($line->fk_user);
				print '<td align="right">';
				print $userstatic->getLoginUrl(1);
				print '</td>';
				print '</tr>';
			}
			print "</table>";
		} else {
			print $langs->trans('None');
		}
	}
	else if ($action != 'showlog_default_price' && $action != 'edit_price')
	{
		// List of all prices by customers
        print '<!-- list of all prices per customer -->'."\n";

		// Count total nb of records
		$nbtotalofrecords = '';
		if (empty($conf->global->MAIN_DISABLE_FULL_SCANLIST)) {
			$nbtotalofrecords = $prodcustprice->fetch_all($sortorder, $sortfield, 0, 0, $filter);
		}

		$result = $prodcustprice->fetch_all($sortorder, $sortfield, $conf->liste_limit, $offset, $filter);
		if ($result < 0) {
			setEventMessages($prodcustprice->error, $prodcustprice->errors, 'errors');
		}

		$option = '&search_soc=' . $search_soc . '&id=' . $object->id;

		print_barre_liste($langs->trans('PriceByCustomer'), $page, $_SERVEUR ['PHP_SELF'], $option, $sortfield, $sortorder, '', count($prodcustprice->lines), $nbtotalofrecords, 'title_accountancy.png');

		print '<form action="' . $_SERVER["PHP_SELF"] . '?id=' . $object->id . '" method="POST">';
		print '<input type="hidden" name="id" value="' . $object->id . '">';

		print '<table class="noborder" width="100%">';

		if (count($prodcustprice->lines) > 0 || $search_soc)
		{
		    $colspan=8;
		    //if ($mysoc->localtax1_assuj == "1" || $mysoc->localtax2_assuj == "1") $colspan++;

    		print '<tr class="liste_titre">';
    		print '<td class="liste_titre"><input type="text" class="flat" name="search_soc" value="' . $search_soc . '" size="20"></td>';
    		print '<td class="liste_titre" colspan="'.$colspan.'">&nbsp;</td>';
    		// Print the search button
            print '<td class="liste_titre" align="right">';
            $searchpicto=$form->showFilterAndCheckAddButtons(0);
            print $searchpicto;
            print '</td>';
    		print '</tr>';
		}

		print '<tr class="liste_titre">';
		print '<td>' . $langs->trans("ThirdParty") . '</td>';
		print '<td>' . $langs->trans("AppliedPricesFrom") . '</td>';
		print '<td align="center">' . $langs->trans("PriceBase") . '</td>';
		print '<td align="right">' . $langs->trans("DefaultTaxRate") . '</td>';
		print '<td align="right">' . $langs->trans("HT") . '</td>';
		if ($mysoc->localtax1_assuj == "1" || $mysoc->localtax2_assuj == "1")
		{
			//print '<td align="right">' . $langs->trans("INCVATONLY") . '</td>';
			print '<td align="right">' . $langs->trans("INCT") . '</td>';
		}
		else
		{
			print '<td align="right">' . $langs->trans("TTC") . '</td>';
		}

		print '<td align="right">' . $langs->trans("MinPrice") . ' ' . $langs->trans("HT") . '</td>';
		print '<td align="right">' . $langs->trans("MinPrice") . ' ' . $langs->trans("TTC") . '</td>';
		print '<td align="right">' . $langs->trans("ChangedBy") . '</td>';
		print '<td>&nbsp;</td>';
		print '</tr>';

		// Line for default price
		if ($object->price_base_type=='HT')
		{
		    $pu=$object->price;
		}
		else
		{
		    $pu=$object->price_ttc;
		}

		// Local tax is not saved into table of product. We use value linked to VAT code.
		$localtaxarray=getLocalTaxesFromRate($object->tva_tx.($object->default_vat_code?' ('.$object->default_vat_code.')':''), 0, $mysoc, $mysoc);
		// Define part of HT, VAT, TTC
		$resultarray=calcul_price_total(1, $pu, 0, $object->tva_tx, 1, 1, 0, $object->price_base_type, $object->recuperableonly, $object->type, $mysoc, $localtaxarray);
		// Calcul du total ht sans remise
		$total_ht = $resultarray[0];
		$total_vat = $resultarray[1];
		$total_localtax1 = $resultarray[9];
		$total_localtax2 = $resultarray[10];
		$total_ttc = $resultarray[2];

		print '<tr class="oddeven">';
		print "<td>" . $langs->trans("Default") . "</td>";
		print "<td>" . "</td>";

		print '<td align="center">' . $langs->trans($object->price_base_type) . "</td>";
		print '<td align="right">';

		$positiverates='';
		if (price2num($object->tva_tx))         $positiverates.=($positiverates?'/':'').price2num($object->tva_tx);
		if (price2num($object->localtax1_type)) $positiverates.=($positiverates?'/':'').price2num($object->localtax1_tx);
		if (price2num($object->localtax2_type)) $positiverates.=($positiverates?'/':'').price2num($object->localtax2_tx);
		if (empty($positiverates)) $positiverates='0';
		echo vatrate($positiverates.($object->default_vat_code?' ('.$object->default_vat_code.')':''), '%', $object->tva_npr);

		//print vatrate($object->tva_tx, true, $object->tva_npr);
		//print $object->default_vat_code?' ('.$object->default_vat_code.')':'';
		print "</td>";

		print '<td align="right">' . price($object->price) . "</td>";

		if ($mysoc->localtax1_assuj == "1" || $mysoc->localtax2_assuj == "1")
		{
			//print '<td align="right">' . price($object->price_ttc) . "</td>";
			print '<td align="right">' . price($resultarray[2]) . '</td>';
		}
		else
		{
			print '<td align="right">' . price($object->price_ttc) . "</td>";
		}


		print '<td align="right">' . price($object->price_min) . '</td>';
		print '<td align="right">' . price($object->price_min_ttc) . '</td>';
		print '<td align="right">';
		print '</td>';
		if ($user->rights->produit->supprimer || $user->rights->service->supprimer)
		{
		    print '<td align="right">';
		    print '<a href="' . $_SERVER["PHP_SELF"] . '?action=showlog_default_price&amp;id=' . $object->id . '">';
		    print img_info($langs->trans('PriceByCustomerLog'));
		    print '</a>';
		    print ' ';
		    print '<a href="' . $_SERVER["PHP_SELF"] . '?action=edit_price&amp;id=' . $object->id . '">';
		    print img_edit('default', 0, 'style="vertical-align: middle;"');
		    print '</a>';
		    print ' &nbsp; ';
		    print '</td>';
		}
		print "</tr>\n";

		if (count($prodcustprice->lines) > 0)
		{
			foreach ($prodcustprice->lines as $line)
			{
				// Date
				$staticsoc = new Societe($db);
				$staticsoc->fetch($line->fk_soc);

				$tva_tx = $line->default_vat_code ? $line->tva_tx.' ('.$line->default_vat_code.')' : $line->tva_tx;

				// Line for default price
				if ($line->price_base_type=='HT')
				{
				    $pu=$line->price;
				}
				else
				{
				    $pu=$line->price_ttc;
				}

				// Local tax is not saved into table of product. We use value linked to VAT code.
				$localtaxarray=getLocalTaxesFromRate($line->tva_tx.($line->default_vat_code?' ('.$line->default_vat_code.')':''), 0, $staticsoc, $mysoc);
				// Define part of HT, VAT, TTC
				$resultarray=calcul_price_total(1, $pu, 0, $line->tva_tx, 1, 1, 0, $line->price_base_type, $line->recuperableonly, $object->type, $mysoc, $localtaxarray);
				// Calcul du total ht sans remise
				$total_ht = $resultarray[0];
				$total_vat = $resultarray[1];
				$total_localtax1 = $resultarray[9];
				$total_localtax2 = $resultarray[10];
				$total_ttc = $resultarray[2];

				print '<tr class="oddeven">';

				print "<td>" . $staticsoc->getNomUrl(1) . "</td>";
				print "<td>" . dol_print_date($line->datec, "dayhour") . "</td>";

				print '<td align="center">' . $langs->trans($line->price_base_type) . "</td>";
				print '<td align="right">';

				$positiverates='';
				if (price2num($line->tva_tx))         $positiverates.=($positiverates?'/':'').price2num($line->tva_tx);
				if (price2num($line->localtax1_type)) $positiverates.=($positiverates?'/':'').price2num($line->localtax1_tx);
				if (price2num($line->localtax2_type)) $positiverates.=($positiverates?'/':'').price2num($line->localtax2_tx);
				if (empty($positiverates)) $positiverates='0';
				echo vatrate($positiverates.($line->default_vat_code?' ('.$line->default_vat_code.')':''), '%', ($line->tva_npr?$line->tva_npr:$line->recuperableonly));

				print "</td>";
				print '<td align="right">' . price($line->price) . "</td>";

				if ($mysoc->localtax1_assuj == "1" || $mysoc->localtax2_assuj == "1")
				{
					//print '<td align="right">' . price($line->price_ttc) . "</td>";
					print '<td align="right">' . price($resultarray[2]) . '</td>';
				}
				else
				{
					print '<td align="right">' . price($line->price_ttc) . "</td>";
				}

				print '<td align="right">' . price($line->price_min) . '</td>';
				print '<td align="right">' . price($line->price_min_ttc) . '</td>';

				// User
				$userstatic = new User($db);
				$userstatic->fetch($line->fk_user);
				print '<td align="right">';
				print $userstatic->getLoginUrl(1);
				print '</td>';

				// Todo Edit or delete button
				// Action
				if ($user->rights->produit->supprimer || $user->rights->service->supprimer)
				{
					print '<td align="right">';
					print '<a href="' . $_SERVER["PHP_SELF"] . '?action=showlog_customer_price&amp;id=' . $object->id . '&amp;socid=' . $line->fk_soc . '">';
					print img_info($langs->trans('PriceByCustomerLog'));
					print '</a>';
					print ' ';
					print '<a href="' . $_SERVER["PHP_SELF"] . '?action=edit_customer_price&amp;id=' . $object->id . '&amp;lineid=' . $line->id . '">';
					print img_edit('default', 0, 'style="vertical-align: middle;"');
					print '</a>';
					print ' ';
					print '<a href="' . $_SERVER["PHP_SELF"] . '?action=delete_customer_price&amp;id=' . $object->id . '&amp;lineid=' . $line->id . '">';
					print img_delete('default', 'style="vertical-align: middle;"');
					print '</a>';
					print '</td>';
				}

				print "</tr>\n";
			}
		}
		/*else
		{
			$colspan=9;
			if ($user->rights->produit->supprimer || $user->rights->service->supprimer) $colspan+=1;
			print "<tr ".$bc[false].">";
			print '<td colspan="'.$colspan.'">'.$langs->trans('None').'</td>';
			print "</tr>";
		}*/

		print "</table>";

		print "</form>";
	}
}

llxFooter();

$db->close();<|MERGE_RESOLUTION|>--- conflicted
+++ resolved
@@ -46,11 +46,7 @@
 }
 
 // Load translation files required by the page
-<<<<<<< HEAD
-$langs->loadLangs(array('products', 'bills', 'companies'));
-=======
 $langs->loadLangs(array('products', 'bills', 'companies', 'other'));
->>>>>>> e8f85084
 
 $mesg=''; $error=0; $errors=array();
 
