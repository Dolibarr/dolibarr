--- conflicted
+++ resolved
@@ -95,13 +95,8 @@
     
 	if (($action == 'update_vat') && !$cancel && ($user->rights->produit->creer || $user->rights->service->creer))
 	{
-<<<<<<< HEAD
 	    $tva_tx_txt = GETPOST('tva_tx', 'alpha');           // tva_tx can be '8.5'  or  '8.5*'  or  '8.5 (XXX)' or '8.5* (XXX)'
-	    	  
-=======
-	    $tva_tx_txt = GETPOST('tva_tx', 'alpha');           // tva_tx can be '8.5'  or  '8.5*'  or  '8.5
-	    
->>>>>>> e1974351
+
 	    // We must define tva_tx, npr and local taxes
 	    $vatratecode = '';
 	    $tva_tx = preg_replace('/[^0-9\.].*$/', '', $tva_tx_txt);     // keep remove all after the numbers and dot
@@ -212,15 +207,10 @@
 				}
 
 				$tva_tx_txt = $newvattx[$i];
-<<<<<<< HEAD
 				
 				$vatratecode = '';
         	    $tva_tx = preg_replace('/[^0-9\.].*$/', '', $tva_tx_txt);     // keep remove all after the numbers and dot
         	    $npr = preg_match('/\*/', $tva_tx_txt) ? 1 : 0;
-=======
-				$tva_tx = preg_replace('/[^0-9\.].*$/', '', $tva_tx_txt);     // keep remove all after the numbers and dot
-                $npr = $newvatnpr[$i];
->>>>>>> e1974351
 				$localtax1 = $newlocaltax1_tx[$i];
 				$localtax1_type = $newlocaltax1_type[$i];
 				$localtax2 = $newlocaltax2_tx[$i];
@@ -251,16 +241,10 @@
 					'price' => $newprice[$i],
 					'price_min' => $newprice_min[$i],
 					'price_base_type' => $newpricebase[$i],
-<<<<<<< HEAD
 				    'default_vat_code' => $vatratecode,
 					'vat_tx' => $tva_tx,                                                                                       // default_vat_code should be used in priority in a future
 					'npr' => $npr,                                                                                             // default_vat_code should be used in priority in a future
 				    'localtaxes_array' => array('0'=>$localtax1_type, '1'=>$localtax1, '2'=>$localtax2_type, '3'=>$localtax2)  // default_vat_code should be used in priority in a future
-=======
-					'vat_tx' => $tva_tx,
-					'npr' => $npr,
-				    'localtaxes_array' => array('0'=>$localtax1_type, '1'=>$localtax1, '2'=>$localtax2_type, '3'=>$localtax2)
->>>>>>> e1974351
 				);
 
 				//If autogeneration is enabled, then we only set the first level
