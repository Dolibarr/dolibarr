--- conflicted
+++ resolved
@@ -357,14 +357,11 @@
 					break;
 				}
 
-<<<<<<< HEAD
-				if ($object->multiprices[$key] != $newprice || $object->multiprices_min[$key] != $newprice_min || $object->multiprices_base_type[$key] != $val['price_base_type'])
+				if ($object->multiprices[$key] != $newprice || $object->multiprices_min[$key] != $newprice_min || $object->multiprices_base_type[$key] != $val['price_base_type']) {
 	   				$res = $object->updatePrice($newprice, $val['price_base_type'], $user, $val['vat_tx'], $newprice_min, $key, $val['npr'], $psq, 0, $val['localtaxes_array'], $val['default_vat_code']);
-=======
-				if ($object->multiprices[$key] != $newprice || $object->multiprices_min[$key] != $newprice_min || $object->multiprices_base_type[$key] != $val['price_base_type'] || $object->multiprices_tva_tx[$key] != $newvattx)
-       				$res = $object->updatePrice($newprice, $val['price_base_type'], $user, $val['vat_tx'], $newprice_min, $key, $val['npr'], $psq, 0, $val['localtaxes_array'], $val['default_vat_code']);
->>>>>>> 65f8405c
-				else $res = 0;
+				} else {
+					$res = 0;
+				}
 
 				if ($res < 0) {
 					$error++;
