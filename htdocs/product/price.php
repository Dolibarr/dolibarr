<?php
/* Copyright (C) 2001-2007	Rodolphe Quiedeville	<rodolphe@quiedeville.org>
 * Copyright (C) 2004-2014	Laurent Destailleur		<eldy@users.sourceforge.net>
 * Copyright (C) 2005		Eric Seigne				<eric.seigne@ryxeo.com>
 * Copyright (C) 2005-2017	Regis Houssin			<regis.houssin@inodbox.com>
 * Copyright (C) 2006		Andre Cianfarani		<acianfa@free.fr>
 * Copyright (C) 2014		Florian Henry			<florian.henry@open-concept.pro>
 * Copyright (C) 2014-2018	Juanjo Menent			<jmenent@2byte.es>
 * Copyright (C) 2014-2019 	Philippe Grand 		    <philippe.grand@atoo-net.com>
 * Copyright (C) 2014		Ion agorria				<ion@agorria.com>
 * Copyright (C) 2015		Alexandre Spangaro		<aspangaro@open-dsi.fr>
 * Copyright (C) 2015		Marcos García			<marcosgdf@gmail.com>
 * Copyright (C) 2016		Ferran Marcet			<fmarcet@2byte.es>
 * Copyright (C) 2018-2020  Frédéric France         <frederic.france@netlogic.fr>
 * Copyright (C) 2018		Nicolas ZABOURI			<info@inovea-conseil.com>
 *
 * This program is free software; you can redistribute it and/or modify
 * it under the terms of the GNU General Public License as published by
 * the Free Software Foundation; either version 3 of the License, or
 * (at your option) any later version.
 *
 * This program is distributed in the hope that it will be useful,
 * but WITHOUT ANY WARRANTY; without even the implied warranty of
 * MERCHANTABILITY or FITNESS FOR A PARTICULAR PURPOSE.  See the
 * GNU General Public License for more details.
 *
 * You should have received a copy of the GNU General Public License
 * along with this program. If not, see <https://www.gnu.org/licenses/>.
 */

/**
 * \file htdocs/product/price.php
 * \ingroup product
 * \brief Page to show product prices
 */

require '../main.inc.php';
require_once DOL_DOCUMENT_ROOT.'/core/lib/product.lib.php';
require_once DOL_DOCUMENT_ROOT.'/core/lib/price.lib.php';
require_once DOL_DOCUMENT_ROOT.'/product/class/product.class.php';
require_once DOL_DOCUMENT_ROOT.'/product/dynamic_price/class/price_expression.class.php';
require_once DOL_DOCUMENT_ROOT.'/product/dynamic_price/class/price_parser.class.php';

if (!empty($conf->global->PRODUIT_CUSTOMER_PRICES)) {
	require_once DOL_DOCUMENT_ROOT.'/product/class/productcustomerprice.class.php';

	$prodcustprice = new Productcustomerprice($db);
}

// Load translation files required by the page
$langs->loadLangs(array('products', 'bills', 'companies', 'other'));

$error = 0;
$errors = array();

$id = GETPOST('id', 'int');
$ref = GETPOST('ref', 'alpha');
$action = GETPOST('action', 'aZ09');
$cancel = GETPOST('cancel', 'alpha');
$eid = GETPOST('eid', 'int');

$search_soc = GETPOST('search_soc');

// Security check
$fieldvalue = (!empty($id) ? $id : (!empty($ref) ? $ref : ''));
$fieldtype = (!empty($ref) ? 'ref' : 'rowid');
if ($user->socid) {
	$socid = $user->socid;
}

if ($id > 0 || !empty($ref)) {
	$object = new Product($db);
	$object->fetch($id, $ref);
}

// Clean param
if ((!empty($conf->global->PRODUIT_MULTIPRICES) || !empty($conf->global->PRODUIT_CUSTOMER_PRICES_BY_QTY_MULTIPRICES)) && empty($conf->global->PRODUIT_MULTIPRICES_LIMIT)) {
	$conf->global->PRODUIT_MULTIPRICES_LIMIT = 5;
}

// Initialize technical object to manage hooks of page. Note that conf->hooks_modules contains array of hook context
$hookmanager->initHooks(array('productpricecard', 'globalcard'));

if ($object->id > 0) {
	if ($object->type == $object::TYPE_PRODUCT) {
		restrictedArea($user, 'produit', $object->id, 'product&product', '', '');
	}
	if ($object->type == $object::TYPE_SERVICE) {
		restrictedArea($user, 'service', $object->id, 'product&product', '', '');
	}
} else {
	restrictedArea($user, 'produit|service', $fieldvalue, 'product&product', '', '', $fieldtype);
}


/*
 * Actions
 */

if ($cancel) {
	$action = '';
}

$parameters = array('id'=>$id, 'ref'=>$ref);
$reshook = $hookmanager->executeHooks('doActions', $parameters, $object, $action); // Note that $action and $object may have been modified by some hooks
if ($reshook < 0) {
	setEventMessages($hookmanager->error, $hookmanager->errors, 'errors');
}

if (empty($reshook)) {
	if (GETPOST('button_removefilter_x', 'alpha') || GETPOST('button_removefilter.x', 'alpha') || GETPOST('button_removefilter', 'alpha')) { // All tests are required to be compatible with all browsers
		$search_soc = '';
	}

	if ($action == 'setlabelsellingprice' && $user->admin) {
		require_once DOL_DOCUMENT_ROOT.'/core/lib/admin.lib.php';
		$keyforlabel = 'PRODUIT_MULTIPRICES_LABEL'.GETPOST('pricelevel');
		dolibarr_set_const($db, $keyforlabel, GETPOST('labelsellingprice', 'alpha'), 'chaine', 0, '', $conf->entity);
		$action = '';
	}

	if (($action == 'update_vat') && !$cancel && ($user->rights->produit->creer || $user->rights->service->creer)) {
		$tva_tx_txt = GETPOST('tva_tx', 'alpha'); // tva_tx can be '8.5'  or  '8.5*'  or  '8.5 (XXX)' or '8.5* (XXX)'

		// We must define tva_tx, npr and local taxes
		$tva_tx = $tva_tx_txt;
		$reg = array();
		$vatratecode = '';
		if (preg_match('/\((.*)\)/', $tva_tx_txt, $reg)) {
			$vat_src_code = $reg[1];
			$tva_tx = preg_replace('/\s*\(.*\)/', '', $tva_tx_txt); // Remove code into vatrate.
		}

		$tva_tx = price2num(preg_replace('/\*/', '', $tva_tx)); // keep remove all after the numbers and dot
		$npr = preg_match('/\*/', $tva_tx_txt) ? 1 : 0;
		$localtax1 = 0; $localtax2 = 0; $localtax1_type = '0'; $localtax2_type = '0';
		// If value contains the unique code of vat line (new recommanded method), we use it to find npr and local taxes
		if (preg_match('/\((.*)\)/', $tva_tx_txt, $reg)) {
			// We look into database using code (we can't use get_localtax() because it depends on buyer that is not known). Same in create product.
			$vatratecode = $reg[1];
			// Get record from code
			$sql = "SELECT t.rowid, t.code, t.recuperableonly, t.localtax1, t.localtax2, t.localtax1_type, t.localtax2_type";
			$sql .= " FROM ".MAIN_DB_PREFIX."c_tva as t, ".MAIN_DB_PREFIX."c_country as c";
			$sql .= " WHERE t.fk_pays = c.rowid AND c.code = '".$db->escape($mysoc->country_code)."'";
			$sql .= " AND t.taux = ".((float) $tva_tx)." AND t.active = 1";
			$sql .= " AND t.code ='".$db->escape($vatratecode)."'";
			$resql = $db->query($sql);
			if ($resql) {
				$obj = $db->fetch_object($resql);
				$npr = $obj->recuperableonly;
				$localtax1 = $obj->localtax1;
				$localtax2 = $obj->localtax2;
				$localtax1_type = $obj->localtax1_type;
				$localtax2_type = $obj->localtax2_type;
			}
		}

		$object->default_vat_code = $vatratecode;
		$object->tva_tx = $tva_tx;
		$object->tva_npr = $npr;
		$object->localtax1_tx = $localtax1;
		$object->localtax2_tx = $localtax2;
		$object->localtax1_type = $localtax1_type;
		$object->localtax2_type = $localtax2_type;

		$db->begin();

		$resql = $object->update($object->id, $user);
		if ($resql <= 0) {
			$error++;
			setEventMessages($object->error, $object->errors, 'errors');
		}

<<<<<<< HEAD
		if ($error) {
=======
		if (!$error) {
>>>>>>> 6167d8a0
			//$localtaxarray=array('0'=>$localtax1_type,'1'=>$localtax1,'2'=>$localtax2_type,'3'=>$localtax2);
			$localtaxarray = array(); // We do not store localtaxes into product, we will use instead the "vat code" to retrieve them.
			$ret = $object->updatePrice(0, $object->price_base_type, $user, $tva_tx, '', 0, $npr, 0, 0, $localtaxarray, $vatratecode);

			if ($ret < 0) {
				$error++;
				setEventMessages($object->error, $object->errors, 'errors');
			}
		}

		if (!$error) {
			$db->commit();
		} else {
			$db->rollback();
		}

		$action = '';
	}

	if (($action == 'update_price') && !$cancel && $object->getRights()->creer) {
		$error = 0;
		$pricestoupdate = array();

		$psq = GETPOST('psqflag');
		$psq = empty($newpsq) ? 0 : $newpsq;
		$maxpricesupplier = $object->min_recommended_price();

		if (!empty($conf->dynamicprices->enabled)) {
			$object->fk_price_expression = empty($eid) ? 0 : $eid; //0 discards expression

			if ($object->fk_price_expression != 0) {
				//Check the expression validity by parsing it
				$priceparser = new PriceParser($db);

				if ($priceparser->parseProduct($object) < 0) {
					$error++;
					setEventMessages($priceparser->translatedError(), null, 'errors');
				}
			}
		}

		// Multiprices
		if (!$error && (!empty($conf->global->PRODUIT_MULTIPRICES) || !empty($conf->global->PRODUIT_CUSTOMER_PRICES_BY_QTY_MULTIPRICES))) {
			$newprice = GETPOST('price', 'array');
			$newprice_min = GETPOST('price_min', 'array');
			$newpricebase = GETPOST('multiprices_base_type', 'array');
			$newvattx = GETPOST('tva_tx', 'array');
			$newvatnpr = GETPOST('tva_npr', 'array');
			$newlocaltax1_tx = GETPOST('localtax1_tx', 'array');
			$newlocaltax1_type = GETPOST('localtax1_type', 'array');
			$newlocaltax2_tx = GETPOST('localtax2_tx', 'array');
			$newlocaltax2_type = GETPOST('localtax2_type', 'array');

			//Shall we generate prices using price rules?
			$object->price_autogen = GETPOST('usePriceRules') == 'on';

			for ($i = 1; $i <= $conf->global->PRODUIT_MULTIPRICES_LIMIT; $i++) {
				if (!isset($newprice[$i])) {
					continue;
				}

				$tva_tx_txt = $newvattx[$i];

				$tva_tx = $tva_tx_txt;
				$vatratecode = '';
				$reg = array();
				if (preg_match('/\((.*)\)/', $tva_tx_txt, $reg)) {
					$vat_src_code = $reg[1];
					$tva_tx = preg_replace('/\s*\(.*\)/', '', $tva_tx_txt); // Remove code into vatrate.
				}
				$tva_tx = price2num(preg_replace('/\*/', '', $tva_tx)); // keep remove all after the numbers and dot

				$npr = preg_match('/\*/', $tva_tx_txt) ? 1 : 0;
				$localtax1 = $newlocaltax1_tx[$i];
				$localtax1_type = $newlocaltax1_type[$i];
				$localtax2 = $newlocaltax2_tx[$i];
				$localtax2_type = $newlocaltax2_type[$i];
				if (preg_match('/\((.*)\)/', $tva_tx_txt, $reg)) {
					// We look into database using code
					$vatratecode = $reg[1];
					// Get record from code
					$sql = "SELECT t.rowid, t.code, t.recuperableonly, t.localtax1, t.localtax2, t.localtax1_type, t.localtax2_type";
					$sql .= " FROM ".MAIN_DB_PREFIX."c_tva as t, ".MAIN_DB_PREFIX."c_country as c";
					$sql .= " WHERE t.fk_pays = c.rowid AND c.code = '".$db->escape($mysoc->country_code)."'";
					$sql .= " AND t.taux = ".((float) $tva_tx)." AND t.active = 1";
					$sql .= " AND t.code ='".$db->escape($vatratecode)."'";
					$resql = $db->query($sql);
					if ($resql) {
						$obj = $db->fetch_object($resql);
						$npr = $obj->recuperableonly;
						$localtax1 = $obj->localtax1;
						$localtax2 = $obj->localtax2;
						$localtax1_type = $obj->localtax1_type;
						$localtax2_type = $obj->localtax2_type;
					}
				}

				$pricestoupdate[$i] = array(
					'price' => price2num($newprice[$i], '', 2),
					'price_min' => price2num($newprice_min[$i], '', 2),
					'price_base_type' => $newpricebase[$i],
					'default_vat_code' => $vatratecode,
					'vat_tx' => $tva_tx, // default_vat_code should be used in priority in a future
					'npr' => $npr, // default_vat_code should be used in priority in a future
					'localtaxes_array' => array('0'=>$localtax1_type, '1'=>$localtax1, '2'=>$localtax2_type, '3'=>$localtax2)  // default_vat_code should be used in priority in a future
				);

				//If autogeneration is enabled, then we only set the first level
				if ($object->price_autogen) {
					break;
				}
			}
		} elseif (!$error) {
			$newprice = price2num(GETPOST('price', 'alpha'), '', 2);
			$newprice_min = price2num(GETPOST('price_min', 'alpha'), '', 2);
			$newpricebase = GETPOST('price_base_type', 'alpha');
			$tva_tx_txt = GETPOST('tva_tx', 'alpha'); // tva_tx can be '8.5'  or  '8.5*'  or  '8.5 (XXX)' or '8.5* (XXX)'

			$tva_tx = $tva_tx_txt;
			$vatratecode = '';
			$reg = array();
			if (preg_match('/\((.*)\)/', $tva_tx_txt, $reg)) {
				$vat_src_code = $reg[1];
				$tva_tx = preg_replace('/\s*\(.*\)/', '', $tva_tx_txt); // Remove code into vatrate.
			}
			$tva_tx = price2num(preg_replace('/\*/', '', $tva_tx)); // keep remove all after the numbers and dot

			$npr = preg_match('/\*/', $tva_tx_txt) ? 1 : 0;
			$localtax1 = 0; $localtax2 = 0; $localtax1_type = '0'; $localtax2_type = '0';
			// If value contains the unique code of vat line (new recommanded method), we use it to find npr and local taxes
			if (preg_match('/\((.*)\)/', $tva_tx_txt, $reg)) {
				// We look into database using code
				$vatratecode = $reg[1];
				// Get record from code
				$sql = "SELECT t.rowid, t.code, t.recuperableonly, t.localtax1, t.localtax2, t.localtax1_type, t.localtax2_type";
				$sql .= " FROM ".MAIN_DB_PREFIX."c_tva as t, ".MAIN_DB_PREFIX."c_country as c";
				$sql .= " WHERE t.fk_pays = c.rowid AND c.code = '".$db->escape($mysoc->country_code)."'";
				$sql .= " AND t.taux = ".((float) $tva_tx)." AND t.active = 1";
				$sql .= " AND t.code ='".$db->escape($vatratecode)."'";
				$resql = $db->query($sql);
				if ($resql) {
					$obj = $db->fetch_object($resql);
					$npr = $obj->recuperableonly;
					$localtax1 = $obj->localtax1;
					$localtax2 = $obj->localtax2;
					$localtax1_type = $obj->localtax1_type;
					$localtax2_type = $obj->localtax2_type;

					// If spain, we don't use the localtax found into tax record in database with same code, but using the get_localtax rule
					if (in_array($mysoc->country_code, array('ES'))) {
						$localtax1 = get_localtax($tva_tx, 1);
						$localtax2 = get_localtax($tva_tx, 2);
					}
				}
			}
			$pricestoupdate[0] = array(
				'price' => $newprice,
				'price_min' => $newprice_min,
				'price_base_type' => $newpricebase,
				'default_vat_code' => $vatratecode,
				'vat_tx' => $tva_tx, // default_vat_code should be used in priority in a future
				'npr' => $npr, // default_vat_code should be used in priority in a future
				'localtaxes_array' => array('0'=>$localtax1_type, '1'=>$localtax1, '2'=>$localtax2_type, '3'=>$localtax2)   // default_vat_code should be used in priority in a future
			);
		}

		if (!$error) {
			$db->begin();

			foreach ($pricestoupdate as $key => $val) {
				$newprice = $val['price'];

				if ($val['price'] < $val['price_min'] && !empty($object->fk_price_expression)) {
					$newprice = $val['price_min']; //Set price same as min, the user will not see the
				}

				$newprice = price2num($newprice, 'MU');
				$newprice_min = price2num($val['price_min'], 'MU');
				$newvattx = price2num($val['vat_tx']);

				if (!empty($conf->global->PRODUCT_MINIMUM_RECOMMENDED_PRICE) && $newprice_min < $maxpricesupplier) {
					setEventMessages($langs->trans("MinimumPriceLimit", price($maxpricesupplier, 0, '', 1, - 1, - 1, 'auto')), null, 'errors');
					$error++;
					break;
				}

				if ($object->multiprices[$key] != $newprice || $object->multiprices_min[$key] != $newprice_min || $object->multiprices_base_type[$key] != $val['price_base_type'] || $object->multiprices_tva_tx[$key] != $newvattx) {
					$res = $object->updatePrice($newprice, $val['price_base_type'], $user, $val['vat_tx'], $newprice_min, $key, $val['npr'], $psq, 0, $val['localtaxes_array'], $val['default_vat_code']);
				} else {
					$res = 0;
				}

				if ($res < 0) {
					$error++;
					setEventMessages($object->error, $object->errors, 'errors');
					break;
				}
			}
		}

		if (!$error && $object->update($object->id, $user) < 0) {
			$error++;
			setEventMessages($object->error, $object->errors, 'errors');
		}

		if (empty($error)) {
			$action = '';
			setEventMessages($langs->trans("RecordSaved"), null, 'mesgs');
			$db->commit();
		} else {
			$action = 'edit_price';
			$db->rollback();
		}
	}


	if ($action == 'delete' && $user->rights->produit->supprimer) {
		$result = $object->log_price_delete($user, GETPOST('lineid', 'int'));
		if ($result < 0) {
			setEventMessages($object->error, $object->errors, 'errors');
		}
	}

	// Set Price by quantity
	if ($action == 'activate_price_by_qty') {
		// Activating product price by quantity add a new price line with price_by_qty set to 1
		$level = GETPOST('level', 'int');
		$ret = $object->updatePrice(0, $object->price_base_type, $user, $object->tva_tx, 0, $level, $object->tva_npr, 1);

		if ($ret < 0) {
			setEventMessages($object->error, $object->errors, 'errors');
		}
	}
	// Unset Price by quantity
	if ($action == 'disable_price_by_qty') {
		// Disabling product price by quantity add a new price line with price_by_qty set to 0
		$level = GETPOST('level', 'int');
		$ret = $object->updatePrice(0, $object->price_base_type, $user, $object->tva_tx, 0, $level, $object->tva_npr, 0);

		if ($ret < 0) {
			setEventMessages($object->error, $object->errors, 'errors');
		}
	}

	if ($action == 'edit_price_by_qty') { // Edition d'un prix par quantité
		$rowid = GETPOST('rowid', 'int');
	}

	// Add or update price by quantity
	if ($action == 'update_price_by_qty') {
		// Récupération des variables
		$rowid = GETPOST('rowid', 'int');
		$priceid = GETPOST('priceid', 'int');
		$newprice = price2num(GETPOST("price"), 'MU', 2);
		// $newminprice=price2num(GETPOST("price_min"),'MU'); // TODO : Add min price management
		$quantity = price2num(GETPOST('quantity'), 'MS', 2);
		$remise_percent = price2num(GETPOST('remise_percent'), '', 2);
		$remise = 0; // TODO : allow discount by amount when available on documents

		if (empty($quantity)) {
			$error++;
			setEventMessages($langs->trans("ErrorFieldRequired", $langs->transnoentities("Qty")), null, 'errors');
		}
		if (empty($newprice)) {
			$error++;
			setEventMessages($langs->trans("ErrorFieldRequired", $langs->transnoentities("Price")), null, 'errors');
		}
		if (!$error) {
			// Calcul du prix HT et du prix unitaire
			if ($object->price_base_type == 'TTC') {
				$price = price2num($newprice) / (1 + ($object->tva_tx / 100));
			}

			$price = price2num($newprice, 'MU');
			$unitPrice = price2num($price / $quantity, 'MU');

			// Ajout / mise à jour
			if ($rowid > 0) {
				$sql = "UPDATE ".MAIN_DB_PREFIX."product_price_by_qty SET";
				$sql .= " price=".((float) $price)."',";
				$sql .= " unitprice=".((float) $unitPrice).",";
				$sql .= " quantity=".((float) $quantity).",";
				$sql .= " remise_percent=".((float) $remise_percent).",";
				$sql .= " remise=".((float) $remise);
				$sql .= " WHERE rowid = ".((int) $rowid);

				$result = $db->query($sql);
				if (!$result) {
					dol_print_error($db);
				}
			} else {
				$sql = "INSERT INTO ".MAIN_DB_PREFIX."product_price_by_qty (fk_product_price,price,unitprice,quantity,remise_percent,remise) values (";
				$sql .= ((int) $priceid).','.((float) $price).','.((float) $unitPrice).','.((float) $quantity).','.((float) $remise_percent).','.((float) $remise).')';

				$result = $db->query($sql);
				if (!$result) {
					if ($db->lasterrno() == 'DB_ERROR_RECORD_ALREADY_EXISTS') {
						setEventMessages($langs->trans("DuplicateRecord"), null, 'errors');
					} else {
						dol_print_error($db);
					}
				}
			}
		}
	}

	if ($action == 'delete_price_by_qty') {
		$rowid = GETPOST('rowid', 'int');
		if (!empty($rowid)) {
			$sql = "DELETE FROM ".MAIN_DB_PREFIX."product_price_by_qty";
			$sql .= " WHERE rowid = ".((int) $rowid);

			$result = $db->query($sql);
		} else {
			setEventMessages(('delete_price_by_qty'.$langs->transnoentities('MissingIds')), null, 'errors');
		}
	}

	if ($action == 'delete_all_price_by_qty') {
		$priceid = GETPOST('priceid', 'int');
		if (!empty($rowid)) {
			$sql = "DELETE FROM ".MAIN_DB_PREFIX."product_price_by_qty";
			$sql .= " WHERE fk_product_price = ".((int) $priceid);

			$result = $db->query($sql);
		} else {
			setEventMessages(('delete_price_by_qty'.$langs->transnoentities('MissingIds')), null, 'errors');
		}
	}

	/**
	 * ***************************************************
	 * Price by customer
	 * ****************************************************
	 */
	if ($action == 'add_customer_price_confirm' && !$cancel && ($user->rights->produit->creer || $user->rights->service->creer)) {
		$maxpricesupplier = $object->min_recommended_price();

		$update_child_soc = GETPOST('updatechildprice', 'int');

		// add price by customer
		$prodcustprice->fk_soc = GETPOST('socid', 'int');
		$prodcustprice->ref_customer = GETPOST('ref_customer', 'alpha');
		$prodcustprice->fk_product = $object->id;
		$prodcustprice->price = price2num(GETPOST("price"), 'MU');
		$prodcustprice->price_min = price2num(GETPOST("price_min"), 'MU');
		$prodcustprice->price_base_type = GETPOST("price_base_type", 'alpha');

		$tva_tx_txt = GETPOST("tva_tx", 'alpha');

		$tva_tx = $tva_tx_txt;
		$vatratecode = '';
		if (preg_match('/\((.*)\)/', $tva_tx_txt, $reg)) {
			$vat_src_code = $reg[1];
			$tva_tx = preg_replace('/\s*\(.*\)/', '', $tva_tx_txt); // Remove code into vatrate.
		}
		$tva_tx = price2num(preg_replace('/\*/', '', $tva_tx)); // keep remove all after the numbers and dot

		$npr = preg_match('/\*/', $tva_tx_txt) ? 1 : 0;
		$localtax1 = 0; $localtax2 = 0; $localtax1_type = '0'; $localtax2_type = '0';
		// If value contains the unique code of vat line (new recommanded method), we use it to find npr and local taxes
		if (preg_match('/\((.*)\)/', $tva_tx_txt, $reg)) {
			// We look into database using code
			$vatratecode = $reg[1];
			// Get record from code
			$sql = "SELECT t.rowid, t.code, t.recuperableonly, t.localtax1, t.localtax2, t.localtax1_type, t.localtax2_type";
			$sql .= " FROM ".MAIN_DB_PREFIX."c_tva as t, ".MAIN_DB_PREFIX."c_country as c";
			$sql .= " WHERE t.fk_pays = c.rowid AND c.code = '".$db->escape($mysoc->country_code)."'";
			$sql .= " AND t.taux = ".((float) $tva_tx)." AND t.active = 1";
			$sql .= " AND t.code ='".$db->escape($vatratecode)."'";
			$resql = $db->query($sql);
			if ($resql) {
				$obj = $db->fetch_object($resql);
				$npr = $obj->recuperableonly;
				$localtax1 = $obj->localtax1;
				$localtax2 = $obj->localtax2;
				$localtax1_type = $obj->localtax1_type;
				$localtax2_type = $obj->localtax2_type;
			}
		}

		$prodcustprice->default_vat_code = $vatratecode;
		$prodcustprice->tva_tx = $tva_tx;
		$prodcustprice->recuperableonly = $npr;
		$prodcustprice->localtax1_tx = $localtax1;
		$prodcustprice->localtax2_tx = $localtax2;
		$prodcustprice->localtax1_type = $localtax1_type;
		$prodcustprice->localtax2_type = $localtax2_type;

		if (!($prodcustprice->fk_soc > 0)) {
			$langs->load("errors");
			setEventMessages($langs->trans("ErrorFieldRequired", $langs->transnoentitiesnoconv("ThirdParty")), null, 'errors');
			$error++;
			$action = 'add_customer_price';
		}
		if (!empty($conf->global->PRODUCT_MINIMUM_RECOMMENDED_PRICE) && $prodcustprice->price_min < $maxpricesupplier) {
			$langs->load("errors");
			setEventMessages($langs->trans("MinimumPriceLimit", price($maxpricesupplier, 0, '', 1, -1, -1, 'auto')), null, 'errors');
			$error++;
			$action = 'add_customer_price';
		}

		if (!$error) {
			$result = $prodcustprice->create($user, 0, $update_child_soc);

			if ($result < 0) {
				setEventMessages($prodcustprice->error, $prodcustprice->errors, 'errors');
			} else {
				setEventMessages($langs->trans('RecordSaved'), null, 'mesgs');
			}

			$action = '';
		}
	}

	if ($action == 'delete_customer_price' && ($user->rights->produit->supprimer || $user->rights->service->supprimer)) {
		// Delete price by customer
		$prodcustprice->id = GETPOST('lineid', 'int');
		$result = $prodcustprice->delete($user);

		if ($result < 0) {
			setEventMessages($prodcustprice->error, $prodcustprice->errors, 'errors');
		} else {
			setEventMessages($langs->trans('RecordDeleted'), null, 'mesgs');
		}
		$action = '';
	}

	if ($action == 'update_customer_price_confirm' && !$cancel && ($user->rights->produit->creer || $user->rights->service->creer)) {
		$maxpricesupplier = $object->min_recommended_price();

		$update_child_soc = GETPOST('updatechildprice', 'int');

		$prodcustprice->fetch(GETPOST('lineid', 'int'));

		// update price by customer
		$prodcustprice->ref_customer = GETPOST('ref_customer', 'alpha');
		$prodcustprice->price = price2num(GETPOST("price"), 'MU');
		$prodcustprice->price_min = price2num(GETPOST("price_min"), 'MU');
		$prodcustprice->price_base_type = GETPOST("price_base_type", 'alpha');

		$tva_tx_txt = GETPOST("tva_tx");

		$tva_tx = $tva_tx_txt;
		$vatratecode = '';
		if (preg_match('/\((.*)\)/', $tva_tx_txt, $reg)) {
			$vat_src_code = $reg[1];
			$tva_tx = preg_replace('/\s*\(.*\)/', '', $tva_tx_txt); // Remove code into vatrate.
		}
		$tva_tx = price2num(preg_replace('/\*/', '', $tva_tx)); // keep remove all after the numbers and dot

		$npr = preg_match('/\*/', $tva_tx_txt) ? 1 : 0;
		$localtax1 = 0; $localtax2 = 0; $localtax1_type = '0'; $localtax2_type = '0';
		// If value contains the unique code of vat line (new recommanded method), we use it to find npr and local taxes
		if (preg_match('/\((.*)\)/', $tva_tx_txt, $reg)) {
			// We look into database using code
			$vatratecode = $reg[1];
			// Get record from code
			$sql = "SELECT t.rowid, t.code, t.recuperableonly, t.localtax1, t.localtax2, t.localtax1_type, t.localtax2_type";
			$sql .= " FROM ".MAIN_DB_PREFIX."c_tva as t, ".MAIN_DB_PREFIX."c_country as c";
			$sql .= " WHERE t.fk_pays = c.rowid AND c.code = '".$db->escape($mysoc->country_code)."'";
			$sql .= " AND t.taux = ".((float) $tva_tx)." AND t.active = 1";
			$sql .= " AND t.code ='".$db->escape($vatratecode)."'";
			$resql = $db->query($sql);
			if ($resql) {
				$obj = $db->fetch_object($resql);
				$npr = $obj->recuperableonly;
				$localtax1 = $obj->localtax1;
				$localtax2 = $obj->localtax2;
				$localtax1_type = $obj->localtax1_type;
				$localtax2_type = $obj->localtax2_type;
			}
		}

		$prodcustprice->default_vat_code = $vatratecode;
		$prodcustprice->tva_tx = $tva_tx;
		$prodcustprice->recuperableonly = $npr;
		$prodcustprice->localtax1_tx = $localtax1;
		$prodcustprice->localtax2_tx = $localtax2;
		$prodcustprice->localtax1_type = $localtax1_type;
		$prodcustprice->localtax2_type = $localtax2_type;

		if ($prodcustprice->price_min < $maxpricesupplier && !empty($conf->global->PRODUCT_MINIMUM_RECOMMENDED_PRICE)) {
			setEventMessages($langs->trans("MinimumPriceLimit", price($maxpricesupplier, 0, '', 1, -1, -1, 'auto')), null, 'errors');
			$error++;
			$action = 'update_customer_price';
		}

		if (!$error) {
			$result = $prodcustprice->update($user, 0, $update_child_soc);

			if ($result < 0) {
				setEventMessages($prodcustprice->error, $prodcustprice->errors, 'errors');
			} else {
				setEventMessages($langs->trans("Save"), null, 'mesgs');
			}

			$action = '';
		}
	}
}


/*
 * View
 */

$form = new Form($db);

if (!empty($id) || !empty($ref)) {
	// fetch updated prices
	$object->fetch($id, $ref);
}

$title = $langs->trans('ProductServiceCard');
$helpurl = '';
$shortlabel = dol_trunc($object->label, 16);
if (GETPOST("type") == '0' || ($object->type == Product::TYPE_PRODUCT)) {
	$title = $langs->trans('Product')." ".$shortlabel." - ".$langs->trans('SellingPrices');
	$helpurl = 'EN:Module_Products|FR:Module_Produits|ES:M&oacute;dulo_Productos';
}
if (GETPOST("type") == '1' || ($object->type == Product::TYPE_SERVICE)) {
	$title = $langs->trans('Service')." ".$shortlabel." - ".$langs->trans('SellingPrices');
	$helpurl = 'EN:Module_Services_En|FR:Module_Services|ES:M&oacute;dulo_Servicios';
}

llxHeader('', $title, $helpurl, '', 0, 0, '', '', '', 'classforhorizontalscrolloftabs');

$head = product_prepare_head($object);
$titre = $langs->trans("CardProduct".$object->type);
$picto = ($object->type == Product::TYPE_SERVICE ? 'service' : 'product');

print dol_get_fiche_head($head, 'price', $titre, -1, $picto);

$linkback = '<a href="'.DOL_URL_ROOT.'/product/list.php?restore_lastsearch_values=1">'.$langs->trans("BackToList").'</a>';
$object->next_prev_filter = " fk_product_type = ".$object->type;

$shownav = 1;
if ($user->socid && !in_array('product', explode(',', $conf->global->MAIN_MODULES_FOR_EXTERNAL))) {
	$shownav = 0;
}

dol_banner_tab($object, 'ref', $linkback, $shownav, 'ref');


print '<div class="fichecenter">';

print '<div class="underbanner clearboth"></div>';
print '<table class="border tableforfield" width="100%">';

// Price per customer segment/level
if (!empty($conf->global->PRODUIT_MULTIPRICES) || !empty($conf->global->PRODUIT_CUSTOMER_PRICES_BY_QTY_MULTIPRICES)) {
	// Price and min price are variable (depends on level of company).
	if (!empty($socid)) {
		$soc = new Societe($db);
		$soc->id = $socid;
		$soc->fetch($socid);

		// Type
		if (!empty($conf->product->enabled) && !empty($conf->service->enabled)) {
			$typeformat = 'select;0:'.$langs->trans("Product").',1:'.$langs->trans("Service");
			print '<tr><td class="">';
			print (empty($conf->global->PRODUCT_DENY_CHANGE_PRODUCT_TYPE)) ? $form->editfieldkey("Type", 'fk_product_type', $object->type, $object, 0, $typeformat) : $langs->trans('Type');
			print '</td><td>';
			print $form->editfieldval("Type", 'fk_product_type', $object->type, $object, 0, $typeformat);
			print '</td></tr>';
		}

		// Selling price
		print '<tr><td class="titlefieldcreate">';
		print $langs->trans("SellingPrice");
		print '</td>';
		print '<td colspan="2">';
		if ($object->multiprices_base_type[$soc->price_level] == 'TTC') {
			print price($object->multiprices_ttc[$soc->price_level]);
		} else {
			print price($object->multiprices[$soc->price_level]);
		}
		if ($object->multiprices_base_type[$soc->price_level]) {
			print ' '.$langs->trans($object->multiprices_base_type[$soc->price_level]);
		} else {
			print ' '.$langs->trans($object->price_base_type);
		}
		print '</td></tr>';

		// Price min
		print '<tr><td>'.$langs->trans("MinPrice").'</td><td colspan="2">';
		if ($object->multiprices_base_type[$soc->price_level] == 'TTC') {
			print price($object->multiprices_min_ttc[$soc->price_level]).' '.$langs->trans($object->multiprices_base_type[$soc->price_level]);
		} else {
			print price($object->multiprices_min[$soc->price_level]).' '.$langs->trans(empty($object->multiprices_base_type[$soc->price_level]) ? 'HT' : $object->multiprices_base_type[$soc->price_level]);
		}
		print '</td></tr>';

		if (!empty($conf->global->PRODUIT_MULTIPRICES_USE_VAT_PER_LEVEL)) {  // using this option is a bug. kept for backward compatibility
			// TVA
			print '<tr><td>'.$langs->trans("DefaultTaxRate").'</td><td colspan="2">';

			$positiverates = '';
			if (price2num($object->multiprices_tva_tx[$soc->price_level])) {
				$positiverates .= ($positiverates ? '/' : '').price2num($object->multiprices_tva_tx[$soc->price_level]);
			}
			if (price2num($object->multiprices_localtax1_type[$soc->price_level])) {
				$positiverates .= ($positiverates ? '/' : '').price2num($object->multiprices_localtax1_tx[$soc->price_level]);
			}
			if (price2num($object->multiprices_localtax2_type[$soc->price_level])) {
				$positiverates .= ($positiverates ? '/' : '').price2num($object->multiprices_localtax2_tx[$soc->price_level]);
			}
			if (empty($positiverates)) {
				$positiverates = '0';
			}
			echo vatrate($positiverates.($object->default_vat_code ? ' ('.$object->default_vat_code.')' : ''), '%', $object->tva_npr);
			//print vatrate($object->multiprices_tva_tx[$soc->price_level], true);
			print '</td></tr>';
		} else {
			// TVA
			print '<tr><td>'.$langs->trans("DefaultTaxRate").'</td><td>';

			$positiverates = '';
			if (price2num($object->tva_tx)) {
				$positiverates .= ($positiverates ? '/' : '').price2num($object->tva_tx);
			}
			if (price2num($object->localtax1_type)) {
				$positiverates .= ($positiverates ? '/' : '').price2num($object->localtax1_tx);
			}
			if (price2num($object->localtax2_type)) {
				$positiverates .= ($positiverates ? '/' : '').price2num($object->localtax2_tx);
			}
			if (empty($positiverates)) {
				$positiverates = '0';
			}
			echo vatrate($positiverates.($object->default_vat_code ? ' ('.$object->default_vat_code.')' : ''), '%', $object->tva_npr);
			/*
			if ($object->default_vat_code)
			{
				print vatrate($object->tva_tx, true) . ' ('.$object->default_vat_code.')';
			}
			else print vatrate($object->tva_tx . ($object->tva_npr ? '*' : ''), true);*/
			print '</td></tr>';
		}
	} else {
		if (!empty($conf->global->PRODUIT_MULTIPRICES_USE_VAT_PER_LEVEL)) {  // using this option is a bug. kept for backward compatibility
			// Type
			if (!empty($conf->product->enabled) && !empty($conf->service->enabled)) {
				$typeformat = 'select;0:'.$langs->trans("Product").',1:'.$langs->trans("Service");
				print '<tr><td class="">';
				print (empty($conf->global->PRODUCT_DENY_CHANGE_PRODUCT_TYPE)) ? $form->editfieldkey("Type", 'fk_product_type', $object->type, $object, 0, $typeformat) : $langs->trans('Type');
				print '</td><td>';
				print $form->editfieldval("Type", 'fk_product_type', $object->type, $object, 0, $typeformat);
				print '</td></tr>';
			}

			// We show only vat for level 1
			print '<tr><td class="titlefieldcreate">'.$langs->trans("DefaultTaxRate").'</td>';
			print '<td colspan="2">'.vatrate($object->multiprices_tva_tx[1], true).'</td>';
			print '</tr>';
		} else {
			// Type
			if (!empty($conf->product->enabled) && !empty($conf->service->enabled)) {
				$typeformat = 'select;0:'.$langs->trans("Product").',1:'.$langs->trans("Service");
				print '<tr><td class="">';
				print (empty($conf->global->PRODUCT_DENY_CHANGE_PRODUCT_TYPE)) ? $form->editfieldkey("Type", 'fk_product_type', $object->type, $object, 0, $typeformat) : $langs->trans('Type');
				print '</td><td>';
				print $form->editfieldval("Type", 'fk_product_type', $object->type, $object, 0, $typeformat);
				print '</td></tr>';
			}

			// TVA
			print '<tr><td class="titlefieldcreate">'.$langs->trans("DefaultTaxRate").'</td><td>';

			$positiverates = '';
			if (price2num($object->tva_tx)) {
				$positiverates .= ($positiverates ? '/' : '').price2num($object->tva_tx);
			}
			if (price2num($object->localtax1_type)) {
				$positiverates .= ($positiverates ? '/' : '').price2num($object->localtax1_tx);
			}
			if (price2num($object->localtax2_type)) {
				$positiverates .= ($positiverates ? '/' : '').price2num($object->localtax2_tx);
			}
			if (empty($positiverates)) {
				$positiverates = '0';
			}
			echo vatrate($positiverates.($object->default_vat_code ? ' ('.$object->default_vat_code.')' : ''), '%', $object->tva_npr);
			/*
			if ($object->default_vat_code)
			{
				print vatrate($object->tva_tx, true) . ' ('.$object->default_vat_code.')';
			}
			else print vatrate($object->tva_tx . ($object->tva_npr ? '*' : ''), true);*/
			print '</td></tr>';
		}
		print '</table>';

		print '<br>';

		print '<table class="noborder tableforfield" width="100%">';
		print '<tr class="liste_titre"><td>';
		print $langs->trans("PriceLevel");
		if ($user->admin) {
			print ' <a class="editfielda" href="'.$_SERVER["PHP_SELF"].'?action=editlabelsellingprice&amp;pricelevel='.$i.'&amp;id='.$object->id.'">'.img_edit($langs->trans('EditSellingPriceLabel'), 0).'</a>';
		}
		print '</td>';
		print '<td style="text-align: right">'.$langs->trans("SellingPrice").'</td>';
		print '<td style="text-align: right">'.$langs->trans("MinPrice").'</td>';
		print '</tr>';

		for ($i = 1; $i <= $conf->global->PRODUIT_MULTIPRICES_LIMIT; $i++) {
			print '<tr class="oddeven">';

			// Label of price
			print '<td>';
			$keyforlabel = 'PRODUIT_MULTIPRICES_LABEL'.$i;
			if (preg_match('/editlabelsellingprice/', $action)) {
				print '<form method="post" action="'.$_SERVER["PHP_SELF"].'?id='.$object->id.'">';
				print '<input type="hidden" name="token" value="'.newToken().'">';
				print '<input type="hidden" name="action" value="setlabelsellingprice">';
				print '<input type="hidden" name="pricelevel" value="'.$i.'">';
				print $langs->trans("SellingPrice").' '.$i.' - ';
				print '<input class="maxwidthonsmartphone" type="text" name="labelsellingprice" value="'.$conf->global->$keyforlabel.'">';
				print '&nbsp;<input type="submit" class="button smallpaddingimp" value="'.$langs->trans("Modify").'">';
				print '</form>';
			} else {
				print $langs->trans("SellingPrice").' '.$i;
				if (!empty($conf->global->$keyforlabel)) {
					print ' - '.$langs->trans($conf->global->$keyforlabel);
				}
			}
			print '</td>';

			if ($object->multiprices_base_type [$i] == 'TTC') {
				print '<td style="text-align: right">'.price($object->multiprices_ttc[$i]);
			} else {
				print '<td style="text-align: right">'.price($object->multiprices[$i]);
			}

			if ($object->multiprices_base_type[$i]) {
				print ' '.$langs->trans($object->multiprices_base_type [$i]).'</td>';
			} else {
				print ' '.$langs->trans($object->price_base_type).'</td>';
			}

			// Prix min
			print '<td style="text-align: right">';
			if (empty($object->multiprices_base_type[$i])) {
				$object->multiprices_base_type[$i] = "HT";
			}
			if ($object->multiprices_base_type[$i] == 'TTC') {
				print price($object->multiprices_min_ttc[$i]).' '.$langs->trans($object->multiprices_base_type[$i]);
			} else {
				print price($object->multiprices_min[$i]).' '.$langs->trans($object->multiprices_base_type[$i]);
			}
			print '</td></tr>';

			// Price by quantity
			if (!empty($conf->global->PRODUIT_CUSTOMER_PRICES_BY_QTY) || !empty($conf->global->PRODUIT_CUSTOMER_PRICES_BY_QTY_MULTIPRICES)) {      // TODO Fix the form included into a tr instead of a td
				print '<tr><td>'.$langs->trans("PriceByQuantity").' '.$i;
				if (!empty($conf->global->$keyforlabel)) {
					print ' - '.$langs->trans($conf->global->$keyforlabel);
				}
				print '</td><td colspan="2">';

				if ($object->prices_by_qty[$i] == 1) {
					print '<table width="50%" class="border" summary="List of quantities">';

					print '<tr class="liste_titre">';
					print '<td>'.$langs->trans("PriceByQuantityRange").' '.$i.'</td>';
					print '<td class="right">'.$langs->trans("HT").'</td>';
					print '<td class="right">'.$langs->trans("UnitPrice").'</td>';
					print '<td class="right">'.$langs->trans("Discount").'</td>';
					print '<td>&nbsp;</td>';
					print '</tr>';
					foreach ($object->prices_by_qty_list[$i] as $ii => $prices) {
						if ($action == 'edit_price_by_qty' && $rowid == $prices['rowid'] && ($user->rights->produit->creer || $user->rights->service->creer)) {
							print '<form action="'.$_SERVER["PHP_SELF"].'?id='.$object->id.'" method="POST">';
							print '<input type="hidden" name="token" value="'.newToken().'">';
							print '<input type="hidden" name="action" value="update_price_by_qty">';
							print '<input type="hidden" name="priceid" value="'.$object->prices_by_qty_id[$i].'">';
							print '<input type="hidden" value="'.$prices['rowid'].'" name="rowid">';
							print '<tr class="'.($ii % 2 == 0 ? 'pair' : 'impair').'">';
							print '<td><input size="5" type="text" value="'.$prices['quantity'].'" name="quantity"></td>';
							print '<td class="right" colspan="2"><input size="10" type="text" value="'.price2num($prices['price'], 'MU').'" name="price">&nbsp;'.$object->price_base_type.'</td>';
							print '<td class="right nowraponall"><input size="5" type="text" value="'.$prices['remise_percent'].'" name="remise_percent"> %</td>';
							print '<td class="center"><input type="submit" value="'.$langs->trans("Modify").'" class="button"></td>';
							print '</tr>';
							print '</form>';
						} else {
							print '<tr class="'.($ii % 2 == 0 ? 'pair' : 'impair').'">';
							print '<td>'.$prices['quantity'].'</td>';
							print '<td class="right">'.price($prices['price']).'</td>';
							print '<td class="right">'.price($prices['unitprice']).'</td>';
							print '<td class="right">'.price($prices['remise_percent']).' %</td>';
							print '<td class="center">';
							if (($user->rights->produit->creer || $user->rights->service->creer)) {
								print '<a class="editfielda marginleftonly marginrightonly" href="'.$_SERVER["PHP_SELF"].'?id='.$object->id.'&amp;action=edit_price_by_qty&amp;rowid='.$prices["rowid"].'">';
								print img_edit().'</a>';
								print '<a class="marginleftonly marginrightonly" href="'.$_SERVER["PHP_SELF"].'?id='.$object->id.'&amp;action=delete_price_by_qty&amp;token='.newToken().'&amp;rowid='.$prices["rowid"].'">';
								print img_delete().'</a>';
							} else {
								print '&nbsp;';
							}
							print '</td>';
							print '</tr>';
						}
					}
					if ($action != 'edit_price_by_qty' && ($user->rights->produit->creer || $user->rights->service->creer)) {
						print '<form action="'.$_SERVER["PHP_SELF"].'?id='.$object->id.'" method="POST">';
						print '<input type="hidden" name="token" value="'.newToken().'">';
						print '<input type="hidden" name="action" value="update_price_by_qty">';
						print '<input type="hidden" name="priceid" value="'.$object->prices_by_qty_id[$i].'">'; // id in product_price
						print '<input type="hidden" value="0" name="rowid">'; // id in product_price
						print '<tr class="'.($ii % 2 == 0 ? 'pair' : 'impair').'">';
						print '<td><input size="5" type="text" value="1" name="quantity"></td>';
						print '<td class="right" class="nowrap"><input size="10" type="text" value="0" name="price">&nbsp;'.$object->price_base_type.'</td>';
						print '<td class="right">&nbsp;</td>';
						print '<td class="right" class="nowraponall"><input size="5" type="text" value="0" name="remise_percent"> %</td>';
						print '<td class="center"><input type="submit" value="'.$langs->trans("Add").'" class="button"></td>';
						print '</tr>';
						print '</form>';
					}

					print '</table>';
					print '<a class="editfielda marginleftonly marginrightonly" href="'.$_SERVER['PHP_SELF'].'?id='.$object->id.'&action=disable_price_by_qty&level='.$i.'&token='.newToken().'">('.$langs->trans("DisablePriceByQty").')</a>';
				} else {
					print $langs->trans("No");
					print '&nbsp; <a class="marginleftonly marginrightonly" href="'.$_SERVER['PHP_SELF'].'?id='.$object->id.'&action=activate_price_by_qty&level='.$i.'&token='.newToken().'">('.$langs->trans("Activate").')</a>';
				}
				print '</td></tr>';
			}
		}
	}
} else {
	// TVA
	print '<tr><td class="titlefield">'.$langs->trans("DefaultTaxRate").'</td><td>';

	$positiverates = '';
	if (price2num($object->tva_tx)) {
		$positiverates .= ($positiverates ? '/' : '').price2num($object->tva_tx);
	}
	if (price2num($object->localtax1_type)) {
		$positiverates .= ($positiverates ? '/' : '').price2num($object->localtax1_tx);
	}
	if (price2num($object->localtax2_type)) {
		$positiverates .= ($positiverates ? '/' : '').price2num($object->localtax2_tx);
	}
	if (empty($positiverates)) {
		$positiverates = '0';
	}
	echo vatrate($positiverates.($object->default_vat_code ? ' ('.$object->default_vat_code.')' : ''), '%', $object->tva_npr);
	/*
	if ($object->default_vat_code)
	{
		print vatrate($object->tva_tx, true) . ' ('.$object->default_vat_code.')';
	}
	else print vatrate($object->tva_tx, true, $object->tva_npr, true);*/
	print '</td></tr>';

	// Price
	print '<tr><td>'.$langs->trans("SellingPrice").'</td><td>';
	if ($object->price_base_type == 'TTC') {
		print price($object->price_ttc).' '.$langs->trans($object->price_base_type);
	} else {
		print price($object->price).' '.$langs->trans($object->price_base_type);
	}
	print '</td></tr>';

	// Price minimum
	print '<tr><td>'.$langs->trans("MinPrice").'</td><td>';
	if ($object->price_base_type == 'TTC') {
		print price($object->price_min_ttc).' '.$langs->trans($object->price_base_type);
	} else {
		print price($object->price_min).' '.$langs->trans($object->price_base_type);
	}
	print '</td></tr>';

	// Price by quantity
	if (!empty($conf->global->PRODUIT_CUSTOMER_PRICES_BY_QTY) || !empty($conf->global->PRODUIT_CUSTOMER_PRICES_BY_QTY_MULTIPRICES)) {    // TODO Fix the form inside tr instead of td
		print '<tr><td>'.$langs->trans("PriceByQuantity");
		if ($object->prices_by_qty[0] == 0) {
			print '&nbsp; <a href="'.$_SERVER['PHP_SELF'].'?id='.$object->id.'&action=activate_price_by_qty&level=1">('.$langs->trans("Activate").')';
		} else {
			print '&nbsp; <a href="'.$_SERVER['PHP_SELF'].'?id='.$object->id.'&action=disable_price_by_qty&level=1">('.$langs->trans("DisablePriceByQty").')';
		}
		print '</td><td>';

		if ($object->prices_by_qty[0] == 1) {
			print '<table width="50%" class="border" summary="List of quantities">';
			print '<tr class="liste_titre">';
			//print '<td>' . $langs->trans("PriceByQuantityRange") . '</td>';
			print '<td>'.$langs->trans("Quantity").'</td>';
			print '<td class="right">'.$langs->trans("Price").'</td>';
			print '<td class="right"></td>';
			print '<td class="right">'.$langs->trans("UnitPrice").'</td>';
			print '<td class="right">'.$langs->trans("Discount").'</td>';
			print '<td>&nbsp;</td>';
			print '</tr>';
			if ($action != 'edit_price_by_qty') {
				print '<form action="'.$_SERVER["PHP_SELF"].'?id='.$object->id.'" method="POST">'; // FIXME a form into a table is not allowed
				print '<input type="hidden" name="token" value="'.newToken().'">';
				print '<input type="hidden" name="action" value="update_price_by_qty">';
				print '<input type="hidden" name="priceid" value="'.$object->prices_by_qty_id[0].'">'; // id in product_price
				print '<input type="hidden" value="0" name="rowid">'; // id in product_price_by_qty

				print '<tr class="'.($ii % 2 == 0 ? 'pair' : 'impair').'">';
				print '<td><input size="5" type="text" value="1" name="quantity"></td>';
				print '<td class="right"><input class="width50 right" type="text" value="0" name="price"></td>';
				print '<td>';
				//print $object->price_base_type;
				print '</td>';
				print '<td class="right">&nbsp;</td>';
				print '<td class="right nowraponall"><input type="text" class="width50 right" value="0" name="remise_percent"> %</td>';
				print '<td class="center"><input type="submit" value="'.$langs->trans("Add").'" class="button"></td>';
				print '</tr>';

				print '</form>';
			}
			foreach ($object->prices_by_qty_list[0] as $ii => $prices) {
				if ($action == 'edit_price_by_qty' && $rowid == $prices['rowid'] && ($user->rights->produit->creer || $user->rights->service->creer)) {
					print '<form action="'.$_SERVER["PHP_SELF"].'?id='.$object->id.'" method="POST">';
					print '<input type="hidden" name="token" value="'.newToken().'">';
					print '<input type="hidden" name="action" value="update_price_by_qty">';
					print '<input type="hidden" name="priceid" value="'.$object->prices_by_qty_id[0].'">'; // id in product_price
					print '<input type="hidden" value="'.$prices['rowid'].'" name="rowid">'; // id in product_price_by_qty
					print '<tr class="'.($ii % 2 == 0 ? 'pair' : 'impair').'">';
					print '<td><input size="5" type="text" value="'.$prices['quantity'].'" name="quantity"></td>';
					print '<td class="right"><input class="width50 right" type="text" value="'.price2num($prices['price'], 'MU').'" name="price"></td>';
					print '<td class="right">';
					//print $object->price_base_type;
					print $prices['price_base_type'];
					print '</td>';
					print '<td class="right">&nbsp;</td>';
					print '<td class="right nowraponall"><input class="width50 right" type="text" value="'.$prices['remise_percent'].'" name="remise_percent"> %</td>';
					print '<td class="center"><input type="submit" value="'.$langs->trans("Modify").'" class="button"></td>';
					print '</tr>';
					print '</form>';
				} else {
					print '<tr class="'.($ii % 2 == 0 ? 'pair' : 'impair').'">';
					print '<td>'.$prices['quantity'].'</td>';
					print '<td class="right">'.price($prices['price']).'</td>';
					print '<td class="right">';
					//print $object->price_base_type;
					print $prices['price_base_type'];
					print '</td>';
					print '<td class="right">'.price($prices['unitprice']).'</td>';
					print '<td class="right">'.price($prices['remise_percent']).' %</td>';
					print '<td class="center">';
					if (($user->rights->produit->creer || $user->rights->service->creer)) {
						print '<a class="editfielda marginleftonly marginrightonly" href="'.$_SERVER["PHP_SELF"].'?id='.$object->id.'&amp;action=edit_price_by_qty&amp;rowid='.$prices["rowid"].'">';
						print img_edit().'</a>';
						print '<a class="marginleftonly marginrightonly" href="'.$_SERVER["PHP_SELF"].'?id='.$object->id.'&amp;action=delete_price_by_qty&amp;token='.newToken().'&amp;rowid='.$prices["rowid"].'">';
						print img_delete().'</a>';
					} else {
						print '&nbsp;';
					}
					print '</td>';
					print '</tr>';
				}
			}
			print '</table>';
		} else {
			print $langs->trans("No");
		}
		print '</td></tr>';
	}
}

print "</table>\n";

print '</div>';
print '<div style="clear:both"></div>';


print dol_get_fiche_end();



/*
 * Action bar
 */


if (!$action || $action == 'delete' || $action == 'showlog_customer_price' || $action == 'showlog_default_price' || $action == 'add_customer_price'
	|| $action == 'activate_price_by_qty' || $action == 'disable_price_by_qty') {
	print "\n".'<div class="tabsAction">'."\n";


	$parameters = array();
	$reshook = $hookmanager->executeHooks('addMoreActionsButtons', $parameters, $object, $action); // Note that $action and $object may have been
	if (empty($reshook)) {
		if ($object->isVariant()) {
			if ($user->rights->produit->creer || $user->rights->service->creer) {
				print '<div class="inline-block divButAction"><a class="butActionRefused classfortooltip" href="#" title="' . dol_escape_htmltag($langs->trans("NoEditVariants")) . '">' . $langs->trans("UpdateDefaultPrice") . '</a></div>';
			}
		} else {
			if (empty($conf->global->PRODUIT_MULTIPRICES) && empty($conf->global->PRODUIT_CUSTOMER_PRICES_BY_QTY_MULTIPRICES)) {
				if ($user->rights->produit->creer || $user->rights->service->creer) {
					print '<div class="inline-block divButAction"><a class="butAction" href="' . $_SERVER['PHP_SELF'] . '?action=edit_price&amp;id=' . $object->id . '">' . $langs->trans("UpdateDefaultPrice") . '</a></div>';
				}
			}

			if (!empty($conf->global->PRODUIT_CUSTOMER_PRICES)) {
				if ($user->rights->produit->creer || $user->rights->service->creer) {
					print '<div class="inline-block divButAction"><a class="butAction" href="' . $_SERVER["PHP_SELF"] . '?action=add_customer_price&amp;id=' . $object->id . '">' . $langs->trans("AddCustomerPrice") . '</a></div>';
				}
			}

			if (!empty($conf->global->PRODUIT_MULTIPRICES) || !empty($conf->global->PRODUIT_CUSTOMER_PRICES_BY_QTY_MULTIPRICES)) {
				if ($user->rights->produit->creer || $user->rights->service->creer) {
					print '<div class="inline-block divButAction"><a class="butAction" href="' . $_SERVER['PHP_SELF'] . '?action=edit_vat&amp;id=' . $object->id . '">' . $langs->trans("UpdateVAT") . '</a></div>';
				}

				if ($user->rights->produit->creer || $user->rights->service->creer) {
					print '<div class="inline-block divButAction"><a class="butAction" href="' . $_SERVER['PHP_SELF'] . '?action=edit_price&amp;id=' . $object->id . '">' . $langs->trans("UpdateLevelPrices") . '</a></div>';
				}
			}
		}
	}

	print "\n</div>\n";
}



/*
 * Edit price area
 */

if ($action == 'edit_vat' && ($user->rights->produit->creer || $user->rights->service->creer)) {
	print load_fiche_titre($langs->trans("UpdateVAT"), '');

	print '<form action="'.$_SERVER["PHP_SELF"].'?id='.$object->id.'" method="POST">';
	print '<input type="hidden" name="token" value="'.newToken().'">';
	print '<input type="hidden" name="action" value="update_vat">';
	print '<input type="hidden" name="id" value="'.$object->id.'">';

	print dol_get_fiche_head('');

	print '<table class="border centpercent">';

	// VAT
	print '<tr><td>'.$langs->trans("DefaultTaxRate").'</td><td>';
	print $form->load_tva("tva_tx", $object->default_vat_code ? $object->tva_tx.' ('.$object->default_vat_code.')' : $object->tva_tx, $mysoc, '', $object->id, $object->tva_npr, $object->type, false, 1);
	print '</td></tr>';

	print '</table>';

	print dol_get_fiche_end();

	print '<div class="center">';
	print '<input type="submit" class="button button-save" value="'.$langs->trans("Save").'">';
	print '&nbsp;&nbsp;&nbsp;&nbsp;&nbsp;';
	print '<input type="submit" class="button button-cancel" name="cancel" value="'.$langs->trans("Cancel").'">';
	print '</div>';

	print '<br></form><br>';
}

if ($action == 'edit_price' && $object->getRights()->creer) {
	print load_fiche_titre($langs->trans("NewPrice"), '');

	if (empty($conf->global->PRODUIT_MULTIPRICES) && empty($conf->global->PRODUIT_CUSTOMER_PRICES_BY_QTY_MULTIPRICES)) {
		print '<!-- Edit price -->'."\n";
		print '<form action="'.$_SERVER["PHP_SELF"].'?id='.$object->id.'" method="POST">';
		print '<input type="hidden" name="token" value="'.newToken().'">';
		print '<input type="hidden" name="action" value="update_price">';
		print '<input type="hidden" name="id" value="'.$object->id.'">';

		print dol_get_fiche_head('');

		print '<div class="div-table-responsive-no-min">';
		print '<table class="border centpercent">';

		// VAT
		print '<tr><td class="titlefield">'.$langs->trans("DefaultTaxRate").'</td><td>';
		print $form->load_tva("tva_tx", $object->default_vat_code ? $object->tva_tx.' ('.$object->default_vat_code.')' : $object->tva_tx, $mysoc, '', $object->id, $object->tva_npr, $object->type, false, 1);
		print '</td></tr>';

		// Price base
		print '<tr><td>';
		print $langs->trans('PriceBase');
		print '</td>';
		print '<td>';
		print $form->selectPriceBaseType($object->price_base_type, "price_base_type");
		print '</td>';
		print '</tr>';

		// Only show price mode and expression selector if module is enabled
		if (!empty($conf->dynamicprices->enabled)) {
			// Price mode selector
			print '<!-- Show price mode of dynamicprices editor -->'."\n";
			print '<tr><td>'.$langs->trans("PriceMode").'</td><td>';
			print img_picto('', 'dynamicprice', 'class="pictofixedwidth"');
			$price_expression = new PriceExpression($db);
			$price_expression_list = array(0 => $langs->trans("Numeric").' <span class="opacitymedium">('.$langs->trans("NoDynamicPrice").')</span>'); //Put the numeric mode as first option
			foreach ($price_expression->list_price_expression() as $entry) {
				$price_expression_list[$entry->id] = $entry->title;
			}
			$price_expression_preselection = GETPOST('eid') ? GETPOST('eid') : ($object->fk_price_expression ? $object->fk_price_expression : '0');
			print $form->selectarray('eid', $price_expression_list, $price_expression_preselection);
			print '&nbsp; <a id="expression_editor" class="classlink">'.$langs->trans("PriceExpressionEditor").'</a>';
			print '</td></tr>';

			// This code hides the numeric price input if is not selected, loads the editor page if editor button is pressed
			?>

			<script type="text/javascript">
				jQuery(document).ready(function() {
					jQuery("#expression_editor").click(function() {
						window.location = "<?php echo DOL_URL_ROOT ?>/product/dynamic_price/editor.php?id=<?php echo $id ?>&tab=price&eid=" + $("#eid").val();
					});
					jQuery("#eid").change(on_change);
					on_change();
				});
				function on_change() {
					if ($("#eid").val() == 0) {
						jQuery("#price_numeric").show();
					} else {
						jQuery("#price_numeric").hide();
					}
				}
			</script>
			<?php
		}

		// Price
		$product = new Product($db);
		$product->fetch($id, $ref, '', 1); //Ignore the math expression when getting the price
		print '<tr id="price_numeric"><td>';
		$text = $langs->trans('SellingPrice');
		print $form->textwithpicto($text, $langs->trans("PrecisionUnitIsLimitedToXDecimals", $conf->global->MAIN_MAX_DECIMALS_UNIT), 1, 1);
		print '</td><td>';
		if ($object->price_base_type == 'TTC') {
			print '<input name="price" size="10" value="'.price($product->price_ttc).'">';
		} else {
			print '<input name="price" size="10" value="'.price($product->price).'">';
		}
		print '</td></tr>';

		// Price minimum
		print '<tr><td>';
		$text = $langs->trans('MinPrice');
		print $form->textwithpicto($text, $langs->trans("PrecisionUnitIsLimitedToXDecimals", $conf->global->MAIN_MAX_DECIMALS_UNIT), 1, 1);
		print '</td><td>';
		if ($object->price_base_type == 'TTC') {
			print '<input name="price_min" size="10" value="'.price($object->price_min_ttc).'">';
		} else {
			print '<input name="price_min" size="10" value="'.price($object->price_min).'">';
		}
		if (!empty($conf->global->PRODUCT_MINIMUM_RECOMMENDED_PRICE)) {
			print ' &nbsp; '.$langs->trans("MinimumRecommendedPrice", price($maxpricesupplier, 0, '', 1, -1, -1, 'auto')).' '.img_warning().'</td>';
		}
		print '</td>';
		print '</tr>';

		$parameters = array();
		$reshook = $hookmanager->executeHooks('formObjectOptions', $parameters, $object, $action); // Note that $action and $object may have been modified by hook

		print '</table>';
		print '</div>';

		print dol_get_fiche_end();

		print '<div class="center">';
		print '<input type="submit" class="button button-save" value="'.$langs->trans("Save").'">';
		print '&nbsp;&nbsp;&nbsp;&nbsp;&nbsp;';
		print '<input type="submit" class="button button-cancel" name="cancel" value="'.$langs->trans("Cancel").'">';
		print '</div>';

		print '<br></form>';
	} else {
		print '<!-- Edit price per level -->'."\n";
		?>
		<script>

			var showHidePriceRules = function () {
				var otherPrices = $('div.fiche form table tbody tr:not(:first)');
				var minPrice1 = $('div.fiche form input[name="price_min[1]"]');

				if (jQuery('input#usePriceRules').prop('checked')) {
					otherPrices.hide();
					minPrice1.hide();
				} else {
					otherPrices.show();
					minPrice1.show();
				}
			};

			jQuery(document).ready(function () {
				showHidePriceRules();

				jQuery('input#usePriceRules').click(showHidePriceRules);
			});
		</script>
		<?php

		print '<form action="'.$_SERVER["PHP_SELF"].'?id='.$object->id.'" method="POST">';
		print '<input type="hidden" name="token" value="'.newToken().'">';
		print '<input type="hidden" name="action" value="update_price">';
		print '<input type="hidden" name="id" value="'.$object->id.'">';

		//print dol_get_fiche_head('', '', '', -1);

		if ((!empty($conf->global->PRODUIT_MULTIPRICES) || !empty($conf->global->PRODUIT_CUSTOMER_PRICES_BY_QTY_MULTIPRICES)) && !empty($conf->global->PRODUIT_MULTIPRICES_ALLOW_AUTOCALC_PRICELEVEL)) {
			print $langs->trans('UseMultipriceRules').' <input type="checkbox" id="usePriceRules" name="usePriceRules" '.($object->price_autogen ? 'checked' : '').'><br><br>';
		}

		print '<div class="div-table-responsive-no-min">';
		print '<table class="noborder">';
		print '<thead><tr class="liste_titre">';

		print '<td>'.$langs->trans("PriceLevel").'</td>';

		if (!empty($conf->global->PRODUIT_MULTIPRICES_USE_VAT_PER_LEVEL)) {
			print '<td style="text-align: center">'.$langs->trans("DefaultTaxRate").'</td>';
		} else {
			print '<td></td>';
		}

		print '<td class="center">'.$langs->trans("SellingPrice").'</td>';

		print '<td class="center">'.$langs->trans("MinPrice").'</td>';

		if (!empty($conf->global->PRODUCT_MINIMUM_RECOMMENDED_PRICE)) {
			print '<td></td>';
		}
		print '</tr></thead>';

		print '<tbody>';

		for ($i = 1; $i <= $conf->global->PRODUIT_MULTIPRICES_LIMIT; $i++) {
			print '<tr class="oddeven">';
			print '<td>';
			$text = $langs->trans('SellingPrice').' '.$i;
			print $form->textwithpicto($text, $langs->trans("PrecisionUnitIsLimitedToXDecimals", $conf->global->MAIN_MAX_DECIMALS_UNIT), 1, 1);
			print '</td>';

			// VAT
			if (empty($conf->global->PRODUIT_MULTIPRICES_USE_VAT_PER_LEVEL)) {
				print '<td>';
				print '<input type="hidden" name="tva_tx['.$i.']" value="'.($object->default_vat_code ? $object->tva_tx.' ('.$object->default_vat_code.')' : $object->tva_tx).'">';
				print '<input type="hidden" name="tva_npr['.$i.']" value="'.$object->tva_npr.'">';
				print '<input type="hidden" name="localtax1_tx['.$i.']" value="'.$object->localtax1_tx.'">';
				print '<input type="hidden" name="localtax1_type['.$i.']" value="'.$object->localtax1_type.'">';
				print '<input type="hidden" name="localtax2_tx['.$i.']" value="'.$object->localtax2_tx.'">';
				print '<input type="hidden" name="localtax2_type['.$i.']" value="'.$object->localtax2_type.'">';
				print '</td>';
			} else {
				// This option is kept for backward compatibility but has no sense
				print '<td style="text-align: center">';
				print $form->load_tva("tva_tx[".$i.']', $object->multiprices_tva_tx[$i], $mysoc, '', $object->id, false, $object->type, false, 1);
				print '</td>';
			}

			// Selling price
			print '<td style="text-align: center">';
			if ($object->multiprices_base_type [$i] == 'TTC') {
				print '<input name="price['.$i.']" size="10" value="'.price($object->multiprices_ttc [$i]).'">';
			} else {
				print '<input name="price['.$i.']" size="10" value="'.price($object->multiprices [$i]).'">';
			}
			print '&nbsp;'.$form->selectPriceBaseType($object->multiprices_base_type [$i], "multiprices_base_type[".$i."]");
			print '</td>';

			// Min price
			print '<td style="text-align: center">';
			if ($object->multiprices_base_type [$i] == 'TTC') {
				print '<input name="price_min['.$i.']" size="10" value="'.price($object->multiprices_min_ttc [$i]).'">';
			} else {
				print '<input name="price_min['.$i.']" size="10" value="'.price($object->multiprices_min [$i]).'">';
			}
			if (!empty($conf->global->PRODUCT_MINIMUM_RECOMMENDED_PRICE)) {
				print '<td class="left">'.$langs->trans("MinimumRecommendedPrice", price($maxpricesupplier, 0, '', 1, -1, -1, 'auto')).' '.img_warning().'</td>';
			}
			print '</td>';

			print '</tr>';
		}

		print '</tbody>';

		print '</table>';
		print '</div>';

		//print dol_get_fiche_end();

		print '<div style="text-align: center">';
		print '<input type="submit" class="button button-save" value="'.$langs->trans("Save").'">';
		print '&nbsp;&nbsp;&nbsp;';
		print '<input type="submit" class="button button-cancel" name="cancel" value="'.$langs->trans("Cancel").'"></div>';
		print '</form>';
	}
}


// List of price changes - log historic (ordered by descending date)

if ((empty($conf->global->PRODUIT_CUSTOMER_PRICES) || $action == 'showlog_default_price') && !in_array($action, array('edit_price', 'edit_vat'))) {
	$sql = "SELECT p.rowid, p.price, p.price_ttc, p.price_base_type, p.tva_tx, p.default_vat_code, p.recuperableonly, p.localtax1_tx, p.localtax1_type, p.localtax2_tx, p.localtax2_type,";
	$sql .= " p.price_level, p.price_min, p.price_min_ttc,p.price_by_qty,";
	$sql .= " p.date_price as dp, p.fk_price_expression, u.rowid as user_id, u.login";
	$sql .= " FROM ".MAIN_DB_PREFIX."product_price as p,";
	$sql .= " ".MAIN_DB_PREFIX."user as u";
	$sql .= " WHERE fk_product = ".((int) $object->id);
	$sql .= " AND p.entity IN (".getEntity('productprice').")";
	$sql .= " AND p.fk_user_author = u.rowid";
	if (!empty($socid) && !empty($conf->global->PRODUIT_MULTIPRICES)) {
		$sql .= " AND p.price_level = ".((int) $soc->price_level);
	}
	$sql .= " ORDER BY p.date_price DESC, p.rowid DESC, p.price_level ASC";
	// $sql .= $db->plimit();

	$result = $db->query($sql);
	if ($result) {
		print '<div class="divlogofpreviouscustomerprice">';

		$num = $db->num_rows($result);

		if (!$num) {
			$db->free($result);

			// Il doit au moins y avoir la ligne de prix initial.
			// On l'ajoute donc pour remettre a niveau (pb vieilles versions)
			// We emulate the change of the price from interface with the same value than the one into table llx_product
<<<<<<< HEAD
			if (!empty($conf->global->PRODUIT_MULTIPRICES)) {
				$object->updatePrice(($object->multiprices_base_type[1] == 'TTC' ? $object->multiprices_ttc[1] : $object->multiprices[1]), $object->multiprices_base_type[1], $user, (empty($object->multiprices_tva_tx[1]) ? 0 : $object->multiprices_tva_tx[1]), ($object->multiprices_base_type[1] == 'TTC' ? $object->multiprices_min_ttc[1] : $object->multiprices_min[1]), 1);
			} else {
				$object->updatePrice(($object->price_base_type == 'TTC' ? $object->price_ttc : $object->price), $object->price_base_type, $user, $object->tva_tx, ($object->price_base_type == 'TTC' ? $object->price_min_ttc : $object->price_min));
			}
=======
            if (!empty($conf->global->PRODUIT_MULTIPRICES)) {
				$ret = $object->updatePrice(($object->multiprices_base_type[1] == 'TTC' ? $object->multiprices_ttc[1] : $object->multiprices[1]), $object->multiprices_base_type[1], $user, (empty($object->multiprices_tva_tx[1]) ? 0 : $object->multiprices_tva_tx[1]), ($object->multiprices_base_type[1] == 'TTC' ? $object->multiprices_min_ttc[1] : $object->multiprices_min[1]), 1);
            } else {
				$ret = $object->updatePrice(($object->price_base_type == 'TTC' ? $object->price_ttc : $object->price), $object->price_base_type, $user, $object->tva_tx, ($object->price_base_type == 'TTC' ? $object->price_min_ttc : $object->price_min));
            }
>>>>>>> 6167d8a0

			if ($ret < 0) {
				dol_print_error($db, $object->error, $object->errors);
			} else {
				$result = $db->query($sql);
				$num = $db->num_rows($result);
			}
		}

		if ($num > 0) {
			// Default prices or
			// Log of previous customer prices
			$backbutton = '<a class="justalink" href="'.$_SERVER["PHP_SELF"].'?id='.$object->id.'">'.$langs->trans("Back").'</a>';

			if (!empty($conf->global->PRODUIT_CUSTOMER_PRICES)) {
				print_barre_liste($langs->trans("DefaultPriceLog"), 0, $_SERVER["PHP_SELF"], '', '', '', $backbutton, 0, $num, 'title_accountancy.png');
			} else {
				print_barre_liste($langs->trans("PriceByCustomerLog"), 0, $_SERVER["PHP_SELF"], '', '', '', '', 0, $num, 'title_accountancy.png');
			}

			print '<div class="div-table-responsive">';
			print '<table class="liste centpercent">';

			print '<tr class="liste_titre">';
			print '<td>'.$langs->trans("AppliedPricesFrom").'</td>';

			if (!empty($conf->global->PRODUIT_MULTIPRICES) || !empty($conf->global->PRODUIT_CUSTOMER_PRICES_BY_QTY_MULTIPRICES)) {
				print '<td class="center">'.$langs->trans("PriceLevel").'</td>';
			}
			if (!empty($conf->global->PRODUIT_CUSTOMER_PRICES_BY_QTY) || !empty($conf->global->PRODUIT_CUSTOMER_PRICES_BY_QTY_MULTIPRICES)) {
				print '<td class="center">'.$langs->trans("Type").'</td>';
			}

			print '<td class="center">'.$langs->trans("PriceBase").'</td>';
			if (empty($conf->global->PRODUIT_MULTIPRICES) && empty($conf->global->PRODUIT_CUSTOMER_PRICES_BY_QTY_MULTIPRICES)) {
				print '<td class="right">'.$langs->trans("DefaultTaxRate").'</td>';
			}
			print '<td class="right">'.$langs->trans("HT").'</td>';
			print '<td class="right">'.$langs->trans("TTC").'</td>';
			if (!empty($conf->dynamicprices->enabled)) {
				print '<td class="right">'.$langs->trans("PriceExpressionSelected").'</td>';
			}
			print '<td class="right">'.$langs->trans("MinPrice").' '.$langs->trans("HT").'</td>';
			print '<td class="right">'.$langs->trans("MinPrice").' '.$langs->trans("TTC").'</td>';
			print '<td class="right">'.$langs->trans("ChangedBy").'</td>';
			if ($user->rights->produit->supprimer) {
				print '<td class="right">&nbsp;</td>';
			}
			print '</tr>';

			$notfirstlineforlevel = array();

			$i = 0;
			while ($i < $num) {
				$objp = $db->fetch_object($result);

				print '<tr class="oddeven">';
				// Date
				print "<td>".dol_print_date($db->jdate($objp->dp), "dayhour", 'tzuserrel')."</td>";

				// Price level
				if (!empty($conf->global->PRODUIT_MULTIPRICES) || !empty($conf->global->PRODUIT_CUSTOMER_PRICES_BY_QTY_MULTIPRICES)) {
					print '<td class="center">'.$objp->price_level."</td>";
				}
				// Price by quantity
				if (!empty($conf->global->PRODUIT_CUSTOMER_PRICES_BY_QTY) || !empty($conf->global->PRODUIT_CUSTOMER_PRICES_BY_QTY_MULTIPRICES)) {
					$type = ($objp->price_by_qty == 1) ? 'PriceByQuantity' : 'Standard';
					print '<td class="center">'.$langs->trans($type)."</td>";
				}

				print '<td class="center">';
				if (empty($objp->price_by_qty)) {
					print $langs->trans($objp->price_base_type);
				}
				print "</td>";

				if (empty($conf->global->PRODUIT_MULTIPRICES) && empty($conf->global->PRODUIT_CUSTOMER_PRICES_BY_QTY_MULTIPRICES)) {
					print '<td class="right">';

					if (empty($objp->price_by_qty)) {
						$positiverates = '';
						if (price2num($objp->tva_tx)) {
							$positiverates .= ($positiverates ? '/' : '').price2num($objp->tva_tx);
						}
						if (price2num($objp->localtax1_type)) {
							$positiverates .= ($positiverates ? '/' : '').price2num($objp->localtax1_tx);
						}
						if (price2num($objp->localtax2_type)) {
							$positiverates .= ($positiverates ? '/' : '').price2num($objp->localtax2_tx);
						}
						if (empty($positiverates)) {
							$positiverates = '0';
						}
						echo vatrate($positiverates.($objp->default_vat_code ? ' ('.$objp->default_vat_code.')' : ''), '%', $objp->tva_npr);
						/*
						if ($objp->default_vat_code)
						{
							print vatrate($objp->tva_tx, true) . ' ('.$objp->default_vat_code.')';
						}
						else print vatrate($objp->tva_tx, true, $objp->recuperableonly);*/
					}

					print "</td>";
				}

				// Price
				if (!empty($objp->fk_price_expression) && !empty($conf->dynamicprices->enabled)) {
					$price_expression = new PriceExpression($db);
					$res = $price_expression->fetch($objp->fk_price_expression);
					$title = $price_expression->title;
					print '<td class="right"></td>';
					print '<td class="right"></td>';
					print '<td class="right">'.$title."</td>";
				} else {
					print '<td class="right">';
					if (empty($objp->price_by_qty)) {
						print price($objp->price);
					}
					print "</td>";
					print '<td class="right">';
					if (empty($objp->price_by_qty)) {
						print price($objp->price_ttc);
					}
					print "</td>";
					if (!empty($conf->dynamicprices->enabled)) { //Only if module is enabled
						print '<td class="right"></td>';
					}
				}

				print '<td class="right">';
				if (empty($objp->price_by_qty)) {
					print price($objp->price_min);
				}
				print '</td>';

				print '<td class="right">';
				if (empty($objp->price_by_qty)) {
					print price($objp->price_min_ttc);
				}
				print '</td>';

				// User
				print '<td class="right">';
				if ($objp->user_id > 0) {
					$userstatic = new User($db);
					$userstatic->fetch($objp->user_id);
					print $userstatic->getNomUrl(1, '', 0, 0, 24, 0, 'login');
				}
				print '</td>';

				// Action
				if ($user->rights->produit->supprimer) {
					$candelete = 0;
					if (!empty($conf->global->PRODUIT_MULTIPRICES) || !empty($conf->global->PRODUIT_CUSTOMER_PRICES_BY_QTY_MULTIPRICES)) {
						if (empty($notfirstlineforlevel[$objp->price_level])) {
							$notfirstlineforlevel[$objp->price_level] = 1;
						} else {
							$candelete = 1;
						}
					} elseif ($i > 0) {
						$candelete = 1;
					}

					print '<td class="right">';
					if ($candelete || ($db->jdate($objp->dp) >= dol_now())) {		// Test on date is to be able to delete a corrupted record with a date in future
						print '<a href="'.$_SERVER["PHP_SELF"].'?action=delete&amp;token='.newToken().'&amp;id='.$object->id.'&amp;lineid='.$objp->rowid.'">';
						print img_delete();
						print '</a>';
					} else {
						print '&nbsp;'; // Can not delete last price (it's current price)
					}
					print '</td>';
				}

				print "</tr>\n";
				$i++;
			}

			$db->free($result);
			print "</table>";
			print '</div>';
			print "<br>";
		}

		print '</div>';
	} else {
		dol_print_error($db);
	}
}


// Add area to show/add/edit a price for a dedicated customer
if (!empty($conf->global->PRODUIT_CUSTOMER_PRICES)) {
	$prodcustprice = new Productcustomerprice($db);

	$limit = GETPOST('limit', 'int') ? GETPOST('limit', 'int') : $conf->liste_limit;
	$sortfield = GETPOST("sortfield", 'alpha');
	$sortorder = GETPOST("sortorder", 'alpha');
	$page = (GETPOST("page", 'int') ?GETPOST("page", 'int') : 0);
	if (empty($page) || $page == -1) {
		$page = 0;
	}     // If $page is not defined, or '' or -1
	$offset = $limit * $page;
	$pageprev = $page - 1;
	$pagenext = $page + 1;
	if (!$sortorder) {
		$sortorder = "ASC";
	}
	if (!$sortfield) {
		$sortfield = "soc.nom";
	}

		// Build filter to diplay only concerned lines
	$filter = array('t.fk_product' => $object->id);

	if (!empty($search_soc)) {
		$filter['soc.nom'] = $search_soc;
	}

	if ($action == 'add_customer_price') {
		// Form to add a new customer price
		$maxpricesupplier = $object->min_recommended_price();

		print load_fiche_titre($langs->trans('PriceByCustomer'));

		print '<form action="'.$_SERVER["PHP_SELF"].'?id='.$object->id.'" method="POST">';
		print '<input type="hidden" name="token" value="'.newToken().'">';
		print '<input type="hidden" name="action" value="add_customer_price_confirm">';
		print '<input type="hidden" name="id" value="'.$object->id.'">';

		print '<table class="liste centpercent">';
		print '<tr>';
		print '<td class="fieldrequired">'.$langs->trans('ThirdParty').'</td>';
		print '<td>';
		print img_picto('', 'company').$form->select_company('', 'socid', 's.client IN (1,2,3)', 'SelectThirdParty', 0, 0, array(), 0, 'minwidth300');
		print '</td>';
		print '</tr>';

		// Ref. Customer
		print '<tr><td>' . $langs->trans('RefCustomer') . '</td>';
		print '<td><input name="ref_customer" size="12"></td></tr>';

		// VAT
		print '<tr><td class="fieldrequired">'.$langs->trans("DefaultTaxRate").'</td><td>';
		print $form->load_tva("tva_tx", $object->default_vat_code ? $object->tva_tx.' ('.$object->default_vat_code.')' : $object->tva_tx, $mysoc, '', $object->id, $object->tva_npr, $object->type, false, 1);
		print '</td></tr>';

		// Price base
		print '<tr><td class="fieldrequired">';
		print $langs->trans('PriceBase');
		print '</td>';
		print '<td>';
		print $form->selectPriceBaseType($object->price_base_type, "price_base_type");
		print '</td>';
		print '</tr>';

		// Price
		print '<tr><td class="fieldrequired">';
		$text = $langs->trans('SellingPrice');
		print $form->textwithpicto($text, $langs->trans("PrecisionUnitIsLimitedToXDecimals", $conf->global->MAIN_MAX_DECIMALS_UNIT), 1, 1);
		print '</td><td>';
		if ($object->price_base_type == 'TTC') {
			print '<input name="price" size="10" value="'.price($object->price_ttc).'">';
		} else {
			print '<input name="price" size="10" value="'.price($object->price).'">';
		}
		print '</td></tr>';

		// Price minimum
		print '<tr><td>';
		$text = $langs->trans('MinPrice');
		print $form->textwithpicto($text, $langs->trans("PrecisionUnitIsLimitedToXDecimals", $conf->global->MAIN_MAX_DECIMALS_UNIT), 1, 1);
		if ($object->price_base_type == 'TTC') {
			print '<td><input name="price_min" size="10" value="'.price($object->price_min_ttc).'">';
		} else {
			print '<td><input name="price_min" size="10" value="'.price($object->price_min).'">';
		}
		if (!empty($conf->global->PRODUCT_MINIMUM_RECOMMENDED_PRICE)) {
			print '<td class="left">'.$langs->trans("MinimumRecommendedPrice", price($maxpricesupplier, 0, '', 1, -1, -1, 'auto')).' '.img_warning().'</td>';
		}
		print '</td></tr>';

		print '</table>';


		print '<div class="center">';

				// Update all child soc
		print '<div class="marginbottomonly">';
		print '<input type="checkbox" name="updatechildprice" id="updatechildprice" value="1"> ';
		print '<label for="updatechildprice">'.$langs->trans('ForceUpdateChildPriceSoc').'</label>';
		print '</div>';

		print '<input type="submit" class="button button-save" value="'.$langs->trans("Save").'">';
		print '&nbsp;&nbsp;&nbsp;&nbsp;&nbsp;';
		print '<input type="submit" class="button button-cancel" name="cancel" value="'.$langs->trans("Cancel").'">';
		print '</div>';

		print '</form>';
	} elseif ($action == 'edit_customer_price') {
		// Edit mode
		$maxpricesupplier = $object->min_recommended_price();

		print load_fiche_titre($langs->trans('PriceByCustomer'));

		$result = $prodcustprice->fetch(GETPOST('lineid', 'int'));
		if ($result < 0) {
			setEventMessages($prodcustprice->error, $prodcustprice->errors, 'errors');
		}

		print '<form action="'.$_SERVER["PHP_SELF"].'?id='.$object->id.'" method="POST">';
		print '<input type="hidden" name="token" value="'.newToken().'">';
		print '<input type="hidden" name="action" value="update_customer_price_confirm">';
		print '<input type="hidden" name="lineid" value="'.$prodcustprice->id.'">';

		print '<table class="liste centpercent">';
		print '<tr>';
		print '<td class="titlefield fieldrequired">'.$langs->trans('ThirdParty').'</td>';
		$staticsoc = new Societe($db);
		$staticsoc->fetch($prodcustprice->fk_soc);
		print "<td>".$staticsoc->getNomUrl(1)."</td>";
		print '</tr>';

		// Ref. Customer
		print '<tr><td>' . $langs->trans('RefCustomer') . '</td>';
		print '<td><input name="ref_customer" size="12" value="' . dol_escape_htmltag($prodcustprice->ref_customer) . '"></td></tr>';

		// VAT
		print '<tr><td class="fieldrequired">'.$langs->trans("DefaultTaxRate").'</td><td>';
		print $form->load_tva("tva_tx", $prodcustprice->default_vat_code ? $prodcustprice->tva_tx.' ('.$prodcustprice->default_vat_code.')' : $prodcustprice->tva_tx, $mysoc, '', $object->id, $prodcustprice->recuperableonly, $object->type, false, 1);
		print '</td></tr>';

		// Price base
		print '<tr><td class="fieldrequired">';
		print $langs->trans('PriceBase');
		print '</td>';
		print '<td>';
		print $form->selectPriceBaseType($prodcustprice->price_base_type, "price_base_type");
		print '</td>';
		print '</tr>';

		// Price
		print '<tr><td class="fieldrequired">';
		$text = $langs->trans('SellingPrice');
		print $form->textwithpicto($text, $langs->trans("PrecisionUnitIsLimitedToXDecimals", $conf->global->MAIN_MAX_DECIMALS_UNIT), 1, 1);
		print '</td><td>';
		if ($prodcustprice->price_base_type == 'TTC') {
			print '<input name="price" size="10" value="'.price($prodcustprice->price_ttc).'">';
		} else {
			print '<input name="price" size="10" value="'.price($prodcustprice->price).'">';
		}
		print '</td></tr>';

		// Price minimum
		print '<tr><td>';
		$text = $langs->trans('MinPrice');
		print $form->textwithpicto($text, $langs->trans("PrecisionUnitIsLimitedToXDecimals", $conf->global->MAIN_MAX_DECIMALS_UNIT), 1, 1);
		print '</td><td>';
		if ($prodcustprice->price_base_type == 'TTC') {
			print '<input name="price_min" size="10" value="'.price($prodcustprice->price_min_ttc).'">';
		} else {
			print '<input name="price_min" size="10" value="'.price($prodcustprice->price_min).'">';
		}
		print '</td>';
		if (!empty($conf->global->PRODUCT_MINIMUM_RECOMMENDED_PRICE)) {
			print '<td class="left">'.$langs->trans("MinimumRecommendedPrice", price($maxpricesupplier, 0, '', 1, -1, -1, 'auto')).' '.img_warning().'</td>';
		}
		print '</tr>';

		print '</table>';


		print '<div class="center">';
		print '<div class="marginbottomonly">';
		print '<input type="checkbox" name="updatechildprice" id="updatechildprice" value="1"> ';
		print '<label for="updatechildprice">'.$langs->trans('ForceUpdateChildPriceSoc').'</label>';
		print "</div>";

		print '<input type="submit" class="button button-save" value="'.$langs->trans("Save").'">';
		print '&nbsp;&nbsp;&nbsp;&nbsp;&nbsp;';
		print '<input type="submit" class="button button-cancel" name="cancel" value="'.$langs->trans("Cancel").'">';
		print '</div>';

		print '<br></form>';
	} elseif ($action == 'showlog_customer_price') {
		// List of all log of prices by customers
		print '<!-- list of all log of prices per customer -->'."\n";

		$filter = array('t.fk_product' => $object->id, 't.fk_soc' => GETPOST('socid', 'int'));

		// Count total nb of records
		$nbtotalofrecords = '';
		if (empty($conf->global->MAIN_DISABLE_FULL_SCANLIST)) {
			$nbtotalofrecords = $prodcustprice->fetch_all_log($sortorder, $sortfield, $conf->liste_limit, $offset, $filter);
		}

		$result = $prodcustprice->fetch_all_log($sortorder, $sortfield, $conf->liste_limit, $offset, $filter);
		if ($result < 0) {
			setEventMessages($prodcustprice->error, $prodcustprice->errors, 'errors');
		}

		$option = '&socid='.GETPOST('socid', 'int').'&id='.$object->id;

		$staticsoc = new Societe($db);
		$staticsoc->fetch(GETPOST('socid', 'int'));

		$title = $langs->trans('PriceByCustomerLog');
		$title .= ' - '.$staticsoc->getNomUrl(1);

		$backbutton = '<a class="justalink" href="'.$_SERVER["PHP_SELF"].'?id='.$object->id.'">'.$langs->trans("Back").'</a>';

		print_barre_liste($title, $page, $_SERVER['PHP_SELF'], $option, $sortfield, $sortorder, $backbutton, count($prodcustprice->lines), $nbtotalofrecords, 'title_accountancy.png');

		if (count($prodcustprice->lines) > 0) {
			print '<form action="'.$_SERVER["PHP_SELF"].'?id='.$object->id.'" method="POST">';
			print '<input type="hidden" name="token" value="'.newToken().'">';
			print '<input type="hidden" name="id" value="'.$object->id.'">';

			print '<div class="div-table-responsive-no-min">';
			print '<table class="liste centpercent">';

			print '<tr class="liste_titre">';
			print '<td>'.$langs->trans("ThirdParty").'</td>';
			print '<td>'.$langs->trans('RefCustomer').'</td>';
			print '<td>'.$langs->trans("AppliedPricesFrom").'</td>';
			print '<td class="center">'.$langs->trans("PriceBase").'</td>';
			print '<td class="right">'.$langs->trans("DefaultTaxRate").'</td>';
			print '<td class="right">'.$langs->trans("HT").'</td>';
			if ($mysoc->localtax1_assuj == "1" || $mysoc->localtax2_assuj == "1") {
				//print '<td class="right">' . $langs->trans("INCVATONLY") . '</td>';
				print '<td class="right">'.$langs->trans("INCT").'</td>';
			} else {
				print '<td class="right">'.$langs->trans("TTC").'</td>';
			}
			print '<td class="right">'.$langs->trans("MinPrice").' '.$langs->trans("HT").'</td>';
			print '<td class="right">'.$langs->trans("MinPrice").' '.$langs->trans("TTC").'</td>';
			print '<td class="right">'.$langs->trans("ChangedBy").'</td>';
			print '<td>&nbsp;</td>';
			print '</tr>';

			foreach ($prodcustprice->lines as $line) {
				// Date
				$staticsoc = new Societe($db);
				$staticsoc->fetch($line->fk_soc);

				$tva_tx = $line->default_vat_code ? $line->tva_tx.' ('.$line->default_vat_code.')' : $line->tva_tx;

				// Line for default price
				if ($line->price_base_type == 'HT') {
					$pu = $line->price;
				} else {
					$pu = $line->price_ttc;
				}

				// Local tax is not saved into table of product. We use value linked to VAT code.
				$localtaxarray = getLocalTaxesFromRate($line->tva_tx.($line->default_vat_code ? ' ('.$line->default_vat_code.')' : ''), 0, $staticsoc, $mysoc);
				// Define part of HT, VAT, TTC
				$resultarray = calcul_price_total(1, $pu, 0, $line->tva_tx, 1, 1, 0, $line->price_base_type, $line->recuperableonly, $object->type, $mysoc, $localtaxarray);
				// Calcul du total ht sans remise
				$total_ht = $resultarray[0];
				$total_vat = $resultarray[1];
				$total_localtax1 = $resultarray[9];
				$total_localtax2 = $resultarray[10];
				$total_ttc = $resultarray[2];

				print '<tr class="oddeven">';

				print "<td>".$staticsoc->getNomUrl(1)."</td>";
				print '<td>'.$line->ref_customer.'</td>';
				print "<td>".dol_print_date($line->datec, "dayhour", 'tzuserrel')."</td>";
				print '<td class="center">'.$langs->trans($line->price_base_type)."</td>";
				print '<td class="right">';

				$positiverates = '';
				if (price2num($line->tva_tx)) {
					$positiverates .= ($positiverates ? '/' : '').price2num($line->tva_tx);
				}
				if (price2num($line->localtax1_type)) {
					$positiverates .= ($positiverates ? '/' : '').price2num($line->localtax1_tx);
				}
				if (price2num($line->localtax2_type)) {
					$positiverates .= ($positiverates ? '/' : '').price2num($line->localtax2_tx);
				}
				if (empty($positiverates)) {
					$positiverates = '0';
				}

				echo vatrate($positiverates.($line->default_vat_code ? ' ('.$line->default_vat_code.')' : ''), '%', ($line->tva_npr ? $line->tva_npr : $line->recuperableonly));

				//. vatrate($tva_tx, true, $line->recuperableonly) .
				print "</td>";
				print '<td class="right">'.price($line->price)."</td>";

				if ($mysoc->localtax1_assuj == "1" || $mysoc->localtax2_assuj == "1") {
					//print '<td class="right">' . price($line->price_ttc) . "</td>";
					print '<td class="right">'.price($resultarray[2]).'</td>';
				} else {
					print '<td class="right">'.price($line->price_ttc)."</td>";
				}

				print '<td class="right">'.price($line->price_min).'</td>';
				print '<td class="right">'.price($line->price_min_ttc).'</td>';

				// User
				$userstatic = new User($db);
				$userstatic->fetch($line->fk_user);
				print '<td class="right">';
				print $userstatic->getNomUrl(1, '', 0, 0, 24, 0, 'login');
				//print $userstatic->getLoginUrl(1);
				print '</td>';
				print '</tr>';
			}
			print "</table>";
			print '</div>';
		} else {
			print $langs->trans('None');
		}
	} elseif ($action != 'showlog_default_price' && $action != 'edit_price') {
		// List of all prices by customers
		print '<!-- list of all prices per customer -->'."\n";

		// Count total nb of records
		$nbtotalofrecords = '';
		if (empty($conf->global->MAIN_DISABLE_FULL_SCANLIST)) {
			$nbtotalofrecords = $prodcustprice->fetch_all($sortorder, $sortfield, 0, 0, $filter);
		}

		$result = $prodcustprice->fetch_all($sortorder, $sortfield, $conf->liste_limit, $offset, $filter);
		if ($result < 0) {
			setEventMessages($prodcustprice->error, $prodcustprice->errors, 'errors');
		}

		$option = '&search_soc='.$search_soc.'&id='.$object->id;

		print_barre_liste($langs->trans('PriceByCustomer'), $page, $_SERVER ['PHP_SELF'], $option, $sortfield, $sortorder, '', count($prodcustprice->lines), $nbtotalofrecords, 'title_accountancy.png');

		print '<form action="'.$_SERVER["PHP_SELF"].'?id='.$object->id.'" method="POST">';
		print '<input type="hidden" name="token" value="'.newToken().'">';
		print '<input type="hidden" name="id" value="'.$object->id.'">';

		print '<div class="div-table-responsive-no-min">';
		print '<table class="liste centpercent">';

		if (count($prodcustprice->lines) > 0 || $search_soc) {
			$colspan = 9;
			//if ($mysoc->localtax1_assuj == "1" || $mysoc->localtax2_assuj == "1") $colspan++;

			print '<tr class="liste_titre">';
			print '<td class="liste_titre"><input type="text" class="flat" name="search_soc" value="'.$search_soc.'" size="20"></td>';
			print '<td class="liste_titre" colspan="'.$colspan.'">&nbsp;</td>';
			// Print the search button
			print '<td class="liste_titre maxwidthsearch">';
			$searchpicto = $form->showFilterAndCheckAddButtons(0);
			print $searchpicto;
			print '</td>';
			print '</tr>';
		}

		print '<tr class="liste_titre">';
		print '<td>'.$langs->trans("ThirdParty").'</td>';
		print '<td>' . $langs->trans('RefCustomer') . '</td>';
		print '<td>'.$langs->trans("AppliedPricesFrom").'</td>';
		print '<td class="center">'.$langs->trans("PriceBase").'</td>';
		print '<td class="right">'.$langs->trans("DefaultTaxRate").'</td>';
		print '<td class="right">'.$langs->trans("HT").'</td>';
		if ($mysoc->localtax1_assuj == "1" || $mysoc->localtax2_assuj == "1") {
			//print '<td class="right">' . $langs->trans("INCVATONLY") . '</td>';
			print '<td class="right">'.$langs->trans("INCT").'</td>';
		} else {
			print '<td class="right">'.$langs->trans("TTC").'</td>';
		}

		print '<td class="right">'.$langs->trans("MinPrice").' '.$langs->trans("HT").'</td>';
		print '<td class="right">'.$langs->trans("MinPrice").' '.$langs->trans("TTC").'</td>';
		print '<td class="right">'.$langs->trans("ChangedBy").'</td>';
		print '<td></td>';
		print '</tr>';

		// Line for default price
		if ($object->price_base_type == 'HT') {
			$pu = $object->price;
		} else {
			$pu = $object->price_ttc;
		}

		// Local tax is not saved into table of product. We use value linked to VAT code.
		$localtaxarray = getLocalTaxesFromRate($object->tva_tx.($object->default_vat_code ? ' ('.$object->default_vat_code.')' : ''), 0, $mysoc, $mysoc);
		// Define part of HT, VAT, TTC
		$resultarray = calcul_price_total(1, $pu, 0, $object->tva_tx, 1, 1, 0, $object->price_base_type, $object->recuperableonly, $object->type, $mysoc, $localtaxarray);
		// Calcul du total ht sans remise
		$total_ht = $resultarray[0];
		$total_vat = $resultarray[1];
		$total_localtax1 = $resultarray[9];
		$total_localtax2 = $resultarray[10];
		$total_ttc = $resultarray[2];

		print '<tr class="oddeven">';
		print '<td colspan="3">' . $langs->trans('Default') . '</td>';

		print '<td class="center">'.$langs->trans($object->price_base_type)."</td>";
		print '<td class="right">';

		$positiverates = '';
		if (price2num($object->tva_tx)) {
			$positiverates .= ($positiverates ? '/' : '').price2num($object->tva_tx);
		}
		if (price2num($object->localtax1_type)) {
			$positiverates .= ($positiverates ? '/' : '').price2num($object->localtax1_tx);
		}
		if (price2num($object->localtax2_type)) {
			$positiverates .= ($positiverates ? '/' : '').price2num($object->localtax2_tx);
		}
		if (empty($positiverates)) {
			$positiverates = '0';
		}
		echo vatrate($positiverates.($object->default_vat_code ? ' ('.$object->default_vat_code.')' : ''), '%', $object->tva_npr);

		//print vatrate($object->tva_tx, true, $object->tva_npr);
		//print $object->default_vat_code?' ('.$object->default_vat_code.')':'';
		print "</td>";

		print '<td class="right">'.price($object->price)."</td>";

		if ($mysoc->localtax1_assuj == "1" || $mysoc->localtax2_assuj == "1") {
			//print '<td class="right">' . price($object->price_ttc) . "</td>";
			print '<td class="right">'.price($resultarray[2]).'</td>';
		} else {
			print '<td class="right">'.price($object->price_ttc)."</td>";
		}


		print '<td class="right">'.price($object->price_min).'</td>';
		print '<td class="right">'.price($object->price_min_ttc).'</td>';
		print '<td class="right">';
		print '</td>';
		if ($user->rights->produit->supprimer || $user->rights->service->supprimer) {
			print '<td class="nowraponall">';
			print '<a class="marginleftonly marginrightonly" href="'.$_SERVER["PHP_SELF"].'?action=showlog_default_price&amp;id='.$object->id.'">';
			print img_info($langs->trans('PriceByCustomerLog'));
			print '</a>';
			print ' ';
			print '<a class="marginleftonly marginrightonly editfielda" href="'.$_SERVER["PHP_SELF"].'?action=edit_price&amp;id='.$object->id.'">';
			print img_edit('default', 0, 'style="vertical-align: middle;"');
			print '</a>';
			print '</td>';
		}
		print "</tr>\n";

		if (count($prodcustprice->lines) > 0) {
			foreach ($prodcustprice->lines as $line) {
				// Date
				$staticsoc = new Societe($db);
				$staticsoc->fetch($line->fk_soc);

				$tva_tx = $line->default_vat_code ? $line->tva_tx.' ('.$line->default_vat_code.')' : $line->tva_tx;

				// Line for default price
				if ($line->price_base_type == 'HT') {
					$pu = $line->price;
				} else {
					$pu = $line->price_ttc;
				}

				// Local tax is not saved into table of product. We use value linked to VAT code.
				$localtaxarray = getLocalTaxesFromRate($line->tva_tx.($line->default_vat_code ? ' ('.$line->default_vat_code.')' : ''), 0, $staticsoc, $mysoc);
				// Define part of HT, VAT, TTC
				$resultarray = calcul_price_total(1, $pu, 0, $line->tva_tx, 1, 1, 0, $line->price_base_type, $line->recuperableonly, $object->type, $mysoc, $localtaxarray);
				// Calcul du total ht sans remise
				$total_ht = $resultarray[0];
				$total_vat = $resultarray[1];
				$total_localtax1 = $resultarray[9];
				$total_localtax2 = $resultarray[10];
				$total_ttc = $resultarray[2];

				print '<tr class="oddeven">';

				print "<td>".$staticsoc->getNomUrl(1)."</td>";
				print '<td>' . $line->ref_customer . '</td>';
				print "<td>".dol_print_date($line->datec, "dayhour", 'tzuserrel')."</td>";
				print '<td class="center">'.$langs->trans($line->price_base_type)."</td>";
				print '<td class="right">';

				$positiverates = '';
				if (price2num($line->tva_tx)) {
					$positiverates .= ($positiverates ? '/' : '').price2num($line->tva_tx);
				}
				if (price2num($line->localtax1_type)) {
					$positiverates .= ($positiverates ? '/' : '').price2num($line->localtax1_tx);
				}
				if (price2num($line->localtax2_type)) {
					$positiverates .= ($positiverates ? '/' : '').price2num($line->localtax2_tx);
				}
				if (empty($positiverates)) {
					$positiverates = '0';
				}

				echo vatrate($positiverates.($line->default_vat_code ? ' ('.$line->default_vat_code.')' : ''), '%', ($line->tva_npr ? $line->tva_npr : $line->recuperableonly));

				print "</td>";
				print '<td class="right">'.price($line->price)."</td>";

				if ($mysoc->localtax1_assuj == "1" || $mysoc->localtax2_assuj == "1") {
					//print '<td class="right">' . price($line->price_ttc) . "</td>";
					print '<td class="right">'.price($resultarray[2]).'</td>';
				} else {
					print '<td class="right">'.price($line->price_ttc)."</td>";
				}

				print '<td class="right">'.price($line->price_min).'</td>';
				print '<td class="right">'.price($line->price_min_ttc).'</td>';

				// User
				$userstatic = new User($db);
				$userstatic->fetch($line->fk_user);
				print '<td class="right">';
				print $userstatic->getNomUrl(1, '', 0, 0, 24, 0, 'login');
				print '</td>';

				// Todo Edit or delete button
				// Action
				if ($user->rights->produit->supprimer || $user->rights->service->supprimer) {
					print '<td class="right nowraponall">';
					print '<a href="'.$_SERVER["PHP_SELF"].'?action=showlog_customer_price&amp;id='.$object->id.'&amp;socid='.$line->fk_soc.'">';
					print img_info($langs->trans('PriceByCustomerLog'));
					print '</a>';
					print ' ';
					print '<a class="marginleftonly editfielda" href="'.$_SERVER["PHP_SELF"].'?action=edit_customer_price&amp;id='.$object->id.'&amp;lineid='.$line->id.'">';
					print img_edit('default', 0, 'style="vertical-align: middle;"');
					print '</a>';
					print ' ';
					print '<a class="marginleftonly" href="'.$_SERVER["PHP_SELF"].'?action=delete_customer_price&amp;token='.newToken().'&amp;id='.$object->id.'&amp;lineid='.$line->id.'">';
					print img_delete('default', 'style="vertical-align: middle;"');
					print '</a>';
					print '</td>';
				}

				print "</tr>\n";
			}
		}

		print "</table>";
		print '</div>';

		print "</form>";
	}
}

// End of page
llxFooter();
$db->close();<|MERGE_RESOLUTION|>--- conflicted
+++ resolved
@@ -171,11 +171,7 @@
 			setEventMessages($object->error, $object->errors, 'errors');
 		}
 
-<<<<<<< HEAD
-		if ($error) {
-=======
 		if (!$error) {
->>>>>>> 6167d8a0
 			//$localtaxarray=array('0'=>$localtax1_type,'1'=>$localtax1,'2'=>$localtax2_type,'3'=>$localtax2);
 			$localtaxarray = array(); // We do not store localtaxes into product, we will use instead the "vat code" to retrieve them.
 			$ret = $object->updatePrice(0, $object->price_base_type, $user, $tva_tx, '', 0, $npr, 0, 0, $localtaxarray, $vatratecode);
@@ -1499,19 +1495,11 @@
 			// Il doit au moins y avoir la ligne de prix initial.
 			// On l'ajoute donc pour remettre a niveau (pb vieilles versions)
 			// We emulate the change of the price from interface with the same value than the one into table llx_product
-<<<<<<< HEAD
 			if (!empty($conf->global->PRODUIT_MULTIPRICES)) {
-				$object->updatePrice(($object->multiprices_base_type[1] == 'TTC' ? $object->multiprices_ttc[1] : $object->multiprices[1]), $object->multiprices_base_type[1], $user, (empty($object->multiprices_tva_tx[1]) ? 0 : $object->multiprices_tva_tx[1]), ($object->multiprices_base_type[1] == 'TTC' ? $object->multiprices_min_ttc[1] : $object->multiprices_min[1]), 1);
+				$ret = $object->updatePrice(($object->multiprices_base_type[1] == 'TTC' ? $object->multiprices_ttc[1] : $object->multiprices[1]), $object->multiprices_base_type[1], $user, (empty($object->multiprices_tva_tx[1]) ? 0 : $object->multiprices_tva_tx[1]), ($object->multiprices_base_type[1] == 'TTC' ? $object->multiprices_min_ttc[1] : $object->multiprices_min[1]), 1);
 			} else {
-				$object->updatePrice(($object->price_base_type == 'TTC' ? $object->price_ttc : $object->price), $object->price_base_type, $user, $object->tva_tx, ($object->price_base_type == 'TTC' ? $object->price_min_ttc : $object->price_min));
-			}
-=======
-            if (!empty($conf->global->PRODUIT_MULTIPRICES)) {
-				$ret = $object->updatePrice(($object->multiprices_base_type[1] == 'TTC' ? $object->multiprices_ttc[1] : $object->multiprices[1]), $object->multiprices_base_type[1], $user, (empty($object->multiprices_tva_tx[1]) ? 0 : $object->multiprices_tva_tx[1]), ($object->multiprices_base_type[1] == 'TTC' ? $object->multiprices_min_ttc[1] : $object->multiprices_min[1]), 1);
-            } else {
 				$ret = $object->updatePrice(($object->price_base_type == 'TTC' ? $object->price_ttc : $object->price), $object->price_base_type, $user, $object->tva_tx, ($object->price_base_type == 'TTC' ? $object->price_min_ttc : $object->price_min));
-            }
->>>>>>> 6167d8a0
+			}
 
 			if ($ret < 0) {
 				dol_print_error($db, $object->error, $object->errors);
