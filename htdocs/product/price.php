--- conflicted
+++ resolved
@@ -1907,12 +1907,8 @@
 				print '<tr class="oddeven">';
 
 				print "<td>".$staticsoc->getNomUrl(1)."</td>";
-<<<<<<< HEAD
-				print '<td>' . $line->ref_customer . '</td>';
-				print "<td>".dol_print_date($line->datec, "dayhour")."</td>";
-=======
+				print '<td>'.$line->ref_customer.'</td>';
 				print "<td>".dol_print_date($line->datec, "dayhour", 'tzuserrel')."</td>";
->>>>>>> 142f8786
 				print '<td class="center">'.$langs->trans($line->price_base_type)."</td>";
 				print '<td class="right">';
 
@@ -2078,16 +2074,9 @@
 		print '<td class="right">'.price($object->price_min_ttc).'</td>';
 		print '<td class="right">';
 		print '</td>';
-<<<<<<< HEAD
 		if ($user->rights->produit->supprimer || $user->rights->service->supprimer) {
-			print '<td class="right">';
-			print '<a href="'.$_SERVER["PHP_SELF"].'?action=showlog_default_price&amp;id='.$object->id.'">';
-=======
-		if ($user->rights->produit->supprimer || $user->rights->service->supprimer)
-		{
 			print '<td class="nowraponall">';
 			print '<a class="marginleftonly marginrightonly" href="'.$_SERVER["PHP_SELF"].'?action=showlog_default_price&amp;id='.$object->id.'">';
->>>>>>> 142f8786
 			print img_info($langs->trans('PriceByCustomerLog'));
 			print '</a>';
 			print ' ';
@@ -2127,18 +2116,12 @@
 				print '<tr class="oddeven">';
 
 				print "<td>".$staticsoc->getNomUrl(1)."</td>";
-<<<<<<< HEAD
 				print '<td>' . $line->ref_customer . '</td>';
-				print "<td>".dol_print_date($line->datec, "dayhour")."</td>";
-
-=======
 				print "<td>".dol_print_date($line->datec, "dayhour", 'tzuserrel')."</td>";
->>>>>>> 142f8786
 				print '<td class="center">'.$langs->trans($line->price_base_type)."</td>";
 				print '<td class="right">';
 
 				$positiverates = '';
-<<<<<<< HEAD
 				if (price2num($line->tva_tx)) {
 					$positiverates .= ($positiverates ? '/' : '').price2num($line->tva_tx);
 				}
@@ -2151,13 +2134,7 @@
 				if (empty($positiverates)) {
 					$positiverates = '0';
 				}
-=======
-				if (price2num($line->tva_tx))         $positiverates .= ($positiverates ? '/' : '').price2num($line->tva_tx);
-				if (price2num($line->localtax1_type)) $positiverates .= ($positiverates ? '/' : '').price2num($line->localtax1_tx);
-				if (price2num($line->localtax2_type)) $positiverates .= ($positiverates ? '/' : '').price2num($line->localtax2_tx);
-				if (empty($positiverates)) $positiverates = '0';
-
->>>>>>> 142f8786
+
 				echo vatrate($positiverates.($line->default_vat_code ? ' ('.$line->default_vat_code.')' : ''), '%', ($line->tva_npr ? $line->tva_npr : $line->recuperableonly));
 
 				print "</td>";
