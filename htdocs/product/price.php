--- conflicted
+++ resolved
@@ -1306,11 +1306,7 @@
 }
 
 
-<<<<<<< HEAD
-// List of price changes -log historic (ordered by descending date)
-=======
 // List of price changes - log historic (ordered by descending date)
->>>>>>> d38818ff
 
 if ((empty($conf->global->PRODUIT_CUSTOMER_PRICES) || $action=='showlog_default_price') && ! in_array($action, array('edit_price','edit_vat')))
 {
@@ -1349,15 +1345,10 @@
     	    // Log of previous customer prices
     	    $backbutton='<a class="butAction" href="' . $_SERVER["PHP_SELF"] . '?id=' . $object->id . '">' . $langs->trans("Back") . '</a>';
     	    	
-<<<<<<< HEAD
-    		if (! empty($conf->global->PRODUIT_CUSTOMER_PRICES)) print_barre_liste($langs->trans("DefaultPrice"),'','','','','',$backbutton, 0, 0, 'title_accountancy.png');
-    		else print_barre_liste($langs->trans("PriceByCustomerLog"),'','','','','','', 0, 0, 'title_accountancy.png');
-=======
     		if (! empty($conf->global->PRODUIT_CUSTOMER_PRICES)) print_barre_liste($langs->trans("DefaultPrice"), 0, $_SERVER["PHP_SELF"], '', '', '', $backbutton, $num, $num, 'title_accountancy.png');
     		else print_barre_liste($langs->trans("PriceByCustomerLog"), 0, $_SERVER["PHP_SELF"], '', '', '', '', $num, $num, 'title_accountancy.png');
     	    //if (! empty($conf->global->PRODUIT_CUSTOMER_PRICES)) print_barre_liste($langs->trans("DefaultPrice"),'','','','','',$backbutton, 0, 0, 'title_accountancy.png');
     		//else print_barre_liste($langs->trans("PriceByCustomerLog"),'','','','','','', 0, 0, 'title_accountancy.png');
->>>>>>> d38818ff
     
     		print '<div class="div-table-responsive">';
     		print '<table class="noborder" width="100%">';
