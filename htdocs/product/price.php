--- conflicted
+++ resolved
@@ -143,12 +143,8 @@
 			$sql .= " FROM ".MAIN_DB_PREFIX."c_tva as t, ".MAIN_DB_PREFIX."c_country as c";
 			$sql .= " WHERE t.fk_pays = c.rowid AND c.code = '".$db->escape($mysoc->country_code)."'";
 			$sql .= " AND t.taux = ".((float) $tva_tx)." AND t.active = 1";
-<<<<<<< HEAD
-			$sql .= " AND t.code ='".$db->escape($vatratecode)."'";
+			$sql .= " AND t.code = '".$db->escape($vatratecode)."'";
 			$sql .= " AND t.entity IN (".getEntity('c_tva').")";
-=======
-			$sql .= " AND t.code = '".$db->escape($vatratecode)."'";
->>>>>>> faa226d8
 			$resql = $db->query($sql);
 			if ($resql) {
 				$obj = $db->fetch_object($resql);
@@ -167,6 +163,7 @@
 			$sql .= " WHERE t.fk_pays = c.rowid AND c.code = '".$db->escape($mysoc->country_code)."'";
 			$sql .= " AND t.taux = ".((float) $tva_tx)." AND t.active = 1";
 			$sql .= " AND t.code = ''";
+			$sql .= " AND t.entity IN (".getEntity('c_tva').")";
 			$resql = $db->query($sql);
 			if ($resql) {
 				$obj = $db->fetch_object($resql);
