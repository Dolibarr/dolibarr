<?php
/* Copyright (C) 2001-2007	Rodolphe Quiedeville		<rodolphe@quiedeville.org>
 * Copyright (C) 2004-2014	Laurent Destailleur		<eldy@users.sourceforge.net>
 * Copyright (C) 2005		Eric Seigne				<eric.seigne@ryxeo.com>
 * Copyright (C) 2005-2017	Regis Houssin			<regis.houssin@capnetworks.com>
 * Copyright (C) 2006		Andre Cianfarani			<acianfa@free.fr>
 * Copyright (C) 2014		Florian Henry			<florian.henry@open-concept.pro>
 * Copyright (C) 2014-2016	Juanjo Menent			<jmenent@2byte.es>
 * Copyright (C) 2014-2015 	Philippe Grand 		    <philippe.grand@atoo-net.com>
 * Copyright (C) 2014		Ion agorria				<ion@agorria.com>
 * Copyright (C) 2015		Alexandre Spangaro		<aspangaro.dolibarr@gmail.com>
 * Copyright (C) 2015		Marcos García			<marcosgdf@gmail.com>
 * Copyright (C) 2016		Ferran Marcet			<fmarcet@2byte.es>
 * Copyright (C) 2018       Frédéric France         <frederic.france@netlogic.fr>
 *
 * This program is free software; you can redistribute it and/or modify
 * it under the terms of the GNU General Public License as published by
 * the Free Software Foundation; either version 3 of the License, or
 * (at your option) any later version.
 *
 * This program is distributed in the hope that it will be useful,
 * but WITHOUT ANY WARRANTY; without even the implied warranty of
 * MERCHANTABILITY or FITNESS FOR A PARTICULAR PURPOSE.  See the
 * GNU General Public License for more details.
 *
 * You should have received a copy of the GNU General Public License
 * along with this program. If not, see <http://www.gnu.org/licenses/>.
 */

/**
 * \file htdocs/product/price.php
 * \ingroup product
 * \brief Page to show product prices
 */
require '../main.inc.php';
require_once DOL_DOCUMENT_ROOT . '/core/lib/product.lib.php';
require_once DOL_DOCUMENT_ROOT . '/core/lib/price.lib.php';
require_once DOL_DOCUMENT_ROOT . '/product/class/product.class.php';
require_once DOL_DOCUMENT_ROOT . '/product/dynamic_price/class/price_expression.class.php';
require_once DOL_DOCUMENT_ROOT . '/product/dynamic_price/class/price_parser.class.php';

if (! empty($conf->global->PRODUIT_CUSTOMER_PRICES)) {
	require_once DOL_DOCUMENT_ROOT . '/product/class/productcustomerprice.class.php';

	$prodcustprice = new Productcustomerprice($db);
}

<<<<<<< HEAD
$langs->loadLangs(array("products", "bills", "companies"));
=======
// Load translation files required by the page
$langs->loadLangs(array('products', 'bills', 'companies'));
>>>>>>> 1e5276f4

$mesg=''; $error=0; $errors=array();

$id = GETPOST('id', 'int');
$ref = GETPOST('ref', 'alpha');
$action = GETPOST('action', 'alpha');
$cancel = GETPOST('cancel', 'alpha');
$eid = GETPOST('eid', 'int');

$search_soc = GETPOST('search_soc');

// Security check
$fieldvalue = (! empty($id) ? $id : (! empty($ref) ? $ref : ''));
$fieldtype = (! empty($ref) ? 'ref' : 'rowid');
if ($user->societe_id) $socid = $user->societe_id;
$result = restrictedArea($user, 'produit|service', $fieldvalue, 'product&product', '', '', $fieldtype);

if ($id > 0 || ! empty($ref))
{
	$object = new Product($db);
	$object->fetch($id, $ref);
}

// Clean param
if ((! empty($conf->global->PRODUIT_MULTIPRICES)  || ! empty($conf->global->PRODUIT_CUSTOMER_PRICES_BY_QTY_MULTIPRICES)) && empty($conf->global->PRODUIT_MULTIPRICES_LIMIT)) $conf->global->PRODUIT_MULTIPRICES_LIMIT = 5;

// Initialize technical object to manage hooks of page. Note that conf->hooks_modules contains array of hook context
$hookmanager->initHooks(array('productpricecard','globalcard'));


/*
 * Actions
 */

if ($cancel) $action='';

$parameters=array('id'=>$id, 'ref'=>$ref);
$reshook=$hookmanager->executeHooks('doActions',$parameters,$object,$action);    // Note that $action and $object may have been modified by some hooks
if ($reshook < 0) setEventMessages($hookmanager->error, $hookmanager->errors, 'errors');

if (empty($reshook))
{
    if (GETPOST('button_removefilter_x','alpha') || GETPOST('button_removefilter.x','alpha') || GETPOST('button_removefilter','alpha')) // All tests are required to be compatible with all browsers
    {
        $search_soc = '';
    }

    if ($action == 'setlabelsellingprice' && $user->admin)
    {
        require_once DOL_DOCUMENT_ROOT . '/core/lib/admin.lib.php';
        $keyforlabel = 'PRODUIT_MULTIPRICES_LABEL'.GETPOST('pricelevel');
        dolibarr_set_const($db, $keyforlabel, GETPOST('labelsellingprice','alpha'), 'chaine', 0, '', $conf->entity);
        $action = '';
    }

	if (($action == 'update_vat') && !$cancel && ($user->rights->produit->creer || $user->rights->service->creer))
	{
	    $tva_tx_txt = GETPOST('tva_tx', 'alpha');           // tva_tx can be '8.5'  or  '8.5*'  or  '8.5 (XXX)' or '8.5* (XXX)'

	    // We must define tva_tx, npr and local taxes
	    $tva_tx = $tva_tx_txt;
	    $vatratecode = '';
	    if (preg_match('/\((.*)\)/', $tva_tx_txt, $reg))
	    {
	    	$vat_src_code = $reg[1];
	    	$tva_tx = preg_replace('/\s*\(.*\)/', '', $tva_tx_txt);    // Remove code into vatrate.
	    }

	    $tva_tx = price2num(preg_replace('/\*/', '', $tva_tx));     // keep remove all after the numbers and dot
	    $npr = preg_match('/\*/', $tva_tx_txt) ? 1 : 0;
	    $localtax1 = 0; $localtax2 = 0; $localtax1_type = '0'; $localtax2_type = '0';
	    // If value contains the unique code of vat line (new recommanded method), we use it to find npr and local taxes
	    if (preg_match('/\((.*)\)/', $tva_tx_txt, $reg))
	    {
	        // We look into database using code (we can't use get_localtax() because it depends on buyer that is not known). Same in create product.
	        $vatratecode=$reg[1];
	        // Get record from code
	        $sql = "SELECT t.rowid, t.code, t.recuperableonly, t.localtax1, t.localtax2, t.localtax1_type, t.localtax2_type";
	        $sql.= " FROM ".MAIN_DB_PREFIX."c_tva as t, ".MAIN_DB_PREFIX."c_country as c";
	        $sql.= " WHERE t.fk_pays = c.rowid AND c.code = '".$mysoc->country_code."'";
	        $sql.= " AND t.taux = ".((float) $tva_tx)." AND t.active = 1";
	        $sql.= " AND t.code ='".$vatratecode."'";
	        $resql=$db->query($sql);
	        if ($resql)
	        {
                $obj = $db->fetch_object($resql);
                $npr = $obj->recuperableonly;
                $localtax1 = $obj->localtax1;
                $localtax2 = $obj->localtax2;
                $localtax1_type = $obj->localtax1_type;
                $localtax2_type = $obj->localtax2_type;
	        }
	    }

	    $object->default_vat_code = $vatratecode;
	    $object->tva_tx = $tva_tx;
	    $object->tva_npr = $npr;
	    $object->localtax1_tx = $localtax1;
	    $object->localtax2_tx = $localtax2;
	    $object->localtax1_type = $localtax1_type;
	    $object->localtax2_type = $localtax2_type;

	    $db->begin();

	    $resql = $object->update($object->id, $user);
	    if (! $resql || $resql < 0)
	    {
	        $error++;
	        setEventMessages($object->error, $object->errors, 'errors');
	    }

	    if ($error)
	    {
	        //$localtaxarray=array('0'=>$localtax1_type,'1'=>$localtax1,'2'=>$localtax2_type,'3'=>$localtax2);
	        $localtaxarray=array();    // We do not store localtaxes into product, we will use instead the "vat code" to retreive them.
	        $object->updatePrice(0, $object->price_base_type, $user, $tva_tx, '', 0, $npr, 0, 0, $localtaxarray, $vatratecode);
	    }

	    if (! $error)
	    {
	        $db->commit();
	    }
	    else
	    {
	        $db->rollback();
	    }

	    $action='';
	}

	if (($action == 'update_price') && !$cancel && $object->getRights()->creer)
    {
		$error = 0;
		$pricestoupdate = array();

		$psq = GETPOST('psqflag');
		$psq = empty($newpsq) ? 0 : $newpsq;
		$maxpricesupplier = $object->min_recommended_price();

		if (!empty($conf->dynamicprices->enabled)) {
			$object->fk_price_expression = empty($eid) ? 0 : $eid; //0 discards expression

			if ($object->fk_price_expression != 0) {
				//Check the expression validity by parsing it
				$priceparser = new PriceParser($db);

				if ($priceparser->parseProduct($object) < 0) {
					$error ++;
					setEventMessages($priceparser->translatedError(), null, 'errors');
				}
			}
		}

		// Multiprices
		if (! $error && (! empty($conf->global->PRODUIT_MULTIPRICES) || ! empty($conf->global->PRODUIT_CUSTOMER_PRICES_BY_QTY_MULTIPRICES))) {

			$newprice = GETPOST('price', 'array');
			$newprice_min = GETPOST('price_min', 'array');
			$newpricebase = GETPOST('multiprices_base_type', 'array');
			$newvattx = GETPOST('tva_tx', 'array');
			$newvatnpr = GETPOST('tva_npr', 'array');
			$newlocaltax1_tx = GETPOST('localtax1_tx', 'array');
			$newlocaltax1_type = GETPOST('localtax1_type', 'array');
			$newlocaltax2_tx = GETPOST('localtax2_tx', 'array');
			$newlocaltax2_type = GETPOST('localtax2_type', 'array');

			//Shall we generate prices using price rules?
			$object->price_autogen = GETPOST('usePriceRules') == 'on';

			for ($i = 1; $i <= $conf->global->PRODUIT_MULTIPRICES_LIMIT; $i ++)
			{
				if (!isset($newprice[$i])) {
					continue;
				}

				$tva_tx_txt = $newvattx[$i];

				$tva_tx = $tva_tx_txt;
				$vatratecode = '';
				if (preg_match('/\((.*)\)/', $tva_tx_txt, $reg))
				{
					$vat_src_code = $reg[1];
					$tva_tx = preg_replace('/\s*\(.*\)/', '', $tva_tx_txt);    // Remove code into vatrate.
				}
				$tva_tx = price2num(preg_replace('/\*/', '', $tva_tx));     // keep remove all after the numbers and dot

        	    $npr = preg_match('/\*/', $tva_tx_txt) ? 1 : 0;
				$localtax1 = $newlocaltax1_tx[$i];
				$localtax1_type = $newlocaltax1_type[$i];
				$localtax2 = $newlocaltax2_tx[$i];
				$localtax2_type = $newlocaltax2_type[$i];
        	    if (preg_match('/\((.*)\)/', $tva_tx_txt, $reg))
        	    {
        	        // We look into database using code
        	        $vatratecode=$reg[1];
        	        // Get record from code
        	        $sql = "SELECT t.rowid, t.code, t.recuperableonly, t.localtax1, t.localtax2, t.localtax1_type, t.localtax2_type";
        	        $sql.= " FROM ".MAIN_DB_PREFIX."c_tva as t, ".MAIN_DB_PREFIX."c_country as c";
        	        $sql.= " WHERE t.fk_pays = c.rowid AND c.code = '".$mysoc->country_code."'";
        	        $sql.= " AND t.taux = ".((float) $tva_tx)." AND t.active = 1";
        	        $sql.= " AND t.code ='".$vatratecode."'";
        	        $resql=$db->query($sql);
        	        if ($resql)
        	        {
        	            $obj = $db->fetch_object($resql);
        	            $npr = $obj->recuperableonly;
        	            $localtax1 = $obj->localtax1;
        	            $localtax2 = $obj->localtax2;
        	            $localtax1_type = $obj->localtax1_type;
        	            $localtax2_type = $obj->localtax2_type;
        	        }
        	    }

				$pricestoupdate[$i] = array(
					'price' => $newprice[$i],
					'price_min' => $newprice_min[$i],
					'price_base_type' => $newpricebase[$i],
				    'default_vat_code' => $vatratecode,
					'vat_tx' => $tva_tx,                                                                                       // default_vat_code should be used in priority in a future
					'npr' => $npr,                                                                                             // default_vat_code should be used in priority in a future
				    'localtaxes_array' => array('0'=>$localtax1_type, '1'=>$localtax1, '2'=>$localtax2_type, '3'=>$localtax2)  // default_vat_code should be used in priority in a future
				);

				//If autogeneration is enabled, then we only set the first level
				if ($object->price_autogen) {
					break;
				}
			}
		}
		elseif (! $error)
		{
			$tva_tx_txt = GETPOST('tva_tx', 'alpha');           // tva_tx can be '8.5'  or  '8.5*'  or  '8.5 (XXX)' or '8.5* (XXX)'

			$tva_tx = $tva_tx_txt;
			$vatratecode = '';
			if (preg_match('/\((.*)\)/', $tva_tx_txt, $reg))
			{
				$vat_src_code = $reg[1];
				$tva_tx = preg_replace('/\s*\(.*\)/', '', $tva_tx_txt);    // Remove code into vatrate.
			}
			$tva_tx = price2num(preg_replace('/\*/', '', $tva_tx));     // keep remove all after the numbers and dot

		    $npr = preg_match('/\*/', $tva_tx_txt) ? 1 : 0;
		    $localtax1 = 0; $localtax2 = 0; $localtax1_type = '0'; $localtax2_type = '0';
		    // If value contains the unique code of vat line (new recommanded method), we use it to find npr and local taxes
		    if (preg_match('/\((.*)\)/', $tva_tx_txt, $reg))
		    {
		        // We look into database using code
		        $vatratecode=$reg[1];
		        // Get record from code
		        $sql = "SELECT t.rowid, t.code, t.recuperableonly, t.localtax1, t.localtax2, t.localtax1_type, t.localtax2_type";
		        $sql.= " FROM ".MAIN_DB_PREFIX."c_tva as t, ".MAIN_DB_PREFIX."c_country as c";
		        $sql.= " WHERE t.fk_pays = c.rowid AND c.code = '".$mysoc->country_code."'";
		        $sql.= " AND t.taux = ".$tva_tx." AND t.active = 1";
		        $sql.= " AND t.code ='".$vatratecode."'";
		        $resql=$db->query($sql);
		        if ($resql)
		        {
		            $obj = $db->fetch_object($resql);
		            $npr = $obj->recuperableonly;
		            $localtax1 = $obj->localtax1;
		            $localtax2 = $obj->localtax2;
		            $localtax1_type = $obj->localtax1_type;
		            $localtax2_type = $obj->localtax2_type;

		            // If spain, we don't use the localtax found into tax record in database with same code, but using the get_localtax rule
		            if (in_array($mysoc->country_code, array('ES')))
		            {
    		            $localtax1 = get_localtax($tva_tx,1);
	   	                $localtax2 = get_localtax($tva_tx,2);
		            }
		        }
		    }
			$pricestoupdate[0] = array(
				'price' => $_POST["price"],
				'price_min' => $_POST["price_min"],
				'price_base_type' => $_POST["price_base_type"],
			    'default_vat_code' => $vatratecode,
				'vat_tx' => $tva_tx,                                                                                        // default_vat_code should be used in priority in a future
				'npr' => $npr,                                                                                              // default_vat_code should be used in priority in a future
			    'localtaxes_array' => array('0'=>$localtax1_type, '1'=>$localtax1, '2'=>$localtax2_type, '3'=>$localtax2)   // default_vat_code should be used in priority in a future
			);
		}

		if (!$error) {
			$db->begin();

			foreach ($pricestoupdate as $key => $val) {

				$newprice = $val['price'];

				if ($val['price'] < $val['price_min'] && !empty($object->fk_price_expression)) {
					$newprice = $val['price_min']; //Set price same as min, the user will not see the
				}

				$newprice = price2num($newprice, 'MU');
				$newprice_min = price2num($val['price_min'], 'MU');

				if (!empty($conf->global->PRODUCT_MINIMUM_RECOMMENDED_PRICE) && $newprice_min < $maxpricesupplier) {
					setEventMessages($langs->trans("MinimumPriceLimit", price($maxpricesupplier, 0, '', 1, - 1, - 1, 'auto')), null, 'errors');
					$error ++;
					break;
				}

				$res = $object->updatePrice($newprice, $val['price_base_type'], $user, $val['vat_tx'], $newprice_min, $key, $val['npr'], $psq, 0, $val['localtaxes_array'], $val['default_vat_code']);

				if ($res < 0) {
					$error ++;
					setEventMessages($object->error, $object->errors, 'errors');
					break;
				}
			}
		}

		if (!$error && $object->update($object->id, $user) < 0) {
			$error++;
			setEventMessages($object->error, $object->errors, 'errors');
		}

		if (empty($error)) {
			$action = '';
			setEventMessages($langs->trans("RecordSaved"), null, 'mesgs');
			$db->commit();
		} else {
			$action = 'edit_price';
			$db->rollback();
		}
	}


	if ($action == 'delete' && $user->rights->produit->supprimer)
	{
		$result = $object->log_price_delete($user, GETPOST('lineid','int'));
		if ($result < 0) {
			setEventMessages($object->error, $object->errors, 'errors');
		}
	}

	// Set Price by quantity
	if ($action == 'activate_price_by_qty')
	{
		// Activating product price by quantity add a new price line with price_by_qty set to 1
		$level = GETPOST('level','int');
		$object->updatePrice(0, $object->price_base_type, $user, $object->tva_tx, 0, $level, $object->tva_npr, 1);
	}
	// Unset Price by quantity
	if ($action == 'disable_price_by_qty')
	{
		// Disabling product price by quantity add a new price line with price_by_qty set to 0
		$level = GETPOST('level','int');
		$object->updatePrice(0, $object->price_base_type, $user, $object->tva_tx, 0, $level, $object->tva_npr, 0);
	}

	if ($action == 'edit_price_by_qty')
	{ // Edition d'un prix par quantité
		$rowid = GETPOST('rowid','int');
	}

	// Add or update price by quantity
	if ($action == 'update_price_by_qty')
	{
		// Récupération des variables
		$rowid = GETPOST('rowid','int');
		$priceid = GETPOST('priceid','int');
		$newprice = price2num(GETPOST("price",'alpha'), 'MU');
		// $newminprice=price2num(GETPOST("price_min"),'MU'); // TODO : Add min price management
		$quantity = GETPOST('quantity','int');
		$remise_percent = price2num(GETPOST('remise_percent','alpha'));
		$remise = 0; // TODO : allow discount by amount when available on documents

		if (empty($quantity)) {
			$error++;
			setEventMessages($langs->trans("ErrorFieldRequired", $langs->transnoentities("Qty")), null, 'errors');
		}
		if (empty($newprice)) {
			$error++;
			setEventMessages($langs->trans("ErrorFieldRequired", $langs->transnoentities("Price")), null, 'errors');
		}
		if (! $error) {
			// Calcul du prix HT et du prix unitaire
			if ($object->price_base_type == 'TTC') {
				$price = price2num($newprice) / (1 + ($object->tva_tx / 100));
			}

			$price = price2num($newprice, 'MU');
			$unitPrice = price2num($price / $quantity, 'MU');

			// Ajout / mise à jour
			if ($rowid > 0) {
				$sql = "UPDATE " . MAIN_DB_PREFIX . "product_price_by_qty SET";
				$sql .= " price='" . $price . "',";
				$sql .= " unitprice=" . $unitPrice . ",";
				$sql .= " quantity=" . $quantity . ",";
				$sql .= " remise_percent=" . $remise_percent . ",";
				$sql .= " remise=" . $remise;
				$sql .= " WHERE rowid = " . $rowid;

				$result = $db->query($sql);
				if (! $result) dol_print_error($db);
			} else {
				$sql = "INSERT INTO " . MAIN_DB_PREFIX . "product_price_by_qty (fk_product_price,price,unitprice,quantity,remise_percent,remise) values (";
				$sql .= $priceid . ',' . $price . ',' . $unitPrice . ',' . $quantity . ',' . $remise_percent . ',' . $remise . ')';

				$result = $db->query($sql);
				if (! $result) dol_print_error($db);
			}
		}
	}

	if ($action == 'delete_price_by_qty')
	{
		$rowid = GETPOST('rowid','int');
		if (!empty($rowid)) {
			$sql = "DELETE FROM " . MAIN_DB_PREFIX . "product_price_by_qty";
			$sql .= " WHERE rowid = " . $rowid;

			$result = $db->query($sql);
		} else {
			setEventMessage('delete_price_by_qty Missing Ids','errors');
		}
	}

	if ($action == 'delete_all_price_by_qty')
	{
		$priceid = GETPOST('priceid','int');
		if (!empty($rowid)) {
		$sql = "DELETE FROM " . MAIN_DB_PREFIX . "product_price_by_qty";
		$sql .= " WHERE fk_product_price = " . $priceid;

		$result = $db->query($sql);
		} else {
			setEventMessage('delete_all_price_by_qty Missing Ids','errors');
		}
	}

	/**
	 * ***************************************************
	 * Price by customer
	 * ****************************************************
	 */
	if ($action == 'add_customer_price_confirm' && !$cancel && ($user->rights->produit->creer || $user->rights->service->creer)) {

		$maxpricesupplier = $object->min_recommended_price();

		$update_child_soc = GETPOST('updatechildprice','int');

		// add price by customer
		$prodcustprice->fk_soc = GETPOST('socid', 'int');
		$prodcustprice->fk_product = $object->id;
		$prodcustprice->price = price2num(GETPOST("price"), 'MU');
		$prodcustprice->price_min = price2num(GETPOST("price_min"), 'MU');
		$prodcustprice->price_base_type = GETPOST("price_base_type", 'alpha');

		$tva_tx_txt = GETPOST("tva_tx",'alpha');

		$tva_tx = $tva_tx_txt;
		$vatratecode = '';
		if (preg_match('/\((.*)\)/', $tva_tx_txt, $reg))
		{
			$vat_src_code = $reg[1];
			$tva_tx = preg_replace('/\s*\(.*\)/', '', $tva_tx_txt);    // Remove code into vatrate.
		}
		$tva_tx = price2num(preg_replace('/\*/', '', $tva_tx));     // keep remove all after the numbers and dot

		$npr = preg_match('/\*/', $tva_tx_txt) ? 1 : 0;
		$localtax1 = 0; $localtax2 = 0; $localtax1_type = '0'; $localtax2_type = '0';
		// If value contains the unique code of vat line (new recommanded method), we use it to find npr and local taxes
		if (preg_match('/\((.*)\)/', $tva_tx_txt, $reg))
		{
		    // We look into database using code
		    $vatratecode=$reg[1];
		    // Get record from code
		    $sql = "SELECT t.rowid, t.code, t.recuperableonly, t.localtax1, t.localtax2, t.localtax1_type, t.localtax2_type";
		    $sql.= " FROM ".MAIN_DB_PREFIX."c_tva as t, ".MAIN_DB_PREFIX."c_country as c";
		    $sql.= " WHERE t.fk_pays = c.rowid AND c.code = '".$mysoc->country_code."'";
		    $sql.= " AND t.taux = ".$tva_tx." AND t.active = 1";
		    $sql.= " AND t.code ='".$vatratecode."'";
		    $resql=$db->query($sql);
		    if ($resql)
		    {
		        $obj = $db->fetch_object($resql);
		        $npr = $obj->recuperableonly;
		        $localtax1 = $obj->localtax1;
		        $localtax2 = $obj->localtax2;
		        $localtax1_type = $obj->localtax1_type;
		        $localtax2_type = $obj->localtax2_type;
		    }
		}

		$prodcustprice->default_vat_code = $vatratecode;
		$prodcustprice->tva_tx = $tva_tx;
		$prodcustprice->recuperableonly = $npr;
		$prodcustprice->localtax1_tx = $localtax1;
		$prodcustprice->localtax2_tx = $localtax2;
		$prodcustprice->localtax1_type = $localtax1_type;
		$prodcustprice->localtax2_type = $localtax2_type;

		if (! ($prodcustprice->fk_soc > 0))
		{
		    $langs->load("errors");
		    setEventMessages($langs->trans("ErrorFieldRequired",$langs->transnoentitiesnoconv("ThirdParty")), null, 'errors');
		    $error++;
		    $action='add_customer_price';
		}
		if (! empty($conf->global->PRODUCT_MINIMUM_RECOMMENDED_PRICE) && $prodcustprice->price_min < $maxpricesupplier)
		{
		    $langs->load("errors");
			setEventMessages($langs->trans("MinimumPriceLimit",price($maxpricesupplier,0,'',1,-1,-1,'auto')), null, 'errors');
			$error++;
			$action='add_customer_price';
		}

		if (! $error)
		{
			$result = $prodcustprice->create($user, 0, $update_child_soc);

			if ($result < 0) {
				setEventMessages($prodcustprice->error, $prodcustprice->errors, 'errors');
			} else {
				setEventMessages($langs->trans('RecordSaved'), null, 'mesgs');
			}

			$action = '';
		}
	}

	if ($action == 'delete_customer_price' && ($user->rights->produit->supprimer || $user->rights->service->supprimer))
	{
		// Delete price by customer
		$prodcustprice->id = GETPOST('lineid');
		$result = $prodcustprice->delete($user);

		if ($result < 0) {
			setEventMessages($prodcustprice->error, $prodcustprice->errors, 'errors');
		} else {
			setEventMessages($langs->trans('RecordDeleted'), null, 'mesgs');
		}
		$action = '';
	}

	if ($action == 'update_customer_price_confirm' && !$cancel && ($user->rights->produit->creer || $user->rights->service->creer))
	{
		$maxpricesupplier = $object->min_recommended_price();

		$update_child_soc = GETPOST('updatechildprice','int');

		$prodcustprice->fetch(GETPOST('lineid', 'int'));

		// update price by customer
		$prodcustprice->price = price2num(GETPOST("price"), 'MU');
		$prodcustprice->price_min = price2num(GETPOST("price_min"), 'MU');
		$prodcustprice->price_base_type = GETPOST("price_base_type", 'alpha');

		$tva_tx_txt = GETPOST("tva_tx");

		$tva_tx = $tva_tx_txt;
		$vatratecode = '';
		if (preg_match('/\((.*)\)/', $tva_tx_txt, $reg))
		{
			$vat_src_code = $reg[1];
			$tva_tx = preg_replace('/\s*\(.*\)/', '', $tva_tx_txt);    // Remove code into vatrate.
		}
		$tva_tx = price2num(preg_replace('/\*/', '', $tva_tx));     // keep remove all after the numbers and dot

		$npr = preg_match('/\*/', $tva_tx_txt) ? 1 : 0;
		$localtax1 = 0; $localtax2 = 0; $localtax1_type = '0'; $localtax2_type = '0';
		// If value contains the unique code of vat line (new recommanded method), we use it to find npr and local taxes
		if (preg_match('/\((.*)\)/', $tva_tx_txt, $reg))
		{
		    // We look into database using code
		    $vatratecode=$reg[1];
		    // Get record from code
		    $sql = "SELECT t.rowid, t.code, t.recuperableonly, t.localtax1, t.localtax2, t.localtax1_type, t.localtax2_type";
		    $sql.= " FROM ".MAIN_DB_PREFIX."c_tva as t, ".MAIN_DB_PREFIX."c_country as c";
		    $sql.= " WHERE t.fk_pays = c.rowid AND c.code = '".$mysoc->country_code."'";
		    $sql.= " AND t.taux = ".$tva_tx." AND t.active = 1";
		    $sql.= " AND t.code ='".$vatratecode."'";
		    $resql=$db->query($sql);
		    if ($resql)
		    {
		        $obj = $db->fetch_object($resql);
		        $npr = $obj->recuperableonly;
		        $localtax1 = $obj->localtax1;
		        $localtax2 = $obj->localtax2;
		        $localtax1_type = $obj->localtax1_type;
		        $localtax2_type = $obj->localtax2_type;
		    }
		}

		$prodcustprice->default_vat_code = $vatratecode;
		$prodcustprice->tva_tx = $tva_tx;
		$prodcustprice->recuperableonly = $npr;
		$prodcustprice->localtax1_tx = $localtax1;
		$prodcustprice->localtax2_tx = $localtax2;
		$prodcustprice->localtax1_type = $localtax1_type;
		$prodcustprice->localtax2_type = $localtax2_type;

		if ($prodcustprice->price_min < $maxpricesupplier && !empty($conf->global->PRODUCT_MINIMUM_RECOMMENDED_PRICE))
		{
			setEventMessages($langs->trans("MinimumPriceLimit",price($maxpricesupplier,0,'',1,-1,-1,'auto')), null, 'errors');
			$error++;
			$action='update_customer_price';
		}

		if ( ! $error)
		{
			$result = $prodcustprice->update($user, 0, $update_child_soc);

			if ($result < 0) {
				setEventMessages($prodcustprice->error, $prodcustprice->errors, 'errors');
			} else {
				setEventMessages($langs->trans('Save'), null, 'mesgs');
			}

			$action = '';
		}
	}
}


/*
 * View
 */

$form = new Form($db);

if (! empty($id) || ! empty($ref))
{
	// fetch updated prices
	$object->fetch($id, $ref);
}

$title = $langs->trans('ProductServiceCard');
$helpurl = '';
$shortlabel = dol_trunc($object->label,16);
if (GETPOST("type") == '0' || ($object->type == Product::TYPE_PRODUCT))
{
	$title = $langs->trans('Product')." ". $shortlabel ." - ".$langs->trans('SellingPrices');
	$helpurl='EN:Module_Products|FR:Module_Produits|ES:M&oacute;dulo_Productos';
}
if (GETPOST("type") == '1' || ($object->type == Product::TYPE_SERVICE))
{
	$title = $langs->trans('Service')." ". $shortlabel ." - ".$langs->trans('SellingPrices');
	$helpurl='EN:Module_Services_En|FR:Module_Services|ES:M&oacute;dulo_Servicios';
}

llxHeader('', $title, $helpurl);

$head = product_prepare_head($object);
$titre = $langs->trans("CardProduct" . $object->type);
$picto = ($object->type == Product::TYPE_SERVICE ? 'service' : 'product');

dol_fiche_head($head, 'price', $titre, -1, $picto);

$linkback = '<a href="'.DOL_URL_ROOT.'/product/list.php?restore_lastsearch_values=1">'.$langs->trans("BackToList").'</a>';
$object->next_prev_filter=" fk_product_type = ".$object->type;

$shownav = 1;
if ($user->societe_id && ! in_array('product', explode(',',$conf->global->MAIN_MODULES_FOR_EXTERNAL))) $shownav=0;

dol_banner_tab($object, 'ref', $linkback, $shownav, 'ref');


print '<div class="fichecenter">';

print '<div class="underbanner clearboth"></div>';
print '<table class="border tableforfield" width="100%">';

// Price per customer segment/level
if (! empty($conf->global->PRODUIT_MULTIPRICES) || ! empty($conf->global->PRODUIT_CUSTOMER_PRICES_BY_QTY_MULTIPRICES))
{
	// Price and min price are variable (depends on level of company).
	if (! empty($socid))
	{
		$soc = new Societe($db);
		$soc->id = $socid;
		$soc->fetch($socid);

		// Selling price
		print '<tr><td class="titlefield">';
		print $langs->trans("SellingPrice");
		print '</td>';
		print '<td colspan="2">';
		if ($object->multiprices_base_type[$soc->price_level] == 'TTC') {
			print price($object->multiprices_ttc[$soc->price_level]);
		} else {
			print price($object->multiprices[$soc->price_level]);
		}
		if ($object->multiprices_base_type[$soc->price_level]) {
			print ' ' . $langs->trans($object->multiprices_base_type[$soc->price_level]);
		} else {
			print ' ' . $langs->trans($object->price_base_type);
		}
		print '</td></tr>';

		// Price min
		print '<tr><td>' . $langs->trans("MinPrice") . '</td><td colspan="2">';
		if ($object->multiprices_base_type[$soc->price_level] == 'TTC')
		{
			print price($object->multiprices_min_ttc[$soc->price_level]) . ' ' . $langs->trans($object->multiprices_base_type[$soc->price_level]);
		} else {
			print price($object->multiprices_min[$soc->price_level]) . ' ' . $langs->trans(empty($object->multiprices_base_type[$soc->price_level])?'HT':$object->multiprices_base_type[$soc->price_level]);
		}
		print '</td></tr>';

		if (! empty($conf->global->PRODUIT_MULTIPRICES_USE_VAT_PER_LEVEL))  // using this option is a bug. kept for backward compatibility
		{
    	   // TVA
	       print '<tr><td>' . $langs->trans("DefaultTaxRate") . '</td><td colspan="2">';

	       $positiverates='';
	       if (price2num($object->multiprices_tva_tx[$soc->price_level])) $positiverates.=($positiverates?'/':'').price2num($object->multiprices_tva_tx[$soc->price_level]);
	       if (price2num($object->multiprices_localtax1_type[$soc->price_level])) $positiverates.=($positiverates?'/':'').price2num($object->multiprices_localtax1_tx[$soc->price_level]);
	       if (price2num($object->multiprices_localtax2_type[$soc->price_level])) $positiverates.=($positiverates?'/':'').price2num($object->multiprices_localtax2_tx[$soc->price_level]);
	       if (empty($positiverates)) $positiverates='0';
	       echo vatrate($positiverates.($object->default_vat_code?' ('.$object->default_vat_code.')':''), '%', $object->tva_npr);
	       //print vatrate($object->multiprices_tva_tx[$soc->price_level], true);
	       print '</td></tr>';
		}
		else
		{
        	// TVA
        	print '<tr><td>' . $langs->trans("DefaultTaxRate") . '</td><td>';

        	$positiverates='';
        	if (price2num($object->tva_tx))         $positiverates.=($positiverates?'/':'').price2num($object->tva_tx);
        	if (price2num($object->localtax1_type)) $positiverates.=($positiverates?'/':'').price2num($object->localtax1_tx);
        	if (price2num($object->localtax2_type)) $positiverates.=($positiverates?'/':'').price2num($object->localtax2_tx);
        	if (empty($positiverates)) $positiverates='0';
        	echo vatrate($positiverates.($object->default_vat_code?' ('.$object->default_vat_code.')':''), '%', $object->tva_npr);
			/*
			if ($object->default_vat_code)
	        {
	            print vatrate($object->tva_tx, true) . ' ('.$object->default_vat_code.')';
	        }
        	else print vatrate($object->tva_tx . ($object->tva_npr ? '*' : ''), true);*/
        	print '</td></tr>';
		}

	}
	else
	{
		if (! empty($conf->global->PRODUIT_MULTIPRICES_USE_VAT_PER_LEVEL))  // using this option is a bug. kept for backward compatibility
		{
    	   // We show only vat for level 1
	       print '<tr><td class="titlefield">' . $langs->trans("DefaultTaxRate") . '</td>';
	       print '<td colspan="2">' . vatrate($object->multiprices_tva_tx[1], true) . '</td>';
	       print '</tr>';
		}
		else
		{
            // TVA
	        print '<tr><td class="titlefield">' . $langs->trans("DefaultTaxRate") . '</td><td>';

	        $positiverates='';
	        if (price2num($object->tva_tx))         $positiverates.=($positiverates?'/':'').price2num($object->tva_tx);
	        if (price2num($object->localtax1_type)) $positiverates.=($positiverates?'/':'').price2num($object->localtax1_tx);
	        if (price2num($object->localtax2_type)) $positiverates.=($positiverates?'/':'').price2num($object->localtax2_tx);
	        if (empty($positiverates)) $positiverates='0';
	        echo vatrate($positiverates.($object->default_vat_code?' ('.$object->default_vat_code.')':''), '%', $object->tva_npr);
	        /*
	        if ($object->default_vat_code)
	        {
	            print vatrate($object->tva_tx, true) . ' ('.$object->default_vat_code.')';
	        }
	        else print vatrate($object->tva_tx . ($object->tva_npr ? '*' : ''), true);*/
	        print '</td></tr>';
		}
	    print '</table>';

	    print '<br>';

	    print '<table class="noborder tableforfield" width="100%">';
		print '<tr class="liste_titre"><td>';
		print $langs->trans("PriceLevel");
		if ($user->admin) print ' <a href="'.$_SERVER["PHP_SELF"].'?action=editlabelsellingprice&amp;pricelevel='.$i.'&amp;id='.$object->id.'">'.img_edit($langs->trans('EditSellingPriceLabel'),0).'</a>';
		print '</td>';
		print '<td style="text-align: right">'.$langs->trans("SellingPrice").'</td>';
		print '<td style="text-align: right">'.$langs->trans("MinPrice").'</td>';
		print '</tr>';

		for($i = 1; $i <= $conf->global->PRODUIT_MULTIPRICES_LIMIT; $i++)
		{
			print '<tr class="oddeven">';

			// Label of price
			print '<td>';
			$keyforlabel='PRODUIT_MULTIPRICES_LABEL'.$i;
			if (preg_match('/editlabelsellingprice/', $action))
			{
			    print '<form method="post" action="'.$_SERVER["PHP_SELF"].'?id='.$object->id.'">';
			    print '<input type="hidden" name="token" value="'.$_SESSION['newtoken'].'">';
			    print '<input type="hidden" name="action" value="setlabelsellingprice">';
			    print '<input type="hidden" name="pricelevel" value="'.$i.'">';
			    print $langs->trans("SellingPrice") . ' ' . $i.' - ';
			    print '<input size="10" class="maxwidthonsmartphone" type="text" name="labelsellingprice" value="'.$conf->global->$keyforlabel.'">';
			    print '&nbsp;<input type="submit" class="button" value="'.$langs->trans("Modify").'">';
			    print '</form>';
			}
			else
			{
			    print $langs->trans("SellingPrice") . ' ' . $i;
			    if (! empty($conf->global->$keyforlabel)) print ' - '.$langs->trans($conf->global->$keyforlabel);
			}
			print '</td>';

			if ($object->multiprices_base_type [$i] == 'TTC') {
				print '<td style="text-align: right">' . price($object->multiprices_ttc[$i]);
			} else {
				print '<td style="text-align: right">' . price($object->multiprices[$i]);
			}

			if ($object->multiprices_base_type[$i]) {
				print ' '.$langs->trans($object->multiprices_base_type [$i]).'</td>';
			} else {
				print ' '.$langs->trans($object->price_base_type).'</td>';
			}

			// Prix min
			print '<td style="text-align: right">';
			if (empty($object->multiprices_base_type[$i])) $object->multiprices_base_type[$i]="HT";
			if ($object->multiprices_base_type[$i] == 'TTC')
			{
				print price($object->multiprices_min_ttc[$i]) . ' ' . $langs->trans($object->multiprices_base_type[$i]);
			}
			else
			{
				print price($object->multiprices_min[$i]) . ' ' . $langs->trans($object->multiprices_base_type[$i]);
			}
			print '</td></tr>';

			// Price by quantity
			if (! empty($conf->global->PRODUIT_CUSTOMER_PRICES_BY_QTY) || ! empty($conf->global->PRODUIT_CUSTOMER_PRICES_BY_QTY_MULTIPRICES))      // TODO Fix the form included into a tr instead of a td
			{
				print '<tr><td>' . $langs->trans("PriceByQuantity") . ' ' . $i;
			    if (! empty($conf->global->$keyforlabel)) print ' - '.$langs->trans($conf->global->$keyforlabel);
				print '</td><td colspan="2">';

				if ($object->prices_by_qty[$i] == 1) {
					print '<table width="50%" class="border" summary="List of quantities">';

					print '<tr class="liste_titre">';
					print '<td>' . $langs->trans("PriceByQuantityRange") . ' ' . $i . '</td>';
					print '<td align="right">' . $langs->trans("HT") . '</td>';
					print '<td align="right">' . $langs->trans("UnitPrice") . '</td>';
					print '<td align="right">' . $langs->trans("Discount") . '</td>';
					print '<td>&nbsp;</td>';
					print '</tr>';
					foreach ($object->prices_by_qty_list[$i] as $ii => $prices)
					{
						if ($action == 'edit_price_by_qty' && $rowid == $prices['rowid'] && ($user->rights->produit->creer || $user->rights->service->creer)) {
							print '<form action="' . $_SERVER["PHP_SELF"] . '?id=' . $object->id . '" method="POST">';
							print '<input type="hidden" name="action" value="update_price_by_qty">';
							print '<input type="hidden" name="priceid" value="' . $object->prices_by_qty_id[$i] . '">';
							print '<input type="hidden" value="' . $prices['rowid'] . '" name="rowid">';
							print '<tr class="' . ($ii % 2 == 0 ? 'pair' : 'impair') . '">';
							print '<td><input size="5" type="text" value="' . $prices['quantity'] . '" name="quantity"></td>';
							print '<td align="right" colspan="2"><input size="10" type="text" value="' . price2num($prices['price'], 'MU') . '" name="price">&nbsp;' . $object->price_base_type . '</td>';
							print '<td align="right"><input size="5" type="text" value="' . $prices['remise_percent'] . '" name="remise_percent">&nbsp;%</td>';
							print '<td align="center"><input type="submit" value="' . $langs->trans("Modify") . '" class="button"></td>';
							print '</tr>';
							print '</form>';
						} else {
							print '<tr class="' . ($ii % 2 == 0 ? 'pair' : 'impair') . '">';
							print '<td>' . $prices['quantity'] . '</td>';
							print '<td align="right">' . price($prices['price']) . '</td>';
							print '<td align="right">' . price($prices['unitprice']) . '</td>';
							print '<td align="right">' . price($prices['remise_percent']) . ' %</td>';
							print '<td align="center">';
							if (($user->rights->produit->creer || $user->rights->service->creer)) {
								print '<a href="' . $_SERVER["PHP_SELF"] . '?id=' . $object->id . '&amp;action=edit_price_by_qty&amp;rowid=' . $prices["rowid"] . '">';
								print img_edit() . '</a>';
								print '<a href="' . $_SERVER["PHP_SELF"] . '?id=' . $object->id . '&amp;action=delete_price_by_qty&amp;rowid=' . $prices["rowid"] . '">';
								print img_delete() . '</a>';
							} else {
								print '&nbsp;';
							}
							print '</td>';
							print '</tr>';
						}
					}
					if ($action != 'edit_price_by_qty' && ($user->rights->produit->creer || $user->rights->service->creer)) {
						print '<form action="' . $_SERVER["PHP_SELF"] . '?id=' . $object->id . '" method="POST">';
						print '<input type="hidden" name="action" value="update_price_by_qty">';
						print '<input type="hidden" name="priceid" value="' . $object->prices_by_qty_id[$i] . '">';	// id in product_price
						print '<input type="hidden" value="0" name="rowid">';										// id in product_price
						print '<tr class="' . ($ii % 2 == 0 ? 'pair' : 'impair') . '">';
						print '<td><input size="5" type="text" value="1" name="quantity"></td>';
						print '<td align="right" class="nowrap"><input size="10" type="text" value="0" name="price">&nbsp;' . $object->price_base_type . '</td>';
						print '<td align="right">&nbsp;</td>';
						print '<td align="right" class="nowrap"><input size="5" type="text" value="0" name="remise_percent">&nbsp;%</td>';
						print '<td align="center"><input type="submit" value="' . $langs->trans("Add") . '" class="button"></td>';
						print '</tr>';
						print '</form>';
					}

					print '</table>';
					print '<a href="' . $_SERVER['PHP_SELF'] . '?id=' . $object->id . '&action=disable_price_by_qty&level='.$i.'">(' . $langs->trans("DisablePriceByQty").')';
				} else {
					print $langs->trans("No");
					print '&nbsp; <a href="' . $_SERVER['PHP_SELF'] . '?id=' . $object->id . '&action=activate_price_by_qty&level=' . $i . '">(' . $langs->trans("Activate") . ')</a>';
				}
				print '</td></tr>';
			}
		}
	}
}
else
{
	// TVA
	print '<tr><td class="titlefield">' . $langs->trans("DefaultTaxRate") . '</td><td>';

	$positiverates='';
	if (price2num($object->tva_tx))       $positiverates.=($positiverates?'/':'').price2num($object->tva_tx);
	if (price2num($object->localtax1_type)) $positiverates.=($positiverates?'/':'').price2num($object->localtax1_tx);
	if (price2num($object->localtax2_type)) $positiverates.=($positiverates?'/':'').price2num($object->localtax2_tx);
	if (empty($positiverates)) $positiverates='0';
	echo vatrate($positiverates.($object->default_vat_code?' ('.$object->default_vat_code.')':''), '%', $object->tva_npr);
	/*
	if ($object->default_vat_code)
	{
        print vatrate($object->tva_tx, true) . ' ('.$object->default_vat_code.')';
	}
	else print vatrate($object->tva_tx, true, $object->tva_npr, true);*/
	print '</td></tr>';

	// Price
	print '<tr><td>' . $langs->trans("SellingPrice") . '</td><td>';
	if ($object->price_base_type == 'TTC') {
		print price($object->price_ttc) . ' ' . $langs->trans($object->price_base_type);
	} else {
		print price($object->price) . ' ' . $langs->trans($object->price_base_type);
	}
	print '</td></tr>';

	// Price minimum
	print '<tr><td>' . $langs->trans("MinPrice") . '</td><td>';
	if ($object->price_base_type == 'TTC') {
		print price($object->price_min_ttc) . ' ' . $langs->trans($object->price_base_type);
	} else {
		print price($object->price_min) . ' ' . $langs->trans($object->price_base_type);
	}
	print '</td></tr>';

	// Price by quantity
	if (! empty($conf->global->PRODUIT_CUSTOMER_PRICES_BY_QTY) || ! empty($conf->global->PRODUIT_CUSTOMER_PRICES_BY_QTY_MULTIPRICES))    // TODO Fix the form inside tr instead of td
	{
		print '<tr><td>' . $langs->trans("PriceByQuantity");
		if ($object->prices_by_qty[0] == 0) {
			print '&nbsp; <a href="' . $_SERVER['PHP_SELF'] . '?id=' . $object->id . '&action=activate_price_by_qty&level=1">(' . $langs->trans("Activate").')';
		}
		else
		{
			print '&nbsp; <a href="' . $_SERVER['PHP_SELF'] . '?id=' . $object->id . '&action=disable_price_by_qty&level=1">(' . $langs->trans("DisablePriceByQty").')';
		}
		print '</td><td>';

		if ($object->prices_by_qty[0] == 1)
		{
			print '<table width="50%" class="border" summary="List of quantities">';
			print '<tr class="liste_titre">';
			//print '<td>' . $langs->trans("PriceByQuantityRange") . '</td>';
			print '<td>' . $langs->trans("Quantity") . '</td>';
			print '<td align="right">' . $langs->trans("Price") . '</td>';
			print '<td align="right"></td>';
			print '<td align="right">' . $langs->trans("UnitPrice") . '</td>';
			print '<td align="right">' . $langs->trans("Discount") . '</td>';
			print '<td>&nbsp;</td>';
			print '</tr>';
			if ($action != 'edit_price_by_qty')
			{
				print '<form action="' . $_SERVER["PHP_SELF"] . '?id=' . $object->id . '" method="POST">';  // FIXME a form into a table is not allowed
				print '<input type="hidden" name="action" value="update_price_by_qty">';
				print '<input type="hidden" name="priceid" value="' . $object->prices_by_qty_id[0] . '">';	// id in product_price
				print '<input type="hidden" value="0" name="rowid">';										// id in product_price_by_qty

				print '<tr class="' . ($ii % 2 == 0 ? 'pair' : 'impair') . '">';
				print '<td><input size="5" type="text" value="1" name="quantity"></td>';
				print '<td align="right"><input class="width50 right" type="text" value="0" name="price"></td>';
				print '<td>';
				//print $object->price_base_type;
				print '</td>';
				print '<td align="right">&nbsp;</td>';
				print '<td align="right"><input type="text" class="width50 right" value="0" name="remise_percent">&nbsp;%</td>';
				print '<td align="center"><input type="submit" value="' . $langs->trans("Add") . '" class="button"></td>';
				print '</tr>';

				print '</form>';
			}
			foreach ($object->prices_by_qty_list[0] as $ii => $prices)
			{
				if ($action == 'edit_price_by_qty' && $rowid == $prices['rowid'] && ($user->rights->produit->creer || $user->rights->service->creer))
				{
					print '<form action="' . $_SERVER["PHP_SELF"] . '?id=' . $object->id . '" method="POST">';
					print '<input type="hidden" name="action" value="update_price_by_qty">';
					print '<input type="hidden" name="priceid" value="' . $object->prices_by_qty_id[0] . '">';	// id in product_price
					print '<input type="hidden" value="' . $prices['rowid'] . '" name="rowid">';				// id in product_price_by_qty
					print '<tr class="' . ($ii % 2 == 0 ? 'pair' : 'impair') . '">';
					print '<td><input size="5" type="text" value="' . $prices['quantity'] . '" name="quantity"></td>';
					print '<td align="right"><input class="width50 right" type="text" value="' . price2num($prices['price'], 'MU') . '" name="price"></td>';
					print '<td align="right">';
					//print $object->price_base_type;
					print $prices['price_base_type'];
					print '</td>';
					print '<td align="right">&nbsp;</td>';
					print '<td align="right"><input class="width50 right" type="text" value="' . $prices['remise_percent'] . '" name="remise_percent">&nbsp;%</td>';
					print '<td align="center"><input type="submit" value="' . $langs->trans("Modify") . '" class="button"></td>';
					print '</tr>';
					print '</form>';
				} else {
					print '<tr class="' . ($ii % 2 == 0 ? 'pair' : 'impair') . '">';
					print '<td>' . $prices['quantity'] . '</td>';
					print '<td align="right">' . price($prices['price']) . '</td>';
					print '<td align="right">';
					//print $object->price_base_type;
					print $prices['price_base_type'];
					print '</td>';
					print '<td align="right">' . price($prices['unitprice']) . '</td>';
					print '<td align="right">' . price($prices['remise_percent']) . ' %</td>';
					print '<td align="center">';
					if (($user->rights->produit->creer || $user->rights->service->creer))
					{
						print '<a href="' . $_SERVER["PHP_SELF"] . '?id=' . $object->id . '&amp;action=edit_price_by_qty&amp;rowid=' . $prices["rowid"] . '">';
						print img_edit() . '</a>';
						print '<a href="' . $_SERVER["PHP_SELF"] . '?id=' . $object->id . '&amp;action=delete_price_by_qty&amp;rowid=' . $prices["rowid"] . '">';
						print img_delete() . '</a>';
					} else {
						print '&nbsp;';
					}
					print '</td>';
					print '</tr>';
				}
			}
			print '</table>';
		} else {
			print $langs->trans("No");
		}
		print '</td></tr>';
	}
}

print "</table>\n";

print '</div>';
print '<div style="clear:both"></div>';


dol_fiche_end();



/* ************************************************************************** */
/*                                                                            */
/* Barre d'action                                                             */
/*                                                                            */
/* ************************************************************************** */

if (! $action || $action == 'delete' || $action == 'showlog_customer_price' || $action == 'showlog_default_price' || $action == 'add_customer_price'
	|| $action == 'activate_price_by_qty' || $action == 'disable_price_by_qty')
{
	print "\n" . '<div class="tabsAction">' . "\n";

	if (empty($conf->global->PRODUIT_MULTIPRICES) && empty($conf->global->PRODUIT_CUSTOMER_PRICES_BY_QTY_MULTIPRICES))
	{
    	if ($user->rights->produit->creer || $user->rights->service->creer) {
    		print '<div class="inline-block divButAction"><a class="butAction" href="' . $_SERVER['PHP_SELF'] . '?action=edit_price&amp;id=' . $object->id . '">' . $langs->trans("UpdateDefaultPrice") . '</a></div>';
    	}
	}

	if (! empty($conf->global->PRODUIT_CUSTOMER_PRICES))
	{
	    if ($user->rights->produit->creer || $user->rights->service->creer) {
	 		print '<div class="inline-block divButAction"><a class="butAction" href="' . $_SERVER["PHP_SELF"] . '?action=add_customer_price&amp;id=' . $object->id . '">' . $langs->trans("AddCustomerPrice") . '</a></div>';
	  	}
	}

	if (! empty($conf->global->PRODUIT_MULTIPRICES) || ! empty($conf->global->PRODUIT_CUSTOMER_PRICES_BY_QTY_MULTIPRICES))
	{
	    if ($user->rights->produit->creer || $user->rights->service->creer) {
    		print '<div class="inline-block divButAction"><a class="butAction" href="' . $_SERVER['PHP_SELF'] . '?action=edit_vat&amp;id=' . $object->id . '">' . $langs->trans("UpdateVAT") . '</a></div>';
    	}

	    if ($user->rights->produit->creer || $user->rights->service->creer) {
    		print '<div class="inline-block divButAction"><a class="butAction" href="' . $_SERVER['PHP_SELF'] . '?action=edit_price&amp;id=' . $object->id . '">' . $langs->trans("UpdateLevelPrices") . '</a></div>';
    	}
	}

	print "\n</div>\n";
}



/*
 * Edit price area
 */

if ($action == 'edit_vat' && ($user->rights->produit->creer || $user->rights->service->creer))
{
	print load_fiche_titre($langs->trans("UpdateVAT"), '');

	print '<form action="' . $_SERVER["PHP_SELF"] . '?id=' . $object->id . '" method="POST">';
	print '<input type="hidden" name="token" value="' . $_SESSION ['newtoken'] . '">';
	print '<input type="hidden" name="action" value="update_vat">';
	print '<input type="hidden" name="id" value="' . $object->id . '">';

	dol_fiche_head('');

	print '<table class="border" width="100%">';

	// VAT
	print '<tr><td>' . $langs->trans("DefaultTaxRate") . '</td><td>';
	print $form->load_tva("tva_tx", $object->default_vat_code ? $object->tva_tx.' ('.$object->default_vat_code.')' : $object->tva_tx, $mysoc, '', $object->id, $object->tva_npr, $object->type, false, 1);
	print '</td></tr>';

	print '</table>';

	dol_fiche_end();

	print '<div class="center">';
	print '<input type="submit" class="button" value="' . $langs->trans("Save") . '">';
	print '&nbsp;&nbsp;&nbsp;&nbsp;&nbsp;';
	print '<input type="submit" class="button" name="cancel" value="' . $langs->trans("Cancel") . '">';
	print '</div>';

	print '<br></form><br>';
}

if ($action == 'edit_price' && $object->getRights()->creer)
{
	print load_fiche_titre($langs->trans("NewPrice"), '');

	if (empty($conf->global->PRODUIT_MULTIPRICES) && empty($conf->global->PRODUIT_CUSTOMER_PRICES_BY_QTY_MULTIPRICES))
	{
	    print '<!-- Edit price -->'."\n";
		print '<form action="' . $_SERVER["PHP_SELF"] . '?id=' . $object->id . '" method="POST">';
		print '<input type="hidden" name="token" value="' . $_SESSION ['newtoken'] . '">';
		print '<input type="hidden" name="action" value="update_price">';
		print '<input type="hidden" name="id" value="' . $object->id . '">';

		dol_fiche_head('');

		print '<table class="border" width="100%">';

		// VAT
		print '<tr><td class="titlefield">' . $langs->trans("DefaultTaxRate") . '</td><td>';
		print $form->load_tva("tva_tx", $object->default_vat_code ? $object->tva_tx.' ('.$object->default_vat_code.')' : $object->tva_tx, $mysoc, '', $object->id, $object->tva_npr, $object->type, false, 1);
		print '</td></tr>';

		// Price base
		print '<tr><td>';
		print $langs->trans('PriceBase');
		print '</td>';
		print '<td>';
		print $form->selectPriceBaseType($object->price_base_type, "price_base_type");
		print '</td>';
		print '</tr>';

 		// Only show price mode and expression selector if module is enabled
		if (! empty($conf->dynamicprices->enabled)) {
			// Price mode selector
			print '<tr><td>'.$langs->trans("PriceMode").'</td><td>';
			$price_expression = new PriceExpression($db);
			$price_expression_list = array(0 => $langs->trans("PriceNumeric")); //Put the numeric mode as first option
			foreach ($price_expression->list_price_expression() as $entry) {
				$price_expression_list[$entry->id] = $entry->title;
			}
			$price_expression_preselection = GETPOST('eid') ? GETPOST('eid') : ($object->fk_price_expression ? $object->fk_price_expression : '0');
			print $form->selectarray('eid', $price_expression_list, $price_expression_preselection);
			print '&nbsp; <div id="expression_editor" class="button">'.$langs->trans("PriceExpressionEditor").'</div>';
			print '</td></tr>';

			// This code hides the numeric price input if is not selected, loads the editor page if editor button is pressed
			?>

			<script type="text/javascript">
				jQuery(document).ready(function() {
					jQuery("#expression_editor").click(function() {
						window.location = "<?php echo DOL_URL_ROOT ?>/product/dynamic_price/editor.php?id=<?php echo $id ?>&tab=price&eid=" + $("#eid").val();
					});
					jQuery("#eid").change(on_change);
					on_change();
				});
				function on_change() {
					if ($("#eid").val() == 0) {
						jQuery("#price_numeric").show();
					} else {
						jQuery("#price_numeric").hide();
					}
				}
			</script>
			<?php
		}

		// Price
		$product = new Product($db);
		$product->fetch($id, $ref, '', 1); //Ignore the math expression when getting the price
		print '<tr id="price_numeric"><td>';
		$text = $langs->trans('SellingPrice');
		print $form->textwithpicto($text, $langs->trans("PrecisionUnitIsLimitedToXDecimals", $conf->global->MAIN_MAX_DECIMALS_UNIT), 1, 1);
		print '</td><td>';
		if ($object->price_base_type == 'TTC') {
			print '<input name="price" size="10" value="' . price($product->price_ttc) . '">';
		} else {
			print '<input name="price" size="10" value="' . price($product->price) . '">';
		}
		print '</td></tr>';

		// Price minimum
		print '<tr><td>';
		$text = $langs->trans('MinPrice');
		print $form->textwithpicto($text, $langs->trans("PrecisionUnitIsLimitedToXDecimals", $conf->global->MAIN_MAX_DECIMALS_UNIT), 1, 1);
		print '</td><td>';
		if ($object->price_base_type == 'TTC') {
			print '<input name="price_min" size="10" value="' . price($object->price_min_ttc) . '">';
		} else {
			print '<input name="price_min" size="10" value="' . price($object->price_min) . '">';
		}
		if (! empty($conf->global->PRODUCT_MINIMUM_RECOMMENDED_PRICE))
		{
		    print ' &nbsp; '.$langs->trans("MinimumRecommendedPrice", price($maxpricesupplier,0,'',1,-1,-1,'auto')).' '.img_warning().'</td>';
		}
		print '</td>';
		print '</tr>';

		$parameters=array('colspan' => 2);
		$reshook=$hookmanager->executeHooks('formObjectOptions',$parameters,$object,$action);    // Note that $action and $object may have been modified by hook

		$parameters=array('colspan' => 2);
		$reshook=$hookmanager->executeHooks('formObjectOptions',$parameters,$object,$action);    // Note that $action and $object may have been modified by hook

		print '</table>';

		dol_fiche_end();

		print '<div class="center">';
		print '<input type="submit" class="button" value="' . $langs->trans("Save") . '">';
		print '&nbsp;&nbsp;&nbsp;&nbsp;&nbsp;';
		print '<input type="submit" class="button" name="cancel" value="' . $langs->trans("Cancel") . '">';
		print '</div>';

		print '<br></form>';
	}
	else
	{
	    print '<!-- Edit price per level -->'."\n";
	    ?>
		<script>

			var showHidePriceRules = function () {
				var otherPrices = $('div.fiche form table tbody tr:not(:first)');
				var minPrice1 = $('div.fiche form input[name="price_min[1]"]');

				if (jQuery('input#usePriceRules').prop('checked')) {
					otherPrices.hide();
					minPrice1.hide();
				} else {
					otherPrices.show();
					minPrice1.show();
				}
			};

			jQuery(document).ready(function () {
				showHidePriceRules();

				jQuery('input#usePriceRules').click(showHidePriceRules);
			});
		</script>
		<?php

		print '<form action="' . $_SERVER["PHP_SELF"] . '?id=' . $object->id . '" method="POST">';
		print '<input type="hidden" name="token" value="' . $_SESSION['newtoken'] . '">';
		print '<input type="hidden" name="action" value="update_price">';
		print '<input type="hidden" name="id" value="' . $object->id . '">';

		//dol_fiche_head('', '', '', -1);

		if ((! empty($conf->global->PRODUIT_MULTIPRICES)  || ! empty($conf->global->PRODUIT_CUSTOMER_PRICES_BY_QTY_MULTIPRICES)) && ! empty($conf->global->PRODUIT_MULTIPRICES_ALLOW_AUTOCALC_PRICELEVEL)) {
			print $langs->trans('UseMultipriceRules'). ' <input type="checkbox" id="usePriceRules" name="usePriceRules" '.($object->price_autogen ? 'checked' : '').'><br><br>';
		}

		print '<table class="noborder">';
		print '<thead><tr class="liste_titre">';

		print '<td>'.$langs->trans("PriceLevel").'</td>';

		if (!empty($conf->global->PRODUIT_MULTIPRICES_USE_VAT_PER_LEVEL)) print '<td style="text-align: center">'.$langs->trans("DefaultTaxRate").'</td>';
		else print '<td></td>';

		print '<td class="center">'.$langs->trans("SellingPrice").'</td>';

		print '<td class="center">'.$langs->trans("MinPrice").'</td>';

		if (!empty($conf->global->PRODUCT_MINIMUM_RECOMMENDED_PRICE)) {
			print '<td></td>';
		}
		print '</tr></thead>';

		print '<tbody>';

		for ($i = 1; $i <= $conf->global->PRODUIT_MULTIPRICES_LIMIT; $i ++)
		{
			print '<tr class="oddeven">';
			print '<td>';
			print $form->textwithpicto($langs->trans('SellingPrice') . ' ' . $i, $langs->trans("PrecisionUnitIsLimitedToXDecimals", $conf->global->MAIN_MAX_DECIMALS_UNIT), 1, 1);
			print '</td>';

			// VAT
			if (empty($conf->global->PRODUIT_MULTIPRICES_USE_VAT_PER_LEVEL)) {
			    print '<td>';
			    print '<input type="hidden" name="tva_tx[' . $i . ']" value="' . ($object->default_vat_code ? $object->tva_tx.' ('.$object->default_vat_code.')' : $object->tva_tx) . '">';
			    print '<input type="hidden" name="tva_npr[' . $i . ']" value="' . $object->tva_npr . '">';
			    print '<input type="hidden" name="localtax1_tx[' . $i . ']" value="' . $object->localtax1_tx . '">';
			    print '<input type="hidden" name="localtax1_type[' . $i . ']" value="' . $object->localtax1_type . '">';
			    print '<input type="hidden" name="localtax2_tx[' . $i . ']" value="' . $object->localtax2_tx . '">';
			    print '<input type="hidden" name="localtax2_type[' . $i . ']" value="' . $object->localtax2_type . '">';
			    print '</td>';
			} else {
				// This option is kept for backward compatibility but has no sense
				print '<td style="text-align: center">';
				print $form->load_tva("tva_tx[" . $i.']', $object->multiprices_tva_tx[$i], $mysoc, '', $object->id, false, $object->type, false, 1);
				print '</td>';
			}

			// Selling price
			print '<td style="text-align: center">';
			if ($object->multiprices_base_type [$i] == 'TTC') {
				print '<input name="price[' . $i . ']" size="10" value="' . price($object->multiprices_ttc [$i]) . '">';
			} else {
				print '<input name="price[' . $i . ']" size="10" value="' . price($object->multiprices [$i]) . '">';
			}
			print '&nbsp;'.$form->selectPriceBaseType($object->multiprices_base_type [$i], "multiprices_base_type[" . $i."]");
			print '</td>';

			// Min price
			print '<td style="text-align: center">';
			if ($object->multiprices_base_type [$i] == 'TTC') {
				print '<input name="price_min[' . $i . ']" size="10" value="' . price($object->multiprices_min_ttc [$i]) . '">';
			} else {
				print '<input name="price_min[' . $i . ']" size="10" value="' . price($object->multiprices_min [$i]) . '">';
			}
			if ( !empty($conf->global->PRODUCT_MINIMUM_RECOMMENDED_PRICE))
			{
				print '<td align="left">'.$langs->trans("MinimumRecommendedPrice", price($maxpricesupplier,0,'',1,-1,-1,'auto')).' '.img_warning().'</td>';
			}
			print '</td>';

			print '</tr>';
		}

		print '</tbody>';

		print '</table>';

		//dol_fiche_end();

		print '<div style="text-align: center">';
		print '<input type="submit" class="button" value="' . $langs->trans("Save") . '">';
		print '&nbsp;&nbsp;&nbsp;';
		print '<input type="submit" class="button" name="cancel" value="' . $langs->trans("Cancel") . '"></div>';
		print '</form>';

	}
}


// List of price changes - log historic (ordered by descending date)

if ((empty($conf->global->PRODUIT_CUSTOMER_PRICES) || $action=='showlog_default_price') && ! in_array($action, array('edit_price','edit_vat')))
{
    $sql = "SELECT p.rowid, p.price, p.price_ttc, p.price_base_type, p.tva_tx, p.default_vat_code, p.recuperableonly, p.localtax1_tx, p.localtax1_type, p.localtax2_tx, p.localtax2_type,";
    $sql .= " p.price_level, p.price_min, p.price_min_ttc,p.price_by_qty,";
    $sql .= " p.date_price as dp, p.fk_price_expression, u.rowid as user_id, u.login";
    $sql .= " FROM " . MAIN_DB_PREFIX . "product_price as p,";
    $sql .= " " . MAIN_DB_PREFIX . "user as u";
    $sql .= " WHERE fk_product = " . $object->id;
    $sql .= " AND p.entity IN (" . getEntity('productprice') . ")";
    $sql .= " AND p.fk_user_author = u.rowid";
    if (! empty($socid) && ! empty($conf->global->PRODUIT_MULTIPRICES)) $sql .= " AND p.price_level = " . $soc->price_level;
    $sql .= " ORDER BY p.date_price DESC, p.rowid DESC, p.price_level ASC";
    // $sql .= $db->plimit();

    $result = $db->query($sql);
    if ($result)
    {
        print '<div class="divlogofpreviouscustomerprice">';

        $num = $db->num_rows($result);

    	if (! $num)
    	{
    		$db->free($result);

    		// Il doit au moins y avoir la ligne de prix initial.
    		// On l'ajoute donc pour remettre a niveau (pb vieilles versions)
    		//$object->updatePrice($object->price, $object->price_base_type, $user, $newprice_min);
            if (! empty($conf->global->PRODUIT_MULTIPRICES)) {
                $object->updatePrice($object->multiprices[1], $object->multiprices_base_type[1], $user, $object->multiprices_tva_tx[1], $object->multiprices_min[1], 1);
            } else {
                $object->updatePrice($object->price, $object->price_base_type, $user, $object->tva_tx, $object->price_min);
            }

    		$result = $db->query($sql);
    		$num = $db->num_rows($result);
    	}

    	if ($num > 0)
    	{
    	    // Default prices or
    	    // Log of previous customer prices
    	    $backbutton='<a class="butAction" href="' . $_SERVER["PHP_SELF"] . '?id=' . $object->id . '">' . $langs->trans("Back") . '</a>';

    		if (! empty($conf->global->PRODUIT_CUSTOMER_PRICES)) print_barre_liste($langs->trans("DefaultPrice"), 0, $_SERVER["PHP_SELF"], '', '', '', $backbutton, $num, $num, 'title_accountancy.png');
    		else print_barre_liste($langs->trans("PriceByCustomerLog"), 0, $_SERVER["PHP_SELF"], '', '', '', '', $num, $num, 'title_accountancy.png');
    	    //if (! empty($conf->global->PRODUIT_CUSTOMER_PRICES)) print_barre_liste($langs->trans("DefaultPrice"),'','','','','',$backbutton, 0, 0, 'title_accountancy.png');
    		//else print_barre_liste($langs->trans("PriceByCustomerLog"),'','','','','','', 0, 0, 'title_accountancy.png');

    		print '<div class="div-table-responsive">';
    		print '<table class="noborder" width="100%">';

    		print '<tr class="liste_titre">';
    		print '<td>' . $langs->trans("AppliedPricesFrom") . '</td>';

    		if (! empty($conf->global->PRODUIT_MULTIPRICES) || ! empty($conf->global->PRODUIT_CUSTOMER_PRICES_BY_QTY_MULTIPRICES)) {
    			print '<td align="center">' . $langs->trans("PriceLevel") . '</td>';
    		}
    		if (! empty($conf->global->PRODUIT_CUSTOMER_PRICES_BY_QTY) || ! empty($conf->global->PRODUIT_CUSTOMER_PRICES_BY_QTY_MULTIPRICES)) {
    			print '<td align="center">' . $langs->trans("Type") . '</td>';
    		}

    		print '<td align="center">' . $langs->trans("PriceBase") . '</td>';
    		print $conf->global->PRODUIT_MULTIPRICES_USE_VAT_PER_LEVEL;
    		if (empty($conf->global->PRODUIT_MULTIPRICES) && empty($conf->global->PRODUIT_CUSTOMER_PRICES_BY_QTY_MULTIPRICES)) print '<td align="right">' . $langs->trans("DefaultTaxRate") . '</td>';
    		print '<td align="right">' . $langs->trans("HT") . '</td>';
    		print '<td align="right">' . $langs->trans("TTC") . '</td>';
    		if (! empty($conf->dynamicprices->enabled)) {
    			print '<td align="right">' . $langs->trans("PriceExpressionSelected") . '</td>';
    		}
    		print '<td align="right">' . $langs->trans("MinPrice") . ' ' . $langs->trans("HT") . '</td>';
    		print '<td align="right">' . $langs->trans("MinPrice") . ' ' . $langs->trans("TTC") . '</td>';
    		print '<td align="right">' . $langs->trans("ChangedBy") . '</td>';
    		if ($user->rights->produit->supprimer)
    			print '<td align="right">&nbsp;</td>';
    		print '</tr>';

    		$notfirstlineforlevel=array();

    		$i = 0;
    		while ($i < $num)
    		{
    			$objp = $db->fetch_object($result);

    			print '<tr class="oddeven">';
    			// Date
    			print "<td>" . dol_print_date($db->jdate($objp->dp), "dayhour") . "</td>";

    			// Price level
    			if (! empty($conf->global->PRODUIT_MULTIPRICES) || ! empty($conf->global->PRODUIT_CUSTOMER_PRICES_BY_QTY_MULTIPRICES)) {
    				print '<td align="center">' . $objp->price_level . "</td>";
    			}
    			// Price by quantity
    			if (! empty($conf->global->PRODUIT_CUSTOMER_PRICES_BY_QTY) || ! empty($conf->global->PRODUIT_CUSTOMER_PRICES_BY_QTY_MULTIPRICES))
    			{
    				$type = ($objp->price_by_qty == 1) ? 'PriceByQuantity' : 'Standard';
    				print '<td align="center">' . $langs->trans($type) . "</td>";
    			}

    			print '<td align="center">';
    			if (empty($objp->price_by_qty)) {
	    			print $langs->trans($objp->price_base_type);
    			}
    			print "</td>";

    			if (empty($conf->global->PRODUIT_MULTIPRICES) && empty($conf->global->PRODUIT_CUSTOMER_PRICES_BY_QTY_MULTIPRICES))
    			{
    			    print '<td align="right">';

    			    if (empty($objp->price_by_qty)) {
	    			    $positiverates='';
	    			    if (price2num($objp->tva_tx))         $positiverates.=($positiverates?'/':'').price2num($objp->tva_tx);
	    			    if (price2num($objp->localtax1_type)) $positiverates.=($positiverates?'/':'').price2num($objp->localtax1_tx);
	    			    if (price2num($objp->localtax2_type)) $positiverates.=($positiverates?'/':'').price2num($objp->localtax2_tx);
	    			    if (empty($positiverates)) $positiverates='0';
	    			    echo vatrate($positiverates.($objp->default_vat_code?' ('.$objp->default_vat_code.')':''), '%', $objp->tva_npr);
						/*
	    			    if ($objp->default_vat_code)
	    			    {
	    			        print vatrate($objp->tva_tx, true) . ' ('.$objp->default_vat_code.')';
	    			    }
	    			    else print vatrate($objp->tva_tx, true, $objp->recuperableonly);*/
    			    }

    			    print "</td>";
    			}

    			// Price
    			if (! empty($objp->fk_price_expression) && ! empty($conf->dynamicprices->enabled))
    			{
    				$price_expression = new PriceExpression($db);
    				$res = $price_expression->fetch($objp->fk_price_expression);
    				$title = $price_expression->title;
    				print '<td align="right"></td>';
    				print '<td align="right"></td>';
    				print '<td align="right">' . $title . "</td>";
    			}
    			else
    			{
    				print '<td align="right">';
    				if (empty($objp->price_by_qty)) {
    					print ($objp->price_base_type != 'TTC' ? price($objp->price) : '');
    				}
    				print "</td>";
    				print '<td align="right">';
    				if (empty($objp->price_by_qty)) {
    					print ($objp->price_base_type == 'TTC' ? price($objp->price_ttc) : '');
    				}
    				print "</td>";
    				if (! empty($conf->dynamicprices->enabled)) { //Only if module is enabled
    					print '<td align="right"></td>';
    				}
    			}

    			print '<td align="right">';
    			if (empty($objp->price_by_qty)) {
    				print ($objp->price_base_type != 'TTC' ? price($objp->price_min) : '');
    			}
    			print '</td>';

    			print '<td align="right">';
    			if (empty($objp->price_by_qty)) {
    				print ($objp->price_base_type == 'TTC' ? price($objp->price_min_ttc) : '');
    			}
    			print '</td>';

    			// User
    			print '<td align="right"><a href="' . DOL_URL_ROOT . '/user/card.php?id=' . $objp->user_id . '">' . img_object($langs->trans("ShowUser"), 'user') . ' ' . $objp->login . '</a></td>';

    			// Action
    			if ($user->rights->produit->supprimer)
    			{
    			    $candelete=0;
    			    if (! empty($conf->global->PRODUIT_MULTIPRICES) || ! empty($conf->global->PRODUIT_CUSTOMER_PRICES_BY_QTY_MULTIPRICES))
    			    {
    			        if (empty($notfirstlineforlevel[$objp->price_level])) $notfirstlineforlevel[$objp->price_level]=1;
    			        else $candelete=1;
    			    }
    			    elseif ($i > 0) $candelete=1;

    				print '<td align="right">';
    				if ($candelete)
    				{
    					print '<a href="' . $_SERVER["PHP_SELF"] . '?action=delete&amp;id=' . $object->id . '&amp;lineid=' . $objp->rowid . '">';
    					print img_delete();
    					print '</a>';
    				} else
    					print '&nbsp;'; // Can not delete last price (it's current price)
    				print '</td>';
    			}

    			print "</tr>\n";
    			$i++;
    		}

    		$db->free($result);
    		print "</table>";
    		print '</div>';
    		print "<br>";
    	}

    	print '</div>';
    } else {
    	dol_print_error($db);
    }
}


// Add area to show/add/edit a price for a dedicated customer
if (! empty($conf->global->PRODUIT_CUSTOMER_PRICES))
{
	$prodcustprice = new Productcustomerprice($db);

	$sortfield = GETPOST("sortfield", 'alpha');
	$sortorder = GETPOST("sortorder", 'alpha');
	$page = (GETPOST("page",'int')?GETPOST("page", 'int'):0);
	if (empty($page) || $page == -1) { $page = 0; }     // If $page is not defined, or '' or -1
	$offset = $conf->liste_limit * $page;
	$pageprev = $page - 1;
	$pagenext = $page + 1;
	if (! $sortorder)
		$sortorder = "ASC";
	if (! $sortfield)
		$sortfield = "soc.nom";

		// Build filter to diplay only concerned lines
	$filter = array('t.fk_product' => $object->id);

	if (! empty($search_soc)) {
		$filter['soc.nom'] = $search_soc;
	}

	if ($action == 'add_customer_price')
	{
		// Form to add a new customer price
		$maxpricesupplier = $object->min_recommended_price();

		print load_fiche_titre($langs->trans('PriceByCustomer'));

		print '<form action="' . $_SERVER["PHP_SELF"] . '?id=' . $object->id . '" method="POST">';
		print '<input type="hidden" name="token" value="' . $_SESSION ['newtoken'] . '">';
		print '<input type="hidden" name="action" value="add_customer_price_confirm">';
		print '<input type="hidden" name="id" value="' . $object->id . '">';

		dol_fiche_head();

		print '<table class="border" width="100%">';
		print '<tr>';
		print '<td class="fieldrequired">' . $langs->trans('ThirdParty') . '</td>';
		print '<td>';
		print $form->select_company('', 'socid', 's.client in (1,2,3)', 'SelectThirdParty', 0, 0, array(), 0, 'minwidth300');
		print '</td>';
		print '</tr>';

		// VAT
		print '<tr><td class="fieldrequired">' . $langs->trans("DefaultTaxRate") . '</td><td>';
		print $form->load_tva("tva_tx", $object->default_vat_code ? $object->tva_tx.' ('.$object->default_vat_code.')' : $object->tva_tx, $mysoc, '', $object->id, $object->tva_npr, $object->type, false, 1);
		print '</td></tr>';

		// Price base
		print '<tr><td class="fieldrequired">';
		print $langs->trans('PriceBase');
		print '</td>';
		print '<td>';
		print $form->selectPriceBaseType($object->price_base_type, "price_base_type");
		print '</td>';
		print '</tr>';

		// Price
		print '<tr><td class="fieldrequired">';
		$text = $langs->trans('SellingPrice');
		print $form->textwithpicto($text, $langs->trans("PrecisionUnitIsLimitedToXDecimals", $conf->global->MAIN_MAX_DECIMALS_UNIT), 1, 1);
		print '</td><td>';
		if ($object->price_base_type == 'TTC') {
			print '<input name="price" size="10" value="' . price($object->price_ttc) . '">';
		} else {
			print '<input name="price" size="10" value="' . price($object->price) . '">';
		}
		print '</td></tr>';

		// Price minimum
		print '<tr><td>';
		$text = $langs->trans('MinPrice');
		print $form->textwithpicto($text, $langs->trans("PrecisionUnitIsLimitedToXDecimals", $conf->global->MAIN_MAX_DECIMALS_UNIT), 1, 1);
		if ($object->price_base_type == 'TTC') {
			print '<td><input name="price_min" size="10" value="' . price($object->price_min_ttc) . '">';
		} else {
			print '<td><input name="price_min" size="10" value="' . price($object->price_min) . '">';
		}
		if ( !empty($conf->global->PRODUCT_MINIMUM_RECOMMENDED_PRICE))
		{
			print '<td align="left">'.$langs->trans("MinimumRecommendedPrice", price($maxpricesupplier,0,'',1,-1,-1,'auto')).' '.img_warning().'</td>';
		}
		print '</td></tr>';

		// Update all child soc
		print '<tr><td width="15%">';
		print $langs->trans('ForceUpdateChildPriceSoc');
		print '</td>';
		print '<td>';
		print '<input type="checkbox" name="updatechildprice" value="1">';
		print '</td>';
		print '</tr>';

		print '</table>';

		dol_fiche_end();

		print '<div class="center">';
		print '<input type="submit" class="button" value="' . $langs->trans("Save") . '">';
		print '&nbsp;&nbsp;&nbsp;&nbsp;&nbsp;';
		print '<input type="submit" class="button" name="cancel" value="' . $langs->trans("Cancel") . '">';
		print '</div>';

		print '</form>';
	}
	elseif ($action == 'edit_customer_price')
	{
		// Edit mode
		$maxpricesupplier = $object->min_recommended_price();

		print load_fiche_titre($langs->trans('PriceByCustomer'));

		$result = $prodcustprice->fetch(GETPOST('lineid', 'int'));
		if ($result < 0) {
			setEventMessages($prodcustprice->error, $prodcustprice->errors, 'errors');
		}

		print '<form action="' . $_SERVER["PHP_SELF"] . '?id=' . $object->id . '" method="POST">';
		print '<input type="hidden" name="token" value="' . $_SESSION ['newtoken'] . '">';
		print '<input type="hidden" name="action" value="update_customer_price_confirm">';
		print '<input type="hidden" name="lineid" value="' . $prodcustprice->id . '">';

		dol_fiche_head();

		print '<table class="border" width="100%">';
		print '<tr>';
		print '<td class="titlefield">' . $langs->trans('ThirdParty') . '</td>';
		$staticsoc = new Societe($db);
		$staticsoc->fetch($prodcustprice->fk_soc);
		print "<td colspan='2'>" . $staticsoc->getNomUrl(1) . "</td>";
		print '</tr>';

		// VAT
		print '<tr><td>' . $langs->trans("DefaultTaxRate") . '</td><td colspan="2">';
		print $form->load_tva("tva_tx", $prodcustprice->default_vat_code ? $prodcustprice->tva_tx.' ('.$prodcustprice->default_vat_code.')' : $prodcustprice->tva_tx, $mysoc, '', $object->id, $prodcustprice->recuperableonly, $object->type, false, 1);
		print '</td></tr>';

		// Price base
		print '<tr><td>';
		print $langs->trans('PriceBase');
		print '</td>';
		print '<td>';
		print $form->selectPriceBaseType($prodcustprice->price_base_type, "price_base_type");
		print '</td>';
		print '</tr>';

		// Price
		print '<tr><td>';
		$text = $langs->trans('SellingPrice');
		print $form->textwithpicto($text, $langs->trans("PrecisionUnitIsLimitedToXDecimals", $conf->global->MAIN_MAX_DECIMALS_UNIT), 1, 1);
		print '</td><td>';
		if ($prodcustprice->price_base_type == 'TTC') {
			print '<input name="price" size="10" value="' . price($prodcustprice->price_ttc) . '">';
		} else {
			print '<input name="price" size="10" value="' . price($prodcustprice->price) . '">';
		}
		print '</td></tr>';

		// Price minimum
		print '<tr><td>';
		$text = $langs->trans('MinPrice');
		print $form->textwithpicto($text, $langs->trans("PrecisionUnitIsLimitedToXDecimals", $conf->global->MAIN_MAX_DECIMALS_UNIT), 1, 1);
		print '</td><td>';
		if ($prodcustprice->price_base_type == 'TTC') {
			print '<input name="price_min" size="10" value="' . price($prodcustprice->price_min_ttc) . '">';
		} else {
			print '<input name="price_min" size="10" value="' . price($prodcustprice->price_min) . '">';
		}
		print '</td>';
		if ( !empty($conf->global->PRODUCT_MINIMUM_RECOMMENDED_PRICE))
		{
			print '<td align="left">'.$langs->trans("MinimumRecommendedPrice", price($maxpricesupplier,0,'',1,-1,-1,'auto')).' '.img_warning().'</td>';
		}
		print '</tr>';

		// Update all child soc
		print '<tr><td>';
		print $langs->trans('ForceUpdateChildPriceSoc');
		print '</td>';
		print '<td>';
		print '<input type="checkbox" name="updatechildprice" value="1">';
		print '</td>';
		print '</tr>';

		print '</table>';

		dol_fiche_end();

		print '<div class="center">';
		print '<input type="submit" class="button" value="' . $langs->trans("Save") . '">';
		print '&nbsp;&nbsp;&nbsp;&nbsp;&nbsp;';
		print '<input type="submit" class="button" name="cancel" value="' . $langs->trans("Cancel") . '">';
		print '</div>';

		print '<br></form>';
	}
	elseif ($action == 'showlog_customer_price')
	{
		// List of all log of prices by customers
		print '<!-- list of all lof of prices per customer -->'."\n";

	    $filter = array('t.fk_product' => $object->id,'t.fk_soc' => GETPOST('socid', 'int'));

		// Count total nb of records
		$nbtotalofrecords = '';
		if (empty($conf->global->MAIN_DISABLE_FULL_SCANLIST)) {
			$nbtotalofrecords = $prodcustprice->fetch_all_log($sortorder, $sortfield, $conf->liste_limit, $offset, $filter);
		}

		$result = $prodcustprice->fetch_all_log($sortorder, $sortfield, $conf->liste_limit, $offset, $filter);
		if ($result < 0) {
			setEventMessages($prodcustprice->error, $prodcustprice->errors, 'errors');
		}

		$option = '&socid=' . GETPOST('socid', 'int') . '&id=' . $object->id;

		$staticsoc = new Societe($db);
		$staticsoc->fetch(GETPOST('socid', 'int'));

		$title=$langs->trans('PriceByCustomerLog');
		$title.=' - '.$staticsoc->getNomUrl(1);

		$backbutton='<a class="butAction" href="' . $_SERVER["PHP_SELF"] . '?id=' . $object->id . '">' . $langs->trans("Back") . '</a>';

		print_barre_liste($title, $page, $_SERVEUR['PHP_SELF'], $option, $sortfield, $sortorder, $backbutton, count($prodcustprice->lines), $nbtotalofrecords, 'title_accountancy.png');

		if (count($prodcustprice->lines) > 0)
		{
			print '<form action="' . $_SERVER["PHP_SELF"] . '?id=' . $object->id . '" method="POST">';
			print '<input type="hidden" name="id" value="' . $object->id . '">';

			print '<table class="noborder" width="100%">';

			print '<tr class="liste_titre">';
			print '<td>' . $langs->trans("ThirdParty") . '</td>';
			print '<td>' . $langs->trans("AppliedPricesFrom") . '</td>';
			print '<td align="center">' . $langs->trans("PriceBase") . '</td>';
			print '<td align="right">' . $langs->trans("DefaultTaxRate") . '</td>';
			print '<td align="right">' . $langs->trans("HT") . '</td>';
			if ($mysoc->localtax1_assuj == "1" || $mysoc->localtax2_assuj == "1")
			{
				//print '<td align="right">' . $langs->trans("INCVATONLY") . '</td>';
				print '<td align="right">' . $langs->trans("INCT") . '</td>';
			}
			else
			{
				print '<td align="right">' . $langs->trans("TTC") . '</td>';
			}
			print '<td align="right">' . $langs->trans("MinPrice") . ' ' . $langs->trans("HT") . '</td>';
			print '<td align="right">' . $langs->trans("MinPrice") . ' ' . $langs->trans("TTC") . '</td>';
			print '<td align="right">' . $langs->trans("ChangedBy") . '</td>';
			print '<td>&nbsp;</td>';
			print '</tr>';

			foreach ($prodcustprice->lines as $line)
			{
			    // Date
			    $staticsoc = new Societe($db);
			    $staticsoc->fetch($line->fk_soc);

				$tva_tx = $line->default_vat_code ? $line->tva_tx.' ('.$line->default_vat_code.')' : $line->tva_tx;

				// Line for default price
				if ($line->price_base_type=='HT')
				{
				    $pu=$line->price;
				}
				else
				{
				    $pu=$line->price_ttc;
				}

				// Local tax is not saved into table of product. We use value linked to VAT code.
				$localtaxarray=getLocalTaxesFromRate($line->tva_tx.($line->default_vat_code?' ('.$line->default_vat_code.')':''), 0, $staticsoc, $mysoc);
				// Define part of HT, VAT, TTC
				$resultarray=calcul_price_total(1, $pu, 0, $line->tva_tx, 1, 1, 0, $line->price_base_type, $line->recuperableonly, $object->type, $mysoc, $localtaxarray);
				// Calcul du total ht sans remise
				$total_ht = $resultarray[0];
				$total_vat = $resultarray[1];
				$total_localtax1 = $resultarray[9];
				$total_localtax2 = $resultarray[10];
				$total_ttc = $resultarray[2];

				print '<tr class="oddeven">';

				print "<td>" . $staticsoc->getNomUrl(1) . "</td>";
				print "<td>" . dol_print_date($line->datec, "dayhour") . "</td>";
    		    print '<td align="center">' . $langs->trans($line->price_base_type) . "</td>";
				print '<td align="right">';

				$positiverates='';
				if (price2num($line->tva_tx))         $positiverates.=($positiverates?'/':'').price2num($line->tva_tx);
				if (price2num($line->localtax1_type)) $positiverates.=($positiverates?'/':'').price2num($line->localtax1_tx);
				if (price2num($line->localtax2_type)) $positiverates.=($positiverates?'/':'').price2num($line->localtax2_tx);
				if (empty($positiverates)) $positiverates='0';

				echo vatrate($positiverates.($line->default_vat_code?' ('.$line->default_vat_code.')':''), '%', ($line->tva_npr?$line->tva_npr:$line->recuperableonly));

				//. vatrate($tva_tx, true, $line->recuperableonly) .
				print "</td>";
				print '<td align="right">' . price($line->price) . "</td>";

				if ($mysoc->localtax1_assuj == "1" || $mysoc->localtax2_assuj == "1")
				{
					//print '<td align="right">' . price($line->price_ttc) . "</td>";
					print '<td align="right">' . price($resultarray[2]) . '</td>';
				}
				else
				{
					print '<td align="right">' . price($line->price_ttc) . "</td>";
				}

				print '<td align="right">' . price($line->price_min) . '</td>';
				print '<td align="right">' . price($line->price_min_ttc) . '</td>';

				// User
				$userstatic = new User($db);
				$userstatic->fetch($line->fk_user);
				print '<td align="right">';
				print $userstatic->getLoginUrl(1);
				print '</td>';
				print '</tr>';
			}
			print "</table>";
		} else {
			print $langs->trans('None');
		}
	}
	else if ($action != 'showlog_default_price' && $action != 'edit_price')
	{
		// List of all prices by customers
        print '<!-- list of all prices per customer -->'."\n";

		// Count total nb of records
		$nbtotalofrecords = '';
		if (empty($conf->global->MAIN_DISABLE_FULL_SCANLIST)) {
			$nbtotalofrecords = $prodcustprice->fetch_all($sortorder, $sortfield, 0, 0, $filter);
		}

		$result = $prodcustprice->fetch_all($sortorder, $sortfield, $conf->liste_limit, $offset, $filter);
		if ($result < 0) {
			setEventMessages($prodcustprice->error, $prodcustprice->errors, 'errors');
		}

		$option = '&search_soc=' . $search_soc . '&id=' . $object->id;

		print_barre_liste($langs->trans('PriceByCustomer'), $page, $_SERVEUR ['PHP_SELF'], $option, $sortfield, $sortorder, '', count($prodcustprice->lines), $nbtotalofrecords, 'title_accountancy.png');

		print '<form action="' . $_SERVER["PHP_SELF"] . '?id=' . $object->id . '" method="POST">';
		print '<input type="hidden" name="id" value="' . $object->id . '">';

		print '<table class="noborder" width="100%">';

		if (count($prodcustprice->lines) > 0 || $search_soc)
		{
		    $colspan=8;
		    //if ($mysoc->localtax1_assuj == "1" || $mysoc->localtax2_assuj == "1") $colspan++;

    		print '<tr class="liste_titre">';
    		print '<td class="liste_titre"><input type="text" class="flat" name="search_soc" value="' . $search_soc . '" size="20"></td>';
    		print '<td class="liste_titre" colspan="'.$colspan.'">&nbsp;</td>';
    		// Print the search button
            print '<td class="liste_titre" align="right">';
            $searchpicto=$form->showFilterAndCheckAddButtons(0);
            print $searchpicto;
            print '</td>';
    		print '</tr>';
		}

		print '<tr class="liste_titre">';
		print '<td>' . $langs->trans("ThirdParty") . '</td>';
		print '<td>' . $langs->trans("AppliedPricesFrom") . '</td>';
		print '<td align="center">' . $langs->trans("PriceBase") . '</td>';
		print '<td align="right">' . $langs->trans("DefaultTaxRate") . '</td>';
		print '<td align="right">' . $langs->trans("HT") . '</td>';
		if ($mysoc->localtax1_assuj == "1" || $mysoc->localtax2_assuj == "1")
		{
			//print '<td align="right">' . $langs->trans("INCVATONLY") . '</td>';
			print '<td align="right">' . $langs->trans("INCT") . '</td>';
		}
		else
		{
			print '<td align="right">' . $langs->trans("TTC") . '</td>';
		}

		print '<td align="right">' . $langs->trans("MinPrice") . ' ' . $langs->trans("HT") . '</td>';
		print '<td align="right">' . $langs->trans("MinPrice") . ' ' . $langs->trans("TTC") . '</td>';
		print '<td align="right">' . $langs->trans("ChangedBy") . '</td>';
		print '<td>&nbsp;</td>';
		print '</tr>';

		// Line for default price
		if ($object->price_base_type=='HT')
		{
		    $pu=$object->price;
		}
		else
		{
		    $pu=$object->price_ttc;
		}

		// Local tax is not saved into table of product. We use value linked to VAT code.
		$localtaxarray=getLocalTaxesFromRate($object->tva_tx.($object->default_vat_code?' ('.$object->default_vat_code.')':''), 0, $mysoc, $mysoc);
		// Define part of HT, VAT, TTC
		$resultarray=calcul_price_total(1, $pu, 0, $object->tva_tx, 1, 1, 0, $object->price_base_type, $object->recuperableonly, $object->type, $mysoc, $localtaxarray);
		// Calcul du total ht sans remise
		$total_ht = $resultarray[0];
		$total_vat = $resultarray[1];
		$total_localtax1 = $resultarray[9];
		$total_localtax2 = $resultarray[10];
		$total_ttc = $resultarray[2];

		print '<tr class="oddeven">';
		print "<td>" . $langs->trans("Default") . "</td>";
		print "<td>" . "</td>";

		print '<td align="center">' . $langs->trans($object->price_base_type) . "</td>";
		print '<td align="right">';

		$positiverates='';
		if (price2num($object->tva_tx))         $positiverates.=($positiverates?'/':'').price2num($object->tva_tx);
		if (price2num($object->localtax1_type)) $positiverates.=($positiverates?'/':'').price2num($object->localtax1_tx);
		if (price2num($object->localtax2_type)) $positiverates.=($positiverates?'/':'').price2num($object->localtax2_tx);
		if (empty($positiverates)) $positiverates='0';
		echo vatrate($positiverates.($object->default_vat_code?' ('.$object->default_vat_code.')':''), '%', $object->tva_npr);

		//print vatrate($object->tva_tx, true, $object->tva_npr);
		//print $object->default_vat_code?' ('.$object->default_vat_code.')':'';
		print "</td>";

		print '<td align="right">' . price($object->price) . "</td>";

		if ($mysoc->localtax1_assuj == "1" || $mysoc->localtax2_assuj == "1")
		{
			//print '<td align="right">' . price($object->price_ttc) . "</td>";
			print '<td align="right">' . price($resultarray[2]) . '</td>';
		}
		else
		{
			print '<td align="right">' . price($object->price_ttc) . "</td>";
		}


		print '<td align="right">' . price($object->price_min) . '</td>';
		print '<td align="right">' . price($object->price_min_ttc) . '</td>';
		print '<td align="right">';
		print '</td>';
		if ($user->rights->produit->supprimer || $user->rights->service->supprimer)
		{
		    print '<td align="right">';
		    print '<a href="' . $_SERVER["PHP_SELF"] . '?action=showlog_default_price&amp;id=' . $object->id . '">';
		    print img_info($langs->trans('PriceByCustomerLog'));
		    print '</a>';
		    print ' ';
		    print '<a href="' . $_SERVER["PHP_SELF"] . '?action=edit_price&amp;id=' . $object->id . '">';
		    print img_edit('default', 0, 'style="vertical-align: middle;"');
		    print '</a>';
		    print ' &nbsp; ';
		    print '</td>';
		}
		print "</tr>\n";

		if (count($prodcustprice->lines) > 0)
		{
			foreach ($prodcustprice->lines as $line)
			{
				// Date
				$staticsoc = new Societe($db);
				$staticsoc->fetch($line->fk_soc);

				$tva_tx = $line->default_vat_code ? $line->tva_tx.' ('.$line->default_vat_code.')' : $line->tva_tx;

				// Line for default price
				if ($line->price_base_type=='HT')
				{
				    $pu=$line->price;
				}
				else
				{
				    $pu=$line->price_ttc;
				}

				// Local tax is not saved into table of product. We use value linked to VAT code.
				$localtaxarray=getLocalTaxesFromRate($line->tva_tx.($line->default_vat_code?' ('.$line->default_vat_code.')':''), 0, $staticsoc, $mysoc);
				// Define part of HT, VAT, TTC
				$resultarray=calcul_price_total(1, $pu, 0, $line->tva_tx, 1, 1, 0, $line->price_base_type, $line->recuperableonly, $object->type, $mysoc, $localtaxarray);
				// Calcul du total ht sans remise
				$total_ht = $resultarray[0];
				$total_vat = $resultarray[1];
				$total_localtax1 = $resultarray[9];
				$total_localtax2 = $resultarray[10];
				$total_ttc = $resultarray[2];

				print '<tr class="oddeven">';

				print "<td>" . $staticsoc->getNomUrl(1) . "</td>";
				print "<td>" . dol_print_date($line->datec, "dayhour") . "</td>";

				print '<td align="center">' . $langs->trans($line->price_base_type) . "</td>";
				print '<td align="right">';

				$positiverates='';
				if (price2num($line->tva_tx))         $positiverates.=($positiverates?'/':'').price2num($line->tva_tx);
				if (price2num($line->localtax1_type)) $positiverates.=($positiverates?'/':'').price2num($line->localtax1_tx);
				if (price2num($line->localtax2_type)) $positiverates.=($positiverates?'/':'').price2num($line->localtax2_tx);
				if (empty($positiverates)) $positiverates='0';
				echo vatrate($positiverates.($line->default_vat_code?' ('.$line->default_vat_code.')':''), '%', ($line->tva_npr?$line->tva_npr:$line->recuperableonly));

				print "</td>";
				print '<td align="right">' . price($line->price) . "</td>";

				if ($mysoc->localtax1_assuj == "1" || $mysoc->localtax2_assuj == "1")
				{
					//print '<td align="right">' . price($line->price_ttc) . "</td>";
					print '<td align="right">' . price($resultarray[2]) . '</td>';
				}
				else
				{
					print '<td align="right">' . price($line->price_ttc) . "</td>";
				}

				print '<td align="right">' . price($line->price_min) . '</td>';
				print '<td align="right">' . price($line->price_min_ttc) . '</td>';

				// User
				$userstatic = new User($db);
				$userstatic->fetch($line->fk_user);
				print '<td align="right">';
				print $userstatic->getLoginUrl(1);
				print '</td>';

				// Todo Edit or delete button
				// Action
				if ($user->rights->produit->supprimer || $user->rights->service->supprimer)
				{
					print '<td align="right">';
					print '<a href="' . $_SERVER["PHP_SELF"] . '?action=showlog_customer_price&amp;id=' . $object->id . '&amp;socid=' . $line->fk_soc . '">';
					print img_info($langs->trans('PriceByCustomerLog'));
					print '</a>';
					print ' ';
					print '<a href="' . $_SERVER["PHP_SELF"] . '?action=edit_customer_price&amp;id=' . $object->id . '&amp;lineid=' . $line->id . '">';
					print img_edit('default', 0, 'style="vertical-align: middle;"');
					print '</a>';
					print ' ';
					print '<a href="' . $_SERVER["PHP_SELF"] . '?action=delete_customer_price&amp;id=' . $object->id . '&amp;lineid=' . $line->id . '">';
					print img_delete('default', 'style="vertical-align: middle;"');
					print '</a>';
					print '</td>';
				}

				print "</tr>\n";
			}
		}
		/*else
		{
			$colspan=9;
			if ($user->rights->produit->supprimer || $user->rights->service->supprimer) $colspan+=1;
			print "<tr ".$bc[false].">";
			print '<td colspan="'.$colspan.'">'.$langs->trans('None').'</td>';
			print "</tr>";
		}*/

		print "</table>";

		print "</form>";
	}
}

llxFooter();

$db->close();<|MERGE_RESOLUTION|>--- conflicted
+++ resolved
@@ -45,12 +45,8 @@
 	$prodcustprice = new Productcustomerprice($db);
 }
 
-<<<<<<< HEAD
-$langs->loadLangs(array("products", "bills", "companies"));
-=======
 // Load translation files required by the page
 $langs->loadLangs(array('products', 'bills', 'companies'));
->>>>>>> 1e5276f4
 
 $mesg=''; $error=0; $errors=array();
 
