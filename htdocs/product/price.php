<?php
/* Copyright (C) 2001-2007	Rodolphe Quiedeville	<rodolphe@quiedeville.org>
 * Copyright (C) 2004-2014	Laurent Destailleur		<eldy@users.sourceforge.net>
 * Copyright (C) 2005		Eric Seigne				<eric.seigne@ryxeo.com>
 * Copyright (C) 2005-2017	Regis Houssin			<regis.houssin@inodbox.com>
 * Copyright (C) 2006		Andre Cianfarani		<acianfa@free.fr>
 * Copyright (C) 2014		Florian Henry			<florian.henry@open-concept.pro>
 * Copyright (C) 2014-2018	Juanjo Menent			<jmenent@2byte.es>
 * Copyright (C) 2014-2019 	Philippe Grand 		    <philippe.grand@atoo-net.com>
 * Copyright (C) 2014		Ion agorria				<ion@agorria.com>
 * Copyright (C) 2015		Alexandre Spangaro		<aspangaro@open-dsi.fr>
 * Copyright (C) 2015		Marcos García			<marcosgdf@gmail.com>
 * Copyright (C) 2016		Ferran Marcet			<fmarcet@2byte.es>
 * Copyright (C) 2018-2020  Frédéric France         <frederic.france@netlogic.fr>
 * Copyright (C) 2018		Nicolas ZABOURI			<info@inovea-conseil.com>
 *
 * This program is free software; you can redistribute it and/or modify
 * it under the terms of the GNU General Public License as published by
 * the Free Software Foundation; either version 3 of the License, or
 * (at your option) any later version.
 *
 * This program is distributed in the hope that it will be useful,
 * but WITHOUT ANY WARRANTY; without even the implied warranty of
 * MERCHANTABILITY or FITNESS FOR A PARTICULAR PURPOSE.  See the
 * GNU General Public License for more details.
 *
 * You should have received a copy of the GNU General Public License
 * along with this program. If not, see <https://www.gnu.org/licenses/>.
 */

/**
 * \file htdocs/product/price.php
 * \ingroup product
 * \brief Page to show product prices
 */
require '../main.inc.php';
require_once DOL_DOCUMENT_ROOT.'/core/lib/product.lib.php';
require_once DOL_DOCUMENT_ROOT.'/core/lib/price.lib.php';
require_once DOL_DOCUMENT_ROOT.'/product/class/product.class.php';
require_once DOL_DOCUMENT_ROOT.'/product/dynamic_price/class/price_expression.class.php';
require_once DOL_DOCUMENT_ROOT.'/product/dynamic_price/class/price_parser.class.php';

if (!empty($conf->global->PRODUIT_CUSTOMER_PRICES)) {
	require_once DOL_DOCUMENT_ROOT.'/product/class/productcustomerprice.class.php';

	$prodcustprice = new Productcustomerprice($db);
}

// Load translation files required by the page
$langs->loadLangs(array('products', 'bills', 'companies', 'other'));

$mesg = '';
$error = 0;
$errors = array();

$id = GETPOST('id', 'int');
$ref = GETPOST('ref', 'alpha');
$action = GETPOST('action', 'aZ09');
$cancel = GETPOST('cancel', 'alpha');
$eid = GETPOST('eid', 'int');

$search_soc = GETPOST('search_soc');

// Security check
$fieldvalue = (!empty($id) ? $id : (!empty($ref) ? $ref : ''));
$fieldtype = (!empty($ref) ? 'ref' : 'rowid');
if ($user->socid) $socid = $user->socid;
$result = restrictedArea($user, 'produit|service', $fieldvalue, 'product&product', '', '', $fieldtype);

if ($id > 0 || !empty($ref))
{
	$object = new Product($db);
	$object->fetch($id, $ref);
}

// Clean param
if ((!empty($conf->global->PRODUIT_MULTIPRICES) || !empty($conf->global->PRODUIT_CUSTOMER_PRICES_BY_QTY_MULTIPRICES)) && empty($conf->global->PRODUIT_MULTIPRICES_LIMIT)) $conf->global->PRODUIT_MULTIPRICES_LIMIT = 5;

// Initialize technical object to manage hooks of page. Note that conf->hooks_modules contains array of hook context
$hookmanager->initHooks(array('productpricecard', 'globalcard'));


/*
 * Actions
 */

if ($cancel) $action = '';

$parameters = array('id'=>$id, 'ref'=>$ref);
$reshook = $hookmanager->executeHooks('doActions', $parameters, $object, $action); // Note that $action and $object may have been modified by some hooks
if ($reshook < 0) setEventMessages($hookmanager->error, $hookmanager->errors, 'errors');

if (empty($reshook))
{
	if (GETPOST('button_removefilter_x', 'alpha') || GETPOST('button_removefilter.x', 'alpha') || GETPOST('button_removefilter', 'alpha')) // All tests are required to be compatible with all browsers
	{
		$search_soc = '';
	}

	if ($action == 'setlabelsellingprice' && $user->admin)
	{
		require_once DOL_DOCUMENT_ROOT.'/core/lib/admin.lib.php';
		$keyforlabel = 'PRODUIT_MULTIPRICES_LABEL'.GETPOST('pricelevel');
		dolibarr_set_const($db, $keyforlabel, GETPOST('labelsellingprice', 'alpha'), 'chaine', 0, '', $conf->entity);
		$action = '';
	}

	if (($action == 'update_vat') && !$cancel && ($user->rights->produit->creer || $user->rights->service->creer))
	{
<<<<<<< HEAD
		$tva_tx_txt = GETPOST('tva_tx', 'alpha'); // tva_tx can be '8.5'  or  '8.5*'  or  '8.5 (XXX)' or '8.5* (XXX)'

		// We must define tva_tx, npr and local taxes
		$tva_tx = $tva_tx_txt;
		$vatratecode = '';
		if (preg_match('/\((.*)\)/', $tva_tx_txt, $reg))
		{
			$vat_src_code = $reg[1];
			$tva_tx = preg_replace('/\s*\(.*\)/', '', $tva_tx_txt); // Remove code into vatrate.
		}

		$tva_tx = price2num(preg_replace('/\*/', '', $tva_tx)); // keep remove all after the numbers and dot
		$npr = preg_match('/\*/', $tva_tx_txt) ? 1 : 0;
		$localtax1 = 0; $localtax2 = 0; $localtax1_type = '0'; $localtax2_type = '0';
		// If value contains the unique code of vat line (new recommanded method), we use it to find npr and local taxes
		if (preg_match('/\((.*)\)/', $tva_tx_txt, $reg))
		{
			// We look into database using code (we can't use get_localtax() because it depends on buyer that is not known). Same in create product.
			$vatratecode = $reg[1];
			// Get record from code
			$sql = "SELECT t.rowid, t.code, t.recuperableonly, t.localtax1, t.localtax2, t.localtax1_type, t.localtax2_type";
			$sql .= " FROM ".MAIN_DB_PREFIX."c_tva as t, ".MAIN_DB_PREFIX."c_country as c";
			$sql .= " WHERE t.fk_pays = c.rowid AND c.code = '".$db->escape($mysoc->country_code)."'";
			$sql .= " AND t.taux = ".((float) $tva_tx)." AND t.active = 1";
			$sql .= " AND t.code ='".$db->escape($vatratecode)."'";
			$resql = $db->query($sql);
			if ($resql)
			{
				$obj = $db->fetch_object($resql);
				$npr = $obj->recuperableonly;
				$localtax1 = $obj->localtax1;
				$localtax2 = $obj->localtax2;
				$localtax1_type = $obj->localtax1_type;
				$localtax2_type = $obj->localtax2_type;
			}
		}

		$object->default_vat_code = $vatratecode;
		$object->tva_tx = $tva_tx;
		$object->tva_npr = $npr;
		$object->localtax1_tx = $localtax1;
		$object->localtax2_tx = $localtax2;
		$object->localtax1_type = $localtax1_type;
		$object->localtax2_type = $localtax2_type;

		$db->begin();

		$resql = $object->update($object->id, $user);
		if ($resql <= 0)
		{
			$error++;
			setEventMessages($object->error, $object->errors, 'errors');
		}

		if ($error)
		{
			//$localtaxarray=array('0'=>$localtax1_type,'1'=>$localtax1,'2'=>$localtax2_type,'3'=>$localtax2);
			$localtaxarray = array(); // We do not store localtaxes into product, we will use instead the "vat code" to retrieve them.
			$object->updatePrice(0, $object->price_base_type, $user, $tva_tx, '', 0, $npr, 0, 0, $localtaxarray, $vatratecode);
		}

		if (!$error)
		{
			$db->commit();
		} else {
			$db->rollback();
		}

		$action = '';
=======
	    $tva_tx_txt = GETPOST('tva_tx', 'alpha'); // tva_tx can be '8.5'  or  '8.5*'  or  '8.5 (XXX)' or '8.5* (XXX)'

	    // We must define tva_tx, npr and local taxes
	    $tva_tx = $tva_tx_txt;
	    $vatratecode = '';
	    $reg = array();
	    if (preg_match('/\((.*)\)/', $tva_tx_txt, $reg))
	    {
	    	$vat_src_code = $reg[1];
	    	$tva_tx = preg_replace('/\s*\(.*\)/', '', $tva_tx_txt); // Remove code into vatrate.
	    }

	    $tva_tx = price2num(preg_replace('/\*/', '', $tva_tx)); // keep remove all after the numbers and dot
	    $npr = preg_match('/\*/', $tva_tx_txt) ? 1 : 0;
	    $localtax1 = 0; $localtax2 = 0; $localtax1_type = '0'; $localtax2_type = '0';
	    // If value contains the unique code of vat line (new recommanded method), we use it to find npr and local taxes
	    if (preg_match('/\((.*)\)/', $tva_tx_txt, $reg))
	    {
	        // We look into database using code (we can't use get_localtax() because it depends on buyer that is not known). Same in create product.
	        $vatratecode = $reg[1];
	        // Get record from code
	        $sql = "SELECT t.rowid, t.code, t.recuperableonly, t.localtax1, t.localtax2, t.localtax1_type, t.localtax2_type";
	        $sql .= " FROM ".MAIN_DB_PREFIX."c_tva as t, ".MAIN_DB_PREFIX."c_country as c";
	        $sql .= " WHERE t.fk_pays = c.rowid AND c.code = '".$mysoc->country_code."'";
	        $sql .= " AND t.taux = ".((float) $tva_tx)." AND t.active = 1";
	        $sql .= " AND t.code ='".$vatratecode."'";
	        $resql = $db->query($sql);
	        if ($resql)
	        {
                $obj = $db->fetch_object($resql);
                $npr = $obj->recuperableonly;
                $localtax1 = $obj->localtax1;
                $localtax2 = $obj->localtax2;
                $localtax1_type = $obj->localtax1_type;
                $localtax2_type = $obj->localtax2_type;
	        }
	    }

	    $object->default_vat_code = $vatratecode;
	    $object->tva_tx = $tva_tx;
	    $object->tva_npr = $npr;
	    $object->localtax1_tx = $localtax1;
	    $object->localtax2_tx = $localtax2;
	    $object->localtax1_type = $localtax1_type;
	    $object->localtax2_type = $localtax2_type;

	    $db->begin();

	    $resql = $object->update($object->id, $user);
	    if ($resql <= 0)
	    {
	        $error++;
	        setEventMessages($object->error, $object->errors, 'errors');
	    }

	    if ($error)
	    {
	        //$localtaxarray=array('0'=>$localtax1_type,'1'=>$localtax1,'2'=>$localtax2_type,'3'=>$localtax2);
	        $localtaxarray = array(); // We do not store localtaxes into product, we will use instead the "vat code" to retreive them.
	        $object->updatePrice(0, $object->price_base_type, $user, $tva_tx, '', 0, $npr, 0, 0, $localtaxarray, $vatratecode);
	    }

	    if (!$error)
	    {
	        $db->commit();
	    }
	    else
	    {
	        $db->rollback();
	    }

	    $action = '';
>>>>>>> 4a5cdd00
	}

	if (($action == 'update_price') && !$cancel && $object->getRights()->creer)
	{
		$error = 0;
		$pricestoupdate = array();

		$psq = GETPOST('psqflag');
		$psq = empty($newpsq) ? 0 : $newpsq;
		$maxpricesupplier = $object->min_recommended_price();

		if (!empty($conf->dynamicprices->enabled)) {
			$object->fk_price_expression = empty($eid) ? 0 : $eid; //0 discards expression

			if ($object->fk_price_expression != 0) {
				//Check the expression validity by parsing it
				$priceparser = new PriceParser($db);

				if ($priceparser->parseProduct($object) < 0) {
					$error++;
					setEventMessages($priceparser->translatedError(), null, 'errors');
				}
			}
		}

		// Multiprices
		if (!$error && (!empty($conf->global->PRODUIT_MULTIPRICES) || !empty($conf->global->PRODUIT_CUSTOMER_PRICES_BY_QTY_MULTIPRICES))) {
			$newprice = GETPOST('price', 'array');
			$newprice_min = GETPOST('price_min', 'array');
			$newpricebase = GETPOST('multiprices_base_type', 'array');
			$newvattx = GETPOST('tva_tx', 'array');
			$newvatnpr = GETPOST('tva_npr', 'array');
			$newlocaltax1_tx = GETPOST('localtax1_tx', 'array');
			$newlocaltax1_type = GETPOST('localtax1_type', 'array');
			$newlocaltax2_tx = GETPOST('localtax2_tx', 'array');
			$newlocaltax2_type = GETPOST('localtax2_type', 'array');

			//Shall we generate prices using price rules?
			$object->price_autogen = GETPOST('usePriceRules') == 'on';

			for ($i = 1; $i <= $conf->global->PRODUIT_MULTIPRICES_LIMIT; $i++)
			{
				if (!isset($newprice[$i])) {
					continue;
				}

				$tva_tx_txt = $newvattx[$i];

				$tva_tx = $tva_tx_txt;
				$vatratecode = '';
				$reg = array();
				if (preg_match('/\((.*)\)/', $tva_tx_txt, $reg))
				{
					$vat_src_code = $reg[1];
					$tva_tx = preg_replace('/\s*\(.*\)/', '', $tva_tx_txt); // Remove code into vatrate.
				}
				$tva_tx = price2num(preg_replace('/\*/', '', $tva_tx)); // keep remove all after the numbers and dot

				$npr = preg_match('/\*/', $tva_tx_txt) ? 1 : 0;
				$localtax1 = $newlocaltax1_tx[$i];
				$localtax1_type = $newlocaltax1_type[$i];
				$localtax2 = $newlocaltax2_tx[$i];
				$localtax2_type = $newlocaltax2_type[$i];
				if (preg_match('/\((.*)\)/', $tva_tx_txt, $reg))
				{
					// We look into database using code
					$vatratecode = $reg[1];
					// Get record from code
					$sql = "SELECT t.rowid, t.code, t.recuperableonly, t.localtax1, t.localtax2, t.localtax1_type, t.localtax2_type";
					$sql .= " FROM ".MAIN_DB_PREFIX."c_tva as t, ".MAIN_DB_PREFIX."c_country as c";
					$sql .= " WHERE t.fk_pays = c.rowid AND c.code = '".$db->escape($mysoc->country_code)."'";
					$sql .= " AND t.taux = ".((float) $tva_tx)." AND t.active = 1";
					$sql .= " AND t.code ='".$db->escape($vatratecode)."'";
					$resql = $db->query($sql);
					if ($resql)
					{
						$obj = $db->fetch_object($resql);
						$npr = $obj->recuperableonly;
						$localtax1 = $obj->localtax1;
						$localtax2 = $obj->localtax2;
						$localtax1_type = $obj->localtax1_type;
						$localtax2_type = $obj->localtax2_type;
					}
				}

				$pricestoupdate[$i] = array(
					'price' => price2num($newprice[$i], '', 2),
					'price_min' => price2num($newprice_min[$i], '', 2),
					'price_base_type' => $newpricebase[$i],
					'default_vat_code' => $vatratecode,
					'vat_tx' => $tva_tx, // default_vat_code should be used in priority in a future
					'npr' => $npr, // default_vat_code should be used in priority in a future
					'localtaxes_array' => array('0'=>$localtax1_type, '1'=>$localtax1, '2'=>$localtax2_type, '3'=>$localtax2)  // default_vat_code should be used in priority in a future
				);

				//If autogeneration is enabled, then we only set the first level
				if ($object->price_autogen) {
					break;
				}
			}
		} elseif (!$error)
		{
			$newprice = price2num(GETPOST('price', 'alpha'), '', 2);
			$newprice_min = price2num(GETPOST('price_min', 'alpha'), '', 2);
			$newpricebase = GETPOST('price_base_type', 'alpha');
			$tva_tx_txt = GETPOST('tva_tx', 'alpha'); // tva_tx can be '8.5'  or  '8.5*'  or  '8.5 (XXX)' or '8.5* (XXX)'

			$tva_tx = $tva_tx_txt;
			$vatratecode = '';
			$reg = array();
			if (preg_match('/\((.*)\)/', $tva_tx_txt, $reg))
			{
				$vat_src_code = $reg[1];
				$tva_tx = preg_replace('/\s*\(.*\)/', '', $tva_tx_txt); // Remove code into vatrate.
			}
			$tva_tx = price2num(preg_replace('/\*/', '', $tva_tx)); // keep remove all after the numbers and dot

			$npr = preg_match('/\*/', $tva_tx_txt) ? 1 : 0;
			$localtax1 = 0; $localtax2 = 0; $localtax1_type = '0'; $localtax2_type = '0';
			// If value contains the unique code of vat line (new recommanded method), we use it to find npr and local taxes
			if (preg_match('/\((.*)\)/', $tva_tx_txt, $reg))
			{
				// We look into database using code
				$vatratecode = $reg[1];
				// Get record from code
				$sql = "SELECT t.rowid, t.code, t.recuperableonly, t.localtax1, t.localtax2, t.localtax1_type, t.localtax2_type";
				$sql .= " FROM ".MAIN_DB_PREFIX."c_tva as t, ".MAIN_DB_PREFIX."c_country as c";
				$sql .= " WHERE t.fk_pays = c.rowid AND c.code = '".$db->escape($mysoc->country_code)."'";
				$sql .= " AND t.taux = ".$tva_tx." AND t.active = 1";
				$sql .= " AND t.code ='".$db->escape($vatratecode)."'";
				$resql = $db->query($sql);
				if ($resql)
				{
					$obj = $db->fetch_object($resql);
					$npr = $obj->recuperableonly;
					$localtax1 = $obj->localtax1;
					$localtax2 = $obj->localtax2;
					$localtax1_type = $obj->localtax1_type;
					$localtax2_type = $obj->localtax2_type;

					// If spain, we don't use the localtax found into tax record in database with same code, but using the get_localtax rule
					if (in_array($mysoc->country_code, array('ES')))
					{
						$localtax1 = get_localtax($tva_tx, 1);
	   					$localtax2 = get_localtax($tva_tx, 2);
					}
				}
			}
			$pricestoupdate[0] = array(
				'price' => $newprice,
				'price_min' => $newprice_min,
				'price_base_type' => $newpricebase,
			    'default_vat_code' => $vatratecode,
				'vat_tx' => $tva_tx, // default_vat_code should be used in priority in a future
				'npr' => $npr, // default_vat_code should be used in priority in a future
				'localtaxes_array' => array('0'=>$localtax1_type, '1'=>$localtax1, '2'=>$localtax2_type, '3'=>$localtax2)   // default_vat_code should be used in priority in a future
			);
		}

		if (!$error) {
			$db->begin();

			foreach ($pricestoupdate as $key => $val) {
				$newprice = $val['price'];

				if ($val['price'] < $val['price_min'] && !empty($object->fk_price_expression)) {
					$newprice = $val['price_min']; //Set price same as min, the user will not see the
				}

				$newprice = price2num($newprice, 'MU');
				$newprice_min = price2num($val['price_min'], 'MU');

				if (!empty($conf->global->PRODUCT_MINIMUM_RECOMMENDED_PRICE) && $newprice_min < $maxpricesupplier) {
					setEventMessages($langs->trans("MinimumPriceLimit", price($maxpricesupplier, 0, '', 1, - 1, - 1, 'auto')), null, 'errors');
					$error++;
					break;
				}

				if ($object->multiprices[$key] != $newprice || $object->multiprices_min[$key] != $newprice_min || $object->multiprices_base_type[$key] != $val['price_base_type'])
	   				$res = $object->updatePrice($newprice, $val['price_base_type'], $user, $val['vat_tx'], $newprice_min, $key, $val['npr'], $psq, 0, $val['localtaxes_array'], $val['default_vat_code']);
				else $res = 0;


				if ($res < 0) {
					$error++;
					setEventMessages($object->error, $object->errors, 'errors');
					break;
				}
			}
		}

		if (!$error && $object->update($object->id, $user) < 0) {
			$error++;
			setEventMessages($object->error, $object->errors, 'errors');
		}

		if (empty($error)) {
			$action = '';
			setEventMessages($langs->trans("RecordSaved"), null, 'mesgs');
			$db->commit();
		} else {
			$action = 'edit_price';
			$db->rollback();
		}
	}


	if ($action == 'delete' && $user->rights->produit->supprimer)
	{
		$result = $object->log_price_delete($user, GETPOST('lineid', 'int'));
		if ($result < 0) {
			setEventMessages($object->error, $object->errors, 'errors');
		}
	}

	// Set Price by quantity
	if ($action == 'activate_price_by_qty')
	{
		// Activating product price by quantity add a new price line with price_by_qty set to 1
		$level = GETPOST('level', 'int');
		$object->updatePrice(0, $object->price_base_type, $user, $object->tva_tx, 0, $level, $object->tva_npr, 1);
	}
	// Unset Price by quantity
	if ($action == 'disable_price_by_qty')
	{
		// Disabling product price by quantity add a new price line with price_by_qty set to 0
		$level = GETPOST('level', 'int');
		$object->updatePrice(0, $object->price_base_type, $user, $object->tva_tx, 0, $level, $object->tva_npr, 0);
	}

	if ($action == 'edit_price_by_qty')
	{ // Edition d'un prix par quantité
		$rowid = GETPOST('rowid', 'int');
	}

	// Add or update price by quantity
	if ($action == 'update_price_by_qty')
	{
		// Récupération des variables
		$rowid = GETPOST('rowid', 'int');
		$priceid = GETPOST('priceid', 'int');
		$newprice = price2num(GETPOST("price", 'alpha'), 'MU');
		// $newminprice=price2num(GETPOST("price_min"),'MU'); // TODO : Add min price management
		$quantity = GETPOST('quantity', 'int');
		$remise_percent = price2num(GETPOST('remise_percent', 'alpha'));
		$remise = 0; // TODO : allow discount by amount when available on documents

		if (empty($quantity)) {
			$error++;
			setEventMessages($langs->trans("ErrorFieldRequired", $langs->transnoentities("Qty")), null, 'errors');
		}
		if (empty($newprice)) {
			$error++;
			setEventMessages($langs->trans("ErrorFieldRequired", $langs->transnoentities("Price")), null, 'errors');
		}
		if (!$error) {
			// Calcul du prix HT et du prix unitaire
			if ($object->price_base_type == 'TTC') {
				$price = price2num($newprice) / (1 + ($object->tva_tx / 100));
			}

			$price = price2num($newprice, 'MU');
			$unitPrice = price2num($price / $quantity, 'MU');

			// Ajout / mise à jour
			if ($rowid > 0) {
				$sql = "UPDATE ".MAIN_DB_PREFIX."product_price_by_qty SET";
				$sql .= " price='".$db->escape($price)."',";
				$sql .= " unitprice=".$unitPrice.",";
				$sql .= " quantity=".$quantity.",";
				$sql .= " remise_percent=".$remise_percent.",";
				$sql .= " remise=".$remise;
				$sql .= " WHERE rowid = ".$rowid;

				$result = $db->query($sql);
				if (!$result) dol_print_error($db);
			} else {
				$sql = "INSERT INTO ".MAIN_DB_PREFIX."product_price_by_qty (fk_product_price,price,unitprice,quantity,remise_percent,remise) values (";
				$sql .= $priceid.','.$price.','.$unitPrice.','.$quantity.','.$remise_percent.','.$remise.')';

				$result = $db->query($sql);
				if (!$result) {
					if ($db->lasterrno() == 'DB_ERROR_RECORD_ALREADY_EXISTS') {
						setEventMessages($langs->trans("DuplicateRecord"), null, 'errors');
					} else {
						dol_print_error($db);
					}
				}
			}
		}
	}

	if ($action == 'delete_price_by_qty')
	{
		$rowid = GETPOST('rowid', 'int');
		if (!empty($rowid)) {
			$sql = "DELETE FROM ".MAIN_DB_PREFIX."product_price_by_qty";
			$sql .= " WHERE rowid = ".$rowid;

			$result = $db->query($sql);
		} else {
			setEventMessages(('delete_price_by_qty'.$langs->transnoentities('MissingIds')), null, 'errors');
		}
	}

	if ($action == 'delete_all_price_by_qty') {
		$priceid = GETPOST('priceid', 'int');
		if (!empty($rowid)) {
			$sql = "DELETE FROM ".MAIN_DB_PREFIX."product_price_by_qty";
			$sql .= " WHERE fk_product_price = ".$priceid;

			$result = $db->query($sql);
		} else {
			setEventMessages(('delete_price_by_qty'.$langs->transnoentities('MissingIds')), null, 'errors');
		}
	}

	/**
	 * ***************************************************
	 * Price by customer
	 * ****************************************************
	 */
	if ($action == 'add_customer_price_confirm' && !$cancel && ($user->rights->produit->creer || $user->rights->service->creer)) {
		$maxpricesupplier = $object->min_recommended_price();

		$update_child_soc = GETPOST('updatechildprice', 'int');

		// add price by customer
		$prodcustprice->fk_soc = GETPOST('socid', 'int');
		$prodcustprice->fk_product = $object->id;
		$prodcustprice->price = price2num(GETPOST("price"), 'MU');
		$prodcustprice->price_min = price2num(GETPOST("price_min"), 'MU');
		$prodcustprice->price_base_type = GETPOST("price_base_type", 'alpha');

		$tva_tx_txt = GETPOST("tva_tx", 'alpha');

		$tva_tx = $tva_tx_txt;
		$vatratecode = '';
		if (preg_match('/\((.*)\)/', $tva_tx_txt, $reg))
		{
			$vat_src_code = $reg[1];
			$tva_tx = preg_replace('/\s*\(.*\)/', '', $tva_tx_txt); // Remove code into vatrate.
		}
		$tva_tx = price2num(preg_replace('/\*/', '', $tva_tx)); // keep remove all after the numbers and dot

		$npr = preg_match('/\*/', $tva_tx_txt) ? 1 : 0;
		$localtax1 = 0; $localtax2 = 0; $localtax1_type = '0'; $localtax2_type = '0';
		// If value contains the unique code of vat line (new recommanded method), we use it to find npr and local taxes
		if (preg_match('/\((.*)\)/', $tva_tx_txt, $reg))
		{
			// We look into database using code
			$vatratecode = $reg[1];
			// Get record from code
			$sql = "SELECT t.rowid, t.code, t.recuperableonly, t.localtax1, t.localtax2, t.localtax1_type, t.localtax2_type";
			$sql .= " FROM ".MAIN_DB_PREFIX."c_tva as t, ".MAIN_DB_PREFIX."c_country as c";
			$sql .= " WHERE t.fk_pays = c.rowid AND c.code = '".$db->escape($mysoc->country_code)."'";
			$sql .= " AND t.taux = ".$tva_tx." AND t.active = 1";
			$sql .= " AND t.code ='".$db->escape($vatratecode)."'";
			$resql = $db->query($sql);
			if ($resql)
			{
				$obj = $db->fetch_object($resql);
				$npr = $obj->recuperableonly;
				$localtax1 = $obj->localtax1;
				$localtax2 = $obj->localtax2;
				$localtax1_type = $obj->localtax1_type;
				$localtax2_type = $obj->localtax2_type;
			}
		}

		$prodcustprice->default_vat_code = $vatratecode;
		$prodcustprice->tva_tx = $tva_tx;
		$prodcustprice->recuperableonly = $npr;
		$prodcustprice->localtax1_tx = $localtax1;
		$prodcustprice->localtax2_tx = $localtax2;
		$prodcustprice->localtax1_type = $localtax1_type;
		$prodcustprice->localtax2_type = $localtax2_type;

		if (!($prodcustprice->fk_soc > 0))
		{
			$langs->load("errors");
			setEventMessages($langs->trans("ErrorFieldRequired", $langs->transnoentitiesnoconv("ThirdParty")), null, 'errors');
			$error++;
			$action = 'add_customer_price';
		}
		if (!empty($conf->global->PRODUCT_MINIMUM_RECOMMENDED_PRICE) && $prodcustprice->price_min < $maxpricesupplier)
		{
			$langs->load("errors");
			setEventMessages($langs->trans("MinimumPriceLimit", price($maxpricesupplier, 0, '', 1, -1, -1, 'auto')), null, 'errors');
			$error++;
			$action = 'add_customer_price';
		}

		if (!$error)
		{
			$result = $prodcustprice->create($user, 0, $update_child_soc);

			if ($result < 0) {
				setEventMessages($prodcustprice->error, $prodcustprice->errors, 'errors');
			} else {
				setEventMessages($langs->trans('RecordSaved'), null, 'mesgs');
			}

			$action = '';
		}
	}

	if ($action == 'delete_customer_price' && ($user->rights->produit->supprimer || $user->rights->service->supprimer))
	{
		// Delete price by customer
		$prodcustprice->id = GETPOST('lineid');
		$result = $prodcustprice->delete($user);

		if ($result < 0) {
			setEventMessages($prodcustprice->error, $prodcustprice->errors, 'errors');
		} else {
			setEventMessages($langs->trans('RecordDeleted'), null, 'mesgs');
		}
		$action = '';
	}

	if ($action == 'update_customer_price_confirm' && !$cancel && ($user->rights->produit->creer || $user->rights->service->creer))
	{
		$maxpricesupplier = $object->min_recommended_price();

		$update_child_soc = GETPOST('updatechildprice', 'int');

		$prodcustprice->fetch(GETPOST('lineid', 'int'));

		// update price by customer
		$prodcustprice->price = price2num(GETPOST("price"), 'MU');
		$prodcustprice->price_min = price2num(GETPOST("price_min"), 'MU');
		$prodcustprice->price_base_type = GETPOST("price_base_type", 'alpha');

		$tva_tx_txt = GETPOST("tva_tx");

		$tva_tx = $tva_tx_txt;
		$vatratecode = '';
		if (preg_match('/\((.*)\)/', $tva_tx_txt, $reg))
		{
			$vat_src_code = $reg[1];
			$tva_tx = preg_replace('/\s*\(.*\)/', '', $tva_tx_txt); // Remove code into vatrate.
		}
		$tva_tx = price2num(preg_replace('/\*/', '', $tva_tx)); // keep remove all after the numbers and dot

		$npr = preg_match('/\*/', $tva_tx_txt) ? 1 : 0;
		$localtax1 = 0; $localtax2 = 0; $localtax1_type = '0'; $localtax2_type = '0';
		// If value contains the unique code of vat line (new recommanded method), we use it to find npr and local taxes
		if (preg_match('/\((.*)\)/', $tva_tx_txt, $reg))
		{
			// We look into database using code
			$vatratecode = $reg[1];
			// Get record from code
			$sql = "SELECT t.rowid, t.code, t.recuperableonly, t.localtax1, t.localtax2, t.localtax1_type, t.localtax2_type";
			$sql .= " FROM ".MAIN_DB_PREFIX."c_tva as t, ".MAIN_DB_PREFIX."c_country as c";
			$sql .= " WHERE t.fk_pays = c.rowid AND c.code = '".$db->escape($mysoc->country_code)."'";
			$sql .= " AND t.taux = ".$tva_tx." AND t.active = 1";
			$sql .= " AND t.code ='".$db->escape($vatratecode)."'";
			$resql = $db->query($sql);
			if ($resql)
			{
				$obj = $db->fetch_object($resql);
				$npr = $obj->recuperableonly;
				$localtax1 = $obj->localtax1;
				$localtax2 = $obj->localtax2;
				$localtax1_type = $obj->localtax1_type;
				$localtax2_type = $obj->localtax2_type;
			}
		}

		$prodcustprice->default_vat_code = $vatratecode;
		$prodcustprice->tva_tx = $tva_tx;
		$prodcustprice->recuperableonly = $npr;
		$prodcustprice->localtax1_tx = $localtax1;
		$prodcustprice->localtax2_tx = $localtax2;
		$prodcustprice->localtax1_type = $localtax1_type;
		$prodcustprice->localtax2_type = $localtax2_type;

		if ($prodcustprice->price_min < $maxpricesupplier && !empty($conf->global->PRODUCT_MINIMUM_RECOMMENDED_PRICE))
		{
			setEventMessages($langs->trans("MinimumPriceLimit", price($maxpricesupplier, 0, '', 1, -1, -1, 'auto')), null, 'errors');
			$error++;
			$action = 'update_customer_price';
		}

		if (!$error)
		{
			$result = $prodcustprice->update($user, 0, $update_child_soc);

			if ($result < 0) {
				setEventMessages($prodcustprice->error, $prodcustprice->errors, 'errors');
			} else {
				setEventMessages($langs->trans("Save"), null, 'mesgs');
			}

			$action = '';
		}
	}
}


/*
 * View
 */

$form = new Form($db);

if (!empty($id) || !empty($ref))
{
	// fetch updated prices
	$object->fetch($id, $ref);
}

$title = $langs->trans('ProductServiceCard');
$helpurl = '';
$shortlabel = dol_trunc($object->label, 16);
if (GETPOST("type") == '0' || ($object->type == Product::TYPE_PRODUCT))
{
	$title = $langs->trans('Product')." ".$shortlabel." - ".$langs->trans('SellingPrices');
	$helpurl = 'EN:Module_Products|FR:Module_Produits|ES:M&oacute;dulo_Productos';
}
if (GETPOST("type") == '1' || ($object->type == Product::TYPE_SERVICE))
{
	$title = $langs->trans('Service')." ".$shortlabel." - ".$langs->trans('SellingPrices');
	$helpurl = 'EN:Module_Services_En|FR:Module_Services|ES:M&oacute;dulo_Servicios';
}

llxHeader('', $title, $helpurl);

$head = product_prepare_head($object);
$titre = $langs->trans("CardProduct".$object->type);
$picto = ($object->type == Product::TYPE_SERVICE ? 'service' : 'product');

print dol_get_fiche_head($head, 'price', $titre, -1, $picto);

$linkback = '<a href="'.DOL_URL_ROOT.'/product/list.php?restore_lastsearch_values=1">'.$langs->trans("BackToList").'</a>';
$object->next_prev_filter = " fk_product_type = ".$object->type;

$shownav = 1;
if ($user->socid && !in_array('product', explode(',', $conf->global->MAIN_MODULES_FOR_EXTERNAL))) $shownav = 0;

dol_banner_tab($object, 'ref', $linkback, $shownav, 'ref');


print '<div class="fichecenter">';

print '<div class="underbanner clearboth"></div>';
print '<table class="border tableforfield" width="100%">';

// Price per customer segment/level
if (!empty($conf->global->PRODUIT_MULTIPRICES) || !empty($conf->global->PRODUIT_CUSTOMER_PRICES_BY_QTY_MULTIPRICES))
{
	// Price and min price are variable (depends on level of company).
	if (!empty($socid))
	{
		$soc = new Societe($db);
		$soc->id = $socid;
		$soc->fetch($socid);

		// Selling price
		print '<tr><td class="titlefield">';
		print $langs->trans("SellingPrice");
		print '</td>';
		print '<td colspan="2">';
		if ($object->multiprices_base_type[$soc->price_level] == 'TTC') {
			print price($object->multiprices_ttc[$soc->price_level]);
		} else {
			print price($object->multiprices[$soc->price_level]);
		}
		if ($object->multiprices_base_type[$soc->price_level]) {
			print ' '.$langs->trans($object->multiprices_base_type[$soc->price_level]);
		} else {
			print ' '.$langs->trans($object->price_base_type);
		}
		print '</td></tr>';

		// Price min
		print '<tr><td>'.$langs->trans("MinPrice").'</td><td colspan="2">';
		if ($object->multiprices_base_type[$soc->price_level] == 'TTC')
		{
			print price($object->multiprices_min_ttc[$soc->price_level]).' '.$langs->trans($object->multiprices_base_type[$soc->price_level]);
		} else {
			print price($object->multiprices_min[$soc->price_level]).' '.$langs->trans(empty($object->multiprices_base_type[$soc->price_level]) ? 'HT' : $object->multiprices_base_type[$soc->price_level]);
		}
		print '</td></tr>';

		if (!empty($conf->global->PRODUIT_MULTIPRICES_USE_VAT_PER_LEVEL))  // using this option is a bug. kept for backward compatibility
		{
			// TVA
			print '<tr><td>'.$langs->trans("DefaultTaxRate").'</td><td colspan="2">';

			$positiverates = '';
			if (price2num($object->multiprices_tva_tx[$soc->price_level])) $positiverates .= ($positiverates ? '/' : '').price2num($object->multiprices_tva_tx[$soc->price_level]);
			if (price2num($object->multiprices_localtax1_type[$soc->price_level])) $positiverates .= ($positiverates ? '/' : '').price2num($object->multiprices_localtax1_tx[$soc->price_level]);
			if (price2num($object->multiprices_localtax2_type[$soc->price_level])) $positiverates .= ($positiverates ? '/' : '').price2num($object->multiprices_localtax2_tx[$soc->price_level]);
			if (empty($positiverates)) $positiverates = '0';
			echo vatrate($positiverates.($object->default_vat_code ? ' ('.$object->default_vat_code.')' : ''), '%', $object->tva_npr);
			//print vatrate($object->multiprices_tva_tx[$soc->price_level], true);
			print '</td></tr>';
		} else {
			// TVA
			print '<tr><td>'.$langs->trans("DefaultTaxRate").'</td><td>';

			$positiverates = '';
			if (price2num($object->tva_tx))         $positiverates .= ($positiverates ? '/' : '').price2num($object->tva_tx);
			if (price2num($object->localtax1_type)) $positiverates .= ($positiverates ? '/' : '').price2num($object->localtax1_tx);
			if (price2num($object->localtax2_type)) $positiverates .= ($positiverates ? '/' : '').price2num($object->localtax2_tx);
			if (empty($positiverates)) $positiverates = '0';
			echo vatrate($positiverates.($object->default_vat_code ? ' ('.$object->default_vat_code.')' : ''), '%', $object->tva_npr);
			/*
			if ($object->default_vat_code)
	        {
	            print vatrate($object->tva_tx, true) . ' ('.$object->default_vat_code.')';
	        }
        	else print vatrate($object->tva_tx . ($object->tva_npr ? '*' : ''), true);*/
			print '</td></tr>';
		}
	} else {
		if (!empty($conf->global->PRODUIT_MULTIPRICES_USE_VAT_PER_LEVEL))  // using this option is a bug. kept for backward compatibility
		{
			// We show only vat for level 1
			print '<tr><td class="titlefield">'.$langs->trans("DefaultTaxRate").'</td>';
			print '<td colspan="2">'.vatrate($object->multiprices_tva_tx[1], true).'</td>';
			print '</tr>';
		} else {
			// TVA
			print '<tr><td class="titlefield">'.$langs->trans("DefaultTaxRate").'</td><td>';

			$positiverates = '';
			if (price2num($object->tva_tx))         $positiverates .= ($positiverates ? '/' : '').price2num($object->tva_tx);
			if (price2num($object->localtax1_type)) $positiverates .= ($positiverates ? '/' : '').price2num($object->localtax1_tx);
			if (price2num($object->localtax2_type)) $positiverates .= ($positiverates ? '/' : '').price2num($object->localtax2_tx);
			if (empty($positiverates)) $positiverates = '0';
			echo vatrate($positiverates.($object->default_vat_code ? ' ('.$object->default_vat_code.')' : ''), '%', $object->tva_npr);
			/*
	        if ($object->default_vat_code)
	        {
	            print vatrate($object->tva_tx, true) . ' ('.$object->default_vat_code.')';
	        }
	        else print vatrate($object->tva_tx . ($object->tva_npr ? '*' : ''), true);*/
			print '</td></tr>';
		}
		print '</table>';

		print '<br>';

		print '<table class="noborder tableforfield" width="100%">';
		print '<tr class="liste_titre"><td>';
		print $langs->trans("PriceLevel");
		if ($user->admin) print ' <a class="editfielda" href="'.$_SERVER["PHP_SELF"].'?action=editlabelsellingprice&amp;pricelevel='.$i.'&amp;id='.$object->id.'">'.img_edit($langs->trans('EditSellingPriceLabel'), 0).'</a>';
		print '</td>';
		print '<td style="text-align: right">'.$langs->trans("SellingPrice").'</td>';
		print '<td style="text-align: right">'.$langs->trans("MinPrice").'</td>';
		print '</tr>';

		for ($i = 1; $i <= $conf->global->PRODUIT_MULTIPRICES_LIMIT; $i++)
		{
			print '<tr class="oddeven">';

			// Label of price
			print '<td>';
			$keyforlabel = 'PRODUIT_MULTIPRICES_LABEL'.$i;
			if (preg_match('/editlabelsellingprice/', $action))
			{
				print '<form method="post" action="'.$_SERVER["PHP_SELF"].'?id='.$object->id.'">';
				print '<input type="hidden" name="token" value="'.newToken().'">';
				print '<input type="hidden" name="action" value="setlabelsellingprice">';
				print '<input type="hidden" name="pricelevel" value="'.$i.'">';
				print $langs->trans("SellingPrice").' '.$i.' - ';
				print '<input size="10" class="maxwidthonsmartphone" type="text" name="labelsellingprice" value="'.$conf->global->$keyforlabel.'">';
				print '&nbsp;<input type="submit" class="button" value="'.$langs->trans("Modify").'">';
				print '</form>';
			} else {
				print $langs->trans("SellingPrice").' '.$i;
				if (!empty($conf->global->$keyforlabel)) print ' - '.$langs->trans($conf->global->$keyforlabel);
			}
			print '</td>';

			if ($object->multiprices_base_type [$i] == 'TTC') {
				print '<td style="text-align: right">'.price($object->multiprices_ttc[$i]);
			} else {
				print '<td style="text-align: right">'.price($object->multiprices[$i]);
			}

			if ($object->multiprices_base_type[$i]) {
				print ' '.$langs->trans($object->multiprices_base_type [$i]).'</td>';
			} else {
				print ' '.$langs->trans($object->price_base_type).'</td>';
			}

			// Prix min
			print '<td style="text-align: right">';
			if (empty($object->multiprices_base_type[$i])) $object->multiprices_base_type[$i] = "HT";
			if ($object->multiprices_base_type[$i] == 'TTC')
			{
				print price($object->multiprices_min_ttc[$i]).' '.$langs->trans($object->multiprices_base_type[$i]);
			} else {
				print price($object->multiprices_min[$i]).' '.$langs->trans($object->multiprices_base_type[$i]);
			}
			print '</td></tr>';

			// Price by quantity
			if (!empty($conf->global->PRODUIT_CUSTOMER_PRICES_BY_QTY) || !empty($conf->global->PRODUIT_CUSTOMER_PRICES_BY_QTY_MULTIPRICES))      // TODO Fix the form included into a tr instead of a td
			{
				print '<tr><td>'.$langs->trans("PriceByQuantity").' '.$i;
				if (!empty($conf->global->$keyforlabel)) print ' - '.$langs->trans($conf->global->$keyforlabel);
				print '</td><td colspan="2">';

				if ($object->prices_by_qty[$i] == 1) {
					print '<table width="50%" class="border" summary="List of quantities">';

					print '<tr class="liste_titre">';
					print '<td>'.$langs->trans("PriceByQuantityRange").' '.$i.'</td>';
					print '<td class="right">'.$langs->trans("HT").'</td>';
					print '<td class="right">'.$langs->trans("UnitPrice").'</td>';
					print '<td class="right">'.$langs->trans("Discount").'</td>';
					print '<td>&nbsp;</td>';
					print '</tr>';
					foreach ($object->prices_by_qty_list[$i] as $ii => $prices)
					{
						if ($action == 'edit_price_by_qty' && $rowid == $prices['rowid'] && ($user->rights->produit->creer || $user->rights->service->creer)) {
							print '<form action="'.$_SERVER["PHP_SELF"].'?id='.$object->id.'" method="POST">';
							print '<input type="hidden" name="token" value="'.newToken().'">';
							print '<input type="hidden" name="action" value="update_price_by_qty">';
							print '<input type="hidden" name="priceid" value="'.$object->prices_by_qty_id[$i].'">';
							print '<input type="hidden" value="'.$prices['rowid'].'" name="rowid">';
							print '<tr class="'.($ii % 2 == 0 ? 'pair' : 'impair').'">';
							print '<td><input size="5" type="text" value="'.$prices['quantity'].'" name="quantity"></td>';
							print '<td class="right" colspan="2"><input size="10" type="text" value="'.price2num($prices['price'], 'MU').'" name="price">&nbsp;'.$object->price_base_type.'</td>';
							print '<td class="right nowraponall"><input size="5" type="text" value="'.$prices['remise_percent'].'" name="remise_percent"> %</td>';
							print '<td class="center"><input type="submit" value="'.$langs->trans("Modify").'" class="button"></td>';
							print '</tr>';
							print '</form>';
						} else {
							print '<tr class="'.($ii % 2 == 0 ? 'pair' : 'impair').'">';
							print '<td>'.$prices['quantity'].'</td>';
							print '<td class="right">'.price($prices['price']).'</td>';
							print '<td class="right">'.price($prices['unitprice']).'</td>';
							print '<td class="right">'.price($prices['remise_percent']).' %</td>';
							print '<td class="center">';
							if (($user->rights->produit->creer || $user->rights->service->creer)) {
								print '<a class="editfielda marginleftonly marginrightonly" href="'.$_SERVER["PHP_SELF"].'?id='.$object->id.'&amp;action=edit_price_by_qty&amp;rowid='.$prices["rowid"].'">';
								print img_edit().'</a>';
								print '<a class="marginleftonly marginrightonly" href="'.$_SERVER["PHP_SELF"].'?id='.$object->id.'&amp;action=delete_price_by_qty&amp;token='.newToken().'&amp;rowid='.$prices["rowid"].'">';
								print img_delete().'</a>';
							} else {
								print '&nbsp;';
							}
							print '</td>';
							print '</tr>';
						}
					}
					if ($action != 'edit_price_by_qty' && ($user->rights->produit->creer || $user->rights->service->creer)) {
						print '<form action="'.$_SERVER["PHP_SELF"].'?id='.$object->id.'" method="POST">';
						print '<input type="hidden" name="token" value="'.newToken().'">';
						print '<input type="hidden" name="action" value="update_price_by_qty">';
						print '<input type="hidden" name="priceid" value="'.$object->prices_by_qty_id[$i].'">'; // id in product_price
						print '<input type="hidden" value="0" name="rowid">'; // id in product_price
						print '<tr class="'.($ii % 2 == 0 ? 'pair' : 'impair').'">';
						print '<td><input size="5" type="text" value="1" name="quantity"></td>';
						print '<td class="right" class="nowrap"><input size="10" type="text" value="0" name="price">&nbsp;'.$object->price_base_type.'</td>';
						print '<td class="right">&nbsp;</td>';
						print '<td class="right" class="nowraponall"><input size="5" type="text" value="0" name="remise_percent"> %</td>';
						print '<td class="center"><input type="submit" value="'.$langs->trans("Add").'" class="button"></td>';
						print '</tr>';
						print '</form>';
					}

					print '</table>';
					print '<a class="editfielda marginleftonly marginrightonly" href="'.$_SERVER['PHP_SELF'].'?id='.$object->id.'&action=disable_price_by_qty&level='.$i.'">('.$langs->trans("DisablePriceByQty").')</a>';
				} else {
					print $langs->trans("No");
					print '&nbsp; <a class="marginleftonly marginrightonly" href="'.$_SERVER['PHP_SELF'].'?id='.$object->id.'&action=activate_price_by_qty&level='.$i.'">('.$langs->trans("Activate").')</a>';
				}
				print '</td></tr>';
			}
		}
	}
} else {
	// TVA
	print '<tr><td class="titlefield">'.$langs->trans("DefaultTaxRate").'</td><td>';

	$positiverates = '';
	if (price2num($object->tva_tx))       $positiverates .= ($positiverates ? '/' : '').price2num($object->tva_tx);
	if (price2num($object->localtax1_type)) $positiverates .= ($positiverates ? '/' : '').price2num($object->localtax1_tx);
	if (price2num($object->localtax2_type)) $positiverates .= ($positiverates ? '/' : '').price2num($object->localtax2_tx);
	if (empty($positiverates)) $positiverates = '0';
	echo vatrate($positiverates.($object->default_vat_code ? ' ('.$object->default_vat_code.')' : ''), '%', $object->tva_npr);
	/*
	if ($object->default_vat_code)
	{
        print vatrate($object->tva_tx, true) . ' ('.$object->default_vat_code.')';
	}
	else print vatrate($object->tva_tx, true, $object->tva_npr, true);*/
	print '</td></tr>';

	// Price
	print '<tr><td>'.$langs->trans("SellingPrice").'</td><td>';
	if ($object->price_base_type == 'TTC') {
		print price($object->price_ttc).' '.$langs->trans($object->price_base_type);
	} else {
		print price($object->price).' '.$langs->trans($object->price_base_type);
	}
	print '</td></tr>';

	// Price minimum
	print '<tr><td>'.$langs->trans("MinPrice").'</td><td>';
	if ($object->price_base_type == 'TTC') {
		print price($object->price_min_ttc).' '.$langs->trans($object->price_base_type);
	} else {
		print price($object->price_min).' '.$langs->trans($object->price_base_type);
	}
	print '</td></tr>';

	// Price by quantity
	if (!empty($conf->global->PRODUIT_CUSTOMER_PRICES_BY_QTY) || !empty($conf->global->PRODUIT_CUSTOMER_PRICES_BY_QTY_MULTIPRICES))    // TODO Fix the form inside tr instead of td
	{
		print '<tr><td>'.$langs->trans("PriceByQuantity");
		if ($object->prices_by_qty[0] == 0) {
			print '&nbsp; <a href="'.$_SERVER['PHP_SELF'].'?id='.$object->id.'&action=activate_price_by_qty&level=1">('.$langs->trans("Activate").')';
		} else {
			print '&nbsp; <a href="'.$_SERVER['PHP_SELF'].'?id='.$object->id.'&action=disable_price_by_qty&level=1">('.$langs->trans("DisablePriceByQty").')';
		}
		print '</td><td>';

		if ($object->prices_by_qty[0] == 1)
		{
			print '<table width="50%" class="border" summary="List of quantities">';
			print '<tr class="liste_titre">';
			//print '<td>' . $langs->trans("PriceByQuantityRange") . '</td>';
			print '<td>'.$langs->trans("Quantity").'</td>';
			print '<td class="right">'.$langs->trans("Price").'</td>';
			print '<td class="right"></td>';
			print '<td class="right">'.$langs->trans("UnitPrice").'</td>';
			print '<td class="right">'.$langs->trans("Discount").'</td>';
			print '<td>&nbsp;</td>';
			print '</tr>';
			if ($action != 'edit_price_by_qty')
			{
				print '<form action="'.$_SERVER["PHP_SELF"].'?id='.$object->id.'" method="POST">'; // FIXME a form into a table is not allowed
				print '<input type="hidden" name="token" value="'.newToken().'">';
				print '<input type="hidden" name="action" value="update_price_by_qty">';
				print '<input type="hidden" name="priceid" value="'.$object->prices_by_qty_id[0].'">'; // id in product_price
				print '<input type="hidden" value="0" name="rowid">'; // id in product_price_by_qty

				print '<tr class="'.($ii % 2 == 0 ? 'pair' : 'impair').'">';
				print '<td><input size="5" type="text" value="1" name="quantity"></td>';
				print '<td class="right"><input class="width50 right" type="text" value="0" name="price"></td>';
				print '<td>';
				//print $object->price_base_type;
				print '</td>';
				print '<td class="right">&nbsp;</td>';
				print '<td class="right nowraponall"><input type="text" class="width50 right" value="0" name="remise_percent"> %</td>';
				print '<td class="center"><input type="submit" value="'.$langs->trans("Add").'" class="button"></td>';
				print '</tr>';

				print '</form>';
			}
			foreach ($object->prices_by_qty_list[0] as $ii => $prices)
			{
				if ($action == 'edit_price_by_qty' && $rowid == $prices['rowid'] && ($user->rights->produit->creer || $user->rights->service->creer))
				{
					print '<form action="'.$_SERVER["PHP_SELF"].'?id='.$object->id.'" method="POST">';
					print '<input type="hidden" name="token" value="'.newToken().'">';
					print '<input type="hidden" name="action" value="update_price_by_qty">';
					print '<input type="hidden" name="priceid" value="'.$object->prices_by_qty_id[0].'">'; // id in product_price
					print '<input type="hidden" value="'.$prices['rowid'].'" name="rowid">'; // id in product_price_by_qty
					print '<tr class="'.($ii % 2 == 0 ? 'pair' : 'impair').'">';
					print '<td><input size="5" type="text" value="'.$prices['quantity'].'" name="quantity"></td>';
					print '<td class="right"><input class="width50 right" type="text" value="'.price2num($prices['price'], 'MU').'" name="price"></td>';
					print '<td class="right">';
					//print $object->price_base_type;
					print $prices['price_base_type'];
					print '</td>';
					print '<td class="right">&nbsp;</td>';
					print '<td class="right nowraponall"><input class="width50 right" type="text" value="'.$prices['remise_percent'].'" name="remise_percent"> %</td>';
					print '<td class="center"><input type="submit" value="'.$langs->trans("Modify").'" class="button"></td>';
					print '</tr>';
					print '</form>';
				} else {
					print '<tr class="'.($ii % 2 == 0 ? 'pair' : 'impair').'">';
					print '<td>'.$prices['quantity'].'</td>';
					print '<td class="right">'.price($prices['price']).'</td>';
					print '<td class="right">';
					//print $object->price_base_type;
					print $prices['price_base_type'];
					print '</td>';
					print '<td class="right">'.price($prices['unitprice']).'</td>';
					print '<td class="right">'.price($prices['remise_percent']).' %</td>';
					print '<td class="center">';
					if (($user->rights->produit->creer || $user->rights->service->creer))
					{
						print '<a class="editfielda marginleftonly marginrightonly" href="'.$_SERVER["PHP_SELF"].'?id='.$object->id.'&amp;action=edit_price_by_qty&amp;rowid='.$prices["rowid"].'">';
						print img_edit().'</a>';
						print '<a class="marginleftonly marginrightonly" href="'.$_SERVER["PHP_SELF"].'?id='.$object->id.'&amp;action=delete_price_by_qty&amp;token='.newToken().'&amp;rowid='.$prices["rowid"].'">';
						print img_delete().'</a>';
					} else {
						print '&nbsp;';
					}
					print '</td>';
					print '</tr>';
				}
			}
			print '</table>';
		} else {
			print $langs->trans("No");
		}
		print '</td></tr>';
	}
}

print "</table>\n";

print '</div>';
print '<div style="clear:both"></div>';


print dol_get_fiche_end();



/* ************************************************************************** */
/*                                                                            */
/* Barre d'action                                                             */
/*                                                                            */
/* ************************************************************************** */

if (!$action || $action == 'delete' || $action == 'showlog_customer_price' || $action == 'showlog_default_price' || $action == 'add_customer_price'
	|| $action == 'activate_price_by_qty' || $action == 'disable_price_by_qty')
{
	print "\n".'<div class="tabsAction">'."\n";

	if ($object->isVariant()) {
		if ($user->rights->produit->creer || $user->rights->service->creer) {
			print '<div class="inline-block divButAction"><a class="butActionRefused classfortooltip" href="#" title="'.dol_escape_htmltag($langs->trans("NoEditVariants")).'">'.$langs->trans("UpdateDefaultPrice").'</a></div>';
		}
	} else {
		if (empty($conf->global->PRODUIT_MULTIPRICES) && empty($conf->global->PRODUIT_CUSTOMER_PRICES_BY_QTY_MULTIPRICES)) {
			if ($user->rights->produit->creer || $user->rights->service->creer) {
				print '<div class="inline-block divButAction"><a class="butAction" href="'.$_SERVER['PHP_SELF'].'?action=edit_price&amp;id='.$object->id.'">'.$langs->trans("UpdateDefaultPrice").'</a></div>';
			}
		}

		if (!empty($conf->global->PRODUIT_CUSTOMER_PRICES)) {
			if ($user->rights->produit->creer || $user->rights->service->creer) {
				print '<div class="inline-block divButAction"><a class="butAction" href="'.$_SERVER["PHP_SELF"].'?action=add_customer_price&amp;id='.$object->id.'">'.$langs->trans("AddCustomerPrice").'</a></div>';
			}
		}

		if (!empty($conf->global->PRODUIT_MULTIPRICES) || !empty($conf->global->PRODUIT_CUSTOMER_PRICES_BY_QTY_MULTIPRICES)) {
			if ($user->rights->produit->creer || $user->rights->service->creer) {
				print '<div class="inline-block divButAction"><a class="butAction" href="'.$_SERVER['PHP_SELF'].'?action=edit_vat&amp;id='.$object->id.'">'.$langs->trans("UpdateVAT").'</a></div>';
			}

			if ($user->rights->produit->creer || $user->rights->service->creer) {
				print '<div class="inline-block divButAction"><a class="butAction" href="'.$_SERVER['PHP_SELF'].'?action=edit_price&amp;id='.$object->id.'">'.$langs->trans("UpdateLevelPrices").'</a></div>';
			}
		}
	}

	print "\n</div>\n";
}



/*
 * Edit price area
 */

if ($action == 'edit_vat' && ($user->rights->produit->creer || $user->rights->service->creer))
{
	print load_fiche_titre($langs->trans("UpdateVAT"), '');

	print '<form action="'.$_SERVER["PHP_SELF"].'?id='.$object->id.'" method="POST">';
	print '<input type="hidden" name="token" value="'.newToken().'">';
	print '<input type="hidden" name="action" value="update_vat">';
	print '<input type="hidden" name="id" value="'.$object->id.'">';

	print dol_get_fiche_head('');

	print '<table class="border centpercent">';

	// VAT
	print '<tr><td>'.$langs->trans("DefaultTaxRate").'</td><td>';
	print $form->load_tva("tva_tx", $object->default_vat_code ? $object->tva_tx.' ('.$object->default_vat_code.')' : $object->tva_tx, $mysoc, '', $object->id, $object->tva_npr, $object->type, false, 1);
	print '</td></tr>';

	print '</table>';

	print dol_get_fiche_end();

	print '<div class="center">';
	print '<input type="submit" class="button button-save" value="'.$langs->trans("Save").'">';
	print '&nbsp;&nbsp;&nbsp;&nbsp;&nbsp;';
	print '<input type="submit" class="button button-cancel" name="cancel" value="'.$langs->trans("Cancel").'">';
	print '</div>';

	print '<br></form><br>';
}

if ($action == 'edit_price' && $object->getRights()->creer)
{
	print load_fiche_titre($langs->trans("NewPrice"), '');

	if (empty($conf->global->PRODUIT_MULTIPRICES) && empty($conf->global->PRODUIT_CUSTOMER_PRICES_BY_QTY_MULTIPRICES))
	{
		print '<!-- Edit price -->'."\n";
		print '<form action="'.$_SERVER["PHP_SELF"].'?id='.$object->id.'" method="POST">';
		print '<input type="hidden" name="token" value="'.newToken().'">';
		print '<input type="hidden" name="action" value="update_price">';
		print '<input type="hidden" name="id" value="'.$object->id.'">';

		print dol_get_fiche_head('');

		print '<table class="border centpercent">';

		// VAT
		print '<tr><td class="titlefield">'.$langs->trans("DefaultTaxRate").'</td><td>';
		print $form->load_tva("tva_tx", $object->default_vat_code ? $object->tva_tx.' ('.$object->default_vat_code.')' : $object->tva_tx, $mysoc, '', $object->id, $object->tva_npr, $object->type, false, 1);
		print '</td></tr>';

		// Price base
		print '<tr><td>';
		print $langs->trans('PriceBase');
		print '</td>';
		print '<td>';
		print $form->selectPriceBaseType($object->price_base_type, "price_base_type");
		print '</td>';
		print '</tr>';

 		// Only show price mode and expression selector if module is enabled
		if (!empty($conf->dynamicprices->enabled)) {
			// Price mode selector
			print '<tr><td>'.$langs->trans("PriceMode").'</td><td>';
			$price_expression = new PriceExpression($db);
			$price_expression_list = array(0 => $langs->trans("PriceNumeric")); //Put the numeric mode as first option
			foreach ($price_expression->list_price_expression() as $entry) {
				$price_expression_list[$entry->id] = $entry->title;
			}
			$price_expression_preselection = GETPOST('eid') ? GETPOST('eid') : ($object->fk_price_expression ? $object->fk_price_expression : '0');
			print $form->selectarray('eid', $price_expression_list, $price_expression_preselection);
			print '&nbsp; <div id="expression_editor" class="button">'.$langs->trans("PriceExpressionEditor").'</div>';
			print '</td></tr>';

			// This code hides the numeric price input if is not selected, loads the editor page if editor button is pressed
			?>

			<script type="text/javascript">
				jQuery(document).ready(function() {
					jQuery("#expression_editor").click(function() {
						window.location = "<?php echo DOL_URL_ROOT ?>/product/dynamic_price/editor.php?id=<?php echo $id ?>&tab=price&eid=" + $("#eid").val();
					});
					jQuery("#eid").change(on_change);
					on_change();
				});
				function on_change() {
					if ($("#eid").val() == 0) {
						jQuery("#price_numeric").show();
					} else {
						jQuery("#price_numeric").hide();
					}
				}
			</script>
			<?php
		}

		// Price
		$product = new Product($db);
		$product->fetch($id, $ref, '', 1); //Ignore the math expression when getting the price
		print '<tr id="price_numeric"><td>';
		$text = $langs->trans('SellingPrice');
		print $form->textwithpicto($text, $langs->trans("PrecisionUnitIsLimitedToXDecimals", $conf->global->MAIN_MAX_DECIMALS_UNIT), 1, 1);
		print '</td><td>';
		if ($object->price_base_type == 'TTC') {
			print '<input name="price" size="10" value="'.price($product->price_ttc).'">';
		} else {
			print '<input name="price" size="10" value="'.price($product->price).'">';
		}
		print '</td></tr>';

		// Price minimum
		print '<tr><td>';
		$text = $langs->trans('MinPrice');
		print $form->textwithpicto($text, $langs->trans("PrecisionUnitIsLimitedToXDecimals", $conf->global->MAIN_MAX_DECIMALS_UNIT), 1, 1);
		print '</td><td>';
		if ($object->price_base_type == 'TTC') {
			print '<input name="price_min" size="10" value="'.price($object->price_min_ttc).'">';
		} else {
			print '<input name="price_min" size="10" value="'.price($object->price_min).'">';
		}
		if (!empty($conf->global->PRODUCT_MINIMUM_RECOMMENDED_PRICE))
		{
			print ' &nbsp; '.$langs->trans("MinimumRecommendedPrice", price($maxpricesupplier, 0, '', 1, -1, -1, 'auto')).' '.img_warning().'</td>';
		}
		print '</td>';
		print '</tr>';

		$parameters = array();
		$reshook = $hookmanager->executeHooks('formObjectOptions', $parameters, $object, $action); // Note that $action and $object may have been modified by hook

		print '</table>';

		print dol_get_fiche_end();

		print '<div class="center">';
		print '<input type="submit" class="button button-save" value="'.$langs->trans("Save").'">';
		print '&nbsp;&nbsp;&nbsp;&nbsp;&nbsp;';
		print '<input type="submit" class="button button-cancel" name="cancel" value="'.$langs->trans("Cancel").'">';
		print '</div>';

		print '<br></form>';
	} else {
		print '<!-- Edit price per level -->'."\n";
		?>
		<script>

			var showHidePriceRules = function () {
				var otherPrices = $('div.fiche form table tbody tr:not(:first)');
				var minPrice1 = $('div.fiche form input[name="price_min[1]"]');

				if (jQuery('input#usePriceRules').prop('checked')) {
					otherPrices.hide();
					minPrice1.hide();
				} else {
					otherPrices.show();
					minPrice1.show();
				}
			};

			jQuery(document).ready(function () {
				showHidePriceRules();

				jQuery('input#usePriceRules').click(showHidePriceRules);
			});
		</script>
		<?php

		print '<form action="'.$_SERVER["PHP_SELF"].'?id='.$object->id.'" method="POST">';
		print '<input type="hidden" name="token" value="'.newToken().'">';
		print '<input type="hidden" name="action" value="update_price">';
		print '<input type="hidden" name="id" value="'.$object->id.'">';

		//print dol_get_fiche_head('', '', '', -1);

		if ((!empty($conf->global->PRODUIT_MULTIPRICES) || !empty($conf->global->PRODUIT_CUSTOMER_PRICES_BY_QTY_MULTIPRICES)) && !empty($conf->global->PRODUIT_MULTIPRICES_ALLOW_AUTOCALC_PRICELEVEL)) {
			print $langs->trans('UseMultipriceRules').' <input type="checkbox" id="usePriceRules" name="usePriceRules" '.($object->price_autogen ? 'checked' : '').'><br><br>';
		}

		print '<table class="noborder">';
		print '<thead><tr class="liste_titre">';

		print '<td>'.$langs->trans("PriceLevel").'</td>';

		if (!empty($conf->global->PRODUIT_MULTIPRICES_USE_VAT_PER_LEVEL)) print '<td style="text-align: center">'.$langs->trans("DefaultTaxRate").'</td>';
		else print '<td></td>';

		print '<td class="center">'.$langs->trans("SellingPrice").'</td>';

		print '<td class="center">'.$langs->trans("MinPrice").'</td>';

		if (!empty($conf->global->PRODUCT_MINIMUM_RECOMMENDED_PRICE)) {
			print '<td></td>';
		}
		print '</tr></thead>';

		print '<tbody>';

		for ($i = 1; $i <= $conf->global->PRODUIT_MULTIPRICES_LIMIT; $i++)
		{
			print '<tr class="oddeven">';
			print '<td>';
			$text = $langs->trans('SellingPrice').' '.$i;
			print $form->textwithpicto($text, $langs->trans("PrecisionUnitIsLimitedToXDecimals", $conf->global->MAIN_MAX_DECIMALS_UNIT), 1, 1);
			print '</td>';

			// VAT
			if (empty($conf->global->PRODUIT_MULTIPRICES_USE_VAT_PER_LEVEL)) {
				print '<td>';
				print '<input type="hidden" name="tva_tx['.$i.']" value="'.($object->default_vat_code ? $object->tva_tx.' ('.$object->default_vat_code.')' : $object->tva_tx).'">';
				print '<input type="hidden" name="tva_npr['.$i.']" value="'.$object->tva_npr.'">';
				print '<input type="hidden" name="localtax1_tx['.$i.']" value="'.$object->localtax1_tx.'">';
				print '<input type="hidden" name="localtax1_type['.$i.']" value="'.$object->localtax1_type.'">';
				print '<input type="hidden" name="localtax2_tx['.$i.']" value="'.$object->localtax2_tx.'">';
				print '<input type="hidden" name="localtax2_type['.$i.']" value="'.$object->localtax2_type.'">';
				print '</td>';
			} else {
				// This option is kept for backward compatibility but has no sense
				print '<td style="text-align: center">';
				print $form->load_tva("tva_tx[".$i.']', $object->multiprices_tva_tx[$i], $mysoc, '', $object->id, false, $object->type, false, 1);
				print '</td>';
			}

			// Selling price
			print '<td style="text-align: center">';
			if ($object->multiprices_base_type [$i] == 'TTC') {
				print '<input name="price['.$i.']" size="10" value="'.price($object->multiprices_ttc [$i]).'">';
			} else {
				print '<input name="price['.$i.']" size="10" value="'.price($object->multiprices [$i]).'">';
			}
			print '&nbsp;'.$form->selectPriceBaseType($object->multiprices_base_type [$i], "multiprices_base_type[".$i."]");
			print '</td>';

			// Min price
			print '<td style="text-align: center">';
			if ($object->multiprices_base_type [$i] == 'TTC') {
				print '<input name="price_min['.$i.']" size="10" value="'.price($object->multiprices_min_ttc [$i]).'">';
			} else {
				print '<input name="price_min['.$i.']" size="10" value="'.price($object->multiprices_min [$i]).'">';
			}
			if (!empty($conf->global->PRODUCT_MINIMUM_RECOMMENDED_PRICE))
			{
				print '<td class="left">'.$langs->trans("MinimumRecommendedPrice", price($maxpricesupplier, 0, '', 1, -1, -1, 'auto')).' '.img_warning().'</td>';
			}
			print '</td>';

			print '</tr>';
		}

		print '</tbody>';

		print '</table>';

		//print dol_get_fiche_end();

		print '<div style="text-align: center">';
		print '<input type="submit" class="button button-save" value="'.$langs->trans("Save").'">';
		print '&nbsp;&nbsp;&nbsp;';
		print '<input type="submit" class="button button-cancel" name="cancel" value="'.$langs->trans("Cancel").'"></div>';
		print '</form>';
	}
}


// List of price changes - log historic (ordered by descending date)

if ((empty($conf->global->PRODUIT_CUSTOMER_PRICES) || $action == 'showlog_default_price') && !in_array($action, array('edit_price', 'edit_vat')))
{
	$sql = "SELECT p.rowid, p.price, p.price_ttc, p.price_base_type, p.tva_tx, p.default_vat_code, p.recuperableonly, p.localtax1_tx, p.localtax1_type, p.localtax2_tx, p.localtax2_type,";
	$sql .= " p.price_level, p.price_min, p.price_min_ttc,p.price_by_qty,";
	$sql .= " p.date_price as dp, p.fk_price_expression, u.rowid as user_id, u.login";
	$sql .= " FROM ".MAIN_DB_PREFIX."product_price as p,";
	$sql .= " ".MAIN_DB_PREFIX."user as u";
	$sql .= " WHERE fk_product = ".$object->id;
	$sql .= " AND p.entity IN (".getEntity('productprice').")";
	$sql .= " AND p.fk_user_author = u.rowid";
	if (!empty($socid) && !empty($conf->global->PRODUIT_MULTIPRICES)) $sql .= " AND p.price_level = ".$soc->price_level;
	$sql .= " ORDER BY p.date_price DESC, p.rowid DESC, p.price_level ASC";
	// $sql .= $db->plimit();

	$result = $db->query($sql);
	if ($result)
	{
		print '<div class="divlogofpreviouscustomerprice">';

		$num = $db->num_rows($result);

		if (!$num)
		{
			$db->free($result);

			// Il doit au moins y avoir la ligne de prix initial.
			// On l'ajoute donc pour remettre a niveau (pb vieilles versions)
			//$object->updatePrice($object->price, $object->price_base_type, $user, $object->tva_tx, $object->price_min);
			if (!empty($conf->global->PRODUIT_MULTIPRICES)) {
				$object->updatePrice($object->multiprices[1], $object->multiprices_base_type[1], $user, (empty($object->multiprices_tva_tx[1]) ? 0 : $object->multiprices_tva_tx[1]), $object->multiprices_min[1], 1);
			} else {
				$object->updatePrice($object->price, $object->price_base_type, $user, $object->tva_tx, $object->price_min);
			}

			$result = $db->query($sql);
			$num = $db->num_rows($result);
		}

		if ($num > 0) {
			// Default prices or
			// Log of previous customer prices
			$backbutton = '<a class="justalink" href="'.$_SERVER["PHP_SELF"].'?id='.$object->id.'">'.$langs->trans("Back").'</a>';

			if (!empty($conf->global->PRODUIT_CUSTOMER_PRICES)) print_barre_liste($langs->trans("DefaultPriceLog"), 0, $_SERVER["PHP_SELF"], '', '', '', $backbutton, 0, $num, 'title_accountancy.png');
			else print_barre_liste($langs->trans("PriceByCustomerLog"), 0, $_SERVER["PHP_SELF"], '', '', '', '', 0, $num, 'title_accountancy.png');

			print '<div class="div-table-responsive">';
			print '<table class="noborder centpercent">';

			print '<tr class="liste_titre">';
			print '<td>'.$langs->trans("AppliedPricesFrom").'</td>';

			if (!empty($conf->global->PRODUIT_MULTIPRICES) || !empty($conf->global->PRODUIT_CUSTOMER_PRICES_BY_QTY_MULTIPRICES)) {
				print '<td class="center">'.$langs->trans("PriceLevel").'</td>';
			}
			if (!empty($conf->global->PRODUIT_CUSTOMER_PRICES_BY_QTY) || !empty($conf->global->PRODUIT_CUSTOMER_PRICES_BY_QTY_MULTIPRICES)) {
				print '<td class="center">'.$langs->trans("Type").'</td>';
			}

			print '<td class="center">'.$langs->trans("PriceBase").'</td>';
			print $conf->global->PRODUIT_MULTIPRICES_USE_VAT_PER_LEVEL;
			if (empty($conf->global->PRODUIT_MULTIPRICES) && empty($conf->global->PRODUIT_CUSTOMER_PRICES_BY_QTY_MULTIPRICES)) print '<td class="right">'.$langs->trans("DefaultTaxRate").'</td>';
			print '<td class="right">'.$langs->trans("HT").'</td>';
			print '<td class="right">'.$langs->trans("TTC").'</td>';
			if (!empty($conf->dynamicprices->enabled)) {
				print '<td class="right">'.$langs->trans("PriceExpressionSelected").'</td>';
			}
			print '<td class="right">'.$langs->trans("MinPrice").' '.$langs->trans("HT").'</td>';
			print '<td class="right">'.$langs->trans("MinPrice").' '.$langs->trans("TTC").'</td>';
			print '<td class="right">'.$langs->trans("ChangedBy").'</td>';
			if ($user->rights->produit->supprimer)
				print '<td class="right">&nbsp;</td>';
			print '</tr>';

			$notfirstlineforlevel = array();

			$i = 0;
			while ($i < $num)
			{
				$objp = $db->fetch_object($result);

				print '<tr class="oddeven">';
				// Date
				print "<td>".dol_print_date($db->jdate($objp->dp), "dayhour")."</td>";

				// Price level
				if (!empty($conf->global->PRODUIT_MULTIPRICES) || !empty($conf->global->PRODUIT_CUSTOMER_PRICES_BY_QTY_MULTIPRICES)) {
					print '<td class="center">'.$objp->price_level."</td>";
				}
				// Price by quantity
				if (!empty($conf->global->PRODUIT_CUSTOMER_PRICES_BY_QTY) || !empty($conf->global->PRODUIT_CUSTOMER_PRICES_BY_QTY_MULTIPRICES))
				{
					$type = ($objp->price_by_qty == 1) ? 'PriceByQuantity' : 'Standard';
					print '<td class="center">'.$langs->trans($type)."</td>";
				}

				print '<td class="center">';
				if (empty($objp->price_by_qty)) {
					print $langs->trans($objp->price_base_type);
				}
				print "</td>";

				if (empty($conf->global->PRODUIT_MULTIPRICES) && empty($conf->global->PRODUIT_CUSTOMER_PRICES_BY_QTY_MULTIPRICES))
				{
					print '<td class="right">';

					if (empty($objp->price_by_qty)) {
						$positiverates = '';
						if (price2num($objp->tva_tx))         $positiverates .= ($positiverates ? '/' : '').price2num($objp->tva_tx);
						if (price2num($objp->localtax1_type)) $positiverates .= ($positiverates ? '/' : '').price2num($objp->localtax1_tx);
						if (price2num($objp->localtax2_type)) $positiverates .= ($positiverates ? '/' : '').price2num($objp->localtax2_tx);
						if (empty($positiverates)) $positiverates = '0';
						echo vatrate($positiverates.($objp->default_vat_code ? ' ('.$objp->default_vat_code.')' : ''), '%', $objp->tva_npr);
						/*
	    			    if ($objp->default_vat_code)
	    			    {
	    			        print vatrate($objp->tva_tx, true) . ' ('.$objp->default_vat_code.')';
	    			    }
	    			    else print vatrate($objp->tva_tx, true, $objp->recuperableonly);*/
					}

					print "</td>";
				}

				// Price
				if (!empty($objp->fk_price_expression) && !empty($conf->dynamicprices->enabled))
				{
					$price_expression = new PriceExpression($db);
					$res = $price_expression->fetch($objp->fk_price_expression);
					$title = $price_expression->title;
					print '<td class="right"></td>';
					print '<td class="right"></td>';
					print '<td class="right">'.$title."</td>";
				} else {
					print '<td class="right">';
					if (empty($objp->price_by_qty)) {
						print price($objp->price);
					}
					print "</td>";
					print '<td class="right">';
					if (empty($objp->price_by_qty)) {
						print price($objp->price_ttc);
					}
					print "</td>";
					if (!empty($conf->dynamicprices->enabled)) { //Only if module is enabled
						print '<td class="right"></td>';
					}
				}

				print '<td class="right">';
				if (empty($objp->price_by_qty)) {
					print price($objp->price_min);
				}
				print '</td>';

				print '<td class="right">';
				if (empty($objp->price_by_qty)) {
					print price($objp->price_min_ttc);
				}
				print '</td>';

				// User
				print '<td class="right">';
				if ($objp->user_id > 0) {
					$userstatic = new User($db);
					$userstatic->fetch($objp->user_id);
					print $userstatic->getNomUrl(1, '', 0, 0, 24, 0, 'login');
				}
				print '</td>';

				// Action
				if ($user->rights->produit->supprimer)
				{
					$candelete = 0;
					if (!empty($conf->global->PRODUIT_MULTIPRICES) || !empty($conf->global->PRODUIT_CUSTOMER_PRICES_BY_QTY_MULTIPRICES))
					{
						if (empty($notfirstlineforlevel[$objp->price_level])) $notfirstlineforlevel[$objp->price_level] = 1;
						else $candelete = 1;
					} elseif ($i > 0) $candelete = 1;

					print '<td class="right">';
					if ($candelete)
					{
						print '<a href="'.$_SERVER["PHP_SELF"].'?action=delete&amp;token='.newToken().'&amp;id='.$object->id.'&amp;lineid='.$objp->rowid.'">';
						print img_delete();
						print '</a>';
					} else print '&nbsp;'; // Can not delete last price (it's current price)
					print '</td>';
				}

				print "</tr>\n";
				$i++;
			}

			$db->free($result);
			print "</table>";
			print '</div>';
			print "<br>";
		}

		print '</div>';
	} else {
		dol_print_error($db);
	}
}


// Add area to show/add/edit a price for a dedicated customer
if (!empty($conf->global->PRODUIT_CUSTOMER_PRICES))
{
	$prodcustprice = new Productcustomerprice($db);

	$limit = GETPOST('limit', 'int') ? GETPOST('limit', 'int') : $conf->liste_limit;
	$sortfield = GETPOST("sortfield", 'alpha');
	$sortorder = GETPOST("sortorder", 'alpha');
	$page = (GETPOST("page", 'int') ?GETPOST("page", 'int') : 0);
	if (empty($page) || $page == -1) { $page = 0; }     // If $page is not defined, or '' or -1
	$offset = $limit * $page;
	$pageprev = $page - 1;
	$pagenext = $page + 1;
	if (!$sortorder)
		$sortorder = "ASC";
	if (!$sortfield)
		$sortfield = "soc.nom";

		// Build filter to diplay only concerned lines
	$filter = array('t.fk_product' => $object->id);

	if (!empty($search_soc)) {
		$filter['soc.nom'] = $search_soc;
	}

	if ($action == 'add_customer_price')
	{
		// Form to add a new customer price
		$maxpricesupplier = $object->min_recommended_price();

		print load_fiche_titre($langs->trans('PriceByCustomer'));

		print '<form action="'.$_SERVER["PHP_SELF"].'?id='.$object->id.'" method="POST">';
		print '<input type="hidden" name="token" value="'.newToken().'">';
		print '<input type="hidden" name="action" value="add_customer_price_confirm">';
		print '<input type="hidden" name="id" value="'.$object->id.'">';

		print dol_get_fiche_head();

		print '<table class="border centpercent">';
		print '<tr>';
		print '<td class="fieldrequired">'.$langs->trans('ThirdParty').'</td>';
		print '<td>';
		print $form->select_company('', 'socid', 's.client IN (1,2,3)', 'SelectThirdParty', 0, 0, array(), 0, 'minwidth300');
		print '</td>';
		print '</tr>';

		// VAT
		print '<tr><td class="fieldrequired">'.$langs->trans("DefaultTaxRate").'</td><td>';
		print $form->load_tva("tva_tx", $object->default_vat_code ? $object->tva_tx.' ('.$object->default_vat_code.')' : $object->tva_tx, $mysoc, '', $object->id, $object->tva_npr, $object->type, false, 1);
		print '</td></tr>';

		// Price base
		print '<tr><td class="fieldrequired">';
		print $langs->trans('PriceBase');
		print '</td>';
		print '<td>';
		print $form->selectPriceBaseType($object->price_base_type, "price_base_type");
		print '</td>';
		print '</tr>';

		// Price
		print '<tr><td class="fieldrequired">';
		$text = $langs->trans('SellingPrice');
		print $form->textwithpicto($text, $langs->trans("PrecisionUnitIsLimitedToXDecimals", $conf->global->MAIN_MAX_DECIMALS_UNIT), 1, 1);
		print '</td><td>';
		if ($object->price_base_type == 'TTC') {
			print '<input name="price" size="10" value="'.price($object->price_ttc).'">';
		} else {
			print '<input name="price" size="10" value="'.price($object->price).'">';
		}
		print '</td></tr>';

		// Price minimum
		print '<tr><td>';
		$text = $langs->trans('MinPrice');
		print $form->textwithpicto($text, $langs->trans("PrecisionUnitIsLimitedToXDecimals", $conf->global->MAIN_MAX_DECIMALS_UNIT), 1, 1);
		if ($object->price_base_type == 'TTC') {
			print '<td><input name="price_min" size="10" value="'.price($object->price_min_ttc).'">';
		} else {
			print '<td><input name="price_min" size="10" value="'.price($object->price_min).'">';
		}
		if (!empty($conf->global->PRODUCT_MINIMUM_RECOMMENDED_PRICE))
		{
			print '<td class="left">'.$langs->trans("MinimumRecommendedPrice", price($maxpricesupplier, 0, '', 1, -1, -1, 'auto')).' '.img_warning().'</td>';
		}
		print '</td></tr>';

		print '</table>';

		print dol_get_fiche_end();

		print '<div class="center">';

				// Update all child soc
		print '<div class="marginbottomonly">';
		print '<input type="checkbox" name="updatechildprice" value="1"> ';
		print $langs->trans('ForceUpdateChildPriceSoc');
		print '</div>';

		print '<input type="submit" class="button button-save" value="'.$langs->trans("Save").'">';
		print '&nbsp;&nbsp;&nbsp;&nbsp;&nbsp;';
		print '<input type="submit" class="button button-cancel" name="cancel" value="'.$langs->trans("Cancel").'">';
		print '</div>';

		print '</form>';
	} elseif ($action == 'edit_customer_price')
	{
		// Edit mode
		$maxpricesupplier = $object->min_recommended_price();

		print load_fiche_titre($langs->trans('PriceByCustomer'));

		$result = $prodcustprice->fetch(GETPOST('lineid', 'int'));
		if ($result < 0) {
			setEventMessages($prodcustprice->error, $prodcustprice->errors, 'errors');
		}

		print '<form action="'.$_SERVER["PHP_SELF"].'?id='.$object->id.'" method="POST">';
		print '<input type="hidden" name="token" value="'.newToken().'">';
		print '<input type="hidden" name="action" value="update_customer_price_confirm">';
		print '<input type="hidden" name="lineid" value="'.$prodcustprice->id.'">';

		print dol_get_fiche_head();

		print '<table class="border centpercent">';
		print '<tr>';
		print '<td class="titlefield">'.$langs->trans('ThirdParty').'</td>';
		$staticsoc = new Societe($db);
		$staticsoc->fetch($prodcustprice->fk_soc);
		print "<td colspan='2'>".$staticsoc->getNomUrl(1)."</td>";
		print '</tr>';

		// VAT
		print '<tr><td>'.$langs->trans("DefaultTaxRate").'</td><td colspan="2">';
		print $form->load_tva("tva_tx", $prodcustprice->default_vat_code ? $prodcustprice->tva_tx.' ('.$prodcustprice->default_vat_code.')' : $prodcustprice->tva_tx, $mysoc, '', $object->id, $prodcustprice->recuperableonly, $object->type, false, 1);
		print '</td></tr>';

		// Price base
		print '<tr><td>';
		print $langs->trans('PriceBase');
		print '</td>';
		print '<td>';
		print $form->selectPriceBaseType($prodcustprice->price_base_type, "price_base_type");
		print '</td>';
		print '</tr>';

		// Price
		print '<tr><td>';
		$text = $langs->trans('SellingPrice');
		print $form->textwithpicto($text, $langs->trans("PrecisionUnitIsLimitedToXDecimals", $conf->global->MAIN_MAX_DECIMALS_UNIT), 1, 1);
		print '</td><td>';
		if ($prodcustprice->price_base_type == 'TTC') {
			print '<input name="price" size="10" value="'.price($prodcustprice->price_ttc).'">';
		} else {
			print '<input name="price" size="10" value="'.price($prodcustprice->price).'">';
		}
		print '</td></tr>';

		// Price minimum
		print '<tr><td>';
		$text = $langs->trans('MinPrice');
		print $form->textwithpicto($text, $langs->trans("PrecisionUnitIsLimitedToXDecimals", $conf->global->MAIN_MAX_DECIMALS_UNIT), 1, 1);
		print '</td><td>';
		if ($prodcustprice->price_base_type == 'TTC') {
			print '<input name="price_min" size="10" value="'.price($prodcustprice->price_min_ttc).'">';
		} else {
			print '<input name="price_min" size="10" value="'.price($prodcustprice->price_min).'">';
		}
		print '</td>';
		if (!empty($conf->global->PRODUCT_MINIMUM_RECOMMENDED_PRICE))
		{
			print '<td class="left">'.$langs->trans("MinimumRecommendedPrice", price($maxpricesupplier, 0, '', 1, -1, -1, 'auto')).' '.img_warning().'</td>';
		}
		print '</tr>';

		// Update all child soc
		print '<tr><td>';
		print '</td>';
		print '<td>';
		print '</td>';
		print '</tr>';

		print '</table>';

		print dol_get_fiche_end();

		print '<div class="center">';
		print '<div class="marginbottomonly">';
		print '<input type="checkbox" name="updatechildprice" value="1"> ';
		print $langs->trans('ForceUpdateChildPriceSoc');
		print "</div>";

		print '<input type="submit" class="button button-save" value="'.$langs->trans("Save").'">';
		print '&nbsp;&nbsp;&nbsp;&nbsp;&nbsp;';
		print '<input type="submit" class="button button-cancel" name="cancel" value="'.$langs->trans("Cancel").'">';
		print '</div>';

		print '<br></form>';
	} elseif ($action == 'showlog_customer_price')
	{
		// List of all log of prices by customers
		print '<!-- list of all log of prices per customer -->'."\n";

		$filter = array('t.fk_product' => $object->id, 't.fk_soc' => GETPOST('socid', 'int'));

		// Count total nb of records
		$nbtotalofrecords = '';
		if (empty($conf->global->MAIN_DISABLE_FULL_SCANLIST)) {
			$nbtotalofrecords = $prodcustprice->fetch_all_log($sortorder, $sortfield, $conf->liste_limit, $offset, $filter);
		}

		$result = $prodcustprice->fetch_all_log($sortorder, $sortfield, $conf->liste_limit, $offset, $filter);
		if ($result < 0) {
			setEventMessages($prodcustprice->error, $prodcustprice->errors, 'errors');
		}

		$option = '&socid='.GETPOST('socid', 'int').'&id='.$object->id;

		$staticsoc = new Societe($db);
		$staticsoc->fetch(GETPOST('socid', 'int'));

		$title = $langs->trans('PriceByCustomerLog');
		$title .= ' - '.$staticsoc->getNomUrl(1);

		$backbutton = '<a class="justalink" href="'.$_SERVER["PHP_SELF"].'?id='.$object->id.'">'.$langs->trans("Back").'</a>';

		print_barre_liste($title, $page, $_SERVER['PHP_SELF'], $option, $sortfield, $sortorder, $backbutton, count($prodcustprice->lines), $nbtotalofrecords, 'title_accountancy.png');

		if (count($prodcustprice->lines) > 0)
		{
			print '<form action="'.$_SERVER["PHP_SELF"].'?id='.$object->id.'" method="POST">';
			print '<input type="hidden" name="token" value="'.newToken().'">';
			print '<input type="hidden" name="id" value="'.$object->id.'">';

			print '<table class="noborder centpercent">';

			print '<tr class="liste_titre">';
			print '<td>'.$langs->trans("ThirdParty").'</td>';
			print '<td>'.$langs->trans("AppliedPricesFrom").'</td>';
			print '<td class="center">'.$langs->trans("PriceBase").'</td>';
			print '<td class="right">'.$langs->trans("DefaultTaxRate").'</td>';
			print '<td class="right">'.$langs->trans("HT").'</td>';
			if ($mysoc->localtax1_assuj == "1" || $mysoc->localtax2_assuj == "1")
			{
				//print '<td class="right">' . $langs->trans("INCVATONLY") . '</td>';
				print '<td class="right">'.$langs->trans("INCT").'</td>';
			} else {
				print '<td class="right">'.$langs->trans("TTC").'</td>';
			}
			print '<td class="right">'.$langs->trans("MinPrice").' '.$langs->trans("HT").'</td>';
			print '<td class="right">'.$langs->trans("MinPrice").' '.$langs->trans("TTC").'</td>';
			print '<td class="right">'.$langs->trans("ChangedBy").'</td>';
			print '<td>&nbsp;</td>';
			print '</tr>';

			foreach ($prodcustprice->lines as $line)
			{
				// Date
				$staticsoc = new Societe($db);
				$staticsoc->fetch($line->fk_soc);

				$tva_tx = $line->default_vat_code ? $line->tva_tx.' ('.$line->default_vat_code.')' : $line->tva_tx;

				// Line for default price
				if ($line->price_base_type == 'HT')
				{
					$pu = $line->price;
				} else {
					$pu = $line->price_ttc;
				}

				// Local tax is not saved into table of product. We use value linked to VAT code.
				$localtaxarray = getLocalTaxesFromRate($line->tva_tx.($line->default_vat_code ? ' ('.$line->default_vat_code.')' : ''), 0, $staticsoc, $mysoc);
				// Define part of HT, VAT, TTC
				$resultarray = calcul_price_total(1, $pu, 0, $line->tva_tx, 1, 1, 0, $line->price_base_type, $line->recuperableonly, $object->type, $mysoc, $localtaxarray);
				// Calcul du total ht sans remise
				$total_ht = $resultarray[0];
				$total_vat = $resultarray[1];
				$total_localtax1 = $resultarray[9];
				$total_localtax2 = $resultarray[10];
				$total_ttc = $resultarray[2];

				print '<tr class="oddeven">';

				print "<td>".$staticsoc->getNomUrl(1)."</td>";
				print "<td>".dol_print_date($line->datec, "dayhour")."</td>";
				print '<td class="center">'.$langs->trans($line->price_base_type)."</td>";
				print '<td class="right">';

				$positiverates = '';
				if (price2num($line->tva_tx))         $positiverates .= ($positiverates ? '/' : '').price2num($line->tva_tx);
				if (price2num($line->localtax1_type)) $positiverates .= ($positiverates ? '/' : '').price2num($line->localtax1_tx);
				if (price2num($line->localtax2_type)) $positiverates .= ($positiverates ? '/' : '').price2num($line->localtax2_tx);
				if (empty($positiverates)) $positiverates = '0';

				echo vatrate($positiverates.($line->default_vat_code ? ' ('.$line->default_vat_code.')' : ''), '%', ($line->tva_npr ? $line->tva_npr : $line->recuperableonly));

				//. vatrate($tva_tx, true, $line->recuperableonly) .
				print "</td>";
				print '<td class="right">'.price($line->price)."</td>";

				if ($mysoc->localtax1_assuj == "1" || $mysoc->localtax2_assuj == "1")
				{
					//print '<td class="right">' . price($line->price_ttc) . "</td>";
					print '<td class="right">'.price($resultarray[2]).'</td>';
				} else {
					print '<td class="right">'.price($line->price_ttc)."</td>";
				}

				print '<td class="right">'.price($line->price_min).'</td>';
				print '<td class="right">'.price($line->price_min_ttc).'</td>';

				// User
				$userstatic = new User($db);
				$userstatic->fetch($line->fk_user);
				print '<td class="right">';
				print $userstatic->getNomUrl(1, '', 0, 0, 24, 0, 'login');
				//print $userstatic->getLoginUrl(1);
				print '</td>';
				print '</tr>';
			}
			print "</table>";
		} else {
			print $langs->trans('None');
		}
	} elseif ($action != 'showlog_default_price' && $action != 'edit_price')
	{
		// List of all prices by customers
		print '<!-- list of all prices per customer -->'."\n";

		// Count total nb of records
		$nbtotalofrecords = '';
		if (empty($conf->global->MAIN_DISABLE_FULL_SCANLIST)) {
			$nbtotalofrecords = $prodcustprice->fetch_all($sortorder, $sortfield, 0, 0, $filter);
		}

		$result = $prodcustprice->fetch_all($sortorder, $sortfield, $conf->liste_limit, $offset, $filter);
		if ($result < 0) {
			setEventMessages($prodcustprice->error, $prodcustprice->errors, 'errors');
		}

		$option = '&search_soc='.$search_soc.'&id='.$object->id;

		print_barre_liste($langs->trans('PriceByCustomer'), $page, $_SERVER ['PHP_SELF'], $option, $sortfield, $sortorder, '', count($prodcustprice->lines), $nbtotalofrecords, 'title_accountancy.png');

		print '<form action="'.$_SERVER["PHP_SELF"].'?id='.$object->id.'" method="POST">';
		print '<input type="hidden" name="token" value="'.newToken().'">';
		print '<input type="hidden" name="id" value="'.$object->id.'">';

		print '<table class="noborder centpercent">';

		if (count($prodcustprice->lines) > 0 || $search_soc)
		{
			$colspan = 8;
			//if ($mysoc->localtax1_assuj == "1" || $mysoc->localtax2_assuj == "1") $colspan++;

			print '<tr class="liste_titre">';
			print '<td class="liste_titre"><input type="text" class="flat" name="search_soc" value="'.$search_soc.'" size="20"></td>';
			print '<td class="liste_titre" colspan="'.$colspan.'">&nbsp;</td>';
			// Print the search button
			print '<td class="liste_titre maxwidthsearch">';
			$searchpicto = $form->showFilterAndCheckAddButtons(0);
			print $searchpicto;
			print '</td>';
			print '</tr>';
		}

		print '<tr class="liste_titre">';
		print '<td>'.$langs->trans("ThirdParty").'</td>';
		print '<td>'.$langs->trans("AppliedPricesFrom").'</td>';
		print '<td class="center">'.$langs->trans("PriceBase").'</td>';
		print '<td class="right">'.$langs->trans("DefaultTaxRate").'</td>';
		print '<td class="right">'.$langs->trans("HT").'</td>';
		if ($mysoc->localtax1_assuj == "1" || $mysoc->localtax2_assuj == "1")
		{
			//print '<td class="right">' . $langs->trans("INCVATONLY") . '</td>';
			print '<td class="right">'.$langs->trans("INCT").'</td>';
		} else {
			print '<td class="right">'.$langs->trans("TTC").'</td>';
		}

		print '<td class="right">'.$langs->trans("MinPrice").' '.$langs->trans("HT").'</td>';
		print '<td class="right">'.$langs->trans("MinPrice").' '.$langs->trans("TTC").'</td>';
		print '<td class="right">'.$langs->trans("ChangedBy").'</td>';
		print '<td>&nbsp;</td>';
		print '</tr>';

		// Line for default price
		if ($object->price_base_type == 'HT')
		{
			$pu = $object->price;
		} else {
			$pu = $object->price_ttc;
		}

		// Local tax is not saved into table of product. We use value linked to VAT code.
		$localtaxarray = getLocalTaxesFromRate($object->tva_tx.($object->default_vat_code ? ' ('.$object->default_vat_code.')' : ''), 0, $mysoc, $mysoc);
		// Define part of HT, VAT, TTC
		$resultarray = calcul_price_total(1, $pu, 0, $object->tva_tx, 1, 1, 0, $object->price_base_type, $object->recuperableonly, $object->type, $mysoc, $localtaxarray);
		// Calcul du total ht sans remise
		$total_ht = $resultarray[0];
		$total_vat = $resultarray[1];
		$total_localtax1 = $resultarray[9];
		$total_localtax2 = $resultarray[10];
		$total_ttc = $resultarray[2];

		print '<tr class="oddeven">';
		print "<td>".$langs->trans("Default")."</td>";
		print "<td></td>";

		print '<td class="center">'.$langs->trans($object->price_base_type)."</td>";
		print '<td class="right">';

		$positiverates = '';
		if (price2num($object->tva_tx))         $positiverates .= ($positiverates ? '/' : '').price2num($object->tva_tx);
		if (price2num($object->localtax1_type)) $positiverates .= ($positiverates ? '/' : '').price2num($object->localtax1_tx);
		if (price2num($object->localtax2_type)) $positiverates .= ($positiverates ? '/' : '').price2num($object->localtax2_tx);
		if (empty($positiverates)) $positiverates = '0';
		echo vatrate($positiverates.($object->default_vat_code ? ' ('.$object->default_vat_code.')' : ''), '%', $object->tva_npr);

		//print vatrate($object->tva_tx, true, $object->tva_npr);
		//print $object->default_vat_code?' ('.$object->default_vat_code.')':'';
		print "</td>";

		print '<td class="right">'.price($object->price)."</td>";

		if ($mysoc->localtax1_assuj == "1" || $mysoc->localtax2_assuj == "1")
		{
			//print '<td class="right">' . price($object->price_ttc) . "</td>";
			print '<td class="right">'.price($resultarray[2]).'</td>';
		} else {
			print '<td class="right">'.price($object->price_ttc)."</td>";
		}


		print '<td class="right">'.price($object->price_min).'</td>';
		print '<td class="right">'.price($object->price_min_ttc).'</td>';
		print '<td class="right">';
		print '</td>';
		if ($user->rights->produit->supprimer || $user->rights->service->supprimer)
		{
			print '<td class="right">';
			print '<a href="'.$_SERVER["PHP_SELF"].'?action=showlog_default_price&amp;id='.$object->id.'">';
			print img_info($langs->trans('PriceByCustomerLog'));
			print '</a>';
			print ' ';
			print '<a class="marginleftonly editfielda" href="'.$_SERVER["PHP_SELF"].'?action=edit_price&amp;id='.$object->id.'">';
			print img_edit('default', 0, 'style="vertical-align: middle;"');
			print '</a>';
			print ' &nbsp; ';
			print '</td>';
		}
		print "</tr>\n";

		if (count($prodcustprice->lines) > 0)
		{
			foreach ($prodcustprice->lines as $line)
			{
				// Date
				$staticsoc = new Societe($db);
				$staticsoc->fetch($line->fk_soc);

				$tva_tx = $line->default_vat_code ? $line->tva_tx.' ('.$line->default_vat_code.')' : $line->tva_tx;

				// Line for default price
				if ($line->price_base_type == 'HT')
				{
					$pu = $line->price;
				} else {
					$pu = $line->price_ttc;
				}

				// Local tax is not saved into table of product. We use value linked to VAT code.
				$localtaxarray = getLocalTaxesFromRate($line->tva_tx.($line->default_vat_code ? ' ('.$line->default_vat_code.')' : ''), 0, $staticsoc, $mysoc);
				// Define part of HT, VAT, TTC
				$resultarray = calcul_price_total(1, $pu, 0, $line->tva_tx, 1, 1, 0, $line->price_base_type, $line->recuperableonly, $object->type, $mysoc, $localtaxarray);
				// Calcul du total ht sans remise
				$total_ht = $resultarray[0];
				$total_vat = $resultarray[1];
				$total_localtax1 = $resultarray[9];
				$total_localtax2 = $resultarray[10];
				$total_ttc = $resultarray[2];

				print '<tr class="oddeven">';

				print "<td>".$staticsoc->getNomUrl(1)."</td>";
				print "<td>".dol_print_date($line->datec, "dayhour")."</td>";

				print '<td class="center">'.$langs->trans($line->price_base_type)."</td>";
				print '<td class="right">';

				$positiverates = '';
				if (price2num($line->tva_tx))         $positiverates .= ($positiverates ? '/' : '').price2num($line->tva_tx);
				if (price2num($line->localtax1_type)) $positiverates .= ($positiverates ? '/' : '').price2num($line->localtax1_tx);
				if (price2num($line->localtax2_type)) $positiverates .= ($positiverates ? '/' : '').price2num($line->localtax2_tx);
				if (empty($positiverates)) $positiverates = '0';
				echo vatrate($positiverates.($line->default_vat_code ? ' ('.$line->default_vat_code.')' : ''), '%', ($line->tva_npr ? $line->tva_npr : $line->recuperableonly));

				print "</td>";
				print '<td class="right">'.price($line->price)."</td>";

				if ($mysoc->localtax1_assuj == "1" || $mysoc->localtax2_assuj == "1")
				{
					//print '<td class="right">' . price($line->price_ttc) . "</td>";
					print '<td class="right">'.price($resultarray[2]).'</td>';
				} else {
					print '<td class="right">'.price($line->price_ttc)."</td>";
				}

				print '<td class="right">'.price($line->price_min).'</td>';
				print '<td class="right">'.price($line->price_min_ttc).'</td>';

				// User
				$userstatic = new User($db);
				$userstatic->fetch($line->fk_user);
				print '<td class="right">';
				print $userstatic->getNomUrl(1, '', 0, 0, 24, 0, 'login');
				print '</td>';

				// Todo Edit or delete button
				// Action
				if ($user->rights->produit->supprimer || $user->rights->service->supprimer)
				{
					print '<td class="right nowraponall">';
					print '<a href="'.$_SERVER["PHP_SELF"].'?action=showlog_customer_price&amp;id='.$object->id.'&amp;socid='.$line->fk_soc.'">';
					print img_info($langs->trans('PriceByCustomerLog'));
					print '</a>';
					print ' ';
					print '<a class="marginleftonly editfielda" href="'.$_SERVER["PHP_SELF"].'?action=edit_customer_price&amp;id='.$object->id.'&amp;lineid='.$line->id.'">';
					print img_edit('default', 0, 'style="vertical-align: middle;"');
					print '</a>';
					print ' ';
					print '<a class="marginleftonly" href="'.$_SERVER["PHP_SELF"].'?action=delete_customer_price&amp;token='.newToken().'&amp;id='.$object->id.'&amp;lineid='.$line->id.'">';
					print img_delete('default', 'style="vertical-align: middle;"');
					print '</a>';
					print '</td>';
				}

				print "</tr>\n";
			}
		}
		/*else
		{
			$colspan=9;
			if ($user->rights->produit->supprimer || $user->rights->service->supprimer) $colspan+=1;
			print "<tr ".$bc[false].">";
			print '<td colspan="'.$colspan.'">'.$langs->trans('None').'</td>';
			print "</tr>";
		}*/

		print "</table>";

		print "</form>";
	}
}

// End of page
llxFooter();
$db->close();<|MERGE_RESOLUTION|>--- conflicted
+++ resolved
@@ -33,6 +33,7 @@
  * \ingroup product
  * \brief Page to show product prices
  */
+
 require '../main.inc.php';
 require_once DOL_DOCUMENT_ROOT.'/core/lib/product.lib.php';
 require_once DOL_DOCUMENT_ROOT.'/core/lib/price.lib.php';
@@ -107,11 +108,11 @@
 
 	if (($action == 'update_vat') && !$cancel && ($user->rights->produit->creer || $user->rights->service->creer))
 	{
-<<<<<<< HEAD
 		$tva_tx_txt = GETPOST('tva_tx', 'alpha'); // tva_tx can be '8.5'  or  '8.5*'  or  '8.5 (XXX)' or '8.5* (XXX)'
 
 		// We must define tva_tx, npr and local taxes
 		$tva_tx = $tva_tx_txt;
+	    $reg = array();
 		$vatratecode = '';
 		if (preg_match('/\((.*)\)/', $tva_tx_txt, $reg))
 		{
@@ -177,80 +178,6 @@
 		}
 
 		$action = '';
-=======
-	    $tva_tx_txt = GETPOST('tva_tx', 'alpha'); // tva_tx can be '8.5'  or  '8.5*'  or  '8.5 (XXX)' or '8.5* (XXX)'
-
-	    // We must define tva_tx, npr and local taxes
-	    $tva_tx = $tva_tx_txt;
-	    $vatratecode = '';
-	    $reg = array();
-	    if (preg_match('/\((.*)\)/', $tva_tx_txt, $reg))
-	    {
-	    	$vat_src_code = $reg[1];
-	    	$tva_tx = preg_replace('/\s*\(.*\)/', '', $tva_tx_txt); // Remove code into vatrate.
-	    }
-
-	    $tva_tx = price2num(preg_replace('/\*/', '', $tva_tx)); // keep remove all after the numbers and dot
-	    $npr = preg_match('/\*/', $tva_tx_txt) ? 1 : 0;
-	    $localtax1 = 0; $localtax2 = 0; $localtax1_type = '0'; $localtax2_type = '0';
-	    // If value contains the unique code of vat line (new recommanded method), we use it to find npr and local taxes
-	    if (preg_match('/\((.*)\)/', $tva_tx_txt, $reg))
-	    {
-	        // We look into database using code (we can't use get_localtax() because it depends on buyer that is not known). Same in create product.
-	        $vatratecode = $reg[1];
-	        // Get record from code
-	        $sql = "SELECT t.rowid, t.code, t.recuperableonly, t.localtax1, t.localtax2, t.localtax1_type, t.localtax2_type";
-	        $sql .= " FROM ".MAIN_DB_PREFIX."c_tva as t, ".MAIN_DB_PREFIX."c_country as c";
-	        $sql .= " WHERE t.fk_pays = c.rowid AND c.code = '".$mysoc->country_code."'";
-	        $sql .= " AND t.taux = ".((float) $tva_tx)." AND t.active = 1";
-	        $sql .= " AND t.code ='".$vatratecode."'";
-	        $resql = $db->query($sql);
-	        if ($resql)
-	        {
-                $obj = $db->fetch_object($resql);
-                $npr = $obj->recuperableonly;
-                $localtax1 = $obj->localtax1;
-                $localtax2 = $obj->localtax2;
-                $localtax1_type = $obj->localtax1_type;
-                $localtax2_type = $obj->localtax2_type;
-	        }
-	    }
-
-	    $object->default_vat_code = $vatratecode;
-	    $object->tva_tx = $tva_tx;
-	    $object->tva_npr = $npr;
-	    $object->localtax1_tx = $localtax1;
-	    $object->localtax2_tx = $localtax2;
-	    $object->localtax1_type = $localtax1_type;
-	    $object->localtax2_type = $localtax2_type;
-
-	    $db->begin();
-
-	    $resql = $object->update($object->id, $user);
-	    if ($resql <= 0)
-	    {
-	        $error++;
-	        setEventMessages($object->error, $object->errors, 'errors');
-	    }
-
-	    if ($error)
-	    {
-	        //$localtaxarray=array('0'=>$localtax1_type,'1'=>$localtax1,'2'=>$localtax2_type,'3'=>$localtax2);
-	        $localtaxarray = array(); // We do not store localtaxes into product, we will use instead the "vat code" to retreive them.
-	        $object->updatePrice(0, $object->price_base_type, $user, $tva_tx, '', 0, $npr, 0, 0, $localtaxarray, $vatratecode);
-	    }
-
-	    if (!$error)
-	    {
-	        $db->commit();
-	    }
-	    else
-	    {
-	        $db->rollback();
-	    }
-
-	    $action = '';
->>>>>>> 4a5cdd00
 	}
 
 	if (($action == 'update_price') && !$cancel && $object->getRights()->creer)
