--- conflicted
+++ resolved
@@ -82,15 +82,6 @@
 $reshook=$hookmanager->executeHooks('doActions',$parameters,$object,$action);    // Note that $action and $object may have been modified by some hooks
 if ($reshook < 0) setEventMessages($hookmanager->error, $hookmanager->errors, 'errors');
 
-<<<<<<< HEAD
-if (empty($reshook)) {
-	if ($action == 'update_price' && !$cancel && ($user->rights->produit->creer || $user->rights->service->creer)) {
-		$newprice = '';
-		$newprice_min = '';
-		$newpricebase = '';
-		$newvat = '';
-
-=======
 if (empty($reshook))
 {
 	if (($action == 'update_vat') && !$cancel && ($user->rights->produit->creer || $user->rights->service->creer))
@@ -124,7 +115,11 @@
 	    
 	if (($action == 'update_price') && !$cancel && ($user->rights->produit->creer || $user->rights->service->creer))
     {
->>>>>>> 0a3ba3a0
+		$newprice = '';
+		$newprice_min = '';
+		$newpricebase = '';
+		$newvat = '';
+		
 		$maxpricesupplier = $object->min_recommended_price();
 		$object->fk_price_expression = empty($eid) ? 0 : $eid; //0 discards expression
 
@@ -890,7 +885,8 @@
 	}
 	else
 	{
-<<<<<<< HEAD
+		dol_fiche_head('');
+		
 
 		?>
 		<script>
@@ -917,11 +913,6 @@
 		<?php
 
 		for($i = 1; $i <= $conf->global->PRODUIT_MULTIPRICES_LIMIT; $i ++)
-=======
-		dol_fiche_head('');
-		
-	    for ($i = 1; $i <= $conf->global->PRODUIT_MULTIPRICES_LIMIT; $i ++)
->>>>>>> 0a3ba3a0
 		{
 		    if ($i > 1) print '<br>';
 		    
@@ -937,13 +928,9 @@
 			print '<table class="border" width="100%">';
 
 			// VAT
-<<<<<<< HEAD
-			if ($i == 1) {
-				print '<tr><td>' . $langs->trans('UseMultipriceRules'). '</td><td><input type="checkbox" id="usePriceRules" name="usePriceRules" '.($object->price_autogen ? 'checked' : '').'></td></tr>';
-=======
 			if (! empty($conf->global->PRODUIT_MULTIPRICES_USE_VAT_PER_LEVEL))
 			{
->>>>>>> 0a3ba3a0
+				print '<tr><td>' . $langs->trans('UseMultipriceRules'). '</td><td><input type="checkbox" id="usePriceRules" name="usePriceRules" '.($object->price_autogen ? 'checked' : '').'></td></tr>';
 				print '<tr><td>' . $langs->trans("VATRate") . '</td><td>';
 				print $form->load_tva("tva_tx_" . $i, $object->multiprices_tva_tx["$i"], $mysoc, '', $object->id);
 				print '</td></tr>';
