--- conflicted
+++ resolved
@@ -1800,35 +1800,10 @@
 
 		print $form->buttonsSaveCancel();
 
-<<<<<<< HEAD
 		print '</form>';
 	} elseif ($action == 'edit_customer_price') {
 		// Edit mode
 		$maxpricesupplier = $object->min_recommended_price();
-=======
-					if (empty($objp->price_by_qty)) {
-						$positiverates = '';
-						if (price2num($objp->tva_tx)) {
-							$positiverates .= ($positiverates ? '/' : '').price2num($objp->tva_tx);
-						}
-						if (price2num($objp->localtax1_type)) {
-							$positiverates .= ($positiverates ? '/' : '').price2num($objp->localtax1_tx);
-						}
-						if (price2num($objp->localtax2_type)) {
-							$positiverates .= ($positiverates ? '/' : '').price2num($objp->localtax2_tx);
-						}
-						if (empty($positiverates)) {
-							$positiverates = '0';
-						}
-						echo vatrate($positiverates.($objp->default_vat_code ? ' ('.$objp->default_vat_code.')' : ''), true, !empty($objp->tva_npr) ? $objp->tva_npr : 0);
-						/*
-						if ($objp->default_vat_code)
-						{
-							print vatrate($objp->tva_tx, true) . ' ('.$objp->default_vat_code.')';
-						}
-						else print vatrate($objp->tva_tx, true, $objp->recuperableonly);*/
-					}
->>>>>>> 5470ad01
 
 		print '<!-- edit_customer_price -->';
 		print load_fiche_titre($langs->trans('PriceByCustomer'));
@@ -2141,22 +2116,6 @@
 			// VAT Rate
 			print '<td class="right">';
 
-<<<<<<< HEAD
-			$positiverates = '';
-			if (price2num($object->tva_tx)) {
-				$positiverates .= ($positiverates ? '/' : '').price2num($object->tva_tx);
-			}
-			if (price2num($object->localtax1_type)) {
-				$positiverates .= ($positiverates ? '/' : '').price2num($object->localtax1_tx);
-			}
-			if (price2num($object->localtax2_type)) {
-				$positiverates .= ($positiverates ? '/' : '').price2num($object->localtax2_tx);
-			}
-			if (empty($positiverates)) {
-				$positiverates = '0';
-			}
-			echo vatrate($positiverates.($object->default_vat_code ? ' ('.$object->default_vat_code.')' : ''), '%', $object->tva_npr);
-=======
 		$positiverates = '';
 		if (price2num($object->tva_tx)) {
 			$positiverates .= ($positiverates ? '/' : '').price2num($object->tva_tx);
@@ -2171,7 +2130,6 @@
 			$positiverates = '0';
 		}
 		echo vatrate($positiverates.($object->default_vat_code ? ' ('.$object->default_vat_code.')' : ''), true, $object->tva_npr);
->>>>>>> 5470ad01
 
 			//print vatrate($object->tva_tx, true, $object->tva_npr);
 			//print $object->default_vat_code?' ('.$object->default_vat_code.')':'';
