--- conflicted
+++ resolved
@@ -3,17 +3,10 @@
  * Copyright (C) 2004-2014	Laurent Destailleur		<eldy@users.sourceforge.net>
  * Copyright (C) 2005		Eric Seigne				<eric.seigne@ryxeo.com>
  * Copyright (C) 2005-2017	Regis Houssin			<regis.houssin@inodbox.com>
-<<<<<<< HEAD
  * Copyright (C) 2006		Andre Cianfarani		<acianfa@free.fr>
  * Copyright (C) 2014		Florian Henry			<florian.henry@open-concept.pro>
  * Copyright (C) 2014-2018	Juanjo Menent			<jmenent@2byte.es>
  * Copyright (C) 2014-2019 	Philippe Grand 		    <philippe.grand@atoo-net.com>
-=======
- * Copyright (C) 2006		Andre Cianfarani			<acianfa@free.fr>
- * Copyright (C) 2014		Florian Henry			<florian.henry@open-concept.pro>
- * Copyright (C) 2014-2018	Juanjo Menent			<jmenent@2byte.es>
- * Copyright (C) 2014-2018 	Philippe Grand 		    <philippe.grand@atoo-net.com>
->>>>>>> a7fdd349
  * Copyright (C) 2014		Ion agorria				<ion@agorria.com>
  * Copyright (C) 2015		Alexandre Spangaro		<aspangaro@open-dsi.fr>
  * Copyright (C) 2015		Marcos García			<marcosgdf@gmail.com>
@@ -476,11 +469,7 @@
 
 			$result = $db->query($sql);
 		} else {
-<<<<<<< HEAD
 			setEventMessages(('delete_price_by_qty'.$langs->transnoentities(MissingIds)), null, 'errors');
-=======
-			setEventMessages(('delete_price_by_qty'.$langs->transnoentities(MissingIds)), null,'errors');
->>>>>>> a7fdd349
 		}
 	}
 
@@ -493,11 +482,7 @@
 
 		$result = $db->query($sql);
 		} else {
-<<<<<<< HEAD
 			setEventMessages(('delete_price_by_qty'.$langs->transnoentities(MissingIds)), null, 'errors');
-=======
-			setEventMessages(('delete_price_by_qty'.$langs->transnoentities(MissingIds)), null,'errors');
->>>>>>> a7fdd349
 		}
 	}
 
@@ -1129,11 +1114,7 @@
 
     if ($object->isVariant()) {
 		if ($user->rights->produit->creer || $user->rights->service->creer) {
-<<<<<<< HEAD
 			print '<div class="inline-block divButAction"><a class="butActionRefused classfortooltip" href="#" title="'.dol_escape_htmltag($langs->trans("NoEditVariants")).'">'.$langs->trans("UpdateDefaultPrice").'</a></div>';
-=======
-			print '<div class="inline-block divButAction"><a class="butActionRefused" href="#" title="'.dol_escape_htmltag($langs->trans("NoEditVariants")).'">'.$langs->trans("UpdateDefaultPrice").'</a></div>';
->>>>>>> a7fdd349
 		}
 	} else {
 		if (empty($conf->global->PRODUIT_MULTIPRICES) && empty($conf->global->PRODUIT_CUSTOMER_PRICES_BY_QTY_MULTIPRICES)) {
@@ -1299,12 +1280,6 @@
 		$parameters=array('colspan' => 2);
 		$reshook=$hookmanager->executeHooks('formObjectOptions', $parameters, $object, $action);    // Note that $action and $object may have been modified by hook
 
-<<<<<<< HEAD
-		$parameters=array('colspan' => 2);
-		$reshook=$hookmanager->executeHooks('formObjectOptions', $parameters, $object, $action);    // Note that $action and $object may have been modified by hook
-
-=======
->>>>>>> a7fdd349
 		print '</table>';
 
 		dol_fiche_end();
