<?php
/* Copyright (C) 2001-2005 Rodolphe Quiedeville <rodolphe@quiedeville.org>
 * Copyright (C) 2004-2011 Laurent Destailleur  <eldy@users.sourceforge.net>
 * Copyright (C) 2005-2012 Regis Houssin        <regis.houssin@inodbox.com>
 * Copyright (C) 2010      Juanjo Menent        <jmenent@2byte.es>
 * Copyright (C) 2013      Florian Henry	  	<florian.henry@open-concept.pro>
 * Copyright (C) 2015      Marcos García        <marcosgdf@gmail.com>
 *
 * This program is free software; you can redistribute it and/or modify
 * it under the terms of the GNU General Public License as published by
 * the Free Software Foundation; either version 3 of the License, or
 * (at your option) any later version.
 *
 * This program is distributed in the hope that it will be useful,
 * but WITHOUT ANY WARRANTY; without even the implied warranty of
 * MERCHANTABILITY or FITNESS FOR A PARTICULAR PURPOSE.  See the
 * GNU General Public License for more details.
 *
 * You should have received a copy of the GNU General Public License
 * along with this program. If not, see <https://www.gnu.org/licenses/>.
 */

/**
 *   \file       htdocs/product/note.php
 *   \brief      Tab for notes on products
 *   \ingroup    societe
 */

// Load Dolibarr environment
require '../main.inc.php';
require_once DOL_DOCUMENT_ROOT.'/core/lib/product.lib.php';
require_once DOL_DOCUMENT_ROOT.'/product/class/product.class.php';

// Load translation files required by the page
$langs->load("companies");

$id = GETPOSTINT('id');
$ref = GETPOST('ref', 'alpha');
$action = GETPOST('action', 'aZ09');

// Security check
$fieldvalue = (!empty($id) ? $id : (!empty($ref) ? $ref : ''));
$fieldtype = (!empty($ref) ? 'ref' : 'rowid');
if ($user->socid) {
	$socid = $user->socid;
}

$object = new Product($db);
if ($id > 0 || !empty($ref)) {
	$object->fetch($id, $ref);
}

$permissionnote = ($user->hasRight('produit', 'creer') || $user->hasRight('service', 'creer')); // Used by the include of actions_setnotes.inc.php
<<<<<<< HEAD
=======

$hookmanager->initHooks(array('productnote'));
>>>>>>> cc80841a

if ($object->id > 0) {
	if ($object->type == $object::TYPE_PRODUCT) {
		restrictedArea($user, 'product', $object->id, 'product&product', '', '');
	}
	if ($object->type == $object::TYPE_SERVICE) {
		restrictedArea($user, 'service', $object->id, 'product&product', '', '');
	}
} else {
	restrictedArea($user, 'product|service', $fieldvalue, 'product&product', '', '', $fieldtype);
}

<<<<<<< HEAD

$hookmanager->initHooks(array('productnote'));


=======
>>>>>>> cc80841a
/*
 * Actions
 */

$parameters = array();
$reshook = $hookmanager->executeHooks('doActions', $parameters, $object, $action); // Note that $action and $object may have been modified by some hooks
if ($reshook < 0) {
	setEventMessages($hookmanager->error, $hookmanager->errors, 'errors');
}
if (empty($reshook)) {
<<<<<<< HEAD
	include DOL_DOCUMENT_ROOT.'/core/actions_setnotes.inc.php'; // Must be include, not include_once
=======
	include DOL_DOCUMENT_ROOT.'/core/actions_setnotes.inc.php'; // Must be 'include', not 'include_once'
>>>>>>> cc80841a
}


/*
 *	View
 */

$form = new Form($db);

$help_url = '';
if (GETPOST("type") == '0' || ($object->type == Product::TYPE_PRODUCT)) {
	$help_url = 'EN:Module_Products|FR:Module_Produits|ES:M&oacute;dulo_Productos|DE:Modul_Produkte';
}
if (GETPOST("type") == '1' || ($object->type == Product::TYPE_SERVICE)) {
	$help_url = 'EN:Module_Services_En|FR:Module_Services|ES:M&oacute;dulo_Servicios|DE:Modul_Leistungen';
}

$title = $langs->trans('ProductServiceCard');
$shortlabel = dol_trunc($object->label, 16);
if (GETPOST("type") == '0' || ($object->type == Product::TYPE_PRODUCT)) {
	$title = $langs->trans('Product')." ".$shortlabel." - ".$langs->trans('Notes');
	$help_url = 'EN:Module_Products|FR:Module_Produits|ES:M&oacute;dulo_Productos|DE:Modul_Produkte';
}
if (GETPOST("type") == '1' || ($object->type == Product::TYPE_SERVICE)) {
	$title = $langs->trans('Service')." ".$shortlabel." - ".$langs->trans('Notes');
	$help_url = 'EN:Module_Services_En|FR:Module_Services|ES:M&oacute;dulo_Servicios|DE:Modul_Leistungen';
}

llxHeader('', $title, $help_url, '', 0, 0, '', '', '', 'mod-product page-card_note');

if ($id > 0 || !empty($ref)) {
	/*
	 * Affichage onglets
	 */
	if (isModEnabled('notification')) {
		$langs->load("mails");
	}

	$head = product_prepare_head($object);
	$titre = $langs->trans("CardProduct".$object->type);
	$picto = ($object->type == Product::TYPE_SERVICE ? 'service' : 'product');

	print dol_get_fiche_head($head, 'note', $titre, -1, $picto);

	$linkback = '<a href="'.DOL_URL_ROOT.'/product/list.php?restore_lastsearch_values=1&type='.$object->type.'">'.$langs->trans("BackToList").'</a>';
	$object->next_prev_filter = "fk_product_type = ".((int) $object->type);

	$shownav = 1;
	if ($user->socid && !in_array('product', explode(',', getDolGlobalString('MAIN_MODULES_FOR_EXTERNAL')))) {
		$shownav = 0;
	}

	dol_banner_tab($object, 'ref', $linkback, $shownav, 'ref');

	$cssclass = 'titlefield';
	//if ($action == 'editnote_public') $cssclass='titlefieldcreate';
	//if ($action == 'editnote_private') $cssclass='titlefieldcreate';

	//print '<div class="fichecenter">';

	print '<div class="underbanner clearboth"></div>';

	include DOL_DOCUMENT_ROOT.'/core/tpl/notes.tpl.php';

	print dol_get_fiche_end();
}

// End of page
llxFooter();
$db->close();<|MERGE_RESOLUTION|>--- conflicted
+++ resolved
@@ -51,11 +51,8 @@
 }
 
 $permissionnote = ($user->hasRight('produit', 'creer') || $user->hasRight('service', 'creer')); // Used by the include of actions_setnotes.inc.php
-<<<<<<< HEAD
-=======
 
 $hookmanager->initHooks(array('productnote'));
->>>>>>> cc80841a
 
 if ($object->id > 0) {
 	if ($object->type == $object::TYPE_PRODUCT) {
@@ -68,13 +65,6 @@
 	restrictedArea($user, 'product|service', $fieldvalue, 'product&product', '', '', $fieldtype);
 }
 
-<<<<<<< HEAD
-
-$hookmanager->initHooks(array('productnote'));
-
-
-=======
->>>>>>> cc80841a
 /*
  * Actions
  */
@@ -85,11 +75,7 @@
 	setEventMessages($hookmanager->error, $hookmanager->errors, 'errors');
 }
 if (empty($reshook)) {
-<<<<<<< HEAD
-	include DOL_DOCUMENT_ROOT.'/core/actions_setnotes.inc.php'; // Must be include, not include_once
-=======
 	include DOL_DOCUMENT_ROOT.'/core/actions_setnotes.inc.php'; // Must be 'include', not 'include_once'
->>>>>>> cc80841a
 }
 
 
