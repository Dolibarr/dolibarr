--- conflicted
+++ resolved
@@ -51,9 +51,6 @@
 
 $permissionnote = $user->rights->produit->creer; // Used by the include of actions_setnotes.inc.php
 
-<<<<<<< HEAD
-$result = restrictedArea($user, 'produit|service', $fieldvalue, 'product&product', '', '', $fieldtype);
-=======
 if ($object->id > 0) {
 	if ($object->type == $object::TYPE_PRODUCT) {
 		restrictedArea($user, 'produit', $object->id, 'product&product', '', '');
@@ -67,7 +64,6 @@
 
 
 $hookmanager->initHooks(array('productnote'));
->>>>>>> 95dc2558
 
 
 /*
