--- conflicted
+++ resolved
@@ -65,17 +65,6 @@
 else if ($type == '1')
 {
     $helpurl='EN:Module_Services_En|FR:Module_Services|ES:M&oacute;dulo_Servicios';
-<<<<<<< HEAD
-    //$title=$langs->trans("StatisticsOfServices");
-    $title=$langs->trans("Statistics");
-}
-else
-{
-    $helpurl='EN:Module_Services_En|FR:Module_Services|ES:M&oacute;dulo_Servicios';
-    //$title=$langs->trans("StatisticsOfProductsOrServices");
-    $title=$langs->trans("Statistics");
-=======
->>>>>>> 3f5d67d4
 }
 else
 {
