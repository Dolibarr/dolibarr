--- conflicted
+++ resolved
@@ -60,13 +60,7 @@
 $pageprev = $page - 1;
 $pagenext = $page + 1;
 
-<<<<<<< HEAD
-$staticproduct = new Product($db);
-=======
 restrictedArea($user, 'produit|service', 0, 'product&product', '', '');
->>>>>>> 95dc2558
-
-$result = restrictedArea($user, 'produit|service', 0, 'product&product');
 
 
 /*
