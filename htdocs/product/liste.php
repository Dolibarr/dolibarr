<?php
/* Copyright (C) 2001-2006 Rodolphe Quiedeville <rodolphe@quiedeville.org>
 * Copyright (C) 2004-2011 Laurent Destailleur  <eldy@users.sourceforge.net>
 * Copyright (C) 2005-2012 Regis Houssin        <regis.houssin@capnetworks.com>
 * Copyright (C) 2012-2013 Marcos García        <marcosgdf@gmail.com>
 * Copyright (C) 2013      Juanjo Menent        <jmenent@2byte.es>
 * Copyright (C) 2013-2015 Raphaël Doursenaud   <rdoursenaud@gpcsolutions.fr>
 * Copyright (C) 2013      Jean Heimburger   	<jean@tiaris.info>
 * Copyright (C) 2013      Cédric Salvador      <csalvador@gpcsolutions.fr>
 * Copyright (C) 2013      Florian Henry        <florian.henry@open-concept.pro>
 * Copyright (C) 2013      Adolfo segura        <adolfo.segura@gmail.com>
 *
 * This program is free software; you can redistribute it and/or modify
 * it under the terms of the GNU General Public License as published by
 * the Free Software Foundation; either version 3 of the License, or
 * (at your option) any later version.
 *
 * This program is distributed in the hope that it will be useful,
 * but WITHOUT ANY WARRANTY; without even the implied warranty of
 * MERCHANTABILITY or FITNESS FOR A PARTICULAR PURPOSE.  See the
 * GNU General Public License for more details.
 *
 * You should have received a copy of the GNU General Public License
 * along with this program. If not, see <http://www.gnu.org/licenses/>.
 */

/**
 *  \file       htdocs/product/liste.php
 *  \ingroup    produit
 *  \brief      Page to list products and services
 */

require '../main.inc.php';
require_once DOL_DOCUMENT_ROOT.'/product/class/product.class.php';
require_once DOL_DOCUMENT_ROOT.'/fourn/class/fournisseur.product.class.php';
require_once DOL_DOCUMENT_ROOT.'/core/class/html.formother.class.php';
if (! empty($conf->categorie->enabled))
	require_once DOL_DOCUMENT_ROOT.'/categories/class/categorie.class.php';

$langs->load("products");
$langs->load("stocks");
$langs->load("suppliers");

$action = GETPOST('action');
$sref=GETPOST("sref");
$sbarcode=GETPOST("sbarcode");
$snom=GETPOST("snom");
$sall=GETPOST("sall");
$type=GETPOST("type","int");
$search_sale = GETPOST("search_sale");
$search_categ = GETPOST("search_categ",'int');
$tosell = GETPOST("tosell", 'int');
$tobuy = GETPOST("tobuy", 'int');
$fourn_id = GETPOST("fourn_id",'int');
$catid = GETPOST('catid','int');

$sortfield = GETPOST("sortfield",'alpha');
$sortorder = GETPOST("sortorder",'alpha');
$page = GETPOST("page",'int');
if ($page == -1) { $page = 0; }
$offset = $conf->liste_limit * $page;
$pageprev = $page - 1;
$pagenext = $page + 1;
if (! $sortfield) $sortfield="p.ref";
if (! $sortorder) $sortorder="ASC";

$limit = $conf->liste_limit;


// Get object canvas (By default, this is not defined, so standard usage of dolibarr)
$canvas=GETPOST("canvas");
$objcanvas='';
if (! empty($canvas))
{
    require_once DOL_DOCUMENT_ROOT.'/core/class/canvas.class.php';
    $objcanvas = new Canvas($db,$action);
    $objcanvas->getCanvas('product','list',$canvas);
}

// Security check
if ($type=='0') $result=restrictedArea($user,'produit','','','','','',$objcanvas);
else if ($type=='1') $result=restrictedArea($user,'service','','','','','',$objcanvas);
else $result=restrictedArea($user,'produit|service','','','','','',$objcanvas);


/*
 * Actions
 */

if (isset($_POST["button_removefilter_x"]))
{
	$sref="";
	$sbarcode="";
	$snom="";
	$search_categ=0;
}


/*
 * View
 */

$htmlother=new FormOther($db);
$form=new Form($db);

if (is_object($objcanvas) && $objcanvas->displayCanvasExists($action))
{
	$objcanvas->assign_values('list');       // This must contains code to load data (must call LoadListDatas($limit, $offset, $sortfield, $sortorder))
    $objcanvas->display_canvas('list');  	 // This is code to show template
}
else
{
	$title=$langs->trans("ProductsAndServices");

	if (isset($type))
	{
		if ($type==1)
		{
			$texte = $langs->trans("Services");
		}
		else
		{
			$texte = $langs->trans("Products");
		}
	}
	else
	{
		$texte = $langs->trans("ProductsAndServices");
	}

    $sql = 'SELECT DISTINCT p.rowid, p.ref, p.label, p.barcode, p.price, p.price_ttc, p.price_base_type,';
    $sql.= ' p.fk_product_type, p.tms as datem,';
    $sql.= ' p.duration, p.tosell, p.tobuy, p.seuil_stock_alerte,';
    $sql.= ' MIN(pfp.unitprice) as minsellprice';
    $sql .= ', p.desiredstock';
    $sql.= ' FROM '.MAIN_DB_PREFIX.'product as p';
    if (! empty($search_categ) || ! empty($catid)) $sql.= ' LEFT JOIN '.MAIN_DB_PREFIX."categorie_product as cp ON p.rowid = cp.fk_product"; // We'll need this table joined to the select in order to filter by categ
   	$sql.= " LEFT JOIN ".MAIN_DB_PREFIX."product_fournisseur_price as pfp ON p.rowid = pfp.fk_product";
	// multilang
	if ($conf->global->MAIN_MULTILANGS) // si l'option est active
	{
		$sql .= " LEFT JOIN ".MAIN_DB_PREFIX."product_lang as pl ON pl.fk_product = p.rowid AND pl.lang = '".$langs->getDefaultLang() ."'";
	}
	$sql.= ' WHERE p.entity IN ('.getEntity('product', 1).')';
	if ($sall)
	{
		// For natural search
		$params = array('p.ref', 'p.label', 'p.description', 'p.note');
		// multilang
		if ($conf->global->MAIN_MULTILANGS) // si l'option est active
		{
			$params[] = 'pl.description';
			$params[] = 'pl.note';
		}
		if (! empty($conf->barcode->enabled)) {
			$params[] = 'p.barcode';
		}
		$sql .= natural_search($params, $sall);
	}
    // if the type is not 1, we show all products (type = 0,2,3)
    if (dol_strlen($type))
    {
    	if ($type == 1) $sql.= " AND p.fk_product_type = '1'";
    	else $sql.= " AND p.fk_product_type <> '1'";
    }
	if ($sref)     $sql .= natural_search('p.ref', $sref);
    if ($sbarcode) $sql .= natural_search('p.barcode', $sbarcode);
    if ($snom)
	{
		$params = array('p.label');
		// multilang
		if ($conf->global->MAIN_MULTILANGS) // si l'option est active
		{
			$params[] = 'pl.label';
		}
		$sql .= natural_search($params, $snom);
	}
    if (isset($tosell) && dol_strlen($tosell) > 0  && $tosell!=-1) $sql.= " AND p.tosell = ".$db->escape($tosell);
    if (isset($tobuy) && dol_strlen($tobuy) > 0  && $tobuy!=-1)   $sql.= " AND p.tobuy = ".$db->escape($tobuy);
    if (dol_strlen($canvas) > 0)                    $sql.= " AND p.canvas = '".$db->escape($canvas)."'";
    if ($catid > 0)    $sql.= " AND cp.fk_categorie = ".$catid;
    if ($catid == -2)  $sql.= " AND cp.fk_categorie IS NULL";
    if ($search_categ > 0)   $sql.= " AND cp.fk_categorie = ".$db->escape($search_categ);
    if ($search_categ == -2) $sql.= " AND cp.fk_categorie IS NULL";
    if ($fourn_id > 0) $sql.= " AND pfp.fk_soc = ".$fourn_id;
    $sql.= " GROUP BY p.rowid, p.ref, p.label, p.barcode, p.price, p.price_ttc, p.price_base_type,";
    $sql.= " p.fk_product_type, p.tms,";
    $sql.= " p.duration, p.tosell, p.tobuy, p.seuil_stock_alerte";
    $sql .= ', p.desiredstock';
    //if (GETPOST("toolowstock")) $sql.= " HAVING SUM(s.reel) < p.seuil_stock_alerte";    // Not used yet

    $nbtotalofrecords = 0;
	if (empty($conf->global->MAIN_DISABLE_FULL_SCANLIST))
	{
		$result = $db->query($sql);
		$nbtotalofrecords = $db->num_rows($result);
	}

    $sql.= $db->order($sortfield,$sortorder);
    $sql.= $db->plimit($limit + 1, $offset);

    dol_syslog("product:list.php: sql=".$sql);
    $resql = $db->query($sql);
    if ($resql)
    {
    	$num = $db->num_rows($resql);

    	$i = 0;

    	if ($num == 1 && ($sall || $snom || $sref || $sbarcode) && $action != 'list')
    	{
    		$objp = $db->fetch_object($resql);
    		header("Location: fiche.php?id=".$objp->rowid);
    		exit;
    	}

    	$helpurl='';
    	if (isset($type))
    	{
    		if ($type == 0)
    		{
    			$helpurl='EN:Module_Products|FR:Module_Produits|ES:M&oacute;dulo_Productos';
    		}
    		else if ($type == 1)
    		{
    			$helpurl='EN:Module_Services_En|FR:Module_Services|ES:M&oacute;dulo_Servicios';
    		}
    	}

    	llxHeader('',$title,$helpurl,'');

    	// Displays product removal confirmation
    	if (GETPOST('delprod'))	dol_htmloutput_mesg($langs->trans("ProductDeleted",GETPOST('delprod')));

    	$param="&amp;sref=".htmlspecialchars($sref).($sbarcode?"&amp;sbarcode=".htmlspecialchars($sbarcode):"")."&amp;snom=".htmlspecialchars($snom)."&amp;sall=".htmlspecialchars($sall)."&amp;tosell=".htmlspecialchars($tosell)."&amp;tobuy=".htmlspecialchars($tobuy);
    	$param.=($fourn_id?"&amp;fourn_id=".$fourn_id:"");
    	$param.=($search_categ?"&amp;search_categ=".htmlspecialchars($search_categ):"");
    	$param.=isset($type)?"&amp;type=".$type:"";

    	print_barre_liste($texte, $page, "liste.php", $param, $sortfield, $sortorder, '', $num, $nbtotalofrecords);

    	if (! empty($catid))
    	{
    		print "<div id='ways'>";
    		$c = new Categorie($db);
    		$ways = $c->print_all_ways(' &gt; ','product/liste.php');
    		print " &gt; ".$ways[0]."<br>\n";
    		print "</div><br>";
    	}

    	if (! empty($canvas) && file_exists(DOL_DOCUMENT_ROOT.'/product/canvas/'.$canvas.'/actions_card_'.$canvas.'.class.php'))
    	{
    		$fieldlist = $object->field_list;
    		$datas = $object->list_datas;
    		$picto='title.png';
    		$title_picto = img_picto('',$picto);
    		$title_text = $title;

    		// Default templates directory
    		$template_dir = DOL_DOCUMENT_ROOT . '/product/canvas/'.$canvas.'/tpl/';
    		// Check if a custom template is present
    		if (file_exists(DOL_DOCUMENT_ROOT . '/theme/'.$conf->theme.'/tpl/product/'.$canvas.'/list.tpl.php'))
    		{
    			$template_dir = DOL_DOCUMENT_ROOT . '/theme/'.$conf->theme.'/tpl/product/'.$canvas.'/';
    		}

    		include $template_dir.'list.tpl.php';	// Include native PHP templates
    	}
    	else
    	{
    		print '<form action="'.$_SERVER["PHP_SELF"].'" method="post" name="formulaire">';
    		print '<input type="hidden" name="token" value="'.$_SESSION['newtoken'].'">';
    		print '<input type="hidden" name="action" value="list">';
    		print '<input type="hidden" name="sortfield" value="'.$sortfield.'">';
    		print '<input type="hidden" name="sortorder" value="'.$sortorder.'">';
    		print '<input type="hidden" name="type" value="'.$type.'">';

    		print '<table class="liste" width="100%">';

    		// Filter on categories
    	 	$moreforfilter='';
    	 	$colspan=6;
    	 	if (! empty($conf->barcode->enabled)) $colspan++;
    	 	if (! empty($conf->service->enabled) && $type != 0) $colspan++;
    	 	if (empty($conf->global->PRODUIT_MULTIPRICES)) $colspan++;
    	 	if ($user->rights->fournisseur->lire) $colspan++;
    	 	if (! empty($conf->stock->enabled) && $user->rights->stock->lire && $type != 1) $colspan+=2;

    		if (! empty($conf->categorie->enabled))
    		{
    		 	$moreforfilter.=$langs->trans('Categories'). ': ';
    			$moreforfilter.=$htmlother->select_categories(0,$search_categ,'search_categ',1);
    		 	$moreforfilter.=' &nbsp; &nbsp; &nbsp; ';
    		}
    	 	if ($moreforfilter)
    		{
    			print '<tr class="liste_titre">';
    			print '<td class="liste_titre" colspan="'.$colspan.'">';
    		    print $moreforfilter;
    		    print '</td></tr>';
    		}

    		// Lignes des titres
    		print '<tr class="liste_titre">';
    		print_liste_field_titre($langs->trans("Ref"), $_SERVER["PHP_SELF"], "p.ref",$param,"","",$sortfield,$sortorder);
    		print_liste_field_titre($langs->trans("Label"), $_SERVER["PHP_SELF"], "p.label",$param,"","",$sortfield,$sortorder);
    		if (! empty($conf->barcode->enabled)) print_liste_field_titre($langs->trans("BarCode"), $_SERVER["PHP_SELF"], "p.barcode",$param,'','',$sortfield,$sortorder);
    		print_liste_field_titre($langs->trans("DateModification"), $_SERVER["PHP_SELF"], "p.tms",$param,"",'align="center"',$sortfield,$sortorder);
    		if (! empty($conf->service->enabled) && $type != 0) print_liste_field_titre($langs->trans("Duration"), $_SERVER["PHP_SELF"], "p.duration",$param,"",'align="center"',$sortfield,$sortorder);
    		if (empty($conf->global->PRODUIT_MULTIPRICES)) print_liste_field_titre($langs->trans("SellingPrice"), $_SERVER["PHP_SELF"], "p.price",$param,"",'align="right"',$sortfield,$sortorder);
    		if ($user->rights->fournisseur->lire) print '<td class="liste_titre" align="right">'.$langs->trans("BuyingPriceMinShort").'</td>';
    		if (! empty($conf->stock->enabled) && $user->rights->stock->lire && $type != 1) print '<td class="liste_titre" align="right">'.$langs->trans("DesiredStock").'</td>';
    		if (! empty($conf->stock->enabled) && $user->rights->stock->lire && $type != 1) print '<td class="liste_titre" align="right">'.$langs->trans("PhysicalStock").'</td>';
    		print_liste_field_titre($langs->trans("Sell"), $_SERVER["PHP_SELF"], "p.tosell",$param,"",'align="center"',$sortfield,$sortorder);
            print_liste_field_titre($langs->trans("Buy"), $_SERVER["PHP_SELF"], "p.tobuy",$param,"",'align="center"',$sortfield,$sortorder);
            print '<td width="1%">&nbsp;</td>';
    		print "</tr>\n";

    		// Lignes des champs de filtre
    		print '<tr class="liste_titre">';
    		print '<td class="liste_titre" align="left">';
    		print '<input class="flat" type="text" name="sref" size="8" value="'.htmlspecialchars($sref).'">';
    		print '</td>';
    		print '<td class="liste_titre" align="left">';
    		print '<input class="flat" type="text" name="snom" size="12" value="'.htmlspecialchars($snom).'">';
    		print '</td>';
			
			// Barcode
    		if (! empty($conf->barcode->enabled))
    		{
    			print '<td class="liste_titre">';
    			print '<input class="flat" type="text" name="sbarcode" size="6" value="'.htmlspecialchars($sbarcode).'">';
    			print '</td>';
    		}
			
			// Date modification
    		print '<td class="liste_titre">';
    		print '&nbsp;';
    		print '</td>';

    		// Duration
    		if (! empty($conf->service->enabled) && $type != 0)
    		{
    			print '<td class="liste_titre">';
    			print '&nbsp;';
    			print '</td>';
    		}

    		// Sell price
            if (empty($conf->global->PRODUIT_MULTIPRICES))
            {
        		print '<td class="liste_titre">';
        		print '&nbsp;';
        		print '</td>';
            }

    		// Minimum buying Price
    		if ($user->rights->fournisseur->lire) {
    			print '<td class="liste_titre">';
    			print '&nbsp;';
    			print '</td>';
    		}

    		// Stock
    		if (! empty($conf->stock->enabled) && $user->rights->stock->lire && $type != 1)
    		{
    			print '<td class="liste_titre">';
    			print '&nbsp;';
    			print '</td>';
    			// Desired stock
    			print '<td class="liste_titre">';
    			print '&nbsp;';
    			print '</td>';
    		}

    		print '<td align="center">';
            print $form->selectarray('tosell', array('0'=>$langs->trans('ProductStatusNotOnSellShort'),'1'=>$langs->trans('ProductStatusOnSellShort')),$tosell,1);
            print '</td >';

            print '<td align="center">';
            print $form->selectarray('tobuy', array('0'=>$langs->trans('ProductStatusNotOnBuyShort'),'1'=>$langs->trans('ProductStatusOnBuyShort')),$tobuy,1);
            print '</td>';

    		print '<td class="liste_titre" align="right">';
    		print '<input type="image" class="liste_titre" name="button_search" src="'.img_picto($langs->trans("Search"),'search.png','','',1).'" value="'.dol_escape_htmltag($langs->trans("Search")).'" title="'.dol_escape_htmltag($langs->trans("Search")).'">';
    		print '<input type="image" class="liste_titre" name="button_removefilter" src="'.img_picto($langs->trans("Search"),'searchclear.png','','',1).'" value="'.dol_escape_htmltag($langs->trans("Search")).'" title="'.dol_escape_htmltag($langs->trans("Search")).'">';
    		print '</td>';
    		print '</tr>';


    		$product_static=new Product($db);
    		$product_fourn =new ProductFournisseur($db);

    		$var=true;
    		while ($i < min($num,$limit))
    		{
    			$objp = $db->fetch_object($resql);

    			// Multilangs
    			if (! empty($conf->global->MAIN_MULTILANGS)) // si l'option est active
    			{
    				$sql = "SELECT label";
    				$sql.= " FROM ".MAIN_DB_PREFIX."product_lang";
    				$sql.= " WHERE fk_product=".$objp->rowid;
    				$sql.= " AND lang='". $langs->getDefaultLang() ."'";
    				$sql.= " LIMIT 1";

    				$result = $db->query($sql);
    				if ($result)
    				{
    					$objtp = $db->fetch_object($result);
    					if (! empty($objtp->label)) $objp->label = $objtp->label;
    				}
    			}

    			$var=!$var;
    			print '<tr '.$bc[$var].'>';

    			// Ref
    			print '<td class="nowrap">';
    			$product_static->id = $objp->rowid;
    			$product_static->ref = $objp->ref;
    			$product_static->type = $objp->fk_product_type;
    			print $product_static->getNomUrl(1,'',24);
    			print "</td>\n";

    			// Label
    			print '<td>'.dol_trunc($objp->label,40).'</td>';

    			// Barcode
    			if (! empty($conf->barcode->enabled))
    			{
    				print '<td>'.$objp->barcode.'</td>';
    			}

    			// Modification Date
    			print '<td align="center">'.dol_print_date($db->jdate($objp->datem),'day')."</td>\n";

    			// Duration
    			if (! empty($conf->service->enabled) && $type != 0)
    			{
    				print '<td align="center">';
    				if (preg_match('/([0-9]+)[a-z]/i',$objp->duration))
    				{
	    				if (preg_match('/([0-9]+)y/i',$objp->duration,$regs)) print $regs[1].' '.$langs->trans("DurationYear");
	    				elseif (preg_match('/([0-9]+)m/i',$objp->duration,$regs)) print $regs[1].' '.$langs->trans("DurationMonth");
	    				elseif (preg_match('/([0-9]+)w/i',$objp->duration,$regs)) print $regs[1].' '.$langs->trans("DurationWeek");
	    				elseif (preg_match('/([0-9]+)d/i',$objp->duration,$regs)) print $regs[1].' '.$langs->trans("DurationDay");
	    				//elseif (preg_match('/([0-9]+)h/i',$objp->duration,$regs)) print $regs[1].' '.$langs->trans("DurationHour");
	    				else print $objp->duration;
    				}
    				print '</td>';
    			}

    			// Sell price
    			if (empty($conf->global->PRODUIT_MULTIPRICES))
    			{
    			    print '<td align="right">';
        			if ($objp->price_base_type == 'TTC') print price($objp->price_ttc).' '.$langs->trans("TTC");
        			else print price($objp->price).' '.$langs->trans("HT");
        			print '</td>';
    			}

    			// Better buy price
<<<<<<< HEAD
    			if ($user->rights->fournisseur->lire)
    			{
=======
    			if ($user->rights->fournisseur->lire) {
>>>>>>> 1fc47166
        			print  '<td align="right">';
        			if ($objp->minsellprice != '')
        			{
    					//print price($objp->minsellprice).' '.$langs->trans("HT");
    					if ($product_fourn->find_min_price_product_fournisseur($objp->rowid) > 0)
    					{
    						if ($product_fourn->product_fourn_price_id > 0)
    						{
    							$htmltext=$product_fourn->display_price_product_fournisseur();
    							if (! empty($conf->fournisseur->enabled) && $user->rights->fournisseur->lire) print $form->textwithpicto(price($product_fourn->fourn_unitprice).' '.$langs->trans("HT"),$htmltext);
    							else print price($product_fourn->fourn_unitprice).' '.$langs->trans("HT");
    						}
    					}
        			}
        			print '</td>';
    			}

    			// Show stock
    			if (! empty($conf->stock->enabled) && $user->rights->stock->lire && $type != 1)
    			{
    				if ($objp->fk_product_type != 1)
    				{
    					$product_static->id = $objp->rowid;
    					$product_static->load_stock();
                        print '<td align="right">';
                        print $objp->desiredstock;
                        print '</td>';
    					print '<td align="right">';
                        if ($product_static->stock_reel < $objp->seuil_stock_alerte) print img_warning($langs->trans("StockTooLow")).' ';
        				print $product_static->stock_reel;
    					print '</td>';
    				}
    			}

    			// Status (to buy)
    			print '<td align="center" class="nowrap">'.$product_static->LibStatut($objp->tosell,5,0).'</td>';

                // Status (to sell)
                print '<td align="center" class="nowrap">'.$product_static->LibStatut($objp->tobuy,5,1).'</td>';

                print '<td>&nbsp;</td>';

                print "</tr>\n";
    			$i++;
    		}

    		$param="&amp;sref=".htmlspecialchars($sref).($sbarcode?"&amp;sbarcode=".htmlspecialchars($sbarcode):"")."&amp;snom=".htmlspecialchars($snom)."&amp;sall=".htmlspecialchars($sall)."&amp;tosell=".htmlspecialchars($tosell)."&amp;tobuy=".htmlspecialchars($tobuy);
    		$param.=($fourn_id?"&amp;fourn_id=".$fourn_id:"");
    		$param.=($search_categ?"&amp;search_categ=".htmlspecialchars($search_categ):"");
    		$param.=isset($type)?"&amp;type=".$type:"";
    		print_barre_liste('', $page, "liste.php", $param, $sortfield, $sortorder,'',$num,$nbtotalofrecords);

    		$db->free($resql);

    		print "</table>";
    		print '</form>';
    	}
    }
    else
    {
    	dol_print_error($db);
    }
}


llxFooter();
$db->close();<|MERGE_RESOLUTION|>--- conflicted
+++ resolved
@@ -324,7 +324,7 @@
     		print '<td class="liste_titre" align="left">';
     		print '<input class="flat" type="text" name="snom" size="12" value="'.htmlspecialchars($snom).'">';
     		print '</td>';
-			
+
 			// Barcode
     		if (! empty($conf->barcode->enabled))
     		{
@@ -332,7 +332,7 @@
     			print '<input class="flat" type="text" name="sbarcode" size="6" value="'.htmlspecialchars($sbarcode).'">';
     			print '</td>';
     		}
-			
+
 			// Date modification
     		print '<td class="liste_titre">';
     		print '&nbsp;';
@@ -462,12 +462,8 @@
     			}
 
     			// Better buy price
-<<<<<<< HEAD
     			if ($user->rights->fournisseur->lire)
     			{
-=======
-    			if ($user->rights->fournisseur->lire) {
->>>>>>> 1fc47166
         			print  '<td align="right">';
         			if ($objp->minsellprice != '')
         			{
