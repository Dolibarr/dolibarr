<?php
/* Copyright (C) 2001-2006 Rodolphe Quiedeville <rodolphe@quiedeville.org>
 * Copyright (C) 2004-2011 Laurent Destailleur  <eldy@users.sourceforge.net>
 * Copyright (C) 2005-2011 Regis Houssin        <regis@dolibarr.fr>
 *
 * This program is free software; you can redistribute it and/or modify
 * it under the terms of the GNU General Public License as published by
 * the Free Software Foundation; either version 2 of the License, or
 * (at your option) any later version.
 *
 * This program is distributed in the hope that it will be useful,
 * but WITHOUT ANY WARRANTY; without even the implied warranty of
 * MERCHANTABILITY or FITNESS FOR A PARTICULAR PURPOSE.  See the
 * GNU General Public License for more details.
 *
 * You should have received a copy of the GNU General Public License
 * along with this program. If not, see <http://www.gnu.org/licenses/>.
 */

/**
 *  \file       htdocs/product/liste.php
 *  \ingroup    produit
 *  \brief      Page to list products and services
<<<<<<< HEAD
 *  \version    $Id: liste.php,v 1.152 2011/07/31 23:19:25 eldy Exp $
=======
 *  \version    $Id: liste.php,v 1.158 2011/08/22 22:07:09 eldy Exp $
>>>>>>> 19bde3ab
 */

require("../main.inc.php");
require_once(DOL_DOCUMENT_ROOT.'/product/class/product.class.php');
require_once(DOL_DOCUMENT_ROOT."/fourn/class/fournisseur.product.class.php");
require_once(DOL_DOCUMENT_ROOT."/core/class/html.formother.class.php");
if ($conf->categorie->enabled) require_once(DOL_DOCUMENT_ROOT."/categories/class/categorie.class.php");

$langs->load("products");
$langs->load("stocks");

$action = GETPOST('action');
$sref=GETPOST("sref");
$sbarcode=GETPOST("sbarcode");
$snom=GETPOST("snom");
$sall=GETPOST("sall");
$type=GETPOST("type","int");
$search_sale = GETPOST("search_sale");
$search_categ = GETPOST("search_categ",'int');
$tosell = GETPOST("tosell");
$tobuy = GETPOST("tobuy");
$fourn_id = GETPOST("fourn_id",'int');

$sortfield = GETPOST("sortfield",'alpha');
$sortorder = GETPOST("sortorder",'alpha');
$page = GETPOST("page",'int');
if ($page == -1) { $page = 0; }
$offset = $conf->liste_limit * $page;
$pageprev = $page - 1;
$pagenext = $page + 1;
if (! $sortfield) $sortfield="p.ref";
if (! $sortorder) $sortorder="ASC";

$limit = $conf->liste_limit;


// Get object canvas (By default, this is not defined, so standard usage of dolibarr)
//if ($id) $object->getCanvas($id);
$canvas = GETPOST("canvas");
if (! empty($canvas))
{
    require_once(DOL_DOCUMENT_ROOT."/core/class/canvas.class.php");
    $objcanvas = new Canvas($db,$action);
    //$objcanvas->getCanvas('product','xxx',$canvas);

    // Security check
    if ($type=='0') $result=$objcanvas->restrictedArea($user,'produit');
    else if ($type=='1') $result=$objcanvas->restrictedArea($user,'service');
    else $result=$objcanvas->restrictedArea($user,'produit|service');
}
else
{
    // Security check
    if ($type=='0') $result=restrictedArea($user,'produit');
    else if ($type=='1') $result=restrictedArea($user,'service');
    else $result=restrictedArea($user,'produit|service');
}


/*
 * Actions
 */

if (isset($_POST["button_removefilter_x"]))
{
	$sref="";
	$sbarcode="";
	$snom="";
}

if ($conf->categorie->enabled && GETPOST('catid'))
{
	$catid = GETPOST('catid','int');
}



/*
 * View
 */

$htmlother=new FormOther($db);
$html=new Form($db);

if (! empty($objcanvas->template_dir))
{
	$classname = 'Product'.ucfirst($canvas);
	include_once(DOL_DOCUMENT_ROOT.'/product/canvas/'.$canvas.'/product.'.$canvas.'.class.php');

	$object = new $classname($db);
	$object->getFieldList();
	$object->LoadListDatas($limit, $offset, $sortfield, $sortorder);
	$title = $object->getTitle();
}
else
{
	$title=$langs->trans("ProductsAndServices");

	if (isset($_GET["type"]))
	{
		if ($type==1)
		{
			$texte = $langs->trans("Services");
		}
		else
		{
			$texte = $langs->trans("Products");
		}
	}
	else
	{
		$texte = $langs->trans("ProductsAndServices");
	}
}

$sql = 'SELECT DISTINCT p.rowid, p.ref, p.label, p.barcode, p.price, p.price_ttc, p.price_base_type,';
$sql.= ' p.fk_product_type, p.tms as datem,';
$sql.= ' p.duration, p.tosell, p.tobuy, p.seuil_stock_alerte,';
$sql.= ' MIN(pfp.unitprice) as minsellprice';
$sql.= ' FROM ('.MAIN_DB_PREFIX.'product as p';
// We'll need this table joined to the select in order to filter by categ
if ($search_categ) $sql.= ", ".MAIN_DB_PREFIX."categorie_product as cp";
$sql.= ') ';
//if ($fourn_id > 0)  // The DISTINCT is used to avoid duplicate from this link
//{
	$sql.= " LEFT JOIN ".MAIN_DB_PREFIX."product_fournisseur as pf ON p.rowid = pf.fk_product";
	$sql.= " LEFT JOIN ".MAIN_DB_PREFIX."product_fournisseur_price as pfp ON pf.rowid = pfp.fk_product_fournisseur";
//}
$sql.= ' WHERE p.entity IN (0,'.(! empty($conf->entities['product']) ? $conf->entities['product'] : $conf->entity).')';
if ($search_categ) $sql.= " AND p.rowid = cp.fk_product";	// Join for the needed table to filter by categ
if ($sall)
{
	$sql.= " AND (p.ref LIKE '%".$db->escape($sall)."%' OR p.label LIKE '%".$db->escape($sall)."%' OR p.description LIKE '%".$db->escape($sall)."%' OR p.note LIKE '%".$db->escape($sall)."%')";
}
# if the type is not 1, we show all products (type = 0,2,3)
if (dol_strlen($type))
{
	if ($type == 1) $sql.= " AND p.fk_product_type = '1'";
	else $sql.= " AND p.fk_product_type <> '1'";
}
if ($sref)     $sql.= " AND p.ref like '%".$sref."%'";
if ($sbarcode) $sql.= " AND p.barcode like '%".$sbarcode."%'";
if ($snom)     $sql.= " AND p.label like '%".$db->escape($snom)."%'";
if (isset($tosell) && dol_strlen($tosell) > 0) $sql.= " AND p.tosell = ".$db->escape($tosell);
if (isset($tobuy) && dol_strlen($tobuy) > 0)   $sql.= " AND p.tobuy = ".$db->escape($tobuy);
if (dol_strlen($canvas) > 0)                   $sql.= " AND p.canvas = '".$db->escape($canvas)."'";
if ($catid)        $sql.= " AND cp.fk_categorie = ".$catid;
if ($search_categ) $sql.= " AND cp.fk_categorie = ".$search_categ;
if ($fourn_id > 0) $sql.= " AND pf.fk_soc = ".$fourn_id;
$sql.= " GROUP BY p.rowid, p.ref, p.label, p.barcode, p.price, p.price_ttc, p.price_base_type,";
$sql.= " p.fk_product_type, p.tms,";
$sql.= " p.duration, p.tosell, p.tobuy, p.seuil_stock_alerte";
//if (GETPOST("toolowstock")) $sql.= " HAVING SUM(s.reel) < p.seuil_stock_alerte";    // Not used yet
$sql.= $db->order($sortfield,$sortorder);
$sql.= $db->plimit($limit + 1 ,$offset);

dol_syslog("sql=".$sql);
$resql = $db->query($sql) ;
if ($resql)
{
	$num = $db->num_rows($resql);

	$i = 0;

	if ($num == 1 && ($sall || $snom || $sref || $sbarcode) && $action != 'list')
	{
		$objp = $db->fetch_object($resql);
		Header("Location: fiche.php?id=".$objp->rowid);
		exit;
	}

	$helpurl='';
	if (isset($_GET["type"]) && $_GET["type"] == 0)
	{
		$helpurl='EN:Module_Products|FR:Module_Produits|ES:M&oacute;dulo_Productos';
	}
	if (isset($_GET["type"]) && $_GET["type"] == 1)
	{
		$helpurl='EN:Module_Services_En|FR:Module_Services|ES:M&oacute;dulo_Servicios';
	}

	llxHeader('',$title,$helpurl,'');

	// Displays product removal confirmation
	if (GETPOST('delprod'))	dol_htmloutput_mesg($langs->trans("ProductDeleted",GETPOST('delprod')));

	$param="&amp;sref=".$sref.($sbarcode?"&amp;sbarcode=".$sbarcode:"")."&amp;snom=".$snom."&amp;sall=".$sall."&amp;tosell=".$tosell."&amp;tobuy=".$tobuy;
	$param.=($fourn_id?"&amp;fourn_id=".$fourn_id:"");
	$param.=isset($type)?"&amp;type=".$type:"";
	print_barre_liste($texte, $page, "liste.php", $param, $sortfield, $sortorder,'',$num);

	if (isset($catid))
	{
		print "<div id='ways'>";
		$c = new Categorie ($db, $catid);
		$ways = $c->print_all_ways(' &gt; ','product/liste.php');
		print " &gt; ".$ways[0]."<br>\n";
		print "</div><br>";
	}

	if (!empty($_GET["canvas"]) && file_exists(DOL_DOCUMENT_ROOT.'/product/canvas/'.$_GET["canvas"].'/product.'.$_GET["canvas"].'.class.php'))
	{
		$fieldlist = $object->field_list;
		$datas = $object->list_datas;
		$picto='title.png';
		if (empty($conf->browser->firefox)) $picto='title.gif';
		$title_picto = img_picto('',$picto);
		$title_text = $title;

		// Default templates directory
		$template_dir = DOL_DOCUMENT_ROOT . '/product/canvas/'.$_GET["canvas"].'/tpl/';
		// Check if a custom template is present
		if (file_exists(DOL_DOCUMENT_ROOT . '/theme/'.$conf->theme.'/tpl/product/'.$_GET["canvas"].'/list.tpl')
		|| file_exists(DOL_DOCUMENT_ROOT . '/theme/'.$conf->theme.'/tpl/product/'.$_GET["canvas"].'/list.tpl.php'))
		{
			$template_dir = DOL_DOCUMENT_ROOT . '/theme/'.$conf->theme.'/tpl/product/'.$_GET["canvas"].'/';
		}

	   include($template_dir.'list.tpl.php');	// Include native PHP templates
	}
	else
	{
		print '<form action="liste.php" method="post" name="formulaire">';
		print '<input type="hidden" name="token" value="'.$_SESSION['newtoken'].'">';
		print '<input type="hidden" name="action" value="list">';
		print '<input type="hidden" name="sortfield" value="'.$sortfield.'">';
		print '<input type="hidden" name="sortorder" value="'.$sortorder.'">';
		print '<input type="hidden" name="type" value="'.$type.'">';

		print '<table class="liste" width="100%">';

		// Filter on categories
	 	$moreforfilter='';
		if ($conf->categorie->enabled)
		{
		 	$moreforfilter.=$langs->trans('Categories'). ': ';
			$moreforfilter.=$htmlother->select_categories(0,$search_categ,'search_categ');
		 	$moreforfilter.=' &nbsp; &nbsp; &nbsp; ';
		}
	 	if ($moreforfilter)
		{
			print '<tr class="liste_titre">';
			print '<td class="liste_titre" colspan="9">';
		    print $moreforfilter;
		    print '</td></tr>';
		}

		// Lignes des titres
		print "<tr class=\"liste_titre\">";
		print_liste_field_titre($langs->trans("Ref"), $_SERVER["PHP_SELF"], "p.ref",$param,"","",$sortfield,$sortorder);
		print_liste_field_titre($langs->trans("Label"), $_SERVER["PHP_SELF"], "p.label",$param,"","",$sortfield,$sortorder);
		if ($conf->barcode->enabled) print_liste_field_titre($langs->trans("BarCode"), $_SERVER["PHP_SELF"], "p.barcode",$param,"","",$sortfield,$sortorder);
		print_liste_field_titre($langs->trans("DateModification"), $_SERVER["PHP_SELF"], "p.tms",$param,"",'align="center"',$sortfield,$sortorder);
		if ($conf->service->enabled && $type != 0) print_liste_field_titre($langs->trans("Duration"), $_SERVER["PHP_SELF"], "p.duration",$param,"",'align="center"',$sortfield,$sortorder);
		if (empty($conf->global->PRODUIT_MULTIPRICES)) print_liste_field_titre($langs->trans("SellingPrice"), $_SERVER["PHP_SELF"], "p.price",$param,"",'align="right"',$sortfield,$sortorder);
		print '<td class="liste_titre" align="right">'.$langs->trans("BuyingPriceMinShort").'</td>';
		if ($conf->stock->enabled && $user->rights->stock->lire && $type != 1) print '<td class="liste_titre" align="right">'.$langs->trans("PhysicalStock").'</td>';
		print_liste_field_titre($langs->trans("Sell"), $_SERVER["PHP_SELF"], "p.tosell",$param,"",'align="right"',$sortfield,$sortorder);
        print_liste_field_titre($langs->trans("Buy"), $_SERVER["PHP_SELF"], "p.tobuy",$param,"",'align="right"',$sortfield,$sortorder);
		print "</tr>\n";

		// Lignes des champs de filtre
		print '<tr class="liste_titre">';
		print '<td class="liste_titre" align="left">';
		print '<input class="flat" type="text" name="sref" size="8" value="'.$sref.'">';
		print '</td>';
		print '<td class="liste_titre" align="left">';
		print '<input class="flat" type="text" name="snom" size="12" value="'.$snom.'">';
		print '</td>';
		if ($conf->barcode->enabled)
		{
			print '<td class="liste_titre">';
			print '<input class="flat" type="text" name="sbarcode" size="6" value="'.$sbarcode.'">';
			print '</td>';
		}
		print '<td class="liste_titre">';
		print '&nbsp;';
		print '</td>';

		// Duration
		if ($conf->service->enabled && $type != 0)
		{
			print '<td class="liste_titre">';
			print '&nbsp;';
			print '</td>';
		}

		// Sell price
        if (empty($conf->global->PRODUIT_MULTIPRICES))
        {
    		print '<td class="liste_titre">';
    		print '&nbsp;';
    		print '</td>';
        }

		// Minimum buying Price
		print '<td class="liste_titre">';
		print '&nbsp;';
		print '</td>';

		// Stock
		if ($conf->stock->enabled && $user->rights->stock->lire && $type != 1)
		{
			print '<td class="liste_titre">';
			print '&nbsp;';
			print '</td>';
		}

		print '<td class="liste_titre">';
        print '&nbsp;';
        print '</td>';

		print '<td class="liste_titre" align="right">';
		print '<input type="image" class="liste_titre" name="button_search" src="'.DOL_URL_ROOT.'/theme/'.$conf->theme.'/img/search.png" value="'.dol_escape_htmltag($langs->trans("Search")).'" title="'.dol_escape_htmltag($langs->trans("Search")).'">';
		print '<input type="image" class="liste_titre" name="button_removefilter" src="'.DOL_URL_ROOT.'/theme/'.$conf->theme.'/img/searchclear.png" value="'.dol_escape_htmltag($langs->trans("Search")).'" title="'.dol_escape_htmltag($langs->trans("Search")).'">';
		print '</td>';
		print '</tr>';


		$product_static=new Product($db);
		$product_fourn =new ProductFournisseur($db);

		$var=true;
		while ($i < min($num,$limit))
		{
			$objp = $db->fetch_object($resql);

			// Multilangs
			if ($conf->global->MAIN_MULTILANGS) // si l'option est active
			{
				$sql = "SELECT label";
				$sql.= " FROM ".MAIN_DB_PREFIX."product_lang";
				$sql.= " WHERE fk_product=".$objp->rowid;
				$sql.= " AND lang='". $langs->getDefaultLang() ."'";
				$sql.= " LIMIT 1";

				$result = $db->query($sql);
				if ($result)
				{
					$objtp = $db->fetch_object($result);
					if ($objtp->label != '') $objp->label = $objtp->label;
				}
			}

			$var=!$var;
			print '<tr '.$bc[$var].'>';

			// Ref
			print '<td nowrap="nowrap">';
			$product_static->id = $objp->rowid;
			$product_static->ref = $objp->ref;
			$product_static->type = $objp->fk_product_type;
			print $product_static->getNomUrl(1,'',24);
			print "</td>\n";

			// Label
			print '<td>'.dol_trunc($objp->label,40).'</td>';

			// Barcode
			if ($conf->barcode->enabled)
			{
				print '<td align="right">'.$objp->barcode.'</td>';
			}

			// Date
			print '<td align="center">'.dol_print_date($db->jdate($objp->datem),'day')."</td>\n";

			// Duration
			if ($conf->service->enabled && $type != 0)
			{
				print '<td align="center">';
				if (preg_match('/([0-9]+)y/i',$objp->duration,$regs)) print $regs[1].' '.$langs->trans("DurationYear");
				elseif (preg_match('/([0-9]+)m/i',$objp->duration,$regs)) print $regs[1].' '.$langs->trans("DurationMonth");
				elseif (preg_match('/([0-9]+)w/i',$objp->duration,$regs)) print $regs[1].' '.$langs->trans("DurationWeek");
				elseif (preg_match('/([0-9]+)d/i',$objp->duration,$regs)) print $regs[1].' '.$langs->trans("DurationDay");
				else print $objp->duration;
				print '</td>';
			}

			// Sell price
			if (empty($conf->global->PRODUIT_MULTIPRICES))
			{
			    print '<td align="right">';
    			if ($objp->price_base_type == 'TTC') print price($objp->price_ttc).' '.$langs->trans("TTC");
    			else print price($objp->price).' '.$langs->trans("HT");
    			print '</td>';
			}

			// Better buy price
            print  '<td align="right">';
            if ($objp->minsellprice != '')
            {
                //print price($objp->minsellprice).' '.$langs->trans("HT");
    			if ($product_fourn->find_min_price_product_fournisseur($objp->rowid) > 0)
    			{
    			    if ($product_fourn->product_fourn_price_id > 0)
    			    {
    			        $htmltext=$product_fourn->display_price_product_fournisseur();
                        if ($conf->fournisseur->enabled && $user->rights->fournisseur->lire) print $html->textwithpicto(price($product_fourn->fourn_unitprice).' '.$langs->trans("HT"),$htmltext);
                        else print price($product_fourn->fourn_unitprice).' '.$langs->trans("HT");
    			    }
    			}
            }
            print '</td>';

			// Show stock
			if ($conf->stock->enabled && $user->rights->stock->lire && $type != 1)
			{
				if ($objp->fk_product_type != 1)
				{
					$product_static->id = $objp->rowid;
					$product_static->load_stock();
					print '<td align="right">';
                    if ($product_static->stock_reel < $objp->seuil_stock_alerte) print img_warning($langs->trans("StockTooLow")).' ';
    				print $product_static->stock_reel;
					print '</td>';
				}
				else
				{
					print '<td>&nbsp;</td>';
				}
			}

			// Status (to buy)
			print '<td align="right" nowrap="nowrap">'.$product_static->LibStatut($objp->tosell,5,0).'</td>';

            // Status (to sell)
            print '<td align="right" nowrap="nowrap">'.$product_static->LibStatut($objp->tobuy,5,1).'</td>';

            print "</tr>\n";
			$i++;
		}

		if ($num > $conf->liste_limit)
		{
			if ($sref || $snom || $sall || $sbarcode || $_POST["search"])
			{
				print_barre_liste('', $page, "liste.php", "&amp;sref=".$sref."&amp;snom=".$snom."&amp;sall=".$sall."&amp;tosell=".$tosell."&amp;tobuy=".$tobuy, $sortfield, $sortorder,'',$num);
			}
			else
			{
				print_barre_liste('', $page, "liste.php", "&amp;sref=$sref&amp;snom=$snom&amp;fourn_id=$fourn_id".(isset($type)?"&amp;type=$type":"")."&amp;tosell=".$tosell."&amp;tobuy=".$tobuy, $sortfield, $sortorder,'',$num);
			}
		}

		$db->free($resql);

		print "</table>";
		print '</form>';
	}
}
else
{
	dol_print_error($db);
}


$db->close();

<<<<<<< HEAD
llxFooter('$Date: 2011/07/31 23:19:25 $ - $Revision: 1.152 $');
=======
llxFooter('$Date: 2011/08/22 22:07:09 $ - $Revision: 1.158 $');
>>>>>>> 19bde3ab
?><|MERGE_RESOLUTION|>--- conflicted
+++ resolved
@@ -21,11 +21,7 @@
  *  \file       htdocs/product/liste.php
  *  \ingroup    produit
  *  \brief      Page to list products and services
-<<<<<<< HEAD
- *  \version    $Id: liste.php,v 1.152 2011/07/31 23:19:25 eldy Exp $
-=======
  *  \version    $Id: liste.php,v 1.158 2011/08/22 22:07:09 eldy Exp $
->>>>>>> 19bde3ab
  */
 
 require("../main.inc.php");
@@ -485,9 +481,5 @@
 
 $db->close();
 
-<<<<<<< HEAD
-llxFooter('$Date: 2011/07/31 23:19:25 $ - $Revision: 1.152 $');
-=======
 llxFooter('$Date: 2011/08/22 22:07:09 $ - $Revision: 1.158 $');
->>>>>>> 19bde3ab
 ?>