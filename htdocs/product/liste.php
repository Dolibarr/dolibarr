<?php
/* Copyright (C) 2001-2006 Rodolphe Quiedeville <rodolphe@quiedeville.org>
 * Copyright (C) 2004-2011 Laurent Destailleur  <eldy@users.sourceforge.net>
 * Copyright (C) 2005-2012 Regis Houssin        <regis.houssin@capnetworks.com>
 * Copyright (C) 2012      Marcos García        <marcosgdf@gmail.com>
<<<<<<< HEAD
 * Copyright (C) 2013      Juanjo Menent        <jmenent@2byte.es>
 * Copyright (C) 2013      Raphaël Doursenaud   <rdoursenaud@gpcsolutions.fr>
 * Copyright (C) 2013      Jean Heimburger   	<jean@tiaris.info>
 *
=======
 * Copyright (C) 2013      Jean Heimburger   	<jean@tiaris.info>

>>>>>>> 6d2db1c0
 * This program is free software; you can redistribute it and/or modify
 * it under the terms of the GNU General Public License as published by
 * the Free Software Foundation; either version 3 of the License, or
 * (at your option) any later version.
 *
 * This program is distributed in the hope that it will be useful,
 * but WITHOUT ANY WARRANTY; without even the implied warranty of
 * MERCHANTABILITY or FITNESS FOR A PARTICULAR PURPOSE.  See the
 * GNU General Public License for more details.
 *
 * You should have received a copy of the GNU General Public License
 * along with this program. If not, see <http://www.gnu.org/licenses/>.
 */

/**
 *  \file       htdocs/product/liste.php
 *  \ingroup    produit
 *  \brief      Page to list products and services
 */

require '../main.inc.php';
require_once DOL_DOCUMENT_ROOT.'/product/class/product.class.php';
require_once DOL_DOCUMENT_ROOT.'/fourn/class/fournisseur.product.class.php';
require_once DOL_DOCUMENT_ROOT.'/core/class/html.formother.class.php';
if (! empty($conf->categorie->enabled))
	require_once DOL_DOCUMENT_ROOT.'/categories/class/categorie.class.php';

$langs->load("products");
$langs->load("stocks");

$action = GETPOST('action');
$sref=GETPOST("sref");
$sbarcode=GETPOST("sbarcode");
$snom=GETPOST("snom");
$sall=GETPOST("sall");
$type=GETPOST("type","int");
$search_sale = GETPOST("search_sale");
$search_categ = GETPOST("search_categ",'int');
$tosell = GETPOST("tosell");
$tobuy = GETPOST("tobuy");
$fourn_id = GETPOST("fourn_id",'int');
$catid = GETPOST('catid','int');

$sortfield = GETPOST("sortfield",'alpha');
$sortorder = GETPOST("sortorder",'alpha');
$page = GETPOST("page",'int');
if ($page == -1) { $page = 0; }
$offset = $conf->liste_limit * $page;
$pageprev = $page - 1;
$pagenext = $page + 1;
if (! $sortfield) $sortfield="p.ref";
if (! $sortorder) $sortorder="ASC";

$limit = $conf->liste_limit;


// Get object canvas (By default, this is not defined, so standard usage of dolibarr)
//$object->getCanvas($id);
$canvas=GETPOST("canvas");
$objcanvas='';
if (! empty($canvas))
{
    require_once DOL_DOCUMENT_ROOT.'/core/class/canvas.class.php';
    $objcanvas = new Canvas($db,$action);
    $objcanvas->getCanvas('product','list',$canvas);
}

// Security check
if ($type=='0') $result=restrictedArea($user,'produit','','','','','',$objcanvas);
else if ($type=='1') $result=restrictedArea($user,'service','','','','','',$objcanvas);
else $result=restrictedArea($user,'produit|service','','','','','',$objcanvas);


/*
 * Actions
 */

if (isset($_POST["button_removefilter_x"]))
{
	$sref="";
	$sbarcode="";
	$snom="";
	$search_categ=0;
}


/*
 * View
 */

$htmlother=new FormOther($db);
$form=new Form($db);

if (is_object($objcanvas) && $objcanvas->displayCanvasExists($action))
{
	$objcanvas->assign_values('list');       // This must contains code to load data (must call LoadListDatas($limit, $offset, $sortfield, $sortorder))
    $objcanvas->display_canvas('list');  	 // This is code to show template
}
else
{
	$title=$langs->trans("ProductsAndServices");

	if (isset($type))
	{
		if ($type==1)
		{
			$texte = $langs->trans("Services");
		}
		else
		{
			$texte = $langs->trans("Products");
		}
	}
	else
	{
		$texte = $langs->trans("ProductsAndServices");
	}

    $sql = 'SELECT DISTINCT p.rowid, p.ref, p.label, p.barcode, p.price, p.price_ttc, p.price_base_type,';
    $sql.= ' p.fk_product_type, p.tms as datem,';
    $sql.= ' p.duration, p.tosell, p.tobuy, p.seuil_stock_alerte,';
    $sql.= ' MIN(pfp.unitprice) as minsellprice';
    $sql.= ' FROM '.MAIN_DB_PREFIX.'product as p';
    if (! empty($search_categ) || ! empty($catid)) $sql.= ' LEFT JOIN '.MAIN_DB_PREFIX."categorie_product as cp ON p.rowid = cp.fk_product"; // We'll need this table joined to the select in order to filter by categ
   	$sql.= " LEFT JOIN ".MAIN_DB_PREFIX."product_fournisseur_price as pfp ON p.rowid = pfp.fk_product";
// multilang
	if ($conf->global->MAIN_MULTILANGS) // si l'option est active
    {
		$sql .= " LEFT JOIN ".MAIN_DB_PREFIX."product_lang as pl ON pl.fk_product = p.rowid AND pl.lang = '".$langs->getDefaultLang() ."'";
	}
    $sql.= ' WHERE p.entity IN ('.getEntity('product', 1).')';
    if ($sall)
    {
        // For natural search
        $scrit = explode(' ', $sall);
		// multilang
		if ($conf->global->MAIN_MULTILANGS) // si l'option est active
	    {
			foreach ($scrit as $crit) {
		        $sql.= " AND (p.ref LIKE '%".$db->escape($crit)."%' OR p.label LIKE '%".$db->escape($crit)."%' OR p.description LIKE '%".$db->escape($crit)."%' OR p.note LIKE '%".$db->escape($crit)."%'  OR pl.description LIKE '%".$db->escape($sall)."%' OR pl.note LIKE '%".$db->escape($sall)."%'";
		        if (! empty($conf->barcode->enabled))
		        {
		            $sql.= " OR p.barcode LIKE '%".$db->escape($crit)."%'";
		        }
		        $sql.= ')';	
		    }
		}
		else
		{
		    foreach ($scrit as $crit) {
		        $sql.= " AND (p.ref LIKE '%".$db->escape($crit)."%' OR p.label LIKE '%".$db->escape($crit)."%' OR p.description LIKE '%".$db->escape($crit)."%' OR p.note LIKE '%".$db->escape($crit)."%'";
		        if (! empty($conf->barcode->enabled))
		        {
		            $sql.= " OR p.barcode LIKE '%".$db->escape($crit)."%'";
		        }
		        $sql.= ')';	
		    }
		}
    }
    // if the type is not 1, we show all products (type = 0,2,3)
    if (dol_strlen($type))
    {
    	if ($type == 1) $sql.= " AND p.fk_product_type = '1'";
    	else $sql.= " AND p.fk_product_type <> '1'";
    }
    if ($sref)     $sql.= " AND p.ref LIKE '%".$sref."%'";
    if ($sbarcode) $sql.= " AND p.barcode LIKE '%".$sbarcode."%'";
    if ($snom)
	{
		// multilang
		if ($conf->global->MAIN_MULTILANGS) // si l'option est active
	    {
			$sql.= " AND (p.label LIKE '%".$db->escape($snom)."%' OR (pl.label IS NOT null AND pl.label LIKE '%".$db->escape($snom)."%'))";
		}
		else $sql.= " AND p.label LIKE '%".$db->escape($snom)."%'";
}     
    if (isset($tosell) && dol_strlen($tosell) > 0) $sql.= " AND p.tosell = ".$db->escape($tosell);
    if (isset($tobuy) && dol_strlen($tobuy) > 0)   $sql.= " AND p.tobuy = ".$db->escape($tobuy);
    if (dol_strlen($canvas) > 0)                    $sql.= " AND p.canvas = '".$db->escape($canvas)."'";
    if ($catid > 0)    $sql.= " AND cp.fk_categorie = ".$catid;
    if ($catid == -2)  $sql.= " AND cp.fk_categorie IS NULL";
    if ($search_categ > 0)   $sql.= " AND cp.fk_categorie = ".$search_categ;
    if ($search_categ == -2) $sql.= " AND cp.fk_categorie IS NULL";
    if ($fourn_id > 0) $sql.= " AND pfp.fk_soc = ".$fourn_id;
    $sql.= " GROUP BY p.rowid, p.ref, p.label, p.barcode, p.price, p.price_ttc, p.price_base_type,";
    $sql.= " p.fk_product_type, p.tms,";
    $sql.= " p.duration, p.tosell, p.tobuy, p.seuil_stock_alerte";
    //if (GETPOST("toolowstock")) $sql.= " HAVING SUM(s.reel) < p.seuil_stock_alerte";    // Not used yet
    $sql.= $db->order($sortfield,$sortorder);
    $sql.= $db->plimit($limit + 1, $offset);

    dol_syslog("product:list.php: sql=".$sql);
    $resql = $db->query($sql);
    if ($resql)
    {
    	$num = $db->num_rows($resql);

    	$i = 0;

    	if ($num == 1 && ($sall || $snom || $sref || $sbarcode) && $action != 'list')
    	{
    		$objp = $db->fetch_object($resql);
    		header("Location: fiche.php?id=".$objp->rowid);
    		exit;
    	}

    	$helpurl='';
    	if (isset($type))
    	{
    		if ($type == 0)
    		{
    			$helpurl='EN:Module_Products|FR:Module_Produits|ES:M&oacute;dulo_Productos';
    		}
    		else if ($type == 1)
    		{
    			$helpurl='EN:Module_Services_En|FR:Module_Services|ES:M&oacute;dulo_Servicios';
    		}
    	}

    	llxHeader('',$title,$helpurl,'');

    	// Displays product removal confirmation
    	if (GETPOST('delprod'))	dol_htmloutput_mesg($langs->trans("ProductDeleted",GETPOST('delprod')));

    	$param="&amp;sref=".$sref.($sbarcode?"&amp;sbarcode=".$sbarcode:"")."&amp;snom=".$snom."&amp;sall=".$sall."&amp;tosell=".$tosell."&amp;tobuy=".$tobuy;
    	$param.=($fourn_id?"&amp;fourn_id=".$fourn_id:"");
    	$param.=($search_categ?"&amp;search_categ=".$search_categ:"");
    	$param.=isset($type)?"&amp;type=".$type:"";
    	print_barre_liste($texte, $page, "liste.php", $param, $sortfield, $sortorder,'',$num);

    	if (! empty($catid))
    	{
    		print "<div id='ways'>";
    		$c = new Categorie($db);
    		$ways = $c->print_all_ways(' &gt; ','product/liste.php');
    		print " &gt; ".$ways[0]."<br>\n";
    		print "</div><br>";
    	}

    	if (! empty($canvas) && file_exists(DOL_DOCUMENT_ROOT.'/product/canvas/'.$canvas.'/actions_card_'.$canvas.'.class.php'))
    	{
    		$fieldlist = $object->field_list;
    		$datas = $object->list_datas;
    		$picto='title.png';
    		$title_picto = img_picto('',$picto);
    		$title_text = $title;

    		// Default templates directory
    		$template_dir = DOL_DOCUMENT_ROOT . '/product/canvas/'.$canvas.'/tpl/';
    		// Check if a custom template is present
    		if (file_exists(DOL_DOCUMENT_ROOT . '/theme/'.$conf->theme.'/tpl/product/'.$canvas.'/list.tpl.php'))
    		{
    			$template_dir = DOL_DOCUMENT_ROOT . '/theme/'.$conf->theme.'/tpl/product/'.$canvas.'/';
    		}

    		include $template_dir.'list.tpl.php';	// Include native PHP templates
    	}
    	else
    	{
    		print '<form action="liste.php" method="post" name="formulaire">';
    		print '<input type="hidden" name="token" value="'.$_SESSION['newtoken'].'">';
    		print '<input type="hidden" name="action" value="list">';
    		print '<input type="hidden" name="sortfield" value="'.$sortfield.'">';
    		print '<input type="hidden" name="sortorder" value="'.$sortorder.'">';
    		print '<input type="hidden" name="type" value="'.$type.'">';

    		print '<table class="liste" width="100%">';

    		// Filter on categories
    	 	$moreforfilter='';
    		if (! empty($conf->categorie->enabled))
    		{
    		 	$moreforfilter.=$langs->trans('Categories'). ': ';
    			$moreforfilter.=$htmlother->select_categories(0,$search_categ,'search_categ',1);
    		 	$moreforfilter.=' &nbsp; &nbsp; &nbsp; ';
    		}
    	 	if ($moreforfilter)
    		{
    			print '<tr class="liste_titre">';
    			print '<td class="liste_titre" colspan="9">';
    		    print $moreforfilter;
    		    print '</td></tr>';
    		}

    		// Lignes des titres
    		print "<tr class=\"liste_titre\">";
    		print_liste_field_titre($langs->trans("Ref"), $_SERVER["PHP_SELF"], "p.ref",$param,"","",$sortfield,$sortorder);
    		print_liste_field_titre($langs->trans("Label"), $_SERVER["PHP_SELF"], "p.label",$param,"","",$sortfield,$sortorder);
    		if (! empty($conf->barcode->enabled)) print_liste_field_titre($langs->trans("BarCode"), $_SERVER["PHP_SELF"], "p.barcode",$param,'','',$sortfield,$sortorder);
    		print_liste_field_titre($langs->trans("DateModification"), $_SERVER["PHP_SELF"], "p.tms",$param,"",'align="center"',$sortfield,$sortorder);
    		if (! empty($conf->service->enabled) && $type != 0) print_liste_field_titre($langs->trans("Duration"), $_SERVER["PHP_SELF"], "p.duration",$param,"",'align="center"',$sortfield,$sortorder);
    		if (empty($conf->global->PRODUIT_MULTIPRICES)) print_liste_field_titre($langs->trans("SellingPrice"), $_SERVER["PHP_SELF"], "p.price",$param,"",'align="right"',$sortfield,$sortorder);
    		print '<td class="liste_titre" align="right">'.$langs->trans("BuyingPriceMinShort").'</td>';
    		if (! empty($conf->stock->enabled) && $user->rights->stock->lire && $type != 1) print '<td class="liste_titre" align="right">'.$langs->trans("PhysicalStock").'</td>';
    		print_liste_field_titre($langs->trans("Sell"), $_SERVER["PHP_SELF"], "p.tosell",$param,"",'align="right"',$sortfield,$sortorder);
            print_liste_field_titre($langs->trans("Buy"), $_SERVER["PHP_SELF"], "p.tobuy",$param,"",'align="right"',$sortfield,$sortorder);
    		print "</tr>\n";

    		// Lignes des champs de filtre
    		print '<tr class="liste_titre">';
    		print '<td class="liste_titre" align="left">';
    		print '<input class="flat" type="text" name="sref" size="8" value="'.$sref.'">';
    		print '</td>';
    		print '<td class="liste_titre" align="left">';
    		print '<input class="flat" type="text" name="snom" size="12" value="'.$snom.'">';
    		print '</td>';
    		if (! empty($conf->barcode->enabled))
    		{
    			print '<td class="liste_titre">';
    			print '<input class="flat" type="text" name="sbarcode" size="6" value="'.$sbarcode.'">';
    			print '</td>';
    		}
    		print '<td class="liste_titre">';
    		print '&nbsp;';
    		print '</td>';

    		// Duration
    		if (! empty($conf->service->enabled) && $type != 0)
    		{
    			print '<td class="liste_titre">';
    			print '&nbsp;';
    			print '</td>';
    		}

    		// Sell price
            if (empty($conf->global->PRODUIT_MULTIPRICES))
            {
        		print '<td class="liste_titre">';
        		print '&nbsp;';
        		print '</td>';
            }

    		// Minimum buying Price
    		print '<td class="liste_titre">';
    		print '&nbsp;';
    		print '</td>';

    		// Stock
    		if (! empty($conf->stock->enabled) && $user->rights->stock->lire && $type != 1)
    		{
    			print '<td class="liste_titre">';
    			print '&nbsp;';
    			print '</td>';
    		}

    		print '<td class="liste_titre">';
            print '&nbsp;';
            print '</td>';

    		print '<td class="liste_titre" align="right">';
    		print '<input type="image" class="liste_titre" name="button_search" src="'.DOL_URL_ROOT.'/theme/'.$conf->theme.'/img/search.png" value="'.dol_escape_htmltag($langs->trans("Search")).'" title="'.dol_escape_htmltag($langs->trans("Search")).'">';
    		print '<input type="image" class="liste_titre" name="button_removefilter" src="'.DOL_URL_ROOT.'/theme/'.$conf->theme.'/img/searchclear.png" value="'.dol_escape_htmltag($langs->trans("Search")).'" title="'.dol_escape_htmltag($langs->trans("Search")).'">';
    		print '</td>';
    		print '</tr>';


    		$product_static=new Product($db);
    		$product_fourn =new ProductFournisseur($db);

    		$var=true;
    		while ($i < min($num,$limit))
    		{
    			$objp = $db->fetch_object($resql);

    			// Multilangs
    			if (! empty($conf->global->MAIN_MULTILANGS)) // si l'option est active
    			{
    				$sql = "SELECT label";
    				$sql.= " FROM ".MAIN_DB_PREFIX."product_lang";
    				$sql.= " WHERE fk_product=".$objp->rowid;
    				$sql.= " AND lang='". $langs->getDefaultLang() ."'";
    				$sql.= " LIMIT 1";

    				$result = $db->query($sql);
    				if ($result)
    				{
    					$objtp = $db->fetch_object($result);
    					if (! empty($objtp->label)) $objp->label = $objtp->label;
    				}
    			}

    			$var=!$var;
    			print '<tr '.$bc[$var].'>';

    			// Ref
    			print '<td class="nowrap">';
    			$product_static->id = $objp->rowid;
    			$product_static->ref = $objp->ref;
    			$product_static->type = $objp->fk_product_type;
    			print $product_static->getNomUrl(1,'',24);
    			print "</td>\n";

    			// Label
    			print '<td>'.dol_trunc($objp->label,40).'</td>';

    			// Barcode
    			if (! empty($conf->barcode->enabled))
    			{
    				print '<td>'.$objp->barcode.'</td>';
    			}

    			// Date
    			print '<td align="center">'.dol_print_date($db->jdate($objp->datem),'day')."</td>\n";

    			// Duration
    			if (! empty($conf->service->enabled) && $type != 0)
    			{
    				print '<td align="center">';
    				if (preg_match('/([0-9]+)y/i',$objp->duration,$regs)) print $regs[1].' '.$langs->trans("DurationYear");
    				elseif (preg_match('/([0-9]+)m/i',$objp->duration,$regs)) print $regs[1].' '.$langs->trans("DurationMonth");
    				elseif (preg_match('/([0-9]+)w/i',$objp->duration,$regs)) print $regs[1].' '.$langs->trans("DurationWeek");
    				elseif (preg_match('/([0-9]+)d/i',$objp->duration,$regs)) print $regs[1].' '.$langs->trans("DurationDay");
    				else print $objp->duration;
    				print '</td>';
    			}

    			// Sell price
    			if (empty($conf->global->PRODUIT_MULTIPRICES))
    			{
    			    print '<td align="right">';
        			if ($objp->price_base_type == 'TTC') print price($objp->price_ttc).' '.$langs->trans("TTC");
        			else print price($objp->price).' '.$langs->trans("HT");
        			print '</td>';
    			}

    			// Better buy price
                print  '<td align="right">';
                if ($objp->minsellprice != '')
                {
                    //print price($objp->minsellprice).' '.$langs->trans("HT");
        			if ($product_fourn->find_min_price_product_fournisseur($objp->rowid) > 0)
        			{
        			    if ($product_fourn->product_fourn_price_id > 0)
        			    {
        			        $htmltext=$product_fourn->display_price_product_fournisseur();
                            if (! empty($conf->fournisseur->enabled) && $user->rights->fournisseur->lire) print $form->textwithpicto(price($product_fourn->fourn_unitprice).' '.$langs->trans("HT"),$htmltext);
                            else print price($product_fourn->fourn_unitprice).' '.$langs->trans("HT");
        			    }
        			}
                }
                print '</td>';

    			// Show stock
    			if (! empty($conf->stock->enabled) && $user->rights->stock->lire && $type != 1)
    			{
    				if ($objp->fk_product_type != 1)
    				{
    					$product_static->id = $objp->rowid;
    					$product_static->load_stock();
    					print '<td align="right">';
                        if ($product_static->stock_reel < $objp->seuil_stock_alerte) print img_warning($langs->trans("StockTooLow")).' ';
        				print $product_static->stock_reel;
    					print '</td>';
    				}
    				else
    				{
    					print '<td>&nbsp;</td>';
    				}
    			}

    			// Status (to buy)
    			print '<td align="right" class="nowrap">'.$product_static->LibStatut($objp->tosell,5,0).'</td>';

                // Status (to sell)
                print '<td align="right" class="nowrap">'.$product_static->LibStatut($objp->tobuy,5,1).'</td>';

                print "</tr>\n";
    			$i++;
    		}

    		$param="&amp;sref=".$sref.($sbarcode?"&amp;sbarcode=".$sbarcode:"")."&amp;snom=".$snom."&amp;sall=".$sall."&amp;tosell=".$tosell."&amp;tobuy=".$tobuy;
    		$param.=($fourn_id?"&amp;fourn_id=".$fourn_id:"");
    		$param.=($search_categ?"&amp;search_categ=".$search_categ:"");
    		$param.=isset($type)?"&amp;type=".$type:"";
    		print_barre_liste('', $page, "liste.php", $param, $sortfield, $sortorder,'',$num);
    		
    		$db->free($resql);

    		print "</table>";
    		print '</form>';
    	}
    }
    else
    {
    	dol_print_error($db);
    }
}


llxFooter();
$db->close();
?><|MERGE_RESOLUTION|>--- conflicted
+++ resolved
@@ -3,15 +3,10 @@
  * Copyright (C) 2004-2011 Laurent Destailleur  <eldy@users.sourceforge.net>
  * Copyright (C) 2005-2012 Regis Houssin        <regis.houssin@capnetworks.com>
  * Copyright (C) 2012      Marcos García        <marcosgdf@gmail.com>
-<<<<<<< HEAD
  * Copyright (C) 2013      Juanjo Menent        <jmenent@2byte.es>
  * Copyright (C) 2013      Raphaël Doursenaud   <rdoursenaud@gpcsolutions.fr>
  * Copyright (C) 2013      Jean Heimburger   	<jean@tiaris.info>
  *
-=======
- * Copyright (C) 2013      Jean Heimburger   	<jean@tiaris.info>
-
->>>>>>> 6d2db1c0
  * This program is free software; you can redistribute it and/or modify
  * it under the terms of the GNU General Public License as published by
  * the Free Software Foundation; either version 3 of the License, or
@@ -156,7 +151,7 @@
 		        {
 		            $sql.= " OR p.barcode LIKE '%".$db->escape($crit)."%'";
 		        }
-		        $sql.= ')';	
+		        $sql.= ')';
 		    }
 		}
 		else
@@ -167,7 +162,7 @@
 		        {
 		            $sql.= " OR p.barcode LIKE '%".$db->escape($crit)."%'";
 		        }
-		        $sql.= ')';	
+		        $sql.= ')';
 		    }
 		}
     }
@@ -187,7 +182,7 @@
 			$sql.= " AND (p.label LIKE '%".$db->escape($snom)."%' OR (pl.label IS NOT null AND pl.label LIKE '%".$db->escape($snom)."%'))";
 		}
 		else $sql.= " AND p.label LIKE '%".$db->escape($snom)."%'";
-}     
+}
     if (isset($tosell) && dol_strlen($tosell) > 0) $sql.= " AND p.tosell = ".$db->escape($tosell);
     if (isset($tobuy) && dol_strlen($tobuy) > 0)   $sql.= " AND p.tobuy = ".$db->escape($tobuy);
     if (dol_strlen($canvas) > 0)                    $sql.= " AND p.canvas = '".$db->escape($canvas)."'";
@@ -487,7 +482,7 @@
     		$param.=($search_categ?"&amp;search_categ=".$search_categ:"");
     		$param.=isset($type)?"&amp;type=".$type:"";
     		print_barre_liste('', $page, "liste.php", $param, $sortfield, $sortorder,'',$num);
-    		
+
     		$db->free($resql);
 
     		print "</table>";
