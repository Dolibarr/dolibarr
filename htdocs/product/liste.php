--- conflicted
+++ resolved
@@ -6,12 +6,9 @@
  * Copyright (C) 2013      Juanjo Menent        <jmenent@2byte.es>
  * Copyright (C) 2013      Raphaël Doursenaud   <rdoursenaud@gpcsolutions.fr>
  * Copyright (C) 2013      Jean Heimburger   	<jean@tiaris.info>
-<<<<<<< HEAD
  * Copyright (C) 2013      Cédric Salvador      <csalvador@gpcsolutions.fr>
- * Copyright (C) 2013      Florian Henry      <florian.henry@open-concept.pro>
-=======
- * Copyright (C) 2013		Adolfo segura 		<adolfo.segura@gmail.com>
->>>>>>> ec1aef01
+ * Copyright (C) 2013      Florian Henry        <florian.henry@open-concept.pro>
+ * Copyright (C) 2013      Adolfo segura        <adolfo.segura@gmail.com>
  *
  * This program is free software; you can redistribute it and/or modify
  * it under the terms of the GNU General Public License as published by
@@ -140,14 +137,14 @@
     $sql.= ' FROM '.MAIN_DB_PREFIX.'product as p';
     if (! empty($search_categ) || ! empty($catid)) $sql.= ' LEFT JOIN '.MAIN_DB_PREFIX."categorie_product as cp ON p.rowid = cp.fk_product"; // We'll need this table joined to the select in order to filter by categ
    	$sql.= " LEFT JOIN ".MAIN_DB_PREFIX."product_fournisseur_price as pfp ON p.rowid = pfp.fk_product";
-// multilang
+	// multilang
 	if ($conf->global->MAIN_MULTILANGS) // si l'option est active
 	{
 		$sql .= " LEFT JOIN ".MAIN_DB_PREFIX."product_lang as pl ON pl.fk_product = p.rowid AND pl.lang = '".$langs->getDefaultLang() ."'";
 	}
-<<<<<<< HEAD
 	$sql.= ' WHERE p.entity IN ('.getEntity('product', 1).')';
-	if ($sall) {
+	if ($sall)
+	{
 		// For natural search
 		$params = array('p.ref', 'p.label', 'p.description', 'p.note');
 		// multilang
@@ -161,66 +158,14 @@
 		}
 		$sql .= natural_search($params, $sall);
 	}
-=======
-    $sql.= ' WHERE p.entity IN ('.getEntity('product', 1).')';
-    if ($sall)
-    {
-        // For natural search
-        $scrit = explode(' ', $sall);
-		
-		foreach ($scrit as $crit) {
-
-			$sql.= " AND (p.ref LIKE '%".$db->escape($crit)."%' OR p.label LIKE '%".$db->escape($crit)."%' OR p.description LIKE '%".$db->escape($crit)."%' OR p.note LIKE '%".$db->escape($crit)."%'";
-
-			// multilang
-			if ($conf->global->MAIN_MULTILANGS) {
-				$sql .= " OR pl.description LIKE '%".$db->escape($sall)."%' OR pl.note LIKE '%".$db->escape($sall)."%'";
-			}
-	        
-	        if (! empty($conf->barcode->enabled))
-	        {
-	        	//If the barcode looks like an EAN13 format and the last digit is included in it,
-				//then whe look for the 12-digit too
-				//As the twelve-digit string will also hit the 13-digit code, we only look for this one
-	        	if (strlen($crit) == 13) {
-					$crit_barcode = substr($crit, 0, 12);
-				} else {
-					$crit_barcode = $crit;
-				}
-
-				$sql .= " OR p.barcode LIKE '%".$db->escape($crit_barcode)."%'";
-	        }
-	        $sql.= ')';
-	    }
-    }
->>>>>>> ec1aef01
     // if the type is not 1, we show all products (type = 0,2,3)
     if (dol_strlen($type))
     {
     	if ($type == 1) $sql.= " AND p.fk_product_type = '1'";
     	else $sql.= " AND p.fk_product_type <> '1'";
     }
-<<<<<<< HEAD
-	if ($sref) {
-		$sql .= natural_search('p.ref', $sref);
-	}
-    if ($sbarcode) $sql.= " AND p.barcode LIKE '%".$sbarcode."%'";
-=======
-    if ($sref)     $sql.= " AND p.ref LIKE '%".$sref."%'";
-    if ($sbarcode) {
-
-		//If the barcode looks like an EAN13 format and the last digit is included in it,
-		//then whe look for the 12-digit too
-		//As the twelve-digit string will also hit the 13-digit code, we only look for this one
-		if (strlen($sbarcode) == 13) {
-			$sbarcode_12digit = substr($sbarcode, 0, 12);
-			$sql .=  "AND p.barcode LIKE '%".$sbarcode_12digit."%'";
-		} else {
-			$sql.= " AND p.barcode LIKE '%".$sbarcode."%'";
-		}
-        
-    }
->>>>>>> ec1aef01
+	if ($sref)     $sql .= natural_search('p.ref', $sref);
+    if ($sbarcode) $sql .= natural_search('p.barcode', $sbarcode);
     if ($snom)
 	{
 		$params = array('p.label');
