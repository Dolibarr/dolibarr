--- conflicted
+++ resolved
@@ -206,7 +206,7 @@
 
             $object->barcode_type          = GETPOST('fk_barcode_type');
             $object->barcode		           = GETPOST('barcode');
-			
+
             $object->description        	 = dol_htmlcleanlastbr(GETPOST('desc'));
             $object->url					= GETPOST('url');
             $object->note               	 = dol_htmlcleanlastbr(GETPOST('note'));
@@ -358,7 +358,7 @@
                 $object->status_buy = 0;
                 $object->id = null;
                 $object->barcode = -1;
-                
+
                 if ($object->check())
                 {
                     $id = $object->create($user);
@@ -405,12 +405,12 @@
                         else
                         {
                             $db->rollback();
-                            if (count($object->errors)) 
+                            if (count($object->errors))
                             {
                             	setEventMessage($object->errors, 'errors');
                             	dol_print_error($db,$object->errors);
                             }
-                            else 
+                            else
                             {
                             	setEventMessage($langs->trans($object->error), 'errors');
                             	dol_print_error($db,$object->error);
@@ -785,7 +785,7 @@
         print '</td></tr>';
 
 	    // Batch number management
-		if ($conf->productbatch->enabled) 
+		if ($conf->productbatch->enabled)
 		{
 			print '<tr><td class="fieldrequired">'.$langs->trans("Status").' ('.$langs->trans("Batch").')</td><td colspan="3">';
 			$statutarray=array('0' => $langs->trans("ProductStatusNotOnBatch"), '1' => $langs->trans("ProductStatusOnBatch"));
@@ -828,8 +828,8 @@
         // Public URL
         print '<tr><td valign="top">'.$langs->trans("PublicUrl").'</td><td colspan="3">';
 		print '<input type="text" name="url" size="90" value="'.GETPOST('url').'">';
-        print '</td></tr>';    
-        
+        print '</td></tr>';
+
         // Stock min level
         if ($type != 1 && ! empty($conf->stock->enabled))
         {
@@ -902,7 +902,7 @@
 	        if ($user->admin) print info_admin($langs->trans("YouCanChangeValuesForThisListFromDictionarySetup"),1);
 	        print '</td></tr>';
         }
-        
+
         // Other attributes
         $parameters=array('colspan' => 3);
         $reshook=$hookmanager->executeHooks('formObjectOptions',$parameters,$object,$action);    // Note that $action and $object may have been modified by hook
@@ -1008,17 +1008,10 @@
             print '<table class="border allwidth">';
 
             // Ref
-<<<<<<< HEAD
-            print '<tr><td width="20%" class="fieldrequired">'.$langs->trans("Ref").'</td><td colspan="3"><input name="ref" size="20" maxlength="128" value="'.$object->ref.'"></td></tr>';
+            print '<tr><td width="20%" class="fieldrequired">'.$langs->trans("Ref").'</td><td colspan="3"><input name="ref" size="20" maxlength="128" value="'.dol_escape_htmltag($object->ref).'"></td></tr>';
 
             // Label
-            print '<tr><td class="fieldrequired">'.$langs->trans("Label").'</td><td colspan="3"><input name="libelle" size="40" maxlength="255" value="'.$object->libelle.'"></td></tr>';
-=======
-            print '<tr><td width="15%" class="fieldrequired">'.$langs->trans("Ref").'</td><td colspan="2"><input name="ref" size="40" maxlength="128" value="'.dol_escape_htmltag($object->ref).'"></td></tr>';
-
-            // Label
-            print '<tr><td class="fieldrequired">'.$langs->trans("Label").'</td><td colspan="2"><input name="libelle" size="40" maxlength="255" value="'.dol_escape_htmltag($object->libelle).'"></td></tr>';
->>>>>>> 4fa47251
+            print '<tr><td class="fieldrequired">'.$langs->trans("Label").'</td><td colspan="3"><input name="libelle" size="40" maxlength="255" value="'.dol_escape_htmltag($object->libelle).'"></td></tr>';
 
             // Status To sell
             print '<tr><td class="fieldrequired">'.$langs->trans("Status").' ('.$langs->trans("Sell").')</td><td colspan="3">';
@@ -1099,7 +1092,7 @@
             print '<tr><td valign="top">'.$langs->trans("PublicUrl").'</td><td colspan="3">';
 			print '<input type="text" name="url" size="80" value="'.$object->url.'">';
             print '</td></tr>';
-            
+
             // Stock
             if ($object->isproduct() && ! empty($conf->stock->enabled))
             {
@@ -1177,7 +1170,7 @@
 	            if ($user->admin) print info_admin($langs->trans("YouCanChangeValuesForThisListFromDictionarySetup"),1);
 	            print '</td></tr>';
         	}
-        	
+
             // Other attributes
             $parameters=array('colspan' => ' colspan="2"');
             $reshook=$hookmanager->executeHooks('formObjectOptions',$parameters,$object,$action);    // Note that $action and $object may have been modified by hook
@@ -1444,11 +1437,11 @@
         	if (empty($conf->global->PRODUCT_DISABLE_CUSTOM_INFO))
         	{
 	            print '<tr><td>'.$langs->trans("CustomCode").'</td><td colspan="2">'.$object->customcode.'</td>';
-			
+
             	// Origin country code
             	print '<tr><td>'.$langs->trans("CountryOrigin").'</td><td colspan="2">'.getCountry($object->country_id,0,$db).'</td>';
         	}
-        	
+
             // Other attributes
             $parameters=array('colspan' => ' colspan="'.(2+(($showphoto||$showbarcode)?1:0)).'"');
             $reshook=$hookmanager->executeHooks('formObjectOptions',$parameters,$object,$action);    // Note that $action and $object may have been modified by hook
