<?php
/* Copyright (C) 2001-2006  Rodolphe Quiedeville    <rodolphe@quiedeville.org>
 * Copyright (C) 2004-2015  Laurent Destailleur     <eldy@users.sourceforge.net>
 * Copyright (C) 2005-2012  Regis Houssin           <regis.houssin@capnetworks.com>
 * Copyright (C) 2013       Cédric Salvador         <csalvador@gpcsolutions.fr>
 * Copyright (C) 2015       Raphaël Doursenaud      <rdoursenaud@gpcsolutions.fr>
 *
 * This program is free software; you can redistribute it and/or modify
 * it under the terms of the GNU General Public License as published by
 * the Free Software Foundation; either version 3 of the License, or
 * (at your option) any later version.
 *
 * This program is distributed in the hope that it will be useful,
 * but WITHOUT ANY WARRANTY; without even the implied warranty of
 * MERCHANTABILITY or FITNESS FOR A PARTICULAR PURPOSE.  See the
 * GNU General Public License for more details.
 *
 * You should have received a copy of the GNU General Public License
 * along with this program. If not, see <http://www.gnu.org/licenses/>.
 */

/**
 *  \file       htdocs/product/reassort.php
 *  \ingroup    produit
 *  \brief      Page to list stocks
 */

require '../main.inc.php';
require_once DOL_DOCUMENT_ROOT.'/product/class/product.class.php';
require_once DOL_DOCUMENT_ROOT.'/core/class/html.formother.class.php';
require_once DOL_DOCUMENT_ROOT.'/categories/class/categorie.class.php';
require_once DOL_DOCUMENT_ROOT.'/product/class/html.formproduct.class.php';

$langs->load("products");
$langs->load("stocks");

// Security check
if ($user->societe_id) $socid=$user->societe_id;
$result=restrictedArea($user,'produit|service');


$action=GETPOST('action','alpha');
$sref=GETPOST("sref");
$snom=GETPOST("snom");
$sall=trim((GETPOST('search_all', 'alphanohtml')!='')?GETPOST('search_all', 'alphanohtml'):GETPOST('sall', 'alphanohtml'));
$type=GETPOST("type","int");
$search_barcode=GETPOST("search_barcode");
$catid=GETPOST('catid','int');
$toolowstock=GETPOST('toolowstock');
$tosell = GETPOST("tosell");
$tobuy = GETPOST("tobuy");
$fourn_id = GETPOST("fourn_id",'int');

$sortfield = GETPOST("sortfield",'alpha');
$sortorder = GETPOST("sortorder",'alpha');
$page = GETPOST("page",'int');
if (empty($page) || $page < 0) $page = 0;
if (! $sortfield) $sortfield="p.ref";
if (! $sortorder) $sortorder="ASC";
$limit = GETPOST('limit')?GETPOST('limit','int'):$conf->liste_limit;
$offset = $limit * $page ;

// Load sale and categ filters
$search_sale = GETPOST("search_sale");
$search_categ = GETPOST("search_categ");

// Get object canvas (By default, this is not defined, so standard usage of dolibarr)
$canvas=GETPOST("canvas");
$objcanvas=null;
if (! empty($canvas))
{
	require_once DOL_DOCUMENT_ROOT.'/core/class/canvas.class.php';
	$objcanvas = new Canvas($db,$action);
	$objcanvas->getCanvas('product','list',$canvas);
}

// Define virtualdiffersfromphysical
$virtualdiffersfromphysical=0;
if (! empty($conf->global->STOCK_CALCULATE_ON_SHIPMENT) || ! empty($conf->global->STOCK_CALCULATE_ON_SUPPLIER_DISPATCH_ORDER))
{
    $virtualdiffersfromphysical=1;		// According to increase/decrease stock options, virtual and physical stock may differs.
}



/*
 * Actions
 */

if (GETPOST('button_removefilter_x','alpha') || GETPOST('button_removefilter.x','alpha') || GETPOST('button_removefilter','alpha')) // All tests are required to be compatible with all browsers
{
    $sref="";
    $snom="";
    $sall="";
	$tosell="";
	$tobuy="";
    $search_sale="";
    $search_categ="";
    $type="";
    $catid='';
    $toolowstock='';
	$fourn_id='';
	$sbarcode='';
}



/*
 * View
 */

$helpurl='EN:Module_Stocks_En|FR:Module_Stock|ES:M&oacute;dulo_Stocks';

$form=new Form($db);
$htmlother=new FormOther($db);

$title=$langs->trans("ProductsAndServices");

$sql = 'SELECT p.rowid, p.ref, p.label, p.barcode, p.price, p.price_ttc, p.price_base_type, p.entity,';
$sql.= ' p.fk_product_type, p.tms as datem,';
$sql.= ' p.duration, p.tosell as statut, p.tobuy, p.seuil_stock_alerte, p.desiredstock,';
$sql.= ' SUM(s.reel) as stock_physique';
$sql.= ' FROM '.MAIN_DB_PREFIX.'product as p';
$sql.= ' LEFT JOIN '.MAIN_DB_PREFIX.'product_stock as s on p.rowid = s.fk_product';
// We'll need this table joined to the select in order to filter by categ
if ($search_categ) $sql.= ", ".MAIN_DB_PREFIX."categorie_product as cp";
$sql.= " WHERE p.entity IN (".getEntity('product').")";
if ($search_categ) $sql.= " AND p.rowid = cp.fk_product";	// Join for the needed table to filter by categ
if ($sall) $sql.=natural_search(array('p.ref', 'p.label', 'p.description', 'p.note'), $all);
// if the type is not 1, we show all products (type = 0,2,3)
if (dol_strlen($type))
{
    if ($type==1)
    {
        $sql.= " AND p.fk_product_type = '1'";
    }
    else
    {
        $sql.= " AND p.fk_product_type <> '1'";
    }
}
if ($sref)     $sql.= natural_search('p.ref', $sref);
if ($search_barcode) $sql.= natural_search('p.barcode', $search_barcode);
if ($snom)     $sql.= natural_search('p.label', $snom);
if (! empty($tosell)) $sql.= " AND p.tosell = ".$tosell;
if (! empty($tobuy)) $sql.= " AND p.tobuy = ".$tobuy;
if (! empty($canvas)) $sql.= " AND p.canvas = '".$db->escape($canvas)."'";
if($catid) $sql.= " AND cp.fk_categorie = ".$catid;
if ($fourn_id > 0) $sql.= " AND p.rowid = pf.fk_product AND pf.fk_soc = ".$fourn_id;
// Insert categ filter
if ($search_categ) $sql .= " AND cp.fk_categorie = ".$db->escape($search_categ);
$sql.= " GROUP BY p.rowid, p.ref, p.label, p.barcode, p.price, p.price_ttc, p.price_base_type, p.entity,";
$sql.= " p.fk_product_type, p.tms, p.duration, p.tosell, p.tobuy, p.seuil_stock_alerte, p.desiredstock";
if ($toolowstock) $sql.= " HAVING SUM(".$db->ifsql('s.reel IS NULL', '0', 's.reel').") < p.seuil_stock_alerte";
$sql.= $db->order($sortfield,$sortorder);

// Count total nb of records
$nbtotalofrecords = '';
if (empty($conf->global->MAIN_DISABLE_FULL_SCANLIST))
{
    $result = $db->query($sql);
    $nbtotalofrecords = $db->num_rows($result);
}

$sql.= $db->plimit($limit + 1, $offset);

$resql = $db->query($sql);
if ($resql)
{
	$num = $db->num_rows($resql);

	$i = 0;

	if ($num == 1 && GETPOST('autojumpifoneonly') && ($sall || $snom || $sref))
	{
		$objp = $db->fetch_object($resql);
		header("Location: card.php?id=$objp->rowid");
		exit;
	}

	if (isset($type))
	{
		if ($type==1) { $texte = $langs->trans("Services"); }
		else { $texte = $langs->trans("Products"); }
	} else {
		$texte = $langs->trans("ProductsAndServices");
	}
	$texte.=' ('.$langs->trans("Stocks").')';

	$param='';
	if ($limit > 0 && $limit != $conf->liste_limit) $param.='&limit='.$limit;
	if ($sall)	$param.="&sall=".$sall;
	if ($tosell)	$param.="&tosell=".$tosell;
	if ($tobuy)		$param.="&tobuy=".$tobuy;
	if ($type)		$param.="&type=".$type;
	if ($fourn_id)	$param.="&fourn_id=".$fourn_id;
	if ($snom)		$param.="&snom=".$snom;
	if ($sref)		$param.="&sref=".$sref;
	if ($search_sale) $param.="&search_sale=".$search_sale;
	if ($search_categ) $param.="&search_categ=".$search_categ;
	if ($toolowstock) $param.="&toolowstock=".$toolowstock;
	if ($sbarcode) $param.="&sbarcode=".$sbarcode;
	if ($catid) $param.="&catid=".$catid;

	llxHeader("", $texte, $helpurl);

	print '<form action="'. $_SERVER["PHP_SELF"] .'" method="post" name="formulaire">';
	print '<input type="hidden" name="token" value="'.$_SESSION['newtoken'].'">';
	print '<input type="hidden" name="sortfield" value="'.$sortfield.'">';
	print '<input type="hidden" name="sortorder" value="'.$sortorder.'">';
    print '<input type="hidden" name="page" value="'.$page.'">';
	print '<input type="hidden" name="type" value="'.$type.'">';

	print_barre_liste($texte, $page, $_SERVER["PHP_SELF"], $param, $sortfield, $sortorder,'',$num, $nbtotalofrecords, 'title_products', 0, '', '', $limit);

	if (! empty($catid))
	{
	    print "<div id='ways'>";
	    $c = new Categorie($db);
	    $c->fetch($catid);
	    $ways = $c->print_all_ways(' &gt; ','product/reassort.php');
	    print " &gt; ".$ways[0]."<br>\n";
	    print "</div><br>";
	}

	// Filter on categories
 	$moreforfilter='';
	if (! empty($conf->categorie->enabled))
	{
	 	$moreforfilter.='<div class="divsearchfield">';
	 	$moreforfilter.=$langs->trans('Categories'). ': ';
		$moreforfilter.=$htmlother->select_categories(Categorie::TYPE_PRODUCT,$search_categ,'search_categ');
	 	$moreforfilter.='</div>';
	}

	$moreforfilter.='<div class="divsearchfield">';
	$moreforfilter.=$langs->trans("StockTooLow").' <input type="checkbox" name="toolowstock" value="1"'.($toolowstock?' checked':'').'>';
	$moreforfilter.='</div>';

    if (! empty($moreforfilter))
    {
        print '<div class="liste_titre liste_titre_bydiv centpercent">';
        print $moreforfilter;
        $parameters=array();
        $reshook=$hookmanager->executeHooks('printFieldPreListTitle',$parameters);    // Note that $action and $object may have been modified by hook
        print $hookmanager->resPrint;
        print '</div>';
    }

<<<<<<< HEAD
	$param='';
	if ($tosell)	$param.="&tosell=".$tosell;
	if ($tobuy)		$param.="&tobuy=".$tobuy;
	if ($type)		$param.="&type=".$type;
	if ($fourn_id)	$param.="&fourn_id=".$fourn_id;
	if ($snom)		$param.="&snom=".$snom;
	if ($sref)		$param.="&sref=".$sref;
	if ($toolowstock)		$param.="&toolowstock=".$toolowstock;
	if ($search_categ)		$param.="&search_categ=".$search_categ;

=======
>>>>>>> 6fde6e42
	$formProduct = new FormProduct($db);
	$formProduct->loadWarehouses();
	$warehouses_list = $formProduct->cache_warehouses;
	$nb_warehouse = count($warehouses_list);
	$colspan_warehouse = 1;
	if (! empty($conf->global->STOCK_DETAIL_ON_WAREHOUSE)) { $colspan_warehouse = $nb_warehouse > 1 ? $nb_warehouse+1 : 1; }

    print '<div class="div-table-responsive">';
	print '<table class="tagtable liste'.($moreforfilter?" listwithfilterbefore":"").'">';

	// Lignes des champs de filtre
	print '<tr class="liste_titre_filter">';
	print '<td class="liste_titre">';
	print '<input class="flat" type="text" name="sref" size="6" value="'.$sref.'">';
	print '</td>';
	print '<td class="liste_titre">';
	print '<input class="flat" type="text" name="snom" size="8" value="'.$snom.'">';
	print '</td>';
	// Duration
	if (! empty($conf->service->enabled) && $type == 1)
	{
		print '<td class="liste_titre">';
		print '&nbsp;';
		print '</td>';
	}
	// Stock limit
	print '<td class="liste_titre">&nbsp;</td>';
	print '<td class="liste_titre" align="right">&nbsp;</td>';
	print '<td class="liste_titre">&nbsp;</td>';
	if ($virtualdiffersfromphysical) print '<td class="liste_titre">&nbsp;</td>';
	print '<td class="liste_titre">&nbsp;</td>';
	print '<td class="liste_titre" colspan="'.$colspan_warehouse.'">&nbsp;</td>';
	print '<td class="liste_titre"></td>';
	print '<td class="liste_titre" align="right">';
   	$searchpicto=$form->showFilterAndCheckAddButtons(0);
   	print $searchpicto;
	print '</td>';
	print '</tr>';

	// Lignes des titres
	print "<tr class=\"liste_titre\">";
	print_liste_field_titre("Ref", $_SERVER["PHP_SELF"], "p.ref",$param,"","",$sortfield,$sortorder);
	print_liste_field_titre("Label", $_SERVER["PHP_SELF"], "p.label",$param,"","",$sortfield,$sortorder);
	if (! empty($conf->service->enabled) && $type == 1) print_liste_field_titre("Duration", $_SERVER["PHP_SELF"], "p.duration",$param,"",'align="center"',$sortfield,$sortorder);
	print_liste_field_titre("StockLimit", $_SERVER["PHP_SELF"], "p.seuil_stock_alerte",$param,"",'align="right"',$sortfield,$sortorder);
	print_liste_field_titre("DesiredStock", $_SERVER["PHP_SELF"], "p.desiredstock",$param,"",'align="right"',$sortfield,$sortorder);
	print_liste_field_titre("PhysicalStock", $_SERVER["PHP_SELF"], "stock_physique",$param,"",'align="right"',$sortfield,$sortorder);
	// Details per warehouse
	if (! empty($conf->global->STOCK_DETAIL_ON_WAREHOUSE))	// TODO This should be moved into the selection of fields on page product/list (page product/stock will be removed and replaced with product/list with its own context)
	{
	    if ($nb_warehouse>1) {
	        foreach($warehouses_list as &$wh) {
	            print_liste_field_titre($wh['label'], '', '','','','align="right"');
	        }

	    }
	}
	if ($virtualdiffersfromphysical) print_liste_field_titre("VirtualStock",$_SERVER["PHP_SELF"], "",$param,"",'align="right"',$sortfield,$sortorder);
	print_liste_field_titre('');
	print_liste_field_titre( $langs->trans("Status").' ('.$langs->trans("Sell").')',$_SERVER["PHP_SELF"], "p.tosell",$param,"",'align="right"',$sortfield,$sortorder);
	print_liste_field_titre( $langs->trans("Status").' ('.$langs->trans("Buy").')',$_SERVER["PHP_SELF"], "p.tobuy",$param,"",'align="right"',$sortfield,$sortorder);
	print_liste_field_titre('');
	print "</tr>\n";

	while ($i < min($num,$limit))
	{
		$objp = $db->fetch_object($resql);

		print '<tr>';
		print '<td class="nowrap">';
		$product=new Product($db);
		$product->fetch($objp->rowid);
		$product->load_stock();
		print $product->getNomUrl(1,'',16);
		//if ($objp->stock_theorique < $objp->seuil_stock_alerte) print ' '.img_warning($langs->trans("StockTooLow"));
		print '</td>';
		print '<td>'.$product->label.'</td>';

		if (! empty($conf->service->enabled) && $type == 1)
		{
			print '<td align="center">';
			if (preg_match('/([0-9]+)y/i',$objp->duration,$regs)) print $regs[1].' '.$langs->trans("DurationYear");
			elseif (preg_match('/([0-9]+)m/i',$objp->duration,$regs)) print $regs[1].' '.$langs->trans("DurationMonth");
			elseif (preg_match('/([0-9]+)d/i',$objp->duration,$regs)) print $regs[1].' '.$langs->trans("DurationDay");
			else print $objp->duration;
			print '</td>';
		}
		//print '<td align="right">'.$objp->stock_theorique.'</td>';
		print '<td align="right">'.$objp->seuil_stock_alerte.'</td>';
		print '<td align="right">'.$objp->desiredstock.'</td>';
		// Real stock
		print '<td align="right">';
        if ($objp->seuil_stock_alerte != '' && ($objp->stock_physique < $objp->seuil_stock_alerte)) print img_warning($langs->trans("StockTooLow")).' ';
		print $objp->stock_physique|0;
		print '</td>';

		// Details per warehouse
		if (! empty($conf->global->STOCK_DETAIL_ON_WAREHOUSE))	// TODO This should be moved into the selection of fields on page product/list (page product/stock will be removed and replaced with product/list with its own context)
		{
			if($nb_warehouse>1) {
				foreach($warehouses_list as &$wh) {

					print '<td align="right">';
					print empty($product->stock_warehouse[$wh['id']]->real) ? '0' : $product->stock_warehouse[$wh['id']]->real;
					print '</td>';
				}
			}
		}



		// Virtual stock
		if ($virtualdiffersfromphysical)
		{
	    		print '<td align="right">';
			if ($objp->seuil_stock_alerte != '' && ($product->stock_theorique < $objp->seuil_stock_alerte)) print img_warning($langs->trans("StockTooLow")).' ';
	    		print $product->stock_theorique;
	    		print '</td>';
		}
		print '<td align="right"><a href="'.DOL_URL_ROOT.'/product/stock/mouvement.php?idproduct='.$product->id.'">'.$langs->trans("Movements").'</a></td>';
		print '<td align="right" class="nowrap">'.$product->LibStatut($objp->statut,5,0).'</td>';
        print '<td align="right" class="nowrap">'.$product->LibStatut($objp->tobuy,5,1).'</td>';
		print '<td></td>';
        print "</tr>\n";
		$i++;
	}

	print "</table>";
	print '</div>';

	print '</form>';

	$db->free($resql);

}
else
{
	dol_print_error($db);
}


llxFooter();
$db->close();<|MERGE_RESOLUTION|>--- conflicted
+++ resolved
@@ -247,7 +247,6 @@
         print '</div>';
     }
 
-<<<<<<< HEAD
 	$param='';
 	if ($tosell)	$param.="&tosell=".$tosell;
 	if ($tobuy)		$param.="&tobuy=".$tobuy;
@@ -258,8 +257,6 @@
 	if ($toolowstock)		$param.="&toolowstock=".$toolowstock;
 	if ($search_categ)		$param.="&search_categ=".$search_categ;
 
-=======
->>>>>>> 6fde6e42
 	$formProduct = new FormProduct($db);
 	$formProduct->loadWarehouses();
 	$warehouses_list = $formProduct->cache_warehouses;
