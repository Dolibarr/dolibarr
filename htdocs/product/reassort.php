<?php
/* Copyright (C) 2001-2006  Rodolphe Quiedeville    <rodolphe@quiedeville.org>
 * Copyright (C) 2004-2015  Laurent Destailleur     <eldy@users.sourceforge.net>
 * Copyright (C) 2005-2018  Regis Houssin           <regis.houssin@inodbox.com>
 * Copyright (C) 2013       Cédric Salvador         <csalvador@gpcsolutions.fr>
 * Copyright (C) 2015       Raphaël Doursenaud      <rdoursenaud@gpcsolutions.fr>
 * Copyright (C) 2019       Juanjo Menent			<jmenent@2byte.es>
 *
 * This program is free software; you can redistribute it and/or modify
 * it under the terms of the GNU General Public License as published by
 * the Free Software Foundation; either version 3 of the License, or
 * (at your option) any later version.
 *
 * This program is distributed in the hope that it will be useful,
 * but WITHOUT ANY WARRANTY; without even the implied warranty of
 * MERCHANTABILITY or FITNESS FOR A PARTICULAR PURPOSE.  See the
 * GNU General Public License for more details.
 *
 * You should have received a copy of the GNU General Public License
 * along with this program. If not, see <https://www.gnu.org/licenses/>.
 */

/**
 *  \file       htdocs/product/reassort.php
 *  \ingroup    produit
 *  \brief      Page to list stocks
 */

require '../main.inc.php';
require_once DOL_DOCUMENT_ROOT.'/product/class/product.class.php';
require_once DOL_DOCUMENT_ROOT.'/core/class/html.formother.class.php';
require_once DOL_DOCUMENT_ROOT.'/categories/class/categorie.class.php';
require_once DOL_DOCUMENT_ROOT.'/product/class/html.formproduct.class.php';

// Load translation files required by the page
$langs->loadLangs(array('products', 'stocks'));

// Security check
if ($user->socid) $socid = $user->socid;
$result = restrictedArea($user, 'produit|service');


$action = GETPOST('action', 'alpha');
$sref = GETPOST("sref", 'alpha');
$snom = GETPOST("snom", 'alpha');
$sall = trim((GETPOST('search_all', 'alphanohtml') != '') ?GETPOST('search_all', 'alphanohtml') : GETPOST('sall', 'alphanohtml'));
$type = GETPOST("type", "int");
$search_barcode = GETPOST("search_barcode", 'alpha');
$catid = GETPOST('catid', 'int');
$toolowstock = GETPOST('toolowstock');
$tosell = GETPOST("tosell");
$tobuy = GETPOST("tobuy");
$fourn_id = GETPOST("fourn_id", 'int');

$sortfield = GETPOST("sortfield", 'alpha');
$sortorder = GETPOST("sortorder", 'alpha');
$page = GETPOSTISSET('pageplusone') ? (GETPOST('pageplusone') - 1) : GETPOST("page", 'int');
if (empty($page) || $page < 0) $page = 0;
if (!$sortfield) $sortfield = "p.ref";
if (!$sortorder) $sortorder = "ASC";
$limit = GETPOST('limit', 'int') ?GETPOST('limit', 'int') : $conf->liste_limit;
if (empty($page) || $page == -1) { $page = 0; }     // If $page is not defined, or '' or -1
$offset = $limit * $page;

// Load sale and categ filters
$search_sale = GETPOST("search_sale");
$search_categ = GETPOST("search_categ");

// Get object canvas (By default, this is not defined, so standard usage of dolibarr)
$canvas = GETPOST("canvas");
$objcanvas = null;
if (!empty($canvas))
{
	require_once DOL_DOCUMENT_ROOT.'/core/class/canvas.class.php';
	$objcanvas = new Canvas($db, $action);
	$objcanvas->getCanvas('product', 'list', $canvas);
}

// Define virtualdiffersfromphysical
$virtualdiffersfromphysical = 0;
if (!empty($conf->global->STOCK_CALCULATE_ON_SHIPMENT)
	|| !empty($conf->global->STOCK_CALCULATE_ON_SUPPLIER_DISPATCH_ORDER)
	|| !empty($conf->global->STOCK_CALCULATE_ON_SHIPMENT_CLOSE)
	|| !empty($conf->global->STOCK_CALCULATE_ON_RECEPTION)
	|| !empty($conf->global->STOCK_CALCULATE_ON_RECEPTION_CLOSE)
	|| !empty($conf->mrp->enabled))
{
    $virtualdiffersfromphysical = 1; // According to increase/decrease stock options, virtual and physical stock may differs.
}

// Initialize technical object to manage hooks of page. Note that conf->hooks_modules contains array of hook context
$hookmanager->initHooks(array('productreassortlist'));



/*
 * Actions
 */

if (GETPOST('button_removefilter_x', 'alpha') || GETPOST('button_removefilter.x', 'alpha') || GETPOST('button_removefilter', 'alpha')) // All tests are required to be compatible with all browsers
{
    $sref = "";
    $snom = "";
    $sall = "";
	$tosell = "";
	$tobuy = "";
    $search_sale = "";
    $search_categ = "";
    $type = "";
    $catid = '';
    $toolowstock = '';
	$fourn_id = '';
	$sbarcode = '';
}



/*
 * View
 */

$helpurl = 'EN:Module_Stocks_En|FR:Module_Stock|ES:M&oacute;dulo_Stocks';

$form = new Form($db);
$htmlother = new FormOther($db);

$sql = 'SELECT p.rowid, p.ref, p.label, p.barcode, p.price, p.price_ttc, p.price_base_type, p.entity,';
<<<<<<< HEAD
$sql.= ' p.fk_product_type, p.tms as datem,';
$sql.= ' p.duration, p.tosell as statut, p.tobuy, p.seuil_stock_alerte, p.desiredstock,';
$sql.= ' SUM(s.reel) as stock_physique';
if (! empty($conf->global->PRODUCT_USE_UNITS)) $sql.= ', u.short_label as unit_short';
// Add fields from hooks
$parameters=array();
$reshook=$hookmanager->executeHooks('printFieldListSelect', $parameters);    // Note that $action and $object may have been modified by hook
$sql.=$hookmanager->resPrint;
$sql.= ' FROM '.MAIN_DB_PREFIX.'product as p';
$sql.= ' LEFT JOIN '.MAIN_DB_PREFIX.'product_stock as s on p.rowid = s.fk_product';
$sql .= ' LEFT JOIN '.MAIN_DB_PREFIX.'entrepot as e on s.fk_entrepot = e.rowid AND e.entity IN ('.getEntity('entrepot').')';
if (! empty($conf->global->PRODUCT_USE_UNITS)) $sql.= ' LEFT JOIN '.MAIN_DB_PREFIX.'c_units as u on p.fk_unit = u.rowid';
=======
$sql .= ' p.fk_product_type, p.tms as datem,';
$sql .= ' p.duration, p.tosell as statut, p.tobuy, p.seuil_stock_alerte, p.desiredstock,';
$sql .= ' SUM(s.reel) as stock_physique';
if (!empty($conf->global->PRODUCT_USE_UNITS)) $sql .= ', u.short_label as unit_short';
$sql .= ' FROM '.MAIN_DB_PREFIX.'product as p';
$sql .= ' LEFT JOIN '.MAIN_DB_PREFIX.'product_stock as s ON p.rowid = s.fk_product';
$sql .= ' LEFT JOIN '.MAIN_DB_PREFIX.'entrepot as e ON s.fk_entrepot = e.rowid AND e.entity IN ('.getEntity('entrepot').')';
if (!empty($conf->global->PRODUCT_USE_UNITS)) $sql .= ' LEFT JOIN '.MAIN_DB_PREFIX.'c_units as u on p.fk_unit = u.rowid';
>>>>>>> a0d3fd57
// We'll need this table joined to the select in order to filter by categ
if ($search_categ) $sql .= ", ".MAIN_DB_PREFIX."categorie_product as cp";
$sql .= " WHERE p.entity IN (".getEntity('product').")";
if ($search_categ) $sql .= " AND p.rowid = cp.fk_product"; // Join for the needed table to filter by categ
if ($sall) $sql .= natural_search(array('p.ref', 'p.label', 'p.description', 'p.note'), $sall);
// if the type is not 1, we show all products (type = 0,2,3)
if (dol_strlen($type))
{
    if ($type == 1)
    {
        $sql .= " AND p.fk_product_type = '1'";
    } else {
        $sql .= " AND p.fk_product_type <> '1'";
    }
}
if ($sref)     $sql .= natural_search('p.ref', $sref);
if ($search_barcode) $sql .= natural_search('p.barcode', $search_barcode);
if ($snom)     $sql .= natural_search('p.label', $snom);
if (!empty($tosell)) $sql .= " AND p.tosell = ".$tosell;
if (!empty($tobuy)) $sql .= " AND p.tobuy = ".$tobuy;
if (!empty($canvas)) $sql .= " AND p.canvas = '".$db->escape($canvas)."'";
if ($catid) $sql .= " AND cp.fk_categorie = ".$catid;
if ($fourn_id > 0) $sql .= " AND p.rowid = pf.fk_product AND pf.fk_soc = ".$fourn_id;
// Insert categ filter
if ($search_categ) $sql .= " AND cp.fk_categorie = ".$db->escape($search_categ);
<<<<<<< HEAD
// Add where from hooks
$parameters=array();
$reshook=$hookmanager->executeHooks('printFieldListWhere', $parameters);    // Note that $action and $object may have been modified by hook
$sql.=$hookmanager->resPrint;
$sql.= " GROUP BY p.rowid, p.ref, p.label, p.barcode, p.price, p.price_ttc, p.price_base_type, p.entity,";
$sql.= " p.fk_product_type, p.tms, p.duration, p.tosell, p.tobuy, p.seuil_stock_alerte, p.desiredstock";
// Add fields from hooks
$parameters=array();
$reshook=$hookmanager->executeHooks('printFieldSelect', $parameters);    // Note that $action and $object may have been modified by hook
$sql.=$hookmanager->resPrint;
if ($toolowstock) $sql.= " HAVING SUM(".$db->ifsql('s.reel IS NULL', '0', 's.reel').") < p.seuil_stock_alerte";
$sql.= $db->order($sortfield, $sortorder);
=======
$sql .= " GROUP BY p.rowid, p.ref, p.label, p.barcode, p.price, p.price_ttc, p.price_base_type, p.entity,";
$sql .= " p.fk_product_type, p.tms, p.duration, p.tosell, p.tobuy, p.seuil_stock_alerte, p.desiredstock";
if ($toolowstock) $sql .= " HAVING SUM(".$db->ifsql('s.reel IS NULL', '0', 's.reel').") < p.seuil_stock_alerte";
$sql .= $db->order($sortfield, $sortorder);
>>>>>>> a0d3fd57

// Count total nb of records
$nbtotalofrecords = '';
if (empty($conf->global->MAIN_DISABLE_FULL_SCANLIST))
{
    $result = $db->query($sql);
    $nbtotalofrecords = $db->num_rows($result);
    if (($page * $limit) > $nbtotalofrecords)	// if total resultset is smaller then paging size (filtering), goto and load page 0
    {
    	$page = 0;
    	$offset = 0;
    }
}

$sql .= $db->plimit($limit + 1, $offset);

$resql = $db->query($sql);
if ($resql)
{
	$num = $db->num_rows($resql);

	$i = 0;

	if ($num == 1 && GETPOST('autojumpifoneonly') && ($sall || $snom || $sref))
	{
		$objp = $db->fetch_object($resql);
		header("Location: card.php?id=$objp->rowid");
		exit;
	}

	if (isset($type))
	{
		if ($type == 1) { $texte = $langs->trans("Services"); } else { $texte = $langs->trans("Products"); }
	} else {
		$texte = $langs->trans("ProductsAndServices");
	}
	$texte .= ' ('.$langs->trans("MenuStocks").')';

	$param = '';
	if ($limit > 0 && $limit != $conf->liste_limit) $param .= '&limit='.urlencode($limit);
	if ($sall)	    $param .= "&sall=".urlencode($sall);
	if ($tosell)	$param .= "&tosell=".urlencode($tosell);
	if ($tobuy)		$param .= "&tobuy=".urlencode($tobuy);
	if ($type)		$param .= "&type=".urlencode($type);
	if ($fourn_id)	$param .= "&fourn_id=".urlencode($fourn_id);
	if ($snom)		$param .= "&snom=".urlencode($snom);
	if ($sref)		$param .= "&sref=".urlencode($sref);
	if ($search_sale)  $param .= "&search_sale=".urlencode($search_sale);
	if ($search_categ) $param .= "&search_categ=".urlencode($search_categ);
	if ($toolowstock)  $param .= "&toolowstock=".urlencode($toolowstock);
	if ($sbarcode) $param .= "&sbarcode=".urlencode($sbarcode);
	if ($catid)    $param .= "&catid=".urlencode($catid);

	llxHeader("", $texte, $helpurl);

	print '<form action="'.$_SERVER["PHP_SELF"].'" method="post" name="formulaire">';
	print '<input type="hidden" name="token" value="'.newToken().'">';
	print '<input type="hidden" name="sortfield" value="'.$sortfield.'">';
	print '<input type="hidden" name="sortorder" value="'.$sortorder.'">';
    print '<input type="hidden" name="page" value="'.$page.'">';
	print '<input type="hidden" name="type" value="'.$type.'">';

	print_barre_liste($texte, $page, $_SERVER["PHP_SELF"], $param, $sortfield, $sortorder, '', $num, $nbtotalofrecords, 'product', 0, '', '', $limit);

	if (!empty($catid))
	{
	    print "<div id='ways'>";
	    $c = new Categorie($db);
	    $c->fetch($catid);
	    $ways = $c->print_all_ways(' &gt; ', 'product/reassort.php');
	    print " &gt; ".$ways[0]."<br>\n";
	    print "</div><br>";
	}

	// Filter on categories
 	$moreforfilter = '';
	if (!empty($conf->categorie->enabled))
	{
	 	$moreforfilter .= '<div class="divsearchfield">';
	 	$moreforfilter .= $langs->trans('Categories').': ';
		$moreforfilter .= $htmlother->select_categories(Categorie::TYPE_PRODUCT, $search_categ, 'search_categ');
	 	$moreforfilter .= '</div>';
	}

	$moreforfilter .= '<div class="divsearchfield">';
	$moreforfilter .= $langs->trans("StockTooLow").' <input type="checkbox" name="toolowstock" value="1"'.($toolowstock ? ' checked' : '').'>';
	$moreforfilter .= '</div>';

    if (!empty($moreforfilter))
    {
        print '<div class="liste_titre liste_titre_bydiv centpercent">';
        print $moreforfilter;
        $parameters = array();
        $reshook = $hookmanager->executeHooks('printFieldPreListTitle', $parameters); // Note that $action and $object may have been modified by hook
        print $hookmanager->resPrint;
        print '</div>';
    }

	$param = '';
	if ($tosell)	$param .= "&tosell=".urlencode($tosell);
	if ($tobuy)		$param .= "&tobuy=".urlencode($tobuy);
	if ($type)		$param .= "&type=".urlencode($type);
	if ($fourn_id)	$param .= "&fourn_id=".urlencode($fourn_id);
	if ($snom)		$param .= "&snom=".urlencode($snom);
	if ($sref)		$param .= "&sref=".urlencode($sref);
	if ($toolowstock)		$param .= "&toolowstock=".urlencode($toolowstock);
	if ($search_categ)		$param .= "&search_categ=".urlencode($search_categ);

	$formProduct = new FormProduct($db);
	$formProduct->loadWarehouses();
	$warehouses_list = $formProduct->cache_warehouses;
	$nb_warehouse = count($warehouses_list);
	$colspan_warehouse = 1;
	if (!empty($conf->global->STOCK_DETAIL_ON_WAREHOUSE)) { $colspan_warehouse = $nb_warehouse > 1 ? $nb_warehouse + 1 : 1; }

    print '<div class="div-table-responsive">';
	print '<table class="tagtable liste'.($moreforfilter ? " listwithfilterbefore" : "").'">';

	// Fields title search
	print '<tr class="liste_titre_filter">';
	print '<td class="liste_titre">';
	print '<input class="flat" type="text" name="sref" size="6" value="'.$sref.'">';
	print '</td>';
	print '<td class="liste_titre">';
	print '<input class="flat" type="text" name="snom" size="8" value="'.$snom.'">';
	print '</td>';
	// Duration
	if (!empty($conf->service->enabled) && $type == 1)
	{
		print '<td class="liste_titre">';
		print '&nbsp;';
		print '</td>';
	}
	// Stock limit
	print '<td class="liste_titre">&nbsp;</td>';
	print '<td class="liste_titre right">&nbsp;</td>';
	print '<td class="liste_titre">&nbsp;</td>';
	if ($virtualdiffersfromphysical) print '<td class="liste_titre">&nbsp;</td>';
	print '<td class="liste_titre">&nbsp;</td>';
	print '<td class="liste_titre" colspan="'.$colspan_warehouse.'">&nbsp;</td>';
	print '<td class="liste_titre"></td>';
	$parameters=array();
	$reshook=$hookmanager->executeHooks('printFieldListOption', $parameters);    // Note that $action and $object may have been modified by hook
	print $hookmanager->resPrint;
	print '<td class="liste_titre maxwidthsearch">';
   	$searchpicto = $form->showFilterAndCheckAddButtons(0);
   	print $searchpicto;
	print '</td>';
	print '</tr>';

	//Line for column titles
	print "<tr class=\"liste_titre\">";
	print_liste_field_titre("Ref", $_SERVER["PHP_SELF"], "p.ref", $param, "", "", $sortfield, $sortorder);
	print_liste_field_titre("Label", $_SERVER["PHP_SELF"], "p.label", $param, "", "", $sortfield, $sortorder);
	if (!empty($conf->service->enabled) && $type == 1) print_liste_field_titre("Duration", $_SERVER["PHP_SELF"], "p.duration", $param, "", '', $sortfield, $sortorder, 'center ');
	print_liste_field_titre("StockLimit", $_SERVER["PHP_SELF"], "p.seuil_stock_alerte", $param, "", '', $sortfield, $sortorder, 'right ');
	print_liste_field_titre("DesiredStock", $_SERVER["PHP_SELF"], "p.desiredstock", $param, "", '', $sortfield, $sortorder, 'right ');
	print_liste_field_titre("PhysicalStock", $_SERVER["PHP_SELF"], "stock_physique", $param, "", '', $sortfield, $sortorder, 'right ');
	// Details per warehouse
	if (!empty($conf->global->STOCK_DETAIL_ON_WAREHOUSE))	// TODO This should be moved into the selection of fields on page product/list (page product/stock will be removed and replaced with product/list with its own context)
	{
	    if ($nb_warehouse > 1) {
	        foreach ($warehouses_list as &$wh) {
	            print_liste_field_titre($wh['label'], '', '', '', '', '', '', '', 'right ');
	        }
	    }
	}
	if ($virtualdiffersfromphysical) print_liste_field_titre("VirtualStock", $_SERVER["PHP_SELF"], "", $param, "", '', $sortfield, $sortorder, 'right ', 'VirtualStockDesc');
    // Units
    if (!empty($conf->global->PRODUCT_USE_UNITS)) {
        print_liste_field_titre("Unit", $_SERVER["PHP_SELF"], "unit_short", $param, "", 'align="right"', $sortfield, $sortorder);
    }
	print_liste_field_titre('');
	print_liste_field_titre("ProductStatusOnSell", $_SERVER["PHP_SELF"], "p.tosell", $param, "", '', $sortfield, $sortorder, 'right ');
	print_liste_field_titre("ProductStatusOnBuy", $_SERVER["PHP_SELF"], "p.tobuy", $param, "", '', $sortfield, $sortorder, 'right ');
	// Hook fields
	$parameters=array('param'=>$param,'sortfield'=>$sortfield,'sortorder'=>$sortorder);
	$reshook=$hookmanager->executeHooks('printFieldListTitle', $parameters);    // Note that $action and $object may have been modified by hook
	print $hookmanager->resPrint;
	print_liste_field_titre('');
	print "</tr>\n";

	while ($i < min($num, $limit))
	{
		$objp = $db->fetch_object($resql);

		$product = new Product($db);
		$product->fetch($objp->rowid);
		$product->load_stock();

		print '<tr>';
		print '<td class="nowrap">';
		print $product->getNomUrl(1, '', 16);
		//if ($objp->stock_theorique < $objp->seuil_stock_alerte) print ' '.img_warning($langs->trans("StockTooLow"));
		print '</td>';
		print '<td>'.$product->label.'</td>';

		if (!empty($conf->service->enabled) && $type == 1)
		{
			print '<td class="center">';
			if (preg_match('/([0-9]+)y/i', $objp->duration, $regs)) print $regs[1].' '.$langs->trans("DurationYear");
			elseif (preg_match('/([0-9]+)m/i', $objp->duration, $regs)) print $regs[1].' '.$langs->trans("DurationMonth");
			elseif (preg_match('/([0-9]+)d/i', $objp->duration, $regs)) print $regs[1].' '.$langs->trans("DurationDay");
			else print $objp->duration;
			print '</td>';
		}
		//print '<td class="right">'.$objp->stock_theorique.'</td>';
		print '<td class="right">'.$objp->seuil_stock_alerte.'</td>';
		print '<td class="right">'.$objp->desiredstock.'</td>';
		// Real stock
		print '<td class="right">';
        if ($objp->seuil_stock_alerte != '' && ($objp->stock_physique < $objp->seuil_stock_alerte)) print img_warning($langs->trans("StockTooLow")).' ';
        print price2num($objp->stock_physique, 'MS');
		print '</td>';

		// Details per warehouse
		if (!empty($conf->global->STOCK_DETAIL_ON_WAREHOUSE))	// TODO This should be moved into the selection of fields on page product/list (page product/stock will be removed and replaced with product/list with its own context)
		{
			if ($nb_warehouse > 1) {
				foreach ($warehouses_list as &$wh) {
					print '<td class="right">';
					print empty($product->stock_warehouse[$wh['id']]->real) ? '0' : $product->stock_warehouse[$wh['id']]->real;
					print '</td>';
				}
			}
		}

		// Virtual stock
		if ($virtualdiffersfromphysical)
		{
			print '<td class="right">';
			if ($objp->seuil_stock_alerte != '' && ($product->stock_theorique < $objp->seuil_stock_alerte)) print img_warning($langs->trans("StockTooLow")).' ';
			print $product->stock_theorique;
			print '</td>';
		}
        // Units
        if (!empty($conf->global->PRODUCT_USE_UNITS)) {
            print '<td class="left">'.$objp->unit_short.'</td>';
        }
		print '<td class="right"><a href="'.DOL_URL_ROOT.'/product/stock/movement_list.php?idproduct='.$product->id.'">'.$langs->trans("Movements").'</a></td>';
		print '<td class="right nowrap">'.$product->LibStatut($objp->statut, 5, 0).'</td>';
        print '<td class="right nowrap">'.$product->LibStatut($objp->tobuy, 5, 1).'</td>';
		// Fields from hook
		$parameters=array('obj'=>$objp);
		$reshook=$hookmanager->executeHooks('printFieldListValue', $parameters);    // Note that $action and $object may have been modified by hook
		print $hookmanager->resPrint;
		print '<td></td>';
        print "</tr>\n";
		$i++;
	}

	print "</table>";
	print '</div>';

	print '</form>';

	$db->free($resql);
} else {
	dol_print_error($db);
}

// End of page
llxFooter();
$db->close();<|MERGE_RESOLUTION|>--- conflicted
+++ resolved
@@ -125,29 +125,18 @@
 $htmlother = new FormOther($db);
 
 $sql = 'SELECT p.rowid, p.ref, p.label, p.barcode, p.price, p.price_ttc, p.price_base_type, p.entity,';
-<<<<<<< HEAD
-$sql.= ' p.fk_product_type, p.tms as datem,';
-$sql.= ' p.duration, p.tosell as statut, p.tobuy, p.seuil_stock_alerte, p.desiredstock,';
-$sql.= ' SUM(s.reel) as stock_physique';
-if (! empty($conf->global->PRODUCT_USE_UNITS)) $sql.= ', u.short_label as unit_short';
-// Add fields from hooks
-$parameters=array();
-$reshook=$hookmanager->executeHooks('printFieldListSelect', $parameters);    // Note that $action and $object may have been modified by hook
-$sql.=$hookmanager->resPrint;
-$sql.= ' FROM '.MAIN_DB_PREFIX.'product as p';
-$sql.= ' LEFT JOIN '.MAIN_DB_PREFIX.'product_stock as s on p.rowid = s.fk_product';
-$sql .= ' LEFT JOIN '.MAIN_DB_PREFIX.'entrepot as e on s.fk_entrepot = e.rowid AND e.entity IN ('.getEntity('entrepot').')';
-if (! empty($conf->global->PRODUCT_USE_UNITS)) $sql.= ' LEFT JOIN '.MAIN_DB_PREFIX.'c_units as u on p.fk_unit = u.rowid';
-=======
 $sql .= ' p.fk_product_type, p.tms as datem,';
 $sql .= ' p.duration, p.tosell as statut, p.tobuy, p.seuil_stock_alerte, p.desiredstock,';
 $sql .= ' SUM(s.reel) as stock_physique';
 if (!empty($conf->global->PRODUCT_USE_UNITS)) $sql .= ', u.short_label as unit_short';
+// Add fields from hooks
+$parameters = array();
+$reshook = $hookmanager->executeHooks('printFieldListSelect', $parameters);    // Note that $action and $object may have been modified by hook
+$sql .= $hookmanager->resPrint;
 $sql .= ' FROM '.MAIN_DB_PREFIX.'product as p';
 $sql .= ' LEFT JOIN '.MAIN_DB_PREFIX.'product_stock as s ON p.rowid = s.fk_product';
 $sql .= ' LEFT JOIN '.MAIN_DB_PREFIX.'entrepot as e ON s.fk_entrepot = e.rowid AND e.entity IN ('.getEntity('entrepot').')';
 if (!empty($conf->global->PRODUCT_USE_UNITS)) $sql .= ' LEFT JOIN '.MAIN_DB_PREFIX.'c_units as u on p.fk_unit = u.rowid';
->>>>>>> a0d3fd57
 // We'll need this table joined to the select in order to filter by categ
 if ($search_categ) $sql .= ", ".MAIN_DB_PREFIX."categorie_product as cp";
 $sql .= " WHERE p.entity IN (".getEntity('product').")";
@@ -173,25 +162,14 @@
 if ($fourn_id > 0) $sql .= " AND p.rowid = pf.fk_product AND pf.fk_soc = ".$fourn_id;
 // Insert categ filter
 if ($search_categ) $sql .= " AND cp.fk_categorie = ".$db->escape($search_categ);
-<<<<<<< HEAD
-// Add where from hooks
-$parameters=array();
-$reshook=$hookmanager->executeHooks('printFieldListWhere', $parameters);    // Note that $action and $object may have been modified by hook
-$sql.=$hookmanager->resPrint;
-$sql.= " GROUP BY p.rowid, p.ref, p.label, p.barcode, p.price, p.price_ttc, p.price_base_type, p.entity,";
-$sql.= " p.fk_product_type, p.tms, p.duration, p.tosell, p.tobuy, p.seuil_stock_alerte, p.desiredstock";
-// Add fields from hooks
-$parameters=array();
-$reshook=$hookmanager->executeHooks('printFieldSelect', $parameters);    // Note that $action and $object may have been modified by hook
-$sql.=$hookmanager->resPrint;
-if ($toolowstock) $sql.= " HAVING SUM(".$db->ifsql('s.reel IS NULL', '0', 's.reel').") < p.seuil_stock_alerte";
-$sql.= $db->order($sortfield, $sortorder);
-=======
 $sql .= " GROUP BY p.rowid, p.ref, p.label, p.barcode, p.price, p.price_ttc, p.price_base_type, p.entity,";
 $sql .= " p.fk_product_type, p.tms, p.duration, p.tosell, p.tobuy, p.seuil_stock_alerte, p.desiredstock";
+// Add fields from hooks
+$parameters = array();
+$reshook = $hookmanager->executeHooks('printFieldSelect', $parameters);    // Note that $action and $object may have been modified by hook
+$sql .= $hookmanager->resPrint;
 if ($toolowstock) $sql .= " HAVING SUM(".$db->ifsql('s.reel IS NULL', '0', 's.reel').") < p.seuil_stock_alerte";
 $sql .= $db->order($sortfield, $sortorder);
->>>>>>> a0d3fd57
 
 // Count total nb of records
 $nbtotalofrecords = '';
