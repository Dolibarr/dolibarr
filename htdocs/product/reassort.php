--- conflicted
+++ resolved
@@ -117,35 +117,19 @@
 $htmlother = new FormOther($db);
 
 $sql = 'SELECT p.rowid, p.ref, p.label, p.barcode, p.price, p.price_ttc, p.price_base_type, p.entity,';
-<<<<<<< HEAD
 $sql .= ' p.fk_product_type, p.tms as datem,';
 $sql .= ' p.duration, p.tosell as statut, p.tobuy, p.seuil_stock_alerte, p.desiredstock,';
 $sql .= ' SUM(s.reel) as stock_physique';
 if (!empty($conf->global->PRODUCT_USE_UNITS)) $sql .= ', u.short_label as unit_short';
 $sql .= ' FROM '.MAIN_DB_PREFIX.'product as p';
-$sql .= ' LEFT JOIN '.MAIN_DB_PREFIX.'product_stock as s on p.rowid = s.fk_product';
+$sql .= ' LEFT JOIN '.MAIN_DB_PREFIX.'product_stock as s ON p.rowid = s.fk_product';
+$sql .= ' LEFT JOIN '.MAIN_DB_PREFIX.'entrepot as e ON s.fk_entrepot = e.rowid AND e.entity IN ('.getEntity('entrepot').')';
 if (!empty($conf->global->PRODUCT_USE_UNITS)) $sql .= ' LEFT JOIN '.MAIN_DB_PREFIX.'c_units as u on p.fk_unit = u.rowid';
 // We'll need this table joined to the select in order to filter by categ
 if ($search_categ) $sql .= ", ".MAIN_DB_PREFIX."categorie_product as cp";
 $sql .= " WHERE p.entity IN (".getEntity('product').")";
 if ($search_categ) $sql .= " AND p.rowid = cp.fk_product"; // Join for the needed table to filter by categ
 if ($sall) $sql .= natural_search(array('p.ref', 'p.label', 'p.description', 'p.note'), $sall);
-=======
-$sql.= ' p.fk_product_type, p.tms as datem,';
-$sql.= ' p.duration, p.tosell as statut, p.tobuy, p.seuil_stock_alerte, p.desiredstock,';
-$sql.= ' SUM(s.reel) as stock_physique';
-if (! empty($conf->global->PRODUCT_USE_UNITS)) $sql.= ', u.short_label as unit_short';
-$sql.= ' FROM '.MAIN_DB_PREFIX.'product as p';
-$sql.= ' LEFT JOIN '.MAIN_DB_PREFIX.'product_stock as s on p.rowid = s.fk_product';
-$sql.= ' LEFT JOIN '.MAIN_DB_PREFIX.'entrepot as e on s.fk_entrepot = e.rowid';
-if (! empty($conf->global->PRODUCT_USE_UNITS)) $sql.= ' LEFT JOIN '.MAIN_DB_PREFIX.'c_units as u on p.fk_unit = u.rowid';
-// We'll need this table joined to the select in order to filter by categ
-if ($search_categ) $sql.= ", ".MAIN_DB_PREFIX."categorie_product as cp";
-$sql.= " WHERE p.entity IN (".getEntity('product').")";
-$sql.= " AND e.entity IN (".getEntity('entrepot').")";
-if ($search_categ) $sql.= " AND p.rowid = cp.fk_product";	// Join for the needed table to filter by categ
-if ($sall) $sql.=natural_search(array('p.ref', 'p.label', 'p.description', 'p.note'), $sall);
->>>>>>> 0dafbd19
 // if the type is not 1, we show all products (type = 0,2,3)
 if (dol_strlen($type))
 {
