--- conflicted
+++ resolved
@@ -148,7 +148,7 @@
 	$sql .= ' LEFT JOIN '.MAIN_DB_PREFIX.'c_units as u on p.fk_unit = u.rowid';
 }
 $sql .= " WHERE p.entity IN (".getEntity('product').")";
-<<<<<<< HEAD
+$sql .= " AND EXISTS (SELECT e.rowid FROM ".MAIN_DB_PREFIX."entrepot as e WHERE e.rowid = s.fk_entrepot AND e.entity IN (".getEntity('stock')."))";
 if (!empty($search_categ) && $search_categ != '-1') {
 	$sql .= " AND ";
 	if ($search_categ == -2) {
@@ -164,11 +164,6 @@
 		$sql .= " AND cp.fk_categorie = " . ((int) $search_categ);
 	}
 	$sql .= ")";
-=======
-$sql .= " AND EXISTS (SELECT e.rowid FROM ".MAIN_DB_PREFIX."entrepot as e WHERE e.rowid = s.fk_entrepot AND e.entity IN (".getEntity('stock')."))";
-if ($search_categ > 0) {
-	$sql .= " AND p.rowid = cp.fk_product"; // Join for the needed table to filter by categ
->>>>>>> 849fd566
 }
 if ($sall) {
 	$sql .= natural_search(array('p.ref', 'p.label', 'p.description', 'p.note'), $sall);
