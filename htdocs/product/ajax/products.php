--- conflicted
+++ resolved
@@ -243,11 +243,7 @@
 	// Filter on the product to search can be:
 	// Into an array with key $htmlname123 (we take first one found). Which page use this ?
 	// Into a var with name $htmlname can be 'prodid', 'productid', ...
-<<<<<<< HEAD
-	$match = preg_grep('/('.$htmlname.'[0-9]+)/', array_keys($_GET));
-=======
 	$match = preg_grep('/('.preg_quote($htmlname, '/').'[0-9]+)/', array_keys($_GET));
->>>>>>> 95dc2558
 	sort($match);
 
 	$idprod = (empty($match[0]) ? '' : $match[0]);		// Take first key found into GET array with matching $htmlname123
@@ -260,11 +256,7 @@
 	// When used from jQuery, the search term is added as GET param "term".
 	$searchkey = (($idprod && GETPOST($idprod, 'alpha')) ? GETPOST($idprod, 'alpha') : (GETPOST($htmlname, 'alpha') ? GETPOST($htmlname, 'alpha') : ''));
 
-<<<<<<< HEAD
-	if (!is_object($form)) {
-=======
 	if (!isset($form) || !is_object($form)) {
->>>>>>> 95dc2558
 		$form = new Form($db);
 	}
 
