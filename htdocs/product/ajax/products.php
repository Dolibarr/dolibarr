<?php
/* Copyright (C) 2006      Andre Cianfarani     <acianfa@free.fr>
 * Copyright (C) 2005-2013 Regis Houssin        <regis.houssin@inodbox.com>
 * Copyright (C) 2007-2011 Laurent Destailleur  <eldy@users.sourceforge.net>
 * Copyright (C) 2020      Josep Lluís Amador   <joseplluis@lliuretic.cat>
 * Copyright (C) 2024       Frédéric France             <frederic.france@free.fr>
 *
 * This program is free software; you can redistribute it and/or modify
 * it under the terms of the GNU General Public License as published by
 * the Free Software Foundation; either version 3 of the License, or
 * (at your option) any later version.
 *
 * This program is distributed in the hope that it will be useful,
 * but WITHOUT ANY WARRANTY; without even the implied warranty of
 * MERCHANTABILITY or FITNESS FOR A PARTICULAR PURPOSE.  See the
 * GNU General Public License for more details.
 *
 * You should have received a copy of the GNU General Public License
 * along with this program. If not, see <https://www.gnu.org/licenses/>.
 */

/**
 * \file 	htdocs/product/ajax/products.php
 * \brief 	File to return Ajax response on product list request, with default VAT rate.
 */

if (!defined('NOTOKENRENEWAL')) {
	define('NOTOKENRENEWAL', 1); // Disables token renewal
}
if (!defined('NOREQUIREMENU')) {
	define('NOREQUIREMENU', '1');
}
if (!defined('NOREQUIREHTML')) {
	define('NOREQUIREHTML', '1');
}
if (!defined('NOREQUIREAJAX')) {
	define('NOREQUIREAJAX', '1');
}
if (empty($_GET['keysearch']) && !defined('NOREQUIREHTML')) {	// Keep $_GET here, GETPOST is not yet defined
	define('NOREQUIREHTML', '1');
}

// Load Dolibarr environment
require '../../main.inc.php';

$htmlname = GETPOST('htmlname', 'aZ09');
$socid = GETPOSTINT('socid');
// type can be empty string or 0 or 1
$type = GETPOST('type', 'int');
$mode = GETPOSTINT('mode');
$status = ((GETPOSTINT('status') >= 0) ? GETPOSTINT('status') : - 1);	// status buy when mode = customer , status purchase when mode = supplier
$status_purchase = ((GETPOSTINT('status_purchase') >= 0) ? GETPOSTINT('status_purchase') : - 1);	// status purchase when mode = customer
$outjson = (GETPOSTINT('outjson') ? GETPOSTINT('outjson') : 0);
$price_level = GETPOSTINT('price_level');
$action = GETPOST('action', 'aZ09');
$id = GETPOSTINT('id');
$price_by_qty_rowid = GETPOSTINT('pbq');
$finished = GETPOSTINT('finished');
$alsoproductwithnosupplierprice = GETPOSTINT('alsoproductwithnosupplierprice');
$warehouseStatus = GETPOST('warehousestatus', 'alpha');
$hidepriceinlabel = GETPOSTINT('hidepriceinlabel');
<<<<<<< HEAD

// Security check
restrictedArea($user, 'produit|service|commande|propal|facture', 0, 'product&product');
=======
$warehouseId = GETPOST('warehouseid', 'int');

// Security check
restrictedArea($user, 'produit|service|commande|propal|facture', 0, 'product&product');

/*
 * Actions
 */

// None
>>>>>>> cc80841a


/*
 * View
 */

// print '<!-- Ajax page called with url '.dol_escape_htmltag($_SERVER["PHP_SELF"]).'?'.dol_escape_htmltag($_SERVER["QUERY_STRING"]).' -->'."\n";

if ($action == 'fetch' && !empty($id)) {
	// action='fetch' is used to get product information on a product. So when action='fetch', id must be the product id.
	require_once DOL_DOCUMENT_ROOT.'/product/class/product.class.php';
	require_once DOL_DOCUMENT_ROOT.'/societe/class/societe.class.php';

	top_httphead('application/json');

	$outjson = array();

	$object = new Product($db);
	$ret = $object->fetch($id);
	if ($ret > 0) {
		$outref = $object->ref;
		$outlabel = $object->label;
		$outlabel_trans = '';
		$outdesc = $object->description;
		$outdesc_trans = '';
		$outtype = $object->type;
		$outprice_ht = null;
		$outprice_ttc = null;
		$outpricebasetype = null;
		$outtva_tx_formated = 0;
		$outtva_tx = 0;
		$outdefault_vat_code = '';
		$outqty = 1;
		$outdiscount = 0;
		$mandatory_period = $object->mandatory_period;
		$found = false;

		$price_level = 1;
		if ($socid > 0) {
			$needchangeaccordingtothirdparty = 0;
			if (getDolGlobalInt('MAIN_MULTILANGS') && getDolGlobalString('PRODUIT_TEXTS_IN_THIRDPARTY_LANGUAGE')) {
				$needchangeaccordingtothirdparty = 1;
			}
<<<<<<< HEAD
			if (getDolGlobalString('PRODUIT_MULTIPRICES') || getDolGlobalString('PRODUIT_CUSTOMER_PRICES_BY_QTY_MULTIPRICES')) {
=======
			if (getDolGlobalString('PRODUIT_MULTIPRICES') || getDolGlobalString('PRODUIT_CUSTOMER_PRICES_BY_QTY_MULTIPRICES')  || getDolGlobalString('PRODUIT_CUSTOMER_PRICES_AND_MULTIPRICES')) {
>>>>>>> cc80841a
				$needchangeaccordingtothirdparty = 1;
			}
			if ($needchangeaccordingtothirdparty) {
				$thirdpartytemp = new Societe($db);
				$thirdpartytemp->fetch($socid);

				//Load translation description and label according to thirdparty language
				if (getDolGlobalInt('MAIN_MULTILANGS') && getDolGlobalString('PRODUIT_TEXTS_IN_THIRDPARTY_LANGUAGE')) {
					$newlang = $thirdpartytemp->default_lang;

					if (!empty($newlang)) {
						$outputlangs = new Translate("", $conf);
						$outputlangs->setDefaultLang($newlang);
						$outdesc_trans = (!empty($object->multilangs[$outputlangs->defaultlang]["description"])) ? $object->multilangs[$outputlangs->defaultlang]["description"] : $object->description;
						$outlabel_trans = (!empty($object->multilangs[$outputlangs->defaultlang]["label"])) ? $object->multilangs[$outputlangs->defaultlang]["label"] : $object->label;
					} else {
						$outdesc_trans = $object->description;
						$outlabel_trans = $object->label;
					}
				}

				//Set price level according to thirdparty
<<<<<<< HEAD
				if (getDolGlobalString('PRODUIT_MULTIPRICES') || getDolGlobalString('PRODUIT_CUSTOMER_PRICES_BY_QTY_MULTIPRICES')) {
=======
				if (getDolGlobalString('PRODUIT_MULTIPRICES') || getDolGlobalString('PRODUIT_CUSTOMER_PRICES_BY_QTY_MULTIPRICES') || getDolGlobalString('PRODUIT_CUSTOMER_PRICES_AND_MULTIPRICES')) {
>>>>>>> cc80841a
					$price_level = $thirdpartytemp->price_level;
				}
			}
		}

		// Price by qty
		if (!empty($price_by_qty_rowid) && $price_by_qty_rowid >= 1 && (getDolGlobalString('PRODUIT_CUSTOMER_PRICES_BY_QTY') || getDolGlobalString('PRODUIT_CUSTOMER_PRICES_BY_QTY_MULTIPRICES'))) { // If we need a particular price related to qty
			$sql = "SELECT price, unitprice, quantity, remise_percent";
			$sql .= " FROM ".MAIN_DB_PREFIX."product_price_by_qty";
			$sql .= " WHERE rowid = ".((int) $price_by_qty_rowid);

			$result = $db->query($sql);
			if ($result) {
				$objp = $db->fetch_object($result);
				if ($objp) {
					$found = true;
					$outprice_ht = price($objp->unitprice);
					$outprice_ttc = price($objp->unitprice * (1 + ($object->tva_tx / 100)));

					$outpricebasetype = $object->price_base_type;
					$outtva_tx_formated = price($object->tva_tx);
					$outtva_tx = price2num($object->tva_tx);
					$outdefault_vat_code = $object->default_vat_code;

					$outqty = $objp->quantity;
					$outdiscount = $objp->remise_percent;
				}
			}
		}

		// Multiprice (1 price per level)
<<<<<<< HEAD
		if (!$found && isset($price_level) && $price_level >= 1 && (getDolGlobalString('PRODUIT_MULTIPRICES') || getDolGlobalString('PRODUIT_CUSTOMER_PRICES_BY_QTY_MULTIPRICES'))) { // If we need a particular price level (from 1 to 6)
=======
		if (!$found && isset($price_level) && $price_level >= 1 && (getDolGlobalString('PRODUIT_MULTIPRICES') || getDolGlobalString('PRODUIT_CUSTOMER_PRICES_BY_QTY_MULTIPRICES') || getDolGlobalString('PRODUIT_CUSTOMER_PRICES_AND_MULTIPRICES'))) { // If we need a particular price level (from 1 to 6)
>>>>>>> cc80841a
			$sql = "SELECT price, price_ttc, price_base_type,";
			$sql .= " tva_tx, default_vat_code";	// Vat rate and code will be used if PRODUIT_MULTIPRICES_USE_VAT_PER_LEVEL is on.
			$sql .= " FROM ".MAIN_DB_PREFIX."product_price ";
			$sql .= " WHERE fk_product = ".((int) $id);
			$sql .= " AND entity IN (".getEntity('productprice').")";
			$sql .= " AND price_level = ".((int) $price_level);
			$sql .= " ORDER BY date_price";
			$sql .= " DESC LIMIT 1";

			$result = $db->query($sql);
			if ($result) {
				$objp = $db->fetch_object($result);
				if ($objp) {
					$found = true;
					$outprice_ht = price($objp->price);			// formatted for language user because is inserted into input field
					$outprice_ttc = price($objp->price_ttc);	// formatted for language user because is inserted into input field
					$outpricebasetype = $objp->price_base_type;
					if (getDolGlobalString('PRODUIT_MULTIPRICES_USE_VAT_PER_LEVEL')) {
						$outtva_tx_formated = price($objp->tva_tx);	// formatted for language user because is inserted into input field
						$outtva_tx = price2num($objp->tva_tx);		// international numeric
						$outdefault_vat_code = $objp->default_vat_code;
					} else {
						// The common and default behaviour.
						$outtva_tx_formated = price($object->tva_tx);
						$outtva_tx = price2num($object->tva_tx);
						$outdefault_vat_code = $object->default_vat_code;
					}
				}
			}
		}

		// Price by customer
<<<<<<< HEAD
		if (getDolGlobalString('PRODUIT_CUSTOMER_PRICES') && !empty($socid)) {
=======
		if ((getDolGlobalString('PRODUIT_CUSTOMER_PRICES') || getDolGlobalString('PRODUIT_CUSTOMER_PRICES_AND_MULTIPRICES')) && !empty($socid)) {
>>>>>>> cc80841a
			require_once DOL_DOCUMENT_ROOT.'/product/class/productcustomerprice.class.php';

			$prodcustprice = new ProductCustomerPrice($db);

			$filter = array('t.fk_product' => $object->id, 't.fk_soc' => $socid);

			$result = $prodcustprice->fetchAll('', '', 0, 0, $filter);
			if ($result) {
				if (count($prodcustprice->lines) > 0) {
					$found = true;
					$outprice_ht = price($prodcustprice->lines[0]->price);
					$outprice_ttc = price($prodcustprice->lines[0]->price_ttc);
					$outpricebasetype = $prodcustprice->lines[0]->price_base_type;
					$outtva_tx_formated = price($prodcustprice->lines[0]->tva_tx);
					$outtva_tx = price2num($prodcustprice->lines[0]->tva_tx);
					$outdefault_vat_code = $prodcustprice->lines[0]->default_vat_code;
				}
			}
		}

		if (!$found) {
			$outprice_ht = price($object->price);
			$outprice_ttc = price($object->price_ttc);
			$outpricebasetype = $object->price_base_type;
			$outtva_tx_formated = price($object->tva_tx);
			$outtva_tx = price2num($object->tva_tx);
			$outdefault_vat_code = $object->default_vat_code;
		}

		// VAT to use and default VAT for product are set to same value by default
		$product_outtva_tx_formated =  $outtva_tx_formated;
		$product_outtva_tx =  $outtva_tx;
		$product_outdefault_vat_code = $outdefault_vat_code;

		// If we ask the price according to buyer, we change it.
		if (GETPOSTINT('addalsovatforthirdpartyid')) {
			$thirdparty_buyer = new Societe($db);
			$thirdparty_buyer->fetch($socid);

			$tmpvatwithcode = get_default_tva($mysoc, $thirdparty_buyer, $id, 0);

			if (!is_numeric($tmpvatwithcode) || $tmpvatwithcode != -1) {
				$reg =array();
				if (preg_match('/(.+)\s\((.+)\)/', $tmpvatwithcode, $reg)) {
					$outtva_tx = price2num($reg[1]);
					$outtva_tx_formated = price($outtva_tx);
					$outdefault_vat_code = $reg[2];
				} else {
					$outtva_tx = price2num($tmpvatwithcode);
					$outtva_tx_formated = price($outtva_tx);
					$outdefault_vat_code = '';
				}
			}
		}

		$outjson = array(
			'ref' => $outref,
			'label' => $outlabel,
			'label_trans' => $outlabel_trans,
			'desc' => $outdesc,
			'desc_trans' => $outdesc_trans,
			'type' => $outtype,
			'price_ht' => $outprice_ht,
			'price_ttc' => $outprice_ttc,
			'pricebasetype' => $outpricebasetype,
			'product_tva_tx_formated' => $product_outtva_tx_formated,
			'product_tva_tx' => $product_outtva_tx,
			'product_default_vat_code' => $product_outdefault_vat_code,

			'tva_tx_formated' => $outtva_tx_formated,
			'tva_tx' => $outtva_tx,
			'default_vat_code' => $outdefault_vat_code,

			'qty' => $outqty,
			'discount' => $outdiscount,
			'mandatory_period' => $mandatory_period,
			'array_options'=>$object->array_options
		);
	}

	echo json_encode($outjson);
} else {
	require_once DOL_DOCUMENT_ROOT.'/core/class/html.form.class.php';

	$langs->loadLangs(array("main", "products"));

	top_httphead();

	if (empty($htmlname)) {
		print json_encode(array());
		return;
	}

	// Filter on the product to search can be:
	// Into an array with key $htmlname123 (we take first one found). Which page use this ?
	// Into a var with name $htmlname can be 'prodid', 'productid', ...
	$match = preg_grep('/('.preg_quote($htmlname, '/').'[0-9]+)/', array_keys($_GET));
	sort($match);

	$idprod = (empty($match[0]) ? '' : $match[0]);		// Take first key found into GET array with matching $htmlname123

	if (GETPOST($htmlname, 'alpha') == '' && (!$idprod || !GETPOST($idprod, 'alpha'))) {
		print json_encode(array());
		return;
	}

	// When used from jQuery, the search term is added as GET param "term".
	$searchkey = (($idprod && GETPOST($idprod, 'alpha')) ? GETPOST($idprod, 'alpha') : (GETPOST($htmlname, 'alpha') ? GETPOST($htmlname, 'alpha') : ''));

	if (!isset($form) || !is_object($form)) {
		$form = new Form($db);
	}

	if (empty($mode) || $mode == 1) {  // mode=1: customer
<<<<<<< HEAD
		$arrayresult = $form->select_produits_list("", $htmlname, $type, 0, $price_level, $searchkey, $status, $finished, $outjson, $socid, '1', 0, '', $hidepriceinlabel, $warehouseStatus, $status_purchase);
=======
		$arrayresult = $form->select_produits_list("", $htmlname, $type, getDolGlobalInt('PRODUIT_LIMIT_SIZE', 1000), $price_level, $searchkey, $status, $finished, $outjson, $socid, '1', 0, '', $hidepriceinlabel, $warehouseStatus, $status_purchase, $warehouseId);
>>>>>>> cc80841a
	} elseif ($mode == 2) {            // mode=2: supplier
		$arrayresult = $form->select_produits_fournisseurs_list($socid, "", $htmlname, $type, "", $searchkey, $status, $outjson, getDolGlobalInt('PRODUIT_LIMIT_SIZE', 1000), $alsoproductwithnosupplierprice);
	}

	$db->close();

	if ($outjson) {
		print json_encode($arrayresult);
	}
}<|MERGE_RESOLUTION|>--- conflicted
+++ resolved
@@ -59,11 +59,6 @@
 $alsoproductwithnosupplierprice = GETPOSTINT('alsoproductwithnosupplierprice');
 $warehouseStatus = GETPOST('warehousestatus', 'alpha');
 $hidepriceinlabel = GETPOSTINT('hidepriceinlabel');
-<<<<<<< HEAD
-
-// Security check
-restrictedArea($user, 'produit|service|commande|propal|facture', 0, 'product&product');
-=======
 $warehouseId = GETPOST('warehouseid', 'int');
 
 // Security check
@@ -74,7 +69,6 @@
  */
 
 // None
->>>>>>> cc80841a
 
 
 /*
@@ -118,11 +112,7 @@
 			if (getDolGlobalInt('MAIN_MULTILANGS') && getDolGlobalString('PRODUIT_TEXTS_IN_THIRDPARTY_LANGUAGE')) {
 				$needchangeaccordingtothirdparty = 1;
 			}
-<<<<<<< HEAD
-			if (getDolGlobalString('PRODUIT_MULTIPRICES') || getDolGlobalString('PRODUIT_CUSTOMER_PRICES_BY_QTY_MULTIPRICES')) {
-=======
 			if (getDolGlobalString('PRODUIT_MULTIPRICES') || getDolGlobalString('PRODUIT_CUSTOMER_PRICES_BY_QTY_MULTIPRICES')  || getDolGlobalString('PRODUIT_CUSTOMER_PRICES_AND_MULTIPRICES')) {
->>>>>>> cc80841a
 				$needchangeaccordingtothirdparty = 1;
 			}
 			if ($needchangeaccordingtothirdparty) {
@@ -145,11 +135,7 @@
 				}
 
 				//Set price level according to thirdparty
-<<<<<<< HEAD
-				if (getDolGlobalString('PRODUIT_MULTIPRICES') || getDolGlobalString('PRODUIT_CUSTOMER_PRICES_BY_QTY_MULTIPRICES')) {
-=======
 				if (getDolGlobalString('PRODUIT_MULTIPRICES') || getDolGlobalString('PRODUIT_CUSTOMER_PRICES_BY_QTY_MULTIPRICES') || getDolGlobalString('PRODUIT_CUSTOMER_PRICES_AND_MULTIPRICES')) {
->>>>>>> cc80841a
 					$price_level = $thirdpartytemp->price_level;
 				}
 			}
@@ -181,11 +167,7 @@
 		}
 
 		// Multiprice (1 price per level)
-<<<<<<< HEAD
-		if (!$found && isset($price_level) && $price_level >= 1 && (getDolGlobalString('PRODUIT_MULTIPRICES') || getDolGlobalString('PRODUIT_CUSTOMER_PRICES_BY_QTY_MULTIPRICES'))) { // If we need a particular price level (from 1 to 6)
-=======
 		if (!$found && isset($price_level) && $price_level >= 1 && (getDolGlobalString('PRODUIT_MULTIPRICES') || getDolGlobalString('PRODUIT_CUSTOMER_PRICES_BY_QTY_MULTIPRICES') || getDolGlobalString('PRODUIT_CUSTOMER_PRICES_AND_MULTIPRICES'))) { // If we need a particular price level (from 1 to 6)
->>>>>>> cc80841a
 			$sql = "SELECT price, price_ttc, price_base_type,";
 			$sql .= " tva_tx, default_vat_code";	// Vat rate and code will be used if PRODUIT_MULTIPRICES_USE_VAT_PER_LEVEL is on.
 			$sql .= " FROM ".MAIN_DB_PREFIX."product_price ";
@@ -218,11 +200,7 @@
 		}
 
 		// Price by customer
-<<<<<<< HEAD
-		if (getDolGlobalString('PRODUIT_CUSTOMER_PRICES') && !empty($socid)) {
-=======
 		if ((getDolGlobalString('PRODUIT_CUSTOMER_PRICES') || getDolGlobalString('PRODUIT_CUSTOMER_PRICES_AND_MULTIPRICES')) && !empty($socid)) {
->>>>>>> cc80841a
 			require_once DOL_DOCUMENT_ROOT.'/product/class/productcustomerprice.class.php';
 
 			$prodcustprice = new ProductCustomerPrice($db);
@@ -337,11 +315,7 @@
 	}
 
 	if (empty($mode) || $mode == 1) {  // mode=1: customer
-<<<<<<< HEAD
-		$arrayresult = $form->select_produits_list("", $htmlname, $type, 0, $price_level, $searchkey, $status, $finished, $outjson, $socid, '1', 0, '', $hidepriceinlabel, $warehouseStatus, $status_purchase);
-=======
 		$arrayresult = $form->select_produits_list("", $htmlname, $type, getDolGlobalInt('PRODUIT_LIMIT_SIZE', 1000), $price_level, $searchkey, $status, $finished, $outjson, $socid, '1', 0, '', $hidepriceinlabel, $warehouseStatus, $status_purchase, $warehouseId);
->>>>>>> cc80841a
 	} elseif ($mode == 2) {            // mode=2: supplier
 		$arrayresult = $form->select_produits_fournisseurs_list($socid, "", $htmlname, $type, "", $searchkey, $status, $outjson, getDolGlobalInt('PRODUIT_LIMIT_SIZE', 1000), $alsoproductwithnosupplierprice);
 	}
