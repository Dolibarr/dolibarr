<?php
/* Copyright (C) 2004-2010 Laurent Destailleur  <eldy@users.sourceforge.net>
 * Copyright (C) 2006      Andre Cianfarani     <acianfa@free.fr>
 * Copyright (C) 2006-2007 Rodolphe Quiedeville <rodolphe@quiedeville.org>
 * Copyright (C) 2007      Auguria SARL         <info@auguria.org>
 * Copyright (C) 2005-2010 Regis Houssin        <regis@dolibarr.fr>
 *
 * This program is free software; you can redistribute it and/or modify
 * it under the terms of the GNU General Public License as published by
 * the Free Software Foundation; either version 2 of the License, or
 * (at your option) any later version.
 *
 * This program is distributed in the hope that it will be useful,
 * but WITHOUT ANY WARRANTY; without even the implied warranty of
 * MERCHANTABILITY or FITNESS FOR A PARTICULAR PURPOSE.  See the
 * GNU General Public License for more details.
 *
 * You should have received a copy of the GNU General Public License
 * along with this program. If not, see <http://www.gnu.org/licenses/>.
 */

/**
 *  \file       htdocs/product/admin/produit.php
 *  \ingroup    produit
 *  \brief      Page d'administration/configuration du module Produit
<<<<<<< HEAD
 *  \version    $Id: produit.php,v 1.7 2011/07/31 23:24:02 eldy Exp $
=======
 *  \version    $Id: produit.php,v 1.8 2011/08/17 15:56:26 eldy Exp $
>>>>>>> 19bde3ab
 */

require("../../main.inc.php");
require_once(DOL_DOCUMENT_ROOT."/lib/admin.lib.php");
require_once(DOL_DOCUMENT_ROOT."/includes/barcode/html.formbarcode.class.php");

$langs->load("admin");
$langs->load("propal");
$langs->load("products");

// Security check
if (!$user->admin)
accessforbidden();


if ($_POST["action"] == 'nbprod')
{
	dolibarr_set_const($db, "PRODUIT_LIMIT_SIZE", $_POST["value"],'chaine',0,'',$conf->entity);
}
else if ($_POST["action"] == 'multiprix_num')
{
	dolibarr_set_const($db, "PRODUIT_MULTIPRICES_LIMIT", $_POST["value"],'chaine',0,'',$conf->entity);
}
if ($_POST["action"] == 'multiprix')
{
	dolibarr_set_const($db, "PRODUIT_MULTIPRICES", $_POST["activate_multiprix"],'chaine',0,'',$conf->entity);
	dolibarr_set_const($db, "PRODUIT_MULTIPRICES_LIMIT", "5",'chaine',0,'',$conf->entity);
}
else if ($_POST["action"] == 'sousproduits')
{
	dolibarr_set_const($db, "PRODUIT_SOUSPRODUITS", $_POST["activate_sousproduits"],'chaine',0,'',$conf->entity);
}
else if ($_POST["action"] == 'viewProdDescInForm')
{
	dolibarr_set_const($db, "PRODUIT_DESC_IN_FORM", $_POST["activate_viewProdDescInForm"],'chaine',0,'',$conf->entity);
}
else if ($_POST["action"] == 'usesearchtoselectproduct')
{
	dolibarr_set_const($db, "PRODUIT_USE_SEARCH_TO_SELECT", $_POST["activate_usesearchtoselectproduct"],'chaine',0,'',$conf->entity);
}
else if ($_GET["action"] == 'set')
{
	$const = "PRODUCT_SPECIAL_".strtoupper($_GET["spe"]);
	if ($_GET["value"]) dolibarr_set_const($db, $const, $_GET["value"],'chaine',0,'',$conf->entity);
	else dolibarr_del_const($db, $const,$conf->entity);
}
else if ($_POST["action"] == 'useecotaxe')
{
	dolibarr_set_const($db, "PRODUIT_USE_ECOTAXE", $_POST["activate_useecotaxe"],'chaine',0,'',$conf->entity);
}


/*
 * View
 */

$formbarcode=new FormBarCode($db);

llxHeader('',$langs->trans("ProductSetup"));

$linkback='<a href="'.DOL_URL_ROOT.'/admin/modules.php">'.$langs->trans("BackToModuleList").'</a>';
print_fiche_titre($langs->trans("ProductSetup"),$linkback,'setup');

$h = 0;

$head[$h][0] = DOL_URL_ROOT."/product/admin/produit.php";
$head[$h][1] = $langs->trans("Products");
$hselected=$h;
$h++;

dol_fiche_head($head, $hselected, $langs->trans("ModuleSetup"));

$html=new Form($db);
$var=true;
print '<table class="noborder" width="100%">';
print '<tr class="liste_titre">';
print "  <td>".$langs->trans("Parameters")."</td>\n";
print "  <td align=\"right\" width=\"60\">".$langs->trans("Value")."</td>\n";
print "  <td width=\"80\">&nbsp;</td></tr>\n";

/*
 * Formulaire parametres divers
 */

// multiprix activation/desactivation
$var=!$var;
print "<form method=\"post\" action=\"produit.php\">";
print '<input type="hidden" name="token" value="'.$_SESSION['newtoken'].'">';
print "<input type=\"hidden\" name=\"action\" value=\"multiprix\">";
print "<tr ".$bc[$var].">";
print '<td>'.$langs->trans("MultiPricesAbility").'</td>';
print '<td width="60" align="right">';
print $html->selectyesno("activate_multiprix",$conf->global->PRODUIT_MULTIPRICES,1);
print '</td><td align="right">';
print '<input type="submit" class="button" value="'.$langs->trans("Modify").'">';
print "</td>";
print '</tr>';
print '</form>';


// multiprix nombre de prix a proposer
if($conf->global->PRODUIT_MULTIPRICES)
{
	$var=!$var;
	print "<form method=\"post\" action=\"produit.php\">";
	print '<input type="hidden" name="token" value="'.$_SESSION['newtoken'].'">';
	print "<input type=\"hidden\" name=\"action\" value=\"multiprix_num\">";
	print "<tr ".$bc[$var].">";
	print '<td>'.$langs->trans("MultiPricesNumPrices").'</td>';
	print "<td align=\"right\"><input size=\"3\" type=\"text\" class=\"flat\" name=\"value\" value=\"".$conf->global->PRODUIT_MULTIPRICES_LIMIT."\"></td>";
	print '<td align="right"><input type="submit" class="button" value="'.$langs->trans("Modify").'"></td>';
	print '</tr>';
	print '</form>';
}

// sousproduits activation/desactivation
$var=!$var;
print "<form method=\"post\" action=\"produit.php\">";
print '<input type="hidden" name="token" value="'.$_SESSION['newtoken'].'">';
print "<input type=\"hidden\" name=\"action\" value=\"sousproduits\">";
print "<tr ".$bc[$var].">";
print '<td>'.$langs->trans("AssociatedProductsAbility").'</td>';
print '<td width="60" align="right">';
print $html->selectyesno("activate_sousproduits",$conf->global->PRODUIT_SOUSPRODUITS,1);
print '</td><td align="right">';
print '<input type="submit" class="button" value="'.$langs->trans("Modify").'">';
print "</td>";
print '</tr>';
print '</form>';

// utilisation formulaire Ajax sur choix produit
$var=!$var;
print "<form method=\"post\" action=\"produit.php\">";
print '<input type="hidden" name="token" value="'.$_SESSION['newtoken'].'">';
print "<input type=\"hidden\" name=\"action\" value=\"usesearchtoselectproduct\">";
print "<tr ".$bc[$var].">";
print '<td>'.$langs->trans("UseSearchToSelectProduct").'</td>';
if (! $conf->use_javascript_ajax)
{
	print '<td nowrap="nowrap" align="right" colspan="2">';
	print $langs->trans("NotAvailableWhenAjaxDisabled");
	print "</td>";
}
else
{
	print '<td width="60" align="right">';
	print $html->selectyesno("activate_usesearchtoselectproduct",$conf->global->PRODUIT_USE_SEARCH_TO_SELECT,1);
	print '</td><td align="right">';
	print '<input type="submit" class="button" value="'.$langs->trans("Modify").'">';
	print "</td>";
}
print '</tr>';
print '</form>';

if (empty($conf->global->PRODUIT_USE_SEARCH_TO_SELECT))
{
	$var=!$var;
	print "<form method=\"post\" action=\"produit.php\">";
	print '<input type="hidden" name="token" value="'.$_SESSION['newtoken'].'">';
	print "<input type=\"hidden\" name=\"action\" value=\"nbprod\">";
	print "<tr ".$bc[$var].">";
	print '<td>'.$langs->trans("NumberOfProductShowInSelect").'</td>';
	print "<td align=\"right\"><input size=\"3\" type=\"text\" class=\"flat\" name=\"value\" value=\"".$conf->global->PRODUIT_LIMIT_SIZE."\"></td>";
	print '<td align="right"><input type="submit" class="button" value="'.$langs->trans("Modify").'"></td>';
	print '</tr>';
	print '</form>';
}

// Visualiser description produit dans les formulaires activation/desactivation
$var=!$var;
print "<form method=\"post\" action=\"produit.php\">";
print '<input type="hidden" name="token" value="'.$_SESSION['newtoken'].'">';
print "<input type=\"hidden\" name=\"action\" value=\"viewProdDescInForm\">";
print "<tr ".$bc[$var].">";
print '<td>'.$langs->trans("ViewProductDescInFormAbility").'</td>';
print '<td width="60" align="right">';
print $html->selectyesno("activate_viewProdDescInForm",$conf->global->PRODUIT_DESC_IN_FORM,1);
print '</td><td align="right">';
print '<input type="submit" class="button" value="'.$langs->trans("Modify").'">';
print "</td>";
print '</tr>';
print '</form>';

// Confirmation de suppression d'un ligne produit dans les formulaires activation/desactivation
/*
 $var=!$var;
 print "<form method=\"post\" action=\"produit.php\">";
 print '<input type="hidden" name="token" value="'.$_SESSION['newtoken'].'">';
 print "<input type=\"hidden\" name=\"action\" value=\"confirmDeleteProdLineInForm\">";
 print "<tr ".$bc[$var].">";
 print '<td>'.$langs->trans("ConfirmDeleteProductLineAbility").'</td>';
 print '<td width="60" align="right">';
 print $html->selectyesno("activate_confirmDeleteProdLineInForm",$conf->global->PRODUIT_CONFIRM_DELETE_LINE,1);
 print '</td><td align="right">';
 print '<input type="submit" class="button" value="'.$langs->trans("Modify").'">';
 print "</td>";
 print '</tr>';
 print '</form>';
 */

if ($conf->global->PRODUCT_CANVAS_ABILITY)
{
	// Add canvas feature
	$dir = DOL_DOCUMENT_ROOT . "/product/canvas/";
	$var = false;

	print '<tr class="liste_titre">';
	print '<td>'.$langs->trans("ProductSpecial").'</td>'."\n";
	print '<td align="right" width="60">'.$langs->trans("Value").'</td>'."\n";
	print '<td width="80">&nbsp;</td></tr>'."\n";

	if (is_dir($dir))
	{
		require_once(DOL_DOCUMENT_ROOT . "/product/class/product.class.php");

		$handle=opendir($dir);
        if (is_resource($handle))
        {
    		while (($file = readdir($handle))!==false)
    		{
    			if (file_exists($dir.$file.'/product.'.$file.'.class.php'))
    			{
    				$classfile = $dir.$file.'/product.'.$file.'.class.php';
    				$classname = 'Product'.ucfirst($file);

    				require_once($classfile);
    				$object = new $classname();

    				$module = $object->module;

    				if ($conf->$module->enabled)
    				{
    					$var=!$var;
    					print "<tr ".$bc[$var]."><td>";

    					print $object->description;

    					print '</td><td align="right">';

    					$const = "PRODUCT_SPECIAL_".strtoupper($file);

    					if ($conf->global->$const)
    					{
    						print img_picto($langs->trans("Active"),'tick');
    						print '</td><td align="right">';
    						print '<a href="'.$_SERVER["PHP_SELF"].'?action=set&amp;spe='.$file.'&amp;value=0">'.$langs->trans("Disable").'</a>';
    					}
    					else
    					{
    						print '&nbsp;</td><td align="right">';
    						print '<a href="'.$_SERVER["PHP_SELF"].'?action=set&amp;spe='.$file.'&amp;value=1">'.$langs->trans("Activate").'</a>';
    					}

    					print '</td></tr>';
    				}
    			}
    		}
		    closedir($handle);
        }
	}
	else
	{
		print "<tr><td><b>ERROR</b>: $dir is not a directory !</td></tr>\n";
	}

	print '</table>';
}

$db->close();

<<<<<<< HEAD
llxFooter('$Date: 2011/07/31 23:24:02 $ - $Revision: 1.7 $');
=======
llxFooter('$Date: 2011/08/17 15:56:26 $ - $Revision: 1.8 $');
>>>>>>> 19bde3ab
?><|MERGE_RESOLUTION|>--- conflicted
+++ resolved
@@ -23,11 +23,7 @@
  *  \file       htdocs/product/admin/produit.php
  *  \ingroup    produit
  *  \brief      Page d'administration/configuration du module Produit
-<<<<<<< HEAD
- *  \version    $Id: produit.php,v 1.7 2011/07/31 23:24:02 eldy Exp $
-=======
  *  \version    $Id: produit.php,v 1.8 2011/08/17 15:56:26 eldy Exp $
->>>>>>> 19bde3ab
  */
 
 require("../../main.inc.php");
@@ -298,9 +294,5 @@
 
 $db->close();
 
-<<<<<<< HEAD
-llxFooter('$Date: 2011/07/31 23:24:02 $ - $Revision: 1.7 $');
-=======
 llxFooter('$Date: 2011/08/17 15:56:26 $ - $Revision: 1.8 $');
->>>>>>> 19bde3ab
 ?>