<?php
/**
 * Copyright (C) 2015 Marcos García	<marcosgdf@gmail.com
 * Copyright (C) 2024		MDW							<mdeweerd@users.noreply.github.com>
 *
 * This program is free software; you can redistribute it and/or modify
 * it under the terms of the GNU General Public License as published by
 * the Free Software Foundation; either version 3 of the License, or
 * (at your option) any later version.
 *
 * This program is distributed in the hope that it will be useful,
 * but WITHOUT ANY WARRANTY; without even the implied warranty of
 * MERCHANTABILITY or FITNESS FOR A PARTICULAR PURPOSE.  See the
 * GNU General Public License for more details.
 *
 * You should have received a copy of the GNU General Public License
 * along with this program. If not, see <https://www.gnu.org/licenses/>.
 *
 * Page to set how to autocalculate price for each level when option PRODUCT_MULTIPRICE is on.
 * This page is a tab in the setup of module Product if option PRODUIT_MULTIPRICES_ALLOW_AUTOCALC_PRICELEVEL is set.
 */

// Load Dolibarr environment
require '../../main.inc.php';
require_once DOL_DOCUMENT_ROOT.'/core/lib/admin.lib.php';
require_once DOL_DOCUMENT_ROOT.'/core/lib/product.lib.php';

// Load translation files required by the page
$langs->loadLangs(array('admin', 'products'));

$action = GETPOST('action', 'aZ09');

// Security check
if (!$user->admin || (!isModEnabled("product") && !isModEnabled("service"))) {
	accessforbidden();
}

$error = 0;


/**
 * Actions
 */

if ($action == 'update') {
	$var_percent = GETPOST('var_percent', 'array');
	$var_min_percent = GETPOST('var_min_percent', 'array');
	$fk_level = GETPOST('fk_level', 'array');

	$produit_multiprices_limit = getDolGlobalInt('PRODUIT_MULTIPRICES_LIMIT');
	for ($i = 1; $i <= $produit_multiprices_limit; $i++) {
		$check = isset($var_min_percent[$i]);

		if ($i != 1) {
			$check = $check && isset($var_percent[$i]) && isset($fk_level[$i]);
		}

		if (!$check) {
			continue;
		}

		$i_var_percent = 0;

		// Set $i_var_percent, the percent of price for level compared to an other level
		if ($i != 1) {
			$i_var_percent = (float) price2num($var_percent[$i]);
		}

		$i_var_min_percent = (float) price2num($var_min_percent[$i]);
		$i_fk_level = (int) $fk_level[$i];

		if ($i == 1) {
			$check1 = true;
			$check2 = $i_var_min_percent;
		} else {
			$check1 = $i_fk_level >= 1 && $i_fk_level <= $produit_multiprices_limit;
			$check2 = $i_var_percent && ($i_var_min_percent || (string) $i_var_min_percent === '0');
		}

		if (empty($i_var_percent) && empty($i_var_min_percent)) {
			//If the level is between range but percent fields are empty, then we ensure it does not exist in DB
			$db->query("DELETE FROM ".MAIN_DB_PREFIX."product_pricerules WHERE level = ".((int) $i));
			continue;
		}

		$sql = "INSERT INTO ".MAIN_DB_PREFIX."product_pricerules (level, fk_level, var_percent, var_min_percent) VALUES (";
		$sql .= ((int) $i).", ".$db->escape($i_fk_level).", ".$i_var_percent.", ".$i_var_min_percent.")";

		if (!$db->query($sql)) {
			//If we could not create, then we try updating
			$sql = "UPDATE ".MAIN_DB_PREFIX."product_pricerules";
			$sql .= " SET fk_level = ".$db->escape($i_fk_level).", var_percent = ".$i_var_percent.", var_min_percent = ".$i_var_min_percent." WHERE level = ".((int) $i);

			if (!$db->query($sql)) {
				setEventMessages($langs->trans('ErrorSavingChanges'), null, 'errors');
				$error++;
			}
		}
	}

	if (!$error) {
		setEventMessages($langs->trans("RecordSaved"), null, 'mesgs');
	}
}


/*
 * View
 */

$sql = "SELECT rowid, level, fk_level, var_percent, var_min_percent";
$sql .= " FROM ".MAIN_DB_PREFIX."product_pricerules";
$query = $db->query($sql);

$rules = array();

while ($result = $db->fetch_object($query)) {
	$rules[$result->level] = $result;
}

$title = $langs->trans('ProductServiceSetup');
$tab = $langs->trans("ProductsAndServices");

if (!isModEnabled("product")) {
	$title = $langs->trans('ServiceSetup');
	$tab = $langs->trans('Services');
} elseif (!isModEnabled("service")) {
	$title = $langs->trans('ProductSetup');
	$tab = $langs->trans('Products');
}

llxHeader('', $langs->trans('MultipriceRules'), '', '', 0, 0, '', '', '', 'mod-product page-admin_price_rules');

$linkback = '<a href="'.DOL_URL_ROOT.'/admin/modules.php?restore_lastsearch_values=1">'.$langs->trans("BackToModuleList").'</a>';
print load_fiche_titre($title, $linkback, 'title_setup');


print '<form method="POST" action="'.$_SERVER["PHP_SELF"].'">';
print '<input type="hidden" name="token" value="'.newToken().'">';
print '<input type="hidden" name="action" value="update">';

$head = product_admin_prepare_head();
print dol_get_fiche_head($head, 'generator', $tab, -1, 'product');

print '<span class="opacitymedium">'.$langs->trans("MultiPriceRuleDesc").'</span><br><br>';

// Array that contains the number of prices available
$price_options = array();

$produit_multiprices_limit = getDolGlobalInt('PRODUIT_MULTIPRICES_LIMIT');
for ($i = 1; $i <= $produit_multiprices_limit; $i++) {
	$price_options[$i] = $langs->trans('SellingPrice').' '.$i;
}
?>

	<table class="noborder centpercent">
		<tr class="liste_titre">
			<td style="text-align: center"><?php echo $langs->trans('PriceLevel') ?></td>
			<td style="text-align: center"><?php echo $langs->trans('Price') ?></td>
			<td style="text-align: center"><?php echo $langs->trans('MinPrice') ?></td></tr>
		<tr>
			<td class="fieldrequired" style="text-align: center"><?php echo $langs->trans('SellingPrice') ?> 1</td>
			<td></td>
			<td style="text-align: center"><input type="text"  style="text-align: right" name="var_min_percent[1]" size="5" value="<?php echo price(isset($rules[1]) ? $rules[1]->var_min_percent : 0, 1) ?>"> <?php echo $langs->trans('PercentDiscountOver', $langs->trans('SellingPrice').' 1') ?></td>
		</tr>
		<?php for ($i = 2; $i <= $produit_multiprices_limit; $i++) : ?>
			<tr>
				<td class="fieldrequired" style="text-align: center"><?php
					echo $langs->trans('SellingPrice').' '.$i;
<<<<<<< HEAD
					// Label of price
					$keyforlabel = 'PRODUIT_MULTIPRICES_LABEL'.$i;
				if (!empty($conf->global->$keyforlabel)) {
=======
				// Label of price
				$keyforlabel = 'PRODUIT_MULTIPRICES_LABEL'.$i;
				if (getDolGlobalString($keyforlabel)) {
>>>>>>> cc80841a
					print ' - '.$langs->trans(getDolGlobalString($keyforlabel));
				}
				?>
					</td>
				<td style="text-align: center">
					<input type="text" style="text-align: right" name="var_percent[<?php echo $i ?>]" size="5" value="<?php echo price(isset($rules[$i]) ? $rules[$i]->var_percent : 0, 1) ?>">
					<?php
					$return = array();
					for ($j = 1; $j < $i; $j++) {
						$return[$j] = $price_options[$j];
					}
					$texttoshow = $langs->trans('PercentVariationOver', '{s1}');
					$texttoshow = str_replace('{s1}', Form::selectarray("fk_level[$i]", $return, (isset($rules[$i]) ? $rules[$i]->fk_level : null)), $texttoshow);
					print $texttoshow;
					?>
				</td>
				<td style="text-align: center">
					<input type="text" style="text-align: right" name="var_min_percent[<?php echo $i ?>]" size="5" value="<?php echo price(isset($rules[$i]) ? $rules[$i]->var_min_percent : 0, 1) ?>">
					<?php echo $langs->trans('PercentDiscountOver', $langs->transnoentitiesnoconv('SellingPrice').' '.$i) ?>
				</td>
			</tr>
		<?php endfor ?>
	</table>

<?php

print dol_get_fiche_end();

print '<div style="text-align: center">
		<input type="submit" value="'.$langs->trans("Save").'" class="button button-save">
	</div>';

print '</form>';

// End of page
llxFooter();
$db->close();<|MERGE_RESOLUTION|>--- conflicted
+++ resolved
@@ -167,15 +167,9 @@
 			<tr>
 				<td class="fieldrequired" style="text-align: center"><?php
 					echo $langs->trans('SellingPrice').' '.$i;
-<<<<<<< HEAD
-					// Label of price
-					$keyforlabel = 'PRODUIT_MULTIPRICES_LABEL'.$i;
-				if (!empty($conf->global->$keyforlabel)) {
-=======
 				// Label of price
 				$keyforlabel = 'PRODUIT_MULTIPRICES_LABEL'.$i;
 				if (getDolGlobalString($keyforlabel)) {
->>>>>>> cc80841a
 					print ' - '.$langs->trans(getDolGlobalString($keyforlabel));
 				}
 				?>
