--- conflicted
+++ resolved
@@ -261,7 +261,7 @@
 			dol_print_error($db);
 		}
 
-<<<<<<< HEAD
+
 		// add hook for external modules
 		$parameters = array('oldvatrate' => $oldvatrate, 'newvatrate' => $newvatrate);
 		$reshook = $hookmanager->executeHooks('hookAfterVatUpdate', $parameters);
@@ -270,18 +270,12 @@
 			$error++;
 		}
 
-		if (!$error) {
-			$db->commit();
-		} else {
-			$db->rollback();
-=======
 		if (!getDolGlobalInt('VATUPDATE_NO_TRANSACTION')) {
 			if (!$error) {
 				$db->commit();
 			} else {
 				$db->rollback();
 			}
->>>>>>> 61c58714
 		}
 
 		// Output result
