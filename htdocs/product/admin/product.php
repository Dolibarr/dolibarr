--- conflicted
+++ resolved
@@ -59,15 +59,6 @@
 	'PRODUCT_PRICE_UNIQ' => $langs->trans('PriceCatalogue'), // Unique price
 	'PRODUIT_MULTIPRICES' => $langs->trans('MultiPricesAbility'), // Several prices according to a customer level
 	'PRODUIT_CUSTOMER_PRICES' => $langs->trans('PriceByCustomer'), // Different price for each customer
-<<<<<<< HEAD
-);
-$keyforparam = 'PRODUIT_CUSTOMER_PRICES_BY_QTY';
-if (getDolGlobalInt('MAIN_FEATURES_LEVEL') >= 1 || !empty($conf->global->$keyforparam)) {
-	$select_pricing_rules['PRODUIT_CUSTOMER_PRICES_BY_QTY'] = $langs->trans('PriceByQuantity').' ('.$langs->trans("VersionExperimental").')'; // TODO If this is enabled, price must be hidden when price by qty is enabled, also price for quantity must be used when adding product into order/propal/invoice
-}
-$keyforparam = 'PRODUIT_CUSTOMER_PRICES_BY_QTY_MULTIPRICES';
-if (getDolGlobalInt('MAIN_FEATURES_LEVEL') >= 2 || !empty($conf->global->$keyforparam)) {
-=======
 	'PRODUIT_CUSTOMER_PRICES_AND_MULTIPRICES'=>$langs->trans('PriceByCustomeAndMultiPricesAbility'), // Different price for each customer and several prices according to a customer level
 );
 $keyforparam = 'PRODUIT_CUSTOMER_PRICES_BY_QTY';
@@ -76,7 +67,6 @@
 }
 $keyforparam = 'PRODUIT_CUSTOMER_PRICES_BY_QTY_MULTIPRICES';
 if (getDolGlobalInt('MAIN_FEATURES_LEVEL') >= 2 || getDolGlobalString($keyforparam)) {
->>>>>>> cc80841a
 	$select_pricing_rules['PRODUIT_CUSTOMER_PRICES_BY_QTY_MULTIPRICES'] = $langs->trans('MultiPricesAbility').'+'.$langs->trans('PriceByQuantity').' ('.$langs->trans("VersionExperimental").')';
 }
 
@@ -337,10 +327,7 @@
 				}
 
 				$modCodeProduct = new $file();
-<<<<<<< HEAD
-=======
 				'@phan-var-force ModeleProductCode $modCodeProduct';
->>>>>>> cc80841a
 
 				// Show modules according to features level
 				if ($modCodeProduct->version == 'development' && getDolGlobalInt('MAIN_FEATURES_LEVEL') < 2) {
@@ -355,21 +342,13 @@
 				print '<td>'.$modCodeProduct->info($langs).'</td>'."\n";
 				print '<td class="nowrap"><span class="opacitymedium">'.$modCodeProduct->getExample($langs).'</span></td>'."\n";
 
-<<<<<<< HEAD
-				if (getDolGlobalString('PRODUCT_CODEPRODUCT_ADDON') && $conf->global->PRODUCT_CODEPRODUCT_ADDON == $file) {
-=======
 				if (getDolGlobalString('PRODUCT_CODEPRODUCT_ADDON') == $file) {
->>>>>>> cc80841a
 					print '<td class="center">'."\n";
 					print img_picto($langs->trans("Activated"), 'switch_on');
 					print "</td>\n";
 				} else {
 					$disabled = false;
-<<<<<<< HEAD
-					if (isModEnabled('multicompany') && (is_object($mc) && !empty($mc->sharings['referent']) && $mc->sharings['referent'] == $conf->entity) ? false : true) {
-=======
 					if (!(isModEnabled('multicompany') && ((is_object($mc) && !empty($mc->sharings['referent'])) && ($mc->sharings['referent'] == $conf->entity)))) {
->>>>>>> cc80841a
 					}
 					print '<td class="center">';
 					if (!$disabled) {
@@ -692,21 +671,12 @@
 }
 print '</tr>';
 
-<<<<<<< HEAD
-if (!getDolGlobalString('PRODUIT_USE_SEARCH_TO_SELECT')) {
-	print '<tr class="oddeven">';
-	print '<td>'.$langs->trans("NumberOfProductShowInSelect").'</td>';
-	print '<td class="right"><input size="3" type="text" class="flat" name="value_PRODUIT_LIMIT_SIZE" value="' . getDolGlobalString('PRODUIT_LIMIT_SIZE').'"></td>';
-	print '</tr>';
-}
-=======
 
 print '<tr class="oddeven">';
 print '<td>'.$langs->trans("NumberOfProductShowInSelect").'</td>';
 print '<td class="right"><input size="3" type="text" class="flat" name="value_PRODUIT_LIMIT_SIZE" value="' . getDolGlobalString('PRODUIT_LIMIT_SIZE', 1000).'"></td>';
 print '</tr>';
 
->>>>>>> cc80841a
 
 // Do Not Add Product description on add lines
 print '<tr class="oddeven">';
