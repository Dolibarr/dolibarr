--- conflicted
+++ resolved
@@ -795,20 +795,14 @@
                     print_liste_field_titre("UnitPriceHTCurrency", $_SERVER["PHP_SELF"], "pfp.multicurrency_unitprice", "", $param, '', $sortfield, $sortorder, 'right ');
                     print_liste_field_titre("Currency", $_SERVER["PHP_SELF"], "", "", $param, '', $sortfield, $sortorder, 'right ');
                 }
-<<<<<<< HEAD
-				print_liste_field_titre("DiscountQtyMin",$_SERVER["PHP_SELF"],'','',$param,'align="right"',$sortfield,$sortorder);
-				print_liste_field_titre("PriceUpdate",$_SERVER["PHP_SELF"],"pfp.tms","",$param,'align="right"',$sortfield,$sortorder);
-				print_liste_field_titre("NbDaysToDelivery",$_SERVER["PHP_SELF"],"pfp.delivery_time_days","",$param,'align="right"',$sortfield,$sortorder);
-				print_liste_field_titre("ReputationForThisProduct",$_SERVER["PHP_SELF"],"pfp.supplier_reputation","",$param,'align="center"',$sortfield,$sortorder);
-=======
 				print_liste_field_titre("DiscountQtyMin", $_SERVER["PHP_SELF"], '', '', $param, '', $sortfield, $sortorder, 'right ');
 				print_liste_field_titre("NbDaysToDelivery", $_SERVER["PHP_SELF"], "pfp.delivery_time_days", "", $param, '', $sortfield, $sortorder, 'right ');
 				print_liste_field_titre("ReputationForThisProduct", $_SERVER["PHP_SELF"], "pfp.supplier_reputation", "", $param, '', $sortfield, $sortorder, 'center ');
-				 if($conf->barcode->enabled) {
+				 if ($conf->barcode->enabled) {
                     print_liste_field_titre("BarcodeValue", $_SERVER["PHP_SELF"], "pfp.barcode", "", $param, 'align="center"', $sortfield, $sortorder);
                     print_liste_field_titre("BarcodeType", $_SERVER["PHP_SELF"], "pfp.fk_barcode_type", "", $param, 'align="center"', $sortfield, $sortorder);
                 }				
->>>>>>> 0afbd70c
+				print_liste_field_titre("DateModification",$_SERVER["PHP_SELF"],"pfp.tms","",$param,'align="right"',$sortfield,$sortorder);
 				print_liste_field_titre('');
 				print "</tr>\n";
 
@@ -888,40 +882,38 @@
 						print price2num($productfourn->fourn_remise_percent).'%';
 						print '</td>';
 
+						// Delivery delay
+						print '<td class="right">';
+						print $productfourn->delivery_time_days;
+						print '</td>';
+
+						// Reputation
+						print '<td class="center">';
+						if (!empty($productfourn->supplier_reputation) && !empty($object->reputations[$productfourn->supplier_reputation])) {
+							print $object->reputations[$productfourn->supplier_reputation];
+						}
+						print'</td>';
+
+						if ($conf->barcode->enabled) {
+                            // Barcode
+                            print '<td align="right">';
+                            print $productfourn->barcode;
+                            print '</td>';
+
+                            // Barcode type
+                            print '<td align="center">';
+
+                            $productfourn->barcode_type = !empty($productfourn->fk_barcode_type) ? $productfourn->fk_barcode_type:0;
+                            $productfourn->fetch_barcode();
+                            print $productfourn->barcode_type_label?$productfourn->barcode_type_label:($productfourn->barcode?'<div class="warning">'.$langs->trans("SetDefaultBarcodeType").'<div>':'');
+                            print '</td>';
+						}
+
 						// Date
 						print '<td align="right">';
 						print dol_print_date($productfourn->date_modification, "dayhour");
 						print '</td>';
 						
-						// Delivery delay
-						print '<td class="right">';
-						print $productfourn->delivery_time_days;
-						print '</td>';
-
-						// Reputation
-						print '<td class="center">';
-						if (!empty($productfourn->supplier_reputation) && !empty($object->reputations[$productfourn->supplier_reputation])) {
-							print $object->reputations[$productfourn->supplier_reputation];
-						}
-						print'</td>';
-
-                        if($conf->barcode->enabled) {
-                            // Barcode
-                            print '<td align="right">';
-                            print $productfourn->barcode;
-                            print '</td>';
-
-
-
-                            // Barcode type
-                            print '<td align="center">';
-
-                            $productfourn->barcode_type = !empty($productfourn->fk_barcode_type) ? $productfourn->fk_barcode_type:0;
-                            $productfourn->fetch_barcode();
-                            print $productfourn->barcode_type_label?$productfourn->barcode_type_label:($productfourn->barcode?'<div class="warning">'.$langs->trans("SetDefaultBarcodeType").'<div>':'');
-                            print '</td>';
-                        }
-
 						if (is_object($hookmanager))
 						{
 							$parameters=array('id_pfp'=>$productfourn->product_fourn_price_id,'id_fourn'=>$id_fourn,'prod_id'=>$object->id);
