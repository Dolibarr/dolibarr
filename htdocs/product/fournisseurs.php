<?php
/* Copyright (C) 2001-2007 Rodolphe Quiedeville <rodolphe@quiedeville.org>
 * Copyright (C) 2004-2013 Laurent Destailleur  <eldy@users.sourceforge.net>
 * Copyright (C) 2004      Eric Seigne          <eric.seigne@ryxeo.com>
 * Copyright (C) 2005-2012 Regis Houssin        <regis.houssin@capnetworks.com>
 * Copyright (C) 2010-2012 Juanjo Menent        <jmenent@2byte.es>
 * Copyright (C) 2012      Christophe Battarel  <christophe.battarel@altairis.fr>
 * Copyright (C) 2014      Ion Agorria          <ion@agorria.com>
 * Copyright (C) 2015      Alexandre Spangaro   <aspangaro.dolibarr@gmail.com>
 * Copyright (C) 2016      Ferran Marcet		<fmarcet@2byte.es>
 *
 * This program is free software; you can redistribute it and/or modify
 * it under the terms of the GNU General Public License as published by
 * the Free Software Foundation; either version 3 of the License, or
 * (at your option) any later version.
 *
 * This program is distributed in the hope that it will be useful,
 * but WITHOUT ANY WARRANTY; without even the implied warranty of
 * MERCHANTABILITY or FITNESS FOR A PARTICULAR PURPOSE.  See the
 * GNU General Public License for more details.
 *
 * You should have received a copy of the GNU General Public License
 * along with this program. If not, see <http://www.gnu.org/licenses/>.
 */

/**
 *  \file       htdocs/product/fournisseurs.php
 *  \ingroup    product
 *  \brief      Page of tab suppliers for products
 */

require '../main.inc.php';
require_once DOL_DOCUMENT_ROOT.'/core/lib/product.lib.php';
require_once DOL_DOCUMENT_ROOT.'/core/lib/company.lib.php';
require_once DOL_DOCUMENT_ROOT.'/comm/propal/class/propal.class.php';
require_once DOL_DOCUMENT_ROOT.'/fourn/class/fournisseur.product.class.php';
require_once DOL_DOCUMENT_ROOT.'/product/dynamic_price/class/price_expression.class.php';
require_once DOL_DOCUMENT_ROOT.'/product/dynamic_price/class/price_parser.class.php';

// Load translation files required by the page
$langs->loadLangs(array('products', 'suppliers', 'bills', 'margins'));

$id = GETPOST('id', 'int');
$ref = GETPOST('ref', 'alpha');
$rowid=GETPOST('rowid','int');
$action=GETPOST('action', 'alpha');
$cancel=GETPOST('cancel', 'alpha');
$contextpage=GETPOST('contextpage','aZ')?GETPOST('contextpage','aZ'):'pricesuppliercard';

$socid=GETPOST('socid', 'int');
$cost_price=GETPOST('cost_price', 'alpha');
$backtopage=GETPOST('backtopage','alpha');
$error=0;

// If socid provided by ajax company selector
if (! empty($_REQUEST['search_fourn_id']))
{
	$_GET['id_fourn'] = $_GET['search_fourn_id'];
	$_POST['id_fourn'] = $_POST['search_fourn_id'];
	$_REQUEST['id_fourn'] = $_REQUEST['search_fourn_id'];
}

// Security check
$fieldvalue = (! empty($id) ? $id : (! empty($ref) ? $ref : ''));
$fieldtype = (! empty($ref) ? 'ref' : 'rowid');
if ($user->societe_id) $socid=$user->societe_id;
$result=restrictedArea($user,'produit|service',$fieldvalue,'product&product','','',$fieldtype);

if (empty($user->rights->fournisseur->lire)) accessforbidden();

$limit = GETPOST('limit','int')?GETPOST('limit','int'):$conf->liste_limit;
$sortfield = GETPOST("sortfield",'alpha');
$sortorder = GETPOST("sortorder",'alpha');
$page = (GETPOST("page",'int')?GETPOST("page", 'int'):0);
if (empty($page) || $page == -1) { $page = 0; }     // If $page is not defined, or '' or -1
$offset = $limit * $page;
$pageprev = $page - 1;
$pagenext = $page + 1;
if (! $sortfield) $sortfield="s.nom";
if (! $sortorder) $sortorder="ASC";

// Initialize technical object to manage hooks of page. Note that conf->hooks_modules contains array of hook context
$hookmanager->initHooks(array('pricesuppliercard','globalcard'));

$object = new ProductFournisseur($db);
if ($id > 0 || $ref)
{
    $object->fetch($id,$ref);
}

$sortfield = GETPOST("sortfield",'alpha');
$sortorder = GETPOST("sortorder",'alpha');

if (! $sortfield) $sortfield="s.nom";
if (! $sortorder) $sortorder="ASC";


/*
 * Actions
 */

if ($cancel) $action='';

$parameters=array('socid'=>$socid, 'id_prod'=>$id);
$reshook=$hookmanager->executeHooks('doActions',$parameters,$object,$action);    // Note that $action and $object may have been modified by some hooks
if ($reshook < 0) setEventMessages($hookmanager->error, $hookmanager->errors, 'errors');

if (empty($reshook))
{
	if ($action == 'setcost_price')
	{
		if ($id)
		{
			$result=$object->fetch($id);
			$object->cost_price = price2num($cost_price);
			$result=$object->update($object->id, $user);
			if ($result > 0)
			{
				setEventMessages($langs->trans("RecordSaved"), null, 'mesgs');
		        $action='';
			}
			else
			{
				$error++;
				setEventMessages($object->error, $object->errors, 'errors');
			}
		}
	}

	if ($action == 'confirm_remove_pf')
	{
		if ($rowid)	// id of product supplier price to remove
		{
			$action = '';
			$result=$object->remove_product_fournisseur_price($rowid);
			if($result > 0){
				setEventMessages($langs->trans("PriceRemoved"), null, 'mesgs');
			}else{
				$error++;
				setEventMessages($object->error, $object->errors, 'errors');
			}
		}
	}

	if ($action == 'updateprice')
	{
		$id_fourn=GETPOST("id_fourn");
		if (empty($id_fourn)) $id_fourn=GETPOST("search_id_fourn");
		$ref_fourn=GETPOST("ref_fourn");
		if (empty($ref_fourn)) $ref_fourn=GETPOST("search_ref_fourn");
		$quantity=GETPOST("qty");
		$remise_percent=price2num(GETPOST('remise_percent','alpha'));
		$npr = preg_match('/\*/', $_POST['tva_tx']) ? 1 : 0 ;
		$tva_tx = str_replace('*','', GETPOST('tva_tx','alpha'));
		$tva_tx = price2num($tva_tx);
		$price_expression = GETPOST('eid', 'int') ? GETPOST('eid', 'int') : ''; // Discard expression if not in expression mode
		$delivery_time_days = GETPOST('delivery_time_days', 'int') ? GETPOST('delivery_time_days', 'int') : '';
		$supplier_reputation = GETPOST('supplier_reputation');
		$supplier_description = GETPOST('supplier_description', 'alpha');

		if ($tva_tx == '')
		{
			$error++;
			$langs->load("errors");
			setEventMessages($langs->trans("ErrorFieldRequired", $langs->transnoentities("VATRateForSupplierProduct")), null, 'errors');
		}
		if (! is_numeric($tva_tx))
		{
			$error++;
			$langs->load("errors");
			setEventMessages($langs->trans("ErrorFieldMustBeANumeric",$langs->transnoentities("VATRateForSupplierProduct")), null, 'errors');
		}
		if (empty($quantity))
		{
			$error++;
			$langs->load("errors");
			setEventMessages($langs->trans("ErrorFieldRequired", $langs->transnoentities("Qty")), null, 'errors');
		}
		if (empty($ref_fourn))
		{
			$error++;
			$langs->load("errors");
			setEventMessages($langs->trans("ErrorFieldRequired", $langs->transnoentities("RefSupplier")), null, 'errors');
		}
		if ($id_fourn <= 0)
		{
			$error++;
			$langs->load("errors");
			setEventMessages($langs->trans("ErrorFieldRequired", $langs->transnoentities("Supplier")), null, 'errors');
		}
		if ($_POST["price"] < 0 || $_POST["price"] == '')
		{
			if ($price_expression === '')	// Return error of missing price only if price_expression not set
			{
				$error++;
				$langs->load("errors");
				setEventMessages($langs->trans("ErrorFieldRequired", $langs->transnoentities("Price")), null, 'errors');
			}
			else
			{
				$_POST["price"] = 0;
			}
		}
        if ($conf->multicurrency->enabled) {
            if (empty($_POST["multicurrency_code"])) {
                $error++;
                $langs->load("errors");
                setEventMessages($langs->trans("ErrorFieldRequired", $langs->transnoentities("Currency")), null, 'errors');
            }
            if ($_POST["multicurrency_tx"] <= 0 || $_POST["multicurrency_tx"] == '') {
                $error++;
                $langs->load("errors");
                setEventMessages($langs->trans("ErrorFieldRequired", $langs->transnoentities("CurrencyRate")), null, 'errors');
            }
            if ($_POST["multicurrency_price"] < 0 || $_POST["multicurrency_price"] == '') {
                $error++;
                $langs->load("errors");
                setEventMessages($langs->trans("ErrorFieldRequired", $langs->transnoentities("PriceCurrency")), null, 'errors');
            }
        }

		if (! $error)
		{
			$db->begin();

			if (! $error)
			{
				$ret=$object->add_fournisseur($user, $id_fourn, $ref_fourn, $quantity);    // This insert record with no value for price. Values are update later with update_buyprice
				if ($ret == -3)
				{
					$error++;

					$object->fetch($object->product_id_already_linked);
					$productLink = $object->getNomUrl(1,'supplier');

					setEventMessages($langs->trans("ReferenceSupplierIsAlreadyAssociatedWithAProduct",$productLink), null, 'errors');
				}
				else if ($ret < 0)
				{
					$error++;
					setEventMessages($object->error, $object->errors, 'errors');
				}
			}

			if (! $error)
			{
				$supplier=new Fournisseur($db);
				$result=$supplier->fetch($id_fourn);
				if (isset($_POST['ref_fourn_price_id']))
					$object->fetch_product_fournisseur_price($_POST['ref_fourn_price_id']);

                if ($conf->multicurrency->enabled) {
<<<<<<< HEAD
                    $ret = $object->update_buyprice($quantity, $_POST["price"], $user, $_POST["price_base_type"], $supplier, $_POST["oselDispo"], $ref_fourn, $tva_tx, $_POST["charges"], $remise_percent, 0, $npr, $delivery_time_days, $supplier_reputation, array(), '', $_POST["multicurrency_price"], $_POST["multicurrency_price_base_type"], $_POST["multicurrency_tx"], $_POST["multicurrency_code"], $supplier_description);
=======
                    $ret = $object->update_buyprice($quantity, $_POST["price"], $user, $_POST["price_base_type"], $supplier, $_POST["oselDispo"], $ref_fourn, $tva_tx, $_POST["charges"], $remise_percent, 0, $npr, $delivery_time_days, $supplier_reputation, array(), '', $_POST["multicurrency_price"], $_POST["multicurrency_price_base_type"], $_POST["multicurrency_tx"], $_POST["multicurrency_code"]);
>>>>>>> e8f85084
                } else {
                    $ret = $object->update_buyprice($quantity, $_POST["price"], $user, $_POST["price_base_type"], $supplier, $_POST["oselDispo"], $ref_fourn, $tva_tx, $_POST["charges"], $remise_percent, 0, $npr, $delivery_time_days, $supplier_reputation);
                }
				if ($ret < 0)
				{

					$error++;
					setEventMessages($object->error, $object->errors, 'errors');
				}
				else
				{
					if (!empty($conf->dynamicprices->enabled) && $price_expression !== '')
					{
						//Check the expression validity by parsing it
                        $priceparser = new PriceParser($db);
                        $object->fk_supplier_price_expression = $price_expression;
                        $price_result = $priceparser->parseProductSupplier($object);
						if ($price_result < 0) { //Expression is not valid
							$error++;
							setEventMessages($priceparser->translatedError(), null, 'errors');
						}
					}
					if (! $error && ! empty($conf->dynamicprices->enabled))
					{
						//Set the price expression for this supplier price
						$ret=$object->setSupplierPriceExpression($price_expression);
						if ($ret < 0)
						{
							$error++;
							setEventMessages($object->error, $object->errors, 'errors');
						}
					}
				}
			}

			if (! $error)
			{
				$db->commit();
				$action='';
			}
			else
			{
				$db->rollback();
			}
		}
		else
		{
			$action = 'add_price';
		}
	}
}


/*
 * view
 */

$title = $langs->trans('ProductServiceCard');
$helpurl = '';
$shortlabel = dol_trunc($object->label,16);
if (GETPOST("type") == '0' || ($object->type == Product::TYPE_PRODUCT))
{
	$title = $langs->trans('Product')." ". $shortlabel ." - ".$langs->trans('BuyingPrices');
	$helpurl='EN:Module_Products|FR:Module_Produits|ES:M&oacute;dulo_Productos';
}
if (GETPOST("type") == '1' || ($object->type == Product::TYPE_SERVICE))
{
	$title = $langs->trans('Service')." ". $shortlabel ." - ".$langs->trans('BuyingPrices');
	$helpurl='EN:Module_Services_En|FR:Module_Services|ES:M&oacute;dulo_Servicios';
}

llxHeader('', $title, $helpurl);

$form = new Form($db);

if ($id > 0 || $ref)
{
	if ($result)
	{
		if ($action == 'ask_remove_pf') {
			$form = new Form($db);
			$formconfirm = $form->formconfirm($_SERVER["PHP_SELF"] . '?id=' . $id . '&rowid=' . $rowid, $langs->trans('DeleteProductBuyPrice'), $langs->trans('ConfirmDeleteProductBuyPrice'), 'confirm_remove_pf', '', 0, 1);
			echo $formconfirm;
		}

		if ($action <> 'edit' && $action <> 're-edit')
		{
			$head=product_prepare_head($object);
			$titre=$langs->trans("CardProduct".$object->type);
			$picto=($object->type== Product::TYPE_SERVICE?'service':'product');

			dol_fiche_head($head, 'suppliers', $titre, -1, $picto);

			$linkback = '<a href="'.DOL_URL_ROOT.'/product/list.php?restore_lastsearch_values=1">'.$langs->trans("BackToList").'</a>';
		    $object->next_prev_filter=" fk_product_type = ".$object->type;

            $shownav = 1;
            if ($user->societe_id && ! in_array('product', explode(',',$conf->global->MAIN_MODULES_FOR_EXTERNAL))) $shownav=0;

			dol_banner_tab($object, 'ref', $linkback, $shownav, 'ref');

            print '<div class="fichecenter">';

            print '<div class="underbanner clearboth"></div>';
            print '<table class="border tableforfield" width="100%">';

			// Minimum Price
			print '<tr><td class="titlefield">'.$langs->trans("BuyingPriceMin").'</td>';
            print '<td colspan="2">';
			$product_fourn = new ProductFournisseur($db);
			if ($product_fourn->find_min_price_product_fournisseur($object->id) > 0)
			{
			    if ($product_fourn->product_fourn_price_id > 0) print $product_fourn->display_price_product_fournisseur();
			    else print $langs->trans("NotDefined");
			}
            print '</td></tr>';

			// Cost price. Can be used for margin module for option "calculate margin on explicit cost price
            // Accountancy sell code
            print '<tr><td>';
			$textdesc =$langs->trans("CostPriceDescription");
			$textdesc.="<br>".$langs->trans("CostPriceUsage");
			$text=$form->textwithpicto($langs->trans("CostPrice"), $textdesc, 1, 'help', '');
            print $form->editfieldkey($text,'cost_price',$object->cost_price,$object,$user->rights->produit->creer||$user->rights->service->creer,'amount:6');
            print '</td><td colspan="2">';
            print $form->editfieldval($text,'cost_price',$object->cost_price,$object,$user->rights->produit->creer||$user->rights->service->creer,'amount:6');
            print '</td></tr>';

			print '</table>';

            print '</div>';
            print '<div style="clear:both"></div>';

			dol_fiche_end();


			// Form to add or update a price
			if (($action == 'add_price' || $action == 'updateprice' ) && ($user->rights->produit->creer || $user->rights->service->creer))
			{
				$langs->load("suppliers");

				if ($rowid)
				{
					$object->fetch_product_fournisseur_price($rowid, 1); //Ignore the math expression when getting the price
					print load_fiche_titre($langs->trans("ChangeSupplierPrice"));
				}
				else
				{
					print load_fiche_titre($langs->trans("AddSupplierPrice"));
				}

				print '<form action="'.$_SERVER['PHP_SELF'].'?id='.$object->id.'" method="POST">';
				print '<input type="hidden" name="token" value="'.$_SESSION['newtoken'].'">';
				print '<input type="hidden" name="action" value="updateprice">';

				dol_fiche_head();

				print '<table class="border" width="100%">';

				// Supplier
				print '<tr><td class="titlefield fieldrequired">'.$langs->trans("Supplier").'</td><td>';
				if ($rowid)
				{
					$supplier=new Fournisseur($db);
					$supplier->fetch($socid);
					print $supplier->getNomUrl(1);
					print '<input type="hidden" name="id_fourn" value="'.$socid.'">';
					print '<input type="hidden" name="ref_fourn" value="'.$object->fourn_ref.'">';
					print '<input type="hidden" name="ref_fourn_price_id" value="'.$rowid.'">';
					print '<input type="hidden" name="rowid" value="'.$rowid.'">';
					print '<input type="hidden" name="socid" value="'.$socid.'">';
				}
				else
				{
					$events=array();
					$events[]=array('method' => 'getVatRates', 'url' => dol_buildpath('/core/ajax/vatrates.php',1), 'htmlname' => 'tva_tx', 'params' => array());
					print $form->select_company(GETPOST("id_fourn"),'id_fourn','fournisseur=1','SelectThirdParty',0,0,$events);

					$parameters=array('filtre'=>"fournisseur=1",'html_name'=>'id_fourn','selected'=>GETPOST("id_fourn"),'showempty'=>1,'prod_id'=>$object->id);
				    $reshook=$hookmanager->executeHooks('formCreateThirdpartyOptions',$parameters,$object,$action);
					if (empty($reshook))
					{
						if (empty($form->result))
						{
							print ' - <a href="'.DOL_URL_ROOT.'/societe/card.php?action=create&type=f&backtopage='.urlencode($_SERVER["PHP_SELF"].'?id='.$object->id.'&action='.$action).'">'.$langs->trans("CreateDolibarrThirdPartySupplier").'</a>';
						}
					}
				}
				print '</td></tr>';

				// Ref supplier
				print '<tr><td class="fieldrequired">'.$langs->trans("SupplierRef").'</td><td>';
				if ($rowid)
				{
					print $object->fourn_ref;
				}
				else
				{
					print '<input class="flat" name="ref_fourn" size="12" value="'.(GETPOST("ref_fourn")?GETPOST("ref_fourn"):'').'">';
				}
				print '</td>';
				print '</tr>';

				// Availability
				if (! empty($conf->global->FOURN_PRODUCT_AVAILABILITY))
				{
					$langs->load("propal");
					print '<tr><td>'.$langs->trans("Availability").'</td><td>';
					$form->selectAvailabilityDelay($object->fk_availability,"oselDispo",1);
					print '</td></tr>'."\n";
				}

				// Qty min
				print '<tr>';
				print '<td class="fieldrequired">'.$langs->trans("QtyMin").'</td>';
				print '<td>';
				$quantity = GETPOST('qty') ? GETPOST('qty') : "1";
				if ($rowid)
				{
					print '<input type="hidden" name="qty" value="'.$object->fourn_qty.'">';
					print $object->fourn_qty;
				}
				else
				{
					print '<input class="flat" name="qty" size="5" value="'.$quantity.'">';
				}
				print '</td></tr>';

				// Vat rate
				$default_vat='';

				// We don't have supplier, so we try to guess.
				// For this we build a fictive supplier with same properties than user but using vat)
				$mysoc2 = clone $mysoc;
				$mysoc2->name='Fictive seller with same country';
				$mysoc2->tva_assuj=1;
				$default_vat=get_default_tva($mysoc2, $mysoc, $object->id, 0);
				$default_npr=get_default_npr($mysoc2, $mysoc, $object->id, 0);
				if (empty($default_vat)) $default_npr=$default_vat;

				print '<tr><td class="fieldrequired">'.$langs->trans("VATRateForSupplierProduct").'</td>';
				print '<td>';
				//print $form->load_tva('tva_tx',$object->tva_tx,$supplier,$mysoc);    // Do not use list here as it may be any vat rates for any country
				if (! empty($rowid))	// If we have a supplier, it is an update, we must show the vat of current supplier price
				{
				    $tmpproductsupplier=new ProductFournisseur($db);
				    $tmpproductsupplier->fetch_product_fournisseur_price($rowid, 1);
					$default_vat=$tmpproductsupplier->fourn_tva_tx;
					$default_npr=$tmpproductsupplier->fourn_tva_npr;
				}
				else
				{
                    if (empty($default_vat))
                    {
                        $default_vat=$object->tva_tx;
                    }
				}
				$vattosuggest=(GETPOST("tva_tx")?vatrate(GETPOST("tva_tx")):($default_vat!=''?vatrate($default_vat):''));
				$vattosuggest=preg_replace('/\s*\(.*\)$/','', $vattosuggest);
				print '<input type="text" class="flat" size="5" name="tva_tx" value="'.$vattosuggest.'">';
				print '</td></tr>';

				if (! empty($conf->dynamicprices->enabled)) //Only show price mode and expression selector if module is enabled
				{
					// Price mode selector
					print '<tr><td class="fieldrequired">'.$langs->trans("PriceMode").'</td><td>';
					$price_expression = new PriceExpression($db);
					$price_expression_list = array(0 => $langs->trans("PriceNumeric")); //Put the numeric mode as first option
					foreach ($price_expression->list_price_expression() as $entry) {
						$price_expression_list[$entry->id] = $entry->title;
					}
					$price_expression_preselection = GETPOST('eid') ? GETPOST('eid') : ($object->fk_supplier_price_expression ? $object->fk_supplier_price_expression : '0');
					print $form->selectarray('eid', $price_expression_list, $price_expression_preselection);
					print '&nbsp; <div id="expression_editor" class="button">'.$langs->trans("PriceExpressionEditor").'</div>';
					print '</td></tr>';
					// This code hides the numeric price input if is not selected, loads the editor page if editor button is pressed
					print '<script type="text/javascript">
						jQuery(document).ready(run);
						function run() {
							jQuery("#expression_editor").click(on_click);
							jQuery("#eid").change(on_change);
							on_change();
						}
						function on_click() {
							window.location = "'.DOL_URL_ROOT.'/product/dynamic_price/editor.php?id='.$id.'&tab=fournisseurs&eid=" + $("#eid").val();
						}
						function on_change() {
							if ($("#eid").val() == 0) {
								jQuery("#price_numeric").show();
							} else {
								jQuery("#price_numeric").hide();
							}
						}
					</script>';
				}

                if ($conf->multicurrency->enabled) {
                    // Currency
                    print '<tr><td class="fieldrequired">'.$langs->trans("Currency").'</td>';
                    print '<td>';
                    $currencycodetouse = GETPOST('multicurrency_code')?GETPOST('multicurrency_code'):(isset($object->fourn_multicurrency_code)?$object->fourn_multicurrency_code:'');
                    if (empty($currencycodetouse) && $object->fourn_multicurrency_tx == 1) $currencycodetouse=$conf->currency;
                    print $form->selectMultiCurrency($currencycodetouse, "multicurrency_code", 1);
                    print '</td>';
                    print '</tr>';

                    // Currency tx
                    print '<tr><td class="fieldrequired">'.$langs->trans("CurrencyRate").'</td>';
                    print '<td><input class="flat" name="multicurrency_tx" size="4" value="'.vatrate(GETPOST('multicurrency_tx')?GETPOST('multicurrency_tx'):(isset($object->fourn_multicurrency_tx)?$object->fourn_multicurrency_tx:'')).'">';
                    print '</td>';
                    print '</tr>';

                    // Currency price qty min
                    print '<tr><td class="fieldrequired">'.$langs->trans("PriceQtyMinCurrency").'</td>';
                    $pricesupplierincurrencytouse=(GETPOST('multicurrency_price')?GETPOST('multicurrency_price'):(isset($object->fourn_multicurrency_price)?$object->fourn_multicurrency_price:''));
                    print '<td><input class="flat" name="multicurrency_price" size="8" value="'.$pricesupplierincurrencytouse.'">';
                    print '&nbsp;';
                    print $form->selectPriceBaseType((GETPOST('multicurrency_price_base_type')?GETPOST('multicurrency_price_base_type'):'HT'), "multicurrency_price_base_type");  // We keep 'HT' here, multicurrency_price_base_type is not yet supported for supplier prices
                    print '</td></tr>';

                    // Price qty min
                    print '<tr><td class="fieldrequired">' . $langs->trans("PriceQtyMin") . '</td>';
                    print '<td><input class="flat" name="disabled_price" size="8" value="">';
                    print '<input type="hidden" name="price" value="">';
                    print '<input type="hidden" name="price_base_type" value="">';
                    print '&nbsp;';
                    print $form->selectPriceBaseType('', "disabled_price_base_type");
                    print '</td></tr>';

                    $currencies = array();
                    $sql = 'SELECT rowid FROM '.MAIN_DB_PREFIX.'multicurrency WHERE entity = '.$conf->entity;
                    $resql = $db->query($sql);
                    if ($resql) {
                        $currency = new MultiCurrency($db);
                        while ($obj = $db->fetch_object($resql)) {
                            $currency->fetch($obj->rowid);
                            $currencies[$currency->code] = $currency->rate->rate;
                        }
                    }
                    $currencies = json_encode($currencies);

                    print <<<SCRIPT
    <script type="text/javascript">
        function update_price_from_multicurrency() {
            var multicurrency_price = $('input[name="multicurrency_price"]').val();
            var multicurrency_tx = $('input[name="multicurrency_tx"]').val();
            $('input[name="price"]').val(multicurrency_price / multicurrency_tx);
            $('input[name="disabled_price"]').val(multicurrency_price / multicurrency_tx);
        }
        jQuery(document).ready(function () {
            $('input[name="disabled_price"]').prop('disabled', true);
            $('select[name="disabled_price_base_type"]').prop('disabled', true);
            update_price_from_multicurrency();

            $('input[name="multicurrency_price"]').keyup(function () {
                update_price_from_multicurrency();
            }).change(function () {
                update_price_from_multicurrency();
            }).on('paste', function () {
                update_price_from_multicurrency();
            });

            $('input[name="multicurrency_tx"]').keyup(function () {
                update_price_from_multicurrency();
            }).change(function () {
                update_price_from_multicurrency();
            }).on('paste', function () {
                update_price_from_multicurrency();
            });

            $('select[name="multicurrency_price_base_type"]').change(function () {
                $('input[name="price_base_type"]').val($(this).val());
                $('select[name="disabled_price_base_type"]').val($(this).val());
            });

            var currencies_array = $currencies;
            $('select[name="multicurrency_code"]').change(function () {
                $('input[name="multicurrency_tx"]').val(currencies_array[$(this).val()]);
            });
        });
    </script>
SCRIPT;
                } else {
                    // Price qty min
                    print '<tr><td class="fieldrequired">' . $langs->trans("PriceQtyMin") . '</td>';
                    print '<td><input class="flat" name="price" size="8" value="' . (GETPOST('price') ? price(GETPOST('price')) : (isset($object->fourn_price) ? price($object->fourn_price) : '')) . '">';
                    print '&nbsp;';
                    print $form->selectPriceBaseType((GETPOST('price_base_type') ? GETPOST('price_base_type') : 'HT'), "price_base_type");  // We keep 'HT' here, price_base_type is not yet supported for supplier prices
                    print '</td></tr>';
                }


				// Discount qty min
				print '<tr><td>'.$langs->trans("DiscountQtyMin").'</td>';
				print '<td><input class="flat" name="remise_percent" size="4" value="'.(GETPOST('remise_percent')?vatrate(GETPOST('remise_percent')):(isset($object->fourn_remise_percent)?vatrate($object->fourn_remise_percent):'')).'"> %';
				print '</td>';
				print '</tr>';

				// Delivery delay in days
				print '<tr>';
				print '<td>'.$langs->trans('NbDaysToDelivery').'</td>';
				print '<td><input class="flat" name="delivery_time_days" size="4" value="'.($rowid ? $object->delivery_time_days : '').'">&nbsp;'.$langs->trans('days').'</td>';
				print '</tr>';

				// Reputation
				print '<tr><td>'.$langs->trans("SupplierReputation").'</td><td>';
				echo $form->selectarray('supplier_reputation', $object->reputations, $supplier_reputation?$supplier_reputation:$object->supplier_reputation);
				print '</td></tr>';

				// Option to define a transport cost on supplier price
				if ($conf->global->PRODUCT_CHARGES)
				{
					if (! empty($conf->margin->enabled))
					{
						print '<tr>';
						print '<td>'.$langs->trans("Charges").'</td>';
						print '<td><input class="flat" name="charges" size="8" value="'.(GETPOST('charges')?price(GETPOST('charges')):(isset($object->fourn_charges)?price($object->fourn_charges):'')).'">';
		        		print '</td>';
						print '</tr>';
					}
				}

				// Product description of the supplier
				if (! empty($conf->global->PRODUIT_FOURN_TEXTS))
				{
				    //WYSIWYG Editor
				    require_once DOL_DOCUMENT_ROOT.'/core/class/doleditor.class.php';
				    
    				print '<tr>';
    				print '<td>'.$langs->trans('ProductSupplierDescription').'</td>';
    				print '<td>';
    				
    				$doleditor = new DolEditor('supplier_description', $object->desc_supplier, '', 160, 'dolibarr_details', '', false, true, $conf->global->FCKEDITOR_ENABLE_PRODUCTDESC, ROWS_4, '90%');
    				$doleditor->Create();
    				
    				print '</td>';
    				print '</tr>';
				}
				
				if (is_object($hookmanager))
				{
					$parameters=array('id_fourn'=>$id_fourn,'prod_id'=>$object->id);
				    $reshook=$hookmanager->executeHooks('formObjectOptions',$parameters,$object,$action);
                    print $hookmanager->resPrint;
				}

				print '</table>';

				dol_fiche_end();

				print '<div class="center">';
				print '<input class="button" type="submit" value="'.$langs->trans("Save").'">';
				print '&nbsp;&nbsp;&nbsp;&nbsp;&nbsp;';
				print '<input class="button" type="submit" name="cancel" value="'.$langs->trans("Cancel").'">';
				print '</div>';

				print '</form>';
			}

			// Actions buttons

			print "\n<div class=\"tabsAction\">\n";

			if ($action != 'add_price' && $action != 'updateprice')
			{
				$parameters=array();
				$reshook=$hookmanager->executeHooks('addMoreActionsButtons',$parameters,$object,$action);    // Note that $action and $object may have been modified by hook
				if (empty($reshook))
				{
					if ($user->rights->produit->creer || $user->rights->service->creer)
					{
						print '<a class="butAction" href="'.DOL_URL_ROOT.'/product/fournisseurs.php?id='.$object->id.'&amp;action=add_price">';
						print $langs->trans("AddSupplierPrice").'</a>';
					}
				}
			}

			print "\n</div>\n";
			print '<br>';

			if ($user->rights->fournisseur->lire)
			{
				$param='';
				if (! empty($contextpage) && $contextpage != $_SERVER["PHP_SELF"]) $param.='&contextpage='.urlencode($contextpage);
				if ($limit > 0 && $limit != $conf->liste_limit) $param.='&limit='.urlencode($limit);
				$param.='&ref='.urlencode($object->ref);

				$product_fourn = new ProductFournisseur($db);
				$product_fourn_list = $product_fourn->list_product_fournisseur_price($object->id, $sortfield, $sortorder, $limit, $offset);
				$product_fourn_list_all = $product_fourn->list_product_fournisseur_price($object->id, $sortfield, $sortorder, 0, 0);
				$nbtotalofrecords = count($product_fourn_list_all);
				$num = count($product_fourn_list);
				if (($num + ($offset * $limit)) < $nbtotalofrecords) $num++;

			    print_barre_liste($langs->trans('SupplierPrices'), $page, $_SERVEUR ['PHP_SELF'], $param, $sortfield, $sortorder, '', $num, $nbtotalofrecords, 'title_accountancy.png', 0, '', '', $limit, 1);

				// Suppliers list title
			    print '<div class="div-table-responsive">';
			    print '<table class="noborder" width="100%">';
				if ($object->isProduct()) $nblignefour=4;
				else $nblignefour=4;

				$param="&id=".$object->id;
				print '<tr class="liste_titre">';
				print_liste_field_titre("Suppliers",$_SERVER["PHP_SELF"],"s.nom","",$param,"",$sortfield,$sortorder);
				print_liste_field_titre("SupplierRef",$_SERVER["PHP_SELF"],"","",$param,"",$sortfield,$sortorder);
				if (!empty($conf->global->FOURN_PRODUCT_AVAILABILITY)) print_liste_field_titre("Availability",$_SERVER["PHP_SELF"],"pfp.fk_availability","",$param,"",$sortfield,$sortorder);
				print_liste_field_titre("QtyMin",$_SERVER["PHP_SELF"],"pfp.quantity","",$param,'align="right"',$sortfield,$sortorder);
				print_liste_field_titre("VATRate",$_SERVER["PHP_SELF"],'','',$param,'align="right"',$sortfield,$sortorder);
				print_liste_field_titre("PriceQtyMinHT",$_SERVER["PHP_SELF"],'','',$param,'align="right"',$sortfield,$sortorder);
                if ($conf->multicurrency->enabled) {
                    print_liste_field_titre("PriceQtyMinHTCurrency", $_SERVER["PHP_SELF"], '', '', $param, 'align="right"', $sortfield, $sortorder);
                }
                print_liste_field_titre("UnitPriceHT",$_SERVER["PHP_SELF"],"pfp.unitprice","",$param,'align="right"',$sortfield,$sortorder);
                if ($conf->multicurrency->enabled) {
                    print_liste_field_titre("UnitPriceHTCurrency", $_SERVER["PHP_SELF"], "pfp.multicurrency_unitprice", "", $param, 'align="right"', $sortfield, $sortorder);
                    print_liste_field_titre("Currency", $_SERVER["PHP_SELF"], "", "", $param, 'align="right"', $sortfield, $sortorder);
                }
				print_liste_field_titre("DiscountQtyMin",$_SERVER["PHP_SELF"],'','',$param,'align="right"',$sortfield,$sortorder);
				print_liste_field_titre("NbDaysToDelivery",$_SERVER["PHP_SELF"],"pfp.delivery_time_days","",$param,'align="right"',$sortfield,$sortorder);
				print_liste_field_titre("ReputationForThisProduct",$_SERVER["PHP_SELF"],"pfp.supplier_reputation","",$param,'align="center"',$sortfield,$sortorder);
				print_liste_field_titre('');
				print "</tr>\n";

				if (is_array($product_fourn_list))
				{

					foreach($product_fourn_list as $productfourn)
					{
						print '<tr class="oddeven">';

						// Supplier
						print '<td>'.$productfourn->getSocNomUrl(1,'supplier').'</td>';

						// Supplier
						print '<td align="left">'.$productfourn->fourn_ref.'</td>';

						// Availability
						if(!empty($conf->global->FOURN_PRODUCT_AVAILABILITY))
						{
							$form->load_cache_availability();
                			$availability= $form->cache_availability[$productfourn->fk_availability]['label'];
							print '<td align="left">'.$availability.'</td>';
						}

						// Quantity
						print '<td align="right">';
						print $productfourn->fourn_qty;
						print '</td>';

						// VAT rate
						print '<td align="right">';
						print vatrate($productfourn->fourn_tva_tx,true);
						print '</td>';

						// Price for the quantity
						print '<td align="right">';
						print $productfourn->fourn_price?price($productfourn->fourn_price):"";
						print '</td>';

                        if ($conf->multicurrency->enabled) {
                            // Price for the quantity in currency
                            print '<td align="right">';
                            print $productfourn->fourn_multicurrency_price ? price($productfourn->fourn_multicurrency_price) : "";
                            print '</td>';
                        }

						// Unit price
						print '<td align="right">';
						print price($productfourn->fourn_unitprice);
						//print $objp->unitprice? price($objp->unitprice) : ($objp->quantity?price($objp->price/$objp->quantity):"&nbsp;");
						print '</td>';

                        if ($conf->multicurrency->enabled) {
                            // Unit price in currency
                            print '<td align="right">';
                            print price($productfourn->fourn_multicurrency_unitprice);
                            print '</td>';

                            // Currency
                            print '<td align="right">';
                            print $productfourn->fourn_multicurrency_code ? currency_name($productfourn->fourn_multicurrency_code) : '';
                            print '</td>';
                        }

						// Discount
						print '<td align="right">';
						print price2num($productfourn->fourn_remise_percent).'%';
						print '</td>';

						// Delivery delay
						print '<td align="right">';
						print $productfourn->delivery_time_days;
						print '</td>';

						// Reputation
						print '<td align="center">';
						if (!empty($productfourn->supplier_reputation) && !empty($object->reputations[$productfourn->supplier_reputation])) {
							print $object->reputations[$productfourn->supplier_reputation];
						}
						print'</td>';

						if (is_object($hookmanager))
						{
							$parameters=array('id_pfp'=>$productfourn->product_fourn_price_id,'id_fourn'=>$id_fourn,'prod_id'=>$object->id);
						    $reshook=$hookmanager->executeHooks('printObjectLine',$parameters,$object,$action);
						}

						// Modify-Remove
						print '<td class="center nowraponall">';
						if ($user->rights->produit->creer || $user->rights->service->creer)
						{
							print '<a href="'.$_SERVER['PHP_SELF'].'?id='.$object->id.'&amp;socid='.$productfourn->fourn_id.'&amp;action=add_price&amp;rowid='.$productfourn->product_fourn_price_id.'">'.img_edit()."</a>";
							print ' &nbsp; ';
							print '<a href="'.$_SERVER['PHP_SELF'].'?id='.$object->id.'&amp;socid='.$productfourn->fourn_id.'&amp;action=ask_remove_pf&amp;rowid='.$productfourn->product_fourn_price_id.'">'.img_picto($langs->trans("Remove"),'delete').'</a>';
						}

						print '</td>';

						print '</tr>';
					}
				}
				else
				{
				    dol_print_error($db);
				}

				print '</table>';
				print '</div>';
			}
		}
	}
}
else
{
	print $langs->trans("ErrorUnknown");
}


// End of page
llxFooter();
$db->close();<|MERGE_RESOLUTION|>--- conflicted
+++ resolved
@@ -250,11 +250,7 @@
 					$object->fetch_product_fournisseur_price($_POST['ref_fourn_price_id']);
 
                 if ($conf->multicurrency->enabled) {
-<<<<<<< HEAD
                     $ret = $object->update_buyprice($quantity, $_POST["price"], $user, $_POST["price_base_type"], $supplier, $_POST["oselDispo"], $ref_fourn, $tva_tx, $_POST["charges"], $remise_percent, 0, $npr, $delivery_time_days, $supplier_reputation, array(), '', $_POST["multicurrency_price"], $_POST["multicurrency_price_base_type"], $_POST["multicurrency_tx"], $_POST["multicurrency_code"], $supplier_description);
-=======
-                    $ret = $object->update_buyprice($quantity, $_POST["price"], $user, $_POST["price_base_type"], $supplier, $_POST["oselDispo"], $ref_fourn, $tva_tx, $_POST["charges"], $remise_percent, 0, $npr, $delivery_time_days, $supplier_reputation, array(), '', $_POST["multicurrency_price"], $_POST["multicurrency_price_base_type"], $_POST["multicurrency_tx"], $_POST["multicurrency_code"]);
->>>>>>> e8f85084
                 } else {
                     $ret = $object->update_buyprice($quantity, $_POST["price"], $user, $_POST["price_base_type"], $supplier, $_POST["oselDispo"], $ref_fourn, $tva_tx, $_POST["charges"], $remise_percent, 0, $npr, $delivery_time_days, $supplier_reputation);
                 }
