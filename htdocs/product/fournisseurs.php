--- conflicted
+++ resolved
@@ -1,5 +1,4 @@
 <?php
-<<<<<<< HEAD
 /* Copyright (C) 2001-2007 Rodolphe Quiedeville <rodolphe@quiedeville.org>
  * Copyright (C) 2004-2013 Laurent Destailleur  <eldy@users.sourceforge.net>
  * Copyright (C) 2004      Eric Seigne          <eric.seigne@ryxeo.com>
@@ -11,19 +10,7 @@
  * Copyright (C) 2016      Ferran Marcet		<fmarcet@2byte.es>
  * Copyright (C) 2019      Frédéric France      <frederic.france@netlogic.fr>
  * Copyright (C) 2019      Tim Otte			    <otte@meuser.it>
-=======
-/* Copyright (C) 2001-2007  Rodolphe Quiedeville <rodolphe@quiedeville.org>
- * Copyright (C) 2004-2013  Laurent Destailleur  <eldy@users.sourceforge.net>
- * Copyright (C) 2004       Eric Seigne          <eric.seigne@ryxeo.com>
- * Copyright (C) 2005-2012  Regis Houssin        <regis.houssin@inodbox.com>
- * Copyright (C) 2010-2012  Juanjo Menent        <jmenent@2byte.es>
- * Copyright (C) 2012       Christophe Battarel  <christophe.battarel@altairis.fr>
- * Copyright (C) 2014       Ion Agorria          <ion@agorria.com>
- * Copyright (C) 2015       Alexandre Spangaro   <aspangaro@open-dsi.fr>
- * Copyright (C) 2016       Ferran Marcet		 <fmarcet@2byte.es>
- * Copyright (C) 2019       Frédéric France      <frederic.france@netlogic.fr>
- * Copyright (C) 2020       Pierre Ardoin        <mapiolca@me.com>
->>>>>>> b48c21db
+ * Copyright (C) 2020      Pierre Ardoin        <mapiolca@me.com>
  *
  * This program is free software; you can redistribute it and/or modify
  * it under the terms of the GNU General Public License as published by
