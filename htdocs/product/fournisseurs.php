<?php
/* Copyright (C) 2001-2007 Rodolphe Quiedeville <rodolphe@quiedeville.org>
 * Copyright (C) 2004-2013 Laurent Destailleur  <eldy@users.sourceforge.net>
 * Copyright (C) 2004      Eric Seigne          <eric.seigne@ryxeo.com>
 * Copyright (C) 2005-2012 Regis Houssin        <regis.houssin@capnetworks.com>
 * Copyright (C) 2010-2012 Juanjo Menent        <jmenent@2byte.es>
 * Copyright (C) 2012      Christophe Battarel  <christophe.battarel@altairis.fr>
 * Copyright (C) 2014      Ion Agorria          <ion@agorria.com>
 *
 * This program is free software; you can redistribute it and/or modify
 * it under the terms of the GNU General Public License as published by
 * the Free Software Foundation; either version 3 of the License, or
 * (at your option) any later version.
 *
 * This program is distributed in the hope that it will be useful,
 * but WITHOUT ANY WARRANTY; without even the implied warranty of
 * MERCHANTABILITY or FITNESS FOR A PARTICULAR PURPOSE.  See the
 * GNU General Public License for more details.
 *
 * You should have received a copy of the GNU General Public License
 * along with this program. If not, see <http://www.gnu.org/licenses/>.
 */

/**
 *  \file       htdocs/product/fournisseurs.php
 *  \ingroup    product
 *  \brief      Page of tab suppliers for products
 */

require '../main.inc.php';
require_once DOL_DOCUMENT_ROOT.'/core/lib/product.lib.php';
require_once DOL_DOCUMENT_ROOT.'/comm/propal/class/propal.class.php';
require_once DOL_DOCUMENT_ROOT.'/fourn/class/fournisseur.product.class.php';
require_once DOL_DOCUMENT_ROOT.'/product/class/priceexpression.class.php';
require_once DOL_DOCUMENT_ROOT.'/product/class/priceparser.class.php';

$langs->load("products");
$langs->load("suppliers");
$langs->load("bills");
if (! empty($conf->margin->enabled)) $langs->load("margins");

$id = GETPOST('id', 'int');
$ref = GETPOST('ref', 'alpha');
$rowid=GETPOST('rowid','int');
$action=GETPOST('action', 'alpha');
$socid=GETPOST('socid', 'int');
$backtopage=GETPOST('backtopage','alpha');
$error=0;

// If socid provided by ajax company selector
if (! empty($_REQUEST['search_fourn_id']))
{
	$_GET['id_fourn'] = $_GET['search_fourn_id'];
	$_POST['id_fourn'] = $_POST['search_fourn_id'];
	$_REQUEST['id_fourn'] = $_REQUEST['search_fourn_id'];
}

// Security check
$fieldvalue = (! empty($id) ? $id : (! empty($ref) ? $ref : ''));
$fieldtype = (! empty($ref) ? 'ref' : 'rowid');
if ($user->societe_id) $socid=$user->societe_id;
$result=restrictedArea($user,'produit|service&fournisseur',$fieldvalue,'product&product','','',$fieldtype);

// Initialize technical object to manage hooks of thirdparties. Note that conf->hooks_modules contains array array
$hookmanager->initHooks(array('pricesuppliercard','globalcard'));
$product = new ProductFournisseur($db);
$product->fetch($id,$ref);

$sortfield = GETPOST("sortfield",'alpha');
$sortorder = GETPOST("sortorder",'alpha');

if (! $sortfield) $sortfield="s.nom";
if (! $sortorder) $sortorder="ASC";


/*
 * Actions
 */

$parameters=array('socid'=>$socid, 'id_prod'=>$id);
$reshook=$hookmanager->executeHooks('doActions',$parameters,$product,$action);    // Note that $action and $object may have been modified by some hooks
if ($reshook < 0) setEventMessages($hookmanager->error, $hookmanager->errors, 'errors');

if (empty($reshook))
{
	if ($action == 'remove_pf')
	{
		$product = new ProductFournisseur($db);
		if ($product->fetch($id) > 0)
		{
			if ($rowid)
			{
				$result=$product->remove_product_fournisseur_price($rowid);
				$action = '';
				setEventMessage($langs->trans("PriceRemoved"));
			}
		}
	}

<<<<<<< HEAD
	if ($action == 'updateprice' && GETPOST('cancel') <> $langs->trans("Cancel"))
	{
		$id_fourn=GETPOST("id_fourn");
		if (empty($id_fourn)) $id_fourn=GETPOST("search_id_fourn");
		$ref_fourn=GETPOST("ref_fourn");
		if (empty($ref_fourn)) $ref_fourn=GETPOST("search_ref_fourn");
		$quantity=GETPOST("qty");
		$remise_percent=price2num(GETPOST('remise_percent','alpha'));
		$npr = preg_match('/\*/', $_POST['tva_tx']) ? 1 : 0 ;
		$tva_tx = str_replace('*','', GETPOST('tva_tx','alpha'));
		$tva_tx = price2num($tva_tx);
		$price_expression = GETPOST('eid', 'int') == 0 ? 'NULL' : GETPOST('eid', 'int'); //Discard expression if not in expression mode

		if ($tva_tx == '')
		{
=======
if ($action == 'updateprice' && GETPOST('cancel') <> $langs->trans("Cancel"))
{
    $id_fourn=GETPOST("id_fourn");
    if (empty($id_fourn)) $id_fourn=GETPOST("search_id_fourn");
    $ref_fourn=GETPOST("ref_fourn");
    if (empty($ref_fourn)) $ref_fourn=GETPOST("search_ref_fourn");
    $quantity=GETPOST("qty");
	$remise_percent=price2num(GETPOST('remise_percent','alpha'));
    $npr = preg_match('/\*/', $_POST['tva_tx']) ? 1 : 0 ;
    $tva_tx = str_replace('*','', GETPOST('tva_tx','alpha'));
    $tva_tx = price2num($tva_tx);
    $price_expression = empty(GETPOST('eid', 'int')) ? 0 : GETPOST('eid', 'int'); //0 discards expression

    if ($tva_tx == '')
    {
		$error++;
	    setEventMessage($langs->trans("ErrorFieldRequired",$langs->transnoentities("VATRateForSupplierProduct")), 'errors');
    }
	if (empty($quantity))
	{
		$error++;
		setEventMessage($langs->trans("ErrorFieldRequired",$langs->transnoentities("Qty")), 'errors');
	}
	if (empty($ref_fourn))
	{
		$error++;
		setEventMessage($langs->trans("ErrorFieldRequired",$langs->transnoentities("RefSupplier")), 'errors');
	}
	if ($id_fourn <= 0)
	{
		$error++;
		setEventMessage($langs->trans("ErrorFieldRequired",$langs->transnoentities("Supplier")), 'errors');
	}
	if ($_POST["price"] < 0 || $_POST["price"] == '')
	{
		if ($price_expression == 0) { //This is not because of using expression instead of numeric price
>>>>>>> 2c01370c
			$error++;
			setEventMessage($langs->trans("ErrorFieldRequired",$langs->transnoentities("VATRateForSupplierProduct")), 'errors');
		}
		if (empty($quantity))
		{
			$error++;
			setEventMessage($langs->trans("ErrorFieldRequired",$langs->transnoentities("Qty")), 'errors');
		}
		if (empty($ref_fourn))
		{
			$error++;
			setEventMessage($langs->trans("ErrorFieldRequired",$langs->transnoentities("RefSupplier")), 'errors');
		}
		if ($id_fourn <= 0)
		{
			$error++;
			setEventMessage($langs->trans("ErrorFieldRequired",$langs->transnoentities("Supplier")), 'errors');
		}
		if ($_POST["price"] < 0 || $_POST["price"] == '')
		{
			if ($price_expression == 'NULL') { //This is not because of using expression instead of numeric price
				$error++;
				setEventMessage($langs->trans("ErrorFieldRequired",$langs->transnoentities("Price")), 'errors');
			}
			else
			{
				$_POST["price"] = 0;
			}
		}

		$product = new ProductFournisseur($db);
		$result=$product->fetch($id);
		if ($result <= 0)
		{
			$error++;
			setEventMessage($product->error, 'errors');
		}

		if (! $error)
		{
			$db->begin();

			if (! $error)
			{
				$ret=$product->add_fournisseur($user, $id_fourn, $ref_fourn, $quantity);    // This insert record with no value for price. Values are update later with update_buyprice
				if ($ret == -3)
				{
					$error++;

					$product->fetch($product->product_id_already_linked);
					$productLink = $product->getNomUrl(1,'supplier');

					setEventMessage($langs->trans("ReferenceSupplierIsAlreadyAssociatedWithAProduct",$productLink), 'errors');
				}
				else if ($ret < 0)
				{
					$error++;
					setEventMessage($product->error, 'errors');
				}
			}

			if (! $error)
			{
<<<<<<< HEAD
				$supplier=new Fournisseur($db);
				$result=$supplier->fetch($id_fourn);
				if (isset($_POST['ref_fourn_price_id']))
					$product->fetch_product_fournisseur_price($_POST['ref_fourn_price_id']);

				$ret=$product->update_buyprice($quantity, $_POST["price"], $user, $_POST["price_base_type"], $supplier, $_POST["oselDispo"], $ref_fourn, $tva_tx, $_POST["charges"], $remise_percent, $npr);
				if ($ret < 0)
				{

					$error++;
					setEventMessage($product->error, 'errors');
				}
				else
				{
					if ($price_expression != 'NULL') {
						//Check the expression validity by parsing it
						$priceparser = new PriceParser($db);
						$price_result = $priceparser->parseProductSupplier($id, $price_expression, $quantity, $tva_tx);
						if ($price_result < 0) { //Expression is not valid
							$error++;
							setEventMessage($priceparser->translatedError(), 'errors');
						}
					}
					if (! $error && ! empty($conf->dynamicprices->enabled)) {
						$ret=$product->setPriceExpression($price_expression);
						if ($ret < 0)
						{
							$error++;
							setEventMessage($product->error, 'errors');
						}
=======
				if ($price_expression != 0) {
					//Check the expression validity by parsing it
	                $priceparser = new PriceParser($db);
	                $price_result = $priceparser->parseProductSupplier($id, $price_expression, $quantity, $tva_tx);
	                if ($price_result < 0) { //Expression is not valid
						$error++;
						setEventMessage($priceparser->translatedError(), 'errors');
					}
				}
				if (! $error && ! empty($conf->dynamicprices->enabled)) {
					$ret=$product->setSupplierPriceExpression($price_expression);
					if ($ret < 0)
					{
						$error++;
						setEventMessage($product->error, 'errors');
>>>>>>> 2c01370c
					}
				}
			}

			if (! $error)
			{
				$db->commit();
				$action='';
			}
			else
			{
				$db->rollback();
			}
		}
	}

	if (GETPOST('cancel') == $langs->trans("Cancel"))
	{
		$action = '';
		header("Location: fournisseurs.php?id=".$_GET["id"]);
		exit;
	}
}


/*
 * view
 */

$form = new Form($db);

if ($id || $ref)
{
	if ($action <> 're-edit')
	{
		$product = new ProductFournisseur($db);
		$result = $product->fetch($id,$ref);
		//$result = $product->fetch_fourn_data($_REQUEST["id_fourn"]);
		llxHeader("","",$langs->trans("CardProduct".$product->type));
	}

	if ($result)
	{
		if ($action <> 'edit' && $action <> 're-edit')
		{
			/*
			 *  En mode visu
			 */

			$head=product_prepare_head($product, $user);
			$titre=$langs->trans("CardProduct".$product->type);
			$picto=($product->type==1?'service':'product');
			dol_fiche_head($head, 'suppliers', $titre, 0, $picto);


			print '<table class="border" width="100%">';

			// Reference
			print '<tr>';
			print '<td width="15%">'.$langs->trans("Ref").'</td><td colspan="2">';
			print $form->showrefnav($product,'ref','',1,'ref');
			print '</td>';
			print '</tr>';

			// Label
			print '<tr><td>'.$langs->trans("Label").'</td><td colspan="2">'.$product->libelle.'</td></tr>';

			// Minimum Price
			print '<tr><td>'.$langs->trans("BuyingPriceMin").'</td>';
            print '<td colspan="2">';
			$product_fourn = new ProductFournisseur($db);
			if ($product_fourn->find_min_price_product_fournisseur($product->id) > 0)
			{
			    if ($product_fourn->product_fourn_price_id > 0) print $product_fourn->display_price_product_fournisseur();
			    else print $langs->trans("NotDefined");
			}
            print '</td></tr>';

			// Status (to buy)
			print '<tr><td>'.$langs->trans("Status").' ('.$langs->trans("Buy").')</td><td>';
			print $product->getLibStatut(2,1);
			print '</td></tr>';

			print '</table>';

			print "</div>\n";

			// Form to add or update a price
			if (($action == 'add_price' || $action == 'updateprice' ) && ($user->rights->produit->creer || $user->rights->service->creer))
			{
				$langs->load("suppliers");

				if ($rowid)
				{
					$product->fetch_product_fournisseur_price($rowid, 1); //Ignore the math expression when getting the price
					print_fiche_titre($langs->trans("ChangeSupplierPrice"));
				}
				else
				{
					print_fiche_titre($langs->trans("AddSupplierPrice"));
				}

				print '<form action="'.$_SERVER['PHP_SELF'].'?id='.$product->id.'" method="POST">';
				print '<input type="hidden" name="token" value="'.$_SESSION['newtoken'].'">';
				print '<input type="hidden" name="action" value="updateprice">';

				print '<table class="border" width="100%">';

				print '<tr><td class="fieldrequired" width="25%">'.$langs->trans("Supplier").'</td><td>';
				if ($rowid)
				{
					$supplier=new Fournisseur($db);
					$supplier->fetch($socid);
					print $supplier->getNomUrl(1);
					print '<input type="hidden" name="id_fourn" value="'.$socid.'">';
					print '<input type="hidden" name="ref_fourn" value="'.$product->fourn_ref.'">';
					print '<input type="hidden" name="ref_fourn_price_id" value="'.$rowid.'">';
				}
				else
				{
					$events=array();
					$events[]=array('method' => 'getVatRates', 'url' => dol_buildpath('/core/ajax/vatrates.php',1), 'htmlname' => 'tva_tx', 'params' => array());
					print $form->select_company(GETPOST("id_fourn"),'id_fourn','fournisseur=1',1,0,0,$events);

					$parameters=array('filtre'=>"fournisseur=1",'html_name'=>'id_fourn','selected'=>GETPOST("id_fourn"),'showempty'=>1,'prod_id'=>$product->id);
				    $reshook=$hookmanager->executeHooks('formCreateThirdpartyOptions',$parameters,$object,$action);
					if (empty($reshook))
					{
						if (empty($form->result))
						{
							print ' - <a href="'.DOL_URL_ROOT.'/societe/soc.php?action=create&type=f&backtopage='.urlencode($_SERVER["PHP_SELF"].'?id='.$product->id.'&action='.$action).'">'.$langs->trans("CreateDolibarrThirdPartySupplier").'</a>';
						}
					}
				}
				print '</td></tr>';

				// Ref supplier
				print '<tr><td class="fieldrequired">'.$langs->trans("SupplierRef").'</td><td>';
				if ($rowid)
				{
					print $product->fourn_ref;
				}
				else
				{
					print '<input class="flat" name="ref_fourn" size="12" value="'.(GETPOST("ref_fourn")?GETPOST("ref_fourn"):'').'">';
				}
				print '</td>';
				print '</tr>';

				// Availability
				if (! empty($conf->global->FOURN_PRODUCT_AVAILABILITY))
				{
					$langs->load("propal");
					print '<tr><td>'.$langs->trans("Availability").'</td><td>';
					$form->selectAvailabilityDelay($product->fk_availability,"oselDispo",1);
					print '</td></tr>'."\n";
				}

				// Qty min
				print '<tr>';
				print '<td class="fieldrequired">'.$langs->trans("QtyMin").'</td>';
				print '<td>';
				$quantity = GETPOST('qty') ? GETPOST('qty') : "1";
				if ($rowid)
				{
					print '<input type="hidden" name="qty" value="'.$product->fourn_qty.'">';
					print $product->fourn_qty;
				}
				else
				{
					print '<input class="flat" name="qty" size="5" value="'.$quantity.'">';
				}
				print '</td></tr>';


				// Vat rate
				$default_vat='';

				// We don't have supplier, so we try to guess.
				// For this we build a fictive supplier with same properties than user but using vat)
				$mysoc2=dol_clone($mysoc);
				$mysoc2->name='Fictive seller with same country';
				$mysoc2->tva_assuj=1;
				$default_vat=get_default_tva($mysoc2, $mysoc, $product->id, 0);

				print '<tr><td class="fieldrequired">'.$langs->trans("VATRateForSupplierProduct").'</td>';
				print '<td>';
				//print $form->load_tva('tva_tx',$product->tva_tx,$supplier,$mysoc);    // Do not use list here as it may be any vat rates for any country
				if (! empty($socid))	// When update
				{
					$default_vat=get_default_tva($supplier, $mysoc, $product->id);
					if (empty($default_vat)) $default_vat=$product->tva_tx;
				}
				print '<input type="text" class="flat" size="5" name="tva_tx" value="'.(GETPOST("tva_tx")?vatrate(GETPOST("tva_tx")):($default_vat!=''?vatrate($default_vat):'')).'">';
				print '</td></tr>';

<<<<<<< HEAD
				if (! empty($conf->dynamicprices->enabled)) //Only show price mode and expression selector if module is enabled
				{ 
=======
				//Only show price mode and expression selector if module is enabled
				if (! empty($conf->dynamicprices->enabled)) {
>>>>>>> 2c01370c
					// Price mode selector
					print '<tr><td class="fieldrequired">'.$langs->trans("PriceMode").'</td><td>';
					$price_expression = new PriceExpression($db);
					$price_expression_list = array(0 => $langs->trans("PriceNumeric")); //Put the numeric mode as first option
					foreach ($price_expression->list_price_expression() as $entry) {
						$price_expression_list[$entry->id] = $entry->title;
					}
					$price_expression_preselection = GETPOST('eid') ? GETPOST('eid') : ($product->fk_supplier_price_expression ? $product->fk_supplier_price_expression : '0');
					print $form->selectarray('eid', $price_expression_list, $price_expression_preselection);
					print '&nbsp; <div id="expression_editor" class="button">'.$langs->trans("PriceExpressionEditor").'</div>';
					print '</td></tr>';
					// This code hides the numeric price input if is not selected, loads the editor page if editor button is pressed
					print '<script type="text/javascript">
						jQuery(document).ready(run);
						function run() {
							jQuery("#expression_editor").click(on_click);
							jQuery("#eid").change(on_change);
							on_change();
						}
						function on_click() {
							window.location = "'.DOL_URL_ROOT.'/product/expression.php?id='.$id.'&tab=fournisseurs&eid=" + $("#eid").attr("value");
						}
						function on_change() {
							if ($("#eid").attr("value") == 0) {
								jQuery("#price_numeric").show();
							} else {
								jQuery("#price_numeric").hide();
							}
						}
					</script>';
				}

				// Price qty min
				print '<trº><td class="fieldrequired">'.$langs->trans("PriceQtyMin").'</td>';
				print '<td><input class="flat" name="price" size="8" value="'.(GETPOST('price')?price(GETPOST('price')):(isset($product->fourn_price)?price($product->fourn_price):'')).'">';
				print '&nbsp;';
				print $form->select_PriceBaseType((GETPOST('price_base_type')?GETPOST('price_base_type'):$product->price_base_type), "price_base_type");
				print '</td></tr>';

				// Discount qty min
				print '<tr><td>'.$langs->trans("DiscountQtyMin").'</td>';
				print '<td><input class="flat" name="remise_percent" size="4" value="'.(GETPOST('remise_percent')?vatrate(GETPOST('remise_percent')):(isset($product->fourn_remise_percent)?vatrate($product->fourn_remise_percent):'')).'"> %';
				print '</td>';
				print '</tr>';

				// Charges ????
				if ($conf->global->PRODUCT_CHARGES)
				{
					if (! empty($conf->margin->enabled))
					{
						print '<tr>';
						print '<td>'.$langs->trans("Charges").'</td>';
						print '<td><input class="flat" name="charges" size="8" value="'.(GETPOST('charges')?price(GETPOST('charges')):(isset($product->fourn_charges)?price($product->fourn_charges):'')).'">';
		        		print '</td>';
						print '</tr>';
					}
				}

				if (is_object($hookmanager))
				{
					$parameters=array('id_fourn'=>$id_fourn,'prod_id'=>$product->id);
				    $reshook=$hookmanager->executeHooks('formObjectOptions',$parameters,$object,$action);
				}

				print '</table>';

				print '<br><div class="center">';
				print '<input class="button" type="submit" value="'.$langs->trans("Save").'">';
				print '&nbsp; &nbsp;';
				print '<input class="button" type="submit" name="cancel" value="'.$langs->trans("Cancel").'">';
				print '</div>';

				print '</form>';
			}

			/* ************************************************************************** */
			/*                                                                            */
			/* Barre d'action                                                             */
			/*                                                                            */
			/* ************************************************************************** */

			print "\n<div class=\"tabsAction\">\n";

			if ($action != 'add_price' && $action != 'updateprice')
			{
				if ($user->rights->produit->creer || $user->rights->service->creer)
				{
					print '<a class="butAction" href="'.DOL_URL_ROOT.'/product/fournisseurs.php?id='.$product->id.'&amp;action=add_price">';
					print $langs->trans("AddSupplierPrice").'</a>';
				}
			}

			print "\n</div>\n";
			print '<br>';


			if ($user->rights->fournisseur->lire)
			{
				// Suppliers list title
				print '<table class="noborder" width="100%">';
				if ($product->isproduct()) $nblignefour=4;
				else $nblignefour=4;

				$param="&id=".$product->id;
				print '<tr class="liste_titre">';
				print_liste_field_titre($langs->trans("Suppliers"),$_SERVER["PHP_SELF"],"s.nom","",$param,"",$sortfield,$sortorder);
				print '<td class="liste_titre">'.$langs->trans("SupplierRef").'</td>';
				if (!empty($conf->global->FOURN_PRODUCT_AVAILABILITY)) print_liste_field_titre($langs->trans("Availability"),$_SERVER["PHP_SELF"],"pfp.fk_availability","",$param,"",$sortfield,$sortorder);
				print_liste_field_titre($langs->trans("QtyMin"),$_SERVER["PHP_SELF"],"pfp.quantity","",$param,'align="right"',$sortfield,$sortorder);
				print '<td class="liste_titre" align="right">'.$langs->trans("VATRate").'</td>';
				print '<td class="liste_titre" align="right">'.$langs->trans("PriceQtyMinHT").'</td>';
				// Charges ????
				if ($conf->global->PRODUCT_CHARGES)
				{
					if (! empty($conf->margin->enabled)) print '<td align="right">'.$langs->trans("Charges").'</td>';
				}
				print_liste_field_titre($langs->trans("UnitPriceHT"),$_SERVER["PHP_SELF"],"pfp.unitprice","",$param,'align="right"',$sortfield,$sortorder);
				print '<td class="liste_titre" align="right">'.$langs->trans("DiscountQtyMin").'</td>';
				// Charges ????
				if ($conf->global->PRODUCT_CHARGES)
				{
					if (! empty($conf->margin->enabled)) print '<td align="right">'.$langs->trans("UnitCharges").'</td>';
				}
				print '<td class="liste_titre"></td>';
				print "</tr>\n";

				$product_fourn = new ProductFournisseur($db);
				$product_fourn_list = $product_fourn->list_product_fournisseur_price($product->id, $sortfield, $sortorder);

				if (count($product_fourn_list)>0)
				{
					$var=true;

					foreach($product_fourn_list as $productfourn)
					{
						$var=!$var;

						print "<tr ".$bc[$var].">";

						print '<td>'.$productfourn->getSocNomUrl(1,'supplier').'</td>';

						// Supplier
						print '<td align="left">'.$productfourn->fourn_ref.'</td>';

						//Availability
						if(!empty($conf->global->FOURN_PRODUCT_AVAILABILITY))
						{
							$form->load_cache_availability();
                			$availability= $form->cache_availability[$productfourn->fk_availability]['label'];
							print '<td align="left">'.$availability.'</td>';
						}

						// Quantity
						print '<td align="right">';
						print $productfourn->fourn_qty;
						print '</td>';

						// VAT rate
						print '<td align="right">';
						print vatrate($productfourn->fourn_tva_tx,true);
						print '</td>';

						// Price for the quantity
						print '<td align="right">';
						print $productfourn->fourn_price?price($productfourn->fourn_price):"";
						print '</td>';

						// Charges ????
						if ($conf->global->PRODUCT_CHARGES)
						{
							if (! empty($conf->margin->enabled))
							{
								print '<td align="right">';
								print $productfourn->fourn_charges?price($productfourn->fourn_charges):"";
								print '</td>';
							}
						}

						// Unit price
						print '<td align="right">';
						print price($productfourn->fourn_unitprice);
						//print $objp->unitprice? price($objp->unitprice) : ($objp->quantity?price($objp->price/$objp->quantity):"&nbsp;");
						print '</td>';

						// Discount
						print '<td align="right">';
						print price2num($productfourn->fourn_remise_percent).'%';
						print '</td>';

						// Charges ????
						if ($conf->global->PRODUCT_CHARGES)
						{
							if (! empty($conf->margin->enabled))
							{
								print '<td align="right">';
								print $productfourn->fourn_unitcharges?price($productfourn->fourn_unitcharges) : ($productfourn->fourn_qty?price($productfourn->fourn_charges/$productfourn->fourn_qty):"&nbsp;");
								print '</td>';
							}
						}

						if (is_object($hookmanager))
						{
							$parameters=array('id_pfp'=>$productfourn->product_fourn_price_id,'id_fourn'=>$id_fourn,'prod_id'=>$product->id);
						    $reshook=$hookmanager->executeHooks('printObjectLine',$parameters,$object,$action);
						}

						// Modify-Remove
						print '<td align="center">';
						if ($user->rights->produit->creer || $user->rights->service->creer)
						{
							print '<a href="'.$_SERVER['PHP_SELF'].'?id='.$product->id.'&amp;socid='.$productfourn->fourn_id.'&amp;action=add_price&amp;rowid='.$productfourn->product_fourn_price_id.'">'.img_edit()."</a>";
							print '<a href="'.$_SERVER['PHP_SELF'].'?id='.$product->id.'&amp;socid='.$productfourn->fourn_id.'&amp;action=remove_pf&amp;rowid='.$productfourn->product_fourn_price_id.'">'.img_picto($langs->trans("Remove"),'disable.png').'</a>';
						}

						print '</td>';

						print '</tr>';
					}
				}

				print '</table>';
			}
		}
	}
}
else
{
	print $langs->trans("ErrorUnknown");
}


// End of page
llxFooter();
$db->close();<|MERGE_RESOLUTION|>--- conflicted
+++ resolved
@@ -97,23 +97,6 @@
 		}
 	}
 
-<<<<<<< HEAD
-	if ($action == 'updateprice' && GETPOST('cancel') <> $langs->trans("Cancel"))
-	{
-		$id_fourn=GETPOST("id_fourn");
-		if (empty($id_fourn)) $id_fourn=GETPOST("search_id_fourn");
-		$ref_fourn=GETPOST("ref_fourn");
-		if (empty($ref_fourn)) $ref_fourn=GETPOST("search_ref_fourn");
-		$quantity=GETPOST("qty");
-		$remise_percent=price2num(GETPOST('remise_percent','alpha'));
-		$npr = preg_match('/\*/', $_POST['tva_tx']) ? 1 : 0 ;
-		$tva_tx = str_replace('*','', GETPOST('tva_tx','alpha'));
-		$tva_tx = price2num($tva_tx);
-		$price_expression = GETPOST('eid', 'int') == 0 ? 'NULL' : GETPOST('eid', 'int'); //Discard expression if not in expression mode
-
-		if ($tva_tx == '')
-		{
-=======
 if ($action == 'updateprice' && GETPOST('cancel') <> $langs->trans("Cancel"))
 {
     $id_fourn=GETPOST("id_fourn");
@@ -125,7 +108,7 @@
     $npr = preg_match('/\*/', $_POST['tva_tx']) ? 1 : 0 ;
     $tva_tx = str_replace('*','', GETPOST('tva_tx','alpha'));
     $tva_tx = price2num($tva_tx);
-    $price_expression = empty(GETPOST('eid', 'int')) ? 0 : GETPOST('eid', 'int'); //0 discards expression
+	$price_expression = GETPOST('eid', 'int') ? GETPOST('eid', 'int') : ''; // Discard expression if not in expression mode
 
     if ($tva_tx == '')
     {
@@ -149,38 +132,17 @@
 	}
 	if ($_POST["price"] < 0 || $_POST["price"] == '')
 	{
-		if ($price_expression == 0) { //This is not because of using expression instead of numeric price
->>>>>>> 2c01370c
-			$error++;
-			setEventMessage($langs->trans("ErrorFieldRequired",$langs->transnoentities("VATRateForSupplierProduct")), 'errors');
-		}
-		if (empty($quantity))
+		if ($price_expression === '')	// Return error of missing price only if price_expression not set
 		{
 			$error++;
-			setEventMessage($langs->trans("ErrorFieldRequired",$langs->transnoentities("Qty")), 'errors');
+			setEventMessage($langs->trans("ErrorFieldRequired",$langs->transnoentities("Price")), 'errors');
 		}
-		if (empty($ref_fourn))
+		else
 		{
-			$error++;
-			setEventMessage($langs->trans("ErrorFieldRequired",$langs->transnoentities("RefSupplier")), 'errors');
+			$_POST["price"] = 0;
 		}
-		if ($id_fourn <= 0)
-		{
-			$error++;
-			setEventMessage($langs->trans("ErrorFieldRequired",$langs->transnoentities("Supplier")), 'errors');
-		}
-		if ($_POST["price"] < 0 || $_POST["price"] == '')
-		{
-			if ($price_expression == 'NULL') { //This is not because of using expression instead of numeric price
-				$error++;
-				setEventMessage($langs->trans("ErrorFieldRequired",$langs->transnoentities("Price")), 'errors');
-			}
-			else
-			{
-				$_POST["price"] = 0;
-			}
-		}
-
+	}
+	
 		$product = new ProductFournisseur($db);
 		$result=$product->fetch($id);
 		if ($result <= 0)
@@ -214,7 +176,6 @@
 
 			if (! $error)
 			{
-<<<<<<< HEAD
 				$supplier=new Fournisseur($db);
 				$result=$supplier->fetch($id_fourn);
 				if (isset($_POST['ref_fourn_price_id']))
@@ -229,7 +190,8 @@
 				}
 				else
 				{
-					if ($price_expression != 'NULL') {
+					if ($price_expression !== '') 
+					{
 						//Check the expression validity by parsing it
 						$priceparser = new PriceParser($db);
 						$price_result = $priceparser->parseProductSupplier($id, $price_expression, $quantity, $tva_tx);
@@ -245,23 +207,6 @@
 							$error++;
 							setEventMessage($product->error, 'errors');
 						}
-=======
-				if ($price_expression != 0) {
-					//Check the expression validity by parsing it
-	                $priceparser = new PriceParser($db);
-	                $price_result = $priceparser->parseProductSupplier($id, $price_expression, $quantity, $tva_tx);
-	                if ($price_result < 0) { //Expression is not valid
-						$error++;
-						setEventMessage($priceparser->translatedError(), 'errors');
-					}
-				}
-				if (! $error && ! empty($conf->dynamicprices->enabled)) {
-					$ret=$product->setSupplierPriceExpression($price_expression);
-					if ($ret < 0)
-					{
-						$error++;
-						setEventMessage($product->error, 'errors');
->>>>>>> 2c01370c
 					}
 				}
 			}
@@ -458,13 +403,8 @@
 				print '<input type="text" class="flat" size="5" name="tva_tx" value="'.(GETPOST("tva_tx")?vatrate(GETPOST("tva_tx")):($default_vat!=''?vatrate($default_vat):'')).'">';
 				print '</td></tr>';
 
-<<<<<<< HEAD
 				if (! empty($conf->dynamicprices->enabled)) //Only show price mode and expression selector if module is enabled
-				{ 
-=======
-				//Only show price mode and expression selector if module is enabled
-				if (! empty($conf->dynamicprices->enabled)) {
->>>>>>> 2c01370c
+				{
 					// Price mode selector
 					print '<tr><td class="fieldrequired">'.$langs->trans("PriceMode").'</td><td>';
 					$price_expression = new PriceExpression($db);
@@ -498,7 +438,7 @@
 				}
 
 				// Price qty min
-				print '<trº><td class="fieldrequired">'.$langs->trans("PriceQtyMin").'</td>';
+				print '<tr><td class="fieldrequired">'.$langs->trans("PriceQtyMin").'</td>';
 				print '<td><input class="flat" name="price" size="8" value="'.(GETPOST('price')?price(GETPOST('price')):(isset($product->fourn_price)?price($product->fourn_price):'')).'">';
 				print '&nbsp;';
 				print $form->select_PriceBaseType((GETPOST('price_base_type')?GETPOST('price_base_type'):$product->price_base_type), "price_base_type");
