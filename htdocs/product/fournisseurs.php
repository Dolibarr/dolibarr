--- conflicted
+++ resolved
@@ -185,12 +185,8 @@
 		}
 	}
 
-<<<<<<< HEAD
 	if ($action == 'save_price' && $usercancreate) {
-=======
-	if ($action == 'save_price') {
 		$ref_fourn_price_id = GETPOSTINT('ref_fourn_price_id');
->>>>>>> ee3263be
 		$id_fourn = GETPOST("id_fourn");
 		if (empty($id_fourn)) {
 			$id_fourn = GETPOST("search_id_fourn");
@@ -296,13 +292,8 @@
 			if (!$error) {
 				$supplier = new Fournisseur($db);
 				$result = $supplier->fetch($id_fourn);
-<<<<<<< HEAD
 				if (GETPOSTISSET('ref_fourn_price_id')) {
-					$object->fetch_product_fournisseur_price(GETPOSTINT('ref_fourn_price_id'));
-=======
-				if ($ref_fourn_price_id > 0) {
 					$object->fetch_product_fournisseur_price($ref_fourn_price_id);
->>>>>>> ee3263be
 				}
 				$extralabels = $extrafields->fetch_name_optionals_label("product_fournisseur_price");
 				$extrafield_values = $extrafields->getOptionalsFromPost("product_fournisseur_price");
