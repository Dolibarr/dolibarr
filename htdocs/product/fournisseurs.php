<?php
/* Copyright (C) 2001-2007 Rodolphe Quiedeville <rodolphe@quiedeville.org>
 * Copyright (C) 2004-2011 Laurent Destailleur  <eldy@users.sourceforge.net>
 * Copyright (C) 2004      Eric Seigne          <eric.seigne@ryxeo.com>
 * Copyright (C) 2005-2009 Regis Houssin        <regis@dolibarr.fr>
 * Copyright (C) 2010-2011 Juanjo Menent        <jmenent@2byte.es>
 *
 * This program is free software; you can redistribute it and/or modify
 * it under the terms of the GNU General Public License as published by
 * the Free Software Foundation; either version 2 of the License, or
 * (at your option) any later version.
 *
 * This program is distributed in the hope that it will be useful,
 * but WITHOUT ANY WARRANTY; without even the implied warranty of
 * MERCHANTABILITY or FITNESS FOR A PARTICULAR PURPOSE.  See the
 * GNU General Public License for more details.
 *
 * You should have received a copy of the GNU General Public License
 * along with this program. If not, see <http://www.gnu.org/licenses/>.
 */

/**
 *  \file       htdocs/product/fournisseurs.php
 *  \ingroup    product
 *  \brief      Page of tab suppliers for products
<<<<<<< HEAD
 *  \version    $Id: fournisseurs.php,v 1.97 2011/07/31 23:19:26 eldy Exp $
=======
 *  \version    $Id: fournisseurs.php,v 1.101 2011/08/21 00:26:31 eldy Exp $
>>>>>>> 19bde3ab
 */

require("../main.inc.php");
require_once(DOL_DOCUMENT_ROOT."/lib/product.lib.php");
require_once(DOL_DOCUMENT_ROOT."/comm/propal/class/propal.class.php");
require_once(DOL_DOCUMENT_ROOT."/fourn/class/fournisseur.product.class.php");

$langs->load("products");
$langs->load("suppliers");
$langs->load("bills");

// If socid provided by ajax company selector
if (! empty($_REQUEST['search_fourn_id']))
{
	$_GET['id_fourn'] = $_GET['search_fourn_id'];
	$_POST['id_fourn'] = $_POST['search_fourn_id'];
	$_REQUEST['id_fourn'] = $_REQUEST['search_fourn_id'];
}

// Security check
if (isset($_GET["id"]) || isset($_GET["ref"]))
{
	$id = isset($_GET["id"])?$_GET["id"]:(isset($_GET["ref"])?$_GET["ref"]:'');
}
$fieldid = isset($_GET["ref"])?'ref':'rowid';
if ($user->societe_id) $socid=$user->societe_id;
$result=restrictedArea($user,'produit|service&fournisseur',$id,'product','','',$fieldid);

$sortfield = GETPOST("sortfield",'alpha');
$sortorder = GETPOST("sortorder",'alpha');

if (! $sortfield) $sortfield="s.nom";
if (! $sortorder) $sortorder="ASC";

$mesg = '';


/*
 * Actions
 */

if ($_GET["action"] == 'remove_pf')
{
	$product = new ProductFournisseur($db);
	if ($product->fetch($_GET["id"]) > 0)
	{
		if ($_GET["rowid"])
		{
			$result=$product->remove_product_fournisseur_price($_GET["rowid"]);
			$_GET["action"] = '';
			$mesg = '<div class="ok">'.$langs->trans("PriceRemoved").'.</div>';
		}
		else
		{
			// Deprecated. Should not occurs
			if ($product->remove_fournisseur($_GET["socid"]) > 0)
			{
				$_GET["action"] = '';
				$mesg = '<div class="ok">'.$langs->trans("SupplierRemoved").'.</div>';
			}
			else
			{
				$_GET["action"] = '';
			}
		}
	}
}

if ($_POST["action"] == 'updateprice' && $_POST["cancel"] <> $langs->trans("Cancel"))
{
    $id_fourn=GETPOST("id_fourn");
    if (empty($id_fourn)) $id_fourn=GETPOST("search_id_fourn");
    $ref_fourn=GETPOST("ref_fourn");
    if (empty($ref_fourn)) $ref_fourn=GETPOST("search_ref_fourn");

	$product = new ProductFournisseur($db);
	$result=$product->fetch(GETPOST("id"));
	if ($result > 0)
	{
		$db->begin();

		$error=0;
		if (! $ref_fourn)
		{
			$error++;
			$mesg='<div class="error">'.$langs->trans("ErrorFieldRequired",$langs->transnoentities("RefSupplier")).'</div>';
		}
		if ($id_fourn <= 0)
		{
			//print "eee".$_POST["id_fourn"];
			$error++;
			$mesg='<div class="error">'.$langs->trans("ErrorFieldRequired",$langs->transnoentities("Supplier")).'</div>';
		}

		if (! $error)
		{
			$ret=$product->add_fournisseur($user, $id_fourn, $ref_fourn);
			if ($ret == -3)
			{
				$error++;

				$product->fetch($product->product_id_already_linked);
				$productLink = $product->getNomUrl(1,'supplier');

				$mesg='<div class="error">'.$langs->trans("ReferenceSupplierIsAlreadyAssociatedWithAProduct",$productLink).'</div>';
			}
			else if ($ret < 0)
			{
				$error++;
				$mesg='<div class="error">'.$product->error.'</div>';
			}
		}

		if (! $error)
		{
			if ($_POST["qty"])
			{
				if ($_POST["price"] >= 0)
				{
					$supplier=new Fournisseur($db);
					$result=$supplier->fetch($id_fourn);

					$ret=$product->update_buyprice($_POST["qty"], $_POST["price"], $user, $_POST["price_base_type"], $supplier, $_POST["oselDispo"]);
					if ($ret < 0)
					{
						$error++;
						$mesg='<div class="error">'.$product->error.'</div>';
					}
				}
				else
				{
					$error++;
					$mesg='<div class="error">'.$langs->trans("ErrorFieldRequired",$langs->transnoentities("Price")).'</div>';
				}
			}
			else
			{
				$error++;
				$mesg='<div class="error">'.$langs->trans("ErrorFieldRequired",$langs->transnoentities("Qty")).'</div>';
			}
		}

		if (! $error)
		{
			$db->commit();
			$_POST['action']='';
		}
		else
		{
			$db->rollback();
		}
	}
}

if ($_POST["cancel"] == $langs->trans("Cancel"))
{
	$action = '';
	Header("Location: fournisseurs.php?id=".$_GET["id"]);
	exit;
}



/*
 * view
 */

$html = new Form($db);

if ($_GET["id"] || $_GET["ref"])
{
	if ($_GET["action"] <> 're-edit')
	{
		$product = new ProductFournisseur($db);
		$result = $product->fetch($_GET["id"],$_GET["ref"]);
		$result = $product->fetch_fourn_data($_REQUEST["id_fourn"]);
		//print 'eeeee'.$_GET["socid"];exit;
		llxHeader("","",$langs->trans("CardProduct".$product->type));
	}

	if ( $result )
	{

		if ($_GET["action"] <> 'edit' && $_GET["action"] <> 're-edit')
		{
			/*
			 *  En mode visu
			 */

			$head=product_prepare_head($product, $user);
			$titre=$langs->trans("CardProduct".$product->type);
			$picto=($product->type==1?'service':'product');
			dol_fiche_head($head, 'suppliers', $titre, 0, $picto);


			print '<table class="border" width="100%">';

			// Reference
			print '<tr>';
			print '<td width="15%">'.$langs->trans("Ref").'</td><td colspan="2">';
			print $html->showrefnav($product,'ref','',1,'ref');
			print '</td>';
			print '</tr>';

			// Label
			print '<tr><td>'.$langs->trans("Label").'</td><td colspan="2">'.$product->libelle.'</td></tr>';

			// Minimum Price
			print '<tr><td>'.$langs->trans("BuyingPriceMin").'</td>';
            print '<td colspan="2">';
			$product_fourn = new ProductFournisseur($db);
			if ($product_fourn->find_min_price_product_fournisseur($product->id) > 0)
			{
			    if ($product_fourn->product_fourn_price_id > 0) print $product_fourn->display_price_product_fournisseur();
			    else print $langs->trans("NotDefined");
			}
            print '</td></tr>';

			// Status (to buy)
			print '<tr><td>'.$langs->trans("Status").' ('.$langs->trans("Buy").')'.'</td><td>';
			print $product->getLibStatut(2,1);
			print '</td></tr>';

			print '</table>';

			print "</div>\n";


			dol_htmloutput_mesg($mesg);


			// Form to add or update a price
			if (($_GET["action"] == 'add_price' || $_POST["action"] == 'updateprice' ) && ($user->rights->produit->creer || $user->rights->service->creer))
			{
				$langs->load("suppliers");

				if ($_GET["rowid"]) {
					$product->fetch_product_fournisseur_price($_GET["rowid"]);
					print_fiche_titre($langs->trans("ChangeSupplierPrice"));
				} else {
					print_fiche_titre($langs->trans("AddSupplierPrice"));
				}
				print '<table class="border" width="100%">';
				print '<form action="fournisseurs.php?id='.$product->id.'" method="post">';
				print '<input type="hidden" name="token" value="'.$_SESSION['newtoken'].'">';
				print '<input type="hidden" name="action" value="updateprice">';

				print '<tr><td>'.$langs->trans("Supplier").'</td><td colspan="3">';
				if ($_GET["rowid"])
				{
					$supplier=new Fournisseur($db);
					$supplier->fetch($_GET["socid"]);
					print $supplier->getNomUrl(1);
					print '<input type="hidden" name="id_fourn" value="'.$_GET["socid"].'">';
					print '<input type="hidden" name="ref_fourn" value="'.$product->fourn_ref.'">';
					print '<input type="hidden" name="ref_fourn_price_id" value="'.$_GET["rowid"].'">';
				}
				else
				{
					$html=new Form($db);
					$html->select_societes($_POST["id_fourn"],'id_fourn','fournisseur=1',1);
				}
				print '</td></tr>';

				// Ref supplier
				print '<tr><td>'.$langs->trans("SupplierRef").'</td><td colspan="3">';
				if ($_GET["rowid"])
				{
					print $product->fourn_ref;
				}
				else
				{
					print '<input class="flat" name="ref_fourn" size="12" value="'.($_POST["ref_fourn"]?$_POST["ref_fourn"]:$product->ref_fourn).'">';
				}
				print '</td>';
				print '</tr>';

				// Availability
				if(!empty($conf->global->FOURN_PRODUCT_AVAILABILITY))
				{
					print '<tr><td>'.$langs->trans("Availability").'</td><td colspan="3">';
					$html->select_availability($product->fk_availability,"oselDispo",1);
					print '</td></tr>'."\n";
				}

				// Qty min
				print '<tr>';
				print '<td>'.$langs->trans("QtyMin").'</td>';
				print '<td>';
				$quantity = $_REQUEST["qty"] ? $_REQUEST["qty"] : "1";
				if ($_GET["rowid"])
				{
					print '<input type="hidden" name="qty" value="'.$product->fourn_qty.'">';
					print $product->fourn_qty;
				}
				else
				{
					print '<input class="flat" name="qty" size="5" value="'.$quantity.'">';
				}
				print '</td>';
				print '<td>'.$langs->trans("PriceQtyMin").'</td>';
				print '<td><input class="flat" name="price" size="8" value="'.($_POST["price"]?$_POST["price"]:price($product->fourn_price)).'">';
				print '&nbsp;';
				print $html->select_PriceBaseType(($_POST["price_base_type"]?$_POST["price_base_type"]:$product->price_base_type), "price_base_type");
                print '</td>';
				print '</tr>';

				print '<tr><td colspan="4" align="center"><input class="button" type="submit" value="'.$langs->trans("Save").'">';
				print '&nbsp; &nbsp;';
				print '<input class="button" type="submit" name="cancel" value="'.$langs->trans("Cancel").'"></td></tr>';

				print '</form>';
				print '</table>';
			}

			/* ************************************************************************** */
			/*                                                                            */
			/* Barre d'action                                                             */
			/*                                                                            */
			/* ************************************************************************** */

			print "\n<div class=\"tabsAction\">\n";

			if ($_GET["action"] != 'add_price') {

				if ($user->rights->produit->creer || $user->rights->service->creer)
				{
					print '<a class="butAction" href="'.DOL_URL_ROOT.'/product/fournisseurs.php?id='.$product->id.'&amp;action=add_price">';
					print $langs->trans("AddSupplierPrice").'</a>';
				}

			}

			print "\n</div>\n";
			print '<br>';


			if ($user->rights->fournisseur->lire)
			{
				// Suppliers list title
				print '<table class="noborder" width="100%">';
				if ($product->isproduct()) $nblignefour=4;
				else $nblignefour=4;

				$param="&id=".$product->id;
				print '<tr class="liste_titre">';
				print_liste_field_titre($langs->trans("Suppliers"),$_SERVER["PHP_SELF"],"s.nom","",$param,"",$sortfield,$sortorder);
				print '<td class="liste_titre">'.$langs->trans("SupplierRef").'</td>';
				if(!empty($conf->global->FOURN_PRODUCT_AVAILABILITY))
					print_liste_field_titre($langs->trans("Availability"),$_SERVER["PHP_SELF"],"pfp.fk_availability","",$param,"",$sortfield,$sortorder);
				print_liste_field_titre($langs->trans("QtyMin"),$_SERVER["PHP_SELF"],"pfp.quantity","",$param,"",$sortfield,$sortorder);
				print '<td class="liste_titre" align="right">'.$langs->trans("PriceQtyMinHT").'</td>';
				print_liste_field_titre($langs->trans("UnitPriceHT"),$_SERVER["PHP_SELF"],"pfp.unitprice","",$param,'align="right"',$sortfield,$sortorder);
				print '<td class="liste_titre"></td>';
				print "</tr>\n";

				$product_fourn = new ProductFournisseur($db);
				$product_fourn_list = $product_fourn->fetch_product_fournisseur($product->id);

				if (sizeof($product_fourn_list)>0)
				{
					$var=true;

					foreach($product_fourn_list as $productfourn)
					{
						$var=!$var;

						print "<tr ".$bc[$var].">";

						print '<td>'.$productfourn->getSocNomUrl(1).'</td>';

						// Supplier
						print '<td align="left">'.$productfourn->fourn_ref.'</td>';

						//Availability
						if(!empty($conf->global->FOURN_PRODUCT_AVAILABILITY))
						{
							$html->load_cache_availability();
                			$availability= $html->cache_availability[$productfourn->fk_availability]['label'];
							print '<td align="left">'.$availability.'</td>';
						}

						// Quantity
						print '<td align="center">';
						print $productfourn->fourn_qty;
						print '</td>';

						// Price quantity
						print '<td align="right">';
						print $productfourn->fourn_price?price($productfourn->fourn_price):"";
						print '</td>';

						// Unit price
						print '<td align="right">';
						print price($productfourn->fourn_unitprice);
						//print $objp->unitprice? price($objp->unitprice) : ($objp->quantity?price($objp->price/$objp->quantity):"&nbsp;");
						print '</td>';

						// Modify-Remove
						print '<td align="center">';
						if ($user->rights->produit->creer || $user->rights->service->creer)
						{
							print '<a href="fournisseurs.php?id='.$product->id.'&amp;socid='.$productfourn->fourn_id.'&amp;action=add_price&amp;rowid='.$productfourn->product_fourn_price_id.'">'.img_edit()."</a>";
							print '<a href="fournisseurs.php?id='.$product->id.'&amp;socid='.$productfourn->fourn_id.'&amp;action=remove_pf&amp;rowid='.$productfourn->product_fourn_price_id.'">'.img_picto($langs->trans("Remove"),'disable.png').'</a>';
						}

						print '</td>';

						print '</tr>';
					}
				}

				print '</table>';
			}
		}
	}
}
else
{
	print $langs->trans("ErrorUnknown");
}


$db->close();

<<<<<<< HEAD
llxFooter('$Date: 2011/07/31 23:19:26 $ - $Revision: 1.97 $');
=======
llxFooter('$Date: 2011/08/21 00:26:31 $ - $Revision: 1.101 $');
>>>>>>> 19bde3ab
?><|MERGE_RESOLUTION|>--- conflicted
+++ resolved
@@ -23,11 +23,7 @@
  *  \file       htdocs/product/fournisseurs.php
  *  \ingroup    product
  *  \brief      Page of tab suppliers for products
-<<<<<<< HEAD
- *  \version    $Id: fournisseurs.php,v 1.97 2011/07/31 23:19:26 eldy Exp $
-=======
  *  \version    $Id: fournisseurs.php,v 1.101 2011/08/21 00:26:31 eldy Exp $
->>>>>>> 19bde3ab
  */
 
 require("../main.inc.php");
@@ -453,9 +449,5 @@
 
 $db->close();
 
-<<<<<<< HEAD
-llxFooter('$Date: 2011/07/31 23:19:26 $ - $Revision: 1.97 $');
-=======
 llxFooter('$Date: 2011/08/21 00:26:31 $ - $Revision: 1.101 $');
->>>>>>> 19bde3ab
 ?>