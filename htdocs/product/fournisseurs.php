--- conflicted
+++ resolved
@@ -279,12 +279,6 @@
 
 	if ($result)
 	{
-		if ($action == 'ask_remove_pf') {
-			$form = new Form($db);
-			$formconfirm = $form->formconfirm($_SERVER["PHP_SELF"] . '?id=' . $id . '&rowid=' . $rowid, $langs->trans('DeleteProductBuyPrice'), $langs->trans('ConfirmDeleteProductBuyPrice'), 'remove_pf', '', 0, 1);
-			echo $formconfirm;
-		}
-		
 		if ($action <> 'edit' && $action <> 're-edit')
 		{
 			$head=product_prepare_head($object);
@@ -675,13 +669,8 @@
 						print '<td align="center">';
 						if ($user->rights->produit->creer || $user->rights->service->creer)
 						{
-<<<<<<< HEAD
-							print '<a href="'.$_SERVER['PHP_SELF'].'?id='.$product->id.'&amp;socid='.$productfourn->fourn_id.'&amp;action=add_price&amp;rowid='.$productfourn->product_fourn_price_id.'">'.img_edit()."</a>";
-							print '<a href="'.$_SERVER['PHP_SELF'].'?id='.$product->id.'&amp;socid='.$productfourn->fourn_id.'&amp;action=ask_remove_pf&amp;rowid='.$productfourn->product_fourn_price_id.'">'.img_picto($langs->trans("Remove"),'disable.png').'</a>';
-=======
 							print '<a href="'.$_SERVER['PHP_SELF'].'?id='.$object->id.'&amp;socid='.$productfourn->fourn_id.'&amp;action=add_price&amp;rowid='.$productfourn->product_fourn_price_id.'">'.img_edit()."</a>";
 							print '<a href="'.$_SERVER['PHP_SELF'].'?id='.$object->id.'&amp;socid='.$productfourn->fourn_id.'&amp;action=remove_pf&amp;rowid='.$productfourn->product_fourn_price_id.'">'.img_picto($langs->trans("Remove"),'disable.png').'</a>';
->>>>>>> d86235ab
 						}
 
 						print '</td>';
