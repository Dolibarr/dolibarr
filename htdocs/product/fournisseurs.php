--- conflicted
+++ resolved
@@ -810,18 +810,12 @@
                     print_liste_field_titre("BarcodeValue", $_SERVER["PHP_SELF"], "pfp.barcode", "", $param, '', $sortfield, $sortorder, 'center ');
                     print_liste_field_titre("BarcodeType", $_SERVER["PHP_SELF"], "pfp.fk_barcode_type", "", $param, '', $sortfield, $sortorder, 'center ');
                 }
-<<<<<<< HEAD
 				print_liste_field_titre("DateModification", $_SERVER["PHP_SELF"], "pfp.tms", "", $param, '', $sortfield, $sortorder, 'right ');
-=======
-				print_liste_field_titre("DiscountQtyMin",$_SERVER["PHP_SELF"],'','',$param,'align="right"',$sortfield,$sortorder);
-				print_liste_field_titre("NbDaysToDelivery",$_SERVER["PHP_SELF"],"pfp.delivery_time_days","",$param,'align="right"',$sortfield,$sortorder);
-				print_liste_field_titre("ReputationForThisProduct",$_SERVER["PHP_SELF"],"pfp.supplier_reputation","",$param,'align="center"',$sortfield,$sortorder);
 				if (is_object($hookmanager))
 				{
 				    $parameters=array('id_fourn'=>$id_fourn, 'prod_id'=>$object->id);
 				    $reshook=$hookmanager->executeHooks('printFieldListTitle', $parameters, $object, $action);
 				}
->>>>>>> a35f010e
 				print_liste_field_titre('');
 				print "</tr>\n";
 
@@ -934,11 +928,7 @@
 						if (is_object($hookmanager))
 						{
 							$parameters=array('id_pfp'=>$productfourn->product_fourn_price_id,'id_fourn'=>$id_fourn,'prod_id'=>$object->id);
-<<<<<<< HEAD
-						    $reshook=$hookmanager->executeHooks('printObjectLine', $parameters, $object, $action);
-=======
 						    $reshook=$hookmanager->executeHooks('printFieldListValue', $parameters, $object, $action);
->>>>>>> a35f010e
 						}
 
 						// Modify-Remove
