--- conflicted
+++ resolved
@@ -257,17 +257,11 @@
 
 			if (!$error)
 			{
-<<<<<<< HEAD
 				$supplier = new Fournisseur($db);
 				$result = $supplier->fetch($id_fourn);
-				if (isset($_POST['ref_fourn_price_id']))
-					$object->fetch_product_fournisseur_price($_POST['ref_fourn_price_id']);
-=======
-				$supplier=new Fournisseur($db);
-				$result=$supplier->fetch($id_fourn);
-				if (GETPOSTISSET('ref_fourn_price_id'))
+				if (GETPOSTISSET('ref_fourn_price_id')) {
 					$object->fetch_product_fournisseur_price(GETPOST('ref_fourn_price_id', 'int'));
->>>>>>> 7e52c703
+				}
 
 				$extralabels = $extrafields->fetch_name_optionals_label("product_fournisseur_price");
 				$extrafield_values = $extrafields->getOptionalsFromPost("product_fournisseur_price");
