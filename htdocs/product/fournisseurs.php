--- conflicted
+++ resolved
@@ -1022,12 +1022,8 @@
 				print_liste_field_titre("VATRate", $_SERVER["PHP_SELF"], '', '', $param, '', $sortfield, $sortorder, 'right ');
 				$nbfields++;
 				print_liste_field_titre("PriceQtyMinHT", $_SERVER["PHP_SELF"], '', '', $param, '', $sortfield, $sortorder, 'right ');
-<<<<<<< HEAD
+				$nbfields++;
 				if (isModEnabled("multicurrency")) {
-=======
-				$nbfields++;
-				if (!empty($conf->multicurrency->enabled)) {
->>>>>>> e480b7ca
 					print_liste_field_titre("PriceQtyMinHTCurrency", $_SERVER["PHP_SELF"], '', '', $param, '', $sortfield, $sortorder, 'right ');
 					$nbfields++;
 				}
