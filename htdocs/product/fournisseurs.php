--- conflicted
+++ resolved
@@ -75,66 +75,8 @@
  */
 
 $parameters=array('socid'=>$socid, 'id_prod'=>$id);
-<<<<<<< HEAD
 $reshook=$hookmanager->executeHooks('doActions',$parameters,$product,$action);    // Note that $action and $object may have been modified by some hooks
 if ($reshook < 0) setEventMessages($hookmanager->error, $hookmanager->errors, 'errors');
-
-if ($action == 'remove_pf')
-{
-	$product = new ProductFournisseur($db);
-	if ($product->fetch($id) > 0)
-	{
-		if ($rowid)
-		{
-			$result=$product->remove_product_fournisseur_price($rowid);
-			$action = '';
-			setEventMessage($langs->trans("PriceRemoved"));
-		}
-	}
-}
-
-if ($action == 'updateprice' && GETPOST('cancel') <> $langs->trans("Cancel"))
-{
-    $id_fourn=GETPOST("id_fourn");
-    if (empty($id_fourn)) $id_fourn=GETPOST("search_id_fourn");
-    $ref_fourn=GETPOST("ref_fourn");
-    if (empty($ref_fourn)) $ref_fourn=GETPOST("search_ref_fourn");
-    $quantity=GETPOST("qty");
-	$remise_percent=price2num(GETPOST('remise_percent','alpha'));
-    $npr = preg_match('/\*/', $_POST['tva_tx']) ? 1 : 0 ;
-    $tva_tx = str_replace('*','', GETPOST('tva_tx','alpha'));
-    $tva_tx = price2num($tva_tx);
-
-    if ($tva_tx == '')
-    {
-		$error++;
-	    setEventMessage($langs->trans("ErrorFieldRequired",$langs->transnoentities("VATRateForSupplierProduct")), 'errors');
-    }
-	if (empty($quantity))
-	{
-		$error++;
-		setEventMessage($langs->trans("ErrorFieldRequired",$langs->transnoentities("Qty")), 'errors');
-	}
-	if (empty($ref_fourn))
-	{
-		$error++;
-		setEventMessage($langs->trans("ErrorFieldRequired",$langs->transnoentities("RefSupplier")), 'errors');
-	}
-	if ($id_fourn <= 0)
-	{
-		$error++;
-		setEventMessage($langs->trans("ErrorFieldRequired",$langs->transnoentities("Supplier")), 'errors');
-	}
-	if ($_POST["price"] < 0 || $_POST["price"] == '')
-	{
-		$error++;
-		setEventMessage($langs->trans("ErrorFieldRequired",$langs->transnoentities("Price")), 'errors');
-=======
-$reshook=$hookmanager->executeHooks('doActions',$parameters,$object,$action);    // Note that $action and $object may have been modified by some hooks
-
-if ($reshook < 0) {
-	setEventMessages($hookmanager->error, $hookmanager->errors, 'errors');
-}
 
 if (empty($reshook)) {
 	if ($action == 'remove_pf')
@@ -146,67 +88,60 @@
 			{
 				$result=$product->remove_product_fournisseur_price($rowid);
 				$action = '';
-				$mesg = '<div class="ok">'.$langs->trans("PriceRemoved").'.</div>';
-			}
-		}
->>>>>>> 08214999
+				setEventMessage($langs->trans("PriceRemoved"));
+			}
+		}
 	}
 
 	if ($action == 'updateprice' && GETPOST('cancel') <> $langs->trans("Cancel"))
 	{
-<<<<<<< HEAD
-	    $error++;
-		setEventMessage($product->error, 'errors');
-	}
-=======
-	    $id_fourn=GETPOST("id_fourn");
-	    if (empty($id_fourn)) $id_fourn=GETPOST("search_id_fourn");
-	    $ref_fourn=GETPOST("ref_fourn");
-	    if (empty($ref_fourn)) $ref_fourn=GETPOST("search_ref_fourn");
-	    $quantity=GETPOST("qty");
+		$id_fourn=GETPOST("id_fourn");
+		if (empty($id_fourn)) $id_fourn=GETPOST("search_id_fourn");
+		$ref_fourn=GETPOST("ref_fourn");
+		if (empty($ref_fourn)) $ref_fourn=GETPOST("search_ref_fourn");
+		$quantity=GETPOST("qty");
 		$remise_percent=price2num(GETPOST('remise_percent','alpha'));
-	    $npr = preg_match('/\*/', $_POST['tva_tx']) ? 1 : 0 ;
-	    $tva_tx = str_replace('*','', GETPOST('tva_tx','alpha'));
-	    $tva_tx = price2num($tva_tx);
-
-	    if ($tva_tx == '')
-	    {
+		$npr = preg_match('/\*/', $_POST['tva_tx']) ? 1 : 0 ;
+		$tva_tx = str_replace('*','', GETPOST('tva_tx','alpha'));
+		$tva_tx = price2num($tva_tx);
+
+		if ($tva_tx == '')
+		{
 			$error++;
-			$mesg='<div class="error">'.$langs->trans("ErrorFieldRequired",$langs->transnoentities("VATRateForSupplierProduct")).'</div>';
-	    }
+			setEventMessage($langs->trans("ErrorFieldRequired",$langs->transnoentities("VATRateForSupplierProduct")), 'errors');
+		}
 		if (empty($quantity))
 		{
 			$error++;
-			$mesg='<div class="error">'.$langs->trans("ErrorFieldRequired",$langs->transnoentities("Qty")).'</div>';
+			setEventMessage($langs->trans("ErrorFieldRequired",$langs->transnoentities("Qty")), 'errors');
 		}
 		if (empty($ref_fourn))
 		{
 			$error++;
-			$mesg='<div class="error">'.$langs->trans("ErrorFieldRequired",$langs->transnoentities("RefSupplier")).'</div>';
+			setEventMessage($langs->trans("ErrorFieldRequired",$langs->transnoentities("RefSupplier")), 'errors');
 		}
 		if ($id_fourn <= 0)
 		{
 			$error++;
-			$mesg='<div class="error">'.$langs->trans("ErrorFieldRequired",$langs->transnoentities("Supplier")).'</div>';
+			setEventMessage($langs->trans("ErrorFieldRequired",$langs->transnoentities("Supplier")), 'errors');
 		}
 		if ($_POST["price"] < 0 || $_POST["price"] == '')
 		{
 			$error++;
-			$mesg='<div class="error">'.$langs->trans("ErrorFieldRequired",$langs->transnoentities("Price")).'</div>';
-		}
->>>>>>> 08214999
+			setEventMessage($langs->trans("ErrorFieldRequired",$langs->transnoentities("Price")), 'errors');
+		}
 
 		$product = new ProductFournisseur($db);
 		$result=$product->fetch($id);
 		if ($result <= 0)
 		{
-		    $error++;
-		    $mesg=$product->error;
+			$error++;
+			setEventMessage($product->error, 'errors');
 		}
 
 		if (! $error)
-	    {
-	        $db->begin();
+		{
+			$db->begin();
 
 			if (! $error)
 			{
@@ -218,56 +153,40 @@
 					$product->fetch($product->product_id_already_linked);
 					$productLink = $product->getNomUrl(1,'supplier');
 
-<<<<<<< HEAD
-				setEventMessage($langs->trans("ReferenceSupplierIsAlreadyAssociatedWithAProduct",$productLink), 'errors');
-=======
-					$mesg='<div class="error">'.$langs->trans("ReferenceSupplierIsAlreadyAssociatedWithAProduct",$productLink).'</div>';
+					setEventMessage($langs->trans("ReferenceSupplierIsAlreadyAssociatedWithAProduct",$productLink), 'errors');
 				}
 				else if ($ret < 0)
 				{
 					$error++;
-					$mesg='<div class="error">'.$product->error.'</div>';
-				}
->>>>>>> 08214999
+					setEventMessage($product->error, 'errors');
+				}
 			}
 
 			if (! $error)
 			{
-<<<<<<< HEAD
-				$error++;
-				setEventMessage($product->error, 'errors');
-			}
-		}
-=======
 				$supplier=new Fournisseur($db);
 				$result=$supplier->fetch($id_fourn);
 				if (isset($_POST['ref_fourn_price_id']))
 					$product->fetch_product_fournisseur_price($_POST['ref_fourn_price_id']);
->>>>>>> 08214999
 
 				$ret=$product->update_buyprice($quantity, $_POST["price"], $user, $_POST["price_base_type"], $supplier, $_POST["oselDispo"], $ref_fourn, $tva_tx, $_POST["charges"], $remise_percent, $npr);
 				if ($ret < 0)
 				{
 					$error++;
-					$mesg='<div class="error">'.$product->error.'</div>';
+					setEventMessage($product->error, 'errors');
 				}
 			}
 
 			if (! $error)
 			{
-<<<<<<< HEAD
-				$error++;
-				setEventMessage($product->error, 'errors');
-=======
 				$db->commit();
 				$action='';
->>>>>>> 08214999
 			}
 			else
 			{
 				$db->rollback();
 			}
-	    }
+		}
 	}
 
 	if (GETPOST('cancel') == $langs->trans("Cancel"))
@@ -277,6 +196,7 @@
 		exit;
 	}
 }
+
 
 /*
  * view
@@ -474,7 +394,7 @@
 						print '</tr>';
 					}
 				}
-				
+
 				if (is_object($hookmanager))
 				{
 					$parameters=array('id_fourn'=>$id_fourn,'prod_id'=>$product->id);
@@ -584,7 +504,7 @@
 
 						// Charges ????
 						if ($conf->global->PRODUCT_CHARGES)
-						{	
+						{
 							if (! empty($conf->margin->enabled))
 							{
 								print '<td align="right">';
@@ -592,7 +512,7 @@
 								print '</td>';
 							}
 						}
-						
+
 						// Unit price
 						print '<td align="right">';
 						print price($productfourn->fourn_unitprice);
@@ -614,7 +534,7 @@
 								print '</td>';
 							}
 						}
-						
+
 						if (is_object($hookmanager))
 						{
 							$parameters=array('id_pfp'=>$productfourn->product_fourn_price_id,'id_fourn'=>$id_fourn,'prod_id'=>$product->id);
