<?php
/* Copyright (C) 2001-2007 Rodolphe Quiedeville <rodolphe@quiedeville.org>
 * Copyright (C) 2004-2013 Laurent Destailleur  <eldy@users.sourceforge.net>
 * Copyright (C) 2004      Eric Seigne          <eric.seigne@ryxeo.com>
 * Copyright (C) 2005-2012 Regis Houssin        <regis.houssin@capnetworks.com>
 * Copyright (C) 2010-2012 Juanjo Menent        <jmenent@2byte.es>
 * Copyright (C) 2012      Christophe Battarel  <christophe.battarel@altairis.fr>
 * Copyright (C) 2014      Ion Agorria          <ion@agorria.com> 
 *
 * This program is free software; you can redistribute it and/or modify
 * it under the terms of the GNU General Public License as published by
 * the Free Software Foundation; either version 3 of the License, or
 * (at your option) any later version.
 *
 * This program is distributed in the hope that it will be useful,
 * but WITHOUT ANY WARRANTY; without even the implied warranty of
 * MERCHANTABILITY or FITNESS FOR A PARTICULAR PURPOSE.  See the
 * GNU General Public License for more details.
 *
 * You should have received a copy of the GNU General Public License
 * along with this program. If not, see <http://www.gnu.org/licenses/>.
 */

/**
 *  \file       htdocs/product/fournisseurs.php
 *  \ingroup    product
 *  \brief      Page of tab suppliers for products
 */

require '../main.inc.php';
require_once DOL_DOCUMENT_ROOT.'/core/lib/product.lib.php';
require_once DOL_DOCUMENT_ROOT.'/comm/propal/class/propal.class.php';
require_once DOL_DOCUMENT_ROOT.'/fourn/class/fournisseur.product.class.php';
require_once DOL_DOCUMENT_ROOT.'/product/class/priceexpression.class.php';
require_once DOL_DOCUMENT_ROOT.'/product/class/priceparser.class.php';

$langs->load("products");
$langs->load("suppliers");
$langs->load("bills");
if (! empty($conf->margin->enabled)) $langs->load("margins");

$id = GETPOST('id', 'int');
$ref = GETPOST('ref', 'alpha');
$rowid=GETPOST('rowid','int');
$action=GETPOST('action', 'alpha');
$socid=GETPOST('socid', 'int');
$backtopage=GETPOST('backtopage','alpha');
$error=0;

// If socid provided by ajax company selector
if (! empty($_REQUEST['search_fourn_id']))
{
	$_GET['id_fourn'] = $_GET['search_fourn_id'];
	$_POST['id_fourn'] = $_POST['search_fourn_id'];
	$_REQUEST['id_fourn'] = $_REQUEST['search_fourn_id'];
}

// Security check
$fieldvalue = (! empty($id) ? $id : (! empty($ref) ? $ref : ''));
$fieldtype = (! empty($ref) ? 'ref' : 'rowid');
if ($user->societe_id) $socid=$user->societe_id;
$result=restrictedArea($user,'produit|service&fournisseur',$fieldvalue,'product&product','','',$fieldtype);

// Initialize technical object to manage hooks of thirdparties. Note that conf->hooks_modules contains array array
$hookmanager->initHooks(array('pricesuppliercard','globalcard'));
$product = new ProductFournisseur($db);
$product->fetch($id,$ref);

$sortfield = GETPOST("sortfield",'alpha');
$sortorder = GETPOST("sortorder",'alpha');

if (! $sortfield) $sortfield="s.nom";
if (! $sortorder) $sortorder="ASC";


/*
 * Actions
 */

$parameters=array('socid'=>$socid, 'id_prod'=>$id);
$reshook=$hookmanager->executeHooks('doActions',$parameters,$product,$action);    // Note that $action and $object may have been modified by some hooks
if ($reshook < 0) setEventMessages($hookmanager->error, $hookmanager->errors, 'errors');

if (empty($reshook)) {
	if ($action == 'remove_pf')
	{
		$product = new ProductFournisseur($db);
		if ($product->fetch($id) > 0)
		{
			if ($rowid)
			{
				$result=$product->remove_product_fournisseur_price($rowid);
				$action = '';
				setEventMessage($langs->trans("PriceRemoved"));
			}
		}
	}
<<<<<<< HEAD
}

if ($action == 'updateprice' && GETPOST('cancel') <> $langs->trans("Cancel"))
{
    $id_fourn=GETPOST("id_fourn");
    if (empty($id_fourn)) $id_fourn=GETPOST("search_id_fourn");
    $ref_fourn=GETPOST("ref_fourn");
    if (empty($ref_fourn)) $ref_fourn=GETPOST("search_ref_fourn");
    $quantity=GETPOST("qty");
	$remise_percent=price2num(GETPOST('remise_percent','alpha'));
    $npr = preg_match('/\*/', $_POST['tva_tx']) ? 1 : 0 ;
    $tva_tx = str_replace('*','', GETPOST('tva_tx','alpha'));
    $tva_tx = price2num($tva_tx);
    $price_expression = GETPOST('eid', 'int') == 0 ? 'NULL' : GETPOST('eid', 'int'); //Discard expression if not in expression mode

    if ($tva_tx == '')
    {
		$error++;
	    setEventMessage($langs->trans("ErrorFieldRequired",$langs->transnoentities("VATRateForSupplierProduct")), 'errors');
    }
	if (empty($quantity))
	{
		$error++;
		setEventMessage($langs->trans("ErrorFieldRequired",$langs->transnoentities("Qty")), 'errors');
	}
	if (empty($ref_fourn))
	{
		$error++;
		setEventMessage($langs->trans("ErrorFieldRequired",$langs->transnoentities("RefSupplier")), 'errors');
	}
	if ($id_fourn <= 0)
	{
		$error++;
		setEventMessage($langs->trans("ErrorFieldRequired",$langs->transnoentities("Supplier")), 'errors');
	}
	if ($_POST["price"] < 0 || $_POST["price"] == '')
	{
		if ($price_expression == 'NULL') { //This is not because of using expression instead of numeric price
			$error++;
			setEventMessage($langs->trans("ErrorFieldRequired",$langs->transnoentities("Price")), 'errors');
		}
		else
		{
			$_POST["price"] = 0;
		}
	}
=======
>>>>>>> 5c5ff72e

	if ($action == 'updateprice' && GETPOST('cancel') <> $langs->trans("Cancel"))
	{
		$id_fourn=GETPOST("id_fourn");
		if (empty($id_fourn)) $id_fourn=GETPOST("search_id_fourn");
		$ref_fourn=GETPOST("ref_fourn");
		if (empty($ref_fourn)) $ref_fourn=GETPOST("search_ref_fourn");
		$quantity=GETPOST("qty");
		$remise_percent=price2num(GETPOST('remise_percent','alpha'));
		$npr = preg_match('/\*/', $_POST['tva_tx']) ? 1 : 0 ;
		$tva_tx = str_replace('*','', GETPOST('tva_tx','alpha'));
		$tva_tx = price2num($tva_tx);

		if ($tva_tx == '')
		{
			$error++;
			setEventMessage($langs->trans("ErrorFieldRequired",$langs->transnoentities("VATRateForSupplierProduct")), 'errors');
		}
		if (empty($quantity))
		{
			$error++;
			setEventMessage($langs->trans("ErrorFieldRequired",$langs->transnoentities("Qty")), 'errors');
		}
		if (empty($ref_fourn))
		{
			$error++;
			setEventMessage($langs->trans("ErrorFieldRequired",$langs->transnoentities("RefSupplier")), 'errors');
		}
		if ($id_fourn <= 0)
		{
			$error++;
			setEventMessage($langs->trans("ErrorFieldRequired",$langs->transnoentities("Supplier")), 'errors');
		}
		if ($_POST["price"] < 0 || $_POST["price"] == '')
		{
			$error++;
			setEventMessage($langs->trans("ErrorFieldRequired",$langs->transnoentities("Price")), 'errors');
		}

		$product = new ProductFournisseur($db);
		$result=$product->fetch($id);
		if ($result <= 0)
		{
			$error++;
			setEventMessage($product->error, 'errors');
		}

		if (! $error)
		{
			$db->begin();

			if (! $error)
			{
				$ret=$product->add_fournisseur($user, $id_fourn, $ref_fourn, $quantity);    // This insert record with no value for price. Values are update later with update_buyprice
				if ($ret == -3)
				{
					$error++;

					$product->fetch($product->product_id_already_linked);
					$productLink = $product->getNomUrl(1,'supplier');

					setEventMessage($langs->trans("ReferenceSupplierIsAlreadyAssociatedWithAProduct",$productLink), 'errors');
				}
				else if ($ret < 0)
				{
					$error++;
					setEventMessage($product->error, 'errors');
				}
			}

			if (! $error)
			{
				$supplier=new Fournisseur($db);
				$result=$supplier->fetch($id_fourn);
				if (isset($_POST['ref_fourn_price_id']))
					$product->fetch_product_fournisseur_price($_POST['ref_fourn_price_id']);

				$ret=$product->update_buyprice($quantity, $_POST["price"], $user, $_POST["price_base_type"], $supplier, $_POST["oselDispo"], $ref_fourn, $tva_tx, $_POST["charges"], $remise_percent, $npr);
				if ($ret < 0)
				{
					$error++;
					setEventMessage($product->error, 'errors');
				}
			}

			if (! $error)
			{
<<<<<<< HEAD
				$error++;
				setEventMessage($product->error, 'errors');
			} 
			else 
			{
				if ($price_expression != 'NULL') {
					//Check the expression validity by parsing it
	                $priceparser = new PriceParser($db);
	                $price_result = $priceparser->parseProductSupplier($id, $price_expression, $quantity, $tva_tx);
	                if ($price_result < 0) { //Expression is not valid
						$error++;
						setEventMessage($priceparser->translatedError(), 'errors');
					}
				}
				if (! $error && ! empty($conf->dynamicprices->enabled)) {
					$ret=$product->setPriceExpression($price_expression);
					if ($ret < 0)
					{
						$error++;
						setEventMessage($product->error, 'errors');
					}
				}
=======
				$db->commit();
				$action='';
			}
			else
			{
				$db->rollback();
>>>>>>> 5c5ff72e
			}
		}
	}

	if (GETPOST('cancel') == $langs->trans("Cancel"))
	{
		$action = '';
		header("Location: fournisseurs.php?id=".$_GET["id"]);
		exit;
	}
}


/*
 * view
 */

$form = new Form($db);

if ($id || $ref)
{
	if ($action <> 're-edit')
	{
		$product = new ProductFournisseur($db);
		$result = $product->fetch($id,$ref);
		//$result = $product->fetch_fourn_data($_REQUEST["id_fourn"]);
		llxHeader("","",$langs->trans("CardProduct".$product->type));
	}

	if ($result)
	{
		if ($action <> 'edit' && $action <> 're-edit')
		{
			/*
			 *  En mode visu
			 */

			$head=product_prepare_head($product, $user);
			$titre=$langs->trans("CardProduct".$product->type);
			$picto=($product->type==1?'service':'product');
			dol_fiche_head($head, 'suppliers', $titre, 0, $picto);


			print '<table class="border" width="100%">';

			// Reference
			print '<tr>';
			print '<td width="15%">'.$langs->trans("Ref").'</td><td colspan="2">';
			print $form->showrefnav($product,'ref','',1,'ref');
			print '</td>';
			print '</tr>';

			// Label
			print '<tr><td>'.$langs->trans("Label").'</td><td colspan="2">'.$product->libelle.'</td></tr>';

			// Minimum Price
			print '<tr><td>'.$langs->trans("BuyingPriceMin").'</td>';
            print '<td colspan="2">';
			$product_fourn = new ProductFournisseur($db);
			if ($product_fourn->find_min_price_product_fournisseur($product->id) > 0)
			{
			    if ($product_fourn->product_fourn_price_id > 0) print $product_fourn->display_price_product_fournisseur();
			    else print $langs->trans("NotDefined");
			}
            print '</td></tr>';

			// Status (to buy)
			print '<tr><td>'.$langs->trans("Status").' ('.$langs->trans("Buy").')</td><td>';
			print $product->getLibStatut(2,1);
			print '</td></tr>';

			print '</table>';

			print "</div>\n";

			// Form to add or update a price
			if (($action == 'add_price' || $action == 'updateprice' ) && ($user->rights->produit->creer || $user->rights->service->creer))
			{
				$langs->load("suppliers");

				if ($rowid)
				{
					$product->fetch_product_fournisseur_price($rowid, 1); //Ignore the math expression when getting the price
					print_fiche_titre($langs->trans("ChangeSupplierPrice"));
				}
				else
				{
					print_fiche_titre($langs->trans("AddSupplierPrice"));
				}

				print '<form action="'.$_SERVER['PHP_SELF'].'?id='.$product->id.'" method="POST">';
				print '<input type="hidden" name="token" value="'.$_SESSION['newtoken'].'">';
				print '<input type="hidden" name="action" value="updateprice">';

				print '<table class="border" width="100%">';

				print '<tr><td class="fieldrequired" width="25%">'.$langs->trans("Supplier").'</td><td>';
				if ($rowid)
				{
					$supplier=new Fournisseur($db);
					$supplier->fetch($socid);
					print $supplier->getNomUrl(1);
					print '<input type="hidden" name="id_fourn" value="'.$socid.'">';
					print '<input type="hidden" name="ref_fourn" value="'.$product->fourn_ref.'">';
					print '<input type="hidden" name="ref_fourn_price_id" value="'.$rowid.'">';
				}
				else
				{
					$events=array();
					$events[]=array('method' => 'getVatRates', 'url' => dol_buildpath('/core/ajax/vatrates.php',1), 'htmlname' => 'tva_tx', 'params' => array());
					print $form->select_company(GETPOST("id_fourn"),'id_fourn','fournisseur=1',1,0,0,$events);

					$parameters=array('filtre'=>"fournisseur=1",'html_name'=>'id_fourn','selected'=>GETPOST("id_fourn"),'showempty'=>1,'prod_id'=>$product->id);
				    $reshook=$hookmanager->executeHooks('formCreateThirdpartyOptions',$parameters,$object,$action);
					if (empty($reshook))
					{
						if (empty($form->result))
						{
							print ' - <a href="'.DOL_URL_ROOT.'/societe/soc.php?action=create&type=f&backtopage='.urlencode($_SERVER["PHP_SELF"].'?id='.$product->id.'&action='.$action).'">'.$langs->trans("CreateDolibarrThirdPartySupplier").'</a>';
						}
					}
				}
				print '</td></tr>';

				// Ref supplier
				print '<tr><td class="fieldrequired">'.$langs->trans("SupplierRef").'</td><td>';
				if ($rowid)
				{
					print $product->fourn_ref;
				}
				else
				{
					print '<input class="flat" name="ref_fourn" size="12" value="'.(GETPOST("ref_fourn")?GETPOST("ref_fourn"):'').'">';
				}
				print '</td>';
				print '</tr>';

				// Availability
				if (! empty($conf->global->FOURN_PRODUCT_AVAILABILITY))
				{
					$langs->load("propal");
					print '<tr><td>'.$langs->trans("Availability").'</td><td>';
					$form->selectAvailabilityDelay($product->fk_availability,"oselDispo",1);
					print '</td></tr>'."\n";
				}

				// Qty min
				print '<tr>';
				print '<td class="fieldrequired">'.$langs->trans("QtyMin").'</td>';
				print '<td>';
				$quantity = GETPOST('qty') ? GETPOST('qty') : "1";
				if ($rowid)
				{
					print '<input type="hidden" name="qty" value="'.$product->fourn_qty.'">';
					print $product->fourn_qty;
				}
				else
				{
					print '<input class="flat" name="qty" size="5" value="'.$quantity.'">';
				}
				print '</td></tr>';


				// Vat rate
				$default_vat='';

				// We don't have supplier, so we try to guess.
				// For this we build a fictive supplier with same properties than user but using vat)
				$mysoc2=dol_clone($mysoc);
				$mysoc2->name='Fictive seller with same country';
				$mysoc2->tva_assuj=1;
				$default_vat=get_default_tva($mysoc2, $mysoc, $product->id, 0);

				print '<tr><td class="fieldrequired">'.$langs->trans("VATRateForSupplierProduct").'</td>';
				print '<td>';
				//print $form->load_tva('tva_tx',$product->tva_tx,$supplier,$mysoc);    // Do not use list here as it may be any vat rates for any country
				if (! empty($socid))	// When update
				{
					$default_vat=get_default_tva($supplier, $mysoc, $product->id);
					if (empty($default_vat)) $default_vat=$product->tva_tx;
				}
				print '<input type="text" class="flat" size="5" name="tva_tx" value="'.(GETPOST("tva_tx")?vatrate(GETPOST("tva_tx")):($default_vat!=''?vatrate($default_vat):'')).'">';
				print '</td></tr>';

				if (! empty($conf->dynamicprices->enabled)) { //Only show price mode and expression selector if module is enabled
					// Price mode selector
					print '<tr><td class="fieldrequired">'.$langs->trans("PriceMode").'</td><td>';
					$price_expression = new PriceExpression($db);
					$price_expression_list = array(0 => $langs->trans("PriceNumeric")); //Put the numeric mode as first option
					foreach ($price_expression->list_price_expression() as $entry) {
						$price_expression_list[$entry->id] = $entry->title;
					}
					$price_expression_preselection = GETPOST('eid') ? GETPOST('eid') : ($product->fk_price_expression ? $product->fk_price_expression : '0');
					print $form->selectarray('eid', $price_expression_list, $price_expression_preselection);
					print '&nbsp; <div id="expression_editor" class="button">'.$langs->trans("PriceExpressionEditor").'</div>';
					print '</td></tr>';
					// This code hides the numeric price input if is not selected, loads the editor page if editor button is pressed
					print '<script type="text/javascript">
						jQuery(document).ready(run);
						function run() {
							jQuery("#expression_editor").click(on_click);
							jQuery("#eid").change(on_change);
							on_change();
						}
						function on_click() {
							window.location = "'.DOL_URL_ROOT.'/product/expression.php?id='.$id.'&tab=fournisseurs&eid=" + $("#eid").attr("value");
						}
						function on_change() {
							if ($("#eid").attr("value") == 0) {
								jQuery("#price_numeric").show();
							} else {
								jQuery("#price_numeric").hide();
							}
						}
					</script>';
				}

				// Price qty min
				print '<tr id="price_numeric"><td class="fieldrequired">'.$langs->trans("PriceQtyMin").'</td>';
				print '<td><input class="flat" name="price" size="8" value="'.(GETPOST('price')?price(GETPOST('price')):(isset($product->fourn_price)?price($product->fourn_price):'')).'">';
				print '&nbsp;';
				print $form->select_PriceBaseType((GETPOST('price_base_type')?GETPOST('price_base_type'):$product->price_base_type), "price_base_type");
				print '</td></tr>';

				// Discount qty min
				print '<tr><td>'.$langs->trans("DiscountQtyMin").'</td>';
				print '<td><input class="flat" name="remise_percent" size="4" value="'.(GETPOST('remise_percent')?vatrate(GETPOST('remise_percent')):(isset($product->fourn_remise_percent)?vatrate($product->fourn_remise_percent):'')).'"> %';
				print '</td>';
				print '</tr>';

				// Charges ????
				if ($conf->global->PRODUCT_CHARGES)
				{
					if (! empty($conf->margin->enabled))
					{
						print '<tr>';
						print '<td>'.$langs->trans("Charges").'</td>';
						print '<td><input class="flat" name="charges" size="8" value="'.(GETPOST('charges')?price(GETPOST('charges')):(isset($product->fourn_charges)?price($product->fourn_charges):'')).'">';
		        		print '</td>';
						print '</tr>';
					}
				}

				if (is_object($hookmanager))
				{
					$parameters=array('id_fourn'=>$id_fourn,'prod_id'=>$product->id);
				    $reshook=$hookmanager->executeHooks('formObjectOptions',$parameters,$object,$action);
				}

				print '</table>';

				print '<br><div class="center">';
				print '<input class="button" type="submit" value="'.$langs->trans("Save").'">';
				print '&nbsp;&nbsp;&nbsp;&nbsp;&nbsp;';
				print '<input class="button" type="submit" name="cancel" value="'.$langs->trans("Cancel").'">';
				print '</div>';

				print '</form>';
			}

			/* ************************************************************************** */
			/*                                                                            */
			/* Barre d'action                                                             */
			/*                                                                            */
			/* ************************************************************************** */

			print "\n<div class=\"tabsAction\">\n";

			if ($action != 'add_price' && $action != 'updateprice')
			{
				if ($user->rights->produit->creer || $user->rights->service->creer)
				{
					print '<a class="butAction" href="'.DOL_URL_ROOT.'/product/fournisseurs.php?id='.$product->id.'&amp;action=add_price">';
					print $langs->trans("AddSupplierPrice").'</a>';
				}
			}

			print "\n</div>\n";
			print '<br>';


			if ($user->rights->fournisseur->lire)
			{
				// Suppliers list title
				print '<table class="noborder" width="100%">';
				if ($product->isproduct()) $nblignefour=4;
				else $nblignefour=4;

				$param="&id=".$product->id;
				print '<tr class="liste_titre">';
				print_liste_field_titre($langs->trans("Suppliers"),$_SERVER["PHP_SELF"],"s.nom","",$param,"",$sortfield,$sortorder);
				print '<td class="liste_titre">'.$langs->trans("SupplierRef").'</td>';
				if (!empty($conf->global->FOURN_PRODUCT_AVAILABILITY)) print_liste_field_titre($langs->trans("Availability"),$_SERVER["PHP_SELF"],"pfp.fk_availability","",$param,"",$sortfield,$sortorder);
				print_liste_field_titre($langs->trans("QtyMin"),$_SERVER["PHP_SELF"],"pfp.quantity","",$param,'align="right"',$sortfield,$sortorder);
				print '<td class="liste_titre" align="right">'.$langs->trans("VATRate").'</td>';
				print '<td class="liste_titre" align="right">'.$langs->trans("PriceQtyMinHT").'</td>';
				// Charges ????
				if ($conf->global->PRODUCT_CHARGES)
				{
					if (! empty($conf->margin->enabled)) print '<td align="right">'.$langs->trans("Charges").'</td>';
				}
				print_liste_field_titre($langs->trans("UnitPriceHT"),$_SERVER["PHP_SELF"],"pfp.unitprice","",$param,'align="right"',$sortfield,$sortorder);
				print '<td class="liste_titre" align="right">'.$langs->trans("DiscountQtyMin").'</td>';
				// Charges ????
				if ($conf->global->PRODUCT_CHARGES)
				{
					if (! empty($conf->margin->enabled)) print '<td align="right">'.$langs->trans("UnitCharges").'</td>';
				}
				print '<td class="liste_titre"></td>';
				print "</tr>\n";

				$product_fourn = new ProductFournisseur($db);
				$product_fourn_list = $product_fourn->list_product_fournisseur_price($product->id, $sortfield, $sortorder);

				if (count($product_fourn_list)>0)
				{
					$var=true;

					foreach($product_fourn_list as $productfourn)
					{
						$var=!$var;

						print "<tr ".$bc[$var].">";

						print '<td>'.$productfourn->getSocNomUrl(1,'supplier').'</td>';

						// Supplier
						print '<td align="left">'.$productfourn->fourn_ref.'</td>';

						//Availability
						if(!empty($conf->global->FOURN_PRODUCT_AVAILABILITY))
						{
							$form->load_cache_availability();
                			$availability= $form->cache_availability[$productfourn->fk_availability]['label'];
							print '<td align="left">'.$availability.'</td>';
						}

						// Quantity
						print '<td align="right">';
						print $productfourn->fourn_qty;
						print '</td>';

						// VAT rate
						print '<td align="right">';
						print vatrate($productfourn->fourn_tva_tx,true);
						print '</td>';

						// Price for the quantity
						print '<td align="right">';
						print $productfourn->fourn_price?price($productfourn->fourn_price):"";
						print '</td>';

						// Charges ????
						if ($conf->global->PRODUCT_CHARGES)
						{
							if (! empty($conf->margin->enabled))
							{
								print '<td align="right">';
								print $productfourn->fourn_charges?price($productfourn->fourn_charges):"";
								print '</td>';
							}
						}

						// Unit price
						print '<td align="right">';
						print price($productfourn->fourn_unitprice);
						//print $objp->unitprice? price($objp->unitprice) : ($objp->quantity?price($objp->price/$objp->quantity):"&nbsp;");
						print '</td>';

						// Discount
						print '<td align="right">';
						print price2num($productfourn->fourn_remise_percent).'%';
						print '</td>';

						// Charges ????
						if ($conf->global->PRODUCT_CHARGES)
						{
							if (! empty($conf->margin->enabled))
							{
								print '<td align="right">';
								print $productfourn->fourn_unitcharges?price($productfourn->fourn_unitcharges) : ($productfourn->fourn_qty?price($productfourn->fourn_charges/$productfourn->fourn_qty):"&nbsp;");
								print '</td>';
							}
						}

						if (is_object($hookmanager))
						{
							$parameters=array('id_pfp'=>$productfourn->product_fourn_price_id,'id_fourn'=>$id_fourn,'prod_id'=>$product->id);
						    $reshook=$hookmanager->executeHooks('printObjectLine',$parameters,$object,$action);
						}

						// Modify-Remove
						print '<td align="center">';
						if ($user->rights->produit->creer || $user->rights->service->creer)
						{
							print '<a href="'.$_SERVER['PHP_SELF'].'?id='.$product->id.'&amp;socid='.$productfourn->fourn_id.'&amp;action=add_price&amp;rowid='.$productfourn->product_fourn_price_id.'">'.img_edit()."</a>";
							print '<a href="'.$_SERVER['PHP_SELF'].'?id='.$product->id.'&amp;socid='.$productfourn->fourn_id.'&amp;action=remove_pf&amp;rowid='.$productfourn->product_fourn_price_id.'">'.img_picto($langs->trans("Remove"),'disable.png').'</a>';
						}

						print '</td>';

						print '</tr>';
					}
				}

				print '</table>';
			}
		}
	}
}
else
{
	print $langs->trans("ErrorUnknown");
}


// End of page
llxFooter();
$db->close();<|MERGE_RESOLUTION|>--- conflicted
+++ resolved
@@ -5,7 +5,7 @@
  * Copyright (C) 2005-2012 Regis Houssin        <regis.houssin@capnetworks.com>
  * Copyright (C) 2010-2012 Juanjo Menent        <jmenent@2byte.es>
  * Copyright (C) 2012      Christophe Battarel  <christophe.battarel@altairis.fr>
- * Copyright (C) 2014      Ion Agorria          <ion@agorria.com> 
+ * Copyright (C) 2014      Ion Agorria          <ion@agorria.com>
  *
  * This program is free software; you can redistribute it and/or modify
  * it under the terms of the GNU General Public License as published by
@@ -81,7 +81,8 @@
 $reshook=$hookmanager->executeHooks('doActions',$parameters,$product,$action);    // Note that $action and $object may have been modified by some hooks
 if ($reshook < 0) setEventMessages($hookmanager->error, $hookmanager->errors, 'errors');
 
-if (empty($reshook)) {
+if (empty($reshook))
+{
 	if ($action == 'remove_pf')
 	{
 		$product = new ProductFournisseur($db);
@@ -95,55 +96,6 @@
 			}
 		}
 	}
-<<<<<<< HEAD
-}
-
-if ($action == 'updateprice' && GETPOST('cancel') <> $langs->trans("Cancel"))
-{
-    $id_fourn=GETPOST("id_fourn");
-    if (empty($id_fourn)) $id_fourn=GETPOST("search_id_fourn");
-    $ref_fourn=GETPOST("ref_fourn");
-    if (empty($ref_fourn)) $ref_fourn=GETPOST("search_ref_fourn");
-    $quantity=GETPOST("qty");
-	$remise_percent=price2num(GETPOST('remise_percent','alpha'));
-    $npr = preg_match('/\*/', $_POST['tva_tx']) ? 1 : 0 ;
-    $tva_tx = str_replace('*','', GETPOST('tva_tx','alpha'));
-    $tva_tx = price2num($tva_tx);
-    $price_expression = GETPOST('eid', 'int') == 0 ? 'NULL' : GETPOST('eid', 'int'); //Discard expression if not in expression mode
-
-    if ($tva_tx == '')
-    {
-		$error++;
-	    setEventMessage($langs->trans("ErrorFieldRequired",$langs->transnoentities("VATRateForSupplierProduct")), 'errors');
-    }
-	if (empty($quantity))
-	{
-		$error++;
-		setEventMessage($langs->trans("ErrorFieldRequired",$langs->transnoentities("Qty")), 'errors');
-	}
-	if (empty($ref_fourn))
-	{
-		$error++;
-		setEventMessage($langs->trans("ErrorFieldRequired",$langs->transnoentities("RefSupplier")), 'errors');
-	}
-	if ($id_fourn <= 0)
-	{
-		$error++;
-		setEventMessage($langs->trans("ErrorFieldRequired",$langs->transnoentities("Supplier")), 'errors');
-	}
-	if ($_POST["price"] < 0 || $_POST["price"] == '')
-	{
-		if ($price_expression == 'NULL') { //This is not because of using expression instead of numeric price
-			$error++;
-			setEventMessage($langs->trans("ErrorFieldRequired",$langs->transnoentities("Price")), 'errors');
-		}
-		else
-		{
-			$_POST["price"] = 0;
-		}
-	}
-=======
->>>>>>> 5c5ff72e
 
 	if ($action == 'updateprice' && GETPOST('cancel') <> $langs->trans("Cancel"))
 	{
@@ -156,6 +108,7 @@
 		$npr = preg_match('/\*/', $_POST['tva_tx']) ? 1 : 0 ;
 		$tva_tx = str_replace('*','', GETPOST('tva_tx','alpha'));
 		$tva_tx = price2num($tva_tx);
+		$price_expression = GETPOST('eid', 'int') == 0 ? 'NULL' : GETPOST('eid', 'int'); //Discard expression if not in expression mode
 
 		if ($tva_tx == '')
 		{
@@ -179,8 +132,14 @@
 		}
 		if ($_POST["price"] < 0 || $_POST["price"] == '')
 		{
-			$error++;
-			setEventMessage($langs->trans("ErrorFieldRequired",$langs->transnoentities("Price")), 'errors');
+			if ($price_expression == 'NULL') { //This is not because of using expression instead of numeric price
+				$error++;
+				setEventMessage($langs->trans("ErrorFieldRequired",$langs->transnoentities("Price")), 'errors');
+			}
+			else
+			{
+				$_POST["price"] = 0;
+			}
 		}
 
 		$product = new ProductFournisseur($db);
@@ -224,44 +183,40 @@
 				$ret=$product->update_buyprice($quantity, $_POST["price"], $user, $_POST["price_base_type"], $supplier, $_POST["oselDispo"], $ref_fourn, $tva_tx, $_POST["charges"], $remise_percent, $npr);
 				if ($ret < 0)
 				{
+
 					$error++;
 					setEventMessage($product->error, 'errors');
 				}
+				else
+				{
+					if ($price_expression != 'NULL') {
+						//Check the expression validity by parsing it
+						$priceparser = new PriceParser($db);
+						$price_result = $priceparser->parseProductSupplier($id, $price_expression, $quantity, $tva_tx);
+						if ($price_result < 0) { //Expression is not valid
+							$error++;
+							setEventMessage($priceparser->translatedError(), 'errors');
+						}
+					}
+					if (! $error && ! empty($conf->dynamicprices->enabled)) {
+						$ret=$product->setPriceExpression($price_expression);
+						if ($ret < 0)
+						{
+							$error++;
+							setEventMessage($product->error, 'errors');
+						}
+					}
+				}
 			}
 
 			if (! $error)
 			{
-<<<<<<< HEAD
-				$error++;
-				setEventMessage($product->error, 'errors');
-			} 
-			else 
-			{
-				if ($price_expression != 'NULL') {
-					//Check the expression validity by parsing it
-	                $priceparser = new PriceParser($db);
-	                $price_result = $priceparser->parseProductSupplier($id, $price_expression, $quantity, $tva_tx);
-	                if ($price_result < 0) { //Expression is not valid
-						$error++;
-						setEventMessage($priceparser->translatedError(), 'errors');
-					}
-				}
-				if (! $error && ! empty($conf->dynamicprices->enabled)) {
-					$ret=$product->setPriceExpression($price_expression);
-					if ($ret < 0)
-					{
-						$error++;
-						setEventMessage($product->error, 'errors');
-					}
-				}
-=======
 				$db->commit();
 				$action='';
 			}
 			else
 			{
 				$db->rollback();
->>>>>>> 5c5ff72e
 			}
 		}
 	}
@@ -446,7 +401,8 @@
 				print '<input type="text" class="flat" size="5" name="tva_tx" value="'.(GETPOST("tva_tx")?vatrate(GETPOST("tva_tx")):($default_vat!=''?vatrate($default_vat):'')).'">';
 				print '</td></tr>';
 
-				if (! empty($conf->dynamicprices->enabled)) { //Only show price mode and expression selector if module is enabled
+				if (! empty($conf->dynamicprices->enabled)) //Only show price mode and expression selector if module is enabled
+				{ 
 					// Price mode selector
 					print '<tr><td class="fieldrequired">'.$langs->trans("PriceMode").'</td><td>';
 					$price_expression = new PriceExpression($db);
@@ -515,7 +471,7 @@
 
 				print '<br><div class="center">';
 				print '<input class="button" type="submit" value="'.$langs->trans("Save").'">';
-				print '&nbsp;&nbsp;&nbsp;&nbsp;&nbsp;';
+				print '&nbsp; &nbsp;';
 				print '<input class="button" type="submit" name="cancel" value="'.$langs->trans("Cancel").'">';
 				print '</div>';
 
