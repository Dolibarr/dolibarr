--- conflicted
+++ resolved
@@ -1025,41 +1025,23 @@
         if (! empty($arrayfields['m.inventorycode']['checked']))
         {
 	        // Inventory code
-<<<<<<< HEAD
-			if ($conf->global->MAIN_FEATURES_LEVEL >= 2)
-			{
-				print '<td>'.'<a href="'
-									.DOL_URL_ROOT.'/product/stock/mouvement.php'
-									.'?id='.$objp->entrepot_id
-									.'&amp;search_inventorycode='.$objp->inventorycode							   
-									.'&amp;search_type_mouvement='.$objp->type_mouvement
-							.'">'
-								.$objp->inventorycode
-							.'</a>'
-						.'</td>';
-			}
-			else
-			{
-				print '<td>'.$objp->inventorycode.'</td>';
-			}
-=======
-	        print '<td>'.'<a href="'
+	        print '<td>';
+          print '<a href="'
 								.DOL_URL_ROOT.'/product/stock/mouvement.php'
-								.'?id='.$objp->entrepot_id
-								.'&amp;search_inventorycode='.$objp->inventorycode
-							    .'&amp;search_type_mouvement='.$objp->type_mouvement
-						.'">'
-							.$objp->inventorycode
-						.'</a>'
-					.'</td>';
->>>>>>> 90b327af
+								.'?id='.urlencode($objp->entrepot_id)
+								.'&amp;search_inventorycode='.urlencode($objp->inventorycode)
+							  .'&amp;search_type_mouvement='.urlencode($objp->type_mouvement)
+						    .'">'
+							  .$objp->inventorycode
+						   .'</a>';
+					print '</td>';
         }
         if (! empty($arrayfields['m.label']['checked']))
         {
             // Label of movement
         	print '<td class="tdoverflowmax100aaa">'.$objp->label.'</td>';
         }
-		if (! empty($arrayfields['m.type_mouvement']['checked']))
+		    if (! empty($arrayfields['m.type_mouvement']['checked']))
         {
             // Type of movement
         	print '<td align="center">'.$objp->type_mouvement.'</td>';
