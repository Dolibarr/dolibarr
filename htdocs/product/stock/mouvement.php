--- conflicted
+++ resolved
@@ -164,13 +164,13 @@
     {
 		$origin_element = '';
 		$origin_id = null;
-		
+
 		if (GETPOST('projectid', 'int'))
 		{
 			$origin_element = 'project';
 			$origin_id = GETPOST('projectid', 'int');
 		}
-		
+
         if ($product->hasbatch())
         {
         	$batch=GETPOST('batch_number');
@@ -731,52 +731,10 @@
 
     print '<div class="div-table-responsive">';
     print '<table class="tagtable liste'.($moreforfilter?" listwithfilterbefore":"").'">'."\n";
-<<<<<<< HEAD
-    
+
     // Lignes des champs de filtre
     print '<tr class="liste_titre_filter">';
-    if (! empty($arrayfields['m.rowid']['checked'])) 
-=======
-
-    print "<tr class=\"liste_titre\">";
-    if (! empty($arrayfields['m.rowid']['checked']))            print_liste_field_titre($arrayfields['m.rowid']['label'],$_SERVER["PHP_SELF"],'m.rowid','',$param,'',$sortfield,$sortorder);
-    if (! empty($arrayfields['m.datem']['checked']))            print_liste_field_titre($arrayfields['m.datem']['label'],$_SERVER["PHP_SELF"],'m.datem','',$param,'',$sortfield,$sortorder);
-    if (! empty($arrayfields['p.ref']['checked']))              print_liste_field_titre($arrayfields['p.ref']['label'],$_SERVER["PHP_SELF"],'p.ref','',$param,'',$sortfield,$sortorder);
-    if (! empty($arrayfields['p.label']['checked']))            print_liste_field_titre($arrayfields['p.label']['label'],$_SERVER["PHP_SELF"],'p.label','',$param,'',$sortfield,$sortorder);
-    if (! empty($arrayfields['m.batch']['checked']))            print_liste_field_titre($arrayfields['m.batch']['label'],$_SERVER["PHP_SELF"],'m.batch','',$param,'align="center"',$sortfield,$sortorder);
-	if (! empty($arrayfields['pl.eatby']['checked']))           print_liste_field_titre($arrayfields['pl.eatby']['label'],$_SERVER["PHP_SELF"],'pl.eatby','',$param,'align="center"',$sortfield,$sortorder);
-	if (! empty($arrayfields['pl.sellby']['checked']))          print_liste_field_titre($arrayfields['pl.sellby']['label'],$_SERVER["PHP_SELF"],'pl.sellby','',$param,'align="center"',$sortfield,$sortorder);
-    if (! empty($arrayfields['e.label']['checked']))        print_liste_field_titre($arrayfields['e.label']['label'],$_SERVER["PHP_SELF"], "e.label","",$param,"",$sortfield,$sortorder);	// We are on a specific warehouse card, no filter on other should be possible
-    if (! empty($arrayfields['m.fk_user_author']['checked']))   print_liste_field_titre($arrayfields['m.fk_user_author']['label'],$_SERVER["PHP_SELF"], "m.fk_user_author","",$param,"",$sortfield,$sortorder);
-    if (! empty($arrayfields['m.inventorycode']['checked']))    print_liste_field_titre($arrayfields['m.inventorycode']['label'],$_SERVER["PHP_SELF"], "m.inventorycode","",$param,"",$sortfield,$sortorder);
-    if (! empty($arrayfields['m.label']['checked']))            print_liste_field_titre($arrayfields['m.label']['label'],$_SERVER["PHP_SELF"], "m.label","",$param,"",$sortfield,$sortorder);
-    if (! empty($arrayfields['origin']['checked']))             print_liste_field_titre($arrayfields['origin']['label'],$_SERVER["PHP_SELF"], "","",$param,"",$sortfield,$sortorder);
-    if (! empty($arrayfields['m.value']['checked']))            print_liste_field_titre($langs->trans("Qty"),$_SERVER["PHP_SELF"], "m.value","",$param,'align="right"',$sortfield,$sortorder);
-	// Extra fields
-	if (is_array($extrafields->attribute_label) && count($extrafields->attribute_label))
-	{
-	   foreach($extrafields->attribute_label as $key => $val)
-	   {
-           if (! empty($arrayfields["ef.".$key]['checked']))
-           {
-				$align=$extrafields->getAlignFlag($key);
-				print_liste_field_titre($extralabels[$key],$_SERVER["PHP_SELF"],"ef.".$key,"",$param,($align?'align="'.$align.'"':''),$sortfield,$sortorder);
-           }
-	   }
-	}
-	// Hook fields
-	$parameters=array('arrayfields'=>$arrayfields);
-    $reshook=$hookmanager->executeHooks('printFieldListTitle',$parameters);    // Note that $action and $object may have been modified by hook
-    print $hookmanager->resPrint;
-	if (! empty($arrayfields['m.datec']['checked']))     print_liste_field_titre($arrayfields['p.datec']['label'],$_SERVER["PHP_SELF"],"p.datec","",$param,'align="center" class="nowrap"',$sortfield,$sortorder);
-	if (! empty($arrayfields['m.tms']['checked']))       print_liste_field_titre($arrayfields['p.tms']['label'],$_SERVER["PHP_SELF"],"p.tms","",$param,'align="center" class="nowrap"',$sortfield,$sortorder);
-	print_liste_field_titre($selectedfields, $_SERVER["PHP_SELF"],"",'','','align="right"',$sortfield,$sortorder,'maxwidthsearch ');
-    print "</tr>\n";
-
-    // Lignes des champs de filtre
-    print '<tr class="liste_titre">';
     if (! empty($arrayfields['m.rowid']['checked']))
->>>>>>> 4402c7fb
     {
 	    // Ref
 	    print '<td class="liste_titre" align="left">';
@@ -929,9 +887,9 @@
 	// Extra fields
 	if (is_array($extrafields->attribute_label) && count($extrafields->attribute_label))
 	{
-	   foreach($extrafields->attribute_label as $key => $val) 
+	   foreach($extrafields->attribute_label as $key => $val)
 	   {
-           if (! empty($arrayfields["ef.".$key]['checked'])) 
+           if (! empty($arrayfields["ef.".$key]['checked']))
            {
 				$align=$extrafields->getAlignFlag($key);
 				print_liste_field_titre($langs->trans($extralabels[$key]),$_SERVER["PHP_SELF"],"ef.".$key,"",$param,($align?'align="'.$align.'"':''),$sortfield,$sortorder);
@@ -959,7 +917,7 @@
         $productstatic->label=$objp->produit;
         $productstatic->type=$objp->type;
         $productstatic->entity=$objp->entity;
-        
+
         $productlot->id = $objp->lotid;
         $productlot->batch= $objp->batch;
         $productlot->eatby= $objp->eatby;
