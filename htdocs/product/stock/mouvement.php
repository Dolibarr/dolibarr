--- conflicted
+++ resolved
@@ -120,13 +120,8 @@
 $formproduct=new FormProduct($db);
 
 $sql = "SELECT p.rowid, p.ref as product_ref, p.label as produit, p.fk_product_type as type,";
-<<<<<<< HEAD
-$sql.= " e.label as stock, e.rowid as entrepot_id,";
+$sql.= " e.label as stock, e.rowid as entrepot_id, e.lieu,";
 $sql.= " m.rowid as mid, m.value, m.datem, m.fk_user_author, m.label, m.inventorycode, m.fk_origin, m.origintype,";
-=======
-$sql.= " e.label as stock, e.rowid as entrepot_id, e.lieu,";
-$sql.= " m.rowid as mid, m.value, m.datem, m.fk_user_author, m.label, m.fk_origin, m.origintype,";
->>>>>>> 6d751ad6
 $sql.= " u.login";
 $sql.= " FROM (".MAIN_DB_PREFIX."entrepot as e,";
 $sql.= " ".MAIN_DB_PREFIX."product as p,";
