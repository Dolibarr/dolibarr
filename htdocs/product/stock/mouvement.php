--- conflicted
+++ resolved
@@ -473,10 +473,6 @@
     if ($id) print_barre_liste($texte, $page, $_SERVER["PHP_SELF"], $param, $sortfield, $sortorder,'',$num,0,'');
     else print_barre_liste($texte, $page, $_SERVER["PHP_SELF"], $param, $sortfield, $sortorder,'',$num);
 
-<<<<<<< HEAD
-=======
-
->>>>>>> da8e71b2
     print '<form method="get" action="'.$_SERVER["PHP_SELF"].'">';
     if ($id) print '<input type="hidden" name="id" value="'.$id.'">';
 
@@ -502,10 +498,6 @@
     print "</tr>\n";
 
     // Lignes des champs de filtre
-<<<<<<< HEAD
-
-=======
->>>>>>> da8e71b2
     print '<tr class="liste_titre">';
     print '<td class="liste_titre" valign="right">';
     print '<input class="flat" type="text" size="2" maxlength="2" placeholder="'.dol_escape_htmltag($langs->trans("Month")).'" name="month" value="'.$month.'">';
