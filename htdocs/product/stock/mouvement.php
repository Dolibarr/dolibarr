--- conflicted
+++ resolved
@@ -44,7 +44,6 @@
 $action=GETPOST('action');
 $cancel=GETPOST('cancel');
 $idproduct = GETPOST('idproduct','int');
-<<<<<<< HEAD
 $year = GETPOST("year");
 $month = GETPOST("month");
 $search_movement = GETPOST("search_movement");
@@ -52,14 +51,6 @@
 $search_product = trim(GETPOST("search_product"));
 $search_warehouse = trim(GETPOST("search_warehouse"));
 $search_user = trim(GETPOST("search_user"));
-=======
-$year = isset($_GET["year"])?$_GET["year"]:$_POST["year"];
-$month = isset($_GET["month"])?$_GET["month"]:$_POST["month"];
-$search_movement = isset($_REQUEST["search_movement"])?$_REQUEST["search_movement"]:'';
-$search_product = isset($_REQUEST["search_product"])?$_REQUEST["search_product"]:'';
-$search_warehouse = isset($_REQUEST["search_warehouse"])?$_REQUEST["search_warehouse"]:'';
-$search_user = isset($_REQUEST["search_user"])?$_REQUEST["search_user"]:'';
->>>>>>> f225b35a
 $page = GETPOST("page",'int');
 $sortfield = GETPOST("sortfield",'alpha');
 $sortorder = GETPOST("sortorder",'alpha');
@@ -469,14 +460,14 @@
     print '</form>';
 
     $arrayofuniqueproduct=array();
-    
+
     $var=True;
     while ($i < min($num,$conf->liste_limit))
     {
         $objp = $db->fetch_object($resql);
-        
+
         $arrayofuniqueproduct[$objp->rowid]=$objp->produit;
-        
+
         $var=!$var;
         print "<tr ".$bc[$var].">";
         // Id movement
@@ -526,7 +517,7 @@
     if (count($arrayofuniqueproduct) == 1)
     {
     	$productidselected=0;
-    	foreach ($arrayofuniqueproduct as $key => $val) 
+    	foreach ($arrayofuniqueproduct as $key => $val)
     	{
     		$productidselected=$key;
     		$productlabelselected=$val;
@@ -542,16 +533,16 @@
     	//print '<td class="liste_total" colspan="6" align="right">';
     	print ': '.$balancebefore;
     	print "<br>\n";
-    	//print '</td></tr>';	
+    	//print '</td></tr>';
     	//print '<tr class="total"><td class="liste_total">';
     	print $langs->trans("NbOfProductAfterPeriod", $productlabelselected, dol_print_date($dateafter,'day','gmt'));
     	//print '</td>';
     	//print '<td class="liste_total" colspan="6" align="right">';
     	print ': '.$balanceafter;
     	print "<br>\n";
-    	//print '</td></tr>';	
-    }
-    
+    	//print '</td></tr>';
+    }
+
 
 }
 else
