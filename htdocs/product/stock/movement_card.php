<?php
/* Copyright (C) 2001-2006  Rodolphe Quiedeville    <rodolphe@quiedeville.org>
 * Copyright (C) 2004-2020	Laurent Destailleur		<eldy@users.sourceforge.net>
 * Copyright (C) 2005-2014	Regis Houssin			<regis.houssin@inodbox.com>
 * Copyright (C) 2015		Juanjo Menent			<jmenent@2byte.es>
 * Copyright (C) 2018		Ferran Marcet			<fmarcet@2byte.es>
 * Copyright (C) 2019-2024  Frédéric France         <frederic.france@free.fr>
 * Copyright (C) 2024		MDW							<mdeweerd@users.noreply.github.com>
 *
 * This program is free software; you can redistribute it and/or modify
 * it under the terms of the GNU General Public License as published by
 * the Free Software Foundation; either version 3 of the License, or
 * (at your option) any later version.
 *
 * This program is distributed in the hope that it will be useful,
 * but WITHOUT ANY WARRANTY; without even the implied warranty of
 * MERCHANTABILITY or FITNESS FOR A PARTICULAR PURPOSE.  See the
 * GNU General Public License for more details.
 *
 * You should have received a copy of the GNU General Public License
 * along with this program. If not, see <https://www.gnu.org/licenses/>.
 */

/**
 *	\file       htdocs/product/stock/movement_card.php
 *	\ingroup    stock
 *	\brief      Page to list stock movements
 */

// Load Dolibarr environment
require '../../main.inc.php';
require_once DOL_DOCUMENT_ROOT.'/core/class/html.formfile.class.php';
require_once DOL_DOCUMENT_ROOT.'/product/class/product.class.php';
require_once DOL_DOCUMENT_ROOT.'/product/stock/class/entrepot.class.php';
require_once DOL_DOCUMENT_ROOT.'/product/stock/class/mouvementstock.class.php';
require_once DOL_DOCUMENT_ROOT.'/product/stock/class/productlot.class.php';
require_once DOL_DOCUMENT_ROOT.'/core/class/html.formother.class.php';
require_once DOL_DOCUMENT_ROOT.'/product/class/html.formproduct.class.php';
require_once DOL_DOCUMENT_ROOT.'/core/lib/stock.lib.php';
require_once DOL_DOCUMENT_ROOT.'/core/lib/product.lib.php';
require_once DOL_DOCUMENT_ROOT.'/core/lib/date.lib.php';
if (isModEnabled('project')) {
	require_once DOL_DOCUMENT_ROOT.'/core/class/html.formprojet.class.php';
	require_once DOL_DOCUMENT_ROOT.'/projet/class/project.class.php';
}

// Load translation files required by the page
$langs->loadLangs(array('products', 'stocks', 'orders'));
if (isModEnabled('productbatch')) {
	$langs->load("productbatch");
}

<<<<<<< HEAD
// Security check
$result = restrictedArea($user, 'stock');

=======
>>>>>>> cc80841a
$id = GETPOSTINT('id');
$ref = GETPOST('ref', 'alpha');
$msid = GETPOSTINT('msid');
$product_id = GETPOSTINT("product_id");
$action = GETPOST('action', 'aZ09');
$cancel = GETPOST('cancel', 'alpha');
$contextpage = GETPOST('contextpage', 'aZ') ? GETPOST('contextpage', 'aZ') : 'movementlist';

$idproduct = GETPOSTINT('idproduct');
$year = GETPOSTINT("year");
$month = GETPOSTINT("month");
$search_ref = GETPOST('search_ref', 'alpha');
$search_movement = GETPOST("search_movement", 'alpha');
$search_product_ref = trim(GETPOST("search_product_ref", 'alpha'));
$search_product = trim(GETPOST("search_product", 'alpha'));
$search_warehouse = trim(GETPOST("search_warehouse", 'alpha'));
$search_inventorycode = trim(GETPOST("search_inventorycode", 'alpha'));
$search_user = trim(GETPOST("search_user", 'alpha'));
$search_batch = trim(GETPOST("search_batch", 'alpha'));
$search_qty = trim(GETPOST("search_qty", 'alpha'));
$search_type_mouvement = GETPOST('search_type_mouvement', "intcomma");

$limit = GETPOSTINT('limit') ? GETPOSTINT('limit') : $conf->liste_limit;
$page = GETPOSTISSET('pageplusone') ? (GETPOSTINT('pageplusone') - 1) : GETPOSTINT("page");
$sortfield = GETPOST('sortfield', 'aZ09comma');
$sortorder = GETPOST('sortorder', 'aZ09comma');
if (empty($page) || $page == -1) {
	$page = 0;
}     // If $page is not defined, or '' or -1
$offset = $limit * $page;
if (!$sortfield) {
	$sortfield = "m.datem";
}
if (!$sortorder) {
	$sortorder = "DESC";
}

$pdluoid = GETPOSTINT('pdluoid');

$hookmanager->initHooks(array('movementlist'));

// Security check
$result = restrictedArea($user, 'stock');

// Initialize a technical object to manage hooks of page. Note that conf->hooks_modules contains an array of hook context
$object = new MouvementStock($db);
$extrafields = new ExtraFields($db);
$formfile = new FormFile($db);

// fetch optionals attributes and labels
$extrafields->fetch_name_optionals_label($object->table_element);

$search_array_options = $extrafields->getOptionalsFromPost($object->table_element, '', 'search_');

$arrayfields = array(
	'm.rowid' => array('label' => $langs->trans("Ref"), 'checked' => 1),
	'm.datem' => array('label' => $langs->trans("Date"), 'checked' => 1),
	'p.ref' => array('label' => $langs->trans("ProductRef"), 'checked' => 1, 'css' => 'maxwidth100'),
	'p.label' => array('label' => $langs->trans("ProductLabel"), 'checked' => 1),
	'm.batch' => array('label' => $langs->trans("BatchNumberShort"), 'checked' => 1, 'enabled' => (isModEnabled('productbatch'))),
	'pl.eatby' => array('label' => $langs->trans("EatByDate"), 'checked' => 0, 'position' => 10, 'enabled' => (isModEnabled('productbatch'))),
	'pl.sellby' => array('label' => $langs->trans("SellByDate"), 'checked' => 0, 'position' => 10, 'enabled' => (isModEnabled('productbatch'))),
	'e.ref' => array('label' => $langs->trans("Warehouse"), 'checked' => 1, 'enabled' => (!($id > 0))), // If we are on specific warehouse, we hide it
	'm.fk_user_author' => array('label' => $langs->trans("Author"), 'checked' => 0),
	'm.inventorycode' => array('label' => $langs->trans("InventoryCodeShort"), 'checked' => 1),
	'm.label' => array('label' => $langs->trans("MovementLabel"), 'checked' => 1),
	'm.type_mouvement' => array('label' => $langs->trans("TypeMovement"), 'checked' => 1),
	'origin' => array('label' => $langs->trans("Origin"), 'checked' => 1),
	'm.value' => array('label' => $langs->trans("Qty"), 'checked' => 1),
	'm.price' => array('label' => $langs->trans("UnitPurchaseValue"), 'checked' => 0),
	//'m.datec'=>array('label'=>$langs->trans("DateCreation"), 'checked'=>0, 'position'=>500),
	//'m.tms'=>array('label'=>$langs->trans("DateModificationShort"), 'checked'=>0, 'position'=>500)
);

$usercanread = (($user->hasRight('stock', 'mouvement', 'lire')));
$usercancreate = (($user->hasRight('stock', 'mouvement', 'creer')));
$usercandelete = (($user->hasRight('stock', 'mouvement', 'supprimer')));



/*
 * Actions
 */

if (GETPOST('cancel', 'alpha')) {
	$action = 'list';
	$massaction = '';
}
if (!GETPOST('confirmmassaction', 'alpha') && $massaction != 'presend' && $massaction != 'confirm_presend') {
	$massaction = '';
}

$parameters = array();
$reshook = $hookmanager->executeHooks('doActions', $parameters, $object, $action); // Note that $action and $object may have been modified by some hooks
if ($reshook < 0) {
	setEventMessages($hookmanager->error, $hookmanager->errors, 'errors');
}

include DOL_DOCUMENT_ROOT.'/core/actions_changeselectedfields.inc.php';

// Do we click on purge search criteria ?
if (GETPOST('button_removefilter_x', 'alpha') || GETPOST('button_removefilter.x', 'alpha') || GETPOST('button_removefilter', 'alpha')) { // Both test are required to be compatible with all browsers
	$year = '';
	$month = '';
	$search_ref = '';
	$search_movement = "";
	$search_type_mouvement = "";
	$search_inventorycode = "";
	$search_product_ref = "";
	$search_product = "";
	$search_warehouse = "";
	$search_user = "";
	$search_batch = "";
	$search_qty = '';
	$sall = "";
	$toselect = array();
	$search_array_options = array();
}

// Correct stock
if ($action == "correct_stock" && !$cancel && $usercancreate) {
	$product = new Product($db);
	if (!empty($product_id)) {
		$result = $product->fetch($product_id);
	}

	$error = 0;

	if (empty($product_id)) {
		$error++;
		setEventMessages($langs->trans("ErrorFieldRequired", $langs->transnoentitiesnoconv("Product")), null, 'errors');
		$action = 'correction';
	}
	if (!is_numeric(GETPOST("nbpiece"))) {
		$error++;
		setEventMessages($langs->trans("ErrorFieldMustBeANumeric", $langs->transnoentitiesnoconv("NumberOfUnit")), null, 'errors');
		$action = 'correction';
	}

	if (!$error) {
		$origin_element = '';
		$origin_id = null;

		if (GETPOSTINT('projectid')) {
			$origin_element = 'project';
			$origin_id = GETPOSTINT('projectid');
		}

		if ($product->hasbatch()) {
			$batch = GETPOST('batch_number', 'alpha');

			//$eatby=GETPOST('eatby');
			//$sellby=GETPOST('sellby');
			$eatby = dol_mktime(0, 0, 0, GETPOSTINT('eatbymonth'), GETPOSTINT('eatbyday'), GETPOSTINT('eatbyyear'));
			$sellby = dol_mktime(0, 0, 0, GETPOSTINT('sellbymonth'), GETPOSTINT('sellbyday'), GETPOSTINT('sellbyyear'));

			$result = $product->correct_stock_batch(
				$user,
				$id,
				GETPOSTINT("nbpiece"),
				GETPOSTINT("mouvement"),
				GETPOST("label", 'san_alpha'),
				GETPOST('unitprice', 'alpha'),
				$eatby,
				$sellby,
				$batch,
				GETPOST('inventorycode', 'alpha'),
				$origin_element,
				$origin_id
			); // We do not change value of stock for a correction
		} else {
			$result = $product->correct_stock(
				$user,
				$id,
				GETPOSTINT("nbpiece"),
				GETPOST("mouvement", 'alpha'),
				GETPOST("label", 'san_alpha'),
				GETPOST('unitprice', 'alpha'),
				GETPOST('inventorycode', 'alpha'),
				$origin_element,
				$origin_id
			); // We do not change value of stock for a correction
		}

		if ($result > 0) {
			header("Location: ".$_SERVER["PHP_SELF"]."?id=".$id);
			exit;
		} else {
			$error++;
			setEventMessages($product->error, $product->errors, 'errors');
			$action = 'correction';
		}
	}

	if (!$error) {
		$action = '';
	}
}

// Transfer stock from a warehouse to another warehouse
if ($action == "transfert_stock" && !$cancel && $usercancreate) {
	$error = 0;
	$product = new Product($db);
	if (!empty($product_id)) {
		$result = $product->fetch($product_id);
	}

	if (!(GETPOSTINT("id_entrepot_destination") > 0)) {
		setEventMessages($langs->trans("ErrorFieldRequired", $langs->transnoentitiesnoconv("Warehouse")), null, 'errors');
		$error++;
		$action = 'transfert';
	}
	if (empty($product_id)) {
		$error++;
		setEventMessages($langs->trans("ErrorFieldRequired", $langs->transnoentitiesnoconv("Product")), null, 'errors');
		$action = 'transfert';
	}
	if (!GETPOSTINT("nbpiece")) {
		setEventMessages($langs->trans("ErrorFieldRequired", $langs->transnoentitiesnoconv("NumberOfUnit")), null, 'errors');
		$error++;
		$action = 'transfert';
	}
	if ($id == GETPOSTINT("id_entrepot_destination")) {
		setEventMessages($langs->trans("ErrorSrcAndTargetWarehouseMustDiffers"), null, 'errors');
		$error++;
		$action = 'transfert';
	}

	if (isModEnabled('productbatch')) {
		$product = new Product($db);
		$result = $product->fetch($product_id);

		if ($product->hasbatch() && !GETPOST("batch_number", 'alpha')) {
			setEventMessages($langs->trans("ErrorFieldRequired", $langs->transnoentitiesnoconv("batch_number")), null, 'errors');
			$error++;
			$action = 'transfert';
		}
	}

	if (!$error) {
		if ($id) {
			$object = new Entrepot($db);
			$result = $object->fetch($id);

			$db->begin();

			$product->load_stock('novirtual'); // Load array product->stock_warehouse

			// Define value of products moved
			$pricesrc = 0;
			if (isset($product->pmp)) {
				$pricesrc = $product->pmp;
			}
			$pricedest = $pricesrc;

			if ($product->hasbatch()) {
				$pdluo = new Productbatch($db);

				if ($pdluoid > 0) {
					$result = $pdluo->fetch($pdluoid);
					if ($result) {
						$srcwarehouseid = $pdluo->warehouseid;
						$batch = $pdluo->batch;
						$eatby = $pdluo->eatby;
						$sellby = $pdluo->sellby;
					} else {
						setEventMessages($pdluo->error, $pdluo->errors, 'errors');
						$error++;
					}
				} else {
					$srcwarehouseid = $id;
					$batch = GETPOST('batch_number', 'alpha');
					$eatby = $d_eatby;
					$sellby = $d_sellby;
				}

				if (!$error) {
					// Remove stock
					$result1 = $product->correct_stock_batch(
						$user,
						$srcwarehouseid,
						GETPOSTINT("nbpiece"),
						1,
						GETPOST("label", 'san_alpha'),
						$pricesrc,
						$eatby,
						$sellby,
						$batch,
						GETPOST('inventorycode', 'alpha')
					);
					// Add stock
					$result2 = $product->correct_stock_batch(
						$user,
						GETPOSTINT("id_entrepot_destination"),
						GETPOSTINT("nbpiece"),
						0,
						GETPOST("label", 'san_alpha'),
						$pricedest,
						$eatby,
						$sellby,
						$batch,
						GETPOST('inventorycode', 'alpha')
					);
				}
			} else {
				// Remove stock
				$result1 = $product->correct_stock(
					$user,
					$id,
					GETPOSTINT("nbpiece"),
					1,
					GETPOST("label", 'alpha'),
					$pricesrc,
					GETPOST('inventorycode', 'alpha')
				);

				// Add stock
				$result2 = $product->correct_stock(
					$user,
					GETPOST("id_entrepot_destination"),
					GETPOSTINT("nbpiece"),
					0,
					GETPOST("label", 'alpha'),
					$pricedest,
					GETPOST('inventorycode', 'alpha')
				);
			}
			if (!$error && $result1 >= 0 && $result2 >= 0) {
				$db->commit();

				if ($backtopage) {
					header("Location: ".$backtopage);
					exit;
				} else {
					header("Location: movement_list.php?id=".$object->id);
					exit;
				}
			} else {
				setEventMessages($product->error, $product->errors, 'errors');
				$db->rollback();
				$action = 'transfert';
			}
		}
	}
}


/*
 * Build document
 */
// The builddoc action for object of a movement must be on the movement card
// Actions to build doc
$upload_dir = $conf->stock->dir_output."movement/";
$permissiontoadd = $user->hasRight('stock', 'creer');
include DOL_DOCUMENT_ROOT.'/core/actions_builddoc.inc.php';


if (empty($reshook) && $action != 'remove_file') {
	$objectclass = 'MouvementStock';
	$objectlabel = 'Movements';
	$permissiontoread = $user->hasRight('stock', 'lire');
	$permissiontodelete = $user->hasRight('stock', 'supprimer');
	$uploaddir = $conf->stock->dir_output."/movement/";
	include DOL_DOCUMENT_ROOT.'/core/actions_massactions.inc.php';
}



/*
 * View
 */

$productlot = new Productlot($db);
$productstatic = new Product($db);
$warehousestatic = new Entrepot($db);
$movement = new MouvementStock($db);
$userstatic = new User($db);
$form = new Form($db);
$formother = new FormOther($db);
$formproduct = new FormProduct($db);
if (isModEnabled('project')) {
	$formproject = new FormProjets($db);
}

$sql = "SELECT p.rowid, p.ref as product_ref, p.label as produit, p.tobatch, p.fk_product_type as type, p.entity,";
$sql .= " e.ref as warehouse_ref, e.rowid as entrepot_id, e.lieu,";
$sql .= " m.rowid as mid, m.value as qty, m.datem, m.fk_user_author, m.label, m.inventorycode, m.fk_origin, m.origintype,";
$sql .= " m.batch, m.price,";
$sql .= " m.type_mouvement,";
$sql .= " pl.rowid as lotid, pl.eatby, pl.sellby,";
$sql .= " u.login, u.photo, u.lastname, u.firstname";
// Add fields from extrafields
if (!empty($extrafields->attributes[$object->table_element]['label'])) {
	foreach ($extrafields->attributes[$object->table_element]['label'] as $key => $val) {
		$sql .= ($extrafields->attributes[$object->table_element]['type'][$key] != 'separate' ? ", ef.".$key." as options_".$key : '');
	}
}
// Add fields from hooks
$parameters = array();
$reshook = $hookmanager->executeHooks('printFieldListSelect', $parameters); // Note that $action and $object may have been modified by hook
$sql .= $hookmanager->resPrint;
$sql .= " FROM ".MAIN_DB_PREFIX."entrepot as e,";
$sql .= " ".MAIN_DB_PREFIX."product as p,";
$sql .= " ".MAIN_DB_PREFIX."stock_mouvement as m";
if (isset($extrafields->attributes[$object->table_element]['label']) && is_array($extrafields->attributes[$object->table_element]['label']) && count($extrafields->attributes[$object->table_element]['label'])) {
	$sql .= " LEFT JOIN ".MAIN_DB_PREFIX.$object->table_element."_extrafields as ef on (m.rowid = ef.fk_object)";
}
$sql .= " LEFT JOIN ".MAIN_DB_PREFIX."user as u ON m.fk_user_author = u.rowid";
$sql .= " LEFT JOIN ".MAIN_DB_PREFIX."product_lot as pl ON m.batch = pl.batch AND m.fk_product = pl.fk_product";
$sql .= " WHERE m.fk_product = p.rowid";
if ($msid > 0) {
	$sql .= " AND m.rowid = ".((int) $msid);
}
$sql .= " AND m.fk_entrepot = e.rowid";
$sql .= " AND e.entity IN (".getEntity('stock').")";
if (!getDolGlobalString('STOCK_SUPPORTS_SERVICES')) {
	$sql .= " AND p.fk_product_type = 0";
}
if ($id > 0) {
	$sql .= " AND e.rowid = ".((int) $id);
}
$sql .= dolSqlDateFilter('m.datem', 0, $month, $year);
if ($idproduct > 0) {
	$sql .= " AND p.rowid = ".((int) $idproduct);
}
if (!empty($search_ref)) {
	$sql .= natural_search('m.rowid', $search_ref, 1);
}
if (!empty($search_movement)) {
	$sql .= natural_search('m.label', $search_movement);
}
if (!empty($search_inventorycode)) {
	$sql .= natural_search('m.inventorycode', $search_inventorycode);
}
if (!empty($search_product_ref)) {
	$sql .= natural_search('p.ref', $search_product_ref);
}
if (!empty($search_product)) {
	$sql .= natural_search('p.label', $search_product);
}
if ($search_warehouse != '' && $search_warehouse != '-1') {
	$sql .= natural_search('e.rowid', $search_warehouse, 2);
}
if (!empty($search_user)) {
	$sql .= natural_search(array('u.lastname', 'u.firstname', 'u.login'), $search_user);
}
if (!empty($search_batch)) {
	$sql .= natural_search('m.batch', $search_batch);
}
if ($search_qty != '') {
	$sql .= natural_search('m.value', $search_qty, 1);
}
if ($search_type_mouvement != '' && $search_type_mouvement != '-1') {
	$sql .= natural_search('m.type_mouvement', $search_type_mouvement, 2);
}
// Add where from extra fields
include DOL_DOCUMENT_ROOT.'/core/tpl/extrafields_list_search_sql.tpl.php';
// Add where from hooks
$parameters = array();
$reshook = $hookmanager->executeHooks('printFieldListWhere', $parameters); // Note that $action and $object may have been modified by hook
$sql .= $hookmanager->resPrint;
$sql .= $db->order($sortfield, $sortorder);

$nbtotalofrecords = '';
if (!getDolGlobalInt('MAIN_DISABLE_FULL_SCANLIST')) {
	$result = $db->query($sql);
	$nbtotalofrecords = $db->num_rows($result);
	if (($page * $limit) > $nbtotalofrecords) {	// if total resultset is smaller then paging size (filtering), goto and load page 0
		$page = 0;
		$offset = 0;
	}
}

//print $sql;

$resql = $db->query($sql);

if ($resql) {
	$product = new Product($db);
	$object = new Entrepot($db);

	if ($idproduct > 0) {
		$product->fetch($idproduct);
	}
	if ($id > 0 || $ref) {
		$result = $object->fetch($id, $ref);
		if ($result < 0) {
			dol_print_error($db);
		}
	}

	$num = $db->num_rows($resql);

	$arrayofselected = is_array($toselect) ? $toselect : array();


	$i = 0;
	$help_url = 'EN:Module_Stocks_En|FR:Module_Stock|ES:M&oacute;dulo_Stocks';
	if ($msid) {
		$texte = $langs->trans('StockMovementForId', $msid);
	} else {
		$texte = $langs->trans("ListOfStockMovements");
		if ($id) {
			$texte .= ' ('.$langs->trans("ForThisWarehouse").')';
		}
	}
	llxHeader("", $texte, $help_url, '', 0, 0, '', '', '', 'mod-product page-stock_movement_card');

	/*
	 * Show tab only if we ask a particular warehouse
	 */
	if ($object->id > 0) {
		$head = stock_prepare_head($object);

		print dol_get_fiche_head($head, 'movements', $langs->trans("Warehouse"), -1, 'stock');


		$linkback = '<a href="'.DOL_URL_ROOT.'/product/stock/list.php?restore_lastsearch_values=1">'.$langs->trans("BackToList").'</a>';

		$morehtmlref = '<div class="refidno">';
		$morehtmlref .= $langs->trans("LocationSummary").' : '.$object->lieu;
		$morehtmlref .= '</div>';

		$shownav = 1;
		if ($user->socid && !in_array('stock', explode(',', getDolGlobalString('MAIN_MODULES_FOR_EXTERNAL')))) {
			$shownav = 0;
		}

		dol_banner_tab($object, 'ref', $linkback, $shownav, 'ref', 'ref', $morehtmlref);


		print '<div class="fichecenter">';
		print '<div class="fichehalfleft">';
		print '<div class="underbanner clearboth"></div>';

		print '<table class="border centpercent">';

		print '<tr>';

		// Description
		print '<td class="titlefield tdtop">'.$langs->trans("Description").'</td><td>'.dol_htmlentitiesbr($object->description).'</td></tr>';

		$calcproductsunique = $object->nb_different_products();
		$calcproducts = $object->nb_products();

		// Total nb of different products
		print '<tr><td>'.$langs->trans("NumberOfDifferentProducts").'</td><td>';
		print empty($calcproductsunique['nb']) ? '0' : $calcproductsunique['nb'];
		print "</td></tr>";

		// Nb of products
		print '<tr><td>'.$langs->trans("NumberOfProducts").'</td><td>';
		$valtoshow = price2num($calcproducts['nb'], 'MS');
		print empty($valtoshow) ? '0' : $valtoshow;
		print "</td></tr>";

		print '</table>';

		print '</div>';
		print '<div class="fichehalfright">';
		print '<div class="underbanner clearboth"></div>';

		print '<table class="border centpercent">';

		// Value
		print '<tr><td class="titlefield">'.$langs->trans("EstimatedStockValueShort").'</td><td>';
		print price((empty($calcproducts['value']) ? '0' : price2num($calcproducts['value'], 'MT')), 0, $langs, 0, -1, -1, $conf->currency);
		print "</td></tr>";

		// Last movement
		$sql = "SELECT MAX(m.datem) as datem";
		$sql .= " FROM ".MAIN_DB_PREFIX."stock_mouvement as m";
		$sql .= " WHERE m.fk_entrepot = ".(int) $object->id;
		$resqlbis = $db->query($sql);
		if ($resqlbis) {
			$obj = $db->fetch_object($resqlbis);
			$lastmovementdate = $db->jdate($obj->datem);
		} else {
			dol_print_error($db);
		}

		print '<tr><td>'.$langs->trans("LastMovement").'</td><td>';
		if ($lastmovementdate) {
			print dol_print_date($lastmovementdate, 'dayhour');
		} else {
			print $langs->trans("None");
		}
		print "</td></tr>";

		print "</table>";

		print '</div>';
		print '</div>';

		print '<div class="clearboth"></div>';

		print dol_get_fiche_end();
	}


	/*
	 * Correct stock
	 */
	if ($action == "correction") {
		include DOL_DOCUMENT_ROOT.'/product/stock/tpl/stockcorrection.tpl.php';
		print '<br>';
	}

	/*
	 * Transfer of units
	 */
	if ($action == "transfert") {
		include DOL_DOCUMENT_ROOT.'/product/stock/tpl/stocktransfer.tpl.php';
		print '<br>';
	}


	/*
	 * Action bar
	 */
	if ((empty($action) || $action == 'list') && $id > 0) {
		print "<div class=\"tabsAction\">\n";

		if ($user->hasRight('stock', 'mouvement', 'creer')) {
			print '<a class="butAction" href="'.$_SERVER["PHP_SELF"].'?id='.$id.'&action=correction&token='.newToken().'">'.$langs->trans("CorrectStock").'</a>';
		}

		if ($user->hasRight('stock', 'mouvement', 'creer')) {
			print '<a class="butAction" href="'.$_SERVER["PHP_SELF"].'?id='.$id.'&action=transfert&token='.newToken().'">'.$langs->trans("TransferStock").'</a>';
		}

		print '</div><br>';
	}

	$param = '';
	if (!empty($contextpage) && $contextpage != $_SERVER["PHP_SELF"]) {
		$param .= '&contextpage='.urlencode($contextpage);
	}
	if ($limit > 0 && $limit != $conf->liste_limit) {
		$param .= '&limit='.((int) $limit);
	}
	if ($id > 0) {
		$param .= '&id='.urlencode((string) ($id));
	}
	if ($search_movement) {
		$param .= '&search_movement='.urlencode($search_movement);
	}
	if ($search_inventorycode) {
		$param .= '&search_inventorycode='.urlencode($search_inventorycode);
	}
	if ($search_type_mouvement) {
		$param .= '&search_type_mouvement='.urlencode($search_type_mouvement);
	}
	if ($search_product_ref) {
		$param .= '&search_product_ref='.urlencode($search_product_ref);
	}
	if ($search_product) {
		$param .= '&search_product='.urlencode($search_product);
	}
	if ($search_batch) {
		$param .= '&search_batch='.urlencode($search_batch);
	}
	if ($search_warehouse > 0) {
		$param .= '&search_warehouse='.urlencode($search_warehouse);
	}
	if ($search_user) {
		$param .= '&search_user='.urlencode($search_user);
	}
	if ($idproduct > 0) {
		$param .= '&idproduct='.urlencode((string) ($idproduct));
	}
	// Add $param from extra fields
	include DOL_DOCUMENT_ROOT.'/core/tpl/extrafields_list_search_param.tpl.php';

	// List of mass actions available
	$arrayofmassactions = array(
	//    'presend'=>$langs->trans("SendByMail"),
	//    'builddoc'=>$langs->trans("PDFMerge"),
	);
	//if ($user->rights->stock->supprimer) $arrayofmassactions['predelete']='<span class="fa fa-trash paddingrightonly"></span>'.$langs->trans("Delete");
	if (in_array($massaction, array('presend', 'predelete'))) {
		$arrayofmassactions = array();
	}
	$massactionbutton = $form->selectMassAction('', $arrayofmassactions);

	print '<form method="POST" action="'.$_SERVER["PHP_SELF"].'">';
	if ($optioncss != '') {
		print '<input type="hidden" name="optioncss" value="'.$optioncss.'">';
	}
	print '<input type="hidden" name="token" value="'.newToken().'">';
	print '<input type="hidden" name="formfilteraction" id="formfilteraction" value="list">';
	print '<input type="hidden" name="action" value="list">';
	print '<input type="hidden" name="sortfield" value="'.$sortfield.'">';
	print '<input type="hidden" name="sortorder" value="'.$sortorder.'">';
	print '<input type="hidden" name="page" value="'.$page.'">';
	print '<input type="hidden" name="contextpage" value="'.$contextpage.'">';
	if ($id > 0) {
		print '<input type="hidden" name="id" value="'.$id.'">';
	}

	if ($id > 0) {
		print_barre_liste($texte, $page, $_SERVER["PHP_SELF"], $param, $sortfield, $sortorder, $massactionbutton, $num, $nbtotalofrecords, '', 0, '', '', $limit);
	} else {
		print_barre_liste($texte, $page, $_SERVER["PHP_SELF"], $param, $sortfield, $sortorder, $massactionbutton, $num, $nbtotalofrecords, 'generic', 0, '', '', $limit);
	}

	if ($sall) {
		if (!isset($fieldstosearchall) || !is_array($fieldstosearchall)) {
			// Ensure $fieldstosearchall is array
			$fieldstosearchall = array();
		}
		foreach ($fieldstosearchall as $key => $val) {
			$fieldstosearchall[$key] = $langs->trans($val);
		}
		print '<div class="divsearchfieldfilter">'.$langs->trans("FilterOnInto", $sall).implode(', ', $fieldstosearchall).'</div>';
	}

	$moreforfilter = '';

	$parameters = array();
	$reshook = $hookmanager->executeHooks('printFieldPreListTitle', $parameters); // Note that $action and $object may have been modified by hook
	if (empty($reshook)) {
		$moreforfilter .= $hookmanager->resPrint;
	} else {
		$moreforfilter = $hookmanager->resPrint;
	}

	if (!empty($moreforfilter)) {
		print '<div class="liste_titre liste_titre_bydiv centpercent">';
		print $moreforfilter;
		print '</div>';
	}

	$varpage = empty($contextpage) ? $_SERVER["PHP_SELF"] : $contextpage;
	$selectedfields = $form->multiSelectArrayWithCheckbox('selectedfields', $arrayfields, $varpage); // This also change content of $arrayfields

	print '<div class="div-table-responsive">';
	print '<table class="tagtable liste'.($moreforfilter ? " listwithfilterbefore" : "").'">'."\n";

	// Fields title search
	print '<tr class="liste_titre_filter">';
	if (!empty($arrayfields['m.rowid']['checked'])) {
		// Ref
		print '<td class="liste_titre left">';
		print '<input class="flat maxwidth25" type="text" name="search_ref" value="'.dol_escape_htmltag($search_ref).'">';
		print '</td>';
	}
	if (!empty($arrayfields['m.datem']['checked'])) {
		print '<td class="liste_titre nowraponall">';
		print '<input class="flat" type="text" size="2" maxlength="2" placeholder="'.dol_escape_htmltag($langs->trans("Month")).'" name="month" value="'.$month.'">';
		if (empty($conf->productbatch->enabled)) {
			print '&nbsp;';
		}
		//else print '<br>';
		$syear = $year ? $year : -1;
		print '<input class="flat maxwidth50" type="text" maxlength="4" placeholder="'.dol_escape_htmltag($langs->trans("Year")).'" name="year" value="'.($syear > 0 ? $syear : '').'">';
		//print $formother->selectyear($syear,'year',1, 20, 5);
		print '</td>';
	}
	if (!empty($arrayfields['p.ref']['checked'])) {
		// Product Ref
		print '<td class="liste_titre left">';
		print '<input class="flat maxwidth75" type="text" name="search_product_ref" value="'.dol_escape_htmltag($idproduct ? $product->ref : $search_product_ref).'">';
		print '</td>';
	}
	if (!empty($arrayfields['p.label']['checked'])) {
		// Product label
		print '<td class="liste_titre left">';
		print '<input class="flat maxwidth100" type="text" name="search_product" value="'.dol_escape_htmltag($idproduct ? $product->label : $search_product).'">';
		print '</td>';
	}
	// Batch
	if (!empty($arrayfields['m.batch']['checked'])) {
		print '<td class="liste_titre center"><input class="flat maxwidth75" type="text" name="search_batch" value="'.dol_escape_htmltag($search_batch).'"></td>';
	}
	if (!empty($arrayfields['pl.eatby']['checked'])) {
		print '<td class="liste_titre left">';
		print '</td>';
	}
	if (!empty($arrayfields['pl.sellby']['checked'])) {
		print '<td class="liste_titre left">';
		print '</td>';
	}
	// Warehouse
	if (!empty($arrayfields['e.ref']['checked'])) {
		print '<td class="liste_titre maxwidthonsmartphone left">';
		//print '<input class="flat" type="text" size="8" name="search_warehouse" value="'.($search_warehouse).'">';
		print $formproduct->selectWarehouses($search_warehouse, 'search_warehouse', 'warehouseopen,warehouseinternal', 1, 0, 0, '', 0, 0, null, 'maxwidth200');
		print '</td>';
	}
	if (!empty($arrayfields['m.fk_user_author']['checked'])) {
		// Author
		print '<td class="liste_titre left">';
		print '<input class="flat" type="text" size="6" name="search_user" value="'.dol_escape_htmltag($search_user).'">';
		print '</td>';
	}
	if (!empty($arrayfields['m.inventorycode']['checked'])) {
		// Inventory code
		print '<td class="liste_titre left">';
		print '<input class="flat" type="text" size="4" name="search_inventorycode" value="'.dol_escape_htmltag($search_inventorycode).'">';
		print '</td>';
	}
	if (!empty($arrayfields['m.label']['checked'])) {
		// Label of movement
		print '<td class="liste_titre left">';
		print '<input class="flat" type="text" size="8" name="search_movement" value="'.dol_escape_htmltag($search_movement).'">';
		print '</td>';
	}
	if (!empty($arrayfields['m.type_mouvement']['checked'])) {
		// Type of movement
		print '<td class="liste_titre center">';
		//print '<input class="flat" type="text" size="3" name="search_type_mouvement" value="'.dol_escape_htmltag($search_type_mouvement).'">';
		print '<select id="search_type_mouvement" name="search_type_mouvement" class="maxwidth150">';
		print '<option value="" '.(($search_type_mouvement == "") ? 'selected="selected"' : '').'></option>';
		print '<option value="0" '.(($search_type_mouvement == "0") ? 'selected="selected"' : '').'>'.$langs->trans('StockIncreaseAfterCorrectTransfer').'</option>';
		print '<option value="1" '.(($search_type_mouvement == "1") ? 'selected="selected"' : '').'>'.$langs->trans('StockDecreaseAfterCorrectTransfer').'</option>';
		print '<option value="2" '.(($search_type_mouvement == "2") ? 'selected="selected"' : '').'>'.$langs->trans('StockDecrease').'</option>';
		print '<option value="3" '.(($search_type_mouvement == "3") ? 'selected="selected"' : '').'>'.$langs->trans('StockIncrease').'</option>';
		print '</select>';
		print ajax_combobox('search_type_mouvement');
		// TODO: add new function $formentrepot->selectTypeOfMovement(...) like
		// print $formproduct->selectWarehouses($search_warehouse, 'search_warehouse', 'warehouseopen,warehouseinternal', 1, 0, 0, '', 0, 0, null, 'maxwidth200');
		print '</td>';
	}
	if (!empty($arrayfields['origin']['checked'])) {
		// Origin of movement
		print '<td class="liste_titre left">';
		print '&nbsp; ';
		print '</td>';
	}
	if (!empty($arrayfields['m.value']['checked'])) {
		// Qty
		print '<td class="liste_titre right">';
		print '<input class="flat" type="text" size="4" name="search_qty" value="'.dol_escape_htmltag($search_qty).'">';
		print '</td>';
	}
	if (!empty($arrayfields['m.price']['checked'])) {
		// Price
		print '<td class="liste_titre left">';
		print '&nbsp; ';
		print '</td>';
	}


	// Extra fields
	include DOL_DOCUMENT_ROOT.'/core/tpl/extrafields_list_search_input.tpl.php';

	// Fields from hook
	$parameters = array('arrayfields' => $arrayfields);
	$reshook = $hookmanager->executeHooks('printFieldListOption', $parameters); // Note that $action and $object may have been modified by hook
	print $hookmanager->resPrint;
	// Date creation
	if (!empty($arrayfields['m.datec']['checked'])) {
		print '<td class="liste_titre">';
		print '</td>';
	}
	// Date modification
	if (!empty($arrayfields['m.tms']['checked'])) {
		print '<td class="liste_titre">';
		print '</td>';
	}
	// Actions
	print '<td class="liste_titre maxwidthsearch">';
	$searchpicto = $form->showFilterAndCheckAddButtons(0);
	print $searchpicto;
	print '</td>';
	print "</tr>\n";

	print '<tr class="liste_titre">';
	if (!empty($arrayfields['m.rowid']['checked'])) {
		print_liste_field_titre($arrayfields['m.rowid']['label'], $_SERVER["PHP_SELF"], 'm.rowid', '', $param, '', $sortfield, $sortorder);
	}
	if (!empty($arrayfields['m.datem']['checked'])) {
		print_liste_field_titre($arrayfields['m.datem']['label'], $_SERVER["PHP_SELF"], 'm.datem', '', $param, '', $sortfield, $sortorder);
	}
	if (!empty($arrayfields['p.ref']['checked'])) {
		print_liste_field_titre($arrayfields['p.ref']['label'], $_SERVER["PHP_SELF"], 'p.ref', '', $param, '', $sortfield, $sortorder);
	}
	if (!empty($arrayfields['p.label']['checked'])) {
		print_liste_field_titre($arrayfields['p.label']['label'], $_SERVER["PHP_SELF"], 'p.label', '', $param, '', $sortfield, $sortorder);
	}
	if (!empty($arrayfields['m.batch']['checked'])) {
		print_liste_field_titre($arrayfields['m.batch']['label'], $_SERVER["PHP_SELF"], 'm.batch', '', $param, '', $sortfield, $sortorder, 'center ');
	}
	if (!empty($arrayfields['pl.eatby']['checked'])) {
		print_liste_field_titre($arrayfields['pl.eatby']['label'], $_SERVER["PHP_SELF"], 'pl.eatby', '', $param, '', $sortfield, $sortorder, 'center ');
	}
	if (!empty($arrayfields['pl.sellby']['checked'])) {
		print_liste_field_titre($arrayfields['pl.sellby']['label'], $_SERVER["PHP_SELF"], 'pl.sellby', '', $param, '', $sortfield, $sortorder, 'center ');
	}
	if (!empty($arrayfields['e.ref']['checked'])) {
		// We are on a specific warehouse card, no filter on other should be possible
		print_liste_field_titre($arrayfields['e.ref']['label'], $_SERVER["PHP_SELF"], "e.ref", "", $param, "", $sortfield, $sortorder);
	}
	if (!empty($arrayfields['m.fk_user_author']['checked'])) {
		print_liste_field_titre($arrayfields['m.fk_user_author']['label'], $_SERVER["PHP_SELF"], "m.fk_user_author", "", $param, "", $sortfield, $sortorder);
	}
	if (!empty($arrayfields['m.inventorycode']['checked'])) {
		print_liste_field_titre($arrayfields['m.inventorycode']['label'], $_SERVER["PHP_SELF"], "m.inventorycode", "", $param, "", $sortfield, $sortorder);
	}
	if (!empty($arrayfields['m.label']['checked'])) {
		print_liste_field_titre($arrayfields['m.label']['label'], $_SERVER["PHP_SELF"], "m.label", "", $param, "", $sortfield, $sortorder);
	}
	if (!empty($arrayfields['m.type_mouvement']['checked'])) {
		print_liste_field_titre($arrayfields['m.type_mouvement']['label'], $_SERVER["PHP_SELF"], "m.type_mouvement", "", $param, '', $sortfield, $sortorder, 'center ');
	}
	if (!empty($arrayfields['origin']['checked'])) {
		print_liste_field_titre($arrayfields['origin']['label'], $_SERVER["PHP_SELF"], "", "", $param, "", $sortfield, $sortorder);
	}
	if (!empty($arrayfields['m.value']['checked'])) {
		print_liste_field_titre($arrayfields['m.value']['label'], $_SERVER["PHP_SELF"], "m.value", "", $param, '', $sortfield, $sortorder, 'right ');
	}
	if (!empty($arrayfields['m.price']['checked'])) {
		print_liste_field_titre($arrayfields['m.price']['label'], $_SERVER["PHP_SELF"], "m.price", "", $param, '', $sortfield, $sortorder, 'right ');
	}

	// Extra fields
	include DOL_DOCUMENT_ROOT.'/core/tpl/extrafields_list_search_title.tpl.php';

	// Hook fields
	$parameters = array('arrayfields' => $arrayfields, 'param' => $param, 'sortfield' => $sortfield, 'sortorder' => $sortorder);
	$reshook = $hookmanager->executeHooks('printFieldListTitle', $parameters); // Note that $action and $object may have been modified by hook
	print $hookmanager->resPrint;
	if (!empty($arrayfields['m.datec']['checked'])) {
		print_liste_field_titre($arrayfields['m.datec']['label'], $_SERVER["PHP_SELF"], "m.datec", "", $param, '', $sortfield, $sortorder, 'center nowrap ');
	}
	if (!empty($arrayfields['m.tms']['checked'])) {
		print_liste_field_titre($arrayfields['m.tms']['label'], $_SERVER["PHP_SELF"], "m.tms", "", $param, '', $sortfield, $sortorder, 'center nowrap ');
	}
	print_liste_field_titre($selectedfields, $_SERVER["PHP_SELF"], "", '', '', '', $sortfield, $sortorder, 'center maxwidthsearch ');
	print "</tr>\n";


	$arrayofuniqueproduct = array();
	while ($i < ($limit ? min($num, $limit) : $num)) {
		$objp = $db->fetch_object($resql);

		$userstatic->id = $objp->fk_user_author;
		$userstatic->login = $objp->login;
		$userstatic->lastname = $objp->lastname;
		$userstatic->firstname = $objp->firstname;
		$userstatic->photo = $objp->photo;

		$productstatic->id = $objp->rowid;
		$productstatic->ref = $objp->product_ref;
		$productstatic->label = $objp->produit;
		$productstatic->type = $objp->type;
		$productstatic->entity = $objp->entity;
		$productstatic->status_batch = $objp->tobatch;

		$productlot->id = $objp->lotid;
		$productlot->batch = $objp->batch;
		$productlot->eatby = $objp->eatby;
		$productlot->sellby = $objp->sellby;

		$warehousestatic->id = $objp->entrepot_id;
		$warehousestatic->label = $objp->warehouse_ref;
		$warehousestatic->lieu = $objp->lieu;

		$arrayofuniqueproduct[$objp->rowid] = $objp->produit;
		if (!empty($objp->fk_origin)) {
			$origin = $movement->get_origin($objp->fk_origin, $objp->origintype);
		} else {
			$origin = '';
		}

		print '<tr class="oddeven">';
		// Id movement
		if (!empty($arrayfields['m.rowid']['checked'])) {
			// This is primary not movement id
			print '<td>'.$objp->mid.'</td>';
		}
		if (!empty($arrayfields['m.datem']['checked'])) {
			// Date
			print '<td>'.dol_print_date($db->jdate($objp->datem), 'dayhour').'</td>';
		}
		if (!empty($arrayfields['p.ref']['checked'])) {
			// Product ref
			print '<td class="nowraponall">';
			print $productstatic->getNomUrl(1, 'stock', 16);
			print "</td>\n";
		}
		if (!empty($arrayfields['p.label']['checked'])) {
			// Product label
			print '<td>';
			/*$productstatic->id=$objp->rowid;
			$productstatic->ref=$objp->produit;
			$productstatic->type=$objp->type;
			print $productstatic->getNomUrl(1,'',16);*/
			print $productstatic->label;
			print "</td>\n";
		}
		if (!empty($arrayfields['m.batch']['checked'])) {
			print '<td class="center nowraponall">';
			if ($productlot->id > 0) {
				print $productlot->getNomUrl(1);
			} else {
				print $productlot->batch; // the id may not be defined if movement was entered when lot was not saved or if lot was removed after movement.
			}
			print '</td>';
		}
		if (!empty($arrayfields['pl.eatby']['checked'])) {
			print '<td class="center">'.dol_print_date($objp->eatby, 'day').'</td>';
		}
		if (!empty($arrayfields['pl.sellby']['checked'])) {
			print '<td class="center">'.dol_print_date($objp->sellby, 'day').'</td>';
		}
		// Warehouse
		if (!empty($arrayfields['e.ref']['checked'])) {
			print '<td>';
			print $warehousestatic->getNomUrl(1);
			print "</td>\n";
		}
		// Author
		if (!empty($arrayfields['m.fk_user_author']['checked'])) {
			print '<td class="tdoverflowmax100">';
			print $userstatic->getNomUrl(-1);
			print "</td>\n";
		}
		if (!empty($arrayfields['m.inventorycode']['checked'])) {
			// Inventory code
			print '<td><a href="'
						.DOL_URL_ROOT.'/product/stock/movement_card.php?id='.urlencode($objp->entrepot_id)
						.'&search_inventorycode='.urlencode($objp->inventorycode)
						.'&search_type_mouvement='.urlencode($objp->type_mouvement)
						.'">'
						.$objp->inventorycode
						.'</a></td>';
		}
		if (!empty($arrayfields['m.label']['checked'])) {
			// Label of movement
			print '<td class="tdoverflowmax100aaa">'.$objp->label.'</td>';
		}
		if (!empty($arrayfields['m.type_mouvement']['checked'])) {
			// Type of movement
			switch ($objp->type_mouvement) {
				case "0":
					print '<td class="center">'.$langs->trans('StockIncreaseAfterCorrectTransfer').'</td>';
					break;
				case "1":
					print '<td class="center">'.$langs->trans('StockDecreaseAfterCorrectTransfer').'</td>';
					break;
				case "2":
					print '<td class="center">'.$langs->trans('StockDecrease').'</td>';
					break;
				case "3":
					print '<td class="center">'.$langs->trans('StockIncrease').'</td>';
					break;
			}
		}
		if (!empty($arrayfields['origin']['checked'])) {
			// Origin of movement
			print '<td class="nowraponall">'.$origin.'</td>';
		}
		if (!empty($arrayfields['m.value']['checked'])) {
			// Qty
			print '<td class="right">';
			if ($objp->qt > 0) {
				print '+';
			}
			print $objp->qty;
			print '</td>';
		}
		if (!empty($arrayfields['m.price']['checked'])) {
			// Price
			print '<td class="right">';
			if ($objp->price != 0) {
				print price($objp->price);
			}
			print '</td>';
		}
		// Action column
		print '<td class="nowrap center">';
		if ($massactionbutton || $massaction) {   // If we are in select mode (massactionbutton defined) or if we have already selected and sent an action ($massaction) defined
			$selected = 0;
			if (in_array($obj->rowid, $arrayofselected)) {
				$selected = 1;
			}
			print '<input id="cb'.$obj->rowid.'" class="flat checkforselect" type="checkbox" name="toselect[]" value="'.$obj->rowid.'"'.($selected ? ' checked="checked"' : '').'>';
		}
		print '</td>';
		if (!$i) {
			$totalarray['nbfield']++;
		}

		print "</tr>\n";
		$i++;
	}
	$db->free($resql);

	print "</table>";
	print '</div>';
	print "</form>";

	// Add number of product when there is a filter on period
	if (count($arrayofuniqueproduct) == 1 && is_numeric($year)) {
		print "<br>";

		$productidselected = 0;
		foreach ($arrayofuniqueproduct as $key => $val) {
			$productidselected = $key;
			$productlabelselected = $val;
		}
		$datebefore = dol_get_first_day($year ? $year : dol_print_date(time(), "%Y"), $month ? $month : 1, true);
		$dateafter = dol_get_last_day($year ? $year : dol_print_date(time(), "%Y"), $month ? $month : 12, true);
		$balancebefore = $movement->calculateBalanceForProductBefore($productidselected, $datebefore);
		$balanceafter = $movement->calculateBalanceForProductBefore($productidselected, $dateafter);

		//print '<tr class="total"><td class="liste_total">';
		print $langs->trans("NbOfProductBeforePeriod", $productlabelselected, dol_print_date($datebefore, 'day', 'gmt'));
		//print '</td>';
		//print '<td class="liste_total right" colspan="6">';
		print ': '.$balancebefore;
		print "<br>\n";
		//print '</td></tr>';
		//print '<tr class="total"><td class="liste_total">';
		print $langs->trans("NbOfProductAfterPeriod", $productlabelselected, dol_print_date($dateafter, 'day', 'gmt'));
		//print '</td>';
		//print '<td class="liste_total right" colspan="6">';
		print ': '.$balanceafter;
		print "<br>\n";
		//print '</td></tr>';
	}
} else {
	dol_print_error($db);
}



/*
 * Generated documents
 */
//Area for doc and last events of warehouse are stored on the main card of warehouse
$modulepart = 'movement';

if ($action != 'create' && $action != 'edit' && $action != 'delete' && $id > 0) {
	print '<br>';
	print '<div class="fichecenter"><div class="fichehalfleft">';
	print '<a name="builddoc"></a>'; // ancre

	// Documents
	$objectref = dol_sanitizeFileName($object->ref);
	// Add inventorycode & type_mouvement to filename of the pdf
	if (!empty($search_inventorycode)) {
		$objectref .= "_".$id."_".$search_inventorycode;
	}
	if ($search_type_mouvement) {
		$objectref .= "_".$search_type_mouvement;
	}
	$relativepath = $comref.'/'.$objectref.'.pdf';
	$filedir = $conf->stock->dir_output.'/movement/'.$objectref;

	$urlsource = $_SERVER["PHP_SELF"]."?id=".$object->id."&search_inventorycode=".$search_inventorycode."&search_type_mouvement=$search_type_mouvement";
	$genallowed = $usercanread;
	$delallowed = $usercancreate;

	$genallowed = $user->hasRight('stock', 'lire');
	$delallowed = $user->hasRight('stock', 'creer');

	print $formfile->showdocuments($modulepart, $objectref, $filedir, $urlsource, $genallowed, $delallowed, '', 0, 0, 0, 28, 0, '', 0, '', $object->default_lang, '', $object);
	$somethingshown = $formfile->numoffiles;

	print '</div><div class="fichehalfright">';

	$MAXEVENT = 10;

	$morehtmlcenter = dolGetButtonTitle($langs->trans('SeeAll'), '', 'fa fa-bars imgforviewmode', DOL_URL_ROOT.'/product/agenda.php?id='.$object->id);

	// List of actions on element
	include_once DOL_DOCUMENT_ROOT.'/core/class/html.formactions.class.php';
	$formactions = new FormActions($db);
	$somethingshown = $formactions->showactions($object, 'mouvement', 0, 1, '', $MAXEVENT, '', $morehtmlcenter); // Show all action for product

	print '</div></div>';
}


// End of page
llxFooter();
$db->close();<|MERGE_RESOLUTION|>--- conflicted
+++ resolved
@@ -50,12 +50,6 @@
 	$langs->load("productbatch");
 }
 
-<<<<<<< HEAD
-// Security check
-$result = restrictedArea($user, 'stock');
-
-=======
->>>>>>> cc80841a
 $id = GETPOSTINT('id');
 $ref = GETPOST('ref', 'alpha');
 $msid = GETPOSTINT('msid');
