<?php
/* Copyright (C) 2001-2006	Rodolphe Quiedeville	<rodolphe@quiedeville.org>
 * Copyright (C) 2004-2017	Laurent Destailleur		<eldy@users.sourceforge.net>
 * Copyright (C) 2005-2014	Regis Houssin			<regis.houssin@inodbox.com>
 * Copyright (C) 2015		Juanjo Menent			<jmenent@2byte.es>
 * Copyright (C) 2018		Ferran Marcet			<fmarcet@2byte.es>
 *
 * This program is free software; you can redistribute it and/or modify
 * it under the terms of the GNU General Public License as published by
 * the Free Software Foundation; either version 3 of the License, or
 * (at your option) any later version.
 *
 * This program is distributed in the hope that it will be useful,
 * but WITHOUT ANY WARRANTY; without even the implied warranty of
 * MERCHANTABILITY or FITNESS FOR A PARTICULAR PURPOSE.  See the
 * GNU General Public License for more details.
 *
 * You should have received a copy of the GNU General Public License
 * along with this program. If not, see <http://www.gnu.org/licenses/>.
 */

/**
 *	\file       htdocs/product/stock/movement_card.php
 *	\ingroup    stock
 *	\brief      Page to list stock movements
 */

require '../../main.inc.php';
require_once DOL_DOCUMENT_ROOT.'/core/class/html.formfile.class.php';
require_once DOL_DOCUMENT_ROOT.'/product/class/product.class.php';
require_once DOL_DOCUMENT_ROOT.'/product/stock/class/entrepot.class.php';
require_once DOL_DOCUMENT_ROOT.'/product/stock/class/mouvementstock.class.php';
require_once DOL_DOCUMENT_ROOT.'/product/stock/class/productlot.class.php';
require_once DOL_DOCUMENT_ROOT.'/core/class/html.formother.class.php';
require_once DOL_DOCUMENT_ROOT.'/product/class/html.formproduct.class.php';
require_once DOL_DOCUMENT_ROOT.'/core/lib/stock.lib.php';
require_once DOL_DOCUMENT_ROOT.'/core/lib/product.lib.php';
require_once DOL_DOCUMENT_ROOT.'/core/lib/date.lib.php';
if (! empty($conf->projet->enabled))
{
	require_once DOL_DOCUMENT_ROOT.'/core/class/html.formprojet.class.php';
	require_once DOL_DOCUMENT_ROOT.'/projet/class/project.class.php';
}

// Load translation files required by the page
$langs->loadLangs(array('products', 'stocks', 'orders'));
if (! empty($conf->productbatch->enabled)) $langs->load("productbatch");

// Security check
$result=restrictedArea($user, 'stock');

$id=GETPOST('id', 'int');
$ref = GETPOST('ref', 'alpha');
$msid=GETPOST('msid', 'int');
$product_id=GETPOST("product_id", 'int');
$action=GETPOST('action', 'aZ09');
$cancel=GETPOST('cancel', 'alpha');
$contextpage=GETPOST('contextpage', 'aZ')?GETPOST('contextpage', 'aZ'):'movementlist';

$idproduct = GETPOST('idproduct', 'int');
$year = GETPOST("year", 'int');
$month = GETPOST("month", 'int');
$search_ref = GETPOST('search_ref', 'alpha');
$search_movement = GETPOST("search_movement", 'alpha');
$search_product_ref = trim(GETPOST("search_product_ref", 'alpha'));
$search_product = trim(GETPOST("search_product", 'alpha'));
$search_warehouse = trim(GETPOST("search_warehouse", 'alpha'));
$search_inventorycode = trim(GETPOST("search_inventorycode", 'alpha'));
$search_user = trim(GETPOST("search_user", 'alpha'));
$search_batch = trim(GETPOST("search_batch", 'alpha'));
$search_qty = trim(GETPOST("search_qty", 'alpha'));
$search_type_mouvement=GETPOST('search_type_mouvement', 'int');

$limit = GETPOST('limit', 'int')?GETPOST('limit', 'int'):$conf->liste_limit;
$page = GETPOST("page", 'int');
$sortfield = GETPOST("sortfield", 'alpha');
$sortorder = GETPOST("sortorder", 'alpha');
if (empty($page) || $page == -1) { $page = 0; }     // If $page is not defined, or '' or -1
$offset = $limit * $page;
if (! $sortfield) $sortfield="m.datem";
if (! $sortorder) $sortorder="DESC";

$pdluoid=GETPOST('pdluoid', 'int');

// Initialize technical object to manage hooks of page. Note that conf->hooks_modules contains array of hook context
$object = new MouvementStock($db);
$hookmanager->initHooks(array('movementlist'));
$extrafields = new ExtraFields($db);
$formfile = new FormFile($db);

// fetch optionals attributes and labels
$extralabels = $extrafields->fetch_name_optionals_label('movement');
$search_array_options=$extrafields->getOptionalsFromPost($object->table_element, '', 'search_');

$arrayfields=array(
    'm.rowid'=>array('label'=>$langs->trans("Ref"), 'checked'=>1),
    'm.datem'=>array('label'=>$langs->trans("Date"), 'checked'=>1),
    'p.ref'=>array('label'=>$langs->trans("ProductRef"), 'checked'=>1, 'css'=>'maxwidth100'),
    'p.label'=>array('label'=>$langs->trans("ProductLabel"), 'checked'=>1),
    'm.batch'=>array('label'=>$langs->trans("BatchNumberShort"), 'checked'=>1, 'enabled'=>(! empty($conf->productbatch->enabled))),
    'pl.eatby'=>array('label'=>$langs->trans("EatByDate"), 'checked'=>0, 'enabled'=>(! empty($conf->productbatch->enabled))),
    'pl.sellby'=>array('label'=>$langs->trans("SellByDate"), 'checked'=>0, 'position'=>10, 'enabled'=>(! empty($conf->productbatch->enabled))),
    'e.ref'=>array('label'=>$langs->trans("Warehouse"), 'checked'=>1, 'enabled'=>(! $id > 0)),	// If we are on specific warehouse, we hide it
    'm.fk_user_author'=>array('label'=>$langs->trans("Author"), 'checked'=>0),
    'm.inventorycode'=>array('label'=>$langs->trans("InventoryCodeShort"), 'checked'=>1),
    'm.label'=>array('label'=>$langs->trans("MovementLabel"), 'checked'=>1),
    'm.type_mouvement'=>array('label'=>$langs->trans("TypeMovement"), 'checked'=>1),
    'origin'=>array('label'=>$langs->trans("Origin"), 'checked'=>1),
	'm.value'=>array('label'=>$langs->trans("Qty"), 'checked'=>1),
	'm.price'=>array('label'=>$langs->trans("UnitPurchaseValue"), 'checked'=>0),
		//'m.datec'=>array('label'=>$langs->trans("DateCreation"), 'checked'=>0, 'position'=>500),
    //'m.tms'=>array('label'=>$langs->trans("DateModificationShort"), 'checked'=>0, 'position'=>500)
);



/*
 * Actions
 */

$usercanread = (($user->rights->stock->mouvement->lire));
$usercancreate = (($user->rights->stock->mouvement->creer));
$usercandelete = (($user->rights->stock->mouvement->supprimer));

if (GETPOST('cancel', 'alpha')) { $action='list'; $massaction=''; }
if (! GETPOST('confirmmassaction', 'alpha') && $massaction != 'presend' && $massaction != 'confirm_presend') { $massaction=''; }

$parameters = array();
$reshook = $hookmanager->executeHooks('doActions', $parameters, $object, $action); // Note that $action and $object may have been modified by some hooks
if ($reshook < 0)
	setEventMessages($hookmanager->error, $hookmanager->errors, 'errors');

include DOL_DOCUMENT_ROOT.'/core/actions_changeselectedfields.inc.php';

// Do we click on purge search criteria ?
if (GETPOST('button_removefilter_x', 'alpha') || GETPOST('button_removefilter.x', 'alpha') || GETPOST('button_removefilter', 'alpha')) // Both test are required to be compatible with all browsers
{
    $year='';
    $month='';
    $search_ref='';
    $search_movement="";
    $search_type_mouvement="";
    $search_inventorycode="";
    $search_product_ref="";
    $search_product="";
    $search_warehouse="";
    $search_user="";
    $search_batch="";
    $search_qty='';
    $sall="";
	$toselect='';
    $search_array_options=array();
}

// Correct stock
if ($action == "correct_stock")
{
	$product = new Product($db);
	if (! empty($product_id)) $result=$product->fetch($product_id);

	$error=0;

	if (empty($product_id))
	{
		$error++;
		setEventMessages($langs->trans("ErrorFieldRequired", $langs->transnoentitiesnoconv("Product")), null, 'errors');
		$action='correction';
	}
	if (! is_numeric($_POST["nbpiece"]))
	{
		$error++;
		setEventMessages($langs->trans("ErrorFieldMustBeANumeric", $langs->transnoentitiesnoconv("NumberOfUnit")), null, 'errors');
		$action='correction';
	}

	if (! $error)
    {
		$origin_element = '';
		$origin_id = null;

		if (GETPOST('projectid', 'int'))
		{
			$origin_element = 'project';
			$origin_id = GETPOST('projectid', 'int');
		}

        if ($product->hasbatch())
        {
        	$batch=GETPOST('batch_number', 'alpha');

        	//$eatby=GETPOST('eatby');
        	//$sellby=GETPOST('sellby');
        	$eatby=dol_mktime(0, 0, 0, GETPOST('eatbymonth', 'int'), GETPOST('eatbyday', 'int'), GETPOST('eatbyyear', 'int'));
        	$sellby=dol_mktime(0, 0, 0, GETPOST('sellbymonth', 'int'), GETPOST('sellbyday', 'int'), GETPOST('sellbyyear', 'int'));

	        $result=$product->correct_stock_batch(
	            $user,
	            $id,
	            GETPOST("nbpiece", 'int'),
	            GETPOST("mouvement", 'int'),
	            GETPOST("label", 'san_alpha'),
	            GETPOST('unitprice', 'alpha'),
	        	$eatby,
	            $sellby,
	            $batch,
	        	GETPOST('inventorycode', 'alpha'),
	        	$origin_element,
	        	$origin_id
	        );		// We do not change value of stock for a correction
        }
        else
		{
	        $result=$product->correct_stock(
	            $user,
	            $id,
	            GETPOST("nbpiece", 'int'),
	            GETPOST("mouvement", 'alpha'),
	            GETPOST("label", 'san_alpha'),
	            GETPOST('unitprice', 'alpha'),
	        	GETPOST('inventorycode', 'alpha'),
	        	$origin_element,
	        	$origin_id
	        );		// We do not change value of stock for a correction
        }
		if ($result > 0)
		{
			header("Location: " . $_SERVER["PHP_SELF"] . "?id=" . $id);
			exit();
		} else {
			$error ++;
			setEventMessages($product->error, $product->errors, 'errors');
			$action = 'correction';
		}
	}

    if (! $error) $action='';
}

// Transfer stock from a warehouse to another warehouse
if ($action == "transfert_stock" && ! $cancel)
{
	$product = new Product($db);
	if (! empty($product_id)) $result=$product->fetch($product_id);

    if (! (GETPOST("id_entrepot_destination", 'int') > 0))
    {
        setEventMessages($langs->trans("ErrorFieldRequired", $langs->transnoentitiesnoconv("Warehouse")), null, 'errors');
        $error++;
        $action='transfert';
    }
	if (empty($product_id))
	{
		$error++;
		setEventMessages($langs->trans("ErrorFieldRequired", $langs->transnoentitiesnoconv("Product")), null, 'errors');
		$action='transfert';
	}
    if (! GETPOST("nbpiece",'int'))
    {
        setEventMessages($langs->trans("ErrorFieldRequired", $langs->transnoentitiesnoconv("NumberOfUnit")), null, 'errors');
        $error++;
        $action='transfert';
    }
    if ($id == GETPOST("id_entrepot_destination", 'int'))
    {
        setEventMessages($langs->trans("ErrorSrcAndTargetWarehouseMustDiffers"), null, 'errors');
        $error++;
        $action='transfert';
    }

    if (! empty($conf->productbatch->enabled))
    {
        $product = new Product($db);
        $result=$product->fetch($product_id);

        if ($product->hasbatch() && ! GETPOST("batch_number", 'alpha'))
        {
            setEventMessages($langs->trans("ErrorFieldRequired", $langs->transnoentitiesnoconv("batch_number")), null, 'errors');
            $error++;
            $action='transfert';
        }
    }

    if (! $error)
    {
        if ($id)
        {
            $object = new Entrepot($db);
            $result=$object->fetch($id);

            $db->begin();

            $product->load_stock('novirtual');	// Load array product->stock_warehouse

            // Define value of products moved
            $pricesrc=0;
            if (isset($product->pmp)) $pricesrc=$product->pmp;
            $pricedest=$pricesrc;

            if ($product->hasbatch())
            {
                $pdluo = new Productbatch($db);

                if ($pdluoid > 0)
                {
                    $result=$pdluo->fetch($pdluoid);
                    if ($result)
                    {
                        $srcwarehouseid=$pdluo->warehouseid;
                        $batch=$pdluo->batch;
                        $eatby=$pdluo->eatby;
                        $sellby=$pdluo->sellby;
                    }
                    else
                    {
                        setEventMessages($pdluo->error, $pdluo->errors, 'errors');
                        $error++;
                    }
                }
                else
                {
                    $srcwarehouseid=$id;
                    $batch=GETPOST('batch_number', 'alpha');
                    $eatby=$d_eatby;
                    $sellby=$d_sellby;
                }

                if (! $error)
                {
                    // Remove stock
                    $result1=$product->correct_stock_batch(
                        $user,
                        $srcwarehouseid,
                        GETPOST("nbpiece", 'int'),
                        1,
                        GETPOST("label", 'san_alpha'),
                        $pricesrc,
                        $eatby,
                        $sellby,
                        $batch,
                        GETPOST('inventorycode', 'alpha')
                        );
                    // Add stock
                    $result2=$product->correct_stock_batch(
                        $user,
                        GETPOST("id_entrepot_destination", 'int'),
                        GETPOST("nbpiece", 'int'),
                        0,
                        GETPOST("label", 'san_alpha'),
                        $pricedest,
                        $eatby,
                        $sellby,
                        $batch,
                        GETPOST('inventorycode', 'alpha')
                        );
                }
            }
            else
            {
                // Remove stock
                $result1=$product->correct_stock(
                    $user,
                    $id,
                    GETPOST("nbpiece", 'int'),
                    1,
                    GETPOST("label", 'alpha'),
                    $pricesrc,
                    GETPOST('inventorycode', 'alpha')
                    );

                // Add stock
                $result2=$product->correct_stock(
                    $user,
                    GETPOST("id_entrepot_destination"),
                    GETPOST("nbpiece", 'int'),
                    0,
                    GETPOST("label", 'alpha'),
                    $pricedest,
                    GETPOST('inventorycode', 'alpha')
                    );
            }
            if (! $error && $result1 >= 0 && $result2 >= 0)
            {
                $db->commit();

                if ($backtopage)
                {
                    header("Location: ".$backtopage);
                    exit;
                }
                else
                {
                    header("Location: movement_list.php?id=".$object->id);
                    exit;
                }
            }
            else
            {
                setEventMessages($product->error, $product->errors, 'errors');
                $db->rollback();
                $action='transfert';
            }
        }
    }
}


/*
 * Build document
 */
// The builddoc action for object of a movement must be on the movement card
// Actions to build doc
$upload_dir = $conf->stock->dir_output . "movement/";
$permissioncreate = $user->rights->stock->creer;
include DOL_DOCUMENT_ROOT.'/core/actions_builddoc.inc.php';


if (empty($reshook) && $action != 'remove_file')
{
    $objectclass='MouvementStock';
    $objectlabel='Movements';
    $permtoread = $user->rights->stock->lire;
    $permtodelete = $user->rights->stock->supprimer;
    $uploaddir = $conf->stock->dir_output . "/movement/";
	include DOL_DOCUMENT_ROOT.'/core/actions_massactions.inc.php';
}



/*
 * View
 */

$productlot=new ProductLot($db);
$productstatic=new Product($db);
$warehousestatic=new Entrepot($db);
$movement=new MouvementStock($db);
$userstatic=new User($db);
$form=new Form($db);
$formother=new FormOther($db);
$formproduct=new FormProduct($db);
if (!empty($conf->projet->enabled)) $formproject=new FormProjets($db);

$sql = "SELECT p.rowid, p.ref as product_ref, p.label as produit, p.tobatch, p.fk_product_type as type, p.entity,";
$sql.= " e.ref as stock, e.rowid as entrepot_id, e.lieu,";
$sql.= " m.rowid as mid, m.value as qty, m.datem, m.fk_user_author, m.label, m.inventorycode, m.fk_origin, m.origintype,";
$sql.= " m.batch, m.price,";
$sql.= " m.type_mouvement,";
$sql.= " pl.rowid as lotid, pl.eatby, pl.sellby,";
$sql.= " u.login, u.photo, u.lastname, u.firstname";
// Add fields from extrafields
foreach ($extrafields->attribute_label as $key => $val) $sql.=($extrafields->attribute_type[$key] != 'separate' ? ",ef.".$key.' as options_'.$key : '');
// Add fields from hooks
$parameters = array();
$reshook = $hookmanager->executeHooks('printFieldListSelect', $parameters);    // Note that $action and $object may have been modified by hook
$sql.=$hookmanager->resPrint;
$sql.= " FROM ".MAIN_DB_PREFIX."entrepot as e,";
$sql.= " ".MAIN_DB_PREFIX."product as p,";
$sql.= " ".MAIN_DB_PREFIX."stock_mouvement as m";
if (is_array($extrafields->attribute_label) && count($extrafields->attribute_label)) $sql.= " LEFT JOIN ".MAIN_DB_PREFIX."movement_extrafields as ef on (m.rowid = ef.fk_object)";
$sql.= " LEFT JOIN ".MAIN_DB_PREFIX."user as u ON m.fk_user_author = u.rowid";
$sql.= " LEFT JOIN ".MAIN_DB_PREFIX."product_lot as pl ON m.batch = pl.batch AND m.fk_product = pl.fk_product";
$sql.= " WHERE m.fk_product = p.rowid";
if ($msid > 0) $sql .= " AND m.rowid = ".$msid;
$sql.= " AND m.fk_entrepot = e.rowid";
$sql.= " AND e.entity IN (".getEntity('stock').")";
if (empty($conf->global->STOCK_SUPPORTS_SERVICES)) $sql.= " AND p.fk_product_type = 0";
if ($id > 0) $sql.= " AND e.rowid ='".$id."'";
if ($month > 0)
{
    if ($year > 0)
    $sql.= " AND m.datem BETWEEN '".$db->idate(dol_get_first_day($year, $month, false))."' AND '".$db->idate(dol_get_last_day($year, $month, false))."'";
    else
    $sql.= " AND date_format(m.datem, '%m') = '$month'";
}
elseif ($year > 0)
{
    $sql.= " AND m.datem BETWEEN '".$db->idate(dol_get_first_day($year, 1, false))."' AND '".$db->idate(dol_get_last_day($year, 12, false))."'";
}
if ($idproduct > 0) $sql.= " AND p.rowid = '".$idproduct."'";
if (! empty($search_ref))			$sql.= natural_search('m.rowid', $search_ref, 1);
if (! empty($search_movement))      $sql.= natural_search('m.label', $search_movement);
if (! empty($search_inventorycode)) $sql.= natural_search('m.inventorycode', $search_inventorycode);
if (! empty($search_product_ref))   $sql.= natural_search('p.ref', $search_product_ref);
if (! empty($search_product))       $sql.= natural_search('p.label', $search_product);
if ($search_warehouse != '' && $search_warehouse != '-1')          $sql.= natural_search('e.rowid', $search_warehouse, 2);
if (! empty($search_user))          $sql.= natural_search('u.login', $search_user);
if (! empty($search_batch))         $sql.= natural_search('m.batch', $search_batch);
if ($search_qty != '')				$sql.= natural_search('m.value', $search_qty, 1);
if ($search_type_mouvement != '' && $search_type_mouvement != '-1')	$sql.= natural_search('m.type_mouvement', $search_type_mouvement, 2);
// Add where from extra fields
include DOL_DOCUMENT_ROOT.'/core/tpl/extrafields_list_search_sql.tpl.php';
// Add where from hooks
$parameters=array();
$reshook=$hookmanager->executeHooks('printFieldListWhere', $parameters);    // Note that $action and $object may have been modified by hook
$sql.=$hookmanager->resPrint;
$sql.= $db->order($sortfield,$sortorder);

$nbtotalofrecords = '';
if (empty($conf->global->MAIN_DISABLE_FULL_SCANLIST))
{
    $result = $db->query($sql);
    $nbtotalofrecords = $db->num_rows($result);
    if (($page * $limit) > $nbtotalofrecords)	// if total resultset is smaller then paging size (filtering), goto and load page 0
    {
    	$page = 0;
    	$offset = 0;
    }
}

if(empty($search_inventorycode))
{
	$sql.= $db->plimit($limit+1, $offset);
}
else
{
	$limit = 0;
}

//print $sql;

$resql = $db->query($sql);

if(!empty($search_inventorycode)) $limit = $db->num_rows($resql);

if ($resql)
{
	$product = new Product($db);
	$object = new Entrepot($db);

	if ($idproduct > 0)
    {
        $product->fetch($idproduct);
    }
    if ($id > 0 || $ref)
    {
        $result = $object->fetch($id, $ref);
        if ($result < 0)
        {
            dol_print_error($db);
        }
    }

    $num = $db->num_rows($resql);

    $arrayofselected=is_array($toselect)?$toselect:array();


    $i = 0;
    $help_url='EN:Module_Stocks_En|FR:Module_Stock|ES:M&oacute;dulo_Stocks';
    if ($msid) $texte = $langs->trans('StockMovementForId', $msid);
	else
	{
		$texte = $langs->trans("ListOfStockMovements");
		if ($id) $texte.=' ('.$langs->trans("ForThisWarehouse").')';
	}
    llxHeader("", $texte, $help_url);

    /*
     * Show tab only if we ask a particular warehouse
     */
    if ($object->id > 0)
    {
        $head = stock_prepare_head($object);

        dol_fiche_head($head, 'movements', $langs->trans("Warehouse"), -1, 'stock');


        $linkback = '<a href="'.DOL_URL_ROOT.'/product/stock/list.php">'.$langs->trans("BackToList").'</a>';

        $morehtmlref='<div class="refidno">';
        $morehtmlref.=$langs->trans("LocationSummary").' : '.$object->lieu;
        $morehtmlref.='</div>';

        $shownav = 1;
        if ($user->societe_id && ! in_array('stock', explode(',', $conf->global->MAIN_MODULES_FOR_EXTERNAL))) $shownav=0;

        dol_banner_tab($object, 'ref', $linkback, $shownav, 'ref', 'ref', $morehtmlref);


        print '<div class="fichecenter">';
        print '<div class="fichehalfleft">';
        print '<div class="underbanner clearboth"></div>';

        print '<table class="border" width="100%">';

        print '<tr>';

        // Description
        print '<td class="titlefield tdtop">'.$langs->trans("Description").'</td><td>'.dol_htmlentitiesbr($object->description).'</td></tr>';

        $calcproductsunique=$object->nb_different_products();
        $calcproducts=$object->nb_products();

        // Total nb of different products
        print '<tr><td>'.$langs->trans("NumberOfDifferentProducts").'</td><td>';
        print empty($calcproductsunique['nb'])?'0':$calcproductsunique['nb'];
        print "</td></tr>";

        // Nb of products
        print '<tr><td>'.$langs->trans("NumberOfProducts").'</td><td>';
        $valtoshow=price2num($calcproducts['nb'], 'MS');
        print empty($valtoshow)?'0':$valtoshow;
        print "</td></tr>";

        print '</table>';

        print '</div>';
        print '<div class="fichehalfright">';
        print '<div class="ficheaddleft">';
        print '<div class="underbanner clearboth"></div>';

        print '<table class="border centpercent">';

        // Value
        print '<tr><td class="titlefield">'.$langs->trans("EstimatedStockValueShort").'</td><td>';
        print price((empty($calcproducts['value'])?'0':price2num($calcproducts['value'], 'MT')), 0, $langs, 0, -1, -1, $conf->currency);
        print "</td></tr>";

        // Last movement
        $sql = "SELECT MAX(m.datem) as datem";
        $sql .= " FROM ".MAIN_DB_PREFIX."stock_mouvement as m";
        $sql .= " WHERE m.fk_entrepot = ".(int) $object->id;
        $resqlbis = $db->query($sql);
        if ($resqlbis)
        {
            $obj = $db->fetch_object($resqlbis);
            $lastmovementdate=$db->jdate($obj->datem);
        }
        else
        {
            dol_print_error($db);
        }

        print '<tr><td>'.$langs->trans("LastMovement").'</td><td>';
        if ($lastmovementdate)
        {
            print dol_print_date($lastmovementdate, 'dayhour');
        }
        else
        {
            print $langs->trans("None");
        }
        print "</td></tr>";

        print "</table>";

        print '</div>';
        print '</div>';
        print '</div>';

        print '<div class="clearboth"></div>';

        dol_fiche_end();
    }


	/*
	 * Correct stock
	 */
	if ($action == "correction")
	{
		include DOL_DOCUMENT_ROOT.'/product/stock/tpl/stockcorrection.tpl.php';
		print '<br>';
	}

	/*
	 * Transfer of units
	 */
	if ($action == "transfert")
	{
		include DOL_DOCUMENT_ROOT.'/product/stock/tpl/stocktransfer.tpl.php';
		print '<br>';
	}


    /* ************************************************************************** */
    /*                                                                            */
    /* Barre d'action                                                             */
    /*                                                                            */
    /* ************************************************************************** */

    if ((empty($action) || $action == 'list') && $id > 0)
    {
        print "<div class=\"tabsAction\">\n";

        if ($user->rights->stock->mouvement->creer)
        {
            print '<a class="butAction" href="'.$_SERVER["PHP_SELF"].'?id='.$id.'&action=correction">'.$langs->trans("CorrectStock").'</a>';
        }

        if ($user->rights->stock->mouvement->creer)
        {
            print '<a class="butAction" href="'.$_SERVER["PHP_SELF"].'?id='.$id.'&action=transfert">'.$langs->trans("TransferStock").'</a>';
        }

        print '</div><br>';
    }

    $param='';
    if (! empty($contextpage) && $contextpage != $_SERVER["PHP_SELF"]) $param.='&contextpage='.urlencode($contextpage);
    if ($limit > 0 && $limit != $conf->liste_limit) $param.='&limit='.urlencode($limit);
    if ($id > 0)                 $param.='&id='.urlencode($id);
    if ($search_movement)        $param.='&search_movement='.urlencode($search_movement);
    if ($search_inventorycode)   $param.='&search_inventorycode='.urlencode($search_inventorycode);
    if ($search_type_mouvement)	 $param.='&search_type_mouvement='.urlencode($search_type_mouvement);
    if ($search_product_ref)     $param.='&search_product_ref='.urlencode($search_product_ref);
    if ($search_product)         $param.='&search_product='.urlencode($search_product);
    if ($search_batch)           $param.='&search_batch='.urlencode($search_batch);
    if ($search_warehouse > 0)   $param.='&search_warehouse='.urlencode($search_warehouse);
    if (!empty($sref))           $param.='&sref='.urlencode($sref); // FIXME $sref is not defined
    if (!empty($snom))           $param.='&snom='.urlencode($snom); // FIXME $snom is not defined
    if ($search_user)            $param.='&search_user='.urlencode($search_user);
    if ($idproduct > 0)          $param.='&idproduct='.urlencode($idproduct);
    // Add $param from extra fields
    include DOL_DOCUMENT_ROOT.'/core/tpl/extrafields_list_search_param.tpl.php';

	// List of mass actions available
	$arrayofmassactions =  array(
	//    'presend'=>$langs->trans("SendByMail"),
	//    'builddoc'=>$langs->trans("PDFMerge"),
	);
	//if ($user->rights->stock->supprimer) $arrayofmassactions['predelete']=$langs->trans("Delete");
	if (in_array($massaction, array('presend','predelete'))) $arrayofmassactions=array();
	$massactionbutton=$form->selectMassAction('', $arrayofmassactions);

    print '<form method="POST" action="'.$_SERVER["PHP_SELF"].'">';
    if ($optioncss != '') print '<input type="hidden" name="optioncss" value="'.$optioncss.'">';
    print '<input type="hidden" name="token" value="'.$_SESSION['newtoken'].'">';
    print '<input type="hidden" name="formfilteraction" id="formfilteraction" value="list">';
    print '<input type="hidden" name="action" value="list">';
    print '<input type="hidden" name="sortfield" value="'.$sortfield.'">';
    print '<input type="hidden" name="sortorder" value="'.$sortorder.'">';
    print '<input type="hidden" name="page" value="'.$page.'">';
    print '<input type="hidden" name="type" value="'.$type.'">';
    print '<input type="hidden" name="contextpage" value="'.$contextpage.'">';
    if ($id > 0) print '<input type="hidden" name="id" value="'.$id.'">';

    if ($id > 0) print_barre_liste($texte, $page, $_SERVER["PHP_SELF"], $param, $sortfield, $sortorder,$massactionbutton, 	$num, $nbtotalofrecords, '', 0, '', '', $limit);
    else print_barre_liste($texte, $page, $_SERVER["PHP_SELF"], $param, $sortfield, $sortorder,$massactionbutton, $num, $nbtotalofrecords, 'title_generic', 0, '', '', $limit);

	if ($sall)
    {
        foreach($fieldstosearchall as $key => $val) $fieldstosearchall[$key]=$langs->trans($val);
        print '<div class="divsearchfieldfilter">'.$langs->trans("FilterOnInto", $sall) . join(', ', $fieldstosearchall).'</div>';
    }

    $moreforfilter='';

	$parameters=array();
	$reshook=$hookmanager->executeHooks('printFieldPreListTitle', $parameters);    // Note that $action and $object may have been modified by hook
	if (empty($reshook)) $moreforfilter .= $hookmanager->resPrint;
	else $moreforfilter = $hookmanager->resPrint;

	if (! empty($moreforfilter))
	{
        print '<div class="liste_titre liste_titre_bydiv centpercent">';
	    print $moreforfilter;
	    print '</div>';
	}

    $varpage=empty($contextpage)?$_SERVER["PHP_SELF"]:$contextpage;
    $selectedfields=$form->multiSelectArrayWithCheckbox('selectedfields', $arrayfields, $varpage);	// This also change content of $arrayfields

    print '<div class="div-table-responsive">';
    print '<table class="tagtable liste'.($moreforfilter?" listwithfilterbefore":"").'">'."\n";

    // Lignes des champs de filtre
    print '<tr class="liste_titre_filter">';
    if (! empty($arrayfields['m.rowid']['checked']))
    {
	    // Ref
	    print '<td class="liste_titre" align="left">';
	    print '<input class="flat maxwidth25" type="text" name="search_ref" value="'.dol_escape_htmltag($search_ref).'">';
	    print '</td>';
    }
    if (! empty($arrayfields['m.datem']['checked']))
    {
    	print '<td class="liste_titre nowraponall">';
	    print '<input class="flat" type="text" size="2" maxlength="2" placeholder="'.dol_escape_htmltag($langs->trans("Month")).'" name="month" value="'.$month.'">';
    	if (empty($conf->productbatch->enabled)) print '&nbsp;';
	    //else print '<br>';
	    $syear = $year?$year:-1;
	    print '<input class="flat maxwidth50" type="text" maxlength="4" placeholder="'.dol_escape_htmltag($langs->trans("Year")).'" name="year" value="'.($syear > 0 ? $syear : '').'">';
	    //print $formother->selectyear($syear,'year',1, 20, 5);
	    print '</td>';
    }
    if (! empty($arrayfields['p.ref']['checked']))
    {
	    // Product Ref
	    print '<td class="liste_titre" align="left">';
	    print '<input class="flat maxwidth75" type="text" name="search_product_ref" value="'.dol_escape_htmltag($idproduct?$product->ref:$search_product_ref).'">';
	    print '</td>';
    }
    if (! empty($arrayfields['p.label']['checked']))
    {
	    // Product label
	    print '<td class="liste_titre" align="left">';
	    print '<input class="flat maxwidth100" type="text" name="search_product" value="'.dol_escape_htmltag($idproduct?$product->label:$search_product).'">';
	    print '</td>';
    }
    // Batch
    if (! empty($arrayfields['m.batch']['checked']))
    {
    	print '<td class="liste_titre" align="center"><input class="flat maxwidth75" type="text" name="search_batch" value="'.dol_escape_htmltag($search_batch).'"></td>';
	}
    if (! empty($arrayfields['pl.eatby']['checked']))
    {
	    print '<td class="liste_titre" align="left">';
	    print '</td>';
    }
    if (! empty($arrayfields['pl.sellby']['checked']))
    {
	    print '<td class="liste_titre" align="left">';
	    print '</td>';
    }
    // Warehouse
    if (! empty($arrayfields['e.ref']['checked']))
    {
        print '<td class="liste_titre maxwidthonsmartphone" align="left">';
        //print '<input class="flat" type="text" size="8" name="search_warehouse" value="'.($search_warehouse).'">';
        print $formproduct->selectWarehouses($search_warehouse, 'search_warehouse', 'warehouseopen,warehouseinternal', 1, 0, 0, '', 0, 0, null, 'maxwidth200');
        print '</td>';
    }
    if (! empty($arrayfields['m.fk_user_author']['checked']))
    {
	    // Author
	    print '<td class="liste_titre" align="left">';
	    print '<input class="flat" type="text" size="6" name="search_user" value="'.dol_escape_htmltag($search_user).'">';
	    print '</td>';
    }
    if (! empty($arrayfields['m.inventorycode']['checked']))
    {
	    // Inventory code
	    print '<td class="liste_titre" align="left">';
	    print '<input class="flat" type="text" size="4" name="search_inventorycode" value="'.dol_escape_htmltag($search_inventorycode).'">';
	    print '</td>';
    }
    if (! empty($arrayfields['m.label']['checked']))
    {
	    // Label of movement
	    print '<td class="liste_titre" align="left">';
	    print '<input class="flat" type="text" size="8" name="search_movement" value="'.dol_escape_htmltag($search_movement).'">';
	    print '</td>';
    }
	if (! empty($arrayfields['m.type_mouvement']['checked']))
    {
	    // Type of movement
	    print '<td class="liste_titre" align="center">';
	    //print '<input class="flat" type="text" size="3" name="search_type_mouvement" value="'.dol_escape_htmltag($search_type_mouvement).'">';
		print '<select id="search_type_mouvement" name="search_type_mouvement" class="maxwidth150">';
		print '<option value="" '.(($search_type_mouvement=="")?'selected="selected"':'').'></option>';
		print '<option value="0" '.(($search_type_mouvement=="0")?'selected="selected"':'').'>'.$langs->trans('StockIncreaseAfterCorrectTransfer').'</option>';
		print '<option value="1" '.(($search_type_mouvement=="1")?'selected="selected"':'').'>'.$langs->trans('StockDecreaseAfterCorrectTransfer').'</option>';
		print '<option value="2" '.(($search_type_mouvement=="2")?'selected="selected"':'').'>'.$langs->trans('StockDecrease').'</option>';
		print '<option value="3" '.(($search_type_mouvement=="3")?'selected="selected"':'').'>'.$langs->trans('StockIncrease').'</option>';
		print '</select>';
		print ajax_combobox('search_type_mouvement');
		// TODO: add new function $formentrepot->selectTypeOfMovement(...) like
		// print $formproduct->selectWarehouses($search_warehouse, 'search_warehouse', 'warehouseopen,warehouseinternal', 1, 0, 0, '', 0, 0, null, 'maxwidth200');
	    print '</td>';
    }
    if (! empty($arrayfields['origin']['checked']))
    {
	    // Origin of movement
	    print '<td class="liste_titre" align="left">';
	    print '&nbsp; ';
	    print '</td>';
    }
    if (! empty($arrayfields['m.value']['checked']))
    {
	    // Qty
	    print '<td class="liste_titre" align="right">';
	    print '<input class="flat" type="text" size="4" name="search_qty" value="'.dol_escape_htmltag($search_qty).'">';
	    print '</td>';
    }
    if (! empty($arrayfields['m.price']['checked']))
    {
    	// Price
    	print '<td class="liste_titre" align="left">';
    	print '&nbsp; ';
    	print '</td>';
    }


    // Extra fields
    include DOL_DOCUMENT_ROOT.'/core/tpl/extrafields_list_search_input.tpl.php';

	// Fields from hook
	$parameters=array('arrayfields'=>$arrayfields);
	$reshook=$hookmanager->executeHooks('printFieldListOption', $parameters);    // Note that $action and $object may have been modified by hook
	print $hookmanager->resPrint;
	// Date creation
	if (! empty($arrayfields['m.datec']['checked']))
	{
	    print '<td class="liste_titre">';
	    print '</td>';
	}
	// Date modification
	if (! empty($arrayfields['m.tms']['checked']))
	{
	    print '<td class="liste_titre">';
	    print '</td>';
	}
    // Actions
    print '<td class="liste_titre" align="right">';
    $searchpicto=$form->showFilterAndCheckAddButtons(0);
    print $searchpicto;
    print '</td>';
    print "</tr>\n";

    print '<tr class="liste_titre">';
<<<<<<< HEAD
	if (! empty($arrayfields['m.rowid']['checked']))
		print_liste_field_titre($arrayfields['m.rowid']['label'], $_SERVER["PHP_SELF"], 'm.rowid', '', $param, '', $sortfield, $sortorder);
	if (! empty($arrayfields['m.datem']['checked']))
		print_liste_field_titre($arrayfields['m.datem']['label'], $_SERVER["PHP_SELF"], 'm.datem', '', $param, '', $sortfield, $sortorder);
	if (! empty($arrayfields['p.ref']['checked']))
		print_liste_field_titre($arrayfields['p.ref']['label'], $_SERVER["PHP_SELF"], 'p.ref', '', $param, '', $sortfield, $sortorder);
	if (! empty($arrayfields['p.label']['checked']))
		print_liste_field_titre($arrayfields['p.label']['label'], $_SERVER["PHP_SELF"], 'p.label', '', $param, '', $sortfield, $sortorder);
	if (! empty($arrayfields['m.batch']['checked']))
		print_liste_field_titre($arrayfields['m.batch']['label'], $_SERVER["PHP_SELF"], 'm.batch', '', $param, 'align="center"', $sortfield, $sortorder);
	if (! empty($arrayfields['pl.eatby']['checked']))
		print_liste_field_titre($arrayfields['pl.eatby']['label'], $_SERVER["PHP_SELF"], 'pl.eatby', '', $param, 'align="center"', $sortfield, $sortorder);
	if (! empty($arrayfields['pl.sellby']['checked']))
		print_liste_field_titre($arrayfields['pl.sellby']['label'], $_SERVER["PHP_SELF"], 'pl.sellby', '', $param, 'align="center"', $sortfield, $sortorder);
	if (! empty($arrayfields['e.ref']['checked']))
		print_liste_field_titre($arrayfields['e.ref']['label'], $_SERVER["PHP_SELF"], "e.ref", "", $param, "", $sortfield, $sortorder); // We are on a specific warehouse card, no filter on other should be possible
	if (! empty($arrayfields['m.fk_user_author']['checked']))
		print_liste_field_titre($arrayfields['m.fk_user_author']['label'], $_SERVER["PHP_SELF"], "m.fk_user_author", "", $param, "", $sortfield, $sortorder);
	if (! empty($arrayfields['m.inventorycode']['checked']))
		print_liste_field_titre($arrayfields['m.inventorycode']['label'], $_SERVER["PHP_SELF"], "m.inventorycode", "", $param, "", $sortfield, $sortorder);
	if (! empty($arrayfields['m.label']['checked']))
		print_liste_field_titre($arrayfields['m.label']['label'], $_SERVER["PHP_SELF"], "m.label", "", $param, "", $sortfield, $sortorder);
	if (! empty($arrayfields['m.type_mouvement']['checked']))
		print_liste_field_titre($arrayfields['m.type_mouvement']['label'], $_SERVER["PHP_SELF"], "m.type_mouvement", "", $param, 'align="center"', $sortfield, $sortorder);
	if (! empty($arrayfields['origin']['checked']))
		print_liste_field_titre($arrayfields['origin']['label'], $_SERVER["PHP_SELF"], "", "", $param, "", $sortfield, $sortorder);
	if (! empty($arrayfields['m.value']['checked']))
		print_liste_field_titre($arrayfields['m.value']['label'], $_SERVER["PHP_SELF"], "m.value", "", $param, 'align="right"', $sortfield, $sortorder);
	if (! empty($arrayfields['m.price']['checked']))
		print_liste_field_titre($arrayfields['m.price']['label'], $_SERVER["PHP_SELF"], "m.price", "", $param, 'align="right"', $sortfield, $sortorder);
=======
    if (! empty($arrayfields['m.rowid']['checked']))            print_liste_field_titre($arrayfields['m.rowid']['label'],   $_SERVER["PHP_SELF"], 'm.rowid', '', $param, '', $sortfield, $sortorder);
    if (! empty($arrayfields['m.datem']['checked']))            print_liste_field_titre($arrayfields['m.datem']['label'],   $_SERVER["PHP_SELF"], 'm.datem', '', $param, '', $sortfield, $sortorder);
    if (! empty($arrayfields['p.ref']['checked']))              print_liste_field_titre($arrayfields['p.ref']['label'],     $_SERVER["PHP_SELF"], 'p.ref', '', $param, '', $sortfield, $sortorder);
    if (! empty($arrayfields['p.label']['checked']))            print_liste_field_titre($arrayfields['p.label']['label'],   $_SERVER["PHP_SELF"], 'p.label', '', $param, '', $sortfield, $sortorder);
    if (! empty($arrayfields['m.batch']['checked']))            print_liste_field_titre($arrayfields['m.batch']['label'],   $_SERVER["PHP_SELF"], 'm.batch', '', $param, 'align="center"', $sortfield, $sortorder);
	if (! empty($arrayfields['pl.eatby']['checked']))           print_liste_field_titre($arrayfields['pl.eatby']['label'],  $_SERVER["PHP_SELF"], 'pl.eatby', '', $param, 'align="center"', $sortfield, $sortorder);
	if (! empty($arrayfields['pl.sellby']['checked']))          print_liste_field_titre($arrayfields['pl.sellby']['label'], $_SERVER["PHP_SELF"], 'pl.sellby', '', $param,'align="center"', $sortfield, $sortorder);
    if (! empty($arrayfields['e.ref']['checked']))  	      	print_liste_field_titre($arrayfields['e.ref']['label'],     $_SERVER["PHP_SELF"], "e.ref", '', $param, "", $sortfield, $sortorder);	// We are on a specific warehouse card, no filter on other should be possible
    if (! empty($arrayfields['m.fk_user_author']['checked']))   print_liste_field_titre($arrayfields['m.fk_user_author']['label'], $_SERVER["PHP_SELF"], "m.fk_user_author", "", $param, "", $sortfield, $sortorder);
    if (! empty($arrayfields['m.inventorycode']['checked']))    print_liste_field_titre($arrayfields['m.inventorycode']['label'],  $_SERVER["PHP_SELF"], "m.inventorycode", "", $param, "", $sortfield, $sortorder);
    if (! empty($arrayfields['m.label']['checked']))            print_liste_field_titre($arrayfields['m.label']['label'],          $_SERVER["PHP_SELF"], "m.label", "", $param, "", $sortfield, $sortorder);
    if (! empty($arrayfields['m.type_mouvement']['checked']))	print_liste_field_titre($arrayfields['m.type_mouvement']['label'], $_SERVER["PHP_SELF"], "m.type_mouvement", "", $param, 'align="center"', $sortfield, $sortorder);
    if (! empty($arrayfields['origin']['checked']))             print_liste_field_titre($arrayfields['origin']['label'],    $_SERVER["PHP_SELF"], "", "", $param, "", $sortfield, $sortorder);
    if (! empty($arrayfields['m.value']['checked']))            print_liste_field_titre($arrayfields['m.value']['label'],   $_SERVER["PHP_SELF"], "m.value", "", $param, 'align="right"', $sortfield, $sortorder);
    if (! empty($arrayfields['m.price']['checked']))            print_liste_field_titre($arrayfields['m.price']['label'],   $_SERVER["PHP_SELF"], "m.price", "", $param, 'align="right"', $sortfield, $sortorder);
>>>>>>> 44fd36b1

    // Extra fields
    include DOL_DOCUMENT_ROOT.'/core/tpl/extrafields_list_search_title.tpl.php';

<<<<<<< HEAD
		// Hook fields
	$parameters = array(
			'arrayfields' => $arrayfields,
			'param' => $param,
			'sortfield' => $sortfield,
			'sortorder' => $sortorder
	);
	$reshook = $hookmanager->executeHooks('printFieldListTitle', $parameters); // Note that $action and $object may have been modified by hook
	print $hookmanager->resPrint;
	if (! empty($arrayfields['m.datec']['checked']))
		print_liste_field_titre($arrayfields['p.datec']['label'], $_SERVER["PHP_SELF"], "p.datec", "", $param, 'align="center" class="nowrap"', $sortfield, $sortorder);
	if (! empty($arrayfields['m.tms']['checked']))
		print_liste_field_titre($arrayfields['p.tms']['label'], $_SERVER["PHP_SELF"], "p.tms", "", $param, 'align="center" class="nowrap"', $sortfield, $sortorder);
=======
	// Hook fields
	$parameters=array('arrayfields'=>$arrayfields,'param'=>$param,'sortfield'=>$sortfield,'sortorder'=>$sortorder);
    $reshook=$hookmanager->executeHooks('printFieldListTitle',$parameters);    // Note that $action and $object may have been modified by hook
    print $hookmanager->resPrint;
	if (! empty($arrayfields['m.datec']['checked']))     print_liste_field_titre($arrayfields['p.datec']['label'], $_SERVER["PHP_SELF"], "p.datec", "", $param, 'align="center" class="nowrap"', $sortfield, $sortorder);
	if (! empty($arrayfields['m.tms']['checked']))       print_liste_field_titre($arrayfields['p.tms']['label'], $_SERVER["PHP_SELF"], "p.tms", "", $param, 'align="center" class="nowrap"', $sortfield, $sortorder);
>>>>>>> 44fd36b1
	print_liste_field_titre($selectedfields, $_SERVER["PHP_SELF"], "", '', '', 'align="center"', $sortfield, $sortorder, 'maxwidthsearch ');
    print "</tr>\n";

    $arrayofuniqueproduct=array();

    while ($i < min($num,$limit))
    {
        $objp = $db->fetch_object($resql);

        $userstatic->id=$objp->fk_user_author;
        $userstatic->login=$objp->login;
        $userstatic->lastname=$objp->lastname;
        $userstatic->firstname=$objp->firstname;
        $userstatic->photo=$objp->photo;

        $productstatic->id=$objp->rowid;
        $productstatic->ref=$objp->product_ref;
        $productstatic->label=$objp->produit;
        $productstatic->type=$objp->type;
        $productstatic->entity=$objp->entity;
        $productstatic->status_batch=$objp->tobatch;

        $productlot->id = $objp->lotid;
        $productlot->batch= $objp->batch;
        $productlot->eatby= $objp->eatby;
        $productlot->sellby= $objp->sellby;

        $warehousestatic->id=$objp->entrepot_id;
        $warehousestatic->libelle=$objp->stock;
        $warehousestatic->lieu=$objp->lieu;

        $arrayofuniqueproduct[$objp->rowid]=$objp->produit;
		if(!empty($objp->fk_origin)) {
			$origin = $movement->get_origin($objp->fk_origin, $objp->origintype);
		} else {
			$origin = '';
		}

        print '<tr class="oddeven">';
        // Id movement
        if (! empty($arrayfields['m.rowid']['checked']))
        {
        	print '<td>'.$objp->mid.'</td>';	// This is primary not movement id
        }
        if (! empty($arrayfields['m.datem']['checked']))
        {
	        // Date
	        print '<td>'.dol_print_date($db->jdate($objp->datem), 'dayhour').'</td>';
        }
        if (! empty($arrayfields['p.ref']['checked']))
        {
	        // Product ref
	        print '<td class="nowraponall">';
	        print $productstatic->getNomUrl(1, 'stock', 16);
	        print "</td>\n";
        }
        if (! empty($arrayfields['p.label']['checked']))
        {
	        // Product label
	        print '<td>';
	        /*$productstatic->id=$objp->rowid;
	        $productstatic->ref=$objp->produit;
	        $productstatic->type=$objp->type;
	        print $productstatic->getNomUrl(1,'',16);*/
	        print $productstatic->label;
	        print "</td>\n";
        }
        if (! empty($arrayfields['m.batch']['checked']))
        {
	    	print '<td class="center nowraponall">';
	    	if ($productlot->id > 0) print $productlot->getNomUrl(1);
	    	else print $productlot->batch;		// the id may not be defined if movement was entered when lot was not saved or if lot was removed after movement.
	    	print '</td>';
        }
        if (! empty($arrayfields['pl.eatby']['checked']))
        {
        	print '<td align="center">'. dol_print_date($objp->eatby, 'day') .'</td>';
        }
        if (! empty($arrayfields['pl.sellby']['checked']))
        {
        	print '<td align="center">'. dol_print_date($objp->sellby, 'day') .'</td>';
		}
        // Warehouse
        if (! empty($arrayfields['e.ref']['checked']))
		{
            print '<td>';
            print $warehousestatic->getNomUrl(1);
            print "</td>\n";
		}
        // Author
        if (! empty($arrayfields['m.fk_user_author']['checked']))
        {
	        print '<td class="tdoverflowmax100">';
	        print $userstatic->getNomUrl(-1);
	        print "</td>\n";
        }
        if (! empty($arrayfields['m.inventorycode']['checked']))
        {
	        // Inventory code
	        print '<td>'.'<a href="'
								.DOL_URL_ROOT.'/product/stock/movement_card.php'
								.'?id='.$objp->entrepot_id
								.'&amp;search_inventorycode='.$objp->inventorycode
							    .'&amp;search_type_mouvement='.$objp->type_mouvement
						.'">'
							.$objp->inventorycode
						.'</a>'
					.'</td>';
        }
        if (! empty($arrayfields['m.label']['checked']))
        {
            // Label of movement
        	print '<td class="tdoverflowmax100aaa">'.$objp->label.'</td>';
        }
		if (! empty($arrayfields['m.type_mouvement']['checked']))
        {
            // Type of movement
        		switch($objp->type_mouvement){
                case "0":
                    print '<td align="center">'.$langs->trans('StockIncreaseAfterCorrectTransfer').'</td>';
                    break;
                case "1":
                    print '<td align="center">'.$langs->trans('StockDecreaseAfterCorrectTransfer').'</td>';
                    break;
                case "2":
                    print '<td align="center">'.$langs->trans('StockDecrease').'</td>';
                    break;
                case "3":
                    print '<td align="center">'.$langs->trans('StockIncrease').'</td>';
                    break;
            }
        }
        if (! empty($arrayfields['origin']['checked']))
        {
        	// Origin of movement
        	print '<td class="nowraponall">'.$origin.'</td>';
        }
        if (! empty($arrayfields['m.value']['checked']))
        {
	        // Qty
	        print '<td align="right">';
	        if ($objp->qt > 0) print '+';
	        print $objp->qty;
	        print '</td>';
        }
        if (! empty($arrayfields['m.price']['checked']))
        {
        	// Price
        	print '<td align="right">';
        	if ($objp->price != 0) print price($objp->price);
        	print '</td>';
        }
        // Action column
        print '<td class="nowrap" align="center">';
        if ($massactionbutton || $massaction)   // If we are in select mode (massactionbutton defined) or if we have already selected and sent an action ($massaction) defined
        {
            $selected=0;
    		if (in_array($obj->rowid, $arrayofselected)) $selected=1;
    		print '<input id="cb'.$obj->rowid.'" class="flat checkforselect" type="checkbox" name="toselect[]" value="'.$obj->rowid.'"'.($selected?' checked="checked"':'').'>';
        }
        print '</td>';
        if (! $i) $totalarray['nbfield']++;

        print "</tr>\n";
        $i++;
    }
    $db->free($resql);

    print "</table>";
    print '</div>';
    print "</form>";

    // Add number of product when there is a filter on period
    if (count($arrayofuniqueproduct) == 1 && is_numeric($year))
    {
        print "<br>";

        $productidselected=0;
    	foreach ($arrayofuniqueproduct as $key => $val)
    	{
    		$productidselected=$key;
    		$productlabelselected=$val;
    	}
		$datebefore=dol_get_first_day($year?$year:strftime("%Y", time()), $month?$month:1, true);
		$dateafter=dol_get_last_day($year?$year:strftime("%Y", time()), $month?$month:12, true);
    	$balancebefore=$movement->calculateBalanceForProductBefore($productidselected, $datebefore);
    	$balanceafter=$movement->calculateBalanceForProductBefore($productidselected, $dateafter);

    	//print '<tr class="total"><td class="liste_total">';
    	print $langs->trans("NbOfProductBeforePeriod", $productlabelselected, dol_print_date($datebefore, 'day', 'gmt'));
    	//print '</td>';
    	//print '<td class="liste_total" colspan="6" align="right">';
    	print ': '.$balancebefore;
    	print "<br>\n";
    	//print '</td></tr>';
    	//print '<tr class="total"><td class="liste_total">';
    	print $langs->trans("NbOfProductAfterPeriod", $productlabelselected, dol_print_date($dateafter, 'day', 'gmt'));
    	//print '</td>';
    	//print '<td class="liste_total" colspan="6" align="right">';
    	print ': '.$balanceafter;
    	print "<br>\n";
    	//print '</td></tr>';
    }
}
else
{
    dol_print_error($db);
}



/*
 * Documents generes
 */
//Area for doc and last events of warehouse are stored on the main card of warehouse
$modulepart='movement';

if ($action != 'create' && $action != 'edit' && $action != 'delete' && $id>0)
{
	print '<br/>';
    print '<div class="fichecenter"><div class="fichehalfleft">';
    print '<a name="builddoc"></a>'; // ancre

    // Documents
    $objectref = dol_sanitizeFileName($object->ref);
	// Add inventorycode & type_mouvement to filename of the pdf
	if(!empty($search_inventorycode)) $objectref.="_".$id."_".$search_inventorycode;
	if($search_type_mouvement) $objectref.="_".$search_type_mouvement;
    $relativepath = $comref . '/' . $objectref . '.pdf';
    $filedir = $conf->stock->dir_output . '/movement/' . $objectref;

    $urlsource=$_SERVER["PHP_SELF"]."?id=".$object->id."&search_inventorycode=".$search_inventorycode."&search_type_mouvement=$search_type_mouvement";
    $genallowed=$usercanread;
    $delallowed=$usercancreate;

	$genallowed=$user->rights->stock->lire;
    $delallowed=$user->rights->stock->creer;

    print $formfile->showdocuments($modulepart, $objectref, $filedir, $urlsource, $genallowed, $delallowed, '', 0, 0, 0, 28, 0, '', 0, '', $object->default_lang, '', $object);
    $somethingshown=$formfile->numoffiles;

    print '</div><div class="fichehalfright"><div class="ficheaddleft">';

    $MAXEVENT = 10;

    $morehtmlright = '<a href="'.DOL_URL_ROOT.'/product/agenda.php?id='.$object->id.'">';
    $morehtmlright.= $langs->trans("SeeAll");
    $morehtmlright.= '</a>';

    // List of actions on element
    include_once DOL_DOCUMENT_ROOT . '/core/class/html.formactions.class.php';
    $formactions = new FormActions($db);
    $somethingshown = $formactions->showactions($object, 'mouvement', 0, 1, '', $MAXEVENT, '', $morehtmlright);		// Show all action for product

    print '</div></div></div>';
}


// End of page
llxFooter();
$db->close();<|MERGE_RESOLUTION|>--- conflicted
+++ resolved
@@ -47,7 +47,7 @@
 if (! empty($conf->productbatch->enabled)) $langs->load("productbatch");
 
 // Security check
-$result=restrictedArea($user, 'stock');
+$result=restrictedArea($user,'stock');
 
 $id=GETPOST('id', 'int');
 $ref = GETPOST('ref', 'alpha');
@@ -69,7 +69,7 @@
 $search_user = trim(GETPOST("search_user", 'alpha'));
 $search_batch = trim(GETPOST("search_batch", 'alpha'));
 $search_qty = trim(GETPOST("search_qty", 'alpha'));
-$search_type_mouvement=GETPOST('search_type_mouvement', 'int');
+$search_type_mouvement=GETPOST('search_type_mouvement','int');
 
 $limit = GETPOST('limit', 'int')?GETPOST('limit', 'int'):$conf->liste_limit;
 $page = GETPOST("page", 'int');
@@ -122,13 +122,12 @@
 $usercancreate = (($user->rights->stock->mouvement->creer));
 $usercandelete = (($user->rights->stock->mouvement->supprimer));
 
-if (GETPOST('cancel', 'alpha')) { $action='list'; $massaction=''; }
-if (! GETPOST('confirmmassaction', 'alpha') && $massaction != 'presend' && $massaction != 'confirm_presend') { $massaction=''; }
+if (GETPOST('cancel','alpha')) { $action='list'; $massaction=''; }
+if (! GETPOST('confirmmassaction','alpha') && $massaction != 'presend' && $massaction != 'confirm_presend') { $massaction=''; }
 
 $parameters = array();
 $reshook = $hookmanager->executeHooks('doActions', $parameters, $object, $action); // Note that $action and $object may have been modified by some hooks
-if ($reshook < 0)
-	setEventMessages($hookmanager->error, $hookmanager->errors, 'errors');
+if ($reshook < 0) setEventMessages($hookmanager->error, $hookmanager->errors, 'errors');
 
 include DOL_DOCUMENT_ROOT.'/core/actions_changeselectedfields.inc.php';
 
@@ -215,7 +214,7 @@
 	            $id,
 	            GETPOST("nbpiece", 'int'),
 	            GETPOST("mouvement", 'alpha'),
-	            GETPOST("label", 'san_alpha'),
+	            GETPOST("label",'san_alpha'),
 	            GETPOST('unitprice', 'alpha'),
 	        	GETPOST('inventorycode', 'alpha'),
 	        	$origin_element,
@@ -634,7 +633,7 @@
         print '<tr><td>'.$langs->trans("LastMovement").'</td><td>';
         if ($lastmovementdate)
         {
-            print dol_print_date($lastmovementdate, 'dayhour');
+            print dol_print_date($lastmovementdate,'dayhour');
         }
         else
         {
@@ -887,7 +886,7 @@
 
 	// Fields from hook
 	$parameters=array('arrayfields'=>$arrayfields);
-	$reshook=$hookmanager->executeHooks('printFieldListOption', $parameters);    // Note that $action and $object may have been modified by hook
+	$reshook=$hookmanager->executeHooks('printFieldListOption',$parameters);    // Note that $action and $object may have been modified by hook
 	print $hookmanager->resPrint;
 	// Date creation
 	if (! empty($arrayfields['m.datec']['checked']))
@@ -909,7 +908,6 @@
     print "</tr>\n";
 
     print '<tr class="liste_titre">';
-<<<<<<< HEAD
 	if (! empty($arrayfields['m.rowid']['checked']))
 		print_liste_field_titre($arrayfields['m.rowid']['label'], $_SERVER["PHP_SELF"], 'm.rowid', '', $param, '', $sortfield, $sortorder);
 	if (! empty($arrayfields['m.datem']['checked']))
@@ -940,28 +938,10 @@
 		print_liste_field_titre($arrayfields['m.value']['label'], $_SERVER["PHP_SELF"], "m.value", "", $param, 'align="right"', $sortfield, $sortorder);
 	if (! empty($arrayfields['m.price']['checked']))
 		print_liste_field_titre($arrayfields['m.price']['label'], $_SERVER["PHP_SELF"], "m.price", "", $param, 'align="right"', $sortfield, $sortorder);
-=======
-    if (! empty($arrayfields['m.rowid']['checked']))            print_liste_field_titre($arrayfields['m.rowid']['label'],   $_SERVER["PHP_SELF"], 'm.rowid', '', $param, '', $sortfield, $sortorder);
-    if (! empty($arrayfields['m.datem']['checked']))            print_liste_field_titre($arrayfields['m.datem']['label'],   $_SERVER["PHP_SELF"], 'm.datem', '', $param, '', $sortfield, $sortorder);
-    if (! empty($arrayfields['p.ref']['checked']))              print_liste_field_titre($arrayfields['p.ref']['label'],     $_SERVER["PHP_SELF"], 'p.ref', '', $param, '', $sortfield, $sortorder);
-    if (! empty($arrayfields['p.label']['checked']))            print_liste_field_titre($arrayfields['p.label']['label'],   $_SERVER["PHP_SELF"], 'p.label', '', $param, '', $sortfield, $sortorder);
-    if (! empty($arrayfields['m.batch']['checked']))            print_liste_field_titre($arrayfields['m.batch']['label'],   $_SERVER["PHP_SELF"], 'm.batch', '', $param, 'align="center"', $sortfield, $sortorder);
-	if (! empty($arrayfields['pl.eatby']['checked']))           print_liste_field_titre($arrayfields['pl.eatby']['label'],  $_SERVER["PHP_SELF"], 'pl.eatby', '', $param, 'align="center"', $sortfield, $sortorder);
-	if (! empty($arrayfields['pl.sellby']['checked']))          print_liste_field_titre($arrayfields['pl.sellby']['label'], $_SERVER["PHP_SELF"], 'pl.sellby', '', $param,'align="center"', $sortfield, $sortorder);
-    if (! empty($arrayfields['e.ref']['checked']))  	      	print_liste_field_titre($arrayfields['e.ref']['label'],     $_SERVER["PHP_SELF"], "e.ref", '', $param, "", $sortfield, $sortorder);	// We are on a specific warehouse card, no filter on other should be possible
-    if (! empty($arrayfields['m.fk_user_author']['checked']))   print_liste_field_titre($arrayfields['m.fk_user_author']['label'], $_SERVER["PHP_SELF"], "m.fk_user_author", "", $param, "", $sortfield, $sortorder);
-    if (! empty($arrayfields['m.inventorycode']['checked']))    print_liste_field_titre($arrayfields['m.inventorycode']['label'],  $_SERVER["PHP_SELF"], "m.inventorycode", "", $param, "", $sortfield, $sortorder);
-    if (! empty($arrayfields['m.label']['checked']))            print_liste_field_titre($arrayfields['m.label']['label'],          $_SERVER["PHP_SELF"], "m.label", "", $param, "", $sortfield, $sortorder);
-    if (! empty($arrayfields['m.type_mouvement']['checked']))	print_liste_field_titre($arrayfields['m.type_mouvement']['label'], $_SERVER["PHP_SELF"], "m.type_mouvement", "", $param, 'align="center"', $sortfield, $sortorder);
-    if (! empty($arrayfields['origin']['checked']))             print_liste_field_titre($arrayfields['origin']['label'],    $_SERVER["PHP_SELF"], "", "", $param, "", $sortfield, $sortorder);
-    if (! empty($arrayfields['m.value']['checked']))            print_liste_field_titre($arrayfields['m.value']['label'],   $_SERVER["PHP_SELF"], "m.value", "", $param, 'align="right"', $sortfield, $sortorder);
-    if (! empty($arrayfields['m.price']['checked']))            print_liste_field_titre($arrayfields['m.price']['label'],   $_SERVER["PHP_SELF"], "m.price", "", $param, 'align="right"', $sortfield, $sortorder);
->>>>>>> 44fd36b1
 
     // Extra fields
     include DOL_DOCUMENT_ROOT.'/core/tpl/extrafields_list_search_title.tpl.php';
 
-<<<<<<< HEAD
 		// Hook fields
 	$parameters = array(
 			'arrayfields' => $arrayfields,
@@ -975,16 +955,9 @@
 		print_liste_field_titre($arrayfields['p.datec']['label'], $_SERVER["PHP_SELF"], "p.datec", "", $param, 'align="center" class="nowrap"', $sortfield, $sortorder);
 	if (! empty($arrayfields['m.tms']['checked']))
 		print_liste_field_titre($arrayfields['p.tms']['label'], $_SERVER["PHP_SELF"], "p.tms", "", $param, 'align="center" class="nowrap"', $sortfield, $sortorder);
-=======
-	// Hook fields
-	$parameters=array('arrayfields'=>$arrayfields,'param'=>$param,'sortfield'=>$sortfield,'sortorder'=>$sortorder);
-    $reshook=$hookmanager->executeHooks('printFieldListTitle',$parameters);    // Note that $action and $object may have been modified by hook
-    print $hookmanager->resPrint;
-	if (! empty($arrayfields['m.datec']['checked']))     print_liste_field_titre($arrayfields['p.datec']['label'], $_SERVER["PHP_SELF"], "p.datec", "", $param, 'align="center" class="nowrap"', $sortfield, $sortorder);
-	if (! empty($arrayfields['m.tms']['checked']))       print_liste_field_titre($arrayfields['p.tms']['label'], $_SERVER["PHP_SELF"], "p.tms", "", $param, 'align="center" class="nowrap"', $sortfield, $sortorder);
->>>>>>> 44fd36b1
 	print_liste_field_titre($selectedfields, $_SERVER["PHP_SELF"], "", '', '', 'align="center"', $sortfield, $sortorder, 'maxwidthsearch ');
     print "</tr>\n";
+
 
     $arrayofuniqueproduct=array();
 
