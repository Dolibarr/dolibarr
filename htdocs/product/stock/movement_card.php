--- conflicted
+++ resolved
@@ -52,29 +52,12 @@
 $id=GETPOST('id', 'int');
 $ref = GETPOST('ref', 'alpha');
 $msid=GETPOST('msid', 'int');
-<<<<<<< HEAD
-$product_id=GETPOST("product_id");
-=======
 $product_id=GETPOST("product_id", 'int');
->>>>>>> 44fd36b1
 $action=GETPOST('action', 'aZ09');
 $cancel=GETPOST('cancel', 'alpha');
 $contextpage=GETPOST('contextpage', 'aZ')?GETPOST('contextpage', 'aZ'):'movementlist';
 
 $idproduct = GETPOST('idproduct', 'int');
-<<<<<<< HEAD
-$year = GETPOST("year");
-$month = GETPOST("month");
-$search_ref = GETPOST('search_ref', 'alpha');
-$search_movement = GETPOST("search_movement");
-$search_product_ref = trim(GETPOST("search_product_ref"));
-$search_product = trim(GETPOST("search_product"));
-$search_warehouse = trim(GETPOST("search_warehouse"));
-$search_inventorycode = trim(GETPOST("search_inventorycode"));
-$search_user = trim(GETPOST("search_user"));
-$search_batch = trim(GETPOST("search_batch"));
-$search_qty = trim(GETPOST("search_qty"));
-=======
 $year = GETPOST("year", 'int');
 $month = GETPOST("month", 'int');
 $search_ref = GETPOST('search_ref', 'alpha');
@@ -86,7 +69,6 @@
 $search_user = trim(GETPOST("search_user", 'alpha'));
 $search_batch = trim(GETPOST("search_batch", 'alpha'));
 $search_qty = trim(GETPOST("search_qty", 'alpha'));
->>>>>>> 44fd36b1
 $search_type_mouvement=GETPOST('search_type_mouvement', 'int');
 
 $limit = GETPOST('limit', 'int')?GETPOST('limit', 'int'):$conf->liste_limit;
@@ -126,7 +108,7 @@
     'origin'=>array('label'=>$langs->trans("Origin"), 'checked'=>1),
 	'm.value'=>array('label'=>$langs->trans("Qty"), 'checked'=>1),
 	'm.price'=>array('label'=>$langs->trans("UnitPurchaseValue"), 'checked'=>0),
-		//'m.datec'=>array('label'=>$langs->trans("DateCreation"), 'checked'=>0, 'position'=>500),
+	//'m.datec'=>array('label'=>$langs->trans("DateCreation"), 'checked'=>0, 'position'=>500),
     //'m.tms'=>array('label'=>$langs->trans("DateModificationShort"), 'checked'=>0, 'position'=>500)
 );
 
@@ -214,13 +196,6 @@
 	            $user,
 	            $id,
 	            GETPOST("nbpiece", 'int'),
-<<<<<<< HEAD
-	            GETPOST("mouvement"),
-	            GETPOST("label", 'san_alpha'),
-	            GETPOST('unitprice'),
-	        	$eatby, $sellby, $batch,
-	        	GETPOST('inventorycode'),
-=======
 	            GETPOST("mouvement", 'int'),
 	            GETPOST("label", 'san_alpha'),
 	            GETPOST('unitprice', 'alpha'),
@@ -228,7 +203,6 @@
 	            $sellby,
 	            $batch,
 	        	GETPOST('inventorycode', 'alpha'),
->>>>>>> 44fd36b1
 	        	$origin_element,
 	        	$origin_id
 	        );		// We do not change value of stock for a correction
@@ -239,17 +213,10 @@
 	            $user,
 	            $id,
 	            GETPOST("nbpiece", 'int'),
-<<<<<<< HEAD
-	            GETPOST("mouvement"),
-	            GETPOST("label", 'san_alpha'),
-	            GETPOST('unitprice'),
-	        	GETPOST('inventorycode'),
-=======
 	            GETPOST("mouvement", 'alpha'),
 	            GETPOST("label", 'san_alpha'),
 	            GETPOST('unitprice', 'alpha'),
 	        	GETPOST('inventorycode', 'alpha'),
->>>>>>> 44fd36b1
 	        	$origin_element,
 	        	$origin_id
 	        );		// We do not change value of stock for a correction
@@ -369,16 +336,11 @@
                         1,
                         GETPOST("label", 'san_alpha'),
                         $pricesrc,
-<<<<<<< HEAD
-                        $eatby, $sellby, $batch,
-                        GETPOST('inventorycode')
-=======
                         $eatby,
                         $sellby,
                         $batch,
                         GETPOST('inventorycode', 'alpha')
->>>>>>> 44fd36b1
-                        );
+                    );
                     // Add stock
                     $result2=$product->correct_stock_batch(
                         $user,
@@ -387,16 +349,11 @@
                         0,
                         GETPOST("label", 'san_alpha'),
                         $pricedest,
-<<<<<<< HEAD
-                        $eatby, $sellby, $batch,
-                        GETPOST('inventorycode')
-=======
                         $eatby,
                         $sellby,
                         $batch,
                         GETPOST('inventorycode', 'alpha')
->>>>>>> 44fd36b1
-                        );
+                    );
                 }
             }
             else
@@ -410,7 +367,7 @@
                     GETPOST("label", 'alpha'),
                     $pricesrc,
                     GETPOST('inventorycode', 'alpha')
-                    );
+                );
 
                 // Add stock
                 $result2=$product->correct_stock(
@@ -421,7 +378,7 @@
                     GETPOST("label", 'alpha'),
                     $pricedest,
                     GETPOST('inventorycode', 'alpha')
-                    );
+                );
             }
             if (! $error && $result1 >= 0 && $result2 >= 0)
             {
@@ -954,23 +911,6 @@
     print "</tr>\n";
 
     print '<tr class="liste_titre">';
-<<<<<<< HEAD
-    if (! empty($arrayfields['m.rowid']['checked']))            print_liste_field_titre($arrayfields['m.rowid']['label'], $_SERVER["PHP_SELF"], 'm.rowid', '', $param, '', $sortfield, $sortorder);
-    if (! empty($arrayfields['m.datem']['checked']))            print_liste_field_titre($arrayfields['m.datem']['label'], $_SERVER["PHP_SELF"], 'm.datem', '', $param, '', $sortfield, $sortorder);
-    if (! empty($arrayfields['p.ref']['checked']))              print_liste_field_titre($arrayfields['p.ref']['label'], $_SERVER["PHP_SELF"], 'p.ref', '', $param, '', $sortfield, $sortorder);
-    if (! empty($arrayfields['p.label']['checked']))            print_liste_field_titre($arrayfields['p.label']['label'], $_SERVER["PHP_SELF"], 'p.label', '', $param, '', $sortfield, $sortorder);
-    if (! empty($arrayfields['m.batch']['checked']))            print_liste_field_titre($arrayfields['m.batch']['label'], $_SERVER["PHP_SELF"], 'm.batch', '', $param, 'align="center"', $sortfield, $sortorder);
-	if (! empty($arrayfields['pl.eatby']['checked']))           print_liste_field_titre($arrayfields['pl.eatby']['label'], $_SERVER["PHP_SELF"], 'pl.eatby', '', $param, 'align="center"', $sortfield, $sortorder);
-	if (! empty($arrayfields['pl.sellby']['checked']))          print_liste_field_titre($arrayfields['pl.sellby']['label'], $_SERVER["PHP_SELF"], 'pl.sellby', '', $param, 'align="center"', $sortfield, $sortorder);
-    if (! empty($arrayfields['e.ref']['checked']))  	      	print_liste_field_titre($arrayfields['e.ref']['label'], $_SERVER["PHP_SELF"], "e.ref", "", $param, "", $sortfield, $sortorder);	// We are on a specific warehouse card, no filter on other should be possible
-    if (! empty($arrayfields['m.fk_user_author']['checked']))   print_liste_field_titre($arrayfields['m.fk_user_author']['label'], $_SERVER["PHP_SELF"], "m.fk_user_author", "", $param, "", $sortfield, $sortorder);
-    if (! empty($arrayfields['m.inventorycode']['checked']))    print_liste_field_titre($arrayfields['m.inventorycode']['label'], $_SERVER["PHP_SELF"], "m.inventorycode", "", $param, "", $sortfield, $sortorder);
-    if (! empty($arrayfields['m.label']['checked']))            print_liste_field_titre($arrayfields['m.label']['label'], $_SERVER["PHP_SELF"], "m.label", "", $param, "", $sortfield, $sortorder);
-    if (! empty($arrayfields['m.type_mouvement']['checked']))	print_liste_field_titre($arrayfields['m.type_mouvement']['label'], $_SERVER["PHP_SELF"], "m.type_mouvement", "", $param, 'align="center"', $sortfield, $sortorder);
-    if (! empty($arrayfields['origin']['checked']))             print_liste_field_titre($arrayfields['origin']['label'], $_SERVER["PHP_SELF"], "", "", $param, "", $sortfield, $sortorder);
-    if (! empty($arrayfields['m.value']['checked']))            print_liste_field_titre($arrayfields['m.value']['label'], $_SERVER["PHP_SELF"], "m.value", "", $param, 'align="right"', $sortfield, $sortorder);
-    if (! empty($arrayfields['m.price']['checked']))            print_liste_field_titre($arrayfields['m.price']['label'], $_SERVER["PHP_SELF"], "m.price", "", $param, 'align="right"', $sortfield, $sortorder);
-=======
     if (! empty($arrayfields['m.rowid']['checked']))            print_liste_field_titre($arrayfields['m.rowid']['label'],   $_SERVER["PHP_SELF"], 'm.rowid', '', $param, '', $sortfield, $sortorder);
     if (! empty($arrayfields['m.datem']['checked']))            print_liste_field_titre($arrayfields['m.datem']['label'],   $_SERVER["PHP_SELF"], 'm.datem', '', $param, '', $sortfield, $sortorder);
     if (! empty($arrayfields['p.ref']['checked']))              print_liste_field_titre($arrayfields['p.ref']['label'],     $_SERVER["PHP_SELF"], 'p.ref', '', $param, '', $sortfield, $sortorder);
@@ -986,7 +926,6 @@
     if (! empty($arrayfields['origin']['checked']))             print_liste_field_titre($arrayfields['origin']['label'],    $_SERVER["PHP_SELF"], "", "", $param, "", $sortfield, $sortorder);
     if (! empty($arrayfields['m.value']['checked']))            print_liste_field_titre($arrayfields['m.value']['label'],   $_SERVER["PHP_SELF"], "m.value", "", $param, 'align="right"', $sortfield, $sortorder);
     if (! empty($arrayfields['m.price']['checked']))            print_liste_field_titre($arrayfields['m.price']['label'],   $_SERVER["PHP_SELF"], "m.price", "", $param, 'align="right"', $sortfield, $sortorder);
->>>>>>> 44fd36b1
 
     // Extra fields
     include DOL_DOCUMENT_ROOT.'/core/tpl/extrafields_list_search_title.tpl.php';
