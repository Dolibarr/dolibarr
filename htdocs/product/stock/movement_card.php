<?php
/* Copyright (C) 2001-2006	Rodolphe Quiedeville	<rodolphe@quiedeville.org>
 * Copyright (C) 2004-2017	Laurent Destailleur		<eldy@users.sourceforge.net>
 * Copyright (C) 2005-2014	Regis Houssin			<regis.houssin@inodbox.com>
 * Copyright (C) 2015		Juanjo Menent			<jmenent@2byte.es>
 * Copyright (C) 2018		Ferran Marcet			<fmarcet@2byte.es>
 *
 * This program is free software; you can redistribute it and/or modify
 * it under the terms of the GNU General Public License as published by
 * the Free Software Foundation; either version 3 of the License, or
 * (at your option) any later version.
 *
 * This program is distributed in the hope that it will be useful,
 * but WITHOUT ANY WARRANTY; without even the implied warranty of
 * MERCHANTABILITY or FITNESS FOR A PARTICULAR PURPOSE.  See the
 * GNU General Public License for more details.
 *
 * You should have received a copy of the GNU General Public License
 * along with this program. If not, see <http://www.gnu.org/licenses/>.
 */

/**
 *	\file       htdocs/product/stock/movement_card.php
 *	\ingroup    stock
 *	\brief      Page to list stock movements
 */

require '../../main.inc.php';
require_once DOL_DOCUMENT_ROOT.'/core/class/html.formfile.class.php';
require_once DOL_DOCUMENT_ROOT.'/product/class/product.class.php';
require_once DOL_DOCUMENT_ROOT.'/product/stock/class/entrepot.class.php';
require_once DOL_DOCUMENT_ROOT.'/product/stock/class/mouvementstock.class.php';
require_once DOL_DOCUMENT_ROOT.'/product/stock/class/productlot.class.php';
require_once DOL_DOCUMENT_ROOT.'/core/class/html.formother.class.php';
require_once DOL_DOCUMENT_ROOT.'/product/class/html.formproduct.class.php';
require_once DOL_DOCUMENT_ROOT.'/core/lib/stock.lib.php';
require_once DOL_DOCUMENT_ROOT.'/core/lib/product.lib.php';
require_once DOL_DOCUMENT_ROOT.'/core/lib/date.lib.php';
if (! empty($conf->projet->enabled))
{
	require_once DOL_DOCUMENT_ROOT.'/core/class/html.formprojet.class.php';
	require_once DOL_DOCUMENT_ROOT.'/projet/class/project.class.php';
}

// Load translation files required by the page
$langs->loadLangs(array('products', 'stocks', 'orders'));
if (! empty($conf->productbatch->enabled)) $langs->load("productbatch");

// Security check
$result=restrictedArea($user, 'stock');

$id=GETPOST('id', 'int');
$ref = GETPOST('ref', 'alpha');
$msid=GETPOST('msid', 'int');
$product_id=GETPOST("product_id", 'int');
$action=GETPOST('action', 'aZ09');
$cancel=GETPOST('cancel', 'alpha');
$contextpage=GETPOST('contextpage', 'aZ')?GETPOST('contextpage', 'aZ'):'movementlist';

$idproduct = GETPOST('idproduct', 'int');
$year = GETPOST("year", 'int');
$month = GETPOST("month", 'int');
$search_ref = GETPOST('search_ref', 'alpha');
$search_movement = GETPOST("search_movement", 'alpha');
$search_product_ref = trim(GETPOST("search_product_ref", 'alpha'));
$search_product = trim(GETPOST("search_product", 'alpha'));
$search_warehouse = trim(GETPOST("search_warehouse", 'alpha'));
$search_inventorycode = trim(GETPOST("search_inventorycode", 'alpha'));
$search_user = trim(GETPOST("search_user", 'alpha'));
$search_batch = trim(GETPOST("search_batch", 'alpha'));
$search_qty = trim(GETPOST("search_qty", 'alpha'));
$search_type_mouvement=GETPOST('search_type_mouvement', 'int');

$limit = GETPOST('limit', 'int')?GETPOST('limit', 'int'):$conf->liste_limit;
$page = GETPOST("page", 'int');
$sortfield = GETPOST("sortfield", 'alpha');
$sortorder = GETPOST("sortorder", 'alpha');
if (empty($page) || $page == -1) { $page = 0; }     // If $page is not defined, or '' or -1
$offset = $limit * $page;
if (! $sortfield) $sortfield="m.datem";
if (! $sortorder) $sortorder="DESC";

$pdluoid=GETPOST('pdluoid', 'int');

// Initialize technical object to manage hooks of page. Note that conf->hooks_modules contains array of hook context
$object = new MouvementStock($db);
$hookmanager->initHooks(array('movementlist'));
$extrafields = new ExtraFields($db);
$formfile = new FormFile($db);

// fetch optionals attributes and labels
$extralabels = $extrafields->fetch_name_optionals_label('movement');
$search_array_options=$extrafields->getOptionalsFromPost($object->table_element, '', 'search_');

$arrayfields=array(
    'm.rowid'=>array('label'=>$langs->trans("Ref"), 'checked'=>1),
    'm.datem'=>array('label'=>$langs->trans("Date"), 'checked'=>1),
    'p.ref'=>array('label'=>$langs->trans("ProductRef"), 'checked'=>1, 'css'=>'maxwidth100'),
    'p.label'=>array('label'=>$langs->trans("ProductLabel"), 'checked'=>1),
    'm.batch'=>array('label'=>$langs->trans("BatchNumberShort"), 'checked'=>1, 'enabled'=>(! empty($conf->productbatch->enabled))),
    'pl.eatby'=>array('label'=>$langs->trans("EatByDate"), 'checked'=>0, 'enabled'=>(! empty($conf->productbatch->enabled))),
    'pl.sellby'=>array('label'=>$langs->trans("SellByDate"), 'checked'=>0, 'position'=>10, 'enabled'=>(! empty($conf->productbatch->enabled))),
    'e.ref'=>array('label'=>$langs->trans("Warehouse"), 'checked'=>1, 'enabled'=>(! $id > 0)),	// If we are on specific warehouse, we hide it
    'm.fk_user_author'=>array('label'=>$langs->trans("Author"), 'checked'=>0),
    'm.inventorycode'=>array('label'=>$langs->trans("InventoryCodeShort"), 'checked'=>1),
    'm.label'=>array('label'=>$langs->trans("MovementLabel"), 'checked'=>1),
    'm.type_mouvement'=>array('label'=>$langs->trans("TypeMovement"), 'checked'=>1),
    'origin'=>array('label'=>$langs->trans("Origin"), 'checked'=>1),
	'm.value'=>array('label'=>$langs->trans("Qty"), 'checked'=>1),
	'm.price'=>array('label'=>$langs->trans("UnitPurchaseValue"), 'checked'=>0),
	//'m.datec'=>array('label'=>$langs->trans("DateCreation"), 'checked'=>0, 'position'=>500),
    //'m.tms'=>array('label'=>$langs->trans("DateModificationShort"), 'checked'=>0, 'position'=>500)
);



/*
 * Actions
 */

$usercanread = (($user->rights->stock->mouvement->lire));
$usercancreate = (($user->rights->stock->mouvement->creer));
$usercandelete = (($user->rights->stock->mouvement->supprimer));

if (GETPOST('cancel', 'alpha')) { $action='list'; $massaction=''; }
if (! GETPOST('confirmmassaction', 'alpha') && $massaction != 'presend' && $massaction != 'confirm_presend') { $massaction=''; }

<<<<<<< HEAD
$parameters = array();
$reshook = $hookmanager->executeHooks('doActions', $parameters, $object, $action); // Note that $action and $object may have been modified by some hooks
=======
$parameters=array();
$reshook=$hookmanager->executeHooks('doActions', $parameters, $object, $action);    // Note that $action and $object may have been modified by some hooks
>>>>>>> 69313cbf
if ($reshook < 0) setEventMessages($hookmanager->error, $hookmanager->errors, 'errors');

include DOL_DOCUMENT_ROOT.'/core/actions_changeselectedfields.inc.php';

// Do we click on purge search criteria ?
if (GETPOST('button_removefilter_x', 'alpha') || GETPOST('button_removefilter.x', 'alpha') || GETPOST('button_removefilter', 'alpha')) // Both test are required to be compatible with all browsers
{
    $year='';
    $month='';
    $search_ref='';
    $search_movement="";
    $search_type_mouvement="";
    $search_inventorycode="";
    $search_product_ref="";
    $search_product="";
    $search_warehouse="";
    $search_user="";
    $search_batch="";
    $search_qty='';
    $sall="";
	$toselect='';
    $search_array_options=array();
}

// Correct stock
if ($action == "correct_stock")
{
	$product = new Product($db);
	if (! empty($product_id)) $result=$product->fetch($product_id);

	$error=0;

	if (empty($product_id))
	{
		$error++;
		setEventMessages($langs->trans("ErrorFieldRequired", $langs->transnoentitiesnoconv("Product")), null, 'errors');
		$action='correction';
	}
	if (! is_numeric($_POST["nbpiece"]))
	{
		$error++;
		setEventMessages($langs->trans("ErrorFieldMustBeANumeric", $langs->transnoentitiesnoconv("NumberOfUnit")), null, 'errors');
		$action='correction';
	}

	if (! $error)
    {
		$origin_element = '';
		$origin_id = null;

		if (GETPOST('projectid', 'int'))
		{
			$origin_element = 'project';
			$origin_id = GETPOST('projectid', 'int');
		}

        if ($product->hasbatch())
        {
        	$batch=GETPOST('batch_number', 'alpha');

        	//$eatby=GETPOST('eatby');
        	//$sellby=GETPOST('sellby');
        	$eatby=dol_mktime(0, 0, 0, GETPOST('eatbymonth', 'int'), GETPOST('eatbyday', 'int'), GETPOST('eatbyyear', 'int'));
        	$sellby=dol_mktime(0, 0, 0, GETPOST('sellbymonth', 'int'), GETPOST('sellbyday', 'int'), GETPOST('sellbyyear', 'int'));

	        $result=$product->correct_stock_batch(
	            $user,
	            $id,
	            GETPOST("nbpiece", 'int'),
	            GETPOST("mouvement", 'int'),
	            GETPOST("label", 'san_alpha'),
	            GETPOST('unitprice', 'alpha'),
	        	$eatby,
	            $sellby,
	            $batch,
	        	GETPOST('inventorycode', 'alpha'),
	        	$origin_element,
	        	$origin_id
	        );		// We do not change value of stock for a correction
        }
        else
		{
	        $result=$product->correct_stock(
	            $user,
	            $id,
	            GETPOST("nbpiece", 'int'),
	            GETPOST("mouvement", 'alpha'),
	            GETPOST("label", 'san_alpha'),
	            GETPOST('unitprice', 'alpha'),
	        	GETPOST('inventorycode', 'alpha'),
	        	$origin_element,
	        	$origin_id
	        );		// We do not change value of stock for a correction
        }
<<<<<<< HEAD
		if ($result > 0)
		{
			header("Location: " . $_SERVER["PHP_SELF"] . "?id=" . $id);
			exit();
		} else {
			$error ++;
			setEventMessages($product->error, $product->errors, 'errors');
			$action = 'correction';
		}
	}
=======

        if ($result > 0)
        {
            header("Location: ".$_SERVER["PHP_SELF"]."?id=".$id);
            exit;
        }
        else
        {
            $error++;
            setEventMessages($product->error, $product->errors, 'errors');
            $action='correction';
        }
    }
>>>>>>> 69313cbf

    if (! $error) $action='';
}

// Transfer stock from a warehouse to another warehouse
if ($action == "transfert_stock" && ! $cancel)
{
	$product = new Product($db);
	if (! empty($product_id)) $result=$product->fetch($product_id);

    if (! (GETPOST("id_entrepot_destination", 'int') > 0))
    {
        setEventMessages($langs->trans("ErrorFieldRequired", $langs->transnoentitiesnoconv("Warehouse")), null, 'errors');
        $error++;
        $action='transfert';
    }
	if (empty($product_id))
	{
		$error++;
		setEventMessages($langs->trans("ErrorFieldRequired", $langs->transnoentitiesnoconv("Product")), null, 'errors');
		$action='transfert';
	}
    if (! GETPOST("nbpiece", 'int'))
    {
        setEventMessages($langs->trans("ErrorFieldRequired", $langs->transnoentitiesnoconv("NumberOfUnit")), null, 'errors');
        $error++;
        $action='transfert';
    }
    if ($id == GETPOST("id_entrepot_destination", 'int'))
    {
        setEventMessages($langs->trans("ErrorSrcAndTargetWarehouseMustDiffers"), null, 'errors');
        $error++;
        $action='transfert';
    }

    if (! empty($conf->productbatch->enabled))
    {
        $product = new Product($db);
        $result=$product->fetch($product_id);

        if ($product->hasbatch() && ! GETPOST("batch_number", 'alpha'))
        {
            setEventMessages($langs->trans("ErrorFieldRequired", $langs->transnoentitiesnoconv("batch_number")), null, 'errors');
            $error++;
            $action='transfert';
        }
    }

    if (! $error)
    {
        if ($id)
        {
            $object = new Entrepot($db);
            $result=$object->fetch($id);

            $db->begin();

            $product->load_stock('novirtual');	// Load array product->stock_warehouse

            // Define value of products moved
            $pricesrc=0;
            if (isset($product->pmp)) $pricesrc=$product->pmp;
            $pricedest=$pricesrc;

            if ($product->hasbatch())
            {
                $pdluo = new Productbatch($db);

                if ($pdluoid > 0)
                {
                    $result=$pdluo->fetch($pdluoid);
                    if ($result)
                    {
                        $srcwarehouseid=$pdluo->warehouseid;
                        $batch=$pdluo->batch;
                        $eatby=$pdluo->eatby;
                        $sellby=$pdluo->sellby;
                    }
                    else
                    {
                        setEventMessages($pdluo->error, $pdluo->errors, 'errors');
                        $error++;
                    }
                }
                else
                {
                    $srcwarehouseid=$id;
                    $batch=GETPOST('batch_number', 'alpha');
                    $eatby=$d_eatby;
                    $sellby=$d_sellby;
                }

                if (! $error)
                {
                    // Remove stock
                    $result1=$product->correct_stock_batch(
                        $user,
                        $srcwarehouseid,
                        GETPOST("nbpiece", 'int'),
                        1,
                        GETPOST("label", 'san_alpha'),
                        $pricesrc,
                        $eatby,
                        $sellby,
                        $batch,
                        GETPOST('inventorycode', 'alpha')
                    );
                    // Add stock
                    $result2=$product->correct_stock_batch(
                        $user,
                        GETPOST("id_entrepot_destination", 'int'),
                        GETPOST("nbpiece", 'int'),
                        0,
                        GETPOST("label", 'san_alpha'),
                        $pricedest,
                        $eatby,
                        $sellby,
                        $batch,
                        GETPOST('inventorycode', 'alpha')
                    );
                }
            }
            else
            {
                // Remove stock
                $result1=$product->correct_stock(
                    $user,
                    $id,
                    GETPOST("nbpiece", 'int'),
                    1,
                    GETPOST("label", 'alpha'),
                    $pricesrc,
                    GETPOST('inventorycode', 'alpha')
                );

                // Add stock
                $result2=$product->correct_stock(
                    $user,
                    GETPOST("id_entrepot_destination"),
                    GETPOST("nbpiece", 'int'),
                    0,
                    GETPOST("label", 'alpha'),
                    $pricedest,
                    GETPOST('inventorycode', 'alpha')
                );
            }
            if (! $error && $result1 >= 0 && $result2 >= 0)
            {
                $db->commit();

                if ($backtopage)
                {
                    header("Location: ".$backtopage);
                    exit;
                }
                else
                {
                    header("Location: movement_list.php?id=".$object->id);
                    exit;
                }
            }
            else
            {
                setEventMessages($product->error, $product->errors, 'errors');
                $db->rollback();
                $action='transfert';
            }
        }
    }
}


/*
 * Build document
 */
// The builddoc action for object of a movement must be on the movement card
// Actions to build doc
$upload_dir = $conf->stock->dir_output . "movement/";
$permissioncreate = $user->rights->stock->creer;
include DOL_DOCUMENT_ROOT.'/core/actions_builddoc.inc.php';


if (empty($reshook) && $action != 'remove_file')
{
    $objectclass='MouvementStock';
    $objectlabel='Movements';
    $permtoread = $user->rights->stock->lire;
    $permtodelete = $user->rights->stock->supprimer;
    $uploaddir = $conf->stock->dir_output . "/movement/";
	include DOL_DOCUMENT_ROOT.'/core/actions_massactions.inc.php';
}



/*
 * View
 */

$productlot=new ProductLot($db);
$productstatic=new Product($db);
$warehousestatic=new Entrepot($db);
$movement=new MouvementStock($db);
$userstatic=new User($db);
$form=new Form($db);
$formother=new FormOther($db);
$formproduct=new FormProduct($db);
if (!empty($conf->projet->enabled)) $formproject=new FormProjets($db);

$sql = "SELECT p.rowid, p.ref as product_ref, p.label as produit, p.tobatch, p.fk_product_type as type, p.entity,";
$sql.= " e.ref as stock, e.rowid as entrepot_id, e.lieu,";
$sql.= " m.rowid as mid, m.value as qty, m.datem, m.fk_user_author, m.label, m.inventorycode, m.fk_origin, m.origintype,";
$sql.= " m.batch, m.price,";
$sql.= " m.type_mouvement,";
$sql.= " pl.rowid as lotid, pl.eatby, pl.sellby,";
$sql.= " u.login, u.photo, u.lastname, u.firstname";
// Add fields from extrafields
foreach ($extrafields->attribute_label as $key => $val) $sql.=($extrafields->attribute_type[$key] != 'separate' ? ",ef.".$key.' as options_'.$key : '');
// Add fields from hooks
<<<<<<< HEAD
$parameters = array();
$reshook = $hookmanager->executeHooks('printFieldListSelect', $parameters);    // Note that $action and $object may have been modified by hook
=======
$parameters=array();
$reshook=$hookmanager->executeHooks('printFieldListSelect', $parameters);    // Note that $action and $object may have been modified by hook
>>>>>>> 69313cbf
$sql.=$hookmanager->resPrint;
$sql.= " FROM ".MAIN_DB_PREFIX."entrepot as e,";
$sql.= " ".MAIN_DB_PREFIX."product as p,";
$sql.= " ".MAIN_DB_PREFIX."stock_mouvement as m";
if (is_array($extrafields->attribute_label) && count($extrafields->attribute_label)) $sql.= " LEFT JOIN ".MAIN_DB_PREFIX."movement_extrafields as ef on (m.rowid = ef.fk_object)";
$sql.= " LEFT JOIN ".MAIN_DB_PREFIX."user as u ON m.fk_user_author = u.rowid";
$sql.= " LEFT JOIN ".MAIN_DB_PREFIX."product_lot as pl ON m.batch = pl.batch AND m.fk_product = pl.fk_product";
$sql.= " WHERE m.fk_product = p.rowid";
if ($msid > 0) $sql .= " AND m.rowid = ".$msid;
$sql.= " AND m.fk_entrepot = e.rowid";
$sql.= " AND e.entity IN (".getEntity('stock').")";
if (empty($conf->global->STOCK_SUPPORTS_SERVICES)) $sql.= " AND p.fk_product_type = 0";
if ($id > 0) $sql.= " AND e.rowid ='".$id."'";
if ($month > 0)
{
    if ($year > 0)
    $sql.= " AND m.datem BETWEEN '".$db->idate(dol_get_first_day($year, $month, false))."' AND '".$db->idate(dol_get_last_day($year, $month, false))."'";
    else
    $sql.= " AND date_format(m.datem, '%m') = '$month'";
}
elseif ($year > 0)
{
    $sql.= " AND m.datem BETWEEN '".$db->idate(dol_get_first_day($year, 1, false))."' AND '".$db->idate(dol_get_last_day($year, 12, false))."'";
}
if ($idproduct > 0) $sql.= " AND p.rowid = '".$idproduct."'";
if (! empty($search_ref))			$sql.= natural_search('m.rowid', $search_ref, 1);
if (! empty($search_movement))      $sql.= natural_search('m.label', $search_movement);
if (! empty($search_inventorycode)) $sql.= natural_search('m.inventorycode', $search_inventorycode);
if (! empty($search_product_ref))   $sql.= natural_search('p.ref', $search_product_ref);
if (! empty($search_product))       $sql.= natural_search('p.label', $search_product);
if ($search_warehouse != '' && $search_warehouse != '-1')          $sql.= natural_search('e.rowid', $search_warehouse, 2);
if (! empty($search_user))          $sql.= natural_search('u.login', $search_user);
if (! empty($search_batch))         $sql.= natural_search('m.batch', $search_batch);
if ($search_qty != '')				$sql.= natural_search('m.value', $search_qty, 1);
if ($search_type_mouvement != '' && $search_type_mouvement != '-1')	$sql.= natural_search('m.type_mouvement', $search_type_mouvement, 2);
// Add where from extra fields
include DOL_DOCUMENT_ROOT.'/core/tpl/extrafields_list_search_sql.tpl.php';
// Add where from hooks
$parameters=array();
$reshook=$hookmanager->executeHooks('printFieldListWhere', $parameters);    // Note that $action and $object may have been modified by hook
$sql.=$hookmanager->resPrint;
$sql.= $db->order($sortfield, $sortorder);

$nbtotalofrecords = '';
if (empty($conf->global->MAIN_DISABLE_FULL_SCANLIST))
{
    $result = $db->query($sql);
    $nbtotalofrecords = $db->num_rows($result);
    if (($page * $limit) > $nbtotalofrecords)	// if total resultset is smaller then paging size (filtering), goto and load page 0
    {
    	$page = 0;
    	$offset = 0;
    }
}

if(empty($search_inventorycode))
{
	$sql.= $db->plimit($limit+1, $offset);
}
else
{
	$limit = 0;
}

//print $sql;

$resql = $db->query($sql);

if(!empty($search_inventorycode)) $limit = $db->num_rows($resql);

if ($resql)
{
	$product = new Product($db);
	$object = new Entrepot($db);

	if ($idproduct > 0)
    {
        $product->fetch($idproduct);
    }
    if ($id > 0 || $ref)
    {
        $result = $object->fetch($id, $ref);
        if ($result < 0)
        {
            dol_print_error($db);
        }
    }

    $num = $db->num_rows($resql);

    $arrayofselected=is_array($toselect)?$toselect:array();


    $i = 0;
    $help_url='EN:Module_Stocks_En|FR:Module_Stock|ES:M&oacute;dulo_Stocks';
    if ($msid) $texte = $langs->trans('StockMovementForId', $msid);
	else
	{
		$texte = $langs->trans("ListOfStockMovements");
		if ($id) $texte.=' ('.$langs->trans("ForThisWarehouse").')';
	}
    llxHeader("", $texte, $help_url);

    /*
     * Show tab only if we ask a particular warehouse
     */
    if ($object->id > 0)
    {
        $head = stock_prepare_head($object);

        dol_fiche_head($head, 'movements', $langs->trans("Warehouse"), -1, 'stock');


        $linkback = '<a href="'.DOL_URL_ROOT.'/product/stock/list.php">'.$langs->trans("BackToList").'</a>';

        $morehtmlref='<div class="refidno">';
        $morehtmlref.=$langs->trans("LocationSummary").' : '.$object->lieu;
        $morehtmlref.='</div>';

        $shownav = 1;
        if ($user->societe_id && ! in_array('stock', explode(',', $conf->global->MAIN_MODULES_FOR_EXTERNAL))) $shownav=0;

        dol_banner_tab($object, 'ref', $linkback, $shownav, 'ref', 'ref', $morehtmlref);


        print '<div class="fichecenter">';
        print '<div class="fichehalfleft">';
        print '<div class="underbanner clearboth"></div>';

        print '<table class="border" width="100%">';

        print '<tr>';

        // Description
        print '<td class="titlefield tdtop">'.$langs->trans("Description").'</td><td>'.dol_htmlentitiesbr($object->description).'</td></tr>';

        $calcproductsunique=$object->nb_different_products();
        $calcproducts=$object->nb_products();

        // Total nb of different products
        print '<tr><td>'.$langs->trans("NumberOfDifferentProducts").'</td><td>';
        print empty($calcproductsunique['nb'])?'0':$calcproductsunique['nb'];
        print "</td></tr>";

        // Nb of products
        print '<tr><td>'.$langs->trans("NumberOfProducts").'</td><td>';
        $valtoshow=price2num($calcproducts['nb'], 'MS');
        print empty($valtoshow)?'0':$valtoshow;
        print "</td></tr>";

        print '</table>';

        print '</div>';
        print '<div class="fichehalfright">';
        print '<div class="ficheaddleft">';
        print '<div class="underbanner clearboth"></div>';

        print '<table class="border centpercent">';

        // Value
        print '<tr><td class="titlefield">'.$langs->trans("EstimatedStockValueShort").'</td><td>';
        print price((empty($calcproducts['value'])?'0':price2num($calcproducts['value'], 'MT')), 0, $langs, 0, -1, -1, $conf->currency);
        print "</td></tr>";

        // Last movement
        $sql = "SELECT MAX(m.datem) as datem";
        $sql .= " FROM ".MAIN_DB_PREFIX."stock_mouvement as m";
        $sql .= " WHERE m.fk_entrepot = ".(int) $object->id;
        $resqlbis = $db->query($sql);
        if ($resqlbis)
        {
            $obj = $db->fetch_object($resqlbis);
            $lastmovementdate=$db->jdate($obj->datem);
        }
        else
        {
            dol_print_error($db);
        }

        print '<tr><td>'.$langs->trans("LastMovement").'</td><td>';
        if ($lastmovementdate)
        {
            print dol_print_date($lastmovementdate, 'dayhour');
        }
        else
        {
            print $langs->trans("None");
        }
        print "</td></tr>";

        print "</table>";

        print '</div>';
        print '</div>';
        print '</div>';

        print '<div class="clearboth"></div>';

        dol_fiche_end();
    }


	/*
	 * Correct stock
	 */
	if ($action == "correction")
	{
		include DOL_DOCUMENT_ROOT.'/product/stock/tpl/stockcorrection.tpl.php';
		print '<br>';
	}

	/*
	 * Transfer of units
	 */
	if ($action == "transfert")
	{
		include DOL_DOCUMENT_ROOT.'/product/stock/tpl/stocktransfer.tpl.php';
		print '<br>';
	}


    /* ************************************************************************** */
    /*                                                                            */
    /* Barre d'action                                                             */
    /*                                                                            */
    /* ************************************************************************** */

    if ((empty($action) || $action == 'list') && $id > 0)
    {
        print "<div class=\"tabsAction\">\n";

        if ($user->rights->stock->mouvement->creer)
        {
            print '<a class="butAction" href="'.$_SERVER["PHP_SELF"].'?id='.$id.'&action=correction">'.$langs->trans("CorrectStock").'</a>';
        }

        if ($user->rights->stock->mouvement->creer)
        {
            print '<a class="butAction" href="'.$_SERVER["PHP_SELF"].'?id='.$id.'&action=transfert">'.$langs->trans("TransferStock").'</a>';
        }

        print '</div><br>';
    }

    $param='';
    if (! empty($contextpage) && $contextpage != $_SERVER["PHP_SELF"]) $param.='&contextpage='.urlencode($contextpage);
    if ($limit > 0 && $limit != $conf->liste_limit) $param.='&limit='.urlencode($limit);
    if ($id > 0)                 $param.='&id='.urlencode($id);
    if ($search_movement)        $param.='&search_movement='.urlencode($search_movement);
    if ($search_inventorycode)   $param.='&search_inventorycode='.urlencode($search_inventorycode);
    if ($search_type_mouvement)	 $param.='&search_type_mouvement='.urlencode($search_type_mouvement);
    if ($search_product_ref)     $param.='&search_product_ref='.urlencode($search_product_ref);
    if ($search_product)         $param.='&search_product='.urlencode($search_product);
    if ($search_batch)           $param.='&search_batch='.urlencode($search_batch);
    if ($search_warehouse > 0)   $param.='&search_warehouse='.urlencode($search_warehouse);
    if (!empty($sref))           $param.='&sref='.urlencode($sref); // FIXME $sref is not defined
    if (!empty($snom))           $param.='&snom='.urlencode($snom); // FIXME $snom is not defined
    if ($search_user)            $param.='&search_user='.urlencode($search_user);
    if ($idproduct > 0)          $param.='&idproduct='.urlencode($idproduct);
    // Add $param from extra fields
    include DOL_DOCUMENT_ROOT.'/core/tpl/extrafields_list_search_param.tpl.php';

	// List of mass actions available
	$arrayofmassactions =  array(
	//    'presend'=>$langs->trans("SendByMail"),
	//    'builddoc'=>$langs->trans("PDFMerge"),
	);
	//if ($user->rights->stock->supprimer) $arrayofmassactions['predelete']=$langs->trans("Delete");
	if (in_array($massaction, array('presend','predelete'))) $arrayofmassactions=array();
	$massactionbutton=$form->selectMassAction('', $arrayofmassactions);

    print '<form method="POST" action="'.$_SERVER["PHP_SELF"].'">';
    if ($optioncss != '') print '<input type="hidden" name="optioncss" value="'.$optioncss.'">';
    print '<input type="hidden" name="token" value="'.$_SESSION['newtoken'].'">';
    print '<input type="hidden" name="formfilteraction" id="formfilteraction" value="list">';
    print '<input type="hidden" name="action" value="list">';
    print '<input type="hidden" name="sortfield" value="'.$sortfield.'">';
    print '<input type="hidden" name="sortorder" value="'.$sortorder.'">';
    print '<input type="hidden" name="page" value="'.$page.'">';
    print '<input type="hidden" name="type" value="'.$type.'">';
    print '<input type="hidden" name="contextpage" value="'.$contextpage.'">';
    if ($id > 0) print '<input type="hidden" name="id" value="'.$id.'">';

<<<<<<< HEAD
    if ($id > 0) print_barre_liste($texte, $page, $_SERVER["PHP_SELF"], $param, $sortfield, $sortorder, $massactionbutton, 	$num, $nbtotalofrecords, '', 0, '', '', $limit);
=======
    if ($id > 0) print_barre_liste($texte, $page, $_SERVER["PHP_SELF"], $param, $sortfield, $sortorder, $massactionbutton, $num, $nbtotalofrecords, '', 0, '', '', $limit);
>>>>>>> 69313cbf
    else print_barre_liste($texte, $page, $_SERVER["PHP_SELF"], $param, $sortfield, $sortorder, $massactionbutton, $num, $nbtotalofrecords, 'title_generic', 0, '', '', $limit);

	if ($sall)
    {
        foreach($fieldstosearchall as $key => $val) $fieldstosearchall[$key]=$langs->trans($val);
        print '<div class="divsearchfieldfilter">'.$langs->trans("FilterOnInto", $sall) . join(', ', $fieldstosearchall).'</div>';
    }

    $moreforfilter='';

	$parameters=array();
	$reshook=$hookmanager->executeHooks('printFieldPreListTitle', $parameters);    // Note that $action and $object may have been modified by hook
	if (empty($reshook)) $moreforfilter .= $hookmanager->resPrint;
	else $moreforfilter = $hookmanager->resPrint;

	if (! empty($moreforfilter))
	{
        print '<div class="liste_titre liste_titre_bydiv centpercent">';
	    print $moreforfilter;
	    print '</div>';
	}

    $varpage=empty($contextpage)?$_SERVER["PHP_SELF"]:$contextpage;
    $selectedfields=$form->multiSelectArrayWithCheckbox('selectedfields', $arrayfields, $varpage);	// This also change content of $arrayfields

    print '<div class="div-table-responsive">';
    print '<table class="tagtable liste'.($moreforfilter?" listwithfilterbefore":"").'">'."\n";

    // Lignes des champs de filtre
    print '<tr class="liste_titre_filter">';
    if (! empty($arrayfields['m.rowid']['checked']))
    {
	    // Ref
	    print '<td class="liste_titre" align="left">';
	    print '<input class="flat maxwidth25" type="text" name="search_ref" value="'.dol_escape_htmltag($search_ref).'">';
	    print '</td>';
    }
    if (! empty($arrayfields['m.datem']['checked']))
    {
    	print '<td class="liste_titre nowraponall">';
	    print '<input class="flat" type="text" size="2" maxlength="2" placeholder="'.dol_escape_htmltag($langs->trans("Month")).'" name="month" value="'.$month.'">';
    	if (empty($conf->productbatch->enabled)) print '&nbsp;';
	    //else print '<br>';
	    $syear = $year?$year:-1;
	    print '<input class="flat maxwidth50" type="text" maxlength="4" placeholder="'.dol_escape_htmltag($langs->trans("Year")).'" name="year" value="'.($syear > 0 ? $syear : '').'">';
	    //print $formother->selectyear($syear,'year',1, 20, 5);
	    print '</td>';
    }
    if (! empty($arrayfields['p.ref']['checked']))
    {
	    // Product Ref
	    print '<td class="liste_titre" align="left">';
	    print '<input class="flat maxwidth75" type="text" name="search_product_ref" value="'.dol_escape_htmltag($idproduct?$product->ref:$search_product_ref).'">';
	    print '</td>';
    }
    if (! empty($arrayfields['p.label']['checked']))
    {
	    // Product label
	    print '<td class="liste_titre" align="left">';
	    print '<input class="flat maxwidth100" type="text" name="search_product" value="'.dol_escape_htmltag($idproduct?$product->label:$search_product).'">';
	    print '</td>';
    }
    // Batch
    if (! empty($arrayfields['m.batch']['checked']))
    {
    	print '<td class="liste_titre" align="center"><input class="flat maxwidth75" type="text" name="search_batch" value="'.dol_escape_htmltag($search_batch).'"></td>';
	}
    if (! empty($arrayfields['pl.eatby']['checked']))
    {
	    print '<td class="liste_titre" align="left">';
	    print '</td>';
    }
    if (! empty($arrayfields['pl.sellby']['checked']))
    {
	    print '<td class="liste_titre" align="left">';
	    print '</td>';
    }
    // Warehouse
    if (! empty($arrayfields['e.ref']['checked']))
    {
        print '<td class="liste_titre maxwidthonsmartphone" align="left">';
        //print '<input class="flat" type="text" size="8" name="search_warehouse" value="'.($search_warehouse).'">';
        print $formproduct->selectWarehouses($search_warehouse, 'search_warehouse', 'warehouseopen,warehouseinternal', 1, 0, 0, '', 0, 0, null, 'maxwidth200');
        print '</td>';
    }
    if (! empty($arrayfields['m.fk_user_author']['checked']))
    {
	    // Author
	    print '<td class="liste_titre" align="left">';
	    print '<input class="flat" type="text" size="6" name="search_user" value="'.dol_escape_htmltag($search_user).'">';
	    print '</td>';
    }
    if (! empty($arrayfields['m.inventorycode']['checked']))
    {
	    // Inventory code
	    print '<td class="liste_titre" align="left">';
	    print '<input class="flat" type="text" size="4" name="search_inventorycode" value="'.dol_escape_htmltag($search_inventorycode).'">';
	    print '</td>';
    }
    if (! empty($arrayfields['m.label']['checked']))
    {
	    // Label of movement
	    print '<td class="liste_titre" align="left">';
	    print '<input class="flat" type="text" size="8" name="search_movement" value="'.dol_escape_htmltag($search_movement).'">';
	    print '</td>';
    }
	if (! empty($arrayfields['m.type_mouvement']['checked']))
    {
	    // Type of movement
	    print '<td class="liste_titre" align="center">';
	    //print '<input class="flat" type="text" size="3" name="search_type_mouvement" value="'.dol_escape_htmltag($search_type_mouvement).'">';
		print '<select id="search_type_mouvement" name="search_type_mouvement" class="maxwidth150">';
		print '<option value="" '.(($search_type_mouvement=="")?'selected="selected"':'').'></option>';
		print '<option value="0" '.(($search_type_mouvement=="0")?'selected="selected"':'').'>'.$langs->trans('StockIncreaseAfterCorrectTransfer').'</option>';
		print '<option value="1" '.(($search_type_mouvement=="1")?'selected="selected"':'').'>'.$langs->trans('StockDecreaseAfterCorrectTransfer').'</option>';
		print '<option value="2" '.(($search_type_mouvement=="2")?'selected="selected"':'').'>'.$langs->trans('StockDecrease').'</option>';
		print '<option value="3" '.(($search_type_mouvement=="3")?'selected="selected"':'').'>'.$langs->trans('StockIncrease').'</option>';
		print '</select>';
		print ajax_combobox('search_type_mouvement');
		// TODO: add new function $formentrepot->selectTypeOfMovement(...) like
		// print $formproduct->selectWarehouses($search_warehouse, 'search_warehouse', 'warehouseopen,warehouseinternal', 1, 0, 0, '', 0, 0, null, 'maxwidth200');
	    print '</td>';
    }
    if (! empty($arrayfields['origin']['checked']))
    {
	    // Origin of movement
	    print '<td class="liste_titre" align="left">';
	    print '&nbsp; ';
	    print '</td>';
    }
    if (! empty($arrayfields['m.value']['checked']))
    {
	    // Qty
	    print '<td class="liste_titre" align="right">';
	    print '<input class="flat" type="text" size="4" name="search_qty" value="'.dol_escape_htmltag($search_qty).'">';
	    print '</td>';
    }
    if (! empty($arrayfields['m.price']['checked']))
    {
    	// Price
    	print '<td class="liste_titre" align="left">';
    	print '&nbsp; ';
    	print '</td>';
    }


    // Extra fields
    include DOL_DOCUMENT_ROOT.'/core/tpl/extrafields_list_search_input.tpl.php';

	// Fields from hook
	$parameters=array('arrayfields'=>$arrayfields);
	$reshook=$hookmanager->executeHooks('printFieldListOption', $parameters);    // Note that $action and $object may have been modified by hook
	print $hookmanager->resPrint;
	// Date creation
	if (! empty($arrayfields['m.datec']['checked']))
	{
	    print '<td class="liste_titre">';
	    print '</td>';
	}
	// Date modification
	if (! empty($arrayfields['m.tms']['checked']))
	{
	    print '<td class="liste_titre">';
	    print '</td>';
	}
    // Actions
    print '<td class="liste_titre" align="right">';
    $searchpicto=$form->showFilterAndCheckAddButtons(0);
    print $searchpicto;
    print '</td>';
    print "</tr>\n";

    print '<tr class="liste_titre">';
	if (! empty($arrayfields['m.rowid']['checked']))
		print_liste_field_titre($arrayfields['m.rowid']['label'], $_SERVER["PHP_SELF"], 'm.rowid', '', $param, '', $sortfield, $sortorder);
	if (! empty($arrayfields['m.datem']['checked']))
		print_liste_field_titre($arrayfields['m.datem']['label'], $_SERVER["PHP_SELF"], 'm.datem', '', $param, '', $sortfield, $sortorder);
	if (! empty($arrayfields['p.ref']['checked']))
		print_liste_field_titre($arrayfields['p.ref']['label'], $_SERVER["PHP_SELF"], 'p.ref', '', $param, '', $sortfield, $sortorder);
	if (! empty($arrayfields['p.label']['checked']))
		print_liste_field_titre($arrayfields['p.label']['label'], $_SERVER["PHP_SELF"], 'p.label', '', $param, '', $sortfield, $sortorder);
	if (! empty($arrayfields['m.batch']['checked']))
		print_liste_field_titre($arrayfields['m.batch']['label'], $_SERVER["PHP_SELF"], 'm.batch', '', $param, 'align="center"', $sortfield, $sortorder);
	if (! empty($arrayfields['pl.eatby']['checked']))
		print_liste_field_titre($arrayfields['pl.eatby']['label'], $_SERVER["PHP_SELF"], 'pl.eatby', '', $param, 'align="center"', $sortfield, $sortorder);
	if (! empty($arrayfields['pl.sellby']['checked']))
		print_liste_field_titre($arrayfields['pl.sellby']['label'], $_SERVER["PHP_SELF"], 'pl.sellby', '', $param, 'align="center"', $sortfield, $sortorder);
	if (! empty($arrayfields['e.ref']['checked']))
		print_liste_field_titre($arrayfields['e.ref']['label'], $_SERVER["PHP_SELF"], "e.ref", "", $param, "", $sortfield, $sortorder); // We are on a specific warehouse card, no filter on other should be possible
	if (! empty($arrayfields['m.fk_user_author']['checked']))
		print_liste_field_titre($arrayfields['m.fk_user_author']['label'], $_SERVER["PHP_SELF"], "m.fk_user_author", "", $param, "", $sortfield, $sortorder);
	if (! empty($arrayfields['m.inventorycode']['checked']))
		print_liste_field_titre($arrayfields['m.inventorycode']['label'], $_SERVER["PHP_SELF"], "m.inventorycode", "", $param, "", $sortfield, $sortorder);
	if (! empty($arrayfields['m.label']['checked']))
		print_liste_field_titre($arrayfields['m.label']['label'], $_SERVER["PHP_SELF"], "m.label", "", $param, "", $sortfield, $sortorder);
	if (! empty($arrayfields['m.type_mouvement']['checked']))
		print_liste_field_titre($arrayfields['m.type_mouvement']['label'], $_SERVER["PHP_SELF"], "m.type_mouvement", "", $param, 'align="center"', $sortfield, $sortorder);
	if (! empty($arrayfields['origin']['checked']))
		print_liste_field_titre($arrayfields['origin']['label'], $_SERVER["PHP_SELF"], "", "", $param, "", $sortfield, $sortorder);
	if (! empty($arrayfields['m.value']['checked']))
		print_liste_field_titre($arrayfields['m.value']['label'], $_SERVER["PHP_SELF"], "m.value", "", $param, 'align="right"', $sortfield, $sortorder);
	if (! empty($arrayfields['m.price']['checked']))
		print_liste_field_titre($arrayfields['m.price']['label'], $_SERVER["PHP_SELF"], "m.price", "", $param, 'align="right"', $sortfield, $sortorder);

    // Extra fields
    include DOL_DOCUMENT_ROOT.'/core/tpl/extrafields_list_search_title.tpl.php';

<<<<<<< HEAD
		// Hook fields
	$parameters = array(
			'arrayfields' => $arrayfields,
			'param' => $param,
			'sortfield' => $sortfield,
			'sortorder' => $sortorder
	);
	$reshook = $hookmanager->executeHooks('printFieldListTitle', $parameters); // Note that $action and $object may have been modified by hook
	print $hookmanager->resPrint;
	if (! empty($arrayfields['m.datec']['checked']))
		print_liste_field_titre($arrayfields['p.datec']['label'], $_SERVER["PHP_SELF"], "p.datec", "", $param, 'align="center" class="nowrap"', $sortfield, $sortorder);
	if (! empty($arrayfields['m.tms']['checked']))
		print_liste_field_titre($arrayfields['p.tms']['label'], $_SERVER["PHP_SELF"], "p.tms", "", $param, 'align="center" class="nowrap"', $sortfield, $sortorder);
=======
	// Hook fields
	$parameters=array('arrayfields'=>$arrayfields,'param'=>$param,'sortfield'=>$sortfield,'sortorder'=>$sortorder);
    $reshook=$hookmanager->executeHooks('printFieldListTitle', $parameters);    // Note that $action and $object may have been modified by hook
    print $hookmanager->resPrint;
	if (! empty($arrayfields['m.datec']['checked']))     print_liste_field_titre($arrayfields['p.datec']['label'], $_SERVER["PHP_SELF"], "p.datec", "", $param, 'align="center" class="nowrap"', $sortfield, $sortorder);
	if (! empty($arrayfields['m.tms']['checked']))       print_liste_field_titre($arrayfields['p.tms']['label'], $_SERVER["PHP_SELF"], "p.tms", "", $param, 'align="center" class="nowrap"', $sortfield, $sortorder);
>>>>>>> 69313cbf
	print_liste_field_titre($selectedfields, $_SERVER["PHP_SELF"], "", '', '', 'align="center"', $sortfield, $sortorder, 'maxwidthsearch ');
    print "</tr>\n";


    $arrayofuniqueproduct=array();

    while ($i < min($num, $limit))
    {
        $objp = $db->fetch_object($resql);

        $userstatic->id=$objp->fk_user_author;
        $userstatic->login=$objp->login;
        $userstatic->lastname=$objp->lastname;
        $userstatic->firstname=$objp->firstname;
        $userstatic->photo=$objp->photo;

        $productstatic->id=$objp->rowid;
        $productstatic->ref=$objp->product_ref;
        $productstatic->label=$objp->produit;
        $productstatic->type=$objp->type;
        $productstatic->entity=$objp->entity;
        $productstatic->status_batch=$objp->tobatch;

        $productlot->id = $objp->lotid;
        $productlot->batch= $objp->batch;
        $productlot->eatby= $objp->eatby;
        $productlot->sellby= $objp->sellby;

        $warehousestatic->id=$objp->entrepot_id;
        $warehousestatic->libelle=$objp->stock;
        $warehousestatic->lieu=$objp->lieu;

        $arrayofuniqueproduct[$objp->rowid]=$objp->produit;
		if(!empty($objp->fk_origin)) {
			$origin = $movement->get_origin($objp->fk_origin, $objp->origintype);
		} else {
			$origin = '';
		}

        print '<tr class="oddeven">';
        // Id movement
        if (! empty($arrayfields['m.rowid']['checked']))
        {
        	print '<td>'.$objp->mid.'</td>';	// This is primary not movement id
        }
        if (! empty($arrayfields['m.datem']['checked']))
        {
	        // Date
	        print '<td>'.dol_print_date($db->jdate($objp->datem), 'dayhour').'</td>';
        }
        if (! empty($arrayfields['p.ref']['checked']))
        {
	        // Product ref
	        print '<td class="nowraponall">';
	        print $productstatic->getNomUrl(1, 'stock', 16);
	        print "</td>\n";
        }
        if (! empty($arrayfields['p.label']['checked']))
        {
	        // Product label
	        print '<td>';
	        /*$productstatic->id=$objp->rowid;
	        $productstatic->ref=$objp->produit;
	        $productstatic->type=$objp->type;
	        print $productstatic->getNomUrl(1,'',16);*/
	        print $productstatic->label;
	        print "</td>\n";
        }
        if (! empty($arrayfields['m.batch']['checked']))
        {
	    	print '<td class="center nowraponall">';
	    	if ($productlot->id > 0) print $productlot->getNomUrl(1);
	    	else print $productlot->batch;		// the id may not be defined if movement was entered when lot was not saved or if lot was removed after movement.
	    	print '</td>';
        }
        if (! empty($arrayfields['pl.eatby']['checked']))
        {
        	print '<td align="center">'. dol_print_date($objp->eatby, 'day') .'</td>';
        }
        if (! empty($arrayfields['pl.sellby']['checked']))
        {
        	print '<td align="center">'. dol_print_date($objp->sellby, 'day') .'</td>';
		}
        // Warehouse
        if (! empty($arrayfields['e.ref']['checked']))
		{
            print '<td>';
            print $warehousestatic->getNomUrl(1);
            print "</td>\n";
		}
        // Author
        if (! empty($arrayfields['m.fk_user_author']['checked']))
        {
	        print '<td class="tdoverflowmax100">';
	        print $userstatic->getNomUrl(-1);
	        print "</td>\n";
        }
        if (! empty($arrayfields['m.inventorycode']['checked']))
        {
	        // Inventory code
	        print '<td>'.'<a href="'
								.DOL_URL_ROOT.'/product/stock/movement_card.php'
								.'?id='.$objp->entrepot_id
								.'&amp;search_inventorycode='.$objp->inventorycode
							    .'&amp;search_type_mouvement='.$objp->type_mouvement
						.'">'
							.$objp->inventorycode
						.'</a>'
					.'</td>';
        }
        if (! empty($arrayfields['m.label']['checked']))
        {
            // Label of movement
        	print '<td class="tdoverflowmax100aaa">'.$objp->label.'</td>';
        }
		if (! empty($arrayfields['m.type_mouvement']['checked']))
        {
<<<<<<< HEAD
			// Type of movement
			switch ($objp->type_mouvement) {
				case "0" :
					print '<td align="center">' . $langs->trans('StockIncreaseAfterCorrectTransfer') . '</td>';
					break;
				case "1" :
					print '<td align="center">' . $langs->trans('StockDecreaseAfterCorrectTransfer') . '</td>';
					break;
				case "2" :
					print '<td align="center">' . $langs->trans('StockDecrease') . '</td>';
					break;
				case "3" :
					print '<td align="center">' . $langs->trans('StockIncrease') . '</td>';
					break;
			}
=======
            // Type of movement
            switch($objp->type_mouvement) {
                case "0":
                    print '<td align="center">'.$langs->trans('StockIncreaseAfterCorrectTransfer').'</td>';
                    break;
                case "1":
                    print '<td align="center">'.$langs->trans('StockDecreaseAfterCorrectTransfer').'</td>';
                    break;
                case "2":
                    print '<td align="center">'.$langs->trans('StockDecrease').'</td>';
                    break;
                case "3":
                    print '<td align="center">'.$langs->trans('StockIncrease').'</td>';
                    break;
            }
>>>>>>> 69313cbf
        }
        if (! empty($arrayfields['origin']['checked']))
        {
        	// Origin of movement
        	print '<td class="nowraponall">'.$origin.'</td>';
        }
        if (! empty($arrayfields['m.value']['checked']))
        {
	        // Qty
	        print '<td align="right">';
	        if ($objp->qt > 0) print '+';
	        print $objp->qty;
	        print '</td>';
        }
        if (! empty($arrayfields['m.price']['checked']))
        {
        	// Price
        	print '<td align="right">';
        	if ($objp->price != 0) print price($objp->price);
        	print '</td>';
        }
        // Action column
        print '<td class="nowrap" align="center">';
        if ($massactionbutton || $massaction)   // If we are in select mode (massactionbutton defined) or if we have already selected and sent an action ($massaction) defined
        {
            $selected=0;
    		if (in_array($obj->rowid, $arrayofselected)) $selected=1;
    		print '<input id="cb'.$obj->rowid.'" class="flat checkforselect" type="checkbox" name="toselect[]" value="'.$obj->rowid.'"'.($selected?' checked="checked"':'').'>';
        }
        print '</td>';
        if (! $i) $totalarray['nbfield']++;

        print "</tr>\n";
        $i++;
    }
    $db->free($resql);

    print "</table>";
    print '</div>';
    print "</form>";

    // Add number of product when there is a filter on period
    if (count($arrayofuniqueproduct) == 1 && is_numeric($year))
    {
        print "<br>";

        $productidselected=0;
    	foreach ($arrayofuniqueproduct as $key => $val)
    	{
    		$productidselected=$key;
    		$productlabelselected=$val;
    	}
		$datebefore=dol_get_first_day($year?$year:strftime("%Y", time()), $month?$month:1, true);
		$dateafter=dol_get_last_day($year?$year:strftime("%Y", time()), $month?$month:12, true);
    	$balancebefore=$movement->calculateBalanceForProductBefore($productidselected, $datebefore);
    	$balanceafter=$movement->calculateBalanceForProductBefore($productidselected, $dateafter);

    	//print '<tr class="total"><td class="liste_total">';
    	print $langs->trans("NbOfProductBeforePeriod", $productlabelselected, dol_print_date($datebefore, 'day', 'gmt'));
    	//print '</td>';
    	//print '<td class="liste_total" colspan="6" align="right">';
    	print ': '.$balancebefore;
    	print "<br>\n";
    	//print '</td></tr>';
    	//print '<tr class="total"><td class="liste_total">';
    	print $langs->trans("NbOfProductAfterPeriod", $productlabelselected, dol_print_date($dateafter, 'day', 'gmt'));
    	//print '</td>';
    	//print '<td class="liste_total" colspan="6" align="right">';
    	print ': '.$balanceafter;
    	print "<br>\n";
    	//print '</td></tr>';
    }
}
else
{
    dol_print_error($db);
}



/*
 * Documents generes
 */
//Area for doc and last events of warehouse are stored on the main card of warehouse
$modulepart='movement';

if ($action != 'create' && $action != 'edit' && $action != 'delete' && $id>0)
{
	print '<br/>';
    print '<div class="fichecenter"><div class="fichehalfleft">';
    print '<a name="builddoc"></a>'; // ancre

    // Documents
    $objectref = dol_sanitizeFileName($object->ref);
	// Add inventorycode & type_mouvement to filename of the pdf
	if(!empty($search_inventorycode)) $objectref.="_".$id."_".$search_inventorycode;
	if($search_type_mouvement) $objectref.="_".$search_type_mouvement;
    $relativepath = $comref . '/' . $objectref . '.pdf';
    $filedir = $conf->stock->dir_output . '/movement/' . $objectref;

    $urlsource=$_SERVER["PHP_SELF"]."?id=".$object->id."&search_inventorycode=".$search_inventorycode."&search_type_mouvement=$search_type_mouvement";
    $genallowed=$usercanread;
    $delallowed=$usercancreate;

	$genallowed=$user->rights->stock->lire;
    $delallowed=$user->rights->stock->creer;

    print $formfile->showdocuments($modulepart, $objectref, $filedir, $urlsource, $genallowed, $delallowed, '', 0, 0, 0, 28, 0, '', 0, '', $object->default_lang, '', $object);
    $somethingshown=$formfile->numoffiles;

    print '</div><div class="fichehalfright"><div class="ficheaddleft">';

    $MAXEVENT = 10;

    $morehtmlright = '<a href="'.DOL_URL_ROOT.'/product/agenda.php?id='.$object->id.'">';
    $morehtmlright.= $langs->trans("SeeAll");
    $morehtmlright.= '</a>';

    // List of actions on element
    include_once DOL_DOCUMENT_ROOT . '/core/class/html.formactions.class.php';
    $formactions = new FormActions($db);
    $somethingshown = $formactions->showactions($object, 'mouvement', 0, 1, '', $MAXEVENT, '', $morehtmlright);		// Show all action for product

    print '</div></div></div>';
}


// End of page
llxFooter();
$db->close();<|MERGE_RESOLUTION|>--- conflicted
+++ resolved
@@ -125,13 +125,8 @@
 if (GETPOST('cancel', 'alpha')) { $action='list'; $massaction=''; }
 if (! GETPOST('confirmmassaction', 'alpha') && $massaction != 'presend' && $massaction != 'confirm_presend') { $massaction=''; }
 
-<<<<<<< HEAD
 $parameters = array();
 $reshook = $hookmanager->executeHooks('doActions', $parameters, $object, $action); // Note that $action and $object may have been modified by some hooks
-=======
-$parameters=array();
-$reshook=$hookmanager->executeHooks('doActions', $parameters, $object, $action);    // Note that $action and $object may have been modified by some hooks
->>>>>>> 69313cbf
 if ($reshook < 0) setEventMessages($hookmanager->error, $hookmanager->errors, 'errors');
 
 include DOL_DOCUMENT_ROOT.'/core/actions_changeselectedfields.inc.php';
@@ -226,18 +221,6 @@
 	        	$origin_id
 	        );		// We do not change value of stock for a correction
         }
-<<<<<<< HEAD
-		if ($result > 0)
-		{
-			header("Location: " . $_SERVER["PHP_SELF"] . "?id=" . $id);
-			exit();
-		} else {
-			$error ++;
-			setEventMessages($product->error, $product->errors, 'errors');
-			$action = 'correction';
-		}
-	}
-=======
 
         if ($result > 0)
         {
@@ -251,7 +234,6 @@
             $action='correction';
         }
     }
->>>>>>> 69313cbf
 
     if (! $error) $action='';
 }
@@ -470,13 +452,8 @@
 // Add fields from extrafields
 foreach ($extrafields->attribute_label as $key => $val) $sql.=($extrafields->attribute_type[$key] != 'separate' ? ",ef.".$key.' as options_'.$key : '');
 // Add fields from hooks
-<<<<<<< HEAD
 $parameters = array();
 $reshook = $hookmanager->executeHooks('printFieldListSelect', $parameters);    // Note that $action and $object may have been modified by hook
-=======
-$parameters=array();
-$reshook=$hookmanager->executeHooks('printFieldListSelect', $parameters);    // Note that $action and $object may have been modified by hook
->>>>>>> 69313cbf
 $sql.=$hookmanager->resPrint;
 $sql.= " FROM ".MAIN_DB_PREFIX."entrepot as e,";
 $sql.= " ".MAIN_DB_PREFIX."product as p,";
@@ -760,11 +737,7 @@
     print '<input type="hidden" name="contextpage" value="'.$contextpage.'">';
     if ($id > 0) print '<input type="hidden" name="id" value="'.$id.'">';
 
-<<<<<<< HEAD
-    if ($id > 0) print_barre_liste($texte, $page, $_SERVER["PHP_SELF"], $param, $sortfield, $sortorder, $massactionbutton, 	$num, $nbtotalofrecords, '', 0, '', '', $limit);
-=======
     if ($id > 0) print_barre_liste($texte, $page, $_SERVER["PHP_SELF"], $param, $sortfield, $sortorder, $massactionbutton, $num, $nbtotalofrecords, '', 0, '', '', $limit);
->>>>>>> 69313cbf
     else print_barre_liste($texte, $page, $_SERVER["PHP_SELF"], $param, $sortfield, $sortorder, $massactionbutton, $num, $nbtotalofrecords, 'title_generic', 0, '', '', $limit);
 
 	if ($sall)
@@ -972,28 +945,12 @@
     // Extra fields
     include DOL_DOCUMENT_ROOT.'/core/tpl/extrafields_list_search_title.tpl.php';
 
-<<<<<<< HEAD
-		// Hook fields
-	$parameters = array(
-			'arrayfields' => $arrayfields,
-			'param' => $param,
-			'sortfield' => $sortfield,
-			'sortorder' => $sortorder
-	);
-	$reshook = $hookmanager->executeHooks('printFieldListTitle', $parameters); // Note that $action and $object may have been modified by hook
-	print $hookmanager->resPrint;
-	if (! empty($arrayfields['m.datec']['checked']))
-		print_liste_field_titre($arrayfields['p.datec']['label'], $_SERVER["PHP_SELF"], "p.datec", "", $param, 'align="center" class="nowrap"', $sortfield, $sortorder);
-	if (! empty($arrayfields['m.tms']['checked']))
-		print_liste_field_titre($arrayfields['p.tms']['label'], $_SERVER["PHP_SELF"], "p.tms", "", $param, 'align="center" class="nowrap"', $sortfield, $sortorder);
-=======
 	// Hook fields
-	$parameters=array('arrayfields'=>$arrayfields,'param'=>$param,'sortfield'=>$sortfield,'sortorder'=>$sortorder);
+	$parameters=array('arrayfields'=>$arrayfields, 'param'=>$param, 'sortfield'=>$sortfield, 'sortorder'=>$sortorder);
     $reshook=$hookmanager->executeHooks('printFieldListTitle', $parameters);    // Note that $action and $object may have been modified by hook
     print $hookmanager->resPrint;
 	if (! empty($arrayfields['m.datec']['checked']))     print_liste_field_titre($arrayfields['p.datec']['label'], $_SERVER["PHP_SELF"], "p.datec", "", $param, 'align="center" class="nowrap"', $sortfield, $sortorder);
 	if (! empty($arrayfields['m.tms']['checked']))       print_liste_field_titre($arrayfields['p.tms']['label'], $_SERVER["PHP_SELF"], "p.tms", "", $param, 'align="center" class="nowrap"', $sortfield, $sortorder);
->>>>>>> 69313cbf
 	print_liste_field_titre($selectedfields, $_SERVER["PHP_SELF"], "", '', '', 'align="center"', $sortfield, $sortorder, 'maxwidthsearch ');
     print "</tr>\n";
 
@@ -1111,23 +1068,6 @@
         }
 		if (! empty($arrayfields['m.type_mouvement']['checked']))
         {
-<<<<<<< HEAD
-			// Type of movement
-			switch ($objp->type_mouvement) {
-				case "0" :
-					print '<td align="center">' . $langs->trans('StockIncreaseAfterCorrectTransfer') . '</td>';
-					break;
-				case "1" :
-					print '<td align="center">' . $langs->trans('StockDecreaseAfterCorrectTransfer') . '</td>';
-					break;
-				case "2" :
-					print '<td align="center">' . $langs->trans('StockDecrease') . '</td>';
-					break;
-				case "3" :
-					print '<td align="center">' . $langs->trans('StockIncrease') . '</td>';
-					break;
-			}
-=======
             // Type of movement
             switch($objp->type_mouvement) {
                 case "0":
@@ -1143,7 +1083,6 @@
                     print '<td align="center">'.$langs->trans('StockIncrease').'</td>';
                     break;
             }
->>>>>>> 69313cbf
         }
         if (! empty($arrayfields['origin']['checked']))
         {
