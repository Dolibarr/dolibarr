<?php
/* Copyright (C) 2001-2007  Rodolphe Quiedeville    <rodolphe@quiedeville.org>
 * Copyright (C) 2004-2015 Laurent Destailleur  <eldy@users.sourceforge.net>
 * Copyright (C) 2004      Eric Seigne          <eric.seigne@ryxeo.com>
 * Copyright (C) 2005      Simon TOSSER         <simon@kornog-computing.com>
 * Copyright (C) 2005-2009 Regis Houssin        <regis.houssin@inodbox.com>
 * Copyright (C) 2013      Cédric Salvador      <csalvador.gpcsolutions.fr>
 * Copyright (C) 2013-2018 Juanjo Menent	    <jmenent@2byte.es>
 * Copyright (C) 2014-2015 Cédric Gross         <c.gross@kreiz-it.fr>
 * Copyright (C) 2015      Marcos García        <marcosgdf@gmail.com>
 * Copyright (C) 2018       Frédéric France         <frederic.france@netlogic.fr>
 *
 * This program is free software; you can redistribute it and/or modify
 * it under the terms of the GNU General Public License as published by
 * the Free Software Foundation; either version 3 of the License, or
 * (at your option) any later version.
 *
 * This program is distributed in the hope that it will be useful,
 * but WITHOUT ANY WARRANTY; without even the implied warranty of
 * MERCHANTABILITY or FITNESS FOR A PARTICULAR PURPOSE.  See the
 * GNU General Public License for more details.
 *
 * You should have received a copy of the GNU General Public License
 * along with this program. If not, see <http://www.gnu.org/licenses/>.
 */

/**
 *	\file       htdocs/product/stock/product.php
 *	\ingroup    product stock
 *	\brief      Page to list detailed stock of a product
 */

require '../../main.inc.php';
require_once DOL_DOCUMENT_ROOT.'/product/stock/class/entrepot.class.php';
require_once DOL_DOCUMENT_ROOT.'/product/class/product.class.php';
require_once DOL_DOCUMENT_ROOT.'/product/stock/class/productlot.class.php';
require_once DOL_DOCUMENT_ROOT.'/fourn/class/fournisseur.product.class.php';
require_once DOL_DOCUMENT_ROOT.'/core/lib/product.lib.php';
require_once DOL_DOCUMENT_ROOT.'/product/class/html.formproduct.class.php';
require_once DOL_DOCUMENT_ROOT.'/product/stock/class/productstockentrepot.class.php';
if (! empty($conf->productbatch->enabled)) require_once DOL_DOCUMENT_ROOT.'/product/class/productbatch.class.php';
if (! empty($conf->projet->enabled))
{
	require_once DOL_DOCUMENT_ROOT.'/core/class/html.formprojet.class.php';
	require_once DOL_DOCUMENT_ROOT.'/projet/class/project.class.php';
}

<<<<<<< HEAD
=======
if (! empty($conf->variants->enabled)) {
	require_once DOL_DOCUMENT_ROOT . '/variants/class/ProductAttribute.class.php';
	require_once DOL_DOCUMENT_ROOT . '/variants/class/ProductAttributeValue.class.php';
	require_once DOL_DOCUMENT_ROOT . '/variants/class/ProductCombination.class.php';
	require_once DOL_DOCUMENT_ROOT . '/variants/class/ProductCombination2ValuePair.class.php';
}

>>>>>>> d9b8a8c8
// Load translation files required by the page
$langs->loadlangs(array('products', 'orders', 'bills', 'stocks', 'sendings'));
if (! empty($conf->productbatch->enabled)) $langs->load("productbatch");

$backtopage=GETPOST('backtopage','alpha');
$action=GETPOST('action','aZ09');
$cancel=GETPOST('cancel','alpha');

$id=GETPOST('id', 'int');
$ref=GETPOST('ref', 'alpha');
$stocklimit = GETPOST('seuil_stock_alerte');
$desiredstock = GETPOST('desiredstock');
$cancel = GETPOST('cancel','alpha');
$fieldid = isset($_GET["ref"])?'ref':'rowid';
$d_eatby=dol_mktime(0, 0, 0, $_POST['eatbymonth'], $_POST['eatbyday'], $_POST['eatbyyear']);
$d_sellby=dol_mktime(0, 0, 0, $_POST['sellbymonth'], $_POST['sellbyday'], $_POST['sellbyyear']);
$pdluoid=GETPOST('pdluoid','int');
$batchnumber=GETPOST('batch_number','san_alpha');
if (!empty($batchnumber)) {
	$batchnumber=trim($batchnumber);
}

// Security check
if ($user->societe_id) $socid=$user->societe_id;
$result=restrictedArea($user,'produit&stock',$id,'product&product','','',$fieldid);


$object = new Product($db);
$extrafields = new ExtraFields($db);

// fetch optionals attributes and labels
$extralabels=$extrafields->fetch_name_optionals_label($object->table_element);

if ($id > 0 || ! empty($ref))
{
    $result = $object->fetch($id, $ref);
}

<<<<<<< HEAD
if(empty($id) && !empty($object->id)) $id = $object->id; 
=======
if(empty($id) && !empty($object->id)) $id = $object->id;
>>>>>>> d9b8a8c8

$modulepart='product';

// Get object canvas (By default, this is not defined, so standard usage of dolibarr)
$canvas = !empty($object->canvas)?$object->canvas:GETPOST("canvas");
$objcanvas=null;
if (! empty($canvas))
{
    require_once DOL_DOCUMENT_ROOT.'/core/class/canvas.class.php';
    $objcanvas = new Canvas($db,$action);
    $objcanvas->getCanvas('stockproduct','card',$canvas);
}

// Initialize technical object to manage hooks of page. Note that conf->hooks_modules contains array of hook context
$hookmanager->initHooks(array('stockproductcard','globalcard'));


/*
 *	Actions
 */

if ($cancel) $action='';

$parameters=array('id'=>$id, 'ref'=>$ref, 'objcanvas'=>$objcanvas);
$reshook=$hookmanager->executeHooks('doActions',$parameters,$object,$action);    // Note that $action and $object may have been modified by some hooks
if ($reshook < 0) setEventMessages($hookmanager->error, $hookmanager->errors, 'errors');

if ($action == 'addlimitstockwarehouse' && !empty($user->rights->produit->creer))
{

	$seuil_stock_alerte = GETPOST('seuil_stock_alerte');
	$desiredstock = GETPOST('desiredstock');

	$maj_ok = true;
	if($seuil_stock_alerte == '') {
		setEventMessages($langs->trans("ErrorFieldRequired", $langs->transnoentitiesnoconv("StockLimit")), null, 'errors');
		$maj_ok = false;
	}
	if($desiredstock == '') {
		setEventMessages($langs->trans("ErrorFieldRequired", $langs->transnoentitiesnoconv("DesiredStock")), null, 'errors');
		$maj_ok = false;
	}

	if($maj_ok) {

		$pse = new ProductStockEntrepot($db);
<<<<<<< HEAD
		if($pse->fetch('', $id, GETPOST('fk_entrepot')) > 0) {

=======
		if ($pse->fetch(0, $id, GETPOST('fk_entrepot','int')) > 0) {
>>>>>>> d9b8a8c8
			// Update
			$pse->seuil_stock_alerte = $seuil_stock_alerte;
			$pse->desiredstock  	 = $desiredstock;
			if($pse->update($user) > 0) setEventMessages($langs->trans('ProductStockWarehouseUpdated'), null, 'mesgs');
		} else {
			// Create
			$pse->fk_entrepot 		 = GETPOST('fk_entrepot');
			$pse->fk_product  	 	 = $id;
			$pse->seuil_stock_alerte = GETPOST('seuil_stock_alerte');
			$pse->desiredstock  	 = GETPOST('desiredstock');
			if($pse->create($user) > 0) setEventMessages($langs->trans('ProductStockWarehouseCreated'), null, 'mesgs');
		}
	}

	header("Location: ".$_SERVER["PHP_SELF"]."?id=".$id);
	exit;
}

if($action == 'delete_productstockwarehouse' && !empty($user->rights->produit->creer))
{

	$pse = new ProductStockEntrepot($db);

	$pse->fetch(GETPOST('fk_productstockwarehouse','int'));
	if ($pse->delete($user) > 0) setEventMessages($langs->trans('ProductStockWarehouseDeleted'), null, 'mesgs');

	$action = '';
}

// Set stock limit
if ($action == 'setseuil_stock_alerte' && !empty($user->rights->produit->creer))
{
    $object = new Product($db);
    $result=$object->fetch($id);
    $object->seuil_stock_alerte=$stocklimit;
    $result=$object->update($object->id,$user,0,'update');
    if ($result < 0)
    	setEventMessages($object->error, $object->errors, 'errors');
    //else
    //	setEventMessages($lans->trans("SavedRecordSuccessfully"), null, 'mesgs');
    $action='';
}

// Set desired stock
if ($action == 'setdesiredstock' && !empty($user->rights->produit->creer))
{
    $object = new Product($db);
    $result=$object->fetch($id);
    $object->desiredstock=$desiredstock;
    $result=$object->update($object->id,$user,0,'update');
    if ($result < 0)
    	setEventMessages($object->error, $object->errors, 'errors');
    $action='';
}


// Correct stock
if ($action == "correct_stock" && ! $cancel)
{
	if (! (GETPOST("id_entrepot") > 0))
	{
		setEventMessages($langs->trans("ErrorFieldRequired", $langs->transnoentitiesnoconv("Warehouse")), null, 'errors');
		$error++;
		$action='correction';
	}
	if (! GETPOST("nbpiece"))
	{
		setEventMessages($langs->trans("ErrorFieldRequired", $langs->transnoentitiesnoconv("NumberOfUnit")), null, 'errors');
		$error++;
		$action='correction';
	}

	if (! empty($conf->productbatch->enabled))
	{
		$object = new Product($db);
		$result=$object->fetch($id);

		if ($object->hasbatch() && ! $batchnumber)
		{
			setEventMessages($langs->trans("ErrorFieldRequired", $langs->transnoentitiesnoconv("batch_number")), null, 'errors');
			$error++;
			$action='correction';
		}
	}

	if (! $error)
	{
		$priceunit=price2num(GETPOST("unitprice"));
		if (is_numeric(GETPOST("nbpiece")) && $id)
		{
			$origin_element = '';
			$origin_id = null;

			if (GETPOST('projectid', 'int'))
			{
				$origin_element = 'project';
				$origin_id = GETPOST('projectid', 'int');
			}

			if (empty($object)) {
				$object = new Product($db);
				$result=$object->fetch($id);
			}
			if ($object->hasbatch())
			{
				$result=$object->correct_stock_batch(
					$user,
					GETPOST("id_entrepot"),
					GETPOST("nbpiece"),
					GETPOST("mouvement"),
					GETPOST("label"),		// label movement
					$priceunit,
					$d_eatby,
					$d_sellby,
					$batchnumber,
					GETPOST('inventorycode'),
					$origin_element,
					$origin_id
				);		// We do not change value of stock for a correction
			}
			else
			{
				$result=$object->correct_stock(
		    		$user,
		    		GETPOST("id_entrepot"),
		    		GETPOST("nbpiece"),
		    		GETPOST("mouvement"),
		    		GETPOST("label"),
		    		$priceunit,
					GETPOST('inventorycode'),
					$origin_element,
					$origin_id
				);		// We do not change value of stock for a correction
			}

			if ($result > 0)
			{
				if ($backtopage)
				{
					header("Location: ".$backtopage);
					exit;
				}
				else
				{
	            	header("Location: ".$_SERVER["PHP_SELF"]."?id=".$object->id);
					exit;
				}
			}
			else
			{
			    setEventMessages($object->error, $object->errors, 'errors');
			    $action='correction';
			}
		}
	}
}

// Transfer stock from a warehouse to another warehouse
if ($action == "transfert_stock" && ! $cancel)
{
	if (! (GETPOST("id_entrepot",'int') > 0) || ! (GETPOST("id_entrepot_destination",'int') > 0))
	{
		setEventMessages($langs->trans("ErrorFieldRequired", $langs->transnoentitiesnoconv("Warehouse")), null, 'errors');
		$error++;
		$action='transfert';
	}
	if (! GETPOST("nbpiece",'int'))
	{
		setEventMessages($langs->trans("ErrorFieldRequired", $langs->transnoentitiesnoconv("NumberOfUnit")), null, 'errors');
		$error++;
		$action='transfert';
	}
	if (GETPOST("id_entrepot",'int') == GETPOST("id_entrepot_destination",'int'))
	{
		setEventMessages($langs->trans("ErrorSrcAndTargetWarehouseMustDiffers"), null, 'errors');
		$error++;
		$action='transfert';
	}
	if (! empty($conf->productbatch->enabled))
	{
	    $object = new Product($db);
	    $result=$object->fetch($id);

	    if ($object->hasbatch() && ! $batchnumber)
	    {
	        setEventMessages($langs->trans("ErrorFieldRequired", $langs->transnoentitiesnoconv("batch_number")), null, 'errors');
	        $error++;
	        $action='transfert';
	    }
	}

	if (! $error)
	{
		if ($id)
		{
			$object = new Product($db);
			$result=$object->fetch($id);

			$db->begin();

			$object->load_stock('novirtual');	// Load array product->stock_warehouse

			// Define value of products moved
			$pricesrc=0;
			if (isset($object->pmp)) $pricesrc=$object->pmp;
			$pricedest=$pricesrc;

			if ($object->hasbatch())
			{
				$pdluo = new Productbatch($db);

				if ($pdluoid > 0)
				{
					$result=$pdluo->fetch($pdluoid);
					if ($result)
					{
						$srcwarehouseid=$pdluo->warehouseid;
						$batch=$pdluo->batch;
						$eatby=$pdluo->eatby;
						$sellby=$pdluo->sellby;
					}
					else
					{
						setEventMessages($pdluo->error, $pdluo->errors, 'errors');
						$error++;
					}
				}
				else
				{
					$srcwarehouseid=GETPOST('id_entrepot','int');
					$batch=$batchnumber;
					$eatby=$d_eatby;
					$sellby=$d_sellby;
				}

				if (! $error)
				{
					// Remove stock
					$result1=$object->correct_stock_batch(
						$user,
						$srcwarehouseid,
						GETPOST("nbpiece",'int'),
						1,
						GETPOST("label",'san_alpha'),
						$pricesrc,
						$eatby,$sellby,$batch,
						GETPOST('inventorycode')
					);
					if ($result1 < 0) $error++;
				}
				if (! $error)
				{
					// Add stock
					$result2=$object->correct_stock_batch(
						$user,
						GETPOST("id_entrepot_destination",'int'),
						GETPOST("nbpiece",'int'),
						0,
						GETPOST("label",'san_alpha'),
						$pricedest,
						$eatby,$sellby,$batch,
						GETPOST('inventorycode')
					);
					if ($result2 < 0) $error++;
				}
			}
			else
			{
				if (! $error)
				{
    			    // Remove stock
    				$result1=$object->correct_stock(
    					$user,
    					GETPOST("id_entrepot"),
    					GETPOST("nbpiece"),
    					1,
    					GETPOST("label"),
    					$pricesrc,
    					GETPOST('inventorycode')
    				);
    				if ($result1 < 0) $error++;
				}
				if (! $error)
				{
    				// Add stock
    				$result2=$object->correct_stock(
    					$user,
    					GETPOST("id_entrepot_destination"),
    					GETPOST("nbpiece"),
    					0,
    					GETPOST("label"),
    					$pricedest,
    					GETPOST('inventorycode')
    				);
    				if ($result2 < 0) $error++;
				}
			}


			if (! $error && $result1 >= 0 && $result2 >= 0)
			{
				$db->commit();

				if ($backtopage)
				{
					header("Location: ".$backtopage);
					exit;
				}
				else
				{
					header("Location: product.php?id=".$object->id);
					exit;
				}
			}
			else
			{
				setEventMessages($object->error, $object->errors, 'errors');
				$db->rollback();
				$action='transfert';
			}
		}
	}
}

// Update batch information
if ($action == 'updateline' && GETPOST('save') == $langs->trans('Save'))
{

    $pdluo = new Productbatch($db);
    $result=$pdluo->fetch(GETPOST('pdluoid','int'));

    if ($result>0)
    {
        if ($pdluo->id)
        {
            if ((! GETPOST("sellby")) && (! GETPOST("eatby")) && (! $batchnumber)) {
                setEventMessages($langs->trans("ErrorFieldRequired", $langs->transnoentitiesnoconv("atleast1batchfield")), null, 'errors');
            }
            else
            {
                $d_eatby=dol_mktime(0, 0, 0, $_POST['eatbymonth'], $_POST['eatbyday'], $_POST['eatbyyear']);
                $d_sellby=dol_mktime(0, 0, 0, $_POST['sellbymonth'], $_POST['sellbyday'], $_POST['sellbyyear']);
                $pdluo->batch=$batchnumber;
                $pdluo->eatby=$d_eatby;
                $pdluo->sellby=$d_sellby;
                $result=$pdluo->update($user);
                if ($result<0)
                {
                    setEventMessages($pdluo->error,$pdluo->errors, 'errors');
                }
            }
        }
        else
        {
            setEventMessages($langs->trans('BatchInformationNotfound'),null, 'errors');
        }
    }
    else
    {
        setEventMessages($pdluo->error,null, 'errors');
    }
    header("Location: product.php?id=".$id);
    exit;
}



/*
 * View
 */

$form = new Form($db);
$formproduct=new FormProduct($db);
if (! empty($conf->projet->enabled)) $formproject=new FormProjets($db);

if ($id > 0 || $ref)
{
	$object = new Product($db);
	$result = $object->fetch($id,$ref);

	$variants = $object->hasVariants();

	$object->load_stock();

	$title = $langs->trans('ProductServiceCard');
	$helpurl = '';
	$shortlabel = dol_trunc($object->label,16);
	if (GETPOST("type") == '0' || ($object->type == Product::TYPE_PRODUCT))
	{
		$title = $langs->trans('Product')." ". $shortlabel ." - ".$langs->trans('Stock');
		$helpurl='EN:Module_Products|FR:Module_Produits|ES:M&oacute;dulo_Productos';
	}
	if (GETPOST("type") == '1' || ($object->type == Product::TYPE_SERVICE))
	{
		$title = $langs->trans('Service')." ". $shortlabel ." - ".$langs->trans('Stock');
		$helpurl='EN:Module_Services_En|FR:Module_Services|ES:M&oacute;dulo_Servicios';
	}

	llxHeader('', $title, $helpurl);

	if ($result > 0)
	{
		$head=product_prepare_head($object);
		$titre=$langs->trans("CardProduct".$object->type);
		$picto=($object->type==Product::TYPE_SERVICE?'service':'product');

		dol_fiche_head($head, 'stock', $titre, -1, $picto);

		dol_htmloutput_events();

        $linkback = '<a href="'.DOL_URL_ROOT.'/product/list.php?restore_lastsearch_values=1">'.$langs->trans("BackToList").'</a>';

        $shownav = 1;
        if ($user->societe_id && ! in_array('stock', explode(',',$conf->global->MAIN_MODULES_FOR_EXTERNAL))) $shownav=0;

        dol_banner_tab($object, 'ref', $linkback, $shownav, 'ref');

        print '<div class="fichecenter">';

        print '<div class="underbanner clearboth"></div>';
        print '<table class="border tableforfield" width="100%">';

		if (! $variants) {

			if ($conf->productbatch->enabled) {
				print '<tr><td class="titlefield">' . $langs->trans("ManageLotSerial") . '</td><td>';
				print $object->getLibStatut(0, 2);
				print '</td></tr>';
			}

			// PMP
			print '<tr><td class="titlefield">' . $langs->trans("AverageUnitPricePMP") . '</td>';
			print '<td>';
			if ($object->pmp > 0) print price($object->pmp) . ' ' . $langs->trans("HT");
			print '</td>';
			print '</tr>';

			// Minimum Price
			print '<tr><td>' . $langs->trans("BuyingPriceMin") . '</td>';
			print '<td>';
			$product_fourn = new ProductFournisseur($db);
			if ($product_fourn->find_min_price_product_fournisseur($object->id) > 0) {
				if ($product_fourn->product_fourn_price_id > 0) print $product_fourn->display_price_product_fournisseur();
				else print $langs->trans("NotDefined");
			}
			print '</td></tr>';

			if (empty($conf->global->PRODUIT_MULTIPRICES)) {
				// Price
				print '<tr><td>' . $langs->trans("SellingPrice") . '</td><td>';
				if ($object->price_base_type == 'TTC') {
					print price($object->price_ttc) . ' ' . $langs->trans($object->price_base_type);
				} else {
					print price($object->price) . ' ' . $langs->trans($object->price_base_type);
				}
				print '</td></tr>';

				// Price minimum
				print '<tr><td>' . $langs->trans("MinPrice") . '</td><td>';
				if ($object->price_base_type == 'TTC') {
					print price($object->price_min_ttc) . ' ' . $langs->trans($object->price_base_type);
				} else {
					print price($object->price_min) . ' ' . $langs->trans($object->price_base_type);
				}
				print '</td></tr>';
			} else {
				// Price
				print '<tr><td>' . $langs->trans("SellingPrice") . '</td><td>';
				print $langs->trans("Variable");
				print '</td></tr>';

				// Price minimum
				print '<tr><td>' . $langs->trans("MinPrice") . '</td><td>';
				print $langs->trans("Variable");
				print '</td></tr>';
			}

			// Stock alert threshold
			print '<tr><td>' . $form->editfieldkey($form->textwithpicto($langs->trans("StockLimit"), $langs->trans("StockLimitDesc"), 1), 'seuil_stock_alerte', $object->seuil_stock_alerte, $object, $user->rights->produit->creer) . '</td><td>';
			print $form->editfieldval("StockLimit", 'seuil_stock_alerte', $object->seuil_stock_alerte, $object, $user->rights->produit->creer, 'string');
			print '</td></tr>';

			// Hook formObject
			$parameters = array();
			$reshook = $hookmanager->executeHooks('formObjectOptions', $parameters, $object, $action);    // Note that $action and $object may have been modified by hook
			print $hookmanager->resPrint;

			// Desired stock
			print '<tr><td>' . $form->editfieldkey($form->textwithpicto($langs->trans("DesiredStock"), $langs->trans("DesiredStockDesc"), 1), 'desiredstock', $object->desiredstock, $object, $user->rights->produit->creer);
			print '</td><td>';
			print $form->editfieldval("DesiredStock", 'desiredstock', $object->desiredstock, $object, $user->rights->produit->creer, 'string');
			print '</td></tr>';

<<<<<<< HEAD
        // Stock alert threshold
        print '<tr><td>'.$form->editfieldkey($form->textwithpicto($langs->trans("StockLimit"), $langs->trans("StockLimitDesc"), 1),'seuil_stock_alerte',$object->seuil_stock_alerte,$object,$user->rights->produit->creer).'</td><td>';
        print $form->editfieldval("StockLimit",'seuil_stock_alerte',$object->seuil_stock_alerte,$object,$user->rights->produit->creer,'string');
        print '</td></tr>';

		// Hook formObject
		$parameters=array();
		$reshook=$hookmanager->executeHooks('formObjectOptions',$parameters,$object,$action);    // Note that $action and $object may have been modified by hook
		print $hookmanager->resPrint;

        // Desired stock
        print '<tr><td>'.$form->editfieldkey($form->textwithpicto($langs->trans("DesiredStock"), $langs->trans("DesiredStockDesc"), 1),'desiredstock',$object->desiredstock,$object,$user->rights->produit->creer);
        print '</td><td>';
        print $form->editfieldval("DesiredStock",'desiredstock',$object->desiredstock,$object,$user->rights->produit->creer,'string');
        print '</td></tr>';

        // Real stock
        $text_stock_options = $langs->trans("RealStockDesc").'<br>';
        $text_stock_options.= $langs->trans("RealStockWillAutomaticallyWhen").'<br>';
        $text_stock_options.= (! empty($conf->global->STOCK_CALCULATE_ON_SHIPMENT) || ! empty($conf->global->STOCK_CALCULATE_ON_SHIPMENT_CLOSE)?$langs->trans("DeStockOnShipment").'<br>':'');
        $text_stock_options.= (! empty($conf->global->STOCK_CALCULATE_ON_VALIDATE_ORDER)?$langs->trans("DeStockOnValidateOrder").'<br>':'');
        $text_stock_options.= (! empty($conf->global->STOCK_CALCULATE_ON_BILL)?$langs->trans("DeStockOnBill").'<br>':'');
        $text_stock_options.= (! empty($conf->global->STOCK_CALCULATE_ON_SUPPLIER_BILL)?$langs->trans("ReStockOnBill").'<br>':'');
        $text_stock_options.= (! empty($conf->global->STOCK_CALCULATE_ON_SUPPLIER_VALIDATE_ORDER)?$langs->trans("ReStockOnValidateOrder").'<br>':'');
        $text_stock_options.= (! empty($conf->global->STOCK_CALCULATE_ON_SUPPLIER_DISPATCH_ORDER)?$langs->trans("ReStockOnDispatchOrder").'<br>':'');
        print '<tr><td>';
        print $form->textwithpicto($langs->trans("PhysicalStock"), $text_stock_options, 1);
        print '</td>';
		print '<td>'.price2num($object->stock_reel, 'MS');
		if ($object->seuil_stock_alerte != '' && ($object->stock_reel < $object->seuil_stock_alerte)) print ' '.img_warning($langs->trans("StockLowerThanLimit", $object->seuil_stock_alerte));
		print '</td>';
		print '</tr>';
=======
			// Real stock
			$text_stock_options = $langs->trans("RealStockDesc") . '<br>';
			$text_stock_options .= $langs->trans("RealStockWillAutomaticallyWhen") . '<br>';
			$text_stock_options .= (!empty($conf->global->STOCK_CALCULATE_ON_SHIPMENT) || !empty($conf->global->STOCK_CALCULATE_ON_SHIPMENT_CLOSE) ? $langs->trans("DeStockOnShipment") . '<br>' : '');
			$text_stock_options .= (!empty($conf->global->STOCK_CALCULATE_ON_VALIDATE_ORDER) ? $langs->trans("DeStockOnValidateOrder") . '<br>' : '');
			$text_stock_options .= (!empty($conf->global->STOCK_CALCULATE_ON_BILL) ? $langs->trans("DeStockOnBill") . '<br>' : '');
			$text_stock_options .= (!empty($conf->global->STOCK_CALCULATE_ON_SUPPLIER_BILL) ? $langs->trans("ReStockOnBill") . '<br>' : '');
			$text_stock_options .= (!empty($conf->global->STOCK_CALCULATE_ON_SUPPLIER_VALIDATE_ORDER) ? $langs->trans("ReStockOnValidateOrder") . '<br>' : '');
			$text_stock_options .= (!empty($conf->global->STOCK_CALCULATE_ON_SUPPLIER_DISPATCH_ORDER) ? $langs->trans("ReStockOnDispatchOrder") . '<br>' : '');
			print '<tr><td>';
			print $form->textwithpicto($langs->trans("PhysicalStock"), $text_stock_options, 1);
			print '</td>';
			print '<td>' . price2num($object->stock_reel, 'MS');
			if ($object->seuil_stock_alerte != '' && ($object->stock_reel < $object->seuil_stock_alerte)) print ' ' . img_warning($langs->trans("StockLowerThanLimit", $object->seuil_stock_alerte));
			print '</td>';
			print '</tr>';
>>>>>>> d9b8a8c8

			$stocktheo = price2num($object->stock_theorique, 'MS');

			$found = 0;
			$helpondiff = '<strong>' . $langs->trans("StockDiffPhysicTeoric") . ':</strong><br>';
			// Number of customer orders running
			if (!empty($conf->commande->enabled)) {
				if ($found) $helpondiff .= '<br>'; else $found = 1;
				$helpondiff .= $langs->trans("ProductQtyInCustomersOrdersRunning") . ': ' . $object->stats_commande['qty'];
				$result = $object->load_stats_commande(0, '0', 1);
				if ($result < 0) dol_print_error($db, $object->error);
				$helpondiff .= ' (' . $langs->trans("ProductQtyInDraft") . ': ' . $object->stats_commande['qty'] . ')';
			}

			// Number of product from customer order already sent (partial shipping)
			if (!empty($conf->expedition->enabled)) {
				if ($found) $helpondiff .= '<br>'; else $found = 1;
				$result = $object->load_stats_sending(0, '2', 1);
				$helpondiff .= $langs->trans("ProductQtyInShipmentAlreadySent") . ': ' . $object->stats_expedition['qty'];
			}

			// Number of supplier order running
			if (!empty($conf->fournisseur->enabled)) {
				if ($found) $helpondiff .= '<br>'; else $found = 1;
				$result = $object->load_stats_commande_fournisseur(0, '3,4', 1);
				$helpondiff .= $langs->trans("ProductQtyInSuppliersOrdersRunning") . ': ' . $object->stats_commande_fournisseur['qty'];
				$result = $object->load_stats_commande_fournisseur(0, '0,1,2', 1);
				if ($result < 0) dol_print_error($db, $object->error);
				$helpondiff .= ' (' . $langs->trans("ProductQtyInDraftOrWaitingApproved") . ': ' . $object->stats_commande_fournisseur['qty'] . ')';
			}

			// Number of product from supplier order already received (partial receipt)
			if (!empty($conf->fournisseur->enabled)) {
				if ($found) $helpondiff .= '<br>'; else $found = 1;
				$helpondiff .= $langs->trans("ProductQtyInSuppliersShipmentAlreadyRecevied") . ': ' . $object->stats_reception['qty'];
			}

			// Calculating a theorical value
			print '<tr><td>';
			print $form->textwithpicto($langs->trans("VirtualStock"), $langs->trans("VirtualStockDesc"));
			print '</td>';
			print "<td>";
			//print (empty($stocktheo)?0:$stocktheo);
			print $form->textwithpicto((empty($stocktheo) ? 0 : $stocktheo), $helpondiff);
			if ($object->seuil_stock_alerte != '' && ($object->stock_theorique < $object->seuil_stock_alerte)) print ' ' . img_warning($langs->trans("StockLowerThanLimit", $object->seuil_stock_alerte));
			print '</td>';
			print '</tr>';

			// Last movement
			$sql = "SELECT max(m.datem) as datem";
			$sql .= " FROM " . MAIN_DB_PREFIX . "stock_mouvement as m";
			$sql .= " WHERE m.fk_product = '" . $object->id . "'";
			$resqlbis = $db->query($sql);
			if ($resqlbis) {
				$obj = $db->fetch_object($resqlbis);
				$lastmovementdate = $db->jdate($obj->datem);
			} else {
				dol_print_error($db);
			}
			print '<tr><td class="tdtop">' . $langs->trans("LastMovement") . '</td><td>';
			if ($lastmovementdate) {
				print dol_print_date($lastmovementdate, 'dayhour') . ' ';
				print '(<a href="' . DOL_URL_ROOT . '/product/stock/movement_list.php?idproduct=' . $object->id . '">' . $langs->trans("FullList") . '</a>)';
			} else {
				print '<a href="' . DOL_URL_ROOT . '/product/stock/movement_list.php?idproduct=' . $object->id . '">' . $langs->trans("None") . '</a>';
			}
			print "</td></tr>";
		}
		print "</table>";

        print '</div>';
        print '<div style="clear:both"></div>';

		dol_fiche_end();
	}

	// Correct stock
	if ($action == "correction")
	{
		include DOL_DOCUMENT_ROOT.'/product/stock/tpl/stockcorrection.tpl.php';
		print '<br><br>';
	}

	// Transfer of units
	if ($action == "transfert")
	{
		include DOL_DOCUMENT_ROOT.'/product/stock/tpl/stocktransfer.tpl.php';
		print '<br><br>';
	}
}
else
{
	dol_print_error();
}


/* ************************************************************************** */
/*                                                                            */
/* Barre d'action                                                             */
/*                                                                            */
/* ************************************************************************** */

$parameters=array();

$reshook=$hookmanager->executeHooks('addMoreActionsButtons',$parameters,$object,$action);    // Note that $action and $object may have been modified by hook
if (empty($reshook))
{

	if (empty($action) && $object->id)
	{
	    print "<div class=\"tabsAction\">\n";

		if ($user->rights->stock->mouvement->creer)
		{
			if (! $variants) {
				print '<a class="butAction" href="' . $_SERVER["PHP_SELF"] . '?id=' . $object->id . '&amp;action=correction">' . $langs->trans("CorrectStock") . '</a>';
			}
			else
			{
				print '<a class="butActionRefused" href="#" title="'.$langs->trans("ActionAvailableOnVariantProductOnly").'">' . $langs->trans("CorrectStock") . '</a>';
			}
		}
		else
		{
			print '<a class="butActionRefused" href="#" title="'.$langs->trans("NotEnoughPermissions").'">' . $langs->trans("CorrectStock") . '</a>';
		}

		//if (($user->rights->stock->mouvement->creer) && ! $object->hasbatch())
		if ($user->rights->stock->mouvement->creer)
		{
			if (! $variants) {
				print '<a class="butAction" href="' . $_SERVER["PHP_SELF"] . '?id=' . $object->id . '&amp;action=transfert">' . $langs->trans("TransferStock") . '</a>';
			}
			else
			{
				print '<a class="butActionRefused" href="#" title="'.$langs->trans("ActionAvailableOnVariantProductOnly").'">' . $langs->trans("TransferStock") . '</a>';
			}
		}
		else
		{
			print '<a class="butActionRefused" href="#" title="'.$langs->trans("NotEnoughPermissions").'">' . $langs->trans("CorrectStock") . '</a>';
		}

		print '</div>';
	}
}


if (! $variants) {
	/*
	 * Stock detail (by warehouse). May go down into batch details.
	 */

	print '<div class="div-table-responsive">';

	print '<table class="noborder" width="100%">';
	print '<tr class="liste_titre">';
	print '<td colspan="4">' . $langs->trans("Warehouse") . '</td>';
	print '<td align="right">' . $langs->trans("NumberOfUnit") . '</td>';
	print '<td align="right">' . $langs->trans("AverageUnitPricePMPShort") . '</td>';
	print '<td align="right">' . $langs->trans("EstimatedStockValueShort") . '</td>';
	print '<td align="right">' . $langs->trans("SellPriceMin") . '</td>';
	print '<td align="right">' . $langs->trans("EstimatedStockValueSellShort") . '</td>';
	print '</tr>';
	if ((!empty($conf->productbatch->enabled)) && $object->hasbatch()) {
		print '<tr class="liste_titre"><td width="10%"></td>';
		print '<td align="right" width="10%">' . $langs->trans("batch_number") . '</td>';
		print '<td align="center" width="10%">' . $langs->trans("EatByDate") . '</td>';
		print '<td align="center" width="10%">' . $langs->trans("SellByDate") . '</td>';
		print '<td></td>';
		print '<td></td>';
		print '<td></td>';
		print '<td></td>';
		print '<td></td>';
		print '</tr>';
	}

<<<<<<< HEAD
$sql = "SELECT e.rowid, e.ref as label, e.lieu, ps.reel, ps.rowid as product_stock_id, p.pmp";
$sql.= " FROM ".MAIN_DB_PREFIX."entrepot as e,";
$sql.= " ".MAIN_DB_PREFIX."product_stock as ps";
$sql.= " LEFT JOIN ".MAIN_DB_PREFIX."product as p ON p.rowid = ps.fk_product";
$sql.= " WHERE ps.reel != 0";
$sql.= " AND ps.fk_entrepot = e.rowid";
$sql.= " AND e.entity IN (".getEntity('stock').")";
$sql.= " AND ps.fk_product = ".$object->id;
$sql.= " ORDER BY e.ref";

$entrepotstatic=new Entrepot($db);
$product_lot_static=new Productlot($db);

$total=0;
$totalvalue=$totalvaluesell=0;

$resql=$db->query($sql);
if ($resql)
{
	$num = $db->num_rows($resql);
	$total=$totalwithpmp;
	$i=0; $var=false;
	while ($i < $num)
	{
		$obj = $db->fetch_object($resql);
		$entrepotstatic->id=$obj->rowid;
		$entrepotstatic->libelle=$obj->label;
		$entrepotstatic->lieu=$obj->lieu;
		$stock_real = price2num($obj->reel, 'MS');
		print '<tr class="oddeven">';
		print '<td colspan="4">'.$entrepotstatic->getNomUrl(1).'</td>';
		print '<td align="right">'.$stock_real.($stock_real < 0 ?' '.img_warning():'').'</td>';
		// PMP
		print '<td align="right">'.(price2num($object->pmp)?price2num($object->pmp,'MU'):'').'</td>';
		// Value purchase
		print '<td align="right">'.(price2num($object->pmp)?price(price2num($object->pmp*$obj->reel,'MT')):'').'</td>';
        // Sell price
		print '<td align="right">';
        if (empty($conf->global->PRODUIT_MULTIPRICES)) print price(price2num($object->price,'MU'),1);
        else print $langs->trans("Variable");
        print '</td>';
        // Value sell
        print '<td align="right">';
        if (empty($conf->global->PRODUIT_MULTIPRICES)) print price(price2num($object->price*$obj->reel,'MT'),1).'</td>';
        else print $langs->trans("Variable");
		print '</tr>'; ;
		$total += $obj->reel;
		if (price2num($object->pmp)) $totalwithpmp += $obj->reel;
		$totalvalue = $totalvalue + ($object->pmp*$obj->reel);
        $totalvaluesell = $totalvaluesell + ($object->price*$obj->reel);
		// Batch Detail
		if ((! empty($conf->productbatch->enabled)) && $object->hasbatch())
		{
			$details=Productbatch::findAll($db, $obj->product_stock_id, 0, $object->id);
			if ($details<0) dol_print_error($db);
			foreach ($details as $pdluo)
			{
				$product_lot_static->id = $pdluo->lotid;
				$product_lot_static->batch = $pdluo->batch;
				$product_lot_static->eatby = $pdluo->eatby;
				$product_lot_static->sellby = $pdluo->sellby;

			    if ($action == 'editline' && GETPOST('lineid','int') == $pdluo->id)
			    { //Current line edit
			        print "\n".'<tr>';
			        print '<td colspan="9">';
			        print '<form action="'.$_SERVER["PHP_SELF"].'" method="POST">';
			        print '<input type="hidden" name="pdluoid" value="'.$pdluo->id.'"><input type="hidden" name="action" value="updateline"><input type="hidden" name="id" value="'.$id.'"><table class="noborder" width="100%"><tr><td width="10%"></td>';
			        print '<td align="right" width="10%"><input type="text" name="batch_number" value="'.$pdluo->batch.'"></td>';
			        print '<td align="center" width="10%">';
			        $form->select_date($pdluo->eatby,'eatby','','',1,'',1,0,1);
			        print '</td>';
			        print '<td align="center" width="10%">';
			        $form->select_date($pdluo->sellby,'sellby','','',1,'',1,0,1);
			        print '</td>';
			        print '<td align="right" width="10%">'.$pdluo->qty.($pdluo->qty<0?' '.img_warning():'').'</td>';
			        print '<td colspan="4"><input type="submit" class="button" id="savelinebutton" name="save" value="'.$langs->trans("Save").'">';
		            print '<input type="submit" class="button" id="cancellinebutton" name="Cancel" value="'.$langs->trans("Cancel").'"></td></tr>';
			        print '</table>';
			        print '</form>';
			        print '</td></tr>';
			    }
			    else
				{
                    print "\n".'<tr><td align="right">';
                    print img_picto($langs->trans("Tranfer"),'uparrow','class="hideonsmartphone"').' ';
					print '<a href="'.$_SERVER["PHP_SELF"].'?id='.$object->id.'&amp;id_entrepot='.$entrepotstatic->id.'&amp;action=transfert&amp;pdluoid='.$pdluo->id.'">'.$langs->trans("TransferStock").'</a>';
					// Disabled, because edition of stock content must use the "Correct stock menu".
					// Do not use this, or data will be wrong (bad tracking of movement label, inventory code, ...
                    //print '<a href="'.$_SERVER["PHP_SELF"].'?id='.$id.'&amp;action=editline&amp;lineid='.$pdluo->id.'#'.$pdluo->id.'">';
                    //print img_edit().'</a></td>';
                    print '<td align="right">';
                    print $product_lot_static->getNomUrl(1);
                    print '</td>';
                    print '<td align="center">'. dol_print_date($pdluo->eatby,'day') .'</td>';
                    print '<td align="center">'. dol_print_date($pdluo->sellby,'day') .'</td>';
                    print '<td align="right">'.$pdluo->qty.($pdluo->qty<0?' '.img_warning():'').'</td>';
                    print '<td colspan="4"></td></tr>';
			    }
=======
	$sql = "SELECT e.rowid, e.ref as label, e.lieu, ps.reel, ps.rowid as product_stock_id, p.pmp";
	$sql .= " FROM " . MAIN_DB_PREFIX . "entrepot as e,";
	$sql .= " " . MAIN_DB_PREFIX . "product_stock as ps";
	$sql .= " LEFT JOIN " . MAIN_DB_PREFIX . "product as p ON p.rowid = ps.fk_product";
	$sql .= " WHERE ps.reel != 0";
	$sql .= " AND ps.fk_entrepot = e.rowid";
	$sql .= " AND e.entity IN (" . getEntity('stock') . ")";
	$sql .= " AND ps.fk_product = " . $object->id;
	$sql .= " ORDER BY e.ref";

	$entrepotstatic = new Entrepot($db);
	$product_lot_static = new Productlot($db);

	$total = 0;
	$totalvalue = $totalvaluesell = 0;

	$resql = $db->query($sql);
	if ($resql) {
		$num = $db->num_rows($resql);
		$total = $totalwithpmp;
		$i = 0;
		$var = false;
		while ($i < $num) {
			$obj = $db->fetch_object($resql);
			$entrepotstatic->id = $obj->rowid;
			$entrepotstatic->libelle = $obj->label;
			$entrepotstatic->lieu = $obj->lieu;
			$stock_real = price2num($obj->reel, 'MS');
			print '<tr class="oddeven">';
			print '<td colspan="4">' . $entrepotstatic->getNomUrl(1) . '</td>';
			print '<td align="right">' . $stock_real . ($stock_real < 0 ? ' ' . img_warning() : '') . '</td>';
			// PMP
			print '<td align="right">' . (price2num($object->pmp) ? price2num($object->pmp, 'MU') : '') . '</td>';
			// Value purchase
			print '<td align="right">' . (price2num($object->pmp) ? price(price2num($object->pmp * $obj->reel, 'MT')) : '') . '</td>';
			// Sell price
			print '<td align="right">';
			if (empty($conf->global->PRODUIT_MULTIPRICES)) print price(price2num($object->price, 'MU'), 1);
			else print $langs->trans("Variable");
			print '</td>';
			// Value sell
			print '<td align="right">';
			if (empty($conf->global->PRODUIT_MULTIPRICES)) print price(price2num($object->price * $obj->reel, 'MT'), 1) . '</td>';
			else print $langs->trans("Variable");
			print '</tr>';
			$total += $obj->reel;
			if (price2num($object->pmp)) $totalwithpmp += $obj->reel;
			$totalvalue = $totalvalue + ($object->pmp * $obj->reel);
			$totalvaluesell = $totalvaluesell + ($object->price * $obj->reel);
			// Batch Detail
			if ((!empty($conf->productbatch->enabled)) && $object->hasbatch()) {
				$details = Productbatch::findAll($db, $obj->product_stock_id, 0, $object->id);
				if ($details < 0) dol_print_error($db);
				foreach ($details as $pdluo) {
					$product_lot_static->id = $pdluo->lotid;
					$product_lot_static->batch = $pdluo->batch;
					$product_lot_static->eatby = $pdluo->eatby;
					$product_lot_static->sellby = $pdluo->sellby;

					if ($action == 'editline' && GETPOST('lineid', 'int') == $pdluo->id) { //Current line edit
						print "\n" . '<tr>';
						print '<td colspan="9">';
						print '<form action="' . $_SERVER["PHP_SELF"] . '" method="POST">';
						print '<input type="hidden" name="pdluoid" value="' . $pdluo->id . '"><input type="hidden" name="action" value="updateline"><input type="hidden" name="id" value="' . $id . '"><table class="noborder" width="100%"><tr><td width="10%"></td>';
						print '<td align="right" width="10%"><input type="text" name="batch_number" value="' . $pdluo->batch . '"></td>';
						print '<td align="center" width="10%">';
						print $form->selectDate($pdluo->eatby, 'eatby', '', '', 1, '', 1, 0);
						print '</td>';
						print '<td align="center" width="10%">';
						print $form->selectDate($pdluo->sellby, 'sellby', '', '', 1, '', 1, 0);
						print '</td>';
						print '<td align="right" width="10%">' . $pdluo->qty . ($pdluo->qty < 0 ? ' ' . img_warning() : '') . '</td>';
						print '<td colspan="4"><input type="submit" class="button" id="savelinebutton" name="save" value="' . $langs->trans("Save") . '">';
						print '<input type="submit" class="button" id="cancellinebutton" name="Cancel" value="' . $langs->trans("Cancel") . '"></td></tr>';
						print '</table>';
						print '</form>';
						print '</td></tr>';
					} else {
						print "\n" . '<tr><td align="right">';
						print img_picto($langs->trans("Tranfer"), 'uparrow', 'class="hideonsmartphone"') . ' ';
						print '<a href="' . $_SERVER["PHP_SELF"] . '?id=' . $object->id . '&amp;id_entrepot=' . $entrepotstatic->id . '&amp;action=transfert&amp;pdluoid=' . $pdluo->id . '">' . $langs->trans("TransferStock") . '</a>';
						// Disabled, because edition of stock content must use the "Correct stock menu".
						// Do not use this, or data will be wrong (bad tracking of movement label, inventory code, ...
						//print '<a href="'.$_SERVER["PHP_SELF"].'?id='.$id.'&amp;action=editline&amp;lineid='.$pdluo->id.'#'.$pdluo->id.'">';
						//print img_edit().'</a></td>';
						print '<td align="right">';
						print $product_lot_static->getNomUrl(1);
						print '</td>';
						print '<td align="center">' . dol_print_date($pdluo->eatby, 'day') . '</td>';
						print '<td align="center">' . dol_print_date($pdluo->sellby, 'day') . '</td>';
						print '<td align="right">' . $pdluo->qty . ($pdluo->qty < 0 ? ' ' . img_warning() : '') . '</td>';
						print '<td colspan="4"></td></tr>';
					}
				}
>>>>>>> d9b8a8c8
			}
			$i++;
		}
	} else dol_print_error($db);

	print '<tr class="liste_total"><td align="right" class="liste_total" colspan="4">' . $langs->trans("Total") . ':</td>';
	print '<td class="liste_total" align="right">' . price2num($total, 'MS') . '</td>';
	print '<td class="liste_total" align="right">';
	print ($totalwithpmp ? price(price2num($totalvalue / $totalwithpmp, 'MU')) : '&nbsp;');    // This value may have rounding errors
	print '</td>';
// Value purchase
	print '<td class="liste_total" align="right">';
	print $totalvalue ? price(price2num($totalvalue, 'MT'), 1) : '&nbsp;';
	print '</td>';
	print '<td class="liste_total" align="right">';
	if (empty($conf->global->PRODUIT_MULTIPRICES)) print ($total ? price($totalvaluesell / $total, 1) : '&nbsp;');
	else print $langs->trans("Variable");
	print '</td>';
// Value to sell
<<<<<<< HEAD
print '<td class="liste_total" align="right">';
if (empty($conf->global->PRODUIT_MULTIPRICES)) print price(price2num($totalvaluesell,'MT'),1);
else print $langs->trans("Variable");
print '</td>';
print "</tr>";
print "</table>";
print '</div>';

if (!empty($conf->global->STOCK_ALLOW_ADD_LIMIT_STOCK_BY_WAREHOUSE))
{
	print '<br><br>';
	print_titre($langs->trans('AddNewProductStockWarehouse'));

	if (!empty($user->rights->produit->creer)){
		print '<form action="'.$_SERVER["PHP_SELF"].'" method="POST">';
		print '<input type="hidden" name="action" value="addlimitstockwarehouse">';
		print '<input type="hidden" name="id" value="'.$id.'">';
	}
	print '<table class="noborder" width="100%">';
	if (!empty($user->rights->produit->creer)){
		print '<tr class="liste_titre"><td width="40%">'.$formproduct->selectWarehouses('', 'fk_entrepot').'</td>';
		print '<td align="right"><input name="seuil_stock_alerte" type="text" placeholder="'.$langs->trans("StockLimit").'" /></td>';
		print '<td align="right"><input name="desiredstock" type="text" placeholder="'.$langs->trans("DesiredStock").'" /></td>';
		print '<td align="right"><input type="submit" value="'.$langs->trans('Save').'" class="button" /></td>';
		print '</tr>';
	}else{
		print '<tr class="liste_titre"><td width="40%">'.$langs->trans("Warehouse").'</td>';
		print '<td align="right">'.$langs->trans("StockLimit").'</td>';
		print '<td align="right">'.$langs->trans("DesiredStock").'</td>';
		print '</tr>';
	}

	$pse = new ProductStockEntrepot($db);
	$lines = $pse->fetchAll($id);
=======
	print '<td class="liste_total" align="right">';
	if (empty($conf->global->PRODUIT_MULTIPRICES)) print price(price2num($totalvaluesell, 'MT'), 1);
	else print $langs->trans("Variable");
	print '</td>';
	print "</tr>";
	print "</table>";
	print '</div>';

	if (!empty($conf->global->STOCK_ALLOW_ADD_LIMIT_STOCK_BY_WAREHOUSE)) {
		print '<br><br>';
		print_titre($langs->trans('AddNewProductStockWarehouse'));

		if (!empty($user->rights->produit->creer)) {
			print '<form action="' . $_SERVER["PHP_SELF"] . '" method="POST">';
			print '<input type="hidden" name="action" value="addlimitstockwarehouse">';
			print '<input type="hidden" name="id" value="' . $id . '">';
		}
		print '<table class="noborder" width="100%">';
		if (!empty($user->rights->produit->creer)) {
			print '<tr class="liste_titre"><td width="40%">' . $formproduct->selectWarehouses('', 'fk_entrepot') . '</td>';
			print '<td align="right"><input name="seuil_stock_alerte" type="text" placeholder="' . $langs->trans("StockLimit") . '" /></td>';
			print '<td align="right"><input name="desiredstock" type="text" placeholder="' . $langs->trans("DesiredStock") . '" /></td>';
			print '<td align="right"><input type="submit" value="' . $langs->trans('Save') . '" class="button" /></td>';
			print '</tr>';
		} else {
			print '<tr class="liste_titre"><td width="40%">' . $langs->trans("Warehouse") . '</td>';
			print '<td align="right">' . $langs->trans("StockLimit") . '</td>';
			print '<td align="right">' . $langs->trans("DesiredStock") . '</td>';
			print '</tr>';
		}

		$pse = new ProductStockEntrepot($db);
		$lines = $pse->fetchAll($id);

		if (!empty($lines)) {
			$var = false;
			foreach ($lines as $line) {
				$ent = new Entrepot($db);
				$ent->fetch($line['fk_entrepot']);
				print '<tr class="oddeven"><td width="40%">' . $ent->getNomUrl(3) . '</td>';
				print '<td align="right">' . $line['seuil_stock_alerte'] . '</td>';
				print '<td align="right">' . $line['desiredstock'] . '</td>';
				if (!empty($user->rights->produit->creer)) {
					print '<td align="right"><a href="?id=' . $id . '&fk_productstockwarehouse=' . $line['id'] . '&action=delete_productstockwarehouse">' . img_delete() . '</a></td>';
				}
				print '</tr>';
			}
		}
>>>>>>> d9b8a8c8

		print "</table>";

		if (!empty($user->rights->produit->creer)) {
			print '</form>';
		}
	}
} else {
	// List of variants

	$prodstatic = new Product($db);
	$prodcomb = new ProductCombination($db);
	$comb2val = new ProductCombination2ValuePair($db);
	$productCombinations = $prodcomb->fetchAllByFkProductParent($object->id);

	print '<form method="POST" action="'.$_SERVER["PHP_SELF"].'">';
	print '<input type="hidden" name="token" value="'.$_SESSION['newtoken'].'">';
	print '<input type="hidden" name="action" value="massaction">';
	print '<input type="hidden" name="id" value="'.$id.'">';
	print '<input type="hidden" name="backtopage" value="'.$backtopage.'">';

	// load variants
	$title = $langs->trans("ProductCombinations");

	print_barre_liste($title, 0, $_SERVER["PHP_SELF"], '', $sortfield, $sortorder, '', 0);

	print '<div class="div-table-responsive">';
	?>
	<table class="liste">
		<tr class="liste_titre">
			<td class="liste_titre"><?php echo $langs->trans('Product') ?></td>
			<td class="liste_titre"><?php echo $langs->trans('Combination') ?></td>
			<td class="liste_titre center"><?php echo $langs->trans('OnSell') ?></td>
			<td class="liste_titre center"><?php echo $langs->trans('OnBuy') ?></td>
			<td class="liste_titre right"><?php echo $langs->trans('Stock') ?></td>
			<td class="liste_titre"></td>
		</tr>
		<?php

		if (count($productCombinations))
		{
<<<<<<< HEAD
			$ent = new Entrepot($db);
			$ent->fetch($line['fk_entrepot']);
			print '<tr class="oddeven"><td width="40%">'.$ent->getNomUrl(3).'</td>';
			print '<td align="right">'.$line['seuil_stock_alerte'].'</td>';
			print '<td align="right">'.$line['desiredstock'].'</td>';
			if (!empty($user->rights->produit->creer)){
			    print '<td align="right"><a href="?id='.$id.'&fk_productstockwarehouse='.$line['id'].'&action=delete_productstockwarehouse">'.img_delete().'</a></td>';
			}
=======
			$stock_total= 0;
			foreach ($productCombinations as $currcomb)
			{
				$prodstatic->fetch($currcomb->fk_product_child);
				$prodstatic->load_stock();
				$stock_total+=$prodstatic->stock_reel;
				?>
				<tr class="oddeven">
					<td><?php echo $prodstatic->getNomUrl(1) ?></td>
					<td>
						<?php

						$productCombination2ValuePairs = $comb2val->fetchByFkCombination($currcomb->id);
						$iMax = count($productCombination2ValuePairs);

						for ($i = 0; $i < $iMax; $i++) {
							echo dol_htmlentities($productCombination2ValuePairs[$i]);

							if ($i !== ($iMax - 1)) {
								echo ', ';
							}
						} ?>
					</td>
					<td style="text-align: center;"><?php echo $prodstatic->getLibStatut(2, 0) ?></td>
					<td style="text-align: center;"><?php echo $prodstatic->getLibStatut(2, 1) ?></td>
					<td class="right"><?php echo $prodstatic->stock_reel ?></td>
					<td class="right">
						<a class="paddingleft paddingright" href="<?php echo dol_buildpath('/product/stock/product.php?id='.$currcomb->fk_product_child, 2) ?>"><?php echo img_edit() ?></a>
					</td>
					<?php
					?>
				</tr>
				<?php
			}

			print '<tr class="liste_total">';
			print '<td colspan="4" align="left">'.$langs->trans("Total").'</td>';
			print '<td align="right">'.$stock_total.'</td>';
>>>>>>> d9b8a8c8
			print '</tr>';
		}
		else
		{
			print '<tr><td colspan="8"><span class="opacitymedium">'.$langs->trans("None").'</span></td></tr>';
		}
		?>
	</table>

	<?php
	print '</div>';

	if (!empty($user->rights->produit->creer)){ 
	    print '</form>'; 
	}
}

// End of page
llxFooter();
$db->close();<|MERGE_RESOLUTION|>--- conflicted
+++ resolved
@@ -45,8 +45,6 @@
 	require_once DOL_DOCUMENT_ROOT.'/projet/class/project.class.php';
 }
 
-<<<<<<< HEAD
-=======
 if (! empty($conf->variants->enabled)) {
 	require_once DOL_DOCUMENT_ROOT . '/variants/class/ProductAttribute.class.php';
 	require_once DOL_DOCUMENT_ROOT . '/variants/class/ProductAttributeValue.class.php';
@@ -54,7 +52,6 @@
 	require_once DOL_DOCUMENT_ROOT . '/variants/class/ProductCombination2ValuePair.class.php';
 }
 
->>>>>>> d9b8a8c8
 // Load translation files required by the page
 $langs->loadlangs(array('products', 'orders', 'bills', 'stocks', 'sendings'));
 if (! empty($conf->productbatch->enabled)) $langs->load("productbatch");
@@ -93,11 +90,7 @@
     $result = $object->fetch($id, $ref);
 }
 
-<<<<<<< HEAD
-if(empty($id) && !empty($object->id)) $id = $object->id; 
-=======
 if(empty($id) && !empty($object->id)) $id = $object->id;
->>>>>>> d9b8a8c8
 
 $modulepart='product';
 
@@ -144,12 +137,7 @@
 	if($maj_ok) {
 
 		$pse = new ProductStockEntrepot($db);
-<<<<<<< HEAD
-		if($pse->fetch('', $id, GETPOST('fk_entrepot')) > 0) {
-
-=======
 		if ($pse->fetch(0, $id, GETPOST('fk_entrepot','int')) > 0) {
->>>>>>> d9b8a8c8
 			// Update
 			$pse->seuil_stock_alerte = $seuil_stock_alerte;
 			$pse->desiredstock  	 = $desiredstock;
@@ -643,40 +631,6 @@
 			print $form->editfieldval("DesiredStock", 'desiredstock', $object->desiredstock, $object, $user->rights->produit->creer, 'string');
 			print '</td></tr>';
 
-<<<<<<< HEAD
-        // Stock alert threshold
-        print '<tr><td>'.$form->editfieldkey($form->textwithpicto($langs->trans("StockLimit"), $langs->trans("StockLimitDesc"), 1),'seuil_stock_alerte',$object->seuil_stock_alerte,$object,$user->rights->produit->creer).'</td><td>';
-        print $form->editfieldval("StockLimit",'seuil_stock_alerte',$object->seuil_stock_alerte,$object,$user->rights->produit->creer,'string');
-        print '</td></tr>';
-
-		// Hook formObject
-		$parameters=array();
-		$reshook=$hookmanager->executeHooks('formObjectOptions',$parameters,$object,$action);    // Note that $action and $object may have been modified by hook
-		print $hookmanager->resPrint;
-
-        // Desired stock
-        print '<tr><td>'.$form->editfieldkey($form->textwithpicto($langs->trans("DesiredStock"), $langs->trans("DesiredStockDesc"), 1),'desiredstock',$object->desiredstock,$object,$user->rights->produit->creer);
-        print '</td><td>';
-        print $form->editfieldval("DesiredStock",'desiredstock',$object->desiredstock,$object,$user->rights->produit->creer,'string');
-        print '</td></tr>';
-
-        // Real stock
-        $text_stock_options = $langs->trans("RealStockDesc").'<br>';
-        $text_stock_options.= $langs->trans("RealStockWillAutomaticallyWhen").'<br>';
-        $text_stock_options.= (! empty($conf->global->STOCK_CALCULATE_ON_SHIPMENT) || ! empty($conf->global->STOCK_CALCULATE_ON_SHIPMENT_CLOSE)?$langs->trans("DeStockOnShipment").'<br>':'');
-        $text_stock_options.= (! empty($conf->global->STOCK_CALCULATE_ON_VALIDATE_ORDER)?$langs->trans("DeStockOnValidateOrder").'<br>':'');
-        $text_stock_options.= (! empty($conf->global->STOCK_CALCULATE_ON_BILL)?$langs->trans("DeStockOnBill").'<br>':'');
-        $text_stock_options.= (! empty($conf->global->STOCK_CALCULATE_ON_SUPPLIER_BILL)?$langs->trans("ReStockOnBill").'<br>':'');
-        $text_stock_options.= (! empty($conf->global->STOCK_CALCULATE_ON_SUPPLIER_VALIDATE_ORDER)?$langs->trans("ReStockOnValidateOrder").'<br>':'');
-        $text_stock_options.= (! empty($conf->global->STOCK_CALCULATE_ON_SUPPLIER_DISPATCH_ORDER)?$langs->trans("ReStockOnDispatchOrder").'<br>':'');
-        print '<tr><td>';
-        print $form->textwithpicto($langs->trans("PhysicalStock"), $text_stock_options, 1);
-        print '</td>';
-		print '<td>'.price2num($object->stock_reel, 'MS');
-		if ($object->seuil_stock_alerte != '' && ($object->stock_reel < $object->seuil_stock_alerte)) print ' '.img_warning($langs->trans("StockLowerThanLimit", $object->seuil_stock_alerte));
-		print '</td>';
-		print '</tr>';
-=======
 			// Real stock
 			$text_stock_options = $langs->trans("RealStockDesc") . '<br>';
 			$text_stock_options .= $langs->trans("RealStockWillAutomaticallyWhen") . '<br>';
@@ -693,7 +647,6 @@
 			if ($object->seuil_stock_alerte != '' && ($object->stock_reel < $object->seuil_stock_alerte)) print ' ' . img_warning($langs->trans("StockLowerThanLimit", $object->seuil_stock_alerte));
 			print '</td>';
 			print '</tr>';
->>>>>>> d9b8a8c8
 
 			$stocktheo = price2num($object->stock_theorique, 'MS');
 
@@ -871,107 +824,6 @@
 		print '</tr>';
 	}
 
-<<<<<<< HEAD
-$sql = "SELECT e.rowid, e.ref as label, e.lieu, ps.reel, ps.rowid as product_stock_id, p.pmp";
-$sql.= " FROM ".MAIN_DB_PREFIX."entrepot as e,";
-$sql.= " ".MAIN_DB_PREFIX."product_stock as ps";
-$sql.= " LEFT JOIN ".MAIN_DB_PREFIX."product as p ON p.rowid = ps.fk_product";
-$sql.= " WHERE ps.reel != 0";
-$sql.= " AND ps.fk_entrepot = e.rowid";
-$sql.= " AND e.entity IN (".getEntity('stock').")";
-$sql.= " AND ps.fk_product = ".$object->id;
-$sql.= " ORDER BY e.ref";
-
-$entrepotstatic=new Entrepot($db);
-$product_lot_static=new Productlot($db);
-
-$total=0;
-$totalvalue=$totalvaluesell=0;
-
-$resql=$db->query($sql);
-if ($resql)
-{
-	$num = $db->num_rows($resql);
-	$total=$totalwithpmp;
-	$i=0; $var=false;
-	while ($i < $num)
-	{
-		$obj = $db->fetch_object($resql);
-		$entrepotstatic->id=$obj->rowid;
-		$entrepotstatic->libelle=$obj->label;
-		$entrepotstatic->lieu=$obj->lieu;
-		$stock_real = price2num($obj->reel, 'MS');
-		print '<tr class="oddeven">';
-		print '<td colspan="4">'.$entrepotstatic->getNomUrl(1).'</td>';
-		print '<td align="right">'.$stock_real.($stock_real < 0 ?' '.img_warning():'').'</td>';
-		// PMP
-		print '<td align="right">'.(price2num($object->pmp)?price2num($object->pmp,'MU'):'').'</td>';
-		// Value purchase
-		print '<td align="right">'.(price2num($object->pmp)?price(price2num($object->pmp*$obj->reel,'MT')):'').'</td>';
-        // Sell price
-		print '<td align="right">';
-        if (empty($conf->global->PRODUIT_MULTIPRICES)) print price(price2num($object->price,'MU'),1);
-        else print $langs->trans("Variable");
-        print '</td>';
-        // Value sell
-        print '<td align="right">';
-        if (empty($conf->global->PRODUIT_MULTIPRICES)) print price(price2num($object->price*$obj->reel,'MT'),1).'</td>';
-        else print $langs->trans("Variable");
-		print '</tr>'; ;
-		$total += $obj->reel;
-		if (price2num($object->pmp)) $totalwithpmp += $obj->reel;
-		$totalvalue = $totalvalue + ($object->pmp*$obj->reel);
-        $totalvaluesell = $totalvaluesell + ($object->price*$obj->reel);
-		// Batch Detail
-		if ((! empty($conf->productbatch->enabled)) && $object->hasbatch())
-		{
-			$details=Productbatch::findAll($db, $obj->product_stock_id, 0, $object->id);
-			if ($details<0) dol_print_error($db);
-			foreach ($details as $pdluo)
-			{
-				$product_lot_static->id = $pdluo->lotid;
-				$product_lot_static->batch = $pdluo->batch;
-				$product_lot_static->eatby = $pdluo->eatby;
-				$product_lot_static->sellby = $pdluo->sellby;
-
-			    if ($action == 'editline' && GETPOST('lineid','int') == $pdluo->id)
-			    { //Current line edit
-			        print "\n".'<tr>';
-			        print '<td colspan="9">';
-			        print '<form action="'.$_SERVER["PHP_SELF"].'" method="POST">';
-			        print '<input type="hidden" name="pdluoid" value="'.$pdluo->id.'"><input type="hidden" name="action" value="updateline"><input type="hidden" name="id" value="'.$id.'"><table class="noborder" width="100%"><tr><td width="10%"></td>';
-			        print '<td align="right" width="10%"><input type="text" name="batch_number" value="'.$pdluo->batch.'"></td>';
-			        print '<td align="center" width="10%">';
-			        $form->select_date($pdluo->eatby,'eatby','','',1,'',1,0,1);
-			        print '</td>';
-			        print '<td align="center" width="10%">';
-			        $form->select_date($pdluo->sellby,'sellby','','',1,'',1,0,1);
-			        print '</td>';
-			        print '<td align="right" width="10%">'.$pdluo->qty.($pdluo->qty<0?' '.img_warning():'').'</td>';
-			        print '<td colspan="4"><input type="submit" class="button" id="savelinebutton" name="save" value="'.$langs->trans("Save").'">';
-		            print '<input type="submit" class="button" id="cancellinebutton" name="Cancel" value="'.$langs->trans("Cancel").'"></td></tr>';
-			        print '</table>';
-			        print '</form>';
-			        print '</td></tr>';
-			    }
-			    else
-				{
-                    print "\n".'<tr><td align="right">';
-                    print img_picto($langs->trans("Tranfer"),'uparrow','class="hideonsmartphone"').' ';
-					print '<a href="'.$_SERVER["PHP_SELF"].'?id='.$object->id.'&amp;id_entrepot='.$entrepotstatic->id.'&amp;action=transfert&amp;pdluoid='.$pdluo->id.'">'.$langs->trans("TransferStock").'</a>';
-					// Disabled, because edition of stock content must use the "Correct stock menu".
-					// Do not use this, or data will be wrong (bad tracking of movement label, inventory code, ...
-                    //print '<a href="'.$_SERVER["PHP_SELF"].'?id='.$id.'&amp;action=editline&amp;lineid='.$pdluo->id.'#'.$pdluo->id.'">';
-                    //print img_edit().'</a></td>';
-                    print '<td align="right">';
-                    print $product_lot_static->getNomUrl(1);
-                    print '</td>';
-                    print '<td align="center">'. dol_print_date($pdluo->eatby,'day') .'</td>';
-                    print '<td align="center">'. dol_print_date($pdluo->sellby,'day') .'</td>';
-                    print '<td align="right">'.$pdluo->qty.($pdluo->qty<0?' '.img_warning():'').'</td>';
-                    print '<td colspan="4"></td></tr>';
-			    }
-=======
 	$sql = "SELECT e.rowid, e.ref as label, e.lieu, ps.reel, ps.rowid as product_stock_id, p.pmp";
 	$sql .= " FROM " . MAIN_DB_PREFIX . "entrepot as e,";
 	$sql .= " " . MAIN_DB_PREFIX . "product_stock as ps";
@@ -1066,7 +918,6 @@
 						print '<td colspan="4"></td></tr>';
 					}
 				}
->>>>>>> d9b8a8c8
 			}
 			$i++;
 		}
@@ -1086,42 +937,6 @@
 	else print $langs->trans("Variable");
 	print '</td>';
 // Value to sell
-<<<<<<< HEAD
-print '<td class="liste_total" align="right">';
-if (empty($conf->global->PRODUIT_MULTIPRICES)) print price(price2num($totalvaluesell,'MT'),1);
-else print $langs->trans("Variable");
-print '</td>';
-print "</tr>";
-print "</table>";
-print '</div>';
-
-if (!empty($conf->global->STOCK_ALLOW_ADD_LIMIT_STOCK_BY_WAREHOUSE))
-{
-	print '<br><br>';
-	print_titre($langs->trans('AddNewProductStockWarehouse'));
-
-	if (!empty($user->rights->produit->creer)){
-		print '<form action="'.$_SERVER["PHP_SELF"].'" method="POST">';
-		print '<input type="hidden" name="action" value="addlimitstockwarehouse">';
-		print '<input type="hidden" name="id" value="'.$id.'">';
-	}
-	print '<table class="noborder" width="100%">';
-	if (!empty($user->rights->produit->creer)){
-		print '<tr class="liste_titre"><td width="40%">'.$formproduct->selectWarehouses('', 'fk_entrepot').'</td>';
-		print '<td align="right"><input name="seuil_stock_alerte" type="text" placeholder="'.$langs->trans("StockLimit").'" /></td>';
-		print '<td align="right"><input name="desiredstock" type="text" placeholder="'.$langs->trans("DesiredStock").'" /></td>';
-		print '<td align="right"><input type="submit" value="'.$langs->trans('Save').'" class="button" /></td>';
-		print '</tr>';
-	}else{
-		print '<tr class="liste_titre"><td width="40%">'.$langs->trans("Warehouse").'</td>';
-		print '<td align="right">'.$langs->trans("StockLimit").'</td>';
-		print '<td align="right">'.$langs->trans("DesiredStock").'</td>';
-		print '</tr>';
-	}
-
-	$pse = new ProductStockEntrepot($db);
-	$lines = $pse->fetchAll($id);
-=======
 	print '<td class="liste_total" align="right">';
 	if (empty($conf->global->PRODUIT_MULTIPRICES)) print price(price2num($totalvaluesell, 'MT'), 1);
 	else print $langs->trans("Variable");
@@ -1170,7 +985,6 @@
 				print '</tr>';
 			}
 		}
->>>>>>> d9b8a8c8
 
 		print "</table>";
 
@@ -1212,16 +1026,6 @@
 
 		if (count($productCombinations))
 		{
-<<<<<<< HEAD
-			$ent = new Entrepot($db);
-			$ent->fetch($line['fk_entrepot']);
-			print '<tr class="oddeven"><td width="40%">'.$ent->getNomUrl(3).'</td>';
-			print '<td align="right">'.$line['seuil_stock_alerte'].'</td>';
-			print '<td align="right">'.$line['desiredstock'].'</td>';
-			if (!empty($user->rights->produit->creer)){
-			    print '<td align="right"><a href="?id='.$id.'&fk_productstockwarehouse='.$line['id'].'&action=delete_productstockwarehouse">'.img_delete().'</a></td>';
-			}
-=======
 			$stock_total= 0;
 			foreach ($productCombinations as $currcomb)
 			{
@@ -1260,7 +1064,6 @@
 			print '<tr class="liste_total">';
 			print '<td colspan="4" align="left">'.$langs->trans("Total").'</td>';
 			print '<td align="right">'.$stock_total.'</td>';
->>>>>>> d9b8a8c8
 			print '</tr>';
 		}
 		else
@@ -1273,9 +1076,7 @@
 	<?php
 	print '</div>';
 
-	if (!empty($user->rights->produit->creer)){ 
-	    print '</form>'; 
-	}
+	print '</form>';
 }
 
 // End of page
