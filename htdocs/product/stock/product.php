<?php
/* Copyright (C) 2001-2007 Rodolphe Quiedeville <rodolphe@quiedeville.org>
 * Copyright (C) 2004-2011 Laurent Destailleur  <eldy@users.sourceforge.net>
 * Copyright (C) 2004      Eric Seigne          <eric.seigne@ryxeo.com>
 * Copyright (C) 2005      Simon TOSSER         <simon@kornog-computing.com>
 * Copyright (C) 2005-2009 Regis Houssin        <regis.houssin@capnetworks.com>
 * Copyright (C) 2013      Cédric Salvador      <csalvador.gpcsolutions.fr>
 * Copyright (C) 2013      Juanjo Menent	    <jmenent@2byte.es>
 * Copyright (C) 2014      Cédric Gross         <c.gross@kreiz-it.fr>
 *
 * This program is free software; you can redistribute it and/or modify
 * it under the terms of the GNU General Public License as published by
 * the Free Software Foundation; either version 3 of the License, or
 * (at your option) any later version.
 *
 * This program is distributed in the hope that it will be useful,
 * but WITHOUT ANY WARRANTY; without even the implied warranty of
 * MERCHANTABILITY or FITNESS FOR A PARTICULAR PURPOSE.  See the
 * GNU General Public License for more details.
 *
 * You should have received a copy of the GNU General Public License
 * along with this program. If not, see <http://www.gnu.org/licenses/>.
 */

/**
 *	\file       htdocs/product/stock/product.php
 *	\ingroup    product stock
 *	\brief      Page to list detailed stock of a product
 */

require '../../main.inc.php';
require_once DOL_DOCUMENT_ROOT.'/product/stock/class/entrepot.class.php';
require_once DOL_DOCUMENT_ROOT.'/product/class/product.class.php';
require_once DOL_DOCUMENT_ROOT.'/fourn/class/fournisseur.product.class.php';
require_once DOL_DOCUMENT_ROOT.'/core/lib/product.lib.php';
require_once DOL_DOCUMENT_ROOT.'/product/class/html.formproduct.class.php';
if (! empty($conf->productbatch->enabled)) require_once DOL_DOCUMENT_ROOT.'/product/class/productbatch.class.php';

$langs->load("products");
$langs->load("orders");
$langs->load("bills");
$langs->load("stocks");
$langs->load("sendings");
if (! empty($conf->productbatch->enabled)) $langs->load("productbatch");


$action=GETPOST("action");
$cancel=GETPOST('cancel');

// Security check
$id=GETPOST('id', 'int');
$ref=GETPOST('ref', 'alpha');
$stocklimit = GETPOST('stocklimit');
$desiredstock = GETPOST('desiredstock');
$cancel = GETPOST('cancel');
$fieldid = isset($_GET["ref"])?'ref':'rowid';
if ($user->societe_id) $socid=$user->societe_id;
$result=restrictedArea($user,'produit&stock',$id,'product&product','','',$fieldid);


/*
 *	Actions
 */

if ($cancel) $action='';

// Set stock limit
if ($action == 'setstocklimit')
{
    $product = new Product($db);
    $result=$product->fetch($id);
    $product->seuil_stock_alerte=$stocklimit;
    $result=$product->update($product->id,$user,0,'update');
    if ($result < 0)
    	setEventMessage($product->error, 'errors');
    $action='';
}

// Set desired stock
if ($action == 'setdesiredstock')
{
    $product = new Product($db);
    $result=$product->fetch($id);
    $product->desiredstock=$desiredstock;
    $result=$product->update($product->id,$user,0,'update');
    if ($result < 0)
    	setEventMessage($product->error, 'errors');
    $action='';
}


// Correct stock
if ($action == "correct_stock" && ! $cancel)
{
	if (! (GETPOST("id_entrepot") > 0))
	{
		setEventMessage($langs->trans("ErrorFieldRequired",$langs->transnoentitiesnoconv("Warehouse")), 'errors');
		$error++;
		$action='correction';
	}
	if (! GETPOST("nbpiece"))
	{
		setEventMessage($langs->trans("ErrorFieldRequired",$langs->transnoentitiesnoconv("NumberOfUnit")), 'errors');
		$error++;
		$action='correction';
	}

	if (! empty($conf->productbatch->enabled))
	{
		$product = new Product($db);
		$result=$product->fetch($id);

		if ($product->hasbatch() && (! GETPOST("sellby")) && (! GETPOST("eatby")) && (! GETPOST("batch_number"))) {
			setEventMessage($langs->trans("ErrorFieldRequired",$langs->transnoentitiesnoconv("atleast1batchfield")), 'errors');
			$error++;
			$action='correction';
		}
	}

	if (! $error)
	{
		$priceunit=price2num(GETPOST("price"));
		if (is_numeric(GETPOST("nbpiece")) && $id)
		{
			if (empty($product)) {
				$product = new Product($db);
				$result=$product->fetch($id);
			}
			if ($product->hasbatch())
			{
				$d_eatby=dol_mktime(12, 0, 0, $_POST['eatbymonth'], $_POST['eatbyday'], $_POST['eatbyyear']);
				$d_sellby=dol_mktime(12, 0, 0, $_POST['sellbymonth'], $_POST['sellbyday'], $_POST['sellbyyear']);
				$result=$product->correct_stock_batch(
					$user,
					GETPOST("id_entrepot"),
					GETPOST("nbpiece"),
					GETPOST("mouvement"),
					GETPOST("label"),
					$priceunit,
					$d_eatby,
					$d_sellby,
					GETPOST('batch_number')
				);		// We do not change value of stock for a correction
			}
			else
			{
				$result=$product->correct_stock(
		    		$user,
		    		GETPOST("id_entrepot"),
		    		GETPOST("nbpiece"),
		    		GETPOST("mouvement"),
		    		GETPOST("label"),
		    		$priceunit
				);		// We do not change value of stock for a correction
			}

			if ($result > 0)
			{
	            header("Location: ".$_SERVER["PHP_SELF"]."?id=".$product->id);
				exit;
			}
			else
			{
			    setEventMessage($product->error,'errors');
			    $action='correction';
			}
		}
	}
}

// Transfer stock from a warehouse to another warehouse
if ($action == "transfert_stock" && ! $cancel)
{
	if (! (GETPOST("id_entrepot_source") > 0) || ! (GETPOST("id_entrepot_destination") > 0))
	{
		setEventMessage($langs->trans("ErrorFieldRequired",$langs->transnoentitiesnoconv("Warehouse")), 'errors');
		$error++;
		$action='transfert';
	}
	if (! GETPOST("nbpiece"))
	{
		setEventMessage($langs->trans("ErrorFieldRequired",$langs->transnoentitiesnoconv("NumberOfUnit")), 'errors');
		$error++;
		$action='transfert';
	}

	if (! $error)
	{
		if (GETPOST("id_entrepot_source") <> GETPOST("id_entrepot_destination"))
		{
			if (is_numeric(GETPOST("nbpiece")) && $id)
			{
				$product = new Product($db);
				$result=$product->fetch($id);

				$db->begin();

				$product->load_stock();	// Load array product->stock_warehouse

				// Define value of products moved
				$pricesrc=0;
				if (isset($product->stock_warehouse[GETPOST("id_entrepot_source")]->pmp)) $pricesrc=$product->stock_warehouse[GETPOST("id_entrepot_source")]->pmp;
				$pricedest=$pricesrc;

				//print 'price src='.$pricesrc.', price dest='.$pricedest;exit;

							$pdluoid=GETPOST('pdluoid','int');

				if ($pdluoid>0)
				{
				    $pdluo = new Productbatch($db);
				    $result=$pdluo->fetch($pdluoid);

				    if ($result>0 && $pdluo->id)
				    {
                        // Remove stock
                        $result1=$product->correct_stock_batch(
				            $user,
				            $pdluo->warehouseid,
				            GETPOST("nbpiece",'int'),
				            1,
				            GETPOST("label",'san_alpha'),
				            $pricesrc,
				            $pdluo->eatby,$pdluo->sellby,$pdluo->batch
				        );
                        // Add stock
                        $result2=$product->correct_stock_batch(
                            $user,
                            GETPOST("id_entrepot_destination",'int'),
                            GETPOST("nbpiece",'int'),
                            0,
                            GETPOST("label",'san_alpha'),
                            $pricedest,
                            $pdluo->eatby,$pdluo->sellby,$pdluo->batch
                        );
				    }
				}
				else
				{
                    // Remove stock
                    $result1=$product->correct_stock(
                        $user,
                        GETPOST("id_entrepot_source"),
                        GETPOST("nbpiece"),
                        1,
                        GETPOST("label"),
                        $pricesrc
                    );

                    // Add stock
                    $result2=$product->correct_stock(
                        $user,
                        GETPOST("id_entrepot_destination"),
                        GETPOST("nbpiece"),
                        0,
                        GETPOST("label"),
                        $pricedest
                    );
				}
				if ($result1 >= 0 && $result2 >= 0)
				{
					$db->commit();
	                header("Location: product.php?id=".$product->id);
					exit;
				}
				else
				{
					setEventMessage($product->error, 'errors');
					$db->rollback();
				}
			}
		}
	}
}



/*
 * View
 */

$formproduct=new FormProduct($db);


if ($id > 0 || $ref)
{
	$product = new Product($db);
	$result = $product->fetch($id,$ref);
	$product->load_stock();

	$help_url='EN:Module_Stocks_En|FR:Module_Stock|ES:M&oacute;dulo_Stocks';
	llxHeader("",$langs->trans("CardProduct".$product->type),$help_url);

	if ($result > 0)
	{
		$head=product_prepare_head($product, $user);
		$titre=$langs->trans("CardProduct".$product->type);
		$picto=($product->type==1?'service':'product');
		dol_fiche_head($head, 'stock', $titre, 0, $picto);

		dol_htmloutput_events();

		$form = new Form($db);

		print '<table class="border" width="100%">';

		// Ref
		print '<tr>';
		print '<td width="30%">'.$langs->trans("Ref").'</td><td>';
		print $form->showrefnav($product,'ref','',1,'ref');
		print '</td>';
		print '</tr>';

		// Label
		print '<tr><td>'.$langs->trans("Label").'</td><td>'.$product->libelle.'</td>';
		print '</tr>';

        // Status (to sell)
        print '<tr><td>'.$langs->trans("Status").' ('.$langs->trans("Sell").')</td><td>';
        if (! empty($conf->use_javascript_ajax) && $user->rights->produit->creer && ! empty($conf->global->MAIN_DIRECT_STATUS_UPDATE)) {
            print ajax_object_onoff($product, 'status', 'tosell', 'ProductStatusOnSell', 'ProductStatusNotOnSell');
        } else {
            print $product->getLibStatut(2,0);
        }
        print '</td></tr>';

        // Status (to buy)
        print '<tr><td>'.$langs->trans("Status").' ('.$langs->trans("Buy").')</td><td colspan="2">';
        if (! empty($conf->use_javascript_ajax) && $user->rights->produit->creer && ! empty($conf->global->MAIN_DIRECT_STATUS_UPDATE)) {
            print ajax_object_onoff($product, 'status_buy', 'tobuy', 'ProductStatusOnBuy', 'ProductStatusNotOnBuy');
        } else {
            print $product->getLibStatut(2,1);
        }
        print '</td></tr>';

		if ($conf->productbatch->enabled) {
			print '<tr><td>'.$langs->trans("ManageLotSerial").'</td><td>';
			print $product->getLibStatut(0,2);
			print '</td></tr>';
		}

		// PMP
		print '<tr><td>'.$langs->trans("AverageUnitPricePMP").'</td>';
		print '<td>'.price($product->pmp).' '.$langs->trans("HT").'</td>';
		print '</tr>';

		// Minimum Price
		print '<tr><td>'.$langs->trans("BuyingPriceMin").'</td>';
		print '<td colspan="2">';
		$product_fourn = new ProductFournisseur($db);
		if ($product_fourn->find_min_price_product_fournisseur($product->id) > 0)
		{
			if ($product_fourn->product_fourn_price_id > 0) print $product_fourn->display_price_product_fournisseur();
			else print $langs->trans("NotDefined");
		}
		print '</td></tr>';

		$object = $product;
		if (empty($conf->global->PRODUIT_MULTIPRICES))
		{
			// Price
			print '<tr><td>' . $langs->trans("SellingPrice") . '</td><td>';
			if ($object->price_base_type == 'TTC') {
				print price($object->price_ttc) . ' ' . $langs->trans($object->price_base_type);
			} else {
				print price($object->price) . ' ' . $langs->trans($object->price_base_type);
			}
			print '</td></tr>';

			// Price minimum
			print '<tr><td>' . $langs->trans("MinPrice") . '</td><td>';
			if ($object->price_base_type == 'TTC') {
				print price($object->price_min_ttc) . ' ' . $langs->trans($object->price_base_type);
			} else {
				print price($object->price_min) . ' ' . $langs->trans($object->price_base_type);
			}
			print '</td></tr>';
		}
		else
		{
			// Price
			print '<tr><td>' . $langs->trans("SellingPrice") . '</td><td>';
			print $langs->trans("Variable");
			print '</td></tr>';

			// Price minimum
			print '<tr><td>' . $langs->trans("MinPrice") . '</td><td>';
			print $langs->trans("Variable");
			print '</td></tr>';
		}

        // Stock
        print '<tr><td>'.$form->editfieldkey("StockLimit",'stocklimit',$product->seuil_stock_alerte,$product,$user->rights->produit->creer).'</td><td colspan="2">';
        print $form->editfieldval("StockLimit",'stocklimit',$product->seuil_stock_alerte,$product,$user->rights->produit->creer);
        print '</td></tr>';

        // Desired stock
        print '<tr><td>'.$form->editfieldkey("DesiredStock",'desiredstock',$product->desiredstock,$product,$user->rights->produit->creer).'</td><td colspan="2">';
        print $form->editfieldval("DesiredStock",'desiredstock',$product->desiredstock,$product,$user->rights->produit->creer);
        print '</td></tr>';

        // Real stock
        $product->load_stock();
        $text_stock_options = '';
        $text_stock_options.= (! empty($conf->global->STOCK_CALCULATE_ON_SHIPMENT)?$langs->trans("DeStockOnShipment").'<br>':'');
        $text_stock_options.= (! empty($conf->global->STOCK_CALCULATE_ON_VALIDATE_ORDER)?$langs->trans("DeStockOnValidateOrder").'<br>':'');
        $text_stock_options.= (! empty($conf->global->STOCK_CALCULATE_ON_BILL)?$langs->trans("DeStockOnBill").'<br>':'');
        $text_stock_options.= (! empty($conf->global->STOCK_CALCULATE_ON_SUPPLIER_BILL)?$langs->trans("ReStockOnBill").'<br>':'');
        $text_stock_options.= (! empty($conf->global->STOCK_CALCULATE_ON_SUPPLIER_VALIDATE_ORDER)?$langs->trans("ReStockOnValidateOrder").'<br>':'');
        $text_stock_options.= (! empty($conf->global->STOCK_CALCULATE_ON_SUPPLIER_DISPATCH_ORDER)?$langs->trans("ReStockOnDispatchOrder").'<br>':'');
        print '<tr><td>';
        print $form->textwithtooltip($langs->trans("PhysicalStock"),$text_stock_options,2,1,img_picto('', 'info'),'',0);
        print '</td>';
		print '<td>'.$product->stock_reel;
		if ($product->seuil_stock_alerte && ($product->stock_reel < $product->seuil_stock_alerte)) print ' '.img_warning($langs->trans("StockLowerThanLimit"));
		print '</td>';
		print '</tr>';

<<<<<<< HEAD
        // Calculating a theorical value
        print '<tr><td>'.$langs->trans("VirtualStock").'</td>';
        print "<td>".(empty($product->stock_theorique)?0:$product->stock_theorique);
        if ($product->stock_theorique < $product->seuil_stock_alerte) {
            print ' '.img_warning($langs->trans("StockLowerThanLimit"));
        }
        print '</td>';
        print '</tr>';
=======
		// Calculating a theorical value

		// If stock if stock increment is done on real sending
		if (! empty($conf->global->STOCK_CALCULATE_ON_SHIPMENT))
		{
			// Stock theorique
			print '<tr><td>'.$langs->trans("VirtualStock").'</td>';
			print "<td>".$product->stock_theorique;
			if ($product->stock_theorique < $product->seuil_stock_alerte)
			{
				print ' '.img_warning($langs->trans("StockLowerThanLimit"));
			}
			print '</td>';
			print '</tr>';

			print '<tr><td>';
			if ($product->stock_theorique != $product->stock_reel) print $langs->trans("StockDiffPhysicTeoric");
			else print $langs->trans("RunningOrders");
			print '</td>';
			print '<td>';

			$found=0;

			// Nbre de commande clients en cours
			if (! empty($conf->commande->enabled))
			{
				if ($found) print '<br>'; else $found=1;
				print $langs->trans("CustomersOrdersRunning").': '.($product->stats_commande['qty']-$product->stats_expedition['qty']);
				$result=$product->load_stats_commande(0,'0');
				if ($result < 0) dol_print_error($db,$product->error);
				print ' ('.$langs->trans("Draft").': '.$product->stats_commande['qty'].')';
				//print '<br>';
				//print $langs->trans("CustomersSendingRunning").': '.$stock_sending_client;
			}

			// Nbre de commande fournisseurs en cours
			if (! empty($conf->fournisseur->enabled))
			{
				if ($found) print '<br>'; else $found=1;
				print $langs->trans("SuppliersOrdersRunning").': '.($product->stats_commande_fournisseur['qty']-$product->stats_reception['qty']);
				$result=$product->load_stats_commande_fournisseur(0,'0,1,2');
				if ($result < 0) dol_print_error($db,$product->error);
				print ' ('.$langs->trans("DraftOrWaitingApproved").': '.$product->stats_commande_fournisseur['qty'].')';
			}
			print '</td></tr>';
		}
>>>>>>> 253955dc

        print '<tr><td>';
        print $langs->trans("StockDiffPhysicTeoric");
        print '</td>';
        print '<td>';

        $found=0;
        // Number of customer orders running
        if (! empty($conf->commande->enabled))
        {
            if ($found) print '<br>'; else $found=1;
            print $langs->trans("ProductQtyInCustomersOrdersRunning").': '.$product->stats_commande['qty'];
            $result=$product->load_stats_commande(0,'0');
            if ($result < 0) dol_print_error($db,$product->error);
            print ' ('.$langs->trans("ProductQtyInDraft").': '.$product->stats_commande['qty'].')';
        }

        // Number of product from customer order already sent (partial shipping)
        if (! empty($conf->expedition->enabled))
        {
            if ($found) print '<br>'; else $found=1;
            $result=$product->load_stats_sending(0,'2');
            print $langs->trans("ProductQtyInShipmentAlreadySent").': '.$product->stats_expedition['qty'];
        }

        // Number of supplier order running
        if (! empty($conf->fournisseur->enabled)) {
            if ($found) print '<br>'; else $found=1;
            $result=$product->load_stats_commande_fournisseur(0,'3,4');
            print $langs->trans("ProductQtyInSuppliersOrdersRunning").': '.$product->stats_commande_fournisseur['qty'];
            $result=$product->load_stats_commande_fournisseur(0,'0,1,2');
            if ($result < 0) dol_print_error($db,$product->error);
            print ' ('.$langs->trans("ProductQtyInDraftOrWaitingApproved").': '.$product->stats_commande_fournisseur['qty'].')';
        }

	    // Number of product from supplier order already received (partial receipt)
        if (! empty($conf->fournisseur->enabled)) {
            if ($found) print '<br>'; else $found=1;
            print $langs->trans("ProductQtyInSuppliersShipmentAlreadyRecevied").': '.$product->stats_reception['qty'];
        }

        print '</td></tr>';

		// Last movement
		$sql = "SELECT max(m.datem) as datem";
		$sql.= " FROM ".MAIN_DB_PREFIX."stock_mouvement as m";
		$sql.= " WHERE m.fk_product = '".$product->id."'";
		$resqlbis = $db->query($sql);
		if ($resqlbis)
		{
			$obj = $db->fetch_object($resqlbis);
			$lastmovementdate=$db->jdate($obj->datem);
		}
		else
		{
			dol_print_error($db);
		}
		print '<tr><td valign="top">'.$langs->trans("LastMovement").'</td><td colspan="3">';
		if ($lastmovementdate)
		{
		    print dol_print_date($lastmovementdate,'dayhour').' ';
		    print '(<a href="'.DOL_URL_ROOT.'/product/stock/mouvement.php?idproduct='.$product->id.'">'.$langs->trans("FullList").'</a>)';
		}
		else
		{
		     print '<a href="'.DOL_URL_ROOT.'/product/stock/mouvement.php?idproduct='.$product->id.'">'.$langs->trans("None").'</a>';
		}
		print "</td></tr>";

		print "</table>";

	}
	print '</div>';

	/*
	 * Correct stock
	 */
	if ($action == "correction")
	{
		print '<script type="text/javascript" language="javascript">
		jQuery(document).ready(function() {
			function init_price()
			{
				if (jQuery("#mouvement").val() == \'0\') jQuery("#unitprice").removeAttr(\'disabled\');
				else jQuery("#unitprice").attr(\'disabled\',\'disabled\');
			}
			init_price();
			jQuery("#mouvement").change(function() {
				init_price();
			});
		});
		</script>';

		print_titre($langs->trans("StockCorrection"));
		print '<form action="'.$_SERVER["PHP_SELF"].'?id='.$product->id.'" method="post">'."\n";
		print '<input type="hidden" name="token" value="'.$_SESSION['newtoken'].'">';
		print '<input type="hidden" name="action" value="correct_stock">';
		print '<table class="border" width="100%">';

		// Warehouse
		print '<tr>';
		print '<td width="20%" class="fieldrequired" colspan="2">'.$langs->trans("Warehouse").'</td>';
		print '<td width="20%">';
		print $formproduct->selectWarehouses((GETPOST("dwid")?GETPOST("dwid",'int'):(GETPOST('id_entrepot')?GETPOST('id_entrepot','int'):'ifone')),'id_entrepot','',1);
		print '</td>';
		print '<td width="20%">';
		print '<select name="mouvement" id="mouvement" class="flat">';
		print '<option value="0">'.$langs->trans("Add").'</option>';
		print '<option value="1">'.$langs->trans("Delete").'</option>';
		print '</select></td>';
		print '<td width="20%" class="fieldrequired">'.$langs->trans("NumberOfUnit").'</td><td width="20%"><input class="flat" name="nbpiece" id="nbpiece" size="10" value="'.GETPOST("nbpiece").'"></td>';
		print '</tr>';

		// Label
		print '<tr>';
		print '<td width="20%" colspan="2">'.$langs->trans("Label").'</td>';
		print '<td colspan="2">';
		print '<input type="text" name="label" size="40" value="'.GETPOST("label").'">';
		print '</td>';
		print '<td width="20%">'.$langs->trans("UnitPurchaseValue").'</td><td width="20%"><input class="flat" name="price" id="unitprice" size="10" value="'.GETPOST("unitprice").'"></td>';
		print '</tr>';

		//eat-by date
		if ((! empty($conf->productbatch->enabled)) && $product->hasbatch()) {
			print '<tr>';
			print '<td colspan="2">'.$langs->trans("batch_number").'</td><td colspan="4">';
			print '<input type="text" name="batch_number" size="40" value="'.GETPOST("batch_number").'">';
			print '</td>';
			print '</tr><tr>';
			print '<td colspan="2">'.$langs->trans("l_eatby").'</td><td>';
			$form->select_date('','eatby','','',1,"");
			print '</td>';
			print '<td></td>';
			print '<td>'.$langs->trans("l_sellby").'</td><td>';
			$form->select_date('','sellby','','',1,"");
			print '</td>';
			print '</tr>';
		}
		print '</table>';

		print '<center><input type="submit" class="button" value="'.$langs->trans('Save').'">&nbsp;';
		print '<input type="submit" class="button" name="cancel" value="'.$langs->trans("Cancel").'"></center>';
		print '</form>';
	}

	/*
	 * Transfer of units
	 */
	if ($action == "transfert")
	{
		print_titre($langs->trans("StockTransfer"));
		print '<form action="'.$_SERVER["PHP_SELF"].'?id='.$product->id.'" method="post">'."\n";
		print '<input type="hidden" name="token" value="'.$_SESSION['newtoken'].'">';
		print '<input type="hidden" name="action" value="transfert_stock">';
		print '<table class="border" width="100%">';

		print '<tr>';
		print '<td width="15%" class="fieldrequired">'.$langs->trans("WarehouseSource").'</td><td width="15%">';
        print $formproduct->selectWarehouses((GETPOST("dwid")?GETPOST("dwid",'int'):(GETPOST('id_entrepot_source')?GETPOST('id_entrepot_source','int'):'ifone')),'id_entrepot_source','',1);
		print '</td>';
		print '<td width="20%" class="fieldrequired">'.$langs->trans("WarehouseTarget").'</td><td width="20%">';
		print $formproduct->selectWarehouses(GETPOST('id_entrepot_destination'),'id_entrepot_destination','',1);
		print '</td>';
		print '<td width="20%" class="fieldrequired">'.$langs->trans("NumberOfUnit").'</td><td width="20%"><input type="text" class="flat" name="nbpiece" size="10" value="'.dol_escape_htmltag(GETPOST("nbpiece")).'"></td>';
		print '</tr>';

		// Label
		print '<tr>';
		print '<td width="20%">'.$langs->trans("LabelMovement").'</td>';
		print '<td colspan="5">';
		print '<input type="text" name="label" size="80" value="'.dol_escape_htmltag(GETPOST("label")).'">';
		print '</td>';
		print '</tr>';

		print '</table>';

		print '<center><input type="submit" class="button" value="'.dol_escape_htmltag($langs->trans('Save')).'">&nbsp;';
		print '<input type="submit" class="button" name="cancel" value="'.dol_escape_htmltag($langs->trans("Cancel")).'"></center>';

		print '</form>';
	}

	/*
	 * Set initial stock
	 */
	/*
	if ($_GET["action"] == "definir")
	{
		print_titre($langs->trans("SetStock"));
		print "<form action=\"product.php?id=$product->id\" method=\"post\">\n";
		print '<input type="hidden" name="token" value="'.$_SESSION['newtoken'].'">';
		print '<input type="hidden" name="action" value="create_stock">';
		print '<table class="border" width="100%"><tr>';
		print '<td width="20%">'.$langs->trans("Warehouse").'</td><td width="40%">';
		print $formproduct->selectWarehouses('','id_entrepot','',1);
		print '</td><td width="20%">'.$langs->trans("NumberOfUnit").'</td><td width="20%"><input name="nbpiece" size="10" value=""></td></tr>';
		print '<tr><td colspan="4" align="center"><input type="submit" class="button" value="'.$langs->trans('Save').'">&nbsp;';
		print '<input type="submit" class="button" name="cancel" value="'.$langs->trans('Cancel').'"></td></tr>';
		print '</table>';
		print '</form>';
	}
	*/
}
else
{
	dol_print_error();
}


/* ************************************************************************** */
/*                                                                            */
/* Barre d'action                                                             */
/*                                                                            */
/* ************************************************************************** */


if (empty($action) && $product->id)
{
    print "<div class=\"tabsAction\">\n";

    if ($user->rights->stock->creer)
    {
        print '<a class="butAction" href="'.$_SERVER["PHP_SELF"].'?id='.$product->id.'&amp;action=correction">'.$langs->trans("StockCorrection").'</a>';
    }

    if (($user->rights->stock->mouvement->creer) && !$product->hasbatch())
	{
		print '<a class="butAction" href="'.$_SERVER["PHP_SELF"].'?id='.$product->id.'&amp;action=transfert">'.$langs->trans("StockMovement").'</a>';
	}

	print '</div>';
}




/*
 * Contenu des stocks
 */
print '<br><table class="noborder" width="100%">';
print '<tr class="liste_titre"><td width="40%" colspan="4">'.$langs->trans("Warehouse").'</td>';
print '<td align="right">'.$langs->trans("NumberOfUnit").'</td>';
print '<td align="right">'.$langs->trans("AverageUnitPricePMPShort").'</td>';
print '<td align="right">'.$langs->trans("EstimatedStockValueShort").'</td>';
print '<td align="right">'.$langs->trans("SellPriceMin").'</td>';
print '<td align="right">'.$langs->trans("EstimatedStockValueSellShort").'</td>';
print '</tr>';
if ( (! empty($conf->productbatch->enabled)) && $product->hasbatch()) {
	print '<tr class="liste_titre"><td width="10%"></td>';
	print '<td align="right" width="10%">'.$langs->trans("batch_number").'</td>';
	print '<td align="center" width="10%">'.$langs->trans("l_eatby").'</td>';
	print '<td align="center" width="10%">'.$langs->trans("l_sellby").'</td>';
	print '<td align="right" colspan="5"></td>';
	print '</tr>';
}

$sql = "SELECT e.rowid, e.label, ps.reel, ps.pmp, ps.rowid as product_stock_id";
$sql.= " FROM ".MAIN_DB_PREFIX."entrepot as e,";
$sql.= " ".MAIN_DB_PREFIX."product_stock as ps";
$sql.= " WHERE ps.reel != 0";
$sql.= " AND ps.fk_entrepot = e.rowid";
$sql.= " AND e.entity = ".$conf->entity;
$sql.= " AND ps.fk_product = ".$product->id;
$sql.= " ORDER BY e.label";

$entrepotstatic=new Entrepot($db);
$total=0;
$totalvalue=$totalvaluesell=0;

$resql=$db->query($sql);
if ($resql)
{
	$num = $db->num_rows($resql);
	$total=$totalwithpmp;
	$i=0; $var=false;
	while ($i < $num)
	{
		$obj = $db->fetch_object($resql);
		$entrepotstatic->id=$obj->rowid;
		$entrepotstatic->libelle=$obj->label;
		print '<tr '.$bc[$var].'>';
		print '<td colspan="4">'.$entrepotstatic->getNomUrl(1).'</td>';
		print '<td align="right">'.$obj->reel.($obj->reel<0?' '.img_warning():'').'</td>';
		// PMP
		print '<td align="right">'.(price2num($product->pmp)?price2num($product->pmp,'MU'):'').'</td>'; // Ditto : Show PMP from movement or from product
		// Value purchase
		print '<td align="right">'.(price2num($product->pmp)?price(price2num($product->pmp*$obj->reel,'MT')):'').'</td>'; // Ditto : Show PMP from movement or from product
        // Sell price
		print '<td align="right">';
        if (empty($conf->global->PRODUIT_MULTI_PRICES)) print price(price2num($product->price,'MU'),1);
        else print $langs->trans("Variable");
        print '</td>'; // Ditto : Show PMP from movement or from product
        // Value sell
        print '<td align="right">';
        if (empty($conf->global->PRODUIT_MULTI_PRICES)) print price(price2num($product->price*$obj->reel,'MT'),1).'</td>'; // Ditto : Show PMP from movement or from product
        else print $langs->trans("Variable");
		print '</tr>'; ;
		$total += $obj->reel;
		if (price2num($product->pmp)) $totalwithpmp += $obj->reel;
		$totalvalue = $totalvalue + ($product->pmp*$obj->reel); // Ditto : Show PMP from movement or from product
        $totalvaluesell = $totalvaluesell + ($product->price*$obj->reel); // Ditto : Show PMP from movement or from product
		//Batch Detail
		if ((! empty($conf->productbatch->enabled)) && $product->hasbatch())
		{
			$details=Productbatch::findAll($db,$obj->product_stock_id);
			if ($details<0) dol_print_error($db);
			foreach ($details as $pdluo)
			{
				print "\n".'<tr><td></td>';
				print '<td align="right">'.$pdluo->batch.'</td>';
				print '<td align="right">'. dol_print_date($pdluo->eatby,'day') .'</td>';
				print '<td align="right">'. dol_print_date($pdluo->sellby,'day') .'</td>';
				print '<td align="right">'.$pdluo->qty.($pdluo->qty<0?' '.img_warning():'').'</td>';
				print '<td colspan="4"></td></tr>';
			}
		}
		$i++;
		$var=!$var;
	}
}
else dol_print_error($db);

print '<tr class="liste_total"><td align="right" class="liste_total" colspan="4">'.$langs->trans("Total").':</td>';
print '<td class="liste_total" align="right">'.$total.'</td>';
print '<td class="liste_total" align="right">';
print ($totalwithpmp?price(price2num($totalvalue/$totalwithpmp,'MU')):'&nbsp;');	// This value may have rounding errors
print '</td>';
// Value purchase
print '<td class="liste_total" align="right">';
print $totalvalue?price(price2num($totalvalue,'MT'),1):'&nbsp;';
print '</td>';
print '<td class="liste_total" align="right">';
if (empty($conf->global->PRODUIT_MULTI_PRICES)) print ($total?price($totalvaluesell/$total,1):'&nbsp;');
else print $langs->trans("Variable");
print '</td>';
// Value to sell
print '<td class="liste_total" align="right">';
if (empty($conf->global->PRODUIT_MULTI_PRICES)) print price(price2num($totalvaluesell,'MT'),1);
else print $langs->trans("Variable");
print '</td>';
print "</tr>";
print "</table>";


llxFooter();

$db->close();<|MERGE_RESOLUTION|>--- conflicted
+++ resolved
@@ -416,7 +416,6 @@
 		print '</td>';
 		print '</tr>';
 
-<<<<<<< HEAD
         // Calculating a theorical value
         print '<tr><td>'.$langs->trans("VirtualStock").'</td>';
         print "<td>".(empty($product->stock_theorique)?0:$product->stock_theorique);
@@ -425,54 +424,6 @@
         }
         print '</td>';
         print '</tr>';
-=======
-		// Calculating a theorical value
-
-		// If stock if stock increment is done on real sending
-		if (! empty($conf->global->STOCK_CALCULATE_ON_SHIPMENT))
-		{
-			// Stock theorique
-			print '<tr><td>'.$langs->trans("VirtualStock").'</td>';
-			print "<td>".$product->stock_theorique;
-			if ($product->stock_theorique < $product->seuil_stock_alerte)
-			{
-				print ' '.img_warning($langs->trans("StockLowerThanLimit"));
-			}
-			print '</td>';
-			print '</tr>';
-
-			print '<tr><td>';
-			if ($product->stock_theorique != $product->stock_reel) print $langs->trans("StockDiffPhysicTeoric");
-			else print $langs->trans("RunningOrders");
-			print '</td>';
-			print '<td>';
-
-			$found=0;
-
-			// Nbre de commande clients en cours
-			if (! empty($conf->commande->enabled))
-			{
-				if ($found) print '<br>'; else $found=1;
-				print $langs->trans("CustomersOrdersRunning").': '.($product->stats_commande['qty']-$product->stats_expedition['qty']);
-				$result=$product->load_stats_commande(0,'0');
-				if ($result < 0) dol_print_error($db,$product->error);
-				print ' ('.$langs->trans("Draft").': '.$product->stats_commande['qty'].')';
-				//print '<br>';
-				//print $langs->trans("CustomersSendingRunning").': '.$stock_sending_client;
-			}
-
-			// Nbre de commande fournisseurs en cours
-			if (! empty($conf->fournisseur->enabled))
-			{
-				if ($found) print '<br>'; else $found=1;
-				print $langs->trans("SuppliersOrdersRunning").': '.($product->stats_commande_fournisseur['qty']-$product->stats_reception['qty']);
-				$result=$product->load_stats_commande_fournisseur(0,'0,1,2');
-				if ($result < 0) dol_print_error($db,$product->error);
-				print ' ('.$langs->trans("DraftOrWaitingApproved").': '.$product->stats_commande_fournisseur['qty'].')';
-			}
-			print '</td></tr>';
-		}
->>>>>>> 253955dc
 
         print '<tr><td>';
         print $langs->trans("StockDiffPhysicTeoric");
@@ -499,7 +450,8 @@
         }
 
         // Number of supplier order running
-        if (! empty($conf->fournisseur->enabled)) {
+        if (! empty($conf->fournisseur->enabled))
+        {
             if ($found) print '<br>'; else $found=1;
             $result=$product->load_stats_commande_fournisseur(0,'3,4');
             print $langs->trans("ProductQtyInSuppliersOrdersRunning").': '.$product->stats_commande_fournisseur['qty'];
@@ -509,7 +461,8 @@
         }
 
 	    // Number of product from supplier order already received (partial receipt)
-        if (! empty($conf->fournisseur->enabled)) {
+        if (! empty($conf->fournisseur->enabled))
+        {
             if ($found) print '<br>'; else $found=1;
             print $langs->trans("ProductQtyInSuppliersShipmentAlreadyRecevied").': '.$product->stats_reception['qty'];
         }
