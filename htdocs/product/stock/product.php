--- conflicted
+++ resolved
@@ -688,11 +688,7 @@
 	print '</tr>';
 }
 
-<<<<<<< HEAD
 $sql = "SELECT e.rowid, e.label, e.lieu, ps.reel, ps.pmp, ps.rowid as product_stock_id";
-=======
-$sql = "SELECT e.rowid, e.label, ps.reel, p.pmp, ps.rowid as product_stock_id";
->>>>>>> fe789960
 $sql.= " FROM ".MAIN_DB_PREFIX."entrepot as e,";
 $sql.= " ".MAIN_DB_PREFIX."product_stock as ps";
 $sql.= " LEFT JOIN ".MAIN_DB_PREFIX."product as p ON p.rowid = ps.fk_product";
