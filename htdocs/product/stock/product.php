<?php
/* Copyright (C) 2001-2007 Rodolphe Quiedeville    <rodolphe@quiedeville.org>
 * Copyright (C) 2004-2020 Laurent Destailleur     <eldy@users.sourceforge.net>
 * Copyright (C) 2004      Eric Seigne             <eric.seigne@ryxeo.com>
 * Copyright (C) 2005      Simon TOSSER            <simon@kornog-computing.com>
 * Copyright (C) 2005-2009 Regis Houssin           <regis.houssin@inodbox.com>
 * Copyright (C) 2013      Cédric Salvador         <csalvador.gpcsolutions.fr>
 * Copyright (C) 2013-2018 Juanjo Menent	       <jmenent@2byte.es>
 * Copyright (C) 2014-2015 Cédric Gross            <c.gross@kreiz-it.fr>
 * Copyright (C) 2015      Marcos García           <marcosgdf@gmail.com>
 * Copyright (C) 2018-2019 Frédéric France         <frederic.france@netlogic.fr>
 * Copyright (C) 2021	   Gauthier VERDOL         <gauthier.verdol@atm-consulting.fr>
 *
 * This program is free software; you can redistribute it and/or modify
 * it under the terms of the GNU General Public License as published by
 * the Free Software Foundation; either version 3 of the License, or
 * (at your option) any later version.
 *
 * This program is distributed in the hope that it will be useful,
 * but WITHOUT ANY WARRANTY; without even the implied warranty of
 * MERCHANTABILITY or FITNESS FOR A PARTICULAR PURPOSE.  See the
 * GNU General Public License for more details.
 *
 * You should have received a copy of the GNU General Public License
 * along with this program. If not, see <https://www.gnu.org/licenses/>.
 */

/**
 *	\file       htdocs/product/stock/product.php
 *	\ingroup    product stock
 *	\brief      Page to list detailed stock of a product
 */

require '../../main.inc.php';
require_once DOL_DOCUMENT_ROOT.'/product/stock/class/entrepot.class.php';
require_once DOL_DOCUMENT_ROOT.'/product/class/product.class.php';
require_once DOL_DOCUMENT_ROOT.'/product/stock/class/productlot.class.php';
require_once DOL_DOCUMENT_ROOT.'/fourn/class/fournisseur.product.class.php';
require_once DOL_DOCUMENT_ROOT.'/core/lib/product.lib.php';
require_once DOL_DOCUMENT_ROOT.'/product/class/html.formproduct.class.php';
require_once DOL_DOCUMENT_ROOT.'/product/stock/class/productstockentrepot.class.php';
if (!empty($conf->productbatch->enabled)) {
	require_once DOL_DOCUMENT_ROOT.'/product/class/productbatch.class.php';
}
if (!empty($conf->projet->enabled)) {
	require_once DOL_DOCUMENT_ROOT.'/core/class/html.formprojet.class.php';
	require_once DOL_DOCUMENT_ROOT.'/projet/class/project.class.php';
}

if (!empty($conf->variants->enabled)) {
	require_once DOL_DOCUMENT_ROOT.'/variants/class/ProductAttribute.class.php';
	require_once DOL_DOCUMENT_ROOT.'/variants/class/ProductAttributeValue.class.php';
	require_once DOL_DOCUMENT_ROOT.'/variants/class/ProductCombination.class.php';
	require_once DOL_DOCUMENT_ROOT.'/variants/class/ProductCombination2ValuePair.class.php';
}

// Load translation files required by the page
$langs->loadlangs(array('products', 'suppliers', 'orders', 'bills', 'stocks', 'sendings', 'margins'));
if (!empty($conf->productbatch->enabled)) {
	$langs->load("productbatch");
}

$backtopage = GETPOST('backtopage', 'alpha');
$action = GETPOST('action', 'aZ09');
$cancel = GETPOST('cancel', 'alpha');

$id = GETPOST('id', 'int');
$ref = GETPOST('ref', 'alpha');
$stocklimit = GETPOST('seuil_stock_alerte');
$desiredstock = GETPOST('desiredstock');
$cancel = GETPOST('cancel', 'alpha');
$fieldid = isset($_GET["ref"]) ? 'ref' : 'rowid';
$d_eatby = dol_mktime(0, 0, 0, GETPOST('eatbymonth', 'int'), GETPOST('eatbyday', 'int'), GETPOST('eatbyyear', 'int'));
$d_sellby = dol_mktime(0, 0, 0, GETPOST('sellbymonth', 'int'), GETPOST('sellbyday', 'int'), GETPOST('sellbyyear', 'int'));
$pdluoid = GETPOST('pdluoid', 'int');
$batchnumber = GETPOST('batch_number', 'san_alpha');
if (!empty($batchnumber)) {
	$batchnumber = trim($batchnumber);
}
$cost_price = GETPOST('cost_price', 'alpha');

// Security check
if ($user->socid) {
	$socid = $user->socid;
}

$object = new Product($db);
$extrafields = new ExtraFields($db);

// fetch optionals attributes and labels
$extrafields->fetch_name_optionals_label($object->table_element);

if ($id > 0 || !empty($ref)) {
	$result = $object->fetch($id, $ref);
}

if (empty($id) && !empty($object->id)) {
	$id = $object->id;
}

$modulepart = 'product';

// Get object canvas (By default, this is not defined, so standard usage of dolibarr)
$canvas = !empty($object->canvas) ? $object->canvas : GETPOST("canvas");
$objcanvas = null;
if (!empty($canvas)) {
	require_once DOL_DOCUMENT_ROOT.'/core/class/canvas.class.php';
	$objcanvas = new Canvas($db, $action);
	$objcanvas->getCanvas('stockproduct', 'card', $canvas);
}

// Initialize technical object to manage hooks of page. Note that conf->hooks_modules contains array of hook context
$hookmanager->initHooks(array('stockproductcard', 'globalcard'));

$error = 0;

$usercanread = (($object->type == Product::TYPE_PRODUCT && $user->rights->produit->lire) || ($object->type == Product::TYPE_SERVICE && $user->rights->service->lire));
$usercancreate = (($object->type == Product::TYPE_PRODUCT && $user->rights->produit->creer) || ($object->type == Product::TYPE_SERVICE && $user->rights->service->creer));

if ($object->id > 0) {
	if ($object->type == $object::TYPE_PRODUCT) {
		restrictedArea($user, 'produit', $object->id, 'product&product', '', '');
	}
	if ($object->type == $object::TYPE_SERVICE) {
		restrictedArea($user, 'service', $object->id, 'product&product', '', '');
	}
} else {
	restrictedArea($user, 'produit|service', $id, 'product&product', '', '', $fieldid);
}


/*
 *	Actions
 */

if ($cancel) {
	$action = '';
}

$parameters = array('id'=>$id, 'ref'=>$ref, 'objcanvas'=>$objcanvas);
$reshook = $hookmanager->executeHooks('doActions', $parameters, $object, $action); // Note that $action and $object may have been modified by some hooks
if ($reshook < 0) {
	setEventMessages($hookmanager->error, $hookmanager->errors, 'errors');
}

if ($action == 'setcost_price') {
	if ($id) {
		$result = $object->fetch($id);
		$object->cost_price = price2num($cost_price);
		$result = $object->update($object->id, $user);
		if ($result > 0) {
			setEventMessages($langs->trans("RecordSaved"), null, 'mesgs');
			$action = '';
		} else {
			$error++;
			setEventMessages($object->error, $object->errors, 'errors');
		}
	}
}

if ($action == 'addlimitstockwarehouse' && !empty($user->rights->produit->creer)) {
	$seuil_stock_alerte = GETPOST('seuil_stock_alerte');
	$desiredstock = GETPOST('desiredstock');

	$maj_ok = true;
	if ($seuil_stock_alerte == '') {
		setEventMessages($langs->trans("ErrorFieldRequired", $langs->transnoentitiesnoconv("StockLimit")), null, 'errors');
		$maj_ok = false;
	}
	if ($desiredstock == '') {
		setEventMessages($langs->trans("ErrorFieldRequired", $langs->transnoentitiesnoconv("DesiredStock")), null, 'errors');
		$maj_ok = false;
	}

	if ($maj_ok) {
		$pse = new ProductStockEntrepot($db);
		if ($pse->fetch(0, $id, GETPOST('fk_entrepot', 'int')) > 0) {
			// Update
			$pse->seuil_stock_alerte = $seuil_stock_alerte;
			$pse->desiredstock = $desiredstock;
			if ($pse->update($user) > 0) {
				setEventMessages($langs->trans('ProductStockWarehouseUpdated'), null, 'mesgs');
			}
		} else {
			// Create
			$pse->fk_entrepot = GETPOST('fk_entrepot', 'int');
			$pse->fk_product  	 	 = $id;
			$pse->seuil_stock_alerte = GETPOST('seuil_stock_alerte');
			$pse->desiredstock  	 = GETPOST('desiredstock');
			if ($pse->create($user) > 0) {
				setEventMessages($langs->trans('ProductStockWarehouseCreated'), null, 'mesgs');
			}
		}
	}

	header("Location: ".$_SERVER["PHP_SELF"]."?id=".$id);
	exit;
}

if ($action == 'delete_productstockwarehouse' && !empty($user->rights->produit->creer)) {
	$pse = new ProductStockEntrepot($db);

	$pse->fetch(GETPOST('fk_productstockwarehouse', 'int'));
	if ($pse->delete($user) > 0) {
		setEventMessages($langs->trans('ProductStockWarehouseDeleted'), null, 'mesgs');
	}

	$action = '';
}

// Set stock limit
if ($action == 'setseuil_stock_alerte' && !empty($user->rights->produit->creer)) {
	$object = new Product($db);
	$result = $object->fetch($id);
	$object->seuil_stock_alerte = $stocklimit;
	$result = $object->update($object->id, $user, 0, 'update');
	if ($result < 0) {
		setEventMessages($object->error, $object->errors, 'errors');
	}
	//else
	//	setEventMessages($lans->trans("SavedRecordSuccessfully"), null, 'mesgs');
	$action = '';
}

// Set desired stock
if ($action == 'setdesiredstock' && !empty($user->rights->produit->creer)) {
	$object = new Product($db);
	$result = $object->fetch($id);
	$object->desiredstock = $desiredstock;
	$result = $object->update($object->id, $user, 0, 'update');
	if ($result < 0) {
		setEventMessages($object->error, $object->errors, 'errors');
	}
	$action = '';
}


// Correct stock
if ($action == "correct_stock" && !$cancel) {
	if (!(GETPOST("id_entrepot", 'int') > 0)) {
		setEventMessages($langs->trans("ErrorFieldRequired", $langs->transnoentitiesnoconv("Warehouse")), null, 'errors');
		$error++;
		$action = 'correction';
	}
	if (!GETPOST("nbpiece")) {
		setEventMessages($langs->trans("ErrorFieldRequired", $langs->transnoentitiesnoconv("NumberOfUnit")), null, 'errors');
		$error++;
		$action = 'correction';
	}

	if (!empty($conf->productbatch->enabled)) {
		$object = new Product($db);
		$result = $object->fetch($id);

		if ($object->hasbatch() && !$batchnumber) {
			setEventMessages($langs->trans("ErrorFieldRequired", $langs->transnoentitiesnoconv("batch_number")), null, 'errors');
			$error++;
			$action = 'correction';
		}
	}

	if (!$error) {
		$priceunit = price2num(GETPOST("unitprice"));
		$nbpiece = price2num(GETPOST("nbpiece", 'alphanohtml'));
		if (is_numeric($nbpiece) && $nbpiece != 0 && $id) {
			$origin_element = '';
			$origin_id = null;

			if (GETPOST('projectid', 'int')) {
				$origin_element = 'project';
				$origin_id = GETPOST('projectid', 'int');
			}

			if (empty($object)) {
				$object = new Product($db);
				$result = $object->fetch($id);
			}

			$disablestockchangeforsubproduct = 0;
			if (GETPOST('disablesubproductstockchange')) {
				$disablestockchangeforsubproduct = 1;
			}

			if ($object->hasbatch()) {
				$result = $object->correct_stock_batch(
					$user,
					GETPOST("id_entrepot", 'int'),
					$nbpiece,
					GETPOST("mouvement", 'int'),
					GETPOST("label", 'alphanohtml'), // label movement
					$priceunit,
					$d_eatby,
					$d_sellby,
					$batchnumber,
					GETPOST('inventorycode', 'alphanohtml'),
					$origin_element,
					$origin_id,
					$disablestockchangeforsubproduct
				); // We do not change value of stock for a correction
			} else {
				$result = $object->correct_stock(
					$user,
					GETPOST("id_entrepot", 'int'),
					$nbpiece,
					GETPOST("mouvement", 'int'),
					GETPOST("label", 'alphanohtml'),
					$priceunit,
					GETPOST('inventorycode', 'alphanohtml'),
					$origin_element,
					$origin_id,
					$disablestockchangeforsubproduct
				); // We do not change value of stock for a correction
			}

			if ($result > 0) {
				if ($backtopage) {
					header("Location: ".$backtopage);
					exit;
				} else {
					header("Location: ".$_SERVER["PHP_SELF"]."?id=".$object->id);
					exit;
				}
			} else {
				setEventMessages($object->error, $object->errors, 'errors');
				$action = 'correction';
			}
		}
	}
}

// Transfer stock from a warehouse to another warehouse
if ($action == "transfert_stock" && !$cancel) {
	if (!(GETPOST("id_entrepot", 'int') > 0) || !(GETPOST("id_entrepot_destination", 'int') > 0)) {
		setEventMessages($langs->trans("ErrorFieldRequired", $langs->transnoentitiesnoconv("Warehouse")), null, 'errors');
		$error++;
		$action = 'transfert';
	}
	if (!GETPOST("nbpiece", 'int')) {
		setEventMessages($langs->trans("ErrorFieldRequired", $langs->transnoentitiesnoconv("NumberOfUnit")), null, 'errors');
		$error++;
		$action = 'transfert';
	}
	if (GETPOST("id_entrepot", 'int') == GETPOST("id_entrepot_destination", 'int')) {
		setEventMessages($langs->trans("ErrorSrcAndTargetWarehouseMustDiffers"), null, 'errors');
		$error++;
		$action = 'transfert';
	}
	if (!empty($conf->productbatch->enabled)) {
		$object = new Product($db);
		$result = $object->fetch($id);

		if ($object->hasbatch() && !$batchnumber) {
			setEventMessages($langs->trans("ErrorFieldRequired", $langs->transnoentitiesnoconv("batch_number")), null, 'errors');
			$error++;
			$action = 'transfert';
		}
	}

	if (!$error) {
		if ($id) {
			$object = new Product($db);
			$result = $object->fetch($id);

			$db->begin();

			$object->load_stock('novirtual'); // Load array product->stock_warehouse

			// Define value of products moved
			$pricesrc = 0;
			if (isset($object->pmp)) {
				$pricesrc = $object->pmp;
			}
			$pricedest = $pricesrc;

			$nbpiece = price2num(GETPOST("nbpiece", 'alphanohtml'));

			if ($object->hasbatch()) {
				$pdluo = new Productbatch($db);

				if ($pdluoid > 0) {
					$result = $pdluo->fetch($pdluoid);
					if ($result) {
						$srcwarehouseid = $pdluo->warehouseid;
						$batch = $pdluo->batch;
						$eatby = $pdluo->eatby;
						$sellby = $pdluo->sellby;
					} else {
						setEventMessages($pdluo->error, $pdluo->errors, 'errors');
						$error++;
					}
				} else {
					$srcwarehouseid = GETPOST('id_entrepot', 'int');
					$batch = $batchnumber;
					$eatby = $d_eatby;
					$sellby = $d_sellby;
				}

				$nbpiece = price2num(GETPOST("nbpiece", 'alphanohtml'));

				if (!$error) {
					// Remove stock
					$result1 = $object->correct_stock_batch(
						$user,
						$srcwarehouseid,
						$nbpiece,
						1,
						GETPOST("label", 'alphanohtml'),
						$pricesrc,
						$eatby,
						$sellby,
						$batch,
						GETPOST('inventorycode', 'alphanohtml')
					);
					if ($result1 < 0) {
						$error++;
					}
				}
				if (!$error) {
					// Add stock
					$result2 = $object->correct_stock_batch(
						$user,
						GETPOST("id_entrepot_destination", 'int'),
						$nbpiece,
						0,
						GETPOST("label", 'alphanohtml'),
						$pricedest,
						$eatby,
						$sellby,
						$batch,
						GETPOST('inventorycode', 'alphanohtml')
					);
					if ($result2 < 0) {
						$error++;
					}
				}
			} else {
				if (!$error) {
					// Remove stock
					$result1 = $object->correct_stock(
						$user,
						GETPOST("id_entrepot", 'int'),
						$nbpiece,
						1,
						GETPOST("label", 'alphanohtml'),
						$pricesrc,
						GETPOST('inventorycode', 'alphanohtml')
					);
					if ($result1 < 0) {
						$error++;
					}
				}
				if (!$error) {
					// Add stock
					$result2 = $object->correct_stock(
						$user,
						GETPOST("id_entrepot_destination", 'int'),
						$nbpiece,
						0,
						GETPOST("label", 'alphanohtml'),
						$pricedest,
						GETPOST('inventorycode', 'alphanohtml')
					);
					if ($result2 < 0) {
						$error++;
					}
				}
			}


			if (!$error && $result1 >= 0 && $result2 >= 0) {
				$db->commit();

				if ($backtopage) {
					header("Location: ".$backtopage);
					exit;
				} else {
					header("Location: product.php?id=".$object->id);
					exit;
				}
			} else {
				setEventMessages($object->error, $object->errors, 'errors');
				$db->rollback();
				$action = 'transfert';
			}
		}
	}
}

// Update batch information
if ($action == 'updateline' && GETPOST('save') == $langs->trans("Save")) {
	$pdluo = new Productbatch($db);
	$result = $pdluo->fetch(GETPOST('pdluoid', 'int'));

	if ($result > 0) {
		if ($pdluo->id) {
			if ((!GETPOST("sellby")) && (!GETPOST("eatby")) && (!$batchnumber)) {
				setEventMessages($langs->trans("ErrorFieldRequired", $langs->transnoentitiesnoconv("atleast1batchfield")), null, 'errors');
			} else {
				$d_eatby = dol_mktime(0, 0, 0, GETPOST('eatbymonth', 'int'), GETPOST('eatbyday', 'int'), GETPOST('eatbyyear', 'int'));
				$d_sellby = dol_mktime(0, 0, 0, GETPOST('sellbymonth', 'int'), GETPOST('sellbyday', 'int'), GETPOST('sellbyyear', 'int'));
				$pdluo->batch = $batchnumber;
				$pdluo->eatby = $d_eatby;
				$pdluo->sellby = $d_sellby;
				$result = $pdluo->update($user);
				if ($result < 0) {
					setEventMessages($pdluo->error, $pdluo->errors, 'errors');
				}
			}
		} else {
			setEventMessages($langs->trans('BatchInformationNotfound'), null, 'errors');
		}
	} else {
		setEventMessages($pdluo->error, null, 'errors');
	}
	header("Location: product.php?id=".$id);
	exit;
}



/*
 * View
 */

$form = new Form($db);
$formproduct = new FormProduct($db);
if (!empty($conf->projet->enabled)) {
	$formproject = new FormProjets($db);
}

if ($id > 0 || $ref) {
	$object = new Product($db);
	$result = $object->fetch($id, $ref);

	$variants = $object->hasVariants();

	$object->load_stock();

	$title = $langs->trans('ProductServiceCard');
	$helpurl = '';
	$shortlabel = dol_trunc($object->label, 16);
	if (GETPOST("type") == '0' || ($object->type == Product::TYPE_PRODUCT)) {
		$title = $langs->trans('Product')." ".$shortlabel." - ".$langs->trans('Stock');
		$helpurl = 'EN:Module_Products|FR:Module_Produits|ES:M&oacute;dulo_Productos';
	}
	if (GETPOST("type") == '1' || ($object->type == Product::TYPE_SERVICE)) {
		$title = $langs->trans('Service')." ".$shortlabel." - ".$langs->trans('Stock');
		$helpurl = 'EN:Module_Services_En|FR:Module_Services|ES:M&oacute;dulo_Servicios';
	}

	llxHeader('', $title, $helpurl);

	if (!empty($conf->use_javascript_ajax)) {
		?>
		<script type="text/javascript">
			$(document).ready(function() {
				$(".collapse_batch").click(function() {
					console.log("We click on collapse_batch");
					var id_entrepot = $(this).attr('id').replace('ent', '');

					if($(this).text().indexOf('+') > 0) {
						$(".batch_warehouse" + id_entrepot).show();
						$(this).html('(-)');
						jQuery("#show_all").hide();
						jQuery("#hide_all").show();
					}
					else {
						$(".batch_warehouse" + id_entrepot).hide();
						$(this).html('(+)');
					}

					return false;
				});

				$("#show_all").click(function() {
					console.log("We click on show_all");
					$("[class^=batch_warehouse]").show();
					$("[class^=collapse_batch]").html('(-)');
					jQuery("#show_all").hide();
					jQuery("#hide_all").show();
					return false;
				});

				$("#hide_all").click(function() {
					console.log("We click on hide_all");
					$("[class^=batch_warehouse]").hide();
					$("[class^=collapse_batch]").html('(+)');
					jQuery("#hide_all").hide();
					jQuery("#show_all").show();
					return false;
				});

			});
		</script>
		<?php
	}

	if ($result > 0) {
		$head = product_prepare_head($object);
		$titre = $langs->trans("CardProduct".$object->type);
		$picto = ($object->type == Product::TYPE_SERVICE ? 'service' : 'product');

		print dol_get_fiche_head($head, 'stock', $titre, -1, $picto);

		dol_htmloutput_events();

		$linkback = '<a href="'.DOL_URL_ROOT.'/product/list.php?restore_lastsearch_values=1">'.$langs->trans("BackToList").'</a>';

		$shownav = 1;
		if ($user->socid && !in_array('stock', explode(',', $conf->global->MAIN_MODULES_FOR_EXTERNAL))) {
			$shownav = 0;
		}

		dol_banner_tab($object, 'ref', $linkback, $shownav, 'ref');

		if (!$variants) {
			print '<div class="fichecenter">';

			print '<div class="fichehalfleft">';
			print '<div class="underbanner clearboth"></div>';

			print '<table class="border tableforfield centpercent">';

			// Type
			if (!empty($conf->product->enabled) && !empty($conf->service->enabled)) {
				$typeformat = 'select;0:'.$langs->trans("Product").',1:'.$langs->trans("Service");
				print '<tr><td class="">';
				print (empty($conf->global->PRODUCT_DENY_CHANGE_PRODUCT_TYPE)) ? $form->editfieldkey("Type", 'fk_product_type', $object->type, $object, 0, $typeformat) : $langs->trans('Type');
				print '</td><td>';
				print $form->editfieldval("Type", 'fk_product_type', $object->type, $object, 0, $typeformat);
				print '</td></tr>';
			}

			if ($conf->productbatch->enabled) {
				print '<tr><td class="">'.$langs->trans("ManageLotSerial").'</td><td>';
				print $object->getLibStatut(0, 2);
				print '</td></tr>';
			}

			// Cost price. Can be used for margin module for option "calculate margin on explicit cost price
			print '<tr><td>';
			$textdesc = $langs->trans("CostPriceDescription");
			$textdesc .= "<br>".$langs->trans("CostPriceUsage");
			$text = $form->textwithpicto($langs->trans("CostPrice"), $textdesc, 1, 'help', '');
			print $form->editfieldkey($text, 'cost_price', $object->cost_price, $object, $usercancreate, 'amount:6');
			print '</td><td>';
			print $form->editfieldval($text, 'cost_price', $object->cost_price, $object, $usercancreate, 'amount:6');
			print '</td></tr>';

			// AWP
			print '<tr><td class="titlefield">';
			print $form->textwithpicto($langs->trans("AverageUnitPricePMPShort"), $langs->trans("AverageUnitPricePMPDesc"));
			print '</td>';
			print '<td>';
			if ($object->pmp > 0) {
				print price($object->pmp).' '.$langs->trans("HT");
			}
			print '</td>';
			print '</tr>';

			// Minimum Price
			print '<tr><td>'.$langs->trans("BuyingPriceMin").'</td>';
			print '<td>';
			$product_fourn = new ProductFournisseur($db);
			if ($product_fourn->find_min_price_product_fournisseur($object->id) > 0) {
				if ($product_fourn->product_fourn_price_id > 0) {
					print $product_fourn->display_price_product_fournisseur();
				} else {
					print $langs->trans("NotDefined");
				}
			}
			print '</td></tr>';

			if (empty($conf->global->PRODUIT_MULTIPRICES)) {
				// Price
				print '<tr><td>'.$langs->trans("SellingPrice").'</td><td>';
				if ($object->price_base_type == 'TTC') {
					print price($object->price_ttc).' '.$langs->trans($object->price_base_type);
				} else {
					print price($object->price).' '.$langs->trans($object->price_base_type);
				}
				print '</td></tr>';

				// Price minimum
				print '<tr><td>'.$langs->trans("MinPrice").'</td><td>';
				if ($object->price_base_type == 'TTC') {
					print price($object->price_min_ttc).' '.$langs->trans($object->price_base_type);
				} else {
					print price($object->price_min).' '.$langs->trans($object->price_base_type);
				}
				print '</td></tr>';
			} else {
				// Price
				print '<tr><td>'.$langs->trans("SellingPrice").'</td><td>';
				print $langs->trans("Variable");
				print '</td></tr>';

				// Price minimum
				print '<tr><td>'.$langs->trans("MinPrice").'</td><td>';
				print $langs->trans("Variable");
				print '</td></tr>';
			}

			// Hook formObject
			$parameters = array();
			$reshook = $hookmanager->executeHooks('formObjectOptions', $parameters, $object, $action); // Note that $action and $object may have been modified by hook
			print $hookmanager->resPrint;

			print '</table>';

			print '</div>';
			print '<div class="fichehalfright"><div class="underbanner clearboth"></div>';

			print '<table class="border tableforfield centpercent">';

			// Stock alert threshold
			print '<tr><td>'.$form->editfieldkey($form->textwithpicto($langs->trans("StockLimit"), $langs->trans("StockLimitDesc"), 1), 'seuil_stock_alerte', $object->seuil_stock_alerte, $object, $user->rights->produit->creer).'</td><td>';
			print $form->editfieldval("StockLimit", 'seuil_stock_alerte', $object->seuil_stock_alerte, $object, $user->rights->produit->creer, 'string');
			print '</td></tr>';

			// Desired stock
			print '<tr><td>'.$form->editfieldkey($form->textwithpicto($langs->trans("DesiredStock"), $langs->trans("DesiredStockDesc"), 1), 'desiredstock', $object->desiredstock, $object, $user->rights->produit->creer);
			print '</td><td>';
			print $form->editfieldval("DesiredStock", 'desiredstock', $object->desiredstock, $object, $user->rights->produit->creer, 'string');
			print '</td></tr>';

			// Real stock
			$text_stock_options = $langs->trans("RealStockDesc").'<br>';
			$text_stock_options .= $langs->trans("RealStockWillAutomaticallyWhen").'<br>';
			$text_stock_options .= (!empty($conf->global->STOCK_CALCULATE_ON_SHIPMENT) || !empty($conf->global->STOCK_CALCULATE_ON_SHIPMENT_CLOSE) ? '- '.$langs->trans("DeStockOnShipment").'<br>' : '');
			$text_stock_options .= (!empty($conf->global->STOCK_CALCULATE_ON_VALIDATE_ORDER) ? '- '.$langs->trans("DeStockOnValidateOrder").'<br>' : '');
			$text_stock_options .= (!empty($conf->global->STOCK_CALCULATE_ON_BILL) ? '- '.$langs->trans("DeStockOnBill").'<br>' : '');
			$text_stock_options .= (!empty($conf->global->STOCK_CALCULATE_ON_SUPPLIER_BILL) ? '- '.$langs->trans("ReStockOnBill").'<br>' : '');
			$text_stock_options .= (!empty($conf->global->STOCK_CALCULATE_ON_SUPPLIER_VALIDATE_ORDER) ? '- '.$langs->trans("ReStockOnValidateOrder").'<br>' : '');
			$text_stock_options .= (!empty($conf->global->STOCK_CALCULATE_ON_SUPPLIER_DISPATCH_ORDER) ? '- '.$langs->trans("ReStockOnDispatchOrder").'<br>' : '');
			$text_stock_options .= (!empty($conf->global->STOCK_CALCULATE_ON_RECEPTION) || !empty($conf->global->STOCK_CALCULATE_ON_RECEPTION_CLOSE) ? '- '.$langs->trans("StockOnReception").'<br>' : '');

			print '<tr><td>';
			print $form->textwithpicto($langs->trans("PhysicalStock"), $text_stock_options, 1);
			print '</td>';
			print '<td>'.price2num($object->stock_reel, 'MS');
			if ($object->seuil_stock_alerte != '' && ($object->stock_reel < $object->seuil_stock_alerte)) {
				print ' '.img_warning($langs->trans("StockLowerThanLimit", $object->seuil_stock_alerte));
			}

			print ' &nbsp; &nbsp;<a href="'.DOL_URL_ROOT.'/product/stock/stockatdate.php?productid='.$object->id.'">'.$langs->trans("StockAtDate").'</a>';
			print '</td>';
			print '</tr>';

			$stocktheo = price2num($object->stock_theorique, 'MS');

			$found = 0;
			$helpondiff = '<strong>'.$langs->trans("StockDiffPhysicTeoric").':</strong><br>';
			// Number of customer orders running
			if (!empty($conf->commande->enabled)) {
				if ($found) {
					$helpondiff .= '<br>';
				} else {
					$found = 1;
				}
				$helpondiff .= $langs->trans("ProductQtyInCustomersOrdersRunning").': '.$object->stats_commande['qty'];
				$result = $object->load_stats_commande(0, '0', 1);
				if ($result < 0) {
					dol_print_error($db, $object->error);
				}
				$helpondiff .= ' <span class="opacitymedium">('.$langs->trans("ProductQtyInDraft").': '.$object->stats_commande['qty'].')</span>';
			}

			// Number of product from customer order already sent (partial shipping)
			if (!empty($conf->expedition->enabled)) {
				require_once DOL_DOCUMENT_ROOT.'/expedition/class/expedition.class.php';
				$filterShipmentStatus = '';
				if (!empty($conf->global->STOCK_CALCULATE_ON_SHIPMENT)) {
					$filterShipmentStatus = Expedition::STATUS_VALIDATED.','.Expedition::STATUS_CLOSED;
				} elseif (!empty($conf->global->STOCK_CALCULATE_ON_SHIPMENT_CLOSE)) {
					$filterShipmentStatus = Expedition::STATUS_CLOSED;
				}
				if ($found) {
					$helpondiff .= '<br>';
				} else {
					$found = 1;
				}
				$result = $object->load_stats_sending(0, '2', 1, $filterShipmentStatus);
				$helpondiff .= $langs->trans("ProductQtyInShipmentAlreadySent").': '.$object->stats_expedition['qty'];
			}

			// Number of supplier order running
			if ((!empty($conf->fournisseur->enabled) && empty($conf->global->MAIN_USE_NEW_SUPPLIERMOD)) || !empty($conf->supplier_order->enabled) || !empty($conf->supplier_invoice->enabled)) {
				if ($found) {
					$helpondiff .= '<br>';
				} else {
					$found = 1;
				}
				$result = $object->load_stats_commande_fournisseur(0, '3,4', 1);
				$helpondiff .= $langs->trans("ProductQtyInSuppliersOrdersRunning").': '.$object->stats_commande_fournisseur['qty'];
				$result = $object->load_stats_commande_fournisseur(0, '0,1,2', 1);
				if ($result < 0) {
					dol_print_error($db, $object->error);
				}
				$helpondiff .= ' <span class="opacitymedium">('.$langs->trans("ProductQtyInDraftOrWaitingApproved").': '.$object->stats_commande_fournisseur['qty'].')</span>';
			}

			// Number of product from supplier order already received (partial receipt)
			if ((!empty($conf->fournisseur->enabled) && empty($conf->global->MAIN_USE_NEW_SUPPLIERMOD)) || !empty($conf->supplier_order->enabled) || !empty($conf->supplier_invoice->enabled)) {
				if ($found) {
					$helpondiff .= '<br>';
				} else {
					$found = 1;
				}
				$helpondiff .= $langs->trans("ProductQtyInSuppliersShipmentAlreadyRecevied").': '.$object->stats_reception['qty'];
			}

			// Number of product in production
			if (!empty($conf->mrp->enabled)) {
				if ($found) {
					$helpondiff .= '<br>';
				} else {
					$found = 1;
				}
				$helpondiff .= $langs->trans("ProductQtyToConsumeByMO").': '.$object->stats_mrptoconsume['qty'].'<br>';
				$helpondiff .= $langs->trans("ProductQtyToProduceByMO").': '.$object->stats_mrptoproduce['qty'];
			}


			// Calculating a theorical value
			print '<tr><td>';
			print $form->textwithpicto($langs->trans("VirtualStock"), $langs->trans("VirtualStockDesc"));
			print '</td>';
			print "<td>";
			//print (empty($stocktheo)?0:$stocktheo);
			print $form->textwithpicto((empty($stocktheo) ? 0 : $stocktheo), $helpondiff);
			if ($object->seuil_stock_alerte != '' && ($object->stock_theorique < $object->seuil_stock_alerte)) {
				print ' '.img_warning($langs->trans("StockLowerThanLimit", $object->seuil_stock_alerte));
			}
			print ' &nbsp; &nbsp;<a href="'.DOL_URL_ROOT.'/product/stock/stockatdate.php?mode=future&productid='.$object->id.'">'.$langs->trans("VirtualStockAtDate").'</a>';
			print '</td>';
			print '</tr>';

			// Last movement
			if (!empty($user->rights->stock->mouvement->lire)) {
				$sql = "SELECT max(m.datem) as datem";
				$sql .= " FROM ".MAIN_DB_PREFIX."stock_mouvement as m";
				$sql .= " WHERE m.fk_product = ".((int) $object->id);
				$resqlbis = $db->query($sql);
				if ($resqlbis) {
					$obj = $db->fetch_object($resqlbis);
					$lastmovementdate = $db->jdate($obj->datem);
				} else {
					dol_print_error($db);
				}
				print '<tr><td class="tdtop">'.$langs->trans("LastMovement").'</td><td>';
				if ($lastmovementdate) {
					print dol_print_date($lastmovementdate, 'dayhour').' ';
					print ' &nbsp; &nbsp; ';
					print img_picto($langs->trans("StockMovement"), 'movement', 'class="pictofixedwidth"');
					print '<a href="'.DOL_URL_ROOT.'/product/stock/movement_list.php?idproduct='.$object->id.'">'.$langs->trans("FullList").'</a>';
				} else {
					print img_picto($langs->trans("StockMovement"), 'movement', 'class="pictofixedwidth"');
					print '<a href="'.DOL_URL_ROOT.'/product/stock/movement_list.php?idproduct='.$object->id.'">'.$langs->trans("None").'</a>';
				}
				print "</td></tr>";
			}

			print "</table>";

			print '</div>';
			print '</div>';

			print '<div style="clear:both"></div>';
		}

		print dol_get_fiche_end();
	}

	// Correct stock
	if ($action == "correction") {
		include DOL_DOCUMENT_ROOT.'/product/stock/tpl/stockcorrection.tpl.php';
		print '<br><br>';
	}

	// Transfer of units
	if ($action == "transfert") {
		include DOL_DOCUMENT_ROOT.'/product/stock/tpl/stocktransfer.tpl.php';
		print '<br><br>';
	}
} else {
	dol_print_error();
}


// Actions buttons

$parameters = array();

$reshook = $hookmanager->executeHooks('addMoreActionsButtons', $parameters, $object, $action); // Note that $action and $object may have been modified by hook
if (empty($reshook)) {
	if (empty($action) && $object->id) {
		print "<div class=\"tabsAction\">\n";

		if ($user->rights->stock->mouvement->creer) {
			if (!$variants || !empty($conf->global->VARIANT_ALLOW_STOCK_MOVEMENT_ON_VARIANT_PARENT)) {
				print '<a class="butAction" href="'.$_SERVER["PHP_SELF"].'?id='.$object->id.'&amp;action=transfert">'.$langs->trans("TransferStock").'</a>';
			} else {
				print '<a class="butActionRefused classfortooltip" href="#" title="'.$langs->trans("ActionAvailableOnVariantProductOnly").'">'.$langs->trans("TransferStock").'</a>';
			}
		} else {
			print '<a class="butActionRefused classfortooltip" href="#" title="'.$langs->trans("NotEnoughPermissions").'">'.$langs->trans("CorrectStock").'</a>';
		}

		if ($user->rights->stock->mouvement->creer) {
			if (!$variants || !empty($conf->global->VARIANT_ALLOW_STOCK_MOVEMENT_ON_VARIANT_PARENT)) {
				print '<a class="butAction" href="'.$_SERVER["PHP_SELF"].'?id='.$object->id.'&amp;action=correction">'.$langs->trans("CorrectStock").'</a>';
			} else {
				print '<a class="butActionRefused classfortooltip" href="#" title="'.$langs->trans("ActionAvailableOnVariantProductOnly").'">'.$langs->trans("CorrectStock").'</a>';
			}
		} else {
			print '<a class="butActionRefused classfortooltip" href="#" title="'.$langs->trans("NotEnoughPermissions").'">'.$langs->trans("CorrectStock").'</a>';
		}

		print '</div>';
	}
}


if (!$variants) {
	/*
	 * Stock detail (by warehouse). May go down into batch details.
	 */

	print '<div class="div-table-responsive">';
	print '<table class="noborder centpercent">';

	print '<tr class="liste_titre">';
	print '<td colspan="4">'.$langs->trans("Warehouse").'</td>';
	print '<td class="right">'.$langs->trans("NumberOfUnit").'</td>';
	print '<td class="right">'.$form->textwithpicto($langs->trans("AverageUnitPricePMPShort"), $langs->trans("AverageUnitPricePMPDesc")).'</td>';
	print '<td class="right">'.$langs->trans("EstimatedStockValueShort").'</td>';
	print '<td class="right">'.$langs->trans("SellPriceMin").'</td>';
	print '<td class="right">'.$langs->trans("EstimatedStockValueSellShort").'</td>';
	print '<td></td>';
	print '<td></td>';
	print '</tr>';

	if ((!empty($conf->productbatch->enabled)) && $object->hasbatch()) {
		$colspan = 3;
<<<<<<< HEAD
		print '<tr class="liste_titre"><td class="width25"></td>';
		print '<td class="right">'.$langs->trans("batch_number").'</td>';
		if (empty($conf->global->PRODUCT_DISABLE_EATBY)) {
			$colspan--;
			print '<td class="center width75">'.$langs->trans("EatByDate").'</td>';
=======
		print '<tr class="liste_titre"><td class="minwidth200">';
		if (!empty($conf->use_javascript_ajax)) {
			print '<a id="show_all" href="#" class="hideobject">'.img_picto('', 'folder-open', 'class="paddingright"').$langs->trans("ShowAllLots").'</a>';
			//print ' &nbsp; ';
			print '<a id="hide_all" href="#">'.img_picto('', 'folder', 'class="paddingright"').$langs->trans("HideLots").'</a>';
			//print '&nbsp;'.$form->textwithpicto('', $langs->trans('CollapseBatchDetailHelp'), 1, 'help', '');
>>>>>>> 95dc2558
		}
		print '</td>';
		print '<td class="right">'.$langs->trans("batch_number").'</td>';
		if (empty($conf->global->PRODUCT_DISABLE_SELLBY)) {
			$colspan--;
<<<<<<< HEAD
			print '<td class="center width75">'.$langs->trans("SellByDate").'</td>';
=======
			print '<td class="center width100">'.$langs->trans("SellByDate").'</td>';
		}
		if (empty($conf->global->PRODUCT_DISABLE_EATBY)) {
			$colspan--;
			print '<td class="center width100">'.$langs->trans("EatByDate").'</td>';
>>>>>>> 95dc2558
		}
		print '<td colspan="'.$colspan.'"></td>';
		print '<td></td>';
		print '<td></td>';
		print '<td></td>';
		print '<td></td>';
		print '<td></td>';
		print '<td></td>';
		print '</tr>';
	}

	$sql = "SELECT e.rowid, e.ref, e.lieu, e.fk_parent, e.statut as status, ps.reel, ps.rowid as product_stock_id, p.pmp";
	$sql .= " FROM ".MAIN_DB_PREFIX."entrepot as e,";
	$sql .= " ".MAIN_DB_PREFIX."product_stock as ps";
	$sql .= " LEFT JOIN ".MAIN_DB_PREFIX."product as p ON p.rowid = ps.fk_product";
	$sql .= " WHERE ps.reel != 0";
	$sql .= " AND ps.fk_entrepot = e.rowid";
	$sql .= " AND e.entity IN (".getEntity('stock').")";
	$sql .= " AND ps.fk_product = ".((int) $object->id);
	$sql .= " ORDER BY e.ref";

	$entrepotstatic = new Entrepot($db);
	$product_lot_static = new Productlot($db);

	$num = 0;
	$total = 0;
	$totalvalue = $totalvaluesell = 0;

	$resql = $db->query($sql);
	if ($resql) {
		$num = $db->num_rows($resql);
		$total = $totalwithpmp;
		$i = 0;
		$var = false;
		while ($i < $num) {
			$obj = $db->fetch_object($resql);

			$entrepotstatic->id = $obj->rowid;
			$entrepotstatic->ref = $obj->ref;
			$entrepotstatic->label = $obj->ref;
			$entrepotstatic->lieu = $obj->lieu;
			$entrepotstatic->fk_parent = $obj->fk_parent;
			$entrepotstatic->statut = $obj->status;
			$entrepotstatic->status = $obj->status;

			$stock_real = price2num($obj->reel, 'MS');
			print '<tr class="oddeven">';

			// Warehouse
			print '<td colspan="4">';
			print $entrepotstatic->getNomUrl(1);
			if (!empty($conf->use_javascript_ajax) && !empty($conf->productbatch->enabled) && $object->hasbatch()) {
				print '<a class="collapse_batch marginleftonly" id="ent' . $entrepotstatic->id . '" href="#">';
				print (empty($conf->global->STOCK_SHOW_ALL_BATCH_BY_DEFAULT) ? '(+)' : '(-)');
				print '</a>';
			}
			print '</td>';

			print '<td class="right">'.$stock_real.($stock_real < 0 ? ' '.img_warning() : '').'</td>';

			// PMP
			print '<td class="right nowraponall">'.(price2num($object->pmp) ? price2num($object->pmp, 'MU') : '').'</td>';

			// Value purchase
			print '<td class="right amount nowraponall">'.(price2num($object->pmp) ? price(price2num($object->pmp * $obj->reel, 'MT')) : '').'</td>';

			// Sell price
			$minsellprice = null; $maxsellprice = null;
			print '<td class="right">';
			if (!empty($conf->global->PRODUIT_MULTIPRICES)) {
				foreach ($object->multiprices as $priceforlevel) {
					if (is_numeric($priceforlevel)) {
						if (is_null($maxsellprice) || $priceforlevel > $maxsellprice) {
							$maxsellprice = $priceforlevel;
						}
						if (is_null($minsellprice) || $priceforlevel < $minsellprice) {
							$minsellprice = $priceforlevel;
						}
					}
				}
				print '<span class="valignmiddle">';
				if ($minsellprice != $maxsellprice) {
					print price(price2num($minsellprice, 'MU'), 1).' - '.price(price2num($maxsellprice, 'MU'), 1);
				} else {
					print price(price2num($minsellprice, 'MU'), 1);
				}
				print '</span>';
				print $form->textwithpicto('', $langs->trans("Variable"));
			} else {
				print price(price2num($object->price, 'MU'), 1);
			}
			print '</td>';

			// Value sell
<<<<<<< HEAD
			print '<td class="right">';
			if (empty($conf->global->PRODUIT_MULTIPRICES)) {
				print price(price2num($object->price * $obj->reel, 'MT'), 1);
=======
			print '<td class="right amount nowraponall">';
			if (!empty($conf->global->PRODUIT_MULTIPRICES)) {
				print '<span class="valignmiddle">';
				if ($minsellprice != $maxsellprice) {
					print price(price2num($minsellprice * $obj->reel, 'MT'), 1).' - '.price(price2num($maxsellprice * $obj->reel, 'MT'), 1);
				} else {
					print price(price2num($minsellprice * $obj->reel, 'MT'), 1);
				}
				print '</span>';
				print $form->textwithpicto('', $langs->trans("Variable"));
>>>>>>> 95dc2558
			} else {
				print price(price2num($object->price * $obj->reel, 'MT'), 1);
			}
			print '</td>';
			print '<td></td>';
			print '<td></td>';
			print '</tr>';
			$total += $obj->reel;
			if (price2num($object->pmp)) {
				$totalwithpmp += $obj->reel;
			}
			$totalvalue = $totalvalue + ($object->pmp * $obj->reel);
			$totalvaluesell = $totalvaluesell + ($object->price * $obj->reel);
			// Batch Detail
			if ((!empty($conf->productbatch->enabled)) && $object->hasbatch()) {
				$details = Productbatch::findAll($db, $obj->product_stock_id, 0, $object->id);
				if ($details < 0) {
					dol_print_error($db);
				}
				foreach ($details as $pdluo) {
					$product_lot_static->id = $pdluo->lotid;
					$product_lot_static->batch = $pdluo->batch;
					$product_lot_static->eatby = $pdluo->eatby;
					$product_lot_static->sellby = $pdluo->sellby;

					if ($action == 'editline' && GETPOST('lineid', 'int') == $pdluo->id) { //Current line edit
						print "\n".'<tr>';
						print '<td colspan="9">';
						print '<form action="'.$_SERVER["PHP_SELF"].'" method="POST">';
						print '<input type="hidden" name="token" value="'.newToken().'">';
						print '<input type="hidden" name="pdluoid" value="'.$pdluo->id.'"><input type="hidden" name="action" value="updateline"><input type="hidden" name="id" value="'.$id.'"><table class="noborder centpercent"><tr><td width="10%"></td>';
						print '<td class="right" width="10%"><input type="text" name="batch_number" value="'.$pdluo->batch.'"></td>';
						if (empty($conf->global->PRODUCT_DISABLE_SELLBY)) {
							print '<td class="center" width="10%">';
							print $form->selectDate($pdluo->sellby, 'sellby', '', '', 1, '', 1, 0);
							print '</td>';
						}
						if (empty($conf->global->PRODUCT_DISABLE_EATBY)) {
							print '<td class="center" width="10%">';
							print $form->selectDate($pdluo->eatby, 'eatby', '', '', 1, '', 1, 0);
							print '</td>';
						}
						print '<td class="right" colspan="3">'.$pdluo->qty.($pdluo->qty < 0 ? ' '.img_warning() : '').'</td>';
						print '<td colspan="4"><input type="submit" class="button button-save" id="savelinebutton marginbottomonly" name="save" value="'.$langs->trans("Save").'">';
						print '<input type="submit" class="button button-cancel" id="cancellinebutton" name="Cancel" value="'.$langs->trans("Cancel").'"></td></tr>';
						print '</table>';
						print '</form>';
						print '</td>';
						print '<td></td>';
						print '<td></td>';
						print '</tr>';
					} else {
<<<<<<< HEAD
						print "\n".'<tr><td class="left">';
=======
						print "\n".'<tr style="display:'.(empty($conf->global->STOCK_SHOW_ALL_BATCH_BY_DEFAULT) ? 'none' : 'visible').';" class="batch_warehouse'.$entrepotstatic->id.'"><td class="left">';
>>>>>>> 95dc2558
						print '</td>';
						print '<td class="right nowraponall">';
						print $product_lot_static->getNomUrl(1);
						print '</td>';
						$colspan = 3;
						if (empty($conf->global->PRODUCT_DISABLE_SELLBY)) {
							$colspan--;
							print '<td class="center">'.dol_print_date($pdluo->sellby, 'day').'</td>';
						}
						if (empty($conf->global->PRODUCT_DISABLE_EATBY)) {
							$colspan--;
							print '<td class="center">'.dol_print_date($pdluo->eatby, 'day').'</td>';
						}
						print '<td class="right" colspan="'.$colspan.'">'.$pdluo->qty.($pdluo->qty < 0 ? ' '.img_warning() : '').'</td>';
						print '<td colspan="4"></td>';
<<<<<<< HEAD
						print '<td>';
=======
						print '<td class="center">';
>>>>>>> 95dc2558
						if ($entrepotstatic->status != $entrepotstatic::STATUS_CLOSED) {
							print '<a href="'.$_SERVER["PHP_SELF"].'?id='.$object->id.'&amp;id_entrepot='.$entrepotstatic->id.'&amp;action=transfert&amp;pdluoid='.$pdluo->id.'">';
							print img_picto($langs->trans("TransferStock"), 'add', 'class="hideonsmartphone paddingright" style="color: #a69944"');
							print $langs->trans("TransferStock");
							print '</a>';
							// Disabled, because edition of stock content must use the "Correct stock menu".
							// Do not use this, or data will be wrong (bad tracking of movement label, inventory code, ...
<<<<<<< HEAD
							//print '<a href="'.$_SERVER["PHP_SELF"].'?id='.$id.'&amp;action=editline&amp;lineid='.$pdluo->id.'#'.$pdluo->id.'">';
							//print img_edit().'</a>';
						}
						print '</td>';
						print '<td>';
=======
							//print '<a href="'.$_SERVER["PHP_SELF"].'?id='.$id.'&action=editline&token='.newToken().'&lineid='.$pdluo->id.'#'.$pdluo->id.'">';
							//print img_edit().'</a>';
						}
						print '</td>';
						print '<td class="center">';
>>>>>>> 95dc2558
						if ($entrepotstatic->status != $entrepotstatic::STATUS_CLOSED) {
							print '<a href="'.$_SERVER["PHP_SELF"].'?id='.$object->id.'&amp;id_entrepot='.$entrepotstatic->id.'&amp;action=correction&amp;pdluoid='.$pdluo->id.'">';
							print img_picto($langs->trans("CorrectStock"), 'add', 'class="hideonsmartphone paddingright" style="color: #a69944"');
							print $langs->trans("CorrectStock");
							print '</a>';
							// Disabled, because edition of stock content must use the "Correct stock menu".
							// Do not use this, or data will be wrong (bad tracking of movement label, inventory code, ...
<<<<<<< HEAD
							//print '<a href="'.$_SERVER["PHP_SELF"].'?id='.$id.'&amp;action=editline&amp;lineid='.$pdluo->id.'#'.$pdluo->id.'">';
=======
							//print '<a href="'.$_SERVER["PHP_SELF"].'?id='.$id.'&action=editline&token='.newToken().'&lineid='.$pdluo->id.'#'.$pdluo->id.'">';
>>>>>>> 95dc2558
							//print img_edit().'</a>';
						}
						print '</td>';
						print '</tr>';
					}
				}
			}
			$i++;
		}
	} else {
		dol_print_error($db);
	}

	// Total line
	print '<tr class="liste_total"><td class="right liste_total" colspan="4">'.$langs->trans("Total").':</td>';
	print '<td class="liste_total right">'.price2num($total, 'MS').'</td>';
	print '<td class="liste_total right">';
	print ($totalwithpmp ? price(price2num($totalvalue / $totalwithpmp, 'MU')) : '&nbsp;'); // This value may have rounding errors
	print '</td>';
	// Value purchase
	print '<td class="liste_total right">';
	print $totalvalue ? price(price2num($totalvalue, 'MT'), 1) : '&nbsp;';
	print '</td>';
	print '<td class="liste_total right">';
	if ($num) {
		if ($total) {
			print '<span class="valignmiddle">';
			if (!empty($conf->global->PRODUIT_MULTIPRICES)) {
				print $form->textwithpicto('', $langs->trans("Variable"));
			} else {
				print price($totalvaluesell / $total, 1);
			}
			print '</span>';
		}
	}
	print '</td>';
	// Value to sell
	print '<td class="liste_total right amount">';
	if ($num) {
		print '<span class="valignmiddle">';
		if (empty($conf->global->PRODUIT_MULTIPRICES)) {
			print price(price2num($totalvaluesell, 'MT'), 1);
		} else {
			print $form->textwithpicto('', $langs->trans("Variable"));
		}
		print '</span>';
	}
	print '</td>';
	print '<td></td>';
	print '<td></td>';
	print "</tr>";

	print "</table>";
	print '</div>';

	if (!empty($conf->global->STOCK_ALLOW_ADD_LIMIT_STOCK_BY_WAREHOUSE)) {
		print '<br><br>';
		print load_fiche_titre($langs->trans('AddNewProductStockWarehouse'));

		if (!empty($user->rights->produit->creer)) {
			print '<form action="'.$_SERVER["PHP_SELF"].'" method="POST">';
			print '<input type="hidden" name="token" value="'.newToken().'">';
			print '<input type="hidden" name="action" value="addlimitstockwarehouse">';
			print '<input type="hidden" name="id" value="'.$id.'">';
		}
		print '<table class="noborder centpercent">';
		if (!empty($user->rights->produit->creer)) {
			print '<tr class="liste_titre"><td>'.$formproduct->selectWarehouses('', 'fk_entrepot').'</td>';
			print '<td class="right"><input name="seuil_stock_alerte" type="text" placeholder="'.$langs->trans("StockLimit").'" /></td>';
			print '<td class="right"><input name="desiredstock" type="text" placeholder="'.$langs->trans("DesiredStock").'" /></td>';
			print '<td class="right"><input type="submit" value="'.$langs->trans("Save").'" class="button button-save" /></td>';
			print '</tr>';
		} else {
			print '<tr class="liste_titre"><td>'.$langs->trans("Warehouse").'</td>';
			print '<td class="right">'.$langs->trans("StockLimit").'</td>';
			print '<td class="right">'.$langs->trans("DesiredStock").'</td>';
			print '</tr>';
		}

		$pse = new ProductStockEntrepot($db);
		$lines = $pse->fetchAll($id);

		if (!empty($lines)) {
			$var = false;
			foreach ($lines as $line) {
				$ent = new Entrepot($db);
				$ent->fetch($line['fk_entrepot']);
				print '<tr class="oddeven"><td>'.$ent->getNomUrl(3).'</td>';
				print '<td class="right">'.$line['seuil_stock_alerte'].'</td>';
				print '<td class="right">'.$line['desiredstock'].'</td>';
				if (!empty($user->rights->produit->creer)) {
					print '<td class="right"><a href="'.$_SERVER['PHP_SELF'].'?id='.$id.'&fk_productstockwarehouse='.$line['id'].'&action=delete_productstockwarehouse&token='.newToken().'">'.img_delete().'</a></td>';
				}
				print '</tr>';
			}
		}

		print "</table>";

		if (!empty($user->rights->produit->creer)) {
			print '</form>';
		}
	}
} else {
	// List of variants
	include_once DOL_DOCUMENT_ROOT.'/variants/class/ProductCombination.class.php';
	include_once DOL_DOCUMENT_ROOT.'/variants/class/ProductCombination2ValuePair.class.php';
	$prodstatic = new Product($db);
	$prodcomb = new ProductCombination($db);
	$comb2val = new ProductCombination2ValuePair($db);
	$productCombinations = $prodcomb->fetchAllByFkProductParent($object->id);

	print '<form method="POST" action="'.$_SERVER["PHP_SELF"].'">';
	print '<input type="hidden" name="token" value="'.newToken().'">';
	print '<input type="hidden" name="action" value="massaction">';
	print '<input type="hidden" name="id" value="'.$id.'">';
	print '<input type="hidden" name="backtopage" value="'.$backtopage.'">';

	// load variants
	$title = $langs->trans("ProductCombinations");

	print_barre_liste($title, 0, $_SERVER["PHP_SELF"], '', $sortfield, $sortorder, '', 0);

	print '<div class="div-table-responsive">';
	?>
	<table class="liste">
		<tr class="liste_titre">
			<td class="liste_titre"><?php echo $langs->trans('Product') ?></td>
			<td class="liste_titre"><?php echo $langs->trans('Combination') ?></td>
			<td class="liste_titre center"><?php echo $langs->trans('OnSell') ?></td>
			<td class="liste_titre center"><?php echo $langs->trans('OnBuy') ?></td>
			<td class="liste_titre right"><?php echo $langs->trans('Stock') ?></td>
			<td class="liste_titre"></td>
		</tr>
		<?php

		if (count($productCombinations)) {
			$stock_total = 0;
			foreach ($productCombinations as $currcomb) {
				$prodstatic->fetch($currcomb->fk_product_child);
				$prodstatic->load_stock();
				$stock_total += $prodstatic->stock_reel;
				?>
				<tr class="oddeven">
					<td><?php echo $prodstatic->getNomUrl(1) ?></td>
					<td>
						<?php

						$productCombination2ValuePairs = $comb2val->fetchByFkCombination($currcomb->id);
						$iMax = count($productCombination2ValuePairs);

						for ($i = 0; $i < $iMax; $i++) {
							echo dol_htmlentities($productCombination2ValuePairs[$i]);

							if ($i !== ($iMax - 1)) {
								echo ', ';
							}
						} ?>
					</td>
					<td style="text-align: center;"><?php echo $prodstatic->getLibStatut(2, 0) ?></td>
					<td style="text-align: center;"><?php echo $prodstatic->getLibStatut(2, 1) ?></td>
					<td class="right"><?php echo $prodstatic->stock_reel ?></td>
					<td class="right">
						<a class="paddingleft paddingright" href="<?php echo dol_buildpath('/product/stock/product.php?id='.$currcomb->fk_product_child, 2) ?>"><?php echo img_edit() ?></a>
					</td>
					<?php
					?>
				</tr>
				<?php
			}

			print '<tr class="liste_total">';
			print '<td colspan="4" class="left">'.$langs->trans("Total").'</td>';
			print '<td class="right">'.$stock_total.'</td>';
			print '<td></td>';
			print '</tr>';
		} else {
			print '<tr><td colspan="8"><span class="opacitymedium">'.$langs->trans("None").'</span></td></tr>';
		}
		?>
	</table>

	<?php
	print '</div>';

	print '</form>';
}

// End of page
llxFooter();
$db->close();<|MERGE_RESOLUTION|>--- conflicted
+++ resolved
@@ -943,34 +943,22 @@
 
 	if ((!empty($conf->productbatch->enabled)) && $object->hasbatch()) {
 		$colspan = 3;
-<<<<<<< HEAD
-		print '<tr class="liste_titre"><td class="width25"></td>';
-		print '<td class="right">'.$langs->trans("batch_number").'</td>';
-		if (empty($conf->global->PRODUCT_DISABLE_EATBY)) {
-			$colspan--;
-			print '<td class="center width75">'.$langs->trans("EatByDate").'</td>';
-=======
 		print '<tr class="liste_titre"><td class="minwidth200">';
 		if (!empty($conf->use_javascript_ajax)) {
 			print '<a id="show_all" href="#" class="hideobject">'.img_picto('', 'folder-open', 'class="paddingright"').$langs->trans("ShowAllLots").'</a>';
 			//print ' &nbsp; ';
 			print '<a id="hide_all" href="#">'.img_picto('', 'folder', 'class="paddingright"').$langs->trans("HideLots").'</a>';
 			//print '&nbsp;'.$form->textwithpicto('', $langs->trans('CollapseBatchDetailHelp'), 1, 'help', '');
->>>>>>> 95dc2558
 		}
 		print '</td>';
 		print '<td class="right">'.$langs->trans("batch_number").'</td>';
 		if (empty($conf->global->PRODUCT_DISABLE_SELLBY)) {
 			$colspan--;
-<<<<<<< HEAD
-			print '<td class="center width75">'.$langs->trans("SellByDate").'</td>';
-=======
 			print '<td class="center width100">'.$langs->trans("SellByDate").'</td>';
 		}
 		if (empty($conf->global->PRODUCT_DISABLE_EATBY)) {
 			$colspan--;
 			print '<td class="center width100">'.$langs->trans("EatByDate").'</td>';
->>>>>>> 95dc2558
 		}
 		print '<td colspan="'.$colspan.'"></td>';
 		print '<td></td>';
@@ -1065,11 +1053,6 @@
 			print '</td>';
 
 			// Value sell
-<<<<<<< HEAD
-			print '<td class="right">';
-			if (empty($conf->global->PRODUIT_MULTIPRICES)) {
-				print price(price2num($object->price * $obj->reel, 'MT'), 1);
-=======
 			print '<td class="right amount nowraponall">';
 			if (!empty($conf->global->PRODUIT_MULTIPRICES)) {
 				print '<span class="valignmiddle">';
@@ -1080,7 +1063,6 @@
 				}
 				print '</span>';
 				print $form->textwithpicto('', $langs->trans("Variable"));
->>>>>>> 95dc2558
 			} else {
 				print price(price2num($object->price * $obj->reel, 'MT'), 1);
 			}
@@ -1133,11 +1115,7 @@
 						print '<td></td>';
 						print '</tr>';
 					} else {
-<<<<<<< HEAD
-						print "\n".'<tr><td class="left">';
-=======
 						print "\n".'<tr style="display:'.(empty($conf->global->STOCK_SHOW_ALL_BATCH_BY_DEFAULT) ? 'none' : 'visible').';" class="batch_warehouse'.$entrepotstatic->id.'"><td class="left">';
->>>>>>> 95dc2558
 						print '</td>';
 						print '<td class="right nowraponall">';
 						print $product_lot_static->getNomUrl(1);
@@ -1153,11 +1131,7 @@
 						}
 						print '<td class="right" colspan="'.$colspan.'">'.$pdluo->qty.($pdluo->qty < 0 ? ' '.img_warning() : '').'</td>';
 						print '<td colspan="4"></td>';
-<<<<<<< HEAD
-						print '<td>';
-=======
 						print '<td class="center">';
->>>>>>> 95dc2558
 						if ($entrepotstatic->status != $entrepotstatic::STATUS_CLOSED) {
 							print '<a href="'.$_SERVER["PHP_SELF"].'?id='.$object->id.'&amp;id_entrepot='.$entrepotstatic->id.'&amp;action=transfert&amp;pdluoid='.$pdluo->id.'">';
 							print img_picto($langs->trans("TransferStock"), 'add', 'class="hideonsmartphone paddingright" style="color: #a69944"');
@@ -1165,19 +1139,11 @@
 							print '</a>';
 							// Disabled, because edition of stock content must use the "Correct stock menu".
 							// Do not use this, or data will be wrong (bad tracking of movement label, inventory code, ...
-<<<<<<< HEAD
-							//print '<a href="'.$_SERVER["PHP_SELF"].'?id='.$id.'&amp;action=editline&amp;lineid='.$pdluo->id.'#'.$pdluo->id.'">';
-							//print img_edit().'</a>';
-						}
-						print '</td>';
-						print '<td>';
-=======
 							//print '<a href="'.$_SERVER["PHP_SELF"].'?id='.$id.'&action=editline&token='.newToken().'&lineid='.$pdluo->id.'#'.$pdluo->id.'">';
 							//print img_edit().'</a>';
 						}
 						print '</td>';
 						print '<td class="center">';
->>>>>>> 95dc2558
 						if ($entrepotstatic->status != $entrepotstatic::STATUS_CLOSED) {
 							print '<a href="'.$_SERVER["PHP_SELF"].'?id='.$object->id.'&amp;id_entrepot='.$entrepotstatic->id.'&amp;action=correction&amp;pdluoid='.$pdluo->id.'">';
 							print img_picto($langs->trans("CorrectStock"), 'add', 'class="hideonsmartphone paddingright" style="color: #a69944"');
@@ -1185,11 +1151,7 @@
 							print '</a>';
 							// Disabled, because edition of stock content must use the "Correct stock menu".
 							// Do not use this, or data will be wrong (bad tracking of movement label, inventory code, ...
-<<<<<<< HEAD
-							//print '<a href="'.$_SERVER["PHP_SELF"].'?id='.$id.'&amp;action=editline&amp;lineid='.$pdluo->id.'#'.$pdluo->id.'">';
-=======
 							//print '<a href="'.$_SERVER["PHP_SELF"].'?id='.$id.'&action=editline&token='.newToken().'&lineid='.$pdluo->id.'#'.$pdluo->id.'">';
->>>>>>> 95dc2558
 							//print img_edit().'</a>';
 						}
 						print '</td>';
