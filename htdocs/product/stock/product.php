--- conflicted
+++ resolved
@@ -391,10 +391,7 @@
 {
 	$object = new Product($db);
 	$result = $object->fetch($id,$ref);
-<<<<<<< HEAD
-=======
 	
->>>>>>> 9b5dc9da
 	$object->load_stock();
 
 	$help_url='EN:Module_Stocks_En|FR:Module_Stock|ES:M&oacute;dulo_Stocks';
