--- conflicted
+++ resolved
@@ -232,173 +232,117 @@
 			if (isset($object->pmp)) $pricesrc=$object->pmp;
 			$pricedest=$pricesrc;
 
-<<<<<<< HEAD
-			if ($object->hasbatch())
+			$do_tranfer = true;
+			if (empty($conf->global->STOCK_ALLOW_NEGATIVE_TRANSFER))
 			{
-				$pdluo = new Productbatch($db);
-
-				if ($pdluoid > 0)
+				$fk_warehouse_source = GETPOST("id_entrepot");
+				$nb_unit = GETPOST("nbpiece",'int');
+				
+				if (empty($object->stock_warehouse[$fk_warehouse_source]->real) || $object->stock_warehouse[$fk_warehouse_source]->real < $nb_unit) 
 				{
-					$result=$pdluo->fetch($pdluoid);
-					if ($result)
+					$do_tranfer = false;
+					$result1 = $result2 = -1;
+					$action='';
+					$object->error = $langs->trans('qtyToTranferIsNotEnough');
+				}
+			}
+			
+			if ($do_tranfer)
+			{
+
+				if ($object->hasbatch())
+				{
+					$pdluo = new Productbatch($db);
+
+					if ($pdluoid > 0)
 					{
-						$srcwarehouseid=$pdluo->warehouseid;
-						$batch=$pdluo->batch;
-						$eatby=$pdluo->eatby;
-						$sellby=$pdluo->sellby;
+						$result=$pdluo->fetch($pdluoid);
+						if ($result)
+						{
+							$srcwarehouseid=$pdluo->warehouseid;
+							$batch=$pdluo->batch;
+							$eatby=$pdluo->eatby;
+							$sellby=$pdluo->sellby;
+						}
+						else
+						{
+							setEventMessages($pdluo->error, $pdluo->errors, 'errors');
+							$error++;
+						}
 					}
 					else
 					{
-						setEventMessages($pdluo->error, $pdluo->errors, 'errors');
-						$error++;
-=======
-				$do_tranfer = true;
-					
-				if (empty($conf->global->STOCK_ALLOW_NEGATIVE_TRANSFER))
-				{
-					$fk_warehouse_source = GETPOST("id_entrepot_source");
-					$nb_unit = GETPOST("nbpiece",'int');
-					
-					if (empty($product->stock_warehouse[$fk_warehouse_source]->real) || $product->stock_warehouse[$fk_warehouse_source]->real < $nb_unit) 
+						$srcwarehouseid=GETPOST('id_entrepot','int');
+						$batch=GETPOST('batch_number');
+						$eatby=$d_eatby;
+						$sellby=$d_sellby;
+					}
+
+					if (! $error)
 					{
-						$do_tranfer = false;
-						$result1 = $result2 = -1;
-						$action='';
-						$product->error = $langs->trans('qtyToTranferIsNotEnough');
->>>>>>> 3cbbdf5e
+						// Remove stock
+						$result1=$object->correct_stock_batch(
+							$user,
+							$srcwarehouseid,
+							GETPOST("nbpiece",'int'),
+							1,
+							GETPOST("label",'san_alpha'),
+							$pricesrc,
+							$eatby,$sellby,$batch,
+							GETPOST('inventorycode')
+						);
+						if ($result1 < 0) $error++;
+					}
+					if (! $error)
+					{
+						// Add stock
+						$result2=$object->correct_stock_batch(
+							$user,
+							GETPOST("id_entrepot_destination",'int'),
+							GETPOST("nbpiece",'int'),
+							0,
+							GETPOST("label",'san_alpha'),
+							$pricedest,
+							$eatby,$sellby,$batch,
+							GETPOST('inventorycode')
+						);
+						if ($result2 < 0) $error++;
 					}
 				}
-				
-				if ($do_tranfer)
+				else
 				{
-<<<<<<< HEAD
-					$srcwarehouseid=GETPOST('id_entrepot','int');
-					$batch=GETPOST('batch_number');
-					$eatby=$d_eatby;
-					$sellby=$d_sellby;
+					if (! $error)
+					{
+	    			    // Remove stock
+	    				$result1=$object->correct_stock(
+	    					$user,
+	    					GETPOST("id_entrepot"),
+	    					GETPOST("nbpiece"),
+	    					1,
+	    					GETPOST("label"),
+	    					$pricesrc,
+	    					GETPOST('inventorycode')
+	    				);
+	    				if ($result1 < 0) $error++;
+					}
+					if (! $error)
+					{
+	    				// Add stock
+	    				$result2=$object->correct_stock(
+	    					$user,
+	    					GETPOST("id_entrepot_destination"),
+	    					GETPOST("nbpiece"),
+	    					0,
+	    					GETPOST("label"),
+	    					$pricedest,
+	    					GETPOST('inventorycode')
+	    				);
+	    				if ($result2 < 0) $error++;
+					}
 				}
 
-				if (! $error)
-				{
-					// Remove stock
-					$result1=$object->correct_stock_batch(
-						$user,
-						$srcwarehouseid,
-						GETPOST("nbpiece",'int'),
-						1,
-						GETPOST("label",'san_alpha'),
-						$pricesrc,
-						$eatby,$sellby,$batch,
-						GETPOST('inventorycode')
-					);
-					if ($result1 < 0) $error++;
-				}
-				if (! $error)
-=======
-					$pdluoid=GETPOST('pdluoid','int');
-
-					if ($pdluoid>0)
-					{
-					    $pdluo = new Productbatch($db);
-					    $result=$pdluo->fetch($pdluoid);
-	
-					    if ($result>0 && $pdluo->id)
-					    {
-	                        // Remove stock
-	                        $result1=$product->correct_stock_batch(
-					            $user,
-					            $pdluo->warehouseid,
-					            GETPOST("nbpiece",'int'),
-					            1,
-					            GETPOST("label",'san_alpha'),
-					            $pricesrc,
-					            $pdluo->eatby,$pdluo->sellby,$pdluo->batch
-					        );
-	                        // Add stock
-	                        $result2=$product->correct_stock_batch(
-	                            $user,
-	                            GETPOST("id_entrepot_destination",'int'),
-	                            GETPOST("nbpiece",'int'),
-	                            0,
-	                            GETPOST("label",'san_alpha'),
-	                            $pricedest,
-	                            $pdluo->eatby,$pdluo->sellby,$pdluo->batch
-	                        );
-					    }
-					}
-					else
-					{
-	                    // Remove stock
-	                    $result1=$product->correct_stock(
-	                        $user,
-	                        GETPOST("id_entrepot_source"),
-	                        GETPOST("nbpiece"),
-	                        1,
-	                        GETPOST("label"),
-	                        $pricesrc
-	                    );
-	
-	                    // Add stock
-	                    $result2=$product->correct_stock(
-	                        $user,
-	                        GETPOST("id_entrepot_destination"),
-	                        GETPOST("nbpiece"),
-	                        0,
-	                        GETPOST("label"),
-	                        $pricedest
-	                    );
-					}
-						
-				}
-				
-				if ($result1 >= 0 && $result2 >= 0)
->>>>>>> 3cbbdf5e
-				{
-					// Add stock
-					$result2=$object->correct_stock_batch(
-						$user,
-						GETPOST("id_entrepot_destination",'int'),
-						GETPOST("nbpiece",'int'),
-						0,
-						GETPOST("label",'san_alpha'),
-						$pricedest,
-						$eatby,$sellby,$batch,
-						GETPOST('inventorycode')
-					);
-					if ($result2 < 0) $error++;
-				}
-			}
-			else
-			{
-				if (! $error)
-				{
-    			    // Remove stock
-    				$result1=$object->correct_stock(
-    					$user,
-    					GETPOST("id_entrepot"),
-    					GETPOST("nbpiece"),
-    					1,
-    					GETPOST("label"),
-    					$pricesrc,
-    					GETPOST('inventorycode')
-    				);
-    				if ($result1 < 0) $error++;
-				}
-				if (! $error)
-				{
-    				// Add stock
-    				$result2=$object->correct_stock(
-    					$user,
-    					GETPOST("id_entrepot_destination"),
-    					GETPOST("nbpiece"),
-    					0,
-    					GETPOST("label"),
-    					$pricedest,
-    					GETPOST('inventorycode')
-    				);
-    				if ($result2 < 0) $error++;
-				}
-			}
+			}
+
 			if (! $error && $result1 >= 0 && $result2 >= 0)
 			{
 				$db->commit();
