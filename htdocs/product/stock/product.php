--- conflicted
+++ resolved
@@ -137,26 +137,18 @@
 	if($maj_ok) {
 
 		$pse = new ProductStockEntrepot($db);
-		if($pse->fetch(0, $id, GETPOST('fk_entrepot')) > 0) {
+		if ($pse->fetch(0, $id, GETPOST('fk_entrepot','int')) > 0) {
 			// Update
 			$pse->seuil_stock_alerte = $seuil_stock_alerte;
 			$pse->desiredstock  	 = $desiredstock;
-<<<<<<< HEAD
 			if($pse->update($user) > 0) setEventMessages($langs->trans('ProductStockWarehouseUpdated'), null, 'mesgs');
-=======
-			if($pse->update($user) > 0) setEventMessage($langs->trans('ProductStockWarehouseUpdated'));
->>>>>>> 4b7f3738
 		} else {
 			// Create
 			$pse->fk_entrepot 		 = GETPOST('fk_entrepot');
 			$pse->fk_product  	 	 = $id;
 			$pse->seuil_stock_alerte = GETPOST('seuil_stock_alerte');
 			$pse->desiredstock  	 = GETPOST('desiredstock');
-<<<<<<< HEAD
 			if($pse->create($user) > 0) setEventMessages($langs->trans('ProductStockWarehouseCreated'), null, 'mesgs');
-=======
-			if($pse->create($user) > 0) setEventMessage($langs->trans('ProductStockWarehouseCreated'));
->>>>>>> 4b7f3738
 		}
 	}
 
@@ -168,14 +160,10 @@
 {
 
 	$pse = new ProductStockEntrepot($db);
-<<<<<<< HEAD
-	$pse->fetch(GETPOST('fk_productstockwarehouse'));
-	if($pse->delete($user) > 0) setEventMessages($langs->trans('ProductStockWarehouseDeleted'), null, 'mesgs');
-
-=======
+
 	$pse->fetch(GETPOST('fk_productstockwarehouse','int'));
-	if($pse->delete($user) > 0) setEventMessage($langs->trans('ProductStockWarehouseDeleted'));
->>>>>>> 4b7f3738
+	if ($pse->delete($user) > 0) setEventMessages($langs->trans('ProductStockWarehouseDeleted'), null, 'mesgs');
+
 	$action = '';
 }
 
@@ -813,6 +801,7 @@
 	 */
 
 	print '<div class="div-table-responsive">';
+
 	print '<table class="noborder" width="100%">';
 	print '<tr class="liste_titre">';
 	print '<td colspan="4">' . $langs->trans("Warehouse") . '</td>';
@@ -932,7 +921,6 @@
 			}
 			$i++;
 		}
-<<<<<<< HEAD
 	} else dol_print_error($db);
 
 	print '<tr class="liste_total"><td align="right" class="liste_total" colspan="4">' . $langs->trans("Total") . ':</td>';
@@ -940,18 +928,6 @@
 	print '<td class="liste_total" align="right">';
 	print ($totalwithpmp ? price(price2num($totalvalue / $totalwithpmp, 'MU')) : '&nbsp;');    // This value may have rounding errors
 	print '</td>';
-=======
-		$i++;
-	}
-}
-else dol_print_error($db);
-
-print '<tr class="liste_total"><td align="right" class="liste_total" colspan="4">'.$langs->trans("Total").':</td>';
-print '<td class="liste_total" align="right">'.price2num($total, 'MS').'</td>';
-print '<td class="liste_total" align="right">';
-print ($totalwithpmp?price(price2num($totalvalue/$totalwithpmp,'MU')):'&nbsp;');	// This value may have rounding errors
-print '</td>';
->>>>>>> 4b7f3738
 // Value purchase
 	print '<td class="liste_total" align="right">';
 	print $totalvalue ? price(price2num($totalvalue, 'MT'), 1) : '&nbsp;';
@@ -1100,13 +1076,7 @@
 	<?php
 	print '</div>';
 
-<<<<<<< HEAD
 	print '</form>';
-=======
-	if (!empty($user->rights->produit->creer)){
-	    print '</form>';
-	}
->>>>>>> 4b7f3738
 }
 
 // End of page
