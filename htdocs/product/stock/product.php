--- conflicted
+++ resolved
@@ -1076,11 +1076,7 @@
 			print '<tr class="liste_total">';
 			print '<td colspan="4" class="left">'.$langs->trans("Total").'</td>';
 			print '<td class="right">'.$stock_total.'</td>';
-<<<<<<< HEAD
-            print '<td></td>';
-=======
 			print '<td></td>';
->>>>>>> 7d965e8b
 			print '</tr>';
 		}
 		else
