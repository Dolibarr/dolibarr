<?php
/* Copyright (C) 2001-2007 Rodolphe Quiedeville <rodolphe@quiedeville.org>
 * Copyright (C) 2004-2015 Laurent Destailleur  <eldy@users.sourceforge.net>
 * Copyright (C) 2004      Eric Seigne          <eric.seigne@ryxeo.com>
 * Copyright (C) 2005      Simon TOSSER         <simon@kornog-computing.com>
 * Copyright (C) 2005-2009 Regis Houssin        <regis.houssin@capnetworks.com>
 * Copyright (C) 2013      Cédric Salvador      <csalvador.gpcsolutions.fr>
 * Copyright (C) 2013-2015 Juanjo Menent	    <jmenent@2byte.es>
 * Copyright (C) 2014-2015 Cédric Gross         <c.gross@kreiz-it.fr>
 * Copyright (C) 2015      Marcos García        <marcosgdf@gmail.com>
 *
 * This program is free software; you can redistribute it and/or modify
 * it under the terms of the GNU General Public License as published by
 * the Free Software Foundation; either version 3 of the License, or
 * (at your option) any later version.
 *
 * This program is distributed in the hope that it will be useful,
 * but WITHOUT ANY WARRANTY; without even the implied warranty of
 * MERCHANTABILITY or FITNESS FOR A PARTICULAR PURPOSE.  See the
 * GNU General Public License for more details.
 *
 * You should have received a copy of the GNU General Public License
 * along with this program. If not, see <http://www.gnu.org/licenses/>.
 */

/**
 *	\file       htdocs/product/stock/product.php
 *	\ingroup    product stock
 *	\brief      Page to list detailed stock of a product
 */

require '../../main.inc.php';
require_once DOL_DOCUMENT_ROOT.'/product/stock/class/entrepot.class.php';
require_once DOL_DOCUMENT_ROOT.'/product/class/product.class.php';
require_once DOL_DOCUMENT_ROOT.'/fourn/class/fournisseur.product.class.php';
require_once DOL_DOCUMENT_ROOT.'/core/lib/product.lib.php';
require_once DOL_DOCUMENT_ROOT.'/product/class/html.formproduct.class.php';
require_once DOL_DOCUMENT_ROOT.'/product/stock/class/productstockentrepot.class.php';
if (! empty($conf->productbatch->enabled)) require_once DOL_DOCUMENT_ROOT.'/product/class/productbatch.class.php';

$langs->load("products");
$langs->load("orders");
$langs->load("bills");
$langs->load("stocks");
$langs->load("sendings");
if (! empty($conf->productbatch->enabled)) $langs->load("productbatch");

$backtopage=GETPOST('backtopage');
$action=GETPOST("action");
$cancel=GETPOST('cancel');

$id=GETPOST('id', 'int');
$ref=GETPOST('ref', 'alpha');
$stocklimit = GETPOST('seuil_stock_alerte');
$desiredstock = GETPOST('desiredstock');
$cancel = GETPOST('cancel');
$fieldid = isset($_GET["ref"])?'ref':'rowid';
$d_eatby=dol_mktime(12, 0, 0, $_POST['eatbymonth'], $_POST['eatbyday'], $_POST['eatbyyear']);
$d_sellby=dol_mktime(12, 0, 0, $_POST['sellbymonth'], $_POST['sellbyday'], $_POST['sellbyyear']);
$pdluoid=GETPOST('pdluoid','int');

// Security check
if ($user->societe_id) $socid=$user->societe_id;
$result=restrictedArea($user,'produit&stock',$id,'product&product','','',$fieldid);


$object = new Product($db);
$extrafields = new ExtraFields($db);

// fetch optionals attributes and labels
$extralabels=$extrafields->fetch_name_optionals_label($object->table_element);

if ($id > 0 || ! empty($ref))
{
    $result = $object->fetch($id, $ref);

}
$modulepart='product';

// Get object canvas (By default, this is not defined, so standard usage of dolibarr)
$canvas = !empty($object->canvas)?$object->canvas:GETPOST("canvas");
$objcanvas=null;
if (! empty($canvas))
{
    require_once DOL_DOCUMENT_ROOT.'/core/class/canvas.class.php';
    $objcanvas = new Canvas($db,$action);
    $objcanvas->getCanvas('stockproduct','card',$canvas);
}

// Initialize technical object to manage hooks of thirdparties. Note that conf->hooks_modules contains array array
$hookmanager->initHooks(array('stockproductcard','globalcard'));


/*
 *	Actions
 */

if ($cancel) $action='';

<<<<<<< HEAD
if($action == 'addlimitstockwarehouse') {
	
	$seuil_stock_alerte = GETPOST('seuil_stock_alerte');
	$desiredstock = GETPOST('desiredstock');
	
	$maj_ok = true;
	if($seuil_stock_alerte == '') {
		setEventMessages($langs->trans("ErrorFieldRequired", $langs->transnoentitiesnoconv("StockLimit")), null, 'errors');
		$maj_ok = false;
	}
	if($desiredstock == '') {
		setEventMessages($langs->trans("ErrorFieldRequired", $langs->transnoentitiesnoconv("DesiredStock")), null, 'errors');
		$maj_ok = false;
	}
	
	if($maj_ok) {
		
		$pse = new ProductStockEntrepot($db);
		if($pse->fetch('', GETPOST('id'), GETPOST('fk_entrepot')) > 0) {
			
			// Update
			$pse->seuil_stock_alerte = $seuil_stock_alerte;
			$pse->desiredstock  	 = $desiredstock;
			if($pse->update($user) > 0) setEventMessage($langs->trans('ProductStockWarehouseUpdated'));
			
		} else {
			
			// Create
			$pse->fk_entrepot 		 = GETPOST('fk_entrepot');
			$pse->fk_product  	 	 = GETPOST('id');
			$pse->seuil_stock_alerte = GETPOST('seuil_stock_alerte');
			$pse->desiredstock  	 = GETPOST('desiredstock');
			if($pse->create($user) > 0) setEventMessage($langs->trans('ProductStockWarehouseCreated'));
			
		}
		
	}

	header("Location: ".$_SERVER["PHP_SELF"]."?id=".GETPOST('id'));
	exit;
	
}

if($action == 'delete_productstockwarehouse')
{
	
	$pse = new ProductStockEntrepot($db);
	$pse->fetch(GETPOST('fk_productstockwarehouse'));
	$pse->delete($user);
	
	$action = '';
	
}
=======
$parameters=array('id'=>$id, 'ref'=>$ref, 'objcanvas'=>$objcanvas);
$reshook=$hookmanager->executeHooks('doActions',$parameters,$object,$action);    // Note that $action and $object may have been modified by some hooks
if ($reshook < 0) setEventMessages($hookmanager->error, $hookmanager->errors, 'errors');
>>>>>>> ead39901

// Set stock limit
if ($action == 'setseuil_stock_alerte')
{
    $object = new Product($db);
    $result=$object->fetch($id);
    $object->seuil_stock_alerte=$stocklimit;
    $result=$object->update($object->id,$user,0,'update');
    if ($result < 0)
    	setEventMessages($object->error, $object->errors, 'errors');
    //else
    //	setEventMessage($lans->trans("SavedRecordSuccessfully"));
    $action='';
}

// Set desired stock
if ($action == 'setdesiredstock')
{
    $object = new Product($db);
    $result=$object->fetch($id);
    $object->desiredstock=$desiredstock;
    $result=$object->update($object->id,$user,0,'update');
    if ($result < 0)
    	setEventMessages($object->error, $object->errors, 'errors');
    $action='';
}


// Correct stock
if ($action == "correct_stock" && ! $cancel)
{
	if (! (GETPOST("id_entrepot") > 0))
	{
		setEventMessages($langs->trans("ErrorFieldRequired", $langs->transnoentitiesnoconv("Warehouse")), null, 'errors');
		$error++;
		$action='correction';
	}
	if (! GETPOST("nbpiece"))
	{
		setEventMessages($langs->trans("ErrorFieldRequired", $langs->transnoentitiesnoconv("NumberOfUnit")), null, 'errors');
		$error++;
		$action='correction';
	}

	if (! empty($conf->productbatch->enabled))
	{
		$object = new Product($db);
		$result=$object->fetch($id);

		if ($object->hasbatch() && ! GETPOST("batch_number"))
		{
			setEventMessages($langs->trans("ErrorFieldRequired", $langs->transnoentitiesnoconv("batch_number")), null, 'errors');
			$error++;
			$action='correction';
		}
	}

	if (! $error)
	{
		$priceunit=price2num(GETPOST("unitprice"));
		if (is_numeric(GETPOST("nbpiece")) && $id)
		{
			if (empty($object)) {
				$object = new Product($db);
				$result=$object->fetch($id);
			}
			if ($object->hasbatch())
			{
				$result=$object->correct_stock_batch(
					$user,
					GETPOST("id_entrepot"),
					GETPOST("nbpiece"),
					GETPOST("mouvement"),
					GETPOST("label"),		// label movement
					$priceunit,
					$d_eatby,
					$d_sellby,
					GETPOST('batch_number'),
					GETPOST('inventorycode')
				);		// We do not change value of stock for a correction
			}
			else
			{
				$result=$object->correct_stock(
		    		$user,
		    		GETPOST("id_entrepot"),
		    		GETPOST("nbpiece"),
		    		GETPOST("mouvement"),
		    		GETPOST("label"),
		    		$priceunit,
					GETPOST('inventorycode')
				);		// We do not change value of stock for a correction
			}

			if ($result > 0)
			{
				if ($backtopage)
				{
					header("Location: ".$backtopage);
					exit;
				}
				else
				{
	            	header("Location: ".$_SERVER["PHP_SELF"]."?id=".$object->id);
					exit;
				}
			}
			else
			{
			    setEventMessages($object->error, $object->errors, 'errors');
			    $action='correction';
			}
		}
	}
}

// Transfer stock from a warehouse to another warehouse
if ($action == "transfert_stock" && ! $cancel)
{
	if (! (GETPOST("id_entrepot",'int') > 0) || ! (GETPOST("id_entrepot_destination",'int') > 0))
	{
		setEventMessages($langs->trans("ErrorFieldRequired", $langs->transnoentitiesnoconv("Warehouse")), null, 'errors');
		$error++;
		$action='transfert';
	}
	if (! GETPOST("nbpiece",'int'))
	{
		setEventMessages($langs->trans("ErrorFieldRequired", $langs->transnoentitiesnoconv("NumberOfUnit")), null, 'errors');
		$error++;
		$action='transfert';
	}
	if (GETPOST("id_entrepot",'int') == GETPOST("id_entrepot_destination",'int'))
	{
		setEventMessages($langs->trans("ErrorSrcAndTargetWarehouseMustDiffers"), null, 'errors');
		$error++;
		$action='transfert';
	}
	if (! empty($conf->productbatch->enabled))
	{
	    $object = new Product($db);
	    $result=$object->fetch($id);
	
	    if ($object->hasbatch() && ! GETPOST("batch_number"))
	    {
	        setEventMessages($langs->trans("ErrorFieldRequired", $langs->transnoentitiesnoconv("batch_number")), null, 'errors');
	        $error++;
	        $action='transfert';
	    }
	}
	
	if (! $error)
	{
		if ($id)
		{
			$object = new Product($db);
			$result=$object->fetch($id);

			$db->begin();

			$object->load_stock('novirtual');	// Load array product->stock_warehouse

			// Define value of products moved
			$pricesrc=0;
			if (isset($object->pmp)) $pricesrc=$object->pmp;
			$pricedest=$pricesrc;
			
			if ($object->hasbatch())
			{
				$pdluo = new Productbatch($db);

				if ($pdluoid > 0)
				{
					$result=$pdluo->fetch($pdluoid);
					if ($result)
					{
						$srcwarehouseid=$pdluo->warehouseid;
						$batch=$pdluo->batch;
						$eatby=$pdluo->eatby;
						$sellby=$pdluo->sellby;
					}
					else
					{
						setEventMessages($pdluo->error, $pdluo->errors, 'errors');
						$error++;
					}
				}
				else
				{
					$srcwarehouseid=GETPOST('id_entrepot','int');
					$batch=GETPOST('batch_number');
					$eatby=$d_eatby;
					$sellby=$d_sellby;
				}

				if (! $error)
				{
					// Remove stock
					$result1=$object->correct_stock_batch(
						$user,
						$srcwarehouseid,
						GETPOST("nbpiece",'int'),
						1,
						GETPOST("label",'san_alpha'),
						$pricesrc,
						$eatby,$sellby,$batch,
						GETPOST('inventorycode')
					);
					if ($result1 < 0) $error++;
				}
				if (! $error)
				{
					// Add stock
					$result2=$object->correct_stock_batch(
						$user,
						GETPOST("id_entrepot_destination",'int'),
						GETPOST("nbpiece",'int'),
						0,
						GETPOST("label",'san_alpha'),
						$pricedest,
						$eatby,$sellby,$batch,
						GETPOST('inventorycode')
					);
					if ($result2 < 0) $error++;
				}
			}
			else
			{
				if (! $error)
				{
    			    // Remove stock
    				$result1=$object->correct_stock(
    					$user,
    					GETPOST("id_entrepot"),
    					GETPOST("nbpiece"),
    					1,
    					GETPOST("label"),
    					$pricesrc,
    					GETPOST('inventorycode')
    				);
    				if ($result1 < 0) $error++;
				}
				if (! $error)
				{
    				// Add stock
    				$result2=$object->correct_stock(
    					$user,
    					GETPOST("id_entrepot_destination"),
    					GETPOST("nbpiece"),
    					0,
    					GETPOST("label"),
    					$pricedest,
    					GETPOST('inventorycode')
    				);
    				if ($result2 < 0) $error++;
				}
			}


			if (! $error && $result1 >= 0 && $result2 >= 0)
			{
				$db->commit();

				if ($backtopage)
				{
					header("Location: ".$backtopage);
					exit;
				}
				else
				{
					header("Location: product.php?id=".$object->id);
					exit;
				}
			}
			else
			{
				setEventMessages($object->error, $object->errors, 'errors');
				$db->rollback();
				$action='transfert';
			}
		}
	}
}

// Update batch information
if ($action == 'updateline' && GETPOST('save') == $langs->trans('Save'))
{

    $pdluo = new Productbatch($db);
    $result=$pdluo->fetch(GETPOST('pdluoid','int'));

    if ($result>0)
    {
        if ($pdluo->id)
        {
            if ((! GETPOST("sellby")) && (! GETPOST("eatby")) && (! GETPOST("batch_number"))) {
                setEventMessages($langs->trans("ErrorFieldRequired", $langs->transnoentitiesnoconv("atleast1batchfield")), null, 'errors');
            }
            else
            {
                $d_eatby=dol_mktime(12, 0, 0, $_POST['eatbymonth'], $_POST['eatbyday'], $_POST['eatbyyear']);
                $d_sellby=dol_mktime(12, 0, 0, $_POST['sellbymonth'], $_POST['sellbyday'], $_POST['sellbyyear']);
                $pdluo->batch=GETPOST("batch_number",'san_alpha');
                $pdluo->eatby=$d_eatby;
                $pdluo->sellby=$d_sellby;
                $result=$pdluo->update($user);
                if ($result<0)
                {
                    setEventMessages($pdluo->error,$pdluo->errors, 'errors');
                }
            }
        }
        else
        {
            setEventMessages($langs->trans('BatchInformationNotfound'),null, 'errors');
        }
    }
    else
    {
        setEventMessages($pdluo->error,null, 'errors');
    }
    header("Location: product.php?id=".$id);
    exit;
}



/*
 * View
 */

$form = new Form($db);
$formproduct=new FormProduct($db);


if ($id > 0 || $ref)
{
	$object = new Product($db);
	$result = $object->fetch($id,$ref);
	
	$object->load_stock();

	$title = $langs->trans('ProductServiceCard');
	$helpurl = '';
	$shortlabel = dol_trunc($object->label,16);
	if (GETPOST("type") == '0' || ($object->type == Product::TYPE_PRODUCT))
	{
		$title = $langs->trans('Product')." ". $shortlabel ." - ".$langs->trans('Stock');
		$helpurl='EN:Module_Products|FR:Module_Produits|ES:M&oacute;dulo_Productos';
	}
	if (GETPOST("type") == '1' || ($object->type == Product::TYPE_SERVICE))
	{
		$title = $langs->trans('Service')." ". $shortlabel ." - ".$langs->trans('Stock');
		$helpurl='EN:Module_Services_En|FR:Module_Services|ES:M&oacute;dulo_Servicios';
	}

	llxHeader('', $title, $helpurl);

	if ($result > 0)
	{
		$head=product_prepare_head($object);
		$titre=$langs->trans("CardProduct".$object->type);
		$picto=($object->type==Product::TYPE_SERVICE?'service':'product');
		dol_fiche_head($head, 'stock', $titre, 0, $picto);

		dol_htmloutput_events();

        $linkback = '<a href="'.DOL_URL_ROOT.'/product/list.php">'.$langs->trans("BackToList").'</a>';
		
        dol_banner_tab($object, 'ref', $linkback, ($user->societe_id?0:1), 'ref');
        
        print '<div class="fichecenter">';
        
        print '<div class="underbanner clearboth"></div>';
        print '<table class="border tableforfield" width="100%">';
		
		if ($conf->productbatch->enabled) 
		{
			print '<tr><td class="titlefield">'.$langs->trans("ManageLotSerial").'</td><td>';
			print $object->getLibStatut(0,2);
			print '</td></tr>';
		}

		// PMP
		print '<tr><td class="titlefield">'.$langs->trans("AverageUnitPricePMP").'</td>';
		print '<td>';
		if ($object->pmp > 0) print price($object->pmp).' '.$langs->trans("HT");
		print '</td>';
		print '</tr>';

		// Minimum Price
		print '<tr><td>'.$langs->trans("BuyingPriceMin").'</td>';
		print '<td colspan="2">';
		$product_fourn = new ProductFournisseur($db);
		if ($product_fourn->find_min_price_product_fournisseur($object->id) > 0)
		{
			if ($product_fourn->product_fourn_price_id > 0) print $product_fourn->display_price_product_fournisseur();
			else print $langs->trans("NotDefined");
		}
		print '</td></tr>';

		if (empty($conf->global->PRODUIT_MULTIPRICES))
		{
			// Price
			print '<tr><td>' . $langs->trans("SellingPrice") . '</td><td>';
			if ($object->price_base_type == 'TTC') {
				print price($object->price_ttc) . ' ' . $langs->trans($object->price_base_type);
			} else {
				print price($object->price) . ' ' . $langs->trans($object->price_base_type);
			}
			print '</td></tr>';

			// Price minimum
			print '<tr><td>' . $langs->trans("MinPrice") . '</td><td>';
			if ($object->price_base_type == 'TTC') {
				print price($object->price_min_ttc) . ' ' . $langs->trans($object->price_base_type);
			} else {
				print price($object->price_min) . ' ' . $langs->trans($object->price_base_type);
			}
			print '</td></tr>';
		}
		else
		{
			// Price
			print '<tr><td>' . $langs->trans("SellingPrice") . '</td><td>';
			print $langs->trans("Variable");
			print '</td></tr>';

			// Price minimum
			print '<tr><td>' . $langs->trans("MinPrice") . '</td><td>';
			print $langs->trans("Variable");
			print '</td></tr>';
		}

        // Stock alert threshold
        print '<tr><td>'.$form->editfieldkey("StockLimit",'seuil_stock_alerte',$object->seuil_stock_alerte,$object,$user->rights->produit->creer).'</td><td colspan="2">';
        print $form->editfieldval("StockLimit",'seuil_stock_alerte',$object->seuil_stock_alerte,$object,$user->rights->produit->creer,'string');
        print '</td></tr>';
		
		// Hook formObject
		$parameters=array('colspan' => 3);
		$reshook=$hookmanager->executeHooks('formObjectOptions',$parameters,$object,$action);    // Note that $action and $object may have been modified by hook
     
        // Desired stock
        print '<tr><td>'.$form->editfieldkey($form->textwithpicto($langs->trans("DesiredStock"), $langs->trans("DesiredStockDesc"), 1),'desiredstock',$object->desiredstock,$object,$user->rights->produit->creer);
        print '</td><td colspan="2">';
        print $form->editfieldval("DesiredStock",'desiredstock',$object->desiredstock,$object,$user->rights->produit->creer,'string');
        print '</td></tr>';

        // Real stock
        $text_stock_options = '';
        $text_stock_options.= (! empty($conf->global->STOCK_CALCULATE_ON_SHIPMENT) || ! empty($conf->global->STOCK_CALCULATE_ON_SHIPMENT_CLOSE)?$langs->trans("DeStockOnShipment").'<br>':'');
        $text_stock_options.= (! empty($conf->global->STOCK_CALCULATE_ON_VALIDATE_ORDER)?$langs->trans("DeStockOnValidateOrder").'<br>':'');
        $text_stock_options.= (! empty($conf->global->STOCK_CALCULATE_ON_BILL)?$langs->trans("DeStockOnBill").'<br>':'');
        $text_stock_options.= (! empty($conf->global->STOCK_CALCULATE_ON_SUPPLIER_BILL)?$langs->trans("ReStockOnBill").'<br>':'');
        $text_stock_options.= (! empty($conf->global->STOCK_CALCULATE_ON_SUPPLIER_VALIDATE_ORDER)?$langs->trans("ReStockOnValidateOrder").'<br>':'');
        $text_stock_options.= (! empty($conf->global->STOCK_CALCULATE_ON_SUPPLIER_DISPATCH_ORDER)?$langs->trans("ReStockOnDispatchOrder").'<br>':'');
        print '<tr><td>';
        print $form->textwithpicto($langs->trans("PhysicalStock"), $text_stock_options, 1);
        print '</td>';
		print '<td>'.$object->stock_reel;
		if ($object->seuil_stock_alerte != '' && ($object->stock_reel < $object->seuil_stock_alerte)) print ' '.img_warning($langs->trans("StockLowerThanLimit"));
		print '</td>';
		print '</tr>';

        // Calculating a theorical value
        print '<tr><td>'.$langs->trans("VirtualStock").'</td>';
        print "<td>".(empty($object->stock_theorique)?0:$object->stock_theorique);
        if ($object->seuil_stock_alerte != '' && ($object->stock_theorique < $object->seuil_stock_alerte)) print ' '.img_warning($langs->trans("StockLowerThanLimit"));
        print '</td>';
        print '</tr>';

        print '<tr><td>';
        print $langs->trans("StockDiffPhysicTeoric");
        print '</td>';
        print '<td>';

        $found=0;
        // Number of customer orders running
        if (! empty($conf->commande->enabled))
        {
            if ($found) print '<br>'; else $found=1;
            print $langs->trans("ProductQtyInCustomersOrdersRunning").': '.$object->stats_commande['qty'];
            $result=$object->load_stats_commande(0,'0');
            if ($result < 0) dol_print_error($db,$object->error);
            print ' ('.$langs->trans("ProductQtyInDraft").': '.$object->stats_commande['qty'].')';
        }

        // Number of product from customer order already sent (partial shipping)
        if (! empty($conf->expedition->enabled))
        {
            if ($found) print '<br>'; else $found=1;
            $result=$object->load_stats_sending(0,'2');
            print $langs->trans("ProductQtyInShipmentAlreadySent").': '.$object->stats_expedition['qty'];
        }

        // Number of supplier order running
        if (! empty($conf->fournisseur->enabled))
        {
            if ($found) print '<br>'; else $found=1;
            $result=$object->load_stats_commande_fournisseur(0,'3,4');
            print $langs->trans("ProductQtyInSuppliersOrdersRunning").': '.$object->stats_commande_fournisseur['qty'];
            $result=$object->load_stats_commande_fournisseur(0,'0,1,2');
            if ($result < 0) dol_print_error($db,$object->error);
            print ' ('.$langs->trans("ProductQtyInDraftOrWaitingApproved").': '.$object->stats_commande_fournisseur['qty'].')';
        }

	    // Number of product from supplier order already received (partial receipt)
        if (! empty($conf->fournisseur->enabled))
        {
            if ($found) print '<br>'; else $found=1;
            print $langs->trans("ProductQtyInSuppliersShipmentAlreadyRecevied").': '.$object->stats_reception['qty'];
        }

        print '</td></tr>';

		// Last movement
		$sql = "SELECT max(m.datem) as datem";
		$sql.= " FROM ".MAIN_DB_PREFIX."stock_mouvement as m";
		$sql.= " WHERE m.fk_product = '".$object->id."'";
		$resqlbis = $db->query($sql);
		if ($resqlbis)
		{
			$obj = $db->fetch_object($resqlbis);
			$lastmovementdate=$db->jdate($obj->datem);
		}
		else
		{
			dol_print_error($db);
		}
		print '<tr><td valign="top">'.$langs->trans("LastMovement").'</td><td colspan="3">';
		if ($lastmovementdate)
		{
		    print dol_print_date($lastmovementdate,'dayhour').' ';
		    print '(<a href="'.DOL_URL_ROOT.'/product/stock/mouvement.php?idproduct='.$object->id.'">'.$langs->trans("FullList").'</a>)';
		}
		else
		{
		     print '<a href="'.DOL_URL_ROOT.'/product/stock/mouvement.php?idproduct='.$object->id.'">'.$langs->trans("None").'</a>';
		}
		print "</td></tr>";

		print "</table>";

        print '</div>';
        print '<div style="clear:both"></div>';
    		
		dol_fiche_end();
	}

	/*
	 * Correct stock
	 */
	if ($action == "correction")
	{
		include DOL_DOCUMENT_ROOT.'/product/stock/tpl/stockcorrection.tpl.php';
		print '<br><br>';
	}

	/*
	 * Transfer of units
	 */
	if ($action == "transfert")
	{
		include DOL_DOCUMENT_ROOT.'/product/stock/tpl/stocktransfer.tpl.php';
		print '<br><br>';
	}

	/*
	 * Set initial stock
	 */
	/*
	if ($_GET["action"] == "definir")
	{
		print load_fiche_titre($langs->trans("SetStock"));
		print "<form action=\"product.php?id=$object->id\" method=\"post\">\n";
		print '<input type="hidden" name="token" value="'.$_SESSION['newtoken'].'">';
		print '<input type="hidden" name="action" value="create_stock">';
		print '<table class="border" width="100%"><tr>';
		print '<td width="15%">'.$langs->trans("Warehouse").'</td><td width="40%">';
		print $formproduct->selectWarehouses('','id_entrepot','',1);
		print '</td><td width="15%">'.$langs->trans("NumberOfUnit").'</td><td width="15%"><input name="nbpiece" size="10" value=""></td></tr>';
		print '<tr><td colspan="4" align="center"><input type="submit" class="button" value="'.$langs->trans('Save').'">&nbsp;';
		print '<input type="submit" class="button" name="cancel" value="'.$langs->trans('Cancel').'"></td></tr>';
		print '</table>';
		print '</form>';
	}
	*/
}
else
{
	dol_print_error();
}


/* ************************************************************************** */
/*                                                                            */
/* Barre d'action                                                             */
/*                                                                            */
/* ************************************************************************** */

$parameters=array();

$reshook=$hookmanager->executeHooks('addMoreActionsButtons',$parameters,$object,$action);    // Note that $action and $object may have been modified by hook
if (empty($reshook))
{

	if (empty($action) && $object->id)
	{
	    print "<div class=\"tabsAction\">\n";
	
	    if ($user->rights->stock->mouvement->creer)
	    {
	        print '<a class="butAction" href="'.$_SERVER["PHP_SELF"].'?id='.$object->id.'&amp;action=correction">'.$langs->trans("StockCorrection").'</a>';
	    }
	
	    //if (($user->rights->stock->mouvement->creer) && ! $object->hasbatch())
	    if ($user->rights->stock->mouvement->creer)
		{
			print '<a class="butAction" href="'.$_SERVER["PHP_SELF"].'?id='.$object->id.'&amp;action=transfert">'.$langs->trans("StockTransfer").'</a>';
		}
	
		print '</div>';
	}

}


/*
 * Stock detail (by warehouse). May go down into batch details.
 */

print '<table class="noborder" width="100%">';
print '<tr class="liste_titre"><td width="40%" colspan="4">'.$langs->trans("Warehouse").'</td>';
print '<td align="right">'.$langs->trans("NumberOfUnit").'</td>';
print '<td align="right">'.$langs->trans("AverageUnitPricePMPShort").'</td>';
print '<td align="right">'.$langs->trans("EstimatedStockValueShort").'</td>';
print '<td align="right">'.$langs->trans("SellPriceMin").'</td>';
print '<td align="right">'.$langs->trans("EstimatedStockValueSellShort").'</td>';
print '</tr>';
if ((! empty($conf->productbatch->enabled)) && $object->hasbatch())
{
	print '<tr class="liste_titre"><td width="10%"></td>';
	print '<td align="right" width="10%">'.$langs->trans("batch_number").'</td>';
	print '<td align="center" width="10%">'.$langs->trans("EatByDate").'</td>';
	print '<td align="center" width="10%">'.$langs->trans("SellByDate").'</td>';
	print '<td align="right" colspan="5"></td>';
	print '</tr>';
}

$sql = "SELECT e.rowid, e.label, e.lieu, ps.reel, ps.rowid as product_stock_id, p.pmp";
$sql.= " FROM ".MAIN_DB_PREFIX."entrepot as e,";
$sql.= " ".MAIN_DB_PREFIX."product_stock as ps";
$sql.= " LEFT JOIN ".MAIN_DB_PREFIX."product as p ON p.rowid = ps.fk_product";
$sql.= " WHERE ps.reel != 0";
$sql.= " AND ps.fk_entrepot = e.rowid";
$sql.= " AND e.entity IN (".getEntity('stock', 1).")";
$sql.= " AND ps.fk_product = ".$object->id;
$sql.= " ORDER BY e.label";

$entrepotstatic=new Entrepot($db);
$total=0;
$totalvalue=$totalvaluesell=0;

$resql=$db->query($sql);
if ($resql)
{
	$num = $db->num_rows($resql);
	$total=$totalwithpmp;
	$i=0; $var=false;
	while ($i < $num)
	{
		$obj = $db->fetch_object($resql);
		$entrepotstatic->id=$obj->rowid;
		$entrepotstatic->libelle=$obj->label;
		$entrepotstatic->lieu=$obj->lieu;
		$stock_real = round($obj->reel, 10);
		print '<tr '.$bc[$var].'>';
		print '<td colspan="4">'.$entrepotstatic->getNomUrl(1).'</td>';
		print '<td align="right">'.$stock_real.($stock_real < 0 ?' '.img_warning():'').'</td>';
		// PMP
		print '<td align="right">'.(price2num($object->pmp)?price2num($object->pmp,'MU'):'').'</td>';
		// Value purchase
		print '<td align="right">'.(price2num($object->pmp)?price(price2num($object->pmp*$obj->reel,'MT')):'').'</td>';
        // Sell price
		print '<td align="right">';
        if (empty($conf->global->PRODUIT_MULTIPRICES)) print price(price2num($object->price,'MU'),1);
        else print $langs->trans("Variable");
        print '</td>';
        // Value sell
        print '<td align="right">';
        if (empty($conf->global->PRODUIT_MULTIPRICES)) print price(price2num($object->price*$obj->reel,'MT'),1).'</td>';
        else print $langs->trans("Variable");
		print '</tr>'; ;
		$total += $obj->reel;
		if (price2num($object->pmp)) $totalwithpmp += $obj->reel;
		$totalvalue = $totalvalue + ($object->pmp*$obj->reel);
        $totalvaluesell = $totalvaluesell + ($object->price*$obj->reel);
		// Batch Detail
		if ((! empty($conf->productbatch->enabled)) && $object->hasbatch())
		{
			$details=Productbatch::findAll($db, $obj->product_stock_id, 0, $object->id);
			if ($details<0) dol_print_error($db);
			foreach ($details as $pdluo)
			{
			    if ($action == 'editline' && GETPOST('lineid','int') == $pdluo->id)
			    { //Current line edit
			        print "\n".'<tr><td colspan="9">';
			        print '<form action="'.$_SERVER["PHP_SELF"].'" method="POST"><input type="hidden" name="pdluoid" value="'.$pdluo->id.'"><input type="hidden" name="action" value="updateline"><input type="hidden" name="id" value="'.$id.'"><table class="noborder" width="100%"><tr><td width="10%"></td>';
			        print '<td align="right" width="10%"><input type="text" name="batch_number" value="'.$pdluo->batch.'"></td>';
			        print '<td align="center" width="10%">';
			        $form->select_date($pdluo->eatby,'eatby','','',1,'',1,0,1);
			        print '</td>';
			        print '<td align="center" width="10%">';
			        $form->select_date($pdluo->sellby,'sellby','','',1,'',1,0,1);
			        print '</td>';
			        print '<td align="right" width="10%">'.$pdluo->qty.($pdluo->qty<0?' '.img_warning():'').'</td>';
			        print '<td colspan="4"><input type="submit" class="button" id="savelinebutton" name="save" value="'.$langs->trans("Save").'">';
		            print '<input type="submit" class="button" id="cancellinebutton" name="Cancel" value="'.$langs->trans("Cancel").'"></td></tr>';
			        print '</table></form>';
			        print '</td></tr>';
			    }
			    else
				{
                    print "\n".'<tr><td align="right">';
                    print img_picto($langs->trans("Tranfer"),'uparrow','class="hideonsmartphone"').' ';
					print '<a href="'.$_SERVER["PHP_SELF"].'?id='.$object->id.'&amp;id_entrepot='.$entrepotstatic->id.'&amp;action=transfert&amp;pdluoid='.$pdluo->id.'">'.$langs->trans("StockTransfer").'</a>';
					// Disabled, because edition of stock content must use the "Correct stock menu".
					// Do not use this, or data will be wrong (bad tracking of movement label, inventory code, ...
                    //print '<a href="'.$_SERVER["PHP_SELF"].'?id='.$id.'&amp;action=editline&amp;lineid='.$pdluo->id.'#'.$pdluo->id.'">';
                    //print img_edit().'</a></td>';
                    print '<td align="right">'.$pdluo->batch.'</td>';
                    print '<td align="center">'. dol_print_date($pdluo->eatby,'day') .'</td>';
                    print '<td align="center">'. dol_print_date($pdluo->sellby,'day') .'</td>';
                    print '<td align="right">'.$pdluo->qty.($pdluo->qty<0?' '.img_warning():'').'</td>';
                    print '<td colspan="4"></td></tr>';
			    }
			}
		}
		$i++;
		$var=!$var;
	}
}
else dol_print_error($db);

print '<tr class="liste_total"><td align="right" class="liste_total" colspan="4">'.$langs->trans("Total").':</td>';
print '<td class="liste_total" align="right">'.$total.'</td>';
print '<td class="liste_total" align="right">';
print ($totalwithpmp?price(price2num($totalvalue/$totalwithpmp,'MU')):'&nbsp;');	// This value may have rounding errors
print '</td>';
// Value purchase
print '<td class="liste_total" align="right">';
print $totalvalue?price(price2num($totalvalue,'MT'),1):'&nbsp;';
print '</td>';
print '<td class="liste_total" align="right">';
if (empty($conf->global->PRODUIT_MULTIPRICES)) print ($total?price($totalvaluesell/$total,1):'&nbsp;');
else print $langs->trans("Variable");
print '</td>';
// Value to sell
print '<td class="liste_total" align="right">';
if (empty($conf->global->PRODUIT_MULTIPRICES)) print price(price2num($totalvaluesell,'MT'),1);
else print $langs->trans("Variable");
print '</td>';
print "</tr>";
print "</table>";

if(!empty($conf->global->STOCK_ALLOW_ADD_LIMIT_STOCK_BY_WAREHOUSE)) {
	
	print '<br /><br />';
	print_titre($langs->trans('AddNewProductStockWarehouse'));
	//print '<br />';
	
	print '<form action="'.$_SERVER["PHP_SELF"].'" method="POST">';
	print '<input type="hidden" name="action" value="addlimitstockwarehouse">';
	print '<input type="hidden" name="id" value="'.GETPOST('id').'">';
	print '<table class="noborder" width="100%">';
	
	print '<tr class="liste_titre"><td width="40%" colspan="4">'.$formproduct->selectWarehouses('', 'fk_entrepot').'</td>';
	print '<td align="right"><input name="seuil_stock_alerte" type="text" placeholder="'.$langs->trans("StockLimit").'" /></td>';
	print '<td align="right"><input name="desiredstock" type="text" placeholder="'.$langs->trans("DesiredStock").'" /></td>';
	print '<td align="right"><input type="submit" value="'.$langs->trans('Save').'" class="button" /></td>';
	print '</tr>';
	
	$pse = new ProductStockEntrepot($db);
	$pse->fetchAll(GETPOST('id'));
	
	if(!empty($pse->lines)) {
		
		$var=false;
		foreach($pse->lines as $line) {
			
			$ent = new Entrepot($db);
			$ent->fetch($line['fk_entrepot']);
			print '<tr '.$bc[$var].'><td width="40%" colspan="4">'.$ent->getNomUrl(3).'</td>';
			print '<td align="right">'.$line['seuil_stock_alerte'].'</td>';
			print '<td align="right">'.$line['desiredstock'].'</td>';
			print '<td align="right"><a href="?id='.GETPOST('id').'&fk_productstockwarehouse='.$line['id'].'&action=delete_productstockwarehouse">'.img_delete().'</a></td>';
			print '</tr>';
			$var=!$var;
			
		}

	}
	
	print "</table>";
	
	print '</form>';
	
}

llxFooter();

$db->close();<|MERGE_RESOLUTION|>--- conflicted
+++ resolved
@@ -97,7 +97,10 @@
 
 if ($cancel) $action='';
 
-<<<<<<< HEAD
+$parameters=array('id'=>$id, 'ref'=>$ref, 'objcanvas'=>$objcanvas);
+$reshook=$hookmanager->executeHooks('doActions',$parameters,$object,$action);    // Note that $action and $object may have been modified by some hooks
+if ($reshook < 0) setEventMessages($hookmanager->error, $hookmanager->errors, 'errors');
+
 if($action == 'addlimitstockwarehouse') {
 	
 	$seuil_stock_alerte = GETPOST('seuil_stock_alerte');
@@ -151,11 +154,6 @@
 	$action = '';
 	
 }
-=======
-$parameters=array('id'=>$id, 'ref'=>$ref, 'objcanvas'=>$objcanvas);
-$reshook=$hookmanager->executeHooks('doActions',$parameters,$object,$action);    // Note that $action and $object may have been modified by some hooks
-if ($reshook < 0) setEventMessages($hookmanager->error, $hookmanager->errors, 'errors');
->>>>>>> ead39901
 
 // Set stock limit
 if ($action == 'setseuil_stock_alerte')
