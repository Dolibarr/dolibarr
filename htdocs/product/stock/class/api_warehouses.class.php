<?php
/* Copyright (C) 2016   Laurent Destailleur     <eldy@users.sourceforge.net>
 *
 * This program is free software; you can redistribute it and/or modify
 * it under the terms of the GNU General Public License as published by
 * the Free Software Foundation; either version 3 of the License, or
 * (at your option) any later version.
 *
 * This program is distributed in the hope that it will be useful,
 * but WITHOUT ANY WARRANTY; without even the implied warranty of
 * MERCHANTABILITY or FITNESS FOR A PARTICULAR PURPOSE.  See the
 * GNU General Public License for more details.
 *
 * You should have received a copy of the GNU General Public License
 * along with this program. If not, see <http://www.gnu.org/licenses/>.
 */

 use Luracast\Restler\RestException;

 require_once DOL_DOCUMENT_ROOT.'/product/stock/class/entrepot.class.php';
 require_once DOL_DOCUMENT_ROOT.'/product/class/product.class.php';

/**
 * API class for warehouses
 *
 * @access protected
 * @class  DolibarrApiAccess {@requires user,external}
 */
class Warehouses extends DolibarrApi
{
    /**
     * @var array   $FIELDS     Mandatory fields, checked when create and update object
     */
    static $FIELDS = array(
        'label',
    );

    /**
     * @var Entrepot $warehouse {@type Entrepot}
     */
    public $warehouse;

    /**
     * Constructor
     */
    function __construct()
    {
		global $db, $conf;
		$this->db = $db;
        $this->warehouse = new Entrepot($this->db);
    }

    /**
     * Get properties of a warehouse object
     *
     * Return an array with warehouse informations
     *
     * @param 	int 	$id ID of warehouse
     * @return 	array|mixed data without useless information
	 *
     * @throws 	RestException
     */
    function get($id)
    {
		if(! DolibarrApiAccess::$user->rights->stock->lire) {
			throw new RestException(401);
		}

        $result = $this->warehouse->fetch($id);
        if( ! $result ) {
            throw new RestException(404, 'warehouse not found');
        }

		if( ! DolibarrApi::_checkAccessToResource('warehouse',$this->warehouse->id)) {
			throw new RestException(401, 'Access not allowed for login '.DolibarrApiAccess::$user->login);
		}

		return $this->_cleanObjectDatas($this->warehouse);
    }

    /**
     * List warehouses
     *
     * Get a list of warehouses
     *
     * @param string	$sortfield	Sort field
     * @param string	$sortorder	Sort order
     * @param int		$limit		Limit for list
     * @param int		$page		Page number
     * @param string    $sqlfilters Other criteria to filter answers separated by a comma. Syntax example "(t.label:like:'WH-%') and (t.date_creation:<:'20160101')"
     * @return array                Array of warehouse objects
     *
	 * @throws RestException
     */
<<<<<<< HEAD
    function index($sortfield = "t.rowid", $sortorder = 'ASC', $limit = 100, $page = 0, $sqlfilters = '') {
=======
    function index($sortfield = "t.rowid", $sortorder = 'ASC', $limit = 100, $page = 0, $sqlfilters = '')
    {
>>>>>>> d9b8a8c8
        global $db, $conf;

        $obj_ret = array();

         if(! DolibarrApiAccess::$user->rights->stock->lire) {
			throw new RestException(401);
		}

        $sql = "SELECT t.rowid";
        $sql.= " FROM ".MAIN_DB_PREFIX."entrepot as t";
        $sql.= ' WHERE t.entity IN ('.getEntity('stock').')';
        // Add sql filters
        if ($sqlfilters)
        {
            if (! DolibarrApi::_checkFilters($sqlfilters))
            {
                throw new RestException(503, 'Error when validating parameter sqlfilters '.$sqlfilters);
            }
	        $regexstring='\(([^:\'\(\)]+:[^:\'\(\)]+:[^:\(\)]+)\)';
            $sql.=" AND (".preg_replace_callback('/'.$regexstring.'/', 'DolibarrApi::_forge_criteria_callback', $sqlfilters).")";
        }

        $sql.= $db->order($sortfield, $sortorder);
        if ($limit)	{
            if ($page < 0)
            {
                $page = 0;
            }
            $offset = $limit * $page;

            $sql.= $db->plimit($limit + 1, $offset);
        }

        $result = $db->query($sql);
        if ($result)
        {
        	$i=0;
            $num = $db->num_rows($result);
            $min = min($num, ($limit <= 0 ? $num : $limit));
            while ($i < $min)
            {
                $obj = $db->fetch_object($result);
                $warehouse_static = new Entrepot($db);
                if($warehouse_static->fetch($obj->rowid)) {
                    $obj_ret[] = $this->_cleanObjectDatas($warehouse_static);
                }
                $i++;
            }
        }
        else {
            throw new RestException(503, 'Error when retrieve warehouse list : '.$db->lasterror());
        }
        if( ! count($obj_ret)) {
            throw new RestException(404, 'No warehouse found');
        }
		return $obj_ret;
    }


    /**
     * Create warehouse object
     *
     * @param array $request_data   Request data
     * @return int  ID of warehouse
     */
    function post($request_data = null)
    {
        if(! DolibarrApiAccess::$user->rights->stock->creer) {
			throw new RestException(401);
		}

        // Check mandatory fields
        $result = $this->_validate($request_data);

        foreach($request_data as $field => $value) {
            $this->warehouse->$field = $value;
        }
        if ($this->warehouse->create(DolibarrApiAccess::$user) < 0) {
            throw new RestException(500, "Error creating warehouse", array_merge(array($this->warehouse->error), $this->warehouse->errors));
        }
        return $this->warehouse->id;
    }

    /**
     * Update warehouse
     *
     * @param int   $id             Id of warehouse to update
     * @param array $request_data   Datas
     * @return int
     */
    function put($id, $request_data = null)
    {
        if(! DolibarrApiAccess::$user->rights->stock->creer) {
			throw new RestException(401);
		}

        $result = $this->warehouse->fetch($id);
        if( ! $result ) {
            throw new RestException(404, 'warehouse not found');
        }

		if( ! DolibarrApi::_checkAccessToResource('stock',$this->warehouse->id)) {
			throw new RestException(401, 'Access not allowed for login '.DolibarrApiAccess::$user->login);
		}

        foreach($request_data as $field => $value) {
            if ($field == 'id') continue;
            $this->warehouse->$field = $value;
        }

        if($this->warehouse->update($id, DolibarrApiAccess::$user))
            return $this->get ($id);

        return false;
    }

    /**
     * Delete warehouse
     *
     * @param int $id   Warehouse ID
     * @return array
     */
    function delete($id)
    {
        if(! DolibarrApiAccess::$user->rights->stock->supprimer) {
			throw new RestException(401);
		}
        $result = $this->warehouse->fetch($id);
        if( ! $result ) {
            throw new RestException(404, 'warehouse not found');
        }

		if( ! DolibarrApi::_checkAccessToResource('stock',$this->warehouse->id)) {
			throw new RestException(401, 'Access not allowed for login '.DolibarrApiAccess::$user->login);
		}

        if (! $this->warehouse->delete(DolibarrApiAccess::$user)) {
            throw new RestException(401,'error when delete warehouse');
        }

        return array(
            'success' => array(
                'code' => 200,
                'message' => 'Warehouse deleted'
            )
        );
    }


    /**
     * Clean sensible object datas
     *
     * @param   Entrepot  $object    Object to clean
     * @return    array    Array of cleaned object properties
     */
<<<<<<< HEAD
    function _cleanObjectDatas($object) {
=======
    function _cleanObjectDatas($object)
    {
>>>>>>> d9b8a8c8

        $object = parent::_cleanObjectDatas($object);

        // Remove the subscriptions because they are handled as a subresource.
        //unset($object->subscriptions);

        return $object;
    }


    /**
     * Validate fields before create or update object
     *
     * @param array|null    $data    Data to validate
     * @return array
     *
     * @throws RestException
     */
    function _validate($data)
    {
        $warehouse = array();
        foreach (Warehouses::$FIELDS as $field) {
            if (!isset($data[$field]))
                throw new RestException(400, "$field field missing");
            $warehouse[$field] = $data[$field];
        }
        return $warehouse;
    }
}<|MERGE_RESOLUTION|>--- conflicted
+++ resolved
@@ -92,12 +92,8 @@
      *
 	 * @throws RestException
      */
-<<<<<<< HEAD
-    function index($sortfield = "t.rowid", $sortorder = 'ASC', $limit = 100, $page = 0, $sqlfilters = '') {
-=======
     function index($sortfield = "t.rowid", $sortorder = 'ASC', $limit = 100, $page = 0, $sqlfilters = '')
     {
->>>>>>> d9b8a8c8
         global $db, $conf;
 
         $obj_ret = array();
@@ -253,12 +249,8 @@
      * @param   Entrepot  $object    Object to clean
      * @return    array    Array of cleaned object properties
      */
-<<<<<<< HEAD
-    function _cleanObjectDatas($object) {
-=======
     function _cleanObjectDatas($object)
     {
->>>>>>> d9b8a8c8
 
         $object = parent::_cleanObjectDatas($object);
 
