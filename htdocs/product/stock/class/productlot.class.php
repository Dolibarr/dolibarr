<?php
/* Copyright (C) 2007-2012  Laurent Destailleur <eldy@users.sourceforge.net>
 * Copyright (C) 2014       Juanjo Menent       <jmenent@2byte.es>
 * Copyright (C) 2015       Florian Henry       <florian.henry@open-concept.pro>
 * Copyright (C) 2015       Raphaël Doursenaud  <rdoursenaud@gpcsolutions.fr>
 * Copyright (C) 2018       Frédéric France     <frederic.france@netlogic.fr>
 *
 * This program is free software; you can redistribute it and/or modify
 * it under the terms of the GNU General Public License as published by
 * the Free Software Foundation; either version 3 of the License, or
 * (at your option) any later version.
 *
 * This program is distributed in the hope that it will be useful,
 * but WITHOUT ANY WARRANTY; without even the implied warranty of
 * MERCHANTABILITY or FITNESS FOR A PARTICULAR PURPOSE.  See the
 * GNU General Public License for more details.
 *
 * You should have received a copy of the GNU General Public License
 * along with this program. If not, see <https://www.gnu.org/licenses/>.
 */

/**
 * \file    product/stock/class/productlot.class.php
 * \ingroup stock
 * \brief   This is CRUD class file to manage table productlot (Create/Read/Update/Delete)
 */

// Put here all includes required by your class file
require_once DOL_DOCUMENT_ROOT . '/core/class/commonobject.class.php';
//require_once DOL_DOCUMENT_ROOT . '/societe/class/societe.class.php';
//require_once DOL_DOCUMENT_ROOT . '/product/class/product.class.php';

/**
 * Class with list of lots and properties
 */
class Productlot extends CommonObject
{
	/**
	 * @var string Id to identify managed objects
	 */
	public $element = 'productlot';

	/**
	 * @var string Name of table without prefix where object is stored
	 */
	public $table_element = 'product_lot';

	public $picto='barcode';

	/**
	 * 0=No test on entity, 1=Test with field entity, 2=Test with link by societe
	 * @var int
	 */
    public $ismultientitymanaged = 1;

	/**
<<<<<<< HEAD
=======
	 * @var array  Array with all fields and their property. Do not use it as a static var. It may be modified by constructor.
	 */
	public $fields=array(
		'rowid' 		=> array('type'=>'integer', 'label'=>'TechnicalID', 'enabled'=>1, 'visible'=>-2, 'notnull'=>1, 'index'=>1, 'position'=>1, 'comment'=>'Id'),
		'batch'         =>array('type'=>'varchar(30)', 'label'=>'Batch',           'enabled'=>1, 'visible'=>1,  'notnull'=>0,  'showoncombobox'=>1, 'index'=>1, 'position'=>10,  'comment'=>'Batch'),
		'entity'        =>array('type'=>'integer',      'label'=>'Entity',           'enabled'=>1, 'visible'=>0,  'default'=>1,  'notnull'=>1,  'index'=>1, 'position'=>20),
		'datec'         =>array('type'=>'datetime',     'label'=>'DateCreation',     'enabled'=>1, 'visible'=>-2, 'notnull'=>1,  'position'=>500),
		'tms'           =>array('type'=>'timestamp',    'label'=>'DateModification', 'enabled'=>1, 'visible'=>-2, 'notnull'=>1,  'position'=>501),
		'fk_user_author'=>array('type'=>'integer',      'label'=>'UserAuthor',       'enabled'=>1, 'visible'=>-2, 'notnull'=>1,  'position'=>510, 'foreignkey'=>'llx_user.rowid'),
		'fk_user_modif' =>array('type'=>'integer',      'label'=>'UserModif',        'enabled'=>1, 'visible'=>-2, 'notnull'=>-1, 'position'=>511)
	);

	/**
>>>>>>> ee5fdc32
	 * @var int Entity
	 */
	public $entity;

	/**
     * @var int ID
     */
	public $fk_product;

	public $batch;
	public $eatby = '';
	public $sellby = '';
	public $datec = '';
	public $tms = '';

	/**
     * @var int ID
     */
	public $fk_user_creat;

	/**
     * @var int ID
     */
	public $fk_user_modif;

	public $import_key;


	/**
	 * Constructor
	 *
	 * @param DoliDb $db Database handler
	 */
	public function __construct(DoliDB $db)
	{
		$this->db = $db;
	}

	/**
	 * Create object into database
	 *
	 * @param  User $user      User that creates
	 * @param  bool $notrigger false=launch triggers after, true=disable triggers
	 *
	 * @return int <0 if KO, Id of created object if OK
	 */
	public function create(User $user, $notrigger = false)
	{
		global $conf;
		dol_syslog(__METHOD__, LOG_DEBUG);

		$error = 0;

		// Clean parameters

		if (isset($this->entity)) {
			 $this->entity = (int) $this->entity;
		}
		if (isset($this->fk_product)) {
			 $this->fk_product = (int) $this->fk_product;
		}
		if (isset($this->batch)) {
			 $this->batch = trim($this->batch);
		}
		if (isset($this->fk_user_creat)) {
			 $this->fk_user_creat = (int) $this->fk_user_creat;
		}
		if (isset($this->fk_user_modif)) {
			 $this->fk_user_modif = (int) $this->fk_user_modif;
		}
		if (isset($this->import_key)) {
			 $this->import_key = trim($this->import_key);
		}



		// Check parameters
		// Put here code to add control on parameters values

		// Insert request
		$sql = 'INSERT INTO ' . MAIN_DB_PREFIX . $this->table_element . '(';
		$sql.= 'entity,';
		$sql.= 'fk_product,';
		$sql.= 'batch,';
		$sql.= 'eatby,';
		$sql.= 'sellby,';
		$sql.= 'datec,';
		$sql.= 'fk_user_creat,';
		$sql.= 'fk_user_modif,';
		$sql.= 'import_key';
		$sql .= ') VALUES (';
		$sql .= ' '.(! isset($this->entity)?$conf->entity:$this->entity).',';
		$sql .= ' '.(! isset($this->fk_product)?'NULL':$this->fk_product).',';
		$sql .= ' '.(! isset($this->batch)?'NULL':"'".$this->db->escape($this->batch)."'").',';
		$sql .= ' '.(! isset($this->eatby) || dol_strlen($this->eatby)==0?'NULL':"'".$this->db->idate($this->eatby)."'").',';
		$sql .= ' '.(! isset($this->sellby) || dol_strlen($this->sellby)==0?'NULL':"'".$this->db->idate($this->sellby)."'").',';
		$sql .= ' '."'".$this->db->idate(dol_now())."'".',';
		$sql .= ' '.(! isset($this->fk_user_creat)?'NULL':$this->fk_user_creat).',';
		$sql .= ' '.(! isset($this->fk_user_modif)?'NULL':$this->fk_user_modif).',';
		$sql .= ' '.(! isset($this->import_key)?'NULL':$this->import_key);
		$sql .= ')';

		$this->db->begin();

		$resql = $this->db->query($sql);
		if (!$resql) {
			$error ++;
			$this->errors[] = 'Error ' . $this->db->lasterror();
			dol_syslog(__METHOD__ . ' ' . join(',', $this->errors), LOG_ERR);
		}

		if (!$error) {
			$this->id = $this->db->last_insert_id(MAIN_DB_PREFIX . $this->table_element);

			// Actions on extra fields
			if (empty($conf->global->MAIN_EXTRAFIELDS_DISABLED)) // For avoid conflicts if trigger used
			{
				$result=$this->insertExtraFields();
				if ($result < 0)
				{
					$error++;
				}
			}

			if (! $error && ! $notrigger) {
				// Uncomment this and change MYOBJECT to your own tag if you
				// want this action to call a trigger.

				// Call triggers
				$result=$this->call_trigger('PRODUCTLOT_CREATE', $user);
				if ($result < 0) $error++;
				// End call triggers
			}
		}

		// Commit or rollback
		if ($error) {
			$this->db->rollback();

			return - 1 * $error;
		} else {
			$this->db->commit();

			return $this->id;
		}
	}

	/**
	 * Load object in memory from the database
	 *
	 * @param int    $id  Id object
	 * @param int    $product_id  Id of product, batch number parameter required
	 * @param string $batch batch number
	 *
	 * @return int <0 if KO, 0 if not found, >0 if OK
	 */
	public function fetch($id = 0, $product_id = 0, $batch = '')
	{
		global $conf;
		dol_syslog(__METHOD__, LOG_DEBUG);

		$sql = 'SELECT';
		$sql .= ' t.rowid,';
		$sql .= " t.entity,";
		$sql .= " t.fk_product,";
		$sql .= " t.batch,";
		$sql .= " t.eatby,";
		$sql .= " t.sellby,";
		$sql .= " t.datec,";
		$sql .= " t.tms,";
		$sql .= " t.fk_user_creat,";
		$sql .= " t.fk_user_modif,";
		$sql .= " t.import_key";
		$sql .= ' FROM ' . MAIN_DB_PREFIX . $this->table_element . ' as t';
		if ($product_id > 0 && $batch != '') {
			$sql .= " WHERE t.batch = '". $this->db->escape($batch) . "' AND t.fk_product = " . $product_id;
		} else {
			$sql .= ' WHERE t.rowid = ' . $id;
		}

		$resql = $this->db->query($sql);
		if ($resql) {
			$numrows = $this->db->num_rows($resql);
			if ($numrows) {
				$obj = $this->db->fetch_object($resql);

				$this->id = $obj->rowid;
				$this->ref = $obj->rowid;
				//$this->ref = $obj->fk_product.'_'.$obj->batch;

				$this->batch = $obj->batch;
				$this->entity = (!empty($obj->entity)?$obj->entity:$conf->entity); // Prevent "null" entity
				$this->fk_product = $obj->fk_product;
				$this->eatby = $this->db->jdate($obj->eatby);
				$this->sellby = $this->db->jdate($obj->sellby);
				$this->datec = $this->db->jdate($obj->datec);
				$this->tms = $this->db->jdate($obj->tms);
				$this->fk_user_creat = $obj->fk_user_creat;
				$this->fk_user_modif = $obj->fk_user_modif;
				$this->import_key = $obj->import_key;

				// Retreive all extrafield
				// fetch optionals attributes and labels
				$this->fetch_optionals();
			}
			$this->db->free($resql);

			if ($numrows) {
				return 1;
			} else {
				return 0;
			}
		} else {
			$this->errors[] = 'Error ' . $this->db->lasterror();
			dol_syslog(__METHOD__ . ' ' . join(',', $this->errors), LOG_ERR);

			return - 1;
		}
	}

	/**
	 * Update object into database
	 *
	 * @param  User $user      User that modifies
	 * @param  bool $notrigger false=launch triggers after, true=disable triggers
	 *
	 * @return int <0 if KO, >0 if OK
	 */
	public function update(User $user, $notrigger = false)
	{
		$error = 0;

		dol_syslog(__METHOD__, LOG_DEBUG);

		// Clean parameters

		if (isset($this->entity)) {
			 $this->entity = (int) $this->entity;
		}
		if (isset($this->fk_product)) {
			 $this->fk_product = (int) $this->fk_product;
		}
		if (isset($this->batch)) {
			 $this->batch = trim($this->batch);
		}
		if (isset($this->fk_user_creat)) {
			 $this->fk_user_creat = (int) $this->fk_user_creat;
		}
		if (isset($this->fk_user_modif)) {
			 $this->fk_user_modif = (int) $this->fk_user_modif;
		}
		if (isset($this->import_key)) {
			 $this->import_key = trim($this->import_key);
		}

		// Check parameters
		// Put here code to add a control on parameters values

		if (empty($this->oldcopy))
		{
			$org=new self($this->db);
			$org->fetch($this->id);
			$this->oldcopy=$org;
		}

		// Update request
		$sql = 'UPDATE ' . MAIN_DB_PREFIX . $this->table_element . ' SET';
		$sql .= ' entity = '.(isset($this->entity)?$this->entity:"null").',';
		$sql .= ' fk_product = '.(isset($this->fk_product)?$this->fk_product:"null").',';
		$sql .= ' batch = '.(isset($this->batch)?"'".$this->db->escape($this->batch)."'":"null").',';
		$sql .= ' eatby = '.(! isset($this->eatby) || dol_strlen($this->eatby) != 0 ? "'".$this->db->idate($this->eatby)."'" : 'null').',';
		$sql .= ' sellby = '.(! isset($this->sellby) || dol_strlen($this->sellby) != 0 ? "'".$this->db->idate($this->sellby)."'" : 'null').',';
		$sql .= ' datec = '.(! isset($this->datec) || dol_strlen($this->datec) != 0 ? "'".$this->db->idate($this->datec)."'" : 'null').',';
		$sql .= ' tms = '.(dol_strlen($this->tms) != 0 ? "'".$this->db->idate($this->tms)."'" : "'".$this->db->idate(dol_now())."'").',';
		$sql .= ' fk_user_creat = '.(isset($this->fk_user_creat)?$this->fk_user_creat:"null").',';
		$sql .= ' fk_user_modif = '.(isset($this->fk_user_modif)?$this->fk_user_modif:"null").',';
		$sql .= ' import_key = '.(isset($this->import_key)?$this->import_key:"null");
		$sql .= ' WHERE rowid=' . $this->id;

		$this->db->begin();

		$resql = $this->db->query($sql);
		if (!$resql) {
			$error ++;
			$this->errors[] = 'Error ' . $this->db->lasterror();
			dol_syslog(__METHOD__ . ' ' . join(',', $this->errors), LOG_ERR);
		}

		// Actions on extra fields
		if (empty($conf->global->MAIN_EXTRAFIELDS_DISABLED)) // For avoid conflicts if trigger used
		{
			$result=$this->insertExtraFields();
			if ($result < 0)
			{
				$error++;
			}
		}

		if (!$error && !$notrigger) {
			// Call triggers
			$result=$this->call_trigger('PRODUCTLOT_MODIFY', $user);
			if ($result < 0) { $error++; }
			// End call triggers
		}

		// Commit or rollback
		if ($error) {
			$this->db->rollback();

			return - 1 * $error;
		} else {
			$this->db->commit();

			return 1;
		}
	}

	/**
	 * Delete object in database
	 *
	 * @param User $user      User that deletes
	 * @param bool $notrigger false=launch triggers after, true=disable triggers
	 *
	 * @return int <0 if KO, >0 if OK
	 */
	public function delete(User $user, $notrigger = false)
	{
		dol_syslog(__METHOD__, LOG_DEBUG);

		$error = 0;

		$this->db->begin();

		//if (!$error) {
			//if (!$notrigger) {
				// Uncomment this and change MYOBJECT to your own tag if you
				// want this action calls a trigger.

				//// Call triggers
				//$result=$this->call_trigger('MYOBJECT_DELETE',$user);
				//if ($result < 0) { $error++; //Do also what you must do to rollback action if trigger fail}
				//// End call triggers
			//}
		//}

		if (!$error) {
			$sql = 'DELETE FROM ' . MAIN_DB_PREFIX . $this->table_element;
			$sql .= ' WHERE rowid=' . $this->id;

			$resql = $this->db->query($sql);
			if (!$resql) {
				$error ++;
				$this->errors[] = 'Error ' . $this->db->lasterror();
				dol_syslog(__METHOD__ . ' ' . join(',', $this->errors), LOG_ERR);
			}
		}

		// Commit or rollback
		if ($error) {
			$this->db->rollback();

			return - 1 * $error;
		} else {
			$this->db->commit();

			return 1;
		}
	}

	/**
	 * Load an object from its id and create a new one in database
	 *
	 * @param	User	$user		User making the clone
	 * @param   int     $fromid     Id of object to clone
	 * @return  int                 New id of clone
	 */
	public function createFromClone(User $user, $fromid)
	{
		dol_syslog(__METHOD__, LOG_DEBUG);

		$error = 0;
		$object = new Productlot($this->db);

		$this->db->begin();

		// Load source object
		$object->fetch($fromid);
		// Reset object
		$object->id = 0;

		// Clear fields
		// ...

		// Create clone
		$object->context['createfromclone'] = 'createfromclone';
		$result = $object->create($user);

		// Other options
		if ($result < 0) {
			$error ++;
			$this->errors = $object->errors;
			dol_syslog(__METHOD__ . ' ' . join(',', $this->errors), LOG_ERR);
		}

		unset($object->context['createfromclone']);

		// End
		if (!$error) {
			$this->db->commit();

			return $object->id;
		} else {
			$this->db->rollback();

			return - 1;
		}
	}


	/**
	 *	Return label of status of object
	 *
	 *	@param      int		$mode       0=long label, 1=short label, 2=Picto + short label, 3=Picto, 4=Picto + long label, 5=Short label + Picto
	 *	@return     string      		Label of status
	 */
	public function getLibStatut($mode = 0)
	{
	    return $this->LibStatut(0, $mode);
	}

    // phpcs:disable PEAR.NamingConventions.ValidFunctionName.ScopeNotCamelCaps
	/**
	 *	Return label of a given status
	 *
	 *	@param	int		$statut     Status
	 *	@param  int		$mode       0=long label, 1=short label, 2=Picto + short label, 3=Picto, 4=Picto + long label, 5=Short label + Picto
	 *	@return string      		Label of status
	 */
	public function LibStatut($statut, $mode = 0)
	{
        // phpcs:enable
	    global $langs;

	    //$langs->load('stocks');

	    return '';
	}


	/**
	 *  Return a link to the a lot card (with optionaly the picto)
	 * 	Use this->id,this->lastname, this->firstname
	 *
	 *	@param	int		$withpicto				Include picto in link (0=No picto, 1=Include picto into link, 2=Only picto)
	 *	@param	string	$option					On what the link point to
     *  @param	integer	$notooltip				1=Disable tooltip
     *  @param	int		$maxlen					Max length of visible user name
     *  @param  string  $morecss            	Add more css on link
     *  @param  int     $save_lastsearch_value	-1=Auto, 0=No save of lastsearch_values when clicking, 1=Save lastsearch_values whenclicking
	 *	@return	string							String with URL
	 */
	public function getNomUrl($withpicto = 0, $option = '', $notooltip = 0, $maxlen = 24, $morecss = '', $save_lastsearch_value = -1)
	{
		global $langs, $conf, $db;
        global $dolibarr_main_authentication, $dolibarr_main_demo;
        global $menumanager;

        $result = '';

        $label = '<u>' . $langs->trans("Batch") . '</u>';
        $label.= '<div width="100%">';
        $label.= '<b>' . $langs->trans('Batch') . ':</b> ' . $this->batch;
        if ($this->eatby)
        {
            $label.= '<br><b>' . $langs->trans('EatByDate') . ':</b> ' . dol_print_date($this->eatby, 'day');
        }
        if ($this->sellby)
        {
            $label.= '<br><b>' . $langs->trans('SellByDate') . ':</b> ' . dol_print_date($this->sellby, 'day');
        }

        $url = DOL_URL_ROOT.'/product/stock/productlot_card.php?id='.$this->id;

        if ($option != 'nolink')
        {
        	// Add param to save lastsearch_values or not
        	$add_save_lastsearch_values=($save_lastsearch_value == 1 ? 1 : 0);
        	if ($save_lastsearch_value == -1 && preg_match('/list\.php/', $_SERVER["PHP_SELF"])) $add_save_lastsearch_values=1;
        	if ($add_save_lastsearch_values) $url.='&save_lastsearch_values=1';
        }

        $linkclose='';
        if (empty($notooltip))
        {
        	if (! empty($conf->global->MAIN_OPTIMIZEFORTEXTBROWSER))
        	{
        		$label=$langs->trans("ShowMyObject");
        		$linkclose.=' alt="'.dol_escape_htmltag($label, 1).'"';
        	}
        	$linkclose.=' title="'.dol_escape_htmltag($label, 1).'"';
        	$linkclose.=' class="classfortooltip'.($morecss?' '.$morecss:'').'"';
        }
        else $linkclose = ($morecss?' class="'.$morecss.'"':'');

        $linkstart = '<a href="'.$url.'"';
        $linkstart.=$linkclose.'>';
        $linkend='</a>';

        $result .= $linkstart;
        if ($withpicto) $result.=img_object(($notooltip?'':$label), ($this->picto?$this->picto:'generic'), ($notooltip?(($withpicto != 2) ? 'class="paddingright"' : ''):'class="'.(($withpicto != 2) ? 'paddingright ' : '').'classfortooltip"'), 0, 0, $notooltip?0:1);
        if ($withpicto != 2) $result.= $this->batch;
        $result .= $linkend;

        return $result;
	}


	/**
	 * Initialise object with example values
	 * Id must be 0 if object instance is a specimen
	 *
	 * @return void
	 */
	public function initAsSpecimen()
	{
		$this->id = 0;

		$this->entity = null;
		$this->fk_product = null;
		$this->batch = '';
		$this->eatby = '';
		$this->sellby = '';
		$this->datec = '';
		$this->tms = '';
		$this->fk_user_creat = null;
		$this->fk_user_modif = null;
		$this->import_key = '';
	}
}<|MERGE_RESOLUTION|>--- conflicted
+++ resolved
@@ -54,8 +54,6 @@
     public $ismultientitymanaged = 1;
 
 	/**
-<<<<<<< HEAD
-=======
 	 * @var array  Array with all fields and their property. Do not use it as a static var. It may be modified by constructor.
 	 */
 	public $fields=array(
@@ -69,7 +67,6 @@
 	);
 
 	/**
->>>>>>> ee5fdc32
 	 * @var int Entity
 	 */
 	public $entity;
