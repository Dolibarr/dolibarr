--- conflicted
+++ resolved
@@ -3,12 +3,8 @@
  * Copyright (C) 2014       Juanjo Menent       <jmenent@2byte.es>
  * Copyright (C) 2015       Florian Henry       <florian.henry@open-concept.pro>
  * Copyright (C) 2015       Raphaël Doursenaud  <rdoursenaud@gpcsolutions.fr>
-<<<<<<< HEAD
  * Copyright (C) 2018-2022  Frédéric France     <frederic.france@netlogic.fr>
-=======
- * Copyright (C) 2018       Frédéric France     <frederic.france@netlogic.fr>
  * Copyright (C) 2023	   	Gauthier VERDOL		<gauthier.verdol@atm-consulting.fr>
->>>>>>> 8534a969
  *
  * This program is free software; you can redistribute it and/or modify
  * it under the terms of the GNU General Public License as published by
