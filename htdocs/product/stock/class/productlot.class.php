--- conflicted
+++ resolved
@@ -97,13 +97,9 @@
 		'scrapping_date'     => array('type'=>'date', 'label'=>'DestructionDate', 'enabled'=>'empty($conf->global->PRODUCT_ENABLE_TRACEABILITY)?0:1', 'visible'=>5, 'position'=>90),
 		//'commissionning_date'        => array('type'=>'date', 'label'=>'FirstUseDate', 'enabled'=>'empty($conf->global->PRODUCT_ENABLE_TRACEABILITY)?0:1', 'visible'=>5, 'position'=>100),
 		//'qc_frequency'        => array('type'=>'varchar(6)', 'label'=>'QCFrequency', 'enabled'=>'empty($conf->global->PRODUCT_ENABLE_QUALITYCONTROL)?1:0', 'visible'=>5, 'position'=>110),
-<<<<<<< HEAD
 		'eatby'         => array('type'=>'date', 'label'=>'EatByDate', 'enabled'=>'empty($conf->global->PRODUCT_DISABLE_EATBY)?1:0', 'visible'=>1, 'notnull'=>0, 'position'=>62),
-=======
-		'eatby'         => array('type'=>'date', 'label'=>'EatByDate', 'enabled'=>'empty($conf->global->PRODUCT_DISABLE_EATBY)?1:0', 'visible'=>5, 'position'=>62),
 		'model_pdf'		=> array('type' => 'varchar(255)', 'label' => 'Model pdf', 'enabled' => 1, 'visible' => 0, 'position' => 215),
 		'last_main_doc' => array('type' => 'varchar(255)', 'label' => 'LastMainDoc', 'enabled' => 1, 'visible' => -1, 'position' => 310),
->>>>>>> 8bdff8b5
 		'datec'         => array('type'=>'datetime', 'label'=>'DateCreation', 'enabled'=>1, 'visible'=>1, 'notnull'=>1, 'position'=>500),
 		'tms'           => array('type'=>'timestamp', 'label'=>'DateModification', 'enabled'=>1, 'visible'=>-2, 'notnull'=>1, 'position'=>501),
 		'fk_user_creat' => array('type'=>'integer:User:user/class/user.class.php', 'label'=>'UserAuthor', 'enabled'=>1, 'visible'=>-2, 'notnull'=>1, 'position'=>510, 'foreignkey'=>'llx_user.rowid'),
