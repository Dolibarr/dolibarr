<?php
/* Copyright (C) 2007-2012  Laurent Destailleur <eldy@users.sourceforge.net>
 * Copyright (C) 2014       Juanjo Menent       <jmenent@2byte.es>
 * Copyright (C) 2015       Florian Henry       <florian.henry@open-concept.pro>
 * Copyright (C) 2015       Raphaël Doursenaud  <rdoursenaud@gpcsolutions.fr>
 * Copyright (C) 2018       Frédéric France     <frederic.france@netlogic.fr>
 *
 * This program is free software; you can redistribute it and/or modify
 * it under the terms of the GNU General Public License as published by
 * the Free Software Foundation; either version 3 of the License, or
 * (at your option) any later version.
 *
 * This program is distributed in the hope that it will be useful,
 * but WITHOUT ANY WARRANTY; without even the implied warranty of
 * MERCHANTABILITY or FITNESS FOR A PARTICULAR PURPOSE.  See the
 * GNU General Public License for more details.
 *
 * You should have received a copy of the GNU General Public License
 * along with this program. If not, see <http://www.gnu.org/licenses/>.
 */

/**
 * \file    product/stock/class/productlot.class.php
 * \ingroup stock
 * \brief   This is CRUD class file to manage table productlot (Create/Read/Update/Delete)
 */

// Put here all includes required by your class file
require_once DOL_DOCUMENT_ROOT . '/core/class/commonobject.class.php';
//require_once DOL_DOCUMENT_ROOT . '/societe/class/societe.class.php';
//require_once DOL_DOCUMENT_ROOT . '/product/class/product.class.php';

/**
 * Class with list of lots and properties
 */
class Productlot extends CommonObject
{
	/**
	 * @var string Id to identify managed objects
	 */
	public $element = 'productlot';

	/**
	 * @var string Name of table without prefix where object is stored
	 */
	public $table_element = 'product_lot';

	public $picto='barcode';

<<<<<<< HEAD
=======
	/**
	 * 0=No test on entity, 1=Test with field entity, 2=Test with link by societe
	 * @var int
	 */
>>>>>>> d9b8a8c8
    public $ismultientitymanaged = 1;

	/**
	 * @var ProductlotLine[] Lines
	 */
	public $lines = array();

	/**
	 * @var int Entity
	 */
	public $entity;

	/**
     * @var int ID
     */
	public $fk_product;

	public $batch;
	public $eatby = '';
	public $sellby = '';
	public $datec = '';
	public $tms = '';

	/**
     * @var int ID
     */
	public $fk_user_creat;

	/**
     * @var int ID
     */
	public $fk_user_modif;

	public $import_key;


	/**
	 * Constructor
	 *
	 * @param DoliDb $db Database handler
	 */
	public function __construct(DoliDB $db)
	{
		$this->db = $db;
	}

	/**
	 * Create object into database
	 *
	 * @param  User $user      User that creates
	 * @param  bool $notrigger false=launch triggers after, true=disable triggers
	 *
	 * @return int <0 if KO, Id of created object if OK
	 */
	public function create(User $user, $notrigger = false)
	{
		global $conf;
		dol_syslog(__METHOD__, LOG_DEBUG);

		$error = 0;

		// Clean parameters

		if (isset($this->entity)) {
			 $this->entity = (int) $this->entity;
		}
		if (isset($this->fk_product)) {
			 $this->fk_product = (int) $this->fk_product;
		}
		if (isset($this->batch)) {
			 $this->batch = trim($this->batch);
		}
		if (isset($this->fk_user_creat)) {
			 $this->fk_user_creat = (int) $this->fk_user_creat;
		}
		if (isset($this->fk_user_modif)) {
			 $this->fk_user_modif = (int) $this->fk_user_modif;
		}
		if (isset($this->import_key)) {
			 $this->import_key = trim($this->import_key);
		}



		// Check parameters
		// Put here code to add control on parameters values

		// Insert request
		$sql = 'INSERT INTO ' . MAIN_DB_PREFIX . $this->table_element . '(';
		$sql.= 'entity,';
		$sql.= 'fk_product,';
		$sql.= 'batch,';
		$sql.= 'eatby,';
		$sql.= 'sellby,';
		$sql.= 'datec,';
		$sql.= 'fk_user_creat,';
		$sql.= 'fk_user_modif,';
		$sql.= 'import_key';
		$sql .= ') VALUES (';
		$sql .= ' '.(! isset($this->entity)?$conf->entity:$this->entity).',';
		$sql .= ' '.(! isset($this->fk_product)?'NULL':$this->fk_product).',';
		$sql .= ' '.(! isset($this->batch)?'NULL':"'".$this->db->escape($this->batch)."'").',';
		$sql .= ' '.(! isset($this->eatby) || dol_strlen($this->eatby)==0?'NULL':"'".$this->db->idate($this->eatby)."'").',';
		$sql .= ' '.(! isset($this->sellby) || dol_strlen($this->sellby)==0?'NULL':"'".$this->db->idate($this->sellby)."'").',';
		$sql .= ' '."'".$this->db->idate(dol_now())."'".',';
		$sql .= ' '.(! isset($this->fk_user_creat)?'NULL':$this->fk_user_creat).',';
		$sql .= ' '.(! isset($this->fk_user_modif)?'NULL':$this->fk_user_modif).',';
		$sql .= ' '.(! isset($this->import_key)?'NULL':$this->import_key);
		$sql .= ')';

		$this->db->begin();

		$resql = $this->db->query($sql);
		if (!$resql) {
			$error ++;
			$this->errors[] = 'Error ' . $this->db->lasterror();
			dol_syslog(__METHOD__ . ' ' . join(',', $this->errors), LOG_ERR);
		}

		if (!$error) {
			$this->id = $this->db->last_insert_id(MAIN_DB_PREFIX . $this->table_element);

			// Actions on extra fields
			if (empty($conf->global->MAIN_EXTRAFIELDS_DISABLED)) // For avoid conflicts if trigger used
			{
				$result=$this->insertExtraFields();
				if ($result < 0)
				{
					$error++;
				}
			}
<<<<<<< HEAD
			
=======

>>>>>>> d9b8a8c8
			if (! $error && ! $notrigger) {
				// Uncomment this and change MYOBJECT to your own tag if you
				// want this action to call a trigger.

				// Call triggers
				$result=$this->call_trigger('PRODUCTLOT_CREATE',$user);
				if ($result < 0) $error++;
				// End call triggers
			}
		}

		// Commit or rollback
		if ($error) {
			$this->db->rollback();

			return - 1 * $error;
		} else {
			$this->db->commit();

			return $this->id;
		}
	}

	/**
	 * Load object in memory from the database
	 *
	 * @param int    $id  Id object
	 * @param int    $product_id  Id of product, batch number parameter required
	 * @param string $batch batch number
	 *
	 * @return int <0 if KO, 0 if not found, >0 if OK
	 */
	public function fetch($id = 0, $product_id = 0, $batch = '')
	{
		global $conf;
		dol_syslog(__METHOD__, LOG_DEBUG);

		$sql = 'SELECT';
		$sql .= ' t.rowid,';
		$sql .= " t.entity,";
		$sql .= " t.fk_product,";
		$sql .= " t.batch,";
		$sql .= " t.eatby,";
		$sql .= " t.sellby,";
		$sql .= " t.datec,";
		$sql .= " t.tms,";
		$sql .= " t.fk_user_creat,";
		$sql .= " t.fk_user_modif,";
		$sql .= " t.import_key";
		$sql .= ' FROM ' . MAIN_DB_PREFIX . $this->table_element . ' as t';
		if ($product_id > 0 && $batch != '') {
			$sql .= " WHERE t.batch = '". $this->db->escape($batch) . "' AND t.fk_product = " . $product_id;
		} else {
			$sql .= ' WHERE t.rowid = ' . $id;
		}

		$resql = $this->db->query($sql);
		if ($resql) {
			$numrows = $this->db->num_rows($resql);
			if ($numrows) {
				$obj = $this->db->fetch_object($resql);

				$this->id = $obj->rowid;
				$this->ref = $obj->rowid;
				//$this->ref = $obj->fk_product.'_'.$obj->batch;

				$this->batch = $obj->batch;
<<<<<<< HEAD
				$this->entity = (!empty($obj->entity)?$obj->entity:$conf->entity); // Prevent "null" entity 
=======
				$this->entity = (!empty($obj->entity)?$obj->entity:$conf->entity); // Prevent "null" entity
>>>>>>> d9b8a8c8
				$this->fk_product = $obj->fk_product;
				$this->eatby = $this->db->jdate($obj->eatby);
				$this->sellby = $this->db->jdate($obj->sellby);
				$this->datec = $this->db->jdate($obj->datec);
				$this->tms = $this->db->jdate($obj->tms);
				$this->fk_user_creat = $obj->fk_user_creat;
				$this->fk_user_modif = $obj->fk_user_modif;
				$this->import_key = $obj->import_key;

				// Retreive all extrafield
				// fetch optionals attributes and labels
				$this->fetch_optionals();
			}
			$this->db->free($resql);

			if ($numrows) {
				return 1;
			} else {
				return 0;
			}
		} else {
			$this->errors[] = 'Error ' . $this->db->lasterror();
			dol_syslog(__METHOD__ . ' ' . join(',', $this->errors), LOG_ERR);

			return - 1;
		}
	}

	/**
	 * Update object into database
	 *
	 * @param  User $user      User that modifies
	 * @param  bool $notrigger false=launch triggers after, true=disable triggers
	 *
	 * @return int <0 if KO, >0 if OK
	 */
	public function update(User $user, $notrigger = false)
	{
		$error = 0;

		dol_syslog(__METHOD__, LOG_DEBUG);

		// Clean parameters

		if (isset($this->entity)) {
			 $this->entity = (int) $this->entity;
		}
		if (isset($this->fk_product)) {
			 $this->fk_product = (int) $this->fk_product;
		}
		if (isset($this->batch)) {
			 $this->batch = trim($this->batch);
		}
		if (isset($this->fk_user_creat)) {
			 $this->fk_user_creat = (int) $this->fk_user_creat;
		}
		if (isset($this->fk_user_modif)) {
			 $this->fk_user_modif = (int) $this->fk_user_modif;
		}
		if (isset($this->import_key)) {
			 $this->import_key = trim($this->import_key);
		}

		// Check parameters
		// Put here code to add a control on parameters values
		
		if (empty($this->oldcopy))
		{
			$org=new self($this->db);
			$org->fetch($this->id);
			$this->oldcopy=$org;
		}

		if (empty($this->oldcopy))
		{
			$org=new self($this->db);
			$org->fetch($this->id);
			$this->oldcopy=$org;
		}

		// Update request
		$sql = 'UPDATE ' . MAIN_DB_PREFIX . $this->table_element . ' SET';
		$sql .= ' entity = '.(isset($this->entity)?$this->entity:"null").',';
		$sql .= ' fk_product = '.(isset($this->fk_product)?$this->fk_product:"null").',';
		$sql .= ' batch = '.(isset($this->batch)?"'".$this->db->escape($this->batch)."'":"null").',';
		$sql .= ' eatby = '.(! isset($this->eatby) || dol_strlen($this->eatby) != 0 ? "'".$this->db->idate($this->eatby)."'" : 'null').',';
		$sql .= ' sellby = '.(! isset($this->sellby) || dol_strlen($this->sellby) != 0 ? "'".$this->db->idate($this->sellby)."'" : 'null').',';
		$sql .= ' datec = '.(! isset($this->datec) || dol_strlen($this->datec) != 0 ? "'".$this->db->idate($this->datec)."'" : 'null').',';
		$sql .= ' tms = '.(dol_strlen($this->tms) != 0 ? "'".$this->db->idate($this->tms)."'" : "'".$this->db->idate(dol_now())."'").',';
		$sql .= ' fk_user_creat = '.(isset($this->fk_user_creat)?$this->fk_user_creat:"null").',';
		$sql .= ' fk_user_modif = '.(isset($this->fk_user_modif)?$this->fk_user_modif:"null").',';
		$sql .= ' import_key = '.(isset($this->import_key)?$this->import_key:"null");
		$sql .= ' WHERE rowid=' . $this->id;

		$this->db->begin();

		$resql = $this->db->query($sql);
		if (!$resql) {
			$error ++;
			$this->errors[] = 'Error ' . $this->db->lasterror();
			dol_syslog(__METHOD__ . ' ' . join(',', $this->errors), LOG_ERR);
		}

		// Actions on extra fields
		if (empty($conf->global->MAIN_EXTRAFIELDS_DISABLED)) // For avoid conflicts if trigger used
		{
			$result=$this->insertExtraFields();
			if ($result < 0)
			{
				$error++;
			}
		}
<<<<<<< HEAD
		
		if (!$error && !$notrigger) {
			// Uncomment this and change MYOBJECT to your own tag if you
			// want this action calls a trigger.
=======
>>>>>>> d9b8a8c8

		if (!$error && !$notrigger) {
			// Call triggers
			$result=$this->call_trigger('PRODUCTLOT_MODIFY',$user);
			if ($result < 0) { $error++; }
			// End call triggers
		}

		// Commit or rollback
		if ($error) {
			$this->db->rollback();

			return - 1 * $error;
		} else {
			$this->db->commit();

			return 1;
		}
	}

	/**
	 * Delete object in database
	 *
	 * @param User $user      User that deletes
	 * @param bool $notrigger false=launch triggers after, true=disable triggers
	 *
	 * @return int <0 if KO, >0 if OK
	 */
	public function delete(User $user, $notrigger = false)
	{
		dol_syslog(__METHOD__, LOG_DEBUG);

		$error = 0;

		$this->db->begin();

		//if (!$error) {
			//if (!$notrigger) {
				// Uncomment this and change MYOBJECT to your own tag if you
				// want this action calls a trigger.

				//// Call triggers
				//$result=$this->call_trigger('MYOBJECT_DELETE',$user);
				//if ($result < 0) { $error++; //Do also what you must do to rollback action if trigger fail}
				//// End call triggers
			//}
		//}

		if (!$error) {
			$sql = 'DELETE FROM ' . MAIN_DB_PREFIX . $this->table_element;
			$sql .= ' WHERE rowid=' . $this->id;

			$resql = $this->db->query($sql);
			if (!$resql) {
				$error ++;
				$this->errors[] = 'Error ' . $this->db->lasterror();
				dol_syslog(__METHOD__ . ' ' . join(',', $this->errors), LOG_ERR);
			}
		}

		// Commit or rollback
		if ($error) {
			$this->db->rollback();

			return - 1 * $error;
		} else {
			$this->db->commit();

			return 1;
		}
	}

	/**
	 * Load an object from its id and create a new one in database
	 *
	 * @param int $fromid Id of object to clone
	 *
	 * @return int New id of clone
	 */
	public function createFromClone($fromid)
	{
		dol_syslog(__METHOD__, LOG_DEBUG);

		global $user;
		$error = 0;
		$object = new Productlot($this->db);

		$this->db->begin();

		// Load source object
		$object->fetch($fromid);
		// Reset object
		$object->id = 0;

		// Clear fields
		// ...

		// Create clone
		$result = $object->create($user);

		// Other options
		if ($result < 0) {
			$error ++;
			$this->errors = $object->errors;
			dol_syslog(__METHOD__ . ' ' . join(',', $this->errors), LOG_ERR);
		}

		// End
		if (!$error) {
			$this->db->commit();

			return $object->id;
		} else {
			$this->db->rollback();

			return - 1;
		}
	}


	/**
	 *	Return label of status of object
	 *
	 *	@param      int		$mode       0=long label, 1=short label, 2=Picto + short label, 3=Picto, 4=Picto + long label, 5=Short label + Picto
	 *	@return     string      		Label of status
	 */
	function getLibStatut($mode=0)
	{
	    return $this->LibStatut(0,$mode);
	}

    // phpcs:disable PEAR.NamingConventions.ValidFunctionName.NotCamelCaps
	/**
	 *	Return label of a given status
	 *
	 *	@param	int		$statut     Status
	 *	@param  int		$mode       0=long label, 1=short label, 2=Picto + short label, 3=Picto, 4=Picto + long label, 5=Short label + Picto
	 *	@return string      		Label of status
	 */
	function LibStatut($statut,$mode=0)
	{
        // phpcs:enable
	    global $langs;

	    //$langs->load('stocks');

	    return '';
	}


	/**
	 *  Return a link to the a lot card (with optionaly the picto)
	 * 	Use this->id,this->lastname, this->firstname
	 *
	 *	@param	int		$withpicto				Include picto in link (0=No picto, 1=Include picto into link, 2=Only picto)
	 *	@param	string	$option					On what the link point to
     *  @param	integer	$notooltip				1=Disable tooltip
     *  @param	int		$maxlen					Max length of visible user name
     *  @param  string  $morecss            	Add more css on link
     *  @param  int     $save_lastsearch_value	-1=Auto, 0=No save of lastsearch_values when clicking, 1=Save lastsearch_values whenclicking
	 *	@return	string							String with URL
	 */
	function getNomUrl($withpicto=0, $option='', $notooltip=0, $maxlen=24, $morecss='', $save_lastsearch_value=-1)
	{
		global $langs, $conf, $db;
        global $dolibarr_main_authentication, $dolibarr_main_demo;
        global $menumanager;

        $result = '';

        $label = '<u>' . $langs->trans("Batch") . '</u>';
        $label.= '<div width="100%">';
        $label.= '<b>' . $langs->trans('Batch') . ':</b> ' . $this->batch;
        if ($this->eatby)
        {
            $label.= '<br><b>' . $langs->trans('EatByDate') . ':</b> ' . dol_print_date($this->eatby, 'day');
        }
        if ($this->sellby)
        {
            $label.= '<br><b>' . $langs->trans('SellByDate') . ':</b> ' . dol_print_date($this->sellby, 'day');
        }

        $url = DOL_URL_ROOT.'/product/stock/productlot_card.php?id='.$this->id;

        if ($option != 'nolink')
        {
        	// Add param to save lastsearch_values or not
        	$add_save_lastsearch_values=($save_lastsearch_value == 1 ? 1 : 0);
        	if ($save_lastsearch_value == -1 && preg_match('/list\.php/',$_SERVER["PHP_SELF"])) $add_save_lastsearch_values=1;
        	if ($add_save_lastsearch_values) $url.='&save_lastsearch_values=1';
        }

        $linkclose='';
        if (empty($notooltip))
        {
        	if (! empty($conf->global->MAIN_OPTIMIZEFORTEXTBROWSER))
        	{
        		$label=$langs->trans("ShowMyObject");
        		$linkclose.=' alt="'.dol_escape_htmltag($label, 1).'"';
        	}
        	$linkclose.=' title="'.dol_escape_htmltag($label, 1).'"';
        	$linkclose.=' class="classfortooltip'.($morecss?' '.$morecss:'').'"';
        }
        else $linkclose = ($morecss?' class="'.$morecss.'"':'');

        $linkstart = '<a href="'.$url.'"';
        $linkstart.=$linkclose.'>';
        $linkend='</a>';

        $result .= $linkstart;
        if ($withpicto) $result.=img_object(($notooltip?'':$label), ($this->picto?$this->picto:'generic'), ($notooltip?(($withpicto != 2) ? 'class="paddingright"' : ''):'class="'.(($withpicto != 2) ? 'paddingright ' : '').'classfortooltip"'), 0, 0, $notooltip?0:1);
        if ($withpicto != 2) $result.= $this->batch;
        $result .= $linkend;

        return $result;
	}


	/**
	 * Initialise object with example values
	 * Id must be 0 if object instance is a specimen
	 *
	 * @return void
	 */
	public function initAsSpecimen()
	{
		$this->id = 0;

		$this->entity = null;
		$this->fk_product = null;
		$this->batch = '';
		$this->eatby = '';
		$this->sellby = '';
		$this->datec = '';
		$this->tms = '';
		$this->fk_user_creat = null;
		$this->fk_user_modif = null;
		$this->import_key = '';
	}
}<|MERGE_RESOLUTION|>--- conflicted
+++ resolved
@@ -47,13 +47,10 @@
 
 	public $picto='barcode';
 
-<<<<<<< HEAD
-=======
 	/**
 	 * 0=No test on entity, 1=Test with field entity, 2=Test with link by societe
 	 * @var int
 	 */
->>>>>>> d9b8a8c8
     public $ismultientitymanaged = 1;
 
 	/**
@@ -185,11 +182,7 @@
 					$error++;
 				}
 			}
-<<<<<<< HEAD
-			
-=======
-
->>>>>>> d9b8a8c8
+
 			if (! $error && ! $notrigger) {
 				// Uncomment this and change MYOBJECT to your own tag if you
 				// want this action to call a trigger.
@@ -257,11 +250,7 @@
 				//$this->ref = $obj->fk_product.'_'.$obj->batch;
 
 				$this->batch = $obj->batch;
-<<<<<<< HEAD
-				$this->entity = (!empty($obj->entity)?$obj->entity:$conf->entity); // Prevent "null" entity 
-=======
 				$this->entity = (!empty($obj->entity)?$obj->entity:$conf->entity); // Prevent "null" entity
->>>>>>> d9b8a8c8
 				$this->fk_product = $obj->fk_product;
 				$this->eatby = $this->db->jdate($obj->eatby);
 				$this->sellby = $this->db->jdate($obj->sellby);
@@ -327,13 +316,6 @@
 
 		// Check parameters
 		// Put here code to add a control on parameters values
-		
-		if (empty($this->oldcopy))
-		{
-			$org=new self($this->db);
-			$org->fetch($this->id);
-			$this->oldcopy=$org;
-		}
 
 		if (empty($this->oldcopy))
 		{
@@ -374,13 +356,6 @@
 				$error++;
 			}
 		}
-<<<<<<< HEAD
-		
-		if (!$error && !$notrigger) {
-			// Uncomment this and change MYOBJECT to your own tag if you
-			// want this action calls a trigger.
-=======
->>>>>>> d9b8a8c8
 
 		if (!$error && !$notrigger) {
 			// Call triggers
