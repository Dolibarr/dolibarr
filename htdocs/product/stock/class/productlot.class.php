--- conflicted
+++ resolved
@@ -512,7 +512,6 @@
 			 $this->import_key = trim($this->import_key);
 		}
 
-<<<<<<< HEAD
 		// Check parameters
 		// Put here code to add a control on parameters values
 		$res = $this->checkSellOrEatByMandatory();
@@ -520,9 +519,7 @@
 			$error++;
 		}
 
-=======
 		// $this->oldcopy should have been set by the caller of update (here properties were already modified)
->>>>>>> 57bcc217
 		if (empty($this->oldcopy)) {
 			$this->oldcopy = dol_clone($this);
 		}
