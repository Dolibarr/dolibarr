--- conflicted
+++ resolved
@@ -105,24 +105,14 @@
 		'fk_product'    => array('type'=>'integer:Product:product/class/product.class.php', 'label'=>'Product', 'enabled'=>1, 'visible'=>1, 'position'=>5, 'notnull'=>1, 'index'=>1, 'searchall'=>1, 'picto' => 'product', 'css'=>'maxwidth500 widthcentpercentminusxx', 'csslist'=>'maxwidth150'),
 		'batch'         => array('type'=>'varchar(30)', 'label'=>'Batch', 'enabled'=>1, 'visible'=>1, 'notnull'=>1, 'showoncombobox'=>1, 'index'=>1, 'position'=>10, 'comment'=>'Batch', 'searchall'=>1, 'picto'=>'lot'),
 		'entity'        => array('type'=>'integer', 'label'=>'Entity', 'enabled'=>1, 'visible'=>0, 'default'=>1, 'notnull'=>1, 'index'=>1, 'position'=>20),
-<<<<<<< HEAD
 		'sellby'        => array('type'=>'date', 'label'=>'SellByDate', 'enabled'=>'empty($conf->global->PRODUCT_DISABLE_SELLBY)?1:0', 'visible'=>1, 'notnull'=>0, 'position'=>60),
-		'eol_date'        => array('type'=>'date', 'label'=>'EndOfLife', 'enabled'=>'empty($conf->global->PRODUCT_ENABLE_TRACEABILITY)?0:1', 'visible'=>5, 'position'=>70),
-		'manufacturing_date' => array('type'=>'date', 'label'=>'ManufacturingDate', 'enabled'=>'empty($conf->global->PRODUCT_ENABLE_TRACEABILITY)?0:1', 'visible'=>5, 'position'=>80),
-		'scrapping_date'     => array('type'=>'date', 'label'=>'DestructionDate', 'enabled'=>'empty($conf->global->PRODUCT_ENABLE_TRACEABILITY)?0:1', 'visible'=>5, 'position'=>90),
-		//'commissionning_date'        => array('type'=>'date', 'label'=>'FirstUseDate', 'enabled'=>'empty($conf->global->PRODUCT_ENABLE_TRACEABILITY)?0:1', 'visible'=>5, 'position'=>100),
-		//'qc_frequency'        => array('type'=>'varchar(6)', 'label'=>'QCFrequency', 'enabled'=>'empty($conf->global->PRODUCT_ENABLE_QUALITYCONTROL)?1:0', 'visible'=>5, 'position'=>110),
-		'eatby'         => array('type'=>'date', 'label'=>'EatByDate', 'enabled'=>'empty($conf->global->PRODUCT_DISABLE_EATBY)?1:0', 'visible'=>1, 'notnull'=>0, 'position'=>62),
-=======
-		'sellby'        => array('type'=>'date', 'label'=>'SellByDate', 'enabled'=>'empty($conf->global->PRODUCT_DISABLE_SELLBY)?1:0', 'visible'=>5, 'position'=>60),
 		'eol_date'        => array('type'=>'date', 'label'=>'EndOfLife', 'enabled'=>'getDolGlobalInt("PRODUCT_LOT_ENABLE_QUALITY_CONTROL")?1:0', 'visible'=>'getDolGlobalInt("PRODUCT_LOT_ENABLE_QUALITY_CONTROL")?5:0', 'position'=>70),
 		'manufacturing_date' => array('type'=>'date', 'label'=>'ManufacturingDate', 'enabled'=>'getDolGlobalInt("PRODUCT_LOT_ENABLE_TRACEABILITY")?1:0', 'visible'=>'getDolGlobalInt("PRODUCT_LOT_ENABLE_TRACEABILITY")?5:0', 'position'=>80),
 		'scrapping_date'     => array('type'=>'date', 'label'=>'DestructionDate', 'enabled'=>'getDolGlobalInt("PRODUCT_LOT_ENABLE_TRACEABILITY")?1:0', 'visible'=>'getDolGlobalInt("PRODUCT_LOT_ENABLE_TRACEABILITY")?5:0', 'position'=>90),
 		//'commissionning_date'        => array('type'=>'date', 'label'=>'FirstUseDate', 'enabled'=>'getDolGlobalInt("PRODUCT_LOT_ENABLE_TRACEABILITY", 0)', 'visible'=>5, 'position'=>100),
 		'qc_frequency'        => array('type'=>'integer', 'label'=>'QCFrequency', 'enabled'=>'getDolGlobalInt("PRODUCT_LOT_ENABLE_QUALITY_CONTROL")?1:0', 'visible'=>'getDolGlobalInt("PRODUCT_LOT_ENABLE_QUALITY_CONTROL")?5:0', 'position'=>110),
 		'lifetime'        => array('type'=>'integer', 'label'=>'Lifetime', 'enabled'=>'getDolGlobalInt("PRODUCT_LOT_ENABLE_QUALITY_CONTROL")?1:0', 'visible'=>'getDolGlobalInt("PRODUCT_LOT_ENABLE_QUALITY_CONTROL")?5:0', 'position'=>110),
-		'eatby'         => array('type'=>'date', 'label'=>'EatByDate', 'enabled'=>'empty($conf->global->PRODUCT_DISABLE_EATBY)?1:0', 'visible'=>5, 'position'=>62),
->>>>>>> 0be8ccda
+		'eatby'         => array('type'=>'date', 'label'=>'EatByDate', 'enabled'=>'empty($conf->global->PRODUCT_DISABLE_EATBY)?1:0', 'visible'=>1, 'notnull'=>0, 'position'=>62),
 		'model_pdf'		=> array('type' => 'varchar(255)', 'label' => 'Model pdf', 'enabled' => 1, 'visible' => 0, 'position' => 215),
 		'last_main_doc' => array('type' => 'varchar(255)', 'label' => 'LastMainDoc', 'enabled' => 1, 'visible' => -2, 'position' => 310),
 		'datec'         => array('type'=>'datetime', 'label'=>'DateCreation', 'enabled'=>1, 'visible'=>0, 'notnull'=>1, 'position'=>500),
@@ -347,51 +337,8 @@
 			return -1;
 		}
 		// Put here code to add control on parameters values
-<<<<<<< HEAD
 		$res = $this->checkSellOrEatByMandatory();
 		if ($res < 0) {
-=======
-
-		// Insert request
-		$sql = 'INSERT INTO '.$this->db->prefix().$this->table_element.'(';
-		$sql .= 'entity,';
-		$sql .= 'fk_product,';
-		$sql .= 'batch,';
-		$sql .= 'eatby,';
-		$sql .= 'sellby,';
-		$sql .= 'eol_date,';
-		$sql .= 'manufacturing_date,';
-		$sql .= 'scrapping_date,';
-		//$sql .= 'commissionning_date,';
-		$sql .= 'qc_frequency,';
-		$sql .= 'lifetime,';
-		$sql .= 'datec,';
-		$sql .= 'fk_user_creat,';
-		$sql .= 'fk_user_modif,';
-		$sql .= 'import_key';
-		$sql .= ') VALUES (';
-		$sql .= ' '.(!isset($this->entity) ? $conf->entity : $this->entity).',';
-		$sql .= ' '.(!isset($this->fk_product) ? 'NULL' : $this->fk_product).',';
-		$sql .= ' '.(!isset($this->batch) ? 'NULL' : "'".$this->db->escape($this->batch)."'").',';
-		$sql .= ' '.(!isset($this->eatby) || dol_strlen($this->eatby) == 0 ? 'NULL' : "'".$this->db->idate($this->eatby)."'").',';
-		$sql .= ' '.(!isset($this->sellby) || dol_strlen($this->sellby) == 0 ? 'NULL' : "'".$this->db->idate($this->sellby)."'").',';
-		$sql .= ' '.(!isset($this->eol_date) || dol_strlen($this->eol_date) == 0 ? 'NULL' : "'".$this->db->idate($this->eol_date)."'").',';
-		$sql .= ' '.(!isset($this->manufacturing_date) || dol_strlen($this->manufacturing_date) == 0 ? 'NULL' : "'".$this->db->idate($this->manufacturing_date)."'").',';
-		$sql .= ' '.(!isset($this->scrapping_date) || dol_strlen($this->scrapping_date) == 0 ? 'NULL' : "'".$this->db->idate($this->scrapping_date)."'").',';
-		//$sql .= ' '.(!isset($this->commissionning_date) || dol_strlen($this->commissionning_date) == 0 ? 'NULL' : "'".$this->db->idate($this->commissionning_date)."'").',';
-		$sql .= ' '.(empty($this->qc_frequency) ? 'NULL' : $this->qc_frequency).',';
-		$sql .= ' '.(empty($this->lifetime) ? 'NULL' : $this->lifetime).',';
-		$sql .= ' '."'".$this->db->idate(dol_now())."'".',';
-		$sql .= ' '.(!isset($this->fk_user_creat) ? 'NULL' : $this->fk_user_creat).',';
-		$sql .= ' '.(!isset($this->fk_user_modif) ? 'NULL' : $this->fk_user_modif).',';
-		$sql .= ' '.(!isset($this->import_key) ? 'NULL' : $this->import_key);
-		$sql .= ')';
-
-		$this->db->begin();
-
-		$resql = $this->db->query($sql);
-		if (!$resql) {
->>>>>>> 0be8ccda
 			$error++;
 		}
 
@@ -407,7 +354,8 @@
 			$sql .= 'manufacturing_date,';
 			$sql .= 'scrapping_date,';
 			//$sql .= 'commissionning_date,';
-			//$sql .= 'qc_frequency,';
+			$sql .= 'qc_frequency,';
+			$sql .= 'lifetime,';
 			$sql .= 'datec,';
 			$sql .= 'fk_user_creat,';
 			$sql .= 'fk_user_modif,';
@@ -422,7 +370,8 @@
 			$sql .= ' ' . (!isset($this->manufacturing_date) || dol_strlen($this->manufacturing_date) == 0 ? 'NULL' : "'" . $this->db->idate($this->manufacturing_date) . "'") . ',';
 			$sql .= ' ' . (!isset($this->scrapping_date) || dol_strlen($this->scrapping_date) == 0 ? 'NULL' : "'" . $this->db->idate($this->scrapping_date) . "'") . ',';
 			//$sql .= ' '.(!isset($this->commissionning_date) || dol_strlen($this->commissionning_date) == 0 ? 'NULL' : "'".$this->db->idate($this->commissionning_date)."'").',';
-			//$sql .= ' '.(!isset($this->qc_frequency) ? 'NULL' : $this->qc_frequency).',';
+			$sql .= ' '.(empty($this->qc_frequency) ? 'NULL' : $this->qc_frequency).',';
+			$sql .= ' '.(empty($this->lifetime) ? 'NULL' : $this->lifetime).',';
 			$sql .= ' ' . "'" . $this->db->idate(dol_now()) . "'" . ',';
 			$sql .= ' ' . (!isset($this->fk_user_creat) ? 'NULL' : $this->fk_user_creat) . ',';
 			$sql .= ' ' . (!isset($this->fk_user_modif) ? 'NULL' : $this->fk_user_modif) . ',';
@@ -615,7 +564,6 @@
 			$this->oldcopy = dol_clone($this);
 		}
 
-<<<<<<< HEAD
 		if (!$error) {
 			// Update request
 			$sql = 'UPDATE ' . $this->db->prefix() . $this->table_element . ' SET';
@@ -628,7 +576,8 @@
 			$sql .= ' manufacturing_date = ' . (!isset($this->manufacturing_date) || dol_strlen($this->manufacturing_date) != 0 ? "'" . $this->db->idate($this->manufacturing_date) . "'" : 'null') . ',';
 			$sql .= ' scrapping_date = ' . (!isset($this->scrapping_date) || dol_strlen($this->scrapping_date) != 0 ? "'" . $this->db->idate($this->scrapping_date) . "'" : 'null') . ',';
 			//$sql .= ' commissionning_date = '.(!isset($this->first_use_date) || dol_strlen($this->first_use_date) != 0 ? "'".$this->db->idate($this->first_use_date)."'" : 'null').',';
-			//$sql .= ' qc_frequency = '.(!isset($this->qc_frequency) || dol_strlen($this->qc_frequency) != 0 ? "'".$this->db->escape($this->qc_frequency)."'" : 'null').',';
+			$sql .= ' qc_frequency = '.(!empty($this->qc_frequency) ? (int) $this->qc_frequency : 'null').',';
+			$sql .= ' lifetime = '.(!empty($this->lifetime) ? (int) $this->lifetime : 'null').',';
 			$sql .= ' datec = ' . (!isset($this->datec) || dol_strlen($this->datec) != 0 ? "'" . $this->db->idate($this->datec) . "'" : 'null') . ',';
 			$sql .= ' tms = ' . (dol_strlen($this->tms) != 0 ? "'" . $this->db->idate($this->tms) . "'" : "'" . $this->db->idate(dol_now()) . "'") . ',';
 			$sql .= ' fk_user_creat = ' . (isset($this->fk_user_creat) ? $this->fk_user_creat : "null") . ',';
@@ -637,27 +586,6 @@
 			$sql .= ' WHERE rowid=' . ((int) $this->id);
 
 			$this->db->begin();
-=======
-		// Update request
-		$sql = 'UPDATE '.$this->db->prefix().$this->table_element.' SET';
-		$sql .= ' entity = '.(isset($this->entity) ? $this->entity : "null").',';
-		$sql .= ' fk_product = '.(isset($this->fk_product) ? $this->fk_product : "null").',';
-		$sql .= ' batch = '.(isset($this->batch) ? "'".$this->db->escape($this->batch)."'" : "null").',';
-		$sql .= ' eatby = '.(!isset($this->eatby) || dol_strlen($this->eatby) != 0 ? "'".$this->db->idate($this->eatby)."'" : 'null').',';
-		$sql .= ' sellby = '.(!isset($this->sellby) || dol_strlen($this->sellby) != 0 ? "'".$this->db->idate($this->sellby)."'" : 'null').',';
-		$sql .= ' eol_date = '.(!isset($this->eol_date) || dol_strlen($this->eol_date) != 0 ? "'".$this->db->idate($this->eol_date)."'" : 'null').',';
-		$sql .= ' manufacturing_date = '.(!isset($this->manufacturing_date) || dol_strlen($this->manufacturing_date) != 0 ? "'".$this->db->idate($this->manufacturing_date)."'" : 'null').',';
-		$sql .= ' scrapping_date = '.(!isset($this->scrapping_date) || dol_strlen($this->scrapping_date) != 0 ? "'".$this->db->idate($this->scrapping_date)."'" : 'null').',';
-		//$sql .= ' commissionning_date = '.(!isset($this->first_use_date) || dol_strlen($this->first_use_date) != 0 ? "'".$this->db->idate($this->first_use_date)."'" : 'null').',';
-		$sql .= ' qc_frequency = '.(!empty($this->qc_frequency) ? (int) $this->qc_frequency : 'null').',';
-		$sql .= ' lifetime = '.(!empty($this->lifetime) ? (int) $this->lifetime : 'null').',';
-		$sql .= ' datec = '.(!isset($this->datec) || dol_strlen($this->datec) != 0 ? "'".$this->db->idate($this->datec)."'" : 'null').',';
-		$sql .= ' tms = '.(dol_strlen($this->tms) != 0 ? "'".$this->db->idate($this->tms)."'" : "'".$this->db->idate(dol_now())."'").',';
-		$sql .= ' fk_user_creat = '.(isset($this->fk_user_creat) ? $this->fk_user_creat : "null").',';
-		$sql .= ' fk_user_modif = '.(isset($this->fk_user_modif) ? $this->fk_user_modif : "null").',';
-		$sql .= ' import_key = '.(isset($this->import_key) ? $this->import_key : "null");
-		$sql .= ' WHERE rowid='.((int) $this->id);
->>>>>>> 0be8ccda
 
 			$resql = $this->db->query($sql);
 			if (!$resql) {
