--- conflicted
+++ resolved
@@ -179,11 +179,7 @@
 	 * Check sell or eat by date is mandatory
 	 *
 	 * @param	string 		$onlyFieldName		[=''] check all fields by default or only one field name ("sellby", "eatby")
-<<<<<<< HEAD
-	 * @return 	int			<0 if KO, 0 nothing done, >0 if OK
-=======
 	 * @return 	int			Return integer <0 if KO, 0 nothing done, >0 if OK
->>>>>>> 603ec5e6
 	 */
 	public function checkSellOrEatByMandatory($onlyFieldName = '')
 	{
