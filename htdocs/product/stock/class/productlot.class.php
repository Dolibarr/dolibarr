--- conflicted
+++ resolved
@@ -370,24 +370,13 @@
 					}
 				}
 
-<<<<<<< HEAD
 				if (!$error && !$notrigger) {
-					// Uncomment this and change MYOBJECT to your own tag if you
-					// want this action to call a trigger.
-
-					// Call triggers
+					//  Call triggers
 					$result = $this->call_trigger('PRODUCTLOT_CREATE', $user);
 					if ($result < 0) {
 						$error++;
 					}
 					// End call triggers
-=======
-			if (!$error && !$notrigger) {
-				// Call triggers
-				$result = $this->call_trigger('PRODUCTLOT_CREATE', $user);
-				if ($result < 0) {
-					$error++;
->>>>>>> 2959704b
 				}
 			}
 
