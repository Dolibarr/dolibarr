--- conflicted
+++ resolved
@@ -277,11 +277,7 @@
 			}
 		}
 		if (count($sqlwhere) > 0) {
-<<<<<<< HEAD
-			$sql .= ' AND '.implode(' '.$this->db->escape($filtermode).' ', $sqlwhere);
-=======
 			$sql .= " AND ".implode(' '.$this->db->escape($filtermode).' ', $sqlwhere);
->>>>>>> 503d1a04
 		}
 
 		if (!empty($fk_product) && $fk_product > 0) {
