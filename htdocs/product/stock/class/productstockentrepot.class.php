--- conflicted
+++ resolved
@@ -194,15 +194,9 @@
 		$sql .= " t.import_key";
 		$sql .= " FROM ".$this->db->prefix().$this->table_element." as t";
 		if (!empty($id)) {
-<<<<<<< HEAD
-			$sql .= ' WHERE t.rowid = '.((int) $id);
-		} else {
-			$sql .= ' WHERE t.fk_product = '.((int) $fk_product).' AND t.fk_entrepot = '.((int) $fk_entrepot);
-=======
 			$sql .= " WHERE t.rowid = ".((int) $id);
 		} else {
 			$sql .= " WHERE t.fk_product = ".((int) $fk_product)." AND t.fk_entrepot = ".((int) $fk_entrepot);
->>>>>>> 95dc2558
 		}
 
 		$resql = $this->db->query($sql);
@@ -431,11 +425,7 @@
 		//}
 
 		if (!$error) {
-<<<<<<< HEAD
-			$sql = 'DELETE FROM '.MAIN_DB_PREFIX.$this->table_element;
-=======
 			$sql = 'DELETE FROM '.$this->db->prefix().$this->table_element;
->>>>>>> 95dc2558
 			$sql .= ' WHERE rowid='.((int) $this->id);
 
 			$resql = $this->db->query($sql);
