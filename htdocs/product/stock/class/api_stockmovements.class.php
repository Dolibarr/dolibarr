<?php
/* Copyright (C) 2016   Laurent Destailleur     <eldy@users.sourceforge.net>
 *
 * This program is free software; you can redistribute it and/or modify
 * it under the terms of the GNU General Public License as published by
 * the Free Software Foundation; either version 3 of the License, or
 * (at your option) any later version.
 *
 * This program is distributed in the hope that it will be useful,
 * but WITHOUT ANY WARRANTY; without even the implied warranty of
 * MERCHANTABILITY or FITNESS FOR A PARTICULAR PURPOSE.  See the
 * GNU General Public License for more details.
 *
 * You should have received a copy of the GNU General Public License
 * along with this program. If not, see <http://www.gnu.org/licenses/>.
 */

use Luracast\Restler\RestException;

require_once DOL_DOCUMENT_ROOT.'/product/stock/class/mouvementstock.class.php';


/**
 * API class for stock movements
 *
 * @access protected
 * @class  DolibarrApiAccess {@requires user,external}
 */
class StockMovements extends DolibarrApi
{
    /**
     * @var array   $FIELDS     Mandatory fields, checked when create and update object
     */
    static $FIELDS = array(
        'product_id',
        'warehouse_id',
        'qty'
    );

    /**
     * @var MouvmeentStock $stockmovement {@type MouvementStock}
     */
    public $stockmovement;

    /**
     * Constructor
     */
    function __construct()
    {
		global $db, $conf;
		$this->db = $db;
        $this->stockmovement = new MouvementStock($this->db);
    }

    /**
     * Get properties of a stock movement object
     *
     * Return an array with stock movement informations
     *
     * @param 	int 	$id ID of movement
     * @return 	array|mixed data without useless information
	 *
     * @throws 	RestException
     */
    /*
    function get($id)
    {
		if(! DolibarrApiAccess::$user->rights->stock->lire) {
			throw new RestException(401);
		}

        $result = $this->stockmovement->fetch($id);
        if( ! $result ) {
            throw new RestException(404, 'warehouse not found');
        }

		if( ! DolibarrApi::_checkAccessToResource('warehouse',$this->stockmovement->id)) {
			throw new RestException(401, 'Access not allowed for login '.DolibarrApiAccess::$user->login);
		}

		return $this->_cleanObjectDatas($this->stockmovement);
    }*/

    /**
     * Get a list of stock movement
     *
     * @param string	$sortfield	Sort field
     * @param string	$sortorder	Sort order
     * @param int		$limit		Limit for list
     * @param int		$page		Page number
     * @param string    $sqlfilters Other criteria to filter answers separated by a comma. Syntax example "(t.product_id:=:1) and (t.date_creation:<:'20160101')"
     * @return array                Array of warehouse objects
     *
	 * @throws RestException
     */
<<<<<<< HEAD
    function index($sortfield = "t.rowid", $sortorder = 'ASC', $limit = 100, $page = 0, $sqlfilters = '') {
=======
    function index($sortfield = "t.rowid", $sortorder = 'ASC', $limit = 100, $page = 0, $sqlfilters = '')
    {
>>>>>>> d9b8a8c8
        global $db, $conf;

        $obj_ret = array();

         if(! DolibarrApiAccess::$user->rights->stock->lire) {
			throw new RestException(401);
		}

        $sql = "SELECT t.rowid";
        $sql.= " FROM ".MAIN_DB_PREFIX."stock_mouvement as t";
        //$sql.= ' WHERE t.entity IN ('.getEntity('stock').')';
        $sql.= ' WHERE 1 = 1';
        // Add sql filters
        if ($sqlfilters)
        {
            if (! DolibarrApi::_checkFilters($sqlfilters))
            {
                throw new RestException(503, 'Error when validating parameter sqlfilters '.$sqlfilters);
            }
	        $regexstring='\(([^:\'\(\)]+:[^:\'\(\)]+:[^:\(\)]+)\)';
            $sql.=" AND (".preg_replace_callback('/'.$regexstring.'/', 'DolibarrApi::_forge_criteria_callback', $sqlfilters).")";
        }

        $sql.= $db->order($sortfield, $sortorder);
        if ($limit)	{
            if ($page < 0)
            {
                $page = 0;
            }
            $offset = $limit * $page;

            $sql.= $db->plimit($limit + 1, $offset);
        }

        $result = $db->query($sql);
        if ($result)
        {
        	$i=0;
            $num = $db->num_rows($result);
            $min = min($num, ($limit <= 0 ? $num : $limit));
            while ($i < $min)
            {
                $obj = $db->fetch_object($result);
                $stockmovement_static = new MouvementStock($db);
                if($stockmovement_static->fetch($obj->rowid)) {
                    $obj_ret[] = $this->_cleanObjectDatas($stockmovement_static);
                }
                $i++;
            }
        }
        else {
            throw new RestException(503, 'Error when retrieve stock movement list : '.$db->lasterror());
        }
        if( ! count($obj_ret)) {
            throw new RestException(404, 'No stock movement found');
        }
		return $obj_ret;
    }

<<<<<<< HEAD
/*
    * @param   int     $product_id         Id product id {@min 1}
    * @param   int     $warehouse_id       Id warehouse {@min 1}
    * @param   float   $qty                Qty to add (Use negative value for a stock decrease) {@min 0} {@message qty must be higher than 0}
    * @param   string  $lot                Lot
    * @param   string  $movementcode       Movement code {@example INV123}
    * @param   string  $movementlabel      Movement label {@example Inventory number 123}
    * @param   string  $price              To update AWP (Average Weighted Price) when you make a stock increase (qty must be higher then 0).
    */
=======
    /*
     * @param   int     $product_id         Id product id {@min 1}
     * @param   int     $warehouse_id       Id warehouse {@min 1}
     * @param   float   $qty                Qty to add (Use negative value for a stock decrease) {@min 0} {@message qty must be higher than 0}
     * @param   string  $lot                Lot
     * @param   string  $movementcode       Movement code {@example INV123}
     * @param   string  $movementlabel      Movement label {@example Inventory number 123}
     * @param   string  $price              To update AWP (Average Weighted Price) when you make a stock increase (qty must be higher then 0).
     */
>>>>>>> d9b8a8c8


    /**
     * Create stock movement object.
     * You can use the following message to test this RES API:
     * { "product_id": 1, "warehouse_id": 1, "qty": 1, "lot": "", "movementcode": "INV123", "movementlabel": "Inventory 123", "price": 0 }
     *
     * @param array $request_data   Request data
     * @return  int                         ID of stock movement
     */
    //function post($product_id, $warehouse_id, $qty, $lot='', $movementcode='', $movementlabel='', $price=0)
    function post($request_data = null)
    {
        if(! DolibarrApiAccess::$user->rights->stock->creer) {
			throw new RestException(401);
		}

        // Check mandatory fields
        //$result = $this->_validate($request_data);

        foreach($request_data as $field => $value) {
            //$this->stockmovement->$field = $value;
            if ($field == 'product_id') $product_id = $value;
            if ($field == 'warehouse_id') $warehouse_id = $value;
            if ($field == 'qty') $qty = $value;
            if ($field == 'lot') $lot = $value;
            if ($field == 'movementcode') $movementcode = $value;
            if ($field == 'movementlabel') $movementlabel = $value;
            if ($field == 'price') $price = $value;
        }

        // Type increase or decrease
        if ($qty >= 0) $type = 3;
        else $type = 2;

        if($this->stockmovement->_create(DolibarrApiAccess::$user, $product_id, $warehouse_id, $qty, $type, $price, $movementlabel, $movementcode, '', '', '', $lot) <= 0) {
            throw new RestException(503, 'Error when create stock movement : '.$this->stockmovement->error);
        }

        return $this->stockmovement->id;
    }

    /**
     * Update stock movement
     *
     * @param int   $id             Id of warehouse to update
     * @param array $request_data   Datas
     * @return int
     */
    /*
    function put($id, $request_data = null)
    {
        if(! DolibarrApiAccess::$user->rights->stock->creer) {
			throw new RestException(401);
		}

        $result = $this->stockmovement->fetch($id);
        if( ! $result ) {
            throw new RestException(404, 'stock movement not found');
        }

		if( ! DolibarrApi::_checkAccessToResource('stock',$this->stockmovement->id)) {
			throw new RestException(401, 'Access not allowed for login '.DolibarrApiAccess::$user->login);
		}

        foreach($request_data as $field => $value) {
            if ($field == 'id') continue;
            $this->stockmovement->$field = $value;
        }

        if($this->stockmovement->update($id, DolibarrApiAccess::$user))
            return $this->get ($id);

        return false;
    }*/

    /**
     * Delete stock movement
     *
     * @param int $id   Stock movement ID
     * @return array
     */
    /*
    function delete($id)
    {
        if(! DolibarrApiAccess::$user->rights->stock->supprimer) {
			throw new RestException(401);
		}
        $result = $this->stockmovement->fetch($id);
        if( ! $result ) {
            throw new RestException(404, 'stock movement not found');
        }

		if( ! DolibarrApi::_checkAccessToResource('stock',$this->stockmovement->id)) {
			throw new RestException(401, 'Access not allowed for login '.DolibarrApiAccess::$user->login);
		}

        if (! $this->stockmovement->delete(DolibarrApiAccess::$user)) {
            throw new RestException(401,'error when delete stock movement');
        }

        return array(
            'success' => array(
                'code' => 200,
                'message' => 'Warehouse deleted'
            )
        );
    }*/



    /**
     * Clean sensible object datas
     *
     * @param   MouvementStock  $object    Object to clean
     * @return    array    Array of cleaned object properties
     */
<<<<<<< HEAD
    function _cleanObjectDatas($object) {
=======
    function _cleanObjectDatas($object)
    {
>>>>>>> d9b8a8c8

        $object = parent::_cleanObjectDatas($object);

        // Remove useless data
        unset($object->civility_id);
        unset($object->firstname);
        unset($object->lastname);
        unset($object->name);
        unset($object->location_incoterms);
        unset($object->libelle_incoterms);
        unset($object->fk_incoterms);
        unset($object->lines);
        unset($object->total_ht);
        unset($object->total_ttc);
        unset($object->total_tva);
        unset($object->total_localtax1);
        unset($object->total_localtax2);
        unset($object->note);
        unset($object->note_private);
        unset($object->note_public);
        unset($object->shipping_method_id);
        unset($object->fk_account);
        unset($object->modelpdf);
        unset($object->fk_delivery_address);
        unset($object->cond_reglement);
        unset($object->cond_reglement_id);
        unset($object->mode_reglement_id);
        unset($object->barcode_type_coder);
        unset($object->barcode_type_label);
        unset($object->barcode_type_code);
        unset($object->barcode_type);
        unset($object->country_code);
        unset($object->country_id);
        unset($object->country);
        unset($object->thirdparty);
        unset($object->contact);
        unset($object->contact_id);
        unset($object->user);
        unset($object->fk_project);
        unset($object->project);
        unset($object->canvas);

        //unset($object->eatby);        Filled correctly in read mode
        //unset($object->sellby);       Filled correctly in read mode

        return $object;
    }

    /**
     * Validate fields before create or update object
     *
     * @param array|null    $data    Data to validate
     * @return array
     *
     * @throws RestException
     */
    function _validate($data)
    {
        $stockmovement = array();
        foreach (Warehouses::$FIELDS as $field) {
            if (!isset($data[$field]))
                throw new RestException(400, "$field field missing");
            $stockmovement[$field] = $data[$field];
        }
        return $stockmovement;
    }
}<|MERGE_RESOLUTION|>--- conflicted
+++ resolved
@@ -93,12 +93,8 @@
      *
 	 * @throws RestException
      */
-<<<<<<< HEAD
-    function index($sortfield = "t.rowid", $sortorder = 'ASC', $limit = 100, $page = 0, $sqlfilters = '') {
-=======
     function index($sortfield = "t.rowid", $sortorder = 'ASC', $limit = 100, $page = 0, $sqlfilters = '')
     {
->>>>>>> d9b8a8c8
         global $db, $conf;
 
         $obj_ret = array();
@@ -158,17 +154,6 @@
 		return $obj_ret;
     }
 
-<<<<<<< HEAD
-/*
-    * @param   int     $product_id         Id product id {@min 1}
-    * @param   int     $warehouse_id       Id warehouse {@min 1}
-    * @param   float   $qty                Qty to add (Use negative value for a stock decrease) {@min 0} {@message qty must be higher than 0}
-    * @param   string  $lot                Lot
-    * @param   string  $movementcode       Movement code {@example INV123}
-    * @param   string  $movementlabel      Movement label {@example Inventory number 123}
-    * @param   string  $price              To update AWP (Average Weighted Price) when you make a stock increase (qty must be higher then 0).
-    */
-=======
     /*
      * @param   int     $product_id         Id product id {@min 1}
      * @param   int     $warehouse_id       Id warehouse {@min 1}
@@ -178,7 +163,6 @@
      * @param   string  $movementlabel      Movement label {@example Inventory number 123}
      * @param   string  $price              To update AWP (Average Weighted Price) when you make a stock increase (qty must be higher then 0).
      */
->>>>>>> d9b8a8c8
 
 
     /**
@@ -296,12 +280,8 @@
      * @param   MouvementStock  $object    Object to clean
      * @return    array    Array of cleaned object properties
      */
-<<<<<<< HEAD
-    function _cleanObjectDatas($object) {
-=======
     function _cleanObjectDatas($object)
     {
->>>>>>> d9b8a8c8
 
         $object = parent::_cleanObjectDatas($object);
 
