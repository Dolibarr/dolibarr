--- conflicted
+++ resolved
@@ -184,14 +184,11 @@
 
 		$error = 0;
 
-<<<<<<< HEAD
 		$this->label = trim($this->label);
-		$this->libelle = empty($this->libelle) ? $this->label : trim($this->libelle);
-=======
-		if (empty($this->label)) $this->label = $this->libelle;		// For backward compatibility
->>>>>>> bcad90cc
-
-		$this->label = trim($this->label);
+
+    if (empty($this->label)) $this->label = $this->libelle;		// For backward compatibility
+		$this->libelle = empty($this->libelle) ? $this->label : trim($this->libelle);   // For backward compatibility
+
 		if ($this->label == '')
 		{
 			$this->error = "ErrorFieldRequired";
