--- conflicted
+++ resolved
@@ -155,11 +155,7 @@
 
 	// BEGIN MODULEBUILDER PROPERTIES
 	/**
-<<<<<<< HEAD
-	 * @var array<string,array{type:string,label:string,enabled:int<0,2>|string,position:int,notnull?:int,visible:int,noteditable?:int,default?:string,index?:int,foreignkey?:string,searchall?:int,isameasure?:int,css?:string,csslist?:string,help?:string,showoncombobox?:int,disabled?:int,arrayofkeyval?:array<int,string>,comment?:string}>  Array with all fields and their property. Do not use it as a static var. It may be modified by constructor.
-=======
 	 * @var array<string,array{type:string,label:string,enabled:int<0,2>|string,position:int,notnull?:int,visible:int<-2,5>|string,noteditable?:int<0,1>,default?:string,index?:int,foreignkey?:string,searchall?:int<0,1>,isameasure?:int<0,1>,css?:string,csslist?:string,help?:string,showoncombobox?:int<0,2>,disabled?:int<0,1>,arrayofkeyval?:array<int|string,string>,comment?:string,validate?:int<0,1>}>  Array with all fields and their property. Do not use it as a static var. It may be modified by constructor.
->>>>>>> cc80841a
 	 */
 	public $fields = array(
 		'rowid' => array('type' => 'integer', 'label' => 'ID', 'enabled' => 1, 'visible' => 0, 'notnull' => 1, 'position' => 10),
@@ -179,11 +175,7 @@
 		//'fk_user_author' =>array('type'=>'integer', 'label'=>'Fk user author', 'enabled'=>1, 'visible'=>-2, 'position'=>82),
 		'datec' => array('type' => 'datetime', 'label' => 'DateCreation', 'enabled' => 1, 'visible' => -2, 'position' => 300),
 		'tms' => array('type' => 'timestamp', 'label' => 'DateModification', 'enabled' => 1, 'visible' => -2, 'notnull' => 1, 'position' => 301),
-<<<<<<< HEAD
-		'warehouse_usage' => array('type' => 'integer', 'label' => 'WarehouseUsage', 'enabled' => 'getDolGlobalInt("MAIN_FEATURES_LEVEL")', 'visible' => 1, 'position' => 400, 'default' => 1, 'arrayofkeyval' => array(1 => 'InternalWarehouse', 2 => 'ExternalWarehouse')),
-=======
 		'warehouse_usage' => array('type' => 'integer', 'label' => 'WarehouseUsage', 'enabled' => 'getDolGlobalInt("STOCK_USE_WAREHOUSE_USAGE")', 'visible' => 1, 'position' => 400, 'default' => 1, 'arrayofkeyval' => array(1 => 'InternalWarehouse', 2 => 'ExternalWarehouse')),
->>>>>>> cc80841a
 		//'import_key' =>array('type'=>'varchar(14)', 'label'=>'ImportId', 'enabled'=>1, 'visible'=>-2, 'position'=>1000),
 		//'model_pdf' =>array('type'=>'varchar(255)', 'label'=>'ModelPDF', 'enabled'=>1, 'visible'=>0, 'position'=>1010),
 		'statut' => array('type' => 'tinyint(4)', 'label' => 'Status', 'enabled' => 1, 'visible' => 1, 'position' => 500, 'css' => 'minwidth50'),
@@ -203,18 +195,9 @@
 
 	/**
 	 * Warehouse open and only operations for stock transfers/corrections allowed (not for customer shipping and supplier dispatch).
-<<<<<<< HEAD
-=======
 	 * Used when ENTREPOT_EXTRA_STATUS is on;
->>>>>>> cc80841a
 	 */
 	const STATUS_OPEN_INTERNAL = 2;
-
-	/**
-	 * Warehouse open and any operations are allowed, but warehouse is not included into calculation of stock.
-	 */
-	const STATUS_OPENEXT_ALL = 3;	// TODO Implement this
-
 
 
 	/**
@@ -296,19 +279,7 @@
 					$result = $this->insertExtraFields();
 					if ($result < 0) {
 						$error++;
-<<<<<<< HEAD
 					}
-				}
-
-				if (!$error && !$notrigger) {
-					// Call triggers
-					$result = $this->call_trigger('WAREHOUSE_CREATE', $user);
-					if ($result < 0) {
-						$error++;
-=======
->>>>>>> cc80841a
-					}
-					// End call triggers
 				}
 
 				if (!$error && !$notrigger) {
@@ -465,7 +436,6 @@
 				$this->errors[] = $this->db->lasterror();
 			}
 		}
-<<<<<<< HEAD
 
 		if (!$error) {
 			$elements = array('stock_mouvement', 'product_stock');
@@ -474,16 +444,6 @@
 					$sql = "DELETE FROM ".$this->db->prefix().$table;
 					$sql .= " WHERE fk_entrepot = ".((int) $this->id);
 
-=======
-
-		if (!$error) {
-			$elements = array('stock_mouvement', 'product_stock');
-			foreach ($elements as $table) {
-				if (!$error) {
-					$sql = "DELETE FROM ".$this->db->prefix().$table;
-					$sql .= " WHERE fk_entrepot = ".((int) $this->id);
-
->>>>>>> cc80841a
 					$result = $this->db->query($sql);
 					if (!$result) {
 						$error++;
@@ -791,16 +751,9 @@
 
 	/**
 	 * getTooltipContentArray
-<<<<<<< HEAD
-	 *
-	 * @param 	array 	$params 	Params to construct tooltip data
-	 * @since 	v18
-	 * @return 	array
-=======
 	 * @param array<string,mixed> $params params to construct tooltip data
 	 * @since v18
 	 * @return array{picto?:string,ref?:string,refsupplier?:string,label?:string,date?:string,date_echeance?:string,amountht?:string,total_ht?:string,totaltva?:string,amountlt1?:string,amountlt2?:string,amountrevenustamp?:string,totalttc?:string}|array{optimize:string}
->>>>>>> cc80841a
 	 */
 	public function getTooltipContentArray($params)
 	{
@@ -1071,19 +1024,11 @@
 	}
 
 	/**
-<<<<<<< HEAD
-	 *	Return clicable link of object (with eventually picto)
-	 *
-	 *	@param      string	    $option                 Where point the link (0=> main card, 1,2 => shipment, 'nolink'=>No link)
-	 *  @param		array		$arraydata				Array of data
-	 *  @return		string								HTML Code for Kanban thumb.
-=======
 	 *	Return clickable link of object (with eventually picto)
 	 *
 	 *	@param      string	    			$option                 Where point the link (0=> main card, 1,2 => shipment, 'nolink'=>No link)
 	 *  @param		array{string,mixed}		$arraydata				Array of data
 	 *  @return		string											HTML Code for Kanban thumb.
->>>>>>> cc80841a
 	 */
 	public function getKanbanView($option = '', $arraydata = null)
 	{
