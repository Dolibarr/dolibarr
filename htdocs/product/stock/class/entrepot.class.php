<?php
/* Copyright (C) 2003-2006 Rodolphe Quiedeville <rodolphe@quiedeville.org>
 * Copyright (C) 2004-2010 Laurent Destailleur  <eldy@users.sourceforge.net>
 * Copyright (C) 2005-2008 Regis Houssin        <regis.houssin@inodbox.com>
 * Copyright (C) 2011	   Juanjo Menent        <jmenent@2byte.es>
 * Copyright (C) 2016	   Francis Appels       <francis.appels@yahoo.com>
 * Copyright (C) 2019-2020  Frédéric France         <frederic.france@netlogic.fr>
 *
 * This program is free software; you can redistribute it and/or modify
 * it under the terms of the GNU General Public License as published by
 * the Free Software Foundation; either version 3 of the License, or
 * (at your option) any later version.
 *
 * This program is distributed in the hope that it will be useful,
 * but WITHOUT ANY WARRANTY; without even the implied warranty of
 * MERCHANTABILITY or FITNESS FOR A PARTICULAR PURPOSE.  See the
 * GNU General Public License for more details.
 *
 * You should have received a copy of the GNU General Public License
 * along with this program. If not, see <https://www.gnu.org/licenses/>.
 */

/**
 *  \file       htdocs/product/stock/class/entrepot.class.php
 *  \ingroup    stock
 *  \brief      Fichier de la classe de gestion des entrepots
 */

require_once DOL_DOCUMENT_ROOT.'/core/class/commonobject.class.php';


/**
 *  Class to manage warehouses
 */
class Entrepot extends CommonObject
{
	/**
	 * @var string ID to identify managed object
	 */
	public $element = 'stock';

	/**
	 * @var string Name of table without prefix where object is stored
	 */
	public $table_element = 'entrepot';

	/**
	 * @var string String with name of icon for myobject. Must be the part after the 'object_' into object_myobject.png
	 */
	public $picto = 'stock';

	/**
	 * @var int 0=No test on entity, 1=Test with field entity, 2=Test with link by societe
	 */
	public $ismultientitymanaged = 1;

	/**
	 * @var string	Label
	 * @deprecated
	 * @see $label
	 */
	public $libelle;

	/**
	 * @var string  Label
	 */
	public $label;

	/**
	 * @var string description
	 */
	public $description;

	public $statut;

	/**
	 * @var string Place
	 */
	public $lieu;

	/**
	 * @var string Address
	 */
	public $address;

	/**
	 * @var string Zipcode
	 */
	public $zip;

	/**
	 * @var string Town
	 */
	public $town;

	/**
	 * @var string Phone
	 */
	public $phone;

	/**
	 * @var string Fax
	 */
	public $fax;

	/**
	 * @var int ID of parent
	 */
	public $fk_parent;

	/**
	 * @var int ID of project
	 */
	public $fk_project;

	/**
	 * @var array List of short language codes for status
	 */
	public $statuts = array();

	/**
	 * @var array  Array with all fields and their property. Do not use it as a static var. It may be modified by constructor.
	 */
	public $fields = array(
		'rowid' =>array('type'=>'integer', 'label'=>'ID', 'enabled'=>1, 'visible'=>0, 'notnull'=>1, 'position'=>10),
		'entity' =>array('type'=>'integer', 'label'=>'Entity', 'enabled'=>1, 'visible'=>0, 'default'=>1, 'notnull'=>1, 'index'=>1, 'position'=>15),
		'ref' =>array('type'=>'varchar(255)', 'label'=>'Ref', 'enabled'=>1, 'visible'=>1, 'showoncombobox'=>1, 'position'=>25, 'searchall'=>1),
		'entity' =>array('type'=>'integer', 'label'=>'Entity', 'enabled'=>1, 'visible'=>0, 'notnull'=>1, 'position'=>30),
		'description' =>array('type'=>'text', 'label'=>'Description', 'enabled'=>1, 'visible'=>-2, 'position'=>35, 'searchall'=>1),
		'lieu' =>array('type'=>'varchar(64)', 'label'=>'LocationSummary', 'enabled'=>1, 'visible'=>1, 'position'=>40, 'showoncombobox'=>2, 'searchall'=>1),
		'fk_parent' =>array('type'=>'integer:Entrepot:product/stock/class/entrepot.class.php:1:statut=1 AND entity IN (__SHARED_ENTITIES__)', 'label'=>'ParentWarehouse', 'enabled'=>1, 'visible'=>-2, 'position'=>41),
		'fk_project' =>array('type'=>'integer:Project:projet/class/project.class.php:1:fk_statut=1', 'label'=>'Project', 'enabled'=>'$conf->projet->enabled', 'visible'=>-1, 'position'=>25),
		'address' =>array('type'=>'varchar(255)', 'label'=>'Address', 'enabled'=>1, 'visible'=>-2, 'position'=>45, 'searchall'=>1),
		'zip' =>array('type'=>'varchar(10)', 'label'=>'Zip', 'enabled'=>1, 'visible'=>-2, 'position'=>50, 'searchall'=>1),
		'town' =>array('type'=>'varchar(50)', 'label'=>'Town', 'enabled'=>1, 'visible'=>-2, 'position'=>55, 'searchall'=>1),
		'fk_departement' =>array('type'=>'sellist:c_departements:label:rowid::active=1', 'label'=>'State', 'enabled'=>1, 'visible'=>0, 'position'=>60),
		'fk_pays' =>array('type'=>'sellist:c_country:label:rowid::active=1', 'label'=>'Country', 'enabled'=>1, 'visible'=>-2, 'position'=>65),
		'phone' =>array('type'=>'varchar(20)', 'label'=>'Phone', 'enabled'=>1, 'visible'=>-2, 'position'=>70, 'searchall'=>1),
		'fax' =>array('type'=>'varchar(20)', 'label'=>'Fax', 'enabled'=>1, 'visible'=>-2, 'position'=>75, 'searchall'=>1),
		//'fk_user_author' =>array('type'=>'integer', 'label'=>'Fk user author', 'enabled'=>1, 'visible'=>-2, 'position'=>82),
		'datec' =>array('type'=>'datetime', 'label'=>'DateCreation', 'enabled'=>1, 'visible'=>-2, 'position'=>300),
		'tms' =>array('type'=>'timestamp', 'label'=>'DateModification', 'enabled'=>1, 'visible'=>-2, 'notnull'=>1, 'position'=>301),
		//'import_key' =>array('type'=>'varchar(14)', 'label'=>'ImportId', 'enabled'=>1, 'visible'=>-2, 'position'=>1000),
		//'model_pdf' =>array('type'=>'varchar(255)', 'label'=>'ModelPDF', 'enabled'=>1, 'visible'=>0, 'position'=>1010),
		'statut' =>array('type'=>'tinyint(4)', 'label'=>'Status', 'enabled'=>1, 'visible'=>1, 'position'=>500),
	);

	/**
	 * Warehouse closed, inactive
	 */
	const STATUS_CLOSED = 0;

	/**
	 * Warehouse open and operations for customer shipping, supplier dispatch, internal stock transfers/corrections allowed.
	 */
	const STATUS_OPEN_ALL = 1;

	/**
	 * Warehouse open and operations for stock transfers/corrections allowed (not for customer shipping and supplier dispatch).
	 */
	const STATUS_OPEN_INTERNAL = 2;


	/**
	 *  Constructor
	 *
	 *  @param      DoliDB		$db      Database handler
	 */
	public function __construct($db)
	{
		global $conf;
		$this->db = $db;

		$this->statuts[self::STATUS_CLOSED] = 'Closed2';
		if (!empty($conf->global->ENTREPOT_EXTRA_STATUS)) {
			$this->statuts[self::STATUS_OPEN_ALL] = 'OpenAnyMovement';
			$this->statuts[self::STATUS_OPEN_INTERNAL] = 'OpenInternal';
		} else {
			$this->statuts[self::STATUS_OPEN_ALL] = 'Opened';
		}
	}

	/**
	 *	Creation d'un entrepot en base
	 *
	 *	@param		User	$user       Object user that create the warehouse
	 *	@return		int					>0 if OK, =<0 if KO
	 */
	public function create($user)
	{
		global $conf;

		$error = 0;

		$this->label = trim(!empty($this->label) ? $this->label : $this->libelle);

		// Error if label not defined
		if ($this->label == '') {
			$this->error = "ErrorFieldRequired";
			return 0;
		}

		$now = dol_now();

		$this->db->begin();

<<<<<<< HEAD
		$sql = "INSERT INTO ".MAIN_DB_PREFIX."entrepot (ref, entity, datec, fk_user_author, fk_parent, fk_project)";
=======
		$sql = "INSERT INTO ".$this->db->prefix()."entrepot (ref, entity, datec, fk_user_author, fk_parent, fk_project)";
>>>>>>> 503d1a04
		$sql .= " VALUES ('".$this->db->escape($this->label)."', ".((int) $conf->entity).", '".$this->db->idate($now)."', ".((int) $user->id).", ".($this->fk_parent > 0 ? ((int) $this->fk_parent) : "NULL").", ".($this->fk_project > 0 ? ((int) $this->fk_project) : "NULL").")";

		dol_syslog(get_class($this)."::create", LOG_DEBUG);
		$result = $this->db->query($sql);
		if ($result) {
			$id = $this->db->last_insert_id($this->db->prefix()."entrepot");
			if ($id > 0) {
				$this->id = $id;

				if (!$error) {
					$result = $this->update($id, $user);
					if ($result <= 0) {
						$error++;
					}
				}

				// Actions on extra fields
				if (!$error) {
					if (!$error) {
						$result = $this->insertExtraFields();
						if ($result < 0) {
							$error++;
						}
					}
				}

				if (!$error) {
					$this->db->commit();
					return $id;
				} else {
					dol_syslog(get_class($this)."::create return -3");
					$this->db->rollback();
					return -3;
				}
			} else {
				$this->error = "Failed to get insert id";
				dol_syslog(get_class($this)."::create return -2");
				return -2;
			}
		} else {
			$this->error = $this->db->error();
			dol_syslog(get_class($this)."::create Error ".$this->db->error());
			$this->db->rollback();
			return -1;
		}
	}

	/**
	 *	Update properties of a warehouse
	 *
	 *	@param		int		$id     id of warehouse to modify
	 *	@param      User	$user	User object
	 *	@return		int				>0 if OK, <0 if KO
	 */
	public function update($id, $user)
	{
		global $conf;

		$error = 0;

		if (empty($id)) {
			$id = $this->id;
		}
		if (empty($this->label)) {
			$this->label = $this->libelle; // For backward compatibility
		}

		// Check if new parent is already a child of current warehouse
		if (!empty($this->fk_parent)) {
			$TChildWarehouses = array($id);
			$TChildWarehouses = $this->get_children_warehouses($this->id, $TChildWarehouses);
			if (in_array($this->fk_parent, $TChildWarehouses)) {
				$this->error = 'ErrorCannotAddThisParentWarehouse';
				return -2;
			}
		}

		$this->label = trim(!empty($this->label) ? $this->label : $this->libelle);

		$this->description = trim($this->description);

		$this->lieu = trim($this->lieu);

		$this->address = trim($this->address);
		$this->zip = trim($this->zip);
		$this->town = trim($this->town);
		$this->country_id = ($this->country_id > 0 ? $this->country_id : 0);

		$sql = "UPDATE ".$this->db->prefix()."entrepot";
		$sql .= " SET ref = '".$this->db->escape($this->label)."'";
		$sql .= ", fk_parent = ".(($this->fk_parent > 0) ? $this->fk_parent : "NULL");
		$sql .= ", fk_project = ".(($this->fk_project > 0) ? $this->fk_project : "NULL");
		$sql .= ", description = '".$this->db->escape($this->description)."'";
		$sql .= ", statut = ".((int) $this->statut);
		$sql .= ", lieu = '".$this->db->escape($this->lieu)."'";
		$sql .= ", address = '".$this->db->escape($this->address)."'";
		$sql .= ", zip = '".$this->db->escape($this->zip)."'";
		$sql .= ", town = '".$this->db->escape($this->town)."'";
		$sql .= ", fk_pays = ".((int) $this->country_id);
		$sql .= ", phone = '".$this->db->escape($this->phone)."'";
		$sql .= ", fax = '".$this->db->escape($this->fax)."'";
		$sql .= " WHERE rowid = ".((int) $id);

		$this->db->begin();

		dol_syslog(get_class($this)."::update", LOG_DEBUG);
		$resql = $this->db->query($sql);

		if (!$resql) {
			$error++;
			$this->errors[] = "Error ".$this->db->lasterror();
		}

		if (!$error) {
			$result = $this->insertExtraFields();
			if ($result < 0) {
				$error++;
			}
		}

		if (!$error) {
			$this->db->commit();
			return 1;
		} else {
			$this->db->rollback();
			$this->error = $this->db->lasterror();
			return -1;
		}
	}


	/**
	 *	Delete a warehouse
	 *
	 *	@param		User	$user		   Object user that made deletion
	 *  @param      int     $notrigger     1=No trigger
	 *	@return		int					   <0 if KO, >0 if OK
	 */
	public function delete($user, $notrigger = 0)
	{
		global $conf;

		$error = 0;

		dol_syslog(get_class($this)."::delete id=".$this->id, LOG_DEBUG);

		$this->db->begin();

		if (!$error && empty($notrigger)) {
			// Call trigger
			$result = $this->call_trigger('WAREHOUSE_DELETE', $user);
			if ($result < 0) {
				$error++;
			}
			// End call triggers
		}

		$elements = array('stock_mouvement', 'product_stock', 'product_warehouse_properties');
		foreach ($elements as $table) {
			if (!$error) {
<<<<<<< HEAD
				$sql = "DELETE FROM ".MAIN_DB_PREFIX.$table;
=======
				$sql = "DELETE FROM ".$this->db->prefix().$table;
>>>>>>> 503d1a04
				$sql .= " WHERE fk_entrepot = ".((int) $this->id);

				$result = $this->db->query($sql);
				if (!$result) {
					$error++;
					$this->errors[] = $this->db->lasterror();
				}
			}
		}

		// Removed extrafields
		if (!$error) {
			if (!$error) {
				$result = $this->deleteExtraFields();
				if ($result < 0) {
					$error++;
					dol_syslog(get_class($this)."::delete Error ".$this->error, LOG_ERR);
				}
			}
		}

		if (!$error) {
<<<<<<< HEAD
			$sql = "DELETE FROM ".MAIN_DB_PREFIX."entrepot";
=======
			$sql = "DELETE FROM ".$this->db->prefix()."entrepot";
>>>>>>> 503d1a04
			$sql .= " WHERE rowid = ".((int) $this->id);
			$resql1 = $this->db->query($sql);
			if (!$resql1) {
				$error++;
				$this->errors[] = $this->db->lasterror();
				dol_syslog(get_class($this)."::delete Error ".$this->db->lasterror(), LOG_ERR);
			}
		}

		if (!$error) {
			// Update denormalized fields because we change content of produt_stock. Warning: Do not use "SET p.stock", does not works with pgsql
			$sql = "UPDATE ".$this->db->prefix()."product as p SET stock = (SELECT SUM(ps.reel) FROM ".$this->db->prefix()."product_stock as ps WHERE ps.fk_product = p.rowid)";
			$resql2 = $this->db->query($sql);
			if (!$resql2) {
				$error++;
				$this->errors[] = $this->db->lasterror();
				dol_syslog(get_class($this)."::delete Error ".$this->db->lasterror(), LOG_ERR);
			}
		}

		if (!$error) {
			$this->db->commit();
			return 1;
		} else {
			$this->db->rollback();
			return -1;
		}
	}


	/**
	 *	Load warehouse data
	 *
	 *	@param		int		$id     Warehouse id
	 *	@param		string	$ref	Warehouse label
	 *	@return		int				>0 if OK, <0 if KO
	 */
	public function fetch($id, $ref = '')
	{
		global $conf;

		dol_syslog(get_class($this)."::fetch id=".$id." ref=".$ref);

		// Check parameters
		if (!$id && !$ref) {
			$this->error = 'ErrorWrongParameters';
			dol_syslog(get_class($this)."::fetch ".$this->error);
			return -1;
		}

		$sql  = "SELECT rowid, entity, fk_parent, fk_project, ref as label, description, statut, lieu, address, zip, town, fk_pays as country_id, phone, fax,";
		$sql .= " model_pdf, import_key";
		$sql .= " FROM ".$this->db->prefix()."entrepot";
		if ($id) {
			$sql .= " WHERE rowid = ".((int) $id);
		} else {
			$sql .= " WHERE entity IN (".getEntity('stock').")";
			if ($ref) {
				$sql .= " AND ref = '".$this->db->escape($ref)."'";
			}
		}

		$result = $this->db->query($sql);
		if ($result) {
			if ($this->db->num_rows($result) > 0) {
				$obj = $this->db->fetch_object($result);

				$this->id             = $obj->rowid;
				$this->entity         = $obj->entity;
				$this->fk_parent      = $obj->fk_parent;
				$this->fk_project     = $obj->fk_project;
				$this->ref            = $obj->label;
				$this->label          = $obj->label;
				$this->libelle        = $obj->label; // deprecated
				$this->description    = $obj->description;
				$this->statut         = $obj->statut;
				$this->lieu           = $obj->lieu;
				$this->address        = $obj->address;
				$this->zip            = $obj->zip;
				$this->town           = $obj->town;
				$this->country_id     = $obj->country_id;
				$this->phone          = $obj->phone;
				$this->fax            = $obj->fax;

				$this->model_pdf      = $obj->model_pdf;
				$this->import_key     = $obj->import_key;

				// Retrieve all extrafield
				// fetch optionals attributes and labels
				$this->fetch_optionals();

				include_once DOL_DOCUMENT_ROOT.'/core/lib/company.lib.php';
				$tmp = getCountry($this->country_id, 'all');
				$this->country = $tmp['label'];
				$this->country_code = $tmp['code'];

				return 1;
			} else {
				$this->error = "Record Not Found";
				return 0;
			}
		} else {
			$this->error = $this->db->error();
			return -1;
		}
	}


	/**
	 * 	Load warehouse info data
	 *
	 *  @param	int		$id      warehouse id
	 *  @return	void
	 */
	public function info($id)
	{
		$sql = "SELECT e.rowid, e.datec, e.tms as datem, e.fk_user_author";
		$sql .= " FROM ".$this->db->prefix()."entrepot as e";
		$sql .= " WHERE e.rowid = ".((int) $id);

		dol_syslog(get_class($this)."::info", LOG_DEBUG);
		$result = $this->db->query($sql);
		if ($result) {
			if ($this->db->num_rows($result)) {
				$obj = $this->db->fetch_object($result);

				$this->id = $obj->rowid;

				if ($obj->fk_user_author) {
					$cuser = new User($this->db);
					$cuser->fetch($obj->fk_user_author);
					$this->user_creation = $cuser;
				}

				if ($obj->fk_user_valid) {
					$vuser = new User($this->db);
					$vuser->fetch($obj->fk_user_valid);
					$this->user_validation = $vuser;
				}

				$this->date_creation     = $this->db->jdate($obj->datec);
				$this->date_modification = $this->db->jdate($obj->datem);
			}

			$this->db->free($result);
		} else {
			dol_print_error($this->db);
		}
	}


	// phpcs:disable PEAR.NamingConventions.ValidFunctionName.ScopeNotCamelCaps
	/**
	 *  Return list of all warehouses
	 *
	 *	@param	int		$status		Status
	 * 	@return array				Array list of warehouses
	 */
	public function list_array($status = 1)
	{
		// phpcs:enable
		$liste = array();

		$sql = "SELECT rowid, ref as label";
		$sql .= " FROM ".$this->db->prefix()."entrepot";
		$sql .= " WHERE entity IN (".getEntity('stock').")";
		$sql .= " AND statut = ".((int) $status);

		$result = $this->db->query($sql);
		$i = 0;
		$num = $this->db->num_rows($result);
		if ($result) {
			while ($i < $num) {
				$row = $this->db->fetch_row($result);
				$liste[$row[0]] = $row[1];
				$i++;
			}
			$this->db->free($result);
		}
		return $liste;
	}

	// phpcs:disable PEAR.NamingConventions.ValidFunctionName.ScopeNotCamelCaps
	/**
	 *	Return number of unique different product into a warehouse
	 *
	 * 	@return		Array		Array('nb'=>Nb, 'value'=>Value)
	 */
	public function nb_different_products()
	{
		// phpcs:enable
		$ret = array();

		$sql = "SELECT count(distinct p.rowid) as nb";
<<<<<<< HEAD
		$sql .= " FROM ".MAIN_DB_PREFIX."product_stock as ps";
		$sql .= ", ".MAIN_DB_PREFIX."product as p";
=======
		$sql .= " FROM ".$this->db->prefix()."product_stock as ps";
		$sql .= ", ".$this->db->prefix()."product as p";
>>>>>>> 503d1a04
		$sql .= " WHERE ps.fk_entrepot = ".((int) $this->id);
		$sql .= " AND ps.fk_product = p.rowid";

		//print $sql;
		$result = $this->db->query($sql);
		if ($result) {
			$obj = $this->db->fetch_object($result);
			$ret['nb'] = $obj->nb;
			$this->db->free($result);
		} else {
			$this->error = $this->db->lasterror();
			return -1;
		}

		return $ret;
	}

	// phpcs:disable PEAR.NamingConventions.ValidFunctionName.ScopeNotCamelCaps
	/**
	 *	Return stock and value of warehosue
	 *
	 * 	@return		Array		Array('nb'=>Nb, 'value'=>Value)
	 */
	public function nb_products()
	{
		global $conf;
		// phpcs:enable
		$ret = array();

		//For MultiCompany PMP per entity
		$separatedPMP = false;
		if (!empty($conf->global->MULTICOMPANY_PRODUCT_SHARING_ENABLED) && !empty($conf->global->MULTICOMPANY_PMP_PER_ENTITY_ENABLED)) {
			$separatedPMP = true;
		}

		if ($separatedPMP) {
			$sql = "SELECT sum(ps.reel) as nb, sum(ps.reel * pa.pmp) as value";
		} else {
			$sql = "SELECT sum(ps.reel) as nb, sum(ps.reel * p.pmp) as value";
		}
		$sql .= " FROM ".$this->db->prefix()."product_stock as ps";
		$sql .= ", ".$this->db->prefix()."product as p";
		if ($separatedPMP) {
			$sql .= ", ".$this->db->prefix()."product_perentity as pa";
		}
		$sql .= " WHERE ps.fk_entrepot = ".((int) $this->id);
		if ($separatedPMP) {
			$sql .= " AND pa.fk_product = p.rowid AND pa.entity = ". (int) $conf->entity;
		}
		$sql .= " AND ps.fk_product = p.rowid";
		//print $sql;
		$result = $this->db->query($sql);
		if ($result) {
			$obj = $this->db->fetch_object($result);
			$ret['nb'] = $obj->nb;
			$ret['value'] = $obj->value;
			$this->db->free($result);
		} else {
			$this->error = $this->db->lasterror();
			return -1;
		}

		return $ret;
	}

	/**
	 *	Return label of status of object
	 *
	 *	@param      int		$mode       0=long label, 1=short label, 2=Picto + short label, 3=Picto, 4=Picto + long label, 5=Short label + Picto
	 *	@return     string      		Label of status
	 */
	public function getLibStatut($mode = 0)
	{
		return $this->LibStatut($this->statut, $mode);
	}

	// phpcs:disable PEAR.NamingConventions.ValidFunctionName.ScopeNotCamelCaps
	/**
	 *	Return label of a given status
	 *
	 *	@param	int		$status     Id status
	 *	@param  int		$mode       0=long label, 1=short label, 2=Picto + short label, 3=Picto, 4=Picto + long label, 5=Short label + Picto
	 *	@return string      		Label of status
	 */
	public function LibStatut($status, $mode = 0)
	{
		// phpcs:enable
		global $langs;

		$statusType = 'status5';
		if ($status > 0) {
			$statusType = 'status4';
		}

		$langs->load('stocks');
		$label = $langs->transnoentitiesnoconv($this->statuts[$status]);
		$labelshort = $langs->transnoentitiesnoconv($this->statuts[$status]);

		return dolGetStatus($label, $labelshort, '', $statusType, $mode);
	}


	/**
	 *	Return clickable name (possibility with the pictogram)
	 *
	 *	@param		int		$withpicto				with pictogram
	 *	@param		string	$option					Where the link point to
	 *  @param      int     $showfullpath   		0=Show ref only. 1=Show full path instead of Ref (this->fk_parent must be defined)
	 *  @param	    int   	$notooltip				1=Disable tooltip
	 *  @param  	string  $morecss            	Add more css on link
	 *  @param  	int     $save_lastsearch_value  -1=Auto, 0=No save of lastsearch_values when clicking, 1=Save lastsearch_values whenclicking
	 *	@return		string							String with URL
	 */
	public function getNomUrl($withpicto = 0, $option = '', $showfullpath = 0, $notooltip = 0, $morecss = '', $save_lastsearch_value = -1)
	{
		global $conf, $langs, $hookmanager;
		$langs->load("stocks");

		if (!empty($conf->dol_no_mouse_hover)) {
			$notooltip = 1; // Force disable tooltips
		}

		if (!empty($conf->global->MAIN_OPTIMIZEFORTEXTBROWSER) && $withpicto) {
			$withpicto = 0;
		}

		$result = '';

		$label = img_picto('', $this->picto).' <u class="paddingrightonly">'.$langs->trans("Warehouse").'</u>';
		if (isset($this->statut)) {
			$label .= ' '.$this->getLibStatut(5);
		}
		$label .= '<br><b>'.$langs->trans('Ref').':</b> '.(empty($this->ref) ? (empty($this->label) ? $this->libelle : $this->label) : $this->ref);
		if (!empty($this->lieu)) {
			$label .= '<br><b>'.$langs->trans('LocationSummary').':</b> '.$this->lieu;
		}

		$url = DOL_URL_ROOT.'/product/stock/card.php?id='.$this->id;

		if ($option != 'nolink') {
			// Add param to save lastsearch_values or not
			$add_save_lastsearch_values = ($save_lastsearch_value == 1 ? 1 : 0);
			if ($save_lastsearch_value == -1 && preg_match('/list\.php/', $_SERVER["PHP_SELF"])) {
				$add_save_lastsearch_values = 1;
			}
			if ($add_save_lastsearch_values) {
				$url .= '&save_lastsearch_values=1';
			}
		}

		$linkclose = '';
		if (empty($notooltip)) {
			if (!empty($conf->global->MAIN_OPTIMIZEFORTEXTBROWSER)) {
				$label = $langs->trans("Warehouse");
				$linkclose .= ' alt="'.dol_escape_htmltag($label, 1).'"';
			}
			$linkclose .= ' title="'.dol_escape_htmltag($label, 1).'"';
			$linkclose .= ' class="classfortooltip"';
		}

		$linkstart = '<a href="'.$url.'"';
		$linkstart .= $linkclose.'>';
		$linkend = '</a>';

		$result .= $linkstart;
		if ($withpicto) {
			$result .= img_object(($notooltip ? '' : $label), ($this->picto ? $this->picto : 'generic'), ($notooltip ? (($withpicto != 2) ? 'class="paddingright"' : '') : 'class="'.(($withpicto != 2) ? 'paddingright ' : '').'classfortooltip"'), 0, 0, $notooltip ? 0 : 1);
		}
		if ($withpicto != 2) {
			$result .= (($showfullpath || !empty($conf->global->STOCK_ALWAYS_SHOW_FULL_ARBO)) ? $this->get_full_arbo() : (empty($this->label) ? $this->libelle : $this->label));
		}
		$result .= $linkend;

		global $action;
		$hookmanager->initHooks(array('warehousedao'));
		$parameters = array('id'=>$this->id, 'getnomurl' => &$result, 'withpicto' => $withpicto, 'option' => $option, 'showfullpath' => $showfullpath, 'notooltip'=> $notooltip);
		$reshook = $hookmanager->executeHooks('getNomUrl', $parameters, $this, $action); // Note that $action and $object may have been modified by some hooks
		if ($reshook > 0) {
			$result = $hookmanager->resPrint;
		} else {
			$result .= $hookmanager->resPrint;
		}

		return $result;
	}

	/**
	 *  Initialise an instance with random values.
	 *  Used to build previews or test instances.
	 *	id must be 0 if object instance is a specimen.
	 *
	 *  @return	void
	 */
	public function initAsSpecimen()
	{
		global $user, $langs, $conf, $mysoc;

		$now = dol_now();

		// Initialize parameters
		$this->id = 0;
		$this->label = 'WAREHOUSE SPECIMEN';
		$this->description = 'WAREHOUSE SPECIMEN '.dol_print_date($now, 'dayhourlog');
		$this->statut = 1;
		$this->specimen = 1;

		$this->lieu = 'Location test';
		$this->address = '21 jump street';
		$this->zip = '99999';
		$this->town = 'MyTown';
		$this->country_id = 1;
		$this->country_code = 'FR';
	}

	// phpcs:disable PEAR.NamingConventions.ValidFunctionName.ScopeNotCamelCaps
	/**
	 *	Return full path to current warehouse
	 *
	 *	@return		string	String full path to current warehouse separated by " >> "
	 */
	public function get_full_arbo()
	{
		// phpcs:enable
		global $user, $langs, $conf;

		$TArbo = array(empty($this->label) ? $this->libelle : $this->label);

		$protection = 100; // We limit depth of warehouses to 100

		$warehousetmp = new Entrepot($this->db);

		$parentid = $this->fk_parent; // If parent_id not defined on current object, we do not start consecutive searches of parents
		$i = 0;
		while ($parentid > 0 && $i < $protection) {
<<<<<<< HEAD
			$sql = "SELECT fk_parent FROM ".MAIN_DB_PREFIX."entrepot WHERE rowid = ".((int) $parentid);
=======
			$sql = "SELECT fk_parent FROM ".$this->db->prefix()."entrepot WHERE rowid = ".((int) $parentid);
>>>>>>> 503d1a04
			$resql = $this->db->query($sql);
			if ($resql) {
				$objarbo = $this->db->fetch_object($resql);
				if ($objarbo) {
					$warehousetmp->fetch($parentid);
					$TArbo[] = $warehousetmp->label;
					$parentid = $objarbo->fk_parent;
				} else {
					break;
				}
			} else {
				dol_print_error($this->db);
			}

			$i++;
		}

		return implode(' >> ', array_reverse($TArbo));
	}

	// phpcs:disable PEAR.NamingConventions.ValidFunctionName.ScopeNotCamelCaps
	/**
	 * Return array of children warehouses ids from $id warehouse (recursive function)
	 *
	 * @param   int         $id					id parent warehouse
	 * @param   integer[]	$TChildWarehouses	array which will contain all children (param by reference)
	 * @return  integer[]   $TChildWarehouses	array which will contain all children
	 */
	public function get_children_warehouses($id, &$TChildWarehouses)
	{
		// phpcs:enable

		$sql = "SELECT rowid
				FROM ".$this->db->prefix()."entrepot
				WHERE fk_parent = ".((int) $id);

		$resql = $this->db->query($sql);
		if ($resql) {
			while ($res = $this->db->fetch_object($resql)) {
				$TChildWarehouses[] = $res->rowid;
				$this->get_children_warehouses($res->rowid, $TChildWarehouses);
			}
		}

		return $TChildWarehouses;
	}

	/**
	 *	Create object on disk
	 *
	 *	@param     string		$modele			force le modele a utiliser ('' to not force)
	 * 	@param     Translate	$outputlangs	Object langs to use for output
	 *  @param     int			$hidedetails    Hide details of lines
	 *  @param     int			$hidedesc       Hide description
	 *  @param     int			$hideref        Hide ref
	 *  @return    int             				0 if KO, 1 if OK
	 */
	public function generateDocument($modele, $outputlangs = '', $hidedetails = 0, $hidedesc = 0, $hideref = 0)
	{
		global $conf, $user, $langs;

		$langs->load("stocks");
		$outputlangs->load("products");

		if (!dol_strlen($modele)) {
			$modele = 'standard';

			if ($this->model_pdf) {
				$modele = $this->model_pdf;
			} elseif (!empty($conf->global->STOCK_ADDON_PDF)) {
				$modele = $conf->global->STOCK_ADDON_PDF;
			}
		}

		$modelpath = "core/modules/stock/doc/";

		return $this->commonGenerateDocument($modelpath, $modele, $outputlangs, $hidedetails, $hidedesc, $hideref);
	}

	/**
	 * Sets object to supplied categories.
	 *
	 * Deletes object from existing categories not supplied.
	 * Adds it to non existing supplied categories.
	 * Existing categories are left untouch.
	 *
	 * @param int[]|int $categories Category or categories IDs
	 * @return void
	 */
	public function setCategories($categories)
	{
		require_once DOL_DOCUMENT_ROOT.'/categories/class/categorie.class.php';
		return parent::setCategoriesCommon($categories, Categorie::TYPE_WAREHOUSE);
	}
}<|MERGE_RESOLUTION|>--- conflicted
+++ resolved
@@ -204,11 +204,7 @@
 
 		$this->db->begin();
 
-<<<<<<< HEAD
-		$sql = "INSERT INTO ".MAIN_DB_PREFIX."entrepot (ref, entity, datec, fk_user_author, fk_parent, fk_project)";
-=======
 		$sql = "INSERT INTO ".$this->db->prefix()."entrepot (ref, entity, datec, fk_user_author, fk_parent, fk_project)";
->>>>>>> 503d1a04
 		$sql .= " VALUES ('".$this->db->escape($this->label)."', ".((int) $conf->entity).", '".$this->db->idate($now)."', ".((int) $user->id).", ".($this->fk_parent > 0 ? ((int) $this->fk_parent) : "NULL").", ".($this->fk_project > 0 ? ((int) $this->fk_project) : "NULL").")";
 
 		dol_syslog(get_class($this)."::create", LOG_DEBUG);
@@ -369,11 +365,7 @@
 		$elements = array('stock_mouvement', 'product_stock', 'product_warehouse_properties');
 		foreach ($elements as $table) {
 			if (!$error) {
-<<<<<<< HEAD
-				$sql = "DELETE FROM ".MAIN_DB_PREFIX.$table;
-=======
 				$sql = "DELETE FROM ".$this->db->prefix().$table;
->>>>>>> 503d1a04
 				$sql .= " WHERE fk_entrepot = ".((int) $this->id);
 
 				$result = $this->db->query($sql);
@@ -396,11 +388,7 @@
 		}
 
 		if (!$error) {
-<<<<<<< HEAD
-			$sql = "DELETE FROM ".MAIN_DB_PREFIX."entrepot";
-=======
 			$sql = "DELETE FROM ".$this->db->prefix()."entrepot";
->>>>>>> 503d1a04
 			$sql .= " WHERE rowid = ".((int) $this->id);
 			$resql1 = $this->db->query($sql);
 			if (!$resql1) {
@@ -595,13 +583,8 @@
 		$ret = array();
 
 		$sql = "SELECT count(distinct p.rowid) as nb";
-<<<<<<< HEAD
-		$sql .= " FROM ".MAIN_DB_PREFIX."product_stock as ps";
-		$sql .= ", ".MAIN_DB_PREFIX."product as p";
-=======
 		$sql .= " FROM ".$this->db->prefix()."product_stock as ps";
 		$sql .= ", ".$this->db->prefix()."product as p";
->>>>>>> 503d1a04
 		$sql .= " WHERE ps.fk_entrepot = ".((int) $this->id);
 		$sql .= " AND ps.fk_product = p.rowid";
 
@@ -836,11 +819,7 @@
 		$parentid = $this->fk_parent; // If parent_id not defined on current object, we do not start consecutive searches of parents
 		$i = 0;
 		while ($parentid > 0 && $i < $protection) {
-<<<<<<< HEAD
-			$sql = "SELECT fk_parent FROM ".MAIN_DB_PREFIX."entrepot WHERE rowid = ".((int) $parentid);
-=======
 			$sql = "SELECT fk_parent FROM ".$this->db->prefix()."entrepot WHERE rowid = ".((int) $parentid);
->>>>>>> 503d1a04
 			$resql = $this->db->query($sql);
 			if ($resql) {
 				$objarbo = $this->db->fetch_object($resql);
