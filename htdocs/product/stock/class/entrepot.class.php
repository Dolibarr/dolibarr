<?php
/* Copyright (C) 2003-2006 Rodolphe Quiedeville <rodolphe@quiedeville.org>
 * Copyright (C) 2004-2010 Laurent Destailleur  <eldy@users.sourceforge.net>
 * Copyright (C) 2005-2008 Regis Houssin        <regis.houssin@inodbox.com>
 * Copyright (C) 2011	   Juanjo Menent        <jmenent@2byte.es>
 * Copyright (C) 2016	   Francis Appels       <francis.appels@yahoo.com>
 * Copyright (C) 2019       Frédéric France         <frederic.france@netlogic.fr>
 *
 * This program is free software; you can redistribute it and/or modify
 * it under the terms of the GNU General Public License as published by
 * the Free Software Foundation; either version 3 of the License, or
 * (at your option) any later version.
 *
 * This program is distributed in the hope that it will be useful,
 * but WITHOUT ANY WARRANTY; without even the implied warranty of
 * MERCHANTABILITY or FITNESS FOR A PARTICULAR PURPOSE.  See the
 * GNU General Public License for more details.
 *
 * You should have received a copy of the GNU General Public License
 * along with this program. If not, see <https://www.gnu.org/licenses/>.
 */

/**
 *  \file       htdocs/product/stock/class/entrepot.class.php
 *  \ingroup    stock
 *  \brief      Fichier de la classe de gestion des entrepots
 */

require_once DOL_DOCUMENT_ROOT.'/core/class/commonobject.class.php';


/**
 *  Class to manage warehouses
 */
class Entrepot extends CommonObject
{
	/**
	 * @var string ID to identify managed object
	 */
	public $element = 'stock';

	/**
	 * @var string Name of table without prefix where object is stored
	 */
	public $table_element = 'entrepot';

	/**
	 * @var string String with name of icon for myobject. Must be the part after the 'object_' into object_myobject.png
	 */
	public $picto = 'stock';
	public $ismultientitymanaged = 1; // 0=No test on entity, 1=Test with field entity, 2=Test with link by societe

	/**
	 * @var string	Label
	 * @deprecated
     * @see $label
	 */
	public $libelle;

	/**
	 * @var string  Label
	 */
	public $label;

	/**
	 * @var string description
	 */
	public $description;

	public $statut;

    /**
	 * @var string Place
	 */
	public $lieu;

	/**
	 * @var string Address
	 */
	public $address;

	/**
	 * @var string Zipcode
	 */
	public $zip;

    /**
	 * @var string Town
	 */
	public $town;

	/**
	 * @var string Phone
	 */
	public $phone;

	/**
	 * @var string Fax
	 */
	public $fax;

	/**
     * @var int ID of parent
     */
	public $fk_parent;

	/**
     * @var array List of short language codes for status
     */
	public $statuts = array();

	/**
	 * @var array  Array with all fields and their property. Do not use it as a static var. It may be modified by constructor.
	 */
	public $fields = array(
		'rowid' =>array('type'=>'integer', 'label'=>'ID', 'enabled'=>1, 'visible'=>0, 'notnull'=>1, 'position'=>10),
		'entity' =>array('type'=>'integer', 'label'=>'Entity', 'enabled'=>1, 'visible'=>0, 'default'=>1, 'notnull'=>1, 'index'=>1, 'position'=>15),
		'ref' =>array('type'=>'varchar(255)', 'label'=>'Ref', 'enabled'=>1, 'visible'=>1, 'showoncombobox'=>1, 'position'=>25),
		'entity' =>array('type'=>'integer', 'label'=>'Entity', 'enabled'=>1, 'visible'=>0, 'notnull'=>1, 'position'=>30),
		'description' =>array('type'=>'text', 'label'=>'Description', 'enabled'=>1, 'visible'=>-2, 'position'=>35),
		'lieu' =>array('type'=>'varchar(64)', 'label'=>'LocationSummary', 'enabled'=>1, 'visible'=>1, 'position'=>40, 'showoncombobox'=>1),
		'fk_parent' =>array('type'=>'integer:Entrepot:product/stock/class/entrepot.class.php:1:statut=1 AND entity IN (__SHARED_ENTITIES__)', 'label'=>'ParentWarehouse', 'enabled'=>1, 'visible'=>-2, 'position'=>41),
		'address' =>array('type'=>'varchar(255)', 'label'=>'Address', 'enabled'=>1, 'visible'=>-2, 'position'=>45),
		'zip' =>array('type'=>'varchar(10)', 'label'=>'Zip', 'enabled'=>1, 'visible'=>-2, 'position'=>50),
		'town' =>array('type'=>'varchar(50)', 'label'=>'Town', 'enabled'=>1, 'visible'=>-2, 'position'=>55),
		'fk_departement' =>array('type'=>'sellist:c_departements:label:rowid::active=1', 'label'=>'State', 'enabled'=>1, 'visible'=>0, 'position'=>60),
		'fk_pays' =>array('type'=>'sellist:c_country:label:rowid::active=1', 'label'=>'Country', 'enabled'=>1, 'visible'=>-2, 'position'=>65),
		'phone' =>array('type'=>'varchar(20)', 'label'=>'Phone', 'enabled'=>1, 'visible'=>-2, 'position'=>70),
		'fax' =>array('type'=>'varchar(20)', 'label'=>'Fax', 'enabled'=>1, 'visible'=>-2, 'position'=>75),
		//'fk_user_author' =>array('type'=>'integer', 'label'=>'Fk user author', 'enabled'=>1, 'visible'=>-2, 'position'=>82),
		'datec' =>array('type'=>'datetime', 'label'=>'DateCreation', 'enabled'=>1, 'visible'=>-2, 'position'=>500),
		'tms' =>array('type'=>'timestamp', 'label'=>'DateModification', 'enabled'=>1, 'visible'=>-2, 'notnull'=>1, 'position'=>501),
		//'import_key' =>array('type'=>'varchar(14)', 'label'=>'ImportId', 'enabled'=>1, 'visible'=>-2, 'position'=>1000),
		//'model_pdf' =>array('type'=>'varchar(255)', 'label'=>'ModelPDF', 'enabled'=>1, 'visible'=>0, 'position'=>1010),
		'statut' =>array('type'=>'tinyint(4)', 'label'=>'Status', 'enabled'=>1, 'visible'=>1, 'position'=>200),
	);

	/**
	 * Warehouse closed, inactive
	 */
	const STATUS_CLOSED = 0;

	/**
	 * Warehouse open and operations for customer shipping, supplier dispatch, internal stock transfers/corrections allowed.
	 */
	const STATUS_OPEN_ALL = 1;

	/**
	 * Warehouse open and operations for stock transfers/corrections allowed (not for customer shipping and supplier dispatch).
	 */
	const STATUS_OPEN_INTERNAL = 2;


	/**
	 *  Constructor
	 *
	 *  @param      DoliDB		$db      Database handler
	 */
	public function __construct($db)
	{
		global $conf;
		$this->db = $db;

		$this->statuts[self::STATUS_CLOSED] = 'Closed2';
		if ($conf->global->ENTREPOT_EXTRA_STATUS)
		{
			$this->statuts[self::STATUS_OPEN_ALL] = 'OpenAll';
			$this->statuts[self::STATUS_OPEN_INTERNAL] = 'OpenInternal';
		}
		else
		{
			$this->statuts[self::STATUS_OPEN_ALL] = 'Opened';
		}
	}

	/**
	 *	Creation d'un entrepot en base
	 *
	 *	@param		User	$user       Object user that create the warehouse
	 *	@return		int					>0 if OK, =<0 if KO
	 */
	public function create($user)
	{
		global $conf;

		$error = 0;

		if (empty($this->label)) $this->label = $this->libelle; // For backward compatibility

		$this->label = trim($this->label);
		if ($this->label == '')
		{
			$this->error = "ErrorFieldRequired";
			return 0;
		}

		$now = dol_now();

		$this->db->begin();

		$sql = "INSERT INTO ".MAIN_DB_PREFIX."entrepot (ref, entity, datec, fk_user_author, fk_parent)";
		$sql .= " VALUES ('".$this->db->escape($this->label)."', ".$conf->entity.", '".$this->db->idate($now)."', ".$user->id.", ".($this->fk_parent > 0 ? $this->fk_parent : "NULL").")";

		dol_syslog(get_class($this)."::create", LOG_DEBUG);
		$result = $this->db->query($sql);
		if ($result)
		{
			$id = $this->db->last_insert_id(MAIN_DB_PREFIX."entrepot");
			if ($id > 0)
			{
				$this->id = $id;

				if (!$error)
				{
					$result = $this->update($id, $user);
					if ($result <= 0)
					{
						$error++;
					}
				}

                // Actions on extra fields
                if (!$error)
                {
                    if (!$error)
                    {
                        $result = $this->insertExtraFields();
                        if ($result < 0)
                        {
                            $error++;
                        }
                    }
                }

				if (!$error)
				{
					$this->db->commit();
					return $id;
				}
				else
				{
					dol_syslog(get_class($this)."::create return -3");
					$this->db->rollback();
					return -3;
				}
			}
			else {
				$this->error = "Failed to get insert id";
				dol_syslog(get_class($this)."::create return -2");
				return -2;
			}
		}
		else
		{
			$this->error = $this->db->error();
			dol_syslog(get_class($this)."::create Error ".$this->db->error());
			$this->db->rollback();
			return -1;
		}
	}

	/**
	 *	Update properties of a warehouse
	 *
	 *	@param		int		$id     id of warehouse to modify
	 *	@param      User	$user	User object
	 *	@return		int				>0 if OK, <0 if KO
	 */
	public function update($id, $user)
	{
	    global $conf;

        $error = 0;

	    if (empty($id)) $id = $this->id;
	    if (empty($this->label)) $this->label = $this->libelle; // For backward compatibility

		// Check if new parent is already a child of current warehouse
		if (!empty($this->fk_parent))
		{
			$TChildWarehouses = array($id);
			$TChildWarehouses = $this->get_children_warehouses($this->id, $TChildWarehouses);
			if (in_array($this->fk_parent, $TChildWarehouses))
			{
				$this->error = 'ErrorCannotAddThisParentWarehouse';
				return -2;
			}
		}

		$this->label = trim($this->label);
		$this->description = trim($this->description);

		$this->lieu = trim($this->lieu);

		$this->address = trim($this->address);
		$this->zip = trim($this->zip);
		$this->town = trim($this->town);
		$this->country_id = ($this->country_id > 0 ? $this->country_id : 0);

		$sql = "UPDATE ".MAIN_DB_PREFIX."entrepot ";
		$sql .= " SET ref = '".$this->db->escape($this->label)."'";
		$sql .= ", fk_parent = ".(($this->fk_parent > 0) ? $this->fk_parent : "NULL");
		$sql .= ", description = '".$this->db->escape($this->description)."'";
		$sql .= ", statut = ".$this->statut;
		$sql .= ", lieu = '".$this->db->escape($this->lieu)."'";
		$sql .= ", address = '".$this->db->escape($this->address)."'";
		$sql .= ", zip = '".$this->db->escape($this->zip)."'";
		$sql .= ", town = '".$this->db->escape($this->town)."'";
		$sql .= ", fk_pays = ".$this->country_id;
		$sql .= ", phone = '".$this->db->escape($this->phone)."'";
		$sql .= ", fax = '".$this->db->escape($this->fax)."'";
		$sql .= " WHERE rowid = ".$id;

		$this->db->begin();

		dol_syslog(get_class($this)."::update", LOG_DEBUG);
		$resql = $this->db->query($sql);

        if (!$resql) {
            $error++;
            $this->errors[] = "Error ".$this->db->lasterror();
        }

        if (!$error) {
            $result = $this->insertExtraFields();
            if ($result < 0)
            {
                $error++;
            }
        }

		if (!$error) {
			$this->db->commit();
			return 1;
		} else {
			$this->db->rollback();
			$this->error = $this->db->lasterror();
			return -1;
		}
	}


	/**
	 *	Delete a warehouse
	 *
	 *	@param		User	$user		   Object user that made deletion
	 *  @param      int     $notrigger     1=No trigger
	 *	@return		int					   <0 if KO, >0 if OK
	 */
	public function delete($user, $notrigger = 0)
	{
	    global $conf;

		$error = 0;

		dol_syslog(get_class($this)."::delete id=".$this->id, LOG_DEBUG);

		$this->db->begin();

		if (!$error && empty($notrigger))
		{
            // Call trigger
            $result = $this->call_trigger('WAREHOUSE_DELETE', $user);
            if ($result < 0) { $error++; }
            // End call triggers
		}

		$elements = array('stock_mouvement', 'product_stock', 'product_warehouse_properties');
		foreach ($elements as $table)
		{
			if (!$error)
			{
				$sql = "DELETE FROM ".MAIN_DB_PREFIX.$table;
				$sql .= " WHERE fk_entrepot = ".$this->id;

				$result = $this->db->query($sql);
				if (!$result)
				{
					$error++;
					$this->errors[] = $this->db->lasterror();
				}
			}
		}

		// Removed extrafields
		if (!$error)
		{
			if (!$error)
			{
				$result = $this->deleteExtraFields();
				if ($result < 0)
				{
					$error++;
					dol_syslog(get_class($this)."::delete Error ".$this->error, LOG_ERR);
				}
			}
		}

		if (!$error)
		{
			$sql = "DELETE FROM ".MAIN_DB_PREFIX."entrepot";
			$sql .= " WHERE rowid = ".$this->id;
			$resql1 = $this->db->query($sql);
			if (!$resql1)
			{
				$error++;
				$this->errors[] = $this->db->lasterror();
				dol_syslog(get_class($this)."::delete Error ".$this->db->lasterror(), LOG_ERR);
			}
		}

		if (!$error)
		{
			// Update denormalized fields because we change content of produt_stock. Warning: Do not use "SET p.stock", does not works with pgsql
			$sql = "UPDATE ".MAIN_DB_PREFIX."product as p SET stock = (SELECT SUM(ps.reel) FROM ".MAIN_DB_PREFIX."product_stock as ps WHERE ps.fk_product = p.rowid)";
			$resql2 = $this->db->query($sql);
			if (!$resql2)
			{
				$error++;
				$this->errors[] = $this->db->lasterror();
				dol_syslog(get_class($this)."::delete Error ".$this->db->lasterror(), LOG_ERR);
			}
		}

		if (!$error)
		{
			$this->db->commit();
			return 1;
		}
		else
		{
			$this->db->rollback();
			return -1;
		}
	}


	/**
	 *	Load warehouse data
	 *
	 *	@param		int		$id     Warehouse id
	 *	@param		string	$ref	Warehouse label
	 *	@return		int				>0 if OK, <0 if KO
	 */
	public function fetch($id, $ref = '')
	{
		global $conf;

		dol_syslog(get_class($this)."::fetch id=".$id." ref=".$ref);

		// Check parameters
		if (!$id && !$ref)
		{
			$this->error = 'ErrorWrongParameters';
			dol_syslog(get_class($this)."::fetch ".$this->error);
			return -1;
		}

<<<<<<< HEAD
		$sql  = "SELECT rowid, fk_parent, ref as label, description, statut, lieu, address, zip, town, fk_pays as country_id, phone, fax";
=======
		$sql  = "SELECT rowid, fk_parent, ref as label, description, statut, lieu, address, zip, town, fk_pays as country_id";
		$sql .= " , entity";
>>>>>>> db9fc264
		$sql .= " FROM ".MAIN_DB_PREFIX."entrepot";
		if ($id)
		{
			$sql .= " WHERE rowid = '".$id."'";
		}
		else
		{
			$sql .= " WHERE entity = ".$conf->entity;
			if ($ref) $sql .= " AND ref = '".$this->db->escape($ref)."'";
		}

		$result = $this->db->query($sql);
		if ($result)
		{
			if ($this->db->num_rows($result) > 0)
			{
				$obj = $this->db->fetch_object($result);

				$this->id             = $obj->rowid;
				$this->entity         = $obj->entity;
				$this->fk_parent      = $obj->fk_parent;
				$this->ref            = $obj->label;
				$this->label          = $obj->label;
				$this->libelle        = $obj->label; // deprecated
				$this->description    = $obj->description;
				$this->statut         = $obj->statut;
				$this->lieu           = $obj->lieu;
				$this->address        = $obj->address;
				$this->zip            = $obj->zip;
				$this->town           = $obj->town;
				$this->country_id     = $obj->country_id;
				$this->phone = $obj->phone;
				$this->fax = $obj->fax;

                // Retreive all extrafield
                // fetch optionals attributes and labels
                $this->fetch_optionals();

				include_once DOL_DOCUMENT_ROOT.'/core/lib/company.lib.php';
	            $tmp = getCountry($this->country_id, 'all');
				$this->country = $tmp['label'];
				$this->country_code = $tmp['code'];

				return 1;
			}
			else
			{
                $this->error = "Record Not Found";
				return 0;
			}
		}
		else
		{
			$this->error = $this->db->error();
			return -1;
		}
	}


	/**
	 * 	Load warehouse info data
	 *
	 *  @param	int		$id      warehouse id
	 *  @return	void
	 */
	public function info($id)
	{
		$sql = "SELECT e.rowid, e.datec, e.tms as datem, e.fk_user_author";
		$sql .= " FROM ".MAIN_DB_PREFIX."entrepot as e";
		$sql .= " WHERE e.rowid = ".$id;

		dol_syslog(get_class($this)."::info", LOG_DEBUG);
		$result = $this->db->query($sql);
		if ($result)
		{
			if ($this->db->num_rows($result))
			{
				$obj = $this->db->fetch_object($result);

				$this->id = $obj->rowid;

				if ($obj->fk_user_author) {
					$cuser = new User($this->db);
					$cuser->fetch($obj->fk_user_author);
					$this->user_creation = $cuser;
				}

				if ($obj->fk_user_valid) {
					$vuser = new User($this->db);
					$vuser->fetch($obj->fk_user_valid);
					$this->user_validation = $vuser;
				}

				$this->date_creation     = $this->db->jdate($obj->datec);
				$this->date_modification = $this->db->jdate($obj->datem);
			}

			$this->db->free($result);
		}
		else
		{
	        dol_print_error($this->db);
		}
	}


    // phpcs:disable PEAR.NamingConventions.ValidFunctionName.ScopeNotCamelCaps
	/**
	 *  Return list of all warehouses
	 *
	 *	@param	int		$status		Status
	 * 	@return array				Array list of warehouses
	 */
	public function list_array($status = 1)
	{
        // phpcs:enable
		$liste = array();

		$sql = "SELECT rowid, ref as label";
		$sql .= " FROM ".MAIN_DB_PREFIX."entrepot";
		$sql .= " WHERE entity IN (".getEntity('stock').")";
		$sql .= " AND statut = ".$status;

		$result = $this->db->query($sql);
		$i = 0;
		$num = $this->db->num_rows($result);
		if ($result)
		{
			while ($i < $num)
			{
				$row = $this->db->fetch_row($result);
				$liste[$row[0]] = $row[1];
				$i++;
			}
			$this->db->free($result);
		}
		return $liste;
	}

    // phpcs:disable PEAR.NamingConventions.ValidFunctionName.ScopeNotCamelCaps
	/**
	 *	Return number of unique different product into a warehouse
	 *
	 * 	@return		Array		Array('nb'=>Nb, 'value'=>Value)
	 */
	public function nb_different_products()
	{
        // phpcs:enable
		$ret = array();

		$sql = "SELECT count(distinct p.rowid) as nb";
		$sql .= " FROM ".MAIN_DB_PREFIX."product_stock as ps";
		$sql .= ", ".MAIN_DB_PREFIX."product as p";
		$sql .= " WHERE ps.fk_entrepot = ".$this->id;
		$sql .= " AND ps.fk_product = p.rowid";

		//print $sql;
		$result = $this->db->query($sql);
		if ($result)
		{
			$obj = $this->db->fetch_object($result);
			$ret['nb'] = $obj->nb;
			$this->db->free($result);
		}
		else
		{
			$this->error = $this->db->lasterror();
			return -1;
		}

		return $ret;
	}

    // phpcs:disable PEAR.NamingConventions.ValidFunctionName.ScopeNotCamelCaps
	/**
	 *	Return stock and value of warehosue
	 *
	 * 	@return		Array		Array('nb'=>Nb, 'value'=>Value)
	 */
	public function nb_products()
	{
        // phpcs:enable
		$ret = array();

		$sql = "SELECT sum(ps.reel) as nb, sum(ps.reel * p.pmp) as value";
		$sql .= " FROM ".MAIN_DB_PREFIX."product_stock as ps";
		$sql .= ", ".MAIN_DB_PREFIX."product as p";
		$sql .= " WHERE ps.fk_entrepot = ".$this->id;
		$sql .= " AND ps.fk_product = p.rowid";

		//print $sql;
		$result = $this->db->query($sql);
		if ($result)
		{
			$obj = $this->db->fetch_object($result);
			$ret['nb'] = $obj->nb;
			$ret['value'] = $obj->value;
			$this->db->free($result);
		}
		else
		{
			$this->error = $this->db->lasterror();
			return -1;
		}

		return $ret;
	}

	/**
	 *	Return label of status of object
	 *
	 *	@param      int		$mode       0=long label, 1=short label, 2=Picto + short label, 3=Picto, 4=Picto + long label, 5=Short label + Picto
	 *	@return     string      		Label of status
	 */
	public function getLibStatut($mode = 0)
	{
		return $this->LibStatut($this->statut, $mode);
	}

    // phpcs:disable PEAR.NamingConventions.ValidFunctionName.ScopeNotCamelCaps
	/**
	 *	Return label of a given status
	 *
	 *	@param	int		$status     Id status
	 *	@param  int		$mode       0=long label, 1=short label, 2=Picto + short label, 3=Picto, 4=Picto + long label, 5=Short label + Picto
	 *	@return string      		Label of status
	 */
	public function LibStatut($status, $mode = 0)
	{
        // phpcs:enable
		global $langs;

		$statusType = 'status5';
		if ($status > 0) $statusType = 'status4';

		$langs->load('stocks');
		$label = $langs->trans($this->statuts[$status]);
		$labelshort = $langs->trans($this->statuts[$status]);

		return dolGetStatus($label, $labelshort, '', $statusType, $mode);
	}


	/**
	 *	Return clickable name (possibility with the pictogram)
	 *
	 *	@param		int		$withpicto		with pictogram
	 *	@param		string	$option			Where the link point to
	 *  @param      int     $showfullpath   0=Show ref only. 1=Show full path instead of Ref (this->fk_parent must be defined)
     *  @param	    int   	$notooltip		1=Disable tooltip
	 *	@return		string					String with URL
	 */
	public function getNomUrl($withpicto = 0, $option = '', $showfullpath = 0, $notooltip = 0)
	{
		global $conf, $langs, $hookmanager;
		$langs->load("stocks");

        if (!empty($conf->dol_no_mouse_hover)) $notooltip = 1; // Force disable tooltips

        if (!empty($conf->global->MAIN_OPTIMIZEFORTEXTBROWSER) && $withpicto) $withpicto = 0;

        $result = '';

        $label = '<u>'.$langs->trans("Warehouse").'</u>';
        $label .= '<br><b>'.$langs->trans('Ref').':</b> '.(empty($this->ref) ? (empty($this->label) ? $this->libelle : $this->label) : $this->ref);
        if (!empty($this->lieu)) {
            $label .= '<br><b>'.$langs->trans('LocationSummary').':</b> '.$this->lieu;
        }
        if (isset($this->statut)) {
            $label .= '<br><b>'.$langs->trans("Status").":</b> ".$this->getLibStatut(5);
        }

        $url = DOL_URL_ROOT.'/product/stock/card.php?id='.$this->id;

        $linkclose = '';
        if (empty($notooltip))
        {
            if (!empty($conf->global->MAIN_OPTIMIZEFORTEXTBROWSER))
            {
                $label = $langs->trans("Warehouse");
                $linkclose .= ' alt="'.dol_escape_htmltag($label, 1).'"';
            }
            $linkclose .= ' title="'.dol_escape_htmltag($label, 1).'"';
            $linkclose .= ' class="classfortooltip"';
        }

        $linkstart = '<a href="'.$url.'"';
        $linkstart .= $linkclose.'>';
        $linkend = '</a>';

        $result .= $linkstart;
        if ($withpicto) $result .= img_object(($notooltip ? '' : $label), ($this->picto ? $this->picto : 'generic'), ($notooltip ? (($withpicto != 2) ? 'class="paddingright"' : '') : 'class="'.(($withpicto != 2) ? 'paddingright ' : '').'classfortooltip"'), 0, 0, $notooltip ? 0 : 1);
        if ($withpicto != 2) $result .= ($showfullpath ? $this->get_full_arbo() : (empty($this->label) ? $this->libelle : $this->label));
        $result .= $linkend;

        global $action;
        $hookmanager->initHooks(array('warehousedao'));
        $parameters = array('id'=>$this->id, 'getnomurl'=>$result, 'withpicto' => $withpicto, 'option' => $option, 'showfullpath' => $showfullpath, 'notooltip'=> $notooltip);
        $reshook = $hookmanager->executeHooks('getNomUrl', $parameters, $this, $action); // Note that $action and $object may have been modified by some hooks
        if ($reshook > 0) {
            $result = $hookmanager->resPrint;
        } else {
            $result .= $hookmanager->resPrint;
        }

		return $result;
	}

	/**
     *  Initialise an instance with random values.
     *  Used to build previews or test instances.
     *	id must be 0 if object instance is a specimen.
     *
     *  @return	void
     */
    public function initAsSpecimen()
    {
        global $user, $langs, $conf, $mysoc;

        $now = dol_now();

        // Initialize parameters
        $this->id = 0;
        $this->label = 'WAREHOUSE SPECIMEN';
        $this->description = 'WAREHOUSE SPECIMEN '.dol_print_date($now, 'dayhourlog');
		$this->statut = 1;
        $this->specimen = 1;

		$this->lieu = 'Location test';
        $this->address = '21 jump street';
        $this->zip = '99999';
        $this->town = 'MyTown';
        $this->country_id = 1;
        $this->country_code = 'FR';
    }

    // phpcs:disable PEAR.NamingConventions.ValidFunctionName.ScopeNotCamelCaps
	/**
	 *	Return full path to current warehouse
	 *
	 *	@return		string	String full path to current warehouse separated by " >> "
	 */
	public function get_full_arbo()
	{
        // phpcs:enable
        global $user, $langs, $conf;

        $TArbo = array(empty($this->label) ? $this->libelle : $this->label);

        $protection = 100; // We limit depth of warehouses to 100

        $warehousetmp = new Entrepot($this->db);

        $parentid = $this->fk_parent; // If parent_id not defined on current object, we do not start consecutive searches of parents
        $i = 0;
        while ($parentid > 0 && $i < $protection)
        {
            $sql = 'SELECT fk_parent FROM '.MAIN_DB_PREFIX.'entrepot WHERE rowid = '.$parentid;
            $resql = $this->db->query($sql);
            if ($resql)
            {
                $objarbo = $this->db->fetch_object($resql);
                if ($objarbo)
                {
                	$warehousetmp->fetch($parentid);
                	$TArbo[] = $warehousetmp->label;
                 	$parentid = $objarbo->fk_parent;
                }
                else break;
            }
            else dol_print_error($this->db);

            $i++;
        }

        return implode(' >> ', array_reverse($TArbo));
	}

    // phpcs:disable PEAR.NamingConventions.ValidFunctionName.ScopeNotCamelCaps
	/**
	 * Return array of children warehouses ids from $id warehouse (recursive function)
	 *
	 * @param   int         $id					id parent warehouse
	 * @param   integer[]	$TChildWarehouses	array which will contain all children (param by reference)
	 * @return  integer[]   $TChildWarehouses	array which will contain all children
	 */
    public function get_children_warehouses($id, &$TChildWarehouses)
    {
        // phpcs:enable

		$sql = 'SELECT rowid
				FROM '.MAIN_DB_PREFIX.'entrepot
				WHERE fk_parent = '.$id;

		$resql = $this->db->query($sql);
		if ($resql) {
			while ($res = $this->db->fetch_object($resql)) {
				$TChildWarehouses[] = $res->rowid;
				$this->get_children_warehouses($res->rowid, $TChildWarehouses);
			}
		}

		return $TChildWarehouses;
    }

	/**
	 *	Create object on disk
	 *
	 *	@param     string		$modele			force le modele a utiliser ('' to not force)
	 * 	@param     Translate	$outputlangs	Object langs to use for output
	 *  @param     int			$hidedetails    Hide details of lines
	 *  @param     int			$hidedesc       Hide description
	 *  @param     int			$hideref        Hide ref
	 *  @return    int             				0 if KO, 1 if OK
	 */
	public function generateDocument($modele, $outputlangs = '', $hidedetails = 0, $hidedesc = 0, $hideref = 0)
	{
		global $conf, $user, $langs;

		$langs->load("stocks");

		if (!dol_strlen($modele)) {
			$modele = 'standard';

			if ($this->modelpdf) {
				$modele = $this->modelpdf;
			} elseif (!empty($conf->global->STOCK_ADDON_PDF)) {
				$modele = $conf->global->STOCK_ADDON_PDF;
			}
		}

		$modelpath = "core/modules/stock/doc/";

		return $this->commonGenerateDocument($modelpath, $modele, $outputlangs, $hidedetails, $hidedesc, $hideref);
	}

	/**
	 * Sets object to supplied categories.
	 *
	 * Deletes object from existing categories not supplied.
	 * Adds it to non existing supplied categories.
	 * Existing categories are left untouch.
	 *
	 * @param int[]|int $categories Category or categories IDs
	 * @return void
	 */
	public function setCategories($categories)
    {
    	$type_categ = Categorie::TYPE_WAREHOUSE;

    	// Handle single category
		if (!is_array($categories)) {
			$categories = array($categories);
		}

		// Get current categories
		require_once DOL_DOCUMENT_ROOT.'/categories/class/categorie.class.php';
		$c = new Categorie($this->db);
		$existing = $c->containing($this->id, $type_categ, 'id');

		// Diff
		if (is_array($existing)) {
			$to_del = array_diff($existing, $categories);
			$to_add = array_diff($categories, $existing);
		} else {
			$to_del = array(); // Nothing to delete
			$to_add = $categories;
		}

		// Process
		foreach ($to_del as $del) {
			if ($c->fetch($del) > 0) {
				$c->del_type($this, $type_categ);
			}
		}
		foreach ($to_add as $add) {
			if ($c->fetch($add) > 0) {
				$c->add_type($this, $type_categ);
			}
		}

		return;
	}
}<|MERGE_RESOLUTION|>--- conflicted
+++ resolved
@@ -456,12 +456,8 @@
 			return -1;
 		}
 
-<<<<<<< HEAD
 		$sql  = "SELECT rowid, fk_parent, ref as label, description, statut, lieu, address, zip, town, fk_pays as country_id, phone, fax";
-=======
-		$sql  = "SELECT rowid, fk_parent, ref as label, description, statut, lieu, address, zip, town, fk_pays as country_id";
-		$sql .= " , entity";
->>>>>>> db9fc264
+		$sql .= ", entity";
 		$sql .= " FROM ".MAIN_DB_PREFIX."entrepot";
 		if ($id)
 		{
