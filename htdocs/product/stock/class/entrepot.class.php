<?php
/* Copyright (C) 2003-2006 Rodolphe Quiedeville <rodolphe@quiedeville.org>
 * Copyright (C) 2004-2010 Laurent Destailleur  <eldy@users.sourceforge.net>
 * Copyright (C) 2005-2008 Regis Houssin        <regis.houssin@capnetworks.com>
 * Copyright (C) 2011	   Juanjo Menent        <jmenent@2byte.es>
 * Copyright (C) 2016	   Francis Appels       <francis.appels@yahoo.com>
 *
 * This program is free software; you can redistribute it and/or modify
 * it under the terms of the GNU General Public License as published by
 * the Free Software Foundation; either version 3 of the License, or
 * (at your option) any later version.
 *
 * This program is distributed in the hope that it will be useful,
 * but WITHOUT ANY WARRANTY; without even the implied warranty of
 * MERCHANTABILITY or FITNESS FOR A PARTICULAR PURPOSE.  See the
 * GNU General Public License for more details.
 *
 * You should have received a copy of the GNU General Public License
 * along with this program. If not, see <http://www.gnu.org/licenses/>.
 */

/**
 *  \file       htdocs/product/stock/class/entrepot.class.php
 *  \ingroup    stock
 *  \brief      Fichier de la classe de gestion des entrepots
 */

require_once DOL_DOCUMENT_ROOT.'/core/class/commonobject.class.php';


/**
 *  Class to manage warehouses
 */
class Entrepot extends CommonObject
{
	public $element='stock';
	public $table_element='entrepot';
	
	/**
	 * Warehouse closed, inactive
	 */
	const STATUS_CLOSED = 0;
	
	/**
	 * Warehouse open and operations for customer shipping, supplier dispatch, internal stock transfers/corrections allowed.
	 */
	const STATUS_OPEN_ALL = 1;
	
	/**
	 * Warehouse open and operations for stock transfers/corrections allowed (not for customer shipping and supplier dispatch).
	 */
	const STATUS_OPEN_INTERNAL = 2;
	
	/**
	 * Warehouse open and operations for customer shipping and internal stock transfers/corrections allowed (not for supplier dispatch).
	 */
	const STATUS_OPEN_SHIPPING = 3;
	
	/**
	 * Warehouse open and operations for supplier dispatch internal stock transfers/corrections allowed (not for customer shipping).
	 */
	const STATUS_OPEN_DISPATCH = 4;
	

	var $libelle;
	var $description;
	var $statut;
	var $lieu;
	var $address;
	//! Code Postal
	var $zip;
	var $town;
<<<<<<< HEAD


=======
	
	// List of short language codes for status
	var $statuts = array();
	
>>>>>>> 3f5d67d4
	/**
	 *  Constructor
	 *
	 *  @param      DoliDB		$db      Database handler
	 */
	function __construct($db)
	{
		global $conf;
		$this->db = $db;

		$this->statuts[self::STATUS_CLOSED] = 'Closed2';
		if ($conf->global->ENTREPOT_EXTRA_STATUS)
		{
			$this->statuts[self::STATUS_OPEN_ALL] = 'OpenAll';
			$this->statuts[self::STATUS_OPEN_INTERNAL] = 'OpenInternal';
			$this->statuts[self::STATUS_OPEN_SHIPPING] = 'OpenShipping';
			$this->statuts[self::STATUS_OPEN_DISPATCH] = 'OpenDispatch';
		}
		else
		{
			$this->statuts[self::STATUS_OPEN_ALL] = 'Opened';
		}
		
	}

	/**
	 *	Creation d'un entrepot en base
	 *
	 *	@param		User	$user       Object user that create the warehouse
	 *	@return		int					>0 if OK, =<0 if KO
	 */
	function create($user)
	{
		global $conf;

		// Si libelle non defini, erreur
		if ($this->libelle == '')
		{
			$this->error = "ErrorFieldRequired";
			return 0;
		}

		$now=dol_now();

		$this->db->begin();

		$sql = "INSERT INTO ".MAIN_DB_PREFIX."entrepot (entity, datec, fk_user_author, label)";
		$sql .= " VALUES (".$conf->entity.",'".$this->db->idate($now)."',".$user->id.",'".$this->db->escape($this->libelle)."')";

		dol_syslog(get_class($this)."::create", LOG_DEBUG);
		$result=$this->db->query($sql);
		if ($result)
		{
			$id = $this->db->last_insert_id(MAIN_DB_PREFIX."entrepot");
			if ($id > 0)
			{
				$this->id = $id;

				if ($this->update($id, $user) > 0)
				{
					$this->db->commit();
					return $id;
				}
				else
				{
					dol_syslog(get_class($this)."::create return -3");
					$this->db->rollback();
					return -3;
				}
			}
			else {
				$this->error="Failed to get insert id";
				dol_syslog(get_class($this)."::create return -2");
				return -2;
			}
		}
		else
		{
			$this->error=$this->db->error();
			dol_syslog(get_class($this)."::create Error ".$this->db->error());
			$this->db->rollback();
			return -1;
		}

	}

	/**
	 *	Update properties of a warehouse
	 *
	 *	@param		int		$id     id of warehouse to modify
	 *	@param      User	$user	User object
	 *	@return		int				>0 if OK, <0 if KO
	 */
	function update($id, $user)
	{
		$this->libelle=trim($this->libelle);
		$this->description=trim($this->description);

		$this->lieu=trim($this->lieu);

		$this->address=trim($this->address);
	        $this->zip=trim($this->zip);
        	$this->town=trim($this->town);
		$this->country_id=($this->country_id > 0 ? $this->country_id : $this->country_id);

		$sql = "UPDATE ".MAIN_DB_PREFIX."entrepot ";
		$sql .= " SET label = '" . $this->db->escape($this->libelle) ."'";
		$sql .= ", description = '" . $this->db->escape($this->description) ."'";
		$sql .= ", statut = " . $this->statut;
		$sql .= ", lieu = '" . $this->db->escape($this->lieu) ."'";
		$sql .= ", address = '" . $this->db->escape($this->address) ."'";
		$sql .= ", zip = '" . $this->db->escape($this->zip) ."'";
		$sql .= ", town = '" . $this->db->escape($this->town) ."'";
		$sql .= ", fk_pays = " . $this->country_id;
		$sql .= " WHERE rowid = " . $id;

		$this->db->begin();

		dol_syslog(get_class($this)."::update", LOG_DEBUG);
		$resql=$this->db->query($sql);
		if ($resql)
		{
			$this->db->commit();
			return 1;
		}
		else
		{
			$this->db->rollback();
			$this->error=$this->db->lasterror();
			return -1;
		}
	}


	/**
	 *	Delete a warehouse
	 *
	 *	@param		User	$user		Object user that made deletion
	 *	@return		int					<0 if KO, >0 if OK
	 */
	function delete($user)
	{
		$this->db->begin();

		$sql = "DELETE FROM ".MAIN_DB_PREFIX."stock_mouvement";
		$sql.= " WHERE fk_entrepot = " . $this->id;
		dol_syslog(get_class($this)."::delete", LOG_DEBUG);
		$resql1=$this->db->query($sql);

		$sql = "DELETE FROM ".MAIN_DB_PREFIX."product_stock";
		$sql.= " WHERE fk_entrepot = " . $this->id;
		dol_syslog(get_class($this)."::delete", LOG_DEBUG);
		$resql2=$this->db->query($sql);

		if ($resql1 && $resql2)
		{
			$sql = "DELETE FROM ".MAIN_DB_PREFIX."entrepot";
			$sql.= " WHERE rowid = " . $this->id;

			dol_syslog(get_class($this)."::delete", LOG_DEBUG);
			$resql1=$this->db->query($sql);

			// Update denormalized fields because we change content of produt_stock. Warning: Do not use "SET p.stock", does not works with pgsql
			$sql = "UPDATE ".MAIN_DB_PREFIX."product as p SET stock = (SELECT SUM(ps.reel) FROM ".MAIN_DB_PREFIX."product_stock as ps WHERE ps.fk_product = p.rowid)";

			dol_syslog(get_class($this)."::delete", LOG_DEBUG);
			$resql2=$this->db->query($sql);

			if ($resql1 && $resql2)
			{
				$this->db->commit();
				return 1;
			}
			else
			{
				$this->db->rollback();
				$this->error=$this->db->lasterror();
				return -2;
			}
		}
		else
		{
			$this->db->rollback();
			$this->error=$this->db->lasterror();
			return -1;
		}

	}


	/**
	 *	Load warehouse data
	 *
	 *	@param		int		$id     Warehouse id
	 *	@param		string	$ref	Warehouse label
	 *	@return		int				>0 if OK, <0 if KO
	 */
	function fetch($id, $ref='')
	{
		global $conf;

		$sql  = "SELECT rowid, label, description, statut, lieu, address, zip, town, fk_pays as country_id";
		$sql .= " FROM ".MAIN_DB_PREFIX."entrepot";

		if ($id)
		{
			$sql.= " WHERE rowid = '".$id."'";
		}

		else
		{
			$sql.= " WHERE entity = " .$conf->entity;
			if ($ref) $sql.= " AND label = '".$this->db->escape($ref)."'";
		}

		dol_syslog(get_class($this)."::fetch", LOG_DEBUG);
		$result = $this->db->query($sql);
		if ($result)
		{
			if ($this->db->num_rows($result) > 0)
			{
				$obj=$this->db->fetch_object($result);

				$this->id             = $obj->rowid;
				$this->ref            = $obj->rowid;
				$this->libelle        = $obj->label;
				$this->description    = $obj->description;
				$this->statut         = $obj->statut;
				$this->lieu           = $obj->lieu;
				$this->address        = $obj->address;
				$this->zip            = $obj->zip;
				$this->town           = $obj->town;
				$this->country_id     = $obj->country_id;

				include_once DOL_DOCUMENT_ROOT.'/core/lib/company.lib.php';
	            $tmp=getCountry($this->country_id,'all');
				$this->country=$tmp['label'];
				$this->country_code=$tmp['code'];

				return 1;
			}
			else
			{
				return 0;
			}
		}
		else
		{
			$this->error=$this->db->error();
			return -1;
		}
	}


	/**
	 * 	Load warehouse info data
	 *
	 *  @param	int		$id      warehouse id
	 *  @return	void
	 */
	function info($id)
	{
		$sql = "SELECT e.rowid, e.datec, e.tms as datem, e.fk_user_author";
		$sql.= " FROM ".MAIN_DB_PREFIX."entrepot as e";
		$sql.= " WHERE e.rowid = ".$id;

		dol_syslog(get_class($this)."::info", LOG_DEBUG);
		$result=$this->db->query($sql);
		if ($result)
		{
			if ($this->db->num_rows($result))
			{
				$obj = $this->db->fetch_object($result);

				$this->id = $obj->rowid;

				if ($obj->fk_user_author) {
					$cuser = new User($this->db);
					$cuser->fetch($obj->fk_user_author);
					$this->user_creation     = $cuser;
				}

				if ($obj->fk_user_valid) {
					$vuser = new User($this->db);
					$vuser->fetch($obj->fk_user_valid);
					$this->user_validation = $vuser;
				}

				$this->date_creation     = $this->db->jdate($obj->datec);
				$this->date_modification = $this->db->jdate($obj->datem);

			}

			$this->db->free($result);

		}
		else
		{
	        dol_print_error($this->db);
		}
	}


	/**
	 *  Return list of all warehouses
	 *
	 *	@param	int		$status		Status
	 * 	@return array				Array list of warehouses
	 */
	function list_array($status=1)
	{
		$liste = array();

		$sql = "SELECT rowid, label";
		$sql.= " FROM ".MAIN_DB_PREFIX."entrepot";
		$sql.= " WHERE entity IN (".getEntity('stock', 1).")";
		$sql.= " AND statut = ".$status;

		$result = $this->db->query($sql);
		$i = 0;
		$num = $this->db->num_rows($result);
		if ( $result )
		{
			while ($i < $num)
			{
				$row = $this->db->fetch_row($result);
				$liste[$row[0]] = $row[1];
				$i++;
			}
			$this->db->free($result);
		}
		return $liste;
	}

	/**
	 *	Return number of unique different product into a warehosue
	 *
	 * 	@return		Array		Array('nb'=>Nb, 'value'=>Value)
	 */
	function nb_different_products()
	{
		$ret=array();

		$sql = "SELECT count(distinct p.rowid) as nb";
		$sql.= " FROM ".MAIN_DB_PREFIX."product_stock as ps";
		$sql.= ", ".MAIN_DB_PREFIX."product as p";
		$sql.= " WHERE ps.fk_entrepot = ".$this->id;
		$sql.= " AND ps.fk_product = p.rowid";

		//print $sql;
		$result = $this->db->query($sql);
		if ($result)
		{
			$obj = $this->db->fetch_object($result);
			$ret['nb']=$obj->nb;
			$this->db->free($result);
		}
		else
		{
			$this->error=$this->db->lasterror();
			return -1;
		}

		return $ret;
	}

	/**
	 *	Return stock and value of warehosue
	 *
	 * 	@return		Array		Array('nb'=>Nb, 'value'=>Value)
	 */
	function nb_products()
	{
		$ret=array();

		$sql = "SELECT sum(ps.reel) as nb, sum(ps.reel * p.pmp) as value";
		$sql.= " FROM ".MAIN_DB_PREFIX."product_stock as ps";
		$sql.= ", ".MAIN_DB_PREFIX."product as p";
		$sql.= " WHERE ps.fk_entrepot = ".$this->id;
		$sql.= " AND ps.fk_product = p.rowid";

		//print $sql;
		$result = $this->db->query($sql);
		if ($result)
		{
			$obj = $this->db->fetch_object($result);
			$ret['nb']=$obj->nb;
			$ret['value']=$obj->value;
			$this->db->free($result);
		}
		else
		{
			$this->error=$this->db->lasterror();
			return -1;
		}

		return $ret;
	}

	/**
	 *	Return label of status of object
	 *
	 *	@param      int		$mode       0=long label, 1=short label, 2=Picto + short label, 3=Picto, 4=Picto + long label, 5=Short label + Picto
	 *	@return     string      		Label of status
	 */
	function getLibStatut($mode=0)
	{
		return $this->LibStatut($this->statut,$mode);
	}

	/**
	 *	Return label of a given status
	 *
	 *	@param	int		$statut     Status
	 *	@param  int		$mode       0=long label, 1=short label, 2=Picto + short label, 3=Picto, 4=Picto + long label, 5=Short label + Picto
	 *	@return string      		Label of status
	 */
	function LibStatut($statut,$mode=0)
	{
		global $langs;
		
		$langs->load('stocks');
		
		$picto = 'statut5';
		$label = $langs->trans($this->statuts[$statut]);
		

		if ($mode == 0)
		{
			return $label;
		}
		if ($mode == 1)
		{
			return $label;
		}
		if ($mode == 2)
		{
			if ($statut > 0) $picto = 'statut4';
			return img_picto($label, $picto).' '.$label;
		}
		if ($mode == 3)
		{
			if ($statut > 0) $picto = 'statut4';
			return img_picto($label, $picto).' '.$label;
		}
		if ($mode == 4)
		{
			if ($statut > 0) $picto = 'statut4';
			return img_picto($label, $picto).' '.$label;
		}
		if ($mode == 5)
		{
			if ($statut > 0) $picto = 'statut4';
			return $label.' '.img_picto($label, $picto);
		}
	}


	/**
	 *	Return clickable name (possibility with the pictogram)
	 *
	 *	@param		int		$withpicto		with pictogram
	 *	@param		string	$option			What point the link
	 *	@return		string					String with URL
	 */
	function getNomUrl($withpicto=0,$option='')
	{
		global $langs;
		$langs->load("stocks");

		$result='';
        $label = '<u>' . $langs->trans("ShowWarehouse").'</u>';
        $label.= '<br><b>' . $langs->trans('Ref') . ':</b> ' . (empty($this->label)?$this->libelle:$this->label);
        if (! empty($this->lieu))
            $label.= '<br><b>' . $langs->trans('LocationSummary').':</b> '.$this->lieu;

        $link='<a href="'.DOL_URL_ROOT.'/product/stock/card.php?id='.$this->id.'" title="'.dol_escape_htmltag($label, 1).'" class="classfortooltip">';
        $linkend='</a>';

        if ($withpicto) $result.=($link.img_object($label, 'stock', 'class="classfortooltip"').$linkend.' ');
		$result.=$link.(empty($this->label)?$this->libelle:$this->label).$linkend;
		return $result;
	}

	/**
     *  Initialise an instance with random values.
     *  Used to build previews or test instances.
     *	id must be 0 if object instance is a specimen.
     *
     *  @return	void
     */
    function initAsSpecimen()
    {
        global $user,$langs,$conf,$mysoc;

        $now=dol_now();

        // Initialize parameters
        $this->id=0;
        $this->libelle = 'WAREHOUSE SPECIMEN';
        $this->description = 'WAREHOUSE SPECIMEN '.dol_print_date($now,'dayhourlog');
		$this->statut=1;
        $this->specimen=1;

		$this->lieu='Location test';
        $this->address='21 jump street';
        $this->zip='99999';
        $this->town='MyTown';
        $this->country_id=1;
        $this->country_code='FR';
    }
}<|MERGE_RESOLUTION|>--- conflicted
+++ resolved
@@ -70,15 +70,10 @@
 	//! Code Postal
 	var $zip;
 	var $town;
-<<<<<<< HEAD
-
-
-=======
 	
 	// List of short language codes for status
 	var $statuts = array();
 	
->>>>>>> 3f5d67d4
 	/**
 	 *  Constructor
 	 *
