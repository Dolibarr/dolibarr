<?php
/* Copyright (C) 2003-2006 Rodolphe Quiedeville <rodolphe@quiedeville.org>
 * Copyright (C) 2004-2010 Laurent Destailleur  <eldy@users.sourceforge.net>
 * Copyright (C) 2005-2008 Regis Houssin        <regis.houssin@inodbox.com>
 * Copyright (C) 2011	   Juanjo Menent        <jmenent@2byte.es>
 * Copyright (C) 2016	   Francis Appels       <francis.appels@yahoo.com>
 * Copyright (C) 2019-2020  Frédéric France         <frederic.france@netlogic.fr>
 *
 * This program is free software; you can redistribute it and/or modify
 * it under the terms of the GNU General Public License as published by
 * the Free Software Foundation; either version 3 of the License, or
 * (at your option) any later version.
 *
 * This program is distributed in the hope that it will be useful,
 * but WITHOUT ANY WARRANTY; without even the implied warranty of
 * MERCHANTABILITY or FITNESS FOR A PARTICULAR PURPOSE.  See the
 * GNU General Public License for more details.
 *
 * You should have received a copy of the GNU General Public License
 * along with this program. If not, see <https://www.gnu.org/licenses/>.
 */

/**
 *  \file       htdocs/product/stock/class/entrepot.class.php
 *  \ingroup    stock
 *  \brief      Fichier de la classe de gestion des entrepots
 */

require_once DOL_DOCUMENT_ROOT.'/core/class/commonobject.class.php';


/**
 *  Class to manage warehouses
 */
class Entrepot extends CommonObject
{
	/**
	 * @var string ID to identify managed object
	 */
	public $element = 'stock';

	/**
	 * @var string Name of table without prefix where object is stored
	 */
	public $table_element = 'entrepot';

	/**
	 * @var string String with name of icon for myobject. Must be the part after the 'object_' into object_myobject.png
	 */
	public $picto = 'stock';

	/**
	 * @var int 0=No test on entity, 1=Test with field entity, 2=Test with link by societe
	 */
	public $ismultientitymanaged = 1;

	/**
	 * @var string	Label
	 * @deprecated
	 * @see $label
	 */
	public $libelle;

	/**
	 * @var string  Label
	 */
	public $label;

	/**
	 * @var string description
	 */
	public $description;

	public $statut;

	/**
	 * @var string Place
	 */
	public $lieu;

	/**
	 * @var string Address
	 */
	public $address;

	/**
	 * @var string Zipcode
	 */
	public $zip;

	/**
	 * @var string Town
	 */
	public $town;

	/**
	 * @var string Phone
	 */
	public $phone;

	/**
	 * @var string Fax
	 */
	public $fax;

	/**
	 * @var int ID of parent
	 */
	public $fk_parent;

	/**
	 * @var int ID of project
	 */
	public $fk_project;

	/**
	 * @var array List of short language codes for status
	 */
	public $statuts = array();

	/**
	 * @var array  Array with all fields and their property. Do not use it as a static var. It may be modified by constructor.
	 */
	public $fields = array(
		'rowid' =>array('type'=>'integer', 'label'=>'ID', 'enabled'=>1, 'visible'=>0, 'notnull'=>1, 'position'=>10),
		'entity' =>array('type'=>'integer', 'label'=>'Entity', 'enabled'=>1, 'visible'=>0, 'default'=>1, 'notnull'=>1, 'index'=>1, 'position'=>15),
		'ref' =>array('type'=>'varchar(255)', 'label'=>'Ref', 'enabled'=>1, 'visible'=>1, 'showoncombobox'=>1, 'position'=>25, 'searchall'=>1),
		'entity' =>array('type'=>'integer', 'label'=>'Entity', 'enabled'=>1, 'visible'=>0, 'notnull'=>1, 'position'=>30),
		'description' =>array('type'=>'text', 'label'=>'Description', 'enabled'=>1, 'visible'=>-2, 'position'=>35, 'searchall'=>1),
		'lieu' =>array('type'=>'varchar(64)', 'label'=>'LocationSummary', 'enabled'=>1, 'visible'=>1, 'position'=>40, 'showoncombobox'=>2, 'searchall'=>1),
		'fk_parent' =>array('type'=>'integer:Entrepot:product/stock/class/entrepot.class.php:1:statut=1 AND entity IN (__SHARED_ENTITIES__)', 'label'=>'ParentWarehouse', 'enabled'=>1, 'visible'=>-2, 'position'=>41),
		'fk_project' =>array('type'=>'integer:Project:projet/class/project.class.php:1:fk_statut=1', 'label'=>'Project', 'enabled'=>1, 'visible'=>-1, 'position'=>25),
		'address' =>array('type'=>'varchar(255)', 'label'=>'Address', 'enabled'=>1, 'visible'=>-2, 'position'=>45, 'searchall'=>1),
		'zip' =>array('type'=>'varchar(10)', 'label'=>'Zip', 'enabled'=>1, 'visible'=>-2, 'position'=>50, 'searchall'=>1),
		'town' =>array('type'=>'varchar(50)', 'label'=>'Town', 'enabled'=>1, 'visible'=>-2, 'position'=>55, 'searchall'=>1),
		'fk_departement' =>array('type'=>'sellist:c_departements:label:rowid::active=1', 'label'=>'State', 'enabled'=>1, 'visible'=>0, 'position'=>60),
		'fk_pays' =>array('type'=>'sellist:c_country:label:rowid::active=1', 'label'=>'Country', 'enabled'=>1, 'visible'=>-2, 'position'=>65),
		'phone' =>array('type'=>'varchar(20)', 'label'=>'Phone', 'enabled'=>1, 'visible'=>-2, 'position'=>70, 'searchall'=>1),
		'fax' =>array('type'=>'varchar(20)', 'label'=>'Fax', 'enabled'=>1, 'visible'=>-2, 'position'=>75, 'searchall'=>1),
		//'fk_user_author' =>array('type'=>'integer', 'label'=>'Fk user author', 'enabled'=>1, 'visible'=>-2, 'position'=>82),
		'datec' =>array('type'=>'datetime', 'label'=>'DateCreation', 'enabled'=>1, 'visible'=>-2, 'position'=>300),
		'tms' =>array('type'=>'timestamp', 'label'=>'DateModification', 'enabled'=>1, 'visible'=>-2, 'notnull'=>1, 'position'=>301),
		//'import_key' =>array('type'=>'varchar(14)', 'label'=>'ImportId', 'enabled'=>1, 'visible'=>-2, 'position'=>1000),
		//'model_pdf' =>array('type'=>'varchar(255)', 'label'=>'ModelPDF', 'enabled'=>1, 'visible'=>0, 'position'=>1010),
		'statut' =>array('type'=>'tinyint(4)', 'label'=>'Status', 'enabled'=>1, 'visible'=>1, 'position'=>500),
	);

	/**
	 * Warehouse closed, inactive
	 */
	const STATUS_CLOSED = 0;

	/**
	 * Warehouse open and operations for customer shipping, supplier dispatch, internal stock transfers/corrections allowed.
	 */
	const STATUS_OPEN_ALL = 1;

	/**
	 * Warehouse open and operations for stock transfers/corrections allowed (not for customer shipping and supplier dispatch).
	 */
	const STATUS_OPEN_INTERNAL = 2;


	/**
	 *  Constructor
	 *
	 *  @param      DoliDB		$db      Database handler
	 */
	public function __construct($db)
	{
		global $conf;
		$this->db = $db;

		$this->statuts[self::STATUS_CLOSED] = 'Closed2';
		if (!empty($conf->global->ENTREPOT_EXTRA_STATUS)) {
			$this->statuts[self::STATUS_OPEN_ALL] = 'OpenAnyMovement';
			$this->statuts[self::STATUS_OPEN_INTERNAL] = 'OpenInternal';
		} else {
			$this->statuts[self::STATUS_OPEN_ALL] = 'Opened';
		}
	}

	/**
	 *	Creation d'un entrepot en base
	 *
	 *	@param		User	$user       Object user that create the warehouse
	 *	@return		int					>0 if OK, =<0 if KO
	 */
	public function create($user)
	{
		global $conf;

		$error = 0;

		$this->label = trim(!empty($this->label) ? $this->label : $this->libelle);

		// Error if label not defined
		if ($this->label == '') {
			$this->error = "ErrorFieldRequired";
			return 0;
		}

		$now = dol_now();

		$this->db->begin();

		$sql = "INSERT INTO ".$this->db->prefix()."entrepot (ref, entity, datec, fk_user_author, fk_parent, fk_project)";
		$sql .= " VALUES ('".$this->db->escape($this->label)."', ".((int) $conf->entity).", '".$this->db->idate($now)."', ".((int) $user->id).", ".($this->fk_parent > 0 ? ((int) $this->fk_parent) : "NULL").", ".($this->fk_project > 0 ? ((int) $this->fk_project) : "NULL").")";

		dol_syslog(get_class($this)."::create", LOG_DEBUG);
		$result = $this->db->query($sql);
		if ($result) {
			$id = $this->db->last_insert_id($this->db->prefix()."entrepot");
			if ($id > 0) {
				$this->id = $id;

				if (!$error) {
					$result = $this->update($id, $user);
					if ($result <= 0) {
						$error++;
					}
				}

				// Actions on extra fields
				if (!$error) {
					if (!$error) {
						$result = $this->insertExtraFields();
						if ($result < 0) {
							$error++;
						}
					}
				}

				if (!$error) {
					$this->db->commit();
					return $id;
				} else {
					dol_syslog(get_class($this)."::create return -3");
					$this->db->rollback();
					return -3;
				}
			} else {
				$this->error = "Failed to get insert id";
				dol_syslog(get_class($this)."::create return -2");
				return -2;
			}
		} else {
			$this->error = $this->db->error();
			dol_syslog(get_class($this)."::create Error ".$this->db->error());
			$this->db->rollback();
			return -1;
		}
	}

	/**
	 *	Update properties of a warehouse
	 *
	 *	@param		int		$id     id of warehouse to modify
	 *	@param      User	$user	User object
	 *	@return		int				>0 if OK, <0 if KO
	 */
	public function update($id, $user)
	{
		global $conf;

		$error = 0;

		if (empty($id)) {
			$id = $this->id;
		}
		if (empty($this->label)) {
			$this->label = $this->libelle; // For backward compatibility
		}

		// Check if new parent is already a child of current warehouse
		if (!empty($this->fk_parent)) {
			$TChildWarehouses = array($id);
			$TChildWarehouses = $this->get_children_warehouses($this->id, $TChildWarehouses);
			if (in_array($this->fk_parent, $TChildWarehouses)) {
				$this->error = 'ErrorCannotAddThisParentWarehouse';
				return -2;
			}
		}

		$this->label = trim(!empty($this->label) ? $this->label : $this->libelle);

		$this->description = trim($this->description);

		$this->lieu = trim($this->lieu);

		$this->address = trim($this->address);
		$this->zip = trim($this->zip);
		$this->town = trim($this->town);
		$this->country_id = ($this->country_id > 0 ? $this->country_id : 0);

		$sql = "UPDATE ".$this->db->prefix()."entrepot";
		$sql .= " SET ref = '".$this->db->escape($this->label)."'";
		$sql .= ", fk_parent = ".(($this->fk_parent > 0) ? $this->fk_parent : "NULL");
		$sql .= ", fk_project = ".(($this->fk_project > 0) ? $this->fk_project : "NULL");
		$sql .= ", description = '".$this->db->escape($this->description)."'";
		$sql .= ", statut = ".((int) $this->statut);
		$sql .= ", lieu = '".$this->db->escape($this->lieu)."'";
		$sql .= ", address = '".$this->db->escape($this->address)."'";
		$sql .= ", zip = '".$this->db->escape($this->zip)."'";
		$sql .= ", town = '".$this->db->escape($this->town)."'";
		$sql .= ", fk_pays = ".((int) $this->country_id);
		$sql .= ", phone = '".$this->db->escape($this->phone)."'";
		$sql .= ", fax = '".$this->db->escape($this->fax)."'";
		$sql .= " WHERE rowid = ".((int) $id);

		$this->db->begin();

		dol_syslog(get_class($this)."::update", LOG_DEBUG);
		$resql = $this->db->query($sql);

		if (!$resql) {
			$error++;
			$this->errors[] = "Error ".$this->db->lasterror();
		}

		if (!$error) {
			$result = $this->insertExtraFields();
			if ($result < 0) {
				$error++;
			}
		}

		if (!$error) {
			$this->db->commit();
			return 1;
		} else {
			$this->db->rollback();
			$this->error = $this->db->lasterror();
			return -1;
		}
	}


	/**
	 *	Delete a warehouse
	 *
	 *	@param		User	$user		   Object user that made deletion
	 *  @param      int     $notrigger     1=No trigger
	 *	@return		int					   <0 if KO, >0 if OK
	 */
	public function delete($user, $notrigger = 0)
	{
		global $conf;

		$error = 0;

		dol_syslog(get_class($this)."::delete id=".$this->id, LOG_DEBUG);

		$this->db->begin();

		if (!$error && empty($notrigger)) {
			// Call trigger
			$result = $this->call_trigger('WAREHOUSE_DELETE', $user);
			if ($result < 0) {
				$error++;
			}
			// End call triggers
		}

		$elements = array('stock_mouvement', 'product_stock', 'product_warehouse_properties');
		foreach ($elements as $table) {
			if (!$error) {
				$sql = "DELETE FROM ".$this->db->prefix().$table;
				$sql .= " WHERE fk_entrepot = ".((int) $this->id);

				$result = $this->db->query($sql);
				if (!$result) {
					$error++;
					$this->errors[] = $this->db->lasterror();
				}
			}
		}

		// Removed extrafields
		if (!$error) {
			if (!$error) {
				$result = $this->deleteExtraFields();
				if ($result < 0) {
					$error++;
					dol_syslog(get_class($this)."::delete Error ".$this->error, LOG_ERR);
				}
			}
		}

		if (!$error) {
			$sql = "DELETE FROM ".$this->db->prefix()."entrepot";
			$sql .= " WHERE rowid = ".((int) $this->id);
			$resql1 = $this->db->query($sql);
			if (!$resql1) {
				$error++;
				$this->errors[] = $this->db->lasterror();
				dol_syslog(get_class($this)."::delete Error ".$this->db->lasterror(), LOG_ERR);
			}
		}

		if (!$error) {
			// Update denormalized fields because we change content of produt_stock. Warning: Do not use "SET p.stock", does not works with pgsql
			$sql = "UPDATE ".$this->db->prefix()."product as p SET stock = (SELECT SUM(ps.reel) FROM ".$this->db->prefix()."product_stock as ps WHERE ps.fk_product = p.rowid)";
			$resql2 = $this->db->query($sql);
			if (!$resql2) {
				$error++;
				$this->errors[] = $this->db->lasterror();
				dol_syslog(get_class($this)."::delete Error ".$this->db->lasterror(), LOG_ERR);
			}
		}

		if (!$error) {
			$this->db->commit();
			return 1;
		} else {
			$this->db->rollback();
			return -1;
		}
	}


	/**
	 *	Load warehouse data
	 *
	 *	@param		int		$id     Warehouse id
	 *	@param		string	$ref	Warehouse label
	 *	@return		int				>0 if OK, <0 if KO
	 */
	public function fetch($id, $ref = '')
	{
		global $conf;

		dol_syslog(get_class($this)."::fetch id=".$id." ref=".$ref);

		// Check parameters
		if (!$id && !$ref) {
			$this->error = 'ErrorWrongParameters';
			dol_syslog(get_class($this)."::fetch ".$this->error);
			return -1;
		}

		$sql  = "SELECT rowid, entity, fk_parent, fk_project, ref as label, description, statut, lieu, address, zip, town, fk_pays as country_id, phone, fax,";
		$sql .= " model_pdf, import_key";
		$sql .= " FROM ".$this->db->prefix()."entrepot";
		if ($id) {
			$sql .= " WHERE rowid = ".((int) $id);
		} else {
			$sql .= " WHERE entity IN (".getEntity('stock').")";
			if ($ref) {
				$sql .= " AND ref = '".$this->db->escape($ref)."'";
			}
		}

		$result = $this->db->query($sql);
		if ($result) {
			if ($this->db->num_rows($result) > 0) {
				$obj = $this->db->fetch_object($result);

				$this->id             = $obj->rowid;
				$this->entity         = $obj->entity;
				$this->fk_parent      = $obj->fk_parent;
				$this->fk_project     = $obj->fk_project;
				$this->ref            = $obj->label;
				$this->label          = $obj->label;
				$this->libelle        = $obj->label; // deprecated
				$this->description    = $obj->description;
				$this->statut         = $obj->statut;
				$this->lieu           = $obj->lieu;
				$this->address        = $obj->address;
				$this->zip            = $obj->zip;
				$this->town           = $obj->town;
				$this->country_id     = $obj->country_id;
				$this->phone          = $obj->phone;
				$this->fax            = $obj->fax;

				$this->model_pdf      = $obj->model_pdf;
				$this->import_key     = $obj->import_key;

				// Retrieve all extrafield
				// fetch optionals attributes and labels
				$this->fetch_optionals();

				include_once DOL_DOCUMENT_ROOT.'/core/lib/company.lib.php';
				$tmp = getCountry($this->country_id, 'all');
				$this->country = $tmp['label'];
				$this->country_code = $tmp['code'];

				return 1;
			} else {
				$this->error = "Record Not Found";
				return 0;
			}
		} else {
			$this->error = $this->db->error();
			return -1;
		}
	}


	/**
	 * 	Load warehouse info data
	 *
	 *  @param	int		$id      warehouse id
	 *  @return	void
	 */
	public function info($id)
	{
		$sql = "SELECT e.rowid, e.datec, e.tms as datem, e.fk_user_author";
<<<<<<< HEAD
		$sql .= " FROM ".MAIN_DB_PREFIX."entrepot as e";
=======
		$sql .= " FROM ".$this->db->prefix()."entrepot as e";
>>>>>>> 95dc2558
		$sql .= " WHERE e.rowid = ".((int) $id);

		dol_syslog(get_class($this)."::info", LOG_DEBUG);
		$result = $this->db->query($sql);
		if ($result) {
			if ($this->db->num_rows($result)) {
				$obj = $this->db->fetch_object($result);

				$this->id = $obj->rowid;

				if ($obj->fk_user_author) {
					$cuser = new User($this->db);
					$cuser->fetch($obj->fk_user_author);
					$this->user_creation = $cuser;
				}

				if ($obj->fk_user_valid) {
					$vuser = new User($this->db);
					$vuser->fetch($obj->fk_user_valid);
					$this->user_validation = $vuser;
				}

				$this->date_creation     = $this->db->jdate($obj->datec);
				$this->date_modification = $this->db->jdate($obj->datem);
			}

			$this->db->free($result);
		} else {
			dol_print_error($this->db);
		}
	}


	// phpcs:disable PEAR.NamingConventions.ValidFunctionName.ScopeNotCamelCaps
	/**
	 *  Return list of all warehouses
	 *
	 *	@param	int		$status		Status
	 * 	@return array				Array list of warehouses
	 */
	public function list_array($status = 1)
	{
		// phpcs:enable
		$liste = array();

		$sql = "SELECT rowid, ref as label";
		$sql .= " FROM ".$this->db->prefix()."entrepot";
		$sql .= " WHERE entity IN (".getEntity('stock').")";
		$sql .= " AND statut = ".((int) $status);

		$result = $this->db->query($sql);
		$i = 0;
		$num = $this->db->num_rows($result);
		if ($result) {
			while ($i < $num) {
				$row = $this->db->fetch_row($result);
				$liste[$row[0]] = $row[1];
				$i++;
			}
			$this->db->free($result);
		}
		return $liste;
	}

	// phpcs:disable PEAR.NamingConventions.ValidFunctionName.ScopeNotCamelCaps
	/**
	 *	Return number of unique different product into a warehouse
	 *
	 * 	@return		Array		Array('nb'=>Nb, 'value'=>Value)
	 */
	public function nb_different_products()
	{
		// phpcs:enable
		$ret = array();

		$sql = "SELECT count(distinct p.rowid) as nb";
		$sql .= " FROM ".$this->db->prefix()."product_stock as ps";
		$sql .= ", ".$this->db->prefix()."product as p";
		$sql .= " WHERE ps.fk_entrepot = ".((int) $this->id);
		$sql .= " AND ps.fk_product = p.rowid";

		//print $sql;
		$result = $this->db->query($sql);
		if ($result) {
			$obj = $this->db->fetch_object($result);
			$ret['nb'] = $obj->nb;
			$this->db->free($result);
		} else {
			$this->error = $this->db->lasterror();
			return -1;
		}

		return $ret;
	}

	// phpcs:disable PEAR.NamingConventions.ValidFunctionName.ScopeNotCamelCaps
	/**
	 *	Return stock and value of warehosue
	 *
	 * 	@return		Array		Array('nb'=>Nb, 'value'=>Value)
	 */
	public function nb_products()
	{
		global $conf;
		// phpcs:enable
		$ret = array();

		//For MultiCompany PMP per entity
		$separatedPMP = false;
		if (!empty($conf->global->MULTICOMPANY_PRODUCT_SHARING_ENABLED) && !empty($conf->global->MULTICOMPANY_PMP_PER_ENTITY_ENABLED)) {
			$separatedPMP = true;
		}

		if ($separatedPMP) {
			$sql = "SELECT sum(ps.reel) as nb, sum(ps.reel * pa.pmp) as value";
		} else {
			$sql = "SELECT sum(ps.reel) as nb, sum(ps.reel * p.pmp) as value";
		}
		$sql .= " FROM ".$this->db->prefix()."product_stock as ps";
		$sql .= ", ".$this->db->prefix()."product as p";
		if ($separatedPMP) {
			$sql .= ", ".$this->db->prefix()."product_perentity as pa";
		}
		$sql .= " WHERE ps.fk_entrepot = ".((int) $this->id);
		if ($separatedPMP) {
			$sql .= " AND pa.fk_product = p.rowid AND pa.entity = ". (int) $conf->entity;
		}
		$sql .= " AND ps.fk_product = p.rowid";
		//print $sql;
		$result = $this->db->query($sql);
		if ($result) {
			$obj = $this->db->fetch_object($result);
			$ret['nb'] = $obj->nb;
			$ret['value'] = $obj->value;
			$this->db->free($result);
		} else {
			$this->error = $this->db->lasterror();
			return -1;
		}

		return $ret;
	}

	/**
	 *	Return label of status of object
	 *
	 *	@param      int		$mode       0=long label, 1=short label, 2=Picto + short label, 3=Picto, 4=Picto + long label, 5=Short label + Picto
	 *	@return     string      		Label of status
	 */
	public function getLibStatut($mode = 0)
	{
		return $this->LibStatut($this->statut, $mode);
	}

	// phpcs:disable PEAR.NamingConventions.ValidFunctionName.ScopeNotCamelCaps
	/**
	 *	Return label of a given status
	 *
	 *	@param	int		$status     Id status
	 *	@param  int		$mode       0=long label, 1=short label, 2=Picto + short label, 3=Picto, 4=Picto + long label, 5=Short label + Picto
	 *	@return string      		Label of status
	 */
	public function LibStatut($status, $mode = 0)
	{
		// phpcs:enable
		global $langs;

		$statusType = 'status5';
		if ($status > 0) {
			$statusType = 'status4';
		}

		$langs->load('stocks');
		$label = $langs->transnoentitiesnoconv($this->statuts[$status]);
		$labelshort = $langs->transnoentitiesnoconv($this->statuts[$status]);

		return dolGetStatus($label, $labelshort, '', $statusType, $mode);
	}


	/**
	 *	Return clickable name (possibility with the pictogram)
	 *
	 *	@param		int		$withpicto				with pictogram
	 *	@param		string	$option					Where the link point to
	 *  @param      int     $showfullpath   		0=Show ref only. 1=Show full path instead of Ref (this->fk_parent must be defined)
	 *  @param	    int   	$notooltip				1=Disable tooltip
	 *  @param  	string  $morecss            	Add more css on link
	 *  @param  	int     $save_lastsearch_value  -1=Auto, 0=No save of lastsearch_values when clicking, 1=Save lastsearch_values whenclicking
	 *	@return		string							String with URL
	 */
	public function getNomUrl($withpicto = 0, $option = '', $showfullpath = 0, $notooltip = 0, $morecss = '', $save_lastsearch_value = -1)
	{
		global $conf, $langs, $hookmanager;
		$langs->load("stocks");

		if (!empty($conf->dol_no_mouse_hover)) {
			$notooltip = 1; // Force disable tooltips
		}

		if (!empty($conf->global->MAIN_OPTIMIZEFORTEXTBROWSER) && $withpicto) {
			$withpicto = 0;
		}

		$result = '';

		$label = img_picto('', $this->picto).' <u class="paddingrightonly">'.$langs->trans("Warehouse").'</u>';
		if (isset($this->statut)) {
			$label .= ' '.$this->getLibStatut(5);
		}
		$label .= '<br><b>'.$langs->trans('Ref').':</b> '.(empty($this->ref) ? (empty($this->label) ? $this->libelle : $this->label) : $this->ref);
		if (!empty($this->lieu)) {
			$label .= '<br><b>'.$langs->trans('LocationSummary').':</b> '.$this->lieu;
		}

		$url = DOL_URL_ROOT.'/product/stock/card.php?id='.$this->id;

		if ($option != 'nolink') {
			// Add param to save lastsearch_values or not
			$add_save_lastsearch_values = ($save_lastsearch_value == 1 ? 1 : 0);
			if ($save_lastsearch_value == -1 && preg_match('/list\.php/', $_SERVER["PHP_SELF"])) {
				$add_save_lastsearch_values = 1;
			}
			if ($add_save_lastsearch_values) {
				$url .= '&save_lastsearch_values=1';
			}
		}

		$linkclose = '';
		if (empty($notooltip)) {
			if (!empty($conf->global->MAIN_OPTIMIZEFORTEXTBROWSER)) {
				$label = $langs->trans("Warehouse");
				$linkclose .= ' alt="'.dol_escape_htmltag($label, 1).'"';
			}
			$linkclose .= ' title="'.dol_escape_htmltag($label, 1).'"';
			$linkclose .= ' class="classfortooltip"';
		}

		$linkstart = '<a href="'.$url.'"';
		$linkstart .= $linkclose.'>';
		$linkend = '</a>';

		$result .= $linkstart;
		if ($withpicto) {
			$result .= img_object(($notooltip ? '' : $label), ($this->picto ? $this->picto : 'generic'), ($notooltip ? (($withpicto != 2) ? 'class="paddingright"' : '') : 'class="'.(($withpicto != 2) ? 'paddingright ' : '').'classfortooltip"'), 0, 0, $notooltip ? 0 : 1);
		}
		if ($withpicto != 2) {
			$result .= (($showfullpath || !empty($conf->global->STOCK_ALWAYS_SHOW_FULL_ARBO)) ? $this->get_full_arbo() : (empty($this->label) ? $this->libelle : $this->label));
		}
		$result .= $linkend;

		global $action;
		$hookmanager->initHooks(array('warehousedao'));
		$parameters = array('id'=>$this->id, 'getnomurl' => &$result, 'withpicto' => $withpicto, 'option' => $option, 'showfullpath' => $showfullpath, 'notooltip'=> $notooltip);
		$reshook = $hookmanager->executeHooks('getNomUrl', $parameters, $this, $action); // Note that $action and $object may have been modified by some hooks
		if ($reshook > 0) {
			$result = $hookmanager->resPrint;
		} else {
			$result .= $hookmanager->resPrint;
		}

		return $result;
	}

	/**
	 *  Initialise an instance with random values.
	 *  Used to build previews or test instances.
	 *	id must be 0 if object instance is a specimen.
	 *
	 *  @return	void
	 */
	public function initAsSpecimen()
	{
		global $user, $langs, $conf, $mysoc;

		$now = dol_now();

		// Initialize parameters
		$this->id = 0;
		$this->label = 'WAREHOUSE SPECIMEN';
		$this->description = 'WAREHOUSE SPECIMEN '.dol_print_date($now, 'dayhourlog');
		$this->statut = 1;
		$this->specimen = 1;

		$this->lieu = 'Location test';
		$this->address = '21 jump street';
		$this->zip = '99999';
		$this->town = 'MyTown';
		$this->country_id = 1;
		$this->country_code = 'FR';
	}

	// phpcs:disable PEAR.NamingConventions.ValidFunctionName.ScopeNotCamelCaps
	/**
	 *	Return full path to current warehouse
	 *
	 *	@return		string	String full path to current warehouse separated by " >> "
	 */
	public function get_full_arbo()
	{
		// phpcs:enable
		global $user, $langs, $conf;

		$TArbo = array(empty($this->label) ? $this->libelle : $this->label);

		$protection = 100; // We limit depth of warehouses to 100

		$warehousetmp = new Entrepot($this->db);

		$parentid = $this->fk_parent; // If parent_id not defined on current object, we do not start consecutive searches of parents
		$i = 0;
		while ($parentid > 0 && $i < $protection) {
<<<<<<< HEAD
			$sql = 'SELECT fk_parent FROM '.MAIN_DB_PREFIX.'entrepot WHERE rowid = '.((int) $parentid);
=======
			$sql = "SELECT fk_parent FROM ".$this->db->prefix()."entrepot WHERE rowid = ".((int) $parentid);
>>>>>>> 95dc2558
			$resql = $this->db->query($sql);
			if ($resql) {
				$objarbo = $this->db->fetch_object($resql);
				if ($objarbo) {
					$warehousetmp->fetch($parentid);
					$TArbo[] = $warehousetmp->label;
					$parentid = $objarbo->fk_parent;
				} else {
					break;
				}
			} else {
				dol_print_error($this->db);
			}

			$i++;
		}

		return implode(' >> ', array_reverse($TArbo));
	}

	// phpcs:disable PEAR.NamingConventions.ValidFunctionName.ScopeNotCamelCaps
	/**
	 * Return array of children warehouses ids from $id warehouse (recursive function)
	 *
	 * @param   int         $id					id parent warehouse
	 * @param   integer[]	$TChildWarehouses	array which will contain all children (param by reference)
	 * @return  integer[]   $TChildWarehouses	array which will contain all children
	 */
	public function get_children_warehouses($id, &$TChildWarehouses)
	{
		// phpcs:enable

<<<<<<< HEAD
		$sql = 'SELECT rowid
				FROM '.MAIN_DB_PREFIX.'entrepot
				WHERE fk_parent = '.((int) $id);
=======
		$sql = "SELECT rowid
				FROM ".$this->db->prefix()."entrepot
				WHERE fk_parent = ".((int) $id);
>>>>>>> 95dc2558

		$resql = $this->db->query($sql);
		if ($resql) {
			while ($res = $this->db->fetch_object($resql)) {
				$TChildWarehouses[] = $res->rowid;
				$this->get_children_warehouses($res->rowid, $TChildWarehouses);
			}
		}

		return $TChildWarehouses;
	}

	/**
	 *	Create object on disk
	 *
	 *	@param     string		$modele			force le modele a utiliser ('' to not force)
	 * 	@param     Translate	$outputlangs	Object langs to use for output
	 *  @param     int			$hidedetails    Hide details of lines
	 *  @param     int			$hidedesc       Hide description
	 *  @param     int			$hideref        Hide ref
	 *  @return    int             				0 if KO, 1 if OK
	 */
	public function generateDocument($modele, $outputlangs = '', $hidedetails = 0, $hidedesc = 0, $hideref = 0)
	{
		global $conf, $user, $langs;

		$langs->load("stocks");
		$outputlangs->load("products");

		if (!dol_strlen($modele)) {
			$modele = 'standard';

			if ($this->model_pdf) {
				$modele = $this->model_pdf;
			} elseif (!empty($conf->global->STOCK_ADDON_PDF)) {
				$modele = $conf->global->STOCK_ADDON_PDF;
			}
		}

		$modelpath = "core/modules/stock/doc/";

		return $this->commonGenerateDocument($modelpath, $modele, $outputlangs, $hidedetails, $hidedesc, $hideref);
	}

	/**
	 * Sets object to supplied categories.
	 *
	 * Deletes object from existing categories not supplied.
	 * Adds it to non existing supplied categories.
	 * Existing categories are left untouch.
	 *
	 * @param int[]|int $categories Category or categories IDs
	 * @return void
	 */
	public function setCategories($categories)
	{
		require_once DOL_DOCUMENT_ROOT.'/categories/class/categorie.class.php';
		return parent::setCategoriesCommon($categories, Categorie::TYPE_WAREHOUSE);
	}
}<|MERGE_RESOLUTION|>--- conflicted
+++ resolved
@@ -506,11 +506,7 @@
 	public function info($id)
 	{
 		$sql = "SELECT e.rowid, e.datec, e.tms as datem, e.fk_user_author";
-<<<<<<< HEAD
-		$sql .= " FROM ".MAIN_DB_PREFIX."entrepot as e";
-=======
 		$sql .= " FROM ".$this->db->prefix()."entrepot as e";
->>>>>>> 95dc2558
 		$sql .= " WHERE e.rowid = ".((int) $id);
 
 		dol_syslog(get_class($this)."::info", LOG_DEBUG);
@@ -823,11 +819,7 @@
 		$parentid = $this->fk_parent; // If parent_id not defined on current object, we do not start consecutive searches of parents
 		$i = 0;
 		while ($parentid > 0 && $i < $protection) {
-<<<<<<< HEAD
-			$sql = 'SELECT fk_parent FROM '.MAIN_DB_PREFIX.'entrepot WHERE rowid = '.((int) $parentid);
-=======
 			$sql = "SELECT fk_parent FROM ".$this->db->prefix()."entrepot WHERE rowid = ".((int) $parentid);
->>>>>>> 95dc2558
 			$resql = $this->db->query($sql);
 			if ($resql) {
 				$objarbo = $this->db->fetch_object($resql);
@@ -860,15 +852,9 @@
 	{
 		// phpcs:enable
 
-<<<<<<< HEAD
-		$sql = 'SELECT rowid
-				FROM '.MAIN_DB_PREFIX.'entrepot
-				WHERE fk_parent = '.((int) $id);
-=======
 		$sql = "SELECT rowid
 				FROM ".$this->db->prefix()."entrepot
 				WHERE fk_parent = ".((int) $id);
->>>>>>> 95dc2558
 
 		$resql = $this->db->query($sql);
 		if ($resql) {
