<?php
/* Copyright (C) 2003-2006 Rodolphe Quiedeville <rodolphe@quiedeville.org>
 * Copyright (C) 2005-2015 Laurent Destailleur  <eldy@users.sourceforge.net>
 * Copyright (C) 2011      Jean Heimburger      <jean@tiaris.info>
 * Copyright (C) 2014	   Cedric GROSS	        <c.gross@kreiz-it.fr>
 *
 * This program is free software; you can redistribute it and/or modify
 * it under the terms of the GNU General Public License as published by
 * the Free Software Foundation; either version 3 of the License, or
 * (at your option) any later version.
 *
 * This program is distributed in the hope that it will be useful,
 * but WITHOUT ANY WARRANTY; without even the implied warranty of
 * MERCHANTABILITY or FITNESS FOR A PARTICULAR PURPOSE.  See the
 * GNU General Public License for more details.
 *
 * You should have received a copy of the GNU General Public License
 * along with this program. If not, see <http://www.gnu.org/licenses/>.
 */

/**
 *	\file       htdocs/product/stock/class/mouvementstock.class.php
 *	\ingroup    stock
 *	\brief      File of class to manage stock movement (input or output)
 */


/**
 *	Class to manage stock movements
 */
class MouvementStock extends CommonObject
{
	/**
	 * @var string Id to identify managed objects
	 */
	public $element = 'stockmouvement';

	/**
	 * @var string Name of table without prefix where object is stored
	 */
	public $table_element = 'stock_mouvement';


	public $product_id;
	public $warehouse_id;
	public $qty;

	/**
	 * @var int Type of movement
	 * 0=input (stock increase by a stock transfer), 1=output (stock decrease after by a stock transfer),
	 * 2=output (stock decrease), 3=input (stock increase)
	 * Note that qty should be > 0 with 0 or 3, < 0 with 1 or 2.
	 */
	public $type;

	public $tms = '';
	public $datem = '';
	public $price;

	/**
     * @var int ID
     */
	public $fk_user_author;

	/**
     * @var string stock movements label
     */
    public $label;

    /**
     * @var int ID
     */
	public $fk_origin;

	public $origintype;
	public $inventorycode;
	public $batch;



    /**
	 *  Constructor
	 *
	 *  @param      DoliDB		$db      Database handler
     */
	function __construct($db)
	{
		$this->db = $db;
	}


	/**
	 *	Add a movement of stock (in one direction only)
	 *
	 *	@param		User	$user			User object
	 *	@param		int		$fk_product		Id of product
	 *	@param		int		$entrepot_id	Id of warehouse
	 *	@param		int		$qty			Qty of movement (can be <0 or >0 depending on parameter type)
	 *	@param		int		$type			Direction of movement:
	 *										0=input (stock increase by a stock transfer), 1=output (stock decrease after by a stock transfer),
	 *										2=output (stock decrease), 3=input (stock increase)
	 *                                      Note that qty should be > 0 with 0 or 3, < 0 with 1 or 2.
	 *	@param		int		$price			Unit price HT of product, used to calculate average weighted price (PMP in french). If 0, average weighted price is not changed.
	 *	@param		string	$label			Label of stock movement
	 *	@param		string	$inventorycode	Inventory code
	 *	@param		string	$datem			Force date of movement
	 *	@param		date	$eatby			eat-by date. Will be used if lot does not exists yet and will be created.
	 *	@param		date	$sellby			sell-by date. Will be used if lot does not exists yet and will be created.
	 *	@param		string	$batch			batch number
	 *	@param		boolean	$skip_batch		If set to true, stock movement is done without impacting batch record
	 * 	@param		int		$id_product_batch	Id product_batch (when skip_batch is false and we already know which record of product_batch to use)
	 *	@return		int						<0 if KO, 0 if fk_product is null, >0 if OK
	 */
	function _create($user, $fk_product, $entrepot_id, $qty, $type, $price=0, $label='', $inventorycode='', $datem='',$eatby='',$sellby='',$batch='',$skip_batch=false, $id_product_batch=0)
	{
		global $conf, $langs;

		require_once DOL_DOCUMENT_ROOT.'/product/class/product.class.php';
		require_once DOL_DOCUMENT_ROOT.'/product/stock/class/productlot.class.php';
		$langs->load("errors");
		$error = 0;
		dol_syslog(get_class($this)."::_create start userid=$user->id, fk_product=$fk_product, warehouse_id=$entrepot_id, qty=$qty, type=$type, price=$price, label=$label, inventorycode=$inventorycode, datem=".$datem.", eatby=".$eatby.", sellby=".$sellby.", batch=".$batch.", skip_batch=".$skip_batch);

		// Clean parameters
		if (empty($price)) $price=0;
		$now=(! empty($datem) ? $datem : dol_now());

		// Check parameters
		if (empty($fk_product)) return 0;
		if ($eatby < 0)
		{
			$this->errors[]='ErrorBadValueForParameterEatBy';
			return -1;
		}
		if ($sellby < 0)
		{
			$this->errors[]='ErrorBadValueForParameterSellBy';
			return -1;
		}

		// Set properties of movement
		$this->product_id = $fk_product;
		$this->entrepot_id = $entrepot_id; // deprecated
		$this->warehouse_id = $entrepot_id;
		$this->qty = $qty;
		$this->type = $type;
		$this->price = $price;
		$this->label = $label;
		$this->inventorycode = $inventorycode;
		$this->datem = $now;
		$this->batch = $batch;

		$mvid = 0;

		$product = new Product($this->db);
		$result=$product->fetch($fk_product);
		if ($result < 0)
		{
			dol_print_error('',"Failed to fetch product");
			return -1;
		}

		$this->db->begin();

		$product->load_stock();

		// Test if product require batch data. If yes, and there is not, we throw an error.
		if (! empty($conf->productbatch->enabled) && $product->hasbatch() && ! $skip_batch)
		{
			if (empty($batch))
			{
				$this->errors[]=$langs->trans("ErrorTryToMakeMoveOnProductRequiringBatchData", $product->ref);
				dol_syslog("Try to make a movement of a product with status_batch on without any batch data");

				$this->db->rollback();
				return -2;
			}

			// Check table llx_product_lot from batchnumber for same product
			// If found and eatby/sellby defined into table and provided and differs, return error
			// If found and eatby/sellby defined into table and not provided, we take value from table
			// If found and eatby/sellby not defined into table and provided, we update table
			// If found and eatby/sellby not defined into table and not provided, we do nothing
			// If not found, we add record
			$sql = "SELECT pb.rowid, pb.batch, pb.eatby, pb.sellby FROM ".MAIN_DB_PREFIX."product_lot as pb";
			$sql.= " WHERE pb.fk_product = ".$fk_product." AND pb.batch = '".$this->db->escape($batch)."'";
            dol_syslog(get_class($this)."::_create scan serial for this product to check if eatby and sellby match", LOG_DEBUG);
            $resql = $this->db->query($sql);
            if ($resql)
            {
            	$num = $this->db->num_rows($resql);
            	$i=0;
            	if ($num > 0)
            	{
                	while ($i < $num)
                	{
                		$obj = $this->db->fetch_object($resql);
                        if ($obj->eatby)
                        {
                            if ($eatby)
                            {
                                $tmparray=dol_getdate($eatby, true);
                                $eatbywithouthour=dol_mktime(0, 0, 0, $tmparray['mon'], $tmparray['mday'], $tmparray['year']);
                        		if ($this->db->jdate($obj->eatby) != $eatby && $this->db->jdate($obj->eatby) != $eatbywithouthour)    // We test date without hours and with hours for backward compatibility
                                {
                                    // If found and eatby/sellby defined into table and provided and differs, return error
                                    $this->errors[]=$langs->trans("ThisSerialAlreadyExistWithDifferentDate", $batch, dol_print_date($this->db->jdate($obj->eatby), 'dayhour'), dol_print_date($eatby, 'dayhour'));
                                    dol_syslog("ThisSerialAlreadyExistWithDifferentDate batch=".$batch.", eatby found into product_lot = ".$obj->eatby." = ".dol_print_date($this->db->jdate($obj->eatby), 'dayhourrfc')." so eatbywithouthour = ".$eatbywithouthour." = ".dol_print_date($eatbywithouthour)." - eatby provided = ".$eatby." = ".dol_print_date($eatby, 'dayhourrfc'), LOG_ERR);
                                    $this->db->rollback();
                                    return -3;
                                }
                            }
                            else
                            {
                                $eatby = $obj->eatby; // If found and eatby/sellby defined into table and not provided, we take value from table
                            }
                        }
                        else
                        {
                            if ($eatby) // If found and eatby/sellby not defined into table and provided, we update table
                            {
                                $productlot = new Productlot($this->db);
                                $result = $productlot->fetch($obj->rowid);
                                $productlot->eatby = $eatby;
                                $result = $productlot->update($user);
                                if ($result <= 0)
                                {
                                    $this->error = $productlot->error;
                                    $this->errors = $productlot->errors;
                                    $this->db->rollback();
                                    return -5;
                                }
                            }
                        }
                        if ($obj->sellby)
                        {
                            if ($sellby)
                            {
                                $tmparray=dol_getdate($sellby, true);
                                $sellbywithouthour=dol_mktime(0, 0, 0, $tmparray['mon'], $tmparray['mday'], $tmparray['year']);
                                if ($this->db->jdate($obj->sellby) != $sellby && $this->db->jdate($obj->sellby) != $sellbywithouthour)    // We test date without hours and with hours for backward compatibility
                        		{
                        		    // If found and eatby/sellby defined into table and provided and differs, return error
            						$this->errors[]=$langs->trans("ThisSerialAlreadyExistWithDifferentDate", $batch, dol_print_date($this->db->jdate($obj->sellby)), dol_print_date($sellby));
            						dol_syslog($langs->transnoentities("ThisSerialAlreadyExistWithDifferentDate", $batch, dol_print_date($this->db->jdate($obj->sellby)), dol_print_date($sellby)), LOG_ERR);
            						$this->db->rollback();
                        			return -3;
                        		}
                            }
                            else
                            {
                                $sellby = $obj->sellby; // If found and eatby/sellby defined into table and not provided, we take value from table
                            }
                        }
                	    else
                        {
                            if ($sellby) // If found and eatby/sellby not defined into table and provided, we update table
                            {
                                $productlot = new Productlot($this->db);
                                $result = $productlot->fetch($obj->rowid);
                                $productlot->sellby = $sellby;
                                $result = $productlot->update($user);
                                if ($result <= 0)
                                {
                                    $this->error = $productlot->error;
                                    $this->errors = $productlot->errors;
                                    $this->db->rollback();
                                    return -5;
                                }
                            }
                        }

                        $i++;
                	}
            	}
            	else   // If not found, we add record
            	{
            	    $productlot = new Productlot($this->db);
            	    $productlot->entity = $conf->entity;
            	    $productlot->fk_product = $fk_product;
            	    $productlot->batch = $batch;
            	    // If we are here = first time we manage this batch, so we used dates provided by users to create lot
            	    $productlot->eatby = $eatby;
            	    $productlot->sellby = $sellby;
            	    $result = $productlot->create($user);
            	    if ($result <= 0)
            	    {
            	        $this->error = $productlot->error;
            	        $this->errors = $productlot->errors;
            	        $this->db->rollback();
            	        return -4;
            	    }
            	}
            }
            else
			{
            	dol_print_error($this->db);
            	$this->db->rollback();
            	return -1;
			}
		}

		// Define if we must make the stock change (If product type is a service or if stock is used also for services)
		$movestock=0;
		if ($product->type != Product::TYPE_SERVICE || ! empty($conf->global->STOCK_SUPPORTS_SERVICES)) $movestock=1;

		// Check if stock is enough when qty is < 0
		// Note that qty should be > 0 with type 0 or 3, < 0 with type 1 or 2.
		if ($movestock && $qty < 0 && empty($conf->global->STOCK_ALLOW_NEGATIVE_TRANSFER))
		{
    		if (! empty($conf->productbatch->enabled) && $product->hasbatch() && ! $skip_batch)
    		{
    		    $foundforbatch=0;
    		    $qtyisnotenough=0;
    		    foreach($product->stock_warehouse[$entrepot_id]->detail_batch as $batchcursor => $prodbatch)
    		    {
    		        if ($batch != $batchcursor) continue;
    		        $foundforbatch=1;
    		        if ($prodbatch->qty < abs($qty)) $qtyisnotenough=1;
        		    break;
    		    }
    		    if (! $foundforbatch || $qtyisnotenough)
    		    {
    		        $langs->load("stocks");
        		    $this->error = $langs->trans('qtyToTranferLotIsNotEnough');
        		    $this->errors[] = $langs->trans('qtyToTranferLotIsNotEnough');
        		    $this->db->rollback();
        		    return -8;
    		    }
    		}
    		else
    		{
    		    if (empty($product->stock_warehouse[$entrepot_id]->real) || $product->stock_warehouse[$entrepot_id]->real < abs($qty))
    		    {
    		        $langs->load("stocks");
    		        $this->error = $langs->trans('qtyToTranferIsNotEnough');
    		        $this->errors[] = $langs->trans('qtyToTranferIsNotEnough');
    		        $this->db->rollback();
    		        return -8;
    		    }
    		}
		}

		if ($movestock && $entrepot_id > 0)	// Change stock for current product, change for subproduct is done after
		{
			if(!empty($this->origin)) {			// This is set by caller for tracking reason
				$origintype = $this->origin->element;
				$fk_origin = $this->origin->id;
			} else {
				$origintype = '';
				$fk_origin = 0;
			}

			$sql = "INSERT INTO ".MAIN_DB_PREFIX."stock_mouvement(";
			$sql.= " datem, fk_product, batch, eatby, sellby,";
			$sql.= " fk_entrepot, value, type_mouvement, fk_user_author, label, inventorycode, price, fk_origin, origintype";
			$sql.= ")";
			$sql.= " VALUES ('".$this->db->idate($now)."', ".$this->product_id.", ";
			$sql.= " ".($batch?"'".$batch."'":"null").", ";
			$sql.= " ".($eatby?"'".$this->db->idate($eatby)."'":"null").", ";
			$sql.= " ".($sellby?"'".$this->db->idate($sellby)."'":"null").", ";
			$sql.= " ".$this->entrepot_id.", ".$this->qty.", ".$this->type.",";
			$sql.= " ".$user->id.",";
			$sql.= " '".$this->db->escape($label)."',";
			$sql.= " ".($inventorycode?"'".$this->db->escape($inventorycode)."'":"null").",";
			$sql.= " '".price2num($price)."',";
			$sql.= " '".$fk_origin."',";
			$sql.= " '".$origintype."'";
			$sql.= ")";

			dol_syslog(get_class($this)."::_create insert record into stock_mouvement", LOG_DEBUG);
			$resql = $this->db->query($sql);
			if ($resql)
			{
				$mvid = $this->db->last_insert_id(MAIN_DB_PREFIX."stock_mouvement");
				$this->id = $mvid;
			}
			else
			{
				$this->errors[]=$this->db->lasterror();
				$error = -1;
			}

			// Define current values for qty and pmp
			$oldqty=$product->stock_reel;
			$oldpmp=$product->pmp;
			$oldqtywarehouse=0;

			// Test if there is already a record for couple (warehouse / product)
			$alreadyarecord = 0;
			if (! $error)
			{
				$sql = "SELECT rowid, reel FROM ".MAIN_DB_PREFIX."product_stock";
				$sql.= " WHERE fk_entrepot = ".$entrepot_id." AND fk_product = ".$fk_product;		// This is a unique key

				dol_syslog(get_class($this)."::_create check if a record already exists in product_stock", LOG_DEBUG);
				$resql=$this->db->query($sql);
				if ($resql)
				{
					$obj = $this->db->fetch_object($resql);
					if ($obj)
					{
						$alreadyarecord = 1;
						$oldqtywarehouse = $obj->reel;
						$fk_product_stock = $obj->rowid;
					}
					$this->db->free($resql);
				}
				else
				{
					$this->errors[]=$this->db->lasterror();
					$error = -2;
				}
			}

			// Calculate new PMP.
			$newpmp=0;
			if (! $error)
			{
				// Note: PMP is calculated on stock input only (type of movement = 0 or 3). If type == 0 or 3, qty should be > 0.
				// Note: Price should always be >0 or 0. PMP should be always >0 (calculated on input)
				if (($type == 0 || $type == 3) && $price > 0)
				{
					$oldqtytouse=($oldqty >= 0?$oldqty:0);
					// We make a test on oldpmp>0 to avoid to use normal rule on old data with no pmp field defined
					if ($oldpmp > 0) $newpmp=price2num((($oldqtytouse * $oldpmp) + ($qty * $price)) / ($oldqtytouse + $qty), 'MU');
					else
					{
						$newpmp=$price; // For this product, PMP was not yet set. We set it to input price.
					}
					//print "oldqtytouse=".$oldqtytouse." oldpmp=".$oldpmp." oldqtywarehousetouse=".$oldqtywarehousetouse." ";
					//print "qty=".$qty." newpmp=".$newpmp;
					//exit;
				}
				else if ($type == 1 || $type == 2)
				{
					// After a stock decrease, we don't change value of PMP for product.
					$newpmp = $oldpmp;
				}
				else
				{
					$newpmp = $oldpmp;
				}
			}

			// Update stock quantity
			if (! $error)
			{
				if ($alreadyarecord > 0)
				{
					$sql = "UPDATE ".MAIN_DB_PREFIX."product_stock SET reel = reel + ".$qty;
					$sql.= " WHERE fk_entrepot = ".$entrepot_id." AND fk_product = ".$fk_product;
				}
				else
				{
					$sql = "INSERT INTO ".MAIN_DB_PREFIX."product_stock";
					$sql.= " (reel, fk_entrepot, fk_product) VALUES ";
					$sql.= " (".$qty.", ".$entrepot_id.", ".$fk_product.")";
				}

				dol_syslog(get_class($this)."::_create update stock value", LOG_DEBUG);
				$resql=$this->db->query($sql);
				if (! $resql)
				{
					$this->errors[]=$this->db->lasterror();
					$error = -3;
				}
				else if (empty($fk_product_stock))
				{
					$fk_product_stock = $this->db->last_insert_id(MAIN_DB_PREFIX."product_stock");
				}
			}

			// Update detail stock for batch product
			if (! $error && ! empty($conf->productbatch->enabled) && $product->hasbatch() && ! $skip_batch)
			{
				if ($id_product_batch > 0)
				{
				    $result=$this->createBatch($id_product_batch, $qty);
				}
				else
				{
			        $param_batch=array('fk_product_stock' =>$fk_product_stock, 'batchnumber'=>$batch);
				    $result=$this->createBatch($param_batch, $qty);
				}
				if ($result<0) $error++;
			}

			// Update PMP and denormalized value of stock qty at product level
			if (! $error)
			{
				// $sql = "UPDATE ".MAIN_DB_PREFIX."product SET pmp = ".$newpmp.", stock = ".$this->db->ifsql("stock IS NULL", 0, "stock") . " + ".$qty;
				// $sql.= " WHERE rowid = ".$fk_product;
    			// Update pmp + denormalized fields because we change content of produt_stock. Warning: Do not use "SET p.stock", does not works with pgsql
				$sql = "UPDATE ".MAIN_DB_PREFIX."product as p SET pmp = ".$newpmp.", ";
				$sql.= " stock=(SELECT SUM(ps.reel) FROM ".MAIN_DB_PREFIX."product_stock as ps WHERE ps.fk_product = p.rowid)";
				$sql.= " WHERE rowid = ".$fk_product;

				dol_syslog(get_class($this)."::_create update AWP", LOG_DEBUG);
				$resql=$this->db->query($sql);
				if (! $resql)
				{
					$this->errors[]=$this->db->lasterror();
					$error = -4;
				}
			}

		    // If stock is now 0, we can remove entry into llx_product_stock, but only if there is no child lines into llx_product_batch (detail of batch, because we can imagine
		    // having a lot1/qty=X and lot2/qty=-X, so 0 but we must not loose repartition of different lot.
		    $sql="DELETE FROM ".MAIN_DB_PREFIX."product_stock WHERE reel = 0 AND rowid NOT IN (SELECT fk_product_stock FROM ".MAIN_DB_PREFIX."product_batch as pb)";
		    $resql=$this->db->query($sql);
		    // We do not test error, it can fails if there is child in batch details
		}

		// Add movement for sub products (recursive call)
		if (! $error && ! empty($conf->global->PRODUIT_SOUSPRODUITS) && empty($conf->global->INDEPENDANT_SUBPRODUCT_STOCK))
		{
			$error = $this->_createSubProduct($user, $fk_product, $entrepot_id, $qty, $type, 0, $label, $inventorycode);	// we use 0 as price, because pmp is not changed for subproduct
		}

		if ($movestock && ! $error)
		{
            // Call trigger
            $result=$this->call_trigger('STOCK_MOVEMENT',$user);
            if ($result < 0) $error++;
            // End call triggers
		}

		if (! $error)
		{
			$this->db->commit();
			return $mvid;
		}
		else
		{
			$this->db->rollback();
			dol_syslog(get_class($this)."::_create error code=".$error, LOG_ERR);
			return -6;
		}
	}



	/**
	 * Load object in memory from the database
	 *
	 * @param int    $id  Id object
	 *
	 * @return int <0 if KO, 0 if not found, >0 if OK
	 */
	public function fetch($id)
	{
	    dol_syslog(__METHOD__, LOG_DEBUG);

	    $sql = 'SELECT';
	    $sql .= ' t.rowid,';
	    $sql .= " t.tms,";
	    $sql .= " t.datem,";
	    $sql .= " t.fk_product,";
	    $sql .= " t.fk_entrepot,";
	    $sql .= " t.value,";
	    $sql .= " t.price,";
	    $sql .= " t.type_mouvement,";
	    $sql .= " t.fk_user_author,";
	    $sql .= " t.label,";
	    $sql .= " t.fk_origin,";
	    $sql .= " t.origintype,";
	    $sql .= " t.inventorycode,";
	    $sql .= " t.batch,";
	    $sql .= " t.eatby,";
	    $sql .= " t.sellby";
	    $sql .= ' FROM ' . MAIN_DB_PREFIX . $this->table_element . ' as t';
	    $sql.= ' WHERE 1 = 1';
	    //if (null !== $ref) {
	        //$sql .= ' AND t.ref = ' . '\'' . $ref . '\'';
	    //} else {
	        $sql .= ' AND t.rowid = ' . $id;
	    //}

	    $resql = $this->db->query($sql);
	    if ($resql) {
	        $numrows = $this->db->num_rows($resql);
	        if ($numrows) {
	            $obj = $this->db->fetch_object($resql);

	            $this->id = $obj->rowid;

	            $this->product_id = $obj->fk_product;
	            $this->warehouse_id = $obj->fk_entrepot;
	            $this->qty = $obj->value;
	            $this->type = $obj->type_mouvement;

	            $this->tms = $this->db->jdate($obj->tms);
	            $this->datem = $this->db->jdate($obj->datem);
	            $this->price = $obj->price;
	            $this->fk_user_author = $obj->fk_user_author;
	            $this->label = $obj->label;
	            $this->fk_origin = $obj->fk_origin;
	            $this->origintype = $obj->origintype;
	            $this->inventorycode = $obj->inventorycode;
	            $this->batch = $obj->batch;
	            $this->eatby = $this->db->jdate($obj->eatby);
	            $this->sellby = $this->db->jdate($obj->sellby);
	        }

	        // Retreive all extrafield
	        // fetch optionals attributes and labels
	        $this->fetch_optionals();

	        // $this->fetch_lines();

	        $this->db->free($resql);

	        if ($numrows) {
	            return 1;
	        } else {
	            return 0;
	        }
	    } else {
	        $this->errors[] = 'Error ' . $this->db->lasterror();
	        dol_syslog(__METHOD__ . ' ' . implode(',', $this->errors), LOG_ERR);

	        return - 1;
	    }
	}




	/**
	 *  Create movement in database for all subproducts
	 *
	 * 	@param 		User	$user			Object user
	 * 	@param		int		$idProduct		Id product
	 * 	@param		int		$entrepot_id	Warehouse id
	 * 	@param		int		$qty			Quantity
	 * 	@param		int		$type			Type
	 * 	@param		int		$price			Price
	 * 	@param		string	$label			Label of movement
	 *  @param		string	$inventorycode	Inventory code
	 * 	@return 	int     				<0 if KO, 0 if OK
	 */
	function _createSubProduct($user, $idProduct, $entrepot_id, $qty, $type, $price=0, $label='', $inventorycode='')
	{
		global $langs;

		$error = 0;
		$pids = array();
		$pqtys = array();

		$sql = "SELECT fk_product_pere, fk_product_fils, qty";
		$sql.= " FROM ".MAIN_DB_PREFIX."product_association";
		$sql.= " WHERE fk_product_pere = ".$idProduct;
		$sql.= " AND incdec = 1";

		dol_syslog(get_class($this)."::_createSubProduct for parent product ".$idProduct, LOG_DEBUG);
		$resql=$this->db->query($sql);
		if ($resql)
		{
			$i=0;
			while ($obj=$this->db->fetch_object($resql))
			{
				$pids[$i]=$obj->fk_product_fils;
				$pqtys[$i]=$obj->qty;
				$i++;
			}
			$this->db->free($resql);
		}
		else
		{
			$error = -2;
		}

		// Create movement for each subproduct
		foreach($pids as $key => $value)
		{
			if (! $error)
			{
				$tmpmove = clone $this;
				$result = $tmpmove->_create($user, $pids[$key], $entrepot_id, ($qty * $pqtys[$key]), $type, 0, $label, $inventorycode);		// This will also call _createSubProduct making this recursive
				if ($result < 0)
				{
					$this->error = $tmpmove->error;
					$this->errors = array_merge($this->errors, $tmpmove->errors);
					if ($result == -2)
					{
						$this->errors[] = $langs->trans("ErrorNoteAlsoThatSubProductCantBeFollowedByLot");
					}
					$error = $result;
				}
				unset($tmpmove);
			}
		}

		return $error;
	}


	/**
	 *	Decrease stock for product and subproducts
	 *
	 * 	@param 		User	$user			    Object user
	 * 	@param		int		$fk_product		    Id product
	 * 	@param		int		$entrepot_id	    Warehouse id
	 * 	@param		int		$qty			    Quantity
	 * 	@param		int		$price			    Price
	 * 	@param		string	$label			    Label of stock movement
	 * 	@param		string	$datem			    Force date of movement
	 *	@param		date	$eatby			    eat-by date
	 *	@param		date	$sellby			    sell-by date
	 *	@param		string	$batch			    batch number
	 * 	@param		int		$id_product_batch	Id product_batch
	 * 	@return		int						    <0 if KO, >0 if OK
	 */
	function livraison($user, $fk_product, $entrepot_id, $qty, $price=0, $label='', $datem='', $eatby='', $sellby='', $batch='', $id_product_batch=0)
	{
	    global $conf;

		$skip_batch = empty($conf->productbatch->enabled);

	    return $this->_create($user, $fk_product, $entrepot_id, (0 - $qty), 2, $price, $label, '', $datem, $eatby, $sellby, $batch, $skip_batch, $id_product_batch);
	}

	/**
	 *	Increase stock for product and subproducts
	 *
	 * 	@param 		User	$user			Object user
	 * 	@param		int		$fk_product		Id product
	 * 	@param		int		$entrepot_id	Warehouse id
	 * 	@param		int		$qty			Quantity
	 * 	@param		int		$price			Price
	 * 	@param		string	$label			Label of stock movement
	 *	@param		date	$eatby			eat-by date
	 *	@param		date	$sellby			sell-by date
	 *	@param		string	$batch			batch number
	 *	@return		int						<0 if KO, >0 if OK
	 */
	function reception($user, $fk_product, $entrepot_id, $qty, $price=0, $label='', $eatby='', $sellby='', $batch='')
	{
		return $this->_create($user, $fk_product, $entrepot_id, $qty, 3, $price, $label, '', '', $eatby, $sellby, $batch);
	}


	/**
	 * Return nb of subproducts lines for a product
	 *
	 * @param      int		$id				Id of product
	 * @return     int						<0 if KO, nb of subproducts if OK
	 * @deprecated A count($product->getChildsArbo($id,1)) is same. No reason to have this in this class.
	 */
	/*
	function nbOfSubProducts($id)
	{
		$nbSP=0;

		$resql = "SELECT count(*) as nb FROM ".MAIN_DB_PREFIX."product_association";
		$resql.= " WHERE fk_product_pere = ".$id;
		if ($this->db->query($resql))
		{
			$obj=$this->db->fetch_object($resql);
			$nbSP=$obj->nb;
		}
		return $nbSP;
	}*/

	/**
	 * Count number of product in stock before a specific date
	 *
	 * @param 	int			$productidselected		Id of product to count
	 * @param 	timestamp	$datebefore				Date limit
	 * @return	int			Number
	 */
	function calculateBalanceForProductBefore($productidselected, $datebefore)
	{
		$nb=0;

		$sql = 'SELECT SUM(value) as nb from '.MAIN_DB_PREFIX.'stock_mouvement';
		$sql.= ' WHERE fk_product = '.$productidselected;
		$sql.= " AND datem < '".$this->db->idate($datebefore)."'";

		dol_syslog(get_class($this).__METHOD__.'', LOG_DEBUG);
		$resql=$this->db->query($sql);
		if ($resql)
		{
			$obj=$this->db->fetch_object($resql);
			if ($obj) $nb = $obj->nb;
			return (empty($nb)?0:$nb);
		}
		else
		{
			dol_print_error($this->db);
			return -1;
		}
	}

	/**
	 * Create or update batch record (update table llx_product_batch). No check is done here, done by parent.
	 *
	 * @param	array|int	$dluo	      Could be either
<<<<<<< HEAD
	 *                                     - int if row id of product_batch table
	 *                                     - or complete array('fk_product_stock'=>, 'batchnumber'=>)
=======
	 *                                    - int if row id of product_batch table
	 *                                    - or complete array('fk_product_stock'=>, 'batchnumber'=>)
>>>>>>> d9b8a8c8
	 * @param	int			$qty	      Quantity of product with batch number. May be a negative amount.
	 * @return 	int   				      <0 if KO, else return productbatch id
	 */
	private function createBatch($dluo, $qty)
	{
	    global $user;

		$pdluo=new Productbatch($this->db);

		$result=0;

		// Try to find an existing record with same batch number or id
		if (is_numeric($dluo))
		{
			$result=$pdluo->fetch($dluo);
			if (empty($pdluo->id))
			{
				// We didn't find the line. May be it was deleted before by a previous move in same transaction.
				$this->error = 'Error. You ask a move on a record for a serial that does not exists anymore. May be you take the same serial on same warehouse several times in same shipment or it was used by another shipment. Remove this shipment and prepare another one.';
				$this->errors[] = $this->error;
				$result = -2;
			}
		}
		else if (is_array($dluo))
		{
			if (isset($dluo['fk_product_stock']))
			{
				$vfk_product_stock=$dluo['fk_product_stock'];
				$vbatchnumber = $dluo['batchnumber'];

				$result = $pdluo->find($vfk_product_stock,'','',$vbatchnumber);  // Search on batch number only (eatby and sellby are deprecated here)
			}
			else
			{
				dol_syslog(get_class($this)."::createBatch array param dluo must contain at least key fk_product_stock".$error, LOG_ERR);
				$result = -1;
			}
		}
		else
		{
			dol_syslog(get_class($this)."::createBatch error invalid param dluo".$error, LOG_ERR);
			$result = -1;
		}

		if ($result >= 0)
		{
			// No error
			if ($pdluo->id > 0)		// product_batch record found
			{
				//print "Avant ".$pdluo->qty." Apres ".($pdluo->qty + $qty)."<br>";
				$pdluo->qty += $qty;
				if ($pdluo->qty == 0)
				{
					$result=$pdluo->delete($user,1);
				} else {
					$result=$pdluo->update($user,1);
				}
			}
			else					// product_batch record not found
			{
				$pdluo->fk_product_stock=$vfk_product_stock;
				$pdluo->qty = $qty;
				$pdluo->eatby = $veatby;
				$pdluo->sellby = $vsellby;
				$pdluo->batch = $vbatchnumber;

				$result=$pdluo->create($user,1);
				if ($result < 0)
				{
					$this->error=$pdluo->error;
					$this->errors=$pdluo->errors;
				}
			}
		}

		return $result;
	}

    // phpcs:disable PEAR.NamingConventions.ValidFunctionName.NotCamelCaps
	/**
	 * Return Url link of origin object
	 *
	 * @param  int     $fk_origin      Id origin
	 * @param  int     $origintype     Type origin
	 * @return string
	 */
	function get_origin($fk_origin, $origintype)
	{
        // phpcs:enable
	    $origin='';

		switch ($origintype) {
			case 'commande':
				require_once DOL_DOCUMENT_ROOT.'/commande/class/commande.class.php';
				$origin = new Commande($this->db);
				break;
			case 'shipping':
				require_once DOL_DOCUMENT_ROOT.'/expedition/class/expedition.class.php';
				$origin = new Expedition($this->db);
				break;
			case 'facture':
				require_once DOL_DOCUMENT_ROOT.'/compta/facture/class/facture.class.php';
				$origin = new Facture($this->db);
				break;
			case 'order_supplier':
				require_once DOL_DOCUMENT_ROOT.'/fourn/class/fournisseur.commande.class.php';
				$origin = new CommandeFournisseur($this->db);
				break;
			case 'invoice_supplier':
				require_once DOL_DOCUMENT_ROOT.'/fourn/class/fournisseur.facture.class.php';
				$origin = new FactureFournisseur($this->db);
				break;
			case 'project':
				require_once DOL_DOCUMENT_ROOT.'/projet/class/project.class.php';
				$origin = new Project($this->db);
				break;

			default:
				if ($origintype)
				{
					$result=dol_include_once('/'.$origintype.'/class/'.$origintype.'.class.php');
					if ($result)
					{
					   $classname = ucfirst($origintype);
					   $origin = new $classname($this->db);
					}
				}
				break;
		}

		if (empty($origin) || ! is_object($origin)) return '';

		if ($origin->fetch($fk_origin) > 0) {
			return $origin->getNomUrl(1);
		}

		return '';
	}

	/**
	 * Set attribute origin to object
	 *
	 * @param	string	$origin_element	type of element
	 * @param	int		$origin_id		id of element
	 *
	 * @return	void
	 */
	function setOrigin($origin_element, $origin_id)
	{
		if (!empty($origin_element) && $origin_id > 0)
		{
			$origin='';
			if ($origin_element == 'project')
			{
				if (!class_exists('Project')) require_once DOL_DOCUMENT_ROOT.'/projet/class/project.class.php';
				$origin = new Project($this->db);
			}

			if (!empty($origin))
			{
				$this->origin = $origin;
				$this->origin->id = $origin_id;
			}
		}
	}


	/**
     *  Initialise an instance with random values.
     *  Used to build previews or test instances.
     *	id must be 0 if object instance is a specimen.
     *
     *  @return	void
     */
    function initAsSpecimen()
    {
        global $user,$langs,$conf,$mysoc;

        // Initialize parameters
        $this->id=0;

        // There is no specific properties. All data into insert are provided as method parameter.
    }

	/**
	 *  Return a link (with optionaly the picto)
	 * 	Use this->id,this->lastname, this->firstname
	 *
	 *	@param	int		$withpicto			Include picto in link (0=No picto, 1=Include picto into link, 2=Only picto)
	 *	@param	string	$option				On what the link point to
	 *  @param	integer	$notooltip			1=Disable tooltip
	 *  @param	int		$maxlen				Max length of visible user name
	 *  @param  string  $morecss            Add more css on link
	 *	@return	string						String with URL
	 */
	function getNomUrl($withpicto=0, $option='', $notooltip=0, $maxlen=24, $morecss='')
	{
		global $langs, $conf, $db;

		$result = '';
		$companylink = '';

		$label = '<u>' . $langs->trans("Movement") . ' '.$this->id.'</u>';
		$label.= '<div width="100%">';
		$label.= '<b>' . $langs->trans('Label') . ':</b> ' . $this->label;
		$label.= '<br><b>' . $langs->trans('Qty') . ':</b> ' .$this->qty;
		$label.= '</div>';

		$link = '<a href="'.DOL_URL_ROOT.'/product/stock/movement_list.php?id='.$this->warehouse_id.'&msid='.$this->id.'"';
		$link.= ($notooltip?'':' title="'.dol_escape_htmltag($label, 1).'" class="classfortooltip'.($morecss?' '.$morecss:'').'"');
		$link.= '>';
		$linkend='</a>';

		if ($withpicto)
		{
			$result.=($link.img_object(($notooltip?'':$label), 'stock', ($notooltip?'':'class="classfortooltip"')).$linkend);
			if ($withpicto != 2) $result.=' ';
		}
		$result.= $link . $this->id . $linkend;
		return $result;
	}

	/**
	 *  Return label statut
	 *
	 *  @param	int		$mode          0=libelle long, 1=libelle court, 2=Picto + Libelle court, 3=Picto, 4=Picto + Libelle long, 5=Libelle court + Picto
	 *  @return	string 			       Label of status
	 */
	function getLibStatut($mode=0)
	{
		return $this->LibStatut($mode);
	}

<<<<<<< HEAD
=======
    // phpcs:disable PEAR.NamingConventions.ValidFunctionName.NotCamelCaps
>>>>>>> d9b8a8c8
	/**
	 *  Renvoi le libelle d'un status donne
	 *
	 *  @param  int		$mode          	0=libelle long, 1=libelle court, 2=Picto + Libelle court, 3=Picto, 4=Picto + Libelle long, 5=Libelle court + Picto
	 *  @return string 			       	Label of status
	 */
	function LibStatut($mode=0)
	{
        // phpcs:enable
		global $langs;

		if ($mode == 0 || $mode == 1)
		{
			return $langs->trans('StatusNotApplicable');
		}
		elseif ($mode == 2)
		{
			return img_picto($langs->trans('StatusNotApplicable'),'statut9').' '.$langs->trans('StatusNotApplicable');
		}
		elseif ($mode == 3)
		{
			return img_picto($langs->trans('StatusNotApplicable'),'statut9');
		}
		elseif ($mode == 4)
		{
			return img_picto($langs->trans('StatusNotApplicable'),'statut9').' '.$langs->trans('StatusNotApplicable');
		}
		elseif ($mode == 5)
		{
			return $langs->trans('StatusNotApplicable').' '.img_picto($langs->trans('StatusNotApplicable'),'statut9');
		}
	}

	/**
	 *	Create object on disk
	 *
	 *	@param     string		$modele			force le modele a utiliser ('' to not force)
	 * 	@param     Translate	$outputlangs	Object langs to use for output
	 *  @param     int			$hidedetails    Hide details of lines
	 *  @param     int			$hidedesc       Hide description
	 *  @param     int			$hideref        Hide ref
	 *  @return    int             				0 if KO, 1 if OK
	 */
	public function generateDocument($modele, $outputlangs='',$hidedetails=0,$hidedesc=0,$hideref=0)
	{
		global $conf,$user,$langs;
<<<<<<< HEAD
	
=======

>>>>>>> d9b8a8c8
		$langs->load("stocks");

		if (! dol_strlen($modele)) {

			$modele = 'stdmovement';

			if ($this->modelpdf) {
				$modele = $this->modelpdf;
			} elseif (! empty($conf->global->MOUVEMENT_ADDON_PDF)) {
				$modele = $conf->global->MOUVEMENT_ADDON_PDF;
			}
		}

		$modelpath = "core/modules/stock/doc/";

		return $this->commonGenerateDocument($modelpath, $modele, $outputlangs, $hidedetails, $hidedesc, $hideref);
	}
}<|MERGE_RESOLUTION|>--- conflicted
+++ resolved
@@ -797,13 +797,8 @@
 	 * Create or update batch record (update table llx_product_batch). No check is done here, done by parent.
 	 *
 	 * @param	array|int	$dluo	      Could be either
-<<<<<<< HEAD
-	 *                                     - int if row id of product_batch table
-	 *                                     - or complete array('fk_product_stock'=>, 'batchnumber'=>)
-=======
 	 *                                    - int if row id of product_batch table
 	 *                                    - or complete array('fk_product_stock'=>, 'batchnumber'=>)
->>>>>>> d9b8a8c8
 	 * @param	int			$qty	      Quantity of product with batch number. May be a negative amount.
 	 * @return 	int   				      <0 if KO, else return productbatch id
 	 */
@@ -1037,10 +1032,7 @@
 		return $this->LibStatut($mode);
 	}
 
-<<<<<<< HEAD
-=======
     // phpcs:disable PEAR.NamingConventions.ValidFunctionName.NotCamelCaps
->>>>>>> d9b8a8c8
 	/**
 	 *  Renvoi le libelle d'un status donne
 	 *
@@ -1087,11 +1079,7 @@
 	public function generateDocument($modele, $outputlangs='',$hidedetails=0,$hidedesc=0,$hideref=0)
 	{
 		global $conf,$user,$langs;
-<<<<<<< HEAD
-	
-=======
-
->>>>>>> d9b8a8c8
+
 		$langs->load("stocks");
 
 		if (! dol_strlen($modele)) {
