--- conflicted
+++ resolved
@@ -451,7 +451,7 @@
 	 * @param	int			$qty	Quantity of product with batch number
 	 * @return 	int   				<0 if KO, else return productbatch id
 	 */
-	function _create_batch($dluo, $qty ) {
+	function _create_batch($dluo, $qty) {
 		$pdluo=New Productbatch($this->db);
 
 		//Try to find an existing record with batch same batch number or id
@@ -497,7 +497,15 @@
 
 	}
 
-	function get_origin($fk_origin, $origintype) {
+	/**
+	 * Return Url link of origin object
+	 * 
+	 * @param  int     $fk_origin      Id origin
+	 * @param  int     $origintype     Type origin
+	 * @return string
+	 */
+	function get_origin($fk_origin, $origintype) 
+	{
 		switch ($origintype) {
 			case 'commande':
 				require_once DOL_DOCUMENT_ROOT.'/commande/class/commande.class.php';
@@ -524,17 +532,11 @@
 				return '';
 				break;
 		}
-<<<<<<< HEAD
-
-		$origin->fetch($fk_origin);
-		return $origin->getNomUrl(1);
-=======
-		
+
 		if ($origin->fetch($fk_origin) > 0) {
 			return $origin->getNomUrl(1);
 		}
 
 		return '';
->>>>>>> e72f4cb0
 	}
 }