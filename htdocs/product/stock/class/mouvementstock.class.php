<?php
/* Copyright (C) 2003-2006 Rodolphe Quiedeville <rodolphe@quiedeville.org>
 * Copyright (C) 2005-2015 Laurent Destailleur  <eldy@users.sourceforge.net>
 * Copyright (C) 2011      Jean Heimburger      <jean@tiaris.info>
 * Copyright (C) 2014	   Cedric GROSS	        <c.gross@kreiz-it.fr>
 *
 * This program is free software; you can redistribute it and/or modify
 * it under the terms of the GNU General Public License as published by
 * the Free Software Foundation; either version 3 of the License, or
 * (at your option) any later version.
 *
 * This program is distributed in the hope that it will be useful,
 * but WITHOUT ANY WARRANTY; without even the implied warranty of
 * MERCHANTABILITY or FITNESS FOR A PARTICULAR PURPOSE.  See the
 * GNU General Public License for more details.
 *
 * You should have received a copy of the GNU General Public License
 * along with this program. If not, see <https://www.gnu.org/licenses/>.
 */

/**
 *	\file       htdocs/product/stock/class/mouvementstock.class.php
 *	\ingroup    stock
 *	\brief      File of class to manage stock movement (input or output)
 */


/**
 *	Class to manage stock movements
 */
class MouvementStock extends CommonObject
{
	/**
	 * @var string Id to identify managed objects
	 */
	public $element = 'stockmouvement';

	/**
	 * @var string Name of table without prefix where object is stored
	 */
	public $table_element = 'stock_mouvement';


	/**
	 * @var int ID product
	 */
	public $product_id;

	/**
	 * @var int ID warehouse
	 */
	public $warehouse_id;
	public $qty;

	/**
	 * @var int Type of movement
	 * 0=input (stock increase by a stock transfer), 1=output (stock decrease after by a stock transfer),
	 * 2=output (stock decrease), 3=input (stock increase)
	 * Note that qty should be > 0 with 0 or 3, < 0 with 1 or 2.
	 */
	public $type;

	public $tms = '';
	public $datem = '';
	public $price;

	/**
	 * @var int ID user author
	 */
	public $fk_user_author;

	/**
	 * @var string stock movements label
	 */
	public $label;

	/**
	 * @var int ID
	 */
	public $fk_origin;

	public $origintype;

	public $inventorycode;
	public $batch;

	/**
	 * @var Object		Object set as origin before calling livraison() or reception()
	 */
	public $origin;

	public $fields = array(
		'rowid' =>array('type'=>'integer', 'label'=>'TechnicalID', 'enabled'=>1, 'visible'=>-1, 'notnull'=>1, 'position'=>10, 'showoncombobox'=>1),
		'tms' =>array('type'=>'timestamp', 'label'=>'DateModification', 'enabled'=>1, 'visible'=>-1, 'notnull'=>1, 'position'=>15),
		'datem' =>array('type'=>'datetime', 'label'=>'Datem', 'enabled'=>1, 'visible'=>-1, 'position'=>20),
		'fk_product' =>array('type'=>'integer:Product:product/class/product.class.php:1', 'label'=>'Product', 'enabled'=>1, 'visible'=>-1, 'notnull'=>1, 'position'=>25),
		'fk_entrepot' =>array('type'=>'integer:Entrepot:product/stock/class/entrepot.class.php', 'label'=>'Warehouse', 'enabled'=>1, 'visible'=>-1, 'notnull'=>1, 'position'=>30),
		'value' =>array('type'=>'double', 'label'=>'Value', 'enabled'=>1, 'visible'=>-1, 'position'=>35),
		'price' =>array('type'=>'double(24,8)', 'label'=>'Price', 'enabled'=>1, 'visible'=>-1, 'position'=>40),
		'type_mouvement' =>array('type'=>'smallint(6)', 'label'=>'Type mouvement', 'enabled'=>1, 'visible'=>-1, 'position'=>45),
		'fk_user_author' =>array('type'=>'integer:User:user/class/user.class.php', 'label'=>'Fk user author', 'enabled'=>1, 'visible'=>-1, 'position'=>50),
		'label' =>array('type'=>'varchar(255)', 'label'=>'Label', 'enabled'=>1, 'visible'=>-1, 'position'=>55),
		'fk_origin' =>array('type'=>'integer', 'label'=>'Fk origin', 'enabled'=>1, 'visible'=>-1, 'position'=>60),
		'origintype' =>array('type'=>'varchar(32)', 'label'=>'Origintype', 'enabled'=>1, 'visible'=>-1, 'position'=>65),
		'model_pdf' =>array('type'=>'varchar(255)', 'label'=>'Model pdf', 'enabled'=>1, 'visible'=>0, 'position'=>70),
		'fk_projet' =>array('type'=>'integer:Project:projet/class/project.class.php:1:fk_statut=1', 'label'=>'Project', 'enabled'=>1, 'visible'=>-1, 'notnull'=>1, 'position'=>75),
		'inventorycode' =>array('type'=>'varchar(128)', 'label'=>'InventoryCode', 'enabled'=>1, 'visible'=>-1, 'position'=>80),
		'batch' =>array('type'=>'varchar(30)', 'label'=>'Batch', 'enabled'=>1, 'visible'=>-1, 'position'=>85),
		'eatby' =>array('type'=>'date', 'label'=>'Eatby', 'enabled'=>1, 'visible'=>-1, 'position'=>90),
		'sellby' =>array('type'=>'date', 'label'=>'Sellby', 'enabled'=>1, 'visible'=>-1, 'position'=>95),
		'fk_project' =>array('type'=>'integer:Project:projet/class/project.class.php:1:fk_statut=1', 'label'=>'Fk project', 'enabled'=>1, 'visible'=>-1, 'position'=>100),
	);



	/**
	 *  Constructor
	 *
	 *  @param      DoliDB		$db      Database handler
	 */
	public function __construct($db)
	{
		$this->db = $db;
	}

	// phpcs:disable PEAR.NamingConventions.ValidFunctionName.PublicUnderscore
	/**
	 *	Add a movement of stock (in one direction only).
	 *  This is the lowest level method to record a stock change.
	 *  $this->origin can be also be set to save the source object of movement.
	 *
	 *	@param		User			$user				User object
	 *	@param		int				$fk_product			Id of product
	 *	@param		int				$entrepot_id		Id of warehouse
	 *	@param		int				$qty				Qty of movement (can be <0 or >0 depending on parameter type)
	 *	@param		int				$type				Direction of movement:
	 *													0=input (stock increase by a stock transfer), 1=output (stock decrease by a stock transfer),
	 *													2=output (stock decrease), 3=input (stock increase)
	 *                          		            	Note that qty should be > 0 with 0 or 3, < 0 with 1 or 2.
	 *	@param		int				$price				Unit price HT of product, used to calculate average weighted price (AWP or PMP in french). If 0, average weighted price is not changed.
	 *	@param		string			$label				Label of stock movement
	 *	@param		string			$inventorycode		Inventory code
	 *	@param		string			$datem				Force date of movement
	 *	@param		integer|string	$eatby				eat-by date. Will be used if lot does not exists yet and will be created.
	 *	@param		integer|string	$sellby				sell-by date. Will be used if lot does not exists yet and will be created.
	 *	@param		string			$batch				batch number
	 *	@param		boolean			$skip_batch			If set to true, stock movement is done without impacting batch record
	 * 	@param		int				$id_product_batch	Id product_batch (when skip_batch is false and we already know which record of product_batch to use)
	 *  @param		int				$disablestockchangeforsubproduct	Disable stock change for sub-products of kit (usefull only if product is a subproduct)
	 *	@return		int									<0 if KO, 0 if fk_product is null or product id does not exists, >0 if OK
	 */
	public function _create($user, $fk_product, $entrepot_id, $qty, $type, $price = 0, $label = '', $inventorycode = '', $datem = '', $eatby = '', $sellby = '', $batch = '', $skip_batch = false, $id_product_batch = 0, $disablestockchangeforsubproduct = 0)
	{
		// phpcs:enable
		global $conf, $langs;

		require_once DOL_DOCUMENT_ROOT.'/product/class/product.class.php';
		require_once DOL_DOCUMENT_ROOT.'/product/stock/class/productlot.class.php';

		$error = 0;
		dol_syslog(get_class($this)."::_create start userid=$user->id, fk_product=$fk_product, warehouse_id=$entrepot_id, qty=$qty, type=$type, price=$price, label=$label, inventorycode=$inventorycode, datem=".$datem.", eatby=".$eatby.", sellby=".$sellby.", batch=".$batch.", skip_batch=".$skip_batch);

		// Call hook at beginning
		global $action, $hookmanager;
		$hookmanager->initHooks(array('mouvementstock'));

		if (is_object($hookmanager)) {
			$parameters = array(
				'currentcontext'   => 'mouvementstock',
				'user'             => &$user,
				'fk_product'       => &$fk_product,
				'entrepot_id'      => &$entrepot_id,
				'qty'              => &$qty,
				'type'             => &$type,
				'price'            => &$price,
				'label'            => &$label,
				'inventorycode'    => &$inventorycode,
				'datem'            => &$datem,
				'eatby'            => &$eatby,
				'sellby'           => &$sellby,
				'batch'            => &$batch,
				'skip_batch'       => &$skip_batch,
				'id_product_batch' => &$id_product_batch
			);
			$reshook = $hookmanager->executeHooks('stockMovementCreate', $parameters, $this, $action);    // Note that $action and $object may have been modified by some hooks

			if ($reshook < 0) {
				if (!empty($hookmanager->resPrint)) {
					dol_print_error('', $hookmanager->resPrint);
				}
				return $reshook;
			} elseif ($reshook > 0) {
				return $hookmanager->resPrint;
			}
		}
		// end hook at beginning

		// Clean parameters
		$price = price2num($price, 'MU'); // Clean value for the casse we receive a float zero value, to have it a real zero value.
		if (empty($price)) $price = 0;
		$now = (!empty($datem) ? $datem : dol_now());

		// Check parameters
		if (!($fk_product > 0)) return 0;
		if (!($entrepot_id > 0)) return 0;

		if (is_numeric($eatby) && $eatby < 0) {
			dol_syslog(get_class($this)."::_create start ErrorBadValueForParameterEatBy eatby = ".$eatby);
			$this->errors[] = 'ErrorBadValueForParameterEatBy';
			return -1;
		}
		if (is_numeric($sellby) && $sellby < 0) {
			dol_syslog(get_class($this)."::_create start ErrorBadValueForParameterSellBy sellby = ".$sellby);
			$this->errors[] = 'ErrorBadValueForParameterSellBy';
			return -1;
		}

		// Set properties of movement
		$this->product_id = $fk_product;
		$this->entrepot_id = $entrepot_id; // deprecated
		$this->warehouse_id = $entrepot_id;
		$this->qty = $qty;
		$this->type = $type;
		$this->price = price2num($price);
		$this->label = $label;
		$this->inventorycode = $inventorycode;
		$this->datem = $now;
		$this->batch = $batch;

		$mvid = 0;

		$product = new Product($this->db);

		$result = $product->fetch($fk_product);
		if ($result < 0) {
			$this->error = $product->error;
			$this->errors = $product->errors;
			dol_print_error('', "Failed to fetch product");
			return -1;
		}
		if ($product->id <= 0) {	// Can happen if database is corrupted (a product id exist in stock with product that has been removed)
			return 0;
		}

		// Define if we must make the stock change (If product type is a service or if stock is used also for services)
		// Only record into stock tables wil be disabled by this (the rest like writing into lot table or movement of subproucts are done)
		$movestock = 0;
		if ($product->type != Product::TYPE_SERVICE || !empty($conf->global->STOCK_SUPPORTS_SERVICES)) $movestock = 1;

		$this->db->begin();

		// Set value $product->stock_reel and detail per warehouse into $product->stock_warehouse array
		if ($movestock) {
			$product->load_stock('novirtual');
		}

		// Test if product require batch data. If yes, and there is not or values are not correct, we throw an error.
		if (!empty($conf->productbatch->enabled) && $product->hasbatch() && !$skip_batch) {
			if (empty($batch)) {
				$langs->load("errors");
				$this->errors[] = $langs->transnoentitiesnoconv("ErrorTryToMakeMoveOnProductRequiringBatchData", $product->ref);
				dol_syslog("Try to make a movement of a product with status_batch on without any batch data");

				$this->db->rollback();
				return -2;
			}

			// Check table llx_product_lot from batchnumber for same product
			// If found and eatby/sellby defined into table and provided and differs, return error
			// If found and eatby/sellby defined into table and not provided, we take value from table
			// If found and eatby/sellby not defined into table and provided, we update table
			// If found and eatby/sellby not defined into table and not provided, we do nothing
			// If not found, we add record
			$sql = "SELECT pb.rowid, pb.batch, pb.eatby, pb.sellby FROM ".MAIN_DB_PREFIX."product_lot as pb";
			$sql .= " WHERE pb.fk_product = ".((int) $fk_product)." AND pb.batch = '".$this->db->escape($batch)."'";
			dol_syslog(get_class($this)."::_create scan serial for this product to check if eatby and sellby match", LOG_DEBUG);
			$resql = $this->db->query($sql);
			if ($resql) {
				$num = $this->db->num_rows($resql);
				$i = 0;
				if ($num > 0) {
					while ($i < $num) {
						$obj = $this->db->fetch_object($resql);
						if ($obj->eatby) {
							if ($eatby) {
								$tmparray = dol_getdate($eatby, true);
								$eatbywithouthour = dol_mktime(0, 0, 0, $tmparray['mon'], $tmparray['mday'], $tmparray['year']);
								if ($this->db->jdate($obj->eatby) != $eatby && $this->db->jdate($obj->eatby) != $eatbywithouthour) {    // We test date without hours and with hours for backward compatibility
									// If found and eatby/sellby defined into table and provided and differs, return error
									$langs->load("stocks");
									$this->errors[] = $langs->transnoentitiesnoconv("ThisSerialAlreadyExistWithDifferentDate", $batch, dol_print_date($this->db->jdate($obj->eatby), 'dayhour'), dol_print_date($eatbywithouthour, 'dayhour'));
									dol_syslog("ThisSerialAlreadyExistWithDifferentDate batch=".$batch.", eatby found into product_lot = ".$obj->eatby." = ".dol_print_date($this->db->jdate($obj->eatby), 'dayhourrfc')." so eatbywithouthour = ".$eatbywithouthour." = ".dol_print_date($eatbywithouthour)." - eatby provided = ".$eatby." = ".dol_print_date($eatby, 'dayhourrfc'), LOG_ERR);
									$this->db->rollback();
									return -3;
								}
							} else {
								$eatby = $obj->eatby; // If found and eatby/sellby defined into table and not provided, we take value from table
							}
						} else {
							if ($eatby) { // If found and eatby/sellby not defined into table and provided, we update table
								$productlot = new Productlot($this->db);
								$result = $productlot->fetch($obj->rowid);
								$productlot->eatby = $eatby;
								$result = $productlot->update($user);
								if ($result <= 0) {
									$this->error = $productlot->error;
									$this->errors = $productlot->errors;
									$this->db->rollback();
									return -5;
								}
							}
						}
						if ($obj->sellby) {
							if ($sellby) {
								$tmparray = dol_getdate($sellby, true);
								$sellbywithouthour = dol_mktime(0, 0, 0, $tmparray['mon'], $tmparray['mday'], $tmparray['year']);
								if ($this->db->jdate($obj->sellby) != $sellby && $this->db->jdate($obj->sellby) != $sellbywithouthour) {    // We test date without hours and with hours for backward compatibility
									// If found and eatby/sellby defined into table and provided and differs, return error
									$this->errors[] = $langs->transnoentitiesnoconv("ThisSerialAlreadyExistWithDifferentDate", $batch, dol_print_date($this->db->jdate($obj->sellby)), dol_print_date($sellby));
									dol_syslog($langs->transnoentities("ThisSerialAlreadyExistWithDifferentDate", $batch, dol_print_date($this->db->jdate($obj->sellby)), dol_print_date($sellby)), LOG_ERR);
									$this->db->rollback();
									return -3;
								}
							} else {
								$sellby = $obj->sellby; // If found and eatby/sellby defined into table and not provided, we take value from table
							}
						} else {
							if ($sellby) { // If found and eatby/sellby not defined into table and provided, we update table
								$productlot = new Productlot($this->db);
								$result = $productlot->fetch($obj->rowid);
								$productlot->sellby = $sellby;
								$result = $productlot->update($user);
								if ($result <= 0) {
									$this->error = $productlot->error;
									$this->errors = $productlot->errors;
									$this->db->rollback();
									return -5;
								}
							}
						}

						$i++;
					}
				} else { // If not found, we add record
					$productlot = new Productlot($this->db);
					$productlot->entity = $conf->entity;
					$productlot->fk_product = $fk_product;
					$productlot->batch = $batch;
					// If we are here = first time we manage this batch, so we used dates provided by users to create lot
					$productlot->eatby = $eatby;
					$productlot->sellby = $sellby;
					$result = $productlot->create($user);
					if ($result <= 0) {
						$this->error = $productlot->error;
						$this->errors = $productlot->errors;
						$this->db->rollback();
						return -4;
					}
				}
			} else {
				dol_print_error($this->db);
				$this->db->rollback();
				return -1;
			}
		}

		// Check if stock is enough when qty is < 0
		// Note that qty should be > 0 with type 0 or 3, < 0 with type 1 or 2.
		if ($movestock && $qty < 0 && empty($conf->global->STOCK_ALLOW_NEGATIVE_TRANSFER)) {
			if (!empty($conf->productbatch->enabled) && $product->hasbatch() && !$skip_batch) {
				$foundforbatch = 0;
				$qtyisnotenough = 0;
<<<<<<< HEAD
				foreach ($product->stock_warehouse[$entrepot_id]->detail_batch as $batchcursor => $prodbatch) {
					if ($batch != $batchcursor) continue;
=======
				foreach ($product->stock_warehouse[$entrepot_id]->detail_batch as $batchcursor => $prodbatch)
				{
					if ((string) $batch != (string) $batchcursor) {		// Lot '59' must be different than lot '59c'
						continue;
					}
>>>>>>> 131d666d
					$foundforbatch = 1;
					if ($prodbatch->qty < abs($qty)) $qtyisnotenough = $prodbatch->qty;
					break;
				}
				if (!$foundforbatch || $qtyisnotenough) {
					$langs->load("stocks");
					include_once DOL_DOCUMENT_ROOT.'/product/stock/class/entrepot.class.php';
					$tmpwarehouse = new Entrepot($this->db);
					$tmpwarehouse->fetch($entrepot_id);

					$this->error = $langs->trans('qtyToTranferLotIsNotEnough', $product->ref, $batch, $qtyisnotenough, $tmpwarehouse->ref);
					$this->errors[] = $langs->trans('qtyToTranferLotIsNotEnough', $product->ref, $batch, $qtyisnotenough, $tmpwarehouse->ref);
					$this->db->rollback();
					return -8;
				}
			} else {
				if (empty($product->stock_warehouse[$entrepot_id]->real) || $product->stock_warehouse[$entrepot_id]->real < abs($qty)) {
					$langs->load("stocks");
					$this->error = $langs->trans('qtyToTranferIsNotEnough').' : '.$product->ref;
					$this->errors[] = $langs->trans('qtyToTranferIsNotEnough').' : '.$product->ref;
					$this->db->rollback();
					return -8;
				}
			}
		}

		if ($movestock) {	// Change stock for current product, change for subproduct is done after
			// Set $origintype, fk_origin, fk_project
			$fk_project = 0;
			if (!empty($this->origin)) {			// This is set by caller for tracking reason
				$origintype = empty($this->origin->origin_type) ? $this->origin->element : $this->origin->origin_type;
				$fk_origin = $this->origin->id;
				if ($origintype == 'project') {
					$fk_project = $fk_origin;
				} else {
					$res = $this->origin->fetch($fk_origin);
					if ($res > 0) {
						if (!empty($this->origin->fk_project)) {
							$fk_project = $this->origin->fk_project;
						}
					}
				}
			} else {
				$origintype = '';
				$fk_origin = 0;
				$fk_project = 0;
			}

			$sql = "INSERT INTO ".MAIN_DB_PREFIX."stock_mouvement(";
			$sql .= " datem, fk_product, batch, eatby, sellby,";
			$sql .= " fk_entrepot, value, type_mouvement, fk_user_author, label, inventorycode, price, fk_origin, origintype, fk_projet";
			$sql .= ")";
			$sql .= " VALUES ('".$this->db->idate($now)."', ".$this->product_id.", ";
			$sql .= " ".($batch ? "'".$this->db->escape($batch)."'" : "null").", ";
			$sql .= " ".($eatby ? "'".$this->db->idate($eatby)."'" : "null").", ";
			$sql .= " ".($sellby ? "'".$this->db->idate($sellby)."'" : "null").", ";
			$sql .= " ".$this->entrepot_id.", ".$this->qty.", ".((int) $this->type).",";
			$sql .= " ".$user->id.",";
			$sql .= " '".$this->db->escape($label)."',";
			$sql .= " ".($inventorycode ? "'".$this->db->escape($inventorycode)."'" : "null").",";
			$sql .= " ".price2num($price).",";
			$sql .= " ".$fk_origin.",";
			$sql .= " '".$this->db->escape($origintype)."',";
			$sql .= " ".$fk_project;
			$sql .= ")";

			dol_syslog(get_class($this)."::_create insert record into stock_mouvement", LOG_DEBUG);
			$resql = $this->db->query($sql);

			if ($resql) {
				$mvid = $this->db->last_insert_id(MAIN_DB_PREFIX."stock_mouvement");
				$this->id = $mvid;
			} else {
				$this->error = $this->db->lasterror();
				$this->errors[] = $this->error;
				$error = -1;
			}

			// Define current values for qty and pmp
			$oldqty = $product->stock_reel;
			$oldpmp = $product->pmp;
			$oldqtywarehouse = 0;

			// Test if there is already a record for couple (warehouse / product), so later we will make an update or create.
			$alreadyarecord = 0;
			if (!$error) {
				$sql = "SELECT rowid, reel FROM ".MAIN_DB_PREFIX."product_stock";
				$sql .= " WHERE fk_entrepot = ".((int) $entrepot_id)." AND fk_product = ".((int) $fk_product); // This is a unique key

				dol_syslog(get_class($this)."::_create check if a record already exists in product_stock", LOG_DEBUG);
				$resql = $this->db->query($sql);
				if ($resql) {
					$obj = $this->db->fetch_object($resql);
					if ($obj) {
						$alreadyarecord = 1;
						$oldqtywarehouse = $obj->reel;
						$fk_product_stock = $obj->rowid;
					}
					$this->db->free($resql);
				} else {
					$this->errors[] = $this->db->lasterror();
					$error = -2;
				}
			}

			// Calculate new AWP (PMP)
			$newpmp = 0;
			if (!$error) {
				if ($type == 0 || $type == 3) {
					// After a stock increase
					// Note: PMP is calculated on stock input only (type of movement = 0 or 3). If type == 0 or 3, qty should be > 0.
					// Note: Price should always be >0 or 0. PMP should be always >0 (calculated on input)
					if ($price > 0 || (!empty($conf->global->STOCK_UPDATE_AWP_EVEN_WHEN_ENTRY_PRICE_IS_NULL) && $price == 0)) {
						$oldqtytouse = ($oldqty >= 0 ? $oldqty : 0);
						// We make a test on oldpmp>0 to avoid to use normal rule on old data with no pmp field defined
						if ($oldpmp > 0) {
							$newpmp = price2num((($oldqtytouse * $oldpmp) + ($qty * $price)) / ($oldqtytouse + $qty), 'MU');
						} else {
							$newpmp = $price; // For this product, PMP was not yet set. We set it to input price.
						}
						//print "oldqtytouse=".$oldqtytouse." oldpmp=".$oldpmp." oldqtywarehousetouse=".$oldqtywarehousetouse." ";
						//print "qty=".$qty." newpmp=".$newpmp;
						//exit;
					} else {
						$newpmp = $oldpmp;
					}
				} elseif ($type == 1 || $type == 2) {
					// After a stock decrease, we don't change value of the AWP/PMP of a product.
					$newpmp = $oldpmp;
				} else {
					// Type of movement unknown
					$newpmp = $oldpmp;
				}
			}
			// Update stock quantity
			if (!$error) {
				if ($alreadyarecord > 0) {
					$sql = "UPDATE ".MAIN_DB_PREFIX."product_stock SET reel = reel + ".((float) $qty);
					$sql .= " WHERE fk_entrepot = ".((int) $entrepot_id)." AND fk_product = ".((int) $fk_product);
				} else {
					$sql = "INSERT INTO ".MAIN_DB_PREFIX."product_stock";
					$sql .= " (reel, fk_entrepot, fk_product) VALUES ";
					$sql .= " (".((float) $qty).", ".((int) $entrepot_id).", ".((int) $fk_product).")";
				}

				dol_syslog(get_class($this)."::_create update stock value", LOG_DEBUG);
				$resql = $this->db->query($sql);
				if (!$resql) {
					$this->errors[] = $this->db->lasterror();
					$error = -3;
				} elseif (empty($fk_product_stock)) {
					$fk_product_stock = $this->db->last_insert_id(MAIN_DB_PREFIX."product_stock");
				}
			}

			// Update detail of stock for the lot.
			if (!$error && !empty($conf->productbatch->enabled) && $product->hasbatch() && !$skip_batch) {
				if ($id_product_batch > 0) {
					$result = $this->createBatch($id_product_batch, $qty);
				} else {
					$param_batch = array('fk_product_stock' =>$fk_product_stock, 'batchnumber'=>$batch);
					$result = $this->createBatch($param_batch, $qty);
				}
				if ($result < 0) {
					$error++;
				}
			}

			// Update PMP and denormalized value of stock qty at product level
			if (!$error) {
				$newpmp = price2num($newpmp, 'MU');

				// $sql = "UPDATE ".MAIN_DB_PREFIX."product SET pmp = ".$newpmp.", stock = ".$this->db->ifsql("stock IS NULL", 0, "stock") . " + ".$qty;
				// $sql.= " WHERE rowid = ".((int) $fk_product);
				// Update pmp + denormalized fields because we change content of produt_stock. Warning: Do not use "SET p.stock", does not works with pgsql
				$sql = "UPDATE ".MAIN_DB_PREFIX."product as p SET pmp = ".((float) $newpmp).",";
				$sql .= " stock=(SELECT SUM(ps.reel) FROM ".MAIN_DB_PREFIX."product_stock as ps WHERE ps.fk_product = p.rowid)";
				$sql .= " WHERE rowid = ".((int) $fk_product);

				dol_syslog(get_class($this)."::_create update AWP", LOG_DEBUG);
				$resql = $this->db->query($sql);
				if (!$resql) {
					$this->errors[] = $this->db->lasterror();
					$error = -4;
				}
			}

			// If stock is now 0, we can remove entry into llx_product_stock, but only if there is no child lines into llx_product_batch (detail of batch, because we can imagine
			// having a lot1/qty=X and lot2/qty=-X, so 0 but we must not loose repartition of different lot.
			$sql = "DELETE FROM ".MAIN_DB_PREFIX."product_stock WHERE reel = 0 AND rowid NOT IN (SELECT fk_product_stock FROM ".MAIN_DB_PREFIX."product_batch as pb)";
			$resql = $this->db->query($sql);
			// We do not test error, it can fails if there is child in batch details
		}

		// Add movement for sub products (recursive call)
		if (!$error && !empty($conf->global->PRODUIT_SOUSPRODUITS) && empty($conf->global->INDEPENDANT_SUBPRODUCT_STOCK) && empty($disablestockchangeforsubproduct)) {
			$error = $this->_createSubProduct($user, $fk_product, $entrepot_id, $qty, $type, 0, $label, $inventorycode); // we use 0 as price, because AWP must not change for subproduct
		}

		if ($movestock && !$error) {
			// Call trigger
			$result = $this->call_trigger('STOCK_MOVEMENT', $user);
			if ($result < 0) $error++;
			// End call triggers

			// Check unicity for serial numbered equipments once all movement were done.
			if (!$error && !empty($conf->productbatch->enabled) && $product->hasbatch() && !$skip_batch) {
				if ($product->status_batch == 2 && $qty > 0) {	// We check only if we increased qty
					if ($this->getBatchCount($fk_product, $batch) > 1) {
						$error++;
						$this->errors[] = $langs->trans("TooManyQtyForSerialNumber", $batch, $product->ref);
					}
				}
			}
		}

		if (!$error) {
			$this->db->commit();
			return $mvid;
		} else {
			$this->db->rollback();
			dol_syslog(get_class($this)."::_create error code=".$error, LOG_ERR);
			return -6;
		}
	}



	/**
	 * Load object in memory from the database
	 *
	 * @param int    $id  Id object
	 *
	 * @return int <0 if KO, 0 if not found, >0 if OK
	 */
	public function fetch($id)
	{
		dol_syslog(__METHOD__, LOG_DEBUG);

		$sql = 'SELECT';
		$sql .= ' t.rowid,';
		$sql .= " t.tms,";
		$sql .= " t.datem,";
		$sql .= " t.fk_product,";
		$sql .= " t.fk_entrepot,";
		$sql .= " t.value,";
		$sql .= " t.price,";
		$sql .= " t.type_mouvement,";
		$sql .= " t.fk_user_author,";
		$sql .= " t.label,";
		$sql .= " t.fk_origin,";
		$sql .= " t.origintype,";
		$sql .= " t.inventorycode,";
		$sql .= " t.batch,";
		$sql .= " t.eatby,";
		$sql .= " t.sellby,";
		$sql .= " t.fk_projet as fk_project";
		$sql .= ' FROM '.MAIN_DB_PREFIX.$this->table_element.' as t';
		$sql .= ' WHERE 1 = 1';
		//if (null !== $ref) {
			//$sql .= ' AND t.ref = ' . '\'' . $ref . '\'';
		//} else {
			$sql .= ' AND t.rowid = '.((int) $id);
		//}

		$resql = $this->db->query($sql);
		if ($resql) {
			$numrows = $this->db->num_rows($resql);
			if ($numrows) {
				$obj = $this->db->fetch_object($resql);

				$this->id = $obj->rowid;

				$this->product_id = $obj->fk_product;
				$this->warehouse_id = $obj->fk_entrepot;
				$this->qty = $obj->value;
				$this->type = $obj->type_mouvement;

				$this->tms = $this->db->jdate($obj->tms);
				$this->datem = $this->db->jdate($obj->datem);
				$this->price = $obj->price;
				$this->fk_user_author = $obj->fk_user_author;
				$this->label = $obj->label;
				$this->fk_origin = $obj->fk_origin;
				$this->origintype = $obj->origintype;
				$this->inventorycode = $obj->inventorycode;
				$this->batch = $obj->batch;
				$this->eatby = $this->db->jdate($obj->eatby);
				$this->sellby = $this->db->jdate($obj->sellby);
				$this->fk_project = $obj->fk_project;
			}

			// Retrieve all extrafield
			$this->fetch_optionals();

			// $this->fetch_lines();

			$this->db->free($resql);

			if ($numrows) {
				return 1;
			} else {
				return 0;
			}
		} else {
			$this->errors[] = 'Error '.$this->db->lasterror();
			dol_syslog(__METHOD__.' '.implode(',', $this->errors), LOG_ERR);

			return -1;
		}
	}




	/**
	 *  Create movement in database for all subproducts
	 *
	 * 	@param 		User	$user			Object user
	 * 	@param		int		$idProduct		Id product
	 * 	@param		int		$entrepot_id	Warehouse id
	 * 	@param		int		$qty			Quantity
	 * 	@param		int		$type			Type
	 * 	@param		int		$price			Price
	 * 	@param		string	$label			Label of movement
	 *  @param		string	$inventorycode	Inventory code
	 * 	@return 	int     				<0 if KO, 0 if OK
	 */
	private function _createSubProduct($user, $idProduct, $entrepot_id, $qty, $type, $price = 0, $label = '', $inventorycode = '')
	{
		global $langs;

		$error = 0;
		$pids = array();
		$pqtys = array();

		$sql = "SELECT fk_product_pere, fk_product_fils, qty";
		$sql .= " FROM ".MAIN_DB_PREFIX."product_association";
		$sql .= " WHERE fk_product_pere = ".((int) $idProduct);
		$sql .= " AND incdec = 1";

		dol_syslog(get_class($this)."::_createSubProduct for parent product ".$idProduct, LOG_DEBUG);
		$resql = $this->db->query($sql);
		if ($resql) {
			$i = 0;
			while ($obj = $this->db->fetch_object($resql)) {
				$pids[$i] = $obj->fk_product_fils;
				$pqtys[$i] = $obj->qty;
				$i++;
			}
			$this->db->free($resql);
		} else {
			$error = -2;
		}

		// Create movement for each subproduct
		foreach ($pids as $key => $value) {
			if (!$error) {
				$tmpmove = dol_clone($this, 1);
				$result = $tmpmove->_create($user, $pids[$key], $entrepot_id, ($qty * $pqtys[$key]), $type, 0, $label, $inventorycode); // This will also call _createSubProduct making this recursive
				if ($result < 0) {
					$this->error = $tmpmove->error;
					$this->errors = array_merge($this->errors, $tmpmove->errors);
					if ($result == -2) {
						$this->errors[] = $langs->trans("ErrorNoteAlsoThatSubProductCantBeFollowedByLot");
					}
					$error = $result;
				}
				unset($tmpmove);
			}
		}

		return $error;
	}


	/**
	 *	Decrease stock for product and subproducts
	 *
	 * 	@param 		User	$user			    Object user
	 * 	@param		int		$fk_product		    Id product
	 * 	@param		int		$entrepot_id	    Warehouse id
	 * 	@param		int		$qty			    Quantity
	 * 	@param		int		$price			    Price
	 * 	@param		string	$label			    Label of stock movement
	 * 	@param		string	$datem			    Force date of movement
	 *	@param		integer	$eatby			    eat-by date
	 *	@param		integer	$sellby			    sell-by date
	 *	@param		string	$batch			    batch number
	 * 	@param		int		$id_product_batch	Id product_batch
	 *  @param      string  $inventorycode      Inventory code
	 * 	@return		int						    <0 if KO, >0 if OK
	 */
	public function livraison($user, $fk_product, $entrepot_id, $qty, $price = 0, $label = '', $datem = '', $eatby = '', $sellby = '', $batch = '', $id_product_batch = 0, $inventorycode = '')
	{
		global $conf;

		$skip_batch = empty($conf->productbatch->enabled);

		return $this->_create($user, $fk_product, $entrepot_id, (0 - $qty), 2, $price, $label, $inventorycode, $datem, $eatby, $sellby, $batch, $skip_batch, $id_product_batch);
	}

	/**
	 *	Increase stock for product and subproducts
	 *
	 * 	@param 		User			$user			     Object user
	 * 	@param		int				$fk_product		     Id product
	 * 	@param		int				$entrepot_id	     Warehouse id
	 * 	@param		int				$qty			     Quantity
	 * 	@param		int				$price			     Price
	 * 	@param		string			$label			     Label of stock movement
	 *	@param		integer|string	$eatby			     eat-by date
	 *	@param		integer|string	$sellby			     sell-by date
	 *	@param		string			$batch			     batch number
	 * 	@param		string			$datem			     Force date of movement
	 * 	@param		int				$id_product_batch    Id product_batch
	 *  @param      string			$inventorycode       Inventory code
	 *	@return		int								     <0 if KO, >0 if OK
	 */
	public function reception($user, $fk_product, $entrepot_id, $qty, $price = 0, $label = '', $eatby = '', $sellby = '', $batch = '', $datem = '', $id_product_batch = 0, $inventorycode = '')
	{
		global $conf;

		$skip_batch = empty($conf->productbatch->enabled);

		return $this->_create($user, $fk_product, $entrepot_id, $qty, 3, $price, $label, $inventorycode, $datem, $eatby, $sellby, $batch, $skip_batch, $id_product_batch);
	}


	// /**
	//  * Return nb of subproducts lines for a product
	//  *
	//  * @param      int		$id				Id of product
	//  * @return     int						<0 if KO, nb of subproducts if OK
	//  * @deprecated A count($product->getChildsArbo($id,1)) is same. No reason to have this in this class.
	//  */
	// public function nbOfSubProducts($id)
	// {
	// 	$nbSP=0;

	// 	$resql = "SELECT count(*) as nb FROM ".MAIN_DB_PREFIX."product_association";
	// 	$resql.= " WHERE fk_product_pere = ".((int) $id);
	// 	if ($this->db->query($resql))
	// 	{
	// 		$obj=$this->db->fetch_object($resql);
	// 		$nbSP=$obj->nb;
	// 	}
	// 	return $nbSP;
	// }

	/**
	 * Count number of product in stock before a specific date
	 *
	 * @param 	int			$productidselected		Id of product to count
	 * @param 	integer 	$datebefore				Date limit
	 * @return	int			Number
	 */
	public function calculateBalanceForProductBefore($productidselected, $datebefore)
	{
		$nb = 0;

		$sql = 'SELECT SUM(value) as nb from '.MAIN_DB_PREFIX.'stock_mouvement';
		$sql .= ' WHERE fk_product = '.((int) $productidselected);
		$sql .= " AND datem < '".$this->db->idate($datebefore)."'";

		dol_syslog(get_class($this).__METHOD__.'', LOG_DEBUG);
		$resql = $this->db->query($sql);
		if ($resql) {
			$obj = $this->db->fetch_object($resql);
			if ($obj) $nb = $obj->nb;
			return (empty($nb) ? 0 : $nb);
		} else {
			dol_print_error($this->db);
			return -1;
		}
	}

	/**
	 * Create or update batch record (update table llx_product_batch). No check is done here, done by parent.
	 *
	 * @param	array|int	$dluo	      Could be either
	 *                                    - int if row id of product_batch table
	 *                                    - or complete array('fk_product_stock'=>, 'batchnumber'=>)
	 * @param	int			$qty	      Quantity of product with batch number. May be a negative amount.
	 * @return 	int   				      <0 if KO, else return productbatch id
	 */
	private function createBatch($dluo, $qty)
	{
		global $user;

		$pdluo = new Productbatch($this->db);

		$result = 0;

		// Try to find an existing record with same batch number or id
		if (is_numeric($dluo)) {
			$result = $pdluo->fetch($dluo);
			if (empty($pdluo->id)) {
				// We didn't find the line. May be it was deleted before by a previous move in same transaction.
				$this->error = 'Error. You ask a move on a record for a serial that does not exists anymore. May be you take the same serial on same warehouse several times in same shipment or it was used by another shipment. Remove this shipment and prepare another one.';
				$this->errors[] = $this->error;
				$result = -2;
			}
		} elseif (is_array($dluo)) {
			if (isset($dluo['fk_product_stock'])) {
				$vfk_product_stock = $dluo['fk_product_stock'];
				$vbatchnumber = $dluo['batchnumber'];

				$result = $pdluo->find($vfk_product_stock, '', '', $vbatchnumber); // Search on batch number only (eatby and sellby are deprecated here)
			} else {
				dol_syslog(get_class($this)."::createBatch array param dluo must contain at least key fk_product_stock", LOG_ERR);
				$result = -1;
			}
		} else {
			dol_syslog(get_class($this)."::createBatch error invalid param dluo", LOG_ERR);
			$result = -1;
		}

		if ($result >= 0) {
			// No error
			if ($pdluo->id > 0) {	// product_batch record found
				//print "Avant ".$pdluo->qty." Apres ".($pdluo->qty + $qty)."<br>";
				$pdluo->qty += $qty;
				if ($pdluo->qty == 0) {
					$result = $pdluo->delete($user, 1);
				} else {
					$result = $pdluo->update($user, 1);
				}
			} else {					// product_batch record not found
				$pdluo->fk_product_stock = $vfk_product_stock;
				$pdluo->qty = $qty;
				$pdluo->eatby = empty($dluo['eatby']) ? '' : $dluo['eatby'];		// No more used. Now eatby date is store in table of lot, no more into prouct_batch table.
				$pdluo->sellby = empty($dluo['sellby']) ? '' : $dluo['sellby'];		// No more used. Now sellby date is store in table of lot, no more into prouct_batch table.
				$pdluo->batch = $vbatchnumber;

				$result = $pdluo->create($user, 1);
				if ($result < 0) {
					$this->error = $pdluo->error;
					$this->errors = $pdluo->errors;
				}
			}
		}

		return $result;
	}

	// phpcs:disable PEAR.NamingConventions.ValidFunctionName.ScopeNotCamelCaps
	/**
	 * Return Url link of origin object
	 *
	 * @param  int     $fk_origin      Id origin
	 * @param  int     $origintype     Type origin
	 * @return string
	 */
	public function get_origin($fk_origin, $origintype)
	{
		// phpcs:enable
		$origin = '';

		switch ($origintype) {
			case 'commande':
				require_once DOL_DOCUMENT_ROOT.'/commande/class/commande.class.php';
				$origin = new Commande($this->db);
				break;
			case 'shipping':
				require_once DOL_DOCUMENT_ROOT.'/expedition/class/expedition.class.php';
				$origin = new Expedition($this->db);
				break;
			case 'facture':
				require_once DOL_DOCUMENT_ROOT.'/compta/facture/class/facture.class.php';
				$origin = new Facture($this->db);
				break;
			case 'order_supplier':
				require_once DOL_DOCUMENT_ROOT.'/fourn/class/fournisseur.commande.class.php';
				$origin = new CommandeFournisseur($this->db);
				break;
			case 'invoice_supplier':
				require_once DOL_DOCUMENT_ROOT.'/fourn/class/fournisseur.facture.class.php';
				$origin = new FactureFournisseur($this->db);
				break;
			case 'project':
				require_once DOL_DOCUMENT_ROOT.'/projet/class/project.class.php';
				$origin = new Project($this->db);
				break;
			case 'mo':
				require_once DOL_DOCUMENT_ROOT.'/mrp/class/mo.class.php';
				$origin = new Mo($this->db);
				break;
			case 'user':
				require_once DOL_DOCUMENT_ROOT.'/user/class/user.class.php';
				$origin = new User($this->db);
				break;
			case 'reception':
				require_once DOL_DOCUMENT_ROOT.'/reception/class/reception.class.php';
				$origin = new Reception($this->db);
				break;
			case 'inventory':
				require_once DOL_DOCUMENT_ROOT.'/product/inventory/class/inventory.class.php';
				$origin = new Inventory($this->db);
				break;

			default:
				if ($origintype) {
					// Separate originetype with "@" : left part is class name, right part is module name
					$origintype_array = explode('@', $origintype);
					$classname = ucfirst($origintype_array[0]);
					$modulename = empty($origintype_array[1]) ? $classname : $origintype_array[1];
					$result = dol_include_once('/'.$modulename.'/class/'.strtolower($classname).'.class.php');
					if ($result) {
						$classname = ucfirst($classname);
						$origin = new $classname($this->db);
					}
				}
				break;
		}

		if (empty($origin) || !is_object($origin)) {
			return '';
		}

		if ($origin->fetch($fk_origin) > 0) {
			return $origin->getNomUrl(1);
		}

		return '';
	}

	/**
	 * Set attribute origin to object
	 *
	 * @param	string	$origin_element	type of element
	 * @param	int		$origin_id		id of element
	 *
	 * @return	void
	 */
	public function setOrigin($origin_element, $origin_id)
	{
		if (!empty($origin_element) && $origin_id > 0) {
			$origin = '';
			if ($origin_element == 'project') {
				if (!class_exists('Project')) {
					require_once DOL_DOCUMENT_ROOT.'/projet/class/project.class.php';
				}
				$origin = new Project($this->db);
			}

			if (!empty($origin)) {
				$this->origin = $origin;
				$this->origin->id = $origin_id;
			}
		}
	}


	/**
	 *  Initialise an instance with random values.
	 *  Used to build previews or test instances.
	 *	id must be 0 if object instance is a specimen.
	 *
	 *  @return	void
	 */
	public function initAsSpecimen()
	{
		global $user, $langs, $conf, $mysoc;

		// Initialize parameters
		$this->id = 0;

		// There is no specific properties. All data into insert are provided as method parameter.
	}

	/**
	 *  Return html string with picto for type of movement
	 *
	 *	@param	int		$withlabel			With label
	 *	@return	string					    String with URL
	 */
	public function getTypeMovement($withlabel = 0)
	{
		global $langs;

		$s = '';
		switch ($this->type) {
			case "0":
				$s = '<span class="fa fa-level-down-alt stockmovemententry stockmovementtransfer" title="'.$langs->trans('StockIncreaseAfterCorrectTransfer').'"></span>';
				if ($withlabel) {
					$s .= $langs->trans('StockIncreaseAfterCorrectTransfer');
				}
				break;
			case "1":
				$s = '<span class="fa fa-level-up-alt stockmovementexit stockmovementtransfer" title="'.$langs->trans('StockDecreaseAfterCorrectTransfer').'"></span>';
				if ($withlabel) {
					$s .= $langs->trans('StockDecreaseAfterCorrectTransfer');
				}
				break;
			case "2":
				$s = '<span class="fa fa-long-arrow-alt-up stockmovementexit stockmovement" title="'.$langs->trans('StockDecrease').'"></span>';
				if ($withlabel) {
					$s .= $langs->trans('StockDecrease');
				}
				break;
			case "3":
				$s = '<span class="fa fa-long-arrow-alt-down stockmovemententry stockmovement" title="'.$langs->trans('StockIncrease').'"></span>';
				if ($withlabel) {
					$s .= $langs->trans('StockIncrease');
				}
				break;
		}

		return $s;
	}

	/**
	 *  Return a link (with optionaly the picto)
	 * 	Use this->id,this->lastname, this->firstname
	 *
	 *	@param	int		$withpicto			Include picto in link (0=No picto, 1=Include picto into link, 2=Only picto)
	 *	@param	string	$option				On what the link point to
	 *  @param	integer	$notooltip			1=Disable tooltip
	 *  @param	int		$maxlen				Max length of visible user name
	 *  @param  string  $morecss            Add more css on link
	 *	@return	string						String with URL
	 */
	public function getNomUrl($withpicto = 0, $option = '', $notooltip = 0, $maxlen = 24, $morecss = '')
	{
		global $langs, $conf, $db;

		$result = '';
		$companylink = '';

		$label = '<u>'.$langs->trans("Movement").' '.$this->id.'</u>';
		$label .= '<div width="100%">';
		$label .= '<b>'.$langs->trans('Label').':</b> '.$this->label;
		$label .= '<br><b>'.$langs->trans('Qty').':</b> '.$this->qty;
		$label .= '</div>';

		$link = '<a href="'.DOL_URL_ROOT.'/product/stock/movement_list.php?id='.$this->warehouse_id.'&msid='.$this->id.'"';
		$link .= ($notooltip ? '' : ' title="'.dol_escape_htmltag($label, 1).'" class="classfortooltip'.($morecss ? ' '.$morecss : '').'"');
		$link .= '>';
		$linkend = '</a>';

		if ($withpicto) {
			$result .= ($link.img_object(($notooltip ? '' : $label), 'stock', ($notooltip ? '' : 'class="classfortooltip"')).$linkend);
			if ($withpicto != 2) {
				$result .= ' ';
			}
		}
		$result .= $link.$this->id.$linkend;
		return $result;
	}

	/**
	 *  Return label statut
	 *
	 *  @param	int		$mode          0=libelle long, 1=libelle court, 2=Picto + Libelle court, 3=Picto, 4=Picto + Libelle long, 5=Libelle court + Picto
	 *  @return	string 			       Label of status
	 */
	public function getLibStatut($mode = 0)
	{
		return $this->LibStatut($mode);
	}

	// phpcs:disable PEAR.NamingConventions.ValidFunctionName.ScopeNotCamelCaps
	/**
	 *  Renvoi le libelle d'un status donne
	 *
	 *  @param  int		$mode          	0=libelle long, 1=libelle court, 2=Picto + Libelle court, 3=Picto, 4=Picto + Libelle long, 5=Libelle court + Picto
	 *  @return string 			       	Label of status
	 */
	public function LibStatut($mode = 0)
	{
		// phpcs:enable
		global $langs;

		if ($mode == 0 || $mode == 1) {
			return $langs->trans('StatusNotApplicable');
		} elseif ($mode == 2) {
			return img_picto($langs->trans('StatusNotApplicable'), 'statut9').' '.$langs->trans('StatusNotApplicable');
		} elseif ($mode == 3) {
			return img_picto($langs->trans('StatusNotApplicable'), 'statut9');
		} elseif ($mode == 4) {
			return img_picto($langs->trans('StatusNotApplicable'), 'statut9').' '.$langs->trans('StatusNotApplicable');
		} elseif ($mode == 5) {
			return $langs->trans('StatusNotApplicable').' '.img_picto($langs->trans('StatusNotApplicable'), 'statut9');
		}
	}

	/**
	 *	Create object on disk
	 *
	 *	@param     string		$modele			force le modele a utiliser ('' to not force)
	 * 	@param     Translate	$outputlangs	Object langs to use for output
	 *  @param     int			$hidedetails    Hide details of lines
	 *  @param     int			$hidedesc       Hide description
	 *  @param     int			$hideref        Hide ref
	 *  @return    int             				0 if KO, 1 if OK
	 */
	public function generateDocument($modele, $outputlangs = '', $hidedetails = 0, $hidedesc = 0, $hideref = 0)
	{
		global $conf, $user, $langs;

		$langs->load("stocks");
		$outputlangs->load("products");

		if (!dol_strlen($modele)) {
			$modele = 'stdmovement';

			if ($this->model_pdf) {
				$modele = $this->model_pdf;
			} elseif (!empty($conf->global->MOUVEMENT_ADDON_PDF)) {
				$modele = $conf->global->MOUVEMENT_ADDON_PDF;
			}
		}

		$modelpath = "core/modules/stock/doc/";

		return $this->commonGenerateDocument($modelpath, $modele, $outputlangs, $hidedetails, $hidedesc, $hideref);
	}

	/**
	 * Delete object in database
	 *
	 * @param User $user       User that deletes
	 * @param bool $notrigger  false=launch triggers after, true=disable triggers
	 * @return int             <0 if KO, >0 if OK
	 */
	public function delete(User $user, $notrigger = false)
	{
		return $this->deleteCommon($user, $notrigger);
		//return $this->deleteCommon($user, $notrigger, 1);
	}

	/**
	 * Retrieve number of equipments for a product lot/serial
	 *
	 * @param 	int 		$fk_product 	Product id
	 * @param 	string 		$batch  		batch number
	 * @return 	int            				<0 if KO, number of equipments found if OK
	 */
	private function getBatchCount($fk_product, $batch)
	{
		$cpt = 0;

		$sql = "SELECT sum(pb.qty) as cpt";
		$sql .= " FROM ".MAIN_DB_PREFIX."product_batch as pb";
		$sql .= " INNER JOIN ".MAIN_DB_PREFIX."product_stock as ps ON ps.rowid = pb.fk_product_stock";
		$sql .= " WHERE ps.fk_product = " . ((int) $fk_product);
		$sql .= " AND pb.batch = '" . $this->db->escape($batch) . "'";

		$result = $this->db->query($sql);
		if ($result) {
			if ($this->db->num_rows($result)) {
				$obj = $this->db->fetch_object($result);
				$cpt = $obj->cpt;
			}

			$this->db->free($result);
		} else {
			dol_print_error($this->db);
			return -1;
		}

		return $cpt;
	}
}<|MERGE_RESOLUTION|>--- conflicted
+++ resolved
@@ -370,16 +370,12 @@
 			if (!empty($conf->productbatch->enabled) && $product->hasbatch() && !$skip_batch) {
 				$foundforbatch = 0;
 				$qtyisnotenough = 0;
-<<<<<<< HEAD
+
 				foreach ($product->stock_warehouse[$entrepot_id]->detail_batch as $batchcursor => $prodbatch) {
-					if ($batch != $batchcursor) continue;
-=======
-				foreach ($product->stock_warehouse[$entrepot_id]->detail_batch as $batchcursor => $prodbatch)
-				{
 					if ((string) $batch != (string) $batchcursor) {		// Lot '59' must be different than lot '59c'
 						continue;
 					}
->>>>>>> 131d666d
+
 					$foundforbatch = 1;
 					if ($prodbatch->qty < abs($qty)) $qtyisnotenough = $prodbatch->qty;
 					break;
