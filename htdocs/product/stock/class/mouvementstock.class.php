--- conflicted
+++ resolved
@@ -88,14 +88,8 @@
 		$this->db = $db;
 	}
 
-<<<<<<< HEAD
-
-    // phpcs:disable PEAR.NamingConventions.ValidFunctionName.PublicUnderscore
-    /**
-=======
 	// phpcs:disable PEAR.NamingConventions.ValidFunctionName.PublicUnderscore
 	/**
->>>>>>> 1d6028df
 	 *	Add a movement of stock (in one direction only)
 	 *
 	 *	@param		User	$user			User object
@@ -119,13 +113,8 @@
 	 */
     public function _create($user, $fk_product, $entrepot_id, $qty, $type, $price = 0, $label = '', $inventorycode = '', $datem = '', $eatby = '', $sellby = '', $batch = '', $skip_batch = false, $id_product_batch = 0)
 	{
-<<<<<<< HEAD
-        // phpcs:enable
-		global $conf, $langs;
-=======
 	    // phpcs:disable
 	    global $conf, $langs;
->>>>>>> 1d6028df
 
 		require_once DOL_DOCUMENT_ROOT.'/product/class/product.class.php';
 		require_once DOL_DOCUMENT_ROOT.'/product/stock/class/productlot.class.php';
