<?php
/* Copyright (C) 2003-2006 Rodolphe Quiedeville <rodolphe@quiedeville.org>
 * Copyright (C) 2005-2015 Laurent Destailleur  <eldy@users.sourceforge.net>
 * Copyright (C) 2011      Jean Heimburger      <jean@tiaris.info>
 * Copyright (C) 2014	   Cedric GROSS	        <c.gross@kreiz-it.fr>
 *
 * This program is free software; you can redistribute it and/or modify
 * it under the terms of the GNU General Public License as published by
 * the Free Software Foundation; either version 3 of the License, or
 * (at your option) any later version.
 *
 * This program is distributed in the hope that it will be useful,
 * but WITHOUT ANY WARRANTY; without even the implied warranty of
 * MERCHANTABILITY or FITNESS FOR A PARTICULAR PURPOSE.  See the
 * GNU General Public License for more details.
 *
 * You should have received a copy of the GNU General Public License
 * along with this program. If not, see <https://www.gnu.org/licenses/>.
 */

/**
 *	\file       htdocs/product/stock/class/mouvementstock.class.php
 *	\ingroup    stock
 *	\brief      File of class to manage stock movement (input or output)
 */


/**
 *	Class to manage stock movements
 */
class MouvementStock extends CommonObject
{
	/**
	 * @var string Id to identify managed objects
	 */
	public $element = 'stockmouvement';

	/**
	 * @var string Name of table without prefix where object is stored
	 */
	public $table_element = 'stock_mouvement';


	/**
	 * @var int ID product
	 */
	public $product_id;

	/**
	 * @var int ID warehouse
	 */
	public $warehouse_id;
	public $qty;

	/**
	 * @var int Type of movement
	 * 0=input (stock increase by a manual/direct stock transfer, correction or inventory),
	 * 1=output (stock decrease after by a manual/direct stock transfer, correction or inventory),
	 * 2=output (stock decrease after a business event like sale, shipment or manufacturing, ...),
	 * 3=input (stock increase after a business event like purchase, reception or manufacturing, ...)
	 * Note that qty should be > 0 with 0 or 3, < 0 with 1 or 2.
	 */
	public $type;

	public $tms = '';
	public $datem = '';
	public $price;

	/**
	 * @var int ID user author
	 */
	public $fk_user_author;

	/**
	 * @var string stock movements label
	 */
	public $label;

	/**
	 * @var int ID
	 * @deprecated
	 * @see $origin_id
	 */
	public $fk_origin;

	/**
	 * @var int		Origin id
	 */
	public $origin_id;

	/**
	 * @var	string	origintype
	 * @deprecated
	 * see $origin_type
	 */
	public $origintype;

	/**
	 * @var string Origin type ('project', ...)
	 */
	public $origin_type;


	public $inventorycode;
	public $batch;


	public $fields = array(
		'rowid' =>array('type'=>'integer', 'label'=>'TechnicalID', 'enabled'=>1, 'visible'=>-1, 'notnull'=>1, 'position'=>10, 'showoncombobox'=>1),
		'tms' =>array('type'=>'timestamp', 'label'=>'DateModification', 'enabled'=>1, 'visible'=>-1, 'notnull'=>1, 'position'=>15),
		'datem' =>array('type'=>'datetime', 'label'=>'Datem', 'enabled'=>1, 'visible'=>-1, 'position'=>20),
		'fk_product' =>array('type'=>'integer:Product:product/class/product.class.php:1', 'label'=>'Product', 'enabled'=>1, 'visible'=>-1, 'notnull'=>1, 'position'=>25),
		'fk_entrepot' =>array('type'=>'integer:Entrepot:product/stock/class/entrepot.class.php', 'label'=>'Warehouse', 'enabled'=>1, 'visible'=>-1, 'notnull'=>1, 'position'=>30),
		'value' =>array('type'=>'double', 'label'=>'Value', 'enabled'=>1, 'visible'=>-1, 'position'=>35),
		'price' =>array('type'=>'double(24,8)', 'label'=>'Price', 'enabled'=>1, 'visible'=>-1, 'position'=>40),
		'type_mouvement' =>array('type'=>'smallint(6)', 'label'=>'Type mouvement', 'enabled'=>1, 'visible'=>-1, 'position'=>45),
		'fk_user_author' =>array('type'=>'integer:User:user/class/user.class.php', 'label'=>'Fk user author', 'enabled'=>1, 'visible'=>-1, 'position'=>50),
		'label' =>array('type'=>'varchar(255)', 'label'=>'Label', 'enabled'=>1, 'visible'=>-1, 'position'=>55),
		'fk_origin' =>array('type'=>'integer', 'label'=>'Fk origin', 'enabled'=>1, 'visible'=>-1, 'position'=>60),
		'origintype' =>array('type'=>'varchar(32)', 'label'=>'Origintype', 'enabled'=>1, 'visible'=>-1, 'position'=>65),
		'model_pdf' =>array('type'=>'varchar(255)', 'label'=>'Model pdf', 'enabled'=>1, 'visible'=>0, 'position'=>70),
		'fk_projet' =>array('type'=>'integer:Project:projet/class/project.class.php:1:fk_statut=1', 'label'=>'Project', 'enabled'=>'$conf->projet->enabled', 'visible'=>-1, 'notnull'=>1, 'position'=>75),
		'inventorycode' =>array('type'=>'varchar(128)', 'label'=>'InventoryCode', 'enabled'=>1, 'visible'=>-1, 'position'=>80),
		'batch' =>array('type'=>'varchar(30)', 'label'=>'Batch', 'enabled'=>1, 'visible'=>-1, 'position'=>85),
		'eatby' =>array('type'=>'date', 'label'=>'Eatby', 'enabled'=>1, 'visible'=>-1, 'position'=>90),
		'sellby' =>array('type'=>'date', 'label'=>'Sellby', 'enabled'=>1, 'visible'=>-1, 'position'=>95),
		'fk_project' =>array('type'=>'integer:Project:projet/class/project.class.php:1:fk_statut=1', 'label'=>'Fk project', 'enabled'=>1, 'visible'=>-1, 'position'=>100),
	);



	/**
	 *  Constructor
	 *
	 *  @param      DoliDB		$db      Database handler
	 */
	public function __construct($db)
	{
		$this->db = $db;
	}

	// phpcs:disable PEAR.NamingConventions.ValidFunctionName.PublicUnderscore
	/**
	 *	Add a movement of stock (in one direction only).
	 *  This is the lowest level method to record a stock change.
	 *  $this->origin_type and $this->origin_id can be also be set to save the source object of movement.
	 *
	 *	@param		User			$user				User object
	 *	@param		int				$fk_product			Id of product
	 *	@param		int				$entrepot_id		Id of warehouse
	 *	@param		int				$qty				Qty of movement (can be <0 or >0 depending on parameter type)
	 *	@param		int				$type				Direction of movement:
	 *													0=input (stock increase by a stock transfer), 1=output (stock decrease by a stock transfer),
	 *													2=output (stock decrease), 3=input (stock increase)
	 *                          		            	Note that qty should be > 0 with 0 or 3, < 0 with 1 or 2.
	 *	@param		int				$price				Unit price HT of product, used to calculate average weighted price (AWP or PMP in french). If 0, average weighted price is not changed.
	 *	@param		string			$label				Label of stock movement
	 *	@param		string			$inventorycode		Inventory code
	 *	@param		integer|string	$datem				Force date of movement
	 *	@param		integer|string	$eatby				eat-by date. Will be used if lot does not exists yet and will be created.
	 *	@param		integer|string	$sellby				sell-by date. Will be used if lot does not exists yet and will be created.
	 *	@param		string			$batch				batch number
	 *	@param		boolean			$skip_batch			If set to true, stock movement is done without impacting batch record
	 * 	@param		int				$id_product_batch	Id product_batch (when skip_batch is false and we already know which record of product_batch to use)
	 *  @param		int				$disablestockchangeforsubproduct	Disable stock change for sub-products of kit (usefull only if product is a subproduct)
	 *	@return		int									<0 if KO, 0 if fk_product is null or product id does not exists, >0 if OK
	 */
	public function _create($user, $fk_product, $entrepot_id, $qty, $type, $price = 0, $label = '', $inventorycode = '', $datem = '', $eatby = '', $sellby = '', $batch = '', $skip_batch = false, $id_product_batch = 0, $disablestockchangeforsubproduct = 0)
	{
		// phpcs:enable
		global $conf, $langs;

		require_once DOL_DOCUMENT_ROOT.'/product/class/product.class.php';
		require_once DOL_DOCUMENT_ROOT.'/product/stock/class/productlot.class.php';

		$error = 0;
		dol_syslog(get_class($this)."::_create start userid=$user->id, fk_product=$fk_product, warehouse_id=$entrepot_id, qty=$qty, type=$type, price=$price, label=$label, inventorycode=$inventorycode, datem=".$datem.", eatby=".$eatby.", sellby=".$sellby.", batch=".$batch.", skip_batch=".$skip_batch);

		// Call hook at beginning
		global $action, $hookmanager;
		$hookmanager->initHooks(array('mouvementstock'));

		if (is_object($hookmanager)) {
			$parameters = array(
				'currentcontext'   => 'mouvementstock',
				'user'             => &$user,
				'fk_product'       => &$fk_product,
				'entrepot_id'      => &$entrepot_id,
				'qty'              => &$qty,
				'type'             => &$type,
				'price'            => &$price,
				'label'            => &$label,
				'inventorycode'    => &$inventorycode,
				'datem'            => &$datem,
				'eatby'            => &$eatby,
				'sellby'           => &$sellby,
				'batch'            => &$batch,
				'skip_batch'       => &$skip_batch,
				'id_product_batch' => &$id_product_batch
			);
			$reshook = $hookmanager->executeHooks('stockMovementCreate', $parameters, $this, $action);    // Note that $action and $object may have been modified by some hooks

			if ($reshook < 0) {
				if (!empty($hookmanager->resPrint)) {
					dol_print_error('', $hookmanager->resPrint);
				}
				return $reshook;
			} elseif ($reshook > 0) {
				return $hookmanager->resPrint;
			}
		}
		// end hook at beginning

		// Clean parameters
		$price = price2num($price, 'MU'); // Clean value for the casse we receive a float zero value, to have it a real zero value.
		if (empty($price)) $price = 0;
		$now = (!empty($datem) ? $datem : dol_now());

		// Check parameters
		if (!($fk_product > 0)) return 0;
		if (!($entrepot_id > 0)) return 0;

		if (is_numeric($eatby) && $eatby < 0) {
			dol_syslog(get_class($this)."::_create start ErrorBadValueForParameterEatBy eatby = ".$eatby);
			$this->errors[] = 'ErrorBadValueForParameterEatBy';
			return -1;
		}
		if (is_numeric($sellby) && $sellby < 0) {
			dol_syslog(get_class($this)."::_create start ErrorBadValueForParameterSellBy sellby = ".$sellby);
			$this->errors[] = 'ErrorBadValueForParameterSellBy';
			return -1;
		}

		// Set properties of movement
		$this->product_id = $fk_product;
		$this->entrepot_id = $entrepot_id; // deprecated
		$this->warehouse_id = $entrepot_id;
		$this->qty = $qty;
		$this->type = $type;
		$this->price = price2num($price);
		$this->label = $label;
		$this->inventorycode = $inventorycode;
		$this->datem = $now;
		$this->batch = $batch;

		$mvid = 0;

		$product = new Product($this->db);

		$result = $product->fetch($fk_product);
		if ($result < 0) {
			$this->error = $product->error;
			$this->errors = $product->errors;
			dol_print_error('', "Failed to fetch product");
			return -1;
		}
		if ($product->id <= 0) {	// Can happen if database is corrupted (a product id exist in stock with product that has been removed)
			return 0;
		}

		// Define if we must make the stock change (If product type is a service or if stock is used also for services)
		// Only record into stock tables wil be disabled by this (the rest like writing into lot table or movement of subproucts are done)
		$movestock = 0;
		if ($product->type != Product::TYPE_SERVICE || !empty($conf->global->STOCK_SUPPORTS_SERVICES)) $movestock = 1;

		$this->db->begin();

		// Set value $product->stock_reel and detail per warehouse into $product->stock_warehouse array
		if ($movestock) {
			$product->load_stock('novirtual');
		}

		// Test if product require batch data. If yes, and there is not or values are not correct, we throw an error.
		if (!empty($conf->productbatch->enabled) && $product->hasbatch() && !$skip_batch) {
			if (empty($batch)) {
				$langs->load("errors");
				$this->errors[] = $langs->transnoentitiesnoconv("ErrorTryToMakeMoveOnProductRequiringBatchData", $product->ref);
				dol_syslog("Try to make a movement of a product with status_batch on without any batch data");

				$this->db->rollback();
				return -2;
			}

			// Check table llx_product_lot from batchnumber for same product
			// If found and eatby/sellby defined into table and provided and differs, return error
			// If found and eatby/sellby defined into table and not provided, we take value from table
			// If found and eatby/sellby not defined into table and provided, we update table
			// If found and eatby/sellby not defined into table and not provided, we do nothing
			// If not found, we add record
			$sql = "SELECT pb.rowid, pb.batch, pb.eatby, pb.sellby FROM ".$this->db->prefix()."product_lot as pb";
			$sql .= " WHERE pb.fk_product = ".((int) $fk_product)." AND pb.batch = '".$this->db->escape($batch)."'";
			dol_syslog(get_class($this)."::_create scan serial for this product to check if eatby and sellby match", LOG_DEBUG);
			$resql = $this->db->query($sql);
			if ($resql) {
				$num = $this->db->num_rows($resql);
				$i = 0;
				if ($num > 0) {
					while ($i < $num) {
						$obj = $this->db->fetch_object($resql);
						if ($obj->eatby) {
							if ($eatby) {
								$tmparray = dol_getdate($eatby, true);
								$eatbywithouthour = dol_mktime(0, 0, 0, $tmparray['mon'], $tmparray['mday'], $tmparray['year']);
								if ($this->db->jdate($obj->eatby) != $eatby && $this->db->jdate($obj->eatby) != $eatbywithouthour) {    // We test date without hours and with hours for backward compatibility
									// If found and eatby/sellby defined into table and provided and differs, return error
									$langs->load("stocks");
									$this->errors[] = $langs->transnoentitiesnoconv("ThisSerialAlreadyExistWithDifferentDate", $batch, dol_print_date($this->db->jdate($obj->eatby), 'dayhour'), dol_print_date($eatbywithouthour, 'dayhour'));
									dol_syslog("ThisSerialAlreadyExistWithDifferentDate batch=".$batch.", eatby found into product_lot = ".$obj->eatby." = ".dol_print_date($this->db->jdate($obj->eatby), 'dayhourrfc')." so eatbywithouthour = ".$eatbywithouthour." = ".dol_print_date($eatbywithouthour)." - eatby provided = ".$eatby." = ".dol_print_date($eatby, 'dayhourrfc'), LOG_ERR);
									$this->db->rollback();
									return -3;
								}
							} else {
								$eatby = $obj->eatby; // If found and eatby/sellby defined into table and not provided, we take value from table
							}
						} else {
							if ($eatby) { // If found and eatby/sellby not defined into table and provided, we update table
								$productlot = new Productlot($this->db);
								$result = $productlot->fetch($obj->rowid);
								$productlot->eatby = $eatby;
								$result = $productlot->update($user);
								if ($result <= 0) {
									$this->error = $productlot->error;
									$this->errors = $productlot->errors;
									$this->db->rollback();
									return -5;
								}
							}
						}
						if ($obj->sellby) {
							if ($sellby) {
								$tmparray = dol_getdate($sellby, true);
								$sellbywithouthour = dol_mktime(0, 0, 0, $tmparray['mon'], $tmparray['mday'], $tmparray['year']);
								if ($this->db->jdate($obj->sellby) != $sellby && $this->db->jdate($obj->sellby) != $sellbywithouthour) {    // We test date without hours and with hours for backward compatibility
									// If found and eatby/sellby defined into table and provided and differs, return error
									$this->errors[] = $langs->transnoentitiesnoconv("ThisSerialAlreadyExistWithDifferentDate", $batch, dol_print_date($this->db->jdate($obj->sellby)), dol_print_date($sellby));
									dol_syslog($langs->transnoentities("ThisSerialAlreadyExistWithDifferentDate", $batch, dol_print_date($this->db->jdate($obj->sellby)), dol_print_date($sellby)), LOG_ERR);
									$this->db->rollback();
									return -3;
								}
							} else {
								$sellby = $obj->sellby; // If found and eatby/sellby defined into table and not provided, we take value from table
							}
						} else {
							if ($sellby) { // If found and eatby/sellby not defined into table and provided, we update table
								$productlot = new Productlot($this->db);
								$result = $productlot->fetch($obj->rowid);
								$productlot->sellby = $sellby;
								$result = $productlot->update($user);
								if ($result <= 0) {
									$this->error = $productlot->error;
									$this->errors = $productlot->errors;
									$this->db->rollback();
									return -5;
								}
							}
						}

						$i++;
					}
				} else { // If not found, we add record
					$productlot = new Productlot($this->db);
					$productlot->entity = $conf->entity;
					$productlot->fk_product = $fk_product;
					$productlot->batch = $batch;
					// If we are here = first time we manage this batch, so we used dates provided by users to create lot
					$productlot->eatby = $eatby;
					$productlot->sellby = $sellby;
					$result = $productlot->create($user);
					if ($result <= 0) {
						$this->error = $productlot->error;
						$this->errors = $productlot->errors;
						$this->db->rollback();
						return -4;
					}
				}
			} else {
				dol_print_error($this->db);
				$this->db->rollback();
				return -1;
			}
		}

		// Check if stock is enough when qty is < 0
		// Note that qty should be > 0 with type 0 or 3, < 0 with type 1 or 2.
		if ($movestock && $qty < 0 && empty($conf->global->STOCK_ALLOW_NEGATIVE_TRANSFER)) {
			if (!empty($conf->productbatch->enabled) && $product->hasbatch() && !$skip_batch) {
				$foundforbatch = 0;
				$qtyisnotenough = 0;

				foreach ($product->stock_warehouse[$entrepot_id]->detail_batch as $batchcursor => $prodbatch) {
					if ((string) $batch != (string) $batchcursor) {		// Lot '59' must be different than lot '59c'
						continue;
					}

					$foundforbatch = 1;
					if ($prodbatch->qty < abs($qty)) $qtyisnotenough = $prodbatch->qty;
					break;
				}
				if (!$foundforbatch || $qtyisnotenough) {
					$langs->load("stocks");
					include_once DOL_DOCUMENT_ROOT.'/product/stock/class/entrepot.class.php';
					$tmpwarehouse = new Entrepot($this->db);
					$tmpwarehouse->fetch($entrepot_id);

					$this->error = $langs->trans('qtyToTranferLotIsNotEnough', $product->ref, $batch, $qtyisnotenough, $tmpwarehouse->ref);
					$this->errors[] = $langs->trans('qtyToTranferLotIsNotEnough', $product->ref, $batch, $qtyisnotenough, $tmpwarehouse->ref);
					$this->db->rollback();
					return -8;
				}
			} else {
				if (empty($product->stock_warehouse[$entrepot_id]->real) || $product->stock_warehouse[$entrepot_id]->real < abs($qty)) {
					$langs->load("stocks");
					$this->error = $langs->trans('qtyToTranferIsNotEnough').' : '.$product->ref;
					$this->errors[] = $langs->trans('qtyToTranferIsNotEnough').' : '.$product->ref;
					$this->db->rollback();
					return -8;
				}
			}
		}

		if ($movestock) {	// Change stock for current product, change for subproduct is done after
			// Set $origin_type, origin_id and fk_project
			$fk_project = $this->fk_project;
			if (!empty($this->origin_type)) {			// This is set by caller for tracking reason
				$origin_type = $this->origin_type;
				$origin_id = $this->origin_id;
				if (empty($fk_project) && $origin_type == 'project') {
					$fk_project = $origin_id;
					$origin_type = '';
					$origin_id = 0;
				}
			} else {
				$fk_project = 0;
				$origin_type = '';
				$origin_id = 0;
			}

			$sql = "INSERT INTO ".$this->db->prefix()."stock_mouvement(";
			$sql .= " datem, fk_product, batch, eatby, sellby,";
			$sql .= " fk_entrepot, value, type_mouvement, fk_user_author, label, inventorycode, price, fk_origin, origintype, fk_projet";
			$sql .= ")";
			$sql .= " VALUES ('".$this->db->idate($this->datem)."', ".((int) $this->product_id).", ";
			$sql .= " ".($batch ? "'".$this->db->escape($batch)."'" : "null").", ";
			$sql .= " ".($eatby ? "'".$this->db->idate($eatby)."'" : "null").", ";
			$sql .= " ".($sellby ? "'".$this->db->idate($sellby)."'" : "null").", ";
			$sql .= " ".((int) $this->entrepot_id).", ".((float) $this->qty).", ".((int) $this->type).",";
			$sql .= " ".((int) $user->id).",";
			$sql .= " '".$this->db->escape($label)."',";
			$sql .= " ".($inventorycode ? "'".$this->db->escape($inventorycode)."'" : "null").",";
			$sql .= " ".((float) price2num($price)).",";
			$sql .= " ".((int) $origin_id).",";
			$sql .= " '".$this->db->escape($origin_type)."',";
			$sql .= " ".((int) $fk_project);
			$sql .= ")";

			dol_syslog(get_class($this)."::_create insert record into stock_mouvement", LOG_DEBUG);
			$resql = $this->db->query($sql);

			if ($resql) {
				$mvid = $this->db->last_insert_id($this->db->prefix()."stock_mouvement");
				$this->id = $mvid;
			} else {
				$this->error = $this->db->lasterror();
				$this->errors[] = $this->error;
				$error = -1;
			}

			// Define current values for qty and pmp
			$oldqty = $product->stock_reel;
			$oldpmp = $product->pmp;
			$oldqtywarehouse = 0;

			// Test if there is already a record for couple (warehouse / product), so later we will make an update or create.
			$alreadyarecord = 0;
			if (!$error) {
				$sql = "SELECT rowid, reel FROM ".$this->db->prefix()."product_stock";
				$sql .= " WHERE fk_entrepot = ".((int) $entrepot_id)." AND fk_product = ".((int) $fk_product); // This is a unique key

				dol_syslog(get_class($this)."::_create check if a record already exists in product_stock", LOG_DEBUG);
				$resql = $this->db->query($sql);
				if ($resql) {
					$obj = $this->db->fetch_object($resql);
					if ($obj) {
						$alreadyarecord = 1;
						$oldqtywarehouse = $obj->reel;
						$fk_product_stock = $obj->rowid;
					}
					$this->db->free($resql);
				} else {
					$this->errors[] = $this->db->lasterror();
					$error = -2;
				}
			}

			// Calculate new AWP (PMP)
			$newpmp = 0;
			if (!$error) {
				if ($type == 0 || $type == 3) {
					// After a stock increase
					// Note: PMP is calculated on stock input only (type of movement = 0 or 3). If type == 0 or 3, qty should be > 0.
					// Note: Price should always be >0 or 0. PMP should be always >0 (calculated on input)
					if ($price > 0 || (!empty($conf->global->STOCK_UPDATE_AWP_EVEN_WHEN_ENTRY_PRICE_IS_NULL) && $price == 0)) {
						$oldqtytouse = ($oldqty >= 0 ? $oldqty : 0);
						// We make a test on oldpmp>0 to avoid to use normal rule on old data with no pmp field defined
						if ($oldpmp > 0) {
							$newpmp = price2num((($oldqtytouse * $oldpmp) + ($qty * $price)) / ($oldqtytouse + $qty), 'MU');
						} else {
							$newpmp = $price; // For this product, PMP was not yet set. We set it to input price.
						}
						//print "oldqtytouse=".$oldqtytouse." oldpmp=".$oldpmp." oldqtywarehousetouse=".$oldqtywarehousetouse." ";
						//print "qty=".$qty." newpmp=".$newpmp;
						//exit;
					} else {
						$newpmp = $oldpmp;
					}
				} elseif ($type == 1 || $type == 2) {
					// After a stock decrease, we don't change value of the AWP/PMP of a product.
					$newpmp = $oldpmp;
				} else {
					// Type of movement unknown
					$newpmp = $oldpmp;
				}
			}
			// Update stock quantity
			if (!$error) {
				if ($alreadyarecord > 0) {
					$sql = "UPDATE ".$this->db->prefix()."product_stock SET reel = reel + ".((float) $qty);
					$sql .= " WHERE fk_entrepot = ".((int) $entrepot_id)." AND fk_product = ".((int) $fk_product);
				} else {
					$sql = "INSERT INTO ".$this->db->prefix()."product_stock";
					$sql .= " (reel, fk_entrepot, fk_product) VALUES ";
					$sql .= " (".((float) $qty).", ".((int) $entrepot_id).", ".((int) $fk_product).")";
				}

				dol_syslog(get_class($this)."::_create update stock value", LOG_DEBUG);
				$resql = $this->db->query($sql);
				if (!$resql) {
					$this->errors[] = $this->db->lasterror();
					$error = -3;
				} elseif (empty($fk_product_stock)) {
					$fk_product_stock = $this->db->last_insert_id($this->db->prefix()."product_stock");
				}
			}

			// Update detail of stock for the lot.
			if (!$error && !empty($conf->productbatch->enabled) && $product->hasbatch() && !$skip_batch) {
				if ($id_product_batch > 0) {
					$result = $this->createBatch($id_product_batch, $qty);
				} else {
					$param_batch = array('fk_product_stock' =>$fk_product_stock, 'batchnumber'=>$batch);
					$result = $this->createBatch($param_batch, $qty);
				}
				if ($result < 0) {
					$error++;
				}
			}

			// Update PMP and denormalized value of stock qty at product level
			if (!$error) {
				$newpmp = price2num($newpmp, 'MU');

				// $sql = "UPDATE ".$this->db->prefix()."product SET pmp = ".$newpmp.", stock = ".$this->db->ifsql("stock IS NULL", 0, "stock") . " + ".$qty;
				// $sql.= " WHERE rowid = ".((int) $fk_product);
				// Update pmp + denormalized fields because we change content of produt_stock. Warning: Do not use "SET p.stock", does not works with pgsql
				$sql = "UPDATE ".$this->db->prefix()."product as p SET pmp = ".((float) $newpmp).",";
				$sql .= " stock=(SELECT SUM(ps.reel) FROM ".$this->db->prefix()."product_stock as ps WHERE ps.fk_product = p.rowid)";
				$sql .= " WHERE rowid = ".((int) $fk_product);

				dol_syslog(get_class($this)."::_create update AWP", LOG_DEBUG);
				$resql = $this->db->query($sql);
				if (!$resql) {
					$this->errors[] = $this->db->lasterror();
					$error = -4;
				}
			}

			// If stock is now 0, we can remove entry into llx_product_stock, but only if there is no child lines into llx_product_batch (detail of batch, because we can imagine
			// having a lot1/qty=X and lot2/qty=-X, so 0 but we must not loose repartition of different lot.
			$sql = "DELETE FROM ".$this->db->prefix()."product_stock WHERE reel = 0 AND rowid NOT IN (SELECT fk_product_stock FROM ".$this->db->prefix()."product_batch as pb)";
			$resql = $this->db->query($sql);
			// We do not test error, it can fails if there is child in batch details
		}

		// Add movement for sub products (recursive call)
		if (!$error && !empty($conf->global->PRODUIT_SOUSPRODUITS) && empty($conf->global->INDEPENDANT_SUBPRODUCT_STOCK) && empty($disablestockchangeforsubproduct)) {
			$error = $this->_createSubProduct($user, $fk_product, $entrepot_id, $qty, $type, 0, $label, $inventorycode); // we use 0 as price, because AWP must not change for subproduct
		}

		if ($movestock && !$error) {
			// Call trigger
			$result = $this->call_trigger('STOCK_MOVEMENT', $user);
			if ($result < 0) $error++;
			// End call triggers

			// Check unicity for serial numbered equipments once all movement were done.
			if (!$error && !empty($conf->productbatch->enabled) && $product->hasbatch() && !$skip_batch) {
				if ($product->status_batch == 2 && $qty > 0) {	// We check only if we increased qty
					if ($this->getBatchCount($fk_product, $batch) > 1) {
						$error++;
						$this->errors[] = $langs->trans("TooManyQtyForSerialNumber", $product->ref, $batch);
					}
				}
			}
		}

		if (!$error) {
			$this->db->commit();
			return $mvid;
		} else {
			$this->db->rollback();
			dol_syslog(get_class($this)."::_create error code=".$error, LOG_ERR);
			return -6;
		}
	}



	/**
	 * Load object in memory from the database
	 *
	 * @param int    $id  Id object
	 *
	 * @return int <0 if KO, 0 if not found, >0 if OK
	 */
	public function fetch($id)
	{
		dol_syslog(__METHOD__, LOG_DEBUG);

		$sql = "SELECT";
		$sql .= " t.rowid,";
		$sql .= " t.tms,";
		$sql .= " t.datem,";
		$sql .= " t.fk_product,";
		$sql .= " t.fk_entrepot,";
		$sql .= " t.value,";
		$sql .= " t.price,";
		$sql .= " t.type_mouvement,";
		$sql .= " t.fk_user_author,";
		$sql .= " t.label,";
		$sql .= " t.fk_origin as origin_id,";
		$sql .= " t.origintype as origin_type,";
		$sql .= " t.inventorycode,";
		$sql .= " t.batch,";
		$sql .= " t.eatby,";
		$sql .= " t.sellby,";
		$sql .= " t.fk_projet as fk_project";
<<<<<<< HEAD
		$sql .= ' FROM '.MAIN_DB_PREFIX.$this->table_element.' as t';
		$sql .= ' WHERE t.rowid = '.((int) $id);
=======
		$sql .= " FROM ".$this->db->prefix().$this->table_element." as t";
		$sql .= " WHERE t.rowid = ".((int) $id);
>>>>>>> 503d1a04

		$resql = $this->db->query($sql);
		if ($resql) {
			$numrows = $this->db->num_rows($resql);
			if ($numrows) {
				$obj = $this->db->fetch_object($resql);

				$this->id = $obj->rowid;

				$this->product_id = $obj->fk_product;
				$this->warehouse_id = $obj->fk_entrepot;
				$this->qty = $obj->value;
				$this->type = $obj->type_mouvement;

				$this->tms = $this->db->jdate($obj->tms);
				$this->datem = $this->db->jdate($obj->datem);
				$this->price = $obj->price;
				$this->fk_user_author = $obj->fk_user_author;
				$this->label = $obj->label;
				$this->fk_origin = $obj->origin_id;		// For backward compatibility
				$this->origintype = $obj->origin_type;	// For backward compatibility
				$this->origin_id = $obj->origin_id;
				$this->origin_type = $obj->origin_type;
				$this->inventorycode = $obj->inventorycode;
				$this->batch = $obj->batch;
				$this->eatby = $this->db->jdate($obj->eatby);
				$this->sellby = $this->db->jdate($obj->sellby);
				$this->fk_project = $obj->fk_project;
			}

			// Retrieve all extrafield
			$this->fetch_optionals();

			// $this->fetch_lines();

			$this->db->free($resql);

			if ($numrows) {
				return 1;
			} else {
				return 0;
			}
		} else {
			$this->errors[] = 'Error '.$this->db->lasterror();
			dol_syslog(__METHOD__.' '.implode(',', $this->errors), LOG_ERR);

			return -1;
		}
	}




	/**
	 *  Create movement in database for all subproducts
	 *
	 * 	@param 		User	$user			Object user
	 * 	@param		int		$idProduct		Id product
	 * 	@param		int		$entrepot_id	Warehouse id
	 * 	@param		int		$qty			Quantity
	 * 	@param		int		$type			Type
	 * 	@param		int		$price			Price
	 * 	@param		string	$label			Label of movement
	 *  @param		string	$inventorycode	Inventory code
	 * 	@return 	int     				<0 if KO, 0 if OK
	 */
	private function _createSubProduct($user, $idProduct, $entrepot_id, $qty, $type, $price = 0, $label = '', $inventorycode = '')
	{
		global $langs;

		$error = 0;
		$pids = array();
		$pqtys = array();

		$sql = "SELECT fk_product_pere, fk_product_fils, qty";
		$sql .= " FROM ".$this->db->prefix()."product_association";
		$sql .= " WHERE fk_product_pere = ".((int) $idProduct);
		$sql .= " AND incdec = 1";

		dol_syslog(get_class($this)."::_createSubProduct for parent product ".$idProduct, LOG_DEBUG);
		$resql = $this->db->query($sql);
		if ($resql) {
			$i = 0;
			while ($obj = $this->db->fetch_object($resql)) {
				$pids[$i] = $obj->fk_product_fils;
				$pqtys[$i] = $obj->qty;
				$i++;
			}
			$this->db->free($resql);
		} else {
			$error = -2;
		}

		// Create movement for each subproduct
		foreach ($pids as $key => $value) {
			if (!$error) {
				$tmpmove = dol_clone($this, 1);

				$result = $tmpmove->_create($user, $pids[$key], $entrepot_id, ($qty * $pqtys[$key]), $type, 0, $label, $inventorycode); // This will also call _createSubProduct making this recursive
				if ($result < 0) {
					$this->error = $tmpmove->error;
					$this->errors = array_merge($this->errors, $tmpmove->errors);
					if ($result == -2) {
						$this->errors[] = $langs->trans("ErrorNoteAlsoThatSubProductCantBeFollowedByLot");
					}
					$error = $result;
				}
				unset($tmpmove);
			}
		}

		return $error;
	}


	/**
	 *	Decrease stock for product and subproducts
	 *
	 * 	@param 		User			$user			    Object user
	 * 	@param		int				$fk_product		    Id product
	 * 	@param		int				$entrepot_id	    Warehouse id
	 * 	@param		int				$qty			    Quantity
	 * 	@param		int				$price			    Price
	 * 	@param		string			$label			    Label of stock movement
	 * 	@param		integer|string	$datem			    Force date of movement
	 *	@param		integer			$eatby			    eat-by date
	 *	@param		integer			$sellby			    sell-by date
	 *	@param		string			$batch			    batch number
	 * 	@param		int				$id_product_batch	Id product_batch
	 *  @param      string  		$inventorycode      Inventory code
	 * 	@return		int								    <0 if KO, >0 if OK
	 */
	public function livraison($user, $fk_product, $entrepot_id, $qty, $price = 0, $label = '', $datem = '', $eatby = '', $sellby = '', $batch = '', $id_product_batch = 0, $inventorycode = '')
	{
		global $conf;

		$skip_batch = empty($conf->productbatch->enabled);

		return $this->_create($user, $fk_product, $entrepot_id, (0 - $qty), 2, $price, $label, $inventorycode, $datem, $eatby, $sellby, $batch, $skip_batch, $id_product_batch);
	}

	/**
	 *	Increase stock for product and subproducts
	 *
	 * 	@param 		User			$user			     Object user
	 * 	@param		int				$fk_product		     Id product
	 * 	@param		int				$entrepot_id	     Warehouse id
	 * 	@param		int				$qty			     Quantity
	 * 	@param		int				$price			     Price
	 * 	@param		string			$label			     Label of stock movement
	 *	@param		integer|string	$eatby			     eat-by date
	 *	@param		integer|string	$sellby			     sell-by date
	 *	@param		string			$batch			     batch number
	 * 	@param		integer|string	$datem			     Force date of movement
	 * 	@param		int				$id_product_batch    Id product_batch
	 *  @param      string			$inventorycode       Inventory code
	 *	@return		int								     <0 if KO, >0 if OK
	 */
	public function reception($user, $fk_product, $entrepot_id, $qty, $price = 0, $label = '', $eatby = '', $sellby = '', $batch = '', $datem = '', $id_product_batch = 0, $inventorycode = '')
	{
		global $conf;

		$skip_batch = empty($conf->productbatch->enabled);

		return $this->_create($user, $fk_product, $entrepot_id, $qty, 3, $price, $label, $inventorycode, $datem, $eatby, $sellby, $batch, $skip_batch, $id_product_batch);
	}

	/**
	 * Count number of product in stock before a specific date
	 *
	 * @param 	int			$productidselected		Id of product to count
	 * @param 	integer 	$datebefore				Date limit
	 * @return	int			Number
	 */
	public function calculateBalanceForProductBefore($productidselected, $datebefore)
	{
		$nb = 0;

		$sql = "SELECT SUM(value) as nb from ".$this->db->prefix()."stock_mouvement";
		$sql .= " WHERE fk_product = ".((int) $productidselected);
		$sql .= " AND datem < '".$this->db->idate($datebefore)."'";

		dol_syslog(get_class($this).__METHOD__.'', LOG_DEBUG);
		$resql = $this->db->query($sql);
		if ($resql) {
			$obj = $this->db->fetch_object($resql);
			if ($obj) $nb = $obj->nb;
			return (empty($nb) ? 0 : $nb);
		} else {
			dol_print_error($this->db);
			return -1;
		}
	}

	/**
	 * Create or update batch record (update table llx_product_batch). No check is done here, done by parent.
	 *
	 * @param	array|int	$dluo	      Could be either
	 *                                    - int if row id of product_batch table
	 *                                    - or complete array('fk_product_stock'=>, 'batchnumber'=>)
	 * @param	int			$qty	      Quantity of product with batch number. May be a negative amount.
	 * @return 	int   				      <0 if KO, else return productbatch id
	 */
	private function createBatch($dluo, $qty)
	{
		global $user, $langs;

		$langs->load('productbatch');

		$pdluo = new Productbatch($this->db);

		$result = 0;

		// Try to find an existing record with same batch number or id
		if (is_numeric($dluo)) {
			$result = $pdluo->fetch($dluo);
			if (empty($pdluo->id)) {
				// We didn't find the line. May be it was deleted before by a previous move in same transaction.
				$this->error = $langs->trans('CantMoveNonExistantSerial');
				$this->errors[] = $this->error;
				$result = -2;
			}
		} elseif (is_array($dluo)) {
			if (isset($dluo['fk_product_stock'])) {
				$vfk_product_stock = $dluo['fk_product_stock'];
				$vbatchnumber = $dluo['batchnumber'];

				$result = $pdluo->find($vfk_product_stock, '', '', $vbatchnumber); // Search on batch number only (eatby and sellby are deprecated here)
			} else {
				dol_syslog(get_class($this)."::createBatch array param dluo must contain at least key fk_product_stock", LOG_ERR);
				$result = -1;
			}
		} else {
			dol_syslog(get_class($this)."::createBatch error invalid param dluo", LOG_ERR);
			$result = -1;
		}

		if ($result >= 0) {
			// No error
			if ($pdluo->id > 0) {	// product_batch record found
				//print "Avant ".$pdluo->qty." Apres ".($pdluo->qty + $qty)."<br>";
				$pdluo->qty += $qty;
				if ($pdluo->qty == 0) {
					$result = $pdluo->delete($user, 1);
				} else {
					$result = $pdluo->update($user, 1);
				}
			} else {					// product_batch record not found
				$pdluo->fk_product_stock = $vfk_product_stock;
				$pdluo->qty = $qty;
				$pdluo->eatby = empty($dluo['eatby']) ? '' : $dluo['eatby'];		// No more used. Now eatby date is store in table of lot, no more into prouct_batch table.
				$pdluo->sellby = empty($dluo['sellby']) ? '' : $dluo['sellby'];		// No more used. Now sellby date is store in table of lot, no more into prouct_batch table.
				$pdluo->batch = $vbatchnumber;

				$result = $pdluo->create($user, 1);
				if ($result < 0) {
					$this->error = $pdluo->error;
					$this->errors = $pdluo->errors;
				}
			}
		}

		return $result;
	}

	// phpcs:disable PEAR.NamingConventions.ValidFunctionName.ScopeNotCamelCaps
	/**
	 * Return Url link of origin object
	 *
	 * @param  int     $origin_id      Id origin
	 * @param  int     $origin_type     Type origin
	 * @return string
	 */
	public function get_origin($origin_id, $origin_type)
	{
		// phpcs:enable
		$origin = '';

		switch ($origin_type) {
			case 'commande':
				require_once DOL_DOCUMENT_ROOT.'/commande/class/commande.class.php';
				$origin = new Commande($this->db);
				break;
			case 'shipping':
				require_once DOL_DOCUMENT_ROOT.'/expedition/class/expedition.class.php';
				$origin = new Expedition($this->db);
				break;
			case 'facture':
				require_once DOL_DOCUMENT_ROOT.'/compta/facture/class/facture.class.php';
				$origin = new Facture($this->db);
				break;
			case 'order_supplier':
				require_once DOL_DOCUMENT_ROOT.'/fourn/class/fournisseur.commande.class.php';
				$origin = new CommandeFournisseur($this->db);
				break;
			case 'invoice_supplier':
				require_once DOL_DOCUMENT_ROOT.'/fourn/class/fournisseur.facture.class.php';
				$origin = new FactureFournisseur($this->db);
				break;
			case 'project':
				require_once DOL_DOCUMENT_ROOT.'/projet/class/project.class.php';
				$origin = new Project($this->db);
				break;
			case 'mo':
				require_once DOL_DOCUMENT_ROOT.'/mrp/class/mo.class.php';
				$origin = new Mo($this->db);
				break;
			case 'user':
				require_once DOL_DOCUMENT_ROOT.'/user/class/user.class.php';
				$origin = new User($this->db);
				break;
			case 'reception':
				require_once DOL_DOCUMENT_ROOT.'/reception/class/reception.class.php';
				$origin = new Reception($this->db);
				break;
			case 'inventory':
				require_once DOL_DOCUMENT_ROOT.'/product/inventory/class/inventory.class.php';
				$origin = new Inventory($this->db);
				break;

			default:
				if ($origin_type) {
					// Separate originetype with "@" : left part is class name, right part is module name
					$origin_type_array = explode('@', $origin_type);
					$classname = ucfirst($origin_type_array[0]);
					$modulename = empty($origin_type_array[1]) ? $classname : $origin_type_array[1];
					$result = dol_include_once('/'.$modulename.'/class/'.strtolower($classname).'.class.php');
					if ($result) {
						$classname = ucfirst($classname);
						$origin = new $classname($this->db);
					}
				}
				break;
		}

		if (empty($origin) || !is_object($origin)) {
			return '';
		}

		if ($origin->fetch($origin_id) > 0) {
			return $origin->getNomUrl(1);
		}

		return '';
	}

	/**
	 * Set attribute origin_type and fk_origin to object
	 *
	 * @param	string	$origin_element		Type of element
	 * @param	int		$origin_id			Id of element
	 *
	 * @return	void
	 */
	public function setOrigin($origin_element, $origin_id)
	{
		$this->origin_type = $origin_element;
		$this->origin_id = $origin_id;
		// For backward compatibility
		$this->origintype = $origin_element;
		$this->fk_origin = $origin_id;
	}


	/**
	 *  Initialise an instance with random values.
	 *  Used to build previews or test instances.
	 *	id must be 0 if object instance is a specimen.
	 *
	 *  @return	void
	 */
	public function initAsSpecimen()
	{
		global $user, $langs, $conf, $mysoc;

		// Initialize parameters
		$this->id = 0;

		// There is no specific properties. All data into insert are provided as method parameter.
	}

	/**
	 *  Return html string with picto for type of movement
	 *
	 *	@param	int		$withlabel			With label
	 *	@return	string					    String with URL
	 */
	public function getTypeMovement($withlabel = 0)
	{
		global $langs;

		$s = '';
		switch ($this->type) {
			case "0":
				$s = '<span class="fa fa-level-down-alt stockmovemententry stockmovementtransfer" title="'.$langs->trans('StockIncreaseAfterCorrectTransfer').'"></span>';
				if ($withlabel) {
					$s .= $langs->trans('StockIncreaseAfterCorrectTransfer');
				}
				break;
			case "1":
				$s = '<span class="fa fa-level-up-alt stockmovementexit stockmovementtransfer" title="'.$langs->trans('StockDecreaseAfterCorrectTransfer').'"></span>';
				if ($withlabel) {
					$s .= $langs->trans('StockDecreaseAfterCorrectTransfer');
				}
				break;
			case "2":
				$s = '<span class="fa fa-long-arrow-alt-up stockmovementexit stockmovement" title="'.$langs->trans('StockDecrease').'"></span>';
				if ($withlabel) {
					$s .= $langs->trans('StockDecrease');
				}
				break;
			case "3":
				$s = '<span class="fa fa-long-arrow-alt-down stockmovemententry stockmovement" title="'.$langs->trans('StockIncrease').'"></span>';
				if ($withlabel) {
					$s .= $langs->trans('StockIncrease');
				}
				break;
		}

		return $s;
	}

	/**
	 *  Return a link (with optionaly the picto)
	 * 	Use this->id,this->lastname, this->firstname
	 *
	 *	@param	int		$withpicto			Include picto in link (0=No picto, 1=Include picto into link, 2=Only picto)
	 *	@param	string	$option				On what the link point to ('' = Tab of stock movement of warehouse, 'movements' = list of movements)
	 *  @param	integer	$notooltip			1=Disable tooltip
	 *  @param	int		$maxlen				Max length of visible user name
	 *  @param  string  $morecss            Add more css on link
	 *	@return	string						String with URL
	 */
	public function getNomUrl($withpicto = 0, $option = '', $notooltip = 0, $maxlen = 24, $morecss = '')
	{
		global $langs, $conf, $db;

		$result = '';

		$label = img_picto('', 'stock', 'class="pictofixedwidth"').'<u>'.$langs->trans("Movement").' '.$this->id.'</u>';
		$label .= '<div width="100%">';
		$label .= '<b>'.$langs->trans('Label').':</b> '.$this->label;
		$label .= '<br><b>'.$langs->trans('Qty').':</b> '.($this->qty > 0 ? '+' : '').$this->qty;
		$label .= '</div>';

		// Link to page of warehouse tab
		if ($option == 'movements') {
			$url = DOL_URL_ROOT.'/product/stock/movement_list.php?search_ref='.$this->id;
		} else {
			$url = DOL_URL_ROOT.'/product/stock/movement_list.php?id='.$this->warehouse_id.'&msid='.$this->id;
		}

		$link = '<a href="'.$url.'"'.($notooltip ? '' : ' title="'.dol_escape_htmltag($label, 1).'" class="classfortooltip'.($morecss ? ' '.$morecss : '').'"');
		$link .= '>';
		$linkend = '</a>';

		if ($withpicto) {
			$result .= ($link.img_object(($notooltip ? '' : $label), 'stock', ($notooltip ? '' : 'class="classfortooltip"')).$linkend);
			if ($withpicto != 2) {
				$result .= ' ';
			}
		}
		$result .= $link.$this->id.$linkend;
		return $result;
	}

	/**
	 *  Return label statut
	 *
	 *  @param	int		$mode          0=libelle long, 1=libelle court, 2=Picto + Libelle court, 3=Picto, 4=Picto + Libelle long, 5=Libelle court + Picto
	 *  @return	string 			       Label of status
	 */
	public function getLibStatut($mode = 0)
	{
		return $this->LibStatut($mode);
	}

	// phpcs:disable PEAR.NamingConventions.ValidFunctionName.ScopeNotCamelCaps
	/**
	 *  Renvoi le libelle d'un status donne
	 *
	 *  @param  int		$mode          	0=libelle long, 1=libelle court, 2=Picto + Libelle court, 3=Picto, 4=Picto + Libelle long, 5=Libelle court + Picto
	 *  @return string 			       	Label of status
	 */
	public function LibStatut($mode = 0)
	{
		// phpcs:enable
		global $langs;

		if ($mode == 0 || $mode == 1) {
			return $langs->trans('StatusNotApplicable');
		} elseif ($mode == 2) {
			return img_picto($langs->trans('StatusNotApplicable'), 'statut9').' '.$langs->trans('StatusNotApplicable');
		} elseif ($mode == 3) {
			return img_picto($langs->trans('StatusNotApplicable'), 'statut9');
		} elseif ($mode == 4) {
			return img_picto($langs->trans('StatusNotApplicable'), 'statut9').' '.$langs->trans('StatusNotApplicable');
		} elseif ($mode == 5) {
			return $langs->trans('StatusNotApplicable').' '.img_picto($langs->trans('StatusNotApplicable'), 'statut9');
		}
	}

	/**
	 *	Create object on disk
	 *
	 *	@param     string		$modele			force le modele a utiliser ('' to not force)
	 * 	@param     Translate	$outputlangs	Object langs to use for output
	 *  @param     int			$hidedetails    Hide details of lines
	 *  @param     int			$hidedesc       Hide description
	 *  @param     int			$hideref        Hide ref
	 *  @return    int             				0 if KO, 1 if OK
	 */
	public function generateDocument($modele, $outputlangs = '', $hidedetails = 0, $hidedesc = 0, $hideref = 0)
	{
		global $conf, $user, $langs;

		$langs->load("stocks");
		$outputlangs->load("products");

		if (!dol_strlen($modele)) {
			$modele = 'stdmovement';

			if ($this->model_pdf) {
				$modele = $this->model_pdf;
			} elseif (!empty($conf->global->MOUVEMENT_ADDON_PDF)) {
				$modele = $conf->global->MOUVEMENT_ADDON_PDF;
			}
		}

		$modelpath = "core/modules/stock/doc/";

		return $this->commonGenerateDocument($modelpath, $modele, $outputlangs, $hidedetails, $hidedesc, $hideref);
	}

	/**
	 * Delete object in database
	 *
	 * @param User $user       User that deletes
	 * @param bool $notrigger  false=launch triggers after, true=disable triggers
	 * @return int             <0 if KO, >0 if OK
	 */
	public function delete(User $user, $notrigger = false)
	{
		return $this->deleteCommon($user, $notrigger);
		//return $this->deleteCommon($user, $notrigger, 1);
	}

	/**
	 * Retrieve number of equipments for a product lot/serial
	 *
	 * @param 	int 		$fk_product 	Product id
	 * @param 	string 		$batch  		batch number
	 * @return 	int            				<0 if KO, number of equipments found if OK
	 */
	private function getBatchCount($fk_product, $batch)
	{
		$cpt = 0;

		$sql = "SELECT sum(pb.qty) as cpt";
		$sql .= " FROM ".$this->db->prefix()."product_batch as pb";
		$sql .= " INNER JOIN ".$this->db->prefix()."product_stock as ps ON ps.rowid = pb.fk_product_stock";
		$sql .= " WHERE ps.fk_product = " . ((int) $fk_product);
		$sql .= " AND pb.batch = '" . $this->db->escape($batch) . "'";

		$result = $this->db->query($sql);
		if ($result) {
			if ($this->db->num_rows($result)) {
				$obj = $this->db->fetch_object($result);
				$cpt = $obj->cpt;
			}

			$this->db->free($result);
		} else {
			dol_print_error($this->db);
			return -1;
		}

		return $cpt;
	}
}<|MERGE_RESOLUTION|>--- conflicted
+++ resolved
@@ -644,13 +644,8 @@
 		$sql .= " t.eatby,";
 		$sql .= " t.sellby,";
 		$sql .= " t.fk_projet as fk_project";
-<<<<<<< HEAD
-		$sql .= ' FROM '.MAIN_DB_PREFIX.$this->table_element.' as t';
-		$sql .= ' WHERE t.rowid = '.((int) $id);
-=======
 		$sql .= " FROM ".$this->db->prefix().$this->table_element." as t";
 		$sql .= " WHERE t.rowid = ".((int) $id);
->>>>>>> 503d1a04
 
 		$resql = $this->db->query($sql);
 		if ($resql) {
