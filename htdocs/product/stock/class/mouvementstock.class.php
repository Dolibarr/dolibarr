<?php
/* Copyright (C) 2003-2006 Rodolphe Quiedeville <rodolphe@quiedeville.org>
 * Copyright (C) 2005-2015 Laurent Destailleur  <eldy@users.sourceforge.net>
 * Copyright (C) 2011      Jean Heimburger      <jean@tiaris.info>
 * Copyright (C) 2014	   Cedric GROSS	        <c.gross@kreiz-it.fr>
 *
 * This program is free software; you can redistribute it and/or modify
 * it under the terms of the GNU General Public License as published by
 * the Free Software Foundation; either version 3 of the License, or
 * (at your option) any later version.
 *
 * This program is distributed in the hope that it will be useful,
 * but WITHOUT ANY WARRANTY; without even the implied warranty of
 * MERCHANTABILITY or FITNESS FOR A PARTICULAR PURPOSE.  See the
 * GNU General Public License for more details.
 *
 * You should have received a copy of the GNU General Public License
 * along with this program. If not, see <https://www.gnu.org/licenses/>.
 */

/**
 *	\file       htdocs/product/stock/class/mouvementstock.class.php
 *	\ingroup    stock
 *	\brief      File of class to manage stock movement (input or output)
 */


/**
 *	Class to manage stock movements
 */
class MouvementStock extends CommonObject
{
	/**
	 * @var string Id to identify managed objects
	 */
	public $element = 'stockmouvement';

	/**
	 * @var string Name of table without prefix where object is stored
	 */
	public $table_element = 'stock_mouvement';


	/**
	 * @var int ID product
	 */
	public $product_id;

	/**
	 * @var int ID warehouse
	 */
	public $warehouse_id;
	public $qty;

	/**
	 * @var int Type of movement
	 * 0=input (stock increase by a manual/direct stock transfer, correction or inventory),
	 * 1=output (stock decrease after by a manual/direct stock transfer, correction or inventory),
	 * 2=output (stock decrease after a business event like sale, shipment or manufacturing, ...),
	 * 3=input (stock increase after a business event like purchase, reception or manufacturing, ...)
	 * Note that qty should be > 0 with 0 or 3, < 0 with 1 or 2.
	 */
	public $type;

	public $tms = '';
	public $datem = '';
	public $price;

	/**
	 * @var int ID user author
	 */
	public $fk_user_author;

	/**
	 * @var string stock movements label
	 */
	public $label;

	/**
	 * @var int ID
	 * @deprecated
	 * @see $origin_id
	 */
	public $fk_origin;

	/**
	 * @var int		Origin id
	 */
	public $origin_id;

	/**
	 * @var	string	origintype
	 * @deprecated
	 * see $origin_type
	 */
	public $origintype;

	/**
	 * @var string Origin type ('project', ...)
	 */
	public $origin_type;


	public $inventorycode;
	public $batch;


	public $fields = array(
		'rowid' =>array('type'=>'integer', 'label'=>'TechnicalID', 'enabled'=>1, 'visible'=>-1, 'notnull'=>1, 'position'=>10, 'showoncombobox'=>1),
		'tms' =>array('type'=>'timestamp', 'label'=>'DateModification', 'enabled'=>1, 'visible'=>-1, 'notnull'=>1, 'position'=>15),
		'datem' =>array('type'=>'datetime', 'label'=>'Datem', 'enabled'=>1, 'visible'=>-1, 'position'=>20),
		'fk_product' =>array('type'=>'integer:Product:product/class/product.class.php:1', 'label'=>'Product', 'enabled'=>1, 'visible'=>-1, 'notnull'=>1, 'position'=>25),
		'fk_entrepot' =>array('type'=>'integer:Entrepot:product/stock/class/entrepot.class.php', 'label'=>'Warehouse', 'enabled'=>1, 'visible'=>-1, 'notnull'=>1, 'position'=>30),
		'value' =>array('type'=>'double', 'label'=>'Value', 'enabled'=>1, 'visible'=>-1, 'position'=>35),
		'price' =>array('type'=>'double(24,8)', 'label'=>'Price', 'enabled'=>1, 'visible'=>-1, 'position'=>40),
		'type_mouvement' =>array('type'=>'smallint(6)', 'label'=>'Type mouvement', 'enabled'=>1, 'visible'=>-1, 'position'=>45),
		'fk_user_author' =>array('type'=>'integer:User:user/class/user.class.php', 'label'=>'Fk user author', 'enabled'=>1, 'visible'=>-1, 'position'=>50),
		'label' =>array('type'=>'varchar(255)', 'label'=>'Label', 'enabled'=>1, 'visible'=>-1, 'position'=>55),
		'fk_origin' =>array('type'=>'integer', 'label'=>'Fk origin', 'enabled'=>1, 'visible'=>-1, 'position'=>60),
		'origintype' =>array('type'=>'varchar(32)', 'label'=>'Origintype', 'enabled'=>1, 'visible'=>-1, 'position'=>65),
		'model_pdf' =>array('type'=>'varchar(255)', 'label'=>'Model pdf', 'enabled'=>1, 'visible'=>0, 'position'=>70),
		'fk_projet' =>array('type'=>'integer:Project:projet/class/project.class.php:1:fk_statut=1', 'label'=>'Project', 'enabled'=>1, 'visible'=>-1, 'notnull'=>1, 'position'=>75),
		'inventorycode' =>array('type'=>'varchar(128)', 'label'=>'InventoryCode', 'enabled'=>1, 'visible'=>-1, 'position'=>80),
		'batch' =>array('type'=>'varchar(30)', 'label'=>'Batch', 'enabled'=>1, 'visible'=>-1, 'position'=>85),
		'eatby' =>array('type'=>'date', 'label'=>'Eatby', 'enabled'=>1, 'visible'=>-1, 'position'=>90),
		'sellby' =>array('type'=>'date', 'label'=>'Sellby', 'enabled'=>1, 'visible'=>-1, 'position'=>95),
		'fk_project' =>array('type'=>'integer:Project:projet/class/project.class.php:1:fk_statut=1', 'label'=>'Fk project', 'enabled'=>1, 'visible'=>-1, 'position'=>100),
	);



	/**
	 *  Constructor
	 *
	 *  @param      DoliDB		$db      Database handler
	 */
	public function __construct($db)
	{
		$this->db = $db;
	}

	// phpcs:disable PEAR.NamingConventions.ValidFunctionName.PublicUnderscore
	/**
	 *	Add a movement of stock (in one direction only).
	 *  This is the lowest level method to record a stock change.
	 *  $this->origin_type and $this->origin_id can be also be set to save the source object of movement.
	 *
	 *	@param		User			$user				User object
	 *	@param		int				$fk_product			Id of product
	 *	@param		int				$entrepot_id		Id of warehouse
	 *	@param		int				$qty				Qty of movement (can be <0 or >0 depending on parameter type)
	 *	@param		int				$type				Direction of movement:
	 *													0=input (stock increase by a stock transfer), 1=output (stock decrease by a stock transfer),
	 *													2=output (stock decrease), 3=input (stock increase)
	 *                          		            	Note that qty should be > 0 with 0 or 3, < 0 with 1 or 2.
	 *	@param		int				$price				Unit price HT of product, used to calculate average weighted price (AWP or PMP in french). If 0, average weighted price is not changed.
	 *	@param		string			$label				Label of stock movement
	 *	@param		string			$inventorycode		Inventory code
	 *	@param		integer|string	$datem				Force date of movement
	 *	@param		integer|string	$eatby				eat-by date. Will be used if lot does not exists yet and will be created.
	 *	@param		integer|string	$sellby				sell-by date. Will be used if lot does not exists yet and will be created.
	 *	@param		string			$batch				batch number
	 *	@param		boolean			$skip_batch			If set to true, stock movement is done without impacting batch record
	 * 	@param		int				$id_product_batch	Id product_batch (when skip_batch is false and we already know which record of product_batch to use)
	 *  @param		int				$disablestockchangeforsubproduct	Disable stock change for sub-products of kit (usefull only if product is a subproduct)
	 *	@return		int									<0 if KO, 0 if fk_product is null or product id does not exists, >0 if OK
	 */
	public function _create($user, $fk_product, $entrepot_id, $qty, $type, $price = 0, $label = '', $inventorycode = '', $datem = '', $eatby = '', $sellby = '', $batch = '', $skip_batch = false, $id_product_batch = 0, $disablestockchangeforsubproduct = 0)
	{
		// phpcs:enable
		global $conf, $langs;

		require_once DOL_DOCUMENT_ROOT.'/product/class/product.class.php';
		require_once DOL_DOCUMENT_ROOT.'/product/stock/class/productlot.class.php';

		$error = 0;
		dol_syslog(get_class($this)."::_create start userid=$user->id, fk_product=$fk_product, warehouse_id=$entrepot_id, qty=$qty, type=$type, price=$price, label=$label, inventorycode=$inventorycode, datem=".$datem.", eatby=".$eatby.", sellby=".$sellby.", batch=".$batch.", skip_batch=".$skip_batch);

		// Call hook at beginning
		global $action, $hookmanager;
		$hookmanager->initHooks(array('mouvementstock'));

		if (is_object($hookmanager)) {
			$parameters = array(
				'currentcontext'   => 'mouvementstock',
				'user'             => &$user,
				'fk_product'       => &$fk_product,
				'entrepot_id'      => &$entrepot_id,
				'qty'              => &$qty,
				'type'             => &$type,
				'price'            => &$price,
				'label'            => &$label,
				'inventorycode'    => &$inventorycode,
				'datem'            => &$datem,
				'eatby'            => &$eatby,
				'sellby'           => &$sellby,
				'batch'            => &$batch,
				'skip_batch'       => &$skip_batch,
				'id_product_batch' => &$id_product_batch
			);
			$reshook = $hookmanager->executeHooks('stockMovementCreate', $parameters, $this, $action);    // Note that $action and $object may have been modified by some hooks

			if ($reshook < 0) {
				if (!empty($hookmanager->resPrint)) {
					dol_print_error('', $hookmanager->resPrint);
				}
				return $reshook;
			} elseif ($reshook > 0) {
				return $hookmanager->resPrint;
			}
		}
		// end hook at beginning

		// Clean parameters
		$price = price2num($price, 'MU'); // Clean value for the casse we receive a float zero value, to have it a real zero value.
		if (empty($price)) $price = 0;
		$now = (!empty($datem) ? $datem : dol_now());

		// Check parameters
		if (!($fk_product > 0)) return 0;
		if (!($entrepot_id > 0)) return 0;

		if (is_numeric($eatby) && $eatby < 0) {
			dol_syslog(get_class($this)."::_create start ErrorBadValueForParameterEatBy eatby = ".$eatby);
			$this->errors[] = 'ErrorBadValueForParameterEatBy';
			return -1;
		}
		if (is_numeric($sellby) && $sellby < 0) {
			dol_syslog(get_class($this)."::_create start ErrorBadValueForParameterSellBy sellby = ".$sellby);
			$this->errors[] = 'ErrorBadValueForParameterSellBy';
			return -1;
		}

		// Set properties of movement
		$this->product_id = $fk_product;
		$this->entrepot_id = $entrepot_id; // deprecated
		$this->warehouse_id = $entrepot_id;
		$this->qty = $qty;
		$this->type = $type;
		$this->price = price2num($price);
		$this->label = $label;
		$this->inventorycode = $inventorycode;
		$this->datem = $now;
		$this->batch = $batch;

		$mvid = 0;

		$product = new Product($this->db);

		$result = $product->fetch($fk_product);
		if ($result < 0) {
			$this->error = $product->error;
			$this->errors = $product->errors;
			dol_print_error('', "Failed to fetch product");
			return -1;
		}
		if ($product->id <= 0) {	// Can happen if database is corrupted (a product id exist in stock with product that has been removed)
			return 0;
		}

		// Define if we must make the stock change (If product type is a service or if stock is used also for services)
		// Only record into stock tables wil be disabled by this (the rest like writing into lot table or movement of subproucts are done)
		$movestock = 0;
		if ($product->type != Product::TYPE_SERVICE || !empty($conf->global->STOCK_SUPPORTS_SERVICES)) $movestock = 1;

		$this->db->begin();

		// Set value $product->stock_reel and detail per warehouse into $product->stock_warehouse array
		if ($movestock) {
			$product->load_stock('novirtual');
		}

		// Test if product require batch data. If yes, and there is not or values are not correct, we throw an error.
		if (!empty($conf->productbatch->enabled) && $product->hasbatch() && !$skip_batch) {
			if (empty($batch)) {
				$langs->load("errors");
				$this->errors[] = $langs->transnoentitiesnoconv("ErrorTryToMakeMoveOnProductRequiringBatchData", $product->ref);
				dol_syslog("Try to make a movement of a product with status_batch on without any batch data");

				$this->db->rollback();
				return -2;
			}

			// Check table llx_product_lot from batchnumber for same product
			// If found and eatby/sellby defined into table and provided and differs, return error
			// If found and eatby/sellby defined into table and not provided, we take value from table
			// If found and eatby/sellby not defined into table and provided, we update table
			// If found and eatby/sellby not defined into table and not provided, we do nothing
			// If not found, we add record
			$sql = "SELECT pb.rowid, pb.batch, pb.eatby, pb.sellby FROM ".$this->db->prefix()."product_lot as pb";
			$sql .= " WHERE pb.fk_product = ".((int) $fk_product)." AND pb.batch = '".$this->db->escape($batch)."'";
			dol_syslog(get_class($this)."::_create scan serial for this product to check if eatby and sellby match", LOG_DEBUG);
			$resql = $this->db->query($sql);
			if ($resql) {
				$num = $this->db->num_rows($resql);
				$i = 0;
				if ($num > 0) {
					while ($i < $num) {
						$obj = $this->db->fetch_object($resql);
						if ($obj->eatby) {
							if ($eatby) {
								$tmparray = dol_getdate($eatby, true);
								$eatbywithouthour = dol_mktime(0, 0, 0, $tmparray['mon'], $tmparray['mday'], $tmparray['year']);
								if ($this->db->jdate($obj->eatby) != $eatby && $this->db->jdate($obj->eatby) != $eatbywithouthour) {    // We test date without hours and with hours for backward compatibility
									// If found and eatby/sellby defined into table and provided and differs, return error
									$langs->load("stocks");
									$this->errors[] = $langs->transnoentitiesnoconv("ThisSerialAlreadyExistWithDifferentDate", $batch, dol_print_date($this->db->jdate($obj->eatby), 'dayhour'), dol_print_date($eatbywithouthour, 'dayhour'));
									dol_syslog("ThisSerialAlreadyExistWithDifferentDate batch=".$batch.", eatby found into product_lot = ".$obj->eatby." = ".dol_print_date($this->db->jdate($obj->eatby), 'dayhourrfc')." so eatbywithouthour = ".$eatbywithouthour." = ".dol_print_date($eatbywithouthour)." - eatby provided = ".$eatby." = ".dol_print_date($eatby, 'dayhourrfc'), LOG_ERR);
									$this->db->rollback();
									return -3;
								}
							} else {
								$eatby = $obj->eatby; // If found and eatby/sellby defined into table and not provided, we take value from table
							}
						} else {
							if ($eatby) { // If found and eatby/sellby not defined into table and provided, we update table
								$productlot = new Productlot($this->db);
								$result = $productlot->fetch($obj->rowid);
								$productlot->eatby = $eatby;
								$result = $productlot->update($user);
								if ($result <= 0) {
									$this->error = $productlot->error;
									$this->errors = $productlot->errors;
									$this->db->rollback();
									return -5;
								}
							}
						}
						if ($obj->sellby) {
							if ($sellby) {
								$tmparray = dol_getdate($sellby, true);
								$sellbywithouthour = dol_mktime(0, 0, 0, $tmparray['mon'], $tmparray['mday'], $tmparray['year']);
								if ($this->db->jdate($obj->sellby) != $sellby && $this->db->jdate($obj->sellby) != $sellbywithouthour) {    // We test date without hours and with hours for backward compatibility
									// If found and eatby/sellby defined into table and provided and differs, return error
									$this->errors[] = $langs->transnoentitiesnoconv("ThisSerialAlreadyExistWithDifferentDate", $batch, dol_print_date($this->db->jdate($obj->sellby)), dol_print_date($sellby));
									dol_syslog($langs->transnoentities("ThisSerialAlreadyExistWithDifferentDate", $batch, dol_print_date($this->db->jdate($obj->sellby)), dol_print_date($sellby)), LOG_ERR);
									$this->db->rollback();
									return -3;
								}
							} else {
								$sellby = $obj->sellby; // If found and eatby/sellby defined into table and not provided, we take value from table
							}
						} else {
							if ($sellby) { // If found and eatby/sellby not defined into table and provided, we update table
								$productlot = new Productlot($this->db);
								$result = $productlot->fetch($obj->rowid);
								$productlot->sellby = $sellby;
								$result = $productlot->update($user);
								if ($result <= 0) {
									$this->error = $productlot->error;
									$this->errors = $productlot->errors;
									$this->db->rollback();
									return -5;
								}
							}
						}

						$i++;
					}
				} else { // If not found, we add record
					$productlot = new Productlot($this->db);
					$productlot->entity = $conf->entity;
					$productlot->fk_product = $fk_product;
					$productlot->batch = $batch;
					// If we are here = first time we manage this batch, so we used dates provided by users to create lot
					$productlot->eatby = $eatby;
					$productlot->sellby = $sellby;
					$result = $productlot->create($user);
					if ($result <= 0) {
						$this->error = $productlot->error;
						$this->errors = $productlot->errors;
						$this->db->rollback();
						return -4;
					}
				}
			} else {
				dol_print_error($this->db);
				$this->db->rollback();
				return -1;
			}
		}

		// Check if stock is enough when qty is < 0
		// Note that qty should be > 0 with type 0 or 3, < 0 with type 1 or 2.
		if ($movestock && $qty < 0 && empty($conf->global->STOCK_ALLOW_NEGATIVE_TRANSFER)) {
			if (!empty($conf->productbatch->enabled) && $product->hasbatch() && !$skip_batch) {
				$foundforbatch = 0;
				$qtyisnotenough = 0;

				foreach ($product->stock_warehouse[$entrepot_id]->detail_batch as $batchcursor => $prodbatch) {
					if ((string) $batch != (string) $batchcursor) {		// Lot '59' must be different than lot '59c'
						continue;
					}

					$foundforbatch = 1;
					if ($prodbatch->qty < abs($qty)) $qtyisnotenough = $prodbatch->qty;
					break;
				}
				if (!$foundforbatch || $qtyisnotenough) {
					$langs->load("stocks");
					include_once DOL_DOCUMENT_ROOT.'/product/stock/class/entrepot.class.php';
					$tmpwarehouse = new Entrepot($this->db);
					$tmpwarehouse->fetch($entrepot_id);

					$this->error = $langs->trans('qtyToTranferLotIsNotEnough', $product->ref, $batch, $qtyisnotenough, $tmpwarehouse->ref);
					$this->errors[] = $langs->trans('qtyToTranferLotIsNotEnough', $product->ref, $batch, $qtyisnotenough, $tmpwarehouse->ref);
					$this->db->rollback();
					return -8;
				}
			} else {
				if (empty($product->stock_warehouse[$entrepot_id]->real) || $product->stock_warehouse[$entrepot_id]->real < abs($qty)) {
					$langs->load("stocks");
					$this->error = $langs->trans('qtyToTranferIsNotEnough').' : '.$product->ref;
					$this->errors[] = $langs->trans('qtyToTranferIsNotEnough').' : '.$product->ref;
					$this->db->rollback();
					return -8;
				}
			}
		}

		if ($movestock) {	// Change stock for current product, change for subproduct is done after
			// Set $origin_type, origin_id and fk_project
			$fk_project = $this->fk_project;
			if (!empty($this->origin_type)) {			// This is set by caller for tracking reason
				$origin_type = $this->origin_type;
				$origin_id = $this->origin_id;
				if (empty($fk_project) && $origin_type == 'project') {
					$fk_project = $origin_id;
					$origin_type = '';
					$origin_id = 0;
				}
			} else {
				$fk_project = 0;
				$origin_type = '';
				$origin_id = 0;
			}

			$sql = "INSERT INTO ".$this->db->prefix()."stock_mouvement(";
			$sql .= " datem, fk_product, batch, eatby, sellby,";
			$sql .= " fk_entrepot, value, type_mouvement, fk_user_author, label, inventorycode, price, fk_origin, origintype, fk_projet";
			$sql .= ")";
			$sql .= " VALUES ('".$this->db->idate($this->datem)."', ".((int) $this->product_id).", ";
			$sql .= " ".($batch ? "'".$this->db->escape($batch)."'" : "null").", ";
			$sql .= " ".($eatby ? "'".$this->db->idate($eatby)."'" : "null").", ";
			$sql .= " ".($sellby ? "'".$this->db->idate($sellby)."'" : "null").", ";
			$sql .= " ".((int) $this->entrepot_id).", ".((float) $this->qty).", ".((int) $this->type).",";
			$sql .= " ".((int) $user->id).",";
			$sql .= " '".$this->db->escape($label)."',";
			$sql .= " ".($inventorycode ? "'".$this->db->escape($inventorycode)."'" : "null").",";
			$sql .= " ".((float) price2num($price)).",";
			$sql .= " ".((int) $origin_id).",";
			$sql .= " '".$this->db->escape($origin_type)."',";
			$sql .= " ".((int) $fk_project);
			$sql .= ")";

			dol_syslog(get_class($this)."::_create insert record into stock_mouvement", LOG_DEBUG);
			$resql = $this->db->query($sql);

			if ($resql) {
				$mvid = $this->db->last_insert_id($this->db->prefix()."stock_mouvement");
				$this->id = $mvid;
			} else {
				$this->error = $this->db->lasterror();
				$this->errors[] = $this->error;
				$error = -1;
			}

			// Define current values for qty and pmp
			$oldqty = $product->stock_reel;
			$oldpmp = $product->pmp;
			$oldqtywarehouse = 0;

			// Test if there is already a record for couple (warehouse / product), so later we will make an update or create.
			$alreadyarecord = 0;
<<<<<<< HEAD
			if (!$error)
			{
				$sql = "SELECT rowid, reel FROM ".MAIN_DB_PREFIX."product_stock";
=======
			if (!$error) {
				$sql = "SELECT rowid, reel FROM ".$this->db->prefix()."product_stock";
>>>>>>> 95dc2558
				$sql .= " WHERE fk_entrepot = ".((int) $entrepot_id)." AND fk_product = ".((int) $fk_product); // This is a unique key

				dol_syslog(get_class($this)."::_create check if a record already exists in product_stock", LOG_DEBUG);
				$resql = $this->db->query($sql);
				if ($resql) {
					$obj = $this->db->fetch_object($resql);
					if ($obj) {
						$alreadyarecord = 1;
						$oldqtywarehouse = $obj->reel;
						$fk_product_stock = $obj->rowid;
					}
					$this->db->free($resql);
				} else {
					$this->errors[] = $this->db->lasterror();
					$error = -2;
				}
			}

			// Calculate new AWP (PMP)
			$newpmp = 0;
			if (!$error) {
				if ($type == 0 || $type == 3) {
					// After a stock increase
					// Note: PMP is calculated on stock input only (type of movement = 0 or 3). If type == 0 or 3, qty should be > 0.
					// Note: Price should always be >0 or 0. PMP should be always >0 (calculated on input)
					if ($price > 0 || (!empty($conf->global->STOCK_UPDATE_AWP_EVEN_WHEN_ENTRY_PRICE_IS_NULL) && $price == 0)) {
						$oldqtytouse = ($oldqty >= 0 ? $oldqty : 0);
						// We make a test on oldpmp>0 to avoid to use normal rule on old data with no pmp field defined
						if ($oldpmp > 0) {
							$newpmp = price2num((($oldqtytouse * $oldpmp) + ($qty * $price)) / ($oldqtytouse + $qty), 'MU');
						} else {
							$newpmp = $price; // For this product, PMP was not yet set. We set it to input price.
						}
						//print "oldqtytouse=".$oldqtytouse." oldpmp=".$oldpmp." oldqtywarehousetouse=".$oldqtywarehousetouse." ";
						//print "qty=".$qty." newpmp=".$newpmp;
						//exit;
					} else {
						$newpmp = $oldpmp;
					}
				} elseif ($type == 1 || $type == 2) {
					// After a stock decrease, we don't change value of the AWP/PMP of a product.
					$newpmp = $oldpmp;
				} else {
					// Type of movement unknown
					$newpmp = $oldpmp;
				}
			}
			// Update stock quantity
<<<<<<< HEAD
			if (!$error)
			{
				if ($alreadyarecord > 0)
				{
					$sql = "UPDATE ".MAIN_DB_PREFIX."product_stock SET reel = reel + ".((float) $qty);
=======
			if (!$error) {
				if ($alreadyarecord > 0) {
					$sql = "UPDATE ".$this->db->prefix()."product_stock SET reel = reel + ".((float) $qty);
>>>>>>> 95dc2558
					$sql .= " WHERE fk_entrepot = ".((int) $entrepot_id)." AND fk_product = ".((int) $fk_product);
				} else {
					$sql = "INSERT INTO ".$this->db->prefix()."product_stock";
					$sql .= " (reel, fk_entrepot, fk_product) VALUES ";
					$sql .= " (".((float) $qty).", ".((int) $entrepot_id).", ".((int) $fk_product).")";
				}

				dol_syslog(get_class($this)."::_create update stock value", LOG_DEBUG);
				$resql = $this->db->query($sql);
				if (!$resql) {
					$this->errors[] = $this->db->lasterror();
					$error = -3;
				} elseif (empty($fk_product_stock)) {
					$fk_product_stock = $this->db->last_insert_id($this->db->prefix()."product_stock");
				}
			}

			// Update detail of stock for the lot.
			if (!$error && !empty($conf->productbatch->enabled) && $product->hasbatch() && !$skip_batch) {
				if ($id_product_batch > 0) {
					$result = $this->createBatch($id_product_batch, $qty);
				} else {
					$param_batch = array('fk_product_stock' =>$fk_product_stock, 'batchnumber'=>$batch);
					$result = $this->createBatch($param_batch, $qty);
				}
				if ($result < 0) {
					$error++;
				}
			}

			// Update PMP and denormalized value of stock qty at product level
			if (!$error) {
				$newpmp = price2num($newpmp, 'MU');

<<<<<<< HEAD
				// $sql = "UPDATE ".MAIN_DB_PREFIX."product SET pmp = ".$newpmp.", stock = ".$this->db->ifsql("stock IS NULL", 0, "stock") . " + ".$qty;
				// $sql.= " WHERE rowid = ".((int) $fk_product);
				// Update pmp + denormalized fields because we change content of produt_stock. Warning: Do not use "SET p.stock", does not works with pgsql
				$sql = "UPDATE ".MAIN_DB_PREFIX."product as p SET pmp = ".((float) $newpmp).",";
				$sql .= " stock=(SELECT SUM(ps.reel) FROM ".MAIN_DB_PREFIX."product_stock as ps WHERE ps.fk_product = p.rowid)";
=======
				// $sql = "UPDATE ".$this->db->prefix()."product SET pmp = ".$newpmp.", stock = ".$this->db->ifsql("stock IS NULL", 0, "stock") . " + ".$qty;
				// $sql.= " WHERE rowid = ".((int) $fk_product);
				// Update pmp + denormalized fields because we change content of produt_stock. Warning: Do not use "SET p.stock", does not works with pgsql
				$sql = "UPDATE ".$this->db->prefix()."product as p SET pmp = ".((float) $newpmp).",";
				$sql .= " stock=(SELECT SUM(ps.reel) FROM ".$this->db->prefix()."product_stock as ps WHERE ps.fk_product = p.rowid)";
>>>>>>> 95dc2558
				$sql .= " WHERE rowid = ".((int) $fk_product);

				dol_syslog(get_class($this)."::_create update AWP", LOG_DEBUG);
				$resql = $this->db->query($sql);
				if (!$resql) {
					$this->errors[] = $this->db->lasterror();
					$error = -4;
				}
			}

			// If stock is now 0, we can remove entry into llx_product_stock, but only if there is no child lines into llx_product_batch (detail of batch, because we can imagine
			// having a lot1/qty=X and lot2/qty=-X, so 0 but we must not loose repartition of different lot.
			$sql = "DELETE FROM ".$this->db->prefix()."product_stock WHERE reel = 0 AND rowid NOT IN (SELECT fk_product_stock FROM ".$this->db->prefix()."product_batch as pb)";
			$resql = $this->db->query($sql);
			// We do not test error, it can fails if there is child in batch details
		}

		// Add movement for sub products (recursive call)
		if (!$error && !empty($conf->global->PRODUIT_SOUSPRODUITS) && empty($conf->global->INDEPENDANT_SUBPRODUCT_STOCK) && empty($disablestockchangeforsubproduct)) {
			$error = $this->_createSubProduct($user, $fk_product, $entrepot_id, $qty, $type, 0, $label, $inventorycode); // we use 0 as price, because AWP must not change for subproduct
		}

		if ($movestock && !$error) {
			// Call trigger
			$result = $this->call_trigger('STOCK_MOVEMENT', $user);
			if ($result < 0) $error++;
			// End call triggers

			// Check unicity for serial numbered equipments once all movement were done.
			if (!$error && !empty($conf->productbatch->enabled) && $product->hasbatch() && !$skip_batch) {
				if ($product->status_batch == 2 && $qty > 0) {	// We check only if we increased qty
					if ($this->getBatchCount($fk_product, $batch) > 1) {
						$error++;
						$this->errors[] = $langs->trans("TooManyQtyForSerialNumber", $batch, $product->ref);
					}
				}
			}
		}

		if (!$error) {
			$this->db->commit();
			return $mvid;
		} else {
			$this->db->rollback();
			dol_syslog(get_class($this)."::_create error code=".$error, LOG_ERR);
			return -6;
		}
	}



	/**
	 * Load object in memory from the database
	 *
	 * @param int    $id  Id object
	 *
	 * @return int <0 if KO, 0 if not found, >0 if OK
	 */
	public function fetch($id)
	{
		dol_syslog(__METHOD__, LOG_DEBUG);

		$sql = "SELECT";
		$sql .= " t.rowid,";
		$sql .= " t.tms,";
		$sql .= " t.datem,";
		$sql .= " t.fk_product,";
		$sql .= " t.fk_entrepot,";
		$sql .= " t.value,";
		$sql .= " t.price,";
		$sql .= " t.type_mouvement,";
		$sql .= " t.fk_user_author,";
		$sql .= " t.label,";
		$sql .= " t.fk_origin as origin_id,";
		$sql .= " t.origintype as origin_type,";
		$sql .= " t.inventorycode,";
		$sql .= " t.batch,";
		$sql .= " t.eatby,";
		$sql .= " t.sellby,";
		$sql .= " t.fk_projet as fk_project";
<<<<<<< HEAD
		$sql .= ' FROM '.MAIN_DB_PREFIX.$this->table_element.' as t';
		$sql .= ' WHERE 1 = 1';
		//if (null !== $ref) {
			//$sql .= ' AND t.ref = ' . '\'' . $ref . '\'';
		//} else {
			$sql .= ' AND t.rowid = '.((int) $id);
		//}
=======
		$sql .= " FROM ".$this->db->prefix().$this->table_element." as t";
		$sql .= " WHERE t.rowid = ".((int) $id);
>>>>>>> 95dc2558

		$resql = $this->db->query($sql);
		if ($resql) {
			$numrows = $this->db->num_rows($resql);
			if ($numrows) {
				$obj = $this->db->fetch_object($resql);

				$this->id = $obj->rowid;

				$this->product_id = $obj->fk_product;
				$this->warehouse_id = $obj->fk_entrepot;
				$this->qty = $obj->value;
				$this->type = $obj->type_mouvement;

				$this->tms = $this->db->jdate($obj->tms);
				$this->datem = $this->db->jdate($obj->datem);
				$this->price = $obj->price;
				$this->fk_user_author = $obj->fk_user_author;
				$this->label = $obj->label;
				$this->fk_origin = $obj->origin_id;		// For backward compatibility
				$this->origintype = $obj->origin_type;	// For backward compatibility
				$this->origin_id = $obj->origin_id;
				$this->origin_type = $obj->origin_type;
				$this->inventorycode = $obj->inventorycode;
				$this->batch = $obj->batch;
				$this->eatby = $this->db->jdate($obj->eatby);
				$this->sellby = $this->db->jdate($obj->sellby);
				$this->fk_project = $obj->fk_project;
			}

			// Retrieve all extrafield
			$this->fetch_optionals();

			// $this->fetch_lines();

			$this->db->free($resql);

			if ($numrows) {
				return 1;
			} else {
				return 0;
			}
		} else {
			$this->errors[] = 'Error '.$this->db->lasterror();
			dol_syslog(__METHOD__.' '.implode(',', $this->errors), LOG_ERR);

			return -1;
		}
	}




	/**
	 *  Create movement in database for all subproducts
	 *
	 * 	@param 		User	$user			Object user
	 * 	@param		int		$idProduct		Id product
	 * 	@param		int		$entrepot_id	Warehouse id
	 * 	@param		int		$qty			Quantity
	 * 	@param		int		$type			Type
	 * 	@param		int		$price			Price
	 * 	@param		string	$label			Label of movement
	 *  @param		string	$inventorycode	Inventory code
	 * 	@return 	int     				<0 if KO, 0 if OK
	 */
	private function _createSubProduct($user, $idProduct, $entrepot_id, $qty, $type, $price = 0, $label = '', $inventorycode = '')
	{
		global $langs;

		$error = 0;
		$pids = array();
		$pqtys = array();

		$sql = "SELECT fk_product_pere, fk_product_fils, qty";
<<<<<<< HEAD
		$sql .= " FROM ".MAIN_DB_PREFIX."product_association";
=======
		$sql .= " FROM ".$this->db->prefix()."product_association";
>>>>>>> 95dc2558
		$sql .= " WHERE fk_product_pere = ".((int) $idProduct);
		$sql .= " AND incdec = 1";

		dol_syslog(get_class($this)."::_createSubProduct for parent product ".$idProduct, LOG_DEBUG);
		$resql = $this->db->query($sql);
		if ($resql) {
			$i = 0;
			while ($obj = $this->db->fetch_object($resql)) {
				$pids[$i] = $obj->fk_product_fils;
				$pqtys[$i] = $obj->qty;
				$i++;
			}
			$this->db->free($resql);
		} else {
			$error = -2;
		}

		// Create movement for each subproduct
		foreach ($pids as $key => $value) {
			if (!$error) {
				$tmpmove = dol_clone($this, 1);

				$result = $tmpmove->_create($user, $pids[$key], $entrepot_id, ($qty * $pqtys[$key]), $type, 0, $label, $inventorycode); // This will also call _createSubProduct making this recursive
				if ($result < 0) {
					$this->error = $tmpmove->error;
					$this->errors = array_merge($this->errors, $tmpmove->errors);
					if ($result == -2) {
						$this->errors[] = $langs->trans("ErrorNoteAlsoThatSubProductCantBeFollowedByLot");
					}
					$error = $result;
				}
				unset($tmpmove);
			}
		}

		return $error;
	}


	/**
	 *	Decrease stock for product and subproducts
	 *
	 * 	@param 		User			$user			    Object user
	 * 	@param		int				$fk_product		    Id product
	 * 	@param		int				$entrepot_id	    Warehouse id
	 * 	@param		int				$qty			    Quantity
	 * 	@param		int				$price			    Price
	 * 	@param		string			$label			    Label of stock movement
	 * 	@param		integer|string	$datem			    Force date of movement
	 *	@param		integer			$eatby			    eat-by date
	 *	@param		integer			$sellby			    sell-by date
	 *	@param		string			$batch			    batch number
	 * 	@param		int				$id_product_batch	Id product_batch
	 *  @param      string  		$inventorycode      Inventory code
	 * 	@return		int								    <0 if KO, >0 if OK
	 */
	public function livraison($user, $fk_product, $entrepot_id, $qty, $price = 0, $label = '', $datem = '', $eatby = '', $sellby = '', $batch = '', $id_product_batch = 0, $inventorycode = '')
	{
		global $conf;

		$skip_batch = empty($conf->productbatch->enabled);

		return $this->_create($user, $fk_product, $entrepot_id, (0 - $qty), 2, $price, $label, $inventorycode, $datem, $eatby, $sellby, $batch, $skip_batch, $id_product_batch);
	}

	/**
	 *	Increase stock for product and subproducts
	 *
	 * 	@param 		User			$user			     Object user
	 * 	@param		int				$fk_product		     Id product
	 * 	@param		int				$entrepot_id	     Warehouse id
	 * 	@param		int				$qty			     Quantity
	 * 	@param		int				$price			     Price
	 * 	@param		string			$label			     Label of stock movement
	 *	@param		integer|string	$eatby			     eat-by date
	 *	@param		integer|string	$sellby			     sell-by date
	 *	@param		string			$batch			     batch number
	 * 	@param		integer|string	$datem			     Force date of movement
	 * 	@param		int				$id_product_batch    Id product_batch
	 *  @param      string			$inventorycode       Inventory code
	 *	@return		int								     <0 if KO, >0 if OK
	 */
	public function reception($user, $fk_product, $entrepot_id, $qty, $price = 0, $label = '', $eatby = '', $sellby = '', $batch = '', $datem = '', $id_product_batch = 0, $inventorycode = '')
	{
		global $conf;

		$skip_batch = empty($conf->productbatch->enabled);

		return $this->_create($user, $fk_product, $entrepot_id, $qty, 3, $price, $label, $inventorycode, $datem, $eatby, $sellby, $batch, $skip_batch, $id_product_batch);
	}

<<<<<<< HEAD

	/**
	 * Return nb of subproducts lines for a product
	 *
	 * @param      int		$id				Id of product
	 * @return     int						<0 if KO, nb of subproducts if OK
	 * @deprecated A count($product->getChildsArbo($id,1)) is same. No reason to have this in this class.
	 */
	/*
	public function nbOfSubProducts($id)
	{
		$nbSP=0;

		$resql = "SELECT count(*) as nb FROM ".MAIN_DB_PREFIX."product_association";
		$resql.= " WHERE fk_product_pere = ".((int) $id);
		if ($this->db->query($resql))
		{
			$obj=$this->db->fetch_object($resql);
			$nbSP=$obj->nb;
		}
		return $nbSP;
	}*/

=======
>>>>>>> 95dc2558
	/**
	 * Count number of product in stock before a specific date
	 *
	 * @param 	int			$productidselected		Id of product to count
	 * @param 	integer 	$datebefore				Date limit
	 * @return	int			Number
	 */
	public function calculateBalanceForProductBefore($productidselected, $datebefore)
	{
		$nb = 0;

<<<<<<< HEAD
		$sql = 'SELECT SUM(value) as nb from '.MAIN_DB_PREFIX.'stock_mouvement';
		$sql .= ' WHERE fk_product = '.((int) $productidselected);
=======
		$sql = "SELECT SUM(value) as nb from ".$this->db->prefix()."stock_mouvement";
		$sql .= " WHERE fk_product = ".((int) $productidselected);
>>>>>>> 95dc2558
		$sql .= " AND datem < '".$this->db->idate($datebefore)."'";

		dol_syslog(get_class($this).__METHOD__.'', LOG_DEBUG);
		$resql = $this->db->query($sql);
		if ($resql) {
			$obj = $this->db->fetch_object($resql);
			if ($obj) $nb = $obj->nb;
			return (empty($nb) ? 0 : $nb);
		} else {
			dol_print_error($this->db);
			return -1;
		}
	}

	/**
	 * Create or update batch record (update table llx_product_batch). No check is done here, done by parent.
	 *
	 * @param	array|int	$dluo	      Could be either
	 *                                    - int if row id of product_batch table
	 *                                    - or complete array('fk_product_stock'=>, 'batchnumber'=>)
	 * @param	int			$qty	      Quantity of product with batch number. May be a negative amount.
	 * @return 	int   				      <0 if KO, else return productbatch id
	 */
	private function createBatch($dluo, $qty)
	{
		global $user, $langs;

		$langs->load('productbatch');

		$pdluo = new Productbatch($this->db);

		$result = 0;

		// Try to find an existing record with same batch number or id
		if (is_numeric($dluo)) {
			$result = $pdluo->fetch($dluo);
			if (empty($pdluo->id)) {
				// We didn't find the line. May be it was deleted before by a previous move in same transaction.
				$this->error = $langs->trans('CantMoveNonExistantSerial');
				$this->errors[] = $this->error;
				$result = -2;
			}
		} elseif (is_array($dluo)) {
			if (isset($dluo['fk_product_stock'])) {
				$vfk_product_stock = $dluo['fk_product_stock'];
				$vbatchnumber = $dluo['batchnumber'];

				$result = $pdluo->find($vfk_product_stock, '', '', $vbatchnumber); // Search on batch number only (eatby and sellby are deprecated here)
			} else {
				dol_syslog(get_class($this)."::createBatch array param dluo must contain at least key fk_product_stock", LOG_ERR);
				$result = -1;
			}
		} else {
			dol_syslog(get_class($this)."::createBatch error invalid param dluo", LOG_ERR);
			$result = -1;
		}

		if ($result >= 0) {
			// No error
			if ($pdluo->id > 0) {	// product_batch record found
				//print "Avant ".$pdluo->qty." Apres ".($pdluo->qty + $qty)."<br>";
				$pdluo->qty += $qty;
				if ($pdluo->qty == 0) {
					$result = $pdluo->delete($user, 1);
				} else {
					$result = $pdluo->update($user, 1);
				}
			} else {					// product_batch record not found
				$pdluo->fk_product_stock = $vfk_product_stock;
				$pdluo->qty = $qty;
				$pdluo->eatby = empty($dluo['eatby']) ? '' : $dluo['eatby'];		// No more used. Now eatby date is store in table of lot, no more into prouct_batch table.
				$pdluo->sellby = empty($dluo['sellby']) ? '' : $dluo['sellby'];		// No more used. Now sellby date is store in table of lot, no more into prouct_batch table.
				$pdluo->batch = $vbatchnumber;

				$result = $pdluo->create($user, 1);
				if ($result < 0) {
					$this->error = $pdluo->error;
					$this->errors = $pdluo->errors;
				}
			}
		}

		return $result;
	}

	// phpcs:disable PEAR.NamingConventions.ValidFunctionName.ScopeNotCamelCaps
	/**
	 * Return Url link of origin object
	 *
	 * @param  int     $origin_id      Id origin
	 * @param  int     $origin_type     Type origin
	 * @return string
	 */
	public function get_origin($origin_id, $origin_type)
	{
		// phpcs:enable
		$origin = '';

		switch ($origin_type) {
			case 'commande':
				require_once DOL_DOCUMENT_ROOT.'/commande/class/commande.class.php';
				$origin = new Commande($this->db);
				break;
			case 'shipping':
				require_once DOL_DOCUMENT_ROOT.'/expedition/class/expedition.class.php';
				$origin = new Expedition($this->db);
				break;
			case 'facture':
				require_once DOL_DOCUMENT_ROOT.'/compta/facture/class/facture.class.php';
				$origin = new Facture($this->db);
				break;
			case 'order_supplier':
				require_once DOL_DOCUMENT_ROOT.'/fourn/class/fournisseur.commande.class.php';
				$origin = new CommandeFournisseur($this->db);
				break;
			case 'invoice_supplier':
				require_once DOL_DOCUMENT_ROOT.'/fourn/class/fournisseur.facture.class.php';
				$origin = new FactureFournisseur($this->db);
				break;
			case 'project':
				require_once DOL_DOCUMENT_ROOT.'/projet/class/project.class.php';
				$origin = new Project($this->db);
				break;
			case 'mo':
				require_once DOL_DOCUMENT_ROOT.'/mrp/class/mo.class.php';
				$origin = new Mo($this->db);
				break;
			case 'user':
				require_once DOL_DOCUMENT_ROOT.'/user/class/user.class.php';
				$origin = new User($this->db);
				break;
			case 'reception':
				require_once DOL_DOCUMENT_ROOT.'/reception/class/reception.class.php';
				$origin = new Reception($this->db);
				break;
			case 'inventory':
				require_once DOL_DOCUMENT_ROOT.'/product/inventory/class/inventory.class.php';
				$origin = new Inventory($this->db);
				break;

			default:
				if ($origin_type) {
					// Separate originetype with "@" : left part is class name, right part is module name
					$origin_type_array = explode('@', $origin_type);
					$classname = ucfirst($origin_type_array[0]);
					$modulename = empty($origin_type_array[1]) ? $classname : $origin_type_array[1];
					$result = dol_include_once('/'.$modulename.'/class/'.strtolower($classname).'.class.php');
					if ($result) {
						$classname = ucfirst($classname);
						$origin = new $classname($this->db);
					}
				}
				break;
		}

		if (empty($origin) || !is_object($origin)) {
			return '';
		}

		if ($origin->fetch($origin_id) > 0) {
			return $origin->getNomUrl(1);
		}

		return '';
	}

	/**
	 * Set attribute origin_type and fk_origin to object
	 *
	 * @param	string	$origin_element		Type of element
	 * @param	int		$origin_id			Id of element
	 *
	 * @return	void
	 */
	public function setOrigin($origin_element, $origin_id)
	{
		$this->origin_type = $origin_element;
		$this->origin_id = $origin_id;
		// For backward compatibility
		$this->origintype = $origin_element;
		$this->fk_origin = $origin_id;
	}


	/**
	 *  Initialise an instance with random values.
	 *  Used to build previews or test instances.
	 *	id must be 0 if object instance is a specimen.
	 *
	 *  @return	void
	 */
	public function initAsSpecimen()
	{
		global $user, $langs, $conf, $mysoc;

		// Initialize parameters
		$this->id = 0;

		// There is no specific properties. All data into insert are provided as method parameter.
	}

	/**
	 *  Return html string with picto for type of movement
	 *
	 *	@param	int		$withlabel			With label
	 *	@return	string					    String with URL
	 */
	public function getTypeMovement($withlabel = 0)
	{
		global $langs;

		$s = '';
		switch ($this->type) {
			case "0":
				$s = '<span class="fa fa-level-down-alt stockmovemententry stockmovementtransfer" title="'.$langs->trans('StockIncreaseAfterCorrectTransfer').'"></span>';
				if ($withlabel) {
					$s .= $langs->trans('StockIncreaseAfterCorrectTransfer');
				}
				break;
			case "1":
				$s = '<span class="fa fa-level-up-alt stockmovementexit stockmovementtransfer" title="'.$langs->trans('StockDecreaseAfterCorrectTransfer').'"></span>';
				if ($withlabel) {
					$s .= $langs->trans('StockDecreaseAfterCorrectTransfer');
				}
				break;
			case "2":
				$s = '<span class="fa fa-long-arrow-alt-up stockmovementexit stockmovement" title="'.$langs->trans('StockDecrease').'"></span>';
				if ($withlabel) {
					$s .= $langs->trans('StockDecrease');
				}
				break;
			case "3":
				$s = '<span class="fa fa-long-arrow-alt-down stockmovemententry stockmovement" title="'.$langs->trans('StockIncrease').'"></span>';
				if ($withlabel) {
					$s .= $langs->trans('StockIncrease');
				}
				break;
		}

		return $s;
	}

	/**
	 *  Return a link (with optionaly the picto)
	 * 	Use this->id,this->lastname, this->firstname
	 *
	 *	@param	int		$withpicto			Include picto in link (0=No picto, 1=Include picto into link, 2=Only picto)
	 *	@param	string	$option				On what the link point to ('' = Tab of stock movement of warehouse, 'movements' = list of movements)
	 *  @param	integer	$notooltip			1=Disable tooltip
	 *  @param	int		$maxlen				Max length of visible user name
	 *  @param  string  $morecss            Add more css on link
	 *	@return	string						String with URL
	 */
	public function getNomUrl($withpicto = 0, $option = '', $notooltip = 0, $maxlen = 24, $morecss = '')
	{
		global $langs, $conf, $db;

		$result = '';

		$label = img_picto('', 'stock', 'class="pictofixedwidth"').'<u>'.$langs->trans("Movement").' '.$this->id.'</u>';
		$label .= '<div width="100%">';
		$label .= '<b>'.$langs->trans('Label').':</b> '.$this->label;
		$label .= '<br><b>'.$langs->trans('Qty').':</b> '.($this->qty > 0 ? '+' : '').$this->qty;
		$label .= '</div>';

		// Link to page of warehouse tab
		if ($option == 'movements') {
			$url = DOL_URL_ROOT.'/product/stock/movement_list.php?search_ref='.$this->id;
		} else {
			$url = DOL_URL_ROOT.'/product/stock/movement_list.php?id='.$this->warehouse_id.'&msid='.$this->id;
		}

		$link = '<a href="'.$url.'"'.($notooltip ? '' : ' title="'.dol_escape_htmltag($label, 1).'" class="classfortooltip'.($morecss ? ' '.$morecss : '').'"');
		$link .= '>';
		$linkend = '</a>';

		if ($withpicto) {
			$result .= ($link.img_object(($notooltip ? '' : $label), 'stock', ($notooltip ? '' : 'class="classfortooltip"')).$linkend);
			if ($withpicto != 2) {
				$result .= ' ';
			}
		}
		$result .= $link.$this->id.$linkend;
		return $result;
	}

	/**
	 *  Return label statut
	 *
	 *  @param	int		$mode          0=libelle long, 1=libelle court, 2=Picto + Libelle court, 3=Picto, 4=Picto + Libelle long, 5=Libelle court + Picto
	 *  @return	string 			       Label of status
	 */
	public function getLibStatut($mode = 0)
	{
		return $this->LibStatut($mode);
	}

	// phpcs:disable PEAR.NamingConventions.ValidFunctionName.ScopeNotCamelCaps
	/**
	 *  Renvoi le libelle d'un status donne
	 *
	 *  @param  int		$mode          	0=libelle long, 1=libelle court, 2=Picto + Libelle court, 3=Picto, 4=Picto + Libelle long, 5=Libelle court + Picto
	 *  @return string 			       	Label of status
	 */
	public function LibStatut($mode = 0)
	{
		// phpcs:enable
		global $langs;

		if ($mode == 0 || $mode == 1) {
			return $langs->trans('StatusNotApplicable');
		} elseif ($mode == 2) {
			return img_picto($langs->trans('StatusNotApplicable'), 'statut9').' '.$langs->trans('StatusNotApplicable');
		} elseif ($mode == 3) {
			return img_picto($langs->trans('StatusNotApplicable'), 'statut9');
		} elseif ($mode == 4) {
			return img_picto($langs->trans('StatusNotApplicable'), 'statut9').' '.$langs->trans('StatusNotApplicable');
		} elseif ($mode == 5) {
			return $langs->trans('StatusNotApplicable').' '.img_picto($langs->trans('StatusNotApplicable'), 'statut9');
		}
	}

	/**
	 *	Create object on disk
	 *
	 *	@param     string		$modele			force le modele a utiliser ('' to not force)
	 * 	@param     Translate	$outputlangs	Object langs to use for output
	 *  @param     int			$hidedetails    Hide details of lines
	 *  @param     int			$hidedesc       Hide description
	 *  @param     int			$hideref        Hide ref
	 *  @return    int             				0 if KO, 1 if OK
	 */
	public function generateDocument($modele, $outputlangs = '', $hidedetails = 0, $hidedesc = 0, $hideref = 0)
	{
		global $conf, $user, $langs;

		$langs->load("stocks");
		$outputlangs->load("products");

		if (!dol_strlen($modele)) {
			$modele = 'stdmovement';

			if ($this->model_pdf) {
				$modele = $this->model_pdf;
			} elseif (!empty($conf->global->MOUVEMENT_ADDON_PDF)) {
				$modele = $conf->global->MOUVEMENT_ADDON_PDF;
			}
		}

		$modelpath = "core/modules/stock/doc/";

		return $this->commonGenerateDocument($modelpath, $modele, $outputlangs, $hidedetails, $hidedesc, $hideref);
	}

	/**
	 * Delete object in database
	 *
	 * @param User $user       User that deletes
	 * @param bool $notrigger  false=launch triggers after, true=disable triggers
	 * @return int             <0 if KO, >0 if OK
	 */
	public function delete(User $user, $notrigger = false)
	{
		return $this->deleteCommon($user, $notrigger);
		//return $this->deleteCommon($user, $notrigger, 1);
	}

	/**
	 * Retrieve number of equipments for a product lot/serial
	 *
	 * @param 	int 		$fk_product 	Product id
	 * @param 	string 		$batch  		batch number
	 * @return 	int            				<0 if KO, number of equipments found if OK
	 */
	private function getBatchCount($fk_product, $batch)
	{
		$cpt = 0;

		$sql = "SELECT sum(pb.qty) as cpt";
<<<<<<< HEAD
		$sql .= " FROM ".MAIN_DB_PREFIX."product_batch as pb";
		$sql .= " INNER JOIN ".MAIN_DB_PREFIX."product_stock as ps ON ps.rowid = pb.fk_product_stock";
=======
		$sql .= " FROM ".$this->db->prefix()."product_batch as pb";
		$sql .= " INNER JOIN ".$this->db->prefix()."product_stock as ps ON ps.rowid = pb.fk_product_stock";
>>>>>>> 95dc2558
		$sql .= " WHERE ps.fk_product = " . ((int) $fk_product);
		$sql .= " AND pb.batch = '" . $this->db->escape($batch) . "'";

		$result = $this->db->query($sql);
		if ($result) {
			if ($this->db->num_rows($result)) {
				$obj = $this->db->fetch_object($result);
				$cpt = $obj->cpt;
			}

			$this->db->free($result);
		} else {
			dol_print_error($this->db);
			return -1;
		}

		return $cpt;
	}
}<|MERGE_RESOLUTION|>--- conflicted
+++ resolved
@@ -472,14 +472,8 @@
 
 			// Test if there is already a record for couple (warehouse / product), so later we will make an update or create.
 			$alreadyarecord = 0;
-<<<<<<< HEAD
-			if (!$error)
-			{
-				$sql = "SELECT rowid, reel FROM ".MAIN_DB_PREFIX."product_stock";
-=======
 			if (!$error) {
 				$sql = "SELECT rowid, reel FROM ".$this->db->prefix()."product_stock";
->>>>>>> 95dc2558
 				$sql .= " WHERE fk_entrepot = ".((int) $entrepot_id)." AND fk_product = ".((int) $fk_product); // This is a unique key
 
 				dol_syslog(get_class($this)."::_create check if a record already exists in product_stock", LOG_DEBUG);
@@ -528,17 +522,9 @@
 				}
 			}
 			// Update stock quantity
-<<<<<<< HEAD
-			if (!$error)
-			{
-				if ($alreadyarecord > 0)
-				{
-					$sql = "UPDATE ".MAIN_DB_PREFIX."product_stock SET reel = reel + ".((float) $qty);
-=======
 			if (!$error) {
 				if ($alreadyarecord > 0) {
 					$sql = "UPDATE ".$this->db->prefix()."product_stock SET reel = reel + ".((float) $qty);
->>>>>>> 95dc2558
 					$sql .= " WHERE fk_entrepot = ".((int) $entrepot_id)." AND fk_product = ".((int) $fk_product);
 				} else {
 					$sql = "INSERT INTO ".$this->db->prefix()."product_stock";
@@ -573,19 +559,11 @@
 			if (!$error) {
 				$newpmp = price2num($newpmp, 'MU');
 
-<<<<<<< HEAD
-				// $sql = "UPDATE ".MAIN_DB_PREFIX."product SET pmp = ".$newpmp.", stock = ".$this->db->ifsql("stock IS NULL", 0, "stock") . " + ".$qty;
-				// $sql.= " WHERE rowid = ".((int) $fk_product);
-				// Update pmp + denormalized fields because we change content of produt_stock. Warning: Do not use "SET p.stock", does not works with pgsql
-				$sql = "UPDATE ".MAIN_DB_PREFIX."product as p SET pmp = ".((float) $newpmp).",";
-				$sql .= " stock=(SELECT SUM(ps.reel) FROM ".MAIN_DB_PREFIX."product_stock as ps WHERE ps.fk_product = p.rowid)";
-=======
 				// $sql = "UPDATE ".$this->db->prefix()."product SET pmp = ".$newpmp.", stock = ".$this->db->ifsql("stock IS NULL", 0, "stock") . " + ".$qty;
 				// $sql.= " WHERE rowid = ".((int) $fk_product);
 				// Update pmp + denormalized fields because we change content of produt_stock. Warning: Do not use "SET p.stock", does not works with pgsql
 				$sql = "UPDATE ".$this->db->prefix()."product as p SET pmp = ".((float) $newpmp).",";
 				$sql .= " stock=(SELECT SUM(ps.reel) FROM ".$this->db->prefix()."product_stock as ps WHERE ps.fk_product = p.rowid)";
->>>>>>> 95dc2558
 				$sql .= " WHERE rowid = ".((int) $fk_product);
 
 				dol_syslog(get_class($this)."::_create update AWP", LOG_DEBUG);
@@ -666,18 +644,8 @@
 		$sql .= " t.eatby,";
 		$sql .= " t.sellby,";
 		$sql .= " t.fk_projet as fk_project";
-<<<<<<< HEAD
-		$sql .= ' FROM '.MAIN_DB_PREFIX.$this->table_element.' as t';
-		$sql .= ' WHERE 1 = 1';
-		//if (null !== $ref) {
-			//$sql .= ' AND t.ref = ' . '\'' . $ref . '\'';
-		//} else {
-			$sql .= ' AND t.rowid = '.((int) $id);
-		//}
-=======
 		$sql .= " FROM ".$this->db->prefix().$this->table_element." as t";
 		$sql .= " WHERE t.rowid = ".((int) $id);
->>>>>>> 95dc2558
 
 		$resql = $this->db->query($sql);
 		if ($resql) {
@@ -753,11 +721,7 @@
 		$pqtys = array();
 
 		$sql = "SELECT fk_product_pere, fk_product_fils, qty";
-<<<<<<< HEAD
-		$sql .= " FROM ".MAIN_DB_PREFIX."product_association";
-=======
 		$sql .= " FROM ".$this->db->prefix()."product_association";
->>>>>>> 95dc2558
 		$sql .= " WHERE fk_product_pere = ".((int) $idProduct);
 		$sql .= " AND incdec = 1";
 
@@ -849,32 +813,6 @@
 		return $this->_create($user, $fk_product, $entrepot_id, $qty, 3, $price, $label, $inventorycode, $datem, $eatby, $sellby, $batch, $skip_batch, $id_product_batch);
 	}
 
-<<<<<<< HEAD
-
-	/**
-	 * Return nb of subproducts lines for a product
-	 *
-	 * @param      int		$id				Id of product
-	 * @return     int						<0 if KO, nb of subproducts if OK
-	 * @deprecated A count($product->getChildsArbo($id,1)) is same. No reason to have this in this class.
-	 */
-	/*
-	public function nbOfSubProducts($id)
-	{
-		$nbSP=0;
-
-		$resql = "SELECT count(*) as nb FROM ".MAIN_DB_PREFIX."product_association";
-		$resql.= " WHERE fk_product_pere = ".((int) $id);
-		if ($this->db->query($resql))
-		{
-			$obj=$this->db->fetch_object($resql);
-			$nbSP=$obj->nb;
-		}
-		return $nbSP;
-	}*/
-
-=======
->>>>>>> 95dc2558
 	/**
 	 * Count number of product in stock before a specific date
 	 *
@@ -886,13 +824,8 @@
 	{
 		$nb = 0;
 
-<<<<<<< HEAD
-		$sql = 'SELECT SUM(value) as nb from '.MAIN_DB_PREFIX.'stock_mouvement';
-		$sql .= ' WHERE fk_product = '.((int) $productidselected);
-=======
 		$sql = "SELECT SUM(value) as nb from ".$this->db->prefix()."stock_mouvement";
 		$sql .= " WHERE fk_product = ".((int) $productidselected);
->>>>>>> 95dc2558
 		$sql .= " AND datem < '".$this->db->idate($datebefore)."'";
 
 		dol_syslog(get_class($this).__METHOD__.'', LOG_DEBUG);
@@ -1272,13 +1205,8 @@
 		$cpt = 0;
 
 		$sql = "SELECT sum(pb.qty) as cpt";
-<<<<<<< HEAD
-		$sql .= " FROM ".MAIN_DB_PREFIX."product_batch as pb";
-		$sql .= " INNER JOIN ".MAIN_DB_PREFIX."product_stock as ps ON ps.rowid = pb.fk_product_stock";
-=======
 		$sql .= " FROM ".$this->db->prefix()."product_batch as pb";
 		$sql .= " INNER JOIN ".$this->db->prefix()."product_stock as ps ON ps.rowid = pb.fk_product_stock";
->>>>>>> 95dc2558
 		$sql .= " WHERE ps.fk_product = " . ((int) $fk_product);
 		$sql .= " AND pb.batch = '" . $this->db->escape($batch) . "'";
 
