--- conflicted
+++ resolved
@@ -254,36 +254,6 @@
 
 				$this->db->rollback();
 				return -2;
-			}
-
-
-			// check unicity for input serial numbered equipments ( different for lots managed products)
-			if ( $product->status_batch == 2 && ($type == 0 || $type == 3) )
-			{
-				if ( $qty > 1 )
-				{
-					$this->errors[] = $langs->trans("TooManyQtyForSerialNumber", $product->ref, $batch);
-					$this->db->rollback();
-					return -2;
-				}
-			}
-
-			// check if batch is in warehouse before removing it
-			if ($type == 1 || $type == 2)
-			{
-				$batchcount = $this->getBatchCount($fk_product, $batch, $entrepot_id);
-				if ( $batchcount <= 0 )
-				{
-					$this->errors[] = $langs->trans("BatchNotFoundInWareHouse", $batch, $product->ref);
-					$this->db->rollback();
-					return -2;
-				}
-				elseif ( $batchcount < $qty )
-				{
-					$this->errors[] = $langs->trans("NotEnoughBatchInWareHouse", $product->ref, $batch);
-					$this->db->rollback();
-					return -2;
-				}
 			}
 
 			// Check table llx_product_lot from batchnumber for same product
@@ -1302,46 +1272,4 @@
 	{
 		return $this->deleteCommon($user, $notrigger);
 		//return $this->deleteCommon($user, $notrigger, 1);
-<<<<<<< HEAD
-	}
-
-	/**
-	 * Retrieve number of equipments for a product batch
-	 *
-	 * @param int $fk_product Product id
-	 * @param varchar $batch  batch number
-	 * @return int            <0 if KO, number of equipments if OK
-	 */
-	private function getBatchCount($fk_product, $batch, $fk_warehouse = null)
-	{
-		global $conf;
-
-		$cpt = 0;
-
-		$sql = "SELECT sum(pb.qty) as cpt";
-		$sql .= " FROM ".MAIN_DB_PREFIX."product_batch as pb";
-		$sql .= " INNER JOIN ".MAIN_DB_PREFIX."product_stock as ps ON ps.rowid = pb.fk_product_stock";
-		$sql .= " WHERE ps.fk_product = " . ((int) $fk_product);
-		$sql .= " AND pb.batch = '" . $this->db->escape($batch) . "'";
-
-		if ( ! empty($fk_warehouse) ) $sql.= " AND ps.fk_entrepot = ".$fk_warehouse;
-
-		$result = $this->db->query($sql);
-		if ($result) {
-			if ($this->db->num_rows($result)) {
-				$obj = $this->db->fetch_object($result);
-				$cpt = $obj->cpt;
-			}
-
-			$this->db->free($result);
-		} else {
-			dol_print_error($this->db);
-			return -1;
-		}
-
-		return $cpt;
-	}
-}
-=======
-	}
->>>>>>> 3d724d5a
+	}