<?php
/* Copyright (C) 2003-2006 Rodolphe Quiedeville <rodolphe@quiedeville.org>
 * Copyright (C) 2005-2015 Laurent Destailleur  <eldy@users.sourceforge.net>
 * Copyright (C) 2011      Jean Heimburger      <jean@tiaris.info>
 * Copyright (C) 2014	   Cedric GROSS	        <c.gross@kreiz-it.fr>
 *
 * This program is free software; you can redistribute it and/or modify
 * it under the terms of the GNU General Public License as published by
 * the Free Software Foundation; either version 3 of the License, or
 * (at your option) any later version.
 *
 * This program is distributed in the hope that it will be useful,
 * but WITHOUT ANY WARRANTY; without even the implied warranty of
 * MERCHANTABILITY or FITNESS FOR A PARTICULAR PURPOSE.  See the
 * GNU General Public License for more details.
 *
 * You should have received a copy of the GNU General Public License
 * along with this program. If not, see <https://www.gnu.org/licenses/>.
 */

/**
 *	\file       htdocs/product/stock/class/mouvementstock.class.php
 *	\ingroup    stock
 *	\brief      File of class to manage stock movement (input or output)
 */


/**
 *	Class to manage stock movements
 */
class MouvementStock extends CommonObject
{
	/**
	 * @var string Id to identify managed objects
	 */
	public $element = 'stockmouvement';

	/**
	 * @var string Name of table without prefix where object is stored
	 */
	public $table_element = 'stock_mouvement';


	/**
	 * @var int ID product
	 */
	public $product_id;

	/**
	 * @var int ID warehouse
	 * @deprecated
	 * @see $warehouse_id
	 */
	public $entrepot_id;

	/**
	 * @var int ID warehouse
	 */
	public $warehouse_id;

	public $qty;

	/**
	 * @var int Type of movement
	 * 0=input (stock increase by a manual/direct stock transfer, correction or inventory),
	 * 1=output (stock decrease after by a manual/direct stock transfer, correction or inventory),
	 * 2=output (stock decrease after a business event like sale, shipment or manufacturing, ...),
	 * 3=input (stock increase after a business event like purchase, reception or manufacturing, ...)
	 * Note that qty should be > 0 with 0 or 3, < 0 with 1 or 2.
	 */
	public $type;

	public $tms = '';
	public $datem = '';
	public $price;

	/**
	 * @var int ID user author
	 */
	public $fk_user_author;

	/**
	 * @var string stock movements label
	 */
	public $label;

	/**
	 * @var int ID
	 * @deprecated
	 * @see $origin_id
	 */
	public $fk_origin;

	/**
	 * @var int		Origin id
	 */
	public $origin_id;

	/**
	 * @var	string	origintype
	 * @deprecated
	 * see $origin_type
	 */
	public $origintype;

	/**
	 * @var string Origin type ('project', ...)
	 */
	public $origin_type;
	public $line_id_oject_src;
	public $line_id_oject_origin;


	public $inventorycode;
	public $batch;

	public $line_id_object_src;
	public $line_id_object_origin;

	public $eatby;
	public $sellby;



	public $fields = array(
		'rowid' =>array('type'=>'integer', 'label'=>'TechnicalID', 'enabled'=>1, 'visible'=>-1, 'notnull'=>1, 'position'=>10, 'showoncombobox'=>1),
		'tms' =>array('type'=>'timestamp', 'label'=>'DateModification', 'enabled'=>1, 'visible'=>-1, 'notnull'=>1, 'position'=>15),
		'datem' =>array('type'=>'datetime', 'label'=>'Datem', 'enabled'=>1, 'visible'=>-1, 'position'=>20),
		'fk_product' =>array('type'=>'integer:Product:product/class/product.class.php:1', 'label'=>'Product', 'enabled'=>1, 'visible'=>-1, 'notnull'=>1, 'position'=>25),
		'fk_entrepot' =>array('type'=>'integer:Entrepot:product/stock/class/entrepot.class.php', 'label'=>'Warehouse', 'enabled'=>1, 'visible'=>-1, 'notnull'=>1, 'position'=>30),
		'value' =>array('type'=>'double', 'label'=>'Value', 'enabled'=>1, 'visible'=>-1, 'position'=>35),
		'price' =>array('type'=>'double(24,8)', 'label'=>'Price', 'enabled'=>1, 'visible'=>-1, 'position'=>40),
		'type_mouvement' =>array('type'=>'smallint(6)', 'label'=>'Type mouvement', 'enabled'=>1, 'visible'=>-1, 'position'=>45),
		'fk_user_author' =>array('type'=>'integer:User:user/class/user.class.php', 'label'=>'Fk user author', 'enabled'=>1, 'visible'=>-1, 'position'=>50),
		'label' =>array('type'=>'varchar(255)', 'label'=>'Label', 'enabled'=>1, 'visible'=>-1, 'position'=>55),
		'fk_origin' =>array('type'=>'integer', 'label'=>'Fk origin', 'enabled'=>1, 'visible'=>-1, 'position'=>60),
		'origintype' =>array('type'=>'varchar(32)', 'label'=>'Origintype', 'enabled'=>1, 'visible'=>-1, 'position'=>65),
		'model_pdf' =>array('type'=>'varchar(255)', 'label'=>'Model pdf', 'enabled'=>1, 'visible'=>0, 'position'=>70),
		'fk_projet' =>array('type'=>'integer:Project:projet/class/project.class.php:1:(fk_statut:=:1)', 'label'=>'Project', 'enabled'=>'$conf->project->enabled', 'visible'=>-1, 'notnull'=>1, 'position'=>75),
		'inventorycode' =>array('type'=>'varchar(128)', 'label'=>'InventoryCode', 'enabled'=>1, 'visible'=>-1, 'position'=>80),
		'batch' =>array('type'=>'varchar(30)', 'label'=>'Batch', 'enabled'=>1, 'visible'=>-1, 'position'=>85),
		'eatby' =>array('type'=>'date', 'label'=>'Eatby', 'enabled'=>1, 'visible'=>-1, 'position'=>90),
		'sellby' =>array('type'=>'date', 'label'=>'Sellby', 'enabled'=>1, 'visible'=>-1, 'position'=>95),
		'fk_project' =>array('type'=>'integer:Project:projet/class/project.class.php:1:(fk_statut:=:1)', 'label'=>'Fk project', 'enabled'=>1, 'visible'=>-1, 'position'=>100),
	);



	/**
	 *  Constructor
	 *
	 *  @param      DoliDB		$db      Database handler
	 */
	public function __construct($db)
	{
		$this->db = $db;
	}

	// phpcs:disable PEAR.NamingConventions.ValidFunctionName.PublicUnderscore
	/**
	 *	Add a movement of stock (in one direction only).
	 *  This is the lowest level method to record a stock change. There is no control if warehouse is open or not.
	 *  $this->origin_type and $this->origin_id can be also be set to save the source object of movement.
	 *
	 *	@param		User			$user				User object
	 *	@param		int				$fk_product			Id of product
	 *	@param		int				$entrepot_id		Id of warehouse
	 *	@param		int				$qty				Qty of movement (can be <0 or >0 depending on parameter type)
	 *	@param		int				$type				Direction of movement:
	 *													0=input (stock increase by a stock transfer), 1=output (stock decrease by a stock transfer),
	 *													2=output (stock decrease), 3=input (stock increase)
	 *                          		            	Note that qty should be > 0 with 0 or 3, < 0 with 1 or 2.
	 *	@param		int				$price				Unit price HT of product, used to calculate average weighted price (AWP or PMP in french). If 0, average weighted price is not changed.
	 *	@param		string			$label				Label of stock movement
	 *	@param		string			$inventorycode		Inventory code
	 *	@param		integer|string	$datem				Force date of movement
	 *	@param		integer|string	$eatby				eat-by date. Will be used if lot does not exists yet and will be created.
	 *	@param		integer|string	$sellby				sell-by date. Will be used if lot does not exists yet and will be created.
	 *	@param		string			$batch				batch number
	 *	@param		boolean			$skip_batch			If set to true, stock movement is done without impacting batch record
	 * 	@param		int				$id_product_batch	Id product_batch (when skip_batch is false and we already know which record of product_batch to use)
	 *  @param		int				$disablestockchangeforsubproduct	Disable stock change for sub-products of kit (usefull only if product is a subproduct)
	 *  @param		int				$donotcleanemptylines				Do not clean lines in stock table with qty=0 (because we want to have this done by the caller)
	 * 	@param		boolean			$force_update_batch	Allows to add batch stock movement even if $product doesn't use batch anymore
<<<<<<< HEAD
	 *	@return		int									<0 if KO, 0 if fk_product is null or product id does not exists, >0 if OK
=======
	 *	@return		int									Return integer <0 if KO, 0 if fk_product is null or product id does not exists, >0 if OK
>>>>>>> 603ec5e6
	 */
	public function _create($user, $fk_product, $entrepot_id, $qty, $type, $price = 0, $label = '', $inventorycode = '', $datem = '', $eatby = '', $sellby = '', $batch = '', $skip_batch = false, $id_product_batch = 0, $disablestockchangeforsubproduct = 0, $donotcleanemptylines = 0, $force_update_batch = false)
	{
		// phpcs:enable
		global $conf, $langs;

		require_once DOL_DOCUMENT_ROOT.'/product/class/product.class.php';
		require_once DOL_DOCUMENT_ROOT.'/product/stock/class/productlot.class.php';

		$error = 0;
		dol_syslog(get_class($this)."::_create start userid=$user->id, fk_product=$fk_product, warehouse_id=$entrepot_id, qty=$qty, type=$type, price=$price, label=$label, inventorycode=$inventorycode, datem=".$datem.", eatby=".$eatby.", sellby=".$sellby.", batch=".$batch.", skip_batch=".$skip_batch);

		// Call hook at beginning
		global $action, $hookmanager;
		$hookmanager->initHooks(array('mouvementstock'));

		if (is_object($hookmanager)) {
			$parameters = array(
				'currentcontext'   => 'mouvementstock',
				'user'             => &$user,
				'fk_product'       => &$fk_product,
				'entrepot_id'      => &$entrepot_id,
				'qty'              => &$qty,
				'type'             => &$type,
				'price'            => &$price,
				'label'            => &$label,
				'inventorycode'    => &$inventorycode,
				'datem'            => &$datem,
				'eatby'            => &$eatby,
				'sellby'           => &$sellby,
				'batch'            => &$batch,
				'skip_batch'       => &$skip_batch,
				'id_product_batch' => &$id_product_batch
			);
			$reshook = $hookmanager->executeHooks('stockMovementCreate', $parameters, $this, $action);    // Note that $action and $object may have been modified by some hooks

			if ($reshook < 0) {
				if (!empty($hookmanager->resPrint)) {
					dol_print_error('', $hookmanager->resPrint);
				}
				return $reshook;
			} elseif ($reshook > 0) {
				return $hookmanager->resPrint;
			}
		}
		// end hook at beginning

		// Clean parameters
		$price = price2num($price, 'MU'); // Clean value for the casse we receive a float zero value, to have it a real zero value.
		if (empty($price)) {
			$price = 0;
		}
		$now = (!empty($datem) ? $datem : dol_now());

		// Check parameters
		if (!($fk_product > 0)) {
			return 0;
		}
		if (!($entrepot_id > 0)) {
			return 0;
		}

		if (is_numeric($eatby) && $eatby < 0) {
			dol_syslog(get_class($this)."::_create start ErrorBadValueForParameterEatBy eatby = ".$eatby);
			$this->errors[] = 'ErrorBadValueForParameterEatBy';
			return -1;
		}
		if (is_numeric($sellby) && $sellby < 0) {
			dol_syslog(get_class($this)."::_create start ErrorBadValueForParameterSellBy sellby = ".$sellby);
			$this->errors[] = 'ErrorBadValueForParameterSellBy';
			return -1;
		}

		// Set properties of movement
		$this->product_id = $fk_product;
		$this->entrepot_id = $entrepot_id; // deprecated
		$this->warehouse_id = $entrepot_id;
		$this->qty = $qty;
		$this->type = $type;
		$this->price = price2num($price);
		$this->label = $label;
		$this->inventorycode = $inventorycode;
		$this->datem = $now;
		$this->batch = $batch;

		$mvid = 0;

		$product = new Product($this->db);

		$result = $product->fetch($fk_product);
		if ($result < 0) {
			$this->error = $product->error;
			$this->errors = $product->errors;
			dol_print_error('', "Failed to fetch product");
			return -1;
		}
		if ($product->id <= 0) {	// Can happen if database is corrupted (a product id exist in stock with product that has been removed)
			return 0;
		}

		// Define if we must make the stock change (If product type is a service or if stock is used also for services)
		// Only record into stock tables wil be disabled by this (the rest like writing into lot table or movement of subproucts are done)
		$movestock = 0;
		if ($product->type != Product::TYPE_SERVICE || getDolGlobalString('STOCK_SUPPORTS_SERVICES')) {
			$movestock = 1;
		}

		$this->db->begin();

		// Set value $product->stock_reel and detail per warehouse into $product->stock_warehouse array
		if ($movestock) {
			$product->load_stock('novirtual');
		}

		// Test if product require batch data. If yes, and there is not or values are not correct, we throw an error.
		if (isModEnabled('productbatch') && $product->hasbatch() && !$skip_batch) {
			if (empty($batch)) {
				$langs->load("errors");
				$this->errors[] = $langs->transnoentitiesnoconv("ErrorTryToMakeMoveOnProductRequiringBatchData", $product->ref);
				dol_syslog("Try to make a movement of a product with status_batch on without any batch data");

				$this->db->rollback();
				return -2;
			}

			// Check table llx_product_lot from batchnumber for same product
			// If found and eatby/sellby defined into table and provided and differs, return error
			// If found and eatby/sellby defined into table and not provided, we take value from table
			// If found and eatby/sellby not defined into table and provided, we update table
			// If found and eatby/sellby not defined into table and not provided, we do nothing
			// If not found, we add record
			$sql = "SELECT pb.rowid, pb.batch, pb.eatby, pb.sellby FROM ".$this->db->prefix()."product_lot as pb";
			$sql .= " WHERE pb.fk_product = ".((int) $fk_product)." AND pb.batch = '".$this->db->escape($batch)."'";

			dol_syslog(get_class($this)."::_create scan serial for this product to check if eatby and sellby match", LOG_DEBUG);

			$resql = $this->db->query($sql);
			if ($resql) {
				$num = $this->db->num_rows($resql);
				$i = 0;
				if ($num > 0) {
					while ($i < $num) {
						$obj = $this->db->fetch_object($resql);
						if ($obj->eatby) {
							if ($eatby) {
								$tmparray = dol_getdate($eatby, true);
								$eatbywithouthour = dol_mktime(0, 0, 0, $tmparray['mon'], $tmparray['mday'], $tmparray['year']);
								if ($this->db->jdate($obj->eatby) != $eatby && $this->db->jdate($obj->eatby) != $eatbywithouthour) {    // We test date without hours and with hours for backward compatibility
									// If found and eatby/sellby defined into table and provided and differs, return error
									$langs->load("stocks");
									$this->errors[] = $langs->transnoentitiesnoconv("ThisSerialAlreadyExistWithDifferentDate", $batch, dol_print_date($this->db->jdate($obj->eatby), 'dayhour'), dol_print_date($eatbywithouthour, 'dayhour'));
									dol_syslog("ThisSerialAlreadyExistWithDifferentDate batch=".$batch.", eatby found into product_lot = ".$obj->eatby." = ".dol_print_date($this->db->jdate($obj->eatby), 'dayhourrfc')." so eatbywithouthour = ".$eatbywithouthour." = ".dol_print_date($eatbywithouthour)." - eatby provided = ".$eatby." = ".dol_print_date($eatby, 'dayhourrfc'), LOG_ERR);
									$this->db->rollback();
									return -3;
								}
							} else {
								$eatby = $obj->eatby; // If found and eatby/sellby defined into table and not provided, we take value from table
							}
						} else {
							if ($eatby) { // If found and eatby/sellby not defined into table and provided, we update table
								$productlot = new Productlot($this->db);
								$result = $productlot->fetch($obj->rowid);
								$productlot->eatby = $eatby;
								$result = $productlot->update($user);
								if ($result <= 0) {
									$this->error = $productlot->error;
									$this->errors = $productlot->errors;
									$this->db->rollback();
									return -5;
								}
							}
						}
						if ($obj->sellby) {
							if ($sellby) {
								$tmparray = dol_getdate($sellby, true);
								$sellbywithouthour = dol_mktime(0, 0, 0, $tmparray['mon'], $tmparray['mday'], $tmparray['year']);
								if ($this->db->jdate($obj->sellby) != $sellby && $this->db->jdate($obj->sellby) != $sellbywithouthour) {    // We test date without hours and with hours for backward compatibility
									// If found and eatby/sellby defined into table and provided and differs, return error
									$this->errors[] = $langs->transnoentitiesnoconv("ThisSerialAlreadyExistWithDifferentDate", $batch, dol_print_date($this->db->jdate($obj->sellby)), dol_print_date($sellby));
									dol_syslog($langs->transnoentities("ThisSerialAlreadyExistWithDifferentDate", $batch, dol_print_date($this->db->jdate($obj->sellby)), dol_print_date($sellby)), LOG_ERR);
									$this->db->rollback();
									return -3;
								}
							} else {
								$sellby = $obj->sellby; // If found and eatby/sellby defined into table and not provided, we take value from table
							}
						} else {
							if ($sellby) { // If found and eatby/sellby not defined into table and provided, we update table
								$productlot = new Productlot($this->db);
								$result = $productlot->fetch($obj->rowid);
								$productlot->sellby = $sellby;
								$result = $productlot->update($user);
								if ($result <= 0) {
									$this->error = $productlot->error;
									$this->errors = $productlot->errors;
									$this->db->rollback();
									return -5;
								}
							}
						}

						$i++;
					}
				} else { // If not found, we add record
					$productlot = new Productlot($this->db);
					$productlot->origin = !empty($this->origin) ? (empty($this->origin->origin_type) ? $this->origin->element : $this->origin->origin_type) : '';
					$productlot->origin_id = !empty($this->origin) ? $this->origin->id : 0;
					$productlot->entity = $conf->entity;
					$productlot->fk_product = $fk_product;
					$productlot->batch = $batch;
					// If we are here = first time we manage this batch, so we used dates provided by users to create lot
					$productlot->eatby = $eatby;
					$productlot->sellby = $sellby;
					$result = $productlot->create($user);
					if ($result <= 0) {
						$this->error = $productlot->error;
						$this->errors = $productlot->errors;
						$this->db->rollback();
						return -4;
					}
				}
			} else {
				dol_print_error($this->db);
				$this->db->rollback();
				return -1;
			}
		}

		// Check if stock is enough when qty is < 0
		// Note that qty should be > 0 with type 0 or 3, < 0 with type 1 or 2.
		if ($movestock && $qty < 0 && !getDolGlobalInt('STOCK_ALLOW_NEGATIVE_TRANSFER')) {
			if (isModEnabled('productbatch') && $product->hasbatch() && !$skip_batch) {
				$foundforbatch = 0;
				$qtyisnotenough = 0;

				foreach ($product->stock_warehouse[$entrepot_id]->detail_batch as $batchcursor => $prodbatch) {
					if ((string) $batch != (string) $batchcursor) {		// Lot '59' must be different than lot '59c'
						continue;
					}

					$foundforbatch = 1;
					if ($prodbatch->qty < abs($qty)) {
						$qtyisnotenough = $prodbatch->qty;
					}
					break;
				}
				if (!$foundforbatch || $qtyisnotenough) {
					$langs->load("stocks");
					include_once DOL_DOCUMENT_ROOT.'/product/stock/class/entrepot.class.php';
					$tmpwarehouse = new Entrepot($this->db);
					$tmpwarehouse->fetch($entrepot_id);

					$this->error = $langs->trans('qtyToTranferLotIsNotEnough', $product->ref, $batch, $qtyisnotenough, $tmpwarehouse->ref);
					$this->errors[] = $langs->trans('qtyToTranferLotIsNotEnough', $product->ref, $batch, $qtyisnotenough, $tmpwarehouse->ref);
					$this->db->rollback();
					return -8;
				}
			} else {
				if (empty($product->stock_warehouse[$entrepot_id]->real) || $product->stock_warehouse[$entrepot_id]->real < abs($qty)) {
					$langs->load("stocks");
					$this->error = $langs->trans('qtyToTranferIsNotEnough').' : '.$product->ref;
					$this->errors[] = $langs->trans('qtyToTranferIsNotEnough').' : '.$product->ref;
					$this->db->rollback();
					return -8;
				}
			}
		}

		if ($movestock) {	// Change stock for current product, change for subproduct is done after
			// Set $origin_type, origin_id and fk_project
			$fk_project = $this->fk_project;
			if (!empty($this->origin_type)) {			// This is set by caller for tracking reason
				$origin_type = $this->origin_type;
				$origin_id = $this->origin_id;
				if (empty($fk_project) && $origin_type == 'project') {
					$fk_project = $origin_id;
					$origin_type = '';
					$origin_id = 0;
				}
			} else {
				$fk_project = 0;
				$origin_type = '';
				$origin_id = 0;
			}

			$sql = "INSERT INTO ".$this->db->prefix()."stock_mouvement(";
			$sql .= " datem, fk_product, batch, eatby, sellby,";
			$sql .= " fk_entrepot, value, type_mouvement, fk_user_author, label, inventorycode, price, fk_origin, origintype, fk_projet";
			$sql .= ")";
			$sql .= " VALUES ('".$this->db->idate($this->datem)."', ".((int) $this->product_id).", ";
			$sql .= " ".($batch ? "'".$this->db->escape($batch)."'" : "null").", ";
			$sql .= " ".($eatby ? "'".$this->db->idate($eatby)."'" : "null").", ";
			$sql .= " ".($sellby ? "'".$this->db->idate($sellby)."'" : "null").", ";
			$sql .= " ".((int) $this->entrepot_id).", ".((float) $this->qty).", ".((int) $this->type).",";
			$sql .= " ".((int) $user->id).",";
			$sql .= " '".$this->db->escape($label)."',";
			$sql .= " ".($inventorycode ? "'".$this->db->escape($inventorycode)."'" : "null").",";
			$sql .= " ".((float) price2num($price)).",";
			$sql .= " ".((int) $origin_id).",";
			$sql .= " '".$this->db->escape($origin_type)."',";
			$sql .= " ".((int) $fk_project);
			$sql .= ")";

			dol_syslog(get_class($this)."::_create insert record into stock_mouvement", LOG_DEBUG);
			$resql = $this->db->query($sql);

			if ($resql) {
				$mvid = $this->db->last_insert_id($this->db->prefix()."stock_mouvement");
				$this->id = $mvid;
			} else {
				$this->error = $this->db->lasterror();
				$this->errors[] = $this->error;
				$error = -1;
			}

			// Define current values for qty and pmp
			$oldqty = $product->stock_reel;
			$oldpmp = $product->pmp;
			$oldqtywarehouse = 0;

			// Test if there is already a record for couple (warehouse / product), so later we will make an update or create.
			$alreadyarecord = 0;
			if (!$error) {
				$sql = "SELECT rowid, reel FROM ".$this->db->prefix()."product_stock";
				$sql .= " WHERE fk_entrepot = ".((int) $entrepot_id)." AND fk_product = ".((int) $fk_product); // This is a unique key

				dol_syslog(get_class($this)."::_create check if a record already exists in product_stock", LOG_DEBUG);
				$resql = $this->db->query($sql);
				if ($resql) {
					$obj = $this->db->fetch_object($resql);
					if ($obj) {
						$alreadyarecord = 1;
						$oldqtywarehouse = $obj->reel;
						$fk_product_stock = $obj->rowid;
					}
					$this->db->free($resql);
				} else {
					$this->errors[] = $this->db->lasterror();
					$error = -2;
				}
			}

			// Calculate new AWP (PMP)
			$newpmp = 0;
			if (!$error) {
				if ($type == 0 || $type == 3) {
					// After a stock increase
					// Note: PMP is calculated on stock input only (type of movement = 0 or 3). If type == 0 or 3, qty should be > 0.
					// Note: Price should always be >0 or 0. PMP should be always >0 (calculated on input)
					if ($price > 0 || (getDolGlobalString('STOCK_UPDATE_AWP_EVEN_WHEN_ENTRY_PRICE_IS_NULL') && $price == 0 && in_array($this->origin_type, array('order_supplier', 'invoice_supplier')))) {
						$oldqtytouse = ($oldqty >= 0 ? $oldqty : 0);
						// We make a test on oldpmp>0 to avoid to use normal rule on old data with no pmp field defined
						if ($oldpmp > 0) {
							$newpmp = price2num((($oldqtytouse * $oldpmp) + ($qty * $price)) / ($oldqtytouse + $qty), 'MU');
						} else {
							$newpmp = $price; // For this product, PMP was not yet set. We set it to input price.
						}
						//print "oldqtytouse=".$oldqtytouse." oldpmp=".$oldpmp." oldqtywarehousetouse=".$oldqtywarehousetouse." ";
						//print "qty=".$qty." newpmp=".$newpmp;
						//exit;
					} else {
						$newpmp = $oldpmp;
					}
				} elseif ($type == 1 || $type == 2) {
					// After a stock decrease, we don't change value of the AWP/PMP of a product.
					$newpmp = $oldpmp;
				} else {
					// Type of movement unknown
					$newpmp = $oldpmp;
				}
			}
			// Update stock quantity
			if (!$error) {
				if ($alreadyarecord > 0) {
					$sql = "UPDATE ".$this->db->prefix()."product_stock SET reel = " . ((float) $oldqtywarehouse + (float) $qty);
					$sql .= " WHERE fk_entrepot = ".((int) $entrepot_id)." AND fk_product = ".((int) $fk_product);
				} else {
					$sql = "INSERT INTO ".$this->db->prefix()."product_stock";
					$sql .= " (reel, fk_entrepot, fk_product) VALUES ";
					$sql .= " (".((float) $qty).", ".((int) $entrepot_id).", ".((int) $fk_product).")";
				}

				dol_syslog(get_class($this)."::_create update stock value", LOG_DEBUG);
				$resql = $this->db->query($sql);
				if (!$resql) {
					$this->errors[] = $this->db->lasterror();
					$error = -3;
				} elseif (empty($fk_product_stock)) {
					$fk_product_stock = $this->db->last_insert_id($this->db->prefix()."product_stock");
				}
			}

			// Update detail of stock for the lot.
			if (!$error && isModEnabled('productbatch') && (($product->hasbatch() && !$skip_batch) || $force_update_batch)) {
				if ($id_product_batch > 0) {
					$result = $this->createBatch($id_product_batch, $qty);
					if ($result == -2 && $fk_product_stock > 0) {	// The entry for this product batch does not exists anymore, bu we already have a llx_product_stock, so we recreate the batch entry in product_batch
						$param_batch = array('fk_product_stock' =>$fk_product_stock, 'batchnumber'=>$batch);
						$result = $this->createBatch($param_batch, $qty);
					}
				} else {
					$param_batch = array('fk_product_stock' =>$fk_product_stock, 'batchnumber'=>$batch);
					$result = $this->createBatch($param_batch, $qty);
				}
				if ($result < 0) {
					$error++;
				}
			}

			// Update PMP and denormalized value of stock qty at product level
			if (!$error) {
				$newpmp = price2num($newpmp, 'MU');

				// $sql = "UPDATE ".$this->db->prefix()."product SET pmp = ".$newpmp.", stock = ".$this->db->ifsql("stock IS NULL", 0, "stock") . " + ".$qty;
				// $sql.= " WHERE rowid = ".((int) $fk_product);
				// Update pmp + denormalized fields because we change content of produt_stock. Warning: Do not use "SET p.stock", does not works with pgsql
				$sql = "UPDATE ".$this->db->prefix()."product as p SET pmp = ".((float) $newpmp).",";
				$sql .= " stock=(SELECT SUM(ps.reel) FROM ".$this->db->prefix()."product_stock as ps WHERE ps.fk_product = p.rowid)";
				$sql .= " WHERE rowid = ".((int) $fk_product);

				dol_syslog(get_class($this)."::_create update AWP", LOG_DEBUG);
				$resql = $this->db->query($sql);
				if (!$resql) {
					$this->errors[] = $this->db->lasterror();
					$error = -4;
				}
			}

			if (empty($donotcleanemptylines)) {
				// If stock is now 0, we can remove entry into llx_product_stock, but only if there is no child lines into llx_product_batch (detail of batch, because we can imagine
				// having a lot1/qty=X and lot2/qty=-X, so 0 but we must not loose repartition of different lot.
				$sql = "DELETE FROM ".$this->db->prefix()."product_stock WHERE reel = 0 AND rowid NOT IN (SELECT fk_product_stock FROM ".$this->db->prefix()."product_batch as pb)";
				$resql = $this->db->query($sql);
				// We do not test error, it can fails if there is child in batch details
			}
		}

		// Add movement for sub products (recursive call)
		if (!$error && getDolGlobalString('PRODUIT_SOUSPRODUITS') && !getDolGlobalString('INDEPENDANT_SUBPRODUCT_STOCK') && empty($disablestockchangeforsubproduct)) {
			$error = $this->_createSubProduct($user, $fk_product, $entrepot_id, $qty, $type, 0, $label, $inventorycode, $datem); // we use 0 as price, because AWP must not change for subproduct
		}

		if ($movestock && !$error) {
			// Call trigger
			$result = $this->call_trigger('STOCK_MOVEMENT', $user);
			if ($result < 0) {
				$error++;
			}
			// End call triggers

			// Check unicity for serial numbered equipments once all movement were done.
			if (!$error && isModEnabled('productbatch') && $product->hasbatch() && !$skip_batch) {
				if ($product->status_batch == 2 && $qty > 0) {	// We check only if we increased qty
					if ($this->getBatchCount($fk_product, $batch) > 1) {
						$error++;
						$this->errors[] = $langs->trans("TooManyQtyForSerialNumber", $product->ref, $batch);
					}
				}
			}
		}

		if (!$error) {
			$this->db->commit();
			return $mvid;
		} else {
			$this->db->rollback();
			dol_syslog(get_class($this)."::_create error code=".$error, LOG_ERR);
			return -6;
		}
	}



	/**
	 * Load object in memory from the database
	 *
	 * @param int    $id  Id object
	 *
	 * @return int Return integer <0 if KO, 0 if not found, >0 if OK
	 */
	public function fetch($id)
	{
		dol_syslog(__METHOD__, LOG_DEBUG);

		$sql = "SELECT";
		$sql .= " t.rowid,";
		$sql .= " t.tms,";
		$sql .= " t.datem,";
		$sql .= " t.fk_product,";
		$sql .= " t.fk_entrepot,";
		$sql .= " t.value,";
		$sql .= " t.price,";
		$sql .= " t.type_mouvement,";
		$sql .= " t.fk_user_author,";
		$sql .= " t.label,";
		$sql .= " t.fk_origin as origin_id,";
		$sql .= " t.origintype as origin_type,";
		$sql .= " t.inventorycode,";
		$sql .= " t.batch,";
		$sql .= " t.eatby,";
		$sql .= " t.sellby,";
		$sql .= " t.fk_projet as fk_project";
		$sql .= " FROM ".$this->db->prefix().$this->table_element." as t";
		$sql .= " WHERE t.rowid = ".((int) $id);

		$resql = $this->db->query($sql);
		if ($resql) {
			$numrows = $this->db->num_rows($resql);
			if ($numrows) {
				$obj = $this->db->fetch_object($resql);

				$this->id = $obj->rowid;

				$this->product_id = $obj->fk_product;
				$this->warehouse_id = $obj->fk_entrepot;
				$this->qty = $obj->value;
				$this->type = $obj->type_mouvement;

				$this->tms = $this->db->jdate($obj->tms);
				$this->datem = $this->db->jdate($obj->datem);
				$this->price = $obj->price;
				$this->fk_user_author = $obj->fk_user_author;
				$this->label = $obj->label;
				$this->fk_origin = $obj->origin_id;		// For backward compatibility
				$this->origintype = $obj->origin_type;	// For backward compatibility
				$this->origin_id = $obj->origin_id;
				$this->origin_type = $obj->origin_type;
				$this->inventorycode = $obj->inventorycode;
				$this->batch = $obj->batch;
				$this->eatby = $this->db->jdate($obj->eatby);
				$this->sellby = $this->db->jdate($obj->sellby);
				$this->fk_project = $obj->fk_project;
			}

			// Retrieve all extrafield
			$this->fetch_optionals();

			// $this->fetch_lines();

			$this->db->free($resql);

			if ($numrows) {
				return 1;
			} else {
				return 0;
			}
		} else {
			$this->errors[] = 'Error '.$this->db->lasterror();
			dol_syslog(__METHOD__.' '.implode(',', $this->errors), LOG_ERR);

			return -1;
		}
	}




	/**
	 *  Create movement in database for all subproducts
	 *
	 * 	@param 		User			$user			Object user
	 * 	@param		int				$idProduct		Id product
	 * 	@param		int				$entrepot_id	Warehouse id
	 * 	@param		int				$qty			Quantity
	 * 	@param		int				$type			Type
	 * 	@param		int				$price			Price
	 * 	@param		string			$label			Label of movement
	 *  @param		string			$inventorycode	Inventory code
	 *  @param		integer|string	$datem			Force date of movement
	 * 	@return 	int     		Return integer <0 if KO, 0 if OK
	 */
	private function _createSubProduct($user, $idProduct, $entrepot_id, $qty, $type, $price = 0, $label = '', $inventorycode = '', $datem = '')
	{
		global $langs;

		$error = 0;
		$pids = array();
		$pqtys = array();

		$sql = "SELECT fk_product_pere, fk_product_fils, qty";
		$sql .= " FROM ".$this->db->prefix()."product_association";
		$sql .= " WHERE fk_product_pere = ".((int) $idProduct);
		$sql .= " AND incdec = 1";

		dol_syslog(get_class($this)."::_createSubProduct for parent product ".$idProduct, LOG_DEBUG);
		$resql = $this->db->query($sql);
		if ($resql) {
			$i = 0;
			while ($obj = $this->db->fetch_object($resql)) {
				$pids[$i] = $obj->fk_product_fils;
				$pqtys[$i] = $obj->qty;
				$i++;
			}
			$this->db->free($resql);
		} else {
			$error = -2;
		}

		// Create movement for each subproduct
		foreach ($pids as $key => $value) {
			if (!$error) {
				$tmpmove = dol_clone($this, 1);

				$result = $tmpmove->_create($user, $pids[$key], $entrepot_id, ($qty * $pqtys[$key]), $type, 0, $label, $inventorycode, $datem); // This will also call _createSubProduct making this recursive
				if ($result < 0) {
					$this->error = $tmpmove->error;
					$this->errors = array_merge($this->errors, $tmpmove->errors);
					if ($result == -2) {
						$this->errors[] = $langs->trans("ErrorNoteAlsoThatSubProductCantBeFollowedByLot");
					}
					$error = $result;
				}
				unset($tmpmove);
			}
		}

		return $error;
	}


	/**
	 *	Decrease stock for product and subproducts
	 *
	 * 	@param 		User			$user			    	Object user
	 * 	@param		int				$fk_product		    	Id product
	 * 	@param		int				$entrepot_id	    	Warehouse id
	 * 	@param		int				$qty			    	Quantity
	 * 	@param		int				$price			    	Price
	 * 	@param		string			$label			    	Label of stock movement
	 * 	@param		integer|string	$datem			    	Force date of movement
	 *	@param		integer			$eatby			    	eat-by date
	 *	@param		integer			$sellby			    	sell-by date
	 *	@param		string			$batch			    	batch number
	 * 	@param		int				$id_product_batch		Id product_batch
	 *  @param      string  		$inventorycode      	Inventory code
	 *  @param		int				$donotcleanemptylines	Do not clean lines that remains in stock table with qty=0 (because we want to have this done by the caller)
	 * 	@return		int								    	Return integer <0 if KO, >0 if OK
	 */
	public function livraison($user, $fk_product, $entrepot_id, $qty, $price = 0, $label = '', $datem = '', $eatby = '', $sellby = '', $batch = '', $id_product_batch = 0, $inventorycode = '', $donotcleanemptylines = 0)
	{
		global $conf;

		$skip_batch = empty($conf->productbatch->enabled);

		return $this->_create($user, $fk_product, $entrepot_id, (0 - $qty), 2, $price, $label, $inventorycode, $datem, $eatby, $sellby, $batch, $skip_batch, $id_product_batch, 0, $donotcleanemptylines);
	}

	/**
	 *	Increase stock for product and subproducts
	 *
	 * 	@param 		User			$user			     	Object user
	 * 	@param		int				$fk_product		     	Id product
	 * 	@param		int				$entrepot_id	     	Warehouse id
	 * 	@param		int				$qty			     	Quantity
	 * 	@param		int				$price			     	Price
	 * 	@param		string			$label			     	Label of stock movement
	 *	@param		integer|string	$eatby			     	eat-by date
	 *	@param		integer|string	$sellby			     	sell-by date
	 *	@param		string			$batch			     	batch number
	 * 	@param		integer|string	$datem			     	Force date of movement
	 * 	@param		int				$id_product_batch    	Id product_batch
	 *  @param      string			$inventorycode       	Inventory code
	 *  @param		int				$donotcleanemptylines	Do not clean lines that remains in stock table with qty=0 (because we want to have this done by the caller)
	 *	@return		int								     	Return integer <0 if KO, >0 if OK
	 */
	public function reception($user, $fk_product, $entrepot_id, $qty, $price = 0, $label = '', $eatby = '', $sellby = '', $batch = '', $datem = '', $id_product_batch = 0, $inventorycode = '', $donotcleanemptylines = 0)
	{
		global $conf;

		$skip_batch = empty($conf->productbatch->enabled);

		return $this->_create($user, $fk_product, $entrepot_id, $qty, 3, $price, $label, $inventorycode, $datem, $eatby, $sellby, $batch, $skip_batch, $id_product_batch, 0, $donotcleanemptylines);
	}

	/**
	 * Count number of product in stock before a specific date
	 *
	 * @param 	int			$productidselected		Id of product to count
	 * @param 	integer 	$datebefore				Date limit
	 * @return	int			Number
	 */
	public function calculateBalanceForProductBefore($productidselected, $datebefore)
	{
		$nb = 0;

		$sql = "SELECT SUM(value) as nb from ".$this->db->prefix()."stock_mouvement";
		$sql .= " WHERE fk_product = ".((int) $productidselected);
		$sql .= " AND datem < '".$this->db->idate($datebefore)."'";

		dol_syslog(get_class($this).__METHOD__, LOG_DEBUG);
		$resql = $this->db->query($sql);
		if ($resql) {
			$obj = $this->db->fetch_object($resql);
			if ($obj) {
				$nb = $obj->nb;
			}
			return (empty($nb) ? 0 : $nb);
		} else {
			dol_print_error($this->db);
			return -1;
		}
	}

	/**
	 * Create or update batch record (update table llx_product_batch). No check is done here, done by parent.
	 *
	 * @param	array|int	$dluo	      Could be either
	 *                                    - int if row id of product_batch table (for update)
	 *                                    - or complete array('fk_product_stock'=>, 'batchnumber'=>)
	 * @param	int			$qty	      Quantity of product with batch number. May be a negative amount.
	 * @return 	int   				      Return integer <0 if KO, -2 if we try to update a product_batchid that does not exist, else return productbatch id
	 */
	private function createBatch($dluo, $qty)
	{
		global $user, $langs;

		$langs->load('productbatch');

		$pdluo = new Productbatch($this->db);

		$result = 0;

		// Try to find an existing record with same batch number or id
		if (is_numeric($dluo)) {
			$result = $pdluo->fetch($dluo);
			if (empty($pdluo->id)) {
				// We didn't find the line. May be it was deleted before by a previous move in same transaction.
				$this->error = $langs->trans('CantMoveNonExistantSerial');
				$this->errors[] = $this->error;
				$result = -2;
			}
		} elseif (is_array($dluo)) {
			if (isset($dluo['fk_product_stock'])) {
				$vfk_product_stock = $dluo['fk_product_stock'];
				$vbatchnumber = $dluo['batchnumber'];

				$result = $pdluo->find($vfk_product_stock, '', '', $vbatchnumber); // Search on batch number only (eatby and sellby are deprecated here)
			} else {
				dol_syslog(get_class($this)."::createBatch array param dluo must contain at least key fk_product_stock", LOG_ERR);
				$result = -1;
			}
		} else {
			dol_syslog(get_class($this)."::createBatch error invalid param dluo", LOG_ERR);
			$result = -1;
		}

		if ($result >= 0) {
			// No error
			if ($pdluo->id > 0) {	// product_batch record found
				//print "Avant ".$pdluo->qty." Apres ".($pdluo->qty + $qty)."<br>";
				$pdluo->qty += $qty;
				if ($pdluo->qty == 0) {
					$result = $pdluo->delete($user, 1);
				} else {
					$result = $pdluo->update($user, 1);
				}
			} else {					// product_batch record not found
				$pdluo->fk_product_stock = $vfk_product_stock;
				$pdluo->qty = $qty;
				$pdluo->eatby = empty($dluo['eatby']) ? '' : $dluo['eatby'];		// No more used. Now eatby date is store in table of lot, no more into prouct_batch table.
				$pdluo->sellby = empty($dluo['sellby']) ? '' : $dluo['sellby'];		// No more used. Now sellby date is store in table of lot, no more into prouct_batch table.
				$pdluo->batch = $vbatchnumber;

				$result = $pdluo->create($user, 1);
				if ($result < 0) {
					$this->error = $pdluo->error;
					$this->errors = $pdluo->errors;
				}
			}
		}

		return $result;
	}

	// phpcs:disable PEAR.NamingConventions.ValidFunctionName.ScopeNotCamelCaps
	/**
	 * Return Url link of origin object
	 *
	 * @param  int     $origin_id      Id origin
	 * @param  int     $origin_type     Type origin
	 * @return string
	 */
	public function get_origin($origin_id, $origin_type)
	{
		// phpcs:enable
		$origin = '';

		switch ($origin_type) {
			case 'commande':
				require_once DOL_DOCUMENT_ROOT.'/commande/class/commande.class.php';
				$origin = new Commande($this->db);
				break;
			case 'shipping':
				require_once DOL_DOCUMENT_ROOT.'/expedition/class/expedition.class.php';
				$origin = new Expedition($this->db);
				break;
			case 'facture':
				require_once DOL_DOCUMENT_ROOT.'/compta/facture/class/facture.class.php';
				$origin = new Facture($this->db);
				break;
			case 'order_supplier':
				require_once DOL_DOCUMENT_ROOT.'/fourn/class/fournisseur.commande.class.php';
				$origin = new CommandeFournisseur($this->db);
				break;
			case 'invoice_supplier':
				require_once DOL_DOCUMENT_ROOT.'/fourn/class/fournisseur.facture.class.php';
				$origin = new FactureFournisseur($this->db);
				break;
			case 'project':
				require_once DOL_DOCUMENT_ROOT.'/projet/class/project.class.php';
				$origin = new Project($this->db);
				break;
			case 'mo':
				require_once DOL_DOCUMENT_ROOT.'/mrp/class/mo.class.php';
				$origin = new Mo($this->db);
				break;
			case 'user':
				require_once DOL_DOCUMENT_ROOT.'/user/class/user.class.php';
				$origin = new User($this->db);
				break;
			case 'reception':
				require_once DOL_DOCUMENT_ROOT.'/reception/class/reception.class.php';
				$origin = new Reception($this->db);
				break;
			case 'inventory':
				require_once DOL_DOCUMENT_ROOT.'/product/inventory/class/inventory.class.php';
				$origin = new Inventory($this->db);
				break;
			default:
				if ($origin_type) {
					// Separate originetype with "@" : left part is class name, right part is module name
					$origin_type_array = explode('@', $origin_type);
					$classname = $origin_type_array[0];
					$modulename = empty($origin_type_array[1]) ? strtolower($classname) : $origin_type_array[1];

					$result = dol_include_once('/'.$modulename.'/class/'.$classname.'.class.php');

					if ($result) {
						$classname = ucfirst($classname);
						$origin = new $classname($this->db);
					}
				}
				break;
		}

		if (empty($origin) || !is_object($origin)) {
			return '';
		}

		if ($origin->fetch($origin_id) > 0) {
			return $origin->getNomUrl(1);
		}

		return '';
	}

	/**
	 * Set attribute origin_type and fk_origin to object
	 *
	 * @param	string	$origin_element		Type of element
	 * @param	int		$origin_id			Id of element
	 * @param	int		$line_id_object_src	Id line of element Source
	 * @param	int		$line_id_object_origin	Id line of element Origin
	 *
	 * @return	void
	 */
	public function setOrigin($origin_element, $origin_id, $line_id_object_src = 0, $line_id_object_origin = 0)
	{
		$this->origin_type = $origin_element;
		$this->origin_id = $origin_id;
		$this->line_id_object_src = $line_id_object_src;
		$this->line_id_object_origin = $line_id_object_origin;
		// For backward compatibility
		$this->origintype = $origin_element;
		$this->fk_origin = $origin_id;
	}


	/**
	 *  Initialise an instance with random values.
	 *  Used to build previews or test instances.
	 *	id must be 0 if object instance is a specimen.
	 *
	 *  @return	void
	 */
	public function initAsSpecimen()
	{
		global $user, $langs, $conf, $mysoc;

		// Initialize parameters
		$this->id = 0;

		// There is no specific properties. All data into insert are provided as method parameter.
	}

	/**
	 *  Return html string with picto for type of movement
	 *
	 *	@param	int		$withlabel			With label
	 *	@return	string					    String with URL
	 */
	public function getTypeMovement($withlabel = 0)
	{
		global $langs;

		$s = '';
		switch ($this->type) {
			case "0":
				$s = '<span class="fa fa-level-down-alt stockmovemententry stockmovementtransfer" title="'.$langs->trans('StockIncreaseAfterCorrectTransfer').'"></span>';
				if ($withlabel) {
					$s .= $langs->trans('StockIncreaseAfterCorrectTransfer');
				}
				break;
			case "1":
				$s = '<span class="fa fa-level-up-alt stockmovementexit stockmovementtransfer" title="'.$langs->trans('StockDecreaseAfterCorrectTransfer').'"></span>';
				if ($withlabel) {
					$s .= $langs->trans('StockDecreaseAfterCorrectTransfer');
				}
				break;
			case "2":
				$s = '<span class="fa fa-long-arrow-alt-up stockmovementexit stockmovement" title="'.$langs->trans('StockDecrease').'"></span>';
				if ($withlabel) {
					$s .= $langs->trans('StockDecrease');
				}
				break;
			case "3":
				$s = '<span class="fa fa-long-arrow-alt-down stockmovemententry stockmovement" title="'.$langs->trans('StockIncrease').'"></span>';
				if ($withlabel) {
					$s .= $langs->trans('StockIncrease');
				}
				break;
		}

		return $s;
	}

	/**
	 *  Return a link (with optionaly the picto)
	 * 	Use this->id,this->lastname, this->firstname
	 *
	 *	@param	int		$withpicto			Include picto in link (0=No picto, 1=Include picto into link, 2=Only picto)
	 *	@param	string	$option				On what the link point to ('' = Tab of stock movement of warehouse, 'movements' = list of movements)
	 *  @param	integer	$notooltip			1=Disable tooltip
	 *  @param	int		$maxlen				Max length of visible user name
	 *  @param  string  $morecss            Add more css on link
	 *	@return	string						String with URL
	 */
	public function getNomUrl($withpicto = 0, $option = '', $notooltip = 0, $maxlen = 24, $morecss = '')
	{
		global $langs, $conf, $db;

		$result = '';

		$label = img_picto('', 'stock', 'class="pictofixedwidth"').'<u>'.$langs->trans("Movement").' '.$this->id.'</u>';
		$label .= '<div width="100%">';
		$label .= '<b>'.$langs->trans('Label').':</b> '.$this->label;
		$label .= '<br><b>'.$langs->trans('Qty').':</b> '.($this->qty > 0 ? '+' : '').$this->qty;
		if ($this->batch) {
			$label .= '<br><b>'.$langs->trans('Batch').':</b> '.$this->batch;
		}
		/* TODO Get also warehouse label in a property instead of id
		if ($this->warehouse_id > 0) {
			$label .= '<br><b>'.$langs->trans('Warehouse').':</b> '.$this->warehouse_id;
		}*/
		$label .= '</div>';

		// Link to page of warehouse tab
		if ($option == 'movements') {
			$url = DOL_URL_ROOT.'/product/stock/movement_list.php?search_ref='.$this->id;
		} else {
			$url = DOL_URL_ROOT.'/product/stock/movement_list.php?id='.$this->warehouse_id.'&msid='.$this->id;
		}

		$link = '<a href="'.$url.'"'.($notooltip ? '' : ' title="'.dol_escape_htmltag($label, 1).'" class="classfortooltip'.($morecss ? ' '.$morecss : '').'"');
		$link .= '>';
		$linkend = '</a>';

		if ($withpicto) {
			$result .= ($link.img_object(($notooltip ? '' : $label), 'stock', ($notooltip ? '' : 'class="classfortooltip"')).$linkend);
			if ($withpicto != 2) {
				$result .= ' ';
			}
		}
		$result .= $link.$this->id.$linkend;
		return $result;
	}

	/**
	 *  Return label statut
	 *
	 *  @param	int		$mode          0=libelle long, 1=libelle court, 2=Picto + Libelle court, 3=Picto, 4=Picto + Libelle long, 5=Libelle court + Picto
	 *  @return	string 			       Label of status
	 */
	public function getLibStatut($mode = 0)
	{
		return $this->LibStatut($mode);
	}

	// phpcs:disable PEAR.NamingConventions.ValidFunctionName.ScopeNotCamelCaps
	/**
	 *  Return the label of the status
	 *
	 *  @param  int		$mode          0=long label, 1=short label, 2=Picto + short label, 3=Picto, 4=Picto + long label, 5=Short label + Picto, 6=Long label + Picto
	 *  @return	string 			       Label of status
	 */
	public function LibStatut($mode = 0)
	{
		// phpcs:enable
		global $langs;

		if ($mode == 0 || $mode == 1) {
			return $langs->trans('StatusNotApplicable');
		} elseif ($mode == 2) {
			return img_picto($langs->trans('StatusNotApplicable'), 'statut9').' '.$langs->trans('StatusNotApplicable');
		} elseif ($mode == 3) {
			return img_picto($langs->trans('StatusNotApplicable'), 'statut9');
		} elseif ($mode == 4) {
			return img_picto($langs->trans('StatusNotApplicable'), 'statut9').' '.$langs->trans('StatusNotApplicable');
		} elseif ($mode == 5) {
			return $langs->trans('StatusNotApplicable').' '.img_picto($langs->trans('StatusNotApplicable'), 'statut9');
		}

		return 'Bad value for mode';
	}

	/**
	 *	Create object on disk
	 *
	 *	@param     string		$modele			force le modele a utiliser ('' to not force)
	 * 	@param     Translate	$outputlangs	Object langs to use for output
	 *  @param     int			$hidedetails    Hide details of lines
	 *  @param     int			$hidedesc       Hide description
	 *  @param     int			$hideref        Hide ref
	 *  @return    int             				0 if KO, 1 if OK
	 */
	public function generateDocument($modele, $outputlangs = '', $hidedetails = 0, $hidedesc = 0, $hideref = 0)
	{
		global $conf, $user, $langs;

		$langs->load("stocks");
		$outputlangs->load("products");

		if (!dol_strlen($modele)) {
			$modele = 'stdmovement';

			if ($this->model_pdf) {
				$modele = $this->model_pdf;
			} elseif (getDolGlobalString('MOUVEMENT_ADDON_PDF')) {
				$modele = $conf->global->MOUVEMENT_ADDON_PDF;
			}
		}

		$modelpath = "core/modules/stock/doc/";

		return $this->commonGenerateDocument($modelpath, $modele, $outputlangs, $hidedetails, $hidedesc, $hideref);
	}

	/**
	 * Delete object in database
	 *
	 * @param User $user       User that deletes
	 * @param bool $notrigger  false=launch triggers after, true=disable triggers
	 * @return int             Return integer <0 if KO, >0 if OK
	 */
	public function delete(User $user, $notrigger = false)
	{
		return $this->deleteCommon($user, $notrigger);
		//return $this->deleteCommon($user, $notrigger, 1);
	}

	/**
	 * Retrieve number of equipments for a product lot/serial
	 *
	 * @param 	int 		$fk_product 	Product id
	 * @param 	string 		$batch  		batch number
	 * @return 	int            				Return integer <0 if KO, number of equipments found if OK
	 */
	private function getBatchCount($fk_product, $batch)
	{
		$cpt = 0;

		$sql = "SELECT sum(pb.qty) as cpt";
		$sql .= " FROM ".$this->db->prefix()."product_batch as pb";
		$sql .= " INNER JOIN ".$this->db->prefix()."product_stock as ps ON ps.rowid = pb.fk_product_stock";
		$sql .= " WHERE ps.fk_product = " . ((int) $fk_product);
		$sql .= " AND pb.batch = '" . $this->db->escape($batch) . "'";

		$result = $this->db->query($sql);
		if ($result) {
			if ($this->db->num_rows($result)) {
				$obj = $this->db->fetch_object($result);
				$cpt = $obj->cpt;
			}

			$this->db->free($result);
		} else {
			dol_print_error($this->db);
			return -1;
		}

		return $cpt;
	}

	/**
	 * reverse mouvement for object by updating infos
	 * @return int    1 if OK,-1 if KO
	 */
	public function reverseMouvement()
	{
		$formattedDate = "REVERTMV" .dol_print_date($this->datem, '%Y%m%d%His');
		if ($this->label == 'Annulation mouvement ID'.$this->id) {
			return -1;
		}
		if ($this->inventorycode == $formattedDate) {
			return -1;
		}

		$sql = "UPDATE ".$this->db->prefix()."stock_mouvement SET";
		$sql .= " label = 'Annulation mouvement ID ".((int) $this->id)."',";
		$sql .= "inventorycode = '".($formattedDate)."'";
		$sql .= " WHERE rowid = ".((int) $this->id);

		$resql = $this->db->query($sql);

		if ($resql) {
			$this->db->commit();
			return 1;
		} else {
			$this->db->rollback();
			return -1;
		}
	}
}<|MERGE_RESOLUTION|>--- conflicted
+++ resolved
@@ -182,11 +182,7 @@
 	 *  @param		int				$disablestockchangeforsubproduct	Disable stock change for sub-products of kit (usefull only if product is a subproduct)
 	 *  @param		int				$donotcleanemptylines				Do not clean lines in stock table with qty=0 (because we want to have this done by the caller)
 	 * 	@param		boolean			$force_update_batch	Allows to add batch stock movement even if $product doesn't use batch anymore
-<<<<<<< HEAD
-	 *	@return		int									<0 if KO, 0 if fk_product is null or product id does not exists, >0 if OK
-=======
 	 *	@return		int									Return integer <0 if KO, 0 if fk_product is null or product id does not exists, >0 if OK
->>>>>>> 603ec5e6
 	 */
 	public function _create($user, $fk_product, $entrepot_id, $qty, $type, $price = 0, $label = '', $inventorycode = '', $datem = '', $eatby = '', $sellby = '', $batch = '', $skip_batch = false, $id_product_batch = 0, $disablestockchangeforsubproduct = 0, $donotcleanemptylines = 0, $force_update_batch = false)
 	{
