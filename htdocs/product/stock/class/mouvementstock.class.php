<?php
/* Copyright (C) 2003-2006 Rodolphe Quiedeville <rodolphe@quiedeville.org>
 * Copyright (C) 2005-2015 Laurent Destailleur  <eldy@users.sourceforge.net>
 * Copyright (C) 2011      Jean Heimburger      <jean@tiaris.info>
 * Copyright (C) 2014	   Cedric GROSS	        <c.gross@kreiz-it.fr>
 * Copyright (C) 2024		MDW							<mdeweerd@users.noreply.github.com>
 * Copyright (C) 2024       Frédéric France             <frederic.france@free.fr>
 *
 * This program is free software; you can redistribute it and/or modify
 * it under the terms of the GNU General Public License as published by
 * the Free Software Foundation; either version 3 of the License, or
 * (at your option) any later version.
 *
 * This program is distributed in the hope that it will be useful,
 * but WITHOUT ANY WARRANTY; without even the implied warranty of
 * MERCHANTABILITY or FITNESS FOR A PARTICULAR PURPOSE.  See the
 * GNU General Public License for more details.
 *
 * You should have received a copy of the GNU General Public License
 * along with this program. If not, see <https://www.gnu.org/licenses/>.
 */

/**
 *	\file       htdocs/product/stock/class/mouvementstock.class.php
 *	\ingroup    stock
 *	\brief      File of class to manage stock movement (input or output)
 */


/**
 *	Class to manage stock movements
 */
class MouvementStock extends CommonObject
{
	/**
	 * @var string Id to identify managed objects
	 */
	public $element = 'stockmouvement';

	/**
	 * @var string Name of table without prefix where object is stored
	 */
	public $table_element = 'stock_mouvement';


	/**
	 * @var int ID product
	 */
	public $product_id;

	/**
	 * @var int ID warehouse
	 * @deprecated
	 * @see $warehouse_id
	 */
	public $entrepot_id;

	/**
	 * @var int ID warehouse
	 */
	public $warehouse_id;

	/**
	 * @var float Quantity
	 */
	public $qty;

	/**
	 * @var int Type of movement
	 * 0=input (stock increase by a manual/direct stock transfer, correction or inventory),
	 * 1=output (stock decrease after by a manual/direct stock transfer, correction or inventory),
	 * 2=output (stock decrease after a business event like sale, shipment or manufacturing, ...),
	 * 3=input (stock increase after a business event like purchase, reception or manufacturing, ...)
	 * Note that qty should be > 0 with 0 or 3, < 0 with 1 or 2.
	 */
	public $type;

<<<<<<< HEAD
=======
	/**
	 * @var null|int|'' datem date
	 */
>>>>>>> cc80841a
	public $datem = '';
	public $price;

	/**
	 * @var int ID user author
	 */
	public $fk_user_author;

	/**
	 * @var string stock movements label
	 */
	public $label;

	/**
	 * @var int ID
	 * @deprecated
	 * @see $origin_id
	 */
	public $fk_origin;

	/**
	 * @var int		Origin id
	 */
	public $origin_id;

	/**
	 * @var	string	origintype
	 * @deprecated
	 * see $origin_type
	 */
	public $origintype;

	/**
	 * @var string Origin type ('project', ...)
	 */
	public $origin_type;
	public $line_id_oject_src;
	public $line_id_oject_origin;

<<<<<<< HEAD

=======
	/**
	 * @var string inventory code
	 */
>>>>>>> cc80841a
	public $inventorycode;

	/**
	 * @var string batch reference
	 */
	public $batch;

	public $line_id_object_src;
	public $line_id_object_origin;

<<<<<<< HEAD
	public $eatby;
=======
	/**
	 * @var null|int|'' eatby date
	 */
	public $eatby;

	/**
	 * @var null|int|'' sellby date
	 */
>>>>>>> cc80841a
	public $sellby;



	public $fields = array(
		'rowid' => array('type' => 'integer', 'label' => 'TechnicalID', 'enabled' => 1, 'visible' => -1, 'notnull' => 1, 'position' => 10, 'showoncombobox' => 1),
		'tms' => array('type' => 'timestamp', 'label' => 'DateModification', 'enabled' => 1, 'visible' => -1, 'notnull' => 1, 'position' => 15),
		'datem' => array('type' => 'datetime', 'label' => 'Datem', 'enabled' => 1, 'visible' => -1, 'position' => 20),
		'fk_product' => array('type' => 'integer:Product:product/class/product.class.php:1', 'label' => 'Product', 'enabled' => 1, 'visible' => -1, 'notnull' => 1, 'position' => 25),
		'fk_entrepot' => array('type' => 'integer:Entrepot:product/stock/class/entrepot.class.php', 'label' => 'Warehouse', 'enabled' => 1, 'visible' => -1, 'notnull' => 1, 'position' => 30),
		'value' => array('type' => 'double', 'label' => 'Value', 'enabled' => 1, 'visible' => -1, 'position' => 35),
		'price' => array('type' => 'double(24,8)', 'label' => 'Price', 'enabled' => 1, 'visible' => -1, 'position' => 40),
		'type_mouvement' => array('type' => 'smallint(6)', 'label' => 'Type mouvement', 'enabled' => 1, 'visible' => -1, 'position' => 45),
		'fk_user_author' => array('type' => 'integer:User:user/class/user.class.php', 'label' => 'Fk user author', 'enabled' => 1, 'visible' => -1, 'position' => 50),
		'label' => array('type' => 'varchar(255)', 'label' => 'Label', 'enabled' => 1, 'visible' => -1, 'position' => 55),
		'fk_origin' => array('type' => 'integer', 'label' => 'Fk origin', 'enabled' => 1, 'visible' => -1, 'position' => 60),
		'origintype' => array('type' => 'varchar(32)', 'label' => 'Origintype', 'enabled' => 1, 'visible' => -1, 'position' => 65),
		'model_pdf' => array('type' => 'varchar(255)', 'label' => 'Model pdf', 'enabled' => 1, 'visible' => 0, 'position' => 70),
		'fk_projet' => array('type' => 'integer:Project:projet/class/project.class.php:1:(fk_statut:=:1)', 'label' => 'Project', 'enabled' => '$conf->project->enabled', 'visible' => -1, 'notnull' => 1, 'position' => 75),
		'inventorycode' => array('type' => 'varchar(128)', 'label' => 'InventoryCode', 'enabled' => 1, 'visible' => -1, 'position' => 80),
		'batch' => array('type' => 'varchar(30)', 'label' => 'Batch', 'enabled' => 1, 'visible' => -1, 'position' => 85),
		'eatby' => array('type' => 'date', 'label' => 'Eatby', 'enabled' => 1, 'visible' => -1, 'position' => 90),
		'sellby' => array('type' => 'date', 'label' => 'Sellby', 'enabled' => 1, 'visible' => -1, 'position' => 95),
		'fk_project' => array('type' => 'integer:Project:projet/class/project.class.php:1:(fk_statut:=:1)', 'label' => 'Fk project', 'enabled' => 1, 'visible' => -1, 'position' => 100),
	);



	/**
	 *  Constructor
	 *
	 *  @param      DoliDB		$db      Database handler
	 */
	public function __construct($db)
	{
		$this->db = $db;
	}

	// phpcs:disable PEAR.NamingConventions.ValidFunctionName.PublicUnderscore
	/**
	 *	Add a movement of stock (in one direction only).
	 *  This is the lowest level method to record a stock change. There is no control if warehouse is open or not.
	 *  $this->origin_type and $this->origin_id can be also be set to save the source object of movement.
	 *
	 *	@param		User			$user				User object
	 *	@param		int				$fk_product			Id of product
	 *	@param		int				$entrepot_id		Id of warehouse
	 *	@param		float			$qty				Qty of movement (can be <0 or >0 depending on parameter type)
	 *	@param		int				$type				Direction of movement:
	 *													0=input (stock increase by a stock transfer), 1=output (stock decrease by a stock transfer),
	 *													2=output (stock decrease), 3=input (stock increase)
	 *                          		            	Note that qty should be > 0 with 0 or 3, < 0 with 1 or 2.
	 *	@param		int				$price				Unit price HT of product, used to calculate average weighted price (AWP or PMP in french). If 0, average weighted price is not changed.
	 *	@param		string			$label				Label of stock movement
	 *	@param		string			$inventorycode		Inventory code
	 *	@param		integer|string	$datem				Force date of movement
	 *	@param		integer|string	$eatby				eat-by date. Will be used if lot does not exists yet and will be created.
	 *	@param		integer|string	$sellby				sell-by date. Will be used if lot does not exists yet and will be created.
	 *	@param		string			$batch				batch number
	 *	@param		boolean			$skip_batch			If set to true, stock movement is done without impacting batch record
	 * 	@param		int				$id_product_batch	Id product_batch (when skip_batch is false and we already know which record of product_batch to use)
	 *  @param		int				$disablestockchangeforsubproduct	Disable stock change for sub-products of kit (useful only if product is a subproduct)
	 *  @param		int				$donotcleanemptylines				Do not clean lines in stock table with qty=0 (because we want to have this done by the caller)
	 * 	@param		boolean			$force_update_batch	Allows to add batch stock movement even if $product doesn't use batch anymore
	 *	@return		int									Return integer <0 if KO, 0 if fk_product is null or product id does not exists, >0 if OK
	 */
	public function _create($user, $fk_product, $entrepot_id, $qty, $type, $price = 0, $label = '', $inventorycode = '', $datem = '', $eatby = '', $sellby = '', $batch = '', $skip_batch = false, $id_product_batch = 0, $disablestockchangeforsubproduct = 0, $donotcleanemptylines = 0, $force_update_batch = false)
	{
		// phpcs:enable
		global $conf, $langs;

		require_once DOL_DOCUMENT_ROOT.'/product/class/product.class.php';
		require_once DOL_DOCUMENT_ROOT.'/product/stock/class/productlot.class.php';

		$error = 0;
		dol_syslog(get_class($this)."::_create start userid=$user->id, fk_product=$fk_product, warehouse_id=$entrepot_id, qty=$qty, type=$type, price=$price, label=$label, inventorycode=$inventorycode, datem=".$datem.", eatby=".$eatby.", sellby=".$sellby.", batch=".$batch.", skip_batch=".json_encode($skip_batch));

		// Call hook at beginning
		global $action, $hookmanager;
		$hookmanager->initHooks(array('mouvementstock'));

		if (is_object($hookmanager)) {
			$parameters = array(
				'currentcontext'   => 'mouvementstock',
				'user'             => &$user,
				'fk_product'       => &$fk_product,
				'entrepot_id'      => &$entrepot_id,
				'qty'              => &$qty,
				'type'             => &$type,
				'price'            => &$price,
				'label'            => &$label,
				'inventorycode'    => &$inventorycode,
				'datem'            => &$datem,
				'eatby'            => &$eatby,
				'sellby'           => &$sellby,
				'batch'            => &$batch,
				'skip_batch'       => &$skip_batch,
				'id_product_batch' => &$id_product_batch
			);
			$reshook = $hookmanager->executeHooks('stockMovementCreate', $parameters, $this, $action);    // Note that $action and $object may have been modified by some hooks

			if ($reshook < 0) {
				if (!empty($hookmanager->resPrint)) {
					dol_print_error(null, $hookmanager->resPrint);
				}
				return $reshook;
			} elseif ($reshook > 0) {
				return $reshook;
			}
		}
		// end hook at beginning

		// Clean parameters
		$price = price2num($price, 'MU'); // Clean value for the casse we receive a float zero value, to have it a real zero value.
		if (empty($price)) {
			$price = 0;
		}
		$now = (!empty($datem) ? $datem : dol_now());

		// Check parameters
		if (!($fk_product > 0)) {
			return 0;
		}
		if (!($entrepot_id > 0)) {
			return 0;
		}

		if (is_numeric($eatby) && $eatby < 0) {
			dol_syslog(get_class($this)."::_create start ErrorBadValueForParameterEatBy eatby = ".$eatby);
			$this->errors[] = 'ErrorBadValueForParameterEatBy';
			return -1;
		}
		if (is_numeric($sellby) && $sellby < 0) {
			dol_syslog(get_class($this)."::_create start ErrorBadValueForParameterSellBy sellby = ".$sellby);
			$this->errors[] = 'ErrorBadValueForParameterSellBy';
			return -1;
		}

		// Set properties of movement
		$this->product_id = $fk_product;
		$this->entrepot_id = $entrepot_id; // deprecated
		$this->warehouse_id = $entrepot_id;
		$this->qty = $qty;
		$this->type = $type;
		$this->price = price2num($price);
		$this->label = $label;
		$this->inventorycode = $inventorycode;
		$this->datem = $now;
		$this->batch = $batch;

		$mvid = 0;

		$product = new Product($this->db);

		$result = $product->fetch($fk_product);
		if ($result < 0) {
			$this->error = $product->error;
			$this->errors = $product->errors;
			dol_print_error(null, "Failed to fetch product");
			return -1;
		}
		if ($product->id <= 0) {	// Can happen if database is corrupted (a product id exist in stock with product that has been removed)
			return 0;
		}

		// Define if we must make the stock change (If product type is a service or if stock is used also for services)
		// Only record into stock tables will be disabled by this (the rest like writing into lot table or movement of subproucts are done)
		$movestock = 0;
		if ($product->type != Product::TYPE_SERVICE || getDolGlobalString('STOCK_SUPPORTS_SERVICES')) {
			$movestock = 1;
		}

		$this->db->begin();

		// Set value $product->stock_reel and detail per warehouse into $product->stock_warehouse array
		if ($movestock) {
			$product->load_stock('novirtual');
		}

		// Test if product require batch data. If yes, and there is not or values are not correct, we throw an error.
		if (isModEnabled('productbatch') && $product->hasbatch() && !$skip_batch) {
			if (empty($batch)) {
				$langs->load("errors");
				$this->errors[] = $langs->transnoentitiesnoconv("ErrorTryToMakeMoveOnProductRequiringBatchData", $product->ref);
				dol_syslog("Try to make a movement of a product with status_batch on without any batch data", LOG_ERR);

				$this->db->rollback();
				return -2;
			}

			// Check table llx_product_lot from batchnumber for same product
			// If found and eatby/sellby defined into table and provided and differs, return error
			// If found and eatby/sellby defined into table and not provided, we take value from table
			// If found and eatby/sellby not defined into table and provided, we update table
			// If found and eatby/sellby not defined into table and not provided, we do nothing
			// If not found, we add record
			$sql = "SELECT pb.rowid, pb.batch, pb.eatby, pb.sellby FROM ".$this->db->prefix()."product_lot as pb";
			$sql .= " WHERE pb.fk_product = ".((int) $fk_product)." AND pb.batch = '".$this->db->escape($batch)."'";

			dol_syslog(get_class($this)."::_create scan serial for this product to check if eatby and sellby match", LOG_DEBUG);

			$resql = $this->db->query($sql);
			if ($resql) {
				$num = $this->db->num_rows($resql);
				$i = 0;
				if ($num > 0) {
					while ($i < $num) {
						$obj = $this->db->fetch_object($resql);
						if ($obj->eatby) {
							if ($eatby) {
								$tmparray = dol_getdate($eatby, true);
								$eatbywithouthour = dol_mktime(0, 0, 0, $tmparray['mon'], $tmparray['mday'], $tmparray['year']);
								if ($this->db->jdate($obj->eatby) != $eatby && $this->db->jdate($obj->eatby) != $eatbywithouthour) {    // We test date without hours and with hours for backward compatibility
									// If found and eatby/sellby defined into table and provided and differs, return error
									$langs->load("stocks");
									$this->errors[] = $langs->transnoentitiesnoconv("ThisSerialAlreadyExistWithDifferentDate", $batch, dol_print_date($this->db->jdate($obj->eatby), 'dayhour'), dol_print_date($eatbywithouthour, 'dayhour'));
									dol_syslog("ThisSerialAlreadyExistWithDifferentDate batch=".$batch.", eatby found into product_lot = ".$obj->eatby." = ".dol_print_date($this->db->jdate($obj->eatby), 'dayhourrfc')." so eatbywithouthour = ".$eatbywithouthour." = ".dol_print_date($eatbywithouthour)." - eatby provided = ".$eatby." = ".dol_print_date($eatby, 'dayhourrfc'), LOG_ERR);
									$this->db->rollback();
									return -3;
								}
							} else {
								$eatby = $obj->eatby; // If found and eatby/sellby defined into table and not provided, we take value from table
							}
						} else {
							if ($eatby) { // If found and eatby/sellby not defined into table and provided, we update table
								$productlot = new Productlot($this->db);
								$result = $productlot->fetch($obj->rowid);
								$productlot->eatby = $eatby;
								$result = $productlot->update($user);
								if ($result <= 0) {
									$this->error = $productlot->error;
									$this->errors = $productlot->errors;
									$this->db->rollback();
									return -5;
								}
							}
						}
						if ($obj->sellby) {
							if ($sellby) {
								$tmparray = dol_getdate($sellby, true);
								$sellbywithouthour = dol_mktime(0, 0, 0, $tmparray['mon'], $tmparray['mday'], $tmparray['year']);
								if ($this->db->jdate($obj->sellby) != $sellby && $this->db->jdate($obj->sellby) != $sellbywithouthour) {    // We test date without hours and with hours for backward compatibility
									// If found and eatby/sellby defined into table and provided and differs, return error
									$this->errors[] = $langs->transnoentitiesnoconv("ThisSerialAlreadyExistWithDifferentDate", $batch, dol_print_date($this->db->jdate($obj->sellby)), dol_print_date($sellby));
									dol_syslog($langs->transnoentities("ThisSerialAlreadyExistWithDifferentDate", $batch, dol_print_date($this->db->jdate($obj->sellby)), dol_print_date($sellby)), LOG_ERR);
									$this->db->rollback();
									return -3;
								}
							} else {
								$sellby = $obj->sellby; // If found and eatby/sellby defined into table and not provided, we take value from table
							}
						} else {
							if ($sellby) { // If found and eatby/sellby not defined into table and provided, we update table
								$productlot = new Productlot($this->db);
								$result = $productlot->fetch($obj->rowid);
								$productlot->sellby = $sellby;
								$result = $productlot->update($user);
								if ($result <= 0) {
									$this->error = $productlot->error;
									$this->errors = $productlot->errors;
									$this->db->rollback();
									return -5;
								}
							}
						}

						$i++;
					}
				} else { // If not found, we add record
					$productlot = new Productlot($this->db);
<<<<<<< HEAD
					$productlot->origin = !empty($this->origin_type) ? $this->origin_type : '';
=======
					$productlot->origin_type = !empty($this->origin_type) ? $this->origin_type : '';
>>>>>>> cc80841a
					$productlot->origin_id = !empty($this->origin_id) ? $this->origin_id : 0;
					$productlot->entity = $conf->entity;
					$productlot->fk_product = $fk_product;
					$productlot->batch = $batch;
					// If we are here = first time we manage this batch, so we used dates provided by users to create lot
					$productlot->eatby = $eatby;
					$productlot->sellby = $sellby;
					$result = $productlot->create($user);
					if ($result <= 0) {
						$this->error = $productlot->error;
						$this->errors = $productlot->errors;
						$this->db->rollback();
						return -4;
					}
				}
			} else {
				dol_print_error($this->db);
				$this->db->rollback();
				return -1;
			}
		}

		// Check if stock is enough when qty is < 0.
		// THIS MUST BE DONE AT END OF MOVEMENTS
		// Note that qty should be > 0 with type 0 or 3, < 0 with type 1 or 2.
		if ($movestock && $qty < 0 && !getDolGlobalInt('STOCK_ALLOW_NEGATIVE_TRANSFER')) {
			if (isModEnabled('productbatch') && $product->hasbatch() && !$skip_batch) {
				$foundforbatch = 0;
				$qtyisnotenough = 0;
				if (isset($product->stock_warehouse[$entrepot_id])) {
					foreach ($product->stock_warehouse[$entrepot_id]->detail_batch as $batchcursor => $prodbatch) {
						if ((string) $batch != (string) $batchcursor) {        // Lot '59' must be different than lot '59c'
							continue;
						}

						$foundforbatch = 1;
						if ($prodbatch->qty < abs($qty)) {
							$qtyisnotenough = $prodbatch->qty;
						}
						break;
					}
				}
				if (!$foundforbatch || $qtyisnotenough) {
					$langs->load("stocks");
					include_once DOL_DOCUMENT_ROOT.'/product/stock/class/entrepot.class.php';
					$tmpwarehouse = new Entrepot($this->db);
					$tmpwarehouse->fetch($entrepot_id);

					$this->error = $langs->trans('qtyToTranferLotIsNotEnough', $product->ref, $batch, $qtyisnotenough, $tmpwarehouse->ref);
					$this->errors[] = $langs->trans('qtyToTranferLotIsNotEnough', $product->ref, $batch, $qtyisnotenough, $tmpwarehouse->ref);
					$this->db->rollback();
					return -8;
				}
			} else {
				if (isset($product->stock_warehouse[$entrepot_id]) && (empty($product->stock_warehouse[$entrepot_id]->real) || $product->stock_warehouse[$entrepot_id]->real < abs($qty))) {
					$langs->load("stocks");
					$this->error = $langs->trans('qtyToTranferIsNotEnough').' : '.$product->ref;
					$this->errors[] = $langs->trans('qtyToTranferIsNotEnough').' : '.$product->ref;
					$this->db->rollback();
					return -8;
				}
			}
		}

		if ($movestock) {	// Change stock for current product, change for subproduct is done after
			// Set $origin_type, origin_id and fk_project
			$fk_project = $this->fk_project;
			if (!empty($this->origin_type)) {			// This is set by caller for tracking reason
				$origin_type = $this->origin_type;
				$origin_id = $this->origin_id;
				if (empty($fk_project) && $origin_type == 'project') {
					$fk_project = $origin_id;
					$origin_type = '';
					$origin_id = 0;
				}
			} else {
				$fk_project = 0;
				$origin_type = '';
				$origin_id = 0;
			}

			$sql = "INSERT INTO ".$this->db->prefix()."stock_mouvement(";
			$sql .= " datem, fk_product, batch, eatby, sellby,";
			$sql .= " fk_entrepot, value, type_mouvement, fk_user_author, label, inventorycode, price, fk_origin, origintype, fk_projet";
			$sql .= ")";
			$sql .= " VALUES ('".$this->db->idate($this->datem)."', ".((int) $this->product_id).", ";
			$sql .= " ".($batch ? "'".$this->db->escape($batch)."'" : "null").", ";
			$sql .= " ".($eatby ? "'".$this->db->idate($eatby)."'" : "null").", ";
			$sql .= " ".($sellby ? "'".$this->db->idate($sellby)."'" : "null").", ";
			$sql .= " ".((int) $this->entrepot_id).", ".((float) $this->qty).", ".((int) $this->type).",";
			$sql .= " ".((int) $user->id).",";
			$sql .= " '".$this->db->escape($label)."',";
			$sql .= " ".($inventorycode ? "'".$this->db->escape($inventorycode)."'" : "null").",";
			$sql .= " ".((float) price2num($price)).",";
			$sql .= " ".((int) $origin_id).",";
			$sql .= " '".$this->db->escape($origin_type)."',";
			$sql .= " ".((int) $fk_project);
			$sql .= ")";

			dol_syslog(get_class($this)."::_create insert record into stock_mouvement", LOG_DEBUG);
			$resql = $this->db->query($sql);

			if ($resql) {
				$mvid = $this->db->last_insert_id($this->db->prefix()."stock_mouvement");
				$this->id = $mvid;
			} else {
				$this->error = $this->db->lasterror();
				$this->errors[] = $this->error;
				$error = -1;
			}

			// Define current values for qty and pmp
			$oldqty = $product->stock_reel;
			$oldpmp = $product->pmp;
			$oldqtywarehouse = 0;

			// Test if there is already a record for couple (warehouse / product), so later we will make an update or create.
			$alreadyarecord = 0;
			if (!$error) {
				$sql = "SELECT rowid, reel FROM ".$this->db->prefix()."product_stock";
				$sql .= " WHERE fk_entrepot = ".((int) $entrepot_id)." AND fk_product = ".((int) $fk_product); // This is a unique key

				dol_syslog(get_class($this)."::_create check if a record already exists in product_stock", LOG_DEBUG);
				$resql = $this->db->query($sql);
				if ($resql) {
					$obj = $this->db->fetch_object($resql);
					if ($obj) {
						$alreadyarecord = 1;
						$oldqtywarehouse = $obj->reel;
						$fk_product_stock = $obj->rowid;
					}
					$this->db->free($resql);
				} else {
					$this->errors[] = $this->db->lasterror();
					$error = -2;
				}
			}

			// Calculate new AWP (PMP)
			$newpmp = 0;
			if (!$error) {
				if ($type == 0 || $type == 3) {
					// After a stock increase
					// Note: PMP is calculated on stock input only (type of movement = 0 or 3). If type == 0 or 3, qty should be > 0.
					// Note: Price should always be >0 or 0. PMP should be always >0 (calculated on input)
					if ($price > 0 || (getDolGlobalString('STOCK_UPDATE_AWP_EVEN_WHEN_ENTRY_PRICE_IS_NULL') && $price == 0 && in_array($this->origin_type, array('order_supplier', 'invoice_supplier')))) {
						$oldqtytouse = ($oldqty >= 0 ? $oldqty : 0);
						// We make a test on oldpmp>0 to avoid to use normal rule on old data with no pmp field defined
						if ($oldpmp > 0 && ($oldqtytouse + $qty) != 0) {
							$newpmp = price2num((($oldqtytouse * $oldpmp) + ($qty * $price)) / ($oldqtytouse + $qty), 'MU');
						} else {
							$newpmp = $price; // For this product, PMP was not yet set. We set it to input price.
						}
						//print "oldqtytouse=".$oldqtytouse." oldpmp=".$oldpmp." oldqtywarehousetouse=".$oldqtywarehousetouse." ";
						//print "qty=".$qty." newpmp=".$newpmp;
						//exit;
					} else {
						$newpmp = $oldpmp;
					}
				} else {
					// ($type == 1 || $type == 2)
					//   -> After a stock decrease, we don't change value of the AWP/PMP of a product.
					// else
					//   Type of movement unknown
					$newpmp = $oldpmp;
				}
			}
			// Update stock quantity
			if (!$error) {
				if ($alreadyarecord > 0) {
					$sql = "UPDATE ".$this->db->prefix()."product_stock SET reel = " . ((float) $oldqtywarehouse + (float) $qty);
					$sql .= " WHERE fk_entrepot = ".((int) $entrepot_id)." AND fk_product = ".((int) $fk_product);
				} else {
					$sql = "INSERT INTO ".$this->db->prefix()."product_stock";
					$sql .= " (reel, fk_entrepot, fk_product) VALUES ";
					$sql .= " (".((float) $qty).", ".((int) $entrepot_id).", ".((int) $fk_product).")";
				}

				dol_syslog(get_class($this)."::_create update stock value", LOG_DEBUG);
				$resql = $this->db->query($sql);
				if (!$resql) {
					$this->errors[] = $this->db->lasterror();
					$error = -3;
				} elseif (empty($fk_product_stock)) {
					$fk_product_stock = $this->db->last_insert_id($this->db->prefix()."product_stock");
				}
			}

			// Update detail of stock for the lot.
			if (!$error && isModEnabled('productbatch') && (($product->hasbatch() && !$skip_batch) || $force_update_batch)) {
				if ($id_product_batch > 0) {
					$result = $this->createBatch($id_product_batch, $qty);
					if ($result == -2 && $fk_product_stock > 0) {	// The entry for this product batch does not exists anymore, bu we already have a llx_product_stock, so we recreate the batch entry in product_batch
						$param_batch = array('fk_product_stock' => $fk_product_stock, 'batchnumber' => $batch);
						$result = $this->createBatch($param_batch, $qty);
					}
				} else {
					$param_batch = array('fk_product_stock' => $fk_product_stock, 'batchnumber' => $batch);
					$result = $this->createBatch($param_batch, $qty);
				}
				if ($result < 0) {
					$error++;
				}
			}

			// Update PMP and denormalized value of stock qty at product level
			if (!$error) {
				$newpmp = price2num($newpmp, 'MU');

				// $sql = "UPDATE ".$this->db->prefix()."product SET pmp = ".$newpmp.", stock = ".$this->db->ifsql("stock IS NULL", 0, "stock") . " + ".$qty;
				// $sql.= " WHERE rowid = ".((int) $fk_product);
				// Update pmp + denormalized fields because we change content of produt_stock. Warning: Do not use "SET p.stock", does not works with pgsql
				$sql = "UPDATE ".$this->db->prefix()."product as p SET pmp = ".((float) $newpmp).",";
				$sql .= " stock=(SELECT SUM(ps.reel) FROM ".$this->db->prefix()."product_stock as ps WHERE ps.fk_product = p.rowid)";
				$sql .= " WHERE rowid = ".((int) $fk_product);

				dol_syslog(get_class($this)."::_create update AWP", LOG_DEBUG);
				$resql = $this->db->query($sql);
				if (!$resql) {
					$this->errors[] = $this->db->lasterror();
					$error = -4;
				}
			}

			if (empty($donotcleanemptylines)) {
				// If stock is now 0, we can remove entry into llx_product_stock, but only if there is no child lines into llx_product_batch (detail of batch, because we can imagine
				// having a lot1/qty=X and lot2/qty=-X, so 0 but we must not loose repartition of different lot.
				$sql = "DELETE FROM ".$this->db->prefix()."product_stock WHERE reel = 0 AND rowid NOT IN (SELECT fk_product_stock FROM ".$this->db->prefix()."product_batch as pb)";
				$resql = $this->db->query($sql);
				// We do not test error, it can fails if there is child in batch details
			}
		}

		// Add movement for sub products (recursive call)
		if (!$error && getDolGlobalString('PRODUIT_SOUSPRODUITS') && !getDolGlobalString('INDEPENDANT_SUBPRODUCT_STOCK') && empty($disablestockchangeforsubproduct)) {
			$error = $this->_createSubProduct($user, $fk_product, $entrepot_id, $qty, $type, 0, $label, $inventorycode, $datem); // we use 0 as price, because AWP must not change for subproduct
		}

		if ($movestock && !$error) {
			// Call trigger
			$result = $this->call_trigger('STOCK_MOVEMENT', $user);
			if ($result < 0) {
				$error++;
			}
			// End call triggers
			// Check unicity for serial numbered equipment once all movement were done.
			if (!$error && isModEnabled('productbatch') && $product->hasbatch() && !$skip_batch) {
				if ($product->status_batch == 2 && $qty > 0) {	// We check only if we increased qty
					if ($this->getBatchCount($fk_product, $batch) > 1) {
						$error++;
						$this->errors[] = $langs->trans("TooManyQtyForSerialNumber", $product->ref, $batch);
					}
				}
			}
		}

		if (!$error) {
			$this->db->commit();
			return $mvid;
		} else {
			$this->db->rollback();
			dol_syslog(get_class($this)."::_create error code=".$error, LOG_ERR);
			return -6;
		}
	}



	/**
	 * Load object in memory from the database
	 *
	 * @param int    $id  Id object
	 *
	 * @return int Return integer <0 if KO, 0 if not found, >0 if OK
	 */
	public function fetch($id)
	{
		dol_syslog(__METHOD__, LOG_DEBUG);

		$sql = "SELECT";
		$sql .= " t.rowid,";
		$sql .= " t.tms,";
		$sql .= " t.datem,";
		$sql .= " t.fk_product,";
		$sql .= " t.fk_entrepot,";
		$sql .= " t.value,";
		$sql .= " t.price,";
		$sql .= " t.type_mouvement,";
		$sql .= " t.fk_user_author,";
		$sql .= " t.label,";
		$sql .= " t.fk_origin as origin_id,";
		$sql .= " t.origintype as origin_type,";
		$sql .= " t.inventorycode,";
		$sql .= " t.batch,";
		$sql .= " t.eatby,";
		$sql .= " t.sellby,";
		$sql .= " t.fk_projet as fk_project";
		$sql .= " FROM ".$this->db->prefix().$this->table_element." as t";
		$sql .= " WHERE t.rowid = ".((int) $id);

		$resql = $this->db->query($sql);
		if ($resql) {
			$numrows = $this->db->num_rows($resql);
			if ($numrows) {
				$obj = $this->db->fetch_object($resql);

				$this->id = $obj->rowid;

				$this->product_id = $obj->fk_product;
				$this->warehouse_id = $obj->fk_entrepot;
				$this->qty = $obj->value;
				$this->type = $obj->type_mouvement;

				$this->tms = $this->db->jdate($obj->tms);
				$this->datem = $this->db->jdate($obj->datem);
				$this->price = $obj->price;
				$this->fk_user_author = $obj->fk_user_author;
				$this->label = $obj->label;
				$this->fk_origin = $obj->origin_id;		// For backward compatibility
				$this->origintype = $obj->origin_type;	// For backward compatibility
				$this->origin_id = $obj->origin_id;
				$this->origin_type = $obj->origin_type;
				$this->inventorycode = $obj->inventorycode;
				$this->batch = $obj->batch;
				$this->eatby = $this->db->jdate($obj->eatby);
				$this->sellby = $this->db->jdate($obj->sellby);
				$this->fk_project = $obj->fk_project;
			}

			// Retrieve all extrafield
			$this->fetch_optionals();

			// $this->fetch_lines();

			$this->db->free($resql);

			if ($numrows) {
				return 1;
			} else {
				return 0;
			}
		} else {
			$this->errors[] = 'Error '.$this->db->lasterror();
			dol_syslog(__METHOD__.' '.implode(',', $this->errors), LOG_ERR);

			return -1;
		}
	}




	/**
	 *  Create movement in database for all subproducts
	 *
	 * 	@param 		User			$user			Object user
	 * 	@param		int				$idProduct		Id product
	 * 	@param		int				$entrepot_id	Warehouse id
	 * 	@param		float			$qty			Quantity
	 * 	@param		int				$type			Type
	 * 	@param		int				$price			Price
	 * 	@param		string			$label			Label of movement
	 *  @param		string			$inventorycode	Inventory code
	 *  @param		integer|string	$datem			Force date of movement
	 * 	@return 	int     		Return integer <0 if KO, 0 if OK
	 */
	private function _createSubProduct($user, $idProduct, $entrepot_id, $qty, $type, $price = 0, $label = '', $inventorycode = '', $datem = '')
	{
		global $langs;

		$error = 0;
		$pids = array();
		$pqtys = array();

		$sql = "SELECT fk_product_pere, fk_product_fils, qty";
		$sql .= " FROM ".$this->db->prefix()."product_association";
		$sql .= " WHERE fk_product_pere = ".((int) $idProduct);
		$sql .= " AND incdec = 1";

		dol_syslog(get_class($this)."::_createSubProduct for parent product ".$idProduct, LOG_DEBUG);
		$resql = $this->db->query($sql);
		if ($resql) {
			$i = 0;
			while ($obj = $this->db->fetch_object($resql)) {
				$pids[$i] = $obj->fk_product_fils;
				$pqtys[$i] = $obj->qty;
				$i++;
			}
			$this->db->free($resql);
		} else {
			$error = -2;
		}

		// Create movement for each subproduct
		foreach ($pids as $key => $value) {
			if (!$error) {
				$tmpmove = dol_clone($this, 1);

				$result = $tmpmove->_create($user, $pids[$key], $entrepot_id, ($qty * $pqtys[$key]), $type, 0, $label, $inventorycode, $datem); // This will also call _createSubProduct making this recursive
				if ($result < 0) {
					$this->error = $tmpmove->error;
					$this->errors = array_merge($this->errors, $tmpmove->errors);
					if ($result == -2) {
						$this->errors[] = $langs->trans("ErrorNoteAlsoThatSubProductCantBeFollowedByLot");
					}
					$error = $result;
				}
				unset($tmpmove);
			}
		}

		return $error;
	}


	/**
	 *	Decrease stock for product and subproducts
	 *
	 * 	@param 		User			$user			    	Object user
	 * 	@param		int				$fk_product		    	Id product
	 * 	@param		int				$entrepot_id	    	Warehouse id
	 * 	@param		float			$qty			    	Quantity
	 * 	@param		int				$price			    	Price
	 * 	@param		string			$label			    	Label of stock movement
	 * 	@param		int|string		$datem			    	Force date of movement
	 *	@param		int|string		$eatby			    	eat-by date
	 *	@param		int|string		$sellby			    	sell-by date
	 *	@param		string			$batch			    	batch number
	 * 	@param		int				$id_product_batch		Id product_batch
	 *  @param      string  		$inventorycode      	Inventory code
	 *  @param		int				$donotcleanemptylines	Do not clean lines that remains in stock table with qty=0 (because we want to have this done by the caller)
	 * 	@return		int								    	Return integer <0 if KO, >0 if OK
	 */
	public function livraison($user, $fk_product, $entrepot_id, $qty, $price = 0, $label = '', $datem = '', $eatby = '', $sellby = '', $batch = '', $id_product_batch = 0, $inventorycode = '', $donotcleanemptylines = 0)
	{
		global $conf;

		$skip_batch = empty($conf->productbatch->enabled);

		return $this->_create($user, $fk_product, $entrepot_id, (0 - $qty), 2, $price, $label, $inventorycode, $datem, $eatby, $sellby, $batch, $skip_batch, $id_product_batch, 0, $donotcleanemptylines);
	}

	/**
	 *	Increase stock for product and subproducts
	 *
	 * 	@param 		User			$user			     	Object user
	 * 	@param		int				$fk_product		     	Id product
	 * 	@param		int				$entrepot_id	     	Warehouse id
	 * 	@param		float			$qty			     	Quantity
	 * 	@param		int				$price			     	Price
	 * 	@param		string			$label			     	Label of stock movement
	 *	@param		integer|string	$eatby			     	eat-by date
	 *	@param		integer|string	$sellby			     	sell-by date
	 *	@param		string			$batch			     	batch number
	 * 	@param		integer|string	$datem			     	Force date of movement
	 * 	@param		int				$id_product_batch    	Id product_batch
	 *  @param      string			$inventorycode       	Inventory code
	 *  @param		int				$donotcleanemptylines	Do not clean lines that remains in stock table with qty=0 (because we want to have this done by the caller)
	 *	@return		int								     	Return integer <0 if KO, >0 if OK
	 */
	public function reception($user, $fk_product, $entrepot_id, $qty, $price = 0, $label = '', $eatby = '', $sellby = '', $batch = '', $datem = '', $id_product_batch = 0, $inventorycode = '', $donotcleanemptylines = 0)
	{
		global $conf;

		$skip_batch = empty($conf->productbatch->enabled);

		return $this->_create($user, $fk_product, $entrepot_id, $qty, 3, $price, $label, $inventorycode, $datem, $eatby, $sellby, $batch, $skip_batch, $id_product_batch, 0, $donotcleanemptylines);
	}

	/**
	 * Count number of product in stock before a specific date
	 *
	 * @param 	int			$productidselected		Id of product to count
	 * @param 	integer 	$datebefore				Date limit
	 * @return	int			Number
	 */
	public function calculateBalanceForProductBefore($productidselected, $datebefore)
	{
		$nb = 0;

		$sql = "SELECT SUM(value) as nb from ".$this->db->prefix()."stock_mouvement";
		$sql .= " WHERE fk_product = ".((int) $productidselected);
		$sql .= " AND datem < '".$this->db->idate($datebefore)."'";

		dol_syslog(get_class($this).__METHOD__, LOG_DEBUG);
		$resql = $this->db->query($sql);
		if ($resql) {
			$obj = $this->db->fetch_object($resql);
			if ($obj) {
				$nb = $obj->nb;
			}
			return (empty($nb) ? 0 : $nb);
		} else {
			dol_print_error($this->db);
			return -1;
		}
	}

	/**
	 * Create or update batch record (update table llx_product_batch). No check is done here, done by parent.
	 *
	 * @param	array|int	$dluo	      Could be either
	 *                                    - int if row id of product_batch table (for update)
	 *                                    - or complete array('fk_product_stock'=>, 'batchnumber'=>)
	 * @param	float		$qty	      Quantity of product with batch number. May be a negative amount.
	 * @return 	int   				      Return integer <0 if KO, -2 if we try to update a product_batchid that does not exist, else return productbatch id
	 */
	private function createBatch($dluo, $qty)
	{
		global $user, $langs;

		$langs->load('productbatch');

		$pdluo = new Productbatch($this->db);

		$result = 0;

		// Try to find an existing record with same batch number or id
		if (is_numeric($dluo)) {
			$result = $pdluo->fetch($dluo);
			if (empty($pdluo->id)) {
				// We didn't find the line. May be it was deleted before by a previous move in same transaction.
				$this->error = $langs->trans('CantMoveNonExistantSerial');
				$this->errors[] = $this->error;
				$result = -2;
			}
		} elseif (is_array($dluo)) {
			if (isset($dluo['fk_product_stock'])) {
				$vfk_product_stock = $dluo['fk_product_stock'];
				$vbatchnumber = $dluo['batchnumber'];

				$result = $pdluo->find($vfk_product_stock, '', '', $vbatchnumber); // Search on batch number only (eatby and sellby are deprecated here)
			} else {
				dol_syslog(get_class($this)."::createBatch array param dluo must contain at least key fk_product_stock", LOG_ERR);
				$result = -1;
			}
		} else {
			dol_syslog(get_class($this)."::createBatch error invalid param dluo", LOG_ERR);
			$result = -1;
		}

		if ($result >= 0) {
			// No error
			if ($pdluo->id > 0) {	// product_batch record found
				//print "Avant ".$pdluo->qty." Apres ".($pdluo->qty + $qty)."<br>";
				$pdluo->qty += $qty;
				if ($pdluo->qty == 0) {
					$result = $pdluo->delete($user, 1);
				} else {
					$result = $pdluo->update($user, 1);
				}
			} else {					// product_batch record not found
				$pdluo->fk_product_stock = $vfk_product_stock;
				$pdluo->qty = $qty;
				$pdluo->eatby = empty($dluo['eatby']) ? '' : $dluo['eatby'];		// No more used. Now eatby date is store in table of lot, no more into prouct_batch table.
				$pdluo->sellby = empty($dluo['sellby']) ? '' : $dluo['sellby'];		// No more used. Now sellby date is store in table of lot, no more into prouct_batch table.
				$pdluo->batch = $vbatchnumber;

				$result = $pdluo->create($user, 1);
				if ($result < 0) {
					$this->error = $pdluo->error;
					$this->errors = $pdluo->errors;
				}
			}
		}

		return $result;
	}

	// phpcs:disable PEAR.NamingConventions.ValidFunctionName.ScopeNotCamelCaps
	/**
	 * Return Url link of origin object
	 *
	 * @param  int		$origin_id		Id origin
	 * @param  string	$origin_type	Type origin ('project', 'xxx@MODULENAME', etc)
	 * @return string
	 */
	public function get_origin($origin_id, $origin_type)
	{
		// phpcs:enable
		$origin = '';

		switch ($origin_type) {
			case 'commande':
				require_once DOL_DOCUMENT_ROOT.'/commande/class/commande.class.php';
				$origin = new Commande($this->db);
				break;
			case 'shipping':
				require_once DOL_DOCUMENT_ROOT.'/expedition/class/expedition.class.php';
				$origin = new Expedition($this->db);
				break;
			case 'facture':
				require_once DOL_DOCUMENT_ROOT.'/compta/facture/class/facture.class.php';
				$origin = new Facture($this->db);
				break;
			case 'order_supplier':
				require_once DOL_DOCUMENT_ROOT.'/fourn/class/fournisseur.commande.class.php';
				$origin = new CommandeFournisseur($this->db);
				break;
			case 'invoice_supplier':
				require_once DOL_DOCUMENT_ROOT.'/fourn/class/fournisseur.facture.class.php';
				$origin = new FactureFournisseur($this->db);
				break;
			case 'project':
				require_once DOL_DOCUMENT_ROOT.'/projet/class/project.class.php';
				$origin = new Project($this->db);
				break;
			case 'mo':
				require_once DOL_DOCUMENT_ROOT.'/mrp/class/mo.class.php';
				$origin = new Mo($this->db);
				break;
			case 'user':
				require_once DOL_DOCUMENT_ROOT.'/user/class/user.class.php';
				$origin = new User($this->db);
				break;
			case 'reception':
				require_once DOL_DOCUMENT_ROOT.'/reception/class/reception.class.php';
				$origin = new Reception($this->db);
				break;
			case 'inventory':
				require_once DOL_DOCUMENT_ROOT.'/product/inventory/class/inventory.class.php';
				$origin = new Inventory($this->db);
				break;
			default:
				if ($origin_type) {
					// Separate origin_type with "@" : left part is class name, right part is module name
					$origin_type_array = explode('@', $origin_type);
					$classname = $origin_type_array[0];
					$modulename = empty($origin_type_array[1]) ? strtolower($classname) : $origin_type_array[1];

					$result = dol_include_once('/'.$modulename.'/class/'.$classname.'.class.php');

					if ($result) {
						$classname = ucfirst($classname);
						$origin = new $classname($this->db);
					}
				}
				break;
		}

		if (empty($origin) || !is_object($origin)) {
			return '';
		}

		if ($origin->fetch($origin_id) > 0) {
			return $origin->getNomUrl(1);
		}

		return '';
	}

	/**
	 * Set attribute origin_type and fk_origin to object
	 *
	 * @param	string	$origin_element		Type of element
	 * @param	int		$origin_id			Id of element
	 * @param	int		$line_id_object_src	Id line of element Source
	 * @param	int		$line_id_object_origin	Id line of element Origin
	 *
	 * @return	void
	 */
	public function setOrigin($origin_element, $origin_id, $line_id_object_src = 0, $line_id_object_origin = 0)
	{
		$this->origin_type = $origin_element;
		$this->origin_id = $origin_id;
		$this->line_id_object_src = $line_id_object_src;
		$this->line_id_object_origin = $line_id_object_origin;
		// For backward compatibility
		$this->origintype = $origin_element;
		$this->fk_origin = $origin_id;
	}


	/**
	 *  Initialise an instance with random values.
	 *  Used to build previews or test instances.
	 *	id must be 0 if object instance is a specimen.
	 *
	 *  @return int
	 */
	public function initAsSpecimen()
	{
		// Initialize parameters
		$this->id = 0;

		// There is no specific properties. All data into insert are provided as method parameter.

		return 1;
	}

	/**
	 *  Return html string with picto for type of movement
	 *
	 *	@param	int		$withlabel			With label
	 *	@return	string					    String with URL
	 */
	public function getTypeMovement($withlabel = 0)
	{
		global $langs;

		$s = '';
		switch ($this->type) {
			case "0":
				$s = '<span class="fa fa-level-down-alt stockmovemententry stockmovementtransfer" title="'.$langs->trans('StockIncreaseAfterCorrectTransfer').'"></span>';
				if ($withlabel) {
					$s .= $langs->trans('StockIncreaseAfterCorrectTransfer');
				}
				break;
			case "1":
				$s = '<span class="fa fa-level-up-alt stockmovementexit stockmovementtransfer" title="'.$langs->trans('StockDecreaseAfterCorrectTransfer').'"></span>';
				if ($withlabel) {
					$s .= $langs->trans('StockDecreaseAfterCorrectTransfer');
				}
				break;
			case "2":
				$s = '<span class="fa fa-long-arrow-alt-up stockmovementexit stockmovement" title="'.$langs->trans('StockDecrease').'"></span>';
				if ($withlabel) {
					$s .= $langs->trans('StockDecrease');
				}
				break;
			case "3":
				$s = '<span class="fa fa-long-arrow-alt-down stockmovemententry stockmovement" title="'.$langs->trans('StockIncrease').'"></span>';
				if ($withlabel) {
					$s .= $langs->trans('StockIncrease');
				}
				break;
		}

		return $s;
	}

	/**
	 *  Return a link (with optionally the picto)
	 * 	Use this->id,this->lastname, this->firstname
	 *
	 *	@param	int		$withpicto			Include picto in link (0=No picto, 1=Include picto into link, 2=Only picto)
	 *	@param	string	$option				On what the link point to ('' = Tab of stock movement of warehouse, 'movements' = list of movements)
	 *  @param	integer	$notooltip			1=Disable tooltip
	 *  @param	int		$maxlen				Max length of visible user name
	 *  @param  string  $morecss            Add more css on link
	 *	@return	string						String with URL
	 */
	public function getNomUrl($withpicto = 0, $option = '', $notooltip = 0, $maxlen = 24, $morecss = '')
	{
		global $langs, $conf, $db;

		$result = '';

		$label = img_picto('', 'stock', 'class="pictofixedwidth"').'<u>'.$langs->trans("StockMovement").'</u>';
		$label .= '<div width="100%">';
		$label .= '<b>'.$langs->trans('Ref').':</b> '.$this->id;
		$label .= '<br><b>'.$langs->trans('Label').':</b> '.$this->label;
		$qtylabel = (($this->qty > 0) ? '<span class="stockmovemententry">+' : '<span class="stockmovementexit">') . $this->qty . '</span>';
		if ($this->inventorycode) {
			$label .= '<br><b>'.$langs->trans('InventoryCode').':</b> '.$this->inventorycode;
		}
		$label .= '<br><b>'.$langs->trans('Qty').':</b> ' . $qtylabel;
		if ($this->batch) {
			$label .= '<br><b>'.$langs->trans('Batch').':</b> '.$this->batch;
		}
		/* TODO Get also warehouse label in a property instead of id
		if ($this->warehouse_id > 0) {
			$label .= '<br><b>'.$langs->trans('Warehouse').':</b> '.$this->warehouse_id;
		}*/
		$label .= '</div>';

		// Link to page of warehouse tab
		if ($option == 'movements') {
			$url = DOL_URL_ROOT.'/product/stock/movement_list.php?search_ref='.$this->id;
		} else {
			$url = DOL_URL_ROOT.'/product/stock/movement_list.php?id='.$this->warehouse_id.'&msid='.$this->id;
		}

		$link = '<a href="'.$url.'"'.($notooltip ? '' : ' title="'.dol_escape_htmltag($label, 1).'" class="classfortooltip'.($morecss ? ' '.$morecss : '').'"');
		$link .= '>';
		$linkend = '</a>';

		if ($withpicto) {
			$result .= ($link.img_object(($notooltip ? '' : $label), 'stock', ($notooltip ? '' : 'class="classfortooltip"')).$linkend);
			if ($withpicto != 2) {
				$result .= ' ';
			}
		}
		$result .= $link.$this->id.$linkend;
		return $result;
	}

	/**
	 *  Return label statut
	 *
	 *  @param	int		$mode          0=libelle long, 1=libelle court, 2=Picto + Libelle court, 3=Picto, 4=Picto + Libelle long, 5=Libelle court + Picto
	 *  @return	string 			       Label of status
	 */
	public function getLibStatut($mode = 0)
	{
		return $this->LibStatut($mode);
	}

	// phpcs:disable PEAR.NamingConventions.ValidFunctionName.ScopeNotCamelCaps
	/**
	 *  Return the label of the status
	 *
	 *  @param  int		$mode          0=long label, 1=short label, 2=Picto + short label, 3=Picto, 4=Picto + long label, 5=Short label + Picto, 6=Long label + Picto
	 *  @return	string 			       Label of status
	 */
	public function LibStatut($mode = 0)
	{
		// phpcs:enable
		global $langs;

		if ($mode == 0 || $mode == 1) {
			return $langs->trans('StatusNotApplicable');
		} elseif ($mode == 2) {
			return img_picto($langs->trans('StatusNotApplicable'), 'statut9').' '.$langs->trans('StatusNotApplicable');
		} elseif ($mode == 3) {
			return img_picto($langs->trans('StatusNotApplicable'), 'statut9');
		} elseif ($mode == 4) {
			return img_picto($langs->trans('StatusNotApplicable'), 'statut9').' '.$langs->trans('StatusNotApplicable');
		} elseif ($mode == 5) {
			return $langs->trans('StatusNotApplicable').' '.img_picto($langs->trans('StatusNotApplicable'), 'statut9');
		}

		return 'Bad value for mode';
	}

	/**
	 *	Create object on disk
	 *
	 *	@param     string		$modele			force le modele a utiliser ('' to not force)
	 * 	@param     Translate	$outputlangs	Object langs to use for output
	 *  @param     int			$hidedetails    Hide details of lines
	 *  @param     int			$hidedesc       Hide description
	 *  @param     int			$hideref        Hide ref
	 *  @return    int             				0 if KO, 1 if OK
	 */
	public function generateDocument($modele, $outputlangs, $hidedetails = 0, $hidedesc = 0, $hideref = 0)
	{
		global $conf, $user, $langs;

		$langs->load("stocks");
		$outputlangs->load("products");

		if (!dol_strlen($modele)) {
			$modele = 'stdmovement';

			if ($this->model_pdf) {
				$modele = $this->model_pdf;
			} elseif (getDolGlobalString('MOUVEMENT_ADDON_PDF')) {
				$modele = getDolGlobalString('MOUVEMENT_ADDON_PDF');
			}
		}

		$modelpath = "core/modules/stock/doc/";

		return $this->commonGenerateDocument($modelpath, $modele, $outputlangs, $hidedetails, $hidedesc, $hideref);
	}

	/**
	 * Delete object in database
	 *
	 * @param User 	$user       User that deletes
	 * @param int 	$notrigger  0=launch triggers after, 1=disable triggers
	 * @return int             	Return integer <0 if KO, >0 if OK
	 */
	public function delete(User $user, $notrigger = 0)
	{
		return $this->deleteCommon($user, $notrigger);
		//return $this->deleteCommon($user, $notrigger, 1);
	}

	/**
	 * Retrieve number of equipment for a product lot/serial
	 *
	 * @param 	int 		$fk_product 	Product id
	 * @param 	string 		$batch  		batch number
	 * @return 	int            				Return integer <0 if KO, number of equipment found if OK
	 */
	private function getBatchCount($fk_product, $batch)
	{
		$cpt = 0;

		$sql = "SELECT sum(pb.qty) as cpt";
		$sql .= " FROM ".$this->db->prefix()."product_batch as pb";
		$sql .= " INNER JOIN ".$this->db->prefix()."product_stock as ps ON ps.rowid = pb.fk_product_stock";
		$sql .= " WHERE ps.fk_product = " . ((int) $fk_product);
		$sql .= " AND pb.batch = '" . $this->db->escape($batch) . "'";

		$result = $this->db->query($sql);
		if ($result) {
			if ($this->db->num_rows($result)) {
				$obj = $this->db->fetch_object($result);
				$cpt = $obj->cpt;
			}

			$this->db->free($result);
		} else {
			dol_print_error($this->db);
			return -1;
		}

		return $cpt;
	}

	/**
	 * reverse movement for object by updating infos
	 * @return int    1 if OK,-1 if KO
	 */
	public function reverseMouvement()
	{
		$formattedDate = "REVERTMV" .dol_print_date($this->datem, '%Y%m%d%His');
		if ($this->label == 'Annulation movement ID'.$this->id) {
			return -1;
		}
		if ($this->inventorycode == $formattedDate) {
			return -1;
		}

		$sql = "UPDATE ".$this->db->prefix()."stock_mouvement SET";
		$sql .= " label = 'Annulation movement ID ".((int) $this->id)."',";
		$sql .= "inventorycode = '".($formattedDate)."'";
		$sql .= " WHERE rowid = ".((int) $this->id);

		$resql = $this->db->query($sql);

		if ($resql) {
			$this->db->commit();
			return 1;
		} else {
			$this->db->rollback();
			return -1;
		}
	}
<<<<<<< HEAD
=======

	/**
	 * Retrieve date of last stock movement for
	 *
	 * @param int $fk_entrepot  Warehouse id
	 * @param int $fk_product   Product id
	 * @param string $batch     Batch number
	 * @return string   		Date of last stock movement if found else empty string
	 */
	public function getDateLastMovementProductBatch($fk_entrepot, $fk_product, $batch)
	{
		$date = '';

		$sql = 	"SELECT MAX(datem) as datem";
		$sql .= " FROM ".MAIN_DB_PREFIX."stock_mouvement";
		$sql .= " WHERE fk_product = " . ((int) $fk_product);
		$sql .= " AND fk_entrepot  = " .((int) $fk_entrepot);
		$sql .= " AND batch = '" . $this->db->escape($batch) . "'";

		$result = $this->db->query($sql);
		if ($result) {
			if ($this->db->num_rows($result)) {
				$dateObj = $this->db->fetch_object($result);
				$date = $dateObj->datem;
			}
			$this->db->free($result);
		} else {
			dol_print_error($this->db);
			return $date;
		}

		return $date;
	}
>>>>>>> cc80841a
}<|MERGE_RESOLUTION|>--- conflicted
+++ resolved
@@ -75,12 +75,9 @@
 	 */
 	public $type;
 
-<<<<<<< HEAD
-=======
 	/**
 	 * @var null|int|'' datem date
 	 */
->>>>>>> cc80841a
 	public $datem = '';
 	public $price;
 
@@ -120,13 +117,9 @@
 	public $line_id_oject_src;
 	public $line_id_oject_origin;
 
-<<<<<<< HEAD
-
-=======
 	/**
 	 * @var string inventory code
 	 */
->>>>>>> cc80841a
 	public $inventorycode;
 
 	/**
@@ -137,18 +130,14 @@
 	public $line_id_object_src;
 	public $line_id_object_origin;
 
-<<<<<<< HEAD
+	/**
+	 * @var null|int|'' eatby date
+	 */
 	public $eatby;
-=======
-	/**
-	 * @var null|int|'' eatby date
-	 */
-	public $eatby;
 
 	/**
 	 * @var null|int|'' sellby date
 	 */
->>>>>>> cc80841a
 	public $sellby;
 
 
@@ -419,11 +408,7 @@
 					}
 				} else { // If not found, we add record
 					$productlot = new Productlot($this->db);
-<<<<<<< HEAD
-					$productlot->origin = !empty($this->origin_type) ? $this->origin_type : '';
-=======
 					$productlot->origin_type = !empty($this->origin_type) ? $this->origin_type : '';
->>>>>>> cc80841a
 					$productlot->origin_id = !empty($this->origin_id) ? $this->origin_id : 0;
 					$productlot->entity = $conf->entity;
 					$productlot->fk_product = $fk_product;
@@ -1356,8 +1341,6 @@
 			return -1;
 		}
 	}
-<<<<<<< HEAD
-=======
 
 	/**
 	 * Retrieve date of last stock movement for
@@ -1391,5 +1374,4 @@
 
 		return $date;
 	}
->>>>>>> cc80841a
 }