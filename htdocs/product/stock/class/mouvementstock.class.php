<?php
/* Copyright (C) 2003-2006 Rodolphe Quiedeville <rodolphe@quiedeville.org>
 * Copyright (C) 2005-2015 Laurent Destailleur  <eldy@users.sourceforge.net>
 * Copyright (C) 2011      Jean Heimburger      <jean@tiaris.info>
 * Copyright (C) 2014	   Cedric GROSS	        <c.gross@kreiz-it.fr>
 *
 * This program is free software; you can redistribute it and/or modify
 * it under the terms of the GNU General Public License as published by
 * the Free Software Foundation; either version 3 of the License, or
 * (at your option) any later version.
 *
 * This program is distributed in the hope that it will be useful,
 * but WITHOUT ANY WARRANTY; without even the implied warranty of
 * MERCHANTABILITY or FITNESS FOR A PARTICULAR PURPOSE.  See the
 * GNU General Public License for more details.
 *
 * You should have received a copy of the GNU General Public License
 * along with this program. If not, see <http://www.gnu.org/licenses/>.
 */

/**
 *	\file       htdocs/product/stock/class/mouvementstock.class.php
 *	\ingroup    stock
 *	\brief      File of class to manage stock movement (input or output)
 */


/**
 *	Class to manage stock movements
 */
class MouvementStock extends CommonObject
{
    var $error;
    var $db;

	var $product_id;
	var $entrepot_id;
	var $qty;
	var $type;


    /**
	 *  Constructor
	 *
	 *  @param      DoliDB		$db      Database handler
     */
	function __construct($db)
	{
		$this->db = $db;
	}

	/**
	 *	Add a movement of stock (in one direction only)
	 *
	 *	@param		User	$user			User object
	 *	@param		int		$fk_product		Id of product
	 *	@param		int		$entrepot_id	Id of warehouse
	 *	@param		int		$qty			Qty of movement (can be <0 or >0 depending on parameter type)
	 *	@param		int		$type			Direction of movement:
	 *										0=input (stock increase after stock transfert), 1=output (stock decrease after stock transfer),
	 *										2=output (stock decrease), 3=input (stock increase)
	 *                                      Note that qty should be > 0 with 0 or 3, < 0 with 1 or 2.
	 *	@param		int		$price			Unit price HT of product, used to calculate average weighted price (PMP in french). If 0, average weighted price is not changed.
	 *	@param		string	$label			Label of stock movement
	 *	@param		string	$inventorycode	Inventory code
	 *	@param		string	$datem			Force date of movement
	 *	@param		date	$eatby			eat-by date
	 *	@param		date	$sellby			sell-by date
	 *	@param		string	$batch			batch number
	 *	@param		boolean	$skip_batch		If set to true, stock movement is done without impacting batch record
	 *	@return		int						<0 if KO, 0 if fk_product is null, >0 if OK
	 */
	function _create($user, $fk_product, $entrepot_id, $qty, $type, $price=0, $label='', $inventorycode='', $datem='',$eatby='',$sellby='',$batch='',$skip_batch=false)
	{
		global $conf, $langs;

		require_once DOL_DOCUMENT_ROOT.'/product/class/product.class.php';
		$error = 0;
		dol_syslog(get_class($this)."::_create start userid=$user->id, fk_product=$fk_product, warehouse=$entrepot_id, qty=$qty, type=$type, price=$price, label=$label, inventorycode=$inventorycode, datem=".$datem.", eatby=".$eatby.", sellby=".$sellby.", batch=".$batch.", skip_batch=".$skip_batch);

		// Clean parameters
		if (empty($price)) $price=0;
		$now=(! empty($datem) ? $datem : dol_now());

		// Check parameters
		if (empty($fk_product)) return 0;
		if ($eatby < 0)
		{
			$this->errors[]='ErrorBadValueForParameterEatBy';
			return -1;
		}
		if ($sellby < 0)
		{
			$this->errors[]='ErrorBadValueForParameterEatBy';
			return -1;
		}

		// Set properties of movement
		$this->product_id = $fk_product;
		$this->entrepot_id = $entrepot_id;
		$this->qty = $qty;
		$this->type = $type;

		$mvid = 0;

		$product = new Product($this->db);
		$result=$product->fetch($fk_product);
		if ($result < 0)
		{
			dol_print_error('',"Failed to fetch product");
			return -1;
		}

		$this->db->begin();

		$product->load_stock();

		// Test if product require batch data. If yes, and there is not, we throw an error.
		if (! empty($conf->productbatch->enabled) && $product->hasbatch() && ! $skip_batch)
		{
			//if (empty($batch) && empty($eatby) && empty($sellby))
			if (empty($batch))
			{
				$this->errors[]=$langs->trans("ErrorTryToMakeMoveOnProductRequiringBatchData", $product->name);
				dol_syslog("Try to make a movement of a product with status_batch on without any batch data");

				$this->db->rollback();
				return -2;
			}

			// If a serial number is provided, we check that sellby and eatby match already existing serial
			$sql = "SELECT pb.rowid, pb.batch, pb.eatby, pb.sellby FROM ".MAIN_DB_PREFIX."product_batch as pb, ".MAIN_DB_PREFIX."product_stock as ps";
			$sql.= " WHERE pb.fk_product_stock = ps.rowid AND ps.fk_product = ".$fk_product." AND pb.batch = '".$this->db->escape($batch)."'";
            dol_syslog(get_class($this)."::_create scan serial for this product to check if eatby and sellby match", LOG_DEBUG);
            $resql = $this->db->query($sql);
            if ($resql)
            {
            	$num = $this->db->num_rows($resql);
            	$i=0;
            	while ($i < $num)
            	{
            		$obj = $this->db->fetch_object($resql);
            		if ($this->db->jdate($obj->eatby) != $eatby)
            		{
						$this->errors[]=$langs->trans("ThisSerialAlreadyExistWithDifferentDate", $batch, $this->db->jdate($obj->eatby), $eatby);
						dol_syslog($langs->trans("ThisSerialAlreadyExistWithDifferentDate", $batch, $this->db->jdate($obj->eatby), $eatby));
						$this->db->rollback();
            			return -3;
            		}
            		if ($this->db->jdate($obj->sellby) != $sellby)
            		{
						$this->errors[]=$langs->trans("ThisSerialAlreadyExistWithDifferentDate", $batch, $this->db->jdate($obj->sellby), $sellby);
						dol_syslog($langs->trans("ThisSerialAlreadyExistWithDifferentDate", $batch, $this->db->jdate($obj->sellby), $sellby));
						$this->db->rollback();
            			return -3;
            		}
            		$i++;
            	}
            }
            else
			{
            	dol_print_error($this->db);
            	$this->db->rollback();
            	return -1;
			}
		}

		// TODO Check qty is ok for stock move.
		if (! empty($conf->productbatch->enabled) && $product->hasbatch() && ! $skip_batch)
		{

		}
		else
		{

		}

		// Define if we must make the stock change (If product type is a service or if stock is used also for services)
		$movestock=0;
		if ($product->type != Product::TYPE_SERVICE || ! empty($conf->global->STOCK_SUPPORTS_SERVICES)) $movestock=1;

		if ($movestock && $entrepot_id > 0)	// Change stock for current product, change for subproduct is done after
		{
			if(!empty($this->origin)) {			// This is set by caller for tracking reason
				$origintype = $this->origin->element;
				$fk_origin = $this->origin->id;
			} else {
				$origintype = '';
				$fk_origin = 0;
			}

			$sql = "INSERT INTO ".MAIN_DB_PREFIX."stock_mouvement(";
			$sql.= " datem, fk_product, batch, eatby, sellby,";
			$sql.= " fk_entrepot, value, type_mouvement, fk_user_author, label, inventorycode, price, fk_origin, origintype";
			$sql.= ")";
			$sql.= " VALUES ('".$this->db->idate($now)."', ".$this->product_id.", ";
			$sql.= " ".($batch?"'".$batch."'":"null").", ";
			$sql.= " ".($eatby?"'".$this->db->idate($eatby)."'":"null").", ";
			$sql.= " ".($sellby?"'".$this->db->idate($sellby)."'":"null").", ";
			$sql.= " ".$this->entrepot_id.", ".$this->qty.", ".$this->type.",";
			$sql.= " ".$user->id.",";
			$sql.= " '".$this->db->escape($label)."',";
			$sql.= " ".($inventorycode?"'".$this->db->escape($inventorycode)."'":"null").",";
			$sql.= " '".price2num($price)."',";
			$sql.= " '".$fk_origin."',";
			$sql.= " '".$origintype."'";
			$sql.= ")";

			dol_syslog(get_class($this)."::_create", LOG_DEBUG);
			$resql = $this->db->query($sql);
			if ($resql)
			{
				$mvid = $this->db->last_insert_id(MAIN_DB_PREFIX."stock_mouvement");
				$this->id = $mvid;
			}
			else
			{
				$this->errors[]=$this->db->lasterror();
				$error = -1;
			}

			// Define current values for qty and pmp
			$oldqty=$product->stock_reel;
			$oldpmp=$product->pmp;
			$oldqtywarehouse=0;
			//$oldpmpwarehouse=0;

			// Test if there is already a record for couple (warehouse / product)
			$num = 0;
			if (! $error)
			{
				$sql = "SELECT rowid, reel FROM ".MAIN_DB_PREFIX."product_stock";
				$sql.= " WHERE fk_entrepot = ".$entrepot_id." AND fk_product = ".$fk_product;		// This is a unique key

				dol_syslog(get_class($this)."::_create", LOG_DEBUG);
				$resql=$this->db->query($sql);
				if ($resql)
				{
					$obj = $this->db->fetch_object($resql);
					if ($obj)
					{
						$num = 1;
						$oldqtywarehouse = $obj->reel;
						//$oldpmpwarehouse = $obj->pmp;
						$fk_product_stock = $obj->rowid;
					}
					$this->db->free($resql);
				}
				else
				{
					$this->errors[]=$this->db->lasterror();
					$error = -2;
				}
			}

			// Calculate new PMP.
			$newpmp=0;
			//$newpmpwarehouse=0;
			if (! $error)
			{
				// Note: PMP is calculated on stock input only (type of movement = 0 or 3). If type == 0 or 3, qty should be > 0.
				// Note: Price should always be >0 or 0. PMP should be always >0 (calculated on input)
				if (($type == 0 || $type == 3) && $price > 0)
				{
					// If we will change PMP for the warehouse we edit and the product, we must first check/clean that PMP is defined
					// on every stock entry with old value (so global updated value will match recalculated value from product_stock)
			/*		$sql = "UPDATE ".MAIN_DB_PREFIX."product_stock SET pmp = ".($oldpmp?$oldpmp:'0');
					$sql.= " WHERE pmp = 0 AND fk_product = ".$fk_product;
					dol_syslog(get_class($this)."::_create", LOG_DEBUG);
					$resql=$this->db->query($sql);
					if (! $resql)
					{
						$this->errors[]=$this->db->lasterror();
						$error = -4;
					}
			*/
					$oldqtytouse=($oldqty >= 0?$oldqty:0);
					// We make a test on oldpmp>0 to avoid to use normal rule on old data with no pmp field defined
					if ($oldpmp > 0) $newpmp=price2num((($oldqtytouse * $oldpmp) + ($qty * $price)) / ($oldqtytouse + $qty), 'MU');
					else
					{
						$newpmp=$price; // For this product, PMP was not yet set. We set it to input price.
					}
			/*
					$oldqtywarehousetouse=$oldqtywarehouse;
					if ($oldpmpwarehouse > 0) $newpmpwarehouse=price2num((($oldqtywarehousetouse * $oldpmpwarehouse) + ($qty * $price)) / ($oldqtywarehousetouse + $qty), 'MU');
					else $newpmpwarehouse=$price;
			*/
					//print "oldqtytouse=".$oldqtytouse." oldpmp=".$oldpmp." oldqtywarehousetouse=".$oldqtywarehousetouse." oldpmpwarehouse=".$oldpmpwarehouse." ";
					//print "qty=".$qty." newpmp=".$newpmp." newpmpwarehouse=".$newpmpwarehouse;
					//exit;
				}
				else if ($type == 1 || $type == 2)
				{
					// After a stock decrease, we don't change value of PMP for product.
					$newpmp = $oldpmp;
				}
				else
				{
					$newpmp = $oldpmp;
					//$newpmpwarehouse = $oldpmpwarehouse;
				}
			}

			// Update stock quantity
			if (! $error)
			{
				if ($num > 0)
				{
					//$sql = "UPDATE ".MAIN_DB_PREFIX."product_stock SET pmp = ".$newpmpwarehouse.", reel = reel + ".$qty;
					$sql = "UPDATE ".MAIN_DB_PREFIX."product_stock SET reel = reel + ".$qty;
					$sql.= " WHERE fk_entrepot = ".$entrepot_id." AND fk_product = ".$fk_product;
				}
				else
				{
					$sql = "INSERT INTO ".MAIN_DB_PREFIX."product_stock";
					//$sql.= " (pmp, reel, fk_entrepot, fk_product) VALUES ";
					//$sql.= " (".$newpmpwarehouse.", ".$qty.", ".$entrepot_id.", ".$fk_product.")";
					$sql.= " (reel, fk_entrepot, fk_product) VALUES ";
					$sql.= " (".$qty.", ".$entrepot_id.", ".$fk_product.")";
				}

				dol_syslog(get_class($this)."::_create", LOG_DEBUG);
				$resql=$this->db->query($sql);
				if (! $resql)
				{
					$this->errors[]=$this->db->lasterror();
					$error = -3;
				}
				else if (empty($fk_product_stock))
				{
					$fk_product_stock = $this->db->last_insert_id(MAIN_DB_PREFIX."product_stock");
				}

			}

			// Update detail stock for batch product
			if (! $error && ! empty($conf->productbatch->enabled) && $product->hasbatch() && ! $skip_batch)
			{
				$param_batch=array('fk_product_stock' =>$fk_product_stock, 'eatby'=>$eatby, 'sellby'=>$sellby, 'batchnumber'=>$batch);
				$result=$this->_create_batch($param_batch, $qty);
				if ($result<0) $error++;
			}

			// Update PMP and denormalized value of stock qty at product level
			if (! $error)
			{
				$sql = "UPDATE ".MAIN_DB_PREFIX."product SET pmp = ".$newpmp.", stock = ".$this->db->ifsql("stock IS NULL", 0, "stock") . " + ".$qty;
				$sql.= " WHERE rowid = ".$fk_product;
				// May be this request is better:
				// UPDATE llx_product p SET p.stock= (SELECT SUM(ps.reel) FROM llx_product_stock ps WHERE ps.fk_product = p.rowid);

				dol_syslog(get_class($this)."::_create", LOG_DEBUG);
				$resql=$this->db->query($sql);
				if (! $resql)
				{
					$this->errors[]=$this->db->lasterror();
					$error = -4;
				}
			}
		}

		// Add movement for sub products (recursive call)
		if (! $error && ! empty($conf->global->PRODUIT_SOUSPRODUITS) && empty($conf->global->INDEPENDANT_SUBPRODUCT_STOCK))
		{
			$error = $this->_createSubProduct($user, $fk_product, $entrepot_id, $qty, $type, 0, $label, $inventorycode);	// we use 0 as price, because pmp is not changed for subproduct
		}

		if ($movestock && ! $error)
		{
            // Call trigger
            $result=$this->call_trigger('STOCK_MOVEMENT',$user);
            if ($result < 0) $error++;
            // End call triggers
		}

		if (! $error)
		{
			$this->db->commit();
			return $mvid;
		}
		else
		{
			$this->db->rollback();
			dol_syslog(get_class($this)."::_create error code=".$error, LOG_ERR);
			return -6;
		}
	}


	/**
	 *  Create movement in database for all subproducts
	 *
	 * 	@param 		User	$user			Object user
	 * 	@param		int		$idProduct		Id product
	 * 	@param		int		$entrepot_id	Warehouse id
	 * 	@param		int		$qty			Quantity
	 * 	@param		int		$type			Type
	 * 	@param		int		$price			Price
	 * 	@param		string	$label			Label of movement
	 *  @param		string	$inventorycode	Inventory code
	 * 	@return 	int     				<0 if KO, 0 if OK
	 */
	function _createSubProduct($user, $idProduct, $entrepot_id, $qty, $type, $price=0, $label='', $inventorycode='')
	{
		$error = 0;
		$pids = array();
		$pqtys = array();

		$sql = "SELECT fk_product_pere, fk_product_fils, qty";
		$sql.= " FROM ".MAIN_DB_PREFIX."product_association";
		$sql.= " WHERE fk_product_pere = ".$idProduct;
		$sql.= " AND incdec = 1";

		dol_syslog(get_class($this)."::_createSubProduct", LOG_DEBUG);
		$resql=$this->db->query($sql);
		if ($resql)
		{
			$i=0;
			while ($obj=$this->db->fetch_object($resql))
			{
				$pids[$i]=$obj->fk_product_fils;
				$pqtys[$i]=$obj->qty;
				$i++;
			}
			$this->db->free($resql);
		}
		else
		{
			$error = -2;
		}

		// Create movement for each subproduct
		foreach($pids as $key => $value)
		{
			$tmpmove = dol_clone($this);
			$tmpmove->_create($user, $pids[$key], $entrepot_id, ($qty * $pqtys[$key]), $type, 0, $label, $inventorycode);		// This will also call _createSubProduct making this recursive
			unset($tmpmove);
		}

		return $error;
	}


	/**
	 *	Decrease stock for product and subproducts
	 *
	 * 	@param 		User	$user			Object user
	 * 	@param		int		$fk_product		Id product
	 * 	@param		int		$entrepot_id	Warehouse id
	 * 	@param		int		$qty			Quantity
	 * 	@param		int		$price			Price
	 * 	@param		string	$label			Label of stock movement
	 * 	@param		string	$datem			Force date of movement
	 *	@param		date	$eatby			eat-by date
	 *	@param		date	$sellby			sell-by date
	 *	@param		string	$batch			batch number
	 * 	@return		int						<0 if KO, >0 if OK
	 */
	function livraison($user, $fk_product, $entrepot_id, $qty, $price=0, $label='', $datem='', $eatby='', $sellby='', $batch='')
	{
		return $this->_create($user, $fk_product, $entrepot_id, (0 - $qty), 2, $price, $label, '', $datem, $eatby, $sellby, $batch, true);
	}

	/**
	 *	Decrease stock for batch record
	 *
	 * 	@param		int		$id_stock_dluo		Id product_dluo
	 * 	@param		int		$qty				Quantity
	 * 	@return		int							<0 if KO, >0 if OK
	 */
	function livraison_batch($id_stock_dluo, $qty)
	{
		$ret=$this->_create_batch($id_stock_dluo, (0 - $qty));
		return $ret;
	}

	/**
	 *	Increase stock for product and subproducts
	 *
	 * 	@param 		User	$user			Object user
	 * 	@param		int		$fk_product		Id product
	 * 	@param		int		$entrepot_id	Warehouse id
	 * 	@param		int		$qty			Quantity
	 * 	@param		int		$price			Price
	 * 	@param		string	$label			Label of stock movement
	 *	@param		date	$eatby			eat-by date
	 *	@param		date	$sellby			sell-by date
	 *	@param		string	$batch			batch number
	 *	@return		int						<0 if KO, >0 if OK
	 */
	function reception($user, $fk_product, $entrepot_id, $qty, $price=0, $label='', $eatby='', $sellby='', $batch='')
	{
		return $this->_create($user, $fk_product, $entrepot_id, $qty, 3, $price, $label, '', '', $eatby, $sellby, $batch);
	}


	/**
	 * Return nb of subproducts lines for a product
	 *
	 * @param      int		$id				Id of product
	 * @return     int						<0 if KO, nb of subproducts if OK
	 */
	function nbOfSubProdcuts($id)
	{
		$nbSP=0;

		$resql = "SELECT count(*) as nb FROM ".MAIN_DB_PREFIX."product_association";
		$resql.= " WHERE fk_product_pere = ".$id;
		if ($this->db->query($resql))
		{
			$obj=$this->db->fetch_object($resql);
			$nbSP=$obj->nb;
		}
		return $nbSP;
	}

	/**
	 * Count number of product in stock before a specific date
	 *
	 * @param 	int			$productidselected		Id of product to count
	 * @param 	timestamp	$datebefore				Date limit
	 * @return	int			Number
	 */
	function calculateBalanceForProductBefore($productidselected, $datebefore)
	{
		$nb=0;

		$sql = 'SELECT SUM(value) as nb from '.MAIN_DB_PREFIX.'stock_mouvement';
		$sql.= ' WHERE fk_product = '.$productidselected;
		$sql.= " AND datem < '".$this->db->idate($datebefore)."'";

		dol_syslog(get_class($this).__METHOD__.'', LOG_DEBUG);
		$resql=$this->db->query($sql);
		if ($resql)
		{
			$obj=$this->db->fetch_object($resql);
			if ($obj) $nb = $obj->nb;
			return (empty($nb)?0:$nb);
		}
		else
		{
			dol_print_error($this->db);
			return -1;
		}
	}

	/**
	 * Create or update batch record (update table llx_product_batch)
	 *
	 * @param	array|int	$dluo	Could be either 
	 *                              - int if id of product_batch
	 *                              - or complete array('fk_product_stock'=>, 'eatby'=>, 'sellby'=> , 'batchnumber'=>)
	 * @param	int			$qty	Quantity of product with batch number. May be a negative amount.
	 * @return 	int   				<0 if KO, else return productbatch id
	 */
<<<<<<< HEAD
	function _create_batch($dluo, $qty)
	{
		$pdluo=new Productbatch($this->db);
=======
	function _create_batch($dluo, $qty) {
		$pdluo=New Productbatch($this->db);
>>>>>>> 7105fabb

		$result=0;

		// Try to find an existing record with same batch number or id
		if (is_numeric($dluo)) 
		{
			$result=$pdluo->fetch($dluo);
			if (empty($pdluo->id))
			{
				// We didn't find the line. May be it was deleted before by a previous move in same transaction.
				$this->error = 'Error. You ask a move on a record for a serial that does not exists anymore. May be you take the same serial on samewarehouse several times in same shipment or it was used by another shipment. Remove this shipment and prepare another one.';
				$this->errors[] = $this->error;
				$result = -2;
			}
		}
		else if (is_array($dluo)) 
		{
			if (isset($dluo['fk_product_stock'])) 
			{
				$vfk_product_stock=$dluo['fk_product_stock'];
				$veatby = $dluo['eatby'];
				$vsellby = $dluo['sellby'];
				$vbatchnumber = $dluo['batchnumber'];
				
				$result = $pdluo->find($vfk_product_stock,$veatby,$vsellby,$vbatchnumber);
			}
			else 
			{
				dol_syslog(get_class($this)."::_create_batch array param dluo must contain at least key fk_product_stock".$error, LOG_ERR);
				$result = -1;
			}
		} 
		else
		{
			dol_syslog(get_class($this)."::_create_batch error invalid param dluo".$error, LOG_ERR);
			$result = -1;
		}

		if ($result >= 0)
		{
			// No error
			if ($pdluo->id > 0)		// product_batch record found
			{
				//print "Avant ".$pdluo->qty." Apres ".($pdluo->qty + $qty)."<br>";
				$pdluo->qty += $qty;
				if ($pdluo->qty == 0) 
				{
					$result=$pdluo->delete(0,1);
				} else {
					$result=$pdluo->update(0,1);
				}
			}
			else					// product_batch record not found
			{
				$pdluo->fk_product_stock=$vfk_product_stock;
				$pdluo->qty = $qty;
				$pdluo->eatby = $veatby;
				$pdluo->sellby = $vsellby;
				$pdluo->batch = $vbatchnumber;
				
				$result=$pdluo->create(0,1);
				if ($result < 0)
				{
					$this->error=$pdluo->error;
					$this->errors=$pdluo->errors;
				}
			}
		}
		
		return $result;
	}

<<<<<<< HEAD
    /**
     * Get origin
     *
     * @param   variant $fk_origin  id of origin
     * @param   int $origintype     origin type
     * @return  string              Url link to object
     */
	function get_origin($fk_origin, $origintype)
	{
		switch ($origintype)
		{
=======
	/**
	 * Return Url link of origin object
	 * 
	 * @param  int     $fk_origin      Id origin
	 * @param  int     $origintype     Type origin
	 * @return string
	 */
	function get_origin($fk_origin, $origintype) 
	{
		switch ($origintype) {
>>>>>>> 7105fabb
			case 'commande':
				require_once DOL_DOCUMENT_ROOT.'/commande/class/commande.class.php';
				$origin = new Commande($this->db);
				break;
			case 'shipping':
				require_once DOL_DOCUMENT_ROOT.'/expedition/class/expedition.class.php';
				$origin = new Expedition($this->db);
				break;
			case 'facture':
				require_once DOL_DOCUMENT_ROOT.'/compta/facture/class/facture.class.php';
				$origin = new Facture($this->db);
				break;
			case 'order_supplier':
				require_once DOL_DOCUMENT_ROOT.'/fourn/class/fournisseur.commande.class.php';
				$origin = new CommandeFournisseur($this->db);
				break;
			case 'invoice_supplier':
				require_once DOL_DOCUMENT_ROOT.'/fourn/class/fournisseur.facture.class.php';
				$origin = new FactureFournisseur($this->db);
				break;
				
			default:
				if ($origintype)
				{
					$result=dol_include_once('/'.$origintype.'/class/'.$origintype.'.class.php');
					if ($result)
					{
					   $classname = ucfirst($origintype);
					   $origin = new $classname($this->db);
					}
				}
				break;
		}

<<<<<<< HEAD
		if (empty($origin) || ! is_object($origin)) return '';
		
		$origin->fetch($fk_origin);
		return $origin->getNomUrl(1);
=======
		if ($origin->fetch($fk_origin) > 0) {
			return $origin->getNomUrl(1);
		}

		return '';
>>>>>>> 7105fabb
	}


	/**
     *  Initialise an instance with random values.
     *  Used to build previews or test instances.
     *	id must be 0 if object instance is a specimen.
     *
     *  @return	void
     */
    function initAsSpecimen()
    {
        global $user,$langs,$conf,$mysoc;

        // Initialize parameters
        $this->id=0;

        // There is no specific properties. All data into insert are provided as method parameter.
    }
}<|MERGE_RESOLUTION|>--- conflicted
+++ resolved
@@ -554,14 +554,9 @@
 	 * @param	int			$qty	Quantity of product with batch number. May be a negative amount.
 	 * @return 	int   				<0 if KO, else return productbatch id
 	 */
-<<<<<<< HEAD
 	function _create_batch($dluo, $qty)
 	{
 		$pdluo=new Productbatch($this->db);
-=======
-	function _create_batch($dluo, $qty) {
-		$pdluo=New Productbatch($this->db);
->>>>>>> 7105fabb
 
 		$result=0;
 
@@ -634,19 +629,6 @@
 		return $result;
 	}
 
-<<<<<<< HEAD
-    /**
-     * Get origin
-     *
-     * @param   variant $fk_origin  id of origin
-     * @param   int $origintype     origin type
-     * @return  string              Url link to object
-     */
-	function get_origin($fk_origin, $origintype)
-	{
-		switch ($origintype)
-		{
-=======
 	/**
 	 * Return Url link of origin object
 	 * 
@@ -656,8 +638,9 @@
 	 */
 	function get_origin($fk_origin, $origintype) 
 	{
+	    $origin='';
+	    
 		switch ($origintype) {
->>>>>>> 7105fabb
 			case 'commande':
 				require_once DOL_DOCUMENT_ROOT.'/commande/class/commande.class.php';
 				$origin = new Commande($this->db);
@@ -692,18 +675,13 @@
 				break;
 		}
 
-<<<<<<< HEAD
 		if (empty($origin) || ! is_object($origin)) return '';
 		
-		$origin->fetch($fk_origin);
-		return $origin->getNomUrl(1);
-=======
 		if ($origin->fetch($fk_origin) > 0) {
 			return $origin->getNomUrl(1);
 		}
 
 		return '';
->>>>>>> 7105fabb
 	}
 
 
