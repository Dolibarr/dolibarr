<?php
/* Copyright (C) 2003-2006 Rodolphe Quiedeville <rodolphe@quiedeville.org>
 * Copyright (C) 2005-2015 Laurent Destailleur  <eldy@users.sourceforge.net>
 * Copyright (C) 2011      Jean Heimburger      <jean@tiaris.info>
 * Copyright (C) 2014	   Cedric GROSS	        <c.gross@kreiz-it.fr>
 *
 * This program is free software; you can redistribute it and/or modify
 * it under the terms of the GNU General Public License as published by
 * the Free Software Foundation; either version 3 of the License, or
 * (at your option) any later version.
 *
 * This program is distributed in the hope that it will be useful,
 * but WITHOUT ANY WARRANTY; without even the implied warranty of
 * MERCHANTABILITY or FITNESS FOR A PARTICULAR PURPOSE.  See the
 * GNU General Public License for more details.
 *
 * You should have received a copy of the GNU General Public License
 * along with this program. If not, see <https://www.gnu.org/licenses/>.
 */

/**
 *	\file       htdocs/product/stock/class/mouvementstock.class.php
 *	\ingroup    stock
 *	\brief      File of class to manage stock movement (input or output)
 */


/**
 *	Class to manage stock movements
 */
class MouvementStock extends CommonObject
{
	/**
	 * @var string Id to identify managed objects
	 */
	public $element = 'stockmouvement';

	/**
	 * @var string Name of table without prefix where object is stored
	 */
	public $table_element = 'stock_mouvement';


	public $product_id;
	public $warehouse_id;
	public $qty;

	/**
	 * @var int Type of movement
	 * 0=input (stock increase by a stock transfer), 1=output (stock decrease after by a stock transfer),
	 * 2=output (stock decrease), 3=input (stock increase)
	 * Note that qty should be > 0 with 0 or 3, < 0 with 1 or 2.
	 */
	public $type;

	public $tms = '';
	public $datem = '';
	public $price;

	/**
     * @var int ID
     */
	public $fk_user_author;

	/**
     * @var string stock movements label
     */
    public $label;

    /**
     * @var int ID
     */
	public $fk_origin;

	public $origintype;
	public $inventorycode;
	public $batch;


	public $fields = array(
		'rowid' =>array('type'=>'integer', 'label'=>'TechnicalID', 'enabled'=>1, 'visible'=>-1, 'notnull'=>1, 'position'=>10, 'showoncombobox'=>1),
		'tms' =>array('type'=>'timestamp', 'label'=>'DateModification', 'enabled'=>1, 'visible'=>-1, 'notnull'=>1, 'position'=>15),
		'datem' =>array('type'=>'datetime', 'label'=>'Datem', 'enabled'=>1, 'visible'=>-1, 'position'=>20),
		'fk_product' =>array('type'=>'integer:Product:product/class/product.class.php:1', 'label'=>'Product', 'enabled'=>1, 'visible'=>-1, 'notnull'=>1, 'position'=>25),
		'fk_entrepot' =>array('type'=>'integer:Entrepot:product/stock/class/entrepot.class.php', 'label'=>'Warehouse', 'enabled'=>1, 'visible'=>-1, 'notnull'=>1, 'position'=>30),
		'value' =>array('type'=>'double', 'label'=>'Value', 'enabled'=>1, 'visible'=>-1, 'position'=>35),
		'price' =>array('type'=>'double(24,8)', 'label'=>'Price', 'enabled'=>1, 'visible'=>-1, 'position'=>40),
		'type_mouvement' =>array('type'=>'smallint(6)', 'label'=>'Type mouvement', 'enabled'=>1, 'visible'=>-1, 'position'=>45),
		'fk_user_author' =>array('type'=>'integer:User:user/class/user.class.php', 'label'=>'Fk user author', 'enabled'=>1, 'visible'=>-1, 'position'=>50),
		'label' =>array('type'=>'varchar(255)', 'label'=>'Label', 'enabled'=>1, 'visible'=>-1, 'position'=>55),
		'fk_origin' =>array('type'=>'integer', 'label'=>'Fk origin', 'enabled'=>1, 'visible'=>-1, 'position'=>60),
		'origintype' =>array('type'=>'varchar(32)', 'label'=>'Origintype', 'enabled'=>1, 'visible'=>-1, 'position'=>65),
		'model_pdf' =>array('type'=>'varchar(255)', 'label'=>'Model pdf', 'enabled'=>1, 'visible'=>0, 'position'=>70),
		'fk_projet' =>array('type'=>'integer:Project:projet/class/project.class.php:1:fk_statut=1', 'label'=>'Project', 'enabled'=>1, 'visible'=>-1, 'notnull'=>1, 'position'=>75),
		'inventorycode' =>array('type'=>'varchar(128)', 'label'=>'InventoryCode', 'enabled'=>1, 'visible'=>-1, 'position'=>80),
		'batch' =>array('type'=>'varchar(30)', 'label'=>'Batch', 'enabled'=>1, 'visible'=>-1, 'position'=>85),
		'eatby' =>array('type'=>'date', 'label'=>'Eatby', 'enabled'=>1, 'visible'=>-1, 'position'=>90),
		'sellby' =>array('type'=>'date', 'label'=>'Sellby', 'enabled'=>1, 'visible'=>-1, 'position'=>95),
		'fk_project' =>array('type'=>'integer:Project:projet/class/project.class.php:1:fk_statut=1', 'label'=>'Fk project', 'enabled'=>1, 'visible'=>-1, 'position'=>100),
	);



    /**
	 *  Constructor
	 *
	 *  @param      DoliDB		$db      Database handler
     */
	public function __construct($db)
	{
		$this->db = $db;
	}

	// phpcs:disable PEAR.NamingConventions.ValidFunctionName.PublicUnderscore
	/**
	 *	Add a movement of stock (in one direction only).
	 *  $this->origin can be also be set to save the source object of movement.
	 *
	 *	@param		User	$user			User object
	 *	@param		int		$fk_product		Id of product
	 *	@param		int		$entrepot_id	Id of warehouse
	 *	@param		int		$qty			Qty of movement (can be <0 or >0 depending on parameter type)
	 *	@param		int		$type			Direction of movement:
	 *										0=input (stock increase by a stock transfer), 1=output (stock decrease by a stock transfer),
	 *										2=output (stock decrease), 3=input (stock increase)
	 *                                      Note that qty should be > 0 with 0 or 3, < 0 with 1 or 2.
	 *	@param		int		$price			Unit price HT of product, used to calculate average weighted price (PMP in french). If 0, average weighted price is not changed.
	 *	@param		string	$label			Label of stock movement
	 *	@param		string	$inventorycode	Inventory code
	 *	@param		string	$datem			Force date of movement
	 *	@param		integer	$eatby			eat-by date. Will be used if lot does not exists yet and will be created.
	 *	@param		integer	$sellby			sell-by date. Will be used if lot does not exists yet and will be created.
	 *	@param		string	$batch			batch number
	 *	@param		boolean	$skip_batch		If set to true, stock movement is done without impacting batch record
	 * 	@param		int		$id_product_batch	Id product_batch (when skip_batch is false and we already know which record of product_batch to use)
	 *	@return		int						<0 if KO, 0 if fk_product is null or product id does not exists, >0 if OK
	 */
    public function _create($user, $fk_product, $entrepot_id, $qty, $type, $price = 0, $label = '', $inventorycode = '', $datem = '', $eatby = '', $sellby = '', $batch = '', $skip_batch = false, $id_product_batch = 0)
	{
	    // phpcs:disable
	    global $conf, $langs;

		require_once DOL_DOCUMENT_ROOT.'/product/class/product.class.php';
		require_once DOL_DOCUMENT_ROOT.'/product/stock/class/productlot.class.php';
		$langs->load("errors");
		$error = 0;
		dol_syslog(get_class($this)."::_create start userid=$user->id, fk_product=$fk_product, warehouse_id=$entrepot_id, qty=$qty, type=$type, price=$price, label=$label, inventorycode=$inventorycode, datem=".$datem.", eatby=".$eatby.", sellby=".$sellby.", batch=".$batch.", skip_batch=".$skip_batch);

		// Clean parameters
		if (empty($price)) $price = 0;
		$now = (!empty($datem) ? $datem : dol_now());

		// Check parameters
		if (empty($fk_product)) return 0;
		if ($eatby < 0)
		{
			$this->errors[] = 'ErrorBadValueForParameterEatBy';
			return -1;
		}
		if ($sellby < 0)
		{
			$this->errors[] = 'ErrorBadValueForParameterSellBy';
			return -1;
		}

		// Set properties of movement
		$this->product_id = $fk_product;
		$this->entrepot_id = $entrepot_id; // deprecated
		$this->warehouse_id = $entrepot_id;
		$this->qty = $qty;
		$this->type = $type;
		$this->price = $price;
		$this->label = $label;
		$this->inventorycode = $inventorycode;
		$this->datem = $now;
		$this->batch = $batch;

		$mvid = 0;

		$product = new Product($this->db);
<<<<<<< HEAD
		$result = $product->fetch($fk_product);
		if ($result < 0)
		{
=======
		$result=$product->fetch($fk_product);
		if ($result < 0) {
>>>>>>> 19084286
			$this->error = $product->error;
			$this->errors = $product->errors;
			dol_print_error('', "Failed to fetch product");
			return -1;
		}
		if ($product->id <= 0) {	// Can happen if database is corrupted
			return 0;
		}

		$this->db->begin();

		$product->load_stock('novirtual');

		// Test if product require batch data. If yes, and there is not, we throw an error.
		if (!empty($conf->productbatch->enabled) && $product->hasbatch() && !$skip_batch)
		{
			if (empty($batch))
			{
				$this->errors[] = $langs->transnoentitiesnoconv("ErrorTryToMakeMoveOnProductRequiringBatchData", $product->ref);
				dol_syslog("Try to make a movement of a product with status_batch on without any batch data");

				$this->db->rollback();
				return -2;
			}

			// Check table llx_product_lot from batchnumber for same product
			// If found and eatby/sellby defined into table and provided and differs, return error
			// If found and eatby/sellby defined into table and not provided, we take value from table
			// If found and eatby/sellby not defined into table and provided, we update table
			// If found and eatby/sellby not defined into table and not provided, we do nothing
			// If not found, we add record
			$sql = "SELECT pb.rowid, pb.batch, pb.eatby, pb.sellby FROM ".MAIN_DB_PREFIX."product_lot as pb";
			$sql .= " WHERE pb.fk_product = ".$fk_product." AND pb.batch = '".$this->db->escape($batch)."'";
            dol_syslog(get_class($this)."::_create scan serial for this product to check if eatby and sellby match", LOG_DEBUG);
            $resql = $this->db->query($sql);
            if ($resql)
            {
                $num = $this->db->num_rows($resql);
            	$i = 0;
            	if ($num > 0)
            	{
                	while ($i < $num)
                	{
                		$obj = $this->db->fetch_object($resql);
                        if ($obj->eatby)
                        {
                            if ($eatby)
                            {
                                $tmparray = dol_getdate($eatby, true);
                                $eatbywithouthour = dol_mktime(0, 0, 0, $tmparray['mon'], $tmparray['mday'], $tmparray['year']);
                        		if ($this->db->jdate($obj->eatby) != $eatby && $this->db->jdate($obj->eatby) != $eatbywithouthour)    // We test date without hours and with hours for backward compatibility
                                {
                                    // If found and eatby/sellby defined into table and provided and differs, return error
                                	$langs->load("stocks");
                                	$this->errors[] = $langs->transnoentitiesnoconv("ThisSerialAlreadyExistWithDifferentDate", $batch, dol_print_date($this->db->jdate($obj->eatby), 'dayhour'), dol_print_date($eatbywithouthour, 'dayhour'));
                                    dol_syslog("ThisSerialAlreadyExistWithDifferentDate batch=".$batch.", eatby found into product_lot = ".$obj->eatby." = ".dol_print_date($this->db->jdate($obj->eatby), 'dayhourrfc')." so eatbywithouthour = ".$eatbywithouthour." = ".dol_print_date($eatbywithouthour)." - eatby provided = ".$eatby." = ".dol_print_date($eatby, 'dayhourrfc'), LOG_ERR);
                                    $this->db->rollback();
                                    return -3;
                                }
                            }
                            else
                            {
                                $eatby = $obj->eatby; // If found and eatby/sellby defined into table and not provided, we take value from table
                            }
                        }
                        else
                        {
                            if ($eatby) // If found and eatby/sellby not defined into table and provided, we update table
                            {
                                $productlot = new Productlot($this->db);
                                $result = $productlot->fetch($obj->rowid);
                                $productlot->eatby = $eatby;
                                $result = $productlot->update($user);
                                if ($result <= 0)
                                {
                                    $this->error = $productlot->error;
                                    $this->errors = $productlot->errors;
                                    $this->db->rollback();
                                    return -5;
                                }
                            }
                        }
                        if ($obj->sellby)
                        {
                            if ($sellby)
                            {
                                $tmparray = dol_getdate($sellby, true);
                                $sellbywithouthour = dol_mktime(0, 0, 0, $tmparray['mon'], $tmparray['mday'], $tmparray['year']);
                                if ($this->db->jdate($obj->sellby) != $sellby && $this->db->jdate($obj->sellby) != $sellbywithouthour)    // We test date without hours and with hours for backward compatibility
                        		{
                        		    // If found and eatby/sellby defined into table and provided and differs, return error
                        			$this->errors[] = $langs->transnoentitiesnoconv("ThisSerialAlreadyExistWithDifferentDate", $batch, dol_print_date($this->db->jdate($obj->sellby)), dol_print_date($sellby));
            						dol_syslog($langs->transnoentities("ThisSerialAlreadyExistWithDifferentDate", $batch, dol_print_date($this->db->jdate($obj->sellby)), dol_print_date($sellby)), LOG_ERR);
            						$this->db->rollback();
                        			return -3;
                        		}
                            }
                            else
                            {
                                $sellby = $obj->sellby; // If found and eatby/sellby defined into table and not provided, we take value from table
                            }
                        }
                	    else
                        {
                            if ($sellby) // If found and eatby/sellby not defined into table and provided, we update table
                            {
                                $productlot = new Productlot($this->db);
                                $result = $productlot->fetch($obj->rowid);
                                $productlot->sellby = $sellby;
                                $result = $productlot->update($user);
                                if ($result <= 0)
                                {
                                    $this->error = $productlot->error;
                                    $this->errors = $productlot->errors;
                                    $this->db->rollback();
                                    return -5;
                                }
                            }
                        }

                        $i++;
                	}
            	}
            	else   // If not found, we add record
            	{
            	    $productlot = new Productlot($this->db);
            	    $productlot->entity = $conf->entity;
            	    $productlot->fk_product = $fk_product;
            	    $productlot->batch = $batch;
            	    // If we are here = first time we manage this batch, so we used dates provided by users to create lot
            	    $productlot->eatby = $eatby;
            	    $productlot->sellby = $sellby;
            	    $result = $productlot->create($user);
            	    if ($result <= 0)
            	    {
            	        $this->error = $productlot->error;
            	        $this->errors = $productlot->errors;
            	        $this->db->rollback();
            	        return -4;
            	    }
            	}
            }
            else
			{
            	dol_print_error($this->db);
            	$this->db->rollback();
            	return -1;
			}
		}

		// Define if we must make the stock change (If product type is a service or if stock is used also for services)
		$movestock = 0;
		if ($product->type != Product::TYPE_SERVICE || !empty($conf->global->STOCK_SUPPORTS_SERVICES)) $movestock = 1;

		// Check if stock is enough when qty is < 0
		// Note that qty should be > 0 with type 0 or 3, < 0 with type 1 or 2.
		if ($movestock && $qty < 0 && empty($conf->global->STOCK_ALLOW_NEGATIVE_TRANSFER))
		{
    		if (!empty($conf->productbatch->enabled) && $product->hasbatch() && !$skip_batch)
    		{
    		    $foundforbatch = 0;
    		    $qtyisnotenough = 0;
    		    foreach ($product->stock_warehouse[$entrepot_id]->detail_batch as $batchcursor => $prodbatch)
    		    {
    		        if ($batch != $batchcursor) continue;
    		        $foundforbatch = 1;
    		        if ($prodbatch->qty < abs($qty)) $qtyisnotenough = $prodbatch->qty;
        		    break;
    		    }
    		    if (!$foundforbatch || $qtyisnotenough)
    		    {
    		        $langs->load("stocks");
    		        include_once DOL_DOCUMENT_ROOT.'/product/stock/class/entrepot.class.php';
    		        $tmpwarehouse = new Entrepot($this->db);
    		        $tmpwarehouse->fetch($entrepot_id);

    		        $this->error = $langs->trans('qtyToTranferLotIsNotEnough', $product->ref, $batch, $qtyisnotenough, $tmpwarehouse->ref);
    		        $this->errors[] = $langs->trans('qtyToTranferLotIsNotEnough', $product->ref, $batch, $qtyisnotenough, $tmpwarehouse->ref);
        		    $this->db->rollback();
        		    return -8;
    		    }
    		}
    		else
    		{
    		    if (empty($product->stock_warehouse[$entrepot_id]->real) || $product->stock_warehouse[$entrepot_id]->real < abs($qty))
    		    {
    		        $langs->load("stocks");
    		        $this->error = $langs->trans('qtyToTranferIsNotEnough').' : '.$product->ref;
    		        $this->errors[] = $langs->trans('qtyToTranferIsNotEnough').' : '.$product->ref;
    		        $this->db->rollback();
    		        return -8;
    		    }
    		}
		}

		if ($movestock && $entrepot_id > 0)	// Change stock for current product, change for subproduct is done after
		{
			$fk_project = 0;
			if (!empty($this->origin)) {			// This is set by caller for tracking reason
				$origintype = empty($this->origin->origin_type) ? $this->origin->element : $this->origin->origin_type;
				$fk_origin = $this->origin->id;
				if ($origintype == 'project') $fk_project = $fk_origin;
				else
				{
					$res = $this->origin->fetch($fk_origin);
					if ($res > 0)
					{
						if (!empty($this->origin->fk_project))
						{
							$fk_project = $this->origin->fk_project;
						}
					}
				}
			} else {
				$origintype = '';
				$fk_origin = 0;
				$fk_project = 0;
			}

			$sql = "INSERT INTO ".MAIN_DB_PREFIX."stock_mouvement(";
			$sql .= " datem, fk_product, batch, eatby, sellby,";
			$sql .= " fk_entrepot, value, type_mouvement, fk_user_author, label, inventorycode, price, fk_origin, origintype, fk_projet";
			$sql .= ")";
			$sql .= " VALUES ('".$this->db->idate($now)."', ".$this->product_id.", ";
			$sql .= " ".($batch ? "'".$batch."'" : "null").", ";
			$sql .= " ".($eatby ? "'".$this->db->idate($eatby)."'" : "null").", ";
			$sql .= " ".($sellby ? "'".$this->db->idate($sellby)."'" : "null").", ";
			$sql .= " ".$this->entrepot_id.", ".$this->qty.", ".$this->type.",";
			$sql .= " ".$user->id.",";
			$sql .= " '".$this->db->escape($label)."',";
			$sql .= " ".($inventorycode ? "'".$this->db->escape($inventorycode)."'" : "null").",";
			$sql .= " '".price2num($price)."',";
			$sql .= " '".$fk_origin."',";
			$sql .= " '".$origintype."',";
			$sql .= " ".$fk_project;
			$sql .= ")";

			dol_syslog(get_class($this)."::_create insert record into stock_mouvement", LOG_DEBUG);
			$resql = $this->db->query($sql);

			if ($resql)
			{
				$mvid = $this->db->last_insert_id(MAIN_DB_PREFIX."stock_mouvement");
				$this->id = $mvid;
			}
			else
			{
				$this->error = $this->db->lasterror();
				$this->errors[] = $this->error;
				$error = -1;
			}

			// Define current values for qty and pmp
			$oldqty = $product->stock_reel;
			$oldpmp = $product->pmp;
			$oldqtywarehouse = 0;

			// Test if there is already a record for couple (warehouse / product)
			$alreadyarecord = 0;
			if (!$error)
			{
				$sql = "SELECT rowid, reel FROM ".MAIN_DB_PREFIX."product_stock";
				$sql .= " WHERE fk_entrepot = ".$entrepot_id." AND fk_product = ".$fk_product; // This is a unique key

				dol_syslog(get_class($this)."::_create check if a record already exists in product_stock", LOG_DEBUG);
				$resql = $this->db->query($sql);
				if ($resql)
				{
					$obj = $this->db->fetch_object($resql);
					if ($obj)
					{
						$alreadyarecord = 1;
						$oldqtywarehouse = $obj->reel;
						$fk_product_stock = $obj->rowid;
					}
					$this->db->free($resql);
				}
				else
				{
					$this->errors[] = $this->db->lasterror();
					$error = -2;
				}
			}

			// Calculate new PMP.
			$newpmp = 0;
			if (!$error)
			{
				// Note: PMP is calculated on stock input only (type of movement = 0 or 3). If type == 0 or 3, qty should be > 0.
				// Note: Price should always be >0 or 0. PMP should be always >0 (calculated on input)
				if (($type == 0 || $type == 3) && $price > 0)
				{
					$oldqtytouse = ($oldqty >= 0 ? $oldqty : 0);
					// We make a test on oldpmp>0 to avoid to use normal rule on old data with no pmp field defined
					if ($oldpmp > 0) $newpmp = price2num((($oldqtytouse * $oldpmp) + ($qty * $price)) / ($oldqtytouse + $qty), 'MU');
					else
					{
						$newpmp = $price; // For this product, PMP was not yet set. We set it to input price.
					}
					//print "oldqtytouse=".$oldqtytouse." oldpmp=".$oldpmp." oldqtywarehousetouse=".$oldqtywarehousetouse." ";
					//print "qty=".$qty." newpmp=".$newpmp;
					//exit;
				}
				elseif ($type == 1 || $type == 2)
				{
					// After a stock decrease, we don't change value of PMP for product.
					$newpmp = $oldpmp;
				}
				else
				{
					$newpmp = $oldpmp;
				}
			}
			// Update stock quantity
			if (!$error)
			{
				if ($alreadyarecord > 0)
				{
					$sql = "UPDATE ".MAIN_DB_PREFIX."product_stock SET reel = reel + ".$qty;
					$sql .= " WHERE fk_entrepot = ".$entrepot_id." AND fk_product = ".$fk_product;
				}
				else
				{
					$sql = "INSERT INTO ".MAIN_DB_PREFIX."product_stock";
					$sql .= " (reel, fk_entrepot, fk_product) VALUES ";
					$sql .= " (".$qty.", ".$entrepot_id.", ".$fk_product.")";
				}

				dol_syslog(get_class($this)."::_create update stock value", LOG_DEBUG);
				$resql = $this->db->query($sql);
				if (!$resql)
				{
					$this->errors[] = $this->db->lasterror();
					$error = -3;
				}
				elseif (empty($fk_product_stock))
				{
					$fk_product_stock = $this->db->last_insert_id(MAIN_DB_PREFIX."product_stock");
				}
			}

			// Update detail stock for batch product
			if (!$error && !empty($conf->productbatch->enabled) && $product->hasbatch() && !$skip_batch)
			{
				if ($id_product_batch > 0)
				{
				    $result = $this->createBatch($id_product_batch, $qty);
				}
				else
				{
			        $param_batch = array('fk_product_stock' =>$fk_product_stock, 'batchnumber'=>$batch);
				    $result = $this->createBatch($param_batch, $qty);
				}
				if ($result < 0) $error++;
			}

			// Update PMP and denormalized value of stock qty at product level
			if (!$error)
			{
				// $sql = "UPDATE ".MAIN_DB_PREFIX."product SET pmp = ".$newpmp.", stock = ".$this->db->ifsql("stock IS NULL", 0, "stock") . " + ".$qty;
				// $sql.= " WHERE rowid = ".$fk_product;
    			// Update pmp + denormalized fields because we change content of produt_stock. Warning: Do not use "SET p.stock", does not works with pgsql
				$sql = "UPDATE ".MAIN_DB_PREFIX."product as p SET pmp = ".$newpmp.", ";
				$sql .= " stock=(SELECT SUM(ps.reel) FROM ".MAIN_DB_PREFIX."product_stock as ps WHERE ps.fk_product = p.rowid)";
				$sql .= " WHERE rowid = ".$fk_product;

				dol_syslog(get_class($this)."::_create update AWP", LOG_DEBUG);
				$resql = $this->db->query($sql);
				if (!$resql)
				{
					$this->errors[] = $this->db->lasterror();
					$error = -4;
				}
			}

		    // If stock is now 0, we can remove entry into llx_product_stock, but only if there is no child lines into llx_product_batch (detail of batch, because we can imagine
		    // having a lot1/qty=X and lot2/qty=-X, so 0 but we must not loose repartition of different lot.
		    $sql = "DELETE FROM ".MAIN_DB_PREFIX."product_stock WHERE reel = 0 AND rowid NOT IN (SELECT fk_product_stock FROM ".MAIN_DB_PREFIX."product_batch as pb)";
		    $resql = $this->db->query($sql);
		    // We do not test error, it can fails if there is child in batch details
		}

		// Add movement for sub products (recursive call)
		if (!$error && !empty($conf->global->PRODUIT_SOUSPRODUITS) && empty($conf->global->INDEPENDANT_SUBPRODUCT_STOCK))
		{
			$error = $this->_createSubProduct($user, $fk_product, $entrepot_id, $qty, $type, 0, $label, $inventorycode); // we use 0 as price, because pmp is not changed for subproduct
		}

		if ($movestock && !$error)
		{
            // Call trigger
            $result = $this->call_trigger('STOCK_MOVEMENT', $user);
            if ($result < 0) $error++;
            // End call triggers
		}

		if (!$error)
		{
			$this->db->commit();
			return $mvid;
		}
		else
		{
			$this->db->rollback();
			dol_syslog(get_class($this)."::_create error code=".$error, LOG_ERR);
			return -6;
		}
	}



	/**
	 * Load object in memory from the database
	 *
	 * @param int    $id  Id object
	 *
	 * @return int <0 if KO, 0 if not found, >0 if OK
	 */
	public function fetch($id)
	{
	    dol_syslog(__METHOD__, LOG_DEBUG);

	    $sql = 'SELECT';
	    $sql .= ' t.rowid,';
	    $sql .= " t.tms,";
	    $sql .= " t.datem,";
	    $sql .= " t.fk_product,";
	    $sql .= " t.fk_entrepot,";
	    $sql .= " t.value,";
	    $sql .= " t.price,";
	    $sql .= " t.type_mouvement,";
	    $sql .= " t.fk_user_author,";
	    $sql .= " t.label,";
	    $sql .= " t.fk_origin,";
	    $sql .= " t.origintype,";
	    $sql .= " t.inventorycode,";
	    $sql .= " t.batch,";
	    $sql .= " t.eatby,";
	    $sql .= " t.sellby,";
	    $sql .= " t.fk_projet as fk_project";
	    $sql .= ' FROM '.MAIN_DB_PREFIX.$this->table_element.' as t';
	    $sql .= ' WHERE 1 = 1';
	    //if (null !== $ref) {
	        //$sql .= ' AND t.ref = ' . '\'' . $ref . '\'';
	    //} else {
	        $sql .= ' AND t.rowid = '.$id;
	    //}

	    $resql = $this->db->query($sql);
	    if ($resql) {
	        $numrows = $this->db->num_rows($resql);
	        if ($numrows) {
	            $obj = $this->db->fetch_object($resql);

	            $this->id = $obj->rowid;

	            $this->product_id = $obj->fk_product;
	            $this->warehouse_id = $obj->fk_entrepot;
	            $this->qty = $obj->value;
	            $this->type = $obj->type_mouvement;

	            $this->tms = $this->db->jdate($obj->tms);
	            $this->datem = $this->db->jdate($obj->datem);
	            $this->price = $obj->price;
	            $this->fk_user_author = $obj->fk_user_author;
	            $this->label = $obj->label;
	            $this->fk_origin = $obj->fk_origin;
	            $this->origintype = $obj->origintype;
	            $this->inventorycode = $obj->inventorycode;
	            $this->batch = $obj->batch;
	            $this->eatby = $this->db->jdate($obj->eatby);
	            $this->sellby = $this->db->jdate($obj->sellby);
	            $this->fk_project = $obj->fk_project;
	        }

	        // Retreive all extrafield
	        // fetch optionals attributes and labels
	        $this->fetch_optionals();

	        // $this->fetch_lines();

	        $this->db->free($resql);

	        if ($numrows) {
	            return 1;
	        } else {
	            return 0;
	        }
	    } else {
	        $this->errors[] = 'Error '.$this->db->lasterror();
	        dol_syslog(__METHOD__.' '.implode(',', $this->errors), LOG_ERR);

	        return -1;
	    }
	}




	/**
	 *  Create movement in database for all subproducts
	 *
	 * 	@param 		User	$user			Object user
	 * 	@param		int		$idProduct		Id product
	 * 	@param		int		$entrepot_id	Warehouse id
	 * 	@param		int		$qty			Quantity
	 * 	@param		int		$type			Type
	 * 	@param		int		$price			Price
	 * 	@param		string	$label			Label of movement
	 *  @param		string	$inventorycode	Inventory code
	 * 	@return 	int     				<0 if KO, 0 if OK
	 */
	private function _createSubProduct($user, $idProduct, $entrepot_id, $qty, $type, $price = 0, $label = '', $inventorycode = '')
	{
		global $langs;

		$error = 0;
		$pids = array();
		$pqtys = array();

		$sql = "SELECT fk_product_pere, fk_product_fils, qty";
		$sql .= " FROM ".MAIN_DB_PREFIX."product_association";
		$sql .= " WHERE fk_product_pere = ".$idProduct;
		$sql .= " AND incdec = 1";

		dol_syslog(get_class($this)."::_createSubProduct for parent product ".$idProduct, LOG_DEBUG);
		$resql = $this->db->query($sql);
		if ($resql)
		{
			$i = 0;
			while ($obj = $this->db->fetch_object($resql))
			{
				$pids[$i] = $obj->fk_product_fils;
				$pqtys[$i] = $obj->qty;
				$i++;
			}
			$this->db->free($resql);
		}
		else
		{
			$error = -2;
		}

		// Create movement for each subproduct
		foreach ($pids as $key => $value)
		{
			if (!$error)
			{
				$tmpmove = clone $this;
				$result = $tmpmove->_create($user, $pids[$key], $entrepot_id, ($qty * $pqtys[$key]), $type, 0, $label, $inventorycode); // This will also call _createSubProduct making this recursive
				if ($result < 0)
				{
					$this->error = $tmpmove->error;
					$this->errors = array_merge($this->errors, $tmpmove->errors);
					if ($result == -2)
					{
						$this->errors[] = $langs->trans("ErrorNoteAlsoThatSubProductCantBeFollowedByLot");
					}
					$error = $result;
				}
				unset($tmpmove);
			}
		}

		return $error;
	}


	/**
	 *	Decrease stock for product and subproducts
	 *
	 * 	@param 		User	$user			    Object user
	 * 	@param		int		$fk_product		    Id product
	 * 	@param		int		$entrepot_id	    Warehouse id
	 * 	@param		int		$qty			    Quantity
	 * 	@param		int		$price			    Price
	 * 	@param		string	$label			    Label of stock movement
	 * 	@param		string	$datem			    Force date of movement
	 *	@param		integer	$eatby			    eat-by date
	 *	@param		integer	$sellby			    sell-by date
	 *	@param		string	$batch			    batch number
	 * 	@param		int		$id_product_batch	Id product_batch
	 *  @param      string  $inventorycode      Inventory code
	 * 	@return		int						    <0 if KO, >0 if OK
	 */
	public function livraison($user, $fk_product, $entrepot_id, $qty, $price = 0, $label = '', $datem = '', $eatby = '', $sellby = '', $batch = '', $id_product_batch = 0, $inventorycode = '')
	{
	    global $conf;

		$skip_batch = empty($conf->productbatch->enabled);

		return $this->_create($user, $fk_product, $entrepot_id, (0 - $qty), 2, $price, $label, $inventorycode, $datem, $eatby, $sellby, $batch, $skip_batch, $id_product_batch);
	}

	/**
	 *	Increase stock for product and subproducts
	 *
	 * 	@param 		User	$user			     Object user
	 * 	@param		int		$fk_product		     Id product
	 * 	@param		int		$entrepot_id	     Warehouse id
	 * 	@param		int		$qty			     Quantity
	 * 	@param		int		$price			     Price
	 * 	@param		string	$label			     Label of stock movement
	 *	@param		integer	$eatby			     eat-by date
	 *	@param		integer	$sellby			     sell-by date
	 *	@param		string	$batch			     batch number
	 * 	@param		string	$datem			     Force date of movement
	 * 	@param		int		$id_product_batch    Id product_batch
	 *  @param      string  $inventorycode       Inventory code
	 *	@return		int						     <0 if KO, >0 if OK
	 */
	public function reception($user, $fk_product, $entrepot_id, $qty, $price = 0, $label = '', $eatby = '', $sellby = '', $batch = '', $datem = '', $id_product_batch = 0, $inventorycode = '')
	{
	    global $conf;

	    $skip_batch = empty($conf->productbatch->enabled);

	    return $this->_create($user, $fk_product, $entrepot_id, $qty, 3, $price, $label, $inventorycode, $datem, $eatby, $sellby, $batch, $skip_batch, $id_product_batch);
	}


	/**
	 * Return nb of subproducts lines for a product
	 *
	 * @param      int		$id				Id of product
	 * @return     int						<0 if KO, nb of subproducts if OK
	 * @deprecated A count($product->getChildsArbo($id,1)) is same. No reason to have this in this class.
	 */
	/*
	public function nbOfSubProducts($id)
	{
		$nbSP=0;

		$resql = "SELECT count(*) as nb FROM ".MAIN_DB_PREFIX."product_association";
		$resql.= " WHERE fk_product_pere = ".$id;
		if ($this->db->query($resql))
		{
			$obj=$this->db->fetch_object($resql);
			$nbSP=$obj->nb;
		}
		return $nbSP;
	}*/

	/**
	 * Count number of product in stock before a specific date
	 *
	 * @param 	int			$productidselected		Id of product to count
	 * @param 	integer 	$datebefore				Date limit
	 * @return	int			Number
	 */
	public function calculateBalanceForProductBefore($productidselected, $datebefore)
	{
		$nb = 0;

		$sql = 'SELECT SUM(value) as nb from '.MAIN_DB_PREFIX.'stock_mouvement';
		$sql .= ' WHERE fk_product = '.$productidselected;
		$sql .= " AND datem < '".$this->db->idate($datebefore)."'";

		dol_syslog(get_class($this).__METHOD__.'', LOG_DEBUG);
		$resql = $this->db->query($sql);
		if ($resql)
		{
			$obj = $this->db->fetch_object($resql);
			if ($obj) $nb = $obj->nb;
			return (empty($nb) ? 0 : $nb);
		}
		else
		{
			dol_print_error($this->db);
			return -1;
		}
	}

	/**
	 * Create or update batch record (update table llx_product_batch). No check is done here, done by parent.
	 *
	 * @param	array|int	$dluo	      Could be either
	 *                                    - int if row id of product_batch table
	 *                                    - or complete array('fk_product_stock'=>, 'batchnumber'=>)
	 * @param	int			$qty	      Quantity of product with batch number. May be a negative amount.
	 * @return 	int   				      <0 if KO, else return productbatch id
	 */
	private function createBatch($dluo, $qty)
	{
	    global $user;

		$pdluo = new Productbatch($this->db);

		$result = 0;

		// Try to find an existing record with same batch number or id
		if (is_numeric($dluo))
		{
			$result = $pdluo->fetch($dluo);
			if (empty($pdluo->id))
			{
				// We didn't find the line. May be it was deleted before by a previous move in same transaction.
				$this->error = 'Error. You ask a move on a record for a serial that does not exists anymore. May be you take the same serial on same warehouse several times in same shipment or it was used by another shipment. Remove this shipment and prepare another one.';
				$this->errors[] = $this->error;
				$result = -2;
			}
		}
		elseif (is_array($dluo))
		{
			if (isset($dluo['fk_product_stock']))
			{
				$vfk_product_stock = $dluo['fk_product_stock'];
				$vbatchnumber = $dluo['batchnumber'];

				$result = $pdluo->find($vfk_product_stock, '', '', $vbatchnumber); // Search on batch number only (eatby and sellby are deprecated here)
			}
			else
			{
				dol_syslog(get_class($this)."::createBatch array param dluo must contain at least key fk_product_stock".$error, LOG_ERR);
				$result = -1;
			}
		}
		else
		{
			dol_syslog(get_class($this)."::createBatch error invalid param dluo".$error, LOG_ERR);
			$result = -1;
		}

		if ($result >= 0)
		{
			// No error
			if ($pdluo->id > 0)		// product_batch record found
			{
				//print "Avant ".$pdluo->qty." Apres ".($pdluo->qty + $qty)."<br>";
				$pdluo->qty += $qty;
				if ($pdluo->qty == 0)
				{
					$result = $pdluo->delete($user, 1);
				} else {
					$result = $pdluo->update($user, 1);
				}
			}
			else					// product_batch record not found
			{
				$pdluo->fk_product_stock = $vfk_product_stock;
				$pdluo->qty = $qty;
				$pdluo->eatby = $veatby;
				$pdluo->sellby = $vsellby;
				$pdluo->batch = $vbatchnumber;

				$result = $pdluo->create($user, 1);
				if ($result < 0)
				{
					$this->error = $pdluo->error;
					$this->errors = $pdluo->errors;
				}
			}
		}

		return $result;
	}

    // phpcs:disable PEAR.NamingConventions.ValidFunctionName.ScopeNotCamelCaps
	/**
	 * Return Url link of origin object
	 *
	 * @param  int     $fk_origin      Id origin
	 * @param  int     $origintype     Type origin
	 * @return string
	 */
	public function get_origin($fk_origin, $origintype)
	{
        // phpcs:enable
	    $origin = '';

		switch ($origintype) {
			case 'commande':
				require_once DOL_DOCUMENT_ROOT.'/commande/class/commande.class.php';
				$origin = new Commande($this->db);
				break;
			case 'shipping':
				require_once DOL_DOCUMENT_ROOT.'/expedition/class/expedition.class.php';
				$origin = new Expedition($this->db);
				break;
			case 'facture':
				require_once DOL_DOCUMENT_ROOT.'/compta/facture/class/facture.class.php';
				$origin = new Facture($this->db);
				break;
			case 'order_supplier':
				require_once DOL_DOCUMENT_ROOT.'/fourn/class/fournisseur.commande.class.php';
				$origin = new CommandeFournisseur($this->db);
				break;
			case 'invoice_supplier':
				require_once DOL_DOCUMENT_ROOT.'/fourn/class/fournisseur.facture.class.php';
				$origin = new FactureFournisseur($this->db);
				break;
			case 'project':
				require_once DOL_DOCUMENT_ROOT.'/projet/class/project.class.php';
				$origin = new Project($this->db);
				break;
			case 'mo':
				require_once DOL_DOCUMENT_ROOT.'/mrp/class/mo.class.php';
				$origin = new Mo($this->db);
				break;

			default:
				if ($origintype)
				{
                    // Separate originetype with "@" : left part is class name, right part is module name
                    $origintype_array = explode('@', $origintype);
                    $classname = ucfirst($origintype_array[0]);
                    $modulename = empty($origintype_array[1]) ? $classname : $origintype_array[1];
					$result = dol_include_once('/'.$modulename.'/class/'.strtolower($classname).'.class.php');
					if ($result)
					{
						$classname = ucfirst($classname);
						$origin = new $classname($this->db);
					}
				}
				break;
		}

		if (empty($origin) || !is_object($origin)) return '';

		if ($origin->fetch($fk_origin) > 0) {
			return $origin->getNomUrl(1);
		}

		return '';
	}

	/**
	 * Set attribute origin to object
	 *
	 * @param	string	$origin_element	type of element
	 * @param	int		$origin_id		id of element
	 *
	 * @return	void
	 */
	public function setOrigin($origin_element, $origin_id)
	{
		if (!empty($origin_element) && $origin_id > 0)
		{
			$origin = '';
			if ($origin_element == 'project')
			{
				if (!class_exists('Project')) require_once DOL_DOCUMENT_ROOT.'/projet/class/project.class.php';
				$origin = new Project($this->db);
			}

			if (!empty($origin))
			{
				$this->origin = $origin;
				$this->origin->id = $origin_id;
			}
		}
	}


	/**
     *  Initialise an instance with random values.
     *  Used to build previews or test instances.
     *	id must be 0 if object instance is a specimen.
     *
     *  @return	void
     */
    public function initAsSpecimen()
    {
        global $user, $langs, $conf, $mysoc;

        // Initialize parameters
        $this->id = 0;

        // There is no specific properties. All data into insert are provided as method parameter.
    }

	/**
	 *  Return a link (with optionaly the picto)
	 * 	Use this->id,this->lastname, this->firstname
	 *
	 *	@param	int		$withpicto			Include picto in link (0=No picto, 1=Include picto into link, 2=Only picto)
	 *	@param	string	$option				On what the link point to
	 *  @param	integer	$notooltip			1=Disable tooltip
	 *  @param	int		$maxlen				Max length of visible user name
	 *  @param  string  $morecss            Add more css on link
	 *	@return	string						String with URL
	 */
	public function getNomUrl($withpicto = 0, $option = '', $notooltip = 0, $maxlen = 24, $morecss = '')
	{
		global $langs, $conf, $db;

		$result = '';
		$companylink = '';

		$label = '<u>'.$langs->trans("Movement").' '.$this->id.'</u>';
		$label .= '<div width="100%">';
		$label .= '<b>'.$langs->trans('Label').':</b> '.$this->label;
		$label .= '<br><b>'.$langs->trans('Qty').':</b> '.$this->qty;
		$label .= '</div>';

		$link = '<a href="'.DOL_URL_ROOT.'/product/stock/movement_list.php?id='.$this->warehouse_id.'&msid='.$this->id.'"';
		$link .= ($notooltip ? '' : ' title="'.dol_escape_htmltag($label, 1).'" class="classfortooltip'.($morecss ? ' '.$morecss : '').'"');
		$link .= '>';
		$linkend = '</a>';

		if ($withpicto)
		{
			$result .= ($link.img_object(($notooltip ? '' : $label), 'stock', ($notooltip ? '' : 'class="classfortooltip"')).$linkend);
			if ($withpicto != 2) $result .= ' ';
		}
		$result .= $link.$this->id.$linkend;
		return $result;
	}

	/**
	 *  Return label statut
	 *
	 *  @param	int		$mode          0=libelle long, 1=libelle court, 2=Picto + Libelle court, 3=Picto, 4=Picto + Libelle long, 5=Libelle court + Picto
	 *  @return	string 			       Label of status
	 */
	public function getLibStatut($mode = 0)
	{
		return $this->LibStatut($mode);
	}

    // phpcs:disable PEAR.NamingConventions.ValidFunctionName.ScopeNotCamelCaps
	/**
	 *  Renvoi le libelle d'un status donne
	 *
	 *  @param  int		$mode          	0=libelle long, 1=libelle court, 2=Picto + Libelle court, 3=Picto, 4=Picto + Libelle long, 5=Libelle court + Picto
	 *  @return string 			       	Label of status
	 */
	public function LibStatut($mode = 0)
	{
        // phpcs:enable
		global $langs;

		if ($mode == 0 || $mode == 1)
		{
			return $langs->trans('StatusNotApplicable');
		}
		elseif ($mode == 2)
		{
			return img_picto($langs->trans('StatusNotApplicable'), 'statut9').' '.$langs->trans('StatusNotApplicable');
		}
		elseif ($mode == 3)
		{
			return img_picto($langs->trans('StatusNotApplicable'), 'statut9');
		}
		elseif ($mode == 4)
		{
			return img_picto($langs->trans('StatusNotApplicable'), 'statut9').' '.$langs->trans('StatusNotApplicable');
		}
		elseif ($mode == 5)
		{
			return $langs->trans('StatusNotApplicable').' '.img_picto($langs->trans('StatusNotApplicable'), 'statut9');
		}
	}

	/**
	 *	Create object on disk
	 *
	 *	@param     string		$modele			force le modele a utiliser ('' to not force)
	 * 	@param     Translate	$outputlangs	Object langs to use for output
	 *  @param     int			$hidedetails    Hide details of lines
	 *  @param     int			$hidedesc       Hide description
	 *  @param     int			$hideref        Hide ref
	 *  @return    int             				0 if KO, 1 if OK
	 */
	public function generateDocument($modele, $outputlangs = '', $hidedetails = 0, $hidedesc = 0, $hideref = 0)
	{
		global $conf, $user, $langs;

		$langs->load("stocks");

		if (!dol_strlen($modele)) {
			$modele = 'stdmovement';

			if ($this->modelpdf) {
				$modele = $this->modelpdf;
			} elseif (!empty($conf->global->MOUVEMENT_ADDON_PDF)) {
				$modele = $conf->global->MOUVEMENT_ADDON_PDF;
			}
		}

		$modelpath = "core/modules/stock/doc/";

		return $this->commonGenerateDocument($modelpath, $modele, $outputlangs, $hidedetails, $hidedesc, $hideref);
	}

	/**
	 * Delete object in database
	 *
	 * @param User $user       User that deletes
	 * @param bool $notrigger  false=launch triggers after, true=disable triggers
	 * @return int             <0 if KO, >0 if OK
	 */
	public function delete(User $user, $notrigger = false)
	{
		return $this->deleteCommon($user, $notrigger);
		//return $this->deleteCommon($user, $notrigger, 1);
	}
}<|MERGE_RESOLUTION|>--- conflicted
+++ resolved
@@ -178,14 +178,9 @@
 		$mvid = 0;
 
 		$product = new Product($this->db);
-<<<<<<< HEAD
+
 		$result = $product->fetch($fk_product);
-		if ($result < 0)
-		{
-=======
-		$result=$product->fetch($fk_product);
 		if ($result < 0) {
->>>>>>> 19084286
 			$this->error = $product->error;
 			$this->errors = $product->errors;
 			dol_print_error('', "Failed to fetch product");
