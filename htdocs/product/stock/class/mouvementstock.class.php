<?php
/* Copyright (C) 2003-2006 Rodolphe Quiedeville <rodolphe@quiedeville.org>
 * Copyright (C) 2005-2015 Laurent Destailleur  <eldy@users.sourceforge.net>
 * Copyright (C) 2011      Jean Heimburger      <jean@tiaris.info>
 * Copyright (C) 2014	   Cedric GROSS	        <c.gross@kreiz-it.fr>
 *
 * This program is free software; you can redistribute it and/or modify
 * it under the terms of the GNU General Public License as published by
 * the Free Software Foundation; either version 3 of the License, or
 * (at your option) any later version.
 *
 * This program is distributed in the hope that it will be useful,
 * but WITHOUT ANY WARRANTY; without even the implied warranty of
 * MERCHANTABILITY or FITNESS FOR A PARTICULAR PURPOSE.  See the
 * GNU General Public License for more details.
 *
 * You should have received a copy of the GNU General Public License
 * along with this program. If not, see <https://www.gnu.org/licenses/>.
 */

/**
 *	\file       htdocs/product/stock/class/mouvementstock.class.php
 *	\ingroup    stock
 *	\brief      File of class to manage stock movement (input or output)
 */


/**
 *	Class to manage stock movements
 */
class MouvementStock extends CommonObject
{
	/**
	 * @var string Id to identify managed objects
	 */
	public $element = 'stockmouvement';

	/**
	 * @var string Name of table without prefix where object is stored
	 */
	public $table_element = 'stock_mouvement';


	/**
	 * @var int ID product
	 */
	public $product_id;

	/**
	 * @var int ID warehouse
	 * @deprecated
	 * @see $warehouse_id
	 */
	public $entrepot_id;

	/**
	 * @var int ID warehouse
	 */
	public $warehouse_id;

	public $qty;

	/**
	 * @var int Type of movement
	 * 0=input (stock increase by a manual/direct stock transfer, correction or inventory),
	 * 1=output (stock decrease after by a manual/direct stock transfer, correction or inventory),
	 * 2=output (stock decrease after a business event like sale, shipment or manufacturing, ...),
	 * 3=input (stock increase after a business event like purchase, reception or manufacturing, ...)
	 * Note that qty should be > 0 with 0 or 3, < 0 with 1 or 2.
	 */
	public $type;

	public $tms = '';
	public $datem = '';
	public $price;

	/**
	 * @var int ID user author
	 */
	public $fk_user_author;

	/**
	 * @var string stock movements label
	 */
	public $label;

	/**
	 * @var int ID
	 * @deprecated
	 * @see $origin_id
	 */
	public $fk_origin;

	/**
	 * @var int		Origin id
	 */
	public $origin_id;

	/**
	 * @var	string	origintype
	 * @deprecated
	 * see $origin_type
	 */
	public $origintype;

	/**
	 * @var string Origin type ('project', ...)
	 */
	public $origin_type;
	public $line_id_oject_src;
	public $line_id_oject_origin;


	public $inventorycode;
	public $batch;

	public $line_id_object_src;
	public $line_id_object_origin;

	public $eatby;
	public $sellby;



	public $fields = array(
		'rowid' =>array('type'=>'integer', 'label'=>'TechnicalID', 'enabled'=>1, 'visible'=>-1, 'notnull'=>1, 'position'=>10, 'showoncombobox'=>1),
		'tms' =>array('type'=>'timestamp', 'label'=>'DateModification', 'enabled'=>1, 'visible'=>-1, 'notnull'=>1, 'position'=>15),
		'datem' =>array('type'=>'datetime', 'label'=>'Datem', 'enabled'=>1, 'visible'=>-1, 'position'=>20),
		'fk_product' =>array('type'=>'integer:Product:product/class/product.class.php:1', 'label'=>'Product', 'enabled'=>1, 'visible'=>-1, 'notnull'=>1, 'position'=>25),
		'fk_entrepot' =>array('type'=>'integer:Entrepot:product/stock/class/entrepot.class.php', 'label'=>'Warehouse', 'enabled'=>1, 'visible'=>-1, 'notnull'=>1, 'position'=>30),
		'value' =>array('type'=>'double', 'label'=>'Value', 'enabled'=>1, 'visible'=>-1, 'position'=>35),
		'price' =>array('type'=>'double(24,8)', 'label'=>'Price', 'enabled'=>1, 'visible'=>-1, 'position'=>40),
		'type_mouvement' =>array('type'=>'smallint(6)', 'label'=>'Type mouvement', 'enabled'=>1, 'visible'=>-1, 'position'=>45),
		'fk_user_author' =>array('type'=>'integer:User:user/class/user.class.php', 'label'=>'Fk user author', 'enabled'=>1, 'visible'=>-1, 'position'=>50),
		'label' =>array('type'=>'varchar(255)', 'label'=>'Label', 'enabled'=>1, 'visible'=>-1, 'position'=>55),
		'fk_origin' =>array('type'=>'integer', 'label'=>'Fk origin', 'enabled'=>1, 'visible'=>-1, 'position'=>60),
		'origintype' =>array('type'=>'varchar(32)', 'label'=>'Origintype', 'enabled'=>1, 'visible'=>-1, 'position'=>65),
		'model_pdf' =>array('type'=>'varchar(255)', 'label'=>'Model pdf', 'enabled'=>1, 'visible'=>0, 'position'=>70),
		'fk_projet' =>array('type'=>'integer:Project:projet/class/project.class.php:1:(fk_statut:=:1)', 'label'=>'Project', 'enabled'=>'$conf->project->enabled', 'visible'=>-1, 'notnull'=>1, 'position'=>75),
		'inventorycode' =>array('type'=>'varchar(128)', 'label'=>'InventoryCode', 'enabled'=>1, 'visible'=>-1, 'position'=>80),
		'batch' =>array('type'=>'varchar(30)', 'label'=>'Batch', 'enabled'=>1, 'visible'=>-1, 'position'=>85),
		'eatby' =>array('type'=>'date', 'label'=>'Eatby', 'enabled'=>1, 'visible'=>-1, 'position'=>90),
		'sellby' =>array('type'=>'date', 'label'=>'Sellby', 'enabled'=>1, 'visible'=>-1, 'position'=>95),
		'fk_project' =>array('type'=>'integer:Project:projet/class/project.class.php:1:(fk_statut:=:1)', 'label'=>'Fk project', 'enabled'=>1, 'visible'=>-1, 'position'=>100),
	);



	/**
	 *  Constructor
	 *
	 *  @param      DoliDB		$db      Database handler
	 */
	public function __construct($db)
	{
		$this->db = $db;
	}

	// phpcs:disable PEAR.NamingConventions.ValidFunctionName.PublicUnderscore
	/**
	 *	Add a movement of stock (in one direction only).
	 *  This is the lowest level method to record a stock change. There is no control if warehouse is open or not.
	 *  $this->origin_type and $this->origin_id can be also be set to save the source object of movement.
	 *
	 *	@param		User			$user				User object
	 *	@param		int				$fk_product			Id of product
	 *	@param		int				$entrepot_id		Id of warehouse
	 *	@param		int				$qty				Qty of movement (can be <0 or >0 depending on parameter type)
	 *	@param		int				$type				Direction of movement:
	 *													0=input (stock increase by a stock transfer), 1=output (stock decrease by a stock transfer),
	 *													2=output (stock decrease), 3=input (stock increase)
	 *                          		            	Note that qty should be > 0 with 0 or 3, < 0 with 1 or 2.
	 *	@param		int				$price				Unit price HT of product, used to calculate average weighted price (AWP or PMP in french). If 0, average weighted price is not changed.
	 *	@param		string			$label				Label of stock movement
	 *	@param		string			$inventorycode		Inventory code
	 *	@param		integer|string	$datem				Force date of movement
	 *	@param		integer|string	$eatby				eat-by date. Will be used if lot does not exists yet and will be created.
	 *	@param		integer|string	$sellby				sell-by date. Will be used if lot does not exists yet and will be created.
	 *	@param		string			$batch				batch number
	 *	@param		boolean			$skip_batch			If set to true, stock movement is done without impacting batch record
	 * 	@param		int				$id_product_batch	Id product_batch (when skip_batch is false and we already know which record of product_batch to use)
	 *  @param		int				$disablestockchangeforsubproduct	Disable stock change for sub-products of kit (usefull only if product is a subproduct)
	 *  @param		int				$donotcleanemptylines				Do not clean lines in stock table with qty=0 (because we want to have this done by the caller)
	 * 	@param		boolean			$force_update_batch	Allows to add batch stock movement even if $product doesn't use batch anymore
	 *	@return		int									<0 if KO, 0 if fk_product is null or product id does not exists, >0 if OK
	 */
	public function _create($user, $fk_product, $entrepot_id, $qty, $type, $price = 0, $label = '', $inventorycode = '', $datem = '', $eatby = '', $sellby = '', $batch = '', $skip_batch = false, $id_product_batch = 0, $disablestockchangeforsubproduct = 0, $donotcleanemptylines = 0, $force_update_batch = false)
	{
		// phpcs:enable
		global $conf, $langs;

		require_once DOL_DOCUMENT_ROOT.'/product/class/product.class.php';
		require_once DOL_DOCUMENT_ROOT.'/product/stock/class/productlot.class.php';

		$error = 0;
		dol_syslog(get_class($this)."::_create start userid=$user->id, fk_product=$fk_product, warehouse_id=$entrepot_id, qty=$qty, type=$type, price=$price, label=$label, inventorycode=$inventorycode, datem=".$datem.", eatby=".$eatby.", sellby=".$sellby.", batch=".$batch.", skip_batch=".$skip_batch);

		// Call hook at beginning
		global $action, $hookmanager;
		$hookmanager->initHooks(array('mouvementstock'));

		if (is_object($hookmanager)) {
			$parameters = array(
				'currentcontext'   => 'mouvementstock',
				'user'             => &$user,
				'fk_product'       => &$fk_product,
				'entrepot_id'      => &$entrepot_id,
				'qty'              => &$qty,
				'type'             => &$type,
				'price'            => &$price,
				'label'            => &$label,
				'inventorycode'    => &$inventorycode,
				'datem'            => &$datem,
				'eatby'            => &$eatby,
				'sellby'           => &$sellby,
				'batch'            => &$batch,
				'skip_batch'       => &$skip_batch,
				'id_product_batch' => &$id_product_batch
			);
			$reshook = $hookmanager->executeHooks('stockMovementCreate', $parameters, $this, $action);    // Note that $action and $object may have been modified by some hooks

			if ($reshook < 0) {
				if (!empty($hookmanager->resPrint)) {
					dol_print_error('', $hookmanager->resPrint);
				}
				return $reshook;
			} elseif ($reshook > 0) {
				return $hookmanager->resPrint;
			}
		}
		// end hook at beginning

		// Clean parameters
		$price = price2num($price, 'MU'); // Clean value for the casse we receive a float zero value, to have it a real zero value.
		if (empty($price)) {
			$price = 0;
		}
		$now = (!empty($datem) ? $datem : dol_now());

		// Check parameters
		if (!($fk_product > 0)) {
			return 0;
		}
		if (!($entrepot_id > 0)) {
			return 0;
		}

		if (is_numeric($eatby) && $eatby < 0) {
			dol_syslog(get_class($this)."::_create start ErrorBadValueForParameterEatBy eatby = ".$eatby);
			$this->errors[] = 'ErrorBadValueForParameterEatBy';
			return -1;
		}
		if (is_numeric($sellby) && $sellby < 0) {
			dol_syslog(get_class($this)."::_create start ErrorBadValueForParameterSellBy sellby = ".$sellby);
			$this->errors[] = 'ErrorBadValueForParameterSellBy';
			return -1;
		}

		// Set properties of movement
		$this->product_id = $fk_product;
		$this->entrepot_id = $entrepot_id; // deprecated
		$this->warehouse_id = $entrepot_id;
		$this->qty = $qty;
		$this->type = $type;
		$this->price = price2num($price);
		$this->label = $label;
		$this->inventorycode = $inventorycode;
		$this->datem = $now;
		$this->batch = $batch;

		$mvid = 0;

		$product = new Product($this->db);

		$result = $product->fetch($fk_product);
		if ($result < 0) {
			$this->error = $product->error;
			$this->errors = $product->errors;
			dol_print_error('', "Failed to fetch product");
			return -1;
		}
		if ($product->id <= 0) {	// Can happen if database is corrupted (a product id exist in stock with product that has been removed)
			return 0;
		}

		// Define if we must make the stock change (If product type is a service or if stock is used also for services)
		// Only record into stock tables wil be disabled by this (the rest like writing into lot table or movement of subproucts are done)
		$movestock = 0;
		if ($product->type != Product::TYPE_SERVICE || getDolGlobalString('STOCK_SUPPORTS_SERVICES')) {
			$movestock = 1;
		}

		$this->db->begin();

		// Set value $product->stock_reel and detail per warehouse into $product->stock_warehouse array
		if ($movestock) {
			$product->load_stock('novirtual');
		}

		// Test if product require batch data. If yes, and there is not or values are not correct, we throw an error.
		if (isModEnabled('productbatch') && $product->hasbatch() && !$skip_batch) {
			if (empty($batch)) {
				$langs->load("errors");
				$this->errors[] = $langs->transnoentitiesnoconv("ErrorTryToMakeMoveOnProductRequiringBatchData", $product->ref);
				dol_syslog("Try to make a movement of a product with status_batch on without any batch data");

				$this->db->rollback();
				return -2;
			}

			// Check table llx_product_lot from batchnumber for same product
			// If found and eatby/sellby defined into table and provided and differs, return error
			// If found and eatby/sellby defined into table and not provided, we take value from table
			// If found and eatby/sellby not defined into table and provided, we update table
			// If found and eatby/sellby not defined into table and not provided, we do nothing
			// If not found, we add record
			$sql = "SELECT pb.rowid, pb.batch, pb.eatby, pb.sellby FROM ".$this->db->prefix()."product_lot as pb";
			$sql .= " WHERE pb.fk_product = ".((int) $fk_product)." AND pb.batch = '".$this->db->escape($batch)."'";

			dol_syslog(get_class($this)."::_create scan serial for this product to check if eatby and sellby match", LOG_DEBUG);

			$resql = $this->db->query($sql);
			if ($resql) {
				$num = $this->db->num_rows($resql);
				$i = 0;
				if ($num > 0) {
					while ($i < $num) {
						$obj = $this->db->fetch_object($resql);
						if ($obj->eatby) {
							if ($eatby) {
								$tmparray = dol_getdate($eatby, true);
								$eatbywithouthour = dol_mktime(0, 0, 0, $tmparray['mon'], $tmparray['mday'], $tmparray['year']);
								if ($this->db->jdate($obj->eatby) != $eatby && $this->db->jdate($obj->eatby) != $eatbywithouthour) {    // We test date without hours and with hours for backward compatibility
									// If found and eatby/sellby defined into table and provided and differs, return error
									$langs->load("stocks");
									$this->errors[] = $langs->transnoentitiesnoconv("ThisSerialAlreadyExistWithDifferentDate", $batch, dol_print_date($this->db->jdate($obj->eatby), 'dayhour'), dol_print_date($eatbywithouthour, 'dayhour'));
									dol_syslog("ThisSerialAlreadyExistWithDifferentDate batch=".$batch.", eatby found into product_lot = ".$obj->eatby." = ".dol_print_date($this->db->jdate($obj->eatby), 'dayhourrfc')." so eatbywithouthour = ".$eatbywithouthour." = ".dol_print_date($eatbywithouthour)." - eatby provided = ".$eatby." = ".dol_print_date($eatby, 'dayhourrfc'), LOG_ERR);
									$this->db->rollback();
									return -3;
								}
							} else {
								$eatby = $obj->eatby; // If found and eatby/sellby defined into table and not provided, we take value from table
							}
						} else {
							if ($eatby) { // If found and eatby/sellby not defined into table and provided, we update table
								$productlot = new Productlot($this->db);
								$result = $productlot->fetch($obj->rowid);
								$productlot->eatby = $eatby;
								$result = $productlot->update($user);
								if ($result <= 0) {
									$this->error = $productlot->error;
									$this->errors = $productlot->errors;
									$this->db->rollback();
									return -5;
								}
							}
						}
						if ($obj->sellby) {
							if ($sellby) {
								$tmparray = dol_getdate($sellby, true);
								$sellbywithouthour = dol_mktime(0, 0, 0, $tmparray['mon'], $tmparray['mday'], $tmparray['year']);
								if ($this->db->jdate($obj->sellby) != $sellby && $this->db->jdate($obj->sellby) != $sellbywithouthour) {    // We test date without hours and with hours for backward compatibility
									// If found and eatby/sellby defined into table and provided and differs, return error
									$this->errors[] = $langs->transnoentitiesnoconv("ThisSerialAlreadyExistWithDifferentDate", $batch, dol_print_date($this->db->jdate($obj->sellby)), dol_print_date($sellby));
									dol_syslog($langs->transnoentities("ThisSerialAlreadyExistWithDifferentDate", $batch, dol_print_date($this->db->jdate($obj->sellby)), dol_print_date($sellby)), LOG_ERR);
									$this->db->rollback();
									return -3;
								}
							} else {
								$sellby = $obj->sellby; // If found and eatby/sellby defined into table and not provided, we take value from table
							}
						} else {
							if ($sellby) { // If found and eatby/sellby not defined into table and provided, we update table
								$productlot = new Productlot($this->db);
								$result = $productlot->fetch($obj->rowid);
								$productlot->sellby = $sellby;
								$result = $productlot->update($user);
								if ($result <= 0) {
									$this->error = $productlot->error;
									$this->errors = $productlot->errors;
									$this->db->rollback();
									return -5;
								}
							}
						}

						$i++;
					}
				} else { // If not found, we add record
					$productlot = new Productlot($this->db);
					$productlot->origin = !empty($this->origin) ? (empty($this->origin->origin_type) ? $this->origin->element : $this->origin->origin_type) : '';
					$productlot->origin_id = !empty($this->origin) ? $this->origin->id : 0;
					$productlot->entity = $conf->entity;
					$productlot->fk_product = $fk_product;
					$productlot->batch = $batch;
					// If we are here = first time we manage this batch, so we used dates provided by users to create lot
					$productlot->eatby = $eatby;
					$productlot->sellby = $sellby;
					$result = $productlot->create($user);
					if ($result <= 0) {
						$this->error = $productlot->error;
						$this->errors = $productlot->errors;
						$this->db->rollback();
						return -4;
					}
				}
			} else {
				dol_print_error($this->db);
				$this->db->rollback();
				return -1;
			}
		}

		// Check if stock is enough when qty is < 0
		// Note that qty should be > 0 with type 0 or 3, < 0 with type 1 or 2.
		if ($movestock && $qty < 0 && !getDolGlobalInt('STOCK_ALLOW_NEGATIVE_TRANSFER')) {
			if (isModEnabled('productbatch') && $product->hasbatch() && !$skip_batch) {
				$foundforbatch = 0;
				$qtyisnotenough = 0;

				foreach ($product->stock_warehouse[$entrepot_id]->detail_batch as $batchcursor => $prodbatch) {
					if ((string) $batch != (string) $batchcursor) {		// Lot '59' must be different than lot '59c'
						continue;
					}

					$foundforbatch = 1;
					if ($prodbatch->qty < abs($qty)) {
						$qtyisnotenough = $prodbatch->qty;
					}
					break;
				}
				if (!$foundforbatch || $qtyisnotenough) {
					$langs->load("stocks");
					include_once DOL_DOCUMENT_ROOT.'/product/stock/class/entrepot.class.php';
					$tmpwarehouse = new Entrepot($this->db);
					$tmpwarehouse->fetch($entrepot_id);

					$this->error = $langs->trans('qtyToTranferLotIsNotEnough', $product->ref, $batch, $qtyisnotenough, $tmpwarehouse->ref);
					$this->errors[] = $langs->trans('qtyToTranferLotIsNotEnough', $product->ref, $batch, $qtyisnotenough, $tmpwarehouse->ref);
					$this->db->rollback();
					return -8;
				}
			} else {
				if (empty($product->stock_warehouse[$entrepot_id]->real) || $product->stock_warehouse[$entrepot_id]->real < abs($qty)) {
					$langs->load("stocks");
					$this->error = $langs->trans('qtyToTranferIsNotEnough').' : '.$product->ref;
					$this->errors[] = $langs->trans('qtyToTranferIsNotEnough').' : '.$product->ref;
					$this->db->rollback();
					return -8;
				}
			}
		}

		if ($movestock) {	// Change stock for current product, change for subproduct is done after
			// Set $origin_type, origin_id and fk_project
			$fk_project = $this->fk_project;
			if (!empty($this->origin_type)) {			// This is set by caller for tracking reason
				$origin_type = $this->origin_type;
				$origin_id = $this->origin_id;
				if (empty($fk_project) && $origin_type == 'project') {
					$fk_project = $origin_id;
					$origin_type = '';
					$origin_id = 0;
				}
			} else {
				$fk_project = 0;
				$origin_type = '';
				$origin_id = 0;
			}

			$sql = "INSERT INTO ".$this->db->prefix()."stock_mouvement(";
			$sql .= " datem, fk_product, batch, eatby, sellby,";
			$sql .= " fk_entrepot, value, type_mouvement, fk_user_author, label, inventorycode, price, fk_origin, origintype, fk_projet";
			$sql .= ")";
			$sql .= " VALUES ('".$this->db->idate($this->datem)."', ".((int) $this->product_id).", ";
			$sql .= " ".($batch ? "'".$this->db->escape($batch)."'" : "null").", ";
			$sql .= " ".($eatby ? "'".$this->db->idate($eatby)."'" : "null").", ";
			$sql .= " ".($sellby ? "'".$this->db->idate($sellby)."'" : "null").", ";
			$sql .= " ".((int) $this->entrepot_id).", ".((float) $this->qty).", ".((int) $this->type).",";
			$sql .= " ".((int) $user->id).",";
			$sql .= " '".$this->db->escape($label)."',";
			$sql .= " ".($inventorycode ? "'".$this->db->escape($inventorycode)."'" : "null").",";
			$sql .= " ".((float) price2num($price)).",";
			$sql .= " ".((int) $origin_id).",";
			$sql .= " '".$this->db->escape($origin_type)."',";
			$sql .= " ".((int) $fk_project);
			$sql .= ")";

			dol_syslog(get_class($this)."::_create insert record into stock_mouvement", LOG_DEBUG);
			$resql = $this->db->query($sql);

			if ($resql) {
				$mvid = $this->db->last_insert_id($this->db->prefix()."stock_mouvement");
				$this->id = $mvid;
			} else {
				$this->error = $this->db->lasterror();
				$this->errors[] = $this->error;
				$error = -1;
			}

			// Define current values for qty and pmp
			$oldqty = $product->stock_reel;
			$oldpmp = $product->pmp;
			$oldqtywarehouse = 0;

			// Test if there is already a record for couple (warehouse / product), so later we will make an update or create.
			$alreadyarecord = 0;
			if (!$error) {
				$sql = "SELECT rowid, reel FROM ".$this->db->prefix()."product_stock";
				$sql .= " WHERE fk_entrepot = ".((int) $entrepot_id)." AND fk_product = ".((int) $fk_product); // This is a unique key

				dol_syslog(get_class($this)."::_create check if a record already exists in product_stock", LOG_DEBUG);
				$resql = $this->db->query($sql);
				if ($resql) {
					$obj = $this->db->fetch_object($resql);
					if ($obj) {
						$alreadyarecord = 1;
						$oldqtywarehouse = $obj->reel;
						$fk_product_stock = $obj->rowid;
					}
					$this->db->free($resql);
				} else {
					$this->errors[] = $this->db->lasterror();
					$error = -2;
				}
			}

			// Calculate new AWP (PMP)
			$newpmp = 0;
			if (!$error) {
				if ($type == 0 || $type == 3) {
					// After a stock increase
					// Note: PMP is calculated on stock input only (type of movement = 0 or 3). If type == 0 or 3, qty should be > 0.
					// Note: Price should always be >0 or 0. PMP should be always >0 (calculated on input)
<<<<<<< HEAD
					if ($price > 0 || (!empty($conf->global->STOCK_UPDATE_AWP_EVEN_WHEN_ENTRY_PRICE_IS_NULL) && $price == 0 && in_array($this->origin_type, array('order_supplier', 'invoice_supplier')))) {
=======
					if ($price > 0 || (getDolGlobalString('STOCK_UPDATE_AWP_EVEN_WHEN_ENTRY_PRICE_IS_NULL') && $price == 0 && in_array($this->origin_type, array('order_supplier', 'invoice_supplier')))) {
>>>>>>> 729451fa
						$oldqtytouse = ($oldqty >= 0 ? $oldqty : 0);
						// We make a test on oldpmp>0 to avoid to use normal rule on old data with no pmp field defined
						if ($oldpmp > 0) {
							$newpmp = price2num((($oldqtytouse * $oldpmp) + ($qty * $price)) / ($oldqtytouse + $qty), 'MU');
						} else {
							$newpmp = $price; // For this product, PMP was not yet set. We set it to input price.
						}
						//print "oldqtytouse=".$oldqtytouse." oldpmp=".$oldpmp." oldqtywarehousetouse=".$oldqtywarehousetouse." ";
						//print "qty=".$qty." newpmp=".$newpmp;
						//exit;
					} else {
						$newpmp = $oldpmp;
					}
				} elseif ($type == 1 || $type == 2) {
					// After a stock decrease, we don't change value of the AWP/PMP of a product.
					$newpmp = $oldpmp;
				} else {
					// Type of movement unknown
					$newpmp = $oldpmp;
				}
			}
			// Update stock quantity
			if (!$error) {
				if ($alreadyarecord > 0) {
					$sql = "UPDATE ".$this->db->prefix()."product_stock SET reel = " . ((float) $oldqtywarehouse + (float) $qty);
					$sql .= " WHERE fk_entrepot = ".((int) $entrepot_id)." AND fk_product = ".((int) $fk_product);
				} else {
					$sql = "INSERT INTO ".$this->db->prefix()."product_stock";
					$sql .= " (reel, fk_entrepot, fk_product) VALUES ";
					$sql .= " (".((float) $qty).", ".((int) $entrepot_id).", ".((int) $fk_product).")";
				}

				dol_syslog(get_class($this)."::_create update stock value", LOG_DEBUG);
				$resql = $this->db->query($sql);
				if (!$resql) {
					$this->errors[] = $this->db->lasterror();
					$error = -3;
				} elseif (empty($fk_product_stock)) {
					$fk_product_stock = $this->db->last_insert_id($this->db->prefix()."product_stock");
				}
			}

			// Update detail of stock for the lot.
			if (!$error && isModEnabled('productbatch') && (($product->hasbatch() && !$skip_batch) || $force_update_batch)) {
				if ($id_product_batch > 0) {
					$result = $this->createBatch($id_product_batch, $qty);
					if ($result == -2 && $fk_product_stock > 0) {	// The entry for this product batch does not exists anymore, bu we already have a llx_product_stock, so we recreate the batch entry in product_batch
						$param_batch = array('fk_product_stock' =>$fk_product_stock, 'batchnumber'=>$batch);
						$result = $this->createBatch($param_batch, $qty);
					}
				} else {
					$param_batch = array('fk_product_stock' =>$fk_product_stock, 'batchnumber'=>$batch);
					$result = $this->createBatch($param_batch, $qty);
				}
				if ($result < 0) {
					$error++;
				}
			}

			// Update PMP and denormalized value of stock qty at product level
			if (!$error) {
				$newpmp = price2num($newpmp, 'MU');

				// $sql = "UPDATE ".$this->db->prefix()."product SET pmp = ".$newpmp.", stock = ".$this->db->ifsql("stock IS NULL", 0, "stock") . " + ".$qty;
				// $sql.= " WHERE rowid = ".((int) $fk_product);
				// Update pmp + denormalized fields because we change content of produt_stock. Warning: Do not use "SET p.stock", does not works with pgsql
				$sql = "UPDATE ".$this->db->prefix()."product as p SET pmp = ".((float) $newpmp).",";
				$sql .= " stock=(SELECT SUM(ps.reel) FROM ".$this->db->prefix()."product_stock as ps WHERE ps.fk_product = p.rowid)";
				$sql .= " WHERE rowid = ".((int) $fk_product);

				dol_syslog(get_class($this)."::_create update AWP", LOG_DEBUG);
				$resql = $this->db->query($sql);
				if (!$resql) {
					$this->errors[] = $this->db->lasterror();
					$error = -4;
				}
			}

			if (empty($donotcleanemptylines)) {
				// If stock is now 0, we can remove entry into llx_product_stock, but only if there is no child lines into llx_product_batch (detail of batch, because we can imagine
				// having a lot1/qty=X and lot2/qty=-X, so 0 but we must not loose repartition of different lot.
				$sql = "DELETE FROM ".$this->db->prefix()."product_stock WHERE reel = 0 AND rowid NOT IN (SELECT fk_product_stock FROM ".$this->db->prefix()."product_batch as pb)";
				$resql = $this->db->query($sql);
				// We do not test error, it can fails if there is child in batch details
			}
		}

		// Add movement for sub products (recursive call)
		if (!$error && getDolGlobalString('PRODUIT_SOUSPRODUITS') && !getDolGlobalString('INDEPENDANT_SUBPRODUCT_STOCK') && empty($disablestockchangeforsubproduct)) {
			$error = $this->_createSubProduct($user, $fk_product, $entrepot_id, $qty, $type, 0, $label, $inventorycode, $datem); // we use 0 as price, because AWP must not change for subproduct
		}

		if ($movestock && !$error) {
			// Call trigger
			$result = $this->call_trigger('STOCK_MOVEMENT', $user);
			if ($result < 0) {
				$error++;
			}
			// End call triggers

			// Check unicity for serial numbered equipments once all movement were done.
			if (!$error && isModEnabled('productbatch') && $product->hasbatch() && !$skip_batch) {
				if ($product->status_batch == 2 && $qty > 0) {	// We check only if we increased qty
					if ($this->getBatchCount($fk_product, $batch) > 1) {
						$error++;
						$this->errors[] = $langs->trans("TooManyQtyForSerialNumber", $product->ref, $batch);
					}
				}
			}
		}

		if (!$error) {
			$this->db->commit();
			return $mvid;
		} else {
			$this->db->rollback();
			dol_syslog(get_class($this)."::_create error code=".$error, LOG_ERR);
			return -6;
		}
	}



	/**
	 * Load object in memory from the database
	 *
	 * @param int    $id  Id object
	 *
	 * @return int Return integer <0 if KO, 0 if not found, >0 if OK
	 */
	public function fetch($id)
	{
		dol_syslog(__METHOD__, LOG_DEBUG);

		$sql = "SELECT";
		$sql .= " t.rowid,";
		$sql .= " t.tms,";
		$sql .= " t.datem,";
		$sql .= " t.fk_product,";
		$sql .= " t.fk_entrepot,";
		$sql .= " t.value,";
		$sql .= " t.price,";
		$sql .= " t.type_mouvement,";
		$sql .= " t.fk_user_author,";
		$sql .= " t.label,";
		$sql .= " t.fk_origin as origin_id,";
		$sql .= " t.origintype as origin_type,";
		$sql .= " t.inventorycode,";
		$sql .= " t.batch,";
		$sql .= " t.eatby,";
		$sql .= " t.sellby,";
		$sql .= " t.fk_projet as fk_project";
		$sql .= " FROM ".$this->db->prefix().$this->table_element." as t";
		$sql .= " WHERE t.rowid = ".((int) $id);

		$resql = $this->db->query($sql);
		if ($resql) {
			$numrows = $this->db->num_rows($resql);
			if ($numrows) {
				$obj = $this->db->fetch_object($resql);

				$this->id = $obj->rowid;

				$this->product_id = $obj->fk_product;
				$this->warehouse_id = $obj->fk_entrepot;
				$this->qty = $obj->value;
				$this->type = $obj->type_mouvement;

				$this->tms = $this->db->jdate($obj->tms);
				$this->datem = $this->db->jdate($obj->datem);
				$this->price = $obj->price;
				$this->fk_user_author = $obj->fk_user_author;
				$this->label = $obj->label;
				$this->fk_origin = $obj->origin_id;		// For backward compatibility
				$this->origintype = $obj->origin_type;	// For backward compatibility
				$this->origin_id = $obj->origin_id;
				$this->origin_type = $obj->origin_type;
				$this->inventorycode = $obj->inventorycode;
				$this->batch = $obj->batch;
				$this->eatby = $this->db->jdate($obj->eatby);
				$this->sellby = $this->db->jdate($obj->sellby);
				$this->fk_project = $obj->fk_project;
			}

			// Retrieve all extrafield
			$this->fetch_optionals();

			// $this->fetch_lines();

			$this->db->free($resql);

			if ($numrows) {
				return 1;
			} else {
				return 0;
			}
		} else {
			$this->errors[] = 'Error '.$this->db->lasterror();
			dol_syslog(__METHOD__.' '.implode(',', $this->errors), LOG_ERR);

			return -1;
		}
	}




	/**
	 *  Create movement in database for all subproducts
	 *
	 * 	@param 		User			$user			Object user
	 * 	@param		int				$idProduct		Id product
	 * 	@param		int				$entrepot_id	Warehouse id
	 * 	@param		int				$qty			Quantity
	 * 	@param		int				$type			Type
	 * 	@param		int				$price			Price
	 * 	@param		string			$label			Label of movement
	 *  @param		string			$inventorycode	Inventory code
	 *  @param		integer|string	$datem			Force date of movement
	 * 	@return 	int     		<0 if KO, 0 if OK
	 */
	private function _createSubProduct($user, $idProduct, $entrepot_id, $qty, $type, $price = 0, $label = '', $inventorycode = '', $datem = '')
	{
		global $langs;

		$error = 0;
		$pids = array();
		$pqtys = array();

		$sql = "SELECT fk_product_pere, fk_product_fils, qty";
		$sql .= " FROM ".$this->db->prefix()."product_association";
		$sql .= " WHERE fk_product_pere = ".((int) $idProduct);
		$sql .= " AND incdec = 1";

		dol_syslog(get_class($this)."::_createSubProduct for parent product ".$idProduct, LOG_DEBUG);
		$resql = $this->db->query($sql);
		if ($resql) {
			$i = 0;
			while ($obj = $this->db->fetch_object($resql)) {
				$pids[$i] = $obj->fk_product_fils;
				$pqtys[$i] = $obj->qty;
				$i++;
			}
			$this->db->free($resql);
		} else {
			$error = -2;
		}

		// Create movement for each subproduct
		foreach ($pids as $key => $value) {
			if (!$error) {
				$tmpmove = dol_clone($this, 1);

				$result = $tmpmove->_create($user, $pids[$key], $entrepot_id, ($qty * $pqtys[$key]), $type, 0, $label, $inventorycode, $datem); // This will also call _createSubProduct making this recursive
				if ($result < 0) {
					$this->error = $tmpmove->error;
					$this->errors = array_merge($this->errors, $tmpmove->errors);
					if ($result == -2) {
						$this->errors[] = $langs->trans("ErrorNoteAlsoThatSubProductCantBeFollowedByLot");
					}
					$error = $result;
				}
				unset($tmpmove);
			}
		}

		return $error;
	}


	/**
	 *	Decrease stock for product and subproducts
	 *
	 * 	@param 		User			$user			    	Object user
	 * 	@param		int				$fk_product		    	Id product
	 * 	@param		int				$entrepot_id	    	Warehouse id
	 * 	@param		int				$qty			    	Quantity
	 * 	@param		int				$price			    	Price
	 * 	@param		string			$label			    	Label of stock movement
	 * 	@param		integer|string	$datem			    	Force date of movement
	 *	@param		integer			$eatby			    	eat-by date
	 *	@param		integer			$sellby			    	sell-by date
	 *	@param		string			$batch			    	batch number
	 * 	@param		int				$id_product_batch		Id product_batch
	 *  @param      string  		$inventorycode      	Inventory code
	 *  @param		int				$donotcleanemptylines	Do not clean lines that remains in stock table with qty=0 (because we want to have this done by the caller)
	 * 	@return		int								    	Return integer <0 if KO, >0 if OK
	 */
	public function livraison($user, $fk_product, $entrepot_id, $qty, $price = 0, $label = '', $datem = '', $eatby = '', $sellby = '', $batch = '', $id_product_batch = 0, $inventorycode = '', $donotcleanemptylines = 0)
	{
		global $conf;

		$skip_batch = empty($conf->productbatch->enabled);

		return $this->_create($user, $fk_product, $entrepot_id, (0 - $qty), 2, $price, $label, $inventorycode, $datem, $eatby, $sellby, $batch, $skip_batch, $id_product_batch, 0, $donotcleanemptylines);
	}

	/**
	 *	Increase stock for product and subproducts
	 *
	 * 	@param 		User			$user			     	Object user
	 * 	@param		int				$fk_product		     	Id product
	 * 	@param		int				$entrepot_id	     	Warehouse id
	 * 	@param		int				$qty			     	Quantity
	 * 	@param		int				$price			     	Price
	 * 	@param		string			$label			     	Label of stock movement
	 *	@param		integer|string	$eatby			     	eat-by date
	 *	@param		integer|string	$sellby			     	sell-by date
	 *	@param		string			$batch			     	batch number
	 * 	@param		integer|string	$datem			     	Force date of movement
	 * 	@param		int				$id_product_batch    	Id product_batch
	 *  @param      string			$inventorycode       	Inventory code
	 *  @param		int				$donotcleanemptylines	Do not clean lines that remains in stock table with qty=0 (because we want to have this done by the caller)
	 *	@return		int								     	Return integer <0 if KO, >0 if OK
	 */
	public function reception($user, $fk_product, $entrepot_id, $qty, $price = 0, $label = '', $eatby = '', $sellby = '', $batch = '', $datem = '', $id_product_batch = 0, $inventorycode = '', $donotcleanemptylines = 0)
	{
		global $conf;

		$skip_batch = empty($conf->productbatch->enabled);

		return $this->_create($user, $fk_product, $entrepot_id, $qty, 3, $price, $label, $inventorycode, $datem, $eatby, $sellby, $batch, $skip_batch, $id_product_batch, 0, $donotcleanemptylines);
	}

	/**
	 * Count number of product in stock before a specific date
	 *
	 * @param 	int			$productidselected		Id of product to count
	 * @param 	integer 	$datebefore				Date limit
	 * @return	int			Number
	 */
	public function calculateBalanceForProductBefore($productidselected, $datebefore)
	{
		$nb = 0;

		$sql = "SELECT SUM(value) as nb from ".$this->db->prefix()."stock_mouvement";
		$sql .= " WHERE fk_product = ".((int) $productidselected);
		$sql .= " AND datem < '".$this->db->idate($datebefore)."'";

		dol_syslog(get_class($this).__METHOD__, LOG_DEBUG);
		$resql = $this->db->query($sql);
		if ($resql) {
			$obj = $this->db->fetch_object($resql);
			if ($obj) {
				$nb = $obj->nb;
			}
			return (empty($nb) ? 0 : $nb);
		} else {
			dol_print_error($this->db);
			return -1;
		}
	}

	/**
	 * Create or update batch record (update table llx_product_batch). No check is done here, done by parent.
	 *
	 * @param	array|int	$dluo	      Could be either
	 *                                    - int if row id of product_batch table (for update)
	 *                                    - or complete array('fk_product_stock'=>, 'batchnumber'=>)
	 * @param	int			$qty	      Quantity of product with batch number. May be a negative amount.
	 * @return 	int   				      <0 if KO, -2 if we try to update a product_batchid that does not exist, else return productbatch id
	 */
	private function createBatch($dluo, $qty)
	{
		global $user, $langs;

		$langs->load('productbatch');

		$pdluo = new Productbatch($this->db);

		$result = 0;

		// Try to find an existing record with same batch number or id
		if (is_numeric($dluo)) {
			$result = $pdluo->fetch($dluo);
			if (empty($pdluo->id)) {
				// We didn't find the line. May be it was deleted before by a previous move in same transaction.
				$this->error = $langs->trans('CantMoveNonExistantSerial');
				$this->errors[] = $this->error;
				$result = -2;
			}
		} elseif (is_array($dluo)) {
			if (isset($dluo['fk_product_stock'])) {
				$vfk_product_stock = $dluo['fk_product_stock'];
				$vbatchnumber = $dluo['batchnumber'];

				$result = $pdluo->find($vfk_product_stock, '', '', $vbatchnumber); // Search on batch number only (eatby and sellby are deprecated here)
			} else {
				dol_syslog(get_class($this)."::createBatch array param dluo must contain at least key fk_product_stock", LOG_ERR);
				$result = -1;
			}
		} else {
			dol_syslog(get_class($this)."::createBatch error invalid param dluo", LOG_ERR);
			$result = -1;
		}

		if ($result >= 0) {
			// No error
			if ($pdluo->id > 0) {	// product_batch record found
				//print "Avant ".$pdluo->qty." Apres ".($pdluo->qty + $qty)."<br>";
				$pdluo->qty += $qty;
				if ($pdluo->qty == 0) {
					$result = $pdluo->delete($user, 1);
				} else {
					$result = $pdluo->update($user, 1);
				}
			} else {					// product_batch record not found
				$pdluo->fk_product_stock = $vfk_product_stock;
				$pdluo->qty = $qty;
				$pdluo->eatby = empty($dluo['eatby']) ? '' : $dluo['eatby'];		// No more used. Now eatby date is store in table of lot, no more into prouct_batch table.
				$pdluo->sellby = empty($dluo['sellby']) ? '' : $dluo['sellby'];		// No more used. Now sellby date is store in table of lot, no more into prouct_batch table.
				$pdluo->batch = $vbatchnumber;

				$result = $pdluo->create($user, 1);
				if ($result < 0) {
					$this->error = $pdluo->error;
					$this->errors = $pdluo->errors;
				}
			}
		}

		return $result;
	}

	// phpcs:disable PEAR.NamingConventions.ValidFunctionName.ScopeNotCamelCaps
	/**
	 * Return Url link of origin object
	 *
	 * @param  int     $origin_id      Id origin
	 * @param  int     $origin_type     Type origin
	 * @return string
	 */
	public function get_origin($origin_id, $origin_type)
	{
		// phpcs:enable
		$origin = '';

		switch ($origin_type) {
			case 'commande':
				require_once DOL_DOCUMENT_ROOT.'/commande/class/commande.class.php';
				$origin = new Commande($this->db);
				break;
			case 'shipping':
				require_once DOL_DOCUMENT_ROOT.'/expedition/class/expedition.class.php';
				$origin = new Expedition($this->db);
				break;
			case 'facture':
				require_once DOL_DOCUMENT_ROOT.'/compta/facture/class/facture.class.php';
				$origin = new Facture($this->db);
				break;
			case 'order_supplier':
				require_once DOL_DOCUMENT_ROOT.'/fourn/class/fournisseur.commande.class.php';
				$origin = new CommandeFournisseur($this->db);
				break;
			case 'invoice_supplier':
				require_once DOL_DOCUMENT_ROOT.'/fourn/class/fournisseur.facture.class.php';
				$origin = new FactureFournisseur($this->db);
				break;
			case 'project':
				require_once DOL_DOCUMENT_ROOT.'/projet/class/project.class.php';
				$origin = new Project($this->db);
				break;
			case 'mo':
				require_once DOL_DOCUMENT_ROOT.'/mrp/class/mo.class.php';
				$origin = new Mo($this->db);
				break;
			case 'user':
				require_once DOL_DOCUMENT_ROOT.'/user/class/user.class.php';
				$origin = new User($this->db);
				break;
			case 'reception':
				require_once DOL_DOCUMENT_ROOT.'/reception/class/reception.class.php';
				$origin = new Reception($this->db);
				break;
			case 'inventory':
				require_once DOL_DOCUMENT_ROOT.'/product/inventory/class/inventory.class.php';
				$origin = new Inventory($this->db);
				break;
			default:
				if ($origin_type) {
					// Separate originetype with "@" : left part is class name, right part is module name
					$origin_type_array = explode('@', $origin_type);
					$classname = $origin_type_array[0];
					$modulename = empty($origin_type_array[1]) ? strtolower($classname) : $origin_type_array[1];

					$result = dol_include_once('/'.$modulename.'/class/'.$classname.'.class.php');

					if ($result) {
						$classname = ucfirst($classname);
						$origin = new $classname($this->db);
					}
				}
				break;
		}

		if (empty($origin) || !is_object($origin)) {
			return '';
		}

		if ($origin->fetch($origin_id) > 0) {
			return $origin->getNomUrl(1);
		}

		return '';
	}

	/**
	 * Set attribute origin_type and fk_origin to object
	 *
	 * @param	string	$origin_element		Type of element
	 * @param	int		$origin_id			Id of element
	 * @param	int		$line_id_object_src	Id line of element Source
	 * @param	int		$line_id_object_origin	Id line of element Origin
	 *
	 * @return	void
	 */
	public function setOrigin($origin_element, $origin_id, $line_id_object_src = 0, $line_id_object_origin = 0)
	{
		$this->origin_type = $origin_element;
		$this->origin_id = $origin_id;
		$this->line_id_object_src = $line_id_object_src;
		$this->line_id_object_origin = $line_id_object_origin;
		// For backward compatibility
		$this->origintype = $origin_element;
		$this->fk_origin = $origin_id;
	}


	/**
	 *  Initialise an instance with random values.
	 *  Used to build previews or test instances.
	 *	id must be 0 if object instance is a specimen.
	 *
	 *  @return	void
	 */
	public function initAsSpecimen()
	{
		global $user, $langs, $conf, $mysoc;

		// Initialize parameters
		$this->id = 0;

		// There is no specific properties. All data into insert are provided as method parameter.
	}

	/**
	 *  Return html string with picto for type of movement
	 *
	 *	@param	int		$withlabel			With label
	 *	@return	string					    String with URL
	 */
	public function getTypeMovement($withlabel = 0)
	{
		global $langs;

		$s = '';
		switch ($this->type) {
			case "0":
				$s = '<span class="fa fa-level-down-alt stockmovemententry stockmovementtransfer" title="'.$langs->trans('StockIncreaseAfterCorrectTransfer').'"></span>';
				if ($withlabel) {
					$s .= $langs->trans('StockIncreaseAfterCorrectTransfer');
				}
				break;
			case "1":
				$s = '<span class="fa fa-level-up-alt stockmovementexit stockmovementtransfer" title="'.$langs->trans('StockDecreaseAfterCorrectTransfer').'"></span>';
				if ($withlabel) {
					$s .= $langs->trans('StockDecreaseAfterCorrectTransfer');
				}
				break;
			case "2":
				$s = '<span class="fa fa-long-arrow-alt-up stockmovementexit stockmovement" title="'.$langs->trans('StockDecrease').'"></span>';
				if ($withlabel) {
					$s .= $langs->trans('StockDecrease');
				}
				break;
			case "3":
				$s = '<span class="fa fa-long-arrow-alt-down stockmovemententry stockmovement" title="'.$langs->trans('StockIncrease').'"></span>';
				if ($withlabel) {
					$s .= $langs->trans('StockIncrease');
				}
				break;
		}

		return $s;
	}

	/**
	 *  Return a link (with optionaly the picto)
	 * 	Use this->id,this->lastname, this->firstname
	 *
	 *	@param	int		$withpicto			Include picto in link (0=No picto, 1=Include picto into link, 2=Only picto)
	 *	@param	string	$option				On what the link point to ('' = Tab of stock movement of warehouse, 'movements' = list of movements)
	 *  @param	integer	$notooltip			1=Disable tooltip
	 *  @param	int		$maxlen				Max length of visible user name
	 *  @param  string  $morecss            Add more css on link
	 *	@return	string						String with URL
	 */
	public function getNomUrl($withpicto = 0, $option = '', $notooltip = 0, $maxlen = 24, $morecss = '')
	{
		global $langs, $conf, $db;

		$result = '';

		$label = img_picto('', 'stock', 'class="pictofixedwidth"').'<u>'.$langs->trans("Movement").' '.$this->id.'</u>';
		$label .= '<div width="100%">';
		$label .= '<b>'.$langs->trans('Label').':</b> '.$this->label;
		$label .= '<br><b>'.$langs->trans('Qty').':</b> '.($this->qty > 0 ? '+' : '').$this->qty;
		if ($this->batch) {
			$label .= '<br><b>'.$langs->trans('Batch').':</b> '.$this->batch;
		}
		/* TODO Get also warehouse label in a property instead of id
		if ($this->warehouse_id > 0) {
			$label .= '<br><b>'.$langs->trans('Warehouse').':</b> '.$this->warehouse_id;
		}*/
		$label .= '</div>';

		// Link to page of warehouse tab
		if ($option == 'movements') {
			$url = DOL_URL_ROOT.'/product/stock/movement_list.php?search_ref='.$this->id;
		} else {
			$url = DOL_URL_ROOT.'/product/stock/movement_list.php?id='.$this->warehouse_id.'&msid='.$this->id;
		}

		$link = '<a href="'.$url.'"'.($notooltip ? '' : ' title="'.dol_escape_htmltag($label, 1).'" class="classfortooltip'.($morecss ? ' '.$morecss : '').'"');
		$link .= '>';
		$linkend = '</a>';

		if ($withpicto) {
			$result .= ($link.img_object(($notooltip ? '' : $label), 'stock', ($notooltip ? '' : 'class="classfortooltip"')).$linkend);
			if ($withpicto != 2) {
				$result .= ' ';
			}
		}
		$result .= $link.$this->id.$linkend;
		return $result;
	}

	/**
	 *  Return label statut
	 *
	 *  @param	int		$mode          0=libelle long, 1=libelle court, 2=Picto + Libelle court, 3=Picto, 4=Picto + Libelle long, 5=Libelle court + Picto
	 *  @return	string 			       Label of status
	 */
	public function getLibStatut($mode = 0)
	{
		return $this->LibStatut($mode);
	}

	// phpcs:disable PEAR.NamingConventions.ValidFunctionName.ScopeNotCamelCaps
	/**
	 *  Return the label of the status
	 *
	 *  @param  int		$mode          0=long label, 1=short label, 2=Picto + short label, 3=Picto, 4=Picto + long label, 5=Short label + Picto, 6=Long label + Picto
	 *  @return	string 			       Label of status
	 */
	public function LibStatut($mode = 0)
	{
		// phpcs:enable
		global $langs;

		if ($mode == 0 || $mode == 1) {
			return $langs->trans('StatusNotApplicable');
		} elseif ($mode == 2) {
			return img_picto($langs->trans('StatusNotApplicable'), 'statut9').' '.$langs->trans('StatusNotApplicable');
		} elseif ($mode == 3) {
			return img_picto($langs->trans('StatusNotApplicable'), 'statut9');
		} elseif ($mode == 4) {
			return img_picto($langs->trans('StatusNotApplicable'), 'statut9').' '.$langs->trans('StatusNotApplicable');
		} elseif ($mode == 5) {
			return $langs->trans('StatusNotApplicable').' '.img_picto($langs->trans('StatusNotApplicable'), 'statut9');
		}

		return 'Bad value for mode';
	}

	/**
	 *	Create object on disk
	 *
	 *	@param     string		$modele			force le modele a utiliser ('' to not force)
	 * 	@param     Translate	$outputlangs	Object langs to use for output
	 *  @param     int			$hidedetails    Hide details of lines
	 *  @param     int			$hidedesc       Hide description
	 *  @param     int			$hideref        Hide ref
	 *  @return    int             				0 if KO, 1 if OK
	 */
	public function generateDocument($modele, $outputlangs = '', $hidedetails = 0, $hidedesc = 0, $hideref = 0)
	{
		global $conf, $user, $langs;

		$langs->load("stocks");
		$outputlangs->load("products");

		if (!dol_strlen($modele)) {
			$modele = 'stdmovement';

			if ($this->model_pdf) {
				$modele = $this->model_pdf;
			} elseif (getDolGlobalString('MOUVEMENT_ADDON_PDF')) {
				$modele = $conf->global->MOUVEMENT_ADDON_PDF;
			}
		}

		$modelpath = "core/modules/stock/doc/";

		return $this->commonGenerateDocument($modelpath, $modele, $outputlangs, $hidedetails, $hidedesc, $hideref);
	}

	/**
	 * Delete object in database
	 *
	 * @param User $user       User that deletes
	 * @param bool $notrigger  false=launch triggers after, true=disable triggers
	 * @return int             Return integer <0 if KO, >0 if OK
	 */
	public function delete(User $user, $notrigger = false)
	{
		return $this->deleteCommon($user, $notrigger);
		//return $this->deleteCommon($user, $notrigger, 1);
	}

	/**
	 * Retrieve number of equipments for a product lot/serial
	 *
	 * @param 	int 		$fk_product 	Product id
	 * @param 	string 		$batch  		batch number
	 * @return 	int            				<0 if KO, number of equipments found if OK
	 */
	private function getBatchCount($fk_product, $batch)
	{
		$cpt = 0;

		$sql = "SELECT sum(pb.qty) as cpt";
		$sql .= " FROM ".$this->db->prefix()."product_batch as pb";
		$sql .= " INNER JOIN ".$this->db->prefix()."product_stock as ps ON ps.rowid = pb.fk_product_stock";
		$sql .= " WHERE ps.fk_product = " . ((int) $fk_product);
		$sql .= " AND pb.batch = '" . $this->db->escape($batch) . "'";

		$result = $this->db->query($sql);
		if ($result) {
			if ($this->db->num_rows($result)) {
				$obj = $this->db->fetch_object($result);
				$cpt = $obj->cpt;
			}

			$this->db->free($result);
		} else {
			dol_print_error($this->db);
			return -1;
		}

		return $cpt;
	}

	/**
	 * reverse mouvement for object by updating infos
	 * @return int    1 if OK,-1 if KO
	 */
	public function reverseMouvement()
	{
<<<<<<< HEAD

=======
>>>>>>> 729451fa
		$formattedDate = "REVERTMV" .dol_print_date($this->datem, '%Y%m%d%His');
		if ($this->label == 'Annulation mouvement ID'.$this->id) {
			return -1;
		}
		if ($this->inventorycode == $formattedDate) {
			return -1;
		}

		$sql = "UPDATE ".$this->db->prefix()."stock_mouvement SET";
		$sql .= " label = 'Annulation mouvement ID ".((int) $this->id)."',";
		$sql .= "inventorycode = '".($formattedDate)."'";
		$sql .= " WHERE rowid = ".((int) $this->id);

		$resql = $this->db->query($sql);

		if ($resql) {
			$this->db->commit();
			return 1;
		} else {
			$this->db->rollback();
			return -1;
		}
	}
}<|MERGE_RESOLUTION|>--- conflicted
+++ resolved
@@ -532,11 +532,7 @@
 					// After a stock increase
 					// Note: PMP is calculated on stock input only (type of movement = 0 or 3). If type == 0 or 3, qty should be > 0.
 					// Note: Price should always be >0 or 0. PMP should be always >0 (calculated on input)
-<<<<<<< HEAD
-					if ($price > 0 || (!empty($conf->global->STOCK_UPDATE_AWP_EVEN_WHEN_ENTRY_PRICE_IS_NULL) && $price == 0 && in_array($this->origin_type, array('order_supplier', 'invoice_supplier')))) {
-=======
 					if ($price > 0 || (getDolGlobalString('STOCK_UPDATE_AWP_EVEN_WHEN_ENTRY_PRICE_IS_NULL') && $price == 0 && in_array($this->origin_type, array('order_supplier', 'invoice_supplier')))) {
->>>>>>> 729451fa
 						$oldqtytouse = ($oldqty >= 0 ? $oldqty : 0);
 						// We make a test on oldpmp>0 to avoid to use normal rule on old data with no pmp field defined
 						if ($oldpmp > 0) {
@@ -1296,10 +1292,6 @@
 	 */
 	public function reverseMouvement()
 	{
-<<<<<<< HEAD
-
-=======
->>>>>>> 729451fa
 		$formattedDate = "REVERTMV" .dol_print_date($this->datem, '%Y%m%d%His');
 		if ($this->label == 'Annulation mouvement ID'.$this->id) {
 			return -1;
