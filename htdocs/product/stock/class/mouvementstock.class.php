<?php
/* Copyright (C) 2003-2006 Rodolphe Quiedeville <rodolphe@quiedeville.org>
 * Copyright (C) 2005-2015 Laurent Destailleur  <eldy@users.sourceforge.net>
 * Copyright (C) 2011      Jean Heimburger      <jean@tiaris.info>
 * Copyright (C) 2014	   Cedric GROSS	        <c.gross@kreiz-it.fr>
 *
 * This program is free software; you can redistribute it and/or modify
 * it under the terms of the GNU General Public License as published by
 * the Free Software Foundation; either version 3 of the License, or
 * (at your option) any later version.
 *
 * This program is distributed in the hope that it will be useful,
 * but WITHOUT ANY WARRANTY; without even the implied warranty of
 * MERCHANTABILITY or FITNESS FOR A PARTICULAR PURPOSE.  See the
 * GNU General Public License for more details.
 *
 * You should have received a copy of the GNU General Public License
 * along with this program. If not, see <https://www.gnu.org/licenses/>.
 */

/**
 *	\file       htdocs/product/stock/class/mouvementstock.class.php
 *	\ingroup    stock
 *	\brief      File of class to manage stock movement (input or output)
 */


/**
 *	Class to manage stock movements
 */
class MouvementStock extends CommonObject
{
	/**
	 * @var string Id to identify managed objects
	 */
	public $element = 'stockmouvement';

	/**
	 * @var string Name of table without prefix where object is stored
	 */
	public $table_element = 'stock_mouvement';


	/**
	 * @var int ID product
	 */
	public $product_id;

	/**
	 * @var int ID warehouse
	 */
	public $warehouse_id;
	public $qty;

	/**
	 * @var int Type of movement
	 * 0=input (stock increase by a manual/direct stock transfer, correction or inventory),
	 * 1=output (stock decrease after by a manual/direct stock transfer, correction or inventory),
	 * 2=output (stock decrease after a business event like sale, shipment or manufacturing, ...),
	 * 3=input (stock increase after a business event like purchase, reception or manufacturing, ...)
	 * Note that qty should be > 0 with 0 or 3, < 0 with 1 or 2.
	 */
	public $type;

	public $tms = '';
	public $datem = '';
	public $price;

	/**
	 * @var int ID user author
	 */
	public $fk_user_author;

	/**
	 * @var string stock movements label
	 */
	public $label;

	/**
	 * @var int ID
	 * @deprecated
	 * @see $origin_id
	 */
	public $fk_origin;

	/**
	 * @var int		Origin id
	 */
	public $origin_id;

	/**
	 * @var	string	origintype
	 * @deprecated
	 * see $origin_type
	 */
	public $origintype;

	/**
	 * @var string Origin type ('project', ...)
	 */
	public $origin_type;


	public $inventorycode;
	public $batch;


	public $fields = array(
		'rowid' =>array('type'=>'integer', 'label'=>'TechnicalID', 'enabled'=>1, 'visible'=>-1, 'notnull'=>1, 'position'=>10, 'showoncombobox'=>1),
		'tms' =>array('type'=>'timestamp', 'label'=>'DateModification', 'enabled'=>1, 'visible'=>-1, 'notnull'=>1, 'position'=>15),
		'datem' =>array('type'=>'datetime', 'label'=>'Datem', 'enabled'=>1, 'visible'=>-1, 'position'=>20),
		'fk_product' =>array('type'=>'integer:Product:product/class/product.class.php:1', 'label'=>'Product', 'enabled'=>1, 'visible'=>-1, 'notnull'=>1, 'position'=>25),
		'fk_entrepot' =>array('type'=>'integer:Entrepot:product/stock/class/entrepot.class.php', 'label'=>'Warehouse', 'enabled'=>1, 'visible'=>-1, 'notnull'=>1, 'position'=>30),
		'value' =>array('type'=>'double', 'label'=>'Value', 'enabled'=>1, 'visible'=>-1, 'position'=>35),
		'price' =>array('type'=>'double(24,8)', 'label'=>'Price', 'enabled'=>1, 'visible'=>-1, 'position'=>40),
		'type_mouvement' =>array('type'=>'smallint(6)', 'label'=>'Type mouvement', 'enabled'=>1, 'visible'=>-1, 'position'=>45),
		'fk_user_author' =>array('type'=>'integer:User:user/class/user.class.php', 'label'=>'Fk user author', 'enabled'=>1, 'visible'=>-1, 'position'=>50),
		'label' =>array('type'=>'varchar(255)', 'label'=>'Label', 'enabled'=>1, 'visible'=>-1, 'position'=>55),
		'fk_origin' =>array('type'=>'integer', 'label'=>'Fk origin', 'enabled'=>1, 'visible'=>-1, 'position'=>60),
		'origintype' =>array('type'=>'varchar(32)', 'label'=>'Origintype', 'enabled'=>1, 'visible'=>-1, 'position'=>65),
		'model_pdf' =>array('type'=>'varchar(255)', 'label'=>'Model pdf', 'enabled'=>1, 'visible'=>0, 'position'=>70),
		'fk_projet' =>array('type'=>'integer:Project:projet/class/project.class.php:1:fk_statut=1', 'label'=>'Project', 'enabled'=>1, 'visible'=>-1, 'notnull'=>1, 'position'=>75),
		'inventorycode' =>array('type'=>'varchar(128)', 'label'=>'InventoryCode', 'enabled'=>1, 'visible'=>-1, 'position'=>80),
		'batch' =>array('type'=>'varchar(30)', 'label'=>'Batch', 'enabled'=>1, 'visible'=>-1, 'position'=>85),
		'eatby' =>array('type'=>'date', 'label'=>'Eatby', 'enabled'=>1, 'visible'=>-1, 'position'=>90),
		'sellby' =>array('type'=>'date', 'label'=>'Sellby', 'enabled'=>1, 'visible'=>-1, 'position'=>95),
		'fk_project' =>array('type'=>'integer:Project:projet/class/project.class.php:1:fk_statut=1', 'label'=>'Fk project', 'enabled'=>1, 'visible'=>-1, 'position'=>100),
	);



	/**
	 *  Constructor
	 *
	 *  @param      DoliDB		$db      Database handler
	 */
	public function __construct($db)
	{
		$this->db = $db;
	}

	// phpcs:disable PEAR.NamingConventions.ValidFunctionName.PublicUnderscore
	/**
	 *	Add a movement of stock (in one direction only).
	 *  This is the lowest level method to record a stock change.
	 *  $this->origin_type and $this->origin_id can be also be set to save the source object of movement.
	 *
	 *	@param		User			$user				User object
	 *	@param		int				$fk_product			Id of product
	 *	@param		int				$entrepot_id		Id of warehouse
	 *	@param		int				$qty				Qty of movement (can be <0 or >0 depending on parameter type)
	 *	@param		int				$type				Direction of movement:
	 *													0=input (stock increase by a stock transfer), 1=output (stock decrease by a stock transfer),
	 *													2=output (stock decrease), 3=input (stock increase)
	 *                          		            	Note that qty should be > 0 with 0 or 3, < 0 with 1 or 2.
	 *	@param		int				$price				Unit price HT of product, used to calculate average weighted price (AWP or PMP in french). If 0, average weighted price is not changed.
	 *	@param		string			$label				Label of stock movement
	 *	@param		string			$inventorycode		Inventory code
	 *	@param		integer|string	$datem				Force date of movement
	 *	@param		integer|string	$eatby				eat-by date. Will be used if lot does not exists yet and will be created.
	 *	@param		integer|string	$sellby				sell-by date. Will be used if lot does not exists yet and will be created.
	 *	@param		string			$batch				batch number
	 *	@param		boolean			$skip_batch			If set to true, stock movement is done without impacting batch record
	 * 	@param		int				$id_product_batch	Id product_batch (when skip_batch is false and we already know which record of product_batch to use)
	 *  @param		int				$disablestockchangeforsubproduct	Disable stock change for sub-products of kit (usefull only if product is a subproduct)
	 *	@return		int									<0 if KO, 0 if fk_product is null or product id does not exists, >0 if OK
	 */
	public function _create($user, $fk_product, $entrepot_id, $qty, $type, $price = 0, $label = '', $inventorycode = '', $datem = '', $eatby = '', $sellby = '', $batch = '', $skip_batch = false, $id_product_batch = 0, $disablestockchangeforsubproduct = 0)
	{
		// phpcs:enable
		global $conf, $langs;

		require_once DOL_DOCUMENT_ROOT.'/product/class/product.class.php';
		require_once DOL_DOCUMENT_ROOT.'/product/stock/class/productlot.class.php';

		$error = 0;
		dol_syslog(get_class($this)."::_create start userid=$user->id, fk_product=$fk_product, warehouse_id=$entrepot_id, qty=$qty, type=$type, price=$price, label=$label, inventorycode=$inventorycode, datem=".$datem.", eatby=".$eatby.", sellby=".$sellby.", batch=".$batch.", skip_batch=".$skip_batch);

		// Call hook at beginning
		global $action, $hookmanager;
		$hookmanager->initHooks(array('mouvementstock'));

		if (is_object($hookmanager)) {
			$parameters = array(
				'currentcontext'   => 'mouvementstock',
				'user'             => &$user,
				'fk_product'       => &$fk_product,
				'entrepot_id'      => &$entrepot_id,
				'qty'              => &$qty,
				'type'             => &$type,
				'price'            => &$price,
				'label'            => &$label,
				'inventorycode'    => &$inventorycode,
				'datem'            => &$datem,
				'eatby'            => &$eatby,
				'sellby'           => &$sellby,
				'batch'            => &$batch,
				'skip_batch'       => &$skip_batch,
				'id_product_batch' => &$id_product_batch
			);
			$reshook = $hookmanager->executeHooks('stockMovementCreate', $parameters, $this, $action);    // Note that $action and $object may have been modified by some hooks

			if ($reshook < 0) {
				if (!empty($hookmanager->resPrint)) {
					dol_print_error('', $hookmanager->resPrint);
				}
				return $reshook;
			} elseif ($reshook > 0) {
				return $hookmanager->resPrint;
			}
		}
		// end hook at beginning

		// Clean parameters
		$price = price2num($price, 'MU'); // Clean value for the casse we receive a float zero value, to have it a real zero value.
		if (empty($price)) $price = 0;
		$now = (!empty($datem) ? $datem : dol_now());

		// Check parameters
		if (!($fk_product > 0)) return 0;
		if (!($entrepot_id > 0)) return 0;

		if (is_numeric($eatby) && $eatby < 0) {
			dol_syslog(get_class($this)."::_create start ErrorBadValueForParameterEatBy eatby = ".$eatby);
			$this->errors[] = 'ErrorBadValueForParameterEatBy';
			return -1;
		}
		if (is_numeric($sellby) && $sellby < 0) {
			dol_syslog(get_class($this)."::_create start ErrorBadValueForParameterSellBy sellby = ".$sellby);
			$this->errors[] = 'ErrorBadValueForParameterSellBy';
			return -1;
		}

		// Set properties of movement
		$this->product_id = $fk_product;
		$this->entrepot_id = $entrepot_id; // deprecated
		$this->warehouse_id = $entrepot_id;
		$this->qty = $qty;
		$this->type = $type;
		$this->price = price2num($price);
		$this->label = $label;
		$this->inventorycode = $inventorycode;
		$this->datem = $now;
		$this->batch = $batch;

		$mvid = 0;

		$product = new Product($this->db);

		$result = $product->fetch($fk_product);
		if ($result < 0) {
			$this->error = $product->error;
			$this->errors = $product->errors;
			dol_print_error('', "Failed to fetch product");
			return -1;
		}
		if ($product->id <= 0) {	// Can happen if database is corrupted (a product id exist in stock with product that has been removed)
			return 0;
		}

		// Define if we must make the stock change (If product type is a service or if stock is used also for services)
		// Only record into stock tables wil be disabled by this (the rest like writing into lot table or movement of subproucts are done)
		$movestock = 0;
		if ($product->type != Product::TYPE_SERVICE || !empty($conf->global->STOCK_SUPPORTS_SERVICES)) $movestock = 1;

		$this->db->begin();

		// Set value $product->stock_reel and detail per warehouse into $product->stock_warehouse array
		if ($movestock) {
			$product->load_stock('novirtual');
		}

		// Test if product require batch data. If yes, and there is not or values are not correct, we throw an error.
		if (!empty($conf->productbatch->enabled) && $product->hasbatch() && !$skip_batch) {
			if (empty($batch)) {
				$langs->load("errors");
				$this->errors[] = $langs->transnoentitiesnoconv("ErrorTryToMakeMoveOnProductRequiringBatchData", $product->ref);
				dol_syslog("Try to make a movement of a product with status_batch on without any batch data");

				$this->db->rollback();
				return -2;
			}

			// Check table llx_product_lot from batchnumber for same product
			// If found and eatby/sellby defined into table and provided and differs, return error
			// If found and eatby/sellby defined into table and not provided, we take value from table
			// If found and eatby/sellby not defined into table and provided, we update table
			// If found and eatby/sellby not defined into table and not provided, we do nothing
			// If not found, we add record
			$sql = "SELECT pb.rowid, pb.batch, pb.eatby, pb.sellby FROM ".MAIN_DB_PREFIX."product_lot as pb";
			$sql .= " WHERE pb.fk_product = ".((int) $fk_product)." AND pb.batch = '".$this->db->escape($batch)."'";
			dol_syslog(get_class($this)."::_create scan serial for this product to check if eatby and sellby match", LOG_DEBUG);
			$resql = $this->db->query($sql);
			if ($resql) {
				$num = $this->db->num_rows($resql);
				$i = 0;
				if ($num > 0) {
					while ($i < $num) {
						$obj = $this->db->fetch_object($resql);
						if ($obj->eatby) {
							if ($eatby) {
								$tmparray = dol_getdate($eatby, true);
								$eatbywithouthour = dol_mktime(0, 0, 0, $tmparray['mon'], $tmparray['mday'], $tmparray['year']);
								if ($this->db->jdate($obj->eatby) != $eatby && $this->db->jdate($obj->eatby) != $eatbywithouthour) {    // We test date without hours and with hours for backward compatibility
									// If found and eatby/sellby defined into table and provided and differs, return error
									$langs->load("stocks");
									$this->errors[] = $langs->transnoentitiesnoconv("ThisSerialAlreadyExistWithDifferentDate", $batch, dol_print_date($this->db->jdate($obj->eatby), 'dayhour'), dol_print_date($eatbywithouthour, 'dayhour'));
									dol_syslog("ThisSerialAlreadyExistWithDifferentDate batch=".$batch.", eatby found into product_lot = ".$obj->eatby." = ".dol_print_date($this->db->jdate($obj->eatby), 'dayhourrfc')." so eatbywithouthour = ".$eatbywithouthour." = ".dol_print_date($eatbywithouthour)." - eatby provided = ".$eatby." = ".dol_print_date($eatby, 'dayhourrfc'), LOG_ERR);
									$this->db->rollback();
									return -3;
								}
							} else {
								$eatby = $obj->eatby; // If found and eatby/sellby defined into table and not provided, we take value from table
							}
						} else {
							if ($eatby) { // If found and eatby/sellby not defined into table and provided, we update table
								$productlot = new Productlot($this->db);
								$result = $productlot->fetch($obj->rowid);
								$productlot->eatby = $eatby;
								$result = $productlot->update($user);
								if ($result <= 0) {
									$this->error = $productlot->error;
									$this->errors = $productlot->errors;
									$this->db->rollback();
									return -5;
								}
							}
						}
						if ($obj->sellby) {
							if ($sellby) {
								$tmparray = dol_getdate($sellby, true);
								$sellbywithouthour = dol_mktime(0, 0, 0, $tmparray['mon'], $tmparray['mday'], $tmparray['year']);
								if ($this->db->jdate($obj->sellby) != $sellby && $this->db->jdate($obj->sellby) != $sellbywithouthour) {    // We test date without hours and with hours for backward compatibility
									// If found and eatby/sellby defined into table and provided and differs, return error
									$this->errors[] = $langs->transnoentitiesnoconv("ThisSerialAlreadyExistWithDifferentDate", $batch, dol_print_date($this->db->jdate($obj->sellby)), dol_print_date($sellby));
									dol_syslog($langs->transnoentities("ThisSerialAlreadyExistWithDifferentDate", $batch, dol_print_date($this->db->jdate($obj->sellby)), dol_print_date($sellby)), LOG_ERR);
									$this->db->rollback();
									return -3;
								}
							} else {
								$sellby = $obj->sellby; // If found and eatby/sellby defined into table and not provided, we take value from table
							}
						} else {
							if ($sellby) { // If found and eatby/sellby not defined into table and provided, we update table
								$productlot = new Productlot($this->db);
								$result = $productlot->fetch($obj->rowid);
								$productlot->sellby = $sellby;
								$result = $productlot->update($user);
								if ($result <= 0) {
									$this->error = $productlot->error;
									$this->errors = $productlot->errors;
									$this->db->rollback();
									return -5;
								}
							}
						}

						$i++;
					}
				} else { // If not found, we add record
					$productlot = new Productlot($this->db);
					$productlot->entity = $conf->entity;
					$productlot->fk_product = $fk_product;
					$productlot->batch = $batch;
					// If we are here = first time we manage this batch, so we used dates provided by users to create lot
					$productlot->eatby = $eatby;
					$productlot->sellby = $sellby;
					$result = $productlot->create($user);
					if ($result <= 0) {
						$this->error = $productlot->error;
						$this->errors = $productlot->errors;
						$this->db->rollback();
						return -4;
					}
				}
			} else {
				dol_print_error($this->db);
				$this->db->rollback();
				return -1;
			}
		}

		// Check if stock is enough when qty is < 0
		// Note that qty should be > 0 with type 0 or 3, < 0 with type 1 or 2.
		if ($movestock && $qty < 0 && empty($conf->global->STOCK_ALLOW_NEGATIVE_TRANSFER)) {
			if (!empty($conf->productbatch->enabled) && $product->hasbatch() && !$skip_batch) {
				$foundforbatch = 0;
				$qtyisnotenough = 0;

				foreach ($product->stock_warehouse[$entrepot_id]->detail_batch as $batchcursor => $prodbatch) {
					if ((string) $batch != (string) $batchcursor) {		// Lot '59' must be different than lot '59c'
						continue;
					}

					$foundforbatch = 1;
					if ($prodbatch->qty < abs($qty)) $qtyisnotenough = $prodbatch->qty;
					break;
				}
				if (!$foundforbatch || $qtyisnotenough) {
					$langs->load("stocks");
					include_once DOL_DOCUMENT_ROOT.'/product/stock/class/entrepot.class.php';
					$tmpwarehouse = new Entrepot($this->db);
					$tmpwarehouse->fetch($entrepot_id);

					$this->error = $langs->trans('qtyToTranferLotIsNotEnough', $product->ref, $batch, $qtyisnotenough, $tmpwarehouse->ref);
					$this->errors[] = $langs->trans('qtyToTranferLotIsNotEnough', $product->ref, $batch, $qtyisnotenough, $tmpwarehouse->ref);
					$this->db->rollback();
					return -8;
				}
			} else {
				if (empty($product->stock_warehouse[$entrepot_id]->real) || $product->stock_warehouse[$entrepot_id]->real < abs($qty)) {
					$langs->load("stocks");
					$this->error = $langs->trans('qtyToTranferIsNotEnough').' : '.$product->ref;
					$this->errors[] = $langs->trans('qtyToTranferIsNotEnough').' : '.$product->ref;
					$this->db->rollback();
					return -8;
				}
			}
		}

		if ($movestock) {	// Change stock for current product, change for subproduct is done after
			// Set $origin_type, origin_id and fk_project
			$fk_project = $this->fk_project;
			if (!empty($this->origin_type)) {			// This is set by caller for tracking reason
				$origin_type = $this->origin_type;
				$origin_id = $this->origin_id;
				if (empty($fk_project) && $origin_type == 'project') {
					$fk_project = $origin_id;
					$origin_type = '';
					$origin_id = 0;
				}
			} else {
				$fk_project = 0;
				$origin_type = '';
				$origin_id = 0;
			}

			$sql = "INSERT INTO ".MAIN_DB_PREFIX."stock_mouvement(";
			$sql .= " datem, fk_product, batch, eatby, sellby,";
			$sql .= " fk_entrepot, value, type_mouvement, fk_user_author, label, inventorycode, price, fk_origin, origintype, fk_projet";
			$sql .= ")";
<<<<<<< HEAD
			$sql .= " VALUES ('".$this->db->idate($now)."', ".((int) $this->product_id).", ";
=======
			$sql .= " VALUES ('".$this->db->idate($this->datem)."', ".$this->product_id.", ";
>>>>>>> 3dbab220
			$sql .= " ".($batch ? "'".$this->db->escape($batch)."'" : "null").", ";
			$sql .= " ".($eatby ? "'".$this->db->idate($eatby)."'" : "null").", ";
			$sql .= " ".($sellby ? "'".$this->db->idate($sellby)."'" : "null").", ";
			$sql .= " ".((int) $this->entrepot_id).", ".((float) $this->qty).", ".((int) $this->type).",";
			$sql .= " ".((int) $user->id).",";
			$sql .= " '".$this->db->escape($label)."',";
			$sql .= " ".($inventorycode ? "'".$this->db->escape($inventorycode)."'" : "null").",";
			$sql .= " ".((float) price2num($price)).",";
			$sql .= " ".((int) $origin_id).",";
			$sql .= " '".$this->db->escape($origin_type)."',";
			$sql .= " ".((int) $fk_project);
			$sql .= ")";

			dol_syslog(get_class($this)."::_create insert record into stock_mouvement", LOG_DEBUG);
			$resql = $this->db->query($sql);

			if ($resql) {
				$mvid = $this->db->last_insert_id(MAIN_DB_PREFIX."stock_mouvement");
				$this->id = $mvid;
			} else {
				$this->error = $this->db->lasterror();
				$this->errors[] = $this->error;
				$error = -1;
			}

			// Define current values for qty and pmp
			$oldqty = $product->stock_reel;
			$oldpmp = $product->pmp;
			$oldqtywarehouse = 0;

			// Test if there is already a record for couple (warehouse / product), so later we will make an update or create.
			$alreadyarecord = 0;
			if (!$error) {
				$sql = "SELECT rowid, reel FROM ".MAIN_DB_PREFIX."product_stock";
				$sql .= " WHERE fk_entrepot = ".((int) $entrepot_id)." AND fk_product = ".((int) $fk_product); // This is a unique key

				dol_syslog(get_class($this)."::_create check if a record already exists in product_stock", LOG_DEBUG);
				$resql = $this->db->query($sql);
				if ($resql) {
					$obj = $this->db->fetch_object($resql);
					if ($obj) {
						$alreadyarecord = 1;
						$oldqtywarehouse = $obj->reel;
						$fk_product_stock = $obj->rowid;
					}
					$this->db->free($resql);
				} else {
					$this->errors[] = $this->db->lasterror();
					$error = -2;
				}
			}

			// Calculate new AWP (PMP)
			$newpmp = 0;
			if (!$error) {
				if ($type == 0 || $type == 3) {
					// After a stock increase
					// Note: PMP is calculated on stock input only (type of movement = 0 or 3). If type == 0 or 3, qty should be > 0.
					// Note: Price should always be >0 or 0. PMP should be always >0 (calculated on input)
					if ($price > 0 || (!empty($conf->global->STOCK_UPDATE_AWP_EVEN_WHEN_ENTRY_PRICE_IS_NULL) && $price == 0)) {
						$oldqtytouse = ($oldqty >= 0 ? $oldqty : 0);
						// We make a test on oldpmp>0 to avoid to use normal rule on old data with no pmp field defined
						if ($oldpmp > 0) {
							$newpmp = price2num((($oldqtytouse * $oldpmp) + ($qty * $price)) / ($oldqtytouse + $qty), 'MU');
						} else {
							$newpmp = $price; // For this product, PMP was not yet set. We set it to input price.
						}
						//print "oldqtytouse=".$oldqtytouse." oldpmp=".$oldpmp." oldqtywarehousetouse=".$oldqtywarehousetouse." ";
						//print "qty=".$qty." newpmp=".$newpmp;
						//exit;
					} else {
						$newpmp = $oldpmp;
					}
				} elseif ($type == 1 || $type == 2) {
					// After a stock decrease, we don't change value of the AWP/PMP of a product.
					$newpmp = $oldpmp;
				} else {
					// Type of movement unknown
					$newpmp = $oldpmp;
				}
			}
			// Update stock quantity
			if (!$error) {
				if ($alreadyarecord > 0) {
					$sql = "UPDATE ".MAIN_DB_PREFIX."product_stock SET reel = reel + ".((float) $qty);
					$sql .= " WHERE fk_entrepot = ".((int) $entrepot_id)." AND fk_product = ".((int) $fk_product);
				} else {
					$sql = "INSERT INTO ".MAIN_DB_PREFIX."product_stock";
					$sql .= " (reel, fk_entrepot, fk_product) VALUES ";
					$sql .= " (".((float) $qty).", ".((int) $entrepot_id).", ".((int) $fk_product).")";
				}

				dol_syslog(get_class($this)."::_create update stock value", LOG_DEBUG);
				$resql = $this->db->query($sql);
				if (!$resql) {
					$this->errors[] = $this->db->lasterror();
					$error = -3;
				} elseif (empty($fk_product_stock)) {
					$fk_product_stock = $this->db->last_insert_id(MAIN_DB_PREFIX."product_stock");
				}
			}

			// Update detail of stock for the lot.
			if (!$error && !empty($conf->productbatch->enabled) && $product->hasbatch() && !$skip_batch) {
				if ($id_product_batch > 0) {
					$result = $this->createBatch($id_product_batch, $qty);
				} else {
					$param_batch = array('fk_product_stock' =>$fk_product_stock, 'batchnumber'=>$batch);
					$result = $this->createBatch($param_batch, $qty);
				}
				if ($result < 0) {
					$error++;
				}
			}

			// Update PMP and denormalized value of stock qty at product level
			if (!$error) {
				$newpmp = price2num($newpmp, 'MU');

				// $sql = "UPDATE ".MAIN_DB_PREFIX."product SET pmp = ".$newpmp.", stock = ".$this->db->ifsql("stock IS NULL", 0, "stock") . " + ".$qty;
				// $sql.= " WHERE rowid = ".((int) $fk_product);
				// Update pmp + denormalized fields because we change content of produt_stock. Warning: Do not use "SET p.stock", does not works with pgsql
				$sql = "UPDATE ".MAIN_DB_PREFIX."product as p SET pmp = ".((float) $newpmp).",";
				$sql .= " stock=(SELECT SUM(ps.reel) FROM ".MAIN_DB_PREFIX."product_stock as ps WHERE ps.fk_product = p.rowid)";
				$sql .= " WHERE rowid = ".((int) $fk_product);

				dol_syslog(get_class($this)."::_create update AWP", LOG_DEBUG);
				$resql = $this->db->query($sql);
				if (!$resql) {
					$this->errors[] = $this->db->lasterror();
					$error = -4;
				}
			}

			// If stock is now 0, we can remove entry into llx_product_stock, but only if there is no child lines into llx_product_batch (detail of batch, because we can imagine
			// having a lot1/qty=X and lot2/qty=-X, so 0 but we must not loose repartition of different lot.
			$sql = "DELETE FROM ".MAIN_DB_PREFIX."product_stock WHERE reel = 0 AND rowid NOT IN (SELECT fk_product_stock FROM ".MAIN_DB_PREFIX."product_batch as pb)";
			$resql = $this->db->query($sql);
			// We do not test error, it can fails if there is child in batch details
		}

		// Add movement for sub products (recursive call)
		if (!$error && !empty($conf->global->PRODUIT_SOUSPRODUITS) && empty($conf->global->INDEPENDANT_SUBPRODUCT_STOCK) && empty($disablestockchangeforsubproduct)) {
			$error = $this->_createSubProduct($user, $fk_product, $entrepot_id, $qty, $type, 0, $label, $inventorycode); // we use 0 as price, because AWP must not change for subproduct
		}

		if ($movestock && !$error) {
			// Call trigger
			$result = $this->call_trigger('STOCK_MOVEMENT', $user);
			if ($result < 0) $error++;
			// End call triggers

			// Check unicity for serial numbered equipments once all movement were done.
			if (!$error && !empty($conf->productbatch->enabled) && $product->hasbatch() && !$skip_batch) {
				if ($product->status_batch == 2 && $qty > 0) {	// We check only if we increased qty
					if ($this->getBatchCount($fk_product, $batch) > 1) {
						$error++;
						$this->errors[] = $langs->trans("TooManyQtyForSerialNumber", $batch, $product->ref);
					}
				}
			}
		}

		if (!$error) {
			$this->db->commit();
			return $mvid;
		} else {
			$this->db->rollback();
			dol_syslog(get_class($this)."::_create error code=".$error, LOG_ERR);
			return -6;
		}
	}



	/**
	 * Load object in memory from the database
	 *
	 * @param int    $id  Id object
	 *
	 * @return int <0 if KO, 0 if not found, >0 if OK
	 */
	public function fetch($id)
	{
		dol_syslog(__METHOD__, LOG_DEBUG);

		$sql = 'SELECT';
		$sql .= ' t.rowid,';
		$sql .= " t.tms,";
		$sql .= " t.datem,";
		$sql .= " t.fk_product,";
		$sql .= " t.fk_entrepot,";
		$sql .= " t.value,";
		$sql .= " t.price,";
		$sql .= " t.type_mouvement,";
		$sql .= " t.fk_user_author,";
		$sql .= " t.label,";
		$sql .= " t.fk_origin as origin_id,";
		$sql .= " t.origintype as origin_type,";
		$sql .= " t.inventorycode,";
		$sql .= " t.batch,";
		$sql .= " t.eatby,";
		$sql .= " t.sellby,";
		$sql .= " t.fk_projet as fk_project";
		$sql .= ' FROM '.MAIN_DB_PREFIX.$this->table_element.' as t';
		$sql .= ' WHERE t.rowid = '.((int) $id);

		$resql = $this->db->query($sql);
		if ($resql) {
			$numrows = $this->db->num_rows($resql);
			if ($numrows) {
				$obj = $this->db->fetch_object($resql);

				$this->id = $obj->rowid;

				$this->product_id = $obj->fk_product;
				$this->warehouse_id = $obj->fk_entrepot;
				$this->qty = $obj->value;
				$this->type = $obj->type_mouvement;

				$this->tms = $this->db->jdate($obj->tms);
				$this->datem = $this->db->jdate($obj->datem);
				$this->price = $obj->price;
				$this->fk_user_author = $obj->fk_user_author;
				$this->label = $obj->label;
				$this->fk_origin = $obj->origin_id;		// For backward compatibility
				$this->origintype = $obj->origin_type;	// For backward compatibility
				$this->origin_id = $obj->origin_id;
				$this->origin_type = $obj->origin_type;
				$this->inventorycode = $obj->inventorycode;
				$this->batch = $obj->batch;
				$this->eatby = $this->db->jdate($obj->eatby);
				$this->sellby = $this->db->jdate($obj->sellby);
				$this->fk_project = $obj->fk_project;
			}

			// Retrieve all extrafield
			$this->fetch_optionals();

			// $this->fetch_lines();

			$this->db->free($resql);

			if ($numrows) {
				return 1;
			} else {
				return 0;
			}
		} else {
			$this->errors[] = 'Error '.$this->db->lasterror();
			dol_syslog(__METHOD__.' '.implode(',', $this->errors), LOG_ERR);

			return -1;
		}
	}




	/**
	 *  Create movement in database for all subproducts
	 *
	 * 	@param 		User	$user			Object user
	 * 	@param		int		$idProduct		Id product
	 * 	@param		int		$entrepot_id	Warehouse id
	 * 	@param		int		$qty			Quantity
	 * 	@param		int		$type			Type
	 * 	@param		int		$price			Price
	 * 	@param		string	$label			Label of movement
	 *  @param		string	$inventorycode	Inventory code
	 * 	@return 	int     				<0 if KO, 0 if OK
	 */
	private function _createSubProduct($user, $idProduct, $entrepot_id, $qty, $type, $price = 0, $label = '', $inventorycode = '')
	{
		global $langs;

		$error = 0;
		$pids = array();
		$pqtys = array();

		$sql = "SELECT fk_product_pere, fk_product_fils, qty";
		$sql .= " FROM ".MAIN_DB_PREFIX."product_association";
		$sql .= " WHERE fk_product_pere = ".((int) $idProduct);
		$sql .= " AND incdec = 1";

		dol_syslog(get_class($this)."::_createSubProduct for parent product ".$idProduct, LOG_DEBUG);
		$resql = $this->db->query($sql);
		if ($resql) {
			$i = 0;
			while ($obj = $this->db->fetch_object($resql)) {
				$pids[$i] = $obj->fk_product_fils;
				$pqtys[$i] = $obj->qty;
				$i++;
			}
			$this->db->free($resql);
		} else {
			$error = -2;
		}

		// Create movement for each subproduct
		foreach ($pids as $key => $value) {
			if (!$error) {
				$tmpmove = dol_clone($this, 1);

				$result = $tmpmove->_create($user, $pids[$key], $entrepot_id, ($qty * $pqtys[$key]), $type, 0, $label, $inventorycode); // This will also call _createSubProduct making this recursive
				if ($result < 0) {
					$this->error = $tmpmove->error;
					$this->errors = array_merge($this->errors, $tmpmove->errors);
					if ($result == -2) {
						$this->errors[] = $langs->trans("ErrorNoteAlsoThatSubProductCantBeFollowedByLot");
					}
					$error = $result;
				}
				unset($tmpmove);
			}
		}

		return $error;
	}


	/**
	 *	Decrease stock for product and subproducts
	 *
	 * 	@param 		User			$user			    Object user
	 * 	@param		int				$fk_product		    Id product
	 * 	@param		int				$entrepot_id	    Warehouse id
	 * 	@param		int				$qty			    Quantity
	 * 	@param		int				$price			    Price
	 * 	@param		string			$label			    Label of stock movement
	 * 	@param		integer|string	$datem			    Force date of movement
	 *	@param		integer			$eatby			    eat-by date
	 *	@param		integer			$sellby			    sell-by date
	 *	@param		string			$batch			    batch number
	 * 	@param		int				$id_product_batch	Id product_batch
	 *  @param      string  		$inventorycode      Inventory code
	 * 	@return		int								    <0 if KO, >0 if OK
	 */
	public function livraison($user, $fk_product, $entrepot_id, $qty, $price = 0, $label = '', $datem = '', $eatby = '', $sellby = '', $batch = '', $id_product_batch = 0, $inventorycode = '')
	{
		global $conf;

		$skip_batch = empty($conf->productbatch->enabled);

		return $this->_create($user, $fk_product, $entrepot_id, (0 - $qty), 2, $price, $label, $inventorycode, $datem, $eatby, $sellby, $batch, $skip_batch, $id_product_batch);
	}

	/**
	 *	Increase stock for product and subproducts
	 *
	 * 	@param 		User			$user			     Object user
	 * 	@param		int				$fk_product		     Id product
	 * 	@param		int				$entrepot_id	     Warehouse id
	 * 	@param		int				$qty			     Quantity
	 * 	@param		int				$price			     Price
	 * 	@param		string			$label			     Label of stock movement
	 *	@param		integer|string	$eatby			     eat-by date
	 *	@param		integer|string	$sellby			     sell-by date
	 *	@param		string			$batch			     batch number
	 * 	@param		integer|string	$datem			     Force date of movement
	 * 	@param		int				$id_product_batch    Id product_batch
	 *  @param      string			$inventorycode       Inventory code
	 *	@return		int								     <0 if KO, >0 if OK
	 */
	public function reception($user, $fk_product, $entrepot_id, $qty, $price = 0, $label = '', $eatby = '', $sellby = '', $batch = '', $datem = '', $id_product_batch = 0, $inventorycode = '')
	{
		global $conf;

		$skip_batch = empty($conf->productbatch->enabled);

		return $this->_create($user, $fk_product, $entrepot_id, $qty, 3, $price, $label, $inventorycode, $datem, $eatby, $sellby, $batch, $skip_batch, $id_product_batch);
	}

	/**
	 * Count number of product in stock before a specific date
	 *
	 * @param 	int			$productidselected		Id of product to count
	 * @param 	integer 	$datebefore				Date limit
	 * @return	int			Number
	 */
	public function calculateBalanceForProductBefore($productidselected, $datebefore)
	{
		$nb = 0;

		$sql = 'SELECT SUM(value) as nb from '.MAIN_DB_PREFIX.'stock_mouvement';
		$sql .= ' WHERE fk_product = '.((int) $productidselected);
		$sql .= " AND datem < '".$this->db->idate($datebefore)."'";

		dol_syslog(get_class($this).__METHOD__.'', LOG_DEBUG);
		$resql = $this->db->query($sql);
		if ($resql) {
			$obj = $this->db->fetch_object($resql);
			if ($obj) $nb = $obj->nb;
			return (empty($nb) ? 0 : $nb);
		} else {
			dol_print_error($this->db);
			return -1;
		}
	}

	/**
	 * Create or update batch record (update table llx_product_batch). No check is done here, done by parent.
	 *
	 * @param	array|int	$dluo	      Could be either
	 *                                    - int if row id of product_batch table
	 *                                    - or complete array('fk_product_stock'=>, 'batchnumber'=>)
	 * @param	int			$qty	      Quantity of product with batch number. May be a negative amount.
	 * @return 	int   				      <0 if KO, else return productbatch id
	 */
	private function createBatch($dluo, $qty)
	{
		global $user;

		$pdluo = new Productbatch($this->db);

		$result = 0;

		// Try to find an existing record with same batch number or id
		if (is_numeric($dluo)) {
			$result = $pdluo->fetch($dluo);
			if (empty($pdluo->id)) {
				// We didn't find the line. May be it was deleted before by a previous move in same transaction.
				$this->error = 'Error. You ask a move on a record for a serial that does not exists anymore. May be you take the same serial on same warehouse several times in same shipment or it was used by another shipment. Remove this shipment and prepare another one.';
				$this->errors[] = $this->error;
				$result = -2;
			}
		} elseif (is_array($dluo)) {
			if (isset($dluo['fk_product_stock'])) {
				$vfk_product_stock = $dluo['fk_product_stock'];
				$vbatchnumber = $dluo['batchnumber'];

				$result = $pdluo->find($vfk_product_stock, '', '', $vbatchnumber); // Search on batch number only (eatby and sellby are deprecated here)
			} else {
				dol_syslog(get_class($this)."::createBatch array param dluo must contain at least key fk_product_stock", LOG_ERR);
				$result = -1;
			}
		} else {
			dol_syslog(get_class($this)."::createBatch error invalid param dluo", LOG_ERR);
			$result = -1;
		}

		if ($result >= 0) {
			// No error
			if ($pdluo->id > 0) {	// product_batch record found
				//print "Avant ".$pdluo->qty." Apres ".($pdluo->qty + $qty)."<br>";
				$pdluo->qty += $qty;
				if ($pdluo->qty == 0) {
					$result = $pdluo->delete($user, 1);
				} else {
					$result = $pdluo->update($user, 1);
				}
			} else {					// product_batch record not found
				$pdluo->fk_product_stock = $vfk_product_stock;
				$pdluo->qty = $qty;
				$pdluo->eatby = empty($dluo['eatby']) ? '' : $dluo['eatby'];		// No more used. Now eatby date is store in table of lot, no more into prouct_batch table.
				$pdluo->sellby = empty($dluo['sellby']) ? '' : $dluo['sellby'];		// No more used. Now sellby date is store in table of lot, no more into prouct_batch table.
				$pdluo->batch = $vbatchnumber;

				$result = $pdluo->create($user, 1);
				if ($result < 0) {
					$this->error = $pdluo->error;
					$this->errors = $pdluo->errors;
				}
			}
		}

		return $result;
	}

	// phpcs:disable PEAR.NamingConventions.ValidFunctionName.ScopeNotCamelCaps
	/**
	 * Return Url link of origin object
	 *
	 * @param  int     $origin_id      Id origin
	 * @param  int     $origin_type     Type origin
	 * @return string
	 */
	public function get_origin($origin_id, $origin_type)
	{
		// phpcs:enable
		$origin = '';

		switch ($origin_type) {
			case 'commande':
				require_once DOL_DOCUMENT_ROOT.'/commande/class/commande.class.php';
				$origin = new Commande($this->db);
				break;
			case 'shipping':
				require_once DOL_DOCUMENT_ROOT.'/expedition/class/expedition.class.php';
				$origin = new Expedition($this->db);
				break;
			case 'facture':
				require_once DOL_DOCUMENT_ROOT.'/compta/facture/class/facture.class.php';
				$origin = new Facture($this->db);
				break;
			case 'order_supplier':
				require_once DOL_DOCUMENT_ROOT.'/fourn/class/fournisseur.commande.class.php';
				$origin = new CommandeFournisseur($this->db);
				break;
			case 'invoice_supplier':
				require_once DOL_DOCUMENT_ROOT.'/fourn/class/fournisseur.facture.class.php';
				$origin = new FactureFournisseur($this->db);
				break;
			case 'project':
				require_once DOL_DOCUMENT_ROOT.'/projet/class/project.class.php';
				$origin = new Project($this->db);
				break;
			case 'mo':
				require_once DOL_DOCUMENT_ROOT.'/mrp/class/mo.class.php';
				$origin = new Mo($this->db);
				break;
			case 'user':
				require_once DOL_DOCUMENT_ROOT.'/user/class/user.class.php';
				$origin = new User($this->db);
				break;
			case 'reception':
				require_once DOL_DOCUMENT_ROOT.'/reception/class/reception.class.php';
				$origin = new Reception($this->db);
				break;
			case 'inventory':
				require_once DOL_DOCUMENT_ROOT.'/product/inventory/class/inventory.class.php';
				$origin = new Inventory($this->db);
				break;

			default:
				if ($origin_type) {
					// Separate originetype with "@" : left part is class name, right part is module name
					$origin_type_array = explode('@', $origin_type);
					$classname = ucfirst($origin_type_array[0]);
					$modulename = empty($origin_type_array[1]) ? $classname : $origin_type_array[1];
					$result = dol_include_once('/'.$modulename.'/class/'.strtolower($classname).'.class.php');
					if ($result) {
						$classname = ucfirst($classname);
						$origin = new $classname($this->db);
					}
				}
				break;
		}

		if (empty($origin) || !is_object($origin)) {
			return '';
		}

		if ($origin->fetch($origin_id) > 0) {
			return $origin->getNomUrl(1);
		}

		return '';
	}

	/**
	 * Set attribute origin_type and fk_origin to object
	 *
	 * @param	string	$origin_element		Type of element
	 * @param	int		$origin_id			Id of element
	 *
	 * @return	void
	 */
	public function setOrigin($origin_element, $origin_id)
	{
		$this->origin_type = $origin_element;
		$this->origin_id = $origin_id;
		// For backward compatibility
		$this->origintype = $origin_element;
		$this->fk_origin = $origin_id;
	}


	/**
	 *  Initialise an instance with random values.
	 *  Used to build previews or test instances.
	 *	id must be 0 if object instance is a specimen.
	 *
	 *  @return	void
	 */
	public function initAsSpecimen()
	{
		global $user, $langs, $conf, $mysoc;

		// Initialize parameters
		$this->id = 0;

		// There is no specific properties. All data into insert are provided as method parameter.
	}

	/**
	 *  Return html string with picto for type of movement
	 *
	 *	@param	int		$withlabel			With label
	 *	@return	string					    String with URL
	 */
	public function getTypeMovement($withlabel = 0)
	{
		global $langs;

		$s = '';
		switch ($this->type) {
			case "0":
				$s = '<span class="fa fa-level-down-alt stockmovemententry stockmovementtransfer" title="'.$langs->trans('StockIncreaseAfterCorrectTransfer').'"></span>';
				if ($withlabel) {
					$s .= $langs->trans('StockIncreaseAfterCorrectTransfer');
				}
				break;
			case "1":
				$s = '<span class="fa fa-level-up-alt stockmovementexit stockmovementtransfer" title="'.$langs->trans('StockDecreaseAfterCorrectTransfer').'"></span>';
				if ($withlabel) {
					$s .= $langs->trans('StockDecreaseAfterCorrectTransfer');
				}
				break;
			case "2":
				$s = '<span class="fa fa-long-arrow-alt-up stockmovementexit stockmovement" title="'.$langs->trans('StockDecrease').'"></span>';
				if ($withlabel) {
					$s .= $langs->trans('StockDecrease');
				}
				break;
			case "3":
				$s = '<span class="fa fa-long-arrow-alt-down stockmovemententry stockmovement" title="'.$langs->trans('StockIncrease').'"></span>';
				if ($withlabel) {
					$s .= $langs->trans('StockIncrease');
				}
				break;
		}

		return $s;
	}

	/**
	 *  Return a link (with optionaly the picto)
	 * 	Use this->id,this->lastname, this->firstname
	 *
	 *	@param	int		$withpicto			Include picto in link (0=No picto, 1=Include picto into link, 2=Only picto)
	 *	@param	string	$option				On what the link point to
	 *  @param	integer	$notooltip			1=Disable tooltip
	 *  @param	int		$maxlen				Max length of visible user name
	 *  @param  string  $morecss            Add more css on link
	 *	@return	string						String with URL
	 */
	public function getNomUrl($withpicto = 0, $option = '', $notooltip = 0, $maxlen = 24, $morecss = '')
	{
		global $langs, $conf, $db;

		$result = '';
		$companylink = '';

		$label = '<u>'.$langs->trans("Movement").' '.$this->id.'</u>';
		$label .= '<div width="100%">';
		$label .= '<b>'.$langs->trans('Label').':</b> '.$this->label;
		$label .= '<br><b>'.$langs->trans('Qty').':</b> '.$this->qty;
		$label .= '</div>';

		$link = '<a href="'.DOL_URL_ROOT.'/product/stock/movement_list.php?id='.$this->warehouse_id.'&msid='.$this->id.'"';
		$link .= ($notooltip ? '' : ' title="'.dol_escape_htmltag($label, 1).'" class="classfortooltip'.($morecss ? ' '.$morecss : '').'"');
		$link .= '>';
		$linkend = '</a>';

		if ($withpicto) {
			$result .= ($link.img_object(($notooltip ? '' : $label), 'stock', ($notooltip ? '' : 'class="classfortooltip"')).$linkend);
			if ($withpicto != 2) {
				$result .= ' ';
			}
		}
		$result .= $link.$this->id.$linkend;
		return $result;
	}

	/**
	 *  Return label statut
	 *
	 *  @param	int		$mode          0=libelle long, 1=libelle court, 2=Picto + Libelle court, 3=Picto, 4=Picto + Libelle long, 5=Libelle court + Picto
	 *  @return	string 			       Label of status
	 */
	public function getLibStatut($mode = 0)
	{
		return $this->LibStatut($mode);
	}

	// phpcs:disable PEAR.NamingConventions.ValidFunctionName.ScopeNotCamelCaps
	/**
	 *  Renvoi le libelle d'un status donne
	 *
	 *  @param  int		$mode          	0=libelle long, 1=libelle court, 2=Picto + Libelle court, 3=Picto, 4=Picto + Libelle long, 5=Libelle court + Picto
	 *  @return string 			       	Label of status
	 */
	public function LibStatut($mode = 0)
	{
		// phpcs:enable
		global $langs;

		if ($mode == 0 || $mode == 1) {
			return $langs->trans('StatusNotApplicable');
		} elseif ($mode == 2) {
			return img_picto($langs->trans('StatusNotApplicable'), 'statut9').' '.$langs->trans('StatusNotApplicable');
		} elseif ($mode == 3) {
			return img_picto($langs->trans('StatusNotApplicable'), 'statut9');
		} elseif ($mode == 4) {
			return img_picto($langs->trans('StatusNotApplicable'), 'statut9').' '.$langs->trans('StatusNotApplicable');
		} elseif ($mode == 5) {
			return $langs->trans('StatusNotApplicable').' '.img_picto($langs->trans('StatusNotApplicable'), 'statut9');
		}
	}

	/**
	 *	Create object on disk
	 *
	 *	@param     string		$modele			force le modele a utiliser ('' to not force)
	 * 	@param     Translate	$outputlangs	Object langs to use for output
	 *  @param     int			$hidedetails    Hide details of lines
	 *  @param     int			$hidedesc       Hide description
	 *  @param     int			$hideref        Hide ref
	 *  @return    int             				0 if KO, 1 if OK
	 */
	public function generateDocument($modele, $outputlangs = '', $hidedetails = 0, $hidedesc = 0, $hideref = 0)
	{
		global $conf, $user, $langs;

		$langs->load("stocks");
		$outputlangs->load("products");

		if (!dol_strlen($modele)) {
			$modele = 'stdmovement';

			if ($this->model_pdf) {
				$modele = $this->model_pdf;
			} elseif (!empty($conf->global->MOUVEMENT_ADDON_PDF)) {
				$modele = $conf->global->MOUVEMENT_ADDON_PDF;
			}
		}

		$modelpath = "core/modules/stock/doc/";

		return $this->commonGenerateDocument($modelpath, $modele, $outputlangs, $hidedetails, $hidedesc, $hideref);
	}

	/**
	 * Delete object in database
	 *
	 * @param User $user       User that deletes
	 * @param bool $notrigger  false=launch triggers after, true=disable triggers
	 * @return int             <0 if KO, >0 if OK
	 */
	public function delete(User $user, $notrigger = false)
	{
		return $this->deleteCommon($user, $notrigger);
		//return $this->deleteCommon($user, $notrigger, 1);
	}

	/**
	 * Retrieve number of equipments for a product lot/serial
	 *
	 * @param 	int 		$fk_product 	Product id
	 * @param 	string 		$batch  		batch number
	 * @return 	int            				<0 if KO, number of equipments found if OK
	 */
	private function getBatchCount($fk_product, $batch)
	{
		$cpt = 0;

		$sql = "SELECT sum(pb.qty) as cpt";
		$sql .= " FROM ".MAIN_DB_PREFIX."product_batch as pb";
		$sql .= " INNER JOIN ".MAIN_DB_PREFIX."product_stock as ps ON ps.rowid = pb.fk_product_stock";
		$sql .= " WHERE ps.fk_product = " . ((int) $fk_product);
		$sql .= " AND pb.batch = '" . $this->db->escape($batch) . "'";

		$result = $this->db->query($sql);
		if ($result) {
			if ($this->db->num_rows($result)) {
				$obj = $this->db->fetch_object($result);
				$cpt = $obj->cpt;
			}

			$this->db->free($result);
		} else {
			dol_print_error($this->db);
			return -1;
		}

		return $cpt;
	}
}<|MERGE_RESOLUTION|>--- conflicted
+++ resolved
@@ -439,11 +439,7 @@
 			$sql .= " datem, fk_product, batch, eatby, sellby,";
 			$sql .= " fk_entrepot, value, type_mouvement, fk_user_author, label, inventorycode, price, fk_origin, origintype, fk_projet";
 			$sql .= ")";
-<<<<<<< HEAD
-			$sql .= " VALUES ('".$this->db->idate($now)."', ".((int) $this->product_id).", ";
-=======
-			$sql .= " VALUES ('".$this->db->idate($this->datem)."', ".$this->product_id.", ";
->>>>>>> 3dbab220
+			$sql .= " VALUES ('".$this->db->idate($this->datem)."', ".((int) $this->product_id).", ";
 			$sql .= " ".($batch ? "'".$this->db->escape($batch)."'" : "null").", ";
 			$sql .= " ".($eatby ? "'".$this->db->idate($eatby)."'" : "null").", ";
 			$sql .= " ".($sellby ? "'".$this->db->idate($sellby)."'" : "null").", ";
