<?php
/* Copyright (C) 2003-2006 Rodolphe Quiedeville <rodolphe@quiedeville.org>
 * Copyright (C) 2005-2015 Laurent Destailleur  <eldy@users.sourceforge.net>
 * Copyright (C) 2011      Jean Heimburger      <jean@tiaris.info>
 * Copyright (C) 2014	   Cedric GROSS	        <c.gross@kreiz-it.fr>
 *
 * This program is free software; you can redistribute it and/or modify
 * it under the terms of the GNU General Public License as published by
 * the Free Software Foundation; either version 3 of the License, or
 * (at your option) any later version.
 *
 * This program is distributed in the hope that it will be useful,
 * but WITHOUT ANY WARRANTY; without even the implied warranty of
 * MERCHANTABILITY or FITNESS FOR A PARTICULAR PURPOSE.  See the
 * GNU General Public License for more details.
 *
 * You should have received a copy of the GNU General Public License
 * along with this program. If not, see <https://www.gnu.org/licenses/>.
 */

/**
 *	\file       htdocs/product/stock/class/mouvementstock.class.php
 *	\ingroup    stock
 *	\brief      File of class to manage stock movement (input or output)
 */


/**
 *	Class to manage stock movements
 */
class MouvementStock extends CommonObject
{
	/**
	 * @var string Id to identify managed objects
	 */
	public $element = 'stockmouvement';

	/**
	 * @var string Name of table without prefix where object is stored
	 */
	public $table_element = 'stock_mouvement';


	public $product_id;
	public $warehouse_id;
	public $qty;

	/**
	 * @var int Type of movement
	 * 0=input (stock increase by a stock transfer), 1=output (stock decrease after by a stock transfer),
	 * 2=output (stock decrease), 3=input (stock increase)
	 * Note that qty should be > 0 with 0 or 3, < 0 with 1 or 2.
	 */
	public $type;

	public $tms = '';
	public $datem = '';
	public $price;

	/**
     * @var int ID
     */
	public $fk_user_author;

	/**
     * @var string stock movements label
     */
    public $label;

    /**
     * @var int ID
     */
	public $fk_origin;

	public $origintype;
	public $inventorycode;
	public $batch;



    /**
	 *  Constructor
	 *
	 *  @param      DoliDB		$db      Database handler
     */
	public function __construct($db)
	{
		$this->db = $db;
	}

	// phpcs:disable PEAR.NamingConventions.ValidFunctionName.PublicUnderscore
	/**
	 *	Add a movement of stock (in one direction only).
	 *  $this->origin can be also be set to save the source object of movement.
	 *
	 *	@param		User	$user			User object
	 *	@param		int		$fk_product		Id of product
	 *	@param		int		$entrepot_id	Id of warehouse
	 *	@param		int		$qty			Qty of movement (can be <0 or >0 depending on parameter type)
	 *	@param		int		$type			Direction of movement:
	 *										0=input (stock increase by a stock transfer), 1=output (stock decrease by a stock transfer),
	 *										2=output (stock decrease), 3=input (stock increase)
	 *                                      Note that qty should be > 0 with 0 or 3, < 0 with 1 or 2.
	 *	@param		int		$price			Unit price HT of product, used to calculate average weighted price (PMP in french). If 0, average weighted price is not changed.
	 *	@param		string	$label			Label of stock movement
	 *	@param		string	$inventorycode	Inventory code
	 *	@param		string	$datem			Force date of movement
	 *	@param		integer	$eatby			eat-by date. Will be used if lot does not exists yet and will be created.
	 *	@param		integer	$sellby			sell-by date. Will be used if lot does not exists yet and will be created.
	 *	@param		string	$batch			batch number
	 *	@param		boolean	$skip_batch		If set to true, stock movement is done without impacting batch record
	 * 	@param		int		$id_product_batch	Id product_batch (when skip_batch is false and we already know which record of product_batch to use)
	 *	@return		int						<0 if KO, 0 if fk_product is null, >0 if OK
	 */
    public function _create($user, $fk_product, $entrepot_id, $qty, $type, $price = 0, $label = '', $inventorycode = '', $datem = '', $eatby = '', $sellby = '', $batch = '', $skip_batch = false, $id_product_batch = 0)
	{
	    // phpcs:disable
	    global $conf, $langs;

		require_once DOL_DOCUMENT_ROOT.'/product/class/product.class.php';
		require_once DOL_DOCUMENT_ROOT.'/product/stock/class/productlot.class.php';
		$langs->load("errors");
		$error = 0;
		dol_syslog(get_class($this)."::_create start userid=$user->id, fk_product=$fk_product, warehouse_id=$entrepot_id, qty=$qty, type=$type, price=$price, label=$label, inventorycode=$inventorycode, datem=".$datem.", eatby=".$eatby.", sellby=".$sellby.", batch=".$batch.", skip_batch=".$skip_batch);

		// Clean parameters
		if (empty($price)) $price = 0;
		$now = (!empty($datem) ? $datem : dol_now());

		// Check parameters
		if (empty($fk_product)) return 0;
		if ($eatby < 0)
		{
			$this->errors[] = 'ErrorBadValueForParameterEatBy';
			return -1;
		}
		if ($sellby < 0)
		{
			$this->errors[] = 'ErrorBadValueForParameterSellBy';
			return -1;
		}

		// Set properties of movement
		$this->product_id = $fk_product;
		$this->entrepot_id = $entrepot_id; // deprecated
		$this->warehouse_id = $entrepot_id;
		$this->qty = $qty;
		$this->type = $type;
		$this->price = $price;
		$this->label = $label;
		$this->inventorycode = $inventorycode;
		$this->datem = $now;
		$this->batch = $batch;

		$mvid = 0;

		$product = new Product($this->db);
		$result = $product->fetch($fk_product);
		if ($result < 0)
		{
			$this->error = $product->error;
			$this->errors = $product->errors;
			dol_print_error('', "Failed to fetch product");
			return -1;
		}

		$this->db->begin();

		$product->load_stock('novirtual');

		// Test if product require batch data. If yes, and there is not, we throw an error.
		if (!empty($conf->productbatch->enabled) && $product->hasbatch() && !$skip_batch)
		{
			if (empty($batch))
			{
				$this->errors[] = $langs->trans("ErrorTryToMakeMoveOnProductRequiringBatchData", $product->ref);
				dol_syslog("Try to make a movement of a product with status_batch on without any batch data");

				$this->db->rollback();
				return -2;
			}

			// Check table llx_product_lot from batchnumber for same product
			// If found and eatby/sellby defined into table and provided and differs, return error
			// If found and eatby/sellby defined into table and not provided, we take value from table
			// If found and eatby/sellby not defined into table and provided, we update table
			// If found and eatby/sellby not defined into table and not provided, we do nothing
			// If not found, we add record
			$sql = "SELECT pb.rowid, pb.batch, pb.eatby, pb.sellby FROM ".MAIN_DB_PREFIX."product_lot as pb";
			$sql .= " WHERE pb.fk_product = ".$fk_product." AND pb.batch = '".$this->db->escape($batch)."'";
            dol_syslog(get_class($this)."::_create scan serial for this product to check if eatby and sellby match", LOG_DEBUG);
            $resql = $this->db->query($sql);
            if ($resql)
            {
                $num = $this->db->num_rows($resql);
            	$i = 0;
            	if ($num > 0)
            	{
                	while ($i < $num)
                	{
                		$obj = $this->db->fetch_object($resql);
                        if ($obj->eatby)
                        {
                            if ($eatby)
                            {
                                $tmparray = dol_getdate($eatby, true);
                                $eatbywithouthour = dol_mktime(0, 0, 0, $tmparray['mon'], $tmparray['mday'], $tmparray['year']);
                        		if ($this->db->jdate($obj->eatby) != $eatby && $this->db->jdate($obj->eatby) != $eatbywithouthour)    // We test date without hours and with hours for backward compatibility
                                {
                                    // If found and eatby/sellby defined into table and provided and differs, return error
                                    $this->errors[] = $langs->trans("ThisSerialAlreadyExistWithDifferentDate", $batch, dol_print_date($this->db->jdate($obj->eatby), 'dayhour'), dol_print_date($eatby, 'dayhour'));
                                    dol_syslog("ThisSerialAlreadyExistWithDifferentDate batch=".$batch.", eatby found into product_lot = ".$obj->eatby." = ".dol_print_date($this->db->jdate($obj->eatby), 'dayhourrfc')." so eatbywithouthour = ".$eatbywithouthour." = ".dol_print_date($eatbywithouthour)." - eatby provided = ".$eatby." = ".dol_print_date($eatby, 'dayhourrfc'), LOG_ERR);
                                    $this->db->rollback();
                                    return -3;
                                }
                            }
                            else
                            {
                                $eatby = $obj->eatby; // If found and eatby/sellby defined into table and not provided, we take value from table
                            }
                        }
                        else
                        {
                            if ($eatby) // If found and eatby/sellby not defined into table and provided, we update table
                            {
                                $productlot = new Productlot($this->db);
                                $result = $productlot->fetch($obj->rowid);
                                $productlot->eatby = $eatby;
                                $result = $productlot->update($user);
                                if ($result <= 0)
                                {
                                    $this->error = $productlot->error;
                                    $this->errors = $productlot->errors;
                                    $this->db->rollback();
                                    return -5;
                                }
                            }
                        }
                        if ($obj->sellby)
                        {
                            if ($sellby)
                            {
                                $tmparray = dol_getdate($sellby, true);
                                $sellbywithouthour = dol_mktime(0, 0, 0, $tmparray['mon'], $tmparray['mday'], $tmparray['year']);
                                if ($this->db->jdate($obj->sellby) != $sellby && $this->db->jdate($obj->sellby) != $sellbywithouthour)    // We test date without hours and with hours for backward compatibility
                        		{
                        		    // If found and eatby/sellby defined into table and provided and differs, return error
            						$this->errors[] = $langs->trans("ThisSerialAlreadyExistWithDifferentDate", $batch, dol_print_date($this->db->jdate($obj->sellby)), dol_print_date($sellby));
            						dol_syslog($langs->transnoentities("ThisSerialAlreadyExistWithDifferentDate", $batch, dol_print_date($this->db->jdate($obj->sellby)), dol_print_date($sellby)), LOG_ERR);
            						$this->db->rollback();
                        			return -3;
                        		}
                            }
                            else
                            {
                                $sellby = $obj->sellby; // If found and eatby/sellby defined into table and not provided, we take value from table
                            }
                        }
                	    else
                        {
                            if ($sellby) // If found and eatby/sellby not defined into table and provided, we update table
                            {
                                $productlot = new Productlot($this->db);
                                $result = $productlot->fetch($obj->rowid);
                                $productlot->sellby = $sellby;
                                $result = $productlot->update($user);
                                if ($result <= 0)
                                {
                                    $this->error = $productlot->error;
                                    $this->errors = $productlot->errors;
                                    $this->db->rollback();
                                    return -5;
                                }
                            }
                        }

                        $i++;
                	}
            	}
            	else   // If not found, we add record
            	{
            	    $productlot = new Productlot($this->db);
            	    $productlot->entity = $conf->entity;
            	    $productlot->fk_product = $fk_product;
            	    $productlot->batch = $batch;
            	    // If we are here = first time we manage this batch, so we used dates provided by users to create lot
            	    $productlot->eatby = $eatby;
            	    $productlot->sellby = $sellby;
            	    $result = $productlot->create($user);
            	    if ($result <= 0)
            	    {
            	        $this->error = $productlot->error;
            	        $this->errors = $productlot->errors;
            	        $this->db->rollback();
            	        return -4;
            	    }
            	}
            }
            else
			{
            	dol_print_error($this->db);
            	$this->db->rollback();
            	return -1;
			}
		}

		// Define if we must make the stock change (If product type is a service or if stock is used also for services)
		$movestock = 0;
		if ($product->type != Product::TYPE_SERVICE || !empty($conf->global->STOCK_SUPPORTS_SERVICES)) $movestock = 1;

		// Check if stock is enough when qty is < 0
		// Note that qty should be > 0 with type 0 or 3, < 0 with type 1 or 2.
		if ($movestock && $qty < 0 && empty($conf->global->STOCK_ALLOW_NEGATIVE_TRANSFER))
		{
    		if (!empty($conf->productbatch->enabled) && $product->hasbatch() && !$skip_batch)
    		{
    		    $foundforbatch = 0;
    		    $qtyisnotenough = 0;
    		    foreach ($product->stock_warehouse[$entrepot_id]->detail_batch as $batchcursor => $prodbatch)
    		    {
    		        if ($batch != $batchcursor) continue;
    		        $foundforbatch = 1;
    		        if ($prodbatch->qty < abs($qty)) $qtyisnotenough = $prodbatch->qty;
        		    break;
    		    }
    		    if (!$foundforbatch || $qtyisnotenough)
    		    {
    		        $langs->load("stocks");
    		        include_once DOL_DOCUMENT_ROOT.'/product/stock/class/entrepot.class.php';
    		        $tmpwarehouse = new Entrepot($this->db);
    		        $tmpwarehouse->fetch($entrepot_id);

    		        $this->error = $langs->trans('qtyToTranferLotIsNotEnough', $product->ref, $batch, $qtyisnotenough, $tmpwarehouse->ref);
    		        $this->errors[] = $langs->trans('qtyToTranferLotIsNotEnough', $product->ref, $batch, $qtyisnotenough, $tmpwarehouse->ref);
        		    $this->db->rollback();
        		    return -8;
    		    }
    		}
    		else
    		{
    		    if (empty($product->stock_warehouse[$entrepot_id]->real) || $product->stock_warehouse[$entrepot_id]->real < abs($qty))
    		    {
    		        $langs->load("stocks");
    		        $this->error = $langs->trans('qtyToTranferIsNotEnough').' : '.$product->ref;
    		        $this->errors[] = $langs->trans('qtyToTranferIsNotEnough').' : '.$product->ref;
    		        $this->db->rollback();
    		        return -8;
    		    }
    		}
		}

		if ($movestock && $entrepot_id > 0)	// Change stock for current product, change for subproduct is done after
		{
			$fk_project = 0;
			if (!empty($this->origin)) {			// This is set by caller for tracking reason
				$origintype = $this->origin->element;
				$fk_origin = $this->origin->id;
				if ($origintype == 'project') $fk_project = $fk_origin;
				else
				{
					$res = $this->origin->fetch($fk_origin);
					if ($res > 0)
					{
						if (!empty($this->origin->fk_project))
						{
							$fk_project = $this->origin->fk_project;
						}
					}
				}
			} else {
				$origintype = '';
				$fk_origin = 0;
				$fk_project = 0;
			}

			$sql = "INSERT INTO ".MAIN_DB_PREFIX."stock_mouvement(";
			$sql .= " datem, fk_product, batch, eatby, sellby,";
			$sql .= " fk_entrepot, value, type_mouvement, fk_user_author, label, inventorycode, price, fk_origin, origintype, fk_projet";
			$sql .= ")";
			$sql .= " VALUES ('".$this->db->idate($now)."', ".$this->product_id.", ";
			$sql .= " ".($batch ? "'".$batch."'" : "null").", ";
			$sql .= " ".($eatby ? "'".$this->db->idate($eatby)."'" : "null").", ";
			$sql .= " ".($sellby ? "'".$this->db->idate($sellby)."'" : "null").", ";
			$sql .= " ".$this->entrepot_id.", ".$this->qty.", ".$this->type.",";
			$sql .= " ".$user->id.",";
			$sql .= " '".$this->db->escape($label)."',";
			$sql .= " ".($inventorycode ? "'".$this->db->escape($inventorycode)."'" : "null").",";
			$sql .= " '".price2num($price)."',";
			$sql .= " '".$fk_origin."',";
			$sql .= " '".$origintype."',";
			$sql .= " ".$fk_project;
			$sql .= ")";

			dol_syslog(get_class($this)."::_create insert record into stock_mouvement", LOG_DEBUG);
			$resql = $this->db->query($sql);

			if ($resql)
			{
				$mvid = $this->db->last_insert_id(MAIN_DB_PREFIX."stock_mouvement");
				$this->id = $mvid;
			}
			else
			{
<<<<<<< HEAD
				$this->errors[] = $this->db->lasterror();
=======
				$this->error = $this->db->lasterror();
				$this->errors[] = $this->error;
>>>>>>> 45f322cc
				$error = -1;
			}

			// Define current values for qty and pmp
			$oldqty = $product->stock_reel;
			$oldpmp = $product->pmp;
			$oldqtywarehouse = 0;

			// Test if there is already a record for couple (warehouse / product)
			$alreadyarecord = 0;
			if (!$error)
			{
				$sql = "SELECT rowid, reel FROM ".MAIN_DB_PREFIX."product_stock";
				$sql .= " WHERE fk_entrepot = ".$entrepot_id." AND fk_product = ".$fk_product; // This is a unique key

				dol_syslog(get_class($this)."::_create check if a record already exists in product_stock", LOG_DEBUG);
				$resql = $this->db->query($sql);
				if ($resql)
				{
					$obj = $this->db->fetch_object($resql);
					if ($obj)
					{
						$alreadyarecord = 1;
						$oldqtywarehouse = $obj->reel;
						$fk_product_stock = $obj->rowid;
					}
					$this->db->free($resql);
				}
				else
				{
					$this->errors[] = $this->db->lasterror();
					$error = -2;
				}
			}

			// Calculate new PMP.
			$newpmp = 0;
			if (!$error)
			{
				// Note: PMP is calculated on stock input only (type of movement = 0 or 3). If type == 0 or 3, qty should be > 0.
				// Note: Price should always be >0 or 0. PMP should be always >0 (calculated on input)
				if (($type == 0 || $type == 3) && $price > 0)
				{
					$oldqtytouse = ($oldqty >= 0 ? $oldqty : 0);
					// We make a test on oldpmp>0 to avoid to use normal rule on old data with no pmp field defined
					if ($oldpmp > 0) $newpmp = price2num((($oldqtytouse * $oldpmp) + ($qty * $price)) / ($oldqtytouse + $qty), 'MU');
					else
					{
						$newpmp = $price; // For this product, PMP was not yet set. We set it to input price.
					}
					//print "oldqtytouse=".$oldqtytouse." oldpmp=".$oldpmp." oldqtywarehousetouse=".$oldqtywarehousetouse." ";
					//print "qty=".$qty." newpmp=".$newpmp;
					//exit;
				}
				elseif ($type == 1 || $type == 2)
				{
					// After a stock decrease, we don't change value of PMP for product.
					$newpmp = $oldpmp;
				}
				else
				{
					$newpmp = $oldpmp;
				}
			}
			// Update stock quantity
			if (!$error)
			{
				if ($alreadyarecord > 0)
				{
					$sql = "UPDATE ".MAIN_DB_PREFIX."product_stock SET reel = reel + ".$qty;
					$sql .= " WHERE fk_entrepot = ".$entrepot_id." AND fk_product = ".$fk_product;
				}
				else
				{
					$sql = "INSERT INTO ".MAIN_DB_PREFIX."product_stock";
					$sql .= " (reel, fk_entrepot, fk_product) VALUES ";
					$sql .= " (".$qty.", ".$entrepot_id.", ".$fk_product.")";
				}

				dol_syslog(get_class($this)."::_create update stock value", LOG_DEBUG);
				$resql = $this->db->query($sql);
				if (!$resql)
				{
					$this->errors[] = $this->db->lasterror();
					$error = -3;
				}
				elseif (empty($fk_product_stock))
				{
					$fk_product_stock = $this->db->last_insert_id(MAIN_DB_PREFIX."product_stock");
				}
			}

			// Update detail stock for batch product
			if (!$error && !empty($conf->productbatch->enabled) && $product->hasbatch() && !$skip_batch)
			{
				if ($id_product_batch > 0)
				{
				    $result = $this->createBatch($id_product_batch, $qty);
				}
				else
				{
			        $param_batch = array('fk_product_stock' =>$fk_product_stock, 'batchnumber'=>$batch);
				    $result = $this->createBatch($param_batch, $qty);
				}
				if ($result < 0) $error++;
			}

			// Update PMP and denormalized value of stock qty at product level
			if (!$error)
			{
				// $sql = "UPDATE ".MAIN_DB_PREFIX."product SET pmp = ".$newpmp.", stock = ".$this->db->ifsql("stock IS NULL", 0, "stock") . " + ".$qty;
				// $sql.= " WHERE rowid = ".$fk_product;
    			// Update pmp + denormalized fields because we change content of produt_stock. Warning: Do not use "SET p.stock", does not works with pgsql
				$sql = "UPDATE ".MAIN_DB_PREFIX."product as p SET pmp = ".$newpmp.", ";
				$sql .= " stock=(SELECT SUM(ps.reel) FROM ".MAIN_DB_PREFIX."product_stock as ps WHERE ps.fk_product = p.rowid)";
				$sql .= " WHERE rowid = ".$fk_product;

				dol_syslog(get_class($this)."::_create update AWP", LOG_DEBUG);
				$resql = $this->db->query($sql);
				if (!$resql)
				{
					$this->errors[] = $this->db->lasterror();
					$error = -4;
				}
			}

		    // If stock is now 0, we can remove entry into llx_product_stock, but only if there is no child lines into llx_product_batch (detail of batch, because we can imagine
		    // having a lot1/qty=X and lot2/qty=-X, so 0 but we must not loose repartition of different lot.
		    $sql = "DELETE FROM ".MAIN_DB_PREFIX."product_stock WHERE reel = 0 AND rowid NOT IN (SELECT fk_product_stock FROM ".MAIN_DB_PREFIX."product_batch as pb)";
		    $resql = $this->db->query($sql);
		    // We do not test error, it can fails if there is child in batch details
		}

		// Add movement for sub products (recursive call)
		if (!$error && !empty($conf->global->PRODUIT_SOUSPRODUITS) && empty($conf->global->INDEPENDANT_SUBPRODUCT_STOCK))
		{
			$error = $this->_createSubProduct($user, $fk_product, $entrepot_id, $qty, $type, 0, $label, $inventorycode); // we use 0 as price, because pmp is not changed for subproduct
		}

		if ($movestock && !$error)
		{
            // Call trigger
            $result = $this->call_trigger('STOCK_MOVEMENT', $user);
            if ($result < 0) $error++;
            // End call triggers
		}

		if (!$error)
		{
			$this->db->commit();
			return $mvid;
		}
		else
		{
			$this->db->rollback();
			dol_syslog(get_class($this)."::_create error code=".$error, LOG_ERR);
			return -6;
		}
	}



	/**
	 * Load object in memory from the database
	 *
	 * @param int    $id  Id object
	 *
	 * @return int <0 if KO, 0 if not found, >0 if OK
	 */
	public function fetch($id)
	{
	    dol_syslog(__METHOD__, LOG_DEBUG);

	    $sql = 'SELECT';
	    $sql .= ' t.rowid,';
	    $sql .= " t.tms,";
	    $sql .= " t.datem,";
	    $sql .= " t.fk_product,";
	    $sql .= " t.fk_entrepot,";
	    $sql .= " t.value,";
	    $sql .= " t.price,";
	    $sql .= " t.type_mouvement,";
	    $sql .= " t.fk_user_author,";
	    $sql .= " t.label,";
	    $sql .= " t.fk_origin,";
	    $sql .= " t.origintype,";
	    $sql .= " t.inventorycode,";
	    $sql .= " t.batch,";
	    $sql .= " t.eatby,";
	    $sql .= " t.sellby,";
	    $sql .= " t.fk_projet as fk_project";
	    $sql .= ' FROM '.MAIN_DB_PREFIX.$this->table_element.' as t';
	    $sql .= ' WHERE 1 = 1';
	    //if (null !== $ref) {
	        //$sql .= ' AND t.ref = ' . '\'' . $ref . '\'';
	    //} else {
	        $sql .= ' AND t.rowid = '.$id;
	    //}

	    $resql = $this->db->query($sql);
	    if ($resql) {
	        $numrows = $this->db->num_rows($resql);
	        if ($numrows) {
	            $obj = $this->db->fetch_object($resql);

	            $this->id = $obj->rowid;

	            $this->product_id = $obj->fk_product;
	            $this->warehouse_id = $obj->fk_entrepot;
	            $this->qty = $obj->value;
	            $this->type = $obj->type_mouvement;

	            $this->tms = $this->db->jdate($obj->tms);
	            $this->datem = $this->db->jdate($obj->datem);
	            $this->price = $obj->price;
	            $this->fk_user_author = $obj->fk_user_author;
	            $this->label = $obj->label;
	            $this->fk_origin = $obj->fk_origin;
	            $this->origintype = $obj->origintype;
	            $this->inventorycode = $obj->inventorycode;
	            $this->batch = $obj->batch;
	            $this->eatby = $this->db->jdate($obj->eatby);
	            $this->sellby = $this->db->jdate($obj->sellby);
	            $this->fk_project = $obj->fk_project;
	        }

	        // Retreive all extrafield
	        // fetch optionals attributes and labels
	        $this->fetch_optionals();

	        // $this->fetch_lines();

	        $this->db->free($resql);

	        if ($numrows) {
	            return 1;
	        } else {
	            return 0;
	        }
	    } else {
	        $this->errors[] = 'Error '.$this->db->lasterror();
	        dol_syslog(__METHOD__.' '.implode(',', $this->errors), LOG_ERR);

	        return -1;
	    }
	}




	/**
	 *  Create movement in database for all subproducts
	 *
	 * 	@param 		User	$user			Object user
	 * 	@param		int		$idProduct		Id product
	 * 	@param		int		$entrepot_id	Warehouse id
	 * 	@param		int		$qty			Quantity
	 * 	@param		int		$type			Type
	 * 	@param		int		$price			Price
	 * 	@param		string	$label			Label of movement
	 *  @param		string	$inventorycode	Inventory code
	 * 	@return 	int     				<0 if KO, 0 if OK
	 */
	private function _createSubProduct($user, $idProduct, $entrepot_id, $qty, $type, $price = 0, $label = '', $inventorycode = '')
	{
		global $langs;

		$error = 0;
		$pids = array();
		$pqtys = array();

		$sql = "SELECT fk_product_pere, fk_product_fils, qty";
		$sql .= " FROM ".MAIN_DB_PREFIX."product_association";
		$sql .= " WHERE fk_product_pere = ".$idProduct;
		$sql .= " AND incdec = 1";

		dol_syslog(get_class($this)."::_createSubProduct for parent product ".$idProduct, LOG_DEBUG);
		$resql = $this->db->query($sql);
		if ($resql)
		{
			$i = 0;
			while ($obj = $this->db->fetch_object($resql))
			{
				$pids[$i] = $obj->fk_product_fils;
				$pqtys[$i] = $obj->qty;
				$i++;
			}
			$this->db->free($resql);
		}
		else
		{
			$error = -2;
		}

		// Create movement for each subproduct
		foreach ($pids as $key => $value)
		{
			if (!$error)
			{
				$tmpmove = clone $this;
				$result = $tmpmove->_create($user, $pids[$key], $entrepot_id, ($qty * $pqtys[$key]), $type, 0, $label, $inventorycode); // This will also call _createSubProduct making this recursive
				if ($result < 0)
				{
					$this->error = $tmpmove->error;
					$this->errors = array_merge($this->errors, $tmpmove->errors);
					if ($result == -2)
					{
						$this->errors[] = $langs->trans("ErrorNoteAlsoThatSubProductCantBeFollowedByLot");
					}
					$error = $result;
				}
				unset($tmpmove);
			}
		}

		return $error;
	}


	/**
	 *	Decrease stock for product and subproducts
	 *
	 * 	@param 		User	$user			    Object user
	 * 	@param		int		$fk_product		    Id product
	 * 	@param		int		$entrepot_id	    Warehouse id
	 * 	@param		int		$qty			    Quantity
	 * 	@param		int		$price			    Price
	 * 	@param		string	$label			    Label of stock movement
	 * 	@param		string	$datem			    Force date of movement
	 *	@param		integer	$eatby			    eat-by date
	 *	@param		integer	$sellby			    sell-by date
	 *	@param		string	$batch			    batch number
	 * 	@param		int		$id_product_batch	Id product_batch
	 *  @param      string  $inventorycode      Inventory code
	 * 	@return		int						    <0 if KO, >0 if OK
	 */
	public function livraison($user, $fk_product, $entrepot_id, $qty, $price = 0, $label = '', $datem = '', $eatby = '', $sellby = '', $batch = '', $id_product_batch = 0, $inventorycode = '')
	{
	    global $conf;

		$skip_batch = empty($conf->productbatch->enabled);

		return $this->_create($user, $fk_product, $entrepot_id, (0 - $qty), 2, $price, $label, $inventorycode, $datem, $eatby, $sellby, $batch, $skip_batch, $id_product_batch);
	}

	/**
	 *	Increase stock for product and subproducts
	 *
	 * 	@param 		User	$user			     Object user
	 * 	@param		int		$fk_product		     Id product
	 * 	@param		int		$entrepot_id	     Warehouse id
	 * 	@param		int		$qty			     Quantity
	 * 	@param		int		$price			     Price
	 * 	@param		string	$label			     Label of stock movement
	 *	@param		integer	$eatby			     eat-by date
	 *	@param		integer	$sellby			     sell-by date
	 *	@param		string	$batch			     batch number
	 * 	@param		string	$datem			     Force date of movement
	 * 	@param		int		$id_product_batch    Id product_batch
	 *  @param      string  $inventorycode       Inventory code
	 *	@return		int						     <0 if KO, >0 if OK
	 */
	public function reception($user, $fk_product, $entrepot_id, $qty, $price = 0, $label = '', $eatby = '', $sellby = '', $batch = '', $datem = '', $id_product_batch = 0, $inventorycode = '')
	{
	    global $conf;

	    $skip_batch = empty($conf->productbatch->enabled);

	    return $this->_create($user, $fk_product, $entrepot_id, $qty, 3, $price, $label, $inventorycode, $datem, $eatby, $sellby, $batch, $skip_batch, $id_product_batch);
	}


	/**
	 * Return nb of subproducts lines for a product
	 *
	 * @param      int		$id				Id of product
	 * @return     int						<0 if KO, nb of subproducts if OK
	 * @deprecated A count($product->getChildsArbo($id,1)) is same. No reason to have this in this class.
	 */
	/*
	public function nbOfSubProducts($id)
	{
		$nbSP=0;

		$resql = "SELECT count(*) as nb FROM ".MAIN_DB_PREFIX."product_association";
		$resql.= " WHERE fk_product_pere = ".$id;
		if ($this->db->query($resql))
		{
			$obj=$this->db->fetch_object($resql);
			$nbSP=$obj->nb;
		}
		return $nbSP;
	}*/

	/**
	 * Count number of product in stock before a specific date
	 *
	 * @param 	int			$productidselected		Id of product to count
	 * @param 	integer 	$datebefore				Date limit
	 * @return	int			Number
	 */
	public function calculateBalanceForProductBefore($productidselected, $datebefore)
	{
		$nb = 0;

		$sql = 'SELECT SUM(value) as nb from '.MAIN_DB_PREFIX.'stock_mouvement';
		$sql .= ' WHERE fk_product = '.$productidselected;
		$sql .= " AND datem < '".$this->db->idate($datebefore)."'";

		dol_syslog(get_class($this).__METHOD__.'', LOG_DEBUG);
		$resql = $this->db->query($sql);
		if ($resql)
		{
			$obj = $this->db->fetch_object($resql);
			if ($obj) $nb = $obj->nb;
			return (empty($nb) ? 0 : $nb);
		}
		else
		{
			dol_print_error($this->db);
			return -1;
		}
	}

	/**
	 * Create or update batch record (update table llx_product_batch). No check is done here, done by parent.
	 *
	 * @param	array|int	$dluo	      Could be either
	 *                                    - int if row id of product_batch table
	 *                                    - or complete array('fk_product_stock'=>, 'batchnumber'=>)
	 * @param	int			$qty	      Quantity of product with batch number. May be a negative amount.
	 * @return 	int   				      <0 if KO, else return productbatch id
	 */
	private function createBatch($dluo, $qty)
	{
	    global $user;

		$pdluo = new Productbatch($this->db);

		$result = 0;

		// Try to find an existing record with same batch number or id
		if (is_numeric($dluo))
		{
			$result = $pdluo->fetch($dluo);
			if (empty($pdluo->id))
			{
				// We didn't find the line. May be it was deleted before by a previous move in same transaction.
				$this->error = 'Error. You ask a move on a record for a serial that does not exists anymore. May be you take the same serial on same warehouse several times in same shipment or it was used by another shipment. Remove this shipment and prepare another one.';
				$this->errors[] = $this->error;
				$result = -2;
			}
		}
		elseif (is_array($dluo))
		{
			if (isset($dluo['fk_product_stock']))
			{
				$vfk_product_stock = $dluo['fk_product_stock'];
				$vbatchnumber = $dluo['batchnumber'];

				$result = $pdluo->find($vfk_product_stock, '', '', $vbatchnumber); // Search on batch number only (eatby and sellby are deprecated here)
			}
			else
			{
				dol_syslog(get_class($this)."::createBatch array param dluo must contain at least key fk_product_stock".$error, LOG_ERR);
				$result = -1;
			}
		}
		else
		{
			dol_syslog(get_class($this)."::createBatch error invalid param dluo".$error, LOG_ERR);
			$result = -1;
		}

		if ($result >= 0)
		{
			// No error
			if ($pdluo->id > 0)		// product_batch record found
			{
				//print "Avant ".$pdluo->qty." Apres ".($pdluo->qty + $qty)."<br>";
				$pdluo->qty += $qty;
				if ($pdluo->qty == 0)
				{
					$result = $pdluo->delete($user, 1);
				} else {
					$result = $pdluo->update($user, 1);
				}
			}
			else					// product_batch record not found
			{
				$pdluo->fk_product_stock = $vfk_product_stock;
				$pdluo->qty = $qty;
				$pdluo->eatby = $veatby;
				$pdluo->sellby = $vsellby;
				$pdluo->batch = $vbatchnumber;

				$result = $pdluo->create($user, 1);
				if ($result < 0)
				{
					$this->error = $pdluo->error;
					$this->errors = $pdluo->errors;
				}
			}
		}

		return $result;
	}

    // phpcs:disable PEAR.NamingConventions.ValidFunctionName.ScopeNotCamelCaps
	/**
	 * Return Url link of origin object
	 *
	 * @param  int     $fk_origin      Id origin
	 * @param  int     $origintype     Type origin
	 * @return string
	 */
	public function get_origin($fk_origin, $origintype)
	{
        // phpcs:enable
	    $origin = '';

		switch ($origintype) {
			case 'commande':
				require_once DOL_DOCUMENT_ROOT.'/commande/class/commande.class.php';
				$origin = new Commande($this->db);
				break;
			case 'shipping':
				require_once DOL_DOCUMENT_ROOT.'/expedition/class/expedition.class.php';
				$origin = new Expedition($this->db);
				break;
			case 'facture':
				require_once DOL_DOCUMENT_ROOT.'/compta/facture/class/facture.class.php';
				$origin = new Facture($this->db);
				break;
			case 'order_supplier':
				require_once DOL_DOCUMENT_ROOT.'/fourn/class/fournisseur.commande.class.php';
				$origin = new CommandeFournisseur($this->db);
				break;
			case 'invoice_supplier':
				require_once DOL_DOCUMENT_ROOT.'/fourn/class/fournisseur.facture.class.php';
				$origin = new FactureFournisseur($this->db);
				break;
			case 'project':
				require_once DOL_DOCUMENT_ROOT.'/projet/class/project.class.php';
				$origin = new Project($this->db);
				break;
			case 'mo':
				require_once DOL_DOCUMENT_ROOT.'/mrp/class/mo.class.php';
				$origin = new Mo($this->db);
				break;

			default:
				if ($origintype)
				{
					$result = dol_include_once('/'.$origintype.'/class/'.$origintype.'.class.php');
					if ($result)
					{
						$classname = ucfirst($origintype);
						$origin = new $classname($this->db);
					}
				}
				break;
		}

		if (empty($origin) || !is_object($origin)) return '';

		if ($origin->fetch($fk_origin) > 0) {
			return $origin->getNomUrl(1);
		}

		return '';
	}

	/**
	 * Set attribute origin to object
	 *
	 * @param	string	$origin_element	type of element
	 * @param	int		$origin_id		id of element
	 *
	 * @return	void
	 */
	public function setOrigin($origin_element, $origin_id)
	{
		if (!empty($origin_element) && $origin_id > 0)
		{
			$origin = '';
			if ($origin_element == 'project')
			{
				if (!class_exists('Project')) require_once DOL_DOCUMENT_ROOT.'/projet/class/project.class.php';
				$origin = new Project($this->db);
			}

			if (!empty($origin))
			{
				$this->origin = $origin;
				$this->origin->id = $origin_id;
			}
		}
	}


	/**
     *  Initialise an instance with random values.
     *  Used to build previews or test instances.
     *	id must be 0 if object instance is a specimen.
     *
     *  @return	void
     */
    public function initAsSpecimen()
    {
        global $user, $langs, $conf, $mysoc;

        // Initialize parameters
        $this->id = 0;

        // There is no specific properties. All data into insert are provided as method parameter.
    }

	/**
	 *  Return a link (with optionaly the picto)
	 * 	Use this->id,this->lastname, this->firstname
	 *
	 *	@param	int		$withpicto			Include picto in link (0=No picto, 1=Include picto into link, 2=Only picto)
	 *	@param	string	$option				On what the link point to
	 *  @param	integer	$notooltip			1=Disable tooltip
	 *  @param	int		$maxlen				Max length of visible user name
	 *  @param  string  $morecss            Add more css on link
	 *	@return	string						String with URL
	 */
	public function getNomUrl($withpicto = 0, $option = '', $notooltip = 0, $maxlen = 24, $morecss = '')
	{
		global $langs, $conf, $db;

		$result = '';
		$companylink = '';

		$label = '<u>'.$langs->trans("Movement").' '.$this->id.'</u>';
		$label .= '<div width="100%">';
		$label .= '<b>'.$langs->trans('Label').':</b> '.$this->label;
		$label .= '<br><b>'.$langs->trans('Qty').':</b> '.$this->qty;
		$label .= '</div>';

		$link = '<a href="'.DOL_URL_ROOT.'/product/stock/movement_list.php?id='.$this->warehouse_id.'&msid='.$this->id.'"';
		$link .= ($notooltip ? '' : ' title="'.dol_escape_htmltag($label, 1).'" class="classfortooltip'.($morecss ? ' '.$morecss : '').'"');
		$link .= '>';
		$linkend = '</a>';

		if ($withpicto)
		{
			$result .= ($link.img_object(($notooltip ? '' : $label), 'stock', ($notooltip ? '' : 'class="classfortooltip"')).$linkend);
			if ($withpicto != 2) $result .= ' ';
		}
		$result .= $link.$this->id.$linkend;
		return $result;
	}

	/**
	 *  Return label statut
	 *
	 *  @param	int		$mode          0=libelle long, 1=libelle court, 2=Picto + Libelle court, 3=Picto, 4=Picto + Libelle long, 5=Libelle court + Picto
	 *  @return	string 			       Label of status
	 */
	public function getLibStatut($mode = 0)
	{
		return $this->LibStatut($mode);
	}

    // phpcs:disable PEAR.NamingConventions.ValidFunctionName.ScopeNotCamelCaps
	/**
	 *  Renvoi le libelle d'un status donne
	 *
	 *  @param  int		$mode          	0=libelle long, 1=libelle court, 2=Picto + Libelle court, 3=Picto, 4=Picto + Libelle long, 5=Libelle court + Picto
	 *  @return string 			       	Label of status
	 */
	public function LibStatut($mode = 0)
	{
        // phpcs:enable
		global $langs;

		if ($mode == 0 || $mode == 1)
		{
			return $langs->trans('StatusNotApplicable');
		}
		elseif ($mode == 2)
		{
			return img_picto($langs->trans('StatusNotApplicable'), 'statut9').' '.$langs->trans('StatusNotApplicable');
		}
		elseif ($mode == 3)
		{
			return img_picto($langs->trans('StatusNotApplicable'), 'statut9');
		}
		elseif ($mode == 4)
		{
			return img_picto($langs->trans('StatusNotApplicable'), 'statut9').' '.$langs->trans('StatusNotApplicable');
		}
		elseif ($mode == 5)
		{
			return $langs->trans('StatusNotApplicable').' '.img_picto($langs->trans('StatusNotApplicable'), 'statut9');
		}
	}

	/**
	 *	Create object on disk
	 *
	 *	@param     string		$modele			force le modele a utiliser ('' to not force)
	 * 	@param     Translate	$outputlangs	Object langs to use for output
	 *  @param     int			$hidedetails    Hide details of lines
	 *  @param     int			$hidedesc       Hide description
	 *  @param     int			$hideref        Hide ref
	 *  @return    int             				0 if KO, 1 if OK
	 */
	public function generateDocument($modele, $outputlangs = '', $hidedetails = 0, $hidedesc = 0, $hideref = 0)
	{
		global $conf, $user, $langs;

		$langs->load("stocks");

		if (!dol_strlen($modele)) {
			$modele = 'stdmovement';

			if ($this->modelpdf) {
				$modele = $this->modelpdf;
			} elseif (!empty($conf->global->MOUVEMENT_ADDON_PDF)) {
				$modele = $conf->global->MOUVEMENT_ADDON_PDF;
			}
		}

		$modelpath = "core/modules/stock/doc/";

		return $this->commonGenerateDocument($modelpath, $modele, $outputlangs, $hidedetails, $hidedesc, $hideref);
	}
}<|MERGE_RESOLUTION|>--- conflicted
+++ resolved
@@ -401,12 +401,8 @@
 			}
 			else
 			{
-<<<<<<< HEAD
-				$this->errors[] = $this->db->lasterror();
-=======
 				$this->error = $this->db->lasterror();
 				$this->errors[] = $this->error;
->>>>>>> 45f322cc
 				$error = -1;
 			}
 
