--- conflicted
+++ resolved
@@ -1,13 +1,8 @@
 <?php
-<<<<<<< HEAD
-/* Copyright (C) 2013-2022 Laurent Destaileur	<ely@users.sourceforge.net>
- * Copyright (C) 2014	   Regis Houssin		<regis.houssin@inodbox.com>
-=======
 /* Copyright (C) 2013-2022  Laurent Destaileur		<ely@users.sourceforge.net>
  * Copyright (C) 2014	    Regis Houssin			<regis.houssin@inodbox.com>
  * Copyright (C) 2024		MDW						<mdeweerd@users.noreply.github.com>
  * Copyright (C) 2024		Frédéric France			<frederic.france@free.fr>
->>>>>>> cc80841a
  *
  * This program is free software: you can redistribute it and/or modify
  * it under the terms of the GNU General Public License as published by
@@ -596,21 +591,6 @@
 	$maxphp = @ini_get('upload_max_filesize'); // In unknown
 	if (preg_match('/k$/i', $maxphp)) {
 		$maxphp = preg_replace('/k$/i', '', $maxphp);
-<<<<<<< HEAD
-		$maxphp = $maxphp * 1;
-	}
-	if (preg_match('/m$/i', $maxphp)) {
-		$maxphp = preg_replace('/m$/i', '', $maxphp);
-		$maxphp = $maxphp * 1024;
-	}
-	if (preg_match('/g$/i', $maxphp)) {
-		$maxphp = preg_replace('/g$/i', '', $maxphp);
-		$maxphp = $maxphp * 1024 * 1024;
-	}
-	if (preg_match('/t$/i', $maxphp)) {
-		$maxphp = preg_replace('/t$/i', '', $maxphp);
-		$maxphp = $maxphp * 1024 * 1024 * 1024;
-=======
 		$maxphp = (int) $maxphp * 1;
 	}
 	if (preg_match('/m$/i', $maxphp)) {
@@ -624,26 +604,10 @@
 	if (preg_match('/t$/i', $maxphp)) {
 		$maxphp = preg_replace('/t$/i', '', $maxphp);
 		$maxphp = (int) $maxphp * 1024 * 1024 * 1024;
->>>>>>> cc80841a
 	}
 	$maxphp2 = @ini_get('post_max_size'); // In unknown
 	if (preg_match('/k$/i', $maxphp2)) {
 		$maxphp2 = preg_replace('/k$/i', '', $maxphp2);
-<<<<<<< HEAD
-		$maxphp2 = $maxphp2 * 1;
-	}
-	if (preg_match('/m$/i', $maxphp2)) {
-		$maxphp2 = preg_replace('/m$/i', '', $maxphp2);
-		$maxphp2 = $maxphp2 * 1024;
-	}
-	if (preg_match('/g$/i', $maxphp2)) {
-		$maxphp2 = preg_replace('/g$/i', '', $maxphp2);
-		$maxphp2 = $maxphp2 * 1024 * 1024;
-	}
-	if (preg_match('/t$/i', $maxphp2)) {
-		$maxphp2 = preg_replace('/t$/i', '', $maxphp2);
-		$maxphp2 = $maxphp2 * 1024 * 1024 * 1024;
-=======
 		$maxphp2 = (int) $maxphp2 * 1;
 	}
 	if (preg_match('/m$/i', $maxphp2)) {
@@ -657,7 +621,6 @@
 	if (preg_match('/t$/i', $maxphp2)) {
 		$maxphp2 = preg_replace('/t$/i', '', $maxphp2);
 		$maxphp2 = (int) $maxphp2 * 1024 * 1024 * 1024;
->>>>>>> cc80841a
 	}
 	// Now $max and $maxphp and $maxphp2 are in Kb
 	$maxmin = $max;
@@ -736,19 +699,11 @@
 if (isModEnabled('productbatch')) {
 	print '<td class="nowraponall">';
 	print img_picto($langs->trans("LotSerial"), 'lot', 'class="paddingright"');
-<<<<<<< HEAD
-	print '<input type="text" name="batch" class="flat maxwidth75" value="'.dol_escape_htmltag($batch).'">';
-	print '</td>';
-}
-// Qty
-print '<td class="right"><input type="text" class="flat maxwidth50 right" name="qty" value="'.price2num((float) $qty, 'MS').'"></td>';
-=======
 	print '<input type="text" name="batch" class="flat maxwidth75" value="'.dol_escape_htmltag((isset($batch)?$batch:'')).'">';
 	print '</td>';
 }
 // Qty
 print '<td class="right"><input type="text" class="flat maxwidth50 right" name="qty" value="'.price2num((float) (isset($qty)?$qty:0), 'MS').'"></td>';
->>>>>>> cc80841a
 // Button to add line
 print '<td class="right"><input type="submit" class="button" name="addline" value="'.dol_escape_htmltag($titletoadd).'"></td>';
 
