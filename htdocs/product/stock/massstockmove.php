<?php
/* Copyright (C) 2013-2016 Laurent Destaileur	<ely@users.sourceforge.net>
 * Copyright (C) 2014	   Regis Houssin		<regis.houssin@capnetworks.com>
 *
 * This program is free software: you can redistribute it and/or modify
 * it under the terms of the GNU General Public License as published by
 * the Free Software Foundation, either version 3 of the License, or
 * (at your option) any later version.
 *
 * This program is distributed in the hope that it will be useful,
 * but WITHOUT ANY WARRANTY; without even the implied warranty of
 * MERCHANTABILITY or FITNESS FOR A PARTICULAR PURPOSE.  See the
 * GNU General Public License for more details.
 *
 * You should have received a copy of the GNU General Public License
 * along with this program.  If not, see <http://www.gnu.org/licenses/>.
 */

/**
 *  \file       htdocs/product/stock/massstockmove.php
 *  \ingroup    stock
 *  \brief      This page allows to select several products, then incoming warehouse and
 *  			outgoing warehouse and create all stock movements for this.
 */

require '../../main.inc.php';
require_once DOL_DOCUMENT_ROOT.'/product/class/product.class.php';
require_once DOL_DOCUMENT_ROOT.'/product/stock/class/entrepot.class.php';
require_once DOL_DOCUMENT_ROOT.'/core/class/html.form.class.php';
require_once DOL_DOCUMENT_ROOT.'/core/class/html.formother.class.php';
require_once DOL_DOCUMENT_ROOT.'/fourn/class/fournisseur.commande.class.php';
require_once DOL_DOCUMENT_ROOT.'/product/class/html.formproduct.class.php';

$langs->load("products");
$langs->load("stocks");
$langs->load("orders");
$langs->load("productbatch");

// Security check
if ($user->societe_id) {
    $socid = $user->societe_id;
}
$result=restrictedArea($user,'produit|service');

//checks if a product has been ordered

$action = GETPOST('action','alpha');
$id_product = GETPOST('productid', 'int');
$id_sw = GETPOST('id_sw', 'int');
$id_tw = GETPOST('id_tw', 'int');
$batch = GETPOST('batch');
$qty = GETPOST('qty');
$idline = GETPOST('idline');

$sortfield = GETPOST('sortfield','alpha');
$sortorder = GETPOST('sortorder','alpha');
$page = GETPOST('page','int');

if (!$sortfield) {
    $sortfield = 'p.ref';
}

if (!$sortorder) {
    $sortorder = 'ASC';
}
$limit = GETPOST('limit')?GETPOST('limit','int'):$conf->liste_limit;
$offset = $limit * $page ;

$listofdata=array();
if (! empty($_SESSION['massstockmove'])) $listofdata=json_decode($_SESSION['massstockmove'],true);


/*
 * Actions
 */

if ($action == 'addline')
{
	if (! ($id_product > 0))
	{
		$error++;
		setEventMessages($langs->trans("ErrorFieldRequired", $langs->transnoentitiesnoconv("Product")), null, 'errors');
	}
	if (! ($id_sw > 0))
	{
		$error++;
		setEventMessages($langs->trans("ErrorFieldRequired", $langs->transnoentitiesnoconv("WarehouseSource")), null, 'errors');
	}
	if (! ($id_tw > 0))
	{
		$error++;
		setEventMessages($langs->trans("ErrorFieldRequired", $langs->transnoentitiesnoconv("WarehouseTarget")), null, 'errors');
	}
	if ($id_sw > 0 && $id_tw == $id_sw)
	{
		$error++;
		$langs->load("errors");
		setEventMessages($langs->trans("ErrorWarehouseMustDiffers"), null, 'errors');
	}
	if (! $qty)
	{
		$error++;
	    setEventMessages($langs->trans("ErrorFieldRequired", $langs->transnoentitiesnoconv("Qty")), null, 'errors');
	}

	// Check a batch number is provided if product need it
	if (! $error)
	{
		$producttmp=new Product($db);
		$producttmp->fetch($id_product);
		if ($producttmp->hasbatch())
		{
			if (empty($batch))
			{
				$error++;
				setEventMessages($langs->trans("ErrorTryToMakeMoveOnProductRequiringBatchData"), null, 'errors');
			}
		}
	}

	// TODO Check qty is ok for stock move. Note qty may not be enough yet, but we make a check now to report a warning.
	// What is important is to have qty when doing action 'createmovements'
	if (! $error)
	{
		// Warning, don't forget lines already added into the $_SESSION['massstockmove']
		if ($producttmp->hasbatch())
		{

		}
		else
		{

		}
	}

	if (! $error)
	{
		if (count(array_keys($listofdata)) > 0) $id=max(array_keys($listofdata)) + 1;
		else $id=1;
		$listofdata[$id]=array('id'=>$id, 'id_product'=>$id_product, 'qty'=>$qty, 'id_sw'=>$id_sw, 'id_tw'=>$id_tw, 'batch'=>$batch);
		$_SESSION['massstockmove']=json_encode($listofdata);

		unset($id_product);
		//unset($id_sw);
		//unset($id_tw);
		unset($qty);
	}
}

if ($action == 'delline' && $idline != '')
{
	if (! empty($listofdata[$idline])) unset($listofdata[$idline]);
	if (count($listofdata) > 0) $_SESSION['massstockmove']=json_encode($listofdata);
	else unset($_SESSION['massstockmove']);
}

if ($action == 'createmovements')
{
	$error=0;

	if (! GETPOST("label"))
	{
		$error++;
		setEventMessages($langs->trans("ErrorFieldRequired"),$langs->transnoentitiesnoconv("LabelMovement"), null, 'errors');
	}

	$db->begin();

	if (! $error)
	{
		$product = new Product($db);

		foreach($listofdata as $key => $val)	// Loop on each movement to do
		{
			$id=$val['id'];
			$id_product=$val['id_product'];
			$id_sw=$val['id_sw'];
			$id_tw=$val['id_tw'];
			$qty=price2num($val['qty']);
			$batch=$val['batch'];
			$dlc=-1;		// They are loaded later from serial
			$dluo=-1;		// They are loaded later from serial

			if (! $error && $id_sw <> $id_tw && is_numeric($qty) && $id_product)
			{
				$result=$product->fetch($id_product);

				$product->load_stock('novirtual');	// Load array product->stock_warehouse

				// Define value of products moved
				$pricesrc=0;
				if (! empty($product->pmp)) $pricesrc=$product->pmp;
				$pricedest=$pricesrc;

				//print 'price src='.$pricesrc.', price dest='.$pricedest;exit;

				if (empty($conf->productbatch->enabled) || ! $product->hasbatch())		// If product does not need lot/serial
				{
					// Remove stock
					$result1=$product->correct_stock(
		    			$user,
		    			$id_sw,
		    			$qty,
		    			1,
		    			GETPOST("label"),
		    			$pricesrc,
						GETPOST("codemove")
					);
					if ($result1 < 0)
					{
						$error++;
						setEventMessages($product->errors, $product->errorss, 'errors');
					}

					// Add stock
					$result2=$product->correct_stock(
		    			$user,
		    			$id_tw,
		    			$qty,
		    			0,
		    			GETPOST("label"),
		    			$pricedest,
						GETPOST("codemove")
					);
					if ($result2 < 0)
					{
						$error++;
						setEventMessages($product->errors, $product->errorss, 'errors');
					}
				}
				else
				{
					$arraybatchinfo=$product->loadBatchInfo($batch);
					if (count($arraybatchinfo) > 0)
					{
						$firstrecord = array_shift($arraybatchinfo);
						$dlc=$firstrecord['eatby'];
						$dluo=$firstrecord['sellby'];
						//var_dump($batch); var_dump($arraybatchinfo); var_dump($firstrecord); var_dump($dlc); var_dump($dluo); exit;
					}
					else
					{
						$dlc='';
						$dluo='';
					}

					// Remove stock
					$result1=$product->correct_stock_batch(
		    			$user,
		    			$id_sw,
		    			$qty,
		    			1,
		    			GETPOST("label"),
		    			$pricesrc,
						$dlc,
						$dluo,
						$batch,
						GETPOST("codemove")
					);
					if ($result1 < 0)
					{
						$error++;
						setEventMessages($product->errors, $product->errorss, 'errors');
					}

					// Add stock
					$result2=$product->correct_stock_batch(
		    			$user,
		    			$id_tw,
		    			$qty,
		    			0,
		    			GETPOST("label"),
		    			$pricedest,
						$dlc,
						$dluo,
						$batch,
						GETPOST("codemove")
					);
					if ($result2 < 0)
					{
						$error++;
						setEventMessages($product->errors, $product->errorss, 'errors');
					}
				}
			}
			else
			{
				dol_print_error('',"Bad value saved into sessions");
				$error++;
			}
		}
	}

	if (! $error)
	{
		unset($_SESSION['massstockmove']);

		$db->commit();
		setEventMessages($langs->trans("StockMovementRecorded"), null, 'mesgs');
		header("Location: ".DOL_URL_ROOT.'/product/stock/index.php');		// Redirect to avoid pb when using back
		exit;
	}
	else
	{
		$db->rollback();
		setEventMessages($langs->trans("Error"), null, 'errors');
	}
}



/*
 * View
 */

$now=dol_now();

$form=new Form($db);
$formproduct=new FormProduct($db);
$productstatic = new Product($db);
$warehousestatics = new Entrepot($db);
$warehousestatict = new Entrepot($db);

$title = $langs->trans('MassMovement');

llxHeader('', $title);

print load_fiche_titre($langs->trans("MassStockTransferShort"));

$titletoadd=$langs->trans("Select");
$titletoaddnoent=$langs->transnoentitiesnoconv("Select");
$buttonrecord=$langs->trans("RecordMovement");
$buttonrecordnoent=$langs->trans("RecordMovement");
print $langs->trans("SelectProductInAndOutWareHouse",$titletoaddnoent,$buttonrecordnoent).'<br>';
print '<br>'."\n";

$var=true;

// Form to add a line
print '<form action="'.$_SERVER["PHP_SELF"].'" method="POST" name="formulaire">';
print '<input type="hidden" name="token" value="' .$_SESSION['newtoken'] . '">';
print '<input type="hidden" name="action" value="addline">';


print '<div class="div-table-responsive">';
print '<table class="liste" width="100%">';
//print '<div class="tagtable centpercent">';

$param='';

print '<tr class="liste_titre">';
print getTitleFieldOfList($langs->trans('ProductRef'),0,$_SERVER["PHP_SELF"],'',$param,'','class="tagtd maxwidthonsmartphone"',$sortfield,$sortorder);
if ($conf->productbatch->enabled)
{
	print getTitleFieldOfList($langs->trans('Batch'),0,$_SERVER["PHP_SELF"],'',$param,'','class="tagtd maxwidthonsmartphone"',$sortfield,$sortorder);
}
print getTitleFieldOfList($langs->trans('WarehouseSource'),0,$_SERVER["PHP_SELF"],'',$param,'','class="tagtd maxwidthonsmartphone"',$sortfield,$sortorder);
print getTitleFieldOfList($langs->trans('WarehouseTarget'),0,$_SERVER["PHP_SELF"],'',$param,'','class="tagtd maxwidthonsmartphone"',$sortfield,$sortorder);
print getTitleFieldOfList($langs->trans('Qty'),0,$_SERVER["PHP_SELF"],'',$param,'','align="center" class="tagtd maxwidthonsmartphone"',$sortfield,$sortorder);
print getTitleFieldOfList('',0);
print '</tr>';


print '<tr '.$bc[$var].'>';
// Product
print '<td class="titlefield">';
$filtertype=0;
if (! empty($conf->global->STOCK_SUPPORTS_SERVICES)) $filtertype='';
if ($conf->global->PRODUIT_LIMIT_SIZE <= 0)
{
	$limit='';
}
else
{
	$limit = $conf->global->PRODUIT_LIMIT_SIZE;
}
<<<<<<< HEAD
print $form->select_produits($id_product, 'productid', $filtertype, $limit, 0, 1, 2, '', 0, array(), 0, '1', 0, 'minwidth300imp maxwidth400', 1);
=======
print $form->select_produits($id_product,'productid',$filtertype,$limit,0,-1);
>>>>>>> 31818e88
print '</td>';
// Batch number
if ($conf->productbatch->enabled)
{
	print '<td>';
	print '<input type="text" name="batch" class="flat maxwidth50onsmartphone" value="'.$batch.'">';
	print '</td>';
}
// In warehouse
print '<td>';
print $formproduct->selectWarehouses($id_sw, 'id_sw', 'warehouseopen,warehouseinternal', 1, 0, 0, '', 0, 0, array(), 'minwidth200imp');
print '</td>';
// Out warehouse
print '<td>';
print $formproduct->selectWarehouses($id_tw, 'id_tw', 'warehouseopen,warehouseinternal', 1, 0, 0, '', 0, 0, array(), 'minwidth200imp');
print '</td>';
// Qty
print '<td align="center"><input type="text" size="3" class="flat" name="qty" value="'.$qty.'"></td>';
// Button to add line
print '<td align="right"><input type="submit" class="button" name="addline" value="'.dol_escape_htmltag($titletoadd).'"></td>';

print '</tr>';


foreach($listofdata as $key => $val)
{
	$var=!$var;

	$productstatic->fetch($val['id_product']);
	$warehousestatics->fetch($val['id_sw']);
	$warehousestatict->fetch($val['id_tw']);

	print '<tr '.$bc[$var].'>';
	print '<td>';
	print $productstatic->getNomUrl(1).' - '.$productstatic->label;
	print '</td>';
	if ($conf->productbatch->enabled)
	{
		print '<td>';
		print $val['batch'];
		print '</td>';
	}
	print '<td>';
	print $warehousestatics->getNomUrl(1);
	print '</td>';
	print '<td>';
	print $warehousestatict->getNomUrl(1);
	print '</td>';
	print '<td align="center">'.$val['qty'].'</td>';
	print '<td align="right"><a href="'.$_SERVER["PHP_SELF"].'?action=delline&idline='.$val['id'].'">'.img_delete($langs->trans("Remove")).'</a></td>';

	print '</tr>';
}

print '</table>';
print '</div>';

print '</form>';


print '<br>';


print '<form action="'.$_SERVER["PHP_SELF"].'" method="POST" name="formulaire2">';
print '<input type="hidden" name="token" value="' .$_SESSION['newtoken'] . '">';
print '<input type="hidden" name="action" value="createmovements">';

// Button to record mass movement
$codemove=GETPOST('codemove');
$labelmovement=GETPOST("label")?GETPOST('label'):$langs->trans("StockTransfer").' '.dol_print_date($now,'%Y-%m-%d %H:%M');

print '<table class="border" width="100%">';
	print '<tr>';
	print '<td class="titlefield">'.$langs->trans("InventoryCode").'</td>';
	print '<td>';
	print '<input type="text" name="codemove" size="10" value="'.dol_escape_htmltag($codemove).'">';
	print '</td>';
	print '</tr>';
	print '<tr>';
	print '<td>'.$langs->trans("LabelMovement").'</td>';
	print '<td>';
	print '<input type="text" name="label" class="quatrevingtpercent" value="'.dol_escape_htmltag($labelmovement).'">';
	print '</td>';
	print '</tr>';
print '</table><br>';

print '<div class="center"><input class="button" type="submit" name="valid" value="'.dol_escape_htmltag($buttonrecord).'"></div>';

print '</form>';


llxFooter();

$db->close();<|MERGE_RESOLUTION|>--- conflicted
+++ resolved
@@ -374,11 +374,8 @@
 {
 	$limit = $conf->global->PRODUIT_LIMIT_SIZE;
 }
-<<<<<<< HEAD
-print $form->select_produits($id_product, 'productid', $filtertype, $limit, 0, 1, 2, '', 0, array(), 0, '1', 0, 'minwidth300imp maxwidth400', 1);
-=======
-print $form->select_produits($id_product,'productid',$filtertype,$limit,0,-1);
->>>>>>> 31818e88
+
+print $form->select_produits($id_product, 'productid', $filtertype, $limit, 0, -1, 2, '', 0, array(), 0, '1', 0, 'minwidth300imp maxwidth400', 1);
 print '</td>';
 // Batch number
 if ($conf->productbatch->enabled)
