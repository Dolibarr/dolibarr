--- conflicted
+++ resolved
@@ -220,11 +220,7 @@
 if (is_array($extrafields->attribute_label) && count($extrafields->attribute_label)) $sql.= " LEFT JOIN ".MAIN_DB_PREFIX."product_lot_extrafields as ef on (t.rowid = ef.fk_object)";
 $sql.= ", ".MAIN_DB_PREFIX."product as p";
 $sql.= " WHERE p.rowid = t.fk_product";
-<<<<<<< HEAD
-$sql.= " WHERE p.entity IN (".getEntity('product').")";
-=======
 $sql.= " AND p.entity IN (".getEntity('product').")";
->>>>>>> d9b8a8c8
 
 if ($search_entity) $sql.= natural_search("entity",$search_entity);
 if ($search_product) $sql.= natural_search("p.ref",$search_product);
@@ -408,10 +404,6 @@
 		$obj = $db->fetch_object($resql);
 		if ($obj)
 		{
-<<<<<<< HEAD
-			$var = !$var;
-=======
->>>>>>> d9b8a8c8
 
 			$productlot->id = $obj->rowid;
 			$productlot->batch = $obj->batch;
@@ -434,10 +426,7 @@
 				$productstatic->type=$obj->product_type;
 				$productstatic->ref=$obj->product_ref;
 				$productstatic->label=$obj->product_label;
-<<<<<<< HEAD
-=======
 				$productstatic->status_batch = $obj->tobatch;
->>>>>>> d9b8a8c8
 				print '<td>'.$productstatic->getNomUrl(1).'</td>';
 				if (! $i) $totalarray['nbfield']++;
 			}
