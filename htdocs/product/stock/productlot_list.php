--- conflicted
+++ resolved
@@ -317,20 +317,6 @@
 		 }
 	}*/
 	/* The fast and low memory method to get and count full list converts the sql into a sql count */
-<<<<<<< HEAD
-	$sqlforcount = preg_replace('/^SELECT[a-zA-Z0-9\._\s\(\),=<>\:\-\']+\sFROM/', 'SELECT COUNT(*) as nbtotalofrecords FROM', $sql);
-	$resql = $db->query($sqlforcount);
-	if ($resql) {
-		$objforcount = $db->fetch_object($resql);
-		$nbtotalofrecords = $objforcount->nbtotalofrecords;
-	} else {
-		dol_print_error($db);
-	}
-
-	if (($page * $limit) > $nbtotalofrecords) {	// if total of record found is smaller than page * limit, goto and load page 0
-		$page = 0;
-		$offset = 0;
-=======
 	$sqlforcount = preg_replace('/^'.preg_quote($sqlfields, '/').'/', 'SELECT COUNT(*) as nbtotalofrecords', $sql);
 	$sqlforcount = preg_replace('/GROUP BY .*$/', '', $sqlforcount);
 	$resql = $db->query($sqlforcount);
@@ -345,7 +331,6 @@
 			$offset = 0;
 		}
 		$db->free($resql);
->>>>>>> c5ccf545
 	}
 }
 
