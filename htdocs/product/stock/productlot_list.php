<?php
/* Copyright (C) 2007-2016  Laurent Destailleur     <eldy@users.sourceforge.net>
 * Copyright (C) 2018-2021  Ferran Marcet           <fmarcet@2byte.es>
 * Copyright (C) 2019       Frédéric France         <frederic.france@netlogic.fr>
 *
 * This program is free software; you can redistribute it and/or modify
 * it under the terms of the GNU General Public License as published by
 * the Free Software Foundation; either version 3 of the License, or
 * (at your option) any later version.
 *
 * This program is distributed in the hope that it will be useful,
 * but WITHOUT ANY WARRANTY; without even the implied warranty of
 * MERCHANTABILITY or FITNESS FOR A PARTICULAR PURPOSE.  See the
 * GNU General Public License for more details.
 *
 * You should have received a copy of the GNU General Public License
 * along with this program. If not, see <https://www.gnu.org/licenses/>.
 */

/**
 * \file        product/stock/productlot_list.php
 * \ingroup     stock
 * \brief       This file is an example of a php page
 *              Initialy built by build_class_from_table on 2016-05-17 12:22
 */

// Load Dolibarr environment
require '../../main.inc.php';
require_once DOL_DOCUMENT_ROOT.'/core/class/html.formcompany.class.php';
require_once DOL_DOCUMENT_ROOT.'/core/lib/date.lib.php';
require_once DOL_DOCUMENT_ROOT.'/core/lib/company.lib.php';
require_once DOL_DOCUMENT_ROOT.'/product/class/product.class.php';
require_once DOL_DOCUMENT_ROOT.'/product/stock/class/productlot.class.php';

// Load translation files required by the page
$langs->loadLangs(array('stocks', 'productbatch', 'other', 'users'));

// Get parameters
$id = GETPOST('id', 'int');
$action = GETPOST('action', 'aZ09');
$massaction = GETPOST('massaction', 'alpha');
$backtopage = GETPOST('backtopage', 'alpha');
$toselect = GETPOST('toselect', 'array'); // Array of ids of elements selected into a list
$contextpage = GETPOST('contextpage', 'aZ') ? GETPOST('contextpage', 'aZ') : 'productlotlist'; // To manage different context of search
$optioncss = GETPOST('optioncss', 'alpha');
$mode = GETPOST('mode', 'alpha');

$search_entity = GETPOST('search_entity', 'int');
$search_product = GETPOST('search_product', 'alpha');
$search_batch = GETPOST('search_batch', 'alpha');
$search_fk_user_creat = GETPOST('search_fk_user_creat', 'int');
$search_fk_user_modif = GETPOST('search_fk_user_modif', 'int');
$search_import_key = GETPOST('search_import_key', 'int');

// Load variable for pagination
$limit = GETPOST('limit', 'int') ?GETPOST('limit', 'int') : $conf->liste_limit;
$sortfield = GETPOST('sortfield', 'aZ09comma');
$sortorder = GETPOST('sortorder', 'aZ09comma');
$page = GETPOSTISSET('pageplusone') ? (GETPOST('pageplusone') - 1) : GETPOST("page", 'int');
if (empty($page) || $page < 0 || GETPOST('button_search', 'alpha') || GETPOST('button_removefilter', 'alpha')) {
	// If $page is not defined, or '' or -1 or if we click on clear filters
	$page = 0;
}
$offset = $limit * $page;
$pageprev = $page - 1;
$pagenext = $page + 1;

// Initialize technical object to manage hooks. Note that conf->hooks_modules contains array
$object = new Productlot($db);
$extrafields = new ExtraFields($db);
$diroutputmassaction = $conf->productbatch->dir_output.'/temp/massgeneration/'.$user->id;
$hookmanager->initHooks(array('product_lotlist'));

// Fetch optionals attributes and labels
$extrafields->fetch_name_optionals_label($object->table_element);
//$extrafields->fetch_name_optionals_label($object->table_element_line);

$search_array_options = $extrafields->getOptionalsFromPost($object->table_element, '', 'search_');

// Default sort order (if not yet defined by previous GETPOST)
if (!$sortfield) {
	$sortfield = "t.fk_product,t.batch"; // Set here default search field. By default 1st field in definition.
}
if (!$sortorder) {
	$sortorder = "ASC";
}

// Initialize array of search criterias
$search_all = GETPOST('search_all', 'alphanohtml') ? GETPOST('search_all', 'alphanohtml') : GETPOST('sall', 'alphanohtml');
$search = array();
foreach ($object->fields as $key => $val) {
	if (GETPOST('search_'.$key, 'alpha') !== '') {
		$search[$key] = GETPOST('search_'.$key, 'alpha');
	}
	if (preg_match('/^(date|timestamp|datetime)/', $val['type'])) {
		$search[$key.'_dtstart'] = dol_mktime(0, 0, 0, GETPOST('search_'.$key.'_dtstartmonth', 'int'), GETPOST('search_'.$key.'_dtstartday', 'int'), GETPOST('search_'.$key.'_dtstartyear', 'int'));
		$search[$key.'_dtend'] = dol_mktime(23, 59, 59, GETPOST('search_'.$key.'_dtendmonth', 'int'), GETPOST('search_'.$key.'_dtendday', 'int'), GETPOST('search_'.$key.'_dtendyear', 'int'));
	}
}

// List of fields to search into when doing a "search in all"
$fieldstosearchall = array();
foreach ($object->fields as $key => $val) {
	if (!empty($val['searchall'])) {
		$fieldstosearchall['t.'.$key] = $val['label'];
	}
}

// Definition of array of fields for columns
$arrayfields = array();
foreach ($object->fields as $key => $val) {
	// If $val['visible']==0, then we never show the field
	if (!empty($val['visible'])) {
		$visible = (int) dol_eval($val['visible'], 1);
		$arrayfields['t.'.$key] = array(
			'label'=>$val['label'],
			'checked'=>(($visible < 0) ? 0 : 1),
			'enabled'=>(abs($visible) != 3 && dol_eval($val['enabled'], 1)),
			'position'=>$val['position'],
			'help'=> isset($val['help']) ? $val['help'] : ''
		);
	}
}
// Extra fields
include DOL_DOCUMENT_ROOT.'/core/tpl/extrafields_list_array_fields.tpl.php';

$object->fields = dol_sort_array($object->fields, 'position');
$arrayfields = dol_sort_array($arrayfields, 'position');

$usercanread = $user->rights->produit->lire;
$usercancreate = $user->rights->produit->creer;
$usercandelete = $user->rights->produit->supprimer;

$upload_dir = $conf->productbatch->multidir_output[$conf->entity];

$permissiontoread = $usercanread;
$permissiontoadd = $usercancreate;
//$permissiontodelete = $usercandelete;

// Security check
if (empty($conf->productbatch->enabled)) {
	accessforbidden('Module not enabled');
}
$socid = 0;
if ($user->socid > 0) { // Protection if external user
	//$socid = $user->socid;
	accessforbidden();
}
//$result = restrictedArea($user, 'productbatch');
if (!$permissiontoread) accessforbidden();


/*
 * Actions
 */

if (GETPOST('cancel', 'alpha')) {
	$action = 'list';
	$massaction = '';
}
if (!GETPOST('confirmmassaction', 'alpha') && $massaction != 'presend' && $massaction != 'confirm_presend') {
	$massaction = '';
}

$parameters = array();
$reshook = $hookmanager->executeHooks('doActions', $parameters, $object, $action); // Note that $action and $object may have been modified by some hooks
if ($reshook < 0) {
	setEventMessages($hookmanager->error, $hookmanager->errors, 'errors');
}

if (empty($reshook)) {
	// Selection of new fields
	include DOL_DOCUMENT_ROOT.'/core/actions_changeselectedfields.inc.php';

	// Purge search criteria
	if (GETPOST('button_removefilter_x', 'alpha') || GETPOST('button_removefilter.x', 'alpha') || GETPOST('button_removefilter', 'alpha')) { // All tests are required to be compatible with all browsers
		foreach ($object->fields as $key => $val) {
			$search[$key] = '';
			if (preg_match('/^(date|timestamp|datetime)/', $val['type'])) {
				$search[$key.'_dtstart'] = '';
				$search[$key.'_dtend'] = '';
			}
		}
		$toselect = array();
		$search_array_options = array();
	}
	if (GETPOST('button_removefilter_x', 'alpha') || GETPOST('button_removefilter.x', 'alpha') || GETPOST('button_removefilter', 'alpha')
		|| GETPOST('button_search_x', 'alpha') || GETPOST('button_search.x', 'alpha') || GETPOST('button_search', 'alpha')) {
		$massaction = ''; // Protection to avoid mass action if we force a new search during a mass action confirmation
	}

	// Mass actions
	$objectclass = 'ProductLot';
	$objectlabel = 'LotSerial';
	$uploaddir = $conf->productbatch->dir_output;
	include DOL_DOCUMENT_ROOT.'/core/actions_massactions.inc.php';
}


/*
 * View
 */


$form = new Form($db);

$now = dol_now();

$help_url = 'EN:Module_Lot_/_Serial|FR:Module_Lot_/_Série';
$title = $langs->trans('LotSerialList');
$morejs = array();
$morecss = array();


// Build and execute select
// --------------------------------------------------------------------
$sql = 'SELECT ';
$sql .= $object->getFieldList('t');
// Add fields from extrafields
if (!empty($extrafields->attributes[$object->table_element]['label'])) {
	foreach ($extrafields->attributes[$object->table_element]['label'] as $key => $val) {
		$sql .= ($extrafields->attributes[$object->table_element]['type'][$key] != 'separate' ? ", ef.".$key." as options_".$key : '');
	}
}
// Add fields from hooks
$parameters = array();
$reshook = $hookmanager->executeHooks('printFieldListSelect', $parameters, $object); // Note that $action and $object may have been modified by hook
$sql .= preg_replace('/^,/', '', $hookmanager->resPrint);
$sql = preg_replace('/,\s*$/', '', $sql);

$sqlfields = $sql;

$sql .= " FROM ".MAIN_DB_PREFIX.$object->table_element." as t";
if (isset($extrafields->attributes[$object->table_element]['label']) && is_array($extrafields->attributes[$object->table_element]['label']) && count($extrafields->attributes[$object->table_element]['label'])) {
	$sql .= " LEFT JOIN ".MAIN_DB_PREFIX.$object->table_element."_extrafields as ef on (t.rowid = ef.fk_object)";
}
// Add table from hooks
$parameters = array();
$reshook = $hookmanager->executeHooks('printFieldListFrom', $parameters, $object); // Note that $action and $object may have been modified by hook
$sql .= $hookmanager->resPrint;
if ($object->ismultientitymanaged == 1) {
	$sql .= " WHERE t.entity IN (".getEntity($object->element).")";
} else {
	$sql .= " WHERE 1 = 1";
}
foreach ($search as $key => $val) {
	if (array_key_exists($key, $object->fields)) {
		if ($key == 'status' && $search[$key] == -1) {
			continue;
		}
		$mode_search = (($object->isInt($object->fields[$key]) || $object->isFloat($object->fields[$key])) ? 1 : 0);
		if ((strpos($object->fields[$key]['type'], 'integer:') === 0) || (strpos($object->fields[$key]['type'], 'sellist:') === 0) || !empty($object->fields[$key]['arrayofkeyval'])) {
			if ($search[$key] == '-1' || ($search[$key] === '0' && (empty($object->fields[$key]['arrayofkeyval']) || !array_key_exists('0', $object->fields[$key]['arrayofkeyval'])))) {
				$search[$key] = '';
			}
			$mode_search = 2;
		}
		if ($search[$key] != '') {
			$sql .= natural_search("t.".$db->escape($key), $search[$key], (($key == 'status') ? 2 : $mode_search));
		}
	} else {
		if (preg_match('/(_dtstart|_dtend)$/', $key) && $search[$key] != '') {
			$columnName = preg_replace('/(_dtstart|_dtend)$/', '', $key);
			if (preg_match('/^(date|timestamp|datetime)/', $object->fields[$columnName]['type'])) {
				if (preg_match('/_dtstart$/', $key)) {
					$sql .= " AND t.".$db->escape($columnName)." >= '".$db->idate($search[$key])."'";
				}
				if (preg_match('/_dtend$/', $key)) {
					$sql .= " AND t.".$db->escape($columnName)." <= '".$db->idate($search[$key])."'";
				}
			}
		}
	}
}
if ($search_all) {
	$sql .= natural_search(array_keys($fieldstosearchall), $search_all);
}
//$sql.= dolSqlDateFilter("t.field", $search_xxxday, $search_xxxmonth, $search_xxxyear);
// Add where from extra fields
include DOL_DOCUMENT_ROOT.'/core/tpl/extrafields_list_search_sql.tpl.php';
// Add where from hooks
$parameters = array();
$reshook = $hookmanager->executeHooks('printFieldListWhere', $parameters, $object); // Note that $action and $object may have been modified by hook
$sql .= $hookmanager->resPrint;

/* If a group by is required
$sql.= " GROUP BY ";
foreach($object->fields as $key => $val) {
	$sql .= "t.".$db->escape($key).", ";
}
// Add fields from extrafields
if (!empty($extrafields->attributes[$object->table_element]['label'])) {
	foreach ($extrafields->attributes[$object->table_element]['label'] as $key => $val) {
		$sql .= ($extrafields->attributes[$object->table_element]['type'][$key] != 'separate' ? "ef.".$key.', ' : '');
	}
}
// Add where from hooks
$parameters=array();
$reshook=$hookmanager->executeHooks('printFieldListGroupBy', $parameters, $object);    // Note that $action and $object may have been modified by hook
$sql.=$hookmanager->resPrint;
$sql=preg_replace('/,\s*$/','', $sql);
*/

// Count total nb of records
$nbtotalofrecords = '';
if (empty($conf->global->MAIN_DISABLE_FULL_SCANLIST)) {
	/* This old and fast method to get and count full list returns all record so use a high amount of memory.
	 $resql = $db->query($sql);
	 $nbtotalofrecords = $db->num_rows($resql);
	 */
	/* The slow method does not consume memory on mysql (not tested on pgsql) */
	/*$resql = $db->query($sql, 0, 'auto', 1);
	while ($db->fetch_object($resql)) {
		if (empty($nbtotalofrecords)) {
			$nbtotalofrecords = 1;    // We can't make +1 because init value is ''
		 } else {
			 $nbtotalofrecords++;
		 }
	}*/
	/* The fast and low memory method to get and count full list converts the sql into a sql count */
<<<<<<< HEAD
	$sqlforcount = preg_replace('/^SELECT[a-zA-Z0-9\._\s\(\),=<>\:\-\']+\sFROM/Ui', 'SELECT COUNT(*) as nbtotalofrecords FROM', $sql);
=======
	$sqlforcount = preg_replace('/^'.preg_quote($sqlfields, '/').'/', 'SELECT COUNT(*) as nbtotalofrecords', $sql);
	$sqlforcount = preg_replace('/GROUP BY .*$/', '', $sqlforcount);
>>>>>>> 21b7d68f
	$resql = $db->query($sqlforcount);

	if (!$resql) {
		dol_print_error($db);
	} else {
		$objforcount = $db->fetch_object($resql);
		$nbtotalofrecords = $objforcount->nbtotalofrecords;
		if (($page * $limit) > $nbtotalofrecords) {	// if total of record found is smaller than page * limit, goto and load page 0
			$page = 0;
			$offset = 0;
		}
		$db->free($resql);
	}
}

// Complete request and execute it with limit
$sql .= $db->order($sortfield, $sortorder);
if ($limit) {
	$sql .= $db->plimit($limit + 1, $offset);
}

$resql = $db->query($sql);
if (!$resql) {
	dol_print_error($db);
	exit;
}

$num = $db->num_rows($resql);

$i = 0;

// Direct jump if only one record found
if ($num == 1 && !empty($conf->global->MAIN_SEARCH_DIRECT_OPEN_IF_ONLY_ONE) && $search_all && !$page) {
	$obj = $db->fetch_object($resql);
	$id = $obj->rowid;
	header("Location: ".DOL_URL_ROOT.'/product/stock/productlot_card.php?id='.$id);
	exit;
}


// Output page
// --------------------------------------------------------------------

llxHeader('', $title, $help_url, '', 0, 0, $morejs, $morecss, '', 'bodyforlist');

$arrayofselected = is_array($toselect) ? $toselect : array();

$param = '';
if (!empty($mode)) {
	$param .= '&mode='.urlencode($mode);
}
if (!empty($contextpage) && $contextpage != $_SERVER["PHP_SELF"]) {
	$param .= '&contextpage='.urlencode($contextpage);
}
if ($limit > 0 && $limit != $conf->liste_limit) {
	$param .= '&limit='.urlencode($limit);
}
foreach ($search as $key => $val) {
	if (is_array($search[$key]) && count($search[$key])) {
		foreach ($search[$key] as $skey) {
			if ($skey != '') {
				$param .= '&search_'.$key.'[]='.urlencode($skey);
			}
		}
	} elseif ($search[$key] != '') {
		$param .= '&search_'.$key.'='.urlencode($search[$key]);
	}
}
if ($optioncss != '') {
	$param .= '&optioncss='.urlencode($optioncss);
}
// Add $param from extra fields
include DOL_DOCUMENT_ROOT.'/core/tpl/extrafields_list_search_param.tpl.php';
// Add $param from hooks
$parameters = array();
$reshook = $hookmanager->executeHooks('printFieldListSearchParam', $parameters, $object); // Note that $action and $object may have been modified by hook
$param .= $hookmanager->resPrint;

// List of mass actions available
$arrayofmassactions = array(
	//'validate'=>img_picto('', 'check', 'class="pictofixedwidth"').$langs->trans("Validate"),
	//'generate_doc'=>img_picto('', 'pdf', 'class="pictofixedwidth"').$langs->trans("ReGeneratePDF"),
	//'builddoc'=>img_picto('', 'pdf', 'class="pictofixedwidth"').$langs->trans("PDFMerge"),
	//'presend'=>img_picto('', 'email', 'class="pictofixedwidth"').$langs->trans("SendByMail"),
);
if (!empty($permissiontodelete)) {
	$arrayofmassactions['predelete'] = img_picto('', 'delete', 'class="pictofixedwidth"').$langs->trans("Delete");
}
if (GETPOST('nomassaction', 'int') || in_array($massaction, array('presend', 'predelete'))) {
	$arrayofmassactions = array();
}
$massactionbutton = $form->selectMassAction('', $arrayofmassactions);

print '<form method="POST" id="searchFormList" action="'.$_SERVER["PHP_SELF"].'">'."\n";
if ($optioncss != '') {
	print '<input type="hidden" name="optioncss" value="'.$optioncss.'">';
}
print '<input type="hidden" name="token" value="'.newToken().'">';
print '<input type="hidden" name="formfilteraction" id="formfilteraction" value="list">';
print '<input type="hidden" name="action" value="list">';
print '<input type="hidden" name="sortfield" value="'.$sortfield.'">';
print '<input type="hidden" name="sortorder" value="'.$sortorder.'">';
print '<input type="hidden" name="page" value="'.$page.'">';
print '<input type="hidden" name="contextpage" value="'.$contextpage.'">';
print '<input type="hidden" name="mode" value="'.$mode.'">';

$newcardbutton = dolGetButtonTitle($langs->trans('New'), '', 'fa fa-plus-circle', dol_buildpath('/product/stock/productlot_card.php', 1).'?action=create&backtopage='.urlencode($_SERVER['PHP_SELF']), '', $permissiontoadd);

print_barre_liste($title, $page, $_SERVER["PHP_SELF"], $param, $sortfield, $sortorder, $massactionbutton, $num, $nbtotalofrecords, 'object_'.$object->picto, 0, $newcardbutton, '', $limit, 0, 0, 1);

// Add code for pre mass action (confirmation or email presend form)
$topicmail = "Information";
$modelmail = "productlot";
$objecttmp = new Productlot($db);
$trackid = 'lot'.$object->id;
include DOL_DOCUMENT_ROOT.'/core/tpl/massactions_pre.tpl.php';

if ($search_all) {
	$setupstring = '';
	foreach ($fieldstosearchall as $key => $val) {
		$fieldstosearchall[$key] = $langs->trans($val);
		$setupstring .= $key."=".$val.";";
	}
	print '<!-- Search done like if PRODUCT_QUICKSEARCH_ON_FIELDS = '.$setupstring.' -->'."\n";
	print '<div class="divsearchfieldfilter">'.$langs->trans("FilterOnInto", $search_all).join(', ', $fieldstosearchall).'</div>'."\n";
}

// Filter on categories
$moreforfilter = '';
/*$moreforfilter.='<div class="divsearchfield">';
 $moreforfilter.= $langs->trans('MyFilter') . ': <input type="text" name="search_myfield" value="'.dol_escape_htmltag($search_myfield).'">';
 $moreforfilter.= '</div>';*/

$parameters = array();
$reshook = $hookmanager->executeHooks('printFieldPreListTitle', $parameters, $object); // Note that $action and $object may have been modified by hook
if (empty($reshook)) {
	$moreforfilter .= $hookmanager->resPrint;
} else {
	$moreforfilter = $hookmanager->resPrint;
}

if (!empty($moreforfilter)) {
	print '<div class="liste_titre liste_titre_bydiv centpercent">';
	print $moreforfilter;
	$parameters = array();
	$reshook = $hookmanager->executeHooks('printFieldPreListTitle', $parameters); // Note that $action and $object may have been modified by hook
	print $hookmanager->resPrint;
	print '</div>';
}

$varpage = empty($contextpage) ? $_SERVER["PHP_SELF"] : $contextpage;
$selectedfields = $form->multiSelectArrayWithCheckbox('selectedfields', $arrayfields, $varpage, getDolGlobalString('MAIN_CHECKBOX_LEFT_COLUMN', '')); // This also change content of $arrayfields
$selectedfields .= (count($arrayofmassactions) ? $form->showCheckAddButtons('checkforselect', 1) : '');

print '<div class="div-table-responsive">';
print '<table class="tagtable nobottomiftotal liste'.($moreforfilter ? " listwithfilterbefore" : "").'">'."\n";


// Fields title search
// --------------------------------------------------------------------
print '<tr class="liste_titre_filter">';
// Action column
if (!empty($conf->global->MAIN_CHECKBOX_LEFT_COLUMN)) {
	print '<td class="liste_titre maxwidthsearch">';
	$searchpicto = $form->showFilterButtons('left');
	print $searchpicto;
	print '</td>';
}
foreach ($object->fields as $key => $val) {
	$searchkey = empty($search[$key]) ? '' : $search[$key];
	$cssforfield = (empty($val['css']) ? '' : $val['css']);
	if ($key == 'status') {
		$cssforfield .= ($cssforfield ? ' ' : '').'center';
	} elseif (in_array($val['type'], array('date', 'datetime', 'timestamp'))) {
		$cssforfield .= ($cssforfield ? ' ' : '').'center';
	} elseif (in_array($val['type'], array('timestamp'))) {
		$cssforfield .= ($cssforfield ? ' ' : '').'nowrap';
	} elseif (in_array($val['type'], array('double(24,8)', 'double(6,3)', 'integer', 'real', 'price')) && $val['label'] != 'TechnicalID' && empty($val['arrayofkeyval'])) {
		$cssforfield .= ($cssforfield ? ' ' : '').'right';
	}
	if (!empty($arrayfields['t.'.$key]['checked'])) {
		print '<td class="liste_titre'.($cssforfield ? ' '.$cssforfield : '').'">';
		if (!empty($val['arrayofkeyval']) && is_array($val['arrayofkeyval'])) {
			print $form->selectarray('search_'.$key, $val['arrayofkeyval'], (isset($search[$key]) ? $search[$key] : ''), $val['notnull'], 0, 0, '', 1, 0, 0, '', 'maxwidth100', 1);
		} elseif ((strpos($val['type'], 'integer:') === 0) || (strpos($val['type'], 'sellist:') === 0)) {
			print $object->showInputField($val, $key, (isset($search[$key]) ? $search[$key] : ''), '', '', 'search_', $cssforfield.' maxwidth250', 1);
		} elseif (preg_match('/^(date|timestamp|datetime)/', $val['type'])) {
			print '<div class="nowrap">';
			print $form->selectDate($search[$key.'_dtstart'] ? $search[$key.'_dtstart'] : '', "search_".$key."_dtstart", 0, 0, 1, '', 1, 0, 0, '', '', '', '', 1, '', $langs->trans('From'));
			print '</div>';
			print '<div class="nowrap">';
			print $form->selectDate($search[$key.'_dtend'] ? $search[$key.'_dtend'] : '', "search_".$key."_dtend", 0, 0, 1, '', 1, 0, 0, '', '', '', '', 1, '', $langs->trans('to'));
			print '</div>';
		} elseif ($key == 'lang') {
			require_once DOL_DOCUMENT_ROOT.'/core/class/html.formadmin.class.php';
			$formadmin = new FormAdmin($db);
			print $formadmin->select_language($search[$key], 'search_lang', 0, null, 1, 0, 0, 'minwidth150 maxwidth200', 2);
		} else {
			print '<input type="text" class="flat maxwidth75" name="search_'.$key.'" value="'.dol_escape_htmltag(isset($search[$key]) ? $search[$key] : '').'">';
		}
		print '</td>';
	}
}
// Extra fields
include DOL_DOCUMENT_ROOT.'/core/tpl/extrafields_list_search_input.tpl.php';

// Fields from hook
$parameters = array('arrayfields'=>$arrayfields);
$reshook = $hookmanager->executeHooks('printFieldListOption', $parameters, $object); // Note that $action and $object may have been modified by hook
print $hookmanager->resPrint;
/*if (!empty($arrayfields['anotherfield']['checked'])) {
 print '<td class="liste_titre"></td>';
 }*/
// Action column
if (empty($conf->global->MAIN_CHECKBOX_LEFT_COLUMN)) {
	print '<td class="liste_titre maxwidthsearch">';
	$searchpicto = $form->showFilterButtons();
	print $searchpicto;
	print '</td>';
}
print '</tr>'."\n";

$totalarray = array();
$totalarray['nbfield'] = 0;

// Fields title label
// --------------------------------------------------------------------
print '<tr class="liste_titre">';
if (!empty($conf->global->MAIN_CHECKBOX_LEFT_COLUMN)) {
	print getTitleFieldOfList(($mode != 'kanban' ? $selectedfields : ''), 0, $_SERVER["PHP_SELF"], '', '', '', '', $sortfield, $sortorder, 'center maxwidthsearch ')."\n";
}
foreach ($object->fields as $key => $val) {
	$cssforfield = (empty($val['csslist']) ? (empty($val['css']) ? '' : $val['css']) : $val['csslist']);
	if ($key == 'status') {
		$cssforfield .= ($cssforfield ? ' ' : '').'center';
	} elseif (in_array($val['type'], array('date', 'datetime', 'timestamp'))) {
		$cssforfield .= ($cssforfield ? ' ' : '').'center';
	} elseif (in_array($val['type'], array('timestamp'))) {
		$cssforfield .= ($cssforfield ? ' ' : '').'nowrap';
	} elseif (in_array($val['type'], array('double(24,8)', 'double(6,3)', 'integer', 'real', 'price')) && $val['label'] != 'TechnicalID' && empty($val['arrayofkeyval'])) {
		$cssforfield .= ($cssforfield ? ' ' : '').'right';
	}
	$cssforfield = preg_replace('/small\s*/', '', $cssforfield);	// the 'small' css must not be used for the title label
	if (!empty($arrayfields['t.'.$key]['checked'])) {
		print getTitleFieldOfList($arrayfields['t.'.$key]['label'], 0, $_SERVER['PHP_SELF'], 't.'.$key, '', $param, ($cssforfield ? 'class="'.$cssforfield.'"' : ''), $sortfield, $sortorder, ($cssforfield ? $cssforfield.' ' : ''))."\n";
		$totalarray['nbfield']++;
	}
}
// Extra fields
include DOL_DOCUMENT_ROOT.'/core/tpl/extrafields_list_search_title.tpl.php';
// Hook fields
$parameters = array('arrayfields'=>$arrayfields, 'param'=>$param, 'sortfield'=>$sortfield, 'sortorder'=>$sortorder, 'totalarray'=>&$totalarray);
$reshook = $hookmanager->executeHooks('printFieldListTitle', $parameters, $object); // Note that $action and $object may have been modified by hook
print $hookmanager->resPrint;
// Action column
if (empty($conf->global->MAIN_CHECKBOX_LEFT_COLUMN)) {
	print getTitleFieldOfList(($mode != 'kanban' ? $selectedfields : ''), 0, $_SERVER["PHP_SELF"], '', '', '', '', $sortfield, $sortorder, 'center maxwidthsearch ')."\n";
}
$totalarray['nbfield']++;
print '</tr>'."\n";


// Detect if we need a fetch on each output line
$needToFetchEachLine = 0;
if (isset($extrafields->attributes[$object->table_element]['computed']) && is_array($extrafields->attributes[$object->table_element]['computed']) && count($extrafields->attributes[$object->table_element]['computed']) > 0) {
	foreach ($extrafields->attributes[$object->table_element]['computed'] as $key => $val) {
		if (preg_match('/\$object/', $val)) {
			$needToFetchEachLine++; // There is at least one compute field that use $object
		}
	}
}


// Loop on record
// --------------------------------------------------------------------
$i = 0;
$savnbfield = $totalarray['nbfield'];
$totalarray['nbfield'] = 0;
$imaxinloop = ($limit ? min($num, $limit) : $num);
while ($i < $imaxinloop) {
	$obj = $db->fetch_object($resql);
	if (empty($obj)) {
		break; // Should not happen
	}

	// Store properties in $object
	$object->setVarsFromFetchObj($obj);

	// Show here line of result
	$j = 0;
	print '<tr data-rowid="'.$object->id.'" class="oddeven">';
	// Action column
	if (!empty($conf->global->MAIN_CHECKBOX_LEFT_COLUMN)) {
		print '<td class="nowrap center">';
		if ($massactionbutton || $massaction) { // If we are in select mode (massactionbutton defined) or if we have already selected and sent an action ($massaction) defined
			$selected = 0;
			if (in_array($object->id, $arrayofselected)) {
				$selected = 1;
			}
			print '<input id="cb'.$object->id.'" class="flat checkforselect" type="checkbox" name="toselect[]" value="'.$object->id.'"'.($selected ? ' checked="checked"' : '').'>';
		}
		print '</td>';
	}
	foreach ($object->fields as $key => $val) {
		$cssforfield = (empty($val['csslist']) ? (empty($val['css']) ? '' : $val['css']) : $val['csslist']);
		if (in_array($val['type'], array('date', 'datetime', 'timestamp'))) {
			$cssforfield .= ($cssforfield ? ' ' : '').'center';
		} elseif ($key == 'status') {
			$cssforfield .= ($cssforfield ? ' ' : '').'center';
		}

		if (in_array($val['type'], array('timestamp'))) {
			$cssforfield .= ($cssforfield ? ' ' : '').'nowrap';
		} elseif ($key == 'ref' || $key == 'batch') {
			$cssforfield .= ($cssforfield ? ' ' : '').'nowrap';
		}

		if (in_array($val['type'], array('double(24,8)', 'double(6,3)', 'integer', 'real', 'price')) && !in_array($key, array('rowid', 'status')) && empty($val['arrayofkeyval'])) {
			$cssforfield .= ($cssforfield ? ' ' : '').'right';
		}
		//if (in_array($key, array('fk_soc', 'fk_user', 'fk_warehouse'))) $cssforfield = 'tdoverflowmax100';

		if (!empty($arrayfields['t.'.$key]['checked'])) {
			print '<td'.($cssforfield ? ' class="'.$cssforfield.'"' : '');
			if (preg_match('/tdoverflow/', $cssforfield)) {
				print ' title="'.dol_escape_htmltag($object->$key).'"';
			}
			print '>';
			if ($key == 'status') {
				print $object->getLibStatut(5);
			} elseif ($key == 'rowid') {
				print $object->showOutputField($val, $key, $object->id, '');
			} else {
				if ($key == 'batch') {
					print $object->getNomUrl(1);
				} else {
					print $object->showOutputField($val, $key, $object->$key, '');
				}
			}
			print '</td>';
			if (!$i) {
				$totalarray['nbfield']++;
			}
			if (!empty($val['isameasure']) && $val['isameasure'] == 1) {
				if (!$i) {
					$totalarray['pos'][$totalarray['nbfield']] = 't.'.$key;
				}
				if (!isset($totalarray['val'])) {
					$totalarray['val'] = array();
				}
				if (!isset($totalarray['val']['t.'.$key])) {
					$totalarray['val']['t.'.$key] = 0;
				}
				$totalarray['val']['t.'.$key] += $object->$key;
			}
		}
	}
	// Extra fields
	include DOL_DOCUMENT_ROOT.'/core/tpl/extrafields_list_print_fields.tpl.php';
	// Fields from hook
	$parameters = array('arrayfields'=>$arrayfields, 'object'=>$object, 'obj'=>$obj, 'i'=>$i, 'totalarray'=>&$totalarray);
	$reshook = $hookmanager->executeHooks('printFieldListValue', $parameters, $object); // Note that $action and $object may have been modified by hook
	print $hookmanager->resPrint;
	// Action column
	if (empty($conf->global->MAIN_CHECKBOX_LEFT_COLUMN)) {
		print '<td class="nowrap center">';
		if ($massactionbutton || $massaction) {   // If we are in select mode (massactionbutton defined) or if we have already selected and sent an action ($massaction) defined
			$selected = 0;
			if (in_array($object->id, $arrayofselected)) {
				$selected = 1;
			}
			print '<input id="cb'.$object->id.'" class="flat checkforselect" type="checkbox" name="toselect[]" value="'.$object->id.'"'.($selected ? ' checked="checked"' : '').'>';
		}
		print '</td>';
	}
	if (!$i) {
		$totalarray['nbfield']++;
	}

	print '</tr>'."\n";

	$i++;
}

// Show total line
include DOL_DOCUMENT_ROOT.'/core/tpl/list_print_total.tpl.php';

// If no record found
if ($num == 0) {
	$colspan = 1;
	foreach ($arrayfields as $key => $val) {
		if (!empty($val['checked'])) {
			$colspan++;
		}
	}
	print '<tr><td colspan="'.$colspan.'"><span class="opacitymedium">'.$langs->trans("NoRecordFound").'</span></td></tr>';
}


$db->free($resql);

$parameters = array('arrayfields'=>$arrayfields, 'sql'=>$sql);
$reshook = $hookmanager->executeHooks('printFieldListFooter', $parameters, $object, $action); // Note that $action and $object may have been modified by hook
print $hookmanager->resPrint;

print '</table>'."\n";
print '</div>'."\n";

print '</form>'."\n";

if (in_array('builddoc', $arrayofmassactions) && ($nbtotalofrecords === '' || $nbtotalofrecords)) {
	$hidegeneratedfilelistifempty = 1;
	if ($massaction == 'builddoc' || $action == 'remove_file' || $show_files) {
		$hidegeneratedfilelistifempty = 0;
	}

	require_once DOL_DOCUMENT_ROOT.'/core/class/html.formfile.class.php';
	$formfile = new FormFile($db);

	// Show list of available documents
	$urlsource = $_SERVER['PHP_SELF'].'?sortfield='.$sortfield.'&sortorder='.$sortorder;
	$urlsource .= str_replace('&amp;', '&', $param);

	$filedir = $diroutputmassaction;
	$genallowed = $permissiontoread;
	$delallowed = $permissiontoadd;

	print $formfile->showdocuments('massfilesarea_mymodule', '', $filedir, $urlsource, 0, $delallowed, '', 1, 1, 0, 48, 1, $param, $title, '', '', '', null, $hidegeneratedfilelistifempty);
}

// End of page
llxFooter();
$db->close();<|MERGE_RESOLUTION|>--- conflicted
+++ resolved
@@ -318,25 +318,22 @@
 		 }
 	}*/
 	/* The fast and low memory method to get and count full list converts the sql into a sql count */
-<<<<<<< HEAD
-	$sqlforcount = preg_replace('/^SELECT[a-zA-Z0-9\._\s\(\),=<>\:\-\']+\sFROM/Ui', 'SELECT COUNT(*) as nbtotalofrecords FROM', $sql);
-=======
 	$sqlforcount = preg_replace('/^'.preg_quote($sqlfields, '/').'/', 'SELECT COUNT(*) as nbtotalofrecords', $sql);
 	$sqlforcount = preg_replace('/GROUP BY .*$/', '', $sqlforcount);
->>>>>>> 21b7d68f
+
 	$resql = $db->query($sqlforcount);
-
-	if (!$resql) {
-		dol_print_error($db);
-	} else {
+	if ($resql) {
 		$objforcount = $db->fetch_object($resql);
 		$nbtotalofrecords = $objforcount->nbtotalofrecords;
-		if (($page * $limit) > $nbtotalofrecords) {	// if total of record found is smaller than page * limit, goto and load page 0
-			$page = 0;
-			$offset = 0;
-		}
-		$db->free($resql);
-	}
+	} else {
+		dol_print_error($db);
+	}
+	
+	if (($page * $limit) > $nbtotalofrecords) {	// if total of record found is smaller than page * limit, goto and load page 0
+		$page = 0;
+		$offset = 0;
+	}
+	$db->free($resql);
 }
 
 // Complete request and execute it with limit
