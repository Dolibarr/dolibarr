--- conflicted
+++ resolved
@@ -289,17 +289,8 @@
 if (!empty($canvas)) {
 	$sql .= " AND p.canvas = '".$db->escape($canvas)."'";
 }
-<<<<<<< HEAD
-if (!empty($search_fk_warehouse)) {
-=======
-if ($fk_warehouse > 0) {
->>>>>>> c94df95c
-	$sql .= ' GROUP BY p.rowid, p.ref, p.label, p.description, p.price, p.pmp, p.price_ttc, p.price_base_type, p.fk_product_type, p.desiredstock, p.seuil_stock_alerte,';
-	$sql .= ' p.tms, p.duration, p.tobuy, p.stock';
-} else {
-	$sql .= ' GROUP BY p.rowid, p.ref, p.label, p.description, p.price, p.pmp, p.price_ttc, p.price_base_type, p.fk_product_type, p.desiredstock, p.seuil_stock_alerte,';
-	$sql .= ' p.tms, p.duration, p.tobuy, p.stock';
-}
+$sql .= ' GROUP BY p.rowid, p.ref, p.label, p.description, p.price, p.pmp, p.price_ttc, p.price_base_type, p.fk_product_type, p.desiredstock, p.seuil_stock_alerte,';
+$sql .= ' p.tms, p.duration, p.tobuy, p.stock';
 // Add where from hooks
 $parameters = array();
 $reshook = $hookmanager->executeHooks('printFieldListWhere', $parameters); // Note that $action and $object may have been modified by hook
@@ -381,16 +372,10 @@
 if ($mode != 'future') {
 	// A virtual stock in future has no sense on a per warehouse view, so no filter on warehouse is available for stock at date in future
 	print ' <span class="clearbothonsmartphone marginleftonly paddingleftonly marginrightonly paddingrightonly">&nbsp;</span> ';
-<<<<<<< HEAD
 	print img_picto('', 'stock', 'class="pictofixedwidth"').$langs->trans("Warehouse").' :';
 	print '</span> ';
 	$selected = ((GETPOSTISSET('search_fk_warehouse') || GETPOSTISSET('fk_warehouse')) ? $search_fk_warehouse : 'ifonenodefault');
 	print $formproduct->selectWarehouses($selected, 'search_fk_warehouse', '', 1, 0, 0, $langs->trans('Warehouse'), 0, 0, null, '', null, 1, false, 'e.ref', 1);
-=======
-	print img_picto('', 'stock', 'class="pictofiwedwidth"');
-	print '</span> ';
-	print $formproduct->selectWarehouses((GETPOSTISSET('fk_warehouse') ? $fk_warehouse : 'ifonenodefault'), 'fk_warehouse', '', 1, 0, 0, $langs->trans('Warehouse'), 0, 0, null, '', null, 1, false, 'e.ref');
->>>>>>> c94df95c
 }
 
 print '</div>';
