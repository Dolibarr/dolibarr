--- conflicted
+++ resolved
@@ -622,16 +622,12 @@
 			// Selling value
 			print '<td class="right">';
 			if (empty($conf->global->PRODUIT_MULTIPRICES)) {
-<<<<<<< HEAD
 				print '<span class="amount">';
-				if ($stock || (float) $objp->sellvalue) {
-					print price(price2num($objp->sellvalue, 'MT'), 1);
+				if ($stock || (float) ($stock * $objp->price)) {
+					print price(price2num($stock * $objp->price, 'MT'), 1);
 				}
 				print '</span>';
 				$totalsellingprice += $stock * $objp->price;
-=======
-				print price(price2num($stock * $objp->price, 'MT'), 1);
->>>>>>> 0ab39adf
 			} else {
 				$htmltext = $langs->trans("OptionMULTIPRICESIsOn");
 				print $form->textwithtooltip('<span class="opacitymedium">'.$langs->trans("Variable").'</span>', $htmltext);
