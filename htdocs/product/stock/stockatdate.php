--- conflicted
+++ resolved
@@ -565,14 +565,8 @@
 
 			// PMP value
 			print '<td class="right">';
-<<<<<<< HEAD
-			$estimatedvalue = $stock * $objp->pmp;
-			if (price2num($estimatedvalue, 'MT')) {
-				print price(price2num($estimatedvalue, 'MT'), 1);
-=======
 			if (price2num($stock * $objp->pmp, 'MT')) {
 				print '<span class="amount">'.price(price2num($stock * $objp->pmp, 'MT'), 1).'</span>';
->>>>>>> 19071ead
 			} else {
 				print '';
 			}
