<?php
/* Copyright (C) 2013		Cédric Salvador		<csalvador@gpcsolutions.fr>
 * Copyright (C) 2013-2020	Laurent Destaileur	<ely@users.sourceforge.net>
 * Copyright (C) 2014		Regis Houssin		<regis.houssin@inodbox.com>
 * Copyright (C) 2016		Juanjo Menent		<jmenent@2byte.es>
 * Copyright (C) 2016		ATM Consulting		<support@atm-consulting.fr>
 * Copyright (C) 2019-2021  Frédéric France         <frederic.france@netlogic.fr>
 *
 * This program is free software: you can redistribute it and/or modify
 * it under the terms of the GNU General Public License as published by
 * the Free Software Foundation, either version 3 of the License, or
 * (at your option) any later version.
 *
 * This program is distributed in the hope that it will be useful,
 * but WITHOUT ANY WARRANTY; without even the implied warranty of
 * MERCHANTABILITY or FITNESS FOR A PARTICULAR PURPOSE.  See the
 * GNU General Public License for more details.
 *
 * You should have received a copy of the GNU General Public License
 * along with this program.  If not, see <https://www.gnu.org/licenses/>.
 */

/**
 *  \file       htdocs/product/stock/stockatdate.php
 *  \ingroup    stock
 *  \brief      Page to list stocks at a given date
 */

require '../../main.inc.php';
require_once DOL_DOCUMENT_ROOT.'/product/class/product.class.php';
require_once DOL_DOCUMENT_ROOT.'/product/stock/class/entrepot.class.php';
require_once DOL_DOCUMENT_ROOT.'/core/class/html.formother.class.php';
require_once DOL_DOCUMENT_ROOT.'/core/class/html.form.class.php';
require_once DOL_DOCUMENT_ROOT.'/fourn/class/fournisseur.commande.class.php';
require_once DOL_DOCUMENT_ROOT.'/product/class/html.formproduct.class.php';
require_once './lib/replenishment.lib.php';

// Load translation files required by the page
$langs->loadLangs(array('products', 'stocks', 'orders'));

// Security check
if ($user->socid) {
	$socid = $user->socid;
}
$result = restrictedArea($user, 'produit|service');

// Initialize technical object to manage hooks of page. Note that conf->hooks_modules contains array of hook context
$hookmanager->initHooks(array('stockatdate'));

//checks if a product has been ordered

$action = GETPOST('action', 'aZ09');
$type = GETPOST('type', 'int');
$mode = GETPOST('mode', 'alpha');

$date = '';
$dateendofday = '';
if (GETPOSTISSET('dateday') && GETPOSTISSET('datemonth') && GETPOSTISSET('dateyear')) {
	$date = dol_mktime(0, 0, 0, GETPOST('datemonth', 'int'), GETPOST('dateday', 'int'), GETPOST('dateyear', 'int'));
	$dateendofday = dol_mktime(23, 59, 59, GETPOST('datemonth', 'int'), GETPOST('dateday', 'int'), GETPOST('dateyear', 'int'));
}

$search_ref = GETPOST('search_ref', 'alphanohtml');
$search_nom = GETPOST('search_nom', 'alphanohtml');

$now = dol_now();

$productid = GETPOST('productid', 'int');
$fk_warehouse = GETPOST('fk_warehouse', 'int');

$sortfield = GETPOST('sortfield', 'aZ09comma');
$sortorder = GETPOST('sortorder', 'aZ09comma');
$page = GETPOSTISSET('pageplusone') ? (GETPOST('pageplusone') - 1) : GETPOST("page", 'int');
if (empty($page) || $page == -1) {
	$page = 0;
}     // If $page is not defined, or '' or -1
$limit = GETPOST('limit', 'int') ? GETPOST('limit', 'int') : $conf->liste_limit;
$offset = $limit * $page;
if (!$sortfield) {
	$sortfield = 'p.ref';
}
if (!$sortorder) {
	$sortorder = 'ASC';
}

$parameters = array();
$reshook = $hookmanager->executeHooks('doActions', $parameters, $object, $action); // Note that $action and $object may have been modified by some hooks
if ($reshook < 0) {
	setEventMessages($hookmanager->error, $hookmanager->errors, 'errors');
}

$dateIsValid = true;
if ($mode == 'future') {
	if ($date && $date < $now) {
		setEventMessages($langs->trans("ErrorDateMustBeInFuture"), null, 'errors');
		$dateIsValid = false;
	}
} else {
	if ($date && $date > $now) {
		setEventMessages($langs->trans("ErrorDateMustBeBeforeToday"), null, 'errors');
		$dateIsValid = false;
	}
}


/*
 * Actions
 */

if (GETPOST('button_removefilter_x', 'alpha') || GETPOST('button_removefilter.x', 'alpha') || GETPOST('button_removefilter', 'alpha')) { // Both test are required to be compatible with all browsers
	$date = '';
	$productid = 0;
	$fk_warehouse = 0;
	$search_ref = '';
	$search_nom = '';
}

$warehouseStatus = array();
if (!empty($conf->global->ENTREPOT_EXTRA_STATUS)) {
	//$warehouseStatus[] = Entrepot::STATUS_CLOSED;
	$warehouseStatus[] = Entrepot::STATUS_OPEN_ALL;
	$warehouseStatus[] = Entrepot::STATUS_OPEN_INTERNAL;
}

// Get array with current stock per product, warehouse
$stock_prod_warehouse = array();
$stock_prod = array();
if ($date && $dateIsValid) {	// Avoid heavy sql if mandatory date is not defined
	$sql = "SELECT ps.fk_product, ps.fk_entrepot as fk_warehouse,";
	$sql .= " SUM(ps.reel) AS stock";
	$sql .= " FROM ".MAIN_DB_PREFIX."product_stock as ps";
	$sql .= ", ".MAIN_DB_PREFIX."entrepot as w";
	$sql .= " WHERE w.entity IN (".getEntity('stock').")";
	$sql .= " AND w.rowid = ps.fk_entrepot";
	if (!empty($conf->global->ENTREPOT_EXTRA_STATUS) && count($warehouseStatus)) {
		$sql .= " AND w.statut IN (".$db->sanitize(implode(',', $warehouseStatus)).")";
	}
	if ($productid > 0) {
		$sql .= " AND ps.fk_product = ".((int) $productid);
	}
	if ($fk_warehouse > 0) {
		$sql .= " AND ps.fk_entrepot = ".((int) $fk_warehouse);
	}
	$sql .= " GROUP BY fk_product, fk_entrepot";
	//print $sql;

	$resql = $db->query($sql);
	if ($resql) {
		$num = $db->num_rows($resql);
		$i = 0;

		while ($i < $num) {
			$obj = $db->fetch_object($resql);

			$tmp_fk_product   = $obj->fk_product;
			$tmp_fk_warehouse = $obj->fk_warehouse;
			$stock = $obj->stock;

			$stock_prod_warehouse[$tmp_fk_product][$tmp_fk_warehouse] = $stock;
			$stock_prod[$tmp_fk_product] = (isset($stock_prod[$tmp_fk_product]) ? $stock_prod[$tmp_fk_product] : 0) + $stock;

			$i++;
		}

		$db->free($resql);
	} else {
		dol_print_error($db);
	}
	//var_dump($stock_prod_warehouse);
} elseif ($action == 'filter') {
	setEventMessages($langs->trans("ErrorFieldRequired", $langs->transnoentitiesnoconv("Date")), null, 'errors');
}

// Get array with list of stock movements between date and now (for product/warehouse=
$movements_prod_warehouse = array();
$movements_prod = array();
$movements_prod_warehouse_nb = array();
$movements_prod_nb = array();
if ($date && $dateIsValid) {
	$sql = "SELECT sm.fk_product, sm.fk_entrepot, SUM(sm.value) AS stock, COUNT(sm.rowid) AS nbofmovement";
	$sql .= " FROM ".MAIN_DB_PREFIX."stock_mouvement as sm";
	$sql .= ", ".MAIN_DB_PREFIX."entrepot as w";
	$sql .= " WHERE w.entity IN (".getEntity('stock').")";
	$sql .= " AND w.rowid = sm.fk_entrepot";
	if (!empty($conf->global->ENTREPOT_EXTRA_STATUS) && count($warehouseStatus)) {
		$sql .= " AND w.statut IN (".$db->sanitize(implode(',', $warehouseStatus)).")";
	}
	if ($mode == 'future') {
		$sql .= " AND sm.datem <= '".$db->idate($dateendofday)."'";
	} else {
		$sql .= " AND sm.datem >= '".$db->idate($dateendofday)."'";
	}
	if ($productid > 0) {
		$sql .= " AND sm.fk_product = ".((int) $productid);
	}
	if ($fk_warehouse > 0) {
		$sql .= " AND sm.fk_entrepot = ".((int) $fk_warehouse);
	}
	$sql .= " GROUP BY sm.fk_product, sm.fk_entrepot";
	$resql = $db->query($sql);

	if ($resql) {
		$num = $db->num_rows($resql);
		$i = 0;

		while ($i < $num) {
			$obj = $db->fetch_object($resql);
			$fk_product = $obj->fk_product;
			$fk_entrepot 	= $obj->fk_entrepot;
			$stock = $obj->stock;
			$nbofmovement	= $obj->nbofmovement;

			// Pour llx_product_stock.reel
			$movements_prod_warehouse[$fk_product][$fk_entrepot] = $stock;
			$movements_prod_warehouse_nb[$fk_product][$fk_entrepot] = $nbofmovement;

			// Pour llx_product.stock
			$movements_prod[$fk_product] += $stock;
			$movements_prod_nb[$fk_product] += $nbofmovement;

			$i++;
		}

		$db->free($resql);
	} else {
		dol_print_error($db);
	}
}
//var_dump($movements_prod_warehouse);
//var_dump($movements_prod);


/*
 * View
 */

$form = new Form($db);
$formproduct = new FormProduct($db);
$prod = new Product($db);

$num = 0;

$title = $langs->trans('StockAtDate');

$sql = 'SELECT p.rowid, p.ref, p.label, p.description, p.price,';
$sql .= ' p.price_ttc, p.price_base_type, p.fk_product_type, p.desiredstock, p.seuil_stock_alerte,';
$sql .= ' p.tms as datem, p.duration, p.tobuy, p.stock, ';
if ($fk_warehouse > 0) {
	$sql .= " SUM(p.pmp * ps.reel) as estimatedvalue, SUM(p.price * ps.reel) as sellvalue";
	$sql .= ', SUM(ps.reel) as stock_reel';
} else {
	$sql .= " SUM(p.pmp * p.stock) as estimatedvalue, SUM(p.price * p.stock) as sellvalue";
}
// Add fields from hooks
$parameters = array();
$reshook = $hookmanager->executeHooks('printFieldListSelect', $parameters); // Note that $action and $object may have been modified by hook
$sql .= $hookmanager->resPrint;

$sql .= ' FROM '.MAIN_DB_PREFIX.'product as p';
if ($fk_warehouse > 0) {
	$sql .= ' LEFT JOIN '.MAIN_DB_PREFIX.'product_stock as ps ON p.rowid = ps.fk_product AND ps.fk_entrepot = '.((int) $fk_warehouse);
}
// Add fields from hooks
$parameters = array();
$reshook = $hookmanager->executeHooks('printFieldListJoin', $parameters); // Note that $action and $object may have been modified by hook
$sql .= $hookmanager->resPrint;
$sql .= ' WHERE p.entity IN ('.getEntity('product').')';
if ($productid > 0) {
	$sql .= " AND p.rowid = ".((int) $productid);
}
if (empty($conf->global->STOCK_SUPPORTS_SERVICES)) {
	$sql .= " AND p.fk_product_type = 0";
}
if (!empty($canvas)) {
	$sql .= " AND p.canvas = '".$db->escape($canvas)."'";
}
if ($fk_warehouse > 0) {
	$sql .= ' GROUP BY p.rowid, p.ref, p.label, p.description, p.price, p.price_ttc, p.price_base_type, p.fk_product_type, p.desiredstock, p.seuil_stock_alerte,';
	$sql .= ' p.tms, p.duration, p.tobuy, p.stock';
} else {
	$sql .= ' GROUP BY p.rowid, p.ref, p.label, p.description, p.price, p.price_ttc, p.price_base_type, p.fk_product_type, p.desiredstock, p.seuil_stock_alerte,';
	$sql .= ' p.tms, p.duration, p.tobuy, p.stock';
}
// Add where from hooks
$parameters = array();
$reshook = $hookmanager->executeHooks('printFieldListWhere', $parameters); // Note that $action and $object may have been modified by hook
$sql .= $hookmanager->resPrint;

if ($sortfield == 'stock_reel' && $fk_warehouse <= 0) {
	$sortfield = 'stock';
}
if ($sortfield == 'stock' && $fk_warehouse > 0) {
	$sortfield = 'stock_reel';
}
$sql .= $db->order($sortfield, $sortorder);

$nbtotalofrecords = 0;
if ($date && $dateIsValid) {	// We avoid a heavy sql if mandatory parameter date not yet defined
	if (empty($conf->global->MAIN_DISABLE_FULL_SCANLIST)) {
		$result = $db->query($sql);
		$nbtotalofrecords = $db->num_rows($result);
		if (($page * $limit) > $nbtotalofrecords) {	// if total resultset is smaller then paging size (filtering), goto and load page 0
			$page = 0;
			$offset = 0;
		}
	}

	$sql .= $db->plimit($limit + 1, $offset);

	//print $sql;
	$resql = $db->query($sql);
	if (empty($resql)) {
		dol_print_error($db);
		exit;
	}

	$num = $db->num_rows($resql);
}

$i = 0;
//print $sql;

$helpurl = 'EN:Module_Stocks_En|FR:Module_Stock|';
$helpurl .= 'ES:M&oacute;dulo_Stocks';

llxHeader('', $title, $helpurl, '');

$head = array();

$head[0][0] = DOL_URL_ROOT.'/product/stock/stockatdate.php';
$head[0][1] = $langs->trans("StockAtDateInPast");
$head[0][2] = 'stockatdatepast';

$head[1][0] = DOL_URL_ROOT.'/product/stock/stockatdate.php?mode=future';
$head[1][1] = $langs->trans("StockAtDateInFuture");
$head[1][2] = 'stockatdatefuture';


print load_fiche_titre($langs->trans('StockAtDate'), '', 'stock');

print dol_get_fiche_head($head, ($mode == 'future' ? 'stockatdatefuture' : 'stockatdatepast'), '', -1, '');

$desc = $langs->trans("StockAtDatePastDesc");
if ($mode == 'future') {
	$desc = $langs->trans("StockAtDateFutureDesc");
}
print '<span class="opacitymedium">'.$desc.'</span><br>'."\n";
print '<br>'."\n";

print '<form name="formFilterWarehouse" method="POST" action="'.$_SERVER["PHP_SELF"].'">';
print '<input type="hidden" name="token" value="'.newToken().'">';
print '<input type="hidden" name="action" value="filter">';
print '<input type="hidden" name="mode" value="'.$mode.'">';

print '<div class="inline-block valignmiddle" style="padding-right: 20px;">';
print '<span class="fieldrequired">'.$langs->trans('Date').'</span> '.$form->selectDate(($date ? $date : -1), 'date');

print ' <span class="clearbothonsmartphone marginleftonly paddingleftonly marginrightonly paddingrightonly">&nbsp;</span> ';
<<<<<<< HEAD
print img_picto('', 'product').' ';
print $langs->trans('Product').'</span> ';
print $form->select_produits($productid, 'productid', '', 0, 0, -1, 2, '', 0, array(), 0, '1', 0, 'maxwidth300', 0, '', null, 1);

print ' <span class="clearbothonsmartphone marginleftonly paddingleftonly marginrightonly paddingrightonly">&nbsp;</span> ';
print img_picto('', 'stock').' ';
print $langs->trans('Warehouse').'</span> ';
print $formproduct->selectWarehouses((GETPOSTISSET('fk_warehouse') ? $fk_warehouse : 'ifone'), 'fk_warehouse', '', 1, 0, 0, '', 0, 0, null, '', '', 1, false, 'e.ref');
=======
print img_picto('', 'product', 'class="pictofiwedwidth"').' ';
print '</span> ';
print $form->select_produits($productid, 'productid', '', 0, 0, -1, 2, '', 0, array(), 0, $langs->trans('Product'), 0, 'maxwidth300', 0, '', null, 1);

print ' <span class="clearbothonsmartphone marginleftonly paddingleftonly marginrightonly paddingrightonly">&nbsp;</span> ';
print img_picto('', 'stock', 'class="pictofiwedwidth"');
print '</span> ';
print $formproduct->selectWarehouses((GETPOSTISSET('fk_warehouse') ? $fk_warehouse : 'ifonenodefault'), 'fk_warehouse', '', 1, 0, 0, $langs->trans('Warehouse'), 0, 0, null, '', null, 1, false, 'e.ref');
>>>>>>> 95dc2558
print '</div>';

$parameters = array();
$reshook = $hookmanager->executeHooks('printFieldPreListTitle', $parameters); // Note that $action and $object may have been modified by hook
if (empty($reshook)) {
	print $hookmanager->resPrint;
}

print '<div class="inline-block valignmiddle">';
print '<input type="submit" class="button" name="valid" value="'.$langs->trans('Refresh').'">';
print '</div>';

//print '</form>';

$param = '';
if (!empty($contextpage) && $contextpage != $_SERVER["PHP_SELF"]) {
	$param .= '&contextpage='.urlencode($contextpage);
}
if ($limit > 0 && $limit != $conf->liste_limit) {
	$param .= '&limit='.urlencode($limit);
}
$param .= '&mode='.$mode;
if ($fk_warehouse > 0) {
	$param .= '&fk_warehouse='.$fk_warehouse;
}
if ($productid > 0) {
	$param .= '&productid='.$productid;
}
if (GETPOST('dateday', 'int') > 0) {
	$param .= '&dateday='.GETPOST('dateday', 'int');
}
if (GETPOST('datemonth', 'int') > 0) {
	$param .= '&datemonth='.GETPOST('datemonth', 'int');
}
if (GETPOST('dateyear', 'int') > 0) {
	$param .= '&dateyear='.GETPOST('dateyear', 'int');
}

// TODO Move this into the title line ?
print_barre_liste('', $page, $_SERVER["PHP_SELF"], $param, $sortfield, $sortorder, '', $num, $nbtotalofrecords, 'stock', 0, '', '', $limit, 0, 0, 1);

print '<div class="div-table-responsive">'; // You can use div-table-responsive-no-min if you dont need reserved height for your table
print '<table class="liste centpercent">';

$stocklabel = $langs->trans('StockAtDate');
if ($mode == 'future') {
	$stocklabel = $langs->trans("VirtualStockAtDate");
}

//print '<form action="'.$_SERVER["PHP_SELF"].'" method="POST" name="formulaire">';
print '<input type="hidden" name="token" value="'.newToken().'">';
print '<input type="hidden" name="sortfield" value="'.$sortfield.'">';
print '<input type="hidden" name="sortorder" value="'.$sortorder.'">';
print '<input type="hidden" name="type" value="'.$type.'">';
print '<input type="hidden" name="mode" value="'.$mode.'">';

// Fields title search
print '<tr class="liste_titre_filter">';
print '<td class="liste_titre"><input class="flat" type="text" name="search_ref" size="8" value="'.dol_escape_htmltag($search_ref).'"></td>';
print '<td class="liste_titre"><input class="flat" type="text" name="search_nom" size="8" value="'.dol_escape_htmltag($search_nom).'"></td>';
print '<td class="liste_titre"></td>';
print '<td class="liste_titre"></td>';
print '<td class="liste_titre"></td>';
if ($mode == 'future') {
	print '<td class="liste_titre"></td>';
} else {
	print '<td class="liste_titre"></td>';
	print '<td class="liste_titre"></td>';
}
// Fields from hook
$parameters = array('param'=>$param, 'sortfield'=>$sortfield, 'sortorder'=>$sortorder);
$reshook = $hookmanager->executeHooks('printFieldListOption', $parameters); // Note that $action and $object may have been modified by hook
print $hookmanager->resPrint;

print '<td class="liste_titre maxwidthsearch">';
$searchpicto = $form->showFilterAndCheckAddButtons(0);
print $searchpicto;
print '</td>';
print '</tr>';

$fieldtosortcurrentstock = 'stock';
if ($fk_warehouse > 0) {
	$fieldtosortcurrentstock = 'stock_reel';
}

// Lines of title
print '<tr class="liste_titre">';
print_liste_field_titre('Ref', $_SERVER["PHP_SELF"], 'p.ref', $param, '', '', $sortfield, $sortorder);
print_liste_field_titre('Label', $_SERVER["PHP_SELF"], 'p.label', $param, '', '', $sortfield, $sortorder);

if ($mode == 'future') {
	print_liste_field_titre('CurrentStock', $_SERVER["PHP_SELF"], $fieldtosortcurrentstock, $param, '', '', $sortfield, $sortorder, 'right ');
	print_liste_field_titre('', $_SERVER["PHP_SELF"]);
	print_liste_field_titre($stocklabel, $_SERVER["PHP_SELF"], '', $param, '', '', $sortfield, $sortorder, 'right ', 'VirtualStockAtDateDesc');
	print_liste_field_titre('VirtualStock', $_SERVER["PHP_SELF"], '', $param, '', '', $sortfield, $sortorder, 'right ', 'VirtualStockDesc');
} else {
	print_liste_field_titre($stocklabel, $_SERVER["PHP_SELF"], '', $param, '', '', $sortfield, $sortorder, 'right ');
	print_liste_field_titre("EstimatedStockValue", $_SERVER["PHP_SELF"], "estimatedvalue", '', $param, '', $sortfield, $sortorder, 'right ', $langs->trans("AtDate"), 1);
	print_liste_field_titre("EstimatedStockValueSell", $_SERVER["PHP_SELF"], "", '', $param, '', $sortfield, $sortorder, 'right ', $langs->trans("AtDate"), 1);
	print_liste_field_titre('', $_SERVER["PHP_SELF"]);
	print_liste_field_titre('CurrentStock', $_SERVER["PHP_SELF"], $fieldtosortcurrentstock, $param, '', '', $sortfield, $sortorder, 'right ');
}
print_liste_field_titre('', $_SERVER["PHP_SELF"], '', $param, '', '', $sortfield, $sortorder, 'right ');

// Hook fields
$parameters = array('param'=>$param, 'sortfield'=>$sortfield, 'sortorder'=>$sortorder);
$reshook = $hookmanager->executeHooks('printFieldListTitle', $parameters); // Note that $action and $object may have been modified by hook
print $hookmanager->resPrint;

print "</tr>\n";

$totalbuyingprice = 0;

$i = 0;
while ($i < ($limit ? min($num, $limit) : $num)) {
	$objp = $db->fetch_object($resql);

	if (!empty($conf->global->STOCK_SUPPORTS_SERVICES) || $objp->fk_product_type == 0) {
		$prod->fetch($objp->rowid);

		// Multilangs
		/*if (!empty($conf->global->MAIN_MULTILANGS))
		{
			$sql = 'SELECT label,description';
			$sql .= ' FROM '.MAIN_DB_PREFIX.'product_lang';
			$sql .= ' WHERE fk_product = '.((int) $objp->rowid);
<<<<<<< HEAD
			$sql .= ' AND lang = "'.$langs->getDefaultLang().'"';
=======
			$sql .= " AND lang = '".$db->escape($langs->getDefaultLang())."'";
>>>>>>> 95dc2558
			$sql .= ' LIMIT 1';

			$resqlm = $db->query($sql);
			if ($resqlm)
			{
				$objtp = $db->fetch_object($resqlm);
				if (!empty($objtp->description)) $objp->description = $objtp->description;
				if (!empty($objtp->label)) $objp->label = $objtp->label;
			}
		}*/

		$currentstock = '';
		if ($fk_warehouse > 0) {
			//if ($productid > 0) {
				$currentstock = $stock_prod_warehouse[$objp->rowid][$fk_warehouse];
			//} else {
			//	$currentstock = $objp->stock_reel;
			//}
		} else {
			//if ($productid > 0) {
				$currentstock = $stock_prod[$objp->rowid];
			//} else {
			//	$currentstock = $objp->stock;
			//}
		}

		if ($mode == 'future') {
			$prod->load_stock('warehouseopen, warehouseinternal', 0); // This call also ->load_virtual_stock()

			//$result = $prod->load_stats_reception(0, '4');
			//print $prod->stats_commande_fournisseur['qty'].'<br>'."\n";
			//print $prod->stats_reception['qty'];

			$stock = '<span class="opacitymedium">'.$langs->trans("FeatureNotYetAvailable").'</span>';
			$virtualstock = $prod->stock_theorique;
		} else {
			if ($fk_warehouse > 0) {
				$stock = $currentstock - $movements_prod_warehouse[$objp->rowid][$fk_warehouse];
				$nbofmovement = $movements_prod_warehouse_nb[$objp->rowid][$fk_warehouse];
			} else {
				$stock = $currentstock - $movements_prod[$objp->rowid];
				$nbofmovement = $movements_prod_nb[$objp->rowid];
			}
		}


		print '<tr class="oddeven">';

		// Product ref
		print '<td class="nowrap">'.$prod->getNomUrl(1, '').'</td>';

		// Product label
		print '<td>'.$objp->label;
		print '<input type="hidden" name="desc'.$i.'" value="'.dol_escape_htmltag($objp->description).'">'; // TODO Remove this and make a fetch to get description when creating order instead of a GETPOST
		print '</td>';

		if ($mode == 'future') {
			// Current stock
			print '<td class="right">'.$currentstock.'</td>';

			print '<td class="right"></td>';

			// Virtual stock at date
			print '<td class="right">'.$stock.'</td>';

			// Final virtual stock
			print '<td class="right">'.$virtualstock.'</td>';
		} else {
			// Stock at date
			print '<td class="right">'.($stock ? $stock : '<span class="opacitymedium">'.$stock.'</span>').'</td>';

			// PMP value
			print '<td class="right">';
			if (price2num($objp->estimatedvalue, 'MT')) {
				print price(price2num($objp->estimatedvalue, 'MT'), 1);
			} else {
				print '';
			}
			$totalbuyingprice += $objp->estimatedvalue;
			print '</td>';

			// Selling value
			print '<td class="right">';
			if (empty($conf->global->PRODUIT_MULTIPRICES)) {
				print price(price2num($objp->sellvalue, 'MT'), 1);
			} else {
				$htmltext = $langs->trans("OptionMULTIPRICESIsOn");
				print $form->textwithtooltip($langs->trans("Variable"), $htmltext);
			}
			print'</td>';

			print '<td class="right">';
			if ($nbofmovement > 0) {
				print '<a href="'.DOL_URL_ROOT.'/product/stock/movement_list.php?idproduct='.$objp->rowid.($fk_warehouse > 0 ? '&search_warehouse='.$fk_warehouse : '').'">'.$langs->trans("Movements").'</a>';
				print ' <span class="tabs"><span class="badge">'.$nbofmovement.'</span></span>';
			}
			print '</td>';

			// Current stock
			print '<td class="right">'.($currentstock ? $currentstock : '<span class="opacitymedium">0</span>').'</td>';
		}

		// Action
		print '<td class="right"></td>';

		// Fields from hook
		$parameters = array('objp'=>$objp);
		$reshook = $hookmanager->executeHooks('printFieldListValue', $parameters); // Note that $action and $object may have been modified by hook
		print $hookmanager->resPrint;

		print '</tr>'."\n";
	}
	$i++;
}

$parameters = array('sql'=>$sql);
$reshook = $hookmanager->executeHooks('printFieldListFooter', $parameters); // Note that $action and $object may have been modified by hook
print $hookmanager->resPrint;

$colspan = 8;
if ($mode == 'future') {
	$colspan++;
}

print '<tr class="liste_total"><td>'.$langs->trans("Totalforthispage").'</td>';
print '<td></td><td></td><td class="right">'.price(price2num($totalbuyingprice, 'MT')).'</td><td></td><td></td><td></td><td></td></tr>';

if (empty($date) || !$dateIsValid) {
	print '<tr><td colspan="'.$colspan.'"><span class="opacitymedium">'.$langs->trans("EnterADateCriteria").'</span></td></tr>';
}

print '</table>';
print '</div>';

if (!empty($resql)) {
	$db->free($resql);
}

print dol_get_fiche_end();

print '</form>';

llxFooter();

$db->close();<|MERGE_RESOLUTION|>--- conflicted
+++ resolved
@@ -356,16 +356,6 @@
 print '<span class="fieldrequired">'.$langs->trans('Date').'</span> '.$form->selectDate(($date ? $date : -1), 'date');
 
 print ' <span class="clearbothonsmartphone marginleftonly paddingleftonly marginrightonly paddingrightonly">&nbsp;</span> ';
-<<<<<<< HEAD
-print img_picto('', 'product').' ';
-print $langs->trans('Product').'</span> ';
-print $form->select_produits($productid, 'productid', '', 0, 0, -1, 2, '', 0, array(), 0, '1', 0, 'maxwidth300', 0, '', null, 1);
-
-print ' <span class="clearbothonsmartphone marginleftonly paddingleftonly marginrightonly paddingrightonly">&nbsp;</span> ';
-print img_picto('', 'stock').' ';
-print $langs->trans('Warehouse').'</span> ';
-print $formproduct->selectWarehouses((GETPOSTISSET('fk_warehouse') ? $fk_warehouse : 'ifone'), 'fk_warehouse', '', 1, 0, 0, '', 0, 0, null, '', '', 1, false, 'e.ref');
-=======
 print img_picto('', 'product', 'class="pictofiwedwidth"').' ';
 print '</span> ';
 print $form->select_produits($productid, 'productid', '', 0, 0, -1, 2, '', 0, array(), 0, $langs->trans('Product'), 0, 'maxwidth300', 0, '', null, 1);
@@ -374,7 +364,6 @@
 print img_picto('', 'stock', 'class="pictofiwedwidth"');
 print '</span> ';
 print $formproduct->selectWarehouses((GETPOSTISSET('fk_warehouse') ? $fk_warehouse : 'ifonenodefault'), 'fk_warehouse', '', 1, 0, 0, $langs->trans('Warehouse'), 0, 0, null, '', null, 1, false, 'e.ref');
->>>>>>> 95dc2558
 print '</div>';
 
 $parameters = array();
@@ -501,11 +490,7 @@
 			$sql = 'SELECT label,description';
 			$sql .= ' FROM '.MAIN_DB_PREFIX.'product_lang';
 			$sql .= ' WHERE fk_product = '.((int) $objp->rowid);
-<<<<<<< HEAD
-			$sql .= ' AND lang = "'.$langs->getDefaultLang().'"';
-=======
 			$sql .= " AND lang = '".$db->escape($langs->getDefaultLang())."'";
->>>>>>> 95dc2558
 			$sql .= ' LIMIT 1';
 
 			$resqlm = $db->query($sql);
