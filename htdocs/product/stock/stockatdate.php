--- conflicted
+++ resolved
@@ -589,13 +589,8 @@
 
 			// PMP value
 			print '<td class="right">';
-<<<<<<< HEAD
-			if (price2num($objp->estimatedvalue, 'MT')) {
-				print '<span class="amount">'.price(price2num($objp->estimatedvalue, 'MT'), 1).'</span>';
-=======
 			if (price2num($stock * $objp->pmp, 'MT')) {
 				print '<span class="amount">'.price(price2num($stock * $objp->pmp, 'MT'), 1).'</span>';
->>>>>>> 17ca6f65
 			} else {
 				print '';
 			}
