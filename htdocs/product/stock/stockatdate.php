--- conflicted
+++ resolved
@@ -611,14 +611,9 @@
 
 			// PMP value
 			print '<td class="right">';
-<<<<<<< HEAD
-			if (price2num($stock * $objp->pmp, 'MT')) {
-				print '<span class="amount">'.price(price2num($stock * $objp->pmp, 'MT'), 1).'</span>';
-=======
 			$estimatedvalue = $stock * $objp->pmp;
 			if (price2num($estimatedvalue, 'MT')) {
 				print '<span class="amount">'.price(price2num($estimatedvalue, 'MT'), 1).'</span>';
->>>>>>> 3a87df33
 			} else {
 				print '';
 			}
