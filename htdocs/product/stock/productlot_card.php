<?php
/* Copyright (C) 2007-2015 Laurent Destailleur  <eldy@users.sourceforge.net>
 * Copyright (C) 2018      All-3kcis       		 <contact@all-3kcis.fr>
 * Copyright (C) ---Put here your own copyright and developer email---
 *
 * This program is free software; you can redistribute it and/or modify
 * it under the terms of the GNU General Public License as published by
 * the Free Software Foundation; either version 3 of the License, or
 * (at your option) any later version.
 *
 * This program is distributed in the hope that it will be useful,
 * but WITHOUT ANY WARRANTY; without even the implied warranty of
 * MERCHANTABILITY or FITNESS FOR A PARTICULAR PURPOSE.  See the
 * GNU General Public License for more details.
 *
 * You should have received a copy of the GNU General Public License
 * along with this program. If not, see <http://www.gnu.org/licenses/>.
 */

/**
 *   	\file       product/stock/productlot_card.php
 *		\ingroup    stock
 *		\brief      This file is an example of a php page
 *					Initialy built by build_class_from_table on 2016-05-17 12:22
 */

require '../../main.inc.php';
require_once DOL_DOCUMENT_ROOT.'/core/class/html.formfile.class.php';
require_once DOL_DOCUMENT_ROOT.'/core/class/html.formcompany.class.php';
require_once DOL_DOCUMENT_ROOT.'/core/lib/product.lib.php';
require_once DOL_DOCUMENT_ROOT.'/product/class/product.class.php';
require_once DOL_DOCUMENT_ROOT.'/core/class/extrafields.class.php';
require_once DOL_DOCUMENT_ROOT.'/product/stock/class/productlot.class.php';

// Load translation files required by the page
$langs->loadLangs(array('stock', 'other', 'productbatch'));

// Get parameters
$id			= GETPOST('id','int');
$action		= GETPOST('action','alpha');
$backtopage = GETPOST('backtopage','alpha');
$batch  	= GETPOST('batch','alpha');
$productid  = GETPOST('productid','int');
$ref        = GETPOST('ref','alpha');       // ref is productid_batch

$search_entity=GETPOST('search_entity','int');
$search_fk_product=GETPOST('search_fk_product','int');
$search_batch=GETPOST('search_batch','alpha');
$search_fk_user_creat=GETPOST('search_fk_user_creat','int');
$search_fk_user_modif=GETPOST('search_fk_user_modif','int');
$search_import_key=GETPOST('search_import_key','int');

if (empty($action) && empty($id) && empty($ref)) $action='list';


// Protection if external user
if ($user->societe_id > 0)
{
    //accessforbidden();
}
//$result = restrictedArea($user, 'mymodule', $id);


$object = new ProductLot($db);
$extrafields = new ExtraFields($db);
$formfile = new FormFile($db);

// fetch optionals attributes and labels
$extralabels = $extrafields->fetch_name_optionals_label($object->table_element);

// Load object
//include DOL_DOCUMENT_ROOT.'/core/actions_fetchobject.inc.php';  // Must be include, not include_once. Include fetch and fetch_thirdparty but not fetch_optionals
if ($id || $ref)
{
    if ($ref)
    {
        $tmp=explode('_',$ref);
        $productid=$tmp[0];
        $batch=$tmp[1];
    }
	$object->fetch($id, $productid, $batch);
	$object->ref = $object->batch; // For document management ( it use $object->ref)
}

// Initialize technical object to manage hooks of modules. Note that conf->hooks_modules contains array array
$hookmanager->initHooks(array('productlotcard','globalcard'));


$permissionnote = $user->rights->stock->creer; 		// Used by the include of actions_setnotes.inc.php
$permissiondellink = $user->rights->stock->creer; 	// Used by the include of actions_dellink.inc.php
$permissionedit = $user->rights->stock->creer; 		// Used by the include of actions_lineupdown.inc.php

$usercanread = $user->rights->produit->lire;
$usercancreate = $user->rights->produit->creer;
$usercandelete = $user->rights->produit->supprimer;

/*
 * Actions
 */

$parameters=array();
$reshook=$hookmanager->executeHooks('doActions',$parameters,$object,$action);    // Note that $action and $object may have been modified by some hooks
if ($reshook < 0) setEventMessages($hookmanager->error, $hookmanager->errors, 'errors');

if (empty($reshook))
{
	if ($action == 'seteatby' && $user->rights->stock->creer)
	{
	    $newvalue = dol_mktime(12, 0, 0, $_POST['eatbymonth'], $_POST['eatbyday'], $_POST['eatbyyear']);
		$result = $object->setValueFrom('eatby', $newvalue, '', null, 'date', '', $user, 'PRODUCTLOT_MODIFY');
		if ($result < 0) dol_print_error($db, $object->error);
	}

	if ($action == 'setsellby' && $user->rights->stock->creer)
	{
	    $newvalue=dol_mktime(12, 0, 0, $_POST['sellbymonth'], $_POST['sellbyday'], $_POST['sellbyyear']);
		$result = $object->setValueFrom('sellby', $newvalue, '', null, 'date', '', $user, 'PRODUCTLOT_MODIFY');
		if ($result < 0) dol_print_error($db, $object->error);
	}

	if ($action == 'update_extras')
    {
    	$object->oldcopy = dol_clone($object);

    	// Fill array 'array_options' with data from update form
        $extralabels = $extrafields->fetch_name_optionals_label($object->table_element);
        $ret = $extrafields->setOptionalsFromPost($extralabels, $object, GETPOST('attribute','none'));
        if ($ret < 0) $error++;

        if (! $error)
        {
            // Actions on extra fields
            $result = $object->insertExtraFields('PRODUCT_LOT_MODIFY');
			if ($result < 0)
			{
				setEventMessages($object->error, $object->errors, 'errors');
				$error++;
			}
        }

        if ($error)
            $action = 'edit_extras';
    }

	// Action to add record
	if ($action == 'add')
	{
		if (GETPOST('cancel','alpha'))
		{
			$urltogo=$backtopage?$backtopage:dol_buildpath('/stock/list.php',1);
			header("Location: ".$urltogo);
			exit;
		}

		$error=0;

		/* object_prop_getpost_prop */

    	$object->entity=GETPOST('entity','int');
    	$object->fk_product=GETPOST('fk_product','int');
    	$object->batch=GETPOST('batch','alpha');
    	$object->fk_user_creat=GETPOST('fk_user_creat','int');
    	$object->fk_user_modif=GETPOST('fk_user_modif','int');
    	$object->import_key=GETPOST('import_key','int');

		if (empty($object->ref))
		{
			$error++;
			setEventMessages($langs->trans("ErrorFieldRequired",$langs->transnoentitiesnoconv("Ref")), null, 'errors');
		}

		if (! $error)
		{
			$result=$object->create($user);
			if ($result > 0)
			{
				// Creation OK
				$urltogo=$backtopage?$backtopage:dol_buildpath('/stock/list.php',1);
				header("Location: ".$urltogo);
				exit;
			}
			{
				// Creation KO
				if (! empty($object->errors)) setEventMessages(null, $object->errors, 'errors');
				else  setEventMessages($object->error, null, 'errors');
				$action='create';
			}
		}
		else
		{
			$action='create';
		}
	}

	// Cancel
	if ($action == 'update' && GETPOST('cancel','alpha')) $action='view';

	// Action to update record
	if ($action == 'update' && ! GETPOST('cancel','alpha'))
	{
		$error=0;

    	$object->entity=GETPOST('entity','int');
    	$object->fk_product=GETPOST('fk_product','int');
    	$object->batch=GETPOST('batch','alpha');
    	$object->fk_user_creat=GETPOST('fk_user_creat','int');
    	$object->fk_user_modif=GETPOST('fk_user_modif','int');
    	$object->import_key=GETPOST('import_key','int');

		if (empty($object->ref))
		{
			$error++;
			setEventMessages($langs->transnoentitiesnoconv("ErrorFieldRequired",$langs->transnoentitiesnoconv("Ref")), null, 'errors');
		}

		if (! $error)
		{
			$result=$object->update($user);
			if ($result > 0)
			{
				$action='view';
			}
			else
			{
				// Creation KO
				if (! empty($object->errors)) setEventMessages(null, $object->errors, 'errors');
				else setEventMessages($object->error, null, 'errors');
				$action='edit';
			}
		}
		else
		{
			$action='edit';
		}
	}

	// Action to delete
	if ($action == 'confirm_delete')
	{
		$result=$object->delete($user);
		if ($result > 0)
		{
			// Delete OK
			setEventMessages("RecordDeleted", null, 'mesgs');
			header("Location: ".dol_buildpath('/stock/list.php',1));
			exit;
		}
		else
		{
			if (! empty($object->errors)) setEventMessages(null, $object->errors, 'errors');
			else setEventMessages($object->error, null, 'errors');
		}
	}

	// Actions to build doc
    $upload_dir = $conf->productbatch->multidir_output[$conf->entity];
    $permissioncreate = $usercancreate;
    include DOL_DOCUMENT_ROOT.'/core/actions_builddoc.inc.php';

}




/*
 * View
 */

llxHeader('','ProductLot','');

$form=new Form($db);


// Part to create
if ($action == 'create')
{
	print load_fiche_titre($langs->trans("Batch"));

	print '<form method="POST" action="'.$_SERVER["PHP_SELF"].'">';
	print '<input type="hidden" name="action" value="add">';
	print '<input type="hidden" name="backtopage" value="'.$backtopage.'">';

	dol_fiche_head();

	print '<table class="border centpercent">'."\n";
	// print '<tr><td class="fieldrequired">'.$langs->trans("Label").'</td><td><input class="flat" type="text" size="36" name="label" value="'.$label.'"></td></tr>';
	//
    print '<tr><td class="fieldrequired">'.$langs->trans("Fieldfk_product").'</td><td><input class="flat" type="text" name="fk_product" value="'.GETPOST('fk_product').'"></td></tr>';
    print '<tr><td class="fieldrequired">'.$langs->trans("Fieldbatch").'</td><td><input class="flat" type="text" name="batch" value="'.GETPOST('batch').'"></td></tr>';
    print '<tr><td class="fieldrequired">'.$langs->trans("Fieldfk_user_creat").'</td><td><input class="flat" type="text" name="fk_user_creat" value="'.GETPOST('fk_user_creat').'"></td></tr>';
    print '<tr><td class="fieldrequired">'.$langs->trans("Fieldfk_user_modif").'</td><td><input class="flat" type="text" name="fk_user_modif" value="'.GETPOST('fk_user_modif').'"></td></tr>';
    print '<tr><td class="fieldrequired">'.$langs->trans("Fieldimport_key").'</td><td><input class="flat" type="text" name="import_key" value="'.GETPOST('import_key').'"></td></tr>';

	print '</table>'."\n";

	dol_fiche_end();

	print '<div class="center"><input type="submit" class="button" name="add" value="'.$langs->trans("Create").'"> &nbsp; <input type="submit" class="button" name="cancel" value="'.$langs->trans("Cancel").'"></div>';

	print '</form>';
}


// Part to show record
if ($object->id > 0 && (empty($action) || ($action != 'edit' && $action != 'create')))
{
<<<<<<< HEAD
	$res = $object->fetch_optionals($object->id);
=======
	$res = $object->fetch_optionals();
>>>>>>> f146572b

    //print load_fiche_titre($langs->trans("Batch"));

    $head = productlot_prepare_head($object);
	dol_fiche_head($head, 'card', $langs->trans("Batch"), -1, 'barcode');


	if ($action == 'delete') {
		$formconfirm = $form->formconfirm($_SERVER["PHP_SELF"] . '?id=' . $object->id, $langs->trans('DeleteBatch'), $langs->trans('ConfirmDeleteBatch'), 'confirm_delete', '', 0, 1);
		print $formconfirm;
	}


	$linkback = '<a href="' . DOL_URL_ROOT . '/product/stock/productlot_list.php' . '">' . $langs->trans("BackToList") . '</a>';

    $shownav = 1;
    if ($user->societe_id && ! in_array('batch', explode(',',$conf->global->MAIN_MODULES_FOR_EXTERNAL))) $shownav=0;

	dol_banner_tab($object, 'id', $linkback, $shownav, 'rowid', 'batch');

    print '<div class="fichecenter">';
    print '<div class="underbanner clearboth"></div>';

    print '<table class="border centpercent">'."\n";

	// Product
    print '<tr><td class="titlefield">'.$langs->trans("Product").'</td><td>';
    $producttmp = new Product($db);
    $producttmp->fetch($object->fk_product);
    print $producttmp->getNomUrl(1, 'stock');
    print '</td></tr>';

    // Eat by
    print '<tr><td>';
    print $form->editfieldkey($langs->trans('Eatby'), 'eatby', $object->eatby, $object, $user->rights->stock->creer, 'datepicker');
    print '</td><td>';
    print $form->editfieldval($langs->trans('Eatby'), 'eatby', $object->eatby, $object, $user->rights->stock->creer, 'datepicker');
    print '</td>';
    print '</tr>';

    // Sell by
    print '<tr><td>';
    print $form->editfieldkey($langs->trans('Sellby'), 'sellby', $object->sellby, $object, $user->rights->stock->creer, 'datepicker');
    print '</td><td>';
    print $form->editfieldval($langs->trans('Sellby'), 'sellby', $object->sellby, $object, $user->rights->stock->creer, 'datepicker');
    print '</td>';
    print '</tr>';

    // Other attributes
    $cols = 2;
    include DOL_DOCUMENT_ROOT . '/core/tpl/extrafields_view.tpl.php';

	print '</table>';

	print '</div>';

	dol_fiche_end();


	// Buttons
	print '<div class="tabsAction">'."\n";
	$parameters=array();
	$reshook=$hookmanager->executeHooks('addMoreActionsButtons',$parameters,$object,$action);    // Note that $action and $object may have been modified by hook
	if ($reshook < 0) setEventMessages($hookmanager->error, $hookmanager->errors, 'errors');

	if (empty($reshook))
	{
/*TODO 		if ($user->rights->stock->lire)
		{
			print '<div class="inline-block divButAction"><a class="butAction" href="'.$_SERVER["PHP_SELF"].'?id='.$object->id.'&amp;action=edit">'.$langs->trans("Modify").'</a></div>'."\n";
		}

		if ($user->rights->stock->supprimer)
		{
			print '<div class="inline-block divButAction"><a class="butActionDelete" href="'.$_SERVER["PHP_SELF"].'?id='.$object->id.'&amp;action=delete">'.$langs->trans('Delete').'</a></div>'."\n";
		}
*/
	}
	print '</div>'."\n";


	print '<a href="'.DOL_URL_ROOT.'/product/reassortlot.php?sref='.urlencode($producttmp->ref).'&search_batch='.urlencode($object->batch).'">'.$langs->trans("ShowCurrentStockOfLot").'</a><br>';
	print '<br>';
	print '<a href="'.DOL_URL_ROOT.'/product/stock/mouvement.php?search_product_ref='.urlencode($producttmp->ref).'&search_batch='.urlencode($object->batch).'">'.$langs->trans("ShowLogOfMovementIfLot").'</a><br>';

}



/*
 * Documents generes
 */

if (empty($action))
{
    print '<div class="fichecenter"><div class="fichehalfleft">';
    print '<a name="builddoc"></a>'; // ancre

    // Documents
	$filedir = $conf->productbatch->multidir_output[$object->entity].'/'.get_exdir(0, 0, 0, 0, $object, 'product_batch').dol_sanitizeFileName($object->ref);
    $urlsource=$_SERVER["PHP_SELF"]."?id=".$object->id;
    $genallowed=$usercanread;
    $delallowed=$usercancreate;

    print $formfile->showdocuments('product_batch',dol_sanitizeFileName($object->ref),$filedir,$urlsource,$genallowed,$delallowed,'',0,0,0,28,0,'',0,'',$object->default_lang, '', $object);
    $somethingshown=$formfile->numoffiles;

    print '</div>';

}


// End of page
llxFooter();
$db->close();<|MERGE_RESOLUTION|>--- conflicted
+++ resolved
@@ -304,11 +304,7 @@
 // Part to show record
 if ($object->id > 0 && (empty($action) || ($action != 'edit' && $action != 'create')))
 {
-<<<<<<< HEAD
-	$res = $object->fetch_optionals($object->id);
-=======
 	$res = $object->fetch_optionals();
->>>>>>> f146572b
 
     //print load_fiche_titre($langs->trans("Batch"));
 
