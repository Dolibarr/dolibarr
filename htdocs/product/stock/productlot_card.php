--- conflicted
+++ resolved
@@ -150,7 +150,6 @@
 
 	if ($action == 'seteatby' && $user->rights->stock->creer && ! GETPOST('cancel', 'alpha')) {
 		$newvalue = dol_mktime(12, 0, 0, GETPOST('eatbymonth', 'int'), GETPOST('eatbyday', 'int'), GETPOST('eatbyyear', 'int'));
-<<<<<<< HEAD
 
 		// check parameters
 		$object->eatby = $newvalue;
@@ -168,11 +167,6 @@
 
 		if ($error) {
 			setEventMessages($object->error, $object->errors, 'errors');
-=======
-		$result = $object->setValueFrom('eatby', $newvalue, '', null, 'date', '', $user, 'PRODUCTLOT_MODIFY');
-		if ($result < 0) {
-			setEventMessages($object->error, null, 'errors');
->>>>>>> 134b9c7d
 			$action = 'editeatby';
 		} else {
 			$action = 'view';
@@ -181,7 +175,6 @@
 
 	if ($action == 'setsellby' && $user->rights->stock->creer && ! GETPOST('cancel', 'alpha')) {
 		$newvalue = dol_mktime(12, 0, 0, GETPOST('sellbymonth', 'int'), GETPOST('sellbyday', 'int'), GETPOST('sellbyyear', 'int'));
-<<<<<<< HEAD
 
 		// check parameters
 		$object->sellby = $newvalue;
@@ -199,11 +192,6 @@
 
 		if ($error) {
 			setEventMessages($object->error, $object->errors, 'errors');
-=======
-		$result = $object->setValueFrom('sellby', $newvalue, '', null, 'date', '', $user, 'PRODUCTLOT_MODIFY');
-		if ($result < 0) {
-			setEventMessages($object->error, null, 'errors');
->>>>>>> 134b9c7d
 			$action = 'editsellby';
 		} else {
 			$action = 'view';
