<?php
/* Copyright (C) 2007-2018 Laurent Destailleur  <eldy@users.sourceforge.net>
 * Copyright (C) 2018      All-3kcis       		 <contact@all-3kcis.fr>
 * Copyright (C) 2021      Noé Cendrier         <noe.cendrier@altairis.fr>
 *
 * This program is free software; you can redistribute it and/or modify
 * it under the terms of the GNU General Public License as published by
 * the Free Software Foundation; either version 3 of the License, or
 * (at your option) any later version.
 *
 * This program is distributed in the hope that it will be useful,
 * but WITHOUT ANY WARRANTY; without even the implied warranty of
 * MERCHANTABILITY or FITNESS FOR A PARTICULAR PURPOSE.  See the
 * GNU General Public License for more details.
 *
 * You should have received a copy of the GNU General Public License
 * along with this program. If not, see <https://www.gnu.org/licenses/>.
 */

/**
 *   	\file       product/stock/productlot_card.php
 *		\ingroup    stock
 *		\brief      This file is an example of a php page
 *					Initially built by build_class_from_table on 2016-05-17 12:22
 */

// Load Dolibarr environment
require '../../main.inc.php';
require_once DOL_DOCUMENT_ROOT.'/core/class/html.formfile.class.php';
require_once DOL_DOCUMENT_ROOT.'/core/class/html.formcompany.class.php';
require_once DOL_DOCUMENT_ROOT.'/core/lib/product.lib.php';
require_once DOL_DOCUMENT_ROOT.'/core/lib/files.lib.php';
require_once DOL_DOCUMENT_ROOT.'/product/class/product.class.php';
require_once DOL_DOCUMENT_ROOT.'/core/class/extrafields.class.php';
require_once DOL_DOCUMENT_ROOT.'/product/stock/class/productlot.class.php';

global $conf, $db, $langs, $user;

// Load translation files required by the page
$langs->loadLangs(array('stocks', 'other', 'productbatch'));

// Get parameters
$action = GETPOST('action', 'aZ09');
$confirm = GETPOST('confirm', 'alpha');
$cancel = GETPOST('cancel', 'aZ09');
$contextpage = GETPOST('contextpage', 'aZ') ? GETPOST('contextpage', 'aZ') : 'myobjectcard'; // To manage different context of search
$backtopage = GETPOST('backtopage', 'alpha');
$backtopageforcancel = GETPOST('backtopageforcancel', 'alpha');

$id = GETPOSTINT('id');
$lineid = GETPOSTINT('lineid');
$batch = GETPOST('batch', 'alpha');
$productid = GETPOSTINT('productid');
$ref = GETPOST('ref', 'alpha'); // ref is productid_batch

<<<<<<< HEAD

$modulepart = 'product_batch';
// Initialize technical objects
=======
// Initialize a technical objects
>>>>>>> 7fef62e5
$object = new Productlot($db);
$extrafields = new ExtraFields($db);
$hookmanager->initHooks(array('productlotcard', 'globalcard')); // Note that conf->hooks_modules contains array

// Fetch optionals attributes and labels
$extrafields->fetch_name_optionals_label($object->table_element);

$search_array_options = $extrafields->getOptionalsFromPost($object->table_element, '', 'search_');

// Initialize array of search criteria
$search_all = GETPOST("search_all", 'alpha');
$search = array();
foreach ($object->fields as $key => $val) {
	if (GETPOST('search_'.$key, 'alpha')) {
		$search[$key] = GETPOST('search_'.$key, 'alpha');
	}
}

if (empty($action) && empty($id) && empty($ref)) {
	$action = 'view';
}

$search_entity = GETPOSTINT('search_entity');
$search_fk_product = GETPOSTINT('search_fk_product');
$search_batch = GETPOST('search_batch', 'alpha');
$search_fk_user_creat = GETPOSTINT('search_fk_user_creat');
$search_fk_user_modif = GETPOSTINT('search_fk_user_modif');
$search_import_key = GETPOSTINT('search_import_key');

if (empty($action) && empty($id) && empty($ref)) {
	$action = 'list';
}

// Load object
//include DOL_DOCUMENT_ROOT.'/core/actions_fetchobject.inc.php';  // Must be 'include', not 'include_once'. Include fetch and fetch_thirdparty but not fetch_optionals
if ($id || $ref) {
	if ($ref) {
		$tmp = explode('_', $ref);
		$productid = $tmp[0];
		$batch = $tmp[1];
	}
	$object->fetch($id, $productid, $batch);
	$upload_dir = $conf->productbatch->multidir_output[$object->entity].'/'.get_exdir(0, 0, 0, 1, $object, $modulepart);
	$filearray = dol_dir_list($upload_dir, "files");
}

// Initialize a technical object to manage hooks of modules. Note that conf->hooks_modules contains array array
$hookmanager->initHooks(array('productlotcard', 'globalcard'));


$permissionnote = $user->hasRight('stock', 'creer'); // Used by the include of actions_setnotes.inc.php
$permissiondellink = $user->hasRight('stock', 'creer'); // Used by the include of actions_dellink.inc.php
$permissiontoadd = $user->hasRight('stock', 'creer'); // Used by the include of actions_addupdatedelete.inc.php and actions_lineupdown.inc.php

$usercanread = $user->hasRight('produit', 'lire');
$usercancreate = $user->hasRight('produit', 'creer');
$usercandelete = $user->hasRight('produit', 'supprimer');

$upload_dir = $conf->productbatch->multidir_output[$conf->entity];

$permissiontoread = $usercanread;
$permissiontoadd = $usercancreate;
$permissiontodelete = $usercandelete;

// Security check
if (!isModEnabled('productbatch')) {
	accessforbidden('Module not enabled');
}
$socid = 0;
if ($user->socid > 0) { // Protection if external user
	//$socid = $user->socid;
	accessforbidden();
}
//$result = restrictedArea($user, 'productbatch');
if (!$permissiontoread) {
	accessforbidden();
}


/*
 * Actions
 */

$parameters = array();
$reshook = $hookmanager->executeHooks('doActions', $parameters, $object, $action); // Note that $action and $object may have been modified by some hooks
if ($reshook < 0) {
	setEventMessages($hookmanager->error, $hookmanager->errors, 'errors');
}

if (empty($reshook)) {
	$error = 0;

	$backurlforlist = dol_buildpath('/product/stock/productlot_list.php', 1);

	if ($action == 'seteatby' && $user->hasRight('stock', 'creer') && ! GETPOST('cancel', 'alpha')) {
		$newvalue = dol_mktime(12, 0, 0, GETPOSTINT('eatbymonth'), GETPOSTINT('eatbyday'), GETPOSTINT('eatbyyear'));

		// check parameters
		$object->eatby = $newvalue;
		$res = $object->checkSellOrEatByMandatory('eatby');
		if ($res < 0) {
			$error++;
		}

		if (!$error) {
			$result = $object->setValueFrom('eatby', $newvalue, '', null, 'date', '', $user, 'PRODUCTLOT_MODIFY');
			if ($result < 0) {
				$error++;
			}
		}

		if ($error) {
			setEventMessages($object->error, $object->errors, 'errors');
			$action = 'editeatby';
		} else {
			$action = 'view';
		}
	}

	if ($action == 'setsellby' && $user->hasRight('stock', 'creer') && ! GETPOST('cancel', 'alpha')) {
		$newvalue = dol_mktime(12, 0, 0, GETPOSTINT('sellbymonth'), GETPOSTINT('sellbyday'), GETPOSTINT('sellbyyear'));

		// check parameters
		$object->sellby = $newvalue;
		$res = $object->checkSellOrEatByMandatory('sellby');
		if ($res < 0) {
			$error++;
		}

		if (!$error) {
			$result = $object->setValueFrom('sellby', $newvalue, '', null, 'date', '', $user, 'PRODUCTLOT_MODIFY');
			if ($result < 0) {
				$error++;
			}
		}

		if ($error) {
			setEventMessages($object->error, $object->errors, 'errors');
			$action = 'editsellby';
		} else {
			$action = 'view';
		}
	}

	if ($action == 'seteol_date' && $user->hasRight('stock', 'creer') && ! GETPOST('cancel', 'alpha')) {
		$newvalue = dol_mktime(12, 0, 0, GETPOSTINT('eol_datemonth'), GETPOSTINT('eol_dateday'), GETPOSTINT('eol_dateyear'));
		$result = $object->setValueFrom('eol_date', $newvalue, '', null, 'date', '', $user, 'PRODUCTLOT_MODIFY');
		if ($result < 0) {
			setEventMessages($object->error, null, 'errors');
			$action = 'editeol_date';
		} else {
			$action = 'view';
		}
	}

	if ($action == 'setmanufacturing_date' && $user->hasRight('stock', 'creer') && ! GETPOST('cancel', 'alpha')) {
		$newvalue = dol_mktime(12, 0, 0, GETPOSTINT('manufacturing_datemonth'), GETPOSTINT('manufacturing_dateday'), GETPOSTINT('manufacturing_dateyear'));
		$result = $object->setValueFrom('manufacturing_date', $newvalue, '', null, 'date', '', $user, 'PRODUCTLOT_MODIFY');
		if ($result < 0) {
			setEventMessages($object->error, null, 'errors');
			$action = 'editmanufacturing_date';
		} else {
			$action = 'view';
		}
	}

	if ($action == 'setscrapping_date' && $user->hasRight('stock', 'creer') && ! GETPOST('cancel', 'alpha')) {
		$newvalue = dol_mktime(12, 0, 0, GETPOSTINT('scrapping_datemonth'), GETPOSTINT('scrapping_dateday'), GETPOSTINT('scrapping_dateyear'));
		$result = $object->setValueFrom('scrapping_date', $newvalue, '', null, 'date', '', $user, 'PRODUCTLOT_MODIFY');
		if ($result < 0) {
			setEventMessages($object->error, null, 'errors');
			$action = 'editscrapping_date';
		} else {
			$action = 'view';
		}
	}

	/* if ($action == 'setcommissionning_date' && $user->hasRight('stock', 'creer') && ! GETPOST('cancel', 'alpha')) {
		$newvalue = dol_mktime(12, 0, 0, GETPOST('commissionning_datemonth', 'int'), GETPOST('commissionning_dateday', 'int'), GETPOST('commissionning_dateyear', 'int'));
		$result = $object->setValueFrom('commissionning_date', $newvalue, '', null, 'date', '', $user, 'PRODUCTLOT_MODIFY');
		if ($result < 0) {
			setEventMessages($object->error, null, 'errors');
			$action == 'editcommissionning_date';
		} else {
			$action = 'view';
		}
	} */

	if ($action == 'setqc_frequency' && $user->hasRight('stock', 'creer') && ! GETPOST('cancel', 'alpha')) {
		$result = $object->setValueFrom('qc_frequency', GETPOST('qc_frequency'), '', null, 'int', '', $user, 'PRODUCT_MODIFY');
		if ($result < 0) { // Prévoir un test de format de durée
			setEventMessages($object->error, null, 'errors');
			$action = 'editqc_frequency';
		} else {
			$action = 'view';
		}
	}

	$triggermodname = 'PRODUCT_LOT_MODIFY'; // Name of trigger action code to execute when we modify record

	// Actions cancel, add, update, update_extras, confirm_validate, confirm_delete, confirm_deleteline, confirm_clone, confirm_close, confirm_setdraft, confirm_reopen
	include DOL_DOCUMENT_ROOT.'/core/actions_addupdatedelete.inc.php';
	/*
	if ($action == 'update_extras') {
		$object->oldcopy = dol_clone($object, 2);

		// Fill array 'array_options' with data from update form
		$ret = $extrafields->setOptionalsFromPost(null, $object, GETPOST('attribute', 'restricthtml'));
		if ($ret < 0) $error++;

		if (!$error) {
			// Actions on extra fields
			$result = $object->insertExtraFields('PRODUCT_LOT_MODIFY');
			if ($result < 0) {
				setEventMessages($object->error, $object->errors, 'errors');
				$error++;
			}
		}

		if ($error) {
			$action = 'edit_extras';
		}
	}

	// Action to add record
	if ($action == 'add') {
		if (GETPOST('cancel', 'alpha')) {
			$urltogo = $backtopage ? $backtopage : dol_buildpath('/stock/list.php', 1);
			header("Location: ".$urltogo);
			exit;
		}

		$error = 0;

		$object->entity = GETPOST('entity', 'int');
		$object->fk_product = GETPOST('fk_product', 'int');
		$object->batch = GETPOST('batch', 'alpha');
		$object->fk_user_creat = GETPOST('fk_user_creat', 'int');
		$object->fk_user_modif = GETPOST('fk_user_modif', 'int');
		$object->import_key = GETPOST('import_key', 'int');

		if (empty($object->ref)) {
			$error++;
			setEventMessages($langs->trans("ErrorFieldRequired", $langs->transnoentitiesnoconv("Ref")), null, 'errors');
		}

		if (!$error) {
			$result = $object->create($user);
			if ($result > 0) {
				// Creation OK
				$urltogo = $backtopage ? $backtopage : dol_buildpath('/stock/list.php', 1);
				header("Location: ".$urltogo);
				exit;
			}
			{
				// Creation KO
				if (!empty($object->errors)) setEventMessages(null, $object->errors, 'errors');
			else setEventMessages($object->error, null, 'errors');
				$action = 'create';
			}
		} else {
			$action = 'create';
		}
	}

	// Cancel
	if ($action == 'update' && GETPOST('cancel', 'alpha')) $action = 'view';

	// Action to update record
	if ($action == 'update' && !GETPOST('cancel', 'alpha')) {
		$error = 0;

		$object->entity = GETPOST('entity', 'int');
		$object->fk_product = GETPOST('fk_product', 'int');
		$object->batch = GETPOST('batch', 'alpha');
		$object->fk_user_creat = GETPOST('fk_user_creat', 'int');
		$object->fk_user_modif = GETPOST('fk_user_modif', 'int');
		$object->import_key = GETPOST('import_key', 'int');

		if (empty($object->ref)) {
			$error++;
			setEventMessages($langs->transnoentitiesnoconv("ErrorFieldRequired", $langs->transnoentitiesnoconv("Ref")), null, 'errors');
		}

		if (!$error) {
			$result = $object->update($user);
			if ($result > 0) {
				$action = 'view';
			} else {
				// Creation KO
				if (!empty($object->errors)) setEventMessages(null, $object->errors, 'errors');
				else setEventMessages($object->error, null, 'errors');
				$action = 'edit';
			}
		} else {
			$action = 'edit';
		}
	}

	// Action to delete
	if ($action == 'confirm_delete') {
		$result = $object->delete($user);
		if ($result > 0) {
			// Delete OK
			setEventMessages("RecordDeleted", null, 'mesgs');
			header("Location: ".dol_buildpath('/stock/list.php', 1));
			exit;
		} else {
			if (!empty($object->errors)) setEventMessages(null, $object->errors, 'errors');
			else setEventMessages($object->error, null, 'errors');
		}
	}
	*/
	// Action to build doc
	include DOL_DOCUMENT_ROOT.'/core/actions_builddoc.inc.php';

	// Actions to send emails
	$triggersendname = 'PRODUCT_LOT_SENTBYMAIL';
	$autocopy = 'MAIN_MAIL_AUTOCOPY_PRODUCT_LOT_TO';
	$trackid = 'productlot'.$object->id;
	include DOL_DOCUMENT_ROOT.'/core/actions_sendmails.inc.php';
}




/*
 * View
 */

$form = new Form($db);
$formfile = new FormFile($db);

$title = $langs->trans("ProductLot");
$help_url = '';

llxHeader('', $title, $help_url, '', 0, 0, '', '', '', 'mod-product page-stock_productlot_card');

$res = $object->fetch_product();
if ($res > 0 && $object->product) {
	if ($object->product->sell_or_eat_by_mandatory == Product::SELL_OR_EAT_BY_MANDATORY_ID_SELL_BY) {
		$object->fields['sellby']['notnull'] = 1;
	} elseif ($object->product->sell_or_eat_by_mandatory == Product::SELL_OR_EAT_BY_MANDATORY_ID_EAT_BY) {
		$object->fields['eatby']['notnull'] = 1;
	} elseif ($object->product->sell_or_eat_by_mandatory == Product::SELL_OR_EAT_BY_MANDATORY_ID_SELL_AND_EAT) {
		$object->fields['sellby']['notnull'] = 1;
		$object->fields['eatby']['notnull'] = 1;
	}
}
// Part to create
if ($action == 'create') {
	print load_fiche_titre($langs->trans("Batch"), '', 'object_'.$object->picto);

	print '<form method="POST" action="'.$_SERVER["PHP_SELF"].'">';
	print '<input type="hidden" name="token" value="'.newToken().'">';
	print '<input type="hidden" name="action" value="add">';
	if ($backtopage) {
		print '<input type="hidden" name="backtopage" value="'.$backtopage.'">';
	}
	if ($backtopageforcancel) {
		print '<input type="hidden" name="backtopageforcancel" value="'.$backtopageforcancel.'">';
	}

	print dol_get_fiche_head(array(), '');

	print '<table class="border centpercent tableforfieldcreate">'."\n";

	// Common attributes
	include DOL_DOCUMENT_ROOT.'/core/tpl/commonfields_add.tpl.php';

	// Other attributes
	include DOL_DOCUMENT_ROOT.'/core/tpl/extrafields_add.tpl.php';

	print '</table>'."\n";

	print dol_get_fiche_end();

	print $form->buttonsSaveCancel("Create");

	print '</form>';

	//dol_set_focus('input[name="ref"]');
}


// Part to show record
if ($object->id > 0 && (empty($action) || ($action != 'edit' && $action != 'create'))) {
	$res = $object->fetch_optionals();

	$head = productlot_prepare_head($object);
	print dol_get_fiche_head($head, 'card', $langs->trans("Batch"), -1, $object->picto);

	$formconfirm = '';

	// Confirmation to delete
	if ($action == 'delete') {
		$formconfirm = $form->formconfirm($_SERVER["PHP_SELF"].'?id='.$object->id, $langs->trans('DeleteBatch'), $langs->trans('ConfirmDeleteBatch'), 'confirm_delete', '', 0, 1);
	}

	// Call Hook formConfirm
	$parameters = array('formConfirm' => $formconfirm, 'lineid' => $lineid);
	$reshook = $hookmanager->executeHooks('formConfirm', $parameters, $object, $action); // Note that $action and $object may have been modified by hook
	if (empty($reshook)) {
		$formconfirm .= $hookmanager->resPrint;
	} elseif ($reshook > 0) {
		$formconfirm = $hookmanager->resPrint;
	}

	// Print form confirm
	print $formconfirm;

	// Object card
	// ------------------------------------------------------------
	$linkback = '<a href="'.DOL_URL_ROOT.'/product/stock/productlot_list.php?restore_lastsearch_values=1">'.$langs->trans("BackToList").'</a>';

	$shownav = 1;
	if ($user->socid && !in_array('batch', explode(',', getDolGlobalString('MAIN_MODULES_FOR_EXTERNAL')))) {
		$shownav = 0;
	}

	$morehtmlref = '';

	dol_banner_tab($object, 'id', $linkback, $shownav, 'rowid', 'batch', $morehtmlref);

	print '<div class="fichecenter">';
	print '<div class="fichehalfleft">';
	print '<div class="underbanner clearboth"></div>';
	print '<table class="border centpercent tableforfield">'."\n";

	// Product
	print '<tr><td class="titlefield">'.$langs->trans("Product").'</td><td>';
	$producttmp = new Product($db);
	$producttmp->fetch($object->fk_product);
	print $producttmp->getNomUrl(1, 'stock')." - ".$producttmp->label;
	print '</td></tr>';

	// Sell by
	if (!getDolGlobalString('PRODUCT_DISABLE_SELLBY')) {
		print '<tr><td>';
		print $form->editfieldkey($langs->trans('SellByDate'), 'sellby', $object->sellby, $object, $user->hasRight('stock', 'creer'), 'datepicker', '', $object->fields['sellby']['notnull']);
		print '</td><td>';
		print $form->editfieldval($langs->trans('SellByDate'), 'sellby', $object->sellby, $object, $user->hasRight('stock', 'creer'), 'datepicker', '', null, null, '', 1, '', 'id', 'auto', array(), $action);
		print '</td>';
		print '</tr>';
	}

	// Eat by
	if (!getDolGlobalString('PRODUCT_DISABLE_EATBY')) {
		print '<tr><td>';
		print $form->editfieldkey($langs->trans('EatByDate'), 'eatby', $object->eatby, $object, $user->hasRight('stock', 'creer'), 'datepicker', '', $object->fields['eatby']['notnull']);
		print '</td><td>';
		print $form->editfieldval($langs->trans('EatByDate'), 'eatby', $object->eatby, $object, $user->hasRight('stock', 'creer'), 'datepicker', '', null, null, '', 1, '', 'id', 'auto', array(), $action);
		print '</td>';
		print '</tr>';
	}

	if (getDolGlobalString('PRODUCT_LOT_ENABLE_TRACEABILITY')) {
		print '<tr><td>'.$form->editfieldkey($langs->trans('ManufacturingDate'), 'manufacturing_date', $object->manufacturing_date, $object, $user->hasRight('stock', 'creer')).'</td>';
		print '<td>'.$form->editfieldval($langs->trans('ManufacturingDate'), 'manufacturing_date', $object->manufacturing_date, $object, $user->hasRight('stock', 'creer'), 'datepicker').'</td>';
		print '</tr>';
		// print '<tr><td>'.$form->editfieldkey($langs->trans('FirstUseDate'), 'commissionning_date', $object->commissionning_date, $object, $user->hasRight('stock', 'creer')).'</td>';
		// print '<td>'.$form->editfieldval($langs->trans('FirstUseDate'), 'commissionning_date', $object->commissionning_date, $object, $user->hasRight('stock', 'creer'), 'datepicker').'</td>';
		// print '</tr>';
		print '<tr><td>'.$form->editfieldkey($langs->trans('DestructionDate'), 'scrapping_date', $object->scrapping_date, $object, $user->hasRight('stock', 'creer')).'</td>';
		print '<td>'.$form->editfieldval($langs->trans('DestructionDate'), 'scrapping_date', $object->scrapping_date, $object, $user->hasRight('stock', 'creer'), 'datepicker').'</td>';
		print '</tr>';
	}

	// Quality control
	if (getDolGlobalString('PRODUCT_LOT_ENABLE_QUALITY_CONTROL')) {
		print '<tr><td>'.$form->editfieldkey($langs->trans('EndOfLife'), 'eol_date', $object->eol_date, $object, $user->hasRight('stock', 'creer')).'</td>';
		print '<td>'.$form->editfieldval($langs->trans('EndOfLife'), 'eol_date', $object->eol_date, $object, $user->hasRight('stock', 'creer'), 'datepicker').'</td>';
		print '</tr>';
		print '<tr><td>'.$form->editfieldkey($langs->trans('QCFrequency'), 'qc_frequency', $object->qc_frequency, $object, $user->hasRight('stock', 'creer')).'</td>';
		print '<td>'.$form->editfieldval($langs->trans('QCFrequency'), 'qc_frequency', $object->qc_frequency, $object, $user->hasRight('stock', 'creer'), 'string').'</td>';
		print '</tr>';
		print '<tr><td>'.$form->editfieldkey($langs->trans('Lifetime'), 'lifetime', $object->lifetime, $object, $user->hasRight('stock', 'creer')).'</td>';
		print '<td>'.$form->editfieldval($langs->trans('Lifetime'), 'lifetime', $object->lifetime, $object, $user->hasRight('stock', 'creer'), 'string').'</td>';
		print '</tr>';
	}

	// Other attributes
	include DOL_DOCUMENT_ROOT.'/core/tpl/extrafields_view.tpl.php';

	print '</table>';
	print '</div>';
	print '</div>';

	print '<div class="clearboth"></div>';

	print dol_get_fiche_end();

	// Link to other lists
	print '<a href="'.DOL_URL_ROOT.'/product/reassortlot.php?sref='.urlencode($producttmp->ref).'&search_batch='.urlencode($object->batch).'">'.img_object('', 'stock', 'class="pictofixedwidth"').$langs->trans("ShowCurrentStockOfLot").'</a><br>';
	print '<br>';
	print '<a href="'.DOL_URL_ROOT.'/product/stock/movement_list.php?search_product_ref='.urlencode($producttmp->ref).'&search_batch='.urlencode($object->batch).'">'.img_object('', 'movement', 'class="pictofixedwidth"').$langs->trans("ShowLogOfMovementIfLot").'</a><br>';

	print '<br>';


	// Buttons for actions
	if ($action != 'presend' && $action != 'editline') {
		print '<div class="tabsAction">'."\n";
		$parameters = array();
		$reshook = $hookmanager->executeHooks('addMoreActionsButtons', $parameters, $object, $action); // Note that $action and $object may have been modified by hook
		if ($reshook < 0) {
			setEventMessages($hookmanager->error, $hookmanager->errors, 'errors');
		}

		if (empty($reshook)) {
			/*TODO
			if ($user->hasRight('stock', 'lire')) {
				print '<div class="inline-block divButAction"><a class="butAction" href="'.$_SERVER["PHP_SELF"].'?id='.$object->id.'&action=edit&token='.newToken().'">'.$langs->trans("Modify").'</a></div>'."\n";
			}
			*/
			print dolGetButtonAction($langs->trans("Delete"), '', 'delete', $_SERVER["PHP_SELF"].'?id='.$object->id.'&action=delete&token='.newToken(), 'delete', $permissiontodelete);
		}

		print '</div>'."\n";
	}
}



/*
 * Generated documents
 */

if ($action != 'presend') {
	print '<div class="fichecenter"><div class="fichehalfleft">';
	print '<a name="builddoc"></a>'; // ancre

	$includedocgeneration = 1;

	// Documents
	if ($includedocgeneration) {
		$objref = dol_sanitizeFileName($object->ref);
		$relativepath = $object->id.'/'.$objref.'.pdf';
		$filedir = $conf->productbatch->multidir_output[$object->entity].'/'.get_exdir(0, 0, 0, 1, $object, 'product_batch');
		$urlsource = $_SERVER["PHP_SELF"]."?id=".$object->id;
		$genallowed = $usercanread; // If you can read, you can build the PDF to read content
		$delallowed = $usercancreate; // If you can create/edit, you can remove a file on card
		print $formfile->showdocuments('product_batch', $objref, $filedir, $urlsource, $genallowed, $delallowed, $object->model_pdf, 0, 0, 0, 28, 0, '', 0, '', (empty($object->default_lang) ? '' : $object->default_lang), '', $object);
	}

	print '</div><div class="fichehalfright">';

	$MAXEVENT = 10;

	include_once DOL_DOCUMENT_ROOT.'/core/class/html.formactions.class.php';
	$formactions = new FormActions($db);
	$somethingshown = $formactions->showactions($object, 'productlot', 0, 1, '', $MAXEVENT);

	print '</div></div>';
}

// End of page
llxFooter();
$db->close();<|MERGE_RESOLUTION|>--- conflicted
+++ resolved
@@ -53,13 +53,12 @@
 $productid = GETPOSTINT('productid');
 $ref = GETPOST('ref', 'alpha'); // ref is productid_batch
 
-<<<<<<< HEAD
 
 $modulepart = 'product_batch';
-// Initialize technical objects
-=======
+
+
 // Initialize a technical objects
->>>>>>> 7fef62e5
+
 $object = new Productlot($db);
 $extrafields = new ExtraFields($db);
 $hookmanager->initHooks(array('productlotcard', 'globalcard')); // Note that conf->hooks_modules contains array
