--- conflicted
+++ resolved
@@ -1,12 +1,6 @@
 <?php
-<<<<<<< HEAD
-/* Copyright (C) 2007-2015 Laurent Destailleur  <eldy@users.sourceforge.net>
- * Copyright (C) 2018      All-3kcis       		 <contact@all-3kcis.fr>
- * Copyright (C) ---Put here your own copyright and developer email---
-=======
 /* Copyright (C) 2007-2018 Laurent Destailleur  <eldy@users.sourceforge.net>
  * Copyright (C) 2018      All-3kcis       		 <contact@all-3kcis.fr>
->>>>>>> d9b8a8c8
  *
  * This program is free software; you can redistribute it and/or modify
  * it under the terms of the GNU General Public License as published by
@@ -261,10 +255,6 @@
     $upload_dir = $conf->productbatch->multidir_output[$conf->entity];
     $permissioncreate = $usercancreate;
     include DOL_DOCUMENT_ROOT.'/core/actions_builddoc.inc.php';
-<<<<<<< HEAD
-
-=======
->>>>>>> d9b8a8c8
 }
 
 
@@ -422,15 +412,8 @@
     $somethingshown=$formfile->numoffiles;
 
     print '</div>';
-<<<<<<< HEAD
-
-}
-
-
-=======
-}
-
->>>>>>> d9b8a8c8
+}
+
 // End of page
 llxFooter();
 $db->close();