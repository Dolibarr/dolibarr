<?php
/* Copyright (C) 2007-2018 Laurent Destailleur  <eldy@users.sourceforge.net>
 * Copyright (C) 2018      All-3kcis       		 <contact@all-3kcis.fr>
 * Copyright (C) 2021      Noé Cendrier         <noe.cendrier@altairis.fr>
 *
 * This program is free software; you can redistribute it and/or modify
 * it under the terms of the GNU General Public License as published by
 * the Free Software Foundation; either version 3 of the License, or
 * (at your option) any later version.
 *
 * This program is distributed in the hope that it will be useful,
 * but WITHOUT ANY WARRANTY; without even the implied warranty of
 * MERCHANTABILITY or FITNESS FOR A PARTICULAR PURPOSE.  See the
 * GNU General Public License for more details.
 *
 * You should have received a copy of the GNU General Public License
 * along with this program. If not, see <https://www.gnu.org/licenses/>.
 */

/**
 *   	\file       product/stock/productlot_card.php
 *		\ingroup    stock
 *		\brief      This file is an example of a php page
 *					Initially built by build_class_from_table on 2016-05-17 12:22
 */

// Load Dolibarr environment
require '../../main.inc.php';
require_once DOL_DOCUMENT_ROOT.'/core/class/html.formfile.class.php';
require_once DOL_DOCUMENT_ROOT.'/core/class/html.formcompany.class.php';
require_once DOL_DOCUMENT_ROOT.'/core/lib/product.lib.php';
require_once DOL_DOCUMENT_ROOT.'/core/lib/files.lib.php';
require_once DOL_DOCUMENT_ROOT.'/product/class/product.class.php';
require_once DOL_DOCUMENT_ROOT.'/core/class/extrafields.class.php';
require_once DOL_DOCUMENT_ROOT.'/product/stock/class/productlot.class.php';

global $conf, $db, $langs, $user;

// Load translation files required by the page
$langs->loadLangs(array('stocks', 'other', 'productbatch'));

// Get parameters
$action = GETPOST('action', 'aZ09');
$confirm = GETPOST('confirm', 'alpha');
$cancel = GETPOST('cancel', 'aZ09');
$contextpage = GETPOST('contextpage', 'aZ') ? GETPOST('contextpage', 'aZ') : 'myobjectcard'; // To manage different context of search
$backtopage = GETPOST('backtopage', 'alpha');
$backtopageforcancel = GETPOST('backtopageforcancel', 'alpha');

$id = GETPOSTINT('id');
$lineid = GETPOSTINT('lineid');
$batch = GETPOST('batch', 'alpha');
$productid = GETPOSTINT('productid');
$ref = GETPOST('ref', 'alpha'); // ref is productid_batch

<<<<<<< HEAD
// Initialize technical objects
=======
// Initialize a technical objects
>>>>>>> cc80841a
$object = new Productlot($db);
$extrafields = new ExtraFields($db);
$hookmanager->initHooks(array('productlotcard', 'globalcard')); // Note that conf->hooks_modules contains array

// Fetch optionals attributes and labels
$extrafields->fetch_name_optionals_label($object->table_element);

$search_array_options = $extrafields->getOptionalsFromPost($object->table_element, '', 'search_');

// Initialize array of search criteria
$search_all = GETPOST("search_all", 'alpha');
$search = array();
foreach ($object->fields as $key => $val) {
	if (GETPOST('search_'.$key, 'alpha')) {
		$search[$key] = GETPOST('search_'.$key, 'alpha');
	}
}

if (empty($action) && empty($id) && empty($ref)) {
	$action = 'view';
}

$search_entity = GETPOSTINT('search_entity');
$search_fk_product = GETPOSTINT('search_fk_product');
$search_batch = GETPOST('search_batch', 'alpha');
$search_fk_user_creat = GETPOSTINT('search_fk_user_creat');
$search_fk_user_modif = GETPOSTINT('search_fk_user_modif');
$search_import_key = GETPOSTINT('search_import_key');

if (empty($action) && empty($id) && empty($ref)) {
	$action = 'list';
}

// Load object
//include DOL_DOCUMENT_ROOT.'/core/actions_fetchobject.inc.php';  // Must be 'include', not 'include_once'. Include fetch and fetch_thirdparty but not fetch_optionals
if ($id || $ref) {
	if ($ref) {
		$tmp = explode('_', $ref);
		$productid = $tmp[0];
		$batch = $tmp[1];
	}
	$object->fetch($id, $productid, $batch);
	$object->ref = $object->batch; // Old system for document management ( it uses $object->ref)
	$upload_dir = $conf->productbatch->multidir_output[$object->entity].'/'.get_exdir(0, 0, 0, 1, $object, $modulepart);
	$filearray = dol_dir_list($upload_dir, "files");
	if (empty($filearray)) {
		// If no files linked yet, use new system on lot id. (Batch is not unique and can be same on different product)
		$object->fetch($id, $productid, $batch);
	}
}

// Initialize a technical object to manage hooks of modules. Note that conf->hooks_modules contains array array
$hookmanager->initHooks(array('productlotcard', 'globalcard'));

$upload_dir = $conf->productbatch->multidir_output[$conf->entity];

$usercanread = $user->hasRight('produit', 'lire');
$usercancreate = $user->hasRight('produit', 'creer');
$usercandelete = $user->hasRight('produit', 'supprimer');

$permissiontoread = $usercanread;
$permissiontoadd = $usercancreate;
$permissiontodelete = $usercandelete;
$permissionnote = $user->hasRight('produit', 'creer'); // Used by the include of actions_setnotes.inc.php
$permissiondellink = $user->hasRight('produit', 'creer'); // Used by the include of actions_setnotes.inc.php

// Security check
if (!isModEnabled('productbatch')) {
	accessforbidden('Module not enabled');
}
$socid = 0;
if ($user->socid > 0) { // Protection if external user
	//$socid = $user->socid;
	accessforbidden();
}
//$result = restrictedArea($user, 'productbatch');
if (!$permissiontoread) {
	accessforbidden();
}


/*
 * Actions
 */

$parameters = array();
$reshook = $hookmanager->executeHooks('doActions', $parameters, $object, $action); // Note that $action and $object may have been modified by some hooks
if ($reshook < 0) {
	setEventMessages($hookmanager->error, $hookmanager->errors, 'errors');
}

if (empty($reshook)) {
	$error = 0;

	$backurlforlist = dol_buildpath('/product/stock/productlot_list.php', 1);

	if ($action == 'seteatby' && $permissiontoadd && ! GETPOST('cancel', 'alpha')) {
		$newvalue = dol_mktime(12, 0, 0, GETPOSTINT('eatbymonth'), GETPOSTINT('eatbyday'), GETPOSTINT('eatbyyear'));

		// check parameters
		$object->eatby = $newvalue;
		$res = $object->checkSellOrEatByMandatory('eatby');
		if ($res < 0) {
			$error++;
		}

		if (!$error) {
			$result = $object->setValueFrom('eatby', $newvalue, '', null, 'date', '', $user, 'PRODUCTLOT_MODIFY');
			if ($result < 0) {
				$error++;
			}
		}

		if ($error) {
			setEventMessages($object->error, $object->errors, 'errors');
			$action = 'editeatby';
		} else {
			$action = 'view';
		}
	}

	if ($action == 'setsellby' && $permissiontoadd && ! GETPOST('cancel', 'alpha')) {
		$newvalue = dol_mktime(12, 0, 0, GETPOSTINT('sellbymonth'), GETPOSTINT('sellbyday'), GETPOSTINT('sellbyyear'));

		// check parameters
		$object->sellby = $newvalue;
		$res = $object->checkSellOrEatByMandatory('sellby');
		if ($res < 0) {
			$error++;
		}

		if (!$error) {
			$result = $object->setValueFrom('sellby', $newvalue, '', null, 'date', '', $user, 'PRODUCTLOT_MODIFY');
			if ($result < 0) {
				$error++;
			}
		}

		if ($error) {
			setEventMessages($object->error, $object->errors, 'errors');
			$action = 'editsellby';
		} else {
			$action = 'view';
		}
	}

	if ($action == 'seteol_date' && $permissiontoadd && ! GETPOST('cancel', 'alpha')) {
		$newvalue = dol_mktime(12, 0, 0, GETPOSTINT('eol_datemonth'), GETPOSTINT('eol_dateday'), GETPOSTINT('eol_dateyear'));
		$result = $object->setValueFrom('eol_date', $newvalue, '', null, 'date', '', $user, 'PRODUCTLOT_MODIFY');
		if ($result < 0) {
			setEventMessages($object->error, null, 'errors');
			$action = 'editeol_date';
		} else {
			$action = 'view';
		}
	}

	if ($action == 'setmanufacturing_date' && $permissiontoadd && ! GETPOST('cancel', 'alpha')) {
		$newvalue = dol_mktime(12, 0, 0, GETPOSTINT('manufacturing_datemonth'), GETPOSTINT('manufacturing_dateday'), GETPOSTINT('manufacturing_dateyear'));
		$result = $object->setValueFrom('manufacturing_date', $newvalue, '', null, 'date', '', $user, 'PRODUCTLOT_MODIFY');
		if ($result < 0) {
			setEventMessages($object->error, null, 'errors');
			$action = 'editmanufacturing_date';
		} else {
			$action = 'view';
		}
	}

	if ($action == 'setscrapping_date' && $permissiontoadd && ! GETPOST('cancel', 'alpha')) {
		$newvalue = dol_mktime(12, 0, 0, GETPOSTINT('scrapping_datemonth'), GETPOSTINT('scrapping_dateday'), GETPOSTINT('scrapping_dateyear'));
		$result = $object->setValueFrom('scrapping_date', $newvalue, '', null, 'date', '', $user, 'PRODUCTLOT_MODIFY');
		if ($result < 0) {
			setEventMessages($object->error, null, 'errors');
			$action = 'editscrapping_date';
		} else {
			$action = 'view';
		}
	}

	/* if ($action == 'setcommissionning_date' && $permissiontoadd && ! GETPOST('cancel', 'alpha')) {
		$newvalue = dol_mktime(12, 0, 0, GETPOST('commissionning_datemonth', 'int'), GETPOST('commissionning_dateday', 'int'), GETPOST('commissionning_dateyear', 'int'));
		$result = $object->setValueFrom('commissionning_date', $newvalue, '', null, 'date', '', $user, 'PRODUCTLOT_MODIFY');
		if ($result < 0) {
			setEventMessages($object->error, null, 'errors');
			$action == 'editcommissionning_date';
		} else {
			$action = 'view';
		}
	} */

	if ($action == 'setqc_frequency' && $permissiontoadd && ! GETPOST('cancel', 'alpha')) {
		$result = $object->setValueFrom('qc_frequency', GETPOST('qc_frequency'), '', null, 'int', '', $user, 'PRODUCT_MODIFY');
		if ($result < 0) { // Prévoir un test de format de durée
			setEventMessages($object->error, null, 'errors');
			$action = 'editqc_frequency';
		} else {
			$action = 'view';
		}
	}

	$triggermodname = 'PRODUCT_LOT_MODIFY'; // Name of trigger action code to execute when we modify record

	// Actions cancel, add, update, update_extras, confirm_validate, confirm_delete, confirm_deleteline, confirm_clone, confirm_close, confirm_setdraft, confirm_reopen
	include DOL_DOCUMENT_ROOT.'/core/actions_addupdatedelete.inc.php';
	/*
	if ($action == 'update_extras' && $permissiontoadd) {
		$object->oldcopy = dol_clone($object, 2);

		// Fill array 'array_options' with data from update form
		$ret = $extrafields->setOptionalsFromPost(null, $object, GETPOST('attribute', 'restricthtml'));
		if ($ret < 0) $error++;

		if (!$error) {
			// Actions on extra fields
			$result = $object->insertExtraFields('PRODUCT_LOT_MODIFY');
			if ($result < 0) {
				setEventMessages($object->error, $object->errors, 'errors');
				$error++;
			}
		}

		if ($error) {
			$action = 'edit_extras';
		}
	}

	// Action to add record
	if ($action == 'add' && $permissiontoadd) {
		if (GETPOST('cancel', 'alpha')) {
			$urltogo = $backtopage ? $backtopage : dol_buildpath('/stock/list.php', 1);
			header("Location: ".$urltogo);
			exit;
		}

		$error = 0;

		$object->entity = GETPOST('entity', 'int');
		$object->fk_product = GETPOST('fk_product', 'int');
		$object->batch = GETPOST('batch', 'alpha');
		$object->fk_user_creat = GETPOST('fk_user_creat', 'int');
		$object->fk_user_modif = GETPOST('fk_user_modif', 'int');
		$object->import_key = GETPOST('import_key', 'int');

		if (empty($object->ref)) {
			$error++;
			setEventMessages($langs->trans("ErrorFieldRequired", $langs->transnoentitiesnoconv("Ref")), null, 'errors');
		}

		if (!$error) {
			$result = $object->create($user);
			if ($result > 0) {
				// Creation OK
				$urltogo = $backtopage ? $backtopage : dol_buildpath('/stock/list.php', 1);
				header("Location: ".$urltogo);
				exit;
			}
			{
				// Creation KO
				if (!empty($object->errors)) setEventMessages(null, $object->errors, 'errors');
			else setEventMessages($object->error, null, 'errors');
				$action = 'create';
			}
		} else {
			$action = 'create';
		}
	}

	// Cancel
	if ($action == 'update' && GETPOST('cancel', 'alpha') && $permissiontoadd) {
		$action = 'view';
	}

	// Action to update record
	if ($action == 'update' && !GETPOST('cancel', 'alpha') && $permissiontoadd) {
		$error = 0;

		$object->entity = GETPOST('entity', 'int');
		$object->fk_product = GETPOST('fk_product', 'int');
		$object->batch = GETPOST('batch', 'alpha');
		$object->fk_user_creat = GETPOST('fk_user_creat', 'int');
		$object->fk_user_modif = GETPOST('fk_user_modif', 'int');
		$object->import_key = GETPOST('import_key', 'int');

		if (empty($object->ref)) {
			$error++;
			setEventMessages($langs->transnoentitiesnoconv("ErrorFieldRequired", $langs->transnoentitiesnoconv("Ref")), null, 'errors');
		}

		if (!$error) {
			$result = $object->update($user);
			if ($result > 0) {
				$action = 'view';
			} else {
				// Creation KO
				if (!empty($object->errors)) setEventMessages(null, $object->errors, 'errors');
				else setEventMessages($object->error, null, 'errors');
				$action = 'edit';
			}
		} else {
			$action = 'edit';
		}
	}

	// Action to delete
	if ($action == 'confirm_delete' && $permissiontodelete) {
		$result = $object->delete($user);
		if ($result > 0) {
			// Delete OK
			setEventMessages("RecordDeleted", null, 'mesgs');
			header("Location: ".dol_buildpath('/stock/list.php', 1));
			exit;
		} else {
			if (!empty($object->errors)) setEventMessages(null, $object->errors, 'errors');
			else setEventMessages($object->error, null, 'errors');
		}
	}
	*/
	// Action to build doc
	include DOL_DOCUMENT_ROOT.'/core/actions_builddoc.inc.php';

	// Actions to send emails
	$triggersendname = 'PRODUCT_LOT_SENTBYMAIL';
	$autocopy = 'MAIN_MAIL_AUTOCOPY_PRODUCT_LOT_TO';
	$trackid = 'productlot'.$object->id;
	include DOL_DOCUMENT_ROOT.'/core/actions_sendmails.inc.php';
}




/*
 * View
 */

$form = new Form($db);
$formfile = new FormFile($db);

$title = $langs->trans("ProductLot");
$help_url = '';

llxHeader('', $title, $help_url, '', 0, 0, '', '', '', 'mod-product page-stock_productlot_card');

$res = $object->fetch_product();
if ($res > 0 && $object->product) {
	if ($object->product->sell_or_eat_by_mandatory == Product::SELL_OR_EAT_BY_MANDATORY_ID_SELL_BY) {
		$object->fields['sellby']['notnull'] = 1;
	} elseif ($object->product->sell_or_eat_by_mandatory == Product::SELL_OR_EAT_BY_MANDATORY_ID_EAT_BY) {
		$object->fields['eatby']['notnull'] = 1;
	} elseif ($object->product->sell_or_eat_by_mandatory == Product::SELL_OR_EAT_BY_MANDATORY_ID_SELL_AND_EAT) {
		$object->fields['sellby']['notnull'] = 1;
		$object->fields['eatby']['notnull'] = 1;
	}
}
// Part to create
if ($action == 'create') {
	print load_fiche_titre($langs->trans("Batch"), '', 'object_'.$object->picto);

	print '<form method="POST" action="'.$_SERVER["PHP_SELF"].'">';
	print '<input type="hidden" name="token" value="'.newToken().'">';
	print '<input type="hidden" name="action" value="add">';
	if ($backtopage) {
		print '<input type="hidden" name="backtopage" value="'.$backtopage.'">';
	}
	if ($backtopageforcancel) {
		print '<input type="hidden" name="backtopageforcancel" value="'.$backtopageforcancel.'">';
	}

	print dol_get_fiche_head(array(), '');

	print '<table class="border centpercent tableforfieldcreate">'."\n";

	// Common attributes
	include DOL_DOCUMENT_ROOT.'/core/tpl/commonfields_add.tpl.php';

	// Other attributes
	include DOL_DOCUMENT_ROOT.'/core/tpl/extrafields_add.tpl.php';

	print '</table>'."\n";

	print dol_get_fiche_end();

	print $form->buttonsSaveCancel("Create");

	print '</form>';

	//dol_set_focus('input[name="ref"]');
}


// Part to show record
if ($object->id > 0 && (empty($action) || ($action != 'edit' && $action != 'create'))) {
	$res = $object->fetch_optionals();

	$head = productlot_prepare_head($object);
	print dol_get_fiche_head($head, 'card', $langs->trans("Batch"), -1, $object->picto);

	$formconfirm = '';

	// Confirmation to delete
	if ($action == 'delete') {
		$formconfirm = $form->formconfirm($_SERVER["PHP_SELF"].'?id='.$object->id, $langs->trans('DeleteBatch'), $langs->trans('ConfirmDeleteBatch'), 'confirm_delete', '', 0, 1);
	}

	// Call Hook formConfirm
	$parameters = array('formConfirm' => $formconfirm, 'lineid' => $lineid);
	$reshook = $hookmanager->executeHooks('formConfirm', $parameters, $object, $action); // Note that $action and $object may have been modified by hook
	if (empty($reshook)) {
		$formconfirm .= $hookmanager->resPrint;
	} elseif ($reshook > 0) {
		$formconfirm = $hookmanager->resPrint;
	}

	// Print form confirm
	print $formconfirm;

	// Object card
	// ------------------------------------------------------------
	$linkback = '<a href="'.DOL_URL_ROOT.'/product/stock/productlot_list.php?restore_lastsearch_values=1">'.$langs->trans("BackToList").'</a>';

	$shownav = 1;
	if ($user->socid && !in_array('batch', explode(',', getDolGlobalString('MAIN_MODULES_FOR_EXTERNAL')))) {
		$shownav = 0;
	}

	$morehtmlref = '';

	dol_banner_tab($object, 'id', $linkback, $shownav, 'rowid', 'batch', $morehtmlref);

	print '<div class="fichecenter">';
	print '<div class="fichehalfleft">';
	print '<div class="underbanner clearboth"></div>';
	print '<table class="border centpercent tableforfield">'."\n";

	// Product
	print '<tr><td class="titlefield">'.$langs->trans("Product").'</td><td>';
	$producttmp = new Product($db);
	$producttmp->fetch($object->fk_product);
	print $producttmp->getNomUrl(1, 'stock')." - ".$producttmp->label;
	print '</td></tr>';

	// Sell by
	if (!getDolGlobalString('PRODUCT_DISABLE_SELLBY')) {
		print '<tr><td>';
		print $form->editfieldkey($langs->trans('SellByDate'), 'sellby', $object->sellby, $object, $user->hasRight('stock', 'creer'), 'datepicker', '', $object->fields['sellby']['notnull']);
		print '</td><td>';
		print $form->editfieldval($langs->trans('SellByDate'), 'sellby', $object->sellby, $object, $user->hasRight('stock', 'creer'), 'datepicker', '', null, null, '', 1, '', 'id', 'auto', array(), $action);
		print '</td>';
		print '</tr>';
	}

	// Eat by
	if (!getDolGlobalString('PRODUCT_DISABLE_EATBY')) {
		print '<tr><td>';
		print $form->editfieldkey($langs->trans('EatByDate'), 'eatby', $object->eatby, $object, $user->hasRight('stock', 'creer'), 'datepicker', '', $object->fields['eatby']['notnull']);
		print '</td><td>';
		print $form->editfieldval($langs->trans('EatByDate'), 'eatby', $object->eatby, $object, $user->hasRight('stock', 'creer'), 'datepicker', '', null, null, '', 1, '', 'id', 'auto', array(), $action);
		print '</td>';
		print '</tr>';
	}

	if (getDolGlobalString('PRODUCT_LOT_ENABLE_TRACEABILITY')) {
		print '<tr><td>'.$form->editfieldkey($langs->trans('ManufacturingDate'), 'manufacturing_date', $object->manufacturing_date, $object, $user->hasRight('stock', 'creer')).'</td>';
		print '<td>'.$form->editfieldval($langs->trans('ManufacturingDate'), 'manufacturing_date', $object->manufacturing_date, $object, $user->hasRight('stock', 'creer'), 'datepicker').'</td>';
		print '</tr>';
		// print '<tr><td>'.$form->editfieldkey($langs->trans('FirstUseDate'), 'commissionning_date', $object->commissionning_date, $object, $user->hasRight('stock', 'creer')).'</td>';
		// print '<td>'.$form->editfieldval($langs->trans('FirstUseDate'), 'commissionning_date', $object->commissionning_date, $object, $user->hasRight('stock', 'creer'), 'datepicker').'</td>';
		// print '</tr>';
		print '<tr><td>'.$form->editfieldkey($langs->trans('DestructionDate'), 'scrapping_date', $object->scrapping_date, $object, $user->hasRight('stock', 'creer')).'</td>';
		print '<td>'.$form->editfieldval($langs->trans('DestructionDate'), 'scrapping_date', $object->scrapping_date, $object, $user->hasRight('stock', 'creer'), 'datepicker').'</td>';
		print '</tr>';
	}

	// Quality control
	if (getDolGlobalString('PRODUCT_LOT_ENABLE_QUALITY_CONTROL')) {
		print '<tr><td>'.$form->editfieldkey($langs->trans('EndOfLife'), 'eol_date', $object->eol_date, $object, $user->hasRight('stock', 'creer')).'</td>';
		print '<td>'.$form->editfieldval($langs->trans('EndOfLife'), 'eol_date', $object->eol_date, $object, $user->hasRight('stock', 'creer'), 'datepicker').'</td>';
		print '</tr>';
		print '<tr><td>'.$form->editfieldkey($langs->trans('QCFrequency'), 'qc_frequency', $object->qc_frequency, $object, $user->hasRight('stock', 'creer')).'</td>';
		print '<td>'.$form->editfieldval($langs->trans('QCFrequency'), 'qc_frequency', $object->qc_frequency, $object, $user->hasRight('stock', 'creer'), 'string').'</td>';
		print '</tr>';
		print '<tr><td>'.$form->editfieldkey($langs->trans('Lifetime'), 'lifetime', $object->lifetime, $object, $user->hasRight('stock', 'creer')).'</td>';
		print '<td>'.$form->editfieldval($langs->trans('Lifetime'), 'lifetime', $object->lifetime, $object, $user->hasRight('stock', 'creer'), 'string').'</td>';
		print '</tr>';
	}

	// Other attributes
	include DOL_DOCUMENT_ROOT.'/core/tpl/extrafields_view.tpl.php';

	print '</table>';
	print '</div>';
	print '</div>';

	print '<div class="clearboth"></div>';

	print dol_get_fiche_end();

	// Link to other lists
	print '<a href="'.DOL_URL_ROOT.'/product/reassortlot.php?sref='.urlencode($producttmp->ref).'&search_batch='.urlencode($object->batch).'">'.img_object('', 'stock', 'class="pictofixedwidth"').$langs->trans("ShowCurrentStockOfLot").'</a><br>';
	print '<br>';
	print '<a href="'.DOL_URL_ROOT.'/product/stock/movement_list.php?search_product_ref='.urlencode($producttmp->ref).'&search_batch='.urlencode($object->batch).'">'.img_object('', 'movement', 'class="pictofixedwidth"').$langs->trans("ShowLogOfMovementIfLot").'</a><br>';

	print '<br>';


	// Buttons for actions
	if ($action != 'presend' && $action != 'editline') {
		print '<div class="tabsAction">'."\n";
		$parameters = array();
		$reshook = $hookmanager->executeHooks('addMoreActionsButtons', $parameters, $object, $action); // Note that $action and $object may have been modified by hook
		if ($reshook < 0) {
			setEventMessages($hookmanager->error, $hookmanager->errors, 'errors');
		}

		if (empty($reshook)) {
			/*TODO
			if ($user->hasRight('stock', 'lire')) {
				print '<div class="inline-block divButAction"><a class="butAction" href="'.$_SERVER["PHP_SELF"].'?id='.$object->id.'&action=edit&token='.newToken().'">'.$langs->trans("Modify").'</a></div>'."\n";
			}
			*/
			print dolGetButtonAction($langs->trans("Delete"), '', 'delete', $_SERVER["PHP_SELF"].'?id='.$object->id.'&action=delete&token='.newToken(), 'delete', $permissiontodelete);
		}

		print '</div>'."\n";
	}
}



/*
 * Generated documents
 */

if ($action != 'presend') {
	print '<div class="fichecenter"><div class="fichehalfleft">';
	print '<a name="builddoc"></a>'; // ancre

	$includedocgeneration = 1;

	// Documents
	if ($includedocgeneration) {
		$objref = dol_sanitizeFileName($object->ref);
		$relativepath = $objref.'/'.$objref.'.pdf';
		$filedir = $conf->productbatch->multidir_output[$object->entity].'/'.get_exdir(0, 0, 0, 1, $object, 'product_batch');
		$urlsource = $_SERVER["PHP_SELF"]."?id=".$object->id;
		$genallowed = $usercanread; // If you can read, you can build the PDF to read content
		$delallowed = $usercancreate; // If you can create/edit, you can remove a file on card
		print $formfile->showdocuments('product_batch', $objref, $filedir, $urlsource, $genallowed, $delallowed, $object->model_pdf, 0, 0, 0, 28, 0, '', 0, '', (empty($object->default_lang) ? '' : $object->default_lang), '', $object);
	}

	print '</div><div class="fichehalfright">';

	$MAXEVENT = 10;

	include_once DOL_DOCUMENT_ROOT.'/core/class/html.formactions.class.php';
	$formactions = new FormActions($db);
	$somethingshown = $formactions->showactions($object, 'productlot', 0, 1, '', $MAXEVENT);

	print '</div></div>';
}

// End of page
llxFooter();
$db->close();<|MERGE_RESOLUTION|>--- conflicted
+++ resolved
@@ -53,11 +53,7 @@
 $productid = GETPOSTINT('productid');
 $ref = GETPOST('ref', 'alpha'); // ref is productid_batch
 
-<<<<<<< HEAD
-// Initialize technical objects
-=======
 // Initialize a technical objects
->>>>>>> cc80841a
 $object = new Productlot($db);
 $extrafields = new ExtraFields($db);
 $hookmanager->initHooks(array('productlotcard', 'globalcard')); // Note that conf->hooks_modules contains array
