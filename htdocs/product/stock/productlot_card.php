<?php
/* Copyright (C) 2007-2018 Laurent Destailleur  <eldy@users.sourceforge.net>
 * Copyright (C) 2018      All-3kcis       		 <contact@all-3kcis.fr>
 *
 * This program is free software; you can redistribute it and/or modify
 * it under the terms of the GNU General Public License as published by
 * the Free Software Foundation; either version 3 of the License, or
 * (at your option) any later version.
 *
 * This program is distributed in the hope that it will be useful,
 * but WITHOUT ANY WARRANTY; without even the implied warranty of
 * MERCHANTABILITY or FITNESS FOR A PARTICULAR PURPOSE.  See the
 * GNU General Public License for more details.
 *
 * You should have received a copy of the GNU General Public License
 * along with this program. If not, see <https://www.gnu.org/licenses/>.
 */

/**
 *   	\file       product/stock/productlot_card.php
 *		\ingroup    stock
 *		\brief      This file is an example of a php page
 *					Initialy built by build_class_from_table on 2016-05-17 12:22
 */

require '../../main.inc.php';
require_once DOL_DOCUMENT_ROOT.'/core/class/html.formfile.class.php';
require_once DOL_DOCUMENT_ROOT.'/core/class/html.formcompany.class.php';
require_once DOL_DOCUMENT_ROOT.'/core/lib/product.lib.php';
require_once DOL_DOCUMENT_ROOT.'/product/class/product.class.php';
require_once DOL_DOCUMENT_ROOT.'/core/class/extrafields.class.php';
require_once DOL_DOCUMENT_ROOT.'/product/stock/class/productlot.class.php';

// Load translation files required by the page
$langs->loadLangs(array('stocks', 'other', 'productbatch'));

// Get parameters
$id = GETPOST('id', 'int');
$action = GETPOST('action', 'aZ09');
$confirm = GETPOST('confirm', 'alpha');
$cancel = GETPOST('cancel', 'aZ09');
$contextpage = GETPOST('contextpage', 'aZ') ? GETPOST('contextpage', 'aZ') : 'myobjectcard'; // To manage different context of search
$backtopage = GETPOST('backtopage', 'alpha');

// Initialize technical objects
$object = new ProductLot($db);
$extrafields = new ExtraFields($db);
$hookmanager->initHooks(array('productlotcard', 'globalcard')); // Note that conf->hooks_modules contains array

// Fetch optionals attributes and labels
$extrafields->fetch_name_optionals_label($object->table_element);

$search_array_options = $extrafields->getOptionalsFromPost($object->table_element, '', 'search_');

// Initialize array of search criterias
$search_all = GETPOST("search_all", 'alpha');
$search = array();
foreach ($object->fields as $key => $val) {
	if (GETPOST('search_'.$key, 'alpha')) {
		$search[$key] = GETPOST('search_'.$key, 'alpha');
	}
}

if (empty($action) && empty($id) && empty($ref)) {
	$action = 'view';
}

$batch  	= GETPOST('batch', 'alpha');
$productid  = GETPOST('productid', 'int');
$ref        = GETPOST('ref', 'alpha'); // ref is productid_batch

$search_entity = GETPOST('search_entity', 'int');
$search_fk_product = GETPOST('search_fk_product', 'int');
$search_batch = GETPOST('search_batch', 'alpha');
$search_fk_user_creat = GETPOST('search_fk_user_creat', 'int');
$search_fk_user_modif = GETPOST('search_fk_user_modif', 'int');
$search_import_key = GETPOST('search_import_key', 'int');

if (empty($action) && empty($id) && empty($ref)) {
	$action = 'list';
}

// Load object
//include DOL_DOCUMENT_ROOT.'/core/actions_fetchobject.inc.php';  // Must be include, not include_once. Include fetch and fetch_thirdparty but not fetch_optionals
if ($id || $ref) {
	if ($ref) {
		$tmp = explode('_', $ref);
		$productid = $tmp[0];
		$batch = $tmp[1];
	}
	$object->fetch($id, $productid, $batch);
	$object->ref = $object->batch; // For document management ( it use $object->ref)
}

// Protection if external user
if ($user->socid > 0) {
	//accessforbidden();
}
//$result = restrictedArea($user, 'mymodule', $id);



// Initialize technical object to manage hooks of modules. Note that conf->hooks_modules contains array array
$hookmanager->initHooks(array('productlotcard', 'globalcard'));


$permissionnote = $user->rights->stock->creer; // Used by the include of actions_setnotes.inc.php
$permissiondellink = $user->rights->stock->creer; // Used by the include of actions_dellink.inc.php
$permissiontoadd = $user->rights->stock->creer; // Used by the include of actions_addupdatedelete.inc.php and actions_lineupdown.inc.php

$usercanread = $user->rights->produit->lire;
$usercancreate = $user->rights->produit->creer;
$usercandelete = $user->rights->produit->supprimer;

$upload_dir = $conf->productbatch->multidir_output[$conf->entity];

$permissiontoadd = $usercancreate;


/*
 * Actions
 */

$parameters = array();
$reshook = $hookmanager->executeHooks('doActions', $parameters, $object, $action); // Note that $action and $object may have been modified by some hooks
if ($reshook < 0) {
	setEventMessages($hookmanager->error, $hookmanager->errors, 'errors');
}

<<<<<<< HEAD
if (empty($reshook)) {
	$error = 0;

	$backurlforlist = dol_buildpath('/product/stock/productlot_list.php', 1);

	if ($action == 'seteatby' && $user->rights->stock->creer) {
		$newvalue = dol_mktime(12, 0, 0, $_POST['eatbymonth'], $_POST['eatbyday'], $_POST['eatbyyear']);
		$result = $object->setValueFrom('eatby', $newvalue, '', null, 'date', '', $user, 'PRODUCTLOT_MODIFY');
		if ($result < 0) {
			dol_print_error($db, $object->error);
=======
if (empty($reshook))
{
	if ($action == 'seteatby' && $user->rights->stock->creer) {
		$newvalue = dol_mktime(12, 0, 0, GETPOST('eatbymonth', 'int'), GETPOST('eatbyday', 'int'), GETPOST('eatbyyear', 'int'));
		$result = $object->setValueFrom('eatby', $newvalue, '', null, 'date', '', $user, 'PRODUCTLOT_MODIFY');
		if ($result < 0) {
			setEventMessages($object->error, null, 'errors');
			$action == 'editeatby';
		} else {
			$action = 'view';
>>>>>>> f328e08b
		}
	}

	if ($action == 'setsellby' && $user->rights->stock->creer) {
<<<<<<< HEAD
		$newvalue = dol_mktime(12, 0, 0, $_POST['sellbymonth'], $_POST['sellbyday'], $_POST['sellbyyear']);
		$result = $object->setValueFrom('sellby', $newvalue, '', null, 'date', '', $user, 'PRODUCTLOT_MODIFY');
		if ($result < 0) {
			dol_print_error($db, $object->error);
=======
		$newvalue = dol_mktime(12, 0, 0, GETPOST('sellbymonth', 'int'), GETPOST('sellbyday', 'int'), GETPOST('sellbyyear', 'int'));
		$result = $object->setValueFrom('sellby', $newvalue, '', null, 'date', '', $user, 'PRODUCTLOT_MODIFY');
		if ($result < 0) {
			setEventMessages($object->error, null, 'errors');
			$action == 'editsellby';
		} else {
			$action = 'view';
>>>>>>> f328e08b
		}
	}

	$triggermodname = 'PRODUCT_LOT_MODIFY'; // Name of trigger action code to execute when we modify record

	// Actions cancel, add, update, update_extras, confirm_validate, confirm_delete, confirm_deleteline, confirm_clone, confirm_close, confirm_setdraft, confirm_reopen
	include DOL_DOCUMENT_ROOT.'/core/actions_addupdatedelete.inc.php';
	/*
	if ($action == 'update_extras')
	{
		$object->oldcopy = dol_clone($object);

		// Fill array 'array_options' with data from update form
		$ret = $extrafields->setOptionalsFromPost(null, $object, GETPOST('attribute', 'restricthtml'));
		if ($ret < 0) $error++;

		if (!$error)
		{
			// Actions on extra fields
			$result = $object->insertExtraFields('PRODUCT_LOT_MODIFY');
			if ($result < 0)
			{
				setEventMessages($object->error, $object->errors, 'errors');
				$error++;
			}
		}

		if ($error) {
			$action = 'edit_extras';
		}
	}

	// Action to add record
	if ($action == 'add')
	{
		if (GETPOST('cancel', 'alpha'))
		{
			$urltogo = $backtopage ? $backtopage : dol_buildpath('/stock/list.php', 1);
			header("Location: ".$urltogo);
			exit;
		}

		$error = 0;

		$object->entity = GETPOST('entity', 'int');
		$object->fk_product = GETPOST('fk_product', 'int');
		$object->batch = GETPOST('batch', 'alpha');
		$object->fk_user_creat = GETPOST('fk_user_creat', 'int');
		$object->fk_user_modif = GETPOST('fk_user_modif', 'int');
		$object->import_key = GETPOST('import_key', 'int');

		if (empty($object->ref))
		{
			$error++;
			setEventMessages($langs->trans("ErrorFieldRequired", $langs->transnoentitiesnoconv("Ref")), null, 'errors');
		}

		if (!$error)
		{
			$result = $object->create($user);
			if ($result > 0)
			{
				// Creation OK
				$urltogo = $backtopage ? $backtopage : dol_buildpath('/stock/list.php', 1);
				header("Location: ".$urltogo);
				exit;
			}
			{
				// Creation KO
				if (!empty($object->errors)) setEventMessages(null, $object->errors, 'errors');
			else setEventMessages($object->error, null, 'errors');
				$action = 'create';
			}
		} else {
			$action = 'create';
		}
	}

	// Cancel
	if ($action == 'update' && GETPOST('cancel', 'alpha')) $action = 'view';

	// Action to update record
	if ($action == 'update' && !GETPOST('cancel', 'alpha'))
	{
		$error = 0;

		$object->entity = GETPOST('entity', 'int');
		$object->fk_product = GETPOST('fk_product', 'int');
		$object->batch = GETPOST('batch', 'alpha');
		$object->fk_user_creat = GETPOST('fk_user_creat', 'int');
		$object->fk_user_modif = GETPOST('fk_user_modif', 'int');
		$object->import_key = GETPOST('import_key', 'int');

		if (empty($object->ref))
		{
			$error++;
			setEventMessages($langs->transnoentitiesnoconv("ErrorFieldRequired", $langs->transnoentitiesnoconv("Ref")), null, 'errors');
		}

		if (!$error)
		{
			$result = $object->update($user);
			if ($result > 0)
			{
				$action = 'view';
			} else {
				// Creation KO
				if (!empty($object->errors)) setEventMessages(null, $object->errors, 'errors');
				else setEventMessages($object->error, null, 'errors');
				$action = 'edit';
			}
		} else {
			$action = 'edit';
		}
	}

	// Action to delete
	if ($action == 'confirm_delete')
	{
		$result = $object->delete($user);
		if ($result > 0)
		{
			// Delete OK
			setEventMessages("RecordDeleted", null, 'mesgs');
			header("Location: ".dol_buildpath('/stock/list.php', 1));
			exit;
		} else {
			if (!empty($object->errors)) setEventMessages(null, $object->errors, 'errors');
			else setEventMessages($object->error, null, 'errors');
		}
	}
	*/
	// Action to build doc
	include DOL_DOCUMENT_ROOT.'/core/actions_builddoc.inc.php';

	// Actions to send emails
	$triggersendname = 'PRODUCT_LOT_SENTBYMAIL';
	$autocopy = 'MAIN_MAIL_AUTOCOPY_PRODUCT_LOT_TO';
	$trackid = 'productlot'.$object->id;
	include DOL_DOCUMENT_ROOT.'/core/actions_sendmails.inc.php';
}




/*
 * View
 */

$form = new Form($db);
$formfile = new FormFile($db);

$title = $langs->trans("ProductLot");
$help_url = '';
llxHeader('', $title, $help_url);



// Part to create
if ($action == 'create') {
	print load_fiche_titre($langs->trans("Batch"), '', 'object_'.$object->picto);

	print '<form method="POST" action="'.$_SERVER["PHP_SELF"].'">';
	print '<input type="hidden" name="token" value="'.newToken().'">';
	print '<input type="hidden" name="action" value="add">';
	if ($backtopage) {
		print '<input type="hidden" name="backtopage" value="'.$backtopage.'">';
	}
	if ($backtopageforcancel) {
		print '<input type="hidden" name="backtopageforcancel" value="'.$backtopageforcancel.'">';
	}

	print dol_get_fiche_head(array(), '');

	// Set some default values
	//if (! GETPOSTISSET('fieldname')) $_POST['fieldname'] = 'myvalue';

	print '<table class="border centpercent tableforfieldcreate">'."\n";

	// Common attributes
	include DOL_DOCUMENT_ROOT.'/core/tpl/commonfields_add.tpl.php';

	// Other attributes
	include DOL_DOCUMENT_ROOT.'/core/tpl/extrafields_add.tpl.php';

	print '</table>'."\n";

	print dol_get_fiche_end();

	print '<div class="center">';
	print '<input type="submit" class="button" name="add" value="'.dol_escape_htmltag($langs->trans("Create")).'">';
	print '&nbsp; ';
	print '<input type="'.($backtopage ? "submit" : "button").'" class="button button-cancel" name="cancel" value="'.dol_escape_htmltag($langs->trans("Cancel")).'"'.($backtopage ? '' : ' onclick="javascript:history.go(-1)"').'>'; // Cancel for create does not post form if we don't know the backtopage
	print '</div>';

	print '</form>';

	//dol_set_focus('input[name="ref"]');
}


// Part to show record
if ($object->id > 0 && (empty($action) || ($action != 'edit' && $action != 'create'))) {
	$res = $object->fetch_optionals();

	$head = productlot_prepare_head($object);
	print dol_get_fiche_head($head, 'card', $langs->trans("Batch"), -1, $object->picto);

	$formconfirm = '';

	// Confirmation to delete
	if ($action == 'delete') {
		$formconfirm = $form->formconfirm($_SERVER["PHP_SELF"].'?id='.$object->id, $langs->trans('DeleteBatch'), $langs->trans('ConfirmDeleteBatch'), 'confirm_delete', '', 0, 1);
	}

	// Call Hook formConfirm
	$parameters = array('formConfirm' => $formconfirm, 'lineid' => $lineid);
	$reshook = $hookmanager->executeHooks('formConfirm', $parameters, $object, $action); // Note that $action and $object may have been modified by hook
	if (empty($reshook)) {
		$formconfirm .= $hookmanager->resPrint;
	} elseif ($reshook > 0) {
		$formconfirm = $hookmanager->resPrint;
	}

	// Print form confirm
	print $formconfirm;

	// Object card
	// ------------------------------------------------------------
	$linkback = '<a href="'.DOL_URL_ROOT.'/product/stock/productlot_list.php?restore_lastsearch_values=1">'.$langs->trans("BackToList").'</a>';

	$shownav = 1;
	if ($user->socid && !in_array('batch', explode(',', $conf->global->MAIN_MODULES_FOR_EXTERNAL))) {
		$shownav = 0;
	}

	$morehtmlref = '';

	dol_banner_tab($object, 'id', $linkback, $shownav, 'rowid', 'batch', $morehtmlref);

	print '<div class="fichecenter">';
	print '<div class="underbanner clearboth"></div>';
	print '<table class="border centpercent tableforfield">'."\n";

	// Product
	print '<tr><td class="titlefield">'.$langs->trans("Product").'</td><td>';
	$producttmp = new Product($db);
	$producttmp->fetch($object->fk_product);
	print $producttmp->getNomUrl(1, 'stock')." - ".$producttmp->label;
	print '</td></tr>';

	// Eat by
	if (empty($conf->global->PRODUCT_DISABLE_EATBY)) {
		print '<tr><td>';
		print $form->editfieldkey($langs->trans('EatByDate'), 'eatby', $object->eatby, $object, $user->rights->stock->creer, 'datepicker');
		print '</td><td>';
		print $form->editfieldval($langs->trans('EatByDate'), 'eatby', $object->eatby, $object, $user->rights->stock->creer, 'datepicker');
		print '</td>';
		print '</tr>';
	}

	// Sell by
	if (empty($conf->global->PRODUCT_DISABLE_SELLBY)) {
		print '<tr><td>';
		print $form->editfieldkey($langs->trans('SellByDate'), 'sellby', $object->sellby, $object, $user->rights->stock->creer, 'datepicker');
		print '</td><td>';
		print $form->editfieldval($langs->trans('SellByDate'), 'sellby', $object->sellby, $object, $user->rights->stock->creer, 'datepicker');
		print '</td>';
		print '</tr>';
	}
<<<<<<< HEAD

	// Other attributes. Fields from hook formObjectOptions and Extrafields.
=======
	// Other attributes
>>>>>>> f328e08b
	include DOL_DOCUMENT_ROOT.'/core/tpl/extrafields_view.tpl.php';

	print '</table>';

	print '</div>';

	print '<div class="clearboth"></div>';

	print dol_get_fiche_end();

	// Link to other lists
	print '<a href="'.DOL_URL_ROOT.'/product/reassortlot.php?sref='.urlencode($producttmp->ref).'&search_batch='.urlencode($object->batch).'">'.$langs->trans("ShowCurrentStockOfLot").'</a><br>';
	print '<br>';
	print '<a href="'.DOL_URL_ROOT.'/product/stock/movement_list.php?search_product_ref='.urlencode($producttmp->ref).'&search_batch='.urlencode($object->batch).'">'.$langs->trans("ShowLogOfMovementIfLot").'</a><br>';

	print '<br>';


	// Buttons for actions
	if ($action != 'presend' && $action != 'editline') {
		print '<div class="tabsAction">'."\n";
		$parameters = array();
		$reshook = $hookmanager->executeHooks('addMoreActionsButtons', $parameters, $object, $action); // Note that $action and $object may have been modified by hook
		if ($reshook < 0) {
			setEventMessages($hookmanager->error, $hookmanager->errors, 'errors');
		}

		if (empty($reshook)) {
			/*TODO      if ($user->rights->stock->lire)
			{
				print '<div class="inline-block divButAction"><a class="butAction" href="'.$_SERVER["PHP_SELF"].'?id='.$object->id.'&amp;action=edit">'.$langs->trans("Modify").'</a></div>'."\n";
			}

			if ($user->rights->stock->supprimer)
			{
				print '<div class="inline-block divButAction"><a class="butActionDelete" href="'.$_SERVER["PHP_SELF"].'?id='.$object->id.'&amp;action=delete&amp;token='.newToken().'">'.$langs->trans('Delete').'</a></div>'."\n";
			}
			*/
		}

		print '</div>'."\n";
	}
}



/*
 * Documents generes
 */

<<<<<<< HEAD
if ($action != 'presend') {
=======
if (empty($action) || $action == 'view')
{
>>>>>>> f328e08b
	print '<div class="fichecenter"><div class="fichehalfleft">';
	print '<a name="builddoc"></a>'; // ancre

	$includedocgeneration = 1;

	// Documents
	if ($includedocgeneration) {
		$objref = dol_sanitizeFileName($object->ref);
		$relativepath = $objref.'/'.$objref.'.pdf';
		$filedir = $conf->productbatch->multidir_output[$object->entity].'/'.get_exdir(0, 0, 0, 1, $object, 'product_batch');
		$urlsource = $_SERVER["PHP_SELF"]."?id=".$object->id;
		$genallowed = $usercanread; // If you can read, you can build the PDF to read content
		$delallowed = $usercancreate; // If you can create/edit, you can remove a file on card
		print $formfile->showdocuments('product_batch', $objref, $filedir, $urlsource, $genallowed, $delallowed, '', 0, 0, 0, 28, 0, '', 0, '', $langs->default_lang, '', $object);
	}

	print '</div><div class="fichehalfright"><div class="ficheaddleft">';

	$MAXEVENT = 10;

	include_once DOL_DOCUMENT_ROOT.'/core/class/html.formactions.class.php';
	$formactions = new FormActions($db);
	$somethingshown = $formactions->showactions($object, 'productlot', 0, 1, '', $MAXEVENT);

	print '</div></div></div>';
}

// End of page
llxFooter();
$db->close();<|MERGE_RESOLUTION|>--- conflicted
+++ resolved
@@ -127,20 +127,11 @@
 	setEventMessages($hookmanager->error, $hookmanager->errors, 'errors');
 }
 
-<<<<<<< HEAD
 if (empty($reshook)) {
 	$error = 0;
 
 	$backurlforlist = dol_buildpath('/product/stock/productlot_list.php', 1);
 
-	if ($action == 'seteatby' && $user->rights->stock->creer) {
-		$newvalue = dol_mktime(12, 0, 0, $_POST['eatbymonth'], $_POST['eatbyday'], $_POST['eatbyyear']);
-		$result = $object->setValueFrom('eatby', $newvalue, '', null, 'date', '', $user, 'PRODUCTLOT_MODIFY');
-		if ($result < 0) {
-			dol_print_error($db, $object->error);
-=======
-if (empty($reshook))
-{
 	if ($action == 'seteatby' && $user->rights->stock->creer) {
 		$newvalue = dol_mktime(12, 0, 0, GETPOST('eatbymonth', 'int'), GETPOST('eatbyday', 'int'), GETPOST('eatbyyear', 'int'));
 		$result = $object->setValueFrom('eatby', $newvalue, '', null, 'date', '', $user, 'PRODUCTLOT_MODIFY');
@@ -149,17 +140,10 @@
 			$action == 'editeatby';
 		} else {
 			$action = 'view';
->>>>>>> f328e08b
 		}
 	}
 
 	if ($action == 'setsellby' && $user->rights->stock->creer) {
-<<<<<<< HEAD
-		$newvalue = dol_mktime(12, 0, 0, $_POST['sellbymonth'], $_POST['sellbyday'], $_POST['sellbyyear']);
-		$result = $object->setValueFrom('sellby', $newvalue, '', null, 'date', '', $user, 'PRODUCTLOT_MODIFY');
-		if ($result < 0) {
-			dol_print_error($db, $object->error);
-=======
 		$newvalue = dol_mktime(12, 0, 0, GETPOST('sellbymonth', 'int'), GETPOST('sellbyday', 'int'), GETPOST('sellbyyear', 'int'));
 		$result = $object->setValueFrom('sellby', $newvalue, '', null, 'date', '', $user, 'PRODUCTLOT_MODIFY');
 		if ($result < 0) {
@@ -167,7 +151,6 @@
 			$action == 'editsellby';
 		} else {
 			$action = 'view';
->>>>>>> f328e08b
 		}
 	}
 
@@ -438,12 +421,8 @@
 		print '</td>';
 		print '</tr>';
 	}
-<<<<<<< HEAD
-
-	// Other attributes. Fields from hook formObjectOptions and Extrafields.
-=======
+
 	// Other attributes
->>>>>>> f328e08b
 	include DOL_DOCUMENT_ROOT.'/core/tpl/extrafields_view.tpl.php';
 
 	print '</table>';
@@ -494,12 +473,7 @@
  * Documents generes
  */
 
-<<<<<<< HEAD
 if ($action != 'presend') {
-=======
-if (empty($action) || $action == 'view')
-{
->>>>>>> f328e08b
 	print '<div class="fichecenter"><div class="fichehalfleft">';
 	print '<a name="builddoc"></a>'; // ancre
 
