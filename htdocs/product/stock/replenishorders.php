--- conflicted
+++ resolved
@@ -51,10 +51,6 @@
 $search_datemonth = GETPOST('search_datemonth', 'int');
 $search_dateday = GETPOST('search_dateday', 'int');
 $search_date = dol_mktime(0, 0, 0, $search_datemonth, $search_dateday, $search_dateyear);
-<<<<<<< HEAD
-if (GETPOST('search_date', 'alpha')) $search_date = dol_stringtotime(GETPOST('search_date', 'alpha'));	// For backward compatibility
-=======
->>>>>>> c3c14277
 
 $limit = GETPOST('limit')?GETPOST('limit','int'):$conf->liste_limit;
 $sortfield = GETPOST("sortfield");
@@ -184,80 +180,10 @@
 
     print '<form action="'.$_SERVER["PHP_SELF"].'" method="GET">';
 
-<<<<<<< HEAD
     print '<table class="noborder" width="100%">';
 
     print '<tr class="liste_titre_filter">';
     print '<td class="liste_titre">'.
-=======
-    print '<table class="noborder" width="100%">'.
-         '<tr class="liste_titre">';
-    print_liste_field_titre(
-    		$langs->trans('Ref'),
-    		$_SERVER['PHP_SELF'],
-    		'cf.ref',
-    		'',
-    		$param,
-    		'',
-    		$sortfield,
-    		$sortorder
-    );
-    print_liste_field_titre(
-    		$langs->trans('Company'),
-    		$_SERVER['PHP_SELF'],
-    		's.nom',
-    		'',
-    		$param,
-    		'',
-    		$sortfield,
-    		$sortorder
-    );
-    print_liste_field_titre(
-    		$langs->trans('Author'),
-    		$_SERVER['PHP_SELF'],
-    		'u.login',
-    		'',
-    		$param,
-    		'',
-    		$sortfield,
-    		$sortorder
-    );
-    print_liste_field_titre(
-    		$langs->trans('AmountTTC'),
-    		$_SERVER['PHP_SELF'],
-    		'cf.total_ttc',
-    		'',
-    		$param,
-    		'',
-    		$sortfield,
-    		$sortorder
-    );
-    print_liste_field_titre(
-    		$langs->trans('OrderCreation'),
-    		$_SERVER['PHP_SELF'],
-    		'cf.date_creation',
-    		'',
-    		$param,
-    		'',
-    		$sortfield,
-    		$sortorder
-    );
-    print_liste_field_titre(
-    		$langs->trans('Status'),
-    		$_SERVER['PHP_SELF'],
-    		'cf.fk_statut',
-    		'',
-    		$param,
-    		'align="right"',
-    		$sortfield,
-    		$sortorder
-    );
-
-    print '</tr>'.
-
-         '<tr class="liste_titre">'.
-         '<td class="liste_titre">'.
->>>>>>> c3c14277
          '<input type="text" class="flat" name="search_ref" value="' . dol_escape_htmltag($sref) . '">'.
          '</td>'.
          '<td class="liste_titre">'.
@@ -278,7 +204,6 @@
          '</td>'.
          '</tr>';
 
-<<<<<<< HEAD
          print '<tr class="liste_titre">';
          print_liste_field_titre(
              'Ref',
@@ -341,9 +266,6 @@
              $sortorder
              );
          print '</tr>';
-=======
-    $var = true;
->>>>>>> c3c14277
 
     $userstatic = new User($db);
 
