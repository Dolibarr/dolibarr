<?php
/*
<<<<<<< HEAD
 * Copyright (C) 2013       Cédric Salvador         <csalvador@gpcsolutions.fr>
 * Copyright (C) 2014       Regis Houssin           <regis.houssin@inodbox.com>
 * Copyright (C) 2018       Frédéric France         <frederic.france@netlogic.fr>
=======
 * Copyright (C) 2013	Cédric Salvador	<csalvador@gpcsolutions.fr>
 * Copyright (C) 2014	Regis Houssin	<regis.houssin@capnetworks.com>
 * Copyright (C) 2019	Juanjo Menent   <jmenent@2byte.es>
>>>>>>> 21d15c3b
 *
 * This program is free software: you can redistribute it and/or modify
 * it under the terms of the GNU General Public License as published by
 * the Free Software Foundation, either version 3 of the License, or
 * (at your option) any later version.
 *
 * This program is distributed in the hope that it will be useful,
 * but WITHOUT ANY WARRANTY; without even the implied warranty of
 * MERCHANTABILITY or FITNESS FOR A PARTICULAR PURPOSE.  See the
 * GNU General Public License for more details.
 *
 * You should have received a copy of the GNU General Public License
 * along with this program.  If not, see <http://www.gnu.org/licenses/>.
 */

/**
 *  \file       htdocs/product/stock/replenishorders.php
 *  \ingroup    stock
 *  \brief      Page to list replenishment orders
 */

require '../../main.inc.php';
require_once DOL_DOCUMENT_ROOT.'/product/class/product.class.php';
require_once DOL_DOCUMENT_ROOT.'/core/class/html.formother.class.php';
require_once DOL_DOCUMENT_ROOT.'/core/class/html.form.class.php';
require_once DOL_DOCUMENT_ROOT.'/categories/class/categorie.class.php';
require_once DOL_DOCUMENT_ROOT.'/fourn/class/fournisseur.commande.class.php';
require_once DOL_DOCUMENT_ROOT.'/product/stock/lib/replenishment.lib.php';
require_once DOL_DOCUMENT_ROOT.'/core/lib/date.lib.php';

// Load translation files required by the page
$langs->loadLangs(array('products', 'stocks', 'orders'));

// Security check
if ($user->societe_id) $socid=$user->societe_id;
$result=restrictedArea($user,'produit|service');

$sall = GETPOST('search_all', 'alphanohtml');
$sref = GETPOST('search_ref', 'alpha');
$snom = GETPOST('search_nom', 'alpha');
$suser = GETPOST('search_user', 'alpha');
$sttc = GETPOST('search_ttc', 'alpha');
$page = GETPOST('page', 'int');
$sproduct = GETPOST('sproduct', 'int');
$search_dateyear = GETPOST('search_dateyear', 'int');
$search_datemonth = GETPOST('search_datemonth', 'int');
$search_dateday = GETPOST('search_dateday', 'int');
$search_date = dol_mktime(0, 0, 0, $search_datemonth, $search_dateday, $search_dateyear);

$limit = GETPOST('limit','int')?GETPOST('limit','int'):$conf->liste_limit;
$sortfield = GETPOST("sortfield");
$sortorder = GETPOST("sortorder");
if (!$sortorder) $sortorder = 'DESC';
if (!$sortfield) $sortfield = 'cf.date_creation';
$page = GETPOST('page','int') ? GETPOST('page','int') : 0;
if ($page < 0) $page = 0;
$offset = $limit * $page;


/*
 * Actions
 */

if (GETPOST('button_removefilter_x','alpha') || GETPOST('button_removefilter.x','alpha') || GETPOST('button_removefilter','alpha')) // Both test are required to be compatible with all browsers
{
    $sall="";
    $sref="";
    $snom="";
    $suser="";
    $sttc="";
    $search_date='';
    $search_datemonth='';
    $search_dateday='';
    $search_dateyear='';
    $sproduct=0;
}



/*
 * View
 */

$form = new Form($db);

$helpurl = 'EN:Module_Stocks_En|FR:Module_Stock|ES:M&oacute;dulo_Stocks';
$texte = $langs->trans('ReplenishmentOrders');

llxHeader('', $texte, $helpurl, '');

print load_fiche_titre($langs->trans('Replenishment'), '', 'title_generic.png');

$head = array();
$head[0][0] = DOL_URL_ROOT.'/product/stock/replenish.php';
$head[0][1] = $langs->trans('Status');
$head[0][2] = 'replenish';
$head[1][0] = DOL_URL_ROOT.'/product/stock/replenishorders.php';
$head[1][1] = $texte;
$head[1][2] = 'replenishorders';

dol_fiche_head($head, 'replenishorders', '', -1, '');

$commandestatic = new CommandeFournisseur($db);

$sql = 'SELECT s.rowid as socid, s.nom as name, cf.date_creation as dc,';
$sql.= ' cf.rowid, cf.ref, cf.fk_statut, cf.total_ttc, cf.fk_user_author,';
$sql.= ' u.login';
$sql.= ' FROM '.MAIN_DB_PREFIX.'societe as s, '.MAIN_DB_PREFIX.'commande_fournisseur as cf';
$sql.= ' LEFT JOIN '.MAIN_DB_PREFIX.'user as u ON cf.fk_user_author = u.rowid';
if (!$user->rights->societe->client->voir && !$socid) {
    $sql.= ', ' . MAIN_DB_PREFIX . 'societe_commerciaux as sc';
}
$sql.= ' WHERE cf.fk_soc = s.rowid ';
$sql.= ' AND cf.entity = ' . $conf->entity;
if ($conf->global->STOCK_CALCULATE_ON_SUPPLIER_VALIDATE_ORDER) {
    $sql .= ' AND cf.fk_statut < 3';
} elseif ($conf->global->STOCK_CALCULATE_ON_SUPPLIER_DISPATCH_ORDER) {
    $sql .= ' AND cf.fk_statut < 6';	// We want also status 5, we will keep them visible if dispatching is not yet finished (tested with function dolDispatchToDo).
} else {
    $sql .= ' AND cf.fk_statut < 5';
}
if (!$user->rights->societe->client->voir && !$socid) {
    $sql .= ' AND s.rowid = sc.fk_soc AND sc.fk_user = ' . $user->id;
}
if ($sref) $sql .= natural_search('cf.ref', $sref);
if ($snom) $sql .= natural_search('s.nom', $snom);
if ($suser) $sql .= natural_search('u.login', $suser);
if ($sttc) $sql .= natural_search('cf.total_ttc', $sttc, 1);

if ($search_datemonth > 0)
{
	if ($search_dateyear > 0 && empty($search_dateday))
		$sql.= " AND cf.date_creation BETWEEN '".$db->idate(dol_get_first_day($search_dateyear,$search_datemonth,false))."' AND '".$db->idate(dol_get_last_day($search_dateyear,$search_datemonth,false))."'";
		else if ($search_dateyear > 0 && ! empty($search_dateday))
			$sql.= " AND cf.date_creation BETWEEN '".$db->idate(dol_mktime(0, 0, 0, $search_datemonth, $search_dateday, $search_dateyear))."' AND '".$db->idate(dol_mktime(23, 59, 59, $search_datemonth, $search_dateday, $search_dateyear))."'";
			else
				$sql.= " AND date_format(cf.date_creation, '%m') = '".$search_datemonth."'";
}
else if ($search_dateyear > 0)
{
	$sql.= " AND cf.date_creation BETWEEN '".$db->idate(dol_get_first_day($search_dateyear,1,false))."' AND '".$db->idate(dol_get_last_day($search_dateyear,12,false))."'";
}
if ($sall) $sql .= natural_search(array('cf.ref','cf.note'), $sall);
if (!empty($socid)) $sql .= ' AND s.rowid = ' . $socid;
if (GETPOST('statut', 'int')) {
    $sql .= ' AND fk_statut = ' . GETPOST('statut', 'int');
}
$sql .= ' GROUP BY cf.rowid, cf.ref, cf.date_creation, cf.fk_statut';
$sql .= ', cf.total_ttc, cf.fk_user_author, u.login, s.rowid, s.nom';
$sql .= $db->order($sortfield, $sortorder);
if (! $sproduct) {
	$sql .= $db->plimit($limit+1, $offset);
}

$resql = $db->query($sql);
if ($resql)
{
    $num = $db->num_rows($resql);
    $i = 0;

	print $langs->trans("ReplenishmentOrdersDesc").'<br><br>';

    print_barre_liste('', $page, $_SERVER["PHP_SELF"], '', $sortfield, $sortorder, '', $num, 0, '');

    $param='';
    if (! empty($contextpage) && $contextpage != $_SERVER["PHP_SELF"]) $param.='&contextpage='.urlencode($contextpage);
    if ($limit > 0 && $limit != $conf->liste_limit) $param.='&limit='.urlencode($limit);
    if ($sref) $param.='&search_ref='.urlencode($sref);
    if ($snom) $param.='&search_nom='.urlencode($snom);
    if ($suser) $param.='&search_user='.urlencode($suser);
    if ($sttc) $param.='&search_ttc='.urlencode($sttc);
    if ($search_dateyear) $param.='&search_dateyear='.urlencode($search_dateyear);
    if ($search_datemonth) $param.='&search_datemonth='.urlencode($search_datemonth);
    if ($search_dateday) $param.='&search_dateday='.urlencode($search_dateday);
    if ($optioncss != '')     $param.='&optioncss='.urlencode($optioncss);


    print '<form action="'.$_SERVER["PHP_SELF"].'" method="GET">';

    print '<table class="noborder" width="100%">';

    print '<tr class="liste_titre_filter">';
    print '<td class="liste_titre">'.
         '<input type="text" class="flat" name="search_ref" value="' . dol_escape_htmltag($sref) . '">'.
         '</td>'.
         '<td class="liste_titre">'.
         '<input type="text" class="flat" name="search_nom" value="' . dol_escape_htmltag($snom) . '">'.
         '</td>'.
         '<td class="liste_titre">'.
         '<input type="text" class="flat" name="search_user" value="' . dol_escape_htmltag($suser) . '">'.
         '</td>'.
         '<td class="liste_titre">'.
         '<input type="text" class="flat" name="search_ttc" value="' . dol_escape_htmltag($sttc) . '">'.
         '</td>'.
         '<td class="liste_titre">'.
         $form->selectDate($search_date, 'search_date', 0, 0, 1, '', 1, 0, 0, '').
         '</td>'.
         '<td class="liste_titre" align="right">';
    $searchpicto = $form->showFilterAndCheckAddButtons(0);
    print $searchpicto;
    print '</td>';
    print '</tr>';

    print '<tr class="liste_titre">';
    print_liste_field_titre(
        'Ref',
        $_SERVER['PHP_SELF'],
        'cf.ref',
        '',
        $param,
        '',
        $sortfield,
        $sortorder
    );
    print_liste_field_titre(
        'Company',
        $_SERVER['PHP_SELF'],
        's.nom',
        '',
        $param,
        '',
        $sortfield,
        $sortorder
    );
    print_liste_field_titre(
        'Author',
        $_SERVER['PHP_SELF'],
        'u.login',
        '',
        '',
        '',
        $sortfield,
        $sortorder
    );
    print_liste_field_titre(
        'AmountTTC',
        $_SERVER['PHP_SELF'],
        'cf.total_ttc',
        '',
        $param,
        '',
        $sortfield,
        $sortorder
    );
    print_liste_field_titre(
        'OrderCreation',
        $_SERVER['PHP_SELF'],
        'cf.date_creation',
        '',
        $param,
        '',
        $sortfield,
        $sortorder
    );
    print_liste_field_titre(
        'Status',
        $_SERVER['PHP_SELF'],
        'cf.fk_statut',
        '',
        $param,
        'align="right"',
        $sortfield,
        $sortorder
    );
    print '</tr>';

    $userstatic = new User($db);

	while ($i < min($num,$sproduct?$num:$conf->liste_limit))
    {
        $obj = $db->fetch_object($resql);

        $showline = dolDispatchToDo($obj->rowid) && (!$sproduct || in_array($sproduct, getProducts($obj->rowid)));

        if ($showline)
        {
            $href = DOL_URL_ROOT . '/fourn/commande/card.php?id=' . $obj->rowid;
            print '<tr>'.
            // Ref
                 '<td>'.
                 '<a href="' . $href . '">'.
                 img_object($langs->trans('ShowOrder'), 'order') . ' ' . $obj->ref.
                 '</a></td>';

            // Company
            $href = DOL_URL_ROOT . '/fourn/card.php?socid=' . $obj->socid;
            print '<td>'.
                 '<a href="' . $href .'">'.
                 img_object($langs->trans('ShowCompany'), 'company'). ' '.
                 $obj->name . '</a></td>';

            // Author
            $userstatic->id = $obj->fk_user_author;
            $userstatic->login = $obj->login;
            if ($userstatic->id) {
                $txt = $userstatic->getLoginUrl(1);
            } else {
                $txt =  '&nbsp;';
            }
            print '<td>'.
                 $txt.
                 '</td>'.
            // Amount
                 '<td>'.
                 price($obj->total_ttc).
                 '</td>';

            // Date
            if ($obj->dc) {
                $date =  dol_print_date($db->jdate($obj->dc), 'dayhour');
            } else {
                $date =  '-';
            }
            print '<td>'.
                 $date.
                 '</td>'.
            // Statut
                 '<td align="right">'.
                 $commandestatic->LibStatut($obj->fk_statut, 5).
                 '</td>'.
                 '</tr>';
        }
        $i++;
    }
    print '</table>';
    print '</form>';

    $db->free($resql);

    dol_fiche_end();
}
else
{
	dol_print_error($db);
}

// End of page
llxFooter();
$db->close();<|MERGE_RESOLUTION|>--- conflicted
+++ resolved
@@ -1,14 +1,9 @@
 <?php
 /*
-<<<<<<< HEAD
- * Copyright (C) 2013       Cédric Salvador         <csalvador@gpcsolutions.fr>
- * Copyright (C) 2014       Regis Houssin           <regis.houssin@inodbox.com>
- * Copyright (C) 2018       Frédéric France         <frederic.france@netlogic.fr>
-=======
- * Copyright (C) 2013	Cédric Salvador	<csalvador@gpcsolutions.fr>
- * Copyright (C) 2014	Regis Houssin	<regis.houssin@capnetworks.com>
- * Copyright (C) 2019	Juanjo Menent   <jmenent@2byte.es>
->>>>>>> 21d15c3b
+ * Copyright (C) 2013   Cédric Salvador         <csalvador@gpcsolutions.fr>
+ * Copyright (C) 2014   Regis Houssin           <regis.houssin@inodbox.com>
+ * Copyright (C) 2018   Frédéric France         <frederic.france@netlogic.fr>
+ * Copyright (C) 2019	Juanjo Menent           <jmenent@2byte.es>
  *
  * This program is free software: you can redistribute it and/or modify
  * it under the terms of the GNU General Public License as published by
@@ -277,7 +272,7 @@
 
     $userstatic = new User($db);
 
-	while ($i < min($num,$sproduct?$num:$conf->liste_limit))
+	while ($i < min($num, $sproduct?$num:$conf->liste_limit))
     {
         $obj = $db->fetch_object($resql);
 
