<?php
/* Copyright (C) 2013		Cédric Salvador		<csalvador@gpcsolutions.fr>
 * Copyright (C) 2013-2018	Laurent Destaileur	<ely@users.sourceforge.net>
 * Copyright (C) 2014		Regis Houssin		<regis.houssin@inodbox.com>
 * Copyright (C) 2016		Juanjo Menent		<jmenent@2byte.es>
 * Copyright (C) 2016		ATM Consulting		<support@atm-consulting.fr>
 *
 * This program is free software: you can redistribute it and/or modify
 * it under the terms of the GNU General Public License as published by
 * the Free Software Foundation, either version 3 of the License, or
 * (at your option) any later version.
 *
 * This program is distributed in the hope that it will be useful,
 * but WITHOUT ANY WARRANTY; without even the implied warranty of
 * MERCHANTABILITY or FITNESS FOR A PARTICULAR PURPOSE.  See the
 * GNU General Public License for more details.
 *
 * You should have received a copy of the GNU General Public License
 * along with this program.  If not, see <http://www.gnu.org/licenses/>.
 */

/**
 *  \file       htdocs/product/stock/replenish.php
 *  \ingroup    stock
 *  \brief      Page to list stocks to replenish
 */

require '../../main.inc.php';
require_once DOL_DOCUMENT_ROOT.'/product/class/product.class.php';
require_once DOL_DOCUMENT_ROOT.'/core/class/html.formother.class.php';
require_once DOL_DOCUMENT_ROOT.'/core/class/html.form.class.php';
require_once DOL_DOCUMENT_ROOT.'/fourn/class/fournisseur.commande.class.php';
require_once DOL_DOCUMENT_ROOT.'/product/class/html.formproduct.class.php';
require_once './lib/replenishment.lib.php';

// Load translation files required by the page
$langs->loadLangs(array('products', 'stocks', 'orders'));

// Security check
if ($user->societe_id) {
    $socid = $user->societe_id;
}
$result=restrictedArea($user,'produit|service');

// Initialize technical object to manage hooks of page. Note that conf->hooks_modules contains array of hook context
$hookmanager->initHooks(array('stockreplenishlist'));

//checks if a product has been ordered

$action = GETPOST('action','alpha');
$sref = GETPOST('sref', 'alpha');
$snom = GETPOST('snom', 'alpha');
$sall = trim((GETPOST('search_all', 'alphanohtml')!='')?GETPOST('search_all', 'alphanohtml'):GETPOST('sall', 'alphanohtml'));
$type = GETPOST('type','int');
$tobuy = GETPOST('tobuy', 'int');
$salert = GETPOST('salert', 'alpha');
$mode = GETPOST('mode','alpha');
$draftorder = GETPOST('draftorder','alpha');


$fourn_id = GETPOST('fourn_id','int');
$fk_supplier = GETPOST('fk_supplier','int');
$fk_entrepot = GETPOST('fk_entrepot','int');
$texte = '';

$sortfield = GETPOST('sortfield','alpha');
$sortorder = GETPOST('sortorder','alpha');
$page = GETPOST('page','int');
if (empty($page) || $page == -1) { $page = 0; }     // If $page is not defined, or '' or -1
$limit = GETPOST('limit','int')?GETPOST('limit','int'):$conf->liste_limit;
$offset = $limit * $page ;

if (!$sortfield) {
    $sortfield = 'p.ref';
}

if (!$sortorder) {
    $sortorder = 'ASC';
}

// Define virtualdiffersfromphysical
$virtualdiffersfromphysical=0;
if (! empty($conf->global->STOCK_CALCULATE_ON_SHIPMENT)
|| ! empty($conf->global->STOCK_CALCULATE_ON_SUPPLIER_DISPATCH_ORDER)
|| ! empty($conf->global->STOCK_CALCULATE_ON_SHIPMENT_CLOSE))
{
    $virtualdiffersfromphysical=1;		// According to increase/decrease stock options, virtual and physical stock may differs.
}
$usevirtualstock=0;
if ($mode == 'virtual') $usevirtualstock=1;

$parameters=array();
$reshook=$hookmanager->executeHooks('doActions',$parameters,$object,$action);    // Note that $action and $object may have been modified by some hooks
if ($reshook < 0) setEventMessages($hookmanager->error, $hookmanager->errors, 'errors');

/*
 * Actions
 */

if (GETPOST('button_removefilter_x','alpha') || GETPOST('button_removefilter.x','alpha') || GETPOST('button_removefilter','alpha') || isset($_POST['valid'])) // Both test are required to be compatible with all browsers
{
    $sref = '';
    $snom = '';
    $sal = '';
    $salert = '';
	$draftorder='';
}
if($draftorder == 'on') $draftchecked = "checked";

// Create orders
if ($action == 'order' && isset($_POST['valid']))
{
    $linecount = GETPOST('linecount', 'int');
    $box = 0;
	$errorQty = 0;
    unset($_POST['linecount']);
    if ($linecount > 0)
    {
    	$db->begin();

        $suppliers = array();
		require_once DOL_DOCUMENT_ROOT . '/fourn/class/fournisseur.product.class.php';
		$productsupplier = new ProductFournisseur($db);
        for ($i = 0; $i < $linecount; $i++)
        {
            if (GETPOST('choose' . $i, 'alpha') === 'on' && GETPOST('fourn' . $i, 'int') > 0)
            {
            	//one line
                $box = $i;
                $supplierpriceid = GETPOST('fourn'.$i, 'int');
                //get all the parameters needed to create a line
                $qty = GETPOST('tobuy'.$i, 'int');
				$idprod=$productsupplier->get_buyprice($supplierpriceid, $qty);
				$res=$productsupplier->fetch($idprod);
                if ($res && $idprod > 0)
                {
                	if ($qty)
                	{
	                    //might need some value checks
	                    $obj = $db->fetch_object($resql);
	                    $line = new CommandeFournisseurLigne($db);
	                    $line->qty = $qty;
	                    $line->fk_product = $idprod;

	                    //$product = new Product($db);
	                    //$product->fetch($obj->fk_product);
	                    if (! empty($conf->global->MAIN_MULTILANGS))
	                    {
	                        $productsupplier->getMultiLangs();
	                    }
	                    $line->desc = $productsupplier->description;
                        if (! empty($conf->global->MAIN_MULTILANGS))
                        {
                            // TODO Get desc in language of thirdparty
                        }

	                    $line->tva_tx = $productsupplier->vatrate_supplier;
	                    $line->subprice = $productsupplier->fourn_pu;
	                    $line->total_ht = $productsupplier->fourn_pu * $qty;
	                    $tva = $line->tva_tx / 100;
	                    $line->total_tva = $line->total_ht * $tva;
	                    $line->total_ttc = $line->total_ht + $line->total_tva;
						$line->remise_percent = $productsupplier->remise_percent;
	                    $line->ref_fourn = $productsupplier->ref_supplier;
						$line->type = $productsupplier->type;
						$line->fk_unit = $productsupplier->fk_unit;
	                    $suppliers[$productsupplier->fourn_socid]['lines'][] = $line;
                	}
                }
				elseif ($idprod == -1)
				{
					$errorQty++;
				}
                else
				{
                    $error=$db->lasterror();
                    dol_print_error($db);
                }
                $db->free($resql);
                unset($_POST['fourn' . $i]);
            }
            unset($_POST[$i]);
        }

        //we now know how many orders we need and what lines they have
        $i = 0;
        $orders = array();
        $suppliersid = array_keys($suppliers);
        foreach ($suppliers as $supplier)
        {
            $order = new CommandeFournisseur($db);
            // Check if an order for the supplier exists
            $sql = "SELECT rowid FROM ".MAIN_DB_PREFIX."commande_fournisseur";
            $sql.= " WHERE fk_soc = ".$suppliersid[$i];
            $sql.= " AND source = 42 AND fk_statut = 0";
            $sql.= " AND entity IN (".getEntity('commande_fournisseur').")";
            $sql.= " ORDER BY date_creation DESC";
            $resql = $db->query($sql);
            if($resql && $db->num_rows($resql) > 0) {
                $obj = $db->fetch_object($resql);
                $order->fetch($obj->rowid);
                foreach ($supplier['lines'] as $line) {
                    $result = $order->addline(
                        $line->desc,
                        $line->subprice,
                        $line->qty,
                        $line->tva_tx,
                        $line->localtax1_tx,
                        $line->localtax2_tx,
                        $line->fk_product,
                        0,
                        $line->ref_fourn,
                        $line->remise_percent,
                        'HT',
                        0,
                        $line->type,
                        0,
						false,
						null,
						null,
						0,
						$line->fk_unit
                    );
                }
                if ($result < 0) {
                    $fail++;
                    $msg = $langs->trans('OrderFail') . "&nbsp;:&nbsp;";
                    $msg .= $order->error;
                    setEventMessages($msg, null, 'errors');
                } else {
                    $id = $result;
                }
            } else {
                $order->socid = $suppliersid[$i];
                $order->fetch_thirdparty();
                //trick to know which orders have been generated this way
                $order->source = 42;
                foreach ($supplier['lines'] as $line) {
                    $order->lines[] = $line;
                }
                $order->cond_reglement_id = $order->thirdparty->cond_reglement_supplier_id;
                $order->mode_reglement_id = $order->thirdparty->mode_reglement_supplier_id;
                $id = $order->create($user);
                if ($id < 0) {
                    $fail++;
                    $msg = $langs->trans('OrderFail') . "&nbsp;:&nbsp;";
                    $msg .= $order->error;
                    setEventMessages($msg, null, 'errors');
                }
                $i++;
            }
        }

		if($errorQty) setEventMessages($langs->trans('ErrorOrdersNotCreatedQtyTooLow'), null, 'warnings');

        if (! $fail && $id)
        {
        	$db->commit();

            setEventMessages($langs->trans('OrderCreated'), null, 'mesgs');
            header('Location: replenishorders.php');
            exit;
        }
        else
        {
        	$db->rollback();
        }
    }
    if ($box == 0)
    {
        setEventMessages($langs->trans('SelectProductWithNotNullQty'), null, 'warnings');
    }
}


/*
 * View
 */

$form = new Form($db);
$formproduct = new FormProduct($db);
$prod = new Product($db);

$title = $langs->trans('Status');

if (!empty($conf->global->STOCK_ALLOW_ADD_LIMIT_STOCK_BY_WAREHOUSE) && $fk_entrepot > 0) {
	$sqldesiredtock=$db->ifsql("pse.desiredstock IS NULL", "p.desiredstock", "pse.desiredstock");
	$sqlalertstock=$db->ifsql("pse.seuil_stock_alerte IS NULL", "p.seuil_stock_alerte", "pse.seuil_stock_alerte");
} else {
	$sqldesiredtock='p.desiredstock';
	$sqlalertstock='p.seuil_stock_alerte';
}


$sql = 'SELECT p.rowid, p.ref, p.label, p.description, p.price,';
$sql.= ' p.price_ttc, p.price_base_type,p.fk_product_type,';
$sql.= ' p.tms as datem, p.duration, p.tobuy,';
$sql.= ' p.desiredstock, p.seuil_stock_alerte,';
if (!empty($conf->global->STOCK_ALLOW_ADD_LIMIT_STOCK_BY_WAREHOUSE) && $fk_entrepot > 0) {
	$sql.= ' pse.desiredstock as desiredstockpse, pse.seuil_stock_alerte as seuil_stock_alertepse,';
}
$sql.= ' '.$sqldesiredtock.' as desiredstockcombined, '.$sqlalertstock.' as seuil_stock_alertecombined,';
$sql.= ' SUM('.$db->ifsql("s.reel IS NULL", "0", "s.reel").') as stock_physique';
$sql.= ' FROM ' . MAIN_DB_PREFIX . 'product as p';
$sql.= ' LEFT JOIN ' . MAIN_DB_PREFIX . 'product_stock as s';
$sql.= ' ON (p.rowid = s.fk_product AND s.fk_entrepot IN (SELECT ent.rowid FROM '.MAIN_DB_PREFIX.'entrepot AS ent WHERE ent.entity IN('.getEntity('stock').')))';
<<<<<<< HEAD
if($fk_supplier > 0) {
=======
if ($fk_supplier > 0) {
>>>>>>> d9b8a8c8
	$sql.= ' INNER JOIN '.MAIN_DB_PREFIX.'product_fournisseur_price pfp ON (pfp.fk_product = p.rowid AND pfp.fk_soc = '.$fk_supplier.')';
}
if (!empty($conf->global->STOCK_ALLOW_ADD_LIMIT_STOCK_BY_WAREHOUSE) && $fk_entrepot > 0) {
	$sql.= ' LEFT JOIN '.MAIN_DB_PREFIX.'product_warehouse_properties AS pse ON (p.rowid = pse.fk_product AND pse.fk_entrepot = '.$fk_entrepot.')';
}
$sql.= ' WHERE p.entity IN (' . getEntity('product') . ')';
if ($sall) $sql .= natural_search(array('p.ref', 'p.label', 'p.description', 'p.note'), $sall);
// if the type is not 1, we show all products (type = 0,2,3)
if (dol_strlen($type)) {
    if ($type == 1) {
        $sql .= ' AND p.fk_product_type = 1';
    } else {
        $sql .= ' AND p.fk_product_type <> 1';
    }
}
if ($sref) $sql.=natural_search('p.ref', $sref);
if ($snom) $sql.=natural_search('p.label', $snom);
$sql.= ' AND p.tobuy = 1';
if (!empty($canvas)) $sql .= ' AND p.canvas = "' . $db->escape($canvas) . '"';
$sql.= ' GROUP BY p.rowid, p.ref, p.label, p.description, p.price';
$sql.= ', p.price_ttc, p.price_base_type,p.fk_product_type, p.tms';
$sql.= ', p.duration, p.tobuy';
$sql.= ', p.desiredstock';
$sql.= ', p.seuil_stock_alerte';
if (!empty($conf->global->STOCK_ALLOW_ADD_LIMIT_STOCK_BY_WAREHOUSE) && $fk_entrepot > 0) {
	$sql.= ', pse.desiredstock' ;
	$sql.= ', pse.seuil_stock_alerte' ;
}
$sql.= ', s.fk_product';

if ($usevirtualstock)
{
	$sqlCommandesCli = "(SELECT ".$db->ifsql("SUM(cd.qty) IS NULL", "0", "SUM(cd.qty)")." as qty";
	$sqlCommandesCli.= " FROM ".MAIN_DB_PREFIX."commandedet as cd";
	$sqlCommandesCli.= " LEFT JOIN ".MAIN_DB_PREFIX."commande as c ON (c.rowid = cd.fk_commande)";
	$sqlCommandesCli.= " WHERE c.entity IN (".getEntity('commande').")";
	$sqlCommandesCli.= " AND cd.fk_product = p.rowid";
	$sqlCommandesCli.= " AND c.fk_statut IN (1,2))";

	$sqlExpeditionsCli = "(SELECT ".$db->ifsql("SUM(ed.qty) IS NULL", "0", "SUM(ed.qty)")." as qty";
	$sqlExpeditionsCli.= " FROM ".MAIN_DB_PREFIX."expedition as e";
	$sqlExpeditionsCli.= " LEFT JOIN ".MAIN_DB_PREFIX."expeditiondet as ed ON (ed.fk_expedition = e.rowid)";
	$sqlExpeditionsCli.= " LEFT JOIN ".MAIN_DB_PREFIX."commandedet as cd ON (cd.rowid = ed.fk_origin_line)";
	$sqlExpeditionsCli.= " LEFT JOIN ".MAIN_DB_PREFIX."commande as c ON (c.rowid = cd.fk_commande)";
	$sqlExpeditionsCli.= " WHERE e.entity IN (".getEntity('expedition').")";
	$sqlExpeditionsCli.= " AND cd.fk_product = p.rowid";
	$sqlExpeditionsCli.= " AND c.fk_statut IN (1,2))";

	$sqlCommandesFourn = "(SELECT ".$db->ifsql("SUM(cd.qty) IS NULL", "0", "SUM(cd.qty)")." as qty";
	$sqlCommandesFourn.= " FROM ".MAIN_DB_PREFIX."commande_fournisseurdet as cd";
	$sqlCommandesFourn.= ", ".MAIN_DB_PREFIX."commande_fournisseur as c";
	$sqlCommandesFourn.= " WHERE c.rowid = cd.fk_commande";
	$sqlCommandesFourn.= " AND c.entity IN (".getEntity('supplier_order').")";
	$sqlCommandesFourn.= " AND cd.fk_product = p.rowid";
	$sqlCommandesFourn.= " AND c.fk_statut IN (3,4))";

	$sqlReceptionFourn = "(SELECT ".$db->ifsql("SUM(fd.qty) IS NULL", "0", "SUM(fd.qty)")." as qty";
	$sqlReceptionFourn.= " FROM ".MAIN_DB_PREFIX."commande_fournisseur as cf";
	$sqlReceptionFourn.= " LEFT JOIN ".MAIN_DB_PREFIX."commande_fournisseur_dispatch as fd ON (fd.fk_commande = cf.rowid)";
	$sqlReceptionFourn.= " WHERE cf.entity IN (".getEntity('supplier_order').")";
	$sqlReceptionFourn.= " AND fd.fk_product = p.rowid";
	$sqlReceptionFourn.= " AND cf.fk_statut IN (3,4))";

	$sql.= ' HAVING (('.$sqldesiredtock.' >= 0 AND ('.$sqldesiredtock.' > SUM('.$db->ifsql("s.reel IS NULL", "0", "s.reel").')';
	$sql.= ' - ('.$sqlCommandesCli.' - '.$sqlExpeditionsCli.') + ('.$sqlCommandesFourn.' - '.$sqlReceptionFourn.')))';
	$sql.= ' OR ('.$sqlalertstock.' >= 0 AND ('.$sqlalertstock.' > SUM('.$db->ifsql("s.reel IS NULL", "0", "s.reel").')';
	$sql.= ' - ('.$sqlCommandesCli.' - '.$sqlExpeditionsCli.') + ('.$sqlCommandesFourn.' - '.$sqlReceptionFourn.'))))';

	if ($salert == 'on')	// Option to see when stock is lower than alert
	{
		$sql.= ' AND ('.$sqlalertstock.' >= 0 AND ('.$sqlalertstock.' > SUM('.$db->ifsql("s.reel IS NULL", "0", "s.reel").')';
		$sql.= ' - ('.$sqlCommandesCli.' - '.$sqlExpeditionsCli.') + ('.$sqlCommandesFourn.' - '.$sqlReceptionFourn.')))';
		$alertchecked = 'checked';
	}
} else {
	$sql.= ' HAVING (('.$sqldesiredtock.' >= 0 AND ('.$sqldesiredtock.' > SUM('.$db->ifsql("s.reel IS NULL", "0", "s.reel").')))';
	$sql.= ' OR ('.$sqlalertstock.' >= 0 AND ('.$sqlalertstock.' > SUM('.$db->ifsql("s.reel IS NULL", "0", "s.reel").'))))';

	if ($salert == 'on')	// Option to see when stock is lower than alert
	{
		$sql.= ' AND ('.$sqlalertstock.' >= 0 AND ('.$sqlalertstock.' > SUM('.$db->ifsql("s.reel IS NULL", "0", "s.reel").')))';
		$alertchecked = 'checked';
	}
}

$sql.= $db->order($sortfield,$sortorder);
$sql.= $db->plimit($limit + 1, $offset);

//print $sql;
$resql = $db->query($sql);
if (empty($resql))
{
    dol_print_error($db);
    exit;
}

$num = $db->num_rows($resql);
$i = 0;

$helpurl = 'EN:Module_Stocks_En|FR:Module_Stock|';
$helpurl .= 'ES:M&oacute;dulo_Stocks';

llxHeader('', $title, $helpurl, '');

$head = array();
$head[0][0] = DOL_URL_ROOT.'/product/stock/replenish.php';
$head[0][1] = $title;
$head[0][2] = 'replenish';
$head[1][0] = DOL_URL_ROOT.'/product/stock/replenishorders.php';
$head[1][1] = $langs->trans("ReplenishmentOrders");
$head[1][2] = 'replenishorders';


print load_fiche_titre($langs->trans('Replenishment'), '', 'title_generic.png');

dol_fiche_head($head, 'replenish', '', -1, '');

print $langs->trans("ReplenishmentStatusDesc").'<br>'."\n";
if ($usevirtualstock == 1)
{
	print $langs->trans("CurentSelectionMode").': ';
	print $langs->trans("CurentlyUsingVirtualStock").' - ';
	print '<a href="'.$_SERVER["PHP_SELF"].'?mode=physical&fk_supplier='.$fk_supplier.'&fk_entrepot='.$fk_entrepot.'">'.$langs->trans("UsePhysicalStock").'</a><br>';
}
if ($usevirtualstock == 0)
{
	print $langs->trans("CurentSelectionMode").': ';
	print $langs->trans("CurentlyUsingPhysicalStock").' - ';
	print '<a href="'.$_SERVER["PHP_SELF"].'?mode=virtual&fk_supplier='.$fk_supplier.'&fk_entrepot='.$fk_entrepot.'">'.$langs->trans("UseVirtualStock").'</a><br>';
}
print '<br>'."\n";

print '<form name="formFilterWarehouse" method="GET" action="">';
print '<input type="hidden" name="action" value="filter">';
print '<input type="hidden" name="sref" value="'.$sref.'">';
print '<input type="hidden" name="snom" value="'.$snom.'">';
print '<input type="hidden" name="salert" value="'.$salert.'">';
print '<input type="hidden" name="draftorder" value="'.$draftorder.'">';
print '<input type="hidden" name="mode" value="'.$mode.'">';
if (!empty($conf->global->STOCK_ALLOW_ADD_LIMIT_STOCK_BY_WAREHOUSE))
{
	print '<div class="inline-block valignmiddle" style="padding-right: 20px;">';
	print $langs->trans('Warehouse').' '.$formproduct->selectWarehouses($fk_entrepot, 'fk_entrepot', '', 1);
	print '</div>';
}
print '<div class="inline-block valignmiddle" style="padding-right: 20px;">';
print $langs->trans('Supplier').' '.$form->select_company($fk_supplier, 'fk_supplier', 'fournisseur=1', 1);
print '</div>';
print '<div class="inline-block valignmiddle">';
print '<input class="button" type="submit" name="valid" value="'.$langs->trans('ToFilter').'">';
print '</div>';
print '</form>';

if ($sref || $snom || $sall || $salert || $draftorder || GETPOST('search', 'alpha')) {
	$filters = '&sref=' . $sref . '&snom=' . $snom;
	$filters .= '&sall=' . $sall;
	$filters .= '&salert=' . $salert;
	$filters .= '&draftorder=' . $draftorder;
	$filters .= '&mode=' . $mode;
	$filters .= '&fk_supplier=' . $fk_supplier;
	$filters .= '&fk_entrepot=' . $fk_entrepot;
	print_barre_liste(
		$texte,
		$page,
		'replenish.php',
		$filters,
		$sortfield,
		$sortorder,
		'',
		$num
	);
} else {
	$filters = '&sref=' . $sref . '&snom=' . $snom;
	$filters .= '&fourn_id=' . $fourn_id;
	$filters .= (isset($type)?'&type=' . $type:'');
	$filters .=  '&=' . $salert;
	$filters .= '&draftorder=' . $draftorder;
	$filters .= '&mode=' . $mode;
	$filters .= '&fk_supplier=' . $fk_supplier;
	$filters .= '&fk_entrepot=' . $fk_entrepot;
	print_barre_liste(
		$texte,
		$page,
		'replenish.php',
		$filters,
		$sortfield,
		$sortorder,
		'',
		$num
	);
}

print '<div class="div-table-responsive">';		// You can use div-table-responsive-no-min if you dont need reserved height for your table
print '<table class="liste" width="100%">';

$param = (isset($type)? '&type=' . $type : '');
$param .= '&fourn_id=' . $fourn_id . '&snom='. $snom . '&salert=' . $salert . '&draftorder='.$draftorder;
$param .= '&sref=' . $sref;
$param .= '&mode=' . $mode;
$param .= '&fk_supplier=' . $fk_supplier;
$param .= '&fk_entrepot=' . $fk_entrepot;

$stocklabel = $langs->trans('Stock');
if ($usevirtualstock == 1) $stocklabel = $langs->trans('VirtualStock');
if ($usevirtualstock == 0) $stocklabel = $langs->trans('PhysicalStock');
if (!empty($conf->global->STOCK_ALLOW_ADD_LIMIT_STOCK_BY_WAREHOUSE) && $fk_entrepot > 0)
{
	$stocklabel.=' ('.$langs->trans("AllWarehouses").')';
}
print '<form action="'.$_SERVER["PHP_SELF"].'" method="POST" name="formulaire">'.
	'<input type="hidden" name="token" value="' .$_SESSION['newtoken'] . '">'.
	'<input type="hidden" name="fk_supplier" value="' . $fk_supplier . '">'.
	'<input type="hidden" name="fk_entrepot" value="' .$fk_entrepot . '">'.
	'<input type="hidden" name="sortfield" value="' . $sortfield . '">'.
	'<input type="hidden" name="sortorder" value="' . $sortorder . '">'.
	'<input type="hidden" name="type" value="' . $type . '">'.
	'<input type="hidden" name="linecount" value="' . $num . '">'.
	'<input type="hidden" name="action" value="order">'.
	'<input type="hidden" name="mode" value="' . $mode . '">';

// Lignes des champs de filtre
print '<tr class="liste_titre_filter">';
print '<td class="liste_titre">&nbsp;</td>';
print '<td class="liste_titre"><input class="flat" type="text" name="sref" size="8" value="'.dol_escape_htmltag($sref).'"></td>';
print '<td class="liste_titre"><input class="flat" type="text" name="snom" size="8" value="'.dol_escape_htmltag($snom).'"></td>';
if (!empty($conf->service->enabled) && $type == 1) print '<td class="liste_titre">&nbsp;</td>';
print '<td class="liste_titre">&nbsp;</td>';
print '<td class="liste_titre" align="right">&nbsp;</td>';
print '<td class="liste_titre" align="right">' . $langs->trans('AlertOnly') . '&nbsp;<input type="checkbox" id="salert" name="salert" ' . (!empty($alertchecked)?$alertchecked:'') . '></td>';
print '<td class="liste_titre" align="right">' . $langs->trans('IncludeAlsoDraftOrders') . '&nbsp;<input type="checkbox" id="draftorder" name="draftorder" ' . (!empty($draftchecked)?$draftchecked:'') . '></td>';
print '<td class="liste_titre">&nbsp;</td>';
print '<td class="liste_titre" align="right">';
$searchpicto=$form->showFilterAndCheckAddButtons(0);
print $searchpicto;
print '</td>';
print '</tr>';

// Lines of title
print '<tr class="liste_titre">';
print_liste_field_titre('<input type="checkbox" onClick="toggle(this)" />', $_SERVER["PHP_SELF"], '');
print_liste_field_titre('Ref', $_SERVER["PHP_SELF"], 'p.ref', $param, '', '', $sortfield, $sortorder);
print_liste_field_titre('Label', $_SERVER["PHP_SELF"], 'p.label', $param, '', '', $sortfield, $sortorder);
if (!empty($conf->service->enabled) && $type == 1) print_liste_field_titre('Duration', $_SERVER["PHP_SELF"], 'p.duration', $param, '', 'align="center"', $sortfield, $sortorder);
print_liste_field_titre('DesiredStock', $_SERVER["PHP_SELF"], 'p.desiredstock', $param, '', 'align="right"', $sortfield, $sortorder);
print_liste_field_titre('StockLimitShort', $_SERVER["PHP_SELF"], 'p.seuil_stock_alerte', $param, '', 'align="right"', $sortfield, $sortorder);
print_liste_field_titre($stocklabel, $_SERVER["PHP_SELF"], 'stock_physique', $param, '', 'align="right"', $sortfield, $sortorder);
print_liste_field_titre('Ordered', $_SERVER["PHP_SELF"], '', $param, '', 'align="right"', $sortfield, $sortorder);
print_liste_field_titre('StockToBuy', $_SERVER["PHP_SELF"], '', $param, '', 'align="right"', $sortfield, $sortorder);
print_liste_field_titre('SupplierRef', $_SERVER["PHP_SELF"], '', $param, '', 'align="right"', $sortfield, $sortorder);
print "</tr>\n";

while ($i < ($limit ? min($num, $limit) : $num))
{
	$objp = $db->fetch_object($resql);

	if (! empty($conf->global->STOCK_SUPPORTS_SERVICES) || $objp->fk_product_type == 0)
	{
		$prod->fetch($objp->rowid);
		$prod->load_stock('warehouseopen, warehouseinternal');

		// Multilangs
		if (! empty($conf->global->MAIN_MULTILANGS))
		{
			$sql = 'SELECT label,description';
			$sql .= ' FROM ' . MAIN_DB_PREFIX . 'product_lang';
			$sql .= ' WHERE fk_product = ' . $objp->rowid;
			$sql .= ' AND lang = "' . $langs->getDefaultLang() . '"';
			$sql .= ' LIMIT 1';

			$resqlm = $db->query($sql);
			if ($resqlm)
			{
				$objtp = $db->fetch_object($resqlm);
				if (!empty($objtp->description)) $objp->description = $objtp->description;
				if (!empty($objtp->label)) $objp->label = $objtp->label;
			}
		}

		if ($usevirtualstock)
		{
			// If option to increase/decrease is not on an object validation, virtual stock may differs from physical stock.
			$stock = $prod->stock_theorique;
		}
		else
		{
			$stock = $prod->stock_reel;
		}

		// Force call prod->load_stats_xxx to choose status to count (otherwise it is loaded by load_stock function)
		if(isset($draftchecked)){
			$result=$prod->load_stats_commande_fournisseur(0,'0,1,2,3,4');
		}else {
			$result=$prod->load_stats_commande_fournisseur(0,'1,2,3,4');
		}

		$result=$prod->load_stats_reception(0,'4');

		//print $prod->stats_commande_fournisseur['qty'].'<br>'."\n";
		//print $prod->stats_reception['qty'];
		$ordered = $prod->stats_commande_fournisseur['qty'] - $prod->stats_reception['qty'];

		$desiredstock=($objp->desiredstockpse ? $objp->desiredstockpse : $objp->desiredstock);
		$alertstock=($objp->seuil_stock_alertepse ? $objp->seuil_stock_alertepse : $objp->seuil_stock_alerte);

		$warning='';
		if ($alertstock && ($stock < $alertstock))
		{
			$warning = img_warning($langs->trans('StockTooLow')) . ' ';
		}

		//depending on conf, use either physical stock or
		//virtual stock to compute the stock to buy value
		$stocktobuy = max(max($desiredstock, $alertstock) - $stock - $ordered, 0);
		$disabled = '';
		if ($ordered > 0)
		{
			$stockforcompare = $usevirtualstock ? $stock : $stock + $ordered;
			if ($stockforcompare >= $desiredstock)
			{
				$picto = img_picto('', './img/yes', '', 1);
				$disabled = 'disabled';
			}
			else {
				$picto = img_picto('', './img/no', '', 1);
			}
		} else {
			//$picto = img_help('',$langs->trans("NoPendingReceptionOnSupplierOrder"));
			$picto = img_picto($langs->trans("NoPendingReceptionOnSupplierOrder"), './img/no', '', 1);
		}

		print '<tr class="oddeven">';

		// Select field
		//print '<td><input type="checkbox" class="check" name="' . $i . '"' . $disabled . '></td>';
		print '<td><input type="checkbox" class="check" name="choose'.$i.'"></td>';

		print '<td class="nowrap">'.$prod->getNomUrl(1, '').'</td>';

		print '<td>'.$objp->label ;
		print '<input type="hidden" name="desc' . $i . '" value="' . dol_escape_htmltag($objp->description) . '">';  // TODO Remove this and make a fetch to get description when creating order instead of a GETPOST
		print '</td>';

		if (!empty($conf->service->enabled) && $type == 1)
		{
			if (preg_match('/([0-9]+)y/i', $objp->duration, $regs)) {
				$duration =  $regs[1] . ' ' . $langs->trans('DurationYear');
			} elseif (preg_match('/([0-9]+)m/i', $objp->duration, $regs)) {
				$duration =  $regs[1] . ' ' . $langs->trans('DurationMonth');
			} elseif (preg_match('/([0-9]+)d/i', $objp->duration, $regs)) {
				$duration =  $regs[1] . ' ' . $langs->trans('DurationDay');
			} else {
				$duration = $objp->duration;
			}
			print '<td align="center">'.$duration.'</td>';
		}

		// Desired stock
		print '<td align="right">' . $desiredstock . '</td>';

		// Limit stock for alert
		print '<td align="right">' . $alertstock . '</td>';

		// Current stock (all warehouses)
		print '<td align="right">'. $warning . $stock. '</td>';

		// Already ordered
		print '<td align="right"><a href="replenishorders.php?sproduct=' . $prod->id . '">'. $ordered . '</a> ' . $picto. '</td>';

		// To order
		//print '<td align="right"><input type="text" name="tobuy'.$i.'" value="'.$stocktobuy.'" '.$disabled.'></td>';
		print '<td align="right"><input type="text" size="4" name="tobuy'.$i.'" value="'.$stocktobuy.'"></td>';

		// Supplier
		print '<td align="right">'.	$form->select_product_fourn_price($prod->id, 'fourn'.$i, $fk_supplier).'</td>';

		print '</tr>';
	}
	$i++;
}
<<<<<<< HEAD
=======

$parameters=array('sql'=>$sql);
$reshook=$hookmanager->executeHooks('printFieldListFooter',$parameters);    // Note that $action and $object may have been modified by hook
print $hookmanager->resPrint;

>>>>>>> d9b8a8c8
print '</table>';
print '</div>';

$db->free($resql);

dol_fiche_end();


$value=$langs->trans("CreateOrders");
print '<div class="center"><input class="button" type="submit" name="valid" value="'.$value.'"></div>';


print '</form>';


// TODO Replace this with jquery
print '
<script type="text/javascript">
function toggle(source)
{
	checkboxes = document.getElementsByClassName("check");
	for (var i=0; i < checkboxes.length;i++) {
		if (!checkboxes[i].disabled) {
			checkboxes[i].checked = source.checked;
		}
	}
}
</script>';


llxFooter();

$db->close();<|MERGE_RESOLUTION|>--- conflicted
+++ resolved
@@ -304,11 +304,7 @@
 $sql.= ' FROM ' . MAIN_DB_PREFIX . 'product as p';
 $sql.= ' LEFT JOIN ' . MAIN_DB_PREFIX . 'product_stock as s';
 $sql.= ' ON (p.rowid = s.fk_product AND s.fk_entrepot IN (SELECT ent.rowid FROM '.MAIN_DB_PREFIX.'entrepot AS ent WHERE ent.entity IN('.getEntity('stock').')))';
-<<<<<<< HEAD
-if($fk_supplier > 0) {
-=======
 if ($fk_supplier > 0) {
->>>>>>> d9b8a8c8
 	$sql.= ' INNER JOIN '.MAIN_DB_PREFIX.'product_fournisseur_price pfp ON (pfp.fk_product = p.rowid AND pfp.fk_soc = '.$fk_supplier.')';
 }
 if (!empty($conf->global->STOCK_ALLOW_ADD_LIMIT_STOCK_BY_WAREHOUSE) && $fk_entrepot > 0) {
@@ -688,14 +684,11 @@
 	}
 	$i++;
 }
-<<<<<<< HEAD
-=======
 
 $parameters=array('sql'=>$sql);
 $reshook=$hookmanager->executeHooks('printFieldListFooter',$parameters);    // Note that $action and $object may have been modified by hook
 print $hookmanager->resPrint;
 
->>>>>>> d9b8a8c8
 print '</table>';
 print '</div>';
 
