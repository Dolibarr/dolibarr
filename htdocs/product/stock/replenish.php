<?php
/* Copyright (C) 2013		Cédric Salvador		<csalvador@gpcsolutions.fr>
 * Copyright (C) 2013-2016	Laurent Destaileur	<ely@users.sourceforge.net>
 * Copyright (C) 2014		Regis Houssin		<regis.houssin@capnetworks.com>
 * Copyright (C) 2016		Juanjo Menent		<jmenent@2byte.es>
 *
 * This program is free software: you can redistribute it and/or modify
 * it under the terms of the GNU General Public License as published by
 * the Free Software Foundation, either version 3 of the License, or
 * (at your option) any later version.
 *
 * This program is distributed in the hope that it will be useful,
 * but WITHOUT ANY WARRANTY; without even the implied warranty of
 * MERCHANTABILITY or FITNESS FOR A PARTICULAR PURPOSE.  See the
 * GNU General Public License for more details.
 *
 * You should have received a copy of the GNU General Public License
 * along with this program.  If not, see <http://www.gnu.org/licenses/>.
 */

/**
 *  \file       htdocs/product/stock/replenish.php
 *  \ingroup    stock
 *  \brief      Page to list stocks to replenish
 */

require '../../main.inc.php';
require_once DOL_DOCUMENT_ROOT.'/product/class/product.class.php';
require_once DOL_DOCUMENT_ROOT.'/core/class/html.formother.class.php';
require_once DOL_DOCUMENT_ROOT.'/core/class/html.form.class.php';
require_once DOL_DOCUMENT_ROOT.'/fourn/class/fournisseur.commande.class.php';
require_once DOL_DOCUMENT_ROOT.'/product/class/html.formproduct.class.php';
require_once './lib/replenishment.lib.php';

$langs->load("products");
$langs->load("stocks");
$langs->load("orders");

// Security check
if ($user->societe_id) {
    $socid = $user->societe_id;
}
$result=restrictedArea($user,'produit|service');

//checks if a product has been ordered

$action = GETPOST('action','alpha');
$sref = GETPOST('sref', 'alpha');
$snom = GETPOST('snom', 'alpha');
$sall = GETPOST('sall', 'alpha');
$type = GETPOST('type','int');
$tobuy = GETPOST('tobuy', 'int');
$salert = GETPOST('salert', 'alpha');
$mode = GETPOST('mode','alpha');

$fourn_id = GETPOST('fourn_id','int');
<<<<<<< HEAD
$fk_entrepot = GETPOST('fk_entrepot','int');
=======
$fk_supplier = GETPOST('fk_supplier','int');
>>>>>>> 9c8ecdc8
$texte = '';

$sortfield = GETPOST('sortfield','alpha');
$sortorder = GETPOST('sortorder','alpha');
$page = GETPOST('page','int');
if ($page == -1) { $page = 0; }
$limit = GETPOST('limit')?GETPOST('limit','int'):$conf->liste_limit;
$offset = $limit * $page ;

if (!$sortfield) {
    $sortfield = 'p.ref';
}

if (!$sortorder) {
    $sortorder = 'ASC';
}

// Define virtualdiffersfromphysical
$virtualdiffersfromphysical=0;
if (! empty($conf->global->STOCK_CALCULATE_ON_SHIPMENT)
|| ! empty($conf->global->STOCK_CALCULATE_ON_SUPPLIER_DISPATCH_ORDER)
|| ! empty($conf->global->STOCK_CALCULATE_ON_SHIPMENT_CLOSE))
{
    $virtualdiffersfromphysical=1;		// According to increase/decrease stock options, virtual and physical stock may differs.
}
$usevirtualstock=0;
if ($mode == 'virtual') $usevirtualstock=1;


/*
 * Actions
 */

if (GETPOST("button_removefilter_x") || GETPOST("button_removefilter.x") || GETPOST("button_removefilter") || isset($_POST['valid'])) // Both test are required to be compatible with all browsers
{
    $sref = '';
    $snom = '';
    $sal = '';
    $salert = '';
}

// Create orders
if ($action == 'order' && isset($_POST['valid']))
{
    $linecount = GETPOST('linecount', 'int');
    $box = 0;
    unset($_POST['linecount']);
    if ($linecount > 0)
    {
    	$db->begin();

        $suppliers = array();
        for ($i = 0; $i < $linecount; $i++)
        {
            if (GETPOST($i, 'alpha') === 'on' && GETPOST('fourn' . $i, 'int') > 0)
            {
            	//one line
                $box = $i;
                $supplierpriceid = GETPOST('fourn'.$i, 'int');
                //get all the parameters needed to create a line
                $qty = GETPOST('tobuy'.$i, 'int');
                //$desc = GETPOST('desc'.$i, 'alpha');
                $sql = 'SELECT fk_product, fk_soc, ref_fourn';
                $sql .= ', tva_tx, unitprice FROM ';
                $sql .= MAIN_DB_PREFIX . 'product_fournisseur_price';
                $sql .= ' WHERE rowid = ' . $supplierpriceid;
                $resql = $db->query($sql);
                if ($resql && $db->num_rows($resql) > 0)
                {
                	if ($qty)
                	{
	                    //might need some value checks
	                    $obj = $db->fetch_object($resql);
	                    $line = new CommandeFournisseurLigne($db);
	                    $line->qty = $qty;
	                    $line->fk_product = $obj->fk_product;
	                    
	                    $product = new Product($db);
	                    $product->fetch($obj->fk_product);
	                    if (! empty($conf->global->MAIN_MULTILANGS)) 
	                    {
	                        $product->getMultiLangs();     
	                    }
	                    $line->desc = $product->description;
                        if (! empty($conf->global->MAIN_MULTILANGS))
                        {
                            // TODO Get desc in language of thirdparty
                        }
	                    
	                    $line->tva_tx = $obj->tva_tx;
	                    $line->subprice = $obj->unitprice;
	                    $line->total_ht = $obj->unitprice * $qty;
	                    $tva = $line->tva_tx / 100;
	                    $line->total_tva = $line->total_ht * $tva;
	                    $line->total_ttc = $line->total_ht + $line->total_tva;
	                    $line->ref_fourn = $obj->ref_fourn;
	                    $suppliers[$obj->fk_soc]['lines'][] = $line;
                	}
                }
                else
				{
                    $error=$db->lasterror();
                    dol_print_error($db);
                }
                $db->free($resql);
                unset($_POST['fourn' . $i]);
            }
            unset($_POST[$i]);
        }

        //we now know how many orders we need and what lines they have
        $i = 0;
        $orders = array();
        $suppliersid = array_keys($suppliers);
        foreach ($suppliers as $supplier)
        {
            $order = new CommandeFournisseur($db);
            // Check if an order for the supplier exists
            $sql = "SELECT rowid FROM ".MAIN_DB_PREFIX."commande_fournisseur";
            $sql.= " WHERE fk_soc = ".$suppliersid[$i];
            $sql.= " AND source = 42 AND fk_statut = 0";
            $sql.= " ORDER BY date_creation DESC";
            $resql = $db->query($sql);
            if($resql && $db->num_rows($resql) > 0) {
                $obj = $db->fetch_object($resql);
                $order->fetch($obj->rowid);
                foreach ($supplier['lines'] as $line) {
                    $result = $order->addline(
                        $line->desc,
                        $line->subprice,
                        $line->qty,
                        $line->tva_tx,
                        $line->localtax1_tx,
                        $line->localtax2_tx,
                        $line->fk_product,
                        0,
                        $line->ref_fourn,
                        $line->remise_percent,
                        'HT',
                        0,
                        $line->info_bits
                    );
                }
                if ($result < 0) {
                    $fail++;
                    $msg = $langs->trans('OrderFail') . "&nbsp;:&nbsp;";
                    $msg .= $order->error;
                    setEventMessages($msg, null, 'errors');
                } else {
                    $id = $result;
                }
            } else {
                $order->socid = $suppliersid[$i];
                $order->fetch_thirdparty();
                //trick to know which orders have been generated this way
                $order->source = 42;
                foreach ($supplier['lines'] as $line) {
                    $order->lines[] = $line;
                }
                $order->cond_reglement_id = $order->thirdparty->cond_reglement_supplier_id;
                $order->mode_reglement_id = $order->thirdparty->mode_reglement_supplier_id;
                $id = $order->create($user);
                if ($id < 0) {
                    $fail++;
                    $msg = $langs->trans('OrderFail') . "&nbsp;:&nbsp;";
                    $msg .= $order->error;
                    setEventMessages($msg, null, 'errors');
                }
                $i++;
            }
        }

        if (! $fail && $id)
        {
        	$db->commit();

            setEventMessages($langs->trans('OrderCreated'), null, 'mesgs');
            header('Location: replenishorders.php');
            exit;
        }
        else
        {
        	$db->rollback();
        }
    }
    if ($box == 0)
    {
        setEventMessages($langs->trans('SelectProductWithNotNullQty'), null, 'warnings');
    }
}


/*
 * View
 */

$form = new Form($db);
$formproduct = new FormProduct($db);
<<<<<<< HEAD
=======

$virtualdiffersfromphysical=0;
if (! empty($conf->global->STOCK_CALCULATE_ON_SHIPMENT) || ! empty($conf->global->STOCK_CALCULATE_ON_SUPPLIER_DISPATCH_ORDER))
{
	$virtualdiffersfromphysical=1;		// According to increase/decrease stock options, virtual and physical stock may differs.
}

$usevirtualstock=-1;
if ($virtualdiffersfromphysical)
{
	$usevirtualstock=(! empty($conf->global->STOCK_USE_VIRTUAL_STOCK)?1:0);
	if ($mode=='virtual') $usevirtualstock=1;
	if ($mode=='physical') $usevirtualstock=0;
}
>>>>>>> 9c8ecdc8

$title = $langs->trans('Status');

$sql = 'SELECT p.rowid, p.ref, p.label, p.description, p.price,';
$sql.= ' p.price_ttc, p.price_base_type,p.fk_product_type,';
$sql.= ' p.tms as datem, p.duration, p.tobuy,';
if(!empty($conf->global->STOCK_ALLOW_ADD_LIMIT_STOCK_BY_WAREHOUSE) && $fk_entrepot > 0) {
	$sql.= ' '.$db->ifsql("pse.desiredstock IS NULL", "p.desiredstock", "pse.desiredstock").' as desiredstock,';
	$sql.= ' '.$db->ifsql("pse.seuil_stock_alerte IS NULL", "p.seuil_stock_alerte", "pse.seuil_stock_alerte").' as alertstock,';
} else {
	$sql.= ' p.desiredstock, p.seuil_stock_alerte as alertstock,';
}
$sql.= ' SUM('.$db->ifsql("s.reel IS NULL", "0", "s.reel").') as stock_physique';
$sql.= ' FROM ' . MAIN_DB_PREFIX . 'product as p';
$sql.= ' LEFT JOIN ' . MAIN_DB_PREFIX . 'product_stock as s';
$sql.= ' ON p.rowid = s.fk_product';
<<<<<<< HEAD
if(!empty($conf->global->STOCK_ALLOW_ADD_LIMIT_STOCK_BY_WAREHOUSE) && $fk_entrepot > 0) {
	$sql.= ' LEFT JOIN '.MAIN_DB_PREFIX.'product_warehouse_properties pse ON (p.rowid = pse.fk_product AND pse.fk_entrepot = '.$fk_entrepot.')';
=======
if($fk_supplier > 0) {
	$sql.= ' INNER JOIN '.MAIN_DB_PREFIX.'product_fournisseur_price pfp ON (pfp.fk_product = p.rowid AND pfp.fk_soc = '.$fk_supplier.')';
>>>>>>> 9c8ecdc8
}
$sql.= ' WHERE p.entity IN (' . getEntity("product", 1) . ')';
if ($sall) {
    $sql .= ' AND (p.ref LIKE "%'.$db->escape($sall).'%" ';
    $sql .= 'OR p.label LIKE "%'.$db->escape($sall).'%" ';
    $sql .= 'OR p.description LIKE "%'.$db->escape($sall).'%" ';
    $sql .= 'OR p.note LIKE "%'.$db->escape($sall).'%")';
}
// if the type is not 1, we show all products (type = 0,2,3)
if (dol_strlen($type)) {
    if ($type == 1) {
        $sql .= ' AND p.fk_product_type = 1';
    } else {
        $sql .= ' AND p.fk_product_type <> 1';
    }
}
if ($sref) {
    //natural search
    $scrit = explode(' ', $sref);
    foreach ($scrit as $crit) {
        $sql .= ' AND p.ref LIKE "%' . $crit . '%"';
    }
}
if ($snom) {
    //natural search
    $scrit = explode(' ', $snom);
    foreach ($scrit as $crit) {
        $sql .= ' AND p.label LIKE "%' . $db->escape($crit) . '%"';
    }
}
$sql.= ' AND p.tobuy = 1';
if (!empty($canvas)) $sql .= ' AND p.canvas = "' . $db->escape($canvas) . '"';
$sql.= ' GROUP BY p.rowid, p.ref, p.label, p.description, p.price';
$sql.= ', p.price_ttc, p.price_base_type,p.fk_product_type, p.tms';
$sql.= ', p.duration, p.tobuy';
if(!empty($conf->global->STOCK_ALLOW_ADD_LIMIT_STOCK_BY_WAREHOUSE) && $fk_entrepot > 0) {
	$sql.= ', desiredstock, alertstock';
} else {
	$sql.= ', p.desiredstock, p.seuil_stock_alerte';
}
$sql.= ', s.fk_product';

if ($usevirtualstock)
{
	$sqlCommandesCli = "(SELECT ".$db->ifsql("SUM(cd.qty) IS NULL", "0", "SUM(cd.qty)")." as qty";
	$sqlCommandesCli.= " FROM ".MAIN_DB_PREFIX."commandedet as cd";
	$sqlCommandesCli.= " LEFT JOIN ".MAIN_DB_PREFIX."commande as c ON (c.rowid = cd.fk_commande)";
	$sqlCommandesCli.= " WHERE c.entity IN (".getEntity('order', 1).")";
	$sqlCommandesCli.= " AND cd.fk_product = p.rowid";
	$sqlCommandesCli.= " AND c.fk_statut IN (1,2))";

	$sqlExpeditionsCli = "(SELECT ".$db->ifsql("SUM(ed.qty) IS NULL", "0", "SUM(ed.qty)")." as qty";
	$sqlExpeditionsCli.= " FROM ".MAIN_DB_PREFIX."expedition as e";
	$sqlExpeditionsCli.= " LEFT JOIN ".MAIN_DB_PREFIX."expeditiondet as ed ON (ed.fk_expedition = e.rowid)";
	$sqlExpeditionsCli.= " LEFT JOIN ".MAIN_DB_PREFIX."commandedet as cd ON (cd.rowid = ed.fk_origin_line)";
	$sqlExpeditionsCli.= " LEFT JOIN ".MAIN_DB_PREFIX."commande as c ON (c.rowid = cd.fk_commande)";
	$sqlExpeditionsCli.= " WHERE e.entity IN (".getEntity('expedition', 1).")";
	$sqlExpeditionsCli.= " AND cd.fk_product = p.rowid";
	$sqlExpeditionsCli.= " AND c.fk_statut IN (1,2))";

	$sqlCommandesFourn = "(SELECT ".$db->ifsql("SUM(cd.qty) IS NULL", "0", "SUM(cd.qty)")." as qty";
	$sqlCommandesFourn.= " FROM ".MAIN_DB_PREFIX."commande_fournisseurdet as cd";
	$sqlCommandesFourn.= ", ".MAIN_DB_PREFIX."commande_fournisseur as c";
	$sqlCommandesFourn.= " WHERE c.rowid = cd.fk_commande";
	$sqlCommandesFourn.= " AND c.entity IN (".getEntity('commande_fournisseur', 1).")";
	$sqlCommandesFourn.= " AND cd.fk_product = p.rowid";
	$sqlCommandesFourn.= " AND c.fk_statut IN (3,4))";

	$sqlReceptionFourn = "(SELECT ".$db->ifsql("SUM(fd.qty) IS NULL", "0", "SUM(fd.qty)")." as qty";
	$sqlReceptionFourn.= " FROM ".MAIN_DB_PREFIX."commande_fournisseur as cf";
	$sqlReceptionFourn.= " LEFT JOIN ".MAIN_DB_PREFIX."commande_fournisseur_dispatch as fd ON (fd.fk_commande = cf.rowid)";
	$sqlReceptionFourn.= " WHERE cf.entity IN (".getEntity('commande_fournisseur', 1).")";
	$sqlReceptionFourn.= " AND fd.fk_product = p.rowid";
	$sqlReceptionFourn.= " AND cf.fk_statut IN (3,4))";

	$sql.= ' HAVING ((('.$db->ifsql("desiredstock IS NULL", "0", "desiredstock").' > SUM('.$db->ifsql("s.reel IS NULL", "0", "s.reel").')';
	$sql.= ' - ('.$sqlCommandesCli.' - '.$sqlExpeditionsCli.') + ('.$sqlCommandesFourn.' - '.$sqlReceptionFourn.')))';
	$sql.= ' OR (alertstock >= 0 AND (alertstock > SUM('.$db->ifsql("s.reel IS NULL", "0", "s.reel").')';
	$sql.= ' - ('.$sqlCommandesCli.' - '.$sqlExpeditionsCli.') + ('.$sqlCommandesFourn.' - '.$sqlReceptionFourn.'))))';

	if ($salert == 'on')	// Option to see when stock is lower than alert
	{
		$sql.= ' AND (alertstock > 0 AND (alertstock > SUM('.$db->ifsql("s.reel IS NULL", "0", "s.reel").')';
		$sql.= ' - ('.$sqlCommandesCli.' - '.$sqlExpeditionsCli.') + ('.$sqlCommandesFourn.' - '.$sqlReceptionFourn.')))';
		$alertchecked = 'checked';
	}
} else {
	$sql.= ' HAVING ((desiredstock > 0 AND (desiredstock > SUM('.$db->ifsql("s.reel IS NULL", "0", "s.reel").')))';
	$sql.= ' OR (alertstock > 0 AND (alertstock > SUM('.$db->ifsql("s.reel IS NULL", "0", "s.reel").'))))';

	if ($salert == 'on')	// Option to see when stock is lower than alert
	{
		$sql.= ' AND (alertstock > 0 AND (alertstock > SUM('.$db->ifsql("s.reel IS NULL", "0", "s.reel").')))';
		$alertchecked = 'checked';
	}
}

$sql.= $db->order($sortfield,$sortorder);
$sql.= $db->plimit($limit + 1, $offset);

//print $sql;
$resql = $db->query($sql);
if (empty($resql))
{
    dol_print_error($db);
    exit;
}
//print $sql;

$num = $db->num_rows($resql);
$i = 0;

$helpurl = 'EN:Module_Stocks_En|FR:Module_Stock|';
$helpurl .= 'ES:M&oacute;dulo_Stocks';

llxHeader('', $title, $helpurl, '');

$head = array();
$head[0][0] = DOL_URL_ROOT.'/product/stock/replenish.php';
$head[0][1] = $title;
$head[0][2] = 'replenish';
$head[1][0] = DOL_URL_ROOT.'/product/stock/replenishorders.php';
$head[1][1] = $langs->trans("ReplenishmentOrders");
$head[1][2] = 'replenishorders';


print load_fiche_titre($langs->trans('Replenishment'), '', 'title_generic.png');

dol_fiche_head($head, 'replenish', '', 0, '');

print $langs->trans("ReplenishmentStatusDesc").'<br>'."\n";
if ($usevirtualstock == 1)
{
	print $langs->trans("CurentSelectionMode").': ';
	print $langs->trans("CurentlyUsingVirtualStock").' - ';
<<<<<<< HEAD
	print '<a href="'.$_SERVER["PHP_SELF"].'?mode=physical&fk_entrepot='.$fk_entrepot.'">'.$langs->trans("UsePhysicalStock").'</a><br>';
=======
	print '<a href="'.$_SERVER["PHP_SELF"].'?mode=physical&fk_supplier='.$fk_supplier.'">'.$langs->trans("UsePhysicalStock").'</a><br>';
>>>>>>> 9c8ecdc8
}
if ($usevirtualstock == 0)
{
	print $langs->trans("CurentSelectionMode").': ';
	print $langs->trans("CurentlyUsingPhysicalStock").' - ';
<<<<<<< HEAD
	print '<a href="'.$_SERVER["PHP_SELF"].'?mode=virtual&fk_entrepot='.$fk_entrepot.'">'.$langs->trans("UseVirtualStock").'</a><br>';
=======
	print '<a href="'.$_SERVER["PHP_SELF"].'?mode=virtual&fk_supplier='.$fk_supplier.'">'.$langs->trans("UseVirtualStock").'</a><br>';
>>>>>>> 9c8ecdc8
}
print '<br>'."\n";

print '<form name="formFilterWarehouse" method="GET" action="">';
<<<<<<< HEAD
print '<input type="hidden" name="action" value="filter_warehouse">';
=======
print '<input type="hidden" name="action" value="filter">';
>>>>>>> 9c8ecdc8
print '<input type="hidden" name="sref" value="'.$sref.'">';
print '<input type="hidden" name="snom" value="'.$snom.'">';
print '<input type="hidden" name="salert" value="'.$salert.'">';
print '<input type="hidden" name="mode" value="'.$mode.'">';
<<<<<<< HEAD
print $formproduct->selectWarehouses($fk_entrepot, 'fk_entrepot', '', 1);
=======
print 'Fournisseur : '.$form->select_company($fk_supplier, 'fk_supplier', 'fournisseur=1', 1);
>>>>>>> 9c8ecdc8
print ' <input class="button" type="submit" name="valid" value="'.$langs->trans('ToFilter').'">';
print '</form>';

if ($sref || $snom || $sall || $salert || GETPOST('search', 'alpha')) {
	$filters = '&sref=' . $sref . '&snom=' . $snom;
	$filters .= '&sall=' . $sall;
	$filters .= '&salert=' . $salert;
	$filters .= '&mode=' . $mode;
<<<<<<< HEAD
	$filters .= '&fk_entrepot=' . $fk_entrepot;
=======
	$filters .= '&fk_supplier=' . $fk_supplier;
>>>>>>> 9c8ecdc8
	print_barre_liste(
		$texte,
		$page,
		'replenish.php',
		$filters,
		$sortfield,
		$sortorder,
		'',
		$num
	);
} else {
	$filters = '&sref=' . $sref . '&snom=' . $snom;
	$filters .= '&fourn_id=' . $fourn_id;
	$filters .= (isset($type)?'&type=' . $type:'');
	$filters .=  '&=' . $salert;
	$filters .= '&mode=' . $mode;
<<<<<<< HEAD
	$filters .= '&fk_entrepot=' . $fk_entrepot;
=======
	$filters .= '&fk_supplier=' . $fk_supplier;
>>>>>>> 9c8ecdc8
	print_barre_liste(
		$texte,
		$page,
		'replenish.php',
		$filters,
		$sortfield,
		$sortorder,
		'',
		$num
	);
}

print '<table class="liste" width="100%">';

$param = (isset($type)? '&type=' . $type : '');
$param .= '&fourn_id=' . $fourn_id . '&snom='. $snom . '&salert=' . $salert;
$param .= '&sref=' . $sref;
$param .= '&mode=' . $mode;
<<<<<<< HEAD
$param .= '&fk_entrepot=' . $fk_entrepot;
=======
$param .= '&fk_supplier=' . $fk_supplier;
>>>>>>> 9c8ecdc8

$stocklabel = $langs->trans('Stock');
if ($usevirtualstock == 1) $stocklabel = $langs->trans('VirtualStock');
if ($usevirtualstock == 0) $stocklabel = $langs->trans('PhysicalStock');

print '<form action="'.$_SERVER["PHP_SELF"].'" method="POST" name="formulaire">'.
	'<input type="hidden" name="token" value="' .$_SESSION['newtoken'] . '">'.
	'<input type="hidden" name="fk_entrepot" value="' .$fk_entrepot . '">'.
	'<input type="hidden" name="sortfield" value="' . $sortfield . '">'.
	'<input type="hidden" name="sortorder" value="' . $sortorder . '">'.
	'<input type="hidden" name="type" value="' . $type . '">'.
	'<input type="hidden" name="linecount" value="' . $num . '">'.
	'<input type="hidden" name="action" value="order">'.
	'<input type="hidden" name="mode" value="' . $mode . '">';

print '<form action="'.$_SERVER["PHP_SELF"].'" method="POST" name="formulaire">'.
	'<input type="hidden" name="token" value="' .$_SESSION['newtoken'] . '">'.
	'<input type="hidden" name="fk_supplier" value="' . $fk_supplier . '">'.
	'<input type="hidden" name="sortfield" value="' . $sortfield . '">'.
	'<input type="hidden" name="sortorder" value="' . $sortorder . '">'.
	'<input type="hidden" name="type" value="' . $type . '">'.
	'<input type="hidden" name="linecount" value="' . $num . '">'.
	'<input type="hidden" name="action" value="order">'.
	'<input type="hidden" name="mode" value="' . $mode . '">';


// Lines of title
print '<tr class="liste_titre">';
print_liste_field_titre('<input type="checkbox" onClick="toggle(this)" />', $_SERVER["PHP_SELF"], '');
print_liste_field_titre($langs->trans('Ref'), $_SERVER["PHP_SELF"], 'p.ref', $param, '', '', $sortfield, $sortorder);
print_liste_field_titre($langs->trans('Label'), $_SERVER["PHP_SELF"], 'p.label', $param, '', '', $sortfield, $sortorder);
if (!empty($conf->service->enabled) && $type == 1) print_liste_field_titre($langs->trans('Duration'), $_SERVER["PHP_SELF"], 'p.duration', $param, '', 'align="center"', $sortfield, $sortorder);
print_liste_field_titre($langs->trans('DesiredStock'), $_SERVER["PHP_SELF"], 'p.desiredstock', $param, '', 'align="right"', $sortfield, $sortorder);
print_liste_field_titre($langs->trans('StockLimitShort'), $_SERVER["PHP_SELF"], 'p.seuil_stock_alerte', $param, '', 'align="right"', $sortfield, $sortorder);
print_liste_field_titre($stocklabel, $_SERVER["PHP_SELF"], 'stock_physique', $param, '', 'align="right"', $sortfield, $sortorder);
print_liste_field_titre($langs->trans('Ordered'), $_SERVER["PHP_SELF"], '', $param, '', 'align="right"', $sortfield, $sortorder);
print_liste_field_titre($langs->trans('StockToBuy'), $_SERVER["PHP_SELF"], '', $param, '', 'align="right"', $sortfield, $sortorder);
print_liste_field_titre($langs->trans('Supplier'), $_SERVER["PHP_SELF"], '', $param, '', 'align="right"', $sortfield, $sortorder);
print "</tr>\n";

// Lignes des champs de filtre
print '<tr class="liste_titre">';
print '<td class="liste_titre">&nbsp;</td>';
print '<td class="liste_titre"><input class="flat" type="text" name="sref" size="8" value="'.dol_escape_htmltag($sref).'"></td>';
print '<td class="liste_titre"><input class="flat" type="text" name="snom" size="8" value="'.dol_escape_htmltag($snom).'"></td>';
if (!empty($conf->service->enabled) && $type == 1) print '<td class="liste_titre">&nbsp;</td>';
print '<td class="liste_titre">&nbsp;</td>';
print '<td class="liste_titre" align="right">&nbsp;</td>';
print '<td class="liste_titre" align="right">' . $langs->trans('AlertOnly') . '&nbsp;<input type="checkbox" id="salert" name="salert" ' . (!empty($alertchecked)?$alertchecked:'') . '></td>';
print '<td class="liste_titre" align="right">&nbsp;</td>';
print '<td class="liste_titre">&nbsp;</td>';
print '<td class="liste_titre" align="right">';
$searchpitco=$form->showFilterAndCheckAddButtons(0);
print $searchpitco;
print '</td>';
print '</tr>';

$prod = new Product($db);

$var = True;
while ($i < ($limit ? min($num, $limit) : $num))
{
	$objp = $db->fetch_object($resql);

	if (! empty($conf->global->STOCK_SUPPORTS_SERVICES) || $objp->fk_product_type == 0)
	{
		$prod->fetch($objp->rowid);
		$prod->load_stock();

		// Multilangs
		if (! empty($conf->global->MAIN_MULTILANGS))
		{
			$sql = 'SELECT label,description';
			$sql .= ' FROM ' . MAIN_DB_PREFIX . 'product_lang';
			$sql .= ' WHERE fk_product = ' . $objp->rowid;
			$sql .= ' AND lang = "' . $langs->getDefaultLang() . '"';
			$sql .= ' LIMIT 1';

			$resqlm = $db->query($sql);
			if ($resqlm)
			{
				$objtp = $db->fetch_object($resqlm);
				if (!empty($objtp->description)) $objp->description = $objtp->description;
				if (!empty($objtp->label)) $objp->label = $objtp->label;
			}
		}
		$var =! $var;

		if ($usevirtualstock)
		{
			// If option to increase/decrease is not on an object validation, virtual stock may differs from physical stock.
			$stock = $prod->stock_theorique;
		}
		else
		{
			$stock = $prod->stock_reel;
		}

		// Force call prod->load_stats_xxx to choose status to count (otherwise it is loaded by load_stock function)
		$result=$prod->load_stats_commande_fournisseur(0,'1,2,3,4');
		$result=$prod->load_stats_reception(0,'4');

		//print $prod->stats_commande_fournisseur['qty'].'<br>'."\n";
		//print $prod->stats_reception['qty'];
		$ordered = $prod->stats_commande_fournisseur['qty'] - $prod->stats_reception['qty'];

		$warning='';
		if ($objp->alertstock && ($stock < $objp->alertstock))
		{
			$warning = img_warning($langs->trans('StockTooLow')) . ' ';
		}

		//depending on conf, use either physical stock or
		//virtual stock to compute the stock to buy value
		$stocktobuy = max(max($objp->desiredstock, $objp->alertstock) - $stock - $ordered, 0);
		$disabled = '';
		if ($ordered > 0)
		{
			$stockforcompare = $usevirtualstock ? $stock : $stock + $ordered;
			if ($stockforcompare >= $objp->desiredstock)
			{
				$picto = img_picto('', './img/yes', '', 1);
				$disabled = 'disabled';
			}
			else {
				$picto = img_picto('', './img/no', '', 1);
			}
		} else {
			//$picto = img_help('',$langs->trans("NoPendingReceptionOnSupplierOrder"));
			$picto = img_picto($langs->trans("NoPendingReceptionOnSupplierOrder"), './img/no', '', 1);
		}

		print '<tr '.$bc[$var].'>';

		// Select field
		//print '<td><input type="checkbox" class="check" name="' . $i . '"' . $disabled . '></td>';
		print '<td><input type="checkbox" class="check" name="'.$i.'"></td>';

		print '<td class="nowrap">'.$prod->getNomUrl(1, '').'</td>';

		print '<td>'.$objp->label ;
		print '<input type="hidden" name="desc' . $i . '" value="' . dol_escape_htmltag($objp->description) . '">';  // TODO Remove this and make a fetch to get description when creating order instead of a GETPOST
		print '</td>';

		if (!empty($conf->service->enabled) && $type == 1)
		{
			if (preg_match('/([0-9]+)y/i', $objp->duration, $regs)) {
				$duration =  $regs[1] . ' ' . $langs->trans('DurationYear');
			} elseif (preg_match('/([0-9]+)m/i', $objp->duration, $regs)) {
				$duration =  $regs[1] . ' ' . $langs->trans('DurationMonth');
			} elseif (preg_match('/([0-9]+)d/i', $objp->duration, $regs)) {
				$duration =  $regs[1] . ' ' . $langs->trans('DurationDay');
			} else {
				$duration = $objp->duration;
			}
			print '<td align="center">'.$duration.'</td>';
		}

		// Desired stock
		print '<td align="right">' . $objp->desiredstock . '</td>';

		// Limit stock for alerr
		print '<td align="right">' . $objp->alertstock . '</td>';

		// Current stock
		print '<td align="right">'. $warning . $stock. '</td>';

		// Already ordered
		print '<td align="right"><a href="replenishorders.php?sproduct=' . $prod->id . '">'. $ordered . '</a> ' . $picto. '</td>';

		// To order
		//print '<td align="right"><input type="text" name="tobuy'.$i.'" value="'.$stocktobuy.'" '.$disabled.'></td>';
		print '<td align="right"><input type="text" size="4" name="tobuy'.$i.'" value="'.$stocktobuy.'"></td>';

		// Supplier
		print '<td align="right">'.	$form->select_product_fourn_price($prod->id, $fk_supplier, 'fourn'.$i).'</td>';

		print '</tr>';
	}
	$i++;
}
print '</table>';


if ($num > $conf->liste_limit)
{
	if ($sref || $snom || $sall || $salert || GETPOST('search', 'alpha'))
	{
		$filters = '&sref=' . $sref . '&snom=' . $snom;
		$filters .= '&sall=' . $sall;
		$filters .= '&salert=' . $salert;
		$filters .= '&mode=' . $mode;
<<<<<<< HEAD
		$filters .= '&fk_entrepot=' . $fk_entrepot;
=======
		$filters .= '&fk_supplier=' . $fk_supplier;
>>>>>>> 9c8ecdc8
		print_barre_liste('', $page, 'replenish.php', $filters, $sortfield, $sortorder, '', $num, 0, '');
	}
	else
	{
		$filters = '&sref=' . $sref . '&snom=' . $snom;
		$filters .= '&fourn_id=' . $fourn_id;
		$filters .= (isset($type)? '&type=' . $type : '');
		$filters .= '&salert=' . $salert;
		$filters .= '&mode=' . $mode;
<<<<<<< HEAD
		$filters .= '&fk_entrepot=' . $fk_entrepot;
=======
		$filters .= '&fk_supplier=' . $fk_supplier;
>>>>>>> 9c8ecdc8
		print_barre_liste('', $page, 'replenish.php', $filters, $sortfield, $sortorder, '', $num, 0, '');
	}
}

$db->free($resql);

dol_fiche_end();


$value=$langs->trans("CreateOrders");
print '<div class="center"><input class="button" type="submit" name="valid" value="'.$value.'"></div>';


print '</form>';


// TODO Replace this with jquery
print '
<script type="text/javascript">
function toggle(source)
{
	checkboxes = document.getElementsByClassName("check");
	for (var i=0; i < checkboxes.length;i++) {
		if (!checkboxes[i].disabled) {
			checkboxes[i].checked = source.checked;
		}
	}
}
</script>';


llxFooter();

$db->close();<|MERGE_RESOLUTION|>--- conflicted
+++ resolved
@@ -3,6 +3,7 @@
  * Copyright (C) 2013-2016	Laurent Destaileur	<ely@users.sourceforge.net>
  * Copyright (C) 2014		Regis Houssin		<regis.houssin@capnetworks.com>
  * Copyright (C) 2016		Juanjo Menent		<jmenent@2byte.es>
+ * Copyright (C) 2016		ATM Consulting		<support@atm-consulting.fr>
  *
  * This program is free software: you can redistribute it and/or modify
  * it under the terms of the GNU General Public License as published by
@@ -54,11 +55,8 @@
 $mode = GETPOST('mode','alpha');
 
 $fourn_id = GETPOST('fourn_id','int');
-<<<<<<< HEAD
+$fk_supplier = GETPOST('fk_supplier','int');
 $fk_entrepot = GETPOST('fk_entrepot','int');
-=======
-$fk_supplier = GETPOST('fk_supplier','int');
->>>>>>> 9c8ecdc8
 $texte = '';
 
 $sortfield = GETPOST('sortfield','alpha');
@@ -257,23 +255,6 @@
 
 $form = new Form($db);
 $formproduct = new FormProduct($db);
-<<<<<<< HEAD
-=======
-
-$virtualdiffersfromphysical=0;
-if (! empty($conf->global->STOCK_CALCULATE_ON_SHIPMENT) || ! empty($conf->global->STOCK_CALCULATE_ON_SUPPLIER_DISPATCH_ORDER))
-{
-	$virtualdiffersfromphysical=1;		// According to increase/decrease stock options, virtual and physical stock may differs.
-}
-
-$usevirtualstock=-1;
-if ($virtualdiffersfromphysical)
-{
-	$usevirtualstock=(! empty($conf->global->STOCK_USE_VIRTUAL_STOCK)?1:0);
-	if ($mode=='virtual') $usevirtualstock=1;
-	if ($mode=='physical') $usevirtualstock=0;
-}
->>>>>>> 9c8ecdc8
 
 $title = $langs->trans('Status');
 
@@ -290,13 +271,11 @@
 $sql.= ' FROM ' . MAIN_DB_PREFIX . 'product as p';
 $sql.= ' LEFT JOIN ' . MAIN_DB_PREFIX . 'product_stock as s';
 $sql.= ' ON p.rowid = s.fk_product';
-<<<<<<< HEAD
+if($fk_supplier > 0) {
+	$sql.= ' INNER JOIN '.MAIN_DB_PREFIX.'product_fournisseur_price pfp ON (pfp.fk_product = p.rowid AND pfp.fk_soc = '.$fk_supplier.')';
+}
 if(!empty($conf->global->STOCK_ALLOW_ADD_LIMIT_STOCK_BY_WAREHOUSE) && $fk_entrepot > 0) {
 	$sql.= ' LEFT JOIN '.MAIN_DB_PREFIX.'product_warehouse_properties pse ON (p.rowid = pse.fk_product AND pse.fk_entrepot = '.$fk_entrepot.')';
-=======
-if($fk_supplier > 0) {
-	$sql.= ' INNER JOIN '.MAIN_DB_PREFIX.'product_fournisseur_price pfp ON (pfp.fk_product = p.rowid AND pfp.fk_soc = '.$fk_supplier.')';
->>>>>>> 9c8ecdc8
 }
 $sql.= ' WHERE p.entity IN (' . getEntity("product", 1) . ')';
 if ($sall) {
@@ -432,39 +411,26 @@
 {
 	print $langs->trans("CurentSelectionMode").': ';
 	print $langs->trans("CurentlyUsingVirtualStock").' - ';
-<<<<<<< HEAD
-	print '<a href="'.$_SERVER["PHP_SELF"].'?mode=physical&fk_entrepot='.$fk_entrepot.'">'.$langs->trans("UsePhysicalStock").'</a><br>';
-=======
-	print '<a href="'.$_SERVER["PHP_SELF"].'?mode=physical&fk_supplier='.$fk_supplier.'">'.$langs->trans("UsePhysicalStock").'</a><br>';
->>>>>>> 9c8ecdc8
+	print '<a href="'.$_SERVER["PHP_SELF"].'?mode=physical&fk_supplier='.$fk_supplier.'&fk_entrepot='.$fk_entrepot.'">'.$langs->trans("UsePhysicalStock").'</a><br>';
 }
 if ($usevirtualstock == 0)
 {
 	print $langs->trans("CurentSelectionMode").': ';
 	print $langs->trans("CurentlyUsingPhysicalStock").' - ';
-<<<<<<< HEAD
-	print '<a href="'.$_SERVER["PHP_SELF"].'?mode=virtual&fk_entrepot='.$fk_entrepot.'">'.$langs->trans("UseVirtualStock").'</a><br>';
-=======
-	print '<a href="'.$_SERVER["PHP_SELF"].'?mode=virtual&fk_supplier='.$fk_supplier.'">'.$langs->trans("UseVirtualStock").'</a><br>';
->>>>>>> 9c8ecdc8
+	print '<a href="'.$_SERVER["PHP_SELF"].'?mode=virtual&fk_supplier='.$fk_supplier.'&fk_entrepot='.$fk_entrepot.'">'.$langs->trans("UseVirtualStock").'</a><br>';
 }
 print '<br>'."\n";
 
 print '<form name="formFilterWarehouse" method="GET" action="">';
-<<<<<<< HEAD
-print '<input type="hidden" name="action" value="filter_warehouse">';
-=======
 print '<input type="hidden" name="action" value="filter">';
->>>>>>> 9c8ecdc8
 print '<input type="hidden" name="sref" value="'.$sref.'">';
 print '<input type="hidden" name="snom" value="'.$snom.'">';
 print '<input type="hidden" name="salert" value="'.$salert.'">';
 print '<input type="hidden" name="mode" value="'.$mode.'">';
-<<<<<<< HEAD
-print $formproduct->selectWarehouses($fk_entrepot, 'fk_entrepot', '', 1);
-=======
-print 'Fournisseur : '.$form->select_company($fk_supplier, 'fk_supplier', 'fournisseur=1', 1);
->>>>>>> 9c8ecdc8
+print $langs->trans('Warehouse').' : '.$formproduct->selectWarehouses($fk_entrepot, 'fk_entrepot', '', 1);
+print '<br />';
+print $langs->trans('Supplier').' : '.$form->select_company($fk_supplier, 'fk_supplier', 'fournisseur=1', 1);
+print '<br />';
 print ' <input class="button" type="submit" name="valid" value="'.$langs->trans('ToFilter').'">';
 print '</form>';
 
@@ -473,11 +439,8 @@
 	$filters .= '&sall=' . $sall;
 	$filters .= '&salert=' . $salert;
 	$filters .= '&mode=' . $mode;
-<<<<<<< HEAD
+	$filters .= '&fk_supplier=' . $fk_supplier;
 	$filters .= '&fk_entrepot=' . $fk_entrepot;
-=======
-	$filters .= '&fk_supplier=' . $fk_supplier;
->>>>>>> 9c8ecdc8
 	print_barre_liste(
 		$texte,
 		$page,
@@ -494,11 +457,8 @@
 	$filters .= (isset($type)?'&type=' . $type:'');
 	$filters .=  '&=' . $salert;
 	$filters .= '&mode=' . $mode;
-<<<<<<< HEAD
+	$filters .= '&fk_supplier=' . $fk_supplier;
 	$filters .= '&fk_entrepot=' . $fk_entrepot;
-=======
-	$filters .= '&fk_supplier=' . $fk_supplier;
->>>>>>> 9c8ecdc8
 	print_barre_liste(
 		$texte,
 		$page,
@@ -517,11 +477,8 @@
 $param .= '&fourn_id=' . $fourn_id . '&snom='. $snom . '&salert=' . $salert;
 $param .= '&sref=' . $sref;
 $param .= '&mode=' . $mode;
-<<<<<<< HEAD
+$param .= '&fk_supplier=' . $fk_supplier;
 $param .= '&fk_entrepot=' . $fk_entrepot;
-=======
-$param .= '&fk_supplier=' . $fk_supplier;
->>>>>>> 9c8ecdc8
 
 $stocklabel = $langs->trans('Stock');
 if ($usevirtualstock == 1) $stocklabel = $langs->trans('VirtualStock');
@@ -529,6 +486,7 @@
 
 print '<form action="'.$_SERVER["PHP_SELF"].'" method="POST" name="formulaire">'.
 	'<input type="hidden" name="token" value="' .$_SESSION['newtoken'] . '">'.
+	'<input type="hidden" name="fk_supplier" value="' . $fk_supplier . '">'.
 	'<input type="hidden" name="fk_entrepot" value="' .$fk_entrepot . '">'.
 	'<input type="hidden" name="sortfield" value="' . $sortfield . '">'.
 	'<input type="hidden" name="sortorder" value="' . $sortorder . '">'.
@@ -536,17 +494,6 @@
 	'<input type="hidden" name="linecount" value="' . $num . '">'.
 	'<input type="hidden" name="action" value="order">'.
 	'<input type="hidden" name="mode" value="' . $mode . '">';
-
-print '<form action="'.$_SERVER["PHP_SELF"].'" method="POST" name="formulaire">'.
-	'<input type="hidden" name="token" value="' .$_SESSION['newtoken'] . '">'.
-	'<input type="hidden" name="fk_supplier" value="' . $fk_supplier . '">'.
-	'<input type="hidden" name="sortfield" value="' . $sortfield . '">'.
-	'<input type="hidden" name="sortorder" value="' . $sortorder . '">'.
-	'<input type="hidden" name="type" value="' . $type . '">'.
-	'<input type="hidden" name="linecount" value="' . $num . '">'.
-	'<input type="hidden" name="action" value="order">'.
-	'<input type="hidden" name="mode" value="' . $mode . '">';
-
 
 // Lines of title
 print '<tr class="liste_titre">';
@@ -714,11 +661,8 @@
 		$filters .= '&sall=' . $sall;
 		$filters .= '&salert=' . $salert;
 		$filters .= '&mode=' . $mode;
-<<<<<<< HEAD
+		$filters .= '&fk_supplier=' . $fk_supplier;
 		$filters .= '&fk_entrepot=' . $fk_entrepot;
-=======
-		$filters .= '&fk_supplier=' . $fk_supplier;
->>>>>>> 9c8ecdc8
 		print_barre_liste('', $page, 'replenish.php', $filters, $sortfield, $sortorder, '', $num, 0, '');
 	}
 	else
@@ -728,11 +672,8 @@
 		$filters .= (isset($type)? '&type=' . $type : '');
 		$filters .= '&salert=' . $salert;
 		$filters .= '&mode=' . $mode;
-<<<<<<< HEAD
+		$filters .= '&fk_supplier=' . $fk_supplier;
 		$filters .= '&fk_entrepot=' . $fk_entrepot;
-=======
-		$filters .= '&fk_supplier=' . $fk_supplier;
->>>>>>> 9c8ecdc8
 		print_barre_liste('', $page, 'replenish.php', $filters, $sortfield, $sortorder, '', $num, 0, '');
 	}
 }
