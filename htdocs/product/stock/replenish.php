--- conflicted
+++ resolved
@@ -228,11 +228,7 @@
 			// Check if an order for the supplier exists
 			$sql = "SELECT rowid FROM ".MAIN_DB_PREFIX."commande_fournisseur";
 			$sql .= " WHERE fk_soc = ".((int) $suppliersid[$i]);
-<<<<<<< HEAD
-			$sql .= " AND source = 42 AND fk_statut = 0";
-=======
 			$sql .= " AND source = ".((int) $order::SOURCE_ID_REPLENISHMENT)." AND fk_statut = ".$order::STATUS_DRAFT;
->>>>>>> d3ece319
 			$sql .= " AND entity IN (".getEntity('commande_fournisseur').")";
 			$sql .= " ORDER BY date_creation DESC";
 			$resql = $db->query($sql);
