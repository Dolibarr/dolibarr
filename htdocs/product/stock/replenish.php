--- conflicted
+++ resolved
@@ -89,13 +89,8 @@
 {
     $virtualdiffersfromphysical = 1; // According to increase/decrease stock options, virtual and physical stock may differs.
 }
-<<<<<<< HEAD
 $usevirtualstock = !empty($conf->global->STOCK_USE_VIRTUAL_STOCK);
-if ($mode == 'virtual') $usevirtualstock=1;
-=======
-$usevirtualstock = 0;
 if ($mode == 'virtual') $usevirtualstock = 1;
->>>>>>> d7e8c710
 
 $parameters = array();
 $reshook = $hookmanager->executeHooks('doActions', $parameters, $object, $action); // Note that $action and $object may have been modified by some hooks
