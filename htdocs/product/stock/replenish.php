<?php
/* Copyright (C) 2013		Cédric Salvador		<csalvador@gpcsolutions.fr>
 * Copyright (C) 2013-2018	Laurent Destaileur	<ely@users.sourceforge.net>
 * Copyright (C) 2014		Regis Houssin		<regis.houssin@inodbox.com>
 * Copyright (C) 2016		Juanjo Menent		<jmenent@2byte.es>
 * Copyright (C) 2016		ATM Consulting		<support@atm-consulting.fr>
 * Copyright (C) 2019       Frédéric France         <frederic.france@netlogic.fr>
 *
 * This program is free software: you can redistribute it and/or modify
 * it under the terms of the GNU General Public License as published by
 * the Free Software Foundation, either version 3 of the License, or
 * (at your option) any later version.
 *
 * This program is distributed in the hope that it will be useful,
 * but WITHOUT ANY WARRANTY; without even the implied warranty of
 * MERCHANTABILITY or FITNESS FOR A PARTICULAR PURPOSE.  See the
 * GNU General Public License for more details.
 *
 * You should have received a copy of the GNU General Public License
 * along with this program.  If not, see <https://www.gnu.org/licenses/>.
 */

/**
 *  \file       htdocs/product/stock/replenish.php
 *  \ingroup    stock
 *  \brief      Page to list stocks to replenish
 */

require '../../main.inc.php';
require_once DOL_DOCUMENT_ROOT.'/product/class/product.class.php';
require_once DOL_DOCUMENT_ROOT.'/core/class/html.formother.class.php';
require_once DOL_DOCUMENT_ROOT.'/core/class/html.form.class.php';
require_once DOL_DOCUMENT_ROOT.'/fourn/class/fournisseur.commande.class.php';
require_once DOL_DOCUMENT_ROOT.'/product/class/html.formproduct.class.php';
require_once './lib/replenishment.lib.php';

// Load translation files required by the page
$langs->loadLangs(array('products', 'stocks', 'orders'));

// Security check
if ($user->socid) {
	$socid = $user->socid;
}
$result = restrictedArea($user, 'produit|service');

// Initialize technical object to manage hooks of page. Note that conf->hooks_modules contains array of hook context
$hookmanager->initHooks(array('stockreplenishlist'));

//checks if a product has been ordered

$action = GETPOST('action', 'aZ09');
$search_ref = GETPOST('search_ref', 'alpha');
$search_label = GETPOST('search_label', 'alpha');
$sall = trim((GETPOST('search_all', 'alphanohtml') != '') ?GETPOST('search_all', 'alphanohtml') : GETPOST('sall', 'alphanohtml'));
$type = GETPOST('type', 'int');
$tobuy = GETPOST('tobuy', 'int');
$salert = GETPOST('salert', 'alpha');
$includeproductswithoutdesiredqty = GETPOST('includeproductswithoutdesiredqty', 'alpha');
$mode = GETPOST('mode', 'alpha');
$draftorder = GETPOST('draftorder', 'alpha');


$fourn_id = GETPOST('fourn_id', 'int');
$fk_supplier = GETPOST('fk_supplier', 'int');
$fk_entrepot = GETPOST('fk_entrepot', 'int');
$texte = '';

$sortfield = GETPOST('sortfield', 'aZ09comma');
$sortorder = GETPOST('sortorder', 'aZ09comma');
$page = GETPOSTISSET('pageplusone') ? (GETPOST('pageplusone') - 1) : GETPOST("page", 'int');
if (empty($page) || $page == -1) { $page = 0; }     // If $page is not defined, or '' or -1
$limit = GETPOST('limit', 'int') ?GETPOST('limit', 'int') : $conf->liste_limit;
$offset = $limit * $page;

if (!$sortfield) {
	$sortfield = 'p.ref';
}

if (!$sortorder) {
	$sortorder = 'ASC';
}

$virtualdiffersfromphysical = 0;
if (!empty($conf->global->STOCK_CALCULATE_ON_SHIPMENT)
	|| !empty($conf->global->STOCK_CALCULATE_ON_SUPPLIER_DISPATCH_ORDER)
	|| !empty($conf->global->STOCK_CALCULATE_ON_SHIPMENT_CLOSE)
	|| !empty($conf->global->STOCK_CALCULATE_ON_RECEPTION)
	|| !empty($conf->global->STOCK_CALCULATE_ON_RECEPTION_CLOSE)
	|| !empty($conf->mrp->enabled))
{
	$virtualdiffersfromphysical = 1; // According to increase/decrease stock options, virtual and physical stock may differs.
}

if ($virtualdiffersfromphysical) {
	$usevirtualstock = empty($conf->global->STOCK_USE_REAL_STOCK_BY_DEFAULT_FOR_REPLENISHMENT) ? 1 : 0;
} else {
	$usevirtualstock = 0;
}
if ($mode == 'physical') $usevirtualstock = 0;
if ($mode == 'virtual') $usevirtualstock = 1;

$parameters = array();
$reshook = $hookmanager->executeHooks('doActions', $parameters, $object, $action); // Note that $action and $object may have been modified by some hooks
if ($reshook < 0) setEventMessages($hookmanager->error, $hookmanager->errors, 'errors');


/*
 * Actions
 */

if (GETPOST('button_removefilter_x', 'alpha') || GETPOST('button_removefilter.x', 'alpha') || GETPOST('button_removefilter', 'alpha') || GETPOST('valid')) // Both test are required to be compatible with all browsers
{
	$search_ref = '';
	$search_label = '';
	$sall = '';
	$salert = '';
	$includeproductswithoutdesiredqty = '';
	$draftorder = '';
}
if ($draftorder == 'on') $draftchecked = "checked";

// Create orders
if ($action == 'order' && GETPOST('valid'))
{
	$linecount = GETPOST('linecount', 'int');
	$box = 0;
	$errorQty = 0;
	unset($_POST['linecount']);
	if ($linecount > 0)
	{
		$db->begin();

		$suppliers = array();
		require_once DOL_DOCUMENT_ROOT.'/fourn/class/fournisseur.product.class.php';
		$productsupplier = new ProductFournisseur($db);
		for ($i = 0; $i < $linecount; $i++)
		{
			if (GETPOST('choose'.$i, 'alpha') === 'on' && GETPOST('fourn'.$i, 'int') > 0)
			{
				//one line
				$box = $i;
				$supplierpriceid = GETPOST('fourn'.$i, 'int');
				//get all the parameters needed to create a line
				$qty = GETPOST('tobuy'.$i, 'int');
				$idprod = $productsupplier->get_buyprice($supplierpriceid, $qty);
				$res = $productsupplier->fetch($idprod);
				if ($res && $idprod > 0)
				{
					if ($qty)
					{
						//might need some value checks
						$line = new CommandeFournisseurLigne($db);
						$line->qty = $qty;
						$line->fk_product = $idprod;

						//$product = new Product($db);
						//$product->fetch($obj->fk_product);
						if (!empty($conf->global->MAIN_MULTILANGS))
						{
							$productsupplier->getMultiLangs();
						}

						// if we use supplier description of the products
						if (!empty($productsupplier->desc_supplier) && !empty($conf->global->PRODUIT_FOURN_TEXTS)) {
							$desc = $productsupplier->desc_supplier;
						} else {
							$desc = $productsupplier->description;
						}
						$line->desc = $desc;
						if (!empty($conf->global->MAIN_MULTILANGS))
						{
							// TODO Get desc in language of thirdparty
						}

						$line->tva_tx = $productsupplier->vatrate_supplier;
						$line->subprice = $productsupplier->fourn_pu;
						$line->total_ht = $productsupplier->fourn_pu * $qty;
						$tva = $line->tva_tx / 100;
						$line->total_tva = $line->total_ht * $tva;
						$line->total_ttc = $line->total_ht + $line->total_tva;
						$line->remise_percent = $productsupplier->remise_percent;
						$line->ref_fourn = $productsupplier->ref_supplier;
						$line->type = $productsupplier->type;
						$line->fk_unit = $productsupplier->fk_unit;
						$suppliers[$productsupplier->fourn_socid]['lines'][] = $line;
					}
				} elseif ($idprod == -1)
				{
					$errorQty++;
				} else {
					$error = $db->lasterror();
					dol_print_error($db);
				}

				unset($_POST['fourn'.$i]);
			}
			unset($_POST[$i]);
		}

		//we now know how many orders we need and what lines they have
		$i = 0;
		$fail = 0;
		$orders = array();
		$suppliersid = array_keys($suppliers);
		foreach ($suppliers as $supplier)
		{
			$order = new CommandeFournisseur($db);

			// Check if an order for the supplier exists
			$sql = "SELECT rowid FROM ".MAIN_DB_PREFIX."commande_fournisseur";
			$sql .= " WHERE fk_soc = ".((int) $suppliersid[$i]);
			$sql .= " AND source = ".((int) $order::SOURCE_ID_REPLENISHMENT)." AND fk_statut = ".$order::STATUS_DRAFT;
			$sql .= " AND entity IN (".getEntity('commande_fournisseur').")";
			$sql .= " ORDER BY date_creation DESC";
			$resql = $db->query($sql);
			if ($resql && $db->num_rows($resql) > 0) {
				$obj = $db->fetch_object($resql);

				$order->fetch($obj->rowid);
				$order->fetch_thirdparty();

				foreach ($supplier['lines'] as $line) {
					if (empty($line->remise_percent)) {
						$line->remise_percent = $order->thirdparty->remise_supplier_percent;
					}
					$result = $order->addline(
						$line->desc,
						$line->subprice,
						$line->qty,
						$line->tva_tx,
						$line->localtax1_tx,
						$line->localtax2_tx,
						$line->fk_product,
						0,
						$line->ref_fourn,
						$line->remise_percent,
						'HT',
						0,
						$line->type,
						0,
						false,
						null,
						null,
						0,
						$line->fk_unit
					);
				}
				if ($result < 0) {
					$fail++;
					$msg = $langs->trans('OrderFail')."&nbsp;:&nbsp;";
					$msg .= $order->error;
					setEventMessages($msg, null, 'errors');
				} else {
					$id = $result;
				}
			} else {
				$order->socid = $suppliersid[$i];
				$order->fetch_thirdparty();

				// Trick to know which orders have been generated using the replenishment feature
				$order->source = $order::SOURCE_ID_REPLENISHMENT;

				foreach ($supplier['lines'] as $line) {
					if (empty($line->remise_percent)) {
						$line->remise_percent = $order->thirdparty->remise_supplier_percent;
					}
					$order->lines[] = $line;
				}
				$order->cond_reglement_id = $order->thirdparty->cond_reglement_supplier_id;
				$order->mode_reglement_id = $order->thirdparty->mode_reglement_supplier_id;

				$id = $order->create($user);
				if ($id < 0) {
					$fail++;
					$msg = $langs->trans('OrderFail')."&nbsp;:&nbsp;";
					$msg .= $order->error;
					setEventMessages($msg, null, 'errors');
				}
				$i++;
			}
		}

		if ($errorQty) setEventMessages($langs->trans('ErrorOrdersNotCreatedQtyTooLow'), null, 'warnings');

		if (!$fail && $id)
		{
			$db->commit();

			setEventMessages($langs->trans('OrderCreated'), null, 'mesgs');
			header('Location: replenishorders.php');
			exit;
		} else {
			$db->rollback();
		}
	}
	if ($box == 0)
	{
		setEventMessages($langs->trans('SelectProductWithNotNullQty'), null, 'warnings');
	}
}


/*
 * View
 */

$form = new Form($db);
$formproduct = new FormProduct($db);
$prod = new Product($db);

$title = $langs->trans('MissingStocks');

if (!empty($conf->global->STOCK_ALLOW_ADD_LIMIT_STOCK_BY_WAREHOUSE) && $fk_entrepot > 0) {
	$sqldesiredtock = $db->ifsql("pse.desiredstock IS NULL", "p.desiredstock", "pse.desiredstock");
	$sqlalertstock = $db->ifsql("pse.seuil_stock_alerte IS NULL", "p.seuil_stock_alerte", "pse.seuil_stock_alerte");
} else {
	$sqldesiredtock = 'p.desiredstock';
	$sqlalertstock = 'p.seuil_stock_alerte';
}

$sql = 'SELECT p.rowid, p.ref, p.label, p.description, p.price,';
$sql .= ' p.price_ttc, p.price_base_type, p.fk_product_type,';
$sql .= ' p.tms as datem, p.duration, p.tobuy,';
$sql .= ' p.desiredstock, p.seuil_stock_alerte,';
if (!empty($conf->global->STOCK_ALLOW_ADD_LIMIT_STOCK_BY_WAREHOUSE) && $fk_entrepot > 0) {
	$sql .= ' pse.desiredstock as desiredstockpse, pse.seuil_stock_alerte as seuil_stock_alertepse,';
}
$sql .= ' '.$sqldesiredtock.' as desiredstockcombined, '.$sqlalertstock.' as seuil_stock_alertecombined,';
$sql .= ' s.fk_product,';
$sql .= ' SUM('.$db->ifsql("s.reel IS NULL", "0", "s.reel").') as stock_physique';
if (!empty($conf->global->STOCK_ALLOW_ADD_LIMIT_STOCK_BY_WAREHOUSE) && $fk_entrepot > 0) {
	$sql .= ', SUM('.$db->ifsql("s.reel IS NULL OR s.fk_entrepot <> ".$fk_entrepot, "0", "s.reel").') as stock_real_warehouse';
}

// Add fields from hooks
$parameters = array();
$reshook = $hookmanager->executeHooks('printFieldListSelect', $parameters); // Note that $action and $object may have been modified by hook
$sql .= $hookmanager->resPrint;

$sql .= ' FROM '.MAIN_DB_PREFIX.'product as p';
$sql .= ' LEFT JOIN '.MAIN_DB_PREFIX.'product_stock as s ON p.rowid = s.fk_product';
$sql .= ' LEFT JOIN '.MAIN_DB_PREFIX.'entrepot AS ent ON s.fk_entrepot = ent.rowid AND ent.entity IN('.getEntity('stock').')';
if (!empty($conf->global->STOCK_ALLOW_ADD_LIMIT_STOCK_BY_WAREHOUSE) && $fk_entrepot > 0) {
	$sql .= ' LEFT JOIN '.MAIN_DB_PREFIX.'product_warehouse_properties AS pse ON (p.rowid = pse.fk_product AND pse.fk_entrepot = '.((int) $fk_entrepot).')';
}

// Add fields from hooks
$parameters = array();
$reshook = $hookmanager->executeHooks('printFieldListJoin', $parameters); // Note that $action and $object may have been modified by hook
$sql .= $hookmanager->resPrint;

$sql .= ' WHERE p.entity IN ('.getEntity('product').')';
if ($sall) $sql .= natural_search(array('p.ref', 'p.label', 'p.description', 'p.note'), $sall);
// if the type is not 1, we show all products (type = 0,2,3)
if (dol_strlen($type)) {
	if ($type == 1) {
		$sql .= ' AND p.fk_product_type = 1';
	} else {
		$sql .= ' AND p.fk_product_type <> 1';
	}
}
if ($search_ref) $sql .= natural_search('p.ref', $search_ref);
if ($search_label) $sql .= natural_search('p.label', $search_label);
$sql .= ' AND p.tobuy = 1';
if (!empty($conf->variants->eabled) && empty($conf->global->VARIANT_ALLOW_STOCK_MOVEMENT_ON_VARIANT_PARENT)) {	// Add test to exclude products that has variants
	$sql .= ' AND p.rowid NOT IN (SELECT pac.fk_product_parent FROM '.MAIN_DB_PREFIX.'product_attribute_combination as pac WHERE pac.entity IN ('.getEntity('product').'))';
}
if ($fk_supplier > 0) {
	$sql .= ' AND EXISTS (SELECT pfp.rowid FROM '.MAIN_DB_PREFIX.'product_fournisseur_price as pfp WHERE pfp.fk_product = p.rowid AND pfp.fk_soc = '.((int) $fk_supplier).' AND pfp.entity IN ('.getEntity('product_fournisseur_price').'))';
}

// Add where from hooks
$parameters = array();
$reshook = $hookmanager->executeHooks('printFieldListWhere', $parameters); // Note that $action and $object may have been modified by hook
$sql .= $hookmanager->resPrint;

$sql .= ' GROUP BY p.rowid, p.ref, p.label, p.description, p.price';
$sql .= ', p.price_ttc, p.price_base_type,p.fk_product_type, p.tms';
$sql .= ', p.duration, p.tobuy';
$sql .= ', p.desiredstock';
$sql .= ', p.seuil_stock_alerte';
if (!empty($conf->global->STOCK_ALLOW_ADD_LIMIT_STOCK_BY_WAREHOUSE) && $fk_entrepot > 0) {
	$sql .= ', pse.desiredstock';
	$sql .= ', pse.seuil_stock_alerte';
}
$sql .= ', s.fk_product';

if ($usevirtualstock)
{
	if (!empty($conf->commande->enabled)) {
		$sqlCommandesCli = "(SELECT ".$db->ifsql("SUM(cd1.qty) IS NULL", "0", "SUM(cd1.qty)")." as qty"; // We need the ifsql because if result is 0 for product p.rowid, we must return 0 and not NULL
		$sqlCommandesCli .= " FROM ".MAIN_DB_PREFIX."commandedet as cd1, ".MAIN_DB_PREFIX."commande as c1";
		$sqlCommandesCli .= " WHERE c1.rowid = cd1.fk_commande AND c1.entity IN (".getEntity(!empty($conf->global->STOCK_CALCULATE_VIRTUAL_STOCK_TRANSVERSE_MODE) ? 'stock' : 'commande').")";
		$sqlCommandesCli .= " AND cd1.fk_product = p.rowid";
		$sqlCommandesCli .= " AND c1.fk_statut IN (1,2))";
	} else {
		$sqlCommandesCli = '0';
	}

	if (!empty($conf->expedition->enabled)) {
		$sqlExpeditionsCli = "(SELECT ".$db->ifsql("SUM(ed2.qty) IS NULL", "0", "SUM(ed2.qty)")." as qty"; // We need the ifsql because if result is 0 for product p.rowid, we must return 0 and not NULL
		$sqlExpeditionsCli .= " FROM ".MAIN_DB_PREFIX."expedition as e2,";
		$sqlExpeditionsCli .= " ".MAIN_DB_PREFIX."expeditiondet as ed2,";
				$sqlExpeditionsCli .= " ".MAIN_DB_PREFIX."commande as c2,";
		$sqlExpeditionsCli .= " ".MAIN_DB_PREFIX."commandedet as cd2";
		$sqlExpeditionsCli .= " WHERE ed2.fk_expedition = e2.rowid AND cd2.rowid = ed2.fk_origin_line AND e2.entity IN (".getEntity(!empty($conf->global->STOCK_CALCULATE_VIRTUAL_STOCK_TRANSVERSE_MODE) ? 'stock' : 'expedition').")";
				$sqlExpeditionsCli .= " AND cd2.fk_commande = c2.rowid";
				$sqlExpeditionsCli .= " AND c2.fk_statut IN (1,2)";
		$sqlExpeditionsCli .= " AND cd2.fk_product = p.rowid";
		$sqlExpeditionsCli .= " AND e2.fk_statut IN (1,2))";
	} else {
		$sqlExpeditionsCli = '0';
	}

	if (!empty($conf->fournisseur->enabled)) {
		$sqlCommandesFourn = "(SELECT ".$db->ifsql("SUM(cd3.qty) IS NULL", "0", "SUM(cd3.qty)")." as qty"; // We need the ifsql because if result is 0 for product p.rowid, we must return 0 and not NULL
		$sqlCommandesFourn .= " FROM ".MAIN_DB_PREFIX."commande_fournisseurdet as cd3,";
		$sqlCommandesFourn .= " ".MAIN_DB_PREFIX."commande_fournisseur as c3";
		$sqlCommandesFourn .= " WHERE c3.rowid = cd3.fk_commande";
		$sqlCommandesFourn .= " AND c3.entity IN (".getEntity(!empty($conf->global->STOCK_CALCULATE_VIRTUAL_STOCK_TRANSVERSE_MODE) ? 'stock' : 'supplier_order').")";
		$sqlCommandesFourn .= " AND cd3.fk_product = p.rowid";
		$sqlCommandesFourn .= " AND c3.fk_statut IN (3,4))";

		$sqlReceptionFourn = "(SELECT ".$db->ifsql("SUM(fd4.qty) IS NULL", "0", "SUM(fd4.qty)")." as qty"; // We need the ifsql because if result is 0 for product p.rowid, we must return 0 and not NULL
		$sqlReceptionFourn .= " FROM ".MAIN_DB_PREFIX."commande_fournisseur as cf4,";
		$sqlReceptionFourn .= " ".MAIN_DB_PREFIX."commande_fournisseur_dispatch as fd4";
		$sqlReceptionFourn .= " WHERE fd4.fk_commande = cf4.rowid AND cf4.entity IN (".getEntity(!empty($conf->global->STOCK_CALCULATE_VIRTUAL_STOCK_TRANSVERSE_MODE) ? 'stock' : 'supplier_order').")";
		$sqlReceptionFourn .= " AND fd4.fk_product = p.rowid";
		$sqlReceptionFourn .= " AND cf4.fk_statut IN (3,4))";
	} else {
		$sqlCommandesFourn = '0';
		$sqlReceptionFourn = '0';
	}

	if (!empty($conf->mrp->enabled)) {
		$sqlProductionToConsume = "(SELECT GREATEST(0, ".$db->ifsql("SUM(".$db->ifsql("mp5.role = 'toconsume'", 'mp5.qty', '- mp5.qty').") IS NULL", "0", "SUM(".$db->ifsql("mp5.role = 'toconsume'", 'mp5.qty', '- mp5.qty').")").") as qty"; // We need the ifsql because if result is 0 for product p.rowid, we must return 0 and not NULL
		$sqlProductionToConsume .= " FROM ".MAIN_DB_PREFIX."mrp_mo as mm5,";
		$sqlProductionToConsume .= " ".MAIN_DB_PREFIX."mrp_production as mp5";
		$sqlProductionToConsume .= " WHERE mm5.rowid = mp5.fk_mo AND mm5.entity IN (".getEntity(!empty($conf->global->STOCK_CALCULATE_VIRTUAL_STOCK_TRANSVERSE_MODE) ? 'stock' : 'mo').")";
		$sqlProductionToConsume .= " AND mp5.fk_product = p.rowid";
		$sqlProductionToConsume .= " AND mp5.role IN ('toconsume', 'consummed')";
		$sqlProductionToConsume .= " AND mm5.status IN (1,2))";

		$sqlProductionToProduce = "(SELECT GREATEST(0, ".$db->ifsql("SUM(".$db->ifsql("mp5.role = 'toproduce'", 'mp5.qty', '- mp5.qty').") IS NULL", "0", "SUM(".$db->ifsql("mp5.role = 'toconsume'", 'mp5.qty', '- mp5.qty').")").") as qty"; // We need the ifsql because if result is 0 for product p.rowid, we must return 0 and not NULL
		$sqlProductionToProduce .= " FROM ".MAIN_DB_PREFIX."mrp_mo as mm5,";
		$sqlProductionToProduce .= " ".MAIN_DB_PREFIX."mrp_production as mp5";
		$sqlProductionToProduce .= " WHERE mm5.rowid = mp5.fk_mo AND mm5.entity IN (".getEntity(!empty($conf->global->STOCK_CALCULATE_VIRTUAL_STOCK_TRANSVERSE_MODE) ? 'stock' : 'mo').")";
		$sqlProductionToProduce .= " AND mp5.fk_product = p.rowid";
		$sqlProductionToProduce .= " AND mp5.role IN ('toproduce', 'produced')";
		$sqlProductionToProduce .= " AND mm5.status IN (1,2))";
	} else {
		$sqlProductionToConsume = '0';
		$sqlProductionToProduce = '0';
	}

	$sql .= ' HAVING (';
	$sql .= ' ('.$sqldesiredtock.' >= 0 AND ('.$sqldesiredtock.' > SUM('.$db->ifsql("s.reel IS NULL", "0", "s.reel").')';
	$sql .= ' - ('.$sqlCommandesCli.' - '.$sqlExpeditionsCli.') + ('.$sqlCommandesFourn.' - '.$sqlReceptionFourn.') + ('.$sqlProductionToProduce.' - '.$sqlProductionToConsume.')))';
	$sql .= ' OR';
	if ($includeproductswithoutdesiredqty == 'on') {
		$sql .= ' (('.$sqlalertstock.' >= 0 OR '.$sqlalertstock.' IS NULL) AND ('.$db->ifsql("$sqlalertstock IS NULL", "0", $sqlalertstock).' > SUM('.$db->ifsql("s.reel IS NULL", "0", "s.reel").')';
	} else {
		$sql .= ' ('.$sqlalertstock.' >= 0 AND ('.$sqlalertstock.' > SUM('.$db->ifsql("s.reel IS NULL", "0", "s.reel").')';
	}
	$sql .= ' - ('.$sqlCommandesCli.' - '.$sqlExpeditionsCli.') + ('.$sqlCommandesFourn.' - '.$sqlReceptionFourn.') + ('.$sqlProductionToProduce.' - '.$sqlProductionToConsume.')))';
	$sql .= ')';

	if ($salert == 'on')	// Option to see when stock is lower than alert
	{
		$sql .= ' AND (';
		if ($includeproductswithoutdesiredqty == 'on') {
			$sql .= '('.$sqlalertstock.' >= 0 OR '.$sqlalertstock.' IS NULL) AND ('.$db->ifsql("$sqlalertstock IS NULL", "0", $sqlalertstock).' > SUM('.$db->ifsql("s.reel IS NULL", "0", "s.reel").')';
		} else {
			$sql .= $sqlalertstock.' >= 0 AND ('.$sqlalertstock.' > SUM('.$db->ifsql("s.reel IS NULL", "0", "s.reel").')';
		}
		$sql .= ' - ('.$sqlCommandesCli.' - '.$sqlExpeditionsCli.') + ('.$sqlCommandesFourn.' - '.$sqlReceptionFourn.')  + ('.$sqlProductionToProduce.' - '.$sqlProductionToConsume.'))';
		$sql .= ')';
		$alertchecked = 'checked';
	}
} else {
	$sql .= ' HAVING (';
	$sql .= '('.$sqldesiredtock.' >= 0 AND ('.$sqldesiredtock.' > SUM('.$db->ifsql("s.reel IS NULL", "0", "s.reel").')))';
	$sql .= ' OR';
	if ($includeproductswithoutdesiredqty == 'on') {
		$sql .= ' (('.$sqlalertstock.' >= 0 OR '.$sqlalertstock.' IS NULL) AND ('.$db->ifsql("$sqlalertstock IS NULL", "0", $sqlalertstock).' > SUM('.$db->ifsql("s.reel IS NULL", "0", "s.reel").')))';
	} else {
		$sql .= ' ('.$sqlalertstock.' >= 0 AND ('.$sqlalertstock.' > SUM('.$db->ifsql("s.reel IS NULL", "0", "s.reel").')))';
	}
	$sql .= ')';

	if ($salert == 'on')	// Option to see when stock is lower than alert
	{
		$sql .= ' AND (';
		if ($includeproductswithoutdesiredqty == 'on') {
			$sql .= ' ('.$sqlalertstock.' >= 0 OR '.$sqlalertstock.' IS NULL) AND ('.$db->ifsql("$sqlalertstock IS NULL", "0", $sqlalertstock).' > SUM('.$db->ifsql("s.reel IS NULL", "0", "s.reel").'))';
		} else {
			$sql .= ' '.$sqlalertstock.' >= 0 AND ('.$sqlalertstock.' > SUM('.$db->ifsql("s.reel IS NULL", "0", "s.reel").'))';
		}
		$sql .= ')';
		$alertchecked = 'checked';
	}
}

<<<<<<< HEAD
$includeproductswithoutdesiredqtychecked = '';
if ($includeproductswithoutdesiredqty == 'on') {
	$includeproductswithoutdesiredqtychecked = 'checked';
}

// Add where from hooks
$parameters = array();
$reshook = $hookmanager->executeHooks('printFieldListWhere', $parameters); // Note that $action and $object may have been modified by hook
$sql .= $hookmanager->resPrint;

$nbtotalofrecords = '';
if (empty($conf->global->MAIN_DISABLE_FULL_SCANLIST)) {
	$result = $db->query($sql);
	$nbtotalofrecords = $db->num_rows($result);
	if (($page * $limit) > $nbtotalofrecords) {
		$page = 0;
		$offset = 0;
	}
}

=======
>>>>>>> 98a0959b
$sql .= $db->order($sortfield, $sortorder);
$sql .= $db->plimit($limit + 1, $offset);

//print $sql;
$resql = $db->query($sql);
if (empty($resql))
{
	dol_print_error($db);
	exit;
}

$num = $db->num_rows($resql);
$i = 0;

$helpurl = 'EN:Module_Stocks_En|FR:Module_Stock|';
$helpurl .= 'ES:M&oacute;dulo_Stocks';

llxHeader('', $title, $helpurl, '');

$head = array();

$head[0][0] = DOL_URL_ROOT.'/product/stock/replenish.php';
$head[0][1] = $title;
$head[0][2] = 'replenish';

$head[1][0] = DOL_URL_ROOT.'/product/stock/replenishorders.php';
$head[1][1] = $langs->trans("ReplenishmentOrders");
$head[1][2] = 'replenishorders';


print load_fiche_titre($langs->trans('Replenishment'), '', 'stock');

print dol_get_fiche_head($head, 'replenish', '', -1, '');

print '<span class="opacitymedium">'.$langs->trans("ReplenishmentStatusDesc").'</span>'."\n";
if (empty($fk_warhouse) && !empty($conf->global->STOCK_ALLOW_ADD_LIMIT_STOCK_BY_WAREHOUSE)) {
	print '<span class="opacitymedium">'.$langs->trans("ReplenishmentStatusDescPerWarehouse").'</span>'."\n";
}
print '<br><br>';
if ($usevirtualstock == 1)
{
	print $langs->trans("CurentSelectionMode").': ';
	print '<span class="a-mesure">'.$langs->trans("UseVirtualStock").'</span>';
	print ' <a class="a-mesure-disabled" href="'.$_SERVER["PHP_SELF"].'?mode=physical'.($fk_supplier > 0 ? '&fk_supplier='.$fk_supplier : '').($fk_entrepot > 0 ? '&fk_entrepot='.$fk_entrepot : '').'">'.$langs->trans("UsePhysicalStock").'</a>';
	print '<br>';
}
if ($usevirtualstock == 0)
{
	print $langs->trans("CurentSelectionMode").': ';
	print '<a class="a-mesure-disabled" href="'.$_SERVER["PHP_SELF"].'?mode=virtual'.($fk_supplier > 0 ? '&fk_supplier='.$fk_supplier : '').($fk_entrepot > 0 ? '&fk_entrepot='.$fk_entrepot : '').'">'.$langs->trans("UseVirtualStock").'</a>';
	print ' <span class="a-mesure">'.$langs->trans("UsePhysicalStock").'</span>';
	print '<br>';
}
print '<br>'."\n";

print '<form name="formFilterWarehouse" method="POST" action="'.$_SERVER["PHP_SELF"].'">';
print '<input type="hidden" name="token" value="'.newToken().'">';
print '<input type="hidden" name="action" value="filter">';
print '<input type="hidden" name="search_ref" value="'.$search_ref.'">';
print '<input type="hidden" name="search_label" value="'.$search_label.'">';
print '<input type="hidden" name="salert" value="'.$salert.'">';
print '<input type="hidden" name="includeproductswithoutdesiredqty" value="'.$includeproductswithoutdesiredqty.'">';
print '<input type="hidden" name="draftorder" value="'.$draftorder.'">';
print '<input type="hidden" name="mode" value="'.$mode.'">';
if ($limit > 0 && $limit != $conf->liste_limit) {
	print '<input type="hidden" name="limit" value="'.$limit.'">';
}
if (!empty($conf->global->STOCK_ALLOW_ADD_LIMIT_STOCK_BY_WAREHOUSE))
{
	print '<div class="inline-block valignmiddle" style="padding-right: 20px;">';
	print $langs->trans('Warehouse').' '.$formproduct->selectWarehouses($fk_entrepot, 'fk_entrepot', '', 1);
	print '</div>';
}
print '<div class="inline-block valignmiddle" style="padding-right: 20px;">';
print $langs->trans('Supplier').' '.$form->select_company($fk_supplier, 'fk_supplier', 'fournisseur=1', 1);
print '</div>';

$parameters = array();
$reshook = $hookmanager->executeHooks('printFieldPreListTitle', $parameters); // Note that $action and $object may have been modified by hook
if (empty($reshook)) print $hookmanager->resPrint;

print '<div class="inline-block valignmiddle">';
print '<input class="button" type="submit" name="valid" value="'.$langs->trans('ToFilter').'">';
print '</div>';

print '</form>';

print '<form action="'.$_SERVER["PHP_SELF"].'" method="POST" name="formulaire">';
print '<input type="hidden" name="token" value="'.newToken().'">';
print '<input type="hidden" name="fk_supplier" value="'.$fk_supplier.'">';
print '<input type="hidden" name="fk_entrepot" value="'.$fk_entrepot.'">';
print '<input type="hidden" name="sortfield" value="'.$sortfield.'">';
print '<input type="hidden" name="sortorder" value="'.$sortorder.'">';
print '<input type="hidden" name="type" value="'.$type.'">';
print '<input type="hidden" name="linecount" value="'.$num.'">';
print '<input type="hidden" name="action" value="order">';
print '<input type="hidden" name="mode" value="'.$mode.'">';


if ($search_ref || $search_label || $sall || $salert || $draftorder || GETPOST('search', 'alpha')) {
	$filters = '&search_ref='.urlencode($search_ref).'&search_label='.urlencode($search_label);
	$filters .= '&sall='.urlencode($sall);
	$filters .= '&salert='.urlencode($salert);
	$filters .= '&draftorder='.urlencode($draftorder);
	$filters .= '&mode='.urlencode($mode);
	if ($fk_supplier > 0) $filters .= '&fk_supplier='.urlencode($fk_supplier);
	if ($fk_entrepot > 0) $filters .= '&fk_entrepot='.urlencode($fk_entrepot);
} else {
	$filters = '&search_ref='.urlencode($search_ref).'&search_label='.urlencode($search_label);
	$filters .= '&fourn_id='.urlencode($fourn_id);
	$filters .= (isset($type) ? '&type='.urlencode($type) : '');
	$filters .= '&='.urlencode($salert);
	$filters .= '&draftorder='.urlencode($draftorder);
	$filters .= '&mode='.urlencode($mode);
	if ($fk_supplier > 0) $filters .= '&fk_supplier='.urlencode($fk_supplier);
	if ($fk_entrepot > 0) $filters .= '&fk_entrepot='.urlencode($fk_entrepot);
}
if ($limit > 0 && $limit != $conf->liste_limit) {
	$filters .= '&limit='.urlencode($limit);
}

$param = (isset($type) ? '&type='.urlencode($type) : '');
$param .= '&fourn_id='.urlencode($fourn_id).'&search_label='.urlencode($search_label).'&includeproductswithoutdesiredqty='.urlencode($includeproductswithoutdesiredqty).'&salert='.urlencode($salert).'&draftorder='.urlencode($draftorder);
$param .= '&search_ref='.urlencode($search_ref);
$param .= '&mode='.urlencode($mode);
$param .= '&fk_supplier='.urlencode($fk_supplier);
$param .= '&fk_entrepot='.urlencode($fk_entrepot);

$stocklabel = $langs->trans('Stock');
$stocklabelbis = $langs->trans('Stock');
if ($usevirtualstock == 1) $stocklabel = $langs->trans('VirtualStock');
if ($usevirtualstock == 0) $stocklabel = $langs->trans('PhysicalStock');
if (!empty($conf->global->STOCK_ALLOW_ADD_LIMIT_STOCK_BY_WAREHOUSE) && $fk_entrepot > 0)
{
	$stocklabelbis = $stocklabel.' (Selected warehouse)';
	$stocklabel .= ' ('.$langs->trans("AllWarehouses").')';
}
$texte = $langs->trans('Replenishment');

print '<br>';

print '<div class="div-table-responsive">'; // You can use div-table-responsive-no-min if you dont need reserved height for your table

if (!empty($conf->global->REPLENISH_ALLOW_VARIABLESIZELIST)) {
	print_barre_liste(
		$texte,
		$page,
		'replenish.php',
		$filters,
		$sortfield,
		$sortorder,
		'',
		$num,
		$nbtotalofrecords,
		'',
		0,
		'',
		'',
		$limit
	);
} else {
	print_barre_liste(
		$texte,
		$page,
		'replenish.php',
		$filters,
		$sortfield,
		$sortorder,
		'',
		$num,
		$nbtotalofrecords,
		''
	);
}

print '<table class="liste centpercent">';

// Fields title search
print '<tr class="liste_titre_filter">';
print '<td class="liste_titre">&nbsp;</td>';
print '<td class="liste_titre"><input class="flat" type="text" name="search_ref" size="8" value="'.dol_escape_htmltag($search_ref).'"></td>';
print '<td class="liste_titre"><input class="flat" type="text" name="search_label" size="8" value="'.dol_escape_htmltag($search_label).'"></td>';
if (!empty($conf->service->enabled) && $type == 1) print '<td class="liste_titre">&nbsp;</td>';
print '<td class="liste_titre right">'.$form->textwithpicto($langs->trans('IncludeEmptyDesiredStock'), $langs->trans('IncludeProductWithUndefinedAlerts')).'&nbsp;<input type="checkbox" id="includeproductswithoutdesiredqty" name="includeproductswithoutdesiredqty" '.(!empty($includeproductswithoutdesiredqtychecked) ? $includeproductswithoutdesiredqtychecked : '').'></td>';
print '<td class="liste_titre right"></td>';
print '<td class="liste_titre right">'.$langs->trans('AlertOnly').'&nbsp;<input type="checkbox" id="salert" name="salert" '.(!empty($alertchecked) ? $alertchecked : '').'></td>';
if (!empty($conf->global->STOCK_ALLOW_ADD_LIMIT_STOCK_BY_WAREHOUSE) && $fk_entrepot > 0)
{
	print '<td class="liste_titre">&nbsp;</td>';
}
print '<td class="liste_titre right">';
if (!empty($conf->global->STOCK_REPLENISH_ADD_CHECKBOX_INCLUDE_DRAFT_ORDER)) {
	print $langs->trans('IncludeAlsoDraftOrders').'&nbsp;<input type="checkbox" id="draftorder" name="draftorder" '.(!empty($draftchecked) ? $draftchecked : '').'>';
}
print '</td>';
print '<td class="liste_titre">&nbsp;</td>';
// Fields from hook
$parameters = array('param'=>$param, 'sortfield'=>$sortfield, 'sortorder'=>$sortorder);
$reshook = $hookmanager->executeHooks('printFieldListOption', $parameters); // Note that $action and $object may have been modified by hook
print $hookmanager->resPrint;

print '<td class="liste_titre maxwidthsearch right">';
$searchpicto = $form->showFilterAndCheckAddButtons(0);
print $searchpicto;
print '</td>';
print '</tr>';

// Lines of title
print '<tr class="liste_titre">';
print_liste_field_titre('<input type="checkbox" onClick="toggle(this)" />', $_SERVER["PHP_SELF"], '');
print_liste_field_titre('Ref', $_SERVER["PHP_SELF"], 'p.ref', $param, '', '', $sortfield, $sortorder);
print_liste_field_titre('Label', $_SERVER["PHP_SELF"], 'p.label', $param, '', '', $sortfield, $sortorder);
if (!empty($conf->service->enabled) && $type == 1) print_liste_field_titre('Duration', $_SERVER["PHP_SELF"], 'p.duration', $param, '', '', $sortfield, $sortorder, 'center ');
print_liste_field_titre('DesiredStock', $_SERVER["PHP_SELF"], 'p.desiredstock', $param, '', '', $sortfield, $sortorder, 'right ');
print_liste_field_titre('StockLimitShort', $_SERVER["PHP_SELF"], 'p.seuil_stock_alerte', $param, '', '', $sortfield, $sortorder, 'right ');
print_liste_field_titre($stocklabel, $_SERVER["PHP_SELF"], 'stock_physique', $param, '', '', $sortfield, $sortorder, 'right ');
if (!empty($conf->global->STOCK_ALLOW_ADD_LIMIT_STOCK_BY_WAREHOUSE) && $fk_entrepot > 0)
{
	print_liste_field_titre($stocklabelbis, $_SERVER["PHP_SELF"], 'stock_real_warehouse', $param, '', '', $sortfield, $sortorder, 'right ');
}
print_liste_field_titre('Ordered', $_SERVER["PHP_SELF"], '', $param, '', '', $sortfield, $sortorder, 'right ');
print_liste_field_titre('StockToBuy', $_SERVER["PHP_SELF"], '', $param, '', '', $sortfield, $sortorder, 'right ');
print_liste_field_titre('SupplierRef', $_SERVER["PHP_SELF"], '', $param, '', '', $sortfield, $sortorder, 'right ');

// Hook fields
$parameters = array('param'=>$param, 'sortfield'=>$sortfield, 'sortorder'=>$sortorder);
$reshook = $hookmanager->executeHooks('printFieldListTitle', $parameters); // Note that $action and $object may have been modified by hook
print $hookmanager->resPrint;

print "</tr>\n";

while ($i < ($limit ? min($num, $limit) : $num))
{
	$objp = $db->fetch_object($resql);

	if (!empty($conf->global->STOCK_SUPPORTS_SERVICES) || $objp->fk_product_type == 0)
	{
		$prod->fetch($objp->rowid);
		$prod->load_stock('warehouseopen, warehouseinternal', $draftchecked);

		// Multilangs
		if (!empty($conf->global->MAIN_MULTILANGS))
		{
			$sql = 'SELECT label,description';
			$sql .= ' FROM '.MAIN_DB_PREFIX.'product_lang';
			$sql .= ' WHERE fk_product = '.$objp->rowid;
			$sql .= ' AND lang = "'.$langs->getDefaultLang().'"';
			$sql .= ' LIMIT 1';

			$resqlm = $db->query($sql);
			if ($resqlm)
			{
				$objtp = $db->fetch_object($resqlm);
				if (!empty($objtp->description)) $objp->description = $objtp->description;
				if (!empty($objtp->label)) $objp->label = $objtp->label;
			}
		}

		$stockwarehouse = 0;
		if ($usevirtualstock)
		{
			// If option to increase/decrease is not on an object validation, virtual stock may differs from physical stock.
			$stock = $prod->stock_theorique;
			//TODO $stockwarehouse = $prod->stock_warehouse[$fk_entrepot]->;
		} else {
			$stock = $prod->stock_reel;
			$stockwarehouse = $prod->stock_warehouse[$fk_entrepot]->real;
		}

		// Force call prod->load_stats_xxx to choose status to count (otherwise it is loaded by load_stock function)
		if (isset($draftchecked)) {
			$result = $prod->load_stats_commande_fournisseur(0, '0,1,2,3,4');
		} else {
			$result = $prod->load_stats_commande_fournisseur(0, '1,2,3,4');
		}

		$result = $prod->load_stats_reception(0, '4');

		//print $prod->stats_commande_fournisseur['qty'].'<br>'."\n";
		//print $prod->stats_reception['qty'];
		$ordered = $prod->stats_commande_fournisseur['qty'] - $prod->stats_reception['qty'];

		$desiredstock = $objp->desiredstock;
		$alertstock = $objp->seuil_stock_alerte;
		$desiredstockwarehouse = ($objp->desiredstockpse ? $objp->desiredstockpse : 0);
		$alertstockwarehouse = ($objp->seuil_stock_alertepse ? $objp->seuil_stock_alertepse : 0);

		$warning = '';
		if ($alertstock && ($stock < $alertstock))
		{
			$warning = img_warning($langs->trans('StockTooLow')).' ';
		}
		$warningwarehouse = '';
		if ($alertstockwarehouse && ($stockwarehouse < $alertstockwarehouse))
		{
			$warningwarehouse = img_warning($langs->trans('StockTooLow')).' ';
		}

		//depending on conf, use either physical stock or
		//virtual stock to compute the stock to buy value

		if (empty($usevirtualstock)) $stocktobuy = max(max($desiredstock, $alertstock) - $stock - $ordered, 0);
		else $stocktobuy = max(max($desiredstock, $alertstock) - $stock, 0); //ordered is already in $stock in virtual mode
		if (empty($usevirtualstock)) $stocktobuywarehouse = max(max($desiredstockwarehouse, $alertstockwarehouse) - $stockwarehouse - $ordered, 0);
		else $stocktobuywarehouse = max(max($desiredstockwarehouse, $alertstockwarehouse) - $stockwarehouse, 0); //ordered is already in $stock in virtual mode

		$picto = '';
		if ($ordered > 0)
		{
			$stockforcompare = ($usevirtualstock ? $stock : $stock + $ordered);
			/*if ($stockforcompare >= $desiredstock)
			{
				$picto = img_picto('', 'help');
			} else {
				$picto = img_picto('', 'help');
			}*/
		} else {
			$picto = img_picto($langs->trans("NoPendingReceptionOnSupplierOrder"), 'help');
		}

		print '<tr class="oddeven">';

		// Select field
		print '<td><input type="checkbox" class="check" name="choose'.$i.'"></td>';

		print '<td class="nowrap">'.$prod->getNomUrl(1, 'stock').'</td>';

		print '<td>'.$objp->label;
		print '<input type="hidden" name="desc'.$i.'" value="'.dol_escape_htmltag($objp->description).'">'; // TODO Remove this and make a fetch to get description when creating order instead of a GETPOST
		print '</td>';

		if (!empty($conf->service->enabled) && $type == 1)
		{
			$regs = array();
			if (preg_match('/([0-9]+)y/i', $objp->duration, $regs)) {
				$duration = $regs[1].' '.$langs->trans('DurationYear');
			} elseif (preg_match('/([0-9]+)m/i', $objp->duration, $regs)) {
				$duration = $regs[1].' '.$langs->trans('DurationMonth');
			} elseif (preg_match('/([0-9]+)d/i', $objp->duration, $regs)) {
				$duration = $regs[1].' '.$langs->trans('DurationDay');
			} else {
				$duration = $objp->duration;
			}
			print '<td class="center">'.$duration.'</td>';
		}

		// Desired stock
		print '<td class="right">'.($fk_entrepot > 0 ? $desiredstockwarehouse : $desiredstock).'</td>';

		// Limit stock for alert
		print '<td class="right">'.($fk_entrepot > 0 ? $alertstockwarehouse : $alertstock).'</td>';

		// Current stock (all warehouses)
		print '<td class="right">'.$warning.$stock;
		print '<!-- stock returned by main sql is '.$objp->stock_physique.' -->';
		print '</td>';

		// Current stock (warehouse selected only)
		if (!empty($conf->global->STOCK_ALLOW_ADD_LIMIT_STOCK_BY_WAREHOUSE) && $fk_entrepot > 0)
		{
			print '<td class="right">'.$warningwarehouse.$stockwarehouse.'</td>';
		}

		// Already ordered
		print '<td class="right"><a href="replenishorders.php?search_product='.$prod->id.'">'.$ordered.'</a> '.$picto.'</td>';

		// To order
		print '<td class="right"><input type="text" size="4" name="tobuy'.$i.'" value="'.($fk_entrepot > 0 ? $stocktobuywarehouse : $stocktobuy).'"></td>';

		// Supplier
		print '<td class="right">';
		print $form->select_product_fourn_price($prod->id, 'fourn'.$i, $fk_supplier);
		print '</td>';

		// Fields from hook
		$parameters = array('objp'=>$objp);
		$reshook = $hookmanager->executeHooks('printFieldListValue', $parameters); // Note that $action and $object may have been modified by hook
		print $hookmanager->resPrint;

		print '</tr>';
	}
	$i++;
}

$parameters = array('sql'=>$sql);
$reshook = $hookmanager->executeHooks('printFieldListFooter', $parameters); // Note that $action and $object may have been modified by hook
print $hookmanager->resPrint;

print '</table>';
print '</div>';

$db->free($resql);

print dol_get_fiche_end();


$value = $langs->trans("CreateOrders");
print '<div class="center"><input class="button" type="submit" name="valid" value="'.$value.'"></div>';


print '</form>';


// TODO Replace this with jquery
print '
<script type="text/javascript">
function toggle(source)
{
	checkboxes = document.getElementsByClassName("check");
	for (var i=0; i < checkboxes.length;i++) {
		if (!checkboxes[i].disabled) {
			checkboxes[i].checked = source.checked;
		}
	}
}
</script>';


llxFooter();

$db->close();<|MERGE_RESOLUTION|>--- conflicted
+++ resolved
@@ -368,7 +368,6 @@
 if ($fk_supplier > 0) {
 	$sql .= ' AND EXISTS (SELECT pfp.rowid FROM '.MAIN_DB_PREFIX.'product_fournisseur_price as pfp WHERE pfp.fk_product = p.rowid AND pfp.fk_soc = '.((int) $fk_supplier).' AND pfp.entity IN ('.getEntity('product_fournisseur_price').'))';
 }
-
 // Add where from hooks
 $parameters = array();
 $reshook = $hookmanager->executeHooks('printFieldListWhere', $parameters); // Note that $action and $object may have been modified by hook
@@ -501,7 +500,6 @@
 	}
 }
 
-<<<<<<< HEAD
 $includeproductswithoutdesiredqtychecked = '';
 if ($includeproductswithoutdesiredqty == 'on') {
 	$includeproductswithoutdesiredqtychecked = 'checked';
@@ -522,8 +520,6 @@
 	}
 }
 
-=======
->>>>>>> 98a0959b
 $sql .= $db->order($sortfield, $sortorder);
 $sql .= $db->plimit($limit + 1, $offset);
 
