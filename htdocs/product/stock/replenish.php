--- conflicted
+++ resolved
@@ -257,7 +257,7 @@
 	$sqlCommandesCli.= " WHERE c.entity = ".$conf->entity;
 	$sqlCommandesCli.= " AND cd.fk_product = p.rowid";
 	$sqlCommandesCli.= " AND c.fk_statut IN (1,2))";
-	
+
 	$sqlExpeditionsCli = "(SELECT ".$db->ifsql("SUM(ed.qty) IS NULL", "0", "SUM(ed.qty)")." as qty";
 	$sqlExpeditionsCli.= " FROM ".MAIN_DB_PREFIX."expedition as e";
 	$sqlExpeditionsCli.= " LEFT JOIN ".MAIN_DB_PREFIX."expeditiondet as ed ON (ed.fk_expedition = e.rowid)";
@@ -266,7 +266,7 @@
 	$sqlExpeditionsCli.= " WHERE e.entity = ".$conf->entity;
 	$sqlExpeditionsCli.= " AND cd.fk_product = p.rowid";
 	$sqlExpeditionsCli.= " AND c.fk_statut IN (1,2))";
-		
+
 	$sqlCommandesFourn = "(SELECT ".$db->ifsql("SUM(cd.qty) IS NULL", "0", "SUM(cd.qty)")." as qty";
 	$sqlCommandesFourn.= " FROM ".MAIN_DB_PREFIX."commande_fournisseurdet as cd";
 	$sqlCommandesFourn.= ", ".MAIN_DB_PREFIX."commande_fournisseur as c";
@@ -274,19 +274,19 @@
 	$sqlCommandesFourn.= " AND c.entity = ".$conf->entity;
 	$sqlCommandesFourn.= " AND cd.fk_product = p.rowid";
 	$sqlCommandesFourn.= " AND c.fk_statut IN (3,4))";
-	
+
 	$sqlReceptionFourn = "(SELECT ".$db->ifsql("SUM(fd.qty) IS NULL", "0", "SUM(fd.qty)")." as qty";
 	$sqlReceptionFourn.= " FROM ".MAIN_DB_PREFIX."commande_fournisseur as cf";
 	$sqlReceptionFourn.= " LEFT JOIN ".MAIN_DB_PREFIX."commande_fournisseur_dispatch as fd ON (fd.fk_commande = cf.rowid)";
 	$sqlReceptionFourn.= " WHERE cf.entity = ".$conf->entity;
 	$sqlReceptionFourn.= " AND fd.fk_product = p.rowid";
 	$sqlReceptionFourn.= " AND cf.fk_statut IN (3,4))";
-	
+
 	$sql.= ' HAVING ((('.$db->ifsql("p.desiredstock IS NULL", "0", "p.desiredstock").' > SUM('.$db->ifsql("s.reel IS NULL", "0", "s.reel").')';
 	$sql.= ' - ('.$sqlCommandesCli.' - '.$sqlExpeditionsCli.') + ('.$sqlCommandesFourn.' - '.$sqlReceptionFourn.')))';
 	$sql.= ' OR (p.seuil_stock_alerte >= 0 AND (p.seuil_stock_alerte > SUM('.$db->ifsql("s.reel IS NULL", "0", "s.reel").')';
 	$sql.= ' - ('.$sqlCommandesCli.' - '.$sqlExpeditionsCli.') + ('.$sqlCommandesFourn.' - '.$sqlReceptionFourn.'))))';
-	
+
 	if ($salert == 'on')	// Option to see when stock is lower than alert
 	{
 		$sql.= ' AND (p.seuil_stock_alerte > 0 AND (p.seuil_stock_alerte > SUM('.$db->ifsql("s.reel IS NULL", "0", "s.reel").')';
@@ -296,7 +296,7 @@
 } else {
 	$sql.= ' HAVING ((p.desiredstock > 0 AND (p.desiredstock > SUM('.$db->ifsql("s.reel IS NULL", "0", "s.reel").')))';
 	$sql.= ' OR (p.seuil_stock_alerte > 0 AND (p.seuil_stock_alerte > SUM('.$db->ifsql("s.reel IS NULL", "0", "s.reel").'))))';
-	
+
 	if ($salert == 'on')	// Option to see when stock is lower than alert
 	{
 		$sql.= ' AND (p.seuil_stock_alerte > 0 AND (p.seuil_stock_alerte > SUM('.$db->ifsql("s.reel IS NULL", "0", "s.reel").')))';
@@ -307,12 +307,7 @@
 $sql.= $db->order($sortfield,$sortorder);
 $sql.= $db->plimit($limit, $offset);
 
-<<<<<<< HEAD
-dol_syslog('Execute request', LOG_DEBUG);
-=======
 //print $sql;
-dol_syslog('Execute request sql='.$sql);
->>>>>>> fa84409f
 $resql = $db->query($sql);
 if (empty($resql))
 {
@@ -451,7 +446,7 @@
 	{
 		$prod->fetch($objp->rowid);
 		$prod->load_stock();
-		
+
 		// Multilangs
 		if (! empty($conf->global->MAIN_MULTILANGS))
 		{
@@ -480,9 +475,9 @@
 		{
 			$stock = $prod->stock_reel;
 		}
-		
+
 		$ordered = $prod->stats_commande_fournisseur['qty']-$prod->stats_reception['qty'];
-		
+
 		$warning='';
 		if ($objp->alertstock && ($stock < $objp->alertstock))
 		{
