--- conflicted
+++ resolved
@@ -1,10 +1,6 @@
 <?php
 /* Copyright (C) 2013		Cédric Salvador		<csalvador@gpcsolutions.fr>
-<<<<<<< HEAD
- * Copyright (C) 2013-2015	Laurent Destaileur	<ely@users.sourceforge.net>
-=======
  * Copyright (C) 2013-2016	Laurent Destaileur	<ely@users.sourceforge.net>
->>>>>>> 3f5d67d4
  * Copyright (C) 2014		Regis Houssin		<regis.houssin@capnetworks.com>
  * Copyright (C) 2016		Juanjo Menent		<jmenent@2byte.es>
  *
