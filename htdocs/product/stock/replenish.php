<?php
/* Copyright (C) 2013		Cédric Salvador		<csalvador@gpcsolutions.fr>
 * Copyright (C) 2013-2018	Laurent Destaileur	<ely@users.sourceforge.net>
 * Copyright (C) 2014		Regis Houssin		<regis.houssin@inodbox.com>
 * Copyright (C) 2016		Juanjo Menent		<jmenent@2byte.es>
 * Copyright (C) 2016		ATM Consulting		<support@atm-consulting.fr>
 * Copyright (C) 2019-2024	Frédéric France         <frederic.france@free.fr>
 * Copyright (C) 2021		Ferran Marcet		<fmarcet@2byte.es>
 * Copyright (C) 2021		Antonin MARCHAL		<antonin@letempledujeu.fr>
 * Copyright (C) 2024		MDW							<mdeweerd@users.noreply.github.com>
 *
 * This program is free software: you can redistribute it and/or modify
 * it under the terms of the GNU General Public License as published by
 * the Free Software Foundation, either version 3 of the License, or
 * (at your option) any later version.
 *
 * This program is distributed in the hope that it will be useful,
 * but WITHOUT ANY WARRANTY; without even the implied warranty of
 * MERCHANTABILITY or FITNESS FOR A PARTICULAR PURPOSE.  See the
 * GNU General Public License for more details.
 *
 * You should have received a copy of the GNU General Public License
 * along with this program.  If not, see <https://www.gnu.org/licenses/>.
 */

/**
 *  \file       htdocs/product/stock/replenish.php
 *  \ingroup    stock
 *  \brief      Page to list stocks to replenish
 */

// Load Dolibarr environment
require '../../main.inc.php';
require_once DOL_DOCUMENT_ROOT . '/product/class/product.class.php';
require_once DOL_DOCUMENT_ROOT . '/core/class/html.formother.class.php';
require_once DOL_DOCUMENT_ROOT . '/core/class/html.form.class.php';
require_once DOL_DOCUMENT_ROOT . '/fourn/class/fournisseur.commande.class.php';
require_once DOL_DOCUMENT_ROOT . '/product/class/html.formproduct.class.php';
require_once './lib/replenishment.lib.php';

// Load translation files required by the page
$langs->loadLangs(array('products', 'stocks', 'orders'));

// Security check
if ($user->socid) {
	$socid = $user->socid;
}

// Initialize a technical object to manage hooks of page. Note that conf->hooks_modules contains an array of hook context
$hookmanager->initHooks(array('stockreplenishlist'));

$result = restrictedArea($user, 'produit|service');

//checks if a product has been ordered

$action = GETPOST('action', 'aZ09');
$search_ref = GETPOST('search_ref', 'alpha');
$search_label = GETPOST('search_label', 'alpha');
$sall = trim((GETPOST('search_all', 'alphanohtml') != '') ? GETPOST('search_all', 'alphanohtml') : GETPOST('sall', 'alphanohtml'));
$type = GETPOSTINT('type');
$tobuy = GETPOSTINT('tobuy');
$salert = GETPOST('salert', 'alpha');
$includeproductswithoutdesiredqty = GETPOST('includeproductswithoutdesiredqty', 'alpha');
$mode = GETPOST('mode', 'alpha');
$draftorder = GETPOST('draftorder', 'alpha');


$fourn_id = GETPOSTINT('fourn_id');
$fk_supplier = GETPOSTINT('fk_supplier');
$fk_entrepot = GETPOSTINT('fk_entrepot');

// List all visible warehouses
$resWar = $db->query("SELECT rowid FROM " . MAIN_DB_PREFIX . "entrepot WHERE entity IN (" . $db->sanitize(getEntity('stock')) . ")");
$listofqualifiedwarehousesid = "";
$count = 0;
while ($tmpobj = $db->fetch_object($resWar)) {
	if (!empty($listofqualifiedwarehousesid)) {
		$listofqualifiedwarehousesid .= ",";
	}
	$listofqualifiedwarehousesid .= $tmpobj->rowid;
	$lastWarehouseID = $tmpobj->rowid;
	$count++;
}

//MultiCompany : If only 1 Warehouse is visible, filter will automatically be set to it.
if ($count == 1 && (empty($fk_entrepot) || $fk_entrepot <= 0) && getDolGlobalString('MULTICOMPANY_PRODUCT_SHARING_ENABLED')) {
	$fk_entrepot = $lastWarehouseID;
}

$texte = '';

$sortfield = GETPOST('sortfield', 'aZ09comma');
$sortorder = GETPOST('sortorder', 'aZ09comma');
$page = GETPOSTISSET('pageplusone') ? (GETPOSTINT('pageplusone') - 1) : GETPOSTINT("page");
if (empty($page) || $page == -1) {
	$page = 0;
}     // If $page is not defined, or '' or -1
$limit = GETPOSTINT('limit') ? GETPOSTINT('limit') : $conf->liste_limit;
$offset = $limit * $page;

if (!$sortfield) {
	$sortfield = 'p.ref';
}

if (!$sortorder) {
	$sortorder = 'ASC';
}

// Define virtualdiffersfromphysical
$virtualdiffersfromphysical = 0;
if (getDolGlobalString('STOCK_CALCULATE_ON_SHIPMENT')
	|| getDolGlobalString('STOCK_CALCULATE_ON_SUPPLIER_DISPATCH_ORDER')
	|| getDolGlobalString('STOCK_CALCULATE_ON_SHIPMENT_CLOSE')
	|| getDolGlobalString('STOCK_CALCULATE_ON_RECEPTION')
	|| getDolGlobalString('STOCK_CALCULATE_ON_RECEPTION_CLOSE')
	|| isModEnabled('mrp')) {
	$virtualdiffersfromphysical = 1; // According to increase/decrease stock options, virtual and physical stock may differs.
}

if ($virtualdiffersfromphysical) {
<<<<<<< HEAD
	$usevirtualstock = !getDolGlobalString('STOCK_USE_REAL_STOCK_BY_DEFAULT_FOR_REPLENISHMENT') ? 1 : 0;
=======
	$usevirtualstock = getDolGlobalString('STOCK_USE_REAL_STOCK_BY_DEFAULT_FOR_REPLENISHMENT') ? 0 : 1;
>>>>>>> cc80841a
} else {
	$usevirtualstock = 0;
}
if ($mode == 'physical') {
	$usevirtualstock = 0;
}
if ($mode == 'virtual') {
	$usevirtualstock = 1;
}

$parameters = array();
$reshook = $hookmanager->executeHooks('doActions', $parameters, $object, $action); // Note that $action and $object may have been modified by some hooks
if ($reshook < 0) {
	setEventMessages($hookmanager->error, $hookmanager->errors, 'errors');
}


/*
 * Actions
 */

if (GETPOST('button_removefilter_x', 'alpha') || GETPOST('button_removefilter.x', 'alpha') || GETPOST('button_removefilter', 'alpha')) { // Both test are required to be compatible with all browsers
	$search_ref = '';
	$search_label = '';
	$sall = '';
	$salert = '';
	$includeproductswithoutdesiredqty = '';
	$draftorder = '';
}
$draftchecked = "";
if ($draftorder == 'on') {
	$draftchecked = "checked";
}

<<<<<<< HEAD
// Create orders
if ($action == 'order' && GETPOST('valid')) {
=======
// Create purchase orders
if ($action == 'order' && GETPOST('valid') && $user->hasRight('fournisseur', 'commande', 'creer')) {
>>>>>>> cc80841a
	$linecount = GETPOSTINT('linecount');
	$box = 0;
	$errorQty = 0;
	unset($_POST['linecount']);
	if ($linecount > 0) {
		$db->begin();

		$suppliers = array();
		require_once DOL_DOCUMENT_ROOT . '/fourn/class/fournisseur.product.class.php';
		$productsupplier = new ProductFournisseur($db);
		for ($i = 0; $i < $linecount; $i++) {
			if (GETPOST('choose'.$i) === 'on' && GETPOSTINT('fourn'.$i) > 0) {
				//one line
				$box = $i;
				$supplierpriceid = GETPOSTINT('fourn'.$i);
				//get all the parameters needed to create a line
				$qty = GETPOSTINT('tobuy'.$i);
				$idprod = $productsupplier->get_buyprice($supplierpriceid, $qty);
				$res = $productsupplier->fetch($idprod);
				if ($res && $idprod > 0) {
					if ($qty) {
						//might need some value checks
						$line = new CommandeFournisseurLigne($db);
						$line->qty = $qty;
						$line->fk_product = $idprod;

						//$product = new Product($db);
						//$product->fetch($obj->fk_product);
						if (getDolGlobalInt('MAIN_MULTILANGS')) {
							$productsupplier->getMultiLangs();
						}

						// if we use supplier description of the products
						if (!empty($productsupplier->desc_supplier) && getDolGlobalString('PRODUIT_FOURN_TEXTS')) {
							$desc = $productsupplier->desc_supplier;
						} else {
							$desc = $productsupplier->description;
						}
						$line->desc = $desc;
						if (getDolGlobalInt('MAIN_MULTILANGS')) {
							// TODO Get desc in language of thirdparty
						}

						// If we use multicurrency
						if (isModEnabled('multicurrency') && !empty($productsupplier->fourn_multicurrency_code) && $productsupplier->fourn_multicurrency_code != $conf->currency) {
							$line->multicurrency_code = $productsupplier->fourn_multicurrency_code;
							$line->fk_multicurrency = (int) $productsupplier->fourn_multicurrency_id;
							$line->multicurrency_subprice = $productsupplier->fourn_multicurrency_unitprice;
						}

						$line->tva_tx = $productsupplier->vatrate_supplier;
						$line->subprice = $productsupplier->fourn_pu;
						$line->total_ht = $productsupplier->fourn_pu * $qty;
						$tva = $line->tva_tx / 100;
						$line->total_tva = $line->total_ht * $tva;
						$line->total_ttc = $line->total_ht + $line->total_tva;
						$line->remise_percent = (float) $productsupplier->remise_percent;
						$line->ref_fourn = $productsupplier->ref_supplier;	// deprecated
						$line->ref_supplier = $productsupplier->ref_supplier;
						$line->type = $productsupplier->type;
						$line->fk_unit = $productsupplier->fk_unit;

						$suppliers[$productsupplier->fourn_socid]['lines'][] = $line;
					}
				} elseif ($idprod == -1) {
					$errorQty++;
				} else {
					$error = $db->lasterror();
					dol_print_error($db);
				}

				unset($_POST['fourn' . $i]);
			}
			unset($_POST[$i]);
		}

		//we now know how many orders we need and what lines they have
		$i = 0;
		$fail = 0;
		$orders = array();
		$suppliersid = array_keys($suppliers);	// array of ids of suppliers
		foreach ($suppliers as $supplier) {
			$order = new CommandeFournisseur($db);

			// Check if an order for the supplier exists
			$sql = "SELECT rowid FROM " . MAIN_DB_PREFIX . "commande_fournisseur";
			$sql .= " WHERE fk_soc = " . ((int) $suppliersid[$i]);
			$sql .= " AND source = " . ((int) $order::SOURCE_ID_REPLENISHMENT) . " AND fk_statut = " . ((int) $order::STATUS_DRAFT);
			$sql .= " AND entity IN (" . getEntity('commande_fournisseur') . ")";
			$sql .= " ORDER BY date_creation DESC";
			$resql = $db->query($sql);
			if ($resql && $db->num_rows($resql) > 0) {
				$obj = $db->fetch_object($resql);

				$order->fetch($obj->rowid);
				$order->fetch_thirdparty();

				foreach ($supplier['lines'] as $line) {
					if (empty($line->remise_percent)) {
						$line->remise_percent = (float) $order->thirdparty->remise_supplier_percent;
					}
					$result = $order->addline(
						$line->desc,
						$line->subprice,
						$line->qty,
						$line->tva_tx,
						$line->localtax1_tx,
						$line->localtax2_tx,
						$line->fk_product,
						0,
						$line->ref_fourn,
						$line->remise_percent,
						'HT',
						0,
						$line->type,
						0,
						false,
						null,
						null,
						0,
						$line->fk_unit,
						$line->multicurrency_subprice
					);
				}
				if ($result < 0) {
					$fail++;
					$msg = $langs->trans('OrderFail') . "&nbsp;:&nbsp;";
					$msg .= $order->error;
					setEventMessages($msg, null, 'errors');
				} else {
					$id = $result;
				}
				$i++;
			} else {
				$order->socid = $suppliersid[$i];
				$order->fetch_thirdparty();
				$order->multicurrency_code = $order->thirdparty->multicurrency_code;

				// Trick to know which orders have been generated using the replenishment feature
				$order->source = $order::SOURCE_ID_REPLENISHMENT;

				foreach ($supplier['lines'] as $line) {
					if (empty($line->remise_percent)) {
						$line->remise_percent = (float) $order->thirdparty->remise_supplier_percent;
					}
					$order->lines[] = $line;
				}
				$order->cond_reglement_id = (int) $order->thirdparty->cond_reglement_supplier_id;
				$order->mode_reglement_id = (int) $order->thirdparty->mode_reglement_supplier_id;

				$id = $order->create($user);
				if ($id < 0) {
					$fail++;
					$msg = $langs->trans('OrderFail') . "&nbsp;:&nbsp;";
					$msg .= $order->error;
					setEventMessages($msg, null, 'errors');
				}
				$i++;
			}
		}

		if ($errorQty) {
			setEventMessages($langs->trans('ErrorOrdersNotCreatedQtyTooLow'), null, 'warnings');
		}

		if (!$fail && $id) {
			$db->commit();

			setEventMessages($langs->trans('OrderCreated'), null, 'mesgs');
			header('Location: replenishorders.php');
			exit;
		} else {
			$db->rollback();
		}
	}
	if ($box == 0) {
		setEventMessages($langs->trans('SelectProductWithNotNullQty'), null, 'warnings');
	}
}


/*
 * View
 */

$form = new Form($db);
$formproduct = new FormProduct($db);
$prod = new Product($db);

$title = $langs->trans('MissingStocks');

if (getDolGlobalString('STOCK_ALLOW_ADD_LIMIT_STOCK_BY_WAREHOUSE') && $fk_entrepot > 0) {
	$sqldesiredtock = $db->ifsql("pse.desiredstock IS NULL", "p.desiredstock", "pse.desiredstock");
	$sqlalertstock = $db->ifsql("pse.seuil_stock_alerte IS NULL", "p.seuil_stock_alerte", "pse.seuil_stock_alerte");
} else {
	$sqldesiredtock = 'p.desiredstock';
	$sqlalertstock = 'p.seuil_stock_alerte';
}

$sql = 'SELECT p.rowid, p.ref, p.label, p.description, p.price,';
$sql .= ' p.price_ttc, p.price_base_type, p.fk_product_type,';
$sql .= ' p.tms as datem, p.duration, p.tobuy,';
$sql .= ' p.desiredstock, p.seuil_stock_alerte,';
if (getDolGlobalString('STOCK_ALLOW_ADD_LIMIT_STOCK_BY_WAREHOUSE') && $fk_entrepot > 0) {
	$sql .= ' pse.desiredstock as desiredstockpse, pse.seuil_stock_alerte as seuil_stock_alertepse,';
}
$sql .= " " . $sqldesiredtock . " as desiredstockcombined, " . $sqlalertstock . " as seuil_stock_alertecombined,";
$sql .= ' s.fk_product,';
$sql .= " SUM(".$db->ifsql("s.reel IS NULL", "0", "s.reel").') as stock_physique';
if (getDolGlobalString('STOCK_ALLOW_ADD_LIMIT_STOCK_BY_WAREHOUSE') && $fk_entrepot > 0) {
	$sql .= ", SUM(".$db->ifsql("s.reel IS NULL OR s.fk_entrepot <> ".((int) $fk_entrepot), "0", "s.reel").') as stock_real_warehouse';
}

// Add fields from hooks
$parameters = array();
$reshook = $hookmanager->executeHooks('printFieldListSelect', $parameters); // Note that $action and $object may have been modified by hook
$sql .= $hookmanager->resPrint;

$list_warehouse = (empty($listofqualifiedwarehousesid) ? '0' : $listofqualifiedwarehousesid);

$sql .= ' FROM ' . MAIN_DB_PREFIX . 'product as p';
$sql .= ' LEFT JOIN ' . MAIN_DB_PREFIX . 'product_stock as s ON p.rowid = s.fk_product';
$sql .= ' AND s.fk_entrepot  IN (' . $db->sanitize($list_warehouse) . ')';

$list_warehouse_selected = ($fk_entrepot < 0 || empty($fk_entrepot)) ? $list_warehouse : $fk_entrepot;
$sql .= ' AND s.fk_entrepot  IN (' . $db->sanitize($list_warehouse_selected) . ')';


//$sql .= ' LEFT JOIN '.MAIN_DB_PREFIX.'entrepot AS ent ON s.fk_entrepot = ent.rowid AND ent.entity IN('.getEntity('stock').')';
if (getDolGlobalString('STOCK_ALLOW_ADD_LIMIT_STOCK_BY_WAREHOUSE') && $fk_entrepot > 0) {
	$sql .= ' LEFT JOIN '.MAIN_DB_PREFIX.'product_warehouse_properties AS pse ON (p.rowid = pse.fk_product AND pse.fk_entrepot = '.((int) $fk_entrepot).')';
}
// Add fields from hooks
$parameters = array();
$reshook = $hookmanager->executeHooks('printFieldListJoin', $parameters); // Note that $action and $object may have been modified by hook
$sql .= $hookmanager->resPrint;

$sql .= ' WHERE p.entity IN (' . getEntity('product') . ')';
if ($sall) {
	$sql .= natural_search(array('p.ref', 'p.label', 'p.description', 'p.note'), $sall);
}
// if the type is not 1, we show all products (type = 0,2,3)
if (dol_strlen((string) $type)) {
	if ($type == 1) {
		$sql .= ' AND p.fk_product_type = 1';
	} else {
		$sql .= ' AND p.fk_product_type <> 1';
	}
}
if ($search_ref) {
	$sql .= natural_search('p.ref', $search_ref);
}
if ($search_label) {
	$sql .= natural_search('p.label', $search_label);
}
$sql .= ' AND p.tobuy = 1';
if (isModEnabled('variants') && !getDolGlobalString('VARIANT_ALLOW_STOCK_MOVEMENT_ON_VARIANT_PARENT')) {	// Add test to exclude products that has variants
	$sql .= ' AND p.rowid NOT IN (SELECT pac.fk_product_parent FROM '.MAIN_DB_PREFIX.'product_attribute_combination as pac WHERE pac.entity IN ('.getEntity('product').'))';
}
if ($fk_supplier > 0) {
	$sql .= ' AND EXISTS (SELECT pfp.rowid FROM ' . MAIN_DB_PREFIX . 'product_fournisseur_price as pfp WHERE pfp.fk_product = p.rowid AND pfp.fk_soc = ' . ((int) $fk_supplier) . ' AND pfp.entity IN (' . getEntity('product_fournisseur_price') . '))';
}
// Add where from hooks
$parameters = array();
$reshook = $hookmanager->executeHooks('printFieldListWhere', $parameters); // Note that $action and $object may have been modified by hook
$sql .= $hookmanager->resPrint;

$sql .= ' GROUP BY p.rowid, p.ref, p.label, p.description, p.price';
$sql .= ', p.price_ttc, p.price_base_type,p.fk_product_type, p.tms';
$sql .= ', p.duration, p.tobuy';
$sql .= ', p.desiredstock';
$sql .= ', p.seuil_stock_alerte';
if (getDolGlobalString('STOCK_ALLOW_ADD_LIMIT_STOCK_BY_WAREHOUSE') && $fk_entrepot > 0) {
	$sql .= ', pse.desiredstock';
	$sql .= ', pse.seuil_stock_alerte';
}
$sql .= ', s.fk_product';

if ($usevirtualstock) {
	if (isModEnabled('order')) {
		$sqlCommandesCli = "(SELECT ".$db->ifsql("SUM(cd1.qty) IS NULL", "0", "SUM(cd1.qty)")." as qty"; // We need the ifsql because if result is 0 for product p.rowid, we must return 0 and not NULL
		$sqlCommandesCli .= " FROM ".MAIN_DB_PREFIX."commandedet as cd1, ".MAIN_DB_PREFIX."commande as c1";
		$sqlCommandesCli .= " WHERE c1.rowid = cd1.fk_commande AND c1.entity IN (".getEntity(getDolGlobalString('STOCK_CALCULATE_VIRTUAL_STOCK_TRANSVERSE_MODE') ? 'stock' : 'commande').")";
		$sqlCommandesCli .= " AND cd1.fk_product = p.rowid";
		$sqlCommandesCli .= " AND c1.fk_statut IN (1,2))";
	} else {
		$sqlCommandesCli = '0';
	}

	if (isModEnabled("shipping")) {
		$sqlExpeditionsCli = "(SELECT ".$db->ifsql("SUM(ed2.qty) IS NULL", "0", "SUM(ed2.qty)")." as qty"; // We need the ifsql because if result is 0 for product p.rowid, we must return 0 and not NULL
		$sqlExpeditionsCli .= " FROM ".MAIN_DB_PREFIX."expedition as e2,";
		$sqlExpeditionsCli .= " ".MAIN_DB_PREFIX."expeditiondet as ed2,";
		$sqlExpeditionsCli .= " ".MAIN_DB_PREFIX."commande as c2,";
		$sqlExpeditionsCli .= " ".MAIN_DB_PREFIX."commandedet as cd2";
		$sqlExpeditionsCli .= " WHERE ed2.fk_expedition = e2.rowid AND cd2.rowid = ed2.fk_elementdet AND e2.entity IN (".getEntity(getDolGlobalString('STOCK_CALCULATE_VIRTUAL_STOCK_TRANSVERSE_MODE') ? 'stock' : 'expedition').")";
		$sqlExpeditionsCli .= " AND cd2.fk_commande = c2.rowid";
		$sqlExpeditionsCli .= " AND c2.fk_statut IN (1,2)";
		$sqlExpeditionsCli .= " AND cd2.fk_product = p.rowid";
		$sqlExpeditionsCli .= " AND e2.fk_statut IN (1,2))";
	} else {
		$sqlExpeditionsCli = '0';
	}

	if (isModEnabled("supplier_order")) {
		$sqlCommandesFourn = "(SELECT " . $db->ifsql("SUM(cd3.qty) IS NULL", "0", "SUM(cd3.qty)") . " as qty"; // We need the ifsql because if result is 0 for product p.rowid, we must return 0 and not NULL
		$sqlCommandesFourn .= " FROM " . MAIN_DB_PREFIX . "commande_fournisseurdet as cd3,";
		$sqlCommandesFourn .= " " . MAIN_DB_PREFIX . "commande_fournisseur as c3";
		$sqlCommandesFourn .= " WHERE c3.rowid = cd3.fk_commande";
		$sqlCommandesFourn .= " AND c3.entity IN (".getEntity(getDolGlobalString('STOCK_CALCULATE_VIRTUAL_STOCK_TRANSVERSE_MODE') ? 'stock' : 'supplier_order').")";
		$sqlCommandesFourn .= " AND cd3.fk_product = p.rowid";
		$sqlCommandesFourn .= " AND c3.fk_statut IN (3,4))";

		$sqlReceptionFourn = "(SELECT ".$db->ifsql("SUM(fd4.qty) IS NULL", "0", "SUM(fd4.qty)")." as qty"; // We need the ifsql because if result is 0 for product p.rowid, we must return 0 and not NULL
		$sqlReceptionFourn .= " FROM ".MAIN_DB_PREFIX."commande_fournisseur as cf4,";
		$sqlReceptionFourn .= " ".MAIN_DB_PREFIX."receptiondet_batch as fd4";
		$sqlReceptionFourn .= " WHERE fd4.fk_element = cf4.rowid AND cf4.entity IN (".getEntity(getDolGlobalString('STOCK_CALCULATE_VIRTUAL_STOCK_TRANSVERSE_MODE') ? 'stock' : 'supplier_order').")";
		$sqlReceptionFourn .= " AND fd4.fk_product = p.rowid";
		$sqlReceptionFourn .= " AND cf4.fk_statut IN (3,4))";
	} else {
		$sqlCommandesFourn = '0';
		$sqlReceptionFourn = '0';
	}

	if (isModEnabled('mrp')) {
		$sqlProductionToConsume = "(SELECT GREATEST(0, ".$db->ifsql("SUM(".$db->ifsql("mp5.role = 'toconsume'", 'mp5.qty', '- mp5.qty').") IS NULL", "0", "SUM(".$db->ifsql("mp5.role = 'toconsume'", 'mp5.qty', '- mp5.qty').")").") as qty"; // We need the ifsql because if result is 0 for product p.rowid, we must return 0 and not NULL
		$sqlProductionToConsume .= " FROM ".MAIN_DB_PREFIX."mrp_mo as mm5,";
		$sqlProductionToConsume .= " ".MAIN_DB_PREFIX."mrp_production as mp5";
		$sqlProductionToConsume .= " WHERE mm5.rowid = mp5.fk_mo AND mm5.entity IN (".getEntity(getDolGlobalString('STOCK_CALCULATE_VIRTUAL_STOCK_TRANSVERSE_MODE') ? 'stock' : 'mo').")";
		$sqlProductionToConsume .= " AND mp5.fk_product = p.rowid";
		$sqlProductionToConsume .= " AND mp5.role IN ('toconsume', 'consumed')";
		$sqlProductionToConsume .= " AND mm5.status IN (1,2))";

		$sqlProductionToProduce = "(SELECT GREATEST(0, ".$db->ifsql("SUM(".$db->ifsql("mp5.role = 'toproduce'", 'mp5.qty', '- mp5.qty').") IS NULL", "0", "SUM(".$db->ifsql("mp5.role = 'toproduce'", 'mp5.qty', '- mp5.qty').")").") as qty"; // We need the ifsql because if result is 0 for product p.rowid, we must return 0 and not NULL
		$sqlProductionToProduce .= " FROM ".MAIN_DB_PREFIX."mrp_mo as mm5,";
		$sqlProductionToProduce .= " ".MAIN_DB_PREFIX."mrp_production as mp5";
		$sqlProductionToProduce .= " WHERE mm5.rowid = mp5.fk_mo AND mm5.entity IN (".getEntity(getDolGlobalString('STOCK_CALCULATE_VIRTUAL_STOCK_TRANSVERSE_MODE') ? 'stock' : 'mo').")";
		$sqlProductionToProduce .= " AND mp5.fk_product = p.rowid";
		$sqlProductionToProduce .= " AND mp5.role IN ('toproduce', 'produced')";
		$sqlProductionToProduce .= " AND mm5.status IN (1,2))";
	} else {
		$sqlProductionToConsume = '0';
		$sqlProductionToProduce = '0';
	}

	$sql .= ' HAVING (';
	$sql .= " (" . $sqldesiredtock . " >= 0 AND (" . $sqldesiredtock . " > SUM(" . $db->ifsql("s.reel IS NULL", "0", "s.reel") . ')';
	$sql .= " - (" . $sqlCommandesCli . " - " . $sqlExpeditionsCli . ") + (" . $sqlCommandesFourn . " - " . $sqlReceptionFourn . ") + (" . $sqlProductionToProduce . " - " . $sqlProductionToConsume . ")))";
	$sql .= ' OR';
	if ($includeproductswithoutdesiredqty == 'on') {
		$sql .= " ((" . $sqlalertstock . " >= 0 OR " . $sqlalertstock . " IS NULL) AND (" . $db->ifsql($sqlalertstock . " IS NULL", "0", $sqlalertstock) . " > SUM(" . $db->ifsql("s.reel IS NULL", "0", "s.reel") . ")";
	} else {
		$sql .= " (" . $sqlalertstock . " >= 0 AND (" . $sqlalertstock . " > SUM(" . $db->ifsql("s.reel IS NULL", "0", "s.reel") . ')';
	}
	$sql .= " - (" . $sqlCommandesCli . " - " . $sqlExpeditionsCli . ") + (" . $sqlCommandesFourn . " - " . $sqlReceptionFourn . ") + (" . $sqlProductionToProduce . " - " . $sqlProductionToConsume . ")))";
	$sql .= ")";
	if (getDolGlobalString('STOCK_ALLOW_ADD_LIMIT_STOCK_BY_WAREHOUSE') && $fk_entrepot > 0) {
		$sql .= " AND (";
		$sql .= " pse.desiredstock > 0)";
	}

	if ($salert == 'on') {    // Option to see when stock is lower than alert
		$sql .= ' AND (';
		if ($includeproductswithoutdesiredqty == 'on') {
			$sql .= "(" . $sqlalertstock . " >= 0 OR " . $sqlalertstock . " IS NULL) AND (" . $db->ifsql($sqlalertstock . " IS NULL", "0", $sqlalertstock) . " > SUM(" . $db->ifsql("s.reel IS NULL", "0", "s.reel") . ")";
		} else {
			$sql .= $sqlalertstock . " >= 0 AND (" . $sqlalertstock . " > SUM(" . $db->ifsql("s.reel IS NULL", "0", "s.reel") . ")";
		}
		$sql .= " - (" . $sqlCommandesCli . " - " . $sqlExpeditionsCli . ") + (" . $sqlCommandesFourn . " - " . $sqlReceptionFourn . ")  + (" . $sqlProductionToProduce . " - " . $sqlProductionToConsume . "))";
		$sql .= ")";
		$alertchecked = 'checked';
	}
} else {
	$sql .= ' HAVING (';
	$sql .= "(" . $sqldesiredtock . " >= 0 AND (" . $sqldesiredtock . " > SUM(" . $db->ifsql("s.reel IS NULL", "0", "s.reel") . ")))";
	$sql .= ' OR';
	if ($includeproductswithoutdesiredqty == 'on') {
		$sql .= " ((" . $sqlalertstock . " >= 0 OR " . $sqlalertstock . " IS NULL) AND (" . $db->ifsql($sqlalertstock . " IS NULL", "0", $sqlalertstock) . " > SUM(" . $db->ifsql("s.reel IS NULL", "0", "s.reel") . ')))';
	} else {
		$sql .= " (" . $sqlalertstock . " >= 0 AND (" . $sqlalertstock . " > SUM(" . $db->ifsql("s.reel IS NULL", "0", "s.reel") . ')))';
	}
	$sql .= ')';
	if (getDolGlobalString('STOCK_ALLOW_ADD_LIMIT_STOCK_BY_WAREHOUSE') && $fk_entrepot > 0) {
		$sql .= " AND (";
		$sql .= " pse.desiredstock > 0)";
	}

	if ($salert == 'on') {    // Option to see when stock is lower than alert
		$sql .= " AND (";
		if ($includeproductswithoutdesiredqty == 'on') {
			$sql .= " (" . $sqlalertstock . " >= 0 OR " . $sqlalertstock . " IS NULL) AND (" . $db->ifsql($sqlalertstock . " IS NULL", "0", $sqlalertstock) . " > SUM(" . $db->ifsql("s.reel IS NULL", "0", "s.reel") . "))";
		} else {
			$sql .= " " . $sqlalertstock . " >= 0 AND (" . $sqlalertstock . " > SUM(" . $db->ifsql("s.reel IS NULL", "0", "s.reel") . '))';
		}
		$sql .= ')';
		$alertchecked = 'checked';
	}
}

$includeproductswithoutdesiredqtychecked = '';
if ($includeproductswithoutdesiredqty == 'on') {
	$includeproductswithoutdesiredqtychecked = 'checked';
}

$nbtotalofrecords = '';
if (!getDolGlobalInt('MAIN_DISABLE_FULL_SCANLIST')) {
	$result = $db->query($sql);
	$nbtotalofrecords = $db->num_rows($result);
	if (($page * $limit) > $nbtotalofrecords) {
		$page = 0;
		$offset = 0;
	}
}

$sql .= $db->order($sortfield, $sortorder);
$sql .= $db->plimit($limit + 1, $offset);

//print $sql;
$resql = $db->query($sql);
if (empty($resql)) {
	dol_print_error($db);
	exit;
}

$num = $db->num_rows($resql);
$i = 0;

$helpurl = 'EN:Module_Stocks_En|FR:Module_Stock|';
$helpurl .= 'ES:M&oacute;dulo_Stocks';

llxHeader('', $title, $helpurl, '', 0, 0, '', '', '', 'mod-product page-stock_replenish');

$head = array();

$head[0][0] = DOL_URL_ROOT . '/product/stock/replenish.php';
$head[0][1] = $title;
$head[0][2] = 'replenish';

$head[1][0] = DOL_URL_ROOT . '/product/stock/replenishorders.php';
$head[1][1] = $langs->trans("ReplenishmentOrders");
$head[1][2] = 'replenishorders';


print load_fiche_titre($langs->trans('Replenishment'), '', 'stock');

print dol_get_fiche_head($head, 'replenish', '', -1, '');

print '<span class="opacitymedium">' . $langs->trans("ReplenishmentStatusDesc") . '</span>' . "\n";

//$link = '<a title=' .$langs->trans("MenuNewWarehouse"). ' href="'.DOL_URL_ROOT.'/product/stock/card.php?action=create">'.$langs->trans("MenuNewWarehouse").'</a>';

if (empty($fk_entrepot) && getDolGlobalString('STOCK_ALLOW_ADD_LIMIT_STOCK_BY_WAREHOUSE')) {
	print '<span class="opacitymedium">'.$langs->trans("ReplenishmentStatusDescPerWarehouse").'</span>'."\n";
}
print '<br><br>';
if ($usevirtualstock == 1) {
	print $langs->trans("CurentSelectionMode") . ': ';
	print '<span class="a-mesure">' . $langs->trans("UseVirtualStock") . '</span>';
	print ' <a class="a-mesure-disabled" href="' . $_SERVER["PHP_SELF"] . '?mode=physical' . ($fk_supplier > 0 ? '&fk_supplier=' . $fk_supplier : '') . ($fk_entrepot > 0 ? '&fk_entrepot=' . $fk_entrepot : '') . '">' . $langs->trans("UsePhysicalStock") . '</a>';
	print '<br>';
}
if ($usevirtualstock == 0) {
	print $langs->trans("CurentSelectionMode") . ': ';
	print '<a class="a-mesure-disabled" href="' . $_SERVER["PHP_SELF"] . '?mode=virtual' . ($fk_supplier > 0 ? '&fk_supplier=' . $fk_supplier : '') . ($fk_entrepot > 0 ? '&fk_entrepot=' . $fk_entrepot : '') . '">' . $langs->trans("UseVirtualStock") . '</a>';
	print ' <span class="a-mesure">' . $langs->trans("UsePhysicalStock") . '</span>';
	print '<br>';
}
print '<br>' . "\n";

print '<form name="formFilterWarehouse" method="POST" action="' . $_SERVER["PHP_SELF"] . '">';
print '<input type="hidden" name="token" value="' . newToken() . '">';
print '<input type="hidden" name="action" value="filter">';
print '<input type="hidden" name="search_ref" value="' . $search_ref . '">';
print '<input type="hidden" name="search_label" value="' . $search_label . '">';
print '<input type="hidden" name="salert" value="' . $salert . '">';
print '<input type="hidden" name="includeproductswithoutdesiredqty" value="' . $includeproductswithoutdesiredqty . '">';
print '<input type="hidden" name="draftorder" value="' . $draftorder . '">';
print '<input type="hidden" name="mode" value="' . $mode . '">';
if ($limit > 0 && $limit != $conf->liste_limit) {
	print '<input type="hidden" name="limit" value="' . $limit . '">';
}
if (getDolGlobalString('STOCK_ALLOW_ADD_LIMIT_STOCK_BY_WAREHOUSE')) {
	print '<div class="inline-block valignmiddle" style="padding-right: 20px;">';
	print $langs->trans('Warehouse') . ' ' . $formproduct->selectWarehouses($fk_entrepot, 'fk_entrepot', '', 1);
	print '</div>';
}
print '<div class="inline-block valignmiddle" style="padding-right: 20px;">';
$filter = '(fournisseur:=:1)';
print $langs->trans('Supplier') . ' ' . $form->select_company($fk_supplier, 'fk_supplier', $filter, 1);
print '</div>';

$parameters = array();
$reshook = $hookmanager->executeHooks('printFieldPreListTitle', $parameters); // Note that $action and $object may have been modified by hook
if (empty($reshook)) {
	print $hookmanager->resPrint;
}

print '<div class="inline-block valignmiddle">';
print '<input type="submit" class="button smallpaddingimp" name="valid" value="' . $langs->trans('ToFilter') . '">';
print '</div>';

print '</form>';

print '<form action="' . $_SERVER["PHP_SELF"] . '" method="POST" name="formulaire">';
print '<input type="hidden" name="token" value="' . newToken() . '">';
print '<input type="hidden" name="fk_supplier" value="' . $fk_supplier . '">';
print '<input type="hidden" name="fk_entrepot" value="' . $fk_entrepot . '">';
print '<input type="hidden" name="sortfield" value="' . $sortfield . '">';
print '<input type="hidden" name="sortorder" value="' . $sortorder . '">';
print '<input type="hidden" name="type" value="' . $type . '">';
print '<input type="hidden" name="linecount" value="' . $num . '">';
print '<input type="hidden" name="action" value="order">';
print '<input type="hidden" name="mode" value="' . $mode . '">';


if ($search_ref || $search_label || $sall || $salert || $draftorder || GETPOST('search', 'alpha')) {
	$filters = '&search_ref=' . urlencode($search_ref) . '&search_label=' . urlencode($search_label);
	$filters .= '&sall=' . urlencode($sall);
	$filters .= '&salert=' . urlencode($salert);
	$filters .= '&draftorder=' . urlencode($draftorder);
	$filters .= '&mode=' . urlencode($mode);
	if ($fk_supplier > 0) {
		$filters .= '&fk_supplier='.urlencode((string) ($fk_supplier));
	}
	if ($fk_entrepot > 0) {
		$filters .= '&fk_entrepot='.urlencode((string) ($fk_entrepot));
	}
} else {
	$filters = '&search_ref='.urlencode($search_ref).'&search_label='.urlencode($search_label);
	$filters .= '&fourn_id='.urlencode((string) ($fourn_id));
	$filters .= (isset($type) ? '&type='.urlencode((string) ($type)) : '');
	$filters .= '&salert='.urlencode($salert);
	$filters .= '&draftorder='.urlencode($draftorder);
	$filters .= '&mode='.urlencode($mode);
	if ($fk_supplier > 0) {
		$filters .= '&fk_supplier='.urlencode((string) ($fk_supplier));
	}
	if ($fk_entrepot > 0) {
		$filters .= '&fk_entrepot='.urlencode((string) ($fk_entrepot));
	}
}
if ($limit > 0 && $limit != $conf->liste_limit) {
	$filters .= '&limit=' . ((int) $limit);
}
if (!empty($includeproductswithoutdesiredqty)) {
	$filters .= '&includeproductswithoutdesiredqty='.urlencode($includeproductswithoutdesiredqty);
}
if (!empty($salert)) {
	$filters .= '&salert='.urlencode($salert);
}

$param = (isset($type) ? '&type='.urlencode((string) ($type)) : '');
$param .= '&fourn_id='.urlencode((string) ($fourn_id)).'&search_label='.urlencode((string) ($search_label)).'&includeproductswithoutdesiredqty='.urlencode((string) ($includeproductswithoutdesiredqty)).'&salert='.urlencode((string) ($salert)).'&draftorder='.urlencode((string) ($draftorder));
$param .= '&search_ref='.urlencode($search_ref);
$param .= '&mode='.urlencode($mode);
$param .= '&fk_supplier='.urlencode((string) ($fk_supplier));
$param .= '&fk_entrepot='.urlencode((string) ($fk_entrepot));
if (!empty($includeproductswithoutdesiredqty)) {
	$param .= '&includeproductswithoutdesiredqty='.urlencode($includeproductswithoutdesiredqty);
}
if (!empty($salert)) {
	$param .= '&salert='.urlencode($salert);
}

$stocklabel = $langs->trans('Stock');
$stocklabelbis = $langs->trans('Stock');
$stocktooltip = '';
if ($usevirtualstock == 1) {
	$stocklabel = $langs->trans('VirtualStock');
	$stocktooltip = $langs->trans("VirtualStockDesc");
}
if ($usevirtualstock == 0) {
	$stocklabel = $langs->trans('PhysicalStock');
}
if (getDolGlobalString('STOCK_ALLOW_ADD_LIMIT_STOCK_BY_WAREHOUSE') && $fk_entrepot > 0) {
	$stocklabelbis = $stocklabel.' (Selected warehouse)';
	$stocklabel .= ' ('.$langs->trans("AllWarehouses").')';
}
$texte = $langs->trans('Replenishment');

print '<br>';


if (getDolGlobalString('REPLENISH_ALLOW_VARIABLESIZELIST')) {
	print_barre_liste(
		$texte,
		$page,
		'replenish.php',
		$filters,
		$sortfield,
		$sortorder,
		'',
		$num,
		$nbtotalofrecords,
		'',
		0,
		'',
		'',
		$limit
	);
} else {
	print_barre_liste(
		$texte,
		$page,
		'replenish.php',
		$filters,
		$sortfield,
		$sortorder,
		'',
		$num,
		$nbtotalofrecords,
		''
	);
}


print '<div class="div-table-responsive-no-min">';
print '<table class="liste centpercent">';

// Fields title search
print '<tr class="liste_titre_filter">';
print '<td class="liste_titre">&nbsp;</td>';
print '<td class="liste_titre"><input class="flat" type="text" name="search_ref" size="8" value="' . dol_escape_htmltag($search_ref) . '"></td>';
print '<td class="liste_titre"><input class="flat" type="text" name="search_label" size="8" value="' . dol_escape_htmltag($search_label) . '"></td>';
if (isModEnabled("service") && $type == 1) {
	print '<td class="liste_titre">&nbsp;</td>';
}
print '<td class="liste_titre right">' . $form->textwithpicto($langs->trans('IncludeEmptyDesiredStock'), $langs->trans('IncludeProductWithUndefinedAlerts')) . '&nbsp;<input type="checkbox" id="includeproductswithoutdesiredqty" name="includeproductswithoutdesiredqty" ' . (!empty($includeproductswithoutdesiredqtychecked) ? $includeproductswithoutdesiredqtychecked : '') . '></td>';
print '<td class="liste_titre right"></td>';
print '<td class="liste_titre right">'.$langs->trans('AlertOnly').'&nbsp;<input type="checkbox" id="salert" name="salert" '.(!empty($alertchecked) ? $alertchecked : '').'></td>';
if (getDolGlobalString('STOCK_ALLOW_ADD_LIMIT_STOCK_BY_WAREHOUSE') && $fk_entrepot > 0) {
	print '<td class="liste_titre">&nbsp;</td>';
}
print '<td class="liste_titre right">';
if (getDolGlobalString('STOCK_REPLENISH_ADD_CHECKBOX_INCLUDE_DRAFT_ORDER')) {
	print $langs->trans('IncludeAlsoDraftOrders').'&nbsp;<input type="checkbox" id="draftorder" name="draftorder" '.(!empty($draftchecked) ? $draftchecked : '').'>';
}
print '</td>';
print '<td class="liste_titre">&nbsp;</td>';
// Fields from hook
$parameters = array('param' => $param, 'sortfield' => $sortfield, 'sortorder' => $sortorder);
$reshook = $hookmanager->executeHooks('printFieldListOption', $parameters); // Note that $action and $object may have been modified by hook
print $hookmanager->resPrint;

print '<td class="liste_titre maxwidthsearch right">';
$searchpicto = $form->showFilterAndCheckAddButtons(0);
print $searchpicto;
print '</td>';
print '</tr>';

// Lines of title
print '<tr class="liste_titre">';
print_liste_field_titre('<input type="checkbox" onClick="toggle(this)" />', $_SERVER["PHP_SELF"], '');
print_liste_field_titre('ProductRef', $_SERVER["PHP_SELF"], 'p.ref', $param, '', '', $sortfield, $sortorder);
print_liste_field_titre('Label', $_SERVER["PHP_SELF"], 'p.label', $param, '', '', $sortfield, $sortorder);
if (isModEnabled("service") && $type == 1) {
	print_liste_field_titre('Duration', $_SERVER["PHP_SELF"], 'p.duration', $param, '', '', $sortfield, $sortorder, 'center ');
}
print_liste_field_titre('DesiredStock', $_SERVER["PHP_SELF"], 'p.desiredstock', $param, '', '', $sortfield, $sortorder, 'right ');
print_liste_field_titre('StockLimitShort', $_SERVER["PHP_SELF"], 'p.seuil_stock_alerte', $param, '', '', $sortfield, $sortorder, 'right ');
print_liste_field_titre($stocklabel, $_SERVER["PHP_SELF"], 'stock_physique', $param, '', '', $sortfield, $sortorder, 'right ', $stocktooltip);
if (getDolGlobalString('STOCK_ALLOW_ADD_LIMIT_STOCK_BY_WAREHOUSE') && $fk_entrepot > 0) {
	print_liste_field_titre($stocklabelbis, $_SERVER["PHP_SELF"], 'stock_real_warehouse', $param, '', '', $sortfield, $sortorder, 'right ');
}
print_liste_field_titre('Ordered', $_SERVER["PHP_SELF"], '', $param, '', '', $sortfield, $sortorder, 'right ');
print_liste_field_titre('StockToBuy', $_SERVER["PHP_SELF"], '', $param, '', '', $sortfield, $sortorder, 'right ');
print_liste_field_titre('SupplierRef', $_SERVER["PHP_SELF"], '', $param, '', '', $sortfield, $sortorder, 'right ');

// Hook fields
$parameters = array('param' => $param, 'sortfield' => $sortfield, 'sortorder' => $sortorder);
$reshook = $hookmanager->executeHooks('printFieldListTitle', $parameters); // Note that $action and $object may have been modified by hook
print $hookmanager->resPrint;

print "</tr>\n";

while ($i < ($limit ? min($num, $limit) : $num)) {
	$objp = $db->fetch_object($resql);

	if (getDolGlobalString('STOCK_SUPPORTS_SERVICES') || $objp->fk_product_type == 0) {
		$result = $prod->fetch($objp->rowid);
		if ($result < 0) {
			dol_print_error($db);
			exit;
		}

		$prod->load_stock('warehouseopen, warehouseinternal'.(!$usevirtualstock ? ', novirtual' : ''), $draftchecked);

		// Multilangs
		if (getDolGlobalInt('MAIN_MULTILANGS')) {
			$sql = 'SELECT label,description';
			$sql .= ' FROM ' . MAIN_DB_PREFIX . 'product_lang';
			$sql .= ' WHERE fk_product = ' . ((int) $objp->rowid);
			$sql .= " AND lang = '" . $db->escape($langs->getDefaultLang()) . "'";
			$sql .= ' LIMIT 1';

			$resqlm = $db->query($sql);
			if ($resqlm) {
				$objtp = $db->fetch_object($resqlm);
				if (!empty($objtp->description)) {
					$objp->description = $objtp->description;
				}
				if (!empty($objtp->label)) {
					$objp->label = $objtp->label;
				}
			}
		}

		$stockwarehouse = 0;
		if ($usevirtualstock) {
			// If option to increase/decrease is not on an object validation, virtual stock may differs from physical stock.
			$stock = $prod->stock_theorique;
			//if conf active, stock virtual by warehouse is calculated
			if (getDolGlobalString('STOCK_ALLOW_VIRTUAL_STOCK_PER_WAREHOUSE')) {
				$stockwarehouse = $prod->stock_warehouse[$fk_entrepot]->virtual;
			}
		} else {
			$stock = $prod->stock_reel;
			if (getDolGlobalString('STOCK_ALLOW_ADD_LIMIT_STOCK_BY_WAREHOUSE') && $fk_entrepot > 0) {
				$stockwarehouse = $prod->stock_warehouse[$fk_entrepot]->real;
			}
		}

		// Force call prod->load_stats_xxx to choose status to count (otherwise it is loaded by load_stock function)
		if (isset($draftchecked)) {
			$result = $prod->load_stats_commande_fournisseur(0, '0,1,2,3,4');
		} elseif (!$usevirtualstock) {
			$result = $prod->load_stats_commande_fournisseur(0, '1,2,3,4');
		}

		if (!$usevirtualstock) {
			$result = $prod->load_stats_reception(0, '4');
		}

		//print $prod->stats_commande_fournisseur['qty'].'<br>'."\n";
		//print $prod->stats_reception['qty'];
		$ordered = $prod->stats_commande_fournisseur['qty'] - $prod->stats_reception['qty'];

		$desiredstock = $objp->desiredstock;
		$alertstock = $objp->seuil_stock_alerte;
		$desiredstockwarehouse = (!empty($objp->desiredstockpse) ? $objp->desiredstockpse : 0);
		$alertstockwarehouse = (!empty($objp->seuil_stock_alertepse) ? $objp->seuil_stock_alertepse : 0);

		$warning = '';
		if ($alertstock && ($stock < $alertstock)) {
			$warning = img_warning($langs->trans('StockTooLow')) . ' ';
		}
		$warningwarehouse = '';
		if ($alertstockwarehouse && ($stockwarehouse < $alertstockwarehouse)) {
			$warningwarehouse = img_warning($langs->trans('StockTooLow')) . ' ';
		}

		//depending on conf, use either physical stock or
		//virtual stock to compute the stock to buy value

		if (empty($usevirtualstock)) {
			$stocktobuy = max(max($desiredstock, $alertstock) - $stock - $ordered, 0);
		} else {
			$stocktobuy = max(max($desiredstock, $alertstock) - $stock, 0); //ordered is already in $stock in virtual mode
		}
		if (empty($usevirtualstock)) {
			$stocktobuywarehouse = max(max($desiredstockwarehouse, $alertstockwarehouse) - $stockwarehouse - $ordered, 0);
		} else {
			$stocktobuywarehouse = max(max($desiredstockwarehouse, $alertstockwarehouse) - $stockwarehouse, 0); //ordered is already in $stock in virtual mode
		}

		$picto = '';
		if ($ordered > 0) {
			$stockforcompare = ($usevirtualstock ? $stock : $stock + $ordered);
			/*if ($stockforcompare >= $desiredstock)
			{
			$picto = img_picto('', 'help');
			} else {
			$picto = img_picto('', 'help');
			}*/
		} else {
			$picto = img_picto($langs->trans("NoPendingReceptionOnSupplierOrder"), 'help');
		}

		print '<tr class="oddeven">';

		// Select field
		print '<td><input type="checkbox" class="check" name="choose' . $i . '"></td>';

		print '<td class="nowrap">' . $prod->getNomUrl(1, 'stock') . '</td>';

		print '<td class="tdoverflowmax200" title="' . dol_escape_htmltag($objp->label) . '">';
		print dol_escape_htmltag($objp->label);
		print '<input type="hidden" name="desc' . $i . '" value="' . dol_escape_htmltag($objp->description) . '">'; // TODO Remove this and make a fetch to get description when creating order instead of a GETPOST
		print '</td>';

		if (isModEnabled("service") && $type == 1) {
			$regs = array();
			if (preg_match('/([0-9]+)y/i', $objp->duration, $regs)) {
				$duration = $regs[1] . ' ' . $langs->trans('DurationYear');
			} elseif (preg_match('/([0-9]+)m/i', $objp->duration, $regs)) {
				$duration = $regs[1] . ' ' . $langs->trans('DurationMonth');
			} elseif (preg_match('/([0-9]+)d/i', $objp->duration, $regs)) {
				$duration = $regs[1] . ' ' . $langs->trans('DurationDay');
			} else {
				$duration = $objp->duration;
			}
			print '<td class="center">' . $duration . '</td>';
		}

		// Desired stock
<<<<<<< HEAD
		print '<td class="right">'.((getDolGlobalString('STOCK_ALLOW_ADD_LIMIT_STOCK_BY_WAREHOUSE') && $fk_entrepot > 0) > 0 ? $desiredstockwarehouse : $desiredstock).'</td>';

		// Limit stock for alert
		print '<td class="right">'.((getDolGlobalString('STOCK_ALLOW_ADD_LIMIT_STOCK_BY_WAREHOUSE') && $fk_entrepot > 0) > 0 ? $alertstockwarehouse : $alertstock).'</td>';
=======
		print '<td class="right">'.((getDolGlobalString('STOCK_ALLOW_ADD_LIMIT_STOCK_BY_WAREHOUSE') && $fk_entrepot > 0) > 0 ? ($objp->desiredstockpse ? $desiredstockwarehouse : img_info($langs->trans('ProductValuesUsedBecauseNoValuesForThisWarehouse')) . '0') : $desiredstock).'</td>';

		// Limit stock for alert
		print '<td class="right">'.((getDolGlobalString('STOCK_ALLOW_ADD_LIMIT_STOCK_BY_WAREHOUSE') && $fk_entrepot > 0) > 0 ? ($objp->seuil_stock_alertepse ? $alertstockwarehouse : img_info($langs->trans('ProductValuesUsedBecauseNoValuesForThisWarehouse')) . '0') : $alertstock).'</td>';
>>>>>>> cc80841a

		// Current stock (all warehouses)
		print '<td class="right">' . $warning . $stock;
		print '<!-- stock returned by main sql is ' . $objp->stock_physique . ' -->';
		print '</td>';

		// Current stock (warehouse selected only)
		if (getDolGlobalString('STOCK_ALLOW_ADD_LIMIT_STOCK_BY_WAREHOUSE') && $fk_entrepot > 0) {
			print '<td class="right">'.$warningwarehouse.$stockwarehouse.'</td>';
		}

		// Already ordered
		print '<td class="right"><a href="replenishorders.php?search_product=' . $prod->id . '">' . $ordered . '</a> ' . $picto . '</td>';

		// To order
		$tobuy = ((getDolGlobalString('STOCK_ALLOW_ADD_LIMIT_STOCK_BY_WAREHOUSE') && $fk_entrepot > 0) > 0 ? $stocktobuywarehouse : $stocktobuy);
		print '<td class="right"><input type="text" size="4" name="tobuy'.$i.'" value="'.$tobuy.'"></td>';

		// Supplier
		print '<td class="right">';
		print $form->select_product_fourn_price($prod->id, 'fourn' . $i, $fk_supplier);
		print '</td>';

		// Fields from hook
		$parameters = array('objp' => $objp, 'i' => $i, 'tobuy' => $tobuy);
		$reshook = $hookmanager->executeHooks('printFieldListValue', $parameters); // Note that $action and $object may have been modified by hook
		print $hookmanager->resPrint;

		print '</tr>';
	}
	$i++;
}

if ($num == 0) {
	$colspan = 9;
	if (isModEnabled("service") && $type == 1) {
		$colspan++;
	}
	if (getDolGlobalString('STOCK_ALLOW_ADD_LIMIT_STOCK_BY_WAREHOUSE') && $fk_entrepot > 0) {
		$colspan++;
	}
	print '<tr><td colspan="' . $colspan . '">';
	print '<span class="opacitymedium">';
	print $langs->trans("None");
	print '</span>';
	print '</td></tr>';
}

$parameters = array('sql' => $sql);
$reshook = $hookmanager->executeHooks('printFieldListFooter', $parameters); // Note that $action and $object may have been modified by hook
print $hookmanager->resPrint;

print '</table>';
print '</div>';

$db->free($resql);

print dol_get_fiche_end();


$value = $langs->trans("CreateOrders");
print '<div class="center"><input type="submit" class="button" name="valid" value="' . $value . '"></div>';


print '</form>';


// TODO Replace this with jquery
print '
<script type="text/javascript">
function toggle(source)
{
	checkboxes = document.getElementsByClassName("check");
	for (var i=0; i < checkboxes.length;i++) {
		if (!checkboxes[i].disabled) {
			checkboxes[i].checked = source.checked;
		}
	}
}
</script>';


llxFooter();

$db->close();<|MERGE_RESOLUTION|>--- conflicted
+++ resolved
@@ -118,11 +118,7 @@
 }
 
 if ($virtualdiffersfromphysical) {
-<<<<<<< HEAD
-	$usevirtualstock = !getDolGlobalString('STOCK_USE_REAL_STOCK_BY_DEFAULT_FOR_REPLENISHMENT') ? 1 : 0;
-=======
 	$usevirtualstock = getDolGlobalString('STOCK_USE_REAL_STOCK_BY_DEFAULT_FOR_REPLENISHMENT') ? 0 : 1;
->>>>>>> cc80841a
 } else {
 	$usevirtualstock = 0;
 }
@@ -157,13 +153,8 @@
 	$draftchecked = "checked";
 }
 
-<<<<<<< HEAD
-// Create orders
-if ($action == 'order' && GETPOST('valid')) {
-=======
 // Create purchase orders
 if ($action == 'order' && GETPOST('valid') && $user->hasRight('fournisseur', 'commande', 'creer')) {
->>>>>>> cc80841a
 	$linecount = GETPOSTINT('linecount');
 	$box = 0;
 	$errorQty = 0;
@@ -969,17 +960,10 @@
 		}
 
 		// Desired stock
-<<<<<<< HEAD
-		print '<td class="right">'.((getDolGlobalString('STOCK_ALLOW_ADD_LIMIT_STOCK_BY_WAREHOUSE') && $fk_entrepot > 0) > 0 ? $desiredstockwarehouse : $desiredstock).'</td>';
-
-		// Limit stock for alert
-		print '<td class="right">'.((getDolGlobalString('STOCK_ALLOW_ADD_LIMIT_STOCK_BY_WAREHOUSE') && $fk_entrepot > 0) > 0 ? $alertstockwarehouse : $alertstock).'</td>';
-=======
 		print '<td class="right">'.((getDolGlobalString('STOCK_ALLOW_ADD_LIMIT_STOCK_BY_WAREHOUSE') && $fk_entrepot > 0) > 0 ? ($objp->desiredstockpse ? $desiredstockwarehouse : img_info($langs->trans('ProductValuesUsedBecauseNoValuesForThisWarehouse')) . '0') : $desiredstock).'</td>';
 
 		// Limit stock for alert
 		print '<td class="right">'.((getDolGlobalString('STOCK_ALLOW_ADD_LIMIT_STOCK_BY_WAREHOUSE') && $fk_entrepot > 0) > 0 ? ($objp->seuil_stock_alertepse ? $alertstockwarehouse : img_info($langs->trans('ProductValuesUsedBecauseNoValuesForThisWarehouse')) . '0') : $alertstock).'</td>';
->>>>>>> cc80841a
 
 		// Current stock (all warehouses)
 		print '<td class="right">' . $warning . $stock;
