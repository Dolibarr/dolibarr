--- conflicted
+++ resolved
@@ -294,11 +294,7 @@
 $sql.= ' SUM('.$db->ifsql("s.reel IS NULL", "0", "s.reel").') as stock_physique';
 $sql.= ' FROM ' . MAIN_DB_PREFIX . 'product as p';
 $sql.= ' LEFT JOIN ' . MAIN_DB_PREFIX . 'product_stock as s';
-<<<<<<< HEAD
-$sql.= ' ON (p.rowid = s.fk_product AND s.fk_entrepot IN(SELECT ent.rowid FROM '.MAIN_DB_PREFIX.'entrepot AS ent WHERE ent.entity IN('.getEntity('stock').')))';
-=======
 $sql.= ' ON (p.rowid = s.fk_product AND s.fk_entrepot IN (SELECT ent.rowid FROM '.MAIN_DB_PREFIX.'entrepot AS ent WHERE ent.entity IN('.getEntity('stock').')))';
->>>>>>> c95d6271
 if($fk_supplier > 0) {
 	$sql.= ' INNER JOIN '.MAIN_DB_PREFIX.'product_fournisseur_price pfp ON (pfp.fk_product = p.rowid AND pfp.fk_soc = '.$fk_supplier.')';
 }
