--- conflicted
+++ resolved
@@ -947,12 +947,8 @@
 		print '<td class="right"><a href="replenishorders.php?search_product='.$prod->id.'">'.$ordered.'</a> '.$picto.'</td>';
 
 		// To order
-<<<<<<< HEAD
-		print '<td class="right"><input type="text" size="4" name="tobuy'.$i.'" value="'.((getDolGlobalString('STOCK_ALLOW_ADD_LIMIT_STOCK_BY_WAREHOUSE') && $fk_entrepot > 0) > 0 ? $stocktobuywarehouse : $stocktobuy).'"></td>';
-=======
-		$tobuy = (!empty($conf->global->STOCK_ALLOW_ADD_LIMIT_STOCK_BY_WAREHOUSE) && $fk_entrepot > 0) > 0 ? $stocktobuywarehouse : $stocktobuy;
+		$tobuy = ((getDolGlobalString('STOCK_ALLOW_ADD_LIMIT_STOCK_BY_WAREHOUSE') && $fk_entrepot > 0) > 0 ? $stocktobuywarehouse : $stocktobuy);
 		print '<td class="right"><input type="text" size="4" name="tobuy'.$i.'" value="'.$tobuy.'"></td>';
->>>>>>> 9874d008
 
 		// Supplier
 		print '<td class="right">';
