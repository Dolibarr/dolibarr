--- conflicted
+++ resolved
@@ -45,7 +45,19 @@
 	$id = $object->id;
 }
 
-<<<<<<< HEAD
+$pdluoid = GETPOST('pdluoid', 'int');
+
+$pdluo = new Productbatch($db);
+
+if ($pdluoid > 0) {
+	$result = $pdluo->fetch($pdluoid);
+	if ($result > 0) {
+		$pdluoid = $pdluo->id;
+	} else {
+		dol_print_error($db, $pdluo->error, $pdluo->errors);
+	}
+}
+
 $sellByCss = '';
 $eatByCss = '';
 if ($object->sell_or_eat_by_mandatory == Product::SELL_OR_EAT_BY_MANDATORY_ID_SELL_BY) {
@@ -55,19 +67,6 @@
 } elseif ($object->sell_or_eat_by_mandatory == Product::SELL_OR_EAT_BY_MANDATORY_ID_SELL_AND_EAT) {
 	$sellByCss = 'fieldrequired';
 	$eatByCss = 'fieldrequired';
-=======
-$pdluoid = GETPOST('pdluoid', 'int');
-
-$pdluo = new Productbatch($db);
-
-if ($pdluoid > 0) {
-	$result = $pdluo->fetch($pdluoid);
-	if ($result > 0) {
-		$pdluoid = $pdluo->id;
-	} else {
-		dol_print_error($db, $pdluo->error, $pdluo->errors);
-	}
->>>>>>> 57bcc217
 }
 
 print '<script type="text/javascript">
