--- conflicted
+++ resolved
@@ -66,37 +66,13 @@
 
 		// Warehouse or product
 		print '<tr>';
-<<<<<<< HEAD
-if ($object->element == 'product')
-{
-	print '<td class="fieldrequired">'.$langs->trans("Warehouse").'</td>';
-	print '<td>';
-	$ident = (GETPOST("dwid") ?GETPOST("dwid", 'int') : (GETPOST('id_entrepot') ? GETPOST('id_entrepot', 'int') : ($object->element == 'product' && $object->fk_default_warehouse ? $object->fk_default_warehouse : 'ifone')));
-	if (empty($ident) && !empty($conf->global->MAIN_DEFAULT_WAREHOUSE)) $ident = $conf->global->MAIN_DEFAULT_WAREHOUSE;
-	print $formproduct->selectWarehouses($ident, 'id_entrepot', 'warehouseopen,warehouseinternal', 1, 0, 0, '', 0, 0, null, 'minwidth100');
-	print ' &nbsp; <select name="mouvement" id="mouvement">';
-	print '<option value="0">'.$langs->trans("Add").'</option>';
-	print '<option value="1"'.(GETPOST('mouvement') ? ' selected="selected"' : '').'>'.$langs->trans("Delete").'</option>';
-	print '</select>';
-	print '</td>';
-}
-if ($object->element == 'stock')
-{
-	print '<td class="fieldrequired">'.$langs->trans("Product").'</td>';
-	print '<td>';
-	$form->select_produits(GETPOST('product_id', 'int'), 'product_id', (empty($conf->global->STOCK_SUPPORTS_SERVICES) ? '0' : ''), 0, 0, -1, 2, '', 0, null, 0, 1, 0, 'maxwidth500');
-	print ' &nbsp; <select name="mouvement" id="mouvement">';
-	print '<option value="0">'.$langs->trans("Add").'</option>';
-	print '<option value="1"'.(GETPOST('mouvement') ? ' selected="selected"' : '').'>'.$langs->trans("Delete").'</option>';
-	print '</select>';
-	print '</td>';
-}
-=======
 		if ($object->element == 'product')
 		{
 			print '<td class="fieldrequired">'.$langs->trans("Warehouse").'</td>';
 			print '<td>';
-			print $formproduct->selectWarehouses((GETPOST("dwid") ?GETPOST("dwid", 'int') : (GETPOST('id_entrepot') ?GETPOST('id_entrepot', 'int') : ($object->element == 'product' && $object->fk_default_warehouse ? $object->fk_default_warehouse : 'ifone'))), 'id_entrepot', 'warehouseopen,warehouseinternal', 1, 0, 0, '', 0, 0, null, 'minwidth100');
+			$ident = (GETPOST("dwid") ?GETPOST("dwid", 'int') : (GETPOST('id_entrepot') ? GETPOST('id_entrepot', 'int') : ($object->element == 'product' && $object->fk_default_warehouse ? $object->fk_default_warehouse : 'ifone')));
+			if (empty($ident) && !empty($conf->global->MAIN_DEFAULT_WAREHOUSE)) $ident = $conf->global->MAIN_DEFAULT_WAREHOUSE;
+			print $formproduct->selectWarehouses($ident, 'id_entrepot', 'warehouseopen,warehouseinternal', 1, 0, 0, '', 0, 0, null, 'minwidth100');
 			print ' &nbsp; <select class="button buttongen" name="mouvement" id="mouvement">';
 			print '<option value="0">'.$langs->trans("Add").'</option>';
 			print '<option value="1"'.(GETPOST('mouvement') ? ' selected="selected"' : '').'>'.$langs->trans("Delete").'</option>';
@@ -114,7 +90,6 @@
 			print '</select>';
 			print '</td>';
 		}
->>>>>>> 4785e84c
 		print '<td class="fieldrequired">'.$langs->trans("NumberOfUnit").'</td>';
 		print '<td><input name="nbpiece" id="nbpiece" class="maxwidth75" value="'.GETPOST("nbpiece").'"></td>';
 		print '</tr>';
