--- conflicted
+++ resolved
@@ -63,11 +63,7 @@
 		{
 			print '<td width="20%" class="fieldrequired" colspan="2">'.$langs->trans("Product").'</td>';
 	        print '<td width="20%">';
-<<<<<<< HEAD
-	        print $form->select_produits(GETPOST('product_id'), 'product_id', (empty($conf->global->STOCK_SUPPORTS_SERVICES)?'0':''));
-=======
-	        print $form->select_produits(GETPOST('product_id'),'product_id',(empty($conf->global->STOCK_SUPPORTS_SERVICES)?'0':''),20,0,-1);
->>>>>>> 3a08a14d
+	        print $form->select_produits(GETPOST('product_id'), 'product_id', (empty($conf->global->STOCK_SUPPORTS_SERVICES)?'0':''), 20, 0, -1);
 	        print '</td>';
 		}
 		print '<td width="20%">';
