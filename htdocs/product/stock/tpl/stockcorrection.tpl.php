--- conflicted
+++ resolved
@@ -52,106 +52,6 @@
 		</script>';
 
 
-<<<<<<< HEAD
-		print load_fiche_titre($langs->trans("StockCorrection"), '', 'generic');
-
-		print '<form action="'.$_SERVER["PHP_SELF"].'?id='.$id.'" method="post">'."\n";
-
-        dol_fiche_head();
-
-		print '<input type="hidden" name="token" value="'.newToken().'">';
-		print '<input type="hidden" name="action" value="correct_stock">';
-		print '<input type="hidden" name="backtopage" value="'.$backtopage.'">';
-		print '<table class="border centpercent">';
-
-		// Warehouse or product
-		print '<tr>';
-		if ($object->element == 'product')
-		{
-			print '<td class="fieldrequired">'.$langs->trans("Warehouse").'</td>';
-			print '<td>';
-			$ident = (GETPOST("dwid") ?GETPOST("dwid", 'int') : (GETPOST('id_entrepot') ? GETPOST('id_entrepot', 'int') : ($object->element == 'product' && $object->fk_default_warehouse ? $object->fk_default_warehouse : 'ifone')));
-			if (empty($ident) && !empty($conf->global->MAIN_DEFAULT_WAREHOUSE)) $ident = $conf->global->MAIN_DEFAULT_WAREHOUSE;
-			print $formproduct->selectWarehouses($ident, 'id_entrepot', 'warehouseopen,warehouseinternal', 1, 0, 0, '', 0, 0, null, 'minwidth100');
-			print ' &nbsp; <select class="button buttongen" name="mouvement" id="mouvement">';
-			print '<option value="0">'.$langs->trans("Add").'</option>';
-			print '<option value="1"'.(GETPOST('mouvement') ? ' selected="selected"' : '').'>'.$langs->trans("Delete").'</option>';
-			print '</select>';
-			print '</td>';
-		}
-		if ($object->element == 'stock')
-		{
-			print '<td class="fieldrequired">'.$langs->trans("Product").'</td>';
-			print '<td>';
-			$form->select_produits(GETPOST('product_id', 'int'), 'product_id', (empty($conf->global->STOCK_SUPPORTS_SERVICES) ? '0' : ''), 0, 0, -1, 2, '', 0, null, 0, 1, 0, 'maxwidth500');
-			print ' &nbsp; <select class="button buttongen" name="mouvement" id="mouvement">';
-			print '<option value="0">'.$langs->trans("Add").'</option>';
-			print '<option value="1"'.(GETPOST('mouvement') ? ' selected="selected"' : '').'>'.$langs->trans("Delete").'</option>';
-			print '</select>';
-			print '</td>';
-		}
-		print '<td class="fieldrequired">'.$langs->trans("NumberOfUnit").'</td>';
-		print '<td><input name="nbpiece" id="nbpiece" class="maxwidth75" value="'.GETPOST("nbpiece").'"></td>';
-		print '</tr>';
-
-		// Serial / Eat-by date
-		if (!empty($conf->productbatch->enabled) &&
-			(($object->element == 'product' && $object->hasbatch())
-				|| ($object->element == 'stock'))
-			)
-		{
-			print '<tr>';
-			print '<td'.($object->element == 'stock' ? '' : ' class="fieldrequired"').'>'.$langs->trans("batch_number").'</td><td colspan="3">';
-			print '<input type="text" name="batch_number" size="40" value="'.GETPOST("batch_number").'">';
-			print '</td>';
-			print '</tr>';
-			print '<tr>';
-			print '<td>'.$langs->trans("EatByDate").'</td><td>';
-			$eatbyselected = dol_mktime(0, 0, 0, GETPOST('eatbymonth'), GETPOST('eatbyday'), GETPOST('eatbyyear'));
-			print $form->selectDate($eatbyselected, 'eatby', '', '', 1, "");
-			print '</td>';
-			print '<td>'.$langs->trans("SellByDate").'</td><td>';
-			$sellbyselected = dol_mktime(0, 0, 0, GETPOST('sellbymonth'), GETPOST('sellbyday'), GETPOST('sellbyyear'));
-			print $form->selectDate($sellbyselected, 'sellby', '', '', 1, "");
-			print '</td>';
-			print '</tr>';
-		}
-
-		// Purchase price and project
-		print '<tr>';
-		print '<td>'.$langs->trans("UnitPurchaseValue").'</td>';
-		print '<td colspan="'.(!empty($conf->projet->enabled) ? '1' : '3').'"><input name="unitprice" id="unitprice" size="10" value="'.GETPOST("unitprice").'"></td>';
-		if (!empty($conf->projet->enabled))
-		{
-			print '<td>'.$langs->trans('Project').'</td>';
-			print '<td>';
-			$formproject->select_projects(-1, '', 'projectid', 0, 0, 1, 0, 0, 0, 0, '', 0, 0, 'maxwidth300');
-			print '</td>';
-		}
-		print '</tr>';
-
-		// Label of mouvement of id of inventory
-		$valformovementlabel = ((GETPOST("label") && (GETPOST('label') != $langs->trans("MovementCorrectStock", ''))) ? GETPOST("label") : $langs->trans("MovementCorrectStock", $productref));
-		print '<tr>';
-		print '<td>'.$langs->trans("MovementLabel").'</td>';
-		print '<td>';
-		print '<input type="text" name="label" class="minwidth300" value="'.$valformovementlabel.'">';
-		print '</td>';
-		print '<td>'.$langs->trans("InventoryCode").'</td><td><input class="maxwidth100onsmartphone" name="inventorycode" id="inventorycode" value="'.(isset($_POST["inventorycode"]) ?GETPOST("inventorycode", 'alpha') : dol_print_date(dol_now(), '%y%m%d%H%M%S')).'"></td>';
-		print '</tr>';
-
-		print '</table>';
-
-        dol_fiche_end();
-
-		print '<div class="center">';
-		print '<input type="submit" class="button" name="save" value="'.dol_escape_htmltag($langs->trans('Save')).'">';
-		print '&nbsp;&nbsp;&nbsp;&nbsp;&nbsp;';
-		print '<input type="submit" class="button" name="cancel" value="'.dol_escape_htmltag($langs->trans("Cancel")).'">';
-		print '</div>';
-
-		print '</form>';
-=======
 print load_fiche_titre($langs->trans("StockCorrection"), '', 'generic');
 
 print '<form action="'.$_SERVER["PHP_SELF"].'?id='.$id.'" method="post">'."\n";
@@ -168,7 +68,9 @@
 if ($object->element == 'product') {
 	print '<td class="fieldrequired">'.$langs->trans("Warehouse").'</td>';
 	print '<td>';
-	print $formproduct->selectWarehouses((GETPOST("dwid") ?GETPOST("dwid", 'int') : (GETPOST('id_entrepot') ?GETPOST('id_entrepot', 'int') : ($object->element == 'product' && $object->fk_default_warehouse ? $object->fk_default_warehouse : 'ifone'))), 'id_entrepot', 'warehouseopen,warehouseinternal', 1, 0, 0, '', 0, 0, null, 'minwidth100');
+	$ident = (GETPOST("dwid") ?GETPOST("dwid", 'int') : (GETPOST('id_entrepot') ? GETPOST('id_entrepot', 'int') : ($object->element == 'product' && $object->fk_default_warehouse ? $object->fk_default_warehouse : 'ifone')));
+	if (empty($ident) && !empty($conf->global->MAIN_DEFAULT_WAREHOUSE)) $ident = $conf->global->MAIN_DEFAULT_WAREHOUSE;
+	print $formproduct->selectWarehouses($ident, 'id_entrepot', 'warehouseopen,warehouseinternal', 1, 0, 0, '', 0, 0, null, 'minwidth100');
 	print ' &nbsp; <select class="button buttongen" name="mouvement" id="mouvement">';
 	print '<option value="0">'.$langs->trans("Add").'</option>';
 	print '<option value="1"'.(GETPOST('mouvement') ? ' selected="selected"' : '').'>'.$langs->trans("Delete").'</option>';
@@ -246,6 +148,5 @@
 print '</div>';
 
 print '</form>';
->>>>>>> 12b9a73c
 ?>
 <!-- END PHP STOCKCORRECTION.TPL.PHP -->