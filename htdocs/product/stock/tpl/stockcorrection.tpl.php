<?php
/* Copyright (C) 2010-2017  Laurent Destailleur     <eldy@users.sourceforge.net>
 * Copyright (C) 2018-2024	Frédéric France         <frederic.france@free.fr>
 *
 * This program is free software; you can redistribute it and/or modify
 * it under the terms of the GNU General Public License as published by
 * the Free Software Foundation; either version 3 of the License, or
 * (at your option) any later version.
 *
 * This program is distributed in the hope that it will be useful,
 * but WITHOUT ANY WARRANTY; without even the implied warranty of
 * MERCHANTABILITY or FITNESS FOR A PARTICULAR PURPOSE.  See the
 * GNU General Public License for more details.
 *
 * You should have received a copy of the GNU General Public License
 * along with this program. If not, see <https://www.gnu.org/licenses/>.
 *
 * $object must be defined
 * $backtopage
 */

// Protection to avoid direct call of template
if (empty($conf) || !is_object($conf)) {
	print "Error, template page can't be called as URL";
	exit(1);
}

?>

<!-- BEGIN PHP TEMPLATE STOCKCORRECTION.TPL.PHP -->
<?php
/**
 * @var Product $object
 */

$productref = '';
if ($object->element == 'product') {
	$productref = $object->ref;
}

$langs->load("productbatch");


if (empty($id)) {
	$id = $object->id;
}

$pdluoid = GETPOSTINT('pdluoid');

$pdluo = new Productbatch($db);

if ($pdluoid > 0) {
	$result = $pdluo->fetch($pdluoid);
	if ($result > 0) {
		$pdluoid = $pdluo->id;
	} else {
		dol_print_error($db, $pdluo->error, $pdluo->errors);
	}
}

$sellByCss = '';
$eatByCss = '';
// A date is mandatory when we record the lot the first time. Then once lot and date is recorded
// a user should be able to manage the lot only (this is main goal of lot)
/*
if ($object->sell_or_eat_by_mandatory == Product::SELL_OR_EAT_BY_MANDATORY_ID_SELL_BY) {
	$sellByCss = 'fieldrequired';
} elseif ($object->sell_or_eat_by_mandatory == Product::SELL_OR_EAT_BY_MANDATORY_ID_EAT_BY) {
	$eatByCss = 'fieldrequired';
} elseif ($object->sell_or_eat_by_mandatory == Product::SELL_OR_EAT_BY_MANDATORY_ID_SELL_AND_EAT) {
	$sellByCss = 'fieldrequired';
	$eatByCss = 'fieldrequired';
}
*/

$disableSellBy = getDolGlobalInt('PRODUCT_DISABLE_SELLBY');
$disableEatBy = getDolGlobalInt('PRODUCT_DISABLE_EATBY');
print '<script type="text/javascript">
		jQuery(document).ready(function() {
			function init_price()
			{
				if (jQuery("#mouvement").val() == \'0\') jQuery("#unitprice").removeAttr("disabled");
				else jQuery("#unitprice").prop("disabled", true);
			}
			init_price();
			jQuery("#mouvement").change(function() {
				console.log("We change the direction of movement");
				init_price();
			});
			jQuery("#nbpiece").keyup(function(event) {
				console.log("We enter a qty on "+event.key);
				if ( event.key == "-" ) {  /* char - */
					console.log("We set direction to value 1");
					jQuery("#nbpiece").val(jQuery("#nbpiece").val().replace("-", ""));
					jQuery("#mouvement option").removeAttr("selected").change();
					jQuery("#mouvement option[value=1]").attr("selected","selected").trigger("change");
					jQuery("#mouvement").trigger("change");
				} else if ( event.key == "+" ) {  /* char + */
					console.log("We set direction to value 0");
					jQuery("#nbpiece").val(jQuery("#nbpiece").val().replace("+", ""));
					jQuery("#mouvement option").removeAttr("selected").change();
					jQuery("#mouvement option[value=0]").attr("selected","selected").trigger("change");
					jQuery("#mouvement").trigger("change");
				}
			});';

if ($disableSellBy == 0 || $disableEatBy == 0) {
	print '
<<<<<<< HEAD
			var disableSellBy = '.dol_escape_js($disableSellBy).';
			var disableEatBy = '.dol_escape_js($disableSellBy).';
=======
			var disableSellBy = '.dol_escape_js((string) $disableSellBy).';
			var disableEatBy = '.dol_escape_js((string) $disableSellBy).';
>>>>>>> cc80841a
			jQuery("#batch_number").change(function(event) {
				var batch = jQuery(this).val();
				jQuery.getJSON("'.DOL_URL_ROOT.'/product/ajax/product_lot.php?action=search&token='.currentToken().'&product_id='.$id.'&batch="+batch, function(data) {
					if (data.length > 0) {
						var productLot = data[0];
						if (disableSellBy == 0) {
							jQuery("#sellby").val(productLot.sellby);
						}
						if (disableEatBy == 0) {
							jQuery("#eatby").val(productLot.eatby);
						}
					}
				});
			});';
}
print  '});';
print '</script>';


print load_fiche_titre($langs->trans("StockCorrection"), '', 'generic');

print '<form action="'.$_SERVER["PHP_SELF"].'?id='.$id.'" method="post">'."\n";

print dol_get_fiche_head();

print '<input type="hidden" name="token" value="'.newToken().'">';
print '<input type="hidden" name="action" value="correct_stock">';
print '<input type="hidden" name="backtopage" value="'.$backtopage.'">';
if ($pdluoid) {
	print '<input type="hidden" name="pdluoid" value="'.$pdluoid.'">';
}
print '<table class="border centpercent">';

// Warehouse or product
print '<tr>';
if ($object->element == 'product') {
	print '<td class="fieldrequired">'.$langs->trans("Warehouse").'</td>';
	print '<td>';
	$ident = (GETPOST("dwid") ? GETPOSTINT("dwid") : (GETPOST('id_entrepot') ? GETPOSTINT('id_entrepot') : ($object->element == 'product' && $object->fk_default_warehouse ? $object->fk_default_warehouse : 'ifone')));
	if (empty($ident) && getDolGlobalString('MAIN_DEFAULT_WAREHOUSE')) {
		$ident = getDolGlobalString('MAIN_DEFAULT_WAREHOUSE');
	}
	print img_picto('', 'stock', 'class="pictofixedwidth"').$formproduct->selectWarehouses($ident, 'id_entrepot', 'warehouseopen,warehouseinternal', 1, 0, 0, '', 0, 0, null, 'minwidth100 maxwidth300 widthcentpercentminusx');
	print '</td>';
}
if ($object->element == 'stockmouvement') {
	print '<td class="fieldrequired">'.$langs->trans("Product").'</td>';
	print '<td>';
	print img_picto('', 'product');
	$form->select_produits(GETPOSTINT('product_id'), 'product_id', (!getDolGlobalString('STOCK_SUPPORTS_SERVICES') ? '0' : ''), 0, 0, -1, 2, '', 0, null, 0, 1, 0, 'maxwidth500');
	print '</td>';
}
print '<td class="fieldrequired">'.$langs->trans("NumberOfUnit").'</td>';
print '<td>';
if ($object->element == 'product' || $object->element == 'stockmouvement') {
	print '<select name="mouvement" id="mouvement" class="minwidth100 valignmiddle">';
	print '<option value="0">'.$langs->trans("Add").'</option>';
	print '<option value="1"'.(GETPOST('mouvement') ? ' selected="selected"' : '').'>'.$langs->trans("Delete").'</option>';
	print '</select>';
	print ajax_combobox("mouvement");
}
print '<input name="nbpiece" id="nbpiece" class="center valignmiddle maxwidth75" value="'.GETPOST("nbpiece").'">';
print '</td>';
print '</tr>';

// If product is a Kit, we ask if we must disable stock change of subproducts
if (getDolGlobalString('PRODUIT_SOUSPRODUITS') && $object->element == 'product' && $object->hasFatherOrChild(1)) {
	print '<tr>';
	print '<td></td>';
	print '<td colspan="3">';
	print '<input type="checkbox" name="disablesubproductstockchange" id="disablesubproductstockchange" value="1"'.(GETPOST('disablesubproductstockchange') ? ' checked="checked"' : '').'">';
	print ' <label for="disablesubproductstockchange">'.$langs->trans("DisableStockChangeOfSubProduct").'</label>';
	print '</td>';
	print '</tr>';
}

// Serial / Eat-by date
if (isModEnabled('productbatch') &&
(($object->element == 'product' && $object->hasbatch())
|| ($object->element == 'stockmouvement'))
) {
	print '<tr>';
	print '<td'.($object->element == 'stockmouvement' ? '' : ' class="fieldrequired"').'>'.$langs->trans("batch_number").'</td><td colspan="3">';
	if ($pdluoid > 0) {
		// If form was opened for a specific pdluoid, field is disabled
		print '<input type="text" name="batch_number_bis" size="40" disabled="disabled" value="'.(GETPOST('batch_number') ? GETPOST('batch_number') : $pdluo->batch).'">';
		print '<input type="hidden" name="batch_number" value="'.(GETPOST('batch_number') ? GETPOST('batch_number') : $pdluo->batch).'">';
	} else {
		print img_picto('', 'barcode', 'class="pictofixedwidth"').'<input type="text" id="batch_number" name="batch_number" class="minwidth300" value="'.(GETPOST('batch_number') ? GETPOST('batch_number') : $pdluo->batch).'">';
	}
	print '</td>';
	print '</tr>';

	print '<tr>';
	if (!getDolGlobalString('PRODUCT_DISABLE_SELLBY')) {
		print '<td'.($sellByCss ? ' class="'.$sellByCss.'"' : '').'>'.$langs->trans("SellByDate").'</td><td>';
		$sellbyselected = dol_mktime(0, 0, 0, GETPOST('sellbymonth'), GETPOST('sellbyday'), GETPOST('sellbyyear'));
		// If form was opened for a specific pdluoid, field is disabled
		print $form->selectDate(($pdluo->id > 0 ? $pdluo->sellby : $sellbyselected), 'sellby', 0, 0, 1, "", 1, 0, ($pdluoid > 0 ? 1 : 0));
		print '</td>';
	}
	if (!getDolGlobalString('PRODUCT_DISABLE_EATBY')) {
		print '<td'.($eatByCss ? ' class="'.$eatByCss.'"' : '').'>'.$langs->trans("EatByDate").'</td><td>';
		$eatbyselected = dol_mktime(0, 0, 0, GETPOST('eatbymonth'), GETPOST('eatbyday'), GETPOST('eatbyyear'));
		// If form was opened for a specific pdluoid, field is disabled
		print $form->selectDate(($pdluo->id > 0 ? $pdluo->eatby : $eatbyselected), 'eatby', 0, 0, 1, "", 1, 0, ($pdluoid > 0 ? 1 : 0));
		print '</td>';
	}
	print '</tr>';
}

// Purchase price and project
print '<tr>';
print '<td>'.$langs->trans("UnitPurchaseValue").'</td>';
print '<td colspan="'.(isModEnabled('project') ? '1' : '3').'"><input name="unitprice" id="unitprice" size="10" value="'.GETPOST("unitprice").'"></td>';
if (isModEnabled('project')) {
	print '<td>'.$langs->trans('Project').'</td>';
	print '<td>';
	print img_picto('', 'project');
	$formproject->select_projects(-1, '', 'projectid', 0, 0, 1, 0, 0, 0, 0, '', 0, 0, 'maxwidth300 widthcentpercentminusx');
	print '</td>';
}
print '</tr>';

// Label for movement of id of inventory
$valformovementlabel = ((GETPOST("label") && (GETPOST('label') != $langs->trans("MovementCorrectStock", ''))) ? GETPOST("label") : $langs->trans("MovementCorrectStock", $productref));
print '<tr>';
print '<td>'.$langs->trans("MovementLabel").'</td>';
print '<td>';
print '<input type="text" name="label" class="minwidth400" value="'.dol_escape_htmltag($valformovementlabel).'">';
print '</td>';
print '<td>'.$langs->trans("InventoryCode").'</td>';
print '<td>';
print '<input class="maxwidth100onsmartphone" name="inventorycode" id="inventorycode" value="'.(GETPOSTISSET("inventorycode") ? GETPOST("inventorycode", 'alpha') : dol_print_date(dol_now(), '%Y%m%d%H%M%S')).'">';
print '</td>';
print '</tr>';

print '</table>';

print dol_get_fiche_end();

print '<div class="center">';
print '<input type="submit" class="button button-save" name="save" value="'.dol_escape_htmltag($langs->trans("Save")).'">';
print '&nbsp;&nbsp;&nbsp;&nbsp;&nbsp;';
print '<input type="submit" class="button button-cancel" name="cancel" value="'.dol_escape_htmltag($langs->trans("Cancel")).'">';
print '</div>';

print '</form>';
?>
<!-- END PHP STOCKCORRECTION.TPL.PHP --><|MERGE_RESOLUTION|>--- conflicted
+++ resolved
@@ -106,13 +106,8 @@
 
 if ($disableSellBy == 0 || $disableEatBy == 0) {
 	print '
-<<<<<<< HEAD
-			var disableSellBy = '.dol_escape_js($disableSellBy).';
-			var disableEatBy = '.dol_escape_js($disableSellBy).';
-=======
 			var disableSellBy = '.dol_escape_js((string) $disableSellBy).';
 			var disableEatBy = '.dol_escape_js((string) $disableSellBy).';
->>>>>>> cc80841a
 			jQuery("#batch_number").change(function(event) {
 				var batch = jQuery(this).val();
 				jQuery.getJSON("'.DOL_URL_ROOT.'/product/ajax/product_lot.php?action=search&token='.currentToken().'&product_id='.$id.'&batch="+batch, function(data) {
