--- conflicted
+++ resolved
@@ -92,20 +92,6 @@
 {
 	global $db, $langs, $conf;
 
-<<<<<<< HEAD
-    $resql = $db->query($sql);
-    if ($resql) {
-        $exists = $db->num_rows($resql);
-        if ($exists) {
-            $obj = $db->fetch_array($resql);
-            return $obj['SUM(cfd.qty)']; //. ' ' . img_picto('','tick');
-        } else {
-            return null;//img_picto('', 'stcomm-1');
-        }
-    } else {
-        $error = $db->lasterror();
-        dol_print_error($db);
-=======
 	$sql = 'SELECT DISTINCT cfd.fk_product, SUM(cfd.qty) as qty FROM';
 	$sql .= ' ' . MAIN_DB_PREFIX . 'commande_fournisseurdet as cfd ';
 	$sql .= ' LEFT JOIN ' . MAIN_DB_PREFIX . 'commande_fournisseur as cf';
@@ -119,7 +105,6 @@
 	}
 	$sql .= ' AND cfd.fk_product = ' . $product_id;
 	$sql .= ' GROUP BY cfd.fk_product';
->>>>>>> 61ff1d2f
 
 	$resql = $db->query($sql);
 	if ($resql)
@@ -137,7 +122,6 @@
 	{
 		$error = $db->lasterror();
 		dol_print_error($db);
-		dol_syslog('replenish.php: ' . $error, LOG_ERR);
 
 		return $langs->trans('error');
 	}
