<?php
/* Copyright (C) 2001-2004	Rodolphe Quiedeville	<rodolphe@quiedeville.org>
 * Copyright (C) 2004-2015	Laurent Destailleur		<eldy@users.sourceforge.net>
 * Copyright (C) 2005-2014	Regis Houssin			<regis.houssin@capnetworks.com>
 * Copyright (C) 2015       Juanjo Menent           <jmenent@2byte.es>
 *
 * This program is free software; you can redistribute it and/or modify
 * it under the terms of the GNU General Public License as published by
 * the Free Software Foundation; either version 3 of the License, or
 * (at your option) any later version.
 *
 * This program is distributed in the hope that it will be useful,
 * but WITHOUT ANY WARRANTY; without even the implied warranty of
 * MERCHANTABILITY or FITNESS FOR A PARTICULAR PURPOSE.  See the
 * GNU General Public License for more details.
 *
 * You should have received a copy of the GNU General Public License
 * along with this program. If not, see <http://www.gnu.org/licenses/>.
 */

/**
 *      \file       htdocs/product/stock/list.php
 *      \ingroup    stock
 *      \brief      Page with warehouse and stock value
 */

require '../../main.inc.php';
require_once DOL_DOCUMENT_ROOT.'/product/stock/class/entrepot.class.php';

$langs->load("stocks");

// Security check
$result=restrictedArea($user,'stock');

$search_ref=GETPOST("sref","alpha")?GETPOST("sref","alpha"):GETPOST("search_ref","alpha");
$search_label=GETPOST("snom","alpha")?GETPOST("snom","alpha"):GETPOST("search_label","alpha");
$sall=GETPOST("sall","alpha");
$search_status=GETPOST("search_status","int");

$sortfield = GETPOST("sortfield");
$sortorder = GETPOST("sortorder");
if (! $sortfield) $sortfield="e.label";
if (! $sortorder) $sortorder="ASC";
$page = GETPOST("page");
if ($page < 0) $page = 0;
$limit = GETPOST('limit')?GETPOST('limit','int'):$conf->liste_limit;
$offset = $limit * $page;

$year = strftime("%Y",time());

// List of fields to search into when doing a "search in all"
$fieldstosearchall = array(
    'e.label'=>"Ref",
    'e.lieu'=>"LocationSummary",
    'e.description'=>"Description",
    'e.address'=>"Address",
    'e.zip'=>'Zip',
    'e.town'=>'Town',
);



/*
 *	View
 */

$form=new Form($db);
$warehouse=new Entrepot($db);

$sql = "SELECT e.rowid, e.label as ref, e.statut, e.lieu, e.address, e.zip, e.town, e.fk_pays,";
$sql.= " SUM(p.pmp * ps.reel) as estimatedvalue, SUM(p.price * ps.reel) as sellvalue, SUM(ps.reel) as stockqty";
$sql.= " FROM ".MAIN_DB_PREFIX."entrepot as e";
$sql.= " LEFT JOIN ".MAIN_DB_PREFIX."product_stock as ps ON e.rowid = ps.fk_entrepot";
$sql.= " LEFT JOIN ".MAIN_DB_PREFIX."product as p ON ps.fk_product = p.rowid";
$sql.= " WHERE e.entity IN (".getEntity('stock', 1).")";
if ($search_ref) $sql.= natural_search("e.label", $search_ref);			// ref
if ($search_label) $sql.= natural_search("e.lieu", $search_label);		// label
if ($search_status != '' && $search_status >= 0) $sql.= " AND e.statut = ".$search_status;
if ($sall) $sql .= natural_search(array_keys($fieldstosearchall), $sall);
$sql.= " GROUP BY e.rowid, e.label, e.statut, e.lieu, e.address, e.zip, e.town, e.fk_pays";
$totalnboflines=0;
$result=$db->query($sql);
if ($result)
{
    $totalnboflines = $db->num_rows($result);
}
$sql.= $db->order($sortfield,$sortorder);
$sql.= $db->plimit($limit+1, $offset);

$result = $db->query($sql);
if ($result)
{
	$num = $db->num_rows($result);

	$i = 0;

	$help_url='EN:Module_Stocks_En|FR:Module_Stock|ES:M&oacute;dulo_Stocks';
	llxHeader("",$langs->trans("ListOfWarehouses"),$help_url);

	print_barre_liste($langs->trans("ListOfWarehouses"), $page, $_SERVER["PHP_SELF"], "", $sortfield, $sortorder, '', $num, $totalnboflines);

	print '<form action="'.$_SERVER["PHP_SELF"].'" method="post" name="formulaire">';
	print '<input type="hidden" name="token" value="'.$_SESSION['newtoken'].'">';
	print '<input type="hidden" name="action" value="list">';
	print '<input type="hidden" name="sortfield" value="'.$sortfield.'">';
	print '<input type="hidden" name="sortorder" value="'.$sortorder.'">';

	if ($sall)
	{
	    foreach($fieldstosearchall as $key => $val) $fieldstosearchall[$key]=$langs->trans($val);
	    print $langs->trans("FilterOnInto", $sall) . join(', ',$fieldstosearchall);
	}
	
	$moreforfilter='';
	
	print '<table class="liste '.($moreforfilter?"listwithfilterbefore":"").'">';

	print "<tr class=\"liste_titre\">";
	print_liste_field_titre($langs->trans("Ref"),$_SERVER["PHP_SELF"], "e.label","","","",$sortfield,$sortorder);
	print_liste_field_titre($langs->trans("LocationSummary"),$_SERVER["PHP_SELF"], "e.lieu","","","",$sortfield,$sortorder);
	print_liste_field_titre($langs->trans("PhysicalStock"), $_SERVER["PHP_SELF"], "stockqty",'','','align="right"',$sortfield,$sortorder);
	print_liste_field_titre($langs->trans("EstimatedStockValue"), $_SERVER["PHP_SELF"], "e.valo_pmp",'','','align="right"',$sortfield,$sortorder);
    print_liste_field_titre($langs->trans("EstimatedStockValueSell"), $_SERVER["PHP_SELF"], "",'','','align="right"',$sortfield,$sortorder);
	print_liste_field_titre($langs->trans("Status"),$_SERVER["PHP_SELF"], "e.statut",'','','align="right"',$sortfield,$sortorder);
	print_liste_field_titre('',$_SERVER["PHP_SELF"],"",'','','',$sortfield,$sortorder,'maxwidthsearch ');
	print "</tr>\n";

	// Lignes des champs de filtre
	print '<tr class="liste_titre">';

	print '<td class="liste_titre" align="left">';
	print '<input class="flat" type="text" name="search_ref" size="6" value="'.dol_escape_htmltag($search_ref).'">';
	print '</td>';

	print '<td class="liste_titre" align="left">';
	print '<input class="flat" type="text" name="search_label" size="10" value="'.dol_escape_htmltag($search_label).'">';
	print '</td>';

	print '<td class="liste_titre" colspan="3">';
	print '</td>';

	print '<td class="liste_titre" align="right">';
	print $form->selectarray('search_status', $warehouse->statuts, $search_status, 1, 0, 0, '', 1);
	print '</td>';

	print '<td class="liste_titre nowrap" align="right">';
	print '<input type="image" class="liste_titre" name="button_search" src="'.img_picto($langs->trans("Search"),'search.png','','',1).'" value="'.dol_escape_htmltag($langs->trans("Search")).'" title="'.dol_escape_htmltag($langs->trans("Search")).'">';
	print '<input type="image" class="liste_titre" name="button_removefilter" src="'.img_picto($langs->trans("RemoveFilter"),'searchclear.png','','',1).'" value="'.dol_escape_htmltag($langs->trans("RemoveFilter")).'" title="'.dol_escape_htmltag($langs->trans("RemoveFilter")).'">';
	print '</td>';

	print '</tr>';

	if ($num)
	{
		$entrepot=new Entrepot($db);
        $total = $totalsell = $totalStock = 0;
        $var=false;
		while ($i < min($num,$limit))
		{
			$objp = $db->fetch_object($result);
            $entrepot->id = $objp->rowid;
            $entrepot->libelle = $objp->ref;
            $entrepot->lieu = $objp->lieu;
            print "<tr ".$bc[$var].">";
            print '<td>' . $entrepot->getNomUrl(1) . '</td>';
            // Location
            print '<td>'.$objp->lieu.'</td>';
            // Stock qty
            print '<td align="right">'.price2num($objp->stockqty,5).'</td>';
            // PMP value
            print '<td align="right">';
            if (price2num($objp->estimatedvalue,'MT')) print price(price2num($objp->estimatedvalue,'MT'),1);
            else print '';
            print '</td>';
            // Selling value
            print '<td align="right">';
            if (empty($conf->global->PRODUIT_MULTIPRICES)) print price(price2num($objp->sellvalue,'MT'),1);
            else
			{
				$htmltext=$langs->trans("OptionMULTIPRICESIsOn");
            	print $form->textwithtooltip($langs->trans("Variable"),$htmltext);
			}
            print '</td>';
            // Status
            print '<td align="right">'.$entrepot->LibStatut($objp->statut,5).'</td>';

            print '<td></td>';

            print "</tr>\n";

            $total += price2num($objp->estimatedvalue,'MU');
            $totalsell += price2num($objp->sellvalue,'MU');
			$totalStock += $objp->stockqty;

            $var=!$var;
            $i++;
		}

<<<<<<< HEAD
		print '<tr class="liste_total">';
        print '<td colspan="2" align="right">'.$langs->trans("Total").'</td>';
		print '<td align="right">'.price2num($totalStock,5).'</td>';
        print '<td align="right">'.price(price2num($total,'MT'),1,$langs,0,0,-1,$conf->currency).'</td>';
        print '<td align="right">';
		if (empty($conf->global->PRODUIT_MULTIPRICES)) print price(price2num($totalsell,'MT'),1,$langs,0,0,-1,$conf->currency);
        else
=======
		if ($totalnboflines <= $limit)
>>>>>>> 68ef5ef5
		{
    		print '<tr class="liste_total">';
            print '<td colspan="2" align="right">'.$langs->trans("Total").'</td>';
            print '<td align="right">'.price(price2num($total,'MT'),1,$langs,0,0,-1,$conf->currency).'</td>';
            print '<td align="right">';
    		if (empty($conf->global->PRODUIT_MULTIPRICES)) print price(price2num($totalsell,'MT'),1,$langs,0,0,-1,$conf->currency);
            else
    		{
    			$htmltext=$langs->trans("OptionMULTIPRICESIsOn");
               	print $form->textwithtooltip($langs->trans("Variable"),$htmltext);
    		}
            print '</td>';
            print '<td></td>';
            print '<td></td>';
            print "</tr>\n";
		}
	}

	$db->free($result);

	print "</table>";

	print '</form>';
}
else
{
  dol_print_error($db);
}


llxFooter();

$db->close();<|MERGE_RESOLUTION|>--- conflicted
+++ resolved
@@ -196,20 +196,11 @@
             $i++;
 		}
 
-<<<<<<< HEAD
-		print '<tr class="liste_total">';
-        print '<td colspan="2" align="right">'.$langs->trans("Total").'</td>';
-		print '<td align="right">'.price2num($totalStock,5).'</td>';
-        print '<td align="right">'.price(price2num($total,'MT'),1,$langs,0,0,-1,$conf->currency).'</td>';
-        print '<td align="right">';
-		if (empty($conf->global->PRODUIT_MULTIPRICES)) print price(price2num($totalsell,'MT'),1,$langs,0,0,-1,$conf->currency);
-        else
-=======
 		if ($totalnboflines <= $limit)
->>>>>>> 68ef5ef5
 		{
     		print '<tr class="liste_total">';
             print '<td colspan="2" align="right">'.$langs->trans("Total").'</td>';
+			print '<td align="right">'.price2num($totalStock,5).'</td>';
             print '<td align="right">'.price(price2num($total,'MT'),1,$langs,0,0,-1,$conf->currency).'</td>';
             print '<td align="right">';
     		if (empty($conf->global->PRODUIT_MULTIPRICES)) print price(price2num($totalsell,'MT'),1,$langs,0,0,-1,$conf->currency);
