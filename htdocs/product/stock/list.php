<?php
/* Copyright (C) 2001-2004	Rodolphe Quiedeville	<rodolphe@quiedeville.org>
 * Copyright (C) 2004-2016	Laurent Destailleur		<eldy@users.sourceforge.net>
 * Copyright (C) 2005-2014	Regis Houssin			<regis.houssin@capnetworks.com>
 * Copyright (C) 2015       Juanjo Menent           <jmenent@2byte.es>
 *
 * This program is free software; you can redistribute it and/or modify
 * it under the terms of the GNU General Public License as published by
 * the Free Software Foundation; either version 3 of the License, or
 * (at your option) any later version.
 *
 * This program is distributed in the hope that it will be useful,
 * but WITHOUT ANY WARRANTY; without even the implied warranty of
 * MERCHANTABILITY or FITNESS FOR A PARTICULAR PURPOSE.  See the
 * GNU General Public License for more details.
 *
 * You should have received a copy of the GNU General Public License
 * along with this program. If not, see <http://www.gnu.org/licenses/>.
 */

/**
 *      \file       htdocs/product/stock/list.php
 *      \ingroup    stock
 *      \brief      Page with warehouse and stock value
 */

require '../../main.inc.php';
require_once DOL_DOCUMENT_ROOT.'/product/stock/class/entrepot.class.php';

$langs->load("stocks");

// Security check
$result=restrictedArea($user,'stock');

$search_ref=GETPOST("sref","alpha")?GETPOST("sref","alpha"):GETPOST("search_ref","alpha");
$search_label=GETPOST("snom","alpha")?GETPOST("snom","alpha"):GETPOST("search_label","alpha");
$sall=GETPOST("sall","alpha");
$search_status=GETPOST("search_status","int");

$limit = GETPOST('limit')?GETPOST('limit','int'):$conf->liste_limit;
$sortfield = GETPOST("sortfield");
$sortorder = GETPOST("sortorder");
if (! $sortfield) $sortfield="e.label";
if (! $sortorder) $sortorder="ASC";
$page = GETPOST("page");
if ($page < 0) $page = 0;
<<<<<<< HEAD
$limit = GETPOST('limit')?GETPOST('limit','int'):$conf->liste_limit;
=======
>>>>>>> 3f5d67d4
$offset = $limit * $page;

$year = strftime("%Y",time());

// List of fields to search into when doing a "search in all"
$fieldstosearchall = array(
    'e.label'=>"Ref",
    'e.lieu'=>"LocationSummary",
    'e.description'=>"Description",
    'e.address'=>"Address",
    'e.zip'=>'Zip',
    'e.town'=>'Town',
);


<<<<<<< HEAD
=======
/*
 * Actions
 */

include DOL_DOCUMENT_ROOT.'/core/actions_changeselectedfields.inc.php';

if (GETPOST("button_removefilter_x") || GETPOST("button_removefilter.x") || GETPOST("button_removefilter")) // Both test are required to be compatible with all browsers
{
    $search_ref="";
    $sall="";
    $search_label="";
    $search_status="";
    $search_array_options=array();
}

>>>>>>> 3f5d67d4

/*
 *	View
 */

$form=new Form($db);
$warehouse=new Entrepot($db);

$sql = "SELECT e.rowid, e.label as ref, e.statut, e.lieu, e.address, e.zip, e.town, e.fk_pays,";
$sql.= " SUM(p.pmp * ps.reel) as estimatedvalue, SUM(p.price * ps.reel) as sellvalue, SUM(ps.reel) as stockqty";
$sql.= " FROM ".MAIN_DB_PREFIX."entrepot as e";
$sql.= " LEFT JOIN ".MAIN_DB_PREFIX."product_stock as ps ON e.rowid = ps.fk_entrepot";
$sql.= " LEFT JOIN ".MAIN_DB_PREFIX."product as p ON ps.fk_product = p.rowid";
$sql.= " WHERE e.entity IN (".getEntity('stock', 1).")";
if ($search_ref) $sql.= natural_search("e.label", $search_ref);			// ref
if ($search_label) $sql.= natural_search("e.lieu", $search_label);		// label
if ($search_status != '' && $search_status >= 0) $sql.= " AND e.statut = ".$search_status;
if ($sall) $sql .= natural_search(array_keys($fieldstosearchall), $sall);
$sql.= " GROUP BY e.rowid, e.label, e.statut, e.lieu, e.address, e.zip, e.town, e.fk_pays";
$totalnboflines=0;
$result=$db->query($sql);
if ($result)
{
    $totalnboflines = $db->num_rows($result);
	// fetch totals
	$line = $total = $totalsell = $totalStock = 0;
	while ($line < $totalnboflines)
	{
		$objp = $db->fetch_object($result);
		$total += price2num($objp->estimatedvalue,'MU');
		$totalsell += price2num($objp->sellvalue,'MU');
		$totalStock += $objp->stockqty;
		$line++;
	}
}
$sql.= $db->order($sortfield,$sortorder);
$sql.= $db->plimit($limit+1, $offset);

$result = $db->query($sql);
if ($result)
{
	$num = $db->num_rows($result);

	$i = 0;

	$help_url='EN:Module_Stocks_En|FR:Module_Stock|ES:M&oacute;dulo_Stocks';
	llxHeader("",$langs->trans("ListOfWarehouses"),$help_url);

<<<<<<< HEAD
	$param = '';
=======
	$param='';
    if (! empty($contextpage) && $contextpage != $_SERVER["PHP_SELF"]) $param.='&contextpage='.$contextpage;
	if ($limit > 0 && $limit != $conf->liste_limit) $param.='&limit='.$limit;
>>>>>>> 3f5d67d4
	if ($search_ref)	$param.="&search_ref=".$search_ref;
	if ($search_label)	$param.="&search_label=".$search_label;
	if ($search_status)	$param.="&search_status=".$search_status;
	if ($sall)			$param.="&sall=".$sall;
<<<<<<< HEAD

	print_barre_liste($langs->trans("ListOfWarehouses"), $page, $_SERVER["PHP_SELF"], $param, $sortfield, $sortorder, '', $num, $totalnboflines);

	print '<form action="'.$_SERVER["PHP_SELF"].'" method="post" name="formulaire">';
=======
	
    print '<form action="'.$_SERVER["PHP_SELF"].'" method="post" name="formulaire">';
>>>>>>> 3f5d67d4
	print '<input type="hidden" name="token" value="'.$_SESSION['newtoken'].'">';
	print '<input type="hidden" name="action" value="list">';
	print '<input type="hidden" name="sortfield" value="'.$sortfield.'">';
	print '<input type="hidden" name="sortorder" value="'.$sortorder.'">';

<<<<<<< HEAD
=======
	print_barre_liste($langs->trans("ListOfWarehouses"), $page, $_SERVER["PHP_SELF"], $param, $sortfield, $sortorder, '', $num, $totalnboflines, 'title_generic.png', 0, '', '', $limit);
	
>>>>>>> 3f5d67d4
	if ($sall)
	{
	    foreach($fieldstosearchall as $key => $val) $fieldstosearchall[$key]=$langs->trans($val);
	    print $langs->trans("FilterOnInto", $sall) . join(', ',$fieldstosearchall);
	}
	
	$moreforfilter='';

	print '<table class="liste '.($moreforfilter?"listwithfilterbefore":"").'">';

	print "<tr class=\"liste_titre\">";
	print_liste_field_titre($langs->trans("Ref"),$_SERVER["PHP_SELF"], "e.label","",$param,"",$sortfield,$sortorder);
	print_liste_field_titre($langs->trans("LocationSummary"),$_SERVER["PHP_SELF"], "e.lieu","",$param,"",$sortfield,$sortorder);
	print_liste_field_titre($langs->trans("PhysicalStock"), $_SERVER["PHP_SELF"], "stockqty",'',$param,'align="right"',$sortfield,$sortorder);
    print_liste_field_titre($langs->trans("EstimatedStockValue"), $_SERVER["PHP_SELF"], "e.valo_pmp",'',$param,'align="right"',$sortfield,$sortorder);
    print_liste_field_titre($langs->trans("EstimatedStockValueSell"), $_SERVER["PHP_SELF"], "",'',$param,'align="right"',$sortfield,$sortorder);
	print_liste_field_titre($langs->trans("Status"),$_SERVER["PHP_SELF"], "e.statut",'',$param,'align="right"',$sortfield,$sortorder);
	print_liste_field_titre('',$_SERVER["PHP_SELF"],"",'',$param,'',$sortfield,$sortorder,'maxwidthsearch ');
	print "</tr>\n";

	// Lignes des champs de filtre
	print '<tr class="liste_titre">';

	print '<td class="liste_titre" align="left">';
	print '<input class="flat" type="text" name="search_ref" size="6" value="'.dol_escape_htmltag($search_ref).'">';
	print '</td>';

	print '<td class="liste_titre" align="left">';
	print '<input class="flat" type="text" name="search_label" size="10" value="'.dol_escape_htmltag($search_label).'">';
	print '</td>';

	print '<td class="liste_titre" colspan="3">';
	print '</td>';

	print '<td class="liste_titre" align="right">';
	print $form->selectarray('search_status', $warehouse->statuts, $search_status, 1, 0, 0, '', 1);
	print '</td>';

    print '<td class="liste_titre" align="right">';
    $searchpitco=$form->showFilterAndCheckAddButtons(0);
    print $searchpitco;
    print '</td>';

	print '</tr>';

	if ($num)
	{
		$entrepot=new Entrepot($db);
        $var=false;
		while ($i < min($num,$limit))
		{
			$objp = $db->fetch_object($result);
            $entrepot->id = $objp->rowid;
            $entrepot->libelle = $objp->ref;
            $entrepot->lieu = $objp->lieu;
            print "<tr ".$bc[$var].">";
            print '<td>' . $entrepot->getNomUrl(1) . '</td>';
            // Location
            print '<td>'.$objp->lieu.'</td>';
            // Stock qty
            print '<td align="right">'.price2num($objp->stockqty,5).'</td>';
            // PMP value
            print '<td align="right">';
            if (price2num($objp->estimatedvalue,'MT')) print price(price2num($objp->estimatedvalue,'MT'),1);
            else print '';
            print '</td>';
            // Selling value
            print '<td align="right">';
            if (empty($conf->global->PRODUIT_MULTIPRICES)) print price(price2num($objp->sellvalue,'MT'),1);
            else
			{
				$htmltext=$langs->trans("OptionMULTIPRICESIsOn");
            	print $form->textwithtooltip($langs->trans("Variable"),$htmltext);
			}
            print '</td>';
            // Status
            print '<td align="right">'.$entrepot->LibStatut($objp->statut,5).'</td>';

            print '<td></td>';

            print "</tr>\n";

            $var=!$var;
            $i++;
		}

		if ($totalnboflines-$offset <= $limit)
		{
    		print '<tr class="liste_total">';
            print '<td colspan="2" align="right">'.$langs->trans("Total").'</td>';
			print '<td align="right">'.price2num($totalStock,5).'</td>';
            print '<td align="right">'.price(price2num($total,'MT'),1,$langs,0,0,-1,$conf->currency).'</td>';
            print '<td align="right">';
    		if (empty($conf->global->PRODUIT_MULTIPRICES)) print price(price2num($totalsell,'MT'),1,$langs,0,0,-1,$conf->currency);
            else
    		{
    			$htmltext=$langs->trans("OptionMULTIPRICESIsOn");
               	print $form->textwithtooltip($langs->trans("Variable"),$htmltext);
    		}
            print '</td>';
            print '<td></td>';
            print '<td></td>';
            print "</tr>\n";
		}
	}

	$db->free($result);

	print "</table>";

	print '</form>';
}
else
{
  dol_print_error($db);
}


llxFooter();

$db->close();<|MERGE_RESOLUTION|>--- conflicted
+++ resolved
@@ -44,10 +44,6 @@
 if (! $sortorder) $sortorder="ASC";
 $page = GETPOST("page");
 if ($page < 0) $page = 0;
-<<<<<<< HEAD
-$limit = GETPOST('limit')?GETPOST('limit','int'):$conf->liste_limit;
-=======
->>>>>>> 3f5d67d4
 $offset = $limit * $page;
 
 $year = strftime("%Y",time());
@@ -63,8 +59,6 @@
 );
 
 
-<<<<<<< HEAD
-=======
 /*
  * Actions
  */
@@ -80,7 +74,6 @@
     $search_array_options=array();
 }
 
->>>>>>> 3f5d67d4
 
 /*
  *	View
@@ -129,36 +122,22 @@
 	$help_url='EN:Module_Stocks_En|FR:Module_Stock|ES:M&oacute;dulo_Stocks';
 	llxHeader("",$langs->trans("ListOfWarehouses"),$help_url);
 
-<<<<<<< HEAD
-	$param = '';
-=======
 	$param='';
     if (! empty($contextpage) && $contextpage != $_SERVER["PHP_SELF"]) $param.='&contextpage='.$contextpage;
 	if ($limit > 0 && $limit != $conf->liste_limit) $param.='&limit='.$limit;
->>>>>>> 3f5d67d4
 	if ($search_ref)	$param.="&search_ref=".$search_ref;
 	if ($search_label)	$param.="&search_label=".$search_label;
 	if ($search_status)	$param.="&search_status=".$search_status;
 	if ($sall)			$param.="&sall=".$sall;
-<<<<<<< HEAD
-
-	print_barre_liste($langs->trans("ListOfWarehouses"), $page, $_SERVER["PHP_SELF"], $param, $sortfield, $sortorder, '', $num, $totalnboflines);
-
-	print '<form action="'.$_SERVER["PHP_SELF"].'" method="post" name="formulaire">';
-=======
 	
     print '<form action="'.$_SERVER["PHP_SELF"].'" method="post" name="formulaire">';
->>>>>>> 3f5d67d4
 	print '<input type="hidden" name="token" value="'.$_SESSION['newtoken'].'">';
 	print '<input type="hidden" name="action" value="list">';
 	print '<input type="hidden" name="sortfield" value="'.$sortfield.'">';
 	print '<input type="hidden" name="sortorder" value="'.$sortorder.'">';
 
-<<<<<<< HEAD
-=======
 	print_barre_liste($langs->trans("ListOfWarehouses"), $page, $_SERVER["PHP_SELF"], $param, $sortfield, $sortorder, '', $num, $totalnboflines, 'title_generic.png', 0, '', '', $limit);
 	
->>>>>>> 3f5d67d4
 	if ($sall)
 	{
 	    foreach($fieldstosearchall as $key => $val) $fieldstosearchall[$key]=$langs->trans($val);
