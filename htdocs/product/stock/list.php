--- conflicted
+++ resolved
@@ -61,27 +61,12 @@
 $sql.= " FROM ".MAIN_DB_PREFIX."entrepot as e";
 $sql.= " LEFT JOIN ".MAIN_DB_PREFIX."product_stock as ps ON e.rowid = ps.fk_entrepot";
 $sql.= " LEFT JOIN ".MAIN_DB_PREFIX."product as p ON ps.fk_product = p.rowid";
-<<<<<<< HEAD
 $sql.= " WHERE e.entity IN (".getEntity('stock', 1).")";
+
 if ($search_ref) $sql.= natural_search("e.label", $search_ref);			// ref
 if ($search_label) $sql.= natural_search("e.lieu", $search_label);		// label
 if ($search_status != '' && $search_status >= 0) $sql.= " AND e.statut = ".$search_status;
 if ($sall) $sql.= natural_search(array('e.label','e.description','e.lieu','e.address','e.town'), $sall);
-=======
-$sql.= " WHERE e.entity IN (".getEntity('stock',1).')';
-if ($sref)
-{
-    $sql.= " AND e.label LIKE '%".$db->escape($sref)."%'";
-}
-if ($sall)
-{
-    $sql.= " AND (e.label LIKE '%".$db->escape($sall)."%'";
-    $sql.= " OR e.description LIKE '%".$db->escape($sall)."%'";
-    $sql.= " OR e.lieu LIKE '%".$db->escape($sall)."%'";
-    $sql.= " OR e.address LIKE '%".$db->escape($sall)."%'";
-    $sql.= " OR e.town LIKE '%".$db->escape($sall)."%')";
-}
->>>>>>> c13d2d20
 $sql.= " GROUP BY e.rowid, e.label, e.statut, e.lieu, e.address, e.zip, e.town, e.fk_pays";
 $sql.= $db->order($sortfield,$sortorder);
 $sql.= $db->plimit($limit+1, $offset);
