--- conflicted
+++ resolved
@@ -998,11 +998,7 @@
 
 			if (!empty($this->model_pdf)) {
 				$modele = $this->model_pdf;
-<<<<<<< HEAD
-			} elseif (!empty($conf->global->STOCKTRANSFERLINE_ADDON_PDF)) {
-=======
 			} elseif (getDolGlobalString('STOCKTRANSFERLINE_ADDON_PDF')) {
->>>>>>> 729451fa
 				$modele = $conf->global->STOCKTRANSFERLINE_ADDON_PDF;
 			}
 		}
