--- conflicted
+++ resolved
@@ -129,17 +129,10 @@
 		'rowid'                    => array('type'=>'integer', 'label'=>'TechnicalID', 'enabled'=>'1', 'position'=>1, 'notnull'=>1, 'visible'=>0, 'noteditable'=>'1', 'index'=>1, 'comment'=>"Id"),
 		'entity'                   => array('type'=>'integer', 'label'=>'Entity', 'enabled'=>'1', 'position'=>1, 'default'=>1, 'notnull'=>1, 'visible'=>0, 'noteditable'=>'1', 'index'=>1, 'comment'=>"Id"),
 		'ref'                      => array('type'=>'varchar(128)', 'label'=>'Ref', 'enabled'=>'1', 'position'=>10, 'notnull'=>1, 'visible'=>4, 'noteditable'=>'1', 'default'=>'(PROV)', 'index'=>1, 'searchall'=>1, 'showoncombobox'=>'1', 'comment'=>"Reference of object"),
-<<<<<<< HEAD
-		'label'                    => array('type'=>'varchar(255)', 'label'=>'Label', 'enabled'=>'1', 'position'=>30, 'notnull'=>0, 'visible'=>1, 'searchall'=>1, 'showoncombobox'=>'1', 'css'=>'minwidth100', 'csslist'=>'tdoverflowmax150'),
-		'description'              => array('type'=>'text', 'label'=>'Description', 'enabled'=>'1', 'position'=>31, 'notnull'=>0, 'visible'=>3,),
-		'fk_project'               => array('type'=>'integer:Project:projet/class/project.class.php:1', 'label'=>'Project', 'enabled'=>'$conf->project->enabled', 'position'=>32, 'notnull'=>-1, 'visible'=>-1, 'index'=>1, 'picto'=>'project', 'css'=>'maxwidth500 widthcentpercentminusxx', 'csslist'=>'tdoverflowmax150'),
-		'fk_soc'                   => array('type'=>'integer:Societe:societe/class/societe.class.php:1:((status:=:1) AND (entity:IN:__SHARED_ENTITIES__))', 'label'=>'ThirdParty', 'enabled'=>'1', 'position'=>50, 'notnull'=>-1, 'visible'=>1, 'index'=>1/*, 'help'=>"LinkToThirdparty"*/, 'picto'=>'company', 'css'=>'maxwidth500 widthcentpercentminusxx', 'csslist'=>'tdoverflowmax150'),
-=======
 		'label'                    => array('type'=>'varchar(255)', 'label'=>'Label', 'enabled'=>'1', 'position'=>30, 'notnull'=>0, 'visible'=>1, 'searchall'=>1, 'showoncombobox'=>'1', 'css'=>'minwidth100', 'csslist'=>'tdoverflowmax125', 'autofocusoncreate'=>1),
 		'description'              => array('type'=>'text', 'label'=>'Description', 'enabled'=>'1', 'position'=>31, 'notnull'=>0, 'visible'=>3,),
 		'fk_project'               => array('type'=>'integer:Project:projet/class/project.class.php:1', 'label'=>'Project', 'enabled'=>'$conf->project->enabled', 'position'=>32, 'notnull'=>-1, 'visible'=>-1, 'index'=>1, 'picto'=>'project', 'css'=>'maxwidth500 widthcentpercentminusxx', 'csslist'=>'tdoverflowmax125'),
 		'fk_soc'                   => array('type'=>'integer:Societe:societe/class/societe.class.php:1:((status:=:1) AND (entity:IN:__SHARED_ENTITIES__))', 'label'=>'ThirdParty', 'enabled'=>'1', 'position'=>50, 'notnull'=>-1, 'visible'=>1, 'index'=>1/*, 'help'=>"LinkToThirdparty"*/, 'picto'=>'company', 'css'=>'maxwidth500 widthcentpercentminusxx', 'csslist'=>'tdoverflowmax125'),
->>>>>>> 729451fa
 		'fk_warehouse_source'      => array('type'=>'integer:Entrepot:product/stock/class/entrepot.class.php', 'label'=>'Entrepôt source', 'enabled'=>'1', 'position'=>50, 'notnull'=>0, 'visible'=>1, 'help'=>'HelpWarehouseStockTransferSource', 'picto'=>'stock', 'css'=>'maxwidth500 widthcentpercentminusxx', 'csslist'=>'tdoverflowmax150'),
 		'fk_warehouse_destination' => array('type'=>'integer:Entrepot:product/stock/class/entrepot.class.php', 'label'=>'Entrepôt de destination', 'enabled'=>'1', 'position'=>51, 'notnull'=>0, 'visible'=>1, 'help'=>'HelpWarehouseStockTransferDestination', 'picto'=>'stock', 'css'=>'maxwidth500 widthcentpercentminusxx', 'csslist'=>'tdoverflowmax150'),
 		'note_public'              => array('type'=>'html', 'label'=>'NotePublic', 'enabled'=>'1', 'position'=>61, 'notnull'=>0, 'visible'=>0,),
@@ -177,11 +170,7 @@
 	public $model_pdf;
 	public $status;
 
-<<<<<<< HEAD
-		/**
-=======
-	/**
->>>>>>> 729451fa
+	/**
 	 * @var StockTransferLine[] stock transfer line
 	 */
 	public $lines;
@@ -363,13 +352,9 @@
 
 		$this->socid = $this->fk_soc;
 
-<<<<<<< HEAD
-		if ($result > 0 && !empty($this->table_element_line)) $this->fetchLines();
-=======
 		if ($result > 0 && !empty($this->table_element_line)) {
 			$this->fetchLines();
 		}
->>>>>>> 729451fa
 		return $result;
 	}
 
@@ -395,11 +380,7 @@
 	 * @param	Object	$b		2nd element to test
 	 * @return int
 	 */
-<<<<<<< HEAD
-	static public function stocktransferCmpRank($a, $b)
-=======
 	public static function stocktransferCmpRank($a, $b)
->>>>>>> 729451fa
 	{
 		if ($a->rang == $b->rang) {
 			return 0;
@@ -1062,11 +1043,7 @@
 
 			if ($this->model_pdf) {
 				$modele = $this->model_pdf;
-<<<<<<< HEAD
-			} elseif (!empty($conf->global->STOCKTRANSFER_ADDON_PDF)) {
-=======
 			} elseif (getDolGlobalString('STOCKTRANSFER_ADDON_PDF')) {
->>>>>>> 729451fa
 				$modele = $conf->global->STOCKTRANSFER_ADDON_PDF;
 			}
 		}
