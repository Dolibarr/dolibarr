<?php
/* Copyright (C) 2003-2006	Rodolphe Quiedeville	<rodolphe@quiedeville.org>
 * Copyright (C) 2004-2011	Laurent Destailleur		<eldy@users.sourceforge.net>
 * Copyright (C) 2005		Simon Tosser			<simon@kornog-computing.com>
 * Copyright (C) 2005-2014	Regis Houssin			<regis.houssin@inodbox.com>
 * Copyright (C) 2016	    Francis Appels       	<francis.appels@yahoo.com>
 * Copyright (C) 2021		Noé Cendrier			<noe.cendrier@altairis.fr>
 *
 * This program is free software; you can redistribute it and/or modify
 * it under the terms of the GNU General Public License as published by
 * the Free Software Foundation; either version 3 of the License, or
 * (at your option) any later version.
 *
 * This program is distributed in the hope that it will be useful,
 * but WITHOUT ANY WARRANTY; without even the implied warranty of
 * MERCHANTABILITY or FITNESS FOR A PARTICULAR PURPOSE.  See the
 * GNU General Public License for more details.
 *
 * You should have received a copy of the GNU General Public License
 * along with this program. If not, see <https://www.gnu.org/licenses/>.
 */

/**
 *	\file       htdocs/product/stock/card.php
 *	\ingroup    stock
 *	\brief      Page fiche entrepot
 */

require '../../main.inc.php';
require_once DOL_DOCUMENT_ROOT.'/core/class/html.formfile.class.php';
require_once DOL_DOCUMENT_ROOT.'/product/stock/class/entrepot.class.php';
require_once DOL_DOCUMENT_ROOT.'/product/class/product.class.php';
require_once DOL_DOCUMENT_ROOT.'/core/lib/stock.lib.php';
require_once DOL_DOCUMENT_ROOT.'/core/lib/product.lib.php';
require_once DOL_DOCUMENT_ROOT.'/core/class/html.formcompany.class.php';
require_once DOL_DOCUMENT_ROOT.'/product/class/html.formproduct.class.php';
require_once DOL_DOCUMENT_ROOT.'/core/class/extrafields.class.php';
require_once DOL_DOCUMENT_ROOT.'/categories/class/categorie.class.php';
if (!empty($conf->projet->enabled)) {
	require_once DOL_DOCUMENT_ROOT.'/projet/class/project.class.php';
	require_once DOL_DOCUMENT_ROOT.'/core/class/html.formprojet.class.php';
}

// Load translation files required by the page
$langs->loadLangs(array('products', 'stocks', 'companies', 'categories'));

$action = GETPOST('action', 'aZ09');
$cancel = GETPOST('cancel', 'alpha');
$confirm = GETPOST('confirm');
$projectid = GETPOST('projectid', 'int');

$id = GETPOST('id', 'int');
$ref = GETPOST('ref', 'alpha');

$sortfield = GETPOST("sortfield", 'alpha');
$sortorder = GETPOST("sortorder", 'alpha');
if (!$sortfield) {
	$sortfield = "p.ref";
}
if (!$sortorder) {
	$sortorder = "DESC";
}

$backtopage = GETPOST('backtopage', 'alpha');

// Security check
//$result=restrictedArea($user,'stock', $id, 'entrepot&stock');
$result = restrictedArea($user, 'stock');

// Initialize technical object to manage hooks of page. Note that conf->hooks_modules contains array of hook context
$hookmanager->initHooks(array('warehousecard', 'globalcard'));

$object = new Entrepot($db);
$extrafields = new ExtraFields($db);

// fetch optionals attributes and labels
$extrafields->fetch_name_optionals_label($object->table_element);

// Load object
if ($id > 0 || !empty($ref)) {
	$ret = $object->fetch($id, $ref);
	if ($ret <= 0) {
		setEventMessages($object->error, $object->errors, 'errors');
		$action = '';
	}
}


/*
 * Actions
 */

$error = 0;

$usercanread = (($user->rights->stock->lire));
$usercancreate = (($user->rights->stock->creer));
$usercandelete = (($user->rights->stock->supprimer));

$parameters = array('id'=>$id, 'ref'=>$ref);
$reshook = $hookmanager->executeHooks('doActions', $parameters, $object, $action); // Note that $action and $object may have been modified by some hooks
if ($reshook < 0) {
	setEventMessages($hookmanager->error, $hookmanager->errors, 'errors');
}
if (empty($reshook)) {
	// Ajout entrepot
	if ($action == 'add' && $user->rights->stock->creer) {
		$object->ref = (string) GETPOST("ref", "alpha");
		$object->fk_parent = (int) GETPOST("fk_parent", "int");
		$object->fk_project = GETPOST('projectid', 'int');
		$object->label = (string) GETPOST("libelle", "alpha");
		$object->description = (string) GETPOST("desc", "alpha");
		$object->statut = GETPOST("statut", "int");
		$object->lieu = (string) GETPOST("lieu", "alpha");
		$object->address = (string) GETPOST("address", "alpha");
		$object->zip = (string) GETPOST("zipcode", "alpha");
		$object->town = (string) GETPOST("town", "alpha");
		$object->country_id = GETPOST("country_id");
		$object->phone = (string) GETPOST("phone", "alpha");
		$object->fax = (string) GETPOST("fax", "alpha");

		if (!empty($object->label)) {
			// Fill array 'array_options' with data from add form
			$ret = $extrafields->setOptionalsFromPost(null, $object);
			if ($ret < 0) {
				$error++;
				$action = 'create';
			}

			if (!$error) {
				$id = $object->create($user);
				if ($id > 0) {
					setEventMessages($langs->trans("RecordSaved"), null, 'mesgs');

					$categories = GETPOST('categories', 'array');
					$object->setCategories($categories);
					if (!empty($backtopage)) {
						header("Location: ".$backtopage);
						exit;
					} else {
						header("Location: card.php?id=".$id);
						exit;
					}
				} else {
					$action = 'create';
					setEventMessages($object->error, $object->errors, 'errors');
				}
			}
		} else {
			setEventMessages($langs->trans("ErrorWarehouseRefRequired"), null, 'errors');
			$action = "create"; // Force retour sur page creation
		}
	}

	// Delete warehouse
	if ($action == 'confirm_delete' && $confirm == 'yes' && $user->rights->stock->supprimer) {
		$object->fetch(GETPOST('id', 'int'));
		$result = $object->delete($user);
		if ($result > 0) {
			setEventMessages($langs->trans("RecordDeleted"), null, 'mesgs');
			header("Location: ".DOL_URL_ROOT.'/product/stock/list.php?restore_lastsearch_values=1');
			exit;
		} else {
			setEventMessages($object->error, $object->errors, 'errors');
			$action = '';
		}
	}

	// Modification entrepot
<<<<<<< HEAD
	if ($action == 'update' && $cancel <> $langs->trans("Cancel")) {
		if ($object->fetch($id)) {
			$object->label = GETPOST("libelle");
=======
	if ($action == 'update' && $cancel <> $langs->trans("Cancel"))
	{
		if ($object->fetch($id))
		{
			$object->label 		 = GETPOST("libelle");
>>>>>>> 28f0c6c7
			$object->fk_parent   = GETPOST("fk_parent");
			$object->fk_project = GETPOST('projectid');
			$object->description = GETPOST("desc");
			$object->statut      = GETPOST("statut");
			$object->lieu        = GETPOST("lieu");
			$object->address     = GETPOST("address");
			$object->zip         = GETPOST("zipcode");
			$object->town        = GETPOST("town");
			$object->country_id  = GETPOST("country_id");
			$object->phone 		 = GETPOST("phone");
			$object->fax 		 = GETPOST("fax");

			// Fill array 'array_options' with data from add form
			$ret = $extrafields->setOptionalsFromPost(null, $object);
			if ($ret < 0) {
				$error++;
			}

			if (!$error) {
				$ret = $object->update($id, $user);
				if ($ret < 0) {
					$error++;
				}
			}

			if ($error) {
				$action = 'edit';
				setEventMessages($object->error, $object->errors, 'errors');
			} else {
				$categories = GETPOST('categories', 'array');
				$object->setCategories($categories);
				$action = '';
			}
		} else {
			$action = 'edit';
			setEventMessages($object->error, $object->errors, 'errors');
		}
	} elseif ($action == 'update_extras') {
		$object->oldcopy = dol_clone($object);

		// Fill array 'array_options' with data from update form
		$ret = $extrafields->setOptionalsFromPost(null, $object, GETPOST('attribute', 'restricthtml'));
		if ($ret < 0) {
			$error++;
		}
		if (!$error) {
			$result = $object->insertExtraFields();
			if ($result < 0) {
				setEventMessages($object->error, $object->errors, 'errors');
				$error++;
			}
		}
		if ($error) {
			$action = 'edit_extras';
		}
	} elseif ($action == 'classin' && $usercancreate) {
		// Link to a project
		$object->setProject(GETPOST('projectid', 'int'));
	}

	if ($cancel == $langs->trans("Cancel")) {
		$action = '';
	}


	// Actions to build doc
	$upload_dir = $conf->stock->dir_output;
	$permissiontoadd = $user->rights->stock->creer;
	include DOL_DOCUMENT_ROOT.'/core/actions_builddoc.inc.php';
}


/*
 * View
 */

$productstatic = new Product($db);
$form = new Form($db);
$formproduct = new FormProduct($db);
$formcompany = new FormCompany($db);
$formfile = new FormFile($db);
if (!empty($conf->projet->enabled)) {
	$formproject = new FormProjets($db);
}

$help_url = 'EN:Module_Stocks_En|FR:Module_Stock|ES:M&oacute;dulo_Stocks';
llxHeader("", $langs->trans("WarehouseCard"), $help_url);


if ($action == 'create') {
	print load_fiche_titre($langs->trans("NewWarehouse"), '', 'stock');

	dol_set_focus('input[name="libelle"]');

	print '<form action="'.$_SERVER["PHP_SELF"].'" method="post">'."\n";
	print '<input type="hidden" name="token" value="'.newToken().'">';
	print '<input type="hidden" name="action" value="add">';
	print '<input type="hidden" name="backtopage" value="'.$backtopage.'">';

	print dol_get_fiche_head();

	print '<table class="border centpercent">';

	// Ref
	print '<tr><td class="titlefieldcreate fieldrequired">'.$langs->trans("Ref").'</td><td><input name="libelle" size="20" value=""></td></tr>';

	print '<tr><td>'.$langs->trans("LocationSummary").'</td><td><input name="lieu" size="40" value="'.(!empty($object->lieu) ? $object->lieu : '').'"></td></tr>';

	// Parent entrepot
	print '<tr><td>'.$langs->trans("AddIn").'</td><td>';
	print img_picto('', 'stock').$formproduct->selectWarehouses((GETPOSTISSET('fk_parent') ? GETPOST('fk_parent', 'int') : 'ifone'), 'fk_parent', '', 1);
	print '</td></tr>';

	// Project
	if (!empty($conf->projet->enabled)) {
		$langs->load('projects');
		print '<tr><td>'.$langs->trans('Project').'</td><td colspan="2">';
		print img_picto('', 'project').$formproject->select_projects(($socid > 0 ? $socid : -1), $projectid, 'projectid', 0, 0, 1, 1, 0, 0, 0, '', 1, 0, 'maxwidth500');
		print ' <a href="'.DOL_URL_ROOT.'/projet/card.php?socid='.$soc->id.'&action=create&status=1&backtopage='.urlencode($_SERVER["PHP_SELF"].'?action=create&socid='.$soc->id.($fac_rec ? '&fac_rec='.$fac_rec : '')).'"><span class="fa fa-plus-circle valignmiddle" title="'.$langs->trans("AddProject").'"></span></a>';
		print '</td></tr>';
	}

	// Description
	print '<tr><td class="tdtop">'.$langs->trans("Description").'</td><td>';
	// Editeur wysiwyg
	require_once DOL_DOCUMENT_ROOT.'/core/class/doleditor.class.php';
	$doleditor = new DolEditor('desc', (!empty($object->description) ? $object->description : ''), '', 180, 'dolibarr_notes', 'In', false, true, $conf->fckeditor->enabled, ROWS_5, '90%');
	$doleditor->Create();
	print '</td></tr>';

	print '<tr><td>'.$langs->trans('Address').'</td><td><textarea name="address" class="quatrevingtpercent" rows="3" wrap="soft">';
	print (!empty($object->address) ? $object->address : '');
	print '</textarea></td></tr>';

	// Zip / Town
	print '<tr><td>'.$langs->trans('Zip').'</td><td>';
	print $formcompany->select_ziptown((!empty($object->zip) ? $object->zip : ''), 'zipcode', array('town', 'selectcountry_id', 'state_id'), 6);
	print '</td></tr>';
	print '<tr><td>'.$langs->trans('Town').'</td><td>';
	print $formcompany->select_ziptown((!empty($object->town) ? $object->town : ''), 'town', array('zipcode', 'selectcountry_id', 'state_id'));
	print '</td></tr>';

	// Country
	print '<tr><td>'.$langs->trans('Country').'</td><td>';
	print img_picto('', 'globe-americas', 'class="paddingright"');
	print $form->select_country((!empty($object->country_id) ? $object->country_id : $mysoc->country_code), 'country_id');
	if ($user->admin) {
		print info_admin($langs->trans("YouCanChangeValuesForThisListFromDictionarySetup"), 1);
	}
	print '</td></tr>';

	// Phone / Fax
	print '<tr><td class="titlefieldcreate">'.$form->editfieldkey('Phone', 'phone', '', $object, 0).'</td><td>';
	print img_picto('', 'object_phoning', 'class="paddingright"');
	print '<input name="phone" size="20" value="'.$object->phone.'"></td></tr>';
	print '<tr><td class="titlefieldcreate">'.$form->editfieldkey('Fax', 'fax', '', $object, 0).'</td>';
	print '<td>';
	print img_picto('', 'object_phoning_fax', 'class="paddingright"');
	print '<input name="fax" size="20" value="'.$object->fax.'"></td></tr>';

	// Status
	print '<tr><td>'.$langs->trans("Status").'</td><td>';
	print '<select name="statut" class="flat">';
	foreach ($object->statuts as $key => $value) {
		if ($key == 1) {
			print '<option value="'.$key.'" selected>'.$langs->trans($value).'</option>';
		} else {
			print '<option value="'.$key.'">'.$langs->trans($value).'</option>';
		}
	}
	print '</select>';
	print '</td></tr>';

	// Other attributes
	include DOL_DOCUMENT_ROOT.'/core/tpl/extrafields_add.tpl.php';

	if ($conf->categorie->enabled) {
		// Categories
		print '<tr><td>'.$langs->trans("Categories").'</td><td colspan="3">';
		$cate_arbo = $form->select_all_categories(Categorie::TYPE_WAREHOUSE, '', 'parent', 64, 0, 1);
		print img_picto('', 'category').$form->multiselectarray('categories', $cate_arbo, GETPOST('categories', 'array'), '', 0, 'quatrevingtpercent widthcentpercentminusx', 0, 0);
		print "</td></tr>";
	}
	print '</table>';

	print dol_get_fiche_end();

	print '<div class="center">';
	print '<input type="submit" class="button" value="'.$langs->trans("Create").'">';
	print '&nbsp;&nbsp;&nbsp;&nbsp;&nbsp;';
	print '<input type="button" class="button button-cancel" value="'.$langs->trans("Cancel").'" onClick="javascript:history.go(-1)">';
	print '</div>';

	print '</form>';
} else {
	$id = GETPOST("id", 'int');
	if ($id > 0 || $ref) {
		$object = new Entrepot($db);
		$result = $object->fetch($id, $ref);
		if ($result <= 0) {
			print 'No record found';
			exit;
		}

		/*
		 * Affichage fiche
		 */
		if ($action <> 'edit' && $action <> 're-edit') {
			$head = stock_prepare_head($object);

			print dol_get_fiche_head($head, 'card', $langs->trans("Warehouse"), -1, 'stock');

			$formconfirm = '';

			// Confirm delete warehouse
			if ($action == 'delete') {
				$formconfirm = $form->formconfirm($_SERVER["PHP_SELF"]."?id=".$object->id, $langs->trans("DeleteAWarehouse"), $langs->trans("ConfirmDeleteWarehouse", $object->label), "confirm_delete", '', 0, 2);
			}

			// Call Hook formConfirm
			$parameters = array('formConfirm' => $formconfirm);
			$reshook = $hookmanager->executeHooks('formConfirm', $parameters, $object, $action); // Note that $action and $object may have been modified by hook
			if (empty($reshook)) {
				$formconfirm .= $hookmanager->resPrint;
			} elseif ($reshook > 0) {
				$formconfirm = $hookmanager->resPrint;
			}

			// Print form confirm
			print $formconfirm;

			// Warehouse card
			$linkback = '<a href="'.DOL_URL_ROOT.'/product/stock/list.php?restore_lastsearch_values=1">'.$langs->trans("BackToList").'</a>';

			$morehtmlref = '<div class="refidno">';
			$morehtmlref .= $langs->trans("LocationSummary").' : '.$object->lieu;

			// Project
			if (!empty($conf->projet->enabled)) {
				$langs->load("projects");
				$morehtmlref .= '<br>'.img_picto('', 'project').' '.$langs->trans('Project').' ';
				if ($usercancreate) {
					if ($action != 'classify') {
						$morehtmlref .= '<a class="editfielda" href="'.$_SERVER['PHP_SELF'].'?action=classify&amp;id='.$object->id.'">'.img_edit($langs->transnoentitiesnoconv('SetProject')).'</a> : ';
					}
					if ($action == 'classify') {
						$projectid = $object->fk_project;
						$morehtmlref .= '<form method="post" action="'.$_SERVER['PHP_SELF'].'?id='.$object->id.'">';
						$morehtmlref .= '<input type="hidden" name="action" value="classin">';
						$morehtmlref .= '<input type="hidden" name="token" value="'.newToken().'">';
						$morehtmlref .= $formproject->select_projects(($socid > 0 ? $socid : -1), $projectid, 'projectid', 0, 0, 1, 1, 0, 0, 0, '', 1, 0, 'maxwidth500');
						$morehtmlref .= '<input type="submit" class="button valignmiddle" value="'.$langs->trans("Modify").'">';
						$morehtmlref .= '</form>';
					} else {
						$morehtmlref .= $form->form_project($_SERVER['PHP_SELF'].'?id='.$object->id, $object->socid, $object->fk_project, 'none', 0, 0, 0, 1);
					}
				} else {
					if (!empty($object->fk_project)) {
						$proj = new Project($db);
						$proj->fetch($object->fk_project);
						$morehtmlref .= '<a href="'.DOL_URL_ROOT.'/projet/card.php?id='.$object->fk_project.'" title="'.$langs->trans('ShowProject').'">';
						$morehtmlref .= $proj->ref;
						$morehtmlref .= '</a>';
					} else {
						$morehtmlref .= '';
					}
				}
			}
			$morehtmlref .= '</div>';

			$shownav = 1;
			if ($user->socid && !in_array('stock', explode(',', $conf->global->MAIN_MODULES_FOR_EXTERNAL))) {
				$shownav = 0;
			}

			dol_banner_tab($object, 'ref', $linkback, $shownav, 'ref', 'ref', $morehtmlref);

			print '<div class="fichecenter">';
			print '<div class="fichehalfleft">';
			print '<div class="underbanner clearboth"></div>';

			print '<table class="border centpercent tableforfield">';

			// Parent entrepot
			$parentwarehouse = new Entrepot($db);
			if (!empty($object->fk_parent) && $parentwarehouse->fetch($object->fk_parent) > 0) {
				print '<tr><td>'.$langs->trans("ParentWarehouse").'</td><td>';
				print $parentwarehouse->getNomUrl(3);
				print '</td></tr>';
			}

			// Description
			print '<tr><td class="titlefield tdtop">'.$langs->trans("Description").'</td><td>'.nl2br($object->description).'</td></tr>';

			$calcproductsunique = $object->nb_different_products();
			$calcproducts = $object->nb_products();

			// Total nb of different products
			print '<tr><td>'.$langs->trans("NumberOfDifferentProducts").'</td><td>';
			print empty($calcproductsunique['nb']) ? '0' : $calcproductsunique['nb'];
			print "</td></tr>";

			// Nb of products
			print '<tr><td>'.$langs->trans("NumberOfProducts").'</td><td>';
			$valtoshow = price2num($calcproducts['nb'], 'MS');
			print empty($valtoshow) ? '0' : $valtoshow;
			print "</td></tr>";

			print '</table>';

			print '</div>';
			print '<div class="fichehalfright">';
			print '<div class="ficheaddleft">';
			print '<div class="underbanner clearboth"></div>';

			print '<table class="border centpercent tableforfield">';

			// Value
			print '<tr><td class="titlefield">'.$langs->trans("EstimatedStockValueShort").'</td><td>';
			print price((empty($calcproducts['value']) ? '0' : price2num($calcproducts['value'], 'MT')), 0, $langs, 0, -1, -1, $conf->currency);
			print "</td></tr>";

			// Last movement
			if (!empty($user->rights->stock->mouvement->lire)) {
				$sql = "SELECT max(m.datem) as datem";
				$sql .= " FROM ".MAIN_DB_PREFIX."stock_mouvement as m";
				$sql .= " WHERE m.fk_entrepot = ".((int) $object->id);
				$resqlbis = $db->query($sql);
				if ($resqlbis) {
					$obj = $db->fetch_object($resqlbis);
					$lastmovementdate = $db->jdate($obj->datem);
				} else {
					dol_print_error($db);
				}
				print '<tr><td>'.$langs->trans("LastMovement").'</td><td>';
				if ($lastmovementdate) {
					print dol_print_date($lastmovementdate, 'dayhour');
					print ' &nbsp; &nbsp; ';
					print img_picto($langs->trans('LastMovement'), 'movement', 'class="pictofixedwidth"');
					print '<a href="'.DOL_URL_ROOT.'/product/stock/movement_list.php?id='.$object->id.'">'.$langs->trans("FullList").'</a>';
				} else {
					print $langs->trans("None");
				}
				print "</td></tr>";
			}

			// Other attributes
			include DOL_DOCUMENT_ROOT.'/core/tpl/extrafields_view.tpl.php';

			// Categories
			if ($conf->categorie->enabled) {
				print '<tr><td valign="middle">'.$langs->trans("Categories").'</td><td colspan="3">';
				print $form->showCategories($object->id, Categorie::TYPE_WAREHOUSE, 1);
				print "</td></tr>";
			}

			print "</table>";

			print '</div>';
			print '</div>';
			print '</div>';

			print '<div class="clearboth"></div>';

			print dol_get_fiche_end();


			/*
			 * Action bar
			 */
			print "<div class=\"tabsAction\">\n";

			$parameters = array();
			$reshook = $hookmanager->executeHooks('addMoreActionsButtons', $parameters, $object, $action); // Note that $action and $object may have been modified by hook
			if (empty($reshook)) {
				if (empty($action) || $action == 'classin') {
					if ($user->rights->stock->creer) {
						print '<a class="butAction" href="card.php?action=edit&token='.newToken().'&id='.$object->id.'">'.$langs->trans("Modify").'</a>';
					} else {
						print '<a class="butActionRefused classfortooltip" href="#">'.$langs->trans("Modify").'</a>';
					}

					if ($user->rights->stock->supprimer) {
						print '<a class="butActionDelete" href="card.php?action=delete&token='.newToken().'&id='.$object->id.'">'.$langs->trans("Delete").'</a>';
					} else {
						print '<a class="butActionRefused classfortooltip" href="#">'.$langs->trans("Delete").'</a>';
					}
				}
			}

			print "</div>";


			/* ************************************************************************** */
			/*                                                                            */
			/* Affichage de la liste des produits de l'entrepot                           */
			/*                                                                            */
			/* ************************************************************************** */
			print '<br>';

			print '<table class="noborder centpercent">';
			print "<tr class=\"liste_titre\">";
			print_liste_field_titre("Product", "", "p.ref", "&amp;id=".$id, "", "", $sortfield, $sortorder);
			print_liste_field_titre("Label", "", "p.label", "&amp;id=".$id, "", "", $sortfield, $sortorder);
			print_liste_field_titre("NumberOfUnit", "", "ps.reel", "&amp;id=".$id, "", '', $sortfield, $sortorder, 'right ');
			if (!empty($conf->global->PRODUCT_USE_UNITS)) {
				print_liste_field_titre("Unit", "", "p.fk_unit", "&amp;id=".$id, "", 'align="left"', $sortfield, $sortorder);
			}
			print_liste_field_titre($form->textwithpicto($langs->trans("AverageUnitPricePMPShort"), $langs->trans("AverageUnitPricePMPDesc")), "", "p.pmp", "&amp;id=".$id, "", '', $sortfield, $sortorder, 'right ');
			print_liste_field_titre("EstimatedStockValueShort", "", "", "&amp;id=".$id, "", '', $sortfield, $sortorder, 'right ');
			if (empty($conf->global->PRODUIT_MULTIPRICES)) {
				print_liste_field_titre("SellPriceMin", "", "p.price", "&amp;id=".$id, "", '', $sortfield, $sortorder, 'right ');
			}
			if (empty($conf->global->PRODUIT_MULTIPRICES)) {
				print_liste_field_titre("EstimatedStockValueSellShort", "", "", "&amp;id=".$id, "", '', $sortfield, $sortorder, 'right ');
			}
			if ($user->rights->stock->mouvement->creer) {
				print_liste_field_titre('');
			}
			if ($user->rights->stock->creer) {
				print_liste_field_titre('');
			}
			print "</tr>\n";

			$totalunit = 0;
			$totalvalue = $totalvaluesell = 0;

			$sql = "SELECT p.rowid as rowid, p.ref, p.label as produit, p.tobatch, p.fk_product_type as type, p.pmp as ppmp, p.price, p.price_ttc, p.entity,";
			$sql .= " ps.reel as value";
			if (!empty($conf->global->PRODUCT_USE_UNITS)) {
				$sql .= ",fk_unit";
			}
			$sql .= " FROM ".MAIN_DB_PREFIX."product_stock as ps, ".MAIN_DB_PREFIX."product as p";
			$sql .= " WHERE ps.fk_product = p.rowid";
			$sql .= " AND ps.reel <> 0"; // We do not show if stock is 0 (no product in this warehouse)
			$sql .= " AND ps.fk_entrepot = ".$object->id;
			$sql .= $db->order($sortfield, $sortorder);

			dol_syslog('List products', LOG_DEBUG);
			$resql = $db->query($sql);
			if ($resql) {
				$num = $db->num_rows($resql);
				$i = 0;
				while ($i < $num) {
					$objp = $db->fetch_object($resql);

					// Multilangs
					if (!empty($conf->global->MAIN_MULTILANGS)) { // si l'option est active
						$sql = "SELECT label";
						$sql .= " FROM ".MAIN_DB_PREFIX."product_lang";
						$sql .= " WHERE fk_product=".$objp->rowid;
						$sql .= " AND lang='".$db->escape($langs->getDefaultLang())."'";
						$sql .= " LIMIT 1";

						$result = $db->query($sql);
						if ($result) {
							$objtp = $db->fetch_object($result);
							if ($objtp->label != '') {
								$objp->produit = $objtp->label;
							}
						}
					}


					//print '<td>'.dol_print_date($objp->datem).'</td>';
					print '<tr class="oddeven">';
					print "<td>";
					$productstatic->id = $objp->rowid;
					$productstatic->ref = $objp->ref;
					$productstatic->label = $objp->produit;
					$productstatic->type = $objp->type;
					$productstatic->entity = $objp->entity;
					$productstatic->status_batch = $objp->tobatch;
					$productstatic->fk_unit = $objp->fk_unit;
					print $productstatic->getNomUrl(1, 'stock', 16);
					print '</td>';

					// Label
					print '<td>'.$objp->produit.'</td>';

					print '<td class="right">';
					$valtoshow = price(price2num($objp->value, 'MS'), 0, '', 0, 0); // TODO replace with a qty() function
					print empty($valtoshow) ? '0' : $valtoshow;
					print '</td>';
					$totalunit += $objp->value;

					if (!empty($conf->global->PRODUCT_USE_UNITS)) {
						// Units
						print '<td align="left">';
						if (is_null($productstatic->fk_unit)) {
							$productstatic->fk_unit = 1;
						}
						print $langs->trans($productstatic->getLabelOfUnit());
						print '</td>';
					}
					// Price buy PMP
					print '<td class="right">'.price(price2num($objp->ppmp, 'MU')).'</td>';

					// Total PMP
					print '<td class="right">'.price(price2num($objp->ppmp * $objp->value, 'MT')).'</td>';
					$totalvalue += price2num($objp->ppmp * $objp->value, 'MT');

					// Price sell min
					if (empty($conf->global->PRODUIT_MULTIPRICES)) {
						$pricemin = $objp->price;
						print '<td class="right">';
						print price(price2num($pricemin, 'MU'), 1);
						print '</td>';
						// Total sell min
						print '<td class="right">';
						print price(price2num($pricemin * $objp->value, 'MT'), 1);
						print '</td>';
					}
					$totalvaluesell += price2num($pricemin * $objp->value, 'MT');

					if ($user->rights->stock->mouvement->creer) {
						print '<td class="center"><a href="'.DOL_URL_ROOT.'/product/stock/product.php?dwid='.$object->id.'&id='.$objp->rowid.'&action=transfert&backtopage='.urlencode($_SERVER["PHP_SELF"].'?id='.$id).'">';
						print img_picto($langs->trans("TransferStock"), 'add', 'class="hideonsmartphone pictofixedwidth" style="color: #a69944"');
						print $langs->trans("TransferStock");
						print "</a></td>";
					}

					if ($user->rights->stock->creer) {
						print '<td class="center"><a href="'.DOL_URL_ROOT.'/product/stock/product.php?dwid='.$object->id.'&id='.$objp->rowid.'&action=correction&backtopage='.urlencode($_SERVER["PHP_SELF"].'?id='.$id).'">';
						print img_picto($langs->trans("CorrectStock"), 'add', 'class="hideonsmartphone pictofixedwidth" style="color: #a69944"');
						print $langs->trans("CorrectStock");
						print "</a></td>";
					}
					if (!empty($conf->global->PRODUCT_USE_UNITS)) {
						if ($i == 0) {
							$units = $productstatic->fk_unit;
						} elseif ($productstatic->fk_unit != $units) {
							$sameunits = false;
						}
					}
					print "</tr>";
					$i++;
				}
				$db->free($resql);

				print '<tr class="liste_total"><td class="liste_total" colspan="2">'.$langs->trans("Total").'</td>';
				print '<td class="liste_total right">';
				$valtoshow = price2num($totalunit, 'MS');
				if (empty($conf->global->PRODUCT_USE_UNITS) || $sameunits) {
					print empty($valtoshow) ? '0' : $valtoshow;
				}
				print '</td>';
				print '<td class="liste_total">';
				if (empty($conf->global->PRODUCT_USE_UNITS) && $sameunits) {
					print $langs->trans($productstatic->getLabelOfUnit());
				}
				print '</td>';
				print '<td class="liste_total right">'.price(price2num($totalvalue, 'MT')).'</td>';
				if (empty($conf->global->PRODUIT_MULTIPRICES)) {
					print '<td class="liste_total">&nbsp;</td>';
					print '<td class="liste_total right">'.price(price2num($totalvaluesell, 'MT')).'</td>';
				}
				print '<td class="liste_total">&nbsp;</td>';
				print '<td class="liste_total">&nbsp;</td>';
				print '</tr>';
			} else {
				dol_print_error($db);
			}
			print "</table>\n";
		}


		/*
		 * Edition fiche
		 */
		if ($action == 'edit' || $action == 're-edit') {
			$langs->trans("WarehouseEdit");

			print '<form action="card.php" method="POST">';
			print '<input type="hidden" name="token" value="'.newToken().'">';
			print '<input type="hidden" name="action" value="update">';
			print '<input type="hidden" name="id" value="'.$object->id.'">';

			$head = stock_prepare_head($object);

			print dol_get_fiche_head($head, 'card', $langs->trans("Warehouse"), 0, 'stock');

			print '<table class="border centpercent">';

			// Ref
			print '<tr><td class="titlefieldcreate fieldrequired">'.$langs->trans("Ref").'</td><td><input name="libelle" size="20" value="'.$object->label.'"></td></tr>';

			print '<tr><td>'.$langs->trans("LocationSummary").'</td><td><input name="lieu" class="minwidth300" value="'.$object->lieu.'"></td></tr>';

			// Parent entrepot
			print '<tr><td>'.$langs->trans("AddIn").'</td><td>';
			print $formproduct->selectWarehouses($object->fk_parent, 'fk_parent', '', 1);
			print '</td></tr>';

			// Project
			if (!empty($conf->projet->enabled)) {
				$projectid = $object->fk_project;
				$langs->load('projects');
				print '<tr><td>'.$langs->trans('Project').'</td><td colspan="2">';
				print img_picto('', 'project').$formproject->select_projects(($socid > 0 ? $socid : -1), $projectid, 'projectid', 0, 0, 1, 1, 0, 0, 0, '', 1, 0, 'maxwidth500');
				print ' <a href="'.DOL_URL_ROOT.'/projet/card.php?socid='.$soc->id.'&action=create&status=1&backtopage='.urlencode($_SERVER["PHP_SELF"].'?action=create&socid='.$soc->id.($fac_rec ? '&fac_rec='.$fac_rec : '')).'"><span class="fa fa-plus-circle valignmiddle" title="'.$langs->trans("AddProject").'"></span></a>';
				print '</td></tr>';
			}

			// Description
			print '<tr><td class="tdtop">'.$langs->trans("Description").'</td><td>';
			// Editeur wysiwyg
			require_once DOL_DOCUMENT_ROOT.'/core/class/doleditor.class.php';
			$doleditor = new DolEditor('desc', $object->description, '', 180, 'dolibarr_notes', 'In', false, true, $conf->fckeditor->enabled, ROWS_5, '90%');
			$doleditor->Create();
			print '</td></tr>';

			print '<tr><td>'.$langs->trans('Address').'</td><td><textarea name="address" class="quatrevingtpercent" rows="3" wrap="soft">';
			print $object->address;
			print '</textarea></td></tr>';

			// Zip / Town
			print '<tr><td>'.$langs->trans('Zip').'</td><td>';
			print $formcompany->select_ziptown($object->zip, 'zipcode', array('town', 'selectcountry_id', 'state_id'), 6);
			print '</td></tr>';
			print '<tr><td>'.$langs->trans('Town').'</td><td>';
			print $formcompany->select_ziptown($object->town, 'town', array('zipcode', 'selectcountry_id', 'state_id'));
			print '</td></tr>';

			// Country
			print '<tr><td>'.$langs->trans('Country').'</td><td>';
			print img_picto('', 'globe-americas', 'class="paddingright"');
			print $form->select_country($object->country_id ? $object->country_id : $mysoc->country_code, 'country_id');
			if ($user->admin) {
				print info_admin($langs->trans("YouCanChangeValuesForThisListFromDictionarySetup"), 1);
			}
			print '</td></tr>';

			// Phone / Fax
			print '<tr><td class="titlefieldcreate">'.$form->editfieldkey('Phone', 'phone', '', $object, 0).'</td><td>';
			print img_picto('', 'object_phoning', 'class="paddingright"');
			print '<input name="phone" size="20" value="'.$object->phone.'"></td></tr>';
			print '<tr><td class="titlefieldcreate">'.$form->editfieldkey('Fax', 'fax', '', $object, 0).'</td><td>';
			print img_picto('', 'object_phoning_fax', 'class="paddingright"');
			print '<input name="fax" size="20" value="'.$object->fax.'"></td></tr>';

			// Status
			print '<tr><td>'.$langs->trans("Status").'</td><td>';
			print '<select name="statut" class="flat">';
			foreach ($object->statuts as $key => $value) {
				if ($key == $object->statut) {
					print '<option value="'.$key.'" selected>'.$langs->trans($value).'</option>';
				} else {
					print '<option value="'.$key.'">'.$langs->trans($value).'</option>';
				}
			}
			print '</select>';
			print '</td></tr>';

			// Other attributes
			$parameters = array('colspan' => ' colspan="3"', 'cols' => '3');
			$reshook = $hookmanager->executeHooks('formObjectOptions', $parameters, $object, $action); // Note that $action and $object may have been modified by hook
			print $hookmanager->resPrint;
			if (empty($reshook)) {
				print $object->showOptionals($extrafields, 'edit', $parameters);
			}

			// Tags-Categories
			if ($conf->categorie->enabled) {
				print '<tr><td class="tdtop">'.$langs->trans("Categories").'</td><td colspan="3">';
				$cate_arbo = $form->select_all_categories(Categorie::TYPE_WAREHOUSE, '', 'parent', 64, 0, 1);
				$c = new Categorie($db);
				$cats = $c->containing($object->id, Categorie::TYPE_WAREHOUSE);
				$arrayselected = array();
				foreach ($cats as $cat) {
					$arrayselected[] = $cat->id;
				}
				print img_picto('', 'category').$form->multiselectarray('categories', $cate_arbo, $arrayselected, '', 0, 'quatrevingtpercent widthcentpercentminusx', 0, 0);
				print "</td></tr>";
			}

			print '</table>';

			print dol_get_fiche_end();

			print '<div class="center">';
			print '<input type="submit" class="button button-save" value="'.$langs->trans("Save").'">';
			print '&nbsp;&nbsp;&nbsp;&nbsp;&nbsp;';
			print '<input type="submit" class="button button-cancel" name="cancel" value="'.$langs->trans("Cancel").'">';
			print '</div>';

			print '</form>';
		}
	}
}

/*
 * Documents generated
 */

$modulepart = 'stock';

if ($action != 'create' && $action != 'edit' && $action != 'delete') {
	print '<br>';
	print '<div class="fichecenter"><div class="fichehalfleft">';
	print '<a name="builddoc"></a>'; // ancre

	// Documents
	$objectref = dol_sanitizeFileName($object->ref);
	$relativepath = $object->ref.'/'.$objectref.'.pdf';
	$filedir = $conf->stock->dir_output.'/'.$objectref;
	$urlsource = $_SERVER["PHP_SELF"]."?id=".$object->id;
	$genallowed = $usercanread;
	$delallowed = $usercancreate;
	$modulepart = 'stock';

	print $formfile->showdocuments($modulepart, $object->ref, $filedir, $urlsource, $genallowed, $delallowed, $object->model_pdf, 0, 0, 0, 28, 0, '', 0, '', $object->default_lang, '', $object);
	$somethingshown = $formfile->numoffiles;

	print '</div><div class="fichehalfright"><div class="ficheaddleft">';

	$MAXEVENT = 10;

	$morehtmlright = '<a href="'.DOL_URL_ROOT.'/product/agenda.php?id='.$object->id.'">';
	$morehtmlright .= $langs->trans("SeeAll");
	$morehtmlright .= '</a>';

	// List of actions on element
	include_once DOL_DOCUMENT_ROOT.'/core/class/html.formactions.class.php';
	$formactions = new FormActions($db);
	$somethingshown = $formactions->showactions($object, 'stock', 0, 1, '', $MAXEVENT, '', $morehtmlright); // Show all action for product

	print '</div></div></div>';
}

// End of page
llxFooter();
$db->close();<|MERGE_RESOLUTION|>--- conflicted
+++ resolved
@@ -166,17 +166,9 @@
 	}
 
 	// Modification entrepot
-<<<<<<< HEAD
-	if ($action == 'update' && $cancel <> $langs->trans("Cancel")) {
+	if ($action == 'update' && !$cancel) {
 		if ($object->fetch($id)) {
-			$object->label = GETPOST("libelle");
-=======
-	if ($action == 'update' && $cancel <> $langs->trans("Cancel"))
-	{
-		if ($object->fetch($id))
-		{
 			$object->label 		 = GETPOST("libelle");
->>>>>>> 28f0c6c7
 			$object->fk_parent   = GETPOST("fk_parent");
 			$object->fk_project = GETPOST('projectid');
 			$object->description = GETPOST("desc");
