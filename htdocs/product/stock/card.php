<?php
/* Copyright (C) 2003-2006	Rodolphe Quiedeville	<rodolphe@quiedeville.org>
 * Copyright (C) 2004-2011	Laurent Destailleur		<eldy@users.sourceforge.net>
 * Copyright (C) 2005		Simon Tosser			<simon@kornog-computing.com>
 * Copyright (C) 2005-2014	Regis Houssin			<regis.houssin@inodbox.com>
 * Copyright (C) 2016	    Francis Appels       	<francis.appels@yahoo.com>
 *
 * This program is free software; you can redistribute it and/or modify
 * it under the terms of the GNU General Public License as published by
 * the Free Software Foundation; either version 3 of the License, or
 * (at your option) any later version.
 *
 * This program is distributed in the hope that it will be useful,
 * but WITHOUT ANY WARRANTY; without even the implied warranty of
 * MERCHANTABILITY or FITNESS FOR A PARTICULAR PURPOSE.  See the
 * GNU General Public License for more details.
 *
 * You should have received a copy of the GNU General Public License
 * along with this program. If not, see <https://www.gnu.org/licenses/>.
 */

/**
 *	\file       htdocs/product/stock/card.php
 *	\ingroup    stock
 *	\brief      Page fiche entrepot
 */

require '../../main.inc.php';
require_once DOL_DOCUMENT_ROOT.'/core/class/html.formfile.class.php';
require_once DOL_DOCUMENT_ROOT.'/product/stock/class/entrepot.class.php';
require_once DOL_DOCUMENT_ROOT.'/product/class/product.class.php';
require_once DOL_DOCUMENT_ROOT.'/core/lib/stock.lib.php';
require_once DOL_DOCUMENT_ROOT.'/core/lib/product.lib.php';
require_once DOL_DOCUMENT_ROOT.'/core/class/html.formcompany.class.php';
require_once DOL_DOCUMENT_ROOT.'/product/class/html.formproduct.class.php';
require_once DOL_DOCUMENT_ROOT.'/core/class/extrafields.class.php';
require_once DOL_DOCUMENT_ROOT.'/categories/class/categorie.class.php';
// Load translation files required by the page
$langs->loadLangs(array('products', 'stocks', 'companies', 'categories'));

$action = GETPOST('action', 'aZ09');
$cancel = GETPOST('cancel', 'alpha');
$confirm = GETPOST('confirm');

$id = GETPOST('id', 'int');
$ref = GETPOST('ref', 'alpha');

$sortfield = GETPOST("sortfield", 'alpha');
$sortorder = GETPOST("sortorder", 'alpha');
if (!$sortfield) $sortfield = "p.ref";
if (!$sortorder) $sortorder = "DESC";

$backtopage = GETPOST('backtopage', 'alpha');

// Security check
//$result=restrictedArea($user,'stock', $id, 'entrepot&stock');
$result = restrictedArea($user, 'stock');

// Initialize technical object to manage hooks of page. Note that conf->hooks_modules contains array of hook context
$hookmanager->initHooks(array('warehousecard', 'globalcard'));

$object = new Entrepot($db);
$extrafields = new ExtraFields($db);

// fetch optionals attributes and labels
$extrafields->fetch_name_optionals_label($object->table_element);

// Load object
if ($id > 0 || !empty($ref)) {
	$ret = $object->fetch($id, $ref);
	if ($ret <= 0) {
		setEventMessages($object->error, $object->errors, 'errors');
		$action = '';
	}
}


/*
 * Actions
 */

$error = 0;

$usercanread = (($user->rights->stock->lire));
$usercancreate = (($user->rights->stock->creer));
$usercandelete = (($user->rights->stock->supprimer));

$parameters = array('id'=>$id, 'ref'=>$ref);
$reshook = $hookmanager->executeHooks('doActions', $parameters, $object, $action); // Note that $action and $object may have been modified by some hooks
if ($reshook < 0) setEventMessages($hookmanager->error, $hookmanager->errors, 'errors');
if (empty($reshook))
{
	// Ajout entrepot
	if ($action == 'add' && $user->rights->stock->creer)
	{
		$object->ref = (string) GETPOST("ref", "alpha");
		$object->fk_parent = (int) GETPOST("fk_parent", "int");
		$object->label = (string) GETPOST("libelle", "alpha");
		$object->description = (string) GETPOST("desc", "alpha");
		$object->statut = GETPOST("statut", "int");
		$object->lieu = (string) GETPOST("lieu", "alpha");
		$object->address = (string) GETPOST("address", "alpha");
		$object->zip = (string) GETPOST("zipcode", "alpha");
		$object->town = (string) GETPOST("town", "alpha");
		$object->country_id = GETPOST("country_id");
		$object->phone = (string) GETPOST("phone", "alpha");
		$object->fax = (string) GETPOST("fax", "alpha");

		if (!empty($object->label)) {
			// Fill array 'array_options' with data from add form
			$ret = $extrafields->setOptionalsFromPost(null, $object);
			if ($ret < 0) {
				$error++;
				$action = 'create';
			}

			if (!$error) {
				$id = $object->create($user);
				if ($id > 0) {
					setEventMessages($langs->trans("RecordSaved"), null, 'mesgs');

					$categories = GETPOST('categories', 'array');
					$object->setCategories($categories);
					if (!empty($backtopage)) {
						header("Location: ".$backtopage);
						exit;
					} else {
						header("Location: card.php?id=".$id);
						exit;
					}
				} else {
					$action = 'create';
					setEventMessages($object->error, $object->errors, 'errors');
				}
			}
		} else {
			setEventMessages($langs->trans("ErrorWarehouseRefRequired"), null, 'errors');
			$action = "create"; // Force retour sur page creation
		}
	}

	// Delete warehouse
	if ($action == 'confirm_delete' && $confirm == 'yes' && $user->rights->stock->supprimer)
	{
		$object->fetch(GETPOST('id', 'int'));
		$result = $object->delete($user);
		if ($result > 0)
		{
			setEventMessages($langs->trans("RecordDeleted"), null, 'mesgs');
			header("Location: ".DOL_URL_ROOT.'/product/stock/list.php?restore_lastsearch_values=1');
			exit;
		} else {
			setEventMessages($object->error, $object->errors, 'errors');
			$action = '';
		}
	}

	// Modification entrepot
	if ($action == 'update' && $cancel <> $langs->trans("Cancel"))
	{
		if ($object->fetch($id))
		{
			$object->label 		 = GETPOST("libelle");
			$object->fk_parent   = GETPOST("fk_parent");
			$object->description = GETPOST("desc");
			$object->statut      = GETPOST("statut");
			$object->lieu        = GETPOST("lieu");
			$object->address     = GETPOST("address");
			$object->zip         = GETPOST("zipcode");
			$object->town        = GETPOST("town");
			$object->country_id  = GETPOST("country_id");
			$object->phone 		 = GETPOST("phone");
			$object->fax 		 = GETPOST("fax");

<<<<<<< HEAD
			// Fill array 'array_options' with data from add form
			$ret = $extrafields->setOptionalsFromPost(null, $object);
			if ($ret < 0)   $error++;
=======
	        // Fill array 'array_options' with data from add form
	        $ret = $extrafields->setOptionalsFromPost(null, $object, '@GETPOSTISSET');
	        if ($ret < 0)   $error++;
>>>>>>> 57ebcf94

			if (!$error) {
				$ret = $object->update($id, $user);
				if ($ret < 0)   $error++;
			}

			if ($error) {
				$action = 'edit';
				setEventMessages($object->error, $object->errors, 'errors');
			} else {
				$categories = GETPOST('categories', 'array');
				$object->setCategories($categories);
				$action = '';
			}
		} else {
			$action = 'edit';
			setEventMessages($object->error, $object->errors, 'errors');
		}
	} elseif ($action == 'update_extras') {
		$object->oldcopy = dol_clone($object);

		// Fill array 'array_options' with data from update form
		$ret = $extrafields->setOptionalsFromPost(null, $object, GETPOST('attribute', 'restricthtml'));
		if ($ret < 0) $error++;
		if (!$error) {
			$result = $object->insertExtraFields();
			if ($result < 0) {
				setEventMessages($object->error, $object->errors, 'errors');
				$error++;
			}
		}
		if ($error) $action = 'edit_extras';
	}

	if ($cancel == $langs->trans("Cancel"))
	{
		$action = '';
	}


	// Actions to build doc
	$upload_dir = $conf->stock->dir_output;
	$permissiontoadd = $user->rights->stock->creer;
	include DOL_DOCUMENT_ROOT.'/core/actions_builddoc.inc.php';
}


/*
 * View
 */

$productstatic = new Product($db);
$form = new Form($db);
$formproduct = new FormProduct($db);
$formcompany = new FormCompany($db);
$formfile = new FormFile($db);

$help_url = 'EN:Module_Stocks_En|FR:Module_Stock|ES:M&oacute;dulo_Stocks';
llxHeader("", $langs->trans("WarehouseCard"), $help_url);


if ($action == 'create')
{
	print load_fiche_titre($langs->trans("NewWarehouse"), '', 'stock');

	dol_set_focus('input[name="libelle"]');

	print '<form action="'.$_SERVER["PHP_SELF"].'" method="post">'."\n";
	print '<input type="hidden" name="token" value="'.newToken().'">';
	print '<input type="hidden" name="action" value="add">';
	print '<input type="hidden" name="backtopage" value="'.$backtopage.'">';

	print dol_get_fiche_head();

	print '<table class="border centpercent">';

	// Ref
	print '<tr><td class="titlefieldcreate fieldrequired">'.$langs->trans("Ref").'</td><td><input name="libelle" size="20" value=""></td></tr>';

	print '<tr><td>'.$langs->trans("LocationSummary").'</td><td><input name="lieu" size="40" value="'.(!empty($object->lieu) ? $object->lieu : '').'"></td></tr>';

	// Parent entrepot
	print '<tr><td>'.$langs->trans("AddIn").'</td><td>';
	print img_picto('', 'stock').$formproduct->selectWarehouses((GETPOSTISSET('fk_parent') ? GETPOST('fk_parent', 'int') : 'ifone'), 'fk_parent', '', 1);
	print '</td></tr>';

	// Description
	print '<tr><td class="tdtop">'.$langs->trans("Description").'</td><td>';
	// Editeur wysiwyg
	require_once DOL_DOCUMENT_ROOT.'/core/class/doleditor.class.php';
	$doleditor = new DolEditor('desc', (!empty($object->description) ? $object->description : ''), '', 180, 'dolibarr_notes', 'In', false, true, $conf->fckeditor->enabled, ROWS_5, '90%');
	$doleditor->Create();
	print '</td></tr>';

	print '<tr><td>'.$langs->trans('Address').'</td><td><textarea name="address" class="quatrevingtpercent" rows="3" wrap="soft">';
	print (!empty($object->address) ? $object->address : '');
	print '</textarea></td></tr>';

	// Zip / Town
	print '<tr><td>'.$langs->trans('Zip').'</td><td>';
	print $formcompany->select_ziptown((!empty($object->zip) ? $object->zip : ''), 'zipcode', array('town', 'selectcountry_id', 'state_id'), 6);
	print '</td></tr>';
	print '<tr><td>'.$langs->trans('Town').'</td><td>';
	print $formcompany->select_ziptown((!empty($object->town) ? $object->town : ''), 'town', array('zipcode', 'selectcountry_id', 'state_id'));
	print '</td></tr>';

	// Country
	print '<tr><td>'.$langs->trans('Country').'</td><td>';
	print img_picto('', 'globe-americas', 'class="paddingright"');
	print $form->select_country((!empty($object->country_id) ? $object->country_id : $mysoc->country_code), 'country_id');
	if ($user->admin) print info_admin($langs->trans("YouCanChangeValuesForThisListFromDictionarySetup"), 1);
	print '</td></tr>';

	// Phone / Fax
	print '<tr><td class="titlefieldcreate">'.$form->editfieldkey('Phone', 'phone', '', $object, 0).'</td><td>';
	print img_picto('', 'object_phoning', 'class="paddingright"');
	print '<input name="phone" size="20" value="'.$object->phone.'"></td></tr>';
	print '<tr><td class="titlefieldcreate">'.$form->editfieldkey('Fax', 'fax', '', $object, 0).'</td>';
	print '<td>';
	print img_picto('', 'object_phoning_fax', 'class="paddingright"');
	print '<input name="fax" size="20" value="'.$object->fax.'"></td></tr>';

	// Status
	print '<tr><td>'.$langs->trans("Status").'</td><td>';
	print '<select name="statut" class="flat">';
	foreach ($object->statuts as $key => $value)
	{
		if ($key == 1)
		{
			print '<option value="'.$key.'" selected>'.$langs->trans($value).'</option>';
		} else {
			print '<option value="'.$key.'">'.$langs->trans($value).'</option>';
		}
	}
	print '</select>';
	print '</td></tr>';

	// Other attributes
	include DOL_DOCUMENT_ROOT.'/core/tpl/extrafields_add.tpl.php';

	if ($conf->categorie->enabled) {
		// Categories
		print '<tr><td>'.$langs->trans("Categories").'</td><td colspan="3">';
		$cate_arbo = $form->select_all_categories(Categorie::TYPE_WAREHOUSE, '', 'parent', 64, 0, 1);
		print img_picto('', 'category').$form->multiselectarray('categories', $cate_arbo, GETPOST('categories', 'array'), '', 0, 'quatrevingtpercent widthcentpercentminusx', 0, 0);
		print "</td></tr>";
	}
	print '</table>';

	print dol_get_fiche_end();

	print '<div class="center">';
	print '<input type="submit" class="button" value="'.$langs->trans("Create").'">';
	print '&nbsp;&nbsp;&nbsp;&nbsp;&nbsp;';
	print '<input type="button" class="button button-cancel" value="'.$langs->trans("Cancel").'" onClick="javascript:history.go(-1)">';
	print '</div>';

	print '</form>';
} else {
	$id = GETPOST("id", 'int');
	if ($id > 0 || $ref)
	{
		$object = new Entrepot($db);
		$result = $object->fetch($id, $ref);
		if ($result <= 0)
		{
			print 'No record found';
			exit;
		}

		/*
		 * Affichage fiche
		 */
		if ($action <> 'edit' && $action <> 're-edit')
		{
			$head = stock_prepare_head($object);

			print dol_get_fiche_head($head, 'card', $langs->trans("Warehouse"), -1, 'stock');

			$formconfirm = '';

			// Confirm delete warehouse
			if ($action == 'delete')
			{
				$formconfirm = $form->formconfirm($_SERVER["PHP_SELF"]."?id=".$object->id, $langs->trans("DeleteAWarehouse"), $langs->trans("ConfirmDeleteWarehouse", $object->label), "confirm_delete", '', 0, 2);
			}

			// Call Hook formConfirm
			$parameters = array('formConfirm' => $formconfirm);
			$reshook = $hookmanager->executeHooks('formConfirm', $parameters, $object, $action); // Note that $action and $object may have been modified by hook
			if (empty($reshook)) $formconfirm .= $hookmanager->resPrint;
			elseif ($reshook > 0) $formconfirm = $hookmanager->resPrint;

			// Print form confirm
			print $formconfirm;

			// Warehouse card
			$linkback = '<a href="'.DOL_URL_ROOT.'/product/stock/list.php?restore_lastsearch_values=1">'.$langs->trans("BackToList").'</a>';

			$morehtmlref = '<div class="refidno">';
			$morehtmlref .= $langs->trans("LocationSummary").' : '.$object->lieu;
			$morehtmlref .= '</div>';

			$shownav = 1;
			if ($user->socid && !in_array('stock', explode(',', $conf->global->MAIN_MODULES_FOR_EXTERNAL))) $shownav = 0;

			dol_banner_tab($object, 'ref', $linkback, $shownav, 'ref', 'ref', $morehtmlref);

			print '<div class="fichecenter">';
			print '<div class="fichehalfleft">';
			print '<div class="underbanner clearboth"></div>';

			print '<table class="border centpercent tableforfield">';

			// Parent entrepot
			$parentwarehouse = new Entrepot($db);
			if (!empty($object->fk_parent) && $parentwarehouse->fetch($object->fk_parent) > 0) {
				print '<tr><td>'.$langs->trans("ParentWarehouse").'</td><td>';
				print $parentwarehouse->getNomUrl(3);
				print '</td></tr>';
			}

			// Description
			print '<tr><td class="titlefield tdtop">'.$langs->trans("Description").'</td><td>'.nl2br($object->description).'</td></tr>';

			$calcproductsunique = $object->nb_different_products();
			$calcproducts = $object->nb_products();

			// Total nb of different products
			print '<tr><td>'.$langs->trans("NumberOfDifferentProducts").'</td><td>';
			print empty($calcproductsunique['nb']) ? '0' : $calcproductsunique['nb'];
			print "</td></tr>";

			// Nb of products
			print '<tr><td>'.$langs->trans("NumberOfProducts").'</td><td>';
			$valtoshow = price2num($calcproducts['nb'], 'MS');
			print empty($valtoshow) ? '0' : $valtoshow;
			print "</td></tr>";

			print '</table>';

			print '</div>';
			print '<div class="fichehalfright">';
			print '<div class="ficheaddleft">';
			print '<div class="underbanner clearboth"></div>';

			print '<table class="border centpercent tableforfield">';

			// Value
			print '<tr><td class="titlefield">'.$langs->trans("EstimatedStockValueShort").'</td><td>';
			print price((empty($calcproducts['value']) ? '0' : price2num($calcproducts['value'], 'MT')), 0, $langs, 0, -1, -1, $conf->currency);
			print "</td></tr>";

			// Last movement
			if (!empty($user->rights->stock->mouvement->lire)) {
				$sql = "SELECT max(m.datem) as datem";
				$sql .= " FROM ".MAIN_DB_PREFIX."stock_mouvement as m";
				$sql .= " WHERE m.fk_entrepot = ".((int) $object->id);
				$resqlbis = $db->query($sql);
				if ($resqlbis) {
					$obj = $db->fetch_object($resqlbis);
					$lastmovementdate = $db->jdate($obj->datem);
				} else {
					dol_print_error($db);
				}
				print '<tr><td>'.$langs->trans("LastMovement").'</td><td>';
				if ($lastmovementdate) {
					print dol_print_date($lastmovementdate, 'dayhour').' ';
					print '(<a href="'.DOL_URL_ROOT.'/product/stock/movement_list.php?id='.$object->id.'">'.$langs->trans("FullList").'</a>)';
				} else {
					print $langs->trans("None");
				}
				print "</td></tr>";
			}

			// Other attributes
			include DOL_DOCUMENT_ROOT.'/core/tpl/extrafields_view.tpl.php';

			// Categories
			if ($conf->categorie->enabled) {
				print '<tr><td valign="middle">'.$langs->trans("Categories").'</td><td colspan="3">';
				print $form->showCategories($object->id, Categorie::TYPE_WAREHOUSE, 1);
				print "</td></tr>";
			}

			print "</table>";

			print '</div>';
			print '</div>';
			print '</div>';

			print '<div class="clearboth"></div>';

			print dol_get_fiche_end();


			/* ************************************************************************** */
			/*                                                                            */
			/* Barre d'action                                                             */
			/*                                                                            */
			/* ************************************************************************** */

			print "<div class=\"tabsAction\">\n";

			$parameters = array();
			$reshook = $hookmanager->executeHooks('addMoreActionsButtons', $parameters, $object, $action); // Note that $action and $object may have been modified by hook
			if (empty($reshook))
			{
				if (empty($action))
				{
					if ($user->rights->stock->creer) {
						print '<a class="butAction" href="card.php?action=edit&token='.newToken().'&id='.$object->id.'">'.$langs->trans("Modify").'</a>';
					}
					else {
						print '<a class="butActionRefused classfortooltip" href="#">'.$langs->trans("Modify").'</a>';
					}

					if ($user->rights->stock->supprimer) {
						print '<a class="butActionDelete" href="card.php?action=delete&token='.newToken().'&id='.$object->id.'">'.$langs->trans("Delete").'</a>';
					}
					else {
						print '<a class="butActionRefused classfortooltip" href="#">'.$langs->trans("Delete").'</a>';
					}
				}
			}

			print "</div>";


			/* ************************************************************************** */
			/*                                                                            */
			/* Affichage de la liste des produits de l'entrepot                           */
			/*                                                                            */
			/* ************************************************************************** */
			print '<br>';

			print '<table class="noborder centpercent">';
			print "<tr class=\"liste_titre\">";
			print_liste_field_titre("Product", "", "p.ref", "&amp;id=".$id, "", "", $sortfield, $sortorder);
			print_liste_field_titre("Label", "", "p.label", "&amp;id=".$id, "", "", $sortfield, $sortorder);
			print_liste_field_titre("Units", "", "ps.reel", "&amp;id=".$id, "", '', $sortfield, $sortorder, 'right ');
			if (!empty($conf->global->PRODUCT_USE_UNITS)) print_liste_field_titre("Unit", "", "p.fk_unit", "&amp;id=".$id, "", 'align="left"', $sortfield, $sortorder);
			print_liste_field_titre("AverageUnitPricePMPShort", "", "p.pmp", "&amp;id=".$id, "", '', $sortfield, $sortorder, 'right ');
			print_liste_field_titre("EstimatedStockValueShort", "", "", "&amp;id=".$id, "", '', $sortfield, $sortorder, 'right ');
			if (empty($conf->global->PRODUIT_MULTIPRICES)) {
				print_liste_field_titre("SellPriceMin", "", "p.price", "&amp;id=".$id, "", '', $sortfield, $sortorder, 'right ');
			}
			if (empty($conf->global->PRODUIT_MULTIPRICES)) {
				print_liste_field_titre("EstimatedStockValueSellShort", "", "", "&amp;id=".$id, "", '', $sortfield, $sortorder, 'right ');
			}
			if ($user->rights->stock->mouvement->creer) {
				print_liste_field_titre('');
			}
			if ($user->rights->stock->creer) {
				print_liste_field_titre('');
			}
			print "</tr>\n";

			$totalunit = 0;
			$totalvalue = $totalvaluesell = 0;

			$sql = "SELECT p.rowid as rowid, p.ref, p.label as produit, p.tobatch, p.fk_product_type as type, p.pmp as ppmp, p.price, p.price_ttc, p.entity,";
			$sql .= " ps.reel as value";
			if (!empty($conf->global->PRODUCT_USE_UNITS)) $sql .= ",fk_unit";
			$sql .= " FROM ".MAIN_DB_PREFIX."product_stock as ps, ".MAIN_DB_PREFIX."product as p";
			$sql .= " WHERE ps.fk_product = p.rowid";
			$sql .= " AND ps.reel <> 0"; // We do not show if stock is 0 (no product in this warehouse)
			$sql .= " AND ps.fk_entrepot = ".$object->id;
			$sql .= $db->order($sortfield, $sortorder);

			dol_syslog('List products', LOG_DEBUG);
			$resql = $db->query($sql);
			if ($resql)
			{
				$num = $db->num_rows($resql);
				$i = 0;
				while ($i < $num)
				{
					$objp = $db->fetch_object($resql);

					// Multilangs
					if (!empty($conf->global->MAIN_MULTILANGS)) // si l'option est active
					{
						$sql = "SELECT label";
						$sql .= " FROM ".MAIN_DB_PREFIX."product_lang";
						$sql .= " WHERE fk_product=".$objp->rowid;
						$sql .= " AND lang='".$db->escape($langs->getDefaultLang())."'";
						$sql .= " LIMIT 1";

						$result = $db->query($sql);
						if ($result)
						{
							$objtp = $db->fetch_object($result);
							if ($objtp->label != '') $objp->produit = $objtp->label;
						}
					}


					//print '<td>'.dol_print_date($objp->datem).'</td>';
					print '<tr class="oddeven">';
					print "<td>";
					$productstatic->id = $objp->rowid;
					$productstatic->ref = $objp->ref;
					$productstatic->label = $objp->produit;
					$productstatic->type = $objp->type;
					$productstatic->entity = $objp->entity;
					$productstatic->status_batch = $objp->tobatch;
					$productstatic->fk_unit = $objp->fk_unit;
					print $productstatic->getNomUrl(1, 'stock', 16);
					print '</td>';

					// Label
					print '<td>'.$objp->produit.'</td>';

					print '<td class="right">';
					$valtoshow = price(price2num($objp->value, 'MS'), 0, '', 0, 0); // TODO replace with a qty() function
					print empty($valtoshow) ? '0' : $valtoshow;
					print '</td>';
					$totalunit += $objp->value;

					if (!empty($conf->global->PRODUCT_USE_UNITS)) {
						// Units
						print '<td align="left">';
						if (is_null($productstatic->fk_unit))$productstatic->fk_unit = 1;
						print $langs->trans($productstatic->getLabelOfUnit());
						print '</td>';
					}
					// Price buy PMP
					print '<td class="right">'.price(price2num($objp->ppmp, 'MU')).'</td>';

					// Total PMP
					print '<td class="right">'.price(price2num($objp->ppmp * $objp->value, 'MT')).'</td>';
					$totalvalue += price2num($objp->ppmp * $objp->value, 'MT');

					// Price sell min
					if (empty($conf->global->PRODUIT_MULTIPRICES))
					{
						$pricemin = $objp->price;
						print '<td class="right">';
						print price(price2num($pricemin, 'MU'), 1);
						print '</td>';
						// Total sell min
						print '<td class="right">';
						print price(price2num($pricemin * $objp->value, 'MT'), 1);
						print '</td>';
					}
					$totalvaluesell += price2num($pricemin * $objp->value, 'MT');

					if ($user->rights->stock->mouvement->creer)
					{
						print '<td class="center"><a href="'.DOL_URL_ROOT.'/product/stock/product.php?dwid='.$object->id.'&id='.$objp->rowid.'&action=transfert&backtopage='.urlencode($_SERVER["PHP_SELF"].'?id='.$id).'">';
						print img_picto($langs->trans("StockMovement"), 'uparrow.png', 'class="hideonsmartphone"').' '.$langs->trans("StockMovement");
						print "</a></td>";
					}

					if ($user->rights->stock->creer)
					{
						print '<td class="center"><a href="'.DOL_URL_ROOT.'/product/stock/product.php?dwid='.$object->id.'&id='.$objp->rowid.'&action=correction&backtopage='.urlencode($_SERVER["PHP_SELF"].'?id='.$id).'">';
						print $langs->trans("StockCorrection");
						print "</a></td>";
					}
					if (!empty($conf->global->PRODUCT_USE_UNITS)) {
						if ($i == 0) $units = $productstatic->fk_unit;
						elseif ($productstatic->fk_unit != $units) $sameunits = false;
					}
					print "</tr>";
					$i++;
				}
				$db->free($resql);

				print '<tr class="liste_total"><td class="liste_total" colspan="2">'.$langs->trans("Total").'</td>';
				print '<td class="liste_total right">';
				$valtoshow = price2num($totalunit, 'MS');
				if (empty($conf->global->PRODUCT_USE_UNITS) || $sameunits) print empty($valtoshow) ? '0' : $valtoshow;
				print '</td>';
				print '<td class="liste_total">';
				if (empty($conf->global->PRODUCT_USE_UNITS) && $sameunits) print $langs->trans($productstatic->getLabelOfUnit());
				print '</td>';
				print '<td class="liste_total right">'.price(price2num($totalvalue, 'MT')).'</td>';
				if (empty($conf->global->PRODUIT_MULTIPRICES))
				{
					print '<td class="liste_total">&nbsp;</td>';
					print '<td class="liste_total right">'.price(price2num($totalvaluesell, 'MT')).'</td>';
				}
				print '<td class="liste_total">&nbsp;</td>';
				print '<td class="liste_total">&nbsp;</td>';
				print '</tr>';
			} else {
				dol_print_error($db);
			}
			print "</table>\n";
		}


		/*
		 * Edition fiche
		 */
		if ($action == 'edit' || $action == 're-edit')
		{
			$langs->trans("WarehouseEdit");

			print '<form action="card.php" method="POST">';
			print '<input type="hidden" name="token" value="'.newToken().'">';
			print '<input type="hidden" name="action" value="update">';
			print '<input type="hidden" name="id" value="'.$object->id.'">';

			$head = stock_prepare_head($object);

			print dol_get_fiche_head($head, 'card', $langs->trans("Warehouse"), 0, 'stock');

			print '<table class="border centpercent">';

			// Ref
			print '<tr><td class="titlefieldcreate fieldrequired">'.$langs->trans("Ref").'</td><td><input name="libelle" size="20" value="'.$object->label.'"></td></tr>';

			print '<tr><td>'.$langs->trans("LocationSummary").'</td><td><input name="lieu" class="minwidth300" value="'.$object->lieu.'"></td></tr>';

			// Parent entrepot
			print '<tr><td>'.$langs->trans("AddIn").'</td><td>';
			print $formproduct->selectWarehouses($object->fk_parent, 'fk_parent', '', 1);
			print '</td></tr>';

			// Description
			print '<tr><td class="tdtop">'.$langs->trans("Description").'</td><td>';
			// Editeur wysiwyg
			require_once DOL_DOCUMENT_ROOT.'/core/class/doleditor.class.php';
			$doleditor = new DolEditor('desc', $object->description, '', 180, 'dolibarr_notes', 'In', false, true, $conf->fckeditor->enabled, ROWS_5, '90%');
			$doleditor->Create();
			print '</td></tr>';

			print '<tr><td>'.$langs->trans('Address').'</td><td><textarea name="address" class="quatrevingtpercent" rows="3" wrap="soft">';
			print $object->address;
			print '</textarea></td></tr>';

			// Zip / Town
			print '<tr><td>'.$langs->trans('Zip').'</td><td>';
			print $formcompany->select_ziptown($object->zip, 'zipcode', array('town', 'selectcountry_id', 'state_id'), 6);
			print '</td></tr>';
			print '<tr><td>'.$langs->trans('Town').'</td><td>';
			print $formcompany->select_ziptown($object->town, 'town', array('zipcode', 'selectcountry_id', 'state_id'));
			print '</td></tr>';

			// Country
			print '<tr><td>'.$langs->trans('Country').'</td><td>';
			print img_picto('', 'globe-americas', 'class="paddingright"');
			print $form->select_country($object->country_id ? $object->country_id : $mysoc->country_code, 'country_id');
			if ($user->admin) print info_admin($langs->trans("YouCanChangeValuesForThisListFromDictionarySetup"), 1);
			print '</td></tr>';

			// Phone / Fax
			print '<tr><td class="titlefieldcreate">'.$form->editfieldkey('Phone', 'phone', '', $object, 0).'</td><td>';
			print img_picto('', 'object_phoning', 'class="paddingright"');
			print '<input name="phone" size="20" value="'.$object->phone.'"></td></tr>';
			print '<tr><td class="titlefieldcreate">'.$form->editfieldkey('Fax', 'fax', '', $object, 0).'</td><td>';
			print img_picto('', 'object_phoning_fax', 'class="paddingright"');
			print '<input name="fax" size="20" value="'.$object->fax.'"></td></tr>';

			// Status
			print '<tr><td>'.$langs->trans("Status").'</td><td>';
			print '<select name="statut" class="flat">';
			foreach ($object->statuts as $key => $value)
			{
				if ($key == $object->statut)
				{
					print '<option value="'.$key.'" selected>'.$langs->trans($value).'</option>';
				} else {
					print '<option value="'.$key.'">'.$langs->trans($value).'</option>';
				}
			}
			print '</select>';
			print '</td></tr>';

			// Other attributes
			$parameters = array('colspan' => ' colspan="3"', 'cols' => '3');
			$reshook = $hookmanager->executeHooks('formObjectOptions', $parameters, $object, $action); // Note that $action and $object may have been modified by hook
			print $hookmanager->resPrint;
			if (empty($reshook))
			{
				print $object->showOptionals($extrafields, 'edit', $parameters);
			}

			// Tags-Categories
			if ($conf->categorie->enabled)
			{
				print '<tr><td class="tdtop">'.$langs->trans("Categories").'</td><td colspan="3">';
				$cate_arbo = $form->select_all_categories(Categorie::TYPE_WAREHOUSE, '', 'parent', 64, 0, 1);
				$c = new Categorie($db);
				$cats = $c->containing($object->id, Categorie::TYPE_WAREHOUSE);
				$arrayselected = array();
				foreach ($cats as $cat) {
					$arrayselected[] = $cat->id;
				}
				print img_picto('', 'category').$form->multiselectarray('categories', $cate_arbo, $arrayselected, '', 0, 'quatrevingtpercent widthcentpercentminusx', 0, 0);
				print "</td></tr>";
			}

			print '</table>';

			print dol_get_fiche_end();

			print '<div class="center">';
			print '<input type="submit" class="button button-save" value="'.$langs->trans("Save").'">';
			print '&nbsp;&nbsp;&nbsp;&nbsp;&nbsp;';
			print '<input type="submit" class="button button-cancel" name="cancel" value="'.$langs->trans("Cancel").'">';
			print '</div>';

			print '</form>';
		}
	}
}

/*
 * Documents generated
 */

$modulepart = 'stock';

if ($action != 'create' && $action != 'edit' && $action != 'delete')
{
	print '<br>';
	print '<div class="fichecenter"><div class="fichehalfleft">';
	print '<a name="builddoc"></a>'; // ancre

	// Documents
	$objectref = dol_sanitizeFileName($object->ref);
	$relativepath = $object->ref.'/'.$objectref.'.pdf';
	$filedir = $conf->stock->dir_output.'/'.$objectref;
	$urlsource = $_SERVER["PHP_SELF"]."?id=".$object->id;
	$genallowed = $usercanread;
	$delallowed = $usercancreate;
	$modulepart = 'stock';

	print $formfile->showdocuments($modulepart, $object->ref, $filedir, $urlsource, $genallowed, $delallowed, $object->model_pdf, 0, 0, 0, 28, 0, '', 0, '', $object->default_lang, '', $object);
	$somethingshown = $formfile->numoffiles;

	print '</div><div class="fichehalfright"><div class="ficheaddleft">';

	$MAXEVENT = 10;

	$morehtmlright = '<a href="'.DOL_URL_ROOT.'/product/agenda.php?id='.$object->id.'">';
	$morehtmlright .= $langs->trans("SeeAll");
	$morehtmlright .= '</a>';

	// List of actions on element
	include_once DOL_DOCUMENT_ROOT.'/core/class/html.formactions.class.php';
	$formactions = new FormActions($db);
	$somethingshown = $formactions->showactions($object, 'stock', 0, 1, '', $MAXEVENT, '', $morehtmlright); // Show all action for product

	print '</div></div></div>';
}

// End of page
llxFooter();
$db->close();<|MERGE_RESOLUTION|>--- conflicted
+++ resolved
@@ -172,15 +172,9 @@
 			$object->phone 		 = GETPOST("phone");
 			$object->fax 		 = GETPOST("fax");
 
-<<<<<<< HEAD
-			// Fill array 'array_options' with data from add form
-			$ret = $extrafields->setOptionalsFromPost(null, $object);
-			if ($ret < 0)   $error++;
-=======
 	        // Fill array 'array_options' with data from add form
 	        $ret = $extrafields->setOptionalsFromPost(null, $object, '@GETPOSTISSET');
 	        if ($ret < 0)   $error++;
->>>>>>> 57ebcf94
 
 			if (!$error) {
 				$ret = $object->update($id, $user);
