--- conflicted
+++ resolved
@@ -93,12 +93,11 @@
 	// Ajout entrepot
 	if ($action == 'add' && $user->rights->stock->creer)
 	{
-<<<<<<< HEAD
 		$object->ref = (string) GETPOST("ref", "alpha");
 		$object->fk_parent = (int) GETPOST("fk_parent", "int");
 		$object->label = (string) GETPOST("libelle", "alpha");
 		$object->description = (string) GETPOST("desc", "alpha");
-		$object->statut      = GETPOST("statut");
+		$object->statut = GETPOST("statut", "int");
 		$object->lieu = (string) GETPOST("lieu", "alpha");
 		$object->address = (string) GETPOST("address", "alpha");
 		$object->zip = (string) GETPOST("zipcode", "alpha");
@@ -119,35 +118,6 @@
 				$id = $object->create($user);
 				if ($id > 0) {
 					setEventMessages($langs->trans("RecordSaved"), null, 'mesgs');
-=======
-		$object->ref         = GETPOST("ref");
-		$object->fk_parent   = GETPOST("fk_parent");
-		$object->libelle     = GETPOST("libelle");
-		$object->label     	 = GETPOST("libelle");
-		$object->description = GETPOST("desc");
-		$object->statut      = GETPOST("statut");
-		$object->lieu        = GETPOST("lieu");
-		$object->address     = GETPOST("address");
-		$object->zip         = GETPOST("zipcode");
-		$object->town        = GETPOST("town");
-		$object->country_id  = GETPOST("country_id");
-		$object->phone 		 = GETPOST("phone");
-		$object->fax 		 = GETPOST("fax");
-
-		if (!empty($object->libelle))
-		{
-	        // Fill array 'array_options' with data from add form
-	        $ret = $extrafields->setOptionalsFromPost(null, $object);
-	        if ($ret < 0) {
-	            $error++;
-	            $action = 'create';
-	        }
-
-	        if (!$error) {
-	            $id = $object->create($user);
-	            if ($id > 0) {
-	                setEventMessages($langs->trans("RecordSaved"), null, 'mesgs');
->>>>>>> e2d7e840
 
 					$categories = GETPOST('categories', 'array');
 					$object->setCategories($categories);
@@ -190,12 +160,7 @@
 	{
 		if ($object->fetch($id))
 		{
-<<<<<<< HEAD
-			$object->label = GETPOST("libelle");
-=======
-			$object->libelle     = GETPOST("libelle");
 			$object->label 		 = GETPOST("libelle");
->>>>>>> e2d7e840
 			$object->fk_parent   = GETPOST("fk_parent");
 			$object->description = GETPOST("desc");
 			$object->statut      = GETPOST("statut");
