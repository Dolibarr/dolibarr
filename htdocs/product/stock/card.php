--- conflicted
+++ resolved
@@ -595,15 +595,12 @@
 			print '<br>';
 
 
-<<<<<<< HEAD
-=======
 			$totalarray = array();
 			$totalarray['val'] = array ();
 			$totalarray['pos'] = array ();
 			$totalarray['type'] = array ();
 			$totalarray['nbfield'] = 0;
 
->>>>>>> 53c83541
 			// TODO Create $arrayfields with all fields to show
 
 			print '<table class="noborder centpercent">';
