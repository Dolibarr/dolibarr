--- conflicted
+++ resolved
@@ -514,13 +514,8 @@
 					// Label
 					print '<td>'.$objp->produit.'</td>';
 
-<<<<<<< HEAD
 					print '<td class="right">';
-					$valtoshow=price2num($objp->value, 'MS');
-=======
-					print '<td align="right">';
 					$valtoshow=price(price2num($objp->value, 'MS'), 0, '', 0, 0);  // TODO replace with a qty() function
->>>>>>> c3b08a60
 					print empty($valtoshow)?'0':$valtoshow;
 					print '</td>';
 					$totalunit+=$objp->value;
