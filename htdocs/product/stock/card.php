--- conflicted
+++ resolved
@@ -38,22 +38,15 @@
 // Load translation files required by the page
 $langs->loadLangs(array('products', 'stocks', 'companies', 'categories'));
 
-<<<<<<< HEAD
 $action = GETPOST('action', 'aZ09');
 $cancel = GETPOST('cancel', 'alpha');
 $confirm = GETPOST('confirm');
-=======
-$action=GETPOST('action', 'aZ09');
-$cancel=GETPOST('cancel', 'alpha');
-$confirm=GETPOST('confirm');
->>>>>>> 5e3698b0
 
 $id = GETPOST('id', 'int');
 $ref = GETPOST('ref', 'alpha');
 
 $sortfield = GETPOST("sortfield", 'alpha');
 $sortorder = GETPOST("sortorder", 'alpha');
-<<<<<<< HEAD
 if (!$sortfield) $sortfield = "p.ref";
 if (!$sortorder) $sortorder = "DESC";
 
@@ -62,16 +55,6 @@
 // Security check
 //$result=restrictedArea($user,'stock', $id, 'entrepot&stock');
 $result = restrictedArea($user, 'stock');
-=======
-if (! $sortfield) $sortfield="p.ref";
-if (! $sortorder) $sortorder="DESC";
-
-$backtopage=GETPOST('backtopage', 'alpha');
-
-// Security check
-//$result=restrictedArea($user,'stock', $id, 'entrepot&stock');
-$result=restrictedArea($user, 'stock');
->>>>>>> 5e3698b0
 
 // Initialize technical object to manage hooks of page. Note that conf->hooks_modules contains array of hook context
 $hookmanager->initHooks(array('warehousecard', 'globalcard'));
@@ -159,17 +142,8 @@
 		}
 	}
 
-<<<<<<< HEAD
 	// Delete warehouse
 	if ($action == 'confirm_delete' && $confirm == 'yes' && $user->rights->stock->supprimer)
-=======
-// Delete warehouse
-if ($action == 'confirm_delete' && $confirm == 'yes' && $user->rights->stock->supprimer)
-{
-	$object->fetch(GETPOST('id', 'int'));
-	$result=$object->delete($user);
-	if ($result > 0)
->>>>>>> 5e3698b0
 	{
 		$object->fetch(GETPOST('id', 'int'));
 		$result = $object->delete($user);
@@ -264,11 +238,7 @@
 $formcompany = new FormCompany($db);
 $formfile = new FormFile($db);
 
-<<<<<<< HEAD
 $help_url = 'EN:Module_Stocks_En|FR:Module_Stock|ES:M&oacute;dulo_Stocks';
-=======
-$help_url='EN:Module_Stocks_En|FR:Module_Stock|ES:M&oacute;dulo_Stocks';
->>>>>>> 5e3698b0
 llxHeader("", $langs->trans("WarehouseCard"), $help_url);
 
 
@@ -301,11 +271,7 @@
 	print '<tr><td class="tdtop">'.$langs->trans("Description").'</td><td>';
 	// Editeur wysiwyg
 	require_once DOL_DOCUMENT_ROOT.'/core/class/doleditor.class.php';
-<<<<<<< HEAD
 	$doleditor = new DolEditor('desc', (!empty($object->description) ? $object->description : ''), '', 180, 'dolibarr_notes', 'In', false, true, $conf->fckeditor->enabled, ROWS_5, '90%');
-=======
-	$doleditor=new DolEditor('desc', (!empty($object->description)?$object->description:''), '', 180, 'dolibarr_notes', 'In', false, true, $conf->fckeditor->enabled, ROWS_5, '90%');
->>>>>>> 5e3698b0
 	$doleditor->Create();
 	print '</td></tr>';
 
@@ -315,26 +281,15 @@
 
 	// Zip / Town
 	print '<tr><td>'.$langs->trans('Zip').'</td><td>';
-<<<<<<< HEAD
 	print $formcompany->select_ziptown((!empty($object->zip) ? $object->zip : ''), 'zipcode', array('town', 'selectcountry_id', 'state_id'), 6);
 	print '</td></tr>';
 	print '<tr><td>'.$langs->trans('Town').'</td><td>';
 	print $formcompany->select_ziptown((!empty($object->town) ? $object->town : ''), 'town', array('zipcode', 'selectcountry_id', 'state_id'));
-=======
-	print $formcompany->select_ziptown((!empty($object->zip)?$object->zip:''), 'zipcode', array('town','selectcountry_id','state_id'), 6);
-	print '</td></tr>';
-	print '<tr><td>'.$langs->trans('Town').'</td><td>';
-	print $formcompany->select_ziptown((!empty($object->town)?$object->town:''), 'town', array('zipcode','selectcountry_id','state_id'));
->>>>>>> 5e3698b0
 	print '</td></tr>';
 
 	// Country
 	print '<tr><td>'.$langs->trans('Country').'</td><td>';
-<<<<<<< HEAD
 	print $form->select_country((!empty($object->country_id) ? $object->country_id : $mysoc->country_code), 'country_id');
-=======
-	print $form->select_country((!empty($object->country_id)?$object->country_id:$mysoc->country_code), 'country_id');
->>>>>>> 5e3698b0
 	if ($user->admin) print info_admin($langs->trans("YouCanChangeValuesForThisListFromDictionarySetup"), 1);
 	print '</td></tr>';
 	// Status
@@ -378,11 +333,7 @@
 }
 else
 {
-<<<<<<< HEAD
     $id = GETPOST("id", 'int');
-=======
-    $id=GETPOST("id", 'int');
->>>>>>> 5e3698b0
 	if ($id > 0 || $ref)
 	{
 		$object = new Entrepot($db);
@@ -407,11 +358,7 @@
 			// Confirm delete warehouse
 			if ($action == 'delete')
 			{
-<<<<<<< HEAD
 				$formconfirm = $form->formconfirm($_SERVER["PHP_SELF"]."?id=".$object->id, $langs->trans("DeleteAWarehouse"), $langs->trans("ConfirmDeleteWarehouse", $object->label), "confirm_delete", '', 0, 2);
-=======
-				$formconfirm = $form->formconfirm($_SERVER["PHP_SELF"]."?id=".$object->id, $langs->trans("DeleteAWarehouse"), $langs->trans("ConfirmDeleteWarehouse", $object->libelle), "confirm_delete", '', 0, 2);
->>>>>>> 5e3698b0
 			}
 
 			// Call Hook formConfirm
@@ -431,11 +378,7 @@
         	$morehtmlref.='</div>';
 
             $shownav = 1;
-<<<<<<< HEAD
             if ($user->socid && ! in_array('stock', explode(',', $conf->global->MAIN_MODULES_FOR_EXTERNAL))) $shownav=0;
-=======
-            if ($user->societe_id && ! in_array('stock', explode(',', $conf->global->MAIN_MODULES_FOR_EXTERNAL))) $shownav=0;
->>>>>>> 5e3698b0
 
         	dol_banner_tab($object, 'ref', $linkback, $shownav, 'ref', 'ref', $morehtmlref);
 
@@ -481,7 +424,6 @@
 
 			// Value
 			print '<tr><td class="titlefield">'.$langs->trans("EstimatedStockValueShort").'</td><td>';
-<<<<<<< HEAD
 			print price((empty($calcproducts['value']) ? '0' : price2num($calcproducts['value'], 'MT')), 0, $langs, 0, -1, -1, $conf->currency);
 			print "</td></tr>";
 
@@ -505,34 +447,6 @@
 					print $langs->trans("None");
 				}
 				print "</td></tr>";
-=======
-			print price((empty($calcproducts['value'])?'0':price2num($calcproducts['value'], 'MT')), 0, $langs, 0, -1, -1, $conf->currency);
-			print "</td></tr>";
-
-			// Last movement
-			$sql = "SELECT max(m.datem) as datem";
-			$sql .= " FROM ".MAIN_DB_PREFIX."stock_mouvement as m";
-			$sql .= " WHERE m.fk_entrepot = '".$object->id."'";
-			$resqlbis = $db->query($sql);
-			if ($resqlbis)
-			{
-			    $obj = $db->fetch_object($resqlbis);
-			    $lastmovementdate=$db->jdate($obj->datem);
-			}
-			else
-			{
-			    dol_print_error($db);
-			}
-			print '<tr><td>'.$langs->trans("LastMovement").'</td><td>';
-			if ($lastmovementdate)
-			{
-			    print dol_print_date($lastmovementdate, 'dayhour').' ';
-			    print '(<a href="'.DOL_URL_ROOT.'/product/stock/movement_list.php?id='.$object->id.'">'.$langs->trans("FullList").'</a>)';
-			}
-			else
-			{
-			    print $langs->trans("None");
->>>>>>> 5e3698b0
 			}
 
             // Other attributes
@@ -562,13 +476,8 @@
 
 			print "<div class=\"tabsAction\">\n";
 
-<<<<<<< HEAD
 			$parameters = array();
 			$reshook = $hookmanager->executeHooks('addMoreActionsButtons', $parameters, $object, $action); // Note that $action and $object may have been modified by hook
-=======
-			$parameters=array();
-			$reshook=$hookmanager->executeHooks('addMoreActionsButtons', $parameters, $object, $action);    // Note that $action and $object may have been modified by hook
->>>>>>> 5e3698b0
 			if (empty($reshook))
 			{
 				if (empty($action))
@@ -620,21 +529,12 @@
 			$totalvalue = $totalvaluesell = 0;
 
 			$sql = "SELECT p.rowid as rowid, p.ref, p.label as produit, p.tobatch, p.fk_product_type as type, p.pmp as ppmp, p.price, p.price_ttc, p.entity,";
-<<<<<<< HEAD
 			$sql .= " ps.reel as value";
 			$sql .= " FROM ".MAIN_DB_PREFIX."product_stock as ps, ".MAIN_DB_PREFIX."product as p";
 			$sql .= " WHERE ps.fk_product = p.rowid";
 			$sql .= " AND ps.reel <> 0"; // We do not show if stock is 0 (no product in this warehouse)
 			$sql .= " AND ps.fk_entrepot = ".$object->id;
 			$sql .= $db->order($sortfield, $sortorder);
-=======
-			$sql.= " ps.reel as value";
-			$sql.= " FROM ".MAIN_DB_PREFIX."product_stock as ps, ".MAIN_DB_PREFIX."product as p";
-			$sql.= " WHERE ps.fk_product = p.rowid";
-			$sql.= " AND ps.reel <> 0";	// We do not show if stock is 0 (no product in this warehouse)
-			$sql.= " AND ps.fk_entrepot = ".$object->id;
-			$sql.= $db->order($sortfield, $sortorder);
->>>>>>> 5e3698b0
 
 			dol_syslog('List products', LOG_DEBUG);
 			$resql = $db->query($sql);
@@ -670,15 +570,9 @@
 					$productstatic->id = $objp->rowid;
 					$productstatic->ref = $objp->ref;
 					$productstatic->label = $objp->produit;
-<<<<<<< HEAD
 					$productstatic->type = $objp->type;
 					$productstatic->entity = $objp->entity;
 					$productstatic->status_batch = $objp->tobatch;
-=======
-					$productstatic->type=$objp->type;
-					$productstatic->entity=$objp->entity;
-					$productstatic->status_batch=$objp->tobatch;
->>>>>>> 5e3698b0
 					print $productstatic->getNomUrl(1, 'stock', 16);
 					print '</td>';
 
@@ -686,13 +580,8 @@
 					print '<td>'.$objp->produit.'</td>';
 
 					print '<td class="right">';
-<<<<<<< HEAD
 					$valtoshow = price(price2num($objp->value, 'MS'), 0, '', 0, 0); // TODO replace with a qty() function
 					print empty($valtoshow) ? '0' : $valtoshow;
-=======
-					$valtoshow=price(price2num($objp->value, 'MS'), 0, '', 0, 0);  // TODO replace with a qty() function
-					print empty($valtoshow)?'0':$valtoshow;
->>>>>>> 5e3698b0
 					print '</td>';
 					$totalunit += $objp->value;
 
@@ -700,38 +589,22 @@
 					print '<td class="right">'.price(price2num($objp->ppmp, 'MU')).'</td>';
 
                     // Total PMP
-<<<<<<< HEAD
 					print '<td class="right">'.price(price2num($objp->ppmp * $objp->value, 'MT')).'</td>';
 					$totalvalue += price2num($objp->ppmp * $objp->value, 'MT');
-=======
-					print '<td class="right">'.price(price2num($objp->ppmp*$objp->value, 'MT')).'</td>';
-					$totalvalue+=price2num($objp->ppmp*$objp->value, 'MT');
->>>>>>> 5e3698b0
 
                     // Price sell min
                     if (empty($conf->global->PRODUIT_MULTIPRICES))
                     {
-<<<<<<< HEAD
                         $pricemin = $objp->price;
-=======
-                        $pricemin=$objp->price;
->>>>>>> 5e3698b0
                         print '<td class="right">';
                         print price(price2num($pricemin, 'MU'), 1);
                         print '</td>';
                         // Total sell min
                         print '<td class="right">';
-<<<<<<< HEAD
                         print price(price2num($pricemin * $objp->value, 'MT'), 1);
                         print '</td>';
                     }
                     $totalvaluesell += price2num($pricemin * $objp->value, 'MT');
-=======
-                        print price(price2num($pricemin*$objp->value, 'MT'), 1);
-                        print '</td>';
-                    }
-                    $totalvaluesell+=price2num($pricemin*$objp->value, 'MT');
->>>>>>> 5e3698b0
 
                     if ($user->rights->stock->mouvement->creer)
 					{
@@ -754,13 +627,8 @@
 
 				print '<tr class="liste_total"><td class="liste_total" colspan="2">'.$langs->trans("Total").'</td>';
 				print '<td class="liste_total right">';
-<<<<<<< HEAD
 				$valtoshow = price2num($totalunit, 'MS');
 				print empty($valtoshow) ? '0' : $valtoshow;
-=======
-				$valtoshow=price2num($totalunit, 'MS');
-				print empty($valtoshow)?'0':$valtoshow;
->>>>>>> 5e3698b0
 				print '</td>';
 				print '<td class="liste_total">&nbsp;</td>';
                 print '<td class="liste_total right">'.price(price2num($totalvalue, 'MT')).'</td>';
@@ -813,11 +681,7 @@
 			print '<tr><td class="tdtop">'.$langs->trans("Description").'</td><td>';
 			// Editeur wysiwyg
 			require_once DOL_DOCUMENT_ROOT.'/core/class/doleditor.class.php';
-<<<<<<< HEAD
 			$doleditor = new DolEditor('desc', $object->description, '', 180, 'dolibarr_notes', 'In', false, true, $conf->fckeditor->enabled, ROWS_5, '90%');
-=======
-			$doleditor=new DolEditor('desc', $object->description, '', 180, 'dolibarr_notes', 'In', false, true, $conf->fckeditor->enabled, ROWS_5, '90%');
->>>>>>> 5e3698b0
 			$doleditor->Create();
 			print '</td></tr>';
 
@@ -827,26 +691,15 @@
 
 			// Zip / Town
 			print '<tr><td>'.$langs->trans('Zip').'</td><td>';
-<<<<<<< HEAD
 			print $formcompany->select_ziptown($object->zip, 'zipcode', array('town', 'selectcountry_id', 'state_id'), 6);
 			print '</td></tr>';
 			print '<tr><td>'.$langs->trans('Town').'</td><td>';
 			print $formcompany->select_ziptown($object->town, 'town', array('zipcode', 'selectcountry_id', 'state_id'));
-=======
-			print $formcompany->select_ziptown($object->zip, 'zipcode', array('town','selectcountry_id','state_id'), 6);
-			print '</td></tr>';
-			print '<tr><td>'.$langs->trans('Town').'</td><td>';
-			print $formcompany->select_ziptown($object->town, 'town', array('zipcode','selectcountry_id','state_id'));
->>>>>>> 5e3698b0
 			print '</td></tr>';
 
 			// Country
 			print '<tr><td>'.$langs->trans('Country').'</td><td>';
-<<<<<<< HEAD
 			print $form->select_country($object->country_id ? $object->country_id : $mysoc->country_code, 'country_id');
-=======
-			print $form->select_country($object->country_id?$object->country_id:$mysoc->country_code, 'country_id');
->>>>>>> 5e3698b0
 			if ($user->admin) print info_admin($langs->trans("YouCanChangeValuesForThisListFromDictionarySetup"), 1);
 			print '</td></tr>';
 
@@ -928,11 +781,7 @@
 	    $modulepart = 'stock';
 
 	    print $formfile->showdocuments($modulepart, $object->ref, $filedir, $urlsource, $genallowed, $delallowed, '', 0, 0, 0, 28, 0, '', 0, '', $object->default_lang, '', $object);
-<<<<<<< HEAD
 	    $somethingshown = $formfile->numoffiles;
-=======
-	    $somethingshown=$formfile->numoffiles;
->>>>>>> 5e3698b0
 
 	    print '</div><div class="fichehalfright"><div class="ficheaddleft">';
 
