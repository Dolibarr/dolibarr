--- conflicted
+++ resolved
@@ -56,12 +56,9 @@
 //$result=restrictedArea($user,'stock', $id, 'entrepot&stock');
 $result=restrictedArea($user, 'stock');
 
-<<<<<<< HEAD
-=======
 // Initialize technical object to manage hooks of page. Note that conf->hooks_modules contains array of hook context
 $hookmanager->initHooks(array('warehousecard', 'globalcard'));
 
->>>>>>> 898996da
 $object = new Entrepot($db);
 $extrafields = new ExtraFields($db);
 
@@ -79,8 +76,6 @@
     }
 }
 
-// Initialize technical object to manage hooks of page. Note that conf->hooks_modules contains array of hook context
-$hookmanager->initHooks(array('warehousecard', 'globalcard'));
 
 /*
  * Actions
