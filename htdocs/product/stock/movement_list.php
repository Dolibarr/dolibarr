--- conflicted
+++ resolved
@@ -948,13 +948,6 @@
 	print '</div><br>';
 }
 
-<<<<<<< HEAD
-	/*
-	 * Action bar
-	 */
-	if ((empty($action) || $action == 'list') && $id > 0) {
-		print "<div class=\"tabsAction\">\n";
-=======
 $param = '';
 if (!empty($contextpage) && $contextpage != $_SERVER["PHP_SELF"]) {
 	$param .= '&contextpage='.urlencode($contextpage);
@@ -1026,7 +1019,6 @@
 	$arrayofmassactions = array();
 }
 $massactionbutton = $form->selectMassAction('', $arrayofmassactions);
->>>>>>> 95dc2558
 
 print '<form method="POST" id="searchFormList" action="'.$_SERVER["PHP_SELF"].'">'."\n";
 if ($optioncss != '') {
@@ -1066,13 +1058,6 @@
 
 $moreforfilter = '';
 
-<<<<<<< HEAD
-	if ($id > 0) {
-		print_barre_liste($texte, $page, $_SERVER["PHP_SELF"], $param, $sortfield, $sortorder, $massactionbutton, $num, $nbtotalofrecords, 'movement', 0, '', '', $limit, 0, 0, 1);
-	} else {
-		print_barre_liste($texte, $page, $_SERVER["PHP_SELF"], $param, $sortfield, $sortorder, $massactionbutton, $num, $nbtotalofrecords, 'movement', 0, '', '', $limit, 0, 0, 1);
-	}
-=======
 $parameters = array('arrayfields'=>&$arrayfields);
 $reshook = $hookmanager->executeHooks('printFieldPreListTitle', $parameters, $object); // Note that $action and $object may have been modified by hook
 if (empty($reshook)) {
@@ -1080,7 +1065,6 @@
 } else {
 	$moreforfilter = $hookmanager->resPrint;
 }
->>>>>>> 95dc2558
 
 if (!empty($moreforfilter)) {
 	print '<div class="liste_titre liste_titre_bydiv centpercent">';
@@ -1379,22 +1363,9 @@
 		print $obj->mid;
 		print '</td>'; // This is primary not movement id
 	}
-<<<<<<< HEAD
-	if (! empty($arrayfields['m.datem']['checked'])) {
-		// Date
-		print '<td class="liste_titre center">';
-		print '<div class="nowrap">';
-		print $form->selectDate($search_date_start?$search_date_start:-1, 'search_date_start', 0, 0, 1, '', 1, 0, 0, '', '', '', '', 1, '', $langs->trans('From'), 'tzuserrel');
-		print '</div>';
-		print '<div class="nowrap">';
-		print $form->selectDate($search_date_end?$search_date_end:-1, 'search_date_end', 0, 0, 1, '', 1, 0, 0, '', '', '', '', 1, '', $langs->trans('to'), 'tzuserrel');
-		print '</div>';
-		print '</td>';
-=======
 	if (!empty($arrayfields['m.datem']['checked'])) {
 		// Date
 		print '<td class="nowraponall center">'.dol_print_date($db->jdate($obj->datem), 'dayhour', 'tzuserrel').'</td>';
->>>>>>> 95dc2558
 	}
 	if (!empty($arrayfields['p.ref']['checked'])) {
 		// Product ref
@@ -1441,40 +1412,6 @@
 	}
 	if (!empty($arrayfields['m.label']['checked'])) {
 		// Label of movement
-<<<<<<< HEAD
-		print '<td class="liste_titre left">';
-		print '<input class="flat" type="text" size="8" name="search_movement" value="'.dol_escape_htmltag($search_movement).'">';
-		print '</td>';
-	}
-	if (!empty($arrayfields['origin']['checked'])) {
-		// Origin of movement
-		print '<td class="liste_titre left">';
-		print '&nbsp; ';
-		print '</td>';
-	}
-	if (!empty($arrayfields['m.fk_projet']['checked'])) {
-		// fk_project
-		print '<td class="liste_titre" align="left">';
-		print '&nbsp; ';
-		print '</td>';
-	}
-	if (!empty($arrayfields['m.type_mouvement']['checked'])) {
-		// Type of movement
-		print '<td class="liste_titre center">';
-		//print '<input class="flat" type="text" size="3" name="search_type_mouvement" value="'.dol_escape_htmltag($search_type_mouvement).'">';
-		print '<select id="search_type_mouvement" name="search_type_mouvement" class="maxwidth150">';
-		print '<option value="" '.(($search_type_mouvement == "") ? 'selected="selected"' : '').'>&nbsp;</option>';
-		print '<option value="0" '.(($search_type_mouvement == "0") ? 'selected="selected"' : '').'>'.$langs->trans('StockIncreaseAfterCorrectTransfer').'</option>';
-		print '<option value="1" '.(($search_type_mouvement == "1") ? 'selected="selected"' : '').'>'.$langs->trans('StockDecreaseAfterCorrectTransfer').'</option>';
-		print '<option value="2" '.(($search_type_mouvement == "2") ? 'selected="selected"' : '').'>'.$langs->trans('StockDecrease').'</option>';
-		print '<option value="3" '.(($search_type_mouvement == "3") ? 'selected="selected"' : '').'>'.$langs->trans('StockIncrease').'</option>';
-		print '</select>';
-		print ajax_combobox('search_type_mouvement');
-		// TODO: add new function $formentrepot->selectTypeOfMovement(...) like
-		// print $formproduct->selectWarehouses($search_warehouse, 'search_warehouse', 'warehouseopen,warehouseinternal', 1, 0, 0, '', 0, 0, null, 'maxwidth200');
-		print '</td>';
-	}
-=======
 		print '<td class="tdoverflowmax200" title="'.dol_escape_htmltag($obj->label).'">'.$obj->label.'</td>';
 	}
 	if (!empty($arrayfields['origin']['checked'])) {
@@ -1495,7 +1432,6 @@
 		print $movement->getTypeMovement();
 		print '</td>';
 	}
->>>>>>> 95dc2558
 	if (!empty($arrayfields['m.value']['checked'])) {
 		// Qty
 		print '<td class="right">';
@@ -1528,54 +1464,6 @@
 	$reshook = $hookmanager->executeHooks('printFieldListValue', $parameters, $object); // Note that $action and $object may have been modified by hook
 	print $hookmanager->resPrint;
 
-<<<<<<< HEAD
-	print '<tr class="liste_titre">';
-	if (!empty($arrayfields['m.rowid']['checked'])) {
-		print_liste_field_titre($arrayfields['m.rowid']['label'], $_SERVER["PHP_SELF"], 'm.rowid', '', $param, '', $sortfield, $sortorder);
-	}
-	if (!empty($arrayfields['m.datem']['checked'])) {
-		print_liste_field_titre($arrayfields['m.datem']['label'], $_SERVER["PHP_SELF"], 'm.datem', '', $param, '', $sortfield, $sortorder, 'center ');
-	}
-	if (!empty($arrayfields['p.ref']['checked'])) {
-		print_liste_field_titre($arrayfields['p.ref']['label'], $_SERVER["PHP_SELF"], 'p.ref', '', $param, '', $sortfield, $sortorder);
-	}
-	if (!empty($arrayfields['p.label']['checked'])) {
-		print_liste_field_titre($arrayfields['p.label']['label'], $_SERVER["PHP_SELF"], 'p.label', '', $param, '', $sortfield, $sortorder);
-	}
-	if (!empty($arrayfields['m.batch']['checked'])) {
-		print_liste_field_titre($arrayfields['m.batch']['label'], $_SERVER["PHP_SELF"], 'm.batch', '', $param, '', $sortfield, $sortorder, 'center ');
-	}
-	if (!empty($arrayfields['pl.eatby']['checked'])) {
-		print_liste_field_titre($arrayfields['pl.eatby']['label'], $_SERVER["PHP_SELF"], 'pl.eatby', '', $param, '', $sortfield, $sortorder, 'center ');
-	}
-	if (!empty($arrayfields['pl.sellby']['checked'])) {
-		print_liste_field_titre($arrayfields['pl.sellby']['label'], $_SERVER["PHP_SELF"], 'pl.sellby', '', $param, '', $sortfield, $sortorder, 'center ');
-	}
-	if (!empty($arrayfields['e.ref']['checked'])) {
-		// We are on a specific warehouse card, no filter on other should be possible
-		print_liste_field_titre($arrayfields['e.ref']['label'], $_SERVER["PHP_SELF"], "e.ref", "", $param, "", $sortfield, $sortorder);
-	}
-	if (!empty($arrayfields['m.fk_user_author']['checked'])) {
-		print_liste_field_titre($arrayfields['m.fk_user_author']['label'], $_SERVER["PHP_SELF"], "m.fk_user_author", "", $param, "", $sortfield, $sortorder);
-	}
-	if (!empty($arrayfields['m.inventorycode']['checked'])) {
-		print_liste_field_titre($arrayfields['m.inventorycode']['label'], $_SERVER["PHP_SELF"], "m.inventorycode", "", $param, "", $sortfield, $sortorder);
-	}
-	if (!empty($arrayfields['m.label']['checked'])) {
-		print_liste_field_titre($arrayfields['m.label']['label'], $_SERVER["PHP_SELF"], "m.label", "", $param, "", $sortfield, $sortorder);
-	}
-	if (!empty($arrayfields['origin']['checked'])) {
-		print_liste_field_titre($arrayfields['origin']['label'], $_SERVER["PHP_SELF"], "", "", $param, "", $sortfield, $sortorder);
-	}
-	if (!empty($arrayfields['m.fk_projet']['checked'])) {
-		print_liste_field_titre($arrayfields['m.fk_projet']['label'], $_SERVER["PHP_SELF"], "m.fk_projet", "", $param, '', $sortfield, $sortorder);
-	}
-	if (!empty($arrayfields['m.type_mouvement']['checked'])) {
-		print_liste_field_titre($arrayfields['m.type_mouvement']['label'], $_SERVER["PHP_SELF"], "m.type_mouvement", "", $param, '', $sortfield, $sortorder, 'center ');
-	}
-	if (!empty($arrayfields['m.value']['checked'])) {
-		print_liste_field_titre($arrayfields['m.value']['label'], $_SERVER["PHP_SELF"], "m.value", "", $param, '', $sortfield, $sortorder, 'right ');
-=======
 	// Action column
 	print '<td class="nowrap center">';
 	if ($massactionbutton || $massaction) {   // If we are in select mode (massactionbutton defined) or if we have already selected and sent an action ($massaction) defined
@@ -1584,7 +1472,6 @@
 			$selected = 1;
 		}
 		print '<input id="cb'.$obj->mid.'" class="flat checkforselect" type="checkbox" name="toselect[]" value="'.$obj->mid.'"'.($selected ? ' checked="checked"' : '').'>';
->>>>>>> 95dc2558
 	}
 	print '</td>';
 	if (!$i) {
@@ -1593,180 +1480,6 @@
 
 	print '</tr>'."\n";
 
-<<<<<<< HEAD
-	// Hook fields
-	$parameters = array('arrayfields'=>$arrayfields, 'param'=>$param, 'sortfield'=>$sortfield, 'sortorder'=>$sortorder);
-	$reshook = $hookmanager->executeHooks('printFieldListTitle', $parameters); // Note that $action and $object may have been modified by hook
-	print $hookmanager->resPrint;
-	if (!empty($arrayfields['m.datec']['checked'])) {
-		print_liste_field_titre($arrayfields['p.datec']['label'], $_SERVER["PHP_SELF"], "p.datec", "", $param, '', $sortfield, $sortorder, 'center nowrap ');
-	}
-	if (!empty($arrayfields['m.tms']['checked'])) {
-		print_liste_field_titre($arrayfields['p.tms']['label'], $_SERVER["PHP_SELF"], "p.tms", "", $param, '', $sortfield, $sortorder, 'center nowrap ');
-	}
-	print_liste_field_titre($selectedfields, $_SERVER["PHP_SELF"], "", '', '', '', $sortfield, $sortorder, 'center maxwidthsearch ');
-	print "</tr>\n";
-
-
-	$arrayofuniqueproduct = array();
-
-	$i = 0;
-	$totalarray = array();
-	while ($i < min($num, $limit)) {
-		$objp = $db->fetch_object($resql);
-
-		$userstatic->id = $objp->fk_user_author;
-		$userstatic->login = $objp->login;
-		$userstatic->lastname = $objp->lastname;
-		$userstatic->firstname = $objp->firstname;
-		$userstatic->photo = $objp->photo;
-		$userstatic->email = $objp->user_email;
-		$userstatic->statut = $objp->user_status;
-
-		$productstatic->id = $objp->rowid;
-		$productstatic->ref = $objp->product_ref;
-		$productstatic->label = $objp->produit;
-		$productstatic->type = $objp->type;
-		$productstatic->entity = $objp->entity;
-		$productstatic->status = $objp->tosell;
-		$productstatic->status_buy = $objp->tobuy;
-		$productstatic->status_batch = $objp->tobatch;
-
-		$productlot->id = $objp->lotid;
-		$productlot->batch = $objp->batch;
-		$productlot->eatby = $objp->eatby;
-		$productlot->sellby = $objp->sellby;
-
-		$warehousestatic->id = $objp->entrepot_id;
-		$warehousestatic->ref = $objp->warehouse_ref;
-		$warehousestatic->label = $objp->warehouse_ref;
-		$warehousestatic->lieu = $objp->lieu;
-		$warehousestatic->fk_parent = $objp->fk_parent;
-		$warehousestatic->statut = $objp->statut;
-
-		$movement->type = $objp->type_mouvement;
-
-		$arrayofuniqueproduct[$objp->rowid] = $objp->produit;
-		if (!empty($objp->fk_origin)) {
-			$origin = $movement->get_origin($objp->fk_origin, $objp->origintype);
-		} else {
-			$origin = '';
-		}
-
-		print '<tr class="oddeven">';
-		// Id movement
-		if (!empty($arrayfields['m.rowid']['checked'])) {
-			print '<td>';
-			print img_picto($langs->trans("StockMovement"), 'movement', 'class="pictofixedwidth"');
-			print $objp->mid;
-			print '</td>'; // This is primary not movement id
-		}
-		if (!empty($arrayfields['m.datem']['checked'])) {
-			// Date
-			print '<td class="nowraponall center">'.dol_print_date($db->jdate($objp->datem), 'dayhour', 'tzuserrel').'</td>';
-		}
-		if (!empty($arrayfields['p.ref']['checked'])) {
-			// Product ref
-			print '<td class="nowraponall">';
-			print $productstatic->getNomUrl(1, 'stock', 16);
-			print "</td>\n";
-		}
-		if (!empty($arrayfields['p.label']['checked'])) {
-			// Product label
-			print '<td class="tdoverflowmax150" title="'.dol_escape_htmltag($productstatic->label).'">';
-			print $productstatic->label;
-			print "</td>\n";
-		}
-		if (!empty($arrayfields['m.batch']['checked'])) {
-			print '<td class="center nowraponall">';
-			if ($productlot->id > 0) {
-				print $productlot->getNomUrl(1);
-			} else {
-				print $productlot->batch; // the id may not be defined if movement was entered when lot was not saved or if lot was removed after movement.
-			}
-			print '</td>';
-		}
-		if (!empty($arrayfields['pl.eatby']['checked'])) {
-			print '<td class="center">'.dol_print_date($objp->eatby, 'day').'</td>';
-		}
-		if (!empty($arrayfields['pl.sellby']['checked'])) {
-			print '<td class="center">'.dol_print_date($objp->sellby, 'day').'</td>';
-		}
-		// Warehouse
-		if (!empty($arrayfields['e.ref']['checked'])) {
-			print '<td class="tdoverflowmax100">';
-			print $warehousestatic->getNomUrl(1);
-			print "</td>\n";
-		}
-		// Author
-		if (!empty($arrayfields['m.fk_user_author']['checked'])) {
-			print '<td class="tdoverflowmax100">';
-			print $userstatic->getNomUrl(-1);
-			print "</td>\n";
-		}
-		if (!empty($arrayfields['m.inventorycode']['checked'])) {
-			// Inventory code
-			print '<td><a href="'.$_SERVER["PHP_SELF"].'?search_inventorycode='.urlencode('^'.$objp->inventorycode.'$').'&search_type_mouvement='.urlencode($objp->type_mouvement).'">'.$objp->inventorycode.'</a></td>';
-		}
-		if (!empty($arrayfields['m.label']['checked'])) {
-			// Label of movement
-			print '<td class="tdoverflowmax200" title="'.dol_escape_htmltag($objp->label).'">'.$objp->label.'</td>';
-		}
-		if (!empty($arrayfields['origin']['checked'])) {
-			// Origin of movement
-			print '<td class="nowraponall">'.$origin.'</td>';
-		}
-		if (!empty($arrayfields['m.fk_projet']['checked'])) {
-			// fk_project
-			print '<td>';
-			if ($objp->fk_project != 0) {
-				print $movement->get_origin($objp->fk_project, 'project');
-			}
-			print '</td>';
-		}
-		if (!empty($arrayfields['m.type_mouvement']['checked'])) {
-			// Type of movement
-			print '<td class="center">';
-			print $movement->getTypeMovement();
-			print '</td>';
-		}
-		if (!empty($arrayfields['m.value']['checked'])) {
-			// Qty
-			print '<td class="right">';
-			if ($objp->qty > 0) {
-				print '<span class="stockmovemententry">';
-				print '+';
-				print $objp->qty;
-				print '</span>';
-			} else {
-				print '<span class="stockmovementexit">';
-				print $objp->qty;
-				print '</span>';
-			}
-			print '</td>';
-		}
-		if (!empty($arrayfields['m.price']['checked'])) {
-			// Price
-			print '<td class="right">';
-			if ($objp->price != 0) {
-				print price($objp->price);
-			}
-			print '</td>';
-		}
-		// Action column
-		print '<td class="nowrap center">';
-		if ($massactionbutton || $massaction) {   // If we are in select mode (massactionbutton defined) or if we have already selected and sent an action ($massaction) defined
-			$selected = 0;
-			if (in_array($objp->mid, $arrayofselected)) {
-				$selected = 1;
-			}
-			print '<input id="cb'.$objp->mid.'" class="flat checkforselect" type="checkbox" name="toselect[]" value="'.$objp->mid.'"'.($selected ? ' checked="checked"' : '').'>';
-		}
-		print '</td>';
-		if (!$i) {
-			$totalarray['nbfield']++;
-		}
-=======
 	$i++;
 }
 
@@ -1805,7 +1518,6 @@
 	print "<br>\n";
 	//print '</td></tr>';
 }
->>>>>>> 95dc2558
 
 if (in_array('builddoc', $arrayofmassactions) && ($nbtotalofrecords === '' || $nbtotalofrecords)) {
 	$hidegeneratedfilelistifempty = 1;
