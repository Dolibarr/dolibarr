--- conflicted
+++ resolved
@@ -1155,6 +1155,24 @@
 	$userstatic->email = $objp->user_email;
 	$userstatic->statut = $objp->user_status;
 
+	// Multilangs
+	if (!empty($conf->global->MAIN_MULTILANGS)) {  // If multilang is enabled
+		// TODO Use a cache
+		$sql = "SELECT label";
+		$sql .= " FROM ".MAIN_DB_PREFIX."product_lang";
+		$sql .= " WHERE fk_product=".$objp->rowid;
+		$sql .= " AND lang='".$db->escape($langs->getDefaultLang())."'";
+		$sql .= " LIMIT 1";
+
+		$result = $db->query($sql);
+		if ($result) {
+			$objtp = $db->fetch_object($result);
+			if (!empty($objtp->label)) {
+				$objp->produit = $objtp->label;
+			}
+		}
+	}
+
 	$productstatic->id = $objp->rowid;
 	$productstatic->ref = $objp->product_ref;
 	$productstatic->label = $objp->produit;
@@ -1308,237 +1326,7 @@
 	}
 
 	print "</tr>\n";
-<<<<<<< HEAD
 	$i++;
-=======
-
-
-	$arrayofuniqueproduct = array();
-
-	$i = 0;
-	$totalarray = array();
-	while ($i < min($num, $limit)) {
-		$objp = $db->fetch_object($resql);
-
-		$userstatic->id = $objp->fk_user_author;
-		$userstatic->login = $objp->login;
-		$userstatic->lastname = $objp->lastname;
-		$userstatic->firstname = $objp->firstname;
-		$userstatic->photo = $objp->photo;
-		$userstatic->email = $objp->user_email;
-		$userstatic->statut = $objp->user_status;
-
-		// Multilangs
-		if (!empty($conf->global->MAIN_MULTILANGS)) {  // If multilang is enabled
-			// TODO Use a cache
-			$sql = "SELECT label";
-			$sql .= " FROM ".MAIN_DB_PREFIX."product_lang";
-			$sql .= " WHERE fk_product=".$objp->rowid;
-			$sql .= " AND lang='".$db->escape($langs->getDefaultLang())."'";
-			$sql .= " LIMIT 1";
-
-			$result = $db->query($sql);
-			if ($result) {
-				$objtp = $db->fetch_object($result);
-				if (!empty($objtp->label)) {
-					$objp->produit = $objtp->label;
-				}
-			}
-		}
-
-		$productstatic->id = $objp->rowid;
-		$productstatic->ref = $objp->product_ref;
-		$productstatic->label = $objp->produit;
-		$productstatic->type = $objp->type;
-		$productstatic->entity = $objp->entity;
-		$productstatic->status = $objp->tosell;
-		$productstatic->status_buy = $objp->tobuy;
-		$productstatic->status_batch = $objp->tobatch;
-
-		$productlot->id = $objp->lotid;
-		$productlot->batch = $objp->batch;
-		$productlot->eatby = $objp->eatby;
-		$productlot->sellby = $objp->sellby;
-
-		$warehousestatic->id = $objp->entrepot_id;
-		$warehousestatic->ref = $objp->warehouse_ref;
-		$warehousestatic->label = $objp->warehouse_ref;
-		$warehousestatic->lieu = $objp->lieu;
-		$warehousestatic->fk_parent = $objp->fk_parent;
-		$warehousestatic->statut = $objp->statut;
-
-		$movement->type = $objp->type_mouvement;
-
-		$arrayofuniqueproduct[$objp->rowid] = $objp->produit;
-		if (!empty($objp->fk_origin)) {
-			$origin = $movement->get_origin($objp->fk_origin, $objp->origintype);
-		} else {
-			$origin = '';
-		}
-
-		print '<tr class="oddeven">';
-		// Id movement
-		if (!empty($arrayfields['m.rowid']['checked'])) {
-			print '<td class="nowraponall">';
-			print img_picto($langs->trans("StockMovement"), 'movement', 'class="pictofixedwidth"');
-			print $objp->mid;
-			print '</td>'; // This is primary key not movement ref
-		}
-		if (!empty($arrayfields['m.datem']['checked'])) {
-			// Date
-			print '<td class="nowraponall center">'.dol_print_date($db->jdate($objp->datem), 'dayhour', 'tzuserrel').'</td>';
-		}
-		if (!empty($arrayfields['p.ref']['checked'])) {
-			// Product ref
-			print '<td class="nowraponall">';
-			print $productstatic->getNomUrl(1, 'stock', 16);
-			print "</td>\n";
-		}
-		if (!empty($arrayfields['p.label']['checked'])) {
-			// Product label
-			print '<td class="tdoverflowmax150" title="'.dol_escape_htmltag($productstatic->label).'">';
-			print $productstatic->label;
-			print "</td>\n";
-		}
-		if (!empty($arrayfields['m.batch']['checked'])) {
-			print '<td class="center nowraponall">';
-			if ($productlot->id > 0) {
-				print $productlot->getNomUrl(1);
-			} else {
-				print $productlot->batch; // the id may not be defined if movement was entered when lot was not saved or if lot was removed after movement.
-			}
-			print '</td>';
-		}
-		if (!empty($arrayfields['pl.eatby']['checked'])) {
-			print '<td class="center">'.dol_print_date($objp->eatby, 'day').'</td>';
-		}
-		if (!empty($arrayfields['pl.sellby']['checked'])) {
-			print '<td class="center">'.dol_print_date($objp->sellby, 'day').'</td>';
-		}
-		// Warehouse
-		if (!empty($arrayfields['e.ref']['checked'])) {
-			print '<td class="tdoverflowmax100">';
-			print $warehousestatic->getNomUrl(1);
-			print "</td>\n";
-		}
-		// Author
-		if (!empty($arrayfields['m.fk_user_author']['checked'])) {
-			print '<td class="tdoverflowmax100">';
-			print $userstatic->getNomUrl(-1);
-			print "</td>\n";
-		}
-		if (!empty($arrayfields['m.inventorycode']['checked'])) {
-			// Inventory code
-			print '<td><a href="'.$_SERVER["PHP_SELF"].'?search_inventorycode='.urlencode('^'.$objp->inventorycode.'$').'&search_type_mouvement='.urlencode($objp->type_mouvement).'">'.$objp->inventorycode.'</a></td>';
-		}
-		if (!empty($arrayfields['m.label']['checked'])) {
-			// Label of movement
-			print '<td class="tdoverflowmax200" title="'.dol_escape_htmltag($objp->label).'">'.$objp->label.'</td>';
-		}
-		if (!empty($arrayfields['origin']['checked'])) {
-			// Origin of movement
-			print '<td class="nowraponall">'.$origin.'</td>';
-		}
-		if (!empty($arrayfields['m.fk_projet']['checked'])) {
-			// fk_project
-			print '<td>';
-			if ($objp->fk_project != 0) {
-				print $movement->get_origin($objp->fk_project, 'project');
-			}
-			print '</td>';
-		}
-		if (!empty($arrayfields['m.type_mouvement']['checked'])) {
-			// Type of movement
-			print '<td class="center">';
-			print $movement->getTypeMovement();
-			print '</td>';
-		}
-		if (!empty($arrayfields['m.value']['checked'])) {
-			// Qty
-			print '<td class="right">';
-			if ($objp->qty > 0) {
-				print '<span class="stockmovemententry">';
-				print '+';
-				print $objp->qty;
-				print '</span>';
-			} else {
-				print '<span class="stockmovementexit">';
-				print $objp->qty;
-				print '</span>';
-			}
-			print '</td>';
-		}
-		if (!empty($arrayfields['m.price']['checked'])) {
-			// Price
-			print '<td class="right">';
-			if ($objp->price != 0) {
-				print price($objp->price);
-			}
-			print '</td>';
-		}
-
-		// Extra fields
-		include DOL_DOCUMENT_ROOT.'/core/tpl/extrafields_list_print_fields.tpl.php';
-		// Fields from hook
-		$parameters = array('arrayfields'=>$arrayfields, 'objp'=>$objp, 'i'=>$i, 'totalarray'=>&$totalarray);
-		$reshook = $hookmanager->executeHooks('printFieldListValue', $parameters); // Note that $action and $object may have been modified by hook
-		print $hookmanager->resPrint;
-
-		// Action column
-		print '<td class="nowrap center">';
-		if ($massactionbutton || $massaction) {   // If we are in select mode (massactionbutton defined) or if we have already selected and sent an action ($massaction) defined
-			$selected = 0;
-			if (in_array($objp->mid, $arrayofselected)) {
-				$selected = 1;
-			}
-			print '<input id="cb'.$objp->mid.'" class="flat checkforselect" type="checkbox" name="toselect[]" value="'.$objp->mid.'"'.($selected ? ' checked="checked"' : '').'>';
-		}
-		print '</td>';
-		if (!$i) {
-			$totalarray['nbfield']++;
-		}
-
-		print "</tr>\n";
-		$i++;
-	}
-	$db->free($resql);
-
-	print "</table>";
-	print '</div>';
-	print "</form>";
-
-	// Add number of product when there is a filter on period
-	if (count($arrayofuniqueproduct) == 1 && is_numeric($year)) {
-		print "<br>";
-
-		$productidselected = 0;
-		foreach ($arrayofuniqueproduct as $key => $val) {
-			$productidselected = $key;
-			$productlabelselected = $val;
-		}
-		$datebefore = dol_get_first_day($year ? $year : strftime("%Y", time()), $month ? $month : 1, true);
-		$dateafter = dol_get_last_day($year ? $year : strftime("%Y", time()), $month ? $month : 12, true);
-		$balancebefore = $movement->calculateBalanceForProductBefore($productidselected, $datebefore);
-		$balanceafter = $movement->calculateBalanceForProductBefore($productidselected, $dateafter);
-
-		//print '<tr class="total"><td class="liste_total">';
-		print $langs->trans("NbOfProductBeforePeriod", $productlabelselected, dol_print_date($datebefore, 'day', 'gmt'));
-		//print '</td>';
-		//print '<td class="liste_total right" colspan="6">';
-		print ': '.$balancebefore;
-		print "<br>\n";
-		//print '</td></tr>';
-		//print '<tr class="total"><td class="liste_total">';
-		print $langs->trans("NbOfProductAfterPeriod", $productlabelselected, dol_print_date($dateafter, 'day', 'gmt'));
-		//print '</td>';
-		//print '<td class="liste_total right" colspan="6">';
-		print ': '.$balanceafter;
-		print "<br>\n";
-		//print '</td></tr>';
-	}
-} else {
-	dol_print_error($db);
->>>>>>> 623133dd
 }
 
 $db->free($resql);
