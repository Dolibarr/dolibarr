<?php
/* Copyright (C) 2001-2006	Rodolphe Quiedeville	<rodolphe@quiedeville.org>
 * Copyright (C) 2004-2017	Laurent Destailleur		<eldy@users.sourceforge.net>
 * Copyright (C) 2005-2014	Regis Houssin			<regis.houssin@inodbox.com>
 * Copyright (C) 2015		Juanjo Menent			<jmenent@2byte.es>
 * Copyright (C) 2018-2022	Ferran Marcet			<fmarcet@2byte.es>
 * Copyright (C) 2019-2024  Frédéric France         <frederic.france@free.fr>
 * Copyright (C) 2024		MDW							<mdeweerd@users.noreply.github.com>
 *
 * This program is free software; you can redistribute it and/or modify
 * it under the terms of the GNU General Public License as published by
 * the Free Software Foundation; either version 3 of the License, or
 * (at your option) any later version.
 *
 * This program is distributed in the hope that it will be useful,
 * but WITHOUT ANY WARRANTY; without even the implied warranty of
 * MERCHANTABILITY or FITNESS FOR A PARTICULAR PURPOSE.  See the
 * GNU General Public License for more details.
 *
 * You should have received a copy of the GNU General Public License
 * along with this program. If not, see <https://www.gnu.org/licenses/>.
 */

/**
 *	\file       htdocs/product/stock/movement_list.php
 *	\ingroup    stock
 *	\brief      Page to list stock movements
 */

// Load Dolibarr environment
require '../../main.inc.php';
require_once DOL_DOCUMENT_ROOT.'/core/class/html.formfile.class.php';
require_once DOL_DOCUMENT_ROOT.'/product/class/product.class.php';
require_once DOL_DOCUMENT_ROOT.'/product/stock/class/entrepot.class.php';
require_once DOL_DOCUMENT_ROOT.'/product/stock/class/mouvementstock.class.php';
require_once DOL_DOCUMENT_ROOT.'/product/stock/class/productlot.class.php';
require_once DOL_DOCUMENT_ROOT.'/core/class/html.formother.class.php';
require_once DOL_DOCUMENT_ROOT.'/product/class/html.formproduct.class.php';
require_once DOL_DOCUMENT_ROOT.'/core/lib/stock.lib.php';
require_once DOL_DOCUMENT_ROOT.'/core/lib/product.lib.php';
require_once DOL_DOCUMENT_ROOT.'/core/lib/date.lib.php';
require_once DOL_DOCUMENT_ROOT.'/categories/class/categorie.class.php';
if (isModEnabled('project')) {
	require_once DOL_DOCUMENT_ROOT.'/core/class/html.formprojet.class.php';
	require_once DOL_DOCUMENT_ROOT.'/projet/class/project.class.php';
}

// Load translation files required by the page
$langs->loadLangs(array('products', 'stocks', 'orders'));
if (isModEnabled('productbatch')) {
	$langs->load("productbatch");
}

$action = GETPOST('action', 'aZ09');
$massaction = GETPOST('massaction', 'alpha'); // The bulk action (combo box choice into lists)
$confirm    = GETPOST('confirm', 'alpha'); // Result of a confirmation
$cancel = GETPOST('cancel', 'alpha');
$contextpage = GETPOST('contextpage', 'aZ') ? GETPOST('contextpage', 'aZ') : str_replace('_', '', basename(dirname(__FILE__)).basename(__FILE__, '.php')); // To manage different context of search
$toselect   = GETPOST('toselect', 'array'); // Array of ids of elements selected into a list
$backtopage = GETPOST("backtopage", "alpha");
$optioncss  = GETPOST('optioncss', 'aZ'); // Option for the css output (always '' except when 'print')
$show_files = GETPOST('show_files', 'aZ');
$mode       = GETPOST('mode', 'aZ'); // The output mode ('list', 'kanban', 'hierarchy', 'calendar', ...)

$id = GETPOSTINT('id');
$ref = GETPOST('ref', 'alpha');
$msid = GETPOSTINT('msid');
$idproduct = GETPOST('idproduct', 'intcomma');
$product_id = GETPOST("product_id", 'intcomma');
$show_files = GETPOSTINT('show_files');

$search_all = trim((GETPOST('search_all', 'alphanohtml') != '') ? GETPOST('search_all', 'alphanohtml') : GETPOST('sall', 'alphanohtml'));
$search_date_startday = GETPOSTINT('search_date_startday');
$search_date_startmonth = GETPOSTINT('search_date_startmonth');
$search_date_startyear = GETPOSTINT('search_date_startyear');
$search_date_endday = GETPOSTINT('search_date_endday');
$search_date_endmonth = GETPOSTINT('search_date_endmonth');
$search_date_endyear = GETPOSTINT('search_date_endyear');
$search_date_start = dol_mktime(0, 0, 0, GETPOSTINT('search_date_startmonth'), GETPOSTINT('search_date_startday'), GETPOSTINT('search_date_startyear'), 'tzuserrel');
$search_date_end = dol_mktime(23, 59, 59, GETPOSTINT('search_date_endmonth'), GETPOSTINT('search_date_endday'), GETPOSTINT('search_date_endyear'), 'tzuserrel');
$search_ref = GETPOST('search_ref', 'alpha');
$search_movement = GETPOST("search_movement");
$search_product_ref = trim(GETPOST("search_product_ref"));
$search_product = trim(GETPOST("search_product"));
$search_warehouse = trim(GETPOST("search_warehouse"));
$search_inventorycode = trim(GETPOST("search_inventorycode"));
$search_user = trim(GETPOST("search_user"));
$search_batch = trim(GETPOST("search_batch"));
$search_qty = trim(GETPOST("search_qty"));
$search_type_mouvement = GETPOST('search_type_mouvement');
$search_fk_project = GETPOST("search_fk_project");

$type = GETPOSTINT("type");

// Load variable for pagination
$limit = GETPOSTINT('limit') ? GETPOSTINT('limit') : $conf->liste_limit;
$sortfield = GETPOST('sortfield', 'aZ09comma');
$sortorder = GETPOST('sortorder', 'aZ09comma');
$page = GETPOSTISSET('pageplusone') ? (GETPOSTINT('pageplusone') - 1) : GETPOSTINT("page");
if (empty($page) || $page < 0 || GETPOST('button_search', 'alpha') || GETPOST('button_removefilter', 'alpha')) {
	// If $page is not defined, or '' or -1 or if we click on clear filters
	$page = 0;
}
$offset = $limit * $page;
$pageprev = $page - 1;
$pagenext = $page + 1;

if (!$sortfield) {
	$sortfield = "m.datem";
}
if (!$sortorder) {
	$sortorder = "DESC";
}

$pdluoid = GETPOSTINT('pdluoid');

// Initialize a technical objects
$object = new MouvementStock($db);
$extrafields = new ExtraFields($db);
$diroutputmassaction = $conf->stock->dir_output.'/temp/massgeneration/'.$user->id;
$hookmanager->initHooks(array($contextpage)); 	// Note that conf->hooks_modules contains array of activated contexes

$formfile = new FormFile($db);

// Fetch optionals attributes and labels
$extrafields->fetch_name_optionals_label($object->table_element);

$search_array_options = $extrafields->getOptionalsFromPost($object->table_element, '', 'search_');

$arrayfields = array(
	'm.rowid' => array('label' => "Ref", 'checked' => 1, 'position' => 1),
	'm.datem' => array('label' => "Date", 'checked' => 1, 'position' => 2),
	'p.ref' => array('label' => "ProductRef", 'checked' => 1, 'css' => 'maxwidth100', 'position' => 3),
	'p.label' => array('label' => "ProductLabel", 'checked' => 0, 'position' => 5),
	'm.batch' => array('label' => "BatchNumberShort", 'checked' => 1, 'position' => 8, 'enabled' => (isModEnabled('productbatch'))),
	'pl.eatby' => array('label' => "EatByDate", 'checked' => 0, 'position' => 9, 'enabled' => (isModEnabled('productbatch'))),
	'pl.sellby' => array('label' => "SellByDate", 'checked' => 0, 'position' => 10, 'enabled' => (isModEnabled('productbatch'))),
	'e.ref' => array('label' => "Warehouse", 'checked' => 1, 'position' => 100, 'enabled' => (!($id > 0))), // If we are on specific warehouse, we hide it
	'm.fk_user_author' => array('label' => "Author", 'checked' => 0, 'position' => 120),
	'm.inventorycode' => array('label' => "InventoryCodeShort", 'checked' => 1, 'position' => 130),
	'm.label' => array('label' => "MovementLabel", 'checked' => 1, 'position' => 140),
	'm.type_mouvement' => array('label' => "TypeMovement", 'checked' => 0, 'position' => 150),
	'origin' => array('label' => "Origin", 'checked' => 1, 'position' => 155),
	'm.fk_projet' => array('label' => 'Project', 'checked' => 0, 'position' => 180),
	'm.value' => array('label' => "Qty", 'checked' => 1, 'position' => 200),
	'm.price' => array('label' => "UnitPurchaseValue", 'checked' => 0, 'position' => 210, 'enabled' => (!getDolGlobalInt('STOCK_MOVEMENT_LIST_HIDE_UNIT_PRICE')))
	//'m.datec'=>array('label'=>"DateCreation", 'checked'=>0, 'position'=>500),
	//'m.tms'=>array('label'=>"DateModificationShort", 'checked'=>0, 'position'=>500)
);

include DOL_DOCUMENT_ROOT.'/core/tpl/extrafields_list_array_fields.tpl.php';

if (getDolGlobalString('PRODUCT_DISABLE_SELLBY')) {
	unset($arrayfields['pl.sellby']);
}
if (getDolGlobalString('PRODUCT_DISABLE_EATBY')) {
	unset($arrayfields['pl.eatby']);
}


$tmpwarehouse = new Entrepot($db);
if ($id > 0 || !empty($ref)) {
	$tmpwarehouse->fetch($id, $ref);
	$id = $tmpwarehouse->id;
}


// Security check
//$result=restrictedArea($user, 'stock', $id, 'entrepot&stock');
$result = restrictedArea($user, 'stock');

// Security check
if (!$user->hasRight('stock', 'mouvement', 'lire')) {
	accessforbidden();
}

$uploaddir = $conf->stock->dir_output.'/movements';

$permissiontoread = $user->hasRight('stock', 'mouvement', 'lire');
$permissiontoadd = $user->hasRight('stock', 'mouvement', 'creer');
$permissiontodelete = $user->hasRight('stock', 'mouvement', 'creer'); // There is no deletion permission for stock movement as we should never delete

$usercanread = $user->hasRight('stock', 'mouvement', 'lire');
$usercancreate = $user->hasRight('stock', 'mouvement', 'creer');
$usercandelete = $user->hasRight('stock', 'mouvement', 'creer');

$error = 0;


/*
 * Actions
 */

if (GETPOST('cancel', 'alpha')) {
	$action = 'list';
	$massaction = '';
}
if (!GETPOST('confirmmassaction', 'alpha') && $massaction != 'presend' && $massaction != 'confirm_presend') {
	$massaction = '';
}

$parameters = array();
$reshook = $hookmanager->executeHooks('doActions', $parameters, $object, $action); // Note that $action and $object may have been modified by some hooks
if ($reshook < 0) {
	setEventMessages($hookmanager->error, $hookmanager->errors, 'errors');
}

if (empty($reshook)) {
	// Selection of new fields
	include DOL_DOCUMENT_ROOT.'/core/actions_changeselectedfields.inc.php';

	// Purge search criteria
	if (GETPOST('button_removefilter_x', 'alpha') || GETPOST('button_removefilter.x', 'alpha') || GETPOST('button_removefilter', 'alpha')) { // Both test are required to be compatible with all browsers
		$search_date_startday = '';
		$search_date_startmonth = '';
		$search_date_startyear = '';
		$search_date_endday = '';
		$search_date_endmonth = '';
		$search_date_endyear = '';
		$search_date_start = '';
		$search_date_end = '';
		$search_ref = '';
		$search_movement = "";
		$search_type_mouvement = "";
		$search_inventorycode = "";
		$search_product_ref = "";
		$search_product = "";
		$search_warehouse = "";
		$search_user = "";
		$search_batch = "";
		$search_qty = '';
		$search_fk_project = "";
		$search_all = "";
		$toselect = array();
		$search_array_options = array();
	}
	if (GETPOST('button_removefilter_x', 'alpha') || GETPOST('button_removefilter.x', 'alpha') || GETPOST('button_removefilter', 'alpha')
		|| GETPOST('button_search_x', 'alpha') || GETPOST('button_search.x', 'alpha') || GETPOST('button_search', 'alpha')) {
		$massaction = ''; // Protection to avoid mass action if we force a new search during a mass action confirmation
	}

	// Mass actions
	$objectclass = 'MouvementStock';
	$objectlabel = 'MouvementStock';

	if (!$error && $massaction == "builddoc" && $permissiontoread && !GETPOST('button_search')) {
		if (empty($diroutputmassaction)) {
			dol_print_error(null, 'include of actions_massactions.inc.php is done but var $diroutputmassaction was not defined');
			exit;
		}

		require_once DOL_DOCUMENT_ROOT.'/core/lib/files.lib.php';
		require_once DOL_DOCUMENT_ROOT.'/core/lib/pdf.lib.php';
		require_once DOL_DOCUMENT_ROOT.'/core/lib/date.lib.php';

		$objecttmp = new MouvementStock($db);
		$listofobjectid = array();
		foreach ($toselect as $toselectid) {
			$objecttmp = new MouvementStock($db); // must create new instance because instance is saved into $listofobjectref array for future use
			$result = $objecttmp->fetch($toselectid);
			if ($result > 0) {
				$listofobjectid[$toselectid] = $toselectid;
			}
		}

		$arrayofinclusion = array();
		foreach ($listofobjectref as $tmppdf) {
			$arrayofinclusion[] = '^'.preg_quote(dol_sanitizeFileName($tmppdf), '/').'\.pdf$';
		}
		foreach ($listofobjectref as $tmppdf) {
			$arrayofinclusion[] = '^'.preg_quote(dol_sanitizeFileName($tmppdf), '/').'_[a-zA-Z0-9-_]+\.pdf$'; // To include PDF generated from ODX files
		}
		$listoffiles = dol_dir_list($uploaddir, 'all', 1, implode('|', $arrayofinclusion), '\.meta$|\.png', 'date', SORT_DESC, 0, 1);

		// Define output language (Here it is not used because we do only merging existing PDF)
		$outputlangs = $langs;
		$newlang = '';
		if (getDolGlobalInt('MAIN_MULTILANGS') && empty($newlang) && GETPOST('lang_id', 'aZ09')) {
			$newlang = GETPOST('lang_id', 'aZ09');
		}
		//elseif (getDolGlobalInt('MAIN_MULTILANGS') && empty($newlang) && is_object($objecttmp->thirdparty)) {		// On massaction, we can have several values for $objecttmp->thirdparty
		//	$newlang = $objecttmp->thirdparty->default_lang;
		//}
		if (!empty($newlang)) {
			$outputlangs = new Translate("", $conf);
			$outputlangs->setDefaultLang($newlang);
		}

		// Create output dir if not exists
		dol_mkdir($diroutputmassaction);

		// Defined name of merged file
		$filename = strtolower(dol_sanitizeFileName($langs->transnoentities($objectlabel)));
		$filename = preg_replace('/\s/', '_', $filename);

		// Save merged file
		/*
		 if ($year) {
		 $filename .= '_'.$year;
		 }
		 if ($month) {
		 $filename .= '_'.$month;
		 }
		 */
		$now = dol_now();
		$file = $diroutputmassaction.'/'.$filename.'_'.dol_print_date($now, 'dayhourlog').'.pdf';


		// Create PDF
		// TODO Create the pdf including list of movement ids found into $listofobjectid
		// ...


		if (!$error) {
			$langs->load("exports");
			setEventMessage($langs->trans('FeatureNotYetAvailable'));
			//setEventMessages($langs->trans('FileSuccessfullyBuilt', $filename.'_'.dol_print_date($now, 'dayhourlog')), null, 'mesgs');
		}

		$massaction = '';
		$action = '';
	}

	include DOL_DOCUMENT_ROOT.'/core/actions_massactions.inc.php';
}

if ($action == 'update_extras' && $permissiontoadd) {
	$tmpwarehouse->oldcopy = dol_clone($tmpwarehouse, 2);

	// Fill array 'array_options' with data from update form
	$ret = $extrafields->setOptionalsFromPost(null, $tmpwarehouse, GETPOST('attribute', 'restricthtml'));
	if ($ret < 0) {
		$error++;
	}
	if (!$error) {
		$result = $tmpwarehouse->insertExtraFields();
		if ($result < 0) {
			setEventMessages($tmpwarehouse->error, $tmpwarehouse->errors, 'errors');
			$error++;
		}
	}
	if ($error) {
		$action = 'edit_extras';
	}
}

// Correct stock
if ($action == "correct_stock" && $permissiontoadd) {
	$product = new Product($db);
	if (!empty($product_id)) {
		$result = $product->fetch($product_id);
	}

	$error = 0;

	if (empty($product_id)) {
		$error++;
		setEventMessages($langs->trans("ErrorFieldRequired", $langs->transnoentitiesnoconv("Product")), null, 'errors');
		$action = 'correction';
	}
	if (!is_numeric(GETPOST("nbpiece"))) {
		$error++;
		setEventMessages($langs->trans("ErrorFieldMustBeANumeric", $langs->transnoentitiesnoconv("NumberOfUnit")), null, 'errors');
		$action = 'correction';
	}

	if (!$error) {
		$origin_element = '';
		$origin_id = null;

		if (GETPOSTINT('projectid')) {
			$origin_element = 'project';
			$origin_id = GETPOSTINT('projectid');
		}

		if ($product->hasbatch()) {
			$batch = GETPOST('batch_number', 'alphanohtml');

			//$eatby=GETPOST('eatby');
			//$sellby=GETPOST('sellby');
			$eatby = dol_mktime(0, 0, 0, GETPOSTINT('eatbymonth'), GETPOSTINT('eatbyday'), GETPOSTINT('eatbyyear'));
			$sellby = dol_mktime(0, 0, 0, GETPOSTINT('sellbymonth'), GETPOSTINT('sellbyday'), GETPOSTINT('sellbyyear'));

			$result = $product->correct_stock_batch(
				$user,
				$id,
				GETPOSTINT("nbpiece"),
				GETPOSTINT("mouvement"),
				GETPOST("label", 'alphanohtml'),
				price2num(GETPOST('unitprice'), 'MT'),
				$eatby,
				$sellby,
				$batch,
				GETPOST('inventorycode', 'alphanohtml'),
				$origin_element,
				$origin_id,
				0,
				$extrafields
			); // We do not change value of stock for a correction
		} else {
			$result = $product->correct_stock(
				$user,
				$id,
				GETPOSTINT("nbpiece"),
				GETPOSTINT("mouvement"),
				GETPOST("label", 'alphanohtml'),
				price2num(GETPOST('unitprice'), 'MT'),
				GETPOST('inventorycode', 'alphanohtml'),
				$origin_element,
				$origin_id,
				0,
				$extrafields
			); // We do not change value of stock for a correction
		}

		if ($result > 0) {
			header("Location: ".$_SERVER["PHP_SELF"]."?id=".$id);
			exit;
		} else {
			$error++;
			setEventMessages($product->error, $product->errors, 'errors');
			$action = 'correction';
		}
	}

	if (!$error) {
		$action = '';
	}
}

// Transfer stock from a warehouse to another warehouse
if ($action == "transfert_stock" && $permissiontoadd && !$cancel) {
	$error = 0;
	$product = new Product($db);
	if (!empty($product_id)) {
		$result = $product->fetch($product_id);
	}

	if (!(GETPOSTINT("id_entrepot_destination") > 0)) {
		setEventMessages($langs->trans("ErrorFieldRequired", $langs->transnoentitiesnoconv("Warehouse")), null, 'errors');
		$error++;
		$action = 'transfert';
	}
	if (empty($product_id)) {
		$error++;
		setEventMessages($langs->trans("ErrorFieldRequired", $langs->transnoentitiesnoconv("Product")), null, 'errors');
		$action = 'transfert';
	}
	if (!GETPOSTINT("nbpiece")) {
		setEventMessages($langs->trans("ErrorFieldRequired", $langs->transnoentitiesnoconv("NumberOfUnit")), null, 'errors');
		$error++;
		$action = 'transfert';
	}
	if ($id == GETPOSTINT("id_entrepot_destination")) {
		setEventMessages($langs->trans("ErrorSrcAndTargetWarehouseMustDiffers"), null, 'errors');
		$error++;
		$action = 'transfert';
	}

	if (isModEnabled('productbatch')) {
		$product = new Product($db);
		$result = $product->fetch($product_id);

		if ($product->hasbatch() && !GETPOST("batch_number")) {
			setEventMessages($langs->trans("ErrorFieldRequired", $langs->transnoentitiesnoconv("batch_number")), null, 'errors');
			$error++;
			$action = 'transfert';
		}
	}

	if (!$error) {
		if ($id) {
			$warehouse = new Entrepot($db);
			$result = $warehouse->fetch($id);

			$db->begin();

			$product->load_stock('novirtual'); // Load array product->stock_warehouse

			// Define value of products moved
			$pricesrc = 0;
			if (isset($product->pmp)) {
				$pricesrc = $product->pmp;
			}
			$pricedest = $pricesrc;

			if ($product->hasbatch()) {
				$pdluo = new Productbatch($db);

				if ($pdluoid > 0) {
					$result = $pdluo->fetch($pdluoid);
					if ($result) {
						$srcwarehouseid = $pdluo->warehouseid;
						$batch = $pdluo->batch;
						$eatby = $pdluo->eatby;
						$sellby = $pdluo->sellby;
					} else {
						setEventMessages($pdluo->error, $pdluo->errors, 'errors');
						$error++;
					}
				} else {
					$srcwarehouseid = $id;
					$batch = GETPOST('batch_number', 'alphanohtml');
					$eatby = $d_eatby;
					$sellby = $d_sellby;
				}

				if (!$error) {
					// Remove stock
					$result1 = $product->correct_stock_batch(
						$user,
						$srcwarehouseid,
						GETPOSTINT("nbpiece"),
						1,
						GETPOST("label", 'san_alpha'),
						$pricesrc,
						$eatby,
						$sellby,
						$batch,
						GETPOST('inventorycode'),
						'',
						null,
						0,
						$extrafields
					);
					// Add stock
					$result2 = $product->correct_stock_batch(
						$user,
						GETPOSTINT("id_entrepot_destination"),
						GETPOSTINT("nbpiece"),
						0,
						GETPOST("label", 'san_alpha'),
						$pricedest,
						$eatby,
						$sellby,
						$batch,
						GETPOST('inventorycode', 'alphanohtml'),
						'',
						null,
						0,
						$extrafields
					);
				}
			} else {
				// Remove stock
				$result1 = $product->correct_stock(
					$user,
					$id,
					GETPOST("nbpiece"),
					1,
					GETPOST("label", 'san_alpha'),
					$pricesrc,
					GETPOST('inventorycode', 'alphanohtml'),
					'',
					null,
					0,
					$extrafields
				);

				// Add stock
				$result2 = $product->correct_stock(
					$user,
					GETPOST("id_entrepot_destination"),
					GETPOST("nbpiece"),
					0,
					GETPOST("label", 'san_alpha'),
					$pricedest,
					GETPOST('inventorycode', 'alphanohtml'),
					'',
					null,
					0,
					$extrafields
				);
			}
			if (!$error && $result1 >= 0 && $result2 >= 0) {
				$db->commit();

				if ($backtopage) {
					header("Location: ".$backtopage);
					exit;
				} else {
					header("Location: movement_list.php?id=".$warehouse->id);
					exit;
				}
			} else {
				setEventMessages($product->error, $product->errors, 'errors');
				$db->rollback();
				$action = 'transfert';
			}
		}
	}
}

// reverse movement of stock
if ($action == 'confirm_reverse' && $confirm == "yes" && $permissiontoadd) {
	$toselect = array_map('intval', $toselect);

	$sql = "SELECT rowid, label, inventorycode, datem";
	$sql .= " FROM ".MAIN_DB_PREFIX."stock_mouvement";
	$sql .= " WHERE rowid IN (";
	foreach ($toselect as $id) {
		$sql .= ((int) $id).",";
	}
	$sql = rtrim($sql, ',');
	$sql .= ")";

	$resql = $db->query($sql);
	if ($resql) {
		$num = $db->num_rows($resql);
		$i = 0;
		while ($i < $num) {
			$obj = $db->fetch_object($resql);
			$object->fetch($obj->rowid);
			$reverse = $object->reverseMouvement();
			if ($reverse < 0) {
				$hasError = true;
			} else {
				$hasSuccess = true;
			}
			$i++;
		}
		if ($hasError) {
			setEventMessages($langs->trans("WarningAlreadyReverse", $langs->transnoentities($idAlreadyReverse)), null, 'warnings');
		}
		if ($hasSuccess) {
			setEventMessages($langs->trans("ReverseConfirmed"), null);
		}
		header("Location: ".$_SERVER["PHP_SELF"]);
		exit;
	}
}

/*
 * View
 */

$form = new Form($db);
$formproduct = new FormProduct($db);
if (isModEnabled('project')) {
	$formproject = new FormProjets($db);
}
$productlot = new Productlot($db);
$productstatic = new Product($db);
$warehousestatic = new Entrepot($db);

$userstatic = new User($db);

$now = dol_now();

// Build and execute select
// --------------------------------------------------------------------
$sql = "SELECT p.rowid, p.ref as product_ref, p.label as produit, p.tosell, p.tobuy, p.tobatch, p.fk_product_type as type, p.entity,";
$sql .= " e.ref as warehouse_ref, e.rowid as entrepot_id, e.lieu, e.fk_parent, e.statut,";
$sql .= " m.rowid as mid, m.value as qty, m.datem, m.fk_user_author, m.label, m.inventorycode, m.fk_origin, m.origintype,";
$sql .= " m.batch, m.price,";
$sql .= " m.type_mouvement,";
$sql .= " m.fk_projet as fk_project,";
$sql .= " pl.rowid as lotid, pl.eatby, pl.sellby,";
$sql .= " u.login, u.photo, u.lastname, u.firstname, u.email as user_email, u.statut as user_status";
// Add fields from extrafields
if (!empty($extrafields->attributes[$object->table_element]['label'])) {
	foreach ($extrafields->attributes[$object->table_element]['label'] as $key => $val) {
		$sql .= ($extrafields->attributes[$object->table_element]['type'][$key] != 'separate' ? ", ef.".$key." as options_".$key : '');
	}
}
// Add fields from hooks
$parameters = array();
$reshook = $hookmanager->executeHooks('printFieldListSelect', $parameters, $object, $action); // Note that $action and $object may have been modified by hook
$sql .= $hookmanager->resPrint;
$sql = preg_replace('/,\s*$/', '', $sql);

$sqlfields = $sql; // $sql fields to remove for count total

$sql .= " FROM ".MAIN_DB_PREFIX."entrepot as e,";
$sql .= " ".MAIN_DB_PREFIX."product as p,";
$sql .= " ".MAIN_DB_PREFIX."stock_mouvement as m";
if (!empty($extrafields->attributes[$object->table_element]['label']) && is_array($extrafields->attributes[$object->table_element]['label']) && count($extrafields->attributes[$object->table_element]['label'])) {
	$sql .= " LEFT JOIN ".MAIN_DB_PREFIX.$object->table_element."_extrafields as ef on (m.rowid = ef.fk_object)";
}
$sql .= " LEFT JOIN ".MAIN_DB_PREFIX."user as u ON m.fk_user_author = u.rowid";
$sql .= " LEFT JOIN ".MAIN_DB_PREFIX."product_lot as pl ON m.batch = pl.batch AND m.fk_product = pl.fk_product";

// Add table from hooks
$parameters = array();
$reshook = $hookmanager->executeHooks('printFieldListFrom', $parameters, $object, $action); // Note that $action and $object may have been modified by hook
$sql .= $hookmanager->resPrint;

$sql .= " WHERE m.fk_product = p.rowid";
if ($msid > 0) {
	$sql .= " AND m.rowid = ".((int) $msid);
}
$sql .= " AND m.fk_entrepot = e.rowid";
$sql .= " AND e.entity IN (".getEntity('stock').")";
if (!getDolGlobalString('STOCK_SUPPORTS_SERVICES')) {
	$sql .= " AND p.fk_product_type = 0";
}
if ($id > 0) {
	$sql .= " AND e.rowid = ".((int) $id);
}
if (!empty($search_date_start)) {
	$sql .= " AND m.datem >= '" . $db->idate($search_date_start) . "'";
}
if (!empty($search_date_end)) {
	$sql .= " AND m.datem <= '" . $db->idate($search_date_end) . "'";
}
if ($idproduct > 0) {
	$sql .= " AND p.rowid = ".((int) $idproduct);
}
if (!empty($search_ref)) {
	$sql .= natural_search('m.rowid', $search_ref, 1);
}
if (!empty($search_movement)) {
	$sql .= natural_search('m.label', $search_movement);
}
if (!empty($search_inventorycode)) {
	$sql .= natural_search('m.inventorycode', $search_inventorycode);
}
if (!empty($search_product_ref)) {
	$sql .= natural_search('p.ref', $search_product_ref);
}
if (!empty($search_product)) {
	$sql .= natural_search('p.label', $search_product);
}
if ($search_warehouse != '' && $search_warehouse != '-1') {
	$sql .= natural_search('e.rowid', $search_warehouse, 2);
}
if (!empty($search_user)) {
	$sql .= natural_search(array('u.lastname', 'u.firstname', 'u.login'), $search_user);
}
if (!empty($search_batch)) {
	$sql .= natural_search('m.batch', $search_batch);
}
if (!empty($product_id) && $product_id != '-1') {
	$sql .= natural_search('p.rowid', $product_id);
}
if (!empty($search_fk_project) && $search_fk_project != '-1') {
	$sql .= natural_search('m.fk_projet', $search_fk_project);
}
if ($search_qty != '') {
	$sql .= natural_search('m.value', $search_qty, 1);
}
if ($search_type_mouvement != '' && $search_type_mouvement != '-1') {
	$sql .= natural_search('m.type_mouvement', $search_type_mouvement, 2);
}
// Add where from extra fields
include DOL_DOCUMENT_ROOT.'/core/tpl/extrafields_list_search_sql.tpl.php';
// Add where from hooks
$parameters = array();
$reshook = $hookmanager->executeHooks('printFieldListWhere', $parameters, $object, $action); // Note that $action and $object may have been modified by hook
$sql .= $hookmanager->resPrint;

// Count total nb of records
$nbtotalofrecords = '';
if (!getDolGlobalInt('MAIN_DISABLE_FULL_SCANLIST')) {
	/* The fast and low memory method to get and count full list converts the sql into a sql count */
	$sqlforcount = preg_replace('/^'.preg_quote($sqlfields, '/').'/', 'SELECT COUNT(*) as nbtotalofrecords', $sql);
	$sqlforcount = preg_replace('/GROUP BY .*$/', '', $sqlforcount);
	$resql = $db->query($sqlforcount);
	if ($resql) {
		$objforcount = $db->fetch_object($resql);
		$nbtotalofrecords = $objforcount->nbtotalofrecords;
	} else {
		dol_print_error($db);
	}

	if (($page * $limit) > $nbtotalofrecords) {	// if total resultset is smaller than the paging size (filtering), goto and load page 0
		$page = 0;
		$offset = 0;
	}
	$db->free($resql);
}

// Complete request and execute it with limit
$sql .= $db->order($sortfield, $sortorder);
if ($limit) {
	$sql .= $db->plimit($limit + 1, $offset);
}

$resql = $db->query($sql);
if (!$resql) {
	dol_print_error($db);
	exit;
}

$num = $db->num_rows($resql);


$product = new Product($db);
$warehouse = new Entrepot($db);

if ($idproduct > 0) {
	$product->fetch($idproduct);
}
if ($id > 0 || $ref) {
	$result = $warehouse->fetch($id, $ref);
	if ($result < 0) {
		dol_print_error($db);
	}
}


// Output page
// --------------------------------------------------------------------

$i = 0;
$help_url = 'EN:Module_Stocks_En|FR:Module_Stock|ES:M&oacute;dulo_Stocks';
if ($msid) {
	$title = $langs->trans('StockMovementForId', $msid);
} else {
	$title = $langs->trans("ListOfStockMovements");
	if ($id) {
		if (!empty($warehouse->ref)) {
			$title .= ' ('.$warehouse->ref.')';
		} else {
			$title .= ' ('.$langs->trans("ForThisWarehouse").')';
		}
	}
}


// Output page
// --------------------------------------------------------------------

<<<<<<< HEAD
llxHeader('', $title, $help_url, '', 0, 0, '', '', '', 'mod-product page-stock_movement_list');
=======
llxHeader('', $title, $help_url, '', 0, 0, '', '', '', 'bodyforlist mod-product page-stock_movement_list');
>>>>>>> 263c1e54

/*
 * Show tab only if we ask a particular warehouse
 */
if ($warehouse->id > 0) {
	$head = stock_prepare_head($warehouse);

	print dol_get_fiche_head($head, 'movements', $langs->trans("Warehouse"), -1, 'stock');


	$linkback = '<a href="'.DOL_URL_ROOT.'/product/stock/list.php?restore_lastsearch_values=1">'.$langs->trans("BackToList").'</a>';

	$morehtmlref = '<div class="refidno">';
	$morehtmlref .= $langs->trans("LocationSummary").' : '.$warehouse->lieu;

	// Project
	if (isModEnabled('project')) {
		$langs->load("projects");
		$morehtmlref .= '<br>'.img_picto('', 'project').' '.$langs->trans('Project').' ';
		if ($usercancreate && 1 == 2) {
			if ($action != 'classify') {
				$morehtmlref .= '<a class="editfielda" href="'.$_SERVER['PHP_SELF'].'?action=classify&token='.newToken().'&id='.$warehouse->id.'">'.img_edit($langs->transnoentitiesnoconv('SetProject')).'</a> : ';
			}
			if ($action == 'classify') {
				$projectid = $warehouse->fk_project;
				$morehtmlref .= '<form method="post" action="'.$_SERVER['PHP_SELF'].'?id='.$warehouse->id.'">';
				$morehtmlref .= '<input type="hidden" name="action" value="classin">';
				$morehtmlref .= '<input type="hidden" name="token" value="'.newToken().'">';
				$morehtmlref .= $formproject->select_projects(($socid > 0 ? $socid : -1), $projectid, 'projectid', 0, 0, 1, 1, 0, 0, 0, '', 1, 0, 'maxwidth500');
				$morehtmlref .= '<input type="submit" class="button valignmiddle" value="'.$langs->trans("Modify").'">';
				$morehtmlref .= '</form>';
			} else {
				$morehtmlref .= $form->form_project($_SERVER['PHP_SELF'].'?id='.$warehouse->id, $warehouse->socid, $warehouse->fk_project, 'none', 0, 0, 0, 1, '', 'maxwidth300');
			}
		} else {
			if (!empty($warehouse->fk_project)) {
				$proj = new Project($db);
				$proj->fetch($warehouse->fk_project);
				$morehtmlref .= ' : '.$proj->getNomUrl(1);
				if ($proj->title) {
					$morehtmlref .= ' - '.$proj->title;
				}
			} else {
				$morehtmlref .= '';
			}
		}
	}
	$morehtmlref .= '</div>';

	$shownav = 1;
	if ($user->socid && !in_array('stock', explode(',', getDolGlobalString('MAIN_MODULES_FOR_EXTERNAL')))) {
		$shownav = 0;
	}

	dol_banner_tab($warehouse, 'ref', $linkback, $shownav, 'ref', 'ref', $morehtmlref);


	print '<div class="fichecenter">';
	print '<div class="fichehalfleft">';
	print '<div class="underbanner clearboth"></div>';

	print '<table class="border centpercent tableforfield">';

	print '<tr>';

	// Description
	print '<td class="titlefield tdtop">'.$langs->trans("Description").'</td><td>'.dol_htmlentitiesbr($warehouse->description).'</td></tr>';

	$calcproductsunique = $warehouse->nb_different_products();
	$calcproducts = $warehouse->nb_products();

	// Total nb of different products
	print '<tr><td>'.$langs->trans("NumberOfDifferentProducts").'</td><td>';
	print empty($calcproductsunique['nb']) ? '0' : $calcproductsunique['nb'];
	print "</td></tr>";

	// Nb of products
	print '<tr><td>'.$langs->trans("NumberOfProducts").'</td><td>';
	$valtoshow = price2num($calcproducts['nb'], 'MS');
	print empty($valtoshow) ? '0' : $valtoshow;
	print "</td></tr>";

	print '</table>';

	print '</div>';
	print '<div class="fichehalfright">';
	print '<div class="underbanner clearboth"></div>';

	print '<table class="border centpercent tableforfield">';

	// Value
	print '<tr><td class="titlefield">'.$langs->trans("EstimatedStockValueShort").'</td><td>';
	print price((empty($calcproducts['value']) ? '0' : price2num($calcproducts['value'], 'MT')), 0, $langs, 0, -1, -1, $conf->currency);
	print "</td></tr>";

	// Last movement
	$sql = "SELECT MAX(m.datem) as datem";
	$sql .= " FROM ".MAIN_DB_PREFIX."stock_mouvement as m";
	$sql .= " WHERE m.fk_entrepot = ".((int) $warehouse->id);
	$resqlbis = $db->query($sql);
	if ($resqlbis) {
		$objbis = $db->fetch_object($resqlbis);
		$lastmovementdate = $db->jdate($objbis->datem);
	} else {
		dol_print_error($db);
	}

	print '<tr><td>'.$langs->trans("LastMovement").'</td><td>';
	if ($lastmovementdate) {
		print dol_print_date($lastmovementdate, 'dayhour');
	} else {
		print $langs->trans("None");
	}
	print "</td></tr>";

	// Other attributes
	include DOL_DOCUMENT_ROOT.'/core/tpl/extrafields_view.tpl.php';

	// Categories
	if (isModEnabled('category')) {
		print '<tr><td valign="middle">'.$langs->trans("Categories").'</td><td colspan="3">';
		print $form->showCategories($warehouse->id, Categorie::TYPE_WAREHOUSE, 1);
		print "</td></tr>";
	}

	print "</table>";

	print '</div>';
	print '</div>';

	print '<div class="clearboth"></div>';

	print dol_get_fiche_end();
}


// Correct stock
if ($action == "correction") {
	include DOL_DOCUMENT_ROOT.'/product/stock/tpl/stockcorrection.tpl.php';
	print '<br>';
}

// Transfer of units
if ($action == "transfert") {
	include DOL_DOCUMENT_ROOT.'/product/stock/tpl/stocktransfer.tpl.php';
	print '<br>';
}


// Action bar
if ((empty($action) || $action == 'list') && $id > 0) {
	print "<div class=\"tabsAction\">\n";

	$parameters = array();
	$reshook = $hookmanager->executeHooks('addMoreActionsButtons', $parameters, $warehouse, $action); // Note that $action and $warehouse may have been
	// modified by hook
	if (empty($reshook)) {
		if ($user->hasRight('stock', 'mouvement', 'creer')) {
			print '<a class="butAction" href="'.$_SERVER["PHP_SELF"].'?id='.$id.'&action=correction&token='.newToken().'">'.$langs->trans("CorrectStock").'</a>';
		}

		if ($user->hasRight('stock', 'mouvement', 'creer')) {
			print '<a class="butAction" href="'.$_SERVER["PHP_SELF"].'?id='.$id.'&action=transfert&token='.newToken().'">'.$langs->trans("TransferStock").'</a>';
		}
	}

	print '</div><br>';
}

$arrayofselected = is_array($toselect) ? $toselect : array();

$param = '';
if (!empty($mode)) {
	$param .= '&mode='.urlencode($mode);
}
if (!empty($contextpage) && $contextpage != $_SERVER["PHP_SELF"]) {
	$param .= '&contextpage='.urlencode($contextpage);
}
if ($limit > 0 && $limit != $conf->liste_limit) {
	$param .= '&limit='.((int) $limit);
}
if ($id > 0) {
	$param .= '&id='.urlencode((string) ($id));
}
if ($show_files) {
	$param .= '&show_files='.urlencode((string) ($show_files));
}
if ($search_date_startday) {
	$param .= '&search_date_startday='.urlencode((string) ($search_date_startday));
}
if ($search_date_startmonth) {
	$param .= '&search_date_startmonth='.urlencode((string) ($search_date_startmonth));
}
if ($search_date_startyear) {
	$param .= '&search_date_startyear='.urlencode((string) ($search_date_startyear));
}
if ($search_date_endday) {
	$param .= '&search_date_endday='.urlencode((string) ($search_date_endday));
}
if ($search_date_endmonth) {
	$param .= '&search_date_endmonth='.urlencode((string) ($search_date_endmonth));
}
if ($search_date_endyear) {
	$param .= '&search_date_endyear='.urlencode((string) ($search_date_endyear));
}
if ($search_movement) {
	$param .= '&search_movement='.urlencode($search_movement);
}
if ($search_inventorycode) {
	$param .= '&search_inventorycode='.urlencode($search_inventorycode);
}
if ($search_type_mouvement) {
	$param .= '&search_type_mouvement='.urlencode($search_type_mouvement);
}
if ($search_product_ref) {
	$param .= '&search_product_ref='.urlencode($search_product_ref);
}
if ($search_product) {
	$param .= '&search_product='.urlencode($search_product);
}
if ($search_batch) {
	$param .= '&search_batch='.urlencode($search_batch);
}
if ($search_warehouse > 0) {
	$param .= '&search_warehouse='.urlencode($search_warehouse);
}
if ($search_user) {
	$param .= '&search_user='.urlencode($search_user);
}
if ($idproduct > 0) {
	$param .= '&idproduct='.urlencode((string) ($idproduct));
}
if ($search_fk_project != '' && $search_fk_project != '-1') {
	$param .= '&search_fk_project='.urlencode((string) ($search_fk_project));
}
// Add $param from extra fields
include DOL_DOCUMENT_ROOT.'/core/tpl/extrafields_list_search_param.tpl.php';
// Add $param from hooks
$parameters = array('param' => &$param);
$reshook = $hookmanager->executeHooks('printFieldListSearchParam', $parameters, $warehouse, $action); // Note that $action and $warehouse may have been modified by hook
$param .= $hookmanager->resPrint;

// List of mass actions available
$arrayofmassactions = array();
if (getDolGlobalInt('MAIN_FEATURES_LEVEL') >= 2) {
	$arrayofmassactions['builddoc'] = img_picto('', 'pdf', 'class="pictofixedwidth"').$langs->trans("GeneratePDF");
}
// By default, we should never accept deletion of stock movement
if (getDolGlobalString('STOCK_ALLOW_DELETE_OF_MOVEMENT') && $permissiontodelete) {
	$arrayofmassactions['predelete'] = img_picto('', 'delete', 'class="pictofixedwidth"').$langs->trans("Delete");
}
if (!empty($permissiontoadd)) {
	$arrayofmassactions['prereverse'] = img_picto('', 'add', 'class="pictofixedwidth"').$langs->trans("Reverse");
}
if (GETPOSTINT('nomassaction') || in_array($massaction, array('presend', 'predelete', 'prereverse'))) {
	$arrayofmassactions = array();
}

$massactionbutton = $form->selectMassAction('', $arrayofmassactions);

print '<form method="POST" id="searchFormList" action="'.$_SERVER["PHP_SELF"].'">'."\n";
if ($optioncss != '') {
	print '<input type="hidden" name="optioncss" value="'.$optioncss.'">';
}
print '<input type="hidden" name="token" value="'.newToken().'">';
print '<input type="hidden" name="formfilteraction" id="formfilteraction" value="list">';
print '<input type="hidden" name="action" value="list">';
print '<input type="hidden" name="sortfield" value="'.$sortfield.'">';
print '<input type="hidden" name="sortorder" value="'.$sortorder.'">';
print '<input type="hidden" name="type" value="'.$type.'">';
print '<input type="hidden" name="page" value="'.$page.'">';
print '<input type="hidden" name="contextpage" value="'.$contextpage.'">';
print '<input type="hidden" name="page_y" value="">';
print '<input type="hidden" name="mode" value="'.$mode.'">';
if ($id > 0) {
	print '<input type="hidden" name="id" value="'.$id.'">';
}


$newcardbutton = '';

print_barre_liste($title, $page, $_SERVER["PHP_SELF"], $param, $sortfield, $sortorder, $massactionbutton, $num, $nbtotalofrecords, 'movement', 0, '', '', $limit, 0, 0, 1);

// Add code for pre mass action (confirmation or email presend form)
$topicmail = "SendStockMovement";
$modelmail = "movementstock";
$objecttmp = new MouvementStock($db);
$trackid = 'mov'.$warehouse->id;
include DOL_DOCUMENT_ROOT.'/core/tpl/massactions_pre.tpl.php';
if ($massaction == 'prereverse') {
	print $form->formconfirm($_SERVER["PHP_SELF"], $langs->trans("ConfirmMassReverse"), $langs->trans("ConfirmMassReverseQuestion", count($toselect)), "confirm_reverse", null, '', 0, 200, 500, 1, 'Yes');
}


if ($search_all) {
	$setupstring = '';
	if (!isset($fieldstosearchall) || !is_array($fieldstosearchall)) {
		// Ensure $fieldstosearchall is array
		$fieldstosearchall = array();
	}
	foreach ($fieldstosearchall as $key => $val) {
		$fieldstosearchall[$key] = $langs->trans($val);
		$setupstring .= $key."=".$val.";";
	}
	print '<!-- Search done like if STOCK_QUICKSEARCH_ON_FIELDS = '.$setupstring.' -->'."\n";
	print '<div class="divsearchfieldfilter">'.$langs->trans("FilterOnInto", $search_all).implode(', ', $fieldstosearchall).'</div>'."\n";
}

$moreforfilter = '';

$parameters = array('arrayfields' => &$arrayfields);
$reshook = $hookmanager->executeHooks('printFieldPreListTitle', $parameters, $warehouse, $action); // Note that $action and $warehouse may have been modified by hook
if (empty($reshook)) {
	$moreforfilter .= $hookmanager->resPrint;
} else {
	$moreforfilter = $hookmanager->resPrint;
}

if (!empty($moreforfilter)) {
	print '<div class="liste_titre liste_titre_bydiv centpercent">';
	print $moreforfilter;
	print '</div>';
}

$varpage = empty($contextpage) ? $_SERVER["PHP_SELF"] : $contextpage;
$htmlofselectarray = $form->multiSelectArrayWithCheckbox('selectedfields', $arrayfields, $varpage, getDolGlobalString('MAIN_CHECKBOX_LEFT_COLUMN'));  // This also change content of $arrayfields with user setup
$selectedfields = ($mode != 'kanban' ? $htmlofselectarray : '');
$selectedfields .= (count($arrayofmassactions) ? $form->showCheckAddButtons('checkforselect', 1) : '');

print '<div class="div-table-responsive">'; // You can use div-table-responsive-no-min if you don't need reserved height for your table
print '<table class="tagtable nobottomiftotal liste'.($moreforfilter ? " listwithfilterbefore" : "").'">'."\n";

// Fields title search
// --------------------------------------------------------------------
print '<tr class="liste_titre_filter">';
// Action column
if (getDolGlobalString('MAIN_CHECKBOX_LEFT_COLUMN')) {
	print '<td class="liste_titre center maxwidthsearch">';
	$searchpicto = $form->showFilterButtons('left');
	print $searchpicto;
	print '</td>';
}
if (!empty($arrayfields['m.rowid']['checked'])) {
	// Ref
	print '<td class="liste_titre left">';
	print '<input class="flat maxwidth40" type="text" name="search_ref" value="'.dol_escape_htmltag($search_ref).'">';
	print '</td>';
}
if (!empty($arrayfields['m.datem']['checked'])) {
	// Date
	print '<td class="liste_titre center">';
	print '<div class="nowrapfordate">';
	print $form->selectDate($search_date_start ? $search_date_start : -1, 'search_date_start', 0, 0, 1, '', 1, 0, 0, '', '', '', '', 1, '', $langs->trans('From'), 'tzuserrel');
	print '</div>';
	print '<div class="nowrapfordate">';
	print $form->selectDate($search_date_end ? $search_date_end : -1, 'search_date_end', 0, 0, 1, '', 1, 0, 0, '', '', '', '', 1, '', $langs->trans('to'), 'tzuserrel');
	print '</div>';
	print '</td>';
}
if (!empty($arrayfields['p.ref']['checked'])) {
	// Product Ref
	print '<td class="liste_titre left">';
	print '<input class="flat maxwidth75" type="text" name="search_product_ref" value="'.dol_escape_htmltag($idproduct ? $product->ref : $search_product_ref).'">';
	print '</td>';
}
if (!empty($arrayfields['p.label']['checked'])) {
	// Product label
	print '<td class="liste_titre left">';
	print '<input class="flat maxwidth100" type="text" name="search_product" value="'.dol_escape_htmltag($idproduct ? $product->label : $search_product).'">';
	print '</td>';
}
// Batch
if (!empty($arrayfields['m.batch']['checked'])) {
	print '<td class="liste_titre center"><input class="flat maxwidth75" type="text" name="search_batch" value="'.dol_escape_htmltag($search_batch).'"></td>';
}
if (!empty($arrayfields['pl.eatby']['checked'])) {
	print '<td class="liste_titre left">';
	print '</td>';
}
if (!empty($arrayfields['pl.sellby']['checked'])) {
	print '<td class="liste_titre left">';
	print '</td>';
}
// Warehouse
if (!empty($arrayfields['e.ref']['checked'])) {
	print '<td class="liste_titre maxwidthonsmartphone left">';
	//print '<input class="flat" type="text" size="8" name="search_warehouse" value="'.($search_warehouse).'">';
	print $formproduct->selectWarehouses($search_warehouse, 'search_warehouse', 'warehouseopen,warehouseinternal', 1, 0, 0, '', 0, 0, null, 'maxwidth200');
	print '</td>';
}
if (!empty($arrayfields['m.fk_user_author']['checked'])) {
	// Author
	print '<td class="liste_titre left">';
	print '<input class="flat" type="text" size="6" name="search_user" value="'.dol_escape_htmltag($search_user).'">';
	print '</td>';
}
if (!empty($arrayfields['m.inventorycode']['checked'])) {
	// Inventory code
	print '<td class="liste_titre left">';
	print '<input class="flat" type="text" size="4" name="search_inventorycode" value="'.dol_escape_htmltag($search_inventorycode).'">';
	print '</td>';
}
if (!empty($arrayfields['m.label']['checked'])) {
	// Label of movement
	print '<td class="liste_titre left">';
	print '<input class="flat" type="text" size="8" name="search_movement" value="'.dol_escape_htmltag($search_movement).'">';
	print '</td>';
}
if (!empty($arrayfields['origin']['checked'])) {
	// Origin of movement
	print '<td class="liste_titre left">';
	print '&nbsp; ';
	print '</td>';
}
if (!empty($arrayfields['m.fk_projet']['checked'])) {
	// fk_project
	print '<td class="liste_titre" align="left">';
	print $warehouse->showInputField($warehouse->fields['fk_project'], 'fk_project', $search_fk_project, '', '', 'search_', 'maxwidth125', 1);
	print '</td>';
}
if (!empty($arrayfields['m.type_mouvement']['checked'])) {
	// Type of movement
	print '<td class="liste_titre center">';
	//print '<input class="flat" type="text" size="3" name="search_type_mouvement" value="'.dol_escape_htmltag($search_type_mouvement).'">';
	print '<select id="search_type_mouvement" name="search_type_mouvement" class="maxwidth150">';
	print '<option value="" '.(($search_type_mouvement == "") ? 'selected="selected"' : '').'>&nbsp;</option>';
	print '<option value="0" '.(($search_type_mouvement == "0") ? 'selected="selected"' : '').'>'.$langs->trans('StockIncreaseAfterCorrectTransfer').'</option>';
	print '<option value="1" '.(($search_type_mouvement == "1") ? 'selected="selected"' : '').'>'.$langs->trans('StockDecreaseAfterCorrectTransfer').'</option>';
	print '<option value="2" '.(($search_type_mouvement == "2") ? 'selected="selected"' : '').'>'.$langs->trans('StockDecrease').'</option>';
	print '<option value="3" '.(($search_type_mouvement == "3") ? 'selected="selected"' : '').'>'.$langs->trans('StockIncrease').'</option>';
	print '</select>';
	print ajax_combobox('search_type_mouvement');
	// TODO: add new function $formentrepot->selectTypeOfMovement(...) like
	// print $formproduct->selectWarehouses($search_warehouse, 'search_warehouse', 'warehouseopen,warehouseinternal', 1, 0, 0, '', 0, 0, null, 'maxwidth200');
	print '</td>';
}
if (!empty($arrayfields['m.value']['checked'])) {
	// Qty
	print '<td class="liste_titre right">';
	print '<input class="flat width50 right" type="text" name="search_qty" value="'.dol_escape_htmltag($search_qty).'">';
	print '</td>';
}
if (!empty($arrayfields['m.price']['checked'])) {
	// Price
	print '<td class="liste_titre" align="left">';
	print '&nbsp; ';
	print '</td>';
}

// Extra fields
include DOL_DOCUMENT_ROOT.'/core/tpl/extrafields_list_search_input.tpl.php';

// Fields from hook
$parameters = array('arrayfields' => $arrayfields);
$reshook = $hookmanager->executeHooks('printFieldListOption', $parameters, $warehouse, $action); // Note that $action and $warehouse may have been modified by hook
print $hookmanager->resPrint;
// Date creation
if (!empty($arrayfields['m.datec']['checked'])) {
	print '<td class="liste_titre">';
	print '</td>';
}
// Date modification
if (!empty($arrayfields['m.tms']['checked'])) {
	print '<td class="liste_titre">';
	print '</td>';
}
// Action column
if (!getDolGlobalString('MAIN_CHECKBOX_LEFT_COLUMN')) {
	print '<td class="liste_titre center maxwidthsearch">';
	$searchpicto = $form->showFilterButtons();
	print $searchpicto;
	print '</td>';
}
print '</tr>'."\n";

$totalarray = array();
$totalarray['nbfield'] = 0;

// Fields title label
// --------------------------------------------------------------------
print '<tr class="liste_titre">';
// Action column
if (getDolGlobalString('MAIN_CHECKBOX_LEFT_COLUMN')) {
	print getTitleFieldOfList($selectedfields, 0, $_SERVER["PHP_SELF"], '', '', '', '', $sortfield, $sortorder, 'center maxwidthsearch ')."\n";
	$totalarray['nbfield']++;
}
if (!empty($arrayfields['m.rowid']['checked'])) {
	print_liste_field_titre($arrayfields['m.rowid']['label'], $_SERVER["PHP_SELF"], 'm.rowid', '', $param, '', $sortfield, $sortorder);
}
if (!empty($arrayfields['m.datem']['checked'])) {
	print_liste_field_titre($arrayfields['m.datem']['label'], $_SERVER["PHP_SELF"], 'm.datem', '', $param, '', $sortfield, $sortorder, 'center ');
}
if (!empty($arrayfields['p.ref']['checked'])) {
	print_liste_field_titre($arrayfields['p.ref']['label'], $_SERVER["PHP_SELF"], 'p.ref', '', $param, '', $sortfield, $sortorder);
}
if (!empty($arrayfields['p.label']['checked'])) {
	print_liste_field_titre($arrayfields['p.label']['label'], $_SERVER["PHP_SELF"], 'p.label', '', $param, '', $sortfield, $sortorder);
}
if (!empty($arrayfields['m.batch']['checked'])) {
	print_liste_field_titre($arrayfields['m.batch']['label'], $_SERVER["PHP_SELF"], 'm.batch', '', $param, '', $sortfield, $sortorder, 'center ');
}
if (!empty($arrayfields['pl.eatby']['checked'])) {
	print_liste_field_titre($arrayfields['pl.eatby']['label'], $_SERVER["PHP_SELF"], 'pl.eatby', '', $param, '', $sortfield, $sortorder, 'center ');
}
if (!empty($arrayfields['pl.sellby']['checked'])) {
	print_liste_field_titre($arrayfields['pl.sellby']['label'], $_SERVER["PHP_SELF"], 'pl.sellby', '', $param, '', $sortfield, $sortorder, 'center ');
}
if (!empty($arrayfields['e.ref']['checked'])) {
	// We are on a specific warehouse card, no filter on other should be possible
	print_liste_field_titre($arrayfields['e.ref']['label'], $_SERVER["PHP_SELF"], "e.ref", "", $param, "", $sortfield, $sortorder);
}
if (!empty($arrayfields['m.fk_user_author']['checked'])) {
	print_liste_field_titre($arrayfields['m.fk_user_author']['label'], $_SERVER["PHP_SELF"], "m.fk_user_author", "", $param, "", $sortfield, $sortorder);
}
if (!empty($arrayfields['m.inventorycode']['checked'])) {
	print_liste_field_titre($arrayfields['m.inventorycode']['label'], $_SERVER["PHP_SELF"], "m.inventorycode", "", $param, "", $sortfield, $sortorder);
}
if (!empty($arrayfields['m.label']['checked'])) {
	print_liste_field_titre($arrayfields['m.label']['label'], $_SERVER["PHP_SELF"], "m.label", "", $param, "", $sortfield, $sortorder);
}
if (!empty($arrayfields['origin']['checked'])) {
	print_liste_field_titre($arrayfields['origin']['label'], $_SERVER["PHP_SELF"], "", "", $param, "", $sortfield, $sortorder);
}
if (!empty($arrayfields['m.fk_projet']['checked'])) {
	print_liste_field_titre($arrayfields['m.fk_projet']['label'], $_SERVER["PHP_SELF"], "m.fk_projet", "", $param, '', $sortfield, $sortorder);
}
if (!empty($arrayfields['m.type_mouvement']['checked'])) {
	print_liste_field_titre($arrayfields['m.type_mouvement']['label'], $_SERVER["PHP_SELF"], "m.type_mouvement", "", $param, '', $sortfield, $sortorder, 'center ');
}
if (!empty($arrayfields['m.value']['checked'])) {
	print_liste_field_titre($arrayfields['m.value']['label'], $_SERVER["PHP_SELF"], "m.value", "", $param, '', $sortfield, $sortorder, 'right ');
}
if (!empty($arrayfields['m.price']['checked'])) {
	print_liste_field_titre($arrayfields['m.price']['label'], $_SERVER["PHP_SELF"], "m.price", "", $param, '', $sortfield, $sortorder, 'right ');
}

// Extra fields
include DOL_DOCUMENT_ROOT.'/core/tpl/extrafields_list_search_title.tpl.php';

// Hook fields
$parameters = array('arrayfields' => $arrayfields, 'param' => $param, 'sortfield' => $sortfield, 'sortorder' => $sortorder, 'totalarray' => &$totalarray);
$reshook = $hookmanager->executeHooks('printFieldListTitle', $parameters, $warehouse, $action); // Note that $action and $warehouse may have been modified by hook
print $hookmanager->resPrint;
if (!empty($arrayfields['m.datec']['checked'])) {
	print_liste_field_titre($arrayfields['m.datec']['label'], $_SERVER["PHP_SELF"], "m.datec", "", $param, '', $sortfield, $sortorder, 'center nowrap ');
}
if (!empty($arrayfields['m.tms']['checked'])) {
	print_liste_field_titre($arrayfields['m.tms']['label'], $_SERVER["PHP_SELF"], "m.tms", "", $param, '', $sortfield, $sortorder, 'center nowrap ');
}
// Action column
if (!getDolGlobalString('MAIN_CHECKBOX_LEFT_COLUMN')) {
	print getTitleFieldOfList($selectedfields, 0, $_SERVER["PHP_SELF"], '', '', '', '', $sortfield, $sortorder, 'center maxwidthsearch ')."\n";
	$totalarray['nbfield']++;
}
print '</tr>'."\n";


$arrayofuniqueproduct = array();


// Loop on record
// --------------------------------------------------------------------
$i = 0;
$savnbfield = $totalarray['nbfield'];
$totalarray = array();
$totalarray['nbfield'] = 0;
$imaxinloop = ($limit ? min($num, $limit) : $num);
while ($i < $imaxinloop) {
	$obj = $db->fetch_object($resql);
	if (empty($obj)) {
		break; // Should not happen
	}

	$userstatic->id = $obj->fk_user_author;
	$userstatic->login = $obj->login;
	$userstatic->lastname = $obj->lastname;
	$userstatic->firstname = $obj->firstname;
	$userstatic->photo = $obj->photo;
	$userstatic->email = $obj->user_email;
	$userstatic->status = $obj->user_status;

	// Multilangs
	if (getDolGlobalInt('MAIN_MULTILANGS')) {  // If multilang is enabled
		// TODO Use a cache
		$sql = "SELECT label";
		$sql .= " FROM ".MAIN_DB_PREFIX."product_lang";
		$sql .= " WHERE fk_product = ".((int) $obj->rowid);
		$sql .= " AND lang = '".$db->escape($langs->getDefaultLang())."'";
		$sql .= " LIMIT 1";

		$result = $db->query($sql);
		if ($result) {
			$objtp = $db->fetch_object($result);
			if (!empty($objtp->label)) {
				$obj->produit = $objtp->label;
			}
		}
	}

	$productstatic->id = $obj->rowid;
	$productstatic->ref = $obj->product_ref;
	$productstatic->label = $obj->produit;
	$productstatic->type = $obj->type;
	$productstatic->entity = $obj->entity;
	$productstatic->status = $obj->tosell;
	$productstatic->status_buy = $obj->tobuy;
	$productstatic->status_batch = $obj->tobatch;

	$productlot->id = $obj->lotid;
	$productlot->batch = $obj->batch;
	$productlot->eatby = $obj->eatby;
	$productlot->sellby = $obj->sellby;

	$warehousestatic->id = $obj->entrepot_id;
	$warehousestatic->ref = $obj->warehouse_ref;
	$warehousestatic->label = $obj->warehouse_ref;
	$warehousestatic->lieu = $obj->lieu;
	$warehousestatic->fk_parent = $obj->fk_parent;
	$warehousestatic->statut = $obj->statut;

	$object->id = $obj->mid;
	$object->qty = $obj->qty;
	$object->label = $obj->label;
	$object->batch = $obj->batch;
	$object->warehouse_id = $obj->entrepot_id;
	$object->type = $obj->type_mouvement;

	$arrayofuniqueproduct[$obj->rowid] = $obj->produit;
	if (!empty($obj->fk_origin)) {
		$origin = $object->get_origin($obj->fk_origin, $obj->origintype);
	} else {
		$origin = '';
	}

	if ($mode == 'kanban') {
		if ($i == 0) {
			print '<tr class="trkanban"><td colspan="'.$savnbfield.'">';
			print '<div class="box-flex-container kanban">';
		}
		// Output Kanban
		$selected = -1;
		if ($massactionbutton || $massaction) { // If we are in select mode (massactionbutton defined) or if we have already selected and sent an action ($massaction) defined
			$selected = 0;
			if (in_array($warehouse->id, $arrayofselected)) {
				$selected = 1;
			}
		}
		print $warehouse->getKanbanView('', array('selected' => $selected));
		if ($i == ($imaxinloop - 1)) {
			print '</div>';
			print '</td></tr>';
		}
	} else {
		// Show here line of result
		$j = 0;
		print '<tr data-rowid="'.$warehouse->id.'" class="oddeven">';
		// Action column
		if (getDolGlobalString('MAIN_CHECKBOX_LEFT_COLUMN')) {
			print '<td class="nowrap center">';
			if ($massactionbutton || $massaction) {   // If we are in select mode (massactionbutton defined) or if we have already selected and sent an action ($massaction) defined
				$selected = 0;
				if (in_array($obj->mid, $arrayofselected)) {
					$selected = 1;
				}
				print '<input id="cb'.$obj->mid.'" class="flat checkforselect" type="checkbox" name="toselect[]" value="'.$obj->mid.'"'.($selected ? ' checked="checked"' : '').'>';
			}
			print '</td>';
			if (!$i) {
				$totalarray['nbfield']++;
			}
		}
		// Id movement
		if (!empty($arrayfields['m.rowid']['checked'])) {
			print '<td class="nowraponall">';
			//print img_picto($langs->trans("StockMovement"), 'movement', 'class="pictofixedwidth"');
			print $object->getNomUrl(1);
			;
			print '</td>'; // This is primary not movement id
		}
		// Date
		if (!empty($arrayfields['m.datem']['checked'])) {
			print '<td class="nowraponall center">'.dol_print_date($db->jdate($obj->datem), 'dayhour', 'tzuserrel').'</td>';
		}
		// Product ref
		if (!empty($arrayfields['p.ref']['checked'])) {
			print '<td class="nowraponall">';
			print $productstatic->getNomUrl(1, 'stock', 16);
			print "</td>\n";
		}
		// Product label
		if (!empty($arrayfields['p.label']['checked'])) {
			print '<td class="tdoverflowmax150" title="'.dol_escape_htmltag($productstatic->label).'">';
			print $productstatic->label;
			print "</td>\n";
		}
		// Lot
		if (!empty($arrayfields['m.batch']['checked'])) {
			print '<td class="center nowraponall">';
			if ($productlot->id > 0) {
				print $productlot->getNomUrl(1);
			} else {
				print $productlot->batch; // the id may not be defined if movement was entered when lot was not saved or if lot was removed after movement.
			}
			print '</td>';
		}
		// Eatby
		if (!empty($arrayfields['pl.eatby']['checked'])) {
			print '<td class="center">'.dol_print_date($obj->eatby, 'day').'</td>';
		}
		// Sellby
		if (!empty($arrayfields['pl.sellby']['checked'])) {
			print '<td class="center">'.dol_print_date($obj->sellby, 'day').'</td>';
		}
		// Warehouse
		if (!empty($arrayfields['e.ref']['checked'])) {
			print '<td class="tdoverflowmax100">';
			print $warehousestatic->getNomUrl(1);
			print "</td>\n";
		}
		// Author
		if (!empty($arrayfields['m.fk_user_author']['checked'])) {
			print '<td class="tdoverflowmax100">';
			print $userstatic->getNomUrl(-1);
			print "</td>\n";
		}
		// Inventory code
		if (!empty($arrayfields['m.inventorycode']['checked'])) {
			print '<td class="tdoverflowmax150" title="'.dolPrintHTML($obj->inventorycode).'">';
			if ($obj->inventorycode) {
				print img_picto('', 'movement', 'class="pictofixedwidth"');
				print '<a href="'.$_SERVER["PHP_SELF"].'?search_inventorycode='.urlencode('^'.$obj->inventorycode.'$').'">'.dol_escape_htmltag($obj->inventorycode).'</a>';
			}
			print '</td>';
		}
		// Label of movement
		if (!empty($arrayfields['m.label']['checked'])) {
			print '<td class="tdoverflowmax200" title="'.dol_escape_htmltag($obj->label).'">'.dol_escape_htmltag($obj->label).'</td>';
		}
		// Origin of movement
		if (!empty($arrayfields['origin']['checked'])) {
			print '<td class="nowraponall">'.$origin.'</td>';
		}
		// fk_project
		if (!empty($arrayfields['m.fk_projet']['checked'])) {
			print '<td>';
			if ($obj->fk_project != 0) {
				print $object->get_origin($obj->fk_project, 'project');
			}
			print '</td>';
		}
		// Type of movement
		if (!empty($arrayfields['m.type_mouvement']['checked'])) {
			print '<td class="center">';
			print $object->getTypeMovement();
			print '</td>';
		}
		// Qty
		if (!empty($arrayfields['m.value']['checked'])) {
			print '<td class="right">';
			if ($obj->qty > 0) {
				print '<span class="stockmovemententry">';
				print '+';
				print $obj->qty;
				print '</span>';
			} else {
				print '<span class="stockmovementexit">';
				print $obj->qty;
				print '</span>';
			}
			print '</td>';
		}
		// Price
		if (!empty($arrayfields['m.price']['checked'])) {
			print '<td class="right">';
			if ($obj->price != 0) {
				print price($obj->price);
			}
			print '</td>';
		}

		// Extra fields
		include DOL_DOCUMENT_ROOT.'/core/tpl/extrafields_list_print_fields.tpl.php';
		// Fields from hook
		$parameters = array('arrayfields' => $arrayfields, 'object' => $object, 'obj' => $obj, 'i' => $i, 'totalarray' => &$totalarray);
		$reshook = $hookmanager->executeHooks('printFieldListValue', $parameters, $object, $action); // Note that $action and $object may have been modified by hook
		print $hookmanager->resPrint;

		// Action column
		if (!getDolGlobalString('MAIN_CHECKBOX_LEFT_COLUMN')) {
			print '<td class="nowrap center">';
			if ($massactionbutton || $massaction) {   // If we are in select mode (massactionbutton defined) or if we have already selected and sent an action ($massaction) defined
				$selected = 0;
				if (in_array($obj->mid, $arrayofselected)) {
					$selected = 1;
				}
				print '<input id="cb'.$obj->mid.'" class="flat checkforselect" type="checkbox" name="toselect[]" value="'.$obj->mid.'"'.($selected ? ' checked="checked"' : '').'>';
			}
			print '</td>';
			if (!$i) {
				$totalarray['nbfield']++;
			}
		}

		print '</tr>'."\n";
	}

	$i++;
}

// If no record found
if ($num == 0) {
	$colspan = 1;
	foreach ($arrayfields as $key => $val) {
		if (!empty($val['checked'])) {
			$colspan++;
		}
	}
	print '<tr><td colspan="'.$colspan.'"><span class="opacitymedium">'.$langs->trans("NoRecordFound").'</span></td></tr>';
}

$db->free($resql);

$parameters = array('arrayfields' => $arrayfields, 'sql' => $sql);
$reshook = $hookmanager->executeHooks('printFieldListFooter', $parameters, $object, $action); // Note that $action and $object may have been modified by hook
print $hookmanager->resPrint;

print '</table>'."\n";
print '</div>'."\n";

print '</form>'."\n";

// Add number of product when there is a filter on period
if (count($arrayofuniqueproduct) == 1 && !empty($year) && is_numeric($year)) {
	print "<br>";

	$productidselected = 0;
	foreach ($arrayofuniqueproduct as $key => $val) {
		$productidselected = $key;
		$productlabelselected = $val;
	}
	$datebefore = dol_get_first_day($year ? $year : dol_print_date(time(), "%Y"), $month ? $month : 1, true);
	$dateafter = dol_get_last_day($year ? $year : dol_print_date(time(), "%Y"), $month ? $month : 12, true);
	$balancebefore = $object->calculateBalanceForProductBefore($productidselected, $datebefore);
	$balanceafter = $object->calculateBalanceForProductBefore($productidselected, $dateafter);

	//print '<tr class="total"><td class="liste_total">';
	print $langs->trans("NbOfProductBeforePeriod", $productlabelselected, dol_print_date($datebefore, 'day', 'gmt'));
	//print '</td>';
	//print '<td class="liste_total right" colspan="6">';
	print ': '.$balancebefore;
	print "<br>\n";
	//print '</td></tr>';
	//print '<tr class="total"><td class="liste_total">';
	print $langs->trans("NbOfProductAfterPeriod", $productlabelselected, dol_print_date($dateafter, 'day', 'gmt'));
	//print '</td>';
	//print '<td class="liste_total right" colspan="6">';
	print ': '.$balanceafter;
	print "<br>\n";
	//print '</td></tr>';
}

if (in_array('builddoc', array_keys($arrayofmassactions)) && ($nbtotalofrecords === '' || $nbtotalofrecords)) {
	$hidegeneratedfilelistifempty = 1;
	if ($massaction == 'builddoc' || $action == 'remove_file' || $show_files) {
		$hidegeneratedfilelistifempty = 0;
	}

	require_once DOL_DOCUMENT_ROOT.'/core/class/html.formfile.class.php';
	$formfile = new FormFile($db);

	// Show list of available documents
	$urlsource = $_SERVER['PHP_SELF'].'?sortfield='.$sortfield.'&sortorder='.$sortorder;
	$urlsource .= str_replace('&amp;', '&', $param);

	$filedir = $diroutputmassaction;
	$genallowed = $permissiontoread;
	$delallowed = $permissiontoadd;

	print $formfile->showdocuments('massfilesarea_stock', '', $filedir, $urlsource, 0, $delallowed, '', 1, 1, 0, 48, 1, $param, $title, '', '', '', null, $hidegeneratedfilelistifempty);
}

// End of page
llxFooter();
$db->close();<|MERGE_RESOLUTION|>--- conflicted
+++ resolved
@@ -821,11 +821,7 @@
 // Output page
 // --------------------------------------------------------------------
 
-<<<<<<< HEAD
-llxHeader('', $title, $help_url, '', 0, 0, '', '', '', 'mod-product page-stock_movement_list');
-=======
 llxHeader('', $title, $help_url, '', 0, 0, '', '', '', 'bodyforlist mod-product page-stock_movement_list');
->>>>>>> 263c1e54
 
 /*
  * Show tab only if we ask a particular warehouse
