--- conflicted
+++ resolved
@@ -723,11 +723,7 @@
 	global $conf, $langs, $db;
 
 	// We display the last 3 years
-<<<<<<< HEAD
-	$yearofbegindate = date('Y', dol_time_plus_duree(time(), -3, "y"));
-=======
 	$yearofbegindate = (int) date('Y', dol_time_plus_duree(time(), -3, "y"));
->>>>>>> cc80841a
 	$out = '';
 	// breakdown by quarter
 	$sql = "SELECT DATE_FORMAT(p.datep,'%Y') as annee, DATE_FORMAT(p.datep,'%m') as mois, SUM(fd.total_ht) as Mnttot";
