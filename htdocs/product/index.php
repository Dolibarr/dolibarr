<?php
/* Copyright (C) 2001-2006  Rodolphe Quiedeville    <rodolphe@quiedeville.org>
 * Copyright (C) 2004-2015  Laurent Destailleur     <eldy@users.sourceforge.net>
 * Copyright (C) 2005-2014  Regis Houssin           <regis.houssin@capnetworks.com>
 * Copyright (C) 2014       Charles-Fr BENKE        <charles.fr@benke.fr>
 * Copyright (C) 2015       Jean-François Ferry     <jfefe@aternatik.fr>
 *
 * This program is free software; you can redistribute it and/or modify
 * it under the terms of the GNU General Public License as published by
 * the Free Software Foundation; either version 3 of the License, or
 * (at your option) any later version.
 *
 * This program is distributed in the hope that it will be useful,
 * but WITHOUT ANY WARRANTY; without even the implied warranty of
 * MERCHANTABILITY or FITNESS FOR A PARTICULAR PURPOSE.  See the
 * GNU General Public License for more details.
 *
 * You should have received a copy of the GNU General Public License
 * along with this program. If not, see <http://www.gnu.org/licenses/>.
 */

/**
 *	\file       htdocs/product/index.php
 *  \ingroup    product
 *  \brief      Homepage products and services
 */

require '../main.inc.php';
require_once DOL_DOCUMENT_ROOT.'/product/class/product.class.php';
require_once DOL_DOCUMENT_ROOT.'/core/lib/date.lib.php';
require_once DOL_DOCUMENT_ROOT.'/product/dynamic_price/class/price_parser.class.php';

$type=GETPOST("type",'int');
if ($type =='' && !$user->rights->produit->lire) $type='1';	// Force global page on service page only
if ($type =='' && !$user->rights->service->lire) $type='0';	// Force global page on product page only

// Security check
if ($type=='0') $result=restrictedArea($user,'produit');
else if ($type=='1') $result=restrictedArea($user,'service');
else $result=restrictedArea($user,'produit|service');

$langs->load("products");

$product_static = new Product($db);


/*
 * View
 */

$transAreaType = $langs->trans("ProductsAndServicesArea");
$helpurl='';
if (! isset($_GET["type"]))
{
	$transAreaType = $langs->trans("ProductsAndServicesArea");
	$helpurl='EN:Module_Products|FR:Module_Produits|ES:M&oacute;dulo_Productos';
}
if ((isset($_GET["type"]) && $_GET["type"] == 0) || empty($conf->service->enabled))
{
	$transAreaType = $langs->trans("ProductsArea");
	$helpurl='EN:Module_Products|FR:Module_Produits|ES:M&oacute;dulo_Productos';
}
if ((isset($_GET["type"]) && $_GET["type"] == 1) || empty($conf->product->enabled))
{
	$transAreaType = $langs->trans("ServicesArea");
	$helpurl='EN:Module_Services_En|FR:Module_Services|ES:M&oacute;dulo_Servicios';
}

llxHeader("",$langs->trans("ProductsAndServices"),$helpurl);

$linkback="";
print_fiche_titre($transAreaType,$linkback,'title_products.png');


print '<div class="fichecenter"><div class="fichethirdleft">';


/*
 * Search Area of product/service
 */
$rowspan=2;
if (! empty($conf->barcode->enabled)) $rowspan++;
print '<form method="post" action="'.DOL_URL_ROOT.'/product/list.php">';
print '<input type="hidden" name="token" value="'.$_SESSION['newtoken'].'">';
print '<table class="noborder nohover" width="100%">';
print "<tr class=\"liste_titre\">";
print '<td colspan="3">'.$langs->trans("Search").'</td></tr>';
print "<tr ".$bc[false]."><td>";
print '<label for="sref">'.$langs->trans("Ref").'</label>:</td><td><input class="flat" type="text" size="14" name="sref" id="sref"></td>';
print '<td rowspan="'.$rowspan.'"><input type="submit" class="button" value="'.$langs->trans("Search").'"></td></tr>';
if (! empty($conf->barcode->enabled))
{
	print "<tr ".$bc[false]."><td>";
	print '<label for="barcode">'.$langs->trans("BarCode").'</label>:</td><td><input class="flat" type="text" size="14" name="sbarcode" id="barcode"></td>';
	//print '<td><input type="submit" class="button" value="'.$langs->trans("Search").'"></td>';
	print '</tr>';
}
print "<tr ".$bc[false]."><td>";
print '<label for="sall">'.$langs->trans("Other").'</label>:</td><td><input class="flat" type="text" size="14" name="sall" id="sall"></td>';
//print '<td><input type="submit" class="button" value="'.$langs->trans("Search").'"></td>';
print '</tr>';
print "</table></form><br>";


/*
 * Number of products and/or services
 */
$prodser = array();
$prodser[0][0]=$prodser[0][1]=$prodser[1][0]=$prodser[1][1]=0;

$sql = "SELECT COUNT(p.rowid) as total, p.fk_product_type, p.tosell, p.tobuy";
$sql.= " FROM ".MAIN_DB_PREFIX."product as p";
$sql.= ' WHERE p.entity IN ('.getEntity($product_static->element, 1).')';
$sql.= " GROUP BY p.fk_product_type, p.tosell, p.tobuy";
$result = $db->query($sql);
while ($objp = $db->fetch_object($result))
{
	$status=2;
	if (! $objp->tosell && ! $objp->tobuy) $status=0;	// To sell OR to buy
	if ((! $objp->tosell && $objp->tobuy) || ($objp->tosell && ! $objp->tobuy)) $status=1;
	$prodser[$objp->fk_product_type][$status]=$objp->total;
}

print '<table class="noborder" width="100%">';
print '<tr class="liste_titre"><td colspan="2">'.$langs->trans("Statistics").'</td></tr>';
if (! empty($conf->product->enabled))
{
	$statProducts = "<tr ".$bc[0].">";
	$statProducts.= '<td><a href="list.php?type=0&amp;tosell=0&amp;tobuy=0">'.$langs->trans("ProductsNotOnSell").'</a></td><td align="right">'.round($prodser[0][0]).'</td>';
	$statProducts.= "</tr>";
	$statProducts.= "<tr ".$bc[1].">";
	$statProducts.= '<td><a href="list.php?type=0">'.$langs->trans("ProductsOnSell").'</a></td><td align="right">'.round($prodser[0][1]).'</td>';
	$statProducts.= "</tr>";
	$statProducts.= "<tr ".$bc[0].">";
	$statProducts.= '<td><a href="list.php?type=0&amp;tosell=1&amp;tobuy=1">'.$langs->trans("ProductsOnSellAndOnBuy").'</a></td><td align="right">'.round($prodser[0][2]).'</td>';
	$statProducts.= "</tr>";

}
if (! empty($conf->service->enabled))
{
	$statServices = "<tr ".$bc[1].">";
	$statServices.= '<td><a href="list.php?type=1&amp;tosell=0&amp;tobuy=0">'.$langs->trans("ServicesNotOnSell").'</a></td><td align="right">'.round($prodser[1][0]).'</td>';
	$statServices.= "</tr>";
	$statServices.= "<tr ".$bc[0].">";
	$statServices.= '<td><a href="list.php?type=1">'.$langs->trans("ServicesOnSell").'</a></td><td align="right">'.round($prodser[1][1]).'</td>';
	$statServices.= "</tr>";
	$statServices.= "<tr ".$bc[1].">";
	$statServices.= '<td><a href="list.php?type=1&amp;tosell=1&amp;tobuy=1">'.$langs->trans("ServicesOnSellAndOnBuy").'</a></td><td align="right">'.round($prodser[1][2]).'</td>';
	$statServices.= "</tr>";

}
$total=0;
if ($type == '0')
{
	print $statProducts;
	$total=round($prodser[0][0])+round($prodser[0][1])+round($prodser[0][2]);
}
else if ($type == '1')
{
	print $statServices;
	$total=round($prodser[1][0])+round($prodser[1][1])+round($prodser[1][2]);
}
else
{
	print $statProducts.$statServices;
	$total=round($prodser[1][0])+round($prodser[1][1])+round($prodser[1][2])+round($prodser[0][0])+round($prodser[0][1])+round($prodser[0][2]);
}
print '<tr class="liste_total"><td>'.$langs->trans("Total").'</td><td align="right">';
print $total;
print '</td></tr>';
print '</table>';

if (! empty($conf->categorie->enabled) && ! empty($conf->global->CATEGORY_GRAPHSTATS_ON_PRODUCTS))
{
	require_once DOL_DOCUMENT_ROOT.'/categories/class/categorie.class.php';
	print '<br>';
	print '<table class="noborder" width="100%">';
	print '<tr class="liste_titre"><th colspan="2">'.$langs->trans("Categories").'</th></tr>';
	print '<tr '.$bc[0].'><td align="center" colspan="2">';
	$sql = "SELECT c.label, count(*) as nb";
	$sql.= " FROM ".MAIN_DB_PREFIX."categorie_product as cs";
	$sql.= " LEFT JOIN ".MAIN_DB_PREFIX."categorie as c ON cs.fk_categorie = c.rowid";
	$sql.= " WHERE c.type = 0";
	$sql.= " AND c.entity IN (".getEntity('category',1).")";
	$sql.= " GROUP BY c.label";
	$total=0;
	$result = $db->query($sql);
	if ($result)
	{
		$num = $db->num_rows($result);
		$i=0;
		if (! empty($conf->use_javascript_ajax))
		{
			$dataseries=array();
			$rest=0;
			$nbmax=10;
			while ($i < $num)
			{
				$obj = $db->fetch_object($result);
				if ($i < $nbmax)
					$dataseries[]=array('label'=>$obj->label,'data'=>round($obj->nb));
				else
					$rest+=$obj->nb;
				$total+=$obj->nb;
				$i++;
			}
			if ($i > $nbmax)
				$dataseries[]=array('label'=>$langs->trans("Other"),'data'=>round($rest));
			$data=array('series'=>$dataseries);
			dol_print_graph('statscategproduct',300,180,$data,1,'pie',0);
		}
		else
		{
			$var=true;
			while ($i < $num)
			{
				$obj = $db->fetch_object($result);
				$var=!$var;
				print '<tr $bc[$var]><td>'.$obj->label.'</td><td>'.$obj->nb.'</td></tr>';
				$total+=$obj->nb;
				$i++;
			}
		}
	}
	print '</td></tr>';
	print '<tr class="liste_total"><td>'.$langs->trans("Total").'</td><td align="right">';
	print $total;
	print '</td></tr>';
	print '</table>';
}
print '</div><div class="fichetwothirdright"><div class="ficheaddleft">';


/*
 * Last modified products
 */
$max=15;
$sql = "SELECT p.rowid, p.label, p.price, p.ref, p.fk_product_type, p.tosell, p.tobuy, p.fk_price_expression,";
$sql.= " p.entity,";
$sql.= " p.tms as datem";
$sql.= " FROM ".MAIN_DB_PREFIX."product as p";
$sql.= " WHERE p.entity IN (".getEntity($product_static->element, 1).")";
if ($type != '') $sql.= " AND p.fk_product_type = ".$type;
$sql.= $db->order("p.tms","DESC");
$sql.= $db->plimit($max,0);

//print $sql;
$result = $db->query($sql);
if ($result)
{
	$num = $db->num_rows($result);

	$i = 0;

	if ($num > 0)
	{
		$transRecordedType = $langs->trans("LastModifiedProductsAndServices",$max);
		if (isset($_GET["type"]) && $_GET["type"] == 0) $transRecordedType = $langs->trans("LastRecordedProducts",$max);
		if (isset($_GET["type"]) && $_GET["type"] == 1) $transRecordedType = $langs->trans("LastRecordedServices",$max);

		print '<table class="noborder" width="100%">';

		$colnb=5;
		if (empty($conf->global->PRODUIT_MULTIPRICES)) $colnb++;

		print '<tr class="liste_titre"><td colspan="'.$colnb.'">'.$transRecordedType.'</td></tr>';

		$var=True;

		while ($i < $num)
		{
			$objp = $db->fetch_object($result);

			//Multilangs
			if (! empty($conf->global->MAIN_MULTILANGS))
			{
				$sql = "SELECT label";
				$sql.= " FROM ".MAIN_DB_PREFIX."product_lang";
				$sql.= " WHERE fk_product=".$objp->rowid;
				$sql.= " AND lang='". $langs->getDefaultLang() ."'";

				$resultd = $db->query($sql);
				if ($resultd)
				{
					$objtp = $db->fetch_object($resultd);
					if ($objtp && $objtp->label != '') $objp->label = $objtp->label;
				}
			}

			$var=!$var;
			print "<tr ".$bc[$var].">";
			print '<td class="nowrap">';
			$product_static->id=$objp->rowid;
			$product_static->ref=$objp->ref;
			$product_static->label = $objp->label;
			$product_static->type=$objp->fk_product_type;
            $product_static->entity = $objp->entity;
			print $product_static->getNomUrl(1,'',16);
			print "</td>\n";
			print '<td>'.dol_trunc($objp->label,32).'</td>';
			print "<td>";
			print dol_print_date($db->jdate($objp->datem),'day');
			print "</td>";
			// Sell price
			if (empty($conf->global->PRODUIT_MULTIPRICES))
			{
                if (!empty($objp->fk_price_expression)) {
                	$product = new Product($db);
                	$product->fetch($objp->rowid);
                    $priceparser = new PriceParser($db);
                    $price_result = $priceparser->parseProduct($product);
                    if ($price_result >= 0) {
                        $objp->price = $price_result;
                    }
                }
				print '<td align="right">';
<<<<<<< HEAD
    			print price($objp->price).' '.$langs->trans("HT");
=======
    			if (isset($objp->price_base_type) && $objp->price_base_type == 'TTC') print price($objp->price_ttc).' '.$langs->trans("TTC");
    			else print price($objp->price).' '.$langs->trans("HT");
>>>>>>> 9b85a700
    			print '</td>';
			}
			print '<td align="right" class="nowrap">';
			print $product_static->LibStatut($objp->tosell,5,0);
			print "</td>";
            print '<td align="right" class="nowrap">';
            print $product_static->LibStatut($objp->tobuy,5,1);
            print "</td>";
			print "</tr>\n";
			$i++;
		}

		$db->free($result);

		print "</table>";
		print '<br>';
	}
}
else
{
	dol_print_error($db);
}


// TODO Move this into a page that should be available into menu "accountancy - report - turnover - per quarter"
// Also method used for counting must provide the 2 possible methods like done by all other reports into menu "accountancy - report - turnover":
// "commitment engagment" method and "cash accounting" method
if ($conf->global->MAIN_FEATURES_LEVEL)
{
	if (! empty($conf->product->enabled)) activitytrim(0);
	if (! empty($conf->service->enabled)) activitytrim(1);
}


print '</div></div></div>';

llxFooter();

$db->close();


/*
 *  Print html activity for product type
 *
 *  @param      int $product_type   Type of product
 *  @return     void
 */
function activitytrim($product_type)
{
	global $conf,$langs,$db;

	// We display the last 3 years
	$yearofbegindate=date('Y',dol_time_plus_duree(time(), -3, "y"));

	// breakdown by quarter
	$sql = "SELECT DATE_FORMAT(p.datep,'%Y') as annee, DATE_FORMAT(p.datep,'%m') as mois, SUM(fd.total_ht) as Mnttot";
	$sql.= " FROM ".MAIN_DB_PREFIX."societe as s,".MAIN_DB_PREFIX."facture as f, ".MAIN_DB_PREFIX."facturedet as fd";
	$sql.= " , ".MAIN_DB_PREFIX."paiement as p,".MAIN_DB_PREFIX."paiement_facture as pf";
	$sql.= " WHERE f.fk_soc = s.rowid";
	$sql.= " AND f.rowid = fd.fk_facture";
	$sql.= " AND pf.fk_facture = f.rowid";
	$sql.= " AND pf.fk_paiement= p.rowid";
	$sql.= " AND fd.product_type=".$product_type;
	$sql.= " AND s.entity IN (".getEntity('societe', 1).")";
	$sql.= " AND p.datep >= '".$db->idate(dol_get_first_day($yearofbegindate),1)."'";
	$sql.= " GROUP BY annee, mois ";
	$sql.= " ORDER BY annee, mois ";

	$result = $db->query($sql);
	if ($result)
	{
		$tmpyear=0;
		$trim1=0;
		$trim2=0;
		$trim3=0;
		$trim4=0;
		$lgn = 0;
		$num = $db->num_rows($result);

		if ($num > 0 )
		{
			print '<table class="noborder" width="75%">';

			if ($product_type==0)
				print '<tr class="liste_titre"><td  align=left>'.$langs->trans("ProductSellByQuarterHT").'</td>';
			else
				print '<tr class="liste_titre"><td  align=left>'.$langs->trans("ServiceSellByQuarterHT").'</td>';
			print '<td align=right>'.$langs->trans("Quarter1").'</td>';
			print '<td align=right>'.$langs->trans("Quarter2").'</td>';
			print '<td align=right>'.$langs->trans("Quarter3").'</td>';
			print '<td align=right>'.$langs->trans("Quarter4").'</td>';
			print '<td align=right>'.$langs->trans("Total").'</td>';
			print '</tr>';
		}
		$i = 0;

		while ($i < $num)
		{
			$objp = $db->fetch_object($result);
			if ($tmpyear != $objp->annee)
			{
				if ($trim1+$trim2+$trim3+$trim4 > 0)
				{
					print '<tr ><td align=left>'.$tmpyear.'</td>';
					print '<td align=right>'.price($trim1).'</td>';
					print '<td align=right>'.price($trim2).'</td>';
					print '<td align=right>'.price($trim3).'</td>';
					print '<td align=right>'.price($trim4).'</td>';
					print '<td align=right>'.price($trim1+$trim2+$trim3+$trim4).'</td>';
					print '</tr>';
					$lgn++;
				}
				// We go to the following year
				$tmpyear = $objp->annee;
				$trim1=0;
				$trim2=0;
				$trim3=0;
				$trim4=0;
			}

			if ($objp->mois == "01" || $objp->mois == "02" || $objp->mois == "03")
				$trim1 += $objp->Mnttot;

			if ($objp->mois == "04" || $objp->mois == "05" || $objp->mois == "06")
				$trim2 += $objp->Mnttot;

			if ($objp->mois == "07" || $objp->mois == "08" || $objp->mois == "09")
				$trim3 += $objp->Mnttot;

			if ($objp->mois == "10" || $objp->mois == "11" || $objp->mois == "12")
				$trim4 += $objp->Mnttot;

			$i++;
		}
		if ($trim1+$trim2+$trim3+$trim4 > 0)
		{
			print '<tr ><td align=left>'.$tmpyear.'</td>';
			print '<td align=right>'.price($trim1).'</td>';
			print '<td align=right>'.price($trim2).'</td>';
			print '<td align=right>'.price($trim3).'</td>';
			print '<td align=right>'.price($trim4).'</td>';
			print '<td align=right>'.price($trim1+$trim2+$trim3+$trim4).'</td>';
			print '</tr>';
		}
		if ($num > 0 )
			print '</table>';
	}
}
<|MERGE_RESOLUTION|>--- conflicted
+++ resolved
@@ -314,12 +314,8 @@
                     }
                 }
 				print '<td align="right">';
-<<<<<<< HEAD
-    			print price($objp->price).' '.$langs->trans("HT");
-=======
     			if (isset($objp->price_base_type) && $objp->price_base_type == 'TTC') print price($objp->price_ttc).' '.$langs->trans("TTC");
     			else print price($objp->price).' '.$langs->trans("HT");
->>>>>>> 9b85a700
     			print '</td>';
 			}
 			print '<td align="right" class="nowrap">';
