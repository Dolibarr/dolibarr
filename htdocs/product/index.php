--- conflicted
+++ resolved
@@ -233,12 +233,8 @@
  * Last modified products
  */
 $max=15;
-<<<<<<< HEAD
 $sql = "SELECT p.rowid, p.label, p.price, p.ref, p.fk_product_type, p.tosell, p.tobuy, p.fk_price_expression,";
-=======
-$sql = "SELECT p.rowid, p.label, p.price, p.ref, p.fk_product_type, p.tosell, p.tobuy,";
 $sql.= " p.entity,";
->>>>>>> c1943f98
 $sql.= " p.tms as datem";
 $sql.= " FROM ".MAIN_DB_PREFIX."product as p";
 $sql.= " WHERE p.entity IN (".getEntity($product_static->element, 1).")";
