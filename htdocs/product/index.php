<?php
/* Copyright (C) 2001-2006  Rodolphe Quiedeville    <rodolphe@quiedeville.org>
 * Copyright (C) 2004-2015  Laurent Destailleur     <eldy@users.sourceforge.net>
 * Copyright (C) 2005-2014  Regis Houssin           <regis.houssin@inodbox.com>
 * Copyright (C) 2014-2016  Charlie BENKE           <charlie@patas-monkey.com>
 * Copyright (C) 2015       Jean-François Ferry     <jfefe@aternatik.fr>
 * Copyright (C) 2019       Pierre Ardoin           <mapiolca@me.com>
 * Copyright (C) 2019-2021  Frédéric France         <frederic.france@netlogic.fr>
 * Copyright (C) 2019       Nicolas ZABOURI         <info@inovea-conseil.com>
 *
 * This program is free software; you can redistribute it and/or modify
 * it under the terms of the GNU General Public License as published by
 * the Free Software Foundation; either version 3 of the License, or
 * (at your option) any later version.
 *
 * This program is distributed in the hope that it will be useful,
 * but WITHOUT ANY WARRANTY; without even the implied warranty of
 * MERCHANTABILITY or FITNESS FOR A PARTICULAR PURPOSE.  See the
 * GNU General Public License for more details.
 *
 * You should have received a copy of the GNU General Public License
 * along with this program. If not, see <https://www.gnu.org/licenses/>.
 */

/**
 *  \file       htdocs/product/index.php
 *  \ingroup    product
 *  \brief      Homepage products and services
 */

require '../main.inc.php';
require_once DOL_DOCUMENT_ROOT.'/product/class/product.class.php';
require_once DOL_DOCUMENT_ROOT.'/core/lib/date.lib.php';
require_once DOL_DOCUMENT_ROOT.'/product/dynamic_price/class/price_parser.class.php';

$type = GETPOST("type", 'int');
if ($type == '' && !$user->rights->produit->lire) {
	$type = '1'; // Force global page on service page only
}
if ($type == '' && !$user->rights->service->lire) {
	$type = '0'; // Force global page on product page only
}

// Load translation files required by the page
$langs->loadLangs(array('products', 'stocks'));

// Initialize technical object to manage hooks. Note that conf->hooks_modules contains array of hooks
$hookmanager->initHooks(array('productindex'));

$product_static = new Product($db);

// Security check
if ($type == '0') {
	$result = restrictedArea($user, 'produit');
} elseif ($type == '1') {
	$result = restrictedArea($user, 'service');
} else {
	$result = restrictedArea($user, 'produit|service|expedition');
}


/*
 * View
 */

$transAreaType = $langs->trans("ProductsAndServicesArea");

$helpurl = '';
if (!isset($_GET["type"])) {
	$transAreaType = $langs->trans("ProductsAndServicesArea");
	$helpurl = 'EN:Module_Products|FR:Module_Produits|ES:M&oacute;dulo_Productos';
}
if ((isset($_GET["type"]) && $_GET["type"] == 0) || empty($conf->service->enabled)) {
	$transAreaType = $langs->trans("ProductsArea");
	$helpurl = 'EN:Module_Products|FR:Module_Produits|ES:M&oacute;dulo_Productos';
}
if ((isset($_GET["type"]) && $_GET["type"] == 1) || empty($conf->product->enabled)) {
	$transAreaType = $langs->trans("ServicesArea");
	$helpurl = 'EN:Module_Services_En|FR:Module_Services|ES:M&oacute;dulo_Servicios';
}

llxHeader("", $langs->trans("ProductsAndServices"), $helpurl);

$linkback = "";
print load_fiche_titre($transAreaType, $linkback, 'product');


print '<div class="fichecenter"><div class="fichethirdleft">';


if (!empty($conf->global->MAIN_SEARCH_FORM_ON_HOME_AREAS)) {     // This may be
<<<<<<< HEAD
	// is useless due to the global search combo
=======
	//is useless due to the global search combo
>>>>>>> 3f159fa3
	// Search contract
	if ((!empty($conf->product->enabled) || !empty($conf->service->enabled)) && ($user->rights->produit->lire || $user->rights->service->lire)) {
		$listofsearchfields['search_product'] = array('text'=>'ProductOrService');
	}

	if (count($listofsearchfields)) {
		print '<form method="post" action="'.DOL_URL_ROOT.'/core/search.php">';
		print '<input type="hidden" name="token" value="'.newToken().'">';
		print '<div class="div-table-responsive-no-min">';
		print '<table class="noborder nohover centpercent">';
		$i = 0;
		foreach ($listofsearchfields as $key => $value) {
			if ($i == 0) {
				print '<tr class="liste_titre"><td colspan="3">'.$langs->trans("Search").'</td></tr>';
			}
			print '<tr class="oddeven">';
			print '<td class="nowrap"><label for="'.$key.'">'.$langs->trans($value["text"]).'</label></td><td><input type="text" class="flat inputsearch" name="'.$key.'" id="'.$key.'" size="18"></td>';
			if ($i == 0) {
				print '<td rowspan="'.count($listofsearchfields).'"><input type="submit" value="'.$langs->trans("Search").'" class="button"></td>';
			}
			print '</tr>';
			$i++;
		}
		print '</table>';
		print '</div>';
		print '</form>';
		print '<br>';
	}
}

/*
 * Number of products and/or services
 */
if ((!empty($conf->product->enabled) || !empty($conf->service->enabled)) && ($user->rights->produit->lire || $user->rights->service->lire)) {
	$prodser = array();
	$prodser[0][0] = $prodser[0][1] = $prodser[0][2] = $prodser[0][3] = 0;
	$prodser[0]['sell'] = 0;
	$prodser[0]['buy'] = 0;
	$prodser[0]['none'] = 0;
	$prodser[1][0] = $prodser[1][1] = $prodser[1][2] = $prodser[1][3] = 0;
	$prodser[1]['sell'] = 0;
	$prodser[1]['buy'] = 0;
	$prodser[1]['none'] = 0;

	$sql = "SELECT COUNT(p.rowid) as total, p.fk_product_type, p.tosell, p.tobuy";
	$sql .= " FROM ".MAIN_DB_PREFIX."product as p";
	$sql .= ' WHERE p.entity IN ('.getEntity($product_static->element, 1).')';
	// Add where from hooks
	$parameters = array();
	$reshook = $hookmanager->executeHooks('printFieldListWhere', $parameters); // Note that $action and $object may have been modified by hook
	$sql .= $hookmanager->resPrint;
	$sql .= " GROUP BY p.fk_product_type, p.tosell, p.tobuy";
	$result = $db->query($sql);
	while ($objp = $db->fetch_object($result)) {
		$status = 3; // On sale + On purchase
		if (!$objp->tosell && !$objp->tobuy) {
			$status = 0; // Not on sale, not on purchase
		}
		if ($objp->tosell && !$objp->tobuy) {
			$status = 1; // On sale only
		}
		if (!$objp->tosell && $objp->tobuy) {
			$status = 2; // On purchase only
		}
		$prodser[$objp->fk_product_type][$status] = $objp->total;
		if ($objp->tosell) {
			$prodser[$objp->fk_product_type]['sell'] += $objp->total;
		}
		if ($objp->tobuy) {
			$prodser[$objp->fk_product_type]['buy'] += $objp->total;
		}
		if (!$objp->tosell && !$objp->tobuy) {
			$prodser[$objp->fk_product_type]['none'] += $objp->total;
		}
	}

	if ($conf->use_javascript_ajax) {
		print '<div class="div-table-responsive-no-min">';
		print '<table class="noborder centpercent">';
		print '<tr class="liste_titre"><th>'.$langs->trans("Statistics").'</th></tr>';
		print '<tr><td class="center nopaddingleftimp nopaddingrightimp">';

		$SommeA = $prodser[0]['sell'];
		$SommeB = $prodser[0]['buy'];
		$SommeC = $prodser[0]['none'];
		$SommeD = $prodser[1]['sell'];
		$SommeE = $prodser[1]['buy'];
		$SommeF = $prodser[1]['none'];
		$total = 0;
		$dataval = array();
		$datalabels = array();
		$i = 0;

		$total = $SommeA + $SommeB + $SommeC + $SommeD + $SommeE + $SommeF;
		$dataseries = array();
		if (!empty($conf->product->enabled)) {
			$dataseries[] = array($langs->transnoentitiesnoconv("ProductsOnSale"), round($SommeA));
			$dataseries[] = array($langs->transnoentitiesnoconv("ProductsOnPurchase"), round($SommeB));
			$dataseries[] = array($langs->transnoentitiesnoconv("ProductsNotOnSell"), round($SommeC));
		}
		if (!empty($conf->service->enabled)) {
			$dataseries[] = array($langs->transnoentitiesnoconv("ServicesOnSale"), round($SommeD));
			$dataseries[] = array($langs->transnoentitiesnoconv("ServicesOnPurchase"), round($SommeE));
			$dataseries[] = array($langs->transnoentitiesnoconv("ServicesNotOnSell"), round($SommeF));
		}
		include_once DOL_DOCUMENT_ROOT.'/core/class/dolgraph.class.php';
		$dolgraph = new DolGraph();
		$dolgraph->SetData($dataseries);
		$dolgraph->setShowLegend(2);
		$dolgraph->setShowPercent(0);
		$dolgraph->SetType(array('pie'));
		$dolgraph->setHeight('200');
		$dolgraph->draw('idgraphstatus');
		print $dolgraph->show($total ? 0 : 1);

		print '</td></tr>';
		print '</table>';
		print '</div>';
	}
}


if (!empty($conf->categorie->enabled) && !empty($conf->global->CATEGORY_GRAPHSTATS_ON_PRODUCTS)) {
	require_once DOL_DOCUMENT_ROOT.'/categories/class/categorie.class.php';
	print '<br>';
	print '<div class="div-table-responsive-no-min">';
	print '<table class="noborder centpercent">';
	print '<tr class="liste_titre"><th colspan="2">'.$langs->trans("Categories").'</th></tr>';
	print '<tr><td class="center" colspan="2">';
	$sql = "SELECT c.label, count(*) as nb";
	$sql .= " FROM ".MAIN_DB_PREFIX."categorie_product as cs";
	$sql .= " LEFT JOIN ".MAIN_DB_PREFIX."categorie as c ON cs.fk_categorie = c.rowid";
	$sql .= " WHERE c.type = 0";
	$sql .= " AND c.entity IN (".getEntity('category').")";
	$sql .= " GROUP BY c.label";
	$total = 0;
	$result = $db->query($sql);
	if ($result) {
		$num = $db->num_rows($result);
		$i = 0;
		if (!empty($conf->use_javascript_ajax)) {
			$dataseries = array();
			$rest = 0;
			$nbmax = 10;
			while ($i < $num) {
				$obj = $db->fetch_object($result);
				if ($i < $nbmax) {
					$dataseries[] = array($obj->label, round($obj->nb));
				} else {
					$rest += $obj->nb;
				}
				$total += $obj->nb;
				$i++;
			}
			if ($i > $nbmax) {
				$dataseries[] = array($langs->trans("Other"), round($rest));
			}

			include_once DOL_DOCUMENT_ROOT.'/core/class/dolgraph.class.php';
			$dolgraph = new DolGraph();
			$dolgraph->SetData($dataseries);
			$dolgraph->setShowLegend(2);
			$dolgraph->setShowPercent(1);
			$dolgraph->SetType(array('pie'));
			$dolgraph->setHeight('200');
			$dolgraph->draw('idstatscategproduct');
			print $dolgraph->show($total ? 0 : 1);
		} else {
			while ($i < $num) {
				$obj = $db->fetch_object($result);

				print '<tr><td>'.$obj->label.'</td><td>'.$obj->nb.'</td></tr>';
				$total += $obj->nb;
				$i++;
			}
		}
	}
	print '</td></tr>';
	print '<tr class="liste_total"><td>'.$langs->trans("Total").'</td><td class="right">';
	print $total;
	print '</td></tr>';
	print '</table>';
	print '</div>';
}
print '</div><div class="fichetwothirdright"><div class="ficheaddleft">';


/*
 * Latest modified products
 */
if ((!empty($conf->product->enabled) || !empty($conf->service->enabled)) && ($user->rights->produit->lire || $user->rights->service->lire)) {
	$max = 15;
	$sql = "SELECT p.rowid, p.label, p.price, p.ref, p.fk_product_type, p.tosell, p.tobuy, p.tobatch, p.fk_price_expression,";
	$sql .= " p.entity,";
	$sql .= " p.tms as datem";
	$sql .= " FROM ".MAIN_DB_PREFIX."product as p";
	$sql .= " WHERE p.entity IN (".getEntity($product_static->element, 1).")";
	if ($type != '') {
		$sql .= " AND p.fk_product_type = ".$type;
	}
	// Add where from hooks
	$parameters = array();
	$reshook = $hookmanager->executeHooks('printFieldListWhere', $parameters); // Note that $action and $object may have been modified by hook
	$sql .= $hookmanager->resPrint;
	$sql .= $db->order("p.tms", "DESC");
	$sql .= $db->plimit($max, 0);

	//print $sql;
	$result = $db->query($sql);
	if ($result) {
		$num = $db->num_rows($result);

		$i = 0;

		if ($num > 0) {
			$transRecordedType = $langs->trans("LastModifiedProductsAndServices", $max);
			if (isset($_GET["type"]) && $_GET["type"] == 0) {
				$transRecordedType = $langs->trans("LastRecordedProducts", $max);
			}
			if (isset($_GET["type"]) && $_GET["type"] == 1) {
				$transRecordedType = $langs->trans("LastRecordedServices", $max);
			}

			print '<div class="div-table-responsive-no-min">';
			print '<table class="noborder centpercent">';

			$colnb = 2;
			if (empty($conf->global->PRODUIT_MULTIPRICES)) {
				$colnb++;
			}

			print '<tr class="liste_titre"><th colspan="'.$colnb.'">'.$transRecordedType.'</th>';
			print '<th class="right" colspan="3"><a href="'.DOL_URL_ROOT.'/product/list.php?sortfield=p.tms&sortorder=DESC">'.$langs->trans("FullList").'</td>';
			print '</tr>';

			while ($i < $num) {
				$objp = $db->fetch_object($result);

				$product_static->id = $objp->rowid;
				$product_static->ref = $objp->ref;
				$product_static->label = $objp->label;
				$product_static->type = $objp->fk_product_type;
				$product_static->entity = $objp->entity;
				$product_static->status = $objp->tosell;
				$product_static->status_buy = $objp->tobuy;
				$product_static->status_batch = $objp->tobatch;

				//Multilangs
				if (!empty($conf->global->MAIN_MULTILANGS)) {
					$sql = "SELECT label";
					$sql .= " FROM ".MAIN_DB_PREFIX."product_lang";
					$sql .= " WHERE fk_product=".$objp->rowid;
					$sql .= " AND lang='".$db->escape($langs->getDefaultLang())."'";

					$resultd = $db->query($sql);
					if ($resultd) {
						$objtp = $db->fetch_object($resultd);
						if ($objtp && $objtp->label != '') {
							$objp->label = $objtp->label;
						}
					}
				}


				print '<tr class="oddeven">';
				print '<td class="nowrap">';
				print $product_static->getNomUrl(1, '', 16);
				print "</td>\n";
				print '<td>'.dol_trunc($objp->label, 32).'</td>';
				print "<td>";
				print dol_print_date($db->jdate($objp->datem), 'day');
				print "</td>";
				// Sell price
				if (empty($conf->global->PRODUIT_MULTIPRICES)) {
					if (!empty($conf->dynamicprices->enabled) && !empty($objp->fk_price_expression)) {
						$product = new Product($db);
						$product->fetch($objp->rowid);
						$priceparser = new PriceParser($db);
						$price_result = $priceparser->parseProduct($product);
						if ($price_result >= 0) {
							$objp->price = $price_result;
						}
					}
					print '<td class="nowrap right">';
					if (isset($objp->price_base_type) && $objp->price_base_type == 'TTC') {
						print price($objp->price_ttc).' '.$langs->trans("TTC");
					} else {
						print price($objp->price).' '.$langs->trans("HT");
					}
					print '</td>';
				}
				print '<td class="right nowrap width25"><span class="statusrefsell">';
				print $product_static->LibStatut($objp->tosell, 3, 0);
				print "</span></td>";
				print '<td class="right nowrap width25"><span class="statusrefbuy">';
				print $product_static->LibStatut($objp->tobuy, 3, 1);
				print "</span></td>";
				print "</tr>\n";
				$i++;
			}

			$db->free($result);

			print "</table>";
			print '</div>';
			print '<br>';
		}
	} else {
		dol_print_error($db);
	}
}


// TODO Move this into a page that should be available into menu "accountancy - report - turnover - per quarter"
// Also method used for counting must provide the 2 possible methods like done by all other reports into menu "accountancy - report - turnover":
// "commitment engagment" method and "cash accounting" method
if (!empty($conf->global->MAIN_SHOW_PRODUCT_ACTIVITY_TRIM)) {
	if (!empty($conf->product->enabled)) {
		activitytrim(0);
	}
	if (!empty($conf->service->enabled)) {
		activitytrim(1);
	}
}


print '</div></div></div>';

$parameters = array('type' => $type, 'user' => $user);
$reshook = $hookmanager->executeHooks('dashboardProductsServices', $parameters, $object); // Note that $action and $object may have been modified by hook

// End of page
llxFooter();
$db->close();


/**
 *  Print html activity for product type
 *
 *  @param      int $product_type   Type of product
 *  @return     void
 */
function activitytrim($product_type)
{
	global $conf, $langs, $db;

	// We display the last 3 years
	$yearofbegindate = date('Y', dol_time_plus_duree(time(), -3, "y"));

	// breakdown by quarter
	$sql = "SELECT DATE_FORMAT(p.datep,'%Y') as annee, DATE_FORMAT(p.datep,'%m') as mois, SUM(fd.total_ht) as Mnttot";
	$sql .= " FROM ".MAIN_DB_PREFIX."facture as f, ".MAIN_DB_PREFIX."facturedet as fd";
	$sql .= " , ".MAIN_DB_PREFIX."paiement as p,".MAIN_DB_PREFIX."paiement_facture as pf";
	$sql .= " WHERE f.entity IN (".getEntity('invoice').")";
	$sql .= " AND f.rowid = fd.fk_facture";
	$sql .= " AND pf.fk_facture = f.rowid";
	$sql .= " AND pf.fk_paiement= p.rowid";
	$sql .= " AND fd.product_type=".$product_type;
	$sql .= " AND p.datep >= '".$db->idate(dol_get_first_day($yearofbegindate), 1)."'";
	$sql .= " GROUP BY annee, mois ";
	$sql .= " ORDER BY annee, mois ";

	$result = $db->query($sql);
	if ($result) {
		$tmpyear = 0;
		$trim1 = 0;
		$trim2 = 0;
		$trim3 = 0;
		$trim4 = 0;
		$lgn = 0;
		$num = $db->num_rows($result);

		if ($num > 0) {
			print '<div class="div-table-responsive-no-min">';
			print '<table class="noborder" width="75%">';

			if ($product_type == 0) {
				print '<tr class="liste_titre"><td class=left>'.$langs->trans("ProductSellByQuarterHT").'</td>';
			} else {
				print '<tr class="liste_titre"><td class=left>'.$langs->trans("ServiceSellByQuarterHT").'</td>';
			}
			print '<td class=right>'.$langs->trans("Quarter1").'</td>';
			print '<td class=right>'.$langs->trans("Quarter2").'</td>';
			print '<td class=right>'.$langs->trans("Quarter3").'</td>';
			print '<td class=right>'.$langs->trans("Quarter4").'</td>';
			print '<td class=right>'.$langs->trans("Total").'</td>';
			print '</tr>';
		}
		$i = 0;

		while ($i < $num) {
			$objp = $db->fetch_object($result);
			if ($tmpyear != $objp->annee) {
				if ($trim1 + $trim2 + $trim3 + $trim4 > 0) {
					print '<tr class="oddeven"><td class=left>'.$tmpyear.'</td>';
					print '<td class="nowrap right">'.price($trim1).'</td>';
					print '<td class="nowrap right">'.price($trim2).'</td>';
					print '<td class="nowrap right">'.price($trim3).'</td>';
					print '<td class="nowrap right">'.price($trim4).'</td>';
					print '<td class="nowrap right">'.price($trim1 + $trim2 + $trim3 + $trim4).'</td>';
					print '</tr>';
					$lgn++;
				}
				// We go to the following year
				$tmpyear = $objp->annee;
				$trim1 = 0;
				$trim2 = 0;
				$trim3 = 0;
				$trim4 = 0;
			}

			if ($objp->mois == "01" || $objp->mois == "02" || $objp->mois == "03") {
				$trim1 += $objp->Mnttot;
			}

			if ($objp->mois == "04" || $objp->mois == "05" || $objp->mois == "06") {
				$trim2 += $objp->Mnttot;
			}

			if ($objp->mois == "07" || $objp->mois == "08" || $objp->mois == "09") {
				$trim3 += $objp->Mnttot;
			}

			if ($objp->mois == "10" || $objp->mois == "11" || $objp->mois == "12") {
				$trim4 += $objp->Mnttot;
			}

			$i++;
		}
		if ($trim1 + $trim2 + $trim3 + $trim4 > 0) {
			print '<tr class="oddeven"><td class=left>'.$tmpyear.'</td>';
			print '<td class="nowrap right">'.price($trim1).'</td>';
			print '<td class="nowrap right">'.price($trim2).'</td>';
			print '<td class="nowrap right">'.price($trim3).'</td>';
			print '<td class="nowrap right">'.price($trim4).'</td>';
			print '<td class="nowrap right">'.price($trim1 + $trim2 + $trim3 + $trim4).'</td>';
			print '</tr>';
		}
		if ($num > 0) {
			print '</table></div>';
		}
	}
}<|MERGE_RESOLUTION|>--- conflicted
+++ resolved
@@ -88,12 +88,8 @@
 print '<div class="fichecenter"><div class="fichethirdleft">';
 
 
-if (!empty($conf->global->MAIN_SEARCH_FORM_ON_HOME_AREAS)) {     // This may be
-<<<<<<< HEAD
-	// is useless due to the global search combo
-=======
-	//is useless due to the global search combo
->>>>>>> 3f159fa3
+if (!empty($conf->global->MAIN_SEARCH_FORM_ON_HOME_AREAS)) {     // This may be is useless due to the global search combo
+
 	// Search contract
 	if ((!empty($conf->product->enabled) || !empty($conf->service->enabled)) && ($user->rights->produit->lire || $user->rights->service->lire)) {
 		$listofsearchfields['search_product'] = array('text'=>'ProductOrService');
