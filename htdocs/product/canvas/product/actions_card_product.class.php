<?php
/* Copyright (C) 2010-2018 Regis Houssin  <regis.houssin@inodbox.com>
 *
 * This program is free software; you can redistribute it and/or modify
 * it under the terms of the GNU General Public License as published by
 * the Free Software Foundation; either version 3 of the License, or
 * (at your option) any later version.
 *
 * This program is distributed in the hope that it will be useful,
 * but WITHOUT ANY WARRANTY; without even the implied warranty of
 * MERCHANTABILITY or FITNESS FOR A PARTICULAR PURPOSE.  See the
 * GNU General Public License for more details.
 *
 * You should have received a copy of the GNU General Public License
 * along with this program. If not, see <http://www.gnu.org/licenses/>.
 */

/**
 *	\file       htdocs/product/canvas/product/actions_card_product.class.php
 *	\ingroup    produit
 *	\brief      File with class of actions for canvas product
 */
include_once DOL_DOCUMENT_ROOT.'/product/class/product.class.php';


/**
 *	Class with controller methods for product canvas
 */
class ActionsCardProduct
{
    var $targetmodule;
    var $canvas;
    var $card;

    //! Template container
	var $tpl = array();

	// List of fiels for action=list
	var $field_list =array();
    public $list_datas = array();


    /**
	 *    Constructor
	 *
     *    @param	DoliDB	$db             Database handler
     *    @param	string	$dirmodule		Name of directory of module
     *    @param	string	$targetmodule	Name of directory where canvas is stored
     *    @param	string	$canvas         Name of canvas
     *    @param	string	$card           Name of tab (sub-canvas)
	 */
	function __construct($db, $dirmodule, $targetmodule, $canvas, $card)
	{
        $this->db               = $db;
        $this->dirmodule		= $dirmodule;
        $this->targetmodule     = $targetmodule;
        $this->canvas           = $canvas;
        $this->card             = $card;

        $this->name 			= "product";
		$this->definition 		= "Product canvas (défaut)";
		$this->fieldListName    = "product_default";
		$this->next_prev_filter = "canvas='product'";
	}


    // phpcs:disable PEAR.NamingConventions.ValidFunctionName.NotCamelCaps
	/**
	 *    Assign custom values for canvas (for example into this->tpl to be used by templates)
	 *
	 *    @param	string	$action    Type of action
	 *    @param	integer	$id			Id of object
	 *    @param	string	$ref		Ref of object
	 *    @return	void
	 */
	function assign_values(&$action, $id = 0, $ref = '')
	{
        // phpcs:enable
		global $limit, $offset, $sortfield, $sortorder;
        global $conf, $langs, $user, $mysoc, $canvas;
		global $form, $formproduct;

   		$tmpobject = new Product($this->db);
   		if (! empty($id) || ! empty($ref)) $tmpobject->fetch($id, $ref);
        $this->object = $tmpobject;

		//parent::assign_values($action);

	    foreach($this->object as $key => $value)
        {
            $this->tpl[$key] = $value;
        }

        $this->tpl['error'] = get_htmloutput_errors($this->object->error, $this->object->errors);

        // canvas
		$this->tpl['canvas'] = $this->canvas;

		// id
		$this->tpl['id'] = $this->id;

		// Ref
		$this->tpl['ref'] = $this->ref;

		// Label
		$this->tpl['label'] = $this->label;

		// Description
		$this->tpl['description'] = nl2br($this->description);

		// Statut
		$this->tpl['status'] = $this->object->getLibStatut(2);

		// Note
		$this->tpl['note'] = nl2br($this->note);

		if ($action == 'create')
		{
			// Price
			$this->tpl['price'] = $this->price;
			$this->tpl['price_min'] = $this->price_min;
			$this->tpl['price_base_type'] = $form->selectPriceBaseType($this->price_base_type, "price_base_type");

			// VAT
			$this->tpl['tva_tx'] = $form->load_tva("tva_tx", -1, $mysoc, '');
		}

		if ($action == 'view')
		{
            $head = product_prepare_head($this->object);

            $this->tpl['showrefnav'] = $form->showrefnav($this->object, 'ref', '', 1, 'ref');

    		$titre=$langs->trans("CardProduct".$this->object->type);
    		$picto=($this->object->type==Product::TYPE_SERVICE?'service':'product');
    		$this->tpl['showhead']=dol_get_fiche_head($head, 'card', $titre, 0, $picto);
            $this->tpl['showend']=dol_get_fiche_end();

            // Accountancy buy code
			$this->tpl['accountancyBuyCodeKey'] = $form->editfieldkey("ProductAccountancyBuyCode", 'productaccountancycodesell', $this->accountancy_code_sell, $this, $user->rights->produit->creer);
			$this->tpl['accountancyBuyCodeVal'] = $form->editfieldval("ProductAccountancyBuyCode", 'productaccountancycodesell', $this->accountancy_code_sell, $this, $user->rights->produit->creer);

			// Accountancy sell code
			$this->tpl['accountancySellCodeKey'] = $form->editfieldkey("ProductAccountancySellCode", 'productaccountancycodebuy', $this->accountancy_code_buy, $this, $user->rights->produit->creer);
			$this->tpl['accountancySellCodeVal'] = $form->editfieldval("ProductAccountancySellCode", 'productaccountancycodebuy', $this->accountancy_code_buy, $this, $user->rights->produit->creer);
		}

		$this->tpl['finished'] = $this->object->finished;
		$this->tpl['ref'] = $this->object->ref;
		$this->tpl['label'] = $this->object->label;
		$this->tpl['id'] = $this->object->id;
		$this->tpl['type'] = $this->object->type;
		$this->tpl['note'] = $this->object->note;
		$this->tpl['seuil_stock_alerte'] = $this->object->seuil_stock_alerte;

		if ($action == 'create')
		{
			// Title
			$this->tpl['title'] = $langs->trans("NewProduct");
		}

		if ($action == 'edit')
		{
			$this->tpl['title'] = $langs->trans('Modify').' '.$langs->trans('Product').' : '.$this->object->ref;
		}

		if ($action == 'create' || $action == 'edit')
		{
    		// Status
    		$statutarray=array('1' => $langs->trans("OnSell"), '0' => $langs->trans("NotOnSell"));
    		$this->tpl['status'] = $form->selectarray('statut', $statutarray, $this->object->status);

    		$statutarray=array('1' => $langs->trans("ProductStatusOnBuy"), '0' => $langs->trans("ProductStatusNotOnBuy"));
    		$this->tpl['status_buy'] = $form->selectarray('statut_buy', $statutarray, $this->object->status_buy);

    		$this->tpl['description'] = $this->description;
    		$this->tpl['note'] = $this->note;

		    // Finished
			$statutarray=array('1' => $langs->trans("Finished"), '0' => $langs->trans("RowMaterial"));
			$this->tpl['finished'] = $form->selectarray('finished', $statutarray, $this->object->finished);

			// Weight
			$this->tpl['weight'] = $this->object->weight;
			$this->tpl['weight_units'] = $formproduct->load_measuring_units("weight_units", "weight", $this->object->weight_units);

			// Length
			$this->tpl['length'] = $this->object->length;
			$this->tpl['length_units'] = $formproduct->load_measuring_units("length_units", "size", $this->object->length_units);

			// Surface
			$this->tpl['surface'] = $this->object->surface;
			$this->tpl['surface_units'] = $formproduct->load_measuring_units("surface_units", "surface", $this->object->surface_units);

			// Volume
			$this->tpl['volume'] = $this->object->volume;
			$this->tpl['volume_units'] = $formproduct->load_measuring_units("volume_units", "volume", $this->object->volume_units);
		}

		if ($action == 'view')
		{
    		// Photo
			$this->tpl['nblignes'] = 4;
			if ($this->object->is_photo_available($conf->product->multidir_output[$this->object->entity]))
			{
				$this->tpl['photos'] = $this->object->show_photos('product', $conf->product->multidir_output[$this->object->entity], 1, 1, 0, 0, 0, 80);
			}

			// Nature
			$this->tpl['finished'] = $this->object->getLibFinished();

			// Weight
			if ($this->object->weight != '')
			{
				$this->tpl['weight'] = $this->object->weight." ".measuring_units_string($this->object->weight_units, "weight");
			}

			// Length
			if ($this->object->length != '')
			{
				$this->tpl['length'] = $this->object->length." ".measuring_units_string($this->object->length_units, "size");
			}

			// Surface
			if ($this->object->surface != '')
			{
				$this->tpl['surface'] = $this->object->surface." ".measuring_units_string($this->object->surface_units, "surface");
			}

			// Volume
			if ($this->object->volume != '')
			{
				$this->tpl['volume'] = $this->object->volume." ".measuring_units_string($this->object->volume_units, "volume");
			}

    		$this->tpl['fiche_end']=dol_get_fiche_end();
		}

		if ($action == 'list')
		{
	        $this->LoadListDatas($limit, $offset, $sortfield, $sortorder);
		}
	}


	/**
	 * 	Fetch field list
	 *
	 *  @return	void
	 */
	private function getFieldList()
	{
		global $conf, $langs;

		$this->field_list = array();

		$sql = "SELECT rowid, name, alias, title, align, sort, search, visible, enabled, rang";
		$sql.= " FROM ".MAIN_DB_PREFIX."c_field_list";
		$sql.= " WHERE element = '".$this->db->escape($this->fieldListName)."'";
		$sql.= " AND entity = ".$conf->entity;
		$sql.= " ORDER BY rang ASC";

		$resql = $this->db->query($sql);
		if ($resql)
		{
			$num = $this->db->num_rows($resql);

			$i = 0;
			while ($i < $num)
			{
				$fieldlist = array();

				$obj = $this->db->fetch_object($resql);

				$fieldlist["id"]		= $obj->rowid;
				$fieldlist["name"]		= $obj->name;
				$fieldlist["alias"]		= $obj->alias;
				$fieldlist["title"]		= $langs->trans($obj->title);
				$fieldlist["align"]		= $obj->align;
				$fieldlist["sort"]		= $obj->sort;
				$fieldlist["search"]	= $obj->search;
				$fieldlist["visible"]	= $obj->visible;
				$fieldlist["enabled"]	= verifCond($obj->enabled);
				$fieldlist["order"]		= $obj->rang;

				array_push($this->field_list, $fieldlist);

				$i++;
			}
			$this->db->free($resql);
		}
		else
		{
			dol_print_error($this->db, $sql);
		}
	}


    // phpcs:disable PEAR.NamingConventions.ValidFunctionName.NotCamelCaps
	/**
	 * 	Fetch datas list and save into ->list_datas
	 *
	 *  @param	int		$limit		Limit number of responses
	 *  @param	int		$offset		Offset for first response
	 *  @param	string	$sortfield	Sort field
	 *  @param	string	$sortorder	Sort order ('ASC' or 'DESC')
	 *  @return	void
	 */
	function LoadListDatas($limit, $offset, $sortfield, $sortorder)
	{
        // phpcs:enable
		global $conf, $langs;

        $this->getFieldList();

        $this->list_datas = array();

		// Clean parameters
        $sall=trim((GETPOST('search_all', 'alphanohtml')!='')?GETPOST('search_all', 'alphanohtml'):GETPOST('sall', 'alphanohtml'));

		foreach($this->field_list as $field)
		{
			if ($field['enabled'])
			{
				$fieldname = "s".$field['alias'];
				$$fieldname = trim(GETPOST($fieldname));
			}
		}

		$sql = 'SELECT DISTINCT ';

		// Fields requiered
		$sql.= 'p.rowid, p.price_base_type, p.fk_product_type, p.seuil_stock_alerte, p.entity';

		// Fields not requiered
		foreach($this->field_list as $field)
		{
			if ($field['enabled'])
			{
				$sql.= ", ".$field['name']." as ".$field['alias'];
			}
		}

		$sql.= ' FROM '.MAIN_DB_PREFIX.'product as p';
		$sql.= " WHERE p.entity IN (".getEntity('product').")";

		if ($sall)
		{
			$clause = '';
			$sql.= " AND (";
			foreach($this->field_list as $field)
			{
				if ($field['enabled'])
				{
					$sql.= $clause." ".$field['name']." LIKE '%".$this->db->escape($sall)."%'";
					if ($clause=='') $clause = ' OR';
				}
			}
			$sql.= ")";
		}

		// Search fields
		foreach($this->field_list as $field)
		{
			if ($field['enabled'])
			{
				$fieldname = "s".$field['alias'];
				if (${$fieldname}) $sql.= " AND ".$field['name']." LIKE '%".$this->db->escape(${$fieldname})."%'";
			}
		}

		if (isset($_GET["tosell"]) && dol_strlen($_GET["tosell"]) > 0)
		{
			$sql.= " AND p.tosell = ".$this->db->escape($_GET["tosell"]);
		}
		if (isset($_GET["canvas"]) && dol_strlen($_GET["canvas"]) > 0)
		{
			$sql.= " AND p.canvas = '".$this->db->escape($_GET["canvas"])."'";
		}
		$sql.= $this->db->order($sortfield, $sortorder);
		$sql.= $this->db->plimit($limit+1, $offset);
		//print $sql;

		$resql = $this->db->query($sql);
		if ($resql)
		{
			$num = $this->db->num_rows($resql);

			$i = 0;
			while ($i < min($num, $limit))
			{
				$datas = array();

				$obj = $this->db->fetch_object($resql);

				$datas["id"]        = $obj->rowid;

				foreach($this->field_list as $field)
				{
					if ($field['enabled'])
					{
						$alias = $field['alias'];

						if ($alias == 'ref')
						{
							$this->id 		= $obj->rowid;
							$this->ref 		= $obj->$alias;
							$this->type 	= $obj->fk_product_type;
							$this->entity	= $obj->entity;
							$datas[$alias] 	= $this->getNomUrl(1, '', 24);
						}
						elseif ($alias == 'stock')
						{
							$this->load_stock();
							if ($this->stock_reel < $obj->seuil_stock_alerte) $datas[$alias] = $this->stock_reel.' '.img_warning($langs->trans("StockTooLow"));
							else $datas[$alias] = $this->stock_reel;
						}
<<<<<<< HEAD
						else if ($alias == 'label')	$datas[$alias] = dol_trunc($obj->$alias, 40);
						else if (preg_match('/price/i', $alias))	$datas[$alias] = price($obj->$alias);
						else if ($alias == 'datem') $datas[$alias] = dol_print_date($this->db->jdate($obj->$alias), 'day');
						else if ($alias == 'status') $datas[$alias] = $this->LibStatut($obj->$alias, 5);
=======
						elseif ($alias == 'label')	$datas[$alias] = dol_trunc($obj->$alias,40);
						elseif (preg_match('/price/i',$alias))	$datas[$alias] = price($obj->$alias);
						elseif ($alias == 'datem') $datas[$alias] = dol_print_date($this->db->jdate($obj->$alias),'day');
						elseif ($alias == 'status') $datas[$alias] = $this->LibStatut($obj->$alias,5);
>>>>>>> ecc30b8f
						else $datas[$alias] = $obj->$alias;
					}
				}

				array_push($this->list_datas, $datas);

				$i++;
			}
			$this->db->free($resql);
		}
		else
		{
			dol_print_error($this->db);
		}
	}
}<|MERGE_RESOLUTION|>--- conflicted
+++ resolved
@@ -415,17 +415,10 @@
 							if ($this->stock_reel < $obj->seuil_stock_alerte) $datas[$alias] = $this->stock_reel.' '.img_warning($langs->trans("StockTooLow"));
 							else $datas[$alias] = $this->stock_reel;
 						}
-<<<<<<< HEAD
-						else if ($alias == 'label')	$datas[$alias] = dol_trunc($obj->$alias, 40);
-						else if (preg_match('/price/i', $alias))	$datas[$alias] = price($obj->$alias);
-						else if ($alias == 'datem') $datas[$alias] = dol_print_date($this->db->jdate($obj->$alias), 'day');
-						else if ($alias == 'status') $datas[$alias] = $this->LibStatut($obj->$alias, 5);
-=======
-						elseif ($alias == 'label')	$datas[$alias] = dol_trunc($obj->$alias,40);
-						elseif (preg_match('/price/i',$alias))	$datas[$alias] = price($obj->$alias);
-						elseif ($alias == 'datem') $datas[$alias] = dol_print_date($this->db->jdate($obj->$alias),'day');
-						elseif ($alias == 'status') $datas[$alias] = $this->LibStatut($obj->$alias,5);
->>>>>>> ecc30b8f
+						elseif ($alias == 'label')	$datas[$alias] = dol_trunc($obj->$alias, 40);
+						elseif (preg_match('/price/i', $alias))	$datas[$alias] = price($obj->$alias);
+						elseif ($alias == 'datem') $datas[$alias] = dol_print_date($this->db->jdate($obj->$alias), 'day');
+						elseif ($alias == 'status') $datas[$alias] = $this->LibStatut($obj->$alias, 5);
 						else $datas[$alias] = $obj->$alias;
 					}
 				}
