--- conflicted
+++ resolved
@@ -70,15 +70,9 @@
 {
     $result = $object->fetch($id, $ref);
 
-<<<<<<< HEAD
     if (! empty($conf->product->enabled)) $upload_dir = $conf->product->multidir_output[$object->entity].'/'.get_exdir(0, 0, 0, 0, $object, 'product').dol_sanitizeFileName($object->ref);
     elseif (! empty($conf->service->enabled)) $upload_dir = $conf->service->multidir_output[$object->entity].'/'.get_exdir(0, 0, 0, 0, $object, 'product').dol_sanitizeFileName($object->ref);
     
-=======
-    if (! empty($conf->product->enabled)) $upload_dir = $conf->product->multidir_output[$object->entity].'/'.get_exdir(0, 0, 0, 1, $object, 'product').dol_sanitizeFileName($object->ref);
-    elseif (! empty($conf->service->enabled)) $upload_dir = $conf->service->multidir_output[$object->entity].'/'.get_exdir(0, 0, 0, 1, $object, 'product').dol_sanitizeFileName($object->ref);
-
->>>>>>> d663b28d
 	if (! empty($conf->global->PRODUCT_USE_OLD_PATH_FOR_PHOTO))    // For backward compatiblity, we scan also old dirs
 	{
 	    if (! empty($conf->product->enabled)) $upload_dirold = $conf->product->multidir_output[$object->entity].'/'.substr(substr("000".$object->id, -2),1,1).'/'.substr(substr("000".$object->id, -2),0,1).'/'.$object->id."/photos";
@@ -222,12 +216,7 @@
     $param = '&id=' . $object->id;
     include_once DOL_DOCUMENT_ROOT . '/core/tpl/document_actions_post_headers.tpl.php';
 
-<<<<<<< HEAD
-
     // Merge propal PDF document PDF files
-=======
-    // Merge propal PDF docuemnt PDF files
->>>>>>> d663b28d
     if (!empty($conf->global->PRODUIT_PDF_MERGE_PROPAL))
     {
     	$filetomerge = new Propalmergepdfproduct($db);
