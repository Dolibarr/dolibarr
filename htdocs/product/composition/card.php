<?php
/* Copyright (C) 2001-2007  Rodolphe Quiedeville    <rodolphe@quiedeville.org>
 * Copyright (C) 2004-2017  Laurent Destailleur     <eldy@users.sourceforge.net>
 * Copyright (C) 2005       Eric Seigne             <eric.seigne@ryxeo.com>
 * Copyright (C) 2005-2018  Regis Houssin           <regis.houssin@inodbox.com>
 * Copyright (C) 2006       Andre Cianfarani        <acianfa@free.fr>
 * Copyright (C) 2011-2014  Juanjo Menent           <jmenent@2byte.es>
 * Copyright (C) 2015       Raphaël Doursenaud      <rdoursenaud@gpcsolutions.fr>
 *
 * This program is free software; you can redistribute it and/or modify
 * it under the terms of the GNU General Public License as published by
 * the Free Software Foundation; either version 3 of the License, or
 * (at your option) any later version.
 *
 * This program is distributed in the hope that it will be useful,
 * but WITHOUT ANY WARRANTY; without even the implied warranty of
 * MERCHANTABILITY or FITNESS FOR A PARTICULAR PURPOSE.  See the
 * GNU General Public License for more details.
 *
 * You should have received a copy of the GNU General Public License
 * along with this program. If not, see <http://www.gnu.org/licenses/>.
 */

/**
 *  \file       htdocs/product/composition/card.php
 *  \ingroup    product
 *  \brief      Page de la fiche produit
 */

require '../../main.inc.php';

require_once DOL_DOCUMENT_ROOT.'/core/lib/product.lib.php';
require_once DOL_DOCUMENT_ROOT.'/product/class/product.class.php';
require_once DOL_DOCUMENT_ROOT.'/categories/class/categorie.class.php';

// Load translation files required by the page
$langs->loadLangs(array('bills', 'products', 'stocks'));

$id=GETPOST('id', 'int');
$ref=GETPOST('ref', 'alpha');
$action=GETPOST('action', 'alpha');
$confirm=GETPOST('confirm', 'alpha');
$cancel=GETPOST('cancel', 'alpha');
$key=GETPOST('key');
$parent=GETPOST('parent');

// Security check
if (! empty($user->societe_id)) $socid=$user->societe_id;
$fieldvalue = (! empty($id) ? $id : (! empty($ref) ? $ref : ''));
$fieldtype = (! empty($ref) ? 'ref' : 'rowid');
$result=restrictedArea($user, 'produit|service', $fieldvalue, 'product&product', '', '', $fieldtype);

$object = new Product($db);
$objectid=0;
if ($id > 0 || ! empty($ref))
{
	$result = $object->fetch($id, $ref);
	$objectid=$object->id;
	$id=$object->id;
}


/*
 * Actions
 */

if ($cancel) $action ='';

// Action association d'un sousproduit
if ($action == 'add_prod' && ($user->rights->produit->creer || $user->rights->service->creer))
{
	$error=0;
	for ($i=0; $i<$_POST["max_prod"]; $i++)
	{
		if ($_POST["prod_qty_".$i] > 0)
		{
			if ($object->add_sousproduit($id, $_POST["prod_id_".$i], $_POST["prod_qty_".$i], $_POST["prod_incdec_".$i]) > 0)
			{
				//var_dump($id.' - '.$_POST["prod_id_".$i].' - '.$_POST["prod_qty_".$i]);exit;
				$action = 'edit';
			}
			else
			{
				$error++;
				$action = 're-edit';
				if ($object->error == "isFatherOfThis") {
					setEventMessages($langs->trans("ErrorAssociationIsFatherOfThis"), null, 'errors');
				}
				else
				{
					setEventMessages($object->error, $object->errors, 'errors');
				}
			}
		}
		else
		{
			if ($object->del_sousproduit($id, $_POST["prod_id_".$i]) > 0)
			{
				$action = 'edit';
			}
			else
			{
				$error++;
				$action = 're-edit';
				setEventMessages($object->error, $object->errors, 'errors');
			}
		}
	}
	if (! $error)
	{
		header("Location: ".$_SERVER["PHP_SELF"].'?id='.$object->id);
		exit;
	}
}
elseif($action==='save_composed_product')
{
	$TProduct = GETPOST('TProduct', 'array');
	if (!empty($TProduct))
	{
		foreach ($TProduct as $id_product => $row)
		{
			if ($row['qty'] > 0) $object->update_sousproduit($id, $id_product, $row['qty'], isset($row['incdec']) ? 1 : 0);
			else $object->del_sousproduit($id, $id_product);
		}
		setEventMessages('RecordSaved', null);
	}
	$action='';
}


/*
 * View
 */

$product_fourn = new ProductFournisseur($db);
$productstatic = new Product($db);
$form = new Form($db);

// action recherche des produits par mot-cle et/ou par categorie
if ($action == 'search')
{
	$current_lang = $langs->getDefaultLang();

    $sql = 'SELECT DISTINCT p.rowid, p.ref, p.label, p.fk_product_type as type, p.barcode, p.price, p.price_ttc, p.price_base_type, p.entity,';
    $sql.= ' p.fk_product_type, p.tms as datem';
	if (! empty($conf->global->MAIN_MULTILANGS)) $sql.= ', pl.label as labelm, pl.description as descriptionm';
	$sql.= ' FROM '.MAIN_DB_PREFIX.'product as p';
	$sql.= ' LEFT JOIN '.MAIN_DB_PREFIX.'categorie_product as cp ON p.rowid = cp.fk_product';
	if (! empty($conf->global->MAIN_MULTILANGS)) $sql.= " LEFT JOIN ".MAIN_DB_PREFIX."product_lang as pl ON pl.fk_product = p.rowid AND lang='".($current_lang)."'";
	$sql.= ' WHERE p.entity IN ('.getEntity('product').')';
	if ($key != "")
	{
		// For natural search
		$params = array('p.ref', 'p.label', 'p.description', 'p.note');
		// multilang
		if (! empty($conf->global->MAIN_MULTILANGS))
		{
			$params[] = 'pl.label';
			$params[] = 'pl.description';
			$params[] = 'pl.note';
		}
		if (! empty($conf->barcode->enabled)) {
			$params[] = 'p.barcode';
		}
		$sql .= natural_search($params, $key);
	}
	if (! empty($conf->categorie->enabled) && ! empty($parent) && $parent != -1)
	{
		$sql.= " AND cp.fk_categorie ='".$db->escape($parent)."'";
	}
	$sql.= " ORDER BY p.ref ASC";

	$resql = $db->query($sql);
}

$title = $langs->trans('ProductServiceCard');
$helpurl = '';
$shortlabel = dol_trunc($object->label, 16);
if (GETPOST("type") == '0' || ($object->type == Product::TYPE_PRODUCT))
{
	$title = $langs->trans('Product')." ". $shortlabel ." - ".$langs->trans('AssociatedProducts');
	$helpurl='EN:Module_Products|FR:Module_Produits|ES:M&oacute;dulo_Productos';
}
if (GETPOST("type") == '1' || ($object->type == Product::TYPE_SERVICE))
{
	$title = $langs->trans('Service')." ". $shortlabel ." - ".$langs->trans('AssociatedProducts');
	$helpurl='EN:Module_Services_En|FR:Module_Services|ES:M&oacute;dulo_Servicios';
}

llxHeader('', $title, $helpurl);

$head=product_prepare_head($object);
$titre=$langs->trans("CardProduct".$object->type);
$picto=($object->type==Product::TYPE_SERVICE?'service':'product');
dol_fiche_head($head, 'subproduct', $titre, -1, $picto);


if ($id > 0 || ! empty($ref))
{
	/*
	 * Fiche en mode edition
	 */
	if ($user->rights->produit->lire || $user->rights->service->lire)
	{
        $linkback = '<a href="'.DOL_URL_ROOT.'/product/list.php?restore_lastsearch_values=1">'.$langs->trans("BackToList").'</a>';

        $shownav = 1;
        if ($user->societe_id && ! in_array('product', explode(',', $conf->global->MAIN_MODULES_FOR_EXTERNAL))) $shownav=0;

        dol_banner_tab($object, 'ref', $linkback, $shownav, 'ref', '', '', '', 0, '', '', 0);

        if ($object->type!=Product::TYPE_SERVICE || empty($conf->global->PRODUIT_MULTIPRICES))
        {
            print '<div class="fichecenter">';
    	    print '<div class="underbanner clearboth"></div>';

    	    print '<table class="border centpercent tableforfield">';

    		// Nature
    		if ($object->type!=Product::TYPE_SERVICE)
    		{
    			print '<tr><td class="titlefield">'.$langs->trans("Nature").'</td><td>';
    			print $object->getLibFinished();
    			print '</td></tr>';
    		}

    		if (empty($conf->global->PRODUIT_MULTIPRICES))
    		{
    		    // Price
    			print '<tr><td class="titlefield">'.$langs->trans("SellingPrice").'</td><td>';
    			if ($object->price_base_type == 'TTC')
    			{
    				print price($object->price_ttc).' '.$langs->trans($object->price_base_type);
    			}
    			else
    			{
    				print price($object->price).' '.$langs->trans($object->price_base_type?$object->price_base_type:'HT');
    			}
    			print '</td></tr>';

    			// Price minimum
    			print '<tr><td>'.$langs->trans("MinPrice").'</td><td>';
    			if ($object->price_base_type == 'TTC')
    			{
    				print price($object->price_min_ttc).' '.$langs->trans($object->price_base_type);
    			}
    			else
    			{
    				print price($object->price_min).' '.$langs->trans($object->price_base_type?$object->price_base_type:'HT');
    			}
    			print '</td></tr>';
    		}

            print '</table>';
            print '</div>';
        }

		dol_fiche_end();

        print '<br>';

		$prodsfather = $object->getFather(); 		// Parent Products
		$object->get_sousproduits_arbo();			// Load $object->sousprods
		$prods_arbo=$object->get_arbo_each_prod();

		$nbofsubsubproducts=count($prods_arbo);		// This include sub sub product into nb
		$prodschild = $object->getChildsArbo($id, 1);
		$nbofsubproducts=count($prodschild);		// This include only first level of childs


		print '<div class="fichecenter">';

		print load_fiche_titre($langs->trans("ProductParentList"), '', '');

		print '<table class="liste">';
		print '<tr class="liste_titre">';
		print '<td>'.$langs->trans('ParentProducts').'</td>';
		print '<td>'.$langs->trans('Label').'</td>';
		print '<td>'.$langs->trans('Qty').'</td>';
		print '</td>';
		if (count($prodsfather) > 0)
		{
			foreach($prodsfather as $value)
			{
				$idprod= $value["id"];
				$productstatic->id=$idprod;// $value["id"];
				$productstatic->type=$value["fk_product_type"];
				$productstatic->ref=$value['ref'];
				$productstatic->label=$value['label'];
				$productstatic->entity=$value['entity'];

				print '<tr class="oddeven">';
				print '<td>'.$productstatic->getNomUrl(1, 'composition').'</td>';
				print '<td>'.$productstatic->label.'</td>';
				print '<td>'.$value['qty'].'</td>';
				print '</tr>';
			}
		}
		else
		{
			print '<tr class="oddeven">';
			print '<td colspan="3" class="opacitymedium">'.$langs->trans("None").'</td>';
			print '</tr>';
		}
		print '</table>';
		print '</div>';

		print '<br>'."\n";


		print '<div class="fichecenter">';

		$atleastonenotdefined=0;
		print load_fiche_titre($langs->trans("ProductAssociationList"), '', '');

		print '<form name="formComposedProduct" action="'.$_SERVER['PHP_SELF'].'" method="post">';
		print '<input type="hidden" name="action" value="save_composed_product" />';
		print '<input type="hidden" name="id" value="'.$id.'" />';

		print '<table class="liste">';

		print '<tr class="liste_titre">';
		print '<td>'.$langs->trans('ComposedProduct').'</td>';
		print '<td>'.$langs->trans('Label').'</td>';
		print '<td class="right" colspan="2">'.$langs->trans('MinSupplierPrice').'</td>';
		print '<td class="right" colspan="2">'.$langs->trans('MinCustomerPrice').'</td>';
		if (! empty($conf->stock->enabled)) print '<td class="right">'.$langs->trans('Stock').'</td>';
		print '<td class="center">'.$langs->trans('Qty').'</td>';
		print '<td class="center">'.$langs->trans('ComposedProductIncDecStock').'</td>';
		print '</tr>'."\n";

		$totalsell=0;
		if (count($prods_arbo))
		{
			foreach($prods_arbo as $value)
			{
				$productstatic->fetch($value['id']);

				if ($value['level'] <= 1)
				{
					print '<tr class="oddeven">';

					$notdefined=0;
					$nb_of_subproduct = $value['nb'];

					print '<td>'.$productstatic->getNomUrl(1, 'composition').'</td>';
					print '<td>'.$productstatic->label.'</td>';

					// Best buying price
					print '<td class="right">';
					if ($product_fourn->find_min_price_product_fournisseur($productstatic->id) > 0)
					{
						print $langs->trans("BuyingPriceMinShort").': ';
				    	if ($product_fourn->product_fourn_price_id > 0) print $product_fourn->display_price_product_fournisseur(0, 0);
				    	else { print $langs->trans("NotDefined"); $notdefined++; $atleastonenotdefined++; }
					}
					print '</td>';

<<<<<<< HEAD
						print '<td class="right">';
						print ($notdefined?'':($value['nb']> 1 ? $value['nb'].'x' : '').price($fourn_unitprice * (1 - $fourn_remise_percent/100) - $fourn_remise, '', '', 0, 0, -1, $conf->currency));
						print '</td>';
=======
					// For avoid a non-numeric value
					$fourn_unitprice = (!empty($product_fourn->fourn_unitprice)?$product_fourn->fourn_unitprice:0);
					$fourn_remise_percent = (!empty($product_fourn->fourn_remise_percent)?$product_fourn->fourn_remise_percent:0);
					$fourn_remise = (!empty($product_fourn->fourn_remise)?$product_fourn->fourn_remise:0);
>>>>>>> 9db9dd85

					$totalline=price2num($value['nb'] * ($fourn_unitprice * (1 - $fourn_remise_percent/100) - $fourn_remise), 'MT');
					$total+=$totalline;

					print '<td class="right">';
					print ($notdefined?'':($value['nb']> 1 ? $value['nb'].'x' : '').price($fourn_unitprice, '', '', 0, 0, -1, $conf->currency));
					print '</td>';

					// Best selling price
					$pricesell=$productstatic->price;
					if (! empty($conf->global->PRODUIT_MULTIPRICES))
					{
						$pricesell='Variable';
					}
					else
					{
						$totallinesell=price2num($value['nb'] * ($pricesell), 'MT');
						$totalsell+=$totallinesell;
					}
					print '<td class="right" colspan="2">';
					print ($notdefined?'':($value['nb']> 1 ? $value['nb'].'x' : ''));
					if (is_numeric($pricesell)) print price($pricesell, '', '', 0, 0, -1, $conf->currency);
					else print $langs->trans($pricesell);
					print '</td>';

					// Stock
					if (! empty($conf->stock->enabled)) print '<td class="right">'.$value['stock'].'</td>';	// Real stock

					// Qty + IncDec
					if ($user->rights->produit->creer || $user->rights->service->creer)
					{
						print '<td class="center"><input type="text" value="'.$nb_of_subproduct.'" name="TProduct['.$productstatic->id.'][qty]" size="4" /></td>';
						print '<td class="center"><input type="checkbox" name="TProduct['.$productstatic->id.'][incdec]" value="1" '.($value['incdec']==1?'checked':''  ).' /></td>';
					}
					else{
						print '<td>'.$nb_of_subproduct.'</td>';
						print '<td>'.($value['incdec']==1?'x':''  ).'</td>';
					}

					print '</tr>'."\n";
				}
				else
				{
					$hide='';
					if (empty($conf->global->PRODUCT_SHOW_SUB_SUB_PRODUCTS)) $hide=' hideobject';	// By default, we do not show this. It makes screen very difficult to understand

					print '<tr class="oddeven'.$hide.'" id="sub-'.$value['id_parent'].'">';

					//$productstatic->ref=$value['label'];
					$productstatic->ref=$value['ref'];
					print '<td>';
					for ($i=0; $i < $value['level']; $i++)	print ' &nbsp; &nbsp; ';	// Add indentation
					print $productstatic->getNomUrl(1, 'composition').'</td>';
					print '<td>'.$productstatic->label.'</td>';

					// Best buying price
					print '<td>&nbsp;</td>';
					print '<td>&nbsp;</td>';
					// Best selling price
					print '<td>&nbsp;</td>';
					print '<td>&nbsp;</td>';

					if (! empty($conf->stock->enabled)) print '<td></td>';	// Real stock
					print '<td class="center">'.$value['nb'].'</td>';
					print '<td>&nbsp;</td>';

					print '</tr>'."\n";
				}
			}

			print '<tr class="liste_total">';
			print '<td class="liste_total"></td>';
			print '<td class="liste_total"></td>';

			// Minimum buying price
			print '<td class="liste_total right">';
			print $langs->trans("TotalBuyingPriceMinShort");
			print '</td>';

			print '<td class="liste_total right">';
			if ($atleastonenotdefined) print $langs->trans("Unknown").' ('.$langs->trans("SomeSubProductHaveNoPrices").')';
			print ($atleastonenotdefined?'':price($total, '', '', 0, 0, -1, $conf->currency));
			print '</td>';

			// Minimum selling price
			print '<td class="liste_total right">';
			print $langs->trans("TotalSellingPriceMinShort");
			print '</td>';

			print '<td class="liste_total right">';
			if ($atleastonenotdefined) print $langs->trans("Unknown").' ('.$langs->trans("SomeSubProductHaveNoPrices").')';
			print ($atleastonenotdefined?'':price($totalsell, '', '', 0, 0, -1, $conf->currency));
			print '</td>';

			// Stock
			if (! empty($conf->stock->enabled)) print '<td class="liste_total right">&nbsp;</td>';

			print '<td class="right" colspan="2">';
			if ($user->rights->produit->creer || $user->rights->service->creer)
			{
				print '<input type="submit" class="button" value="'.$langs->trans('Save').'">';
			}
			print '</td>';
			print '</tr>'."\n";
		}
		else
		{
			$colspan=8;
			if (! empty($conf->stock->enabled)) $colspan++;

			print '<tr class="oddeven">';
			print '<td colspan="'.$colspan.'" class="opacitymedium">'.$langs->trans("None").'</td>';
			print '</tr>';
		}

		print '</table>';

		/*if($user->rights->produit->creer || $user->rights->service->creer) {
			print '<input type="submit" class="button" value="'.$langs->trans('Save').'">';
		}*/

		print '</form>';
		print '</div>';



		// Form with product to add
		if ((empty($action) || $action == 'view' || $action == 'edit' || $action == 'search' || $action == 're-edit') && ($user->rights->produit->creer || $user->rights->service->creer))
		{
			print '<br>';

			$rowspan=1;
			if (! empty($conf->categorie->enabled)) $rowspan++;

	        print load_fiche_titre($langs->trans("ProductToAddSearch"), '', '');
			print '<form action="'.DOL_URL_ROOT.'/product/composition/card.php?id='.$id.'" method="POST">';
			print '<input type="hidden" name="action" value="search">';
			print '<input type="hidden" name="id" value="'.$id.'">';
			print '<div class="inline-block">';
			print '<input type="hidden" name="token" value="'.$_SESSION['newtoken'].'">';
			print $langs->trans("KeywordFilter").': ';
			print '<input type="text" name="key" value="'.$key.'"> &nbsp; ';
			print '</div>';
			if (! empty($conf->categorie->enabled))
			{
				require_once DOL_DOCUMENT_ROOT . '/categories/class/categorie.class.php';
				print '<div class="inline-block">'.$langs->trans("CategoryFilter").': ';
				print $form->select_all_categories(Categorie::TYPE_PRODUCT, $parent, 'parent').' &nbsp; </div>';
				print ajax_combobox('parent');
			}
			print '<div class="inline-block">';
			print '<input type="submit" class="button" value="'.$langs->trans("Search").'">';
			print '</div>';
			print '</form>';
		}


		// List of products
		if ($action == 'search')
		{
			print '<br>';
			print '<form action="'.DOL_URL_ROOT.'/product/composition/card.php?id='.$id.'" method="post">';
			print '<input type="hidden" name="token" value="'.$_SESSION['newtoken'].'">';
			print '<input type="hidden" name="action" value="add_prod">';
			print '<input type="hidden" name="id" value="'.$id.'">';
			print '<table class="noborder centpercent">';
			print '<tr class="liste_titre">';
			print '<th class="liste_titre">'.$langs->trans("ComposedProduct").'</td>';
			print '<th class="liste_titre">'.$langs->trans("Label").'</td>';
			//print '<th class="liste_titre center">'.$langs->trans("IsInPackage").'</td>';
			print '<th class="liste_titre right">'.$langs->trans("Qty").'</td>';
			print '<th class="center">'.$langs->trans('ComposedProductIncDecStock').'</th>';
			print '</tr>';
			if ($resql)
			{
				$num = $db->num_rows($resql);
				$i=0;

				if($num == 0) print '<tr><td colspan="4">'.$langs->trans("NoMatchFound").'</td></tr>';

				while ($i < $num)
				{
					$objp = $db->fetch_object($resql);
					if($objp->rowid != $id)
					{
						// check if a product is not already a parent product of this one
						$prod_arbo=new Product($db);
						$prod_arbo->id=$objp->rowid;
						// This type is not supported (not required to have virtual products working).
						if ($prod_arbo->type == Product::TYPE_ASSEMBLYKIT || $prod_arbo->type == Product::TYPE_STOCKKIT)
						{
							$is_pere=0;
							$prod_arbo->get_sousproduits_arbo();
							// associations sousproduits
							$prods_arbo = $prod_arbo->get_arbo_each_prod();
							if (count($prods_arbo) > 0)
							{
								foreach($prods_arbo as $key => $value)
								{
									if ($value[1]==$id)
									{
										$is_pere=1;
									}
								}
							}
							if ($is_pere==1)
							{
								$i++;
								continue;
							}
						}

						print "\n".'<tr class="oddeven">';

						$productstatic->id=$objp->rowid;
						$productstatic->ref=$objp->ref;
						$productstatic->label=$objp->label;
						$productstatic->type=$objp->type;
						$productstatic->entity=$objp->entity;

						print '<td>'.$productstatic->getNomUrl(1, '', 24).'</td>';
						$labeltoshow=$objp->label;
						if ($conf->global->MAIN_MULTILANGS && $objp->labelm) $labeltoshow=$objp->labelm;

						print '<td>'.$labeltoshow.'</td>';


						if($object->is_sousproduit($id, $objp->rowid))
						{
							//$addchecked = ' checked';
							$qty=$object->is_sousproduit_qty;
							$incdec=$object->is_sousproduit_incdec;
						}
						else
						{
							//$addchecked = '';
							$qty=0;
							$incdec=0;
						}
						// Contained into package
						/*print '<td class="center"><input type="hidden" name="prod_id_'.$i.'" value="'.$objp->rowid.'">';
						print '<input type="checkbox" '.$addchecked.'name="prod_id_chk'.$i.'" value="'.$objp->rowid.'"></td>';*/
						// Qty
						print '<td class="right"><input type="hidden" name="prod_id_'.$i.'" value="'.$objp->rowid.'"><input type="text" size="2" name="prod_qty_'.$i.'" value="'.($qty?$qty:'').'"></td>';

						// Inc Dec
						print '<td class="center">';
						if ($qty) print '<input type="checkbox" name="prod_incdec_'.$i.'" value="1" '.($incdec?'checked':'').'>';
						else
						{
							// TODO Hide field and show it when setting a qty
							print '<input type="checkbox" name="prod_incdec_'.$i.'" value="1" checked>';
							//print '<input type="checkbox" disabled name="prod_incdec_'.$i.'" value="1" checked>';
						}
						print '</td>';

						print '</tr>';
					}
					$i++;
				}
			}
			else
			{
				dol_print_error($db);
			}
			print '</table>';
			print '<input type="hidden" name="max_prod" value="'.$i.'">';

			if($num > 0)
			{
				print '<br><div class="center">';
				print '<input type="submit" class="button" name="save" value="'.$langs->trans("Add").'/'.$langs->trans("Update").'">';
				print '&nbsp;&nbsp;&nbsp;&nbsp;&nbsp;';
				print '<input type="submit" class="button" name="cancel" value="'.$langs->trans("Cancel").'">';
				print '</div>';
			}

			print '</form>';
		}
	}
}

// End of page
llxFooter();
$db->close();<|MERGE_RESOLUTION|>--- conflicted
+++ resolved
@@ -356,16 +356,15 @@
 					}
 					print '</td>';
 
-<<<<<<< HEAD
-						print '<td class="right">';
-						print ($notdefined?'':($value['nb']> 1 ? $value['nb'].'x' : '').price($fourn_unitprice * (1 - $fourn_remise_percent/100) - $fourn_remise, '', '', 0, 0, -1, $conf->currency));
-						print '</td>';
-=======
+
+					print '<td class="right">';
+					print ($notdefined?'':($value['nb']> 1 ? $value['nb'].'x' : '').price($fourn_unitprice * (1 - $fourn_remise_percent/100) - $fourn_remise, '', '', 0, 0, -1, $conf->currency));
+					print '</td>';
+
 					// For avoid a non-numeric value
 					$fourn_unitprice = (!empty($product_fourn->fourn_unitprice)?$product_fourn->fourn_unitprice:0);
 					$fourn_remise_percent = (!empty($product_fourn->fourn_remise_percent)?$product_fourn->fourn_remise_percent:0);
 					$fourn_remise = (!empty($product_fourn->fourn_remise)?$product_fourn->fourn_remise:0);
->>>>>>> 9db9dd85
 
 					$totalline=price2num($value['nb'] * ($fourn_unitprice * (1 - $fourn_remise_percent/100) - $fourn_remise), 'MT');
 					$total+=$totalline;
