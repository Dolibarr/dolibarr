<?php
/* Copyright (C) 2001-2007  Rodolphe Quiedeville    <rodolphe@quiedeville.org>
 * Copyright (C) 2004-2017  Laurent Destailleur     <eldy@users.sourceforge.net>
 * Copyright (C) 2005       Eric Seigne             <eric.seigne@ryxeo.com>
 * Copyright (C) 2005-2018  Regis Houssin           <regis.houssin@inodbox.com>
 * Copyright (C) 2006       Andre Cianfarani        <acianfa@free.fr>
 * Copyright (C) 2011-2014  Juanjo Menent           <jmenent@2byte.es>
 * Copyright (C) 2015       Raphaël Doursenaud      <rdoursenaud@gpcsolutions.fr>
 *
 * This program is free software; you can redistribute it and/or modify
 * it under the terms of the GNU General Public License as published by
 * the Free Software Foundation; either version 3 of the License, or
 * (at your option) any later version.
 *
 * This program is distributed in the hope that it will be useful,
 * but WITHOUT ANY WARRANTY; without even the implied warranty of
 * MERCHANTABILITY or FITNESS FOR A PARTICULAR PURPOSE.  See the
 * GNU General Public License for more details.
 *
 * You should have received a copy of the GNU General Public License
 * along with this program. If not, see <https://www.gnu.org/licenses/>.
 */

/**
 *  \file       htdocs/product/composition/card.php
 *  \ingroup    product
 *  \brief      Page de la fiche produit
 */

require '../../main.inc.php';

require_once DOL_DOCUMENT_ROOT.'/core/lib/product.lib.php';
require_once DOL_DOCUMENT_ROOT.'/product/class/product.class.php';
require_once DOL_DOCUMENT_ROOT.'/categories/class/categorie.class.php';

// Load translation files required by the page
$langs->loadLangs(array('bills', 'products', 'stocks'));

$id = GETPOST('id', 'int');
$ref = GETPOST('ref', 'alpha');
$action = GETPOST('action', 'alpha');
$confirm = GETPOST('confirm', 'alpha');
$cancel = GETPOST('cancel', 'alpha');
$key = GETPOST('key');
$parent = GETPOST('parent');

// Security check
if (!empty($user->socid)) $socid = $user->socid;
$fieldvalue = (!empty($id) ? $id : (!empty($ref) ? $ref : ''));
$fieldtype = (!empty($ref) ? 'ref' : 'rowid');
$result = restrictedArea($user, 'produit|service', $fieldvalue, 'product&product', '', '', $fieldtype);

$object = new Product($db);
$objectid = 0;
if ($id > 0 || !empty($ref))
{
	$result = $object->fetch($id, $ref);
	$objectid = $object->id;
	$id = $object->id;
}


/*
 * Actions
 */

if ($cancel) $action = '';

// Add subproduct to product
if ($action == 'add_prod' && ($user->rights->produit->creer || $user->rights->service->creer))
{
	$error = 0;
	$maxprod = GETPOST("max_prod", 'int');

	for ($i = 0; $i < $maxprod; $i++)
	{
		$qty = price2num(GETPOST("prod_qty_".$i, 'alpha'), 'MS');
		if ($qty > 0)
		{
			if ($object->add_sousproduit($id, GETPOST("prod_id_".$i, 'int'), $qty, GETPOST("prod_incdec_".$i, 'int')) > 0)
			{
				//var_dump($i.' '.GETPOST("prod_id_".$i, 'int'), $qty, GETPOST("prod_incdec_".$i, 'int'));
				$action = 'edit';
			}
			else
			{
				$error++;
				$action = 're-edit';
				if ($object->error == "isFatherOfThis") {
					setEventMessages($langs->trans("ErrorAssociationIsFatherOfThis"), null, 'errors');
				}
				else
				{
					setEventMessages($object->error, $object->errors, 'errors');
				}
			}
		}
		else
		{
			if ($object->del_sousproduit($id, GETPOST("prod_id_".$i, 'int')) > 0)
			{
				$action = 'edit';
			}
			else
			{
				$error++;
				$action = 're-edit';
				setEventMessages($object->error, $object->errors, 'errors');
			}
		}
	}

	if (!$error)
	{
		header("Location: ".$_SERVER["PHP_SELF"].'?id='.$object->id);
		exit;
	}
}
elseif ($action === 'save_composed_product')
{
	$TProduct = GETPOST('TProduct', 'array');
	if (!empty($TProduct))
	{
		foreach ($TProduct as $id_product => $row)
		{
			if ($row['qty'] > 0) $object->update_sousproduit($id, $id_product, $row['qty'], isset($row['incdec']) ? 1 : 0);
			else $object->del_sousproduit($id, $id_product);
		}
		setEventMessages('RecordSaved', null);
	}
	$action = '';
}


/*
 * View
 */

$product_fourn = new ProductFournisseur($db);
$productstatic = new Product($db);
$form = new Form($db);

// action recherche des produits par mot-cle et/ou par categorie
if ($action == 'search')
{
	$current_lang = $langs->getDefaultLang();

    $sql = 'SELECT DISTINCT p.rowid, p.ref, p.label, p.fk_product_type as type, p.barcode, p.price, p.price_ttc, p.price_base_type, p.entity,';
    $sql .= ' p.fk_product_type, p.tms as datem';
	if (!empty($conf->global->MAIN_MULTILANGS)) $sql .= ', pl.label as labelm, pl.description as descriptionm';
	$sql .= ' FROM '.MAIN_DB_PREFIX.'product as p';
	$sql .= ' LEFT JOIN '.MAIN_DB_PREFIX.'categorie_product as cp ON p.rowid = cp.fk_product';
	if (!empty($conf->global->MAIN_MULTILANGS)) $sql .= " LEFT JOIN ".MAIN_DB_PREFIX."product_lang as pl ON pl.fk_product = p.rowid AND lang='".($current_lang)."'";
	$sql .= ' WHERE p.entity IN ('.getEntity('product').')';
	if ($key != "")
	{
		// For natural search
		$params = array('p.ref', 'p.label', 'p.description', 'p.note');
		// multilang
		if (!empty($conf->global->MAIN_MULTILANGS))
		{
			$params[] = 'pl.label';
			$params[] = 'pl.description';
			$params[] = 'pl.note';
		}
		if (!empty($conf->barcode->enabled)) {
			$params[] = 'p.barcode';
		}
		$sql .= natural_search($params, $key);
	}
	if (!empty($conf->categorie->enabled) && !empty($parent) && $parent != -1)
	{
		$sql .= " AND cp.fk_categorie ='".$db->escape($parent)."'";
	}
	$sql .= " ORDER BY p.ref ASC";

	$resql = $db->query($sql);
}

$title = $langs->trans('ProductServiceCard');
$helpurl = '';
$shortlabel = dol_trunc($object->label, 16);
if (GETPOST("type") == '0' || ($object->type == Product::TYPE_PRODUCT))
{
	$title = $langs->trans('Product')." ".$shortlabel." - ".$langs->trans('AssociatedProducts');
	$helpurl = 'EN:Module_Products|FR:Module_Produits|ES:M&oacute;dulo_Productos';
}
if (GETPOST("type") == '1' || ($object->type == Product::TYPE_SERVICE))
{
	$title = $langs->trans('Service')." ".$shortlabel." - ".$langs->trans('AssociatedProducts');
	$helpurl = 'EN:Module_Services_En|FR:Module_Services|ES:M&oacute;dulo_Servicios';
}

llxHeader('', $title, $helpurl);

$head = product_prepare_head($object);
$titre = $langs->trans("CardProduct".$object->type);
$picto = ($object->type == Product::TYPE_SERVICE ? 'service' : 'product');
dol_fiche_head($head, 'subproduct', $titre, -1, $picto);


if ($id > 0 || !empty($ref))
{
	/*
	 * Fiche en mode edition
	 */
	if ($user->rights->produit->lire || $user->rights->service->lire)
	{
        $linkback = '<a href="'.DOL_URL_ROOT.'/product/list.php?restore_lastsearch_values=1">'.$langs->trans("BackToList").'</a>';

        $shownav = 1;
        if ($user->socid && !in_array('product', explode(',', $conf->global->MAIN_MODULES_FOR_EXTERNAL))) $shownav = 0;

        dol_banner_tab($object, 'ref', $linkback, $shownav, 'ref', '', '', '', 0, '', '', 0);

        if ($object->type != Product::TYPE_SERVICE || empty($conf->global->PRODUIT_MULTIPRICES))
        {
            print '<div class="fichecenter">';
    	    print '<div class="underbanner clearboth"></div>';

    	    print '<table class="border centpercent tableforfield">';

    		// Nature
    		if ($object->type != Product::TYPE_SERVICE)
    		{
    			print '<tr><td class="titlefield">'.$langs->trans("Nature").'</td><td>';
    			print $object->getLibFinished();
    			print '</td></tr>';
    		}

    		if (empty($conf->global->PRODUIT_MULTIPRICES))
    		{
    		    // Price
    			print '<tr><td class="titlefield">'.$langs->trans("SellingPrice").'</td><td>';
    			if ($object->price_base_type == 'TTC')
    			{
    				print price($object->price_ttc).' '.$langs->trans($object->price_base_type);
    			}
    			else
    			{
    				print price($object->price).' '.$langs->trans($object->price_base_type ? $object->price_base_type : 'HT');
    			}
    			print '</td></tr>';

    			// Price minimum
    			print '<tr><td>'.$langs->trans("MinPrice").'</td><td>';
    			if ($object->price_base_type == 'TTC')
    			{
    				print price($object->price_min_ttc).' '.$langs->trans($object->price_base_type);
    			}
    			else
    			{
    				print price($object->price_min).' '.$langs->trans($object->price_base_type ? $object->price_base_type : 'HT');
    			}
    			print '</td></tr>';
    		}

            print '</table>';
            print '</div>';
        }

		dol_fiche_end();

        print '<br>';

		$prodsfather = $object->getFather(); // Parent Products
		$object->get_sousproduits_arbo(); // Load $object->sousprods
		$prods_arbo = $object->get_arbo_each_prod();

		$nbofsubsubproducts = count($prods_arbo); // This include sub sub product into nb
		$prodschild = $object->getChildsArbo($id, 1);
		$nbofsubproducts = count($prodschild); // This include only first level of childs


		print '<div class="fichecenter">';

		print load_fiche_titre($langs->trans("ProductParentList"), '', '');

		print '<table class="liste">';
		print '<tr class="liste_titre">';
		print '<td>'.$langs->trans('ParentProducts').'</td>';
		print '<td>'.$langs->trans('Label').'</td>';
		print '<td>'.$langs->trans('Qty').'</td>';
		print '</td>';
		if (count($prodsfather) > 0)
		{
			foreach ($prodsfather as $value)
			{
				$idprod = $value["id"];
				$productstatic->id = $idprod; // $value["id"];
				$productstatic->type = $value["fk_product_type"];
				$productstatic->ref = $value['ref'];
				$productstatic->label = $value['label'];
				$productstatic->entity = $value['entity'];

				print '<tr class="oddeven">';
				print '<td>'.$productstatic->getNomUrl(1, 'composition').'</td>';
				print '<td>'.$productstatic->label.'</td>';
				print '<td>'.$value['qty'].'</td>';
				print '</tr>';
			}
		}
		else
		{
			print '<tr class="oddeven">';
			print '<td colspan="3" class="opacitymedium">'.$langs->trans("None").'</td>';
			print '</tr>';
		}
		print '</table>';
		print '</div>';

		print '<br>'."\n";


		print '<div class="fichecenter">';

		$atleastonenotdefined = 0;
		print load_fiche_titre($langs->trans("ProductAssociationList"), '', '');

		print '<form name="formComposedProduct" action="'.$_SERVER['PHP_SELF'].'" method="post">';
		print '<input type="hidden" name="token" value="'.newToken().'" />';
		print '<input type="hidden" name="action" value="save_composed_product" />';
		print '<input type="hidden" name="id" value="'.$id.'" />';

		print '<table class="liste">';

		print '<tr class="liste_titre">';
		print '<td>'.$langs->trans('ComposedProduct').'</td>';
		print '<td>'.$langs->trans('Label').'</td>';
		print '<td class="right" colspan="2">'.$langs->trans('MinSupplierPrice').'</td>';
		print '<td class="right" colspan="2">'.$langs->trans('MinCustomerPrice').'</td>';
		if (!empty($conf->stock->enabled)) print '<td class="right">'.$langs->trans('Stock').'</td>';
		print '<td class="center">'.$langs->trans('Qty').'</td>';
		print '<td class="center">'.$langs->trans('ComposedProductIncDecStock').'</td>';
		print '</tr>'."\n";

		$totalsell = 0;
		if (count($prods_arbo))
		{
			foreach ($prods_arbo as $value)
			{
				$productstatic->fetch($value['id']);

				if ($value['level'] <= 1)
				{
					print '<tr class="oddeven">';

					$notdefined = 0;
					$nb_of_subproduct = $value['nb'];

					print '<td>'.$productstatic->getNomUrl(1, 'composition').'</td>';
					print '<td>'.$productstatic->label.'</td>';

					// Best buying price
					print '<td class="right">';
					if ($product_fourn->find_min_price_product_fournisseur($productstatic->id) > 0)
					{
						print $langs->trans("BuyingPriceMinShort").': ';
				    	if ($product_fourn->product_fourn_price_id > 0) print $product_fourn->display_price_product_fournisseur(0, 0);
				    	else { print $langs->trans("NotDefined"); $notdefined++; $atleastonenotdefined++; }
					}
					print '</td>';

					// For avoid a non-numeric value
					$fourn_unitprice = (!empty($product_fourn->fourn_unitprice) ? $product_fourn->fourn_unitprice : 0);
					$fourn_remise_percent = (!empty($product_fourn->fourn_remise_percent) ? $product_fourn->fourn_remise_percent : 0);
					$fourn_remise = (!empty($product_fourn->fourn_remise) ? $product_fourn->fourn_remise : 0);

<<<<<<< HEAD
					$totalline = price2num($value['nb'] * ($fourn_unitprice * (1 - $fourn_remise_percent / 100) - $fourn_remise), 'MT');
					$total += $totalline;

					print '<td class="right">';
					print ($notdefined ? '' : ($value['nb'] > 1 ? $value['nb'].'x' : '').price($fourn_unitprice, '', '', 0, 0, -1, $conf->currency));
=======
					$unitline = price2num(($fourn_unitprice * (1 - $fourn_remise_percent/100) - $fourn_remise), 'MU');
					$totalline = price2num($value['nb'] * ($fourn_unitprice * (1 - $fourn_remise_percent/100) - $fourn_remise), 'MT');
					$total += $totalline;

					print '<td class="right">';
					print ($notdefined?'':($value['nb']> 1 ? $value['nb'].'x' : '').price($unitline, '', '', 0, 0, -1, $conf->currency));
>>>>>>> cfcac7e0
					print '</td>';

					// Best selling price
					$pricesell = $productstatic->price;
					if (!empty($conf->global->PRODUIT_MULTIPRICES))
					{
						$pricesell = 'Variable';
					}
					else
					{
						$totallinesell = price2num($value['nb'] * ($pricesell), 'MT');
						$totalsell += $totallinesell;
					}
					print '<td class="right" colspan="2">';
					print ($notdefined ? '' : ($value['nb'] > 1 ? $value['nb'].'x' : ''));
					if (is_numeric($pricesell)) print price($pricesell, '', '', 0, 0, -1, $conf->currency);
					else print $langs->trans($pricesell);
					print '</td>';

					// Stock
					if (!empty($conf->stock->enabled)) print '<td class="right">'.$value['stock'].'</td>'; // Real stock

					// Qty + IncDec
					if ($user->rights->produit->creer || $user->rights->service->creer)
					{
						print '<td class="center"><input type="text" value="'.$nb_of_subproduct.'" name="TProduct['.$productstatic->id.'][qty]" size="4" /></td>';
						print '<td class="center"><input type="checkbox" name="TProduct['.$productstatic->id.'][incdec]" value="1" '.($value['incdec'] == 1 ? 'checked' : '').' /></td>';
					}
					else {
						print '<td>'.$nb_of_subproduct.'</td>';
						print '<td>'.($value['incdec'] == 1 ? 'x' : '').'</td>';
					}

					print '</tr>'."\n";
				}
				else
				{
					$hide = '';
					if (empty($conf->global->PRODUCT_SHOW_SUB_SUB_PRODUCTS)) $hide = ' hideobject'; // By default, we do not show this. It makes screen very difficult to understand

					print '<tr class="oddeven'.$hide.'" id="sub-'.$value['id_parent'].'">';

					//$productstatic->ref=$value['label'];
					$productstatic->ref = $value['ref'];
					print '<td>';
					for ($i = 0; $i < $value['level']; $i++)	print ' &nbsp; &nbsp; '; // Add indentation
					print $productstatic->getNomUrl(1, 'composition').'</td>';
					print '<td>'.$productstatic->label.'</td>';

					// Best buying price
					print '<td>&nbsp;</td>';
					print '<td>&nbsp;</td>';
					// Best selling price
					print '<td>&nbsp;</td>';
					print '<td>&nbsp;</td>';

					if (!empty($conf->stock->enabled)) print '<td></td>'; // Real stock
					print '<td class="center">'.$value['nb'].'</td>';
					print '<td>&nbsp;</td>';

					print '</tr>'."\n";
				}
			}

			print '<tr class="liste_total">';
			print '<td class="liste_total"></td>';
			print '<td class="liste_total"></td>';

			// Minimum buying price
			print '<td class="liste_total right">';
			print $langs->trans("TotalBuyingPriceMinShort");
			print '</td>';

			print '<td class="liste_total right">';
			if ($atleastonenotdefined) print $langs->trans("Unknown").' ('.$langs->trans("SomeSubProductHaveNoPrices").')';
			print ($atleastonenotdefined ? '' : price($total, '', '', 0, 0, -1, $conf->currency));
			print '</td>';

			// Minimum selling price
			print '<td class="liste_total right">';
			print $langs->trans("TotalSellingPriceMinShort");
			print '</td>';

			print '<td class="liste_total right">';
			if ($atleastonenotdefined) print $langs->trans("Unknown").' ('.$langs->trans("SomeSubProductHaveNoPrices").')';
			print ($atleastonenotdefined ? '' : price($totalsell, '', '', 0, 0, -1, $conf->currency));
			print '</td>';

			// Stock
			if (!empty($conf->stock->enabled)) print '<td class="liste_total right">&nbsp;</td>';

			print '<td class="right" colspan="2">';
			if ($user->rights->produit->creer || $user->rights->service->creer)
			{
				print '<input type="submit" class="button" value="'.$langs->trans('Save').'">';
			}
			print '</td>';
			print '</tr>'."\n";
		}
		else
		{
			$colspan = 8;
			if (!empty($conf->stock->enabled)) $colspan++;

			print '<tr class="oddeven">';
			print '<td colspan="'.$colspan.'" class="opacitymedium">'.$langs->trans("None").'</td>';
			print '</tr>';
		}

		print '</table>';

		/*if($user->rights->produit->creer || $user->rights->service->creer) {
			print '<input type="submit" class="button" value="'.$langs->trans('Save').'">';
		}*/

		print '</form>';
		print '</div>';



		// Form with product to add
		if ((empty($action) || $action == 'view' || $action == 'edit' || $action == 'search' || $action == 're-edit') && ($user->rights->produit->creer || $user->rights->service->creer))
		{
			print '<br>';

			$rowspan = 1;
			if (!empty($conf->categorie->enabled)) $rowspan++;

	        print load_fiche_titre($langs->trans("ProductToAddSearch"), '', '');
			print '<form action="'.DOL_URL_ROOT.'/product/composition/card.php?id='.$id.'" method="POST">';
			print '<input type="hidden" name="action" value="search">';
			print '<input type="hidden" name="id" value="'.$id.'">';
			print '<div class="inline-block">';
			print '<input type="hidden" name="token" value="'.newToken().'">';
			print $langs->trans("KeywordFilter").': ';
			print '<input type="text" name="key" value="'.$key.'"> &nbsp; ';
			print '</div>';
			if (!empty($conf->categorie->enabled))
			{
				require_once DOL_DOCUMENT_ROOT.'/categories/class/categorie.class.php';
				print '<div class="inline-block">'.$langs->trans("CategoryFilter").': ';
				print $form->select_all_categories(Categorie::TYPE_PRODUCT, $parent, 'parent').' &nbsp; </div>';
				print ajax_combobox('parent');
			}
			print '<div class="inline-block">';
			print '<input type="submit" class="button" value="'.$langs->trans("Search").'">';
			print '</div>';
			print '</form>';
		}


		// List of products
		if ($action == 'search')
		{
			print '<br>';
			print '<form action="'.DOL_URL_ROOT.'/product/composition/card.php?id='.$id.'" method="post">';
			print '<input type="hidden" name="token" value="'.newToken().'">';
			print '<input type="hidden" name="action" value="add_prod">';
			print '<input type="hidden" name="id" value="'.$id.'">';
			print '<table class="noborder centpercent">';
			print '<tr class="liste_titre">';
			print '<th class="liste_titre">'.$langs->trans("ComposedProduct").'</td>';
			print '<th class="liste_titre">'.$langs->trans("Label").'</td>';
			//print '<th class="liste_titre center">'.$langs->trans("IsInPackage").'</td>';
			print '<th class="liste_titre right">'.$langs->trans("Qty").'</td>';
			print '<th class="center">'.$langs->trans('ComposedProductIncDecStock').'</th>';
			print '</tr>';
			if ($resql)
			{
				$num = $db->num_rows($resql);
				$i = 0;

				if ($num == 0) print '<tr><td colspan="4">'.$langs->trans("NoMatchFound").'</td></tr>';

				$MAX = 100;

				while ($i < min($num, $MAX))
				{
					$objp = $db->fetch_object($resql);
					if ($objp->rowid != $id)
					{
						// check if a product is not already a parent product of this one
						$prod_arbo = new Product($db);
						$prod_arbo->id = $objp->rowid;
						// This type is not supported (not required to have virtual products working).
						if ($prod_arbo->type == Product::TYPE_ASSEMBLYKIT || $prod_arbo->type == Product::TYPE_STOCKKIT)
						{
							$is_pere = 0;
							$prod_arbo->get_sousproduits_arbo();
							// associations sousproduits
							$prods_arbo = $prod_arbo->get_arbo_each_prod();
							if (count($prods_arbo) > 0)
							{
								foreach ($prods_arbo as $key => $value)
								{
									if ($value[1] == $id)
									{
										$is_pere = 1;
									}
								}
							}
							if ($is_pere == 1)
							{
								$i++;
								continue;
							}
						}

						print "\n";
						print '<tr class="oddeven">';

						$productstatic->id = $objp->rowid;
						$productstatic->ref = $objp->ref;
						$productstatic->label = $objp->label;
						$productstatic->type = $objp->type;
						$productstatic->entity = $objp->entity;

						print '<td>'.$productstatic->getNomUrl(1, '', 24).'</td>';
						$labeltoshow = $objp->label;
						if ($conf->global->MAIN_MULTILANGS && $objp->labelm) $labeltoshow = $objp->labelm;

						print '<td>'.$labeltoshow.'</td>';


						if ($object->is_sousproduit($id, $objp->rowid))
						{
							//$addchecked = ' checked';
							$qty = $object->is_sousproduit_qty;
							$incdec = $object->is_sousproduit_incdec;
						}
						else
						{
							//$addchecked = '';
							$qty = 0;
							$incdec = 0;
						}
						// Contained into package
						/*print '<td class="center"><input type="hidden" name="prod_id_'.$i.'" value="'.$objp->rowid.'">';
						print '<input type="checkbox" '.$addchecked.'name="prod_id_chk'.$i.'" value="'.$objp->rowid.'"></td>';*/
						// Qty
						print '<td class="right"><input type="hidden" name="prod_id_'.$i.'" value="'.$objp->rowid.'"><input type="text" size="2" name="prod_qty_'.$i.'" value="'.($qty ? $qty : '').'"></td>';

						// Inc Dec
						print '<td class="center">';
						if ($qty) print '<input type="checkbox" name="prod_incdec_'.$i.'" value="1" '.($incdec ? 'checked' : '').'>';
						else
						{
							// TODO Hide field and show it when setting a qty
							print '<input type="checkbox" name="prod_incdec_'.$i.'" value="1" checked>';
							//print '<input type="checkbox" disabled name="prod_incdec_'.$i.'" value="1" checked>';
						}
						print '</td>';

						print '</tr>';
					}
					$i++;
				}
				if ($num > $MAX) {
					print '<tr class="oddeven">';
					print '<td><span class="opacitymedium">'.$langs->trans("More").'...</span></td>';
					print '<td></td>';
					print '<td></td>';
					print '<td></td>';
					print '</tr>';
				}
			}
			else
			{
				dol_print_error($db);
			}
			print '</table>';
			print '<input type="hidden" name="max_prod" value="'.$i.'">';

			if ($num > 0)
			{
				print '<br><div class="center">';
				print '<input type="submit" class="button" name="save" value="'.$langs->trans("Add").'/'.$langs->trans("Update").'">';
				print '&nbsp;&nbsp;&nbsp;&nbsp;&nbsp;';
				print '<input type="submit" class="button" name="cancel" value="'.$langs->trans("Cancel").'">';
				print '</div>';
			}

			print '</form>';
		}
	}
}

// End of page
llxFooter();
$db->close();<|MERGE_RESOLUTION|>--- conflicted
+++ resolved
@@ -366,20 +366,12 @@
 					$fourn_remise_percent = (!empty($product_fourn->fourn_remise_percent) ? $product_fourn->fourn_remise_percent : 0);
 					$fourn_remise = (!empty($product_fourn->fourn_remise) ? $product_fourn->fourn_remise : 0);
 
-<<<<<<< HEAD
-					$totalline = price2num($value['nb'] * ($fourn_unitprice * (1 - $fourn_remise_percent / 100) - $fourn_remise), 'MT');
+					$unitline = price2num(($fourn_unitprice * (1 - ($fourn_remise_percent / 100)) - $fourn_remise), 'MU');
+					$totalline = price2num($value['nb'] * ($fourn_unitprice * (1 - ($fourn_remise_percent / 100)) - $fourn_remise), 'MT');
 					$total += $totalline;
 
 					print '<td class="right">';
-					print ($notdefined ? '' : ($value['nb'] > 1 ? $value['nb'].'x' : '').price($fourn_unitprice, '', '', 0, 0, -1, $conf->currency));
-=======
-					$unitline = price2num(($fourn_unitprice * (1 - $fourn_remise_percent/100) - $fourn_remise), 'MU');
-					$totalline = price2num($value['nb'] * ($fourn_unitprice * (1 - $fourn_remise_percent/100) - $fourn_remise), 'MT');
-					$total += $totalline;
-
-					print '<td class="right">';
-					print ($notdefined?'':($value['nb']> 1 ? $value['nb'].'x' : '').price($unitline, '', '', 0, 0, -1, $conf->currency));
->>>>>>> cfcac7e0
+					print ($notdefined ? '' : ($value['nb'] > 1 ? $value['nb'].'x' : '').price($unitline, '', '', 0, 0, -1, $conf->currency));
 					print '</td>';
 
 					// Best selling price
