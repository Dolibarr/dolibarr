--- conflicted
+++ resolved
@@ -137,22 +137,12 @@
 	$current_lang = $langs->getDefaultLang();
 
     $sql = 'SELECT DISTINCT p.rowid, p.ref, p.label, p.fk_product_type as type, p.barcode, p.price, p.price_ttc, p.price_base_type, p.entity,';
-<<<<<<< HEAD
-    $sql.= ' p.fk_product_type, p.tms as datem';
-    $sql.= ' ,p.tostock';
-	if (! empty($conf->global->MAIN_MULTILANGS)) $sql.= ', pl.label as labelm, pl.description as descriptionm';
-	$sql.= ' FROM '.MAIN_DB_PREFIX.'product as p';
-	$sql.= ' LEFT JOIN '.MAIN_DB_PREFIX.'categorie_product as cp ON p.rowid = cp.fk_product';
-	if (! empty($conf->global->MAIN_MULTILANGS)) $sql.= " LEFT JOIN ".MAIN_DB_PREFIX."product_lang as pl ON pl.fk_product = p.rowid AND lang='".($current_lang)."'";
-	$sql.= ' WHERE p.entity IN ('.getEntity('product').')';
-=======
     $sql .= ' p.fk_product_type, p.tms as datem';
 	if (!empty($conf->global->MAIN_MULTILANGS)) $sql .= ', pl.label as labelm, pl.description as descriptionm';
 	$sql .= ' FROM '.MAIN_DB_PREFIX.'product as p';
 	$sql .= ' LEFT JOIN '.MAIN_DB_PREFIX.'categorie_product as cp ON p.rowid = cp.fk_product';
 	if (!empty($conf->global->MAIN_MULTILANGS)) $sql .= " LEFT JOIN ".MAIN_DB_PREFIX."product_lang as pl ON pl.fk_product = p.rowid AND lang='".($current_lang)."'";
 	$sql .= ' WHERE p.entity IN ('.getEntity('product').')';
->>>>>>> d6f1aa84
 	if ($key != "")
 	{
 		// For natural search
@@ -390,17 +380,12 @@
 					print '</td>';
 
 					// Stock
-<<<<<<< HEAD
-					if (! empty($conf->stock->enabled)) print '<td class="right">'.(($productstatic->tostock)?$value['stock']:$langs->trans('ProductStatusNotOnStock')).'</td>';	// Real stock
-=======
 					if (!empty($conf->stock->enabled)) print '<td class="right">'.$value['stock'].'</td>'; // Real stock
->>>>>>> d6f1aa84
 
 					// Qty + IncDec
 					if ($user->rights->produit->creer || $user->rights->service->creer)
 					{
 						print '<td class="center"><input type="text" value="'.$nb_of_subproduct.'" name="TProduct['.$productstatic->id.'][qty]" size="4" /></td>';
-<<<<<<< HEAD
 						if ($productstatic->tostock==1) {
 							print '<td class="center"><input type="checkbox" name="TProduct[' . $productstatic->id . '][incdec]" value="1" ' . ($value['incdec'] == 1 ? 'checked' : '') . ' /></td>';
 						} else {
@@ -408,10 +393,6 @@
 						}
 					}
 					else{
-=======
-						print '<td class="center"><input type="checkbox" name="TProduct['.$productstatic->id.'][incdec]" value="1" '.($value['incdec'] == 1 ? 'checked' : '').' /></td>';
-					} else {
->>>>>>> d6f1aa84
 						print '<td>'.$nb_of_subproduct.'</td>';
 						print '<td>'.($value['incdec'] == 1 ? 'x' : '').'</td>';
 					}
@@ -603,11 +584,7 @@
 						print '<td>'.$labeltoshow.'</td>';
 
 
-<<<<<<< HEAD
 						if($object->is_sousproduit($id, $objp->rowid) && $objp->tostock==1)
-=======
-						if ($object->is_sousproduit($id, $objp->rowid))
->>>>>>> d6f1aa84
 						{
 							//$addchecked = ' checked';
 							$qty = $object->is_sousproduit_qty;
@@ -625,7 +602,6 @@
 
 						// Inc Dec
 						print '<td class="center">';
-<<<<<<< HEAD
 						if ($objp->tostock==0) {
 							$disabled='disabled readonly';
 						} else {
@@ -634,10 +610,6 @@
 						if ($qty) print '<input type="checkbox" name="prod_incdec_'.$i.'" value="1" '.$disabled.' '.($incdec?'checked':'').'>';
 						elseif ($objp->tostock==1)
 						{
-=======
-						if ($qty) print '<input type="checkbox" name="prod_incdec_'.$i.'" value="1" '.($incdec ? 'checked' : '').'>';
-						else {
->>>>>>> d6f1aa84
 							// TODO Hide field and show it when setting a qty
 							print '<input type="checkbox" name="prod_incdec_'.$i.'" value="1" checked>';
 							//print '<input type="checkbox" disabled name="prod_incdec_'.$i.'" value="1" checked>';
