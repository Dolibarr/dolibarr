<?php
/* Copyright (C) 2001-2007  Rodolphe Quiedeville    <rodolphe@quiedeville.org>
 * Copyright (C) 2004-2017  Laurent Destailleur     <eldy@users.sourceforge.net>
 * Copyright (C) 2005       Eric Seigne             <eric.seigne@ryxeo.com>
 * Copyright (C) 2005-2018  Regis Houssin           <regis.houssin@inodbox.com>
 * Copyright (C) 2006       Andre Cianfarani        <acianfa@free.fr>
 * Copyright (C) 2011-2014  Juanjo Menent           <jmenent@2byte.es>
 * Copyright (C) 2015       Raphaël Doursenaud      <rdoursenaud@gpcsolutions.fr>
 *
 * This program is free software; you can redistribute it and/or modify
 * it under the terms of the GNU General Public License as published by
 * the Free Software Foundation; either version 3 of the License, or
 * (at your option) any later version.
 *
 * This program is distributed in the hope that it will be useful,
 * but WITHOUT ANY WARRANTY; without even the implied warranty of
 * MERCHANTABILITY or FITNESS FOR A PARTICULAR PURPOSE.  See the
 * GNU General Public License for more details.
 *
 * You should have received a copy of the GNU General Public License
 * along with this program. If not, see <https://www.gnu.org/licenses/>.
 */

/**
 *  \file       htdocs/product/composition/card.php
 *  \ingroup    product
 *  \brief      Page de la fiche produit
 */

require '../../main.inc.php';

require_once DOL_DOCUMENT_ROOT.'/core/lib/product.lib.php';
require_once DOL_DOCUMENT_ROOT.'/product/class/product.class.php';
require_once DOL_DOCUMENT_ROOT.'/categories/class/categorie.class.php';
require_once DOL_DOCUMENT_ROOT.'/product/class/html.formproduct.class.php';
require_once DOL_DOCUMENT_ROOT.'/product/stock/class/mouvementstock.class.php';

// Load translation files required by the page
$langs->loadLangs(array('bills', 'products', 'stocks'));

$id = GETPOST('id', 'int');
$ref = GETPOST('ref', 'alpha');
$action = GETPOST('action', 'alpha');
$confirm = GETPOST('confirm', 'alpha');
$cancel = GETPOST('cancel', 'alpha');
$key = GETPOST('key');
$parent = GETPOST('parent');
$entryWarehouse=GETPOST('entrywarehouse', 'int');
$qtyToMake=GETPOST('qty_to_make');
$TOutletWarehouse = array();

// Security check
if (!empty($user->socid)) $socid = $user->socid;
$fieldvalue = (!empty($id) ? $id : (!empty($ref) ? $ref : ''));
$fieldtype = (!empty($ref) ? 'ref' : 'rowid');
$result = restrictedArea($user, 'produit|service', $fieldvalue, 'product&product', '', '', $fieldtype);

// Initialize technical object to manage hooks of page. Note that conf->hooks_modules contains array of hook context
$hookmanager->initHooks(array('productcompositioncard'));

$object = new Product($db);
$objectid = 0;
if ($id > 0 || !empty($ref))
{
	$result = $object->fetch($id, $ref);
	$objectid = $object->id;
	$id = $object->id;
}


/*
 * Actions
 */

if ($cancel) $action = '';

$parameters=array('id'=>$id, 'ref'=>$ref);
$reshook=$hookmanager->executeHooks('doActions', $parameters, $object, $action);    // Note that $action and $object may have been modified by some hooks
// Action association d'un sousproduit
if ($action == 'add_prod' && ($user->rights->produit->creer || $user->rights->service->creer))
{
	$error = 0;
	$maxprod = GETPOST("max_prod", 'int');
	for ($i = 0; $i < $maxprod; $i++)
	{
		$qty = price2num(GETPOST("prod_qty_".$i, 'alpha'), 'MS');
		if ($qty > 0)
		{
			if ($object->add_sousproduit($id, GETPOST("prod_id_".$i, 'int'), $qty, GETPOST("prod_incdec_".$i, 'int')) > 0)
			{
				//var_dump($i.' '.GETPOST("prod_id_".$i, 'int'), $qty, GETPOST("prod_incdec_".$i, 'int'));
				$action = 'edit';
			} else {
				$error++;
				$action = 're-edit';
				if ($object->error == "isFatherOfThis") {
					setEventMessages($langs->trans("ErrorAssociationIsFatherOfThis"), null, 'errors');
				} else {
					setEventMessages($object->error, $object->errors, 'errors');
				}
			}
		} else {
			if ($object->del_sousproduit($id, GETPOST("prod_id_".$i, 'int')) > 0)
			{
				$action = 'edit';
			} else {
				$error++;
				$action = 're-edit';
				setEventMessages($object->error, $object->errors, 'errors');
			}
		}
	}

	if (!$error)
	{
		header("Location: ".$_SERVER["PHP_SELF"].'?id='.$object->id);
		exit;
	}
} elseif ($action === 'save_composed_product')
{
	$TProduct = GETPOST('TProduct', 'array');
	if (!empty($TProduct))
	{
		foreach ($TProduct as $id_product => $row)
		{
			if ($row['qty'] > 0) $object->update_sousproduit($id, $id_product, $row['qty'], isset($row['incdec']) ? 1 : 0);
			else $object->del_sousproduit($id, $id_product);
		}
		setEventMessages('RecordSaved', null);
	}
	$action = '';
}
elseif ($action === 'confirm_makeproduct' && !empty($conf->global->PRODUIT_SOUSPRODUITS_MAKINGPRODUCT))
{
    $error = 0;
    foreach ($_REQUEST as $key => $val) {
        if (strpos($key, 'outletwarehouse') !== false || strpos($key, 'qtyneeded') !== false) {
            $tmpArr = explode('_', $key);
            if (strpos($key, 'outletwarehouse') !== false) $TOutletWarehouse[$tmpArr[1]]['fk_warehouse'] = $val;
            if (strpos($key, 'qtyneeded') !== false) $TOutletWarehouse[$tmpArr[1]]['qty'] = $val;
        }
    }
    if (strpos($qtyToMake, ',') !== false) $qtyToMake = price2num($qtyToMake);
    if (!empty($id) && !empty($entryWarehouse) && !empty($TOutletWarehouse) && (is_numeric($qtyToMake) && $qtyToMake > 0)) {
        $db->begin();
        $mvtStock = new MouvementStock($db);
        $mvtStock->origin = $object;
        $res = $mvtStock->reception($user, $id, $entryWarehouse, $qtyToMake, 0, $langs->trans('MakingProductFromVirtualProduct', $object->ref)); //TO MAKE
        var_dump($res, $id);
        if ($res > 0) {
            foreach ($TOutletWarehouse as $fk_product_needed => $TInfoWarehouse) {
                $qtyNeeded = $TInfoWarehouse['qty'] * $qtyToMake;
                $res = $mvtStock->livraison($user, $fk_product_needed, $TInfoWarehouse['fk_warehouse'], $qtyNeeded, 0, $langs->trans('MakingProductFromVirtualProduct', $object->ref)); //NEEDED
                if ($res <= 0) {
                    setEventMessage($langs->trans('ErrorDuringStockMovement'), 'errors');
                    $error++;
                }
            }
        } else {
            setEventMessage($langs->trans('ErrorDuringStockMovement'), 'errors');
            $error++;
        }
    }
    else {
        setEventMessage($langs->trans('DolibarrHasDetectedError'), 'errors');
        $error++;
    }
    if (! $error)
    {
        $db->commit();
        setEventMessage($langs->trans('StockMovementRecorded'), 'mesgs');
        header("Location: ".$_SERVER["PHP_SELF"].'?id='.$object->id);
        exit;
    } else {
        $db->rollback();
    }
}

/*
 * View
 */

$product_fourn = new ProductFournisseur($db);
$productstatic = new Product($db);
$form = new Form($db);
$formProduct = new FormProduct($db);

// action recherche des produits par mot-cle et/ou par categorie
if ($action == 'search')
{
	$current_lang = $langs->getDefaultLang();

    $sql = 'SELECT DISTINCT p.rowid, p.ref, p.label, p.fk_product_type as type, p.barcode, p.price, p.price_ttc, p.price_base_type, p.entity,';
    $sql .= ' p.fk_product_type, p.tms as datem';
	if (!empty($conf->global->MAIN_MULTILANGS)) $sql .= ', pl.label as labelm, pl.description as descriptionm';
	$sql .= ' FROM '.MAIN_DB_PREFIX.'product as p';
	$sql .= ' LEFT JOIN '.MAIN_DB_PREFIX.'categorie_product as cp ON p.rowid = cp.fk_product';
	if (!empty($conf->global->MAIN_MULTILANGS)) $sql .= " LEFT JOIN ".MAIN_DB_PREFIX."product_lang as pl ON pl.fk_product = p.rowid AND lang='".($current_lang)."'";
	$sql .= ' WHERE p.entity IN ('.getEntity('product').')';
	if ($key != "")
	{
		// For natural search
		$params = array('p.ref', 'p.label', 'p.description', 'p.note');
		// multilang
		if (!empty($conf->global->MAIN_MULTILANGS))
		{
			$params[] = 'pl.label';
			$params[] = 'pl.description';
			$params[] = 'pl.note';
		}
		if (!empty($conf->barcode->enabled)) {
			$params[] = 'p.barcode';
		}
		$sql .= natural_search($params, $key);
	}
	if (!empty($conf->categorie->enabled) && !empty($parent) && $parent != -1)
	{
		$sql .= " AND cp.fk_categorie ='".$db->escape($parent)."'";
	}
	$sql .= " ORDER BY p.ref ASC";

	$resql = $db->query($sql);
}

$title = $langs->trans('ProductServiceCard');
$helpurl = '';
$shortlabel = dol_trunc($object->label, 16);
if (GETPOST("type") == '0' || ($object->type == Product::TYPE_PRODUCT))
{
	$title = $langs->trans('Product')." ".$shortlabel." - ".$langs->trans('AssociatedProducts');
	$helpurl = 'EN:Module_Products|FR:Module_Produits|ES:M&oacute;dulo_Productos';
}
if (GETPOST("type") == '1' || ($object->type == Product::TYPE_SERVICE))
{
	$title = $langs->trans('Service')." ".$shortlabel." - ".$langs->trans('AssociatedProducts');
	$helpurl = 'EN:Module_Services_En|FR:Module_Services|ES:M&oacute;dulo_Servicios';
}

llxHeader('', $title, $helpurl);

$head = product_prepare_head($object);
$titre = $langs->trans("CardProduct".$object->type);
$picto = ($object->type == Product::TYPE_SERVICE ? 'service' : 'product');
dol_fiche_head($head, 'subproduct', $titre, -1, $picto);


if ($id > 0 || !empty($ref))
{
	/*
	 * Fiche en mode edition
	 */
	if ($user->rights->produit->lire || $user->rights->service->lire)
	{
        $linkback = '<a href="'.DOL_URL_ROOT.'/product/list.php?restore_lastsearch_values=1">'.$langs->trans("BackToList").'</a>';

        $shownav = 1;
        if ($user->socid && !in_array('product', explode(',', $conf->global->MAIN_MODULES_FOR_EXTERNAL))) $shownav = 0;

        dol_banner_tab($object, 'ref', $linkback, $shownav, 'ref', '', '', '', 0, '', '', 0);

        if ($object->type != Product::TYPE_SERVICE || empty($conf->global->PRODUIT_MULTIPRICES))
        {
            print '<div class="fichecenter">';
    	    print '<div class="underbanner clearboth"></div>';

    	    print '<table class="border centpercent tableforfield">';

    		// Nature
    		if ($object->type != Product::TYPE_SERVICE)
    		{
    			print '<tr><td class="titlefield">'.$langs->trans("Nature").'</td><td>';
    			print $object->getLibFinished();
    			print '</td></tr>';
    		}

    		if (empty($conf->global->PRODUIT_MULTIPRICES))
    		{
    		    // Price
    			print '<tr><td class="titlefield">'.$langs->trans("SellingPrice").'</td><td>';
    			if ($object->price_base_type == 'TTC')
    			{
    				print price($object->price_ttc).' '.$langs->trans($object->price_base_type);
    			} else {
    				print price($object->price).' '.$langs->trans($object->price_base_type ? $object->price_base_type : 'HT');
    			}
    			print '</td></tr>';

    			// Price minimum
    			print '<tr><td>'.$langs->trans("MinPrice").'</td><td>';
    			if ($object->price_base_type == 'TTC')
    			{
    				print price($object->price_min_ttc).' '.$langs->trans($object->price_base_type);
    			} else {
    				print price($object->price_min).' '.$langs->trans($object->price_base_type ? $object->price_base_type : 'HT');
    			}
    			print '</td></tr>';
    		}

            print '</table>';
            print '</div>';
        }

		dol_fiche_end();

        print '<br>';

		$prodsfather = $object->getFather(); // Parent Products
		$object->get_sousproduits_arbo(); // Load $object->sousprods
		$prods_arbo = $object->get_arbo_each_prod();

		$nbofsubsubproducts = count($prods_arbo); // This include sub sub product into nb
		$prodschild = $object->getChildsArbo($id, 1);
		$nbofsubproducts = count($prodschild); // This include only first level of childs
<<<<<<< HEAD
        if(!empty($conf->global->PRODUIT_SOUSPRODUITS_MAKINGPRODUCT) && !empty($prods_arbo)) {
=======

        if ($action === 'makeproduct' && !empty($conf->global->PRODUIT_SOUSPRODUITS_MAKINGPRODUCT)) {
>>>>>>> 64266f07
            $TConfirmParams = array();
            $TConfirmParams['id']['name'] = "id";
            $TConfirmParams['id']['type'] = "hidden";
            $TConfirmParams['id']['value'] = $id;

            $TConfirmParams['tomake']['label'] = $langs->trans('QtyToMake').' :';
            $TConfirmParams['tomake']['type'] = "text";
            $TConfirmParams['tomake']['name'] = "qty_to_make";

        $TConfirmParams['finishedtitle']['type'] = 'onecolumn';
        $TConfirmParams['finishedtitle']['value'] = '<div align="center" width="100%"><b>'.$langs->trans('ManufacturedProductWarehouse').'</b></div>';

            $TConfirmParams['target']['label'] = $langs->trans('WarehouseTarget').' :';
            $TConfirmParams['target']['type'] = "other";
            $TConfirmParams['target']['name'] = "entrywarehouse";
            $TConfirmParams['target']['value'] = $formProduct->selectWarehouses('', 'entrywarehouse');

<<<<<<< HEAD
        $TConfirmParams['componenttitle']['type'] = 'onecolumn';
        $TConfirmParams['componenttitle']['value'] = '<div align="center" width="100%"><b>'.$langs->trans('ComponentWarehouses').'</b></div>';

            foreach($prods_arbo as $child) {
=======
            foreach ($prods_arbo as $child) {
>>>>>>> 64266f07
                $fk_child = $child['id'];
                $TConfirmParams['source'.$fk_child]['label'] = $langs->trans('WarehouseSource').' '.$child['ref'].' :';
                $TConfirmParams['source'.$fk_child]['name'] = 'outletwarehouse_'.$fk_child; //Select2 doesnt handle array
                $TConfirmParams['source'.$fk_child]['type'] = "other";
                $TConfirmParams['source'.$fk_child]['value'] = $formProduct->selectWarehouses('', 'outletwarehouse_'.$fk_child);

                $TConfirmParams['qtyneeded'.$fk_child]['name'] = 'qtyneeded_'.$fk_child;
                $TConfirmParams['qtyneeded'.$fk_child]['type'] = "hidden";
                $TConfirmParams['qtyneeded'.$fk_child]['value'] = $child['nb'];
            }
            print $form->formconfirm($_SERVER["PHP_SELF"], $langs->trans('MakeProduct'), '', 'confirm_makeproduct', $TConfirmParams, '', 'action-makeproduct', 'auto');
        }


		print '<div class="fichecenter">';

		print load_fiche_titre($langs->trans("ProductParentList"), '', '');

		print '<table class="liste">';
		print '<tr class="liste_titre">';
		print '<td>'.$langs->trans('ParentProducts').'</td>';
		print '<td>'.$langs->trans('Label').'</td>';
		print '<td>'.$langs->trans('Qty').'</td>';
		print '</td>';
		if (count($prodsfather) > 0)
		{
			foreach ($prodsfather as $value)
			{
				$idprod = $value["id"];
				$productstatic->id = $idprod; // $value["id"];
				$productstatic->type = $value["fk_product_type"];
				$productstatic->ref = $value['ref'];
				$productstatic->label = $value['label'];
				$productstatic->entity = $value['entity'];

				print '<tr class="oddeven">';
				print '<td>'.$productstatic->getNomUrl(1, 'composition').'</td>';
				print '<td>'.$productstatic->label.'</td>';
				print '<td>'.$value['qty'].'</td>';
				print '</tr>';
			}
		} else {
			print '<tr class="oddeven">';
			print '<td colspan="3" class="opacitymedium">'.$langs->trans("None").'</td>';
			print '</tr>';
		}
		print '</table>';
		print '</div>';

		print '<br>'."\n";


		print '<div class="fichecenter">';

		$atleastonenotdefined = 0;
		print load_fiche_titre($langs->trans("ProductAssociationList"), '', '');

		print '<form name="formComposedProduct" action="'.$_SERVER['PHP_SELF'].'" method="post">';
		print '<input type="hidden" name="token" value="'.newToken().'" />';
		print '<input type="hidden" name="action" value="save_composed_product" />';
		print '<input type="hidden" name="id" value="'.$id.'" />';

		print '<table class="liste">';

		print '<tr class="liste_titre">';
		print '<td>'.$langs->trans('ComposedProduct').'</td>';
		print '<td>'.$langs->trans('Label').'</td>';
		print '<td class="right" colspan="2">'.$langs->trans('MinSupplierPrice').'</td>';
		print '<td class="right" colspan="2">'.$langs->trans('MinCustomerPrice').'</td>';
		if (!empty($conf->stock->enabled)) print '<td class="right">'.$langs->trans('Stock').'</td>';
		print '<td class="center">'.$langs->trans('Qty').'</td>';
		print '<td class="center">'.$langs->trans('ComposedProductIncDecStock').'</td>';
		print '</tr>'."\n";

		$totalsell = 0;
		if (count($prods_arbo))
		{
			foreach ($prods_arbo as $value)
			{
				$productstatic->fetch($value['id']);

				if ($value['level'] <= 1)
				{
					print '<tr class="oddeven">';

					$notdefined = 0;
					$nb_of_subproduct = $value['nb'];

					print '<td>'.$productstatic->getNomUrl(1, 'composition').'</td>';
					print '<td>'.$productstatic->label.'</td>';

					// Best buying price
					print '<td class="right">';
					if ($product_fourn->find_min_price_product_fournisseur($productstatic->id) > 0)
					{
						print $langs->trans("BuyingPriceMinShort").': ';
				    	if ($product_fourn->product_fourn_price_id > 0) print $product_fourn->display_price_product_fournisseur(0, 0);
				    	else { print $langs->trans("NotDefined"); $notdefined++; $atleastonenotdefined++; }
					}
					print '</td>';

					// For avoid a non-numeric value
					$fourn_unitprice = (!empty($product_fourn->fourn_unitprice) ? $product_fourn->fourn_unitprice : 0);
					$fourn_remise_percent = (!empty($product_fourn->fourn_remise_percent) ? $product_fourn->fourn_remise_percent : 0);
					$fourn_remise = (!empty($product_fourn->fourn_remise) ? $product_fourn->fourn_remise : 0);

					$totalline = price2num($value['nb'] * ($fourn_unitprice * (1 - $fourn_remise_percent / 100) - $fourn_remise), 'MT');
					$total += $totalline;

					print '<td class="right">';
					print ($notdefined ? '' : ($value['nb'] > 1 ? $value['nb'].'x' : '').price($fourn_unitprice, '', '', 0, 0, -1, $conf->currency));
					print '</td>';

					// Best selling price
					$pricesell = $productstatic->price;
					if (!empty($conf->global->PRODUIT_MULTIPRICES))
					{
						$pricesell = 'Variable';
					} else {
						$totallinesell = price2num($value['nb'] * ($pricesell), 'MT');
						$totalsell += $totallinesell;
					}
					print '<td class="right" colspan="2">';
					print ($notdefined ? '' : ($value['nb'] > 1 ? $value['nb'].'x' : ''));
					if (is_numeric($pricesell)) print price($pricesell, '', '', 0, 0, -1, $conf->currency);
					else print $langs->trans($pricesell);
					print '</td>';

					// Stock
					if (!empty($conf->stock->enabled)) print '<td class="right">'.$value['stock'].'</td>'; // Real stock

					// Qty + IncDec
					if ($user->rights->produit->creer || $user->rights->service->creer)
					{
						print '<td class="center"><input type="text" value="'.$nb_of_subproduct.'" name="TProduct['.$productstatic->id.'][qty]" size="4" /></td>';
						print '<td class="center"><input type="checkbox" name="TProduct['.$productstatic->id.'][incdec]" value="1" '.($value['incdec'] == 1 ? 'checked' : '').' /></td>';
					} else {
						print '<td>'.$nb_of_subproduct.'</td>';
						print '<td>'.($value['incdec'] == 1 ? 'x' : '').'</td>';
					}

					print '</tr>'."\n";
				} else {
					$hide = '';
					if (empty($conf->global->PRODUCT_SHOW_SUB_SUB_PRODUCTS)) $hide = ' hideobject'; // By default, we do not show this. It makes screen very difficult to understand

					print '<tr class="oddeven'.$hide.'" id="sub-'.$value['id_parent'].'">';

					//$productstatic->ref=$value['label'];
					$productstatic->ref = $value['ref'];
					print '<td>';
					for ($i = 0; $i < $value['level']; $i++)	print ' &nbsp; &nbsp; '; // Add indentation
					print $productstatic->getNomUrl(1, 'composition').'</td>';
					print '<td>'.$productstatic->label.'</td>';

					// Best buying price
					print '<td>&nbsp;</td>';
					print '<td>&nbsp;</td>';
					// Best selling price
					print '<td>&nbsp;</td>';
					print '<td>&nbsp;</td>';

					if (!empty($conf->stock->enabled)) print '<td></td>'; // Real stock
					print '<td class="center">'.$value['nb'].'</td>';
					print '<td>&nbsp;</td>';

					print '</tr>'."\n";
				}
			}

			print '<tr class="liste_total">';
			print '<td class="liste_total"></td>';
			print '<td class="liste_total"></td>';

			// Minimum buying price
			print '<td class="liste_total right">';
			print $langs->trans("TotalBuyingPriceMinShort");
			print '</td>';

			print '<td class="liste_total right">';
			if ($atleastonenotdefined) print $langs->trans("Unknown").' ('.$langs->trans("SomeSubProductHaveNoPrices").')';
			print ($atleastonenotdefined ? '' : price($total, '', '', 0, 0, -1, $conf->currency));
			print '</td>';

			// Minimum selling price
			print '<td class="liste_total right">';
			print $langs->trans("TotalSellingPriceMinShort");
			print '</td>';

			print '<td class="liste_total right">';
			if ($atleastonenotdefined) print $langs->trans("Unknown").' ('.$langs->trans("SomeSubProductHaveNoPrices").')';
			print ($atleastonenotdefined ? '' : price($totalsell, '', '', 0, 0, -1, $conf->currency));
			print '</td>';

			// Stock
			if (!empty($conf->stock->enabled)) print '<td class="liste_total right">&nbsp;</td>';

			print '<td class="right" colspan="2">';
			if ($user->rights->produit->creer || $user->rights->service->creer)
			{
				print '<input type="submit" class="button" value="'.$langs->trans('Save').'">';
			}
			print '</td>';
			print '</tr>'."\n";
		} else {
			$colspan = 8;
			if (!empty($conf->stock->enabled)) $colspan++;

			print '<tr class="oddeven">';
			print '<td colspan="'.$colspan.'" class="opacitymedium">'.$langs->trans("None").'</td>';
			print '</tr>';
		}

		print '</table>';

		/*if($user->rights->produit->creer || $user->rights->service->creer) {
			print '<input type="submit" class="button" value="'.$langs->trans('Save').'">';
		}*/

		print '</form>';
		print '</div>';



		// Form with product to add
		if ((empty($action) || $action == 'view' || $action == 'edit' || $action == 'search' || $action == 're-edit') && ($user->rights->produit->creer || $user->rights->service->creer))
		{
			print '<br>';

			$rowspan = 1;
			if (!empty($conf->categorie->enabled)) $rowspan++;

	        print load_fiche_titre($langs->trans("ProductToAddSearch"), '', '');
			print '<form action="'.DOL_URL_ROOT.'/product/composition/card.php?id='.$id.'" method="POST">';
			print '<input type="hidden" name="action" value="search">';
			print '<input type="hidden" name="id" value="'.$id.'">';
			print '<div class="inline-block">';
			print '<input type="hidden" name="token" value="'.newToken().'">';
			print $langs->trans("KeywordFilter").': ';
			print '<input type="text" name="key" value="'.$key.'"> &nbsp; ';
			print '</div>';
			if (!empty($conf->categorie->enabled))
			{
				require_once DOL_DOCUMENT_ROOT.'/categories/class/categorie.class.php';
				print '<div class="inline-block">'.$langs->trans("CategoryFilter").': ';
				print $form->select_all_categories(Categorie::TYPE_PRODUCT, $parent, 'parent').' &nbsp; </div>';
				print ajax_combobox('parent');
			}
			print '<div class="inline-block">';
			print '<input type="submit" class="button" value="'.$langs->trans("Search").'">';
			print '</div>';
			print '</form>';
            print "\n".'<div class="tabsAction">'."\n";
            $parameters = array();
            $reshook = $hookmanager->executeHooks('addMoreActionsButtons', $parameters, $object, $action);    // Note that $action and $object may have been modified by hook
<<<<<<< HEAD
            if(empty($reshook)) {
                if(!empty($conf->stock->enabled) && !empty($conf->global->PRODUIT_SOUSPRODUITS_MAKINGPRODUCT) && !empty($prods_arbo)) print '<div class="inline-block divButAction" id="btMkProduct"><span id="action-makeproduct" class="butAction">'.$langs->trans("MakeProduct").'</span></div>';
=======
            if (empty($reshook)) {
                if (!empty($conf->stock->enabled) && !empty($conf->global->PRODUIT_SOUSPRODUITS_MAKINGPRODUCT) && !empty($prods_arbo)) print '<div class="inline-block divButAction" id="btMkProduct"><a href="'.$_SERVER["PHP_SELF"].'?action=makeproduct&id='.$id.'" class="butAction" >'.$langs->trans("MakeProduct").'</a></div>';
>>>>>>> 64266f07
            }
            print '</div>';
		}


		// List of products
		if ($action == 'search')
		{
			print '<br>';
			print '<form action="'.DOL_URL_ROOT.'/product/composition/card.php?id='.$id.'" method="post">';
			print '<input type="hidden" name="token" value="'.newToken().'">';
			print '<input type="hidden" name="action" value="add_prod">';
			print '<input type="hidden" name="id" value="'.$id.'">';
			print '<table class="noborder centpercent">';
			print '<tr class="liste_titre">';
			print '<th class="liste_titre">'.$langs->trans("ComposedProduct").'</td>';
			print '<th class="liste_titre">'.$langs->trans("Label").'</td>';
			//print '<th class="liste_titre center">'.$langs->trans("IsInPackage").'</td>';
			print '<th class="liste_titre right">'.$langs->trans("Qty").'</td>';
			print '<th class="center">'.$langs->trans('ComposedProductIncDecStock').'</th>';
			print '</tr>';
			if ($resql)
			{
				$num = $db->num_rows($resql);
				$i = 0;

				if ($num == 0) print '<tr><td colspan="4">'.$langs->trans("NoMatchFound").'</td></tr>';

				$MAX = 100;

				while ($i < min($num, $MAX))
				{
					$objp = $db->fetch_object($resql);
					if ($objp->rowid != $id)
					{
						// check if a product is not already a parent product of this one
						$prod_arbo = new Product($db);
						$prod_arbo->id = $objp->rowid;
						// This type is not supported (not required to have virtual products working).
						if ($prod_arbo->type == Product::TYPE_ASSEMBLYKIT || $prod_arbo->type == Product::TYPE_STOCKKIT)
						{
							$is_pere = 0;
							$prod_arbo->get_sousproduits_arbo();
							// associations sousproduits
							$prods_arbo = $prod_arbo->get_arbo_each_prod();
							if (count($prods_arbo) > 0)
							{
								foreach ($prods_arbo as $key => $value)
								{
									if ($value[1] == $id)
									{
										$is_pere = 1;
									}
								}
							}
							if ($is_pere == 1)
							{
								$i++;
								continue;
							}
						}

						print "\n";
						print '<tr class="oddeven">';

						$productstatic->id = $objp->rowid;
						$productstatic->ref = $objp->ref;
						$productstatic->label = $objp->label;
						$productstatic->type = $objp->type;
						$productstatic->entity = $objp->entity;

						print '<td>'.$productstatic->getNomUrl(1, '', 24).'</td>';
						$labeltoshow = $objp->label;
						if ($conf->global->MAIN_MULTILANGS && $objp->labelm) $labeltoshow = $objp->labelm;

						print '<td>'.$labeltoshow.'</td>';


						if ($object->is_sousproduit($id, $objp->rowid))
						{
							//$addchecked = ' checked';
							$qty = $object->is_sousproduit_qty;
							$incdec = $object->is_sousproduit_incdec;
						} else {
							//$addchecked = '';
							$qty = 0;
							$incdec = 0;
						}
						// Contained into package
						/*print '<td class="center"><input type="hidden" name="prod_id_'.$i.'" value="'.$objp->rowid.'">';
						print '<input type="checkbox" '.$addchecked.'name="prod_id_chk'.$i.'" value="'.$objp->rowid.'"></td>';*/
						// Qty
						print '<td class="right"><input type="hidden" name="prod_id_'.$i.'" value="'.$objp->rowid.'"><input type="text" size="2" name="prod_qty_'.$i.'" value="'.($qty ? $qty : '').'"></td>';

						// Inc Dec
						print '<td class="center">';
						if ($qty) print '<input type="checkbox" name="prod_incdec_'.$i.'" value="1" '.($incdec ? 'checked' : '').'>';
						else {
							// TODO Hide field and show it when setting a qty
							print '<input type="checkbox" name="prod_incdec_'.$i.'" value="1" checked>';
							//print '<input type="checkbox" disabled name="prod_incdec_'.$i.'" value="1" checked>';
						}
						print '</td>';

						print '</tr>';
					}
					$i++;
				}
				if ($num > $MAX) {
					print '<tr class="oddeven">';
					print '<td><span class="opacitymedium">'.$langs->trans("More").'...</span></td>';
					print '<td></td>';
					print '<td></td>';
					print '<td></td>';
					print '</tr>';
				}
			} else {
				dol_print_error($db);
			}
			print '</table>';
			print '<input type="hidden" name="max_prod" value="'.$i.'">';

			if ($num > 0)
			{
				print '<br><div class="center">';
				print '<input type="submit" class="button" name="save" value="'.$langs->trans("Add").'/'.$langs->trans("Update").'">';
				print '&nbsp;&nbsp;&nbsp;&nbsp;&nbsp;';
				print '<input type="submit" class="button" name="cancel" value="'.$langs->trans("Cancel").'">';
				print '</div>';
			}

			print '</form>';
		}
	}
}

// End of page
llxFooter();
$db->close();<|MERGE_RESOLUTION|>--- conflicted
+++ resolved
@@ -130,34 +130,34 @@
 	}
 	$action = '';
 }
-elseif ($action === 'confirm_makeproduct' && !empty($conf->global->PRODUIT_SOUSPRODUITS_MAKINGPRODUCT))
+elseif($action === 'confirm_makeproduct' && !empty($conf->global->PRODUIT_SOUSPRODUITS_MAKINGPRODUCT))
 {
     $error = 0;
-    foreach ($_REQUEST as $key => $val) {
-        if (strpos($key, 'outletwarehouse') !== false || strpos($key, 'qtyneeded') !== false) {
-            $tmpArr = explode('_', $key);
-            if (strpos($key, 'outletwarehouse') !== false) $TOutletWarehouse[$tmpArr[1]]['fk_warehouse'] = $val;
-            if (strpos($key, 'qtyneeded') !== false) $TOutletWarehouse[$tmpArr[1]]['qty'] = $val;
+    foreach($_REQUEST as $key => $val) {
+        if(strpos($key,'outletwarehouse') !== false || strpos($key,'qtyneeded') !== false) {
+            $tmpArr = explode('_',$key);
+            if(strpos($key,'outletwarehouse') !== false) $TOutletWarehouse[$tmpArr[1]]['fk_warehouse'] = $val;
+            if(strpos($key,'qtyneeded') !== false) $TOutletWarehouse[$tmpArr[1]]['qty'] = $val;
         }
     }
-    if (strpos($qtyToMake, ',') !== false) $qtyToMake = price2num($qtyToMake);
-    if (!empty($id) && !empty($entryWarehouse) && !empty($TOutletWarehouse) && (is_numeric($qtyToMake) && $qtyToMake > 0)) {
+    if(strpos($qtyToMake,',') !== false) $qtyToMake = price2num($qtyToMake);
+    if(!empty($id) && !empty($entryWarehouse) && !empty($TOutletWarehouse) && (is_numeric($qtyToMake) && $qtyToMake > 0)) {
         $db->begin();
         $mvtStock = new MouvementStock($db);
         $mvtStock->origin = $object;
-        $res = $mvtStock->reception($user, $id, $entryWarehouse, $qtyToMake, 0, $langs->trans('MakingProductFromVirtualProduct', $object->ref)); //TO MAKE
+        $res = $mvtStock->reception($user,$id,$entryWarehouse, $qtyToMake, 0, $langs->trans('MakingProductFromVirtualProduct',$object->ref)); //TO MAKE
         var_dump($res, $id);
-        if ($res > 0) {
-            foreach ($TOutletWarehouse as $fk_product_needed => $TInfoWarehouse) {
+        if($res > 0) {
+            foreach($TOutletWarehouse as $fk_product_needed => $TInfoWarehouse) {
                 $qtyNeeded = $TInfoWarehouse['qty'] * $qtyToMake;
-                $res = $mvtStock->livraison($user, $fk_product_needed, $TInfoWarehouse['fk_warehouse'], $qtyNeeded, 0, $langs->trans('MakingProductFromVirtualProduct', $object->ref)); //NEEDED
-                if ($res <= 0) {
-                    setEventMessage($langs->trans('ErrorDuringStockMovement'), 'errors');
+                $res = $mvtStock->livraison($user, $fk_product_needed, $TInfoWarehouse['fk_warehouse'], $qtyNeeded,0 ,$langs->trans('MakingProductFromVirtualProduct',$object->ref)); //NEEDED
+                if($res <= 0) {
+                    setEventMessage($langs->trans('ErrorDuringStockMovement'),'errors');
                     $error++;
                 }
             }
         } else {
-            setEventMessage($langs->trans('ErrorDuringStockMovement'), 'errors');
+            setEventMessage($langs->trans('ErrorDuringStockMovement'),'errors');
             $error++;
         }
     }
@@ -311,12 +311,7 @@
 		$nbofsubsubproducts = count($prods_arbo); // This include sub sub product into nb
 		$prodschild = $object->getChildsArbo($id, 1);
 		$nbofsubproducts = count($prodschild); // This include only first level of childs
-<<<<<<< HEAD
         if(!empty($conf->global->PRODUIT_SOUSPRODUITS_MAKINGPRODUCT) && !empty($prods_arbo)) {
-=======
-
-        if ($action === 'makeproduct' && !empty($conf->global->PRODUIT_SOUSPRODUITS_MAKINGPRODUCT)) {
->>>>>>> 64266f07
             $TConfirmParams = array();
             $TConfirmParams['id']['name'] = "id";
             $TConfirmParams['id']['type'] = "hidden";
@@ -326,22 +321,18 @@
             $TConfirmParams['tomake']['type'] = "text";
             $TConfirmParams['tomake']['name'] = "qty_to_make";
 
-        $TConfirmParams['finishedtitle']['type'] = 'onecolumn';
-        $TConfirmParams['finishedtitle']['value'] = '<div align="center" width="100%"><b>'.$langs->trans('ManufacturedProductWarehouse').'</b></div>';
+			$TConfirmParams['finishedtitle']['type'] = 'onecolumn';
+			$TConfirmParams['finishedtitle']['value'] = '<div align="center" width="100%"><b>'.$langs->trans('ManufacturedProductWarehouse').'</b></div>';
 
             $TConfirmParams['target']['label'] = $langs->trans('WarehouseTarget').' :';
             $TConfirmParams['target']['type'] = "other";
             $TConfirmParams['target']['name'] = "entrywarehouse";
             $TConfirmParams['target']['value'] = $formProduct->selectWarehouses('', 'entrywarehouse');
 
-<<<<<<< HEAD
-        $TConfirmParams['componenttitle']['type'] = 'onecolumn';
-        $TConfirmParams['componenttitle']['value'] = '<div align="center" width="100%"><b>'.$langs->trans('ComponentWarehouses').'</b></div>';
+		    $TConfirmParams['componenttitle']['type'] = 'onecolumn';
+		    $TConfirmParams['componenttitle']['value'] = '<div align="center" width="100%"><b>'.$langs->trans('ComponentWarehouses').'</b></div>';
 
             foreach($prods_arbo as $child) {
-=======
-            foreach ($prods_arbo as $child) {
->>>>>>> 64266f07
                 $fk_child = $child['id'];
                 $TConfirmParams['source'.$fk_child]['label'] = $langs->trans('WarehouseSource').' '.$child['ref'].' :';
                 $TConfirmParams['source'.$fk_child]['name'] = 'outletwarehouse_'.$fk_child; //Select2 doesnt handle array
@@ -597,13 +588,8 @@
             print "\n".'<div class="tabsAction">'."\n";
             $parameters = array();
             $reshook = $hookmanager->executeHooks('addMoreActionsButtons', $parameters, $object, $action);    // Note that $action and $object may have been modified by hook
-<<<<<<< HEAD
             if(empty($reshook)) {
-                if(!empty($conf->stock->enabled) && !empty($conf->global->PRODUIT_SOUSPRODUITS_MAKINGPRODUCT) && !empty($prods_arbo)) print '<div class="inline-block divButAction" id="btMkProduct"><span id="action-makeproduct" class="butAction">'.$langs->trans("MakeProduct").'</span></div>';
-=======
-            if (empty($reshook)) {
-                if (!empty($conf->stock->enabled) && !empty($conf->global->PRODUIT_SOUSPRODUITS_MAKINGPRODUCT) && !empty($prods_arbo)) print '<div class="inline-block divButAction" id="btMkProduct"><a href="'.$_SERVER["PHP_SELF"].'?action=makeproduct&id='.$id.'" class="butAction" >'.$langs->trans("MakeProduct").'</a></div>';
->>>>>>> 64266f07
+                if (!empty($conf->stock->enabled) && !empty($conf->global->PRODUIT_SOUSPRODUITS_MAKINGPRODUCT) && !empty($prods_arbo)) print '<div class="inline-block divButAction" id="btMkProduct"><span id="action-makeproduct" class="butAction">'.$langs->trans("MakeProduct").'</span></div>';
             }
             print '</div>';
 		}
