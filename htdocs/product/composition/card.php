<?php
/* Copyright (C) 2001-2007  Rodolphe Quiedeville    <rodolphe@quiedeville.org>
 * Copyright (C) 2004-2020  Laurent Destailleur     <eldy@users.sourceforge.net>
 * Copyright (C) 2005       Eric Seigne             <eric.seigne@ryxeo.com>
 * Copyright (C) 2005-2018  Regis Houssin           <regis.houssin@inodbox.com>
 * Copyright (C) 2006       Andre Cianfarani        <acianfa@free.fr>
 * Copyright (C) 2011-2014  Juanjo Menent           <jmenent@2byte.es>
 * Copyright (C) 2015       Raphaël Doursenaud      <rdoursenaud@gpcsolutions.fr>
 *
 * This program is free software; you can redistribute it and/or modify
 * it under the terms of the GNU General Public License as published by
 * the Free Software Foundation; either version 3 of the License, or
 * (at your option) any later version.
 *
 * This program is distributed in the hope that it will be useful,
 * but WITHOUT ANY WARRANTY; without even the implied warranty of
 * MERCHANTABILITY or FITNESS FOR A PARTICULAR PURPOSE.  See the
 * GNU General Public License for more details.
 *
 * You should have received a copy of the GNU General Public License
 * along with this program. If not, see <https://www.gnu.org/licenses/>.
 */

/**
 *  \file       htdocs/product/composition/card.php
 *  \ingroup    product
 *  \brief      Page of product file
 */

require '../../main.inc.php';
require_once DOL_DOCUMENT_ROOT.'/product/class/html.formproduct.class.php';
require_once DOL_DOCUMENT_ROOT.'/core/lib/product.lib.php';
require_once DOL_DOCUMENT_ROOT.'/product/class/product.class.php';
require_once DOL_DOCUMENT_ROOT.'/categories/class/categorie.class.php';

// Load translation files required by the page
$langs->loadLangs(array('bills', 'products', 'stocks'));

$id = GETPOST('id', 'int');
$ref = GETPOST('ref', 'alpha');
$action = GETPOST('action', 'aZ09');
$confirm = GETPOST('confirm', 'alpha');
$cancel = GETPOST('cancel', 'alpha');
$key = GETPOST('key');
$parent = GETPOST('parent');

// Security check
if (!empty($user->socid)) {
	$socid = $user->socid;
}
$fieldvalue = (!empty($id) ? $id : (!empty($ref) ? $ref : ''));
$fieldtype = (!empty($ref) ? 'ref' : 'rowid');

// Initialize technical object to manage hooks of page. Note that conf->hooks_modules contains array of hook context
$hookmanager->initHooks(array('productcompositioncard', 'globalcard'));

$object = new Product($db);
$objectid = 0;
if ($id > 0 || !empty($ref)) {
	$result = $object->fetch($id, $ref);
	$objectid = $object->id;
	$id = $object->id;
}

$result = restrictedArea($user, 'produit|service', $fieldvalue, 'product&product', '', '', $fieldtype);

if ($object->id > 0) {
	if ($object->type == $object::TYPE_PRODUCT) {
		restrictedArea($user, 'produit', $object->id, 'product&product', '', '');
	}
	if ($object->type == $object::TYPE_SERVICE) {
		restrictedArea($user, 'service', $object->id, 'product&product', '', '');
	}
} else {
	restrictedArea($user, 'produit|service', $fieldvalue, 'product&product', '', '', $fieldtype);
}
$usercanread = (($object->type == Product::TYPE_PRODUCT && $user->rights->produit->lire) || ($object->type == Product::TYPE_SERVICE && $user->rights->service->lire));
$usercancreate = (($object->type == Product::TYPE_PRODUCT && $user->rights->produit->creer) || ($object->type == Product::TYPE_SERVICE && $user->rights->service->creer));
$usercandelete = (($object->type == Product::TYPE_PRODUCT && $user->rights->produit->supprimer) || ($object->type == Product::TYPE_SERVICE && $user->rights->service->supprimer));


/*
 * Actions
 */

if ($cancel) {
	$action = '';
}

// Add subproduct to product
if ($action == 'add_prod' && ($user->rights->produit->creer || $user->rights->service->creer)) {
	$error = 0;
	$maxprod = GETPOST("max_prod", 'int');

	for ($i = 0; $i < $maxprod; $i++) {
		$qty = price2num(GETPOST("prod_qty_".$i, 'alpha'), 'MS');
		if ($qty > 0) {
			if ($object->add_sousproduit($id, GETPOST("prod_id_".$i, 'int'), $qty, GETPOST("prod_incdec_".$i, 'int')) > 0) {
				//var_dump($i.' '.GETPOST("prod_id_".$i, 'int'), $qty, GETPOST("prod_incdec_".$i, 'int'));
				$action = 'edit';
			} else {
				$error++;
				$action = 're-edit';
				if ($object->error == "isFatherOfThis") {
					setEventMessages($langs->trans("ErrorAssociationIsFatherOfThis"), null, 'errors');
				} else {
					setEventMessages($object->error, $object->errors, 'errors');
				}
			}
		} else {
			if ($object->del_sousproduit($id, GETPOST("prod_id_".$i, 'int')) > 0) {
				$action = 'edit';
			} else {
				$error++;
				$action = 're-edit';
				setEventMessages($object->error, $object->errors, 'errors');
			}
		}
	}

	if (!$error) {
		header("Location: ".$_SERVER["PHP_SELF"].'?id='.$object->id);
		exit;
	}
} elseif ($action === 'save_composed_product') {
	$TProduct = GETPOST('TProduct', 'array');
	if (!empty($TProduct)) {
		foreach ($TProduct as $id_product => $row) {
			if ($row['qty'] > 0) {
				$object->update_sousproduit($id, $id_product, $row['qty'], isset($row['incdec']) ? 1 : 0);
			} else {
				$object->del_sousproduit($id, $id_product);
			}
		}
		setEventMessages('RecordSaved', null);
	}
	$action = '';
	header("Location: ".$_SERVER["PHP_SELF"].'?id='.$object->id);
	exit;
}


/*
 * View
 */

$form = new Form($db);
$formproduct = new FormProduct($db);
$product_fourn = new ProductFournisseur($db);
$productstatic = new Product($db);

// action recherche des produits par mot-cle et/ou par categorie
if ($action == 'search') {
	$current_lang = $langs->getDefaultLang();

	$sql = 'SELECT DISTINCT p.rowid, p.ref, p.label, p.fk_product_type as type, p.barcode, p.price, p.price_ttc, p.price_base_type, p.entity,';
	$sql .= ' p.fk_product_type, p.tms as datem, p.tobatch';
	$sql .= ', p.tosell as status, p.tobuy as status_buy';
	if (!empty($conf->global->MAIN_MULTILANGS)) {
		$sql .= ', pl.label as labelm, pl.description as descriptionm';
	}
	$sql .= ' FROM '.MAIN_DB_PREFIX.'product as p';
	$sql .= ' LEFT JOIN '.MAIN_DB_PREFIX.'categorie_product as cp ON p.rowid = cp.fk_product';
	if (!empty($conf->global->MAIN_MULTILANGS)) {
		$sql .= " LEFT JOIN ".MAIN_DB_PREFIX."product_lang as pl ON pl.fk_product = p.rowid AND lang='".($current_lang)."'";
	}
	$sql .= ' WHERE p.entity IN ('.getEntity('product').')';
	if ($key != "") {
		// For natural search
		$params = array('p.ref', 'p.label', 'p.description', 'p.note');
		// multilang
		if (!empty($conf->global->MAIN_MULTILANGS)) {
			$params[] = 'pl.label';
			$params[] = 'pl.description';
			$params[] = 'pl.note';
		}
		if (!empty($conf->barcode->enabled)) {
			$params[] = 'p.barcode';
		}
		$sql .= natural_search($params, $key);
	}
	if (!empty($conf->categorie->enabled) && !empty($parent) && $parent != -1) {
		$sql .= " AND cp.fk_categorie ='".$db->escape($parent)."'";
	}
	$sql .= " ORDER BY p.ref ASC";

	$resql = $db->query($sql);
}

$title = $langs->trans('ProductServiceCard');
$help_url = '';
$shortlabel = dol_trunc($object->label, 16);
if (GETPOST("type") == '0' || ($object->type == Product::TYPE_PRODUCT)) {
	$title = $langs->trans('Product')." ".$shortlabel." - ".$langs->trans('AssociatedProducts');
	$help_url = 'EN:Module_Products|FR:Module_Produits|ES:M&oacute;dulo_Productos|DE:Modul_Produkte';
}
if (GETPOST("type") == '1' || ($object->type == Product::TYPE_SERVICE)) {
	$title = $langs->trans('Service')." ".$shortlabel." - ".$langs->trans('AssociatedProducts');
	$help_url = 'EN:Module_Services_En|FR:Module_Services|ES:M&oacute;dulo_Servicios|DE:Modul_Leistungen';
}

llxHeader('', $title, $help_url);

$head = product_prepare_head($object);

$titre = $langs->trans("CardProduct".$object->type);
$picto = ($object->type == Product::TYPE_SERVICE ? 'service' : 'product');

print dol_get_fiche_head($head, 'subproduct', $titre, -1, $picto);


if ($id > 0 || !empty($ref)) {
	/*
	 * Product card
	 */
	if ($user->rights->produit->lire || $user->rights->service->lire) {
		$linkback = '<a href="'.DOL_URL_ROOT.'/product/list.php?restore_lastsearch_values=1">'.$langs->trans("BackToList").'</a>';

		$shownav = 1;
		if ($user->socid && !in_array('product', explode(',', $conf->global->MAIN_MODULES_FOR_EXTERNAL))) {
			$shownav = 0;
		}

		dol_banner_tab($object, 'ref', $linkback, $shownav, 'ref', '');

		if ($object->type != Product::TYPE_SERVICE || !empty($conf->global->STOCK_SUPPORTS_SERVICES) || empty($conf->global->PRODUIT_MULTIPRICES)) {
			print '<div class="fichecenter">';
			print '<div class="fichehalfleft">';
			print '<div class="underbanner clearboth"></div>';

			print '<table class="border centpercent tableforfield">';

			// Type
			if (!empty($conf->product->enabled) && !empty($conf->service->enabled)) {
				$typeformat = 'select;0:'.$langs->trans("Product").',1:'.$langs->trans("Service");
				print '<tr><td class="titlefield">';
				print (empty($conf->global->PRODUCT_DENY_CHANGE_PRODUCT_TYPE)) ? $form->editfieldkey("Type", 'fk_product_type', $object->type, $object, $usercancreate, $typeformat) : $langs->trans('Type');
				print '</td><td>';
				print $form->editfieldval("Type", 'fk_product_type', $object->type, $object, $usercancreate, $typeformat);
				print '</td></tr>';
			}

			print '</table>';

			print '</div><div class="fichehalfright">';
			print '<div class="underbanner clearboth"></div>';

			print '<table class="border centpercent tableforfield">';

			// Nature
			if ($object->type != Product::TYPE_SERVICE) {
				if (empty($conf->global->PRODUCT_DISABLE_NATURE)) {
					print '<tr><td>'.$form->textwithpicto($langs->trans("NatureOfProductShort"), $langs->trans("NatureOfProductDesc")).'</td><td>';
					print $object->getLibFinished();
					//print $formproduct->selectProductNature('finished', $object->finished);
					print '</td></tr>';
				}
			}

			if (empty($conf->global->PRODUIT_MULTIPRICES)) {
				// Price
				print '<tr><td class="titlefield">'.$langs->trans("SellingPrice").'</td><td>';
				if ($object->price_base_type == 'TTC') {
					print price($object->price_ttc).' '.$langs->trans($object->price_base_type);
				} else {
					print price($object->price).' '.$langs->trans($object->price_base_type ? $object->price_base_type : 'HT');
				}
				print '</td></tr>';

				// Price minimum
				print '<tr><td>'.$langs->trans("MinPrice").'</td><td>';
				if ($object->price_base_type == 'TTC') {
					print price($object->price_min_ttc).' '.$langs->trans($object->price_base_type);
				} else {
					print price($object->price_min).' '.$langs->trans($object->price_base_type ? $object->price_base_type : 'HT');
				}
				print '</td></tr>';
			}

			print '</table>';
			print '</div>';
			print '</div>';
		}

		print dol_get_fiche_end();


<<<<<<< HEAD
		print '<div class="fichecenter">';
		print '<div class="underbanner clearboth"></div>';
		print '</div>';

		print '<br>';
=======
		print '<br><br>';
>>>>>>> e3fa24fa

		$prodsfather = $object->getFather(); // Parent Products
		$object->get_sousproduits_arbo(); // Load $object->sousprods
		$parent_label = $object->label;
		$prods_arbo = $object->get_arbo_each_prod();

		$tmpid = $id;
		if (! empty($conf->use_javascript_ajax)) {
			$nboflines = $prods_arbo;
			$table_element_line='product_association';

			include DOL_DOCUMENT_ROOT . '/core/tpl/ajaxrow.tpl.php';
		}
		$id = $tmpid;

		$nbofsubsubproducts = count($prods_arbo); // This include sub sub product into nb
		$prodschild = $object->getChildsArbo($id, 1);
		$nbofsubproducts = count($prodschild); // This include only first level of childs


		print '<div class="fichecenter">';

		print load_fiche_titre($langs->trans("ProductParentList"), '', '');

		print '<table class="liste">';
		print '<tr class="liste_titre">';
		print '<td>'.$langs->trans('ParentProducts').'</td>';
		print '<td>'.$langs->trans('Label').'</td>';
		print '<td>'.$langs->trans('Qty').'</td>';
		print '</td>';
		if (count($prodsfather) > 0) {
			foreach ($prodsfather as $value) {
				$idprod = $value["id"];
				$productstatic->id = $idprod; // $value["id"];
				$productstatic->type = $value["fk_product_type"];
				$productstatic->ref = $value['ref'];
				$productstatic->label = $value['label'];
				$productstatic->entity = $value['entity'];
				$productstatic->status = $value['status'];
				$productstatic->status_buy = $value['status_buy'];

				print '<tr class="oddeven">';
				print '<td>'.$productstatic->getNomUrl(1, 'composition').'</td>';
				print '<td>'.$productstatic->label.'</td>';
				print '<td>'.$value['qty'].'</td>';
				print '</tr>';
			}
		} else {
			print '<tr class="oddeven">';
			print '<td colspan="3" class="opacitymedium">'.$langs->trans("None").'</td>';
			print '</tr>';
		}
		print '</table>';
		print '</div>';

		print '<br>'."\n";


		print '<div class="fichecenter">';

		$atleastonenotdefined = 0;
		print load_fiche_titre($langs->trans("ProductAssociationList"), '', '');

		print '<form name="formComposedProduct" action="'.$_SERVER['PHP_SELF'].'" method="post">';
		print '<input type="hidden" name="token" value="'.newToken().'" />';
		print '<input type="hidden" name="action" value="save_composed_product" />';
		print '<input type="hidden" name="id" value="'.$id.'" />';

		print '<table id="tablelines" class="ui-sortable liste nobottom">';

		print '<tr class="liste_titre nodrag nodrop">';
		// Rank
		print '<td>'.$langs->trans('Position').'</td>';
		// Product ref
		print '<td>'.$langs->trans('ComposedProduct').'</td>';
		// Product label
		print '<td>'.$langs->trans('Label').'</td>';
		// Min supplier price
		print '<td class="right" colspan="2">'.$langs->trans('MinSupplierPrice').'</td>';
		// Min customer price
		print '<td class="right" colspan="2">'.$langs->trans('MinCustomerPrice').'</td>';
		// Stock
		if (!empty($conf->stock->enabled)) {
			print '<td class="right">'.$langs->trans('Stock').'</td>';
		}
		// Qty in kit
		print '<td class="center">'.$langs->trans('Qty').'</td>';
		// Stoc inc/dev
		print '<td class="center">'.$langs->trans('ComposedProductIncDecStock').'</td>';
		// Move
		print '<td class="linecolmove" style="width: 10px"></td>';
		print '</tr>'."\n";

		$totalsell = 0;
		if (count($prods_arbo))	{
			foreach ($prods_arbo as $value)	{
				$productstatic->fetch($value['id']);

				if ($value['level'] <= 1) {
					print '<tr id="'.$object->sousprods[$parent_label][$value['id']][6].'" class="drag drop oddeven level1">';

					// Rank
					print '<td>'.$object->sousprods[$parent_label][$value['id']][7].'</td>';

					$notdefined = 0;
					$nb_of_subproduct = $value['nb'];

					// Product ref
					print '<td>'.$productstatic->getNomUrl(1, 'composition').'</td>';

					// Product label
					print '<td>'.$productstatic->label.'</td>';

					// Best buying price
					print '<td class="right">';
					if ($product_fourn->find_min_price_product_fournisseur($productstatic->id) > 0) {
						print $langs->trans("BuyingPriceMinShort").': ';
						if ($product_fourn->product_fourn_price_id > 0) {
							print $product_fourn->display_price_product_fournisseur(0, 0);
						} else {
							print $langs->trans("NotDefined"); $notdefined++; $atleastonenotdefined++;
						}
					}
					print '</td>';

					// For avoid a non-numeric value
					$fourn_unitprice = (!empty($product_fourn->fourn_unitprice) ? $product_fourn->fourn_unitprice : 0);
					$fourn_remise_percent = (!empty($product_fourn->fourn_remise_percent) ? $product_fourn->fourn_remise_percent : 0);
					$fourn_remise = (!empty($product_fourn->fourn_remise) ? $product_fourn->fourn_remise : 0);

					$unitline = price2num(($fourn_unitprice * (1 - ($fourn_remise_percent / 100)) - $fourn_remise), 'MU');
					$totalline = price2num($value['nb'] * ($fourn_unitprice * (1 - ($fourn_remise_percent / 100)) - $fourn_remise), 'MT');
					$total += $totalline;

					print '<td class="right nowraponall">';
					print ($notdefined ? '' : ($value['nb'] > 1 ? $value['nb'].'x ' : '').'<span class="amount">'.price($unitline, '', '', 0, 0, -1, $conf->currency)).'</span>';
					print '</td>';

					// Best selling price
					$pricesell = $productstatic->price;
					if (!empty($conf->global->PRODUIT_MULTIPRICES)) {
						$pricesell = 'Variable';
					} else {
						$totallinesell = price2num($value['nb'] * ($pricesell), 'MT');
						$totalsell += $totallinesell;
					}
					print '<td class="right" colspan="2">';
					print ($notdefined ? '' : ($value['nb'] > 1 ? $value['nb'].'x ' : ''));
					if (is_numeric($pricesell)) {
						print '<span class="amount">'.price($pricesell, '', '', 0, 0, -1, $conf->currency).'</span>';
					} else {
						print '<span class="opacitymedium">'.$langs->trans($pricesell).'</span>';
					}
					print '</td>';

					// Stock
					if (!empty($conf->stock->enabled)) {
						print '<td class="right">'.$value['stock'].'</td>'; // Real stock
					}

					// Qty + IncDec
					if ($user->rights->produit->creer || $user->rights->service->creer) {
						print '<td class="center"><input type="text" value="'.$nb_of_subproduct.'" name="TProduct['.$productstatic->id.'][qty]" size="4" class="right" /></td>';
						print '<td class="center"><input type="checkbox" name="TProduct['.$productstatic->id.'][incdec]" value="1" '.($value['incdec'] == 1 ? 'checked' : '').' /></td>';
					} else {
						print '<td>'.$nb_of_subproduct.'</td>';
						print '<td>'.($value['incdec'] == 1 ? 'x' : '').'</td>';
					}

					// Move action
					print '<td class="linecolmove tdlineupdown center"></td>';

					print '</tr>'."\n";
				} else {
					$hide = '';
					if (empty($conf->global->PRODUCT_SHOW_SUB_SUB_PRODUCTS)) {
						$hide = ' hideobject'; // By default, we do not show this. It makes screen very difficult to understand
					}

					print '<tr class="oddeven'.$hide.'" id="sub-'.$value['id_parent'].'" data-ignoreidfordnd=1>';

					//$productstatic->ref=$value['label'];
					$productstatic->ref = $value['ref'];

					// Rankd
					print '<td></td>';

					// Product ref
					print '<td>';
					for ($i = 0; $i < $value['level']; $i++) {
						print ' &nbsp; &nbsp; '; // Add indentation
					}
					print $productstatic->getNomUrl(1, 'composition').'</td>';

					// Product label
					print '<td>'.$productstatic->label.'</td>';

					// Best buying price
					print '<td>&nbsp;</td>';
					print '<td>&nbsp;</td>';
					// Best selling price
					print '<td>&nbsp;</td>';
					print '<td>&nbsp;</td>';

					// Stock
					if (!empty($conf->stock->enabled)) {
						print '<td></td>'; // Real stock
					}

					// Qty in kit
					print '<td class="center">'.$value['nb'].'</td>';

					// Inc/dec
					print '<td>&nbsp;</td>';

					// Action move
					print '<td>&nbsp;</td>';

					print '</tr>'."\n";
				}
			}


			// Total

			print '<tr class="liste_total">';

			// Rank
			print '<td></td>';

			// Product ref
			print '<td class="liste_total"></td>';

			// Product label
			print '<td class="liste_total"></td>';

			// Minimum buying price
			print '<td class="liste_total right">';
			print $langs->trans("TotalBuyingPriceMinShort");
			print '</td>';

			print '<td class="liste_total right">';
			if ($atleastonenotdefined) {
				print $langs->trans("Unknown").' ('.$langs->trans("SomeSubProductHaveNoPrices").')';
			}
			print ($atleastonenotdefined ? '' : price($total, '', '', 0, 0, -1, $conf->currency));
			print '</td>';

			// Minimum selling price
			print '<td class="liste_total right">';
			print $langs->trans("TotalSellingPriceMinShort");
			print '</td>';

			print '<td class="liste_total right">';
			if ($atleastonenotdefined) {
				print $langs->trans("Unknown").' ('.$langs->trans("SomeSubProductHaveNoPrices").')';
			}
			print ($atleastonenotdefined ? '' : price($totalsell, '', '', 0, 0, -1, $conf->currency));
			print '</td>';

			// Stock
			if (!empty($conf->stock->enabled)) {
				print '<td class="liste_total right">&nbsp;</td>';
			}

			print '<td></td>';

			print '<td class="center">';
			if ($user->rights->produit->creer || $user->rights->service->creer) {
				print '<input type="submit" class="button button-save" value="'.$langs->trans("Save").'">';
			}
			print '</td>';

			print '<td></td>';

			print '</tr>'."\n";
		} else {
			$colspan = 10;
			if (!empty($conf->stock->enabled)) {
				$colspan++;
			}

			print '<tr class="oddeven">';
			print '<td colspan="'.$colspan.'" class="opacitymedium">'.$langs->trans("None").'</td>';
			print '</tr>';
		}

		print '</table>';

		/*if($user->rights->produit->creer || $user->rights->service->creer) {
			print '<input type="submit" class="button button-save" value="'.$langs->trans("Save").'">';
		}*/

		print '</form>';
		print '</div>';



		// Form with product to add
		if ((empty($action) || $action == 'view' || $action == 'edit' || $action == 'search' || $action == 're-edit') && ($user->rights->produit->creer || $user->rights->service->creer)) {
			print '<br>';

			$rowspan = 1;
			if (!empty($conf->categorie->enabled)) {
				$rowspan++;
			}

			print load_fiche_titre($langs->trans("ProductToAddSearch"), '', '');
			print '<form action="'.DOL_URL_ROOT.'/product/composition/card.php?id='.$id.'" method="POST">';
			print '<input type="hidden" name="action" value="search">';
			print '<input type="hidden" name="id" value="'.$id.'">';
			print '<div class="inline-block">';
			print '<input type="hidden" name="token" value="'.newToken().'">';
			print $langs->trans("KeywordFilter").': ';
			print '<input type="text" name="key" value="'.$key.'"> &nbsp; ';
			print '</div>';
			if (!empty($conf->categorie->enabled)) {
				require_once DOL_DOCUMENT_ROOT.'/categories/class/categorie.class.php';
				print '<div class="inline-block">'.$langs->trans("CategoryFilter").': ';
				print $form->select_all_categories(Categorie::TYPE_PRODUCT, $parent, 'parent').' &nbsp; </div>';
				print ajax_combobox('parent');
			}
			print '<div class="inline-block">';
			print '<input type="submit" class="button" value="'.$langs->trans("Search").'">';
			print '</div>';
			print '</form>';
		}


		// List of products
		if ($action == 'search') {
			print '<br>';
			print '<form action="'.DOL_URL_ROOT.'/product/composition/card.php?id='.$id.'" method="post">';
			print '<input type="hidden" name="token" value="'.newToken().'">';
			print '<input type="hidden" name="action" value="add_prod">';
			print '<input type="hidden" name="id" value="'.$id.'">';

			print '<table class="noborder centpercent">';
			print '<tr class="liste_titre">';
			print '<th class="liste_titre">'.$langs->trans("ComposedProduct").'</td>';
			print '<th class="liste_titre">'.$langs->trans("Label").'</td>';
			//print '<th class="liste_titre center">'.$langs->trans("IsInPackage").'</td>';
			print '<th class="liste_titre right">'.$langs->trans("Qty").'</td>';
			print '<th class="center">'.$langs->trans('ComposedProductIncDecStock').'</th>';
			print '</tr>';
			if ($resql) {
				$num = $db->num_rows($resql);
				$i = 0;

				if ($num == 0) {
					print '<tr><td colspan="4">'.$langs->trans("NoMatchFound").'</td></tr>';
				}

				$MAX = 100;

				while ($i < min($num, $MAX)) {
					$objp = $db->fetch_object($resql);
					if ($objp->rowid != $id) {
						// check if a product is not already a parent product of this one
						$prod_arbo = new Product($db);
						$prod_arbo->id = $objp->rowid;
						// This type is not supported (not required to have virtual products working).
						if ($prod_arbo->type == Product::TYPE_ASSEMBLYKIT || $prod_arbo->type == Product::TYPE_STOCKKIT) {
							$is_pere = 0;
							$prod_arbo->get_sousproduits_arbo();
							// associations sousproduits
							$prods_arbo = $prod_arbo->get_arbo_each_prod();
							if (count($prods_arbo) > 0) {
								foreach ($prods_arbo as $key => $value) {
									if ($value[1] == $id) {
										$is_pere = 1;
									}
								}
							}
							if ($is_pere == 1) {
								$i++;
								continue;
							}
						}

						print "\n";
						print '<tr class="oddeven">';

						$productstatic->id = $objp->rowid;
						$productstatic->ref = $objp->ref;
						$productstatic->label = $objp->label;
						$productstatic->type = $objp->type;
						$productstatic->entity = $objp->entity;
						$productstatic->status = $objp->status;
						$productstatic->status_buy = $objp->status_buy;
						$productstatic->status_batch = $objp->tobatch;

						print '<td>'.$productstatic->getNomUrl(1, '', 24).'</td>';
						$labeltoshow = $objp->label;
						if ($conf->global->MAIN_MULTILANGS && $objp->labelm) {
							$labeltoshow = $objp->labelm;
						}

						print '<td>'.$labeltoshow.'</td>';


						if ($object->is_sousproduit($id, $objp->rowid)) {
							//$addchecked = ' checked';
							$qty = $object->is_sousproduit_qty;
							$incdec = $object->is_sousproduit_incdec;
						} else {
							//$addchecked = '';
							$qty = 0;
							$incdec = 0;
						}
						// Contained into package
						/*print '<td class="center"><input type="hidden" name="prod_id_'.$i.'" value="'.$objp->rowid.'">';
						print '<input type="checkbox" '.$addchecked.'name="prod_id_chk'.$i.'" value="'.$objp->rowid.'"></td>';*/
						// Qty
						print '<td class="right"><input type="hidden" name="prod_id_'.$i.'" value="'.$objp->rowid.'"><input type="text" size="2" name="prod_qty_'.$i.'" value="'.($qty ? $qty : '').'"></td>';

						// Inc Dec
						print '<td class="center">';
						if ($qty) {
							print '<input type="checkbox" name="prod_incdec_'.$i.'" value="1" '.($incdec ? 'checked' : '').'>';
						} else {
							// TODO Hide field and show it when setting a qty
							print '<input type="checkbox" name="prod_incdec_'.$i.'" value="1" checked>';
							//print '<input type="checkbox" disabled name="prod_incdec_'.$i.'" value="1" checked>';
						}
						print '</td>';

						print '</tr>';
					}
					$i++;
				}
				if ($num > $MAX) {
					print '<tr class="oddeven">';
					print '<td><span class="opacitymedium">'.$langs->trans("More").'...</span></td>';
					print '<td></td>';
					print '<td></td>';
					print '<td></td>';
					print '</tr>';
				}
			} else {
				dol_print_error($db);
			}
			print '</table>';
			print '<input type="hidden" name="max_prod" value="'.$i.'">';

			if ($num > 0) {
				print '<div class="center">';
				print '<input type="submit" class="button button-save" name="save" value="'.$langs->trans("Add").'/'.$langs->trans("Update").'">';
				print '<input type="submit" class="button button-cancel" name="cancel" value="'.$langs->trans("Cancel").'">';
				print '</div>';
			}

			print '</form>';
		}
	}
}

// End of page
llxFooter();
$db->close();<|MERGE_RESOLUTION|>--- conflicted
+++ resolved
@@ -285,15 +285,7 @@
 		print dol_get_fiche_end();
 
 
-<<<<<<< HEAD
-		print '<div class="fichecenter">';
-		print '<div class="underbanner clearboth"></div>';
-		print '</div>';
-
-		print '<br>';
-=======
 		print '<br><br>';
->>>>>>> e3fa24fa
 
 		$prodsfather = $object->getFather(); // Parent Products
 		$object->get_sousproduits_arbo(); // Load $object->sousprods
