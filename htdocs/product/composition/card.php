--- conflicted
+++ resolved
@@ -69,15 +69,10 @@
 // Action association d'un sousproduit
 if ($action == 'add_prod' && ($user->rights->produit->creer || $user->rights->service->creer))
 {
-<<<<<<< HEAD
 	$error = 0;
 	$maxprod = GETPOST("max_prod", 'int');
+
 	for ($i = 0; $i < $maxprod; $i++)
-=======
-	$error=0;
-
-	for ($i=0; $i < GETPOST("max_prod", 'int'); $i++)
->>>>>>> 22ca5e06
 	{
 		$qty = price2num(GETPOST("prod_qty_".$i, 'alpha'), 'MS');
 		if ($qty > 0)
