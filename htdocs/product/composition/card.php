--- conflicted
+++ resolved
@@ -72,12 +72,7 @@
 	$error = 0;
 	$maxprod = GETPOST("max_prod", 'int');
 
-<<<<<<< HEAD
 	for ($i = 0; $i < $maxprod; $i++)
-=======
-	$maxprod = GETPOST("max_prod", 'int');
-	for ($i=0; $i < $maxprod; $i++)
->>>>>>> 2b393d04
 	{
 		$qty = price2num(GETPOST("prod_qty_".$i, 'alpha'), 'MS');
 		if ($qty > 0)
