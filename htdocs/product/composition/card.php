<?php
/* Copyright (C) 2001-2007  Rodolphe Quiedeville    <rodolphe@quiedeville.org>
 * Copyright (C) 2004-2017  Laurent Destailleur     <eldy@users.sourceforge.net>
 * Copyright (C) 2005       Eric Seigne             <eric.seigne@ryxeo.com>
<<<<<<< HEAD
 * Copyright (C) 2005-2018  Regis Houssin           <regis.houssin@capnetworks.com>
=======
 * Copyright (C) 2005-2018  Regis Houssin           <regis.houssin@inodbox.com>
>>>>>>> d9b8a8c8
 * Copyright (C) 2006       Andre Cianfarani        <acianfa@free.fr>
 * Copyright (C) 2011-2014  Juanjo Menent           <jmenent@2byte.es>
 * Copyright (C) 2015       Raphaël Doursenaud      <rdoursenaud@gpcsolutions.fr>
 *
 * This program is free software; you can redistribute it and/or modify
 * it under the terms of the GNU General Public License as published by
 * the Free Software Foundation; either version 3 of the License, or
 * (at your option) any later version.
 *
 * This program is distributed in the hope that it will be useful,
 * but WITHOUT ANY WARRANTY; without even the implied warranty of
 * MERCHANTABILITY or FITNESS FOR A PARTICULAR PURPOSE.  See the
 * GNU General Public License for more details.
 *
 * You should have received a copy of the GNU General Public License
 * along with this program. If not, see <http://www.gnu.org/licenses/>.
 */

/**
 *  \file       htdocs/product/composition/card.php
 *  \ingroup    product
 *  \brief      Page de la fiche produit
 */

require '../../main.inc.php';

require_once DOL_DOCUMENT_ROOT.'/core/lib/product.lib.php';
require_once DOL_DOCUMENT_ROOT.'/product/class/product.class.php';
require_once DOL_DOCUMENT_ROOT.'/categories/class/categorie.class.php';

// Load translation files required by the page
$langs->loadLangs(array('bills', 'products', 'stocks'));

$id=GETPOST('id','int');
$ref=GETPOST('ref','alpha');
$action=GETPOST('action','alpha');
$confirm=GETPOST('confirm','alpha');
$cancel=GETPOST('cancel','alpha');
$key=GETPOST('key');
$parent=GETPOST('parent');

// Security check
if (! empty($user->societe_id)) $socid=$user->societe_id;
$fieldvalue = (! empty($id) ? $id : (! empty($ref) ? $ref : ''));
$fieldtype = (! empty($ref) ? 'ref' : 'rowid');
$result=restrictedArea($user,'produit|service',$fieldvalue,'product&product','','',$fieldtype);

$object = new Product($db);
$objectid=0;
if ($id > 0 || ! empty($ref))
{
	$result = $object->fetch($id,$ref);
	$objectid=$object->id;
	$id=$object->id;
}


/*
 * Actions
 */

if ($cancel) $action ='';

// Action association d'un sousproduit
if ($action == 'add_prod' && ($user->rights->produit->creer || $user->rights->service->creer))
{
	$error=0;
	for ($i=0; $i<$_POST["max_prod"]; $i++)
	{
		if ($_POST["prod_qty_".$i] > 0)
		{
			if ($object->add_sousproduit($id, $_POST["prod_id_".$i], $_POST["prod_qty_".$i], $_POST["prod_incdec_".$i]) > 0)
			{
				//var_dump($id.' - '.$_POST["prod_id_".$i].' - '.$_POST["prod_qty_".$i]);exit;
				$action = 'edit';
			}
			else
			{
				$error++;
				$action = 're-edit';
				if ($object->error == "isFatherOfThis") {
					setEventMessages($langs->trans("ErrorAssociationIsFatherOfThis"), null, 'errors');
				}
				else
				{
					setEventMessages($object->error, $object->errors, 'errors');
				}
			}
		}
		else
		{
			if ($object->del_sousproduit($id, $_POST["prod_id_".$i]) > 0)
			{
				$action = 'edit';
			}
			else
			{
				$error++;
				$action = 're-edit';
				setEventMessages($object->error, $object->errors, 'errors');
			}
		}
	}
	if (! $error)
	{
		header("Location: ".$_SERVER["PHP_SELF"].'?id='.$object->id);
		exit;
	}
}
else if($action==='save_composed_product')
{
	$TProduct = GETPOST('TProduct', 'array');
	if (!empty($TProduct))
	{
		foreach ($TProduct as $id_product => $row)
		{
			if ($row['qty'] > 0) $object->update_sousproduit($id, $id_product, $row['qty'], isset($row['incdec']) ? 1 : 0 );
			else $object->del_sousproduit($id, $id_product);
		}
		setEventMessages('RecordSaved', null);
	}
	$action='';
}


/*
 * View
 */

$product_fourn = new ProductFournisseur($db);
$productstatic = new Product($db);
$form = new Form($db);

// action recherche des produits par mot-cle et/ou par categorie
if ($action == 'search')
{
	$current_lang = $langs->getDefaultLang();

    $sql = 'SELECT DISTINCT p.rowid, p.ref, p.label, p.fk_product_type as type, p.barcode, p.price, p.price_ttc, p.price_base_type, p.entity,';
    $sql.= ' p.fk_product_type, p.tms as datem';
	if (! empty($conf->global->MAIN_MULTILANGS)) $sql.= ', pl.label as labelm, pl.description as descriptionm';
	$sql.= ' FROM '.MAIN_DB_PREFIX.'product as p';
	$sql.= ' LEFT JOIN '.MAIN_DB_PREFIX.'categorie_product as cp ON p.rowid = cp.fk_product';
	if (! empty($conf->global->MAIN_MULTILANGS)) $sql.= " LEFT JOIN ".MAIN_DB_PREFIX."product_lang as pl ON pl.fk_product = p.rowid AND lang='".($current_lang)."'";
	$sql.= ' WHERE p.entity IN ('.getEntity('product').')';
	if ($key != "")
	{
		// For natural search
		$params = array('p.ref', 'p.label', 'p.description', 'p.note');
		// multilang
		if (! empty($conf->global->MAIN_MULTILANGS))
		{
			$params[] = 'pl.label';
			$params[] = 'pl.description';
			$params[] = 'pl.note';
		}
		if (! empty($conf->barcode->enabled)) {
			$params[] = 'p.barcode';
		}
		$sql .= natural_search($params, $key);
	}
	if (! empty($conf->categorie->enabled) && ! empty($parent) && $parent != -1)
	{
		$sql.= " AND cp.fk_categorie ='".$db->escape($parent)."'";
	}
	$sql.= " ORDER BY p.ref ASC";

	$resql = $db->query($sql);
}

$title = $langs->trans('ProductServiceCard');
$helpurl = '';
$shortlabel = dol_trunc($object->label,16);
if (GETPOST("type") == '0' || ($object->type == Product::TYPE_PRODUCT))
{
	$title = $langs->trans('Product')." ". $shortlabel ." - ".$langs->trans('AssociatedProducts');
	$helpurl='EN:Module_Products|FR:Module_Produits|ES:M&oacute;dulo_Productos';
}
if (GETPOST("type") == '1' || ($object->type == Product::TYPE_SERVICE))
{
	$title = $langs->trans('Service')." ". $shortlabel ." - ".$langs->trans('AssociatedProducts');
	$helpurl='EN:Module_Services_En|FR:Module_Services|ES:M&oacute;dulo_Servicios';
}

llxHeader('', $title, $helpurl);

$head=product_prepare_head($object);
$titre=$langs->trans("CardProduct".$object->type);
$picto=($object->type==Product::TYPE_SERVICE?'service':'product');
dol_fiche_head($head, 'subproduct', $titre, -1, $picto);


if ($id > 0 || ! empty($ref))
{
	/*
	 * Fiche en mode edition
	 */
	if ($user->rights->produit->lire || $user->rights->service->lire)
	{
        $linkback = '<a href="'.DOL_URL_ROOT.'/product/list.php?restore_lastsearch_values=1">'.$langs->trans("BackToList").'</a>';

        $shownav = 1;
        if ($user->societe_id && ! in_array('product', explode(',',$conf->global->MAIN_MODULES_FOR_EXTERNAL))) $shownav=0;

        dol_banner_tab($object, 'ref', $linkback, $shownav, 'ref', '', '', '', 0, '', '', 0);

        if ($object->type!=Product::TYPE_SERVICE || empty($conf->global->PRODUIT_MULTIPRICES))
        {
            print '<div class="fichecenter">';
    	    print '<div class="underbanner clearboth"></div>';

    	    print '<table class="border tableforfield" width="100%">';

    		// Nature
    		if ($object->type!=Product::TYPE_SERVICE)
    		{
    			print '<tr><td class="titlefield">'.$langs->trans("Nature").'</td><td>';
    			print $object->getLibFinished();
    			print '</td></tr>';
    		}

    		if (empty($conf->global->PRODUIT_MULTIPRICES))
    		{
    		    // Price
    			print '<tr><td class="titlefield">'.$langs->trans("SellingPrice").'</td><td>';
    			if ($object->price_base_type == 'TTC')
    			{
    				print price($object->price_ttc).' '.$langs->trans($object->price_base_type);
    			}
    			else
    			{
    				print price($object->price).' '.$langs->trans($object->price_base_type?$object->price_base_type:'HT');
    			}
    			print '</td></tr>';

    			// Price minimum
    			print '<tr><td>'.$langs->trans("MinPrice").'</td><td>';
    			if ($object->price_base_type == 'TTC')
    			{
    				print price($object->price_min_ttc).' '.$langs->trans($object->price_base_type);
    			}
    			else
    			{
    				print price($object->price_min).' '.$langs->trans($object->price_base_type?$object->price_base_type:'HT');
    			}
    			print '</td></tr>';
    		}

            print '</table>';
            print '</div>';
        }

		dol_fiche_end();

        print '<br>';

		$prodsfather = $object->getFather(); 		// Parent Products
		$object->get_sousproduits_arbo();			// Load $object->sousprods
		$prods_arbo=$object->get_arbo_each_prod();

		$nbofsubsubproducts=count($prods_arbo);		// This include sub sub product into nb
		$prodschild = $object->getChildsArbo($id,1);
		$nbofsubproducts=count($prodschild);		// This include only first level of childs


		// Number of parent virtual products
		//print $form->textwithpicto($langs->trans("ParentProductsNumber").': '.count($prodsfather), $langs->trans('IfZeroItIsNotUsedByVirtualProduct'));

		//if (count($prodsfather) > 0)
		//{
			print load_fiche_titre($langs->trans("ProductParentList"),'','');
			print '<table class="centpercent noborder">';
			print '<tr class="liste_titre">';
			print '<td>'.$langs->trans('ParentProducts').'</td>';
			print '<td>'.$langs->trans('Label').'</td>';
			print '<td>'.$langs->trans('Qty').'</td>';
			print '</td>';
			if (count($prodsfather) > 0)
			{
				$class='pair';

				foreach($prodsfather as $value)
				{
					$idprod= $value["id"];
					$productstatic->id=$idprod;// $value["id"];
					$productstatic->type=$value["fk_product_type"];
					$productstatic->ref=$value['ref'];
					$productstatic->label=$value['label'];
					$productstatic->entity=$value['entity'];

					$class=($class=='impair')?'pair':'impair';
					print '<tr class="'.$class.'">';

					print '<td>'.$productstatic->getNomUrl(1,'composition').'</td>';
					print '<td>'.$productstatic->label.'</td>';
					print '<td>'.$value['qty'].'</td>';
					print '</tr>';
				}
			}
			else
			{
				print '<tr class="impair">';
				print '<td colspan="3" class="opacitymedium">'.$langs->trans("None").'</td>';
				print '</tr>';
			}
			print '</table>';
		//}


		print '<br>'."\n";


		// Number of subproducts
		//print $form->textwithpicto($langs->trans("AssociatedProductsNumber").': '.(empty($conf->global->PRODUCT_SHOW_SUB_SUB_PRODUCTS)?$nbofsubproducts:$nbofsubsubproducts), $langs->trans('IfZeroItIsNotAVirtualProduct'));

		// List of subproducts
		//if (count($prods_arbo) > 0)
		//{
			$atleastonenotdefined=0;
			print load_fiche_titre($langs->trans("ProductAssociationList"),'','');

			print '<form name="formComposedProduct" action="'.$_SERVER['PHP_SELF'].'" method="post">';
			print '<input type="hidden" name="action" value="save_composed_product" />';
			print '<input type="hidden" name="id" value="'.$id.'" />';

			print '<table class="centpercent noborder">';

			print '<tr class="liste_titre">';
			print '<td>'.$langs->trans('ComposedProduct').'</td>';
			print '<td>'.$langs->trans('Label').'</td>';
			print '<td align="right" colspan="2">'.$langs->trans('MinSupplierPrice').'</td>';
			print '<td align="right" colspan="2">'.$langs->trans('MinCustomerPrice').'</td>';
			if (! empty($conf->stock->enabled)) print '<td align="right">'.$langs->trans('Stock').'</td>';
			print '<td align="center">'.$langs->trans('Qty').'</td>';
			print '<td align="center">'.$langs->trans('ComposedProductIncDecStock').'</td>';
			print '</tr>'."\n";

			$class='pair';

			$totalsell=0;
			if (count($prods_arbo))
			{
				foreach($prods_arbo as $value)
				{
					$productstatic->fetch($value['id']);

					if ($value['level'] <= 1)
					{
						$class=($class=='impair')?'pair':'impair';
						print '<tr class="'.$class.'">';

						$notdefined=0;
						$nb_of_subproduct = $value['nb'];

						print '<td>'.$productstatic->getNomUrl(1,'composition').'</td>';
						print '<td>'.$productstatic->label.'</td>';

						// Best buying price
						print '<td align="right">';
						if ($product_fourn->find_min_price_product_fournisseur($productstatic->id) > 0)
						{
							print $langs->trans("BuyingPriceMinShort").': ';
					    	if ($product_fourn->product_fourn_price_id > 0) print $product_fourn->display_price_product_fournisseur(0,0);
					    	else { print $langs->trans("NotDefined"); $notdefined++; $atleastonenotdefined++; }
						}
						print '</td>';

						// For avoid a non-numeric value
						$fourn_unitprice = (!empty($product_fourn->fourn_unitprice)?$product_fourn->fourn_unitprice:0);
						$fourn_remise_percent = (!empty($product_fourn->fourn_remise_percent)?$product_fourn->fourn_remise_percent:0);
						$fourn_remise = (!empty($product_fourn->fourn_remise)?$product_fourn->fourn_remise:0);

						$totalline=price2num($value['nb'] * ($fourn_unitprice * (1 - $fourn_remise_percent/100) - $fourn_remise), 'MT');
						$total+=$totalline;

						print '<td align="right">';
						print ($notdefined?'':($value['nb']> 1 ? $value['nb'].'x' : '').price($fourn_unitprice,'','',0,0,-1,$conf->currency));
						print '</td>';

						// Best selling price
						$pricesell=$productstatic->price;
						if (! empty($conf->global->PRODUIT_MULTIPRICES))
						{
							$pricesell='Variable';
						}
						else
						{
							$totallinesell=price2num($value['nb'] * ($pricesell), 'MT');
							$totalsell+=$totallinesell;
						}
						print '<td align="right" colspan="2">';
						print ($notdefined?'':($value['nb']> 1 ? $value['nb'].'x' : ''));
						if (is_numeric($pricesell)) print price($pricesell,'','',0,0,-1,$conf->currency);
						else print $langs->trans($pricesell);
						print '</td>';

						// Stock
						if (! empty($conf->stock->enabled)) print '<td align="right">'.$value['stock'].'</td>';	// Real stock

						// Qty + IncDec
						if ($user->rights->produit->creer || $user->rights->service->creer)
						{
							print '<td align="center"><input type="text" value="'.$nb_of_subproduct.'" name="TProduct['.$productstatic->id.'][qty]" size="4" /></td>';
							print '<td align="center"><input type="checkbox" name="TProduct['.$productstatic->id.'][incdec]" value="1" '.($value['incdec']==1?'checked':''  ).' /></td>';
						}
						else{
							print '<td>'.$nb_of_subproduct.'</td>';
							print '<td>'.($value['incdec']==1?'x':''  ).'</td>';
						}

						print '</tr>'."\n";
					}
					else
					{
						$hide='';
						if (empty($conf->global->PRODUCT_SHOW_SUB_SUB_PRODUCTS)) $hide=' hideobject';	// By default, we do not show this. It makes screen very difficult to understand

						$class=($class=='impair')?'pair':'impair';
						print '<tr class="'.$class.$hide.'" id="sub-'.$value['id_parent'].'">';

						//$productstatic->ref=$value['label'];
						$productstatic->ref=$value['ref'];
						print '<td>';
						for ($i=0; $i < $value['level']; $i++)	print ' &nbsp; &nbsp; ';	// Add indentation
						print $productstatic->getNomUrl(1,'composition').'</td>';
						print '<td>'.$productstatic->label.'</td>';

						// Best buying price
						print '<td>&nbsp;</td>';
						print '<td>&nbsp;</td>';
						// Best selling price
						print '<td>&nbsp;</td>';
						print '<td>&nbsp;</td>';

						if (! empty($conf->stock->enabled)) print '<td></td>';	// Real stock
						print '<td align="center">'.$value['nb'].'</td>';
						print '<td>&nbsp;</td>';

						print '</tr>'."\n";
					}
				}

				print '<tr class="liste_total">';
				print '<td class="liste_total"></td>';
				print '<td class="liste_total"></td>';

				// Minimum buying price
				print '<td class="liste_total" align="right">';
				print $langs->trans("TotalBuyingPriceMinShort");
				print '</td>';

				print '<td class="liste_total" align="right">';
				if ($atleastonenotdefined) print $langs->trans("Unknown").' ('.$langs->trans("SomeSubProductHaveNoPrices").')';
				print ($atleastonenotdefined?'':price($total,'','',0,0,-1,$conf->currency));
				print '</td>';

				// Minimum selling price
				print '<td class="liste_total" align="right">';
				print $langs->trans("TotalSellingPriceMinShort");
				print '</td>';

				print '<td class="liste_total" align="right">';
				if ($atleastonenotdefined) print $langs->trans("Unknown").' ('.$langs->trans("SomeSubProductHaveNoPrices").')';
				print ($atleastonenotdefined?'':price($totalsell,'','',0,0,-1,$conf->currency));
				print '</td>';

				// Stock
				if (! empty($conf->stock->enabled)) print '<td class="liste_total" align="right">&nbsp;</td>';

				print '<td align="right" colspan="2">';
				if ($user->rights->produit->creer || $user->rights->service->creer)
				{
					print '<input type="submit" class="button" value="'.$langs->trans('Save').'">';
				}
				print '</td>';
				print '</tr>'."\n";
			}
			else
			{
				$colspan=8;
				if (! empty($conf->stock->enabled)) $colspan++;

				print '<tr class="impair">';
				print '<td colspan="'.$colspan.'" class="opacitymedium">'.$langs->trans("None").'</td>';
				print '</tr>';
			}

			print '</table>';

			/*if($user->rights->produit->creer || $user->rights->service->creer) {
				print '<input type="submit" class="button" value="'.$langs->trans('Save').'">';
			}*/

			print '</form>';
		//}

		// Form with product to add
		if ((empty($action) || $action == 'view' || $action == 'edit' || $action == 'search' || $action == 're-edit') && ($user->rights->produit->creer || $user->rights->service->creer))
		{
			print '<br>';

			$rowspan=1;
			if (! empty($conf->categorie->enabled)) $rowspan++;

	        print load_fiche_titre($langs->trans("ProductToAddSearch"),'','');
			print '<form action="'.DOL_URL_ROOT.'/product/composition/card.php?id='.$id.'" method="POST">';
			print '<input type="hidden" name="action" value="search">';
			print '<input type="hidden" name="id" value="'.$id.'">';
			print '<div class="inline-block">';
			print '<input type="hidden" name="token" value="'.$_SESSION['newtoken'].'">';
			print $langs->trans("KeywordFilter").': ';
			print '<input type="text" name="key" value="'.$key.'"> &nbsp; ';
			print '</div>';
			if (! empty($conf->categorie->enabled))
			{
				require_once DOL_DOCUMENT_ROOT . '/categories/class/categorie.class.php';
				print '<div class="inline-block">'.$langs->trans("CategoryFilter").': ';
				print $form->select_all_categories(Categorie::TYPE_PRODUCT, $parent, 'parent').' &nbsp; </div>';
				print ajax_combobox('parent');
			}
			print '<div class="inline-block">';
			print '<input type="submit" class="button" value="'.$langs->trans("Search").'">';
			print '</div>';
			print '</form>';
		}


		// List of products
		if ($action == 'search')
		{
			print '<br>';
			print '<form action="'.DOL_URL_ROOT.'/product/composition/card.php?id='.$id.'" method="post">';
			print '<input type="hidden" name="token" value="'.$_SESSION['newtoken'].'">';
			print '<input type="hidden" name="action" value="add_prod">';
			print '<input type="hidden" name="id" value="'.$id.'">';
			print '<table class="noborder centpercent">';
			print '<tr class="liste_titre">';
			print '<th class="liste_titre">'.$langs->trans("ComposedProduct").'</td>';
			print '<th class="liste_titre">'.$langs->trans("Label").'</td>';
			//print '<th class="liste_titre" align="center">'.$langs->trans("IsInPackage").'</td>';
			print '<th class="liste_titre" align="right">'.$langs->trans("Qty").'</td>';
			print '<th align="center">'.$langs->trans('ComposedProductIncDecStock').'</th>';
			print '</tr>';
			if ($resql)
			{
				$num = $db->num_rows($resql);
				$i=0;

				if($num == 0) print '<tr><td colspan="4">'.$langs->trans("NoMatchFound").'</td></tr>';

				while ($i < $num)
				{
					$objp = $db->fetch_object($resql);
					if($objp->rowid != $id)
					{
						// check if a product is not already a parent product of this one
						$prod_arbo=new Product($db);
						$prod_arbo->id=$objp->rowid;
						// This type is not supported (not required to have virtual products working).
						if ($prod_arbo->type == Product::TYPE_ASSEMBLYKIT || $prod_arbo->type == Product::TYPE_STOCKKIT)
						{
							$is_pere=0;
							$prod_arbo->get_sousproduits_arbo();
							// associations sousproduits
							$prods_arbo = $prod_arbo->get_arbo_each_prod();
							if (count($prods_arbo) > 0)
							{
								foreach($prods_arbo as $key => $value)
								{
									if ($value[1]==$id)
									{
										$is_pere=1;
									}
								}
							}
							if ($is_pere==1)
							{
								$i++;
								continue;
							}
						}

						print "\n".'<tr class="oddeven">';

						$productstatic->id=$objp->rowid;
						$productstatic->ref=$objp->ref;
						$productstatic->label=$objp->label;
						$productstatic->type=$objp->type;
						$productstatic->entity=$objp->entity;

						print '<td>'.$productstatic->getNomUrl(1,'',24).'</td>';
						$labeltoshow=$objp->label;
						if ($conf->global->MAIN_MULTILANGS && $objp->labelm) $labeltoshow=$objp->labelm;

						print '<td>'.$labeltoshow.'</td>';


						if($object->is_sousproduit($id, $objp->rowid))
						{
							//$addchecked = ' checked';
							$qty=$object->is_sousproduit_qty;
							$incdec=$object->is_sousproduit_incdec;
						}
						else
						{
							//$addchecked = '';
							$qty=0;
							$incdec=0;
						}
						// Contained into package
						/*print '<td align="center"><input type="hidden" name="prod_id_'.$i.'" value="'.$objp->rowid.'">';
						print '<input type="checkbox" '.$addchecked.'name="prod_id_chk'.$i.'" value="'.$objp->rowid.'"></td>';*/
						// Qty
						print '<td align="right"><input type="hidden" name="prod_id_'.$i.'" value="'.$objp->rowid.'"><input type="text" size="2" name="prod_qty_'.$i.'" value="'.($qty?$qty:'').'"></td>';

						// Inc Dec
						print '<td align="center">';
						if ($qty) print '<input type="checkbox" name="prod_incdec_'.$i.'" value="1" '.($incdec?'checked':'').'>';
						else
						{
							// TODO Hide field and show it when setting a qty
							print '<input type="checkbox" name="prod_incdec_'.$i.'" value="1" checked>';
							//print '<input type="checkbox" disabled name="prod_incdec_'.$i.'" value="1" checked>';
						}
						print '</td>';

						print '</tr>';
					}
					$i++;
				}
			}
			else
			{
				dol_print_error($db);
			}
			print '</table>';
			print '<input type="hidden" name="max_prod" value="'.$i.'">';

			if($num > 0)
			{
				print '<br><div class="center">';
				print '<input type="submit" class="button" name="save" value="'.$langs->trans("Add").'/'.$langs->trans("Update").'">';
				print '&nbsp;&nbsp;&nbsp;&nbsp;&nbsp;';
				print '<input type="submit" class="button" name="cancel" value="'.$langs->trans("Cancel").'">';
				print '</div>';
			}

			print '</form>';
		}
	}
}

// End of page
llxFooter();
$db->close();<|MERGE_RESOLUTION|>--- conflicted
+++ resolved
@@ -2,11 +2,7 @@
 /* Copyright (C) 2001-2007  Rodolphe Quiedeville    <rodolphe@quiedeville.org>
  * Copyright (C) 2004-2017  Laurent Destailleur     <eldy@users.sourceforge.net>
  * Copyright (C) 2005       Eric Seigne             <eric.seigne@ryxeo.com>
-<<<<<<< HEAD
- * Copyright (C) 2005-2018  Regis Houssin           <regis.houssin@capnetworks.com>
-=======
  * Copyright (C) 2005-2018  Regis Houssin           <regis.houssin@inodbox.com>
->>>>>>> d9b8a8c8
  * Copyright (C) 2006       Andre Cianfarani        <acianfa@free.fr>
  * Copyright (C) 2011-2014  Juanjo Menent           <jmenent@2byte.es>
  * Copyright (C) 2015       Raphaël Doursenaud      <rdoursenaud@gpcsolutions.fr>
