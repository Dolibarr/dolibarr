--- conflicted
+++ resolved
@@ -408,11 +408,8 @@
 						{
 							print '<td align="center"><input type="text" value="'.$nb_of_subproduct.'" name="TProduct['.$productstatic->id.'][qty]" size="4" /></td>';
 							print '<td align="center"><input type="checkbox" name="TProduct['.$productstatic->id.'][incdec]" value="1" '.($value['incdec']==1?'checked':''  ).' /></td>';
-<<<<<<< HEAD
 							print '<td align="center"><input type="checkbox" name="TProduct['.$productstatic->id.'][optional]" value="1" '.($value['optional']==1?'checked':''  ).' /></td>';
 
-=======
->>>>>>> f8ca44e4
 						}
 						else{
 							print '<td>'.$nb_of_subproduct.'</td>';
