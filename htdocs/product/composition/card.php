--- conflicted
+++ resolved
@@ -18,7 +18,7 @@
  * GNU General Public License for more details.
  *
  * You should have received a copy of the GNU General Public License
- * along with this program. If not, see <https://www.gnu.org/licenses/>.
+ * along with this program. If not, see <http://www.gnu.org/licenses/>.
  */
 
 /**
@@ -36,27 +36,27 @@
 // Load translation files required by the page
 $langs->loadLangs(array('bills', 'products', 'stocks'));
 
-$id = GETPOST('id', 'int');
-$ref = GETPOST('ref', 'alpha');
-$action = GETPOST('action', 'alpha');
-$confirm = GETPOST('confirm', 'alpha');
-$cancel = GETPOST('cancel', 'alpha');
-$key = GETPOST('key');
-$parent = GETPOST('parent');
+$id=GETPOST('id', 'int');
+$ref=GETPOST('ref', 'alpha');
+$action=GETPOST('action', 'alpha');
+$confirm=GETPOST('confirm', 'alpha');
+$cancel=GETPOST('cancel', 'alpha');
+$key=GETPOST('key');
+$parent=GETPOST('parent');
 
 // Security check
-if (!empty($user->socid)) $socid = $user->socid;
-$fieldvalue = (!empty($id) ? $id : (!empty($ref) ? $ref : ''));
-$fieldtype = (!empty($ref) ? 'ref' : 'rowid');
-$result = restrictedArea($user, 'produit|service', $fieldvalue, 'product&product', '', '', $fieldtype);
+if (! empty($user->societe_id)) $socid=$user->societe_id;
+$fieldvalue = (! empty($id) ? $id : (! empty($ref) ? $ref : ''));
+$fieldtype = (! empty($ref) ? 'ref' : 'rowid');
+$result=restrictedArea($user, 'produit|service', $fieldvalue, 'product&product', '', '', $fieldtype);
 
 $object = new Product($db);
-$objectid = 0;
-if ($id > 0 || !empty($ref))
+$objectid=0;
+if ($id > 0 || ! empty($ref))
 {
 	$result = $object->fetch($id, $ref);
-	$objectid = $object->id;
-	$id = $object->id;
+	$objectid=$object->id;
+	$id=$object->id;
 }
 
 
@@ -64,21 +64,19 @@
  * Actions
  */
 
-if ($cancel) $action = '';
+if ($cancel) $action ='';
 
 // Action association d'un sousproduit
 if ($action == 'add_prod' && ($user->rights->produit->creer || $user->rights->service->creer))
 {
-	$error = 0;
-	$maxprod = GETPOST("max_prod", 'int');
-	for ($i = 0; $i < $maxprod; $i++)
+	$error=0;
+	for ($i=0; $i<$_POST["max_prod"]; $i++)
 	{
-		$qty = price2num(GETPOST("prod_qty_".$i, 'alpha'), 'MS');
-		if ($qty > 0)
-		{
-			if ($object->add_sousproduit($id, GETPOST("prod_id_".$i, 'int'), $qty, GETPOST("prod_incdec_".$i, 'int')) > 0)
-			{
-				//var_dump($i.' '.GETPOST("prod_id_".$i, 'int'), $qty, GETPOST("prod_incdec_".$i, 'int'));
+		if ($_POST["prod_qty_".$i] > 0)
+		{
+			if ($object->add_sousproduit($id, $_POST["prod_id_".$i], $_POST["prod_qty_".$i], $_POST["prod_incdec_".$i]) > 0)
+			{
+				//var_dump($id.' - '.$_POST["prod_id_".$i].' - '.$_POST["prod_qty_".$i]);exit;
 				$action = 'edit';
 			}
 			else
@@ -96,7 +94,7 @@
 		}
 		else
 		{
-			if ($object->del_sousproduit($id, GETPOST("prod_id_".$i, 'int')) > 0)
+			if ($object->del_sousproduit($id, $_POST["prod_id_".$i]) > 0)
 			{
 				$action = 'edit';
 			}
@@ -108,14 +106,13 @@
 			}
 		}
 	}
-
-	if (!$error)
+	if (! $error)
 	{
 		header("Location: ".$_SERVER["PHP_SELF"].'?id='.$object->id);
 		exit;
 	}
 }
-elseif ($action === 'save_composed_product')
+elseif($action==='save_composed_product')
 {
 	$TProduct = GETPOST('TProduct', 'array');
 	if (!empty($TProduct))
@@ -127,7 +124,7 @@
 		}
 		setEventMessages('RecordSaved', null);
 	}
-	$action = '';
+	$action='';
 }
 
 
@@ -145,33 +142,33 @@
 	$current_lang = $langs->getDefaultLang();
 
     $sql = 'SELECT DISTINCT p.rowid, p.ref, p.label, p.fk_product_type as type, p.barcode, p.price, p.price_ttc, p.price_base_type, p.entity,';
-    $sql .= ' p.fk_product_type, p.tms as datem';
-	if (!empty($conf->global->MAIN_MULTILANGS)) $sql .= ', pl.label as labelm, pl.description as descriptionm';
-	$sql .= ' FROM '.MAIN_DB_PREFIX.'product as p';
-	$sql .= ' LEFT JOIN '.MAIN_DB_PREFIX.'categorie_product as cp ON p.rowid = cp.fk_product';
-	if (!empty($conf->global->MAIN_MULTILANGS)) $sql .= " LEFT JOIN ".MAIN_DB_PREFIX."product_lang as pl ON pl.fk_product = p.rowid AND lang='".($current_lang)."'";
-	$sql .= ' WHERE p.entity IN ('.getEntity('product').')';
+    $sql.= ' p.fk_product_type, p.tms as datem';
+	if (! empty($conf->global->MAIN_MULTILANGS)) $sql.= ', pl.label as labelm, pl.description as descriptionm';
+	$sql.= ' FROM '.MAIN_DB_PREFIX.'product as p';
+	$sql.= ' LEFT JOIN '.MAIN_DB_PREFIX.'categorie_product as cp ON p.rowid = cp.fk_product';
+	if (! empty($conf->global->MAIN_MULTILANGS)) $sql.= " LEFT JOIN ".MAIN_DB_PREFIX."product_lang as pl ON pl.fk_product = p.rowid AND lang='".($current_lang)."'";
+	$sql.= ' WHERE p.entity IN ('.getEntity('product').')';
 	if ($key != "")
 	{
 		// For natural search
 		$params = array('p.ref', 'p.label', 'p.description', 'p.note');
 		// multilang
-		if (!empty($conf->global->MAIN_MULTILANGS))
+		if (! empty($conf->global->MAIN_MULTILANGS))
 		{
 			$params[] = 'pl.label';
 			$params[] = 'pl.description';
 			$params[] = 'pl.note';
 		}
-		if (!empty($conf->barcode->enabled)) {
+		if (! empty($conf->barcode->enabled)) {
 			$params[] = 'p.barcode';
 		}
 		$sql .= natural_search($params, $key);
 	}
-	if (!empty($conf->categorie->enabled) && !empty($parent) && $parent != -1)
+	if (! empty($conf->categorie->enabled) && ! empty($parent) && $parent != -1)
 	{
-		$sql .= " AND cp.fk_categorie ='".$db->escape($parent)."'";
+		$sql.= " AND cp.fk_categorie ='".$db->escape($parent)."'";
 	}
-	$sql .= " ORDER BY p.ref ASC";
+	$sql.= " ORDER BY p.ref ASC";
 
 	$resql = $db->query($sql);
 }
@@ -181,24 +178,24 @@
 $shortlabel = dol_trunc($object->label, 16);
 if (GETPOST("type") == '0' || ($object->type == Product::TYPE_PRODUCT))
 {
-	$title = $langs->trans('Product')." ".$shortlabel." - ".$langs->trans('AssociatedProducts');
-	$helpurl = 'EN:Module_Products|FR:Module_Produits|ES:M&oacute;dulo_Productos';
+	$title = $langs->trans('Product')." ". $shortlabel ." - ".$langs->trans('AssociatedProducts');
+	$helpurl='EN:Module_Products|FR:Module_Produits|ES:M&oacute;dulo_Productos';
 }
 if (GETPOST("type") == '1' || ($object->type == Product::TYPE_SERVICE))
 {
-	$title = $langs->trans('Service')." ".$shortlabel." - ".$langs->trans('AssociatedProducts');
-	$helpurl = 'EN:Module_Services_En|FR:Module_Services|ES:M&oacute;dulo_Servicios';
+	$title = $langs->trans('Service')." ". $shortlabel ." - ".$langs->trans('AssociatedProducts');
+	$helpurl='EN:Module_Services_En|FR:Module_Services|ES:M&oacute;dulo_Servicios';
 }
 
 llxHeader('', $title, $helpurl);
 
-$head = product_prepare_head($object);
-$titre = $langs->trans("CardProduct".$object->type);
-$picto = ($object->type == Product::TYPE_SERVICE ? 'service' : 'product');
+$head=product_prepare_head($object);
+$titre=$langs->trans("CardProduct".$object->type);
+$picto=($object->type==Product::TYPE_SERVICE?'service':'product');
 dol_fiche_head($head, 'subproduct', $titre, -1, $picto);
 
 
-if ($id > 0 || !empty($ref))
+if ($id > 0 || ! empty($ref))
 {
 	/*
 	 * Fiche en mode edition
@@ -208,11 +205,11 @@
         $linkback = '<a href="'.DOL_URL_ROOT.'/product/list.php?restore_lastsearch_values=1">'.$langs->trans("BackToList").'</a>';
 
         $shownav = 1;
-        if ($user->socid && !in_array('product', explode(',', $conf->global->MAIN_MODULES_FOR_EXTERNAL))) $shownav = 0;
+        if ($user->societe_id && ! in_array('product', explode(',', $conf->global->MAIN_MODULES_FOR_EXTERNAL))) $shownav=0;
 
         dol_banner_tab($object, 'ref', $linkback, $shownav, 'ref', '', '', '', 0, '', '', 0);
 
-        if ($object->type != Product::TYPE_SERVICE || empty($conf->global->PRODUIT_MULTIPRICES))
+        if ($object->type!=Product::TYPE_SERVICE || empty($conf->global->PRODUIT_MULTIPRICES))
         {
             print '<div class="fichecenter">';
     	    print '<div class="underbanner clearboth"></div>';
@@ -220,7 +217,7 @@
     	    print '<table class="border centpercent tableforfield">';
 
     		// Nature
-    		if ($object->type != Product::TYPE_SERVICE)
+    		if ($object->type!=Product::TYPE_SERVICE)
     		{
     			print '<tr><td class="titlefield">'.$langs->trans("Nature").'</td><td>';
     			print $object->getLibFinished();
@@ -237,7 +234,7 @@
     			}
     			else
     			{
-    				print price($object->price).' '.$langs->trans($object->price_base_type ? $object->price_base_type : 'HT');
+    				print price($object->price).' '.$langs->trans($object->price_base_type?$object->price_base_type:'HT');
     			}
     			print '</td></tr>';
 
@@ -249,7 +246,7 @@
     			}
     			else
     			{
-    				print price($object->price_min).' '.$langs->trans($object->price_base_type ? $object->price_base_type : 'HT');
+    				print price($object->price_min).' '.$langs->trans($object->price_base_type?$object->price_base_type:'HT');
     			}
     			print '</td></tr>';
     		}
@@ -262,13 +259,13 @@
 
         print '<br>';
 
-		$prodsfather = $object->getFather(); // Parent Products
-		$object->get_sousproduits_arbo(); // Load $object->sousprods
-		$prods_arbo = $object->get_arbo_each_prod();
-
-		$nbofsubsubproducts = count($prods_arbo); // This include sub sub product into nb
+		$prodsfather = $object->getFather(); 		// Parent Products
+		$object->get_sousproduits_arbo();			// Load $object->sousprods
+		$prods_arbo=$object->get_arbo_each_prod();
+
+		$nbofsubsubproducts=count($prods_arbo);		// This include sub sub product into nb
 		$prodschild = $object->getChildsArbo($id, 1);
-		$nbofsubproducts = count($prodschild); // This include only first level of childs
+		$nbofsubproducts=count($prodschild);		// This include only first level of childs
 
 
 		print '<div class="fichecenter">';
@@ -283,14 +280,14 @@
 		print '</td>';
 		if (count($prodsfather) > 0)
 		{
-			foreach ($prodsfather as $value)
-			{
-				$idprod = $value["id"];
-				$productstatic->id = $idprod; // $value["id"];
-				$productstatic->type = $value["fk_product_type"];
-				$productstatic->ref = $value['ref'];
-				$productstatic->label = $value['label'];
-				$productstatic->entity = $value['entity'];
+			foreach($prodsfather as $value)
+			{
+				$idprod= $value["id"];
+				$productstatic->id=$idprod;// $value["id"];
+				$productstatic->type=$value["fk_product_type"];
+				$productstatic->ref=$value['ref'];
+				$productstatic->label=$value['label'];
+				$productstatic->entity=$value['entity'];
 
 				print '<tr class="oddeven">';
 				print '<td>'.$productstatic->getNomUrl(1, 'composition').'</td>';
@@ -313,11 +310,10 @@
 
 		print '<div class="fichecenter">';
 
-		$atleastonenotdefined = 0;
+		$atleastonenotdefined=0;
 		print load_fiche_titre($langs->trans("ProductAssociationList"), '', '');
 
 		print '<form name="formComposedProduct" action="'.$_SERVER['PHP_SELF'].'" method="post">';
-		print '<input type="hidden" name="token" value="'.newToken().'" />';
 		print '<input type="hidden" name="action" value="save_composed_product" />';
 		print '<input type="hidden" name="id" value="'.$id.'" />';
 
@@ -328,15 +324,15 @@
 		print '<td>'.$langs->trans('Label').'</td>';
 		print '<td class="right" colspan="2">'.$langs->trans('MinSupplierPrice').'</td>';
 		print '<td class="right" colspan="2">'.$langs->trans('MinCustomerPrice').'</td>';
-		if (!empty($conf->stock->enabled)) print '<td class="right">'.$langs->trans('Stock').'</td>';
+		if (! empty($conf->stock->enabled)) print '<td class="right">'.$langs->trans('Stock').'</td>';
 		print '<td class="center">'.$langs->trans('Qty').'</td>';
 		print '<td class="center">'.$langs->trans('ComposedProductIncDecStock').'</td>';
 		print '</tr>'."\n";
 
-		$totalsell = 0;
+		$totalsell=0;
 		if (count($prods_arbo))
 		{
-			foreach ($prods_arbo as $value)
+			foreach($prods_arbo as $value)
 			{
 				$productstatic->fetch($value['id']);
 
@@ -344,7 +340,7 @@
 				{
 					print '<tr class="oddeven">';
 
-					$notdefined = 0;
+					$notdefined=0;
 					$nb_of_subproduct = $value['nb'];
 
 					print '<td>'.$productstatic->getNomUrl(1, 'composition').'</td>';
@@ -361,70 +357,62 @@
 					print '</td>';
 
 					// For avoid a non-numeric value
-					$fourn_unitprice = (!empty($product_fourn->fourn_unitprice) ? $product_fourn->fourn_unitprice : 0);
-					$fourn_remise_percent = (!empty($product_fourn->fourn_remise_percent) ? $product_fourn->fourn_remise_percent : 0);
-					$fourn_remise = (!empty($product_fourn->fourn_remise) ? $product_fourn->fourn_remise : 0);
-
-<<<<<<< HEAD
-					$totalline = price2num($value['nb'] * ($fourn_unitprice * (1 - $fourn_remise_percent / 100) - $fourn_remise), 'MT');
-					$total += $totalline;
-
-					print '<td class="right">';
-					print ($notdefined ? '' : ($value['nb'] > 1 ? $value['nb'].'x' : '').price($fourn_unitprice, '', '', 0, 0, -1, $conf->currency));
-=======
+					$fourn_unitprice = (!empty($product_fourn->fourn_unitprice)?$product_fourn->fourn_unitprice:0);
+					$fourn_remise_percent = (!empty($product_fourn->fourn_remise_percent)?$product_fourn->fourn_remise_percent:0);
+					$fourn_remise = (!empty($product_fourn->fourn_remise)?$product_fourn->fourn_remise:0);
+
 					$unitline = price2num(($fourn_unitprice * (1 - $fourn_remise_percent/100) - $fourn_remise), 'MU');
 					$totalline = price2num($value['nb'] * ($fourn_unitprice * (1 - $fourn_remise_percent/100) - $fourn_remise), 'MT');
 					$total += $totalline;
 
 					print '<td class="right">';
 					print ($notdefined?'':($value['nb']> 1 ? $value['nb'].'x' : '').price($unitline, '', '', 0, 0, -1, $conf->currency));
->>>>>>> 6bbc25e8
 					print '</td>';
 
 					// Best selling price
-					$pricesell = $productstatic->price;
-					if (!empty($conf->global->PRODUIT_MULTIPRICES))
+					$pricesell=$productstatic->price;
+					if (! empty($conf->global->PRODUIT_MULTIPRICES))
 					{
-						$pricesell = 'Variable';
+						$pricesell='Variable';
 					}
 					else
 					{
-						$totallinesell = price2num($value['nb'] * ($pricesell), 'MT');
-						$totalsell += $totallinesell;
+						$totallinesell=price2num($value['nb'] * ($pricesell), 'MT');
+						$totalsell+=$totallinesell;
 					}
 					print '<td class="right" colspan="2">';
-					print ($notdefined ? '' : ($value['nb'] > 1 ? $value['nb'].'x' : ''));
+					print ($notdefined?'':($value['nb']> 1 ? $value['nb'].'x' : ''));
 					if (is_numeric($pricesell)) print price($pricesell, '', '', 0, 0, -1, $conf->currency);
 					else print $langs->trans($pricesell);
 					print '</td>';
 
 					// Stock
-					if (!empty($conf->stock->enabled)) print '<td class="right">'.$value['stock'].'</td>'; // Real stock
+					if (! empty($conf->stock->enabled)) print '<td class="right">'.$value['stock'].'</td>';	// Real stock
 
 					// Qty + IncDec
 					if ($user->rights->produit->creer || $user->rights->service->creer)
 					{
 						print '<td class="center"><input type="text" value="'.$nb_of_subproduct.'" name="TProduct['.$productstatic->id.'][qty]" size="4" /></td>';
-						print '<td class="center"><input type="checkbox" name="TProduct['.$productstatic->id.'][incdec]" value="1" '.($value['incdec'] == 1 ? 'checked' : '').' /></td>';
+						print '<td class="center"><input type="checkbox" name="TProduct['.$productstatic->id.'][incdec]" value="1" '.($value['incdec']==1?'checked':''  ).' /></td>';
 					}
-					else {
+					else{
 						print '<td>'.$nb_of_subproduct.'</td>';
-						print '<td>'.($value['incdec'] == 1 ? 'x' : '').'</td>';
+						print '<td>'.($value['incdec']==1?'x':''  ).'</td>';
 					}
 
 					print '</tr>'."\n";
 				}
 				else
 				{
-					$hide = '';
-					if (empty($conf->global->PRODUCT_SHOW_SUB_SUB_PRODUCTS)) $hide = ' hideobject'; // By default, we do not show this. It makes screen very difficult to understand
+					$hide='';
+					if (empty($conf->global->PRODUCT_SHOW_SUB_SUB_PRODUCTS)) $hide=' hideobject';	// By default, we do not show this. It makes screen very difficult to understand
 
 					print '<tr class="oddeven'.$hide.'" id="sub-'.$value['id_parent'].'">';
 
 					//$productstatic->ref=$value['label'];
-					$productstatic->ref = $value['ref'];
+					$productstatic->ref=$value['ref'];
 					print '<td>';
-					for ($i = 0; $i < $value['level']; $i++)	print ' &nbsp; &nbsp; '; // Add indentation
+					for ($i=0; $i < $value['level']; $i++)	print ' &nbsp; &nbsp; ';	// Add indentation
 					print $productstatic->getNomUrl(1, 'composition').'</td>';
 					print '<td>'.$productstatic->label.'</td>';
 
@@ -435,7 +423,7 @@
 					print '<td>&nbsp;</td>';
 					print '<td>&nbsp;</td>';
 
-					if (!empty($conf->stock->enabled)) print '<td></td>'; // Real stock
+					if (! empty($conf->stock->enabled)) print '<td></td>';	// Real stock
 					print '<td class="center">'.$value['nb'].'</td>';
 					print '<td>&nbsp;</td>';
 
@@ -454,7 +442,7 @@
 
 			print '<td class="liste_total right">';
 			if ($atleastonenotdefined) print $langs->trans("Unknown").' ('.$langs->trans("SomeSubProductHaveNoPrices").')';
-			print ($atleastonenotdefined ? '' : price($total, '', '', 0, 0, -1, $conf->currency));
+			print ($atleastonenotdefined?'':price($total, '', '', 0, 0, -1, $conf->currency));
 			print '</td>';
 
 			// Minimum selling price
@@ -464,11 +452,11 @@
 
 			print '<td class="liste_total right">';
 			if ($atleastonenotdefined) print $langs->trans("Unknown").' ('.$langs->trans("SomeSubProductHaveNoPrices").')';
-			print ($atleastonenotdefined ? '' : price($totalsell, '', '', 0, 0, -1, $conf->currency));
+			print ($atleastonenotdefined?'':price($totalsell, '', '', 0, 0, -1, $conf->currency));
 			print '</td>';
 
 			// Stock
-			if (!empty($conf->stock->enabled)) print '<td class="liste_total right">&nbsp;</td>';
+			if (! empty($conf->stock->enabled)) print '<td class="liste_total right">&nbsp;</td>';
 
 			print '<td class="right" colspan="2">';
 			if ($user->rights->produit->creer || $user->rights->service->creer)
@@ -480,8 +468,8 @@
 		}
 		else
 		{
-			$colspan = 8;
-			if (!empty($conf->stock->enabled)) $colspan++;
+			$colspan=8;
+			if (! empty($conf->stock->enabled)) $colspan++;
 
 			print '<tr class="oddeven">';
 			print '<td colspan="'.$colspan.'" class="opacitymedium">'.$langs->trans("None").'</td>';
@@ -504,21 +492,21 @@
 		{
 			print '<br>';
 
-			$rowspan = 1;
-			if (!empty($conf->categorie->enabled)) $rowspan++;
+			$rowspan=1;
+			if (! empty($conf->categorie->enabled)) $rowspan++;
 
 	        print load_fiche_titre($langs->trans("ProductToAddSearch"), '', '');
 			print '<form action="'.DOL_URL_ROOT.'/product/composition/card.php?id='.$id.'" method="POST">';
 			print '<input type="hidden" name="action" value="search">';
 			print '<input type="hidden" name="id" value="'.$id.'">';
 			print '<div class="inline-block">';
-			print '<input type="hidden" name="token" value="'.newToken().'">';
+			print '<input type="hidden" name="token" value="'.$_SESSION['newtoken'].'">';
 			print $langs->trans("KeywordFilter").': ';
 			print '<input type="text" name="key" value="'.$key.'"> &nbsp; ';
 			print '</div>';
-			if (!empty($conf->categorie->enabled))
-			{
-				require_once DOL_DOCUMENT_ROOT.'/categories/class/categorie.class.php';
+			if (! empty($conf->categorie->enabled))
+			{
+				require_once DOL_DOCUMENT_ROOT . '/categories/class/categorie.class.php';
 				print '<div class="inline-block">'.$langs->trans("CategoryFilter").': ';
 				print $form->select_all_categories(Categorie::TYPE_PRODUCT, $parent, 'parent').' &nbsp; </div>';
 				print ajax_combobox('parent');
@@ -535,7 +523,7 @@
 		{
 			print '<br>';
 			print '<form action="'.DOL_URL_ROOT.'/product/composition/card.php?id='.$id.'" method="post">';
-			print '<input type="hidden" name="token" value="'.newToken().'">';
+			print '<input type="hidden" name="token" value="'.$_SESSION['newtoken'].'">';
 			print '<input type="hidden" name="action" value="add_prod">';
 			print '<input type="hidden" name="id" value="'.$id.'">';
 			print '<table class="noborder centpercent">';
@@ -549,81 +537,78 @@
 			if ($resql)
 			{
 				$num = $db->num_rows($resql);
-				$i = 0;
-
-				if ($num == 0) print '<tr><td colspan="4">'.$langs->trans("NoMatchFound").'</td></tr>';
-
-				$MAX = 100;
-
-				while ($i < min($num, $MAX))
+				$i=0;
+
+				if($num == 0) print '<tr><td colspan="4">'.$langs->trans("NoMatchFound").'</td></tr>';
+
+				while ($i < $num)
 				{
 					$objp = $db->fetch_object($resql);
-					if ($objp->rowid != $id)
+					if($objp->rowid != $id)
 					{
 						// check if a product is not already a parent product of this one
-						$prod_arbo = new Product($db);
-						$prod_arbo->id = $objp->rowid;
+						$prod_arbo=new Product($db);
+						$prod_arbo->id=$objp->rowid;
 						// This type is not supported (not required to have virtual products working).
 						if ($prod_arbo->type == Product::TYPE_ASSEMBLYKIT || $prod_arbo->type == Product::TYPE_STOCKKIT)
 						{
-							$is_pere = 0;
+							$is_pere=0;
 							$prod_arbo->get_sousproduits_arbo();
 							// associations sousproduits
 							$prods_arbo = $prod_arbo->get_arbo_each_prod();
 							if (count($prods_arbo) > 0)
 							{
-								foreach ($prods_arbo as $key => $value)
+								foreach($prods_arbo as $key => $value)
 								{
-									if ($value[1] == $id)
+									if ($value[1]==$id)
 									{
-										$is_pere = 1;
+										$is_pere=1;
 									}
 								}
 							}
-							if ($is_pere == 1)
+							if ($is_pere==1)
 							{
 								$i++;
 								continue;
 							}
 						}
 
-						print "\n";
-						print '<tr class="oddeven">';
-
-						$productstatic->id = $objp->rowid;
-						$productstatic->ref = $objp->ref;
-						$productstatic->label = $objp->label;
-						$productstatic->type = $objp->type;
-						$productstatic->entity = $objp->entity;
+						print "\n".'<tr class="oddeven">';
+
+						$productstatic->id=$objp->rowid;
+						$productstatic->ref=$objp->ref;
+						$productstatic->label=$objp->label;
+						$productstatic->type=$objp->type;
+						$productstatic->entity=$objp->entity;
 
 						print '<td>'.$productstatic->getNomUrl(1, '', 24).'</td>';
-						$labeltoshow = $objp->label;
-						if ($conf->global->MAIN_MULTILANGS && $objp->labelm) $labeltoshow = $objp->labelm;
+						$labeltoshow=$objp->label;
+						if ($conf->global->MAIN_MULTILANGS && $objp->labelm) $labeltoshow=$objp->labelm;
 
 						print '<td>'.$labeltoshow.'</td>';
 
 
-						if ($object->is_sousproduit($id, $objp->rowid))
+						if($object->is_sousproduit($id, $objp->rowid))
 						{
 							//$addchecked = ' checked';
-							$qty = $object->is_sousproduit_qty;
-							$incdec = $object->is_sousproduit_incdec;
+							$qty=$object->is_sousproduit_qty;
+							$incdec=$object->is_sousproduit_incdec;
 						}
 						else
 						{
 							//$addchecked = '';
-							$qty = 0;
-							$incdec = 0;
+							$qty=0;
+							$incdec=0;
 						}
 						// Contained into package
 						/*print '<td class="center"><input type="hidden" name="prod_id_'.$i.'" value="'.$objp->rowid.'">';
 						print '<input type="checkbox" '.$addchecked.'name="prod_id_chk'.$i.'" value="'.$objp->rowid.'"></td>';*/
 						// Qty
-						print '<td class="right"><input type="hidden" name="prod_id_'.$i.'" value="'.$objp->rowid.'"><input type="text" size="2" name="prod_qty_'.$i.'" value="'.($qty ? $qty : '').'"></td>';
+						print '<td class="right"><input type="hidden" name="prod_id_'.$i.'" value="'.$objp->rowid.'"><input type="text" size="2" name="prod_qty_'.$i.'" value="'.($qty?$qty:'').'"></td>';
 
 						// Inc Dec
 						print '<td class="center">';
-						if ($qty) print '<input type="checkbox" name="prod_incdec_'.$i.'" value="1" '.($incdec ? 'checked' : '').'>';
+						if ($qty) print '<input type="checkbox" name="prod_incdec_'.$i.'" value="1" '.($incdec?'checked':'').'>';
 						else
 						{
 							// TODO Hide field and show it when setting a qty
@@ -636,14 +621,6 @@
 					}
 					$i++;
 				}
-				if ($num > $MAX) {
-					print '<tr class="oddeven">';
-					print '<td><span class="opacitymedium">'.$langs->trans("More").'...</span></td>';
-					print '<td></td>';
-					print '<td></td>';
-					print '<td></td>';
-					print '</tr>';
-				}
 			}
 			else
 			{
@@ -652,7 +629,7 @@
 			print '</table>';
 			print '<input type="hidden" name="max_prod" value="'.$i.'">';
 
-			if ($num > 0)
+			if($num > 0)
 			{
 				print '<br><div class="center">';
 				print '<input type="submit" class="button" name="save" value="'.$langs->trans("Add").'/'.$langs->trans("Update").'">';
