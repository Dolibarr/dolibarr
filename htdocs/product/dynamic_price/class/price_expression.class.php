--- conflicted
+++ resolved
@@ -146,11 +146,7 @@
             $this->error='ErrorWrongParameters';
             return -1;
         }
-<<<<<<< HEAD
-        
-=======
-
->>>>>>> d9b8a8c8
+
         $sql = "SELECT title, expression";
         $sql.= " FROM ".MAIN_DB_PREFIX.$this->table_element;
         $sql.= " WHERE rowid = ".$id;
