--- conflicted
+++ resolved
@@ -49,18 +49,13 @@
 	 */
 	public $id;
 
-<<<<<<< HEAD
-    var $title;
-	var $expression;
-=======
     public $title;
-	public $expression;
->>>>>>> b3e6d4a9
-
-    /**
-	 * @var string Name of table without prefix where object is stored
-	 */
-	public $table_element = "c_price_expression";
+    public $expression;
+
+    /**
+     * @var string Name of table without prefix where object is stored
+     */
+    public $table_element = "c_price_expression";
 
     /**
      *  Constructor
