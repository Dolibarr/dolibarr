<?php
/* Copyright (C) 2007-2012 Laurent Destailleur  <eldy@users.sourceforge.net>
 * Copyright (C) 2014	   Juanjo Menent		<jmenent@2byte.es>
 * Copyright (C) 2015      Ion Agorria          <ion@agorria.com>
 *
 * This program is free software; you can redistribute it and/or modify
 * it under the terms of the GNU General Public License as published by
 * the Free Software Foundation; either version 3 of the License, or
 * (at your option) any later version.
 *
 * This program is distributed in the hope that it will be useful,
 * but WITHOUT ANY WARRANTY; without even the implied warranty of
 * MERCHANTABILITY or FITNESS FOR A PARTICULAR PURPOSE.  See the
 * GNU General Public License for more details.
 *
 * You should have received a copy of the GNU General Public License
 * along with this program. If not, see <https://www.gnu.org/licenses/>.
 */

/**
 *	\file       htdocs/product/dynamic_price/class/price_expression.class.php
 *	\ingroup    product
 *  \brief      Class for accessing price expression table
 */


/**
 *	Class for accesing price expression table
 */
class PriceExpression
{
	/**
	 * @var DoliDB Database handler.
	 */
	public $db;

	/**
	 * @var string Error code (or message)
	 */
	public $error = '';

	/**
	 * @var string[] Error codes (or messages)
	 */
	public $errors = array();

	/**
	 * @var int ID
	 */
	public $id;

	public $title;
	public $expression;

	/**
	 * @var string Name of table without prefix where object is stored
	 */
	public $table_element = "c_price_expression";

	/**
	 *  Constructor
	 *
	 *  @param	DoliDb		$db      Database handler
	 */
	public function __construct($db)
	{
		$this->db = $db;
	}


	/**
	 *  Create object into database
	 *
	 *  @param	User	$user        User that creates
	 *  @param  int		$notrigger   0=launch triggers after, 1=disable triggers
	 *  @return int      		   	 <0 if KO, Id of created object if OK
	 */
	public function create($user, $notrigger = 0)
	{
		$error = 0;

		// Clean parameters
		if (isset($this->title)) {
			$this->title = trim($this->title);
		}
		if (isset($this->expression)) {
			$this->expression = trim($this->expression);
		}

		// Insert request
		$sql = "INSERT INTO ".$this->db->prefix().$this->table_element." (";
		$sql .= "title, expression";
		$sql .= ") VALUES (";
		$sql .= " ".(isset($this->title) ? "'".$this->db->escape($this->title)."'" : "''").",";
		$sql .= " ".(isset($this->expression) ? "'".$this->db->escape($this->expression)."'" : "''");
		$sql .= ")";

		$this->db->begin();

		dol_syslog(__METHOD__, LOG_DEBUG);
		$resql = $this->db->query($sql);
		if (!$resql) {
			$error++; $this->errors[] = "Error ".$this->db->lasterror();
		}

		if (!$error) {
			$this->id = $this->db->last_insert_id($this->db->prefix().$this->table_element);

			//if (! $notrigger)
			//{
				// Uncomment this and change MYOBJECT to your own tag if you
				// want this action calls a trigger.

				//// Call triggers
				//$result=$this->call_trigger('MYOBJECT_CREATE',$user);
				//if ($result < 0) { $error++; //Do also what you must do to rollback action if trigger fail}
				//// End call triggers
			//}
		}

		// Commit or rollback
		if ($error) {
			foreach ($this->errors as $errmsg) {
				dol_syslog(__METHOD__." ".$errmsg, LOG_ERR);
				$this->error .= ($this->error ? ', '.$errmsg : $errmsg);
			}
			$this->db->rollback();
			return -1 * $error;
		} else {
			$this->db->commit();
			return $this->id;
		}
	}


	/**
	 *  Load object in memory from the database
	 *
	 *  @param		int		$id    	Id object
	 *  @return		int			    < 0 if KO, 0 if OK but not found, > 0 if OK
	 */
	public function fetch($id)
	{
		// Check parameters
		if (empty($id)) {
			$this->error = 'ErrorWrongParameters';
			return -1;
		}

		$sql = "SELECT title, expression";
<<<<<<< HEAD
		$sql .= " FROM ".MAIN_DB_PREFIX.$this->table_element;
=======
		$sql .= " FROM ".$this->db->prefix().$this->table_element;
>>>>>>> 95dc2558
		$sql .= " WHERE rowid = ".((int) $id);

		dol_syslog(__METHOD__);
		$resql = $this->db->query($sql);
		if ($resql) {
			$obj = $this->db->fetch_object($resql);
			if ($obj) {
				$this->id = $id;
				$this->title = $obj->title;
				$this->expression = $obj->expression;
				return 1;
			} else {
				return 0;
			}
		} else {
			  $this->error = "Error ".$this->db->lasterror();
			return -1;
		}
	}

	// phpcs:disable PEAR.NamingConventions.ValidFunctionName.ScopeNotCamelCaps
	/**
	 *    List all price expressions
	 *
	 *    @return	array				Array of price expressions
	 */
	public function list_price_expression()
	{
		// phpcs:enable
		$sql = "SELECT rowid, title, expression";
		$sql .= " FROM ".$this->db->prefix().$this->table_element;
		$sql .= " ORDER BY title";

		dol_syslog(__METHOD__, LOG_DEBUG);
		$resql = $this->db->query($sql);
		if ($resql) {
			$retarray = array();

			while ($record = $this->db->fetch_array($resql)) {
				$price_expression_obj = new PriceExpression($this->db);
				$price_expression_obj->id = $record["rowid"];
				$price_expression_obj->title = $record["title"];
				$price_expression_obj->expression = $record["expression"];
				$retarray[] = $price_expression_obj;
			}

			$this->db->free($resql);
			return $retarray;
		} else {
			$this->error = $this->db->error();
			return -1;
		}
	}


	// phpcs:disable PEAR.NamingConventions.ValidFunctionName.ScopeNotCamelCaps
	/**
	 *  Returns any existing rowid with specified title
	 *
	 *  @param		String	$title  Title of expression
	 *  @return		int			    < 0 if KO, 0 if OK but not found, > 0 rowid
	 */
	public function find_title($title)
	{
		// phpcs:enable
		$sql = "SELECT rowid";
		$sql .= " FROM ".$this->db->prefix().$this->table_element;
		$sql .= " WHERE title = '".$this->db->escape($title)."'";

		dol_syslog(__METHOD__, LOG_DEBUG);
		$resql = $this->db->query($sql);
		if ($resql) {
			$obj = $this->db->fetch_object($resql);
			if ($obj) {
				return (int) $obj->rowid;
			} else {
				return 0;
			}
		} else {
			  $this->error = "Error ".$this->db->lasterror();
			return -1;
		}
	}


	/**
	 *  Update object into database
	 *
	 *  @param	User	$user        User that modifies
	 *  @param  int		$notrigger	 0=launch triggers after, 1=disable triggers
	 *  @return int     		   	 <0 if KO, >0 if OK
	 */
	public function update($user = 0, $notrigger = 0)
	{
		$error = 0;

		// Clean parameters
		if (isset($this->title)) {
			$this->title = trim($this->title);
		}
		if (isset($this->expression)) {
			$this->expression = trim($this->expression);
		}

		// Update request
		$sql = "UPDATE ".$this->db->prefix().$this->table_element." SET";
		$sql .= " title = ".(isset($this->title) ? "'".$this->db->escape($this->title)."'" : "''").",";
		$sql .= " expression = ".(isset($this->expression) ? "'".$this->db->escape($this->expression)."'" : "''")."";
		$sql .= " WHERE rowid = ".((int) $this->id);

		$this->db->begin();

		dol_syslog(__METHOD__);
		$resql = $this->db->query($sql);
		if (!$resql) {
			$error++; $this->errors[] = "Error ".$this->db->lasterror();
		}

		// if (! $error)
		// {
		//     if (! $notrigger)
		//     {
		//         // Uncomment this and change MYOBJECT to your own tag if you
		//         // want this action calls a trigger.

		//         //// Call triggers
		//         //$result=$this->call_trigger('MYOBJECT_MODIFY',$user);
		//         //if ($result < 0) { $error++; //Do also what you must do to rollback action if trigger fail}
		//         //// End call triggers
		//     }
		// }

		// Commit or rollback
		if ($error) {
			foreach ($this->errors as $errmsg) {
				dol_syslog(__METHOD__." ".$errmsg, LOG_ERR);
				$this->error .= ($this->error ? ', '.$errmsg : $errmsg);
			}
			$this->db->rollback();
			return -1 * $error;
		} else {
			$this->db->commit();
			return 1;
		}
	}


	 /**
	  *  Delete object in database
	  *
	  *	@param  User	$user        User that deletes
	  *  @param  int		$notrigger	 0=launch triggers after, 1=disable triggers
	  *  @return	int					 <0 if KO, >0 if OK
	  */
	public function delete(User $user, $notrigger = 0)
	{
		$error = 0;

		$rowid = $this->id;

		$this->db->begin();

		//if (! $error)
		//{
		//    if (! $notrigger)
		//    {
				// Uncomment this and change MYOBJECT to your own tag if you
				// want this action calls a trigger.

				//// Call triggers
				//$result=$this->call_trigger('MYOBJECT_DELETE',$user);
				//if ($result < 0) { $error++; //Do also what you must do to rollback action if trigger fail}
				//// End call triggers
		//    }
		//}

		if (!$error) {
<<<<<<< HEAD
			$sql = "DELETE FROM ".MAIN_DB_PREFIX.$this->table_element;
=======
			$sql = "DELETE FROM ".$this->db->prefix().$this->table_element;
>>>>>>> 95dc2558
			$sql .= " WHERE rowid = ".((int) $rowid);

			dol_syslog(__METHOD__);
			$resql = $this->db->query($sql);
			if (!$resql) {
				$error++; $this->errors[] = "Error ".$this->db->lasterror();
			}
		}

		// Commit or rollback
		if ($error) {
			foreach ($this->errors as $errmsg) {
				dol_syslog(__METHOD__." ".$errmsg, LOG_ERR);
				$this->error .= ($this->error ? ', '.$errmsg : $errmsg);
			}
			$this->db->rollback();
			return -1 * $error;
		} else {
			$this->db->commit();
			return 1;
		}
	}

	/**
	 *  Initialise object with example values
	 *  Id must be 0 if object instance is a specimen
	 *
	 *  @return	void
	 */
	public function initAsSpecimen()
	{
		$this->id = 0;
		$this->expression = '';
	}
}<|MERGE_RESOLUTION|>--- conflicted
+++ resolved
@@ -148,11 +148,7 @@
 		}
 
 		$sql = "SELECT title, expression";
-<<<<<<< HEAD
-		$sql .= " FROM ".MAIN_DB_PREFIX.$this->table_element;
-=======
 		$sql .= " FROM ".$this->db->prefix().$this->table_element;
->>>>>>> 95dc2558
 		$sql .= " WHERE rowid = ".((int) $id);
 
 		dol_syslog(__METHOD__);
@@ -330,11 +326,7 @@
 		//}
 
 		if (!$error) {
-<<<<<<< HEAD
-			$sql = "DELETE FROM ".MAIN_DB_PREFIX.$this->table_element;
-=======
 			$sql = "DELETE FROM ".$this->db->prefix().$this->table_element;
->>>>>>> 95dc2558
 			$sql .= " WHERE rowid = ".((int) $rowid);
 
 			dol_syslog(__METHOD__);
