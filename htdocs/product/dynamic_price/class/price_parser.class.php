<?php
/* Copyright (C) 2015      Ion Agorria          <ion@agorria.com>
 *
 * This program is free software; you can redistribute it and/or modify
 * it under the terms of the GNU General Public License as published by
 * the Free Software Foundation; either version 3 of the License, or
 * (at your option) any later version.
 *
 * This program is distributed in the hope that it will be useful,
 * but WITHOUT ANY WARRANTY; without even the implied warranty of
 * MERCHANTABILITY or FITNESS FOR A PARTICULAR PURPOSE.  See the
 * GNU General Public License for more details.
 *
 * You should have received a copy of the GNU General Public License
 * along with this program. If not, see <http://www.gnu.org/licenses/>.
 */

/**
 *	\file       htdocs/product/dynamic_price/class/price_parser.class.php
 *	\ingroup    product
 *	\brief      File of class to calculate prices using expression
 */
require_once DOL_DOCUMENT_ROOT.'/includes/evalmath/evalmath.class.php';
require_once DOL_DOCUMENT_ROOT.'/fourn/class/fournisseur.product.class.php';
require_once DOL_DOCUMENT_ROOT.'/product/dynamic_price/class/price_expression.class.php';
require_once DOL_DOCUMENT_ROOT.'/product/dynamic_price/class/price_global_variable.class.php';
require_once DOL_DOCUMENT_ROOT.'/product/dynamic_price/class/price_global_variable_updater.class.php';
require_once DOL_DOCUMENT_ROOT.'/core/class/extrafields.class.php';

/**
 * Class to parse product price expressions
 */
class PriceParser
{
    protected $db;
    // Limit of expressions per price
    public $limit = 100;
    // The error that occurred when parsing price
    public $error_parser;
    // The expression that caused the error
    public $error_expr;
    //The special char
    public $special_chr = "#";
    //The separator char
    public $separator_chr = ";";

    /**
     *  Constructor
     *
     *  @param      DoliDB		$db      Database handler
     */
    public function __construct($db)
    {
        $this->db = $db;
    }

    /**
     *	Returns translated error
     *
     *	@return string      Translated error
     */
    public function translatedError()
    {
        global $langs;
        $langs->load("errors");
        /*
        -No arg
         9, an unexpected error occured
        14, division by zero
        19, expression not found
        20, empty expression

        -1 Arg
         1, cannot assign to constant '%s'
         2, cannot redefine built-in function '%s'
         3, undefined variable '%s' in function definition
         4, illegal character '%s'
         5, unexpected '%s'
         8, unexpected operator '%s'
        10, operator '%s' lacks operand
        11, expecting '%s'
        17, undefined variable '%s'
        21, empty result '%s'
        22, negative result '%s'
        24, variable '%s' exists but has no value

        -2 Args
         6, wrong number of arguments (%s given, %s expected)
        23, unknown or non set variable '%s' after %s

        -internal errors
         7, internal error
        12, internal error
        13, internal error
        15, internal error
        16, internal error
        18, internal error
        */
        if (empty($this->error_parser)) {
            return $langs->trans("ErrorPriceExpressionUnknown", 0); //this is not supposed to happen
        }
        list($code, $info) = $this->error_parser;
        if (in_array($code, array(9, 14, 19, 20))) //Errors which have 0 arg
        {
            return $langs->trans("ErrorPriceExpression".$code);
        }
        elseif (in_array($code, array(1, 2, 3, 4, 5, 8, 10, 11, 17, 21, 22))) //Errors which have 1 arg
        {
            return $langs->trans("ErrorPriceExpression".$code, $info);
        }
        elseif (in_array($code, array(6, 23))) //Errors which have 2 args
        {
            return $langs->trans("ErrorPriceExpression".$code, $info[0], $info[1]);
        }
        elseif (in_array($code, array(7, 12, 13, 15, 16, 18))) //Internal errors
        {
            return $langs->trans("ErrorPriceExpressionInternal", $code);
        }
        else //Unknown errors
        {
            return $langs->trans("ErrorPriceExpressionUnknown", $code);
        }
    }

    /**
     *	Calculates price based on expression
     *
     *	@param	Product	$product    	The Product object to get information
     *	@param	String 	$expression     The expression to parse
     *	@param	array  	$values     	Strings to replaces
     *  @return int 					> 0 if OK, < 1 if KO
     */
    public function parseExpression($product, $expression, $values)
    {
        global $user;

        //Check if empty
        $expression = trim($expression);
        if (empty($expression))
        {
            $this->error_parser = array(20, null);
            return -2;
        }

        //Accessible product values by expressions
        $values = array_merge($values, array(
            "tva_tx" => $product->tva_tx,
            "localtax1_tx" => $product->localtax1_tx,
            "localtax2_tx" => $product->localtax2_tx,
            "weight" => $product->weight,
            "length" => $product->length,
            "surface" => $product->surface,
            "price_min" => $product->price_min,
        ));

        //Retrieve all extrafield for product and add it to values
        $extrafields = new ExtraFields($this->db);
        $extralabels = $extrafields->fetch_name_optionals_label('product', true);
        $product->fetch_optionals();
        if (is_array($extrafields->attributes[$product->table_element]['label']))
		{
			foreach ($extrafields->attributes[$product->table_element]['label'] as $key=>$label)
			{
				$values["extrafield_".$key] = $product->array_options['options_'.$key];
			}
		}

        //Process any pending updaters
        $price_updaters = new PriceGlobalVariableUpdater($this->db);
        foreach ($price_updaters->listPendingUpdaters() as $entry) {
            //Schedule the next update by adding current timestamp (secs) + interval (mins)
            $entry->update_next_update(dol_now() + ($entry->update_interval * 60), $user);
            //Do processing
            $res = $entry->process();
            //Store any error or clear status if OK
            $entry->update_status($res < 1?$entry->error:'', $user);
        }

        //Get all global values
        $price_globals = new PriceGlobalVariable($this->db);
        foreach ($price_globals->listGlobalVariables() as $entry)
        {
            $values["global_".$entry->code] = $entry->value;
        }

        //Remove internal variables
        unset($values["supplier_id"]);

        //Prepare the lib, parameters and values
        $em = new EvalMath();
        $em->suppress_errors = true; //Don't print errors on page
        $this->error_expr = null;
        $last_result = null;

        //Fill each variable in expression from values
        $expression = str_replace("\n", $this->separator_chr, $expression);
        foreach ($values as $key => $value)
        {
            if ($value === null && strpos($expression, $key) !== false) {
                $this->error_parser = array(24, $key);
                return -7;
            }
            $expression = str_replace($this->special_chr.$key.$this->special_chr, strval($value), $expression);
        }

        //Check if there is unfilled variable
        if (strpos($expression, $this->special_chr) !== false)
        {
            $data = explode($this->special_chr, $expression);
            $variable = $this->special_chr.$data[1];
            if (isset($data[2])) $variable.= $this->special_chr;
            $this->error_parser = array(23, array($variable, $expression));
            return -6;
        }

        //Iterate over each expression splitted by $separator_chr
        $expressions = explode($this->separator_chr, $expression);
        $expressions = array_slice($expressions, 0, $this->limit);
        foreach ($expressions as $expr) {
            $expr = trim($expr);
            if (!empty($expr))
            {
                $last_result = $em->evaluate($expr);
                $this->error_parser = $em->last_error_code;
                if ($this->error_parser !== null) { //$em->last_error_code is null if no error happened, so just check if error_parser is not null
                    $this->error_expr = $expr;
                    return -3;
                }
            }
        }
        $vars = $em->vars();
        if (empty($vars["price"])) {
            $vars["price"] = $last_result;
        }
        if (!isset($vars["price"]))
        {
            $this->error_parser = array(21, $expression);
            return -4;
        }
        if ($vars["price"] < 0)
        {
            $this->error_parser = array(22, $expression);
            return -5;
        }
        return $vars["price"];
    }

    /**
     *	Calculates product price based on product id and associated expression
     *
     *	@param	Product				$product    	The Product object to get information
     *	@param	array 				$extra_values   Any aditional values for expression
     *	@return int 						> 0 if OK, < 1 if KO
     */
    public function parseProduct($product, $extra_values = array())
    {
        //Get the expression from db
        $price_expression = new PriceExpression($this->db);
        $res = $price_expression->fetch($product->fk_price_expression);
        if ($res < 1) {
            $this->error_parser = array(19, null);
            return -1;
        }

		//Get the supplier min price
		$productFournisseur = new ProductFournisseur($this->db);
<<<<<<< HEAD
		if ($productFournisseur->find_min_price_product_fournisseur($product->id, 0, 0) > 0) {
		  	$supplier_min_price = $productFournisseur->fourn_unitprice;
		}
=======
		$res = $productFournisseur->find_min_price_product_fournisseur($product->id, 0, 0);
		if ($res<1) {
			$this->error_parser = array(25, null);
			return -1;
		}
		$supplier_min_price = $productFournisseur->fourn_unitprice;
>>>>>>> 049a08f4

        //Accessible values by expressions
        $extra_values = array_merge($extra_values, array(
            "supplier_min_price" => $supplier_min_price,
        ));

        //Parse the expression and return the price, if not error occurred check if price is higher than min
        $result = $this->parseExpression($product, $price_expression->expression, $extra_values);
        if (empty($this->error_parser)) {
            if ($result < $product->price_min) {
                $result = $product->price_min;
            }
        }
        return $result;
    }

    /**
     *	Calculates supplier product price based on product supplier price and associated expression
     *
     *	@param	ProductFournisseur	$product_supplier   The Product supplier object to get information
     *	@param	array 				$extra_values       Any aditional values for expression
     *  @return int 				> 0 if OK, < 1 if KO
     */
    public function parseProductSupplier($product_supplier, $extra_values = array())
    {
        //Get the expression from db
        $price_expression = new PriceExpression($this->db);
        $res = $price_expression->fetch($product_supplier->fk_supplier_price_expression);
        if ($res < 1)
        {
            $this->error_parser = array(19, null);
            return -1;
        }

        //Get the product data (use ignore_expression to avoid possible recursion)
        $product_supplier->fetch($product_supplier->id, '', '', '', 1);

        //Accessible values by expressions
        $extra_values = array_merge($extra_values, array(
            "supplier_quantity" => $product_supplier->fourn_qty,
            "supplier_tva_tx" => $product_supplier->fourn_tva_tx,
        ));

        //Parse the expression and return the price
        return $this->parseExpression($product_supplier, $price_expression->expression, $extra_values);
    }

    /**
     *  Tests string expression for validity
     *
     *  @param  int					$product_id    	The Product id to get information
     *  @param  string 				$expression     The expression to parse
     *  @param  array 				$extra_values   Any aditional values for expression
     *  @return int 				> 0 if OK, < 1 if KO
     */
    public function testExpression($product_id, $expression, $extra_values = array())
    {
        //Get the product data
        $product = new Product($this->db);
        $product->fetch($product_id, '', '', 1);

        //Values for product expressions
        $extra_values = array_merge($extra_values, array(
            "supplier_min_price" => 1,
        ));

        //Values for supplier product expressions
        $extra_values = array_merge($extra_values, array(
            "supplier_quantity" => 2,
            "supplier_tva_tx" => 3,
        ));
        return $this->parseExpression($product, $expression, $extra_values);
    }
}<|MERGE_RESOLUTION|>--- conflicted
+++ resolved
@@ -264,33 +264,27 @@
 
 		//Get the supplier min price
 		$productFournisseur = new ProductFournisseur($this->db);
-<<<<<<< HEAD
-		if ($productFournisseur->find_min_price_product_fournisseur($product->id, 0, 0) > 0) {
-		  	$supplier_min_price = $productFournisseur->fourn_unitprice;
-		}
-=======
 		$res = $productFournisseur->find_min_price_product_fournisseur($product->id, 0, 0);
-		if ($res<1) {
+		if ($res < 1) {
 			$this->error_parser = array(25, null);
 			return -1;
 		}
 		$supplier_min_price = $productFournisseur->fourn_unitprice;
->>>>>>> 049a08f4
-
-        //Accessible values by expressions
-        $extra_values = array_merge($extra_values, array(
-            "supplier_min_price" => $supplier_min_price,
-        ));
-
-        //Parse the expression and return the price, if not error occurred check if price is higher than min
-        $result = $this->parseExpression($product, $price_expression->expression, $extra_values);
-        if (empty($this->error_parser)) {
-            if ($result < $product->price_min) {
-                $result = $product->price_min;
-            }
-        }
-        return $result;
-    }
+
+		//Accessible values by expressions
+		$extra_values = array_merge($extra_values, array(
+			"supplier_min_price" => $supplier_min_price,
+		));
+
+		//Parse the expression and return the price, if not error occurred check if price is higher than min
+		$result = $this->parseExpression($product, $price_expression->expression, $extra_values);
+		if (empty($this->error_parser)) {
+			if ($result < $product->price_min) {
+				$result = $product->price_min;
+			}
+		}
+		return $result;
+	}
 
     /**
      *	Calculates supplier product price based on product supplier price and associated expression
