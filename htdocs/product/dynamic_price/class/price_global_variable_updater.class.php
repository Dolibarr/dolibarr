--- conflicted
+++ resolved
@@ -374,11 +374,7 @@
 	/**
 	 *  List all price global variables
 	 *
-<<<<<<< HEAD
-	 *  @return	array|int				Array of price global variable updaters
-=======
 	 *  @return	PriceGlobalVariableUpdater[]|int<-1,-1>		Array of price global variable updaters
->>>>>>> cc80841a
 	 */
 	public function listUpdaters()
 	{
@@ -415,11 +411,7 @@
 	/**
 	 *  List all updaters which need to be processed
 	 *
-<<<<<<< HEAD
-	 *  @return	array|int				Array of price global variable updaters
-=======
 	 *  @return	PriceGlobalVariableUpdater[]|int<-1,-1>		Array of price global variable updaters
->>>>>>> cc80841a
 	 */
 	public function listPendingUpdaters()
 	{
