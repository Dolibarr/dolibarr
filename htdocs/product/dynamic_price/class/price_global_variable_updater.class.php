--- conflicted
+++ resolved
@@ -158,11 +158,7 @@
 	public function fetch($id)
 	{
 		$sql = "SELECT type, description, parameters, fk_variable, update_interval, next_update, last_status";
-<<<<<<< HEAD
-		$sql .= " FROM ".MAIN_DB_PREFIX.$this->table_element;
-=======
 		$sql .= " FROM ".$this->db->prefix().$this->table_element;
->>>>>>> 95dc2558
 		$sql .= " WHERE rowid = ".((int) $id);
 
 		dol_syslog(__METHOD__);
@@ -278,11 +274,7 @@
 		//}
 
 		if (!$error) {
-<<<<<<< HEAD
-			$sql = "DELETE FROM ".MAIN_DB_PREFIX.$this->table_element;
-=======
 			$sql = "DELETE FROM ".$this->db->prefix().$this->table_element;
->>>>>>> 95dc2558
 			$sql .= " WHERE rowid = ".((int) $rowid);
 
 			dol_syslog(__METHOD__);
