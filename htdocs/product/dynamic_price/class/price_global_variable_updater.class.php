--- conflicted
+++ resolved
@@ -44,28 +44,14 @@
 	 */
 	public $errors = array();
 
-<<<<<<< HEAD
-    var $types=array(0, 1);				//!< Updater types
-    var $update_min = 5;				//!< Minimal update rate
-=======
     public $types=array(0, 1);				//!< Updater types
     public $update_min = 5;				//!< Minimal update rate
->>>>>>> b3e6d4a9
 
     /**
 	 * @var int ID
 	 */
 	public $id;
 
-<<<<<<< HEAD
-    var $type;
-    var $description;
-    var $parameters;
-    var $fk_variable;
-    var $update_interval;				//!< Interval in mins
-    var $next_update;					//!< Next update timestamp
-    var $last_status;
-=======
     public $type;
 
     /**
@@ -78,7 +64,6 @@
     public $update_interval;				//!< Interval in mins
     public $next_update;					//!< Next update timestamp
     public $last_status;
->>>>>>> b3e6d4a9
 
     /**
 	 * @var string Name of table without prefix where object is stored
@@ -88,7 +73,7 @@
     /**
      *  Constructor
      *
-     *  @param	DoliDb		$db      Database handler
+     *  @param  DoliDb      $db      Database handler
      */
     function __construct($db)
     {
