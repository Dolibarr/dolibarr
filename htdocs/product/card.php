--- conflicted
+++ resolved
@@ -495,13 +495,8 @@
 				if ($accountancy_code_buy_intra <= 0) { $object->accountancy_code_buy_intra = ''; } else { $object->accountancy_code_buy_intra = $accountancy_code_buy_intra; }
 				if ($accountancy_code_buy_export <= 0) { $object->accountancy_code_buy_export = ''; } else { $object->accountancy_code_buy_export = $accountancy_code_buy_export; }
 
-<<<<<<< HEAD
-				// Fill array 'array_options' with data from add form
-				$ret = $extrafields->setOptionalsFromPost(null, $object);
-=======
                 // Fill array 'array_options' with data from add form
         		$ret = $extrafields->setOptionalsFromPost(null, $object, '@GETPOSTISSET');
->>>>>>> fc4a16b3
 				if ($ret < 0) $error++;
 
 				if (!$error && $object->check())
