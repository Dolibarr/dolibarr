--- conflicted
+++ resolved
@@ -212,11 +212,7 @@
 }
 
 $createbarcode = isModEnabled('barcode');
-<<<<<<< HEAD
-if (!empty($conf->global->MAIN_USE_ADVANCED_PERMS) && !$user->hasRight('barcode', 'creer_advance')) {
-=======
 if (getDolGlobalString('MAIN_USE_ADVANCED_PERMS') && !$user->hasRight('barcode', 'creer_advance')) {
->>>>>>> 729451fa
 	$createbarcode = 0;
 }
 
@@ -1375,11 +1371,7 @@
 		if (empty($reshook)) {
 			print '<table class="border centpercent">';
 
-<<<<<<< HEAD
-			if (empty($conf->global->PRODUCT_GENERATE_REF_AFTER_FORM)) {
-=======
 			if (!getDolGlobalString('PRODUCT_GENERATE_REF_AFTER_FORM')) {
->>>>>>> 729451fa
 				print '<tr>';
 				$tmpcode = '';
 				if (!empty($modCodeProduct->code_auto)) {
@@ -1464,26 +1456,16 @@
 			}
 
 			$showbarcode = isModEnabled('barcode');
-<<<<<<< HEAD
-			if (!empty($conf->global->MAIN_USE_ADVANCED_PERMS) && !$user->hasRight('barcode', 'lire_advance')) {
-=======
 			if (getDolGlobalString('MAIN_USE_ADVANCED_PERMS') && !$user->hasRight('barcode', 'lire_advance')) {
->>>>>>> 729451fa
 				$showbarcode = 0;
 			}
 
 			if ($showbarcode) {
 				print '<tr><td>'.$langs->trans('BarcodeType').'</td><td>';
 				if (GETPOSTISSET('fk_barcode_type')) {
-<<<<<<< HEAD
-					$fk_barcode_type = GETPOST('fk_barcode_type')?GETPOST('fk_barcode_type'):0;
-				} else {
-					if (empty($fk_barcode_type) && !empty($conf->global->PRODUIT_DEFAULT_BARCODE_TYPE)) {
-=======
 					$fk_barcode_type = GETPOST('fk_barcode_type') ? GETPOST('fk_barcode_type') : 0;
 				} else {
 					if (empty($fk_barcode_type) && getDolGlobalString('PRODUIT_DEFAULT_BARCODE_TYPE')) {
->>>>>>> 729451fa
 						$fk_barcode_type = getDolGlobalInt("PRODUIT_DEFAULT_BARCODE_TYPE");
 					} else {
 						$fk_barcode_type=0;
@@ -1492,7 +1474,6 @@
 				require_once DOL_DOCUMENT_ROOT.'/core/class/html.formbarcode.class.php';
 				$formbarcode = new FormBarCode($db);
 				print $formbarcode->selectBarcodeType($fk_barcode_type, 'fk_barcode_type', 1);
-<<<<<<< HEAD
 				print '</td>';
 				print '</tr><tr>';
 				print '<td>'.$langs->trans("BarcodeValue").'</td><td>';
@@ -1511,7 +1492,7 @@
 			$doleditor->Create();
 			print "</td></tr>";
 
-			if (empty($conf->global->PRODUCT_DISABLE_PUBLIC_URL)) {
+			if (!getDolGlobalString('PRODUCT_DISABLE_PUBLIC_URL')) {
 				// Public URL
 				print '<tr><td>'.$langs->trans("PublicUrl").'</td><td>';
 				print img_picto('', 'globe', 'class="pictofixedwidth"');
@@ -1530,106 +1511,6 @@
 				print '</td>';
 				print '</tr>';
 
-				if (empty($conf->global->PRODUCT_DISABLE_STOCK_LEVELS)) {
-					// Stock min level
-					print '<tr><td>'.$form->textwithpicto($langs->trans("StockLimit"), $langs->trans("StockLimitDesc"), 1).'</td><td>';
-					print '<input name="seuil_stock_alerte" class="maxwidth50" value="'.GETPOST('seuil_stock_alerte').'">';
-					print '</td>';
-					print '</tr>';
-
-					// Stock desired level
-					print '<tr><td>'.$form->textwithpicto($langs->trans("DesiredStock"), $langs->trans("DesiredStockDesc"), 1).'</td><td>';
-					print '<input name="desiredstock" class="maxwidth50" value="'.GETPOST('desiredstock').'">';
-					print '</td></tr>';
-				}
-			} else {
-				if (empty($conf->global->PRODUCT_DISABLE_STOCK_LEVELS)) {
-					print '<input name="seuil_stock_alerte" type="hidden" value="0">';
-					print '<input name="desiredstock" type="hidden" value="0">';
-				}
-			}
-
-			if ($type == $object::TYPE_SERVICE && isModEnabled("workstation")) {
-					// Default workstation
-					print '<tr><td>'.$langs->trans("DefaultWorkstation").'</td><td>';
-					print img_picto($langs->trans("DefaultWorkstation"), 'workstation', 'class="pictofixedwidth"');
-					print $formproduct->selectWorkstations($object->fk_default_workstation, 'fk_default_workstation', 1);
-					print '</td></tr>';
-			}
-
-			// Duration
-			if ($type == 1) {
-				print '<tr><td>'.$langs->trans("Duration").'</td><td>';
-				print img_picto('', 'clock', 'class="pictofixedwidth"');
-				print '<input name="duration_value" size="4" value="'.GETPOST('duration_value', 'int').'">';
-				print $formproduct->selectMeasuringUnits("duration_unit", "time", (GETPOSTISSET('duration_value') ? GETPOST('duration_value', 'alpha') : 'h'), 0, 1);
-
-				// Mandatory period
-				print ' &nbsp; &nbsp; &nbsp; ';
-				print '<input type="checkbox" id="mandatoryperiod" name="mandatoryperiod"'.($object->mandatory_period == 1 ? ' checked="checked"' : '').'>';
-				print '<label for="mandatoryperiod">';
-				$htmltooltip = $langs->trans("mandatoryHelper");
-				print $form->textwithpicto($langs->trans("mandatoryperiod"), $htmltooltip, 1, 0);
-				print '</label>';
-
-				print '</td></tr>';
-			}
-
-			if ($type != 1) {	// Nature, Weight and volume only applies to products and not to services
-				if (empty($conf->global->PRODUCT_DISABLE_NATURE)) {
-					// Nature
-					print '<tr><td>'.$form->textwithpicto($langs->trans("NatureOfProductShort"), $langs->trans("NatureOfProductDesc")).'</td><td>';
-					print $formproduct->selectProductNature('finished', $object->finished);
-					print '</td></tr>';
-				}
-			}
-
-			if ($type != 1) {
-				if (empty($conf->global->PRODUCT_DISABLE_WEIGHT)) {
-					// Brut Weight
-					print '<tr><td>'.$langs->trans("Weight").'</td><td>';
-					print img_picto('', 'fa-balance-scale', 'class="pictofixedwidth"');
-					print '<input name="weight" size="4" value="'.GETPOST('weight').'">';
-					print $formproduct->selectMeasuringUnits("weight_units", "weight", GETPOSTISSET('weight_units') ?GETPOST('weight_units', 'alpha') : (empty($conf->global->MAIN_WEIGHT_DEFAULT_UNIT) ? 0 : $conf->global->MAIN_WEIGHT_DEFAULT_UNIT), 0, 2);
-					print '</td></tr>';
-=======
-				print '</td>';
-				print '</tr><tr>';
-				print '<td>'.$langs->trans("BarcodeValue").'</td><td>';
-				$tmpcode = GETPOSTISSET('barcode') ? GETPOST('barcode') : $object->barcode;
-				if (empty($tmpcode) && !empty($modBarCodeProduct->code_auto)) {
-					$tmpcode = $modBarCodeProduct->getNextValue($object, $fk_barcode_type);
-				}
-				print img_picto('', 'barcode', 'class="pictofixedwidth"');
-				print '<input class="maxwidth100" type="text" name="barcode" value="'.dol_escape_htmltag($tmpcode).'">';
-				print '</td></tr>';
-			}
-
-			// Description (used in invoice, propal...)
-			print '<tr><td class="tdtop">'.$langs->trans("Description").'</td><td>';
-			$doleditor = new DolEditor('desc', GETPOST('desc', 'restricthtml'), '', 160, 'dolibarr_details', '', false, true, getDolGlobalString('FCKEDITOR_ENABLE_DETAILS'), ROWS_4, '90%');
-			$doleditor->Create();
-			print "</td></tr>";
-
-			if (!getDolGlobalString('PRODUCT_DISABLE_PUBLIC_URL')) {
-				// Public URL
-				print '<tr><td>'.$langs->trans("PublicUrl").'</td><td>';
-				print img_picto('', 'globe', 'class="pictofixedwidth"');
-				print '<input type="text" name="url" class="quatrevingtpercent" value="'.GETPOST('url').'">';
-				print '</td></tr>';
-			}
-
-			if ($type != 1 && isModEnabled('stock')) {
-				// Default warehouse
-				print '<tr><td>'.$langs->trans("DefaultWarehouse").'</td><td>';
-				print img_picto($langs->trans("DefaultWarehouse"), 'stock', 'class="pictofixedwidth"');
-				print $formproduct->selectWarehouses(GETPOST('fk_default_warehouse', 'int'), 'fk_default_warehouse', 'warehouseopen', 1, 0, 0, '', 0, 0, array(), 'minwidth300 widthcentpercentminusxx maxwidth500');
-				print ' <a href="'.DOL_URL_ROOT.'/product/stock/card.php?action=create&token='.newToken().'&backtopage='.urlencode($_SERVER['PHP_SELF'].'?&action=create&type='.GETPOST('type', 'int')).'">';
-				print '<span class="fa fa-plus-circle valignmiddle paddingleft" title="'.$langs->trans("AddWarehouse").'"></span>';
-				print '</a>';
-				print '</td>';
-				print '</tr>';
-
 				if (!getDolGlobalString('PRODUCT_DISABLE_STOCK_LEVELS')) {
 					// Stock min level
 					print '<tr><td>'.$form->textwithpicto($langs->trans("StockLimit"), $langs->trans("StockLimitDesc"), 1).'</td><td>';
@@ -1747,57 +1628,9 @@
 				print $form->select_country((GETPOSTISSET('country_id') ? GETPOST('country_id') : $object->country_id), 'country_id', '', 0, 'minwidth300 widthcentpercentminusx maxwidth500');
 				if ($user->admin) {
 					print info_admin($langs->trans("YouCanChangeValuesForThisListFromDictionarySetup"), 1);
->>>>>>> 729451fa
 				}
 				print '</td></tr>';
 
-<<<<<<< HEAD
-				// Brut Length
-				if (empty($conf->global->PRODUCT_DISABLE_SIZE)) {
-					print '<tr><td>'.$langs->trans("Length").' x '.$langs->trans("Width").' x '.$langs->trans("Height").'</td><td>';
-					print img_picto('', 'fa-ruler', 'class="pictofixedwidth"');
-					print '<input name="size" class="width50" value="'.GETPOST('size').'"> x ';
-					print '<input name="sizewidth" class="width50" value="'.GETPOST('sizewidth').'"> x ';
-					print '<input name="sizeheight" class="width50" value="'.GETPOST('sizeheight').'">';
-					print $formproduct->selectMeasuringUnits("size_units", "size", GETPOSTISSET('size_units') ?GETPOST('size_units', 'alpha') : '0', 0, 2);
-					print '</td></tr>';
-				}
-				if (empty($conf->global->PRODUCT_DISABLE_SURFACE)) {
-					// Brut Surface
-					print '<tr><td>'.$langs->trans("Surface").'</td><td>';
-					print '<input name="surface" size="4" value="'.GETPOST('surface').'">';
-					print $formproduct->selectMeasuringUnits("surface_units", "surface", GETPOSTISSET('surface_units') ?GETPOST('surface_units', 'alpha') : '0', 0, 2);
-					print '</td></tr>';
-				}
-				if (empty($conf->global->PRODUCT_DISABLE_VOLUME)) {
-					// Brut Volume
-					print '<tr><td>'.$langs->trans("Volume").'</td><td>';
-					print '<input name="volume" size="4" value="'.GETPOST('volume').'">';
-					print $formproduct->selectMeasuringUnits("volume_units", "volume", GETPOSTISSET('volume_units') ?GETPOST('volume_units', 'alpha') : '0', 0, 2);
-					print '</td></tr>';
-				}
-
-				if (!empty($conf->global->PRODUCT_ADD_NET_MEASURE)) {
-					// Net Measure
-					print '<tr><td>'.$langs->trans("NetMeasure").'</td><td>';
-					print '<input name="net_measure" size="4" value="'.GETPOST('net_measure').'">';
-					print $formproduct->selectMeasuringUnits("net_measure_units", '', GETPOSTISSET('net_measure_units') ?GETPOST('net_measure_units', 'alpha') : (empty($conf->global->MAIN_WEIGHT_DEFAULT_UNIT) ? 0 : $conf->global->MAIN_WEIGHT_DEFAULT_UNIT), 0, 0);
-					print '</td></tr>';
-				}
-			}
-
-			// Units
-			if (!empty($conf->global->PRODUCT_USE_UNITS)) {
-				print '<tr><td>'.$langs->trans('DefaultUnitToShow').'</td>';
-				print '<td>';
-				print $form->selectUnits(empty($line->fk_unit) ? $conf->global->PRODUCT_USE_UNITS : $line->fk_unit, 'units');
-				print '</td></tr>';
-			}
-
-			// Custom code
-			if (empty($conf->global->PRODUCT_DISABLE_CUSTOM_INFO) && empty($type)) {
-				print '<tr><td class="wordbreak">'.$langs->trans("CustomCode").'</td><td><input name="customcode" class="maxwidth100onsmartphone" value="'.GETPOST('customcode').'"></td></tr>';
-=======
 				// State
 				if (!getDolGlobalString('PRODUCT_DISABLE_STATE')) {
 					print '<tr>';
@@ -1831,80 +1664,11 @@
 			//if (!empty($conf->global->MAIN_DISABLE_NOTES_TAB))       available in create mode
 			//{
 			print '<tr><td class="tdtop">'.$langs->trans("NoteNotVisibleOnBill").'</td><td>';
->>>>>>> 729451fa
-
-				// Origin country
-				print '<tr><td>'.$langs->trans("CountryOrigin").'</td>';
-				print '<td>';
-				print img_picto('', 'globe-americas', 'class="pictofixedwidth"');
-				print $form->select_country((GETPOSTISSET('country_id') ? GETPOST('country_id') : $object->country_id), 'country_id', '', 0, 'minwidth300 widthcentpercentminusx maxwidth500');
-				if ($user->admin) {
-					print info_admin($langs->trans("YouCanChangeValuesForThisListFromDictionarySetup"), 1);
-				}
-				print '</td></tr>';
-
-<<<<<<< HEAD
-				// State
-				if (empty($conf->global->PRODUCT_DISABLE_STATE)) {
-					print '<tr>';
-					if (!empty($conf->global->MAIN_SHOW_REGION_IN_STATE_SELECT) && (getDolGlobalInt('MAIN_SHOW_REGION_IN_STATE_SELECT') == 1 || getDolGlobalInt('MAIN_SHOW_REGION_IN_STATE_SELECT') == 2)) {
-						print '<td>'.$form->editfieldkey('RegionStateOrigin', 'state_id', '', $object, 0).'</td><td>';
-					} else {
-						print '<td>'.$form->editfieldkey('StateOrigin', 'state_id', '', $object, 0).'</td><td>';
-					}
-
-					print img_picto('', 'state', 'class="pictofixedwidth"');
-					print $formcompany->select_state($object->state_id, $object->country_code);
-					print '</tr>';
-				}
-			}
-
-			// Quality control
-			if (!empty($conf->global->PRODUCT_LOT_ENABLE_QUALITY_CONTROL)) {
-				print '<tr><td>'.$langs->trans("LifeTime").'</td><td><input name="lifetime" class="maxwidth50" value="'.GETPOST('lifetime').'"></td></tr>';
-				print '<tr><td>'.$langs->trans("QCFrequency").'</td><td><input name="qc_frequency" class="maxwidth50" value="'.GETPOST('qc_frequency').'"></td></tr>';
-			}
-
-			// Other attributes
-			$parameters = array('colspan' => ' colspan="2"', 'cols'=>2);
-			$reshook = $hookmanager->executeHooks('formObjectOptions', $parameters, $object, $action); // Note that $action and $object may have been modified by hook
-			print $hookmanager->resPrint;
-			if (empty($reshook)) {
-				print $object->showOptionals($extrafields, 'create', $parameters);
-			}
-
-			// Note (private, no output on invoices, propales...)
-			//if (!empty($conf->global->MAIN_DISABLE_NOTES_TAB))       available in create mode
-			//{
-				print '<tr><td class="tdtop">'.$langs->trans("NoteNotVisibleOnBill").'</td><td>';
-
-				// We use dolibarr_details as type of DolEditor here, because we must not accept images as description is included into PDF and not accepted by TCPDF.
-				$doleditor = new DolEditor('note_private', GETPOST('note_private', 'restricthtml'), '', 140, 'dolibarr_details', '', false, true, getDolGlobalString('FCKEDITOR_ENABLE_NOTE_PRIVATE'), ROWS_8, '90%');
-				$doleditor->Create();
-
-				print "</td></tr>";
-			//}
-
-			if (isModEnabled('categorie')) {
-				// Categories
-				print '<tr><td>'.$langs->trans("Categories").'</td><td>';
-				$cate_arbo = $form->select_all_categories(Categorie::TYPE_PRODUCT, '', 'parent', 64, 0, 1);
-				print img_picto('', 'category', 'class="pictofixedwidth"').$form->multiselectarray('categories', $cate_arbo, GETPOST('categories', 'array'), '', 0, 'quatrevingtpercent widthcentpercentminusx', 0, 0);
-				print "</td></tr>";
-			}
-
-			print '</table>';
-
-			print '<hr>';
-
-			if (empty($conf->global->PRODUCT_DISABLE_PRICES)) {
-				if (!empty($conf->global->PRODUIT_MULTIPRICES)) {
-					// We do no show price array on create when multiprices enabled.
-					// We must set them on prices tab.
-					print '<table class="border centpercent">';
-					// VAT
-					print '<tr><td class="titlefieldcreate">'.$langs->trans("VATRate").'</td><td>';
-=======
+
+			// We use dolibarr_details as type of DolEditor here, because we must not accept images as description is included into PDF and not accepted by TCPDF.
+			$doleditor = new DolEditor('note_private', GETPOST('note_private', 'restricthtml'), '', 140, 'dolibarr_details', '', false, true, getDolGlobalString('FCKEDITOR_ENABLE_NOTE_PRIVATE'), ROWS_8, '90%');
+			$doleditor->Create();
+
 			print "</td></tr>";
 			//}
 
@@ -1950,7 +1714,6 @@
 
 					// VAT
 					print '<tr><td>'.$langs->trans("VATRate").'</td><td>';
->>>>>>> 729451fa
 					$defaultva = get_default_tva($mysoc, $mysoc);
 					print $form->load_tva("tva_tx", $defaultva, $mysoc, $mysoc, 0, 0, '', false, 1);
 					print '</td></tr>';
@@ -1958,151 +1721,6 @@
 					print '</table>';
 
 					print '<br>';
-<<<<<<< HEAD
-				} else {
-					print '<table class="border centpercent">';
-
-					// Price
-					print '<tr><td class="titlefieldcreate">'.$langs->trans("SellingPrice").'</td>';
-					print '<td><input name="price" class="maxwidth50" value="'.$object->price.'">';
-					print $form->selectPriceBaseType($conf->global->PRODUCT_PRICE_BASE_TYPE, "price_base_type");
-					print '</td></tr>';
-
-					// Min price
-					print '<tr><td>'.$langs->trans("MinPrice").'</td>';
-					print '<td><input name="price_min" class="maxwidth50" value="'.$object->price_min.'">';
-					print '</td></tr>';
-
-					// VAT
-					print '<tr><td>'.$langs->trans("VATRate").'</td><td>';
-					$defaultva = get_default_tva($mysoc, $mysoc);
-					print $form->load_tva("tva_tx", $defaultva, $mysoc, $mysoc, 0, 0, '', false, 1);
-					print '</td></tr>';
-
-					print '</table>';
-
-					print '<br>';
-				}
-			}
-
-			// Accountancy codes
-			print '<!-- accountancy codes -->'."\n";
-			print '<table class="border centpercent">';
-
-			if (empty($conf->global->PRODUCT_DISABLE_ACCOUNTING)) {
-				if (isModEnabled('accounting')) {
-					// Accountancy_code_sell
-					print '<tr><td class="titlefieldcreate">'.$langs->trans("ProductAccountancySellCode").'</td>';
-					print '<td>';
-					if ($type == 0) {
-						$accountancy_code_sell = (GETPOSTISSET('accountancy_code_sell') ? GETPOST('accountancy_code_sell', 'alpha') : getDolGlobalString("ACCOUNTING_PRODUCT_SOLD_ACCOUNT"));
-					} else {
-						$accountancy_code_sell = (GETPOSTISSET('accountancy_code_sell') ? GETPOST('accountancy_code_sell', 'alpha') : getDolGlobalString("ACCOUNTING_SERVICE_SOLD_ACCOUNT"));
-					}
-					print $formaccounting->select_account($accountancy_code_sell, 'accountancy_code_sell', 1, null, 1, 1, 'minwidth150 maxwidth300', 1);
-					print '</td></tr>';
-
-					// Accountancy_code_sell_intra
-					if ($mysoc->isInEEC()) {
-						print '<tr><td class="titlefieldcreate">'.$langs->trans("ProductAccountancySellIntraCode").'</td>';
-						print '<td>';
-						if ($type == 0) {
-							$accountancy_code_sell_intra = (GETPOSTISSET('accountancy_code_sell_intra') ? GETPOST('accountancy_code_sell_intra', 'alpha') : getDolGlobalString("ACCOUNTING_PRODUCT_SOLD_INTRA_ACCOUNT"));
-						} else {
-							$accountancy_code_sell_intra = (GETPOSTISSET('accountancy_code_sell_intra') ? GETPOST('accountancy_code_sell_intra', 'alpha') : getDolGlobalString("ACCOUNTING_SERVICE_SOLD_INTRA_ACCOUNT"));
-						}
-						print $formaccounting->select_account($accountancy_code_sell_intra, 'accountancy_code_sell_intra', 1, null, 1, 1, 'minwidth150 maxwidth300', 1);
-						print '</td></tr>';
-					}
-
-					// Accountancy_code_sell_export
-					print '<tr><td class="titlefieldcreate">'.$langs->trans("ProductAccountancySellExportCode").'</td>';
-					print '<td>';
-					if ($type == 0) {
-						$accountancy_code_sell_export = (GETPOST('accountancy_code_sell_export') ? GETPOST('accountancy_code_sell_export', 'alpha') : getDolGlobalString("ACCOUNTING_PRODUCT_SOLD_EXPORT_ACCOUNT"));
-					} else {
-						$accountancy_code_sell_export = (GETPOST('accountancy_code_sell_export') ? GETPOST('accountancy_code_sell_export', 'alpha') : getDolGlobalString("ACCOUNTING_SERVICE_SOLD_EXPORT_ACCOUNT"));
-					}
-					print $formaccounting->select_account($accountancy_code_sell_export, 'accountancy_code_sell_export', 1, null, 1, 1, 'minwidth150 maxwidth300', 1);
-					print '</td></tr>';
-
-					// Accountancy_code_buy
-					print '<tr><td>'.$langs->trans("ProductAccountancyBuyCode").'</td>';
-					print '<td>';
-					if ($type == 0) {
-						$accountancy_code_buy = (GETPOST('accountancy_code_buy', 'alpha') ? (GETPOST('accountancy_code_buy', 'alpha')) : getDolGlobalString("ACCOUNTING_PRODUCT_BUY_ACCOUNT"));
-					} else {
-						$accountancy_code_buy = (GETPOST('accountancy_code_buy', 'alpha') ? (GETPOST('accountancy_code_buy', 'alpha')) : getDolGlobalString("ACCOUNTING_SERVICE_BUY_ACCOUNT"));
-					}
-					print $formaccounting->select_account($accountancy_code_buy, 'accountancy_code_buy', 1, null, 1, 1, 'minwidth150 maxwidth300', 1);
-					print '</td></tr>';
-
-					// Accountancy_code_buy_intra
-					if ($mysoc->isInEEC()) {
-						print '<tr><td class="titlefieldcreate">'.$langs->trans("ProductAccountancyBuyIntraCode").'</td>';
-						print '<td>';
-						if ($type == 0) {
-							$accountancy_code_buy_intra = (GETPOSTISSET('accountancy_code_buy_intra') ? GETPOST('accountancy_code_buy_intra', 'alpha') : getDolGlobalString("ACCOUNTING_PRODUCT_BUY_INTRA_ACCOUNT"));
-						} else {
-							$accountancy_code_buy_intra = (GETPOSTISSET('accountancy_code_buy_intra') ? GETPOST('accountancy_code_buy_intra', 'alpha') : getDolGlobalString("ACCOUNTING_SERVICE_BUY_INTRA_ACCOUNT"));
-						}
-						print $formaccounting->select_account($accountancy_code_buy_intra, 'accountancy_code_buy_intra', 1, null, 1, 1, 'minwidth150 maxwidth300', 1);
-						print '</td></tr>';
-					}
-
-					// Accountancy_code_buy_export
-					print '<tr><td class="titlefieldcreate">'.$langs->trans("ProductAccountancyBuyExportCode").'</td>';
-					print '<td>';
-					if ($type == 0) {
-						$accountancy_code_buy_export = (GETPOST('accountancy_code_buy_export') ? GETPOST('accountancy_code_buy_export', 'alpha') : getDolGlobalString("ACCOUNTING_PRODUCT_BUY_EXPORT_ACCOUNT"));
-					} else {
-						$accountancy_code_buy_export = (GETPOST('accountancy_code_buy_export') ? GETPOST('accountancy_code_buy_export', 'alpha') : getDolGlobalString("ACCOUNTING_SERVICE_BUY_EXPORT_ACCOUNT"));
-					}
-					print $formaccounting->select_account($accountancy_code_buy_export, 'accountancy_code_buy_export', 1, null, 1, 1, 'minwidth150 maxwidth300', 1);
-					print '</td></tr>';
-				} else {// For external software
-					if (!empty($accountancy_code_sell)) {
-						$object->accountancy_code_sell = $accountancy_code_sell;
-					}
-					if (!empty($accountancy_code_sell_intra)) {
-						$object->accountancy_code_sell_intra = $accountancy_code_sell_intra;
-					}
-					if (!empty($accountancy_code_sell_export)) {
-						$object->accountancy_code_sell_export = $accountancy_code_sell_export;
-					}
-					if (!empty($accountancy_code_buy)) {
-						$object->accountancy_code_buy = $accountancy_code_buy;
-					}
-					if (!empty($accountancy_code_buy_intra)) {
-						$object->accountancy_code_buy_intra = $accountancy_code_buy_intra;
-					}
-					if (!empty($accountancy_code_buy_export)) {
-						$object->accountancy_code_buy_export = $accountancy_code_buy_export;
-					}
-
-					// Accountancy_code_sell
-					print '<tr><td class="titlefieldcreate">'.$langs->trans("ProductAccountancySellCode").'</td>';
-					print '<td class="maxwidthonsmartphone"><input class="minwidth150" name="accountancy_code_sell" value="'.$object->accountancy_code_sell.'">';
-					print '</td></tr>';
-
-					// Accountancy_code_sell_intra
-					if ($mysoc->isInEEC()) {
-						print '<tr><td class="titlefieldcreate">'.$langs->trans("ProductAccountancySellIntraCode").'</td>';
-						print '<td class="maxwidthonsmartphone"><input class="minwidth150" name="accountancy_code_sell_intra" value="'.$object->accountancy_code_sell_intra.'">';
-						print '</td></tr>';
-					}
-
-					// Accountancy_code_sell_export
-					print '<tr><td class="titlefieldcreate">'.$langs->trans("ProductAccountancySellExportCode").'</td>';
-					print '<td class="maxwidthonsmartphone"><input class="minwidth150" name="accountancy_code_sell_export" value="'.$object->accountancy_code_sell_export.'">';
-					print '</td></tr>';
-
-					// Accountancy_code_buy
-					print '<tr><td>'.$langs->trans("ProductAccountancyBuyCode").'</td>';
-					print '<td class="maxwidthonsmartphone"><input class="minwidth150" name="accountancy_code_buy" value="'.$object->accountancy_code_buy.'">';
-					print '</td></tr>';
-
-=======
 				}
 			}
 
@@ -2223,7 +1841,6 @@
 					print '<td class="maxwidthonsmartphone"><input class="minwidth150" name="accountancy_code_buy" value="'.$object->accountancy_code_buy.'">';
 					print '</td></tr>';
 
->>>>>>> 729451fa
 					// Accountancy_code_buy_intra
 					if ($mysoc->isInEEC()) {
 						print '<tr><td class="titlefieldcreate">'.$langs->trans("ProductAccountancyBuyIntraCode").'</td>';
@@ -2300,11 +1917,7 @@
 				print '<table class="border allwidth">';
 
 				// Ref
-<<<<<<< HEAD
-				if (empty($conf->global->MAIN_PRODUCT_REF_NOT_EDITABLE)) {
-=======
 				if (!getDolGlobalString('MAIN_PRODUCT_REF_NOT_EDITABLE')) {
->>>>>>> 729451fa
 					print '<tr><td class="titlefieldcreate fieldrequired">'.$langs->trans("Ref").'</td><td colspan="3"><input name="ref" class="maxwidth200" maxlength="128" value="'.dol_escape_htmltag(GETPOSTISSET('ref') ? GETPOST('ref') : $object->ref).'"></td></tr>';
 				} else {
 					print '<tr><td class="titlefieldcreate fieldrequired">'.$langs->trans("Ref").'</td><td colspan="3"><input name="ref" class="maxwidth200" maxlength="128" value="'.dol_escape_htmltag($object->ref).'" readonly="true"></td></tr>';
@@ -2341,11 +1954,7 @@
 
 				// Batch number managment
 				if (isModEnabled('productbatch')) {
-<<<<<<< HEAD
-					if ($object->isProduct() || !empty($conf->global->STOCK_SUPPORTS_SERVICES)) {
-=======
 					if ($object->isProduct() || getDolGlobalString('STOCK_SUPPORTS_SERVICES')) {
->>>>>>> 729451fa
 						print '<tr><td>'.$langs->trans("ManageLotSerial").'</td><td>';
 						$statutarray = array('0' => $langs->trans("ProductStatusNotOnBatch"), '1' => $langs->trans("ProductStatusOnBatch"), '2' => $langs->trans("ProductStatusOnSerial"));
 
@@ -2456,11 +2065,7 @@
 
 				// Barcode
 				$showbarcode = isModEnabled('barcode');
-<<<<<<< HEAD
-				if (!empty($conf->global->MAIN_USE_ADVANCED_PERMS) && !$user->hasRight('barcode', 'lire_advance')) {
-=======
 				if (getDolGlobalString('MAIN_USE_ADVANCED_PERMS') && !$user->hasRight('barcode', 'lire_advance')) {
->>>>>>> 729451fa
 					$showbarcode = 0;
 				}
 
@@ -2470,11 +2075,7 @@
 						$fk_barcode_type = GETPOST('fk_barcode_type');
 					} else {
 						$fk_barcode_type = $object->barcode_type;
-<<<<<<< HEAD
-						if (empty($fk_barcode_type) && !empty($conf->global->PRODUIT_DEFAULT_BARCODE_TYPE)) {
-=======
 						if (empty($fk_barcode_type) && getDolGlobalString('PRODUIT_DEFAULT_BARCODE_TYPE')) {
->>>>>>> 729451fa
 							$fk_barcode_type = $conf->global->PRODUIT_DEFAULT_BARCODE_TYPE;
 						}
 					}
@@ -2490,7 +2091,6 @@
 					print '<input class="maxwidth150 maxwidthonsmartphone" type="text" name="barcode" value="'.dol_escape_htmltag($tmpcode).'">';
 					print '</td></tr>';
 				}
-<<<<<<< HEAD
 
 				// Description (used in invoice, propal...)
 				print '<tr><td class="tdtop">'.$langs->trans("Description").'</td><td>';
@@ -2503,7 +2103,7 @@
 				print "\n";
 
 				// Public Url
-				if (empty($conf->global->PRODUCT_DISABLE_PUBLIC_URL)) {
+				if (!getDolGlobalString('PRODUCT_DISABLE_PUBLIC_URL')) {
 					print '<tr><td>'.$langs->trans("PublicUrl").'</td><td>';
 					print img_picto('', 'globe', 'class="pictofixedwidth"');
 					print '<input type="text" name="url" class="quatrevingtpercent" value="'.(GETPOSTISSET('url') ? GETPOST('url') : $object->url).'">';
@@ -2559,27 +2159,9 @@
 					print $form->textwithpicto($langs->trans("mandatoryperiod"), $htmltooltip, 1, 0);
 					print '</label>';
 
-=======
-
-				// Description (used in invoice, propal...)
-				print '<tr><td class="tdtop">'.$langs->trans("Description").'</td><td>';
-
-				// We use dolibarr_details as type of DolEditor here, because we must not accept images as description is included into PDF and not accepted by TCPDF.
-				$doleditor = new DolEditor('desc', GETPOSTISSET('desc') ? GETPOST('desc', 'restricthtml') : $object->description, '', 160, 'dolibarr_details', '', false, true, getDolGlobalInt('FCKEDITOR_ENABLE_DETAILS'), ROWS_4, '90%');
-				$doleditor->Create();
-
-				print "</td></tr>";
-				print "\n";
-
-				// Public Url
-				if (!getDolGlobalString('PRODUCT_DISABLE_PUBLIC_URL')) {
-					print '<tr><td>'.$langs->trans("PublicUrl").'</td><td>';
-					print img_picto('', 'globe', 'class="pictofixedwidth"');
-					print '<input type="text" name="url" class="quatrevingtpercent" value="'.(GETPOSTISSET('url') ? GETPOST('url') : $object->url).'">';
->>>>>>> 729451fa
 					print '</td></tr>';
 				} else {
-					if (empty($conf->global->PRODUCT_DISABLE_NATURE)) {
+					if (!getDolGlobalString('PRODUCT_DISABLE_NATURE')) {
 						// Nature
 						print '<tr><td>'.$form->textwithpicto($langs->trans("NatureOfProductShort"), $langs->trans("NatureOfProductDesc")).'</td><td>';
 						print $formproduct->selectProductNature('finished', (GETPOSTISSET('finished') ? GETPOST('finished') : $object->finished));
@@ -2587,30 +2169,15 @@
 					}
 				}
 
-<<<<<<< HEAD
 				if (!$object->isService() && isModEnabled('bom')) {
 					print '<tr><td>'.$form->textwithpicto($langs->trans("DefaultBOM"), $langs->trans("DefaultBOMDesc", $langs->transnoentitiesnoconv("Finished"))).'</td><td>';
 					$bomkey = "Bom:bom/class/bom.class.php:0:(t.status:=:1) AND (t.fk_product:=:".((int) $object->id).')';
 					print $form->selectForForms($bomkey, 'fk_default_bom', (GETPOSTISSET('fk_default_bom') ? GETPOST('fk_default_bom') : $object->fk_default_bom), 1);
-=======
-				// Stock
-				if ($object->isProduct() && isModEnabled('stock')) {
-					// Default warehouse
-					print '<tr><td>'.$langs->trans("DefaultWarehouse").'</td><td>';
-					print img_picto($langs->trans("DefaultWarehouse"), 'stock', 'class="pictofixedwidth"');
-					print $formproduct->selectWarehouses((GETPOSTISSET('fk_default_warehouse') ? GETPOST('fk_default_warehouse') : $object->fk_default_warehouse), 'fk_default_warehouse', 'warehouseopen', 1, 0, 0, '', 0, 0, array(), 'maxwidth500 widthcentpercentminusxx');
-					print ' <a href="'.DOL_URL_ROOT.'/product/stock/card.php?action=create&amp;backtopage='.urlencode($_SERVER['PHP_SELF'].'?action=edit&id='.((int) $object->id)).'">';
-					print '<span class="fa fa-plus-circle valignmiddle paddingleft" title="'.$langs->trans("AddWarehouse").'"></span></a>';
->>>>>>> 729451fa
-					print '</td></tr>';
-					/*
-					print "<tr>".'<td>'.$langs->trans("StockLimit").'</td><td>';
-					print '<input name="seuil_stock_alerte" size="4" value="'.$object->seuil_stock_alerte.'">';
-					print '</td>';
-
-<<<<<<< HEAD
+					print '</td></tr>';
+				}
+
 				if (!$object->isService()) {
-					if (empty($conf->global->PRODUCT_DISABLE_WEIGHT)) {
+					if (!getDolGlobalString('PRODUCT_DISABLE_WEIGHT')) {
 						// Brut Weight
 						print '<tr><td>'.$langs->trans("Weight").'</td><td>';
 						print '<input name="weight" size="5" value="'.(GETPOSTISSET('weight') ? GETPOST('weight') : $object->weight).'"> ';
@@ -2618,7 +2185,7 @@
 						print '</td></tr>';
 					}
 
-					if (empty($conf->global->PRODUCT_DISABLE_SIZE)) {
+					if (!getDolGlobalString('PRODUCT_DISABLE_SIZE')) {
 						// Brut Length
 						print '<tr><td>'.$langs->trans("Length").' x '.$langs->trans("Width").' x '.$langs->trans("Height").'</td><td>';
 						print '<input name="size" size="5" value="'.(GETPOSTISSET('size') ? GETPOST('size') : $object->length).'">x';
@@ -2627,14 +2194,14 @@
 						print $formproduct->selectMeasuringUnits("size_units", "size", GETPOSTISSET('size_units') ? GETPOST('size_units') : $object->length_units, 0, 2);
 						print '</td></tr>';
 					}
-					if (empty($conf->global->PRODUCT_DISABLE_SURFACE)) {
+					if (!getDolGlobalString('PRODUCT_DISABLE_SURFACE')) {
 						// Brut Surface
 						print '<tr><td>'.$langs->trans("Surface").'</td><td>';
 						print '<input name="surface" size="5" value="'.(GETPOSTISSET('surface') ? GETPOST('surface') : $object->surface).'"> ';
 						print $formproduct->selectMeasuringUnits("surface_units", "surface", GETPOSTISSET('surface_units') ? GETPOST('surface_units') : $object->surface_units, 0, 2);
 						print '</td></tr>';
 					}
-					if (empty($conf->global->PRODUCT_DISABLE_VOLUME)) {
+					if (!getDolGlobalString('PRODUCT_DISABLE_VOLUME')) {
 						// Brut Volume
 						print '<tr><td>'.$langs->trans("Volume").'</td><td>';
 						print '<input name="volume" size="5" value="'.(GETPOSTISSET('volume') ? GETPOST('volume') : $object->volume).'"> ';
@@ -2642,7 +2209,7 @@
 						print '</td></tr>';
 					}
 
-					if (!empty($conf->global->PRODUCT_ADD_NET_MEASURE)) {
+					if (getDolGlobalString('PRODUCT_ADD_NET_MEASURE')) {
 						// Net Measure
 						print '<tr><td>'.$langs->trans("NetMeasure").'</td><td>';
 						print '<input name="net_measure" size="5" value="'.(GETPOSTISSET('net_measure') ? GETPOST('net_measure') : $object->net_measure).'"> ';
@@ -2651,60 +2218,15 @@
 					}
 				}
 				// Units
-				if (!empty($conf->global->PRODUCT_USE_UNITS)) {
+				if (getDolGlobalString('PRODUCT_USE_UNITS')) {
 					print '<tr><td>'.$langs->trans('DefaultUnitToShow').'</td>';
 					print '<td>';
 					print $form->selectUnits($object->fk_unit, 'units');
-=======
-					print '<td>'.$langs->trans("DesiredStock").'</td><td>';
-					print '<input name="desiredstock" size="4" value="'.$object->desiredstock.'">';
-					print '</td></tr>';
-					*/
-				}
-
-				if ($object->isService() && $conf->workstation->enabled) {
-					// Default workstation
-					print '<tr><td>'.$langs->trans("DefaultWorkstation").'</td><td>';
-					print img_picto($langs->trans("DefaultWorkstation"), 'workstation', 'class="pictofixedwidth"');
-					print $formproduct->selectWorkstations($object->fk_default_workstation, 'fk_default_workstation', 1);
-					print '</td></tr>';
-				}
-
-				/*
-				else
-				{
-					print '<input name="seuil_stock_alerte" type="hidden" value="'.$object->seuil_stock_alerte.'">';
-					print '<input name="desiredstock" type="hidden" value="'.$object->desiredstock.'">';
-				}*/
-
-				if ($object->isService()) {
-					// Duration
-					print '<tr><td>'.$langs->trans("Duration").'</td><td>';
-					print '<input name="duration_value" size="5" value="'.$object->duration_value.'"> ';
-					print $formproduct->selectMeasuringUnits("duration_unit", "time", $object->duration_unit, 0, 1);
-
-					// Mandatory period
-					print ' &nbsp; &nbsp; &nbsp; ';
-					print '<input type="checkbox" id="mandatoryperiod" name="mandatoryperiod"'.($object->mandatory_period == 1 ? ' checked="checked"' : '').'>';
-					print '<label for="mandatoryperiod">';
-					$htmltooltip = $langs->trans("mandatoryHelper");
-					print $form->textwithpicto($langs->trans("mandatoryperiod"), $htmltooltip, 1, 0);
-					print '</label>';
-
->>>>>>> 729451fa
-					print '</td></tr>';
-				} else {
-					if (!getDolGlobalString('PRODUCT_DISABLE_NATURE')) {
-						// Nature
-						print '<tr><td>'.$form->textwithpicto($langs->trans("NatureOfProductShort"), $langs->trans("NatureOfProductDesc")).'</td><td>';
-						print $formproduct->selectProductNature('finished', (GETPOSTISSET('finished') ? GETPOST('finished') : $object->finished));
-						print '</td></tr>';
-					}
-				}
-
-<<<<<<< HEAD
+					print '</td></tr>';
+				}
+
 				// Custom code
-				if (!$object->isService() && empty($conf->global->PRODUCT_DISABLE_CUSTOM_INFO)) {
+				if (!$object->isService() && !getDolGlobalString('PRODUCT_DISABLE_CUSTOM_INFO')) {
 					print '<tr><td class="wordbreak">'.$langs->trans("CustomCode").'</td><td><input name="customcode" class="maxwidth100onsmartphone" value="'.(GETPOSTISSET('customcode') ? GETPOST('customcode') : $object->customcode).'"></td></tr>';
 					// Origin country
 					print '<tr><td>'.$langs->trans("CountryOrigin").'</td>';
@@ -2717,9 +2239,9 @@
 					print '</td></tr>';
 
 					// State
-					if (empty($conf->global->PRODUCT_DISABLE_STATE)) {
+					if (!getDolGlobalString('PRODUCT_DISABLE_STATE')) {
 						print '<tr>';
-						if (!empty($conf->global->MAIN_SHOW_REGION_IN_STATE_SELECT) && (getDolGlobalInt('MAIN_SHOW_REGION_IN_STATE_SELECT') == 1 || getDolGlobalInt('MAIN_SHOW_REGION_IN_STATE_SELECT') == 2)) {
+						if (getDolGlobalString('MAIN_SHOW_REGION_IN_STATE_SELECT') && (getDolGlobalInt('MAIN_SHOW_REGION_IN_STATE_SELECT') == 1 || getDolGlobalInt('MAIN_SHOW_REGION_IN_STATE_SELECT') == 2)) {
 							print '<td>'.$form->editfieldkey('RegionStateOrigin', 'state_id', '', $object, 0).'</td><td>';
 						} else {
 							print '<td>'.$form->editfieldkey('StateOrigin', 'state_id', '', $object, 0).'</td><td>';
@@ -2733,7 +2255,7 @@
 				}
 
 				// Quality control
-				if (!empty($conf->global->PRODUCT_LOT_ENABLE_QUALITY_CONTROL)) {
+				if (getDolGlobalString('PRODUCT_LOT_ENABLE_QUALITY_CONTROL')) {
 					print '<tr><td>'.$langs->trans("LifeTime").'</td><td><input name="lifetime" class="maxwidth100onsmartphone" value="'.$object->lifetime.'"></td></tr>';
 					print '<tr><td>'.$langs->trans("QCFrequency").'</td><td><input name="qc_frequency" class="maxwidth100onsmartphone" value="'.$object->qc_frequency.'"></td></tr>';
 				}
@@ -2758,119 +2280,6 @@
 							$arrayselected[] = $cat->id;
 						}
 					}
-=======
-				if (!$object->isService() && isModEnabled('bom')) {
-					print '<tr><td>'.$form->textwithpicto($langs->trans("DefaultBOM"), $langs->trans("DefaultBOMDesc", $langs->transnoentitiesnoconv("Finished"))).'</td><td>';
-					$bomkey = "Bom:bom/class/bom.class.php:0:(t.status:=:1) AND (t.fk_product:=:".((int) $object->id).')';
-					print $form->selectForForms($bomkey, 'fk_default_bom', (GETPOSTISSET('fk_default_bom') ? GETPOST('fk_default_bom') : $object->fk_default_bom), 1);
-					print '</td></tr>';
-				}
-
-				if (!$object->isService()) {
-					if (!getDolGlobalString('PRODUCT_DISABLE_WEIGHT')) {
-						// Brut Weight
-						print '<tr><td>'.$langs->trans("Weight").'</td><td>';
-						print '<input name="weight" size="5" value="'.(GETPOSTISSET('weight') ? GETPOST('weight') : $object->weight).'"> ';
-						print $formproduct->selectMeasuringUnits("weight_units", "weight", GETPOSTISSET('weight_units') ? GETPOST('weight_units') : $object->weight_units, 0, 2);
-						print '</td></tr>';
-					}
-
-					if (!getDolGlobalString('PRODUCT_DISABLE_SIZE')) {
-						// Brut Length
-						print '<tr><td>'.$langs->trans("Length").' x '.$langs->trans("Width").' x '.$langs->trans("Height").'</td><td>';
-						print '<input name="size" size="5" value="'.(GETPOSTISSET('size') ? GETPOST('size') : $object->length).'">x';
-						print '<input name="sizewidth" size="5" value="'.(GETPOSTISSET('sizewidth') ? GETPOST('sizewidth') : $object->width).'">x';
-						print '<input name="sizeheight" size="5" value="'.(GETPOSTISSET('sizeheight') ? GETPOST('sizeheight') : $object->height).'"> ';
-						print $formproduct->selectMeasuringUnits("size_units", "size", GETPOSTISSET('size_units') ? GETPOST('size_units') : $object->length_units, 0, 2);
-						print '</td></tr>';
-					}
-					if (!getDolGlobalString('PRODUCT_DISABLE_SURFACE')) {
-						// Brut Surface
-						print '<tr><td>'.$langs->trans("Surface").'</td><td>';
-						print '<input name="surface" size="5" value="'.(GETPOSTISSET('surface') ? GETPOST('surface') : $object->surface).'"> ';
-						print $formproduct->selectMeasuringUnits("surface_units", "surface", GETPOSTISSET('surface_units') ? GETPOST('surface_units') : $object->surface_units, 0, 2);
-						print '</td></tr>';
-					}
-					if (!getDolGlobalString('PRODUCT_DISABLE_VOLUME')) {
-						// Brut Volume
-						print '<tr><td>'.$langs->trans("Volume").'</td><td>';
-						print '<input name="volume" size="5" value="'.(GETPOSTISSET('volume') ? GETPOST('volume') : $object->volume).'"> ';
-						print $formproduct->selectMeasuringUnits("volume_units", "volume", GETPOSTISSET('volume_units') ? GETPOST('volume_units') : $object->volume_units, 0, 2);
-						print '</td></tr>';
-					}
-
-					if (getDolGlobalString('PRODUCT_ADD_NET_MEASURE')) {
-						// Net Measure
-						print '<tr><td>'.$langs->trans("NetMeasure").'</td><td>';
-						print '<input name="net_measure" size="5" value="'.(GETPOSTISSET('net_measure') ? GETPOST('net_measure') : $object->net_measure).'"> ';
-						print $formproduct->selectMeasuringUnits("net_measure_units", "", GETPOSTISSET('net_measure_units') ? GETPOST('net_measure_units') : $object->net_measure_units, 0, 0);
-						print '</td></tr>';
-					}
-				}
-				// Units
-				if (getDolGlobalString('PRODUCT_USE_UNITS')) {
-					print '<tr><td>'.$langs->trans('DefaultUnitToShow').'</td>';
-					print '<td>';
-					print $form->selectUnits($object->fk_unit, 'units');
-					print '</td></tr>';
-				}
-
-				// Custom code
-				if (!$object->isService() && !getDolGlobalString('PRODUCT_DISABLE_CUSTOM_INFO')) {
-					print '<tr><td class="wordbreak">'.$langs->trans("CustomCode").'</td><td><input name="customcode" class="maxwidth100onsmartphone" value="'.(GETPOSTISSET('customcode') ? GETPOST('customcode') : $object->customcode).'"></td></tr>';
-					// Origin country
-					print '<tr><td>'.$langs->trans("CountryOrigin").'</td>';
-					print '<td>';
-					print img_picto('', 'globe-americas', 'class="paddingrightonly"');
-					print $form->select_country(GETPOSTISSET('country_id') ? GETPOST('country_id', 'int') : $object->country_id, 'country_id', '', 0, 'minwidth100 maxwidthonsmartphone');
-					if ($user->admin) {
-						print info_admin($langs->trans("YouCanChangeValuesForThisListFromDictionarySetup"), 1);
-					}
-					print '</td></tr>';
-
-					// State
-					if (!getDolGlobalString('PRODUCT_DISABLE_STATE')) {
-						print '<tr>';
-						if (getDolGlobalString('MAIN_SHOW_REGION_IN_STATE_SELECT') && (getDolGlobalInt('MAIN_SHOW_REGION_IN_STATE_SELECT') == 1 || getDolGlobalInt('MAIN_SHOW_REGION_IN_STATE_SELECT') == 2)) {
-							print '<td>'.$form->editfieldkey('RegionStateOrigin', 'state_id', '', $object, 0).'</td><td>';
-						} else {
-							print '<td>'.$form->editfieldkey('StateOrigin', 'state_id', '', $object, 0).'</td><td>';
-						}
-
-						print img_picto('', 'state', 'class="pictofixedwidth"');
-						print $formcompany->select_state(GETPOSTISSET('state_id') ? GETPOST('state_id', 'int') : $object->state_id, $object->country_code);
-						print '</td>';
-						print '</tr>';
-					}
-				}
-
-				// Quality control
-				if (getDolGlobalString('PRODUCT_LOT_ENABLE_QUALITY_CONTROL')) {
-					print '<tr><td>'.$langs->trans("LifeTime").'</td><td><input name="lifetime" class="maxwidth100onsmartphone" value="'.$object->lifetime.'"></td></tr>';
-					print '<tr><td>'.$langs->trans("QCFrequency").'</td><td><input name="qc_frequency" class="maxwidth100onsmartphone" value="'.$object->qc_frequency.'"></td></tr>';
-				}
-
-				// Other attributes
-				$parameters = array('colspan' => ' colspan="2"', 'cols' => 2);
-				$reshook = $hookmanager->executeHooks('formObjectOptions', $parameters, $object, $action); // Note that $action and $object may have been modified by hook
-				print $hookmanager->resPrint;
-				if (empty($reshook)) {
-					print $object->showOptionals($extrafields, 'edit', $parameters);
-				}
-
-				// Tags-Categories
-				if (isModEnabled('categorie')) {
-					print '<tr><td>'.$langs->trans("Categories").'</td><td>';
-					$cate_arbo = $form->select_all_categories(Categorie::TYPE_PRODUCT, '', 'parent', 64, 0, 1);
-					$c = new Categorie($db);
-					$cats = $c->containing($object->id, Categorie::TYPE_PRODUCT);
-					$arrayselected = array();
-					if (is_array($cats)) {
-						foreach ($cats as $cat) {
-							$arrayselected[] = $cat->id;
-						}
-					}
->>>>>>> 729451fa
 					if (GETPOSTISARRAY('categories')) {
 						foreach (GETPOST('categories', 'array') as $cat) {
 							$arrayselected[] = $cat;
@@ -2881,39 +2290,6 @@
 				}
 
 				// Note private
-<<<<<<< HEAD
-				if (!empty($conf->global->MAIN_DISABLE_NOTES_TAB)) {
-					print '<tr><td class="tdtop">'.$langs->trans("NoteNotVisibleOnBill").'</td><td>';
-
-					$doleditor = new DolEditor('note_private', $object->note_private, '', 140, 'dolibarr_notes', '', false, true, getDolGlobalInt('FCKEDITOR_ENABLE_NOTE_PRIVATE'), ROWS_4, '90%');
-					$doleditor->Create();
-
-					print "</td></tr>";
-				}
-
-				print '</table>';
-
-				print '<br>';
-
-				print '<table class="border centpercent">';
-
-				if (empty($conf->global->PRODUCT_DISABLE_ACCOUNTING)) {
-					if (isModEnabled('accounting')) {
-						// Accountancy_code_sell
-						print '<tr><td class="titlefieldcreate">'.$langs->trans("ProductAccountancySellCode").'</td>';
-						print '<td>';
-						print $formaccounting->select_account((GETPOSTISSET('accountancy_code_sell') ? GETPOST('accountancy_code_sell') : $object->accountancy_code_sell), 'accountancy_code_sell', 1, '', 1, 1, 'minwidth150 maxwidth300');
-						print '</td></tr>';
-
-						// Accountancy_code_sell_intra
-						if ($mysoc->isInEEC()) {
-							print '<tr><td class="titlefieldcreate">'.$langs->trans("ProductAccountancySellIntraCode").'</td>';
-							print '<td>';
-							print $formaccounting->select_account((GETPOSTISSET('accountancy_code_sell_intra') ? GETPOST('accountancy_code_sell_intra') : $object->accountancy_code_sell_intra), 'accountancy_code_sell_intra', 1, '', 1, 1, 'minwidth150 maxwidth300');
-							print '</td></tr>';
-						}
-
-=======
 				if (getDolGlobalString('MAIN_DISABLE_NOTES_TAB')) {
 					print '<tr><td class="tdtop">'.$langs->trans("NoteNotVisibleOnBill").'</td><td>';
 
@@ -2945,7 +2321,6 @@
 							print '</td></tr>';
 						}
 
->>>>>>> 729451fa
 						// Accountancy_code_sell_export
 						print '<tr><td class="titlefieldcreate">'.$langs->trans("ProductAccountancySellExportCode").'</td>';
 						print '<td>';
@@ -3020,11 +2395,7 @@
 			// Fiche en mode visu
 
 			$showbarcode = isModEnabled('barcode');
-<<<<<<< HEAD
-			if (!empty($conf->global->MAIN_USE_ADVANCED_PERMS) && !$user->hasRight('barcode', 'lire_advance')) {
-=======
 			if (getDolGlobalString('MAIN_USE_ADVANCED_PERMS') && !$user->hasRight('barcode', 'lire_advance')) {
->>>>>>> 729451fa
 				$showbarcode = 0;
 			}
 
@@ -3059,11 +2430,7 @@
 				if (isModEnabled("product") && isModEnabled("service")) {
 					$typeformat = 'select;0:'.$langs->trans("Product").',1:'.$langs->trans("Service");
 					print '<tr><td class="titlefield">';
-<<<<<<< HEAD
-					print (empty($conf->global->PRODUCT_DENY_CHANGE_PRODUCT_TYPE)) ? $form->editfieldkey("Type", 'fk_product_type', $object->type, $object, $usercancreate, $typeformat) : $langs->trans('Type');
-=======
 					print (!getDolGlobalString('PRODUCT_DENY_CHANGE_PRODUCT_TYPE')) ? $form->editfieldkey("Type", 'fk_product_type', $object->type, $object, $usercancreate, $typeformat) : $langs->trans('Type');
->>>>>>> 729451fa
 					print '</td><td>';
 					print $form->editfieldval("Type", 'fk_product_type', $object->type, $object, $usercancreate, $typeformat);
 					print '</td></tr>';
@@ -3127,21 +2494,12 @@
 
 				// Batch number management (to batch)
 				if (isModEnabled('productbatch')) {
-<<<<<<< HEAD
-					if ($object->isProduct() || !empty($conf->global->STOCK_SUPPORTS_SERVICES)) {
-						print '<tr><td>'.$langs->trans("ManageLotSerial").'</td><td>';
-						print $object->getLibStatut(0, 2);
-						print '</td></tr>';
-						if ((($object->status_batch == '1' && !empty($conf->global->PRODUCTBATCH_LOT_USE_PRODUCT_MASKS) && getDolGlobalString('PRODUCTBATCH_LOT_ADDON') == 'mod_lot_advanced')
-							|| ($object->status_batch == '2' && getDolGlobalString('PRODUCTBATCH_SN_ADDON') == 'mod_sn_advanced' && !empty($conf->global->PRODUCTBATCH_SN_USE_PRODUCT_MASKS)))) {
-=======
 					if ($object->isProduct() || getDolGlobalString('STOCK_SUPPORTS_SERVICES')) {
 						print '<tr><td>'.$langs->trans("ManageLotSerial").'</td><td>';
 						print $object->getLibStatut(0, 2);
 						print '</td></tr>';
 						if ((($object->status_batch == '1' && getDolGlobalString('PRODUCTBATCH_LOT_USE_PRODUCT_MASKS') && getDolGlobalString('PRODUCTBATCH_LOT_ADDON') == 'mod_lot_advanced')
 							|| ($object->status_batch == '2' && getDolGlobalString('PRODUCTBATCH_SN_ADDON') == 'mod_sn_advanced' && getDolGlobalString('PRODUCTBATCH_SN_USE_PRODUCT_MASKS')))) {
->>>>>>> 729451fa
 							print '<tr><td>'.$langs->trans("ManageLotMask").'</td><td>';
 							print $object->batch_mask;
 							print '</td></tr>';
@@ -3149,11 +2507,7 @@
 					}
 				}
 
-<<<<<<< HEAD
-				if (empty($conf->global->PRODUCT_DISABLE_ACCOUNTING)) {
-=======
 				if (!getDolGlobalString('PRODUCT_DISABLE_ACCOUNTING')) {
->>>>>>> 729451fa
 					// Accountancy sell code
 					print '<tr><td class="nowrap">';
 					print $langs->trans("ProductAccountancySellCode");
@@ -3259,11 +2613,7 @@
 				print '<tr><td class="tdtop">'.$langs->trans("Description").'</td><td>'.(dol_textishtml($object->description) ? $object->description : dol_nl2br($object->description, 1, true)).'</td></tr>';
 
 				// Public URL
-<<<<<<< HEAD
-				if (empty($conf->global->PRODUCT_DISABLE_PUBLIC_URL)) {
-=======
 				if (!getDolGlobalString('PRODUCT_DISABLE_PUBLIC_URL')) {
->>>>>>> 729451fa
 					print '<tr><td>'.$langs->trans("PublicUrl").'</td><td>';
 					print dol_print_url($object->url, '_blank', 128);
 					print '</td></tr>';
@@ -3275,11 +2625,7 @@
 					$warehouse->fetch($object->fk_default_warehouse);
 
 					print '<tr><td>'.$langs->trans("DefaultWarehouse").'</td><td>';
-<<<<<<< HEAD
-					print (!empty($warehouse->id) ? $warehouse->getNomUrl(1) : '');
-=======
 					print(!empty($warehouse->id) ? $warehouse->getNomUrl(1) : '');
->>>>>>> 729451fa
 					print '</td>';
 				}
 
@@ -3288,11 +2634,7 @@
 					$res = $workstation->fetch($object->fk_default_workstation);
 
 					print '<tr><td>'.$langs->trans("DefaultWorkstation").'</td><td>';
-<<<<<<< HEAD
-					print (!empty($workstation->id) ? $workstation->getNomUrl(1) : '');
-=======
 					print(!empty($workstation->id) ? $workstation->getNomUrl(1) : '');
->>>>>>> 729451fa
 					print '</td>';
 				}
 
@@ -3327,11 +2669,7 @@
 					} elseif ($object->duration_value > 0) {
 						$dur = array("i"=>$langs->trans("Minute"), "h"=>$langs->trans("Hour"), "d"=>$langs->trans("Day"), "w"=>$langs->trans("Week"), "m"=>$langs->trans("Month"), "y"=>$langs->trans("Year"));
 					}
-<<<<<<< HEAD
-					print (!empty($object->duration_unit) && isset($dur[$object->duration_unit]) ? "&nbsp;".$langs->trans($dur[$object->duration_unit])."&nbsp;" : '');
-=======
 					print(!empty($object->duration_unit) && isset($dur[$object->duration_unit]) ? "&nbsp;".$langs->trans($dur[$object->duration_unit])."&nbsp;" : '');
->>>>>>> 729451fa
 
 					// Mandatory period
 					if ($object->duration_value > 0) {
@@ -3343,11 +2681,7 @@
 
 					print '</td></tr>';
 				} else {
-<<<<<<< HEAD
-					if (empty($conf->global->PRODUCT_DISABLE_NATURE)) {
-=======
 					if (!getDolGlobalString('PRODUCT_DISABLE_NATURE')) {
->>>>>>> 729451fa
 						// Nature
 						print '<tr><td class="titlefield">'.$form->textwithpicto($langs->trans("NatureOfProductShort"), $langs->trans("NatureOfProductDesc")).'</td><td>';
 						print $object->getLibFinished();
@@ -3367,11 +2701,7 @@
 
 				if (!$object->isService()) {
 					// Brut Weight
-<<<<<<< HEAD
-					if (empty($conf->global->PRODUCT_DISABLE_WEIGHT)) {
-=======
 					if (!getDolGlobalString('PRODUCT_DISABLE_WEIGHT')) {
->>>>>>> 729451fa
 						print '<tr><td class="titlefield">'.$langs->trans("Weight").'</td><td>';
 						if ($object->weight != '') {
 							print $object->weight." ".measuringUnitString(0, "weight", $object->weight_units);
@@ -3381,11 +2711,7 @@
 						print "</td></tr>\n";
 					}
 
-<<<<<<< HEAD
-					if (empty($conf->global->PRODUCT_DISABLE_SIZE)) {
-=======
 					if (!getDolGlobalString('PRODUCT_DISABLE_SIZE')) {
->>>>>>> 729451fa
 						// Brut Length
 						print '<tr><td>'.$langs->trans("Length").' x '.$langs->trans("Width").' x '.$langs->trans("Height").'</td><td>';
 						if ($object->length != '' || $object->width != '' || $object->height != '') {
@@ -3402,11 +2728,7 @@
 						}
 						print "</td></tr>\n";
 					}
-<<<<<<< HEAD
-					if (empty($conf->global->PRODUCT_DISABLE_SURFACE)) {
-=======
 					if (!getDolGlobalString('PRODUCT_DISABLE_SURFACE')) {
->>>>>>> 729451fa
 						// Brut Surface
 						print '<tr><td>'.$langs->trans("Surface").'</td><td>';
 						if ($object->surface != '') {
@@ -3416,11 +2738,7 @@
 						}
 						print "</td></tr>\n";
 					}
-<<<<<<< HEAD
-					if (empty($conf->global->PRODUCT_DISABLE_VOLUME)) {
-=======
 					if (!getDolGlobalString('PRODUCT_DISABLE_VOLUME')) {
->>>>>>> 729451fa
 						// Brut Volume
 						print '<tr><td>'.$langs->trans("Volume").'</td><td>';
 						if ($object->volume != '') {
@@ -3431,11 +2749,7 @@
 						print "</td></tr>\n";
 					}
 
-<<<<<<< HEAD
-					if (!empty($conf->global->PRODUCT_ADD_NET_MEASURE)) {
-=======
 					if (getDolGlobalString('PRODUCT_ADD_NET_MEASURE')) {
->>>>>>> 729451fa
 						// Net Measure
 						print '<tr><td class="titlefield">'.$langs->trans("NetMeasure").'</td><td>';
 						if ($object->net_measure != '') {
@@ -3448,11 +2762,7 @@
 				}
 
 				// Unit
-<<<<<<< HEAD
-				if (!empty($conf->global->PRODUCT_USE_UNITS)) {
-=======
 				if (getDolGlobalString('PRODUCT_USE_UNITS')) {
->>>>>>> 729451fa
 					$unit = $object->getLabelOfUnit();
 
 					print '<tr><td>'.$langs->trans('DefaultUnitToShow').'</td><td>';
@@ -3463,11 +2773,7 @@
 				}
 
 				// Custom code
-<<<<<<< HEAD
-				if (!$object->isService() && empty($conf->global->PRODUCT_DISABLE_CUSTOM_INFO)) {
-=======
 				if (!$object->isService() && !getDolGlobalString('PRODUCT_DISABLE_CUSTOM_INFO')) {
->>>>>>> 729451fa
 					print '<tr><td>'.$langs->trans("CustomCode").'</td><td>'.$object->customcode.'</td></tr>';
 
 					// Origin country code
@@ -3479,11 +2785,7 @@
 				}
 
 				// Quality Control
-<<<<<<< HEAD
-				if (!empty($conf->global->PRODUCT_LOT_ENABLE_QUALITY_CONTROL)) {
-=======
 				if (getDolGlobalString('PRODUCT_LOT_ENABLE_QUALITY_CONTROL')) {
->>>>>>> 729451fa
 					print '<tr><td>'.$langs->trans("LifeTime").'</td><td>'.$object->lifetime.'</td></tr>';
 					print '<tr><td>'.$langs->trans("QCFrequency").'</td><td>'.$object->qc_frequency.'</td></tr>';
 				}
@@ -3500,11 +2802,7 @@
 				}
 
 				// Note private
-<<<<<<< HEAD
-				if (!empty($conf->global->MAIN_DISABLE_NOTES_TAB)) {
-=======
 				if (getDolGlobalString('MAIN_DISABLE_NOTES_TAB')) {
->>>>>>> 729451fa
 					print '<!-- show Note --> '."\n";
 					print '<tr><td class="tdtop">'.$langs->trans("NotePrivate").'</td><td>'.(dol_textishtml($object->note_private) ? $object->note_private : dol_nl2br($object->note_private, 1, true)).'</td></tr>'."\n";
 					print '<!-- End show Note --> '."\n";
