--- conflicted
+++ resolved
@@ -1235,15 +1235,10 @@
 			// Accountancy_code_sell
 			print '<tr><td class="titlefieldcreate">'.$langs->trans("ProductAccountancySellCode").'</td>';
 			print '<td>';
-<<<<<<< HEAD
-            if ($type = 0) {
-                $accountancy_code_sell = (GETPOSTISSET('accountancy_code_sell') ?GETPOST('accountancy_code_sell', 'alpha') : $conf->global->ACCOUNTING_PRODUCT_SOLD_ACCOUNT);
-=======
-            if($type == 0) {
-                $accountancy_code_sell = (GETPOST('accountancy_code_sell', 'alpha')?(GETPOST('accountancy_code_sell', 'alpha')):$conf->global->ACCOUNTING_PRODUCT_SOLD_ACCOUNT);
->>>>>>> 8d957713
+            if ($type == 0) {
+                $accountancy_code_sell = (GETPOSTISSET('accountancy_code_sell') ? GETPOST('accountancy_code_sell', 'alpha') : $conf->global->ACCOUNTING_PRODUCT_SOLD_ACCOUNT);
             } else {
-                $accountancy_code_sell = (GETPOSTISSET('accountancy_code_sell') ?GETPOST('accountancy_code_sell', 'alpha') : $conf->global->ACCOUNTING_SERVICE_SOLD_ACCOUNT);
+                $accountancy_code_sell = (GETPOSTISSET('accountancy_code_sell') ? GETPOST('accountancy_code_sell', 'alpha') : $conf->global->ACCOUNTING_SERVICE_SOLD_ACCOUNT);
             }
             print $formaccounting->select_account($accountancy_code_sell, 'accountancy_code_sell', 1, null, 1, 1, '');
 			print '</td></tr>';
@@ -1253,10 +1248,10 @@
 			{
 				print '<tr><td class="titlefieldcreate">'.$langs->trans("ProductAccountancySellIntraCode").'</td>';
 				print '<td>';
-                if ($type = 0) {
-                    $accountancy_code_sell_intra = (GETPOSTISSET('accountancy_code_sell_intra') ?GETPOST('accountancy_code_sell_intra', 'alpha') : $conf->global->ACCOUNTING_PRODUCT_SOLD_INTRA_ACCOUNT);
+                if ($type == 0) {
+                    $accountancy_code_sell_intra = (GETPOSTISSET('accountancy_code_sell_intra') ? GETPOST('accountancy_code_sell_intra', 'alpha') : $conf->global->ACCOUNTING_PRODUCT_SOLD_INTRA_ACCOUNT);
                 } else {
-                	$accountancy_code_sell_intra = (GETPOSTISSET('accountancy_code_sell_intra') ?GETPOST('accountancy_code_sell_intra', 'alpha') : $conf->global->ACCOUNTING_SERVICE_SOLD_INTRA_ACCOUNT);
+                	$accountancy_code_sell_intra = (GETPOSTISSET('accountancy_code_sell_intra') ? GETPOST('accountancy_code_sell_intra', 'alpha') : $conf->global->ACCOUNTING_SERVICE_SOLD_INTRA_ACCOUNT);
                 }
                 print $formaccounting->select_account($accountancy_code_sell_intra, 'accountancy_code_sell_intra', 1, null, 1, 1, '');
                 print '</td></tr>';
@@ -1265,11 +1260,11 @@
 			// Accountancy_code_sell_export
 			print '<tr><td class="titlefieldcreate">'.$langs->trans("ProductAccountancySellExportCode").'</td>';
 			print '<td>';
-            if ($type = 0)
-            {
-                $accountancy_code_sell_export = (GETPOST('accountancy_code_sell_export') ?GETPOST('accountancy_code_sell_export', 'alpha') : $conf->global->ACCOUNTING_PRODUCT_SOLD_EXPORT_ACCOUNT);
+            if ($type == 0)
+            {
+                $accountancy_code_sell_export = (GETPOST('accountancy_code_sell_export') ? GETPOST('accountancy_code_sell_export', 'alpha') : $conf->global->ACCOUNTING_PRODUCT_SOLD_EXPORT_ACCOUNT);
             } else {
-            	$accountancy_code_sell_export = (GETPOST('accountancy_code_sell_export') ?GETPOST('accountancy_code_sell_export', 'alpha') : $conf->global->ACCOUNTING_SERVICE_SOLD_EXPORT_ACCOUNT);
+            	$accountancy_code_sell_export = (GETPOST('accountancy_code_sell_export') ? GETPOST('accountancy_code_sell_export', 'alpha') : $conf->global->ACCOUNTING_SERVICE_SOLD_EXPORT_ACCOUNT);
             }
             print $formaccounting->select_account($accountancy_code_sell_export, 'accountancy_code_sell_export', 1, null, 1, 1, '');
             print '</td></tr>';
