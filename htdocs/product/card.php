<?php
/* Copyright (C) 2001-2007	Rodolphe Quiedeville	<rodolphe@quiedeville.org>
 * Copyright (C) 2004-2015	Laurent Destailleur		<eldy@users.sourceforge.net>
 * Copyright (C) 2005		Eric Seigne				<eric.seigne@ryxeo.com>
 * Copyright (C) 2005-2015	Regis Houssin			<regis.houssin@capnetworks.com>
 * Copyright (C) 2006		Andre Cianfarani		<acianfa@free.fr>
 * Copyright (C) 2006		Auguria SARL			<info@auguria.org>
 * Copyright (C) 2010-2014	Juanjo Menent			<jmenent@2byte.es>
 * Copyright (C) 2013-2014	Marcos García			<marcosgdf@gmail.com>
 * Copyright (C) 2012-2013	Cédric Salvador			<csalvador@gpcsolutions.fr>
 * Copyright (C) 2011-2014	Alexandre Spangaro		<alexandre.spangaro@gmail.com>
 * Copyright (C) 2014		Cédric Gross			<c.gross@kreiz-it.fr>
<<<<<<< HEAD
 * Copyright (C) 2014		Ferran Marcet			<fmarcet@2byte.es>
 * Copyright (C) 2015       Jean-François Ferry     <jfefe@aternatik.fr>
 * Copyright (C) 2015       Raphaël Doursenaud      <rdoursenaud@gpcsolutions.fr>
=======
 * Copyright (C) 2014-2015	Ferran Marcet			<fmarcet@2byte.es>
>>>>>>> a7cec180
 *
 * This program is free software; you can redistribute it and/or modify
 * it under the terms of the GNU General Public License as published by
 * the Free Software Foundation; either version 3 of the License, or
 * (at your option) any later version.
 *
 * This program is distributed in the hope that it will be useful,
 * but WITHOUT ANY WARRANTY; without even the implied warranty of
 * MERCHANTABILITY or FITNESS FOR A PARTICULAR PURPOSE.  See the
 * GNU General Public License for more details.
 *
 * You should have received a copy of the GNU General Public License
 * along with this program. If not, see <http://www.gnu.org/licenses/>.
 */

/**
 *  \file       htdocs/product/card.php
 *  \ingroup    product
 *  \brief      Page to show product
 */

require '../main.inc.php';
require_once DOL_DOCUMENT_ROOT.'/core/class/canvas.class.php';
require_once DOL_DOCUMENT_ROOT.'/product/class/product.class.php';
require_once DOL_DOCUMENT_ROOT.'/product/class/html.formproduct.class.php';
require_once DOL_DOCUMENT_ROOT.'/core/class/extrafields.class.php';
require_once DOL_DOCUMENT_ROOT.'/core/class/genericobject.class.php';
require_once DOL_DOCUMENT_ROOT.'/core/lib/product.lib.php';
require_once DOL_DOCUMENT_ROOT.'/core/lib/company.lib.php';
require_once DOL_DOCUMENT_ROOT.'/categories/class/categorie.class.php';
if (! empty($conf->propal->enabled))   require_once DOL_DOCUMENT_ROOT.'/comm/propal/class/propal.class.php';
if (! empty($conf->facture->enabled))  require_once DOL_DOCUMENT_ROOT.'/compta/facture/class/facture.class.php';
if (! empty($conf->commande->enabled)) require_once DOL_DOCUMENT_ROOT.'/commande/class/commande.class.php';

$langs->load("products");
$langs->load("other");
if (! empty($conf->stock->enabled)) $langs->load("stocks");
if (! empty($conf->facture->enabled)) $langs->load("bills");
if (! empty($conf->productbatch->enabled)) $langs->load("productbatch");

$mesg=''; $error=0; $errors=array();

$refalreadyexists=0;

$id=GETPOST('id', 'int');
$ref=GETPOST('ref', 'alpha');
$type=GETPOST('type','int');
$action=(GETPOST('action','alpha') ? GETPOST('action','alpha') : 'view');
$cancel=GETPOST('cancel');
$confirm=GETPOST('confirm','alpha');
$socid=GETPOST('socid','int');
if (! empty($user->societe_id)) $socid=$user->societe_id;

$object = new Product($db);
$extrafields = new ExtraFields($db);

// fetch optionals attributes and labels
$extralabels=$extrafields->fetch_name_optionals_label($object->table_element);

if ($id > 0 || ! empty($ref))
{
	$object = new Product($db);
	$object->fetch($id, $ref);
}

// Get object canvas (By default, this is not defined, so standard usage of dolibarr)
$canvas = !empty($object->canvas)?$object->canvas:GETPOST("canvas");
$objcanvas=null;
if (! empty($canvas))
{
    require_once DOL_DOCUMENT_ROOT.'/core/class/canvas.class.php';
    $objcanvas = new Canvas($db,$action);
    $objcanvas->getCanvas('product','card',$canvas);
}

// Security check
$fieldvalue = (! empty($id) ? $id : (! empty($ref) ? $ref : ''));
$fieldtype = (! empty($ref) ? 'ref' : 'rowid');
$result=restrictedArea($user,'produit|service',$fieldvalue,'product&product','','',$fieldtype,$objcanvas);

// Initialize technical object to manage hooks of thirdparties. Note that conf->hooks_modules contains array array
$hookmanager->initHooks(array('productcard','globalcard'));



/*
 * Actions
 */

if ($cancel) $action = '';

$createbarcode=empty($conf->barcode->enabled)?0:1;
if (! empty($conf->global->MAIN_USE_ADVANCED_PERMS) && empty($user->rights->barcode->creer_advance)) $createbarcode=0;

$parameters=array('id'=>$id, 'ref'=>$ref, 'objcanvas'=>$objcanvas);
$reshook=$hookmanager->executeHooks('doActions',$parameters,$object,$action);    // Note that $action and $object may have been modified by some hooks
if ($reshook < 0) setEventMessages($hookmanager->error, $hookmanager->errors, 'errors');

if (empty($reshook))
{
    // Type
    if ($action ==	'setfk_product_type' && $user->rights->produit->creer)
    {
    	$result = $object->setValueFrom('fk_product_type', GETPOST('fk_product_type'));
    	header("Location: ".$_SERVER['PHP_SELF']."?id=".$object->id);
    	exit;
    }

    // Barcode type
    if ($action ==	'setfk_barcode_type' && $createbarcode)
    {
        $result = $object->setValueFrom('fk_barcode_type', GETPOST('fk_barcode_type'));
    	header("Location: ".$_SERVER['PHP_SELF']."?id=".$object->id);
    	exit;
    }

    // Barcode value
    if ($action ==	'setbarcode' && $createbarcode)
    {
    	$result=$object->check_barcode(GETPOST('barcode'),GETPOST('barcode_type_code'));

		if ($result >= 0)
		{
	    	$result = $object->setValueFrom('barcode', GETPOST('barcode'));
	    	header("Location: ".$_SERVER['PHP_SELF']."?id=".$object->id);
	    	exit;
		}
		else
		{
			$langs->load("errors");
        	if ($result == -1) $errors[] = 'ErrorBadBarCodeSyntax';
        	else if ($result == -2) $errors[] = 'ErrorBarCodeRequired';
        	else if ($result == -3) $errors[] = 'ErrorBarCodeAlreadyUsed';
        	else $errors[] = 'FailedToValidateBarCode';

			$error++;
			setEventMessage($errors,'errors');
		}
    }

    if ($action == 'setaccountancy_code_buy') {

	    $result = $object->setAccountancyCode('buy', GETPOST('accountancy_code_buy'));
        if ($result < 0) setEventMessage(join(',',$object->errors), 'errors');
        $action="";
    }

    if ($action == 'setaccountancy_code_sell')
    {
	    $result = $object->setAccountancyCode('sell', GETPOST('accountancy_code_sell'));
	    if ($result < 0) setEventMessage(join(',',$object->errors), 'errors');
	    $action="";
    }

    // Add a product or service
    if ($action == 'add' && ($user->rights->produit->creer || $user->rights->service->creer))
    {
        $error=0;

        if (! GETPOST('label'))
        {
            setEventMessage($langs->trans('ErrorFieldRequired',$langs->transnoentities('Label')), 'errors');
            $action = "create";
            $error++;
        }
        if (empty($ref))
        {
            setEventMessage($langs->trans('ErrorFieldRequired',$langs->transnoentities('Ref')), 'errors');
            $action = "create";
            $error++;
        }

        if (! $error)
        {
	        $units = GETPOST('units', 'int');

            $object->ref                   = $ref;
            $object->label                 = GETPOST('label');
            $object->price_base_type       = GETPOST('price_base_type');

            if ($object->price_base_type == 'TTC')
            	$object->price_ttc = GETPOST('price');
            else
            	$object->price = GETPOST('price');
            if ($object->price_base_type == 'TTC')
            	$object->price_min_ttc = GETPOST('price_min');
            else
            	$object->price_min = GETPOST('price_min');

            $object->tva_tx                = str_replace('*','',GETPOST('tva_tx'));
            $object->tva_npr               = preg_match('/\*/',GETPOST('tva_tx'))?1:0;

            // local taxes.
            $object->localtax1_tx 			   = get_localtax($object->tva_tx,1);
            $object->localtax2_tx 			   = get_localtax($object->tva_tx,2);

            $object->type               	 = $type;
            $object->status             	 = GETPOST('statut');
            $object->status_buy            = GETPOST('statut_buy');
			$object->status_batch          	= GETPOST('status_batch');

            $object->barcode_type          = GETPOST('fk_barcode_type');
            $object->barcode		           = GETPOST('barcode');
            // Set barcode_type_xxx from barcode_type id
            $stdobject=new GenericObject($db);
    	    $stdobject->element='product';
            $stdobject->barcode_type=GETPOST('fk_barcode_type');
            $result=$stdobject->fetch_barcode();
            if ($result < 0)
            {
            	$error++;
            	setEventMessage('Failed to get bar code type information '.$stdobject->error, 'errors');
            }
            $object->barcode_type_code      = $stdobject->barcode_type_code;
            $object->barcode_type_coder     = $stdobject->barcode_type_coder;
            $object->barcode_type_label     = $stdobject->barcode_type_label;

            $object->description        	 = dol_htmlcleanlastbr(GETPOST('desc'));
            $object->url					 = GETPOST('url');
            $object->note               	 = dol_htmlcleanlastbr(GETPOST('note'));
            $object->customcode              = GETPOST('customcode');
            $object->country_id              = GETPOST('country_id');
            $object->duration_value     	 = GETPOST('duration_value');
            $object->duration_unit      	 = GETPOST('duration_unit');
            $object->seuil_stock_alerte 	 = GETPOST('seuil_stock_alerte')?GETPOST('seuil_stock_alerte'):0;
            $object->desiredstock            = GETPOST('desiredstock')?GETPOST('desiredstock'):0;
            $object->canvas             	 = GETPOST('canvas');
            $object->weight             	 = GETPOST('weight');
            $object->weight_units       	 = GETPOST('weight_units');
            $object->length             	 = GETPOST('size');
            $object->length_units       	 = GETPOST('size_units');
            $object->surface            	 = GETPOST('surface');
            $object->surface_units      	 = GETPOST('surface_units');
            $object->volume             	 = GETPOST('volume');
            $object->volume_units       	 = GETPOST('volume_units');
            $object->finished           	 = GETPOST('finished');
            $object->hidden             	 = GETPOST('hidden')=='yes'?1:0;
	        $object->fk_unit                 = GETPOST('units');
            $object->accountancy_code_sell = GETPOST('accountancy_code_sell');
            $object->accountancy_code_buy  = GETPOST('accountancy_code_buy');

            // MultiPrix
            if (! empty($conf->global->PRODUIT_MULTIPRICES))
            {
                for($i=2;$i<=$conf->global->PRODUIT_MULTIPRICES_LIMIT;$i++)
                {
                    if (isset($_POST["price_".$i]))
                    {
                        $object->multiprices["$i"] = price2num($_POST["price_".$i],'MU');
                        $object->multiprices_base_type["$i"] = $_POST["multiprices_base_type_".$i];
                    }
                    else
                    {
                        $object->multiprices["$i"] = "";
                    }
                }
            }

            // Fill array 'array_options' with data from add form
        	$ret = $extrafields->setOptionalsFromPost($extralabels,$object);
			if ($ret < 0) $error++;

			if (! $error)
			{
            	$id = $object->create($user);
			}

            if ($id > 0)
            {
				// Category association
				$categories = GETPOST('categories');
				if(!empty($categories)) {
					$cat = new Categorie($db);
					foreach($categories as $id_category) {
						$cat->fetch($id_category);
						$cat->add_type($object, 'product');
					}
				}

                header("Location: ".$_SERVER['PHP_SELF']."?id=".$id);
                exit;
            }
            else
			{
            	if (count($object->errors)) setEventMessage($object->errors, 'errors');
				else setEventMessage($langs->trans($object->error), 'errors');
                $action = "create";
            }
        }
    }

    // Update a product or service
    if ($action == 'update' && ($user->rights->produit->creer || $user->rights->service->creer))
    {
    	if (GETPOST('cancel'))
        {
            $action = '';
        }
        else
        {
            if ($object->id > 0)
            {
            	$object->oldcopy=dol_clone($object);

                $object->ref                    = $ref;
                $object->label                  = GETPOST('label');
                $object->description            = dol_htmlcleanlastbr(GETPOST('desc'));
            	$object->url					= GETPOST('url');
                $object->note                   = dol_htmlcleanlastbr(GETPOST('note'));
                $object->customcode             = GETPOST('customcode');
                $object->country_id             = GETPOST('country_id');
                $object->status                 = GETPOST('statut');
                $object->status_buy             = GETPOST('statut_buy');
                $object->status_batch	        = GETPOST('status_batch');
                $object->seuil_stock_alerte     = GETPOST('seuil_stock_alerte');
                $object->desiredstock           = GETPOST('desiredstock');
                $object->duration_value         = GETPOST('duration_value');
                $object->duration_unit          = GETPOST('duration_unit');
                $object->canvas                 = GETPOST('canvas');
                $object->weight                 = GETPOST('weight');
                $object->weight_units           = GETPOST('weight_units');
                $object->length                 = GETPOST('size');
                $object->length_units           = GETPOST('size_units');
                $object->surface                = GETPOST('surface');
                $object->surface_units          = GETPOST('surface_units');
                $object->volume                 = GETPOST('volume');
                $object->volume_units           = GETPOST('volume_units');
                $object->finished               = GETPOST('finished');
                $object->hidden                 = GETPOST('hidden')=='yes'?1:0;

	            $units = GETPOST('units', 'int');

	            if ($units > 0) {
		            $object->fk_unit = $units;
	            } else {
		            $object->fk_unit = null;
	            }

	            $object->barcode_type           = GETPOST('fk_barcode_type');
    	        $object->barcode		        = GETPOST('barcode');
    	        // Set barcode_type_xxx from barcode_type id
    	        $stdobject=new GenericObject($db);
    	        $stdobject->element='product';
    	        $stdobject->barcode_type=GETPOST('fk_barcode_type');
    	        $result=$stdobject->fetch_barcode();
    	        if ($result < 0)
    	        {
    	        	$error++;
    	        	setEventMessage('Failed to get bar code type information '.$stdobject->error, 'errors');
    	        }
    	        $object->barcode_type_code      = $stdobject->barcode_type_code;
    	        $object->barcode_type_coder     = $stdobject->barcode_type_coder;
    	        $object->barcode_type_label     = $stdobject->barcode_type_label;

            	$object->accountancy_code_sell  = GETPOST('accountancy_code_sell');
                $object->accountancy_code_buy   = GETPOST('accountancy_code_buy');

                // Fill array 'array_options' with data from add form
        		$ret = $extrafields->setOptionalsFromPost($extralabels,$object);
				if ($ret < 0) $error++;

                if (! $error && $object->check())
                {
                    if ($object->update($object->id, $user) > 0)
                    {
						// Category association
						// First we delete all categories association
						$sql  = "DELETE FROM ".MAIN_DB_PREFIX."categorie_product";
						$sql .= " WHERE fk_product = ".$object->id;
						$db->query($sql);

						// Then we add the associated categories
						$categories = GETPOST('categories');
						if(!empty($categories)) {
							$cat = new Categorie($db);

							foreach($categories as $id_category) {
								$cat->fetch($id_category);
								$cat->add_type($object, 'product');
							}
						}

                        $action = 'view';
                    }
                    else
					{
						if (count($object->errors)) setEventMessage($object->errors, 'errors');
                    	else setEventMessage($langs->trans($object->error), 'errors');
                        $action = 'edit';
                    }
                }
                else
				{
					if (count($object->errors)) setEventMessage($object->errors, 'errors');
                	else setEventMessage($langs->trans("ErrorProductBadRefOrLabel"), 'errors');
                    $action = 'edit';
                }
            }

        }
    }

    // Action clone object
    if ($action == 'confirm_clone' && $confirm != 'yes') { $action=''; }
    if ($action == 'confirm_clone' && $confirm == 'yes' && ($user->rights->produit->creer || $user->rights->service->creer))
    {
        if (! GETPOST('clone_content') && ! GETPOST('clone_prices') )
        {
        	setEventMessage($langs->trans("NoCloneOptionsSpecified"), 'errors');
        }
        else
        {
            $db->begin();

            $originalId = $id;
            if ($object->id > 0)
            {
                $object->ref = GETPOST('clone_ref');
                $object->status = 0;
                $object->status_buy = 0;
                $object->id = null;
                $object->barcode = -1;

                if ($object->check())
                {
                    $id = $object->create($user);
                    if ($id > 0)
                    {
                        if (GETPOST('clone_composition'))
                        {
                            $result = $object->clone_associations($originalId, $id);

                            if ($result < 1)
                            {
                                $db->rollback();
                                setEventMessage($langs->trans('ErrorProductClone'), 'errors');
                                header("Location: ".$_SERVER["PHP_SELF"]."?id=".$originalId);
                                exit;
                            }
                        }

                        // $object->clone_fournisseurs($originalId, $id);

                        $db->commit();
                        $db->close();

                        header("Location: ".$_SERVER["PHP_SELF"]."?id=".$id);
                        exit;
                    }
                    else
                    {
                        $id=$originalId;

                        if ($object->error == 'ErrorProductAlreadyExists')
                        {
                            $db->rollback();

                            $refalreadyexists++;
                            $action = "";

                            $mesg=$langs->trans("ErrorProductAlreadyExists",$object->ref);
                            $mesg.=' <a href="'.$_SERVER["PHP_SELF"].'?ref='.$object->ref.'">'.$langs->trans("ShowCardHere").'</a>.';
                            setEventMessage($mesg, 'errors');
                            $object->fetch($id);
                        }
                        else
                     {
                            $db->rollback();
                            if (count($object->errors))
                            {
                            	setEventMessage($object->errors, 'errors');
                            	dol_print_error($db,$object->errors);
                            }
                            else
                            {
                            	setEventMessage($langs->trans($object->error), 'errors');
                            	dol_print_error($db,$object->error);
                            }
                        }
                    }
                }
            }
            else
            {
                $db->rollback();
                dol_print_error($db,$object->error);
            }
        }
    }

    // Delete a product
    if ($action == 'confirm_delete' && $confirm != 'yes') { $action=''; }
    if ($action == 'confirm_delete' && $confirm == 'yes')
    {
        if (($object->type == Product::TYPE_PRODUCT && $user->rights->produit->supprimer) || ($object->type == Product::TYPE_SERVICE && $user->rights->service->supprimer))
        {
            $result = $object->delete($object->id);
        }

        if ($result > 0)
        {
            header('Location: '.DOL_URL_ROOT.'/product/list.php?type='.$object->type.'&delprod='.urlencode($object->ref));
            exit;
        }
        else
        {
        	setEventMessage($langs->trans($object->error), 'errors');
            $reload = 0;
            $action='';
        }
    }


    // Add product into object
    if ($object->id > 0 && $action == 'addin')
    {
        if (GETPOST('propalid') > 0)
        {
        	$propal = new Propal($db);
	        $result=$propal->fetch(GETPOST('propalid'));
	        if ($result <= 0)
	        {
	            dol_print_error($db,$propal->error);
	            exit;
	        }
	        $thirpdartyid = $propal->socid;
        }
        elseif (GETPOST('commandeid') > 0)
        {
            $commande = new Commande($db);
	        $result=$commande->fetch(GETPOST('commandeid'));
	        if ($result <= 0)
	        {
	            dol_print_error($db,$commande->error);
	            exit;
	        }
	        $thirpdartyid = $commande->socid;
        }
        elseif (GETPOST('factureid') > 0)
        {
    	    $facture = new Facture($db);
	        $result=$facture->fetch(GETPOST('factureid'));
	        if ($result <= 0)
	        {
	            dol_print_error($db,$facture->error);
	            exit;
	        }
	        $thirpdartyid = $facture->socid;
        }

        $soc = new Societe($db);
        $result=$soc->fetch($thirpdartyid);
        if ($result <= 0)
        {
            dol_print_error($db,$soc->error);
            exit;
        }

        $desc = $object->description;

        $tva_tx = get_default_tva($mysoc, $soc, $object->id);
        $localtax1_tx= get_localtax($tva_tx, 1, $soc);
        $localtax2_tx= get_localtax($tva_tx, 2, $soc);

        $pu_ht = $object->price;
        $pu_ttc = $object->price_ttc;
        $price_base_type = $object->price_base_type;

        // If multiprice
        if ($conf->global->PRODUIT_MULTIPRICES && $soc->price_level)
        {
            $pu_ht = $object->multiprices[$soc->price_level];
            $pu_ttc = $object->multiprices_ttc[$soc->price_level];
            $price_base_type = $object->multiprices_base_type[$soc->price_level];
        }
   		elseif (! empty($conf->global->PRODUIT_CUSTOMER_PRICES))
		{
			require_once DOL_DOCUMENT_ROOT . '/product/class/productcustomerprice.class.php';

			$prodcustprice = new Productcustomerprice($db);

			$filter = array('t.fk_product' => $object->id,'t.fk_soc' => $soc->id);

			$result = $prodcustprice->fetch_all('', '', 0, 0, $filter);
			if ($result) {
				if (count($prodcustprice->lines) > 0) {
					$pu_ht = price($prodcustprice->lines [0]->price);
					$pu_ttc = price($prodcustprice->lines [0]->price_ttc);
					$price_base_type = $prodcustprice->lines [0]->price_base_type;
					$prod->tva_tx = $prodcustprice->lines [0]->tva_tx;
				}
			}
		}

        // On reevalue prix selon taux tva car taux tva transaction peut etre different
        // de ceux du produit par defaut (par exemple si pays different entre vendeur et acheteur).
        if ($tva_tx != $object->tva_tx)
        {
            if ($price_base_type != 'HT')
            {
                $pu_ht = price2num($pu_ttc / (1 + ($tva_tx/100)), 'MU');
            }
            else
            {
                $pu_ttc = price2num($pu_ht * (1 + ($tva_tx/100)), 'MU');
            }
        }

        if (GETPOST('propalid') > 0)
        {
	        $result = $propal->addline(
	            $desc,
	            $pu_ht,
	            GETPOST('qty'),
	            $tva_tx,
	            $localtax1_tx, // localtax1
	            $localtax2_tx, // localtax2
	            $object->id,
	            GETPOST('remise_percent'),
	            $price_base_type,
	            $pu_ttc,
		        0,
		        0,
		        -1,
		        0,
		        0,
		        0,
		        0,
		        '',
		        '',
		        '',
		        0,
		        $object->fk_unit
	        );
	        if ($result > 0)
	        {
	            header("Location: ".DOL_URL_ROOT."/comm/propal.php?id=".$propal->id);
	            return;
	        }

        	setEventMessage($langs->trans("ErrorUnknown").": $result", 'errors');
        }
        elseif (GETPOST('commandeid') > 0)
        {
            $result =  $commande->addline(
	            $desc,
	            $pu_ht,
	            GETPOST('qty'),
	            $tva_tx,
	            $localtax1_tx, // localtax1
	            $localtax2_tx, // localtax2
	            $object->id,
	            GETPOST('remise_percent'),
	            '',
	            '',
	            $price_base_type,
	            $pu_ttc,
		        '',
		        '',
		        0,
		        -1,
		        0,
		        0,
		        null,
		        0,
		        '',
		        0,
		        $object->fk_unit
	        );

	        if ($result > 0)
	        {
	            header("Location: ".DOL_URL_ROOT."/commande/card.php?id=".$commande->id);
	            exit;
	        }
        }
		elseif (GETPOST('factureid') > 0)
		{
	        $result = $facture->addline(
	            $desc,
	            $pu_ht,
	            GETPOST('qty'),
	            $tva_tx,
	            $localtax1_tx,
	            $localtax2_tx,
	            $object->id,
	            GETPOST('remise_percent'),
	            '',
	            '',
	            '',
	            '',
	            '',
	            $price_base_type,
	            $pu_ttc,
		        Facture::TYPE_STANDARD,
		        -1,
		        0,
		        '',
		        0,
		        0,
		        null,
		        0,
		        '',
		        0,
		        100,
		        '',
		        $object->fk_unit
	        );

	        if ($result > 0)
	        {
	            header("Location: ".DOL_URL_ROOT."/compta/facture.php?facid=".$facture->id);
	            exit;
	        }
		}
    }
}



/*
 * View
 */

$helpurl='';
if (GETPOST("type") == '0' || ($object->type == Product::TYPE_PRODUCT)) $helpurl='EN:Module_Products|FR:Module_Produits|ES:M&oacute;dulo_Productos';
if (GETPOST("type") == '1' || ($object->type == Product::TYPE_SERVICE)) $helpurl='EN:Module_Services_En|FR:Module_Services|ES:M&oacute;dulo_Servicios';

if (isset($_GET['type'])) $title = $langs->trans('CardProduct'.GETPOST('type'));
else $title = $langs->trans('ProductServiceCard');

llxHeader('', $title, $helpurl);

$form = new Form($db);
$formproduct = new FormProduct($db);


if (is_object($objcanvas) && $objcanvas->displayCanvasExists($action))
{
	// -----------------------------------------
	// When used with CANVAS
	// -----------------------------------------
	if (empty($object->error) && $id)
	{
		$object = new Product($db);
		$result=$object->fetch($id);
		if ($result <= 0) dol_print_error('',$object->error);
	}
	$objcanvas->assign_values($action, $object->id, $object->ref);	// Set value for templates
	$objcanvas->display_canvas($action);							// Show template
}
else
{
    // -----------------------------------------
    // When used in standard mode
    // -----------------------------------------
    if ($action == 'create' && ($user->rights->produit->creer || $user->rights->service->creer))
    {
        //WYSIWYG Editor
        require_once DOL_DOCUMENT_ROOT.'/core/class/doleditor.class.php';

		// Load object modCodeProduct
        $module=(! empty($conf->global->PRODUCT_CODEPRODUCT_ADDON)?$conf->global->PRODUCT_CODEPRODUCT_ADDON:'mod_codeproduct_leopard');
        if (substr($module, 0, 16) == 'mod_codeproduct_' && substr($module, -3) == 'php')
        {
            $module = substr($module, 0, dol_strlen($module)-4);
        }
        $result=dol_include_once('/core/modules/product/'.$module.'.php');
        if ($result > 0)
        {
        	$modCodeProduct = new $module();
        }

		// Load object modBarCodeProduct
		if (! empty($conf->barcode->enabled) && ! empty($conf->global->BARCODE_PRODUCT_ADDON_NUM))
		{
			$module=strtolower($conf->global->BARCODE_PRODUCT_ADDON_NUM);
			$dirbarcode=array_merge(array('/core/modules/barcode/'),$conf->modules_parts['barcode']);
            foreach ($dirbarcode as $dirroot)
            {
                $res=dol_include_once($dirroot.$module.'.php');
                if ($res) break;
            }
        	if ($res > 0)
        	{
				$modBarCodeProduct =new $module();
        	}
		}

        print '<form action="'.$_SERVER["PHP_SELF"].'" method="POST">';
        print '<input type="hidden" name="token" value="'.$_SESSION['newtoken'].'">';
        print '<input type="hidden" name="action" value="add">';
        print '<input type="hidden" name="type" value="'.$type.'">'."\n";
		if (! empty($modCodeProduct->code_auto))
			print '<input type="hidden" name="code_auto" value="1">';
		if (! empty($modBarCodeProduct->code_auto))
			print '<input type="hidden" name="barcode_auto" value="1">';

        if ($type==1) $title=$langs->trans("NewService");
        else $title=$langs->trans("NewProduct");
        $linkback="";
        print_fiche_titre($title,$linkback,'title_products.png');

        dol_fiche_head('');

        print '<table class="border" width="100%">';
        print '<tr>';
        $tmpcode='';
		if (! empty($modCodeProduct->code_auto)) $tmpcode=$modCodeProduct->getNextValue($object,$type);
        print '<td class="fieldrequired" width="20%">'.$langs->trans("Ref").'</td><td colspan="3"><input name="ref" size="32" maxlength="128" value="'.dol_escape_htmltag(GETPOST('ref')?GETPOST('ref'):$tmpcode).'">';
        if ($refalreadyexists)
        {
            print $langs->trans("RefAlreadyExists");
        }
        print '</td></tr>';

        // Label
        print '<tr><td class="fieldrequired">'.$langs->trans("Label").'</td><td colspan="3"><input name="label" size="40" maxlength="255" value="'.dol_escape_htmltag(GETPOST('label')).'"></td></tr>';

        // On sell
        print '<tr><td class="fieldrequired">'.$langs->trans("Status").' ('.$langs->trans("Sell").')</td><td colspan="3">';
        $statutarray=array('1' => $langs->trans("OnSell"), '0' => $langs->trans("NotOnSell"));
        print $form->selectarray('statut',$statutarray,GETPOST('statut'));
        print '</td></tr>';

        // To buy
        print '<tr><td class="fieldrequired">'.$langs->trans("Status").' ('.$langs->trans("Buy").')</td><td colspan="3">';
        $statutarray=array('1' => $langs->trans("ProductStatusOnBuy"), '0' => $langs->trans("ProductStatusNotOnBuy"));
        print $form->selectarray('statut_buy',$statutarray,GETPOST('statut_buy'));
        print '</td></tr>';

	    // Batch number management
		if (! empty($conf->productbatch->enabled))
		{
			print '<tr><td>'.$langs->trans("ManageLotSerial").'</td><td colspan="3">';
			$statutarray=array('0' => $langs->trans("ProductStatusNotOnBatch"), '1' => $langs->trans("ProductStatusOnBatch"));
			print $form->selectarray('status_batch',$statutarray,GETPOST('status_batch'));
			print '</td></tr>';
		}

        $showbarcode=empty($conf->barcode->enabled)?0:1;
        if (! empty($conf->global->MAIN_USE_ADVANCED_PERMS) && empty($user->rights->barcode->lire_advance)) $showbarcode=0;

        if ($showbarcode)
        {
 	        print '<tr><td>'.$langs->trans('BarcodeType').'</td><td>';
 	        if (isset($_POST['fk_barcode_type']))
	        {
	         	$fk_barcode_type=GETPOST('fk_barcode_type');
	        }
	        else
	        {
	        	if (empty($fk_barcode_type) && ! empty($conf->global->PRODUIT_DEFAULT_BARCODE_TYPE)) $fk_barcode_type = $conf->global->PRODUIT_DEFAULT_BARCODE_TYPE;
	        }
	        require_once DOL_DOCUMENT_ROOT.'/core/class/html.formbarcode.class.php';
            $formbarcode = new FormBarCode($db);
	        print $formbarcode->select_barcode_type($fk_barcode_type, 'fk_barcode_type', 1);
	        print '</td><td>'.$langs->trans("BarcodeValue").'</td><td>';
	        $tmpcode=isset($_POST['barcode'])?GETPOST('barcode'):$object->barcode;
	        if (empty($tmpcode) && ! empty($modBarCodeProduct->code_auto)) $tmpcode=$modBarCodeProduct->getNextValue($object,$type);
	        print '<input size="40" type="text" name="barcode" value="'.dol_escape_htmltag($tmpcode).'">';
	        print '</td></tr>';
        }

        // Description (used in invoice, propal...)
        print '<tr><td valign="top">'.$langs->trans("Description").'</td><td colspan="3">';

        $doleditor = new DolEditor('desc', GETPOST('desc'), '', 160, 'dolibarr_notes', '', false, true, $conf->global->FCKEDITOR_ENABLE_PRODUCTDESC, 4, 80);
        $doleditor->Create();

        print "</td></tr>";

        // Public URL
        print '<tr><td valign="top">'.$langs->trans("PublicUrl").'</td><td colspan="3">';
		print '<input type="text" name="url" size="90" value="'.GETPOST('url').'">';
        print '</td></tr>';

        // Stock min level
        if ($type != 1 && ! empty($conf->stock->enabled))
        {
            print '<tr><td>'.$langs->trans("StockLimit").'</td><td>';
            print '<input name="seuil_stock_alerte" size="4" value="'.GETPOST('seuil_stock_alerte').'">';
            print '</td>';
            // Stock desired level
            print '<td>'.$langs->trans("DesiredStock").'</td><td>';
            print '<input name="desiredstock" size="4" value="'.GETPOST('desiredstock').'">';
            print '</td></tr>';
        }
        else
        {
            print '<input name="seuil_stock_alerte" type="hidden" value="0">';
            print '<input name="desiredstock" type="hidden" value="0">';
        }

        // Nature
        if ($type != 1)
        {
            print '<tr><td>'.$langs->trans("Nature").'</td><td colspan="3">';
            $statutarray=array('1' => $langs->trans("Finished"), '0' => $langs->trans("RowMaterial"));
            print $form->selectarray('finished',$statutarray,GETPOST('finished'),1);
            print '</td></tr>';
        }

        // Duration
        if ($type == 1)
        {
            print '<tr><td>'.$langs->trans("Duration").'</td><td colspan="3"><input name="duration_value" size="6" maxlength="5" value="'.GETPOST('duration_value').'"> &nbsp;';
            print '<input name="duration_unit" type="radio" value="h">'.$langs->trans("Hour").'&nbsp;';
            print '<input name="duration_unit" type="radio" value="d">'.$langs->trans("Day").'&nbsp;';
            print '<input name="duration_unit" type="radio" value="w">'.$langs->trans("Week").'&nbsp;';
            print '<input name="duration_unit" type="radio" value="m">'.$langs->trans("Month").'&nbsp;';
            print '<input name="duration_unit" type="radio" value="y">'.$langs->trans("Year").'&nbsp;';
            print '</td></tr>';
        }

        if ($type != 1)	// Le poids et le volume ne concerne que les produits et pas les services
        {
            // Weight
            print '<tr><td>'.$langs->trans("Weight").'</td><td colspan="3">';
            print '<input name="weight" size="4" value="'.GETPOST('weight').'">';
            print $formproduct->select_measuring_units("weight_units","weight");
            print '</td></tr>';
            // Length
            print '<tr><td>'.$langs->trans("Length").'</td><td colspan="3">';
            print '<input name="size" size="4" value="'.GETPOST('size').'">';
            print $formproduct->select_measuring_units("size_units","size");
            print '</td></tr>';
            // Surface
            print '<tr><td>'.$langs->trans("Surface").'</td><td colspan="3">';
            print '<input name="surface" size="4" value="'.GETPOST('surface').'">';
            print $formproduct->select_measuring_units("surface_units","surface");
            print '</td></tr>';
            // Volume
            print '<tr><td>'.$langs->trans("Volume").'</td><td colspan="3">';
            print '<input name="volume" size="4" value="'.GETPOST('volume').'">';
            print $formproduct->select_measuring_units("volume_units","volume");
            print '</td></tr>';
        }

        // Custom code
        if (empty($conf->global->PRODUCT_DISABLE_CUSTOM_INFO))
        {
	        print '<tr><td>'.$langs->trans("CustomCode").'</td><td><input name="customcode" size="10" value="'.GETPOST('customcode').'"></td>';
	        // Origin country
	        print '<td>'.$langs->trans("CountryOrigin").'</td><td>';
	        print $form->select_country(GETPOST('country_id','int'),'country_id');
	        if ($user->admin) print info_admin($langs->trans("YouCanChangeValuesForThisListFromDictionarySetup"),1);
	        print '</td></tr>';
        }

        // Other attributes
        $parameters=array('colspan' => 3);
        $reshook=$hookmanager->executeHooks('formObjectOptions',$parameters,$object,$action);    // Note that $action and $object may have been modified by hook
        if (empty($reshook) && ! empty($extrafields->attribute_label))
        {
        	print $object->showOptionals($extrafields,'edit',$parameters);
        }

        // Note (private, no output on invoices, propales...)
        print '<tr><td valign="top">'.$langs->trans("NoteNotVisibleOnBill").'</td><td colspan="3">';

        // We use dolibarr_details as type of DolEditor here, because we must not accept images as description is included into PDF and not accepted by TCPDF.
        $doleditor = new DolEditor('note', GETPOST('note'), '', 140, 'dolibarr_details', '', false, true, $conf->global->FCKEDITOR_ENABLE_PRODUCTDESC, 8, 70);
	    $doleditor->Create();

        print "</td></tr>";

		// Categories
		print '<tr><td valign="top">'.$langs->trans("Categories").'</td><td colspan="3">';
		$cate_arbo = $form->select_all_categories(Categorie::TYPE_PRODUCT, '', 'parent', 64, 0, 1);
		print $form->multiselectarray('categories', $cate_arbo, $arrayselected, '', 0, '', 0, 250);
		print "</td></tr>";

	    // Units
	    if($conf->global->PRODUCT_USE_UNITS)
	    {
		    print '<tr><td>'.$langs->trans('Unit').'</td>';
		    print '<td colspan="3">';
		    print $form->selectUnits("units");
		    print '</td></tr>';
	    }

        print '</table>';

        print '<br>';

        if (! empty($conf->global->PRODUIT_MULTIPRICES))
        {
            // We do no show price array on create when multiprices enabled.
            // We must set them on prices tab.
        }
        else
		{
            print '<table class="border" width="100%">';

            // PRIX
            print '<tr><td>'.$langs->trans("SellingPrice").'</td>';
            print '<td><input name="price" size="10" value="'.$object->price.'">';
            print $form->selectPriceBaseType($object->price_base_type, "price_base_type");
            print '</td></tr>';

            // MIN PRICE
            print '<tr><td>'.$langs->trans("MinPrice").'</td>';
            print '<td><input name="price_min" size="10" value="'.$object->price_min.'">';
            print '</td></tr>';

            // VAT
            print '<tr><td width="20%">'.$langs->trans("VATRate").'</td><td>';
            print $form->load_tva("tva_tx",-1,$mysoc,'');
            print '</td></tr>';

            print '</table>';

            print '<br>';
        }

        /*if (empty($conf->accounting->enabled) && empty($conf->comptabilite->enabled) && empty($conf->accountingexpert->enabled))
        {
            // Don't show accounting field when accounting id disabled.
        }
        else
        {*/
            print '<table class="border" width="100%">';

            // Accountancy_code_sell
            print '<tr><td>'.$langs->trans("ProductAccountancySellCode").'</td>';
            print '<td><input name="accountancy_code_sell" size="16" value="'.$object->accountancy_code_sell.'">';
            print '</td></tr>';

            // Accountancy_code_buy
            print '<tr><td width="20%">'.$langs->trans("ProductAccountancyBuyCode").'</td>';
            print '<td><input name="accountancy_code_buy" size="16" value="'.$object->accountancy_code_buy.'">';
            print '</td></tr>';

            print '</table>';

            print '<br>';
        //}

        dol_fiche_end();

        print '<div class="center"><input type="submit" class="button" value="'.$langs->trans("Create").'"></div>';

        print '</form>';
    }

    /*
     * Product card
     */

    else if ($object->id > 0)
    {
        // Fiche en mode edition
        if ($action == 'edit' && ($user->rights->produit->creer || $user->rights->service->creer))
        {
            //WYSIWYG Editor
            require_once DOL_DOCUMENT_ROOT.'/core/class/doleditor.class.php';

            $type = $langs->trans('Product');
            if ($object->isservice()) $type = $langs->trans('Service');
            //print_fiche_titre($langs->trans('Modify').' '.$type.' : '.(is_object($object->oldcopy)?$object->oldcopy->ref:$object->ref), "");

            // Main official, simple, and not duplicated code
            print '<form action="'.$_SERVER['PHP_SELF'].'?id='.$object->id.'" method="POST">'."\n";
            print '<input type="hidden" name="token" value="'.$_SESSION['newtoken'].'">';
            print '<input type="hidden" name="action" value="update">';
            print '<input type="hidden" name="id" value="'.$object->id.'">';
            print '<input type="hidden" name="canvas" value="'.$object->canvas.'">';

            $head=product_prepare_head($object);
            $titre=$langs->trans("CardProduct".$object->type);
            $picto=($object->type== Product::TYPE_SERVICE?'service':'product');
            dol_fiche_head($head, 'card', $titre, 0, $picto);

            print '<table class="border allwidth">';

            // Ref
            print '<tr><td width="20%" class="fieldrequired">'.$langs->trans("Ref").'</td><td colspan="3"><input name="ref" size="32" maxlength="128" value="'.dol_escape_htmltag($object->ref).'"></td></tr>';

            // Label
            print '<tr><td class="fieldrequired">'.$langs->trans("Label").'</td><td colspan="3"><input name="label" size="40" maxlength="255" value="'.dol_escape_htmltag($object->label).'"></td></tr>';

            // Status To sell
            print '<tr><td class="fieldrequired">'.$langs->trans("Status").' ('.$langs->trans("Sell").')</td><td colspan="3">';
            print '<select class="flat" name="statut">';
            if ($object->status)
            {
                print '<option value="1" selected>'.$langs->trans("OnSell").'</option>';
                print '<option value="0">'.$langs->trans("NotOnSell").'</option>';
            }
            else
            {
                print '<option value="1">'.$langs->trans("OnSell").'</option>';
                print '<option value="0" selected>'.$langs->trans("NotOnSell").'</option>';
            }
            print '</select>';
            print '</td></tr>';

            // Status To Buy
            print '<tr><td class="fieldrequired">'.$langs->trans("Status").' ('.$langs->trans("Buy").')</td><td colspan="3">';
            print '<select class="flat" name="statut_buy">';
            if ($object->status_buy)
            {
                print '<option value="1" selected>'.$langs->trans("ProductStatusOnBuy").'</option>';
                print '<option value="0">'.$langs->trans("ProductStatusNotOnBuy").'</option>';
            }
            else
            {
                print '<option value="1">'.$langs->trans("ProductStatusOnBuy").'</option>';
                print '<option value="0" selected>'.$langs->trans("ProductStatusNotOnBuy").'</option>';
            }
            print '</select>';
            print '</td></tr>';

			// Batch number managment
			if ($conf->productbatch->enabled) {
				print '<tr><td>'.$langs->trans("ManageLotSerial").'</td><td colspan="3">';
				$statutarray=array('0' => $langs->trans("ProductStatusNotOnBatch"), '1' => $langs->trans("ProductStatusOnBatch"));
				print $form->selectarray('status_batch',$statutarray,$object->status_batch);
				print '</td></tr>';
			}

            // Barcode
            $showbarcode=empty($conf->barcode->enabled)?0:1;
            if (! empty($conf->global->MAIN_USE_ADVANCED_PERMS) && empty($user->rights->barcode->lire_advance)) $showbarcode=0;

	        if ($showbarcode)
	        {
		        print '<tr><td>'.$langs->trans('BarcodeType').'</td><td>';
		        if (isset($_POST['fk_barcode_type']))
		        {
		         	$fk_barcode_type=GETPOST('fk_barcode_type');
		        }
		        else
		        {
	        		$fk_barcode_type=$object->barcode_type;
		        	if (empty($fk_barcode_type) && ! empty($conf->global->PRODUIT_DEFAULT_BARCODE_TYPE)) $fk_barcode_type = $conf->global->PRODUIT_DEFAULT_BARCODE_TYPE;
		        }
		        require_once DOL_DOCUMENT_ROOT.'/core/class/html.formbarcode.class.php';
	            $formbarcode = new FormBarCode($db);
		        print $formbarcode->select_barcode_type($fk_barcode_type, 'fk_barcode_type', 1);
		        print '</td><td>'.$langs->trans("BarcodeValue").'</td><td>';
		        $tmpcode=isset($_POST['barcode'])?GETPOST('barcode'):$object->barcode;
		        if (empty($tmpcode) && ! empty($modBarCodeProduct->code_auto)) $tmpcode=$modBarCodeProduct->getNextValue($object,$type);
		        print '<input size="40" type="text" name="barcode" value="'.dol_escape_htmltag($tmpcode).'">';
		        print '</td></tr>';
	        }

            // Description (used in invoice, propal...)
            print '<tr><td valign="top">'.$langs->trans("Description").'</td><td colspan="3">';

            // We use dolibarr_details as type of DolEditor here, because we must not accept images as description is included into PDF and not accepted by TCPDF.
            $doleditor = new DolEditor('desc', $object->description, '', 160, 'dolibarr_details', '', false, true, $conf->global->FCKEDITOR_ENABLE_PRODUCTDESC, 4, 80);
            $doleditor->Create();

            print "</td></tr>";
            print "\n";

            // Public Url
            print '<tr><td valign="top">'.$langs->trans("PublicUrl").'</td><td colspan="3">';
			print '<input type="text" name="url" size="80" value="'.$object->url.'">';
            print '</td></tr>';

            // Stock
            /*
            if ($object->isproduct() && ! empty($conf->stock->enabled))
            {
                print "<tr>".'<td>'.$langs->trans("StockLimit").'</td><td>';
                print '<input name="seuil_stock_alerte" size="4" value="'.$object->seuil_stock_alerte.'">';
                print '</td>';

                print '<td>'.$langs->trans("DesiredStock").'</td><td>';
                print '<input name="desiredstock" size="4" value="'.$object->desiredstock.'">';
                print '</td></tr>';
            }
            else
            {
                print '<input name="seuil_stock_alerte" type="hidden" value="'.$object->seuil_stock_alerte.'">';
                print '<input name="desiredstock" type="hidden" value="'.$object->desiredstock.'">';
            }*/

            // Nature
            if($object->type!= Product::TYPE_SERVICE)
            {
                print '<tr><td>'.$langs->trans("Nature").'</td><td colspan="3">';
                $statutarray=array('-1'=>'&nbsp;', '1' => $langs->trans("Finished"), '0' => $langs->trans("RowMaterial"));
                print $form->selectarray('finished',$statutarray,$object->finished);
                print '</td></tr>';
            }

            if ($object->isservice())
            {
                // Duration
                print '<tr><td>'.$langs->trans("Duration").'</td><td colspan="3"><input name="duration_value" size="3" maxlength="5" value="'.$object->duration_value.'">';
                print '&nbsp; ';
                print '<input name="duration_unit" type="radio" value="h"'.($object->duration_unit=='h'?' checked':'').'>'.$langs->trans("Hour");
                print '&nbsp; ';
                print '<input name="duration_unit" type="radio" value="d"'.($object->duration_unit=='d'?' checked':'').'>'.$langs->trans("Day");
                print '&nbsp; ';
                print '<input name="duration_unit" type="radio" value="w"'.($object->duration_unit=='w'?' checked':'').'>'.$langs->trans("Week");
                print '&nbsp; ';
                print '<input name="duration_unit" type="radio" value="m"'.($object->duration_unit=='m'?' checked':'').'>'.$langs->trans("Month");
                print '&nbsp; ';
                print '<input name="duration_unit" type="radio" value="y"'.($object->duration_unit=='y'?' checked':'').'>'.$langs->trans("Year");

                print '</td></tr>';
            }
            else
            {
                // Weight
                print '<tr><td>'.$langs->trans("Weight").'</td><td colspan="3">';
                print '<input name="weight" size="5" value="'.$object->weight.'"> ';
                print $formproduct->select_measuring_units("weight_units", "weight", $object->weight_units);
                print '</td></tr>';
                // Length
                print '<tr><td>'.$langs->trans("Length").'</td><td colspan="3">';
                print '<input name="size" size="5" value="'.$object->length.'"> ';
                print $formproduct->select_measuring_units("size_units", "size", $object->length_units);
                print '</td></tr>';
                // Surface
                print '<tr><td>'.$langs->trans("Surface").'</td><td colspan="3">';
                print '<input name="surface" size="5" value="'.$object->surface.'"> ';
                print $formproduct->select_measuring_units("surface_units", "surface", $object->surface_units);
                print '</td></tr>';
                // Volume
                print '<tr><td>'.$langs->trans("Volume").'</td><td colspan="3">';
                print '<input name="volume" size="5" value="'.$object->volume.'"> ';
                print $formproduct->select_measuring_units("volume_units", "volume", $object->volume_units);
                print '</td></tr>';
            }

	        // Custom code
    	    if (empty($conf->global->PRODUCT_DISABLE_CUSTOM_INFO))
        	{
	            print '<tr><td>'.$langs->trans("CustomCode").'</td><td><input name="customcode" size="10" value="'.$object->customcode.'"></td>';
	            // Origin country
	            print '<td>'.$langs->trans("CountryOrigin").'</td><td>';
	            print $form->select_country($object->country_id,'country_id');
	            if ($user->admin) print info_admin($langs->trans("YouCanChangeValuesForThisListFromDictionarySetup"),1);
	            print '</td></tr>';
        	}

            // Other attributes
            $parameters=array('colspan' => ' colspan="2"');
            $reshook=$hookmanager->executeHooks('formObjectOptions',$parameters,$object,$action);    // Note that $action and $object may have been modified by hook
            if (empty($reshook) && ! empty($extrafields->attribute_label))
            {
            	print $object->showOptionals($extrafields,'edit');
            }

            // Note
            print '<tr><td valign="top">'.$langs->trans("NoteNotVisibleOnBill").'</td><td colspan="3">';

            $doleditor = new DolEditor('note', $object->note, '', 140, 'dolibarr_notes', '', false, true, $conf->global->FCKEDITOR_ENABLE_PRODUCTDESC, 4, 80);
            $doleditor->Create();

            print "</td></tr>";

			// Categories
			print '<tr><td valign="top">'.$langs->trans("Categories").'</td><td colspan="3">';
			$cate_arbo = $form->select_all_categories(Categorie::TYPE_PRODUCT, '', 'parent', 64, 0, 1);
			$c = new Categorie($db);
			$cats = $c->containing($object->id,Categorie::TYPE_PRODUCT);
			foreach($cats as $cat) {
				$arrayselected[] = $cat->id;
			}
			print $form->multiselectarray('categories', $cate_arbo, $arrayselected, '', 0, '', 0, '100%');
			print "</td></tr>";

	        // Units
	        if($conf->global->PRODUCT_USE_UNITS)
	        {
		        print '<tr><td>'.$langs->trans('Unit').'</td>';
		        print '<td colspan="3">';
		        print $form->selectUnits($object->fk_unit);
		        print '</td></tr>';
	        }

            print '</table>';

            print '<br>';

            /*if (empty($conf->accounting->enabled) && empty($conf->comptabilite->enabled) && empty($conf->accountingexpert->enabled))
            {
                // Don't show accounting field when accounting id disabled.
            }
            else
            {*/
                print '<table class="border" width="100%">';

                // Accountancy_code_sell
                print '<tr><td width="20%">'.$langs->trans("ProductAccountancySellCode").'</td>';
                print '<td><input name="accountancy_code_sell" size="16" value="'.$object->accountancy_code_sell.'">';
                print '</td></tr>';

                // Accountancy_code_buy
                print '<tr><td width="20%">'.$langs->trans("ProductAccountancyBuyCode").'</td>';
                print '<td><input name="accountancy_code_buy" size="16" value="'.$object->accountancy_code_buy.'">';
                print '</td></tr>';

                print '</table>';
            //}

            dol_fiche_end();

            print '<div class="center">';
			print '<input type="submit" class="button" value="'.$langs->trans("Save").'">';
			print '&nbsp;&nbsp;&nbsp;&nbsp;&nbsp;';
            print '<input type="submit" class="button" name="cancel" value="'.$langs->trans("Cancel").'">';
			print '</div>';

            print '</form>';
        }
        // Fiche en mode visu
        else
		{
            $head=product_prepare_head($object);
            $titre=$langs->trans("CardProduct".$object->type);
            $picto=($object->type== Product::TYPE_SERVICE?'service':'product');
            dol_fiche_head($head, 'card', $titre, 0, $picto);

            $showphoto=$object->is_photo_available($conf->product->multidir_output[$object->entity]);
            $showbarcode=empty($conf->barcode->enabled)?0:1;
            if (! empty($conf->global->MAIN_USE_ADVANCED_PERMS) && empty($user->rights->barcode->lire_advance)) $showbarcode=0;

            // En mode visu
            print '<table class="border" width="100%"><tr>';

            // Ref
            print '<td width="15%">'.$langs->trans("Ref").'</td><td colspan="'.(2+(($showphoto||$showbarcode)?1:0)).'">';
            print $form->showrefnav($object,'ref','',1,'ref');
            print '</td>';

            print '</tr>';

            // Label
            print '<tr><td>'.$langs->trans("Label").'</td><td colspan="2">'.$object->label.'</td>';

            $nblignes=7;
            if (! empty($conf->produit->enabled) && ! empty($conf->service->enabled)) $nblignes++;
            if ($showbarcode) $nblignes+=2;
            if ($object->type!= Product::TYPE_SERVICE) $nblignes++;
            if (empty($conf->global->PRODUCT_DISABLE_CUSTOM_INFO)) $nblignes+=2;
            if ($object->isservice()) $nblignes++;
            else $nblignes+=4;

            // Photo
            if ($showphoto || $showbarcode)
            {
                print '<td valign="middle" align="center" width="25%" rowspan="'.$nblignes.'">';
				print '<div class="photolist">';
				$maxvisiblephotos=(isset($conf->global->PRODUCT_MAX_VISIBLE_PHOTO)?$conf->global->PRODUCT_MAX_VISIBLE_PHOTO:5);
				if ($conf->browser->phone) $maxvisiblephotos=1;
                if ($showphoto)   print $object->show_photos($conf->product->multidir_output[$object->entity],1,$maxvisiblephotos,0,0,0,80);
                if ($showphoto && $showbarcode) print '<br><br>';
                if ($showbarcode) print $form->showbarcode($object);
				print '</div>';
                print '</td>';
            }

            print '</tr>';

            // Type
            if (! empty($conf->produit->enabled) && ! empty($conf->service->enabled))
            {
            	// TODO change for compatibility with edit in place
            	$typeformat='select;0:'.$langs->trans("Product").',1:'.$langs->trans("Service");
                print '<tr><td>'.$form->editfieldkey("Type",'fk_product_type',$object->type,$object,$user->rights->produit->creer||$user->rights->service->creer,$typeformat).'</td><td colspan="2">';
                print $form->editfieldval("Type",'fk_product_type',$object->type,$object,$user->rights->produit->creer||$user->rights->service->creer,$typeformat);
                print '</td></tr>';
            }

            if ($showbarcode)
            {
                // Barcode type
                print '<tr><td class="nowrap">';
                print '<table width="100%" class="nobordernopadding"><tr><td class="nowrap">';
                print $langs->trans("BarcodeType");
                print '<td>';
                if (($action != 'editbarcodetype') && ! empty($user->rights->barcode->creer)) print '<td align="right"><a href="'.$_SERVER["PHP_SELF"].'?action=editbarcodetype&amp;id='.$object->id.'">'.img_edit($langs->trans('Edit'),1).'</a></td>';
                print '</tr></table>';
                print '</td><td colspan="2">';
                if ($action == 'editbarcodetype')
                {
                    require_once DOL_DOCUMENT_ROOT.'/core/class/html.formbarcode.class.php';
                    $formbarcode = new FormBarCode($db);
                    $formbarcode->form_barcode_type($_SERVER['PHP_SELF'].'?id='.$object->id,$object->barcode_type,'fk_barcode_type');
                }
                else
                {
                    $object->fetch_barcode();
                    print $object->barcode_type_label?$object->barcode_type_label:($object->barcode?'<div class="warning">'.$langs->trans("SetDefaultBarcodeType").'<div>':'');
                }
                print '</td></tr>'."\n";

                // Barcode value
                print '<tr><td class="nowrap">';
                print '<table width="100%" class="nobordernopadding"><tr><td class="nowrap">';
                print $langs->trans("BarcodeValue");
                print '<td>';
                if (($action != 'editbarcode') && ! empty($user->rights->barcode->creer)) print '<td align="right"><a href="'.$_SERVER["PHP_SELF"].'?action=editbarcode&amp;id='.$object->id.'">'.img_edit($langs->trans('Edit'),1).'</a></td>';
                print '</tr></table>';
                print '</td><td colspan="2">';
                if ($action == 'editbarcode')
                {
                    print '<form method="post" action="'.$_SERVER["PHP_SELF"].'?id='.$object->id.'">';
                    print '<input type="hidden" name="token" value="'.$_SESSION['newtoken'].'">';
                    print '<input type="hidden" name="action" value="setbarcode">';
                    print '<input type="hidden" name="barcode_type_code" value="'.$object->barcode_type_code.'">';
                    print '<input size="40" type="text" name="barcode" value="'.$object->barcode.'">';
                    print '&nbsp;<input type="submit" class="button" value="'.$langs->trans("Modify").'">';
                }
                else
                {
                    print $object->barcode;
                }
                print '</td></tr>'."\n";
            }

            /*if (empty($conf->accounting->enabled) && empty($conf->comptabilite->enabled) && empty($conf->accountingexpert->enabled))
            {
                // Don't show accounting field when accounting id disabled.
            }
            else
            {*/
                // Accountancy sell code
                print '<tr><td>'.$form->editfieldkey("ProductAccountancySellCode",'accountancy_code_sell',$object->accountancy_code_sell,$object,$user->rights->produit->creer||$user->rights->service->creer,'string').'</td><td colspan="2">';
                print $form->editfieldval("ProductAccountancySellCode",'accountancy_code_sell',$object->accountancy_code_sell,$object,$user->rights->produit->creer||$user->rights->service->creer,'string');
                print '</td></tr>';

                // Accountancy buy code
                print '<tr><td>'.$form->editfieldkey("ProductAccountancyBuyCode",'accountancy_code_buy',$object->accountancy_code_buy,$object,$user->rights->produit->creer||$user->rights->service->creer,'string').'</td><td colspan="2">';
                print $form->editfieldval("ProductAccountancyBuyCode",'accountancy_code_buy',$object->accountancy_code_buy,$object,$user->rights->produit->creer||$user->rights->service->creer,'string');
                print '</td></tr>';
            //}

            // Status (to sell)
            print '<tr><td>'.$langs->trans("Status").' ('.$langs->trans("Sell").')</td><td colspan="2">';
            if (! empty($conf->use_javascript_ajax) && $user->rights->produit->creer && ! empty($conf->global->MAIN_DIRECT_STATUS_UPDATE)) {
                print ajax_object_onoff($object, 'status', 'tosell', 'ProductStatusOnSell', 'ProductStatusNotOnSell');
            } else {
                print $object->getLibStatut(2,0);
            }
            print '</td></tr>';

            // Status (to buy)
            print '<tr><td>'.$langs->trans("Status").' ('.$langs->trans("Buy").')</td><td colspan="2">';
            if (! empty($conf->use_javascript_ajax) && $user->rights->produit->creer && ! empty($conf->global->MAIN_DIRECT_STATUS_UPDATE)) {
                print ajax_object_onoff($object, 'status_buy', 'tobuy', 'ProductStatusOnBuy', 'ProductStatusNotOnBuy');
            } else {
                print $object->getLibStatut(2,1);
            }
            print '</td></tr>';

            // Batch number management (to batch)
            if (! empty($conf->productbatch->enabled)) {
                print '<tr><td>'.$langs->trans("ManageLotSerial").'</td><td colspan="2">';
                if (! empty($conf->use_javascript_ajax) && $user->rights->produit->creer && ! empty($conf->global->MAIN_DIRECT_STATUS_UPDATE)) {
                    print ajax_object_onoff($object, 'status_batch', 'tobatch', 'ProductStatusOnBatch', 'ProductStatusNotOnBatch');
                } else {
                    print $object->getLibStatut(0,2);
                }
                print '</td></tr>';
            }

            // Description
            print '<tr><td valign="top">'.$langs->trans("Description").'</td><td colspan="2">'.(dol_textishtml($object->description)?$object->description:dol_nl2br($object->description,1,true)).'</td></tr>';

            // Public URL
            print '<tr><td valign="top">'.$langs->trans("PublicUrl").'</td><td colspan="2">';
			print dol_print_url($object->url);
            print '</td></tr>';

            // Nature
            if($object->type!= Product::TYPE_SERVICE)
            {
                print '<tr><td>'.$langs->trans("Nature").'</td><td colspan="2">';
                print $object->getLibFinished();
                print '</td></tr>';
            }

            if ($object->isservice())
            {
                // Duration
                print '<tr><td>'.$langs->trans("Duration").'</td><td colspan="2">'.$object->duration_value.'&nbsp;';
                if ($object->duration_value > 1)
                {
                    $dur=array("h"=>$langs->trans("Hours"),"d"=>$langs->trans("Days"),"w"=>$langs->trans("Weeks"),"m"=>$langs->trans("Months"),"y"=>$langs->trans("Years"));
                }
                else if ($object->duration_value > 0)
                {
                    $dur=array("h"=>$langs->trans("Hour"),"d"=>$langs->trans("Day"),"w"=>$langs->trans("Week"),"m"=>$langs->trans("Month"),"y"=>$langs->trans("Year"));
                }
                print (! empty($object->duration_unit) && isset($dur[$object->duration_unit]) ? $langs->trans($dur[$object->duration_unit]) : '')."&nbsp;";

                print '</td></tr>';
            }
            else
            {
                // Weight
                print '<tr><td>'.$langs->trans("Weight").'</td><td colspan="2">';
                if ($object->weight != '')
                {
                    print $object->weight." ".measuring_units_string($object->weight_units,"weight");
                }
                else
                {
                    print '&nbsp;';
                }
                print "</td></tr>\n";
                // Length
                print '<tr><td>'.$langs->trans("Length").'</td><td colspan="2">';
                if ($object->length != '')
                {
                    print $object->length." ".measuring_units_string($object->length_units,"size");
                }
                else
                {
                    print '&nbsp;';
                }
                print "</td></tr>\n";
                // Surface
                print '<tr><td>'.$langs->trans("Surface").'</td><td colspan="2">';
                if ($object->surface != '')
                {
                    print $object->surface." ".measuring_units_string($object->surface_units,"surface");
                }
                else
                {
                    print '&nbsp;';
                }
                print "</td></tr>\n";
                // Volume
                print '<tr><td>'.$langs->trans("Volume").'</td><td colspan="2">';
                if ($object->volume != '')
                {
                    print $object->volume." ".measuring_units_string($object->volume_units,"volume");
                }
                else
                {
                    print '&nbsp;';
                }
                print "</td></tr>\n";
            }

			// Unit
			if (! empty($conf->global->PRODUCT_USE_UNITS))
			{
				$unit = $object->getLabelOfUnit();

				print '<tr><td>'.$langs->trans('Unit').'</td><td>';
				if ($unit !== '') {
					print $langs->trans($unit);
				}
				print '</td></tr>';
			}

        	// Custom code
        	if (empty($conf->global->PRODUCT_DISABLE_CUSTOM_INFO))
        	{
	            print '<tr><td>'.$langs->trans("CustomCode").'</td><td colspan="2">'.$object->customcode.'</td>';

            	// Origin country code
            	print '<tr><td>'.$langs->trans("CountryOrigin").'</td><td colspan="2">'.getCountry($object->country_id,0,$db).'</td>';
        	}

            // Other attributes
            $parameters=array('colspan' => ' colspan="'.(2+(($showphoto||$showbarcode)?1:0)).'"');
            $reshook=$hookmanager->executeHooks('formObjectOptions',$parameters,$object,$action);    // Note that $action and $object may have been modified by hook
            if (empty($reshook) && ! empty($extrafields->attribute_label))
            {
            	print $object->showOptionals($extrafields);
            }

            // Note
            print '<!-- show Note --> '."\n";
            print '<tr><td valign="top">'.$langs->trans("Note").'</td><td colspan="'.(2+(($showphoto||$showbarcode)?1:0)).'">'.(dol_textishtml($object->note)?$object->note:dol_nl2br($object->note,1,true)).'</td></tr>'."\n";
            print '<!-- End show Note --> '."\n";

			// Categories
			print '<tr><td valign="middle">'.$langs->trans("Categories").'</td><td colspan="3">';
			print $form->showCategories($object->id,'product',1);
			print "</td></tr>";

            print "</table>\n";

            dol_fiche_end();
        }

    }
    else if ($action != 'create')
    {
        header("Location: index.php");
        exit;
    }
}


// Define confirmation messages
$formquestionclone=array(
	'text' => $langs->trans("ConfirmClone"),
    array('type' => 'text', 'name' => 'clone_ref','label' => $langs->trans("NewRefForClone"), 'value' => $langs->trans("CopyOf").' '.$object->ref, 'size'=>24),
    array('type' => 'checkbox', 'name' => 'clone_content','label' => $langs->trans("CloneContentProduct"), 'value' => 1),
    array('type' => 'checkbox', 'name' => 'clone_prices', 'label' => $langs->trans("ClonePricesProduct").' ('.$langs->trans("FeatureNotYetAvailable").')', 'value' => 0, 'disabled' => true),
    array('type' => 'checkbox', 'name' => 'clone_composition', 'label' => $langs->trans('CloneCompositionProduct'), 'value' => 1)
);

// Confirm delete product
if (($action == 'delete' && (empty($conf->use_javascript_ajax) || ! empty($conf->dol_use_jmobile)))	// Output when action = clone if jmobile or no js
	|| (! empty($conf->use_javascript_ajax) && empty($conf->dol_use_jmobile)))							// Always output when not jmobile nor js
{
    print $form->formconfirm("card.php?id=".$object->id,$langs->trans("DeleteProduct"),$langs->trans("ConfirmDeleteProduct"),"confirm_delete",'',0,"action-delete");
}

// Clone confirmation
if (($action == 'clone' && (empty($conf->use_javascript_ajax) || ! empty($conf->dol_use_jmobile)))		// Output when action = clone if jmobile or no js
	|| (! empty($conf->use_javascript_ajax) && empty($conf->dol_use_jmobile)))							// Always output when not jmobile nor js
{
    print $form->formconfirm($_SERVER["PHP_SELF"].'?id='.$object->id,$langs->trans('CloneProduct'),$langs->trans('ConfirmCloneProduct',$object->ref),'confirm_clone',$formquestionclone,'yes','action-clone',250,600);
}



/* ************************************************************************** */
/*                                                                            */
/* Barre d'action                                                             */
/*                                                                            */
/* ************************************************************************** */

print "\n".'<div class="tabsAction">'."\n";

$parameters=array();
$reshook=$hookmanager->executeHooks('addMoreActionsButtons',$parameters,$object,$action);    // Note that $action and $object may have been modified by hook
if (empty($reshook))
{
	if ($action == '' || $action == 'view')
	{
	    if ($user->rights->produit->creer || $user->rights->service->creer)
	    {
	        if (! isset($object->no_button_edit) || $object->no_button_edit <> 1) print '<div class="inline-block divButAction"><a class="butAction" href="'.$_SERVER["PHP_SELF"].'?action=edit&amp;id='.$object->id.'">'.$langs->trans("Modify").'</a></div>';

	        if (! isset($object->no_button_copy) || $object->no_button_copy <> 1)
	        {
	            if (! empty($conf->use_javascript_ajax) && empty($conf->dol_use_jmobile))
	            {
	                print '<div class="inline-block divButAction"><span id="action-clone" class="butAction">'.$langs->trans('ToClone').'</span></div>'."\n";
	            }
	            else
				{
	                print '<div class="inline-block divButAction"><a class="butAction" href="'.$_SERVER["PHP_SELF"].'?action=clone&amp;id='.$object->id.'">'.$langs->trans("ToClone").'</a></div>';
	            }
	        }
	    }
	    $object_is_used = $object->isObjectUsed($object->id);

	    if (($object->type == Product::TYPE_PRODUCT && $user->rights->produit->supprimer)
	    || ($object->type == Product::TYPE_SERVICE && $user->rights->service->supprimer))
	    {
	        if (empty($object_is_used) && (! isset($object->no_button_delete) || $object->no_button_delete <> 1))
	        {
	            if (! empty($conf->use_javascript_ajax) && empty($conf->dol_use_jmobile))
	            {
	                print '<div class="inline-block divButAction"><span id="action-delete" class="butActionDelete">'.$langs->trans('Delete').'</span></div>'."\n";
	            }
	            else
				{
	                print '<div class="inline-block divButAction"><a class="butActionDelete" href="'.$_SERVER["PHP_SELF"].'?action=delete&amp;id='.$object->id.'">'.$langs->trans("Delete").'</a></div>';
	            }
	        }
	        else
			{
	            print '<div class="inline-block divButAction"><a class="butActionRefused" href="#" title="'.$langs->trans("ProductIsUsed").'">'.$langs->trans("Delete").'</a></div>';
	        }
	    }
	    else
		{
	        print '<div class="inline-block divButAction"><a class="butActionRefused" href="#" title="'.$langs->trans("NotEnoughPermissions").'">'.$langs->trans("Delete").'</a></div>';
	    }
	}
}

print "\n</div>\n";


/*
 * All the "Add to" areas
 */

if ($object->id && ($action == '' || $action == 'view') && $object->status)
{
    //Variable used to check if any text is going to be printed
    $html = '';
	//print '<div class="fichecenter"><div class="fichehalfleft">';

    // Propals
    if (! empty($conf->propal->enabled) && $user->rights->propale->creer)
    {
        $propal = new Propal($db);

        $langs->load("propal");

        $var=true;
        $otherprop = $propal->liste_array(2,1,0);

        if (is_array($otherprop) && count($otherprop))
        {
        	$var=!$var;
        	$html .= '<tr><td style="width: 200px;">';
        	$html .= $langs->trans("AddToDraftProposals").'</td><td colspan="2">';
        	$html .= $form->selectarray("propalid", $otherprop, 0, 1);
        	$html .= '</td></tr>';
        }
        else
       {
        	$html .= '<tr><td style="width: 200px;">';
        	$html .= $langs->trans("AddToDraftProposals").'</td><td colspan="2">';
        	$html .= $langs->trans("NoDraftProposals");
        	$html .= '</td></tr>';
        }
    }

    // Commande
    if (! empty($conf->commande->enabled) && $user->rights->commande->creer)
    {
        $commande = new Commande($db);

        $langs->load("orders");

        $var=true;
        $othercom = $commande->liste_array(2, 1, null);
        if (is_array($othercom) && count($othercom))
        {
        	$var=!$var;
        	$html .= '<tr><td style="width: 200px;">';
        	$html .= $langs->trans("AddToDraftOrders").'</td><td colspan="2">';
        	$html .= $form->selectarray("commandeid", $othercom, 0, 1);
        	$html .= '</td></tr>';
        }
        else
		{
        	$html .= '<tr><td style="width: 200px;">';
        	$html .= $langs->trans("AddToDraftOrders").'</td><td colspan="2">';
        	$html .= $langs->trans("NoDraftOrders");
        	$html .= '</td></tr>';
        }
    }

    // Factures
    if (! empty($conf->facture->enabled) && $user->rights->facture->creer)
    {
    	$invoice = new Facture($db);

    	$langs->load("bills");

    	$var=true;
    	$otherinvoice = $invoice->liste_array(2, 1, null);
    	if (is_array($otherinvoice) && count($otherinvoice))
    	{
    		$var=!$var;
    		$html .= '<tr><td style="width: 200px;">';
    		$html .= $langs->trans("AddToDraftInvoices").'</td><td colspan="2">';
    		$html .= $form->selectarray("factureid", $otherinvoice, 0, 1);
    		$html .= '</td></tr>';
    	}
    	else
    	{
    		$html .= '<tr><td style="width: 200px;">';
    		$html .= $langs->trans("AddToDraftInvoices").'</td><td colspan="2">';
    		$html .= $langs->trans("NoDraftInvoices");
    		$html .= '</td></tr>';
    	}
    }

    //If any text is going to be printed, then we show the table
    if (!empty($html))
    {
	    print '<form method="POST" action="'.$_SERVER["PHP_SELF"].'?id='.$object->id.'">';
    	print '<input type="hidden" name="token" value="'.$_SESSION['newtoken'].'">';
    	print '<input type="hidden" name="action" value="addin">';

	    print load_fiche_titre($langs->trans("Add"),'','');

    	$html .= '<tr><td class="nowrap">'.$langs->trans("Quantity").' ';
    	$html .= '<input type="text" class="flat" name="qty" size="1" value="1"></td><td class="nowrap">'.$langs->trans("ReductionShort").'(%) ';
    	$html .= '<input type="text" class="flat" name="remise_percent" size="1" value="0">';
    	$html .= '</td></tr>';

    	print '<table width="100%" class="border">';
        print $html;
        print '</table>';

        print '<div class="center">';
        print '<input type="submit" class="button" value="'.$langs->trans("Add").'">';
        print '</div>';

        print '</form>';
    }
}


llxFooter();
$db->close();<|MERGE_RESOLUTION|>--- conflicted
+++ resolved
@@ -10,13 +10,9 @@
  * Copyright (C) 2012-2013	Cédric Salvador			<csalvador@gpcsolutions.fr>
  * Copyright (C) 2011-2014	Alexandre Spangaro		<alexandre.spangaro@gmail.com>
  * Copyright (C) 2014		Cédric Gross			<c.gross@kreiz-it.fr>
-<<<<<<< HEAD
- * Copyright (C) 2014		Ferran Marcet			<fmarcet@2byte.es>
+ * Copyright (C) 2014-2015	Ferran Marcet			<fmarcet@2byte.es>
  * Copyright (C) 2015       Jean-François Ferry     <jfefe@aternatik.fr>
  * Copyright (C) 2015       Raphaël Doursenaud      <rdoursenaud@gpcsolutions.fr>
-=======
- * Copyright (C) 2014-2015	Ferran Marcet			<fmarcet@2byte.es>
->>>>>>> a7cec180
  *
  * This program is free software; you can redistribute it and/or modify
  * it under the terms of the GNU General Public License as published by
