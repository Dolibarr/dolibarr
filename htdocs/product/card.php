<?php
/* Copyright (C) 2001-2007	Rodolphe Quiedeville <rodolphe@quiedeville.org>
 * Copyright (C) 2004-2016	Laurent Destailleur	 <eldy@users.sourceforge.net>
 * Copyright (C) 2005		Eric Seigne		     <eric.seigne@ryxeo.com>
 * Copyright (C) 2005-2015	Regis Houssin		 <regis.houssin@capnetworks.com>
 * Copyright (C) 2006		Andre Cianfarani	 <acianfa@free.fr>
 * Copyright (C) 2006		Auguria SARL		 <info@auguria.org>
 * Copyright (C) 2010-2015	Juanjo Menent		 <jmenent@2byte.es>
 * Copyright (C) 2013-2016	Marcos García		 <marcosgdf@gmail.com>
 * Copyright (C) 2012-2013	Cédric Salvador		 <csalvador@gpcsolutions.fr>
 * Copyright (C) 2011-2023	Alexandre Spangaro	 <aspangaro@open-dsi.fr>
 * Copyright (C) 2014		Cédric Gross		 <c.gross@kreiz-it.fr>
 * Copyright (C) 2014-2015	Ferran Marcet		 <fmarcet@2byte.es>
 * Copyright (C) 2015		Jean-François Ferry	 <jfefe@aternatik.fr>
 * Copyright (C) 2015		Raphaël Doursenaud	 <rdoursenaud@gpcsolutions.fr>
 * Copyright (C) 2016-2022	Charlene Benke		 <charlene@patas-monkey.com>
 * Copyright (C) 2016		Meziane Sof		     <virtualsof@yahoo.fr>
 * Copyright (C) 2017		Josep Lluís Amador	 <joseplluis@lliuretic.cat>
 * Copyright (C) 2019-2022  Frédéric France      <frederic.france@netlogic.fr>
 * Copyright (C) 2019-2020  Thibault FOUCART     <support@ptibogxiv.net>
 * Copyright (C) 2020  		Pierre Ardoin     	 <mapiolca@me.com>
 * Copyright (C) 2022  		Vincent de Grandpré  <vincent@de-grandpre.quebec>
 *
 * This program is free software; you can redistribute it and/or modify
 * it under the terms of the GNU General Public License as published by
 * the Free Software Foundation; either version 3 of the License, or
 * (at your option) any later version.
 *
 * This program is distributed in the hope that it will be useful,
 * but WITHOUT ANY WARRANTY; without even the implied warranty of
 * MERCHANTABILITY or FITNESS FOR A PARTICULAR PURPOSE.  See the
 * GNU General Public License for more details.
 *
 * You should have received a copy of the GNU General Public License
 * along with this program. If not, see <https://www.gnu.org/licenses/>.
 */

/**
 *  \file       htdocs/product/card.php
 *  \ingroup    product
 *  \brief      Page to show product
 */


// Load Dolibarr environment
require '../main.inc.php';
require_once DOL_DOCUMENT_ROOT.'/core/class/canvas.class.php';
require_once DOL_DOCUMENT_ROOT.'/core/class/extrafields.class.php';
require_once DOL_DOCUMENT_ROOT.'/core/class/genericobject.class.php';
require_once DOL_DOCUMENT_ROOT.'/core/class/html.formcompany.class.php';
require_once DOL_DOCUMENT_ROOT.'/core/class/html.formfile.class.php';
require_once DOL_DOCUMENT_ROOT.'/core/lib/company.lib.php';
require_once DOL_DOCUMENT_ROOT.'/core/lib/product.lib.php';
require_once DOL_DOCUMENT_ROOT.'/core/modules/product/modules_product.class.php';
require_once DOL_DOCUMENT_ROOT.'/categories/class/categorie.class.php';
require_once DOL_DOCUMENT_ROOT.'/product/class/html.formproduct.class.php';
require_once DOL_DOCUMENT_ROOT.'/product/class/product.class.php';


if (isModEnabled('propal')) {
	require_once DOL_DOCUMENT_ROOT.'/comm/propal/class/propal.class.php';
}
if (isModEnabled('facture')) {
	require_once DOL_DOCUMENT_ROOT.'/compta/facture/class/facture.class.php';
}
if (isModEnabled('commande')) {
	require_once DOL_DOCUMENT_ROOT.'/commande/class/commande.class.php';
}
if (isModEnabled('accounting')) {
	require_once DOL_DOCUMENT_ROOT.'/core/lib/accounting.lib.php';
	require_once DOL_DOCUMENT_ROOT.'/core/class/html.formaccounting.class.php';
	require_once DOL_DOCUMENT_ROOT.'/accountancy/class/accountingaccount.class.php';
}
if (isModEnabled('bom')) {
	require_once DOL_DOCUMENT_ROOT.'/bom/class/bom.class.php';
}
if (isModEnabled('workstation')) {
	require_once DOL_DOCUMENT_ROOT.'/workstation/class/workstation.class.php';
}

// Load translation files required by the page
$langs->loadLangs(array('products', 'other'));
if (isModEnabled('stock')) {
	$langs->load("stocks");
}
if (isModEnabled('facture')) {
	$langs->load("bills");
}
if (isModEnabled('productbatch')) {
	$langs->load("productbatch");
}

$mesg = ''; $error = 0; $errors = array();

$refalreadyexists = 0;

// Get parameters
$id  = GETPOST('id', 'int');
if (!empty($conf->global->MAIN_SECURITY_ALLOW_UNSECURED_REF_LABELS)) {
	$ref = (GETPOSTISSET('ref') ? GETPOST('ref', 'nohtml') : null);
} else {
	$ref = (GETPOSTISSET('ref') ? GETPOST('ref', 'alpha') : null);
}
$type = (GETPOSTISSET('type') ? GETPOST('type', 'int') : Product::TYPE_PRODUCT);
$action = (GETPOST('action', 'alpha') ? GETPOST('action', 'alpha') : 'view');
$cancel = GETPOST('cancel', 'alpha');
$backtopage = GETPOST('backtopage', 'alpha');
$confirm = GETPOST('confirm', 'alpha');
$socid = GETPOST('socid', 'int');
$duration_value = GETPOST('duration_value', 'int');
$duration_unit = GETPOST('duration_unit', 'alpha');

$accountancy_code_sell = GETPOST('accountancy_code_sell', 'alpha');
$accountancy_code_sell_intra = GETPOST('accountancy_code_sell_intra', 'alpha');
$accountancy_code_sell_export = GETPOST('accountancy_code_sell_export', 'alpha');
$accountancy_code_buy = GETPOST('accountancy_code_buy', 'alpha');
$accountancy_code_buy_intra = GETPOST('accountancy_code_buy_intra', 'alpha');
$accountancy_code_buy_export = GETPOST('accountancy_code_buy_export', 'alpha');

$checkmandatory = GETPOST('accountancy_code_buy_export', 'alpha');

// by default 'alphanohtml' (better security); hidden conf MAIN_SECURITY_ALLOW_UNSECURED_LABELS_WITH_HTML allows basic html
if (!empty($conf->global->MAIN_SECURITY_ALLOW_UNSECURED_REF_LABELS)) {
	$label_security_check = 'nohtml';
} else {
	$label_security_check = empty($conf->global->MAIN_SECURITY_ALLOW_UNSECURED_LABELS_WITH_HTML) ? 'alphanohtml' : 'restricthtml';
}

if (!empty($user->socid)) {
	$socid = $user->socid;
}

// Load object modCodeProduct
$module = (!empty($conf->global->PRODUCT_CODEPRODUCT_ADDON) ? $conf->global->PRODUCT_CODEPRODUCT_ADDON : 'mod_codeproduct_leopard');
if (substr($module, 0, 16) == 'mod_codeproduct_' && substr($module, -3) == 'php') {
	$module = substr($module, 0, dol_strlen($module) - 4);
}
$result = dol_include_once('/core/modules/product/'.$module.'.php');
if ($result > 0) {
	$modCodeProduct = new $module();
}

$object = new Product($db);
$object->type = $type; // so test later to fill $usercancxxx is correct
$extrafields = new ExtraFields($db);

// fetch optionals attributes and labels
$extrafields->fetch_name_optionals_label($object->table_element);

if ($id > 0 || !empty($ref)) {
	$result = $object->fetch($id, $ref);
	if ($result < 0) {
		dol_print_error($db, $object->error, $object->errors);
	}
	$entity = (!empty($object->entity) ? $object->entity : $conf->entity);
	if (isModEnabled("product")) {
		$upload_dir = $conf->product->multidir_output[$entity].'/'.get_exdir(0, 0, 0, 0, $object, 'product').dol_sanitizeFileName($object->ref);
	} elseif (isModEnabled("service")) {
		$upload_dir = $conf->service->multidir_output[$entity].'/'.get_exdir(0, 0, 0, 0, $object, 'product').dol_sanitizeFileName($object->ref);
	}

	if (getDolGlobalInt('PRODUCT_USE_OLD_PATH_FOR_PHOTO')) {    // For backward compatiblity, we scan also old dirs
		if (isModEnabled("product")) {
			$upload_dirold = $conf->product->multidir_output[$entity].'/'.substr(substr("000".$object->id, -2), 1, 1).'/'.substr(substr("000".$object->id, -2), 0, 1).'/'.$object->id."/photos";
		} else {
			$upload_dirold = $conf->service->multidir_output[$entity].'/'.substr(substr("000".$object->id, -2), 1, 1).'/'.substr(substr("000".$object->id, -2), 0, 1).'/'.$object->id."/photos";
		}
	}
}

$modulepart = 'product';

// Get object canvas (By default, this is not defined, so standard usage of dolibarr)
$canvas = !empty($object->canvas) ? $object->canvas : GETPOST("canvas");
$objcanvas = null;
if (!empty($canvas)) {
	require_once DOL_DOCUMENT_ROOT.'/core/class/canvas.class.php';
	$objcanvas = new Canvas($db, $action);
	$objcanvas->getCanvas('product', 'card', $canvas);
}

// Security check
$fieldvalue = (!empty($id) ? $id : (!empty($ref) ? $ref : ''));
$fieldtype = (!empty($id) ? 'rowid' : 'ref');

if ($object->id > 0) {
	if ($object->type == $object::TYPE_PRODUCT) {
		restrictedArea($user, 'produit', $object->id, 'product&product', '', '');
	}
	if ($object->type == $object::TYPE_SERVICE) {
		restrictedArea($user, 'service', $object->id, 'product&product', '', '');
	}
} else {
	restrictedArea($user, 'produit|service', 0, 'product&product', '', '', $fieldtype);
}

// Initialize technical object to manage hooks of page. Note that conf->hooks_modules contains array of hook context
$hookmanager->initHooks(array('productcard', 'globalcard'));

// Permissions
$usercanread   = (($object->type == Product::TYPE_PRODUCT && $user->hasRight('produit', 'read')) || ($object->type == Product::TYPE_SERVICE && $user->hasRight('service', 'lire')));
$usercancreate = (($object->type == Product::TYPE_PRODUCT && $user->hasRight('produit', 'creer')) || ($object->type == Product::TYPE_SERVICE && $user->hasRight('service', 'creer')));
$usercandelete = (($object->type == Product::TYPE_PRODUCT && $user->hasRight('produit', 'supprimer')) || ($object->type == Product::TYPE_SERVICE && $user->hasRight('service', 'supprimer')));


/*
 * Actions
 */

if ($cancel) {
	$action = '';
}

$createbarcode = isModEnabled('barcode');
if (!empty($conf->global->MAIN_USE_ADVANCED_PERMS) && !$user->hasRight('barcode', 'creer_advance')) {
	$createbarcode = 0;
}

$parameters = array('id'=>$id, 'ref'=>$ref, 'objcanvas'=>$objcanvas);
$reshook = $hookmanager->executeHooks('doActions', $parameters, $object, $action); // Note that $action and $object may have been modified by some hooks
if ($reshook < 0) {
	setEventMessages($hookmanager->error, $hookmanager->errors, 'errors');
}

if (empty($reshook)) {
	$backurlforlist = DOL_URL_ROOT.'/product/list.php?type='.$type;

	if (empty($backtopage) || ($cancel && empty($id))) {
		if (empty($backtopage) || ($cancel && strpos($backtopage, '__ID__'))) {
			if (empty($id) && (($action != 'add' && $action != 'create') || $cancel)) {
				$backtopage = $backurlforlist;
			} else {
				$backtopage = DOL_URL_ROOT.'/product/card.php?id='.((!empty($id) && $id > 0) ? $id : '__ID__');
			}
		}
	}

	if ($cancel) {
		if (!empty($backtopageforcancel)) {
			header("Location: ".$backtopageforcancel);
			exit;
		} elseif (!empty($backtopage)) {
			header("Location: ".$backtopage);
			exit;
		}
		$action = '';
	}
	// merge products
	if ($action == 'confirm_merge' && $confirm == 'yes' && $user->hasRight('societe', 'creer')) {
		$error = 0;
		$productOriginId = GETPOST('product_origin', 'int');
		$productOrigin = new Product($db);

		if ($productOriginId <= 0) {
			$langs->load('errors');
			setEventMessages($langs->trans('ErrorProductIdIsMandatory', $langs->transnoentitiesnoconv('MergeOriginProduct')), null, 'errors');
		} else {
			if (!$error && $productOrigin->fetch($productOriginId) < 1) {
				setEventMessages($langs->trans('ErrorRecordNotFound'), null, 'errors');
				$error++;
			}

			if (!$error) {
				// TODO Move the merge function into class of object.
				$db->begin();

				// Recopy some data
				$listofproperties = array(
					'ref',
					'ref_ext',
					'label',
					'description',
					'url',
					'barcode',
					'fk_barcode_type',
					'import_key',
					'mandatory_period',
					'accountancy_code_buy',
					'accountancy_code_buy_intra',
					'accountancy_code_buy_export',
					'accountancy_code_sell',
					'accountancy_code_sell_intra',
					'accountancy_code_sell_export'
				);
				foreach ($listofproperties as $property) {
					if (empty($object->$property)) {
						$object->$property = $productOrigin->$property;
					}
				}
				// Concat some data
				$listofproperties = array(
					'note_public', 'note_private'
				);
				foreach ($listofproperties as $property) {
					$object->$property = dol_concatdesc($object->$property, $productOrigin->$property);
				}

				// Merge extrafields
				if (is_array($productOrigin->array_options)) {
					foreach ($productOrigin->array_options as $key => $val) {
						if (empty($object->array_options[$key])) {
							$object->array_options[$key] = $val;
						}
					}
				}

				// Merge categories
				$static_cat = new Categorie($db);
				$custcats_ori = $static_cat->containing($productOrigin->id, 'product', 'id');
				$custcats = $static_cat->containing($object->id, 'product', 'id');
				$custcats = array_merge($custcats, $custcats_ori);
				$object->setCategories($custcats);

				// If product has a new code that is same than origin, we clean origin code to avoid duplicate key from database unique keys.
				if ($productOrigin->barcode == $object->barcode) {
					dol_syslog("We clean customer and supplier code so we will be able to make the update of target");
					$productOrigin->barcode = '';
					//$productOrigin->update($productOrigin->id, $user, 0, 'merge');
				}

				// Update
				$result = $object->update($object->id, $user, 0, 'merge');
				if ($result <= 0) {
					setEventMessages($object->error, $object->errors, 'errors');
					$error++;
				}

				// Move links
				if (!$error) {
					// TODO add this functionality into the api_products.class.php
					// TODO Mutualise the list into object product.class.php
					$objects = array(
						'ActionComm' => '/comm/action/class/actioncomm.class.php',
						'Bom' => '/bom/class/bom.class.php',
						// do not use Categorie, it cause foreign key error, merge is done before
						//'Categorie' => '/categories/class/categorie.class.php',
						'Commande' => '/commande/class/commande.class.php',
						'CommandeFournisseur' => '/fourn/class/fournisseur.commande.class.php',
						'Contrat' => '/contrat/class/contrat.class.php',
						'Delivery' => '/delivery/class/delivery.class.php',
						'Facture' => '/compta/facture/class/facture.class.php',
						'FactureFournisseur' => '/fourn/class/fournisseur.facture.class.php',
						'FactureRec' => '/compta/facture/class/facture-rec.class.php',
						'FichinterRec' => '/fichinter/class/fichinterrec.class.php',
						'ProductFournisseur' => '/fourn/class/fournisseur.product.class.php',
						'Propal' => '/comm/propal/class/propal.class.php',
						'Reception' => '/reception/class/reception.class.php',
						'SupplierProposal' => '/supplier_proposal/class/supplier_proposal.class.php',
					);

					//First, all core objects must update their tables
					foreach ($objects as $object_name => $object_file) {
						require_once DOL_DOCUMENT_ROOT.$object_file;

						if (!$error && !$object_name::replaceProduct($db, $productOrigin->id, $object->id)) {
							$error++;
							setEventMessages($db->lasterror(), null, 'errors');
							break;
						}
					}
				}

				// External modules should update their ones too
				if (!$error) {
					$parameters = array('soc_origin' => $productOrigin->id, 'soc_dest' => $object->id);
					$reshook = $hookmanager->executeHooks(
						'replaceProduct',
						$parameters,
						$object,
						$action
					);

					if ($reshook < 0) {
						setEventMessages($hookmanager->error, $hookmanager->errors, 'errors');
						$error++;
					}
				}


				if (!$error) {
					$object->context = array(
						'merge' => 1,
						'mergefromid' => $productOrigin->id,
					);

					// Call trigger
					$result = $object->call_trigger('PRODUCT_MODIFY', $user);
					if ($result < 0) {
						setEventMessages($object->error, $object->errors, 'errors');
						$error++;
					}
					// End call triggers
				}

				if (!$error) {
					// We finally remove the old product
					// TODO merge attached files from old product into new one before delete
					if ($productOrigin->delete($user) < 1) {
						$error++;
					}
				}

				if (!$error) {
					setEventMessages($langs->trans('ProductsMergeSuccess'), null, 'mesgs');
					$db->commit();
				} else {
					$langs->load("errors");
					setEventMessages($langs->trans('ErrorsProductsMerge'), null, 'errors');
					$db->rollback();
				}
			}
		}
	}

	// Type
	if ($action == 'setfk_product_type' && $usercancreate) {
		$result = $object->setValueFrom('fk_product_type', GETPOST('fk_product_type'), '', null, 'text', '', $user, 'PRODUCT_MODIFY');
		header("Location: ".$_SERVER['PHP_SELF']."?id=".$object->id);
		exit;
	}

	// Actions to build doc
	$upload_dir = $conf->product->dir_output;
	$permissiontoadd = $usercancreate;
	include DOL_DOCUMENT_ROOT.'/core/actions_builddoc.inc.php';

	include DOL_DOCUMENT_ROOT.'/core/actions_printing.inc.php';

	// Barcode type
	if ($action == 'setfk_barcode_type' && $createbarcode) {
		$result = $object->setValueFrom('fk_barcode_type', GETPOST('fk_barcode_type'), '', null, 'text', '', $user, 'PRODUCT_MODIFY');
		header("Location: ".$_SERVER['PHP_SELF']."?id=".$object->id);
		exit;
	}

	// Barcode value
	if ($action == 'setbarcode' && $createbarcode) {
		$result = $object->check_barcode(GETPOST('barcode'), GETPOST('barcode_type_code'));

		if ($result >= 0) {
			$result = $object->setValueFrom('barcode', GETPOST('barcode'), '', null, 'text', '', $user, 'PRODUCT_MODIFY');
			header("Location: ".$_SERVER['PHP_SELF']."?id=".$object->id);
			exit;
		} else {
			$langs->load("errors");
			if ($result == -1) {
				$errors[] = 'ErrorBadBarCodeSyntax';
			} elseif ($result == -2) {
				$errors[] = 'ErrorBarCodeRequired';
			} elseif ($result == -3) {
				$errors[] = 'ErrorBarCodeAlreadyUsed';
			} else {
				$errors[] = 'FailedToValidateBarCode';
			}

			$error++;
			setEventMessages('', $errors, 'errors');
		}
	}

	// Quick edit for extrafields
	if ($action == 'update_extras') {
		$object->oldcopy = dol_clone($object, 2);

		// Fill array 'array_options' with data from update form
		$ret = $extrafields->setOptionalsFromPost(null, $object, GETPOST('attribute', 'restricthtml'));
		if ($ret < 0) {
			$error++;
		}

		if (!$error) {
			// Actions on extra fields
			$result = $object->insertExtraFields('PRODUCT_MODIFY');
			if ($result < 0) {
				setEventMessages($object->error, $object->errors, 'errors');
				$error++;
			}
		}

		if ($error) {
			$action = 'edit_extras';
		}
	}

	// Add a product or service
	if ($action == 'add' && $usercancreate) {
		$error = 0;

		if (!GETPOST('label', $label_security_check)) {
			setEventMessages($langs->trans('ErrorFieldRequired', $langs->transnoentities('Label')), null, 'errors');
			$action = "create";
			$error++;
		}
		if (empty($ref)) {
			if (empty($conf->global->PRODUCT_GENERATE_REF_AFTER_FORM)) {
					setEventMessages($langs->trans('ErrorFieldRequired', $langs->transnoentities('ProductRef')), null, 'errors');
					$action = "create";
					$error++;
			}
		}
		if (!empty($duration_value) && empty($duration_unit)) {
			setEventMessages($langs->trans('ErrorFieldRequired', $langs->transnoentities('Unit')), null, 'errors');
			$action = "create";
			$error++;
		}

		if (!$error) {
			$units = GETPOST('units', 'int');

			$object->entity				= $conf->entity;
			$object->ref				= $ref;
			$object->label				= GETPOST('label', $label_security_check);
			$object->price_base_type	= GETPOST('price_base_type', 'aZ09');
			$object->mandatory_period	= !empty(GETPOST("mandatoryperiod", 'alpha')) ? 1 : 0;
			if ($object->price_base_type == 'TTC') {
				$object->price_ttc = GETPOST('price');
			} else {
				$object->price = GETPOST('price');
			}
			if ($object->price_base_type == 'TTC') {
				$object->price_min_ttc = GETPOST('price_min');
			} else {
				$object->price_min = GETPOST('price_min');
			}

			$tva_tx_txt = GETPOST('tva_tx', 'alpha'); // tva_tx can be '8.5'  or  '8.5*'  or  '8.5 (XXX)' or '8.5* (XXX)'

			// We must define tva_tx, npr and local taxes
			$vatratecode = '';
			$tva_tx = preg_replace('/[^0-9\.].*$/', '', $tva_tx_txt); // keep remove all after the numbers and dot
			$npr = preg_match('/\*/', $tva_tx_txt) ? 1 : 0;
			$localtax1 = 0; $localtax2 = 0; $localtax1_type = '0'; $localtax2_type = '0';
			// If value contains the unique code of vat line (new recommanded method), we use it to find npr and local taxes
			$reg = array();
			if (preg_match('/\((.*)\)/', $tva_tx_txt, $reg)) {
				// We look into database using code (we can't use get_localtax() because it depends on buyer that is not known). Same in update price.
				$vatratecode = $reg[1];
				// Get record from code
				$sql = "SELECT t.rowid, t.code, t.recuperableonly, t.localtax1, t.localtax2, t.localtax1_type, t.localtax2_type";
				$sql .= " FROM ".MAIN_DB_PREFIX."c_tva as t, ".MAIN_DB_PREFIX."c_country as c";
				$sql .= " WHERE t.fk_pays = c.rowid AND c.code = '".$db->escape($mysoc->country_code)."'";
				$sql .= " AND t.taux = ".((float) $tva_tx)." AND t.active = 1";
				$sql .= " AND t.code = '".$db->escape($vatratecode)."'";
				$sql .= " AND t.entity IN (".getEntity('c_tva').")";
				$resql = $db->query($sql);
				if ($resql) {
					$obj = $db->fetch_object($resql);
					$npr = $obj->recuperableonly;
					$localtax1 = $obj->localtax1;
					$localtax2 = $obj->localtax2;
					$localtax1_type = $obj->localtax1_type;
					$localtax2_type = $obj->localtax2_type;
				}
			}

			$object->default_vat_code = $vatratecode;
			$object->tva_tx = $tva_tx;
			$object->tva_npr = $npr;
			$object->localtax1_tx = $localtax1;
			$object->localtax2_tx = $localtax2;
			$object->localtax1_type = $localtax1_type;
			$object->localtax2_type = $localtax2_type;

			$object->type               	 = $type;
			$object->status             	 = GETPOST('statut');
			$object->status_buy = GETPOST('statut_buy');
			$object->status_batch = GETPOST('status_batch');
			$object->sell_or_eat_by_mandatory = GETPOST('sell_or_eat_by_mandatory', 'int');
			$object->batch_mask = GETPOST('batch_mask');

			$object->barcode_type = GETPOST('fk_barcode_type');
			$object->barcode = GETPOST('barcode');
			// Set barcode_type_xxx from barcode_type id
			$stdobject = new GenericObject($db);
			$stdobject->element = 'product';
			$stdobject->barcode_type = GETPOST('fk_barcode_type');
			$result = $stdobject->fetch_barcode();
			if ($result < 0) {
				$error++;
				$mesg = 'Failed to get bar code type information ';
				setEventMessages($mesg.$stdobject->error, $stdobject->errors, 'errors');
			}
			$object->barcode_type_code      = $stdobject->barcode_type_code;
			$object->barcode_type_coder     = $stdobject->barcode_type_coder;
			$object->barcode_type_label     = $stdobject->barcode_type_label;

			$object->description        	 = dol_htmlcleanlastbr(GETPOST('desc', 'restricthtml'));
			$object->url = GETPOST('url');
			$object->note_private          	 = dol_htmlcleanlastbr(GETPOST('note_private', 'restricthtml'));
			$object->note               	 = $object->note_private; // deprecated
			$object->customcode              = GETPOST('customcode', 'alphanohtml');
			$object->country_id = GETPOST('country_id', 'int');
			$object->state_id = GETPOST('state_id', 'int');
			$object->lifetime               = GETPOST('lifetime', 'int');
			$object->qc_frequency           = GETPOST('qc_frequency', 'int');
			$object->duration_value     	 = $duration_value;
			$object->duration_unit      	 = $duration_unit;
			$object->fk_default_warehouse	 = GETPOST('fk_default_warehouse', 'int');
			$object->fk_default_workstation	 = GETPOST('fk_default_workstation', 'int');
			$object->seuil_stock_alerte 	 = GETPOST('seuil_stock_alerte') ?GETPOST('seuil_stock_alerte') : 0;
			$object->desiredstock          = GETPOST('desiredstock') ?GETPOST('desiredstock') : 0;
			$object->canvas             	 = GETPOST('canvas');
			$object->net_measure           = GETPOST('net_measure');
			$object->net_measure_units     = GETPOST('net_measure_units'); // This is not the fk_unit but the power of unit
			$object->weight             	 = GETPOST('weight');
			$object->weight_units       	 = GETPOST('weight_units'); // This is not the fk_unit but the power of unit
			$object->length             	 = GETPOST('size');
			$object->length_units       	 = GETPOST('size_units'); // This is not the fk_unit but the power of unit
			$object->width = GETPOST('sizewidth');
			$object->height             	 = GETPOST('sizeheight');
			$object->surface            	 = GETPOST('surface');
			$object->surface_units      	 = GETPOST('surface_units'); // This is not the fk_unit but the power of unit
			$object->volume             	 = GETPOST('volume');
			$object->volume_units       	 = GETPOST('volume_units'); // This is not the fk_unit but the power of unit
			$finished = GETPOST('finished', 'int');
			if ($finished >= 0) {
				$object->finished = $finished;
			} else {
				$object->finished = null;
			}

			$units = GETPOST('units', 'int');
			if ($units > 0) {
				$object->fk_unit = $units;
			} else {
				$object->fk_unit = null;
			}

			$accountancy_code_sell = GETPOST('accountancy_code_sell', 'alpha');
			$accountancy_code_sell_intra = GETPOST('accountancy_code_sell_intra', 'alpha');
			$accountancy_code_sell_export = GETPOST('accountancy_code_sell_export', 'alpha');
			$accountancy_code_buy = GETPOST('accountancy_code_buy', 'alpha');
			$accountancy_code_buy_intra = GETPOST('accountancy_code_buy_intra', 'alpha');
			$accountancy_code_buy_export = GETPOST('accountancy_code_buy_export', 'alpha');

			if (empty($accountancy_code_sell) || $accountancy_code_sell == '-1') {
				$object->accountancy_code_sell = '';
			} else {
				$object->accountancy_code_sell = $accountancy_code_sell;
			}
			if (empty($accountancy_code_sell_intra) || $accountancy_code_sell_intra == '-1') {
				$object->accountancy_code_sell_intra = '';
			} else {
				$object->accountancy_code_sell_intra = $accountancy_code_sell_intra;
			}
			if (empty($accountancy_code_sell_export) || $accountancy_code_sell_export == '-1') {
				$object->accountancy_code_sell_export = '';
			} else {
				$object->accountancy_code_sell_export = $accountancy_code_sell_export;
			}
			if (empty($accountancy_code_buy) || $accountancy_code_buy == '-1') {
				$object->accountancy_code_buy = '';
			} else {
				$object->accountancy_code_buy = $accountancy_code_buy;
			}
			if (empty($accountancy_code_buy_intra) || $accountancy_code_buy_intra == '-1') {
				$object->accountancy_code_buy_intra = '';
			} else {
				$object->accountancy_code_buy_intra = $accountancy_code_buy_intra;
			}
			if (empty($accountancy_code_buy_export) || $accountancy_code_buy_export == '-1') {
				$object->accountancy_code_buy_export = '';
			} else {
				$object->accountancy_code_buy_export = $accountancy_code_buy_export;
			}

			// MultiPrix
			if (!empty($conf->global->PRODUIT_MULTIPRICES)) {
				for ($i = 2; $i <= $conf->global->PRODUIT_MULTIPRICES_LIMIT; $i++) {
					if (GETPOSTISSET("price_".$i)) {
						$object->multiprices["$i"] = price2num(GETPOST("price_".$i), 'MU');
						$object->multiprices_base_type["$i"] = GETPOST("multiprices_base_type_".$i);
					} else {
						$object->multiprices["$i"] = "";
					}
				}
			}

			// Fill array 'array_options' with data from add form
			$ret = $extrafields->setOptionalsFromPost(null, $object);
			if ($ret < 0) {
				$error++;
			}

			if (!$ref && !empty($conf->global->PRODUCT_GENERATE_REF_AFTER_FORM)) {
				// Generate ref...
				$ref = $modCodeProduct->getNextValue($object, $type);
			}

			if (!$error) {
				$id = $object->create($user);
			}

			if ($id > 0) {
				// Category association
				$categories = GETPOST('categories', 'array');
				$object->setCategories($categories);

				if (!empty($backtopage)) {
					$backtopage = preg_replace('/__ID__/', $object->id, $backtopage); // New method to autoselect parent project after a New on another form object creation
					$backtopage = preg_replace('/--IDFORBACKTOPAGE--/', $object->id, $backtopage); // New method to autoselect parent after a New on another form object creation
					if (preg_match('/\?/', $backtopage)) {
						$backtopage .= '&productid='.$object->id; // Old method
					}

					header("Location: ".$backtopage);
					exit;
				} else {
					header("Location: ".$_SERVER['PHP_SELF']."?id=".$id);
					exit;
				}
			} else {
				if (count($object->errors)) {
					setEventMessages($object->error, $object->errors, 'errors');
				} else {
					if ($object->error == 'ErrorProductAlreadyExists') {
						// allow to hook on ErrorProductAlreadyExists in any module
						$reshook = $hookmanager->executeHooks('onProductAlreadyExists', $parameters, $object, $action);
						if ($reshook < 0) {
							setEventMessages($hookmanager->error, $hookmanager->errors, 'errors');
						}
						if ($object->error) {
							// check again to prevent translation issue,
							// as error may have been cleared in hook function
							setEventMessages($langs->trans($object->error), null, 'errors');
						}
					} else {
						setEventMessages($langs->trans($object->error), null, 'errors');
					}
				}
				$action = "create";
			}
		}
	}

	// Update a product or service
	if ($action == 'update' && $usercancreate) {
		if (GETPOST('cancel', 'alpha')) {
			$action = '';
		} else {
			if ($object->id > 0) {
				$object->oldcopy = clone $object;

				if (empty($conf->global->PRODUCT_GENERATE_REF_AFTER_FORM)) {
					$object->ref                = $ref;
				}
				$object->label                  = GETPOST('label', $label_security_check);

				$desc = dol_htmlcleanlastbr(preg_replace('/&nbsp;$/', '', GETPOST('desc', 'restricthtml')));
				$object->description            = $desc;

				$object->url = GETPOST('url');
				if (!empty($conf->global->MAIN_DISABLE_NOTES_TAB)) {
					$object->note_private = dol_htmlcleanlastbr(GETPOST('note_private', 'restricthtml'));
					$object->note = $object->note_private;
				}
				$object->customcode             = GETPOST('customcode', 'alpha');
				$object->country_id = GETPOST('country_id', 'int');
				$object->state_id = GETPOST('state_id', 'int');
				$object->lifetime               = GETPOST('lifetime', 'int');
				$object->qc_frequency           = GETPOST('qc_frequency', 'int');
				$object->status                 = GETPOST('statut', 'int');
				$object->status_buy             = GETPOST('statut_buy', 'int');
				$object->status_batch = GETPOST('status_batch', 'aZ09');
				$object->sell_or_eat_by_mandatory = GETPOST('sell_or_eat_by_mandatory', 'int');
				$object->batch_mask = GETPOST('batch_mask', 'alpha');
				$object->fk_default_warehouse   = GETPOST('fk_default_warehouse', 'int');
				$object->fk_default_workstation   = GETPOST('fk_default_workstation', 'int');
				// removed from update view so GETPOST always empty
				/*
				$object->seuil_stock_alerte     = GETPOST('seuil_stock_alerte');
				$object->desiredstock           = GETPOST('desiredstock');
				*/
				$object->duration_value         = GETPOST('duration_value', 'int');
				$object->duration_unit          = GETPOST('duration_unit', 'alpha');

				$object->canvas                 = GETPOST('canvas');
				$object->net_measure            = GETPOST('net_measure');
				$object->net_measure_units      = GETPOST('net_measure_units'); // This is not the fk_unit but the power of unit
				$object->weight                 = GETPOST('weight');
				$object->weight_units           = GETPOST('weight_units'); // This is not the fk_unit but the power of unit
				$object->length                 = GETPOST('size');
				$object->length_units           = GETPOST('size_units'); // This is not the fk_unit but the power of unit
				$object->width = GETPOST('sizewidth');
				$object->height = GETPOST('sizeheight');

				$object->surface                = GETPOST('surface');
				$object->surface_units          = GETPOST('surface_units'); // This is not the fk_unit but the power of unit
				$object->volume                 = GETPOST('volume');
				$object->volume_units           = GETPOST('volume_units'); // This is not the fk_unit but the power of unit

				$finished = GETPOST('finished', 'int');
				if ($finished >= 0) {
					$object->finished = $finished;
				} else {
					$object->finished = null;
				}

				$fk_default_bom = GETPOST('fk_default_bom', 'int');
				if ($fk_default_bom >= 0) {
					$object->fk_default_bom = $fk_default_bom;
				} else {
					$object->fk_default_bom = null;
				}

				$units = GETPOST('units', 'int');
				if ($units > 0) {
					$object->fk_unit = $units;
				} else {
					$object->fk_unit = null;
				}

				$object->barcode_type = GETPOST('fk_barcode_type');
				$object->barcode = GETPOST('barcode');
				// Set barcode_type_xxx from barcode_type id
				$stdobject = new GenericObject($db);
				$stdobject->element = 'product';
				$stdobject->barcode_type = GETPOST('fk_barcode_type');
				$result = $stdobject->fetch_barcode();
				if ($result < 0) {
					$error++;
					$mesg = 'Failed to get bar code type information ';
					setEventMessages($mesg.$stdobject->error, $stdobject->errors, 'errors');
				}
				$object->barcode_type_code      = $stdobject->barcode_type_code;
				$object->barcode_type_coder     = $stdobject->barcode_type_coder;
				$object->barcode_type_label     = $stdobject->barcode_type_label;

				$accountancy_code_sell = GETPOST('accountancy_code_sell', 'alpha');
				$accountancy_code_sell_intra = GETPOST('accountancy_code_sell_intra', 'alpha');
				$accountancy_code_sell_export = GETPOST('accountancy_code_sell_export', 'alpha');
				$accountancy_code_buy = GETPOST('accountancy_code_buy', 'alpha');
				$accountancy_code_buy_intra = GETPOST('accountancy_code_buy_intra', 'alpha');
				$accountancy_code_buy_export = GETPOST('accountancy_code_buy_export', 'alpha');
				$checkmandatory = GETPOST('mandatoryperiod', 'alpha');
				if (empty($accountancy_code_sell) || $accountancy_code_sell == '-1') {
					$object->accountancy_code_sell = '';
				} else {
					$object->accountancy_code_sell = $accountancy_code_sell;
				}
				if (empty($accountancy_code_sell_intra) || $accountancy_code_sell_intra == '-1') {
					$object->accountancy_code_sell_intra = '';
				} else {
					$object->accountancy_code_sell_intra = $accountancy_code_sell_intra;
				}
				if (empty($accountancy_code_sell_export) || $accountancy_code_sell_export == '-1') {
					$object->accountancy_code_sell_export = '';
				} else {
					$object->accountancy_code_sell_export = $accountancy_code_sell_export;
				}
				if (empty($accountancy_code_buy) || $accountancy_code_buy == '-1') {
					$object->accountancy_code_buy = '';
				} else {
					$object->accountancy_code_buy = $accountancy_code_buy;
				}
				if (empty($accountancy_code_buy_intra) || $accountancy_code_buy_intra == '-1') {
					$object->accountancy_code_buy_intra = '';
				} else {
					$object->accountancy_code_buy_intra = $accountancy_code_buy_intra;
				}
				if (empty($accountancy_code_buy_export) || $accountancy_code_buy_export == '-1') {
					$object->accountancy_code_buy_export = '';
				} else {
					$object->accountancy_code_buy_export = $accountancy_code_buy_export;
				}
				if ($object->isService()) {
					$object->mandatory_period =  (!empty($checkmandatory)) ? 1 : 0 ;
				}



				// Fill array 'array_options' with data from add form
				$ret = $extrafields->setOptionalsFromPost(null, $object, '@GETPOSTISSET');
				if ($ret < 0) {
					$error++;
				}

				if (!$error && $object->check()) {
					if ($object->update($object->id, $user) > 0) {
						// Category association
						$categories = GETPOST('categories', 'array');
						$object->setCategories($categories);

						$action = 'view';
					} else {
						if (count($object->errors)) {
							setEventMessages($object->error, $object->errors, 'errors');
						} else {
							setEventMessages($langs->trans($object->error), null, 'errors');
						}
						$action = 'edit';
					}
				} else {
					if (count($object->errors)) {
						setEventMessages($object->error, $object->errors, 'errors');
					} else {
						setEventMessages($langs->trans("ErrorProductBadRefOrLabel"), null, 'errors');
					}
					$action = 'edit';
				}
			}
		}
	}

	// Action clone object
	if ($action == 'confirm_clone' && $confirm != 'yes') {
		$action = '';
	}
	if ($action == 'confirm_clone' && $confirm == 'yes' && $usercancreate) {
		if (!GETPOST('clone_content') && !GETPOST('clone_prices')) {
			setEventMessages($langs->trans("NoCloneOptionsSpecified"), null, 'errors');
		} else {
			if ($object->id > 0) {
				$error = 0;
				// We clone object to avoid to denaturate loaded object when setting some properties for clone or if createFromClone modifies the object.
				// We use native clone to keep this->db valid and allow to use later all the methods of object.
				$clone = dol_clone($object, 1);

				$clone->id = null;
				$clone->ref = GETPOST('clone_ref', 'alphanohtml');
				$clone->status = 0;
				$clone->status_buy = 0;
				$clone->barcode = -1;

				if ($clone->check()) {
					$db->begin();

					$clone->context['createfromclone'] = 'createfromclone';
					$id = $clone->create($user);
					if ($id > 0) {
						if (GETPOST('clone_composition')) {
							$result = $clone->clone_associations($object->id, $id);
							if ($result < 1) {
								setEventMessages($langs->trans('ErrorProductClone'), null, 'errors');
								setEventMessages($clone->error, $clone->errors, 'errors');
								$error++;
							}
						}

						if (!$error && GETPOST('clone_categories')) {
							$result = $clone->cloneCategories($object->id, $id);
							if ($result < 1) {
								setEventMessages($langs->trans('ErrorProductClone'), null, 'errors');
								setEventMessages($clone->error, $clone->errors, 'errors');
								$error++;
							}
						}

						if (!$error && GETPOST('clone_prices')) {
							$result = $clone->clone_price($object->id, $id);
							if ($result < 1) {
								setEventMessages($langs->trans('ErrorProductClone'), null, 'errors');
								setEventMessages($clone->error, $clone->errors, 'errors');
								$error++;
							}
						}

						// $clone->clone_fournisseurs($object->id, $id);
					} else {
						if ($clone->error == 'ErrorProductAlreadyExists') {
							$refalreadyexists++;
							$action = "";

							$mesg = $langs->trans("ErrorProductAlreadyExists", $clone->ref);
							$mesg .= ' <a href="' . $_SERVER["PHP_SELF"] . '?ref=' . $clone->ref . '">' . $langs->trans("ShowCardHere") . '</a>.';
							setEventMessages($mesg, null, 'errors');
						} else {
							if (count($clone->errors)) {
								setEventMessages($clone->error, $clone->errors, 'errors');
								dol_print_error($db, $clone->errors);
							} else {
								setEventMessages($langs->trans($clone->error), null, 'errors');
								dol_print_error($db, $clone->error);
							}
						}
						$error++;
					}

					unset($clone->context['createfromclone']);

					if ($error) {
						$db->rollback();
					} else {
						$db->commit();
						$db->close();
						header("Location: " . $_SERVER["PHP_SELF"] . "?id=" . $id);
						exit;
					}
				} else {
					setEventMessages($langs->trans("ErrorFieldRequired", $langs->transnoentitiesnoconv("NewRefForClone")), null, 'errors');
				}
			} else {
				dol_print_error($db, $object->error);
			}
		}
		$action = 'clone';
	}

	// Delete a product
	if ($action == 'confirm_delete' && $confirm != 'yes') {
		$action = '';
	}
	if ($action == 'confirm_delete' && $confirm == 'yes' && $usercandelete) {
		$result = $object->delete($user);

		if ($result > 0) {
			header('Location: '.DOL_URL_ROOT.'/product/list.php?type='.$object->type.'&delprod='.urlencode($object->ref));
			exit;
		} else {
			setEventMessages($langs->trans($object->error), null, 'errors');
			$reload = 0;
			$action = '';
		}
	}


	// Add product into object
	if ($object->id > 0 && $action == 'addin') {
		$thirpdartyid = 0;
		if (GETPOST('propalid') > 0) {
			$propal = new Propal($db);
			$result = $propal->fetch(GETPOST('propalid'));
			if ($result <= 0) {
				dol_print_error($db, $propal->error);
				exit;
			}
			$thirpdartyid = $propal->socid;
		} elseif (GETPOST('commandeid') > 0) {
			$commande = new Commande($db);
			$result = $commande->fetch(GETPOST('commandeid'));
			if ($result <= 0) {
				dol_print_error($db, $commande->error);
				exit;
			}
			$thirpdartyid = $commande->socid;
		} elseif (GETPOST('factureid') > 0) {
			$facture = new Facture($db);
			$result = $facture->fetch(GETPOST('factureid'));
			if ($result <= 0) {
				dol_print_error($db, $facture->error);
				exit;
			}
			$thirpdartyid = $facture->socid;
		}

		if ($thirpdartyid > 0) {
			$soc = new Societe($db);
			$result = $soc->fetch($thirpdartyid);
			if ($result <= 0) {
				dol_print_error($db, $soc->error);
				exit;
			}

			$desc = $object->description;

			$tva_tx = get_default_tva($mysoc, $soc, $object->id);
			$tva_npr = get_default_npr($mysoc, $soc, $object->id);
			if (empty($tva_tx)) {
				$tva_npr = 0;
			}
			$localtax1_tx = get_localtax($tva_tx, 1, $soc, $mysoc, $tva_npr);
			$localtax2_tx = get_localtax($tva_tx, 2, $soc, $mysoc, $tva_npr);

			$pu_ht = $object->price;
			$pu_ttc = $object->price_ttc;
			$price_base_type = $object->price_base_type;

			// If multiprice
			if ($conf->global->PRODUIT_MULTIPRICES && $soc->price_level) {
				$pu_ht = $object->multiprices[$soc->price_level];
				$pu_ttc = $object->multiprices_ttc[$soc->price_level];
				$price_base_type = $object->multiprices_base_type[$soc->price_level];
			} elseif (!empty($conf->global->PRODUIT_CUSTOMER_PRICES)) {
				require_once DOL_DOCUMENT_ROOT.'/product/class/productcustomerprice.class.php';

				$prodcustprice = new ProductCustomerPrice($db);

				$filter = array('t.fk_product' => $object->id, 't.fk_soc' => $soc->id);

				$result = $prodcustprice->fetchAll('', '', 0, 0, $filter);
				if ($result) {
					if (count($prodcustprice->lines) > 0) {
						$pu_ht = price($prodcustprice->lines [0]->price);
						$pu_ttc = price($prodcustprice->lines [0]->price_ttc);
						$price_base_type = $prodcustprice->lines [0]->price_base_type;
						$tva_tx = $prodcustprice->lines [0]->tva_tx;
					}
				}
			}

			$tmpvat = price2num(preg_replace('/\s*\(.*\)/', '', $tva_tx));
			$tmpprodvat = price2num(preg_replace('/\s*\(.*\)/', '', $prod->tva_tx));

			// On reevalue prix selon taux tva car taux tva transaction peut etre different
			// de ceux du produit par defaut (par exemple si pays different entre vendeur et acheteur).
			if ($tmpvat != $tmpprodvat) {
				if ($price_base_type != 'HT') {
					$pu_ht = price2num($pu_ttc / (1 + ($tmpvat / 100)), 'MU');
				} else {
					$pu_ttc = price2num($pu_ht * (1 + ($tmpvat / 100)), 'MU');
				}
			}

			if (GETPOST('propalid') > 0) {
				// Define cost price for margin calculation
				$buyprice = 0;
				if (($result = $propal->defineBuyPrice($pu_ht, price2num(GETPOST('remise_percent'), '', 2), $object->id)) < 0) {
					dol_syslog($langs->trans('FailedToGetCostPrice'));
					setEventMessages($langs->trans('FailedToGetCostPrice'), null, 'errors');
				} else {
					$buyprice = $result;
				}

				$result = $propal->addline(
					$desc,
					$pu_ht,
					price2num(GETPOST('qty'), 'MS'),
					$tva_tx,
					$localtax1_tx, // localtax1
					$localtax2_tx, // localtax2
					$object->id,
					price2num(GETPOST('remise_percent'), '', 2),
					$price_base_type,
					$pu_ttc,
					0,
					0,
					-1,
					0,
					0,
					0,
					$buyprice,
					'',
					'',
					'',
					0,
					$object->fk_unit
				);
				if ($result > 0) {
					header("Location: ".DOL_URL_ROOT."/comm/propal/card.php?id=".$propal->id);
					return;
				}

				setEventMessages($langs->trans("ErrorUnknown").": $result", null, 'errors');
			} elseif (GETPOST('commandeid') > 0) {
				// Define cost price for margin calculation
				$buyprice = 0;
				if (($result = $commande->defineBuyPrice($pu_ht, price2num(GETPOST('remise_percent'), '', 2), $object->id)) < 0) {
					dol_syslog($langs->trans('FailedToGetCostPrice'));
					setEventMessages($langs->trans('FailedToGetCostPrice'), null, 'errors');
				} else {
					$buyprice = $result;
				}

				$result = $commande->addline(
					$desc,
					$pu_ht,
					price2num(GETPOST('qty'), 'MS'),
					$tva_tx,
					$localtax1_tx, // localtax1
					$localtax2_tx, // localtax2
					$object->id,
					price2num(GETPOST('remise_percent'), '', 2),
					'',
					'',
					$price_base_type,
					$pu_ttc,
					'',
					'',
					0,
					-1,
					0,
					0,
					null,
					$buyprice,
					'',
					0,
					$object->fk_unit
				);

				if ($result > 0) {
					header("Location: ".DOL_URL_ROOT."/commande/card.php?id=".urlencode($commande->id));
					exit;
				}
			} elseif (GETPOST('factureid') > 0) {
				// Define cost price for margin calculation
				$buyprice = 0;
				if (($result = $facture->defineBuyPrice($pu_ht, price2num(GETPOST('remise_percent'), '', 2), $object->id)) < 0) {
					dol_syslog($langs->trans('FailedToGetCostPrice'));
					setEventMessages($langs->trans('FailedToGetCostPrice'), null, 'errors');
				} else {
					$buyprice = $result;
				}

				$result = $facture->addline(
					$desc,
					$pu_ht,
					price2num(GETPOST('qty'), 'MS'),
					$tva_tx,
					$localtax1_tx,
					$localtax2_tx,
					$object->id,
					price2num(GETPOST('remise_percent'), '', 2),
					'',
					'',
					'',
					'',
					'',
					$price_base_type,
					$pu_ttc,
					Facture::TYPE_STANDARD,
					-1,
					0,
					'',
					0,
					0,
					null,
					$buyprice,
					'',
					0,
					100,
					'',
					$object->fk_unit
				);

				if ($result > 0) {
					header("Location: ".DOL_URL_ROOT."/compta/facture/card.php?facid=".$facture->id);
					exit;
				}
			}
		} else {
			$action = "";
			setEventMessages($langs->trans("WarningSelectOneDocument"), null, 'warnings');
		}
	}
}



/*
 * View
 */

$form = new Form($db);
$formfile = new FormFile($db);
$formproduct = new FormProduct($db);
$formcompany = new FormCompany($db);
if (isModEnabled('accounting')) {
	$formaccounting = new FormAccounting($db);
}
$sellOrEatByMandatoryList = null;
if (isModEnabled('productbatch')) {
	$sellOrEatByMandatoryList = Product::getSellOrEatByMandatoryList();
}

$title = $langs->trans('ProductServiceCard');

$help_url = '';
$shortlabel = dol_trunc($object->label, 16);
if (GETPOST("type") == '0' || ($object->type == Product::TYPE_PRODUCT)) {
	if ($action == 'create') {
		$title = $langs->trans("NewProduct");
	} else {
		$title = $langs->trans('Product')." ".$shortlabel." - ".$langs->trans('Card');
		$help_url = 'EN:Module_Products|FR:Module_Produits|ES:M&oacute;dulo_Productos|DE:Modul_Produkte';
	}
}
if (GETPOST("type") == '1' || ($object->type == Product::TYPE_SERVICE)) {
	if ($action == 'create') {
		$title = $langs->trans("NewService");
	} else {
		$title = $langs->trans('Service')." ".$shortlabel." - ".$langs->trans('Card');
		$help_url = 'EN:Module_Services_En|FR:Module_Services|ES:M&oacute;dulo_Servicios|DE:Modul_Leistungen';
	}
}

llxHeader('', $title, $help_url);

// Load object modBarCodeProduct
$res = 0;
if (isModEnabled('barcode') && !empty($conf->global->BARCODE_PRODUCT_ADDON_NUM)) {
	$module = strtolower($conf->global->BARCODE_PRODUCT_ADDON_NUM);
	$dirbarcode = array_merge(array('/core/modules/barcode/'), $conf->modules_parts['barcode']);
	foreach ($dirbarcode as $dirroot) {
		$res = dol_include_once($dirroot.$module.'.php');
		if ($res) {
			break;
		}
	}
	if ($res > 0) {
			$modBarCodeProduct = new $module();
	}
}

$canvasdisplayaction = $action;
if (in_array($canvasdisplayaction, array('merge', 'confirm_merge'))) {
	$canvasdisplayaction = 'view';
}

if (is_object($objcanvas) && $objcanvas->displayCanvasExists($canvasdisplayaction)) {
	// -----------------------------------------
	// When used with CANVAS
	// -----------------------------------------
	$objcanvas->assign_values($canvasdisplayaction, $object->id, $object->ref); // Set value for templates
	$objcanvas->display_canvas($canvasdisplayaction); // Show template
} else {
	// -----------------------------------------
	// When used in standard mode
	// -----------------------------------------
	if ($action == 'create' && $usercancreate) {
		//WYSIWYG Editor
		require_once DOL_DOCUMENT_ROOT.'/core/class/doleditor.class.php';

		if (!empty($conf->use_javascript_ajax)) {
			print '<script type="text/javascript">';
			print '$(document).ready(function () {
                        $("#selectcountry_id").change(function() {
                        	document.formprod.action.value="create";
                        	document.formprod.submit();
                        });
                     });';
			print '</script>'."\n";
		}

		// Load object modCodeProduct
		$module = (!empty($conf->global->PRODUCT_CODEPRODUCT_ADDON) ? $conf->global->PRODUCT_CODEPRODUCT_ADDON : 'mod_codeproduct_leopard');
		if (substr($module, 0, 16) == 'mod_codeproduct_' && substr($module, -3) == 'php') {
			$module = substr($module, 0, dol_strlen($module) - 4);
		}
		$result = dol_include_once('/core/modules/product/'.$module.'.php');
		if ($result > 0) {
			$modCodeProduct = new $module();
		}

		dol_set_focus('input[name="ref"]');

		print '<form action="'.$_SERVER["PHP_SELF"].'" method="POST" name="formprod">';
		print '<input type="hidden" name="token" value="'.newToken().'">';
		print '<input type="hidden" name="action" value="add">';
		print '<input type="hidden" name="type" value="'.$type.'">'."\n";
		if (!empty($modCodeProduct->code_auto)) {
			print '<input type="hidden" name="code_auto" value="1">';
		}
		if (!empty($modBarCodeProduct->code_auto)) {
			print '<input type="hidden" name="barcode_auto" value="1">';
		}
		print '<input type="hidden" name="backtopage" value="'.$backtopage.'">';

		if ($type == 1) {
			$picto = 'service';
			$title = $langs->trans("NewService");
		} else {
			$picto = 'product';
			$title = $langs->trans("NewProduct");
		}
		$linkback = "";
		print load_fiche_titre($title, $linkback, $picto);

		// We set country_id, country_code and country for the selected country
		$object->country_id = GETPOSTISSET('country_id') ? GETPOST('country_id', 'int') : null;
		if ($object->country_id > 0) {
			$tmparray = getCountry($object->country_id, 'all');
			$object->country_code = $tmparray['code'];
			$object->country = $tmparray['label'];
		}

		print dol_get_fiche_head('');

		// Call Hook tabContentCreateProduct
		$parameters = array();
		// Note that $action and $object may be modified by hook
		$reshook = $hookmanager->executeHooks('tabContentCreateProduct', $parameters, $object, $action);
		if (empty($reshook)) {
			print '<table class="border centpercent">';

			if (empty($conf->global->PRODUCT_GENERATE_REF_AFTER_FORM)) {
				print '<tr>';
				$tmpcode = '';
				if (!empty($modCodeProduct->code_auto)) {
					$tmpcode = $modCodeProduct->getNextValue($object, $type);
				}
				print '<td class="titlefieldcreate fieldrequired">'.$langs->trans("ProductRef").'</td><td><input id="ref" name="ref" class="maxwidth200" maxlength="128" value="'.dol_escape_htmltag(GETPOSTISSET('ref') ? GETPOST('ref', 'alphanohtml') : $tmpcode).'">';
				if ($refalreadyexists) {
					print $langs->trans("RefAlreadyExists");
				}
				print '</td></tr>';
			}

			// Label
			print '<tr><td class="fieldrequired">'.$langs->trans("Label").'</td><td><input name="label" class="minwidth300 maxwidth400onsmartphone" maxlength="255" value="'.dol_escape_htmltag(GETPOST('label', $label_security_check)).'"></td></tr>';

			// On sell
			print '<tr><td class="fieldrequired">'.$langs->trans("Status").' ('.$langs->trans("Sell").')</td><td>';
			$statutarray = array('1' => $langs->trans("OnSell"), '0' => $langs->trans("NotOnSell"));
			print $form->selectarray('statut', $statutarray, GETPOST('statut'));
			print '</td></tr>';

			// To buy
			print '<tr><td class="fieldrequired">'.$langs->trans("Status").' ('.$langs->trans("Buy").')</td><td>';
			$statutarray = array('1' => $langs->trans("ProductStatusOnBuy"), '0' => $langs->trans("ProductStatusNotOnBuy"));
			print $form->selectarray('statut_buy', $statutarray, GETPOST('statut_buy'));
			print '</td></tr>';

			// Batch number management
			if (isModEnabled('productbatch')) {
				print '<tr><td>'.$langs->trans("ManageLotSerial").'</td><td>';
				$statutarray = array('0' => $langs->trans("ProductStatusNotOnBatch"), '1' => $langs->trans("ProductStatusOnBatch"), '2' => $langs->trans("ProductStatusOnSerial"));
				print $form->selectarray('status_batch', $statutarray, GETPOST('status_batch'));
				print '</td></tr>';
				// Product specific batch number management
				$status_batch = GETPOST('status_batch');
				if ($status_batch !== '0') {
					$langs->load("admin");
					$tooltip = $langs->trans("GenericMaskCodes", $langs->transnoentities("Batch"), $langs->transnoentities("Batch"));
					$tooltip .= '<br>'.$langs->trans("GenericMaskCodes2");
					$tooltip .= '<br>'.$langs->trans("GenericMaskCodes3");
					$tooltip .= '<br>'.$langs->trans("GenericMaskCodes4a", $langs->transnoentities("Batch"), $langs->transnoentities("Batch"));
					$tooltip .= '<br>'.$langs->trans("GenericMaskCodes5");
					if ((getDolGlobalString('PRODUCTBATCH_LOT_ADDON') == 'mod_lot_advanced')
						|| (getDolGlobalString('PRODUCTBATCH_SN_ADDON') == 'mod_sn_advanced')) {
						print '<tr><td id="mask_option">'.$langs->trans("ManageLotMask").'</td>';
						$inherited_mask_lot = getDolGlobalString('LOT_ADVANCED_MASK');
						$inherited_mask_sn = getDolGlobalString('SN_ADVANCED_MASK');
						print '<td id="field_mask">';
						print $form->textwithpicto('<input type="text" class="flat minwidth175" name="batch_mask" id="batch_mask_input">', $tooltip, 1, 1);
						print '<script type="text/javascript">
									$(document).ready(function() {
										$("#field_mask, #mask_option").addClass("hideobject");
										$("#status_batch").on("change", function () {
											console.log("We change batch status");
											var optionSelected = $("option:selected", this);
											var valueSelected = this.value;
											$("#field_mask, #mask_option").addClass("hideobject");
						';
						if (getDolGlobalString('PRODUCTBATCH_LOT_USE_PRODUCT_MASKS') && getDolGlobalString('PRODUCTBATCH_LOT_ADDON') == 'mod_lot_advanced') {
							print '
											if (this.value == 1) {
												$("#field_mask, #mask_option").toggleClass("hideobject");
												$("#batch_mask_input").val("'.$inherited_mask_lot.'");
											}
							';
						}
						if (isset($conf->global->PRODUCTBATCH_SN_USE_PRODUCT_MASKS) && getDolGlobalString('PRODUCTBATCH_SN_ADDON') == 'mod_sn_advanced') {
							print '
											if (this.value == 2) {
												$("#field_mask, #mask_option").toggleClass("hideobject");
												$("#batch_mask_input").val("'.$inherited_mask_sn.'");
											}
							';
						}
						print '
										})
									})
								</script>';
						print '</td></tr>';
					}
				}
			}
<<<<<<< HEAD

			// SellBy / EatBy mandatory list
			if (!empty($sellOrEatByMandatoryList)) {
				print '<tr><td>'.$langs->trans('BatchSellOrEatByMandatoryList', $langs->trans('SellByDate'), $langs->trans('EatByDate')).'</td><td>';
				print $form->selectarray('sell_or_eat_by_mandatory', $sellOrEatByMandatoryList, GETPOST('sell_or_eat_by_mandatory', 'int'));
				print '</td></tr>';
			}
		}
=======
>>>>>>> d71e3962

			$showbarcode = isModEnabled('barcode');
			if (!empty($conf->global->MAIN_USE_ADVANCED_PERMS) && !$user->hasRight('barcode', 'lire_advance')) {
				$showbarcode = 0;
			}

			if ($showbarcode) {
				print '<tr><td>'.$langs->trans('BarcodeType').'</td><td>';
				if (GETPOSTISSET('fk_barcode_type')) {
					$fk_barcode_type = GETPOST('fk_barcode_type')?GETPOST('fk_barcode_type'):0;
				} else {
					if (empty($fk_barcode_type) && !empty($conf->global->PRODUIT_DEFAULT_BARCODE_TYPE)) {
						$fk_barcode_type = getDolGlobalInt("PRODUIT_DEFAULT_BARCODE_TYPE");
					} else {
						$fk_barcode_type=0;
					}
				}
				require_once DOL_DOCUMENT_ROOT.'/core/class/html.formbarcode.class.php';
				$formbarcode = new FormBarCode($db);
				print $formbarcode->selectBarcodeType($fk_barcode_type, 'fk_barcode_type', 1);
				print '</td>';
				print '</tr><tr>';
				print '<td>'.$langs->trans("BarcodeValue").'</td><td>';
				$tmpcode = GETPOSTISSET('barcode') ? GETPOST('barcode') : $object->barcode;
				if (empty($tmpcode) && !empty($modBarCodeProduct->code_auto)) {
					$tmpcode = $modBarCodeProduct->getNextValue($object, $fk_barcode_type);
				}
				print img_picto('', 'barcode', 'class="pictofixedwidth"');
				print '<input class="maxwidth100" type="text" name="barcode" value="'.dol_escape_htmltag($tmpcode).'">';
				print '</td></tr>';
			}

			// Description (used in invoice, propal...)
			print '<tr><td class="tdtop">'.$langs->trans("Description").'</td><td>';
			$doleditor = new DolEditor('desc', GETPOST('desc', 'restricthtml'), '', 160, 'dolibarr_details', '', false, true, getDolGlobalString('FCKEDITOR_ENABLE_DETAILS'), ROWS_4, '90%');
			$doleditor->Create();
			print "</td></tr>";

			if (empty($conf->global->PRODUCT_DISABLE_PUBLIC_URL)) {
				// Public URL
				print '<tr><td>'.$langs->trans("PublicUrl").'</td><td>';
				print img_picto('', 'globe', 'class="pictofixedwidth"');
				print '<input type="text" name="url" class="quatrevingtpercent" value="'.GETPOST('url').'">';
				print '</td></tr>';
			}

			if ($type != 1 && isModEnabled('stock')) {
				// Default warehouse
				print '<tr><td>'.$langs->trans("DefaultWarehouse").'</td><td>';
				print img_picto($langs->trans("DefaultWarehouse"), 'stock', 'class="pictofixedwidth"');
				print $formproduct->selectWarehouses(GETPOST('fk_default_warehouse', 'int'), 'fk_default_warehouse', 'warehouseopen', 1, 0, 0, '', 0, 0, array(), 'minwidth300 widthcentpercentminusxx maxwidth500');
				print ' <a href="'.DOL_URL_ROOT.'/product/stock/card.php?action=create&token='.newToken().'&backtopage='.urlencode($_SERVER['PHP_SELF'].'?&action=create&type='.GETPOST('type', 'int')).'">';
				print '<span class="fa fa-plus-circle valignmiddle paddingleft" title="'.$langs->trans("AddWarehouse").'"></span>';
				print '</a>';
				print '</td>';
				print '</tr>';

				if (empty($conf->global->PRODUCT_DISABLE_STOCK_LEVELS)) {
					// Stock min level
					print '<tr><td>'.$form->textwithpicto($langs->trans("StockLimit"), $langs->trans("StockLimitDesc"), 1).'</td><td>';
					print '<input name="seuil_stock_alerte" class="maxwidth50" value="'.GETPOST('seuil_stock_alerte').'">';
					print '</td>';
					print '</tr>';

					// Stock desired level
					print '<tr><td>'.$form->textwithpicto($langs->trans("DesiredStock"), $langs->trans("DesiredStockDesc"), 1).'</td><td>';
					print '<input name="desiredstock" class="maxwidth50" value="'.GETPOST('desiredstock').'">';
					print '</td></tr>';
				}
			} else {
				if (empty($conf->global->PRODUCT_DISABLE_STOCK_LEVELS)) {
					print '<input name="seuil_stock_alerte" type="hidden" value="0">';
					print '<input name="desiredstock" type="hidden" value="0">';
				}
			}

			if ($type == $object::TYPE_SERVICE && isModEnabled("workstation")) {
					// Default workstation
					print '<tr><td>'.$langs->trans("DefaultWorkstation").'</td><td>';
					print img_picto($langs->trans("DefaultWorkstation"), 'workstation', 'class="pictofixedwidth"');
					print $formproduct->selectWorkstations($object->fk_default_workstation, 'fk_default_workstation', 1);
					print '</td></tr>';
			}

			// Duration
			if ($type == 1) {
				print '<tr><td>'.$langs->trans("Duration").'</td><td>';
				print img_picto('', 'clock', 'class="pictofixedwidth"');
				print '<input name="duration_value" size="4" value="'.GETPOST('duration_value', 'int').'">';
				print $formproduct->selectMeasuringUnits("duration_unit", "time", (GETPOSTISSET('duration_value') ? GETPOST('duration_value', 'alpha') : 'h'), 0, 1);

				// Mandatory period
				print ' &nbsp; &nbsp; &nbsp; ';
				print '<input type="checkbox" id="mandatoryperiod" name="mandatoryperiod"'.($object->mandatory_period == 1 ? ' checked="checked"' : '').'>';
				print '<label for="mandatoryperiod">';
				$htmltooltip = $langs->trans("mandatoryHelper");
				print $form->textwithpicto($langs->trans("mandatoryperiod"), $htmltooltip, 1, 0);
				print '</label>';

				print '</td></tr>';
			}

			if ($type != 1) {	// Nature, Weight and volume only applies to products and not to services
				if (empty($conf->global->PRODUCT_DISABLE_NATURE)) {
					// Nature
					print '<tr><td>'.$form->textwithpicto($langs->trans("NatureOfProductShort"), $langs->trans("NatureOfProductDesc")).'</td><td>';
					print $formproduct->selectProductNature('finished', $object->finished);
					print '</td></tr>';
				}
			}

			if ($type != 1) {
				if (empty($conf->global->PRODUCT_DISABLE_WEIGHT)) {
					// Brut Weight
					print '<tr><td>'.$langs->trans("Weight").'</td><td>';
					print img_picto('', 'fa-balance-scale', 'class="pictofixedwidth"');
					print '<input name="weight" size="4" value="'.GETPOST('weight').'">';
					print $formproduct->selectMeasuringUnits("weight_units", "weight", GETPOSTISSET('weight_units') ?GETPOST('weight_units', 'alpha') : (empty($conf->global->MAIN_WEIGHT_DEFAULT_UNIT) ? 0 : $conf->global->MAIN_WEIGHT_DEFAULT_UNIT), 0, 2);
					print '</td></tr>';
				}

				// Brut Length
				if (empty($conf->global->PRODUCT_DISABLE_SIZE)) {
					print '<tr><td>'.$langs->trans("Length").' x '.$langs->trans("Width").' x '.$langs->trans("Height").'</td><td>';
					print img_picto('', 'fa-ruler', 'class="pictofixedwidth"');
					print '<input name="size" class="width50" value="'.GETPOST('size').'"> x ';
					print '<input name="sizewidth" class="width50" value="'.GETPOST('sizewidth').'"> x ';
					print '<input name="sizeheight" class="width50" value="'.GETPOST('sizeheight').'">';
					print $formproduct->selectMeasuringUnits("size_units", "size", GETPOSTISSET('size_units') ?GETPOST('size_units', 'alpha') : '0', 0, 2);
					print '</td></tr>';
				}
				if (empty($conf->global->PRODUCT_DISABLE_SURFACE)) {
					// Brut Surface
					print '<tr><td>'.$langs->trans("Surface").'</td><td>';
					print '<input name="surface" size="4" value="'.GETPOST('surface').'">';
					print $formproduct->selectMeasuringUnits("surface_units", "surface", GETPOSTISSET('surface_units') ?GETPOST('surface_units', 'alpha') : '0', 0, 2);
					print '</td></tr>';
				}
				if (empty($conf->global->PRODUCT_DISABLE_VOLUME)) {
					// Brut Volume
					print '<tr><td>'.$langs->trans("Volume").'</td><td>';
					print '<input name="volume" size="4" value="'.GETPOST('volume').'">';
					print $formproduct->selectMeasuringUnits("volume_units", "volume", GETPOSTISSET('volume_units') ?GETPOST('volume_units', 'alpha') : '0', 0, 2);
					print '</td></tr>';
				}

				if (!empty($conf->global->PRODUCT_ADD_NET_MEASURE)) {
					// Net Measure
					print '<tr><td>'.$langs->trans("NetMeasure").'</td><td>';
					print '<input name="net_measure" size="4" value="'.GETPOST('net_measure').'">';
					print $formproduct->selectMeasuringUnits("net_measure_units", '', GETPOSTISSET('net_measure_units') ?GETPOST('net_measure_units', 'alpha') : (empty($conf->global->MAIN_WEIGHT_DEFAULT_UNIT) ? 0 : $conf->global->MAIN_WEIGHT_DEFAULT_UNIT), 0, 0);
					print '</td></tr>';
				}
			}

			// Units
			if (!empty($conf->global->PRODUCT_USE_UNITS)) {
				print '<tr><td>'.$langs->trans('DefaultUnitToShow').'</td>';
				print '<td>';
				print $form->selectUnits(empty($line->fk_unit) ? $conf->global->PRODUCT_USE_UNITS : $line->fk_unit, 'units');
				print '</td></tr>';
			}

			// Custom code
			if (empty($conf->global->PRODUCT_DISABLE_CUSTOM_INFO) && empty($type)) {
				print '<tr><td class="wordbreak">'.$langs->trans("CustomCode").'</td><td><input name="customcode" class="maxwidth100onsmartphone" value="'.GETPOST('customcode').'"></td></tr>';

				// Origin country
				print '<tr><td>'.$langs->trans("CountryOrigin").'</td>';
				print '<td>';
				print img_picto('', 'globe-americas', 'class="pictofixedwidth"');
				print $form->select_country((GETPOSTISSET('country_id') ? GETPOST('country_id') : $object->country_id), 'country_id', '', 0, 'minwidth300 widthcentpercentminusx maxwidth500');
				if ($user->admin) {
					print info_admin($langs->trans("YouCanChangeValuesForThisListFromDictionarySetup"), 1);
				}
				print '</td></tr>';

				// State
				if (empty($conf->global->PRODUCT_DISABLE_STATE)) {
					print '<tr>';
					if (!empty($conf->global->MAIN_SHOW_REGION_IN_STATE_SELECT) && (getDolGlobalInt('MAIN_SHOW_REGION_IN_STATE_SELECT') == 1 || getDolGlobalInt('MAIN_SHOW_REGION_IN_STATE_SELECT') == 2)) {
						print '<td>'.$form->editfieldkey('RegionStateOrigin', 'state_id', '', $object, 0).'</td><td>';
					} else {
						print '<td>'.$form->editfieldkey('StateOrigin', 'state_id', '', $object, 0).'</td><td>';
					}

					print img_picto('', 'state', 'class="pictofixedwidth"');
					print $formcompany->select_state($object->state_id, $object->country_code);
					print '</tr>';
				}
			}

			// Quality control
			if (!empty($conf->global->PRODUCT_LOT_ENABLE_QUALITY_CONTROL)) {
				print '<tr><td>'.$langs->trans("LifeTime").'</td><td><input name="lifetime" class="maxwidth50" value="'.GETPOST('lifetime').'"></td></tr>';
				print '<tr><td>'.$langs->trans("QCFrequency").'</td><td><input name="qc_frequency" class="maxwidth50" value="'.GETPOST('qc_frequency').'"></td></tr>';
			}

			// Other attributes
			$parameters = array('colspan' => ' colspan="2"', 'cols'=>2);
			$reshook = $hookmanager->executeHooks('formObjectOptions', $parameters, $object, $action); // Note that $action and $object may have been modified by hook
			print $hookmanager->resPrint;
			if (empty($reshook)) {
				print $object->showOptionals($extrafields, 'create', $parameters);
			}

			// Note (private, no output on invoices, propales...)
			//if (!empty($conf->global->MAIN_DISABLE_NOTES_TAB))       available in create mode
			//{
				print '<tr><td class="tdtop">'.$langs->trans("NoteNotVisibleOnBill").'</td><td>';

				// We use dolibarr_details as type of DolEditor here, because we must not accept images as description is included into PDF and not accepted by TCPDF.
				$doleditor = new DolEditor('note_private', GETPOST('note_private', 'restricthtml'), '', 140, 'dolibarr_details', '', false, true, getDolGlobalString('FCKEDITOR_ENABLE_NOTE_PRIVATE'), ROWS_8, '90%');
				$doleditor->Create();

				print "</td></tr>";
			//}

			if (isModEnabled('categorie')) {
				// Categories
				print '<tr><td>'.$langs->trans("Categories").'</td><td>';
				$cate_arbo = $form->select_all_categories(Categorie::TYPE_PRODUCT, '', 'parent', 64, 0, 1);
				print img_picto('', 'category', 'class="pictofixedwidth"').$form->multiselectarray('categories', $cate_arbo, GETPOST('categories', 'array'), '', 0, 'quatrevingtpercent widthcentpercentminusx', 0, 0);
				print "</td></tr>";
			}

			print '</table>';

			print '<hr>';

			if (empty($conf->global->PRODUCT_DISABLE_PRICES)) {
				if (!empty($conf->global->PRODUIT_MULTIPRICES)) {
					// We do no show price array on create when multiprices enabled.
					// We must set them on prices tab.
					print '<table class="border centpercent">';
					// VAT
					print '<tr><td class="titlefieldcreate">'.$langs->trans("VATRate").'</td><td>';
					$defaultva = get_default_tva($mysoc, $mysoc);
					print $form->load_tva("tva_tx", $defaultva, $mysoc, $mysoc, 0, 0, '', false, 1);
					print '</td></tr>';

					print '</table>';

					print '<br>';
				} else {
					print '<table class="border centpercent">';

					// Price
					print '<tr><td class="titlefieldcreate">'.$langs->trans("SellingPrice").'</td>';
					print '<td><input name="price" class="maxwidth50" value="'.$object->price.'">';
					print $form->selectPriceBaseType($conf->global->PRODUCT_PRICE_BASE_TYPE, "price_base_type");
					print '</td></tr>';

					// Min price
					print '<tr><td>'.$langs->trans("MinPrice").'</td>';
					print '<td><input name="price_min" class="maxwidth50" value="'.$object->price_min.'">';
					print '</td></tr>';

					// VAT
					print '<tr><td>'.$langs->trans("VATRate").'</td><td>';
					$defaultva = get_default_tva($mysoc, $mysoc);
					print $form->load_tva("tva_tx", $defaultva, $mysoc, $mysoc, 0, 0, '', false, 1);
					print '</td></tr>';

					print '</table>';

					print '<br>';
				}
			}

			// Accountancy codes
			print '<!-- accountancy codes -->'."\n";
			print '<table class="border centpercent">';

			if (empty($conf->global->PRODUCT_DISABLE_ACCOUNTING)) {
				if (isModEnabled('accounting')) {
					// Accountancy_code_sell
					print '<tr><td class="titlefieldcreate">'.$langs->trans("ProductAccountancySellCode").'</td>';
					print '<td>';
					if ($type == 0) {
						$accountancy_code_sell = (GETPOSTISSET('accountancy_code_sell') ? GETPOST('accountancy_code_sell', 'alpha') : getDolGlobalString("ACCOUNTING_PRODUCT_SOLD_ACCOUNT"));
					} else {
						$accountancy_code_sell = (GETPOSTISSET('accountancy_code_sell') ? GETPOST('accountancy_code_sell', 'alpha') : getDolGlobalString("ACCOUNTING_SERVICE_SOLD_ACCOUNT"));
					}
					print $formaccounting->select_account($accountancy_code_sell, 'accountancy_code_sell', 1, null, 1, 1, 'minwidth150 maxwidth300', 1);
					print '</td></tr>';

					// Accountancy_code_sell_intra
					if ($mysoc->isInEEC()) {
						print '<tr><td class="titlefieldcreate">'.$langs->trans("ProductAccountancySellIntraCode").'</td>';
						print '<td>';
						if ($type == 0) {
							$accountancy_code_sell_intra = (GETPOSTISSET('accountancy_code_sell_intra') ? GETPOST('accountancy_code_sell_intra', 'alpha') : getDolGlobalString("ACCOUNTING_PRODUCT_SOLD_INTRA_ACCOUNT"));
						} else {
							$accountancy_code_sell_intra = (GETPOSTISSET('accountancy_code_sell_intra') ? GETPOST('accountancy_code_sell_intra', 'alpha') : getDolGlobalString("ACCOUNTING_SERVICE_SOLD_INTRA_ACCOUNT"));
						}
						print $formaccounting->select_account($accountancy_code_sell_intra, 'accountancy_code_sell_intra', 1, null, 1, 1, 'minwidth150 maxwidth300', 1);
						print '</td></tr>';
					}

					// Accountancy_code_sell_export
					print '<tr><td class="titlefieldcreate">'.$langs->trans("ProductAccountancySellExportCode").'</td>';
					print '<td>';
					if ($type == 0) {
						$accountancy_code_sell_export = (GETPOST('accountancy_code_sell_export') ? GETPOST('accountancy_code_sell_export', 'alpha') : getDolGlobalString("ACCOUNTING_PRODUCT_SOLD_EXPORT_ACCOUNT"));
					} else {
						$accountancy_code_sell_export = (GETPOST('accountancy_code_sell_export') ? GETPOST('accountancy_code_sell_export', 'alpha') : getDolGlobalString("ACCOUNTING_SERVICE_SOLD_EXPORT_ACCOUNT"));
					}
					print $formaccounting->select_account($accountancy_code_sell_export, 'accountancy_code_sell_export', 1, null, 1, 1, 'minwidth150 maxwidth300', 1);
					print '</td></tr>';

					// Accountancy_code_buy
					print '<tr><td>'.$langs->trans("ProductAccountancyBuyCode").'</td>';
					print '<td>';
					if ($type == 0) {
						$accountancy_code_buy = (GETPOST('accountancy_code_buy', 'alpha') ? (GETPOST('accountancy_code_buy', 'alpha')) : getDolGlobalString("ACCOUNTING_PRODUCT_BUY_ACCOUNT"));
					} else {
						$accountancy_code_buy = (GETPOST('accountancy_code_buy', 'alpha') ? (GETPOST('accountancy_code_buy', 'alpha')) : getDolGlobalString("ACCOUNTING_SERVICE_BUY_ACCOUNT"));
					}
					print $formaccounting->select_account($accountancy_code_buy, 'accountancy_code_buy', 1, null, 1, 1, 'minwidth150 maxwidth300', 1);
					print '</td></tr>';

					// Accountancy_code_buy_intra
					if ($mysoc->isInEEC()) {
						print '<tr><td class="titlefieldcreate">'.$langs->trans("ProductAccountancyBuyIntraCode").'</td>';
						print '<td>';
						if ($type == 0) {
							$accountancy_code_buy_intra = (GETPOSTISSET('accountancy_code_buy_intra') ? GETPOST('accountancy_code_buy_intra', 'alpha') : getDolGlobalString("ACCOUNTING_PRODUCT_BUY_INTRA_ACCOUNT"));
						} else {
							$accountancy_code_buy_intra = (GETPOSTISSET('accountancy_code_buy_intra') ? GETPOST('accountancy_code_buy_intra', 'alpha') : getDolGlobalString("ACCOUNTING_SERVICE_BUY_INTRA_ACCOUNT"));
						}
						print $formaccounting->select_account($accountancy_code_buy_intra, 'accountancy_code_buy_intra', 1, null, 1, 1, 'minwidth150 maxwidth300', 1);
						print '</td></tr>';
					}

					// Accountancy_code_buy_export
					print '<tr><td class="titlefieldcreate">'.$langs->trans("ProductAccountancyBuyExportCode").'</td>';
					print '<td>';
					if ($type == 0) {
						$accountancy_code_buy_export = (GETPOST('accountancy_code_buy_export') ? GETPOST('accountancy_code_buy_export', 'alpha') : getDolGlobalString("ACCOUNTING_PRODUCT_BUY_EXPORT_ACCOUNT"));
					} else {
						$accountancy_code_buy_export = (GETPOST('accountancy_code_buy_export') ? GETPOST('accountancy_code_buy_export', 'alpha') : getDolGlobalString("ACCOUNTING_SERVICE_BUY_EXPORT_ACCOUNT"));
					}
					print $formaccounting->select_account($accountancy_code_buy_export, 'accountancy_code_buy_export', 1, null, 1, 1, 'minwidth150 maxwidth300', 1);
					print '</td></tr>';
				} else {// For external software
					if (!empty($accountancy_code_sell)) {
						$object->accountancy_code_sell = $accountancy_code_sell;
					}
					if (!empty($accountancy_code_sell_intra)) {
						$object->accountancy_code_sell_intra = $accountancy_code_sell_intra;
					}
					if (!empty($accountancy_code_sell_export)) {
						$object->accountancy_code_sell_export = $accountancy_code_sell_export;
					}
					if (!empty($accountancy_code_buy)) {
						$object->accountancy_code_buy = $accountancy_code_buy;
					}
					if (!empty($accountancy_code_buy_intra)) {
						$object->accountancy_code_buy_intra = $accountancy_code_buy_intra;
					}
					if (!empty($accountancy_code_buy_export)) {
						$object->accountancy_code_buy_export = $accountancy_code_buy_export;
					}

					// Accountancy_code_sell
					print '<tr><td class="titlefieldcreate">'.$langs->trans("ProductAccountancySellCode").'</td>';
					print '<td class="maxwidthonsmartphone"><input class="minwidth150" name="accountancy_code_sell" value="'.$object->accountancy_code_sell.'">';
					print '</td></tr>';

					// Accountancy_code_sell_intra
					if ($mysoc->isInEEC()) {
						print '<tr><td class="titlefieldcreate">'.$langs->trans("ProductAccountancySellIntraCode").'</td>';
						print '<td class="maxwidthonsmartphone"><input class="minwidth150" name="accountancy_code_sell_intra" value="'.$object->accountancy_code_sell_intra.'">';
						print '</td></tr>';
					}

					// Accountancy_code_sell_export
					print '<tr><td class="titlefieldcreate">'.$langs->trans("ProductAccountancySellExportCode").'</td>';
					print '<td class="maxwidthonsmartphone"><input class="minwidth150" name="accountancy_code_sell_export" value="'.$object->accountancy_code_sell_export.'">';
					print '</td></tr>';

					// Accountancy_code_buy
					print '<tr><td>'.$langs->trans("ProductAccountancyBuyCode").'</td>';
					print '<td class="maxwidthonsmartphone"><input class="minwidth150" name="accountancy_code_buy" value="'.$object->accountancy_code_buy.'">';
					print '</td></tr>';

					// Accountancy_code_buy_intra
					if ($mysoc->isInEEC()) {
						print '<tr><td class="titlefieldcreate">'.$langs->trans("ProductAccountancyBuyIntraCode").'</td>';
						print '<td class="maxwidthonsmartphone"><input class="minwidth150" name="accountancy_code_buy_intra" value="'.$object->accountancy_code_buy_intra.'">';
						print '</td></tr>';
					}

					// Accountancy_code_buy_export
					print '<tr><td class="titlefieldcreate">'.$langs->trans("ProductAccountancyBuyExportCode").'</td>';
					print '<td class="maxwidthonsmartphone"><input class="minwidth150" name="accountancy_code_buy_export" value="'.$object->accountancy_code_buy_export.'">';
					print '</td></tr>';
				}
			}
			print '</table>';
		}

		print dol_get_fiche_end();

		print $form->buttonsSaveCancel("Create");

		print '</form>';
	} elseif ($object->id > 0) {
		/*
		 * Product card
		 */

		// Fiche en mode edition
		if ($action == 'edit' && $usercancreate) {
			//WYSIWYG Editor
			require_once DOL_DOCUMENT_ROOT.'/core/class/doleditor.class.php';

			if (!empty($conf->use_javascript_ajax)) {
				print '<script type="text/javascript">';
				print '$(document).ready(function () {
                        $("#selectcountry_id").change(function () {
                        	document.formprod.action.value="edit";
                        	document.formprod.submit();
                        });
				});';
				print '</script>'."\n";
			}

			// We set country_id, country_code and country for the selected country
			$object->country_id = GETPOST('country_id') ? GETPOST('country_id') : $object->country_id;
			if ($object->country_id) {
				$tmparray = getCountry($object->country_id, 'all');
				$object->country_code = $tmparray['code'];
				$object->country = $tmparray['label'];
			}

			$type = $langs->trans('Product');
			if ($object->isService()) {
				$type = $langs->trans('Service');
			}
			// print load_fiche_titre($langs->trans('Modify').' '.$type.' : '.(is_object($object->oldcopy)?$object->oldcopy->ref:$object->ref), "");

			// Main official, simple, and not duplicated code
			print '<form action="'.$_SERVER['PHP_SELF'].'?id='.$object->id.'" method="POST" name="formprod">'."\n";
			print '<input type="hidden" name="token" value="'.newToken().'">';
			print '<input type="hidden" name="action" value="update">';
			print '<input type="hidden" name="id" value="'.$object->id.'">';
			print '<input type="hidden" name="canvas" value="'.$object->canvas.'">';

			$head = product_prepare_head($object);
			$titre = $langs->trans("CardProduct".$object->type);
			$picto = ($object->type == Product::TYPE_SERVICE ? 'service' : 'product');
			print dol_get_fiche_head($head, 'card', $titre, 0, $picto);

			// Call Hook tabContentEditProduct
			$parameters = array();
			// Note that $action and $object may be modified by hook
			$reshook = $hookmanager->executeHooks('tabContentEditProduct', $parameters, $object, $action);
			if (empty($reshook)) {
				print '<table class="border allwidth">';

				// Ref
				if (empty($conf->global->MAIN_PRODUCT_REF_NOT_EDITABLE)) {
					print '<tr><td class="titlefieldcreate fieldrequired">'.$langs->trans("Ref").'</td><td colspan="3"><input name="ref" class="maxwidth200" maxlength="128" value="'.dol_escape_htmltag(GETPOSTISSET('ref') ? GETPOST('ref') : $object->ref).'"></td></tr>';
				} else {
					print '<tr><td class="titlefieldcreate fieldrequired">'.$langs->trans("Ref").'</td><td colspan="3"><input name="ref" class="maxwidth200" maxlength="128" value="'.dol_escape_htmltag($object->ref).'" readonly="true"></td></tr>';
				}

				// Label
				print '<tr><td class="fieldrequired">'.$langs->trans("Label").'</td><td colspan="3"><input name="label" class="minwidth300 maxwidth400onsmartphone" maxlength="255" value="'.dol_escape_htmltag(GETPOSTISSET('label') ? GETPOST('label') : $object->label).'"></td></tr>';

				// Status To sell
				print '<tr><td class="fieldrequired">'.$langs->trans("Status").' ('.$langs->trans("Sell").')</td><td colspan="3">';
				print '<select class="flat" name="statut">';
				if ((GETPOSTISSET('statut') && GETPOST('statut')) || (!GETPOSTISSET('statut') && $object->status)) {
					print '<option value="1" selected>'.$langs->trans("OnSell").'</option>';
					print '<option value="0">'.$langs->trans("NotOnSell").'</option>';
				} else {
					print '<option value="1">'.$langs->trans("OnSell").'</option>';
					print '<option value="0" selected>'.$langs->trans("NotOnSell").'</option>';
				}
				print '</select>';
				print '</td></tr>';

				// Status To Buy
				print '<tr><td class="fieldrequired">'.$langs->trans("Status").' ('.$langs->trans("Buy").')</td><td colspan="3">';
				print '<select class="flat" name="statut_buy">';
				if ((GETPOSTISSET('statut_buy') && GETPOST('statut_buy')) || (!GETPOSTISSET('statut_buy') && $object->status_buy)) {
					print '<option value="1" selected>'.$langs->trans("ProductStatusOnBuy").'</option>';
					print '<option value="0">'.$langs->trans("ProductStatusNotOnBuy").'</option>';
				} else {
					print '<option value="1">'.$langs->trans("ProductStatusOnBuy").'</option>';
					print '<option value="0" selected>'.$langs->trans("ProductStatusNotOnBuy").'</option>';
				}
				print '</select>';
				print '</td></tr>';

				// Batch number managment
				if (isModEnabled('productbatch')) {
					if ($object->isProduct() || !empty($conf->global->STOCK_SUPPORTS_SERVICES)) {
						print '<tr><td>'.$langs->trans("ManageLotSerial").'</td><td>';
						$statutarray = array('0' => $langs->trans("ProductStatusNotOnBatch"), '1' => $langs->trans("ProductStatusOnBatch"), '2' => $langs->trans("ProductStatusOnSerial"));

						print $form->selectarray('status_batch', $statutarray, GETPOSTISSET('status_batch') ? GETPOST('status_batch') : $object->status_batch);

						print '<span id="statusBatchWarning" class="warning" style="display: none;">';
						print img_warning().'&nbsp;'.$langs->trans("WarningConvertFromBatchToSerial").'</span>';

						print '<span id="statusBatchMouvToGlobal" class="warning" style="display: none;">';
						print img_warning().'&nbsp;'.$langs->trans("WarningTransferBatchStockMouvToGlobal").'</span>';

						if ($object->status_batch) {
							// Display message to make user know that all batch will be move into global stock
							print '<script type="text/javascript">
								$(document).ready(function() {
									console.log($("#statusBatchWarning"))
									$("#status_batch").on("change", function() {
										if ($("#status_batch")[0].value == 0){
											$("#statusBatchMouvToGlobal").show()
										} else {
											$("#statusBatchMouvToGlobal").hide()
										}
									})
								})</script>';

							// Display message to explain that if the product currently have a quantity higher or equal to 2, switching to this choice means we will still have a product with different objects of the same batch (while we want a unique serial number)
							if ($object->status_batch == 1) {
								print '<script type="text/javascript">
								$(document).ready(function() {
									console.log($("#statusBatchWarning"))
									$("#status_batch").on("change", function() {
										if ($("#status_batch")[0].value == 2){
											$("#statusBatchWarning").show()
										} else {
											$("#statusBatchWarning").hide()
										}
									})
								})</script>';
							}
						}

						print '</td></tr>';
						if (!empty($object->status_batch) || !empty($conf->use_javascript_ajax)) {
							$langs->load("admin");
							$tooltip = $langs->trans("GenericMaskCodes", $langs->transnoentities("Batch"), $langs->transnoentities("Batch"));
							$tooltip .= '<br>'.$langs->trans("GenericMaskCodes2");
							$tooltip .= '<br>'.$langs->trans("GenericMaskCodes3");
							$tooltip .= '<br>'.$langs->trans("GenericMaskCodes4a", $langs->transnoentities("Batch"), $langs->transnoentities("Batch"));
							$tooltip .= '<br>'.$langs->trans("GenericMaskCodes5");
							print '<tr><td id="mask_option">'.$langs->trans("ManageLotMask").'</td>';
							$mask = '';
							if ($object->status_batch == '1' && getDolGlobalString('PRODUCTBATCH_LOT_USE_PRODUCT_MASKS') && getDolGlobalString('PRODUCTBATCH_LOT_ADDON') == 'mod_lot_advanced') {
								$mask = !empty($object->batch_mask) ? $object->batch_mask : getDolGlobalString('LOT_ADVANCED_MASK');
							}
							if ($object->status_batch == '2' && getDolGlobalString('PRODUCTBATCH_SN_USE_PRODUCT_MASKS') && getDolGlobalString('PRODUCTBATCH_SN_ADDON') == 'mod_sn_advanced') {
								$mask = !empty($object->batch_mask) ? $object->batch_mask : getDolGlobalString('SN_ADVANCED_MASK');
							}
							$inherited_mask_lot = getDolGlobalString('LOT_ADVANCED_MASK');
							$inherited_mask_sn = getDolGlobalString('SN_ADVANCED_MASK');
							print '<td id="field_mask">';
							print $form->textwithpicto('<input type="text" class="flat minwidth175" name="batch_mask" id="batch_mask_input" value="'.$mask.'">', $tooltip, 1, 1);
							// Add javascript to sho/hide field for custom mask
							if (!empty($conf->use_javascript_ajax)) {
								print '<script type="text/javascript">
								$(document).ready(function() {
									$("#field_mask").parent().addClass("hideobject");
									var preselect = document.getElementById("status_batch");';
								if (getDolGlobalString('PRODUCTBATCH_SN_USE_PRODUCT_MASKS')) {
									print 'if (preselect.value == "2") {
											$("#field_mask").parent().removeClass("hideobject");
										}';
								}
								if (getDolGlobalString('PRODUCTBATCH_LOT_USE_PRODUCT_MASKS')) {
									print 'if (preselect.value == "1") {
											$("#field_mask").parent().removeClass("hideobject");
										}';
								}
								print '$("#status_batch").on("change", function () {
										var optionSelected = $("option:selected", this);
										var valueSelected = this.value;
										$("#field_mask").parent().addClass("hideobject");
								';
								if (getDolGlobalString('PRODUCTBATCH_LOT_USE_PRODUCT_MASKS') && getDolGlobalString('PRODUCTBATCH_LOT_ADDON') == 'mod_lot_advanced') {
									print '
										if (this.value == 1) {
											$("#field_mask").parent().removeClass("hideobject");
											$("#batch_mask_input").val("'.$inherited_mask_lot.'");
										}
									';
								}
								if (getDolGlobalString('PRODUCTBATCH_SN_USE_PRODUCT_MASKS') && getDolGlobalString('PRODUCTBATCH_SN_ADDON') == 'mod_sn_advanced') {
									print '
										if (this.value == 2) {
											$("#field_mask").parent().removeClass("hideobject");
											$("#batch_mask_input").val("'.$inherited_mask_sn.'");
										}
									';
								}
								print '
									})
								})
							</script>';
							}
							print '</td></tr>';
						}
					}
				}
<<<<<<< HEAD

				// SellBy / EatBy mandatory list
				if (!empty($sellOrEatByMandatoryList)) {
					if (GETPOSTISSET('sell_or_eat_by_mandatory')) {
						$sellOrEatByMandatorySelectedId = GETPOST('sell_or_eat_by_mandatory', 'int');
					} else {
						$sellOrEatByMandatorySelectedId = $object->sell_or_eat_by_mandatory;
					}
					print '<tr><td>'.$langs->trans('BatchSellOrEatByMandatoryList', $langs->trans('SellByDate'), $langs->trans('EatByDate')).'</td><td>';
					print $form->selectarray('sell_or_eat_by_mandatory', $sellOrEatByMandatoryList, $sellOrEatByMandatorySelectedId);
					print '</td></tr>';
				}
			}
=======
>>>>>>> d71e3962

				// Barcode
				$showbarcode = isModEnabled('barcode');
				if (!empty($conf->global->MAIN_USE_ADVANCED_PERMS) && !$user->hasRight('barcode', 'lire_advance')) {
					$showbarcode = 0;
				}

				if ($showbarcode) {
					print '<tr><td>'.$langs->trans('BarcodeType').'</td><td>';
					if (GETPOSTISSET('fk_barcode_type')) {
						$fk_barcode_type = GETPOST('fk_barcode_type');
					} else {
						$fk_barcode_type = $object->barcode_type;
						if (empty($fk_barcode_type) && !empty($conf->global->PRODUIT_DEFAULT_BARCODE_TYPE)) {
							$fk_barcode_type = $conf->global->PRODUIT_DEFAULT_BARCODE_TYPE;
						}
					}
					require_once DOL_DOCUMENT_ROOT.'/core/class/html.formbarcode.class.php';
					$formbarcode = new FormBarCode($db);
					print $formbarcode->selectBarcodeType($fk_barcode_type, 'fk_barcode_type', 1);
					print '</td></tr>';
					print '<tr><td>'.$langs->trans("BarcodeValue").'</td><td>';
					$tmpcode = GETPOSTISSET('barcode') ? GETPOST('barcode') : $object->barcode;
					if (empty($tmpcode) && !empty($modBarCodeProduct->code_auto)) {
						$tmpcode = $modBarCodeProduct->getNextValue($object, $fk_barcode_type);
					}
					print '<input class="maxwidth150 maxwidthonsmartphone" type="text" name="barcode" value="'.dol_escape_htmltag($tmpcode).'">';
					print '</td></tr>';
				}

				// Description (used in invoice, propal...)
				print '<tr><td class="tdtop">'.$langs->trans("Description").'</td><td>';

				// We use dolibarr_details as type of DolEditor here, because we must not accept images as description is included into PDF and not accepted by TCPDF.
				$doleditor = new DolEditor('desc', GETPOSTISSET('desc') ? GETPOST('desc', 'restricthtml') : $object->description, '', 160, 'dolibarr_details', '', false, true, getDolGlobalInt('FCKEDITOR_ENABLE_DETAILS'), ROWS_4, '90%');
				$doleditor->Create();

				print "</td></tr>";
				print "\n";

				// Public Url
				if (empty($conf->global->PRODUCT_DISABLE_PUBLIC_URL)) {
					print '<tr><td>'.$langs->trans("PublicUrl").'</td><td>';
					print img_picto('', 'globe', 'class="pictofixedwidth"');
					print '<input type="text" name="url" class="quatrevingtpercent" value="'.(GETPOSTISSET('url') ? GETPOST('url') : $object->url).'">';
					print '</td></tr>';
				}

				// Stock
				if ($object->isProduct() && isModEnabled('stock')) {
					// Default warehouse
					print '<tr><td>'.$langs->trans("DefaultWarehouse").'</td><td>';
					print img_picto($langs->trans("DefaultWarehouse"), 'stock', 'class="pictofixedwidth"');
					print $formproduct->selectWarehouses((GETPOSTISSET('fk_default_warehouse') ? GETPOST('fk_default_warehouse') : $object->fk_default_warehouse), 'fk_default_warehouse', 'warehouseopen', 1, 0, 0, '', 0, 0, array(), 'maxwidth500 widthcentpercentminusxx');
					print ' <a href="'.DOL_URL_ROOT.'/product/stock/card.php?action=create&amp;backtopage='.urlencode($_SERVER['PHP_SELF'].'?action=edit&id='.((int) $object->id)).'">';
					print '<span class="fa fa-plus-circle valignmiddle paddingleft" title="'.$langs->trans("AddWarehouse").'"></span></a>';
					print '</td></tr>';
					/*
					print "<tr>".'<td>'.$langs->trans("StockLimit").'</td><td>';
					print '<input name="seuil_stock_alerte" size="4" value="'.$object->seuil_stock_alerte.'">';
					print '</td>';

					print '<td>'.$langs->trans("DesiredStock").'</td><td>';
					print '<input name="desiredstock" size="4" value="'.$object->desiredstock.'">';
					print '</td></tr>';
					*/
				}

				if ($object->isService() && $conf->workstation->enabled) {
					// Default workstation
					print '<tr><td>'.$langs->trans("DefaultWorkstation").'</td><td>';
					print img_picto($langs->trans("DefaultWorkstation"), 'workstation', 'class="pictofixedwidth"');
					print $formproduct->selectWorkstations($object->fk_default_workstation, 'fk_default_workstation', 1);
					print '</td></tr>';
				}

				/*
				else
				{
					print '<input name="seuil_stock_alerte" type="hidden" value="'.$object->seuil_stock_alerte.'">';
					print '<input name="desiredstock" type="hidden" value="'.$object->desiredstock.'">';
				}*/

				if ($object->isService()) {
					// Duration
					print '<tr><td>'.$langs->trans("Duration").'</td><td>';
					print '<input name="duration_value" size="5" value="'.$object->duration_value.'"> ';
					print $formproduct->selectMeasuringUnits("duration_unit", "time", $object->duration_unit, 0, 1);

					// Mandatory period
					print ' &nbsp; &nbsp; &nbsp; ';
					print '<input type="checkbox" id="mandatoryperiod" name="mandatoryperiod"'.($object->mandatory_period == 1 ? ' checked="checked"' : '').'>';
					print '<label for="mandatoryperiod">';
					$htmltooltip = $langs->trans("mandatoryHelper");
					print $form->textwithpicto($langs->trans("mandatoryperiod"), $htmltooltip, 1, 0);
					print '</label>';

					print '</td></tr>';
				} else {
					if (empty($conf->global->PRODUCT_DISABLE_NATURE)) {
						// Nature
						print '<tr><td>'.$form->textwithpicto($langs->trans("NatureOfProductShort"), $langs->trans("NatureOfProductDesc")).'</td><td>';
						print $formproduct->selectProductNature('finished', (GETPOSTISSET('finished') ? GETPOST('finished') : $object->finished));
						print '</td></tr>';
					}
				}

				if (!$object->isService() && isModEnabled('bom')) {
					print '<tr><td>'.$form->textwithpicto($langs->trans("DefaultBOM"), $langs->trans("DefaultBOMDesc", $langs->transnoentitiesnoconv("Finished"))).'</td><td>';
					$bomkey = "Bom:bom/class/bom.class.php:0:(t.status:=:1) AND (t.fk_product:=:".((int) $object->id).')';
					print $form->selectForForms($bomkey, 'fk_default_bom', (GETPOSTISSET('fk_default_bom') ? GETPOST('fk_default_bom') : $object->fk_default_bom), 1);
					print '</td></tr>';
				}

				if (!$object->isService()) {
					if (empty($conf->global->PRODUCT_DISABLE_WEIGHT)) {
						// Brut Weight
						print '<tr><td>'.$langs->trans("Weight").'</td><td>';
						print '<input name="weight" size="5" value="'.(GETPOSTISSET('weight') ? GETPOST('weight') : $object->weight).'"> ';
						print $formproduct->selectMeasuringUnits("weight_units", "weight", GETPOSTISSET('weight_units') ? GETPOST('weight_units') : $object->weight_units, 0, 2);
						print '</td></tr>';
					}

					if (empty($conf->global->PRODUCT_DISABLE_SIZE)) {
						// Brut Length
						print '<tr><td>'.$langs->trans("Length").' x '.$langs->trans("Width").' x '.$langs->trans("Height").'</td><td>';
						print '<input name="size" size="5" value="'.(GETPOSTISSET('size') ? GETPOST('size') : $object->length).'">x';
						print '<input name="sizewidth" size="5" value="'.(GETPOSTISSET('sizewidth') ? GETPOST('sizewidth') : $object->width).'">x';
						print '<input name="sizeheight" size="5" value="'.(GETPOSTISSET('sizeheight') ? GETPOST('sizeheight') : $object->height).'"> ';
						print $formproduct->selectMeasuringUnits("size_units", "size", GETPOSTISSET('size_units') ? GETPOST('size_units') : $object->length_units, 0, 2);
						print '</td></tr>';
					}
					if (empty($conf->global->PRODUCT_DISABLE_SURFACE)) {
						// Brut Surface
						print '<tr><td>'.$langs->trans("Surface").'</td><td>';
						print '<input name="surface" size="5" value="'.(GETPOSTISSET('surface') ? GETPOST('surface') : $object->surface).'"> ';
						print $formproduct->selectMeasuringUnits("surface_units", "surface", GETPOSTISSET('surface_units') ? GETPOST('surface_units') : $object->surface_units, 0, 2);
						print '</td></tr>';
					}
					if (empty($conf->global->PRODUCT_DISABLE_VOLUME)) {
						// Brut Volume
						print '<tr><td>'.$langs->trans("Volume").'</td><td>';
						print '<input name="volume" size="5" value="'.(GETPOSTISSET('volume') ? GETPOST('volume') : $object->volume).'"> ';
						print $formproduct->selectMeasuringUnits("volume_units", "volume", GETPOSTISSET('volume_units') ? GETPOST('volume_units') : $object->volume_units, 0, 2);
						print '</td></tr>';
					}

					if (!empty($conf->global->PRODUCT_ADD_NET_MEASURE)) {
						// Net Measure
						print '<tr><td>'.$langs->trans("NetMeasure").'</td><td>';
						print '<input name="net_measure" size="5" value="'.(GETPOSTISSET('net_measure') ? GETPOST('net_measure') : $object->net_measure).'"> ';
						print $formproduct->selectMeasuringUnits("net_measure_units", "", GETPOSTISSET('net_measure_units') ? GETPOST('net_measure_units') : $object->net_measure_units, 0, 0);
						print '</td></tr>';
					}
				}
				// Units
				if (!empty($conf->global->PRODUCT_USE_UNITS)) {
					print '<tr><td>'.$langs->trans('DefaultUnitToShow').'</td>';
					print '<td>';
					print $form->selectUnits($object->fk_unit, 'units');
					print '</td></tr>';
				}

				// Custom code
				if (!$object->isService() && empty($conf->global->PRODUCT_DISABLE_CUSTOM_INFO)) {
					print '<tr><td class="wordbreak">'.$langs->trans("CustomCode").'</td><td><input name="customcode" class="maxwidth100onsmartphone" value="'.(GETPOSTISSET('customcode') ? GETPOST('customcode') : $object->customcode).'"></td></tr>';
					// Origin country
					print '<tr><td>'.$langs->trans("CountryOrigin").'</td>';
					print '<td>';
					print img_picto('', 'globe-americas', 'class="paddingrightonly"');
					print $form->select_country(GETPOSTISSET('country_id') ? GETPOST('country_id', 'int') : $object->country_id, 'country_id', '', 0, 'minwidth100 maxwidthonsmartphone');
					if ($user->admin) {
						print info_admin($langs->trans("YouCanChangeValuesForThisListFromDictionarySetup"), 1);
					}
					print '</td></tr>';

					// State
					if (empty($conf->global->PRODUCT_DISABLE_STATE)) {
						print '<tr>';
						if (!empty($conf->global->MAIN_SHOW_REGION_IN_STATE_SELECT) && (getDolGlobalInt('MAIN_SHOW_REGION_IN_STATE_SELECT') == 1 || getDolGlobalInt('MAIN_SHOW_REGION_IN_STATE_SELECT') == 2)) {
							print '<td>'.$form->editfieldkey('RegionStateOrigin', 'state_id', '', $object, 0).'</td><td>';
						} else {
							print '<td>'.$form->editfieldkey('StateOrigin', 'state_id', '', $object, 0).'</td><td>';
						}

						print img_picto('', 'state', 'class="pictofixedwidth"');
						print $formcompany->select_state(GETPOSTISSET('state_id') ? GETPOST('state_id', 'int') : $object->state_id, $object->country_code);
						print '</td>';
						print '</tr>';
					}
				}

				// Quality control
				if (!empty($conf->global->PRODUCT_LOT_ENABLE_QUALITY_CONTROL)) {
					print '<tr><td>'.$langs->trans("LifeTime").'</td><td><input name="lifetime" class="maxwidth100onsmartphone" value="'.$object->lifetime.'"></td></tr>';
					print '<tr><td>'.$langs->trans("QCFrequency").'</td><td><input name="qc_frequency" class="maxwidth100onsmartphone" value="'.$object->qc_frequency.'"></td></tr>';
				}

				// Other attributes
				$parameters = array('colspan' => ' colspan="2"', 'cols' => 2);
				$reshook = $hookmanager->executeHooks('formObjectOptions', $parameters, $object, $action); // Note that $action and $object may have been modified by hook
				print $hookmanager->resPrint;
				if (empty($reshook)) {
					print $object->showOptionals($extrafields, 'edit', $parameters);
				}

				// Tags-Categories
				if (isModEnabled('categorie')) {
					print '<tr><td>'.$langs->trans("Categories").'</td><td>';
					$cate_arbo = $form->select_all_categories(Categorie::TYPE_PRODUCT, '', 'parent', 64, 0, 1);
					$c = new Categorie($db);
					$cats = $c->containing($object->id, Categorie::TYPE_PRODUCT);
					$arrayselected = array();
					if (is_array($cats)) {
						foreach ($cats as $cat) {
							$arrayselected[] = $cat->id;
						}
					}
					if (GETPOSTISARRAY('categories')) {
						foreach (GETPOST('categories', 'array') as $cat) {
							$arrayselected[] = $cat;
						}
					}
					print img_picto('', 'category', 'class="pictofixedwidth"').$form->multiselectarray('categories', $cate_arbo, $arrayselected, '', 0, 'quatrevingtpercent widthcentpercentminusx', 0, 0);
					print "</td></tr>";
				}

				// Note private
				if (!empty($conf->global->MAIN_DISABLE_NOTES_TAB)) {
					print '<tr><td class="tdtop">'.$langs->trans("NoteNotVisibleOnBill").'</td><td>';

					$doleditor = new DolEditor('note_private', $object->note_private, '', 140, 'dolibarr_notes', '', false, true, getDolGlobalInt('FCKEDITOR_ENABLE_NOTE_PRIVATE'), ROWS_4, '90%');
					$doleditor->Create();

					print "</td></tr>";
				}

				print '</table>';

				print '<br>';

				print '<table class="border centpercent">';

				if (empty($conf->global->PRODUCT_DISABLE_ACCOUNTING)) {
					if (isModEnabled('accounting')) {
						// Accountancy_code_sell
						print '<tr><td class="titlefieldcreate">'.$langs->trans("ProductAccountancySellCode").'</td>';
						print '<td>';
						print $formaccounting->select_account((GETPOSTISSET('accountancy_code_sell') ? GETPOST('accountancy_code_sell') : $object->accountancy_code_sell), 'accountancy_code_sell', 1, '', 1, 1, 'minwidth150 maxwidth300');
						print '</td></tr>';

						// Accountancy_code_sell_intra
						if ($mysoc->isInEEC()) {
							print '<tr><td class="titlefieldcreate">'.$langs->trans("ProductAccountancySellIntraCode").'</td>';
							print '<td>';
							print $formaccounting->select_account((GETPOSTISSET('accountancy_code_sell_intra') ? GETPOST('accountancy_code_sell_intra') : $object->accountancy_code_sell_intra), 'accountancy_code_sell_intra', 1, '', 1, 1, 'minwidth150 maxwidth300');
							print '</td></tr>';
						}

						// Accountancy_code_sell_export
						print '<tr><td class="titlefieldcreate">'.$langs->trans("ProductAccountancySellExportCode").'</td>';
						print '<td>';
						print $formaccounting->select_account((GETPOSTISSET('accountancy_code_sell_export') ? GETPOST('accountancy_code_sell_export') : $object->accountancy_code_sell_export), 'accountancy_code_sell_export', 1, '', 1, 1, 'minwidth150 maxwidth300');
						print '</td></tr>';

						// Accountancy_code_buy
						print '<tr><td>'.$langs->trans("ProductAccountancyBuyCode").'</td>';
						print '<td>';
						print $formaccounting->select_account((GETPOSTISSET('accountancy_code_buy') ? GETPOST('accountancy_code_buy') : $object->accountancy_code_buy), 'accountancy_code_buy', 1, '', 1, 1, 'minwidth150 maxwidth300');
						print '</td></tr>';

						// Accountancy_code_buy_intra
						if ($mysoc->isInEEC()) {
							print '<tr><td class="titlefieldcreate">'.$langs->trans("ProductAccountancyBuyIntraCode").'</td>';
							print '<td>';
							print $formaccounting->select_account((GETPOSTISSET('accountancy_code_buy_intra') ? GETPOST('accountancy_code_buy_intra') : $object->accountancy_code_buy_intra), 'accountancy_code_buy_intra', 1, '', 1, 1, 'minwidth150 maxwidth300');
							print '</td></tr>';
						}

						// Accountancy_code_buy_export
						print '<tr><td class="titlefieldcreate">'.$langs->trans("ProductAccountancyBuyExportCode").'</td>';
						print '<td>';
						print $formaccounting->select_account((GETPOSTISSET('accountancy_code_buy_export') ? GETPOST('accountancy_code_buy_export') : $object->accountancy_code_buy_export), 'accountancy_code_buy_export', 1, '', 1, 1, 'minwidth150 maxwidth300');
						print '</td></tr>';
					} else {
						// For external software
						// Accountancy_code_sell
						print '<tr><td class="titlefieldcreate">'.$langs->trans("ProductAccountancySellCode").'</td>';
						print '<td><input name="accountancy_code_sell" class="maxwidth200" value="'.(GETPOSTISSET('accountancy_code_sell') ? GETPOST('accountancy_code_sell') : $object->accountancy_code_sell).'">';
						print '</td></tr>';

						// Accountancy_code_sell_intra
						if ($mysoc->isInEEC()) {
							print '<tr><td class="titlefieldcreate">'.$langs->trans("ProductAccountancySellIntraCode").'</td>';
							print '<td><input name="accountancy_code_sell_intra" class="maxwidth200" value="'.(GETPOSTISSET('accountancy_code_sell_intra') ? GETPOST('accountancy_code_sell_intra') : $object->accountancy_code_sell_intra).'">';
							print '</td></tr>';
						}

						// Accountancy_code_sell_export
						print '<tr><td class="titlefieldcreate">'.$langs->trans("ProductAccountancySellExportCode").'</td>';
						print '<td><input name="accountancy_code_sell_export" class="maxwidth200" value="'.(GETPOSTISSET('accountancy_code_sell_export') ? GETPOST('accountancy_code_sell_export') : $object->accountancy_code_sell_export).'">';
						print '</td></tr>';

						// Accountancy_code_buy
						print '<tr><td>'.$langs->trans("ProductAccountancyBuyCode").'</td>';
						print '<td><input name="accountancy_code_buy" class="maxwidth200" value="'.(GETPOSTISSET('accountancy_code_buy') ? GETPOST('accountancy_code_buy') : $object->accountancy_code_buy).'">';
						print '</td></tr>';

						// Accountancy_code_buy_intra
						if ($mysoc->isInEEC()) {
							print '<tr><td class="titlefieldcreate">'.$langs->trans("ProductAccountancyBuyIntraCode").'</td>';
							print '<td><input name="accountancy_code_buy_intra" class="maxwidth200" value="'.(GETPOSTISSET('accountancy_code_buy_intra') ? GETPOST('accountancy_code_buy_intra') : $object->accountancy_code_buy_intra).'">';
							print '</td></tr>';
						}

						// Accountancy_code_buy_export
						print '<tr><td class="titlefieldcreate">'.$langs->trans("ProductAccountancyBuyExportCode").'</td>';
						print '<td><input name="accountancy_code_buy_export" class="maxwidth200" value="'.(GETPOSTISSET('accountancy_code_buy_export') ? GETPOST('accountancy_code_buy_export') : $object->accountancy_code_buy_export).'">';
						print '</td></tr>';
					}
				}
				print '</table>';
			}

			print dol_get_fiche_end();

			print $form->buttonsSaveCancel();

			print '</form>';
		} else {
			// Fiche en mode visu

			$showbarcode = isModEnabled('barcode');
			if (!empty($conf->global->MAIN_USE_ADVANCED_PERMS) && !$user->hasRight('barcode', 'lire_advance')) {
				$showbarcode = 0;
			}

			$head = product_prepare_head($object);
			$titre = $langs->trans("CardProduct".$object->type);
			$picto = ($object->type == Product::TYPE_SERVICE ? 'service' : 'product');

			print dol_get_fiche_head($head, 'card', $titre, -1, $picto);

			$linkback = '<a href="'.DOL_URL_ROOT.'/product/list.php?restore_lastsearch_values=1&type='.$object->type.'">'.$langs->trans("BackToList").'</a>';
			$object->next_prev_filter = "fk_product_type = ".((int) $object->type);

			$shownav = 1;
			if ($user->socid && !in_array('product', explode(',', $conf->global->MAIN_MODULES_FOR_EXTERNAL))) {
				$shownav = 0;
			}

			dol_banner_tab($object, 'ref', $linkback, $shownav, 'ref');

			// Call Hook tabContentViewProduct
			$parameters = array();
			// Note that $action and $object may be modified by hook
			$reshook = $hookmanager->executeHooks('tabContentViewProduct', $parameters, $object, $action);
			if (empty($reshook)) {
				print '<div class="fichecenter">';
				print '<div class="fichehalfleft">';

				print '<div class="underbanner clearboth"></div>';
				print '<table class="border tableforfield centpercent">';

				// Type
				if (isModEnabled("product") && isModEnabled("service")) {
					$typeformat = 'select;0:'.$langs->trans("Product").',1:'.$langs->trans("Service");
					print '<tr><td class="titlefield">';
					print (empty($conf->global->PRODUCT_DENY_CHANGE_PRODUCT_TYPE)) ? $form->editfieldkey("Type", 'fk_product_type', $object->type, $object, $usercancreate, $typeformat) : $langs->trans('Type');
					print '</td><td>';
					print $form->editfieldval("Type", 'fk_product_type', $object->type, $object, $usercancreate, $typeformat);
					print '</td></tr>';
				}

				if ($showbarcode) {
					// Barcode type
					print '<tr><td class="nowrap">';
					print '<table width="100%" class="nobordernopadding"><tr><td class="nowrap">';
					print $langs->trans("BarcodeType");
					print '</td>';
					if (($action != 'editbarcodetype') && $usercancreate && $createbarcode) {
						print '<td class="right"><a class="editfielda" href="'.$_SERVER["PHP_SELF"].'?action=editbarcodetype&id='.$object->id.'&token='.newToken().'">'.img_edit($langs->trans('Edit'), 1).'</a></td>';
					}
					print '</tr></table>';
					print '</td><td>';
					if ($action == 'editbarcodetype' || $action == 'editbarcode') {
						require_once DOL_DOCUMENT_ROOT.'/core/class/html.formbarcode.class.php';
						$formbarcode = new FormBarCode($db);
					}

					$fk_barcode_type = '';
					if ($action == 'editbarcodetype') {
						print $formbarcode->formBarcodeType($_SERVER['PHP_SELF'].'?id='.$object->id, $object->barcode_type, 'fk_barcode_type');
						$fk_barcode_type = $object->barcode_type;
					} else {
						$object->fetch_barcode();
						$fk_barcode_type = $object->barcode_type;
						print $object->barcode_type_label ? $object->barcode_type_label : ($object->barcode ? '<div class="warning">'.$langs->trans("SetDefaultBarcodeType").'<div>' : '');
					}
					print '</td></tr>'."\n";

					// Barcode value
					print '<tr><td class="nowrap">';
					print '<table width="100%" class="nobordernopadding"><tr><td class="nowrap">';
					print $langs->trans("BarcodeValue");
					print '</td>';
					if (($action != 'editbarcode') && $usercancreate && $createbarcode) {
						print '<td class="right"><a class="editfielda" href="'.$_SERVER["PHP_SELF"].'?action=editbarcode&id='.$object->id.'&token='.newToken().'">'.img_edit($langs->trans('Edit'), 1).'</a></td>';
					}
					print '</tr></table>';
					print '</td><td>';
					if ($action == 'editbarcode') {
						$tmpcode = GETPOSTISSET('barcode') ? GETPOST('barcode') : $object->barcode;
						if (empty($tmpcode) && !empty($modBarCodeProduct->code_auto)) {
							$tmpcode = $modBarCodeProduct->getNextValue($object, $fk_barcode_type);
						}

						print '<form method="post" action="'.$_SERVER["PHP_SELF"].'?id='.$object->id.'">';
						print '<input type="hidden" name="token" value="'.newToken().'">';
						print '<input type="hidden" name="action" value="setbarcode">';
						print '<input type="hidden" name="barcode_type_code" value="'.$object->barcode_type_code.'">';
						print '<input class="width300" class="maxwidthonsmartphone" type="text" name="barcode" value="'.$tmpcode.'">';
						print '&nbsp;<input type="submit" class="button smallpaddingimp" value="'.$langs->trans("Modify").'">';
						print '</form>';
					} else {
						print showValueWithClipboardCPButton($object->barcode);
					}
					print '</td></tr>'."\n";
				}
<<<<<<< HEAD

				print '<tr><td>'.$langs->trans('BatchSellOrEatByMandatoryList', $langs->trans('SellByDate'), $langs->trans('EatByDate')).'</td><td>';
				print $object->getSellOrEatByMandatoryLabel();
				print '</td></tr>';
			}

			if (empty($conf->global->PRODUCT_DISABLE_ACCOUNTING)) {
				// Accountancy sell code
				print '<tr><td class="nowrap">';
				print $langs->trans("ProductAccountancySellCode");
				print '</td><td>';
				if (isModEnabled('accounting')) {
					if (!empty($object->accountancy_code_sell)) {
						$accountingaccount = new AccountingAccount($db);
						$accountingaccount->fetch('', $object->accountancy_code_sell, 1);
=======
>>>>>>> d71e3962

				// Batch number management (to batch)
				if (isModEnabled('productbatch')) {
					if ($object->isProduct() || !empty($conf->global->STOCK_SUPPORTS_SERVICES)) {
						print '<tr><td>'.$langs->trans("ManageLotSerial").'</td><td>';
						print $object->getLibStatut(0, 2);
						print '</td></tr>';
						if ((($object->status_batch == '1' && !empty($conf->global->PRODUCTBATCH_LOT_USE_PRODUCT_MASKS) && getDolGlobalString('PRODUCTBATCH_LOT_ADDON') == 'mod_lot_advanced')
							|| ($object->status_batch == '2' && getDolGlobalString('PRODUCTBATCH_SN_ADDON') == 'mod_sn_advanced' && !empty($conf->global->PRODUCTBATCH_SN_USE_PRODUCT_MASKS)))) {
							print '<tr><td>'.$langs->trans("ManageLotMask").'</td><td>';
							print $object->batch_mask;
							print '</td></tr>';
						}
					}
				}

				if (empty($conf->global->PRODUCT_DISABLE_ACCOUNTING)) {
					// Accountancy sell code
					print '<tr><td class="nowrap">';
					print $langs->trans("ProductAccountancySellCode");
					print '</td><td>';
					if (isModEnabled('accounting')) {
						if (!empty($object->accountancy_code_sell)) {
							$accountingaccount = new AccountingAccount($db);
							$accountingaccount->fetch('', $object->accountancy_code_sell, 1);

							print $accountingaccount->getNomUrl(0, 1, 1, '', 1);
						}
					} else {
						print $object->accountancy_code_sell;
					}
					print '</td></tr>';

					// Accountancy sell code intra-community
					if ($mysoc->isInEEC()) {
						print '<tr><td class="nowrap">';
						print $langs->trans("ProductAccountancySellIntraCode");
						print '</td><td>';
						if (isModEnabled('accounting')) {
							if (!empty($object->accountancy_code_sell_intra)) {
								$accountingaccount2 = new AccountingAccount($db);
								$accountingaccount2->fetch('', $object->accountancy_code_sell_intra, 1);

								print $accountingaccount2->getNomUrl(0, 1, 1, '', 1);
							}
						} else {
							print $object->accountancy_code_sell_intra;
						}
						print '</td></tr>';
					}

					// Accountancy sell code export
					print '<tr><td class="nowrap">';
					print $langs->trans("ProductAccountancySellExportCode");
					print '</td><td>';
					if (isModEnabled('accounting')) {
						if (!empty($object->accountancy_code_sell_export)) {
							$accountingaccount3 = new AccountingAccount($db);
							$accountingaccount3->fetch('', $object->accountancy_code_sell_export, 1);

							print $accountingaccount3->getNomUrl(0, 1, 1, '', 1);
						}
					} else {
						print $object->accountancy_code_sell_export;
					}
					print '</td></tr>';

					// Accountancy buy code
					print '<tr><td class="nowrap">';
					print $langs->trans("ProductAccountancyBuyCode");
					print '</td><td>';
					if (isModEnabled('accounting')) {
						if (!empty($object->accountancy_code_buy)) {
							$accountingaccount4 = new AccountingAccount($db);
							$accountingaccount4->fetch('', $object->accountancy_code_buy, 1);

							print $accountingaccount4->getNomUrl(0, 1, 1, '', 1);
						}
					} else {
						print $object->accountancy_code_buy;
					}
					print '</td></tr>';

					// Accountancy buy code intra-community
					if ($mysoc->isInEEC()) {
						print '<tr><td class="nowrap">';
						print $langs->trans("ProductAccountancyBuyIntraCode");
						print '</td><td>';
						if (isModEnabled('accounting')) {
							if (!empty($object->accountancy_code_buy_intra)) {
								$accountingaccount5 = new AccountingAccount($db);
								$accountingaccount5->fetch('', $object->accountancy_code_buy_intra, 1);

								print $accountingaccount5->getNomUrl(0, 1, 1, '', 1);
							}
						} else {
							print $object->accountancy_code_buy_intra;
						}
						print '</td></tr>';
					}

					// Accountancy buy code export
					print '<tr><td class="nowrap">';
					print $langs->trans("ProductAccountancyBuyExportCode");
					print '</td><td>';
					if (isModEnabled('accounting')) {
						if (!empty($object->accountancy_code_buy_export)) {
							$accountingaccount6 = new AccountingAccount($db);
							$accountingaccount6->fetch('', $object->accountancy_code_buy_export, 1);

							print $accountingaccount6->getNomUrl(0, 1, 1, '', 1);
						}
					} else {
						print $object->accountancy_code_buy_export;
					}
					print '</td></tr>';
				}

				// Description
				print '<tr><td class="tdtop">'.$langs->trans("Description").'</td><td>'.(dol_textishtml($object->description) ? $object->description : dol_nl2br($object->description, 1, true)).'</td></tr>';

				// Public URL
				if (empty($conf->global->PRODUCT_DISABLE_PUBLIC_URL)) {
					print '<tr><td>'.$langs->trans("PublicUrl").'</td><td>';
					print dol_print_url($object->url, '_blank', 128);
					print '</td></tr>';
				}

				// Default warehouse
				if ($object->isProduct() && isModEnabled('stock')) {
					$warehouse = new Entrepot($db);
					$warehouse->fetch($object->fk_default_warehouse);

					print '<tr><td>'.$langs->trans("DefaultWarehouse").'</td><td>';
					print (!empty($warehouse->id) ? $warehouse->getNomUrl(1) : '');
					print '</td>';
				}

				if ($object->isService() && isModEnabled('workstation')) {
					$workstation = new Workstation($db);
					$res = $workstation->fetch($object->fk_default_workstation);

					print '<tr><td>'.$langs->trans("DefaultWorkstation").'</td><td>';
					print (!empty($workstation->id) ? $workstation->getNomUrl(1) : '');
					print '</td>';
				}

				// Parent product.
				if (isModEnabled('variants') && ($object->isProduct() || $object->isService())) {
					$combination = new ProductCombination($db);

					if ($combination->fetchByFkProductChild($object->id) > 0) {
						$prodstatic = new Product($db);
						$prodstatic->fetch($combination->fk_product_parent);

						// Parent product
						print '<tr><td>'.$langs->trans("ParentProduct").'</td><td>';
						print $prodstatic->getNomUrl(1);
						print '</td></tr>';
					}
				}

				print '</table>';
				print '</div>';
				print '<div class="fichehalfright">';

				print '<div class="underbanner clearboth"></div>';
				print '<table class="border tableforfield centpercent">';

				if ($object->isService()) {
					// Duration
					print '<tr><td class="titlefield">'.$langs->trans("Duration").'</td><td>';
					print $object->duration_value;
					if ($object->duration_value > 1) {
						$dur = array("i"=>$langs->trans("Minute"), "h"=>$langs->trans("Hours"), "d"=>$langs->trans("Days"), "w"=>$langs->trans("Weeks"), "m"=>$langs->trans("Months"), "y"=>$langs->trans("Years"));
					} elseif ($object->duration_value > 0) {
						$dur = array("i"=>$langs->trans("Minute"), "h"=>$langs->trans("Hour"), "d"=>$langs->trans("Day"), "w"=>$langs->trans("Week"), "m"=>$langs->trans("Month"), "y"=>$langs->trans("Year"));
					}
					print (!empty($object->duration_unit) && isset($dur[$object->duration_unit]) ? "&nbsp;".$langs->trans($dur[$object->duration_unit])."&nbsp;" : '');

					// Mandatory period
					if ($object->duration_value > 0) {
						print ' &nbsp; &nbsp; &nbsp; ';
					}
					$htmltooltip = $langs->trans("mandatoryHelper");
					print '<input type="checkbox" class="" name="mandatoryperiod"'.($object->mandatory_period == 1 ? ' checked="checked"' : '').' disabled>';
					print $form->textwithpicto($langs->trans("mandatoryperiod"), $htmltooltip, 1, 0);

					print '</td></tr>';
				} else {
					if (empty($conf->global->PRODUCT_DISABLE_NATURE)) {
						// Nature
						print '<tr><td class="titlefield">'.$form->textwithpicto($langs->trans("NatureOfProductShort"), $langs->trans("NatureOfProductDesc")).'</td><td>';
						print $object->getLibFinished();
						print '</td></tr>';
					}
				}

				if (!$object->isService() && isModEnabled('bom') && $object->finished) {
					print '<tr><td class="titlefield">'.$form->textwithpicto($langs->trans("DefaultBOM"), $langs->trans("DefaultBOMDesc", $langs->transnoentitiesnoconv("Finished"))).'</td><td>';
					if ($object->fk_default_bom) {
						$bom_static = new BOM($db);
						$bom_static->fetch($object->fk_default_bom);
						print $bom_static->getNomUrl(1);
					}
					print '</td></tr>';
				}

				if (!$object->isService()) {
					// Brut Weight
					if (empty($conf->global->PRODUCT_DISABLE_WEIGHT)) {
						print '<tr><td class="titlefield">'.$langs->trans("Weight").'</td><td>';
						if ($object->weight != '') {
							print $object->weight." ".measuringUnitString(0, "weight", $object->weight_units);
						} else {
							print '&nbsp;';
						}
						print "</td></tr>\n";
					}

					if (empty($conf->global->PRODUCT_DISABLE_SIZE)) {
						// Brut Length
						print '<tr><td>'.$langs->trans("Length").' x '.$langs->trans("Width").' x '.$langs->trans("Height").'</td><td>';
						if ($object->length != '' || $object->width != '' || $object->height != '') {
							print $object->length;
							if ($object->width) {
								print " x ".$object->width;
							}
							if ($object->height) {
								print " x ".$object->height;
							}
							print ' '.measuringUnitString(0, "size", $object->length_units);
						} else {
							print '&nbsp;';
						}
						print "</td></tr>\n";
					}
					if (empty($conf->global->PRODUCT_DISABLE_SURFACE)) {
						// Brut Surface
						print '<tr><td>'.$langs->trans("Surface").'</td><td>';
						if ($object->surface != '') {
							print $object->surface." ".measuringUnitString(0, "surface", $object->surface_units);
						} else {
							print '&nbsp;';
						}
						print "</td></tr>\n";
					}
					if (empty($conf->global->PRODUCT_DISABLE_VOLUME)) {
						// Brut Volume
						print '<tr><td>'.$langs->trans("Volume").'</td><td>';
						if ($object->volume != '') {
							print $object->volume." ".measuringUnitString(0, "volume", $object->volume_units);
						} else {
							print '&nbsp;';
						}
						print "</td></tr>\n";
					}

					if (!empty($conf->global->PRODUCT_ADD_NET_MEASURE)) {
						// Net Measure
						print '<tr><td class="titlefield">'.$langs->trans("NetMeasure").'</td><td>';
						if ($object->net_measure != '') {
							print $object->net_measure." ".measuringUnitString($object->net_measure_units);
						} else {
							print '&nbsp;';
						}
						print '</td></tr>';
					}
				}

				// Unit
				if (!empty($conf->global->PRODUCT_USE_UNITS)) {
					$unit = $object->getLabelOfUnit();

					print '<tr><td>'.$langs->trans('DefaultUnitToShow').'</td><td>';
					if ($unit !== '') {
						print $langs->trans($unit);
					}
					print '</td></tr>';
				}

				// Custom code
				if (!$object->isService() && empty($conf->global->PRODUCT_DISABLE_CUSTOM_INFO)) {
					print '<tr><td>'.$langs->trans("CustomCode").'</td><td>'.$object->customcode.'</td></tr>';

					// Origin country code
					print '<tr><td>'.$langs->trans("Origin").'</td><td>'.getCountry($object->country_id, 0, $db);
					if (!empty($object->state_id)) {
						print ' - '.getState($object->state_id, 0, $db);
					}
					print '</td></tr>';
				}

				// Quality Control
				if (!empty($conf->global->PRODUCT_LOT_ENABLE_QUALITY_CONTROL)) {
					print '<tr><td>'.$langs->trans("LifeTime").'</td><td>'.$object->lifetime.'</td></tr>';
					print '<tr><td>'.$langs->trans("QCFrequency").'</td><td>'.$object->qc_frequency.'</td></tr>';
				}

				// Other attributes
				$parameters = array();
				include DOL_DOCUMENT_ROOT.'/core/tpl/extrafields_view.tpl.php';

				// Categories
				if (isModEnabled('categorie')) {
					print '<tr><td class="valignmiddle">'.$langs->trans("Categories").'</td><td>';
					print $form->showCategories($object->id, Categorie::TYPE_PRODUCT, 1);
					print "</td></tr>";
				}

				// Note private
				if (!empty($conf->global->MAIN_DISABLE_NOTES_TAB)) {
					print '<!-- show Note --> '."\n";
					print '<tr><td class="tdtop">'.$langs->trans("NotePrivate").'</td><td>'.(dol_textishtml($object->note_private) ? $object->note_private : dol_nl2br($object->note_private, 1, true)).'</td></tr>'."\n";
					print '<!-- End show Note --> '."\n";
				}

				print "</table>\n";
				print '</div>';

				print '</div>';
				print '<div class="clearboth"></div>';
			}

			print dol_get_fiche_end();
		}
	} elseif ($action != 'create') {
		exit;
	}
}

$tmpcode = '';
if (!empty($modCodeProduct->code_auto)) {
	$tmpcode = $modCodeProduct->getNextValue($object, $object->type);
}

$formconfirm = '';

// Confirm delete product
if (($action == 'delete' && (empty($conf->use_javascript_ajax) || !empty($conf->dol_use_jmobile)))	// Output when action = clone if jmobile or no js
	|| (!empty($conf->use_javascript_ajax) && empty($conf->dol_use_jmobile))) {							// Always output when not jmobile nor js
	$formconfirm = $form->formconfirm("card.php?id=".$object->id, $langs->trans("DeleteProduct"), $langs->trans("ConfirmDeleteProduct"), "confirm_delete", '', 0, "action-delete");
}
if ($action == 'merge') {
	$formquestion = array(
		array(
			'name' => 'product_origin',
			'label' => $langs->trans('MergeOriginProduct'),
			'type' => 'other',
			'value' => $form->select_produits('', 'product_origin', '', 0, 0, 1, 2, '', 1, array(), 0, 1, 0, 'minwidth200', 0, '', null, 1),
		)
	);
	$formconfirm = $form->formconfirm($_SERVER["PHP_SELF"]."?id=".$object->id, $langs->trans("MergeProducts"), $langs->trans("ConfirmMergeProducts"), "confirm_merge", $formquestion, 'no', 1, 250);
}

// Clone confirmation
if (($action == 'clone' && (empty($conf->use_javascript_ajax) || !empty($conf->dol_use_jmobile)))		// Output when action = clone if jmobile or no js
	|| (!empty($conf->use_javascript_ajax) && empty($conf->dol_use_jmobile))) {							// Always output when not jmobile nor js
	// Define confirmation messages
	$formquestionclone = array(
		'text' => $langs->trans("ConfirmClone"),
		array('type' => 'text', 'name' => 'clone_ref', 'label' => $langs->trans("NewRefForClone"), 'value' => empty($tmpcode) ? $langs->trans("CopyOf").' '.$object->ref : $tmpcode, 'morecss'=>'width150'),
		array('type' => 'checkbox', 'name' => 'clone_content', 'label' => $langs->trans("CloneContentProduct"), 'value' => 1),
		array('type' => 'checkbox', 'name' => 'clone_categories', 'label' => $langs->trans("CloneCategoriesProduct"), 'value' => 1),
	);
	if (!empty($conf->global->PRODUIT_MULTIPRICES)) {
		$formquestionclone[] = array('type' => 'checkbox', 'name' => 'clone_prices', 'label' => $langs->trans("ClonePricesProduct").' ('.$langs->trans("CustomerPrices").')', 'value' => 0);
	}
	if (!empty($conf->global->PRODUIT_SOUSPRODUITS)) {
		$formquestionclone[] = array('type' => 'checkbox', 'name' => 'clone_composition', 'label' => $langs->trans('CloneCompositionProduct'), 'value' => 1);
	}

	$formconfirm .= $form->formconfirm($_SERVER["PHP_SELF"].'?id='.$object->id, $langs->trans('ToClone'), $langs->trans('ConfirmCloneProduct', $object->ref), 'confirm_clone', $formquestionclone, 'yes', 'action-clone', 350, 600);
}

// Call Hook formConfirm
$parameters = array('formConfirm' => $formconfirm, 'object' => $object);
$reshook = $hookmanager->executeHooks('formConfirm', $parameters, $object, $action); // Note that $action and $object may have been modified by hook
if (empty($reshook)) {
	$formconfirm .= $hookmanager->resPrint;
} elseif ($reshook > 0) {
	$formconfirm = $hookmanager->resPrint;
}

// Print form confirm
print $formconfirm;

/*
 * Action bar
 */
if ($action != 'create' && $action != 'edit') {
	$cloneProductUrl = $_SERVER["PHP_SELF"].'?action=clone&token='.newToken();
	$cloneButtonId = 'action-clone-no-ajax';

	print "\n".'<div class="tabsAction">'."\n";

	$parameters = array();
	$reshook = $hookmanager->executeHooks('addMoreActionsButtons', $parameters, $object, $action); // Note that $action and $object may have been modified by hook
	if (empty($reshook)) {
		if ($usercancreate) {
			if (!isset($object->no_button_edit) || $object->no_button_edit <> 1) {
				print dolGetButtonAction('', $langs->trans('Modify'), 'default', $_SERVER["PHP_SELF"].'?action=edit&token='.newToken().'&id='.$object->id, '', $usercancreate);
			}

			if (!isset($object->no_button_copy) || $object->no_button_copy <> 1) {
				if (!empty($conf->use_javascript_ajax) && empty($conf->dol_use_jmobile)) {
					$cloneProductUrl = '';
					$cloneButtonId = 'action-clone';
				}
				print dolGetButtonAction($langs->trans('ToClone'), '', 'default', $cloneProductUrl, $cloneButtonId, $usercancreate);
			}
		}
		$object_is_used = $object->isObjectUsed($object->id);

		if ($usercandelete) {
			if (empty($object_is_used) && (!isset($object->no_button_delete) || $object->no_button_delete <> 1)) {
				if (!empty($conf->use_javascript_ajax) && empty($conf->dol_use_jmobile)) {
					print dolGetButtonAction($langs->trans('Delete'), '', 'delete', '#', 'action-delete', true);
				} else {
					print dolGetButtonAction('', $langs->trans('Delete'), 'delete', $_SERVER["PHP_SELF"].'?action=delete&token='.newToken().'&id='.$object->id, '');
				}
			} else {
				print dolGetButtonAction($langs->trans("ProductIsUsed"), $langs->trans('Delete'), 'delete', '#', '', false);
			}
			if (getDolGlobalInt('MAIN_FEATURES_LEVEL') > 1) {
				print '<a class="butActionDelete" href="card.php?action=merge&id='.$object->id.'" title="'.dol_escape_htmltag($langs->trans("MergeProducts")).'">'.$langs->trans('Merge').'</a>'."\n";
			}
		} else {
			print dolGetButtonAction($langs->trans("NotEnoughPermissions"), $langs->trans('Delete'), 'delete', '#', '', false);
		}
	}

	print "\n</div>\n";
}


/*
 * All the "Add to" areas if PRODUCT_ADD_FORM_ADD_TO is set
 */

if (!empty($conf->global->PRODUCT_ADD_FORM_ADD_TO) && $object->id && ($action == '' || $action == 'view') && $object->status) {
	//Variable used to check if any text is going to be printed
	$html = '';
	//print '<div class="fichecenter"><div class="fichehalfleft">';

	// Propals
	if (isModEnabled("propal") && $user->hasRight('propal', 'creer')) {
		$propal = new Propal($db);

		$langs->load("propal");

		$otherprop = $propal->liste_array(2, 1, 0);

		if (is_array($otherprop) && count($otherprop)) {
			$html .= '<tr><td style="width: 200px;">';
			$html .= $langs->trans("AddToDraftProposals").'</td><td>';
			$html .= $form->selectarray("propalid", $otherprop, 0, 1);
			$html .= '</td></tr>';
		} else {
			$html .= '<tr><td style="width: 200px;">';
			$html .= $langs->trans("AddToDraftProposals").'</td><td>';
			$html .= $langs->trans("NoDraftProposals");
			$html .= '</td></tr>';
		}
	}

	// Commande
	if (isModEnabled('commande') && $user->hasRight('commande', 'creer')) {
		$commande = new Commande($db);

		$langs->load("orders");

		$othercom = $commande->liste_array(2, 1, null);
		if (is_array($othercom) && count($othercom)) {
			$html .= '<tr><td style="width: 200px;">';
			$html .= $langs->trans("AddToDraftOrders").'</td><td>';
			$html .= $form->selectarray("commandeid", $othercom, 0, 1);
			$html .= '</td></tr>';
		} else {
			$html .= '<tr><td style="width: 200px;">';
			$html .= $langs->trans("AddToDraftOrders").'</td><td>';
			$html .= $langs->trans("NoDraftOrders");
			$html .= '</td></tr>';
		}
	}

	// Factures
	if (isModEnabled('facture') && $user->hasRight('facture', 'creer')) {
		$invoice = new Facture($db);

		$langs->load("bills");

		$otherinvoice = $invoice->liste_array(2, 1, null);
		if (is_array($otherinvoice) && count($otherinvoice)) {
			$html .= '<tr><td style="width: 200px;">';
			$html .= $langs->trans("AddToDraftInvoices").'</td><td>';
			$html .= $form->selectarray("factureid", $otherinvoice, 0, 1);
			$html .= '</td></tr>';
		} else {
			$html .= '<tr><td style="width: 200px;">';
			$html .= $langs->trans("AddToDraftInvoices").'</td><td>';
			$html .= $langs->trans("NoDraftInvoices");
			$html .= '</td></tr>';
		}
	}

	//If any text is going to be printed, then we show the table
	if (!empty($html)) {
		print '<form method="POST" action="'.$_SERVER["PHP_SELF"].'?id='.$object->id.'">';
		print '<input type="hidden" name="token" value="'.newToken().'">';
		print '<input type="hidden" name="action" value="addin">';

		print load_fiche_titre($langs->trans("AddToDraft"), '', '');

		print dol_get_fiche_head('');

		$html .= '<tr><td class="nowrap">'.$langs->trans("Quantity").' ';
		$html .= '<input type="text" class="flat" name="qty" size="1" value="1"></td>';
		$html .= '<td class="nowrap">'.$langs->trans("ReductionShort").'(%) ';
		$html .= '<input type="text" class="flat" name="remise_percent" size="1" value="0">';
		$html .= '</td></tr>';

		print '<table width="100%" class="border">';
		print $html;
		print '</table>';

		print '<div class="center">';
		print '<input type="submit" class="button button-add" value="'.$langs->trans("Add").'">';
		print '</div>';

		print dol_get_fiche_end();

		print '</form>';
	}
}


/*
 * Generated documents
 */

if ($action != 'create' && $action != 'edit' && $action != 'delete') {
	print '<div class="fichecenter"><div class="fichehalfleft">';
	print '<a name="builddoc"></a>'; // ancre

	// Documents
	$objectref = dol_sanitizeFileName($object->ref);
	if (!empty($conf->product->multidir_output[$object->entity])) {
		$filedir = $conf->product->multidir_output[$object->entity].'/'.$objectref; //Check repertories of current entities
	} else {
		$filedir = $conf->product->dir_output.'/'.$objectref;
	}
	$urlsource = $_SERVER["PHP_SELF"]."?id=".$object->id;
	$genallowed = $usercanread;
	$delallowed = $usercancreate;

	print $formfile->showdocuments($modulepart, $object->ref, $filedir, $urlsource, $genallowed, $delallowed, '', 0, 0, 0, 28, 0, '', 0, '', $langs->getDefaultLang(), '', $object);
	$somethingshown = $formfile->numoffiles;

	print '</div><div class="fichehalfright">';

	$MAXEVENT = 10;

	$morehtmlcenter = dolGetButtonTitle($langs->trans('SeeAll'), '', 'fa fa-bars imgforviewmode', DOL_URL_ROOT.'/product/agenda.php?id='.$object->id);

	// List of actions on element
	include_once DOL_DOCUMENT_ROOT.'/core/class/html.formactions.class.php';
	$formactions = new FormActions($db);
	$somethingshown = $formactions->showactions($object, 'product', 0, 1, '', $MAXEVENT, '', $morehtmlcenter); // Show all action for product

	print '</div></div>';
}

// End of page
llxFooter();
$db->close();<|MERGE_RESOLUTION|>--- conflicted
+++ resolved
@@ -1454,18 +1454,14 @@
 						print '</td></tr>';
 					}
 				}
-			}
-<<<<<<< HEAD
-
-			// SellBy / EatBy mandatory list
-			if (!empty($sellOrEatByMandatoryList)) {
-				print '<tr><td>'.$langs->trans('BatchSellOrEatByMandatoryList', $langs->trans('SellByDate'), $langs->trans('EatByDate')).'</td><td>';
-				print $form->selectarray('sell_or_eat_by_mandatory', $sellOrEatByMandatoryList, GETPOST('sell_or_eat_by_mandatory', 'int'));
-				print '</td></tr>';
-			}
-		}
-=======
->>>>>>> d71e3962
+
+				// SellBy / EatBy mandatory list
+				if (!empty($sellOrEatByMandatoryList)) {
+					print '<tr><td>'.$langs->trans('BatchSellOrEatByMandatoryList', $langs->trans('SellByDate'), $langs->trans('EatByDate')).'</td><td>';
+					print $form->selectarray('sell_or_eat_by_mandatory', $sellOrEatByMandatoryList, GETPOST('sell_or_eat_by_mandatory', 'int'));
+					print '</td></tr>';
+				}
+			}
 
 			$showbarcode = isModEnabled('barcode');
 			if (!empty($conf->global->MAIN_USE_ADVANCED_PERMS) && !$user->hasRight('barcode', 'lire_advance')) {
@@ -2073,23 +2069,19 @@
 							print '</td></tr>';
 						}
 					}
-				}
-<<<<<<< HEAD
-
-				// SellBy / EatBy mandatory list
-				if (!empty($sellOrEatByMandatoryList)) {
-					if (GETPOSTISSET('sell_or_eat_by_mandatory')) {
-						$sellOrEatByMandatorySelectedId = GETPOST('sell_or_eat_by_mandatory', 'int');
-					} else {
-						$sellOrEatByMandatorySelectedId = $object->sell_or_eat_by_mandatory;
-					}
-					print '<tr><td>'.$langs->trans('BatchSellOrEatByMandatoryList', $langs->trans('SellByDate'), $langs->trans('EatByDate')).'</td><td>';
-					print $form->selectarray('sell_or_eat_by_mandatory', $sellOrEatByMandatoryList, $sellOrEatByMandatorySelectedId);
-					print '</td></tr>';
-				}
-			}
-=======
->>>>>>> d71e3962
+
+					// SellBy / EatBy mandatory list
+					if (!empty($sellOrEatByMandatoryList)) {
+						if (GETPOSTISSET('sell_or_eat_by_mandatory')) {
+							$sellOrEatByMandatorySelectedId = GETPOST('sell_or_eat_by_mandatory', 'int');
+						} else {
+							$sellOrEatByMandatorySelectedId = $object->sell_or_eat_by_mandatory;
+						}
+						print '<tr><td>'.$langs->trans('BatchSellOrEatByMandatoryList', $langs->trans('SellByDate'), $langs->trans('EatByDate')).'</td><td>';
+						print $form->selectarray('sell_or_eat_by_mandatory', $sellOrEatByMandatoryList, $sellOrEatByMandatorySelectedId);
+						print '</td></tr>';
+					}
+				}
 
 				// Barcode
 				$showbarcode = isModEnabled('barcode');
@@ -2519,24 +2511,6 @@
 					}
 					print '</td></tr>'."\n";
 				}
-<<<<<<< HEAD
-
-				print '<tr><td>'.$langs->trans('BatchSellOrEatByMandatoryList', $langs->trans('SellByDate'), $langs->trans('EatByDate')).'</td><td>';
-				print $object->getSellOrEatByMandatoryLabel();
-				print '</td></tr>';
-			}
-
-			if (empty($conf->global->PRODUCT_DISABLE_ACCOUNTING)) {
-				// Accountancy sell code
-				print '<tr><td class="nowrap">';
-				print $langs->trans("ProductAccountancySellCode");
-				print '</td><td>';
-				if (isModEnabled('accounting')) {
-					if (!empty($object->accountancy_code_sell)) {
-						$accountingaccount = new AccountingAccount($db);
-						$accountingaccount->fetch('', $object->accountancy_code_sell, 1);
-=======
->>>>>>> d71e3962
 
 				// Batch number management (to batch)
 				if (isModEnabled('productbatch')) {
@@ -2551,6 +2525,10 @@
 							print '</td></tr>';
 						}
 					}
+
+					print '<tr><td>'.$langs->trans('BatchSellOrEatByMandatoryList', $langs->trans('SellByDate'), $langs->trans('EatByDate')).'</td><td>';
+					print $object->getSellOrEatByMandatoryLabel();
+					print '</td></tr>';
 				}
 
 				if (empty($conf->global->PRODUCT_DISABLE_ACCOUNTING)) {
