<?php
/* Copyright (C) 2001-2007	Rodolphe Quiedeville <rodolphe@quiedeville.org>
 * Copyright (C) 2004-2016	Laurent Destailleur	 <eldy@users.sourceforge.net>
 * Copyright (C) 2005		Eric Seigne		     <eric.seigne@ryxeo.com>
 * Copyright (C) 2005-2015	Regis Houssin		 <regis.houssin@capnetworks.com>
 * Copyright (C) 2006		Andre Cianfarani	 <acianfa@free.fr>
 * Copyright (C) 2006		Auguria SARL		 <info@auguria.org>
 * Copyright (C) 2010-2015	Juanjo Menent		 <jmenent@2byte.es>
 * Copyright (C) 2013-2016	Marcos García		 <marcosgdf@gmail.com>
 * Copyright (C) 2012-2013	Cédric Salvador		 <csalvador@gpcsolutions.fr>
 * Copyright (C) 2011-2020	Alexandre Spangaro	 <aspangaro@open-dsi.fr>
 * Copyright (C) 2014		Cédric Gross		 <c.gross@kreiz-it.fr>
 * Copyright (C) 2014-2015	Ferran Marcet		 <fmarcet@2byte.es>
 * Copyright (C) 2015		Jean-François Ferry	 <jfefe@aternatik.fr>
 * Copyright (C) 2015		Raphaël Doursenaud	 <rdoursenaud@gpcsolutions.fr>
 * Copyright (C) 2016		Charlie Benke		 <charlie@patas-monkey.com>
 * Copyright (C) 2016		Meziane Sof		     <virtualsof@yahoo.fr>
 * Copyright (C) 2017		Josep Lluís Amador	 <joseplluis@lliuretic.cat>
 * Copyright (C) 2019-2021  Frédéric France      <frederic.france@netlogic.fr>
 * Copyright (C) 2019-2020  Thibault FOUCART     <support@ptibogxiv.net>
 * Copyright (C) 2020  		Pierre Ardoin     	 <mapiolca@me.com>
 *
 * This program is free software; you can redistribute it and/or modify
 * it under the terms of the GNU General Public License as published by
 * the Free Software Foundation; either version 3 of the License, or
 * (at your option) any later version.
 *
 * This program is distributed in the hope that it will be useful,
 * but WITHOUT ANY WARRANTY; without even the implied warranty of
 * MERCHANTABILITY or FITNESS FOR A PARTICULAR PURPOSE.  See the
 * GNU General Public License for more details.
 *
 * You should have received a copy of the GNU General Public License
 * along with this program. If not, see <https://www.gnu.org/licenses/>.
 */

/**
 *  \file       htdocs/product/card.php
 *  \ingroup    product
 *  \brief      Page to show product
 */

require '../main.inc.php';
require_once DOL_DOCUMENT_ROOT.'/core/class/html.formfile.class.php';
require_once DOL_DOCUMENT_ROOT.'/core/class/canvas.class.php';
require_once DOL_DOCUMENT_ROOT.'/product/class/product.class.php';
require_once DOL_DOCUMENT_ROOT.'/product/class/html.formproduct.class.php';
require_once DOL_DOCUMENT_ROOT.'/core/class/html.formcompany.class.php';
require_once DOL_DOCUMENT_ROOT.'/core/class/extrafields.class.php';
require_once DOL_DOCUMENT_ROOT.'/core/class/genericobject.class.php';
require_once DOL_DOCUMENT_ROOT.'/core/lib/product.lib.php';
require_once DOL_DOCUMENT_ROOT.'/core/lib/company.lib.php';
require_once DOL_DOCUMENT_ROOT.'/categories/class/categorie.class.php';
require_once DOL_DOCUMENT_ROOT.'/core/modules/product/modules_product.class.php';

if (!empty($conf->propal->enabled)) {
	require_once DOL_DOCUMENT_ROOT.'/comm/propal/class/propal.class.php';
}
if (!empty($conf->facture->enabled)) {
	require_once DOL_DOCUMENT_ROOT.'/compta/facture/class/facture.class.php';
}
if (!empty($conf->commande->enabled)) {
	require_once DOL_DOCUMENT_ROOT.'/commande/class/commande.class.php';
}
if (!empty($conf->accounting->enabled)) {
	require_once DOL_DOCUMENT_ROOT.'/core/lib/accounting.lib.php';
	require_once DOL_DOCUMENT_ROOT.'/core/class/html.formaccounting.class.php';
	require_once DOL_DOCUMENT_ROOT.'/accountancy/class/accountingaccount.class.php';
}
if (!empty($conf->bom->enabled)) {
	require_once DOL_DOCUMENT_ROOT.'/bom/class/bom.class.php';
}

// Load translation files required by the page
$langs->loadLangs(array('products', 'other'));
if (!empty($conf->stock->enabled)) {
	$langs->load("stocks");
}
if (!empty($conf->facture->enabled)) {
	$langs->load("bills");
}
if (!empty($conf->productbatch->enabled)) {
	$langs->load("productbatch");
}

$mesg = ''; $error = 0; $errors = array();

$refalreadyexists = 0;

$id = GETPOST('id', 'int');
$ref = (GETPOSTISSET('ref') ? GETPOST('ref', 'alpha') : null);
$type = (GETPOSTISSET('type') ? GETPOST('type', 'int') : Product::TYPE_PRODUCT);
$action = (GETPOST('action', 'alpha') ? GETPOST('action', 'alpha') : 'view');
$cancel = GETPOST('cancel', 'alpha');
$backtopage = GETPOST('backtopage', 'alpha');
$confirm = GETPOST('confirm', 'alpha');
$socid = GETPOST('socid', 'int');
$duration_value = GETPOST('duration_value', 'int');
$duration_unit = GETPOST('duration_unit', 'alpha');

$accountancy_code_sell = GETPOST('accountancy_code_sell', 'alpha');
$accountancy_code_sell_intra = GETPOST('accountancy_code_sell_intra', 'alpha');
$accountancy_code_sell_export = GETPOST('accountancy_code_sell_export', 'alpha');
$accountancy_code_buy = GETPOST('accountancy_code_buy', 'alpha');
$accountancy_code_buy_intra = GETPOST('accountancy_code_buy_intra', 'alpha');
$accountancy_code_buy_export = GETPOST('accountancy_code_buy_export', 'alpha');

$checkmandatory = GETPOST('accountancy_code_buy_export', 'alpha');
// by default 'alphanohtml' (better security); hidden conf MAIN_SECURITY_ALLOW_UNSECURED_LABELS_WITH_HTML allows basic html
$label_security_check = empty($conf->global->MAIN_SECURITY_ALLOW_UNSECURED_LABELS_WITH_HTML) ? 'alphanohtml' : 'restricthtml';

if (!empty($user->socid)) {
	$socid = $user->socid;
}

// Load object modCodeProduct
$module = (!empty($conf->global->PRODUCT_CODEPRODUCT_ADDON) ? $conf->global->PRODUCT_CODEPRODUCT_ADDON : 'mod_codeproduct_leopard');
if (substr($module, 0, 16) == 'mod_codeproduct_' && substr($module, -3) == 'php') {
	$module = substr($module, 0, dol_strlen($module) - 4);
}
$result = dol_include_once('/core/modules/product/'.$module.'.php');
if ($result > 0) {
	$modCodeProduct = new $module();
}

$object = new Product($db);
$object->type = $type; // so test later to fill $usercancxxx is correct
$extrafields = new ExtraFields($db);

// fetch optionals attributes and labels
$extrafields->fetch_name_optionals_label($object->table_element);

if ($id > 0 || !empty($ref)) {
	$result = $object->fetch($id, $ref);
	if ($result < 0) {
		dol_print_error($db, $object->error, $object->errors);
	}
	if (!empty($conf->product->enabled)) {
		$upload_dir = $conf->product->multidir_output[$object->entity].'/'.get_exdir(0, 0, 0, 0, $object, 'product').dol_sanitizeFileName($object->ref);
	} elseif (!empty($conf->service->enabled)) {
		$upload_dir = $conf->service->multidir_output[$object->entity].'/'.get_exdir(0, 0, 0, 0, $object, 'product').dol_sanitizeFileName($object->ref);
	}

	if (!empty($conf->global->PRODUCT_USE_OLD_PATH_FOR_PHOTO)) {    // For backward compatiblity, we scan also old dirs
		if (!empty($conf->product->enabled)) {
			$upload_dirold = $conf->product->multidir_output[$object->entity].'/'.substr(substr("000".$object->id, -2), 1, 1).'/'.substr(substr("000".$object->id, -2), 0, 1).'/'.$object->id."/photos";
		} else {
			$upload_dirold = $conf->service->multidir_output[$object->entity].'/'.substr(substr("000".$object->id, -2), 1, 1).'/'.substr(substr("000".$object->id, -2), 0, 1).'/'.$object->id."/photos";
		}
	}
}

$modulepart = 'product';

// Get object canvas (By default, this is not defined, so standard usage of dolibarr)
$canvas = !empty($object->canvas) ? $object->canvas : GETPOST("canvas");
$objcanvas = null;
if (!empty($canvas)) {
	require_once DOL_DOCUMENT_ROOT.'/core/class/canvas.class.php';
	$objcanvas = new Canvas($db, $action);
	$objcanvas->getCanvas('product', 'card', $canvas);
}

// Security check
$fieldvalue = (!empty($id) ? $id : (!empty($ref) ? $ref : ''));
$fieldtype = (!empty($id) ? 'rowid' : 'ref');

if ($object->id > 0) {
	if ($object->type == $object::TYPE_PRODUCT) {
		restrictedArea($user, 'produit', $object->id, 'product&product', '', '');
	}
	if ($object->type == $object::TYPE_SERVICE) {
		restrictedArea($user, 'service', $object->id, 'product&product', '', '');
	}
} else {
	restrictedArea($user, 'produit|service', 0, 'product&product', '', '', $fieldtype);
}

// Initialize technical object to manage hooks of page. Note that conf->hooks_modules contains array of hook context
$hookmanager->initHooks(array('productcard', 'globalcard'));

$usercanread = (($object->type == Product::TYPE_PRODUCT && $user->rights->produit->lire) || ($object->type == Product::TYPE_SERVICE && $user->rights->service->lire));
$usercancreate = (($object->type == Product::TYPE_PRODUCT && $user->rights->produit->creer) || ($object->type == Product::TYPE_SERVICE && $user->rights->service->creer));
$usercandelete = (($object->type == Product::TYPE_PRODUCT && $user->rights->produit->supprimer) || ($object->type == Product::TYPE_SERVICE && $user->rights->service->supprimer));


/*
 * Actions
 */

if ($cancel) {
	$action = '';
}

$createbarcode = empty($conf->barcode->enabled) ? 0 : 1;
if (!empty($conf->global->MAIN_USE_ADVANCED_PERMS) && empty($user->rights->barcode->creer_advance)) {
	$createbarcode = 0;
}

$parameters = array('id'=>$id, 'ref'=>$ref, 'objcanvas'=>$objcanvas);
$reshook = $hookmanager->executeHooks('doActions', $parameters, $object, $action); // Note that $action and $object may have been modified by some hooks
if ($reshook < 0) {
	setEventMessages($hookmanager->error, $hookmanager->errors, 'errors');
}

if (empty($reshook)) {
	$backurlforlist = DOL_URL_ROOT.'/product/list.php?type='.$type;

	if (empty($backtopage) || ($cancel && empty($id))) {
		if (empty($backtopage) || ($cancel && strpos($backtopage, '__ID__'))) {
			if (empty($id) && (($action != 'add' && $action != 'create') || $cancel)) {
				$backtopage = $backurlforlist;
			} else {
				$backtopage = DOL_URL_ROOT.'/product/card.php?id='.((!empty($id) && $id > 0) ? $id : '__ID__');
			}
		}
	}

	if ($cancel) {
		if (!empty($backtopageforcancel)) {
			header("Location: ".$backtopageforcancel);
			exit;
		} elseif (!empty($backtopage)) {
			header("Location: ".$backtopage);
			exit;
		}
		$action = '';
	}
<<<<<<< HEAD
=======
	// merge products
	if ($action == 'confirm_merge' && $confirm == 'yes' && $user->rights->societe->creer) {
		$error = 0;
		$productOriginId = GETPOST('product_origin', 'int');
		$productOrigin = new Product($db);

		if ($productOriginId <= 0) {
			$langs->load('errors');
			setEventMessages($langs->trans('ErrorProductIdIsMandatory', $langs->transnoentitiesnoconv('MergeOriginProduct')), null, 'errors');
		} else {
			if (!$error && $productOrigin->fetch($productOriginId) < 1) {
				setEventMessages($langs->trans('ErrorRecordNotFound'), null, 'errors');
				$error++;
			}

			if (!$error) {
				// TODO Move the merge function into class of object.
				$db->begin();

				// Recopy some data
				$listofproperties = array(
					'ref',
					'ref_ext',
					'label',
					'description',
					'url',
					'barcode',
					'fk_barcode_type',
					'import_key',
					'mandatory_period',
					'accountancy_code_buy',
					'accountancy_code_buy_intra',
					'accountancy_code_buy_export',
					'accountancy_code_sell',
					'accountancy_code_sell_intra',
					'accountancy_code_sell_export'
				);
				foreach ($listofproperties as $property) {
					if (empty($object->$property)) {
						$object->$property = $productOrigin->$property;
					}
				}
				// Concat some data
				$listofproperties = array(
					'note_public', 'note_private'
				);
				foreach ($listofproperties as $property) {
					$object->$property = dol_concatdesc($object->$property, $productOrigin->$property);
				}

				// Merge extrafields
				if (is_array($productOrigin->array_options)) {
					foreach ($productOrigin->array_options as $key => $val) {
						if (empty($object->array_options[$key])) {
							$object->array_options[$key] = $val;
						}
					}
				}

				// Merge categories
				$static_cat = new Categorie($db);
				$custcats_ori = $static_cat->containing($productOrigin->id, 'product', 'id');
				$custcats = $static_cat->containing($object->id, 'product', 'id');
				$custcats = array_merge($custcats, $custcats_ori);
				$object->setCategories($custcats);

				// If product has a new code that is same than origin, we clean origin code to avoid duplicate key from database unique keys.
				if ($productOrigin->barcode == $object->barcode) {
					dol_syslog("We clean customer and supplier code so we will be able to make the update of target");
					$productOrigin->barcode = '';
					//$productOrigin->update($productOrigin->id, $user, 0, 'merge');
				}

				// Update
				$result = $object->update($object->id, $user, 0, 'merge');
				if ($result <= 0) {
					setEventMessages($object->error, $object->errors, 'errors');
					$error++;
				}

				// Move links
				if (!$error) {
					// TODO add this functionality into the api_products.class.php
					// TODO Mutualise the list into object product.class.php
					$objects = array(
						'ActionComm' => '/comm/action/class/actioncomm.class.php',
						'Bom' => '/bom/class/bom.class.php',
						// do not use Categorie, it cause foreign key error, merge is done before
						//'Categorie' => '/categories/class/categorie.class.php',
						'Commande' => '/commande/class/commande.class.php',
						'CommandeFournisseur' => '/fourn/class/fournisseur.commande.class.php',
						'Contrat' => '/contrat/class/contrat.class.php',
						'Delivery' => '/delivery/class/delivery.class.php',
						'Facture' => '/compta/facture/class/facture.class.php',
						'FactureFournisseur' => '/fourn/class/fournisseur.facture.class.php',
						'FactureRec' => '/compta/facture/class/facture-rec.class.php',
						'FichinterRec' => '/fichinter/class/fichinterrec.class.php',
						'ProductFournisseur' => '/fourn/class/fournisseur.product.class.php',
						'Propal' => '/comm/propal/class/propal.class.php',
						'Reception' => '/reception/class/reception.class.php',
						'SupplierProposal' => '/supplier_proposal/class/supplier_proposal.class.php',
					);

					//First, all core objects must update their tables
					foreach ($objects as $object_name => $object_file) {
						require_once DOL_DOCUMENT_ROOT.$object_file;

						if (!$error && !$object_name::replaceProduct($db, $productOrigin->id, $object->id)) {
							$error++;
							setEventMessages($db->lasterror(), null, 'errors');
							break;
						}
					}
				}

				// External modules should update their ones too
				if (!$error) {
					$reshook = $hookmanager->executeHooks(
						'replaceProduct',
						array(
							'soc_origin' => $productOrigin->id,
							'soc_dest' => $object->id,
						),
						$object,
						$action
					);

					if ($reshook < 0) {
						setEventMessages($hookmanager->error, $hookmanager->errors, 'errors');
						$error++;
					}
				}


				if (!$error) {
					$object->context = array(
						'merge' => 1,
						'mergefromid' => $productOrigin->id,
					);

					// Call trigger
					$result = $object->call_trigger('PRODUCT_MODIFY', $user);
					if ($result < 0) {
						setEventMessages($object->error, $object->errors, 'errors');
						$error++;
					}
					// End call triggers
				}

				if (!$error) {
					// We finally remove the old product
					// TODO merge attached files from old product into new one before delete
					if ($productOrigin->delete($user) < 1) {
						$error++;
					}
				}

				if (!$error) {
					setEventMessages($langs->trans('ProductsMergeSuccess'), null, 'mesgs');
					$db->commit();
				} else {
					$langs->load("errors");
					setEventMessages($langs->trans('ErrorsProductsMerge'), null, 'errors');
					$db->rollback();
				}
			}
		}
	}
>>>>>>> 503d1a04

	// Type
	if ($action == 'setfk_product_type' && $usercancreate) {
		$result = $object->setValueFrom('fk_product_type', GETPOST('fk_product_type'), '', null, 'text', '', $user, 'PRODUCT_MODIFY');
		header("Location: ".$_SERVER['PHP_SELF']."?id=".$object->id);
		exit;
	}

	// Actions to build doc
	$upload_dir = $conf->product->dir_output;
	$permissiontoadd = $usercancreate;
	include DOL_DOCUMENT_ROOT.'/core/actions_builddoc.inc.php';

	include DOL_DOCUMENT_ROOT.'/core/actions_printing.inc.php';

	// Barcode type
	if ($action == 'setfk_barcode_type' && $createbarcode) {
		$result = $object->setValueFrom('fk_barcode_type', GETPOST('fk_barcode_type'), '', null, 'text', '', $user, 'PRODUCT_MODIFY');
		header("Location: ".$_SERVER['PHP_SELF']."?id=".$object->id);
		exit;
	}

	// Barcode value
	if ($action == 'setbarcode' && $createbarcode) {
		$result = $object->check_barcode(GETPOST('barcode'), GETPOST('barcode_type_code'));

		if ($result >= 0) {
			$result = $object->setValueFrom('barcode', GETPOST('barcode'), '', null, 'text', '', $user, 'PRODUCT_MODIFY');
			header("Location: ".$_SERVER['PHP_SELF']."?id=".$object->id);
			exit;
		} else {
			$langs->load("errors");
			if ($result == -1) {
				$errors[] = 'ErrorBadBarCodeSyntax';
			} elseif ($result == -2) {
				$errors[] = 'ErrorBarCodeRequired';
			} elseif ($result == -3) {
				$errors[] = 'ErrorBarCodeAlreadyUsed';
			} else {
				$errors[] = 'FailedToValidateBarCode';
			}

			$error++;
			setEventMessages($errors, null, 'errors');
		}
	}

	// Add a product or service
	if ($action == 'add' && $usercancreate) {
		$error = 0;

		if (!GETPOST('label', $label_security_check)) {
			setEventMessages($langs->trans('ErrorFieldRequired', $langs->transnoentities('Label')), null, 'errors');
			$action = "create";
			$error++;
		}
		if (empty($ref)) {
			if (empty($conf->global->PRODUCT_GENERATE_REF_AFTER_FORM)) {
					setEventMessages($langs->trans('ErrorFieldRequired', $langs->transnoentities('Ref')), null, 'errors');
					$action = "create";
					$error++;
			}
		}
		if (!empty($duration_value) && empty($duration_unit)) {
			setEventMessages($langs->trans('ErrorFieldRequired', $langs->transnoentities('Unit')), null, 'errors');
			$action = "create";
			$error++;
		}

		if (!$error) {
			$units = GETPOST('units', 'int');

			$object->ref                   = $ref;
			$object->label                 = GETPOST('label', $label_security_check);
			$object->price_base_type       = GETPOST('price_base_type', 'aZ09');
			$object->mandatory_period 	   = !empty(GETPOST("mandatoryperiod", 'alpha')) ? 1 : 0;
			if ($object->price_base_type == 'TTC') {
				$object->price_ttc = GETPOST('price');
			} else {
				$object->price = GETPOST('price');
			}
			if ($object->price_base_type == 'TTC') {
				$object->price_min_ttc = GETPOST('price_min');
			} else {
				$object->price_min = GETPOST('price_min');
			}

			$tva_tx_txt = GETPOST('tva_tx', 'alpha'); // tva_tx can be '8.5'  or  '8.5*'  or  '8.5 (XXX)' or '8.5* (XXX)'

			// We must define tva_tx, npr and local taxes
			$vatratecode = '';
			$tva_tx = preg_replace('/[^0-9\.].*$/', '', $tva_tx_txt); // keep remove all after the numbers and dot
			$npr = preg_match('/\*/', $tva_tx_txt) ? 1 : 0;
			$localtax1 = 0; $localtax2 = 0; $localtax1_type = '0'; $localtax2_type = '0';
			// If value contains the unique code of vat line (new recommanded method), we use it to find npr and local taxes
			$reg = array();
			if (preg_match('/\((.*)\)/', $tva_tx_txt, $reg)) {
				// We look into database using code (we can't use get_localtax() because it depends on buyer that is not known). Same in update price.
				$vatratecode = $reg[1];
				// Get record from code
				$sql = "SELECT t.rowid, t.code, t.recuperableonly, t.localtax1, t.localtax2, t.localtax1_type, t.localtax2_type";
				$sql .= " FROM ".MAIN_DB_PREFIX."c_tva as t, ".MAIN_DB_PREFIX."c_country as c";
				$sql .= " WHERE t.fk_pays = c.rowid AND c.code = '".$db->escape($mysoc->country_code)."'";
				$sql .= " AND t.taux = ".((float) $tva_tx)." AND t.active = 1";
				$sql .= " AND t.code = '".$db->escape($vatratecode)."'";
				$resql = $db->query($sql);
				if ($resql) {
					$obj = $db->fetch_object($resql);
					$npr = $obj->recuperableonly;
					$localtax1 = $obj->localtax1;
					$localtax2 = $obj->localtax2;
					$localtax1_type = $obj->localtax1_type;
					$localtax2_type = $obj->localtax2_type;
				}
			}

			$object->default_vat_code = $vatratecode;
			$object->tva_tx = $tva_tx;
			$object->tva_npr = $npr;
			$object->localtax1_tx = $localtax1;
			$object->localtax2_tx = $localtax2;
			$object->localtax1_type = $localtax1_type;
			$object->localtax2_type = $localtax2_type;

			$object->type               	 = $type;
			$object->status             	 = GETPOST('statut');
			$object->status_buy = GETPOST('statut_buy');
			$object->status_batch = GETPOST('status_batch');
			$object->batch_mask = GETPOST('batch_mask');

			$object->barcode_type = GETPOST('fk_barcode_type');
			$object->barcode = GETPOST('barcode');
			// Set barcode_type_xxx from barcode_type id
			$stdobject = new GenericObject($db);
			$stdobject->element = 'product';
			$stdobject->barcode_type = GETPOST('fk_barcode_type');
			$result = $stdobject->fetch_barcode();
			if ($result < 0) {
				$error++;
				$mesg = 'Failed to get bar code type information ';
				setEventMessages($mesg.$stdobject->error, $mesg.$stdobject->errors, 'errors');
			}
			$object->barcode_type_code      = $stdobject->barcode_type_code;
			$object->barcode_type_coder     = $stdobject->barcode_type_coder;
			$object->barcode_type_label     = $stdobject->barcode_type_label;

			$object->description        	 = dol_htmlcleanlastbr(GETPOST('desc', 'restricthtml'));
			$object->url = GETPOST('url');
			$object->note_private          	 = dol_htmlcleanlastbr(GETPOST('note_private', 'restricthtml'));
			$object->note               	 = $object->note_private; // deprecated
			$object->customcode              = GETPOST('customcode', 'alphanohtml');
			$object->country_id = GETPOST('country_id', 'int');
			$object->state_id = GETPOST('state_id', 'int');
			$object->lifetime               = GETPOST('lifetime', 'int');
			$object->qc_frequency           = GETPOST('qc_frequency', 'int');
			$object->duration_value     	 = $duration_value;
			$object->duration_unit      	 = $duration_unit;
			$object->fk_default_warehouse	 = GETPOST('fk_default_warehouse');
			$object->seuil_stock_alerte 	 = GETPOST('seuil_stock_alerte') ?GETPOST('seuil_stock_alerte') : 0;
			$object->desiredstock          = GETPOST('desiredstock') ?GETPOST('desiredstock') : 0;
			$object->canvas             	 = GETPOST('canvas');
			$object->net_measure           = GETPOST('net_measure');
			$object->net_measure_units     = GETPOST('net_measure_units'); // This is not the fk_unit but the power of unit
			$object->weight             	 = GETPOST('weight');
			$object->weight_units       	 = GETPOST('weight_units'); // This is not the fk_unit but the power of unit
			$object->length             	 = GETPOST('size');
			$object->length_units       	 = GETPOST('size_units'); // This is not the fk_unit but the power of unit
			$object->width = GETPOST('sizewidth');
			$object->height             	 = GETPOST('sizeheight');
			$object->surface            	 = GETPOST('surface');
			$object->surface_units      	 = GETPOST('surface_units'); // This is not the fk_unit but the power of unit
			$object->volume             	 = GETPOST('volume');
			$object->volume_units       	 = GETPOST('volume_units'); // This is not the fk_unit but the power of unit
			$finished = GETPOST('finished', 'int');
			if ($finished > 0) {
				$object->finished = $finished;
			} else {
				$object->finished = null;
			}

			$units = GETPOST('units', 'int');
			if ($units > 0) {
				$object->fk_unit = $units;
			} else {
				$object->fk_unit = null;
			}

			$accountancy_code_sell = GETPOST('accountancy_code_sell', 'alpha');
			$accountancy_code_sell_intra = GETPOST('accountancy_code_sell_intra', 'alpha');
			$accountancy_code_sell_export = GETPOST('accountancy_code_sell_export', 'alpha');
			$accountancy_code_buy = GETPOST('accountancy_code_buy', 'alpha');
			$accountancy_code_buy_intra = GETPOST('accountancy_code_buy_intra', 'alpha');
			$accountancy_code_buy_export = GETPOST('accountancy_code_buy_export', 'alpha');

			if (empty($accountancy_code_sell) || $accountancy_code_sell == '-1') {
				$object->accountancy_code_sell = '';
			} else {
				$object->accountancy_code_sell = $accountancy_code_sell;
			}
			if (empty($accountancy_code_sell_intra) || $accountancy_code_sell_intra == '-1') {
				$object->accountancy_code_sell_intra = '';
			} else {
				$object->accountancy_code_sell_intra = $accountancy_code_sell_intra;
			}
			if (empty($accountancy_code_sell_export) || $accountancy_code_sell_export == '-1') {
				$object->accountancy_code_sell_export = '';
			} else {
				$object->accountancy_code_sell_export = $accountancy_code_sell_export;
			}
			if (empty($accountancy_code_buy) || $accountancy_code_buy == '-1') {
				$object->accountancy_code_buy = '';
			} else {
				$object->accountancy_code_buy = $accountancy_code_buy;
			}
			if (empty($accountancy_code_buy_intra) || $accountancy_code_buy_intra == '-1') {
				$object->accountancy_code_buy_intra = '';
			} else {
				$object->accountancy_code_buy_intra = $accountancy_code_buy_intra;
			}
			if (empty($accountancy_code_buy_export) || $accountancy_code_buy_export == '-1') {
				$object->accountancy_code_buy_export = '';
			} else {
				$object->accountancy_code_buy_export = $accountancy_code_buy_export;
			}

			// MultiPrix
			if (!empty($conf->global->PRODUIT_MULTIPRICES)) {
				for ($i = 2; $i <= $conf->global->PRODUIT_MULTIPRICES_LIMIT; $i++) {
					if (GETPOSTISSET("price_".$i)) {
						$object->multiprices["$i"] = price2num(GETPOST("price_".$i), 'MU');
						$object->multiprices_base_type["$i"] = GETPOST("multiprices_base_type_".$i);
					} else {
						$object->multiprices["$i"] = "";
					}
				}
			}

			// Fill array 'array_options' with data from add form
			$ret = $extrafields->setOptionalsFromPost(null, $object);
			if ($ret < 0) {
				$error++;
			}

			if (!$ref && !empty($conf->global->PRODUCT_GENERATE_REF_AFTER_FORM)) {
				// Generate ref...
				$ref = $modCodeProduct->getNextValue($object, $type);
			}

			if (!$error) {
				$id = $object->create($user);
			}

			if ($id > 0) {
				// Category association
				$categories = GETPOST('categories', 'array');
				$object->setCategories($categories);

				if (!empty($backtopage)) {
					$backtopage = preg_replace('/__ID__/', $object->id, $backtopage); // New method to autoselect project after a New on another form object creation
					if (preg_match('/\?/', $backtopage)) {
						$backtopage .= '&socid='.$object->id; // Old method
					}
					header("Location: ".$backtopage);
					exit;
				} else {
					header("Location: ".$_SERVER['PHP_SELF']."?id=".$id);
					exit;
				}
			} else {
				if (count($object->errors)) {
					setEventMessages($object->error, $object->errors, 'errors');
				} else {
					setEventMessages($langs->trans($object->error), null, 'errors');
				}
				$action = "create";
			}
		}
	}

	// Update a product or service
	if ($action == 'update' && $usercancreate) {
		if (GETPOST('cancel', 'alpha')) {
			$action = '';
		} else {
			if ($object->id > 0) {
				$object->oldcopy = clone $object;

				if (empty($conf->global->PRODUCT_GENERATE_REF_AFTER_FORM)) {
					$object->ref                = $ref;
				}
				$object->label                  = GETPOST('label', $label_security_check);

				$desc = dol_htmlcleanlastbr(preg_replace('/&nbsp;$/', '', GETPOST('desc', 'restricthtml')));
				$object->description            = $desc;

				$object->url = GETPOST('url');
				if (!empty($conf->global->MAIN_DISABLE_NOTES_TAB)) {
					$object->note_private = dol_htmlcleanlastbr(GETPOST('note_private', 'restricthtml'));
					$object->note = $object->note_private;
				}
				$object->customcode             = GETPOST('customcode', 'alpha');
				$object->country_id = GETPOST('country_id', 'int');
				$object->state_id = GETPOST('state_id', 'int');
				$object->lifetime               = GETPOST('lifetime', 'int');
				$object->qc_frequency           = GETPOST('qc_frequency', 'int');
				$object->status                 = GETPOST('statut', 'int');
				$object->status_buy             = GETPOST('statut_buy', 'int');
				$object->status_batch = GETPOST('status_batch', 'aZ09');
				$object->batch_mask = GETPOST('batch_mask', 'alpha');
				$object->fk_default_warehouse   = GETPOST('fk_default_warehouse');
				// removed from update view so GETPOST always empty
				/*
				$object->seuil_stock_alerte     = GETPOST('seuil_stock_alerte');
				$object->desiredstock           = GETPOST('desiredstock');
				*/
				$object->duration_value         = GETPOST('duration_value', 'int');
				$object->duration_unit          = GETPOST('duration_unit', 'alpha');

				$object->canvas                 = GETPOST('canvas');
				$object->net_measure            = GETPOST('net_measure');
				$object->net_measure_units      = GETPOST('net_measure_units'); // This is not the fk_unit but the power of unit
				$object->weight                 = GETPOST('weight');
				$object->weight_units           = GETPOST('weight_units'); // This is not the fk_unit but the power of unit
				$object->length                 = GETPOST('size');
				$object->length_units           = GETPOST('size_units'); // This is not the fk_unit but the power of unit
				$object->width = GETPOST('sizewidth');
				$object->height = GETPOST('sizeheight');

				$object->surface                = GETPOST('surface');
				$object->surface_units          = GETPOST('surface_units'); // This is not the fk_unit but the power of unit
				$object->volume                 = GETPOST('volume');
				$object->volume_units           = GETPOST('volume_units'); // This is not the fk_unit but the power of unit

				$finished = GETPOST('finished', 'int');
				if ($finished >= 0) {
					$object->finished = $finished;
				} else {
					$object->finished = null;
				}

				$fk_default_bom = GETPOST('fk_default_bom', 'int');
				if ($fk_default_bom >= 0) {
					$object->fk_default_bom = $fk_default_bom;
				} else {
					$object->fk_default_bom = null;
				}

				$units = GETPOST('units', 'int');
				if ($units > 0) {
					$object->fk_unit = $units;
				} else {
					$object->fk_unit = null;
				}

				$object->barcode_type = GETPOST('fk_barcode_type');
				$object->barcode = GETPOST('barcode');
				// Set barcode_type_xxx from barcode_type id
				$stdobject = new GenericObject($db);
				$stdobject->element = 'product';
				$stdobject->barcode_type = GETPOST('fk_barcode_type');
				$result = $stdobject->fetch_barcode();
				if ($result < 0) {
					$error++;
					$mesg = 'Failed to get bar code type information ';
					setEventMessages($mesg.$stdobject->error, $mesg.$stdobject->errors, 'errors');
				}
				$object->barcode_type_code      = $stdobject->barcode_type_code;
				$object->barcode_type_coder     = $stdobject->barcode_type_coder;
				$object->barcode_type_label     = $stdobject->barcode_type_label;

				$accountancy_code_sell = GETPOST('accountancy_code_sell', 'alpha');
				$accountancy_code_sell_intra = GETPOST('accountancy_code_sell_intra', 'alpha');
				$accountancy_code_sell_export = GETPOST('accountancy_code_sell_export', 'alpha');
				$accountancy_code_buy = GETPOST('accountancy_code_buy', 'alpha');
				$accountancy_code_buy_intra = GETPOST('accountancy_code_buy_intra', 'alpha');
				$accountancy_code_buy_export = GETPOST('accountancy_code_buy_export', 'alpha');
				$checkmandatory = GETPOST('mandatoryperiod', 'alpha');
				if (empty($accountancy_code_sell) || $accountancy_code_sell == '-1') {
					$object->accountancy_code_sell = '';
				} else {
					$object->accountancy_code_sell = $accountancy_code_sell;
				}
				if (empty($accountancy_code_sell_intra) || $accountancy_code_sell_intra == '-1') {
					$object->accountancy_code_sell_intra = '';
				} else {
					$object->accountancy_code_sell_intra = $accountancy_code_sell_intra;
				}
				if (empty($accountancy_code_sell_export) || $accountancy_code_sell_export == '-1') {
					$object->accountancy_code_sell_export = '';
				} else {
					$object->accountancy_code_sell_export = $accountancy_code_sell_export;
				}
				if (empty($accountancy_code_buy) || $accountancy_code_buy == '-1') {
					$object->accountancy_code_buy = '';
				} else {
					$object->accountancy_code_buy = $accountancy_code_buy;
				}
				if (empty($accountancy_code_buy_intra) || $accountancy_code_buy_intra == '-1') {
					$object->accountancy_code_buy_intra = '';
				} else {
					$object->accountancy_code_buy_intra = $accountancy_code_buy_intra;
				}
				if (empty($accountancy_code_buy_export) || $accountancy_code_buy_export == '-1') {
					$object->accountancy_code_buy_export = '';
				} else {
					$object->accountancy_code_buy_export = $accountancy_code_buy_export;
				}
				if ($object->isService()) {
					$object->mandatory_period =  (!empty($checkmandatory)) ? 1 : 0 ;
				}



				// Fill array 'array_options' with data from add form
				$ret = $extrafields->setOptionalsFromPost(null, $object, '@GETPOSTISSET');
				if ($ret < 0) {
					$error++;
				}

				if (!$error && $object->check()) {
					if ($object->update($object->id, $user) > 0) {
						// Category association
						$categories = GETPOST('categories', 'array');
						$object->setCategories($categories);

						$action = 'view';
					} else {
						if (count($object->errors)) {
							setEventMessages($object->error, $object->errors, 'errors');
						} else {
							setEventMessages($langs->trans($object->error), null, 'errors');
						}
						$action = 'edit';
					}
				} else {
					if (count($object->errors)) {
						setEventMessages($object->error, $object->errors, 'errors');
					} else {
						setEventMessages($langs->trans("ErrorProductBadRefOrLabel"), null, 'errors');
					}
					$action = 'edit';
				}
			}
		}
	}

	// Action clone object
	if ($action == 'confirm_clone' && $confirm != 'yes') {
		$action = '';
	}
	if ($action == 'confirm_clone' && $confirm == 'yes' && $usercancreate) {
		if (!GETPOST('clone_content') && !GETPOST('clone_prices')) {
			setEventMessages($langs->trans("NoCloneOptionsSpecified"), null, 'errors');
		} else {
			$db->begin();

			$originalId = $id;
			if ($object->id > 0) {
				$object->ref = GETPOST('clone_ref', 'alphanohtml');
				$object->status = 0;
				$object->status_buy = 0;
				$object->id = null;
				$object->barcode = -1;

				if ($object->check()) {
					$object->context['createfromclone'] = 'createfromclone';
					$id = $object->create($user);
					if ($id > 0) {
						if (GETPOST('clone_composition')) {
							$result = $object->clone_associations($originalId, $id);

							if ($result < 1) {
								$db->rollback();
								setEventMessages($langs->trans('ErrorProductClone'), null, 'errors');
								header("Location: ".$_SERVER["PHP_SELF"]."?id=".$originalId);
								exit;
							}
						}

						if (GETPOST('clone_categories')) {
							$result = $object->cloneCategories($originalId, $id);

							if ($result < 1) {
								$db->rollback();
								setEventMessages($langs->trans('ErrorProductClone'), null, 'errors');
								header("Location: ".$_SERVER["PHP_SELF"]."?id=".$originalId);
								exit;
							}
						}

						if (GETPOST('clone_prices')) {
							$result = $object->clone_price($originalId, $id);

							if ($result < 1) {
								$db->rollback();
								setEventMessages($langs->trans('ErrorProductClone'), null, 'errors');
								header('Location: '.$_SERVER['PHP_SELF'].'?id='.$originalId);
								exit();
							}
						}

						// $object->clone_fournisseurs($originalId, $id);

						$db->commit();
						$db->close();

						header("Location: ".$_SERVER["PHP_SELF"]."?id=".$id);
						exit;
					} else {
						$id = $originalId;

						if ($object->error == 'ErrorProductAlreadyExists') {
							$db->rollback();

							$refalreadyexists++;
							$action = "";

							$mesg = $langs->trans("ErrorProductAlreadyExists", $object->ref);
							$mesg .= ' <a href="'.$_SERVER["PHP_SELF"].'?ref='.$object->ref.'">'.$langs->trans("ShowCardHere").'</a>.';
							setEventMessages($mesg, null, 'errors');
							$object->fetch($id);
						} else {
							$db->rollback();
							if (count($object->errors)) {
								setEventMessages($object->error, $object->errors, 'errors');
								dol_print_error($db, $object->errors);
							} else {
								setEventMessages($langs->trans($object->error), null, 'errors');
								dol_print_error($db, $object->error);
							}
						}
					}

					unset($object->context['createfromclone']);
				}
			} else {
				$db->rollback();
				dol_print_error($db, $object->error);
			}
		}
	}

	// Delete a product
	if ($action == 'confirm_delete' && $confirm != 'yes') {
		$action = '';
	}
	if ($action == 'confirm_delete' && $confirm == 'yes' && $usercandelete) {
		$result = $object->delete($user);

		if ($result > 0) {
			header('Location: '.DOL_URL_ROOT.'/product/list.php?type='.$object->type.'&delprod='.urlencode($object->ref));
			exit;
		} else {
			setEventMessages($langs->trans($object->error), null, 'errors');
			$reload = 0;
			$action = '';
		}
	}


	// Add product into object
	if ($object->id > 0 && $action == 'addin') {
		$thirpdartyid = 0;
		if (GETPOST('propalid') > 0) {
			$propal = new Propal($db);
			$result = $propal->fetch(GETPOST('propalid'));
			if ($result <= 0) {
				dol_print_error($db, $propal->error);
				exit;
			}
			$thirpdartyid = $propal->socid;
		} elseif (GETPOST('commandeid') > 0) {
			$commande = new Commande($db);
			$result = $commande->fetch(GETPOST('commandeid'));
			if ($result <= 0) {
				dol_print_error($db, $commande->error);
				exit;
			}
			$thirpdartyid = $commande->socid;
		} elseif (GETPOST('factureid') > 0) {
			$facture = new Facture($db);
			$result = $facture->fetch(GETPOST('factureid'));
			if ($result <= 0) {
				dol_print_error($db, $facture->error);
				exit;
			}
			$thirpdartyid = $facture->socid;
		}

		if ($thirpdartyid > 0) {
			$soc = new Societe($db);
			$result = $soc->fetch($thirpdartyid);
			if ($result <= 0) {
				dol_print_error($db, $soc->error);
				exit;
			}

			$desc = $object->description;

			$tva_tx = get_default_tva($mysoc, $soc, $object->id);
			$tva_npr = get_default_npr($mysoc, $soc, $object->id);
			if (empty($tva_tx)) {
				$tva_npr = 0;
			}
			$localtax1_tx = get_localtax($tva_tx, 1, $soc, $mysoc, $tva_npr);
			$localtax2_tx = get_localtax($tva_tx, 2, $soc, $mysoc, $tva_npr);

			$pu_ht = $object->price;
			$pu_ttc = $object->price_ttc;
			$price_base_type = $object->price_base_type;

			// If multiprice
			if ($conf->global->PRODUIT_MULTIPRICES && $soc->price_level) {
				$pu_ht = $object->multiprices[$soc->price_level];
				$pu_ttc = $object->multiprices_ttc[$soc->price_level];
				$price_base_type = $object->multiprices_base_type[$soc->price_level];
			} elseif (!empty($conf->global->PRODUIT_CUSTOMER_PRICES)) {
				require_once DOL_DOCUMENT_ROOT.'/product/class/productcustomerprice.class.php';

				$prodcustprice = new Productcustomerprice($db);

				$filter = array('t.fk_product' => $object->id, 't.fk_soc' => $soc->id);

				$result = $prodcustprice->fetch_all('', '', 0, 0, $filter);
				if ($result) {
					if (count($prodcustprice->lines) > 0) {
						$pu_ht = price($prodcustprice->lines [0]->price);
						$pu_ttc = price($prodcustprice->lines [0]->price_ttc);
						$price_base_type = $prodcustprice->lines [0]->price_base_type;
						$tva_tx = $prodcustprice->lines [0]->tva_tx;
					}
				}
			}

			$tmpvat = price2num(preg_replace('/\s*\(.*\)/', '', $tva_tx));
			$tmpprodvat = price2num(preg_replace('/\s*\(.*\)/', '', $prod->tva_tx));

			// On reevalue prix selon taux tva car taux tva transaction peut etre different
			// de ceux du produit par defaut (par exemple si pays different entre vendeur et acheteur).
			if ($tmpvat != $tmpprodvat) {
				if ($price_base_type != 'HT') {
					$pu_ht = price2num($pu_ttc / (1 + ($tmpvat / 100)), 'MU');
				} else {
					$pu_ttc = price2num($pu_ht * (1 + ($tmpvat / 100)), 'MU');
				}
			}

			if (GETPOST('propalid') > 0) {
				// Define cost price for margin calculation
				$buyprice = 0;
				if (($result = $propal->defineBuyPrice($pu_ht, price2num(GETPOST('remise_percent'), '', 2), $object->id)) < 0) {
					dol_syslog($langs->trans('FailedToGetCostPrice'));
					setEventMessages($langs->trans('FailedToGetCostPrice'), null, 'errors');
				} else {
					$buyprice = $result;
				}

				$result = $propal->addline(
					$desc,
					$pu_ht,
					price2num(GETPOST('qty'), 'MS'),
					$tva_tx,
					$localtax1_tx, // localtax1
					$localtax2_tx, // localtax2
					$object->id,
					price2num(GETPOST('remise_percent'), '', 2),
					$price_base_type,
					$pu_ttc,
					0,
					0,
					-1,
					0,
					0,
					0,
					$buyprice,
					'',
					'',
					'',
					0,
					$object->fk_unit
				);
				if ($result > 0) {
					header("Location: ".DOL_URL_ROOT."/comm/propal/card.php?id=".$propal->id);
					return;
				}

				setEventMessages($langs->trans("ErrorUnknown").": $result", null, 'errors');
			} elseif (GETPOST('commandeid') > 0) {
				// Define cost price for margin calculation
				$buyprice = 0;
				if (($result = $commande->defineBuyPrice($pu_ht, price2num(GETPOST('remise_percent'), '', 2), $object->id)) < 0) {
					dol_syslog($langs->trans('FailedToGetCostPrice'));
					setEventMessages($langs->trans('FailedToGetCostPrice'), null, 'errors');
				} else {
					$buyprice = $result;
				}

				$result = $commande->addline(
					$desc,
					$pu_ht,
					price2num(GETPOST('qty'), 'MS'),
					$tva_tx,
					$localtax1_tx, // localtax1
					$localtax2_tx, // localtax2
					$object->id,
					price2num(GETPOST('remise_percent'), '', 2),
					'',
					'',
					$price_base_type,
					$pu_ttc,
					'',
					'',
					0,
					-1,
					0,
					0,
					null,
					$buyprice,
					'',
					0,
					$object->fk_unit
				);

				if ($result > 0) {
					header("Location: ".DOL_URL_ROOT."/commande/card.php?id=".urlencode($commande->id));
					exit;
				}
			} elseif (GETPOST('factureid') > 0) {
				// Define cost price for margin calculation
				$buyprice = 0;
				if (($result = $facture->defineBuyPrice($pu_ht, price2num(GETPOST('remise_percent'), '', 2), $object->id)) < 0) {
					dol_syslog($langs->trans('FailedToGetCostPrice'));
					setEventMessages($langs->trans('FailedToGetCostPrice'), null, 'errors');
				} else {
					$buyprice = $result;
				}

				$result = $facture->addline(
					$desc,
					$pu_ht,
					price2num(GETPOST('qty'), 'MS'),
					$tva_tx,
					$localtax1_tx,
					$localtax2_tx,
					$object->id,
					price2num(GETPOST('remise_percent'), '', 2),
					'',
					'',
					'',
					'',
					'',
					$price_base_type,
					$pu_ttc,
					Facture::TYPE_STANDARD,
					-1,
					0,
					'',
					0,
					0,
					null,
					$buyprice,
					'',
					0,
					100,
					'',
					$object->fk_unit
				);

				if ($result > 0) {
					header("Location: ".DOL_URL_ROOT."/compta/facture/card.php?facid=".$facture->id);
					exit;
				}
			}
		} else {
			$action = "";
			setEventMessages($langs->trans("WarningSelectOneDocument"), null, 'warnings');
		}
	}
}



/*
 * View
 */

$form = new Form($db);
$formfile = new FormFile($db);
$formproduct = new FormProduct($db);
$formcompany = new FormCompany($db);
if (!empty($conf->accounting->enabled)) {
	$formaccounting = new FormAccounting($db);
}


$title = $langs->trans('ProductServiceCard');
$help_url = '';
$shortlabel = dol_trunc($object->label, 16);
if (GETPOST("type") == '0' || ($object->type == Product::TYPE_PRODUCT)) {
	$title = $langs->trans('Product')." ".$shortlabel." - ".$langs->trans('Card');
	$help_url = 'EN:Module_Products|FR:Module_Produits|ES:M&oacute;dulo_Productos|DE:Modul_Produkte';
}
if (GETPOST("type") == '1' || ($object->type == Product::TYPE_SERVICE)) {
	$title = $langs->trans('Service')." ".$shortlabel." - ".$langs->trans('Card');
	$help_url = 'EN:Module_Services_En|FR:Module_Services|ES:M&oacute;dulo_Servicios|DE:Modul_Leistungen';
}

llxHeader('', $title, $help_url);

// Load object modBarCodeProduct
$res = 0;
if (!empty($conf->barcode->enabled) && !empty($conf->global->BARCODE_PRODUCT_ADDON_NUM)) {
	$module = strtolower($conf->global->BARCODE_PRODUCT_ADDON_NUM);
	$dirbarcode = array_merge(array('/core/modules/barcode/'), $conf->modules_parts['barcode']);
	foreach ($dirbarcode as $dirroot) {
		$res = dol_include_once($dirroot.$module.'.php');
		if ($res) {
			break;
		}
	}
	if ($res > 0) {
			$modBarCodeProduct = new $module();
	}
}


if (is_object($objcanvas) && $objcanvas->displayCanvasExists($action)) {
	// -----------------------------------------
	// When used with CANVAS
	// -----------------------------------------
	if (empty($object->error) && $id) {
		$result = $object->fetch($id);
		if ($result <= 0) {
			dol_print_error('', $object->error);
		}
	}
	$objcanvas->assign_values($action, $object->id, $object->ref); // Set value for templates
	$objcanvas->display_canvas($action); // Show template
} else {
	// -----------------------------------------
	// When used in standard mode
	// -----------------------------------------
	if ($action == 'create' && $usercancreate) {
		//WYSIWYG Editor
		require_once DOL_DOCUMENT_ROOT.'/core/class/doleditor.class.php';

		if (!empty($conf->use_javascript_ajax)) {
			print '<script type="text/javascript">';
			print '$(document).ready(function () {
                        $("#selectcountry_id").change(function() {
                        	document.formprod.action.value="create";
                        	document.formprod.submit();
                        });
                     });';
			print '</script>'."\n";
		}

		// Load object modCodeProduct
		$module = (!empty($conf->global->PRODUCT_CODEPRODUCT_ADDON) ? $conf->global->PRODUCT_CODEPRODUCT_ADDON : 'mod_codeproduct_leopard');
		if (substr($module, 0, 16) == 'mod_codeproduct_' && substr($module, -3) == 'php') {
			$module = substr($module, 0, dol_strlen($module) - 4);
		}
		$result = dol_include_once('/core/modules/product/'.$module.'.php');
		if ($result > 0) {
			$modCodeProduct = new $module();
		}

		dol_set_focus('input[name="ref"]');

		print '<form action="'.$_SERVER["PHP_SELF"].'" method="POST" name="formprod">';
		print '<input type="hidden" name="token" value="'.newToken().'">';
		print '<input type="hidden" name="action" value="add">';
		print '<input type="hidden" name="type" value="'.$type.'">'."\n";
		if (!empty($modCodeProduct->code_auto)) {
			print '<input type="hidden" name="code_auto" value="1">';
		}
		if (!empty($modBarCodeProduct->code_auto)) {
			print '<input type="hidden" name="barcode_auto" value="1">';
		}
		print '<input type="hidden" name="backtopage" value="'.$backtopage.'">';

		if ($type == 1) {
			$picto = 'service';
			$title = $langs->trans("NewService");
		} else {
			$picto = 'product';
			$title = $langs->trans("NewProduct");
		}
		$linkback = "";
		print load_fiche_titre($title, $linkback, $picto);

		// We set country_id, country_code and country for the selected country
		$object->country_id = GETPOSTISSET('country_id') ? GETPOST('country_id', 'int') : null;
		if ($object->country_id > 0) {
			$tmparray = getCountry($object->country_id, 'all');
			$object->country_code = $tmparray['code'];
			$object->country = $tmparray['label'];
		}

		print dol_get_fiche_head('');

		print '<table class="border centpercent">';

		if (empty($conf->global->PRODUCT_GENERATE_REF_AFTER_FORM)) {
			print '<tr>';
			$tmpcode = '';
			if (!empty($modCodeProduct->code_auto)) {
				$tmpcode = $modCodeProduct->getNextValue($object, $type);
			}
			print '<td class="titlefieldcreate fieldrequired">'.$langs->trans("Ref").'</td><td><input id="ref" name="ref" class="maxwidth200" maxlength="128" value="'.dol_escape_htmltag(GETPOSTISSET('ref') ? GETPOST('ref', 'alphanohtml') : $tmpcode).'">';
			if ($refalreadyexists) {
				print $langs->trans("RefAlreadyExists");
			}
			print '</td></tr>';
		}

		// Label
		print '<tr><td class="fieldrequired">'.$langs->trans("Label").'</td><td><input name="label" class="minwidth300 maxwidth400onsmartphone" maxlength="255" value="'.dol_escape_htmltag(GETPOST('label', $label_security_check)).'"></td></tr>';

		// On sell
		print '<tr><td class="fieldrequired">'.$langs->trans("Status").' ('.$langs->trans("Sell").')</td><td>';
		$statutarray = array('1' => $langs->trans("OnSell"), '0' => $langs->trans("NotOnSell"));
		print $form->selectarray('statut', $statutarray, GETPOST('statut'));
		print '</td></tr>';

		// To buy
		print '<tr><td class="fieldrequired">'.$langs->trans("Status").' ('.$langs->trans("Buy").')</td><td>';
		$statutarray = array('1' => $langs->trans("ProductStatusOnBuy"), '0' => $langs->trans("ProductStatusNotOnBuy"));
		print $form->selectarray('statut_buy', $statutarray, GETPOST('statut_buy'));
		print '</td></tr>';

		// Batch number management
		if (!empty($conf->productbatch->enabled)) {
			print '<tr><td>'.$langs->trans("ManageLotSerial").'</td><td>';
			$statutarray = array('0' => $langs->trans("ProductStatusNotOnBatch"), '1' => $langs->trans("ProductStatusOnBatch"), '2' => $langs->trans("ProductStatusOnSerial"));
			print $form->selectarray('status_batch', $statutarray, GETPOST('status_batch'));
			print '</td></tr>';
			// Product specific batch number management
			$status_batch = GETPOST('status_batch');
			if ($status_batch !== '0') {
				$langs->load("admin");
				$tooltip = $langs->trans("GenericMaskCodes", $langs->transnoentities("Batch"), $langs->transnoentities("Batch"));
				$tooltip .= '<br>'.$langs->trans("GenericMaskCodes2");
				$tooltip .= '<br>'.$langs->trans("GenericMaskCodes3");
				$tooltip .= '<br>'.$langs->trans("GenericMaskCodes4a", $langs->transnoentities("Batch"), $langs->transnoentities("Batch"));
				$tooltip .= '<br>'.$langs->trans("GenericMaskCodes5");
				if ((!empty($conf->global->PRODUCTBATCH_LOT_USE_PRODUCT_MASKS) && $conf->global->PRODUCTBATCH_LOT_ADDON == 'mod_lot_advanced')
					|| (!empty($conf->global->PRODUCTBATCH_SN_USE_PRODUCT_MASKS) && $conf->global->PRODUCTBATCH_SN_ADDON == 'mod_sn_advanced')) {
					print '<tr><td id="mask_option">'.$langs->trans("ManageLotMask").'</td>';
					$inherited_mask_lot = $conf->global->LOT_ADVANCED_MASK;
					$inherited_mask_sn = $conf->global->SN_ADVANCED_MASK;
					print '<td id="field_mask">';
					print $form->textwithpicto('<input type="text" class="flat minwidth175" name="batch_mask" id="batch_mask_input">', $tooltip, 1, 1);
					print '<script type="text/javascript">
								$(document).ready(function() {
									$("#field_mask, #mask_option").addClass("hideobject");
									$("#status_batch").on("change", function () {
										console.log("We change batch status");
										var optionSelected = $("option:selected", this);
										var valueSelected = this.value;
										$("#field_mask, #mask_option").addClass("hideobject");
					';
					if ($conf->global->PRODUCTBATCH_LOT_USE_PRODUCT_MASKS && $conf->global->PRODUCTBATCH_LOT_ADDON == 'mod_lot_advanced') {
						print '
										if (this.value == 1) {
											$("#field_mask, #mask_option").toggleClass("hideobject");
											$("#batch_mask_input").val("'.$inherited_mask_lot.'");
										}
						';
					}
					if ($conf->global->PRODUCTBATCH_SN_USE_PRODUCT_MASKS && $conf->global->PRODUCTBATCH_SN_ADDON == 'mod_sn_advanced') {
						print '
										if (this.value == 2) {
											$("#field_mask, #mask_option").toggleClass("hideobject");
											$("#batch_mask_input").val("'.$inherited_mask_sn.'");
										}
						';
					}
					print '
									})
								})
							</script>';
					print '</td></tr>';
				}
			}
		}

		$showbarcode = empty($conf->barcode->enabled) ? 0 : 1;
		if (!empty($conf->global->MAIN_USE_ADVANCED_PERMS) && empty($user->rights->barcode->lire_advance)) {
			$showbarcode = 0;
		}

		if ($showbarcode) {
			print '<tr><td>'.$langs->trans('BarcodeType').'</td><td>';
			if (GETPOSTISSET('fk_barcode_type')) {
				$fk_barcode_type = GETPOST('fk_barcode_type')?GETPOST('fk_barcode_type'):0;
			} else {
				if (empty($fk_barcode_type) && !empty($conf->global->PRODUIT_DEFAULT_BARCODE_TYPE)) {
					$fk_barcode_type = getDolGlobalInt("PRODUIT_DEFAULT_BARCODE_TYPE");
				} else {
					$fk_barcode_type=0;
				}
			}
			require_once DOL_DOCUMENT_ROOT.'/core/class/html.formbarcode.class.php';
			$formbarcode = new FormBarCode($db);
			print $formbarcode->selectBarcodeType($fk_barcode_type, 'fk_barcode_type', 1);
			print '</td>';
			print '</tr><tr>';
			print '<td>'.$langs->trans("BarcodeValue").'</td><td>';
			$tmpcode = GETPOSTISSET('barcode') ? GETPOST('barcode') : $object->barcode;
			if (empty($tmpcode) && !empty($modBarCodeProduct->code_auto)) {
				$tmpcode = $modBarCodeProduct->getNextValue($object, $fk_barcode_type);
			}
			print '<input class="maxwidth100" type="text" name="barcode" value="'.dol_escape_htmltag($tmpcode).'">';
			print '</td></tr>';
		}

		// Description (used in invoice, propal...)
		print '<tr><td class="tdtop">'.$langs->trans("Description").'</td><td>';

		$doleditor = new DolEditor('desc', GETPOST('desc', 'restricthtml'), '', 160, 'dolibarr_details', '', false, true, getDolGlobalString('FCKEDITOR_ENABLE_PRODUCTDESC'), ROWS_4, '90%');
		$doleditor->Create();

		print "</td></tr>";

		if (empty($conf->global->PRODUCT_DISABLE_PUBLIC_URL)) {
			// Public URL
			print '<tr><td>'.$langs->trans("PublicUrl").'</td><td>';
			print img_picto('', 'globe', 'class="pictofixedwidth"');
			print '<input type="text" name="url" class="quatrevingtpercent" value="'.GETPOST('url').'">';
			print '</td></tr>';
		}

		if ($type != 1 && !empty($conf->stock->enabled)) {
			// Default warehouse
			print '<tr><td>'.$langs->trans("DefaultWarehouse").'</td><td>';
			print img_picto($langs->trans("DefaultWarehouse"), 'stock', 'class="pictofixedwidth"');
			print $formproduct->selectWarehouses(GETPOST('fk_default_warehouse', 'int'), 'fk_default_warehouse', 'warehouseopen', 1, 0, 0, '', 0, 0, array(), 'minwidth300 widthcentpercentminusxx maxwidth500');
			print ' <a href="'.DOL_URL_ROOT.'/product/stock/card.php?action=create&token='.newToken().'&backtopage='.urlencode($_SERVER['PHP_SELF'].'?id='.$object->id.'&action=edit&token='.newToken()).'">';
			print '<span class="fa fa-plus-circle valignmiddle paddingleft" title="'.$langs->trans("AddWarehouse").'"></span>';
			print '</a>';
			print '</td>';
			print '</tr>';

			if (empty($conf->global->PRODUCT_DISABLE_STOCK_LEVELS)) {
				// Stock min level
				print '<tr><td>'.$form->textwithpicto($langs->trans("StockLimit"), $langs->trans("StockLimitDesc"), 1).'</td><td>';
				print '<input name="seuil_stock_alerte" class="maxwidth50" value="'.GETPOST('seuil_stock_alerte').'">';
				print '</td>';
				print '</tr>';

				// Stock desired level
				print '<tr><td>'.$form->textwithpicto($langs->trans("DesiredStock"), $langs->trans("DesiredStockDesc"), 1).'</td><td>';
				print '<input name="desiredstock" class="maxwidth50" value="'.GETPOST('desiredstock').'">';
				print '</td></tr>';
			}
		} else {
			if (empty($conf->global->PRODUCT_DISABLE_STOCK_LEVELS)) {
				print '<input name="seuil_stock_alerte" type="hidden" value="0">';
				print '<input name="desiredstock" type="hidden" value="0">';
			}
		}

		// Duration
		if ($type == 1) {
			print '<tr><td>'.$langs->trans("Duration").'</td><td>';
			print '<input name="duration_value" size="4" value="'.GETPOST('duration_value', 'int').'">';
<<<<<<< HEAD
			print $formproduct->selectMeasuringUnits("duration_unit", "time", (GETPOSTISSET('duration_value') ? GETPOSTISSET('duration_value', 'alpha') : 'h'), 0, 1);
=======
			print $formproduct->selectMeasuringUnits("duration_unit", "time", (GETPOSTISSET('duration_value') ? GETPOST('duration_value', 'alpha') : 'h'), 0, 1);
>>>>>>> 503d1a04

			// Mandatory period
			print ' &nbsp; &nbsp; &nbsp; ';
			print '<input type="checkbox" id="mandatoryperiod" name="mandatoryperiod"'.($object->mandatory_period == 1 ? ' checked="checked"' : '').'>';
			print '<label for="mandatoryperiod">';
			$htmltooltip = $langs->trans("mandatoryHelper");
			print $form->textwithpicto($langs->trans("mandatoryperiod"), $htmltooltip, 1, 0);
			print '</label>';

			print '</td></tr>';
		}

		if ($type != 1) {	// Nature, Weight and volume only applies to products and not to services
			if (empty($conf->global->PRODUCT_DISABLE_NATURE)) {
				// Nature
				print '<tr><td>'.$form->textwithpicto($langs->trans("NatureOfProductShort"), $langs->trans("NatureOfProductDesc")).'</td><td>';
				print $formproduct->selectProductNature('finished', $object->finished);
				print '</td></tr>';
			}
		}

		if ($type != 1) {
			if (empty($conf->global->PRODUCT_DISABLE_WEIGHT)) {
				// Brut Weight
				print '<tr><td>'.$langs->trans("Weight").'</td><td>';
				print '<input name="weight" size="4" value="'.GETPOST('weight').'">';
				print $formproduct->selectMeasuringUnits("weight_units", "weight", GETPOSTISSET('weight_units') ?GETPOST('weight_units', 'alpha') : (empty($conf->global->MAIN_WEIGHT_DEFAULT_UNIT) ? 0 : $conf->global->MAIN_WEIGHT_DEFAULT_UNIT), 0, 2);
				print '</td></tr>';
			}

			// Brut Length
			if (empty($conf->global->PRODUCT_DISABLE_SIZE)) {
				print '<tr><td>'.$langs->trans("Length").' x '.$langs->trans("Width").' x '.$langs->trans("Height").'</td><td>';
				print '<input name="size" class="width50" value="'.GETPOST('size').'"> x ';
				print '<input name="sizewidth" class="width50" value="'.GETPOST('sizewidth').'"> x ';
				print '<input name="sizeheight" class="width50" value="'.GETPOST('sizeheight').'">';
				print $formproduct->selectMeasuringUnits("size_units", "size", GETPOSTISSET('size_units') ?GETPOST('size_units', 'alpha') : '0', 0, 2);
				print '</td></tr>';
			}
			if (empty($conf->global->PRODUCT_DISABLE_SURFACE)) {
				// Brut Surface
				print '<tr><td>'.$langs->trans("Surface").'</td><td>';
				print '<input name="surface" size="4" value="'.GETPOST('surface').'">';
				print $formproduct->selectMeasuringUnits("surface_units", "surface", GETPOSTISSET('surface_units') ?GETPOST('surface_units', 'alpha') : '0', 0, 2);
				print '</td></tr>';
			}
			if (empty($conf->global->PRODUCT_DISABLE_VOLUME)) {
				// Brut Volume
				print '<tr><td>'.$langs->trans("Volume").'</td><td>';
				print '<input name="volume" size="4" value="'.GETPOST('volume').'">';
				print $formproduct->selectMeasuringUnits("volume_units", "volume", GETPOSTISSET('volume_units') ?GETPOST('volume_units', 'alpha') : '0', 0, 2);
				print '</td></tr>';
			}

			if (!empty($conf->global->PRODUCT_ADD_NET_MEASURE)) {
				// Net Measure
				print '<tr><td>'.$langs->trans("NetMeasure").'</td><td>';
				print '<input name="net_measure" size="4" value="'.GETPOST('net_measure').'">';
				print $formproduct->selectMeasuringUnits("net_measure_units", '', GETPOSTISSET('net_measure_units') ?GETPOST('net_measure_units', 'alpha') : (empty($conf->global->MAIN_WEIGHT_DEFAULT_UNIT) ? 0 : $conf->global->MAIN_WEIGHT_DEFAULT_UNIT), 0, 0);
				print '</td></tr>';
			}
		}

		// Units
		if (!empty($conf->global->PRODUCT_USE_UNITS)) {
			print '<tr><td>'.$langs->trans('DefaultUnitToShow').'</td>';
			print '<td>';
			print $form->selectUnits(empty($line->fk_unit) ? $conf->global->PRODUCT_USE_UNITS : $line->fk_unit, 'units');
			print '</td></tr>';
		}

		// Custom code
		if (empty($conf->global->PRODUCT_DISABLE_CUSTOM_INFO) && empty($type)) {
			print '<tr><td class="wordbreak">'.$langs->trans("CustomCode").'</td><td><input name="customcode" class="maxwidth100onsmartphone" value="'.GETPOST('customcode').'"></td></tr>';

			// Origin country
			print '<tr><td>'.$langs->trans("CountryOrigin").'</td>';
			print '<td>';
			print img_picto('', 'globe-americas', 'class="paddingrightonly"');
			print $form->select_country((GETPOSTISSET('country_id') ? GETPOST('country_id') : $object->country_id), 'country_id', '', 0, 'minwidth300 widthcentpercentminusx maxwidth500');
			if ($user->admin) {
				print info_admin($langs->trans("YouCanChangeValuesForThisListFromDictionarySetup"), 1);
			}
			print '</td></tr>';

			// State
			if (empty($conf->global->PRODUCT_DISABLE_STATE)) {
				print '<tr>';
				if (!empty($conf->global->MAIN_SHOW_REGION_IN_STATE_SELECT) && ($conf->global->MAIN_SHOW_REGION_IN_STATE_SELECT == 1 || $conf->global->MAIN_SHOW_REGION_IN_STATE_SELECT == 2)) {
					print '<td>'.$form->editfieldkey('RegionStateOrigin', 'state_id', '', $object, 0).'</td><td>';
				} else {
					print '<td>'.$form->editfieldkey('StateOrigin', 'state_id', '', $object, 0).'</td><td>';
				}

				print img_picto('', 'state', 'class="pictofixedwidth"');
				print $formcompany->select_state($object->state_id, $object->country_code);
				print '</tr>';
			}
		}

		// Quality control
		if (!empty($conf->global->PRODUCT_LOT_ENABLE_QUALITY_CONTROL)) {
			print '<tr><td>'.$langs->trans("LifeTime").'</td><td><input name="lifetime" class="maxwidth50" value="'.GETPOST('lifetime').'"></td></tr>';
			print '<tr><td>'.$langs->trans("QCFrequency").'</td><td><input name="qc_frequency" class="maxwidth50" value="'.GETPOST('qc_frequency').'"></td></tr>';
		}

		// Other attributes
		$parameters = array('colspan' => ' colspan="2"', 'cols'=>2);
		$reshook = $hookmanager->executeHooks('formObjectOptions', $parameters, $object, $action); // Note that $action and $object may have been modified by hook
		print $hookmanager->resPrint;
		if (empty($reshook)) {
			print $object->showOptionals($extrafields, 'create', $parameters);
		}

		// Note (private, no output on invoices, propales...)
		//if (! empty($conf->global->MAIN_DISABLE_NOTES_TAB))       available in create mode
		//{
			print '<tr><td class="tdtop">'.$langs->trans("NoteNotVisibleOnBill").'</td><td>';

			// We use dolibarr_details as type of DolEditor here, because we must not accept images as description is included into PDF and not accepted by TCPDF.
			$doleditor = new DolEditor('note_private', GETPOST('note_private', 'restricthtml'), '', 140, 'dolibarr_details', '', false, true, getDolGlobalString('FCKEDITOR_ENABLE_PRODUCTDESC'), ROWS_8, '90%');
			$doleditor->Create();

			print "</td></tr>";
		//}

		if (!empty($conf->categorie->enabled)) {
			// Categories
			print '<tr><td>'.$langs->trans("Categories").'</td><td>';
			$cate_arbo = $form->select_all_categories(Categorie::TYPE_PRODUCT, '', 'parent', 64, 0, 1);
			print img_picto('', 'category').$form->multiselectarray('categories', $cate_arbo, GETPOST('categories', 'array'), '', 0, 'quatrevingtpercent widthcentpercentminusx', 0, 0);
			print "</td></tr>";
		}

		print '</table>';

		print '<hr>';

		if (empty($conf->global->PRODUCT_DISABLE_PRICES)) {
			if (!empty($conf->global->PRODUIT_MULTIPRICES)) {
				// We do no show price array on create when multiprices enabled.
				// We must set them on prices tab.
				print '<table class="border centpercent">';
				// VAT
				print '<tr><td class="titlefieldcreate">'.$langs->trans("VATRate").'</td><td>';
				$defaultva = get_default_tva($mysoc, $mysoc);
				print $form->load_tva("tva_tx", $defaultva, $mysoc, $mysoc, 0, 0, '', false, 1);
				print '</td></tr>';

				print '</table>';

				print '<br>';
			} else {
				print '<table class="border centpercent">';

				// Price
				print '<tr><td class="titlefieldcreate">'.$langs->trans("SellingPrice").'</td>';
				print '<td><input name="price" class="maxwidth50" value="'.$object->price.'">';
				print $form->selectPriceBaseType($conf->global->PRODUCT_PRICE_BASE_TYPE, "price_base_type");
				print '</td></tr>';

				// Min price
				print '<tr><td>'.$langs->trans("MinPrice").'</td>';
				print '<td><input name="price_min" class="maxwidth50" value="'.$object->price_min.'">';
				print '</td></tr>';

				// VAT
				print '<tr><td>'.$langs->trans("VATRate").'</td><td>';
				$defaultva = get_default_tva($mysoc, $mysoc);
				print $form->load_tva("tva_tx", $defaultva, $mysoc, $mysoc, 0, 0, '', false, 1);
				print '</td></tr>';

				print '</table>';

				print '<br>';
			}
		}

		// Accountancy codes
		print '<!-- accountancy codes -->'."\n";
		print '<table class="border centpercent">';

		if (empty($conf->global->PRODUCT_DISABLE_ACCOUNTING)) {
			if (!empty($conf->accounting->enabled)) {
				// Accountancy_code_sell
				print '<tr><td class="titlefieldcreate">'.$langs->trans("ProductAccountancySellCode").'</td>';
				print '<td>';
				if ($type == 0) {
					$accountancy_code_sell = (GETPOSTISSET('accountancy_code_sell') ? GETPOST('accountancy_code_sell', 'alpha') : getDolGlobalString("ACCOUNTING_PRODUCT_SOLD_ACCOUNT"));
				} else {
					$accountancy_code_sell = (GETPOSTISSET('accountancy_code_sell') ? GETPOST('accountancy_code_sell', 'alpha') : getDolGlobalString("ACCOUNTING_SERVICE_SOLD_ACCOUNT"));
				}
				print $formaccounting->select_account($accountancy_code_sell, 'accountancy_code_sell', 1, null, 1, 1, 'minwidth150 maxwidth300', 1);
				print '</td></tr>';

				// Accountancy_code_sell_intra
				if ($mysoc->isInEEC()) {
					print '<tr><td class="titlefieldcreate">'.$langs->trans("ProductAccountancySellIntraCode").'</td>';
					print '<td>';
					if ($type == 0) {
						$accountancy_code_sell_intra = (GETPOSTISSET('accountancy_code_sell_intra') ? GETPOST('accountancy_code_sell_intra', 'alpha') : getDolGlobalString("ACCOUNTING_PRODUCT_SOLD_INTRA_ACCOUNT"));
					} else {
						$accountancy_code_sell_intra = (GETPOSTISSET('accountancy_code_sell_intra') ? GETPOST('accountancy_code_sell_intra', 'alpha') : getDolGlobalString("ACCOUNTING_SERVICE_SOLD_INTRA_ACCOUNT"));
					}
					print $formaccounting->select_account($accountancy_code_sell_intra, 'accountancy_code_sell_intra', 1, null, 1, 1, 'minwidth150 maxwidth300', 1);
					print '</td></tr>';
				}

				// Accountancy_code_sell_export
				print '<tr><td class="titlefieldcreate">'.$langs->trans("ProductAccountancySellExportCode").'</td>';
				print '<td>';
				if ($type == 0) {
					$accountancy_code_sell_export = (GETPOST('accountancy_code_sell_export') ? GETPOST('accountancy_code_sell_export', 'alpha') : getDolGlobalString("ACCOUNTING_PRODUCT_SOLD_EXPORT_ACCOUNT"));
				} else {
					$accountancy_code_sell_export = (GETPOST('accountancy_code_sell_export') ? GETPOST('accountancy_code_sell_export', 'alpha') : getDolGlobalString("ACCOUNTING_SERVICE_SOLD_EXPORT_ACCOUNT"));
				}
				print $formaccounting->select_account($accountancy_code_sell_export, 'accountancy_code_sell_export', 1, null, 1, 1, 'minwidth150 maxwidth300', 1);
				print '</td></tr>';

				// Accountancy_code_buy
				print '<tr><td>'.$langs->trans("ProductAccountancyBuyCode").'</td>';
				print '<td>';
				if ($type == 0) {
					$accountancy_code_buy = (GETPOST('accountancy_code_buy', 'alpha') ? (GETPOST('accountancy_code_buy', 'alpha')) : getDolGlobalString("ACCOUNTING_PRODUCT_BUY_ACCOUNT"));
				} else {
					$accountancy_code_buy = (GETPOST('accountancy_code_buy', 'alpha') ? (GETPOST('accountancy_code_buy', 'alpha')) : getDolGlobalString("ACCOUNTING_SERVICE_BUY_ACCOUNT"));
				}
				print $formaccounting->select_account($accountancy_code_buy, 'accountancy_code_buy', 1, null, 1, 1, 'minwidth150 maxwidth300', 1);
				print '</td></tr>';

				// Accountancy_code_buy_intra
				if ($mysoc->isInEEC()) {
					print '<tr><td class="titlefieldcreate">'.$langs->trans("ProductAccountancyBuyIntraCode").'</td>';
					print '<td>';
					if ($type == 0) {
						$accountancy_code_buy_intra = (GETPOSTISSET('accountancy_code_buy_intra') ? GETPOST('accountancy_code_buy_intra', 'alpha') : getDolGlobalString("ACCOUNTING_PRODUCT_BUY_INTRA_ACCOUNT"));
					} else {
						$accountancy_code_buy_intra = (GETPOSTISSET('accountancy_code_buy_intra') ? GETPOST('accountancy_code_buy_intra', 'alpha') : getDolGlobalString("ACCOUNTING_SERVICE_BUY_INTRA_ACCOUNT"));
					}
					print $formaccounting->select_account($accountancy_code_buy_intra, 'accountancy_code_buy_intra', 1, null, 1, 1, 'minwidth150 maxwidth300', 1);
					print '</td></tr>';
				}

				// Accountancy_code_buy_export
				print '<tr><td class="titlefieldcreate">'.$langs->trans("ProductAccountancyBuyExportCode").'</td>';
				print '<td>';
				if ($type == 0) {
					$accountancy_code_buy_export = (GETPOST('accountancy_code_buy_export') ? GETPOST('accountancy_code_buy_export', 'alpha') : getDolGlobalString("ACCOUNTING_PRODUCT_BUY_EXPORT_ACCOUNT"));
				} else {
					$accountancy_code_buy_export = (GETPOST('accountancy_code_buy_export') ? GETPOST('accountancy_code_buy_export', 'alpha') : getDolGlobalString("ACCOUNTING_SERVICE_BUY_EXPORT_ACCOUNT"));
				}
				print $formaccounting->select_account($accountancy_code_buy_export, 'accountancy_code_buy_export', 1, null, 1, 1, 'minwidth150 maxwidth300', 1);
				print '</td></tr>';
			} else {// For external software
				if (!empty($accountancy_code_sell)) {
					$object->accountancy_code_sell = $accountancy_code_sell;
				}
				if (!empty($accountancy_code_sell_intra)) {
					$object->accountancy_code_sell_intra = $accountancy_code_sell_intra;
				}
				if (!empty($accountancy_code_sell_export)) {
					$object->accountancy_code_sell_export = $accountancy_code_sell_export;
				}
				if (!empty($accountancy_code_buy)) {
					$object->accountancy_code_buy = $accountancy_code_buy;
				}
				if (!empty($accountancy_code_buy_intra)) {
					$object->accountancy_code_buy_intra = $accountancy_code_buy_intra;
				}
				if (!empty($accountancy_code_buy_export)) {
					$object->accountancy_code_buy_export = $accountancy_code_buy_export;
				}

				// Accountancy_code_sell
				print '<tr><td class="titlefieldcreate">'.$langs->trans("ProductAccountancySellCode").'</td>';
				print '<td class="maxwidthonsmartphone"><input class="minwidth150" name="accountancy_code_sell" value="'.$object->accountancy_code_sell.'">';
				print '</td></tr>';

				// Accountancy_code_sell_intra
				if ($mysoc->isInEEC()) {
					print '<tr><td class="titlefieldcreate">'.$langs->trans("ProductAccountancySellIntraCode").'</td>';
					print '<td class="maxwidthonsmartphone"><input class="minwidth150" name="accountancy_code_sell_intra" value="'.$object->accountancy_code_sell_intra.'">';
					print '</td></tr>';
				}

				// Accountancy_code_sell_export
				print '<tr><td class="titlefieldcreate">'.$langs->trans("ProductAccountancySellExportCode").'</td>';
				print '<td class="maxwidthonsmartphone"><input class="minwidth150" name="accountancy_code_sell_export" value="'.$object->accountancy_code_sell_export.'">';
				print '</td></tr>';

				// Accountancy_code_buy
				print '<tr><td>'.$langs->trans("ProductAccountancyBuyCode").'</td>';
				print '<td class="maxwidthonsmartphone"><input class="minwidth150" name="accountancy_code_buy" value="'.$object->accountancy_code_buy.'">';
				print '</td></tr>';

				// Accountancy_code_buy_intra
				if ($mysoc->isInEEC()) {
					print '<tr><td class="titlefieldcreate">'.$langs->trans("ProductAccountancyBuyIntraCode").'</td>';
					print '<td class="maxwidthonsmartphone"><input class="minwidth150" name="accountancy_code_buy_intra" value="'.$object->accountancy_code_buy_intra.'">';
					print '</td></tr>';
				}

				// Accountancy_code_buy_export
				print '<tr><td class="titlefieldcreate">'.$langs->trans("ProductAccountancyBuyExportCode").'</td>';
				print '<td class="maxwidthonsmartphone"><input class="minwidth150" name="accountancy_code_buy_export" value="'.$object->accountancy_code_buy_export.'">';
				print '</td></tr>';
			}
		}
		print '</table>';

		print dol_get_fiche_end();

		print $form->buttonsSaveCancel("Create");

		print '</form>';
	} elseif ($object->id > 0) {
		/*
		 * Product card
		 */

		// Fiche en mode edition
		if ($action == 'edit' && $usercancreate) {
			//WYSIWYG Editor
			require_once DOL_DOCUMENT_ROOT.'/core/class/doleditor.class.php';

			if (!empty($conf->use_javascript_ajax)) {
				print '<script type="text/javascript">';
				print '$(document).ready(function () {
                        $("#selectcountry_id").change(function () {
                        	document.formprod.action.value="edit";
                        	document.formprod.submit();
                        });
				});';
				print '</script>'."\n";
			}

			// We set country_id, country_code and country for the selected country
			$object->country_id = GETPOST('country_id') ? GETPOST('country_id') : $object->country_id;
			if ($object->country_id) {
				$tmparray = getCountry($object->country_id, 'all');
				$object->country_code = $tmparray['code'];
				$object->country = $tmparray['label'];
			}

			$type = $langs->trans('Product');
			if ($object->isService()) {
				$type = $langs->trans('Service');
			}
			//print load_fiche_titre($langs->trans('Modify').' '.$type.' : '.(is_object($object->oldcopy)?$object->oldcopy->ref:$object->ref), "");

			// Main official, simple, and not duplicated code
			print '<form action="'.$_SERVER['PHP_SELF'].'?id='.$object->id.'" method="POST" name="formprod">'."\n";
			print '<input type="hidden" name="token" value="'.newToken().'">';
			print '<input type="hidden" name="action" value="update">';
			print '<input type="hidden" name="id" value="'.$object->id.'">';
			print '<input type="hidden" name="canvas" value="'.$object->canvas.'">';

			$head = product_prepare_head($object);
			$titre = $langs->trans("CardProduct".$object->type);
			$picto = ($object->type == Product::TYPE_SERVICE ? 'service' : 'product');
			print dol_get_fiche_head($head, 'card', $titre, 0, $picto);


			print '<table class="border allwidth">';

			// Ref
			print '<tr><td class="titlefieldcreate fieldrequired">'.$langs->trans("Ref").'</td><td colspan="3"><input name="ref" class="maxwidth200" maxlength="128" value="'.dol_escape_htmltag($object->ref).'"></td></tr>';

			// Label
			print '<tr><td class="fieldrequired">'.$langs->trans("Label").'</td><td colspan="3"><input name="label" class="minwidth300 maxwidth400onsmartphone" maxlength="255" value="'.dol_escape_htmltag($object->label).'"></td></tr>';

			// Status To sell
			print '<tr><td class="fieldrequired">'.$langs->trans("Status").' ('.$langs->trans("Sell").')</td><td colspan="3">';
			print '<select class="flat" name="statut">';
			if ($object->status) {
				print '<option value="1" selected>'.$langs->trans("OnSell").'</option>';
				print '<option value="0">'.$langs->trans("NotOnSell").'</option>';
			} else {
				print '<option value="1">'.$langs->trans("OnSell").'</option>';
				print '<option value="0" selected>'.$langs->trans("NotOnSell").'</option>';
			}
			print '</select>';
			print '</td></tr>';

			// Status To Buy
			print '<tr><td class="fieldrequired">'.$langs->trans("Status").' ('.$langs->trans("Buy").')</td><td colspan="3">';
			print '<select class="flat" name="statut_buy">';
			if ($object->status_buy) {
				print '<option value="1" selected>'.$langs->trans("ProductStatusOnBuy").'</option>';
				print '<option value="0">'.$langs->trans("ProductStatusNotOnBuy").'</option>';
			} else {
				print '<option value="1">'.$langs->trans("ProductStatusOnBuy").'</option>';
				print '<option value="0" selected>'.$langs->trans("ProductStatusNotOnBuy").'</option>';
			}
			print '</select>';
			print '</td></tr>';

			// Batch number managment
			if ($conf->productbatch->enabled) {
				if ($object->isProduct() || !empty($conf->global->STOCK_SUPPORTS_SERVICES)) {
					print '<tr><td>'.$langs->trans("ManageLotSerial").'</td><td>';
					$statutarray = array('0' => $langs->trans("ProductStatusNotOnBatch"), '1' => $langs->trans("ProductStatusOnBatch"), '2' => $langs->trans("ProductStatusOnSerial"));
					print $form->selectarray('status_batch', $statutarray, $object->status_batch);
					print '</td></tr>';
					if (!empty($object->status_batch) || !empty($conf->use_javascript_ajax)) {
						$langs->load("admin");
						$tooltip = $langs->trans("GenericMaskCodes", $langs->transnoentities("Batch"), $langs->transnoentities("Batch"));
						$tooltip .= '<br>'.$langs->trans("GenericMaskCodes2");
						$tooltip .= '<br>'.$langs->trans("GenericMaskCodes3");
						$tooltip .= '<br>'.$langs->trans("GenericMaskCodes4a", $langs->transnoentities("Batch"), $langs->transnoentities("Batch"));
						$tooltip .= '<br>'.$langs->trans("GenericMaskCodes5");
						print '<tr><td id="mask_option">'.$langs->trans("ManageLotMask").'</td>';
						if ($object->status_batch == '1' && getDolGlobalString('PRODUCTBATCH_LOT_USE_PRODUCT_MASKS') && getDolGlobalString('PRODUCTBATCH_LOT_ADDON') == 'mod_lot_advanced') {
							$mask = !empty($object->batch_mask) ? $object->batch_mask : getDolGlobalString('LOT_ADVANCED_MASK');
						}
						if ($object->status_batch == '2' && getDolGlobalString('PRODUCTBATCH_SN_USE_PRODUCT_MASKS') && getDolGlobalString('PRODUCTBATCH_SN_ADDON') == 'mod_sn_advanced') {
							$mask = !empty($object->batch_mask) ? $object->batch_mask : getDolGlobalString('SN_ADVANCED_MASK');
						}
						$inherited_mask_lot = getDolGlobalString('LOT_ADVANCED_MASK');
						$inherited_mask_sn = getDolGlobalString('SN_ADVANCED_MASK');
						print '<td id="field_mask">';
						print $form->textwithpicto('<input type="text" class="flat minwidth175" name="batch_mask" id="batch_mask_input" value="'.$mask.'">', $tooltip, 1, 1);
						// Add javascript to sho/hide field for custom mask
						if (!empty($conf->use_javascript_ajax)) {
							print '<script type="text/javascript">
							$(document).ready(function() {
								$("#field_mask").parent().addClass("hideobject");
								var preselect = document.getElementById("status_batch");';
							if (getDolGlobalString('PRODUCTBATCH_SN_USE_PRODUCT_MASKS')) {
								print 'if (preselect.value == "2") {
										$("#field_mask").parent().removeClass("hideobject");
									}';
							}
							if (getDolGlobalString('PRODUCTBATCH_LOT_USE_PRODUCT_MASKS')) {
								print 'if (preselect.value == "1") {
										$("#field_mask").parent().removeClass("hideobject");
									}';
							}
							print '$("#status_batch").on("change", function () {
									var optionSelected = $("option:selected", this);
									var valueSelected = this.value;
									$("#field_mask").parent().addClass("hideobject");
							';
							if (getDolGlobalString('PRODUCTBATCH_LOT_USE_PRODUCT_MASKS') && getDolGlobalString('PRODUCTBATCH_LOT_ADDON') == 'mod_lot_advanced') {
								print '
									if (this.value == 1) {
										$("#field_mask").parent().removeClass("hideobject");
										$("#batch_mask_input").val("'.$inherited_mask_lot.'");
									}
								';
							}
							if (getDolGlobalString('PRODUCTBATCH_SN_USE_PRODUCT_MASKS') && getDolGlobalString('PRODUCTBATCH_SN_ADDON') == 'mod_sn_advanced') {
								print '
									if (this.value == 2) {
										$("#field_mask").parent().removeClass("hideobject");
										$("#batch_mask_input").val("'.$inherited_mask_sn.'");
									}
								';
							}
							print '
								})
							})
						</script>';
						}
						print '</td></tr>';
					}
				}
			}

			// Barcode
			$showbarcode = empty($conf->barcode->enabled) ? 0 : 1;
			if (!empty($conf->global->MAIN_USE_ADVANCED_PERMS) && empty($user->rights->barcode->lire_advance)) {
				$showbarcode = 0;
			}

			if ($showbarcode) {
				print '<tr><td>'.$langs->trans('BarcodeType').'</td><td>';
				if (GETPOSTISSET('fk_barcode_type')) {
					$fk_barcode_type = GETPOST('fk_barcode_type');
				} else {
					$fk_barcode_type = $object->barcode_type;
					if (empty($fk_barcode_type) && !empty($conf->global->PRODUIT_DEFAULT_BARCODE_TYPE)) {
						$fk_barcode_type = $conf->global->PRODUIT_DEFAULT_BARCODE_TYPE;
					}
				}
				require_once DOL_DOCUMENT_ROOT.'/core/class/html.formbarcode.class.php';
				$formbarcode = new FormBarCode($db);
				print $formbarcode->selectBarcodeType($fk_barcode_type, 'fk_barcode_type', 1);
				print '</td></tr>';
				print '<tr><td>'.$langs->trans("BarcodeValue").'</td><td>';
				$tmpcode = GETPOSTISSET('barcode') ? GETPOST('barcode') : $object->barcode;
				if (empty($tmpcode) && !empty($modBarCodeProduct->code_auto)) {
					$tmpcode = $modBarCodeProduct->getNextValue($object, $fk_barcode_type);
				}
				print '<input class="maxwidth150 maxwidthonsmartphone" type="text" name="barcode" value="'.dol_escape_htmltag($tmpcode).'">';
				print '</td></tr>';
			}

			// Description (used in invoice, propal...)
			print '<tr><td class="tdtop">'.$langs->trans("Description").'</td><td>';

			// We use dolibarr_details as type of DolEditor here, because we must not accept images as description is included into PDF and not accepted by TCPDF.
			$doleditor = new DolEditor('desc', $object->description, '', 160, 'dolibarr_details', '', false, true, $conf->global->FCKEDITOR_ENABLE_PRODUCTDESC, ROWS_4, '90%');
			$doleditor->Create();

			print "</td></tr>";
			print "\n";

			// Public Url
			if (empty($conf->global->PRODUCT_DISABLE_PUBLIC_URL)) {
				print '<tr><td>'.$langs->trans("PublicUrl").'</td><td>';
				print img_picto('', 'globe', 'class="pictofixedwidth"');
				print '<input type="text" name="url" class="quatrevingtpercent" value="'.$object->url.'">';
				print '</td></tr>';
			}

			// Stock
			if ($object->isProduct() && !empty($conf->stock->enabled)) {
				// Default warehouse
				print '<tr><td>'.$langs->trans("DefaultWarehouse").'</td><td>';
				print img_picto($langs->trans("DefaultWarehouse"), 'stock', 'class="pictofixedwidth"');
				print $formproduct->selectWarehouses($object->fk_default_warehouse, 'fk_default_warehouse', 'warehouseopen', 1);
				print ' <a href="'.DOL_URL_ROOT.'/product/stock/card.php?action=create&amp;backtopage='.urlencode($_SERVER['PHP_SELF'].'?action=create&type='.GETPOST('type', 'int')).'"><span class="fa fa-plus-circle valignmiddle paddingleft" title="'.$langs->trans("AddWarehouse").'"></span></a>';
				print '</td></tr>';
				/*
				print "<tr>".'<td>'.$langs->trans("StockLimit").'</td><td>';
				print '<input name="seuil_stock_alerte" size="4" value="'.$object->seuil_stock_alerte.'">';
				print '</td>';

				print '<td>'.$langs->trans("DesiredStock").'</td><td>';
				print '<input name="desiredstock" size="4" value="'.$object->desiredstock.'">';
				print '</td></tr>';
				*/
			}
			/*
			else
			{
				print '<input name="seuil_stock_alerte" type="hidden" value="'.$object->seuil_stock_alerte.'">';
				print '<input name="desiredstock" type="hidden" value="'.$object->desiredstock.'">';
			}*/

			if ($object->isService()) {
				// Duration
				print '<tr><td>'.$langs->trans("Duration").'</td><td>';
				print '<input name="duration_value" size="5" value="'.$object->duration_value.'"> ';
				print $formproduct->selectMeasuringUnits("duration_unit", "time", $object->duration_unit, 0, 1);

				// Mandatory period
				print ' &nbsp; &nbsp; &nbsp; ';
				print '<input type="checkbox" id="mandatoryperiod" name="mandatoryperiod"'.($object->mandatory_period == 1 ? ' checked="checked"' : '').'>';
				print '<label for="mandatoryperiod">';
				$htmltooltip = $langs->trans("mandatoryHelper");
				print $form->textwithpicto($langs->trans("mandatoryperiod"), $htmltooltip, 1, 0);
				print '</label>';

				print '</td></tr>';
			} else {
				if (empty($conf->global->PRODUCT_DISABLE_NATURE)) {
					// Nature
					print '<tr><td>'.$form->textwithpicto($langs->trans("NatureOfProductShort"), $langs->trans("NatureOfProductDesc")).'</td><td>';
					print $formproduct->selectProductNature('finished', $object->finished);
					print '</td></tr>';
				}
			}
<<<<<<< HEAD

			if (!$object->isService() && !empty($conf->bom->enabled)) {
				print '<tr><td>'.$form->textwithpicto($langs->trans("DefaultBOM"), $langs->trans("DefaultBOMDesc", $langs->transnoentitiesnoconv("Finished"))).'</td><td>';
				$bomkey = "Bom:bom/class/bom.class.php:0:t.status=1 AND t.fk_product=".((int) $object->id);
				print $form->selectForForms($bomkey, 'fk_default_bom', $object->fk_default_bom, 1);
				print '</td></tr>';
			}

=======

			if (!$object->isService() && !empty($conf->bom->enabled)) {
				print '<tr><td>'.$form->textwithpicto($langs->trans("DefaultBOM"), $langs->trans("DefaultBOMDesc", $langs->transnoentitiesnoconv("Finished"))).'</td><td>';
				$bomkey = "Bom:bom/class/bom.class.php:0:t.status=1 AND t.fk_product=".((int) $object->id);
				print $form->selectForForms($bomkey, 'fk_default_bom', $object->fk_default_bom, 1);
				print '</td></tr>';
			}

>>>>>>> 503d1a04
			if (!$object->isService()) {
				if (empty($conf->global->PRODUCT_DISABLE_WEIGHT)) {
					// Brut Weight
					print '<tr><td>'.$langs->trans("Weight").'</td><td>';
					print '<input name="weight" size="5" value="'.(GETPOSTISSET('weight') ? GETPOST('weight') : $object->weight).'"> ';
					print $formproduct->selectMeasuringUnits("weight_units", "weight", GETPOSTISSET('weight_units') ? GETPOST('weight_units') : $object->weight_units, 0, 2);
					print '</td></tr>';
				}

				if (empty($conf->global->PRODUCT_DISABLE_SIZE)) {
					// Brut Length
					print '<tr><td>'.$langs->trans("Length").' x '.$langs->trans("Width").' x '.$langs->trans("Height").'</td><td>';
					print '<input name="size" size="5" value="'.(GETPOSTISSET('size') ? GETPOST('size') : $object->length).'">x';
					print '<input name="sizewidth" size="5" value="'.(GETPOSTISSET('sizewidth') ? GETPOST('sizewidth') : $object->width).'">x';
					print '<input name="sizeheight" size="5" value="'.(GETPOSTISSET('sizeheight') ? GETPOST('sizeheight') : $object->height).'"> ';
					print $formproduct->selectMeasuringUnits("size_units", "size", GETPOSTISSET('size_units') ? GETPOST('size_units') : $object->length_units, 0, 2);
					print '</td></tr>';
				}
				if (empty($conf->global->PRODUCT_DISABLE_SURFACE)) {
					// Brut Surface
					print '<tr><td>'.$langs->trans("Surface").'</td><td>';
					print '<input name="surface" size="5" value="'.(GETPOSTISSET('surface') ? GETPOST('surface') : $object->surface).'"> ';
					print $formproduct->selectMeasuringUnits("surface_units", "surface", GETPOSTISSET('surface_units') ? GETPOST('surface_units') : $object->surface_units, 0, 2);
					print '</td></tr>';
				}
				if (empty($conf->global->PRODUCT_DISABLE_VOLUME)) {
					// Brut Volume
					print '<tr><td>'.$langs->trans("Volume").'</td><td>';
					print '<input name="volume" size="5" value="'.(GETPOSTISSET('volume') ? GETPOST('volume') : $object->volume).'"> ';
					print $formproduct->selectMeasuringUnits("volume_units", "volume", GETPOSTISSET('volume_units') ? GETPOST('volume_units') : $object->volume_units, 0, 2);
					print '</td></tr>';
				}

				if (!empty($conf->global->PRODUCT_ADD_NET_MEASURE)) {
					// Net Measure
					print '<tr><td>'.$langs->trans("NetMeasure").'</td><td>';
					print '<input name="net_measure" size="5" value="'.(GETPOSTISSET('net_measure') ? GETPOST('net_measure') : $object->net_measure).'"> ';
					print $formproduct->selectMeasuringUnits("net_measure_units", "", GETPOSTISSET('net_measure_units') ? GETPOST('net_measure_units') : $object->net_measure_units, 0, 0);
					print '</td></tr>';
				}
			}
			// Units
			if (!empty($conf->global->PRODUCT_USE_UNITS)) {
				print '<tr><td>'.$langs->trans('DefaultUnitToShow').'</td>';
				print '<td>';
				print $form->selectUnits($object->fk_unit, 'units');
				print '</td></tr>';
			}

			// Custom code
			if (!$object->isService() && empty($conf->global->PRODUCT_DISABLE_CUSTOM_INFO)) {
				print '<tr><td class="wordbreak">'.$langs->trans("CustomCode").'</td><td><input name="customcode" class="maxwidth100onsmartphone" value="'.$object->customcode.'"></td></tr>';
				// Origin country
				print '<tr><td>'.$langs->trans("CountryOrigin").'</td>';
				print '<td>';
				print img_picto('', 'globe-americas', 'class="paddingrightonly"');
				print $form->select_country(GETPOSTISSET('country_id') ? GETPOST('country_id', 'int') : $object->country_id, 'country_id', '', 0, 'minwidth100 maxwidthonsmartphone');
				if ($user->admin) {
					print info_admin($langs->trans("YouCanChangeValuesForThisListFromDictionarySetup"), 1);
				}
				print '</td></tr>';

				// State
				if (empty($conf->global->PRODUCT_DISABLE_STATE)) {
					print '<tr>';
					if (!empty($conf->global->MAIN_SHOW_REGION_IN_STATE_SELECT) && ($conf->global->MAIN_SHOW_REGION_IN_STATE_SELECT == 1 || $conf->global->MAIN_SHOW_REGION_IN_STATE_SELECT == 2)) {
						print '<td>'.$form->editfieldkey('RegionStateOrigin', 'state_id', '', $object, 0).'</td><td>';
					} else {
						print '<td>'.$form->editfieldkey('StateOrigin', 'state_id', '', $object, 0).'</td><td>';
					}

					print img_picto('', 'state', 'class="pictofixedwidth"');
					print $formcompany->select_state(GETPOSTISSET('state_id') ? GETPOST('state_id', 'int') : $object->state_id, $object->country_code);
					print '</td>';
					print '</tr>';
				}
			}

			// Quality control
			if (!empty($conf->global->PRODUCT_LOT_ENABLE_QUALITY_CONTROL)) {
				print '<tr><td>'.$langs->trans("LifeTime").'</td><td><input name="lifetime" class="maxwidth100onsmartphone" value="'.$object->lifetime.'"></td></tr>';
				print '<tr><td>'.$langs->trans("QCFrequency").'</td><td><input name="qc_frequency" class="maxwidth100onsmartphone" value="'.$object->qc_frequency.'"></td></tr>';
			}

			// Other attributes
			$parameters = array('colspan' => ' colspan="2"', 'cols' => 2);
			$reshook = $hookmanager->executeHooks('formObjectOptions', $parameters, $object, $action); // Note that $action and $object may have been modified by hook
			print $hookmanager->resPrint;
			if (empty($reshook)) {
				print $object->showOptionals($extrafields, 'edit', $parameters);
			}

			// Tags-Categories
			if ($conf->categorie->enabled) {
				print '<tr><td>'.$langs->trans("Categories").'</td><td>';
				$cate_arbo = $form->select_all_categories(Categorie::TYPE_PRODUCT, '', 'parent', 64, 0, 1);
				$c = new Categorie($db);
				$cats = $c->containing($object->id, Categorie::TYPE_PRODUCT);
				$arrayselected = array();
				if (is_array($cats)) {
					foreach ($cats as $cat) {
						$arrayselected[] = $cat->id;
					}
				}
				print img_picto('', 'category').$form->multiselectarray('categories', $cate_arbo, $arrayselected, '', 0, 'quatrevingtpercent widthcentpercentminusx', 0, 0);
				print "</td></tr>";
			}

			// Note private
			if (!empty($conf->global->MAIN_DISABLE_NOTES_TAB)) {
				print '<tr><td class="tdtop">'.$langs->trans("NoteNotVisibleOnBill").'</td><td>';

				$doleditor = new DolEditor('note_private', $object->note_private, '', 140, 'dolibarr_notes', '', false, true, $conf->global->FCKEDITOR_ENABLE_PRODUCTDESC, ROWS_4, '90%');
				$doleditor->Create();

				print "</td></tr>";
			}

			print '</table>';

			print '<br>';

			print '<table class="border centpercent">';

			if (empty($conf->global->PRODUCT_DISABLE_ACCOUNTING)) {
				if (!empty($conf->accounting->enabled)) {
					// Accountancy_code_sell
					print '<tr><td class="titlefieldcreate">'.$langs->trans("ProductAccountancySellCode").'</td>';
					print '<td>';
					print $formaccounting->select_account($object->accountancy_code_sell, 'accountancy_code_sell', 1, '', 1, 1, 'minwidth150 maxwidth300');
					print '</td></tr>';

					// Accountancy_code_sell_intra
					if ($mysoc->isInEEC()) {
						print '<tr><td class="titlefieldcreate">'.$langs->trans("ProductAccountancySellIntraCode").'</td>';
						print '<td>';
						print $formaccounting->select_account($object->accountancy_code_sell_intra, 'accountancy_code_sell_intra', 1, '', 1, 1, 'minwidth150 maxwidth300');
						print '</td></tr>';
					}

					// Accountancy_code_sell_export
					print '<tr><td class="titlefieldcreate">'.$langs->trans("ProductAccountancySellExportCode").'</td>';
					print '<td>';
					print $formaccounting->select_account($object->accountancy_code_sell_export, 'accountancy_code_sell_export', 1, '', 1, 1, 'minwidth150 maxwidth300');
					print '</td></tr>';

					// Accountancy_code_buy
					print '<tr><td>'.$langs->trans("ProductAccountancyBuyCode").'</td>';
					print '<td>';
					print $formaccounting->select_account($object->accountancy_code_buy, 'accountancy_code_buy', 1, '', 1, 1, 'minwidth150 maxwidth300');
					print '</td></tr>';

					// Accountancy_code_buy_intra
					if ($mysoc->isInEEC()) {
						print '<tr><td class="titlefieldcreate">'.$langs->trans("ProductAccountancyBuyIntraCode").'</td>';
						print '<td>';
						print $formaccounting->select_account($object->accountancy_code_buy_intra, 'accountancy_code_buy_intra', 1, '', 1, 1, 'minwidth150 maxwidth300');
						print '</td></tr>';
					}

					// Accountancy_code_buy_export
					print '<tr><td class="titlefieldcreate">'.$langs->trans("ProductAccountancyBuyExportCode").'</td>';
					print '<td>';
					print $formaccounting->select_account($object->accountancy_code_buy_export, 'accountancy_code_buy_export', 1, '', 1, 1, 'minwidth150 maxwidth300');
					print '</td></tr>';
				} else {
					// For external software
					// Accountancy_code_sell
					print '<tr><td class="titlefieldcreate">'.$langs->trans("ProductAccountancySellCode").'</td>';
					print '<td><input name="accountancy_code_sell" class="maxwidth200" value="'.$object->accountancy_code_sell.'">';
					print '</td></tr>';

					// Accountancy_code_sell_intra
					if ($mysoc->isInEEC()) {
						print '<tr><td class="titlefieldcreate">'.$langs->trans("ProductAccountancySellIntraCode").'</td>';
						print '<td><input name="accountancy_code_sell_intra" class="maxwidth200" value="'.$object->accountancy_code_sell_intra.'">';
						print '</td></tr>';
					}

					// Accountancy_code_sell_export
					print '<tr><td class="titlefieldcreate">'.$langs->trans("ProductAccountancySellExportCode").'</td>';
					print '<td><input name="accountancy_code_sell_export" class="maxwidth200" value="'.$object->accountancy_code_sell_export.'">';
					print '</td></tr>';

					// Accountancy_code_buy
					print '<tr><td>'.$langs->trans("ProductAccountancyBuyCode").'</td>';
					print '<td><input name="accountancy_code_buy" class="maxwidth200" value="'.$object->accountancy_code_buy.'">';
					print '</td></tr>';

					// Accountancy_code_buy_intra
					if ($mysoc->isInEEC()) {
						print '<tr><td class="titlefieldcreate">'.$langs->trans("ProductAccountancyBuyIntraCode").'</td>';
						print '<td><input name="accountancy_code_buy_intra" class="maxwidth200" value="'.$object->accountancy_code_buy_intra.'">';
						print '</td></tr>';
					}

					// Accountancy_code_buy_export
					print '<tr><td class="titlefieldcreate">'.$langs->trans("ProductAccountancyBuyExportCode").'</td>';
					print '<td><input name="accountancy_code_buy_export" class="maxwidth200" value="'.$object->accountancy_code_buy_export.'">';
					print '</td></tr>';
				}
			}
			print '</table>';

			print dol_get_fiche_end();

			print $form->buttonsSaveCancel();

			print '</form>';
		} else {
			// Fiche en mode visu

			$showbarcode = empty($conf->barcode->enabled) ? 0 : 1;
			if (!empty($conf->global->MAIN_USE_ADVANCED_PERMS) && empty($user->rights->barcode->lire_advance)) {
				$showbarcode = 0;
			}

			$head = product_prepare_head($object);
			$titre = $langs->trans("CardProduct".$object->type);
			$picto = ($object->type == Product::TYPE_SERVICE ? 'service' : 'product');

			print dol_get_fiche_head($head, 'card', $titre, -1, $picto);

			$linkback = '<a href="'.DOL_URL_ROOT.'/product/list.php?restore_lastsearch_values=1&type='.$object->type.'">'.$langs->trans("BackToList").'</a>';
			$object->next_prev_filter = " fk_product_type = ".$object->type;

			$shownav = 1;
			if ($user->socid && !in_array('product', explode(',', $conf->global->MAIN_MODULES_FOR_EXTERNAL))) {
				$shownav = 0;
			}

			dol_banner_tab($object, 'ref', $linkback, $shownav, 'ref');


			print '<div class="fichecenter">';
			print '<div class="fichehalfleft">';

			print '<div class="underbanner clearboth"></div>';
			print '<table class="border tableforfield centpercent">';

			// Type
			if (!empty($conf->product->enabled) && !empty($conf->service->enabled)) {
				$typeformat = 'select;0:'.$langs->trans("Product").',1:'.$langs->trans("Service");
				print '<tr><td class="titlefield">';
				print (empty($conf->global->PRODUCT_DENY_CHANGE_PRODUCT_TYPE)) ? $form->editfieldkey("Type", 'fk_product_type', $object->type, $object, $usercancreate, $typeformat) : $langs->trans('Type');
				print '</td><td>';
				print $form->editfieldval("Type", 'fk_product_type', $object->type, $object, $usercancreate, $typeformat);
				print '</td></tr>';
			}

			if ($showbarcode) {
				// Barcode type
				print '<tr><td class="nowrap">';
				print '<table width="100%" class="nobordernopadding"><tr><td class="nowrap">';
				print $langs->trans("BarcodeType");
				print '</td>';
				if (($action != 'editbarcodetype') && $usercancreate && $createbarcode) {
					print '<td class="right"><a class="editfielda" href="'.$_SERVER["PHP_SELF"].'?action=editbarcodetype&id='.$object->id.'&token='.newToken().'">'.img_edit($langs->trans('Edit'), 1).'</a></td>';
				}
				print '</tr></table>';
				print '</td><td>';
				if ($action == 'editbarcodetype' || $action == 'editbarcode') {
					require_once DOL_DOCUMENT_ROOT.'/core/class/html.formbarcode.class.php';
					$formbarcode = new FormBarCode($db);
				}

				$fk_barcode_type = '';
				if ($action == 'editbarcodetype') {
					print $formbarcode->formBarcodeType($_SERVER['PHP_SELF'].'?id='.$object->id, $object->barcode_type, 'fk_barcode_type');
					$fk_barcode_type = $object->barcode_type;
				} else {
					$object->fetch_barcode();
					$fk_barcode_type = $object->barcode_type;
					print $object->barcode_type_label ? $object->barcode_type_label : ($object->barcode ? '<div class="warning">'.$langs->trans("SetDefaultBarcodeType").'<div>' : '');
				}
				print '</td></tr>'."\n";

				// Barcode value
				print '<tr><td class="nowrap">';
				print '<table width="100%" class="nobordernopadding"><tr><td class="nowrap">';
				print $langs->trans("BarcodeValue");
				print '</td>';
				if (($action != 'editbarcode') && $usercancreate && $createbarcode) {
					print '<td class="right"><a class="editfielda" href="'.$_SERVER["PHP_SELF"].'?action=editbarcode&id='.$object->id.'&token='.newToken().'">'.img_edit($langs->trans('Edit'), 1).'</a></td>';
				}
				print '</tr></table>';
				print '</td><td>';
				if ($action == 'editbarcode') {
					$tmpcode = GETPOSTISSET('barcode') ? GETPOST('barcode') : $object->barcode;
					if (empty($tmpcode) && !empty($modBarCodeProduct->code_auto)) {
						$tmpcode = $modBarCodeProduct->getNextValue($object, $fk_barcode_type);
					}

					print '<form method="post" action="'.$_SERVER["PHP_SELF"].'?id='.$object->id.'">';
					print '<input type="hidden" name="token" value="'.newToken().'">';
					print '<input type="hidden" name="action" value="setbarcode">';
					print '<input type="hidden" name="barcode_type_code" value="'.$object->barcode_type_code.'">';
					print '<input size="40" class="maxwidthonsmartphone" type="text" name="barcode" value="'.$tmpcode.'">';
					print '&nbsp;<input type="submit" class="button smallpaddingimp" value="'.$langs->trans("Modify").'">';
					print '</form>';
				} else {
					print showValueWithClipboardCPButton($object->barcode);
				}
				print '</td></tr>'."\n";
			}

			// Batch number management (to batch)
			if (!empty($conf->productbatch->enabled)) {
				if ($object->isProduct() || !empty($conf->global->STOCK_SUPPORTS_SERVICES)) {
					print '<tr><td>'.$langs->trans("ManageLotSerial").'</td><td>';
					print $object->getLibStatut(0, 2);
					print '</td></tr>';
					if ((($object->status_batch == '1' && !empty($conf->global->PRODUCTBATCH_LOT_USE_PRODUCT_MASKS) && $conf->global->PRODUCTBATCH_LOT_ADDON == 'mod_lot_advanced')
						|| ($object->status_batch == '2' && $conf->global->PRODUCTBATCH_SN_ADDON == 'mod_sn_advanced' && !empty($conf->global->PRODUCTBATCH_SN_USE_PRODUCT_MASKS)))) {
						print '<tr><td>'.$langs->trans("ManageLotMask").'</td><td>';
						print $object->batch_mask;
						print '</td></tr>';
					}
				}
			}

			// Accountancy sell code
			print '<tr><td class="nowrap">';
			print $langs->trans("ProductAccountancySellCode");
			print '</td><td>';
			if (!empty($conf->accounting->enabled)) {
				if (!empty($object->accountancy_code_sell)) {
					$accountingaccount = new AccountingAccount($db);
					$accountingaccount->fetch('', $object->accountancy_code_sell, 1);

					print $accountingaccount->getNomUrl(0, 1, 1, '', 1);
				}
			} else {
				print $object->accountancy_code_sell;
			}
			print '</td></tr>';

			// Accountancy sell code intra-community
			if ($mysoc->isInEEC()) {
				print '<tr><td class="nowrap">';
				print $langs->trans("ProductAccountancySellIntraCode");
				print '</td><td>';
				if (!empty($conf->accounting->enabled)) {
					if (!empty($object->accountancy_code_sell_intra)) {
						$accountingaccount2 = new AccountingAccount($db);
						$accountingaccount2->fetch('', $object->accountancy_code_sell_intra, 1);

						print $accountingaccount2->getNomUrl(0, 1, 1, '', 1);
					}
				} else {
					print $object->accountancy_code_sell_intra;
				}
				print '</td></tr>';
			}

			// Accountancy sell code export
			print '<tr><td class="nowrap">';
			print $langs->trans("ProductAccountancySellExportCode");
			print '</td><td>';
			if (!empty($conf->accounting->enabled)) {
				if (!empty($object->accountancy_code_sell_export)) {
					$accountingaccount3 = new AccountingAccount($db);
					$accountingaccount3->fetch('', $object->accountancy_code_sell_export, 1);

					print $accountingaccount3->getNomUrl(0, 1, 1, '', 1);
				}
			} else {
				print $object->accountancy_code_sell_export;
			}
			print '</td></tr>';

			// Accountancy buy code
			print '<tr><td class="nowrap">';
			print $langs->trans("ProductAccountancyBuyCode");
			print '</td><td>';
			if (!empty($conf->accounting->enabled)) {
				if (!empty($object->accountancy_code_buy)) {
					$accountingaccount4 = new AccountingAccount($db);
					$accountingaccount4->fetch('', $object->accountancy_code_buy, 1);

					print $accountingaccount4->getNomUrl(0, 1, 1, '', 1);
				}
			} else {
				print $object->accountancy_code_buy;
			}
			print '</td></tr>';

			// Accountancy buy code intra-community
			if ($mysoc->isInEEC()) {
				print '<tr><td class="nowrap">';
				print $langs->trans("ProductAccountancyBuyIntraCode");
				print '</td><td>';
				if (!empty($conf->accounting->enabled)) {
					if (!empty($object->accountancy_code_buy_intra)) {
						$accountingaccount5 = new AccountingAccount($db);
						$accountingaccount5->fetch('', $object->accountancy_code_buy_intra, 1);

						print $accountingaccount5->getNomUrl(0, 1, 1, '', 1);
					}
				} else {
					print $object->accountancy_code_buy_intra;
				}
				print '</td></tr>';
			}

			// Accountancy buy code export
			print '<tr><td class="nowrap">';
			print $langs->trans("ProductAccountancyBuyExportCode");
			print '</td><td>';
			if (!empty($conf->accounting->enabled)) {
				if (!empty($object->accountancy_code_buy_export)) {
					$accountingaccount6 = new AccountingAccount($db);
					$accountingaccount6->fetch('', $object->accountancy_code_buy_export, 1);

					print $accountingaccount6->getNomUrl(0, 1, 1, '', 1);
				}
			} else {
				print $object->accountancy_code_buy_export;
			}
			print '</td></tr>';

			// Description
			print '<tr><td class="tdtop">'.$langs->trans("Description").'</td><td>'.(dol_textishtml($object->description) ? $object->description : dol_nl2br($object->description, 1, true)).'</td></tr>';

			// Public URL
			if (empty($conf->global->PRODUCT_DISABLE_PUBLIC_URL)) {
				print '<tr><td>'.$langs->trans("PublicUrl").'</td><td>';
				print dol_print_url($object->url, '_blank', 128);
				print '</td></tr>';
			}

			// Default warehouse
			if ($object->isProduct() && !empty($conf->stock->enabled)) {
				$warehouse = new Entrepot($db);
				$warehouse->fetch($object->fk_default_warehouse);

				print '<tr><td>'.$langs->trans("DefaultWarehouse").'</td><td>';
				print (!empty($warehouse->id) ? $warehouse->getNomUrl(1) : '');
				print '</td>';
			}

			// Parent product.
			if (!empty($conf->variants->enabled) && ($object->isProduct() || $object->isService())) {
				$combination = new ProductCombination($db);

				if ($combination->fetchByFkProductChild($object->id) > 0) {
					$prodstatic = new Product($db);
					$prodstatic->fetch($combination->fk_product_parent);

					// Parent product
					print '<tr><td>'.$langs->trans("ParentProduct").'</td><td>';
					print $prodstatic->getNomUrl(1);
					print '</td></tr>';
				}
			}

			print '</table>';
			print '</div>';
			print '<div class="fichehalfright">';

			print '<div class="underbanner clearboth"></div>';
			print '<table class="border tableforfield centpercent">';

			if ($object->isService()) {
				// Duration
				print '<tr><td class="titlefield">'.$langs->trans("Duration").'</td><td>';
				print $object->duration_value;
				if ($object->duration_value > 1) {
					$dur = array("i"=>$langs->trans("Minute"), "h"=>$langs->trans("Hours"), "d"=>$langs->trans("Days"), "w"=>$langs->trans("Weeks"), "m"=>$langs->trans("Months"), "y"=>$langs->trans("Years"));
				} elseif ($object->duration_value > 0) {
					$dur = array("i"=>$langs->trans("Minute"), "h"=>$langs->trans("Hour"), "d"=>$langs->trans("Day"), "w"=>$langs->trans("Week"), "m"=>$langs->trans("Month"), "y"=>$langs->trans("Year"));
				}
				print (!empty($object->duration_unit) && isset($dur[$object->duration_unit]) ? "&nbsp;".$langs->trans($dur[$object->duration_unit])."&nbsp;" : '');

				// Mandatory period
				if ($object->duration_value > 0) {
					print ' &nbsp; &nbsp; &nbsp; ';
				}
				$htmltooltip = $langs->trans("mandatoryHelper");
				print '<input type="checkbox" class="" name="mandatoryperiod"'.($object->mandatory_period == 1 ? ' checked="checked"' : '').' disabled>';
				print $form->textwithpicto($langs->trans("mandatoryperiod"), $htmltooltip, 1, 0);

				print '</td></tr>';
			} else {
				if (empty($conf->global->PRODUCT_DISABLE_NATURE)) {
					// Nature
					print '<tr><td class="titlefield">'.$form->textwithpicto($langs->trans("NatureOfProductShort"), $langs->trans("NatureOfProductDesc")).'</td><td>';
					print $object->getLibFinished();
					print '</td></tr>';
				}
			}

			if (!$object->isService() && !empty($conf->bom->enabled) && $object->finished) {
				print '<tr><td class="titlefield">'.$form->textwithpicto($langs->trans("DefaultBOM"), $langs->trans("DefaultBOMDesc", $langs->transnoentitiesnoconv("Finished"))).'</td><td>';
				if ($object->fk_default_bom) {
					$bom_static = new BOM($db);
					$bom_static->fetch($object->fk_default_bom);
					print $bom_static->getNomUrl(1);
				}
				print '</td></tr>';
			}

			if (!$object->isService()) {
				// Brut Weight
				if (empty($conf->global->PRODUCT_DISABLE_WEIGHT)) {
					print '<tr><td class="titlefield">'.$langs->trans("Weight").'</td><td>';
					if ($object->weight != '') {
						print $object->weight." ".measuringUnitString(0, "weight", $object->weight_units);
					} else {
						print '&nbsp;';
					}
					print "</td></tr>\n";
				}

				if (empty($conf->global->PRODUCT_DISABLE_SIZE)) {
					// Brut Length
					print '<tr><td>'.$langs->trans("Length").' x '.$langs->trans("Width").' x '.$langs->trans("Height").'</td><td>';
					if ($object->length != '' || $object->width != '' || $object->height != '') {
						print $object->length;
						if ($object->width) {
							print " x ".$object->width;
						}
						if ($object->height) {
							print " x ".$object->height;
						}
						print ' '.measuringUnitString(0, "size", $object->length_units);
					} else {
						print '&nbsp;';
					}
					print "</td></tr>\n";
				}
				if (empty($conf->global->PRODUCT_DISABLE_SURFACE)) {
					// Brut Surface
					print '<tr><td>'.$langs->trans("Surface").'</td><td>';
					if ($object->surface != '') {
						print $object->surface." ".measuringUnitString(0, "surface", $object->surface_units);
					} else {
						print '&nbsp;';
					}
					print "</td></tr>\n";
				}
				if (empty($conf->global->PRODUCT_DISABLE_VOLUME)) {
					// Brut Volume
					print '<tr><td>'.$langs->trans("Volume").'</td><td>';
					if ($object->volume != '') {
						print $object->volume." ".measuringUnitString(0, "volume", $object->volume_units);
					} else {
						print '&nbsp;';
					}
					print "</td></tr>\n";
				}

				if (!empty($conf->global->PRODUCT_ADD_NET_MEASURE)) {
					// Net Measure
					print '<tr><td class="titlefield">'.$langs->trans("NetMeasure").'</td><td>';
					if ($object->net_measure != '') {
						print $object->net_measure." ".measuringUnitString($object->net_measure_units);
					} else {
						print '&nbsp;';
					}
					print '</td></tr>';
				}
			}

			// Unit
			if (!empty($conf->global->PRODUCT_USE_UNITS)) {
				$unit = $object->getLabelOfUnit();

				print '<tr><td>'.$langs->trans('DefaultUnitToShow').'</td><td>';
				if ($unit !== '') {
					print $langs->trans($unit);
				}
				print '</td></tr>';
			}

			// Custom code
			if (!$object->isService() && empty($conf->global->PRODUCT_DISABLE_CUSTOM_INFO)) {
				print '<tr><td>'.$langs->trans("CustomCode").'</td><td>'.$object->customcode.'</td></tr>';

				// Origin country code
				print '<tr><td>'.$langs->trans("Origin").'</td><td>'.getCountry($object->country_id, 0, $db);
				if (!empty($object->state_id)) {
					print ' - '.getState($object->state_id, 0, $db);
				}
				print '</td></tr>';
			}

			// Quality Control
			if (!empty($conf->global->PRODUCT_LOT_ENABLE_QUALITY_CONTROL)) {
				print '<tr><td>'.$langs->trans("LifeTime").'</td><td>'.$object->lifetime.'</td></tr>';
				print '<tr><td>'.$langs->trans("QCFrequency").'</td><td>'.$object->qc_frequency.'</td></tr>';
			}

			// Other attributes
			$parameters = array();
			include DOL_DOCUMENT_ROOT.'/core/tpl/extrafields_view.tpl.php';

			// Categories
			if ($conf->categorie->enabled) {
				print '<tr><td class="valignmiddle">'.$langs->trans("Categories").'</td><td>';
				print $form->showCategories($object->id, Categorie::TYPE_PRODUCT, 1);
				print "</td></tr>";
			}

			// Note private
			if (!empty($conf->global->MAIN_DISABLE_NOTES_TAB)) {
				print '<!-- show Note --> '."\n";
				print '<tr><td class="tdtop">'.$langs->trans("NotePrivate").'</td><td>'.(dol_textishtml($object->note_private) ? $object->note_private : dol_nl2br($object->note_private, 1, true)).'</td></tr>'."\n";
				print '<!-- End show Note --> '."\n";
			}

			print "</table>\n";
			print '</div>';

			print '</div>';
			print '<div style="clear:both"></div>';

			print dol_get_fiche_end();
		}
	} elseif ($action != 'create') {
		exit;
	}
}

$tmpcode = '';
if (!empty($modCodeProduct->code_auto)) {
	$tmpcode = $modCodeProduct->getNextValue($object, $object->type);
}

$formconfirm = '';

// Confirm delete product
if (($action == 'delete' && (empty($conf->use_javascript_ajax) || !empty($conf->dol_use_jmobile)))	// Output when action = clone if jmobile or no js
	|| (!empty($conf->use_javascript_ajax) && empty($conf->dol_use_jmobile))) {							// Always output when not jmobile nor js
	$formconfirm = $form->formconfirm("card.php?id=".$object->id, $langs->trans("DeleteProduct"), $langs->trans("ConfirmDeleteProduct"), "confirm_delete", '', 0, "action-delete");
}
if ($action == 'merge') {
	$formquestion = array(
		array(
			'name' => 'product_origin',
			'label' => $langs->trans('MergeOriginProduct'),
			'type' => 'other',
			'value' => $form->select_produits('', 'product_origin', '', 0, 0, 1, 2, '', 1, array(), 0, 1, 0, 'minwidth200', 0, '', null, 1),
		)
	);
	$formconfirm = $form->formconfirm($_SERVER["PHP_SELF"]."?id=".$object->id, $langs->trans("MergeProducts"), $langs->trans("ConfirmMergeProducts"), "confirm_merge", $formquestion, 'no', 1, 250);
}

// Clone confirmation
if (($action == 'clone' && (empty($conf->use_javascript_ajax) || !empty($conf->dol_use_jmobile)))		// Output when action = clone if jmobile or no js
	|| (!empty($conf->use_javascript_ajax) && empty($conf->dol_use_jmobile))) {							// Always output when not jmobile nor js
	// Define confirmation messages
	$formquestionclone = array(
		'text' => $langs->trans("ConfirmClone"),
		array('type' => 'text', 'name' => 'clone_ref', 'label' => $langs->trans("NewRefForClone"), 'value' => empty($tmpcode) ? $langs->trans("CopyOf").' '.$object->ref : $tmpcode, 'morecss'=>'width150'),
		array('type' => 'checkbox', 'name' => 'clone_content', 'label' => $langs->trans("CloneContentProduct"), 'value' => 1),
		array('type' => 'checkbox', 'name' => 'clone_categories', 'label' => $langs->trans("CloneCategoriesProduct"), 'value' => 1),
	);
	if (!empty($conf->global->PRODUIT_MULTIPRICES)) {
		$formquestionclone[] = array('type' => 'checkbox', 'name' => 'clone_prices', 'label' => $langs->trans("ClonePricesProduct").' ('.$langs->trans("CustomerPrices").')', 'value' => 0);
	}
	if (!empty($conf->global->PRODUIT_SOUSPRODUITS)) {
		$formquestionclone[] = array('type' => 'checkbox', 'name' => 'clone_composition', 'label' => $langs->trans('CloneCompositionProduct'), 'value' => 1);
	}

	$formconfirm .= $form->formconfirm($_SERVER["PHP_SELF"].'?id='.$object->id, $langs->trans('ToClone'), $langs->trans('ConfirmCloneProduct', $object->ref), 'confirm_clone', $formquestionclone, 'yes', 'action-clone', 350, 600);
}

// Call Hook formConfirm
$parameters = array('formConfirm' => $formconfirm, 'object' => $object);
$reshook = $hookmanager->executeHooks('formConfirm', $parameters, $object, $action); // Note that $action and $object may have been modified by hook
if (empty($reshook)) {
	$formconfirm .= $hookmanager->resPrint;
} elseif ($reshook > 0) {
	$formconfirm = $hookmanager->resPrint;
}

// Print form confirm
print $formconfirm;

/*
 * Action bar
 */
if ($action != 'create' && $action != 'edit') {
	$cloneProductUrl = $_SERVER["PHP_SELF"].'?action=clone&token='.newToken();
	$cloneButtonId = 'action-clone-no-ajax';

	print "\n".'<div class="tabsAction">'."\n";

	$parameters = array();
	$reshook = $hookmanager->executeHooks('addMoreActionsButtons', $parameters, $object, $action); // Note that $action and $object may have been modified by hook
	if (empty($reshook)) {
		if ($usercancreate) {
			if (!isset($object->no_button_edit) || $object->no_button_edit <> 1) {
<<<<<<< HEAD
				print '<a class="butAction" href="'.$_SERVER["PHP_SELF"].'?action=edit&token='.newToken().'&id='.$object->id.'">'.$langs->trans("Modify").'</a>';
=======
				print dolGetButtonAction('', $langs->trans('Modify'), 'default', $_SERVER["PHP_SELF"].'?action=edit&token='.newToken().'&id='.$object->id, '', $usercancreate);
>>>>>>> 503d1a04
			}

			if (!isset($object->no_button_copy) || $object->no_button_copy <> 1) {
				if (!empty($conf->use_javascript_ajax) && empty($conf->dol_use_jmobile)) {
<<<<<<< HEAD
					print '<span id="action-clone" class="butAction">'.$langs->trans('ToClone').'</span>'."\n";
				} else {
					print '<a class="butAction" href="'.$_SERVER["PHP_SELF"].'?action=clone&token='.newToken().'&id='.$object->id.'">'.$langs->trans("ToClone").'</a>';
=======
					$cloneProductUrl = '';
					$cloneButtonId = 'action-clone';
>>>>>>> 503d1a04
				}
				print dolGetButtonAction($langs->trans('ToClone'), '', 'default', $cloneProductUrl, $cloneButtonId, $usercancreate);
			}
		}
		$object_is_used = $object->isObjectUsed($object->id);

		if ($usercandelete) {
			if (empty($object_is_used) && (!isset($object->no_button_delete) || $object->no_button_delete <> 1)) {
				if (!empty($conf->use_javascript_ajax) && empty($conf->dol_use_jmobile)) {
					print dolGetButtonAction($langs->trans('Delete'), '', 'delete', '#', 'action-delete', true);
				} else {
<<<<<<< HEAD
					print '<a class="butActionDelete" href="'.$_SERVER["PHP_SELF"].'?action=delete&token='.newToken().'&id='.$object->id.'">'.$langs->trans("Delete").'</a>';
=======
					print dolGetButtonAction('', $langs->trans('Delete'), 'delete', $_SERVER["PHP_SELF"].'?action=delete&token='.newToken().'&id='.$object->id, '');
>>>>>>> 503d1a04
				}
			} else {
				print dolGetButtonAction($langs->trans("ProductIsUsed"), $langs->trans('Delete'), 'delete', '#', '', false);
			}
			if (getDolGlobalInt('MAIN_FEATURES_LEVEL') > 1) {
				print '<a class="butActionDelete" href="card.php?action=merge&id='.$object->id.'" title="'.dol_escape_htmltag($langs->trans("MergeProducts")).'">'.$langs->trans('Merge').'</a>'."\n";
			}
		} else {
			print dolGetButtonAction($langs->trans("NotEnoughPermissions"), $langs->trans('Delete'), 'delete', '#', '', false);
		}
	}

	print "\n</div>\n";
}


/*
 * All the "Add to" areas if PRODUCT_ADD_FORM_ADD_TO is set
 */

if (!empty($conf->global->PRODUCT_ADD_FORM_ADD_TO) && $object->id && ($action == '' || $action == 'view') && $object->status) {
	//Variable used to check if any text is going to be printed
	$html = '';
	//print '<div class="fichecenter"><div class="fichehalfleft">';

	// Propals
	if (!empty($conf->propal->enabled) && $user->rights->propale->creer) {
		$propal = new Propal($db);

		$langs->load("propal");

		$otherprop = $propal->liste_array(2, 1, 0);

		if (is_array($otherprop) && count($otherprop)) {
			$html .= '<tr><td style="width: 200px;">';
			$html .= $langs->trans("AddToDraftProposals").'</td><td>';
			$html .= $form->selectarray("propalid", $otherprop, 0, 1);
			$html .= '</td></tr>';
		} else {
			$html .= '<tr><td style="width: 200px;">';
			$html .= $langs->trans("AddToDraftProposals").'</td><td>';
			$html .= $langs->trans("NoDraftProposals");
			$html .= '</td></tr>';
		}
	}

	// Commande
	if (!empty($conf->commande->enabled) && $user->rights->commande->creer) {
		$commande = new Commande($db);

		$langs->load("orders");

		$othercom = $commande->liste_array(2, 1, null);
		if (is_array($othercom) && count($othercom)) {
			$html .= '<tr><td style="width: 200px;">';
			$html .= $langs->trans("AddToDraftOrders").'</td><td>';
			$html .= $form->selectarray("commandeid", $othercom, 0, 1);
			$html .= '</td></tr>';
		} else {
			$html .= '<tr><td style="width: 200px;">';
			$html .= $langs->trans("AddToDraftOrders").'</td><td>';
			$html .= $langs->trans("NoDraftOrders");
			$html .= '</td></tr>';
		}
	}

	// Factures
	if (!empty($conf->facture->enabled) && $user->rights->facture->creer) {
		$invoice = new Facture($db);

		$langs->load("bills");

		$otherinvoice = $invoice->liste_array(2, 1, null);
		if (is_array($otherinvoice) && count($otherinvoice)) {
			$html .= '<tr><td style="width: 200px;">';
			$html .= $langs->trans("AddToDraftInvoices").'</td><td>';
			$html .= $form->selectarray("factureid", $otherinvoice, 0, 1);
			$html .= '</td></tr>';
		} else {
			$html .= '<tr><td style="width: 200px;">';
			$html .= $langs->trans("AddToDraftInvoices").'</td><td>';
			$html .= $langs->trans("NoDraftInvoices");
			$html .= '</td></tr>';
		}
	}

	//If any text is going to be printed, then we show the table
	if (!empty($html)) {
		print '<form method="POST" action="'.$_SERVER["PHP_SELF"].'?id='.$object->id.'">';
		print '<input type="hidden" name="token" value="'.newToken().'">';
		print '<input type="hidden" name="action" value="addin">';

		print load_fiche_titre($langs->trans("AddToDraft"), '', '');

		print dol_get_fiche_head('');

		$html .= '<tr><td class="nowrap">'.$langs->trans("Quantity").' ';
		$html .= '<input type="text" class="flat" name="qty" size="1" value="1"></td>';
		$html .= '<td class="nowrap">'.$langs->trans("ReductionShort").'(%) ';
		$html .= '<input type="text" class="flat" name="remise_percent" size="1" value="0">';
		$html .= '</td></tr>';

		print '<table width="100%" class="border">';
		print $html;
		print '</table>';

		print '<div class="center">';
		print '<input type="submit" class="button button-add" value="'.$langs->trans("Add").'">';
		print '</div>';

		print dol_get_fiche_end();

		print '</form>';
	}
}


/*
 * Generated documents
 */

if ($action != 'create' && $action != 'edit' && $action != 'delete') {
	print '<div class="fichecenter"><div class="fichehalfleft">';
	print '<a name="builddoc"></a>'; // ancre

	// Documents
	$objectref = dol_sanitizeFileName($object->ref);
	if (!empty($conf->product->multidir_output[$object->entity])) {
		$filedir = $conf->product->multidir_output[$object->entity].'/'.$objectref; //Check repertories of current entities
	} else {
		$filedir = $conf->product->dir_output.'/'.$objectref;
	}
	$urlsource = $_SERVER["PHP_SELF"]."?id=".$object->id;
	$genallowed = $usercanread;
	$delallowed = $usercancreate;

	print $formfile->showdocuments($modulepart, $object->ref, $filedir, $urlsource, $genallowed, $delallowed, '', 0, 0, 0, 28, 0, '', 0, '', $langs->getDefaultLang(), '', $object);
	$somethingshown = $formfile->numoffiles;

	print '</div><div class="fichehalfright">';

	$MAXEVENT = 10;

<<<<<<< HEAD
	$morehtmlcenter = dolGetButtonTitle($langs->trans('SeeAll'), '', 'fa fa-list-alt imgforviewmode', DOL_URL_ROOT.'/product/agenda.php?id='.$object->id);
=======
	$morehtmlcenter = dolGetButtonTitle($langs->trans('SeeAll'), '', 'fa fa-bars imgforviewmode', DOL_URL_ROOT.'/product/agenda.php?id='.$object->id);
>>>>>>> 503d1a04

	// List of actions on element
	include_once DOL_DOCUMENT_ROOT.'/core/class/html.formactions.class.php';
	$formactions = new FormActions($db);
	$somethingshown = $formactions->showactions($object, 'product', 0, 1, '', $MAXEVENT, '', $morehtmlcenter); // Show all action for product

	print '</div></div>';
}

// End of page
llxFooter();
$db->close();<|MERGE_RESOLUTION|>--- conflicted
+++ resolved
@@ -226,8 +226,6 @@
 		}
 		$action = '';
 	}
-<<<<<<< HEAD
-=======
 	// merge products
 	if ($action == 'confirm_merge' && $confirm == 'yes' && $user->rights->societe->creer) {
 		$error = 0;
@@ -396,7 +394,6 @@
 			}
 		}
 	}
->>>>>>> 503d1a04
 
 	// Type
 	if ($action == 'setfk_product_type' && $usercancreate) {
@@ -1464,11 +1461,7 @@
 		if ($type == 1) {
 			print '<tr><td>'.$langs->trans("Duration").'</td><td>';
 			print '<input name="duration_value" size="4" value="'.GETPOST('duration_value', 'int').'">';
-<<<<<<< HEAD
-			print $formproduct->selectMeasuringUnits("duration_unit", "time", (GETPOSTISSET('duration_value') ? GETPOSTISSET('duration_value', 'alpha') : 'h'), 0, 1);
-=======
 			print $formproduct->selectMeasuringUnits("duration_unit", "time", (GETPOSTISSET('duration_value') ? GETPOST('duration_value', 'alpha') : 'h'), 0, 1);
->>>>>>> 503d1a04
 
 			// Mandatory period
 			print ' &nbsp; &nbsp; &nbsp; ';
@@ -2033,7 +2026,6 @@
 					print '</td></tr>';
 				}
 			}
-<<<<<<< HEAD
 
 			if (!$object->isService() && !empty($conf->bom->enabled)) {
 				print '<tr><td>'.$form->textwithpicto($langs->trans("DefaultBOM"), $langs->trans("DefaultBOMDesc", $langs->transnoentitiesnoconv("Finished"))).'</td><td>';
@@ -2042,16 +2034,6 @@
 				print '</td></tr>';
 			}
 
-=======
-
-			if (!$object->isService() && !empty($conf->bom->enabled)) {
-				print '<tr><td>'.$form->textwithpicto($langs->trans("DefaultBOM"), $langs->trans("DefaultBOMDesc", $langs->transnoentitiesnoconv("Finished"))).'</td><td>';
-				$bomkey = "Bom:bom/class/bom.class.php:0:t.status=1 AND t.fk_product=".((int) $object->id);
-				print $form->selectForForms($bomkey, 'fk_default_bom', $object->fk_default_bom, 1);
-				print '</td></tr>';
-			}
-
->>>>>>> 503d1a04
 			if (!$object->isService()) {
 				if (empty($conf->global->PRODUCT_DISABLE_WEIGHT)) {
 					// Brut Weight
@@ -2746,23 +2728,13 @@
 	if (empty($reshook)) {
 		if ($usercancreate) {
 			if (!isset($object->no_button_edit) || $object->no_button_edit <> 1) {
-<<<<<<< HEAD
-				print '<a class="butAction" href="'.$_SERVER["PHP_SELF"].'?action=edit&token='.newToken().'&id='.$object->id.'">'.$langs->trans("Modify").'</a>';
-=======
 				print dolGetButtonAction('', $langs->trans('Modify'), 'default', $_SERVER["PHP_SELF"].'?action=edit&token='.newToken().'&id='.$object->id, '', $usercancreate);
->>>>>>> 503d1a04
 			}
 
 			if (!isset($object->no_button_copy) || $object->no_button_copy <> 1) {
 				if (!empty($conf->use_javascript_ajax) && empty($conf->dol_use_jmobile)) {
-<<<<<<< HEAD
-					print '<span id="action-clone" class="butAction">'.$langs->trans('ToClone').'</span>'."\n";
-				} else {
-					print '<a class="butAction" href="'.$_SERVER["PHP_SELF"].'?action=clone&token='.newToken().'&id='.$object->id.'">'.$langs->trans("ToClone").'</a>';
-=======
 					$cloneProductUrl = '';
 					$cloneButtonId = 'action-clone';
->>>>>>> 503d1a04
 				}
 				print dolGetButtonAction($langs->trans('ToClone'), '', 'default', $cloneProductUrl, $cloneButtonId, $usercancreate);
 			}
@@ -2774,11 +2746,7 @@
 				if (!empty($conf->use_javascript_ajax) && empty($conf->dol_use_jmobile)) {
 					print dolGetButtonAction($langs->trans('Delete'), '', 'delete', '#', 'action-delete', true);
 				} else {
-<<<<<<< HEAD
-					print '<a class="butActionDelete" href="'.$_SERVER["PHP_SELF"].'?action=delete&token='.newToken().'&id='.$object->id.'">'.$langs->trans("Delete").'</a>';
-=======
 					print dolGetButtonAction('', $langs->trans('Delete'), 'delete', $_SERVER["PHP_SELF"].'?action=delete&token='.newToken().'&id='.$object->id, '');
->>>>>>> 503d1a04
 				}
 			} else {
 				print dolGetButtonAction($langs->trans("ProductIsUsed"), $langs->trans('Delete'), 'delete', '#', '', false);
@@ -2922,11 +2890,7 @@
 
 	$MAXEVENT = 10;
 
-<<<<<<< HEAD
-	$morehtmlcenter = dolGetButtonTitle($langs->trans('SeeAll'), '', 'fa fa-list-alt imgforviewmode', DOL_URL_ROOT.'/product/agenda.php?id='.$object->id);
-=======
 	$morehtmlcenter = dolGetButtonTitle($langs->trans('SeeAll'), '', 'fa fa-bars imgforviewmode', DOL_URL_ROOT.'/product/agenda.php?id='.$object->id);
->>>>>>> 503d1a04
 
 	// List of actions on element
 	include_once DOL_DOCUMENT_ROOT.'/core/class/html.formactions.class.php';
