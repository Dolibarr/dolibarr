<?php
/* Copyright (C) 2001-2007	Rodolphe Quiedeville		<rodolphe@quiedeville.org>
 * Copyright (C) 2004-2016	Laurent Destailleur		<eldy@users.sourceforge.net>
 * Copyright (C) 2005		Eric Seigne			<eric.seigne@ryxeo.com>
 * Copyright (C) 2005-2015	Regis Houssin			<regis.houssin@capnetworks.com>
 * Copyright (C) 2006		Andre Cianfarani		<acianfa@free.fr>
 * Copyright (C) 2006		Auguria SARL			<info@auguria.org>
 * Copyright (C) 2010-2015	Juanjo Menent			<jmenent@2byte.es>
 * Copyright (C) 2013-2014	Marcos García			<marcosgdf@gmail.com>
 * Copyright (C) 2012-2013	Cédric Salvador			<csalvador@gpcsolutions.fr>
 * Copyright (C) 2011-2016	Alexandre Spangaro		<aspangaro.dolibarr@gmail.com>
 * Copyright (C) 2014		Cédric Gross			<c.gross@kreiz-it.fr>
 * Copyright (C) 2014-2015	Ferran Marcet			<fmarcet@2byte.es>
 * Copyright (C) 2015		Jean-François Ferry		<jfefe@aternatik.fr>
 * Copyright (C) 2015		Raphaël Doursenaud		<rdoursenaud@gpcsolutions.fr>
 * Copyright (C) 2016		Charlie Benke			<charlie@patas-monkey.com>
 * Copyright (C) 2016		Meziane Sof			<virtualsof@yahoo.fr>
 *
 * This program is free software; you can redistribute it and/or modify
 * it under the terms of the GNU General Public License as published by
 * the Free Software Foundation; either version 3 of the License, or
 * (at your option) any later version.
 *
 * This program is distributed in the hope that it will be useful,
 * but WITHOUT ANY WARRANTY; without even the implied warranty of
 * MERCHANTABILITY or FITNESS FOR A PARTICULAR PURPOSE.  See the
 * GNU General Public License for more details.
 *
 * You should have received a copy of the GNU General Public License
 * along with this program. If not, see <http://www.gnu.org/licenses/>.
 */

/**
 *  \file       htdocs/product/card.php
 *  \ingroup    product
 *  \brief      Page to show product
 */

require '../main.inc.php';
require_once DOL_DOCUMENT_ROOT.'/core/class/html.formfile.class.php';
require_once DOL_DOCUMENT_ROOT.'/core/class/canvas.class.php';
require_once DOL_DOCUMENT_ROOT.'/product/class/product.class.php';
require_once DOL_DOCUMENT_ROOT.'/product/class/html.formproduct.class.php';
require_once DOL_DOCUMENT_ROOT.'/core/class/extrafields.class.php';
require_once DOL_DOCUMENT_ROOT.'/core/class/genericobject.class.php';
require_once DOL_DOCUMENT_ROOT.'/core/lib/product.lib.php';
require_once DOL_DOCUMENT_ROOT.'/core/lib/company.lib.php';
require_once DOL_DOCUMENT_ROOT.'/categories/class/categorie.class.php';
require_once DOL_DOCUMENT_ROOT.'/core/modules/product/modules_product.php';

if (! empty($conf->propal->enabled))     require_once DOL_DOCUMENT_ROOT.'/comm/propal/class/propal.class.php';
if (! empty($conf->facture->enabled))    require_once DOL_DOCUMENT_ROOT.'/compta/facture/class/facture.class.php';
if (! empty($conf->commande->enabled))   require_once DOL_DOCUMENT_ROOT.'/commande/class/commande.class.php';
if (! empty($conf->accounting->enabled)) require_once DOL_DOCUMENT_ROOT.'/core/lib/accounting.lib.php';
if (! empty($conf->accounting->enabled)) require_once DOL_DOCUMENT_ROOT.'/accountancy/class/html.formventilation.class.php';

$langs->load("products");
$langs->load("other");
if (! empty($conf->stock->enabled)) $langs->load("stocks");
if (! empty($conf->facture->enabled)) $langs->load("bills");
if (! empty($conf->productbatch->enabled)) $langs->load("productbatch");

$mesg=''; $error=0; $errors=array();

$refalreadyexists=0;

$id=GETPOST('id', 'int');
$ref=GETPOST('ref', 'alpha');
$type=GETPOST('type','int');
$action=(GETPOST('action','alpha') ? GETPOST('action','alpha') : 'view');
$cancel=GETPOST('cancel');
$confirm=GETPOST('confirm','alpha');
$socid=GETPOST('socid','int');
$duration_value = GETPOST('duration_value');
$duration_unit = GETPOST('duration_unit');
if (! empty($user->societe_id)) $socid=$user->societe_id;

$object = new Product($db);
$extrafields = new ExtraFields($db);

// fetch optionals attributes and labels
$extralabels=$extrafields->fetch_name_optionals_label($object->table_element);

if ($id > 0 || ! empty($ref))
{
    $result = $object->fetch($id, $ref);

    if (! empty($conf->product->enabled)) $upload_dir = $conf->product->multidir_output[$object->entity].'/'.get_exdir(0, 0, 0, 0, $object, 'product').dol_sanitizeFileName($object->ref);
    elseif (! empty($conf->service->enabled)) $upload_dir = $conf->service->multidir_output[$object->entity].'/'.get_exdir(0, 0, 0, 0, $object, 'product').dol_sanitizeFileName($object->ref);

    if (! empty($conf->global->PRODUCT_USE_OLD_PATH_FOR_PHOTO))    // For backward compatiblity, we scan also old dirs
    {
        if (! empty($conf->product->enabled)) $upload_dirold = $conf->product->multidir_output[$object->entity].'/'.substr(substr("000".$object->id, -2),1,1).'/'.substr(substr("000".$object->id, -2),0,1).'/'.$object->id."/photos";
        else $upload_dirold = $conf->service->multidir_output[$object->entity].'/'.substr(substr("000".$object->id, -2),1,1).'/'.substr(substr("000".$object->id, -2),0,1).'/'.$object->id."/photos";
    }
}

$modulepart='product';

// Get object canvas (By default, this is not defined, so standard usage of dolibarr)
$canvas = !empty($object->canvas)?$object->canvas:GETPOST("canvas");
$objcanvas=null;
if (! empty($canvas))
{
    require_once DOL_DOCUMENT_ROOT.'/core/class/canvas.class.php';
    $objcanvas = new Canvas($db,$action);
    $objcanvas->getCanvas('product','card',$canvas);
}

// Security check
$fieldvalue = (! empty($id) ? $id : (! empty($ref) ? $ref : ''));
$fieldtype = (! empty($ref) ? 'ref' : 'rowid');
$result=restrictedArea($user,'produit|service',$fieldvalue,'product&product','','',$fieldtype,$objcanvas);

// Initialize technical object to manage hooks of thirdparties. Note that conf->hooks_modules contains array array
$hookmanager->initHooks(array('productcard','globalcard'));



/*
 * Actions
 */

if ($cancel) $action = '';

$createbarcode=empty($conf->barcode->enabled)?0:1;
if (! empty($conf->global->MAIN_USE_ADVANCED_PERMS) && empty($user->rights->barcode->creer_advance)) $createbarcode=0;

$parameters=array('id'=>$id, 'ref'=>$ref, 'objcanvas'=>$objcanvas);
$reshook=$hookmanager->executeHooks('doActions',$parameters,$object,$action);    // Note that $action and $object may have been modified by some hooks
if ($reshook < 0) setEventMessages($hookmanager->error, $hookmanager->errors, 'errors');

if (empty($reshook))
{
    // Type
    if ($action ==	'setfk_product_type' && $user->rights->produit->creer)
    {
    	$result = $object->setValueFrom('fk_product_type', GETPOST('fk_product_type'), '', null, 'text', '', $user, 'PRODUCT_MODIFY');
    	header("Location: ".$_SERVER['PHP_SELF']."?id=".$object->id);
    	exit;
    }

    /*
	 * Build doc
	 */
	else if ($action == 'builddoc' && $user->rights->produit->creer)
	{
		// Save last template used to generate document
		if (GETPOST('model')) $object->setDocModel($user, GETPOST('model','alpha'));

		// Define output language
		$outputlangs = $langs;
		$newlang='';
		if ($conf->global->MAIN_MULTILANGS && empty($newlang) && GETPOST('lang_id','alpha')) $newlang=GETPOST('lang_id','alpha');
		if ($conf->global->MAIN_MULTILANGS && empty($newlang)) $newlang=$object->thirdparty->default_lang;
		if (! empty($newlang))
		{
			$outputlangs = new Translate("",$conf);
			$outputlangs->setDefaultLang($newlang);
		}
		$result=product_create($db, $object, GETPOST('model','alpha'), $outputlangs);
		if ($result <= 0)
		{
			dol_print_error($db,$result);
			exit;
		}
	}
	
    // Barcode type
    if ($action ==	'setfk_barcode_type' && $createbarcode)
    {
        $result = $object->setValueFrom('fk_barcode_type', GETPOST('fk_barcode_type'), '', null, 'text', '', $user, 'PRODUCT_MODIFY');
    	header("Location: ".$_SERVER['PHP_SELF']."?id=".$object->id);
    	exit;
    }

    // Barcode value
    if ($action ==	'setbarcode' && $createbarcode)
    {
    	$result=$object->check_barcode(GETPOST('barcode'),GETPOST('barcode_type_code'));

		if ($result >= 0)
		{
	    	$result = $object->setValueFrom('barcode', GETPOST('barcode'));
	    	header("Location: ".$_SERVER['PHP_SELF']."?id=".$object->id);
	    	exit;
		}
		else
		{
			$langs->load("errors");
        	if ($result == -1) $errors[] = 'ErrorBadBarCodeSyntax';
        	else if ($result == -2) $errors[] = 'ErrorBarCodeRequired';
        	else if ($result == -3) $errors[] = 'ErrorBarCodeAlreadyUsed';
        	else $errors[] = 'FailedToValidateBarCode';

			$error++;
			setEventMessages($errors, null, 'errors');
		}
    }

    // Add a product or service
    if ($action == 'add' && ($user->rights->produit->creer || $user->rights->service->creer))
    {
        $error=0;

        if (! GETPOST('label'))
        {
            setEventMessages($langs->trans('ErrorFieldRequired',$langs->transnoentities('Label')), null, 'errors');
            $action = "create";
            $error++;
        }
        if (empty($ref))
        {
            setEventMessages($langs->trans('ErrorFieldRequired',$langs->transnoentities('Ref')), null, 'errors');
            $action = "create";
            $error++;
        }
        if (! empty($duration_value) && empty($duration_unit))
        {
            setEventMessages($langs->trans('ErrorFieldRequired',$langs->transnoentities('Unit')), null, 'errors');
            $action = "create";
            $error++;
        }
        
        if (! $error)
        {
	        $units = GETPOST('units', 'int');

            $object->ref                   = $ref;
            $object->label                 = GETPOST('label');
            $object->price_base_type       = GETPOST('price_base_type');

            if ($object->price_base_type == 'TTC')
            	$object->price_ttc = GETPOST('price');
            else
            	$object->price = GETPOST('price');
            if ($object->price_base_type == 'TTC')
            	$object->price_min_ttc = GETPOST('price_min');
            else
            	$object->price_min = GETPOST('price_min');

            $object->tva_tx                = str_replace('*','',GETPOST('tva_tx'));
            $object->tva_npr               = preg_match('/\*/',GETPOST('tva_tx'))?1:0;

            // local taxes.
            $object->localtax1_tx 			   = get_localtax($object->tva_tx,1);
            $object->localtax2_tx 			   = get_localtax($object->tva_tx,2);

            $object->type               	 = $type;
            $object->status             	 = GETPOST('statut');
            $object->status_buy            = GETPOST('statut_buy');
			$object->status_batch          	= GETPOST('status_batch');

            $object->barcode_type          = GETPOST('fk_barcode_type');
            $object->barcode		           = GETPOST('barcode');
            // Set barcode_type_xxx from barcode_type id
            $stdobject=new GenericObject($db);
    	    $stdobject->element='product';
            $stdobject->barcode_type=GETPOST('fk_barcode_type');
            $result=$stdobject->fetch_barcode();
            if ($result < 0)
            {
            	$error++;
            	$mesg='Failed to get bar code type information ';
            	setEventMessages($mesg.$stdobject->error, $mesg.$stdobject->errors, 'errors');
            }
            $object->barcode_type_code      = $stdobject->barcode_type_code;
            $object->barcode_type_coder     = $stdobject->barcode_type_coder;
            $object->barcode_type_label     = $stdobject->barcode_type_label;

            $object->description        	 = dol_htmlcleanlastbr(GETPOST('desc'));
            $object->url					 = GETPOST('url');
            $object->note_private          	 = dol_htmlcleanlastbr(GETPOST('note_private'));
            $object->note               	 = $object->note_private;   // deprecated
            $object->customcode              = GETPOST('customcode');
            $object->country_id              = GETPOST('country_id');
            $object->duration_value     	 = $duration_value;
            $object->duration_unit      	 = $duration_unit;
            $object->seuil_stock_alerte 	 = GETPOST('seuil_stock_alerte')?GETPOST('seuil_stock_alerte'):0;
            $object->desiredstock            = GETPOST('desiredstock')?GETPOST('desiredstock'):0;
            $object->canvas             	 = GETPOST('canvas');
            $object->weight             	 = GETPOST('weight');
            $object->weight_units       	 = GETPOST('weight_units');
            $object->length             	 = GETPOST('size');
            $object->length_units       	 = GETPOST('size_units');
            $object->surface            	 = GETPOST('surface');
            $object->surface_units      	 = GETPOST('surface_units');
            $object->volume             	 = GETPOST('volume');
            $object->volume_units       	 = GETPOST('volume_units');
            $object->finished           	 = GETPOST('finished');
	        $object->fk_unit                 = GETPOST('units');
			
			$accountancy_code_sell 			 = GETPOST('accountancy_code_sell');
			$accountancy_code_buy 			 = GETPOST('accountancy_code_buy');

			if ($accountancy_code_sell <= 0) { $object->accountancy_code_sell = ''; } else { $object->accountancy_code_sell = $accountancy_code_sell; }
			if ($accountancy_code_buy <= 0) { $object->accountancy_code_buy = ''; } else { $object->accountancy_code_buy = $accountancy_code_buy; }

            // MultiPrix
            if (! empty($conf->global->PRODUIT_MULTIPRICES))
            {
                for($i=2;$i<=$conf->global->PRODUIT_MULTIPRICES_LIMIT;$i++)
                {
                    if (isset($_POST["price_".$i]))
                    {
                        $object->multiprices["$i"] = price2num($_POST["price_".$i],'MU');
                        $object->multiprices_base_type["$i"] = $_POST["multiprices_base_type_".$i];
                    }
                    else
                    {
                        $object->multiprices["$i"] = "";
                    }
                }
            }

            // Fill array 'array_options' with data from add form
        	$ret = $extrafields->setOptionalsFromPost($extralabels,$object);
			if ($ret < 0) $error++;

			if (! $error)
			{
            	$id = $object->create($user);
			}

            if ($id > 0)
            {
				// Category association
				$categories = GETPOST('categories');
				$object->setCategories($categories);

                header("Location: ".$_SERVER['PHP_SELF']."?id=".$id);
                exit;
            }
            else
			{
            	if (count($object->errors)) setEventMessages($object->error, $object->errors, 'errors');
				else setEventMessages($langs->trans($object->error), null, 'errors');
                $action = "create";
            }
        }
    }

    // Update a product or service
    if ($action == 'update' && ($user->rights->produit->creer || $user->rights->service->creer))
    {
    	if (GETPOST('cancel'))
        {
            $action = '';
        }
        else
        {
            if ($object->id > 0)
            {
				$object->oldcopy= clone $object;

                $object->ref                    = $ref;
                $object->label                  = GETPOST('label');
                $object->description            = dol_htmlcleanlastbr(GETPOST('desc'));
            	$object->url					= GETPOST('url');
    			if (! empty($conf->global->MAIN_DISABLE_NOTES_TAB))
    			{
                	$object->note_private           = dol_htmlcleanlastbr(GETPOST('note_private'));
                    $object->note                   = $object->note_private;
    			}
                $object->customcode             = GETPOST('customcode');
                $object->country_id             = GETPOST('country_id');
                $object->status                 = GETPOST('statut');
                $object->status_buy             = GETPOST('statut_buy');
                $object->status_batch	        = GETPOST('status_batch');
                // removed from update view so GETPOST always empty
                /*
                $object->seuil_stock_alerte     = GETPOST('seuil_stock_alerte');
                $object->desiredstock           = GETPOST('desiredstock');
                */
                $object->duration_value         = GETPOST('duration_value');
                $object->duration_unit          = GETPOST('duration_unit');

                $object->canvas                 = GETPOST('canvas');
                $object->weight                 = GETPOST('weight');
                $object->weight_units           = GETPOST('weight_units');
                $object->length                 = GETPOST('size');
                $object->length_units           = GETPOST('size_units');
                $object->surface                = GETPOST('surface');
                $object->surface_units          = GETPOST('surface_units');
                $object->volume                 = GETPOST('volume');
                $object->volume_units           = GETPOST('volume_units');
                $object->finished               = GETPOST('finished');

	            $units = GETPOST('units', 'int');

	            if ($units > 0) {
		            $object->fk_unit = $units;
	            } else {
		            $object->fk_unit = null;
	            }

	            $object->barcode_type           = GETPOST('fk_barcode_type');
    	        $object->barcode		        = GETPOST('barcode');
    	        // Set barcode_type_xxx from barcode_type id
    	        $stdobject=new GenericObject($db);
    	        $stdobject->element='product';
    	        $stdobject->barcode_type=GETPOST('fk_barcode_type');
    	        $result=$stdobject->fetch_barcode();
    	        if ($result < 0)
    	        {
    	        	$error++;
    	        	$mesg='Failed to get bar code type information ';
            		setEventMessages($mesg.$stdobject->error, $mesg.$stdobject->errors, 'errors');
    	        }
    	        $object->barcode_type_code      = $stdobject->barcode_type_code;
    	        $object->barcode_type_coder     = $stdobject->barcode_type_coder;
    	        $object->barcode_type_label     = $stdobject->barcode_type_label;

				$accountancy_code_sell 			 = GETPOST('accountancy_code_sell');
				$accountancy_code_buy 			 = GETPOST('accountancy_code_buy');
				
				if ($accountancy_code_sell <= 0) { $object->accountancy_code_sell = ''; } else { $object->accountancy_code_sell = $accountancy_code_sell; }
				if ($accountancy_code_buy <= 0) { $object->accountancy_code_buy = ''; } else { $object->accountancy_code_buy = $accountancy_code_buy; }

                // Fill array 'array_options' with data from add form
        		$ret = $extrafields->setOptionalsFromPost($extralabels,$object);
				if ($ret < 0) $error++;

                if (! $error && $object->check())
                {
                    if ($object->update($object->id, $user) > 0)
                    {
						// Category association
						$categories = GETPOST('categories');
						$object->setCategories($categories);

                        $action = 'view';
                    }
                    else
					{
						if (count($object->errors)) setEventMessages($object->error, $object->errors, 'errors');
                    	else setEventMessages($langs->trans($object->error), null, 'errors');
                        $action = 'edit';
                    }
                }
                else
				{
					if (count($object->errors)) setEventMessages($object->error, $object->errors, 'errors');
                	else setEventMessages($langs->trans("ErrorProductBadRefOrLabel"), null, 'errors');
                    $action = 'edit';
                }
            }

        }
    }

    // Action clone object
    if ($action == 'confirm_clone' && $confirm != 'yes') { $action=''; }
    if ($action == 'confirm_clone' && $confirm == 'yes' && ($user->rights->produit->creer || $user->rights->service->creer))
    {
        if (! GETPOST('clone_content') && ! GETPOST('clone_prices') )
        {
        	setEventMessages($langs->trans("NoCloneOptionsSpecified"), null, 'errors');
        }
        else
        {
            $db->begin();

            $originalId = $id;
            if ($object->id > 0)
            {
                $object->ref = GETPOST('clone_ref');
                $object->status = 0;
                $object->status_buy = 0;
                $object->id = null;
                $object->barcode = -1;

                if ($object->check())
                {
                    $id = $object->create($user);
                    if ($id > 0)
                    {
                        if (GETPOST('clone_composition'))
                        {
                            $result = $object->clone_associations($originalId, $id);

                            if ($result < 1)
                            {
                                $db->rollback();
                                setEventMessages($langs->trans('ErrorProductClone'), null, 'errors');
                                header("Location: ".$_SERVER["PHP_SELF"]."?id=".$originalId);
                                exit;
                            }
                        }

                        // $object->clone_fournisseurs($originalId, $id);

                        $db->commit();
                        $db->close();

                        header("Location: ".$_SERVER["PHP_SELF"]."?id=".$id);
                        exit;
                    }
                    else
                    {
                        $id=$originalId;

                        if ($object->error == 'ErrorProductAlreadyExists')
                        {
                            $db->rollback();

                            $refalreadyexists++;
                            $action = "";

                            $mesg=$langs->trans("ErrorProductAlreadyExists",$object->ref);
                            $mesg.=' <a href="'.$_SERVER["PHP_SELF"].'?ref='.$object->ref.'">'.$langs->trans("ShowCardHere").'</a>.';
                            setEventMessages($mesg, null, 'errors');
                            $object->fetch($id);
                        }
                        else
                     {
                            $db->rollback();
                            if (count($object->errors))
                            {
                            	setEventMessages($object->error, $object->errors, 'errors');
                            	dol_print_error($db,$object->errors);
                            }
                            else
                            {
                            	setEventMessages($langs->trans($object->error), null, 'errors');
                            	dol_print_error($db,$object->error);
                            }
                        }
                    }
                }
            }
            else
            {
                $db->rollback();
                dol_print_error($db,$object->error);
            }
        }
    }

    // Delete a product
    if ($action == 'confirm_delete' && $confirm != 'yes') { $action=''; }
    if ($action == 'confirm_delete' && $confirm == 'yes')
    {
        if (($object->type == Product::TYPE_PRODUCT && $user->rights->produit->supprimer) || ($object->type == Product::TYPE_SERVICE && $user->rights->service->supprimer))
        {
            $result = $object->delete($object->id);
        }

        if ($result > 0)
        {
            header('Location: '.DOL_URL_ROOT.'/product/list.php?type='.$object->type.'&delprod='.urlencode($object->ref));
            exit;
        }
        else
        {
        	setEventMessages($langs->trans($object->error), null, 'errors');
            $reload = 0;
            $action='';
        }
    }


    // Add product into object
    if ($object->id > 0 && $action == 'addin')
    {
        $thirpdartyid =0 ;
        if (GETPOST('propalid') > 0)
        {
        	$propal = new Propal($db);
	        $result=$propal->fetch(GETPOST('propalid'));
	        if ($result <= 0)
	        {
	            dol_print_error($db,$propal->error);
	            exit;
	        }
	        $thirpdartyid = $propal->socid;
        }
        elseif (GETPOST('commandeid') > 0)
        {
            $commande = new Commande($db);
	        $result=$commande->fetch(GETPOST('commandeid'));
	        if ($result <= 0)
	        {
	            dol_print_error($db,$commande->error);
	            exit;
	        }
	        $thirpdartyid = $commande->socid;
        }
        elseif (GETPOST('factureid') > 0)
        {
    	    $facture = new Facture($db);
	        $result=$facture->fetch(GETPOST('factureid'));
	        if ($result <= 0)
	        {
	            dol_print_error($db,$facture->error);
	            exit;
	        }
	        $thirpdartyid = $facture->socid;
        }

        if ( $thirpdartyid > 0)  {
            $soc = new Societe($db);
            $result = $soc->fetch($thirpdartyid);
            if ($result <= 0) {
                dol_print_error($db, $soc->error);
                exit;
            }

            $desc = $object->description;

            $tva_tx = get_default_tva($mysoc, $soc, $object->id);
            $tva_npr = get_default_npr($mysoc, $soc, $object->id);
            if (empty($tva_tx)) $tva_npr=0;
            $localtax1_tx = get_localtax($tva_tx, 1, $soc, $mysoc, $tva_npr);
            $localtax2_tx = get_localtax($tva_tx, 2, $soc, $mysoc, $tva_npr);

            $pu_ht = $object->price;
            $pu_ttc = $object->price_ttc;
            $price_base_type = $object->price_base_type;

            // If multiprice
            if ($conf->global->PRODUIT_MULTIPRICES && $soc->price_level) {
                $pu_ht = $object->multiprices[$soc->price_level];
                $pu_ttc = $object->multiprices_ttc[$soc->price_level];
                $price_base_type = $object->multiprices_base_type[$soc->price_level];
            } elseif (!empty($conf->global->PRODUIT_CUSTOMER_PRICES)) {
                require_once DOL_DOCUMENT_ROOT . '/product/class/productcustomerprice.class.php';

                $prodcustprice = new Productcustomerprice($db);

                $filter = array('t.fk_product' => $object->id, 't.fk_soc' => $soc->id);

                $result = $prodcustprice->fetch_all('', '', 0, 0, $filter);
                if ($result) {
                    if (count($prodcustprice->lines) > 0) {
                        $pu_ht = price($prodcustprice->lines [0]->price);
                        $pu_ttc = price($prodcustprice->lines [0]->price_ttc);
                        $price_base_type = $prodcustprice->lines [0]->price_base_type;
                        $tva_tx = $prodcustprice->lines [0]->tva_tx;
                    }
                }
            }

            // On reevalue prix selon taux tva car taux tva transaction peut etre different
            // de ceux du produit par defaut (par exemple si pays different entre vendeur et acheteur).
            if ($tva_tx != $object->tva_tx) {
                if ($price_base_type != 'HT') {
                    $pu_ht = price2num($pu_ttc / (1 + ($tva_tx / 100)), 'MU');
                } else {
                    $pu_ttc = price2num($pu_ht * (1 + ($tva_tx / 100)), 'MU');
                }
            }
            
            if (GETPOST('propalid') > 0) {
                // Define cost price for margin calculation
                $buyprice=0;
                if (($result = $propal->defineBuyPrice($pu_ht, GETPOST('remise_percent'), $object->id)) < 0)
                {
                    dol_syslog($langs->trans('FailedToGetCostPrice'));
                    setEventMessage($langs->trans('FailedToGetCostPrice'), 'errors');
                }
                else
                {
                    $buyprice = $result;
                }
                
                $result = $propal->addline(
                    $desc,
                    $pu_ht,
                    GETPOST('qty'),
                    $tva_tx,
                    $localtax1_tx, // localtax1
                    $localtax2_tx, // localtax2
                    $object->id,
                    GETPOST('remise_percent'),
                    $price_base_type,
                    $pu_ttc,
                    0,
                    0,
                    -1,
                    0,
                    0,
                    0,
                    $buyprice,
                    '',
                    '',
                    '',
                    0,
                    $object->fk_unit
                );
                if ($result > 0) {
                    header("Location: " . DOL_URL_ROOT . "/comm/propal/card.php?id=" . $propal->id);
                    return;
                }

                setEventMessages($langs->trans("ErrorUnknown") . ": $result", null, 'errors');
            } elseif (GETPOST('commandeid') > 0) {
                // Define cost price for margin calculation
                $buyprice=0;
                if (($result = $commande->defineBuyPrice($pu_ht, GETPOST('remise_percent'), $object->id)) < 0)
                {
                    dol_syslog($langs->trans('FailedToGetCostPrice'));
                    setEventMessage($langs->trans('FailedToGetCostPrice'), 'errors');
                }
                else
                {
                    $buyprice = $result;
                }
                
                $result = $commande->addline(
                    $desc,
                    $pu_ht,
                    GETPOST('qty'),
                    $tva_tx,
                    $localtax1_tx, // localtax1
                    $localtax2_tx, // localtax2
                    $object->id,
                    GETPOST('remise_percent'),
                    '',
                    '',
                    $price_base_type,
                    $pu_ttc,
                    '',
                    '',
                    0,
                    -1,
                    0,
                    0,
                    null,
                    $buyprice,
                    '',
                    0,
                    $object->fk_unit
                );

                if ($result > 0) {
                    header("Location: " . DOL_URL_ROOT . "/commande/card.php?id=" . $commande->id);
                    exit;
                }
            } elseif (GETPOST('factureid') > 0) {
                // Define cost price for margin calculation
                $buyprice=0;
                if (($result = $facture->defineBuyPrice($pu_ht, GETPOST('remise_percent'), $object->id)) < 0)
                {
                    dol_syslog($langs->trans('FailedToGetCostPrice'));
                    setEventMessage($langs->trans('FailedToGetCostPrice'), 'errors');
                }
                else
                {
                    $buyprice = $result;
                }

                $result = $facture->addline(
                    $desc,
                    $pu_ht,
                    GETPOST('qty'),
                    $tva_tx,
                    $localtax1_tx,
                    $localtax2_tx,
                    $object->id,
                    GETPOST('remise_percent'),
                    '',
                    '',
                    '',
                    '',
                    '',
                    $price_base_type,
                    $pu_ttc,
                    Facture::TYPE_STANDARD,
                    -1,
                    0,
                    '',
                    0,
                    0,
                    null,
                    $buyprice,
                    '',
                    0,
                    100,
                    '',
                    $object->fk_unit
                );

                if ($result > 0) {
                    header("Location: " . DOL_URL_ROOT . "/compta/facture.php?facid=" . $facture->id);
                    exit;
                }
            }
        }
        else {
            $action="";
            setEventMessages($langs->trans("WarningSelectOneDocument"), null, 'warnings');
        }
    }
}



/*
 * View
 */

$title = $langs->trans('ProductServiceCard');
$helpurl = '';
$shortlabel = dol_trunc($object->label,16);
if (GETPOST("type") == '0' || ($object->type == Product::TYPE_PRODUCT))
{
	$title = $langs->trans('Product')." ". $shortlabel ." - ".$langs->trans('Card');
	$helpurl='EN:Module_Products|FR:Module_Produits|ES:M&oacute;dulo_Productos';
}
if (GETPOST("type") == '1' || ($object->type == Product::TYPE_SERVICE))
{
	$title = $langs->trans('Service')." ". $shortlabel ." - ".$langs->trans('Card');
	$helpurl='EN:Module_Services_En|FR:Module_Services|ES:M&oacute;dulo_Servicios';
}

llxHeader('', $title, $helpurl);

$form = new Form($db);
$formfile = new FormFile($db);
$formproduct = new FormProduct($db);
if (! empty($conf->accounting->enabled)) $formaccountancy = New FormVentilation($db);

// Load object modBarCodeProduct
$res=0;
if (! empty($conf->barcode->enabled) && ! empty($conf->global->BARCODE_PRODUCT_ADDON_NUM))
{
	$module=strtolower($conf->global->BARCODE_PRODUCT_ADDON_NUM);
	$dirbarcode=array_merge(array('/core/modules/barcode/'),$conf->modules_parts['barcode']);
	foreach ($dirbarcode as $dirroot)
	{
		$res=dol_include_once($dirroot.$module.'.php');
		if ($res) break;
	}
	if ($res > 0)
	{
			$modBarCodeProduct =new $module();
	}
}


if (is_object($objcanvas) && $objcanvas->displayCanvasExists($action))
{
	// -----------------------------------------
	// When used with CANVAS
	// -----------------------------------------
	if (empty($object->error) && $id)
	{
		$object = new Product($db);
		$result=$object->fetch($id);
		if ($result <= 0) dol_print_error('',$object->error);
	}
	$objcanvas->assign_values($action, $object->id, $object->ref);	// Set value for templates
	$objcanvas->display_canvas($action);							// Show template
}
else
{
    // -----------------------------------------
    // When used in standard mode
    // -----------------------------------------
    if ($action == 'create' && ($user->rights->produit->creer || $user->rights->service->creer))
    {
        //WYSIWYG Editor
        require_once DOL_DOCUMENT_ROOT.'/core/class/doleditor.class.php';

		// Load object modCodeProduct
        $module=(! empty($conf->global->PRODUCT_CODEPRODUCT_ADDON)?$conf->global->PRODUCT_CODEPRODUCT_ADDON:'mod_codeproduct_leopard');
        if (substr($module, 0, 16) == 'mod_codeproduct_' && substr($module, -3) == 'php')
        {
            $module = substr($module, 0, dol_strlen($module)-4);
        }
        $result=dol_include_once('/core/modules/product/'.$module.'.php');
        if ($result > 0)
        {
        	$modCodeProduct = new $module();
        }

        print '<form action="'.$_SERVER["PHP_SELF"].'" method="POST">';
        print '<input type="hidden" name="token" value="'.$_SESSION['newtoken'].'">';
        print '<input type="hidden" name="action" value="add">';
        print '<input type="hidden" name="type" value="'.$type.'">'."\n";
		if (! empty($modCodeProduct->code_auto))
			print '<input type="hidden" name="code_auto" value="1">';
		if (! empty($modBarCodeProduct->code_auto))
			print '<input type="hidden" name="barcode_auto" value="1">';

        if ($type==1) $title=$langs->trans("NewService");
        else $title=$langs->trans("NewProduct");
        $linkback="";
        print load_fiche_titre($title,$linkback,'title_products.png');

        dol_fiche_head('');

        print '<table class="border centpercent">';
        
        print '<tr>';
        $tmpcode='';
		if (! empty($modCodeProduct->code_auto)) $tmpcode=$modCodeProduct->getNextValue($object,$type);
        print '<td class="titlefieldcreate fieldrequired">'.$langs->trans("Ref").'</td><td colspan="3"><input name="ref" class="maxwidth200" maxlength="128" value="'.dol_escape_htmltag(GETPOST('ref')?GETPOST('ref'):$tmpcode).'">';
        if ($refalreadyexists)
        {
            print $langs->trans("RefAlreadyExists");
        }
        print '</td></tr>';

        // Label
        print '<tr><td class="fieldrequired">'.$langs->trans("Label").'</td><td colspan="3"><input name="label" class="minwidth300 maxwidth400onsmartphone" maxlength="255" value="'.dol_escape_htmltag(GETPOST('label')).'"></td></tr>';

        // On sell
        print '<tr><td class="fieldrequired">'.$langs->trans("Status").' ('.$langs->trans("Sell").')</td><td colspan="3">';
        $statutarray=array('1' => $langs->trans("OnSell"), '0' => $langs->trans("NotOnSell"));
        print Form::selectarray('statut',$statutarray,GETPOST('statut'));
        print '</td></tr>';

        // To buy
        print '<tr><td class="fieldrequired">'.$langs->trans("Status").' ('.$langs->trans("Buy").')</td><td colspan="3">';
        $statutarray=array('1' => $langs->trans("ProductStatusOnBuy"), '0' => $langs->trans("ProductStatusNotOnBuy"));
        print Form::selectarray('statut_buy',$statutarray,GETPOST('statut_buy'));
        print '</td></tr>';

	    // Batch number management
		if (! empty($conf->productbatch->enabled))
		{
			print '<tr><td>'.$langs->trans("ManageLotSerial").'</td><td colspan="3">';
			$statutarray=array('0' => $langs->trans("ProductStatusNotOnBatch"), '1' => $langs->trans("ProductStatusOnBatch"));
			print Form::selectarray('status_batch',$statutarray,GETPOST('status_batch'));
			print '</td></tr>';
		}

        $showbarcode=empty($conf->barcode->enabled)?0:1;
        if (! empty($conf->global->MAIN_USE_ADVANCED_PERMS) && empty($user->rights->barcode->lire_advance)) $showbarcode=0;

        if ($showbarcode)
        {
 	        print '<tr><td>'.$langs->trans('BarcodeType').'</td><td>';
 	        if (isset($_POST['fk_barcode_type']))
	        {
	         	$fk_barcode_type=GETPOST('fk_barcode_type');
	        }
	        else
	        {
	        	if (empty($fk_barcode_type) && ! empty($conf->global->PRODUIT_DEFAULT_BARCODE_TYPE)) $fk_barcode_type = $conf->global->PRODUIT_DEFAULT_BARCODE_TYPE;
	        }
	        require_once DOL_DOCUMENT_ROOT.'/core/class/html.formbarcode.class.php';
            $formbarcode = new FormBarCode($db);
	        print $formbarcode->select_barcode_type($fk_barcode_type, 'fk_barcode_type', 1);
	        print '</td><td>'.$langs->trans("BarcodeValue").'</td><td>';
	        $tmpcode=isset($_POST['barcode'])?GETPOST('barcode'):$object->barcode;
	        if (empty($tmpcode) && ! empty($modBarCodeProduct->code_auto)) $tmpcode=$modBarCodeProduct->getNextValue($object,$type);
	        print '<input class="maxwidth100" type="text" name="barcode" value="'.dol_escape_htmltag($tmpcode).'">';
	        print '</td></tr>';
        }

        // Description (used in invoice, propal...)
        print '<tr><td class="tdtop">'.$langs->trans("Description").'</td><td colspan="3">';

        $doleditor = new DolEditor('desc', GETPOST('desc'), '', 160, 'dolibarr_details', '', false, true, $conf->global->FCKEDITOR_ENABLE_PRODUCTDESC, ROWS_4, '90%');
        $doleditor->Create();

        print "</td></tr>";

        // Public URL
        print '<tr><td>'.$langs->trans("PublicUrl").'</td><td colspan="3">';
		print '<input type="text" name="url" class="quatrevingtpercent" value="'.GETPOST('url').'">';
        print '</td></tr>';

        // Stock min level
        if ($type != 1 && ! empty($conf->stock->enabled))
        {
            print '<tr><td>'.$langs->trans("StockLimit").'</td><td>';
            print '<input name="seuil_stock_alerte" class="maxwidth50" value="'.GETPOST('seuil_stock_alerte').'">';
            print '</td>';
            // Stock desired level
            print '<td>'.$langs->trans("DesiredStock").'</td><td>';
            print '<input name="desiredstock" class="maxwidth50" value="'.GETPOST('desiredstock').'">';
            print '</td></tr>';
        }
        else
        {
            print '<input name="seuil_stock_alerte" type="hidden" value="0">';
            print '<input name="desiredstock" type="hidden" value="0">';
        }

        // Nature
        if ($type != 1)
        {
            print '<tr><td>'.$langs->trans("Nature").'</td><td colspan="3">';
            $statutarray=array('1' => $langs->trans("Finished"), '0' => $langs->trans("RowMaterial"));
            print Form::selectarray('finished',$statutarray,GETPOST('finished'),1);
            print '</td></tr>';
        }

        // Duration
        if ($type == 1)
        {
            print '<tr><td>' . $langs->trans("Duration") . '</td><td colspan="3"><input name="duration_value" size="6" maxlength="5" value="' . $duration_value . '"> &nbsp;';
            print '<input name="duration_unit" type="radio" value="h">'.$langs->trans("Hour").'&nbsp;';
            print '<input name="duration_unit" type="radio" value="d">'.$langs->trans("Day").'&nbsp;';
            print '<input name="duration_unit" type="radio" value="w">'.$langs->trans("Week").'&nbsp;';
            print '<input name="duration_unit" type="radio" value="m">'.$langs->trans("Month").'&nbsp;';
            print '<input name="duration_unit" type="radio" value="y">'.$langs->trans("Year").'&nbsp;';
            print '</td></tr>';
        }

        if ($type != 1)	// Le poids et le volume ne concerne que les produits et pas les services
        {
            // Weight
            print '<tr><td>'.$langs->trans("Weight").'</td><td colspan="3">';
            print '<input name="weight" size="4" value="'.GETPOST('weight').'">';
            print $formproduct->select_measuring_units("weight_units","weight");
            print '</td></tr>';
            // Length
            if (empty($conf->global->PRODUCT_DISABLE_LENGTH))
            {
                print '<tr><td>'.$langs->trans("Length").'</td><td colspan="3">';
                print '<input name="size" size="4" value="'.GETPOST('size').'">';
                print $formproduct->select_measuring_units("size_units","size");
                print '</td></tr>';
            }
            if (empty($conf->global->PRODUCT_DISABLE_SURFACE))
            {
                // Surface
                print '<tr><td>'.$langs->trans("Surface").'</td><td colspan="3">';
                print '<input name="surface" size="4" value="'.GETPOST('surface').'">';
                print $formproduct->select_measuring_units("surface_units","surface");
                print '</td></tr>';
            }
            // Volume
            print '<tr><td>'.$langs->trans("Volume").'</td><td colspan="3">';
            print '<input name="volume" size="4" value="'.GETPOST('volume').'">';
            print $formproduct->select_measuring_units("volume_units","volume");
            print '</td></tr>';
        }

        // Units
	    if($conf->global->PRODUCT_USE_UNITS)
	    {
		    print '<tr><td>'.$langs->trans('DefaultUnitToShow').'</td>';
		    print '<td colspan="3">';
		    print $form->selectUnits('','units');
		    print '</td></tr>';
	    }

        // Custom code
        if (empty($conf->global->PRODUCT_DISABLE_CUSTOM_INFO) && empty($type))
        {
	        print '<tr><td>'.$langs->trans("CustomCode").'</td><td><input name="customcode" class="maxwidth100onsmartphone" value="'.GETPOST('customcode').'"></td>';
	        // Origin country
	        print '<td>'.$langs->trans("CountryOrigin").'</td><td>';
	        print $form->select_country(GETPOST('country_id','int'),'country_id');
	        if ($user->admin) print info_admin($langs->trans("YouCanChangeValuesForThisListFromDictionarySetup"),1);
	        print '</td></tr>';
        }

        // Other attributes
        $parameters=array('colspan' => 3);
        $reshook=$hookmanager->executeHooks('formObjectOptions',$parameters,$object,$action);    // Note that $action and $object may have been modified by hook
        if (empty($reshook) && ! empty($extrafields->attribute_label))
        {
        	print $object->showOptionals($extrafields,'edit',$parameters);
        }

        // Note (private, no output on invoices, propales...)
        //if (! empty($conf->global->MAIN_DISABLE_NOTES_TAB))       available in create mode
        //{
            print '<tr><td class="tdtop">'.$langs->trans("NoteNotVisibleOnBill").'</td><td colspan="3">';
    
            // We use dolibarr_details as type of DolEditor here, because we must not accept images as description is included into PDF and not accepted by TCPDF.
            $doleditor = new DolEditor('note_private', GETPOST('note_private'), '', 140, 'dolibarr_details', '', false, true, $conf->global->FCKEDITOR_ENABLE_PRODUCTDESC, ROWS_8, '90%');
    	    $doleditor->Create();
    
            print "</td></tr>";
        //}
        
		if($conf->categorie->enabled) {
			// Categories
			print '<tr><td>'.$langs->trans("Categories").'</td><td colspan="3">';
			$cate_arbo = $form->select_all_categories(Categorie::TYPE_PRODUCT, '', 'parent', 64, 0, 1);
			print $form->multiselectarray('categories', $cate_arbo, $arrayselected, '', 0, '', 0, '100%');
			print "</td></tr>";
		}

        print '</table>';

        print '<br>';

        if (! empty($conf->global->PRODUIT_MULTIPRICES))
        {
            // We do no show price array on create when multiprices enabled.
            // We must set them on prices tab.
        }
        else
		{
            print '<table class="border" width="100%">';

            // Price
<<<<<<< HEAD
            print '<tr><td>'.$langs->trans("SellingPrice").'</td>';
            print '<td><input name="price" size="10" value="'.$object->price.'">';
            print Form::selectPriceBaseType($object->price_base_type, "price_base_type");
=======
            print '<tr><td class="titlefieldcreate">'.$langs->trans("SellingPrice").'</td>';
            print '<td><input name="price" class="maxwidth50" value="'.$object->price.'">';
            print $form->selectPriceBaseType($object->price_base_type, "price_base_type");
>>>>>>> 46a80411
            print '</td></tr>';

            // Min price
            print '<tr><td>'.$langs->trans("MinPrice").'</td>';
            print '<td><input name="price_min" class="maxwidth50" value="'.$object->price_min.'">';
            print '</td></tr>';

            // VAT
            print '<tr><td>'.$langs->trans("VATRate").'</td><td>';
            print $form->load_tva("tva_tx",-1,$mysoc,'');
            print '</td></tr>';

            print '</table>';

            print '<br>';
        }

        // Accountancy codes
        print '<table class="border" width="100%">';
		
		if (! empty($conf->accounting->enabled))
		{
            // Accountancy_code_sell
            print '<tr><td class="titlefieldcreate">'.$langs->trans("ProductAccountancySellCode").'</td>';
            print '<td>';
		    print $formaccountancy->select_account(GETPOST('accountancy_code_sell'), 'accountancy_code_sell', 1, null, 1, 1, '');
            print '</td></tr>';

            // Accountancy_code_buy
            print '<tr><td>'.$langs->trans("ProductAccountancyBuyCode").'</td>';
            print '<td>';
			print $formaccountancy->select_account(GETPOST('accountancy_code_buy'), 'accountancy_code_buy', 1, null, 1, 1, '');
            print '</td></tr>';
		}			
		else // For external software 
		{
            // Accountancy_code_sell
            print '<tr><td class="titlefieldcreate">'.$langs->trans("ProductAccountancySellCode").'</td>';
            print '<td class="maxwidthonsmartphone"><input class="minwidth100" name="accountancy_code_sell" value="'.$object->accountancy_code_sell.'">';
            print '</td></tr>';

            // Accountancy_code_buy
            print '<tr><td>'.$langs->trans("ProductAccountancyBuyCode").'</td>';
            print '<td class="maxwidthonsmartphone"><input class="minwidth100" name="accountancy_code_buy" value="'.$object->accountancy_code_buy.'">';
            print '</td></tr>';
        }
		print '</table>';

        dol_fiche_end();

		print '<div class="center">';
		print '<input type="submit" class="button" value="' . $langs->trans("Create") . '">';
		print '&nbsp;&nbsp;&nbsp;&nbsp;&nbsp;';
		print '<input type="button" class="button" value="' . $langs->trans("Cancel") . '" onClick="javascript:history.go(-1)">';
		print '</div>';

        print '</form>';
    }

    /*
     * Product card
     */

    else if ($object->id > 0)
    {
        // Fiche en mode edition
        if ($action == 'edit' &&  ((($object->type == Product::TYPE_PRODUCT && $user->rights->produit->creer) ||  ($object->type == Product::TYPE_SERVICE && $user->rights->service->creer))))
        {
            //WYSIWYG Editor
            require_once DOL_DOCUMENT_ROOT.'/core/class/doleditor.class.php';

            $type = $langs->trans('Product');
            if ($object->isService()) $type = $langs->trans('Service');
            //print load_fiche_titre($langs->trans('Modify').' '.$type.' : '.(is_object($object->oldcopy)?$object->oldcopy->ref:$object->ref), "");

            // Main official, simple, and not duplicated code
            print '<form action="'.$_SERVER['PHP_SELF'].'?id='.$object->id.'" method="POST">'."\n";
            print '<input type="hidden" name="token" value="'.$_SESSION['newtoken'].'">';
            print '<input type="hidden" name="action" value="update">';
            print '<input type="hidden" name="id" value="'.$object->id.'">';
            print '<input type="hidden" name="canvas" value="'.$object->canvas.'">';

            $head=product_prepare_head($object);
            $titre=$langs->trans("CardProduct".$object->type);
            $picto=($object->type== Product::TYPE_SERVICE?'service':'product');
            dol_fiche_head($head, 'card', $titre, 0, $picto);

            print '<table class="border allwidth">';

            // Ref
            print '<tr><td class="titlefield fieldrequired">'.$langs->trans("Ref").'</td><td colspan="3"><input name="ref" class="maxwidth200" maxlength="128" value="'.dol_escape_htmltag($object->ref).'"></td></tr>';

            // Label
            print '<tr><td class="fieldrequired">'.$langs->trans("Label").'</td><td colspan="3"><input name="label" class="minwidth300 maxwidth400onsmartphone" maxlength="255" value="'.dol_escape_htmltag($object->label).'"></td></tr>';

            // Status To sell
            print '<tr><td class="fieldrequired">'.$langs->trans("Status").' ('.$langs->trans("Sell").')</td><td colspan="3">';
            print '<select class="flat" name="statut">';
            if ($object->status)
            {
                print '<option value="1" selected>'.$langs->trans("OnSell").'</option>';
                print '<option value="0">'.$langs->trans("NotOnSell").'</option>';
            }
            else
            {
                print '<option value="1">'.$langs->trans("OnSell").'</option>';
                print '<option value="0" selected>'.$langs->trans("NotOnSell").'</option>';
            }
            print '</select>';
            print '</td></tr>';

            // Status To Buy
            print '<tr><td class="fieldrequired">'.$langs->trans("Status").' ('.$langs->trans("Buy").')</td><td colspan="3">';
            print '<select class="flat" name="statut_buy">';
            if ($object->status_buy)
            {
                print '<option value="1" selected>'.$langs->trans("ProductStatusOnBuy").'</option>';
                print '<option value="0">'.$langs->trans("ProductStatusNotOnBuy").'</option>';
            }
            else
            {
                print '<option value="1">'.$langs->trans("ProductStatusOnBuy").'</option>';
                print '<option value="0" selected>'.$langs->trans("ProductStatusNotOnBuy").'</option>';
            }
            print '</select>';
            print '</td></tr>';

			// Batch number managment
			if ($conf->productbatch->enabled) {
				print '<tr><td>'.$langs->trans("ManageLotSerial").'</td><td colspan="3">';
				$statutarray=array('0' => $langs->trans("ProductStatusNotOnBatch"), '1' => $langs->trans("ProductStatusOnBatch"));
				print Form::selectarray('status_batch',$statutarray,$object->status_batch);
				print '</td></tr>';
			}

            // Barcode
            $showbarcode=empty($conf->barcode->enabled)?0:1;
            if (! empty($conf->global->MAIN_USE_ADVANCED_PERMS) && empty($user->rights->barcode->lire_advance)) $showbarcode=0;

	        if ($showbarcode)
	        {
		        print '<tr><td>'.$langs->trans('BarcodeType').'</td><td>';
		        if (isset($_POST['fk_barcode_type']))
		        {
		         	$fk_barcode_type=GETPOST('fk_barcode_type');
		        }
		        else
		        {
	        		$fk_barcode_type=$object->barcode_type;
		        	if (empty($fk_barcode_type) && ! empty($conf->global->PRODUIT_DEFAULT_BARCODE_TYPE)) $fk_barcode_type = $conf->global->PRODUIT_DEFAULT_BARCODE_TYPE;
		        }
		        require_once DOL_DOCUMENT_ROOT.'/core/class/html.formbarcode.class.php';
	            $formbarcode = new FormBarCode($db);
		        print $formbarcode->select_barcode_type($fk_barcode_type, 'fk_barcode_type', 1);
		        print '</td><td>'.$langs->trans("BarcodeValue").'</td><td>';
		        $tmpcode=isset($_POST['barcode'])?GETPOST('barcode'):$object->barcode;
		        if (empty($tmpcode) && ! empty($modBarCodeProduct->code_auto)) $tmpcode=$modBarCodeProduct->getNextValue($object,$type);
		        print '<input size="40" class="maxwidthonsmartphone" type="text" name="barcode" value="'.dol_escape_htmltag($tmpcode).'">';
		        print '</td></tr>';
	        }

            // Description (used in invoice, propal...)
            print '<tr><td class="tdtop">'.$langs->trans("Description").'</td><td colspan="3">';

            // We use dolibarr_details as type of DolEditor here, because we must not accept images as description is included into PDF and not accepted by TCPDF.
            $doleditor = new DolEditor('desc', $object->description, '', 160, 'dolibarr_details', '', false, true, $conf->global->FCKEDITOR_ENABLE_PRODUCTDESC, ROWS_4, '90%');
            $doleditor->Create();

            print "</td></tr>";
            print "\n";

            // Public Url
            print '<tr><td>'.$langs->trans("PublicUrl").'</td><td colspan="3">';
			print '<input type="text" name="url" class="quatrevingtpercent" value="'.$object->url.'">';
            print '</td></tr>';

            // Stock
            /*
            if ($object->isProduct() && ! empty($conf->stock->enabled))
            {
                print "<tr>".'<td>'.$langs->trans("StockLimit").'</td><td>';
                print '<input name="seuil_stock_alerte" size="4" value="'.$object->seuil_stock_alerte.'">';
                print '</td>';

                print '<td>'.$langs->trans("DesiredStock").'</td><td>';
                print '<input name="desiredstock" size="4" value="'.$object->desiredstock.'">';
                print '</td></tr>';
            }
            else
            {
                print '<input name="seuil_stock_alerte" type="hidden" value="'.$object->seuil_stock_alerte.'">';
                print '<input name="desiredstock" type="hidden" value="'.$object->desiredstock.'">';
            }*/

            // Nature
            if($object->type!= Product::TYPE_SERVICE)
            {
                print '<tr><td>'.$langs->trans("Nature").'</td><td colspan="3">';
                $statutarray=array('-1'=>'&nbsp;', '1' => $langs->trans("Finished"), '0' => $langs->trans("RowMaterial"));
                print Form::selectarray('finished',$statutarray,$object->finished);
                print '</td></tr>';
            }

            if ($object->isService())
            {
                // Duration
                print '<tr><td>'.$langs->trans("Duration").'</td><td colspan="3"><input name="duration_value" size="3" maxlength="5" value="'.$object->duration_value.'">';
                print '&nbsp; ';
                print '<input name="duration_unit" type="radio" value="h"'.($object->duration_unit=='h'?' checked':'').'>'.$langs->trans("Hour");
                print '&nbsp; ';
                print '<input name="duration_unit" type="radio" value="d"'.($object->duration_unit=='d'?' checked':'').'>'.$langs->trans("Day");
                print '&nbsp; ';
                print '<input name="duration_unit" type="radio" value="w"'.($object->duration_unit=='w'?' checked':'').'>'.$langs->trans("Week");
                print '&nbsp; ';
                print '<input name="duration_unit" type="radio" value="m"'.($object->duration_unit=='m'?' checked':'').'>'.$langs->trans("Month");
                print '&nbsp; ';
                print '<input name="duration_unit" type="radio" value="y"'.($object->duration_unit=='y'?' checked':'').'>'.$langs->trans("Year");

                print '</td></tr>';
            }
            else
			{
                // Weight
                print '<tr><td>'.$langs->trans("Weight").'</td><td colspan="3">';
                print '<input name="weight" size="5" value="'.$object->weight.'"> ';
                print $formproduct->select_measuring_units("weight_units", "weight", $object->weight_units);
                print '</td></tr>';
                if (empty($conf->global->PRODUCT_DISABLE_LENGTH))
                {
                    // Length
                    print '<tr><td>'.$langs->trans("Length").'</td><td colspan="3">';
                    print '<input name="size" size="5" value="'.$object->length.'"> ';
                    print $formproduct->select_measuring_units("size_units", "size", $object->length_units);
                    print '</td></tr>';
                }
                if (empty($conf->global->PRODUCT_DISABLE_SURFACE))
                {
                    // Surface
                    print '<tr><td>'.$langs->trans("Surface").'</td><td colspan="3">';
                    print '<input name="surface" size="5" value="'.$object->surface.'"> ';
                    print $formproduct->select_measuring_units("surface_units", "surface", $object->surface_units);
                    print '</td></tr>';
                }
                // Volume
                print '<tr><td>'.$langs->trans("Volume").'</td><td colspan="3">';
                print '<input name="volume" size="5" value="'.$object->volume.'"> ';
                print $formproduct->select_measuring_units("volume_units", "volume", $object->volume_units);
                print '</td></tr>';
            }
        	// Units
	        if($conf->global->PRODUCT_USE_UNITS)
	        {
		        print '<tr><td>'.$langs->trans('DefaultUnitToShow').'</td>';
		        print '<td colspan="3">';
		        print $form->selectUnits($object->fk_unit, 'units');
		        print '</td></tr>';
	        }

	        // Custom code
    	    if (! $object->isService() && empty($conf->global->PRODUCT_DISABLE_CUSTOM_INFO))
        	{
	            print '<tr><td>'.$langs->trans("CustomCode").'</td><td><input name="customcode" class="maxwidth100onsmartphone" value="'.$object->customcode.'"></td>';
	            // Origin country
	            print '<td>'.$langs->trans("CountryOrigin").'</td><td>';
	            print $form->select_country($object->country_id, 'country_id', '', 0, 'minwidth100 maxwidthonsmartphone');
	            if ($user->admin) print info_admin($langs->trans("YouCanChangeValuesForThisListFromDictionarySetup"),1);
	            print '</td></tr>';
        	}

            // Other attributes
            $parameters=array('colspan' => ' colspan="2"');
            $reshook=$hookmanager->executeHooks('formObjectOptions',$parameters,$object,$action);    // Note that $action and $object may have been modified by hook
            if (empty($reshook) && ! empty($extrafields->attribute_label))
            {
            	print $object->showOptionals($extrafields,'edit');
            }

			// Tags-Categories
            if ($conf->categorie->enabled) 
			{
				print '<tr><td class="tdtop">'.$langs->trans("Categories").'</td><td colspan="3">';
				$cate_arbo = $form->select_all_categories(Categorie::TYPE_PRODUCT, '', 'parent', 64, 0, 1);
				$c = new Categorie($db);
				$cats = $c->containing($object->id,Categorie::TYPE_PRODUCT);
				foreach($cats as $cat) {
					$arrayselected[] = $cat->id;
				}
				print $form->multiselectarray('categories', $cate_arbo, $arrayselected, '', 0, '', 0, '100%');
				print "</td></tr>";
			}

            // Note private
			if (! empty($conf->global->MAIN_DISABLE_NOTES_TAB))
			{
                print '<tr><td class="tdtop">'.$langs->trans("NoteNotVisibleOnBill").'</td><td colspan="3">';
        
                $doleditor = new DolEditor('note_private', $object->note_private, '', 140, 'dolibarr_notes', '', false, true, $conf->global->FCKEDITOR_ENABLE_PRODUCTDESC, ROWS_4, '90%');
                $doleditor->Create();
    
                print "</td></tr>";
			}
			
            print '</table>';

            print '<br>';

            print '<table class="border" width="100%">';

			if (! empty($conf->accounting->enabled))
			{
                // Accountancy_code_sell
                print '<tr><td class="titlefield">'.$langs->trans("ProductAccountancySellCode").'</td>';
                print '<td>';
				print $formaccountancy->select_account($object->accountancy_code_sell, 'accountancy_code_sell', 1, '', 1, 1);
                print '</td></tr>';

                // Accountancy_code_buy
                print '<tr><td>'.$langs->trans("ProductAccountancyBuyCode").'</td>';
                print '<td>';
				print $formaccountancy->select_account($object->accountancy_code_buy, 'accountancy_code_buy', 1, '', 1, 1);
                print '</td></tr>';
			}			
			else // For external software 
			{
                // Accountancy_code_sell
                print '<tr><td class="titlefield">'.$langs->trans("ProductAccountancySellCode").'</td>';
                print '<td><input name="accountancy_code_sell" class="maxwidth200" value="'.$object->accountancy_code_sell.'">';
                print '</td></tr>';

                // Accountancy_code_buy
                print '<tr><td>'.$langs->trans("ProductAccountancyBuyCode").'</td>';
                print '<td><input name="accountancy_code_buy" class="maxwidth200" value="'.$object->accountancy_code_buy.'">';
                print '</td></tr>';
            }
			print '</table>';

            dol_fiche_end();

            print '<div class="center">';
			print '<input type="submit" class="button" value="'.$langs->trans("Save").'">';
			print '&nbsp;&nbsp;&nbsp;&nbsp;&nbsp;';
            print '<input type="submit" class="button" name="cancel" value="'.$langs->trans("Cancel").'">';
			print '</div>';

            print '</form>';
        }
        // Fiche en mode visu
        else
		{
            $showbarcode=empty($conf->barcode->enabled)?0:1;
            if (! empty($conf->global->MAIN_USE_ADVANCED_PERMS) && empty($user->rights->barcode->lire_advance)) $showbarcode=0;

		    $head=product_prepare_head($object);
            $titre=$langs->trans("CardProduct".$object->type);
            $picto=($object->type== Product::TYPE_SERVICE?'service':'product');
            dol_fiche_head($head, 'card', $titre, 0, $picto);

            $linkback = '<a href="'.DOL_URL_ROOT.'/product/list.php?type='.$object->type.'">'.$langs->trans("BackToList").'</a>';
            $object->next_prev_filter=" fk_product_type = ".$object->type;

            dol_banner_tab($object, 'ref', $linkback, ($user->societe_id?0:1), 'ref');
            
            
            print '<div class="fichecenter">';
            print '<div class="fichehalfleft">';
            
            print '<div class="underbanner clearboth"></div>';
            print '<table class="border tableforfield" width="100%">';
            
            // Type
            if (! empty($conf->produit->enabled) && ! empty($conf->service->enabled))
            {
            	// TODO change for compatibility with edit in place
            	$typeformat='select;0:'.$langs->trans("Product").',1:'.$langs->trans("Service");
                print '<tr><td class="titlefield">'.$form->editfieldkey("Type",'fk_product_type',$object->type,$object,$user->rights->produit->creer||$user->rights->service->creer,$typeformat).'</td><td colspan="2">';
                print $form->editfieldval("Type",'fk_product_type',$object->type,$object,$user->rights->produit->creer||$user->rights->service->creer,$typeformat);
                print '</td></tr>';
            }

            if ($showbarcode)
            {
                // Barcode type
                print '<tr><td class="nowrap">';
                print '<table width="100%" class="nobordernopadding"><tr><td class="nowrap">';
                print $langs->trans("BarcodeType");
                print '</td>';
                if (($action != 'editbarcodetype') && ! empty($user->rights->produit->creer) && $createbarcode) print '<td align="right"><a href="'.$_SERVER["PHP_SELF"].'?action=editbarcodetype&amp;id='.$object->id.'">'.img_edit($langs->trans('Edit'),1).'</a></td>';
                print '</tr></table>';
                print '</td><td colspan="2">';
                if ($action == 'editbarcodetype' || $action == 'editbarcode')
                {
                    require_once DOL_DOCUMENT_ROOT.'/core/class/html.formbarcode.class.php';
                    $formbarcode = new FormBarCode($db);
		}
                if ($action == 'editbarcodetype')
                {
                    $formbarcode->form_barcode_type($_SERVER['PHP_SELF'].'?id='.$object->id,$object->barcode_type,'fk_barcode_type');
                }
                else
                {
                    $object->fetch_barcode();
                    print $object->barcode_type_label?$object->barcode_type_label:($object->barcode?'<div class="warning">'.$langs->trans("SetDefaultBarcodeType").'<div>':'');
                }
                print '</td></tr>'."\n";

                // Barcode value
                print '<tr><td class="nowrap">';
                print '<table width="100%" class="nobordernopadding"><tr><td class="nowrap">';
                print $langs->trans("BarcodeValue");
                print '</td>';
                if (($action != 'editbarcode') && ! empty($user->rights->produit->creer) && $createbarcode) print '<td align="right"><a href="'.$_SERVER["PHP_SELF"].'?action=editbarcode&amp;id='.$object->id.'">'.img_edit($langs->trans('Edit'),1).'</a></td>';
                print '</tr></table>';
                print '</td><td colspan="2">';
                if ($action == 'editbarcode')
                {
			$tmpcode=isset($_POST['barcode'])?GETPOST('barcode'):$object->barcode;
			if (empty($tmpcode) && ! empty($modBarCodeProduct->code_auto)) $tmpcode=$modBarCodeProduct->getNextValue($object,$type);

			print '<form method="post" action="'.$_SERVER["PHP_SELF"].'?id='.$object->id.'">';
			print '<input type="hidden" name="token" value="'.$_SESSION['newtoken'].'">';
			print '<input type="hidden" name="action" value="setbarcode">';
			print '<input type="hidden" name="barcode_type_code" value="'.$object->barcode_type_code.'">';
			print '<input size="40" class="maxwidthonsmartphone" type="text" name="barcode" value="'.$tmpcode.'">';
			print '&nbsp;<input type="submit" class="button" value="'.$langs->trans("Modify").'">';
			print '</form>';
                }
                else
                {
                    print $object->barcode;
                }
                print '</td></tr>'."\n";
            }

            // Accountancy sell code
			print '<tr><td class="nowrap">';
            print $langs->trans("ProductAccountancySellCode");
            print '</td><td colspan="2">';
			if (! empty($conf->accounting->enabled)) {
				print length_accountg($object->accountancy_code_sell);
            } else {
				print $object->accountancy_code_sell;
			}
			print '</td></tr>';

            // Accountancy buy code
			print '<tr><td class="nowrap">';
            print $langs->trans("ProductAccountancyBuyCode");
            print '</td><td colspan="2">';
			if (! empty($conf->accounting->enabled)) {
				print length_accountg($object->accountancy_code_buy);
            } else {
				print $object->accountancy_code_buy;
			}
            print '</td></tr>';

            // Status (to sell)
            /*
            print '<tr><td>'.$langs->trans("Status").' ('.$langs->trans("Sell").')</td><td colspan="2">';
            if (! empty($conf->use_javascript_ajax) && $user->rights->produit->creer && ! empty($conf->global->MAIN_DIRECT_STATUS_UPDATE)) {
                print ajax_object_onoff($object, 'status', 'tosell', 'ProductStatusOnSell', 'ProductStatusNotOnSell');
            } else {
                print $object->getLibStatut(2,0);
            }
            print '</td></tr>';

            // Status (to buy)
            print '<tr><td>'.$langs->trans("Status").' ('.$langs->trans("Buy").')</td><td colspan="2">';
            if (! empty($conf->use_javascript_ajax) && $user->rights->produit->creer && ! empty($conf->global->MAIN_DIRECT_STATUS_UPDATE)) {
                print ajax_object_onoff($object, 'status_buy', 'tobuy', 'ProductStatusOnBuy', 'ProductStatusNotOnBuy');
            } else {
                print $object->getLibStatut(2,1);
            }
            print '</td></tr>';
            */
            
            // Batch number management (to batch)
            if (! empty($conf->productbatch->enabled)) {
                print '<tr><td>'.$langs->trans("ManageLotSerial").'</td><td colspan="2">';
                if (! empty($conf->use_javascript_ajax) && $user->rights->produit->creer && ! empty($conf->global->MAIN_DIRECT_STATUS_UPDATE)) {
                    print ajax_object_onoff($object, 'status_batch', 'tobatch', 'ProductStatusOnBatch', 'ProductStatusNotOnBatch');
                } else {
                    print $object->getLibStatut(0,2);
                }
                print '</td></tr>';
            }

            // Description
            print '<tr><td class="tdtop">'.$langs->trans("Description").'</td><td colspan="2">'.(dol_textishtml($object->description)?$object->description:dol_nl2br($object->description,1,true)).'</td></tr>';

            // Public URL
            print '<tr><td>'.$langs->trans("PublicUrl").'</td><td colspan="2">';
			print dol_print_url($object->url);
            print '</td></tr>';

            print '</table>';
            print '</div>';
            print '<div class="fichehalfright"><div class="ficheaddleft">';
       
            print '<div class="underbanner clearboth"></div>';
            print '<table class="border tableforfield" width="100%">';
            
            // Nature
            if($object->type!= Product::TYPE_SERVICE)
            {
                print '<tr><td class="titlefield">'.$langs->trans("Nature").'</td><td colspan="2">';
                print $object->getLibFinished();
                print '</td></tr>';
            }

            if ($object->isService())
            {
                // Duration
                print '<tr><td class="titlefield">'.$langs->trans("Duration").'</td><td colspan="2">'.$object->duration_value.'&nbsp;';
                if ($object->duration_value > 1)
                {
                    $dur=array("h"=>$langs->trans("Hours"),"d"=>$langs->trans("Days"),"w"=>$langs->trans("Weeks"),"m"=>$langs->trans("Months"),"y"=>$langs->trans("Years"));
                }
                else if ($object->duration_value > 0)
                {
                    $dur=array("h"=>$langs->trans("Hour"),"d"=>$langs->trans("Day"),"w"=>$langs->trans("Week"),"m"=>$langs->trans("Month"),"y"=>$langs->trans("Year"));
                }
                print (! empty($object->duration_unit) && isset($dur[$object->duration_unit]) ? $langs->trans($dur[$object->duration_unit]) : '')."&nbsp;";

                print '</td></tr>';
            }
            else
            {
                // Weight
                print '<tr><td class="titlefield">'.$langs->trans("Weight").'</td><td colspan="2">';
                if ($object->weight != '')
                {
                    print $object->weight." ".measuring_units_string($object->weight_units,"weight");
                }
                else
                {
                    print '&nbsp;';
                }
                print "</td></tr>\n";
                if (empty($conf->global->PRODUCT_DISABLE_LENGTH))
                {
                    // Length
                    print '<tr><td>'.$langs->trans("Length").'</td><td colspan="2">';
                    if ($object->length != '')
                    {
                        print $object->length." ".measuring_units_string($object->length_units,"size");
                    }
                    else
                    {
                        print '&nbsp;';
                    }
                    print "</td></tr>\n";
                }
                if (empty($conf->global->PRODUCT_DISABLE_SURFACE))
                {
                    // Surface
                    print '<tr><td>'.$langs->trans("Surface").'</td><td colspan="2">';
                    if ($object->surface != '')
                    {
                        print $object->surface." ".measuring_units_string($object->surface_units,"surface");
                    }
                    else
                    {
                        print '&nbsp;';
                    }
                    print "</td></tr>\n";
                }
                // Volume
                print '<tr><td>'.$langs->trans("Volume").'</td><td colspan="2">';
                if ($object->volume != '')
                {
                    print $object->volume." ".measuring_units_string($object->volume_units,"volume");
                }
                else
                {
                    print '&nbsp;';
                }
                print "</td></tr>\n";
            }

			// Unit
			if (! empty($conf->global->PRODUCT_USE_UNITS))
			{
				$unit = $object->getLabelOfUnit();

				print '<tr><td>'.$langs->trans('DefaultUnitToShow').'</td><td>';
				if ($unit !== '') {
					print $langs->trans($unit);
				}
				print '</td></tr>';
			}

        	// Custom code
        	if (empty($conf->global->PRODUCT_DISABLE_CUSTOM_INFO))
        	{
	            print '<tr><td>'.$langs->trans("CustomCode").'</td><td colspan="2">'.$object->customcode.'</td>';

            	// Origin country code
            	print '<tr><td>'.$langs->trans("CountryOrigin").'</td><td colspan="2">'.getCountry($object->country_id,0,$db).'</td>';
        	}

            // Other attributes
            $parameters=array('colspan' => ' colspan="'.(2+(($showphoto||$showbarcode)?1:0)).'"');
            $reshook=$hookmanager->executeHooks('formObjectOptions',$parameters,$object,$action);    // Note that $action and $object may have been modified by hook
            if (empty($reshook) && ! empty($extrafields->attribute_label))
            {
            	print $object->showOptionals($extrafields);
            }

			// Categories
			if($conf->categorie->enabled) {
				print '<tr><td valign="middle">'.$langs->trans("Categories").'</td><td colspan="3">';
				print $form->showCategories($object->id,'product',1);
				print "</td></tr>";
			}

            // Note private
			if (! empty($conf->global->MAIN_DISABLE_NOTES_TAB))
			{
    			print '<!-- show Note --> '."\n";
                print '<tr><td class="tdtop">'.$langs->trans("NotePrivate").'</td><td colspan="'.(2+(($showphoto||$showbarcode)?1:0)).'">'.(dol_textishtml($object->note_private)?$object->note_private:dol_nl2br($object->note_private,1,true)).'</td></tr>'."\n";
                print '<!-- End show Note --> '."\n";
			}
			
            print "</table>\n";
    		print '</div>';
    		
            print '</div></div>';
            print '<div style="clear:both"></div>';
        
            dol_fiche_end();
        }

    }
    else if ($action != 'create')
    {
        exit;
    }
}

// Load object modCodeProduct
$module=(! empty($conf->global->PRODUCT_CODEPRODUCT_ADDON)?$conf->global->PRODUCT_CODEPRODUCT_ADDON:'mod_codeproduct_leopard');
if (substr($module, 0, 16) == 'mod_codeproduct_' && substr($module, -3) == 'php')
{
    $module = substr($module, 0, dol_strlen($module)-4);
}
$result=dol_include_once('/core/modules/product/'.$module.'.php');
if ($result > 0)
{
	$modCodeProduct = new $module();
}

$tmpcode='';
if (! empty($modCodeProduct->code_auto)) $tmpcode=$modCodeProduct->getNextValue($object,$object->type);

// Define confirmation messages
$formquestionclone=array(
	'text' => $langs->trans("ConfirmClone"),
    array('type' => 'text', 'name' => 'clone_ref','label' => $langs->trans("NewRefForClone"), 'value' => empty($tmpcode) ? $langs->trans("CopyOf").' '.$object->ref : $tmpcode, 'size'=>24),
    array('type' => 'checkbox', 'name' => 'clone_content','label' => $langs->trans("CloneContentProduct"), 'value' => 1),
    array('type' => 'checkbox', 'name' => 'clone_prices', 'label' => $langs->trans("ClonePricesProduct").' ('.$langs->trans("FeatureNotYetAvailable").')', 'value' => 0, 'disabled' => true),
);
if (! empty($conf->global->PRODUIT_SOUSPRODUITS))
{
    $formquestionclone[]=array('type' => 'checkbox', 'name' => 'clone_composition', 'label' => $langs->trans('CloneCompositionProduct'), 'value' => 1);
}

// Confirm delete product
if (($action == 'delete' && (empty($conf->use_javascript_ajax) || ! empty($conf->dol_use_jmobile)))	// Output when action = clone if jmobile or no js
	|| (! empty($conf->use_javascript_ajax) && empty($conf->dol_use_jmobile)))							// Always output when not jmobile nor js
{
    print $form->formconfirm("card.php?id=".$object->id,$langs->trans("DeleteProduct"),$langs->trans("ConfirmDeleteProduct"),"confirm_delete",'',0,"action-delete");
}

// Clone confirmation
if (($action == 'clone' && (empty($conf->use_javascript_ajax) || ! empty($conf->dol_use_jmobile)))		// Output when action = clone if jmobile or no js
	|| (! empty($conf->use_javascript_ajax) && empty($conf->dol_use_jmobile)))							// Always output when not jmobile nor js
{
    print $form->formconfirm($_SERVER["PHP_SELF"].'?id='.$object->id,$langs->trans('CloneProduct'),$langs->trans('ConfirmCloneProduct',$object->ref),'confirm_clone',$formquestionclone,'yes','action-clone',250,600);
}


/* ************************************************************************** */
/*                                                                            */
/* Barre d'action                                                             */
/*                                                                            */
/* ************************************************************************** */

print "\n".'<div class="tabsAction">'."\n";

$parameters=array();
$reshook=$hookmanager->executeHooks('addMoreActionsButtons',$parameters,$object,$action);    // Note that $action and $object may have been modified by hook
if (empty($reshook))
{
	if ($action == '' || $action == 'view')
	{
	    if (($object->type == Product::TYPE_PRODUCT && $user->rights->produit->creer ) || 
	       ($object->type == Product::TYPE_SERVICE && $user->rights->service->creer))
	    {
	        if (! isset($object->no_button_edit) || $object->no_button_edit <> 1) print '<div class="inline-block divButAction"><a class="butAction" href="'.$_SERVER["PHP_SELF"].'?action=edit&amp;id='.$object->id.'">'.$langs->trans("Modify").'</a></div>';

	        if (! isset($object->no_button_copy) || $object->no_button_copy <> 1)
	        {
	            if (! empty($conf->use_javascript_ajax) && empty($conf->dol_use_jmobile))
	            {
	                print '<div class="inline-block divButAction"><span id="action-clone" class="butAction">'.$langs->trans('ToClone').'</span></div>'."\n";
	            }
	            else
				{
	                print '<div class="inline-block divButAction"><a class="butAction" href="'.$_SERVER["PHP_SELF"].'?action=clone&amp;id='.$object->id.'">'.$langs->trans("ToClone").'</a></div>';
	            }
	        }
	    }
	    $object_is_used = $object->isObjectUsed($object->id);

	    if (($object->type == Product::TYPE_PRODUCT && $user->rights->produit->supprimer)
	    || ($object->type == Product::TYPE_SERVICE && $user->rights->service->supprimer))
	    {
	        if (empty($object_is_used) && (! isset($object->no_button_delete) || $object->no_button_delete <> 1))
	        {
	            if (! empty($conf->use_javascript_ajax) && empty($conf->dol_use_jmobile))
	            {
	                print '<div class="inline-block divButAction"><span id="action-delete" class="butActionDelete">'.$langs->trans('Delete').'</span></div>'."\n";
	            }
	            else
				{
	                print '<div class="inline-block divButAction"><a class="butActionDelete" href="'.$_SERVER["PHP_SELF"].'?action=delete&amp;id='.$object->id.'">'.$langs->trans("Delete").'</a></div>';
	            }
	        }
	        else
			{
	            print '<div class="inline-block divButAction"><a class="butActionRefused" href="#" title="'.$langs->trans("ProductIsUsed").'">'.$langs->trans("Delete").'</a></div>';
	        }
	    }
	    else
		{
	        print '<div class="inline-block divButAction"><a class="butActionRefused" href="#" title="'.$langs->trans("NotEnoughPermissions").'">'.$langs->trans("Delete").'</a></div>';
	    }
	}
}

print "\n</div>\n";


/*
 * All the "Add to" areas
 */

if (! empty($conf->global->PRODUCT_ADD_FORM_ADD_TO) && $object->id && ($action == '' || $action == 'view') && $object->status)
{
    //Variable used to check if any text is going to be printed
    $html = '';
	//print '<div class="fichecenter"><div class="fichehalfleft">';

    // Propals
    if (! empty($conf->propal->enabled) && $user->rights->propale->creer)
    {
        $propal = new Propal($db);

        $langs->load("propal");

        $var=true;
        $otherprop = $propal->liste_array(2,1,0);

        if (is_array($otherprop) && count($otherprop))
        {
        	$var=!$var;
        	$html .= '<tr><td style="width: 200px;">';
        	$html .= $langs->trans("AddToDraftProposals").'</td><td>';
        	$html .= Form::selectarray("propalid", $otherprop, 0, 1);
        	$html .= '</td></tr>';
        }
        else
       {
        	$html .= '<tr><td style="width: 200px;">';
        	$html .= $langs->trans("AddToDraftProposals").'</td><td>';
        	$html .= $langs->trans("NoDraftProposals");
        	$html .= '</td></tr>';
        }
    }

    // Commande
    if (! empty($conf->commande->enabled) && $user->rights->commande->creer)
    {
        $commande = new Commande($db);

        $langs->load("orders");

        $var=true;
        $othercom = $commande->liste_array(2, 1, null);
        if (is_array($othercom) && count($othercom))
        {
        	$var=!$var;
        	$html .= '<tr><td style="width: 200px;">';
        	$html .= $langs->trans("AddToDraftOrders").'</td><td>';
        	$html .= Form::selectarray("commandeid", $othercom, 0, 1);
        	$html .= '</td></tr>';
        }
        else
		{
        	$html .= '<tr><td style="width: 200px;">';
        	$html .= $langs->trans("AddToDraftOrders").'</td><td>';
        	$html .= $langs->trans("NoDraftOrders");
        	$html .= '</td></tr>';
        }
    }

    // Factures
    if (! empty($conf->facture->enabled) && $user->rights->facture->creer)
    {
    	$invoice = new Facture($db);

    	$langs->load("bills");

    	$var=true;
    	$otherinvoice = $invoice->liste_array(2, 1, null);
    	if (is_array($otherinvoice) && count($otherinvoice))
    	{
    		$var=!$var;
    		$html .= '<tr><td style="width: 200px;">';
    		$html .= $langs->trans("AddToDraftInvoices").'</td><td>';
    		$html .= Form::selectarray("factureid", $otherinvoice, 0, 1);
    		$html .= '</td></tr>';
    	}
    	else
    	{
    		$html .= '<tr><td style="width: 200px;">';
    		$html .= $langs->trans("AddToDraftInvoices").'</td><td>';
    		$html .= $langs->trans("NoDraftInvoices");
    		$html .= '</td></tr>';
    	}
    }

    //If any text is going to be printed, then we show the table
    if (!empty($html))
    {
	    print '<form method="POST" action="'.$_SERVER["PHP_SELF"].'?id='.$object->id.'">';
    	print '<input type="hidden" name="token" value="'.$_SESSION['newtoken'].'">';
    	print '<input type="hidden" name="action" value="addin">';

	    print load_fiche_titre($langs->trans("AddToDraft"),'','');
		
		dol_fiche_head('');

    	$html .= '<tr><td class="nowrap">'.$langs->trans("Quantity").' ';
    	$html .= '<input type="text" class="flat" name="qty" size="1" value="1"></td>';
        $html .= '<td class="nowrap">'.$langs->trans("ReductionShort").'(%) ';
    	$html .= '<input type="text" class="flat" name="remise_percent" size="1" value="0">';
    	$html .= '</td></tr>';

    	print '<table width="100%" class="border">';
        print $html;
        print '</table>';
		
        print '<div class="center">';
        print '<input type="submit" class="button" value="'.$langs->trans("Add").'">';
        print '</div>';

        dol_fiche_end();

        print '</form>';
    }
}


/*
 * Documents generes
 */
if ($action == '' || $action == 'view')
{
    print '<div class="fichecenter"><div class="fichehalfleft">';
    print '<a name="builddoc"></a>'; // ancre

    $filedir=$upload_dir;

    $urlsource=$_SERVER["PHP_SELF"]."?id=".$object->id;
    $genallowed=$user->rights->produit->creer;
    $delallowed=$user->rights->produit->supprimer;

    $var=true;
    
    print $formfile->showdocuments($modulepart,$object->ref,$filedir,$urlsource,$genallowed,$delallowed,'',0,0,0,28,0,'',0,'',$object->default_lang, '', $object);
    $somethingshown=$formfile->numoffiles;
    
    print '</div><div class="fichehalfright"><div class="ficheaddleft">';

    print '</div></div></div>';
}


llxFooter();
$db->close();<|MERGE_RESOLUTION|>--- conflicted
+++ resolved
@@ -892,7 +892,7 @@
         dol_fiche_head('');
 
         print '<table class="border centpercent">';
-        
+
         print '<tr>';
         $tmpcode='';
 		if (! empty($modCodeProduct->code_auto)) $tmpcode=$modCodeProduct->getNextValue($object,$type);
@@ -1094,15 +1094,9 @@
             print '<table class="border" width="100%">';
 
             // Price
-<<<<<<< HEAD
-            print '<tr><td>'.$langs->trans("SellingPrice").'</td>';
-            print '<td><input name="price" size="10" value="'.$object->price.'">';
-            print Form::selectPriceBaseType($object->price_base_type, "price_base_type");
-=======
             print '<tr><td class="titlefieldcreate">'.$langs->trans("SellingPrice").'</td>';
             print '<td><input name="price" class="maxwidth50" value="'.$object->price.'">';
-            print $form->selectPriceBaseType($object->price_base_type, "price_base_type");
->>>>>>> 46a80411
+            print Form::selectPriceBaseType($object->price_base_type, "price_base_type");
             print '</td></tr>';
 
             // Min price
