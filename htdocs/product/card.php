--- conflicted
+++ resolved
@@ -1,6 +1,5 @@
 <?php
 /* Copyright (C) 2001-2007	Rodolphe Quiedeville	<rodolphe@quiedeville.org>
-<<<<<<< HEAD
  * Copyright (C) 2004-2016	Laurent Destailleur	<eldy@users.sourceforge.net>
  * Copyright (C) 2005		Eric Seigne		<eric.seigne@ryxeo.com>
  * Copyright (C) 2005-2015	Regis Houssin		<regis.houssin@capnetworks.com>
@@ -17,24 +16,7 @@
  * Copyright (C) 2016		Charlie Benke		<charlie@patas-monkey.com>
  * Copyright (C) 2016		Meziane Sof		<virtualsof@yahoo.fr>
  * Copyright (C) 2017		Josep Lluís Amador	<joseplluis@lliuretic.cat>
-=======
- * Copyright (C) 2004-2016	Laurent Destailleur		<eldy@users.sourceforge.net>
- * Copyright (C) 2005		Eric Seigne				<eric.seigne@ryxeo.com>
- * Copyright (C) 2005-2015	Regis Houssin			<regis.houssin@inodbox.com>
- * Copyright (C) 2006		Andre Cianfarani		<acianfa@free.fr>
- * Copyright (C) 2006		Auguria SARL			<info@auguria.org>
- * Copyright (C) 2010-2015	Juanjo Menent			<jmenent@2byte.es>
- * Copyright (C) 2013-2016	Marcos García			<marcosgdf@gmail.com>
- * Copyright (C) 2012-2013	Cédric Salvador			<csalvador@gpcsolutions.fr>
- * Copyright (C) 2011-2019	Alexandre Spangaro		<aspangaro@open-dsi.fr>
- * Copyright (C) 2014		Cédric Gross			<c.gross@kreiz-it.fr>
- * Copyright (C) 2014-2015	Ferran Marcet			<fmarcet@2byte.es>
- * Copyright (C) 2015		Jean-François Ferry		<jfefe@aternatik.fr>
- * Copyright (C) 2015		Raphaël Doursenaud		<rdoursenaud@gpcsolutions.fr>
- * Copyright (C) 2016		Charlie Benke			<charlie@patas-monkey.com>
- * Copyright (C) 2016		Meziane Sof				<virtualsof@yahoo.fr>
  * Copyright (C) 2019       Frédéric France         <frederic.france@netlogic.fr>
->>>>>>> fee40d62
  *
  * This program is free software; you can redistribute it and/or modify
  * it under the terms of the GNU General Public License as published by
@@ -1039,24 +1021,12 @@
             print '<input name="desiredstock" type="hidden" value="0">';
         }
 
-<<<<<<< HEAD
-=======
-        // Nature
-        if ($type != 1)
-        {
-            print '<tr><td>'.$langs->trans("Nature").'</td><td colspan="3">';
-            $statutarray=array('1' => $langs->trans("Finished"), '0' => $langs->trans("RowMaterial"));
-            print $form->selectarray('finished', $statutarray, GETPOST('finished'), 1);
-            print '</td></tr>';
-        }
-
->>>>>>> fee40d62
         // Duration
         if ($type == 1)
         {
             print '<tr><td>' . $langs->trans("Duration") . '</td><td colspan="3"><input name="duration_value" size="6" maxlength="5" value="' . $duration_value . '"> &nbsp;';
             print '<input name="duration_unit" type="radio" value="i">'.$langs->trans("Minute").'&nbsp;';
-	    print '<input name="duration_unit" type="radio" value="h">'.$langs->trans("Hour").'&nbsp;';
+            print '<input name="duration_unit" type="radio" value="h">'.$langs->trans("Hour").'&nbsp;';
             print '<input name="duration_unit" type="radio" value="d">'.$langs->trans("Day").'&nbsp;';
             print '<input name="duration_unit" type="radio" value="w">'.$langs->trans("Week").'&nbsp;';
             print '<input name="duration_unit" type="radio" value="m">'.$langs->trans("Month").'&nbsp;';
@@ -1069,7 +1039,7 @@
             // Nature
             print '<tr><td>'.$langs->trans("Nature").'</td><td colspan="3">';
             $statutarray=array('1' => $langs->trans("Finished"), '0' => $langs->trans("RowMaterial"));
-            print $form->selectarray('finished',$statutarray,GETPOST('finished'),1);
+            print $form->selectarray('finished', $statutarray, GETPOST('finished','alpha'), 1);
             print '</td></tr>';
 
             // Weight
@@ -1403,7 +1373,7 @@
 
             // Public Url
             print '<tr><td>'.$langs->trans("PublicUrl").'</td><td colspan="3">';
-			print '<input type="text" name="url" class="quatrevingtpercent" value="'.$object->url.'">';
+            print '<input type="text" name="url" class="quatrevingtpercent" value="'.$object->url.'">';
             print '</td></tr>';
 
             // Stock
@@ -1431,25 +1401,13 @@
                 print '<input name="desiredstock" type="hidden" value="'.$object->desiredstock.'">';
             }*/
 
-<<<<<<< HEAD
-=======
-            // Nature
-            if($object->type!= Product::TYPE_SERVICE)
-            {
-                print '<tr><td>'.$langs->trans("Nature").'</td><td colspan="3">';
-                $statutarray=array('-1'=>'&nbsp;', '1' => $langs->trans("Finished"), '0' => $langs->trans("RowMaterial"));
-                print $form->selectarray('finished', $statutarray, $object->finished);
-                print '</td></tr>';
-            }
-
->>>>>>> fee40d62
             if ($object->isService())
             {
                 // Duration
                 print '<tr><td>'.$langs->trans("Duration").'</td><td colspan="3"><input name="duration_value" size="3" maxlength="5" value="'.$object->duration_value.'">';
                 print '&nbsp; ';
                 print '<input name="duration_unit" type="radio" value="i"'.($object->duration_unit=='i'?' checked':'').'>'.$langs->trans("Minute");
-		print '&nbsp; ';
+                print '&nbsp; ';
                 print '<input name="duration_unit" type="radio" value="h"'.($object->duration_unit=='h'?' checked':'').'>'.$langs->trans("Hour");
                 print '&nbsp; ';
                 print '<input name="duration_unit" type="radio" value="d"'.($object->duration_unit=='d'?' checked':'').'>'.$langs->trans("Day");
@@ -1462,12 +1420,13 @@
                 print '</td></tr>';
             }
             else
-			{
+            {
                 // Nature
                 print '<tr><td>'.$langs->trans("Nature").'</td><td colspan="3">';
                 $statutarray=array('-1'=>'&nbsp;', '1' => $langs->trans("Finished"), '0' => $langs->trans("RowMaterial"));
-                print $form->selectarray('finished',$statutarray,$object->finished);
+                print $form->selectarray('finished' ,$statutarray, $object->finished);
                 print '</td></tr>';
+              
                 // Weight
                 print '<tr><td>'.$langs->trans("Weight").'</td><td colspan="3">';
                 print '<input name="weight" size="5" value="'.$object->weight.'"> ';
@@ -1475,13 +1434,13 @@
                 print '</td></tr>';
                 if (empty($conf->global->PRODUCT_DISABLE_SIZE))
                 {
-        			// Length
-        			print '<tr><td>'.$langs->trans("Length").' x '.$langs->trans("Width").' x '.$langs->trans("Height").'</td><td colspan="3">';
-        			print '<input name="size" size="5" value="'.$object->length.'">x';
-        			print '<input name="sizewidth" size="5" value="'.$object->width.'">x';
-        			print '<input name="sizeheight" size="5" value="'.$object->height.'"> ';
-        			print $formproduct->select_measuring_units("size_units", "size", $object->length_units);
-        			print '</td></tr>';
+                  // Length
+                  print '<tr><td>'.$langs->trans("Length").' x '.$langs->trans("Width").' x '.$langs->trans("Height").'</td><td colspan="3">';
+                  print '<input name="size" size="5" value="'.$object->length.'">x';
+                  print '<input name="sizewidth" size="5" value="'.$object->width.'">x';
+                  print '<input name="sizeheight" size="5" value="'.$object->height.'"> ';
+                  print $formproduct->select_measuring_units("size_units", "size", $object->length_units);
+                  print '</td></tr>';
                 }
                 if (empty($conf->global->PRODUCT_DISABLE_SURFACE))
                 {
@@ -1952,11 +1911,7 @@
 			}
 
         	// Custom code
-<<<<<<< HEAD
     	    if (! $object->isService() && empty($conf->global->PRODUCT_DISABLE_CUSTOM_INFO))
-=======
-        	if (! $object->isService() && empty($conf->global->PRODUCT_DISABLE_CUSTOM_INFO))
->>>>>>> fee40d62
         	{
 	            print '<tr><td>'.$langs->trans("CustomCode").'</td><td colspan="2">'.$object->customcode.'</td>';
 
