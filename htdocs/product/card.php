--- conflicted
+++ resolved
@@ -194,144 +194,6 @@
 			$error++;
 			setEventMessages($errors, null, 'errors');
 		}
-<<<<<<< HEAD
-    }
-
-    // Add a product or service
-    if ($action == 'add' && $usercancreate)
-    {
-        $error = 0;
-
-        if (!GETPOST('label', 'alphanohtml'))
-        {
-            setEventMessages($langs->trans('ErrorFieldRequired', $langs->transnoentities('Label')), null, 'errors');
-            $action = "create";
-            $error++;
-        }
-        if (empty($ref))
-        {
-            setEventMessages($langs->trans('ErrorFieldRequired', $langs->transnoentities('Ref')), null, 'errors');
-            $action = "create";
-            $error++;
-        }
-        if (!empty($duration_value) && empty($duration_unit))
-        {
-            setEventMessages($langs->trans('ErrorFieldRequired', $langs->transnoentities('Unit')), null, 'errors');
-            $action = "create";
-            $error++;
-        }
-
-        if (!$error)
-        {
-	        $units = GETPOST('units', 'int');
-
-            $object->ref                   = $ref;
-            $object->label                 = GETPOST('label', 'alphanohtml');
-            $object->price_base_type       = GETPOST('price_base_type', 'aZ09');
-
-            if ($object->price_base_type == 'TTC')
-            	$object->price_ttc = GETPOST('price');
-            else $object->price = GETPOST('price');
-            if ($object->price_base_type == 'TTC')
-            	$object->price_min_ttc = GETPOST('price_min');
-            else $object->price_min = GETPOST('price_min');
-
-	        $tva_tx_txt = GETPOST('tva_tx', 'alpha'); // tva_tx can be '8.5'  or  '8.5*'  or  '8.5 (XXX)' or '8.5* (XXX)'
-
-	        // We must define tva_tx, npr and local taxes
-	        $vatratecode = '';
-	        $tva_tx = preg_replace('/[^0-9\.].*$/', '', $tva_tx_txt); // keep remove all after the numbers and dot
-	        $npr = preg_match('/\*/', $tva_tx_txt) ? 1 : 0;
-	        $localtax1 = 0; $localtax2 = 0; $localtax1_type = '0'; $localtax2_type = '0';
-	        // If value contains the unique code of vat line (new recommanded method), we use it to find npr and local taxes
-	        if (preg_match('/\((.*)\)/', $tva_tx_txt, $reg))
-	        {
-	            // We look into database using code (we can't use get_localtax() because it depends on buyer that is not known). Same in update price.
-	            $vatratecode = $reg[1];
-	            // Get record from code
-	            $sql = "SELECT t.rowid, t.code, t.recuperableonly, t.localtax1, t.localtax2, t.localtax1_type, t.localtax2_type";
-	            $sql .= " FROM ".MAIN_DB_PREFIX."c_tva as t, ".MAIN_DB_PREFIX."c_country as c";
-	            $sql .= " WHERE t.fk_pays = c.rowid AND c.code = '".$mysoc->country_code."'";
-	            $sql .= " AND t.taux = ".((float) $tva_tx)." AND t.active = 1";
-	            $sql .= " AND t.code ='".$vatratecode."'";
-	            $resql = $db->query($sql);
-	            if ($resql)
-	            {
-	                $obj = $db->fetch_object($resql);
-	                $npr = $obj->recuperableonly;
-	                $localtax1 = $obj->localtax1;
-	                $localtax2 = $obj->localtax2;
-	                $localtax1_type = $obj->localtax1_type;
-	                $localtax2_type = $obj->localtax2_type;
-	            }
-	        }
-
-	        $object->default_vat_code       = $vatratecode;
-	        $object->tva_tx                 = $tva_tx;
-	        $object->tva_npr                = $npr;
-	        $object->localtax1_tx           = $localtax1;
-	        $object->localtax2_tx           = $localtax2;
-	        $object->localtax1_type         = $localtax1_type;
-	        $object->localtax2_type         = $localtax2_type;
-
-            $object->type                   = $type;
-            $object->status             	= GETPOST('statut');
-            $object->status_buy             = GETPOST('statut_buy');
-	        $object->tostock                = GETPOST('tostock');
-            $object->status_batch           = GETPOST('status_batch');
-
-
-            $object->barcode_type           = GETPOST('fk_barcode_type');
-            $object->barcode                = GETPOST('barcode');
-            // Set barcode_type_xxx from barcode_type id
-            $stdobject = new GenericObject($db);
-    	    $stdobject->element = 'product';
-            $stdobject->barcode_type = GETPOST('fk_barcode_type');
-            $result = $stdobject->fetch_barcode();
-            if ($result < 0)
-            {
-            	$error++;
-            	$mesg = 'Failed to get bar code type information ';
-            	setEventMessages($mesg.$stdobject->error, $mesg.$stdobject->errors, 'errors');
-            }
-            $object->barcode_type_code      = $stdobject->barcode_type_code;
-            $object->barcode_type_coder     = $stdobject->barcode_type_coder;
-            $object->barcode_type_label     = $stdobject->barcode_type_label;
-
-            $object->description        	 = dol_htmlcleanlastbr(GETPOST('desc', 'none'));
-            $object->url = GETPOST('url');
-            $object->note_private          	 = dol_htmlcleanlastbr(GETPOST('note_private', 'none'));
-            $object->note               	 = $object->note_private; // deprecated
-            $object->customcode              = GETPOST('customcode', 'alphanohtml');
-            $object->country_id              = GETPOST('country_id', 'int');
-            $object->duration_value     	 = $duration_value;
-            $object->duration_unit      	 = $duration_unit;
-            $object->fk_default_warehouse	 = GETPOST('fk_default_warehouse');
-            $object->seuil_stock_alerte 	 = GETPOST('seuil_stock_alerte') ?GETPOST('seuil_stock_alerte') : 0;
-            $object->desiredstock            = GETPOST('desiredstock') ?GETPOST('desiredstock') : 0;
-            $object->canvas             	 = GETPOST('canvas');
-            $object->net_measure             = GETPOST('net_measure');
-            $object->net_measure_units       = GETPOST('net_measure_units'); // This is not the fk_unit but the power of unit
-            $object->weight             	 = GETPOST('weight');
-            $object->weight_units       	 = GETPOST('weight_units'); // This is not the fk_unit but the power of unit
-            $object->length             	 = GETPOST('size');
-            $object->length_units       	 = GETPOST('size_units'); // This is not the fk_unit but the power of unit
-            $object->width                   = GETPOST('sizewidth');
-            $object->height             	 = GETPOST('sizeheight');
-            $object->surface            	 = GETPOST('surface');
-            $object->surface_units      	 = GETPOST('surface_units'); // This is not the fk_unit but the power of unit
-            $object->volume             	 = GETPOST('volume');
-            $object->volume_units       	 = GETPOST('volume_units'); // This is not the fk_unit but the power of unit
-            $object->finished           	 = GETPOST('finished', 'alpha');
-            $object->fk_unit                 = GETPOST('units', 'alpha'); // This is the fk_unit of sale
-
-	        $accountancy_code_sell           = GETPOST('accountancy_code_sell', 'alpha');
-	        $accountancy_code_sell_intra     = GETPOST('accountancy_code_sell_intra', 'alpha');
-	        $accountancy_code_sell_export    = GETPOST('accountancy_code_sell_export', 'alpha');
-	        $accountancy_code_buy            = GETPOST('accountancy_code_buy', 'alpha');
-			$accountancy_code_buy_intra      = GETPOST('accountancy_code_buy_intra', 'alpha');
-			$accountancy_code_buy_export     = GETPOST('accountancy_code_buy_export', 'alpha');
-=======
 	}
 
 	// Add a product or service
@@ -415,6 +277,7 @@
 			$object->type               	 = $type;
 			$object->status             	 = GETPOST('statut');
 			$object->status_buy            = GETPOST('statut_buy');
+			$object->tostock                = GETPOST('tostock');
 			$object->status_batch = GETPOST('status_batch');
 
 			$object->barcode_type          = GETPOST('fk_barcode_type');
@@ -468,7 +331,6 @@
 			$accountancy_code_buy = GETPOST('accountancy_code_buy', 'alpha');
 			$accountancy_code_buy_intra = GETPOST('accountancy_code_buy_intra', 'alpha');
 			$accountancy_code_buy_export = GETPOST('accountancy_code_buy_export', 'alpha');
->>>>>>> e2848fd2
 
 			if ($accountancy_code_sell <= 0) { $object->accountancy_code_sell = ''; } else { $object->accountancy_code_sell = $accountancy_code_sell; }
 			if ($accountancy_code_sell_intra <= 0) { $object->accountancy_code_sell_intra = ''; } else { $object->accountancy_code_sell_intra = $accountancy_code_sell_intra; }
@@ -536,79 +398,6 @@
 			{
 				$object->oldcopy = clone $object;
 
-<<<<<<< HEAD
-                $object->ref                    = $ref;
-                $object->label                  = GETPOST('label', 'alphanohtml');
-                $object->description            = dol_htmlcleanlastbr(GETPOST('desc', 'none'));
-            	$object->url = GETPOST('url');
-    			if (!empty($conf->global->MAIN_DISABLE_NOTES_TAB))
-    			{
-                	$object->note_private = dol_htmlcleanlastbr(GETPOST('note_private', 'none'));
-                    $object->note = $object->note_private;
-    			}
-                $object->customcode             = GETPOST('customcode', 'alpha');
-                $object->country_id             = GETPOST('country_id', 'int');
-                $object->status                 = GETPOST('statut', 'int');
-                $object->status_buy             = GETPOST('statut_buy', 'int');
-                $object->tostock                = GETPOST('tostock', 'int');
-                $object->status_batch           = GETPOST('status_batch', 'aZ09');
-                // removed from update view so GETPOST always empty
-                $object->fk_default_warehouse   = GETPOST('fk_default_warehouse');
-                /*
-                $object->seuil_stock_alerte     = GETPOST('seuil_stock_alerte');
-                $object->desiredstock           = GETPOST('desiredstock');
-                */
-                $object->duration_value         = GETPOST('duration_value', 'int');
-                $object->duration_unit          = GETPOST('duration_unit', 'alpha');
-
-                $object->canvas                 = GETPOST('canvas');
-                $object->net_measure            = GETPOST('net_measure');
-                $object->net_measure_units      = GETPOST('net_measure_units'); // This is not the fk_unit but the power of unit
-                $object->weight                 = GETPOST('weight');
-                $object->weight_units           = GETPOST('weight_units'); // This is not the fk_unit but the power of unit
-                $object->length                 = GETPOST('size');
-                $object->length_units           = GETPOST('size_units'); // This is not the fk_unit but the power of unit
-                $object->width                  = GETPOST('sizewidth');
-                $object->height                 = GETPOST('sizeheight');
-
-                $object->surface                = GETPOST('surface');
-                $object->surface_units          = GETPOST('surface_units'); // This is not the fk_unit but the power of unit
-                $object->volume                 = GETPOST('volume');
-                $object->volume_units           = GETPOST('volume_units'); // This is not the fk_unit but the power of unit
-                $object->finished               = GETPOST('finished', 'alpha');
-
-	            $units = GETPOST('units', 'int');
-
-	            if ($units > 0) {
-		            $object->fk_unit = $units;
-	            } else {
-		            $object->fk_unit = null;
-	            }
-
-	            $object->barcode_type = GETPOST('fk_barcode_type');
-    	        $object->barcode = GETPOST('barcode');
-    	        // Set barcode_type_xxx from barcode_type id
-    	        $stdobject = new GenericObject($db);
-    	        $stdobject->element = 'product';
-    	        $stdobject->barcode_type = GETPOST('fk_barcode_type');
-    	        $result = $stdobject->fetch_barcode();
-    	        if ($result < 0)
-    	        {
-    	        	$error++;
-    	        	$mesg = 'Failed to get bar code type information ';
-            		setEventMessages($mesg.$stdobject->error, $mesg.$stdobject->errors, 'errors');
-    	        }
-    	        $object->barcode_type_code      = $stdobject->barcode_type_code;
-    	        $object->barcode_type_coder     = $stdobject->barcode_type_coder;
-    	        $object->barcode_type_label     = $stdobject->barcode_type_label;
-
-    	        $accountancy_code_sell = GETPOST('accountancy_code_sell', 'alpha');
-    	        $accountancy_code_sell_intra = GETPOST('accountancy_code_sell_intra', 'alpha');
-    	        $accountancy_code_sell_export = GETPOST('accountancy_code_sell_export', 'alpha');
-    	        $accountancy_code_buy = GETPOST('accountancy_code_buy', 'alpha');
-    	        $accountancy_code_buy_intra = GETPOST('accountancy_code_buy_intra', 'alpha');
-    	        $accountancy_code_buy_export = GETPOST('accountancy_code_buy_export', 'alpha');
-=======
 				$object->ref                    = $ref;
 				$object->label                  = GETPOST('label', 'alphanohtml');
 				$object->description            = dol_htmlcleanlastbr(GETPOST('desc', 'restricthtml'));
@@ -623,6 +412,7 @@
 				$object->state_id = GETPOST('state_id', 'int');
 				$object->status                 = GETPOST('statut', 'int');
 				$object->status_buy             = GETPOST('statut_buy', 'int');
+				$object->tostock                = GETPOST('tostock', 'int');
 				$object->status_batch = GETPOST('status_batch', 'aZ09');
 				// removed from update view so GETPOST always empty
 				$object->fk_default_warehouse   = GETPOST('fk_default_warehouse');
@@ -680,7 +470,6 @@
 				$accountancy_code_buy = GETPOST('accountancy_code_buy', 'alpha');
 				$accountancy_code_buy_intra = GETPOST('accountancy_code_buy_intra', 'alpha');
 				$accountancy_code_buy_export = GETPOST('accountancy_code_buy_export', 'alpha');
->>>>>>> e2848fd2
 
 				if ($accountancy_code_sell <= 0) { $object->accountancy_code_sell = ''; } else { $object->accountancy_code_sell = $accountancy_code_sell; }
 				if ($accountancy_code_sell_intra <= 0) { $object->accountancy_code_sell_intra = ''; } else { $object->accountancy_code_sell_intra = $accountancy_code_sell_intra; }
@@ -709,124 +498,6 @@
 					}
 				} else {
 					if (count($object->errors)) setEventMessages($object->error, $object->errors, 'errors');
-<<<<<<< HEAD
-                	else setEventMessages($langs->trans("ErrorProductBadRefOrLabel"), null, 'errors');
-                    $action = 'edit';
-                }
-            }
-        }
-    }
-
-    // Action clone object
-    if ($action == 'confirm_clone' && $confirm != 'yes') { $action = ''; }
-    if ($action == 'confirm_clone' && $confirm == 'yes' && $usercancreate)
-    {
-        if (!GETPOST('clone_content') && !GETPOST('clone_prices'))
-        {
-        	setEventMessages($langs->trans("NoCloneOptionsSpecified"), null, 'errors');
-        } else {
-            $db->begin();
-
-            $originalId = $id;
-            if ($object->id > 0)
-            {
-                $object->ref = GETPOST('clone_ref', 'alphanohtml');
-                $object->status = 0;
-                $object->status_buy = 0;
-                $object->tostock = 0;
-                $object->id = null;
-                $object->barcode = -1;
-
-                if ($object->check())
-                {
-                	$object->context['createfromclone'] = 'createfromclone';
-                	$id = $object->create($user);
-                    if ($id > 0)
-                    {
-                        if (GETPOST('clone_composition'))
-                        {
-                            $result = $object->clone_associations($originalId, $id);
-
-                            if ($result < 1)
-                            {
-                                $db->rollback();
-                                setEventMessages($langs->trans('ErrorProductClone'), null, 'errors');
-                                header("Location: ".$_SERVER["PHP_SELF"]."?id=".$originalId);
-                                exit;
-                            }
-                        }
-
-                        if (GETPOST('clone_categories'))
-                        {
-                            $result = $object->cloneCategories($originalId, $id);
-
-                            if ($result < 1)
-                            {
-                                $db->rollback();
-                                setEventMessages($langs->trans('ErrorProductClone'), null, 'errors');
-                                header("Location: ".$_SERVER["PHP_SELF"]."?id=".$originalId);
-                                exit;
-                            }
-                        }
-
-                        if (GETPOST('clone_prices')) {
-                            $result = $object->clone_price($originalId, $id);
-
-                            if ($result < 1) {
-                                $db->rollback();
-                                setEventMessages($langs->trans('ErrorProductClone'), null, 'errors');
-                                header('Location: '.$_SERVER['PHP_SELF'].'?id='.$originalId);
-                                exit();
-                            }
-                        }
-
-                        // $object->clone_fournisseurs($originalId, $id);
-
-                        $db->commit();
-                        $db->close();
-
-                        header("Location: ".$_SERVER["PHP_SELF"]."?id=".$id);
-                        exit;
-                    } else {
-                        $id = $originalId;
-
-                        if ($object->error == 'ErrorProductAlreadyExists')
-                        {
-                            $db->rollback();
-
-                            $refalreadyexists++;
-                            $action = "";
-
-                            $mesg = $langs->trans("ErrorProductAlreadyExists", $object->ref);
-                            $mesg .= ' <a href="'.$_SERVER["PHP_SELF"].'?ref='.$object->ref.'">'.$langs->trans("ShowCardHere").'</a>.';
-                            setEventMessages($mesg, null, 'errors');
-                            $object->fetch($id);
-                        } else {
-                            $db->rollback();
-                            if (count($object->errors))
-                            {
-                            	setEventMessages($object->error, $object->errors, 'errors');
-                            	dol_print_error($db, $object->errors);
-                            } else {
-                            	setEventMessages($langs->trans($object->error), null, 'errors');
-                            	dol_print_error($db, $object->error);
-                            }
-                        }
-                    }
-
-                    unset($object->context['createfromclone']);
-                }
-            } else {
-                $db->rollback();
-                dol_print_error($db, $object->error);
-            }
-        }
-    }
-
-    // Delete a product
-    if ($action == 'confirm_delete' && $confirm != 'yes') { $action = ''; }
-    if ($action == 'confirm_delete' && $confirm == 'yes' && $usercandelete)
-=======
 					else setEventMessages($langs->trans("ErrorProductBadRefOrLabel"), null, 'errors');
 					$action = 'edit';
 				}
@@ -850,6 +521,7 @@
 				$object->ref = GETPOST('clone_ref', 'alphanohtml');
 				$object->status = 0;
 				$object->status_buy = 0;
+				$object->tostock = 0;
 				$object->id = null;
 				$object->barcode = -1;
 
@@ -942,7 +614,6 @@
 	// Delete a product
 	if ($action == 'confirm_delete' && $confirm != 'yes') { $action = ''; }
 	if ($action == 'confirm_delete' && $confirm == 'yes' && $usercandelete)
->>>>>>> e2848fd2
 	{
 		$result = $object->delete($user);
 
@@ -1314,38 +985,6 @@
 		$tmpcode = '';
 		if (!empty($modCodeProduct->code_auto)) $tmpcode = $modCodeProduct->getNextValue($object, $type);
 		print '<td class="titlefieldcreate fieldrequired">'.$langs->trans("Ref").'</td><td colspan="3"><input id="ref" name="ref" class="maxwidth200" maxlength="128" value="'.dol_escape_htmltag(GETPOSTISSET('ref') ? GETPOST('ref', 'alphanohtml') : $tmpcode).'">';
-<<<<<<< HEAD
-        if ($refalreadyexists)
-        {
-            print $langs->trans("RefAlreadyExists");
-        }
-        print '</td></tr>';
-
-        // Label
-        print '<tr><td class="fieldrequired">'.$langs->trans("Label").'</td><td colspan="3"><input name="label" class="minwidth300 maxwidth400onsmartphone" maxlength="255" value="'.dol_escape_htmltag(GETPOST('label', 'alphanohtml')).'"></td></tr>';
-
-        // On sell
-        print '<tr><td class="fieldrequired">'.$langs->trans("Status").' ('.$langs->trans("Sell").')</td><td colspan="3">';
-        $statutarray = array('1' => $langs->trans("OnSell"), '0' => $langs->trans("NotOnSell"));
-        print $form->selectarray('statut', $statutarray, GETPOST('statut'));
-        print '</td></tr>';
-
-        // To buy
-        print '<tr><td class="fieldrequired">'.$langs->trans("Status").' ('.$langs->trans("Buy").')</td><td colspan="3">';
-        $statutarray = array('1' => $langs->trans("ProductStatusOnBuy"), '0' => $langs->trans("ProductStatusNotOnBuy"));
-        print $form->selectarray('statut_buy', $statutarray, GETPOST('statut_buy'));
-        print '</td></tr>';
-
-        // To Stock
-	    if (!empty($conf->stock->enabled)) {
-		    print '<tr><td class="fieldrequired">' . $langs->trans("ManageStock").'</td><td colspan="3">';
-		    $statutarray = array('1' => $langs->trans("ProductStatusOnStock"), '0' => $langs->trans("ProductStatusNotOnStock"));
-		    print $form->selectarray('tostock', $statutarray, GETPOST('tostock'));
-		    print '</td></tr>';
-	    }
-
-	    // Batch number management
-=======
 		if ($refalreadyexists)
 		{
 			print $langs->trans("RefAlreadyExists");
@@ -1367,8 +1006,15 @@
 		print $form->selectarray('statut_buy', $statutarray, GETPOST('statut_buy'));
 		print '</td></tr>';
 
+		// To Stock
+		if (!empty($conf->stock->enabled)) {
+			print '<tr><td class="fieldrequired">' . $langs->trans("ManageStock").'</td><td colspan="3">';
+			$statutarray = array('1' => $langs->trans("ProductStatusOnStock"), '0' => $langs->trans("ProductStatusNotOnStock"));
+			print $form->selectarray('tostock', $statutarray, GETPOST('tostock'));
+			print '</td></tr>';
+		}
+
 		// Batch number management
->>>>>>> e2848fd2
 		if (!empty($conf->productbatch->enabled))
 		{
 			print '<tr><td>'.$langs->trans("ManageLotSerial").'</td><td colspan="3">';
@@ -1856,56 +1502,6 @@
 				}
 			}
 
-<<<<<<< HEAD
-            // Barcode
-            $showbarcode = empty($conf->barcode->enabled) ? 0 : 1;
-            if (!empty($conf->global->MAIN_USE_ADVANCED_PERMS) && empty($user->rights->barcode->lire_advance)) $showbarcode = 0;
-
-	        if ($showbarcode)
-	        {
-		        print '<tr><td>'.$langs->trans('BarcodeType').'</td><td>';
-		        if (isset($_POST['fk_barcode_type']))
-		        {
-		         	$fk_barcode_type = GETPOST('fk_barcode_type');
-		        } else {
-	        		$fk_barcode_type = $object->barcode_type;
-		        	if (empty($fk_barcode_type) && !empty($conf->global->PRODUIT_DEFAULT_BARCODE_TYPE)) $fk_barcode_type = $conf->global->PRODUIT_DEFAULT_BARCODE_TYPE;
-		        }
-		        require_once DOL_DOCUMENT_ROOT.'/core/class/html.formbarcode.class.php';
-	            $formbarcode = new FormBarCode($db);
-                print $formbarcode->selectBarcodeType($fk_barcode_type, 'fk_barcode_type', 1);
-		        print '</td><td>'.$langs->trans("BarcodeValue").'</td><td>';
-		        $tmpcode = isset($_POST['barcode']) ?GETPOST('barcode') : $object->barcode;
-		        if (empty($tmpcode) && !empty($modBarCodeProduct->code_auto)) $tmpcode = $modBarCodeProduct->getNextValue($object, $type);
-		        print '<input size="40" class="maxwidthonsmartphone" type="text" name="barcode" value="'.dol_escape_htmltag($tmpcode).'">';
-		        print '</td></tr>';
-	        }
-
-            // Description (used in invoice, propal...)
-            print '<tr><td class="tdtop">'.$langs->trans("Description").'</td><td colspan="3">';
-
-            // We use dolibarr_details as type of DolEditor here, because we must not accept images as description is included into PDF and not accepted by TCPDF.
-            $doleditor = new DolEditor('desc', $object->description, '', 160, 'dolibarr_details', '', false, true, $conf->global->FCKEDITOR_ENABLE_PRODUCTDESC, ROWS_4, '90%');
-            $doleditor->Create();
-
-            print "</td></tr>";
-            print "\n";
-
-            // Public Url
-            print '<tr><td>'.$langs->trans("PublicUrl").'</td><td colspan="3">';
-            print '<input type="text" name="url" class="quatrevingtpercent" value="'.$object->url.'">';
-            print '</td></tr>';
-
-            // Stock
-            if (!empty($conf->stock->enabled) && !empty($object->tostock))
-            {
-                // Default warehouse
-                print '<tr><td>'.$langs->trans("DefaultWarehouse").'</td><td>';
-                print $formproduct->selectWarehouses($object->fk_default_warehouse, 'fk_default_warehouse', 'warehouseopen', 1);
-                print ' <a href="'.DOL_URL_ROOT.'/product/stock/card.php?action=create&amp;backtopage='.urlencode($_SERVER['PHP_SELF'].'?action=create&type='.GETPOST('type', 'int')).'"><span class="fa fa-plus-circle valignmiddle paddingleft" title="'.$langs->trans("AddWarehouse").'"></span></a>';
-                print '</td>';
-                /*
-=======
 			// Barcode
 			$showbarcode = empty($conf->barcode->enabled) ? 0 : 1;
 			if (!empty($conf->global->MAIN_USE_ADVANCED_PERMS) && empty($user->rights->barcode->lire_advance)) $showbarcode = 0;
@@ -1946,7 +1542,7 @@
 			print '</td></tr>';
 
 			// Stock
-			if ($object->isProduct() && !empty($conf->stock->enabled))
+			if (!empty($conf->stock->enabled) && !empty($object->tostock))
 			{
 				// Default warehouse
 				print '<tr><td>'.$langs->trans("DefaultWarehouse").'</td><td>';
@@ -1954,7 +1550,6 @@
 				print ' <a href="'.DOL_URL_ROOT.'/product/stock/card.php?action=create&amp;backtopage='.urlencode($_SERVER['PHP_SELF'].'?action=create&type='.GETPOST('type', 'int')).'"><span class="fa fa-plus-circle valignmiddle paddingleft" title="'.$langs->trans("AddWarehouse").'"></span></a>';
 				print '</td>';
 				/*
->>>>>>> e2848fd2
                 print "<tr>".'<td>'.$langs->trans("StockLimit").'</td><td>';
                 print '<input name="seuil_stock_alerte" size="4" value="'.$object->seuil_stock_alerte.'">';
                 print '</td>';
