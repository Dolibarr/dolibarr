<?php
/* Copyright (C) 2001-2007	Rodolphe Quiedeville <rodolphe@quiedeville.org>
 * Copyright (C) 2004-2016	Laurent Destailleur	 <eldy@users.sourceforge.net>
 * Copyright (C) 2005		Eric Seigne		     <eric.seigne@ryxeo.com>
 * Copyright (C) 2005-2015	Regis Houssin		 <regis.houssin@capnetworks.com>
 * Copyright (C) 2006		Andre Cianfarani	 <acianfa@free.fr>
 * Copyright (C) 2006		Auguria SARL		 <info@auguria.org>
 * Copyright (C) 2010-2015	Juanjo Menent		 <jmenent@2byte.es>
 * Copyright (C) 2013-2016	Marcos García		 <marcosgdf@gmail.com>
 * Copyright (C) 2012-2013	Cédric Salvador		 <csalvador@gpcsolutions.fr>
 * Copyright (C) 2011-2020	Alexandre Spangaro	 <aspangaro@open-dsi.fr>
 * Copyright (C) 2014		Cédric Gross		 <c.gross@kreiz-it.fr>
 * Copyright (C) 2014-2015	Ferran Marcet		 <fmarcet@2byte.es>
 * Copyright (C) 2015		Jean-François Ferry	 <jfefe@aternatik.fr>
 * Copyright (C) 2015		Raphaël Doursenaud	 <rdoursenaud@gpcsolutions.fr>
 * Copyright (C) 2016-2022	Charlene Benke		 <charlene@patas-monkey.com>
 * Copyright (C) 2016		Meziane Sof		     <virtualsof@yahoo.fr>
 * Copyright (C) 2017		Josep Lluís Amador	 <joseplluis@lliuretic.cat>
 * Copyright (C) 2019-2022  Frédéric France      <frederic.france@netlogic.fr>
 * Copyright (C) 2019-2020  Thibault FOUCART     <support@ptibogxiv.net>
 * Copyright (C) 2020  		Pierre Ardoin     	 <mapiolca@me.com>
 *
 * This program is free software; you can redistribute it and/or modify
 * it under the terms of the GNU General Public License as published by
 * the Free Software Foundation; either version 3 of the License, or
 * (at your option) any later version.
 *
 * This program is distributed in the hope that it will be useful,
 * but WITHOUT ANY WARRANTY; without even the implied warranty of
 * MERCHANTABILITY or FITNESS FOR A PARTICULAR PURPOSE.  See the
 * GNU General Public License for more details.
 *
 * You should have received a copy of the GNU General Public License
 * along with this program. If not, see <https://www.gnu.org/licenses/>.
 */

/**
 *  \file       htdocs/product/card.php
 *  \ingroup    product
 *  \brief      Page to show product
 */

require '../main.inc.php';
require_once DOL_DOCUMENT_ROOT.'/core/class/html.formfile.class.php';
require_once DOL_DOCUMENT_ROOT.'/core/class/canvas.class.php';
require_once DOL_DOCUMENT_ROOT.'/product/class/product.class.php';
require_once DOL_DOCUMENT_ROOT.'/product/class/html.formproduct.class.php';
require_once DOL_DOCUMENT_ROOT.'/core/class/html.formcompany.class.php';
require_once DOL_DOCUMENT_ROOT.'/core/class/extrafields.class.php';
require_once DOL_DOCUMENT_ROOT.'/core/class/genericobject.class.php';
require_once DOL_DOCUMENT_ROOT.'/core/lib/product.lib.php';
require_once DOL_DOCUMENT_ROOT.'/core/lib/company.lib.php';
require_once DOL_DOCUMENT_ROOT.'/categories/class/categorie.class.php';
require_once DOL_DOCUMENT_ROOT.'/core/modules/product/modules_product.class.php';

if (!empty($conf->propal->enabled)) {
	require_once DOL_DOCUMENT_ROOT.'/comm/propal/class/propal.class.php';
}
if (isModEnabled('facture')) {
	require_once DOL_DOCUMENT_ROOT.'/compta/facture/class/facture.class.php';
}
if (!empty($conf->commande->enabled)) {
	require_once DOL_DOCUMENT_ROOT.'/commande/class/commande.class.php';
}
if (!empty($conf->accounting->enabled)) {
	require_once DOL_DOCUMENT_ROOT.'/core/lib/accounting.lib.php';
	require_once DOL_DOCUMENT_ROOT.'/core/class/html.formaccounting.class.php';
	require_once DOL_DOCUMENT_ROOT.'/accountancy/class/accountingaccount.class.php';
}
if (!empty($conf->bom->enabled)) {
	require_once DOL_DOCUMENT_ROOT.'/bom/class/bom.class.php';
}

// Load translation files required by the page
$langs->loadLangs(array('products', 'other'));
if (!empty($conf->stock->enabled)) {
	$langs->load("stocks");
}
if (isModEnabled('facture')) {
	$langs->load("bills");
}
if (!empty($conf->productbatch->enabled)) {
	$langs->load("productbatch");
}

$mesg = ''; $error = 0; $errors = array();

$refalreadyexists = 0;

$id = GETPOST('id', 'int');
$ref = (GETPOSTISSET('ref') ? GETPOST('ref', 'alpha') : null);
$type = (GETPOSTISSET('type') ? GETPOST('type', 'int') : Product::TYPE_PRODUCT);
$action = (GETPOST('action', 'alpha') ? GETPOST('action', 'alpha') : 'view');
$cancel = GETPOST('cancel', 'alpha');
$backtopage = GETPOST('backtopage', 'alpha');
$confirm = GETPOST('confirm', 'alpha');
$socid = GETPOST('socid', 'int');
$duration_value = GETPOST('duration_value', 'int');
$duration_unit = GETPOST('duration_unit', 'alpha');

$accountancy_code_sell = GETPOST('accountancy_code_sell', 'alpha');
$accountancy_code_sell_intra = GETPOST('accountancy_code_sell_intra', 'alpha');
$accountancy_code_sell_export = GETPOST('accountancy_code_sell_export', 'alpha');
$accountancy_code_buy = GETPOST('accountancy_code_buy', 'alpha');
$accountancy_code_buy_intra = GETPOST('accountancy_code_buy_intra', 'alpha');
$accountancy_code_buy_export = GETPOST('accountancy_code_buy_export', 'alpha');

$checkmandatory = GETPOST('accountancy_code_buy_export', 'alpha');
// by default 'alphanohtml' (better security); hidden conf MAIN_SECURITY_ALLOW_UNSECURED_LABELS_WITH_HTML allows basic html
$label_security_check = empty($conf->global->MAIN_SECURITY_ALLOW_UNSECURED_LABELS_WITH_HTML) ? 'alphanohtml' : 'restricthtml';

if (!empty($user->socid)) {
	$socid = $user->socid;
}

// Load object modCodeProduct
$module = (!empty($conf->global->PRODUCT_CODEPRODUCT_ADDON) ? $conf->global->PRODUCT_CODEPRODUCT_ADDON : 'mod_codeproduct_leopard');
if (substr($module, 0, 16) == 'mod_codeproduct_' && substr($module, -3) == 'php') {
	$module = substr($module, 0, dol_strlen($module) - 4);
}
$result = dol_include_once('/core/modules/product/'.$module.'.php');
if ($result > 0) {
	$modCodeProduct = new $module();
}

$object = new Product($db);
$object->type = $type; // so test later to fill $usercancxxx is correct
$extrafields = new ExtraFields($db);

// fetch optionals attributes and labels
$extrafields->fetch_name_optionals_label($object->table_element);

if ($id > 0 || !empty($ref)) {
	$result = $object->fetch($id, $ref);
	if ($result < 0) {
		dol_print_error($db, $object->error, $object->errors);
	}
	if (!empty($conf->product->enabled)) {
		$upload_dir = $conf->product->multidir_output[$object->entity].'/'.get_exdir(0, 0, 0, 0, $object, 'product').dol_sanitizeFileName($object->ref);
	} elseif (!empty($conf->service->enabled)) {
		$upload_dir = $conf->service->multidir_output[$object->entity].'/'.get_exdir(0, 0, 0, 0, $object, 'product').dol_sanitizeFileName($object->ref);
	}

	if (!empty($conf->global->PRODUCT_USE_OLD_PATH_FOR_PHOTO)) {    // For backward compatiblity, we scan also old dirs
		if (!empty($conf->product->enabled)) {
			$upload_dirold = $conf->product->multidir_output[$object->entity].'/'.substr(substr("000".$object->id, -2), 1, 1).'/'.substr(substr("000".$object->id, -2), 0, 1).'/'.$object->id."/photos";
		} else {
			$upload_dirold = $conf->service->multidir_output[$object->entity].'/'.substr(substr("000".$object->id, -2), 1, 1).'/'.substr(substr("000".$object->id, -2), 0, 1).'/'.$object->id."/photos";
		}
	}
}

$modulepart = 'product';

// Get object canvas (By default, this is not defined, so standard usage of dolibarr)
$canvas = !empty($object->canvas) ? $object->canvas : GETPOST("canvas");
$objcanvas = null;
if (!empty($canvas)) {
	require_once DOL_DOCUMENT_ROOT.'/core/class/canvas.class.php';
	$objcanvas = new Canvas($db, $action);
	$objcanvas->getCanvas('product', 'card', $canvas);
}

// Security check
$fieldvalue = (!empty($id) ? $id : (!empty($ref) ? $ref : ''));
$fieldtype = (!empty($id) ? 'rowid' : 'ref');

if ($object->id > 0) {
	if ($object->type == $object::TYPE_PRODUCT) {
		restrictedArea($user, 'produit', $object->id, 'product&product', '', '');
	}
	if ($object->type == $object::TYPE_SERVICE) {
		restrictedArea($user, 'service', $object->id, 'product&product', '', '');
	}
} else {
	restrictedArea($user, 'produit|service', 0, 'product&product', '', '', $fieldtype);
}

// Initialize technical object to manage hooks of page. Note that conf->hooks_modules contains array of hook context
$hookmanager->initHooks(array('productcard', 'globalcard'));

$usercanread = (($object->type == Product::TYPE_PRODUCT && $user->rights->produit->lire) || ($object->type == Product::TYPE_SERVICE && $user->rights->service->lire));
$usercancreate = (($object->type == Product::TYPE_PRODUCT && $user->rights->produit->creer) || ($object->type == Product::TYPE_SERVICE && $user->rights->service->creer));
$usercandelete = (($object->type == Product::TYPE_PRODUCT && $user->rights->produit->supprimer) || ($object->type == Product::TYPE_SERVICE && $user->rights->service->supprimer));


/*
 * Actions
 */

if ($cancel) {
	$action = '';
}

$createbarcode = empty($conf->barcode->enabled) ? 0 : 1;
if (!empty($conf->global->MAIN_USE_ADVANCED_PERMS) && empty($user->rights->barcode->creer_advance)) {
	$createbarcode = 0;
}

$parameters = array('id'=>$id, 'ref'=>$ref, 'objcanvas'=>$objcanvas);
$reshook = $hookmanager->executeHooks('doActions', $parameters, $object, $action); // Note that $action and $object may have been modified by some hooks
if ($reshook < 0) {
	setEventMessages($hookmanager->error, $hookmanager->errors, 'errors');
}

if (empty($reshook)) {
	$backurlforlist = DOL_URL_ROOT.'/product/list.php?type='.$type;

	if (empty($backtopage) || ($cancel && empty($id))) {
		if (empty($backtopage) || ($cancel && strpos($backtopage, '__ID__'))) {
			if (empty($id) && (($action != 'add' && $action != 'create') || $cancel)) {
				$backtopage = $backurlforlist;
			} else {
				$backtopage = DOL_URL_ROOT.'/product/card.php?id='.((!empty($id) && $id > 0) ? $id : '__ID__');
			}
		}
	}

	if ($cancel) {
		if (!empty($backtopageforcancel)) {
			header("Location: ".$backtopageforcancel);
			exit;
		} elseif (!empty($backtopage)) {
			header("Location: ".$backtopage);
			exit;
		}
		$action = '';
	}
	// merge products
	if ($action == 'confirm_merge' && $confirm == 'yes' && $user->rights->societe->creer) {
		$error = 0;
		$productOriginId = GETPOST('product_origin', 'int');
		$productOrigin = new Product($db);

		if ($productOriginId <= 0) {
			$langs->load('errors');
			setEventMessages($langs->trans('ErrorProductIdIsMandatory', $langs->transnoentitiesnoconv('MergeOriginProduct')), null, 'errors');
		} else {
			if (!$error && $productOrigin->fetch($productOriginId) < 1) {
				setEventMessages($langs->trans('ErrorRecordNotFound'), null, 'errors');
				$error++;
			}

			if (!$error) {
				// TODO Move the merge function into class of object.
				$db->begin();

				// Recopy some data
				$listofproperties = array(
					'ref',
					'ref_ext',
					'label',
					'description',
					'url',
					'barcode',
					'fk_barcode_type',
					'import_key',
					'mandatory_period',
					'accountancy_code_buy',
					'accountancy_code_buy_intra',
					'accountancy_code_buy_export',
					'accountancy_code_sell',
					'accountancy_code_sell_intra',
					'accountancy_code_sell_export'
				);
				foreach ($listofproperties as $property) {
					if (empty($object->$property)) {
						$object->$property = $productOrigin->$property;
					}
				}
				// Concat some data
				$listofproperties = array(
					'note_public', 'note_private'
				);
				foreach ($listofproperties as $property) {
					$object->$property = dol_concatdesc($object->$property, $productOrigin->$property);
				}

				// Merge extrafields
				if (is_array($productOrigin->array_options)) {
					foreach ($productOrigin->array_options as $key => $val) {
						if (empty($object->array_options[$key])) {
							$object->array_options[$key] = $val;
						}
					}
				}

				// Merge categories
				$static_cat = new Categorie($db);
				$custcats_ori = $static_cat->containing($productOrigin->id, 'product', 'id');
				$custcats = $static_cat->containing($object->id, 'product', 'id');
				$custcats = array_merge($custcats, $custcats_ori);
				$object->setCategories($custcats);

				// If product has a new code that is same than origin, we clean origin code to avoid duplicate key from database unique keys.
				if ($productOrigin->barcode == $object->barcode) {
					dol_syslog("We clean customer and supplier code so we will be able to make the update of target");
					$productOrigin->barcode = '';
					//$productOrigin->update($productOrigin->id, $user, 0, 'merge');
				}

				// Update
				$result = $object->update($object->id, $user, 0, 'merge');
				if ($result <= 0) {
					setEventMessages($object->error, $object->errors, 'errors');
					$error++;
				}

				// Move links
				if (!$error) {
					// TODO add this functionality into the api_products.class.php
					// TODO Mutualise the list into object product.class.php
					$objects = array(
						'ActionComm' => '/comm/action/class/actioncomm.class.php',
						'Bom' => '/bom/class/bom.class.php',
						// do not use Categorie, it cause foreign key error, merge is done before
						//'Categorie' => '/categories/class/categorie.class.php',
						'Commande' => '/commande/class/commande.class.php',
						'CommandeFournisseur' => '/fourn/class/fournisseur.commande.class.php',
						'Contrat' => '/contrat/class/contrat.class.php',
						'Delivery' => '/delivery/class/delivery.class.php',
						'Facture' => '/compta/facture/class/facture.class.php',
						'FactureFournisseur' => '/fourn/class/fournisseur.facture.class.php',
						'FactureRec' => '/compta/facture/class/facture-rec.class.php',
						'FichinterRec' => '/fichinter/class/fichinterrec.class.php',
						'ProductFournisseur' => '/fourn/class/fournisseur.product.class.php',
						'Propal' => '/comm/propal/class/propal.class.php',
						'Reception' => '/reception/class/reception.class.php',
						'SupplierProposal' => '/supplier_proposal/class/supplier_proposal.class.php',
					);

					//First, all core objects must update their tables
					foreach ($objects as $object_name => $object_file) {
						require_once DOL_DOCUMENT_ROOT.$object_file;

						if (!$error && !$object_name::replaceProduct($db, $productOrigin->id, $object->id)) {
							$error++;
							setEventMessages($db->lasterror(), null, 'errors');
							break;
						}
					}
				}

				// External modules should update their ones too
				if (!$error) {
					$reshook = $hookmanager->executeHooks(
						'replaceProduct',
						array(
							'soc_origin' => $productOrigin->id,
							'soc_dest' => $object->id,
						),
						$object,
						$action
					);

					if ($reshook < 0) {
						setEventMessages($hookmanager->error, $hookmanager->errors, 'errors');
						$error++;
					}
				}


				if (!$error) {
					$object->context = array(
						'merge' => 1,
						'mergefromid' => $productOrigin->id,
					);

					// Call trigger
					$result = $object->call_trigger('PRODUCT_MODIFY', $user);
					if ($result < 0) {
						setEventMessages($object->error, $object->errors, 'errors');
						$error++;
					}
					// End call triggers
				}

				if (!$error) {
					// We finally remove the old product
					// TODO merge attached files from old product into new one before delete
					if ($productOrigin->delete($user) < 1) {
						$error++;
					}
				}

				if (!$error) {
					setEventMessages($langs->trans('ProductsMergeSuccess'), null, 'mesgs');
					$db->commit();
				} else {
					$langs->load("errors");
					setEventMessages($langs->trans('ErrorsProductsMerge'), null, 'errors');
					$db->rollback();
				}
			}
		}
	}

	// Type
	if ($action == 'setfk_product_type' && $usercancreate) {
		$result = $object->setValueFrom('fk_product_type', GETPOST('fk_product_type'), '', null, 'text', '', $user, 'PRODUCT_MODIFY');
		header("Location: ".$_SERVER['PHP_SELF']."?id=".$object->id);
		exit;
	}

	// Actions to build doc
	$upload_dir = $conf->product->dir_output;
	$permissiontoadd = $usercancreate;
	include DOL_DOCUMENT_ROOT.'/core/actions_builddoc.inc.php';

	include DOL_DOCUMENT_ROOT.'/core/actions_printing.inc.php';

	// Barcode type
	if ($action == 'setfk_barcode_type' && $createbarcode) {
		$result = $object->setValueFrom('fk_barcode_type', GETPOST('fk_barcode_type'), '', null, 'text', '', $user, 'PRODUCT_MODIFY');
		header("Location: ".$_SERVER['PHP_SELF']."?id=".$object->id);
		exit;
	}

	// Barcode value
	if ($action == 'setbarcode' && $createbarcode) {
		$result = $object->check_barcode(GETPOST('barcode'), GETPOST('barcode_type_code'));

		if ($result >= 0) {
			$result = $object->setValueFrom('barcode', GETPOST('barcode'), '', null, 'text', '', $user, 'PRODUCT_MODIFY');
			header("Location: ".$_SERVER['PHP_SELF']."?id=".$object->id);
			exit;
		} else {
			$langs->load("errors");
			if ($result == -1) {
				$errors[] = 'ErrorBadBarCodeSyntax';
			} elseif ($result == -2) {
				$errors[] = 'ErrorBarCodeRequired';
			} elseif ($result == -3) {
				$errors[] = 'ErrorBarCodeAlreadyUsed';
			} else {
				$errors[] = 'FailedToValidateBarCode';
			}

			$error++;
			setEventMessages($errors, null, 'errors');
		}
	}

	// Add a product or service
	if ($action == 'add' && $usercancreate) {
		$error = 0;

		if (!GETPOST('label', $label_security_check)) {
			setEventMessages($langs->trans('ErrorFieldRequired', $langs->transnoentities('Label')), null, 'errors');
			$action = "create";
			$error++;
		}
		if (empty($ref)) {
			if (empty($conf->global->PRODUCT_GENERATE_REF_AFTER_FORM)) {
					setEventMessages($langs->trans('ErrorFieldRequired', $langs->transnoentities('Ref')), null, 'errors');
					$action = "create";
					$error++;
			}
		}
		if (!empty($duration_value) && empty($duration_unit)) {
			setEventMessages($langs->trans('ErrorFieldRequired', $langs->transnoentities('Unit')), null, 'errors');
			$action = "create";
			$error++;
		}

		if (!$error) {
			$units = GETPOST('units', 'int');

			$object->ref                   = $ref;
			$object->label                 = GETPOST('label', $label_security_check);
			$object->price_base_type       = GETPOST('price_base_type', 'aZ09');
			$object->mandatory_period 	   = !empty(GETPOST("mandatoryperiod", 'alpha')) ? 1 : 0;
			if ($object->price_base_type == 'TTC') {
				$object->price_ttc = GETPOST('price');
			} else {
				$object->price = GETPOST('price');
			}
			if ($object->price_base_type == 'TTC') {
				$object->price_min_ttc = GETPOST('price_min');
			} else {
				$object->price_min = GETPOST('price_min');
			}

			$tva_tx_txt = GETPOST('tva_tx', 'alpha'); // tva_tx can be '8.5'  or  '8.5*'  or  '8.5 (XXX)' or '8.5* (XXX)'

			// We must define tva_tx, npr and local taxes
			$vatratecode = '';
			$tva_tx = preg_replace('/[^0-9\.].*$/', '', $tva_tx_txt); // keep remove all after the numbers and dot
			$npr = preg_match('/\*/', $tva_tx_txt) ? 1 : 0;
			$localtax1 = 0; $localtax2 = 0; $localtax1_type = '0'; $localtax2_type = '0';
			// If value contains the unique code of vat line (new recommanded method), we use it to find npr and local taxes
			$reg = array();
			if (preg_match('/\((.*)\)/', $tva_tx_txt, $reg)) {
				// We look into database using code (we can't use get_localtax() because it depends on buyer that is not known). Same in update price.
				$vatratecode = $reg[1];
				// Get record from code
				$sql = "SELECT t.rowid, t.code, t.recuperableonly, t.localtax1, t.localtax2, t.localtax1_type, t.localtax2_type";
				$sql .= " FROM ".MAIN_DB_PREFIX."c_tva as t, ".MAIN_DB_PREFIX."c_country as c";
				$sql .= " WHERE t.fk_pays = c.rowid AND c.code = '".$db->escape($mysoc->country_code)."'";
				$sql .= " AND t.taux = ".((float) $tva_tx)." AND t.active = 1";
				$sql .= " AND t.code = '".$db->escape($vatratecode)."'";
				$resql = $db->query($sql);
				if ($resql) {
					$obj = $db->fetch_object($resql);
					$npr = $obj->recuperableonly;
					$localtax1 = $obj->localtax1;
					$localtax2 = $obj->localtax2;
					$localtax1_type = $obj->localtax1_type;
					$localtax2_type = $obj->localtax2_type;
				}
			}

			$object->default_vat_code = $vatratecode;
			$object->tva_tx = $tva_tx;
			$object->tva_npr = $npr;
			$object->localtax1_tx = $localtax1;
			$object->localtax2_tx = $localtax2;
			$object->localtax1_type = $localtax1_type;
			$object->localtax2_type = $localtax2_type;

			$object->type               	 = $type;
			$object->status             	 = GETPOST('statut');
			$object->status_buy = GETPOST('statut_buy');
			$object->status_batch = GETPOST('status_batch');
			$object->batch_mask = GETPOST('batch_mask');

			$object->barcode_type = GETPOST('fk_barcode_type');
			$object->barcode = GETPOST('barcode');
			// Set barcode_type_xxx from barcode_type id
			$stdobject = new GenericObject($db);
			$stdobject->element = 'product';
			$stdobject->barcode_type = GETPOST('fk_barcode_type');
			$result = $stdobject->fetch_barcode();
			if ($result < 0) {
				$error++;
				$mesg = 'Failed to get bar code type information ';
				setEventMessages($mesg.$stdobject->error, $mesg.$stdobject->errors, 'errors');
			}
			$object->barcode_type_code      = $stdobject->barcode_type_code;
			$object->barcode_type_coder     = $stdobject->barcode_type_coder;
			$object->barcode_type_label     = $stdobject->barcode_type_label;

			$object->description        	 = dol_htmlcleanlastbr(GETPOST('desc', 'restricthtml'));
			$object->url = GETPOST('url');
			$object->note_private          	 = dol_htmlcleanlastbr(GETPOST('note_private', 'restricthtml'));
			$object->note               	 = $object->note_private; // deprecated
			$object->customcode              = GETPOST('customcode', 'alphanohtml');
			$object->country_id = GETPOST('country_id', 'int');
			$object->state_id = GETPOST('state_id', 'int');
			$object->lifetime               = GETPOST('lifetime', 'int');
			$object->qc_frequency           = GETPOST('qc_frequency', 'int');
			$object->duration_value     	 = $duration_value;
			$object->duration_unit      	 = $duration_unit;
			$object->fk_default_warehouse	 = GETPOST('fk_default_warehouse');
			$object->seuil_stock_alerte 	 = GETPOST('seuil_stock_alerte') ?GETPOST('seuil_stock_alerte') : 0;
			$object->desiredstock          = GETPOST('desiredstock') ?GETPOST('desiredstock') : 0;
			$object->canvas             	 = GETPOST('canvas');
			$object->net_measure           = GETPOST('net_measure');
			$object->net_measure_units     = GETPOST('net_measure_units'); // This is not the fk_unit but the power of unit
			$object->weight             	 = GETPOST('weight');
			$object->weight_units       	 = GETPOST('weight_units'); // This is not the fk_unit but the power of unit
			$object->length             	 = GETPOST('size');
			$object->length_units       	 = GETPOST('size_units'); // This is not the fk_unit but the power of unit
			$object->width = GETPOST('sizewidth');
			$object->height             	 = GETPOST('sizeheight');
			$object->surface            	 = GETPOST('surface');
			$object->surface_units      	 = GETPOST('surface_units'); // This is not the fk_unit but the power of unit
			$object->volume             	 = GETPOST('volume');
			$object->volume_units       	 = GETPOST('volume_units'); // This is not the fk_unit but the power of unit
			$finished = GETPOST('finished', 'int');
			if ($finished > 0) {
				$object->finished = $finished;
			} else {
				$object->finished = null;
			}

			$units = GETPOST('units', 'int');
			if ($units > 0) {
				$object->fk_unit = $units;
			} else {
				$object->fk_unit = null;
			}

			$accountancy_code_sell = GETPOST('accountancy_code_sell', 'alpha');
			$accountancy_code_sell_intra = GETPOST('accountancy_code_sell_intra', 'alpha');
			$accountancy_code_sell_export = GETPOST('accountancy_code_sell_export', 'alpha');
			$accountancy_code_buy = GETPOST('accountancy_code_buy', 'alpha');
			$accountancy_code_buy_intra = GETPOST('accountancy_code_buy_intra', 'alpha');
			$accountancy_code_buy_export = GETPOST('accountancy_code_buy_export', 'alpha');

			if (empty($accountancy_code_sell) || $accountancy_code_sell == '-1') {
				$object->accountancy_code_sell = '';
			} else {
				$object->accountancy_code_sell = $accountancy_code_sell;
			}
			if (empty($accountancy_code_sell_intra) || $accountancy_code_sell_intra == '-1') {
				$object->accountancy_code_sell_intra = '';
			} else {
				$object->accountancy_code_sell_intra = $accountancy_code_sell_intra;
			}
			if (empty($accountancy_code_sell_export) || $accountancy_code_sell_export == '-1') {
				$object->accountancy_code_sell_export = '';
			} else {
				$object->accountancy_code_sell_export = $accountancy_code_sell_export;
			}
			if (empty($accountancy_code_buy) || $accountancy_code_buy == '-1') {
				$object->accountancy_code_buy = '';
			} else {
				$object->accountancy_code_buy = $accountancy_code_buy;
			}
			if (empty($accountancy_code_buy_intra) || $accountancy_code_buy_intra == '-1') {
				$object->accountancy_code_buy_intra = '';
			} else {
				$object->accountancy_code_buy_intra = $accountancy_code_buy_intra;
			}
			if (empty($accountancy_code_buy_export) || $accountancy_code_buy_export == '-1') {
				$object->accountancy_code_buy_export = '';
			} else {
				$object->accountancy_code_buy_export = $accountancy_code_buy_export;
			}

			// MultiPrix
			if (!empty($conf->global->PRODUIT_MULTIPRICES)) {
				for ($i = 2; $i <= $conf->global->PRODUIT_MULTIPRICES_LIMIT; $i++) {
					if (GETPOSTISSET("price_".$i)) {
						$object->multiprices["$i"] = price2num(GETPOST("price_".$i), 'MU');
						$object->multiprices_base_type["$i"] = GETPOST("multiprices_base_type_".$i);
					} else {
						$object->multiprices["$i"] = "";
					}
				}
			}

			// Fill array 'array_options' with data from add form
			$ret = $extrafields->setOptionalsFromPost(null, $object);
			if ($ret < 0) {
				$error++;
			}

			if (!$ref && !empty($conf->global->PRODUCT_GENERATE_REF_AFTER_FORM)) {
				// Generate ref...
				$ref = $modCodeProduct->getNextValue($object, $type);
			}

			if (!$error) {
				$id = $object->create($user);
			}

			if ($id > 0) {
				// Category association
				$categories = GETPOST('categories', 'array');
				$object->setCategories($categories);

				if (!empty($backtopage)) {
					$backtopage = preg_replace('/__ID__/', $object->id, $backtopage); // New method to autoselect project after a New on another form object creation
					if (preg_match('/\?/', $backtopage)) {
						$backtopage .= '&socid='.$object->id; // Old method
					}
					header("Location: ".$backtopage);
					exit;
				} else {
					header("Location: ".$_SERVER['PHP_SELF']."?id=".$id);
					exit;
				}
			} else {
				if (count($object->errors)) {
					setEventMessages($object->error, $object->errors, 'errors');
				} else {
					setEventMessages($langs->trans($object->error), null, 'errors');
				}
				$action = "create";
			}
		}
	}

	// Update a product or service
	if ($action == 'update' && $usercancreate) {
		if (GETPOST('cancel', 'alpha')) {
			$action = '';
		} else {
			if ($object->id > 0) {
				$object->oldcopy = clone $object;

				if (empty($conf->global->PRODUCT_GENERATE_REF_AFTER_FORM)) {
					$object->ref                = $ref;
				}
				$object->label                  = GETPOST('label', $label_security_check);

				$desc = dol_htmlcleanlastbr(preg_replace('/&nbsp;$/', '', GETPOST('desc', 'restricthtml')));
				$object->description            = $desc;

				$object->url = GETPOST('url');
				if (!empty($conf->global->MAIN_DISABLE_NOTES_TAB)) {
					$object->note_private = dol_htmlcleanlastbr(GETPOST('note_private', 'restricthtml'));
					$object->note = $object->note_private;
				}
				$object->customcode             = GETPOST('customcode', 'alpha');
				$object->country_id = GETPOST('country_id', 'int');
				$object->state_id = GETPOST('state_id', 'int');
				$object->lifetime               = GETPOST('lifetime', 'int');
				$object->qc_frequency           = GETPOST('qc_frequency', 'int');
				$object->status                 = GETPOST('statut', 'int');
				$object->status_buy             = GETPOST('statut_buy', 'int');
				$object->status_batch = GETPOST('status_batch', 'aZ09');
				$object->batch_mask = GETPOST('batch_mask', 'alpha');
				$object->fk_default_warehouse   = GETPOST('fk_default_warehouse');
				// removed from update view so GETPOST always empty
				/*
				$object->seuil_stock_alerte     = GETPOST('seuil_stock_alerte');
				$object->desiredstock           = GETPOST('desiredstock');
				*/
				$object->duration_value         = GETPOST('duration_value', 'int');
				$object->duration_unit          = GETPOST('duration_unit', 'alpha');

				$object->canvas                 = GETPOST('canvas');
				$object->net_measure            = GETPOST('net_measure');
				$object->net_measure_units      = GETPOST('net_measure_units'); // This is not the fk_unit but the power of unit
				$object->weight                 = GETPOST('weight');
				$object->weight_units           = GETPOST('weight_units'); // This is not the fk_unit but the power of unit
				$object->length                 = GETPOST('size');
				$object->length_units           = GETPOST('size_units'); // This is not the fk_unit but the power of unit
				$object->width = GETPOST('sizewidth');
				$object->height = GETPOST('sizeheight');

				$object->surface                = GETPOST('surface');
				$object->surface_units          = GETPOST('surface_units'); // This is not the fk_unit but the power of unit
				$object->volume                 = GETPOST('volume');
				$object->volume_units           = GETPOST('volume_units'); // This is not the fk_unit but the power of unit

				$finished = GETPOST('finished', 'int');
				if ($finished >= 0) {
					$object->finished = $finished;
				} else {
					$object->finished = null;
				}

				$fk_default_bom = GETPOST('fk_default_bom', 'int');
				if ($fk_default_bom >= 0) {
					$object->fk_default_bom = $fk_default_bom;
				} else {
					$object->fk_default_bom = null;
				}

				$units = GETPOST('units', 'int');
				if ($units > 0) {
					$object->fk_unit = $units;
				} else {
					$object->fk_unit = null;
				}

				$object->barcode_type = GETPOST('fk_barcode_type');
				$object->barcode = GETPOST('barcode');
				// Set barcode_type_xxx from barcode_type id
				$stdobject = new GenericObject($db);
				$stdobject->element = 'product';
				$stdobject->barcode_type = GETPOST('fk_barcode_type');
				$result = $stdobject->fetch_barcode();
				if ($result < 0) {
					$error++;
					$mesg = 'Failed to get bar code type information ';
					setEventMessages($mesg.$stdobject->error, $mesg.$stdobject->errors, 'errors');
				}
				$object->barcode_type_code      = $stdobject->barcode_type_code;
				$object->barcode_type_coder     = $stdobject->barcode_type_coder;
				$object->barcode_type_label     = $stdobject->barcode_type_label;

				$accountancy_code_sell = GETPOST('accountancy_code_sell', 'alpha');
				$accountancy_code_sell_intra = GETPOST('accountancy_code_sell_intra', 'alpha');
				$accountancy_code_sell_export = GETPOST('accountancy_code_sell_export', 'alpha');
				$accountancy_code_buy = GETPOST('accountancy_code_buy', 'alpha');
				$accountancy_code_buy_intra = GETPOST('accountancy_code_buy_intra', 'alpha');
				$accountancy_code_buy_export = GETPOST('accountancy_code_buy_export', 'alpha');
				$checkmandatory = GETPOST('mandatoryperiod', 'alpha');
				if (empty($accountancy_code_sell) || $accountancy_code_sell == '-1') {
					$object->accountancy_code_sell = '';
				} else {
					$object->accountancy_code_sell = $accountancy_code_sell;
				}
				if (empty($accountancy_code_sell_intra) || $accountancy_code_sell_intra == '-1') {
					$object->accountancy_code_sell_intra = '';
				} else {
					$object->accountancy_code_sell_intra = $accountancy_code_sell_intra;
				}
				if (empty($accountancy_code_sell_export) || $accountancy_code_sell_export == '-1') {
					$object->accountancy_code_sell_export = '';
				} else {
					$object->accountancy_code_sell_export = $accountancy_code_sell_export;
				}
				if (empty($accountancy_code_buy) || $accountancy_code_buy == '-1') {
					$object->accountancy_code_buy = '';
				} else {
					$object->accountancy_code_buy = $accountancy_code_buy;
				}
				if (empty($accountancy_code_buy_intra) || $accountancy_code_buy_intra == '-1') {
					$object->accountancy_code_buy_intra = '';
				} else {
					$object->accountancy_code_buy_intra = $accountancy_code_buy_intra;
				}
				if (empty($accountancy_code_buy_export) || $accountancy_code_buy_export == '-1') {
					$object->accountancy_code_buy_export = '';
				} else {
					$object->accountancy_code_buy_export = $accountancy_code_buy_export;
				}
				if ($object->isService()) {
					$object->mandatory_period =  (!empty($checkmandatory)) ? 1 : 0 ;
				}



				// Fill array 'array_options' with data from add form
				$ret = $extrafields->setOptionalsFromPost(null, $object, '@GETPOSTISSET');
				if ($ret < 0) {
					$error++;
				}

				if (!$error && $object->check()) {
					if ($object->update($object->id, $user) > 0) {
						// Category association
						$categories = GETPOST('categories', 'array');
						$object->setCategories($categories);

						$action = 'view';
					} else {
						if (count($object->errors)) {
							setEventMessages($object->error, $object->errors, 'errors');
						} else {
							setEventMessages($langs->trans($object->error), null, 'errors');
						}
						$action = 'edit';
					}
				} else {
					if (count($object->errors)) {
						setEventMessages($object->error, $object->errors, 'errors');
					} else {
						setEventMessages($langs->trans("ErrorProductBadRefOrLabel"), null, 'errors');
					}
					$action = 'edit';
				}
			}
		}
	}

	// Action clone object
	if ($action == 'confirm_clone' && $confirm != 'yes') {
		$action = '';
	}
	if ($action == 'confirm_clone' && $confirm == 'yes' && $usercancreate) {
		if (!GETPOST('clone_content') && !GETPOST('clone_prices')) {
			setEventMessages($langs->trans("NoCloneOptionsSpecified"), null, 'errors');
		} else {
			$db->begin();

			$originalId = $id;
			if ($object->id > 0) {
				$object->ref = GETPOST('clone_ref', 'alphanohtml');
				$object->status = 0;
				$object->status_buy = 0;
				$object->id = null;
				$object->barcode = -1;

				if ($object->check()) {
					$object->context['createfromclone'] = 'createfromclone';
					$id = $object->create($user);
					if ($id > 0) {
						if (GETPOST('clone_composition')) {
							$result = $object->clone_associations($originalId, $id);

							if ($result < 1) {
								$db->rollback();
								setEventMessages($langs->trans('ErrorProductClone'), null, 'errors');
								header("Location: ".$_SERVER["PHP_SELF"]."?id=".$originalId);
								exit;
							}
						}

						if (GETPOST('clone_categories')) {
							$result = $object->cloneCategories($originalId, $id);

							if ($result < 1) {
								$db->rollback();
								setEventMessages($langs->trans('ErrorProductClone'), null, 'errors');
								header("Location: ".$_SERVER["PHP_SELF"]."?id=".$originalId);
								exit;
							}
						}

						if (GETPOST('clone_prices')) {
							$result = $object->clone_price($originalId, $id);

							if ($result < 1) {
								$db->rollback();
								setEventMessages($langs->trans('ErrorProductClone'), null, 'errors');
								header('Location: '.$_SERVER['PHP_SELF'].'?id='.$originalId);
								exit();
							}
						}

						// $object->clone_fournisseurs($originalId, $id);

						$db->commit();
						$db->close();

						header("Location: ".$_SERVER["PHP_SELF"]."?id=".$id);
						exit;
					} else {
						$id = $originalId;

						if ($object->error == 'ErrorProductAlreadyExists') {
							$db->rollback();

							$refalreadyexists++;
							$action = "";

							$mesg = $langs->trans("ErrorProductAlreadyExists", $object->ref);
							$mesg .= ' <a href="'.$_SERVER["PHP_SELF"].'?ref='.$object->ref.'">'.$langs->trans("ShowCardHere").'</a>.';
							setEventMessages($mesg, null, 'errors');
							$object->fetch($id);
						} else {
							$db->rollback();
							if (count($object->errors)) {
								setEventMessages($object->error, $object->errors, 'errors');
								dol_print_error($db, $object->errors);
							} else {
								setEventMessages($langs->trans($object->error), null, 'errors');
								dol_print_error($db, $object->error);
							}
						}
					}

					unset($object->context['createfromclone']);
				}
			} else {
				$db->rollback();
				dol_print_error($db, $object->error);
			}
		}
	}

	// Delete a product
	if ($action == 'confirm_delete' && $confirm != 'yes') {
		$action = '';
	}
	if ($action == 'confirm_delete' && $confirm == 'yes' && $usercandelete) {
		$result = $object->delete($user);

		if ($result > 0) {
			header('Location: '.DOL_URL_ROOT.'/product/list.php?type='.$object->type.'&delprod='.urlencode($object->ref));
			exit;
		} else {
			setEventMessages($langs->trans($object->error), null, 'errors');
			$reload = 0;
			$action = '';
		}
	}


	// Add product into object
	if ($object->id > 0 && $action == 'addin') {
		$thirpdartyid = 0;
		if (GETPOST('propalid') > 0) {
			$propal = new Propal($db);
			$result = $propal->fetch(GETPOST('propalid'));
			if ($result <= 0) {
				dol_print_error($db, $propal->error);
				exit;
			}
			$thirpdartyid = $propal->socid;
		} elseif (GETPOST('commandeid') > 0) {
			$commande = new Commande($db);
			$result = $commande->fetch(GETPOST('commandeid'));
			if ($result <= 0) {
				dol_print_error($db, $commande->error);
				exit;
			}
			$thirpdartyid = $commande->socid;
		} elseif (GETPOST('factureid') > 0) {
			$facture = new Facture($db);
			$result = $facture->fetch(GETPOST('factureid'));
			if ($result <= 0) {
				dol_print_error($db, $facture->error);
				exit;
			}
			$thirpdartyid = $facture->socid;
		}

		if ($thirpdartyid > 0) {
			$soc = new Societe($db);
			$result = $soc->fetch($thirpdartyid);
			if ($result <= 0) {
				dol_print_error($db, $soc->error);
				exit;
			}

			$desc = $object->description;

			$tva_tx = get_default_tva($mysoc, $soc, $object->id);
			$tva_npr = get_default_npr($mysoc, $soc, $object->id);
			if (empty($tva_tx)) {
				$tva_npr = 0;
			}
			$localtax1_tx = get_localtax($tva_tx, 1, $soc, $mysoc, $tva_npr);
			$localtax2_tx = get_localtax($tva_tx, 2, $soc, $mysoc, $tva_npr);

			$pu_ht = $object->price;
			$pu_ttc = $object->price_ttc;
			$price_base_type = $object->price_base_type;

			// If multiprice
			if ($conf->global->PRODUIT_MULTIPRICES && $soc->price_level) {
				$pu_ht = $object->multiprices[$soc->price_level];
				$pu_ttc = $object->multiprices_ttc[$soc->price_level];
				$price_base_type = $object->multiprices_base_type[$soc->price_level];
			} elseif (!empty($conf->global->PRODUIT_CUSTOMER_PRICES)) {
				require_once DOL_DOCUMENT_ROOT.'/product/class/productcustomerprice.class.php';

				$prodcustprice = new Productcustomerprice($db);

				$filter = array('t.fk_product' => $object->id, 't.fk_soc' => $soc->id);

				$result = $prodcustprice->fetch_all('', '', 0, 0, $filter);
				if ($result) {
					if (count($prodcustprice->lines) > 0) {
						$pu_ht = price($prodcustprice->lines [0]->price);
						$pu_ttc = price($prodcustprice->lines [0]->price_ttc);
						$price_base_type = $prodcustprice->lines [0]->price_base_type;
						$tva_tx = $prodcustprice->lines [0]->tva_tx;
					}
				}
			}

			$tmpvat = price2num(preg_replace('/\s*\(.*\)/', '', $tva_tx));
			$tmpprodvat = price2num(preg_replace('/\s*\(.*\)/', '', $prod->tva_tx));

			// On reevalue prix selon taux tva car taux tva transaction peut etre different
			// de ceux du produit par defaut (par exemple si pays different entre vendeur et acheteur).
			if ($tmpvat != $tmpprodvat) {
				if ($price_base_type != 'HT') {
					$pu_ht = price2num($pu_ttc / (1 + ($tmpvat / 100)), 'MU');
				} else {
					$pu_ttc = price2num($pu_ht * (1 + ($tmpvat / 100)), 'MU');
				}
			}

			if (GETPOST('propalid') > 0) {
				// Define cost price for margin calculation
				$buyprice = 0;
				if (($result = $propal->defineBuyPrice($pu_ht, price2num(GETPOST('remise_percent'), '', 2), $object->id)) < 0) {
					dol_syslog($langs->trans('FailedToGetCostPrice'));
					setEventMessages($langs->trans('FailedToGetCostPrice'), null, 'errors');
				} else {
					$buyprice = $result;
				}

				$result = $propal->addline(
					$desc,
					$pu_ht,
					price2num(GETPOST('qty'), 'MS'),
					$tva_tx,
					$localtax1_tx, // localtax1
					$localtax2_tx, // localtax2
					$object->id,
					price2num(GETPOST('remise_percent'), '', 2),
					$price_base_type,
					$pu_ttc,
					0,
					0,
					-1,
					0,
					0,
					0,
					$buyprice,
					'',
					'',
					'',
					0,
					$object->fk_unit
				);
				if ($result > 0) {
					header("Location: ".DOL_URL_ROOT."/comm/propal/card.php?id=".$propal->id);
					return;
				}

				setEventMessages($langs->trans("ErrorUnknown").": $result", null, 'errors');
			} elseif (GETPOST('commandeid') > 0) {
				// Define cost price for margin calculation
				$buyprice = 0;
				if (($result = $commande->defineBuyPrice($pu_ht, price2num(GETPOST('remise_percent'), '', 2), $object->id)) < 0) {
					dol_syslog($langs->trans('FailedToGetCostPrice'));
					setEventMessages($langs->trans('FailedToGetCostPrice'), null, 'errors');
				} else {
					$buyprice = $result;
				}

				$result = $commande->addline(
					$desc,
					$pu_ht,
					price2num(GETPOST('qty'), 'MS'),
					$tva_tx,
					$localtax1_tx, // localtax1
					$localtax2_tx, // localtax2
					$object->id,
					price2num(GETPOST('remise_percent'), '', 2),
					'',
					'',
					$price_base_type,
					$pu_ttc,
					'',
					'',
					0,
					-1,
					0,
					0,
					null,
					$buyprice,
					'',
					0,
					$object->fk_unit
				);

				if ($result > 0) {
					header("Location: ".DOL_URL_ROOT."/commande/card.php?id=".urlencode($commande->id));
					exit;
				}
			} elseif (GETPOST('factureid') > 0) {
				// Define cost price for margin calculation
				$buyprice = 0;
				if (($result = $facture->defineBuyPrice($pu_ht, price2num(GETPOST('remise_percent'), '', 2), $object->id)) < 0) {
					dol_syslog($langs->trans('FailedToGetCostPrice'));
					setEventMessages($langs->trans('FailedToGetCostPrice'), null, 'errors');
				} else {
					$buyprice = $result;
				}

				$result = $facture->addline(
					$desc,
					$pu_ht,
					price2num(GETPOST('qty'), 'MS'),
					$tva_tx,
					$localtax1_tx,
					$localtax2_tx,
					$object->id,
					price2num(GETPOST('remise_percent'), '', 2),
					'',
					'',
					'',
					'',
					'',
					$price_base_type,
					$pu_ttc,
					Facture::TYPE_STANDARD,
					-1,
					0,
					'',
					0,
					0,
					null,
					$buyprice,
					'',
					0,
					100,
					'',
					$object->fk_unit
				);

				if ($result > 0) {
					header("Location: ".DOL_URL_ROOT."/compta/facture/card.php?facid=".$facture->id);
					exit;
				}
			}
		} else {
			$action = "";
			setEventMessages($langs->trans("WarningSelectOneDocument"), null, 'warnings');
		}
	}
}



/*
 * View
 */

$form = new Form($db);
$formfile = new FormFile($db);
$formproduct = new FormProduct($db);
$formcompany = new FormCompany($db);
if (!empty($conf->accounting->enabled)) {
	$formaccounting = new FormAccounting($db);
}


$title = $langs->trans('ProductServiceCard');
$help_url = '';
$shortlabel = dol_trunc($object->label, 16);
if (GETPOST("type") == '0' || ($object->type == Product::TYPE_PRODUCT)) {
	$title = $langs->trans('Product')." ".$shortlabel." - ".$langs->trans('Card');
	$help_url = 'EN:Module_Products|FR:Module_Produits|ES:M&oacute;dulo_Productos|DE:Modul_Produkte';
}
if (GETPOST("type") == '1' || ($object->type == Product::TYPE_SERVICE)) {
	$title = $langs->trans('Service')." ".$shortlabel." - ".$langs->trans('Card');
	$help_url = 'EN:Module_Services_En|FR:Module_Services|ES:M&oacute;dulo_Servicios|DE:Modul_Leistungen';
}

llxHeader('', $title, $help_url);

// Load object modBarCodeProduct
$res = 0;
if (!empty($conf->barcode->enabled) && !empty($conf->global->BARCODE_PRODUCT_ADDON_NUM)) {
	$module = strtolower($conf->global->BARCODE_PRODUCT_ADDON_NUM);
	$dirbarcode = array_merge(array('/core/modules/barcode/'), $conf->modules_parts['barcode']);
	foreach ($dirbarcode as $dirroot) {
		$res = dol_include_once($dirroot.$module.'.php');
		if ($res) {
			break;
		}
	}
	if ($res > 0) {
			$modBarCodeProduct = new $module();
	}
}


if (is_object($objcanvas) && $objcanvas->displayCanvasExists($action)) {
	// -----------------------------------------
	// When used with CANVAS
	// -----------------------------------------
	if (empty($object->error) && $id) {
		$result = $object->fetch($id);
		if ($result <= 0) {
			dol_print_error('', $object->error);
		}
	}
	$objcanvas->assign_values($action, $object->id, $object->ref); // Set value for templates
	$objcanvas->display_canvas($action); // Show template
} else {
	// -----------------------------------------
	// When used in standard mode
	// -----------------------------------------
	if ($action == 'create' && $usercancreate) {
		//WYSIWYG Editor
		require_once DOL_DOCUMENT_ROOT.'/core/class/doleditor.class.php';

		if (!empty($conf->use_javascript_ajax)) {
			print '<script type="text/javascript">';
			print '$(document).ready(function () {
                        $("#selectcountry_id").change(function() {
                        	document.formprod.action.value="create";
                        	document.formprod.submit();
                        });
                     });';
			print '</script>'."\n";
		}

		// Load object modCodeProduct
		$module = (!empty($conf->global->PRODUCT_CODEPRODUCT_ADDON) ? $conf->global->PRODUCT_CODEPRODUCT_ADDON : 'mod_codeproduct_leopard');
		if (substr($module, 0, 16) == 'mod_codeproduct_' && substr($module, -3) == 'php') {
			$module = substr($module, 0, dol_strlen($module) - 4);
		}
		$result = dol_include_once('/core/modules/product/'.$module.'.php');
		if ($result > 0) {
			$modCodeProduct = new $module();
		}

		dol_set_focus('input[name="ref"]');

		print '<form action="'.$_SERVER["PHP_SELF"].'" method="POST" name="formprod">';
		print '<input type="hidden" name="token" value="'.newToken().'">';
		print '<input type="hidden" name="action" value="add">';
		print '<input type="hidden" name="type" value="'.$type.'">'."\n";
		if (!empty($modCodeProduct->code_auto)) {
			print '<input type="hidden" name="code_auto" value="1">';
		}
		if (!empty($modBarCodeProduct->code_auto)) {
			print '<input type="hidden" name="barcode_auto" value="1">';
		}
		print '<input type="hidden" name="backtopage" value="'.$backtopage.'">';

		if ($type == 1) {
			$picto = 'service';
			$title = $langs->trans("NewService");
		} else {
			$picto = 'product';
			$title = $langs->trans("NewProduct");
		}
		$linkback = "";
		print load_fiche_titre($title, $linkback, $picto);

		// We set country_id, country_code and country for the selected country
		$object->country_id = GETPOSTISSET('country_id') ? GETPOST('country_id', 'int') : null;
		if ($object->country_id > 0) {
			$tmparray = getCountry($object->country_id, 'all');
			$object->country_code = $tmparray['code'];
			$object->country = $tmparray['label'];
		}

		print dol_get_fiche_head('');

		print '<table class="border centpercent">';

		if (empty($conf->global->PRODUCT_GENERATE_REF_AFTER_FORM)) {
			print '<tr>';
			$tmpcode = '';
			if (!empty($modCodeProduct->code_auto)) {
				$tmpcode = $modCodeProduct->getNextValue($object, $type);
			}
			print '<td class="titlefieldcreate fieldrequired">'.$langs->trans("Ref").'</td><td><input id="ref" name="ref" class="maxwidth200" maxlength="128" value="'.dol_escape_htmltag(GETPOSTISSET('ref') ? GETPOST('ref', 'alphanohtml') : $tmpcode).'">';
			if ($refalreadyexists) {
				print $langs->trans("RefAlreadyExists");
			}
			print '</td></tr>';
		}

		// Label
		print '<tr><td class="fieldrequired">'.$langs->trans("Label").'</td><td><input name="label" class="minwidth300 maxwidth400onsmartphone" maxlength="255" value="'.dol_escape_htmltag(GETPOST('label', $label_security_check)).'"></td></tr>';

		// On sell
		print '<tr><td class="fieldrequired">'.$langs->trans("Status").' ('.$langs->trans("Sell").')</td><td>';
		$statutarray = array('1' => $langs->trans("OnSell"), '0' => $langs->trans("NotOnSell"));
		print $form->selectarray('statut', $statutarray, GETPOST('statut'));
		print '</td></tr>';

		// To buy
		print '<tr><td class="fieldrequired">'.$langs->trans("Status").' ('.$langs->trans("Buy").')</td><td>';
		$statutarray = array('1' => $langs->trans("ProductStatusOnBuy"), '0' => $langs->trans("ProductStatusNotOnBuy"));
		print $form->selectarray('statut_buy', $statutarray, GETPOST('statut_buy'));
		print '</td></tr>';

		// Batch number management
		if (!empty($conf->productbatch->enabled)) {
			print '<tr><td>'.$langs->trans("ManageLotSerial").'</td><td>';
			$statutarray = array('0' => $langs->trans("ProductStatusNotOnBatch"), '1' => $langs->trans("ProductStatusOnBatch"), '2' => $langs->trans("ProductStatusOnSerial"));
			print $form->selectarray('status_batch', $statutarray, GETPOST('status_batch'));
			print '</td></tr>';
			// Product specific batch number management
			$status_batch = GETPOST('status_batch');
			if ($status_batch !== '0') {
				$langs->load("admin");
				$tooltip = $langs->trans("GenericMaskCodes", $langs->transnoentities("Batch"), $langs->transnoentities("Batch"));
				$tooltip .= '<br>'.$langs->trans("GenericMaskCodes2");
				$tooltip .= '<br>'.$langs->trans("GenericMaskCodes3");
				$tooltip .= '<br>'.$langs->trans("GenericMaskCodes4a", $langs->transnoentities("Batch"), $langs->transnoentities("Batch"));
				$tooltip .= '<br>'.$langs->trans("GenericMaskCodes5");
				if ((!empty($conf->global->PRODUCTBATCH_LOT_USE_PRODUCT_MASKS) && $conf->global->PRODUCTBATCH_LOT_ADDON == 'mod_lot_advanced')
					|| (!empty($conf->global->PRODUCTBATCH_SN_USE_PRODUCT_MASKS) && $conf->global->PRODUCTBATCH_SN_ADDON == 'mod_sn_advanced')) {
					print '<tr><td id="mask_option">'.$langs->trans("ManageLotMask").'</td>';
					$inherited_mask_lot = getDolGlobalString('LOT_ADVANCED_MASK');
					$inherited_mask_sn = getDolGlobalString('SN_ADVANCED_MASK');
					print '<td id="field_mask">';
					print $form->textwithpicto('<input type="text" class="flat minwidth175" name="batch_mask" id="batch_mask_input">', $tooltip, 1, 1);
					print '<script type="text/javascript">
								$(document).ready(function() {
									$("#field_mask, #mask_option").addClass("hideobject");
									$("#status_batch").on("change", function () {
										console.log("We change batch status");
										var optionSelected = $("option:selected", this);
										var valueSelected = this.value;
										$("#field_mask, #mask_option").addClass("hideobject");
					';
					if (getDolGlobalString('PRODUCTBATCH_LOT_USE_PRODUCT_MASKS') && getDolGlobalString('PRODUCTBATCH_LOT_ADDON') == 'mod_lot_advanced') {
						print '
										if (this.value == 1) {
											$("#field_mask, #mask_option").toggleClass("hideobject");
											$("#batch_mask_input").val("'.$inherited_mask_lot.'");
										}
						';
					}
					if ($conf->global->PRODUCTBATCH_SN_USE_PRODUCT_MASKS && $conf->global->PRODUCTBATCH_SN_ADDON == 'mod_sn_advanced') {
						print '
										if (this.value == 2) {
											$("#field_mask, #mask_option").toggleClass("hideobject");
											$("#batch_mask_input").val("'.$inherited_mask_sn.'");
										}
						';
					}
					print '
									})
								})
							</script>';
					print '</td></tr>';
				}
			}
		}

		$showbarcode = empty($conf->barcode->enabled) ? 0 : 1;
		if (!empty($conf->global->MAIN_USE_ADVANCED_PERMS) && empty($user->rights->barcode->lire_advance)) {
			$showbarcode = 0;
		}

		if ($showbarcode) {
			print '<tr><td>'.$langs->trans('BarcodeType').'</td><td>';
			if (GETPOSTISSET('fk_barcode_type')) {
				$fk_barcode_type = GETPOST('fk_barcode_type')?GETPOST('fk_barcode_type'):0;
			} else {
				if (empty($fk_barcode_type) && !empty($conf->global->PRODUIT_DEFAULT_BARCODE_TYPE)) {
					$fk_barcode_type = getDolGlobalInt("PRODUIT_DEFAULT_BARCODE_TYPE");
				} else {
					$fk_barcode_type=0;
				}
			}
			require_once DOL_DOCUMENT_ROOT.'/core/class/html.formbarcode.class.php';
			$formbarcode = new FormBarCode($db);
			print $formbarcode->selectBarcodeType($fk_barcode_type, 'fk_barcode_type', 1);
			print '</td>';
			print '</tr><tr>';
			print '<td>'.$langs->trans("BarcodeValue").'</td><td>';
			$tmpcode = GETPOSTISSET('barcode') ? GETPOST('barcode') : $object->barcode;
			if (empty($tmpcode) && !empty($modBarCodeProduct->code_auto)) {
				$tmpcode = $modBarCodeProduct->getNextValue($object, $fk_barcode_type);
			}
			print '<input class="maxwidth100" type="text" name="barcode" value="'.dol_escape_htmltag($tmpcode).'">';
			print '</td></tr>';
		}

		// Description (used in invoice, propal...)
		print '<tr><td class="tdtop">'.$langs->trans("Description").'</td><td>';

		$doleditor = new DolEditor('desc', GETPOST('desc', 'restricthtml'), '', 160, 'dolibarr_details', '', false, true, getDolGlobalString('FCKEDITOR_ENABLE_PRODUCTDESC'), ROWS_4, '90%');
		$doleditor->Create();

		print "</td></tr>";

		if (empty($conf->global->PRODUCT_DISABLE_PUBLIC_URL)) {
			// Public URL
			print '<tr><td>'.$langs->trans("PublicUrl").'</td><td>';
			print img_picto('', 'globe', 'class="pictofixedwidth"');
			print '<input type="text" name="url" class="quatrevingtpercent" value="'.GETPOST('url').'">';
			print '</td></tr>';
		}

		if ($type != 1 && !empty($conf->stock->enabled)) {
			// Default warehouse
			print '<tr><td>'.$langs->trans("DefaultWarehouse").'</td><td>';
			print img_picto($langs->trans("DefaultWarehouse"), 'stock', 'class="pictofixedwidth"');
			print $formproduct->selectWarehouses(GETPOST('fk_default_warehouse', 'int'), 'fk_default_warehouse', 'warehouseopen', 1, 0, 0, '', 0, 0, array(), 'minwidth300 widthcentpercentminusxx maxwidth500');
			print ' <a href="'.DOL_URL_ROOT.'/product/stock/card.php?action=create&token='.newToken().'&backtopage='.urlencode($_SERVER['PHP_SELF'].'?id='.$object->id.'&action=edit&token='.newToken()).'">';
			print '<span class="fa fa-plus-circle valignmiddle paddingleft" title="'.$langs->trans("AddWarehouse").'"></span>';
			print '</a>';
			print '</td>';
			print '</tr>';

			if (empty($conf->global->PRODUCT_DISABLE_STOCK_LEVELS)) {
				// Stock min level
				print '<tr><td>'.$form->textwithpicto($langs->trans("StockLimit"), $langs->trans("StockLimitDesc"), 1).'</td><td>';
				print '<input name="seuil_stock_alerte" class="maxwidth50" value="'.GETPOST('seuil_stock_alerte').'">';
				print '</td>';
				print '</tr>';

				// Stock desired level
				print '<tr><td>'.$form->textwithpicto($langs->trans("DesiredStock"), $langs->trans("DesiredStockDesc"), 1).'</td><td>';
				print '<input name="desiredstock" class="maxwidth50" value="'.GETPOST('desiredstock').'">';
				print '</td></tr>';
			}
		} else {
			if (empty($conf->global->PRODUCT_DISABLE_STOCK_LEVELS)) {
				print '<input name="seuil_stock_alerte" type="hidden" value="0">';
				print '<input name="desiredstock" type="hidden" value="0">';
			}
		}

		// Duration
		if ($type == 1) {
			print '<tr><td>'.$langs->trans("Duration").'</td><td>';
			print '<input name="duration_value" size="4" value="'.GETPOST('duration_value', 'int').'">';
			print $formproduct->selectMeasuringUnits("duration_unit", "time", (GETPOSTISSET('duration_value') ? GETPOST('duration_value', 'alpha') : 'h'), 0, 1);

			// Mandatory period
			print ' &nbsp; &nbsp; &nbsp; ';
			print '<input type="checkbox" id="mandatoryperiod" name="mandatoryperiod"'.($object->mandatory_period == 1 ? ' checked="checked"' : '').'>';
			print '<label for="mandatoryperiod">';
			$htmltooltip = $langs->trans("mandatoryHelper");
			print $form->textwithpicto($langs->trans("mandatoryperiod"), $htmltooltip, 1, 0);
			print '</label>';

			print '</td></tr>';
		}

		if ($type != 1) {	// Nature, Weight and volume only applies to products and not to services
			if (empty($conf->global->PRODUCT_DISABLE_NATURE)) {
				// Nature
				print '<tr><td>'.$form->textwithpicto($langs->trans("NatureOfProductShort"), $langs->trans("NatureOfProductDesc")).'</td><td>';
				print $formproduct->selectProductNature('finished', $object->finished);
				print '</td></tr>';
			}
		}

		if ($type != 1) {
			if (empty($conf->global->PRODUCT_DISABLE_WEIGHT)) {
				// Brut Weight
				print '<tr><td>'.$langs->trans("Weight").'</td><td>';
				print '<input name="weight" size="4" value="'.GETPOST('weight').'">';
				print $formproduct->selectMeasuringUnits("weight_units", "weight", GETPOSTISSET('weight_units') ?GETPOST('weight_units', 'alpha') : (empty($conf->global->MAIN_WEIGHT_DEFAULT_UNIT) ? 0 : $conf->global->MAIN_WEIGHT_DEFAULT_UNIT), 0, 2);
				print '</td></tr>';
			}

			// Brut Length
			if (empty($conf->global->PRODUCT_DISABLE_SIZE)) {
				print '<tr><td>'.$langs->trans("Length").' x '.$langs->trans("Width").' x '.$langs->trans("Height").'</td><td>';
				print '<input name="size" class="width50" value="'.GETPOST('size').'"> x ';
				print '<input name="sizewidth" class="width50" value="'.GETPOST('sizewidth').'"> x ';
				print '<input name="sizeheight" class="width50" value="'.GETPOST('sizeheight').'">';
				print $formproduct->selectMeasuringUnits("size_units", "size", GETPOSTISSET('size_units') ?GETPOST('size_units', 'alpha') : '0', 0, 2);
				print '</td></tr>';
			}
			if (empty($conf->global->PRODUCT_DISABLE_SURFACE)) {
				// Brut Surface
				print '<tr><td>'.$langs->trans("Surface").'</td><td>';
				print '<input name="surface" size="4" value="'.GETPOST('surface').'">';
				print $formproduct->selectMeasuringUnits("surface_units", "surface", GETPOSTISSET('surface_units') ?GETPOST('surface_units', 'alpha') : '0', 0, 2);
				print '</td></tr>';
			}
			if (empty($conf->global->PRODUCT_DISABLE_VOLUME)) {
				// Brut Volume
				print '<tr><td>'.$langs->trans("Volume").'</td><td>';
				print '<input name="volume" size="4" value="'.GETPOST('volume').'">';
				print $formproduct->selectMeasuringUnits("volume_units", "volume", GETPOSTISSET('volume_units') ?GETPOST('volume_units', 'alpha') : '0', 0, 2);
				print '</td></tr>';
			}

			if (!empty($conf->global->PRODUCT_ADD_NET_MEASURE)) {
				// Net Measure
				print '<tr><td>'.$langs->trans("NetMeasure").'</td><td>';
				print '<input name="net_measure" size="4" value="'.GETPOST('net_measure').'">';
				print $formproduct->selectMeasuringUnits("net_measure_units", '', GETPOSTISSET('net_measure_units') ?GETPOST('net_measure_units', 'alpha') : (empty($conf->global->MAIN_WEIGHT_DEFAULT_UNIT) ? 0 : $conf->global->MAIN_WEIGHT_DEFAULT_UNIT), 0, 0);
				print '</td></tr>';
			}
		}

		// Units
		if (!empty($conf->global->PRODUCT_USE_UNITS)) {
			print '<tr><td>'.$langs->trans('DefaultUnitToShow').'</td>';
			print '<td>';
			print $form->selectUnits(empty($line->fk_unit) ? $conf->global->PRODUCT_USE_UNITS : $line->fk_unit, 'units');
			print '</td></tr>';
		}

		// Custom code
		if (empty($conf->global->PRODUCT_DISABLE_CUSTOM_INFO) && empty($type)) {
			print '<tr><td class="wordbreak">'.$langs->trans("CustomCode").'</td><td><input name="customcode" class="maxwidth100onsmartphone" value="'.GETPOST('customcode').'"></td></tr>';

			// Origin country
			print '<tr><td>'.$langs->trans("CountryOrigin").'</td>';
			print '<td>';
			print img_picto('', 'globe-americas', 'class="paddingrightonly"');
			print $form->select_country((GETPOSTISSET('country_id') ? GETPOST('country_id') : $object->country_id), 'country_id', '', 0, 'minwidth300 widthcentpercentminusx maxwidth500');
			if ($user->admin) {
				print info_admin($langs->trans("YouCanChangeValuesForThisListFromDictionarySetup"), 1);
			}
			print '</td></tr>';

			// State
			if (empty($conf->global->PRODUCT_DISABLE_STATE)) {
				print '<tr>';
				if (!empty($conf->global->MAIN_SHOW_REGION_IN_STATE_SELECT) && ($conf->global->MAIN_SHOW_REGION_IN_STATE_SELECT == 1 || $conf->global->MAIN_SHOW_REGION_IN_STATE_SELECT == 2)) {
					print '<td>'.$form->editfieldkey('RegionStateOrigin', 'state_id', '', $object, 0).'</td><td>';
				} else {
					print '<td>'.$form->editfieldkey('StateOrigin', 'state_id', '', $object, 0).'</td><td>';
				}

				print img_picto('', 'state', 'class="pictofixedwidth"');
				print $formcompany->select_state($object->state_id, $object->country_code);
				print '</tr>';
			}
		}

		// Quality control
		if (!empty($conf->global->PRODUCT_LOT_ENABLE_QUALITY_CONTROL)) {
			print '<tr><td>'.$langs->trans("LifeTime").'</td><td><input name="lifetime" class="maxwidth50" value="'.GETPOST('lifetime').'"></td></tr>';
			print '<tr><td>'.$langs->trans("QCFrequency").'</td><td><input name="qc_frequency" class="maxwidth50" value="'.GETPOST('qc_frequency').'"></td></tr>';
		}

		// Other attributes
		$parameters = array('colspan' => ' colspan="2"', 'cols'=>2);
		$reshook = $hookmanager->executeHooks('formObjectOptions', $parameters, $object, $action); // Note that $action and $object may have been modified by hook
		print $hookmanager->resPrint;
		if (empty($reshook)) {
			print $object->showOptionals($extrafields, 'create', $parameters);
		}

		// Note (private, no output on invoices, propales...)
		//if (! empty($conf->global->MAIN_DISABLE_NOTES_TAB))       available in create mode
		//{
			print '<tr><td class="tdtop">'.$langs->trans("NoteNotVisibleOnBill").'</td><td>';

			// We use dolibarr_details as type of DolEditor here, because we must not accept images as description is included into PDF and not accepted by TCPDF.
			$doleditor = new DolEditor('note_private', GETPOST('note_private', 'restricthtml'), '', 140, 'dolibarr_details', '', false, true, getDolGlobalString('FCKEDITOR_ENABLE_PRODUCTDESC'), ROWS_8, '90%');
			$doleditor->Create();

			print "</td></tr>";
		//}

		if (!empty($conf->categorie->enabled)) {
			// Categories
			print '<tr><td>'.$langs->trans("Categories").'</td><td>';
			$cate_arbo = $form->select_all_categories(Categorie::TYPE_PRODUCT, '', 'parent', 64, 0, 1);
			print img_picto('', 'category').$form->multiselectarray('categories', $cate_arbo, GETPOST('categories', 'array'), '', 0, 'quatrevingtpercent widthcentpercentminusx', 0, 0);
			print "</td></tr>";
		}

		print '</table>';

		print '<hr>';

		if (empty($conf->global->PRODUCT_DISABLE_PRICES)) {
			if (!empty($conf->global->PRODUIT_MULTIPRICES)) {
				// We do no show price array on create when multiprices enabled.
				// We must set them on prices tab.
				print '<table class="border centpercent">';
				// VAT
				print '<tr><td class="titlefieldcreate">'.$langs->trans("VATRate").'</td><td>';
				$defaultva = get_default_tva($mysoc, $mysoc);
				print $form->load_tva("tva_tx", $defaultva, $mysoc, $mysoc, 0, 0, '', false, 1);
				print '</td></tr>';

				print '</table>';

				print '<br>';
			} else {
				print '<table class="border centpercent">';

				// Price
				print '<tr><td class="titlefieldcreate">'.$langs->trans("SellingPrice").'</td>';
				print '<td><input name="price" class="maxwidth50" value="'.$object->price.'">';
				print $form->selectPriceBaseType($conf->global->PRODUCT_PRICE_BASE_TYPE, "price_base_type");
				print '</td></tr>';

				// Min price
				print '<tr><td>'.$langs->trans("MinPrice").'</td>';
				print '<td><input name="price_min" class="maxwidth50" value="'.$object->price_min.'">';
				print '</td></tr>';

				// VAT
				print '<tr><td>'.$langs->trans("VATRate").'</td><td>';
				$defaultva = get_default_tva($mysoc, $mysoc);
				print $form->load_tva("tva_tx", $defaultva, $mysoc, $mysoc, 0, 0, '', false, 1);
				print '</td></tr>';

				print '</table>';

				print '<br>';
			}
		}

		// Accountancy codes
		print '<!-- accountancy codes -->'."\n";
		print '<table class="border centpercent">';

		if (empty($conf->global->PRODUCT_DISABLE_ACCOUNTING)) {
			if (!empty($conf->accounting->enabled)) {
				// Accountancy_code_sell
				print '<tr><td class="titlefieldcreate">'.$langs->trans("ProductAccountancySellCode").'</td>';
				print '<td>';
				if ($type == 0) {
					$accountancy_code_sell = (GETPOSTISSET('accountancy_code_sell') ? GETPOST('accountancy_code_sell', 'alpha') : getDolGlobalString("ACCOUNTING_PRODUCT_SOLD_ACCOUNT"));
				} else {
					$accountancy_code_sell = (GETPOSTISSET('accountancy_code_sell') ? GETPOST('accountancy_code_sell', 'alpha') : getDolGlobalString("ACCOUNTING_SERVICE_SOLD_ACCOUNT"));
				}
				print $formaccounting->select_account($accountancy_code_sell, 'accountancy_code_sell', 1, null, 1, 1, 'minwidth150 maxwidth300', 1);
				print '</td></tr>';

				// Accountancy_code_sell_intra
				if ($mysoc->isInEEC()) {
					print '<tr><td class="titlefieldcreate">'.$langs->trans("ProductAccountancySellIntraCode").'</td>';
					print '<td>';
					if ($type == 0) {
						$accountancy_code_sell_intra = (GETPOSTISSET('accountancy_code_sell_intra') ? GETPOST('accountancy_code_sell_intra', 'alpha') : getDolGlobalString("ACCOUNTING_PRODUCT_SOLD_INTRA_ACCOUNT"));
					} else {
						$accountancy_code_sell_intra = (GETPOSTISSET('accountancy_code_sell_intra') ? GETPOST('accountancy_code_sell_intra', 'alpha') : getDolGlobalString("ACCOUNTING_SERVICE_SOLD_INTRA_ACCOUNT"));
					}
					print $formaccounting->select_account($accountancy_code_sell_intra, 'accountancy_code_sell_intra', 1, null, 1, 1, 'minwidth150 maxwidth300', 1);
					print '</td></tr>';
				}

				// Accountancy_code_sell_export
				print '<tr><td class="titlefieldcreate">'.$langs->trans("ProductAccountancySellExportCode").'</td>';
				print '<td>';
				if ($type == 0) {
					$accountancy_code_sell_export = (GETPOST('accountancy_code_sell_export') ? GETPOST('accountancy_code_sell_export', 'alpha') : getDolGlobalString("ACCOUNTING_PRODUCT_SOLD_EXPORT_ACCOUNT"));
				} else {
					$accountancy_code_sell_export = (GETPOST('accountancy_code_sell_export') ? GETPOST('accountancy_code_sell_export', 'alpha') : getDolGlobalString("ACCOUNTING_SERVICE_SOLD_EXPORT_ACCOUNT"));
				}
				print $formaccounting->select_account($accountancy_code_sell_export, 'accountancy_code_sell_export', 1, null, 1, 1, 'minwidth150 maxwidth300', 1);
				print '</td></tr>';

				// Accountancy_code_buy
				print '<tr><td>'.$langs->trans("ProductAccountancyBuyCode").'</td>';
				print '<td>';
				if ($type == 0) {
					$accountancy_code_buy = (GETPOST('accountancy_code_buy', 'alpha') ? (GETPOST('accountancy_code_buy', 'alpha')) : getDolGlobalString("ACCOUNTING_PRODUCT_BUY_ACCOUNT"));
				} else {
					$accountancy_code_buy = (GETPOST('accountancy_code_buy', 'alpha') ? (GETPOST('accountancy_code_buy', 'alpha')) : getDolGlobalString("ACCOUNTING_SERVICE_BUY_ACCOUNT"));
				}
				print $formaccounting->select_account($accountancy_code_buy, 'accountancy_code_buy', 1, null, 1, 1, 'minwidth150 maxwidth300', 1);
				print '</td></tr>';

				// Accountancy_code_buy_intra
				if ($mysoc->isInEEC()) {
					print '<tr><td class="titlefieldcreate">'.$langs->trans("ProductAccountancyBuyIntraCode").'</td>';
					print '<td>';
					if ($type == 0) {
						$accountancy_code_buy_intra = (GETPOSTISSET('accountancy_code_buy_intra') ? GETPOST('accountancy_code_buy_intra', 'alpha') : getDolGlobalString("ACCOUNTING_PRODUCT_BUY_INTRA_ACCOUNT"));
					} else {
						$accountancy_code_buy_intra = (GETPOSTISSET('accountancy_code_buy_intra') ? GETPOST('accountancy_code_buy_intra', 'alpha') : getDolGlobalString("ACCOUNTING_SERVICE_BUY_INTRA_ACCOUNT"));
					}
					print $formaccounting->select_account($accountancy_code_buy_intra, 'accountancy_code_buy_intra', 1, null, 1, 1, 'minwidth150 maxwidth300', 1);
					print '</td></tr>';
				}

				// Accountancy_code_buy_export
				print '<tr><td class="titlefieldcreate">'.$langs->trans("ProductAccountancyBuyExportCode").'</td>';
				print '<td>';
				if ($type == 0) {
					$accountancy_code_buy_export = (GETPOST('accountancy_code_buy_export') ? GETPOST('accountancy_code_buy_export', 'alpha') : getDolGlobalString("ACCOUNTING_PRODUCT_BUY_EXPORT_ACCOUNT"));
				} else {
					$accountancy_code_buy_export = (GETPOST('accountancy_code_buy_export') ? GETPOST('accountancy_code_buy_export', 'alpha') : getDolGlobalString("ACCOUNTING_SERVICE_BUY_EXPORT_ACCOUNT"));
				}
				print $formaccounting->select_account($accountancy_code_buy_export, 'accountancy_code_buy_export', 1, null, 1, 1, 'minwidth150 maxwidth300', 1);
				print '</td></tr>';
			} else {// For external software
				if (!empty($accountancy_code_sell)) {
					$object->accountancy_code_sell = $accountancy_code_sell;
				}
				if (!empty($accountancy_code_sell_intra)) {
					$object->accountancy_code_sell_intra = $accountancy_code_sell_intra;
				}
				if (!empty($accountancy_code_sell_export)) {
					$object->accountancy_code_sell_export = $accountancy_code_sell_export;
				}
				if (!empty($accountancy_code_buy)) {
					$object->accountancy_code_buy = $accountancy_code_buy;
				}
				if (!empty($accountancy_code_buy_intra)) {
					$object->accountancy_code_buy_intra = $accountancy_code_buy_intra;
				}
				if (!empty($accountancy_code_buy_export)) {
					$object->accountancy_code_buy_export = $accountancy_code_buy_export;
				}

				// Accountancy_code_sell
				print '<tr><td class="titlefieldcreate">'.$langs->trans("ProductAccountancySellCode").'</td>';
				print '<td class="maxwidthonsmartphone"><input class="minwidth150" name="accountancy_code_sell" value="'.$object->accountancy_code_sell.'">';
				print '</td></tr>';

				// Accountancy_code_sell_intra
				if ($mysoc->isInEEC()) {
					print '<tr><td class="titlefieldcreate">'.$langs->trans("ProductAccountancySellIntraCode").'</td>';
					print '<td class="maxwidthonsmartphone"><input class="minwidth150" name="accountancy_code_sell_intra" value="'.$object->accountancy_code_sell_intra.'">';
					print '</td></tr>';
				}

				// Accountancy_code_sell_export
				print '<tr><td class="titlefieldcreate">'.$langs->trans("ProductAccountancySellExportCode").'</td>';
				print '<td class="maxwidthonsmartphone"><input class="minwidth150" name="accountancy_code_sell_export" value="'.$object->accountancy_code_sell_export.'">';
				print '</td></tr>';

				// Accountancy_code_buy
				print '<tr><td>'.$langs->trans("ProductAccountancyBuyCode").'</td>';
				print '<td class="maxwidthonsmartphone"><input class="minwidth150" name="accountancy_code_buy" value="'.$object->accountancy_code_buy.'">';
				print '</td></tr>';

				// Accountancy_code_buy_intra
				if ($mysoc->isInEEC()) {
					print '<tr><td class="titlefieldcreate">'.$langs->trans("ProductAccountancyBuyIntraCode").'</td>';
					print '<td class="maxwidthonsmartphone"><input class="minwidth150" name="accountancy_code_buy_intra" value="'.$object->accountancy_code_buy_intra.'">';
					print '</td></tr>';
				}

				// Accountancy_code_buy_export
				print '<tr><td class="titlefieldcreate">'.$langs->trans("ProductAccountancyBuyExportCode").'</td>';
				print '<td class="maxwidthonsmartphone"><input class="minwidth150" name="accountancy_code_buy_export" value="'.$object->accountancy_code_buy_export.'">';
				print '</td></tr>';
			}
		}
		print '</table>';

		print dol_get_fiche_end();

		print $form->buttonsSaveCancel("Create");

		print '</form>';
	} elseif ($object->id > 0) {
		/*
		 * Product card
		 */

		// Fiche en mode edition
		if ($action == 'edit' && $usercancreate) {
			//WYSIWYG Editor
			require_once DOL_DOCUMENT_ROOT.'/core/class/doleditor.class.php';

			if (!empty($conf->use_javascript_ajax)) {
				print '<script type="text/javascript">';
				print '$(document).ready(function () {
                        $("#selectcountry_id").change(function () {
                        	document.formprod.action.value="edit";
                        	document.formprod.submit();
                        });
				});';
				print '</script>'."\n";
			}

			// We set country_id, country_code and country for the selected country
			$object->country_id = GETPOST('country_id') ? GETPOST('country_id') : $object->country_id;
			if ($object->country_id) {
				$tmparray = getCountry($object->country_id, 'all');
				$object->country_code = $tmparray['code'];
				$object->country = $tmparray['label'];
			}

			$type = $langs->trans('Product');
			if ($object->isService()) {
				$type = $langs->trans('Service');
			}
			//print load_fiche_titre($langs->trans('Modify').' '.$type.' : '.(is_object($object->oldcopy)?$object->oldcopy->ref:$object->ref), "");

			// Main official, simple, and not duplicated code
			print '<form action="'.$_SERVER['PHP_SELF'].'?id='.$object->id.'" method="POST" name="formprod">'."\n";
			print '<input type="hidden" name="token" value="'.newToken().'">';
			print '<input type="hidden" name="action" value="update">';
			print '<input type="hidden" name="id" value="'.$object->id.'">';
			print '<input type="hidden" name="canvas" value="'.$object->canvas.'">';

			$head = product_prepare_head($object);
			$titre = $langs->trans("CardProduct".$object->type);
			$picto = ($object->type == Product::TYPE_SERVICE ? 'service' : 'product');
			print dol_get_fiche_head($head, 'card', $titre, 0, $picto);


			print '<table class="border allwidth">';

			// Ref
			print '<tr><td class="titlefieldcreate fieldrequired">'.$langs->trans("Ref").'</td><td colspan="3"><input name="ref" class="maxwidth200" maxlength="128" value="'.dol_escape_htmltag($object->ref).'"></td></tr>';

			// Label
			print '<tr><td class="fieldrequired">'.$langs->trans("Label").'</td><td colspan="3"><input name="label" class="minwidth300 maxwidth400onsmartphone" maxlength="255" value="'.dol_escape_htmltag($object->label).'"></td></tr>';

			// Status To sell
			print '<tr><td class="fieldrequired">'.$langs->trans("Status").' ('.$langs->trans("Sell").')</td><td colspan="3">';
			print '<select class="flat" name="statut">';
			if ($object->status) {
				print '<option value="1" selected>'.$langs->trans("OnSell").'</option>';
				print '<option value="0">'.$langs->trans("NotOnSell").'</option>';
			} else {
				print '<option value="1">'.$langs->trans("OnSell").'</option>';
				print '<option value="0" selected>'.$langs->trans("NotOnSell").'</option>';
			}
			print '</select>';
			print '</td></tr>';

			// Status To Buy
			print '<tr><td class="fieldrequired">'.$langs->trans("Status").' ('.$langs->trans("Buy").')</td><td colspan="3">';
			print '<select class="flat" name="statut_buy">';
			if ($object->status_buy) {
				print '<option value="1" selected>'.$langs->trans("ProductStatusOnBuy").'</option>';
				print '<option value="0">'.$langs->trans("ProductStatusNotOnBuy").'</option>';
			} else {
				print '<option value="1">'.$langs->trans("ProductStatusOnBuy").'</option>';
				print '<option value="0" selected>'.$langs->trans("ProductStatusNotOnBuy").'</option>';
			}
			print '</select>';
			print '</td></tr>';

			// Batch number managment
			if (isModEnabled('productbatch')) {
				if ($object->isProduct() || !empty($conf->global->STOCK_SUPPORTS_SERVICES)) {
					print '<tr><td>'.$langs->trans("ManageLotSerial").'</td><td>';
					$statutarray = array('0' => $langs->trans("ProductStatusNotOnBatch"), '1' => $langs->trans("ProductStatusOnBatch"), '2' => $langs->trans("ProductStatusOnSerial"));
					print $form->selectarray('status_batch', $statutarray, $object->status_batch);
					print '</td></tr>';
					if (!empty($object->status_batch) || !empty($conf->use_javascript_ajax)) {
						$langs->load("admin");
						$tooltip = $langs->trans("GenericMaskCodes", $langs->transnoentities("Batch"), $langs->transnoentities("Batch"));
						$tooltip .= '<br>'.$langs->trans("GenericMaskCodes2");
						$tooltip .= '<br>'.$langs->trans("GenericMaskCodes3");
						$tooltip .= '<br>'.$langs->trans("GenericMaskCodes4a", $langs->transnoentities("Batch"), $langs->transnoentities("Batch"));
						$tooltip .= '<br>'.$langs->trans("GenericMaskCodes5");
						print '<tr><td id="mask_option">'.$langs->trans("ManageLotMask").'</td>';
						if ($object->status_batch == '1' && getDolGlobalString('PRODUCTBATCH_LOT_USE_PRODUCT_MASKS') && getDolGlobalString('PRODUCTBATCH_LOT_ADDON') == 'mod_lot_advanced') {
							$mask = !empty($object->batch_mask) ? $object->batch_mask : getDolGlobalString('LOT_ADVANCED_MASK');
						}
						if ($object->status_batch == '2' && getDolGlobalString('PRODUCTBATCH_SN_USE_PRODUCT_MASKS') && getDolGlobalString('PRODUCTBATCH_SN_ADDON') == 'mod_sn_advanced') {
							$mask = !empty($object->batch_mask) ? $object->batch_mask : getDolGlobalString('SN_ADVANCED_MASK');
						}
						$inherited_mask_lot = getDolGlobalString('LOT_ADVANCED_MASK');
						$inherited_mask_sn = getDolGlobalString('SN_ADVANCED_MASK');
						print '<td id="field_mask">';
						print $form->textwithpicto('<input type="text" class="flat minwidth175" name="batch_mask" id="batch_mask_input" value="'.$mask.'">', $tooltip, 1, 1);
						// Add javascript to sho/hide field for custom mask
						if (!empty($conf->use_javascript_ajax)) {
							print '<script type="text/javascript">
							$(document).ready(function() {
								$("#field_mask").parent().addClass("hideobject");
								var preselect = document.getElementById("status_batch");';
							if (getDolGlobalString('PRODUCTBATCH_SN_USE_PRODUCT_MASKS')) {
								print 'if (preselect.value == "2") {
										$("#field_mask").parent().removeClass("hideobject");
									}';
							}
							if (getDolGlobalString('PRODUCTBATCH_LOT_USE_PRODUCT_MASKS')) {
								print 'if (preselect.value == "1") {
										$("#field_mask").parent().removeClass("hideobject");
									}';
							}
							print '$("#status_batch").on("change", function () {
									var optionSelected = $("option:selected", this);
									var valueSelected = this.value;
									$("#field_mask").parent().addClass("hideobject");
							';
							if (getDolGlobalString('PRODUCTBATCH_LOT_USE_PRODUCT_MASKS') && getDolGlobalString('PRODUCTBATCH_LOT_ADDON') == 'mod_lot_advanced') {
								print '
									if (this.value == 1) {
										$("#field_mask").parent().removeClass("hideobject");
										$("#batch_mask_input").val("'.$inherited_mask_lot.'");
									}
								';
							}
							if (getDolGlobalString('PRODUCTBATCH_SN_USE_PRODUCT_MASKS') && getDolGlobalString('PRODUCTBATCH_SN_ADDON') == 'mod_sn_advanced') {
								print '
									if (this.value == 2) {
										$("#field_mask").parent().removeClass("hideobject");
										$("#batch_mask_input").val("'.$inherited_mask_sn.'");
									}
								';
							}
							print '
								})
							})
						</script>';
						}
						print '</td></tr>';
					}
				}
			}

			// Barcode
			$showbarcode = empty($conf->barcode->enabled) ? 0 : 1;
			if (!empty($conf->global->MAIN_USE_ADVANCED_PERMS) && empty($user->rights->barcode->lire_advance)) {
				$showbarcode = 0;
			}

			if ($showbarcode) {
				print '<tr><td>'.$langs->trans('BarcodeType').'</td><td>';
				if (GETPOSTISSET('fk_barcode_type')) {
					$fk_barcode_type = GETPOST('fk_barcode_type');
				} else {
					$fk_barcode_type = $object->barcode_type;
					if (empty($fk_barcode_type) && !empty($conf->global->PRODUIT_DEFAULT_BARCODE_TYPE)) {
						$fk_barcode_type = $conf->global->PRODUIT_DEFAULT_BARCODE_TYPE;
					}
				}
				require_once DOL_DOCUMENT_ROOT.'/core/class/html.formbarcode.class.php';
				$formbarcode = new FormBarCode($db);
				print $formbarcode->selectBarcodeType($fk_barcode_type, 'fk_barcode_type', 1);
				print '</td></tr>';
				print '<tr><td>'.$langs->trans("BarcodeValue").'</td><td>';
				$tmpcode = GETPOSTISSET('barcode') ? GETPOST('barcode') : $object->barcode;
				if (empty($tmpcode) && !empty($modBarCodeProduct->code_auto)) {
					$tmpcode = $modBarCodeProduct->getNextValue($object, $fk_barcode_type);
				}
				print '<input class="maxwidth150 maxwidthonsmartphone" type="text" name="barcode" value="'.dol_escape_htmltag($tmpcode).'">';
				print '</td></tr>';
			}

			// Description (used in invoice, propal...)
			print '<tr><td class="tdtop">'.$langs->trans("Description").'</td><td>';

			// We use dolibarr_details as type of DolEditor here, because we must not accept images as description is included into PDF and not accepted by TCPDF.
<<<<<<< HEAD
			$doleditor = new DolEditor('desc', $object->description, '', 160, 'dolibarr_details', '', false, true, getDolGlobalInt('FCKEDITOR_ENABLE_PRODUCTDESC'), ROWS_4, '90%');
=======
			$doleditor = new DolEditor('desc', GETPOSTISSET('desc') ? GETPOST('desc', 'restricthtml') : $object->description, '', 160, 'dolibarr_details', '', false, true, $conf->global->FCKEDITOR_ENABLE_PRODUCTDESC, ROWS_4, '90%');
>>>>>>> f6ba33f8
			$doleditor->Create();

			print "</td></tr>";
			print "\n";

			// Public Url
			if (empty($conf->global->PRODUCT_DISABLE_PUBLIC_URL)) {
				print '<tr><td>'.$langs->trans("PublicUrl").'</td><td>';
				print img_picto('', 'globe', 'class="pictofixedwidth"');
				print '<input type="text" name="url" class="quatrevingtpercent" value="'.(GETPOSTISSET('url') ? GETPOST('url') : $object->url).'">';
				print '</td></tr>';
			}

			// Stock
			if ($object->isProduct() && !empty($conf->stock->enabled)) {
				// Default warehouse
				print '<tr><td>'.$langs->trans("DefaultWarehouse").'</td><td>';
				print img_picto($langs->trans("DefaultWarehouse"), 'stock', 'class="pictofixedwidth"');
				print $formproduct->selectWarehouses($object->fk_default_warehouse, 'fk_default_warehouse', 'warehouseopen', 1);
				print ' <a href="'.DOL_URL_ROOT.'/product/stock/card.php?action=create&amp;backtopage='.urlencode($_SERVER['PHP_SELF'].'?action=create&type='.GETPOST('type', 'int')).'"><span class="fa fa-plus-circle valignmiddle paddingleft" title="'.$langs->trans("AddWarehouse").'"></span></a>';
				print '</td></tr>';
				/*
				print "<tr>".'<td>'.$langs->trans("StockLimit").'</td><td>';
				print '<input name="seuil_stock_alerte" size="4" value="'.$object->seuil_stock_alerte.'">';
				print '</td>';

				print '<td>'.$langs->trans("DesiredStock").'</td><td>';
				print '<input name="desiredstock" size="4" value="'.$object->desiredstock.'">';
				print '</td></tr>';
				*/
			}
			/*
			else
			{
				print '<input name="seuil_stock_alerte" type="hidden" value="'.$object->seuil_stock_alerte.'">';
				print '<input name="desiredstock" type="hidden" value="'.$object->desiredstock.'">';
			}*/

			if ($object->isService()) {
				// Duration
				print '<tr><td>'.$langs->trans("Duration").'</td><td>';
				print '<input name="duration_value" size="5" value="'.$object->duration_value.'"> ';
				print $formproduct->selectMeasuringUnits("duration_unit", "time", $object->duration_unit, 0, 1);

				// Mandatory period
				print ' &nbsp; &nbsp; &nbsp; ';
				print '<input type="checkbox" id="mandatoryperiod" name="mandatoryperiod"'.($object->mandatory_period == 1 ? ' checked="checked"' : '').'>';
				print '<label for="mandatoryperiod">';
				$htmltooltip = $langs->trans("mandatoryHelper");
				print $form->textwithpicto($langs->trans("mandatoryperiod"), $htmltooltip, 1, 0);
				print '</label>';

				print '</td></tr>';
			} else {
				if (empty($conf->global->PRODUCT_DISABLE_NATURE)) {
					// Nature
					print '<tr><td>'.$form->textwithpicto($langs->trans("NatureOfProductShort"), $langs->trans("NatureOfProductDesc")).'</td><td>';
					print $formproduct->selectProductNature('finished', $object->finished);
					print '</td></tr>';
				}
			}

			if (!$object->isService() && !empty($conf->bom->enabled)) {
				print '<tr><td>'.$form->textwithpicto($langs->trans("DefaultBOM"), $langs->trans("DefaultBOMDesc", $langs->transnoentitiesnoconv("Finished"))).'</td><td>';
				$bomkey = "Bom:bom/class/bom.class.php:0:t.status=1 AND t.fk_product=".((int) $object->id);
				print $form->selectForForms($bomkey, 'fk_default_bom', $object->fk_default_bom, 1);
				print '</td></tr>';
			}

			if (!$object->isService()) {
				if (empty($conf->global->PRODUCT_DISABLE_WEIGHT)) {
					// Brut Weight
					print '<tr><td>'.$langs->trans("Weight").'</td><td>';
					print '<input name="weight" size="5" value="'.(GETPOSTISSET('weight') ? GETPOST('weight') : $object->weight).'"> ';
					print $formproduct->selectMeasuringUnits("weight_units", "weight", GETPOSTISSET('weight_units') ? GETPOST('weight_units') : $object->weight_units, 0, 2);
					print '</td></tr>';
				}

				if (empty($conf->global->PRODUCT_DISABLE_SIZE)) {
					// Brut Length
					print '<tr><td>'.$langs->trans("Length").' x '.$langs->trans("Width").' x '.$langs->trans("Height").'</td><td>';
					print '<input name="size" size="5" value="'.(GETPOSTISSET('size') ? GETPOST('size') : $object->length).'">x';
					print '<input name="sizewidth" size="5" value="'.(GETPOSTISSET('sizewidth') ? GETPOST('sizewidth') : $object->width).'">x';
					print '<input name="sizeheight" size="5" value="'.(GETPOSTISSET('sizeheight') ? GETPOST('sizeheight') : $object->height).'"> ';
					print $formproduct->selectMeasuringUnits("size_units", "size", GETPOSTISSET('size_units') ? GETPOST('size_units') : $object->length_units, 0, 2);
					print '</td></tr>';
				}
				if (empty($conf->global->PRODUCT_DISABLE_SURFACE)) {
					// Brut Surface
					print '<tr><td>'.$langs->trans("Surface").'</td><td>';
					print '<input name="surface" size="5" value="'.(GETPOSTISSET('surface') ? GETPOST('surface') : $object->surface).'"> ';
					print $formproduct->selectMeasuringUnits("surface_units", "surface", GETPOSTISSET('surface_units') ? GETPOST('surface_units') : $object->surface_units, 0, 2);
					print '</td></tr>';
				}
				if (empty($conf->global->PRODUCT_DISABLE_VOLUME)) {
					// Brut Volume
					print '<tr><td>'.$langs->trans("Volume").'</td><td>';
					print '<input name="volume" size="5" value="'.(GETPOSTISSET('volume') ? GETPOST('volume') : $object->volume).'"> ';
					print $formproduct->selectMeasuringUnits("volume_units", "volume", GETPOSTISSET('volume_units') ? GETPOST('volume_units') : $object->volume_units, 0, 2);
					print '</td></tr>';
				}

				if (!empty($conf->global->PRODUCT_ADD_NET_MEASURE)) {
					// Net Measure
					print '<tr><td>'.$langs->trans("NetMeasure").'</td><td>';
					print '<input name="net_measure" size="5" value="'.(GETPOSTISSET('net_measure') ? GETPOST('net_measure') : $object->net_measure).'"> ';
					print $formproduct->selectMeasuringUnits("net_measure_units", "", GETPOSTISSET('net_measure_units') ? GETPOST('net_measure_units') : $object->net_measure_units, 0, 0);
					print '</td></tr>';
				}
			}
			// Units
			if (!empty($conf->global->PRODUCT_USE_UNITS)) {
				print '<tr><td>'.$langs->trans('DefaultUnitToShow').'</td>';
				print '<td>';
				print $form->selectUnits($object->fk_unit, 'units');
				print '</td></tr>';
			}

			// Custom code
			if (!$object->isService() && empty($conf->global->PRODUCT_DISABLE_CUSTOM_INFO)) {
				print '<tr><td class="wordbreak">'.$langs->trans("CustomCode").'</td><td><input name="customcode" class="maxwidth100onsmartphone" value="'.$object->customcode.'"></td></tr>';
				// Origin country
				print '<tr><td>'.$langs->trans("CountryOrigin").'</td>';
				print '<td>';
				print img_picto('', 'globe-americas', 'class="paddingrightonly"');
				print $form->select_country(GETPOSTISSET('country_id') ? GETPOST('country_id', 'int') : $object->country_id, 'country_id', '', 0, 'minwidth100 maxwidthonsmartphone');
				if ($user->admin) {
					print info_admin($langs->trans("YouCanChangeValuesForThisListFromDictionarySetup"), 1);
				}
				print '</td></tr>';

				// State
				if (empty($conf->global->PRODUCT_DISABLE_STATE)) {
					print '<tr>';
					if (!empty($conf->global->MAIN_SHOW_REGION_IN_STATE_SELECT) && ($conf->global->MAIN_SHOW_REGION_IN_STATE_SELECT == 1 || $conf->global->MAIN_SHOW_REGION_IN_STATE_SELECT == 2)) {
						print '<td>'.$form->editfieldkey('RegionStateOrigin', 'state_id', '', $object, 0).'</td><td>';
					} else {
						print '<td>'.$form->editfieldkey('StateOrigin', 'state_id', '', $object, 0).'</td><td>';
					}

					print img_picto('', 'state', 'class="pictofixedwidth"');
					print $formcompany->select_state(GETPOSTISSET('state_id') ? GETPOST('state_id', 'int') : $object->state_id, $object->country_code);
					print '</td>';
					print '</tr>';
				}
			}

			// Quality control
			if (!empty($conf->global->PRODUCT_LOT_ENABLE_QUALITY_CONTROL)) {
				print '<tr><td>'.$langs->trans("LifeTime").'</td><td><input name="lifetime" class="maxwidth100onsmartphone" value="'.$object->lifetime.'"></td></tr>';
				print '<tr><td>'.$langs->trans("QCFrequency").'</td><td><input name="qc_frequency" class="maxwidth100onsmartphone" value="'.$object->qc_frequency.'"></td></tr>';
			}

			// Other attributes
			$parameters = array('colspan' => ' colspan="2"', 'cols' => 2);
			$reshook = $hookmanager->executeHooks('formObjectOptions', $parameters, $object, $action); // Note that $action and $object may have been modified by hook
			print $hookmanager->resPrint;
			if (empty($reshook)) {
				print $object->showOptionals($extrafields, 'edit', $parameters);
			}

			// Tags-Categories
			if (isModEnabled('categorie')) {
				print '<tr><td>'.$langs->trans("Categories").'</td><td>';
				$cate_arbo = $form->select_all_categories(Categorie::TYPE_PRODUCT, '', 'parent', 64, 0, 1);
				$c = new Categorie($db);
				$cats = $c->containing($object->id, Categorie::TYPE_PRODUCT);
				$arrayselected = array();
				if (is_array($cats)) {
					foreach ($cats as $cat) {
						$arrayselected[] = $cat->id;
					}
				}
				print img_picto('', 'category').$form->multiselectarray('categories', $cate_arbo, $arrayselected, '', 0, 'quatrevingtpercent widthcentpercentminusx', 0, 0);
				print "</td></tr>";
			}

			// Note private
			if (!empty($conf->global->MAIN_DISABLE_NOTES_TAB)) {
				print '<tr><td class="tdtop">'.$langs->trans("NoteNotVisibleOnBill").'</td><td>';

				$doleditor = new DolEditor('note_private', $object->note_private, '', 140, 'dolibarr_notes', '', false, true, getDolGlobalInt('FCKEDITOR_ENABLE_PRODUCTDESC'), ROWS_4, '90%');
				$doleditor->Create();

				print "</td></tr>";
			}

			print '</table>';

			print '<br>';

			print '<table class="border centpercent">';

			if (empty($conf->global->PRODUCT_DISABLE_ACCOUNTING)) {
				if (!empty($conf->accounting->enabled)) {
					// Accountancy_code_sell
					print '<tr><td class="titlefieldcreate">'.$langs->trans("ProductAccountancySellCode").'</td>';
					print '<td>';
					print $formaccounting->select_account($object->accountancy_code_sell, 'accountancy_code_sell', 1, '', 1, 1, 'minwidth150 maxwidth300');
					print '</td></tr>';

					// Accountancy_code_sell_intra
					if ($mysoc->isInEEC()) {
						print '<tr><td class="titlefieldcreate">'.$langs->trans("ProductAccountancySellIntraCode").'</td>';
						print '<td>';
						print $formaccounting->select_account($object->accountancy_code_sell_intra, 'accountancy_code_sell_intra', 1, '', 1, 1, 'minwidth150 maxwidth300');
						print '</td></tr>';
					}

					// Accountancy_code_sell_export
					print '<tr><td class="titlefieldcreate">'.$langs->trans("ProductAccountancySellExportCode").'</td>';
					print '<td>';
					print $formaccounting->select_account($object->accountancy_code_sell_export, 'accountancy_code_sell_export', 1, '', 1, 1, 'minwidth150 maxwidth300');
					print '</td></tr>';

					// Accountancy_code_buy
					print '<tr><td>'.$langs->trans("ProductAccountancyBuyCode").'</td>';
					print '<td>';
					print $formaccounting->select_account($object->accountancy_code_buy, 'accountancy_code_buy', 1, '', 1, 1, 'minwidth150 maxwidth300');
					print '</td></tr>';

					// Accountancy_code_buy_intra
					if ($mysoc->isInEEC()) {
						print '<tr><td class="titlefieldcreate">'.$langs->trans("ProductAccountancyBuyIntraCode").'</td>';
						print '<td>';
						print $formaccounting->select_account($object->accountancy_code_buy_intra, 'accountancy_code_buy_intra', 1, '', 1, 1, 'minwidth150 maxwidth300');
						print '</td></tr>';
					}

					// Accountancy_code_buy_export
					print '<tr><td class="titlefieldcreate">'.$langs->trans("ProductAccountancyBuyExportCode").'</td>';
					print '<td>';
					print $formaccounting->select_account($object->accountancy_code_buy_export, 'accountancy_code_buy_export', 1, '', 1, 1, 'minwidth150 maxwidth300');
					print '</td></tr>';
				} else {
					// For external software
					// Accountancy_code_sell
					print '<tr><td class="titlefieldcreate">'.$langs->trans("ProductAccountancySellCode").'</td>';
					print '<td><input name="accountancy_code_sell" class="maxwidth200" value="'.$object->accountancy_code_sell.'">';
					print '</td></tr>';

					// Accountancy_code_sell_intra
					if ($mysoc->isInEEC()) {
						print '<tr><td class="titlefieldcreate">'.$langs->trans("ProductAccountancySellIntraCode").'</td>';
						print '<td><input name="accountancy_code_sell_intra" class="maxwidth200" value="'.$object->accountancy_code_sell_intra.'">';
						print '</td></tr>';
					}

					// Accountancy_code_sell_export
					print '<tr><td class="titlefieldcreate">'.$langs->trans("ProductAccountancySellExportCode").'</td>';
					print '<td><input name="accountancy_code_sell_export" class="maxwidth200" value="'.$object->accountancy_code_sell_export.'">';
					print '</td></tr>';

					// Accountancy_code_buy
					print '<tr><td>'.$langs->trans("ProductAccountancyBuyCode").'</td>';
					print '<td><input name="accountancy_code_buy" class="maxwidth200" value="'.$object->accountancy_code_buy.'">';
					print '</td></tr>';

					// Accountancy_code_buy_intra
					if ($mysoc->isInEEC()) {
						print '<tr><td class="titlefieldcreate">'.$langs->trans("ProductAccountancyBuyIntraCode").'</td>';
						print '<td><input name="accountancy_code_buy_intra" class="maxwidth200" value="'.$object->accountancy_code_buy_intra.'">';
						print '</td></tr>';
					}

					// Accountancy_code_buy_export
					print '<tr><td class="titlefieldcreate">'.$langs->trans("ProductAccountancyBuyExportCode").'</td>';
					print '<td><input name="accountancy_code_buy_export" class="maxwidth200" value="'.$object->accountancy_code_buy_export.'">';
					print '</td></tr>';
				}
			}
			print '</table>';

			print dol_get_fiche_end();

			print $form->buttonsSaveCancel();

			print '</form>';
		} else {
			// Fiche en mode visu

			$showbarcode = empty($conf->barcode->enabled) ? 0 : 1;
			if (!empty($conf->global->MAIN_USE_ADVANCED_PERMS) && empty($user->rights->barcode->lire_advance)) {
				$showbarcode = 0;
			}

			$head = product_prepare_head($object);
			$titre = $langs->trans("CardProduct".$object->type);
			$picto = ($object->type == Product::TYPE_SERVICE ? 'service' : 'product');

			print dol_get_fiche_head($head, 'card', $titre, -1, $picto);

			$linkback = '<a href="'.DOL_URL_ROOT.'/product/list.php?restore_lastsearch_values=1&type='.$object->type.'">'.$langs->trans("BackToList").'</a>';
			$object->next_prev_filter = " fk_product_type = ".$object->type;

			$shownav = 1;
			if ($user->socid && !in_array('product', explode(',', $conf->global->MAIN_MODULES_FOR_EXTERNAL))) {
				$shownav = 0;
			}

			dol_banner_tab($object, 'ref', $linkback, $shownav, 'ref');


			print '<div class="fichecenter">';
			print '<div class="fichehalfleft">';

			print '<div class="underbanner clearboth"></div>';
			print '<table class="border tableforfield centpercent">';

			// Type
			if (!empty($conf->product->enabled) && !empty($conf->service->enabled)) {
				$typeformat = 'select;0:'.$langs->trans("Product").',1:'.$langs->trans("Service");
				print '<tr><td class="titlefield">';
				print (empty($conf->global->PRODUCT_DENY_CHANGE_PRODUCT_TYPE)) ? $form->editfieldkey("Type", 'fk_product_type', $object->type, $object, $usercancreate, $typeformat) : $langs->trans('Type');
				print '</td><td>';
				print $form->editfieldval("Type", 'fk_product_type', $object->type, $object, $usercancreate, $typeformat);
				print '</td></tr>';
			}

			if ($showbarcode) {
				// Barcode type
				print '<tr><td class="nowrap">';
				print '<table width="100%" class="nobordernopadding"><tr><td class="nowrap">';
				print $langs->trans("BarcodeType");
				print '</td>';
				if (($action != 'editbarcodetype') && $usercancreate && $createbarcode) {
					print '<td class="right"><a class="editfielda" href="'.$_SERVER["PHP_SELF"].'?action=editbarcodetype&id='.$object->id.'&token='.newToken().'">'.img_edit($langs->trans('Edit'), 1).'</a></td>';
				}
				print '</tr></table>';
				print '</td><td>';
				if ($action == 'editbarcodetype' || $action == 'editbarcode') {
					require_once DOL_DOCUMENT_ROOT.'/core/class/html.formbarcode.class.php';
					$formbarcode = new FormBarCode($db);
				}

				$fk_barcode_type = '';
				if ($action == 'editbarcodetype') {
					print $formbarcode->formBarcodeType($_SERVER['PHP_SELF'].'?id='.$object->id, $object->barcode_type, 'fk_barcode_type');
					$fk_barcode_type = $object->barcode_type;
				} else {
					$object->fetch_barcode();
					$fk_barcode_type = $object->barcode_type;
					print $object->barcode_type_label ? $object->barcode_type_label : ($object->barcode ? '<div class="warning">'.$langs->trans("SetDefaultBarcodeType").'<div>' : '');
				}
				print '</td></tr>'."\n";

				// Barcode value
				print '<tr><td class="nowrap">';
				print '<table width="100%" class="nobordernopadding"><tr><td class="nowrap">';
				print $langs->trans("BarcodeValue");
				print '</td>';
				if (($action != 'editbarcode') && $usercancreate && $createbarcode) {
					print '<td class="right"><a class="editfielda" href="'.$_SERVER["PHP_SELF"].'?action=editbarcode&id='.$object->id.'&token='.newToken().'">'.img_edit($langs->trans('Edit'), 1).'</a></td>';
				}
				print '</tr></table>';
				print '</td><td>';
				if ($action == 'editbarcode') {
					$tmpcode = GETPOSTISSET('barcode') ? GETPOST('barcode') : $object->barcode;
					if (empty($tmpcode) && !empty($modBarCodeProduct->code_auto)) {
						$tmpcode = $modBarCodeProduct->getNextValue($object, $fk_barcode_type);
					}

					print '<form method="post" action="'.$_SERVER["PHP_SELF"].'?id='.$object->id.'">';
					print '<input type="hidden" name="token" value="'.newToken().'">';
					print '<input type="hidden" name="action" value="setbarcode">';
					print '<input type="hidden" name="barcode_type_code" value="'.$object->barcode_type_code.'">';
					print '<input size="40" class="maxwidthonsmartphone" type="text" name="barcode" value="'.$tmpcode.'">';
					print '&nbsp;<input type="submit" class="button smallpaddingimp" value="'.$langs->trans("Modify").'">';
					print '</form>';
				} else {
					print showValueWithClipboardCPButton($object->barcode);
				}
				print '</td></tr>'."\n";
			}

			// Batch number management (to batch)
			if (!empty($conf->productbatch->enabled)) {
				if ($object->isProduct() || !empty($conf->global->STOCK_SUPPORTS_SERVICES)) {
					print '<tr><td>'.$langs->trans("ManageLotSerial").'</td><td>';
					print $object->getLibStatut(0, 2);
					print '</td></tr>';
					if ((($object->status_batch == '1' && !empty($conf->global->PRODUCTBATCH_LOT_USE_PRODUCT_MASKS) && $conf->global->PRODUCTBATCH_LOT_ADDON == 'mod_lot_advanced')
						|| ($object->status_batch == '2' && $conf->global->PRODUCTBATCH_SN_ADDON == 'mod_sn_advanced' && !empty($conf->global->PRODUCTBATCH_SN_USE_PRODUCT_MASKS)))) {
						print '<tr><td>'.$langs->trans("ManageLotMask").'</td><td>';
						print $object->batch_mask;
						print '</td></tr>';
					}
				}
			}

			if (empty($conf->global->PRODUCT_DISABLE_ACCOUNTING)) {
				// Accountancy sell code
				print '<tr><td class="nowrap">';
				print $langs->trans("ProductAccountancySellCode");
				print '</td><td>';
				if (!empty($conf->accounting->enabled)) {
					if (!empty($object->accountancy_code_sell)) {
						$accountingaccount = new AccountingAccount($db);
						$accountingaccount->fetch('', $object->accountancy_code_sell, 1);

						print $accountingaccount->getNomUrl(0, 1, 1, '', 1);
					}
				} else {
					print $object->accountancy_code_sell;
				}
				print '</td></tr>';

				// Accountancy sell code intra-community
				if ($mysoc->isInEEC()) {
					print '<tr><td class="nowrap">';
					print $langs->trans("ProductAccountancySellIntraCode");
					print '</td><td>';
					if (!empty($conf->accounting->enabled)) {
						if (!empty($object->accountancy_code_sell_intra)) {
							$accountingaccount2 = new AccountingAccount($db);
							$accountingaccount2->fetch('', $object->accountancy_code_sell_intra, 1);

							print $accountingaccount2->getNomUrl(0, 1, 1, '', 1);
						}
					} else {
						print $object->accountancy_code_sell_intra;
					}
					print '</td></tr>';
				}

				// Accountancy sell code export
				print '<tr><td class="nowrap">';
				print $langs->trans("ProductAccountancySellExportCode");
				print '</td><td>';
				if (!empty($conf->accounting->enabled)) {
					if (!empty($object->accountancy_code_sell_export)) {
						$accountingaccount3 = new AccountingAccount($db);
						$accountingaccount3->fetch('', $object->accountancy_code_sell_export, 1);

						print $accountingaccount3->getNomUrl(0, 1, 1, '', 1);
					}
				} else {
					print $object->accountancy_code_sell_export;
				}
				print '</td></tr>';

				// Accountancy buy code
				print '<tr><td class="nowrap">';
				print $langs->trans("ProductAccountancyBuyCode");
				print '</td><td>';
				if (!empty($conf->accounting->enabled)) {
					if (!empty($object->accountancy_code_buy)) {
						$accountingaccount4 = new AccountingAccount($db);
						$accountingaccount4->fetch('', $object->accountancy_code_buy, 1);

						print $accountingaccount4->getNomUrl(0, 1, 1, '', 1);
					}
				} else {
					print $object->accountancy_code_buy;
				}
				print '</td></tr>';

				// Accountancy buy code intra-community
				if ($mysoc->isInEEC()) {
					print '<tr><td class="nowrap">';
					print $langs->trans("ProductAccountancyBuyIntraCode");
					print '</td><td>';
					if (!empty($conf->accounting->enabled)) {
						if (!empty($object->accountancy_code_buy_intra)) {
							$accountingaccount5 = new AccountingAccount($db);
							$accountingaccount5->fetch('', $object->accountancy_code_buy_intra, 1);

							print $accountingaccount5->getNomUrl(0, 1, 1, '', 1);
						}
					} else {
						print $object->accountancy_code_buy_intra;
					}
					print '</td></tr>';
				}

				// Accountancy buy code export
				print '<tr><td class="nowrap">';
				print $langs->trans("ProductAccountancyBuyExportCode");
				print '</td><td>';
				if (!empty($conf->accounting->enabled)) {
					if (!empty($object->accountancy_code_buy_export)) {
						$accountingaccount6 = new AccountingAccount($db);
						$accountingaccount6->fetch('', $object->accountancy_code_buy_export, 1);

						print $accountingaccount6->getNomUrl(0, 1, 1, '', 1);
					}
				} else {
					print $object->accountancy_code_buy_export;
				}
				print '</td></tr>';
			}

			// Description
			print '<tr><td class="tdtop">'.$langs->trans("Description").'</td><td>'.(dol_textishtml($object->description) ? $object->description : dol_nl2br($object->description, 1, true)).'</td></tr>';

			// Public URL
			if (empty($conf->global->PRODUCT_DISABLE_PUBLIC_URL)) {
				print '<tr><td>'.$langs->trans("PublicUrl").'</td><td>';
				print dol_print_url($object->url, '_blank', 128);
				print '</td></tr>';
			}

			// Default warehouse
			if ($object->isProduct() && !empty($conf->stock->enabled)) {
				$warehouse = new Entrepot($db);
				$warehouse->fetch($object->fk_default_warehouse);

				print '<tr><td>'.$langs->trans("DefaultWarehouse").'</td><td>';
				print (!empty($warehouse->id) ? $warehouse->getNomUrl(1) : '');
				print '</td>';
			}

			// Parent product.
			if (!empty($conf->variants->enabled) && ($object->isProduct() || $object->isService())) {
				$combination = new ProductCombination($db);

				if ($combination->fetchByFkProductChild($object->id) > 0) {
					$prodstatic = new Product($db);
					$prodstatic->fetch($combination->fk_product_parent);

					// Parent product
					print '<tr><td>'.$langs->trans("ParentProduct").'</td><td>';
					print $prodstatic->getNomUrl(1);
					print '</td></tr>';
				}
			}

			print '</table>';
			print '</div>';
			print '<div class="fichehalfright">';

			print '<div class="underbanner clearboth"></div>';
			print '<table class="border tableforfield centpercent">';

			if ($object->isService()) {
				// Duration
				print '<tr><td class="titlefield">'.$langs->trans("Duration").'</td><td>';
				print $object->duration_value;
				if ($object->duration_value > 1) {
					$dur = array("i"=>$langs->trans("Minute"), "h"=>$langs->trans("Hours"), "d"=>$langs->trans("Days"), "w"=>$langs->trans("Weeks"), "m"=>$langs->trans("Months"), "y"=>$langs->trans("Years"));
				} elseif ($object->duration_value > 0) {
					$dur = array("i"=>$langs->trans("Minute"), "h"=>$langs->trans("Hour"), "d"=>$langs->trans("Day"), "w"=>$langs->trans("Week"), "m"=>$langs->trans("Month"), "y"=>$langs->trans("Year"));
				}
				print (!empty($object->duration_unit) && isset($dur[$object->duration_unit]) ? "&nbsp;".$langs->trans($dur[$object->duration_unit])."&nbsp;" : '');

				// Mandatory period
				if ($object->duration_value > 0) {
					print ' &nbsp; &nbsp; &nbsp; ';
				}
				$htmltooltip = $langs->trans("mandatoryHelper");
				print '<input type="checkbox" class="" name="mandatoryperiod"'.($object->mandatory_period == 1 ? ' checked="checked"' : '').' disabled>';
				print $form->textwithpicto($langs->trans("mandatoryperiod"), $htmltooltip, 1, 0);

				print '</td></tr>';
			} else {
				if (empty($conf->global->PRODUCT_DISABLE_NATURE)) {
					// Nature
					print '<tr><td class="titlefield">'.$form->textwithpicto($langs->trans("NatureOfProductShort"), $langs->trans("NatureOfProductDesc")).'</td><td>';
					print $object->getLibFinished();
					print '</td></tr>';
				}
			}

			if (!$object->isService() && !empty($conf->bom->enabled) && $object->finished) {
				print '<tr><td class="titlefield">'.$form->textwithpicto($langs->trans("DefaultBOM"), $langs->trans("DefaultBOMDesc", $langs->transnoentitiesnoconv("Finished"))).'</td><td>';
				if ($object->fk_default_bom) {
					$bom_static = new BOM($db);
					$bom_static->fetch($object->fk_default_bom);
					print $bom_static->getNomUrl(1);
				}
				print '</td></tr>';
			}

			if (!$object->isService()) {
				// Brut Weight
				if (empty($conf->global->PRODUCT_DISABLE_WEIGHT)) {
					print '<tr><td class="titlefield">'.$langs->trans("Weight").'</td><td>';
					if ($object->weight != '') {
						print $object->weight." ".measuringUnitString(0, "weight", $object->weight_units);
					} else {
						print '&nbsp;';
					}
					print "</td></tr>\n";
				}

				if (empty($conf->global->PRODUCT_DISABLE_SIZE)) {
					// Brut Length
					print '<tr><td>'.$langs->trans("Length").' x '.$langs->trans("Width").' x '.$langs->trans("Height").'</td><td>';
					if ($object->length != '' || $object->width != '' || $object->height != '') {
						print $object->length;
						if ($object->width) {
							print " x ".$object->width;
						}
						if ($object->height) {
							print " x ".$object->height;
						}
						print ' '.measuringUnitString(0, "size", $object->length_units);
					} else {
						print '&nbsp;';
					}
					print "</td></tr>\n";
				}
				if (empty($conf->global->PRODUCT_DISABLE_SURFACE)) {
					// Brut Surface
					print '<tr><td>'.$langs->trans("Surface").'</td><td>';
					if ($object->surface != '') {
						print $object->surface." ".measuringUnitString(0, "surface", $object->surface_units);
					} else {
						print '&nbsp;';
					}
					print "</td></tr>\n";
				}
				if (empty($conf->global->PRODUCT_DISABLE_VOLUME)) {
					// Brut Volume
					print '<tr><td>'.$langs->trans("Volume").'</td><td>';
					if ($object->volume != '') {
						print $object->volume." ".measuringUnitString(0, "volume", $object->volume_units);
					} else {
						print '&nbsp;';
					}
					print "</td></tr>\n";
				}

				if (!empty($conf->global->PRODUCT_ADD_NET_MEASURE)) {
					// Net Measure
					print '<tr><td class="titlefield">'.$langs->trans("NetMeasure").'</td><td>';
					if ($object->net_measure != '') {
						print $object->net_measure." ".measuringUnitString($object->net_measure_units);
					} else {
						print '&nbsp;';
					}
					print '</td></tr>';
				}
			}

			// Unit
			if (!empty($conf->global->PRODUCT_USE_UNITS)) {
				$unit = $object->getLabelOfUnit();

				print '<tr><td>'.$langs->trans('DefaultUnitToShow').'</td><td>';
				if ($unit !== '') {
					print $langs->trans($unit);
				}
				print '</td></tr>';
			}

			// Custom code
			if (!$object->isService() && empty($conf->global->PRODUCT_DISABLE_CUSTOM_INFO)) {
				print '<tr><td>'.$langs->trans("CustomCode").'</td><td>'.$object->customcode.'</td></tr>';

				// Origin country code
				print '<tr><td>'.$langs->trans("Origin").'</td><td>'.getCountry($object->country_id, 0, $db);
				if (!empty($object->state_id)) {
					print ' - '.getState($object->state_id, 0, $db);
				}
				print '</td></tr>';
			}

			// Quality Control
			if (!empty($conf->global->PRODUCT_LOT_ENABLE_QUALITY_CONTROL)) {
				print '<tr><td>'.$langs->trans("LifeTime").'</td><td>'.$object->lifetime.'</td></tr>';
				print '<tr><td>'.$langs->trans("QCFrequency").'</td><td>'.$object->qc_frequency.'</td></tr>';
			}

			// Other attributes
			$parameters = array();
			include DOL_DOCUMENT_ROOT.'/core/tpl/extrafields_view.tpl.php';

			// Categories
			if (isModEnabled('categorie')) {
				print '<tr><td class="valignmiddle">'.$langs->trans("Categories").'</td><td>';
				print $form->showCategories($object->id, Categorie::TYPE_PRODUCT, 1);
				print "</td></tr>";
			}

			// Note private
			if (!empty($conf->global->MAIN_DISABLE_NOTES_TAB)) {
				print '<!-- show Note --> '."\n";
				print '<tr><td class="tdtop">'.$langs->trans("NotePrivate").'</td><td>'.(dol_textishtml($object->note_private) ? $object->note_private : dol_nl2br($object->note_private, 1, true)).'</td></tr>'."\n";
				print '<!-- End show Note --> '."\n";
			}

			print "</table>\n";
			print '</div>';

			print '</div>';
			print '<div style="clear:both"></div>';

			print dol_get_fiche_end();
		}
	} elseif ($action != 'create') {
		exit;
	}
}

$tmpcode = '';
if (!empty($modCodeProduct->code_auto)) {
	$tmpcode = $modCodeProduct->getNextValue($object, $object->type);
}

$formconfirm = '';

// Confirm delete product
if (($action == 'delete' && (empty($conf->use_javascript_ajax) || !empty($conf->dol_use_jmobile)))	// Output when action = clone if jmobile or no js
	|| (!empty($conf->use_javascript_ajax) && empty($conf->dol_use_jmobile))) {							// Always output when not jmobile nor js
	$formconfirm = $form->formconfirm("card.php?id=".$object->id, $langs->trans("DeleteProduct"), $langs->trans("ConfirmDeleteProduct"), "confirm_delete", '', 0, "action-delete");
}
if ($action == 'merge') {
	$formquestion = array(
		array(
			'name' => 'product_origin',
			'label' => $langs->trans('MergeOriginProduct'),
			'type' => 'other',
			'value' => $form->select_produits('', 'product_origin', '', 0, 0, 1, 2, '', 1, array(), 0, 1, 0, 'minwidth200', 0, '', null, 1),
		)
	);
	$formconfirm = $form->formconfirm($_SERVER["PHP_SELF"]."?id=".$object->id, $langs->trans("MergeProducts"), $langs->trans("ConfirmMergeProducts"), "confirm_merge", $formquestion, 'no', 1, 250);
}

// Clone confirmation
if (($action == 'clone' && (empty($conf->use_javascript_ajax) || !empty($conf->dol_use_jmobile)))		// Output when action = clone if jmobile or no js
	|| (!empty($conf->use_javascript_ajax) && empty($conf->dol_use_jmobile))) {							// Always output when not jmobile nor js
	// Define confirmation messages
	$formquestionclone = array(
		'text' => $langs->trans("ConfirmClone"),
		array('type' => 'text', 'name' => 'clone_ref', 'label' => $langs->trans("NewRefForClone"), 'value' => empty($tmpcode) ? $langs->trans("CopyOf").' '.$object->ref : $tmpcode, 'morecss'=>'width150'),
		array('type' => 'checkbox', 'name' => 'clone_content', 'label' => $langs->trans("CloneContentProduct"), 'value' => 1),
		array('type' => 'checkbox', 'name' => 'clone_categories', 'label' => $langs->trans("CloneCategoriesProduct"), 'value' => 1),
	);
	if (!empty($conf->global->PRODUIT_MULTIPRICES)) {
		$formquestionclone[] = array('type' => 'checkbox', 'name' => 'clone_prices', 'label' => $langs->trans("ClonePricesProduct").' ('.$langs->trans("CustomerPrices").')', 'value' => 0);
	}
	if (!empty($conf->global->PRODUIT_SOUSPRODUITS)) {
		$formquestionclone[] = array('type' => 'checkbox', 'name' => 'clone_composition', 'label' => $langs->trans('CloneCompositionProduct'), 'value' => 1);
	}

	$formconfirm .= $form->formconfirm($_SERVER["PHP_SELF"].'?id='.$object->id, $langs->trans('ToClone'), $langs->trans('ConfirmCloneProduct', $object->ref), 'confirm_clone', $formquestionclone, 'yes', 'action-clone', 350, 600);
}

// Call Hook formConfirm
$parameters = array('formConfirm' => $formconfirm, 'object' => $object);
$reshook = $hookmanager->executeHooks('formConfirm', $parameters, $object, $action); // Note that $action and $object may have been modified by hook
if (empty($reshook)) {
	$formconfirm .= $hookmanager->resPrint;
} elseif ($reshook > 0) {
	$formconfirm = $hookmanager->resPrint;
}

// Print form confirm
print $formconfirm;

/*
 * Action bar
 */
if ($action != 'create' && $action != 'edit') {
	$cloneProductUrl = $_SERVER["PHP_SELF"].'?action=clone&token='.newToken();
	$cloneButtonId = 'action-clone-no-ajax';

	print "\n".'<div class="tabsAction">'."\n";

	$parameters = array();
	$reshook = $hookmanager->executeHooks('addMoreActionsButtons', $parameters, $object, $action); // Note that $action and $object may have been modified by hook
	if (empty($reshook)) {
		if ($usercancreate) {
			if (!isset($object->no_button_edit) || $object->no_button_edit <> 1) {
				print dolGetButtonAction('', $langs->trans('Modify'), 'default', $_SERVER["PHP_SELF"].'?action=edit&token='.newToken().'&id='.$object->id, '', $usercancreate);
			}

			if (!isset($object->no_button_copy) || $object->no_button_copy <> 1) {
				if (!empty($conf->use_javascript_ajax) && empty($conf->dol_use_jmobile)) {
					$cloneProductUrl = '';
					$cloneButtonId = 'action-clone';
				}
				print dolGetButtonAction($langs->trans('ToClone'), '', 'default', $cloneProductUrl, $cloneButtonId, $usercancreate);
			}
		}
		$object_is_used = $object->isObjectUsed($object->id);

		if ($usercandelete) {
			if (empty($object_is_used) && (!isset($object->no_button_delete) || $object->no_button_delete <> 1)) {
				if (!empty($conf->use_javascript_ajax) && empty($conf->dol_use_jmobile)) {
					print dolGetButtonAction($langs->trans('Delete'), '', 'delete', '#', 'action-delete', true);
				} else {
					print dolGetButtonAction('', $langs->trans('Delete'), 'delete', $_SERVER["PHP_SELF"].'?action=delete&token='.newToken().'&id='.$object->id, '');
				}
			} else {
				print dolGetButtonAction($langs->trans("ProductIsUsed"), $langs->trans('Delete'), 'delete', '#', '', false);
			}
			if (getDolGlobalInt('MAIN_FEATURES_LEVEL') > 1) {
				print '<a class="butActionDelete" href="card.php?action=merge&id='.$object->id.'" title="'.dol_escape_htmltag($langs->trans("MergeProducts")).'">'.$langs->trans('Merge').'</a>'."\n";
			}
		} else {
			print dolGetButtonAction($langs->trans("NotEnoughPermissions"), $langs->trans('Delete'), 'delete', '#', '', false);
		}
	}

	print "\n</div>\n";
}


/*
 * All the "Add to" areas if PRODUCT_ADD_FORM_ADD_TO is set
 */

if (!empty($conf->global->PRODUCT_ADD_FORM_ADD_TO) && $object->id && ($action == '' || $action == 'view') && $object->status) {
	//Variable used to check if any text is going to be printed
	$html = '';
	//print '<div class="fichecenter"><div class="fichehalfleft">';

	// Propals
	if (!empty($conf->propal->enabled) && $user->rights->propale->creer) {
		$propal = new Propal($db);

		$langs->load("propal");

		$otherprop = $propal->liste_array(2, 1, 0);

		if (is_array($otherprop) && count($otherprop)) {
			$html .= '<tr><td style="width: 200px;">';
			$html .= $langs->trans("AddToDraftProposals").'</td><td>';
			$html .= $form->selectarray("propalid", $otherprop, 0, 1);
			$html .= '</td></tr>';
		} else {
			$html .= '<tr><td style="width: 200px;">';
			$html .= $langs->trans("AddToDraftProposals").'</td><td>';
			$html .= $langs->trans("NoDraftProposals");
			$html .= '</td></tr>';
		}
	}

	// Commande
	if (!empty($conf->commande->enabled) && $user->rights->commande->creer) {
		$commande = new Commande($db);

		$langs->load("orders");

		$othercom = $commande->liste_array(2, 1, null);
		if (is_array($othercom) && count($othercom)) {
			$html .= '<tr><td style="width: 200px;">';
			$html .= $langs->trans("AddToDraftOrders").'</td><td>';
			$html .= $form->selectarray("commandeid", $othercom, 0, 1);
			$html .= '</td></tr>';
		} else {
			$html .= '<tr><td style="width: 200px;">';
			$html .= $langs->trans("AddToDraftOrders").'</td><td>';
			$html .= $langs->trans("NoDraftOrders");
			$html .= '</td></tr>';
		}
	}

	// Factures
	if (isModEnabled('facture') && $user->rights->facture->creer) {
		$invoice = new Facture($db);

		$langs->load("bills");

		$otherinvoice = $invoice->liste_array(2, 1, null);
		if (is_array($otherinvoice) && count($otherinvoice)) {
			$html .= '<tr><td style="width: 200px;">';
			$html .= $langs->trans("AddToDraftInvoices").'</td><td>';
			$html .= $form->selectarray("factureid", $otherinvoice, 0, 1);
			$html .= '</td></tr>';
		} else {
			$html .= '<tr><td style="width: 200px;">';
			$html .= $langs->trans("AddToDraftInvoices").'</td><td>';
			$html .= $langs->trans("NoDraftInvoices");
			$html .= '</td></tr>';
		}
	}

	//If any text is going to be printed, then we show the table
	if (!empty($html)) {
		print '<form method="POST" action="'.$_SERVER["PHP_SELF"].'?id='.$object->id.'">';
		print '<input type="hidden" name="token" value="'.newToken().'">';
		print '<input type="hidden" name="action" value="addin">';

		print load_fiche_titre($langs->trans("AddToDraft"), '', '');

		print dol_get_fiche_head('');

		$html .= '<tr><td class="nowrap">'.$langs->trans("Quantity").' ';
		$html .= '<input type="text" class="flat" name="qty" size="1" value="1"></td>';
		$html .= '<td class="nowrap">'.$langs->trans("ReductionShort").'(%) ';
		$html .= '<input type="text" class="flat" name="remise_percent" size="1" value="0">';
		$html .= '</td></tr>';

		print '<table width="100%" class="border">';
		print $html;
		print '</table>';

		print '<div class="center">';
		print '<input type="submit" class="button button-add" value="'.$langs->trans("Add").'">';
		print '</div>';

		print dol_get_fiche_end();

		print '</form>';
	}
}


/*
 * Generated documents
 */

if ($action != 'create' && $action != 'edit' && $action != 'delete') {
	print '<div class="fichecenter"><div class="fichehalfleft">';
	print '<a name="builddoc"></a>'; // ancre

	// Documents
	$objectref = dol_sanitizeFileName($object->ref);
	if (!empty($conf->product->multidir_output[$object->entity])) {
		$filedir = $conf->product->multidir_output[$object->entity].'/'.$objectref; //Check repertories of current entities
	} else {
		$filedir = $conf->product->dir_output.'/'.$objectref;
	}
	$urlsource = $_SERVER["PHP_SELF"]."?id=".$object->id;
	$genallowed = $usercanread;
	$delallowed = $usercancreate;

	print $formfile->showdocuments($modulepart, $object->ref, $filedir, $urlsource, $genallowed, $delallowed, '', 0, 0, 0, 28, 0, '', 0, '', $langs->getDefaultLang(), '', $object);
	$somethingshown = $formfile->numoffiles;

	print '</div><div class="fichehalfright">';

	$MAXEVENT = 10;

	$morehtmlcenter = dolGetButtonTitle($langs->trans('SeeAll'), '', 'fa fa-bars imgforviewmode', DOL_URL_ROOT.'/product/agenda.php?id='.$object->id);

	// List of actions on element
	include_once DOL_DOCUMENT_ROOT.'/core/class/html.formactions.class.php';
	$formactions = new FormActions($db);
	$somethingshown = $formactions->showactions($object, 'product', 0, 1, '', $MAXEVENT, '', $morehtmlcenter); // Show all action for product

	print '</div></div>';
}

// End of page
llxFooter();
$db->close();<|MERGE_RESOLUTION|>--- conflicted
+++ resolved
@@ -1964,11 +1964,7 @@
 			print '<tr><td class="tdtop">'.$langs->trans("Description").'</td><td>';
 
 			// We use dolibarr_details as type of DolEditor here, because we must not accept images as description is included into PDF and not accepted by TCPDF.
-<<<<<<< HEAD
-			$doleditor = new DolEditor('desc', $object->description, '', 160, 'dolibarr_details', '', false, true, getDolGlobalInt('FCKEDITOR_ENABLE_PRODUCTDESC'), ROWS_4, '90%');
-=======
-			$doleditor = new DolEditor('desc', GETPOSTISSET('desc') ? GETPOST('desc', 'restricthtml') : $object->description, '', 160, 'dolibarr_details', '', false, true, $conf->global->FCKEDITOR_ENABLE_PRODUCTDESC, ROWS_4, '90%');
->>>>>>> f6ba33f8
+			$doleditor = new DolEditor('desc', GETPOSTISSET('desc') ? GETPOST('desc', 'restricthtml') : $object->description, '', 160, 'dolibarr_details', '', false, true, getDolGlobalInt('FCKEDITOR_ENABLE_PRODUCTDESC'), ROWS_4, '90%');
 			$doleditor->Create();
 
 			print "</td></tr>";
