--- conflicted
+++ resolved
@@ -53,15 +53,6 @@
 require_once DOL_DOCUMENT_ROOT.'/categories/class/categorie.class.php';
 require_once DOL_DOCUMENT_ROOT.'/core/modules/product/modules_product.class.php';
 
-<<<<<<< HEAD
-if (!empty($conf->propal->enabled))     require_once DOL_DOCUMENT_ROOT.'/comm/propal/class/propal.class.php';
-if (!empty($conf->facture->enabled))    require_once DOL_DOCUMENT_ROOT.'/compta/facture/class/facture.class.php';
-if (!empty($conf->commande->enabled))   require_once DOL_DOCUMENT_ROOT.'/commande/class/commande.class.php';
-if (!empty($conf->accounting->enabled)) require_once DOL_DOCUMENT_ROOT.'/core/lib/accounting.lib.php';
-if (!empty($conf->accounting->enabled)) require_once DOL_DOCUMENT_ROOT.'/core/class/html.formaccounting.class.php';
-if (!empty($conf->accounting->enabled)) require_once DOL_DOCUMENT_ROOT.'/accountancy/class/accountingaccount.class.php';
-if (!empty($conf->bom->enabled)) 		require_once DOL_DOCUMENT_ROOT.'/bom/class/bom.class.php';
-=======
 if (!empty($conf->propal->enabled)) {
 	require_once DOL_DOCUMENT_ROOT.'/comm/propal/class/propal.class.php';
 }
@@ -73,14 +64,12 @@
 }
 if (!empty($conf->accounting->enabled)) {
 	require_once DOL_DOCUMENT_ROOT.'/core/lib/accounting.lib.php';
-}
-if (!empty($conf->accounting->enabled)) {
 	require_once DOL_DOCUMENT_ROOT.'/core/class/html.formaccounting.class.php';
-}
-if (!empty($conf->accounting->enabled)) {
 	require_once DOL_DOCUMENT_ROOT.'/accountancy/class/accountingaccount.class.php';
 }
->>>>>>> 9e54dc0d
+if (!empty($conf->bom->enabled)) {
+  require_once DOL_DOCUMENT_ROOT.'/bom/class/bom.class.php';
+}
 
 // Load translation files required by the page
 $langs->loadLangs(array('products', 'other'));
@@ -1800,20 +1789,6 @@
 					print '</td></tr>';
 				}
 
-<<<<<<< HEAD
-				if ($conf->bom->enabled) {
-					print '<tr><td>'.$form->textwithpicto($langs->trans("DefaultBOM"), $langs->trans("DefaultBOMDesc")).'</td><td colspan="3">';
-					$bomkey = "Bom:bom/class/bom.class.php:0:t.status=1 AND t.fk_product=".$object->id;
-					print $form->selectForForms($bomkey, 'fk_default_bom', $object->fk_default_bom, 1);
-					print '</td></tr>';
-				}
-
-				// Brut Weight
-				print '<tr><td>'.$langs->trans("Weight").'</td><td colspan="3">';
-				print '<input name="weight" size="5" value="'.$object->weight.'"> ';
-				print $formproduct->selectMeasuringUnits("weight_units", "weight", $object->weight_units, 0, 2);
-				print '</td></tr>';
-=======
 				if (empty($conf->global->PRODUCT_DISABLE_WEIGHT)) {
 					// Brut Weight
 					print '<tr><td>'.$langs->trans("Weight").'</td><td>';
@@ -1821,7 +1796,6 @@
 					print $formproduct->selectMeasuringUnits("weight_units", "weight", $object->weight_units, 0, 2);
 					print '</td></tr>';
 				}
->>>>>>> 9e54dc0d
 
 				if (empty($conf->global->PRODUCT_DISABLE_SIZE)) {
 					// Brut Length
@@ -1936,6 +1910,13 @@
 			print '<br>';
 
 			print '<table class="border centpercent">';
+
+			if ($object->isService() && !empty($conf->bom->enabled)) {
+					print '<tr><td>'.$form->textwithpicto($langs->trans("DefaultBOM"), $langs->trans("DefaultBOMDesc")).'</td><td colspan="3">';
+					$bomkey = "Bom:bom/class/bom.class.php:0:t.status=1 AND t.fk_product=".$object->id;
+					print $form->selectForForms($bomkey, 'fk_default_bom', $object->fk_default_bom, 1);
+					print '</td></tr>';
+			}
 
 			if (empty($conf->global->PRODUCT_DISABLE_ACCOUNTING)) {
 				if (!empty($conf->accounting->enabled)) {
