<?php
/* Copyright (C) 2001-2007	Rodolphe Quiedeville	<rodolphe@quiedeville.org>
 * Copyright (C) 2004-2015	Laurent Destailleur		<eldy@users.sourceforge.net>
 * Copyright (C) 2005		Eric Seigne				<eric.seigne@ryxeo.com>
 * Copyright (C) 2005-2015	Regis Houssin			<regis.houssin@capnetworks.com>
 * Copyright (C) 2006		Andre Cianfarani		<acianfa@free.fr>
 * Copyright (C) 2006		Auguria SARL			<info@auguria.org>
 * Copyright (C) 2010-2015	Juanjo Menent			<jmenent@2byte.es>
 * Copyright (C) 2013-2014	Marcos García			<marcosgdf@gmail.com>
 * Copyright (C) 2012-2013	Cédric Salvador			<csalvador@gpcsolutions.fr>
 * Copyright (C) 2011-2016	Alexandre Spangaro		<aspangaro.dolibarr@gmail.com>
 * Copyright (C) 2014		Cédric Gross			<c.gross@kreiz-it.fr>
 * Copyright (C) 2014-2015	Ferran Marcet			<fmarcet@2byte.es>
 * Copyright (C) 2015       Jean-François Ferry     <jfefe@aternatik.fr>
 * Copyright (C) 2015       Raphaël Doursenaud      <rdoursenaud@gpcsolutions.fr>
 * Copyright (C) 2016		Charlie Benke           <charlie@patas-monkey.com>
 *
 * This program is free software; you can redistribute it and/or modify
 * it under the terms of the GNU General Public License as published by
 * the Free Software Foundation; either version 3 of the License, or
 * (at your option) any later version.
 *
 * This program is distributed in the hope that it will be useful,
 * but WITHOUT ANY WARRANTY; without even the implied warranty of
 * MERCHANTABILITY or FITNESS FOR A PARTICULAR PURPOSE.  See the
 * GNU General Public License for more details.
 *
 * You should have received a copy of the GNU General Public License
 * along with this program. If not, see <http://www.gnu.org/licenses/>.
 */

/**
 *  \file       htdocs/product/card.php
 *  \ingroup    product
 *  \brief      Page to show product
 */

require '../main.inc.php';
require_once DOL_DOCUMENT_ROOT.'/core/class/html.formfile.class.php';
require_once DOL_DOCUMENT_ROOT.'/core/class/canvas.class.php';
require_once DOL_DOCUMENT_ROOT.'/product/class/product.class.php';
require_once DOL_DOCUMENT_ROOT.'/product/class/html.formproduct.class.php';
require_once DOL_DOCUMENT_ROOT.'/core/class/extrafields.class.php';
require_once DOL_DOCUMENT_ROOT.'/core/class/genericobject.class.php';
require_once DOL_DOCUMENT_ROOT.'/core/lib/product.lib.php';
require_once DOL_DOCUMENT_ROOT.'/core/lib/company.lib.php';
require_once DOL_DOCUMENT_ROOT.'/categories/class/categorie.class.php';
require_once DOL_DOCUMENT_ROOT.'/core/modules/product/modules_product.php';

if (! empty($conf->propal->enabled))     require_once DOL_DOCUMENT_ROOT.'/comm/propal/class/propal.class.php';
if (! empty($conf->facture->enabled))    require_once DOL_DOCUMENT_ROOT.'/compta/facture/class/facture.class.php';
if (! empty($conf->commande->enabled))   require_once DOL_DOCUMENT_ROOT.'/commande/class/commande.class.php';
if (! empty($conf->accounting->enabled)) require_once DOL_DOCUMENT_ROOT.'/core/lib/accounting.lib.php';
if (! empty($conf->accounting->enabled)) require_once DOL_DOCUMENT_ROOT.'/accountancy/class/html.formventilation.class.php';

$langs->load("products");
$langs->load("other");
if (! empty($conf->stock->enabled)) $langs->load("stocks");
if (! empty($conf->facture->enabled)) $langs->load("bills");
if (! empty($conf->productbatch->enabled)) $langs->load("productbatch");

$mesg=''; $error=0; $errors=array();

$refalreadyexists=0;

$id=GETPOST('id', 'int');
$ref=GETPOST('ref', 'alpha');
$type=GETPOST('type','int');
$action=(GETPOST('action','alpha') ? GETPOST('action','alpha') : 'view');
$cancel=GETPOST('cancel');
$confirm=GETPOST('confirm','alpha');
$socid=GETPOST('socid','int');
$duration_value = GETPOST('duration_value');
$duration_unit = GETPOST('duration_unit');
if (! empty($user->societe_id)) $socid=$user->societe_id;

$object = new Product($db);
$extrafields = new ExtraFields($db);

// fetch optionals attributes and labels
$extralabels=$extrafields->fetch_name_optionals_label($object->table_element);

$object = new Product($db);
if ($id > 0 || ! empty($ref))
{
    $result = $object->fetch($id, $ref);

    if (! empty($conf->product->enabled)) $upload_dir = $conf->product->multidir_output[$object->entity].'/'.get_exdir(0, 0, 0, 0, $object, 'product').dol_sanitizeFileName($object->ref);
    elseif (! empty($conf->service->enabled)) $upload_dir = $conf->service->multidir_output[$object->entity].'/'.get_exdir(0, 0, 0, 0, $object, 'product').dol_sanitizeFileName($object->ref);

    if (! empty($conf->global->PRODUCT_USE_OLD_PATH_FOR_PHOTO))    // For backward compatiblity, we scan also old dirs
    {
        if (! empty($conf->product->enabled)) $upload_dirold = $conf->product->multidir_output[$object->entity].'/'.substr(substr("000".$object->id, -2),1,1).'/'.substr(substr("000".$object->id, -2),0,1).'/'.$object->id."/photos";
        else $upload_dirold = $conf->service->multidir_output[$object->entity].'/'.substr(substr("000".$object->id, -2),1,1).'/'.substr(substr("000".$object->id, -2),0,1).'/'.$object->id."/photos";
    }
}
$modulepart='product';

// Get object canvas (By default, this is not defined, so standard usage of dolibarr)
$canvas = !empty($object->canvas)?$object->canvas:GETPOST("canvas");
$objcanvas=null;
if (! empty($canvas))
{
    require_once DOL_DOCUMENT_ROOT.'/core/class/canvas.class.php';
    $objcanvas = new Canvas($db,$action);
    $objcanvas->getCanvas('product','card',$canvas);
}

// Security check
$fieldvalue = (! empty($id) ? $id : (! empty($ref) ? $ref : ''));
$fieldtype = (! empty($ref) ? 'ref' : 'rowid');
$result=restrictedArea($user,'produit|service',$fieldvalue,'product&product','','',$fieldtype,$objcanvas);

// Initialize technical object to manage hooks of thirdparties. Note that conf->hooks_modules contains array array
$hookmanager->initHooks(array('productcard','globalcard'));



/*
 * Actions
 */

if ($cancel) $action = '';

$createbarcode=empty($conf->barcode->enabled)?0:1;
if (! empty($conf->global->MAIN_USE_ADVANCED_PERMS) && empty($user->rights->barcode->creer_advance)) $createbarcode=0;

$parameters=array('id'=>$id, 'ref'=>$ref, 'objcanvas'=>$objcanvas);
$reshook=$hookmanager->executeHooks('doActions',$parameters,$object,$action);    // Note that $action and $object may have been modified by some hooks
if ($reshook < 0) setEventMessages($hookmanager->error, $hookmanager->errors, 'errors');

if (empty($reshook))
{
    // Type
    if ($action ==	'setfk_product_type' && $user->rights->produit->creer)
    {
    	$result = $object->setValueFrom('fk_product_type', GETPOST('fk_product_type'));
    	header("Location: ".$_SERVER['PHP_SELF']."?id=".$object->id);
    	exit;
    }
	/*
	 * Build doc
	 */
	else if ($action == 'builddoc' && $user->rights->produit->creer)
	{

		// Save last template used to generate document
		if (GETPOST('model')) $object->setDocModel($user, GETPOST('model','alpha'));

		// Define output language
		$outputlangs = $langs;
		$newlang='';
		if ($conf->global->MAIN_MULTILANGS && empty($newlang) && GETPOST('lang_id','alpha')) $newlang=GETPOST('lang_id','alpha');
		if ($conf->global->MAIN_MULTILANGS && empty($newlang)) $newlang=$object->thirdparty->default_lang;
		if (! empty($newlang))
		{
			$outputlangs = new Translate("",$conf);
			$outputlangs->setDefaultLang($newlang);
		}
		$result=product_create($db, $object, GETPOST('model','alpha'), $outputlangs);
		if ($result <= 0)
		{
			dol_print_error($db,$result);
			exit;
		}
	}
	
    // Barcode type
    if ($action ==	'setfk_barcode_type' && $createbarcode)
    {
        $result = $object->setValueFrom('fk_barcode_type', GETPOST('fk_barcode_type'));
    	header("Location: ".$_SERVER['PHP_SELF']."?id=".$object->id);
    	exit;
    }

    // Barcode value
    if ($action ==	'setbarcode' && $createbarcode)
    {
    	$result=$object->check_barcode(GETPOST('barcode'),GETPOST('barcode_type_code'));

		if ($result >= 0)
		{
	    	$result = $object->setValueFrom('barcode', GETPOST('barcode'));
	    	header("Location: ".$_SERVER['PHP_SELF']."?id=".$object->id);
	    	exit;
		}
		else
		{
			$langs->load("errors");
        	if ($result == -1) $errors[] = 'ErrorBadBarCodeSyntax';
        	else if ($result == -2) $errors[] = 'ErrorBarCodeRequired';
        	else if ($result == -3) $errors[] = 'ErrorBarCodeAlreadyUsed';
        	else $errors[] = 'FailedToValidateBarCode';

			$error++;
			setEventMessages($errors, null, 'errors');
		}
    }

	/*
    if ($action == 'setaccountancy_code_buy') {

	    $result = $object->setAccountancyCode('buy', GETPOST('accountancy_code_buy'));
        if ($result < 0) setEventMessages(join(',',$object->errors), null, 'errors');
        $action="";
    }

    if ($action == 'setaccountancy_code_sell')
    {
	    $result = $object->setAccountancyCode('sell', GETPOST('accountancy_code_sell'));
	    if ($result < 0) setEventMessages(join(',',$object->errors), null, 'errors');
	    $action="";
    }
	*/

    // Add a product or service
    if ($action == 'add' && ($user->rights->produit->creer || $user->rights->service->creer))
    {
        $error=0;

        if (! GETPOST('label'))
        {
            setEventMessages($langs->trans('ErrorFieldRequired',$langs->transnoentities('Label')), null, 'errors');
            $action = "create";
            $error++;
        }
        if (empty($ref))
        {
            setEventMessages($langs->trans('ErrorFieldRequired',$langs->transnoentities('Ref')), null, 'errors');
            $action = "create";
            $error++;
        }
        if (! empty($duration_value) && empty($duration_unit))
        {
            setEventMessages($langs->trans('ErrorFieldRequired',$langs->transnoentities('Unit')), null, 'errors');
            $action = "create";
            $error++;
        }
        
        if (! $error)
        {
	        $units = GETPOST('units', 'int');

            $object->ref                   = $ref;
            $object->label                 = GETPOST('label');
            $object->price_base_type       = GETPOST('price_base_type');

            if ($object->price_base_type == 'TTC')
            	$object->price_ttc = GETPOST('price');
            else
            	$object->price = GETPOST('price');
            if ($object->price_base_type == 'TTC')
            	$object->price_min_ttc = GETPOST('price_min');
            else
            	$object->price_min = GETPOST('price_min');

            $object->tva_tx                = str_replace('*','',GETPOST('tva_tx'));
            $object->tva_npr               = preg_match('/\*/',GETPOST('tva_tx'))?1:0;

            // local taxes.
            $object->localtax1_tx 			   = get_localtax($object->tva_tx,1);
            $object->localtax2_tx 			   = get_localtax($object->tva_tx,2);

            $object->type               	 = $type;
            $object->status             	 = GETPOST('statut');
            $object->status_buy            = GETPOST('statut_buy');
			$object->status_batch          	= GETPOST('status_batch');

            $object->barcode_type          = GETPOST('fk_barcode_type');
            $object->barcode		           = GETPOST('barcode');
            // Set barcode_type_xxx from barcode_type id
            $stdobject=new GenericObject($db);
    	    $stdobject->element='product';
            $stdobject->barcode_type=GETPOST('fk_barcode_type');
            $result=$stdobject->fetch_barcode();
            if ($result < 0)
            {
            	$error++;
            	$mesg='Failed to get bar code type information ';
            	setEventMessages($mesg.$stdobject->error, $mesg.$stdobject->errors, 'errors');
            }
            $object->barcode_type_code      = $stdobject->barcode_type_code;
            $object->barcode_type_coder     = $stdobject->barcode_type_coder;
            $object->barcode_type_label     = $stdobject->barcode_type_label;

            $object->description        	 = dol_htmlcleanlastbr(GETPOST('desc'));
            $object->url					 = GETPOST('url');
            $object->note               	 = dol_htmlcleanlastbr(GETPOST('note'));
            $object->customcode              = GETPOST('customcode');
            $object->country_id              = GETPOST('country_id');
            $object->duration_value     	 = $duration_value;
            $object->duration_unit      	 = $duration_unit;
            $object->seuil_stock_alerte 	 = GETPOST('seuil_stock_alerte')?GETPOST('seuil_stock_alerte'):0;
            $object->desiredstock            = GETPOST('desiredstock')?GETPOST('desiredstock'):0;
            $object->canvas             	 = GETPOST('canvas');
            $object->weight             	 = GETPOST('weight');
            $object->weight_units       	 = GETPOST('weight_units');
            $object->length             	 = GETPOST('size');
            $object->length_units       	 = GETPOST('size_units');
            $object->surface            	 = GETPOST('surface');
            $object->surface_units      	 = GETPOST('surface_units');
            $object->volume             	 = GETPOST('volume');
            $object->volume_units       	 = GETPOST('volume_units');
            $object->finished           	 = GETPOST('finished');
	        $object->fk_unit                 = GETPOST('units');
			
			$accountancy_code_sell 			 = GETPOST('accountancy_code_sell');
			$accountancy_code_buy 			 = GETPOST('accountancy_code_buy');

			if ($accountancy_code_sell <= 0) { $object->accountancy_code_sell = ''; } else { $object->accountancy_code_sell = $accountancy_code_sell; }
			if ($accountancy_code_buy <= 0) { $object->accountancy_code_buy = ''; } else { $object->accountancy_code_buy = $accountancy_code_buy; }

            // MultiPrix
            if (! empty($conf->global->PRODUIT_MULTIPRICES))
            {
                for($i=2;$i<=$conf->global->PRODUIT_MULTIPRICES_LIMIT;$i++)
                {
                    if (isset($_POST["price_".$i]))
                    {
                        $object->multiprices["$i"] = price2num($_POST["price_".$i],'MU');
                        $object->multiprices_base_type["$i"] = $_POST["multiprices_base_type_".$i];
                    }
                    else
                    {
                        $object->multiprices["$i"] = "";
                    }
                }
            }

            // Fill array 'array_options' with data from add form
        	$ret = $extrafields->setOptionalsFromPost($extralabels,$object);
			if ($ret < 0) $error++;

			if (! $error)
			{
            	$id = $object->create($user);
			}

            if ($id > 0)
            {
				// Category association
				$categories = GETPOST('categories');
				$object->setCategories($categories);

                header("Location: ".$_SERVER['PHP_SELF']."?id=".$id);
                exit;
            }
            else
			{
            	if (count($object->errors)) setEventMessages($object->error, $object->errors, 'errors');
				else setEventMessages($langs->trans($object->error), null, 'errors');
                $action = "create";
            }
        }
    }

    // Update a product or service
    if ($action == 'update' && ($user->rights->produit->creer || $user->rights->service->creer))
    {
    	if (GETPOST('cancel'))
        {
            $action = '';
        }
        else
        {
            if ($object->id > 0)
            {
				$object->oldcopy= clone $object;

                $object->ref                    = $ref;
                $object->label                  = GETPOST('label');
                $object->description            = dol_htmlcleanlastbr(GETPOST('desc'));
            	$object->url					= GETPOST('url');
                $object->note                   = dol_htmlcleanlastbr(GETPOST('note'));
                $object->customcode             = GETPOST('customcode');
                $object->country_id             = GETPOST('country_id');
                $object->status                 = GETPOST('statut');
                $object->status_buy             = GETPOST('statut_buy');
                $object->status_batch	        = GETPOST('status_batch');
                // removed from update view so GETPOST always empty
                /*
                $object->seuil_stock_alerte     = GETPOST('seuil_stock_alerte');
                $object->desiredstock           = GETPOST('desiredstock');
                */
                $object->duration_value         = GETPOST('duration_value');
                $object->duration_unit          = GETPOST('duration_unit');

                $object->canvas                 = GETPOST('canvas');
                $object->weight                 = GETPOST('weight');
                $object->weight_units           = GETPOST('weight_units');
                $object->length                 = GETPOST('size');
                $object->length_units           = GETPOST('size_units');
                $object->surface                = GETPOST('surface');
                $object->surface_units          = GETPOST('surface_units');
                $object->volume                 = GETPOST('volume');
                $object->volume_units           = GETPOST('volume_units');
                $object->finished               = GETPOST('finished');

	            $units = GETPOST('units', 'int');

	            if ($units > 0) {
		            $object->fk_unit = $units;
	            } else {
		            $object->fk_unit = null;
	            }

	            $object->barcode_type           = GETPOST('fk_barcode_type');
    	        $object->barcode		        = GETPOST('barcode');
    	        // Set barcode_type_xxx from barcode_type id
    	        $stdobject=new GenericObject($db);
    	        $stdobject->element='product';
    	        $stdobject->barcode_type=GETPOST('fk_barcode_type');
    	        $result=$stdobject->fetch_barcode();
    	        if ($result < 0)
    	        {
    	        	$error++;
    	        	$mesg='Failed to get bar code type information ';
            		setEventMessages($mesg.$stdobject->error, $mesg.$stdobject->errors, 'errors');
    	        }
    	        $object->barcode_type_code      = $stdobject->barcode_type_code;
    	        $object->barcode_type_coder     = $stdobject->barcode_type_coder;
    	        $object->barcode_type_label     = $stdobject->barcode_type_label;

				$accountancy_code_sell 			 = GETPOST('accountancy_code_sell');
				$accountancy_code_buy 			 = GETPOST('accountancy_code_buy');
				
				if ($accountancy_code_sell <= 0) { $object->accountancy_code_sell = ''; } else { $object->accountancy_code_sell = $accountancy_code_sell; }
				if ($accountancy_code_buy <= 0) { $object->accountancy_code_buy = ''; } else { $object->accountancy_code_buy = $accountancy_code_buy; }

                // Fill array 'array_options' with data from add form
        		$ret = $extrafields->setOptionalsFromPost($extralabels,$object);
				if ($ret < 0) $error++;

                if (! $error && $object->check())
                {
                    if ($object->update($object->id, $user) > 0)
                    {
						// Category association
						$categories = GETPOST('categories');
						$object->setCategories($categories);

                        $action = 'view';
                    }
                    else
					{
						if (count($object->errors)) setEventMessages($object->error, $object->errors, 'errors');
                    	else setEventMessages($langs->trans($object->error), null, 'errors');
                        $action = 'edit';
                    }
                }
                else
				{
					if (count($object->errors)) setEventMessages($object->error, $object->errors, 'errors');
                	else setEventMessages($langs->trans("ErrorProductBadRefOrLabel"), null, 'errors');
                    $action = 'edit';
                }
            }

        }
    }

    // Action clone object
    if ($action == 'confirm_clone' && $confirm != 'yes') { $action=''; }
    if ($action == 'confirm_clone' && $confirm == 'yes' && ($user->rights->produit->creer || $user->rights->service->creer))
    {
        if (! GETPOST('clone_content') && ! GETPOST('clone_prices') )
        {
        	setEventMessages($langs->trans("NoCloneOptionsSpecified"), null, 'errors');
        }
        else
        {
            $db->begin();

            $originalId = $id;
            if ($object->id > 0)
            {
                $object->ref = GETPOST('clone_ref');
                $object->id = null;
                $object->barcode = -1;

                if ($object->check())
                {
                    $id = $object->create($user);
                    if ($id > 0)
                    {
                        if (GETPOST('clone_composition'))
                        {
                            $result = $object->clone_associations($originalId, $id);

                            if ($result < 1)
                            {
                                $db->rollback();
                                setEventMessages($langs->trans('ErrorProductClone'), null, 'errors');
                                header("Location: ".$_SERVER["PHP_SELF"]."?id=".$originalId);
                                exit;
                            }
                        }

                        // $object->clone_fournisseurs($originalId, $id);

                        $db->commit();
                        $db->close();

                        header("Location: ".$_SERVER["PHP_SELF"]."?id=".$id);
                        exit;
                    }
                    else
                    {
                        $id=$originalId;

                        if ($object->error == 'ErrorProductAlreadyExists')
                        {
                            $db->rollback();

                            $refalreadyexists++;
                            $action = "";

                            $mesg=$langs->trans("ErrorProductAlreadyExists",$object->ref);
                            $mesg.=' <a href="'.$_SERVER["PHP_SELF"].'?ref='.$object->ref.'">'.$langs->trans("ShowCardHere").'</a>.';
                            setEventMessages($mesg, null, 'errors');
                            $object->fetch($id);
                        }
                        else
                     {
                            $db->rollback();
                            if (count($object->errors))
                            {
                            	setEventMessages($object->error, $object->errors, 'errors');
                            	dol_print_error($db,$object->errors);
                            }
                            else
                            {
                            	setEventMessages($langs->trans($object->error), null, 'errors');
                            	dol_print_error($db,$object->error);
                            }
                        }
                    }
                }
            }
            else
            {
                $db->rollback();
                dol_print_error($db,$object->error);
            }
        }
    }

    // Delete a product
    if ($action == 'confirm_delete' && $confirm != 'yes') { $action=''; }
    if ($action == 'confirm_delete' && $confirm == 'yes')
    {
        if (($object->type == Product::TYPE_PRODUCT && $user->rights->produit->supprimer) || ($object->type == Product::TYPE_SERVICE && $user->rights->service->supprimer))
        {
            $result = $object->delete($object->id);
        }

        if ($result > 0)
        {
            header('Location: '.DOL_URL_ROOT.'/product/list.php?type='.$object->type.'&delprod='.urlencode($object->ref));
            exit;
        }
        else
        {
        	setEventMessages($langs->trans($object->error), null, 'errors');
            $reload = 0;
            $action='';
        }
    }


    // Add product into object
    if ($object->id > 0 && $action == 'addin')
    {
        $thirpdartyid =0 ;
        if (GETPOST('propalid') > 0)
        {
        	$propal = new Propal($db);
	        $result=$propal->fetch(GETPOST('propalid'));
	        if ($result <= 0)
	        {
	            dol_print_error($db,$propal->error);
	            exit;
	        }
	        $thirpdartyid = $propal->socid;
        }
        elseif (GETPOST('commandeid') > 0)
        {
            $commande = new Commande($db);
	        $result=$commande->fetch(GETPOST('commandeid'));
	        if ($result <= 0)
	        {
	            dol_print_error($db,$commande->error);
	            exit;
	        }
	        $thirpdartyid = $commande->socid;
        }
        elseif (GETPOST('factureid') > 0)
        {
    	    $facture = new Facture($db);
	        $result=$facture->fetch(GETPOST('factureid'));
	        if ($result <= 0)
	        {
	            dol_print_error($db,$facture->error);
	            exit;
	        }
	        $thirpdartyid = $facture->socid;
        }

        if ( $thirpdartyid > 0)  {
            $soc = new Societe($db);
            $result = $soc->fetch($thirpdartyid);
            if ($result <= 0) {
                dol_print_error($db, $soc->error);
                exit;
            }

            $desc = $object->description;

            $tva_tx = get_default_tva($mysoc, $soc, $object->id);
            $tva_npr = get_default_npr($mysoc, $soc, $object->id);
            if (empty($tva_tx)) $tva_npr=0;
            $localtax1_tx = get_localtax($tva_tx, 1, $soc, $mysoc, $tva_npr);
            $localtax2_tx = get_localtax($tva_tx, 2, $soc, $mysoc, $tva_npr);

            $pu_ht = $object->price;
            $pu_ttc = $object->price_ttc;
            $price_base_type = $object->price_base_type;

            // If multiprice
            if ($conf->global->PRODUIT_MULTIPRICES && $soc->price_level) {
                $pu_ht = $object->multiprices[$soc->price_level];
                $pu_ttc = $object->multiprices_ttc[$soc->price_level];
                $price_base_type = $object->multiprices_base_type[$soc->price_level];
            } elseif (!empty($conf->global->PRODUIT_CUSTOMER_PRICES)) {
                require_once DOL_DOCUMENT_ROOT . '/product/class/productcustomerprice.class.php';

                $prodcustprice = new Productcustomerprice($db);

                $filter = array('t.fk_product' => $object->id, 't.fk_soc' => $soc->id);

                $result = $prodcustprice->fetch_all('', '', 0, 0, $filter);
                if ($result) {
                    if (count($prodcustprice->lines) > 0) {
                        $pu_ht = price($prodcustprice->lines [0]->price);
                        $pu_ttc = price($prodcustprice->lines [0]->price_ttc);
                        $price_base_type = $prodcustprice->lines [0]->price_base_type;
                        $prod->tva_tx = $prodcustprice->lines [0]->tva_tx;
                    }
                }
            }

            // On reevalue prix selon taux tva car taux tva transaction peut etre different
            // de ceux du produit par defaut (par exemple si pays different entre vendeur et acheteur).
            if ($tva_tx != $object->tva_tx) {
                if ($price_base_type != 'HT') {
                    $pu_ht = price2num($pu_ttc / (1 + ($tva_tx / 100)), 'MU');
                } else {
                    $pu_ttc = price2num($pu_ht * (1 + ($tva_tx / 100)), 'MU');
                }
            }
            
            if (GETPOST('propalid') > 0) {
                // Define cost price for margin calculation
                $buyprice=0;
                if (($result = $propal->defineBuyPrice($pu_ht, GETPOST('remise_percent'), $object->id)) < 0)
                {
                    dol_syslog($langs->trans('FailedToGetCostPrice'));
                    setEventMessage($langs->trans('FailedToGetCostPrice'), 'errors');
                }
                else
                {
                    $buyprice = $result;
                }
                
                $result = $propal->addline(
                    $desc,
                    $pu_ht,
                    GETPOST('qty'),
                    $tva_tx,
                    $localtax1_tx, // localtax1
                    $localtax2_tx, // localtax2
                    $object->id,
                    GETPOST('remise_percent'),
                    $price_base_type,
                    $pu_ttc,
                    0,
                    0,
                    -1,
                    0,
                    0,
                    0,
                    $buyprice,
                    '',
                    '',
                    '',
                    0,
                    $object->fk_unit
                );
                if ($result > 0) {
                    header("Location: " . DOL_URL_ROOT . "/comm/propal/card.php?id=" . $propal->id);
                    return;
                }

                setEventMessages($langs->trans("ErrorUnknown") . ": $result", null, 'errors');
            } elseif (GETPOST('commandeid') > 0) {
                // Define cost price for margin calculation
                $buyprice=0;
                if (($result = $commande->defineBuyPrice($pu_ht, GETPOST('remise_percent'), $object->id)) < 0)
                {
                    dol_syslog($langs->trans('FailedToGetCostPrice'));
                    setEventMessage($langs->trans('FailedToGetCostPrice'), 'errors');
                }
                else
                {
                    $buyprice = $result;
                }
                
                $result = $commande->addline(
                    $desc,
                    $pu_ht,
                    GETPOST('qty'),
                    $tva_tx,
                    $localtax1_tx, // localtax1
                    $localtax2_tx, // localtax2
                    $object->id,
                    GETPOST('remise_percent'),
                    '',
                    '',
                    $price_base_type,
                    $pu_ttc,
                    '',
                    '',
                    0,
                    -1,
                    0,
                    0,
                    null,
                    $buyprice,
                    '',
                    0,
                    $object->fk_unit
                );

                if ($result > 0) {
                    header("Location: " . DOL_URL_ROOT . "/commande/card.php?id=" . $commande->id);
                    exit;
                }
            } elseif (GETPOST('factureid') > 0) {
                // Define cost price for margin calculation
                $buyprice=0;
                if (($result = $facture->defineBuyPrice($pu_ht, GETPOST('remise_percent'), $object->id)) < 0)
                {
                    dol_syslog($langs->trans('FailedToGetCostPrice'));
                    setEventMessage($langs->trans('FailedToGetCostPrice'), 'errors');
                }
                else
                {
                    $buyprice = $result;
                }
                
                $result = $facture->addline(
                    $desc,
                    $pu_ht,
                    GETPOST('qty'),
                    $tva_tx,
                    $localtax1_tx,
                    $localtax2_tx,
                    $object->id,
                    GETPOST('remise_percent'),
                    '',
                    '',
                    '',
                    '',
                    '',
                    $price_base_type,
                    $pu_ttc,
                    Facture::TYPE_STANDARD,
                    -1,
                    0,
                    '',
                    0,
                    0,
                    null,
                    $buyprice,
                    '',
                    0,
                    100,
                    '',
                    $object->fk_unit
                );

                if ($result > 0) {
                    header("Location: " . DOL_URL_ROOT . "/compta/facture.php?facid=" . $facture->id);
                    exit;
                }
            }
        }
        else {
            $action="";
            setEventMessages($langs->trans("WarningSelectOneDocument"), null, 'warnings');

        }
    }
}



/*
 * View
 */

$title = $langs->trans('ProductServiceCard');
$helpurl = '';
$shortlabel = dol_trunc($object->label,16);
if (GETPOST("type") == '0' || ($object->type == Product::TYPE_PRODUCT))
{
	$title = $langs->trans('Product')." ". $shortlabel ." - ".$langs->trans('Card');
	$helpurl='EN:Module_Products|FR:Module_Produits|ES:M&oacute;dulo_Productos';
}
if (GETPOST("type") == '1' || ($object->type == Product::TYPE_SERVICE))
{
	$title = $langs->trans('Service')." ". $shortlabel ." - ".$langs->trans('Card');
	$helpurl='EN:Module_Services_En|FR:Module_Services|ES:M&oacute;dulo_Servicios';
}

llxHeader('', $title, $helpurl);

$form = new Form($db);
$formfile = new FormFile($db);
$formproduct = new FormProduct($db);
if (! empty($conf->accounting->enabled)) $formaccountancy = New FormVentilation($db);


if (is_object($objcanvas) && $objcanvas->displayCanvasExists($action))
{
	// -----------------------------------------
	// When used with CANVAS
	// -----------------------------------------
	if (empty($object->error) && $id)
	{
		$object = new Product($db);
		$result=$object->fetch($id);
		if ($result <= 0) dol_print_error('',$object->error);
	}
	$objcanvas->assign_values($action, $object->id, $object->ref);	// Set value for templates
	$objcanvas->display_canvas($action);							// Show template
}
else
{
    // -----------------------------------------
    // When used in standard mode
    // -----------------------------------------
    if ($action == 'create' && ($user->rights->produit->creer || $user->rights->service->creer))
    {
        //WYSIWYG Editor
        require_once DOL_DOCUMENT_ROOT.'/core/class/doleditor.class.php';

		// Load object modCodeProduct
        $module=(! empty($conf->global->PRODUCT_CODEPRODUCT_ADDON)?$conf->global->PRODUCT_CODEPRODUCT_ADDON:'mod_codeproduct_leopard');
        if (substr($module, 0, 16) == 'mod_codeproduct_' && substr($module, -3) == 'php')
        {
            $module = substr($module, 0, dol_strlen($module)-4);
        }
        $result=dol_include_once('/core/modules/product/'.$module.'.php');
        if ($result > 0)
        {
        	$modCodeProduct = new $module();
        }

		// Load object modBarCodeProduct
		if (! empty($conf->barcode->enabled) && ! empty($conf->global->BARCODE_PRODUCT_ADDON_NUM))
		{
			$module=strtolower($conf->global->BARCODE_PRODUCT_ADDON_NUM);
			$dirbarcode=array_merge(array('/core/modules/barcode/'),$conf->modules_parts['barcode']);
            foreach ($dirbarcode as $dirroot)
            {
                $res=dol_include_once($dirroot.$module.'.php');
                if ($res) break;
            }
        	if ($res > 0)
        	{
				$modBarCodeProduct =new $module();
        	}
		}

        print '<form action="'.$_SERVER["PHP_SELF"].'" method="POST">';
        print '<input type="hidden" name="token" value="'.$_SESSION['newtoken'].'">';
        print '<input type="hidden" name="action" value="add">';
        print '<input type="hidden" name="type" value="'.$type.'">'."\n";
		if (! empty($modCodeProduct->code_auto))
			print '<input type="hidden" name="code_auto" value="1">';
		if (! empty($modBarCodeProduct->code_auto))
			print '<input type="hidden" name="barcode_auto" value="1">';

        if ($type==1) $title=$langs->trans("NewService");
        else $title=$langs->trans("NewProduct");
        $linkback="";
        print load_fiche_titre($title,$linkback,'title_products.png');

        dol_fiche_head('');

        print '<table class="border" width="100%">';
        print '<tr>';
        $tmpcode='';
		if (! empty($modCodeProduct->code_auto)) $tmpcode=$modCodeProduct->getNextValue($object,$type);
        print '<td class="fieldrequired" width="20%">'.$langs->trans("Ref").'</td><td colspan="3"><input name="ref" size="32" maxlength="128" value="'.dol_escape_htmltag(GETPOST('ref')?GETPOST('ref'):$tmpcode).'">';
        if ($refalreadyexists)
        {
            print $langs->trans("RefAlreadyExists");
        }
        print '</td></tr>';

        // Label
        print '<tr><td class="fieldrequired">'.$langs->trans("Label").'</td><td colspan="3"><input name="label" size="40" maxlength="255" value="'.dol_escape_htmltag(GETPOST('label')).'"></td></tr>';

        // On sell
        print '<tr><td class="fieldrequired">'.$langs->trans("Status").' ('.$langs->trans("Sell").')</td><td colspan="3">';
        $statutarray=array('1' => $langs->trans("OnSell"), '0' => $langs->trans("NotOnSell"));
        print $form->selectarray('statut',$statutarray,GETPOST('statut'));
        print '</td></tr>';

        // To buy
        print '<tr><td class="fieldrequired">'.$langs->trans("Status").' ('.$langs->trans("Buy").')</td><td colspan="3">';
        $statutarray=array('1' => $langs->trans("ProductStatusOnBuy"), '0' => $langs->trans("ProductStatusNotOnBuy"));
        print $form->selectarray('statut_buy',$statutarray,GETPOST('statut_buy'));
        print '</td></tr>';

	    // Batch number management
		if (! empty($conf->productbatch->enabled))
		{
			print '<tr><td>'.$langs->trans("ManageLotSerial").'</td><td colspan="3">';
			$statutarray=array('0' => $langs->trans("ProductStatusNotOnBatch"), '1' => $langs->trans("ProductStatusOnBatch"));
			print $form->selectarray('status_batch',$statutarray,GETPOST('status_batch'));
			print '</td></tr>';
		}

        $showbarcode=empty($conf->barcode->enabled)?0:1;
        if (! empty($conf->global->MAIN_USE_ADVANCED_PERMS) && empty($user->rights->barcode->lire_advance)) $showbarcode=0;

        if ($showbarcode)
        {
 	        print '<tr><td>'.$langs->trans('BarcodeType').'</td><td>';
 	        if (isset($_POST['fk_barcode_type']))
	        {
	         	$fk_barcode_type=GETPOST('fk_barcode_type');
	        }
	        else
	        {
	        	if (empty($fk_barcode_type) && ! empty($conf->global->PRODUIT_DEFAULT_BARCODE_TYPE)) $fk_barcode_type = $conf->global->PRODUIT_DEFAULT_BARCODE_TYPE;
	        }
	        require_once DOL_DOCUMENT_ROOT.'/core/class/html.formbarcode.class.php';
            $formbarcode = new FormBarCode($db);
	        print $formbarcode->select_barcode_type($fk_barcode_type, 'fk_barcode_type', 1);
	        print '</td><td>'.$langs->trans("BarcodeValue").'</td><td>';
	        $tmpcode=isset($_POST['barcode'])?GETPOST('barcode'):$object->barcode;
	        if (empty($tmpcode) && ! empty($modBarCodeProduct->code_auto)) $tmpcode=$modBarCodeProduct->getNextValue($object,$type);
	        print '<input size="40" class="maxwidthonsmartphone" type="text" name="barcode" value="'.dol_escape_htmltag($tmpcode).'">';
	        print '</td></tr>';
        }

        // Description (used in invoice, propal...)
        print '<tr><td class="tdtop">'.$langs->trans("Description").'</td><td colspan="3">';

<<<<<<< HEAD
        $doleditor = new DolEditor('desc', GETPOST('desc'), '', 160, 'dolibarr_notes', '', false, true, $conf->global->FCKEDITOR_ENABLE_PRODUCTDESC, 4, '80%');
=======
        $doleditor = new DolEditor('desc', GETPOST('desc'), '', 160, 'dolibarr_details', '', false, true, $conf->global->FCKEDITOR_ENABLE_PRODUCTDESC, 4, '80%');
>>>>>>> 3f5d67d4
        $doleditor->Create();

        print "</td></tr>";

        // Public URL
        print '<tr><td>'.$langs->trans("PublicUrl").'</td><td colspan="3">';
		print '<input type="text" name="url" class="quatrevingtpercent" value="'.GETPOST('url').'">';
        print '</td></tr>';

        // Stock min level
        if ($type != 1 && ! empty($conf->stock->enabled))
        {
            print '<tr><td>'.$langs->trans("StockLimit").'</td><td>';
            print '<input name="seuil_stock_alerte" size="4" value="'.GETPOST('seuil_stock_alerte').'">';
            print '</td>';
            // Stock desired level
            print '<td>'.$langs->trans("DesiredStock").'</td><td>';
            print '<input name="desiredstock" size="4" value="'.GETPOST('desiredstock').'">';
            print '</td></tr>';
        }
        else
        {
            print '<input name="seuil_stock_alerte" type="hidden" value="0">';
            print '<input name="desiredstock" type="hidden" value="0">';
        }

        // Nature
        if ($type != 1)
        {
            print '<tr><td>'.$langs->trans("Nature").'</td><td colspan="3">';
            $statutarray=array('1' => $langs->trans("Finished"), '0' => $langs->trans("RowMaterial"));
            print $form->selectarray('finished',$statutarray,GETPOST('finished'),1);
            print '</td></tr>';
        }

        // Duration
        if ($type == 1)
        {
            print '<tr><td>' . $langs->trans("Duration") . '</td><td colspan="3"><input name="duration_value" size="6" maxlength="5" value="' . $duration_value . '"> &nbsp;';
            print '<input name="duration_unit" type="radio" value="h">'.$langs->trans("Hour").'&nbsp;';
            print '<input name="duration_unit" type="radio" value="d">'.$langs->trans("Day").'&nbsp;';
            print '<input name="duration_unit" type="radio" value="w">'.$langs->trans("Week").'&nbsp;';
            print '<input name="duration_unit" type="radio" value="m">'.$langs->trans("Month").'&nbsp;';
            print '<input name="duration_unit" type="radio" value="y">'.$langs->trans("Year").'&nbsp;';
            print '</td></tr>';
        }

        if ($type != 1)	// Le poids et le volume ne concerne que les produits et pas les services
        {
            // Weight
            print '<tr><td>'.$langs->trans("Weight").'</td><td colspan="3">';
            print '<input name="weight" size="4" value="'.GETPOST('weight').'">';
            print $formproduct->select_measuring_units("weight_units","weight");
            print '</td></tr>';
            // Length
            if (empty($conf->global->PRODUCT_DISABLE_LENGTH))
            {
                print '<tr><td>'.$langs->trans("Length").'</td><td colspan="3">';
                print '<input name="size" size="4" value="'.GETPOST('size').'">';
                print $formproduct->select_measuring_units("size_units","size");
                print '</td></tr>';
            }
            if (empty($conf->global->PRODUCT_DISABLE_SURFACE))
            {
                // Surface
                print '<tr><td>'.$langs->trans("Surface").'</td><td colspan="3">';
                print '<input name="surface" size="4" value="'.GETPOST('surface').'">';
                print $formproduct->select_measuring_units("surface_units","surface");
                print '</td></tr>';
            }
            // Volume
            print '<tr><td>'.$langs->trans("Volume").'</td><td colspan="3">';
            print '<input name="volume" size="4" value="'.GETPOST('volume').'">';
            print $formproduct->select_measuring_units("volume_units","volume");
            print '</td></tr>';
        }

        // Units
	    if($conf->global->PRODUCT_USE_UNITS)
	    {
		    print '<tr><td>'.$langs->trans('DefaultUnitToShow').'</td>';
		    print '<td colspan="3">';
		    print $form->selectUnits('','units');
		    print '</td></tr>';
	    }

        // Custom code
        if (empty($conf->global->PRODUCT_DISABLE_CUSTOM_INFO) && empty($type))
        {
	        print '<tr><td>'.$langs->trans("CustomCode").'</td><td><input name="customcode" size="10" value="'.GETPOST('customcode').'"></td>';
	        // Origin country
	        print '<td>'.$langs->trans("CountryOrigin").'</td><td>';
	        print $form->select_country(GETPOST('country_id','int'),'country_id');
	        if ($user->admin) print info_admin($langs->trans("YouCanChangeValuesForThisListFromDictionarySetup"),1);
	        print '</td></tr>';
        }

        // Other attributes
        $parameters=array('colspan' => 3);
        $reshook=$hookmanager->executeHooks('formObjectOptions',$parameters,$object,$action);    // Note that $action and $object may have been modified by hook
        if (empty($reshook) && ! empty($extrafields->attribute_label))
        {
        	print $object->showOptionals($extrafields,'edit',$parameters);
        }

        // Note (private, no output on invoices, propales...)
        print '<tr><td class="tdtop">'.$langs->trans("NoteNotVisibleOnBill").'</td><td colspan="3">';

        // We use dolibarr_details as type of DolEditor here, because we must not accept images as description is included into PDF and not accepted by TCPDF.
        $doleditor = new DolEditor('note', GETPOST('note'), '', 140, 'dolibarr_details', '', false, true, $conf->global->FCKEDITOR_ENABLE_PRODUCTDESC, 8, '80%');
	    $doleditor->Create();

        print "</td></tr>";

		if($conf->categorie->enabled) {
			// Categories
			print '<tr><td>'.$langs->trans("Categories").'</td><td colspan="3">';
			$cate_arbo = $form->select_all_categories(Categorie::TYPE_PRODUCT, '', 'parent', 64, 0, 1);
			print $form->multiselectarray('categories', $cate_arbo, $arrayselected, '', 0, '', 0, '100%');
			print "</td></tr>";
		}

        print '</table>';

        print '<br>';

        if (! empty($conf->global->PRODUIT_MULTIPRICES))
        {
            // We do no show price array on create when multiprices enabled.
            // We must set them on prices tab.
        }
        else
		{
            print '<table class="border" width="100%">';

            // Price
            print '<tr><td>'.$langs->trans("SellingPrice").'</td>';
            print '<td><input name="price" size="10" value="'.$object->price.'">';
            print $form->selectPriceBaseType($object->price_base_type, "price_base_type");
            print '</td></tr>';

            // Min price
            print '<tr><td>'.$langs->trans("MinPrice").'</td>';
            print '<td><input name="price_min" size="10" value="'.$object->price_min.'">';
            print '</td></tr>';

            // VAT
            print '<tr><td width="20%">'.$langs->trans("VATRate").'</td><td>';
            print $form->load_tva("tva_tx",-1,$mysoc,'');
            print '</td></tr>';

            print '</table>';

            print '<br>';
        }

        print '<table class="border" width="100%">';
		
		if (! empty($conf->accounting->enabled))
		{
            // Accountancy_code_sell
            print '<tr><td width="20%">'.$langs->trans("ProductAccountancySellCode").'</td>';
            print '<td>';
		    print $formaccountancy->select_account($object->accountancy_code_sell, 'accountancy_code_sell', 1, '', 0, 1);
            print '</td></tr>';

            // Accountancy_code_buy
            print '<tr><td width="20%">'.$langs->trans("ProductAccountancyBuyCode").'</td>';
            print '<td>';
			print $formaccountancy->select_account($object->accountancy_code_buy, 'accountancy_code_buy', 1, '', 0, 1);
            print '</td></tr>';
		}			
		else // For external software 
		{
            // Accountancy_code_sell
            print '<tr><td width="20%">'.$langs->trans("ProductAccountancySellCode").'</td>';
            print '<td><input name="accountancy_code_sell" size="16" value="'.$object->accountancy_code_sell.'">';
            print '</td></tr>';

            // Accountancy_code_buy
            print '<tr><td width="20%">'.$langs->trans("ProductAccountancyBuyCode").'</td>';
            print '<td><input name="accountancy_code_buy" size="16" value="'.$object->accountancy_code_buy.'">';
            print '</td></tr>';
        }
		print '</table>';

        dol_fiche_end();

		print '<div class="center">';
		print '<input type="submit" class="button" value="' . $langs->trans("Create") . '">';
		print '&nbsp;&nbsp;&nbsp;&nbsp;&nbsp;';
		print '<input type="button" class="button" value="' . $langs->trans("Cancel") . '" onClick="javascript:history.go(-1)">';
		print '</div>';

        print '</form>';
    }

    /*
     * Product card
     */

    else if ($object->id > 0)
    {
        // Fiche en mode edition
        if ($action == 'edit' &&  ((($object->type == Product::TYPE_PRODUCT && $user->rights->produit->creer) ||  ($object->type == Product::TYPE_SERVICE && $user->rights->service->creer))))
        {
            //WYSIWYG Editor
            require_once DOL_DOCUMENT_ROOT.'/core/class/doleditor.class.php';

            $type = $langs->trans('Product');
            if ($object->isService()) $type = $langs->trans('Service');
            //print load_fiche_titre($langs->trans('Modify').' '.$type.' : '.(is_object($object->oldcopy)?$object->oldcopy->ref:$object->ref), "");

            // Main official, simple, and not duplicated code
            print '<form action="'.$_SERVER['PHP_SELF'].'?id='.$object->id.'" method="POST">'."\n";
            print '<input type="hidden" name="token" value="'.$_SESSION['newtoken'].'">';
            print '<input type="hidden" name="action" value="update">';
            print '<input type="hidden" name="id" value="'.$object->id.'">';
            print '<input type="hidden" name="canvas" value="'.$object->canvas.'">';

            $head=product_prepare_head($object);
            $titre=$langs->trans("CardProduct".$object->type);
            $picto=($object->type== Product::TYPE_SERVICE?'service':'product');
            dol_fiche_head($head, 'card', $titre, 0, $picto);

            print '<table class="border allwidth">';

            // Ref
            print '<tr><td width="20%" class="fieldrequired">'.$langs->trans("Ref").'</td><td colspan="3"><input name="ref" size="32" maxlength="128" value="'.dol_escape_htmltag($object->ref).'"></td></tr>';

            // Label
            print '<tr><td class="fieldrequired">'.$langs->trans("Label").'</td><td colspan="3"><input name="label" size="40" maxlength="255" value="'.dol_escape_htmltag($object->label).'"></td></tr>';

            // Status To sell
            print '<tr><td class="fieldrequired">'.$langs->trans("Status").' ('.$langs->trans("Sell").')</td><td colspan="3">';
            print '<select class="flat" name="statut">';
            if ($object->status)
            {
                print '<option value="1" selected>'.$langs->trans("OnSell").'</option>';
                print '<option value="0">'.$langs->trans("NotOnSell").'</option>';
            }
            else
            {
                print '<option value="1">'.$langs->trans("OnSell").'</option>';
                print '<option value="0" selected>'.$langs->trans("NotOnSell").'</option>';
            }
            print '</select>';
            print '</td></tr>';

            // Status To Buy
            print '<tr><td class="fieldrequired">'.$langs->trans("Status").' ('.$langs->trans("Buy").')</td><td colspan="3">';
            print '<select class="flat" name="statut_buy">';
            if ($object->status_buy)
            {
                print '<option value="1" selected>'.$langs->trans("ProductStatusOnBuy").'</option>';
                print '<option value="0">'.$langs->trans("ProductStatusNotOnBuy").'</option>';
            }
            else
            {
                print '<option value="1">'.$langs->trans("ProductStatusOnBuy").'</option>';
                print '<option value="0" selected>'.$langs->trans("ProductStatusNotOnBuy").'</option>';
            }
            print '</select>';
            print '</td></tr>';

			// Batch number managment
			if ($conf->productbatch->enabled) {
				print '<tr><td>'.$langs->trans("ManageLotSerial").'</td><td colspan="3">';
				$statutarray=array('0' => $langs->trans("ProductStatusNotOnBatch"), '1' => $langs->trans("ProductStatusOnBatch"));
				print $form->selectarray('status_batch',$statutarray,$object->status_batch);
				print '</td></tr>';
			}

            // Barcode
            $showbarcode=empty($conf->barcode->enabled)?0:1;
            if (! empty($conf->global->MAIN_USE_ADVANCED_PERMS) && empty($user->rights->barcode->lire_advance)) $showbarcode=0;

	        if ($showbarcode)
	        {
		        print '<tr><td>'.$langs->trans('BarcodeType').'</td><td>';
		        if (isset($_POST['fk_barcode_type']))
		        {
		         	$fk_barcode_type=GETPOST('fk_barcode_type');
		        }
		        else
		        {
	        		$fk_barcode_type=$object->barcode_type;
		        	if (empty($fk_barcode_type) && ! empty($conf->global->PRODUIT_DEFAULT_BARCODE_TYPE)) $fk_barcode_type = $conf->global->PRODUIT_DEFAULT_BARCODE_TYPE;
		        }
		        require_once DOL_DOCUMENT_ROOT.'/core/class/html.formbarcode.class.php';
	            $formbarcode = new FormBarCode($db);
		        print $formbarcode->select_barcode_type($fk_barcode_type, 'fk_barcode_type', 1);
		        print '</td><td>'.$langs->trans("BarcodeValue").'</td><td>';
		        $tmpcode=isset($_POST['barcode'])?GETPOST('barcode'):$object->barcode;
		        if (empty($tmpcode) && ! empty($modBarCodeProduct->code_auto)) $tmpcode=$modBarCodeProduct->getNextValue($object,$type);
		        print '<input size="40" class="maxwidthonsmartphone" type="text" name="barcode" value="'.dol_escape_htmltag($tmpcode).'">';
		        print '</td></tr>';
	        }

            // Description (used in invoice, propal...)
            print '<tr><td class="tdtop">'.$langs->trans("Description").'</td><td colspan="3">';

            // We use dolibarr_details as type of DolEditor here, because we must not accept images as description is included into PDF and not accepted by TCPDF.
            $doleditor = new DolEditor('desc', $object->description, '', 160, 'dolibarr_details', '', false, true, $conf->global->FCKEDITOR_ENABLE_PRODUCTDESC, 4, 80);
            $doleditor->Create();

            print "</td></tr>";
            print "\n";

            // Public Url
            print '<tr><td>'.$langs->trans("PublicUrl").'</td><td colspan="3">';
			print '<input type="text" name="url" class="quatrevingtpercent" value="'.$object->url.'">';
            print '</td></tr>';

            // Stock
            /*
            if ($object->isProduct() && ! empty($conf->stock->enabled))
            {
                print "<tr>".'<td>'.$langs->trans("StockLimit").'</td><td>';
                print '<input name="seuil_stock_alerte" size="4" value="'.$object->seuil_stock_alerte.'">';
                print '</td>';

                print '<td>'.$langs->trans("DesiredStock").'</td><td>';
                print '<input name="desiredstock" size="4" value="'.$object->desiredstock.'">';
                print '</td></tr>';
            }
            else
            {
                print '<input name="seuil_stock_alerte" type="hidden" value="'.$object->seuil_stock_alerte.'">';
                print '<input name="desiredstock" type="hidden" value="'.$object->desiredstock.'">';
            }*/

            // Nature
            if($object->type!= Product::TYPE_SERVICE)
            {
                print '<tr><td>'.$langs->trans("Nature").'</td><td colspan="3">';
                $statutarray=array('-1'=>'&nbsp;', '1' => $langs->trans("Finished"), '0' => $langs->trans("RowMaterial"));
                print $form->selectarray('finished',$statutarray,$object->finished);
                print '</td></tr>';
            }

            if ($object->isService())
            {
                // Duration
                print '<tr><td>'.$langs->trans("Duration").'</td><td colspan="3"><input name="duration_value" size="3" maxlength="5" value="'.$object->duration_value.'">';
                print '&nbsp; ';
                print '<input name="duration_unit" type="radio" value="h"'.($object->duration_unit=='h'?' checked':'').'>'.$langs->trans("Hour");
                print '&nbsp; ';
                print '<input name="duration_unit" type="radio" value="d"'.($object->duration_unit=='d'?' checked':'').'>'.$langs->trans("Day");
                print '&nbsp; ';
                print '<input name="duration_unit" type="radio" value="w"'.($object->duration_unit=='w'?' checked':'').'>'.$langs->trans("Week");
                print '&nbsp; ';
                print '<input name="duration_unit" type="radio" value="m"'.($object->duration_unit=='m'?' checked':'').'>'.$langs->trans("Month");
                print '&nbsp; ';
                print '<input name="duration_unit" type="radio" value="y"'.($object->duration_unit=='y'?' checked':'').'>'.$langs->trans("Year");

                print '</td></tr>';
            }
            else
			{
                // Weight
                print '<tr><td>'.$langs->trans("Weight").'</td><td colspan="3">';
                print '<input name="weight" size="5" value="'.$object->weight.'"> ';
                print $formproduct->select_measuring_units("weight_units", "weight", $object->weight_units);
                print '</td></tr>';
                if (empty($conf->global->PRODUCT_DISABLE_LENGTH))
                {
                    // Length
                    print '<tr><td>'.$langs->trans("Length").'</td><td colspan="3">';
                    print '<input name="size" size="5" value="'.$object->length.'"> ';
                    print $formproduct->select_measuring_units("size_units", "size", $object->length_units);
                    print '</td></tr>';
                }
                if (empty($conf->global->PRODUCT_DISABLE_SURFACE))
                {
                    // Surface
                    print '<tr><td>'.$langs->trans("Surface").'</td><td colspan="3">';
                    print '<input name="surface" size="5" value="'.$object->surface.'"> ';
                    print $formproduct->select_measuring_units("surface_units", "surface", $object->surface_units);
                    print '</td></tr>';
                }
                // Volume
                print '<tr><td>'.$langs->trans("Volume").'</td><td colspan="3">';
                print '<input name="volume" size="5" value="'.$object->volume.'"> ';
                print $formproduct->select_measuring_units("volume_units", "volume", $object->volume_units);
                print '</td></tr>';
            }
        	// Units
	        if($conf->global->PRODUCT_USE_UNITS)
	        {
		        print '<tr><td>'.$langs->trans('DefaultUnitToShow').'</td>';
		        print '<td colspan="3">';
		        print $form->selectUnits($object->fk_unit, 'units');
		        print '</td></tr>';
	        }

	        // Custom code
    	    if (! $object->isService() && empty($conf->global->PRODUCT_DISABLE_CUSTOM_INFO))
        	{
	            print '<tr><td>'.$langs->trans("CustomCode").'</td><td><input name="customcode" size="10" value="'.$object->customcode.'"></td>';
	            // Origin country
	            print '<td>'.$langs->trans("CountryOrigin").'</td><td>';
	            print $form->select_country($object->country_id, 'country_id', '', 0, 'minwidth100 maxwidthonsmartphone');
	            if ($user->admin) print info_admin($langs->trans("YouCanChangeValuesForThisListFromDictionarySetup"),1);
	            print '</td></tr>';
        	}

            // Other attributes
            $parameters=array('colspan' => ' colspan="2"');
            $reshook=$hookmanager->executeHooks('formObjectOptions',$parameters,$object,$action);    // Note that $action and $object may have been modified by hook
            if (empty($reshook) && ! empty($extrafields->attribute_label))
            {
            	print $object->showOptionals($extrafields,'edit');
            }

			// Tags-Categories
            if ($conf->categorie->enabled) 
			{
				print '<tr><td class="tdtop">'.$langs->trans("Categories").'</td><td colspan="3">';
				$cate_arbo = $form->select_all_categories(Categorie::TYPE_PRODUCT, '', 'parent', 64, 0, 1);
				$c = new Categorie($db);
				$cats = $c->containing($object->id,Categorie::TYPE_PRODUCT);
				foreach($cats as $cat) {
					$arrayselected[] = $cat->id;
				}
				print $form->multiselectarray('categories', $cate_arbo, $arrayselected, '', 0, '', 0, '100%');
				print "</td></tr>";
			}

            // Note
            print '<tr><td class="tdtop">'.$langs->trans("NoteNotVisibleOnBill").'</td><td colspan="3">';

            $doleditor = new DolEditor('note', $object->note, '', 140, 'dolibarr_notes', '', false, true, $conf->global->FCKEDITOR_ENABLE_PRODUCTDESC, 4, 80);
            $doleditor->Create();

            print "</td></tr>";

            print '</table>';

            print '<br>';

            print '<table class="border" width="100%">';

			if (! empty($conf->accounting->enabled))
			{
                // Accountancy_code_sell
                print '<tr><td width="20%">'.$langs->trans("ProductAccountancySellCode").'</td>';
                print '<td>';
				print $formaccountancy->select_account($object->accountancy_code_sell, 'accountancy_code_sell', 1, '', 1, 1);
                print '</td></tr>';

                // Accountancy_code_buy
                print '<tr><td width="20%">'.$langs->trans("ProductAccountancyBuyCode").'</td>';
                print '<td>';
				print $formaccountancy->select_account($object->accountancy_code_buy, 'accountancy_code_buy', 1, '', 1, 1);
                print '</td></tr>';
			}			
			else // For external software 
			{
                // Accountancy_code_sell
                print '<tr><td width="20%">'.$langs->trans("ProductAccountancySellCode").'</td>';
                print '<td><input name="accountancy_code_sell" size="16" value="'.$object->accountancy_code_sell.'">';
                print '</td></tr>';

                // Accountancy_code_buy
                print '<tr><td width="20%">'.$langs->trans("ProductAccountancyBuyCode").'</td>';
                print '<td><input name="accountancy_code_buy" size="16" value="'.$object->accountancy_code_buy.'">';
                print '</td></tr>';
            }
			print '</table>';

            dol_fiche_end();

            print '<div class="center">';
			print '<input type="submit" class="button" value="'.$langs->trans("Save").'">';
			print '&nbsp;&nbsp;&nbsp;&nbsp;&nbsp;';
            print '<input type="submit" class="button" name="cancel" value="'.$langs->trans("Cancel").'">';
			print '</div>';

            print '</form>';
        }
        // Fiche en mode visu
        else
		{
            $showbarcode=empty($conf->barcode->enabled)?0:1;
            if (! empty($conf->global->MAIN_USE_ADVANCED_PERMS) && empty($user->rights->barcode->lire_advance)) $showbarcode=0;

		    $head=product_prepare_head($object);
            $titre=$langs->trans("CardProduct".$object->type);
            $picto=($object->type== Product::TYPE_SERVICE?'service':'product');
            dol_fiche_head($head, 'card', $titre, 0, $picto);

<<<<<<< HEAD
            dol_banner_tab($object, 'ref', '', ($user->societe_id?0:1), 'ref');
=======
            $linkback = '<a href="'.DOL_URL_ROOT.'/product/list.php">'.$langs->trans("BackToList").'</a>';
            
            dol_banner_tab($object, 'ref', $linkback, ($user->societe_id?0:1), 'ref');
>>>>>>> 3f5d67d4
            
            
            print '<div class="fichecenter">';
            print '<div class="fichehalfleft">';
            
            print '<div class="underbanner clearboth"></div>';
            print '<table class="border tableforfield" width="100%">';
            
            // Type
            if (! empty($conf->produit->enabled) && ! empty($conf->service->enabled))
            {
            	// TODO change for compatibility with edit in place
            	$typeformat='select;0:'.$langs->trans("Product").',1:'.$langs->trans("Service");
                print '<tr><td class="titlefield">'.$form->editfieldkey("Type",'fk_product_type',$object->type,$object,$user->rights->produit->creer||$user->rights->service->creer,$typeformat).'</td><td colspan="2">';
                print $form->editfieldval("Type",'fk_product_type',$object->type,$object,$user->rights->produit->creer||$user->rights->service->creer,$typeformat);
                print '</td></tr>';
            }

            if ($showbarcode)
            {
                // Barcode type
                print '<tr><td class="nowrap">';
                print '<table width="100%" class="nobordernopadding"><tr><td class="nowrap">';
                print $langs->trans("BarcodeType");
                print '</td>';
                if (($action != 'editbarcodetype') && ! empty($user->rights->produit->creer) && $createbarcode) print '<td align="right"><a href="'.$_SERVER["PHP_SELF"].'?action=editbarcodetype&amp;id='.$object->id.'">'.img_edit($langs->trans('Edit'),1).'</a></td>';
                print '</tr></table>';
                print '</td><td colspan="2">';
                if ($action == 'editbarcodetype')
                {
                    require_once DOL_DOCUMENT_ROOT.'/core/class/html.formbarcode.class.php';
                    $formbarcode = new FormBarCode($db);
                    $formbarcode->form_barcode_type($_SERVER['PHP_SELF'].'?id='.$object->id,$object->barcode_type,'fk_barcode_type');
                }
                else
                {
                    $object->fetch_barcode();
                    print $object->barcode_type_label?$object->barcode_type_label:($object->barcode?'<div class="warning">'.$langs->trans("SetDefaultBarcodeType").'<div>':'');
                }
                print '</td></tr>'."\n";

                // Barcode value
                print '<tr><td class="nowrap">';
                print '<table width="100%" class="nobordernopadding"><tr><td class="nowrap">';
                print $langs->trans("BarcodeValue");
                print '</td>';
                if (($action != 'editbarcode') && ! empty($user->rights->produit->creer) && $createbarcode) print '<td align="right"><a href="'.$_SERVER["PHP_SELF"].'?action=editbarcode&amp;id='.$object->id.'">'.img_edit($langs->trans('Edit'),1).'</a></td>';
                print '</tr></table>';
                print '</td><td colspan="2">';
                if ($action == 'editbarcode')
                {
                    print '<form method="post" action="'.$_SERVER["PHP_SELF"].'?id='.$object->id.'">';
                    print '<input type="hidden" name="token" value="'.$_SESSION['newtoken'].'">';
                    print '<input type="hidden" name="action" value="setbarcode">';
                    print '<input type="hidden" name="barcode_type_code" value="'.$object->barcode_type_code.'">';
                    print '<input size="40" class="maxwidthonsmartphone" type="text" name="barcode" value="'.$object->barcode.'">';
                    print '&nbsp;<input type="submit" class="button" value="'.$langs->trans("Modify").'">';
                    print '</form>';
                }
                else
                {
                    print $object->barcode;
                }
                print '</td></tr>'."\n";
            }

            // Accountancy sell code
			print '<tr><td class="nowrap">';
            print $langs->trans("ProductAccountancySellCode");
            print '</td><td colspan="2">';
			if (! empty($conf->accounting->enabled)) {
				print length_accountg($object->accountancy_code_sell);
            } else {
				print $object->accountancy_code_sell;
			}
			print '</td></tr>';

            // Accountancy buy code
			print '<tr><td class="nowrap">';
            print $langs->trans("ProductAccountancyBuyCode");
            print '</td><td colspan="2">';
			if (! empty($conf->accounting->enabled)) {
				print length_accountg($object->accountancy_code_buy);
            } else {
				print $object->accountancy_code_buy;
			}
            print '</td></tr>';

            // Status (to sell)
            /*
            print '<tr><td>'.$langs->trans("Status").' ('.$langs->trans("Sell").')</td><td colspan="2">';
            if (! empty($conf->use_javascript_ajax) && $user->rights->produit->creer && ! empty($conf->global->MAIN_DIRECT_STATUS_UPDATE)) {
                print ajax_object_onoff($object, 'status', 'tosell', 'ProductStatusOnSell', 'ProductStatusNotOnSell');
            } else {
                print $object->getLibStatut(2,0);
            }
            print '</td></tr>';

            // Status (to buy)
            print '<tr><td>'.$langs->trans("Status").' ('.$langs->trans("Buy").')</td><td colspan="2">';
            if (! empty($conf->use_javascript_ajax) && $user->rights->produit->creer && ! empty($conf->global->MAIN_DIRECT_STATUS_UPDATE)) {
                print ajax_object_onoff($object, 'status_buy', 'tobuy', 'ProductStatusOnBuy', 'ProductStatusNotOnBuy');
            } else {
                print $object->getLibStatut(2,1);
            }
            print '</td></tr>';
            */
            
            // Batch number management (to batch)
            if (! empty($conf->productbatch->enabled)) {
                print '<tr><td>'.$langs->trans("ManageLotSerial").'</td><td colspan="2">';
                if (! empty($conf->use_javascript_ajax) && $user->rights->produit->creer && ! empty($conf->global->MAIN_DIRECT_STATUS_UPDATE)) {
                    print ajax_object_onoff($object, 'status_batch', 'tobatch', 'ProductStatusOnBatch', 'ProductStatusNotOnBatch');
                } else {
                    print $object->getLibStatut(0,2);
                }
                print '</td></tr>';
            }

            // Description
            print '<tr><td class="tdtop">'.$langs->trans("Description").'</td><td colspan="2">'.(dol_textishtml($object->description)?$object->description:dol_nl2br($object->description,1,true)).'</td></tr>';

            // Public URL
            print '<tr><td>'.$langs->trans("PublicUrl").'</td><td colspan="2">';
			print dol_print_url($object->url);
            print '</td></tr>';

            print '</table>';
            print '</div>';
            print '<div class="fichehalfright"><div class="ficheaddleft">';
       
            print '<div class="underbanner clearboth"></div>';
            print '<table class="border tableforfield" width="100%">';
            
            // Nature
            if($object->type!= Product::TYPE_SERVICE)
            {
                print '<tr><td class="titlefield">'.$langs->trans("Nature").'</td><td colspan="2">';
                print $object->getLibFinished();
                print '</td></tr>';
            }

            if ($object->isService())
            {
                // Duration
                print '<tr><td class="titlefield">'.$langs->trans("Duration").'</td><td colspan="2">'.$object->duration_value.'&nbsp;';
                if ($object->duration_value > 1)
                {
                    $dur=array("h"=>$langs->trans("Hours"),"d"=>$langs->trans("Days"),"w"=>$langs->trans("Weeks"),"m"=>$langs->trans("Months"),"y"=>$langs->trans("Years"));
                }
                else if ($object->duration_value > 0)
                {
                    $dur=array("h"=>$langs->trans("Hour"),"d"=>$langs->trans("Day"),"w"=>$langs->trans("Week"),"m"=>$langs->trans("Month"),"y"=>$langs->trans("Year"));
                }
                print (! empty($object->duration_unit) && isset($dur[$object->duration_unit]) ? $langs->trans($dur[$object->duration_unit]) : '')."&nbsp;";

                print '</td></tr>';
            }
            else
            {
                // Weight
                print '<tr><td class="titlefield">'.$langs->trans("Weight").'</td><td colspan="2">';
                if ($object->weight != '')
                {
                    print $object->weight." ".measuring_units_string($object->weight_units,"weight");
                }
                else
                {
                    print '&nbsp;';
                }
                print "</td></tr>\n";
                if (empty($conf->global->PRODUCT_DISABLE_LENGTH))
                {
                    // Length
                    print '<tr><td>'.$langs->trans("Length").'</td><td colspan="2">';
                    if ($object->length != '')
                    {
                        print $object->length." ".measuring_units_string($object->length_units,"size");
                    }
                    else
                    {
                        print '&nbsp;';
                    }
                    print "</td></tr>\n";
                }
                if (empty($conf->global->PRODUCT_DISABLE_SURFACE))
                {
                    // Surface
                    print '<tr><td>'.$langs->trans("Surface").'</td><td colspan="2">';
                    if ($object->surface != '')
                    {
                        print $object->surface." ".measuring_units_string($object->surface_units,"surface");
                    }
                    else
                    {
                        print '&nbsp;';
                    }
                    print "</td></tr>\n";
                }
                // Volume
                print '<tr><td>'.$langs->trans("Volume").'</td><td colspan="2">';
                if ($object->volume != '')
                {
                    print $object->volume." ".measuring_units_string($object->volume_units,"volume");
                }
                else
                {
                    print '&nbsp;';
                }
                print "</td></tr>\n";
            }

			// Unit
			if (! empty($conf->global->PRODUCT_USE_UNITS))
			{
				$unit = $object->getLabelOfUnit();

				print '<tr><td>'.$langs->trans('DefaultUnitToShow').'</td><td>';
				if ($unit !== '') {
					print $langs->trans($unit);
				}
				print '</td></tr>';
			}

        	// Custom code
        	if (empty($conf->global->PRODUCT_DISABLE_CUSTOM_INFO))
        	{
	            print '<tr><td>'.$langs->trans("CustomCode").'</td><td colspan="2">'.$object->customcode.'</td>';

            	// Origin country code
            	print '<tr><td>'.$langs->trans("CountryOrigin").'</td><td colspan="2">'.getCountry($object->country_id,0,$db).'</td>';
        	}

            // Other attributes
            $parameters=array('colspan' => ' colspan="'.(2+(($showphoto||$showbarcode)?1:0)).'"');
            $reshook=$hookmanager->executeHooks('formObjectOptions',$parameters,$object,$action);    // Note that $action and $object may have been modified by hook
            if (empty($reshook) && ! empty($extrafields->attribute_label))
            {
            	print $object->showOptionals($extrafields);
            }

			// Categories
			if($conf->categorie->enabled) {
				print '<tr><td valign="middle">'.$langs->trans("Categories").'</td><td colspan="3">';
				print $form->showCategories($object->id,'product',1);
				print "</td></tr>";
			}

            // Note
            print '<!-- show Note --> '."\n";
            print '<tr><td class="tdtop">'.$langs->trans("Note").'</td><td colspan="'.(2+(($showphoto||$showbarcode)?1:0)).'">'.(dol_textishtml($object->note)?$object->note:dol_nl2br($object->note,1,true)).'</td></tr>'."\n";
            print '<!-- End show Note --> '."\n";

            print "</table>\n";
    		print '</div>';
    		
            print '</div></div>';
            print '<div style="clear:both"></div>';
        
            dol_fiche_end();
        }

    }
    else if ($action != 'create')
    {
        exit;
    }
}

// Load object modCodeProduct
$module=(! empty($conf->global->PRODUCT_CODEPRODUCT_ADDON)?$conf->global->PRODUCT_CODEPRODUCT_ADDON:'mod_codeproduct_leopard');
if (substr($module, 0, 16) == 'mod_codeproduct_' && substr($module, -3) == 'php')
{
    $module = substr($module, 0, dol_strlen($module)-4);
}
$result=dol_include_once('/core/modules/product/'.$module.'.php');
if ($result > 0)
{
	$modCodeProduct = new $module();
}

$tmpcode='';
if (! empty($modCodeProduct->code_auto)) $tmpcode=$modCodeProduct->getNextValue($object,$object->type);

// Define confirmation messages
$formquestionclone=array(
	'text' => $langs->trans("ConfirmClone"),
    array('type' => 'text', 'name' => 'clone_ref','label' => $langs->trans("NewRefForClone"), 'value' => empty($tmpcode) ? $langs->trans("CopyOf").' '.$object->ref : $tmpcode, 'size'=>24),
    array('type' => 'checkbox', 'name' => 'clone_content','label' => $langs->trans("CloneContentProduct"), 'value' => 1),
    array('type' => 'checkbox', 'name' => 'clone_prices', 'label' => $langs->trans("ClonePricesProduct").' ('.$langs->trans("FeatureNotYetAvailable").')', 'value' => 0, 'disabled' => true),
    array('type' => 'checkbox', 'name' => 'clone_composition', 'label' => $langs->trans('CloneCompositionProduct'), 'value' => 1)
);

// Confirm delete product
if (($action == 'delete' && (empty($conf->use_javascript_ajax) || ! empty($conf->dol_use_jmobile)))	// Output when action = clone if jmobile or no js
	|| (! empty($conf->use_javascript_ajax) && empty($conf->dol_use_jmobile)))							// Always output when not jmobile nor js
{
    print $form->formconfirm("card.php?id=".$object->id,$langs->trans("DeleteProduct"),$langs->trans("ConfirmDeleteProduct"),"confirm_delete",'',0,"action-delete");
}

// Clone confirmation
if (($action == 'clone' && (empty($conf->use_javascript_ajax) || ! empty($conf->dol_use_jmobile)))		// Output when action = clone if jmobile or no js
	|| (! empty($conf->use_javascript_ajax) && empty($conf->dol_use_jmobile)))							// Always output when not jmobile nor js
{
    print $form->formconfirm($_SERVER["PHP_SELF"].'?id='.$object->id,$langs->trans('CloneProduct'),$langs->trans('ConfirmCloneProduct',$object->ref),'confirm_clone',$formquestionclone,'yes','action-clone',250,600);
}


/* ************************************************************************** */
/*                                                                            */
/* Barre d'action                                                             */
/*                                                                            */
/* ************************************************************************** */

print "\n".'<div class="tabsAction">'."\n";

$parameters=array();
$reshook=$hookmanager->executeHooks('addMoreActionsButtons',$parameters,$object,$action);    // Note that $action and $object may have been modified by hook
if (empty($reshook))
{
	if ($action == '' || $action == 'view')
	{
	    if (($object->type == Product::TYPE_PRODUCT && $user->rights->produit->creer ) || 
	       ($object->type == Product::TYPE_SERVICE && $user->rights->service->creer))
	    {
	        if (! isset($object->no_button_edit) || $object->no_button_edit <> 1) print '<div class="inline-block divButAction"><a class="butAction" href="'.$_SERVER["PHP_SELF"].'?action=edit&amp;id='.$object->id.'">'.$langs->trans("Modify").'</a></div>';

	        if (! isset($object->no_button_copy) || $object->no_button_copy <> 1)
	        {
	            if (! empty($conf->use_javascript_ajax) && empty($conf->dol_use_jmobile))
	            {
	                print '<div class="inline-block divButAction"><span id="action-clone" class="butAction">'.$langs->trans('ToClone').'</span></div>'."\n";
	            }
	            else
				{
	                print '<div class="inline-block divButAction"><a class="butAction" href="'.$_SERVER["PHP_SELF"].'?action=clone&amp;id='.$object->id.'">'.$langs->trans("ToClone").'</a></div>';
	            }
	        }
	    }
	    $object_is_used = $object->isObjectUsed($object->id);

	    if (($object->type == Product::TYPE_PRODUCT && $user->rights->produit->supprimer)
	    || ($object->type == Product::TYPE_SERVICE && $user->rights->service->supprimer))
	    {
	        if (empty($object_is_used) && (! isset($object->no_button_delete) || $object->no_button_delete <> 1))
	        {
	            if (! empty($conf->use_javascript_ajax) && empty($conf->dol_use_jmobile))
	            {
	                print '<div class="inline-block divButAction"><span id="action-delete" class="butActionDelete">'.$langs->trans('Delete').'</span></div>'."\n";
	            }
	            else
				{
	                print '<div class="inline-block divButAction"><a class="butActionDelete" href="'.$_SERVER["PHP_SELF"].'?action=delete&amp;id='.$object->id.'">'.$langs->trans("Delete").'</a></div>';
	            }
	        }
	        else
			{
	            print '<div class="inline-block divButAction"><a class="butActionRefused" href="#" title="'.$langs->trans("ProductIsUsed").'">'.$langs->trans("Delete").'</a></div>';
	        }
	    }
	    else
		{
	        print '<div class="inline-block divButAction"><a class="butActionRefused" href="#" title="'.$langs->trans("NotEnoughPermissions").'">'.$langs->trans("Delete").'</a></div>';
	    }
	}
}

print "\n</div>\n";


/*
 * All the "Add to" areas
 */

if ($object->id && ($action == '' || $action == 'view') && $object->status)
{
    //Variable used to check if any text is going to be printed
    $html = '';
	//print '<div class="fichecenter"><div class="fichehalfleft">';

    // Propals
    if (! empty($conf->propal->enabled) && $user->rights->propale->creer)
    {
        $propal = new Propal($db);

        $langs->load("propal");

        $var=true;
        $otherprop = $propal->liste_array(2,1,0);

        if (is_array($otherprop) && count($otherprop))
        {
        	$var=!$var;
        	$html .= '<tr><td style="width: 200px;">';
        	$html .= $langs->trans("AddToDraftProposals").'</td><td>';
        	$html .= $form->selectarray("propalid", $otherprop, 0, 1);
        	$html .= '</td></tr>';
        }
        else
       {
        	$html .= '<tr><td style="width: 200px;">';
        	$html .= $langs->trans("AddToDraftProposals").'</td><td>';
        	$html .= $langs->trans("NoDraftProposals");
        	$html .= '</td></tr>';
        }
    }

    // Commande
    if (! empty($conf->commande->enabled) && $user->rights->commande->creer)
    {
        $commande = new Commande($db);

        $langs->load("orders");

        $var=true;
        $othercom = $commande->liste_array(2, 1, null);
        if (is_array($othercom) && count($othercom))
        {
        	$var=!$var;
        	$html .= '<tr><td style="width: 200px;">';
        	$html .= $langs->trans("AddToDraftOrders").'</td><td>';
        	$html .= $form->selectarray("commandeid", $othercom, 0, 1);
        	$html .= '</td></tr>';
        }
        else
		{
        	$html .= '<tr><td style="width: 200px;">';
        	$html .= $langs->trans("AddToDraftOrders").'</td><td>';
        	$html .= $langs->trans("NoDraftOrders");
        	$html .= '</td></tr>';
        }
    }

    // Factures
    if (! empty($conf->facture->enabled) && $user->rights->facture->creer)
    {
    	$invoice = new Facture($db);

    	$langs->load("bills");

    	$var=true;
    	$otherinvoice = $invoice->liste_array(2, 1, null);
    	if (is_array($otherinvoice) && count($otherinvoice))
    	{
    		$var=!$var;
    		$html .= '<tr><td style="width: 200px;">';
    		$html .= $langs->trans("AddToDraftInvoices").'</td><td>';
    		$html .= $form->selectarray("factureid", $otherinvoice, 0, 1);
    		$html .= '</td></tr>';
    	}
    	else
    	{
    		$html .= '<tr><td style="width: 200px;">';
    		$html .= $langs->trans("AddToDraftInvoices").'</td><td>';
    		$html .= $langs->trans("NoDraftInvoices");
    		$html .= '</td></tr>';
    	}
    }

    //If any text is going to be printed, then we show the table
    if (!empty($html))
    {
	    print '<form method="POST" action="'.$_SERVER["PHP_SELF"].'?id='.$object->id.'">';
    	print '<input type="hidden" name="token" value="'.$_SESSION['newtoken'].'">';
    	print '<input type="hidden" name="action" value="addin">';

	    print load_fiche_titre($langs->trans("AddToDraft"),'','');
		
		dol_fiche_head('');

    	$html .= '<tr><td class="nowrap">'.$langs->trans("Quantity").' ';
    	$html .= '<input type="text" class="flat" name="qty" size="1" value="1"></td>';
        $html .= '<td class="nowrap">'.$langs->trans("ReductionShort").'(%) ';
    	$html .= '<input type="text" class="flat" name="remise_percent" size="1" value="0">';
    	$html .= '</td></tr>';

    	print '<table width="100%" class="border">';
        print $html;
        print '</table>';
		
        print '<div class="center">';
        print '<input type="submit" class="button" value="'.$langs->trans("Add").'">';
        print '</div>';

        dol_fiche_end();

        print '</form>';
    }
}


/*
 * Documents generes
 */
if ($action == '' || $action == 'view')
{
    print '<div class="fichecenter"><div class="fichehalfleft">';
    print '<a name="builddoc"></a>'; // ancre

    $filedir=$upload_dir;

    $urlsource=$_SERVER["PHP_SELF"]."?id=".$object->id;
    $genallowed=$user->rights->produit->creer;
    $delallowed=$user->rights->produit->supprimer;

    $var=true;
    
    $somethingshown=$formfile->show_documents($modulepart,$object->ref,$filedir,$urlsource,$genallowed,$delallowed,'',0,0,0,28,0,'',0,'',$object->default_lang);

    print '</div><div class="fichehalfright"><div class="ficheaddleft">';

    print '</div></div></div>';
}


llxFooter();
$db->close();<|MERGE_RESOLUTION|>--- conflicted
+++ resolved
@@ -961,11 +961,7 @@
         // Description (used in invoice, propal...)
         print '<tr><td class="tdtop">'.$langs->trans("Description").'</td><td colspan="3">';
 
-<<<<<<< HEAD
-        $doleditor = new DolEditor('desc', GETPOST('desc'), '', 160, 'dolibarr_notes', '', false, true, $conf->global->FCKEDITOR_ENABLE_PRODUCTDESC, 4, '80%');
-=======
         $doleditor = new DolEditor('desc', GETPOST('desc'), '', 160, 'dolibarr_details', '', false, true, $conf->global->FCKEDITOR_ENABLE_PRODUCTDESC, 4, '80%');
->>>>>>> 3f5d67d4
         $doleditor->Create();
 
         print "</td></tr>";
@@ -1458,13 +1454,9 @@
             $picto=($object->type== Product::TYPE_SERVICE?'service':'product');
             dol_fiche_head($head, 'card', $titre, 0, $picto);
 
-<<<<<<< HEAD
-            dol_banner_tab($object, 'ref', '', ($user->societe_id?0:1), 'ref');
-=======
             $linkback = '<a href="'.DOL_URL_ROOT.'/product/list.php">'.$langs->trans("BackToList").'</a>';
             
             dol_banner_tab($object, 'ref', $linkback, ($user->societe_id?0:1), 'ref');
->>>>>>> 3f5d67d4
             
             
             print '<div class="fichecenter">';
