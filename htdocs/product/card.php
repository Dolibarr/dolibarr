--- conflicted
+++ resolved
@@ -2126,23 +2126,15 @@
 					print '<input name="seuil_stock_alerte" size="4" value="'.$object->seuil_stock_alerte.'">';
 					print '</td>';
 
-<<<<<<< HEAD
-				print '<td>'.$langs->trans("DesiredStock").'</td><td>';
-				print '<input name="desiredstock" size="4" value="'.$object->desiredstock.'">';
-				print '</td></tr>';
-				*/
-
-				print '<tr><td valign="top">' . $langs->trans("StockableProduct") . '</td>';
-				$checked = $object->stockable_product == 1 ? "checked" : "";
-				print '<td><input type="checkbox" id="stockable_product" name="stockable_product" '. $checked . ' /></td></tr>';
-			}
-=======
 					print '<td>'.$langs->trans("DesiredStock").'</td><td>';
 					print '<input name="desiredstock" size="4" value="'.$object->desiredstock.'">';
 					print '</td></tr>';
 					*/
-				}
->>>>>>> 599632c6
+          
+          print '<tr><td valign="top">' . $langs->trans("StockableProduct") . '</td>';
+          $checked = $object->stockable_product == 1 ? "checked" : "";
+          print '<td><input type="checkbox" id="stockable_product" name="stockable_product" '. $checked . ' /></td></tr>';
+				}
 
 				if ($object->isService() && $conf->workstation->enabled) {
 					// Default workstation
@@ -2173,21 +2165,11 @@
 					print $form->textwithpicto($langs->trans("mandatoryperiod"), $htmltooltip, 1, 0);
 					print '</label>';
 
-<<<<<<< HEAD
-				print '</td></tr>';
-
-				if (!empty($conf->stock->enabled) && !empty($conf->global->STOCK_SUPPORTS_SERVICES)) {
-					print '<tr><td valign="top">' . $langs->trans("StockableProduct") . '</td>';
-					$checked = $object->stockable_product == 1 ? "checked" : "";
-					print '<td><input type="checkbox" id="stockable_product" name="stockable_product" ' . $checked . ' /></td></tr>';
-				}
-			} else {
-				if (empty($conf->global->PRODUCT_DISABLE_NATURE)) {
-					// Nature
-					print '<tr><td>'.$form->textwithpicto($langs->trans("NatureOfProductShort"), $langs->trans("NatureOfProductDesc")).'</td><td>';
-					print $formproduct->selectProductNature('finished', (GETPOSTISSET('finished') ? GETPOST('finished') : $object->finished));
-=======
->>>>>>> 599632c6
+          if (!empty($conf->stock->enabled) && !empty($conf->global->STOCK_SUPPORTS_SERVICES)) {
+            print '<tr><td valign="top">' . $langs->trans("StockableProduct") . '</td>';
+            $checked = $object->stockable_product == 1 ? "checked" : "";
+            print '<td><input type="checkbox" id="stockable_product" name="stockable_product" ' . $checked . ' /></td></tr>';
+          }
 					print '</td></tr>';
 				} else {
 					if (empty($conf->global->PRODUCT_DISABLE_NATURE)) {
@@ -2658,23 +2640,6 @@
 					print '</td>';
 				}
 
-<<<<<<< HEAD
-			// Workstation
-			if ($object->isService() && isModEnabled('workstation')) {
-				$workstation = new Workstation($db);
-				$res = $workstation->fetch($object->fk_default_workstation);
-
-				print '<tr><td>'.$langs->trans("DefaultWorkstation").'</td><td>';
-				print (!empty($workstation->id) ? $workstation->getNomUrl(1) : '');
-				print '</td>';
-			} 
-
-			// View stockable_product
-			if (($object->isProduct() || ($object->isService() && !empty($conf->global->STOCK_SUPPORTS_SERVICES))) && !empty($conf->stock->enabled)) {
-				print '<tr><td valign="top">' . $form->textwithpicto($langs->trans("StockableProduct"), $langs->trans('StockableProductDescription')) . '</td>';
-				print '<td><input type="checkbox" readonly disabled '.($object->stockable_product == 1 ? 'checked' : '').'></td></tr>';
-			}
-=======
 				if ($object->isService() && isModEnabled('workstation')) {
 					$workstation = new Workstation($db);
 					$res = $workstation->fetch($object->fk_default_workstation);
@@ -2683,7 +2648,12 @@
 					print (!empty($workstation->id) ? $workstation->getNomUrl(1) : '');
 					print '</td>';
 				}
->>>>>>> 599632c6
+        
+        // View stockable_product
+			  if (($object->isProduct() || ($object->isService() && !empty($conf->global->STOCK_SUPPORTS_SERVICES))) && !empty($conf->stock->enabled)) {
+				  print '<tr><td valign="top">' . $form->textwithpicto($langs->trans("StockableProduct"), $langs->trans('StockableProductDescription')) . '</td>';
+				  print '<td><input type="checkbox" readonly disabled '.($object->stockable_product == 1 ? 'checked' : '').'></td></tr>';
+			  }
 
 				// Parent product.
 				if (isModEnabled('variants') && ($object->isProduct() || $object->isService())) {
