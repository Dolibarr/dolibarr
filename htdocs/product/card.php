--- conflicted
+++ resolved
@@ -329,18 +329,14 @@
                 $object->status                 = GETPOST('statut');
                 $object->status_buy             = GETPOST('statut_buy');
                 $object->status_batch	        = GETPOST('status_batch');
-                // removed from update view
+                // removed from update view so GETPOST always empty
                 /*
                 $object->seuil_stock_alerte     = GETPOST('seuil_stock_alerte');
                 $object->desiredstock           = GETPOST('desiredstock');
-<<<<<<< HEAD
-                $object->duration_value         = $duration_value;
-                $object->duration_unit          = $duration_unit;
-=======
                 */
                 $object->duration_value         = GETPOST('duration_value');
                 $object->duration_unit          = GETPOST('duration_unit');
->>>>>>> e9ee8168
+
                 $object->canvas                 = GETPOST('canvas');
                 $object->weight                 = GETPOST('weight');
                 $object->weight_units           = GETPOST('weight_units');
