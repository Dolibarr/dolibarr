--- conflicted
+++ resolved
@@ -1037,30 +1037,6 @@
 		$showbarcode = empty($conf->barcode->enabled) ? 0 : 1;
 		if (!empty($conf->global->MAIN_USE_ADVANCED_PERMS) && empty($user->rights->barcode->lire_advance)) $showbarcode = 0;
 
-<<<<<<< HEAD
-        if ($showbarcode)
-        {
- 	        print '<tr><td>'.$langs->trans('BarcodeType').'</td><td>';
- 	        if (isset($_POST['fk_barcode_type']))
-	        {
-	         	$fk_barcode_type = GETPOST('fk_barcode_type');
-	        }
-	        else
-	        {
-	        	if (empty($fk_barcode_type) && !empty($conf->global->PRODUIT_DEFAULT_BARCODE_TYPE)) $fk_barcode_type = $conf->global->PRODUIT_DEFAULT_BARCODE_TYPE;
-	        }
-	        require_once DOL_DOCUMENT_ROOT.'/core/class/html.formbarcode.class.php';
-            $formbarcode = new FormBarCode($db);
-            print $formbarcode->selectBarcodeType($fk_barcode_type, 'fk_barcode_type', 1);
-	        print '</td>';
-	        if ($conf->browser->layout == 'phone') print '</tr><tr>';
-	        print '<td>'.$langs->trans("BarcodeValue").'</td><td>';
-	        $tmpcode = isset($_POST['barcode']) ?GETPOST('barcode') : $object->barcode;
-	        if (empty($tmpcode) && !empty($modBarCodeProduct->code_auto)) $tmpcode = $modBarCodeProduct->getNextValue($object, $fk_barcode_type);
-	        print '<input class="maxwidth100" type="text" name="barcode" value="'.dol_escape_htmltag($tmpcode).'">';
-	        print '</td></tr>';
-        }
-=======
 		if ($showbarcode)
 		{
  			print '<tr><td>'.$langs->trans('BarcodeType').'</td><td>';
@@ -1076,11 +1052,10 @@
 			if ($conf->browser->layout == 'phone') print '</tr><tr>';
 			print '<td>'.$langs->trans("BarcodeValue").'</td><td>';
 			$tmpcode = GETPOSTISSET('barcode') ? GETPOST('barcode') : $object->barcode;
-			if (empty($tmpcode) && !empty($modBarCodeProduct->code_auto)) $tmpcode = $modBarCodeProduct->getNextValue($object, $type);
+			if (empty($tmpcode) && !empty($modBarCodeProduct->code_auto)) $tmpcode = $modBarCodeProduct->getNextValue($object, $fk_barcode_type);
 			print '<input class="maxwidth100" type="text" name="barcode" value="'.dol_escape_htmltag($tmpcode).'">';
 			print '</td></tr>';
 		}
->>>>>>> 8a3a59df
 
 		// Description (used in invoice, propal...)
 		print '<tr><td class="tdtop">'.$langs->trans("Description").'</td><td colspan="3">';
@@ -1520,58 +1495,6 @@
 				}
 			}
 
-<<<<<<< HEAD
-            // Barcode
-            $showbarcode = empty($conf->barcode->enabled) ? 0 : 1;
-            if (!empty($conf->global->MAIN_USE_ADVANCED_PERMS) && empty($user->rights->barcode->lire_advance)) $showbarcode = 0;
-
-	        if ($showbarcode)
-	        {
-		        print '<tr><td>'.$langs->trans('BarcodeType').'</td><td>';
-		        if (isset($_POST['fk_barcode_type']))
-		        {
-		         	$fk_barcode_type = GETPOST('fk_barcode_type');
-		        }
-		        else
-		        {
-	        		$fk_barcode_type = $object->barcode_type;
-		        	if (empty($fk_barcode_type) && !empty($conf->global->PRODUIT_DEFAULT_BARCODE_TYPE)) $fk_barcode_type = $conf->global->PRODUIT_DEFAULT_BARCODE_TYPE;
-		        }
-		        require_once DOL_DOCUMENT_ROOT.'/core/class/html.formbarcode.class.php';
-	            $formbarcode = new FormBarCode($db);
-                print $formbarcode->selectBarcodeType($fk_barcode_type, 'fk_barcode_type', 1);
-		        print '</td><td>'.$langs->trans("BarcodeValue").'</td><td>';
-		        $tmpcode = isset($_POST['barcode']) ?GETPOST('barcode') : $object->barcode;
-		        if (empty($tmpcode) && !empty($modBarCodeProduct->code_auto)) $tmpcode = $modBarCodeProduct->getNextValue($object, $fk_barcode_type);
-		        print '<input size="40" class="maxwidthonsmartphone" type="text" name="barcode" value="'.dol_escape_htmltag($tmpcode).'">';
-		        print '</td></tr>';
-	        }
-
-            // Description (used in invoice, propal...)
-            print '<tr><td class="tdtop">'.$langs->trans("Description").'</td><td colspan="3">';
-
-            // We use dolibarr_details as type of DolEditor here, because we must not accept images as description is included into PDF and not accepted by TCPDF.
-            $doleditor = new DolEditor('desc', $object->description, '', 160, 'dolibarr_details', '', false, true, $conf->global->FCKEDITOR_ENABLE_PRODUCTDESC, ROWS_4, '90%');
-            $doleditor->Create();
-
-            print "</td></tr>";
-            print "\n";
-
-            // Public Url
-            print '<tr><td>'.$langs->trans("PublicUrl").'</td><td colspan="3">';
-            print '<input type="text" name="url" class="quatrevingtpercent" value="'.$object->url.'">';
-            print '</td></tr>';
-
-            // Stock
-            if ($object->isProduct() && !empty($conf->stock->enabled))
-            {
-                // Default warehouse
-                print '<tr><td>'.$langs->trans("DefaultWarehouse").'</td><td>';
-                print $formproduct->selectWarehouses($object->fk_default_warehouse, 'fk_default_warehouse', 'warehouseopen', 1);
-                print ' <a href="'.DOL_URL_ROOT.'/product/stock/card.php?action=create&amp;backtopage='.urlencode($_SERVER['PHP_SELF'].'?action=create&type='.GETPOST('type', 'int')).'"><span class="fa fa-plus-circle valignmiddle paddingleft" title="'.$langs->trans("AddWarehouse").'"></span></a>';
-                print '</td>';
-                /*
-=======
 			// Barcode
 			$showbarcode = empty($conf->barcode->enabled) ? 0 : 1;
 			if (!empty($conf->global->MAIN_USE_ADVANCED_PERMS) && empty($user->rights->barcode->lire_advance)) $showbarcode = 0;
@@ -1590,7 +1513,7 @@
 				print $formbarcode->selectBarcodeType($fk_barcode_type, 'fk_barcode_type', 1);
 				print '</td><td>'.$langs->trans("BarcodeValue").'</td><td>';
 				$tmpcode = GETPOSTISSET('barcode') ? GETPOST('barcode') : $object->barcode;
-				if (empty($tmpcode) && !empty($modBarCodeProduct->code_auto)) $tmpcode = $modBarCodeProduct->getNextValue($object, $type);
+				if (empty($tmpcode) && !empty($modBarCodeProduct->code_auto)) $tmpcode = $modBarCodeProduct->getNextValue($object, $fk_barcode_type);
 				print '<input size="40" class="maxwidthonsmartphone" type="text" name="barcode" value="'.dol_escape_htmltag($tmpcode).'">';
 				print '</td></tr>';
 			}
@@ -1619,7 +1542,6 @@
 				print ' <a href="'.DOL_URL_ROOT.'/product/stock/card.php?action=create&amp;backtopage='.urlencode($_SERVER['PHP_SELF'].'?action=create&type='.GETPOST('type', 'int')).'"><span class="fa fa-plus-circle valignmiddle paddingleft" title="'.$langs->trans("AddWarehouse").'"></span></a>';
 				print '</td>';
 				/*
->>>>>>> 8a3a59df
                 print "<tr>".'<td>'.$langs->trans("StockLimit").'</td><td>';
                 print '<input name="seuil_stock_alerte" size="4" value="'.$object->seuil_stock_alerte.'">';
                 print '</td>';
@@ -1916,39 +1838,15 @@
 					require_once DOL_DOCUMENT_ROOT.'/core/class/html.formbarcode.class.php';
 					$formbarcode = new FormBarCode($db);
 				}
-<<<<<<< HEAD
+
 				$fk_barcode_type='';
-                if ($action == 'editbarcodetype')
-                {
-                    print $formbarcode->formBarcodeType($_SERVER['PHP_SELF'].'?id='.$object->id, $object->barcode_type, 'fk_barcode_type');
-					$fk_barcode_type=$object->barcode_type;
-                }
-                else
-                {
-                    $object->fetch_barcode();
-					$fk_barcode_type = $object->barcode_type;
-                    print $object->barcode_type_label ? $object->barcode_type_label : ($object->barcode ? '<div class="warning">'.$langs->trans("SetDefaultBarcodeType").'<div>' : '');
-                }
-                print '</td></tr>'."\n";
-
-                // Barcode value
-                print '<tr><td class="nowrap">';
-                print '<table width="100%" class="nobordernopadding"><tr><td class="nowrap">';
-                print $langs->trans("BarcodeValue");
-                print '</td>';
-                if (($action != 'editbarcode') && $usercancreate && $createbarcode) print '<td class="right"><a class="editfielda" href="'.$_SERVER["PHP_SELF"].'?action=editbarcode&amp;id='.$object->id.'">'.img_edit($langs->trans('Edit'), 1).'</a></td>';
-                print '</tr></table>';
-                print '</td><td colspan="2">';
-                if ($action == 'editbarcode')
-                {
-					$tmpcode = isset($_POST['barcode']) ?GETPOST('barcode') : $object->barcode;
-					if (empty($tmpcode) && !empty($modBarCodeProduct->code_auto)) $tmpcode = $modBarCodeProduct->getNextValue($object, $fk_barcode_type);
-=======
 				if ($action == 'editbarcodetype')
 				{
 					print $formbarcode->formBarcodeType($_SERVER['PHP_SELF'].'?id='.$object->id, $object->barcode_type, 'fk_barcode_type');
+          $fk_barcode_type = $object->barcode_type;
 				} else {
 					$object->fetch_barcode();
+          $fk_barcode_type = $object->barcode_type;
 					print $object->barcode_type_label ? $object->barcode_type_label : ($object->barcode ? '<div class="warning">'.$langs->trans("SetDefaultBarcodeType").'<div>' : '');
 				}
 				print '</td></tr>'."\n";
@@ -1964,8 +1862,7 @@
 				if ($action == 'editbarcode')
 				{
 					$tmpcode = GETPOSTISSET('barcode') ? GETPOST('barcode') : $object->barcode;
-					if (empty($tmpcode) && !empty($modBarCodeProduct->code_auto)) $tmpcode = $modBarCodeProduct->getNextValue($object, $type);
->>>>>>> 8a3a59df
+					if (empty($tmpcode) && !empty($modBarCodeProduct->code_auto)) $tmpcode = $modBarCodeProduct->getNextValue($object, $fk_barcode_type);
 
 					print '<form method="post" action="'.$_SERVER["PHP_SELF"].'?id='.$object->id.'">';
 					print '<input type="hidden" name="token" value="'.newToken().'">';
