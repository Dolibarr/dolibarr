--- conflicted
+++ resolved
@@ -583,17 +583,11 @@
 					$object->accountancy_code_buy_export = $accountancy_code_buy_export;
 				}
 
-<<<<<<< HEAD
 				// Fill array 'array_options' with data from add form
-				$ret = $extrafields->setOptionalsFromPost(null, $object);
+				$ret = $extrafields->setOptionalsFromPost(null, $object, '@GETPOSTISSET');
 				if ($ret < 0) {
 					$error++;
 				}
-=======
-                // Fill array 'array_options' with data from add form
-        		$ret = $extrafields->setOptionalsFromPost(null, $object, '@GETPOSTISSET');
-				if ($ret < 0) $error++;
->>>>>>> 44bb5ebf
 
 				if (!$error && $object->check()) {
 					if ($object->update($object->id, $user) > 0) {
