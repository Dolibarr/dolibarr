<?php
/* Copyright (C) 2001-2007	Rodolphe Quiedeville <rodolphe@quiedeville.org>
 * Copyright (C) 2004-2016	Laurent Destailleur	 <eldy@users.sourceforge.net>
 * Copyright (C) 2005		Eric Seigne		     <eric.seigne@ryxeo.com>
 * Copyright (C) 2005-2015	Regis Houssin		 <regis.houssin@capnetworks.com>
 * Copyright (C) 2006		Andre Cianfarani	 <acianfa@free.fr>
 * Copyright (C) 2006		Auguria SARL		 <info@auguria.org>
 * Copyright (C) 2010-2015	Juanjo Menent		 <jmenent@2byte.es>
 * Copyright (C) 2013-2016	Marcos García		 <marcosgdf@gmail.com>
 * Copyright (C) 2012-2013	Cédric Salvador		 <csalvador@gpcsolutions.fr>
 * Copyright (C) 2011-2023	Alexandre Spangaro	 <aspangaro@open-dsi.fr>
 * Copyright (C) 2014		Cédric Gross		 <c.gross@kreiz-it.fr>
 * Copyright (C) 2014-2015	Ferran Marcet		 <fmarcet@2byte.es>
 * Copyright (C) 2015		Jean-François Ferry	 <jfefe@aternatik.fr>
 * Copyright (C) 2015		Raphaël Doursenaud	 <rdoursenaud@gpcsolutions.fr>
 * Copyright (C) 2016-2022	Charlene Benke		 <charlene@patas-monkey.com>
 * Copyright (C) 2016		Meziane Sof		     <virtualsof@yahoo.fr>
 * Copyright (C) 2017		Josep Lluís Amador	 <joseplluis@lliuretic.cat>
 * Copyright (C) 2019-2022  Frédéric France      <frederic.france@netlogic.fr>
 * Copyright (C) 2019-2020  Thibault FOUCART     <support@ptibogxiv.net>
 * Copyright (C) 2020  		Pierre Ardoin     	 <mapiolca@me.com>
 * Copyright (C) 2022  		Vincent de Grandpré  <vincent@de-grandpre.quebec>
 * Copyright (C) 2024		MDW							<mdeweerd@users.noreply.github.com>
 *
 * This program is free software; you can redistribute it and/or modify
 * it under the terms of the GNU General Public License as published by
 * the Free Software Foundation; either version 3 of the License, or
 * (at your option) any later version.
 *
 * This program is distributed in the hope that it will be useful,
 * but WITHOUT ANY WARRANTY; without even the implied warranty of
 * MERCHANTABILITY or FITNESS FOR A PARTICULAR PURPOSE.  See the
 * GNU General Public License for more details.
 *
 * You should have received a copy of the GNU General Public License
 * along with this program. If not, see <https://www.gnu.org/licenses/>.
 */

/**
 *  \file       htdocs/product/card.php
 *  \ingroup    product
 *  \brief      Page to show product
 */


// Load Dolibarr environment
require '../main.inc.php';
require_once DOL_DOCUMENT_ROOT.'/core/class/canvas.class.php';
require_once DOL_DOCUMENT_ROOT.'/core/class/extrafields.class.php';
require_once DOL_DOCUMENT_ROOT.'/core/class/genericobject.class.php';
require_once DOL_DOCUMENT_ROOT.'/core/class/html.formcompany.class.php';
require_once DOL_DOCUMENT_ROOT.'/core/class/html.formfile.class.php';
require_once DOL_DOCUMENT_ROOT.'/core/lib/company.lib.php';
require_once DOL_DOCUMENT_ROOT.'/core/lib/product.lib.php';
require_once DOL_DOCUMENT_ROOT.'/core/modules/product/modules_product.class.php';
require_once DOL_DOCUMENT_ROOT.'/categories/class/categorie.class.php';
require_once DOL_DOCUMENT_ROOT.'/product/class/html.formproduct.class.php';
require_once DOL_DOCUMENT_ROOT.'/product/class/product.class.php';


if (isModEnabled('propal')) {
	require_once DOL_DOCUMENT_ROOT.'/comm/propal/class/propal.class.php';
}
if (isModEnabled('invoice')) {
	require_once DOL_DOCUMENT_ROOT.'/compta/facture/class/facture.class.php';
}
if (isModEnabled('order')) {
	require_once DOL_DOCUMENT_ROOT.'/commande/class/commande.class.php';
}
if (isModEnabled('accounting')) {
	require_once DOL_DOCUMENT_ROOT.'/core/lib/accounting.lib.php';
	require_once DOL_DOCUMENT_ROOT.'/core/class/html.formaccounting.class.php';
	require_once DOL_DOCUMENT_ROOT.'/accountancy/class/accountingaccount.class.php';
}
if (isModEnabled('bom')) {
	require_once DOL_DOCUMENT_ROOT.'/bom/class/bom.class.php';
}
if (isModEnabled('workstation')) {
	require_once DOL_DOCUMENT_ROOT.'/workstation/class/workstation.class.php';
}

// Load translation files required by the page
$langs->loadLangs(array('products', 'other'));
if (isModEnabled('stock')) {
	$langs->load("stocks");
}
if (isModEnabled('invoice')) {
	$langs->load("bills");
}
if (isModEnabled('productbatch')) {
	$langs->load("productbatch");
}

$mesg = '';
$error = 0;
$errors = array();

$refalreadyexists = 0;

// Get parameters
$id  = GETPOSTINT('id');
if (getDolGlobalString('MAIN_SECURITY_ALLOW_UNSECURED_REF_LABELS')) {
	$ref = (GETPOSTISSET('ref') ? GETPOST('ref', 'nohtml') : null);
} else {
	$ref = (GETPOSTISSET('ref') ? GETPOST('ref', 'alpha') : null);
}
$type = (GETPOSTISSET('type') ? GETPOSTINT('type') : Product::TYPE_PRODUCT);
$action = (GETPOST('action', 'alpha') ? GETPOST('action', 'alpha') : 'view');
$cancel = GETPOST('cancel', 'alpha');
$backtopage = GETPOST('backtopage', 'alpha');
$confirm = GETPOST('confirm', 'alpha');
$socid = GETPOSTINT('socid');
$duration_value = GETPOSTINT('duration_value');
$duration_unit = GETPOST('duration_unit', 'alpha');

$accountancy_code_sell = GETPOST('accountancy_code_sell', 'alpha');
$accountancy_code_sell_intra = GETPOST('accountancy_code_sell_intra', 'alpha');
$accountancy_code_sell_export = GETPOST('accountancy_code_sell_export', 'alpha');
$accountancy_code_buy = GETPOST('accountancy_code_buy', 'alpha');
$accountancy_code_buy_intra = GETPOST('accountancy_code_buy_intra', 'alpha');
$accountancy_code_buy_export = GETPOST('accountancy_code_buy_export', 'alpha');

$checkmandatory = GETPOST('accountancy_code_buy_export', 'alpha');

// by default 'alphanohtml' (better security); hidden conf MAIN_SECURITY_ALLOW_UNSECURED_LABELS_WITH_HTML allows basic html
if (getDolGlobalString('MAIN_SECURITY_ALLOW_UNSECURED_REF_LABELS')) {
	$label_security_check = 'nohtml';
} else {
	$label_security_check = !getDolGlobalString('MAIN_SECURITY_ALLOW_UNSECURED_LABELS_WITH_HTML') ? 'alphanohtml' : 'restricthtml';
}

if (!empty($user->socid)) {
	$socid = $user->socid;
}

// Load object modCodeProduct
$module = (getDolGlobalString('PRODUCT_CODEPRODUCT_ADDON') ? $conf->global->PRODUCT_CODEPRODUCT_ADDON : 'mod_codeproduct_leopard');
if (substr($module, 0, 16) == 'mod_codeproduct_' && substr($module, -3) == 'php') {
	$module = substr($module, 0, dol_strlen($module) - 4);
}
$result = dol_include_once('/core/modules/product/'.$module.'.php');
if ($result > 0) {
	$modCodeProduct = new $module();
}

$object = new Product($db);
$object->type = $type; // so test later to fill $usercancxxx is correct
$extrafields = new ExtraFields($db);

// fetch optionals attributes and labels
$extrafields->fetch_name_optionals_label($object->table_element);

if ($id > 0 || !empty($ref)) {
	$result = $object->fetch($id, $ref);
	if ($result < 0) {
		dol_print_error($db, $object->error, $object->errors);
	}
	$entity = (empty($object->entity) ? $conf->entity : $object->entity);
	if (isModEnabled("product")) {
		$upload_dir = $conf->product->multidir_output[$entity].'/'.get_exdir(0, 0, 0, 0, $object, 'product').dol_sanitizeFileName($object->ref);
	} elseif (isModEnabled("service")) {
		$upload_dir = $conf->service->multidir_output[$entity].'/'.get_exdir(0, 0, 0, 0, $object, 'product').dol_sanitizeFileName($object->ref);
	}

	if (getDolGlobalInt('PRODUCT_USE_OLD_PATH_FOR_PHOTO')) {    // For backward compatibility, we scan also old dirs
		if (isModEnabled("product")) {
			$upload_dirold = $conf->product->multidir_output[$entity].'/'.substr(substr("000".$object->id, -2), 1, 1).'/'.substr(substr("000".$object->id, -2), 0, 1).'/'.$object->id."/photos";
		} else {
			$upload_dirold = $conf->service->multidir_output[$entity].'/'.substr(substr("000".$object->id, -2), 1, 1).'/'.substr(substr("000".$object->id, -2), 0, 1).'/'.$object->id."/photos";
		}
	}
}

$modulepart = 'product';

// Get object canvas (By default, this is not defined, so standard usage of dolibarr)
$canvas = !empty($object->canvas) ? $object->canvas : GETPOST("canvas");
$objcanvas = null;
if (!empty($canvas)) {
	require_once DOL_DOCUMENT_ROOT.'/core/class/canvas.class.php';
	$objcanvas = new Canvas($db, $action);
	$objcanvas->getCanvas('product', 'card', $canvas);
}

// Security check
$fieldvalue = (!empty($id) ? $id : (!empty($ref) ? $ref : ''));
$fieldtype = (!empty($id) ? 'rowid' : 'ref');

if ($object->id > 0) {
	if ($object->type == $object::TYPE_PRODUCT) {
		restrictedArea($user, 'produit', $object->id, 'product&product', '', '');
	}
	if ($object->type == $object::TYPE_SERVICE) {
		restrictedArea($user, 'service', $object->id, 'product&product', '', '');
	}
} else {
	restrictedArea($user, 'produit|service', 0, 'product&product', '', '', $fieldtype);
}

// Initialize technical object to manage hooks of page. Note that conf->hooks_modules contains array of hook context
$hookmanager->initHooks(array('productcard', 'globalcard'));

// Permissions
$usercanread   = (($object->type == Product::TYPE_PRODUCT && $user->hasRight('produit', 'read')) || ($object->type == Product::TYPE_SERVICE && $user->hasRight('service', 'lire')));
$usercancreate = (($object->type == Product::TYPE_PRODUCT && $user->hasRight('produit', 'creer')) || ($object->type == Product::TYPE_SERVICE && $user->hasRight('service', 'creer')));
$usercandelete = (($object->type == Product::TYPE_PRODUCT && $user->hasRight('produit', 'supprimer')) || ($object->type == Product::TYPE_SERVICE && $user->hasRight('service', 'supprimer')));


/*
 * Actions
 */

if ($cancel) {
	$action = '';
}

$createbarcode = isModEnabled('barcode');
if (getDolGlobalString('MAIN_USE_ADVANCED_PERMS') && !$user->hasRight('barcode', 'creer_advance')) {
	$createbarcode = 0;
}

$parameters = array('id' => $id, 'ref' => $ref, 'objcanvas' => $objcanvas);
$reshook = $hookmanager->executeHooks('doActions', $parameters, $object, $action); // Note that $action and $object may have been modified by some hooks
if ($reshook < 0) {
	setEventMessages($hookmanager->error, $hookmanager->errors, 'errors');
}

if (empty($reshook)) {
	$backurlforlist = DOL_URL_ROOT.'/product/list.php?type='.$type;

	if (empty($backtopage) || ($cancel && empty($id))) {
		if (empty($backtopage) || ($cancel && strpos($backtopage, '__ID__'))) {
			if (empty($id) && (($action != 'add' && $action != 'create') || $cancel)) {
				$backtopage = $backurlforlist;
			} else {
				$backtopage = DOL_URL_ROOT.'/product/card.php?id='.((!empty($id) && $id > 0) ? $id : '__ID__');
			}
		}
	}

	if ($cancel) {
		if (!empty($backtopageforcancel)) {
			header("Location: ".$backtopageforcancel);
			exit;
		} elseif (!empty($backtopage)) {
			header("Location: ".$backtopage);
			exit;
		}
		$action = '';
	}
	// merge products
	if ($action == 'confirm_merge' && $confirm == 'yes' && $user->hasRight('societe', 'creer')) {
		$error = 0;
		$productOriginId = GETPOSTINT('product_origin');
		$productOrigin = new Product($db);

		if ($productOriginId <= 0) {
			$langs->load('errors');
			setEventMessages($langs->trans('ErrorProductIdIsMandatory', $langs->transnoentitiesnoconv('MergeOriginProduct')), null, 'errors');
		} else {
			if (!$error && $productOrigin->fetch($productOriginId) < 1) {
				setEventMessages($langs->trans('ErrorRecordNotFound'), null, 'errors');
				$error++;
			}

			if (!$error) {
				// TODO Move the merge function into class of object.
				$db->begin();

				// Recopy some data
				$listofproperties = array(
					'ref',
					'ref_ext',
					'label',
					'description',
					'url',
					'barcode',
					'fk_barcode_type',
					'import_key',
					'mandatory_period',
					'accountancy_code_buy',
					'accountancy_code_buy_intra',
					'accountancy_code_buy_export',
					'accountancy_code_sell',
					'accountancy_code_sell_intra',
					'accountancy_code_sell_export'
				);
				foreach ($listofproperties as $property) {
					if (empty($object->$property)) {
						$object->$property = $productOrigin->$property;
					}
				}
				// Concat some data
				$listofproperties = array(
					'note_public', 'note_private'
				);
				foreach ($listofproperties as $property) {
					$object->$property = dol_concatdesc($object->$property, $productOrigin->$property);
				}

				// Merge extrafields
				if (is_array($productOrigin->array_options)) {
					foreach ($productOrigin->array_options as $key => $val) {
						if (empty($object->array_options[$key])) {
							$object->array_options[$key] = $val;
						}
					}
				}

				// Merge categories
				$static_cat = new Categorie($db);
				$custcats_ori = $static_cat->containing($productOrigin->id, 'product', 'id');
				$custcats = $static_cat->containing($object->id, 'product', 'id');
				$custcats = array_merge($custcats, $custcats_ori);
				$object->setCategories($custcats);

				// If product has a new code that is same than origin, we clean origin code to avoid duplicate key from database unique keys.
				if ($productOrigin->barcode == $object->barcode) {
					dol_syslog("We clean customer and supplier code so we will be able to make the update of target");
					$productOrigin->barcode = '';
					//$productOrigin->update($productOrigin->id, $user, 0, 'merge');
				}

				// Update
				$result = $object->update($object->id, $user, 0, 'merge');
				if ($result <= 0) {
					setEventMessages($object->error, $object->errors, 'errors');
					$error++;
				}

				// Move links
				if (!$error) {
					// TODO add this functionality into the api_products.class.php
					// TODO Mutualise the list into object product.class.php
					$objects = array(
						'ActionComm' => '/comm/action/class/actioncomm.class.php',
						'Bom' => '/bom/class/bom.class.php',
						// do not use Categorie, it cause foreign key error, merge is done before
						//'Categorie' => '/categories/class/categorie.class.php',
						'Commande' => '/commande/class/commande.class.php',
						'CommandeFournisseur' => '/fourn/class/fournisseur.commande.class.php',
						'Contrat' => '/contrat/class/contrat.class.php',
						'Delivery' => '/delivery/class/delivery.class.php',
						'Facture' => '/compta/facture/class/facture.class.php',
						'FactureFournisseur' => '/fourn/class/fournisseur.facture.class.php',
						'FactureRec' => '/compta/facture/class/facture-rec.class.php',
						'FichinterRec' => '/fichinter/class/fichinterrec.class.php',
						'ProductFournisseur' => '/fourn/class/fournisseur.product.class.php',
						'Propal' => '/comm/propal/class/propal.class.php',
						'Reception' => '/reception/class/reception.class.php',
						'SupplierProposal' => '/supplier_proposal/class/supplier_proposal.class.php',
					);

					//First, all core objects must update their tables
					foreach ($objects as $object_name => $object_file) {
						require_once DOL_DOCUMENT_ROOT.$object_file;

						if (!$error && !$object_name::replaceProduct($db, $productOrigin->id, $object->id)) {
							$error++;
							setEventMessages($db->lasterror(), null, 'errors');
							break;
						}
					}
				}

				// External modules should update their ones too
				if (!$error) {
					$parameters = array('soc_origin' => $productOrigin->id, 'soc_dest' => $object->id);
					$reshook = $hookmanager->executeHooks(
						'replaceProduct',
						$parameters,
						$object,
						$action
					);

					if ($reshook < 0) {
						setEventMessages($hookmanager->error, $hookmanager->errors, 'errors');
						$error++;
					}
				}


				if (!$error) {
					$object->context = array(
						'merge' => 1,
						'mergefromid' => $productOrigin->id,
					);

					// Call trigger
					$result = $object->call_trigger('PRODUCT_MODIFY', $user);
					if ($result < 0) {
						setEventMessages($object->error, $object->errors, 'errors');
						$error++;
					}
					// End call triggers
				}

				if (!$error) {
					// We finally remove the old product
					// TODO merge attached files from old product into new one before delete
					if ($productOrigin->delete($user) < 1) {
						$error++;
					}
				}

				if (!$error) {
					setEventMessages($langs->trans('ProductsMergeSuccess'), null, 'mesgs');
					$db->commit();
				} else {
					$langs->load("errors");
					setEventMessages($langs->trans('ErrorsProductsMerge'), null, 'errors');
					$db->rollback();
				}
			}
		}
	}

	// Type
	if ($action == 'setfk_product_type' && $usercancreate) {
		$result = $object->setValueFrom('fk_product_type', GETPOST('fk_product_type'), '', null, 'text', '', $user, 'PRODUCT_MODIFY');
		header("Location: ".$_SERVER['PHP_SELF']."?id=".$object->id);
		exit;
	}

	// Actions to build doc
	$upload_dir = $conf->product->dir_output;
	$permissiontoadd = $usercancreate;
	include DOL_DOCUMENT_ROOT.'/core/actions_builddoc.inc.php';

	include DOL_DOCUMENT_ROOT.'/core/actions_printing.inc.php';

	// Barcode type
	if ($action == 'setfk_barcode_type' && $createbarcode) {
		$result = $object->setValueFrom('fk_barcode_type', GETPOST('fk_barcode_type'), '', null, 'text', '', $user, 'PRODUCT_MODIFY');
		header("Location: ".$_SERVER['PHP_SELF']."?id=".$object->id);
		exit;
	}

	// Barcode value
	if ($action == 'setbarcode' && $createbarcode) {
		$result = $object->check_barcode(GETPOST('barcode'), GETPOST('barcode_type_code'));

		if ($result >= 0) {
			$result = $object->setValueFrom('barcode', GETPOST('barcode'), '', null, 'text', '', $user, 'PRODUCT_MODIFY');
			header("Location: ".$_SERVER['PHP_SELF']."?id=".$object->id);
			exit;
		} else {
			$langs->load("errors");
			if ($result == -1) {
				$errors[] = 'ErrorBadBarCodeSyntax';
			} elseif ($result == -2) {
				$errors[] = 'ErrorBarCodeRequired';
			} elseif ($result == -3) {
				$errors[] = 'ErrorBarCodeAlreadyUsed';
			} else {
				$errors[] = 'FailedToValidateBarCode';
			}

			$error++;
			setEventMessages('', $errors, 'errors');
		}
	}

	// Quick edit for extrafields
	if ($action == 'update_extras') {
		$object->oldcopy = dol_clone($object, 2);

		// Fill array 'array_options' with data from update form
		$ret = $extrafields->setOptionalsFromPost(null, $object, GETPOST('attribute', 'restricthtml'));
		if ($ret < 0) {
			$error++;
		}

		if (!$error) {
			// Actions on extra fields
			$result = $object->insertExtraFields('PRODUCT_MODIFY');
			if ($result < 0) {
				setEventMessages($object->error, $object->errors, 'errors');
				$error++;
			}
		}

		if ($error) {
			$action = 'edit_extras';
		}
	}

	// Add a product or service
	if ($action == 'add' && $usercancreate) {
		$error = 0;

		if (!GETPOST('label', $label_security_check)) {
			setEventMessages($langs->trans('ErrorFieldRequired', $langs->transnoentities('Label')), null, 'errors');
			$action = "create";
			$error++;
		}
		if (empty($ref)) {
			if (!getDolGlobalString('PRODUCT_GENERATE_REF_AFTER_FORM')) {
				setEventMessages($langs->trans('ErrorFieldRequired', $langs->transnoentities('ProductRef')), null, 'errors');
				$action = "create";
				$error++;
			}
		}
		if (!empty($duration_value) && empty($duration_unit)) {
			setEventMessages($langs->trans('ErrorFieldRequired', $langs->transnoentities('Unit')), null, 'errors');
			$action = "create";
			$error++;
		}

		if (!$error) {
			$units = GETPOSTINT('units');

			$object->entity				= $conf->entity;
			$object->ref				= $ref;
			$object->label				= GETPOST('label', $label_security_check);
			$object->price_base_type	= GETPOST('price_base_type', 'aZ09');
			$object->mandatory_period	= !empty(GETPOST("mandatoryperiod", 'alpha')) ? 1 : 0;
			if ($object->price_base_type == 'TTC') {
				$object->price_ttc = GETPOST('price');
			} else {
				$object->price = GETPOST('price');
			}
			if ($object->price_base_type == 'TTC') {
				$object->price_min_ttc = GETPOST('price_min');
			} else {
				$object->price_min = GETPOST('price_min');
			}

			$tva_tx_txt = GETPOST('tva_tx', 'alpha'); // tva_tx can be '8.5'  or  '8.5*'  or  '8.5 (XXX)' or '8.5* (XXX)'

			// We must define tva_tx, npr and local taxes
			$vatratecode = '';
			$tva_tx = preg_replace('/[^0-9\.].*$/', '', $tva_tx_txt); // keep remove all after the numbers and dot
			$npr = preg_match('/\*/', $tva_tx_txt) ? 1 : 0;
			$localtax1 = 0;
			$localtax2 = 0;
			$localtax1_type = '0';
			$localtax2_type = '0';
			// If value contains the unique code of vat line (new recommended method), we use it to find npr and local taxes
			$reg = array();
			if (preg_match('/\((.*)\)/', $tva_tx_txt, $reg)) {
				// We look into database using code (we can't use get_localtax() because it depends on buyer that is not known). Same in update price.
				$vatratecode = $reg[1];
				// Get record from code
				$sql = "SELECT t.rowid, t.code, t.recuperableonly, t.localtax1, t.localtax2, t.localtax1_type, t.localtax2_type";
				$sql .= " FROM ".MAIN_DB_PREFIX."c_tva as t, ".MAIN_DB_PREFIX."c_country as c";
				$sql .= " WHERE t.fk_pays = c.rowid AND c.code = '".$db->escape($mysoc->country_code)."'";
				$sql .= " AND t.taux = ".((float) $tva_tx)." AND t.active = 1";
				$sql .= " AND t.code = '".$db->escape($vatratecode)."'";
				$sql .= " AND t.entity IN (".getEntity('c_tva').")";
				$resql = $db->query($sql);
				if ($resql) {
					$obj = $db->fetch_object($resql);
					$npr = $obj->recuperableonly;
					$localtax1 = $obj->localtax1;
					$localtax2 = $obj->localtax2;
					$localtax1_type = $obj->localtax1_type;
					$localtax2_type = $obj->localtax2_type;
				}
			}

			$object->default_vat_code = $vatratecode;
			$object->tva_tx = $tva_tx;
			$object->tva_npr = $npr;
			$object->localtax1_tx = $localtax1;
			$object->localtax2_tx = $localtax2;
			$object->localtax1_type = $localtax1_type;
			$object->localtax2_type = $localtax2_type;

			$object->type               	 = $type;
			$object->status             	 = GETPOST('statut');
			$object->status_buy = GETPOST('statut_buy');
			$object->status_batch = GETPOST('status_batch');
			$object->sell_or_eat_by_mandatory = GETPOSTINT('sell_or_eat_by_mandatory');
			$object->batch_mask = GETPOST('batch_mask');

			$object->barcode_type = GETPOST('fk_barcode_type');
			$object->barcode = GETPOST('barcode');
			// Set barcode_type_xxx from barcode_type id
			$stdobject = new GenericObject($db);
			$stdobject->element = 'product';
			$stdobject->barcode_type = GETPOSTINT('fk_barcode_type');
			$result = $stdobject->fetch_barcode();
			if ($result < 0) {
				$error++;
				$mesg = 'Failed to get bar code type information ';
				setEventMessages($mesg.$stdobject->error, $stdobject->errors, 'errors');
			}
			$object->barcode_type_code      = $stdobject->barcode_type_code;
			$object->barcode_type_coder     = $stdobject->barcode_type_coder;
			$object->barcode_type_label     = $stdobject->barcode_type_label;

			$object->description        	 = dol_htmlcleanlastbr(GETPOST('desc', 'restricthtml'));
			$object->url = GETPOST('url');
			$object->note_private          	 = dol_htmlcleanlastbr(GETPOST('note_private', 'restricthtml'));
			$object->note               	 = $object->note_private; // deprecated
			$object->customcode              = GETPOST('customcode', 'alphanohtml');
			$object->country_id = GETPOSTINT('country_id');
			$object->state_id = GETPOSTINT('state_id');
			$object->lifetime               = GETPOSTINT('lifetime');
			$object->qc_frequency           = GETPOSTINT('qc_frequency');
			$object->duration_value     	 = $duration_value;
			$object->duration_unit      	 = $duration_unit;
			$object->fk_default_warehouse	 = GETPOSTINT('fk_default_warehouse');
			$object->fk_default_workstation	 = GETPOSTINT('fk_default_workstation');
			$object->seuil_stock_alerte 	 = GETPOST('seuil_stock_alerte') ? GETPOST('seuil_stock_alerte') : 0;
			$object->desiredstock          = GETPOST('desiredstock') ? GETPOST('desiredstock') : 0;
			$object->canvas             	 = GETPOST('canvas');
			$object->net_measure           = GETPOST('net_measure');
			$object->net_measure_units     = GETPOST('net_measure_units'); // This is not the fk_unit but the power of unit
			$object->weight             	 = GETPOST('weight');
			$object->weight_units       	 = GETPOST('weight_units'); // This is not the fk_unit but the power of unit
			$object->length             	 = GETPOST('size');
			$object->length_units       	 = GETPOST('size_units'); // This is not the fk_unit but the power of unit
			$object->width = GETPOST('sizewidth');
			$object->height             	 = GETPOST('sizeheight');
			$object->surface            	 = GETPOST('surface');
			$object->surface_units      	 = GETPOST('surface_units'); // This is not the fk_unit but the power of unit
			$object->volume             	 = GETPOST('volume');
			$object->volume_units       	 = GETPOST('volume_units'); // This is not the fk_unit but the power of unit
			$finished = GETPOSTINT('finished');
			if ($finished >= 0) {
				$object->finished = $finished;
			} else {
				$object->finished = null;
			}

			$units = GETPOSTINT('units');
			if ($units > 0) {
				$object->fk_unit = $units;
			} else {
				$object->fk_unit = null;
			}

			$accountancy_code_sell = GETPOST('accountancy_code_sell', 'alpha');
			$accountancy_code_sell_intra = GETPOST('accountancy_code_sell_intra', 'alpha');
			$accountancy_code_sell_export = GETPOST('accountancy_code_sell_export', 'alpha');
			$accountancy_code_buy = GETPOST('accountancy_code_buy', 'alpha');
			$accountancy_code_buy_intra = GETPOST('accountancy_code_buy_intra', 'alpha');
			$accountancy_code_buy_export = GETPOST('accountancy_code_buy_export', 'alpha');

			if (empty($accountancy_code_sell) || $accountancy_code_sell == '-1') {
				$object->accountancy_code_sell = '';
			} else {
				$object->accountancy_code_sell = $accountancy_code_sell;
			}
			if (empty($accountancy_code_sell_intra) || $accountancy_code_sell_intra == '-1') {
				$object->accountancy_code_sell_intra = '';
			} else {
				$object->accountancy_code_sell_intra = $accountancy_code_sell_intra;
			}
			if (empty($accountancy_code_sell_export) || $accountancy_code_sell_export == '-1') {
				$object->accountancy_code_sell_export = '';
			} else {
				$object->accountancy_code_sell_export = $accountancy_code_sell_export;
			}
			if (empty($accountancy_code_buy) || $accountancy_code_buy == '-1') {
				$object->accountancy_code_buy = '';
			} else {
				$object->accountancy_code_buy = $accountancy_code_buy;
			}
			if (empty($accountancy_code_buy_intra) || $accountancy_code_buy_intra == '-1') {
				$object->accountancy_code_buy_intra = '';
			} else {
				$object->accountancy_code_buy_intra = $accountancy_code_buy_intra;
			}
			if (empty($accountancy_code_buy_export) || $accountancy_code_buy_export == '-1') {
				$object->accountancy_code_buy_export = '';
			} else {
				$object->accountancy_code_buy_export = $accountancy_code_buy_export;
			}

			// MultiPrix
			if (getDolGlobalString('PRODUIT_MULTIPRICES')) {
				for ($i = 2; $i <= $conf->global->PRODUIT_MULTIPRICES_LIMIT; $i++) {
					if (GETPOSTISSET("price_".$i)) {
						$object->multiprices["$i"] = price2num(GETPOST("price_".$i), 'MU');
						$object->multiprices_base_type["$i"] = GETPOST("multiprices_base_type_".$i);
					} else {
						$object->multiprices["$i"] = "";
					}
				}
			}

			// Fill array 'array_options' with data from add form
			$ret = $extrafields->setOptionalsFromPost(null, $object);
			if ($ret < 0) {
				$error++;
			}

			if (!$ref && getDolGlobalString('PRODUCT_GENERATE_REF_AFTER_FORM')) {
				// Generate ref...
				$ref = $modCodeProduct->getNextValue($object, $type);
			}

			if (!$error) {
				$id = $object->create($user);
			}

			if ($id > 0) {
				// Category association
				$categories = GETPOST('categories', 'array');
				$object->setCategories($categories);

				if (!empty($backtopage)) {
					$backtopage = preg_replace('/__ID__/', (string) $object->id, $backtopage); // New method to autoselect parent project after a New on another form object creation
					$backtopage = preg_replace('/--IDFORBACKTOPAGE--/', (string) $object->id, $backtopage); // New method to autoselect parent after a New on another form object creation
					if (preg_match('/\?/', $backtopage)) {
						$backtopage .= '&productid='.$object->id; // Old method
					}

					header("Location: ".$backtopage);
					exit;
				} else {
					header("Location: ".$_SERVER['PHP_SELF']."?id=".$id);
					exit;
				}
			} else {
				if (count($object->errors)) {
					setEventMessages($object->error, $object->errors, 'errors');
				} else {
					if ($object->error == 'ErrorProductAlreadyExists') {
						// allow to hook on ErrorProductAlreadyExists in any module
						$reshook = $hookmanager->executeHooks('onProductAlreadyExists', $parameters, $object, $action);
						if ($reshook < 0) {
							setEventMessages($hookmanager->error, $hookmanager->errors, 'errors');
						}
						if ($object->error) {
							// check again to prevent translation issue,
							// as error may have been cleared in hook function
							setEventMessages($langs->trans($object->error), null, 'errors');
						}
					} else {
						setEventMessages($langs->trans($object->error), null, 'errors');
					}
				}
				$action = "create";
			}
		}
	}

	// Update a product or service
	if ($action == 'update' && $usercancreate) {
		if (GETPOST('cancel', 'alpha')) {
			$action = '';
		} else {
			if ($object->id > 0) {
				//Need dol_clone methode 1 (same object class) because update product use hasbatch() method on oldcopy
				$object->oldcopy = dol_clone($object, 1);

				if (!getDolGlobalString('PRODUCT_GENERATE_REF_AFTER_FORM')) {
					$object->ref                = $ref;
				}
				$object->label                  = GETPOST('label', $label_security_check);

				$desc = dol_htmlcleanlastbr(preg_replace('/&nbsp;$/', '', GETPOST('desc', 'restricthtml')));
				$object->description            = $desc;

				$object->url = GETPOST('url');
				if (getDolGlobalString('MAIN_DISABLE_NOTES_TAB')) {
					$object->note_private = dol_htmlcleanlastbr(GETPOST('note_private', 'restricthtml'));
					$object->note = $object->note_private;
				}
				$object->customcode             = GETPOST('customcode', 'alpha');
				$object->country_id = GETPOSTINT('country_id');
				$object->state_id = GETPOSTINT('state_id');
				$object->lifetime               = GETPOSTINT('lifetime');
				$object->qc_frequency           = GETPOSTINT('qc_frequency');
				$object->status                 = GETPOSTINT('statut');
				$object->status_buy             = GETPOSTINT('statut_buy');
				$object->status_batch = GETPOST('status_batch', 'aZ09');
				$object->sell_or_eat_by_mandatory = GETPOSTINT('sell_or_eat_by_mandatory');
				$object->batch_mask = GETPOST('batch_mask', 'alpha');
				$object->fk_default_warehouse   = GETPOSTINT('fk_default_warehouse');
				$object->fk_default_workstation   = GETPOSTINT('fk_default_workstation');
				// removed from update view so GETPOST always empty
				/*
				$object->seuil_stock_alerte     = GETPOST('seuil_stock_alerte');
				$object->desiredstock           = GETPOST('desiredstock');
				*/
				$object->duration_value         = GETPOSTINT('duration_value');
				$object->duration_unit          = GETPOST('duration_unit', 'alpha');

				$object->canvas                 = GETPOST('canvas');
				$object->net_measure            = GETPOST('net_measure');
				$object->net_measure_units      = GETPOST('net_measure_units'); // This is not the fk_unit but the power of unit
				$object->weight                 = GETPOST('weight');
				$object->weight_units           = GETPOST('weight_units'); // This is not the fk_unit but the power of unit
				$object->length                 = GETPOST('size');
				$object->length_units           = GETPOST('size_units'); // This is not the fk_unit but the power of unit
				$object->width = GETPOST('sizewidth');
				$object->height = GETPOST('sizeheight');

				$object->surface                = GETPOST('surface');
				$object->surface_units          = GETPOST('surface_units'); // This is not the fk_unit but the power of unit
				$object->volume                 = GETPOST('volume');
				$object->volume_units           = GETPOST('volume_units'); // This is not the fk_unit but the power of unit

				$finished = GETPOSTINT('finished');
				if ($finished >= 0) {
					$object->finished = $finished;
				} else {
					$object->finished = null;
				}

				$fk_default_bom = GETPOSTINT('fk_default_bom');
				if ($fk_default_bom >= 0) {
					$object->fk_default_bom = $fk_default_bom;
				} else {
					$object->fk_default_bom = 0;
				}

				$units = GETPOSTINT('units');
				if ($units > 0) {
					$object->fk_unit = $units;
				} else {
					$object->fk_unit = null;
				}

				$object->barcode_type = GETPOST('fk_barcode_type');
				$object->barcode = GETPOST('barcode');
				// Set barcode_type_xxx from barcode_type id
				$stdobject = new GenericObject($db);
				$stdobject->element = 'product';
				$stdobject->barcode_type = GETPOSTINT('fk_barcode_type');
				$result = $stdobject->fetch_barcode();
				if ($result < 0) {
					$error++;
					$mesg = 'Failed to get bar code type information ';
					setEventMessages($mesg.$stdobject->error, $stdobject->errors, 'errors');
				}
				$object->barcode_type_code      = $stdobject->barcode_type_code;
				$object->barcode_type_coder     = $stdobject->barcode_type_coder;
				$object->barcode_type_label     = $stdobject->barcode_type_label;

				$accountancy_code_sell = GETPOST('accountancy_code_sell', 'alpha');
				$accountancy_code_sell_intra = GETPOST('accountancy_code_sell_intra', 'alpha');
				$accountancy_code_sell_export = GETPOST('accountancy_code_sell_export', 'alpha');
				$accountancy_code_buy = GETPOST('accountancy_code_buy', 'alpha');
				$accountancy_code_buy_intra = GETPOST('accountancy_code_buy_intra', 'alpha');
				$accountancy_code_buy_export = GETPOST('accountancy_code_buy_export', 'alpha');
				$checkmandatory = GETPOST('mandatoryperiod', 'alpha');
				if (empty($accountancy_code_sell) || $accountancy_code_sell == '-1') {
					$object->accountancy_code_sell = '';
				} else {
					$object->accountancy_code_sell = $accountancy_code_sell;
				}
				if (empty($accountancy_code_sell_intra) || $accountancy_code_sell_intra == '-1') {
					$object->accountancy_code_sell_intra = '';
				} else {
					$object->accountancy_code_sell_intra = $accountancy_code_sell_intra;
				}
				if (empty($accountancy_code_sell_export) || $accountancy_code_sell_export == '-1') {
					$object->accountancy_code_sell_export = '';
				} else {
					$object->accountancy_code_sell_export = $accountancy_code_sell_export;
				}
				if (empty($accountancy_code_buy) || $accountancy_code_buy == '-1') {
					$object->accountancy_code_buy = '';
				} else {
					$object->accountancy_code_buy = $accountancy_code_buy;
				}
				if (empty($accountancy_code_buy_intra) || $accountancy_code_buy_intra == '-1') {
					$object->accountancy_code_buy_intra = '';
				} else {
					$object->accountancy_code_buy_intra = $accountancy_code_buy_intra;
				}
				if (empty($accountancy_code_buy_export) || $accountancy_code_buy_export == '-1') {
					$object->accountancy_code_buy_export = '';
				} else {
					$object->accountancy_code_buy_export = $accountancy_code_buy_export;
				}
				if ($object->isService()) {
					$object->mandatory_period =  (!empty($checkmandatory)) ? 1 : 0 ;
				}



				// Fill array 'array_options' with data from add form
				$ret = $extrafields->setOptionalsFromPost(null, $object, '@GETPOSTISSET');
				if ($ret < 0) {
					$error++;
				}

				if (!$error && $object->check()) {
					if ($object->update($object->id, $user) > 0) {
						// Category association
						$categories = GETPOST('categories', 'array');
						$object->setCategories($categories);

						$action = 'view';
					} else {
						if (count($object->errors)) {
							setEventMessages($object->error, $object->errors, 'errors');
						} else {
							setEventMessages($langs->trans($object->error), null, 'errors');
						}
						$action = 'edit';
					}
				} else {
					if (count($object->errors)) {
						setEventMessages($object->error, $object->errors, 'errors');
					} else {
						setEventMessages($langs->trans("ErrorProductBadRefOrLabel"), null, 'errors');
					}
					$action = 'edit';
				}
			}
		}
	}

	// Action clone object
	if ($action == 'confirm_clone' && $confirm != 'yes') {
		$action = '';
	}
	if ($action == 'confirm_clone' && $confirm == 'yes' && $usercancreate) {
		if (!GETPOST('clone_content') && !GETPOST('clone_prices')) {
			setEventMessages($langs->trans("NoCloneOptionsSpecified"), null, 'errors');
		} else {
			if ($object->id > 0) {
				$error = 0;
				// We clone object to avoid to denaturate loaded object when setting some properties for clone or if createFromClone modifies the object.
				// We use native clone to keep this->db valid and allow to use later all the methods of object.
				$clone = dol_clone($object, 1);

				$clone->id = 0;
				$clone->ref = GETPOST('clone_ref', 'alphanohtml');
				$clone->status = 0;
				$clone->status_buy = 0;
				$clone->barcode = -1;

				if ($clone->check()) {
					$db->begin();

					$clone->context['createfromclone'] = 'createfromclone';
					$id = $clone->create($user);
					if ($id > 0) {
						if (GETPOST('clone_composition')) {
							$result = $clone->clone_associations($object->id, $id);
							if ($result < 1) {
								setEventMessages($langs->trans('ErrorProductClone'), null, 'errors');
								setEventMessages($clone->error, $clone->errors, 'errors');
								$error++;
							}
						}

						if (!$error && GETPOST('clone_categories')) {
							$result = $clone->cloneCategories($object->id, $id);
							if ($result < 1) {
								setEventMessages($langs->trans('ErrorProductClone'), null, 'errors');
								setEventMessages($clone->error, $clone->errors, 'errors');
								$error++;
							}
						}

						if (!$error && GETPOST('clone_prices')) {
							$result = $clone->clone_price($object->id, $id);
							if ($result < 1) {
								setEventMessages($langs->trans('ErrorProductClone'), null, 'errors');
								setEventMessages($clone->error, $clone->errors, 'errors');
								$error++;
							}
						}

						// $clone->clone_fournisseurs($object->id, $id);
					} else {
						if ($clone->error == 'ErrorProductAlreadyExists') {
							$refalreadyexists++;
							$action = "";

							$mesg = $langs->trans("ErrorProductAlreadyExists", $clone->ref);
							$mesg .= ' <a href="' . $_SERVER["PHP_SELF"] . '?ref=' . $clone->ref . '">' . $langs->trans("ShowCardHere") . '</a>.';
							setEventMessages($mesg, null, 'errors');
						} else {
							setEventMessages(empty($clone->error) ? '' : $langs->trans($clone->error), $clone->errors, 'errors');
						}
						$error++;
					}

					unset($clone->context['createfromclone']);

					if ($error) {
						$db->rollback();
					} else {
						$db->commit();
						$db->close();
						header("Location: " . $_SERVER["PHP_SELF"] . "?id=" . $id);
						exit;
					}
				} else {
					setEventMessages($langs->trans("ErrorFieldRequired", $langs->transnoentitiesnoconv("NewRefForClone")), null, 'errors');
				}
			} else {
				dol_print_error($db, $object->error, $object->errors);
			}
		}
		$action = 'clone';
	}

	// Delete a product
	if ($action == 'confirm_delete' && $confirm != 'yes') {
		$action = '';
	}
	if ($action == 'confirm_delete' && $confirm == 'yes' && $usercandelete) {
		$result = $object->delete($user);

		if ($result > 0) {
			header('Location: '.DOL_URL_ROOT.'/product/list.php?type='.$object->type.'&delprod='.urlencode($object->ref));
			exit;
		} else {
			setEventMessages($langs->trans($object->error), null, 'errors');
			$reload = 0;
			$action = '';
		}
	}


	// Add product into object
	if ($object->id > 0 && $action == 'addin') {
		$thirpdartyid = 0;
		if (GETPOST('propalid') > 0) {
			$propal = new Propal($db);
			$result = $propal->fetch(GETPOST('propalid'));
			if ($result <= 0) {
				dol_print_error($db, $propal->error);
				exit;
			}
			$thirpdartyid = $propal->socid;
		} elseif (GETPOST('commandeid') > 0) {
			$commande = new Commande($db);
			$result = $commande->fetch(GETPOST('commandeid'));
			if ($result <= 0) {
				dol_print_error($db, $commande->error);
				exit;
			}
			$thirpdartyid = $commande->socid;
		} elseif (GETPOST('factureid') > 0) {
			$facture = new Facture($db);
			$result = $facture->fetch(GETPOST('factureid'));
			if ($result <= 0) {
				dol_print_error($db, $facture->error);
				exit;
			}
			$thirpdartyid = $facture->socid;
		}

		if ($thirpdartyid > 0) {
			$soc = new Societe($db);
			$result = $soc->fetch($thirpdartyid);
			if ($result <= 0) {
				dol_print_error($db, $soc->error);
				exit;
			}

			$desc = $object->description;

			$tva_tx = get_default_tva($mysoc, $soc, $object->id);
			$tva_npr = get_default_npr($mysoc, $soc, $object->id);
			if (empty($tva_tx)) {
				$tva_npr = 0;
			}
			$localtax1_tx = get_localtax($tva_tx, 1, $soc, $mysoc, $tva_npr);
			$localtax2_tx = get_localtax($tva_tx, 2, $soc, $mysoc, $tva_npr);

			$pu_ht = $object->price;
			$pu_ttc = $object->price_ttc;
			$price_base_type = $object->price_base_type;

			// If multiprice
			if ($conf->global->PRODUIT_MULTIPRICES && $soc->price_level) {
				$pu_ht = $object->multiprices[$soc->price_level];
				$pu_ttc = $object->multiprices_ttc[$soc->price_level];
				$price_base_type = $object->multiprices_base_type[$soc->price_level];
			} elseif (getDolGlobalString('PRODUIT_CUSTOMER_PRICES')) {
				require_once DOL_DOCUMENT_ROOT.'/product/class/productcustomerprice.class.php';

				$prodcustprice = new ProductCustomerPrice($db);

				$filter = array('t.fk_product' => $object->id, 't.fk_soc' => $soc->id);

				$result = $prodcustprice->fetchAll('', '', 0, 0, $filter);
				if ($result) {
					if (count($prodcustprice->lines) > 0) {
						$pu_ht = price($prodcustprice->lines [0]->price);
						$pu_ttc = price($prodcustprice->lines [0]->price_ttc);
						$price_base_type = $prodcustprice->lines [0]->price_base_type;
						$tva_tx = $prodcustprice->lines [0]->tva_tx;
					}
				}
			}

			$tmpvat = price2num(preg_replace('/\s*\(.*\)/', '', $tva_tx));
			$tmpprodvat = price2num(preg_replace('/\s*\(.*\)/', '', $prod->tva_tx));

			// On reevalue prix selon taux tva car taux tva transaction peut etre different
			// de ceux du produit par default (par example si pays different entre vendeur et acheteur).
			if ($tmpvat != $tmpprodvat) {
				if ($price_base_type != 'HT') {
					$pu_ht = price2num($pu_ttc / (1 + ($tmpvat / 100)), 'MU');
				} else {
					$pu_ttc = price2num($pu_ht * (1 + ($tmpvat / 100)), 'MU');
				}
			}

			if (GETPOST('propalid') > 0) {
				// Define cost price for margin calculation
				$buyprice = 0;
				if (($result = $propal->defineBuyPrice($pu_ht, price2num(GETPOST('remise_percent'), '', 2), $object->id)) < 0) {
					dol_syslog($langs->trans('FailedToGetCostPrice'));
					setEventMessages($langs->trans('FailedToGetCostPrice'), null, 'errors');
				} else {
					$buyprice = $result;
				}

				$result = $propal->addline(
					$desc,
					$pu_ht,
					price2num(GETPOST('qty'), 'MS'),
					$tva_tx,
					$localtax1_tx, // localtax1
					$localtax2_tx, // localtax2
					$object->id,
					price2num(GETPOST('remise_percent'), '', 2),
					$price_base_type,
					$pu_ttc,
					0,
					0,
					-1,
					0,
					0,
					0,
					$buyprice,
					'',
					'',
					'',
					0,
					$object->fk_unit
				);
				if ($result > 0) {
					header("Location: ".DOL_URL_ROOT."/comm/propal/card.php?id=".$propal->id);
					return;
				}

				setEventMessages($langs->trans("ErrorUnknown").": $result", null, 'errors');
			} elseif (GETPOST('commandeid') > 0) {
				// Define cost price for margin calculation
				$buyprice = 0;
				if (($result = $commande->defineBuyPrice($pu_ht, price2num(GETPOST('remise_percent'), '', 2), $object->id)) < 0) {
					dol_syslog($langs->trans('FailedToGetCostPrice'));
					setEventMessages($langs->trans('FailedToGetCostPrice'), null, 'errors');
				} else {
					$buyprice = $result;
				}

				$result = $commande->addline(
					$desc,
					$pu_ht,
					price2num(GETPOST('qty'), 'MS'),
					$tva_tx,
					$localtax1_tx, // localtax1
					$localtax2_tx, // localtax2
					$object->id,
					price2num(GETPOST('remise_percent'), '', 2),
					'',
					'',
					$price_base_type,
					$pu_ttc,
					'',
					'',
					0,
					-1,
					0,
					0,
					null,
					$buyprice,
					'',
					0,
					$object->fk_unit
				);

				if ($result > 0) {
					header("Location: ".DOL_URL_ROOT."/commande/card.php?id=".urlencode((string) ($commande->id)));
					exit;
				}
			} elseif (GETPOST('factureid') > 0) {
				// Define cost price for margin calculation
				$buyprice = 0;
				if (($result = $facture->defineBuyPrice($pu_ht, price2num(GETPOST('remise_percent'), '', 2), $object->id)) < 0) {
					dol_syslog($langs->trans('FailedToGetCostPrice'));
					setEventMessages($langs->trans('FailedToGetCostPrice'), null, 'errors');
				} else {
					$buyprice = $result;
				}

				$result = $facture->addline(
					$desc,
					$pu_ht,
					price2num(GETPOST('qty'), 'MS'),
					$tva_tx,
					$localtax1_tx,
					$localtax2_tx,
					$object->id,
					price2num(GETPOST('remise_percent'), '', 2),
					'',
					'',
					'',
					'',
					'',
					$price_base_type,
					$pu_ttc,
					Facture::TYPE_STANDARD,
					-1,
					0,
					'',
					0,
					0,
					null,
					$buyprice,
					'',
					0,
					100,
					'',
					$object->fk_unit
				);

				if ($result > 0) {
					header("Location: ".DOL_URL_ROOT."/compta/facture/card.php?facid=".$facture->id);
					exit;
				}
			}
		} else {
			$action = "";
			setEventMessages($langs->trans("WarningSelectOneDocument"), null, 'warnings');
		}
	}
}



/*
 * View
 */

$form = new Form($db);
$formfile = new FormFile($db);
$formproduct = new FormProduct($db);
$formcompany = new FormCompany($db);
if (isModEnabled('accounting')) {
	$formaccounting = new FormAccounting($db);
}
$sellOrEatByMandatoryList = null;
if (isModEnabled('productbatch')) {
	$sellOrEatByMandatoryList = Product::getSellOrEatByMandatoryList();
}

$title = $langs->trans('ProductServiceCard');

$help_url = '';
$shortlabel = dol_trunc($object->label, 16);
if (GETPOST("type") == '0' || ($object->type == Product::TYPE_PRODUCT)) {
	if ($action == 'create') {
		$title = $langs->trans("NewProduct");
	} else {
		$title = $langs->trans('Product')." ".$shortlabel." - ".$langs->trans('Card');
		$help_url = 'EN:Module_Products|FR:Module_Produits|ES:M&oacute;dulo_Productos|DE:Modul_Produkte';
	}
}
if (GETPOST("type") == '1' || ($object->type == Product::TYPE_SERVICE)) {
	if ($action == 'create') {
		$title = $langs->trans("NewService");
	} else {
		$title = $langs->trans('Service')." ".$shortlabel." - ".$langs->trans('Card');
		$help_url = 'EN:Module_Services_En|FR:Module_Services|ES:M&oacute;dulo_Servicios|DE:Modul_Leistungen';
	}
}

llxHeader('', $title, $help_url, '', 0, 0, '', '', '', 'mod-product page-card');

// Load object modBarCodeProduct
$res = 0;
if (isModEnabled('barcode') && getDolGlobalString('BARCODE_PRODUCT_ADDON_NUM')) {
	$module = strtolower(getDolGlobalString('BARCODE_PRODUCT_ADDON_NUM'));
	$dirbarcode = array_merge(array('/core/modules/barcode/'), $conf->modules_parts['barcode']);
	foreach ($dirbarcode as $dirroot) {
		$res = dol_include_once($dirroot.$module.'.php');
		if ($res) {
			break;
		}
	}
	if ($res > 0) {
		$modBarCodeProduct = new $module();
	}
}

$canvasdisplayaction = $action;
if (in_array($canvasdisplayaction, array('merge', 'confirm_merge'))) {
	$canvasdisplayaction = 'view';
}

if (is_object($objcanvas) && $objcanvas->displayCanvasExists($canvasdisplayaction)) {
	// -----------------------------------------
	// When used with CANVAS
	// -----------------------------------------
	$objcanvas->assign_values($canvasdisplayaction, $object->id, $object->ref); // Set value for templates
	$objcanvas->display_canvas($canvasdisplayaction); // Show template
} else {
	// -----------------------------------------
	// When used in standard mode
	// -----------------------------------------
	if ($action == 'create' && $usercancreate) {
		//WYSIWYG Editor
		require_once DOL_DOCUMENT_ROOT.'/core/class/doleditor.class.php';

		if (!empty($conf->use_javascript_ajax)) {
			print '<script type="text/javascript">';
			print '$(document).ready(function () {
                        $("#selectcountry_id").change(function() {
                        	document.formprod.action.value="create";
                        	document.formprod.submit();
                        });
                     });';
			print '</script>'."\n";
		}

		// Load object modCodeProduct
		$module = (getDolGlobalString('PRODUCT_CODEPRODUCT_ADDON') ? $conf->global->PRODUCT_CODEPRODUCT_ADDON : 'mod_codeproduct_leopard');
		if (substr($module, 0, 16) == 'mod_codeproduct_' && substr($module, -3) == 'php') {
			$module = substr($module, 0, dol_strlen($module) - 4);
		}
		$result = dol_include_once('/core/modules/product/'.$module.'.php');
		if ($result > 0) {
			$modCodeProduct = new $module();
		}

		dol_set_focus('input[name="ref"]');

		print '<form action="'.$_SERVER["PHP_SELF"].'" method="POST" name="formprod">';
		print '<input type="hidden" name="token" value="'.newToken().'">';
		print '<input type="hidden" name="action" value="add">';
		print '<input type="hidden" name="type" value="'.$type.'">'."\n";
		if (!empty($modCodeProduct->code_auto)) {
			print '<input type="hidden" name="code_auto" value="1">';
		}
		if (!empty($modBarCodeProduct->code_auto)) {
			print '<input type="hidden" name="barcode_auto" value="1">';
		}
		print '<input type="hidden" name="backtopage" value="'.$backtopage.'">';

		if ($type == 1) {
			$picto = 'service';
			$title = $langs->trans("NewService");
		} else {
			$picto = 'product';
			$title = $langs->trans("NewProduct");
		}
		$linkback = "";
		print load_fiche_titre($title, $linkback, $picto);

		// We set country_id, country_code and country for the selected country
		$object->country_id = GETPOSTISSET('country_id') ? GETPOSTINT('country_id') : null;
		if ($object->country_id > 0) {
			$tmparray = getCountry($object->country_id, 'all');
			$object->country_code = $tmparray['code'];
			$object->country = $tmparray['label'];
		}

		print dol_get_fiche_head();

		// Call Hook tabContentCreateProduct
		$parameters = array();
		// Note that $action and $object may be modified by hook
		$reshook = $hookmanager->executeHooks('tabContentCreateProduct', $parameters, $object, $action);
		if (empty($reshook)) {
			print '<table class="border centpercent">';

			if (!getDolGlobalString('PRODUCT_GENERATE_REF_AFTER_FORM')) {
				print '<tr>';
				$tmpcode = '';
				if (!empty($modCodeProduct->code_auto)) {
					$tmpcode = $modCodeProduct->getNextValue($object, $type);
				}
				print '<td class="titlefieldcreate fieldrequired">'.$langs->trans("ProductRef").'</td><td><input id="ref" name="ref" class="maxwidth200" maxlength="128" value="'.dol_escape_htmltag(GETPOSTISSET('ref') ? GETPOST('ref', 'alphanohtml') : $tmpcode).'">';
				if ($refalreadyexists) {
					print $langs->trans("RefAlreadyExists");
				}
				print '</td></tr>';
			}

			// Label
			print '<tr><td class="fieldrequired">'.$langs->trans("Label").'</td><td><input name="label" class="minwidth300 maxwidth400onsmartphone" maxlength="255" value="'.dol_escape_htmltag(GETPOST('label', $label_security_check)).'"></td></tr>';

			// On sell
			print '<tr><td class="fieldrequired">'.$langs->trans("Status").' ('.$langs->trans("Sell").')</td><td>';
			$statutarray = array('1' => $langs->trans("OnSell"), '0' => $langs->trans("NotOnSell"));
			print $form->selectarray('statut', $statutarray, GETPOST('statut'));
			print '</td></tr>';

			// To buy
			print '<tr><td class="fieldrequired">'.$langs->trans("Status").' ('.$langs->trans("Buy").')</td><td>';
			$statutarray = array('1' => $langs->trans("ProductStatusOnBuy"), '0' => $langs->trans("ProductStatusNotOnBuy"));
			print $form->selectarray('statut_buy', $statutarray, GETPOST('statut_buy'));
			print '</td></tr>';

			// Batch number management
			if (isModEnabled('productbatch')) {
				print '<tr><td>'.$langs->trans("ManageLotSerial").'</td><td>';
				$statutarray = array('0' => $langs->trans("ProductStatusNotOnBatch"), '1' => $langs->trans("ProductStatusOnBatch"), '2' => $langs->trans("ProductStatusOnSerial"));
				print $form->selectarray('status_batch', $statutarray, GETPOST('status_batch'));
				print '</td></tr>';
				// Product specific batch number management
				$status_batch = GETPOST('status_batch');
				if ($status_batch !== '0') {
					$langs->load("admin");
					$tooltip = $langs->trans("GenericMaskCodes", $langs->transnoentities("Batch"), $langs->transnoentities("Batch"));
					$tooltip .= '<br>'.$langs->trans("GenericMaskCodes2");
					$tooltip .= '<br>'.$langs->trans("GenericMaskCodes3");
					$tooltip .= '<br>'.$langs->trans("GenericMaskCodes4a", $langs->transnoentities("Batch"), $langs->transnoentities("Batch"));
					$tooltip .= '<br>'.$langs->trans("GenericMaskCodes5");
					if ((getDolGlobalString('PRODUCTBATCH_LOT_ADDON') == 'mod_lot_advanced')
						|| (getDolGlobalString('PRODUCTBATCH_SN_ADDON') == 'mod_sn_advanced')) {
						print '<tr><td id="mask_option">'.$langs->trans("ManageLotMask").'</td>';
						$inherited_mask_lot = getDolGlobalString('LOT_ADVANCED_MASK');
						$inherited_mask_sn = getDolGlobalString('SN_ADVANCED_MASK');
						print '<td id="field_mask">';
						print $form->textwithpicto('<input type="text" class="flat minwidth175" name="batch_mask" id="batch_mask_input">', $tooltip, 1, 1);
						print '<script type="text/javascript">
									$(document).ready(function() {
										$("#field_mask, #mask_option").addClass("hideobject");
										$("#status_batch").on("change", function () {
											console.log("We change batch status");
											var optionSelected = $("option:selected", this);
											var valueSelected = this.value;
											$("#field_mask, #mask_option").addClass("hideobject");
						';
						if (getDolGlobalString('PRODUCTBATCH_LOT_USE_PRODUCT_MASKS') && getDolGlobalString('PRODUCTBATCH_LOT_ADDON') == 'mod_lot_advanced') {
							print '
											if (this.value == 1) {
												$("#field_mask, #mask_option").toggleClass("hideobject");
												$("#batch_mask_input").val("'.$inherited_mask_lot.'");
											}
							';
						}
						if (isset($conf->global->PRODUCTBATCH_SN_USE_PRODUCT_MASKS) && getDolGlobalString('PRODUCTBATCH_SN_ADDON') == 'mod_sn_advanced') {
							print '
											if (this.value == 2) {
												$("#field_mask, #mask_option").toggleClass("hideobject");
												$("#batch_mask_input").val("'.$inherited_mask_sn.'");
											}
							';
						}
						print '
										})
									})
								</script>';
						print '</td></tr>';
					}
				}

				// SellBy / EatBy mandatory list
				if (!empty($sellOrEatByMandatoryList)) {
					print '<tr><td>'.$langs->trans('BatchSellOrEatByMandatoryList', $langs->trans('SellByDate'), $langs->trans('EatByDate')).'</td><td>';
					print $form->selectarray('sell_or_eat_by_mandatory', $sellOrEatByMandatoryList, GETPOSTINT('sell_or_eat_by_mandatory'));
					print '</td></tr>';
				}
			}

			$showbarcode = isModEnabled('barcode');
			if (getDolGlobalString('MAIN_USE_ADVANCED_PERMS') && !$user->hasRight('barcode', 'lire_advance')) {
				$showbarcode = 0;
			}

			if ($showbarcode) {
				print '<tr><td>'.$langs->trans('BarcodeType').'</td><td>';
				if (GETPOSTISSET('fk_barcode_type')) {
					$fk_barcode_type = GETPOST('fk_barcode_type') ? GETPOST('fk_barcode_type') : 0;
				} else {
					if (empty($fk_barcode_type) && getDolGlobalString('PRODUIT_DEFAULT_BARCODE_TYPE')) {
						$fk_barcode_type = getDolGlobalInt("PRODUIT_DEFAULT_BARCODE_TYPE");
					} else {
						$fk_barcode_type = 0;
					}
				}
				require_once DOL_DOCUMENT_ROOT.'/core/class/html.formbarcode.class.php';
				$formbarcode = new FormBarCode($db);
				print $formbarcode->selectBarcodeType($fk_barcode_type, 'fk_barcode_type', 1);
				print '</td>';
				print '</tr><tr>';
				print '<td>'.$langs->trans("BarcodeValue").'</td><td>';
				$tmpcode = GETPOSTISSET('barcode') ? GETPOST('barcode') : $object->barcode;
				if (empty($tmpcode) && !empty($modBarCodeProduct->code_auto)) {
					$tmpcode = $modBarCodeProduct->getNextValue($object, $fk_barcode_type);
				}
				print img_picto('', 'barcode', 'class="pictofixedwidth"');
				print '<input class="maxwidth100" type="text" name="barcode" value="'.dol_escape_htmltag($tmpcode).'">';
				print '</td></tr>';
			}

			// Description (used in invoice, propal...)
			print '<tr><td class="tdtop">'.$langs->trans("Description").'</td><td>';
			$doleditor = new DolEditor('desc', GETPOST('desc', 'restricthtml'), '', 160, 'dolibarr_details', '', false, true, getDolGlobalString('FCKEDITOR_ENABLE_DETAILS'), ROWS_4, '90%');
			$doleditor->Create();
			print "</td></tr>";

			if (!getDolGlobalString('PRODUCT_DISABLE_PUBLIC_URL')) {
				// Public URL
				print '<tr><td>'.$langs->trans("PublicUrl").'</td><td>';
				print img_picto('', 'globe', 'class="pictofixedwidth"');
				print '<input type="text" name="url" class="quatrevingtpercent" value="'.GETPOST('url').'">';
				print '</td></tr>';
			}

			if (($type != 1 || getDolGlobalInt('STOCK_SUPPORTS_SERVICES')) && isModEnabled('stock')) {
				// Default warehouse
				print '<tr><td>'.$langs->trans("DefaultWarehouse").'</td><td>';
				print img_picto($langs->trans("DefaultWarehouse"), 'stock', 'class="pictofixedwidth"');
				print $formproduct->selectWarehouses(GETPOSTINT('fk_default_warehouse'), 'fk_default_warehouse', 'warehouseopen', 1, 0, 0, '', 0, 0, array(), 'minwidth300 widthcentpercentminusxx maxwidth500');
				print ' <a href="'.DOL_URL_ROOT.'/product/stock/card.php?action=create&token='.newToken().'&backtopage='.urlencode($_SERVER['PHP_SELF'].'?&action=create&type='.GETPOSTINT('type')).'">';
				print '<span class="fa fa-plus-circle valignmiddle paddingleft" title="'.$langs->trans("AddWarehouse").'"></span>';
				print '</a>';

				print '</td>';
				print '</tr>';

				if (!getDolGlobalString('PRODUCT_DISABLE_STOCK_LEVELS')) {
					// Stock min level
					print '<tr><td>'.$form->textwithpicto($langs->trans("StockLimit"), $langs->trans("StockLimitDesc"), 1).'</td><td>';
					print '<input name="seuil_stock_alerte" class="maxwidth50" value="'.GETPOST('seuil_stock_alerte').'">';
					print '</td>';
					print '</tr>';

					// Stock desired level
					print '<tr><td>'.$form->textwithpicto($langs->trans("DesiredStock"), $langs->trans("DesiredStockDesc"), 1).'</td><td>';
					print '<input name="desiredstock" class="maxwidth50" value="'.GETPOST('desiredstock').'">';
					print '</td></tr>';
				}
			} else {
				if (!getDolGlobalString('PRODUCT_DISABLE_STOCK_LEVELS')) {
					print '<input name="seuil_stock_alerte" type="hidden" value="0">';
					print '<input name="desiredstock" type="hidden" value="0">';
				}
			}

			if ($type == $object::TYPE_SERVICE && isModEnabled("workstation")) {
				// Default workstation
				print '<tr><td>'.$langs->trans("DefaultWorkstation").'</td><td>';
				print img_picto($langs->trans("DefaultWorkstation"), 'workstation', 'class="pictofixedwidth"');
				print $formproduct->selectWorkstations($object->fk_default_workstation, 'fk_default_workstation', 1);
				print '</td></tr>';
			}

			// Duration
			if ($type == 1) {
				print '<tr><td>'.$langs->trans("Duration").'</td><td>';
				print img_picto('', 'clock', 'class="pictofixedwidth"');
<<<<<<< HEAD
				print '<input name="duration_value" size="4" value="'.GETPOSTINT('duration_value').'">';
				print $formproduct->selectMeasuringUnits("duration_unit", "time", (GETPOSTISSET('duration_value') ? GETPOST('duration_value', 'alpha') : 'h'), 0, 1);
=======
				print '<input name="duration_value" size="4" value="'.GETPOST('duration_value', 'int').'">';
				print $formproduct->selectMeasuringUnits("duration_unit", "time", (GETPOSTISSET('duration_unit') ? GETPOST('duration_unit', 'alpha') : 'h'), 0, 1);
>>>>>>> 146c9e57

				// Mandatory period
				print ' &nbsp; &nbsp; &nbsp; ';
				print '<input type="checkbox" id="mandatoryperiod" name="mandatoryperiod"'.($object->mandatory_period == 1 ? ' checked="checked"' : '').'>';
				print '<label for="mandatoryperiod">';
				$htmltooltip = $langs->trans("mandatoryHelper");
				print $form->textwithpicto($langs->trans("mandatoryperiod"), $htmltooltip, 1, 0);
				print '</label>';

				print '</td></tr>';
			}

			if ($type != 1) {	// Nature, Weight and volume only applies to products and not to services
				if (!getDolGlobalString('PRODUCT_DISABLE_NATURE')) {
					// Nature
					print '<tr><td>'.$form->textwithpicto($langs->trans("NatureOfProductShort"), $langs->trans("NatureOfProductDesc")).'</td><td>';
					print $formproduct->selectProductNature('finished', $object->finished);
					print '</td></tr>';
				}
			}

			if ($type != 1) {
				if (!getDolGlobalString('PRODUCT_DISABLE_WEIGHT')) {
					// Brut Weight
					print '<tr><td>'.$langs->trans("Weight").'</td><td>';
					print img_picto('', 'fa-balance-scale', 'class="pictofixedwidth"');
					print '<input name="weight" size="4" value="'.GETPOST('weight').'">';
					print $formproduct->selectMeasuringUnits("weight_units", "weight", GETPOSTISSET('weight_units') ? GETPOST('weight_units', 'alpha') : (!getDolGlobalString('MAIN_WEIGHT_DEFAULT_UNIT') ? 0 : $conf->global->MAIN_WEIGHT_DEFAULT_UNIT), 0, 2);
					print '</td></tr>';
				}

				// Brut Length
				if (!getDolGlobalString('PRODUCT_DISABLE_SIZE')) {
					print '<tr><td>'.$langs->trans("Length").' x '.$langs->trans("Width").' x '.$langs->trans("Height").'</td><td>';
					print img_picto('', 'fa-ruler', 'class="pictofixedwidth"');
					print '<input name="size" class="width50" value="'.GETPOST('size').'"> x ';
					print '<input name="sizewidth" class="width50" value="'.GETPOST('sizewidth').'"> x ';
					print '<input name="sizeheight" class="width50" value="'.GETPOST('sizeheight').'">';
					print $formproduct->selectMeasuringUnits("size_units", "size", GETPOSTISSET('size_units') ? GETPOST('size_units', 'alpha') : '0', 0, 2);
					print '</td></tr>';
				}
				if (!getDolGlobalString('PRODUCT_DISABLE_SURFACE')) {
					// Brut Surface
					print '<tr><td>'.$langs->trans("Surface").'</td><td>';
					print '<input name="surface" size="4" value="'.GETPOST('surface').'">';
					print $formproduct->selectMeasuringUnits("surface_units", "surface", GETPOSTISSET('surface_units') ? GETPOST('surface_units', 'alpha') : '0', 0, 2);
					print '</td></tr>';
				}
				if (!getDolGlobalString('PRODUCT_DISABLE_VOLUME')) {
					// Brut Volume
					print '<tr><td>'.$langs->trans("Volume").'</td><td>';
					print '<input name="volume" size="4" value="'.GETPOST('volume').'">';
					print $formproduct->selectMeasuringUnits("volume_units", "volume", GETPOSTISSET('volume_units') ? GETPOST('volume_units', 'alpha') : '0', 0, 2);
					print '</td></tr>';
				}

				if (getDolGlobalString('PRODUCT_ADD_NET_MEASURE')) {
					// Net Measure
					print '<tr><td>'.$langs->trans("NetMeasure").'</td><td>';
					print '<input name="net_measure" size="4" value="'.GETPOST('net_measure').'">';
					print $formproduct->selectMeasuringUnits("net_measure_units", '', GETPOSTISSET('net_measure_units') ? GETPOST('net_measure_units', 'alpha') : (!getDolGlobalString('MAIN_WEIGHT_DEFAULT_UNIT') ? 0 : $conf->global->MAIN_WEIGHT_DEFAULT_UNIT), 0, 0);
					print '</td></tr>';
				}
			}

			// Units
			if (getDolGlobalString('PRODUCT_USE_UNITS')) {
				print '<tr><td>'.$langs->trans('DefaultUnitToShow').'</td>';
				print '<td>';
				print $form->selectUnits(empty($line->fk_unit) ? $conf->global->PRODUCT_USE_UNITS : $line->fk_unit, 'units');
				print '</td></tr>';
			}

			// Custom code
			if (!getDolGlobalString('PRODUCT_DISABLE_CUSTOM_INFO') && empty($type)) {
				print '<tr><td class="wordbreak">'.$langs->trans("CustomCode").'</td><td><input name="customcode" class="maxwidth100onsmartphone" value="'.GETPOST('customcode').'"></td></tr>';

				// Origin country
				print '<tr><td>'.$langs->trans("CountryOrigin").'</td>';
				print '<td>';
				print img_picto('', 'globe-americas', 'class="pictofixedwidth"');
				print $form->select_country((GETPOSTISSET('country_id') ? GETPOST('country_id') : $object->country_id), 'country_id', '', 0, 'minwidth300 widthcentpercentminusx maxwidth500');
				if ($user->admin) {
					print info_admin($langs->trans("YouCanChangeValuesForThisListFromDictionarySetup"), 1);
				}
				print '</td></tr>';

				// State
				if (!getDolGlobalString('PRODUCT_DISABLE_STATE')) {
					print '<tr>';
					if (getDolGlobalString('MAIN_SHOW_REGION_IN_STATE_SELECT') && (getDolGlobalInt('MAIN_SHOW_REGION_IN_STATE_SELECT') == 1 || getDolGlobalInt('MAIN_SHOW_REGION_IN_STATE_SELECT') == 2)) {
						print '<td>'.$form->editfieldkey('RegionStateOrigin', 'state_id', '', $object, 0).'</td><td>';
					} else {
						print '<td>'.$form->editfieldkey('StateOrigin', 'state_id', '', $object, 0).'</td><td>';
					}

					print img_picto('', 'state', 'class="pictofixedwidth"');
					print $formcompany->select_state($object->state_id, $object->country_code);
					print '</tr>';
				}
			}

			// Quality control
			if (getDolGlobalString('PRODUCT_LOT_ENABLE_QUALITY_CONTROL')) {
				print '<tr><td>'.$langs->trans("LifeTime").'</td><td><input name="lifetime" class="maxwidth50" value="'.GETPOST('lifetime').'"></td></tr>';
				print '<tr><td>'.$langs->trans("QCFrequency").'</td><td><input name="qc_frequency" class="maxwidth50" value="'.GETPOST('qc_frequency').'"></td></tr>';
			}

			// Other attributes
			$parameters = array('colspan' => ' colspan="2"', 'cols' => 2);
			$reshook = $hookmanager->executeHooks('formObjectOptions', $parameters, $object, $action); // Note that $action and $object may have been modified by hook
			print $hookmanager->resPrint;
			if (empty($reshook)) {
				print $object->showOptionals($extrafields, 'create', $parameters);
			}

			// Note (private, no output on invoices, propales...)
			//if (!empty($conf->global->MAIN_DISABLE_NOTES_TAB))       available in create mode
			//{
			print '<tr><td class="tdtop">'.$langs->trans("NoteNotVisibleOnBill").'</td><td>';

			// We use dolibarr_details as type of DolEditor here, because we must not accept images as description is included into PDF and not accepted by TCPDF.
			$doleditor = new DolEditor('note_private', GETPOST('note_private', 'restricthtml'), '', 140, 'dolibarr_details', '', false, true, getDolGlobalString('FCKEDITOR_ENABLE_NOTE_PRIVATE'), ROWS_8, '90%');
			$doleditor->Create();

			print "</td></tr>";
			//}

			if (isModEnabled('category')) {
				// Categories
				print '<tr><td>'.$langs->trans("Categories").'</td><td>';
				$cate_arbo = $form->select_all_categories(Categorie::TYPE_PRODUCT, '', 'parent', 64, 0, 3);
				print img_picto('', 'category', 'class="pictofixedwidth"').$form->multiselectarray('categories', $cate_arbo, GETPOST('categories', 'array'), '', 0, 'quatrevingtpercent widthcentpercentminusx', 0, 0);
				print "</td></tr>";
			}

			print '</table>';

			print '<hr>';

			if (!getDolGlobalString('PRODUCT_DISABLE_PRICES')) {
				if (getDolGlobalString('PRODUIT_MULTIPRICES')) {
					// We do no show price array on create when multiprices enabled.
					// We must set them on prices tab.
					print '<table class="border centpercent">';
					// VAT
					print '<tr><td class="titlefieldcreate">'.$langs->trans("VATRate").'</td><td>';
					$defaultva = get_default_tva($mysoc, $mysoc);
					print $form->load_tva("tva_tx", $defaultva, $mysoc, $mysoc, 0, 0, '', false, 1);
					print '</td></tr>';

					print '</table>';

					print '<br>';
				} else {
					print '<table class="border centpercent">';

					// Price
					print '<tr><td class="titlefieldcreate">'.$langs->trans("SellingPrice").'</td>';
					print '<td><input name="price" class="maxwidth50" value="'.$object->price.'">';
					print $form->selectPriceBaseType($conf->global->PRODUCT_PRICE_BASE_TYPE, "price_base_type");
					print '</td></tr>';

					// Min price
					print '<tr><td>'.$langs->trans("MinPrice").'</td>';
					print '<td><input name="price_min" class="maxwidth50" value="'.$object->price_min.'">';
					print '</td></tr>';

					// VAT
					print '<tr><td>'.$langs->trans("VATRate").'</td><td>';
					$defaultva = get_default_tva($mysoc, $mysoc);
					print $form->load_tva("tva_tx", $defaultva, $mysoc, $mysoc, 0, 0, '', false, 1);
					print '</td></tr>';

					print '</table>';

					print '<br>';
				}
			}

			// Accountancy codes
			print '<!-- accountancy codes -->'."\n";
			print '<table class="border centpercent">';

			if (!getDolGlobalString('PRODUCT_DISABLE_ACCOUNTING')) {
				if (isModEnabled('accounting')) {
					// Accountancy_code_sell
					print '<tr><td class="titlefieldcreate">'.$langs->trans("ProductAccountancySellCode").'</td>';
					print '<td>';
					if ($type == 0) {
						$accountancy_code_sell = (GETPOSTISSET('accountancy_code_sell') ? GETPOST('accountancy_code_sell', 'alpha') : getDolGlobalString("ACCOUNTING_PRODUCT_SOLD_ACCOUNT"));
					} else {
						$accountancy_code_sell = (GETPOSTISSET('accountancy_code_sell') ? GETPOST('accountancy_code_sell', 'alpha') : getDolGlobalString("ACCOUNTING_SERVICE_SOLD_ACCOUNT"));
					}
					print $formaccounting->select_account($accountancy_code_sell, 'accountancy_code_sell', 1, null, 1, 1, 'minwidth150 maxwidth300', 1);
					print '</td></tr>';

					// Accountancy_code_sell_intra
					if ($mysoc->isInEEC()) {
						print '<tr><td class="titlefieldcreate">'.$langs->trans("ProductAccountancySellIntraCode").'</td>';
						print '<td>';
						if ($type == 0) {
							$accountancy_code_sell_intra = (GETPOSTISSET('accountancy_code_sell_intra') ? GETPOST('accountancy_code_sell_intra', 'alpha') : getDolGlobalString("ACCOUNTING_PRODUCT_SOLD_INTRA_ACCOUNT"));
						} else {
							$accountancy_code_sell_intra = (GETPOSTISSET('accountancy_code_sell_intra') ? GETPOST('accountancy_code_sell_intra', 'alpha') : getDolGlobalString("ACCOUNTING_SERVICE_SOLD_INTRA_ACCOUNT"));
						}
						print $formaccounting->select_account($accountancy_code_sell_intra, 'accountancy_code_sell_intra', 1, null, 1, 1, 'minwidth150 maxwidth300', 1);
						print '</td></tr>';
					}

					// Accountancy_code_sell_export
					print '<tr><td class="titlefieldcreate">'.$langs->trans("ProductAccountancySellExportCode").'</td>';
					print '<td>';
					if ($type == 0) {
						$accountancy_code_sell_export = (GETPOST('accountancy_code_sell_export') ? GETPOST('accountancy_code_sell_export', 'alpha') : getDolGlobalString("ACCOUNTING_PRODUCT_SOLD_EXPORT_ACCOUNT"));
					} else {
						$accountancy_code_sell_export = (GETPOST('accountancy_code_sell_export') ? GETPOST('accountancy_code_sell_export', 'alpha') : getDolGlobalString("ACCOUNTING_SERVICE_SOLD_EXPORT_ACCOUNT"));
					}
					print $formaccounting->select_account($accountancy_code_sell_export, 'accountancy_code_sell_export', 1, null, 1, 1, 'minwidth150 maxwidth300', 1);
					print '</td></tr>';

					// Accountancy_code_buy
					print '<tr><td>'.$langs->trans("ProductAccountancyBuyCode").'</td>';
					print '<td>';
					if ($type == 0) {
						$accountancy_code_buy = (GETPOST('accountancy_code_buy', 'alpha') ? (GETPOST('accountancy_code_buy', 'alpha')) : getDolGlobalString("ACCOUNTING_PRODUCT_BUY_ACCOUNT"));
					} else {
						$accountancy_code_buy = (GETPOST('accountancy_code_buy', 'alpha') ? (GETPOST('accountancy_code_buy', 'alpha')) : getDolGlobalString("ACCOUNTING_SERVICE_BUY_ACCOUNT"));
					}
					print $formaccounting->select_account($accountancy_code_buy, 'accountancy_code_buy', 1, null, 1, 1, 'minwidth150 maxwidth300', 1);
					print '</td></tr>';

					// Accountancy_code_buy_intra
					if ($mysoc->isInEEC()) {
						print '<tr><td class="titlefieldcreate">'.$langs->trans("ProductAccountancyBuyIntraCode").'</td>';
						print '<td>';
						if ($type == 0) {
							$accountancy_code_buy_intra = (GETPOSTISSET('accountancy_code_buy_intra') ? GETPOST('accountancy_code_buy_intra', 'alpha') : getDolGlobalString("ACCOUNTING_PRODUCT_BUY_INTRA_ACCOUNT"));
						} else {
							$accountancy_code_buy_intra = (GETPOSTISSET('accountancy_code_buy_intra') ? GETPOST('accountancy_code_buy_intra', 'alpha') : getDolGlobalString("ACCOUNTING_SERVICE_BUY_INTRA_ACCOUNT"));
						}
						print $formaccounting->select_account($accountancy_code_buy_intra, 'accountancy_code_buy_intra', 1, null, 1, 1, 'minwidth150 maxwidth300', 1);
						print '</td></tr>';
					}

					// Accountancy_code_buy_export
					print '<tr><td class="titlefieldcreate">'.$langs->trans("ProductAccountancyBuyExportCode").'</td>';
					print '<td>';
					if ($type == 0) {
						$accountancy_code_buy_export = (GETPOST('accountancy_code_buy_export') ? GETPOST('accountancy_code_buy_export', 'alpha') : getDolGlobalString("ACCOUNTING_PRODUCT_BUY_EXPORT_ACCOUNT"));
					} else {
						$accountancy_code_buy_export = (GETPOST('accountancy_code_buy_export') ? GETPOST('accountancy_code_buy_export', 'alpha') : getDolGlobalString("ACCOUNTING_SERVICE_BUY_EXPORT_ACCOUNT"));
					}
					print $formaccounting->select_account($accountancy_code_buy_export, 'accountancy_code_buy_export', 1, null, 1, 1, 'minwidth150 maxwidth300', 1);
					print '</td></tr>';
				} else {// For external software
					if (!empty($accountancy_code_sell)) {
						$object->accountancy_code_sell = $accountancy_code_sell;
					}
					if (!empty($accountancy_code_sell_intra)) {
						$object->accountancy_code_sell_intra = $accountancy_code_sell_intra;
					}
					if (!empty($accountancy_code_sell_export)) {
						$object->accountancy_code_sell_export = $accountancy_code_sell_export;
					}
					if (!empty($accountancy_code_buy)) {
						$object->accountancy_code_buy = $accountancy_code_buy;
					}
					if (!empty($accountancy_code_buy_intra)) {
						$object->accountancy_code_buy_intra = $accountancy_code_buy_intra;
					}
					if (!empty($accountancy_code_buy_export)) {
						$object->accountancy_code_buy_export = $accountancy_code_buy_export;
					}

					// Accountancy_code_sell
					print '<tr><td class="titlefieldcreate">'.$langs->trans("ProductAccountancySellCode").'</td>';
					print '<td class="maxwidthonsmartphone"><input class="minwidth150" name="accountancy_code_sell" value="'.$object->accountancy_code_sell.'">';
					print '</td></tr>';

					// Accountancy_code_sell_intra
					if ($mysoc->isInEEC()) {
						print '<tr><td class="titlefieldcreate">'.$langs->trans("ProductAccountancySellIntraCode").'</td>';
						print '<td class="maxwidthonsmartphone"><input class="minwidth150" name="accountancy_code_sell_intra" value="'.$object->accountancy_code_sell_intra.'">';
						print '</td></tr>';
					}

					// Accountancy_code_sell_export
					print '<tr><td class="titlefieldcreate">'.$langs->trans("ProductAccountancySellExportCode").'</td>';
					print '<td class="maxwidthonsmartphone"><input class="minwidth150" name="accountancy_code_sell_export" value="'.$object->accountancy_code_sell_export.'">';
					print '</td></tr>';

					// Accountancy_code_buy
					print '<tr><td>'.$langs->trans("ProductAccountancyBuyCode").'</td>';
					print '<td class="maxwidthonsmartphone"><input class="minwidth150" name="accountancy_code_buy" value="'.$object->accountancy_code_buy.'">';
					print '</td></tr>';

					// Accountancy_code_buy_intra
					if ($mysoc->isInEEC()) {
						print '<tr><td class="titlefieldcreate">'.$langs->trans("ProductAccountancyBuyIntraCode").'</td>';
						print '<td class="maxwidthonsmartphone"><input class="minwidth150" name="accountancy_code_buy_intra" value="'.$object->accountancy_code_buy_intra.'">';
						print '</td></tr>';
					}

					// Accountancy_code_buy_export
					print '<tr><td class="titlefieldcreate">'.$langs->trans("ProductAccountancyBuyExportCode").'</td>';
					print '<td class="maxwidthonsmartphone"><input class="minwidth150" name="accountancy_code_buy_export" value="'.$object->accountancy_code_buy_export.'">';
					print '</td></tr>';
				}
			}
			print '</table>';
		}

		print dol_get_fiche_end();

		print $form->buttonsSaveCancel("Create");

		print '</form>';
	} elseif ($object->id > 0) {
		/*
		 * Product card
		 */

		// Card in edit mode
		if ($action == 'edit' && $usercancreate) {
			//WYSIWYG Editor
			require_once DOL_DOCUMENT_ROOT.'/core/class/doleditor.class.php';

			if (!empty($conf->use_javascript_ajax)) {
				print '<script type="text/javascript">';
				print '$(document).ready(function () {
                        $("#selectcountry_id").change(function () {
                        	document.formprod.action.value="edit";
                        	document.formprod.submit();
                        });
				});';
				print '</script>'."\n";
			}

			// We set country_id, country_code and country for the selected country
			$object->country_id = GETPOST('country_id') ? GETPOST('country_id') : $object->country_id;
			if ($object->country_id) {
				$tmparray = getCountry($object->country_id, 'all');
				$object->country_code = $tmparray['code'];
				$object->country = $tmparray['label'];
			}

			$type = $langs->trans('Product');
			if ($object->isService()) {
				$type = $langs->trans('Service');
			}
			// print load_fiche_titre($langs->trans('Modify').' '.$type.' : '.(is_object($object->oldcopy)?$object->oldcopy->ref:$object->ref), "");

			// Main official, simple, and not duplicated code
			print '<form action="'.$_SERVER['PHP_SELF'].'?id='.$object->id.'" method="POST" name="formprod">'."\n";
			print '<input type="hidden" name="token" value="'.newToken().'">';
			print '<input type="hidden" name="action" value="update">';
			print '<input type="hidden" name="id" value="'.$object->id.'">';
			print '<input type="hidden" name="canvas" value="'.$object->canvas.'">';

			$head = product_prepare_head($object);
			$titre = $langs->trans("CardProduct".$object->type);
			$picto = ($object->type == Product::TYPE_SERVICE ? 'service' : 'product');
			print dol_get_fiche_head($head, 'card', $titre, 0, $picto);

			// Call Hook tabContentEditProduct
			$parameters = array();
			// Note that $action and $object may be modified by hook
			$reshook = $hookmanager->executeHooks('tabContentEditProduct', $parameters, $object, $action);

			if (empty($reshook)) {
				print '<table class="border allwidth">';

				// Ref
				if (!getDolGlobalString('MAIN_PRODUCT_REF_NOT_EDITABLE')) {
					print '<tr><td class="titlefieldcreate fieldrequired">'.$langs->trans("Ref").'</td><td colspan="3"><input name="ref" class="maxwidth200" maxlength="128" value="'.dol_escape_htmltag(GETPOSTISSET('ref') ? GETPOST('ref') : $object->ref).'"></td></tr>';
				} else {
					print '<tr><td class="titlefieldcreate fieldrequired">'.$langs->trans("Ref").'</td><td colspan="3"><input name="ref" class="maxwidth200" maxlength="128" value="'.dol_escape_htmltag($object->ref).'" readonly="true"></td></tr>';
				}

				// Label
				print '<tr><td class="fieldrequired">'.$langs->trans("Label").'</td><td colspan="3"><input name="label" class="minwidth300 maxwidth400onsmartphone" maxlength="255" value="'.dol_escape_htmltag(GETPOSTISSET('label') ? GETPOST('label') : $object->label).'"></td></tr>';

				// Status To sell
				print '<tr><td class="fieldrequired">'.$langs->trans("Status").' ('.$langs->trans("Sell").')</td><td colspan="3">';
				print '<select class="flat" name="statut">';
				if ((GETPOSTISSET('statut') && GETPOST('statut')) || (!GETPOSTISSET('statut') && $object->status)) {
					print '<option value="1" selected>'.$langs->trans("OnSell").'</option>';
					print '<option value="0">'.$langs->trans("NotOnSell").'</option>';
				} else {
					print '<option value="1">'.$langs->trans("OnSell").'</option>';
					print '<option value="0" selected>'.$langs->trans("NotOnSell").'</option>';
				}
				print '</select>';
				print '</td></tr>';

				// Status To Buy
				print '<tr><td class="fieldrequired">'.$langs->trans("Status").' ('.$langs->trans("Buy").')</td><td colspan="3">';
				print '<select class="flat" name="statut_buy">';
				if ((GETPOSTISSET('statut_buy') && GETPOST('statut_buy')) || (!GETPOSTISSET('statut_buy') && $object->status_buy)) {
					print '<option value="1" selected>'.$langs->trans("ProductStatusOnBuy").'</option>';
					print '<option value="0">'.$langs->trans("ProductStatusNotOnBuy").'</option>';
				} else {
					print '<option value="1">'.$langs->trans("ProductStatusOnBuy").'</option>';
					print '<option value="0" selected>'.$langs->trans("ProductStatusNotOnBuy").'</option>';
				}
				print '</select>';
				print '</td></tr>';

				// Batch number management
				if (isModEnabled('productbatch')) {
					if ($object->isProduct() || getDolGlobalString('STOCK_SUPPORTS_SERVICES')) {
						print '<tr><td>'.$langs->trans("ManageLotSerial").'</td><td>';
						$statutarray = array('0' => $langs->trans("ProductStatusNotOnBatch"), '1' => $langs->trans("ProductStatusOnBatch"), '2' => $langs->trans("ProductStatusOnSerial"));

						print $form->selectarray('status_batch', $statutarray, GETPOSTISSET('status_batch') ? GETPOST('status_batch') : $object->status_batch);

						print '<span id="statusBatchWarning" class="warning" style="display: none;">';
						print img_warning().'&nbsp;'.$langs->trans("WarningConvertFromBatchToSerial").'</span>';

						print '<span id="statusBatchMouvToGlobal" class="warning" style="display: none;">';
						print img_warning().'&nbsp;'.$langs->trans("WarningTransferBatchStockMouvToGlobal").'</span>';

						if ($object->status_batch) {
							// Display message to make user know that all batch will be move into global stock
							print '<script type="text/javascript">
								$(document).ready(function() {
									console.log($("#statusBatchWarning"))
									$("#status_batch").on("change", function() {
										if ($("#status_batch")[0].value == 0){
											$("#statusBatchMouvToGlobal").show()
										} else {
											$("#statusBatchMouvToGlobal").hide()
										}
									})
								})</script>';

							// Display message to explain that if the product currently have a quantity higher or equal to 2, switching to this choice means we will still have a product with different objects of the same batch (while we want a unique serial number)
							if ($object->status_batch == 1) {
								print '<script type="text/javascript">
								$(document).ready(function() {
									console.log($("#statusBatchWarning"))
									$("#status_batch").on("change", function() {
										if ($("#status_batch")[0].value == 2){
											$("#statusBatchWarning").show()
										} else {
											$("#statusBatchWarning").hide()
										}
									})
								})</script>';
							}
						}

						print '</td></tr>';
						if (!empty($object->status_batch) || !empty($conf->use_javascript_ajax)) {
							$langs->load("admin");
							$tooltip = $langs->trans("GenericMaskCodes", $langs->transnoentities("Batch"), $langs->transnoentities("Batch"));
							$tooltip .= '<br>'.$langs->trans("GenericMaskCodes2");
							$tooltip .= '<br>'.$langs->trans("GenericMaskCodes3");
							$tooltip .= '<br>'.$langs->trans("GenericMaskCodes4a", $langs->transnoentities("Batch"), $langs->transnoentities("Batch"));
							$tooltip .= '<br>'.$langs->trans("GenericMaskCodes5");
							print '<tr><td id="mask_option">'.$langs->trans("ManageLotMask").'</td>';
							$mask = '';
							if ($object->status_batch == '1' && getDolGlobalString('PRODUCTBATCH_LOT_USE_PRODUCT_MASKS') && getDolGlobalString('PRODUCTBATCH_LOT_ADDON') == 'mod_lot_advanced') {
								$mask = !empty($object->batch_mask) ? $object->batch_mask : getDolGlobalString('LOT_ADVANCED_MASK');
							}
							if ($object->status_batch == '2' && getDolGlobalString('PRODUCTBATCH_SN_USE_PRODUCT_MASKS') && getDolGlobalString('PRODUCTBATCH_SN_ADDON') == 'mod_sn_advanced') {
								$mask = !empty($object->batch_mask) ? $object->batch_mask : getDolGlobalString('SN_ADVANCED_MASK');
							}
							$inherited_mask_lot = getDolGlobalString('LOT_ADVANCED_MASK');
							$inherited_mask_sn = getDolGlobalString('SN_ADVANCED_MASK');
							print '<td id="field_mask">';
							print $form->textwithpicto('<input type="text" class="flat minwidth175" name="batch_mask" id="batch_mask_input" value="'.$mask.'">', $tooltip, 1, 1);
							// Add javascript to sho/hide field for custom mask
							if (!empty($conf->use_javascript_ajax)) {
								print '<script type="text/javascript">
								$(document).ready(function() {
									$("#field_mask").parent().addClass("hideobject");
									var preselect = document.getElementById("status_batch");';
								if (getDolGlobalString('PRODUCTBATCH_SN_USE_PRODUCT_MASKS')) {
									print 'if (preselect.value == "2") {
											$("#field_mask").parent().removeClass("hideobject");
										}';
								}
								if (getDolGlobalString('PRODUCTBATCH_LOT_USE_PRODUCT_MASKS')) {
									print 'if (preselect.value == "1") {
											$("#field_mask").parent().removeClass("hideobject");
										}';
								}
								print '$("#status_batch").on("change", function () {
										var optionSelected = $("option:selected", this);
										var valueSelected = this.value;
										$("#field_mask").parent().addClass("hideobject");
								';
								if (getDolGlobalString('PRODUCTBATCH_LOT_USE_PRODUCT_MASKS') && getDolGlobalString('PRODUCTBATCH_LOT_ADDON') == 'mod_lot_advanced') {
									print '
										if (this.value == 1) {
											$("#field_mask").parent().removeClass("hideobject");
											$("#batch_mask_input").val("'.$inherited_mask_lot.'");
										}
									';
								}
								if (getDolGlobalString('PRODUCTBATCH_SN_USE_PRODUCT_MASKS') && getDolGlobalString('PRODUCTBATCH_SN_ADDON') == 'mod_sn_advanced') {
									print '
										if (this.value == 2) {
											$("#field_mask").parent().removeClass("hideobject");
											$("#batch_mask_input").val("'.$inherited_mask_sn.'");
										}
									';
								}
								print '
									})
								})
							</script>';
							}
							print '</td></tr>';
						}
					}

					// SellBy / EatBy mandatory list
					if (!empty($sellOrEatByMandatoryList)) {
						if (GETPOSTISSET('sell_or_eat_by_mandatory')) {
							$sellOrEatByMandatorySelectedId = GETPOSTINT('sell_or_eat_by_mandatory');
						} else {
							$sellOrEatByMandatorySelectedId = $object->sell_or_eat_by_mandatory;
						}
						print '<tr><td>'.$langs->trans('BatchSellOrEatByMandatoryList', $langs->trans('SellByDate'), $langs->trans('EatByDate')).'</td><td>';
						print $form->selectarray('sell_or_eat_by_mandatory', $sellOrEatByMandatoryList, $sellOrEatByMandatorySelectedId);
						print '</td></tr>';
					}
				}

				// Barcode
				$showbarcode = isModEnabled('barcode');
				if (getDolGlobalString('MAIN_USE_ADVANCED_PERMS') && !$user->hasRight('barcode', 'lire_advance')) {
					$showbarcode = 0;
				}

				if ($showbarcode) {
					print '<tr><td>'.$langs->trans('BarcodeType').'</td><td>';
					if (GETPOSTISSET('fk_barcode_type')) {
						$fk_barcode_type = GETPOST('fk_barcode_type');
					} else {
						$fk_barcode_type = $object->barcode_type;
						if (empty($fk_barcode_type) && getDolGlobalString('PRODUIT_DEFAULT_BARCODE_TYPE')) {
							$fk_barcode_type = getDolGlobalString('PRODUIT_DEFAULT_BARCODE_TYPE');
						}
					}
					require_once DOL_DOCUMENT_ROOT.'/core/class/html.formbarcode.class.php';
					$formbarcode = new FormBarCode($db);
					print $formbarcode->selectBarcodeType($fk_barcode_type, 'fk_barcode_type', 1);
					print '</td></tr>';
					print '<tr><td>'.$langs->trans("BarcodeValue").'</td><td>';
					$tmpcode = GETPOSTISSET('barcode') ? GETPOST('barcode') : $object->barcode;
					if (empty($tmpcode) && !empty($modBarCodeProduct->code_auto)) {
						$tmpcode = $modBarCodeProduct->getNextValue($object, $fk_barcode_type);
					}
					print '<input class="maxwidth150 maxwidthonsmartphone" type="text" name="barcode" value="'.dol_escape_htmltag($tmpcode).'">';
					print '</td></tr>';
				}

				// Description (used in invoice, propal...)
				print '<tr><td class="tdtop">'.$langs->trans("Description").'</td><td>';

				// We use dolibarr_details as type of DolEditor here, because we must not accept images as description is included into PDF and not accepted by TCPDF.
				$doleditor = new DolEditor('desc', GETPOSTISSET('desc') ? GETPOST('desc', 'restricthtml') : $object->description, '', 160, 'dolibarr_details', '', false, true, getDolGlobalInt('FCKEDITOR_ENABLE_DETAILS'), ROWS_4, '90%');
				$doleditor->Create();

				print "</td></tr>";
				print "\n";

				// Public Url
				if (!getDolGlobalString('PRODUCT_DISABLE_PUBLIC_URL')) {
					print '<tr><td>'.$langs->trans("PublicUrl").'</td><td>';
					print img_picto('', 'globe', 'class="pictofixedwidth"');
					print '<input type="text" name="url" class="maxwidth500 widthcentpercentminusx" value="'.(GETPOSTISSET('url') ? GETPOST('url') : $object->url).'">';
					print '</td></tr>';
				}

				// Stock
				if (($object->isProduct() || getDolGlobalInt('STOCK_SUPPORTS_SERVICES')) && isModEnabled('stock')) {
					// Default warehouse
					print '<tr><td>'.$langs->trans("DefaultWarehouse").'</td><td>';
					print img_picto($langs->trans("DefaultWarehouse"), 'stock', 'class="pictofixedwidth"');
					print $formproduct->selectWarehouses((GETPOSTISSET('fk_default_warehouse') ? GETPOST('fk_default_warehouse') : $object->fk_default_warehouse), 'fk_default_warehouse', 'warehouseopen', 1, 0, 0, '', 0, 0, array(), 'maxwidth500 widthcentpercentminusxx');
					print ' <a href="'.DOL_URL_ROOT.'/product/stock/card.php?action=create&amp;backtopage='.urlencode($_SERVER['PHP_SELF'].'?action=edit&id='.((int) $object->id)).'">';
					print '<span class="fa fa-plus-circle valignmiddle paddingleft" title="'.$langs->trans("AddWarehouse").'"></span></a>';
					print '</td></tr>';
					/*
					print "<tr>".'<td>'.$langs->trans("StockLimit").'</td><td>';
					print '<input name="seuil_stock_alerte" size="4" value="'.$object->seuil_stock_alerte.'">';
					print '</td>';

					print '<td>'.$langs->trans("DesiredStock").'</td><td>';
					print '<input name="desiredstock" size="4" value="'.$object->desiredstock.'">';
					print '</td></tr>';
					*/
				}

				if ($object->isService() && isModEnabled('workstation')) {
					// Default workstation
					print '<tr><td>'.$langs->trans("DefaultWorkstation").'</td><td>';
					print img_picto($langs->trans("DefaultWorkstation"), 'workstation', 'class="pictofixedwidth"');
					print $formproduct->selectWorkstations($object->fk_default_workstation, 'fk_default_workstation', 1);
					print '</td></tr>';
				}

				/*
				else
				{
					print '<input name="seuil_stock_alerte" type="hidden" value="'.$object->seuil_stock_alerte.'">';
					print '<input name="desiredstock" type="hidden" value="'.$object->desiredstock.'">';
				}*/

				if ($object->isService()) {
					// Duration
					print '<tr><td>'.$langs->trans("Duration").'</td><td>';
					print '<input name="duration_value" size="5" value="'.$object->duration_value.'"> ';
					print $formproduct->selectMeasuringUnits("duration_unit", "time", $object->duration_unit, 0, 1);

					// Mandatory period
					print ' &nbsp; &nbsp; &nbsp; ';
					print '<input type="checkbox" id="mandatoryperiod" name="mandatoryperiod"'.($object->mandatory_period == 1 ? ' checked="checked"' : '').'>';
					print '<label for="mandatoryperiod">';
					$htmltooltip = $langs->trans("mandatoryHelper");
					print $form->textwithpicto($langs->trans("mandatoryperiod"), $htmltooltip, 1, 0);
					print '</label>';

					print '</td></tr>';
				} else {
					if (!getDolGlobalString('PRODUCT_DISABLE_NATURE')) {
						// Nature
						print '<tr><td>'.$form->textwithpicto($langs->trans("NatureOfProductShort"), $langs->trans("NatureOfProductDesc")).'</td><td>';
						print $formproduct->selectProductNature('finished', (GETPOSTISSET('finished') ? GETPOST('finished') : $object->finished));
						print '</td></tr>';
					}
				}

				if (!$object->isService() && isModEnabled('bom')) {
					print '<tr><td>'.$form->textwithpicto($langs->trans("DefaultBOM"), $langs->trans("DefaultBOMDesc", $langs->transnoentitiesnoconv("Finished"))).'</td><td>';
					$bomkey = "Bom:bom/class/bom.class.php:0:(t.status:=:1) AND (t.fk_product:=:".((int) $object->id).')';
					print $form->selectForForms($bomkey, 'fk_default_bom', (GETPOSTISSET('fk_default_bom') ? GETPOST('fk_default_bom') : $object->fk_default_bom), 1);
					print '</td></tr>';
				}

				if (!$object->isService()) {
					if (!getDolGlobalString('PRODUCT_DISABLE_WEIGHT')) {
						// Brut Weight
						print '<tr><td>'.$langs->trans("Weight").'</td><td>';
						print '<input name="weight" size="5" value="'.(GETPOSTISSET('weight') ? GETPOST('weight') : $object->weight).'"> ';
						print $formproduct->selectMeasuringUnits("weight_units", "weight", GETPOSTISSET('weight_units') ? GETPOST('weight_units') : $object->weight_units, 0, 2);
						print '</td></tr>';
					}

					if (!getDolGlobalString('PRODUCT_DISABLE_SIZE')) {
						// Brut Length
						print '<tr><td>'.$langs->trans("Length").' x '.$langs->trans("Width").' x '.$langs->trans("Height").'</td><td>';
						print '<input name="size" size="5" value="'.(GETPOSTISSET('size') ? GETPOST('size') : $object->length).'">x';
						print '<input name="sizewidth" size="5" value="'.(GETPOSTISSET('sizewidth') ? GETPOST('sizewidth') : $object->width).'">x';
						print '<input name="sizeheight" size="5" value="'.(GETPOSTISSET('sizeheight') ? GETPOST('sizeheight') : $object->height).'"> ';
						print $formproduct->selectMeasuringUnits("size_units", "size", GETPOSTISSET('size_units') ? GETPOST('size_units') : $object->length_units, 0, 2);
						print '</td></tr>';
					}
					if (!getDolGlobalString('PRODUCT_DISABLE_SURFACE')) {
						// Brut Surface
						print '<tr><td>'.$langs->trans("Surface").'</td><td>';
						print '<input name="surface" size="5" value="'.(GETPOSTISSET('surface') ? GETPOST('surface') : $object->surface).'"> ';
						print $formproduct->selectMeasuringUnits("surface_units", "surface", GETPOSTISSET('surface_units') ? GETPOST('surface_units') : $object->surface_units, 0, 2);
						print '</td></tr>';
					}
					if (!getDolGlobalString('PRODUCT_DISABLE_VOLUME')) {
						// Brut Volume
						print '<tr><td>'.$langs->trans("Volume").'</td><td>';
						print '<input name="volume" size="5" value="'.(GETPOSTISSET('volume') ? GETPOST('volume') : $object->volume).'"> ';
						print $formproduct->selectMeasuringUnits("volume_units", "volume", GETPOSTISSET('volume_units') ? GETPOST('volume_units') : $object->volume_units, 0, 2);
						print '</td></tr>';
					}

					if (getDolGlobalString('PRODUCT_ADD_NET_MEASURE')) {
						// Net Measure
						print '<tr><td>'.$langs->trans("NetMeasure").'</td><td>';
						print '<input name="net_measure" size="5" value="'.(GETPOSTISSET('net_measure') ? GETPOST('net_measure') : $object->net_measure).'"> ';
						print $formproduct->selectMeasuringUnits("net_measure_units", "", GETPOSTISSET('net_measure_units') ? GETPOST('net_measure_units') : $object->net_measure_units, 0, 0);
						print '</td></tr>';
					}
				}
				// Units
				if (getDolGlobalString('PRODUCT_USE_UNITS')) {
					print '<tr><td>'.$langs->trans('DefaultUnitToShow').'</td>';
					print '<td>';
					print $form->selectUnits($object->fk_unit, 'units');
					print '</td></tr>';
				}

				// Custom code
				if (!$object->isService() && !getDolGlobalString('PRODUCT_DISABLE_CUSTOM_INFO')) {
					print '<tr><td class="wordbreak">'.$langs->trans("CustomCode").'</td><td><input name="customcode" class="maxwidth100onsmartphone" value="'.(GETPOSTISSET('customcode') ? GETPOST('customcode') : $object->customcode).'"></td></tr>';
					// Origin country
					print '<tr><td>'.$langs->trans("CountryOrigin").'</td>';
					print '<td>';
					print img_picto('', 'globe-americas', 'class="paddingrightonly"');
					print $form->select_country(GETPOSTISSET('country_id') ? GETPOSTINT('country_id') : $object->country_id, 'country_id', '', 0, 'minwidth100 maxwidthonsmartphone');
					if ($user->admin) {
						print info_admin($langs->trans("YouCanChangeValuesForThisListFromDictionarySetup"), 1);
					}
					print '</td></tr>';

					// State
					if (!getDolGlobalString('PRODUCT_DISABLE_STATE')) {
						print '<tr>';
						if (getDolGlobalString('MAIN_SHOW_REGION_IN_STATE_SELECT') && (getDolGlobalInt('MAIN_SHOW_REGION_IN_STATE_SELECT') == 1 || getDolGlobalInt('MAIN_SHOW_REGION_IN_STATE_SELECT') == 2)) {
							print '<td>'.$form->editfieldkey('RegionStateOrigin', 'state_id', '', $object, 0).'</td><td>';
						} else {
							print '<td>'.$form->editfieldkey('StateOrigin', 'state_id', '', $object, 0).'</td><td>';
						}

						print img_picto('', 'state', 'class="pictofixedwidth"');
						print $formcompany->select_state(GETPOSTISSET('state_id') ? GETPOSTINT('state_id') : $object->state_id, $object->country_code);
						print '</td>';
						print '</tr>';
					}
				}

				// Quality control
				if (getDolGlobalString('PRODUCT_LOT_ENABLE_QUALITY_CONTROL')) {
					print '<tr><td>'.$langs->trans("LifeTime").'</td><td><input name="lifetime" class="maxwidth100onsmartphone" value="'.$object->lifetime.'"></td></tr>';
					print '<tr><td>'.$langs->trans("QCFrequency").'</td><td><input name="qc_frequency" class="maxwidth100onsmartphone" value="'.$object->qc_frequency.'"></td></tr>';
				}

				// Other attributes
				$parameters = array('colspan' => ' colspan="2"', 'cols' => 2);
				$reshook = $hookmanager->executeHooks('formObjectOptions', $parameters, $object, $action); // Note that $action and $object may have been modified by hook
				print $hookmanager->resPrint;
				if (empty($reshook)) {
					print $object->showOptionals($extrafields, 'edit', $parameters);
				}

				// Tags-Categories
				if (isModEnabled('category')) {
					print '<tr><td>'.$langs->trans("Categories").'</td><td>';
					$cate_arbo = $form->select_all_categories(Categorie::TYPE_PRODUCT, '', 'parent', 64, 0, 3);
					$c = new Categorie($db);
					$cats = $c->containing($object->id, Categorie::TYPE_PRODUCT);
					$arrayselected = array();
					if (is_array($cats)) {
						foreach ($cats as $cat) {
							$arrayselected[] = $cat->id;
						}
					}
					if (GETPOSTISARRAY('categories')) {
						foreach (GETPOST('categories', 'array') as $cat) {
							$arrayselected[] = $cat;
						}
					}
					print img_picto('', 'category', 'class="pictofixedwidth"').$form->multiselectarray('categories', $cate_arbo, $arrayselected, '', 0, 'quatrevingtpercent widthcentpercentminusx', 0, 0);
					print "</td></tr>";
				}

				// Note private
				if (getDolGlobalString('MAIN_DISABLE_NOTES_TAB')) {
					print '<tr><td class="tdtop">'.$langs->trans("NoteNotVisibleOnBill").'</td><td>';

					$doleditor = new DolEditor('note_private', $object->note_private, '', 140, 'dolibarr_notes', '', false, true, getDolGlobalInt('FCKEDITOR_ENABLE_NOTE_PRIVATE'), ROWS_4, '90%');
					$doleditor->Create();

					print "</td></tr>";
				}

				print '</table>';

				print '<br>';

				print '<table class="border centpercent">';

				if (!getDolGlobalString('PRODUCT_DISABLE_ACCOUNTING')) {
					if (isModEnabled('accounting')) {
						// Accountancy_code_sell
						print '<tr><td class="titlefieldcreate">'.$langs->trans("ProductAccountancySellCode").'</td>';
						print '<td>';
						print $formaccounting->select_account((GETPOSTISSET('accountancy_code_sell') ? GETPOST('accountancy_code_sell') : $object->accountancy_code_sell), 'accountancy_code_sell', 1, '', 1, 1, 'minwidth150 maxwidth300');
						print '</td></tr>';

						// Accountancy_code_sell_intra
						if ($mysoc->isInEEC()) {
							print '<tr><td class="titlefieldcreate">'.$langs->trans("ProductAccountancySellIntraCode").'</td>';
							print '<td>';
							print $formaccounting->select_account((GETPOSTISSET('accountancy_code_sell_intra') ? GETPOST('accountancy_code_sell_intra') : $object->accountancy_code_sell_intra), 'accountancy_code_sell_intra', 1, '', 1, 1, 'minwidth150 maxwidth300');
							print '</td></tr>';
						}

						// Accountancy_code_sell_export
						print '<tr><td class="titlefieldcreate">'.$langs->trans("ProductAccountancySellExportCode").'</td>';
						print '<td>';
						print $formaccounting->select_account((GETPOSTISSET('accountancy_code_sell_export') ? GETPOST('accountancy_code_sell_export') : $object->accountancy_code_sell_export), 'accountancy_code_sell_export', 1, '', 1, 1, 'minwidth150 maxwidth300');
						print '</td></tr>';

						// Accountancy_code_buy
						print '<tr><td>'.$langs->trans("ProductAccountancyBuyCode").'</td>';
						print '<td>';
						print $formaccounting->select_account((GETPOSTISSET('accountancy_code_buy') ? GETPOST('accountancy_code_buy') : $object->accountancy_code_buy), 'accountancy_code_buy', 1, '', 1, 1, 'minwidth150 maxwidth300');
						print '</td></tr>';

						// Accountancy_code_buy_intra
						if ($mysoc->isInEEC()) {
							print '<tr><td class="titlefieldcreate">'.$langs->trans("ProductAccountancyBuyIntraCode").'</td>';
							print '<td>';
							print $formaccounting->select_account((GETPOSTISSET('accountancy_code_buy_intra') ? GETPOST('accountancy_code_buy_intra') : $object->accountancy_code_buy_intra), 'accountancy_code_buy_intra', 1, '', 1, 1, 'minwidth150 maxwidth300');
							print '</td></tr>';
						}

						// Accountancy_code_buy_export
						print '<tr><td class="titlefieldcreate">'.$langs->trans("ProductAccountancyBuyExportCode").'</td>';
						print '<td>';
						print $formaccounting->select_account((GETPOSTISSET('accountancy_code_buy_export') ? GETPOST('accountancy_code_buy_export') : $object->accountancy_code_buy_export), 'accountancy_code_buy_export', 1, '', 1, 1, 'minwidth150 maxwidth300');
						print '</td></tr>';
					} else {
						// For external software
						// Accountancy_code_sell
						print '<tr><td class="titlefieldcreate">'.$langs->trans("ProductAccountancySellCode").'</td>';
						print '<td><input name="accountancy_code_sell" class="maxwidth200" value="'.(GETPOSTISSET('accountancy_code_sell') ? GETPOST('accountancy_code_sell') : $object->accountancy_code_sell).'">';
						print '</td></tr>';

						// Accountancy_code_sell_intra
						if ($mysoc->isInEEC()) {
							print '<tr><td class="titlefieldcreate">'.$langs->trans("ProductAccountancySellIntraCode").'</td>';
							print '<td><input name="accountancy_code_sell_intra" class="maxwidth200" value="'.(GETPOSTISSET('accountancy_code_sell_intra') ? GETPOST('accountancy_code_sell_intra') : $object->accountancy_code_sell_intra).'">';
							print '</td></tr>';
						}

						// Accountancy_code_sell_export
						print '<tr><td class="titlefieldcreate">'.$langs->trans("ProductAccountancySellExportCode").'</td>';
						print '<td><input name="accountancy_code_sell_export" class="maxwidth200" value="'.(GETPOSTISSET('accountancy_code_sell_export') ? GETPOST('accountancy_code_sell_export') : $object->accountancy_code_sell_export).'">';
						print '</td></tr>';

						// Accountancy_code_buy
						print '<tr><td>'.$langs->trans("ProductAccountancyBuyCode").'</td>';
						print '<td><input name="accountancy_code_buy" class="maxwidth200" value="'.(GETPOSTISSET('accountancy_code_buy') ? GETPOST('accountancy_code_buy') : $object->accountancy_code_buy).'">';
						print '</td></tr>';

						// Accountancy_code_buy_intra
						if ($mysoc->isInEEC()) {
							print '<tr><td class="titlefieldcreate">'.$langs->trans("ProductAccountancyBuyIntraCode").'</td>';
							print '<td><input name="accountancy_code_buy_intra" class="maxwidth200" value="'.(GETPOSTISSET('accountancy_code_buy_intra') ? GETPOST('accountancy_code_buy_intra') : $object->accountancy_code_buy_intra).'">';
							print '</td></tr>';
						}

						// Accountancy_code_buy_export
						print '<tr><td class="titlefieldcreate">'.$langs->trans("ProductAccountancyBuyExportCode").'</td>';
						print '<td><input name="accountancy_code_buy_export" class="maxwidth200" value="'.(GETPOSTISSET('accountancy_code_buy_export') ? GETPOST('accountancy_code_buy_export') : $object->accountancy_code_buy_export).'">';
						print '</td></tr>';
					}
				}
				print '</table>';
			}

			print dol_get_fiche_end();

			print $form->buttonsSaveCancel();

			print '</form>';
		} else {
			// Card in view mode

			$showbarcode = isModEnabled('barcode');
			if (getDolGlobalString('MAIN_USE_ADVANCED_PERMS') && !$user->hasRight('barcode', 'lire_advance')) {
				$showbarcode = 0;
			}

			$head = product_prepare_head($object);
			$titre = $langs->trans("CardProduct".$object->type);
			$picto = ($object->type == Product::TYPE_SERVICE ? 'service' : 'product');

			print dol_get_fiche_head($head, 'card', $titre, -1, $picto);

			$linkback = '<a href="'.DOL_URL_ROOT.'/product/list.php?restore_lastsearch_values=1&type='.$object->type.'">'.$langs->trans("BackToList").'</a>';
			$object->next_prev_filter = "fk_product_type:=:".((int) $object->type);

			$shownav = 1;
			if ($user->socid && !in_array('product', explode(',', getDolGlobalString('MAIN_MODULES_FOR_EXTERNAL')))) {
				$shownav = 0;
			}

			dol_banner_tab($object, 'ref', $linkback, $shownav, 'ref');

			// Call Hook tabContentViewProduct
			$parameters = array();
			// Note that $action and $object may be modified by hook
			$reshook = $hookmanager->executeHooks('tabContentViewProduct', $parameters, $object, $action);
			if (empty($reshook)) {
				print '<div class="fichecenter">';
				print '<div class="fichehalfleft">';

				print '<div class="underbanner clearboth"></div>';
				print '<table class="border tableforfield centpercent">';

				// Type
				if (isModEnabled("product") && isModEnabled("service")) {
					$typeformat = 'select;0:'.$langs->trans("Product").',1:'.$langs->trans("Service");
					print '<tr><td class="titlefield">';
					print (!getDolGlobalString('PRODUCT_DENY_CHANGE_PRODUCT_TYPE')) ? $form->editfieldkey("Type", 'fk_product_type', $object->type, $object, $usercancreate, $typeformat) : $langs->trans('Type');
					print '</td><td>';
					print $form->editfieldval("Type", 'fk_product_type', $object->type, $object, $usercancreate, $typeformat);
					print '</td></tr>';
				}

				if ($showbarcode) {
					// Barcode type
					print '<tr><td class="nowrap">';
					print '<table width="100%" class="nobordernopadding"><tr><td class="nowrap">';
					print $langs->trans("BarcodeType");
					print '</td>';
					if (($action != 'editbarcodetype') && $usercancreate && $createbarcode) {
						print '<td class="right"><a class="editfielda" href="'.$_SERVER["PHP_SELF"].'?action=editbarcodetype&id='.$object->id.'&token='.newToken().'">'.img_edit($langs->trans('Edit'), 1).'</a></td>';
					}
					print '</tr></table>';
					print '</td><td>';
					if ($action == 'editbarcodetype' || $action == 'editbarcode') {
						require_once DOL_DOCUMENT_ROOT.'/core/class/html.formbarcode.class.php';
						$formbarcode = new FormBarCode($db);
					}

					$fk_barcode_type = '';
					if ($action == 'editbarcodetype') {
						print $formbarcode->formBarcodeType($_SERVER['PHP_SELF'].'?id='.$object->id, $object->barcode_type, 'fk_barcode_type');
						$fk_barcode_type = $object->barcode_type;
					} else {
						$object->fetch_barcode();
						$fk_barcode_type = $object->barcode_type;
						print $object->barcode_type_label ? $object->barcode_type_label : ($object->barcode ? '<div class="warning">'.$langs->trans("SetDefaultBarcodeType").'<div>' : '');
					}
					print '</td></tr>'."\n";

					// Barcode value
					print '<tr><td class="nowrap">';
					print '<table width="100%" class="nobordernopadding"><tr><td class="nowrap">';
					print $langs->trans("BarcodeValue");
					print '</td>';
					if (($action != 'editbarcode') && $usercancreate && $createbarcode) {
						print '<td class="right"><a class="editfielda" href="'.$_SERVER["PHP_SELF"].'?action=editbarcode&id='.$object->id.'&token='.newToken().'">'.img_edit($langs->trans('Edit'), 1).'</a></td>';
					}
					print '</tr></table>';
					print '</td><td class="wordbreak">';
					if ($action == 'editbarcode') {
						$tmpcode = GETPOSTISSET('barcode') ? GETPOST('barcode') : $object->barcode;
						if (empty($tmpcode) && !empty($modBarCodeProduct->code_auto)) {
							$tmpcode = $modBarCodeProduct->getNextValue($object, $fk_barcode_type);
						}

						print '<form method="post" action="'.$_SERVER["PHP_SELF"].'?id='.$object->id.'">';
						print '<input type="hidden" name="token" value="'.newToken().'">';
						print '<input type="hidden" name="action" value="setbarcode">';
						print '<input type="hidden" name="barcode_type_code" value="'.$object->barcode_type_code.'">';
						print '<input class="width300" class="maxwidthonsmartphone" type="text" name="barcode" value="'.$tmpcode.'">';
						print '&nbsp;<input type="submit" class="button smallpaddingimp" value="'.$langs->trans("Modify").'">';
						print '</form>';
					} else {
						print showValueWithClipboardCPButton($object->barcode);
					}
					print '</td></tr>'."\n";
				}

				// Batch number management (to batch)
				if (isModEnabled('productbatch')) {
					if ($object->isProduct() || getDolGlobalString('STOCK_SUPPORTS_SERVICES')) {
						print '<tr><td>'.$langs->trans("ManageLotSerial").'</td><td>';
						print $object->getLibStatut(0, 2);
						print '</td></tr>';
						if ((($object->status_batch == '1' && getDolGlobalString('PRODUCTBATCH_LOT_USE_PRODUCT_MASKS') && getDolGlobalString('PRODUCTBATCH_LOT_ADDON') == 'mod_lot_advanced')
							|| ($object->status_batch == '2' && getDolGlobalString('PRODUCTBATCH_SN_ADDON') == 'mod_sn_advanced' && getDolGlobalString('PRODUCTBATCH_SN_USE_PRODUCT_MASKS')))) {
							print '<tr><td>'.$langs->trans("ManageLotMask").'</td><td>';
							print $object->batch_mask;
							print '</td></tr>';
						}
					}

					print '<tr><td>'.$langs->trans('BatchSellOrEatByMandatoryList', $langs->trans('SellByDate'), $langs->trans('EatByDate')).'</td><td>';
					print $object->getSellOrEatByMandatoryLabel();
					print '</td></tr>';
				}

				if (!getDolGlobalString('PRODUCT_DISABLE_ACCOUNTING')) {
					// Accountancy sell code
					print '<tr><td class="nowrap">';
					print $langs->trans("ProductAccountancySellCode");
					print '</td><td>';
					if (isModEnabled('accounting')) {
						if (!empty($object->accountancy_code_sell)) {
							$accountingaccount = new AccountingAccount($db);
							$accountingaccount->fetch('', $object->accountancy_code_sell, 1);

							print $accountingaccount->getNomUrl(0, 1, 1, '', 1);
						}
					} else {
						print $object->accountancy_code_sell;
					}
					print '</td></tr>';

					// Accountancy sell code intra-community
					if ($mysoc->isInEEC()) {
						print '<tr><td class="nowrap">';
						print $langs->trans("ProductAccountancySellIntraCode");
						print '</td><td>';
						if (isModEnabled('accounting')) {
							if (!empty($object->accountancy_code_sell_intra)) {
								$accountingaccount2 = new AccountingAccount($db);
								$accountingaccount2->fetch('', $object->accountancy_code_sell_intra, 1);

								print $accountingaccount2->getNomUrl(0, 1, 1, '', 1);
							}
						} else {
							print $object->accountancy_code_sell_intra;
						}
						print '</td></tr>';
					}

					// Accountancy sell code export
					print '<tr><td class="nowrap">';
					print $langs->trans("ProductAccountancySellExportCode");
					print '</td><td>';
					if (isModEnabled('accounting')) {
						if (!empty($object->accountancy_code_sell_export)) {
							$accountingaccount3 = new AccountingAccount($db);
							$accountingaccount3->fetch('', $object->accountancy_code_sell_export, 1);

							print $accountingaccount3->getNomUrl(0, 1, 1, '', 1);
						}
					} else {
						print $object->accountancy_code_sell_export;
					}
					print '</td></tr>';

					// Accountancy buy code
					print '<tr><td class="nowrap">';
					print $langs->trans("ProductAccountancyBuyCode");
					print '</td><td>';
					if (isModEnabled('accounting')) {
						if (!empty($object->accountancy_code_buy)) {
							$accountingaccount4 = new AccountingAccount($db);
							$accountingaccount4->fetch('', $object->accountancy_code_buy, 1);

							print $accountingaccount4->getNomUrl(0, 1, 1, '', 1);
						}
					} else {
						print $object->accountancy_code_buy;
					}
					print '</td></tr>';

					// Accountancy buy code intra-community
					if ($mysoc->isInEEC()) {
						print '<tr><td class="nowrap">';
						print $langs->trans("ProductAccountancyBuyIntraCode");
						print '</td><td>';
						if (isModEnabled('accounting')) {
							if (!empty($object->accountancy_code_buy_intra)) {
								$accountingaccount5 = new AccountingAccount($db);
								$accountingaccount5->fetch('', $object->accountancy_code_buy_intra, 1);

								print $accountingaccount5->getNomUrl(0, 1, 1, '', 1);
							}
						} else {
							print $object->accountancy_code_buy_intra;
						}
						print '</td></tr>';
					}

					// Accountancy buy code export
					print '<tr><td class="nowrap">';
					print $langs->trans("ProductAccountancyBuyExportCode");
					print '</td><td>';
					if (isModEnabled('accounting')) {
						if (!empty($object->accountancy_code_buy_export)) {
							$accountingaccount6 = new AccountingAccount($db);
							$accountingaccount6->fetch('', $object->accountancy_code_buy_export, 1);

							print $accountingaccount6->getNomUrl(0, 1, 1, '', 1);
						}
					} else {
						print $object->accountancy_code_buy_export;
					}
					print '</td></tr>';
				}

				// Description
				print '<tr><td class="tdtop">'.$langs->trans("Description").'</td><td class="wordbreakimp wrapimp">'.(dol_textishtml($object->description) ? $object->description : dol_nl2br($object->description, 1, true)).'</td></tr>';

				// Public URL
				if (!getDolGlobalString('PRODUCT_DISABLE_PUBLIC_URL')) {
					print '<tr><td>'.$langs->trans("PublicUrl").'</td><td>';
					print dol_print_url($object->url, '_blank', 128);
					print '</td></tr>';
				}

				// Default warehouse
				if (($object->isProduct() || getDolGlobalInt('STOCK_SUPPORTS_SERVICES')) && isModEnabled('stock')) {
					$warehouse = new Entrepot($db);
					$warehouse->fetch($object->fk_default_warehouse);

					print '<tr><td>'.$langs->trans("DefaultWarehouse").'</td><td>';
					print(!empty($warehouse->id) ? $warehouse->getNomUrl(1) : '');
					print '</td>';
				}

				if ($object->isService() && isModEnabled('workstation')) {
					$workstation = new Workstation($db);
					$res = $workstation->fetch($object->fk_default_workstation);

					print '<tr><td>'.$langs->trans("DefaultWorkstation").'</td><td>';
					print(!empty($workstation->id) ? $workstation->getNomUrl(1) : '');
					print '</td>';
				}

				// Parent product.
				if (isModEnabled('variants') && ($object->isProduct() || $object->isService())) {
					$combination = new ProductCombination($db);

					if ($combination->fetchByFkProductChild($object->id) > 0) {
						$prodstatic = new Product($db);
						$prodstatic->fetch($combination->fk_product_parent);

						// Parent product
						print '<tr><td>'.$langs->trans("ParentProduct").'</td><td>';
						print $prodstatic->getNomUrl(1);
						print '</td></tr>';
					}
				}

				print '</table>';
				print '</div>';
				print '<div class="fichehalfright">';

				print '<div class="underbanner clearboth"></div>';
				print '<table class="border tableforfield centpercent">';

				if ($object->isService()) {
					// Duration
					print '<tr><td class="titlefieldmiddle">'.$langs->trans("Duration").'</td><td>';
					print $object->duration_value;
					if ($object->duration_value > 1) {
						$dur = array("i" => $langs->trans("Minute"), "h" => $langs->trans("Hours"), "d" => $langs->trans("Days"), "w" => $langs->trans("Weeks"), "m" => $langs->trans("Months"), "y" => $langs->trans("Years"));
					} elseif ($object->duration_value > 0) {
						$dur = array("i" => $langs->trans("Minute"), "h" => $langs->trans("Hour"), "d" => $langs->trans("Day"), "w" => $langs->trans("Week"), "m" => $langs->trans("Month"), "y" => $langs->trans("Year"));
					}
					print(!empty($object->duration_unit) && isset($dur[$object->duration_unit]) ? "&nbsp;".$langs->trans($dur[$object->duration_unit])."&nbsp;" : '');

					// Mandatory period
					if ($object->duration_value > 0) {
						print ' &nbsp; &nbsp; &nbsp; ';
					}
					$htmltooltip = $langs->trans("mandatoryHelper");
					print '<input type="checkbox" class="" name="mandatoryperiod"'.($object->mandatory_period == 1 ? ' checked="checked"' : '').' disabled>';
					print $form->textwithpicto($langs->trans("mandatoryperiod"), $htmltooltip, 1, 0);

					print '</td></tr>';
				} else {
					if (!getDolGlobalString('PRODUCT_DISABLE_NATURE')) {
						// Nature
						print '<tr><td class="titlefieldmiddle">'.$form->textwithpicto($langs->trans("NatureOfProductShort"), $langs->trans("NatureOfProductDesc")).'</td><td>';
						print $object->getLibFinished();
						print '</td></tr>';
					}
				}

				if (!$object->isService() && isModEnabled('bom') && $object->finished) {
					print '<tr><td class="titlefieldmiddle">'.$form->textwithpicto($langs->trans("DefaultBOM"), $langs->trans("DefaultBOMDesc", $langs->transnoentitiesnoconv("Finished"))).'</td><td>';
					if ($object->fk_default_bom) {
						$bom_static = new BOM($db);
						$bom_static->fetch($object->fk_default_bom);
						print $bom_static->getNomUrl(1);
					}
					print '</td></tr>';
				}

				if (!$object->isService()) {
					// Brut Weight
					if (!getDolGlobalString('PRODUCT_DISABLE_WEIGHT')) {
						print '<tr><td class="titlefieldmiddle">'.$langs->trans("Weight").'</td><td>';
						if ($object->weight != '') {
							print $object->weight." ".measuringUnitString(0, "weight", $object->weight_units);
						} else {
							print '&nbsp;';
						}
						print "</td></tr>\n";
					}

					if (!getDolGlobalString('PRODUCT_DISABLE_SIZE')) {
						// Brut Length
						print '<tr><td>'.$langs->trans("Length").' x '.$langs->trans("Width").' x '.$langs->trans("Height").'</td><td>';
						if ($object->length != '' || $object->width != '' || $object->height != '') {
							print $object->length;
							if ($object->width) {
								print " x ".$object->width;
							}
							if ($object->height) {
								print " x ".$object->height;
							}
							print ' '.measuringUnitString(0, "size", $object->length_units);
						} else {
							print '&nbsp;';
						}
						print "</td></tr>\n";
					}
					if (!getDolGlobalString('PRODUCT_DISABLE_SURFACE')) {
						// Brut Surface
						print '<tr><td>'.$langs->trans("Surface").'</td><td>';
						if ($object->surface != '') {
							print $object->surface." ".measuringUnitString(0, "surface", $object->surface_units);
						} else {
							print '&nbsp;';
						}
						print "</td></tr>\n";
					}
					if (!getDolGlobalString('PRODUCT_DISABLE_VOLUME')) {
						// Brut Volume
						print '<tr><td>'.$langs->trans("Volume").'</td><td>';
						if ($object->volume != '') {
							print $object->volume." ".measuringUnitString(0, "volume", $object->volume_units);
						} else {
							print '&nbsp;';
						}
						print "</td></tr>\n";
					}

					if (getDolGlobalString('PRODUCT_ADD_NET_MEASURE')) {
						// Net Measure
						print '<tr><td class="titlefieldmiddle">'.$langs->trans("NetMeasure").'</td><td>';
						if ($object->net_measure != '') {
							print $object->net_measure." ".measuringUnitString($object->net_measure_units);
						} else {
							print '&nbsp;';
						}
						print '</td></tr>';
					}
				}

				// Unit
				if (getDolGlobalString('PRODUCT_USE_UNITS')) {
					$unit = $object->getLabelOfUnit();

					print '<tr><td>'.$langs->trans('DefaultUnitToShow').'</td><td>';
					if ($unit !== '') {
						print $langs->trans($unit);
					}
					print '</td></tr>';
				}

				// Custom code
				if (!$object->isService() && !getDolGlobalString('PRODUCT_DISABLE_CUSTOM_INFO')) {
					print '<tr><td>'.$langs->trans("CustomCode").'</td><td>'.$object->customcode.'</td></tr>';

					// Origin country code
					print '<tr><td>'.$langs->trans("Origin").'</td><td>'.getCountry($object->country_id, 0, $db);
					if (!empty($object->state_id)) {
						print ' - '.getState($object->state_id, 0, $db);
					}
					print '</td></tr>';
				}

				// Quality Control
				if (getDolGlobalString('PRODUCT_LOT_ENABLE_QUALITY_CONTROL')) {
					print '<tr><td>'.$langs->trans("LifeTime").'</td><td>'.$object->lifetime.'</td></tr>';
					print '<tr><td>'.$langs->trans("QCFrequency").'</td><td>'.$object->qc_frequency.'</td></tr>';
				}

				// Other attributes
				$parameters = array();
				include DOL_DOCUMENT_ROOT.'/core/tpl/extrafields_view.tpl.php';

				// Categories
				if (isModEnabled('category')) {
					print '<tr><td class="valignmiddle">'.$langs->trans("Categories").'</td><td>';
					print $form->showCategories($object->id, Categorie::TYPE_PRODUCT, 1);
					print "</td></tr>";
				}

				// Note private
				if (getDolGlobalString('MAIN_DISABLE_NOTES_TAB')) {
					print '<!-- show Note --> '."\n";
					print '<tr><td class="tdtop">'.$langs->trans("NotePrivate").'</td><td>'.(dol_textishtml($object->note_private) ? $object->note_private : dol_nl2br($object->note_private, 1, true)).'</td></tr>'."\n";
					print '<!-- End show Note --> '."\n";
				}

				print "</table>\n";
				print '</div>';

				print '</div>';
				print '<div class="clearboth"></div>';
			}

			print dol_get_fiche_end();
		}
	} elseif ($action != 'create') {
		exit;
	}
}

$tmpcode = '';
if (!empty($modCodeProduct->code_auto)) {
	$tmpcode = $modCodeProduct->getNextValue($object, $object->type);
}

$formconfirm = '';

// Confirm delete product
if (($action == 'delete' && (empty($conf->use_javascript_ajax) || !empty($conf->dol_use_jmobile)))	// Output when action = clone if jmobile or no js
	|| (!empty($conf->use_javascript_ajax) && empty($conf->dol_use_jmobile))) {							// Always output when not jmobile nor js
	$formconfirm = $form->formconfirm("card.php?id=".$object->id, $langs->trans("DeleteProduct"), $langs->trans("ConfirmDeleteProduct"), "confirm_delete", '', 0, "action-delete");
}
if ($action == 'merge') {
	$formquestion = array(
		array(
			'name' => 'product_origin',
			'label' => $langs->trans('MergeOriginProduct'),
			'type' => 'other',
			'value' => $form->select_produits('', 'product_origin', '', 0, 0, 1, 2, '', 1, array(), 0, 1, 0, 'minwidth200', 0, '', null, 1),
		)
	);
	$formconfirm = $form->formconfirm($_SERVER["PHP_SELF"]."?id=".$object->id, $langs->trans("MergeProducts"), $langs->trans("ConfirmMergeProducts"), "confirm_merge", $formquestion, 'no', 1, 250);
}

// Clone confirmation
if (($action == 'clone' && (empty($conf->use_javascript_ajax) || !empty($conf->dol_use_jmobile)))		// Output when action = clone if jmobile or no js
	|| (!empty($conf->use_javascript_ajax) && empty($conf->dol_use_jmobile))) {							// Always output when not jmobile nor js
	// Define confirmation messages
	$formquestionclone = array(
		'text' => $langs->trans("ConfirmClone"),
		0 => array('type' => 'text', 'name' => 'clone_ref', 'label' => $langs->trans("NewRefForClone"), 'value' => empty($tmpcode) ? $langs->trans("CopyOf").' '.$object->ref : $tmpcode, 'morecss' => 'width150'),
		1 => array('type' => 'checkbox', 'name' => 'clone_content', 'label' => $langs->trans("CloneContentProduct"), 'value' => 1),
		2 => array('type' => 'checkbox', 'name' => 'clone_categories', 'label' => $langs->trans("CloneCategoriesProduct"), 'value' => 1),
	);
	if (getDolGlobalString('PRODUIT_MULTIPRICES')) {
		$formquestionclone[] = array('type' => 'checkbox', 'name' => 'clone_prices', 'label' => $langs->trans("ClonePricesProduct").' ('.$langs->trans("CustomerPrices").')', 'value' => 0);
	}
	if (getDolGlobalString('PRODUIT_SOUSPRODUITS')) {
		$formquestionclone[] = array('type' => 'checkbox', 'name' => 'clone_composition', 'label' => $langs->trans('CloneCompositionProduct'), 'value' => 1);
	}

	$formconfirm .= $form->formconfirm($_SERVER["PHP_SELF"].'?id='.$object->id, $langs->trans('ToClone'), $langs->trans('ConfirmCloneProduct', $object->ref), 'confirm_clone', $formquestionclone, 'yes', 'action-clone', 350, 600);
}

// Call Hook formConfirm
$parameters = array('formConfirm' => $formconfirm, 'object' => $object);
$reshook = $hookmanager->executeHooks('formConfirm', $parameters, $object, $action); // Note that $action and $object may have been modified by hook
if (empty($reshook)) {
	$formconfirm .= $hookmanager->resPrint;
} elseif ($reshook > 0) {
	$formconfirm = $hookmanager->resPrint;
}

// Print form confirm
print $formconfirm;

/*
 * Action bar
 */
if ($action != 'create' && $action != 'edit') {
	$cloneProductUrl = $_SERVER["PHP_SELF"].'?action=clone&token='.newToken();
	$cloneButtonId = 'action-clone-no-ajax';

	print "\n".'<div class="tabsAction">'."\n";

	$parameters = array();
	$reshook = $hookmanager->executeHooks('addMoreActionsButtons', $parameters, $object, $action); // Note that $action and $object may have been modified by hook
	if (empty($reshook)) {
		if ($usercancreate) {
			if (!isset($object->no_button_edit) || $object->no_button_edit != 1) {
				print dolGetButtonAction('', $langs->trans('Modify'), 'default', $_SERVER["PHP_SELF"].'?action=edit&token='.newToken().'&id='.$object->id, '', $usercancreate);
			}

			if (!isset($object->no_button_copy) || $object->no_button_copy != 1) {
				if (!empty($conf->use_javascript_ajax) && empty($conf->dol_use_jmobile)) {
					$cloneProductUrl = '';
					$cloneButtonId = 'action-clone';
				}
				print dolGetButtonAction($langs->trans('ToClone'), '', 'default', $cloneProductUrl, $cloneButtonId, $usercancreate);
			}
		}
		$object_is_used = $object->isObjectUsed($object->id);

		if ($usercandelete) {
			if (empty($object_is_used) && (!isset($object->no_button_delete) || $object->no_button_delete != 1)) {
				if (!empty($conf->use_javascript_ajax) && empty($conf->dol_use_jmobile)) {
					print dolGetButtonAction($langs->trans('Delete'), '', 'delete', '#', 'action-delete', true);
				} else {
					print dolGetButtonAction('', $langs->trans('Delete'), 'delete', $_SERVER["PHP_SELF"].'?action=delete&token='.newToken().'&id='.$object->id, '');
				}
			} else {
				print dolGetButtonAction($langs->trans("ProductIsUsed"), $langs->trans('Delete'), 'delete', '#', '', false);
			}
			if (getDolGlobalInt('MAIN_FEATURES_LEVEL') > 1) {
				print '<a class="butActionDelete" href="card.php?action=merge&id='.$object->id.'" title="'.dol_escape_htmltag($langs->trans("MergeProducts")).'">'.$langs->trans('Merge').'</a>'."\n";
			}
		} else {
			print dolGetButtonAction($langs->trans("NotEnoughPermissions"), $langs->trans('Delete'), 'delete', '#', '', false);
		}
	}

	print "\n</div>\n";
}


/*
 * All the "Add to" areas if PRODUCT_ADD_FORM_ADD_TO is set
 */

if (getDolGlobalString('PRODUCT_ADD_FORM_ADD_TO') && $object->id && ($action == '' || $action == 'view') && $object->status) {
	//Variable used to check if any text is going to be printed
	$html = '';
	//print '<div class="fichecenter"><div class="fichehalfleft">';

	// Propals
	if (isModEnabled("propal") && $user->hasRight('propal', 'creer')) {
		$propal = new Propal($db);

		$langs->load("propal");

		$otherprop = $propal->liste_array(2, 1, 0);

		if (is_array($otherprop) && count($otherprop)) {
			$html .= '<tr><td style="width: 200px;">';
			$html .= $langs->trans("AddToDraftProposals").'</td><td>';
			$html .= $form->selectarray("propalid", $otherprop, 0, 1);
			$html .= '</td></tr>';
		} else {
			$html .= '<tr><td style="width: 200px;">';
			$html .= $langs->trans("AddToDraftProposals").'</td><td>';
			$html .= $langs->trans("NoDraftProposals");
			$html .= '</td></tr>';
		}
	}

	// Commande
	if (isModEnabled('order') && $user->hasRight('commande', 'creer')) {
		$commande = new Commande($db);

		$langs->load("orders");

		$othercom = $commande->liste_array(2, 1, null);
		if (is_array($othercom) && count($othercom)) {
			$html .= '<tr><td style="width: 200px;">';
			$html .= $langs->trans("AddToDraftOrders").'</td><td>';
			$html .= $form->selectarray("commandeid", $othercom, 0, 1);
			$html .= '</td></tr>';
		} else {
			$html .= '<tr><td style="width: 200px;">';
			$html .= $langs->trans("AddToDraftOrders").'</td><td>';
			$html .= $langs->trans("NoDraftOrders");
			$html .= '</td></tr>';
		}
	}

	// Factures
	if (isModEnabled('invoice') && $user->hasRight('facture', 'creer')) {
		$invoice = new Facture($db);

		$langs->load("bills");

		$otherinvoice = $invoice->liste_array(2, 1, null);
		if (is_array($otherinvoice) && count($otherinvoice)) {
			$html .= '<tr><td style="width: 200px;">';
			$html .= $langs->trans("AddToDraftInvoices").'</td><td>';
			$html .= $form->selectarray("factureid", $otherinvoice, 0, 1);
			$html .= '</td></tr>';
		} else {
			$html .= '<tr><td style="width: 200px;">';
			$html .= $langs->trans("AddToDraftInvoices").'</td><td>';
			$html .= $langs->trans("NoDraftInvoices");
			$html .= '</td></tr>';
		}
	}

	//If any text is going to be printed, then we show the table
	if (!empty($html)) {
		print '<form method="POST" action="'.$_SERVER["PHP_SELF"].'?id='.$object->id.'">';
		print '<input type="hidden" name="token" value="'.newToken().'">';
		print '<input type="hidden" name="action" value="addin">';

		print load_fiche_titre($langs->trans("AddToDraft"), '', '');

		print dol_get_fiche_head();

		$html .= '<tr><td class="nowrap">'.$langs->trans("Quantity").' ';
		$html .= '<input type="text" class="flat" name="qty" size="1" value="1"></td>';
		$html .= '<td class="nowrap">'.$langs->trans("ReductionShort").'(%) ';
		$html .= '<input type="text" class="flat" name="remise_percent" size="1" value="0">';
		$html .= '</td></tr>';

		print '<table width="100%" class="border">';
		print $html;
		print '</table>';

		print '<div class="center">';
		print '<input type="submit" class="button button-add" value="'.$langs->trans("Add").'">';
		print '</div>';

		print dol_get_fiche_end();

		print '</form>';
	}
}


/*
 * Generated documents
 */

if ($action != 'create' && $action != 'edit' && $action != 'delete') {
	print '<div class="fichecenter"><div class="fichehalfleft">';
	print '<a name="builddoc"></a>'; // ancre

	// Documents
	$objectref = dol_sanitizeFileName($object->ref);
	if (!empty($conf->product->multidir_output[$object->entity])) {
		$filedir = $conf->product->multidir_output[$object->entity].'/'.$objectref; //Check repertories of current entities
	} else {
		$filedir = $conf->product->dir_output.'/'.$objectref;
	}
	$urlsource = $_SERVER["PHP_SELF"]."?id=".$object->id;
	$genallowed = $usercanread;
	$delallowed = $usercancreate;

	print $formfile->showdocuments($modulepart, $object->ref, $filedir, $urlsource, $genallowed, $delallowed, '', 0, 0, 0, 28, 0, '', 0, '', $langs->getDefaultLang(), '', $object);
	$somethingshown = $formfile->numoffiles;

	print '</div><div class="fichehalfright">';

	$MAXEVENT = 10;
	$morehtmlcenter = '<div class="nowraponall">';
	$morehtmlcenter .= dolGetButtonTitle($langs->trans('FullConversation'), '', 'fa fa-comments imgforviewmode', DOL_URL_ROOT.'/product/messaging.php?id='.$object->id);
	$morehtmlcenter .= dolGetButtonTitle($langs->trans('SeeAll'), '', 'fa fa-bars imgforviewmode', DOL_URL_ROOT.'/product/agenda.php?id='.$object->id);
	$morehtmlcenter .= '</div>';

	// List of actions on element
	include_once DOL_DOCUMENT_ROOT.'/core/class/html.formactions.class.php';
	$formactions = new FormActions($db);
	$somethingshown = $formactions->showactions($object, 'product', 0, 1, '', $MAXEVENT, '', $morehtmlcenter); // Show all action for product

	print '</div></div>';
}

// End of page
llxFooter();
$db->close();<|MERGE_RESOLUTION|>--- conflicted
+++ resolved
@@ -1552,13 +1552,8 @@
 			if ($type == 1) {
 				print '<tr><td>'.$langs->trans("Duration").'</td><td>';
 				print img_picto('', 'clock', 'class="pictofixedwidth"');
-<<<<<<< HEAD
 				print '<input name="duration_value" size="4" value="'.GETPOSTINT('duration_value').'">';
-				print $formproduct->selectMeasuringUnits("duration_unit", "time", (GETPOSTISSET('duration_value') ? GETPOST('duration_value', 'alpha') : 'h'), 0, 1);
-=======
-				print '<input name="duration_value" size="4" value="'.GETPOST('duration_value', 'int').'">';
 				print $formproduct->selectMeasuringUnits("duration_unit", "time", (GETPOSTISSET('duration_unit') ? GETPOST('duration_unit', 'alpha') : 'h'), 0, 1);
->>>>>>> 146c9e57
 
 				// Mandatory period
 				print ' &nbsp; &nbsp; &nbsp; ';
