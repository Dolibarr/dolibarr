--- conflicted
+++ resolved
@@ -1308,20 +1308,11 @@
 			// Accountancy_code_buy
 			print '<tr><td>'.$langs->trans("ProductAccountancyBuyCode").'</td>';
 			print '<td>';
-<<<<<<< HEAD
-			if ($type == 0)
-			{
-				$accountancy_code_buy = (GETPOST('accountancy_code_buy', 'alpha') ? (GETPOST('accountancy_code_buy', 'alpha')) : $conf->global->ACCOUNTING_PRODUCT_BUY_ACCOUNT);
-			} else {
-				$accountancy_code_buy = GETPOST('accountancy_code_buy', 'alpha');
-			}
-=======
             if ($type == 0) {
                 $accountancy_code_buy = (GETPOST('accountancy_code_buy', 'alpha') ? (GETPOST('accountancy_code_buy', 'alpha')) : $conf->global->ACCOUNTING_PRODUCT_BUY_ACCOUNT);
             } else {
                 $accountancy_code_buy = (GETPOST('accountancy_code_buy', 'alpha') ? (GETPOST('accountancy_code_buy', 'alpha')) : $conf->global->ACCOUNTING_SERVICE_BUY_ACCOUNT);
             }
->>>>>>> 440f923b
 			print $formaccounting->select_account($accountancy_code_buy, 'accountancy_code_buy', 1, null, 1, 1, '');
 			print '</td></tr>';
 
