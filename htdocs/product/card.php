<?php
<<<<<<< HEAD
/* Copyright (C) 2001-2007	Rodolphe Quiedeville <rodolphe@quiedeville.org>
 * Copyright (C) 2004-2016	Laurent Destailleur	 <eldy@users.sourceforge.net>
 * Copyright (C) 2005		Eric Seigne		     <eric.seigne@ryxeo.com>
 * Copyright (C) 2005-2015	Regis Houssin		 <regis.houssin@capnetworks.com>
 * Copyright (C) 2006		Andre Cianfarani	 <acianfa@free.fr>
 * Copyright (C) 2006		Auguria SARL		 <info@auguria.org>
 * Copyright (C) 2010-2015	Juanjo Menent		 <jmenent@2byte.es>
 * Copyright (C) 2013-2016	Marcos García		 <marcosgdf@gmail.com>
 * Copyright (C) 2012-2013	Cédric Salvador		 <csalvador@gpcsolutions.fr>
 * Copyright (C) 2011-2023	Alexandre Spangaro	 <aspangaro@open-dsi.fr>
 * Copyright (C) 2014		Cédric Gross		 <c.gross@kreiz-it.fr>
 * Copyright (C) 2014-2015	Ferran Marcet		 <fmarcet@2byte.es>
 * Copyright (C) 2015		Jean-François Ferry	 <jfefe@aternatik.fr>
 * Copyright (C) 2015		Raphaël Doursenaud	 <rdoursenaud@gpcsolutions.fr>
 * Copyright (C) 2016-2022	Charlene Benke		 <charlene@patas-monkey.com>
 * Copyright (C) 2016		Meziane Sof		     <virtualsof@yahoo.fr>
 * Copyright (C) 2017		Josep Lluís Amador	 <joseplluis@lliuretic.cat>
 * Copyright (C) 2019-2022  Frédéric France      <frederic.france@netlogic.fr>
 * Copyright (C) 2019-2020  Thibault FOUCART     <support@ptibogxiv.net>
 * Copyright (C) 2020  		Pierre Ardoin     	 <mapiolca@me.com>
 * Copyright (C) 2022  		Vincent de Grandpré  <vincent@de-grandpre.quebec>
 * Copyright (C) 2024		MDW							<mdeweerd@users.noreply.github.com>
=======
/* Copyright (C) 2001-2007  Rodolphe Quiedeville    <rodolphe@quiedeville.org>
 * Copyright (C) 2004-2016  Laurent Destailleur     <eldy@users.sourceforge.net>
 * Copyright (C) 2005       Eric Seigne             <eric.seigne@ryxeo.com>
 * Copyright (C) 2005-2015  Regis Houssin           <regis.houssin@capnetworks.com>
 * Copyright (C) 2006       Andre Cianfarani        <acianfa@free.fr>
 * Copyright (C) 2006       Auguria SARL            <info@auguria.org>
 * Copyright (C) 2010-2015  Juanjo Menent           <jmenent@2byte.es>
 * Copyright (C) 2013-2016  Marcos García           <marcosgdf@gmail.com>
 * Copyright (C) 2012-2013  Cédric Salvador         <csalvador@gpcsolutions.fr>
 * Copyright (C) 2011-2023  Alexandre Spangaro      <alexandre@inovea-conseil.com>
 * Copyright (C) 2014       Cédric Gross            <c.gross@kreiz-it.fr>
 * Copyright (C) 2014-2015  Ferran Marcet           <fmarcet@2byte.es>
 * Copyright (C) 2015       Jean-François Ferry     <jfefe@aternatik.fr>
 * Copyright (C) 2015       Raphaël Doursenaud      <rdoursenaud@gpcsolutions.fr>
 * Copyright (C) 2016-2022  Charlene Benke          <charlene@patas-monkey.com>
 * Copyright (C) 2016       Meziane Sof             <virtualsof@yahoo.fr>
 * Copyright (C) 2017       Josep Lluís Amador      <joseplluis@lliuretic.cat>
 * Copyright (C) 2019-2024  Frédéric France         <frederic.france@free.fr>
 * Copyright (C) 2019-2020  Thibault FOUCART        <support@ptibogxiv.net>
 * Copyright (C) 2020       Pierre Ardoin           <mapiolca@me.com>
 * Copyright (C) 2022       Vincent de Grandpré     <vincent@de-grandpre.quebec>
 * Copyright (C) 2024       MDW                     <mdeweerd@users.noreply.github.com>
>>>>>>> cc80841a
 *
 * This program is free software; you can redistribute it and/or modify
 * it under the terms of the GNU General Public License as published by
 * the Free Software Foundation; either version 3 of the License, or
 * (at your option) any later version.
 *
 * This program is distributed in the hope that it will be useful,
 * but WITHOUT ANY WARRANTY; without even the implied warranty of
 * MERCHANTABILITY or FITNESS FOR A PARTICULAR PURPOSE.  See the
 * GNU General Public License for more details.
 *
 * You should have received a copy of the GNU General Public License
 * along with this program. If not, see <https://www.gnu.org/licenses/>.
 */

/**
 *  \file       htdocs/product/card.php
 *  \ingroup    product
 *  \brief      Page to show product
 */


// Load Dolibarr environment
require '../main.inc.php';
require_once DOL_DOCUMENT_ROOT.'/core/class/canvas.class.php';
require_once DOL_DOCUMENT_ROOT.'/core/class/extrafields.class.php';
require_once DOL_DOCUMENT_ROOT.'/core/class/genericobject.class.php';
require_once DOL_DOCUMENT_ROOT.'/core/class/html.formcompany.class.php';
require_once DOL_DOCUMENT_ROOT.'/core/class/html.formfile.class.php';
require_once DOL_DOCUMENT_ROOT.'/core/lib/company.lib.php';
require_once DOL_DOCUMENT_ROOT.'/core/lib/product.lib.php';
require_once DOL_DOCUMENT_ROOT.'/core/modules/product/modules_product.class.php';
require_once DOL_DOCUMENT_ROOT.'/categories/class/categorie.class.php';
require_once DOL_DOCUMENT_ROOT.'/product/class/html.formproduct.class.php';
require_once DOL_DOCUMENT_ROOT.'/product/class/product.class.php';


if (isModEnabled('propal')) {
	require_once DOL_DOCUMENT_ROOT.'/comm/propal/class/propal.class.php';
}
if (isModEnabled('invoice')) {
	require_once DOL_DOCUMENT_ROOT.'/compta/facture/class/facture.class.php';
}
if (isModEnabled('order')) {
	require_once DOL_DOCUMENT_ROOT.'/commande/class/commande.class.php';
}
if (isModEnabled('accounting')) {
	require_once DOL_DOCUMENT_ROOT.'/core/lib/accounting.lib.php';
	require_once DOL_DOCUMENT_ROOT.'/core/class/html.formaccounting.class.php';
	require_once DOL_DOCUMENT_ROOT.'/accountancy/class/accountingaccount.class.php';
}
if (isModEnabled('bom')) {
	require_once DOL_DOCUMENT_ROOT.'/bom/class/bom.class.php';
<<<<<<< HEAD
=======
	$langs->load("mrp");
>>>>>>> cc80841a
}
if (isModEnabled('workstation')) {
	require_once DOL_DOCUMENT_ROOT.'/workstation/class/workstation.class.php';
}

// Load translation files required by the page
$langs->loadLangs(array('products', 'other'));
if (isModEnabled('stock')) {
	$langs->load("stocks");
}
if (isModEnabled('invoice')) {
	$langs->load("bills");
}
if (isModEnabled('productbatch')) {
	$langs->load("productbatch");
}

$mesg = '';
$error = 0;
$errors = array();

$refalreadyexists = 0;

// Get parameters
$id  = GETPOSTINT('id');
if (getDolGlobalString('MAIN_SECURITY_ALLOW_UNSECURED_REF_LABELS')) {
	$ref = (GETPOSTISSET('ref') ? GETPOST('ref', 'nohtml') : null);
} else {
	$ref = (GETPOSTISSET('ref') ? GETPOST('ref', 'alpha') : null);
}
$type = (GETPOSTISSET('type') ? GETPOSTINT('type') : Product::TYPE_PRODUCT);
$action = (GETPOST('action', 'alpha') ? GETPOST('action', 'alpha') : 'view');
$cancel = GETPOST('cancel', 'alpha');
$backtopage = GETPOST('backtopage', 'alpha');
$confirm = GETPOST('confirm', 'alpha');
$socid = GETPOSTINT('socid');
$duration_value = GETPOSTINT('duration_value');
$duration_unit = GETPOST('duration_unit', 'alpha');

$accountancy_code_sell = GETPOST('accountancy_code_sell', 'alpha');
$accountancy_code_sell_intra = GETPOST('accountancy_code_sell_intra', 'alpha');
$accountancy_code_sell_export = GETPOST('accountancy_code_sell_export', 'alpha');
$accountancy_code_buy = GETPOST('accountancy_code_buy', 'alpha');
$accountancy_code_buy_intra = GETPOST('accountancy_code_buy_intra', 'alpha');
$accountancy_code_buy_export = GETPOST('accountancy_code_buy_export', 'alpha');

$checkmandatory = GETPOST('accountancy_code_buy_export', 'alpha');

// by default 'alphanohtml' (better security); hidden conf MAIN_SECURITY_ALLOW_UNSECURED_LABELS_WITH_HTML allows basic html
if (getDolGlobalString('MAIN_SECURITY_ALLOW_UNSECURED_REF_LABELS')) {
	$label_security_check = 'nohtml';
} else {
	$label_security_check = !getDolGlobalString('MAIN_SECURITY_ALLOW_UNSECURED_LABELS_WITH_HTML') ? 'alphanohtml' : 'restricthtml';
}

if (!empty($user->socid)) {
	$socid = $user->socid;
}

// Load object modCodeProduct
<<<<<<< HEAD
$module = (getDolGlobalString('PRODUCT_CODEPRODUCT_ADDON') ? $conf->global->PRODUCT_CODEPRODUCT_ADDON : 'mod_codeproduct_leopard');
=======
$module = getDolGlobalString('PRODUCT_CODEPRODUCT_ADDON', 'mod_codeproduct_leopard');
>>>>>>> cc80841a
if (substr($module, 0, 16) == 'mod_codeproduct_' && substr($module, -3) == 'php') {
	$module = substr($module, 0, dol_strlen($module) - 4);
}
$result = dol_include_once('/core/modules/product/'.$module.'.php');
if ($result > 0) {
	$modCodeProduct = new $module();
}

$object = new Product($db);
$object->type = $type; // so test later to fill $usercancxxx is correct
$extrafields = new ExtraFields($db);

// fetch optionals attributes and labels
$extrafields->fetch_name_optionals_label($object->table_element);

if ($id > 0 || !empty($ref)) {
	$result = $object->fetch($id, $ref);
	if ($result < 0) {
		dol_print_error($db, $object->error, $object->errors);
	}
	$entity = (empty($object->entity) ? $conf->entity : $object->entity);
	if (isModEnabled("product")) {
		$upload_dir = $conf->product->multidir_output[$entity].'/'.get_exdir(0, 0, 0, 0, $object, 'product').dol_sanitizeFileName($object->ref);
	} elseif (isModEnabled("service")) {
		$upload_dir = $conf->service->multidir_output[$entity].'/'.get_exdir(0, 0, 0, 0, $object, 'product').dol_sanitizeFileName($object->ref);
	}

	if (getDolGlobalInt('PRODUCT_USE_OLD_PATH_FOR_PHOTO')) {    // For backward compatibility, we scan also old dirs
		if (isModEnabled("product")) {
			$upload_dirold = $conf->product->multidir_output[$entity].'/'.substr(substr("000".$object->id, -2), 1, 1).'/'.substr(substr("000".$object->id, -2), 0, 1).'/'.$object->id."/photos";
		} else {
			$upload_dirold = $conf->service->multidir_output[$entity].'/'.substr(substr("000".$object->id, -2), 1, 1).'/'.substr(substr("000".$object->id, -2), 0, 1).'/'.$object->id."/photos";
		}
	}
}

$modulepart = 'product';

// Get object canvas (By default, this is not defined, so standard usage of dolibarr)
$canvas = !empty($object->canvas) ? $object->canvas : GETPOST("canvas");
$objcanvas = null;
if (!empty($canvas)) {
	require_once DOL_DOCUMENT_ROOT.'/core/class/canvas.class.php';
	$objcanvas = new Canvas($db, $action);
	$objcanvas->getCanvas('product', 'card', $canvas);
}

// Security check
$fieldvalue = (!empty($id) ? $id : (!empty($ref) ? $ref : ''));
$fieldtype = (!empty($id) ? 'rowid' : 'ref');

// Initialize a technical object to manage hooks of page. Note that conf->hooks_modules contains an array of hook context
$hookmanager->initHooks(array('productcard', 'globalcard'));

if ($object->id > 0) {
	if ($object->type == $object::TYPE_PRODUCT) {
		restrictedArea($user, 'produit', $object->id, 'product&product', '', '');
	}
	if ($object->type == $object::TYPE_SERVICE) {
		restrictedArea($user, 'service', $object->id, 'product&product', '', '');
	}
} else {
	restrictedArea($user, 'produit|service', 0, 'product&product', '', '', $fieldtype);
}

<<<<<<< HEAD
// Initialize technical object to manage hooks of page. Note that conf->hooks_modules contains array of hook context
$hookmanager->initHooks(array('productcard', 'globalcard'));

=======
>>>>>>> cc80841a
// Permissions
$usercanread   = (($object->type == Product::TYPE_PRODUCT && $user->hasRight('produit', 'lire')) || ($object->type == Product::TYPE_SERVICE && $user->hasRight('service', 'lire')));
$usercancreate = (($object->type == Product::TYPE_PRODUCT && $user->hasRight('produit', 'creer')) || ($object->type == Product::TYPE_SERVICE && $user->hasRight('service', 'creer')));
$usercandelete = (($object->type == Product::TYPE_PRODUCT && $user->hasRight('produit', 'supprimer')) || ($object->type == Product::TYPE_SERVICE && $user->hasRight('service', 'supprimer')));


/*
 * Actions
 */

if ($cancel) {
	$action = '';
}

$createbarcode = isModEnabled('barcode');
if (getDolGlobalString('MAIN_USE_ADVANCED_PERMS') && !$user->hasRight('barcode', 'creer_advance')) {
	$createbarcode = 0;
}

$parameters = array('id' => $id, 'ref' => $ref, 'objcanvas' => $objcanvas);
$reshook = $hookmanager->executeHooks('doActions', $parameters, $object, $action); // Note that $action and $object may have been modified by some hooks
if ($reshook < 0) {
	setEventMessages($hookmanager->error, $hookmanager->errors, 'errors');
}

if (empty($reshook)) {
	$backurlforlist = DOL_URL_ROOT.'/product/list.php?type='.$type;

	if (empty($backtopage) || ($cancel && empty($id))) {
		if (empty($backtopage) || ($cancel && strpos($backtopage, '__ID__'))) {
			if (empty($id) && (($action != 'add' && $action != 'create') || $cancel)) {
				$backtopage = $backurlforlist;
			} else {
				$backtopage = DOL_URL_ROOT.'/product/card.php?id='.((!empty($id) && $id > 0) ? $id : '__ID__');
			}
		}
	}

	if ($cancel) {
		if (!empty($backtopageforcancel)) {
			header("Location: ".$backtopageforcancel);
			exit;
		} elseif (!empty($backtopage)) {
			header("Location: ".$backtopage);
			exit;
		}
		$action = '';
	}
	// merge products
	if ($action == 'confirm_merge' && $confirm == 'yes' && $user->hasRight('societe', 'creer')) {
		$error = 0;
		$productOriginId = GETPOSTINT('product_origin');
		$productOrigin = new Product($db);

		if ($productOriginId <= 0) {
			$langs->load('errors');
			setEventMessages($langs->trans('ErrorProductIdIsMandatory', $langs->transnoentitiesnoconv('MergeOriginProduct')), null, 'errors');
		} else {
			if (!$error && $productOrigin->fetch($productOriginId) < 1) {
				setEventMessages($langs->trans('ErrorRecordNotFound'), null, 'errors');
				$error++;
			}

			if (!$error) {
				// TODO Move the merge function into class of object.
				$db->begin();

				// Recopy some data
				$listofproperties = array(
					'ref',
					'ref_ext',
					'label',
					'description',
					'url',
					'barcode',
					'fk_barcode_type',
					'import_key',
					'mandatory_period',
					'accountancy_code_buy',
					'accountancy_code_buy_intra',
					'accountancy_code_buy_export',
					'accountancy_code_sell',
					'accountancy_code_sell_intra',
					'accountancy_code_sell_export'
				);
				foreach ($listofproperties as $property) {
					if (empty($object->$property)) {
						$object->$property = $productOrigin->$property;
					}
				}
				// Concat some data
				$listofproperties = array(
					'note_public', 'note_private'
				);
				foreach ($listofproperties as $property) {
					$object->$property = dol_concatdesc($object->$property, $productOrigin->$property);
				}

				// Merge extrafields
				if (is_array($productOrigin->array_options)) {
					foreach ($productOrigin->array_options as $key => $val) {
						if (empty($object->array_options[$key])) {
							$object->array_options[$key] = $val;
						}
					}
				}

				// Merge categories
				$static_cat = new Categorie($db);
				$custcats_ori = $static_cat->containing($productOrigin->id, 'product', 'id');
				$custcats = $static_cat->containing($object->id, 'product', 'id');
				$custcats = array_merge($custcats, $custcats_ori);
				$object->setCategories($custcats);

				// If product has a new code that is same than origin, we clean origin code to avoid duplicate key from database unique keys.
				if ($productOrigin->barcode == $object->barcode) {
					dol_syslog("We clean customer and supplier code so we will be able to make the update of target");
					$productOrigin->barcode = '';
					//$productOrigin->update($productOrigin->id, $user, 0, 'merge');
				}

				// Update
				$result = $object->update($object->id, $user, 0, 'merge');
				if ($result <= 0) {
					setEventMessages($object->error, $object->errors, 'errors');
					$error++;
				}

				// Move links
				if (!$error) {
					// TODO add this functionality into the api_products.class.php
					// TODO Mutualise the list into object product.class.php
					$objects = array(
						'ActionComm' => '/comm/action/class/actioncomm.class.php',
						'Bom' => '/bom/class/bom.class.php',
						// do not use Categorie, it cause foreign key error, merge is done before
						//'Categorie' => '/categories/class/categorie.class.php',
						'Commande' => '/commande/class/commande.class.php',
						'CommandeFournisseur' => '/fourn/class/fournisseur.commande.class.php',
						'Contrat' => '/contrat/class/contrat.class.php',
						'Delivery' => '/delivery/class/delivery.class.php',
						'Facture' => '/compta/facture/class/facture.class.php',
						'FactureFournisseur' => '/fourn/class/fournisseur.facture.class.php',
						'FactureRec' => '/compta/facture/class/facture-rec.class.php',
						'FichinterRec' => '/fichinter/class/fichinterrec.class.php',
						'ProductFournisseur' => '/fourn/class/fournisseur.product.class.php',
						'Propal' => '/comm/propal/class/propal.class.php',
						'Reception' => '/reception/class/reception.class.php',
						'SupplierProposal' => '/supplier_proposal/class/supplier_proposal.class.php',
					);

					//First, all core objects must update their tables
					foreach ($objects as $object_name => $object_file) {
						require_once DOL_DOCUMENT_ROOT.$object_file;

						if (!$error && !$object_name::replaceProduct($db, $productOrigin->id, $object->id)) {
							$error++;
							setEventMessages($db->lasterror(), null, 'errors');
							break;
						}
					}
				}

				// External modules should update their ones too
				if (!$error) {
					$parameters = array('soc_origin' => $productOrigin->id, 'soc_dest' => $object->id);
					$reshook = $hookmanager->executeHooks(
						'replaceProduct',
						$parameters,
						$object,
						$action
					);

					if ($reshook < 0) {
						setEventMessages($hookmanager->error, $hookmanager->errors, 'errors');
						$error++;
					}
				}


				if (!$error) {
					$object->context = array(
						'merge' => 1,
						'mergefromid' => $productOrigin->id,
					);

					// Call trigger
					$result = $object->call_trigger('PRODUCT_MODIFY', $user);
					if ($result < 0) {
						setEventMessages($object->error, $object->errors, 'errors');
						$error++;
					}
					// End call triggers
				}

				if (!$error) {
					// We finally remove the old product
					// TODO merge attached files from old product into new one before delete
					if ($productOrigin->delete($user) < 1) {
						$error++;
					}
				}

				if (!$error) {
					setEventMessages($langs->trans('ProductsMergeSuccess'), null, 'mesgs');
					$db->commit();
				} else {
					$langs->load("errors");
					setEventMessages($langs->trans('ErrorsProductsMerge'), null, 'errors');
					$db->rollback();
				}
			}
		}
	}

	// Type
	if ($action == 'setfk_product_type' && $usercancreate) {
		$result = $object->setValueFrom('fk_product_type', GETPOST('fk_product_type'), '', null, 'text', '', $user, 'PRODUCT_MODIFY');
		header("Location: ".$_SERVER['PHP_SELF']."?id=".$object->id);
		exit;
	}

	// Actions to build doc
	$upload_dir = $conf->product->dir_output;
	$permissiontoadd = $usercancreate;
	include DOL_DOCUMENT_ROOT.'/core/actions_builddoc.inc.php';

	include DOL_DOCUMENT_ROOT.'/core/actions_printing.inc.php';

	// Barcode type
	if ($action == 'setfk_barcode_type' && $usercancreate) {
		$result = $object->setValueFrom('fk_barcode_type', GETPOST('fk_barcode_type'), '', null, 'text', '', $user, 'PRODUCT_MODIFY');
		header("Location: ".$_SERVER['PHP_SELF']."?id=".$object->id);
		exit;
	}

	// Barcode value
	if ($action == 'setbarcode' && $usercancreate) {
		$result = $object->check_barcode(GETPOST('barcode'), GETPOST('barcode_type_code'));

		if ($result >= 0) {
			$result = $object->setValueFrom('barcode', GETPOST('barcode'), '', null, 'text', '', $user, 'PRODUCT_MODIFY');
			header("Location: ".$_SERVER['PHP_SELF']."?id=".$object->id);
			exit;
		} else {
			$langs->load("errors");
			if ($result == -1) {
				$errors[] = 'ErrorBadBarCodeSyntax';
			} elseif ($result == -2) {
				$errors[] = 'ErrorBarCodeRequired';
			} elseif ($result == -3) {
				$errors[] = 'ErrorBarCodeAlreadyUsed';
			} else {
				$errors[] = 'FailedToValidateBarCode';
			}

			$error++;
			setEventMessages('', $errors, 'errors');
		}
	}

	// Quick edit for extrafields
	if ($action == 'update_extras' && $usercancreate) {
		$object->oldcopy = dol_clone($object, 2);

		// Fill array 'array_options' with data from update form
		$ret = $extrafields->setOptionalsFromPost(null, $object, GETPOST('attribute', 'restricthtml'));
		if ($ret < 0) {
			$error++;
		}

		if (!$error) {
			// Actions on extra fields
			$result = $object->insertExtraFields('PRODUCT_MODIFY');
			if ($result < 0) {
				setEventMessages($object->error, $object->errors, 'errors');
				$error++;
			}
		}

		if ($error) {
			$action = 'edit_extras';
		}
	}

	// Add a product or service
	if ($action == 'add' && $usercancreate) {
		$error = 0;

		if (!GETPOST('label', $label_security_check)) {
			setEventMessages($langs->trans('ErrorFieldRequired', $langs->transnoentities('Label')), null, 'errors');
			$action = "create";
			$error++;
		}
		if (empty($ref)) {
			if (!getDolGlobalString('PRODUCT_GENERATE_REF_AFTER_FORM')) {
				setEventMessages($langs->trans('ErrorFieldRequired', $langs->transnoentities('ProductRef')), null, 'errors');
				$action = "create";
				$error++;
			}
		}
		if (!empty($duration_value) && empty($duration_unit)) {
			setEventMessages($langs->trans('ErrorFieldRequired', $langs->transnoentities('Unit')), null, 'errors');
			$action = "create";
			$error++;
		}

		if (!$error) {
			$units = GETPOSTINT('units');

			$object->entity				= $conf->entity;
			$object->ref				= $ref;
			$object->label				= GETPOST('label', $label_security_check);
			$object->price_base_type	= GETPOST('price_base_type', 'aZ09');
			$object->mandatory_period	= !empty(GETPOST("mandatoryperiod", 'alpha')) ? 1 : 0;
			if ($object->price_base_type == 'TTC') {
				$object->price_ttc = GETPOST('price');
			} else {
				$object->price = GETPOST('price');
			}
			if ($object->price_base_type == 'TTC') {
				$object->price_min_ttc = GETPOST('price_min');
			} else {
				$object->price_min = GETPOST('price_min');
			}

			$tva_tx_txt = GETPOST('tva_tx', 'alpha'); // tva_tx can be '8.5'  or  '8.5*'  or  '8.5 (XXX)' or '8.5* (XXX)'

			// We must define tva_tx, npr and local taxes
			$vatratecode = '';
			$tva_tx = preg_replace('/[^0-9\.].*$/', '', $tva_tx_txt); // keep remove all after the numbers and dot
			$npr = preg_match('/\*/', $tva_tx_txt) ? 1 : 0;
			$localtax1 = 0;
			$localtax2 = 0;
			$localtax1_type = '0';
			$localtax2_type = '0';
			// If value contains the unique code of vat line (new recommended method), we use it to find npr and local taxes
			$reg = array();
			if (preg_match('/\((.*)\)/', $tva_tx_txt, $reg)) {
				// We look into database using code (we can't use get_localtax() because it depends on buyer that is not known). Same in update price.
				$vatratecode = $reg[1];
				// Get record from code
				$sql = "SELECT t.rowid, t.code, t.recuperableonly, t.localtax1, t.localtax2, t.localtax1_type, t.localtax2_type";
				$sql .= " FROM ".MAIN_DB_PREFIX."c_tva as t, ".MAIN_DB_PREFIX."c_country as c";
				$sql .= " WHERE t.fk_pays = c.rowid AND c.code = '".$db->escape($mysoc->country_code)."'";
				$sql .= " AND t.taux = ".((float) $tva_tx)." AND t.active = 1";
				$sql .= " AND t.code = '".$db->escape($vatratecode)."'";
				$sql .= " AND t.entity IN (".getEntity('c_tva').")";
				$resql = $db->query($sql);
				if ($resql) {
					$obj = $db->fetch_object($resql);
					$npr = $obj->recuperableonly;
					$localtax1 = $obj->localtax1;
					$localtax2 = $obj->localtax2;
					$localtax1_type = $obj->localtax1_type;
					$localtax2_type = $obj->localtax2_type;
				}
			}

			$object->default_vat_code = $vatratecode;
			$object->tva_tx = $tva_tx;
			$object->tva_npr = $npr;
			$object->localtax1_tx = $localtax1;
			$object->localtax2_tx = $localtax2;
			$object->localtax1_type = $localtax1_type;
			$object->localtax2_type = $localtax2_type;

			$object->type               	 = $type;
			$object->status             	 = GETPOST('statut');
			$object->status_buy = GETPOST('statut_buy');
			$object->status_batch = GETPOST('status_batch');
			$object->sell_or_eat_by_mandatory = GETPOSTINT('sell_or_eat_by_mandatory');
			$object->batch_mask = GETPOST('batch_mask');

			$object->barcode_type = GETPOST('fk_barcode_type');
			$object->barcode = GETPOST('barcode');
			// Set barcode_type_xxx from barcode_type id
			$stdobject = new GenericObject($db);
			$stdobject->element = 'product';
			$stdobject->barcode_type = GETPOSTINT('fk_barcode_type');
			$result = $stdobject->fetch_barcode();
			if ($result < 0) {
				$error++;
				$mesg = 'Failed to get bar code type information ';
				setEventMessages($mesg.$stdobject->error, $stdobject->errors, 'errors');
			}
			$object->barcode_type_code      = $stdobject->barcode_type_code;
			$object->barcode_type_coder     = $stdobject->barcode_type_coder;
			$object->barcode_type_label     = $stdobject->barcode_type_label;

			$object->description        	 = dol_htmlcleanlastbr(GETPOST('desc', 'restricthtml'));
			$object->url = GETPOST('url');
			$object->note_private          	 = dol_htmlcleanlastbr(GETPOST('note_private', 'restricthtml'));
			$object->note               	 = $object->note_private; // deprecated
			$object->customcode              = GETPOST('customcode', 'alphanohtml');
			$object->country_id = GETPOSTINT('country_id');
			$object->state_id = GETPOSTINT('state_id');
			$object->lifetime               = GETPOSTINT('lifetime');
			$object->qc_frequency           = GETPOSTINT('qc_frequency');
			$object->duration_value     	 = $duration_value;
			$object->duration_unit      	 = $duration_unit;
			$object->fk_default_warehouse	 = GETPOSTINT('fk_default_warehouse');
			$object->fk_default_workstation	 = GETPOSTINT('fk_default_workstation');
			$object->seuil_stock_alerte 	 = GETPOST('seuil_stock_alerte') ? GETPOST('seuil_stock_alerte') : 0;
			$object->desiredstock          = GETPOST('desiredstock') ? GETPOST('desiredstock') : 0;
			$object->canvas             	 = GETPOST('canvas');
			$object->net_measure           = GETPOST('net_measure');
			$object->net_measure_units     = GETPOST('net_measure_units'); // This is not the fk_unit but the power of unit
			$object->weight             	 = GETPOST('weight');
			$object->weight_units       	 = GETPOST('weight_units'); // This is not the fk_unit but the power of unit
			$object->length             	 = GETPOST('size');
			$object->length_units       	 = GETPOST('size_units'); // This is not the fk_unit but the power of unit
			$object->width = GETPOST('sizewidth');
			$object->height             	 = GETPOST('sizeheight');
			$object->surface            	 = GETPOST('surface');
			$object->surface_units      	 = GETPOST('surface_units'); // This is not the fk_unit but the power of unit
			$object->volume             	 = GETPOST('volume');
			$object->volume_units       	 = GETPOST('volume_units'); // This is not the fk_unit but the power of unit
			$finished = GETPOSTINT('finished');
			if ($finished >= 0) {
				$object->finished = $finished;
			} else {
				$object->finished = null;
			}

			$units = GETPOSTINT('units');
			if ($units > 0) {
				$object->fk_unit = $units;
			} else {
				$object->fk_unit = null;
			}

			$accountancy_code_sell = GETPOST('accountancy_code_sell', 'alpha');
			$accountancy_code_sell_intra = GETPOST('accountancy_code_sell_intra', 'alpha');
			$accountancy_code_sell_export = GETPOST('accountancy_code_sell_export', 'alpha');
			$accountancy_code_buy = GETPOST('accountancy_code_buy', 'alpha');
			$accountancy_code_buy_intra = GETPOST('accountancy_code_buy_intra', 'alpha');
			$accountancy_code_buy_export = GETPOST('accountancy_code_buy_export', 'alpha');

			if (empty($accountancy_code_sell) || $accountancy_code_sell == '-1') {
				$object->accountancy_code_sell = '';
			} else {
				$object->accountancy_code_sell = $accountancy_code_sell;
			}
			if (empty($accountancy_code_sell_intra) || $accountancy_code_sell_intra == '-1') {
				$object->accountancy_code_sell_intra = '';
			} else {
				$object->accountancy_code_sell_intra = $accountancy_code_sell_intra;
			}
			if (empty($accountancy_code_sell_export) || $accountancy_code_sell_export == '-1') {
				$object->accountancy_code_sell_export = '';
			} else {
				$object->accountancy_code_sell_export = $accountancy_code_sell_export;
			}
			if (empty($accountancy_code_buy) || $accountancy_code_buy == '-1') {
				$object->accountancy_code_buy = '';
			} else {
				$object->accountancy_code_buy = $accountancy_code_buy;
			}
			if (empty($accountancy_code_buy_intra) || $accountancy_code_buy_intra == '-1') {
				$object->accountancy_code_buy_intra = '';
			} else {
				$object->accountancy_code_buy_intra = $accountancy_code_buy_intra;
			}
			if (empty($accountancy_code_buy_export) || $accountancy_code_buy_export == '-1') {
				$object->accountancy_code_buy_export = '';
			} else {
				$object->accountancy_code_buy_export = $accountancy_code_buy_export;
			}

			// MultiPrix
			if (getDolGlobalString('PRODUIT_MULTIPRICES')) {
<<<<<<< HEAD
				for ($i = 2; $i <= $conf->global->PRODUIT_MULTIPRICES_LIMIT; $i++) {
=======
				$produit_multiprices_limit = getDolGlobalString('PRODUIT_MULTIPRICES_LIMIT');
				for ($i = 2; $i <= $produit_multiprices_limit; $i++) {
>>>>>>> cc80841a
					if (GETPOSTISSET("price_".$i)) {
						$object->multiprices["$i"] = price2num(GETPOST("price_".$i), 'MU');
						$object->multiprices_base_type["$i"] = GETPOST("multiprices_base_type_".$i);
					} else {
						$object->multiprices["$i"] = "";
					}
				}
			}

			// Fill array 'array_options' with data from add form
			$ret = $extrafields->setOptionalsFromPost(null, $object);
			if ($ret < 0) {
				$error++;
			}

			if (!$ref && getDolGlobalString('PRODUCT_GENERATE_REF_AFTER_FORM')) {
				// Generate ref...
<<<<<<< HEAD
=======
				'@phan-var ModeleProductCode $modCodeProduct';
>>>>>>> cc80841a
				$ref = $modCodeProduct->getNextValue($object, $type);
			}

			if (!$error) {
				$id = $object->create($user);
			}

			if ($id > 0) {
				// Category association
				$categories = GETPOST('categories', 'array');
				$object->setCategories($categories);

				if (!empty($backtopage)) {
					$backtopage = preg_replace('/__ID__/', (string) $object->id, $backtopage); // New method to autoselect parent project after a New on another form object creation
					$backtopage = preg_replace('/--IDFORBACKTOPAGE--/', (string) $object->id, $backtopage); // New method to autoselect parent after a New on another form object creation
					if (preg_match('/\?/', $backtopage)) {
						$backtopage .= '&productid='.$object->id; // Old method
					}

					header("Location: ".$backtopage);
					exit;
				} else {
					header("Location: ".$_SERVER['PHP_SELF']."?id=".$id);
					exit;
				}
			} else {
				if (count($object->errors)) {
					setEventMessages($object->error, $object->errors, 'errors');
				} else {
					if ($object->error == 'ErrorProductAlreadyExists') {
						// allow to hook on ErrorProductAlreadyExists in any module
						$reshook = $hookmanager->executeHooks('onProductAlreadyExists', $parameters, $object, $action);
						if ($reshook < 0) {
							setEventMessages($hookmanager->error, $hookmanager->errors, 'errors');
						}
						if ($object->error) {
							// check again to prevent translation issue,
							// as error may have been cleared in hook function
							setEventMessages($langs->trans($object->error), null, 'errors');
						}
					} else {
						setEventMessages($langs->trans($object->error), null, 'errors');
					}
				}
				$action = "create";
			}
		}
	}

	// Update a product or service
	if ($action == 'update' && $usercancreate) {
		if (GETPOST('cancel', 'alpha')) {
			$action = '';
		} else {
			if ($object->id > 0) {
				//Need dol_clone methode 1 (same object class) because update product use hasbatch() method on oldcopy
				$object->oldcopy = dol_clone($object, 1);

				if (!getDolGlobalString('PRODUCT_GENERATE_REF_AFTER_FORM')) {
					$object->ref                = $ref;
				}
				$object->label                  = GETPOST('label', $label_security_check);

				$desc = dol_htmlcleanlastbr(preg_replace('/&nbsp;$/', '', GETPOST('desc', 'restricthtml')));
				$object->description            = $desc;

				$object->url = GETPOST('url');
				if (getDolGlobalString('MAIN_DISABLE_NOTES_TAB')) {
					$object->note_private = dol_htmlcleanlastbr(GETPOST('note_private', 'restricthtml'));
					$object->note = $object->note_private;
				}
				$object->customcode             = GETPOST('customcode', 'alpha');
				$object->country_id = GETPOSTINT('country_id');
				$object->state_id = GETPOSTINT('state_id');
				$object->lifetime               = GETPOSTINT('lifetime');
				$object->qc_frequency           = GETPOSTINT('qc_frequency');
				$object->status                 = GETPOSTINT('statut');
				$object->status_buy             = GETPOSTINT('statut_buy');
				$object->status_batch = GETPOST('status_batch', 'aZ09');
				$object->sell_or_eat_by_mandatory = GETPOSTINT('sell_or_eat_by_mandatory');
				$object->batch_mask = GETPOST('batch_mask', 'alpha');
				$object->fk_default_warehouse   = GETPOSTINT('fk_default_warehouse');
				$object->fk_default_workstation   = GETPOSTINT('fk_default_workstation');
				// removed from update view so GETPOST always empty
				/*
				$object->seuil_stock_alerte     = GETPOST('seuil_stock_alerte');
				$object->desiredstock           = GETPOST('desiredstock');
				*/
				$object->duration_value         = GETPOSTINT('duration_value');
				$object->duration_unit          = GETPOST('duration_unit', 'alpha');

				$object->canvas                 = GETPOST('canvas');
				$object->net_measure            = GETPOST('net_measure');
				$object->net_measure_units      = GETPOST('net_measure_units'); // This is not the fk_unit but the power of unit
				$object->weight                 = GETPOST('weight');
				$object->weight_units           = GETPOST('weight_units'); // This is not the fk_unit but the power of unit
				$object->length                 = GETPOST('size');
				$object->length_units           = GETPOST('size_units'); // This is not the fk_unit but the power of unit
				$object->width = GETPOST('sizewidth');
				$object->height = GETPOST('sizeheight');

				$object->surface                = GETPOST('surface');
				$object->surface_units          = GETPOST('surface_units'); // This is not the fk_unit but the power of unit
				$object->volume                 = GETPOST('volume');
				$object->volume_units           = GETPOST('volume_units'); // This is not the fk_unit but the power of unit

				$finished = GETPOSTINT('finished');
				if ($finished >= 0) {
					$object->finished = $finished;
				} else {
					$object->finished = null;
				}

				$fk_default_bom = GETPOSTINT('fk_default_bom');
				if ($fk_default_bom >= 0) {
					$object->fk_default_bom = $fk_default_bom;
				} else {
					$object->fk_default_bom = 0;
				}

				$units = GETPOSTINT('units');
				if ($units > 0) {
					$object->fk_unit = $units;
				} else {
					$object->fk_unit = null;
				}

				$object->barcode_type = GETPOST('fk_barcode_type');
				$object->barcode = GETPOST('barcode');
				// Set barcode_type_xxx from barcode_type id
				$stdobject = new GenericObject($db);
				$stdobject->element = 'product';
				$stdobject->barcode_type = GETPOSTINT('fk_barcode_type');
				$result = $stdobject->fetch_barcode();
				if ($result < 0) {
					$error++;
					$mesg = 'Failed to get bar code type information ';
					setEventMessages($mesg.$stdobject->error, $stdobject->errors, 'errors');
				}
				$object->barcode_type_code      = $stdobject->barcode_type_code;
				$object->barcode_type_coder     = $stdobject->barcode_type_coder;
				$object->barcode_type_label     = $stdobject->barcode_type_label;

				$accountancy_code_sell = GETPOST('accountancy_code_sell', 'alpha');
				$accountancy_code_sell_intra = GETPOST('accountancy_code_sell_intra', 'alpha');
				$accountancy_code_sell_export = GETPOST('accountancy_code_sell_export', 'alpha');
				$accountancy_code_buy = GETPOST('accountancy_code_buy', 'alpha');
				$accountancy_code_buy_intra = GETPOST('accountancy_code_buy_intra', 'alpha');
				$accountancy_code_buy_export = GETPOST('accountancy_code_buy_export', 'alpha');
				$checkmandatory = GETPOST('mandatoryperiod', 'alpha');
				if (empty($accountancy_code_sell) || $accountancy_code_sell == '-1') {
					$object->accountancy_code_sell = '';
				} else {
					$object->accountancy_code_sell = $accountancy_code_sell;
				}
				if (empty($accountancy_code_sell_intra) || $accountancy_code_sell_intra == '-1') {
					$object->accountancy_code_sell_intra = '';
				} else {
					$object->accountancy_code_sell_intra = $accountancy_code_sell_intra;
				}
				if (empty($accountancy_code_sell_export) || $accountancy_code_sell_export == '-1') {
					$object->accountancy_code_sell_export = '';
				} else {
					$object->accountancy_code_sell_export = $accountancy_code_sell_export;
				}
				if (empty($accountancy_code_buy) || $accountancy_code_buy == '-1') {
					$object->accountancy_code_buy = '';
				} else {
					$object->accountancy_code_buy = $accountancy_code_buy;
				}
				if (empty($accountancy_code_buy_intra) || $accountancy_code_buy_intra == '-1') {
					$object->accountancy_code_buy_intra = '';
				} else {
					$object->accountancy_code_buy_intra = $accountancy_code_buy_intra;
				}
				if (empty($accountancy_code_buy_export) || $accountancy_code_buy_export == '-1') {
					$object->accountancy_code_buy_export = '';
				} else {
					$object->accountancy_code_buy_export = $accountancy_code_buy_export;
				}
				if ($object->isService()) {
					$object->mandatory_period =  (!empty($checkmandatory)) ? 1 : 0 ;
				}



				// Fill array 'array_options' with data from add form
				$ret = $extrafields->setOptionalsFromPost(null, $object, '@GETPOSTISSET');
				if ($ret < 0) {
					$error++;
				}

				if (!$error && $object->check()) {
					if ($object->update($object->id, $user) > 0) {
						// Category association
						$categories = GETPOST('categories', 'array');
						$object->setCategories($categories);

						$action = 'view';
					} else {
						if (count($object->errors)) {
							setEventMessages($object->error, $object->errors, 'errors');
						} else {
							setEventMessages($langs->trans($object->error), null, 'errors');
						}
						$action = 'edit';
					}
				} else {
					if (count($object->errors)) {
						setEventMessages($object->error, $object->errors, 'errors');
					} else {
						setEventMessages($langs->trans("ErrorProductBadRefOrLabel"), null, 'errors');
					}
					$action = 'edit';
				}
			}
		}
	}

	// Action clone object
	if ($action == 'confirm_clone' && $confirm != 'yes') {
		$action = '';
	}
	if ($action == 'confirm_clone' && $confirm == 'yes' && $usercancreate) {
		if (!GETPOST('clone_content') && !GETPOST('clone_prices')) {
			setEventMessages($langs->trans("NoCloneOptionsSpecified"), null, 'errors');
		} else {
			if ($object->id > 0) {
				$error = 0;
				// We clone object to avoid to denaturate loaded object when setting some properties for clone or if createFromClone modifies the object.
				// We use native clone to keep this->db valid and allow to use later all the methods of object.
				$clone = dol_clone($object, 1);

				$clone->id = 0;
				$clone->ref = GETPOST('clone_ref', 'alphanohtml');
				$clone->status = 0;
				$clone->status_buy = 0;
				$clone->barcode = -1;

				if ($clone->check()) {
					$db->begin();

					$clone->context['createfromclone'] = 'createfromclone';
					$id = $clone->create($user);
					if ($id > 0) {
						if (GETPOST('clone_composition')) {
							$result = $clone->clone_associations($object->id, $id);
							if ($result < 1) {
								setEventMessages($langs->trans('ErrorProductClone'), null, 'errors');
								setEventMessages($clone->error, $clone->errors, 'errors');
								$error++;
							}
						}

						if (!$error && GETPOST('clone_categories')) {
							$result = $clone->cloneCategories($object->id, $id);
							if ($result < 1) {
								setEventMessages($langs->trans('ErrorProductClone'), null, 'errors');
								setEventMessages($clone->error, $clone->errors, 'errors');
								$error++;
							}
						}

						if (!$error && GETPOST('clone_prices')) {
							$result = $clone->clone_price($object->id, $id);
							if ($result < 1) {
								setEventMessages($langs->trans('ErrorProductClone'), null, 'errors');
								setEventMessages($clone->error, $clone->errors, 'errors');
								$error++;
							}
						}

<<<<<<< HEAD
=======
						if (!$error && isModEnabled('bom') && $user->hasRight('bom', 'write')) {
							$defbomidac = 0; // to avoid cloning same BOM twice
							if (GETPOST('clone_defbom') && $object->fk_default_bom > 0) {
								$bomstatic = new BOM($db);
								$bomclone = $bomstatic->createFromClone($user, $object->fk_default_bom);
								if ((int) $bomclone < 0) {
									setEventMessages($langs->trans('ErrorProductClone').' : '.$langs->trans('ErrorProductCloneBom'), null, 'warnings');
								} else {
									$defbomidac = $object->fk_default_bom;
									$clone->fk_default_bom = $bomclone->id;
									$clone->update($id, $user);
									$bomclone->fk_product = $id;
									$bomclone->label = $langs->trans('BOMofRef', $clone->ref);
									$bomclone->update($user);
									$bomclone->validate($user);
								}
							}
							if (GETPOST('clone_otherboms')) {
								$bomstatic = new BOM($db);
								$bomlist = $bomstatic->fetchAll("", "", 0, 0, 'fk_product:=:'.(int) $object->id);
								if (is_array($bomlist)) {
									foreach ($bomlist as $bom2clone) {
										if ($bom2clone->id != $defbomidac) { // to avoid cloning same BOM twice
											$bomclone = $bomstatic->createFromClone($user, $bom2clone->id);
											if ((int) $bomclone < 0) {
												setEventMessages($langs->trans('ErrorProductClone').' : '.$langs->trans('ErrorProductCloneBom'), null, 'warnings');
											} else {
												$bomclone->fk_product = $id;
												$bomclone->label = $langs->trans('BOMofRef', $clone->ref);
												$bomclone->update($user);
												$bomclone->validate($user);
											}
										}
									}
								}
							}
						}
>>>>>>> cc80841a
						// $clone->clone_fournisseurs($object->id, $id);
					} else {
						if ($clone->error == 'ErrorProductAlreadyExists') {
							$refalreadyexists++;
							$action = "";

							$mesg = $langs->trans("ErrorProductAlreadyExists", $clone->ref);
							$mesg .= ' <a href="' . $_SERVER["PHP_SELF"] . '?ref=' . $clone->ref . '">' . $langs->trans("ShowCardHere") . '</a>.';
							setEventMessages($mesg, null, 'errors');
						} else {
							setEventMessages(empty($clone->error) ? '' : $langs->trans($clone->error), $clone->errors, 'errors');
						}
						$error++;
					}

					unset($clone->context['createfromclone']);

					if ($error) {
						$db->rollback();
					} else {
						$db->commit();
						$db->close();
						header("Location: " . $_SERVER["PHP_SELF"] . "?id=" . $id);
						exit;
					}
				} else {
					setEventMessages($langs->trans("ErrorFieldRequired", $langs->transnoentitiesnoconv("NewRefForClone")), null, 'errors');
				}
			} else {
				dol_print_error($db, $object->error, $object->errors);
			}
		}
		$action = 'clone';
	}

	// Delete a product
	if ($action == 'confirm_delete' && $confirm != 'yes') {
		$action = '';
	}
	if ($action == 'confirm_delete' && $confirm == 'yes' && $usercandelete) {
		$result = $object->delete($user);

		if ($result > 0) {
			header('Location: '.DOL_URL_ROOT.'/product/list.php?type='.$object->type.'&delprod='.urlencode($object->ref));
			exit;
		} else {
			setEventMessages($langs->trans($object->error), null, 'errors');
			$reload = 0;
			$action = '';
		}
	}


	// Add product into object (when PRODUCT_ADD_FORM_ADD_TO is set)
<<<<<<< HEAD
	if ($object->id > 0 && $action == 'addin') {	// Test on permission is done just after
=======
	if ($object->id > 0 && $action == 'addin') {	// Test on permission not required here. it is done later according to object.
>>>>>>> cc80841a
		$thirpdartyid = 0;
		$permissiontoaddline = false;

		// Get object and test permission
		if (GETPOST('propalid') > 0) {
			$propal = new Propal($db);
			$result = $propal->fetch(GETPOST('propalid'));
			if ($result <= 0) {
				dol_print_error($db, $propal->error);
				exit;
			}
			$thirpdartyid = $propal->socid;
			$permissiontoaddline = $user->hasRight('propal', 'creer');
		} elseif (GETPOST('commandeid') > 0) {
			$commande = new Commande($db);
			$result = $commande->fetch(GETPOST('commandeid'));
			if ($result <= 0) {
				dol_print_error($db, $commande->error);
				exit;
			}
			$thirpdartyid = $commande->socid;
			$permissiontoaddline = $user->hasRight('commande', 'creer');
		} elseif (GETPOST('factureid') > 0) {
			$facture = new Facture($db);
			$result = $facture->fetch(GETPOST('factureid'));
			if ($result <= 0) {
				dol_print_error($db, $facture->error);
				exit;
			}
			$thirpdartyid = $facture->socid;
			$permissiontoaddline = $user->hasRight('facture', 'creer');
		}

		if ($thirpdartyid > 0) {
			$soc = new Societe($db);
			$result = $soc->fetch($thirpdartyid);
			if ($result <= 0) {
				dol_print_error($db, $soc->error);
				exit;
			}

			$desc = $object->description;

			$tva_tx = get_default_tva($mysoc, $soc, $object->id);
			$tva_npr = get_default_npr($mysoc, $soc, $object->id);
			if (empty($tva_tx)) {
				$tva_npr = 0;
			}
			$localtax1_tx = get_localtax($tva_tx, 1, $soc, $mysoc, $tva_npr);
			$localtax2_tx = get_localtax($tva_tx, 2, $soc, $mysoc, $tva_npr);

			$pu_ht = $object->price;
			$pu_ttc = $object->price_ttc;
			$price_base_type = $object->price_base_type;

			// If multiprice
			if (getDolGlobalString('PRODUIT_MULTIPRICES') && $soc->price_level) {
				$pu_ht = $object->multiprices[$soc->price_level];
				$pu_ttc = $object->multiprices_ttc[$soc->price_level];
				$price_base_type = $object->multiprices_base_type[$soc->price_level];
			} elseif (getDolGlobalString('PRODUIT_CUSTOMER_PRICES')) {
				require_once DOL_DOCUMENT_ROOT.'/product/class/productcustomerprice.class.php';

				$prodcustprice = new ProductCustomerPrice($db);

				$filter = array('t.fk_product' => $object->id, 't.fk_soc' => $soc->id);

				$result = $prodcustprice->fetchAll('', '', 0, 0, $filter);
				if ($result) {
					if (count($prodcustprice->lines) > 0) {
						$pu_ht = price($prodcustprice->lines [0]->price);
						$pu_ttc = price($prodcustprice->lines [0]->price_ttc);
						$price_base_type = $prodcustprice->lines [0]->price_base_type;
						$tva_tx = $prodcustprice->lines [0]->tva_tx;
					}
				}
			}

			$tmpvat = price2num(preg_replace('/\s*\(.*\)/', '', $tva_tx));
			$tmpprodvat = price2num(preg_replace('/\s*\(.*\)/', '', $prod->tva_tx));

			// On reevalue prix selon taux tva car taux tva transaction peut etre different
			// de ceux du produit par default (par example si pays different entre vendeur et acheteur).
			if ($tmpvat != $tmpprodvat) {
				if ($price_base_type != 'HT') {
					$pu_ht = price2num($pu_ttc / (1 + ((float) $tmpvat / 100)), 'MU');
				} else {
					$pu_ttc = price2num($pu_ht * (1 + ((float) $tmpvat / 100)), 'MU');
				}
			}

			if (GETPOST('propalid') > 0 && $permissiontoaddline) {
				// Define cost price for margin calculation
				$buyprice = 0;
				if (($result = $propal->defineBuyPrice($pu_ht, price2num(GETPOST('remise_percent'), '', 2), $object->id)) < 0) {
					dol_syslog($langs->trans('FailedToGetCostPrice'));
					setEventMessages($langs->trans('FailedToGetCostPrice'), null, 'errors');
				} else {
					$buyprice = $result;
				}

				$result = $propal->addline(
					$desc,
					$pu_ht,
					price2num(GETPOST('qty'), 'MS'),
					$tva_tx,
					$localtax1_tx, // localtax1
					$localtax2_tx, // localtax2
					$object->id,
					price2num(GETPOST('remise_percent'), '', 2),
					$price_base_type,
					$pu_ttc,
					0,
					0,
					-1,
					0,
					0,
					0,
					$buyprice,
					'',
					'',
					'',
					0,
					$object->fk_unit
				);
				if ($result > 0) {
					header("Location: ".DOL_URL_ROOT."/comm/propal/card.php?id=".$propal->id);
					return;
				}

				setEventMessages($langs->trans("ErrorUnknown").": $result", null, 'errors');
			} elseif (GETPOST('commandeid') > 0 && $permissiontoaddline) {
				// Define cost price for margin calculation
				$buyprice = 0;
				if (($result = $commande->defineBuyPrice($pu_ht, price2num(GETPOST('remise_percent'), '', 2), $object->id)) < 0) {
					dol_syslog($langs->trans('FailedToGetCostPrice'));
					setEventMessages($langs->trans('FailedToGetCostPrice'), null, 'errors');
				} else {
					$buyprice = $result;
				}

				$result = $commande->addline(
					$desc,
					$pu_ht,
					price2num(GETPOST('qty'), 'MS'),
					$tva_tx,
					$localtax1_tx, // localtax1
					$localtax2_tx, // localtax2
					$object->id,
					price2num(GETPOST('remise_percent'), '', 2),
					'',
					'',
					$price_base_type,
					$pu_ttc,
					'',
					'',
					0,
					-1,
					0,
					0,
					null,
					$buyprice,
					'',
					0,
					$object->fk_unit
				);

				if ($result > 0) {
					header("Location: ".DOL_URL_ROOT."/commande/card.php?id=".urlencode((string) ($commande->id)));
					exit;
				}

				setEventMessages($langs->trans("ErrorUnknown").": $result", null, 'errors');
			} elseif (GETPOST('factureid') > 0 && $permissiontoaddline) {
				// Define cost price for margin calculation
				$buyprice = 0;
				if (($result = $facture->defineBuyPrice($pu_ht, price2num(GETPOST('remise_percent'), '', 2), $object->id)) < 0) {
					dol_syslog($langs->trans('FailedToGetCostPrice'));
					setEventMessages($langs->trans('FailedToGetCostPrice'), null, 'errors');
				} else {
					$buyprice = $result;
				}

				$result = $facture->addline(
					$desc,
					$pu_ht,
					price2num(GETPOST('qty'), 'MS'),
					$tva_tx,
					$localtax1_tx,
					$localtax2_tx,
					$object->id,
					price2num(GETPOST('remise_percent'), '', 2),
					'',
					'',
					'',
					'',
					'',
					$price_base_type,
					$pu_ttc,
					Facture::TYPE_STANDARD,
					-1,
					0,
					'',
					0,
					0,
					null,
					$buyprice,
					'',
					0,
					100,
					'',
					$object->fk_unit
				);

				if ($result > 0) {
					header("Location: ".DOL_URL_ROOT."/compta/facture/card.php?facid=".$facture->id);
					exit;
				}

				setEventMessages($langs->trans("ErrorUnknown").": $result", null, 'errors');
			}
		} else {
			$action = "";
			setEventMessages($langs->trans("WarningSelectOneDocument"), null, 'warnings');
		}
	}
}



/*
 * View
 */

$form = new Form($db);
$formfile = new FormFile($db);
$formproduct = new FormProduct($db);
$formcompany = new FormCompany($db);
if (isModEnabled('accounting')) {
	$formaccounting = new FormAccounting($db);
}
$sellOrEatByMandatoryList = null;
if (isModEnabled('productbatch')) {
	$sellOrEatByMandatoryList = Product::getSellOrEatByMandatoryList();
}

$title = $langs->trans('ProductServiceCard');

$help_url = '';
$shortlabel = dol_trunc($object->label, 16);
if (GETPOST("type") == '0' || ($object->type == Product::TYPE_PRODUCT)) {
	if ($action == 'create') {
		$title = $langs->trans("NewProduct");
	} else {
		$title = $langs->trans('Product')." ".$shortlabel." - ".$langs->trans('Card');
		$help_url = 'EN:Module_Products|FR:Module_Produits|ES:M&oacute;dulo_Productos|DE:Modul_Produkte';
	}
}
if (GETPOST("type") == '1' || ($object->type == Product::TYPE_SERVICE)) {
	if ($action == 'create') {
		$title = $langs->trans("NewService");
	} else {
		$title = $langs->trans('Service')." ".$shortlabel." - ".$langs->trans('Card');
		$help_url = 'EN:Module_Services_En|FR:Module_Services|ES:M&oacute;dulo_Servicios|DE:Modul_Leistungen';
	}
}

llxHeader('', $title, $help_url, '', 0, 0, '', '', '', 'mod-product page-card');

// Load object modBarCodeProduct
$res = 0;
if (isModEnabled('barcode') && getDolGlobalString('BARCODE_PRODUCT_ADDON_NUM')) {
	$module = strtolower(getDolGlobalString('BARCODE_PRODUCT_ADDON_NUM'));
	$dirbarcode = array_merge(array('/core/modules/barcode/'), $conf->modules_parts['barcode']);
	foreach ($dirbarcode as $dirroot) {
		$res = dol_include_once($dirroot.$module.'.php');
		if ($res) {
			break;
		}
	}
	if ($res > 0) {
		$modBarCodeProduct = new $module();
	}
}

$canvasdisplayaction = $action;
if (in_array($canvasdisplayaction, array('merge', 'confirm_merge'))) {
	$canvasdisplayaction = 'view';
}

if (is_object($objcanvas) && $objcanvas->displayCanvasExists($canvasdisplayaction)) {
	// -----------------------------------------
	// When used with CANVAS
	// -----------------------------------------
	$objcanvas->assign_values($canvasdisplayaction, $object->id, $object->ref); // Set value for templates
	$objcanvas->display_canvas($canvasdisplayaction); // Show template
} else {
	// -----------------------------------------
	// When used in standard mode
	// -----------------------------------------
	if ($action == 'create' && $usercancreate) {
		//WYSIWYG Editor
		require_once DOL_DOCUMENT_ROOT.'/core/class/doleditor.class.php';

		if (!empty($conf->use_javascript_ajax)) {
			print '<script type="text/javascript">';
			print '$(document).ready(function () {
                        $("#selectcountry_id").change(function() {
                        	document.formprod.action.value="create";
                        	document.formprod.submit();
                        });
                     });';
			print '</script>'."\n";
		}

		// Load object modCodeProduct
<<<<<<< HEAD
		$module = (getDolGlobalString('PRODUCT_CODEPRODUCT_ADDON') ? $conf->global->PRODUCT_CODEPRODUCT_ADDON : 'mod_codeproduct_leopard');
=======
		$module = getDolGlobalString('PRODUCT_CODEPRODUCT_ADDON', 'mod_codeproduct_leopard');
>>>>>>> cc80841a
		if (substr($module, 0, 16) == 'mod_codeproduct_' && substr($module, -3) == 'php') {
			$module = substr($module, 0, dol_strlen($module) - 4);
		}
		$result = dol_include_once('/core/modules/product/'.$module.'.php');
		if ($result > 0) {
			$modCodeProduct = new $module();
		}

		dol_set_focus('input[name="ref"]');

		print '<form action="'.$_SERVER["PHP_SELF"].'" method="POST" name="formprod">';
		print '<input type="hidden" name="token" value="'.newToken().'">';
		print '<input type="hidden" name="action" value="add">';
		print '<input type="hidden" name="type" value="'.$type.'">'."\n";
		if (!empty($modCodeProduct->code_auto)) {
			print '<input type="hidden" name="code_auto" value="1">';
		}
		if (!empty($modBarCodeProduct->code_auto)) {
			print '<input type="hidden" name="barcode_auto" value="1">';
		}
		print '<input type="hidden" name="backtopage" value="'.$backtopage.'">';

		if ($type == 1) {
			$picto = 'service';
			$title = $langs->trans("NewService");
		} else {
			$picto = 'product';
			$title = $langs->trans("NewProduct");
		}
		$linkback = "";
		print load_fiche_titre($title, $linkback, $picto);

		// We set country_id, country_code and country for the selected country
		$object->country_id = GETPOSTISSET('country_id') ? GETPOSTINT('country_id') : null;
		if ($object->country_id > 0) {
			$tmparray = getCountry($object->country_id, 'all');
			$object->country_code = $tmparray['code'];
			$object->country = $tmparray['label'];
		}

		print dol_get_fiche_head();

		// Call Hook tabContentCreateProduct
		$parameters = array();
		// Note that $action and $object may be modified by hook
		$reshook = $hookmanager->executeHooks('tabContentCreateProduct', $parameters, $object, $action);
		if (empty($reshook)) {
			print '<table class="border centpercent">';

			if (!getDolGlobalString('PRODUCT_GENERATE_REF_AFTER_FORM')) {
				print '<tr>';
				$tmpcode = '';
				if (!empty($modCodeProduct->code_auto)) {
					$tmpcode = $modCodeProduct->getNextValue($object, $type);
				}
				print '<td class="titlefieldcreate fieldrequired">'.$langs->trans("ProductRef").'</td><td><input id="ref" name="ref" class="maxwidth200" maxlength="128" value="'.dol_escape_htmltag(GETPOSTISSET('ref') ? GETPOST('ref', 'alphanohtml') : $tmpcode).'">';
				if ($refalreadyexists) {
					print $langs->trans("RefAlreadyExists");
				}
				print '</td></tr>';
			}

			// Label
			print '<tr><td class="fieldrequired">'.$langs->trans("Label").'</td><td><input id="label" name="label" class="minwidth300 maxwidth400onsmartphone" maxlength="255" value="'.dol_escape_htmltag(GETPOST('label', $label_security_check)).'"></td></tr>';

			// On sell
			print '<tr><td class="fieldrequired">'.$langs->trans("Status").' ('.$langs->trans("Sell").')</td><td>';
			$statutarray = array('1' => $langs->trans("OnSell"), '0' => $langs->trans("NotOnSell"));
			print $form->selectarray('statut', $statutarray, GETPOST('statut'));
			print '</td></tr>';

			// To buy
			print '<tr><td class="fieldrequired">'.$langs->trans("Status").' ('.$langs->trans("Buy").')</td><td>';
			$statutarray = array('1' => $langs->trans("ProductStatusOnBuy"), '0' => $langs->trans("ProductStatusNotOnBuy"));
			print $form->selectarray('statut_buy', $statutarray, GETPOST('statut_buy'));
			print '</td></tr>';

			// Batch number management
			if (isModEnabled('productbatch')) {
				print '<tr><td>'.$langs->trans("ManageLotSerial").'</td><td>';
				$statutarray = array('0' => $langs->trans("ProductStatusNotOnBatch"), '1' => $langs->trans("ProductStatusOnBatch"), '2' => $langs->trans("ProductStatusOnSerial"));
				print $form->selectarray('status_batch', $statutarray, GETPOST('status_batch'));
				print '</td></tr>';
				// Product specific batch number management
				$status_batch = GETPOST('status_batch');
				if ($status_batch !== '0') {
					$langs->load("admin");
					$tooltip = $langs->trans("GenericMaskCodes", $langs->transnoentities("Batch"), $langs->transnoentities("Batch"));
					$tooltip .= '<br>'.$langs->trans("GenericMaskCodes2");
					$tooltip .= '<br>'.$langs->trans("GenericMaskCodes3");
					$tooltip .= '<br>'.$langs->trans("GenericMaskCodes4a", $langs->transnoentities("Batch"), $langs->transnoentities("Batch"));
					$tooltip .= '<br>'.$langs->trans("GenericMaskCodes5");
					//$tooltip .= '<br>'.$langs->trans("GenericMaskCodes5b");

					if ((getDolGlobalString('PRODUCTBATCH_LOT_ADDON') == 'mod_lot_advanced')
						|| (getDolGlobalString('PRODUCTBATCH_SN_ADDON') == 'mod_sn_advanced')) {
						print '<tr><td id="mask_option">'.$langs->trans("ManageLotMask").'</td>';
						$inherited_mask_lot = getDolGlobalString('LOT_ADVANCED_MASK');
						$inherited_mask_sn = getDolGlobalString('SN_ADVANCED_MASK');
						print '<td id="field_mask">';
						print $form->textwithpicto('<input type="text" class="flat minwidth175" name="batch_mask" id="batch_mask_input">', $tooltip, 1, 1);
						print '<script type="text/javascript">
									$(document).ready(function() {
										$("#field_mask, #mask_option").addClass("hideobject");
										$("#status_batch").on("change", function () {
											console.log("We change batch status");
											var optionSelected = $("option:selected", this);
											var valueSelected = this.value;
											$("#field_mask, #mask_option").addClass("hideobject");
						';
						if (getDolGlobalString('PRODUCTBATCH_LOT_USE_PRODUCT_MASKS') && getDolGlobalString('PRODUCTBATCH_LOT_ADDON') == 'mod_lot_advanced') {
							print '
											if (this.value == 1) {
												$("#field_mask, #mask_option").toggleClass("hideobject");
												$("#batch_mask_input").val("'.$inherited_mask_lot.'");
											}
							';
						}
<<<<<<< HEAD
						if (isset($conf->global->PRODUCTBATCH_SN_USE_PRODUCT_MASKS) && getDolGlobalString('PRODUCTBATCH_SN_ADDON') == 'mod_sn_advanced') {
=======
						if (getDolGlobalString('PRODUCTBATCH_SN_USE_PRODUCT_MASKS') && getDolGlobalString('PRODUCTBATCH_SN_ADDON') == 'mod_sn_advanced') {
>>>>>>> cc80841a
							print '
											if (this.value == 2) {
												$("#field_mask, #mask_option").toggleClass("hideobject");
												$("#batch_mask_input").val("'.$inherited_mask_sn.'");
											}
							';
						}
						print '
										})
									})
								</script>';
						print '</td></tr>';
					}
				}

				// SellBy / EatBy mandatory list
				if (!empty($sellOrEatByMandatoryList)) {
					print '<tr><td>'.$langs->trans('BatchSellOrEatByMandatoryList', $langs->trans('SellByDate'), $langs->trans('EatByDate')).'</td><td>';
					print $form->selectarray('sell_or_eat_by_mandatory', $sellOrEatByMandatoryList, GETPOSTINT('sell_or_eat_by_mandatory'));
					print '</td></tr>';
				}
			}

			$showbarcode = isModEnabled('barcode');
			if (getDolGlobalString('MAIN_USE_ADVANCED_PERMS') && !$user->hasRight('barcode', 'lire_advance')) {
				$showbarcode = 0;
			}

			if ($showbarcode) {
				print '<tr><td>'.$langs->trans('BarcodeType').'</td><td>';
				if (GETPOSTISSET('fk_barcode_type')) {
					$fk_barcode_type = GETPOST('fk_barcode_type') ? GETPOST('fk_barcode_type') : 0;
				} else {
					if (empty($fk_barcode_type) && getDolGlobalString('PRODUIT_DEFAULT_BARCODE_TYPE')) {
						$fk_barcode_type = getDolGlobalInt("PRODUIT_DEFAULT_BARCODE_TYPE");
					} else {
						$fk_barcode_type = 0;
					}
				}
				require_once DOL_DOCUMENT_ROOT.'/core/class/html.formbarcode.class.php';
				$formbarcode = new FormBarCode($db);
				print $formbarcode->selectBarcodeType($fk_barcode_type, 'fk_barcode_type', 1);
				print '</td>';
				print '</tr><tr>';
				print '<td>'.$langs->trans("BarcodeValue").'</td><td>';
				$tmpcode = GETPOSTISSET('barcode') ? GETPOST('barcode') : $object->barcode;
				if (empty($tmpcode) && !empty($modBarCodeProduct->code_auto)) {
					$tmpcode = $modBarCodeProduct->getNextValue($object, $fk_barcode_type);
				}
				print img_picto('', 'barcode', 'class="pictofixedwidth"');
				print '<input class="maxwidth100" type="text" name="barcode" value="'.dol_escape_htmltag($tmpcode).'">';
				print '</td></tr>';
			}

			// Description (used in invoice, propal...)
			print '<tr><td class="tdtop">'.$langs->trans("Description").'</td><td>';
			$doleditor = new DolEditor('desc', GETPOST('desc', 'restricthtml'), '', 160, 'dolibarr_details', '', false, true, getDolGlobalString('FCKEDITOR_ENABLE_DETAILS'), ROWS_4, '90%');
			$doleditor->Create();
			print "</td></tr>";

			if (!getDolGlobalString('PRODUCT_DISABLE_PUBLIC_URL')) {
				// Public URL
				print '<tr><td>'.$langs->trans("PublicUrl").'</td><td>';
				print img_picto('', 'globe', 'class="pictofixedwidth"');
				print '<input type="text" name="url" class="quatrevingtpercent" value="'.GETPOST('url').'">';
				print '</td></tr>';
			}

			if (($type != 1 || getDolGlobalInt('STOCK_SUPPORTS_SERVICES')) && isModEnabled('stock')) {
				// Default warehouse
				print '<tr><td>'.$langs->trans("DefaultWarehouse").'</td><td>';
				print img_picto($langs->trans("DefaultWarehouse"), 'stock', 'class="pictofixedwidth"');
				print $formproduct->selectWarehouses(GETPOSTINT('fk_default_warehouse'), 'fk_default_warehouse', 'warehouseopen', 1, 0, 0, '', 0, 0, array(), 'minwidth300 widthcentpercentminusxx maxwidth500');
				print ' <a href="'.DOL_URL_ROOT.'/product/stock/card.php?action=create&token='.newToken().'&backtopage='.urlencode($_SERVER['PHP_SELF'].'?&action=create&type='.GETPOSTINT('type')).'">';
				print '<span class="fa fa-plus-circle valignmiddle paddingleft" title="'.$langs->trans("AddWarehouse").'"></span>';
				print '</a>';

				print '</td>';
				print '</tr>';

				if (!getDolGlobalString('PRODUCT_DISABLE_STOCK_LEVELS')) {
					// Stock min level
					print '<tr><td>'.$form->textwithpicto($langs->trans("StockLimit"), $langs->trans("StockLimitDesc"), 1).'</td><td>';
					print '<input name="seuil_stock_alerte" class="maxwidth50" value="'.GETPOST('seuil_stock_alerte').'">';
					print '</td>';
					print '</tr>';
<<<<<<< HEAD

					// Stock desired level
					print '<tr><td>'.$form->textwithpicto($langs->trans("DesiredStock"), $langs->trans("DesiredStockDesc"), 1).'</td><td>';
					print '<input name="desiredstock" class="maxwidth50" value="'.GETPOST('desiredstock').'">';
					print '</td></tr>';
				}
			} else {
				if (!getDolGlobalString('PRODUCT_DISABLE_STOCK_LEVELS')) {
					print '<input name="seuil_stock_alerte" type="hidden" value="0">';
					print '<input name="desiredstock" type="hidden" value="0">';
				}
			}

			if ($type == $object::TYPE_SERVICE && isModEnabled("workstation")) {
				// Default workstation
				print '<tr><td>'.$langs->trans("DefaultWorkstation").'</td><td>';
				print img_picto($langs->trans("DefaultWorkstation"), 'workstation', 'class="pictofixedwidth"');
				print $formproduct->selectWorkstations($object->fk_default_workstation, 'fk_default_workstation', 1);
				print '</td></tr>';
			}

			// Duration
			if ($type == 1) {
				print '<tr><td>'.$langs->trans("Duration").'</td><td>';
				print img_picto('', 'clock', 'class="pictofixedwidth"');
				print '<input name="duration_value" size="4" value="'.GETPOSTINT('duration_value').'">';
				print $formproduct->selectMeasuringUnits("duration_unit", "time", (GETPOSTISSET('duration_unit') ? GETPOST('duration_unit', 'alpha') : 'h'), 0, 1);

				// Mandatory period
				print ' &nbsp; &nbsp; &nbsp; ';
				print '<input type="checkbox" id="mandatoryperiod" name="mandatoryperiod"'.($object->mandatory_period == 1 ? ' checked="checked"' : '').'>';
				print '<label for="mandatoryperiod">';
				$htmltooltip = $langs->trans("mandatoryHelper");
				if (!getDolGlobalString('SERVICE_STRICT_MANDATORY_PERIOD')) {
					$htmltooltip .= '<br>'.$langs->trans("mandatoryHelper2");
				}
				print $form->textwithpicto($langs->trans("mandatoryperiod"), $htmltooltip, 1, 0);
				print '</label>';

				print '</td></tr>';
			}

=======

					// Stock desired level
					print '<tr><td>'.$form->textwithpicto($langs->trans("DesiredStock"), $langs->trans("DesiredStockDesc"), 1).'</td><td>';
					print '<input name="desiredstock" class="maxwidth50" value="'.GETPOST('desiredstock').'">';
					print '</td></tr>';
				}
			} else {
				if (!getDolGlobalString('PRODUCT_DISABLE_STOCK_LEVELS')) {
					print '<input name="seuil_stock_alerte" type="hidden" value="0">';
					print '<input name="desiredstock" type="hidden" value="0">';
				}
			}

			if ($type == $object::TYPE_SERVICE && isModEnabled("workstation")) {
				// Default workstation
				print '<tr><td>'.$langs->trans("DefaultWorkstation").'</td><td>';
				print img_picto($langs->trans("DefaultWorkstation"), 'workstation', 'class="pictofixedwidth"');
				print $formproduct->selectWorkstations($object->fk_default_workstation, 'fk_default_workstation', 1);
				print '</td></tr>';
			}

			// Duration
			if ($type == 1) {
				print '<tr><td>'.$langs->trans("Duration").'</td><td>';
				print img_picto('', 'clock', 'class="pictofixedwidth"');
				print '<input name="duration_value" size="4" value="'.GETPOSTINT('duration_value').'">';
				print $formproduct->selectMeasuringUnits("duration_unit", "time", (GETPOSTISSET('duration_unit') ? GETPOST('duration_unit', 'alpha') : 'h'), 0, 1);

				// Mandatory period
				print ' &nbsp; &nbsp; &nbsp; ';
				print '<input type="checkbox" id="mandatoryperiod" name="mandatoryperiod"'.($object->mandatory_period == 1 ? ' checked="checked"' : '').'>';
				print '<label for="mandatoryperiod">';
				$htmltooltip = $langs->trans("mandatoryHelper");
				if (!getDolGlobalString('SERVICE_STRICT_MANDATORY_PERIOD')) {
					$htmltooltip .= '<br>'.$langs->trans("mandatoryHelper2");
				}
				print $form->textwithpicto($langs->trans("mandatoryperiod"), $htmltooltip, 1, 0);
				print '</label>';

				print '</td></tr>';
			}

>>>>>>> cc80841a
			if ($type != 1) {	// Nature, Weight and volume only applies to products and not to services
				if (!getDolGlobalString('PRODUCT_DISABLE_NATURE')) {
					// Nature
					print '<tr><td>'.$form->textwithpicto($langs->trans("NatureOfProductShort"), $langs->trans("NatureOfProductDesc")).'</td><td>';
					print $formproduct->selectProductNature('finished', $object->finished);
					print '</td></tr>';
				}
			}

			if ($type != 1) {
				if (!getDolGlobalString('PRODUCT_DISABLE_WEIGHT')) {
					// Brut Weight
					print '<tr><td>'.$langs->trans("Weight").'</td><td>';
					print img_picto('', 'fa-balance-scale', 'class="pictofixedwidth"');
					print '<input name="weight" size="4" value="'.GETPOST('weight').'">';
<<<<<<< HEAD
					print $formproduct->selectMeasuringUnits("weight_units", "weight", GETPOSTISSET('weight_units') ? GETPOST('weight_units', 'alpha') : (!getDolGlobalString('MAIN_WEIGHT_DEFAULT_UNIT') ? 0 : $conf->global->MAIN_WEIGHT_DEFAULT_UNIT), 0, 2);
=======
					print $formproduct->selectMeasuringUnits("weight_units", "weight", GETPOSTISSET('weight_units') ? GETPOST('weight_units', 'alpha') : (!getDolGlobalString('MAIN_WEIGHT_DEFAULT_UNIT') ? 0 : getDolGlobalString('MAIN_WEIGHT_DEFAULT_UNIT')), 0, 2);
>>>>>>> cc80841a
					print '</td></tr>';
				}

				// Brut Length
				if (!getDolGlobalString('PRODUCT_DISABLE_SIZE')) {
					print '<tr><td>'.$langs->trans("Length").' x '.$langs->trans("Width").' x '.$langs->trans("Height").'</td><td>';
					print img_picto('', 'fa-ruler', 'class="pictofixedwidth"');
					print '<input name="size" class="width50" value="'.GETPOST('size').'"> x ';
					print '<input name="sizewidth" class="width50" value="'.GETPOST('sizewidth').'"> x ';
					print '<input name="sizeheight" class="width50" value="'.GETPOST('sizeheight').'">';
					print $formproduct->selectMeasuringUnits("size_units", "size", GETPOSTISSET('size_units') ? GETPOST('size_units', 'alpha') : '0', 0, 2);
					print '</td></tr>';
				}
				if (!getDolGlobalString('PRODUCT_DISABLE_SURFACE')) {
					// Brut Surface
					print '<tr><td>'.$langs->trans("Surface").'</td><td>';
					print '<input name="surface" size="4" value="'.GETPOST('surface').'">';
					print $formproduct->selectMeasuringUnits("surface_units", "surface", GETPOSTISSET('surface_units') ? GETPOST('surface_units', 'alpha') : '0', 0, 2);
					print '</td></tr>';
				}
				if (!getDolGlobalString('PRODUCT_DISABLE_VOLUME')) {
					// Brut Volume
					print '<tr><td>'.$langs->trans("Volume").'</td><td>';
					print '<input name="volume" size="4" value="'.GETPOST('volume').'">';
					print $formproduct->selectMeasuringUnits("volume_units", "volume", GETPOSTISSET('volume_units') ? GETPOST('volume_units', 'alpha') : '0', 0, 2);
					print '</td></tr>';
				}

				if (getDolGlobalString('PRODUCT_ADD_NET_MEASURE')) {
					// Net Measure
					print '<tr><td>'.$langs->trans("NetMeasure").'</td><td>';
					print '<input name="net_measure" size="4" value="'.GETPOST('net_measure').'">';
<<<<<<< HEAD
					print $formproduct->selectMeasuringUnits("net_measure_units", '', GETPOSTISSET('net_measure_units') ? GETPOST('net_measure_units', 'alpha') : (!getDolGlobalString('MAIN_WEIGHT_DEFAULT_UNIT') ? 0 : $conf->global->MAIN_WEIGHT_DEFAULT_UNIT), 0, 0);
=======
					print $formproduct->selectMeasuringUnits("net_measure_units", '', GETPOSTISSET('net_measure_units') ? GETPOST('net_measure_units', 'alpha') : (!getDolGlobalString('MAIN_WEIGHT_DEFAULT_UNIT') ? 0 : getDolGlobalString('MAIN_WEIGHT_DEFAULT_UNIT')), 0, 0);
>>>>>>> cc80841a
					print '</td></tr>';
				}
			}

			// Units
			if (getDolGlobalString('PRODUCT_USE_UNITS')) {
				print '<tr><td>'.$langs->trans('DefaultUnitToShow').'</td>';
				print '<td>';
<<<<<<< HEAD
				print $form->selectUnits(empty($line->fk_unit) ? $conf->global->PRODUCT_USE_UNITS : $line->fk_unit, 'units');
=======
				print $form->selectUnits(empty($line->fk_unit) ? getDolGlobalString('PRODUCT_USE_UNITS') : $line->fk_unit, 'units');
>>>>>>> cc80841a
				print '</td></tr>';
			}

			// Custom code
			if (!getDolGlobalString('PRODUCT_DISABLE_CUSTOM_INFO') && empty($type)) {
				print '<tr><td class="wordbreak">'.$langs->trans("CustomCode").'</td><td><input name="customcode" class="maxwidth100onsmartphone" value="'.GETPOST('customcode').'"></td></tr>';

				// Origin country
				print '<tr><td>'.$langs->trans("CountryOrigin").'</td>';
				print '<td>';
				print img_picto('', 'globe-americas', 'class="pictofixedwidth"');
				print $form->select_country((GETPOSTISSET('country_id') ? GETPOST('country_id') : $object->country_id), 'country_id', '', 0, 'minwidth300 widthcentpercentminusx maxwidth500');
				if ($user->admin) {
					print info_admin($langs->trans("YouCanChangeValuesForThisListFromDictionarySetup"), 1);
				}
				print '</td></tr>';

				// State
				if (!getDolGlobalString('PRODUCT_DISABLE_STATE')) {
					print '<tr>';
					if (getDolGlobalString('MAIN_SHOW_REGION_IN_STATE_SELECT') && (getDolGlobalInt('MAIN_SHOW_REGION_IN_STATE_SELECT') == 1 || getDolGlobalInt('MAIN_SHOW_REGION_IN_STATE_SELECT') == 2)) {
						print '<td>'.$form->editfieldkey('RegionStateOrigin', 'state_id', '', $object, 0).'</td><td>';
					} else {
						print '<td>'.$form->editfieldkey('StateOrigin', 'state_id', '', $object, 0).'</td><td>';
					}

					print img_picto('', 'state', 'class="pictofixedwidth"');
					print $formcompany->select_state($object->state_id, $object->country_code);
					print '</tr>';
				}
			}

			// Quality control
			if (getDolGlobalString('PRODUCT_LOT_ENABLE_QUALITY_CONTROL')) {
				print '<tr><td>'.$langs->trans("LifeTime").'</td><td><input name="lifetime" class="maxwidth50" value="'.GETPOST('lifetime').'"></td></tr>';
				print '<tr><td>'.$langs->trans("QCFrequency").'</td><td><input name="qc_frequency" class="maxwidth50" value="'.GETPOST('qc_frequency').'"></td></tr>';
			}

			// Other attributes
			$parameters = array('colspan' => ' colspan="2"', 'cols' => 2);
			$reshook = $hookmanager->executeHooks('formObjectOptions', $parameters, $object, $action); // Note that $action and $object may have been modified by hook
			print $hookmanager->resPrint;
			if (empty($reshook)) {
				print $object->showOptionals($extrafields, 'create', $parameters);
			}

			// Note (private, no output on invoices, propales...)
<<<<<<< HEAD
			//if (!empty($conf->global->MAIN_DISABLE_NOTES_TAB))       available in create mode
			//{
=======
>>>>>>> cc80841a
			print '<tr><td class="tdtop">'.$langs->trans("NoteNotVisibleOnBill").'</td><td>';

			// We use dolibarr_details as type of DolEditor here, because we must not accept images as description is included into PDF and not accepted by TCPDF.
			$doleditor = new DolEditor('note_private', GETPOST('note_private', 'restricthtml'), '', 140, 'dolibarr_details', '', false, true, getDolGlobalString('FCKEDITOR_ENABLE_NOTE_PRIVATE'), ROWS_8, '90%');
			$doleditor->Create();

			print "</td></tr>";
			//}

			if (isModEnabled('category')) {
				// Categories
				print '<tr><td>'.$langs->trans("Categories").'</td><td>';
				$cate_arbo = $form->select_all_categories(Categorie::TYPE_PRODUCT, '', 'parent', 64, 0, 3);
				print img_picto('', 'category', 'class="pictofixedwidth"').$form->multiselectarray('categories', $cate_arbo, GETPOST('categories', 'array'), '', 0, 'quatrevingtpercent widthcentpercentminusx', 0, 0);
				print "</td></tr>";
			}

			print '</table>';

			print '<hr>';

			if (!getDolGlobalString('PRODUCT_DISABLE_PRICES')) {
<<<<<<< HEAD
				if (getDolGlobalString('PRODUIT_MULTIPRICES')) {
=======
				if (getDolGlobalString('PRODUIT_MULTIPRICES') || getDolGlobalString('PRODUIT_CUSTOMER_PRICES_AND_MULTIPRICES')) {
>>>>>>> cc80841a
					// We do no show price array on create when multiprices enabled.
					// We must set them on prices tab.
					print '<table class="border centpercent">';
					// VAT
					print '<tr><td class="titlefieldcreate">'.$langs->trans("VATRate").'</td><td>';
					$defaultva = get_default_tva($mysoc, $mysoc);
					print $form->load_tva("tva_tx", $defaultva, $mysoc, $mysoc, 0, 0, '', false, 1);
					print '</td></tr>';

					print '</table>';

					print '<br>';
				} else {
					print '<table class="border centpercent">';

					// Price
					print '<tr><td class="titlefieldcreate">'.$langs->trans("SellingPrice").'</td>';
					print '<td><input name="price" class="maxwidth50" value="'.$object->price.'">';
<<<<<<< HEAD
					print $form->selectPriceBaseType($conf->global->PRODUCT_PRICE_BASE_TYPE, "price_base_type");
=======
					print $form->selectPriceBaseType(getDolGlobalString('PRODUCT_PRICE_BASE_TYPE'), "price_base_type");
>>>>>>> cc80841a
					print '</td></tr>';

					// Min price
					print '<tr><td>'.$langs->trans("MinPrice").'</td>';
					print '<td><input name="price_min" class="maxwidth50" value="'.$object->price_min.'">';
					print '</td></tr>';

					// VAT
					print '<tr><td>'.$langs->trans("VATRate").'</td><td>';
					$defaultva = get_default_tva($mysoc, $mysoc);
					print $form->load_tva("tva_tx", $defaultva, $mysoc, $mysoc, 0, 0, '', false, 1);
					print '</td></tr>';

					print '</table>';

					print '<br>';
				}
			}

			// Accountancy codes
			print '<!-- accountancy codes -->'."\n";
			print '<table class="border centpercent">';

			if (!getDolGlobalString('PRODUCT_DISABLE_ACCOUNTING')) {
				if (isModEnabled('accounting')) {
					// Accountancy_code_sell
					print '<tr><td class="titlefieldcreate">'.$langs->trans("ProductAccountancySellCode").'</td>';
					print '<td>';
					if ($type == 0) {
						$accountancy_code_sell = (GETPOSTISSET('accountancy_code_sell') ? GETPOST('accountancy_code_sell', 'alpha') : getDolGlobalString("ACCOUNTING_PRODUCT_SOLD_ACCOUNT"));
					} else {
						$accountancy_code_sell = (GETPOSTISSET('accountancy_code_sell') ? GETPOST('accountancy_code_sell', 'alpha') : getDolGlobalString("ACCOUNTING_SERVICE_SOLD_ACCOUNT"));
					}
					print $formaccounting->select_account($accountancy_code_sell, 'accountancy_code_sell', 1, null, 1, 1, 'minwidth150 maxwidth300', 1);
					print '</td></tr>';

					// Accountancy_code_sell_intra
					if ($mysoc->isInEEC()) {
						print '<tr><td class="titlefieldcreate">'.$langs->trans("ProductAccountancySellIntraCode").'</td>';
						print '<td>';
						if ($type == 0) {
							$accountancy_code_sell_intra = (GETPOSTISSET('accountancy_code_sell_intra') ? GETPOST('accountancy_code_sell_intra', 'alpha') : getDolGlobalString("ACCOUNTING_PRODUCT_SOLD_INTRA_ACCOUNT"));
						} else {
							$accountancy_code_sell_intra = (GETPOSTISSET('accountancy_code_sell_intra') ? GETPOST('accountancy_code_sell_intra', 'alpha') : getDolGlobalString("ACCOUNTING_SERVICE_SOLD_INTRA_ACCOUNT"));
						}
						print $formaccounting->select_account($accountancy_code_sell_intra, 'accountancy_code_sell_intra', 1, null, 1, 1, 'minwidth150 maxwidth300', 1);
						print '</td></tr>';
					}

					// Accountancy_code_sell_export
					print '<tr><td class="titlefieldcreate">'.$langs->trans("ProductAccountancySellExportCode").'</td>';
					print '<td>';
					if ($type == 0) {
						$accountancy_code_sell_export = (GETPOST('accountancy_code_sell_export') ? GETPOST('accountancy_code_sell_export', 'alpha') : getDolGlobalString("ACCOUNTING_PRODUCT_SOLD_EXPORT_ACCOUNT"));
					} else {
						$accountancy_code_sell_export = (GETPOST('accountancy_code_sell_export') ? GETPOST('accountancy_code_sell_export', 'alpha') : getDolGlobalString("ACCOUNTING_SERVICE_SOLD_EXPORT_ACCOUNT"));
					}
					print $formaccounting->select_account($accountancy_code_sell_export, 'accountancy_code_sell_export', 1, null, 1, 1, 'minwidth150 maxwidth300', 1);
					print '</td></tr>';

					// Accountancy_code_buy
					print '<tr><td>'.$langs->trans("ProductAccountancyBuyCode").'</td>';
					print '<td>';
					if ($type == 0) {
						$accountancy_code_buy = (GETPOST('accountancy_code_buy', 'alpha') ? (GETPOST('accountancy_code_buy', 'alpha')) : getDolGlobalString("ACCOUNTING_PRODUCT_BUY_ACCOUNT"));
					} else {
						$accountancy_code_buy = (GETPOST('accountancy_code_buy', 'alpha') ? (GETPOST('accountancy_code_buy', 'alpha')) : getDolGlobalString("ACCOUNTING_SERVICE_BUY_ACCOUNT"));
					}
					print $formaccounting->select_account($accountancy_code_buy, 'accountancy_code_buy', 1, null, 1, 1, 'minwidth150 maxwidth300', 1);
					print '</td></tr>';

					// Accountancy_code_buy_intra
					if ($mysoc->isInEEC()) {
						print '<tr><td class="titlefieldcreate">'.$langs->trans("ProductAccountancyBuyIntraCode").'</td>';
						print '<td>';
						if ($type == 0) {
							$accountancy_code_buy_intra = (GETPOSTISSET('accountancy_code_buy_intra') ? GETPOST('accountancy_code_buy_intra', 'alpha') : getDolGlobalString("ACCOUNTING_PRODUCT_BUY_INTRA_ACCOUNT"));
						} else {
							$accountancy_code_buy_intra = (GETPOSTISSET('accountancy_code_buy_intra') ? GETPOST('accountancy_code_buy_intra', 'alpha') : getDolGlobalString("ACCOUNTING_SERVICE_BUY_INTRA_ACCOUNT"));
						}
						print $formaccounting->select_account($accountancy_code_buy_intra, 'accountancy_code_buy_intra', 1, null, 1, 1, 'minwidth150 maxwidth300', 1);
						print '</td></tr>';
					}

					// Accountancy_code_buy_export
					print '<tr><td class="titlefieldcreate">'.$langs->trans("ProductAccountancyBuyExportCode").'</td>';
					print '<td>';
					if ($type == 0) {
						$accountancy_code_buy_export = (GETPOST('accountancy_code_buy_export') ? GETPOST('accountancy_code_buy_export', 'alpha') : getDolGlobalString("ACCOUNTING_PRODUCT_BUY_EXPORT_ACCOUNT"));
					} else {
						$accountancy_code_buy_export = (GETPOST('accountancy_code_buy_export') ? GETPOST('accountancy_code_buy_export', 'alpha') : getDolGlobalString("ACCOUNTING_SERVICE_BUY_EXPORT_ACCOUNT"));
					}
					print $formaccounting->select_account($accountancy_code_buy_export, 'accountancy_code_buy_export', 1, null, 1, 1, 'minwidth150 maxwidth300', 1);
					print '</td></tr>';
				} else {// For external software
					if (!empty($accountancy_code_sell)) {
						$object->accountancy_code_sell = $accountancy_code_sell;
					}
					if (!empty($accountancy_code_sell_intra)) {
						$object->accountancy_code_sell_intra = $accountancy_code_sell_intra;
					}
					if (!empty($accountancy_code_sell_export)) {
						$object->accountancy_code_sell_export = $accountancy_code_sell_export;
					}
					if (!empty($accountancy_code_buy)) {
						$object->accountancy_code_buy = $accountancy_code_buy;
					}
					if (!empty($accountancy_code_buy_intra)) {
						$object->accountancy_code_buy_intra = $accountancy_code_buy_intra;
					}
					if (!empty($accountancy_code_buy_export)) {
						$object->accountancy_code_buy_export = $accountancy_code_buy_export;
					}

					// Accountancy_code_sell
					print '<tr><td class="titlefieldcreate">'.$langs->trans("ProductAccountancySellCode").'</td>';
					print '<td class="maxwidthonsmartphone"><input class="minwidth150" name="accountancy_code_sell" value="'.$object->accountancy_code_sell.'">';
					print '</td></tr>';

					// Accountancy_code_sell_intra
					if ($mysoc->isInEEC()) {
						print '<tr><td class="titlefieldcreate">'.$langs->trans("ProductAccountancySellIntraCode").'</td>';
						print '<td class="maxwidthonsmartphone"><input class="minwidth150" name="accountancy_code_sell_intra" value="'.$object->accountancy_code_sell_intra.'">';
						print '</td></tr>';
					}

					// Accountancy_code_sell_export
					print '<tr><td class="titlefieldcreate">'.$langs->trans("ProductAccountancySellExportCode").'</td>';
					print '<td class="maxwidthonsmartphone"><input class="minwidth150" name="accountancy_code_sell_export" value="'.$object->accountancy_code_sell_export.'">';
					print '</td></tr>';

					// Accountancy_code_buy
					print '<tr><td>'.$langs->trans("ProductAccountancyBuyCode").'</td>';
					print '<td class="maxwidthonsmartphone"><input class="minwidth150" name="accountancy_code_buy" value="'.$object->accountancy_code_buy.'">';
					print '</td></tr>';

					// Accountancy_code_buy_intra
					if ($mysoc->isInEEC()) {
						print '<tr><td class="titlefieldcreate">'.$langs->trans("ProductAccountancyBuyIntraCode").'</td>';
						print '<td class="maxwidthonsmartphone"><input class="minwidth150" name="accountancy_code_buy_intra" value="'.$object->accountancy_code_buy_intra.'">';
						print '</td></tr>';
					}

					// Accountancy_code_buy_export
					print '<tr><td class="titlefieldcreate">'.$langs->trans("ProductAccountancyBuyExportCode").'</td>';
					print '<td class="maxwidthonsmartphone"><input class="minwidth150" name="accountancy_code_buy_export" value="'.$object->accountancy_code_buy_export.'">';
					print '</td></tr>';
				}
			}
			print '</table>';
		}

		print dol_get_fiche_end();

		print $form->buttonsSaveCancel("Create");

		print '</form>';
	} elseif ($object->id > 0) {
		/*
		 * Product card
		 */

		// Card in edit mode
		if ($action == 'edit' && $usercancreate) {
			//WYSIWYG Editor
			require_once DOL_DOCUMENT_ROOT.'/core/class/doleditor.class.php';

			if (!empty($conf->use_javascript_ajax)) {
				print '<script type="text/javascript">';
				print '$(document).ready(function () {
                        $("#selectcountry_id").change(function () {
                        	document.formprod.action.value="edit";
                        	document.formprod.submit();
                        });
				});';
				print '</script>'."\n";
			}

			// We set country_id, country_code and country for the selected country
			$object->country_id = GETPOST('country_id') ? GETPOST('country_id') : $object->country_id;
			if ($object->country_id) {
				$tmparray = getCountry($object->country_id, 'all');
				$object->country_code = $tmparray['code'];
				$object->country = $tmparray['label'];
			}

			$type = $langs->trans('Product');
			if ($object->isService()) {
				$type = $langs->trans('Service');
			}
			// print load_fiche_titre($langs->trans('Modify').' '.$type.' : '.(is_object($object->oldcopy)?$object->oldcopy->ref:$object->ref), "");

			// Main official, simple, and not duplicated code
			print '<form action="'.$_SERVER['PHP_SELF'].'?id='.$object->id.'" method="POST" name="formprod">'."\n";
			print '<input type="hidden" name="token" value="'.newToken().'">';
			print '<input type="hidden" name="action" value="update">';
			print '<input type="hidden" name="id" value="'.$object->id.'">';
			print '<input type="hidden" name="canvas" value="'.$object->canvas.'">';

			$head = product_prepare_head($object);
			$titre = $langs->trans("CardProduct".$object->type);
			$picto = ($object->type == Product::TYPE_SERVICE ? 'service' : 'product');
			print dol_get_fiche_head($head, 'card', $titre, 0, $picto, 0, '', '', 0, '', 1);

			// Call Hook tabContentEditProduct
			$parameters = array();
			// Note that $action and $object may be modified by hook
			$reshook = $hookmanager->executeHooks('tabContentEditProduct', $parameters, $object, $action);

			if (empty($reshook)) {
				print '<table class="border allwidth">';

				// Ref
				if (!getDolGlobalString('MAIN_PRODUCT_REF_NOT_EDITABLE')) {
					print '<tr><td class="titlefieldcreate fieldrequired">'.$langs->trans("Ref").'</td><td colspan="3"><input name="ref" class="maxwidth200" maxlength="128" value="'.dol_escape_htmltag(GETPOSTISSET('ref') ? GETPOST('ref') : $object->ref).'"></td></tr>';
				} else {
					print '<tr><td class="titlefieldcreate fieldrequired">'.$langs->trans("Ref").'</td><td colspan="3"><input name="ref" class="maxwidth200" maxlength="128" value="'.dol_escape_htmltag($object->ref).'" readonly="true"></td></tr>';
				}

				// Label
				print '<tr><td class="fieldrequired">'.$langs->trans("Label").'</td><td colspan="3"><input name="label" class="minwidth300 maxwidth400onsmartphone" maxlength="255" value="'.dol_escape_htmltag(GETPOSTISSET('label') ? GETPOST('label') : $object->label).'"></td></tr>';

				// Status To sell
				print '<tr><td class="fieldrequired">'.$langs->trans("Status").' ('.$langs->trans("Sell").')</td><td colspan="3">';
				print '<select class="flat" name="statut">';
				if ((GETPOSTISSET('statut') && GETPOST('statut')) || (!GETPOSTISSET('statut') && $object->status)) {
					print '<option value="1" selected>'.$langs->trans("OnSell").'</option>';
					print '<option value="0">'.$langs->trans("NotOnSell").'</option>';
				} else {
					print '<option value="1">'.$langs->trans("OnSell").'</option>';
					print '<option value="0" selected>'.$langs->trans("NotOnSell").'</option>';
				}
				print '</select>';
				print '</td></tr>';

				// Status To Buy
				print '<tr><td class="fieldrequired">'.$langs->trans("Status").' ('.$langs->trans("Buy").')</td><td colspan="3">';
				print '<select class="flat" name="statut_buy">';
				if ((GETPOSTISSET('statut_buy') && GETPOST('statut_buy')) || (!GETPOSTISSET('statut_buy') && $object->status_buy)) {
					print '<option value="1" selected>'.$langs->trans("ProductStatusOnBuy").'</option>';
					print '<option value="0">'.$langs->trans("ProductStatusNotOnBuy").'</option>';
				} else {
					print '<option value="1">'.$langs->trans("ProductStatusOnBuy").'</option>';
					print '<option value="0" selected>'.$langs->trans("ProductStatusNotOnBuy").'</option>';
				}
				print '</select>';
				print '</td></tr>';

				// Batch number management
				if (isModEnabled('productbatch')) {
					if ($object->isProduct() || getDolGlobalString('STOCK_SUPPORTS_SERVICES')) {
						print '<tr><td>'.$langs->trans("ManageLotSerial").'</td><td>';
						$statutarray = array('0' => $langs->trans("ProductStatusNotOnBatch"), '1' => $langs->trans("ProductStatusOnBatch"), '2' => $langs->trans("ProductStatusOnSerial"));

						print $form->selectarray('status_batch', $statutarray, GETPOSTISSET('status_batch') ? GETPOST('status_batch') : $object->status_batch);

						print '<span id="statusBatchWarning" class="warning" style="display: none;">';
						print img_warning().'&nbsp;'.$langs->trans("WarningConvertFromBatchToSerial").'</span>';

						print '<span id="statusBatchMouvToGlobal" class="warning" style="display: none;">';
						print img_warning().'&nbsp;'.$langs->trans("WarningTransferBatchStockMouvToGlobal").'</span>';

						if ($object->status_batch) {
							// Display message to make user know that all batch will be move into global stock
							print '<script type="text/javascript">
								$(document).ready(function() {
									console.log($("#statusBatchWarning"))
									$("#status_batch").on("change", function() {
										if ($("#status_batch")[0].value == 0){
											$("#statusBatchMouvToGlobal").show()
										} else {
											$("#statusBatchMouvToGlobal").hide()
										}
									})
								})</script>';

							// Display message to explain that if the product currently have a quantity higher or equal to 2, switching to this choice means we will still have a product with different objects of the same batch (while we want a unique serial number)
							if ($object->status_batch == 1) {
								print '<script type="text/javascript">
								$(document).ready(function() {
									console.log($("#statusBatchWarning"))
									$("#status_batch").on("change", function() {
										if ($("#status_batch")[0].value == 2){
											$("#statusBatchWarning").show()
										} else {
											$("#statusBatchWarning").hide()
										}
									})
								})</script>';
<<<<<<< HEAD
							}
						}

						print '</td></tr>';
						if (!empty($object->status_batch) || !empty($conf->use_javascript_ajax)) {
							$langs->load("admin");
							$tooltip = $langs->trans("GenericMaskCodes", $langs->transnoentities("Batch"), $langs->transnoentities("Batch"));
							$tooltip .= '<br>'.$langs->trans("GenericMaskCodes2");
							$tooltip .= '<br>'.$langs->trans("GenericMaskCodes3");
							$tooltip .= '<br>'.$langs->trans("GenericMaskCodes4a", $langs->transnoentities("Batch"), $langs->transnoentities("Batch"));
							$tooltip .= '<br>'.$langs->trans("GenericMaskCodes5");
							//$tooltip .= '<br>'.$langs->trans("GenericMaskCodes5b");

							print '<tr><td id="mask_option">'.$langs->trans("ManageLotMask").'</td>';
							$mask = '';
							if ($object->status_batch == '1' && getDolGlobalString('PRODUCTBATCH_LOT_USE_PRODUCT_MASKS') && getDolGlobalString('PRODUCTBATCH_LOT_ADDON') == 'mod_lot_advanced') {
								$mask = !empty($object->batch_mask) ? $object->batch_mask : getDolGlobalString('LOT_ADVANCED_MASK');
							}
							if ($object->status_batch == '2' && getDolGlobalString('PRODUCTBATCH_SN_USE_PRODUCT_MASKS') && getDolGlobalString('PRODUCTBATCH_SN_ADDON') == 'mod_sn_advanced') {
								$mask = !empty($object->batch_mask) ? $object->batch_mask : getDolGlobalString('SN_ADVANCED_MASK');
							}
=======
							}
						}

						print '</td></tr>';
						if (!empty($object->status_batch) || !empty($conf->use_javascript_ajax)) {
							$langs->load("admin");
							$tooltip = $langs->trans("GenericMaskCodes", $langs->transnoentities("Batch"), $langs->transnoentities("Batch"));
							$tooltip .= '<br>'.$langs->trans("GenericMaskCodes2");
							$tooltip .= '<br>'.$langs->trans("GenericMaskCodes3");
							$tooltip .= '<br>'.$langs->trans("GenericMaskCodes4a", $langs->transnoentities("Batch"), $langs->transnoentities("Batch"));
							$tooltip .= '<br>'.$langs->trans("GenericMaskCodes5");
							//$tooltip .= '<br>'.$langs->trans("GenericMaskCodes5b");

							print '<tr><td id="mask_option">'.$langs->trans("ManageLotMask").'</td>';
							$mask = '';
							if ($object->status_batch == '1' && getDolGlobalString('PRODUCTBATCH_LOT_USE_PRODUCT_MASKS') && getDolGlobalString('PRODUCTBATCH_LOT_ADDON') == 'mod_lot_advanced') {
								$mask = !empty($object->batch_mask) ? $object->batch_mask : getDolGlobalString('LOT_ADVANCED_MASK');
							}
							if ($object->status_batch == '2' && getDolGlobalString('PRODUCTBATCH_SN_USE_PRODUCT_MASKS') && getDolGlobalString('PRODUCTBATCH_SN_ADDON') == 'mod_sn_advanced') {
								$mask = !empty($object->batch_mask) ? $object->batch_mask : getDolGlobalString('SN_ADVANCED_MASK');
							}
>>>>>>> cc80841a
							$inherited_mask_lot = getDolGlobalString('LOT_ADVANCED_MASK');
							$inherited_mask_sn = getDolGlobalString('SN_ADVANCED_MASK');
							print '<td id="field_mask">';
							print $form->textwithpicto('<input type="text" class="flat minwidth175" name="batch_mask" id="batch_mask_input" value="'.$mask.'">', $tooltip, 1, 1);
							// Add javascript to sho/hide field for custom mask
							if (!empty($conf->use_javascript_ajax)) {
								print '<script type="text/javascript">
								$(document).ready(function() {
									$("#field_mask").parent().addClass("hideobject");
									var preselect = document.getElementById("status_batch");';
								if (getDolGlobalString('PRODUCTBATCH_SN_USE_PRODUCT_MASKS')) {
									print 'if (preselect.value == "2") {
											$("#field_mask").parent().removeClass("hideobject");
										}';
								}
								if (getDolGlobalString('PRODUCTBATCH_LOT_USE_PRODUCT_MASKS')) {
									print 'if (preselect.value == "1") {
											$("#field_mask").parent().removeClass("hideobject");
										}';
								}
								print '$("#status_batch").on("change", function () {
										var optionSelected = $("option:selected", this);
										var valueSelected = this.value;
										$("#field_mask").parent().addClass("hideobject");
								';
								if (getDolGlobalString('PRODUCTBATCH_LOT_USE_PRODUCT_MASKS') && getDolGlobalString('PRODUCTBATCH_LOT_ADDON') == 'mod_lot_advanced') {
									print '
										if (this.value == 1) {
											$("#field_mask").parent().removeClass("hideobject");
											$("#batch_mask_input").val("'.$inherited_mask_lot.'");
										}
									';
								}
								if (getDolGlobalString('PRODUCTBATCH_SN_USE_PRODUCT_MASKS') && getDolGlobalString('PRODUCTBATCH_SN_ADDON') == 'mod_sn_advanced') {
									print '
										if (this.value == 2) {
											$("#field_mask").parent().removeClass("hideobject");
											$("#batch_mask_input").val("'.$inherited_mask_sn.'");
										}
									';
								}
								print '
									})
								})
							</script>';
							}
							print '</td></tr>';
<<<<<<< HEAD
						}
					}

					// SellBy / EatBy mandatory list
					if (!empty($sellOrEatByMandatoryList)) {
						if (GETPOSTISSET('sell_or_eat_by_mandatory')) {
							$sellOrEatByMandatorySelectedId = GETPOSTINT('sell_or_eat_by_mandatory');
						} else {
							$sellOrEatByMandatorySelectedId = $object->sell_or_eat_by_mandatory;
						}
=======
						}
					}

					// SellBy / EatBy mandatory list
					if (!empty($sellOrEatByMandatoryList)) {
						if (GETPOSTISSET('sell_or_eat_by_mandatory')) {
							$sellOrEatByMandatorySelectedId = GETPOSTINT('sell_or_eat_by_mandatory');
						} else {
							$sellOrEatByMandatorySelectedId = $object->sell_or_eat_by_mandatory;
						}
>>>>>>> cc80841a
						print '<tr><td>'.$langs->trans('BatchSellOrEatByMandatoryList', $langs->trans('SellByDate'), $langs->trans('EatByDate')).'</td><td>';
						print $form->selectarray('sell_or_eat_by_mandatory', $sellOrEatByMandatoryList, $sellOrEatByMandatorySelectedId);
						print '</td></tr>';
					}
				}

				// Barcode
				$showbarcode = isModEnabled('barcode');
				if (getDolGlobalString('MAIN_USE_ADVANCED_PERMS') && !$user->hasRight('barcode', 'lire_advance')) {
					$showbarcode = 0;
				}

				if ($showbarcode) {
					print '<tr><td>'.$langs->trans('BarcodeType').'</td><td>';
					if (GETPOSTISSET('fk_barcode_type')) {
						$fk_barcode_type = GETPOST('fk_barcode_type');
					} else {
						$fk_barcode_type = $object->barcode_type;
						if (empty($fk_barcode_type) && getDolGlobalString('PRODUIT_DEFAULT_BARCODE_TYPE')) {
							$fk_barcode_type = getDolGlobalString('PRODUIT_DEFAULT_BARCODE_TYPE');
						}
					}
					require_once DOL_DOCUMENT_ROOT.'/core/class/html.formbarcode.class.php';
					$formbarcode = new FormBarCode($db);
					print $formbarcode->selectBarcodeType($fk_barcode_type, 'fk_barcode_type', 1);
					print '</td></tr>';
					print '<tr><td>'.$langs->trans("BarcodeValue").'</td><td>';
					$tmpcode = GETPOSTISSET('barcode') ? GETPOST('barcode') : $object->barcode;
					if (empty($tmpcode) && !empty($modBarCodeProduct->code_auto)) {
						$tmpcode = $modBarCodeProduct->getNextValue($object, $fk_barcode_type);
					}
					print '<input class="maxwidth150 maxwidthonsmartphone" type="text" name="barcode" value="'.dol_escape_htmltag($tmpcode).'">';
					print '</td></tr>';
				}
<<<<<<< HEAD

				// Description (used in invoice, propal...)
				print '<tr><td class="tdtop">'.$langs->trans("Description").'</td><td>';

=======

				// Description (used in invoice, propal...)
				print '<tr><td class="tdtop">'.$langs->trans("Description").'</td><td>';

>>>>>>> cc80841a
				// We use dolibarr_details as type of DolEditor here, because we must not accept images, as description is included into PDF and external links are not accepted by TCPDF.
				$doleditor = new DolEditor('desc', GETPOSTISSET('desc') ? GETPOST('desc', 'restricthtml') : $object->description, '', 160, 'dolibarr_details', '', false, true, getDolGlobalInt('FCKEDITOR_ENABLE_DETAILS'), ROWS_4, '90%');
				$doleditor->Create();

				print "</td></tr>";
				print "\n";

				// Public Url
				if (!getDolGlobalString('PRODUCT_DISABLE_PUBLIC_URL')) {
					print '<tr><td>'.$langs->trans("PublicUrl").'</td><td>';
					print img_picto('', 'globe', 'class="pictofixedwidth"');
					print '<input type="text" name="url" class="maxwidth500 widthcentpercentminusx" value="'.(GETPOSTISSET('url') ? GETPOST('url') : $object->url).'">';
					print '</td></tr>';
				}

				// Stock
				if (($object->isProduct() || getDolGlobalInt('STOCK_SUPPORTS_SERVICES')) && isModEnabled('stock')) {
					// Default warehouse
					print '<tr><td>'.$langs->trans("DefaultWarehouse").'</td><td>';
					print img_picto($langs->trans("DefaultWarehouse"), 'stock', 'class="pictofixedwidth"');
					print $formproduct->selectWarehouses((GETPOSTISSET('fk_default_warehouse') ? GETPOST('fk_default_warehouse') : $object->fk_default_warehouse), 'fk_default_warehouse', 'warehouseopen', 1, 0, 0, '', 0, 0, array(), 'maxwidth500 widthcentpercentminusxx');
					print ' <a href="'.DOL_URL_ROOT.'/product/stock/card.php?action=create&amp;backtopage='.urlencode($_SERVER['PHP_SELF'].'?action=edit&id='.((int) $object->id)).'">';
					print '<span class="fa fa-plus-circle valignmiddle paddingleft" title="'.$langs->trans("AddWarehouse").'"></span></a>';
					print '</td></tr>';
					/*
					print "<tr>".'<td>'.$langs->trans("StockLimit").'</td><td>';
					print '<input name="seuil_stock_alerte" size="4" value="'.$object->seuil_stock_alerte.'">';
					print '</td>';

					print '<td>'.$langs->trans("DesiredStock").'</td><td>';
					print '<input name="desiredstock" size="4" value="'.$object->desiredstock.'">';
					print '</td></tr>';
					*/
				}

				if ($object->isService() && isModEnabled('workstation')) {
					// Default workstation
					print '<tr><td>'.$langs->trans("DefaultWorkstation").'</td><td>';
					print img_picto($langs->trans("DefaultWorkstation"), 'workstation', 'class="pictofixedwidth"');
					print $formproduct->selectWorkstations($object->fk_default_workstation, 'fk_default_workstation', 1);
					print '</td></tr>';
				}

				/*
				else
				{
					print '<input name="seuil_stock_alerte" type="hidden" value="'.$object->seuil_stock_alerte.'">';
					print '<input name="desiredstock" type="hidden" value="'.$object->desiredstock.'">';
				}*/

				if ($object->isService()) {
					// Duration
					print '<tr><td>'.$langs->trans("Duration").'</td><td>';
					print '<input name="duration_value" size="5" value="'.$object->duration_value.'"> ';
					print $formproduct->selectMeasuringUnits("duration_unit", "time", $object->duration_unit, 0, 1);

					// Mandatory period
					print ' &nbsp; &nbsp; &nbsp; ';
					print '<input type="checkbox" id="mandatoryperiod" name="mandatoryperiod"'.($object->mandatory_period == 1 ? ' checked="checked"' : '').'>';
					print '<label for="mandatoryperiod">';
					$htmltooltip = $langs->trans("mandatoryHelper");
					if (!getDolGlobalString('SERVICE_STRICT_MANDATORY_PERIOD')) {
						$htmltooltip .= '<br>'.$langs->trans("mandatoryHelper2");
					}
					print $form->textwithpicto($langs->trans("mandatoryperiod"), $htmltooltip, 1, 0);
					print '</label>';

					print '</td></tr>';
				} else {
					if (!getDolGlobalString('PRODUCT_DISABLE_NATURE')) {
						// Nature
						print '<tr><td>'.$form->textwithpicto($langs->trans("NatureOfProductShort"), $langs->trans("NatureOfProductDesc")).'</td><td>';
						print $formproduct->selectProductNature('finished', (GETPOSTISSET('finished') ? GETPOST('finished') : $object->finished));
						print '</td></tr>';
					}
				}

				if (!$object->isService() && isModEnabled('bom')) {
					print '<tr><td>'.$form->textwithpicto($langs->trans("DefaultBOM"), $langs->trans("DefaultBOMDesc", $langs->transnoentitiesnoconv("Finished"))).'</td><td>';
					$bomkey = "Bom:bom/class/bom.class.php:0:(t.status:=:1) AND (t.fk_product:=:".((int) $object->id).')';
					print $form->selectForForms($bomkey, 'fk_default_bom', (GETPOSTISSET('fk_default_bom') ? GETPOST('fk_default_bom') : $object->fk_default_bom), 1);
					print '</td></tr>';
				}

				if (!$object->isService()) {
					if (!getDolGlobalString('PRODUCT_DISABLE_WEIGHT')) {
						// Brut Weight
						print '<tr><td>'.$langs->trans("Weight").'</td><td>';
						print '<input name="weight" size="5" value="'.(GETPOSTISSET('weight') ? GETPOST('weight') : $object->weight).'"> ';
						print $formproduct->selectMeasuringUnits("weight_units", "weight", GETPOSTISSET('weight_units') ? GETPOST('weight_units') : $object->weight_units, 0, 2);
						print '</td></tr>';
					}
<<<<<<< HEAD

					if (!getDolGlobalString('PRODUCT_DISABLE_SIZE')) {
						// Brut Length
						print '<tr><td>'.$langs->trans("Length").' x '.$langs->trans("Width").' x '.$langs->trans("Height").'</td><td>';
						print '<input name="size" size="5" value="'.(GETPOSTISSET('size') ? GETPOST('size') : $object->length).'">x';
						print '<input name="sizewidth" size="5" value="'.(GETPOSTISSET('sizewidth') ? GETPOST('sizewidth') : $object->width).'">x';
						print '<input name="sizeheight" size="5" value="'.(GETPOSTISSET('sizeheight') ? GETPOST('sizeheight') : $object->height).'"> ';
						print $formproduct->selectMeasuringUnits("size_units", "size", GETPOSTISSET('size_units') ? GETPOST('size_units') : $object->length_units, 0, 2);
						print '</td></tr>';
					}
					if (!getDolGlobalString('PRODUCT_DISABLE_SURFACE')) {
						// Brut Surface
						print '<tr><td>'.$langs->trans("Surface").'</td><td>';
						print '<input name="surface" size="5" value="'.(GETPOSTISSET('surface') ? GETPOST('surface') : $object->surface).'"> ';
						print $formproduct->selectMeasuringUnits("surface_units", "surface", GETPOSTISSET('surface_units') ? GETPOST('surface_units') : $object->surface_units, 0, 2);
						print '</td></tr>';
					}
					if (!getDolGlobalString('PRODUCT_DISABLE_VOLUME')) {
						// Brut Volume
						print '<tr><td>'.$langs->trans("Volume").'</td><td>';
						print '<input name="volume" size="5" value="'.(GETPOSTISSET('volume') ? GETPOST('volume') : $object->volume).'"> ';
						print $formproduct->selectMeasuringUnits("volume_units", "volume", GETPOSTISSET('volume_units') ? GETPOST('volume_units') : $object->volume_units, 0, 2);
						print '</td></tr>';
=======

					if (!getDolGlobalString('PRODUCT_DISABLE_SIZE')) {
						// Brut Length
						print '<tr><td>'.$langs->trans("Length").' x '.$langs->trans("Width").' x '.$langs->trans("Height").'</td><td>';
						print '<input name="size" size="5" value="'.(GETPOSTISSET('size') ? GETPOST('size') : $object->length).'">x';
						print '<input name="sizewidth" size="5" value="'.(GETPOSTISSET('sizewidth') ? GETPOST('sizewidth') : $object->width).'">x';
						print '<input name="sizeheight" size="5" value="'.(GETPOSTISSET('sizeheight') ? GETPOST('sizeheight') : $object->height).'"> ';
						print $formproduct->selectMeasuringUnits("size_units", "size", GETPOSTISSET('size_units') ? GETPOST('size_units') : $object->length_units, 0, 2);
						print '</td></tr>';
					}
					if (!getDolGlobalString('PRODUCT_DISABLE_SURFACE')) {
						// Brut Surface
						print '<tr><td>'.$langs->trans("Surface").'</td><td>';
						print '<input name="surface" size="5" value="'.(GETPOSTISSET('surface') ? GETPOST('surface') : $object->surface).'"> ';
						print $formproduct->selectMeasuringUnits("surface_units", "surface", GETPOSTISSET('surface_units') ? GETPOST('surface_units') : $object->surface_units, 0, 2);
						print '</td></tr>';
					}
					if (!getDolGlobalString('PRODUCT_DISABLE_VOLUME')) {
						// Brut Volume
						print '<tr><td>'.$langs->trans("Volume").'</td><td>';
						print '<input name="volume" size="5" value="'.(GETPOSTISSET('volume') ? GETPOST('volume') : $object->volume).'"> ';
						print $formproduct->selectMeasuringUnits("volume_units", "volume", GETPOSTISSET('volume_units') ? GETPOST('volume_units') : $object->volume_units, 0, 2);
						print '</td></tr>';
					}

					if (getDolGlobalString('PRODUCT_ADD_NET_MEASURE')) {
						// Net Measure
						print '<tr><td>'.$langs->trans("NetMeasure").'</td><td>';
						print '<input name="net_measure" size="5" value="'.(GETPOSTISSET('net_measure') ? GETPOST('net_measure') : $object->net_measure).'"> ';
						print $formproduct->selectMeasuringUnits("net_measure_units", "", GETPOSTISSET('net_measure_units') ? GETPOST('net_measure_units') : $object->net_measure_units, 0, 0);
						print '</td></tr>';
					}
				}
				// Units
				if (getDolGlobalString('PRODUCT_USE_UNITS')) {
					print '<tr><td>'.$langs->trans('DefaultUnitToShow').'</td>';
					print '<td>';
					print $form->selectUnits($object->fk_unit, 'units');
					print '</td></tr>';
				}

				// Custom code
				if (!$object->isService() && !getDolGlobalString('PRODUCT_DISABLE_CUSTOM_INFO')) {
					print '<tr><td class="wordbreak">'.$langs->trans("CustomCode").'</td><td><input name="customcode" class="maxwidth100onsmartphone" value="'.(GETPOSTISSET('customcode') ? GETPOST('customcode') : $object->customcode).'"></td></tr>';
					// Origin country
					print '<tr><td>'.$langs->trans("CountryOrigin").'</td>';
					print '<td>';
					print img_picto('', 'globe-americas', 'class="paddingrightonly"');
					print $form->select_country(GETPOSTISSET('country_id') ? GETPOSTINT('country_id') : $object->country_id, 'country_id', '', 0, 'minwidth100 maxwidthonsmartphone');
					if ($user->admin) {
						print info_admin($langs->trans("YouCanChangeValuesForThisListFromDictionarySetup"), 1);
>>>>>>> cc80841a
					}
					print '</td></tr>';

<<<<<<< HEAD
					if (getDolGlobalString('PRODUCT_ADD_NET_MEASURE')) {
						// Net Measure
						print '<tr><td>'.$langs->trans("NetMeasure").'</td><td>';
						print '<input name="net_measure" size="5" value="'.(GETPOSTISSET('net_measure') ? GETPOST('net_measure') : $object->net_measure).'"> ';
						print $formproduct->selectMeasuringUnits("net_measure_units", "", GETPOSTISSET('net_measure_units') ? GETPOST('net_measure_units') : $object->net_measure_units, 0, 0);
						print '</td></tr>';
					}
				}
				// Units
				if (getDolGlobalString('PRODUCT_USE_UNITS')) {
					print '<tr><td>'.$langs->trans('DefaultUnitToShow').'</td>';
					print '<td>';
					print $form->selectUnits($object->fk_unit, 'units');
					print '</td></tr>';
				}

				// Custom code
				if (!$object->isService() && !getDolGlobalString('PRODUCT_DISABLE_CUSTOM_INFO')) {
					print '<tr><td class="wordbreak">'.$langs->trans("CustomCode").'</td><td><input name="customcode" class="maxwidth100onsmartphone" value="'.(GETPOSTISSET('customcode') ? GETPOST('customcode') : $object->customcode).'"></td></tr>';
					// Origin country
					print '<tr><td>'.$langs->trans("CountryOrigin").'</td>';
					print '<td>';
					print img_picto('', 'globe-americas', 'class="paddingrightonly"');
					print $form->select_country(GETPOSTISSET('country_id') ? GETPOSTINT('country_id') : $object->country_id, 'country_id', '', 0, 'minwidth100 maxwidthonsmartphone');
					if ($user->admin) {
						print info_admin($langs->trans("YouCanChangeValuesForThisListFromDictionarySetup"), 1);
					}
					print '</td></tr>';

					// State
					if (!getDolGlobalString('PRODUCT_DISABLE_STATE')) {
						print '<tr>';
						if (getDolGlobalString('MAIN_SHOW_REGION_IN_STATE_SELECT') && (getDolGlobalInt('MAIN_SHOW_REGION_IN_STATE_SELECT') == 1 || getDolGlobalInt('MAIN_SHOW_REGION_IN_STATE_SELECT') == 2)) {
							print '<td>'.$form->editfieldkey('RegionStateOrigin', 'state_id', '', $object, 0).'</td><td>';
						} else {
							print '<td>'.$form->editfieldkey('StateOrigin', 'state_id', '', $object, 0).'</td><td>';
						}

						print img_picto('', 'state', 'class="pictofixedwidth"');
						print $formcompany->select_state(GETPOSTISSET('state_id') ? GETPOSTINT('state_id') : $object->state_id, $object->country_code);
						print '</td>';
						print '</tr>';
					}
				}

				// Quality control
				if (getDolGlobalString('PRODUCT_LOT_ENABLE_QUALITY_CONTROL')) {
					print '<tr><td>'.$langs->trans("LifeTime").'</td><td><input name="lifetime" class="maxwidth100onsmartphone" value="'.$object->lifetime.'"></td></tr>';
					print '<tr><td>'.$langs->trans("QCFrequency").'</td><td><input name="qc_frequency" class="maxwidth100onsmartphone" value="'.$object->qc_frequency.'"></td></tr>';
				}

				// Other attributes
				$parameters = array('colspan' => ' colspan="2"', 'cols' => 2);
				$reshook = $hookmanager->executeHooks('formObjectOptions', $parameters, $object, $action); // Note that $action and $object may have been modified by hook
				print $hookmanager->resPrint;
				if (empty($reshook)) {
					print $object->showOptionals($extrafields, 'edit', $parameters);
				}

=======
					// State
					if (!getDolGlobalString('PRODUCT_DISABLE_STATE')) {
						print '<tr>';
						if (getDolGlobalString('MAIN_SHOW_REGION_IN_STATE_SELECT') && (getDolGlobalInt('MAIN_SHOW_REGION_IN_STATE_SELECT') == 1 || getDolGlobalInt('MAIN_SHOW_REGION_IN_STATE_SELECT') == 2)) {
							print '<td>'.$form->editfieldkey('RegionStateOrigin', 'state_id', '', $object, 0).'</td><td>';
						} else {
							print '<td>'.$form->editfieldkey('StateOrigin', 'state_id', '', $object, 0).'</td><td>';
						}

						print img_picto('', 'state', 'class="pictofixedwidth"');
						print $formcompany->select_state(GETPOSTISSET('state_id') ? GETPOSTINT('state_id') : $object->state_id, $object->country_code);
						print '</td>';
						print '</tr>';
					}
				}

				// Quality control
				if (getDolGlobalString('PRODUCT_LOT_ENABLE_QUALITY_CONTROL')) {
					print '<tr><td>'.$langs->trans("LifeTime").'</td><td><input name="lifetime" class="maxwidth100onsmartphone" value="'.$object->lifetime.'"></td></tr>';
					print '<tr><td>'.$langs->trans("QCFrequency").'</td><td><input name="qc_frequency" class="maxwidth100onsmartphone" value="'.$object->qc_frequency.'"></td></tr>';
				}

				// Other attributes
				$parameters = array('colspan' => ' colspan="2"', 'cols' => 2);
				$reshook = $hookmanager->executeHooks('formObjectOptions', $parameters, $object, $action); // Note that $action and $object may have been modified by hook
				print $hookmanager->resPrint;
				if (empty($reshook)) {
					print $object->showOptionals($extrafields, 'edit', $parameters);
				}

>>>>>>> cc80841a
				// Tags-Categories
				if (isModEnabled('category')) {
					print '<tr><td>'.$langs->trans("Categories").'</td><td>';
					$cate_arbo = $form->select_all_categories(Categorie::TYPE_PRODUCT, '', 'parent', 64, 0, 3);
					$c = new Categorie($db);
					$cats = $c->containing($object->id, Categorie::TYPE_PRODUCT);
					$arrayselected = array();
					if (is_array($cats)) {
						foreach ($cats as $cat) {
							$arrayselected[] = $cat->id;
						}
<<<<<<< HEAD
					}
					if (GETPOSTISARRAY('categories')) {
						foreach (GETPOST('categories', 'array') as $cat) {
							$arrayselected[] = $cat;
						}
					}
=======
					}
					if (GETPOSTISARRAY('categories')) {
						foreach (GETPOST('categories', 'array') as $cat) {
							$arrayselected[] = $cat;
						}
					}
>>>>>>> cc80841a
					print img_picto('', 'category', 'class="pictofixedwidth"').$form->multiselectarray('categories', $cate_arbo, $arrayselected, '', 0, 'quatrevingtpercent widthcentpercentminusx', 0, 0);
					print "</td></tr>";
				}

				// Note private
				if (getDolGlobalString('MAIN_DISABLE_NOTES_TAB')) {
					print '<tr><td class="tdtop">'.$langs->trans("NoteNotVisibleOnBill").'</td><td>';

					$doleditor = new DolEditor('note_private', $object->note_private, '', 140, 'dolibarr_notes', '', false, true, getDolGlobalInt('FCKEDITOR_ENABLE_NOTE_PRIVATE'), ROWS_4, '90%');
					$doleditor->Create();

					print "</td></tr>";
				}

				print '</table>';

				print '<br>';

				print '<table class="border centpercent">';

				if (!getDolGlobalString('PRODUCT_DISABLE_ACCOUNTING')) {
					if (isModEnabled('accounting')) {
						// Accountancy_code_sell
						print '<tr><td class="titlefieldcreate">'.$langs->trans("ProductAccountancySellCode").'</td>';
						print '<td>';
						print $formaccounting->select_account((GETPOSTISSET('accountancy_code_sell') ? GETPOST('accountancy_code_sell') : $object->accountancy_code_sell), 'accountancy_code_sell', 1, '', 1, 1, 'minwidth150 maxwidth300');
						print '</td></tr>';

						// Accountancy_code_sell_intra
						if ($mysoc->isInEEC()) {
							print '<tr><td class="titlefieldcreate">'.$langs->trans("ProductAccountancySellIntraCode").'</td>';
							print '<td>';
							print $formaccounting->select_account((GETPOSTISSET('accountancy_code_sell_intra') ? GETPOST('accountancy_code_sell_intra') : $object->accountancy_code_sell_intra), 'accountancy_code_sell_intra', 1, '', 1, 1, 'minwidth150 maxwidth300');
							print '</td></tr>';
						}

						// Accountancy_code_sell_export
						print '<tr><td class="titlefieldcreate">'.$langs->trans("ProductAccountancySellExportCode").'</td>';
						print '<td>';
						print $formaccounting->select_account((GETPOSTISSET('accountancy_code_sell_export') ? GETPOST('accountancy_code_sell_export') : $object->accountancy_code_sell_export), 'accountancy_code_sell_export', 1, '', 1, 1, 'minwidth150 maxwidth300');
						print '</td></tr>';

						// Accountancy_code_buy
						print '<tr><td>'.$langs->trans("ProductAccountancyBuyCode").'</td>';
						print '<td>';
						print $formaccounting->select_account((GETPOSTISSET('accountancy_code_buy') ? GETPOST('accountancy_code_buy') : $object->accountancy_code_buy), 'accountancy_code_buy', 1, '', 1, 1, 'minwidth150 maxwidth300');
						print '</td></tr>';

						// Accountancy_code_buy_intra
						if ($mysoc->isInEEC()) {
							print '<tr><td class="titlefieldcreate">'.$langs->trans("ProductAccountancyBuyIntraCode").'</td>';
							print '<td>';
							print $formaccounting->select_account((GETPOSTISSET('accountancy_code_buy_intra') ? GETPOST('accountancy_code_buy_intra') : $object->accountancy_code_buy_intra), 'accountancy_code_buy_intra', 1, '', 1, 1, 'minwidth150 maxwidth300');
							print '</td></tr>';
						}

						// Accountancy_code_buy_export
						print '<tr><td class="titlefieldcreate">'.$langs->trans("ProductAccountancyBuyExportCode").'</td>';
						print '<td>';
						print $formaccounting->select_account((GETPOSTISSET('accountancy_code_buy_export') ? GETPOST('accountancy_code_buy_export') : $object->accountancy_code_buy_export), 'accountancy_code_buy_export', 1, '', 1, 1, 'minwidth150 maxwidth300');
						print '</td></tr>';
					} else {
						// For external software
						// Accountancy_code_sell
						print '<tr><td class="titlefieldcreate">'.$langs->trans("ProductAccountancySellCode").'</td>';
						print '<td><input name="accountancy_code_sell" class="maxwidth200" value="'.(GETPOSTISSET('accountancy_code_sell') ? GETPOST('accountancy_code_sell') : $object->accountancy_code_sell).'">';
						print '</td></tr>';

						// Accountancy_code_sell_intra
						if ($mysoc->isInEEC()) {
							print '<tr><td class="titlefieldcreate">'.$langs->trans("ProductAccountancySellIntraCode").'</td>';
							print '<td><input name="accountancy_code_sell_intra" class="maxwidth200" value="'.(GETPOSTISSET('accountancy_code_sell_intra') ? GETPOST('accountancy_code_sell_intra') : $object->accountancy_code_sell_intra).'">';
							print '</td></tr>';
						}

						// Accountancy_code_sell_export
						print '<tr><td class="titlefieldcreate">'.$langs->trans("ProductAccountancySellExportCode").'</td>';
						print '<td><input name="accountancy_code_sell_export" class="maxwidth200" value="'.(GETPOSTISSET('accountancy_code_sell_export') ? GETPOST('accountancy_code_sell_export') : $object->accountancy_code_sell_export).'">';
						print '</td></tr>';

						// Accountancy_code_buy
						print '<tr><td>'.$langs->trans("ProductAccountancyBuyCode").'</td>';
						print '<td><input name="accountancy_code_buy" class="maxwidth200" value="'.(GETPOSTISSET('accountancy_code_buy') ? GETPOST('accountancy_code_buy') : $object->accountancy_code_buy).'">';
						print '</td></tr>';

						// Accountancy_code_buy_intra
						if ($mysoc->isInEEC()) {
							print '<tr><td class="titlefieldcreate">'.$langs->trans("ProductAccountancyBuyIntraCode").'</td>';
							print '<td><input name="accountancy_code_buy_intra" class="maxwidth200" value="'.(GETPOSTISSET('accountancy_code_buy_intra') ? GETPOST('accountancy_code_buy_intra') : $object->accountancy_code_buy_intra).'">';
							print '</td></tr>';
						}

						// Accountancy_code_buy_export
						print '<tr><td class="titlefieldcreate">'.$langs->trans("ProductAccountancyBuyExportCode").'</td>';
						print '<td><input name="accountancy_code_buy_export" class="maxwidth200" value="'.(GETPOSTISSET('accountancy_code_buy_export') ? GETPOST('accountancy_code_buy_export') : $object->accountancy_code_buy_export).'">';
						print '</td></tr>';
					}
				}
				print '</table>';
			}

			print dol_get_fiche_end();

			print $form->buttonsSaveCancel();

			print '</form>';
		} else {
			// Card in view mode

			$showbarcode = isModEnabled('barcode');
			if (getDolGlobalString('MAIN_USE_ADVANCED_PERMS') && !$user->hasRight('barcode', 'lire_advance')) {
				$showbarcode = 0;
			}

			$head = product_prepare_head($object);
			$titre = $langs->trans("CardProduct".$object->type);
			$picto = ($object->type == Product::TYPE_SERVICE ? 'service' : 'product');

			print dol_get_fiche_head($head, 'card', $titre, -1, $picto);

			$linkback = '<a href="'.DOL_URL_ROOT.'/product/list.php?restore_lastsearch_values=1&type='.$object->type.'">'.$langs->trans("BackToList").'</a>';
			$object->next_prev_filter = "fk_product_type:=:".((int) $object->type);

			$shownav = 1;
			if ($user->socid && !in_array('product', explode(',', getDolGlobalString('MAIN_MODULES_FOR_EXTERNAL')))) {
				$shownav = 0;
			}

			dol_banner_tab($object, 'ref', $linkback, $shownav, 'ref');

			// Call Hook tabContentViewProduct
			$parameters = array();
			// Note that $action and $object may be modified by hook
			$reshook = $hookmanager->executeHooks('tabContentViewProduct', $parameters, $object, $action);
			if (empty($reshook)) {
				print '<div class="fichecenter">';
				print '<div class="fichehalfleft">';

				print '<div class="underbanner clearboth"></div>';
				print '<table class="border tableforfield centpercent">';

				// Type
				if (isModEnabled("product") && isModEnabled("service")) {
					$typeformat = 'select;0:'.$langs->trans("Product").',1:'.$langs->trans("Service");
					print '<tr><td class="titlefield">';
					print (!getDolGlobalString('PRODUCT_DENY_CHANGE_PRODUCT_TYPE')) ? $form->editfieldkey("Type", 'fk_product_type', $object->type, $object, $usercancreate, $typeformat) : $langs->trans('Type');
					print '</td><td>';
					print $form->editfieldval("Type", 'fk_product_type', $object->type, $object, $usercancreate, $typeformat);
					print '</td></tr>';
				}

				if ($showbarcode) {
					// Barcode type
					print '<tr><td class="nowrap">';
					print '<table width="100%" class="nobordernopadding"><tr><td class="nowrap">';
					print $langs->trans("BarcodeType");
					print '</td>';
					if (($action != 'editbarcodetype') && $usercancreate && $createbarcode) {
						print '<td class="right"><a class="editfielda" href="'.$_SERVER["PHP_SELF"].'?action=editbarcodetype&id='.$object->id.'&token='.newToken().'">'.img_edit($langs->trans('Edit'), 1).'</a></td>';
					}
					print '</tr></table>';
					print '</td><td>';
					if ($action == 'editbarcodetype' || $action == 'editbarcode') {
						require_once DOL_DOCUMENT_ROOT.'/core/class/html.formbarcode.class.php';
						$formbarcode = new FormBarCode($db);
					}

					$fk_barcode_type = '';
					if ($action == 'editbarcodetype') {
						print $formbarcode->formBarcodeType($_SERVER['PHP_SELF'].'?id='.$object->id, $object->barcode_type, 'fk_barcode_type');
						$fk_barcode_type = $object->barcode_type;
					} else {
						$object->fetch_barcode();
						$fk_barcode_type = $object->barcode_type;
						print $object->barcode_type_label ? $object->barcode_type_label : ($object->barcode ? '<div class="warning">'.$langs->trans("SetDefaultBarcodeType").'<div>' : '');
					}
					print '</td></tr>'."\n";

					// Barcode value
					print '<tr><td class="nowrap">';
					print '<table width="100%" class="nobordernopadding"><tr><td class="nowrap">';
					print $langs->trans("BarcodeValue");
					print '</td>';
					if (($action != 'editbarcode') && $usercancreate && $createbarcode) {
						print '<td class="right"><a class="editfielda" href="'.$_SERVER["PHP_SELF"].'?action=editbarcode&id='.$object->id.'&token='.newToken().'">'.img_edit($langs->trans('Edit'), 1).'</a></td>';
					}
					print '</tr></table>';
					print '</td><td class="wordbreak">';
					if ($action == 'editbarcode') {
						$tmpcode = GETPOSTISSET('barcode') ? GETPOST('barcode') : $object->barcode;
						if (empty($tmpcode) && !empty($modBarCodeProduct->code_auto)) {
							$tmpcode = $modBarCodeProduct->getNextValue($object, $fk_barcode_type);
						}

						print '<form method="post" action="'.$_SERVER["PHP_SELF"].'?id='.$object->id.'">';
						print '<input type="hidden" name="token" value="'.newToken().'">';
						print '<input type="hidden" name="action" value="setbarcode">';
						print '<input type="hidden" name="barcode_type_code" value="'.$object->barcode_type_code.'">';
						print '<input class="width300" class="maxwidthonsmartphone" type="text" name="barcode" value="'.$tmpcode.'">';
						print '&nbsp;<input type="submit" class="button smallpaddingimp" value="'.$langs->trans("Modify").'">';
						print '</form>';
					} else {
						print showValueWithClipboardCPButton($object->barcode);
					}
					print '</td></tr>'."\n";
				}

				// Batch number management (to batch)
				if (isModEnabled('productbatch')) {
					if ($object->isProduct() || getDolGlobalString('STOCK_SUPPORTS_SERVICES')) {
						print '<tr><td>'.$langs->trans("ManageLotSerial").'</td><td>';
						print $object->getLibStatut(0, 2);
						print '</td></tr>';
						if ((($object->status_batch == '1' && getDolGlobalString('PRODUCTBATCH_LOT_USE_PRODUCT_MASKS') && getDolGlobalString('PRODUCTBATCH_LOT_ADDON') == 'mod_lot_advanced')
							|| ($object->status_batch == '2' && getDolGlobalString('PRODUCTBATCH_SN_ADDON') == 'mod_sn_advanced' && getDolGlobalString('PRODUCTBATCH_SN_USE_PRODUCT_MASKS')))) {
							print '<tr><td>'.$langs->trans("ManageLotMask").'</td><td>';
							print $object->batch_mask;
							print '</td></tr>';
						}
					}

					print '<tr><td>'.$langs->trans('BatchSellOrEatByMandatoryList', $langs->trans('SellByDate'), $langs->trans('EatByDate')).'</td><td>';
					print $object->getSellOrEatByMandatoryLabel();
					print '</td></tr>';
				}

				if (!getDolGlobalString('PRODUCT_DISABLE_ACCOUNTING')) {
					// Accountancy sell code
					print '<tr><td class="nowrap">';
					print $langs->trans("ProductAccountancySellCode");
					print '</td><td>';
					if (isModEnabled('accounting')) {
						if (!empty($object->accountancy_code_sell)) {
							$accountingaccount = new AccountingAccount($db);
							$accountingaccount->fetch('', $object->accountancy_code_sell, 1);

							print $accountingaccount->getNomUrl(0, 1, 1, '', 1);
						}
					} else {
						print $object->accountancy_code_sell;
					}
					print '</td></tr>';

					// Accountancy sell code intra-community
					if ($mysoc->isInEEC()) {
						print '<tr><td class="nowrap">';
						print $langs->trans("ProductAccountancySellIntraCode");
						print '</td><td>';
						if (isModEnabled('accounting')) {
							if (!empty($object->accountancy_code_sell_intra)) {
								$accountingaccount2 = new AccountingAccount($db);
								$accountingaccount2->fetch('', $object->accountancy_code_sell_intra, 1);

								print $accountingaccount2->getNomUrl(0, 1, 1, '', 1);
							}
						} else {
							print $object->accountancy_code_sell_intra;
						}
						print '</td></tr>';
					}

					// Accountancy sell code export
					print '<tr><td class="nowrap">';
					print $langs->trans("ProductAccountancySellExportCode");
					print '</td><td>';
					if (isModEnabled('accounting')) {
						if (!empty($object->accountancy_code_sell_export)) {
							$accountingaccount3 = new AccountingAccount($db);
							$accountingaccount3->fetch('', $object->accountancy_code_sell_export, 1);

							print $accountingaccount3->getNomUrl(0, 1, 1, '', 1);
						}
					} else {
						print $object->accountancy_code_sell_export;
					}
					print '</td></tr>';

					// Accountancy buy code
					print '<tr><td class="nowrap">';
					print $langs->trans("ProductAccountancyBuyCode");
					print '</td><td>';
					if (isModEnabled('accounting')) {
						if (!empty($object->accountancy_code_buy)) {
							$accountingaccount4 = new AccountingAccount($db);
							$accountingaccount4->fetch('', $object->accountancy_code_buy, 1);

							print $accountingaccount4->getNomUrl(0, 1, 1, '', 1);
						}
					} else {
						print $object->accountancy_code_buy;
					}
					print '</td></tr>';

					// Accountancy buy code intra-community
					if ($mysoc->isInEEC()) {
						print '<tr><td class="nowrap">';
						print $langs->trans("ProductAccountancyBuyIntraCode");
						print '</td><td>';
						if (isModEnabled('accounting')) {
							if (!empty($object->accountancy_code_buy_intra)) {
								$accountingaccount5 = new AccountingAccount($db);
								$accountingaccount5->fetch('', $object->accountancy_code_buy_intra, 1);

								print $accountingaccount5->getNomUrl(0, 1, 1, '', 1);
							}
						} else {
							print $object->accountancy_code_buy_intra;
						}
						print '</td></tr>';
					}

					// Accountancy buy code export
					print '<tr><td class="nowrap">';
					print $langs->trans("ProductAccountancyBuyExportCode");
					print '</td><td>';
					if (isModEnabled('accounting')) {
						if (!empty($object->accountancy_code_buy_export)) {
							$accountingaccount6 = new AccountingAccount($db);
							$accountingaccount6->fetch('', $object->accountancy_code_buy_export, 1);

							print $accountingaccount6->getNomUrl(0, 1, 1, '', 1);
						}
					} else {
						print $object->accountancy_code_buy_export;
					}
					print '</td></tr>';
				}

				// Description
				print '<tr><td class="tdtop">'.$langs->trans("Description").'</td>';
				print '<td class="wordbreakimp wrapimp"><div class="longmessagecut">'.(dol_textishtml($object->description) ? $object->description : dol_nl2br($object->description, 1, true)).'</div></td></tr>';

				// Public URL
				if (!getDolGlobalString('PRODUCT_DISABLE_PUBLIC_URL')) {
					print '<tr><td>'.$langs->trans("PublicUrl").'</td><td>';
					print dol_print_url($object->url, '_blank', 128);
					print '</td></tr>';
				}

				// Default warehouse
				if (($object->isProduct() || getDolGlobalInt('STOCK_SUPPORTS_SERVICES')) && isModEnabled('stock')) {
					$warehouse = new Entrepot($db);
					$warehouse->fetch($object->fk_default_warehouse);

					print '<tr><td>'.$langs->trans("DefaultWarehouse").'</td><td>';
					print(!empty($warehouse->id) ? $warehouse->getNomUrl(1) : '');
					print '</td>';
				}

				if ($object->isService() && isModEnabled('workstation')) {
					$workstation = new Workstation($db);
					$res = $workstation->fetch($object->fk_default_workstation);

					print '<tr><td>'.$langs->trans("DefaultWorkstation").'</td><td>';
					print(!empty($workstation->id) ? $workstation->getNomUrl(1) : '');
					print '</td>';
				}

				// Parent product.
				if (isModEnabled('variants') && ($object->isProduct() || $object->isService())) {
					$combination = new ProductCombination($db);

					if ($combination->fetchByFkProductChild($object->id) > 0) {
						$prodstatic = new Product($db);
						$prodstatic->fetch($combination->fk_product_parent);

						// Parent product
						print '<tr><td>'.$langs->trans("ParentProduct").'</td><td>';
						print $prodstatic->getNomUrl(1);
						print '</td></tr>';
					}
				}

				print '</table>';
				print '</div>';
				print '<div class="fichehalfright">';

				print '<div class="underbanner clearboth"></div>';
				print '<table class="border tableforfield centpercent">';

				if ($object->isService()) {
					// Duration
					print '<tr><td class="titlefieldmiddle">'.$langs->trans("Duration").'</td><td>';
					print $object->duration_value;
					if ($object->duration_value > 1) {
						$dur = array("i" => $langs->trans("Minute"), "h" => $langs->trans("Hours"), "d" => $langs->trans("Days"), "w" => $langs->trans("Weeks"), "m" => $langs->trans("Months"), "y" => $langs->trans("Years"));
					} elseif ($object->duration_value > 0) {
						$dur = array("i" => $langs->trans("Minute"), "h" => $langs->trans("Hour"), "d" => $langs->trans("Day"), "w" => $langs->trans("Week"), "m" => $langs->trans("Month"), "y" => $langs->trans("Year"));
					}
					print(!empty($object->duration_unit) && isset($dur[$object->duration_unit]) ? "&nbsp;".$langs->trans($dur[$object->duration_unit])."&nbsp;" : '');

					// Mandatory period
					if ($object->duration_value > 0) {
						print ' &nbsp; &nbsp; &nbsp; ';
					}
					$htmltooltip = $langs->trans("mandatoryHelper");
					if (!getDolGlobalString('SERVICE_STRICT_MANDATORY_PERIOD')) {
						$htmltooltip .= '<br>'.$langs->trans("mandatoryHelper2");
					}
					print '<input type="checkbox" class="" name="mandatoryperiod"'.($object->mandatory_period == 1 ? ' checked="checked"' : '').' disabled>';
					print $form->textwithpicto($langs->trans("mandatoryperiod"), $htmltooltip, 1, 0);

					print '</td></tr>';
				} else {
					if (!getDolGlobalString('PRODUCT_DISABLE_NATURE')) {
						// Nature
						print '<tr><td class="titlefieldmiddle">'.$form->textwithpicto($langs->trans("NatureOfProductShort"), $langs->trans("NatureOfProductDesc")).'</td><td>';
						print $object->getLibFinished();
						print '</td></tr>';
					}
				}

				if (!$object->isService() && isModEnabled('bom') && $object->finished) {
					print '<tr><td class="titlefieldmiddle">'.$form->textwithpicto($langs->trans("DefaultBOM"), $langs->trans("DefaultBOMDesc", $langs->transnoentitiesnoconv("Finished"))).'</td><td>';
					if ($object->fk_default_bom) {
						$bom_static = new BOM($db);
						$bom_static->fetch($object->fk_default_bom);
						print $bom_static->getNomUrl(1);
					}
					print '</td></tr>';
				}

				if (!$object->isService()) {
					// Brut Weight
					if (!getDolGlobalString('PRODUCT_DISABLE_WEIGHT')) {
						print '<tr><td class="titlefieldmiddle">'.$langs->trans("Weight").'</td><td>';
						if ($object->weight != '') {
							print $object->weight." ".measuringUnitString(0, "weight", $object->weight_units);
						} else {
							print '&nbsp;';
						}
						print "</td></tr>\n";
					}

					if (!getDolGlobalString('PRODUCT_DISABLE_SIZE')) {
						// Brut Length
						print '<tr><td>'.$langs->trans("Length").' x '.$langs->trans("Width").' x '.$langs->trans("Height").'</td><td>';
						if ($object->length != '' || $object->width != '' || $object->height != '') {
							print $object->length;
							if ($object->width) {
								print " x ".$object->width;
							}
							if ($object->height) {
								print " x ".$object->height;
							}
							print ' '.measuringUnitString(0, "size", $object->length_units);
						} else {
							print '&nbsp;';
						}
						print "</td></tr>\n";
					}
					if (!getDolGlobalString('PRODUCT_DISABLE_SURFACE')) {
						// Brut Surface
						print '<tr><td>'.$langs->trans("Surface").'</td><td>';
						if ($object->surface != '') {
							print $object->surface." ".measuringUnitString(0, "surface", $object->surface_units);
						} else {
							print '&nbsp;';
						}
						print "</td></tr>\n";
					}
					if (!getDolGlobalString('PRODUCT_DISABLE_VOLUME')) {
						// Brut Volume
						print '<tr><td>'.$langs->trans("Volume").'</td><td>';
						if ($object->volume != '') {
							print $object->volume." ".measuringUnitString(0, "volume", $object->volume_units);
						} else {
							print '&nbsp;';
						}
						print "</td></tr>\n";
					}

					if (getDolGlobalString('PRODUCT_ADD_NET_MEASURE')) {
						// Net Measure
						print '<tr><td class="titlefieldmiddle">'.$langs->trans("NetMeasure").'</td><td>';
						if ($object->net_measure != '') {
							print $object->net_measure." ".measuringUnitString($object->net_measure_units);
						} else {
							print '&nbsp;';
						}
						print '</td></tr>';
					}
				}

				// Unit
				if (getDolGlobalString('PRODUCT_USE_UNITS')) {
					$unit = $object->getLabelOfUnit();

					print '<tr><td>'.$langs->trans('DefaultUnitToShow').'</td><td>';
					if ($unit !== '') {
						print $langs->trans($unit);
					}
					print '</td></tr>';
				}

				// Custom code
				if (!$object->isService() && !getDolGlobalString('PRODUCT_DISABLE_CUSTOM_INFO')) {
					print '<tr><td>'.$langs->trans("CustomCode").'</td><td>'.$object->customcode.'</td></tr>';
<<<<<<< HEAD

					// Origin country code
					print '<tr><td>'.$langs->trans("Origin").'</td><td>'.getCountry($object->country_id, 0, $db);
					if (!empty($object->state_id)) {
						print ' - '.getState($object->state_id, 0, $db);
					}
					print '</td></tr>';
				}

				// Quality Control
				if (getDolGlobalString('PRODUCT_LOT_ENABLE_QUALITY_CONTROL')) {
					print '<tr><td>'.$langs->trans("LifeTime").'</td><td>'.$object->lifetime.'</td></tr>';
					print '<tr><td>'.$langs->trans("QCFrequency").'</td><td>'.$object->qc_frequency.'</td></tr>';
				}

				// Other attributes
				$parameters = array();
				include DOL_DOCUMENT_ROOT.'/core/tpl/extrafields_view.tpl.php';

				// Categories
				if (isModEnabled('category')) {
					print '<tr><td class="valignmiddle">'.$langs->trans("Categories").'</td><td>';
					print $form->showCategories($object->id, Categorie::TYPE_PRODUCT, 1);
					print "</td></tr>";
				}

				// Note private
				if (getDolGlobalString('MAIN_DISABLE_NOTES_TAB')) {
					print '<!-- show Note --> '."\n";
					print '<tr><td class="tdtop">'.$langs->trans("NotePrivate").'</td><td>'.(dol_textishtml($object->note_private) ? $object->note_private : dol_nl2br($object->note_private, 1, true)).'</td></tr>'."\n";
					print '<!-- End show Note --> '."\n";
				}

				print "</table>\n";
				print '</div>';

				print '</div>';
				print '<div class="clearboth"></div>';
			}

=======

					// Origin country code
					print '<tr><td>'.$langs->trans("Origin").'</td><td>'.getCountry($object->country_id, '', $db);
					if (!empty($object->state_id)) {
						print ' - '.getState($object->state_id, '0', $db);
					}
					print '</td></tr>';
				}

				// Quality Control
				if (getDolGlobalString('PRODUCT_LOT_ENABLE_QUALITY_CONTROL')) {
					print '<tr><td>'.$langs->trans("LifeTime").'</td><td>'.$object->lifetime.'</td></tr>';
					print '<tr><td>'.$langs->trans("QCFrequency").'</td><td>'.$object->qc_frequency.'</td></tr>';
				}

				// Other attributes
				$parameters = array();
				include DOL_DOCUMENT_ROOT.'/core/tpl/extrafields_view.tpl.php';

				// Categories
				if (isModEnabled('category')) {
					print '<tr><td class="valignmiddle">'.$langs->trans("Categories").'</td><td>';
					print $form->showCategories($object->id, Categorie::TYPE_PRODUCT, 1);
					print "</td></tr>";
				}

				// Note private
				if (getDolGlobalString('MAIN_DISABLE_NOTES_TAB')) {
					print '<!-- show Note --> '."\n";
					print '<tr><td class="tdtop">'.$langs->trans("NotePrivate").'</td><td>'.(dol_textishtml($object->note_private) ? $object->note_private : dol_nl2br($object->note_private, 1, true)).'</td></tr>'."\n";
					print '<!-- End show Note --> '."\n";
				}

				print "</table>\n";
				print '</div>';

				print '</div>';
				print '<div class="clearboth"></div>';
			}

>>>>>>> cc80841a
			print dol_get_fiche_end();
		}
	} elseif ($action != 'create') {
		exit;
	}
}

$tmpcode = '';
if (!empty($modCodeProduct->code_auto)) {
	$tmpcode = $modCodeProduct->getNextValue($object, $object->type);
}

$formconfirm = '';

// Confirm delete product
if (($action == 'delete' && (empty($conf->use_javascript_ajax) || !empty($conf->dol_use_jmobile)))	// Output when action = clone if jmobile or no js
	|| (!empty($conf->use_javascript_ajax) && empty($conf->dol_use_jmobile))) {							// Always output when not jmobile nor js
	$formconfirm = $form->formconfirm("card.php?id=".$object->id, $langs->trans("DeleteProduct"), $langs->trans("ConfirmDeleteProduct"), "confirm_delete", '', 0, "action-delete");
}
if ($action == 'merge') {
	$formquestion = array(
		array(
			'name' => 'product_origin',
			'label' => $langs->trans('MergeOriginProduct'),
			'type' => 'other',
			'value' => $form->select_produits('', 'product_origin', '', 0, 0, 1, 2, '', 1, array(), 0, 1, 0, 'minwidth200', 0, '', null, 1),
		)
	);
	$formconfirm = $form->formconfirm($_SERVER["PHP_SELF"]."?id=".$object->id, $langs->trans("MergeProducts"), $langs->trans("ConfirmMergeProducts"), "confirm_merge", $formquestion, 'no', 1, 250);
}

// Clone confirmation
if (($action == 'clone' && (empty($conf->use_javascript_ajax) || !empty($conf->dol_use_jmobile)))		// Output when action = clone if jmobile or no js
	|| (!empty($conf->use_javascript_ajax) && empty($conf->dol_use_jmobile))) {							// Always output when not jmobile nor js
	// Define confirmation messages
	$formquestionclone = array(
		'text' => $langs->trans("ConfirmClone"),
		0 => array('type' => 'text', 'name' => 'clone_ref', 'label' => $langs->trans("NewRefForClone"), 'value' => empty($tmpcode) ? $langs->trans("CopyOf").' '.$object->ref : $tmpcode, 'morecss' => 'width150'),
		1 => array('type' => 'checkbox', 'name' => 'clone_content', 'label' => $langs->trans("CloneContentProduct"), 'value' => 1),
		2 => array('type' => 'checkbox', 'name' => 'clone_categories', 'label' => $langs->trans("CloneCategoriesProduct"), 'value' => 1),
	);
	if (getDolGlobalString('PRODUIT_MULTIPRICES')) {
		$formquestionclone[] = array('type' => 'checkbox', 'name' => 'clone_prices', 'label' => $langs->trans("ClonePricesProduct").' ('.$langs->trans("CustomerPrices").')', 'value' => 0);
	}
	if (getDolGlobalString('PRODUIT_SOUSPRODUITS')) {
		$formquestionclone[] = array('type' => 'checkbox', 'name' => 'clone_composition', 'label' => $langs->trans('CloneCompositionProduct'), 'value' => 1);
	}
	if (isModEnabled('bom') && $user->hasRight('bom', 'write')) {
		if ($object->fk_default_bom > 0) {
			$formquestionclone[] = array('type' => 'checkbox', 'name' => 'clone_defbom', 'label' => $langs->trans("CloneDefBomProduct"), 'value' => getDolGlobalInt('BOM_CLONE_DEFBOM'));
		}
		$bomstatic = new BOM($db);
		$bomlist = $bomstatic->fetchAll("", "", 0, 0, 'fk_product:=:'.(int) $object->id);
		if (is_array($bomlist) && count($bomlist) > 0) {
			$formquestionclone[] = array('type' => 'checkbox', 'name' => 'clone_otherboms', 'label' => $langs->trans("CloneOtherBomsProduct"), 'value' => 0);
		}
	}
	$formconfirm .= $form->formconfirm($_SERVER["PHP_SELF"].'?id='.$object->id, $langs->trans('ToClone'), $langs->trans('ConfirmCloneProduct', $object->ref), 'confirm_clone', $formquestionclone, 'yes', 'action-clone', 350, 600);
}

// Call Hook formConfirm
$parameters = array('formConfirm' => $formconfirm, 'object' => $object);
$reshook = $hookmanager->executeHooks('formConfirm', $parameters, $object, $action); // Note that $action and $object may have been modified by hook
if (empty($reshook)) {
	$formconfirm .= $hookmanager->resPrint;
} elseif ($reshook > 0) {
	$formconfirm = $hookmanager->resPrint;
}

// Print form confirm
print $formconfirm;

/*
 * Action bar
 */
if ($action != 'create' && $action != 'edit') {
	$cloneProductUrl = $_SERVER["PHP_SELF"].'?action=clone&token='.newToken();
	$cloneButtonId = 'action-clone-no-ajax';

	print "\n".'<div class="tabsAction">'."\n";

	$parameters = array();
	$reshook = $hookmanager->executeHooks('addMoreActionsButtons', $parameters, $object, $action); // Note that $action and $object may have been modified by hook
	if (empty($reshook)) {
		if ($usercancreate) {
<<<<<<< HEAD
			if (!isset($object->no_button_edit) || $object->no_button_edit != 1) {
				print dolGetButtonAction('', $langs->trans('Modify'), 'default', $_SERVER["PHP_SELF"].'?action=edit&token='.newToken().'&id='.$object->id, '', $usercancreate);
			}

			if (!isset($object->no_button_copy) || $object->no_button_copy != 1) {
=======
			if (!isset($hookmanager->resArray['no_button_edit']) || $hookmanager->resArray['no_button_edit'] != 1) {
				print dolGetButtonAction('', $langs->trans('Modify'), 'default', $_SERVER["PHP_SELF"].'?action=edit&token='.newToken().'&id='.$object->id, '', $usercancreate);
			}

			if (!isset($hookmanager->resArray['no_button_copy']) || $hookmanager->resArray['no_button_copy'] != 1) {
>>>>>>> cc80841a
				if (!empty($conf->use_javascript_ajax) && empty($conf->dol_use_jmobile)) {
					$cloneProductUrl = '';
					$cloneButtonId = 'action-clone';
				}
				print dolGetButtonAction($langs->trans('ToClone'), '', 'default', $cloneProductUrl, $cloneButtonId, $usercancreate);
			}
		}
		$object_is_used = $object->isObjectUsed($object->id);

		if ($usercandelete) {
<<<<<<< HEAD
			if (empty($object_is_used) && (!isset($object->no_button_delete) || $object->no_button_delete != 1)) {
				if (!empty($conf->use_javascript_ajax) && empty($conf->dol_use_jmobile)) {
					print dolGetButtonAction($langs->trans('Delete'), '', 'delete', '#', 'action-delete', true);
				} else {
					print dolGetButtonAction('', $langs->trans('Delete'), 'delete', $_SERVER["PHP_SELF"].'?action=delete&token='.newToken().'&id='.$object->id, '');
=======
			if (empty($object_is_used)) {
				if (!isset($hookmanager->resArray['no_button_delete']) || $hookmanager->resArray['no_button_delete'] != 1) {
					if (!empty($conf->use_javascript_ajax) && empty($conf->dol_use_jmobile)) {
						print dolGetButtonAction($langs->trans('Delete'), '', 'delete', '#', 'action-delete', true);
					} else {
						print dolGetButtonAction('', $langs->trans('Delete'), 'delete', $_SERVER["PHP_SELF"].'?action=delete&token='.newToken().'&id='.$object->id, '');
					}
>>>>>>> cc80841a
				}
			} else {
				print dolGetButtonAction($langs->trans("ProductIsUsed"), $langs->trans('Delete'), 'delete', '#', '', false);
			}
			if (getDolGlobalInt('MAIN_FEATURES_LEVEL') > 1) {
				print '<a class="butActionDelete" href="card.php?action=merge&id='.$object->id.'" title="'.dol_escape_htmltag($langs->trans("MergeProducts")).'">'.$langs->trans('Merge').'</a>'."\n";
			}
		} else {
			print dolGetButtonAction($langs->trans("NotEnoughPermissions"), $langs->trans('Delete'), 'delete', '#', '', false);
		}
	}

	print "\n</div>\n";
}


/*
 * All the "Add to" areas if PRODUCT_ADD_FORM_ADD_TO is set
 */

if (getDolGlobalString('PRODUCT_ADD_FORM_ADD_TO') && $object->id && ($action == '' || $action == 'view') && $object->status) {
	//Variable used to check if any text is going to be printed
	$html = '';
	//print '<div class="fichecenter"><div class="fichehalfleft">';

	// Propals
	if (isModEnabled("propal") && $user->hasRight('propal', 'creer')) {
		$propal = new Propal($db);

		$langs->load("propal");

		$otherprop = $propal->liste_array(2, 1, 0);

		if (is_array($otherprop) && count($otherprop)) {
			$html .= '<tr><td style="width: 200px;">';
			$html .= $langs->trans("AddToDraftProposals").'</td><td>';
			$html .= $form->selectarray("propalid", $otherprop, 0, 1);
			$html .= '</td></tr>';
		} else {
			$html .= '<tr><td style="width: 200px;">';
			$html .= $langs->trans("AddToDraftProposals").'</td><td>';
			$html .= $langs->trans("NoDraftProposals");
			$html .= '</td></tr>';
		}
	}

	// Commande
	if (isModEnabled('order') && $user->hasRight('commande', 'creer')) {
		$commande = new Commande($db);

		$langs->load("orders");

		$othercom = $commande->liste_array(2, 1, null);
		if (is_array($othercom) && count($othercom)) {
			$html .= '<tr><td style="width: 200px;">';
			$html .= $langs->trans("AddToDraftOrders").'</td><td>';
			$html .= $form->selectarray("commandeid", $othercom, 0, 1);
			$html .= '</td></tr>';
		} else {
			$html .= '<tr><td style="width: 200px;">';
			$html .= $langs->trans("AddToDraftOrders").'</td><td>';
			$html .= $langs->trans("NoDraftOrders");
			$html .= '</td></tr>';
		}
	}

	// Factures
	if (isModEnabled('invoice') && $user->hasRight('facture', 'creer')) {
		$invoice = new Facture($db);

		$langs->load("bills");

		$otherinvoice = $invoice->liste_array(2, 1, null);
		if (is_array($otherinvoice) && count($otherinvoice)) {
			$html .= '<tr><td style="width: 200px;">';
			$html .= $langs->trans("AddToDraftInvoices").'</td><td>';
			$html .= $form->selectarray("factureid", $otherinvoice, 0, 1);
			$html .= '</td></tr>';
		} else {
			$html .= '<tr><td style="width: 200px;">';
			$html .= $langs->trans("AddToDraftInvoices").'</td><td>';
			$html .= $langs->trans("NoDraftInvoices");
			$html .= '</td></tr>';
		}
	}

	// If any text is going to be printed, then we show the table
	if (!empty($html)) {
		print '<form method="POST" action="'.$_SERVER["PHP_SELF"].'?id='.$object->id.'">';
		print '<input type="hidden" name="token" value="'.newToken().'">';
		print '<input type="hidden" name="action" value="addin">';

		print load_fiche_titre($langs->trans("AddToDraft"), '', '');

		print dol_get_fiche_head();

		$html .= '<tr><td class="nowrap">'.$langs->trans("Quantity").' ';
		$html .= '<input type="text" class="flat" name="qty" size="1" value="1"></td>';
		$html .= '<td class="nowrap">'.$langs->trans("ReductionShort").'(%) ';
		$html .= '<input type="text" class="flat" name="remise_percent" size="1" value="0">';
		$html .= '</td></tr>';

		print '<table class="centpercent border">';
		print $html;
		print '</table>';

		print '<div class="center">';
		print '<input type="submit" class="button button-add" value="'.$langs->trans("Add").'">';
		print '</div>';

		print dol_get_fiche_end();

		print '</form>';
	}
}


/*
 * Generated documents
 */

if ($action != 'create' && $action != 'edit' && $action != 'delete') {
	print '<div class="fichecenter"><div class="fichehalfleft">';
	print '<a name="builddoc"></a>'; // ancre

	// Documents
	$objectref = dol_sanitizeFileName($object->ref);
	if (!empty($conf->product->multidir_output[$object->entity])) {
		$filedir = $conf->product->multidir_output[$object->entity].'/'.$objectref; //Check repertories of current entities
	} else {
		$filedir = $conf->product->dir_output.'/'.$objectref;
	}
	$urlsource = $_SERVER["PHP_SELF"]."?id=".$object->id;
	$genallowed = $usercanread;
	$delallowed = $usercancreate;

	print $formfile->showdocuments($modulepart, $object->ref, $filedir, $urlsource, $genallowed, $delallowed, '', 0, 0, 0, 28, 0, '', 0, '', $langs->getDefaultLang(), '', $object);
	$somethingshown = $formfile->numoffiles;

	print '</div><div class="fichehalfright">';

	$MAXEVENT = 10;
	$morehtmlcenter = '<div class="nowraponall">';
	$morehtmlcenter .= dolGetButtonTitle($langs->trans('FullConversation'), '', 'fa fa-comments imgforviewmode', DOL_URL_ROOT.'/product/messaging.php?id='.$object->id);
	$morehtmlcenter .= dolGetButtonTitle($langs->trans('SeeAll'), '', 'fa fa-bars imgforviewmode', DOL_URL_ROOT.'/product/agenda.php?id='.$object->id);
	$morehtmlcenter .= '</div>';

	// List of actions on element
	include_once DOL_DOCUMENT_ROOT.'/core/class/html.formactions.class.php';
	$formactions = new FormActions($db);
	$somethingshown = $formactions->showactions($object, 'product', 0, 1, '', $MAXEVENT, '', $morehtmlcenter); // Show all action for product

	print '</div></div>';
}

// End of page
llxFooter();
$db->close();<|MERGE_RESOLUTION|>--- conflicted
+++ resolved
@@ -1,28 +1,4 @@
 <?php
-<<<<<<< HEAD
-/* Copyright (C) 2001-2007	Rodolphe Quiedeville <rodolphe@quiedeville.org>
- * Copyright (C) 2004-2016	Laurent Destailleur	 <eldy@users.sourceforge.net>
- * Copyright (C) 2005		Eric Seigne		     <eric.seigne@ryxeo.com>
- * Copyright (C) 2005-2015	Regis Houssin		 <regis.houssin@capnetworks.com>
- * Copyright (C) 2006		Andre Cianfarani	 <acianfa@free.fr>
- * Copyright (C) 2006		Auguria SARL		 <info@auguria.org>
- * Copyright (C) 2010-2015	Juanjo Menent		 <jmenent@2byte.es>
- * Copyright (C) 2013-2016	Marcos García		 <marcosgdf@gmail.com>
- * Copyright (C) 2012-2013	Cédric Salvador		 <csalvador@gpcsolutions.fr>
- * Copyright (C) 2011-2023	Alexandre Spangaro	 <aspangaro@open-dsi.fr>
- * Copyright (C) 2014		Cédric Gross		 <c.gross@kreiz-it.fr>
- * Copyright (C) 2014-2015	Ferran Marcet		 <fmarcet@2byte.es>
- * Copyright (C) 2015		Jean-François Ferry	 <jfefe@aternatik.fr>
- * Copyright (C) 2015		Raphaël Doursenaud	 <rdoursenaud@gpcsolutions.fr>
- * Copyright (C) 2016-2022	Charlene Benke		 <charlene@patas-monkey.com>
- * Copyright (C) 2016		Meziane Sof		     <virtualsof@yahoo.fr>
- * Copyright (C) 2017		Josep Lluís Amador	 <joseplluis@lliuretic.cat>
- * Copyright (C) 2019-2022  Frédéric France      <frederic.france@netlogic.fr>
- * Copyright (C) 2019-2020  Thibault FOUCART     <support@ptibogxiv.net>
- * Copyright (C) 2020  		Pierre Ardoin     	 <mapiolca@me.com>
- * Copyright (C) 2022  		Vincent de Grandpré  <vincent@de-grandpre.quebec>
- * Copyright (C) 2024		MDW							<mdeweerd@users.noreply.github.com>
-=======
 /* Copyright (C) 2001-2007  Rodolphe Quiedeville    <rodolphe@quiedeville.org>
  * Copyright (C) 2004-2016  Laurent Destailleur     <eldy@users.sourceforge.net>
  * Copyright (C) 2005       Eric Seigne             <eric.seigne@ryxeo.com>
@@ -45,7 +21,6 @@
  * Copyright (C) 2020       Pierre Ardoin           <mapiolca@me.com>
  * Copyright (C) 2022       Vincent de Grandpré     <vincent@de-grandpre.quebec>
  * Copyright (C) 2024       MDW                     <mdeweerd@users.noreply.github.com>
->>>>>>> cc80841a
  *
  * This program is free software; you can redistribute it and/or modify
  * it under the terms of the GNU General Public License as published by
@@ -99,10 +74,7 @@
 }
 if (isModEnabled('bom')) {
 	require_once DOL_DOCUMENT_ROOT.'/bom/class/bom.class.php';
-<<<<<<< HEAD
-=======
 	$langs->load("mrp");
->>>>>>> cc80841a
 }
 if (isModEnabled('workstation')) {
 	require_once DOL_DOCUMENT_ROOT.'/workstation/class/workstation.class.php';
@@ -163,11 +135,7 @@
 }
 
 // Load object modCodeProduct
-<<<<<<< HEAD
-$module = (getDolGlobalString('PRODUCT_CODEPRODUCT_ADDON') ? $conf->global->PRODUCT_CODEPRODUCT_ADDON : 'mod_codeproduct_leopard');
-=======
 $module = getDolGlobalString('PRODUCT_CODEPRODUCT_ADDON', 'mod_codeproduct_leopard');
->>>>>>> cc80841a
 if (substr($module, 0, 16) == 'mod_codeproduct_' && substr($module, -3) == 'php') {
 	$module = substr($module, 0, dol_strlen($module) - 4);
 }
@@ -233,12 +201,6 @@
 	restrictedArea($user, 'produit|service', 0, 'product&product', '', '', $fieldtype);
 }
 
-<<<<<<< HEAD
-// Initialize technical object to manage hooks of page. Note that conf->hooks_modules contains array of hook context
-$hookmanager->initHooks(array('productcard', 'globalcard'));
-
-=======
->>>>>>> cc80841a
 // Permissions
 $usercanread   = (($object->type == Product::TYPE_PRODUCT && $user->hasRight('produit', 'lire')) || ($object->type == Product::TYPE_SERVICE && $user->hasRight('service', 'lire')));
 $usercancreate = (($object->type == Product::TYPE_PRODUCT && $user->hasRight('produit', 'creer')) || ($object->type == Product::TYPE_SERVICE && $user->hasRight('service', 'creer')));
@@ -711,12 +673,8 @@
 
 			// MultiPrix
 			if (getDolGlobalString('PRODUIT_MULTIPRICES')) {
-<<<<<<< HEAD
-				for ($i = 2; $i <= $conf->global->PRODUIT_MULTIPRICES_LIMIT; $i++) {
-=======
 				$produit_multiprices_limit = getDolGlobalString('PRODUIT_MULTIPRICES_LIMIT');
 				for ($i = 2; $i <= $produit_multiprices_limit; $i++) {
->>>>>>> cc80841a
 					if (GETPOSTISSET("price_".$i)) {
 						$object->multiprices["$i"] = price2num(GETPOST("price_".$i), 'MU');
 						$object->multiprices_base_type["$i"] = GETPOST("multiprices_base_type_".$i);
@@ -734,10 +692,7 @@
 
 			if (!$ref && getDolGlobalString('PRODUCT_GENERATE_REF_AFTER_FORM')) {
 				// Generate ref...
-<<<<<<< HEAD
-=======
 				'@phan-var ModeleProductCode $modCodeProduct';
->>>>>>> cc80841a
 				$ref = $modCodeProduct->getNextValue($object, $type);
 			}
 
@@ -1010,8 +965,6 @@
 							}
 						}
 
-<<<<<<< HEAD
-=======
 						if (!$error && isModEnabled('bom') && $user->hasRight('bom', 'write')) {
 							$defbomidac = 0; // to avoid cloning same BOM twice
 							if (GETPOST('clone_defbom') && $object->fk_default_bom > 0) {
@@ -1049,7 +1002,6 @@
 								}
 							}
 						}
->>>>>>> cc80841a
 						// $clone->clone_fournisseurs($object->id, $id);
 					} else {
 						if ($clone->error == 'ErrorProductAlreadyExists') {
@@ -1104,11 +1056,7 @@
 
 
 	// Add product into object (when PRODUCT_ADD_FORM_ADD_TO is set)
-<<<<<<< HEAD
-	if ($object->id > 0 && $action == 'addin') {	// Test on permission is done just after
-=======
 	if ($object->id > 0 && $action == 'addin') {	// Test on permission not required here. it is done later according to object.
->>>>>>> cc80841a
 		$thirpdartyid = 0;
 		$permissiontoaddline = false;
 
@@ -1425,11 +1373,7 @@
 		}
 
 		// Load object modCodeProduct
-<<<<<<< HEAD
-		$module = (getDolGlobalString('PRODUCT_CODEPRODUCT_ADDON') ? $conf->global->PRODUCT_CODEPRODUCT_ADDON : 'mod_codeproduct_leopard');
-=======
 		$module = getDolGlobalString('PRODUCT_CODEPRODUCT_ADDON', 'mod_codeproduct_leopard');
->>>>>>> cc80841a
 		if (substr($module, 0, 16) == 'mod_codeproduct_' && substr($module, -3) == 'php') {
 			$module = substr($module, 0, dol_strlen($module) - 4);
 		}
@@ -1548,11 +1492,7 @@
 											}
 							';
 						}
-<<<<<<< HEAD
-						if (isset($conf->global->PRODUCTBATCH_SN_USE_PRODUCT_MASKS) && getDolGlobalString('PRODUCTBATCH_SN_ADDON') == 'mod_sn_advanced') {
-=======
 						if (getDolGlobalString('PRODUCTBATCH_SN_USE_PRODUCT_MASKS') && getDolGlobalString('PRODUCTBATCH_SN_ADDON') == 'mod_sn_advanced') {
->>>>>>> cc80841a
 							print '
 											if (this.value == 2) {
 												$("#field_mask, #mask_option").toggleClass("hideobject");
@@ -1639,7 +1579,6 @@
 					print '<input name="seuil_stock_alerte" class="maxwidth50" value="'.GETPOST('seuil_stock_alerte').'">';
 					print '</td>';
 					print '</tr>';
-<<<<<<< HEAD
 
 					// Stock desired level
 					print '<tr><td>'.$form->textwithpicto($langs->trans("DesiredStock"), $langs->trans("DesiredStockDesc"), 1).'</td><td>';
@@ -1682,50 +1621,6 @@
 				print '</td></tr>';
 			}
 
-=======
-
-					// Stock desired level
-					print '<tr><td>'.$form->textwithpicto($langs->trans("DesiredStock"), $langs->trans("DesiredStockDesc"), 1).'</td><td>';
-					print '<input name="desiredstock" class="maxwidth50" value="'.GETPOST('desiredstock').'">';
-					print '</td></tr>';
-				}
-			} else {
-				if (!getDolGlobalString('PRODUCT_DISABLE_STOCK_LEVELS')) {
-					print '<input name="seuil_stock_alerte" type="hidden" value="0">';
-					print '<input name="desiredstock" type="hidden" value="0">';
-				}
-			}
-
-			if ($type == $object::TYPE_SERVICE && isModEnabled("workstation")) {
-				// Default workstation
-				print '<tr><td>'.$langs->trans("DefaultWorkstation").'</td><td>';
-				print img_picto($langs->trans("DefaultWorkstation"), 'workstation', 'class="pictofixedwidth"');
-				print $formproduct->selectWorkstations($object->fk_default_workstation, 'fk_default_workstation', 1);
-				print '</td></tr>';
-			}
-
-			// Duration
-			if ($type == 1) {
-				print '<tr><td>'.$langs->trans("Duration").'</td><td>';
-				print img_picto('', 'clock', 'class="pictofixedwidth"');
-				print '<input name="duration_value" size="4" value="'.GETPOSTINT('duration_value').'">';
-				print $formproduct->selectMeasuringUnits("duration_unit", "time", (GETPOSTISSET('duration_unit') ? GETPOST('duration_unit', 'alpha') : 'h'), 0, 1);
-
-				// Mandatory period
-				print ' &nbsp; &nbsp; &nbsp; ';
-				print '<input type="checkbox" id="mandatoryperiod" name="mandatoryperiod"'.($object->mandatory_period == 1 ? ' checked="checked"' : '').'>';
-				print '<label for="mandatoryperiod">';
-				$htmltooltip = $langs->trans("mandatoryHelper");
-				if (!getDolGlobalString('SERVICE_STRICT_MANDATORY_PERIOD')) {
-					$htmltooltip .= '<br>'.$langs->trans("mandatoryHelper2");
-				}
-				print $form->textwithpicto($langs->trans("mandatoryperiod"), $htmltooltip, 1, 0);
-				print '</label>';
-
-				print '</td></tr>';
-			}
-
->>>>>>> cc80841a
 			if ($type != 1) {	// Nature, Weight and volume only applies to products and not to services
 				if (!getDolGlobalString('PRODUCT_DISABLE_NATURE')) {
 					// Nature
@@ -1741,11 +1636,7 @@
 					print '<tr><td>'.$langs->trans("Weight").'</td><td>';
 					print img_picto('', 'fa-balance-scale', 'class="pictofixedwidth"');
 					print '<input name="weight" size="4" value="'.GETPOST('weight').'">';
-<<<<<<< HEAD
-					print $formproduct->selectMeasuringUnits("weight_units", "weight", GETPOSTISSET('weight_units') ? GETPOST('weight_units', 'alpha') : (!getDolGlobalString('MAIN_WEIGHT_DEFAULT_UNIT') ? 0 : $conf->global->MAIN_WEIGHT_DEFAULT_UNIT), 0, 2);
-=======
 					print $formproduct->selectMeasuringUnits("weight_units", "weight", GETPOSTISSET('weight_units') ? GETPOST('weight_units', 'alpha') : (!getDolGlobalString('MAIN_WEIGHT_DEFAULT_UNIT') ? 0 : getDolGlobalString('MAIN_WEIGHT_DEFAULT_UNIT')), 0, 2);
->>>>>>> cc80841a
 					print '</td></tr>';
 				}
 
@@ -1778,11 +1669,7 @@
 					// Net Measure
 					print '<tr><td>'.$langs->trans("NetMeasure").'</td><td>';
 					print '<input name="net_measure" size="4" value="'.GETPOST('net_measure').'">';
-<<<<<<< HEAD
-					print $formproduct->selectMeasuringUnits("net_measure_units", '', GETPOSTISSET('net_measure_units') ? GETPOST('net_measure_units', 'alpha') : (!getDolGlobalString('MAIN_WEIGHT_DEFAULT_UNIT') ? 0 : $conf->global->MAIN_WEIGHT_DEFAULT_UNIT), 0, 0);
-=======
 					print $formproduct->selectMeasuringUnits("net_measure_units", '', GETPOSTISSET('net_measure_units') ? GETPOST('net_measure_units', 'alpha') : (!getDolGlobalString('MAIN_WEIGHT_DEFAULT_UNIT') ? 0 : getDolGlobalString('MAIN_WEIGHT_DEFAULT_UNIT')), 0, 0);
->>>>>>> cc80841a
 					print '</td></tr>';
 				}
 			}
@@ -1791,11 +1678,7 @@
 			if (getDolGlobalString('PRODUCT_USE_UNITS')) {
 				print '<tr><td>'.$langs->trans('DefaultUnitToShow').'</td>';
 				print '<td>';
-<<<<<<< HEAD
-				print $form->selectUnits(empty($line->fk_unit) ? $conf->global->PRODUCT_USE_UNITS : $line->fk_unit, 'units');
-=======
 				print $form->selectUnits(empty($line->fk_unit) ? getDolGlobalString('PRODUCT_USE_UNITS') : $line->fk_unit, 'units');
->>>>>>> cc80841a
 				print '</td></tr>';
 			}
 
@@ -1843,11 +1726,6 @@
 			}
 
 			// Note (private, no output on invoices, propales...)
-<<<<<<< HEAD
-			//if (!empty($conf->global->MAIN_DISABLE_NOTES_TAB))       available in create mode
-			//{
-=======
->>>>>>> cc80841a
 			print '<tr><td class="tdtop">'.$langs->trans("NoteNotVisibleOnBill").'</td><td>';
 
 			// We use dolibarr_details as type of DolEditor here, because we must not accept images as description is included into PDF and not accepted by TCPDF.
@@ -1870,11 +1748,7 @@
 			print '<hr>';
 
 			if (!getDolGlobalString('PRODUCT_DISABLE_PRICES')) {
-<<<<<<< HEAD
-				if (getDolGlobalString('PRODUIT_MULTIPRICES')) {
-=======
 				if (getDolGlobalString('PRODUIT_MULTIPRICES') || getDolGlobalString('PRODUIT_CUSTOMER_PRICES_AND_MULTIPRICES')) {
->>>>>>> cc80841a
 					// We do no show price array on create when multiprices enabled.
 					// We must set them on prices tab.
 					print '<table class="border centpercent">';
@@ -1893,11 +1767,7 @@
 					// Price
 					print '<tr><td class="titlefieldcreate">'.$langs->trans("SellingPrice").'</td>';
 					print '<td><input name="price" class="maxwidth50" value="'.$object->price.'">';
-<<<<<<< HEAD
-					print $form->selectPriceBaseType($conf->global->PRODUCT_PRICE_BASE_TYPE, "price_base_type");
-=======
 					print $form->selectPriceBaseType(getDolGlobalString('PRODUCT_PRICE_BASE_TYPE'), "price_base_type");
->>>>>>> cc80841a
 					print '</td></tr>';
 
 					// Min price
@@ -2187,7 +2057,6 @@
 										}
 									})
 								})</script>';
-<<<<<<< HEAD
 							}
 						}
 
@@ -2209,29 +2078,6 @@
 							if ($object->status_batch == '2' && getDolGlobalString('PRODUCTBATCH_SN_USE_PRODUCT_MASKS') && getDolGlobalString('PRODUCTBATCH_SN_ADDON') == 'mod_sn_advanced') {
 								$mask = !empty($object->batch_mask) ? $object->batch_mask : getDolGlobalString('SN_ADVANCED_MASK');
 							}
-=======
-							}
-						}
-
-						print '</td></tr>';
-						if (!empty($object->status_batch) || !empty($conf->use_javascript_ajax)) {
-							$langs->load("admin");
-							$tooltip = $langs->trans("GenericMaskCodes", $langs->transnoentities("Batch"), $langs->transnoentities("Batch"));
-							$tooltip .= '<br>'.$langs->trans("GenericMaskCodes2");
-							$tooltip .= '<br>'.$langs->trans("GenericMaskCodes3");
-							$tooltip .= '<br>'.$langs->trans("GenericMaskCodes4a", $langs->transnoentities("Batch"), $langs->transnoentities("Batch"));
-							$tooltip .= '<br>'.$langs->trans("GenericMaskCodes5");
-							//$tooltip .= '<br>'.$langs->trans("GenericMaskCodes5b");
-
-							print '<tr><td id="mask_option">'.$langs->trans("ManageLotMask").'</td>';
-							$mask = '';
-							if ($object->status_batch == '1' && getDolGlobalString('PRODUCTBATCH_LOT_USE_PRODUCT_MASKS') && getDolGlobalString('PRODUCTBATCH_LOT_ADDON') == 'mod_lot_advanced') {
-								$mask = !empty($object->batch_mask) ? $object->batch_mask : getDolGlobalString('LOT_ADVANCED_MASK');
-							}
-							if ($object->status_batch == '2' && getDolGlobalString('PRODUCTBATCH_SN_USE_PRODUCT_MASKS') && getDolGlobalString('PRODUCTBATCH_SN_ADDON') == 'mod_sn_advanced') {
-								$mask = !empty($object->batch_mask) ? $object->batch_mask : getDolGlobalString('SN_ADVANCED_MASK');
-							}
->>>>>>> cc80841a
 							$inherited_mask_lot = getDolGlobalString('LOT_ADVANCED_MASK');
 							$inherited_mask_sn = getDolGlobalString('SN_ADVANCED_MASK');
 							print '<td id="field_mask">';
@@ -2279,7 +2125,6 @@
 							</script>';
 							}
 							print '</td></tr>';
-<<<<<<< HEAD
 						}
 					}
 
@@ -2290,18 +2135,6 @@
 						} else {
 							$sellOrEatByMandatorySelectedId = $object->sell_or_eat_by_mandatory;
 						}
-=======
-						}
-					}
-
-					// SellBy / EatBy mandatory list
-					if (!empty($sellOrEatByMandatoryList)) {
-						if (GETPOSTISSET('sell_or_eat_by_mandatory')) {
-							$sellOrEatByMandatorySelectedId = GETPOSTINT('sell_or_eat_by_mandatory');
-						} else {
-							$sellOrEatByMandatorySelectedId = $object->sell_or_eat_by_mandatory;
-						}
->>>>>>> cc80841a
 						print '<tr><td>'.$langs->trans('BatchSellOrEatByMandatoryList', $langs->trans('SellByDate'), $langs->trans('EatByDate')).'</td><td>';
 						print $form->selectarray('sell_or_eat_by_mandatory', $sellOrEatByMandatoryList, $sellOrEatByMandatorySelectedId);
 						print '</td></tr>';
@@ -2336,17 +2169,10 @@
 					print '<input class="maxwidth150 maxwidthonsmartphone" type="text" name="barcode" value="'.dol_escape_htmltag($tmpcode).'">';
 					print '</td></tr>';
 				}
-<<<<<<< HEAD
 
 				// Description (used in invoice, propal...)
 				print '<tr><td class="tdtop">'.$langs->trans("Description").'</td><td>';
 
-=======
-
-				// Description (used in invoice, propal...)
-				print '<tr><td class="tdtop">'.$langs->trans("Description").'</td><td>';
-
->>>>>>> cc80841a
 				// We use dolibarr_details as type of DolEditor here, because we must not accept images, as description is included into PDF and external links are not accepted by TCPDF.
 				$doleditor = new DolEditor('desc', GETPOSTISSET('desc') ? GETPOST('desc', 'restricthtml') : $object->description, '', 160, 'dolibarr_details', '', false, true, getDolGlobalInt('FCKEDITOR_ENABLE_DETAILS'), ROWS_4, '90%');
 				$doleditor->Create();
@@ -2439,31 +2265,6 @@
 						print $formproduct->selectMeasuringUnits("weight_units", "weight", GETPOSTISSET('weight_units') ? GETPOST('weight_units') : $object->weight_units, 0, 2);
 						print '</td></tr>';
 					}
-<<<<<<< HEAD
-
-					if (!getDolGlobalString('PRODUCT_DISABLE_SIZE')) {
-						// Brut Length
-						print '<tr><td>'.$langs->trans("Length").' x '.$langs->trans("Width").' x '.$langs->trans("Height").'</td><td>';
-						print '<input name="size" size="5" value="'.(GETPOSTISSET('size') ? GETPOST('size') : $object->length).'">x';
-						print '<input name="sizewidth" size="5" value="'.(GETPOSTISSET('sizewidth') ? GETPOST('sizewidth') : $object->width).'">x';
-						print '<input name="sizeheight" size="5" value="'.(GETPOSTISSET('sizeheight') ? GETPOST('sizeheight') : $object->height).'"> ';
-						print $formproduct->selectMeasuringUnits("size_units", "size", GETPOSTISSET('size_units') ? GETPOST('size_units') : $object->length_units, 0, 2);
-						print '</td></tr>';
-					}
-					if (!getDolGlobalString('PRODUCT_DISABLE_SURFACE')) {
-						// Brut Surface
-						print '<tr><td>'.$langs->trans("Surface").'</td><td>';
-						print '<input name="surface" size="5" value="'.(GETPOSTISSET('surface') ? GETPOST('surface') : $object->surface).'"> ';
-						print $formproduct->selectMeasuringUnits("surface_units", "surface", GETPOSTISSET('surface_units') ? GETPOST('surface_units') : $object->surface_units, 0, 2);
-						print '</td></tr>';
-					}
-					if (!getDolGlobalString('PRODUCT_DISABLE_VOLUME')) {
-						// Brut Volume
-						print '<tr><td>'.$langs->trans("Volume").'</td><td>';
-						print '<input name="volume" size="5" value="'.(GETPOSTISSET('volume') ? GETPOST('volume') : $object->volume).'"> ';
-						print $formproduct->selectMeasuringUnits("volume_units", "volume", GETPOSTISSET('volume_units') ? GETPOST('volume_units') : $object->volume_units, 0, 2);
-						print '</td></tr>';
-=======
 
 					if (!getDolGlobalString('PRODUCT_DISABLE_SIZE')) {
 						// Brut Length
@@ -2515,37 +2316,6 @@
 					print $form->select_country(GETPOSTISSET('country_id') ? GETPOSTINT('country_id') : $object->country_id, 'country_id', '', 0, 'minwidth100 maxwidthonsmartphone');
 					if ($user->admin) {
 						print info_admin($langs->trans("YouCanChangeValuesForThisListFromDictionarySetup"), 1);
->>>>>>> cc80841a
-					}
-					print '</td></tr>';
-
-<<<<<<< HEAD
-					if (getDolGlobalString('PRODUCT_ADD_NET_MEASURE')) {
-						// Net Measure
-						print '<tr><td>'.$langs->trans("NetMeasure").'</td><td>';
-						print '<input name="net_measure" size="5" value="'.(GETPOSTISSET('net_measure') ? GETPOST('net_measure') : $object->net_measure).'"> ';
-						print $formproduct->selectMeasuringUnits("net_measure_units", "", GETPOSTISSET('net_measure_units') ? GETPOST('net_measure_units') : $object->net_measure_units, 0, 0);
-						print '</td></tr>';
-					}
-				}
-				// Units
-				if (getDolGlobalString('PRODUCT_USE_UNITS')) {
-					print '<tr><td>'.$langs->trans('DefaultUnitToShow').'</td>';
-					print '<td>';
-					print $form->selectUnits($object->fk_unit, 'units');
-					print '</td></tr>';
-				}
-
-				// Custom code
-				if (!$object->isService() && !getDolGlobalString('PRODUCT_DISABLE_CUSTOM_INFO')) {
-					print '<tr><td class="wordbreak">'.$langs->trans("CustomCode").'</td><td><input name="customcode" class="maxwidth100onsmartphone" value="'.(GETPOSTISSET('customcode') ? GETPOST('customcode') : $object->customcode).'"></td></tr>';
-					// Origin country
-					print '<tr><td>'.$langs->trans("CountryOrigin").'</td>';
-					print '<td>';
-					print img_picto('', 'globe-americas', 'class="paddingrightonly"');
-					print $form->select_country(GETPOSTISSET('country_id') ? GETPOSTINT('country_id') : $object->country_id, 'country_id', '', 0, 'minwidth100 maxwidthonsmartphone');
-					if ($user->admin) {
-						print info_admin($langs->trans("YouCanChangeValuesForThisListFromDictionarySetup"), 1);
 					}
 					print '</td></tr>';
 
@@ -2579,38 +2349,6 @@
 					print $object->showOptionals($extrafields, 'edit', $parameters);
 				}
 
-=======
-					// State
-					if (!getDolGlobalString('PRODUCT_DISABLE_STATE')) {
-						print '<tr>';
-						if (getDolGlobalString('MAIN_SHOW_REGION_IN_STATE_SELECT') && (getDolGlobalInt('MAIN_SHOW_REGION_IN_STATE_SELECT') == 1 || getDolGlobalInt('MAIN_SHOW_REGION_IN_STATE_SELECT') == 2)) {
-							print '<td>'.$form->editfieldkey('RegionStateOrigin', 'state_id', '', $object, 0).'</td><td>';
-						} else {
-							print '<td>'.$form->editfieldkey('StateOrigin', 'state_id', '', $object, 0).'</td><td>';
-						}
-
-						print img_picto('', 'state', 'class="pictofixedwidth"');
-						print $formcompany->select_state(GETPOSTISSET('state_id') ? GETPOSTINT('state_id') : $object->state_id, $object->country_code);
-						print '</td>';
-						print '</tr>';
-					}
-				}
-
-				// Quality control
-				if (getDolGlobalString('PRODUCT_LOT_ENABLE_QUALITY_CONTROL')) {
-					print '<tr><td>'.$langs->trans("LifeTime").'</td><td><input name="lifetime" class="maxwidth100onsmartphone" value="'.$object->lifetime.'"></td></tr>';
-					print '<tr><td>'.$langs->trans("QCFrequency").'</td><td><input name="qc_frequency" class="maxwidth100onsmartphone" value="'.$object->qc_frequency.'"></td></tr>';
-				}
-
-				// Other attributes
-				$parameters = array('colspan' => ' colspan="2"', 'cols' => 2);
-				$reshook = $hookmanager->executeHooks('formObjectOptions', $parameters, $object, $action); // Note that $action and $object may have been modified by hook
-				print $hookmanager->resPrint;
-				if (empty($reshook)) {
-					print $object->showOptionals($extrafields, 'edit', $parameters);
-				}
-
->>>>>>> cc80841a
 				// Tags-Categories
 				if (isModEnabled('category')) {
 					print '<tr><td>'.$langs->trans("Categories").'</td><td>';
@@ -2622,21 +2360,12 @@
 						foreach ($cats as $cat) {
 							$arrayselected[] = $cat->id;
 						}
-<<<<<<< HEAD
 					}
 					if (GETPOSTISARRAY('categories')) {
 						foreach (GETPOST('categories', 'array') as $cat) {
 							$arrayselected[] = $cat;
 						}
 					}
-=======
-					}
-					if (GETPOSTISARRAY('categories')) {
-						foreach (GETPOST('categories', 'array') as $cat) {
-							$arrayselected[] = $cat;
-						}
-					}
->>>>>>> cc80841a
 					print img_picto('', 'category', 'class="pictofixedwidth"').$form->multiselectarray('categories', $cate_arbo, $arrayselected, '', 0, 'quatrevingtpercent widthcentpercentminusx', 0, 0);
 					print "</td></tr>";
 				}
@@ -3135,12 +2864,11 @@
 				// Custom code
 				if (!$object->isService() && !getDolGlobalString('PRODUCT_DISABLE_CUSTOM_INFO')) {
 					print '<tr><td>'.$langs->trans("CustomCode").'</td><td>'.$object->customcode.'</td></tr>';
-<<<<<<< HEAD
 
 					// Origin country code
-					print '<tr><td>'.$langs->trans("Origin").'</td><td>'.getCountry($object->country_id, 0, $db);
+					print '<tr><td>'.$langs->trans("Origin").'</td><td>'.getCountry($object->country_id, '', $db);
 					if (!empty($object->state_id)) {
-						print ' - '.getState($object->state_id, 0, $db);
+						print ' - '.getState($object->state_id, '0', $db);
 					}
 					print '</td></tr>';
 				}
@@ -3176,48 +2904,6 @@
 				print '<div class="clearboth"></div>';
 			}
 
-=======
-
-					// Origin country code
-					print '<tr><td>'.$langs->trans("Origin").'</td><td>'.getCountry($object->country_id, '', $db);
-					if (!empty($object->state_id)) {
-						print ' - '.getState($object->state_id, '0', $db);
-					}
-					print '</td></tr>';
-				}
-
-				// Quality Control
-				if (getDolGlobalString('PRODUCT_LOT_ENABLE_QUALITY_CONTROL')) {
-					print '<tr><td>'.$langs->trans("LifeTime").'</td><td>'.$object->lifetime.'</td></tr>';
-					print '<tr><td>'.$langs->trans("QCFrequency").'</td><td>'.$object->qc_frequency.'</td></tr>';
-				}
-
-				// Other attributes
-				$parameters = array();
-				include DOL_DOCUMENT_ROOT.'/core/tpl/extrafields_view.tpl.php';
-
-				// Categories
-				if (isModEnabled('category')) {
-					print '<tr><td class="valignmiddle">'.$langs->trans("Categories").'</td><td>';
-					print $form->showCategories($object->id, Categorie::TYPE_PRODUCT, 1);
-					print "</td></tr>";
-				}
-
-				// Note private
-				if (getDolGlobalString('MAIN_DISABLE_NOTES_TAB')) {
-					print '<!-- show Note --> '."\n";
-					print '<tr><td class="tdtop">'.$langs->trans("NotePrivate").'</td><td>'.(dol_textishtml($object->note_private) ? $object->note_private : dol_nl2br($object->note_private, 1, true)).'</td></tr>'."\n";
-					print '<!-- End show Note --> '."\n";
-				}
-
-				print "</table>\n";
-				print '</div>';
-
-				print '</div>';
-				print '<div class="clearboth"></div>';
-			}
-
->>>>>>> cc80841a
 			print dol_get_fiche_end();
 		}
 	} elseif ($action != 'create') {
@@ -3303,19 +2989,11 @@
 	$reshook = $hookmanager->executeHooks('addMoreActionsButtons', $parameters, $object, $action); // Note that $action and $object may have been modified by hook
 	if (empty($reshook)) {
 		if ($usercancreate) {
-<<<<<<< HEAD
-			if (!isset($object->no_button_edit) || $object->no_button_edit != 1) {
-				print dolGetButtonAction('', $langs->trans('Modify'), 'default', $_SERVER["PHP_SELF"].'?action=edit&token='.newToken().'&id='.$object->id, '', $usercancreate);
-			}
-
-			if (!isset($object->no_button_copy) || $object->no_button_copy != 1) {
-=======
 			if (!isset($hookmanager->resArray['no_button_edit']) || $hookmanager->resArray['no_button_edit'] != 1) {
 				print dolGetButtonAction('', $langs->trans('Modify'), 'default', $_SERVER["PHP_SELF"].'?action=edit&token='.newToken().'&id='.$object->id, '', $usercancreate);
 			}
 
 			if (!isset($hookmanager->resArray['no_button_copy']) || $hookmanager->resArray['no_button_copy'] != 1) {
->>>>>>> cc80841a
 				if (!empty($conf->use_javascript_ajax) && empty($conf->dol_use_jmobile)) {
 					$cloneProductUrl = '';
 					$cloneButtonId = 'action-clone';
@@ -3326,13 +3004,6 @@
 		$object_is_used = $object->isObjectUsed($object->id);
 
 		if ($usercandelete) {
-<<<<<<< HEAD
-			if (empty($object_is_used) && (!isset($object->no_button_delete) || $object->no_button_delete != 1)) {
-				if (!empty($conf->use_javascript_ajax) && empty($conf->dol_use_jmobile)) {
-					print dolGetButtonAction($langs->trans('Delete'), '', 'delete', '#', 'action-delete', true);
-				} else {
-					print dolGetButtonAction('', $langs->trans('Delete'), 'delete', $_SERVER["PHP_SELF"].'?action=delete&token='.newToken().'&id='.$object->id, '');
-=======
 			if (empty($object_is_used)) {
 				if (!isset($hookmanager->resArray['no_button_delete']) || $hookmanager->resArray['no_button_delete'] != 1) {
 					if (!empty($conf->use_javascript_ajax) && empty($conf->dol_use_jmobile)) {
@@ -3340,7 +3011,6 @@
 					} else {
 						print dolGetButtonAction('', $langs->trans('Delete'), 'delete', $_SERVER["PHP_SELF"].'?action=delete&token='.newToken().'&id='.$object->id, '');
 					}
->>>>>>> cc80841a
 				}
 			} else {
 				print dolGetButtonAction($langs->trans("ProductIsUsed"), $langs->trans('Delete'), 'delete', '#', '', false);
