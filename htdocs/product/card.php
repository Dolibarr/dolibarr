<?php
/* Copyright (C) 2001-2007	Rodolphe Quiedeville	<rodolphe@quiedeville.org>
 * Copyright (C) 2004-2016	Laurent Destailleur		<eldy@users.sourceforge.net>
 * Copyright (C) 2005		Eric Seigne				<eric.seigne@ryxeo.com>
 * Copyright (C) 2005-2015	Regis Houssin			<regis.houssin@capnetworks.com>
 * Copyright (C) 2006		Andre Cianfarani		<acianfa@free.fr>
 * Copyright (C) 2006		Auguria SARL			<info@auguria.org>
 * Copyright (C) 2010-2015	Juanjo Menent			<jmenent@2byte.es>
 * Copyright (C) 2013-2016	Marcos García			<marcosgdf@gmail.com>
 * Copyright (C) 2012-2013	Cédric Salvador			<csalvador@gpcsolutions.fr>
 * Copyright (C) 2011-2017	Alexandre Spangaro		<aspangaro.dolibarr@gmail.com>
 * Copyright (C) 2014		Cédric Gross			<c.gross@kreiz-it.fr>
 * Copyright (C) 2014-2015	Ferran Marcet			<fmarcet@2byte.es>
 * Copyright (C) 2015		Jean-François Ferry		<jfefe@aternatik.fr>
 * Copyright (C) 2015		Raphaël Doursenaud		<rdoursenaud@gpcsolutions.fr>
 * Copyright (C) 2016		Charlie Benke			<charlie@patas-monkey.com>
 * Copyright (C) 2016		Meziane Sof				<virtualsof@yahoo.fr>
 *
 * This program is free software; you can redistribute it and/or modify
 * it under the terms of the GNU General Public License as published by
 * the Free Software Foundation; either version 3 of the License, or
 * (at your option) any later version.
 *
 * This program is distributed in the hope that it will be useful,
 * but WITHOUT ANY WARRANTY; without even the implied warranty of
 * MERCHANTABILITY or FITNESS FOR A PARTICULAR PURPOSE.  See the
 * GNU General Public License for more details.
 *
 * You should have received a copy of the GNU General Public License
 * along with this program. If not, see <http://www.gnu.org/licenses/>.
 */

/**
 *  \file       htdocs/product/card.php
 *  \ingroup    product
 *  \brief      Page to show product
 */

require '../main.inc.php';
require_once DOL_DOCUMENT_ROOT.'/core/class/html.formfile.class.php';
require_once DOL_DOCUMENT_ROOT.'/core/class/canvas.class.php';
require_once DOL_DOCUMENT_ROOT.'/product/class/product.class.php';
require_once DOL_DOCUMENT_ROOT.'/product/class/html.formproduct.class.php';
require_once DOL_DOCUMENT_ROOT.'/core/class/extrafields.class.php';
require_once DOL_DOCUMENT_ROOT.'/core/class/genericobject.class.php';
require_once DOL_DOCUMENT_ROOT.'/core/lib/product.lib.php';
require_once DOL_DOCUMENT_ROOT.'/core/lib/company.lib.php';
require_once DOL_DOCUMENT_ROOT.'/categories/class/categorie.class.php';
require_once DOL_DOCUMENT_ROOT.'/core/modules/product/modules_product.php';

if (! empty($conf->propal->enabled))     require_once DOL_DOCUMENT_ROOT.'/comm/propal/class/propal.class.php';
if (! empty($conf->facture->enabled))    require_once DOL_DOCUMENT_ROOT.'/compta/facture/class/facture.class.php';
if (! empty($conf->commande->enabled))   require_once DOL_DOCUMENT_ROOT.'/commande/class/commande.class.php';
if (! empty($conf->accounting->enabled)) require_once DOL_DOCUMENT_ROOT.'/core/lib/accounting.lib.php';
if (! empty($conf->accounting->enabled)) require_once DOL_DOCUMENT_ROOT.'/core/class/html.formaccounting.class.php';
if (! empty($conf->accounting->enabled)) require_once DOL_DOCUMENT_ROOT.'/accountancy/class/accountingaccount.class.php';

$langs->load("products");
$langs->load("other");
if (! empty($conf->stock->enabled)) $langs->load("stocks");
if (! empty($conf->facture->enabled)) $langs->load("bills");
if (! empty($conf->productbatch->enabled)) $langs->load("productbatch");

$mesg=''; $error=0; $errors=array();

$refalreadyexists=0;

$id=GETPOST('id', 'int');
$ref=GETPOST('ref', 'alpha');
$type=GETPOST('type','int');
$action=(GETPOST('action','alpha') ? GETPOST('action','alpha') : 'view');
$cancel=GETPOST('cancel');
$confirm=GETPOST('confirm','alpha');
$socid=GETPOST('socid','int');
$duration_value = GETPOST('duration_value');
$duration_unit = GETPOST('duration_unit');
if (! empty($user->societe_id)) $socid=$user->societe_id;

$object = new Product($db);
$extrafields = new ExtraFields($db);

// fetch optionals attributes and labels
$extralabels=$extrafields->fetch_name_optionals_label($object->table_element);

if ($id > 0 || ! empty($ref))
{
    $result = $object->fetch($id, $ref);

    if (! empty($conf->product->enabled)) $upload_dir = $conf->product->multidir_output[$object->entity].'/'.get_exdir(0, 0, 0, 0, $object, 'product').dol_sanitizeFileName($object->ref);
    elseif (! empty($conf->service->enabled)) $upload_dir = $conf->service->multidir_output[$object->entity].'/'.get_exdir(0, 0, 0, 0, $object, 'product').dol_sanitizeFileName($object->ref);

    if (! empty($conf->global->PRODUCT_USE_OLD_PATH_FOR_PHOTO))    // For backward compatiblity, we scan also old dirs
    {
        if (! empty($conf->product->enabled)) $upload_dirold = $conf->product->multidir_output[$object->entity].'/'.substr(substr("000".$object->id, -2),1,1).'/'.substr(substr("000".$object->id, -2),0,1).'/'.$object->id."/photos";
        else $upload_dirold = $conf->service->multidir_output[$object->entity].'/'.substr(substr("000".$object->id, -2),1,1).'/'.substr(substr("000".$object->id, -2),0,1).'/'.$object->id."/photos";
    }
}

$modulepart='product';

// Get object canvas (By default, this is not defined, so standard usage of dolibarr)
$canvas = !empty($object->canvas)?$object->canvas:GETPOST("canvas");
$objcanvas=null;
if (! empty($canvas))
{
    require_once DOL_DOCUMENT_ROOT.'/core/class/canvas.class.php';
    $objcanvas = new Canvas($db,$action);
    $objcanvas->getCanvas('product','card',$canvas);
}

// Security check
$fieldvalue = (! empty($id) ? $id : (! empty($ref) ? $ref : ''));
$fieldtype = (! empty($ref) ? 'ref' : 'rowid');
$result=restrictedArea($user,'produit|service',$fieldvalue,'product&product','','',$fieldtype,$objcanvas);

// Initialize technical object to manage hooks of page. Note that conf->hooks_modules contains array of hook context
$hookmanager->initHooks(array('productcard','globalcard'));



/*
 * Actions
 */

if ($cancel) $action = '';

$createbarcode=empty($conf->barcode->enabled)?0:1;
if (! empty($conf->global->MAIN_USE_ADVANCED_PERMS) && empty($user->rights->barcode->creer_advance)) $createbarcode=0;

$parameters=array('id'=>$id, 'ref'=>$ref, 'objcanvas'=>$objcanvas);
$reshook=$hookmanager->executeHooks('doActions',$parameters,$object,$action);    // Note that $action and $object may have been modified by some hooks
if ($reshook < 0) setEventMessages($hookmanager->error, $hookmanager->errors, 'errors');

if (empty($reshook))
{
    // Type
    if ($action ==	'setfk_product_type' && $user->rights->produit->creer)
    {
    	$result = $object->setValueFrom('fk_product_type', GETPOST('fk_product_type'), '', null, 'text', '', $user, 'PRODUCT_MODIFY');
    	header("Location: ".$_SERVER['PHP_SELF']."?id=".$object->id);
    	exit;
    }

<<<<<<< HEAD
    // Actions to build doc
    $upload_dir = $conf->produit->dir_output;
    $permissioncreate = $user->rights->produit->creer;
    include DOL_DOCUMENT_ROOT.'/core/actions_builddoc.inc.php';

    include DOL_DOCUMENT_ROOT.'/core/actions_printing.inc.php';
=======
    /*
	 * Build doc
	 */
	else if ($action == 'builddoc' && $user->rights->produit->creer)
	{
		// Save last template used to generate document
		if (GETPOST('model')) $object->setDocModel($user, GETPOST('model','alpha'));

		// Define output language
		$outputlangs = $langs;
		$newlang='';
		if ($conf->global->MAIN_MULTILANGS && empty($newlang) && GETPOST('lang_id','alpha')) $newlang=GETPOST('lang_id','alpha');
		if ($conf->global->MAIN_MULTILANGS && empty($newlang)) $newlang=$object->thirdparty->default_lang;
		if (! empty($newlang))
		{
			$outputlangs = new Translate("",$conf);
			$outputlangs->setDefaultLang($newlang);
		}
		$result=product_create($db, $object, GETPOST('model','alpha'), $outputlangs);
		if ($result <= 0)
		{
			dol_print_error($db,$result);
			exit;
		}
	}
>>>>>>> 4402c7fb

    // Barcode type
    if ($action ==	'setfk_barcode_type' && $createbarcode)
    {
        $result = $object->setValueFrom('fk_barcode_type', GETPOST('fk_barcode_type'), '', null, 'text', '', $user, 'PRODUCT_MODIFY');
    	header("Location: ".$_SERVER['PHP_SELF']."?id=".$object->id);
    	exit;
    }

    // Barcode value
    if ($action ==	'setbarcode' && $createbarcode)
    {
    	$result=$object->check_barcode(GETPOST('barcode'),GETPOST('barcode_type_code'));

		if ($result >= 0)
		{
	    	$result = $object->setValueFrom('barcode', GETPOST('barcode'));
	    	header("Location: ".$_SERVER['PHP_SELF']."?id=".$object->id);
	    	exit;
		}
		else
		{
			$langs->load("errors");
        	if ($result == -1) $errors[] = 'ErrorBadBarCodeSyntax';
        	else if ($result == -2) $errors[] = 'ErrorBarCodeRequired';
        	else if ($result == -3) $errors[] = 'ErrorBarCodeAlreadyUsed';
        	else $errors[] = 'FailedToValidateBarCode';

			$error++;
			setEventMessages($errors, null, 'errors');
		}
    }

    // Add a product or service
    if ($action == 'add' && ($user->rights->produit->creer || $user->rights->service->creer))
    {
        $error=0;

        if (! GETPOST('label'))
        {
            setEventMessages($langs->trans('ErrorFieldRequired',$langs->transnoentities('Label')), null, 'errors');
            $action = "create";
            $error++;
        }
        if (empty($ref))
        {
            setEventMessages($langs->trans('ErrorFieldRequired',$langs->transnoentities('Ref')), null, 'errors');
            $action = "create";
            $error++;
        }
        if (! empty($duration_value) && empty($duration_unit))
        {
            setEventMessages($langs->trans('ErrorFieldRequired',$langs->transnoentities('Unit')), null, 'errors');
            $action = "create";
            $error++;
        }

        if (! $error)
        {
	        $units = GETPOST('units', 'int');

            $object->ref                   = $ref;
            $object->label                 = GETPOST('label');
            $object->price_base_type       = GETPOST('price_base_type');

            if ($object->price_base_type == 'TTC')
            	$object->price_ttc = GETPOST('price');
            else
            	$object->price = GETPOST('price');
            if ($object->price_base_type == 'TTC')
            	$object->price_min_ttc = GETPOST('price_min');
            else
            	$object->price_min = GETPOST('price_min');

            $object->tva_tx                = str_replace('*','',GETPOST('tva_tx'));
            $object->tva_npr               = preg_match('/\*/',GETPOST('tva_tx'))?1:0;

            // local taxes.
            $object->localtax1_tx 			   = get_localtax($object->tva_tx,1);
            $object->localtax2_tx 			   = get_localtax($object->tva_tx,2);

            $object->type               	 = $type;
            $object->status             	 = GETPOST('statut');
            $object->status_buy            = GETPOST('statut_buy');
			$object->status_batch          	= GETPOST('status_batch');

            $object->barcode_type          = GETPOST('fk_barcode_type');
            $object->barcode		           = GETPOST('barcode');
            // Set barcode_type_xxx from barcode_type id
            $stdobject=new GenericObject($db);
    	    $stdobject->element='product';
            $stdobject->barcode_type=GETPOST('fk_barcode_type');
            $result=$stdobject->fetch_barcode();
            if ($result < 0)
            {
            	$error++;
            	$mesg='Failed to get bar code type information ';
            	setEventMessages($mesg.$stdobject->error, $mesg.$stdobject->errors, 'errors');
            }
            $object->barcode_type_code      = $stdobject->barcode_type_code;
            $object->barcode_type_coder     = $stdobject->barcode_type_coder;
            $object->barcode_type_label     = $stdobject->barcode_type_label;

            $object->description        	 = dol_htmlcleanlastbr(GETPOST('desc'));
            $object->url					 = GETPOST('url');
            $object->note_private          	 = dol_htmlcleanlastbr(GETPOST('note_private'));
            $object->note               	 = $object->note_private;   // deprecated
            $object->customcode              = GETPOST('customcode');
            $object->country_id              = GETPOST('country_id');
            $object->duration_value     	 = $duration_value;
            $object->duration_unit      	 = $duration_unit;
            $object->seuil_stock_alerte 	 = GETPOST('seuil_stock_alerte')?GETPOST('seuil_stock_alerte'):0;
            $object->desiredstock            = GETPOST('desiredstock')?GETPOST('desiredstock'):0;
            $object->canvas             	 = GETPOST('canvas');
            $object->weight             	 = GETPOST('weight');
            $object->weight_units       	 = GETPOST('weight_units');
            $object->length             	 = GETPOST('size');
            $object->length_units       	 = GETPOST('size_units');
            $object->width               	 = GETPOST('sizewidth');
            $object->height             	 = GETPOST('sizeheight');
	        $object->surface            	 = GETPOST('surface');
            $object->surface_units      	 = GETPOST('surface_units');
            $object->volume             	 = GETPOST('volume');
            $object->volume_units       	 = GETPOST('volume_units');
            $object->finished           	 = GETPOST('finished');
	        $object->fk_unit                 = GETPOST('units');

			$accountancy_code_sell 			 = GETPOST('accountancy_code_sell');
			$accountancy_code_buy 			 = GETPOST('accountancy_code_buy');

			if ($accountancy_code_sell <= 0) { $object->accountancy_code_sell = ''; } else { $object->accountancy_code_sell = $accountancy_code_sell; }
			if ($accountancy_code_buy <= 0) { $object->accountancy_code_buy = ''; } else { $object->accountancy_code_buy = $accountancy_code_buy; }

            // MultiPrix
            if (! empty($conf->global->PRODUIT_MULTIPRICES))
            {
                for($i=2;$i<=$conf->global->PRODUIT_MULTIPRICES_LIMIT;$i++)
                {
                    if (isset($_POST["price_".$i]))
                    {
                        $object->multiprices["$i"] = price2num($_POST["price_".$i],'MU');
                        $object->multiprices_base_type["$i"] = $_POST["multiprices_base_type_".$i];
                    }
                    else
                    {
                        $object->multiprices["$i"] = "";
                    }
                }
            }

            // Fill array 'array_options' with data from add form
        	$ret = $extrafields->setOptionalsFromPost($extralabels,$object);
			if ($ret < 0) $error++;

			if (! $error)
			{
            	$id = $object->create($user);
			}

            if ($id > 0)
            {
				// Category association
				$categories = GETPOST('categories');
				$object->setCategories($categories);

                header("Location: ".$_SERVER['PHP_SELF']."?id=".$id);
                exit;
            }
            else
			{
            	if (count($object->errors)) setEventMessages($object->error, $object->errors, 'errors');
				else setEventMessages($langs->trans($object->error), null, 'errors');
                $action = "create";
            }
        }
    }

    // Update a product or service
    if ($action == 'update' && ($user->rights->produit->creer || $user->rights->service->creer))
    {
    	if (GETPOST('cancel'))
        {
            $action = '';
        }
        else
        {
            if ($object->id > 0)
            {
				$object->oldcopy= clone $object;

                $object->ref                    = $ref;
                $object->label                  = GETPOST('label');
                $object->description            = dol_htmlcleanlastbr(GETPOST('desc'));
            	$object->url					= GETPOST('url');
    			if (! empty($conf->global->MAIN_DISABLE_NOTES_TAB))
    			{
                	$object->note_private           = dol_htmlcleanlastbr(GETPOST('note_private'));
                    $object->note                   = $object->note_private;
    			}
                $object->customcode             = GETPOST('customcode');
                $object->country_id             = GETPOST('country_id');
                $object->status                 = GETPOST('statut');
                $object->status_buy             = GETPOST('statut_buy');
                $object->status_batch	        = GETPOST('status_batch');
                // removed from update view so GETPOST always empty
                /*
                $object->seuil_stock_alerte     = GETPOST('seuil_stock_alerte');
                $object->desiredstock           = GETPOST('desiredstock');
                */
                $object->duration_value         = GETPOST('duration_value');
                $object->duration_unit          = GETPOST('duration_unit');

                $object->canvas                 = GETPOST('canvas');
                $object->weight                 = GETPOST('weight');
                $object->weight_units           = GETPOST('weight_units');
                $object->length                 = GETPOST('size');
                $object->length_units           = GETPOST('size_units');
                $object->width               	 = GETPOST('sizewidth');
                $object->height             	 = GETPOST('sizeheight');

                $object->surface                = GETPOST('surface');
                $object->surface_units          = GETPOST('surface_units');
                $object->volume                 = GETPOST('volume');
                $object->volume_units           = GETPOST('volume_units');
                $object->finished               = GETPOST('finished');

	            $units = GETPOST('units', 'int');

	            if ($units > 0) {
		            $object->fk_unit = $units;
	            } else {
		            $object->fk_unit = null;
	            }

	            $object->barcode_type           = GETPOST('fk_barcode_type');
    	        $object->barcode		        = GETPOST('barcode');
    	        // Set barcode_type_xxx from barcode_type id
    	        $stdobject=new GenericObject($db);
    	        $stdobject->element='product';
    	        $stdobject->barcode_type=GETPOST('fk_barcode_type');
    	        $result=$stdobject->fetch_barcode();
    	        if ($result < 0)
    	        {
    	        	$error++;
    	        	$mesg='Failed to get bar code type information ';
            		setEventMessages($mesg.$stdobject->error, $mesg.$stdobject->errors, 'errors');
    	        }
    	        $object->barcode_type_code      = $stdobject->barcode_type_code;
    	        $object->barcode_type_coder     = $stdobject->barcode_type_coder;
    	        $object->barcode_type_label     = $stdobject->barcode_type_label;

				$accountancy_code_sell 			 = GETPOST('accountancy_code_sell');
				$accountancy_code_buy 			 = GETPOST('accountancy_code_buy');

				if ($accountancy_code_sell <= 0) { $object->accountancy_code_sell = ''; } else { $object->accountancy_code_sell = $accountancy_code_sell; }
				if ($accountancy_code_buy <= 0) { $object->accountancy_code_buy = ''; } else { $object->accountancy_code_buy = $accountancy_code_buy; }

                // Fill array 'array_options' with data from add form
        		$ret = $extrafields->setOptionalsFromPost($extralabels,$object);
				if ($ret < 0) $error++;

                if (! $error && $object->check())
                {
                    if ($object->update($object->id, $user) > 0)
                    {
						// Category association
						$categories = GETPOST('categories');
						$object->setCategories($categories);

                        $action = 'view';
                    }
                    else
					{
						if (count($object->errors)) setEventMessages($object->error, $object->errors, 'errors');
                    	else setEventMessages($langs->trans($object->error), null, 'errors');
                        $action = 'edit';
                    }
                }
                else
				{
					if (count($object->errors)) setEventMessages($object->error, $object->errors, 'errors');
                	else setEventMessages($langs->trans("ErrorProductBadRefOrLabel"), null, 'errors');
                    $action = 'edit';
                }
            }

        }
    }

    // Action clone object
    if ($action == 'confirm_clone' && $confirm != 'yes') { $action=''; }
    if ($action == 'confirm_clone' && $confirm == 'yes' && ($user->rights->produit->creer || $user->rights->service->creer))
    {
        if (! GETPOST('clone_content') && ! GETPOST('clone_prices') )
        {
        	setEventMessages($langs->trans("NoCloneOptionsSpecified"), null, 'errors');
        }
        else
        {
            $db->begin();

            $originalId = $id;
            if ($object->id > 0)
            {
                $object->ref = GETPOST('clone_ref');
                $object->status = 0;
                $object->status_buy = 0;
                $object->id = null;
                $object->barcode = -1;

                if ($object->check())
                {
                    $id = $object->create($user);
                    if ($id > 0)
                    {
                        if (GETPOST('clone_composition'))
                        {
                            $result = $object->clone_associations($originalId, $id);

                            if ($result < 1)
                            {
                                $db->rollback();
                                setEventMessages($langs->trans('ErrorProductClone'), null, 'errors');
                                header("Location: ".$_SERVER["PHP_SELF"]."?id=".$originalId);
                                exit;
                            }
                        }

                        // $object->clone_fournisseurs($originalId, $id);

                        $db->commit();
                        $db->close();

                        header("Location: ".$_SERVER["PHP_SELF"]."?id=".$id);
                        exit;
                    }
                    else
                    {
                        $id=$originalId;

                        if ($object->error == 'ErrorProductAlreadyExists')
                        {
                            $db->rollback();

                            $refalreadyexists++;
                            $action = "";

                            $mesg=$langs->trans("ErrorProductAlreadyExists",$object->ref);
                            $mesg.=' <a href="'.$_SERVER["PHP_SELF"].'?ref='.$object->ref.'">'.$langs->trans("ShowCardHere").'</a>.';
                            setEventMessages($mesg, null, 'errors');
                            $object->fetch($id);
                        }
                        else
                     {
                            $db->rollback();
                            if (count($object->errors))
                            {
                            	setEventMessages($object->error, $object->errors, 'errors');
                            	dol_print_error($db,$object->errors);
                            }
                            else
                            {
                            	setEventMessages($langs->trans($object->error), null, 'errors');
                            	dol_print_error($db,$object->error);
                            }
                        }
                    }
                }
            }
            else
            {
                $db->rollback();
                dol_print_error($db,$object->error);
            }
        }
    }

    // Delete a product
    if ($action == 'confirm_delete' && $confirm != 'yes') { $action=''; }
    if ($action == 'confirm_delete' && $confirm == 'yes')
    {
        if (($object->type == Product::TYPE_PRODUCT && $user->rights->produit->supprimer) || ($object->type == Product::TYPE_SERVICE && $user->rights->service->supprimer))
        {
            $result = $object->delete(DolibarrApiAccess::$user);
        }

        if ($result > 0)
        {
            header('Location: '.DOL_URL_ROOT.'/product/list.php?type='.$object->type.'&delprod='.urlencode($object->ref));
            exit;
        }
        else
        {
        	setEventMessages($langs->trans($object->error), null, 'errors');
            $reload = 0;
            $action='';
        }
    }


    // Add product into object
    if ($object->id > 0 && $action == 'addin')
    {
        $thirpdartyid =0 ;
        if (GETPOST('propalid') > 0)
        {
        	$propal = new Propal($db);
	        $result=$propal->fetch(GETPOST('propalid'));
	        if ($result <= 0)
	        {
	            dol_print_error($db,$propal->error);
	            exit;
	        }
	        $thirpdartyid = $propal->socid;
        }
        elseif (GETPOST('commandeid') > 0)
        {
            $commande = new Commande($db);
	        $result=$commande->fetch(GETPOST('commandeid'));
	        if ($result <= 0)
	        {
	            dol_print_error($db,$commande->error);
	            exit;
	        }
	        $thirpdartyid = $commande->socid;
        }
        elseif (GETPOST('factureid') > 0)
        {
    	    $facture = new Facture($db);
	        $result=$facture->fetch(GETPOST('factureid'));
	        if ($result <= 0)
	        {
	            dol_print_error($db,$facture->error);
	            exit;
	        }
	        $thirpdartyid = $facture->socid;
        }

        if ( $thirpdartyid > 0)  {
            $soc = new Societe($db);
            $result = $soc->fetch($thirpdartyid);
            if ($result <= 0) {
                dol_print_error($db, $soc->error);
                exit;
            }

            $desc = $object->description;

            $tva_tx = get_default_tva($mysoc, $soc, $object->id);
            $tva_npr = get_default_npr($mysoc, $soc, $object->id);
            if (empty($tva_tx)) $tva_npr=0;
            $localtax1_tx = get_localtax($tva_tx, 1, $soc, $mysoc, $tva_npr);
            $localtax2_tx = get_localtax($tva_tx, 2, $soc, $mysoc, $tva_npr);

            $pu_ht = $object->price;
            $pu_ttc = $object->price_ttc;
            $price_base_type = $object->price_base_type;

            // If multiprice
            if ($conf->global->PRODUIT_MULTIPRICES && $soc->price_level) {
                $pu_ht = $object->multiprices[$soc->price_level];
                $pu_ttc = $object->multiprices_ttc[$soc->price_level];
                $price_base_type = $object->multiprices_base_type[$soc->price_level];
            } elseif (!empty($conf->global->PRODUIT_CUSTOMER_PRICES)) {
                require_once DOL_DOCUMENT_ROOT . '/product/class/productcustomerprice.class.php';

                $prodcustprice = new Productcustomerprice($db);

                $filter = array('t.fk_product' => $object->id, 't.fk_soc' => $soc->id);

                $result = $prodcustprice->fetch_all('', '', 0, 0, $filter);
                if ($result) {
                    if (count($prodcustprice->lines) > 0) {
                        $pu_ht = price($prodcustprice->lines [0]->price);
                        $pu_ttc = price($prodcustprice->lines [0]->price_ttc);
                        $price_base_type = $prodcustprice->lines [0]->price_base_type;
                        $tva_tx = $prodcustprice->lines [0]->tva_tx;
                    }
                }
            }

			$tmpvat = price2num(preg_replace('/\s*\(.*\)/', '', $tva_tx));
			$tmpprodvat = price2num(preg_replace('/\s*\(.*\)/', '', $prod->tva_tx));

            // On reevalue prix selon taux tva car taux tva transaction peut etre different
            // de ceux du produit par defaut (par exemple si pays different entre vendeur et acheteur).
            if ($tmpvat != $tmpprodvat) {
                if ($price_base_type != 'HT') {
                    $pu_ht = price2num($pu_ttc / (1 + ($tmpvat / 100)), 'MU');
                } else {
                    $pu_ttc = price2num($pu_ht * (1 + ($tmpvat / 100)), 'MU');
                }
            }

            if (GETPOST('propalid') > 0) {
                // Define cost price for margin calculation
                $buyprice=0;
                if (($result = $propal->defineBuyPrice($pu_ht, GETPOST('remise_percent'), $object->id)) < 0)
                {
                    dol_syslog($langs->trans('FailedToGetCostPrice'));
                    setEventMessage($langs->trans('FailedToGetCostPrice'), 'errors');
                }
                else
                {
                    $buyprice = $result;
                }

                $result = $propal->addline(
                    $desc,
                    $pu_ht,
                    GETPOST('qty'),
                    $tva_tx,
                    $localtax1_tx, // localtax1
                    $localtax2_tx, // localtax2
                    $object->id,
                    GETPOST('remise_percent'),
                    $price_base_type,
                    $pu_ttc,
                    0,
                    0,
                    -1,
                    0,
                    0,
                    0,
                    $buyprice,
                    '',
                    '',
                    '',
                    0,
                    $object->fk_unit
                );
                if ($result > 0) {
                    header("Location: " . DOL_URL_ROOT . "/comm/propal/card.php?id=" . $propal->id);
                    return;
                }

                setEventMessages($langs->trans("ErrorUnknown") . ": $result", null, 'errors');
            } elseif (GETPOST('commandeid') > 0) {
                // Define cost price for margin calculation
                $buyprice=0;
                if (($result = $commande->defineBuyPrice($pu_ht, GETPOST('remise_percent'), $object->id)) < 0)
                {
                    dol_syslog($langs->trans('FailedToGetCostPrice'));
                    setEventMessage($langs->trans('FailedToGetCostPrice'), 'errors');
                }
                else
                {
                    $buyprice = $result;
                }

                $result = $commande->addline(
                    $desc,
                    $pu_ht,
                    GETPOST('qty'),
                    $tva_tx,
                    $localtax1_tx, // localtax1
                    $localtax2_tx, // localtax2
                    $object->id,
                    GETPOST('remise_percent'),
                    '',
                    '',
                    $price_base_type,
                    $pu_ttc,
                    '',
                    '',
                    0,
                    -1,
                    0,
                    0,
                    null,
                    $buyprice,
                    '',
                    0,
                    $object->fk_unit
                );

                if ($result > 0) {
                    header("Location: " . DOL_URL_ROOT . "/commande/card.php?id=" . $commande->id);
                    exit;
                }
            } elseif (GETPOST('factureid') > 0) {
                // Define cost price for margin calculation
                $buyprice=0;
                if (($result = $facture->defineBuyPrice($pu_ht, GETPOST('remise_percent'), $object->id)) < 0)
                {
                    dol_syslog($langs->trans('FailedToGetCostPrice'));
                    setEventMessage($langs->trans('FailedToGetCostPrice'), 'errors');
                }
                else
                {
                    $buyprice = $result;
                }

                $result = $facture->addline(
                    $desc,
                    $pu_ht,
                    GETPOST('qty'),
                    $tva_tx,
                    $localtax1_tx,
                    $localtax2_tx,
                    $object->id,
                    GETPOST('remise_percent'),
                    '',
                    '',
                    '',
                    '',
                    '',
                    $price_base_type,
                    $pu_ttc,
                    Facture::TYPE_STANDARD,
                    -1,
                    0,
                    '',
                    0,
                    0,
                    null,
                    $buyprice,
                    '',
                    0,
                    100,
                    '',
                    $object->fk_unit
                );

                if ($result > 0) {
                    header("Location: " . DOL_URL_ROOT . "/compta/facture/card.php?facid=" . $facture->id);
                    exit;
                }
            }
        }
        else {
            $action="";
            setEventMessages($langs->trans("WarningSelectOneDocument"), null, 'warnings');
        }
    }
}



/*
 * View
 */

$title = $langs->trans('ProductServiceCard');
$helpurl = '';
$shortlabel = dol_trunc($object->label,16);
if (GETPOST("type") == '0' || ($object->type == Product::TYPE_PRODUCT))
{
	$title = $langs->trans('Product')." ". $shortlabel ." - ".$langs->trans('Card');
	$helpurl='EN:Module_Products|FR:Module_Produits|ES:M&oacute;dulo_Productos';
}
if (GETPOST("type") == '1' || ($object->type == Product::TYPE_SERVICE))
{
	$title = $langs->trans('Service')." ". $shortlabel ." - ".$langs->trans('Card');
	$helpurl='EN:Module_Services_En|FR:Module_Services|ES:M&oacute;dulo_Servicios';
}

llxHeader('', $title, $helpurl);

$form = new Form($db);
$formfile = new FormFile($db);
$formproduct = new FormProduct($db);
if (! empty($conf->accounting->enabled)) $formaccounting = New FormAccounting($db);

// Load object modBarCodeProduct
$res=0;
if (! empty($conf->barcode->enabled) && ! empty($conf->global->BARCODE_PRODUCT_ADDON_NUM))
{
	$module=strtolower($conf->global->BARCODE_PRODUCT_ADDON_NUM);
	$dirbarcode=array_merge(array('/core/modules/barcode/'),$conf->modules_parts['barcode']);
	foreach ($dirbarcode as $dirroot)
	{
		$res=dol_include_once($dirroot.$module.'.php');
		if ($res) break;
	}
	if ($res > 0)
	{
			$modBarCodeProduct =new $module();
	}
}


if (is_object($objcanvas) && $objcanvas->displayCanvasExists($action))
{
	// -----------------------------------------
	// When used with CANVAS
	// -----------------------------------------
	if (empty($object->error) && $id)
	{
		$object = new Product($db);
		$result=$object->fetch($id);
		if ($result <= 0) dol_print_error('',$object->error);
	}
	$objcanvas->assign_values($action, $object->id, $object->ref);	// Set value for templates
	$objcanvas->display_canvas($action);							// Show template
}
else
{
    // -----------------------------------------
    // When used in standard mode
    // -----------------------------------------
    if ($action == 'create' && ($user->rights->produit->creer || $user->rights->service->creer))
    {
        //WYSIWYG Editor
        require_once DOL_DOCUMENT_ROOT.'/core/class/doleditor.class.php';

		// Load object modCodeProduct
        $module=(! empty($conf->global->PRODUCT_CODEPRODUCT_ADDON)?$conf->global->PRODUCT_CODEPRODUCT_ADDON:'mod_codeproduct_leopard');
        if (substr($module, 0, 16) == 'mod_codeproduct_' && substr($module, -3) == 'php')
        {
            $module = substr($module, 0, dol_strlen($module)-4);
        }
        $result=dol_include_once('/core/modules/product/'.$module.'.php');
        if ($result > 0)
        {
        	$modCodeProduct = new $module();
        }

        print '<form action="'.$_SERVER["PHP_SELF"].'" method="POST">';
        print '<input type="hidden" name="token" value="'.$_SESSION['newtoken'].'">';
        print '<input type="hidden" name="action" value="add">';
        print '<input type="hidden" name="type" value="'.$type.'">'."\n";
		if (! empty($modCodeProduct->code_auto))
			print '<input type="hidden" name="code_auto" value="1">';
		if (! empty($modBarCodeProduct->code_auto))
			print '<input type="hidden" name="barcode_auto" value="1">';

        if ($type==1) $title=$langs->trans("NewService");
        else $title=$langs->trans("NewProduct");
        $linkback="";
        print load_fiche_titre($title,$linkback,'title_products.png');

        dol_fiche_head('');

        print '<table class="border centpercent">';

        print '<tr>';
        $tmpcode='';
		if (! empty($modCodeProduct->code_auto)) $tmpcode=$modCodeProduct->getNextValue($object,$type);
        print '<td class="titlefieldcreate fieldrequired">'.$langs->trans("Ref").'</td><td colspan="3"><input name="ref" class="maxwidth200" maxlength="128" value="'.dol_escape_htmltag(GETPOST('ref')?GETPOST('ref'):$tmpcode).'">';
        if ($refalreadyexists)
        {
            print $langs->trans("RefAlreadyExists");
        }
        print '</td></tr>';

        // Label
        print '<tr><td class="fieldrequired">'.$langs->trans("Label").'</td><td colspan="3"><input name="label" class="minwidth300 maxwidth400onsmartphone" maxlength="255" value="'.dol_escape_htmltag(GETPOST('label')).'"></td></tr>';

        // On sell
        print '<tr><td class="fieldrequired">'.$langs->trans("Status").' ('.$langs->trans("Sell").')</td><td colspan="3">';
        $statutarray=array('1' => $langs->trans("OnSell"), '0' => $langs->trans("NotOnSell"));
        print $form->selectarray('statut',$statutarray,GETPOST('statut'));
        print '</td></tr>';

        // To buy
        print '<tr><td class="fieldrequired">'.$langs->trans("Status").' ('.$langs->trans("Buy").')</td><td colspan="3">';
        $statutarray=array('1' => $langs->trans("ProductStatusOnBuy"), '0' => $langs->trans("ProductStatusNotOnBuy"));
        print $form->selectarray('statut_buy',$statutarray,GETPOST('statut_buy'));
        print '</td></tr>';

	    // Batch number management
		if (! empty($conf->productbatch->enabled))
		{
			print '<tr><td>'.$langs->trans("ManageLotSerial").'</td><td colspan="3">';
			$statutarray=array('0' => $langs->trans("ProductStatusNotOnBatch"), '1' => $langs->trans("ProductStatusOnBatch"));
			print $form->selectarray('status_batch',$statutarray,GETPOST('status_batch'));
			print '</td></tr>';
		}

        $showbarcode=empty($conf->barcode->enabled)?0:1;
        if (! empty($conf->global->MAIN_USE_ADVANCED_PERMS) && empty($user->rights->barcode->lire_advance)) $showbarcode=0;

        if ($showbarcode)
        {
 	        print '<tr><td>'.$langs->trans('BarcodeType').'</td><td>';
 	        if (isset($_POST['fk_barcode_type']))
	        {
	         	$fk_barcode_type=GETPOST('fk_barcode_type');
	        }
	        else
	        {
	        	if (empty($fk_barcode_type) && ! empty($conf->global->PRODUIT_DEFAULT_BARCODE_TYPE)) $fk_barcode_type = $conf->global->PRODUIT_DEFAULT_BARCODE_TYPE;
	        }
	        require_once DOL_DOCUMENT_ROOT.'/core/class/html.formbarcode.class.php';
            $formbarcode = new FormBarCode($db);
	        print $formbarcode->select_barcode_type($fk_barcode_type, 'fk_barcode_type', 1);
	        print '</td><td>'.$langs->trans("BarcodeValue").'</td><td>';
	        $tmpcode=isset($_POST['barcode'])?GETPOST('barcode'):$object->barcode;
	        if (empty($tmpcode) && ! empty($modBarCodeProduct->code_auto)) $tmpcode=$modBarCodeProduct->getNextValue($object,$type);
	        print '<input class="maxwidth100" type="text" name="barcode" value="'.dol_escape_htmltag($tmpcode).'">';
	        print '</td></tr>';
        }

        // Description (used in invoice, propal...)
        print '<tr><td class="tdtop">'.$langs->trans("Description").'</td><td colspan="3">';

        $doleditor = new DolEditor('desc', GETPOST('desc'), '', 160, 'dolibarr_details', '', false, true, $conf->global->FCKEDITOR_ENABLE_PRODUCTDESC, ROWS_4, '90%');
        $doleditor->Create();

        print "</td></tr>";

        // Public URL
        print '<tr><td>'.$langs->trans("PublicUrl").'</td><td colspan="3">';
		print '<input type="text" name="url" class="quatrevingtpercent" value="'.GETPOST('url').'">';
        print '</td></tr>';

        // Stock min level
        if ($type != 1 && ! empty($conf->stock->enabled))
        {
            print '<tr><td>'.$langs->trans("StockLimit").'</td><td>';
            print '<input name="seuil_stock_alerte" class="maxwidth50" value="'.GETPOST('seuil_stock_alerte').'">';
            print '</td>';
            // Stock desired level
            print '<td>'.$langs->trans("DesiredStock").'</td><td>';
            print '<input name="desiredstock" class="maxwidth50" value="'.GETPOST('desiredstock').'">';
            print '</td></tr>';
        }
        else
        {
            print '<input name="seuil_stock_alerte" type="hidden" value="0">';
            print '<input name="desiredstock" type="hidden" value="0">';
        }

        // Nature
        if ($type != 1)
        {
            print '<tr><td>'.$langs->trans("Nature").'</td><td colspan="3">';
            $statutarray=array('1' => $langs->trans("Finished"), '0' => $langs->trans("RowMaterial"));
            print $form->selectarray('finished',$statutarray,GETPOST('finished'),1);
            print '</td></tr>';
        }

        // Duration
        if ($type == 1)
        {
            print '<tr><td>' . $langs->trans("Duration") . '</td><td colspan="3"><input name="duration_value" size="6" maxlength="5" value="' . $duration_value . '"> &nbsp;';
            print '<input name="duration_unit" type="radio" value="h">'.$langs->trans("Hour").'&nbsp;';
            print '<input name="duration_unit" type="radio" value="d">'.$langs->trans("Day").'&nbsp;';
            print '<input name="duration_unit" type="radio" value="w">'.$langs->trans("Week").'&nbsp;';
            print '<input name="duration_unit" type="radio" value="m">'.$langs->trans("Month").'&nbsp;';
            print '<input name="duration_unit" type="radio" value="y">'.$langs->trans("Year").'&nbsp;';
            print '</td></tr>';
        }

        if ($type != 1)	// Le poids et le volume ne concerne que les produits et pas les services
        {
            // Weight
            print '<tr><td>'.$langs->trans("Weight").'</td><td colspan="3">';
            print '<input name="weight" size="4" value="'.GETPOST('weight').'">';
            print $formproduct->select_measuring_units("weight_units","weight");
            print '</td></tr>';
            // Length
            if (empty($conf->global->PRODUCT_DISABLE_SIZE))
            {
                print '<tr><td>'.$langs->trans("Length").' x '.$langs->trans("Width").' x '.$langs->trans("Height").'</td><td colspan="3">';
                print '<input name="size" size="4" value="'.GETPOST('size').'"> x ';
                print '<input name="sizewidth" size="4" value="'.GETPOST('sizewidth').'"> x ';
                print '<input name="sizeheight" size="4" value="'.GETPOST('sizeheight').'">';
                print $formproduct->select_measuring_units("size_units","size");
                print '</td></tr>';
            }
            if (empty($conf->global->PRODUCT_DISABLE_SURFACE))
            {
                // Surface
                print '<tr><td>'.$langs->trans("Surface").'</td><td colspan="3">';
                print '<input name="surface" size="4" value="'.GETPOST('surface').'">';
                print $formproduct->select_measuring_units("surface_units","surface");
                print '</td></tr>';
            }
            // Volume
            print '<tr><td>'.$langs->trans("Volume").'</td><td colspan="3">';
            print '<input name="volume" size="4" value="'.GETPOST('volume').'">';
            print $formproduct->select_measuring_units("volume_units","volume");
            print '</td></tr>';
        }

        // Units
	    if($conf->global->PRODUCT_USE_UNITS)
	    {
		    print '<tr><td>'.$langs->trans('DefaultUnitToShow').'</td>';
		    print '<td colspan="3">';
		    print $form->selectUnits('','units');
		    print '</td></tr>';
	    }

        // Custom code
        if (empty($conf->global->PRODUCT_DISABLE_CUSTOM_INFO) && empty($type))
        {
	        print '<tr><td>'.$langs->trans("CustomCode").'</td><td><input name="customcode" class="maxwidth100onsmartphone" value="'.GETPOST('customcode').'"></td>';
	        // Origin country
	        print '<td>'.$langs->trans("CountryOrigin").'</td><td>';
	        print $form->select_country(GETPOST('country_id','int'),'country_id');
	        if ($user->admin) print info_admin($langs->trans("YouCanChangeValuesForThisListFromDictionarySetup"),1);
	        print '</td></tr>';
        }

        // Other attributes
        $parameters=array('cols' => 3);
        $reshook=$hookmanager->executeHooks('formObjectOptions',$parameters,$object,$action);    // Note that $action and $object may have been modified by hook
        print $hookmanager->resPrint;
        if (empty($reshook) && ! empty($extrafields->attribute_label))
        {
        	print $object->showOptionals($extrafields,'edit',$parameters);
        }

        // Note (private, no output on invoices, propales...)
        //if (! empty($conf->global->MAIN_DISABLE_NOTES_TAB))       available in create mode
        //{
            print '<tr><td class="tdtop">'.$langs->trans("NoteNotVisibleOnBill").'</td><td colspan="3">';

            // We use dolibarr_details as type of DolEditor here, because we must not accept images as description is included into PDF and not accepted by TCPDF.
            $doleditor = new DolEditor('note_private', GETPOST('note_private'), '', 140, 'dolibarr_details', '', false, true, $conf->global->FCKEDITOR_ENABLE_PRODUCTDESC, ROWS_8, '90%');
    	    $doleditor->Create();

            print "</td></tr>";
        //}

		if($conf->categorie->enabled) {
			// Categories
			print '<tr><td>'.$langs->trans("Categories").'</td><td colspan="3">';
			$cate_arbo = $form->select_all_categories(Categorie::TYPE_PRODUCT, '', 'parent', 64, 0, 1);
			print $form->multiselectarray('categories', $cate_arbo, $arrayselected, '', 0, '', 0, '100%');
			print "</td></tr>";
		}

        print '</table>';

        print '<br>';

        if (! empty($conf->global->PRODUIT_MULTIPRICES))
        {
            // We do no show price array on create when multiprices enabled.
            // We must set them on prices tab.
        }
        else
		{
            print '<table class="border" width="100%">';

            // Price
            print '<tr><td class="titlefieldcreate">'.$langs->trans("SellingPrice").'</td>';
            print '<td><input name="price" class="maxwidth50" value="'.$object->price.'">';
            print $form->selectPriceBaseType($object->price_base_type, "price_base_type");
            print '</td></tr>';

            // Min price
            print '<tr><td>'.$langs->trans("MinPrice").'</td>';
            print '<td><input name="price_min" class="maxwidth50" value="'.$object->price_min.'">';
            print '</td></tr>';

            // VAT
            print '<tr><td>'.$langs->trans("VATRate").'</td><td>';
            print $form->load_tva("tva_tx",-1,$mysoc,'');
            print '</td></tr>';

            print '</table>';

            print '<br>';
        }

        // Accountancy codes
        print '<table class="border" width="100%">';

		if (! empty($conf->accounting->enabled))
		{
            // Accountancy_code_sell
            print '<tr><td class="titlefieldcreate">'.$langs->trans("ProductAccountancySellCode").'</td>';
            print '<td>';
		    print $formaccounting->select_account(GETPOST('accountancy_code_sell'), 'accountancy_code_sell', 1, null, 1, 1, '');
            print '</td></tr>';

            // Accountancy_code_buy
            print '<tr><td>'.$langs->trans("ProductAccountancyBuyCode").'</td>';
            print '<td>';
			print $formaccounting->select_account(GETPOST('accountancy_code_buy'), 'accountancy_code_buy', 1, null, 1, 1, '');
            print '</td></tr>';
		}
		else // For external software
		{
            // Accountancy_code_sell
            print '<tr><td class="titlefieldcreate">'.$langs->trans("ProductAccountancySellCode").'</td>';
            print '<td class="maxwidthonsmartphone"><input class="minwidth100" name="accountancy_code_sell" value="'.$object->accountancy_code_sell.'">';
            print '</td></tr>';

            // Accountancy_code_buy
            print '<tr><td>'.$langs->trans("ProductAccountancyBuyCode").'</td>';
            print '<td class="maxwidthonsmartphone"><input class="minwidth100" name="accountancy_code_buy" value="'.$object->accountancy_code_buy.'">';
            print '</td></tr>';
        }
		print '</table>';

        dol_fiche_end();

		print '<div class="center">';
		print '<input type="submit" class="button" value="' . $langs->trans("Create") . '">';
        print ' &nbsp; &nbsp; ';
		print '<input type="button" class="button" value="' . $langs->trans("Cancel") . '" onClick="javascript:history.go(-1)">';
		print '</div>';

        print '</form>';
    }

    /*
     * Product card
     */

    else if ($object->id > 0)
    {
        // Fiche en mode edition
        if ($action == 'edit' &&  ((($object->type == Product::TYPE_PRODUCT && $user->rights->produit->creer) ||  ($object->type == Product::TYPE_SERVICE && $user->rights->service->creer))))
        {
            //WYSIWYG Editor
            require_once DOL_DOCUMENT_ROOT.'/core/class/doleditor.class.php';

            $type = $langs->trans('Product');
            if ($object->isService()) $type = $langs->trans('Service');
            //print load_fiche_titre($langs->trans('Modify').' '.$type.' : '.(is_object($object->oldcopy)?$object->oldcopy->ref:$object->ref), "");

            // Main official, simple, and not duplicated code
            print '<form action="'.$_SERVER['PHP_SELF'].'?id='.$object->id.'" method="POST">'."\n";
            print '<input type="hidden" name="token" value="'.$_SESSION['newtoken'].'">';
            print '<input type="hidden" name="action" value="update">';
            print '<input type="hidden" name="id" value="'.$object->id.'">';
            print '<input type="hidden" name="canvas" value="'.$object->canvas.'">';

            $head=product_prepare_head($object);
            $titre=$langs->trans("CardProduct".$object->type);
            $picto=($object->type== Product::TYPE_SERVICE?'service':'product');
            dol_fiche_head($head, 'card', $titre, 0, $picto);

            print '<table class="border allwidth">';

            // Ref
            print '<tr><td class="titlefield fieldrequired">'.$langs->trans("Ref").'</td><td colspan="3"><input name="ref" class="maxwidth200" maxlength="128" value="'.dol_escape_htmltag($object->ref).'"></td></tr>';

            // Label
            print '<tr><td class="fieldrequired">'.$langs->trans("Label").'</td><td colspan="3"><input name="label" class="minwidth300 maxwidth400onsmartphone" maxlength="255" value="'.dol_escape_htmltag($object->label).'"></td></tr>';

            // Status To sell
            print '<tr><td class="fieldrequired">'.$langs->trans("Status").' ('.$langs->trans("Sell").')</td><td colspan="3">';
            print '<select class="flat" name="statut">';
            if ($object->status)
            {
                print '<option value="1" selected>'.$langs->trans("OnSell").'</option>';
                print '<option value="0">'.$langs->trans("NotOnSell").'</option>';
            }
            else
            {
                print '<option value="1">'.$langs->trans("OnSell").'</option>';
                print '<option value="0" selected>'.$langs->trans("NotOnSell").'</option>';
            }
            print '</select>';
            print '</td></tr>';

            // Status To Buy
            print '<tr><td class="fieldrequired">'.$langs->trans("Status").' ('.$langs->trans("Buy").')</td><td colspan="3">';
            print '<select class="flat" name="statut_buy">';
            if ($object->status_buy)
            {
                print '<option value="1" selected>'.$langs->trans("ProductStatusOnBuy").'</option>';
                print '<option value="0">'.$langs->trans("ProductStatusNotOnBuy").'</option>';
            }
            else
            {
                print '<option value="1">'.$langs->trans("ProductStatusOnBuy").'</option>';
                print '<option value="0" selected>'.$langs->trans("ProductStatusNotOnBuy").'</option>';
            }
            print '</select>';
            print '</td></tr>';

			// Batch number managment
			if ($conf->productbatch->enabled) {
				print '<tr><td>'.$langs->trans("ManageLotSerial").'</td><td colspan="3">';
				$statutarray=array('0' => $langs->trans("ProductStatusNotOnBatch"), '1' => $langs->trans("ProductStatusOnBatch"));
				print $form->selectarray('status_batch',$statutarray,$object->status_batch);
				print '</td></tr>';
			}

            // Barcode
            $showbarcode=empty($conf->barcode->enabled)?0:1;
            if (! empty($conf->global->MAIN_USE_ADVANCED_PERMS) && empty($user->rights->barcode->lire_advance)) $showbarcode=0;

	        if ($showbarcode)
	        {
		        print '<tr><td>'.$langs->trans('BarcodeType').'</td><td>';
		        if (isset($_POST['fk_barcode_type']))
		        {
		         	$fk_barcode_type=GETPOST('fk_barcode_type');
		        }
		        else
		        {
	        		$fk_barcode_type=$object->barcode_type;
		        	if (empty($fk_barcode_type) && ! empty($conf->global->PRODUIT_DEFAULT_BARCODE_TYPE)) $fk_barcode_type = $conf->global->PRODUIT_DEFAULT_BARCODE_TYPE;
		        }
		        require_once DOL_DOCUMENT_ROOT.'/core/class/html.formbarcode.class.php';
	            $formbarcode = new FormBarCode($db);
		        print $formbarcode->select_barcode_type($fk_barcode_type, 'fk_barcode_type', 1);
		        print '</td><td>'.$langs->trans("BarcodeValue").'</td><td>';
		        $tmpcode=isset($_POST['barcode'])?GETPOST('barcode'):$object->barcode;
		        if (empty($tmpcode) && ! empty($modBarCodeProduct->code_auto)) $tmpcode=$modBarCodeProduct->getNextValue($object,$type);
		        print '<input size="40" class="maxwidthonsmartphone" type="text" name="barcode" value="'.dol_escape_htmltag($tmpcode).'">';
		        print '</td></tr>';
	        }

            // Description (used in invoice, propal...)
            print '<tr><td class="tdtop">'.$langs->trans("Description").'</td><td colspan="3">';

            // We use dolibarr_details as type of DolEditor here, because we must not accept images as description is included into PDF and not accepted by TCPDF.
            $doleditor = new DolEditor('desc', $object->description, '', 160, 'dolibarr_details', '', false, true, $conf->global->FCKEDITOR_ENABLE_PRODUCTDESC, ROWS_4, '90%');
            $doleditor->Create();

            print "</td></tr>";
            print "\n";

            // Public Url
            print '<tr><td>'.$langs->trans("PublicUrl").'</td><td colspan="3">';
			print '<input type="text" name="url" class="quatrevingtpercent" value="'.$object->url.'">';
            print '</td></tr>';

            // Stock
            /*
            if ($object->isProduct() && ! empty($conf->stock->enabled))
            {
                print "<tr>".'<td>'.$langs->trans("StockLimit").'</td><td>';
                print '<input name="seuil_stock_alerte" size="4" value="'.$object->seuil_stock_alerte.'">';
                print '</td>';

                print '<td>'.$langs->trans("DesiredStock").'</td><td>';
                print '<input name="desiredstock" size="4" value="'.$object->desiredstock.'">';
                print '</td></tr>';
            }
            else
            {
                print '<input name="seuil_stock_alerte" type="hidden" value="'.$object->seuil_stock_alerte.'">';
                print '<input name="desiredstock" type="hidden" value="'.$object->desiredstock.'">';
            }*/

            // Nature
            if($object->type!= Product::TYPE_SERVICE)
            {
                print '<tr><td>'.$langs->trans("Nature").'</td><td colspan="3">';
                $statutarray=array('-1'=>'&nbsp;', '1' => $langs->trans("Finished"), '0' => $langs->trans("RowMaterial"));
                print $form->selectarray('finished',$statutarray,$object->finished);
                print '</td></tr>';
            }

            if ($object->isService())
            {
                // Duration
                print '<tr><td>'.$langs->trans("Duration").'</td><td colspan="3"><input name="duration_value" size="3" maxlength="5" value="'.$object->duration_value.'">';
                print '&nbsp; ';
                print '<input name="duration_unit" type="radio" value="h"'.($object->duration_unit=='h'?' checked':'').'>'.$langs->trans("Hour");
                print '&nbsp; ';
                print '<input name="duration_unit" type="radio" value="d"'.($object->duration_unit=='d'?' checked':'').'>'.$langs->trans("Day");
                print '&nbsp; ';
                print '<input name="duration_unit" type="radio" value="w"'.($object->duration_unit=='w'?' checked':'').'>'.$langs->trans("Week");
                print '&nbsp; ';
                print '<input name="duration_unit" type="radio" value="m"'.($object->duration_unit=='m'?' checked':'').'>'.$langs->trans("Month");
                print '&nbsp; ';
                print '<input name="duration_unit" type="radio" value="y"'.($object->duration_unit=='y'?' checked':'').'>'.$langs->trans("Year");

                print '</td></tr>';
            }
            else
			{
                // Weight
                print '<tr><td>'.$langs->trans("Weight").'</td><td colspan="3">';
                print '<input name="weight" size="5" value="'.$object->weight.'"> ';
                print $formproduct->select_measuring_units("weight_units", "weight", $object->weight_units);
                print '</td></tr>';
                if (empty($conf->global->PRODUCT_DISABLE_SIZE))
                {
        			// Length
        			print '<tr><td>'.$langs->trans("Length").' x '.$langs->trans("Width").' x '.$langs->trans("Height").'</td><td colspan="3">';
        			print '<input name="size" size="5" value="'.$object->length.'">x';
        			print '<input name="sizewidth" size="5" value="'.$object->width.'">x';
        			print '<input name="sizeheight" size="5" value="'.$object->height.'"> ';
        			print $formproduct->select_measuring_units("size_units", "size", $object->length_units);
        			print '</td></tr>';
                }
                if (empty($conf->global->PRODUCT_DISABLE_SURFACE))
                {
                    // Surface
                    print '<tr><td>'.$langs->trans("Surface").'</td><td colspan="3">';
                    print '<input name="surface" size="5" value="'.$object->surface.'"> ';
                    print $formproduct->select_measuring_units("surface_units", "surface", $object->surface_units);
                    print '</td></tr>';
                }
                if (empty($conf->global->PRODUCT_DISABLE_VOLUME))
                {
                    // Volume
                    print '<tr><td>'.$langs->trans("Volume").'</td><td colspan="3">';
                    print '<input name="volume" size="5" value="'.$object->volume.'"> ';
                    print $formproduct->select_measuring_units("volume_units", "volume", $object->volume_units);
                    print '</td></tr>';
                }
            }
        	// Units
	        if($conf->global->PRODUCT_USE_UNITS)
	        {
		        print '<tr><td>'.$langs->trans('DefaultUnitToShow').'</td>';
		        print '<td colspan="3">';
		        print $form->selectUnits($object->fk_unit, 'units');
		        print '</td></tr>';
	        }

	        // Custom code
    	    if (! $object->isService() && empty($conf->global->PRODUCT_DISABLE_CUSTOM_INFO))
        	{
	            print '<tr><td>'.$langs->trans("CustomCode").'</td><td><input name="customcode" class="maxwidth100onsmartphone" value="'.$object->customcode.'"></td>';
	            // Origin country
	            print '<td>'.$langs->trans("CountryOrigin").'</td><td>';
	            print $form->select_country($object->country_id, 'country_id', '', 0, 'minwidth100 maxwidthonsmartphone');
	            if ($user->admin) print info_admin($langs->trans("YouCanChangeValuesForThisListFromDictionarySetup"),1);
	            print '</td></tr>';
        	}

            // Other attributes
            $parameters=array('colspan' => ' colspan="3"', 'cols'=>3);
            $reshook=$hookmanager->executeHooks('formObjectOptions',$parameters,$object,$action);    // Note that $action and $object may have been modified by hook
            print $hookmanager->resPrint;
            if (empty($reshook) && ! empty($extrafields->attribute_label))
            {
            	print $object->showOptionals($extrafields,'edit');
            }

			// Tags-Categories
            if ($conf->categorie->enabled)
			{
				print '<tr><td class="tdtop">'.$langs->trans("Categories").'</td><td colspan="3">';
				$cate_arbo = $form->select_all_categories(Categorie::TYPE_PRODUCT, '', 'parent', 64, 0, 1);
				$c = new Categorie($db);
				$cats = $c->containing($object->id,Categorie::TYPE_PRODUCT);
				foreach($cats as $cat) {
					$arrayselected[] = $cat->id;
				}
				print $form->multiselectarray('categories', $cate_arbo, $arrayselected, '', 0, '', 0, '100%');
				print "</td></tr>";
			}

            // Note private
			if (! empty($conf->global->MAIN_DISABLE_NOTES_TAB))
			{
                print '<tr><td class="tdtop">'.$langs->trans("NoteNotVisibleOnBill").'</td><td colspan="3">';

                $doleditor = new DolEditor('note_private', $object->note_private, '', 140, 'dolibarr_notes', '', false, true, $conf->global->FCKEDITOR_ENABLE_PRODUCTDESC, ROWS_4, '90%');
                $doleditor->Create();

                print "</td></tr>";
			}

            print '</table>';

            print '<br>';

            print '<table class="border" width="100%">';

			if (! empty($conf->accounting->enabled))
			{
                // Accountancy_code_sell
                print '<tr><td class="titlefield">'.$langs->trans("ProductAccountancySellCode").'</td>';
                print '<td>';
				print $formaccounting->select_account($object->accountancy_code_sell, 'accountancy_code_sell', 1, '', 1, 1);
                print '</td></tr>';

                // Accountancy_code_buy
                print '<tr><td>'.$langs->trans("ProductAccountancyBuyCode").'</td>';
                print '<td>';
				print $formaccounting->select_account($object->accountancy_code_buy, 'accountancy_code_buy', 1, '', 1, 1);
                print '</td></tr>';
			}
			else // For external software
			{
                // Accountancy_code_sell
                print '<tr><td class="titlefield">'.$langs->trans("ProductAccountancySellCode").'</td>';
                print '<td><input name="accountancy_code_sell" class="maxwidth200" value="'.$object->accountancy_code_sell.'">';
                print '</td></tr>';

                // Accountancy_code_buy
                print '<tr><td>'.$langs->trans("ProductAccountancyBuyCode").'</td>';
                print '<td><input name="accountancy_code_buy" class="maxwidth200" value="'.$object->accountancy_code_buy.'">';
                print '</td></tr>';
            }
			print '</table>';

            dol_fiche_end();

            print '<div class="center">';
			print '<input type="submit" class="button" value="'.$langs->trans("Save").'">';
			print '&nbsp;&nbsp;&nbsp;&nbsp;&nbsp;';
            print '<input type="submit" class="button" name="cancel" value="'.$langs->trans("Cancel").'">';
			print '</div>';

            print '</form>';
        }
        // Fiche en mode visu
        else
		{
            $showbarcode=empty($conf->barcode->enabled)?0:1;
            if (! empty($conf->global->MAIN_USE_ADVANCED_PERMS) && empty($user->rights->barcode->lire_advance)) $showbarcode=0;

		    $head=product_prepare_head($object);
            $titre=$langs->trans("CardProduct".$object->type);
            $picto=($object->type== Product::TYPE_SERVICE?'service':'product');

            dol_fiche_head($head, 'card', $titre, -1, $picto);

            $linkback = '<a href="'.DOL_URL_ROOT.'/product/list.php?type='.$object->type.'">'.$langs->trans("BackToList").'</a>';
            $object->next_prev_filter=" fk_product_type = ".$object->type;

<<<<<<< HEAD
            dol_banner_tab($object, 'ref', $linkback, ($user->societe_id?0:1), 'ref');
=======
            $shownav = 1;
            if ($user->societe_id && ! in_array('product', explode(',',$conf->global->MAIN_MODULES_FOR_EXTERNAL))) $shownav=0;

            dol_banner_tab($object, 'ref', $linkback, $shownav, 'ref');
>>>>>>> 4402c7fb


            print '<div class="fichecenter">';
            print '<div class="fichehalfleft">';

            print '<div class="underbanner clearboth"></div>';
            print '<table class="border tableforfield" width="100%">';

            // Type
            if (! empty($conf->produit->enabled) && ! empty($conf->service->enabled))
            {
            	// TODO change for compatibility with edit in place
            	$typeformat='select;0:'.$langs->trans("Product").',1:'.$langs->trans("Service");
                print '<tr><td class="titlefield">'.$form->editfieldkey("Type",'fk_product_type',$object->type,$object,$user->rights->produit->creer||$user->rights->service->creer,$typeformat).'</td><td colspan="2">';
                print $form->editfieldval("Type",'fk_product_type',$object->type,$object,$user->rights->produit->creer||$user->rights->service->creer,$typeformat);
                print '</td></tr>';
            }

            if ($showbarcode)
            {
                // Barcode type
                print '<tr><td class="nowrap">';
                print '<table width="100%" class="nobordernopadding"><tr><td class="nowrap">';
                print $langs->trans("BarcodeType");
                print '</td>';
                if (($action != 'editbarcodetype') && ! empty($user->rights->produit->creer) && $createbarcode) print '<td align="right"><a href="'.$_SERVER["PHP_SELF"].'?action=editbarcodetype&amp;id='.$object->id.'">'.img_edit($langs->trans('Edit'),1).'</a></td>';
                print '</tr></table>';
                print '</td><td colspan="2">';
                if ($action == 'editbarcodetype' || $action == 'editbarcode')
                {
                    require_once DOL_DOCUMENT_ROOT.'/core/class/html.formbarcode.class.php';
                    $formbarcode = new FormBarCode($db);
		}
                if ($action == 'editbarcodetype')
                {
                    $formbarcode->form_barcode_type($_SERVER['PHP_SELF'].'?id='.$object->id,$object->barcode_type,'fk_barcode_type');
                }
                else
                {
                    $object->fetch_barcode();
                    print $object->barcode_type_label?$object->barcode_type_label:($object->barcode?'<div class="warning">'.$langs->trans("SetDefaultBarcodeType").'<div>':'');
                }
                print '</td></tr>'."\n";

                // Barcode value
                print '<tr><td class="nowrap">';
                print '<table width="100%" class="nobordernopadding"><tr><td class="nowrap">';
                print $langs->trans("BarcodeValue");
                print '</td>';
                if (($action != 'editbarcode') && ! empty($user->rights->produit->creer) && $createbarcode) print '<td align="right"><a href="'.$_SERVER["PHP_SELF"].'?action=editbarcode&amp;id='.$object->id.'">'.img_edit($langs->trans('Edit'),1).'</a></td>';
                print '</tr></table>';
                print '</td><td colspan="2">';
                if ($action == 'editbarcode')
                {
			$tmpcode=isset($_POST['barcode'])?GETPOST('barcode'):$object->barcode;
			if (empty($tmpcode) && ! empty($modBarCodeProduct->code_auto)) $tmpcode=$modBarCodeProduct->getNextValue($object,$type);

			print '<form method="post" action="'.$_SERVER["PHP_SELF"].'?id='.$object->id.'">';
			print '<input type="hidden" name="token" value="'.$_SESSION['newtoken'].'">';
			print '<input type="hidden" name="action" value="setbarcode">';
			print '<input type="hidden" name="barcode_type_code" value="'.$object->barcode_type_code.'">';
			print '<input size="40" class="maxwidthonsmartphone" type="text" name="barcode" value="'.$tmpcode.'">';
			print '&nbsp;<input type="submit" class="button" value="'.$langs->trans("Modify").'">';
			print '</form>';
                }
                else
                {
                    print $object->barcode;
                }
                print '</td></tr>'."\n";
            }

            // Accountancy sell code
			print '<tr><td class="nowrap">';
            print $langs->trans("ProductAccountancySellCode");
            print '</td><td colspan="2">';
			if (! empty($conf->accounting->enabled))
			{
				$accountingaccount = new AccountingAccount($db);
				$accountingaccount->fetch('',$object->accountancy_code_sell);

				print $accountingaccount->getNomUrl(0,1,1,'',1);
            } else {
				print $object->accountancy_code_sell;
			}
			print '</td></tr>';

            // Accountancy buy code
			print '<tr><td class="nowrap">';
            print $langs->trans("ProductAccountancyBuyCode");
            print '</td><td colspan="2">';
			if (! empty($conf->accounting->enabled))
			{
				$accountingaccount2 = new AccountingAccount($db);
				$accountingaccount2->fetch('',$object->accountancy_code_buy);

				print $accountingaccount2->getNomUrl(0,1,1,'',1);
            } else {
				print $object->accountancy_code_buy;
			}
            print '</td></tr>';

            // Status (to sell)
            /*
            print '<tr><td>'.$langs->trans("Status").' ('.$langs->trans("Sell").')</td><td colspan="2">';
            if (! empty($conf->use_javascript_ajax) && $user->rights->produit->creer && ! empty($conf->global->MAIN_DIRECT_STATUS_UPDATE)) {
                print ajax_object_onoff($object, 'status', 'tosell', 'ProductStatusOnSell', 'ProductStatusNotOnSell');
            } else {
                print $object->getLibStatut(2,0);
            }
            print '</td></tr>';

            // Status (to buy)
            print '<tr><td>'.$langs->trans("Status").' ('.$langs->trans("Buy").')</td><td colspan="2">';
            if (! empty($conf->use_javascript_ajax) && $user->rights->produit->creer && ! empty($conf->global->MAIN_DIRECT_STATUS_UPDATE)) {
                print ajax_object_onoff($object, 'status_buy', 'tobuy', 'ProductStatusOnBuy', 'ProductStatusNotOnBuy');
            } else {
                print $object->getLibStatut(2,1);
            }
            print '</td></tr>';
            */

            // Batch number management (to batch)
            if (! empty($conf->productbatch->enabled)) {
                print '<tr><td>'.$langs->trans("ManageLotSerial").'</td><td colspan="2">';
                if (! empty($conf->use_javascript_ajax) && $user->rights->produit->creer && ! empty($conf->global->MAIN_DIRECT_STATUS_UPDATE)) {
                    print ajax_object_onoff($object, 'status_batch', 'tobatch', 'ProductStatusOnBatch', 'ProductStatusNotOnBatch');
                } else {
                    print $object->getLibStatut(0,2);
                }
                print '</td></tr>';
            }

            // Description
            print '<tr><td class="tdtop">'.$langs->trans("Description").'</td><td colspan="2">'.(dol_textishtml($object->description)?$object->description:dol_nl2br($object->description,1,true)).'</td></tr>';

            // Public URL
            print '<tr><td>'.$langs->trans("PublicUrl").'</td><td colspan="2">';
			print dol_print_url($object->url);
            print '</td></tr>';

            //Parent product.
            if (!empty($conf->variants->enabled) && $object->isProduct()) {

                $combination = new ProductCombination($db);

                if ($combination->fetchByFkProductChild($object->id) > 0) {
                    $prodstatic = new Product($db);
                    $prodstatic->fetch($combination->fk_product_parent);

                    // Parent product
                    print '<tr><td>'.$langs->trans("ParentProduct").'</td><td colspan="2">';
                    print $prodstatic->getNomUrl(1);
                    print '</td></tr>';
                }
            }

            print '</table>';
            print '</div>';
            print '<div class="fichehalfright"><div class="ficheaddleft">';

            print '<div class="underbanner clearboth"></div>';
            print '<table class="border tableforfield" width="100%">';

            // Nature
            if($object->type!= Product::TYPE_SERVICE)
            {
                print '<tr><td class="titlefield">'.$langs->trans("Nature").'</td><td colspan="2">';
                print $object->getLibFinished();
                print '</td></tr>';
            }

            if ($object->isService())
            {
                // Duration
                print '<tr><td class="titlefield">'.$langs->trans("Duration").'</td><td colspan="2">'.$object->duration_value.'&nbsp;';
                if ($object->duration_value > 1)
                {
                    $dur=array("h"=>$langs->trans("Hours"),"d"=>$langs->trans("Days"),"w"=>$langs->trans("Weeks"),"m"=>$langs->trans("Months"),"y"=>$langs->trans("Years"));
                }
                else if ($object->duration_value > 0)
                {
                    $dur=array("h"=>$langs->trans("Hour"),"d"=>$langs->trans("Day"),"w"=>$langs->trans("Week"),"m"=>$langs->trans("Month"),"y"=>$langs->trans("Year"));
                }
                print (! empty($object->duration_unit) && isset($dur[$object->duration_unit]) ? $langs->trans($dur[$object->duration_unit]) : '')."&nbsp;";

                print '</td></tr>';
            }
            else
            {
                // Weight
                print '<tr><td class="titlefield">'.$langs->trans("Weight").'</td><td colspan="2">';
                if ($object->weight != '')
                {
                    print $object->weight." ".measuring_units_string($object->weight_units,"weight");
                }
                else
                {
                    print '&nbsp;';
                }
                print "</td></tr>\n";
                if (empty($conf->global->PRODUCT_DISABLE_SIZE))
                {
                    // Length
                    print '<tr><td>'.$langs->trans("Length").' x '.$langs->trans("Width").' x '.$langs->trans("Height").'</td><td colspan="2">';
                    if ($object->length != '' || $object->width != '' || $object->height != '')
                    {
                        print $object->length;
                        if ($object->width) print " x ".$object->width;
                        if ($object->height) print " x ".$object->height;
                        print ' '.measuring_units_string($object->length_units,"size");
                    }
                    else
                    {
                        print '&nbsp;';
                    }
                    print "</td></tr>\n";
                }
                if (empty($conf->global->PRODUCT_DISABLE_SURFACE))
                {
                    // Surface
                    print '<tr><td>'.$langs->trans("Surface").'</td><td colspan="2">';
                    if ($object->surface != '')
                    {
                        print $object->surface." ".measuring_units_string($object->surface_units,"surface");
                    }
                    else
                    {
                        print '&nbsp;';
                    }
                    print "</td></tr>\n";
                }
                if (empty($conf->global->PRODUCT_DISABLE_VOLUME))
                {
                    // Volume
                    print '<tr><td>'.$langs->trans("Volume").'</td><td colspan="2">';
                    if ($object->volume != '')
                    {
                        print $object->volume." ".measuring_units_string($object->volume_units,"volume");
                    }
                    else
                    {
                        print '&nbsp;';
                    }
                    print "</td></tr>\n";
                }
            }

			// Unit
			if (! empty($conf->global->PRODUCT_USE_UNITS))
			{
				$unit = $object->getLabelOfUnit();

				print '<tr><td>'.$langs->trans('DefaultUnitToShow').'</td><td>';
				if ($unit !== '') {
					print $langs->trans($unit);
				}
				print '</td></tr>';
			}

        	// Custom code
        	if (empty($conf->global->PRODUCT_DISABLE_CUSTOM_INFO))
        	{
	            print '<tr><td>'.$langs->trans("CustomCode").'</td><td colspan="2">'.$object->customcode.'</td>';

            	// Origin country code
            	print '<tr><td>'.$langs->trans("CountryOrigin").'</td><td colspan="2">'.getCountry($object->country_id,0,$db).'</td>';
        	}

            // Other attributes
            $parameters=array('colspan' => ' colspan="'.(2+(($showphoto||$showbarcode)?1:0)).'"');
            include DOL_DOCUMENT_ROOT . '/core/tpl/extrafields_view.tpl.php';

			// Categories
			if($conf->categorie->enabled) {
				print '<tr><td valign="middle">'.$langs->trans("Categories").'</td><td colspan="3">';
				print $form->showCategories($object->id,'product',1);
				print "</td></tr>";
			}

            // Note private
			if (! empty($conf->global->MAIN_DISABLE_NOTES_TAB))
			{
    			print '<!-- show Note --> '."\n";
                print '<tr><td class="tdtop">'.$langs->trans("NotePrivate").'</td><td colspan="'.(2+(($showphoto||$showbarcode)?1:0)).'">'.(dol_textishtml($object->note_private)?$object->note_private:dol_nl2br($object->note_private,1,true)).'</td></tr>'."\n";
                print '<!-- End show Note --> '."\n";
			}

            print "</table>\n";
    		print '</div>';

            print '</div></div>';
            print '<div style="clear:both"></div>';

            dol_fiche_end();
        }

    }
    else if ($action != 'create')
    {
        exit;
    }
}

// Load object modCodeProduct
$module=(! empty($conf->global->PRODUCT_CODEPRODUCT_ADDON)?$conf->global->PRODUCT_CODEPRODUCT_ADDON:'mod_codeproduct_leopard');
if (substr($module, 0, 16) == 'mod_codeproduct_' && substr($module, -3) == 'php')
{
    $module = substr($module, 0, dol_strlen($module)-4);
}
$result=dol_include_once('/core/modules/product/'.$module.'.php');
if ($result > 0)
{
	$modCodeProduct = new $module();
}

$tmpcode='';
if (! empty($modCodeProduct->code_auto)) $tmpcode=$modCodeProduct->getNextValue($object,$object->type);

// Define confirmation messages
$formquestionclone=array(
	'text' => $langs->trans("ConfirmClone"),
    array('type' => 'text', 'name' => 'clone_ref','label' => $langs->trans("NewRefForClone"), 'value' => empty($tmpcode) ? $langs->trans("CopyOf").' '.$object->ref : $tmpcode, 'size'=>24),
    array('type' => 'checkbox', 'name' => 'clone_content','label' => $langs->trans("CloneContentProduct"), 'value' => 1),
    array('type' => 'checkbox', 'name' => 'clone_prices', 'label' => $langs->trans("ClonePricesProduct").' ('.$langs->trans("FeatureNotYetAvailable").')', 'value' => 0, 'disabled' => true),
);
if (! empty($conf->global->PRODUIT_SOUSPRODUITS))
{
    $formquestionclone[]=array('type' => 'checkbox', 'name' => 'clone_composition', 'label' => $langs->trans('CloneCompositionProduct'), 'value' => 1);
}

// Confirm delete product
if (($action == 'delete' && (empty($conf->use_javascript_ajax) || ! empty($conf->dol_use_jmobile)))	// Output when action = clone if jmobile or no js
	|| (! empty($conf->use_javascript_ajax) && empty($conf->dol_use_jmobile)))							// Always output when not jmobile nor js
{
    print $form->formconfirm("card.php?id=".$object->id,$langs->trans("DeleteProduct"),$langs->trans("ConfirmDeleteProduct"),"confirm_delete",'',0,"action-delete");
}

// Clone confirmation
if (($action == 'clone' && (empty($conf->use_javascript_ajax) || ! empty($conf->dol_use_jmobile)))		// Output when action = clone if jmobile or no js
	|| (! empty($conf->use_javascript_ajax) && empty($conf->dol_use_jmobile)))							// Always output when not jmobile nor js
{
    print $form->formconfirm($_SERVER["PHP_SELF"].'?id='.$object->id,$langs->trans('CloneProduct'),$langs->trans('ConfirmCloneProduct',$object->ref),'confirm_clone',$formquestionclone,'yes','action-clone',250,600);
}


/* ************************************************************************** */
/*                                                                            */
/* Barre d'action                                                             */
/*                                                                            */
/* ************************************************************************** */
if ($action != 'create' && $action != 'edit')
{
<<<<<<< HEAD
    print "\n".'<div class="tabsAction">'."\n";
=======
	if ($action == '' || $action == 'view')
	{
	    if (($object->type == Product::TYPE_PRODUCT && $user->rights->produit->creer ) ||
	       ($object->type == Product::TYPE_SERVICE && $user->rights->service->creer))
	    {
	        if (! isset($object->no_button_edit) || $object->no_button_edit <> 1) print '<div class="inline-block divButAction"><a class="butAction" href="'.$_SERVER["PHP_SELF"].'?action=edit&amp;id='.$object->id.'">'.$langs->trans("Modify").'</a></div>';
>>>>>>> 4402c7fb

    $parameters=array();
    $reshook=$hookmanager->executeHooks('addMoreActionsButtons',$parameters,$object,$action);    // Note that $action and $object may have been modified by hook
    if (empty($reshook))
    {
        if (($object->type == Product::TYPE_PRODUCT && $user->rights->produit->creer ) ||
           ($object->type == Product::TYPE_SERVICE && $user->rights->service->creer))
        {
            if (! isset($object->no_button_edit) || $object->no_button_edit <> 1) print '<div class="inline-block divButAction"><a class="butAction" href="'.$_SERVER["PHP_SELF"].'?action=edit&amp;id='.$object->id.'">'.$langs->trans("Modify").'</a></div>';

            if (! isset($object->no_button_copy) || $object->no_button_copy <> 1)
            {
                if (! empty($conf->use_javascript_ajax) && empty($conf->dol_use_jmobile))
                {
                    print '<div class="inline-block divButAction"><span id="action-clone" class="butAction">'.$langs->trans('ToClone').'</span></div>'."\n";
                }
                else
    			{
                    print '<div class="inline-block divButAction"><a class="butAction" href="'.$_SERVER["PHP_SELF"].'?action=clone&amp;id='.$object->id.'">'.$langs->trans("ToClone").'</a></div>';
                }
            }
        }
        $object_is_used = $object->isObjectUsed($object->id);

        if (($object->type == Product::TYPE_PRODUCT && $user->rights->produit->supprimer)
        || ($object->type == Product::TYPE_SERVICE && $user->rights->service->supprimer))
        {
            if (empty($object_is_used) && (! isset($object->no_button_delete) || $object->no_button_delete <> 1))
            {
                if (! empty($conf->use_javascript_ajax) && empty($conf->dol_use_jmobile))
                {
                    print '<div class="inline-block divButAction"><span id="action-delete" class="butActionDelete">'.$langs->trans('Delete').'</span></div>'."\n";
                }
                else
    			{
                    print '<div class="inline-block divButAction"><a class="butActionDelete" href="'.$_SERVER["PHP_SELF"].'?action=delete&amp;id='.$object->id.'">'.$langs->trans("Delete").'</a></div>';
                }
            }
            else
    		{
                print '<div class="inline-block divButAction"><a class="butActionRefused" href="#" title="'.$langs->trans("ProductIsUsed").'">'.$langs->trans("Delete").'</a></div>';
            }
        }
        else
    	{
            print '<div class="inline-block divButAction"><a class="butActionRefused" href="#" title="'.$langs->trans("NotEnoughPermissions").'">'.$langs->trans("Delete").'</a></div>';
        }
    }

    print "\n</div>\n";
}

/*
 * All the "Add to" areas
 */

if (! empty($conf->global->PRODUCT_ADD_FORM_ADD_TO) && $object->id && ($action == '' || $action == 'view') && $object->status)
{
    //Variable used to check if any text is going to be printed
    $html = '';
	//print '<div class="fichecenter"><div class="fichehalfleft">';

    // Propals
    if (! empty($conf->propal->enabled) && $user->rights->propale->creer)
    {
        $propal = new Propal($db);

        $langs->load("propal");

        $otherprop = $propal->liste_array(2,1,0);

        if (is_array($otherprop) && count($otherprop))
        {
        	$html .= '<tr><td style="width: 200px;">';
        	$html .= $langs->trans("AddToDraftProposals").'</td><td>';
        	$html .= $form->selectarray("propalid", $otherprop, 0, 1);
        	$html .= '</td></tr>';
        }
        else
       {
        	$html .= '<tr><td style="width: 200px;">';
        	$html .= $langs->trans("AddToDraftProposals").'</td><td>';
        	$html .= $langs->trans("NoDraftProposals");
        	$html .= '</td></tr>';
        }
    }

    // Commande
    if (! empty($conf->commande->enabled) && $user->rights->commande->creer)
    {
        $commande = new Commande($db);

        $langs->load("orders");

        $othercom = $commande->liste_array(2, 1, null);
        if (is_array($othercom) && count($othercom))
        {
        	$html .= '<tr><td style="width: 200px;">';
        	$html .= $langs->trans("AddToDraftOrders").'</td><td>';
        	$html .= $form->selectarray("commandeid", $othercom, 0, 1);
        	$html .= '</td></tr>';
        }
        else
		{
        	$html .= '<tr><td style="width: 200px;">';
        	$html .= $langs->trans("AddToDraftOrders").'</td><td>';
        	$html .= $langs->trans("NoDraftOrders");
        	$html .= '</td></tr>';
        }
    }

    // Factures
    if (! empty($conf->facture->enabled) && $user->rights->facture->creer)
    {
    	$invoice = new Facture($db);

    	$langs->load("bills");

    	$otherinvoice = $invoice->liste_array(2, 1, null);
    	if (is_array($otherinvoice) && count($otherinvoice))
    	{
    		$html .= '<tr><td style="width: 200px;">';
    		$html .= $langs->trans("AddToDraftInvoices").'</td><td>';
    		$html .= $form->selectarray("factureid", $otherinvoice, 0, 1);
    		$html .= '</td></tr>';
    	}
    	else
    	{
    		$html .= '<tr><td style="width: 200px;">';
    		$html .= $langs->trans("AddToDraftInvoices").'</td><td>';
    		$html .= $langs->trans("NoDraftInvoices");
    		$html .= '</td></tr>';
    	}
    }

    //If any text is going to be printed, then we show the table
    if (!empty($html))
    {
	    print '<form method="POST" action="'.$_SERVER["PHP_SELF"].'?id='.$object->id.'">';
    	print '<input type="hidden" name="token" value="'.$_SESSION['newtoken'].'">';
    	print '<input type="hidden" name="action" value="addin">';

	    print load_fiche_titre($langs->trans("AddToDraft"),'','');

		dol_fiche_head('');

    	$html .= '<tr><td class="nowrap">'.$langs->trans("Quantity").' ';
    	$html .= '<input type="text" class="flat" name="qty" size="1" value="1"></td>';
        $html .= '<td class="nowrap">'.$langs->trans("ReductionShort").'(%) ';
    	$html .= '<input type="text" class="flat" name="remise_percent" size="1" value="0">';
    	$html .= '</td></tr>';

    	print '<table width="100%" class="border">';
        print $html;
        print '</table>';

        print '<div class="center">';
        print '<input type="submit" class="button" value="'.$langs->trans("Add").'">';
        print '</div>';

        dol_fiche_end();

        print '</form>';
    }
}


/*
 * Documents generes
 */

if ($action != 'create' && $action != 'edit' && $action != 'delete')
{
    print '<div class="fichecenter"><div class="fichehalfleft">';
    print '<a name="builddoc"></a>'; // ancre

    // Documents
    $objectref = dol_sanitizeFileName($object->ref);
    $relativepath = $comref . '/' . $objectref . '.pdf';
    $filedir = $conf->produit->dir_output . '/' . $objectref;
    $urlsource=$_SERVER["PHP_SELF"]."?id=".$object->id;
    $genallowed=$user->rights->produit->creer;
    $delallowed=$user->rights->produit->supprimer;

<<<<<<< HEAD
=======
    $var=true;

>>>>>>> 4402c7fb
    print $formfile->showdocuments($modulepart,$object->ref,$filedir,$urlsource,$genallowed,$delallowed,'',0,0,0,28,0,'',0,'',$object->default_lang, '', $object);
    $somethingshown=$formfile->numoffiles;

    print '</div><div class="fichehalfright"><div class="ficheaddleft">';

    print '</div></div></div>';
}


llxFooter();
$db->close();<|MERGE_RESOLUTION|>--- conflicted
+++ resolved
@@ -141,40 +141,12 @@
     	exit;
     }
 
-<<<<<<< HEAD
     // Actions to build doc
     $upload_dir = $conf->produit->dir_output;
     $permissioncreate = $user->rights->produit->creer;
     include DOL_DOCUMENT_ROOT.'/core/actions_builddoc.inc.php';
 
     include DOL_DOCUMENT_ROOT.'/core/actions_printing.inc.php';
-=======
-    /*
-	 * Build doc
-	 */
-	else if ($action == 'builddoc' && $user->rights->produit->creer)
-	{
-		// Save last template used to generate document
-		if (GETPOST('model')) $object->setDocModel($user, GETPOST('model','alpha'));
-
-		// Define output language
-		$outputlangs = $langs;
-		$newlang='';
-		if ($conf->global->MAIN_MULTILANGS && empty($newlang) && GETPOST('lang_id','alpha')) $newlang=GETPOST('lang_id','alpha');
-		if ($conf->global->MAIN_MULTILANGS && empty($newlang)) $newlang=$object->thirdparty->default_lang;
-		if (! empty($newlang))
-		{
-			$outputlangs = new Translate("",$conf);
-			$outputlangs->setDefaultLang($newlang);
-		}
-		$result=product_create($db, $object, GETPOST('model','alpha'), $outputlangs);
-		if ($result <= 0)
-		{
-			dol_print_error($db,$result);
-			exit;
-		}
-	}
->>>>>>> 4402c7fb
 
     // Barcode type
     if ($action ==	'setfk_barcode_type' && $createbarcode)
@@ -1485,14 +1457,10 @@
             $linkback = '<a href="'.DOL_URL_ROOT.'/product/list.php?type='.$object->type.'">'.$langs->trans("BackToList").'</a>';
             $object->next_prev_filter=" fk_product_type = ".$object->type;
 
-<<<<<<< HEAD
-            dol_banner_tab($object, 'ref', $linkback, ($user->societe_id?0:1), 'ref');
-=======
             $shownav = 1;
             if ($user->societe_id && ! in_array('product', explode(',',$conf->global->MAIN_MODULES_FOR_EXTERNAL))) $shownav=0;
 
             dol_banner_tab($object, 'ref', $linkback, $shownav, 'ref');
->>>>>>> 4402c7fb
 
 
             print '<div class="fichecenter">';
@@ -1846,16 +1814,7 @@
 /* ************************************************************************** */
 if ($action != 'create' && $action != 'edit')
 {
-<<<<<<< HEAD
     print "\n".'<div class="tabsAction">'."\n";
-=======
-	if ($action == '' || $action == 'view')
-	{
-	    if (($object->type == Product::TYPE_PRODUCT && $user->rights->produit->creer ) ||
-	       ($object->type == Product::TYPE_SERVICE && $user->rights->service->creer))
-	    {
-	        if (! isset($object->no_button_edit) || $object->no_button_edit <> 1) print '<div class="inline-block divButAction"><a class="butAction" href="'.$_SERVER["PHP_SELF"].'?action=edit&amp;id='.$object->id.'">'.$langs->trans("Modify").'</a></div>';
->>>>>>> 4402c7fb
 
     $parameters=array();
     $reshook=$hookmanager->executeHooks('addMoreActionsButtons',$parameters,$object,$action);    // Note that $action and $object may have been modified by hook
@@ -2040,11 +1999,8 @@
     $genallowed=$user->rights->produit->creer;
     $delallowed=$user->rights->produit->supprimer;
 
-<<<<<<< HEAD
-=======
     $var=true;
 
->>>>>>> 4402c7fb
     print $formfile->showdocuments($modulepart,$object->ref,$filedir,$urlsource,$genallowed,$delallowed,'',0,0,0,28,0,'',0,'',$object->default_lang, '', $object);
     $somethingshown=$formfile->numoffiles;
 
