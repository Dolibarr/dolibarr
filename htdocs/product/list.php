--- conflicted
+++ resolved
@@ -1915,7 +1915,6 @@
 		if (!$i) {
 			$totalarray['nbfield']++;
 		}
-<<<<<<< HEAD
 	}
 	// State
 	if (!empty($arrayfields['p.fk_state']['checked'])) {
@@ -1930,77 +1929,38 @@
 	}
 	// Accountancy code sell
 	if (!empty($arrayfields[$alias_product_perentity . '.accountancy_code_sell']['checked'])) {
-		print '<td>'.$product_static->accountancy_code_sell.'</td>';
+		print '<td>'.length_accountg($product_static->accountancy_code_sell).'</td>';
 		if (!$i) {
 			$totalarray['nbfield']++;
 		}
 	}
 	if (!empty($arrayfields[$alias_product_perentity . '.accountancy_code_sell_intra']['checked'])) {
-		print '<td>'.$product_static->accountancy_code_sell_intra.'</td>';
+		print '<td>'.length_accountg($product_static->accountancy_code_sell_intra).'</td>';
 		if (!$i) {
 			$totalarray['nbfield']++;
 		}
 	}
 	if (!empty($arrayfields[$alias_product_perentity . '.accountancy_code_sell_export']['checked'])) {
-		print '<td>'.$product_static->accountancy_code_sell_export.'</td>';
+		print '<td>'.length_accountg($product_static->accountancy_code_sell_export).'</td>';
 		if (!$i) {
 			$totalarray['nbfield']++;
 		}
 	}
 	// Accountancy code buy
 	if (!empty($arrayfields[$alias_product_perentity . '.accountancy_code_buy']['checked'])) {
-		print '<td>'.$product_static->accountancy_code_buy.'</td>';
-		if (!$i) {
-			$totalarray['nbfield']++;
-=======
-		// Accountancy code sell
-		if (!empty($arrayfields[$alias_product_perentity . '.accountancy_code_sell']['checked'])) {
-			print '<td>'.length_accountg($obj->accountancy_code_sell).'</td>';
-			if (!$i) {
-				$totalarray['nbfield']++;
-			}
-		}
-		if (!empty($arrayfields[$alias_product_perentity . '.accountancy_code_sell_intra']['checked'])) {
-			print '<td>'.length_accountg($obj->accountancy_code_sell_intra).'</td>';
-			if (!$i) {
-				$totalarray['nbfield']++;
-			}
-		}
-		if (!empty($arrayfields[$alias_product_perentity . '.accountancy_code_sell_export']['checked'])) {
-			print '<td>'.length_accountg($obj->accountancy_code_sell_export).'</td>';
-			if (!$i) {
-				$totalarray['nbfield']++;
-			}
-		}
-		// Accountancy code buy
-		if (!empty($arrayfields[$alias_product_perentity . '.accountancy_code_buy']['checked'])) {
-			print '<td>'.length_accountg($obj->accountancy_code_buy).'</td>';
-			if (!$i) {
-				$totalarray['nbfield']++;
-			}
-		}
-		if (!empty($arrayfields[$alias_product_perentity . '.accountancy_code_buy_intra']['checked'])) {
-			print '<td>'.length_accountg($obj->accountancy_code_buy_intra).'</td>';
-			if (!$i) {
-				$totalarray['nbfield']++;
-			}
-		}
-		if (!empty($arrayfields[$alias_product_perentity . '.accountancy_code_buy_export']['checked'])) {
-			print '<td>'.length_accountg($obj->accountancy_code_buy_export).'</td>';
-			if (!$i) {
-				$totalarray['nbfield']++;
-			}
->>>>>>> 5bb0f42c
+		print '<td>'.length_accountg($product_static->accountancy_code_buy).'</td>';
+		if (!$i) {
+			$totalarray['nbfield']++;
 		}
 	}
 	if (!empty($arrayfields[$alias_product_perentity . '.accountancy_code_buy_intra']['checked'])) {
-		print '<td>'.$product_static->accountancy_code_buy_intra.'</td>';
+		print '<td>'.length_accountg($product_static->accountancy_code_buy_intra).'</td>';
 		if (!$i) {
 			$totalarray['nbfield']++;
 		}
 	}
 	if (!empty($arrayfields[$alias_product_perentity . '.accountancy_code_buy_export']['checked'])) {
-		print '<td>'.$product_static->accountancy_code_buy_export.'</td>';
+		print '<td>'.length_accountg($product_static->accountancy_code_buy_export).'</td>';
 		if (!$i) {
 			$totalarray['nbfield']++;
 		}
