--- conflicted
+++ resolved
@@ -10,17 +10,10 @@
  * Copyright (C) 2013       Florian Henry           <florian.henry@open-concept.pro>
  * Copyright (C) 2013       Adolfo segura           <adolfo.segura@gmail.com>
  * Copyright (C) 2015       Jean-François Ferry     <jfefe@aternatik.fr>
-<<<<<<< HEAD
- * Copyright (C) 2016       Ferran Marcet		        <fmarcet@2byte.es>
- * Copyright (C) 2020-2021	Open-DSI				        <support@open-dsi.fr>
- * Copyright (C) 2022		    Charlene Benke			    <charlene@patas-monkey.com>
- * Copyright (C) 2020-2023	Alexandre Spangaro		  <aspangaro@open-dsi.fr>
-=======
  * Copyright (C) 2016       Ferran Marcet           <fmarcet@2byte.es>
  * Copyright (C) 2020-2021	Open-DSI                <support@open-dsi.fr>
  * Copyright (C) 2022		Charlene Benke          <charlene@patas-monkey.com>
  * Copyright (C) 2020-2023	Alexandre Spangaro      <aspangaro@easya.solutions>
->>>>>>> 729451fa
  *
  * This program is free software; you can redistribute it and/or modify
  * it under the terms of the GNU General Public License as published by
@@ -1751,20 +1744,6 @@
 				$totalarray['nbfield']++;
 			}
 		}
-<<<<<<< HEAD
-		// Description
-		if (!empty($arrayfields['p.description']['checked'])) {
-			print '<td class="left">';
-			// Since description can be very large (several pages of HTML-
-			// code) we limit to the first two rows
-			print dolGetFirstLineofText($product_static->description, 2);
-			print '</td>';
-			if (!$i) {
-				$totalarray['nbfield']++;
-			}
-		}
-=======
->>>>>>> 729451fa
 		// Weight
 		if (!empty($arrayfields['p.weight']['checked'])) {
 			print '<td class="center">';
@@ -1991,11 +1970,7 @@
 			if ($product_static->status_buy && $obj->bestpurchaseprice != '' && $usercancreadprice) {
 				if ($product_fourn->find_min_price_product_fournisseur($obj->rowid) > 0) {
 					if ($product_fourn->product_fourn_price_id > 0) {
-<<<<<<< HEAD
-						if ((isModEnabled("fournisseur") && $user->hasRight('fournisseur', 'lire') && empty($conf->global->MAIN_USE_NEW_SUPPLIERMOD)) || (isModEnabled("supplier_order") && $user->hasRight('supplier_order', 'lire')) || (isModEnabled("supplier_invoice") && $user->hasRight('supplier_invoice', 'lire'))) {
-=======
 						if ((isModEnabled("fournisseur") && $user->hasRight('fournisseur', 'lire') && !getDolGlobalString('MAIN_USE_NEW_SUPPLIERMOD')) || (isModEnabled("supplier_order") && $user->hasRight('supplier_order', 'lire')) || (isModEnabled("supplier_invoice") && $user->hasRight('supplier_invoice', 'lire'))) {
->>>>>>> 729451fa
 							$htmltext = $product_fourn->display_price_product_fournisseur(1, 1, 0, 1);
 							print '<span class="amount">'.$form->textwithpicto(price($product_fourn->fourn_unitprice * (1 - $product_fourn->fourn_remise_percent / 100) - $product_fourn->fourn_remise).' '.$langs->trans("HT"), $htmltext).'</span>';
 						} else {
