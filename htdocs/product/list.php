<?php
/* Copyright (C) 2001-2006  Rodolphe Quiedeville    <rodolphe@quiedeville.org>
 * Copyright (C) 2004-2018  Laurent Destailleur     <eldy@users.sourceforge.net>
 * Copyright (C) 2005-2012  Regis Houssin           <regis.houssin@inodbox.com>
 * Copyright (C) 2012-2016  Marcos García           <marcosgdf@gmail.com>
 * Copyright (C) 2013-2018	Juanjo Menent           <jmenent@2byte.es>
 * Copyright (C) 2013-2015  Raphaël Doursenaud      <rdoursenaud@gpcsolutions.fr>
 * Copyright (C) 2013       Jean Heimburger         <jean@tiaris.info>
 * Copyright (C) 2013       Cédric Salvador         <csalvador@gpcsolutions.fr>
 * Copyright (C) 2013       Florian Henry           <florian.henry@open-concept.pro>
 * Copyright (C) 2013       Adolfo segura           <adolfo.segura@gmail.com>
 * Copyright (C) 2015       Jean-François Ferry     <jfefe@aternatik.fr>
 * Copyright (C) 2016       Ferran Marcet		    <fmarcet@2byte.es>
 *
 * This program is free software; you can redistribute it and/or modify
 * it under the terms of the GNU General Public License as published by
 * the Free Software Foundation; either version 3 of the License, or
 * (at your option) any later version.
 *
 * This program is distributed in the hope that it will be useful,
 * but WITHOUT ANY WARRANTY; without even the implied warranty of
 * MERCHANTABILITY or FITNESS FOR A PARTICULAR PURPOSE.  See the
 * GNU General Public License for more details.
 *
 * You should have received a copy of the GNU General Public License
 * along with this program. If not, see <http://www.gnu.org/licenses/>.
 */

/**
 *  \file       htdocs/product/list.php
 *  \ingroup    produit
 *  \brief      Page to list products and services
 */

require '../main.inc.php';
require_once DOL_DOCUMENT_ROOT.'/product/class/product.class.php';
require_once DOL_DOCUMENT_ROOT.'/fourn/class/fournisseur.product.class.php';
require_once DOL_DOCUMENT_ROOT.'/core/class/html.formother.class.php';
if (! empty($conf->categorie->enabled))
	require_once DOL_DOCUMENT_ROOT.'/categories/class/categorie.class.php';

// Load translation files required by the page
$langs->loadLangs(array('products', 'stocks', 'suppliers', 'companies'));
if (! empty($conf->productbatch->enabled)) $langs->load("productbatch");

$action=GETPOST('action','alpha');
$massaction=GETPOST('massaction','alpha');
$show_files=GETPOST('show_files','int');
$confirm=GETPOST('confirm','alpha');
$toselect = GETPOST('toselect', 'array');

$sall=trim((GETPOST('search_all', 'alphanohtml')!='')?GETPOST('search_all', 'alphanohtml'):GETPOST('sall', 'alphanohtml'));
$search_ref=GETPOST("search_ref");
$search_barcode=GETPOST("search_barcode");
$search_label=GETPOST("search_label");
$search_type = GETPOST("search_type", 'int');
$search_sale = GETPOST("search_sale");
$search_categ = GETPOST("search_categ",'int');
$search_tosell = GETPOST("search_tosell", 'int');
$search_tobuy = GETPOST("search_tobuy", 'int');
$fourn_id = GETPOST("fourn_id",'int');
$catid = GETPOST('catid','int');
$search_tobatch = GETPOST("search_tobatch",'int');
$search_accountancy_code_sell = GETPOST("search_accountancy_code_sell",'alpha');
$search_accountancy_code_buy = GETPOST("search_accountancy_code_buy",'alpha');
$optioncss = GETPOST('optioncss','alpha');
$type=GETPOST("type","int");

//Show/hide child products
if (!empty($conf->variants->enabled) && ! empty($conf->global->PRODUIT_ATTRIBUTES_HIDECHILD)) {
	$show_childproducts = GETPOST('search_show_childproducts');
} else {
	$show_childproducts = '';
}

$diroutputmassaction=$conf->product->dir_output . '/temp/massgeneration/'.$user->id;

$limit = GETPOST('limit','int')?GETPOST('limit','int'):$conf->liste_limit;
$sortfield = GETPOST("sortfield",'alpha');
$sortorder = GETPOST("sortorder",'alpha');
$page = (GETPOST("page",'int')?GETPOST("page", 'int'):0);
if (empty($page) || $page == -1) { $page = 0; }     // If $page is not defined, or '' or -1
$offset = $limit * $page;
$pageprev = $page - 1;
$pagenext = $page + 1;
if (! $sortfield) $sortfield="p.ref";
if (! $sortorder) $sortorder="ASC";

// Initialize context for list
$contextpage=GETPOST('contextpage','aZ')?GETPOST('contextpage','aZ'):'productservicelist';
if ((string) $type == '1') { $contextpage='servicelist'; if ($search_type=='') $search_type='1'; }
if ((string) $type == '0') { $contextpage='productlist'; if ($search_type=='') $search_type='0'; }

// Initialize technical object to manage hooks. Note that conf->hooks_modules contains array of hooks
$object=new Product($db);
$hookmanager->initHooks(array('productservicelist'));
$extrafields = new ExtraFields($db);
$form=new Form($db);

// fetch optionals attributes and labels
$extralabels = $extrafields->fetch_name_optionals_label('product');
$search_array_options=$extrafields->getOptionalsFromPost($object->table_element,'','search_');

if (empty($action)) $action='list';

// Get object canvas (By default, this is not defined, so standard usage of dolibarr)
$canvas=GETPOST("canvas");
$objcanvas=null;
if (! empty($canvas))
{
	require_once DOL_DOCUMENT_ROOT.'/core/class/canvas.class.php';
	$objcanvas = new Canvas($db,$action);
	$objcanvas->getCanvas('product','list',$canvas);
}

// Security check
if ($search_type=='0') $result=restrictedArea($user,'produit','','','','','',$objcanvas);
else if ($search_type=='1') $result=restrictedArea($user,'service','','','','','',$objcanvas);
else $result=restrictedArea($user,'produit|service','','','','','',$objcanvas);

// Define virtualdiffersfromphysical
$virtualdiffersfromphysical=0;
if (! empty($conf->global->STOCK_CALCULATE_ON_SHIPMENT) || ! empty($conf->global->STOCK_CALCULATE_ON_SUPPLIER_DISPATCH_ORDER))
{
	$virtualdiffersfromphysical=1;		// According to increase/decrease stock options, virtual and physical stock may differs.
}

// List of fields to search into when doing a "search in all"
$fieldstosearchall = array(
	'p.ref'=>"Ref",
	'pfp.ref_fourn'=>"RefSupplier",
	'p.label'=>"ProductLabel",
	'p.description'=>"Description",
	"p.note"=>"Note",
);
// multilang
if (! empty($conf->global->MAIN_MULTILANGS))
{
	$fieldstosearchall['pl.label']='ProductLabelTranslated';
	$fieldstosearchall['pl.description']='ProductDescriptionTranslated';
	$fieldstosearchall['pl.note']='ProductNoteTranslated';
}
if (! empty($conf->barcode->enabled)) {
	$fieldstosearchall['p.barcode']='Gencod';
}

if (empty($conf->global->PRODUIT_MULTIPRICES))
{
	$titlesellprice=$langs->trans("SellingPrice");
	if (! empty($conf->global->PRODUIT_CUSTOMER_PRICES))
	{
		$titlesellprice=$form->textwithpicto($langs->trans("SellingPrice"), $langs->trans("DefaultPriceRealPriceMayDependOnCustomer"));
	}
}

// Definition of fields for lists
$arrayfields=array(
	'p.ref'=>array('label'=>$langs->trans("Ref"), 'checked'=>1),
	//'pfp.ref_fourn'=>array('label'=>$langs->trans("RefSupplier"), 'checked'=>1, 'enabled'=>(! empty($conf->barcode->enabled))),
	'p.label'=>array('label'=>$langs->trans("Label"), 'checked'=>1),
	'p.fk_product_type'=>array('label'=>$langs->trans("Type"), 'checked'=>0, 'enabled'=>(! empty($conf->produit->enabled) && ! empty($conf->service->enabled))),
	'p.barcode'=>array('label'=>$langs->trans("Gencod"), 'checked'=>1, 'enabled'=>(! empty($conf->barcode->enabled))),
	'p.duration'=>array('label'=>$langs->trans("Duration"), 'checked'=>($contextpage != 'productlist'), 'enabled'=>(! empty($conf->service->enabled))),
    'p.weight'=>array('label'=>$langs->trans("Weight"), 'checked'=>0, 'enabled'=>(! empty($conf->produit->enabled))),
    'p.length'=>array('label'=>$langs->trans("Length"), 'checked'=>0, 'enabled'=>(! empty($conf->produit->enabled))),
    'p.surface'=>array('label'=>$langs->trans("Surface"), 'checked'=>0, 'enabled'=>(! empty($conf->produit->enabled))),
    'p.volume'=>array('label'=>$langs->trans("Volume"), 'checked'=>0, 'enabled'=>(! empty($conf->produit->enabled))),
    'p.sellprice'=>array('label'=>$langs->trans("SellingPrice"), 'checked'=>1, 'enabled'=>empty($conf->global->PRODUIT_MULTIPRICES)),
	'p.minbuyprice'=>array('label'=>$langs->trans("BuyingPriceMinShort"), 'checked'=>1, 'enabled'=>(! empty($user->rights->fournisseur->lire))),
	'p.numbuyprice'=>array('label'=>$langs->trans("BuyingPriceNumShort"), 'checked'=>0, 'enabled'=>(! empty($user->rights->fournisseur->lire))),
	'p.pmp'=>array('label'=>$langs->trans("PMPValueShort"), 'checked'=>0, 'enabled'=>(! empty($user->rights->fournisseur->lire))),
	'p.seuil_stock_alerte'=>array('label'=>$langs->trans("StockLimit"), 'checked'=>0, 'enabled'=>(! empty($conf->stock->enabled) && $user->rights->stock->lire && $contextpage != 'service')),
	'p.desiredstock'=>array('label'=>$langs->trans("DesiredStock"), 'checked'=>1, 'enabled'=>(! empty($conf->stock->enabled) && $user->rights->stock->lire && $contextpage != 'service')),
	'p.stock'=>array('label'=>$langs->trans("PhysicalStock"), 'checked'=>1, 'enabled'=>(! empty($conf->stock->enabled) && $user->rights->stock->lire && $contextpage != 'service')),
	'stock_virtual'=>array('label'=>$langs->trans("VirtualStock"), 'checked'=>1, 'enabled'=>(! empty($conf->stock->enabled) && $user->rights->stock->lire && $contextpage != 'service' && $virtualdiffersfromphysical)),
	'p.tobatch'=>array('label'=>$langs->trans("ManageLotSerial"), 'checked'=>0, 'enabled'=>(! empty($conf->productbatch->enabled))),
	'p.accountancy_code_sell'=>array('label'=>$langs->trans("ProductAccountancySellCode"), 'checked'=>0),
	'p.accountancy_code_buy'=>array('label'=>$langs->trans("ProductAccountancyBuyCode"), 'checked'=>0),
	'p.datec'=>array('label'=>$langs->trans("DateCreation"), 'checked'=>0, 'position'=>500),
	'p.tms'=>array('label'=>$langs->trans("DateModificationShort"), 'checked'=>0, 'position'=>500),
	'p.tosell'=>array('label'=>$langs->trans("Status").' ('.$langs->trans("Sell").')', 'checked'=>1, 'position'=>1000),
	'p.tobuy'=>array('label'=>$langs->trans("Status").' ('.$langs->trans("Buy").')', 'checked'=>1, 'position'=>1000)
);
// Extra fields
if (is_array($extrafields->attributes[$object->table_element]['label']) && count($extrafields->attributes[$object->table_element]['label']))
{
	foreach($extrafields->attributes[$object->table_element]['label'] as $key => $val)
	{
		if (! empty($extrafields->attributes[$object->table_element]['list'][$key]))
			$arrayfields["ef.".$key]=array('label'=>$extrafields->attributes[$object->table_element]['label'][$key], 'checked'=>(($extrafields->attributes[$object->table_element]['list'][$key]<0)?0:1), 'position'=>$extrafields->attributes[$object->table_element]['pos'][$key], 'enabled'=>(abs($extrafields->attributes[$object->table_element]['list'][$key])!=3 && $extrafields->attributes[$object->table_element]['perms'][$key]));
	}
}
$object->fields = dol_sort_array($object->fields, 'position');
$arrayfields = dol_sort_array($arrayfields, 'position');



/*
 * Actions
 */

if (GETPOST('cancel','alpha')) { $action='list'; $massaction=''; }
if (! GETPOST('confirmmassaction','alpha') && $massaction != 'presend' && $massaction != 'confirm_presend') { $massaction=''; }

$parameters=array();
$reshook=$hookmanager->executeHooks('doActions',$parameters, $object, $action);    // Note that $action and $object may have been modified by some hooks
if ($reshook < 0) setEventMessages($hookmanager->error, $hookmanager->errors, 'errors');

if (empty($reshook))
{
	// Selection of new fields
	include DOL_DOCUMENT_ROOT.'/core/actions_changeselectedfields.inc.php';

	// Purge search criteria
	if (GETPOST('button_removefilter_x','alpha') || GETPOST('button_removefilter.x','alpha') || GETPOST('button_removefilter','alpha')) // All tests are required to be compatible with all browsers
	{
		$sall="";
		$search_ref="";
		$search_label="";
		$search_barcode="";
		$search_categ=0;
		$search_tosell="";
		$search_tobuy="";
		$search_tobatch='';
		//$search_type='';						// There is 2 types of list: a list of product and a list of services. No list with both. So when we clear search criteria, we must keep the filter on type.

		$show_childproducts = '';
		$search_accountancy_code_sell='';
		$search_accountancy_code_buy='';
		$search_array_options=array();
	}

	// Mass actions
	$objectclass='Product';
	if ((string) $search_type == '1') { $objectlabel='Services'; }
	if ((string) $search_type == '0') { $objectlabel='Products'; }

	$permtoread = $user->rights->produit->lire;
	$permtodelete = $user->rights->produit->supprimer;
	$uploaddir = $conf->product->dir_output;
	include DOL_DOCUMENT_ROOT.'/core/actions_massactions.inc.php';
}


/*
 * View
 */

$htmlother=new FormOther($db);

$title=$langs->trans("ProductsAndServices");

if ($search_type != '' && $search_type != '-1')
{
	if ($search_type == 1)
	{
		$texte = $langs->trans("Services");
	}
	else
	{
		$texte = $langs->trans("Products");
	}
}
else
{
	$texte = $langs->trans("ProductsAndServices");
}

$sql = 'SELECT DISTINCT p.rowid, p.ref, p.label, p.fk_product_type, p.barcode, p.price, p.price_ttc, p.price_base_type, p.entity,';
$sql.= ' p.fk_product_type, p.duration, p.weight, p.length, p.surface, p.volume, p.tosell, p.tobuy, p.seuil_stock_alerte, p.desiredstock,';
$sql.= ' p.tobatch, p.accountancy_code_sell, p.accountancy_code_sell_intra, p.accountancy_code_sell_export, p.accountancy_code_buy,';
$sql.= ' p.datec as date_creation, p.tms as date_update, p.pmp,';
$sql.= ' MIN(pfp.unitprice) as minsellprice';
if (!empty($conf->variants->enabled) && (!empty($conf->global->PRODUIT_ATTRIBUTES_HIDECHILD) && ! $show_childproducts )) {
	$sql .= ', pac.rowid prod_comb_id';
}
// Add fields from extrafields
if (! empty($extrafields->attributes[$object->table_element]['label'])) {
	foreach ($extrafields->attributes[$object->table_element]['label'] as $key => $val) $sql.=($extrafields->attributes[$object->table_element]['type'][$key] != 'separate' ? ", ef.".$key.' as options_'.$key : '');
}
// Add fields from hooks
$parameters=array();
$reshook=$hookmanager->executeHooks('printFieldListSelect',$parameters);    // Note that $action and $object may have been modified by hook
$sql.=$hookmanager->resPrint;
$sql.= ' FROM '.MAIN_DB_PREFIX.'product as p';
if (is_array($extrafields->attributes[$object->table_element]['label']) && count($extrafields->attributes[$object->table_element]['label'])) $sql.= " LEFT JOIN ".MAIN_DB_PREFIX."product_extrafields as ef on (p.rowid = ef.fk_object)";
if (! empty($search_categ) || ! empty($catid)) $sql.= ' LEFT JOIN '.MAIN_DB_PREFIX."categorie_product as cp ON p.rowid = cp.fk_product"; // We'll need this table joined to the select in order to filter by categ
$sql.= " LEFT JOIN ".MAIN_DB_PREFIX."product_fournisseur_price as pfp ON p.rowid = pfp.fk_product";
// multilang
if (! empty($conf->global->MAIN_MULTILANGS)) $sql.= " LEFT JOIN ".MAIN_DB_PREFIX."product_lang as pl ON pl.fk_product = p.rowid AND pl.lang = '".$langs->getDefaultLang() ."'";

if (!empty($conf->variants->enabled) && (!empty($conf->global->PRODUIT_ATTRIBUTES_HIDECHILD) && ! $show_childproducts )) {
	$sql .= " LEFT JOIN ".MAIN_DB_PREFIX."product_attribute_combination pac ON pac.fk_product_child = p.rowid";
}


$sql.= ' WHERE p.entity IN ('.getEntity('product').')';
if ($sall) $sql .= natural_search(array_keys($fieldstosearchall), $sall);
// if the type is not 1, we show all products (type = 0,2,3)
if (dol_strlen($search_type) && $search_type != '-1')
{
	if ($search_type == 1) $sql.= " AND p.fk_product_type = 1";
	else $sql.= " AND p.fk_product_type <> 1";
}

if (!empty($conf->variants->enabled) && (!empty($conf->global->PRODUIT_ATTRIBUTES_HIDECHILD) && ! $show_childproducts )) {
	$sql .= " AND pac.rowid IS NULL";
}

if ($search_ref)     $sql .= natural_search('p.ref', $search_ref);
if ($search_label)   $sql .= natural_search('p.label', $search_label);
if ($search_barcode) $sql .= natural_search('p.barcode', $search_barcode);
if (isset($search_tosell) && dol_strlen($search_tosell) > 0  && $search_tosell!=-1) $sql.= " AND p.tosell = ".$db->escape($search_tosell);
if (isset($search_tobuy) && dol_strlen($search_tobuy) > 0  && $search_tobuy!=-1)   $sql.= " AND p.tobuy = ".$db->escape($search_tobuy);
if (dol_strlen($canvas) > 0)                    $sql.= " AND p.canvas = '".$db->escape($canvas)."'";
if ($catid > 0)     $sql.= " AND cp.fk_categorie = ".$catid;
if ($catid == -2)   $sql.= " AND cp.fk_categorie IS NULL";
if ($search_categ > 0)   $sql.= " AND cp.fk_categorie = ".$db->escape($search_categ);
if ($search_categ == -2) $sql.= " AND cp.fk_categorie IS NULL";
if ($fourn_id > 0)  $sql.= " AND pfp.fk_soc = ".$fourn_id;
if ($search_tobatch != '' && $search_tobatch >= 0)   $sql.= " AND p.tobatch = ".$db->escape($search_tobatch);
if ($search_accountancy_code_sell) $sql.= natural_search('p.accountancy_code_sell', $search_accountancy_code_sell);
if ($search_accountancy_code_buy)  $sql.= natural_search('p.accountancy_code_buy', $search_accountancy_code_buy);

// Add where from extra fields
include DOL_DOCUMENT_ROOT.'/core/tpl/extrafields_list_search_sql.tpl.php';
// Add where from hooks
$parameters=array();
$reshook=$hookmanager->executeHooks('printFieldListWhere',$parameters);    // Note that $action and $object may have been modified by hook
$sql.=$hookmanager->resPrint;
$sql.= " GROUP BY p.rowid, p.ref, p.label, p.barcode, p.price, p.price_ttc, p.price_base_type,";
$sql.= " p.fk_product_type, p.duration, p.weight, p.length, p.surface, p.volume, p.tosell, p.tobuy, p.seuil_stock_alerte, p.desiredstock,";
$sql.= ' p.datec, p.tms, p.entity, p.tobatch, p.accountancy_code_sell, p.accountancy_code_sell_intra, p.accountancy_code_sell_export, p.accountancy_code_buy, p.pmp';

if (!empty($conf->variants->enabled) && (!empty($conf->global->PRODUIT_ATTRIBUTES_HIDECHILD) && ! $show_childproducts )) {
	$sql .= ', pac.rowid';
}
// Add fields from extrafields
if (! empty($extrafields->attributes[$object->table_element]['label'])) {
	foreach ($extrafields->attributes[$object->table_element]['label'] as $key => $val) $sql.=($extrafields->attributes[$object->table_element]['type'][$key] != 'separate' ? ", ef.".$key : '');
}
// Add fields from hooks
$parameters=array();
$reshook=$hookmanager->executeHooks('printFieldSelect',$parameters);    // Note that $action and $object may have been modified by hook
$sql.=$hookmanager->resPrint;
//if (GETPOST("toolowstock")) $sql.= " HAVING SUM(s.reel) < p.seuil_stock_alerte";    // Not used yet
$sql.= $db->order($sortfield,$sortorder);

$nbtotalofrecords = '';
if (empty($conf->global->MAIN_DISABLE_FULL_SCANLIST))
{
	$result = $db->query($sql);
	$nbtotalofrecords = $db->num_rows($result);
	if (($page * $limit) > $nbtotalofrecords)	// if total resultset is smaller then paging size (filtering), goto and load page 0
	{
		$page = 0;
		$offset = 0;
	}
}

$sql.= $db->plimit($limit + 1, $offset);

$resql = $db->query($sql);

if ($resql)
{
	$num = $db->num_rows($resql);

	$arrayofselected=is_array($toselect)?$toselect:array();

	if ($num == 1 && ! empty($conf->global->MAIN_SEARCH_DIRECT_OPEN_IF_ONLY_ONE) && $sall)
	{
		$obj = $db->fetch_object($resql);
		$id = $obj->rowid;
		header("Location: ".DOL_URL_ROOT.'/product/card.php?id='.$id);
		exit;
	}

	$helpurl='';
	if ($search_type != '')
	{
		if ($search_type == 0)
		{
			$helpurl='EN:Module_Products|FR:Module_Produits|ES:M&oacute;dulo_Productos';
		}
		else if ($search_type == 1)
		{
			$helpurl='EN:Module_Services_En|FR:Module_Services|ES:M&oacute;dulo_Servicios';
		}
	}

	llxHeader('',$title,$helpurl,'');

	// Displays product removal confirmation
	if (GETPOST('delprod'))	{
		setEventMessages($langs->trans("ProductDeleted", GETPOST('delprod')), null, 'mesgs');
	}

	$param='';
	if (! empty($contextpage) && $contextpage != $_SERVER["PHP_SELF"]) $param.='&contextpage='.urlencode($contextpage);
	if ($limit > 0 && $limit != $conf->liste_limit) $param.='&limit='.urlencode($limit);
	if ($sall) $param.="&sall=".urlencode($sall);
	if ($search_categ > 0) $param.="&search_categ=".urlencode($search_categ);
	if ($search_ref) $param="&search_ref=".urlencode($search_ref);
	if ($search_ref_supplier) $param="&search_ref_supplier=".urlencode($search_ref_supplier);
	if ($search_barcode) $param.=($search_barcode?"&search_barcode=".urlencode($search_barcode):"");
	if ($search_label) $param.="&search_label=".urlencode($search_label);
	if ($search_tosell != '') $param.="&search_tosell=".urlencode($search_tosell);
	if ($search_tobuy != '') $param.="&search_tobuy=".urlencode($search_tobuy);
	if ($fourn_id > 0) $param.=($fourn_id?"&fourn_id=".$fourn_id:"");
	if ($seach_categ) $param.=($search_categ?"&search_categ=".urlencode($search_categ):"");
	if ($show_childproducts) $param.=($show_childproducts?"&search_show_childproducts=".urlencode($show_childproducts):"");
	if ($type != '') $param.='&type='.urlencode($type);
	if ($search_type != '') $param.='&search_type='.urlencode($search_type);
	if ($optioncss != '') $param.='&optioncss='.urlencode($optioncss);
	if ($search_tobatch) $param="&search_ref_supplier=".urlencode($search_ref_supplier);
	if ($search_accountancy_code_sell) $param="&search_accountancy_code_sell=".urlencode($search_accountancy_code_sell);
	if ($search_accountancy_code_buy) $param="&search_accountancy_code_buy=".urlencode($search_accountancy_code_buy);
	// Add $param from extra fields
	include DOL_DOCUMENT_ROOT.'/core/tpl/extrafields_list_search_param.tpl.php';

	// List of mass actions available
	$arrayofmassactions =  array(
	//'presend'=>$langs->trans("SendByMail"),
	//'builddoc'=>$langs->trans("PDFMerge"),
	);
	if ($user->rights->produit->supprimer) $arrayofmassactions['predelete']=$langs->trans("Delete");
	if (in_array($massaction, array('presend','predelete'))) $arrayofmassactions=array();
	$massactionbutton=$form->selectMassAction('', $arrayofmassactions);

	$newcardbutton='';
	$rightskey='produit';
	if($type == Product::TYPE_SERVICE) $rightskey='service';
	if($user->rights->{$rightskey}->creer)
	{
		$label='NewProduct';
		if($type == Product::TYPE_SERVICE) $label='NewService';
		$newcardbutton='<a class="butActionNew" href="'.DOL_URL_ROOT.'/product/card.php?action=create&amp;type='.$type.'"><span class="valignmiddle">'.$langs->trans($label).'</span>';
		$newcardbutton.= '<span class="fa fa-plus-circle valignmiddle"></span>';
		$newcardbutton.= '</a>';
	}

	print '<form action="'.$_SERVER["PHP_SELF"].'" method="post" name="formulaire">';
	if ($optioncss != '') print '<input type="hidden" name="optioncss" value="'.$optioncss.'">';
	print '<input type="hidden" name="token" value="'.$_SESSION['newtoken'].'">';
	print '<input type="hidden" name="formfilteraction" id="formfilteraction" value="list">';
	print '<input type="hidden" name="action" value="list">';
	print '<input type="hidden" name="sortfield" value="'.$sortfield.'">';
	print '<input type="hidden" name="sortorder" value="'.$sortorder.'">';
	print '<input type="hidden" name="page" value="'.$page.'">';
	print '<input type="hidden" name="type" value="'.$type.'">';
	if (empty($arrayfields['p.fk_product_type']['checked'])) print '<input type="hidden" name="search_type" value="'.dol_escape_htmltag($search_type).'">';

	print_barre_liste($texte, $page, $_SERVER["PHP_SELF"], $param, $sortfield, $sortorder, $massactionbutton, $num, $nbtotalofrecords, 'title_products.png', 0, $newcardbutton, '', $limit);

	$topicmail="Information";
	$modelmail="product";
	$objecttmp=new Product($db);
	$trackid='prod'.$object->id;
	include DOL_DOCUMENT_ROOT.'/core/tpl/massactions_pre.tpl.php';

	if (! empty($catid))
	{
		print "<div id='ways'>";
		$c = new Categorie($db);
		$ways = $c->print_all_ways(' &gt; ','product/list.php');
		print " &gt; ".$ways[0]."<br>\n";
		print "</div><br>";
	}

	if ($sall)
	{
		foreach($fieldstosearchall as $key => $val) $fieldstosearchall[$key]=$langs->trans($val);
		print '<div class="divsearchfieldfilter">'.$langs->trans("FilterOnInto", $sall) . join(', ',$fieldstosearchall).'</div>';
	}

	// Filter on categories
	$moreforfilter='';
	if (! empty($conf->categorie->enabled))
	{
		$moreforfilter.='<div class="divsearchfield">';
		$moreforfilter.=$langs->trans('Categories'). ': ';
		$moreforfilter.=$htmlother->select_categories(Categorie::TYPE_PRODUCT,$search_categ,'search_categ',1);
		$moreforfilter.='</div>';
	}

	//Show/hide child products. Hidden by default
	if (!empty($conf->variants->enabled) && !empty($conf->global->PRODUIT_ATTRIBUTES_HIDECHILD )) {
		$moreforfilter.='<div class="divsearchfield">';
		$moreforfilter.= '<input type="checkbox" id="search_show_childproducts" name="search_show_childproducts"'.($show_childproducts ? 'checked="checked"':'').'>';
		$moreforfilter.= ' <label for="search_show_childproducts">'.$langs->trans('ShowChildProducts').'</label>';
		$moreforfilter.='</div>';
	}

	$parameters=array();
	$reshook=$hookmanager->executeHooks('printFieldPreListTitle',$parameters);    // Note that $action and $object may have been modified by hook
	if (empty($reshook)) $moreforfilter.=$hookmanager->resPrint;
	else $moreforfilter=$hookmanager->resPrint;

	if ($moreforfilter)
	{
		print '<div class="liste_titre liste_titre_bydiv centpercent">';
		print $moreforfilter;
		print '</div>';
	}

	$varpage=empty($contextpage)?$_SERVER["PHP_SELF"]:$contextpage;
	$selectedfields=$form->multiSelectArrayWithCheckbox('selectedfields', $arrayfields, $varpage);	// This also change content of $arrayfields
	if ($massactionbutton) $selectedfields.=$form->showCheckAddButtons('checkforselect', 1);

	print '<div class="div-table-responsive">';
	print '<table class="tagtable liste'.($moreforfilter?" listwithfilterbefore":"").'">'."\n";

	// Lines with input filters
	print '<tr class="liste_titre_filter">';
	if (! empty($arrayfields['p.ref']['checked']))
	{
		print '<td class="liste_titre" align="left">';
		print '<input class="flat" type="text" name="search_ref" size="8" value="'.dol_escape_htmltag($search_ref).'">';
		print '</td>';
	}
	if (! empty($arrayfields['pfp.ref_fourn']['checked']))
	{
		print '<td class="liste_titre" align="left">';
		print '<input class="flat" type="text" name="search_ref_supplier" size="8" value="'.dol_escape_htmltag($search_ref_supplier).'">';
		print '</td>';
	}
	if (! empty($arrayfields['p.label']['checked']))
	{
		print '<td class="liste_titre" align="left">';
		print '<input class="flat" type="text" name="search_label" size="12" value="'.dol_escape_htmltag($search_label).'">';
		print '</td>';
	}
	// Type
	if (! empty($arrayfields['p.fk_product_type']['checked']))
	{
		print '<td class="liste_titre" align="left">';
		$array=array('-1'=>'&nbsp;', '0'=>$langs->trans('Product'), '1'=>$langs->trans('Service'));
		print $form->selectarray('search_type', $array, $search_type);
		print '</td>';
	}
	// Barcode
	if (! empty($arrayfields['p.barcode']['checked']))
	{
		print '<td class="liste_titre">';
		print '<input class="flat" type="text" name="search_barcode" size="6" value="'.dol_escape_htmltag($search_barcode).'">';
		print '</td>';
	}
	// Duration
	if ((string) $type == '1' && ! empty($arrayfields['p.duration']['checked']))
	{
		print '<td class="liste_titre">';
		print '&nbsp;';
		print '</td>';
	}
	// Sell price
	if (! empty($arrayfields['p.sellprice']['checked']))
	{
		print '<td class="liste_titre" align="right">';
		print '</td>';
	}
	// Minimum buying Price
	if (! empty($arrayfields['p.minbuyprice']['checked']))
	{
		print '<td class="liste_titre">';
		print '&nbsp;';
		print '</td>';
	}
	// Number buying Price
	if (! empty($arrayfields['p.numbuyprice']['checked']))
	{
		print '<td class="liste_titre">';
		print '&nbsp;';
		print '</td>';
	}
	// WAP
	if (! empty($arrayfields['p.pmp']['checked']))
	{
		print '<td class="liste_titre">';
		print '&nbsp;';
		print '</td>';
	}
	// Limit for alert
	if (! empty($arrayfields['p.seuil_stock_alerte']['checked']))
	{
		print '<td class="liste_titre">';
		print '&nbsp;';
		print '</td>';
	}
	// Desired stock
	if (! empty($arrayfields['p.desiredstock']['checked']))
	{
		print '<td class="liste_titre">';
		print '&nbsp;';
		print '</td>';
	}
	// Stock
	if (! empty($arrayfields['p.stock']['checked'])) print '<td class="liste_titre">&nbsp;</td>';
	// Stock
	if (! empty($arrayfields['stock_virtual']['checked'])) print '<td class="liste_titre">&nbsp;</td>';
	// To batch
	if (! empty($arrayfields['p.tobatch']['checked'])) print '<td class="liste_titre center">'.$form->selectyesno($search_tobatch, '', '', '', 1).'</td>';
	// Accountancy code sell
	if (! empty($arrayfields['p.accountancy_code_sell']['checked'])) print '<td class="liste_titre"><input class="flat" type="text" name="search_accountancy_code_sell" size="6" value="'.dol_escape_htmltag($search_accountancy_code_sell).'"></td>';
	// Accountancy code sell
	if (! empty($arrayfields['p.accountancy_code_buy']['checked'])) print '<td class="liste_titre"><input class="flat" type="text" name="search_accountancy_code_buy" size="6" value="'.dol_escape_htmltag($search_accountancy_code_buy).'"></td>';
	// Extra fields
	include DOL_DOCUMENT_ROOT.'/core/tpl/extrafields_list_search_input.tpl.php';
	// Fields from hook
	$parameters=array('arrayfields'=>$arrayfields);
	$reshook=$hookmanager->executeHooks('printFieldListOption',$parameters);    // Note that $action and $object may have been modified by hook
	print $hookmanager->resPrint;
	// Date creation
	if (! empty($arrayfields['p.datec']['checked']))
	{
		print '<td class="liste_titre">';
		print '</td>';
	}
	// Date modification
	if (! empty($arrayfields['p.tms']['checked']))
	{
		print '<td class="liste_titre">';
		print '</td>';
	}
	if (! empty($arrayfields['p.tosell']['checked']))
	{
		print '<td class="liste_titre" align="right">';
		print $form->selectarray('search_tosell', array('0'=>$langs->trans('ProductStatusNotOnSellShort'),'1'=>$langs->trans('ProductStatusOnSellShort')),$search_tosell,1);
		print '</td >';
	}
	if (! empty($arrayfields['p.tobuy']['checked']))
	{
		print '<td class="liste_titre" align="right">';
		print $form->selectarray('search_tobuy', array('0'=>$langs->trans('ProductStatusNotOnBuyShort'),'1'=>$langs->trans('ProductStatusOnBuyShort')),$search_tobuy,1);
		print '</td>';
	}
	print '<td class="liste_titre" align="middle">';
	$searchpicto=$form->showFilterButtons();
	print $searchpicto;
	print '</td>';

	print '</tr>';

	print '<tr class="liste_titre">';
	if (! empty($arrayfields['p.ref']['checked']))  print_liste_field_titre($arrayfields['p.ref']['label'], $_SERVER["PHP_SELF"],"p.ref","",$param,"",$sortfield,$sortorder);
	if (! empty($arrayfields['pfp.ref_fourn']['checked']))  print_liste_field_titre($arrayfields['pfp.ref_fourn']['label'], $_SERVER["PHP_SELF"],"pfp.ref_fourn","",$param,"",$sortfield,$sortorder);
	if (! empty($arrayfields['p.label']['checked']))  print_liste_field_titre($arrayfields['p.label']['label'], $_SERVER["PHP_SELF"],"p.label","",$param,"",$sortfield,$sortorder);
	if (! empty($arrayfields['p.fk_product_type']['checked']))  print_liste_field_titre($arrayfields['p.fk_product_type']['label'], $_SERVER["PHP_SELF"],"p.fk_product_type","",$param,"",$sortfield,$sortorder);
	if (! empty($arrayfields['p.barcode']['checked']))  print_liste_field_titre($arrayfields['p.barcode']['label'], $_SERVER["PHP_SELF"],"p.barcode","",$param,"",$sortfield,$sortorder);
	if ((string) $type == '1' && ! empty($arrayfields['p.duration']['checked']))  print_liste_field_titre($arrayfields['p.duration']['label'], $_SERVER["PHP_SELF"],"p.duration","",$param,'align="center"',$sortfield,$sortorder);
	if (! empty($arrayfields['p.sellprice']['checked']))  print_liste_field_titre($arrayfields['p.sellprice']['label'], $_SERVER["PHP_SELF"],"","",$param,'align="right"',$sortfield,$sortorder);
	if (! empty($arrayfields['p.minbuyprice']['checked']))  print_liste_field_titre($arrayfields['p.minbuyprice']['label'], $_SERVER["PHP_SELF"],"","",$param,'align="right"',$sortfield,$sortorder);
	if (! empty($arrayfields['p.numbuyprice']['checked']))  print_liste_field_titre($arrayfields['p.numbuyprice']['label'], $_SERVER["PHP_SELF"],"","",$param,'align="right"',$sortfield,$sortorder);
	if (! empty($arrayfields['p.pmp']['checked']))  print_liste_field_titre($arrayfields['p.pmp']['label'], $_SERVER["PHP_SELF"],"","",$param,'align="right"',$sortfield,$sortorder);
	if (! empty($arrayfields['p.seuil_stock_alerte']['checked']))  print_liste_field_titre($arrayfields['p.seuil_stock_alerte']['label'], $_SERVER["PHP_SELF"],"p.seuil_stock_alerte","",$param,'align="right"',$sortfield,$sortorder);
	if (! empty($arrayfields['p.desiredstock']['checked']))  print_liste_field_titre($arrayfields['p.desiredstock']['label'], $_SERVER["PHP_SELF"],"p.desiredstock","",$param,'align="right"',$sortfield,$sortorder);
	if (! empty($arrayfields['p.stock']['checked']))  print_liste_field_titre($arrayfields['p.stock']['label'], $_SERVER["PHP_SELF"],"p.stock","",$param,'align="right"',$sortfield,$sortorder);
	if (! empty($arrayfields['stock_virtual']['checked']))  print_liste_field_titre($arrayfields['stock_virtual']['label'], $_SERVER["PHP_SELF"],"","",$param,'align="right"',$sortfield,$sortorder);
	if (! empty($arrayfields['p.tobatch']['checked']))  print_liste_field_titre($arrayfields['p.tobatch']['label'], $_SERVER["PHP_SELF"],"p.tobatch","",$param,'align="center"',$sortfield,$sortorder);
	if (! empty($arrayfields['p.accountancy_code_sell']['checked']))  print_liste_field_titre($arrayfields['p.accountancy_code_sell']['label'], $_SERVER["PHP_SELF"],"p.accountancy_code_sell","",$param,'',$sortfield,$sortorder);
	if (! empty($arrayfields['p.accountancy_code_buy']['checked']))  print_liste_field_titre($arrayfields['p.accountancy_code_buy']['label'], $_SERVER["PHP_SELF"],"p.accountancy_code_buy","",$param,'',$sortfield,$sortorder);
	// Extra fields
	include DOL_DOCUMENT_ROOT.'/core/tpl/extrafields_list_search_title.tpl.php';
	// Hook fields
	$parameters=array('arrayfields'=>$arrayfields,'param'=>$param,'sortfield'=>$sortfield,'sortorder'=>$sortorder);
	$reshook=$hookmanager->executeHooks('printFieldListTitle',$parameters);    // Note that $action and $object may have been modified by hook
	print $hookmanager->resPrint;
	if (! empty($arrayfields['p.datec']['checked']))  print_liste_field_titre($arrayfields['p.datec']['label'],$_SERVER["PHP_SELF"],"p.datec","",$param,'align="center" class="nowrap"',$sortfield,$sortorder);
	if (! empty($arrayfields['p.tms']['checked']))    print_liste_field_titre($arrayfields['p.tms']['label'],$_SERVER["PHP_SELF"],"p.tms","",$param,'align="center" class="nowrap"',$sortfield,$sortorder);
	if (! empty($arrayfields['p.tosell']['checked'])) print_liste_field_titre($arrayfields['p.tosell']['label'],$_SERVER["PHP_SELF"],"p.tosell","",$param,'align="right"',$sortfield,$sortorder);
	if (! empty($arrayfields['p.tobuy']['checked']))  print_liste_field_titre($arrayfields['p.tobuy']['label'],$_SERVER["PHP_SELF"],"p.tobuy","",$param,'align="right"',$sortfield,$sortorder);
	print_liste_field_titre($selectedfields, $_SERVER["PHP_SELF"],"",'','','align="center"',$sortfield,$sortorder,'maxwidthsearch ');
	print "</tr>\n";


	$product_static=new Product($db);
	$product_fourn =new ProductFournisseur($db);

	$i = 0;
	$totalarray=array();
	while ($i < min($num,$limit))
	{
		$obj = $db->fetch_object($resql);

		// Multilangs
		if (! empty($conf->global->MAIN_MULTILANGS)) // si l'option est active
		{
			$sql = "SELECT label";
			$sql.= " FROM ".MAIN_DB_PREFIX."product_lang";
			$sql.= " WHERE fk_product=".$obj->rowid;
			$sql.= " AND lang='". $db->escape($langs->getDefaultLang()) ."'";
			$sql.= " LIMIT 1";

			$result = $db->query($sql);
			if ($result)
			{
				$objtp = $db->fetch_object($result);
				if (! empty($objtp->label)) $obj->label = $objtp->label;
			}
		}

		$product_static->id = $obj->rowid;
		$product_static->ref = $obj->ref;
		$product_static->ref_fourn = $obj->ref_supplier;
		$product_static->label = $obj->label;
		$product_static->type = $obj->fk_product_type;
		$product_static->status_buy = $obj->tobuy;
		$product_static->status     = $obj->tosell;
		$product_static->status_batch = $obj->tobatch;
		$product_static->entity = $obj->entity;
		$product_static->pmp = $obj->pmp;
		$product_static->accountancy_code_sell = $obj->accountancy_code_sell;
		$product_static->accountancy_code_sell_export = $obj->accountancy_code_sell_export;
		$product_static->accountancy_code_sell_intra = $obj->accountancy_code_sell_intra;
		$product_static->accountancy_code_buy = $obj->accountancy_code_buy;

		if ((! empty($conf->stock->enabled) && $user->rights->stock->lire && $search_type != 1) || ! empty($conf->global->STOCK_DISABLE_OPTIM_LOAD))	// To optimize call of load_stock
		{
			if ($obj->fk_product_type != 1 || ! empty($conf->global->STOCK_SUPPORTS_SERVICES))    // Not a service
			{
				$product_static->load_stock('nobatch');             // Load stock_reel + stock_warehouse. This also call load_virtual_stock()
			}
		}


		print '<tr class="oddeven">';

		// Ref
		if (! empty($arrayfields['p.ref']['checked']))
		{
			print '<td class="tdoverflowmax200">';
			print $product_static->getNomUrl(1);
			print "</td>\n";
			if (! $i) $totalarray['nbfield']++;
		}
		// Ref supplier
		if (! empty($arrayfields['pfp.ref_fourn']['checked']))
		{
			print '<td class="tdoverflowmax200">';
			print $product_static->getNomUrl(1);
			print "</td>\n";
			if (! $i) $totalarray['nbfield']++;
		}
		// Label
		if (! empty($arrayfields['p.label']['checked']))
		{
			print '<td class="tdoverflowmax200">'.dol_trunc($obj->label,40).'</td>';
			if (! $i) $totalarray['nbfield']++;
		}

		// Type
		if (! empty($arrayfields['p.fk_product_type']['checked']))
		{
			print '<td>'.$obj->fk_product_type.'</td>';
			if (! $i) $totalarray['nbfield']++;
		}

		// Barcode
		if (! empty($arrayfields['p.barcode']['checked']))
		{
			print '<td>'.$obj->barcode.'</td>';
			if (! $i) $totalarray['nbfield']++;
		}

		// Duration
		if ((string) $type == '1' && ! empty($arrayfields['p.duration']['checked']))
		{
<<<<<<< HEAD
			print '<td align="center">';

			if (preg_match('/([^a-z]+)[a-z]$/i',$obj->duration))
			{
				$duration_value	= substr($obj->duration,0,dol_strlen($obj->duration)-1);
				$duration_unit	= substr($obj->duration,-1);

				if ((float) $duration_value > 1)
				{
				    $dur=array("i"=>$langs->trans("Minutes"),"h"=>$langs->trans("Hours"),"d"=>$langs->trans("Days"),"w"=>$langs->trans("Weeks"),"m"=>$langs->trans("Months"),"y"=>$langs->trans("Years"));
				}
				else if ((float) $duration_value > 0)
				{
				    $dur=array("i"=>$langs->trans("Minute"),"h"=>$langs->trans("Hour"),"d"=>$langs->trans("Day"),"w"=>$langs->trans("Week"),"m"=>$langs->trans("Month"),"y"=>$langs->trans("Year"));
				}
				print $duration_value;
				print (! empty($duration_unit) && isset($dur[$duration_unit]) ? ' '.$langs->trans($dur[$duration_unit]) : '');
			}
			else
			{
				print $obj->duration;
			}
=======
			print '<td class="liste_titre">';
>>>>>>> 4489db2a
			print '</td>';
			if (! $i) $totalarray['nbfield']++;
		}
<<<<<<< HEAD

=======
		// Weight
		if (! empty($arrayfields['p.weight']['checked']))
		{
		    print '<td class="liste_titre">';
		    print '</td>';
		}
		// Length
		if (! empty($arrayfields['p.length']['checked']))
		{
		    print '<td class="liste_titre">';
		    print '</td>';
		}
		// Surface
		if (! empty($arrayfields['p.surface']['checked']))
		{
		    print '<td class="liste_titre">';
		    print '</td>';
		}
		// Volume
		if (! empty($arrayfields['p.volume']['checked']))
		{
		    print '<td class="liste_titre">';
		    print '</td>';
		}
>>>>>>> 4489db2a
		// Sell price
		if (! empty($arrayfields['p.sellprice']['checked']))
		{
			print '<td class="right nowraponall">';
			if ($obj->tosell)
			{
				if ($obj->price_base_type == 'TTC') print price($obj->price_ttc).' '.$langs->trans("TTC");
				else print price($obj->price).' '.$langs->trans("HT");
			}
			print '</td>';
			if (! $i) $totalarray['nbfield']++;
		}

		// Better buy price
		if (! empty($arrayfields['p.minbuyprice']['checked']))
		{
			print  '<td class="right nowraponall">';
			if ($obj->tobuy && $obj->minsellprice != '')
			{
				//print price($obj->minsellprice).' '.$langs->trans("HT");
				if ($product_fourn->find_min_price_product_fournisseur($obj->rowid) > 0)
				{
					if ($product_fourn->product_fourn_price_id > 0)
					{
						if (! empty($conf->fournisseur->enabled) && $user->rights->fournisseur->lire)
						{
							$htmltext=$product_fourn->display_price_product_fournisseur(1, 1, 0, 1);
							print $form->textwithpicto(price($product_fourn->fourn_unitprice * (1 - $product_fourn->fourn_remise_percent/100) - $product_fourn->fourn_remise).' '.$langs->trans("HT"),$htmltext);
						}
						else print price($product_fourn->fourn_unitprice).' '.$langs->trans("HT");
					}
				}
			}
			print '</td>';
			if (! $i) $totalarray['nbfield']++;
		}

		// Number of buy prices
		if (! empty($arrayfields['p.numbuyprice']['checked']))
		{
			print  '<td align="right">';
			if ($obj->tobuy)
			{
				if (count($productFournList = $product_fourn->list_product_fournisseur_price($obj->rowid)) > 0)
				{
					$htmltext=$product_fourn->display_price_product_fournisseur(1, 1, 0, 1, $productFournList);
					print $form->textwithpicto(count($productFournList),$htmltext);
				}
			}
			print '</td>';
		}

		// WAP
		if (! empty($arrayfields['p.pmp']['checked']))
		{
			print '<td class="nowrap" align="right">';
			print price($product_static->pmp, 1, $langs);
			print '</td>';
		}

		// Limit alert
		if (! empty($arrayfields['p.seuil_stock_alerte']['checked']))
		{
			print '<td align="right">';
			if ($obj->fk_product_type != 1)
			{
				print $obj->seuil_stock_alerte;
			}
			print '</td>';
			if (! $i) $totalarray['nbfield']++;
		}
		// Desired stock
		if (! empty($arrayfields['p.desiredstock']['checked']))
		{
			print '<td align="right">';
			if ($obj->fk_product_type != 1)
			{
				print $obj->desiredstock;
			}
			print '</td>';
			if (! $i) $totalarray['nbfield']++;
		}
		// Stock real
		if (! empty($arrayfields['p.stock']['checked']))
		{
			print '<td align="right">';
			if ($obj->fk_product_type != 1)
			{
				if ($obj->seuil_stock_alerte != '' && $product_static->stock_reel < (float) $obj->seuil_stock_alerte) print img_warning($langs->trans("StockLowerThanLimit", $obj->seuil_stock_alerte)).' ';
				print $product_static->stock_reel;
			}
			print '</td>';
			if (! $i) $totalarray['nbfield']++;
		}
		// Stock virtual
		if (! empty($arrayfields['stock_virtual']['checked']))
		{
			print '<td align="right">';
			if ($obj->fk_product_type != 1)
			{
				if ($obj->seuil_stock_alerte != '' && $product_static->stock_theorique < (float) $obj->seuil_stock_alerte) print img_warning($langs->trans("StockLowerThanLimit", $obj->seuil_stock_alerte)).' ';
				print $product_static->stock_theorique;
			}
			print '</td>';
			if (! $i) $totalarray['nbfield']++;
		}
		// Lot/Serial
		if (! empty($arrayfields['p.tobatch']['checked']))
		{
			print '<td align="center">';
			print yn($obj->tobatch);
			print '</td>';
			if (! $i) $totalarray['nbfield']++;
		}
		// Accountancy code sell
		if (! empty($arrayfields['p.accountancy_code_sell']['checked']))
		{
			print '<td>'.$obj->accountancy_code_sell.'</td>';
			if (! $i) $totalarray['nbfield']++;
		}
		// Accountancy code sell
		if (! empty($arrayfields['p.accountancy_code_buy']['checked']))
		{
			print '<td>'.$obj->accountancy_code_buy.'</td>';
			if (! $i) $totalarray['nbfield']++;
		}
		// Extra fields
		include DOL_DOCUMENT_ROOT.'/core/tpl/extrafields_list_print_fields.tpl.php';
		// Fields from hook
		$parameters=array('arrayfields'=>$arrayfields, 'obj'=>$obj);
		$reshook=$hookmanager->executeHooks('printFieldListValue',$parameters);    // Note that $action and $object may have been modified by hook
		print $hookmanager->resPrint;
		// Date creation
		if (! empty($arrayfields['p.datec']['checked']))
		{
			print '<td align="center">';
			print dol_print_date($obj->date_creation, 'dayhour', 'tzuser');
			print '</td>';
			if (! $i) $totalarray['nbfield']++;
		}
		// Date modification
		if (! empty($arrayfields['p.tms']['checked']))
		{
			print '<td align="center">';
			print dol_print_date($obj->date_update, 'dayhour', 'tzuser');
			print '</td>';
			if (! $i) $totalarray['nbfield']++;
		}

		// Status (to sell)
		if (! empty($arrayfields['p.tosell']['checked']))
		{
			print '<td align="right" nowrap="nowrap">';
			if (! empty($conf->use_javascript_ajax) && $user->rights->produit->creer && ! empty($conf->global->MAIN_DIRECT_STATUS_UPDATE)) {
				print ajax_object_onoff($product_static, 'status', 'tosell', 'ProductStatusOnSell', 'ProductStatusNotOnSell');
			} else {
				print $product_static->LibStatut($obj->tosell,5,0);
			}
			print '</td>';
			if (! $i) $totalarray['nbfield']++;
		}
		// Status (to buy)
		if (! empty($arrayfields['p.tobuy']['checked']))
		{
			print '<td align="right" nowrap="nowrap">';
			if (! empty($conf->use_javascript_ajax) && $user->rights->produit->creer && ! empty($conf->global->MAIN_DIRECT_STATUS_UPDATE)) {
				print ajax_object_onoff($product_static, 'status_buy', 'tobuy', 'ProductStatusOnBuy', 'ProductStatusNotOnBuy');
			} else {
				print $product_static->LibStatut($obj->tobuy,5,1);
			}
			print '</td>';
			if (! $i) $totalarray['nbfield']++;
		}
		// Action
		print '<td class="nowrap" align="center">';
		if ($massactionbutton || $massaction)   // If we are in select mode (massactionbutton defined) or if we have already selected and sent an action ($massaction) defined
		{
			$selected=0;
			if (in_array($obj->rowid, $arrayofselected)) $selected=1;
			print '<input id="cb'.$obj->rowid.'" class="flat checkforselect" type="checkbox" name="toselect[]" value="'.$obj->rowid.'"'.($selected?' checked="checked"':'').'>';
		}
		print '</td>';
		if (! $i) $totalarray['nbfield']++;

<<<<<<< HEAD
=======
		print '</tr>';

		print '<tr class="liste_titre">';
		if (! empty($arrayfields['p.ref']['checked']))  print_liste_field_titre($arrayfields['p.ref']['label'], $_SERVER["PHP_SELF"],"p.ref","",$param,"",$sortfield,$sortorder);
		if (! empty($arrayfields['pfp.ref_fourn']['checked']))  print_liste_field_titre($arrayfields['pfp.ref_fourn']['label'], $_SERVER["PHP_SELF"],"pfp.ref_fourn","",$param,"",$sortfield,$sortorder);
		if (! empty($arrayfields['p.label']['checked']))  print_liste_field_titre($arrayfields['p.label']['label'], $_SERVER["PHP_SELF"],"p.label","",$param,"",$sortfield,$sortorder);
		if (! empty($arrayfields['p.fk_product_type']['checked']))  print_liste_field_titre($arrayfields['p.fk_product_type']['label'], $_SERVER["PHP_SELF"],"p.fk_product_type","",$param,"",$sortfield,$sortorder);
		if (! empty($arrayfields['p.barcode']['checked']))  print_liste_field_titre($arrayfields['p.barcode']['label'], $_SERVER["PHP_SELF"],"p.barcode","",$param,"",$sortfield,$sortorder);
		if (! empty($arrayfields['p.duration']['checked']))  print_liste_field_titre($arrayfields['p.duration']['label'], $_SERVER["PHP_SELF"],"p.duration","",$param,'align="center"',$sortfield,$sortorder);
		if (! empty($arrayfields['p.weight']['checked']))  print_liste_field_titre($arrayfields['p.weight']['label'], $_SERVER["PHP_SELF"], "p.weight", "", $param, 'align="center"', $sortfield, $sortorder);
		if (! empty($arrayfields['p.length']['checked']))  print_liste_field_titre($arrayfields['p.length']['label'], $_SERVER["PHP_SELF"], "p.length", "", $param, 'align="center"', $sortfield, $sortorder);
		if (! empty($arrayfields['p.surface']['checked']))  print_liste_field_titre($arrayfields['p.surface']['label'], $_SERVER["PHP_SELF"], "p.surface", "", $param, 'align="center"', $sortfield, $sortorder);
		if (! empty($arrayfields['p.volume']['checked']))  print_liste_field_titre($arrayfields['p.volume']['label'], $_SERVER["PHP_SELF"], "p.volume", "", $param, 'align="center"', $sortfield, $sortorder);
		if (! empty($arrayfields['p.sellprice']['checked']))  print_liste_field_titre($arrayfields['p.sellprice']['label'], $_SERVER["PHP_SELF"],"","",$param,'align="right"',$sortfield,$sortorder);
		if (! empty($arrayfields['p.minbuyprice']['checked']))  print_liste_field_titre($arrayfields['p.minbuyprice']['label'], $_SERVER["PHP_SELF"],"","",$param,'align="right"',$sortfield,$sortorder);
		if (! empty($arrayfields['p.numbuyprice']['checked']))  print_liste_field_titre($arrayfields['p.numbuyprice']['label'], $_SERVER["PHP_SELF"],"","",$param,'align="right"',$sortfield,$sortorder);
		if (! empty($arrayfields['p.pmp']['checked']))  print_liste_field_titre($arrayfields['p.pmp']['label'], $_SERVER["PHP_SELF"],"","",$param,'align="right"',$sortfield,$sortorder);
		if (! empty($arrayfields['p.seuil_stock_alerte']['checked']))  print_liste_field_titre($arrayfields['p.seuil_stock_alerte']['label'], $_SERVER["PHP_SELF"],"p.seuil_stock_alerte","",$param,'align="right"',$sortfield,$sortorder);
		if (! empty($arrayfields['p.desiredstock']['checked']))  print_liste_field_titre($arrayfields['p.desiredstock']['label'], $_SERVER["PHP_SELF"],"p.desiredstock","",$param,'align="right"',$sortfield,$sortorder);
		if (! empty($arrayfields['p.stock']['checked']))  print_liste_field_titre($arrayfields['p.stock']['label'], $_SERVER["PHP_SELF"],"p.stock","",$param,'align="right"',$sortfield,$sortorder);
		if (! empty($arrayfields['stock_virtual']['checked']))  print_liste_field_titre($arrayfields['stock_virtual']['label'], $_SERVER["PHP_SELF"],"","",$param,'align="right"',$sortfield,$sortorder);
		if (! empty($arrayfields['p.tobatch']['checked']))  print_liste_field_titre($arrayfields['p.tobatch']['label'], $_SERVER["PHP_SELF"],"p.tobatch","",$param,'align="center"',$sortfield,$sortorder);
		if (! empty($arrayfields['p.accountancy_code_sell']['checked']))  print_liste_field_titre($arrayfields['p.accountancy_code_sell']['label'], $_SERVER["PHP_SELF"],"p.accountancy_code_sell","",$param,'',$sortfield,$sortorder);
		if (! empty($arrayfields['p.accountancy_code_buy']['checked']))  print_liste_field_titre($arrayfields['p.accountancy_code_buy']['label'], $_SERVER["PHP_SELF"],"p.accountancy_code_buy","",$param,'',$sortfield,$sortorder);
		// Extra fields
		include DOL_DOCUMENT_ROOT.'/core/tpl/extrafields_list_search_title.tpl.php';
		// Hook fields
		$parameters=array('arrayfields'=>$arrayfields,'param'=>$param,'sortfield'=>$sortfield,'sortorder'=>$sortorder);
		$reshook=$hookmanager->executeHooks('printFieldListTitle',$parameters);    // Note that $action and $object may have been modified by hook
		print $hookmanager->resPrint;
		if (! empty($arrayfields['p.datec']['checked']))  print_liste_field_titre($arrayfields['p.datec']['label'],$_SERVER["PHP_SELF"],"p.datec","",$param,'align="center" class="nowrap"',$sortfield,$sortorder);
		if (! empty($arrayfields['p.tms']['checked']))    print_liste_field_titre($arrayfields['p.tms']['label'],$_SERVER["PHP_SELF"],"p.tms","",$param,'align="center" class="nowrap"',$sortfield,$sortorder);
		if (! empty($arrayfields['p.tosell']['checked'])) print_liste_field_titre($arrayfields['p.tosell']['label'],$_SERVER["PHP_SELF"],"p.tosell","",$param,'align="right"',$sortfield,$sortorder);
		if (! empty($arrayfields['p.tobuy']['checked']))  print_liste_field_titre($arrayfields['p.tobuy']['label'],$_SERVER["PHP_SELF"],"p.tobuy","",$param,'align="right"',$sortfield,$sortorder);
		print_liste_field_titre($selectedfields, $_SERVER["PHP_SELF"],"",'','','align="center"',$sortfield,$sortorder,'maxwidthsearch ');
>>>>>>> 4489db2a
		print "</tr>\n";
		$i++;
	}

	$db->free($resql);

<<<<<<< HEAD
	print "</table>";
	print "</div>";
=======
		$product_static=new Product($db);
		$product_fourn =new ProductFournisseur($db);

		$i = 0;
		$totalarray=array();
		while ($i < min($num,$limit))
		{
			$obj = $db->fetch_object($resql);

			// Multilangs
			if (! empty($conf->global->MAIN_MULTILANGS)) // si l'option est active
			{
				$sql = "SELECT label";
				$sql.= " FROM ".MAIN_DB_PREFIX."product_lang";
				$sql.= " WHERE fk_product=".$obj->rowid;
				$sql.= " AND lang='". $db->escape($langs->getDefaultLang()) ."'";
				$sql.= " LIMIT 1";

				$result = $db->query($sql);
				if ($result)
				{
					$objtp = $db->fetch_object($result);
					if (! empty($objtp->label)) $obj->label = $objtp->label;
				}
			}

			$product_static->id = $obj->rowid;
			$product_static->ref = $obj->ref;
			$product_static->ref_fourn = $obj->ref_supplier;
			$product_static->label = $obj->label;
			$product_static->type = $obj->fk_product_type;
			$product_static->status_buy = $obj->tobuy;
			$product_static->status     = $obj->tosell;
			$product_static->status_batch = $obj->tobatch;
			$product_static->entity = $obj->entity;
			$product_static->pmp = $obj->pmp;
			$product_static->accountancy_code_sell = $obj->accountancy_code_sell;
			$product_static->accountancy_code_sell_export = $obj->accountancy_code_sell_export;
			$product_static->accountancy_code_sell_intra = $obj->accountancy_code_sell_intra;
			$product_static->accountancy_code_buy = $obj->accountancy_code_buy;

			if ((! empty($conf->stock->enabled) && $user->rights->stock->lire && $search_type != 1) || ! empty($conf->global->STOCK_DISABLE_OPTIM_LOAD))	// To optimize call of load_stock
			{
				if ($obj->fk_product_type != 1 || ! empty($conf->global->STOCK_SUPPORTS_SERVICES))    // Not a service
				{
					$product_static->load_stock('nobatch');             // Load stock_reel + stock_warehouse. This also call load_virtual_stock()
				}
			}


			print '<tr class="oddeven">';

			// Ref
			if (! empty($arrayfields['p.ref']['checked']))
			{
				print '<td class="tdoverflowmax200">';
				print $product_static->getNomUrl(1);
				print "</td>\n";
				if (! $i) $totalarray['nbfield']++;
			}
			// Ref supplier
			if (! empty($arrayfields['pfp.ref_fourn']['checked']))
			{
				print '<td class="tdoverflowmax200">';
				print $product_static->getNomUrl(1);
				print "</td>\n";
				if (! $i) $totalarray['nbfield']++;
			}
			// Label
			if (! empty($arrayfields['p.label']['checked']))
			{
				print '<td class="tdoverflowmax200">'.dol_trunc($obj->label,40).'</td>';
				if (! $i) $totalarray['nbfield']++;
			}

			// Type
			if (! empty($arrayfields['p.fk_product_type']['checked']))
			{
				print '<td>'.$obj->fk_product_type.'</td>';
				if (! $i) $totalarray['nbfield']++;
			}

			// Barcode
			if (! empty($arrayfields['p.barcode']['checked']))
			{
				print '<td>'.$obj->barcode.'</td>';
				if (! $i) $totalarray['nbfield']++;
			}

			// Duration
			if (! empty($arrayfields['p.duration']['checked']))
			{
				print '<td align="center">';
				if (preg_match('/([^a-z]+)[a-z]/i',$obj->duration))
				{
					if (preg_match('/([^a-z]+)y/i',$obj->duration,$regs)) print $regs[1].' '.$langs->trans("DurationYear");
					elseif (preg_match('/([^a-z]+)m/i',$obj->duration,$regs)) print $regs[1].' '.$langs->trans("DurationMonth");
					elseif (preg_match('/([^a-z]+)w/i',$obj->duration,$regs)) print $regs[1].' '.$langs->trans("DurationWeek");
					elseif (preg_match('/([^a-z]+)d/i',$obj->duration,$regs)) print $regs[1].' '.$langs->trans("DurationDay");
					//elseif (preg_match('/([^a-z]+)h/i',$obj->duration,$regs)) print $regs[1].' '.$langs->trans("DurationHour");
					else print $obj->duration;
				}
				print '</td>';
				if (! $i) $totalarray['nbfield']++;
			}

			// Weight
			if (! empty($arrayfields['p.weight']['checked']))
			{
			    print '<td align="center">';
		        print $obj->weight;
			    print '</td>';
			    if (! $i) $totalarray['nbfield']++;
			}
			// Length
			if (! empty($arrayfields['p.length']['checked']))
			{
			    print '<td align="center">';
			    print $obj->length;
			    print '</td>';
			    if (! $i) $totalarray['nbfield']++;
			}
			// Surface
			if (! empty($arrayfields['p.surface']['checked']))
			{
			    print '<td align="center">';
			    print $obj->surface;
			    print '</td>';
			    if (! $i) $totalarray['nbfield']++;
			}
			// Volume
			if (! empty($arrayfields['p.volume']['checked']))
			{
			    print '<td align="center">';
			    print $obj->volume;
			    print '</td>';
			    if (! $i) $totalarray['nbfield']++;
			}

			// Sell price
			if (! empty($arrayfields['p.sellprice']['checked']))
			{
				print '<td align="right">';
				if ($obj->tosell)
				{
					if ($obj->price_base_type == 'TTC') print price($obj->price_ttc).' '.$langs->trans("TTC");
					else print price($obj->price).' '.$langs->trans("HT");
				}
				print '</td>';
				if (! $i) $totalarray['nbfield']++;
			}

			// Better buy price
			if (! empty($arrayfields['p.minbuyprice']['checked']))
			{
				print  '<td align="right">';
				if ($obj->tobuy && $obj->minsellprice != '')
				{
					//print price($obj->minsellprice).' '.$langs->trans("HT");
					if ($product_fourn->find_min_price_product_fournisseur($obj->rowid) > 0)
					{
						if ($product_fourn->product_fourn_price_id > 0)
						{
							if (! empty($conf->fournisseur->enabled) && $user->rights->fournisseur->lire)
							{
								$htmltext=$product_fourn->display_price_product_fournisseur(1, 1, 0, 1);
								print $form->textwithpicto(price($product_fourn->fourn_unitprice * (1 - $product_fourn->fourn_remise_percent/100) - $product_fourn->fourn_remise).' '.$langs->trans("HT"),$htmltext);
							}
							else print price($product_fourn->fourn_unitprice).' '.$langs->trans("HT");
						}
					}
				}
				print '</td>';
				if (! $i) $totalarray['nbfield']++;
			}

			// Number of buy prices
			if (! empty($arrayfields['p.numbuyprice']['checked']))
			{
				print  '<td align="right">';
				if ($obj->tobuy)
				{
					if (count($productFournList = $product_fourn->list_product_fournisseur_price($obj->rowid)) > 0)
					{
						$htmltext=$product_fourn->display_price_product_fournisseur(1, 1, 0, 1, $productFournList);
						print $form->textwithpicto(count($productFournList),$htmltext);
					}
				}
				print '</td>';
			}

			// WAP
			if (! empty($arrayfields['p.pmp']['checked']))
			{
				print '<td class="nowrap" align="right">';
				print price($product_static->pmp, 1, $langs);
				print '</td>';
			}

			// Limit alert
			if (! empty($arrayfields['p.seuil_stock_alerte']['checked']))
			{
				print '<td align="right">';
				if ($obj->fk_product_type != 1)
				{
					print $obj->seuil_stock_alerte;
				}
				print '</td>';
				if (! $i) $totalarray['nbfield']++;
			}
			// Desired stock
			if (! empty($arrayfields['p.desiredstock']['checked']))
			{
				print '<td align="right">';
				if ($obj->fk_product_type != 1)
				{
					print $obj->desiredstock;
				}
				print '</td>';
				if (! $i) $totalarray['nbfield']++;
			}
			// Stock real
			if (! empty($arrayfields['p.stock']['checked']))
			{
				print '<td align="right" class="nowraponall">';
				if ($obj->fk_product_type != 1)
				{
					if ($obj->seuil_stock_alerte != '' && $product_static->stock_reel < (float) $obj->seuil_stock_alerte) print img_warning($langs->trans("StockLowerThanLimit", $obj->seuil_stock_alerte)).' ';
					print $product_static->stock_reel;
				}
				print '</td>';
				if (! $i) $totalarray['nbfield']++;
			}
			// Stock virtual
			if (! empty($arrayfields['stock_virtual']['checked']))
			{
				print '<td align="right" class="nowraponall">';
				if ($obj->fk_product_type != 1)
				{
					if ($obj->seuil_stock_alerte != '' && $product_static->stock_theorique < (float) $obj->seuil_stock_alerte) print img_warning($langs->trans("StockLowerThanLimit", $obj->seuil_stock_alerte)).' ';
					print $product_static->stock_theorique;
				}
				print '</td>';
				if (! $i) $totalarray['nbfield']++;
			}
			// Lot/Serial
			if (! empty($arrayfields['p.tobatch']['checked']))
			{
				print '<td align="center">';
				print yn($obj->tobatch);
				print '</td>';
				if (! $i) $totalarray['nbfield']++;
			}
			// Accountancy code sell
			if (! empty($arrayfields['p.accountancy_code_sell']['checked']))
			{
				print '<td>'.$obj->accountancy_code_sell.'</td>';
				if (! $i) $totalarray['nbfield']++;
			}
			// Accountancy code sell
			if (! empty($arrayfields['p.accountancy_code_buy']['checked']))
			{
				print '<td>'.$obj->accountancy_code_buy.'</td>';
				if (! $i) $totalarray['nbfield']++;
			}
			// Extra fields
			include DOL_DOCUMENT_ROOT.'/core/tpl/extrafields_list_print_fields.tpl.php';
			// Fields from hook
			$parameters=array('arrayfields'=>$arrayfields, 'obj'=>$obj);
			$reshook=$hookmanager->executeHooks('printFieldListValue',$parameters);    // Note that $action and $object may have been modified by hook
			print $hookmanager->resPrint;
			// Date creation
			if (! empty($arrayfields['p.datec']['checked']))
			{
				print '<td align="center">';
				print dol_print_date($obj->date_creation, 'dayhour', 'tzuser');
				print '</td>';
				if (! $i) $totalarray['nbfield']++;
			}
			// Date modification
			if (! empty($arrayfields['p.tms']['checked']))
			{
				print '<td align="center">';
				print dol_print_date($obj->date_update, 'dayhour', 'tzuser');
				print '</td>';
				if (! $i) $totalarray['nbfield']++;
			}

			// Status (to sell)
			if (! empty($arrayfields['p.tosell']['checked']))
			{
				print '<td align="right" nowrap="nowrap">';
				if (! empty($conf->use_javascript_ajax) && $user->rights->produit->creer && ! empty($conf->global->MAIN_DIRECT_STATUS_UPDATE)) {
					print ajax_object_onoff($product_static, 'status', 'tosell', 'ProductStatusOnSell', 'ProductStatusNotOnSell');
				} else {
					print $product_static->LibStatut($obj->tosell,5,0);
				}
				print '</td>';
				if (! $i) $totalarray['nbfield']++;
			}
			// Status (to buy)
			if (! empty($arrayfields['p.tobuy']['checked']))
			{
				print '<td align="right" nowrap="nowrap">';
				if (! empty($conf->use_javascript_ajax) && $user->rights->produit->creer && ! empty($conf->global->MAIN_DIRECT_STATUS_UPDATE)) {
					print ajax_object_onoff($product_static, 'status_buy', 'tobuy', 'ProductStatusOnBuy', 'ProductStatusNotOnBuy');
				} else {
					print $product_static->LibStatut($obj->tobuy,5,1);
				}
				print '</td>';
				if (! $i) $totalarray['nbfield']++;
			}
			// Action
			print '<td class="nowrap" align="center">';
			if ($massactionbutton || $massaction)   // If we are in select mode (massactionbutton defined) or if we have already selected and sent an action ($massaction) defined
			{
				$selected=0;
				if (in_array($obj->rowid, $arrayofselected)) $selected=1;
				print '<input id="cb'.$obj->rowid.'" class="flat checkforselect" type="checkbox" name="toselect[]" value="'.$obj->rowid.'"'.($selected?' checked="checked"':'').'>';
			}
			print '</td>';
			if (! $i) $totalarray['nbfield']++;

			print "</tr>\n";
			$i++;
		}

		$db->free($resql);

		print "</table>";
		print "</div>";
	}
>>>>>>> 4489db2a
	print '</form>';
}
else
{
	dol_print_error($db);
}

// End of page
llxFooter();
$db->close();<|MERGE_RESOLUTION|>--- conflicted
+++ resolved
@@ -550,9 +550,34 @@
 	if ((string) $type == '1' && ! empty($arrayfields['p.duration']['checked']))
 	{
 		print '<td class="liste_titre">';
-		print '&nbsp;';
-		print '</td>';
-	}
+		print '</td>';
+	}
+
+	// Weight
+	if (! empty($arrayfields['p.weight']['checked']))
+	{
+	    print '<td class="liste_titre">';
+	    print '</td>';
+	}
+	// Length
+	if (! empty($arrayfields['p.length']['checked']))
+	{
+	    print '<td class="liste_titre">';
+	    print '</td>';
+	}
+	// Surface
+	if (! empty($arrayfields['p.surface']['checked']))
+	{
+	    print '<td class="liste_titre">';
+	    print '</td>';
+	}
+	// Volume
+	if (! empty($arrayfields['p.volume']['checked']))
+	{
+	    print '<td class="liste_titre">';
+	    print '</td>';
+	}
+
 	// Sell price
 	if (! empty($arrayfields['p.sellprice']['checked']))
 	{
@@ -648,6 +673,10 @@
 	if (! empty($arrayfields['p.fk_product_type']['checked']))  print_liste_field_titre($arrayfields['p.fk_product_type']['label'], $_SERVER["PHP_SELF"],"p.fk_product_type","",$param,"",$sortfield,$sortorder);
 	if (! empty($arrayfields['p.barcode']['checked']))  print_liste_field_titre($arrayfields['p.barcode']['label'], $_SERVER["PHP_SELF"],"p.barcode","",$param,"",$sortfield,$sortorder);
 	if ((string) $type == '1' && ! empty($arrayfields['p.duration']['checked']))  print_liste_field_titre($arrayfields['p.duration']['label'], $_SERVER["PHP_SELF"],"p.duration","",$param,'align="center"',$sortfield,$sortorder);
+	if (! empty($arrayfields['p.weight']['checked']))  print_liste_field_titre($arrayfields['p.weight']['label'], $_SERVER["PHP_SELF"], "p.weight", "", $param, 'align="center"', $sortfield, $sortorder);
+	if (! empty($arrayfields['p.length']['checked']))  print_liste_field_titre($arrayfields['p.length']['label'], $_SERVER["PHP_SELF"], "p.length", "", $param, 'align="center"', $sortfield, $sortorder);
+	if (! empty($arrayfields['p.surface']['checked']))  print_liste_field_titre($arrayfields['p.surface']['label'], $_SERVER["PHP_SELF"], "p.surface", "", $param, 'align="center"', $sortfield, $sortorder);
+	if (! empty($arrayfields['p.volume']['checked']))  print_liste_field_titre($arrayfields['p.volume']['label'], $_SERVER["PHP_SELF"], "p.volume", "", $param, 'align="center"', $sortfield, $sortorder);
 	if (! empty($arrayfields['p.sellprice']['checked']))  print_liste_field_titre($arrayfields['p.sellprice']['label'], $_SERVER["PHP_SELF"],"","",$param,'align="right"',$sortfield,$sortorder);
 	if (! empty($arrayfields['p.minbuyprice']['checked']))  print_liste_field_titre($arrayfields['p.minbuyprice']['label'], $_SERVER["PHP_SELF"],"","",$param,'align="right"',$sortfield,$sortorder);
 	if (! empty($arrayfields['p.numbuyprice']['checked']))  print_liste_field_titre($arrayfields['p.numbuyprice']['label'], $_SERVER["PHP_SELF"],"","",$param,'align="right"',$sortfield,$sortorder);
@@ -765,7 +794,6 @@
 		// Duration
 		if ((string) $type == '1' && ! empty($arrayfields['p.duration']['checked']))
 		{
-<<<<<<< HEAD
 			print '<td align="center">';
 
 			if (preg_match('/([^a-z]+)[a-z]$/i',$obj->duration))
@@ -788,40 +816,44 @@
 			{
 				print $obj->duration;
 			}
-=======
-			print '<td class="liste_titre">';
->>>>>>> 4489db2a
-			print '</td>';
-			if (! $i) $totalarray['nbfield']++;
-		}
-<<<<<<< HEAD
-
-=======
+
+			print '</td>';
+			if (! $i) $totalarray['nbfield']++;
+		}
+
 		// Weight
 		if (! empty($arrayfields['p.weight']['checked']))
 		{
-		    print '<td class="liste_titre">';
+		    print '<td align="center">';
+		    print $obj->weight;
 		    print '</td>';
+		    if (! $i) $totalarray['nbfield']++;
 		}
 		// Length
 		if (! empty($arrayfields['p.length']['checked']))
 		{
-		    print '<td class="liste_titre">';
+		    print '<td align="center">';
+		    print $obj->length;
 		    print '</td>';
+		    if (! $i) $totalarray['nbfield']++;
 		}
 		// Surface
 		if (! empty($arrayfields['p.surface']['checked']))
 		{
-		    print '<td class="liste_titre">';
+		    print '<td align="center">';
+		    print $obj->surface;
 		    print '</td>';
+		    if (! $i) $totalarray['nbfield']++;
 		}
 		// Volume
 		if (! empty($arrayfields['p.volume']['checked']))
 		{
-		    print '<td class="liste_titre">';
+		    print '<td align="center">';
+		    print $obj->volume;
 		    print '</td>';
-		}
->>>>>>> 4489db2a
+		    if (! $i) $totalarray['nbfield']++;
+		}
+
 		// Sell price
 		if (! empty($arrayfields['p.sellprice']['checked']))
 		{
@@ -1006,387 +1038,14 @@
 		print '</td>';
 		if (! $i) $totalarray['nbfield']++;
 
-<<<<<<< HEAD
-=======
-		print '</tr>';
-
-		print '<tr class="liste_titre">';
-		if (! empty($arrayfields['p.ref']['checked']))  print_liste_field_titre($arrayfields['p.ref']['label'], $_SERVER["PHP_SELF"],"p.ref","",$param,"",$sortfield,$sortorder);
-		if (! empty($arrayfields['pfp.ref_fourn']['checked']))  print_liste_field_titre($arrayfields['pfp.ref_fourn']['label'], $_SERVER["PHP_SELF"],"pfp.ref_fourn","",$param,"",$sortfield,$sortorder);
-		if (! empty($arrayfields['p.label']['checked']))  print_liste_field_titre($arrayfields['p.label']['label'], $_SERVER["PHP_SELF"],"p.label","",$param,"",$sortfield,$sortorder);
-		if (! empty($arrayfields['p.fk_product_type']['checked']))  print_liste_field_titre($arrayfields['p.fk_product_type']['label'], $_SERVER["PHP_SELF"],"p.fk_product_type","",$param,"",$sortfield,$sortorder);
-		if (! empty($arrayfields['p.barcode']['checked']))  print_liste_field_titre($arrayfields['p.barcode']['label'], $_SERVER["PHP_SELF"],"p.barcode","",$param,"",$sortfield,$sortorder);
-		if (! empty($arrayfields['p.duration']['checked']))  print_liste_field_titre($arrayfields['p.duration']['label'], $_SERVER["PHP_SELF"],"p.duration","",$param,'align="center"',$sortfield,$sortorder);
-		if (! empty($arrayfields['p.weight']['checked']))  print_liste_field_titre($arrayfields['p.weight']['label'], $_SERVER["PHP_SELF"], "p.weight", "", $param, 'align="center"', $sortfield, $sortorder);
-		if (! empty($arrayfields['p.length']['checked']))  print_liste_field_titre($arrayfields['p.length']['label'], $_SERVER["PHP_SELF"], "p.length", "", $param, 'align="center"', $sortfield, $sortorder);
-		if (! empty($arrayfields['p.surface']['checked']))  print_liste_field_titre($arrayfields['p.surface']['label'], $_SERVER["PHP_SELF"], "p.surface", "", $param, 'align="center"', $sortfield, $sortorder);
-		if (! empty($arrayfields['p.volume']['checked']))  print_liste_field_titre($arrayfields['p.volume']['label'], $_SERVER["PHP_SELF"], "p.volume", "", $param, 'align="center"', $sortfield, $sortorder);
-		if (! empty($arrayfields['p.sellprice']['checked']))  print_liste_field_titre($arrayfields['p.sellprice']['label'], $_SERVER["PHP_SELF"],"","",$param,'align="right"',$sortfield,$sortorder);
-		if (! empty($arrayfields['p.minbuyprice']['checked']))  print_liste_field_titre($arrayfields['p.minbuyprice']['label'], $_SERVER["PHP_SELF"],"","",$param,'align="right"',$sortfield,$sortorder);
-		if (! empty($arrayfields['p.numbuyprice']['checked']))  print_liste_field_titre($arrayfields['p.numbuyprice']['label'], $_SERVER["PHP_SELF"],"","",$param,'align="right"',$sortfield,$sortorder);
-		if (! empty($arrayfields['p.pmp']['checked']))  print_liste_field_titre($arrayfields['p.pmp']['label'], $_SERVER["PHP_SELF"],"","",$param,'align="right"',$sortfield,$sortorder);
-		if (! empty($arrayfields['p.seuil_stock_alerte']['checked']))  print_liste_field_titre($arrayfields['p.seuil_stock_alerte']['label'], $_SERVER["PHP_SELF"],"p.seuil_stock_alerte","",$param,'align="right"',$sortfield,$sortorder);
-		if (! empty($arrayfields['p.desiredstock']['checked']))  print_liste_field_titre($arrayfields['p.desiredstock']['label'], $_SERVER["PHP_SELF"],"p.desiredstock","",$param,'align="right"',$sortfield,$sortorder);
-		if (! empty($arrayfields['p.stock']['checked']))  print_liste_field_titre($arrayfields['p.stock']['label'], $_SERVER["PHP_SELF"],"p.stock","",$param,'align="right"',$sortfield,$sortorder);
-		if (! empty($arrayfields['stock_virtual']['checked']))  print_liste_field_titre($arrayfields['stock_virtual']['label'], $_SERVER["PHP_SELF"],"","",$param,'align="right"',$sortfield,$sortorder);
-		if (! empty($arrayfields['p.tobatch']['checked']))  print_liste_field_titre($arrayfields['p.tobatch']['label'], $_SERVER["PHP_SELF"],"p.tobatch","",$param,'align="center"',$sortfield,$sortorder);
-		if (! empty($arrayfields['p.accountancy_code_sell']['checked']))  print_liste_field_titre($arrayfields['p.accountancy_code_sell']['label'], $_SERVER["PHP_SELF"],"p.accountancy_code_sell","",$param,'',$sortfield,$sortorder);
-		if (! empty($arrayfields['p.accountancy_code_buy']['checked']))  print_liste_field_titre($arrayfields['p.accountancy_code_buy']['label'], $_SERVER["PHP_SELF"],"p.accountancy_code_buy","",$param,'',$sortfield,$sortorder);
-		// Extra fields
-		include DOL_DOCUMENT_ROOT.'/core/tpl/extrafields_list_search_title.tpl.php';
-		// Hook fields
-		$parameters=array('arrayfields'=>$arrayfields,'param'=>$param,'sortfield'=>$sortfield,'sortorder'=>$sortorder);
-		$reshook=$hookmanager->executeHooks('printFieldListTitle',$parameters);    // Note that $action and $object may have been modified by hook
-		print $hookmanager->resPrint;
-		if (! empty($arrayfields['p.datec']['checked']))  print_liste_field_titre($arrayfields['p.datec']['label'],$_SERVER["PHP_SELF"],"p.datec","",$param,'align="center" class="nowrap"',$sortfield,$sortorder);
-		if (! empty($arrayfields['p.tms']['checked']))    print_liste_field_titre($arrayfields['p.tms']['label'],$_SERVER["PHP_SELF"],"p.tms","",$param,'align="center" class="nowrap"',$sortfield,$sortorder);
-		if (! empty($arrayfields['p.tosell']['checked'])) print_liste_field_titre($arrayfields['p.tosell']['label'],$_SERVER["PHP_SELF"],"p.tosell","",$param,'align="right"',$sortfield,$sortorder);
-		if (! empty($arrayfields['p.tobuy']['checked']))  print_liste_field_titre($arrayfields['p.tobuy']['label'],$_SERVER["PHP_SELF"],"p.tobuy","",$param,'align="right"',$sortfield,$sortorder);
-		print_liste_field_titre($selectedfields, $_SERVER["PHP_SELF"],"",'','','align="center"',$sortfield,$sortorder,'maxwidthsearch ');
->>>>>>> 4489db2a
 		print "</tr>\n";
 		$i++;
 	}
 
 	$db->free($resql);
 
-<<<<<<< HEAD
 	print "</table>";
 	print "</div>";
-=======
-		$product_static=new Product($db);
-		$product_fourn =new ProductFournisseur($db);
-
-		$i = 0;
-		$totalarray=array();
-		while ($i < min($num,$limit))
-		{
-			$obj = $db->fetch_object($resql);
-
-			// Multilangs
-			if (! empty($conf->global->MAIN_MULTILANGS)) // si l'option est active
-			{
-				$sql = "SELECT label";
-				$sql.= " FROM ".MAIN_DB_PREFIX."product_lang";
-				$sql.= " WHERE fk_product=".$obj->rowid;
-				$sql.= " AND lang='". $db->escape($langs->getDefaultLang()) ."'";
-				$sql.= " LIMIT 1";
-
-				$result = $db->query($sql);
-				if ($result)
-				{
-					$objtp = $db->fetch_object($result);
-					if (! empty($objtp->label)) $obj->label = $objtp->label;
-				}
-			}
-
-			$product_static->id = $obj->rowid;
-			$product_static->ref = $obj->ref;
-			$product_static->ref_fourn = $obj->ref_supplier;
-			$product_static->label = $obj->label;
-			$product_static->type = $obj->fk_product_type;
-			$product_static->status_buy = $obj->tobuy;
-			$product_static->status     = $obj->tosell;
-			$product_static->status_batch = $obj->tobatch;
-			$product_static->entity = $obj->entity;
-			$product_static->pmp = $obj->pmp;
-			$product_static->accountancy_code_sell = $obj->accountancy_code_sell;
-			$product_static->accountancy_code_sell_export = $obj->accountancy_code_sell_export;
-			$product_static->accountancy_code_sell_intra = $obj->accountancy_code_sell_intra;
-			$product_static->accountancy_code_buy = $obj->accountancy_code_buy;
-
-			if ((! empty($conf->stock->enabled) && $user->rights->stock->lire && $search_type != 1) || ! empty($conf->global->STOCK_DISABLE_OPTIM_LOAD))	// To optimize call of load_stock
-			{
-				if ($obj->fk_product_type != 1 || ! empty($conf->global->STOCK_SUPPORTS_SERVICES))    // Not a service
-				{
-					$product_static->load_stock('nobatch');             // Load stock_reel + stock_warehouse. This also call load_virtual_stock()
-				}
-			}
-
-
-			print '<tr class="oddeven">';
-
-			// Ref
-			if (! empty($arrayfields['p.ref']['checked']))
-			{
-				print '<td class="tdoverflowmax200">';
-				print $product_static->getNomUrl(1);
-				print "</td>\n";
-				if (! $i) $totalarray['nbfield']++;
-			}
-			// Ref supplier
-			if (! empty($arrayfields['pfp.ref_fourn']['checked']))
-			{
-				print '<td class="tdoverflowmax200">';
-				print $product_static->getNomUrl(1);
-				print "</td>\n";
-				if (! $i) $totalarray['nbfield']++;
-			}
-			// Label
-			if (! empty($arrayfields['p.label']['checked']))
-			{
-				print '<td class="tdoverflowmax200">'.dol_trunc($obj->label,40).'</td>';
-				if (! $i) $totalarray['nbfield']++;
-			}
-
-			// Type
-			if (! empty($arrayfields['p.fk_product_type']['checked']))
-			{
-				print '<td>'.$obj->fk_product_type.'</td>';
-				if (! $i) $totalarray['nbfield']++;
-			}
-
-			// Barcode
-			if (! empty($arrayfields['p.barcode']['checked']))
-			{
-				print '<td>'.$obj->barcode.'</td>';
-				if (! $i) $totalarray['nbfield']++;
-			}
-
-			// Duration
-			if (! empty($arrayfields['p.duration']['checked']))
-			{
-				print '<td align="center">';
-				if (preg_match('/([^a-z]+)[a-z]/i',$obj->duration))
-				{
-					if (preg_match('/([^a-z]+)y/i',$obj->duration,$regs)) print $regs[1].' '.$langs->trans("DurationYear");
-					elseif (preg_match('/([^a-z]+)m/i',$obj->duration,$regs)) print $regs[1].' '.$langs->trans("DurationMonth");
-					elseif (preg_match('/([^a-z]+)w/i',$obj->duration,$regs)) print $regs[1].' '.$langs->trans("DurationWeek");
-					elseif (preg_match('/([^a-z]+)d/i',$obj->duration,$regs)) print $regs[1].' '.$langs->trans("DurationDay");
-					//elseif (preg_match('/([^a-z]+)h/i',$obj->duration,$regs)) print $regs[1].' '.$langs->trans("DurationHour");
-					else print $obj->duration;
-				}
-				print '</td>';
-				if (! $i) $totalarray['nbfield']++;
-			}
-
-			// Weight
-			if (! empty($arrayfields['p.weight']['checked']))
-			{
-			    print '<td align="center">';
-		        print $obj->weight;
-			    print '</td>';
-			    if (! $i) $totalarray['nbfield']++;
-			}
-			// Length
-			if (! empty($arrayfields['p.length']['checked']))
-			{
-			    print '<td align="center">';
-			    print $obj->length;
-			    print '</td>';
-			    if (! $i) $totalarray['nbfield']++;
-			}
-			// Surface
-			if (! empty($arrayfields['p.surface']['checked']))
-			{
-			    print '<td align="center">';
-			    print $obj->surface;
-			    print '</td>';
-			    if (! $i) $totalarray['nbfield']++;
-			}
-			// Volume
-			if (! empty($arrayfields['p.volume']['checked']))
-			{
-			    print '<td align="center">';
-			    print $obj->volume;
-			    print '</td>';
-			    if (! $i) $totalarray['nbfield']++;
-			}
-
-			// Sell price
-			if (! empty($arrayfields['p.sellprice']['checked']))
-			{
-				print '<td align="right">';
-				if ($obj->tosell)
-				{
-					if ($obj->price_base_type == 'TTC') print price($obj->price_ttc).' '.$langs->trans("TTC");
-					else print price($obj->price).' '.$langs->trans("HT");
-				}
-				print '</td>';
-				if (! $i) $totalarray['nbfield']++;
-			}
-
-			// Better buy price
-			if (! empty($arrayfields['p.minbuyprice']['checked']))
-			{
-				print  '<td align="right">';
-				if ($obj->tobuy && $obj->minsellprice != '')
-				{
-					//print price($obj->minsellprice).' '.$langs->trans("HT");
-					if ($product_fourn->find_min_price_product_fournisseur($obj->rowid) > 0)
-					{
-						if ($product_fourn->product_fourn_price_id > 0)
-						{
-							if (! empty($conf->fournisseur->enabled) && $user->rights->fournisseur->lire)
-							{
-								$htmltext=$product_fourn->display_price_product_fournisseur(1, 1, 0, 1);
-								print $form->textwithpicto(price($product_fourn->fourn_unitprice * (1 - $product_fourn->fourn_remise_percent/100) - $product_fourn->fourn_remise).' '.$langs->trans("HT"),$htmltext);
-							}
-							else print price($product_fourn->fourn_unitprice).' '.$langs->trans("HT");
-						}
-					}
-				}
-				print '</td>';
-				if (! $i) $totalarray['nbfield']++;
-			}
-
-			// Number of buy prices
-			if (! empty($arrayfields['p.numbuyprice']['checked']))
-			{
-				print  '<td align="right">';
-				if ($obj->tobuy)
-				{
-					if (count($productFournList = $product_fourn->list_product_fournisseur_price($obj->rowid)) > 0)
-					{
-						$htmltext=$product_fourn->display_price_product_fournisseur(1, 1, 0, 1, $productFournList);
-						print $form->textwithpicto(count($productFournList),$htmltext);
-					}
-				}
-				print '</td>';
-			}
-
-			// WAP
-			if (! empty($arrayfields['p.pmp']['checked']))
-			{
-				print '<td class="nowrap" align="right">';
-				print price($product_static->pmp, 1, $langs);
-				print '</td>';
-			}
-
-			// Limit alert
-			if (! empty($arrayfields['p.seuil_stock_alerte']['checked']))
-			{
-				print '<td align="right">';
-				if ($obj->fk_product_type != 1)
-				{
-					print $obj->seuil_stock_alerte;
-				}
-				print '</td>';
-				if (! $i) $totalarray['nbfield']++;
-			}
-			// Desired stock
-			if (! empty($arrayfields['p.desiredstock']['checked']))
-			{
-				print '<td align="right">';
-				if ($obj->fk_product_type != 1)
-				{
-					print $obj->desiredstock;
-				}
-				print '</td>';
-				if (! $i) $totalarray['nbfield']++;
-			}
-			// Stock real
-			if (! empty($arrayfields['p.stock']['checked']))
-			{
-				print '<td align="right" class="nowraponall">';
-				if ($obj->fk_product_type != 1)
-				{
-					if ($obj->seuil_stock_alerte != '' && $product_static->stock_reel < (float) $obj->seuil_stock_alerte) print img_warning($langs->trans("StockLowerThanLimit", $obj->seuil_stock_alerte)).' ';
-					print $product_static->stock_reel;
-				}
-				print '</td>';
-				if (! $i) $totalarray['nbfield']++;
-			}
-			// Stock virtual
-			if (! empty($arrayfields['stock_virtual']['checked']))
-			{
-				print '<td align="right" class="nowraponall">';
-				if ($obj->fk_product_type != 1)
-				{
-					if ($obj->seuil_stock_alerte != '' && $product_static->stock_theorique < (float) $obj->seuil_stock_alerte) print img_warning($langs->trans("StockLowerThanLimit", $obj->seuil_stock_alerte)).' ';
-					print $product_static->stock_theorique;
-				}
-				print '</td>';
-				if (! $i) $totalarray['nbfield']++;
-			}
-			// Lot/Serial
-			if (! empty($arrayfields['p.tobatch']['checked']))
-			{
-				print '<td align="center">';
-				print yn($obj->tobatch);
-				print '</td>';
-				if (! $i) $totalarray['nbfield']++;
-			}
-			// Accountancy code sell
-			if (! empty($arrayfields['p.accountancy_code_sell']['checked']))
-			{
-				print '<td>'.$obj->accountancy_code_sell.'</td>';
-				if (! $i) $totalarray['nbfield']++;
-			}
-			// Accountancy code sell
-			if (! empty($arrayfields['p.accountancy_code_buy']['checked']))
-			{
-				print '<td>'.$obj->accountancy_code_buy.'</td>';
-				if (! $i) $totalarray['nbfield']++;
-			}
-			// Extra fields
-			include DOL_DOCUMENT_ROOT.'/core/tpl/extrafields_list_print_fields.tpl.php';
-			// Fields from hook
-			$parameters=array('arrayfields'=>$arrayfields, 'obj'=>$obj);
-			$reshook=$hookmanager->executeHooks('printFieldListValue',$parameters);    // Note that $action and $object may have been modified by hook
-			print $hookmanager->resPrint;
-			// Date creation
-			if (! empty($arrayfields['p.datec']['checked']))
-			{
-				print '<td align="center">';
-				print dol_print_date($obj->date_creation, 'dayhour', 'tzuser');
-				print '</td>';
-				if (! $i) $totalarray['nbfield']++;
-			}
-			// Date modification
-			if (! empty($arrayfields['p.tms']['checked']))
-			{
-				print '<td align="center">';
-				print dol_print_date($obj->date_update, 'dayhour', 'tzuser');
-				print '</td>';
-				if (! $i) $totalarray['nbfield']++;
-			}
-
-			// Status (to sell)
-			if (! empty($arrayfields['p.tosell']['checked']))
-			{
-				print '<td align="right" nowrap="nowrap">';
-				if (! empty($conf->use_javascript_ajax) && $user->rights->produit->creer && ! empty($conf->global->MAIN_DIRECT_STATUS_UPDATE)) {
-					print ajax_object_onoff($product_static, 'status', 'tosell', 'ProductStatusOnSell', 'ProductStatusNotOnSell');
-				} else {
-					print $product_static->LibStatut($obj->tosell,5,0);
-				}
-				print '</td>';
-				if (! $i) $totalarray['nbfield']++;
-			}
-			// Status (to buy)
-			if (! empty($arrayfields['p.tobuy']['checked']))
-			{
-				print '<td align="right" nowrap="nowrap">';
-				if (! empty($conf->use_javascript_ajax) && $user->rights->produit->creer && ! empty($conf->global->MAIN_DIRECT_STATUS_UPDATE)) {
-					print ajax_object_onoff($product_static, 'status_buy', 'tobuy', 'ProductStatusOnBuy', 'ProductStatusNotOnBuy');
-				} else {
-					print $product_static->LibStatut($obj->tobuy,5,1);
-				}
-				print '</td>';
-				if (! $i) $totalarray['nbfield']++;
-			}
-			// Action
-			print '<td class="nowrap" align="center">';
-			if ($massactionbutton || $massaction)   // If we are in select mode (massactionbutton defined) or if we have already selected and sent an action ($massaction) defined
-			{
-				$selected=0;
-				if (in_array($obj->rowid, $arrayofselected)) $selected=1;
-				print '<input id="cb'.$obj->rowid.'" class="flat checkforselect" type="checkbox" name="toselect[]" value="'.$obj->rowid.'"'.($selected?' checked="checked"':'').'>';
-			}
-			print '</td>';
-			if (! $i) $totalarray['nbfield']++;
-
-			print "</tr>\n";
-			$i++;
-		}
-
-		$db->free($resql);
-
-		print "</table>";
-		print "</div>";
-	}
->>>>>>> 4489db2a
 	print '</form>';
 }
 else
