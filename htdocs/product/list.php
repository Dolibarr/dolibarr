<?php
/* Copyright (C) 2001-2006  Rodolphe Quiedeville    <rodolphe@quiedeville.org>
 * Copyright (C) 2004-2019  Laurent Destailleur     <eldy@users.sourceforge.net>
 * Copyright (C) 2005-2012  Regis Houssin           <regis.houssin@inodbox.com>
 * Copyright (C) 2012-2016  Marcos García           <marcosgdf@gmail.com>
 * Copyright (C) 2013-2019	Juanjo Menent           <jmenent@2byte.es>
 * Copyright (C) 2013-2015  Raphaël Doursenaud      <rdoursenaud@gpcsolutions.fr>
 * Copyright (C) 2013       Jean Heimburger         <jean@tiaris.info>
 * Copyright (C) 2013       Cédric Salvador         <csalvador@gpcsolutions.fr>
 * Copyright (C) 2013       Florian Henry           <florian.henry@open-concept.pro>
 * Copyright (C) 2013       Adolfo segura           <adolfo.segura@gmail.com>
 * Copyright (C) 2015       Jean-François Ferry     <jfefe@aternatik.fr>
 * Copyright (C) 2016       Ferran Marcet		    <fmarcet@2byte.es>
 * Copyright (C) 2020-2021	Open-DSI				<support@open-dsi.fr>
 *
 * This program is free software; you can redistribute it and/or modify
 * it under the terms of the GNU General Public License as published by
 * the Free Software Foundation; either version 3 of the License, or
 * (at your option) any later version.
 *
 * This program is distributed in the hope that it will be useful,
 * but WITHOUT ANY WARRANTY; without even the implied warranty of
 * MERCHANTABILITY or FITNESS FOR A PARTICULAR PURPOSE.  See the
 * GNU General Public License for more details.
 *
 * You should have received a copy of the GNU General Public License
 * along with this program. If not, see <https://www.gnu.org/licenses/>.
 */

/**
 *  \file       htdocs/product/list.php
 *  \ingroup    produit
 *  \brief      Page to list products and services
 */

require '../main.inc.php';
require_once DOL_DOCUMENT_ROOT.'/product/class/product.class.php';
require_once DOL_DOCUMENT_ROOT.'/fourn/class/fournisseur.product.class.php';
require_once DOL_DOCUMENT_ROOT.'/core/lib/accounting.lib.php';
require_once DOL_DOCUMENT_ROOT.'/core/lib/company.lib.php';
require_once DOL_DOCUMENT_ROOT.'/core/lib/product.lib.php';
require_once DOL_DOCUMENT_ROOT.'/core/class/html.formcompany.class.php';
require_once DOL_DOCUMENT_ROOT.'/core/class/html.formother.class.php';
require_once DOL_DOCUMENT_ROOT.'/product/class/html.formproduct.class.php';
if (!empty($conf->categorie->enabled)) {
	require_once DOL_DOCUMENT_ROOT.'/categories/class/categorie.class.php';
}

// Load translation files required by the page
$langs->loadLangs(array('products', 'stocks', 'suppliers', 'companies', 'margins'));
if (!empty($conf->productbatch->enabled)) {
	$langs->load("productbatch");
}

$action = GETPOST('action', 'aZ09');
$massaction = GETPOST('massaction', 'alpha');
$show_files = GETPOST('show_files', 'int');
$confirm = GETPOST('confirm', 'alpha');
$toselect = GETPOST('toselect', 'array');

$sall = trim((GETPOST('search_all', 'alphanohtml') != '') ?GETPOST('search_all', 'alphanohtml') : GETPOST('sall', 'alphanohtml'));
$search_id = GETPOST("search_id", 'alpha');
$search_ref = GETPOST("search_ref", 'alpha');
$search_ref_supplier = GETPOST("search_ref_supplier", 'alpha');
$search_barcode = GETPOST("search_barcode", 'alpha');
$search_label = GETPOST("search_label", 'alpha');
$search_type = GETPOST("search_type", 'int');
$search_vatrate = GETPOST("search_vatrate", 'alpha');
$searchCategoryProductOperator = (GETPOST('search_category_product_operator', 'int') ? GETPOST('search_category_product_operator', 'int') : 0);
$searchCategoryProductList = GETPOST('search_category_product_list', 'array');
$search_tosell = GETPOST("search_tosell", 'int');
$search_tobuy = GETPOST("search_tobuy", 'int');
$search_country = GETPOST("search_country", 'int');
$search_state = GETPOST("state_id", 'int');
$fourn_id = GETPOST("fourn_id", 'int');
$catid = GETPOST('catid', 'int');
$search_tobatch = GETPOST("search_tobatch", 'int');
$search_accountancy_code_sell = GETPOST("search_accountancy_code_sell", 'alpha');
$search_accountancy_code_sell_intra = GETPOST("search_accountancy_code_sell_intra", 'alpha');
$search_accountancy_code_sell_export = GETPOST("search_accountancy_code_sell_export", 'alpha');
$search_accountancy_code_buy = GETPOST("search_accountancy_code_buy", 'alpha');
$search_accountancy_code_buy_intra = GETPOST("search_accountancy_code_buy_intra", 'alpha');
$search_accountancy_code_buy_export = GETPOST("search_accountancy_code_buy_export", 'alpha');
$search_finished = GETPOST("search_finished", 'int');
$optioncss = GETPOST('optioncss', 'alpha');
$type = GETPOST("type", "int");

//Show/hide child products
if (!empty($conf->variants->enabled) && !empty($conf->global->PRODUIT_ATTRIBUTES_HIDECHILD)) {
	$show_childproducts = GETPOST('search_show_childproducts');
} else {
	$show_childproducts = '';
}

$diroutputmassaction = $conf->product->dir_output.'/temp/massgeneration/'.$user->id;

$limit = GETPOST('limit', 'int') ?GETPOST('limit', 'int') : $conf->liste_limit;
$sortfield = GETPOST("sortfield", 'alpha');
$sortorder = GETPOST("sortorder", 'alpha');
$page = GETPOSTISSET('pageplusone') ? (GETPOST('pageplusone') - 1) : GETPOST("page", 'int');
if (empty($page) || $page < 0 || GETPOST('button_search', 'alpha') || GETPOST('button_removefilter', 'alpha')) {
	$page = 0;
}     // If $page is not defined, or '' or -1 or if we click on clear filters or if we select empty mass action
$offset = $limit * $page;
$pageprev = $page - 1;
$pagenext = $page + 1;
if (!$sortfield) {
	$sortfield = "p.ref";
}
if (!$sortorder) {
	$sortorder = "ASC";
}

// Initialize context for list
$contextpage = GETPOST('contextpage', 'aZ') ?GETPOST('contextpage', 'aZ') : 'productservicelist';
if ((string) $type == '1') {
	$contextpage = 'servicelist'; if ($search_type == '') {
		$search_type = '1';
	}
}
if ((string) $type == '0') {
	$contextpage = 'productlist'; if ($search_type == '') {
		$search_type = '0';
	}
}

// Initialize technical object to manage hooks. Note that conf->hooks_modules contains array of hooks
$object = new Product($db);
$hookmanager->initHooks(array('productservicelist'));
$extrafields = new ExtraFields($db);
$form = new Form($db);
$formcompany = new FormCompany($db);
$formproduct = new FormProduct($db);

// fetch optionals attributes and labels
$extrafields->fetch_name_optionals_label($object->table_element);
$search_array_options = $extrafields->getOptionalsFromPost($object->table_element, '', 'search_');

if (empty($action)) {
	$action = 'list';
}

// Get object canvas (By default, this is not defined, so standard usage of dolibarr)
$canvas = GETPOST("canvas");
$objcanvas = null;
if (!empty($canvas)) {
	require_once DOL_DOCUMENT_ROOT.'/core/class/canvas.class.php';
	$objcanvas = new Canvas($db, $action);
	$objcanvas->getCanvas('product', 'list', $canvas);
}

// Define virtualdiffersfromphysical
$virtualdiffersfromphysical = 0;
if (!empty($conf->global->STOCK_CALCULATE_ON_SHIPMENT)
	|| !empty($conf->global->STOCK_CALCULATE_ON_SUPPLIER_DISPATCH_ORDER)
	|| !empty($conf->global->STOCK_CALCULATE_ON_SHIPMENT_CLOSE)
	|| !empty($conf->global->STOCK_CALCULATE_ON_RECEPTION)
	|| !empty($conf->global->STOCK_CALCULATE_ON_RECEPTION_CLOSE)
	|| !empty($conf->mrp->enabled)) {
	$virtualdiffersfromphysical = 1; // According to increase/decrease stock options, virtual and physical stock may differs.
}

// List of fields to search into when doing a "search in all"
$fieldstosearchall = array(
	'p.ref'=>"Ref",
	'pfp.ref_fourn'=>"RefSupplier",
	'p.label'=>"ProductLabel",
	'p.description'=>"Description",
	"p.note"=>"Note",

);
// multilang
if (!empty($conf->global->MAIN_MULTILANGS)) {
	$fieldstosearchall['pl.label'] = 'ProductLabelTranslated';
	$fieldstosearchall['pl.description'] = 'ProductDescriptionTranslated';
	$fieldstosearchall['pl.note'] = 'ProductNoteTranslated';
}
if (!empty($conf->barcode->enabled)) {
	$fieldstosearchall['p.barcode'] = 'Gencod';
	$fieldstosearchall['pfp.barcode'] = 'GencodBuyPrice';
}
// Personalized search criterias. Example: $conf->global->PRODUCT_QUICKSEARCH_ON_FIELDS = 'p.ref=ProductRef;p.label=ProductLabel'
if (!empty($conf->global->PRODUCT_QUICKSEARCH_ON_FIELDS)) {
	$fieldstosearchall = dolExplodeIntoArray($conf->global->PRODUCT_QUICKSEARCH_ON_FIELDS);
}

if (empty($conf->global->PRODUIT_MULTIPRICES)) {
	$titlesellprice = $langs->trans("SellingPrice");
	if (!empty($conf->global->PRODUIT_CUSTOMER_PRICES)) {
		$titlesellprice = $form->textwithpicto($langs->trans("SellingPrice"), $langs->trans("DefaultPriceRealPriceMayDependOnCustomer"));
	}
}

$isInEEC = isInEEC($mysoc);

$alias_product_perentity = empty($conf->global->MAIN_PRODUCT_PERENTITY_SHARED) ? "p" : "ppe";

// Definition of array of fields for columns
$arrayfields = array(
	'p.rowid'=>array('type'=>'integer', 'label'=>'TechnicalID', 'enabled'=>1, 'visible'=>-2, 'noteditable'=>1, 'notnull'=> 1, 'index'=>1, 'position'=>1, 'comment'=>'Id', 'css'=>'left'),
	'p.ref'=>array('label'=>"Ref", 'checked'=>1, 'position'=>10),
	//'pfp.ref_fourn'=>array('label'=>$langs->trans("RefSupplier"), 'checked'=>1, 'enabled'=>(! empty($conf->barcode->enabled))),
	'p.label'=>array('label'=>"Label", 'checked'=>1, 'position'=>10),
	'p.fk_product_type'=>array('label'=>"Type", 'checked'=>0, 'enabled'=>(!empty($conf->product->enabled) && !empty($conf->service->enabled)), 'position'=>11),
	'p.barcode'=>array('label'=>"Gencod", 'checked'=>1, 'enabled'=>(!empty($conf->barcode->enabled)), 'position'=>12),
	'p.duration'=>array('label'=>"Duration", 'checked'=>($contextpage != 'productlist'), 'enabled'=>(!empty($conf->service->enabled) && (string) $type == '1'), 'position'=>13),
	'p.finished'=>array('label'=>"Nature", 'checked'=>0, 'enabled'=>(!empty($conf->product->enabled) && $type != '1'), 'position'=>19),
	'p.weight'=>array('label'=>'Weight', 'checked'=>0, 'enabled'=>(!empty($conf->product->enabled) && $type != '1'), 'position'=>20),
	'p.weight_units'=>array('label'=>'WeightUnits', 'checked'=>0, 'enabled'=>(!empty($conf->product->enabled) && $type != '1'), 'position'=>21),
	'p.length'=>array('label'=>'Length', 'checked'=>0, 'enabled'=>(!empty($conf->product->enabled) && empty($conf->global->PRODUCT_DISABLE_SIZE) && $type != '1'), 'position'=>22),
	'p.length_units'=>array('label'=>'LengthUnits', 'checked'=>0, 'enabled'=>(!empty($conf->product->enabled) && empty($conf->global->PRODUCT_DISABLE_SIZE) && $type != '1'), 'position'=>23),
	'p.width'=>array('label'=>'Width', 'checked'=>0, 'enabled'=>(!empty($conf->product->enabled) && empty($conf->global->PRODUCT_DISABLE_SIZE) && $type != '1'), 'position'=>24),
	'p.width_units'=>array('label'=>'WidthUnits', 'checked'=>0, 'enabled'=>(!empty($conf->product->enabled) && empty($conf->global->PRODUCT_DISABLE_SIZE) && $type != '1'), 'position'=>25),
	'p.height'=>array('label'=>'Height', 'checked'=>0, 'enabled'=>(!empty($conf->product->enabled) && empty($conf->global->PRODUCT_DISABLE_SIZE) && $type != '1'), 'position'=>26),
	'p.height_units'=>array('label'=>'HeightUnits', 'checked'=>0, 'enabled'=>(!empty($conf->product->enabled) && empty($conf->global->PRODUCT_DISABLE_SIZE) && $type != '1'), 'position'=>27),
	'p.surface'=>array('label'=>'Surface', 'checked'=>0, 'enabled'=>(!empty($conf->product->enabled) && empty($conf->global->PRODUCT_DISABLE_SURFACE) && $type != '1'), 'position'=>28),
	'p.surface_units'=>array('label'=>'SurfaceUnits', 'checked'=>0, 'enabled'=>(!empty($conf->product->enabled) && empty($conf->global->PRODUCT_DISABLE_SURFACE) && $type != '1'), 'position'=>29),
	'p.volume'=>array('label'=>'Volume', 'checked'=>0, 'enabled'=>(!empty($conf->product->enabled) && empty($conf->global->PRODUCT_DISABLE_VOLUME) && $type != '1'), 'position'=>30),
	'p.volume_units'=>array('label'=>'VolumeUnits', 'checked'=>0, 'enabled'=>(!empty($conf->product->enabled) && empty($conf->global->PRODUCT_DISABLE_VOLUME) && $type != '1'), 'position'=>31),
	'cu.label'=>array('label'=>"DefaultUnitToShow", 'checked'=>0, 'enabled'=>(!empty($conf->product->enabled) && !empty($conf->global->PRODUCT_USE_UNITS)), 'position'=>32),
	'p.sellprice'=>array('label'=>"SellingPrice", 'checked'=>1, 'enabled'=>empty($conf->global->PRODUIT_MULTIPRICES), 'position'=>40),
	'p.tva_tx'=>array('label'=>"VATRate", 'checked'=>0, 'enabled'=>empty($conf->global->PRODUIT_MULTIPRICES), 'position'=>41),
	'p.minbuyprice'=>array('label'=>"BuyingPriceMinShort", 'checked'=>1, 'enabled'=>(!empty($user->rights->fournisseur->lire)), 'position'=>42),
	'p.numbuyprice'=>array('label'=>"BuyingPriceNumShort", 'checked'=>0, 'enabled'=>(!empty($user->rights->fournisseur->lire)), 'position'=>43),
	'p.pmp'=>array('label'=>"PMPValueShort", 'checked'=>0, 'enabled'=>(!empty($user->rights->fournisseur->lire)), 'position'=>44),
	'p.cost_price'=>array('label'=>"CostPrice", 'checked'=>0, 'enabled'=>(!empty($user->rights->fournisseur->lire)), 'position'=>45),
	'p.seuil_stock_alerte'=>array('label'=>"StockLimit", 'checked'=>0, 'enabled'=>(!empty($conf->stock->enabled) && $user->rights->stock->lire && $contextpage != 'service'), 'position'=>50),
	'p.desiredstock'=>array('label'=>"DesiredStock", 'checked'=>1, 'enabled'=>(!empty($conf->stock->enabled) && $user->rights->stock->lire && $contextpage != 'service'), 'position'=>51),
	'p.stock'=>array('label'=>"PhysicalStock", 'checked'=>1, 'enabled'=>(!empty($conf->stock->enabled) && $user->rights->stock->lire && $contextpage != 'service'), 'position'=>52),
	'stock_virtual'=>array('label'=>"VirtualStock", 'checked'=>1, 'enabled'=>(!empty($conf->stock->enabled) && $user->rights->stock->lire && $contextpage != 'service' && $virtualdiffersfromphysical), 'position'=>53),
	'p.tobatch'=>array('label'=>"ManageLotSerial", 'checked'=>0, 'enabled'=>(!empty($conf->productbatch->enabled)), 'position'=>60),
	'p.fk_country'=>array('label'=>"Country", 'checked'=>0, 'position'=>100),
	'p.fk_state'=>array('label'=>"State", 'checked'=>0, 'position'=>101),
	$alias_product_perentity . '.accountancy_code_sell'=>array('label'=>"ProductAccountancySellCode", 'checked'=>0, 'position'=>400),
	$alias_product_perentity . '.accountancy_code_sell_intra'=>array('label'=>"ProductAccountancySellIntraCode", 'checked'=>0, 'enabled'=>$isInEEC, 'position'=>401),
	$alias_product_perentity . '.accountancy_code_sell_export'=>array('label'=>"ProductAccountancySellExportCode", 'checked'=>0, 'position'=>402),
	$alias_product_perentity . '.accountancy_code_buy'=>array('label'=>"ProductAccountancyBuyCode", 'checked'=>0, 'position'=>403),
	$alias_product_perentity . '.accountancy_code_buy_intra'=>array('label'=>"ProductAccountancyBuyIntraCode", 'checked'=>0, 'enabled'=>$isInEEC, 'position'=>404),
	$alias_product_perentity . '.accountancy_code_buy_export'=>array('label'=>"ProductAccountancyBuyExportCode", 'checked'=>0, 'position'=>405),
	'p.datec'=>array('label'=>"DateCreation", 'checked'=>0, 'position'=>500),
	'p.tms'=>array('label'=>"DateModificationShort", 'checked'=>0, 'position'=>500),
	'p.tosell'=>array('label'=>$langs->transnoentitiesnoconv("Status").' ('.$langs->transnoentitiesnoconv("Sell").')', 'checked'=>1, 'position'=>1000),
	'p.tobuy'=>array('label'=>$langs->transnoentitiesnoconv("Status").' ('.$langs->transnoentitiesnoconv("Buy").')', 'checked'=>1, 'position'=>1000)
);
/*foreach ($object->fields as $key => $val) {
	// If $val['visible']==0, then we never show the field
	if (!empty($val['visible'])) {
		$visible = dol_eval($val['visible'], 1);
		$arrayfields['p.'.$key] = array(
			'label'=>$val['label'],
			'checked'=>(($visible < 0) ? 0 : 1),
			'enabled'=>($visible != 3 && dol_eval($val['enabled'], 1)),
			'position'=>$val['position']
		);
	}
}*/


// MultiPrices
if ($conf->global->PRODUIT_MULTIPRICES) {
	for ($i = 1; $i <= $conf->global->PRODUIT_MULTIPRICES_LIMIT; $i++) {
		$keyforlabel = 'PRODUIT_MULTIPRICES_LABEL'.$i;
		if (!empty($conf->global->$keyforlabel)) {
			$labelp = $i.' - '.$langs->transnoentitiesnoconv($conf->global->$keyforlabel);
		} else {
			$labelp = $langs->transnoentitiesnoconv("SellingPrice")." ".$i;
		}
		$arrayfields['p.sellprice'.$i] = array('label'=>$labelp, 'checked'=>($i == 1 ? 1 : 0), 'enabled'=>$conf->global->PRODUIT_MULTIPRICES, 'position'=>floatval('40.'.sprintf('%03s', $i)));
		$arraypricelevel[$i] = array($i);
	}
}

//var_dump($arraypricelevel);
// Extra fields
include DOL_DOCUMENT_ROOT.'/core/tpl/extrafields_list_array_fields.tpl.php';

$object->fields = dol_sort_array($object->fields, 'position');
$arrayfields = dol_sort_array($arrayfields, 'position');

// Security check
if ($search_type == '0') {
	$result = restrictedArea($user, 'produit', '', '', '', '', '', 0);
} elseif ($search_type == '1') {
	$result = restrictedArea($user, 'service', '', '', '', '', '', 0);
} else {
	$result = restrictedArea($user, 'produit|service', '', '', '', '', '', 0);
}


/*
 * Actions
 */

if (GETPOST('cancel', 'alpha')) {
	$action = 'list'; $massaction = '';
}
if (!GETPOST('confirmmassaction', 'alpha') && $massaction != 'presend' && $massaction != 'confirm_presend') {
	$massaction = '';
}

$parameters = array();
$reshook = $hookmanager->executeHooks('doActions', $parameters, $object, $action); // Note that $action and $object may have been modified by some hooks
if ($reshook < 0) {
	setEventMessages($hookmanager->error, $hookmanager->errors, 'errors');
}

$rightskey = 'produit';
if ($type == Product::TYPE_SERVICE) {
	$rightskey = 'service';
}

if (empty($reshook)) {
	// Selection of new fields
	include DOL_DOCUMENT_ROOT.'/core/actions_changeselectedfields.inc.php';

	// Purge search criteria
	if (GETPOST('button_removefilter_x', 'alpha') || GETPOST('button_removefilter.x', 'alpha') || GETPOST('button_removefilter', 'alpha')) { // All tests are required to be compatible with all browsers
		$sall = "";
		$search_id = '';
		$search_ref = "";
		$search_ref_supplier = "";
		$search_label = "";
		$search_barcode = "";
		$searchCategoryProductOperator = 0;
		$searchCategoryProductList = array();
		$search_tosell = "";
		$search_tobuy = "";
		$search_tobatch = '';
		$search_country = "";
		$search_state = "";
		$search_vatrate = "";
		$search_finished = '';
		//$search_type='';						// There is 2 types of list: a list of product and a list of services. No list with both. So when we clear search criteria, we must keep the filter on type.

		$show_childproducts = '';
		$search_accountancy_code_sell = '';
		$search_accountancy_code_sell_intra = '';
		$search_accountancy_code_sell_export = '';
		$search_accountancy_code_buy = '';
		$search_accountancy_code_buy_intra = '';
		$search_accountancy_code_buy_export = '';
		$search_array_options = array();
	}

	// Mass actions
	$objectclass = 'Product';
	if ((string) $search_type == '1') {
		$objectlabel = 'Services';
	}
	if ((string) $search_type == '0') {
		$objectlabel = 'Products';
	}

	$permissiontoread = $user->rights->{$rightskey}->lire;
	$permissiontodelete = $user->rights->{$rightskey}->supprimer;
	$permissiontoadd = $user->rights->{$rightskey}->creer;
	$uploaddir = $conf->product->dir_output;
	include DOL_DOCUMENT_ROOT.'/core/actions_massactions.inc.php';
}


/*
 * View
 */

$title = $langs->trans("ProductsAndServices");

if ($search_type != '' && $search_type != '-1') {
	if ($search_type == 1) {
		$texte = $langs->trans("Services");
	} else {
		$texte = $langs->trans("Products");
	}
} else {
	$texte = $langs->trans("ProductsAndServices");
}

$sql = 'SELECT DISTINCT p.rowid, p.ref, p.label, p.fk_product_type, p.barcode, p.price, p.tva_tx, p.price_ttc, p.price_base_type, p.entity,';
$sql .= ' p.fk_product_type, p.duration, p.finished, p.tosell, p.tobuy, p.seuil_stock_alerte, p.desiredstock,';
$sql .= ' p.tobatch,';
if (empty($conf->global->MAIN_PRODUCT_PERENTITY_SHARED)) {
	$sql .= " p.accountancy_code_sell, p.accountancy_code_sell_intra, p.accountancy_code_sell_export, p.accountancy_code_buy, p.accountancy_code_buy_intra, p.accountancy_code_buy_export,";
} else {
	$sql .= " ppe.accountancy_code_sell, ppe.accountancy_code_sell_intra, ppe.accountancy_code_sell_export, ppe.accountancy_code_buy, ppe.accountancy_code_buy_intra, ppe.accountancy_code_buy_export,";
}
$sql .= ' p.datec as date_creation, p.tms as date_update, p.pmp, p.stock, p.cost_price,';
$sql .= ' p.weight, p.weight_units, p.length, p.length_units, p.width, p.width_units, p.height, p.height_units, p.surface, p.surface_units, p.volume, p.volume_units, fk_country, fk_state,';
if (!empty($conf->global->PRODUCT_USE_UNITS)) {
	$sql .= ' p.fk_unit, cu.label as cu_label,';
}
$sql .= ' MIN(pfp.unitprice) as minsellprice';
if (!empty($conf->variants->enabled) && (!empty($conf->global->PRODUIT_ATTRIBUTES_HIDECHILD) && !$show_childproducts)) {
	$sql .= ', pac.rowid prod_comb_id';
}
// Add fields from extrafields
if (!empty($extrafields->attributes[$object->table_element]['label'])) {
	foreach ($extrafields->attributes[$object->table_element]['label'] as $key => $val) {
		$sql .= ($extrafields->attributes[$object->table_element]['type'][$key] != 'separate' ? ", ef.".$key.' as options_'.$key : '');
	}
}
// Add fields from hooks
$parameters = array();
$reshook = $hookmanager->executeHooks('printFieldListSelect', $parameters); // Note that $action and $object may have been modified by hook
$sql .= $hookmanager->resPrint;

$sqlfields = $sql; // $sql fields to remove for count total

$sql .= ' FROM '.MAIN_DB_PREFIX.'product as p';
<<<<<<< HEAD
if (!empty($conf->global->MAIN_PRODUCT_PERENTITY_SHARED)) {
	$sql .= " LEFT JOIN " . MAIN_DB_PREFIX . "product_perentity as ppe ON ppe.fk_product = p.rowid AND ppe.entity = " . ((int) $conf->entity);
}
if (is_array($extrafields->attributes[$object->table_element]['label']) && count($extrafields->attributes[$object->table_element]['label'])) {
	$sql .= " LEFT JOIN ".MAIN_DB_PREFIX."product_extrafields as ef on (p.rowid = ef.fk_object)";
}
if (!empty($searchCategoryProductList) || !empty($catid)) {
	$sql .= ' LEFT JOIN '.MAIN_DB_PREFIX."categorie_product as cp ON p.rowid = cp.fk_product"; // We'll need this table joined to the select in order to filter by categ
}
$sql .= " LEFT JOIN ".MAIN_DB_PREFIX."product_fournisseur_price as pfp ON p.rowid = pfp.fk_product";
=======
if (is_array($extrafields->attributes[$object->table_element]['label']) && count($extrafields->attributes[$object->table_element]['label'])) $sql .= " LEFT JOIN ".MAIN_DB_PREFIX."product_extrafields as ef on (p.rowid = ef.fk_object)";
if (!empty($searchCategoryProductList) || !empty($catid)) $sql .= ' LEFT JOIN '.MAIN_DB_PREFIX."categorie_product as cp ON p.rowid = cp.fk_product"; // We'll need this table joined to the select in order to filter by categ
$linktopfp = " LEFT JOIN ".MAIN_DB_PREFIX."product_fournisseur_price as pfp ON p.rowid = pfp.fk_product";
$sql .= $linktopfp;
>>>>>>> 2462daf1
// multilang
if (!empty($conf->global->MAIN_MULTILANGS)) {
	$sql .= " LEFT JOIN ".MAIN_DB_PREFIX."product_lang as pl ON pl.fk_product = p.rowid AND pl.lang = '".$db->escape($langs->getDefaultLang())."'";
}

if (!empty($conf->variants->enabled) && (!empty($conf->global->PRODUIT_ATTRIBUTES_HIDECHILD) && !$show_childproducts)) {
	$sql .= " LEFT JOIN ".MAIN_DB_PREFIX."product_attribute_combination pac ON pac.fk_product_child = p.rowid";
}
if (!empty($conf->global->PRODUCT_USE_UNITS)) {
	$sql .= " LEFT JOIN ".MAIN_DB_PREFIX."c_units cu ON cu.rowid = p.fk_unit";
}


$sql .= ' WHERE p.entity IN ('.getEntity('product').')';
if ($sall) {
	$sql .= natural_search(array_keys($fieldstosearchall), $sall);
}
// if the type is not 1, we show all products (type = 0,2,3)
if (dol_strlen($search_type) && $search_type != '-1') {
	if ($search_type == 1) {
		$sql .= " AND p.fk_product_type = 1";
	} else {
		$sql .= " AND p.fk_product_type <> 1";
	}
}

if (!empty($conf->variants->enabled) && (!empty($conf->global->PRODUIT_ATTRIBUTES_HIDECHILD) && !$show_childproducts)) {
	$sql .= " AND pac.rowid IS NULL";
}

if ($search_id) {
	$sql .= natural_search('p.rowid', $search_id, 1);
}
if ($search_ref) {
	$sql .= natural_search('p.ref', $search_ref);
}
if ($search_label) {
	$sql .= natural_search('p.label', $search_label);
}
if ($search_barcode) {
	$sql .= natural_search('p.barcode', $search_barcode);
}
if (isset($search_tosell) && dol_strlen($search_tosell) > 0 && $search_tosell != -1) {
	$sql .= " AND p.tosell = ".((int) $search_tosell);
}
if (isset($search_tobuy) && dol_strlen($search_tobuy) > 0 && $search_tobuy != -1) {
	$sql .= " AND p.tobuy = ".((int) $search_tobuy);
}
if (isset($search_tobatch) && dol_strlen($search_tobatch) > 0 && $search_tobatch != -1) {
	$sql .= " AND p.tobatch = ".((int) $search_tobatch);
}
if ($search_vatrate) {
	$sql .= natural_search('p.tva_tx', $search_vatrate, 1);
}
if (dol_strlen($canvas) > 0) {
	$sql .= " AND p.canvas = '".$db->escape($canvas)."'";
}
if ($catid > 0) {
	$sql .= " AND cp.fk_categorie = ".((int) $catid);
}
if ($catid == -2) {
	$sql .= " AND cp.fk_categorie IS NULL";
}
$searchCategoryProductSqlList = array();
if ($searchCategoryProductOperator == 1) {
	foreach ($searchCategoryProductList as $searchCategoryProduct) {
		if (intval($searchCategoryProduct) == -2) {
			$searchCategoryProductSqlList[] = "cp.fk_categorie IS NULL";
		} elseif (intval($searchCategoryProduct) > 0) {
			$searchCategoryProductSqlList[] = "cp.fk_categorie = ".$db->escape($searchCategoryProduct);
		}
	}
	if (!empty($searchCategoryProductSqlList)) {
		$sql .= " AND (".implode(' OR ', $searchCategoryProductSqlList).")";
	}
} else {
	foreach ($searchCategoryProductList as $searchCategoryProduct) {
		if (intval($searchCategoryProduct) == -2) {
			$searchCategoryProductSqlList[] = "cp.fk_categorie IS NULL";
		} elseif (intval($searchCategoryProduct) > 0) {
			$searchCategoryProductSqlList[] = "p.rowid IN (SELECT fk_product FROM ".MAIN_DB_PREFIX."categorie_product WHERE fk_categorie = ".((int) $searchCategoryProduct).")";
		}
	}
	if (!empty($searchCategoryProductSqlList)) {
		$sql .= " AND (".implode(' AND ', $searchCategoryProductSqlList).")";
	}
}
if ($fourn_id > 0) {
	$sql .= " AND pfp.fk_soc = ".((int) $fourn_id);
}
if ($search_country) {
	$sql .= " AND p.fk_country = ".((int) $search_country);
}
if ($search_state) {
	$sql .= " AND p.fk_state = ".((int) $search_state);
}
if ($search_finished >= 0 && $search_finished !== '') {
	$sql .= " AND p.finished = ".((int) $search_finished);
}
if ($search_accountancy_code_sell) {
	$sql .= natural_search($alias_product_perentity . '.accountancy_code_sell', clean_account($search_accountancy_code_sell));
}
if ($search_accountancy_code_sell_intra) {
	$sql .= natural_search($alias_product_perentity . '.accountancy_code_sell_intra', clean_account($search_accountancy_code_sell_intra));
}
if ($search_accountancy_code_sell_export) {
	$sql .= natural_search($alias_product_perentity . '.accountancy_code_sell_export', clean_account($search_accountancy_code_sell_export));
}
if ($search_accountancy_code_buy) {
	$sql .= natural_search($alias_product_perentity . '.accountancy_code_buy', clean_account($search_accountancy_code_buy));
}
if ($search_accountancy_code_buy_intra) {
	$sql .= natural_search($alias_product_perentity . '.accountancy_code_buy_intra', clean_account($search_accountancy_code_buy_intra));
}
if ($search_accountancy_code_buy_export) {
	$sql .= natural_search($alias_product_perentity . '.accountancy_code_buy_export', clean_account($search_accountancy_code_buy_export));
}

// Add where from extra fields
include DOL_DOCUMENT_ROOT.'/core/tpl/extrafields_list_search_sql.tpl.php';
// Add where from hooks
$parameters = array();
$reshook = $hookmanager->executeHooks('printFieldListWhere', $parameters); // Note that $action and $object may have been modified by hook
$sql .= $hookmanager->resPrint;
$sql .= " GROUP BY p.rowid, p.ref, p.label, p.barcode, p.price, p.tva_tx, p.price_ttc, p.price_base_type,";
$sql .= " p.fk_product_type, p.duration, p.finished, p.tosell, p.tobuy, p.seuil_stock_alerte, p.desiredstock,";
$sql .= ' p.datec, p.tms, p.entity, p.tobatch, p.pmp, p.cost_price, p.stock,';
if (empty($conf->global->MAIN_PRODUCT_PERENTITY_SHARED)) {
	$sql .= " p.accountancy_code_sell, p.accountancy_code_sell_intra, p.accountancy_code_sell_export, p.accountancy_code_buy, p.accountancy_code_buy_intra, p.accountancy_code_buy_export,";
} else {
	$sql .= " ppe.accountancy_code_sell, ppe.accountancy_code_sell_intra, ppe.accountancy_code_sell_export, ppe.accountancy_code_buy, ppe.accountancy_code_buy_intra, ppe.accountancy_code_buy_export,";
}
$sql .= ' p.weight, p.weight_units, p.length, p.length_units, p.width, p.width_units, p.height, p.height_units, p.surface, p.surface_units, p.volume, p.volume_units, p.fk_country, p.fk_state';
if (!empty($conf->global->PRODUCT_USE_UNITS)) {
	$sql .= ', p.fk_unit, cu.label';
}

if (!empty($conf->variants->enabled) && (!empty($conf->global->PRODUIT_ATTRIBUTES_HIDECHILD) && !$show_childproducts)) {
	$sql .= ', pac.rowid';
}
// Add fields from extrafields
if (!empty($extrafields->attributes[$object->table_element]['label'])) {
	foreach ($extrafields->attributes[$object->table_element]['label'] as $key => $val) {
		$sql .= ($extrafields->attributes[$object->table_element]['type'][$key] != 'separate' ? ", ef.".$key : '');
	}
}
// Add fields from hooks
$parameters = array();
$reshook = $hookmanager->executeHooks('printFieldSelect', $parameters); // Note that $action and $object may have been modified by hook
$sql .= $hookmanager->resPrint;
//if (GETPOST("toolowstock")) $sql.= " HAVING SUM(s.reel) < p.seuil_stock_alerte";    // Not used yet
$sql .= $db->order($sortfield, $sortorder);

$nbtotalofrecords = '';
<<<<<<< HEAD
if (empty($conf->global->MAIN_DISABLE_FULL_SCANLIST)) {
	$result = $db->query($sql);
	$nbtotalofrecords = $db->num_rows($result);
	if (($page * $limit) > $nbtotalofrecords) {	// if total resultset is smaller then paging size (filtering), goto and load page 0
=======
if (empty($conf->global->MAIN_DISABLE_FULL_SCANLIST))
{
	/* The fast and low memory method to get and count full list converts the sql into a sql count */
	$sqlforcount = preg_replace('/^'.preg_quote($sqlfields, '/').'/', 'SELECT COUNT(*) as nbtotalofrecords', $sql);
	$sqlforcount = preg_replace('/'.preg_quote($linktopfp, '/').'/', '', $sqlforcount);
	$sqlforcount = preg_replace('/GROUP BY .*$/', '', $sqlforcount);

	$resql = $db->query($sqlforcount);
	if ($resql) {
		$objforcount = $db->fetch_object($resql);
		$nbtotalofrecords = $objforcount->nbtotalofrecords;
	} else {
		dol_print_error($db);
	}

	/*
	$result = $db->query($sql);
	$nbtotalofrecords = $db->num_rows($result);
	*/

	if (($page * $limit) > $nbtotalofrecords)	// if total resultset is smaller then paging size (filtering), goto and load page 0
	{
>>>>>>> 2462daf1
		$page = 0;
		$offset = 0;
	}
}

$sql .= $db->plimit($limit + 1, $offset);

$resql = $db->query($sql);

if ($resql) {
	$num = $db->num_rows($resql);

	$arrayofselected = is_array($toselect) ? $toselect : array();

	if ($num == 1 && !empty($conf->global->MAIN_SEARCH_DIRECT_OPEN_IF_ONLY_ONE) && $sall) {
		$obj = $db->fetch_object($resql);
		$id = $obj->rowid;
		header("Location: ".DOL_URL_ROOT.'/product/card.php?id='.$id);
		exit;
	}

	$helpurl = '';
	if ($search_type != '') {
		if ($search_type == 0) {
			$helpurl = 'EN:Module_Products|FR:Module_Produits|ES:M&oacute;dulo_Productos';
		} elseif ($search_type == 1) {
			$helpurl = 'EN:Module_Services_En|FR:Module_Services|ES:M&oacute;dulo_Servicios';
		}
	}

	$paramsCat = '';
	foreach ($searchCategoryProductList as $searchCategoryProduct) {
		$paramsCat .= "&search_category_product_list[]=".urlencode($searchCategoryProduct);
	}

	//llxHeader('', $title, $helpurl, '', 0, 0, array(), array(), $paramsCat, 'classforhorizontalscrolloftabs');
	llxHeader('', $title, $helpurl, '', 0, 0, array(), array(), $paramsCat, '');

	// Displays product removal confirmation
	if (GETPOST('delprod')) {
		setEventMessages($langs->trans("ProductDeleted", GETPOST('delprod')), null, 'mesgs');
	}

	$param = '';
	if (!empty($contextpage) && $contextpage != $_SERVER["PHP_SELF"]) {
		$param .= '&contextpage='.urlencode($contextpage);
	}
	if ($limit > 0 && $limit != $conf->liste_limit) {
		$param .= '&limit='.urlencode($limit);
	}
	if ($sall) {
		$param .= "&sall=".urlencode($sall);
	}
	if ($searchCategoryProductOperator == 1) {
		$param .= "&search_category_product_operator=".urlencode($searchCategoryProductOperator);
	}
	foreach ($searchCategoryProductList as $searchCategoryProduct) {
		$param .= "&search_category_product_list[]=".urlencode($searchCategoryProduct);
	}
	if ($search_ref) {
		$param = "&search_ref=".urlencode($search_ref);
	}
	if ($search_ref_supplier) {
		$param = "&search_ref_supplier=".urlencode($search_ref_supplier);
	}
	if ($search_barcode) {
		$param .= ($search_barcode ? "&search_barcode=".urlencode($search_barcode) : "");
	}
	if ($search_label) {
		$param .= "&search_label=".urlencode($search_label);
	}
	if ($search_tosell != '') {
		$param .= "&search_tosell=".urlencode($search_tosell);
	}
	if ($search_tobuy != '') {
		$param .= "&search_tobuy=".urlencode($search_tobuy);
	}
	if ($search_tobatch) {
		$param = "&search_tobatch=".urlencode($search_tobatch);
	}
	if ($search_country != '') {
		$param .= "&search_country=".urlencode($search_country);
	}
	if ($search_state != '') {
		$param .= "&search_state=".urlencode($search_state);
	}
	if ($search_vatrate) {
		$param = "&search_vatrate=".urlencode($search_vatrate);
	}
	if ($fourn_id > 0) {
		$param .= "&fourn_id=".urlencode($fourn_id);
	}
	//if ($seach_categ) $param.=($search_categ?"&search_categ=".urlencode($search_categ):"");
	if ($show_childproducts) {
		$param .= ($show_childproducts ? "&search_show_childproducts=".urlencode($show_childproducts) : "");
	}
	if ($type != '') {
		$param .= '&type='.urlencode($type);
	}
	if ($search_type != '') {
		$param .= '&search_type='.urlencode($search_type);
	}
	if ($optioncss != '') {
		$param .= '&optioncss='.urlencode($optioncss);
	}
	if ($search_accountancy_code_sell) {
		$param = "&search_accountancy_code_sell=".urlencode($search_accountancy_code_sell);
	}
	if ($search_accountancy_code_sell_intra) {
		$param = "&search_accountancy_code_sell_intra=".urlencode($search_accountancy_code_sell_intra);
	}
	if ($search_accountancy_code_sell_export) {
		$param = "&search_accountancy_code_sell_export=".urlencode($search_accountancy_code_sell_export);
	}
	if ($search_accountancy_code_buy) {
		$param = "&search_accountancy_code_buy=".urlencode($search_accountancy_code_buy);
	}
	if ($search_accountancy_code_buy_intra) {
		$param = "&search_accountancy_code_buy_intra=".urlencode($search_accountancy_code_buy_intra);
	}
	if ($search_accountancy_code_buy_export) {
		$param = "&search_accountancy_code_buy_export=".urlencode($search_accountancy_code_buy_export);
	}
	if ($search_finished) {
		$param = "&search_finished=".urlencode($search_finished);
	}
	// Add $param from extra fields
	include DOL_DOCUMENT_ROOT.'/core/tpl/extrafields_list_search_param.tpl.php';

	// List of mass actions available
	$arrayofmassactions = array(
		'generate_doc'=>img_picto('', 'pdf', 'class="pictofixedwidth"').$langs->trans("ReGeneratePDF"),
		//'builddoc'=>img_picto('', 'pdf', 'class="pictofixedwidth"').$langs->trans("PDFMerge"),
		//'presend'=>img_picto('', 'email', 'class="pictofixedwidth"').$langs->trans("SendByMail"),
	);

	if ($user->rights->{$rightskey}->supprimer) {
		$arrayofmassactions['predelete'] = img_picto('', 'delete', 'class="pictofixedwidth"').$langs->trans("Delete");
	}
	if ($user->rights->{$rightskey}->creer) {
		$arrayofmassactions['preaffecttag'] = img_picto('', 'category', 'class="pictofixedwidth"').$langs->trans("AffectTag");
	}
	if (in_array($massaction, array('presend', 'predelete','preaffecttag'))) {
		$arrayofmassactions = array();
	}
	$massactionbutton = $form->selectMassAction('', $arrayofmassactions);

	$newcardbutton = '';
	if ($type === "") {
		$perm = ($user->rights->produit->creer || $user->rights->service->creer);
	} elseif ($type == Product::TYPE_SERVICE) {
		$perm = $user->rights->service->creer;
	} elseif ($type == Product::TYPE_PRODUCT) {
		$perm = $user->rights->produit->creer;
	}
	$oldtype = $type;
	$params = array();
	if ($type === "") {
		$params['forcenohideoftext'] = 1;
	}
	if ($type === "") {
		$newcardbutton .= dolGetButtonTitle($langs->trans('NewProduct'), '', 'fa fa-plus-circle', DOL_URL_ROOT.'/product/card.php?action=create&type=0', '', $perm, $params);
		$type = Product::TYPE_SERVICE;
	}
	$label = 'NewProduct';
	if ($type == Product::TYPE_SERVICE) {
		$label = 'NewService';
	}
	$newcardbutton .= dolGetButtonTitle($langs->trans($label), '', 'fa fa-plus-circle', DOL_URL_ROOT.'/product/card.php?action=create&type='.$type, '', $perm, $params);

	$type = $oldtype;

	print '<form action="'.$_SERVER["PHP_SELF"].'" method="post" name="formulaire">';
	if ($optioncss != '') {
		print '<input type="hidden" name="optioncss" value="'.$optioncss.'">';
	}
	print '<input type="hidden" name="token" value="'.newToken().'">';
	print '<input type="hidden" name="formfilteraction" id="formfilteraction" value="list">';
	print '<input type="hidden" name="action" value="list">';
	print '<input type="hidden" name="sortfield" value="'.$sortfield.'">';
	print '<input type="hidden" name="sortorder" value="'.$sortorder.'">';
	//print '<input type="hidden" name="page" value="'.$page.'">';
	print '<input type="hidden" name="type" value="'.$type.'">';
	if (empty($arrayfields['p.fk_product_type']['checked'])) {
		print '<input type="hidden" name="search_type" value="'.dol_escape_htmltag($search_type).'">';
	}

	$picto = 'product';
	if ($type == 1) {
		$picto = 'service';
	}

	print_barre_liste($texte, $page, $_SERVER["PHP_SELF"], $param, $sortfield, $sortorder, $massactionbutton, $num, $nbtotalofrecords, $picto, 0, $newcardbutton, '', $limit, 0, 0, 1);

	$topicmail = "Information";
	$modelmail = "product";
	$objecttmp = new Product($db);
	$trackid = 'prod'.$object->id;
	include DOL_DOCUMENT_ROOT.'/core/tpl/massactions_pre.tpl.php';

	if (!empty($catid)) {
		print "<div id='ways'>";
		$c = new Categorie($db);
		$ways = $c->print_all_ways(' &gt; ', 'product/list.php');
		print " &gt; ".$ways[0]."<br>\n";
		print "</div><br>";
	}

	if ($sall) {
		foreach ($fieldstosearchall as $key => $val) {
			$fieldstosearchall[$key] = $langs->trans($val);
		}
		print '<div class="divsearchfieldfilter">'.$langs->trans("FilterOnInto", $sall).join(', ', $fieldstosearchall).'</div>';
	}

	// Filter on categories
	$moreforfilter = '';
	if (!empty($conf->categorie->enabled) && $user->rights->categorie->lire) {
		$moreforfilter .= '<div class="divsearchfield">';
		$moreforfilter .= img_picto($langs->trans('Categories'), 'category', 'class="pictofixedwidth"');
		$categoriesProductArr = $form->select_all_categories(Categorie::TYPE_PRODUCT, '', '', 64, 0, 1);
		$categoriesProductArr[-2] = '- '.$langs->trans('NotCategorized').' -';
		$moreforfilter .= Form::multiselectarray('search_category_product_list', $categoriesProductArr, $searchCategoryProductList, 0, 0, 'minwidth300');
		$moreforfilter .= ' <input type="checkbox" class="valignmiddle" name="search_category_product_operator" value="1"'.($searchCategoryProductOperator == 1 ? ' checked="checked"' : '').'/> <span class="none">'.$langs->trans('UseOrOperatorForCategories').'</span>';
		$moreforfilter .= '</div>';
	}

	//Show/hide child products. Hidden by default
	if (!empty($conf->variants->enabled) && !empty($conf->global->PRODUIT_ATTRIBUTES_HIDECHILD)) {
		$moreforfilter .= '<div class="divsearchfield">';
		$moreforfilter .= '<input type="checkbox" id="search_show_childproducts" name="search_show_childproducts"'.($show_childproducts ? 'checked="checked"' : '').'>';
		$moreforfilter .= ' <label for="search_show_childproducts">'.$langs->trans('ShowChildProducts').'</label>';
		$moreforfilter .= '</div>';
	}

	$parameters = array();
	$reshook = $hookmanager->executeHooks('printFieldPreListTitle', $parameters); // Note that $action and $object may have been modified by hook
	if (empty($reshook)) {
		$moreforfilter .= $hookmanager->resPrint;
	} else {
		$moreforfilter = $hookmanager->resPrint;
	}

	if ($moreforfilter) {
		print '<div class="liste_titre liste_titre_bydiv centpercent">';
		print $moreforfilter;
		print '</div>';
	}

	$varpage = empty($contextpage) ? $_SERVER["PHP_SELF"] : $contextpage;

	$selectedfields = $form->multiSelectArrayWithCheckbox('selectedfields', $arrayfields, $varpage); // This also change content of $arrayfields
	if ($massactionbutton) {
		$selectedfields .= $form->showCheckAddButtons('checkforselect', 1);
	}

	print '<div class="div-table-responsive">';
	print '<table class="tagtable liste'.($moreforfilter ? " listwithfilterbefore" : "").'">'."\n";

	// Lines with input filters
	print '<tr class="liste_titre_filter">';
	if (!empty($arrayfields['p.rowid']['checked'])) {
		print '<td class="liste_titre left">';
		print '<input class="flat" type="text" name="search_id" size="4" value="'.dol_escape_htmltag($search_id).'">';
		print '</td>';
	}
	if (!empty($arrayfields['p.ref']['checked'])) {
		print '<td class="liste_titre left">';
		print '<input class="flat" type="text" name="search_ref" size="8" value="'.dol_escape_htmltag($search_ref).'">';
		print '</td>';
	}
	if (!empty($arrayfields['pfp.ref_fourn']['checked'])) {
		print '<td class="liste_titre left">';
		print '<input class="flat" type="text" name="search_ref_supplier" size="8" value="'.dol_escape_htmltag($search_ref_supplier).'">';
		print '</td>';
	}
	if (!empty($arrayfields['p.label']['checked'])) {
		print '<td class="liste_titre left">';
		print '<input class="flat" type="text" name="search_label" size="12" value="'.dol_escape_htmltag($search_label).'">';
		print '</td>';
	}
	// Type
	if (!empty($arrayfields['p.fk_product_type']['checked'])) {
		print '<td class="liste_titre center">';
		$array = array('-1'=>'&nbsp;', '0'=>$langs->trans('Product'), '1'=>$langs->trans('Service'));
		print $form->selectarray('search_type', $array, $search_type);
		print '</td>';
	}
	// Barcode
	if (!empty($arrayfields['p.barcode']['checked'])) {
		print '<td class="liste_titre">';
		print '<input class="flat" type="text" name="search_barcode" size="6" value="'.dol_escape_htmltag($search_barcode).'">';
		print '</td>';
	}
	// Duration
	if (!empty($arrayfields['p.duration']['checked'])) {
		print '<td class="liste_titre">';
		print '</td>';
	}

	// Finished
	if (!empty($arrayfields['p.finished']['checked'])) {
		print '<td class="liste_titre">';
		print $formproduct->selectProductNature('search_finished', $search_finished);
		print '</td>';
	}
	// Weight
	if (!empty($arrayfields['p.weight']['checked'])) {
		print '<td class="liste_titre">';
		print '</td>';
	}
	// Weight units
	if (!empty($arrayfields['p.weight_units']['checked'])) {
		print '<td class="liste_titre">';
		print '</td>';
	}
	// Length
	if (!empty($arrayfields['p.length']['checked'])) {
		print '<td class="liste_titre">';
		print '</td>';
	}
	// Length units
	if (!empty($arrayfields['p.length_units']['checked'])) {
		print '<td class="liste_titre">';
		print '</td>';
	}
	// Width
	if (!empty($arrayfields['p.width']['checked'])) {
		print '<td class="liste_titre">';
		print '</td>';
	}
	// Width units
	if (!empty($arrayfields['p.width_units']['checked'])) {
		print '<td class="liste_titre">';
		print '</td>';
	}
	// Height
	if (!empty($arrayfields['p.height']['checked'])) {
		print '<td class="liste_titre">';
		print '</td>';
	}
	// Height units
	if (!empty($arrayfields['p.height_units']['checked'])) {
		print '<td class="liste_titre">';
		print '</td>';
	}
	// Surface
	if (!empty($arrayfields['p.surface']['checked'])) {
		print '<td class="liste_titre">';
		print '</td>';
	}
	// Surface units
	if (!empty($arrayfields['p.surface_units']['checked'])) {
		print '<td class="liste_titre">';
		print '</td>';
	}
	// Volume
	if (!empty($arrayfields['p.volume']['checked'])) {
		print '<td class="liste_titre">';
		print '</td>';
	}
	// Volume units
	if (!empty($arrayfields['p.volume_units']['checked'])) {
		print '<td class="liste_titre">';
		print '</td>';
	}

	// Unit
	if (!empty($arrayfields['cu.label']['checked'])) {
		print '<td class="liste_titre">';
		print '</td>';
	}

	// Sell price
	if (!empty($arrayfields['p.sellprice']['checked'])) {
		print '<td class="liste_titre right">';
		print '</td>';
	}

	// Multiprice
	if ($conf->global->PRODUIT_MULTIPRICES) {
		foreach ($arraypricelevel as $key => $value) {
			if (!empty($arrayfields['p.sellprice'.$key]['checked'])) {
				print '<td class="liste_titre right">';
				print '</td>';
			}
		}
	}

	// Minimum buying Price
	if (!empty($arrayfields['p.minbuyprice']['checked'])) {
		print '<td class="liste_titre">';
		print '&nbsp;';
		print '</td>';
	}
	// Number buying Price
	if (!empty($arrayfields['p.numbuyprice']['checked'])) {
		print '<td class="liste_titre">';
		print '&nbsp;';
		print '</td>';
	}
	// Sell price
	if (!empty($arrayfields['p.tva_tx']['checked'])) {
		print '<td class="liste_titre right">';
		print '<input class="right flat maxwidth50" placeholder="%" type="text" name="search_vatrate" size="1" value="'.dol_escape_htmltag($search_vatrate).'">';
		print '</td>';
	}
	// WAP
	if (!empty($arrayfields['p.pmp']['checked'])) {
		print '<td class="liste_titre">';
		print '&nbsp;';
		print '</td>';
	}
	// cost_price
	if (!empty($arrayfields['p.cost_price']['checked'])) {
		print '<td class="liste_titre">';
		print '&nbsp;';
		print '</td>';
	}
	// Limit for alert
	if (!empty($arrayfields['p.seuil_stock_alerte']['checked'])) {
		print '<td class="liste_titre">';
		print '&nbsp;';
		print '</td>';
	}
	// Desired stock
	if (!empty($arrayfields['p.desiredstock']['checked'])) {
		print '<td class="liste_titre">';
		print '&nbsp;';
		print '</td>';
	}
	// Stock
	if (!empty($arrayfields['p.stock']['checked'])) {
		print '<td class="liste_titre">&nbsp;</td>';
	}
	// Stock
	if (!empty($arrayfields['stock_virtual']['checked'])) {
		print '<td class="liste_titre">&nbsp;</td>';
	}
	// To batch
	if (!empty($arrayfields['p.tobatch']['checked'])) {
		print '<td class="liste_titre center">';
		$statutarray = array(
			'-1' => '',
			'0' => $langs->trans("ProductStatusNotOnBatchShort"),
			'1' => $langs->trans("ProductStatusOnBatchShort"),
			'2' => $langs->trans("ProductStatusOnSerialShort")
		);
		print $form->selectarray('search_tobatch', $statutarray, $search_tobatch);
		print '</td>';
	}
	// Country
	if (!empty($arrayfields['p.fk_country']['checked'])) {
		print '<td class="liste_titre center">';
		print $form->select_country($search_country, 'search_country', '', 0);
		print '</td>';
	}
	// State
	if (!empty($arrayfields['p.fk_state']['checked'])) {
		print '<td class="liste_titre center">';
		print $formcompany->select_state($search_state, $search_country);
		print '</td>';
	}
	// Accountancy code sell
	if (!empty($arrayfields[$alias_product_perentity . '.accountancy_code_sell']['checked'])) {
		print '<td class="liste_titre"><input class="flat maxwidth75" type="text" name="search_accountancy_code_sell" value="'.dol_escape_htmltag($search_accountancy_code_sell).'"></td>';
	}
	if (!empty($arrayfields[$alias_product_perentity . '.accountancy_code_sell_intra']['checked'])) {
		print '<td class="liste_titre"><input class="flat maxwidth75" type="text" name="search_accountancy_code_sell_intra" value="'.dol_escape_htmltag($search_accountancy_code_sell_intra).'"></td>';
	}
	if (!empty($arrayfields[$alias_product_perentity . '.accountancy_code_sell_export']['checked'])) {
		print '<td class="liste_titre"><input class="flat maxwidth75" type="text" name="search_accountancy_code_sell_export" value="'.dol_escape_htmltag($search_accountancy_code_sell_export).'"></td>';
	}
	// Accountancy code buy
	if (!empty($arrayfields[$alias_product_perentity . '.accountancy_code_buy']['checked'])) {
		print '<td class="liste_titre"><input class="flat maxwidth75" type="text" name="search_accountancy_code_buy" value="'.dol_escape_htmltag($search_accountancy_code_buy).'"></td>';
	}
	if (!empty($arrayfields[$alias_product_perentity . '.accountancy_code_buy_intra']['checked'])) {
		print '<td class="liste_titre"><input class="flat maxwidth75" type="text" name="search_accountancy_code_buy_intra" value="'.dol_escape_htmltag($search_accountancy_code_buy_intra).'"></td>';
	}
	if (!empty($arrayfields[$alias_product_perentity . '.accountancy_code_buy_export']['checked'])) {
		print '<td class="liste_titre"><input class="flat maxwidth75" type="text" name="search_accountancy_code_buy_export" value="'.dol_escape_htmltag($search_accountancy_code_buy_export).'"></td>';
	}
	// Extra fields
	include DOL_DOCUMENT_ROOT.'/core/tpl/extrafields_list_search_input.tpl.php';
	// Fields from hook
	$parameters = array('arrayfields'=>$arrayfields);
	$reshook = $hookmanager->executeHooks('printFieldListOption', $parameters); // Note that $action and $object may have been modified by hook
	print $hookmanager->resPrint;
	// Date creation
	if (!empty($arrayfields['p.datec']['checked'])) {
		print '<td class="liste_titre">';
		print '</td>';
	}
	// Date modification
	if (!empty($arrayfields['p.tms']['checked'])) {
		print '<td class="liste_titre">';
		print '</td>';
	}
	if (!empty($arrayfields['p.tosell']['checked'])) {
		print '<td class="liste_titre center">';
		print $form->selectarray('search_tosell', array('0'=>$langs->trans('ProductStatusNotOnSellShort'), '1'=>$langs->trans('ProductStatusOnSellShort')), $search_tosell, 1);
		print '</td >';
	}
	if (!empty($arrayfields['p.tobuy']['checked'])) {
		print '<td class="liste_titre center">';
		print $form->selectarray('search_tobuy', array('0'=>$langs->trans('ProductStatusNotOnBuyShort'), '1'=>$langs->trans('ProductStatusOnBuyShort')), $search_tobuy, 1);
		print '</td>';
	}
	print '<td class="liste_titre center maxwidthsearch">';
	$searchpicto = $form->showFilterButtons();
	print $searchpicto;
	print '</td>';

	print '</tr>';

	print '<tr class="liste_titre">';
	if (!empty($arrayfields['p.rowid']['checked'])) {
		print_liste_field_titre($arrayfields['p.rowid']['label'], $_SERVER["PHP_SELF"], "p.rowid", "", $param, "", $sortfield, $sortorder);
	}
	if (!empty($arrayfields['p.ref']['checked'])) {
		print_liste_field_titre($arrayfields['p.ref']['label'], $_SERVER["PHP_SELF"], "p.ref", "", $param, "", $sortfield, $sortorder);
	}
	if (!empty($arrayfields['pfp.ref_fourn']['checked'])) {
		print_liste_field_titre($arrayfields['pfp.ref_fourn']['label'], $_SERVER["PHP_SELF"], "pfp.ref_fourn", "", $param, "", $sortfield, $sortorder);
	}
	if (!empty($arrayfields['p.label']['checked'])) {
		print_liste_field_titre($arrayfields['p.label']['label'], $_SERVER["PHP_SELF"], "p.label", "", $param, "", $sortfield, $sortorder);
	}
	if (!empty($arrayfields['p.fk_product_type']['checked'])) {
		print_liste_field_titre($arrayfields['p.fk_product_type']['label'], $_SERVER["PHP_SELF"], "p.fk_product_type", "", $param, "", $sortfield, $sortorder, 'center ');
	}
	if (!empty($arrayfields['p.barcode']['checked'])) {
		print_liste_field_titre($arrayfields['p.barcode']['label'], $_SERVER["PHP_SELF"], "p.barcode", "", $param, "", $sortfield, $sortorder);
	}
	if (!empty($arrayfields['p.duration']['checked'])) {
		print_liste_field_titre($arrayfields['p.duration']['label'], $_SERVER["PHP_SELF"], "p.duration", "", $param, '', $sortfield, $sortorder, 'center ');
	}
	if (!empty($arrayfields['p.finished']['checked'])) {
		print_liste_field_titre($arrayfields['p.finished']['label'], $_SERVER["PHP_SELF"], "p.finished", "", $param, '', $sortfield, $sortorder, 'center ');
	}

	if (!empty($arrayfields['p.weight']['checked'])) {
		print_liste_field_titre($arrayfields['p.weight']['label'], $_SERVER['PHP_SELF'], 'p.weight', '', $param, '', $sortfield, $sortorder, 'center ');
	}
	if (!empty($arrayfields['p.weight_units']['checked'])) {
		print_liste_field_titre($arrayfields['p.weight_units']['label'], $_SERVER['PHP_SELF'], 'p.weight_units', '', $param, '', $sortfield, $sortorder, 'center ');
	}
	if (!empty($arrayfields['p.length']['checked'])) {
		print_liste_field_titre($arrayfields['p.length']['label'], $_SERVER['PHP_SELF'], 'p.length', '', $param, '', $sortfield, $sortorder, 'center ');
	}
	if (!empty($arrayfields['p.length_units']['checked'])) {
		print_liste_field_titre($arrayfields['p.length_units']['label'], $_SERVER['PHP_SELF'], 'p.length_units', '', $param, '', $sortfield, $sortorder, 'center ');
	}
	if (!empty($arrayfields['p.width']['checked'])) {
		print_liste_field_titre($arrayfields['p.width']['label'], $_SERVER['PHP_SELF'], 'p.width', '', $param, '', $sortfield, $sortorder, 'center ');
	}
	if (!empty($arrayfields['p.width_units']['checked'])) {
		print_liste_field_titre($arrayfields['p.width_units']['label'], $_SERVER['PHP_SELF'], 'p.width_units', '', $param, '', $sortfield, $sortorder, 'center ');
	}
	if (!empty($arrayfields['p.height']['checked'])) {
		print_liste_field_titre($arrayfields['p.height']['label'], $_SERVER['PHP_SELF'], 'p.height', '', $param, '', $sortfield, $sortorder, 'center ');
	}
	if (!empty($arrayfields['p.height_units']['checked'])) {
		print_liste_field_titre($arrayfields['p.height_units']['label'], $_SERVER['PHP_SELF'], 'p.height_units', '', $param, '', $sortfield, $sortorder, 'center ');
	}
	if (!empty($arrayfields['p.surface']['checked'])) {
		print_liste_field_titre($arrayfields['p.surface']['label'], $_SERVER['PHP_SELF'], "p.surface", '', $param, '', $sortfield, $sortorder, 'center ');
	}
	if (!empty($arrayfields['p.surface_units']['checked'])) {
		print_liste_field_titre($arrayfields['p.surface_units']['label'], $_SERVER['PHP_SELF'], 'p.surface_units', '', $param, '', $sortfield, $sortorder, 'center ');
	}
	if (!empty($arrayfields['p.volume']['checked'])) {
		print_liste_field_titre($arrayfields['p.volume']['label'], $_SERVER['PHP_SELF'], 'p.volume', '', $param, '', $sortfield, $sortorder, 'center ');
	}
	if (!empty($arrayfields['p.volume_units']['checked'])) {
		print_liste_field_titre($arrayfields['p.volume_units']['label'], $_SERVER['PHP_SELF'], 'p.volume_units', '', $param, '', $sortfield, $sortorder, 'center ');
	}
	if (!empty($arrayfields['cu.label']['checked'])) {
		print_liste_field_titre($arrayfields['cu.label']['label'], $_SERVER['PHP_SELF'], '', '', $param, '', $sortfield, $sortorder, 'center ');
	}
	if (!empty($arrayfields['p.sellprice']['checked'])) {
		print_liste_field_titre($arrayfields['p.sellprice']['label'], $_SERVER["PHP_SELF"], "", "", $param, '', $sortfield, $sortorder, 'right ');
	}

	// Multiprices
	if ($conf->global->PRODUIT_MULTIPRICES) {
		foreach ($arraypricelevel as $key => $value) {
			if (!empty($arrayfields['p.sellprice'.$key]['checked'])) {
				print_liste_field_titre($arrayfields['p.sellprice'.$key]['label'], $_SERVER["PHP_SELF"], "", "", $param, '', $sortfield, $sortorder, 'right ');
			}
		}
	}

	if (!empty($arrayfields['p.minbuyprice']['checked'])) {
		print_liste_field_titre($arrayfields['p.minbuyprice']['label'], $_SERVER["PHP_SELF"], "", "", $param, '', $sortfield, $sortorder, 'right ');
	}
	if (!empty($arrayfields['p.numbuyprice']['checked'])) {
		print_liste_field_titre($arrayfields['p.numbuyprice']['label'], $_SERVER["PHP_SELF"], "", "", $param, '', $sortfield, $sortorder, 'right ');
	}
	if (!empty($arrayfields['p.tva_tx']['checked'])) {
		print_liste_field_titre($arrayfields['p.tva_tx']['label'], $_SERVER["PHP_SELF"], 'p.tva_tx', "", $param, '', $sortfield, $sortorder, 'right ');
	}
	if (!empty($arrayfields['p.pmp']['checked'])) {
		print_liste_field_titre($arrayfields['p.pmp']['label'], $_SERVER["PHP_SELF"], "", "", $param, '', $sortfield, $sortorder, 'right ');
	}
	if (!empty($arrayfields['p.cost_price']['checked'])) {
		print_liste_field_titre($arrayfields['p.cost_price']['label'], $_SERVER["PHP_SELF"], "", "", $param, '', $sortfield, $sortorder, 'right ');
	}
	if (!empty($arrayfields['p.seuil_stock_alerte']['checked'])) {
		print_liste_field_titre($arrayfields['p.seuil_stock_alerte']['label'], $_SERVER["PHP_SELF"], "p.seuil_stock_alerte", "", $param, '', $sortfield, $sortorder, 'right ');
	}
	if (!empty($arrayfields['p.desiredstock']['checked'])) {
		print_liste_field_titre($arrayfields['p.desiredstock']['label'], $_SERVER["PHP_SELF"], "p.desiredstock", "", $param, '', $sortfield, $sortorder, 'right ');
	}
	if (!empty($arrayfields['p.stock']['checked'])) {
		print_liste_field_titre($arrayfields['p.stock']['label'], $_SERVER["PHP_SELF"], "p.stock", "", $param, '', $sortfield, $sortorder, 'right ');
	}
	if (!empty($arrayfields['stock_virtual']['checked'])) {
		print_liste_field_titre($arrayfields['stock_virtual']['label'], $_SERVER["PHP_SELF"], "", "", $param, '', $sortfield, $sortorder, 'right ');
	}
	if (!empty($arrayfields['p.tobatch']['checked'])) {
		print_liste_field_titre($arrayfields['p.tobatch']['label'], $_SERVER["PHP_SELF"], "p.tobatch", "", $param, '', $sortfield, $sortorder, 'center ');
	}
	if (!empty($arrayfields['p.fk_country']['checked'])) {
		print_liste_field_titre($arrayfields['p.fk_country']['label'], $_SERVER["PHP_SELF"], "p.fk_country", "", $param, '', $sortfield, $sortorder);
	}
	if (!empty($arrayfields['p.fk_state']['checked'])) {
		print_liste_field_titre($arrayfields['p.fk_state']['label'], $_SERVER["PHP_SELF"], "p.fk_state", "", $param, '', $sortfield, $sortorder);
	}
	if (!empty($arrayfields[$alias_product_perentity . '.accountancy_code_sell']['checked'])) {
		print_liste_field_titre($arrayfields[$alias_product_perentity . '.accountancy_code_sell']['label'], $_SERVER["PHP_SELF"], $alias_product_perentity . ".accountancy_code_sell", "", $param, '', $sortfield, $sortorder);
	}
	if (!empty($arrayfields[$alias_product_perentity . '.accountancy_code_sell_intra']['checked'])) {
		print_liste_field_titre($arrayfields[$alias_product_perentity . '.accountancy_code_sell_intra']['label'], $_SERVER["PHP_SELF"], $alias_product_perentity . ".accountancy_code_sell_intra", "", $param, '', $sortfield, $sortorder);
	}
	if (!empty($arrayfields[$alias_product_perentity . '.accountancy_code_sell_export']['checked'])) {
		print_liste_field_titre($arrayfields[$alias_product_perentity . '.accountancy_code_sell_export']['label'], $_SERVER["PHP_SELF"], $alias_product_perentity . ".accountancy_code_sell_export", "", $param, '', $sortfield, $sortorder);
	}
	if (!empty($arrayfields[$alias_product_perentity . '.accountancy_code_buy']['checked'])) {
		print_liste_field_titre($arrayfields[$alias_product_perentity . '.accountancy_code_buy']['label'], $_SERVER["PHP_SELF"], $alias_product_perentity . ".accountancy_code_buy", "", $param, '', $sortfield, $sortorder);
	}
	if (!empty($arrayfields[$alias_product_perentity . '.accountancy_code_buy_intra']['checked'])) {
		print_liste_field_titre($arrayfields[$alias_product_perentity . '.accountancy_code_buy_intra']['label'], $_SERVER["PHP_SELF"], $alias_product_perentity . ".accountancy_code_buy_intra", "", $param, '', $sortfield, $sortorder);
	}
	if (!empty($arrayfields[$alias_product_perentity . '.accountancy_code_buy_export']['checked'])) {
		print_liste_field_titre($arrayfields[$alias_product_perentity . '.accountancy_code_buy_export']['label'], $_SERVER["PHP_SELF"], $alias_product_perentity . ".accountancy_code_buy_export", "", $param, '', $sortfield, $sortorder);
	}
	// Extra fields
	include DOL_DOCUMENT_ROOT.'/core/tpl/extrafields_list_search_title.tpl.php';
	// Hook fields
	$parameters = array('arrayfields'=>$arrayfields, 'param'=>$param, 'sortfield'=>$sortfield, 'sortorder'=>$sortorder);
	$reshook = $hookmanager->executeHooks('printFieldListTitle', $parameters); // Note that $action and $object may have been modified by hook
	print $hookmanager->resPrint;
	if (!empty($arrayfields['p.datec']['checked'])) {
		print_liste_field_titre($arrayfields['p.datec']['label'], $_SERVER["PHP_SELF"], "p.datec", "", $param, '', $sortfield, $sortorder, 'center nowrap ');
	}
	if (!empty($arrayfields['p.tms']['checked'])) {
		print_liste_field_titre($arrayfields['p.tms']['label'], $_SERVER["PHP_SELF"], "p.tms", "", $param, '', $sortfield, $sortorder, 'center nowrap ');
	}
	if (!empty($arrayfields['p.tosell']['checked'])) {
		print_liste_field_titre($arrayfields['p.tosell']['label'], $_SERVER["PHP_SELF"], "p.tosell", "", $param, '', $sortfield, $sortorder, 'center ');
	}
	if (!empty($arrayfields['p.tobuy']['checked'])) {
		print_liste_field_titre($arrayfields['p.tobuy']['label'], $_SERVER["PHP_SELF"], "p.tobuy", "", $param, '', $sortfield, $sortorder, 'center ');
	}
	print_liste_field_titre($selectedfields, $_SERVER["PHP_SELF"], "", '', '', '', $sortfield, $sortorder, 'center maxwidthsearch ');
	print "</tr>\n";


	$product_static = new Product($db);
	$product_fourn = new ProductFournisseur($db);

	$i = 0;
	$totalarray = array();
	$totalarray['nbfield'] = 0;
	while ($i < min($num, $limit)) {
		$obj = $db->fetch_object($resql);

		// Multilangs
		if (!empty($conf->global->MAIN_MULTILANGS)) {  // If multilang is enabled
			$sql = "SELECT label";
			$sql .= " FROM ".MAIN_DB_PREFIX."product_lang";
			$sql .= " WHERE fk_product=".$obj->rowid;
			$sql .= " AND lang='".$db->escape($langs->getDefaultLang())."'";
			$sql .= " LIMIT 1";

			$result = $db->query($sql);
			if ($result) {
				$objtp = $db->fetch_object($result);
				if (!empty($objtp->label)) {
					$obj->label = $objtp->label;
				}
			}
		}

		$product_static->id = $obj->rowid;
		$product_static->ref = $obj->ref;
		$product_static->ref_fourn = empty($obj->ref_supplier) ? '' : $obj->ref_supplier; // deprecated
		$product_static->ref_supplier = empty($obj->ref_supplier) ? '' : $obj->ref_supplier;
		$product_static->label = $obj->label;
		$product_static->finished = $obj->finished;
		$product_static->type = $obj->fk_product_type;
		$product_static->status_buy = $obj->tobuy;
		$product_static->status     = $obj->tosell;
		$product_static->status_batch = $obj->tobatch;
		$product_static->entity = $obj->entity;
		$product_static->pmp = $obj->pmp;
		$product_static->accountancy_code_sell = $obj->accountancy_code_sell;
		$product_static->accountancy_code_sell_export = $obj->accountancy_code_sell_export;
		$product_static->accountancy_code_sell_intra = $obj->accountancy_code_sell_intra;
		$product_static->accountancy_code_buy = $obj->accountancy_code_buy;
		$product_static->accountancy_code_buy_intra = $obj->accountancy_code_buy_intra;
		$product_static->accountancy_code_buy_export = $obj->accountancy_code_buy_export;
		$product_static->length = $obj->length;
		$product_static->length_units = $obj->length_units;
		$product_static->width = $obj->width;
		$product_static->width_units = $obj->width_units;
		$product_static->height = $obj->height;
		$product_static->height_units = $obj->height_units;
		$product_static->weight = $obj->weight;
		$product_static->weight_units = $obj->weight_units;
		$product_static->volume = $obj->volume;
		$product_static->volume_units = $obj->volume_units;
		$product_static->surface = $obj->surface;
		$product_static->surface_units = $obj->surface_units;
		if (!empty($conf->global->PRODUCT_USE_UNITS)) {
			$product_static->fk_unit = $obj->fk_unit;
		}

		// STOCK_DISABLE_OPTIM_LOAD can be set to force load_stock whatever is permissions on stock.
		if ((!empty($conf->stock->enabled) && $user->rights->stock->lire && $search_type != 1) || !empty($conf->global->STOCK_DISABLE_OPTIM_LOAD)) {	// To optimize call of load_stock
			if ($obj->fk_product_type != 1 || !empty($conf->global->STOCK_SUPPORTS_SERVICES)) {    // Not a service
				$option = 'nobatch';
				if (empty($arrayfields['stock_virtual']['checked'])) {
					$option .= ',novirtual';
				}
				$product_static->load_stock($option); // Load stock_reel + stock_warehouse. This can also call load_virtual_stock()
			}
		}

		print '<tr class="oddeven">';

		// Ref
		if (!empty($arrayfields['p.rowid']['checked'])) {
			print '<td class="nowraponall">';
			print $product_static->id;
			print "</td>\n";
			if (!$i) {
				$totalarray['nbfield']++;
			}
		}

		// Ref
		if (!empty($arrayfields['p.ref']['checked'])) {
			print '<td class="tdoverflowmax200">';
			print $product_static->getNomUrl(1);
			print "</td>\n";
			if (!$i) {
				$totalarray['nbfield']++;
			}
		}

		// Ref supplier
		if (!empty($arrayfields['pfp.ref_fourn']['checked'])) {
			print '<td class="tdoverflowmax200">';
			print $product_static->getNomUrl(1);
			print "</td>\n";
			if (!$i) {
				$totalarray['nbfield']++;
			}
		}

		// Label
		if (!empty($arrayfields['p.label']['checked'])) {
			print '<td class="tdoverflowmax200" title="'.dol_escape_htmltag($obj->label).'">'.$obj->label.'</td>';
			if (!$i) {
				$totalarray['nbfield']++;
			}
		}

		// Type
		if (!empty($arrayfields['p.fk_product_type']['checked'])) {
			print '<td class="center">';
			$s = '';
			if ($obj->fk_product_type == 0) {
				$s .= img_picto($langs->trans("Product"), 'product', 'class="paddingleftonly paddingrightonly colorgrey"');
			} else {
				$s .= img_picto($langs->trans("Service"), 'service', 'class="paddingleftonly paddingrightonly colorgrey"');
			}
			print $s;
			print '</td>';
			if (!$i) {
				$totalarray['nbfield']++;
			}
		}

		// Barcode
		if (!empty($arrayfields['p.barcode']['checked'])) {
			print '<td>'.$obj->barcode.'</td>';
			if (!$i) {
				$totalarray['nbfield']++;
			}
		}

		// Duration
		if (!empty($arrayfields['p.duration']['checked'])) {
			print '<td class="center nowraponall">';

			if (preg_match('/([^a-z]+)[a-z]$/i', $obj->duration)) {
				$duration_value = substr($obj->duration, 0, dol_strlen($obj->duration) - 1);
				$duration_unit = substr($obj->duration, -1);

				if ((float) $duration_value > 1) {
					$dur = array("i"=>$langs->trans("Minutes"), "h"=>$langs->trans("Hours"), "d"=>$langs->trans("Days"), "w"=>$langs->trans("Weeks"), "m"=>$langs->trans("Months"), "y"=>$langs->trans("Years"));
				} elseif ((float) $duration_value > 0) {
					$dur = array("i"=>$langs->trans("Minute"), "h"=>$langs->trans("Hour"), "d"=>$langs->trans("Day"), "w"=>$langs->trans("Week"), "m"=>$langs->trans("Month"), "y"=>$langs->trans("Year"));
				}
				print $duration_value;
				print ((!empty($duration_unit) && isset($dur[$duration_unit]) && $duration_value != '') ? ' '.$langs->trans($dur[$duration_unit]) : '');
			} elseif (!preg_match('/^[a-z]$/i', $obj->duration)) {		// If duration is a simple char (like 's' of 'm'), we do not show value
				print $obj->duration;
			}

			print '</td>';
			if (!$i) {
				$totalarray['nbfield']++;
			}
		}

		// Finished
		if (!empty($arrayfields['p.finished']['checked'])) {
			print '<td class="center">';
			print $product_static->getLibFinished();
			print '</td>';
			if (!$i) {
				$totalarray['nbfield']++;
			}
		}

		// Weight
		if (!empty($arrayfields['p.weight']['checked'])) {
			print '<td class="center">';
			print $obj->weight;
			print '</td>';
			if (!$i) {
				$totalarray['nbfield']++;
			}
		}
		// Weight units
		if (!empty($arrayfields['p.weight_units']['checked'])) {
			print '<td class="center">';
			if ($product_static->weight != '') {
				print measuringUnitString(0, 'weight', $product_static->weight_units);
			}
			print '</td>';
			if (!$i) {
				$totalarray['nbfield']++;
			}
		}
		// Length
		if (!empty($arrayfields['p.length']['checked'])) {
			print '<td class="center">';
			print $obj->length;
			print '</td>';
			if (!$i) {
				$totalarray['nbfield']++;
			}
		}
		// Length units
		if (!empty($arrayfields['p.length_units']['checked'])) {
			print '<td class="center">';
			if ($product_static->length != '') {
				print measuringUnitString(0, 'size', $product_static->length_units);
			}
			print '</td>';
			if (!$i) {
				$totalarray['nbfield']++;
			}
		}
		// Width
		if (!empty($arrayfields['p.width']['checked'])) {
			print '<td align="center">';
			print $obj->width;
			print '</td>';
			if (!$i) {
				$totalarray['nbfield']++;
			}
		}
		// Width units
		if (!empty($arrayfields['p.width_units']['checked'])) {
			print '<td class="center">';
			if ($product_static->width != '') {
				print measuringUnitString(0, 'size', $product_static->width_units);
			}
			print '</td>';
			if (!$i) {
				$totalarray['nbfield']++;
			}
		}
		// Height
		if (!empty($arrayfields['p.height']['checked'])) {
			print '<td align="center">';
			print $obj->height;
			print '</td>';
			if (!$i) {
				$totalarray['nbfield']++;
			}
		}
		// Height units
		if (!empty($arrayfields['p.height_units']['checked'])) {
			print '<td class="center">';
			if ($product_static->height != '') {
				print measuringUnitString(0, 'size', $product_static->height_units);
			}
			print '</td>';
			if (!$i) {
				$totalarray['nbfield']++;
			}
		}
		// Surface
		if (!empty($arrayfields['p.surface']['checked'])) {
			print '<td class="center">';
			print $obj->surface;
			print '</td>';
			if (!$i) {
				$totalarray['nbfield']++;
			}
		}
		// Surface units
		if (!empty($arrayfields['p.surface_units']['checked'])) {
			print '<td class="center">';
			if ($product_static->surface != '') {
				print measuringUnitString(0, 'surface', $product_static->surface_units);
			}
			print '</td>';
			if (!$i) {
				$totalarray['nbfield']++;
			}
		}
		// Volume
		if (!empty($arrayfields['p.volume']['checked'])) {
			print '<td class="center">';
			print $obj->volume;
			print '</td>';
			if (!$i) {
				$totalarray['nbfield']++;
			}
		}
		// Volume units
		if (!empty($arrayfields['p.volume_units']['checked'])) {
			print '<td class="center">';
			if ($product_static->volume != '') {
				print measuringUnitString(0, 'volume', $product_static->volume_units);
			}
			print '</td>';
			if (!$i) {
				$totalarray['nbfield']++;
			}
		}
		// Unit
		if (!empty($arrayfields['cu.label']['checked'])) {
			print '<td align="center">';
			if (!empty($obj->cu_label)) {
				print $langs->trans($obj->cu_label);
			}
			print '</td>';
			if (!$i) {
				$totalarray['nbfield']++;
			}
		}

		// Sell price
		if (!empty($arrayfields['p.sellprice']['checked'])) {
			print '<td class="right nowraponall">';
			if ($obj->tosell) {
				if ($obj->price_base_type == 'TTC') {
					print '<span class="amount">'.price($obj->price_ttc).' '.$langs->trans("TTC").'</span>';
				} else {
					print '<span class="amount">'.price($obj->price).' '.$langs->trans("HT").'</span>';
				}
			}
			print '</td>';
			if (!$i) {
				$totalarray['nbfield']++;
			}
		}


		// Multiprices
		if (! empty($conf->global->PRODUIT_MULTIPRICES)) {
			if (! isset($productpricescache)) {
				$productpricescache=array();
			}
			if (! isset($productpricescache[$obj->rowid])) {
				$productpricescache[$obj->rowid] = array();
			}

			if ($obj->tosell) {
				// Make 1 request for all price levels (without filter on price_level) and saved result into an cache array
				// then reuse the cache array if we need prices for other price levels
				$sqlp = "SELECT p.rowid, p.fk_product, p.price, p.price_ttc, p.price_level, p.date_price, p.price_base_type";
				$sqlp .= " FROM ".MAIN_DB_PREFIX."product_price as p";
				$sqlp .= " WHERE fk_product = ".((int) $obj->rowid);
				$sqlp .= " ORDER BY p.date_price DESC, p.rowid DESC, p.price_level ASC";
				$resultp = $db->query($sqlp);
				if ($resultp) {
					$nump = $db->num_rows($resultp);
					$j = 0;
					while ($j < $nump) {
						$objp = $db->fetch_object($resultp);

						if (empty($productpricescache[$obj->rowid][$objp->price_level])) {
							$productpricescache[$obj->rowid][$objp->price_level]['price'] = $objp->price;
							$productpricescache[$obj->rowid][$objp->price_level]['price_ttc'] = $objp->price_ttc;
							$productpricescache[$obj->rowid][$objp->price_level]['price_base_type'] = $objp->price_base_type;
						}

						$j++;
					}

					$db->free($resultp);
				} else {
					dol_print_error($db);
				}
			}

			foreach ($arraypricelevel as $key => $value) {
				if (!empty($arrayfields['p.sellprice'.$key]['checked'])) {
					print '<td class="right nowraponall">';
					if (!empty($productpricescache[$obj->rowid])) {
						if ($productpricescache[$obj->rowid][$key]['price_base_type'] == 'TTC') {
							print '<span class="amount">'.price($productpricescache[$obj->rowid][$key]['price_ttc']).' '.$langs->trans("TTC").'</span>';
						} else {
							print '<span class="amount">'.price($productpricescache[$obj->rowid][$key]['price']).' '.$langs->trans("HT").'</span>';
						}
					}
					print '</td>';
					if (!$i) {
						$totalarray['nbfield']++;
					}
				}
			}
		}

		// Better buy price
		if (!empty($arrayfields['p.minbuyprice']['checked'])) {
			print  '<td class="right nowraponall">';
			if ($obj->tobuy && $obj->minsellprice != '') {
				//print price($obj->minsellprice).' '.$langs->trans("HT");
				if ($product_fourn->find_min_price_product_fournisseur($obj->rowid) > 0) {
					if ($product_fourn->product_fourn_price_id > 0) {
						if ((!empty($conf->fournisseur->enabled) && !empty($user->rights->fournisseur->lire) && empty($conf->global->MAIN_USE_NEW_SUPPLIERMOD)) || (!empty($conf->supplier_order->enabled) && !empty($user->rights->supplier_order->lire)) || (!empty($conf->supplier_invoice->enabled) && !empty($user->rights->supplier_invoice->lire))) {
							$htmltext = $product_fourn->display_price_product_fournisseur(1, 1, 0, 1);
							print '<span class="amount">'.$form->textwithpicto(price($product_fourn->fourn_unitprice * (1 - $product_fourn->fourn_remise_percent / 100) - $product_fourn->fourn_remise).' '.$langs->trans("HT"), $htmltext).'</span>';
						} else {
							print '<span class="amount">'.price($product_fourn->fourn_unitprice).' '.$langs->trans("HT").'</span>';
						}
					}
				}
			}
			print '</td>';
			if (!$i) {
				$totalarray['nbfield']++;
			}
		}

		// Number of buy prices
		if (!empty($arrayfields['p.numbuyprice']['checked'])) {
			print  '<td class="right">';
			if ($obj->tobuy) {
				if (count($productFournList = $product_fourn->list_product_fournisseur_price($obj->rowid)) > 0) {
					$htmltext = $product_fourn->display_price_product_fournisseur(1, 1, 0, 1, $productFournList);
					print $form->textwithpicto(count($productFournList), $htmltext);
				}
			}
			print '</td>';
		}

		// VAT or Sell Tax Rate
		if (!empty($arrayfields['p.tva_tx']['checked'])) {
			print '<td class="right">';
			print vatrate($obj->tva_tx, true);
			print '</td>';
			if (!$i) {
				$totalarray['nbfield']++;
			}
		}

		// WAP
		if (!empty($arrayfields['p.pmp']['checked'])) {
			print '<td class="nowrap right">';
			print '<span class="amount">'.price($product_static->pmp, 1, $langs)."</span>";
			print '</td>';
		}
		// Cost price
		if (!empty($arrayfields['p.cost_price']['checked'])) {
			print '<td class="nowrap right">';
			//print $obj->cost_price;
			print '<span class="amount">'.price($obj->cost_price).' '.$langs->trans("HT").'</span>';
			print '</td>';
		}

		// Limit alert
		if (!empty($arrayfields['p.seuil_stock_alerte']['checked'])) {
			print '<td class="right">';
			if ($obj->fk_product_type != 1) {
				print $obj->seuil_stock_alerte;
			}
			print '</td>';
			if (!$i) {
				$totalarray['nbfield']++;
			}
		}
		// Desired stock
		if (!empty($arrayfields['p.desiredstock']['checked'])) {
			print '<td class="right">';
			if ($obj->fk_product_type != 1) {
				print $obj->desiredstock;
			}
			print '</td>';
			if (!$i) {
				$totalarray['nbfield']++;
			}
		}
		// Stock real
		if (!empty($arrayfields['p.stock']['checked'])) {
			print '<td class="right">';
			if ($obj->fk_product_type != 1) {
				if ($obj->seuil_stock_alerte != '' && $product_static->stock_reel < (float) $obj->seuil_stock_alerte) {
					print img_warning($langs->trans("StockLowerThanLimit", $obj->seuil_stock_alerte)).' ';
				}
				print price(price2num($product_static->stock_reel, 'MS'), 0, $langs, 1, 0);
			}
			print '</td>';
			if (!$i) {
				$totalarray['nbfield']++;
			}
		}
		// Stock virtual
		if (!empty($arrayfields['stock_virtual']['checked'])) {
			print '<td class="right">';
			if ($obj->fk_product_type != 1) {
				if ($obj->seuil_stock_alerte != '' && $product_static->stock_theorique < (float) $obj->seuil_stock_alerte) {
					print img_warning($langs->trans("StockLowerThanLimit", $obj->seuil_stock_alerte)).' ';
				}
				print price(price2num($product_static->stock_theorique, 'MS'), 0, $langs, 1, 0);
			}
			print '</td>';
			if (!$i) {
				$totalarray['nbfield']++;
			}
		}
		// Lot/Serial
		if (!empty($arrayfields['p.tobatch']['checked'])) {
			print '<td class="center">';
			print $product_static->getLibStatut(1, 2);
			print '</td>';
			if (!$i) {
				$totalarray['nbfield']++;
			}
		}
		// Country
		if (!empty($arrayfields['p.fk_country']['checked'])) {
			print '<td>'.getCountry($obj->fk_country, 0, $db).'</td>';
			if (!$i) {
				$totalarray['nbfield']++;
			}
		}
		// State
		if (!empty($arrayfields['p.fk_state']['checked'])) {
			print '<td>';
			if (!empty($obj->fk_state)) {
				print  getState($obj->fk_state, 0, $db);
			}
			print '</td>';
			if (!$i) {
				$totalarray['nbfield']++;
			}
		}
		// Accountancy code sell
		if (!empty($arrayfields[$alias_product_perentity . '.accountancy_code_sell']['checked'])) {
			print '<td>'.length_accountg($obj->accountancy_code_sell).'</td>';
			if (!$i) {
				$totalarray['nbfield']++;
			}
		}
		if (!empty($arrayfields[$alias_product_perentity . '.accountancy_code_sell_intra']['checked'])) {
			print '<td>'.length_accountg($obj->accountancy_code_sell_intra).'</td>';
			if (!$i) {
				$totalarray['nbfield']++;
			}
		}
		if (!empty($arrayfields[$alias_product_perentity . '.accountancy_code_sell_export']['checked'])) {
			print '<td>'.length_accountg($obj->accountancy_code_sell_export).'</td>';
			if (!$i) {
				$totalarray['nbfield']++;
			}
		}
		// Accountancy code buy
		if (!empty($arrayfields[$alias_product_perentity . '.accountancy_code_buy']['checked'])) {
			print '<td>'.length_accountg($obj->accountancy_code_buy).'</td>';
			if (!$i) {
				$totalarray['nbfield']++;
			}
		}
		if (!empty($arrayfields[$alias_product_perentity . '.accountancy_code_buy_intra']['checked'])) {
			print '<td>'.length_accountg($obj->accountancy_code_buy_intra).'</td>';
			if (!$i) {
				$totalarray['nbfield']++;
			}
		}
		if (!empty($arrayfields[$alias_product_perentity . '.accountancy_code_buy_export']['checked'])) {
			print '<td>'.length_accountg($obj->accountancy_code_buy_export).'</td>';
			if (!$i) {
				$totalarray['nbfield']++;
			}
		}
		// Extra fields
		include DOL_DOCUMENT_ROOT.'/core/tpl/extrafields_list_print_fields.tpl.php';
		// Fields from hook
		$parameters = array('arrayfields'=>$arrayfields, 'obj'=>$obj, 'i'=>$i, 'totalarray'=>&$totalarray);
		$reshook = $hookmanager->executeHooks('printFieldListValue', $parameters); // Note that $action and $object may have been modified by hook
		print $hookmanager->resPrint;
		// Date creation
		if (!empty($arrayfields['p.datec']['checked'])) {
			print '<td class="center nowraponall">';
			print dol_print_date($db->jdate($obj->date_creation), 'dayhour', 'tzuser');
			print '</td>';
			if (!$i) {
				$totalarray['nbfield']++;
			}
		}
		// Date modification
		if (!empty($arrayfields['p.tms']['checked'])) {
			print '<td class="center nowraponall">';
			print dol_print_date($db->jdate($obj->date_update), 'dayhour', 'tzuser');
			print '</td>';
			if (!$i) {
				$totalarray['nbfield']++;
			}
		}

		// Status (to sell)
		if (!empty($arrayfields['p.tosell']['checked'])) {
			print '<td class="center nowrap">';
			if (!empty($conf->use_javascript_ajax) && $user->rights->produit->creer && !empty($conf->global->MAIN_DIRECT_STATUS_UPDATE)) {
				print ajax_object_onoff($product_static, 'status', 'tosell', 'ProductStatusOnSell', 'ProductStatusNotOnSell');
			} else {
				print $product_static->LibStatut($obj->tosell, 5, 0);
			}
			print '</td>';
			if (!$i) {
				$totalarray['nbfield']++;
			}
		}
		// Status (to buy)
		if (!empty($arrayfields['p.tobuy']['checked'])) {
			print '<td class="center nowrap">';
			if (!empty($conf->use_javascript_ajax) && $user->rights->produit->creer && !empty($conf->global->MAIN_DIRECT_STATUS_UPDATE)) {
				print ajax_object_onoff($product_static, 'status_buy', 'tobuy', 'ProductStatusOnBuy', 'ProductStatusNotOnBuy');
			} else {
				print $product_static->LibStatut($obj->tobuy, 5, 1);
			}
			print '</td>';
			if (!$i) {
				$totalarray['nbfield']++;
			}
		}

		// Action
		print '<td class="nowrap center">';
		if ($massactionbutton || $massaction) {   // If we are in select mode (massactionbutton defined) or if we have already selected and sent an action ($massaction) defined
			$selected = 0;
			if (in_array($obj->rowid, $arrayofselected)) {
				$selected = 1;
			}
			print '<input id="cb'.$obj->rowid.'" class="flat checkforselect" type="checkbox" name="toselect[]" value="'.$obj->rowid.'"'.($selected ? ' checked="checked"' : '').'>';
		}
		print '</td>';
		if (!$i) {
			$totalarray['nbfield']++;
		}

		print "</tr>\n";
		$i++;
	}

	$db->free($resql);

	print "</table>";
	print "</div>";
	print '</form>';
} else {
	dol_print_error($db);
}

// End of page
llxFooter();
$db->close();<|MERGE_RESOLUTION|>--- conflicted
+++ resolved
@@ -406,7 +406,6 @@
 $sqlfields = $sql; // $sql fields to remove for count total
 
 $sql .= ' FROM '.MAIN_DB_PREFIX.'product as p';
-<<<<<<< HEAD
 if (!empty($conf->global->MAIN_PRODUCT_PERENTITY_SHARED)) {
 	$sql .= " LEFT JOIN " . MAIN_DB_PREFIX . "product_perentity as ppe ON ppe.fk_product = p.rowid AND ppe.entity = " . ((int) $conf->entity);
 }
@@ -416,13 +415,8 @@
 if (!empty($searchCategoryProductList) || !empty($catid)) {
 	$sql .= ' LEFT JOIN '.MAIN_DB_PREFIX."categorie_product as cp ON p.rowid = cp.fk_product"; // We'll need this table joined to the select in order to filter by categ
 }
-$sql .= " LEFT JOIN ".MAIN_DB_PREFIX."product_fournisseur_price as pfp ON p.rowid = pfp.fk_product";
-=======
-if (is_array($extrafields->attributes[$object->table_element]['label']) && count($extrafields->attributes[$object->table_element]['label'])) $sql .= " LEFT JOIN ".MAIN_DB_PREFIX."product_extrafields as ef on (p.rowid = ef.fk_object)";
-if (!empty($searchCategoryProductList) || !empty($catid)) $sql .= ' LEFT JOIN '.MAIN_DB_PREFIX."categorie_product as cp ON p.rowid = cp.fk_product"; // We'll need this table joined to the select in order to filter by categ
 $linktopfp = " LEFT JOIN ".MAIN_DB_PREFIX."product_fournisseur_price as pfp ON p.rowid = pfp.fk_product";
 $sql .= $linktopfp;
->>>>>>> 2462daf1
 // multilang
 if (!empty($conf->global->MAIN_MULTILANGS)) {
 	$sql .= " LEFT JOIN ".MAIN_DB_PREFIX."product_lang as pl ON pl.fk_product = p.rowid AND pl.lang = '".$db->escape($langs->getDefaultLang())."'";
@@ -577,14 +571,7 @@
 $sql .= $db->order($sortfield, $sortorder);
 
 $nbtotalofrecords = '';
-<<<<<<< HEAD
 if (empty($conf->global->MAIN_DISABLE_FULL_SCANLIST)) {
-	$result = $db->query($sql);
-	$nbtotalofrecords = $db->num_rows($result);
-	if (($page * $limit) > $nbtotalofrecords) {	// if total resultset is smaller then paging size (filtering), goto and load page 0
-=======
-if (empty($conf->global->MAIN_DISABLE_FULL_SCANLIST))
-{
 	/* The fast and low memory method to get and count full list converts the sql into a sql count */
 	$sqlforcount = preg_replace('/^'.preg_quote($sqlfields, '/').'/', 'SELECT COUNT(*) as nbtotalofrecords', $sql);
 	$sqlforcount = preg_replace('/'.preg_quote($linktopfp, '/').'/', '', $sqlforcount);
@@ -602,10 +589,8 @@
 	$result = $db->query($sql);
 	$nbtotalofrecords = $db->num_rows($result);
 	*/
-
-	if (($page * $limit) > $nbtotalofrecords)	// if total resultset is smaller then paging size (filtering), goto and load page 0
-	{
->>>>>>> 2462daf1
+	
+	if (($page * $limit) > $nbtotalofrecords) {	// if total resultset is smaller then paging size (filtering), goto and load page 0
 		$page = 0;
 		$offset = 0;
 	}
