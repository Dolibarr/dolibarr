--- conflicted
+++ resolved
@@ -1052,7 +1052,7 @@
 // Default workstation
 if (!empty($arrayfields['p.fk_default_workstation']['checked'])) {
 	print '<td class="liste_titre">';
-	print '<input class="flat" type="text" name="search_default_workstation" size="12" value="'.dol_escape_htmltag($search_default_workstation).'">';
+	print '<input class="flat width75" type="text" name="search_default_workstation" value="'.dol_escape_htmltag($search_default_workstation).'">';
 	print '</td>';
 }
 
@@ -1481,7 +1481,7 @@
 				$totalarray['nbfield']++;
 			}
 		}
-		// Ref
+		// Rowid
 		if (!empty($arrayfields['p.rowid']['checked'])) {
 			print '<td class="nowraponall">';
 			print $product_static->id;
@@ -1726,7 +1726,22 @@
 			}
 		}
 
-<<<<<<< HEAD
+		// Default Workstation
+		if (!empty($arrayfields['p.fk_default_workstation']['checked'])) {
+			print '<td align="left">';
+			if (!empty($obj->fk_default_workstation)) {
+				$static_ws->id = $obj->fk_default_workstation;
+				$static_ws->ref = $obj->ref_workstation;
+				$static_ws->status = $obj->status_workstation;
+
+				print $static_ws->getNomUrl(1);
+			}
+			print '</td>';
+			if (!$i) {
+				$totalarray['nbfield']++;
+			}
+		}
+
 		// Sell price
 		if (!empty($arrayfields['p.sellprice']['checked'])) {
 			print '<td class="right nowraponall">';
@@ -1740,32 +1755,6 @@
 			print '</td>';
 			if (!$i) {
 				$totalarray['nbfield']++;
-=======
-	// Default Workstation
-	if (!empty($arrayfields['p.fk_default_workstation']['checked'])) {
-		print '<td align="left">';
-		if (!empty($obj->fk_default_workstation)) {
-			$static_ws->id = $obj->fk_default_workstation;
-			$static_ws->ref = $obj->ref_workstation;
-			$static_ws->status = $obj->status_workstation;
-
-			print $static_ws->getNomUrl(1);
-		}
-		print '</td>';
-		if (!$i) {
-			$totalarray['nbfield']++;
-		}
-	}
-
-	// Sell price
-	if (!empty($arrayfields['p.sellprice']['checked'])) {
-		print '<td class="right nowraponall">';
-		if ($product_static->status && $usercancreadprice) {
-			if ($obj->price_base_type == 'TTC') {
-				print '<span class="amount">'.price($obj->price_ttc).' '.$langs->trans("TTC").'</span>';
-			} else {
-				print '<span class="amount">'.price($obj->price).' '.$langs->trans("HT").'</span>';
->>>>>>> af99141f
 			}
 		}
 
