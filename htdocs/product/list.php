--- conflicted
+++ resolved
@@ -1854,62 +1854,38 @@
 		}
 		// Accountancy code sell
 		if (!empty($arrayfields[$alias_product_perentity . '.accountancy_code_sell']['checked'])) {
-<<<<<<< HEAD
 			print '<td>'.length_accountg($product_static->accountancy_code_sell).'</td>';
-=======
-			print '<td>'.length_accountg($obj->accountancy_code_sell).'</td>';
->>>>>>> c2b9ea21
 			if (!$i) {
 				$totalarray['nbfield']++;
 			}
 		}
 		if (!empty($arrayfields[$alias_product_perentity . '.accountancy_code_sell_intra']['checked'])) {
-<<<<<<< HEAD
 			print '<td>'.length_accountg($product_static->accountancy_code_sell_intra).'</td>';
-=======
-			print '<td>'.length_accountg($obj->accountancy_code_sell_intra).'</td>';
->>>>>>> c2b9ea21
 			if (!$i) {
 				$totalarray['nbfield']++;
 			}
 		}
 		if (!empty($arrayfields[$alias_product_perentity . '.accountancy_code_sell_export']['checked'])) {
-<<<<<<< HEAD
 			print '<td>'.length_accountg($product_static->accountancy_code_sell_export).'</td>';
-=======
-			print '<td>'.length_accountg($obj->accountancy_code_sell_export).'</td>';
->>>>>>> c2b9ea21
 			if (!$i) {
 				$totalarray['nbfield']++;
 			}
 		}
 		// Accountancy code buy
 		if (!empty($arrayfields[$alias_product_perentity . '.accountancy_code_buy']['checked'])) {
-<<<<<<< HEAD
 			print '<td>'.length_accountg($product_static->accountancy_code_buy).'</td>';
-=======
-			print '<td>'.length_accountg($obj->accountancy_code_buy).'</td>';
->>>>>>> c2b9ea21
 			if (!$i) {
 				$totalarray['nbfield']++;
 			}
 		}
 		if (!empty($arrayfields[$alias_product_perentity . '.accountancy_code_buy_intra']['checked'])) {
-<<<<<<< HEAD
 			print '<td>'.length_accountg($product_static->accountancy_code_buy_intra).'</td>';
-=======
-			print '<td>'.length_accountg($obj->accountancy_code_buy_intra).'</td>';
->>>>>>> c2b9ea21
 			if (!$i) {
 				$totalarray['nbfield']++;
 			}
 		}
 		if (!empty($arrayfields[$alias_product_perentity . '.accountancy_code_buy_export']['checked'])) {
-<<<<<<< HEAD
 			print '<td>'.length_accountg($product_static->accountancy_code_buy_export).'</td>';
-=======
-			print '<td>'.length_accountg($obj->accountancy_code_buy_export).'</td>';
->>>>>>> c2b9ea21
 			if (!$i) {
 				$totalarray['nbfield']++;
 			}
