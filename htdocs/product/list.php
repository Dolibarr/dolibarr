--- conflicted
+++ resolved
@@ -164,15 +164,9 @@
 		$texte = $langs->trans("ProductsAndServices");
 	}
 
-<<<<<<< HEAD
-    $sql = 'SELECT DISTINCT p.rowid, p.ref, p.label, p.barcode, p.price, p.price_ttc, p.price_base_type,';
+    $sql = 'SELECT DISTINCT p.rowid, p.ref, p.label, p.barcode, p.price, p.price_ttc, p.price_base_type, p.entity,';
     $sql.= ' p.fk_product_type, p.duration, p.tosell, p.tobuy, p.seuil_stock_alerte, p.desiredstock,';
     $sql.= ' p.datec as date_creation, p.tms as date_update,';
-=======
-    $sql = 'SELECT DISTINCT p.rowid, p.ref, p.label, p.barcode, p.price, p.price_ttc, p.price_base_type, p.entity,';
-    $sql.= ' p.fk_product_type, p.tms as datem,';
-    $sql.= ' p.duration, p.tosell, p.tobuy, p.seuil_stock_alerte, p.desiredstock,';
->>>>>>> d8796e4c
     $sql.= ' MIN(pfp.unitprice) as minsellprice';
 	// Add fields from extrafields
 	foreach ($extrafields->attribute_label as $key => $val) $sql.=",ef.".$key.' as options_'.$key;
@@ -554,14 +548,9 @@
     			$product_static->ref = $objp->ref;
                 $product_static->label = $objp->label;
     			$product_static->type = $objp->fk_product_type;
-<<<<<<< HEAD
-                $product_static->status_buy = $objp->tobuy;
+    			$product_static->status_buy = $objp->tobuy;
                 $product_static->status     = $objp->tosell;
-=======
 				$product_static->entity = $objp->entity;
-    			print $product_static->getNomUrl(1,'',24);
-    			print "</td>\n";
->>>>>>> d8796e4c
 
     			$var=!$var;
     			print '<tr '.$bc[$var].'>';
