<?php
/* Copyright (C) 2001-2006  Rodolphe Quiedeville    <rodolphe@quiedeville.org>
 * Copyright (C) 2004-2019  Laurent Destailleur     <eldy@users.sourceforge.net>
 * Copyright (C) 2005-2012  Regis Houssin           <regis.houssin@inodbox.com>
 * Copyright (C) 2012-2016  Marcos García           <marcosgdf@gmail.com>
 * Copyright (C) 2013-2019	Juanjo Menent           <jmenent@2byte.es>
 * Copyright (C) 2013-2015  Raphaël Doursenaud      <rdoursenaud@gpcsolutions.fr>
 * Copyright (C) 2013       Jean Heimburger         <jean@tiaris.info>
 * Copyright (C) 2013       Cédric Salvador         <csalvador@gpcsolutions.fr>
 * Copyright (C) 2013       Florian Henry           <florian.henry@open-concept.pro>
 * Copyright (C) 2013       Adolfo segura           <adolfo.segura@gmail.com>
 * Copyright (C) 2015       Jean-François Ferry     <jfefe@aternatik.fr>
 * Copyright (C) 2016       Ferran Marcet		    <fmarcet@2byte.es>
 * Copyright (C) 2020-2021	Open-DSI				<support@open-dsi.fr>
 *
 * This program is free software; you can redistribute it and/or modify
 * it under the terms of the GNU General Public License as published by
 * the Free Software Foundation; either version 3 of the License, or
 * (at your option) any later version.
 *
 * This program is distributed in the hope that it will be useful,
 * but WITHOUT ANY WARRANTY; without even the implied warranty of
 * MERCHANTABILITY or FITNESS FOR A PARTICULAR PURPOSE.  See the
 * GNU General Public License for more details.
 *
 * You should have received a copy of the GNU General Public License
 * along with this program. If not, see <https://www.gnu.org/licenses/>.
 */

/**
 *  \file       htdocs/product/list.php
 *  \ingroup    produit
 *  \brief      Page to list products and services
 */


// Load Dolibarr environment
require '../main.inc.php';
require_once DOL_DOCUMENT_ROOT.'/product/class/product.class.php';
require_once DOL_DOCUMENT_ROOT.'/fourn/class/fournisseur.product.class.php';
require_once DOL_DOCUMENT_ROOT.'/core/lib/company.lib.php';
require_once DOL_DOCUMENT_ROOT.'/core/lib/product.lib.php';
require_once DOL_DOCUMENT_ROOT.'/core/class/html.formcompany.class.php';
require_once DOL_DOCUMENT_ROOT.'/core/class/html.formother.class.php';
require_once DOL_DOCUMENT_ROOT.'/product/class/html.formproduct.class.php';
if (isModEnabled('categorie')) {
	require_once DOL_DOCUMENT_ROOT.'/categories/class/categorie.class.php';
	require_once DOL_DOCUMENT_ROOT.'/core/class/html.formcategory.class.php';
}

// Load translation files required by the page
$langs->loadLangs(array('products', 'stocks', 'suppliers', 'companies', 'margins'));
if (isModEnabled('productbatch')) {
	$langs->load("productbatch");
}


// Get parameters
$action = GETPOST('action', 'aZ09');
$massaction = GETPOST('massaction', 'alpha');
$show_files = GETPOST('show_files', 'int');
$confirm = GETPOST('confirm', 'alpha');
$toselect = GETPOST('toselect', 'array');

// Search Criterias
$sall = trim((GETPOST('search_all', 'alphanohtml') != '') ?GETPOST('search_all', 'alphanohtml') : GETPOST('sall', 'alphanohtml'));
$search_id = GETPOST("search_id", 'alpha');
$search_ref = GETPOST("search_ref", 'alpha');
$search_ref_supplier = GETPOST("search_ref_supplier", 'alpha');
$search_barcode = GETPOST("search_barcode", 'alpha');
$search_label = GETPOST("search_label", 'alpha');
$search_type = GETPOST("search_type", 'int');
$search_vatrate = GETPOST("search_vatrate", 'alpha');
$searchCategoryProductOperator = 0;
if (GETPOSTISSET('formfilteraction')) {
	$searchCategoryProductOperator = GETPOSTINT('search_category_product_operator');
} elseif (!empty($conf->global->MAIN_SEARCH_CAT_OR_BY_DEFAULT)) {
	$searchCategoryProductOperator = $conf->global->MAIN_SEARCH_CAT_OR_BY_DEFAULT;
}
$searchCategoryProductList = GETPOST('search_category_product_list', 'array');
$catid = GETPOST('catid', 'int');
if (!empty($catid) && empty($searchCategoryProductList)) {
	$searchCategoryProductList = array($catid);
}
$search_tosell = GETPOST("search_tosell", 'int');
$search_tobuy = GETPOST("search_tobuy", 'int');
$search_country = GETPOST("search_country", 'int');
$search_state = GETPOST("state_id", 'int');
$fourn_id = GETPOST("fourn_id", 'int');
$search_tobatch = GETPOST("search_tobatch", 'int');
$search_accountancy_code_sell = GETPOST("search_accountancy_code_sell", 'alpha');
$search_accountancy_code_sell_intra = GETPOST("search_accountancy_code_sell_intra", 'alpha');
$search_accountancy_code_sell_export = GETPOST("search_accountancy_code_sell_export", 'alpha');
$search_accountancy_code_buy = GETPOST("search_accountancy_code_buy", 'alpha');
$search_accountancy_code_buy_intra = GETPOST("search_accountancy_code_buy_intra", 'alpha');
$search_accountancy_code_buy_export = GETPOST("search_accountancy_code_buy_export", 'alpha');
$search_finished = GETPOST("search_finished", 'int');
$optioncss = GETPOST('optioncss', 'alpha');
$type = GETPOST("type", "int");
$mode = GETPOST('mode', 'alpha');


//Show/hide child products
if (isModEnabled('variants') && !empty($conf->global->PRODUIT_ATTRIBUTES_HIDECHILD)) {
	$show_childproducts = GETPOST('search_show_childproducts');
} else {
	$show_childproducts = '';
}

$diroutputmassaction = $conf->product->dir_output.'/temp/massgeneration/'.$user->id;

$limit = GETPOST('limit', 'int') ?GETPOST('limit', 'int') : $conf->liste_limit;
$sortfield = GETPOST('sortfield', 'aZ09comma');
$sortorder = GETPOST('sortorder', 'aZ09comma');
$page = GETPOSTISSET('pageplusone') ? (GETPOST('pageplusone') - 1) : GETPOST("page", 'int');
if (empty($page) || $page < 0 || GETPOST('button_search', 'alpha') || GETPOST('button_removefilter', 'alpha')) {
	$page = 0;
}     // If $page is not defined, or '' or -1 or if we click on clear filters or if we select empty mass action
$offset = $limit * $page;
$pageprev = $page - 1;
$pagenext = $page + 1;
if (!$sortfield) {
	$sortfield = "p.ref";
}
if (!$sortorder) {
	$sortorder = "ASC";
}

// Initialize context for list
$contextpage = GETPOST('contextpage', 'aZ') ?GETPOST('contextpage', 'aZ') : 'productservicelist';
if ((string) $type == '1') {
	$contextpage = 'servicelist'; if ($search_type == '') {
		$search_type = '1';
	}
}
if ((string) $type == '0') {
	$contextpage = 'productlist'; if ($search_type == '') {
		$search_type = '0';
	}
}

// Initialize technical object to manage hooks. Note that conf->hooks_modules contains array of hooks
$object = new Product($db);
$hookmanager->initHooks(array('productservicelist'));
$extrafields = new ExtraFields($db);
$form = new Form($db);
$formcompany = new FormCompany($db);
$formproduct = new FormProduct($db);

// fetch optionals attributes and labels
$extrafields->fetch_name_optionals_label($object->table_element);
$search_array_options = $extrafields->getOptionalsFromPost($object->table_element, '', 'search_');

if (empty($action)) {
	$action = 'list';
}

// Get object canvas (By default, this is not defined, so standard usage of dolibarr)
$canvas = GETPOST("canvas");
$objcanvas = null;
if (!empty($canvas)) {
	require_once DOL_DOCUMENT_ROOT.'/core/class/canvas.class.php';
	$objcanvas = new Canvas($db, $action);
	$objcanvas->getCanvas('product', 'list', $canvas);
}

// Define virtualdiffersfromphysical
$virtualdiffersfromphysical = 0;
if (!empty($conf->global->STOCK_CALCULATE_ON_SHIPMENT)
	|| !empty($conf->global->STOCK_CALCULATE_ON_SUPPLIER_DISPATCH_ORDER)
	|| !empty($conf->global->STOCK_CALCULATE_ON_SHIPMENT_CLOSE)
	|| !empty($conf->global->STOCK_CALCULATE_ON_RECEPTION)
	|| !empty($conf->global->STOCK_CALCULATE_ON_RECEPTION_CLOSE)
	|| isModEnabled('mrp')) {
	$virtualdiffersfromphysical = 1; // According to increase/decrease stock options, virtual and physical stock may differs.
}

// List of fields to search into when doing a "search in all"
$fieldstosearchall = array(
	'p.ref'=>"Ref",
	'p.label'=>"ProductLabel",
	'p.description'=>"Description",
	"p.note"=>"Note",

);
// multilang
if (getDolGlobalInt('MAIN_MULTILANGS')) {
	$fieldstosearchall['pl.label'] = 'ProductLabelTranslated';
	$fieldstosearchall['pl.description'] = 'ProductDescriptionTranslated';
	$fieldstosearchall['pl.note'] = 'ProductNoteTranslated';
}
if (isModEnabled('barcode')) {
	$fieldstosearchall['p.barcode'] = 'Gencod';
}
// Personalized search criterias. Example: $conf->global->PRODUCT_QUICKSEARCH_ON_FIELDS = 'p.ref=ProductRef;p.label=ProductLabel;p.description=Description;p.note=Note;'
if (!empty($conf->global->PRODUCT_QUICKSEARCH_ON_FIELDS)) {
	$fieldstosearchall = dolExplodeIntoArray($conf->global->PRODUCT_QUICKSEARCH_ON_FIELDS);
}

if (empty($conf->global->PRODUIT_MULTIPRICES)) {
	$titlesellprice = $langs->trans("SellingPrice");
	if (!empty($conf->global->PRODUIT_CUSTOMER_PRICES)) {
		$titlesellprice = $form->textwithpicto($langs->trans("SellingPrice"), $langs->trans("DefaultPriceRealPriceMayDependOnCustomer"));
	}
}

$isInEEC = isInEEC($mysoc);

$alias_product_perentity = empty($conf->global->MAIN_PRODUCT_PERENTITY_SHARED) ? "p" : "ppe";

// Definition of array of fields for columns
$arrayfields = array(
	'p.rowid'=>array('type'=>'integer', 'label'=>'TechnicalID', 'enabled'=>1, 'visible'=>-2, 'noteditable'=>1, 'notnull'=> 1, 'index'=>1, 'position'=>1, 'comment'=>'Id', 'css'=>'left'),
	'p.ref'=>array('label'=>"Ref", 'checked'=>1, 'position'=>10),
	//'pfp.ref_fourn'=>array('label'=>$langs->trans("RefSupplier"), 'checked'=>1, 'enabled'=>(!empty($conf->barcode->enabled))),
	'thumbnail'=>array('label'=>'Photo', 'checked'=>0, 'position'=>10),
	'p.label'=>array('label'=>"Label", 'checked'=>1, 'position'=>10),
	'p.fk_product_type'=>array('label'=>"Type", 'checked'=>0, 'enabled'=>(isModEnabled("product") && isModEnabled("service")), 'position'=>11),
	'p.barcode'=>array('label'=>"Gencod", 'checked'=>1, 'enabled'=>(isModEnabled('barcode')), 'position'=>12),
	'p.duration'=>array('label'=>"Duration", 'checked'=>($contextpage != 'productlist'), 'enabled'=>(isModEnabled("service") && (string) $type == '1'), 'position'=>13),
	'p.finished'=>array('label'=>"Nature", 'checked'=>0, 'enabled'=>(isModEnabled("product") && $type != '1'), 'position'=>19),
	'p.weight'=>array('label'=>'Weight', 'checked'=>0, 'enabled'=>(isModEnabled("product") && $type != '1'), 'position'=>20),
	'p.weight_units'=>array('label'=>'WeightUnits', 'checked'=>0, 'enabled'=>(isModEnabled("product") && $type != '1'), 'position'=>21),
	'p.length'=>array('label'=>'Length', 'checked'=>0, 'enabled'=>(isModEnabled("product") && empty($conf->global->PRODUCT_DISABLE_SIZE) && $type != '1'), 'position'=>22),
	'p.length_units'=>array('label'=>'LengthUnits', 'checked'=>0, 'enabled'=>(isModEnabled("product") && empty($conf->global->PRODUCT_DISABLE_SIZE) && $type != '1'), 'position'=>23),
	'p.width'=>array('label'=>'Width', 'checked'=>0, 'enabled'=>(isModEnabled("product") && empty($conf->global->PRODUCT_DISABLE_SIZE) && $type != '1'), 'position'=>24),
	'p.width_units'=>array('label'=>'WidthUnits', 'checked'=>0, 'enabled'=>(isModEnabled("product") && empty($conf->global->PRODUCT_DISABLE_SIZE) && $type != '1'), 'position'=>25),
	'p.height'=>array('label'=>'Height', 'checked'=>0, 'enabled'=>(isModEnabled("product") && empty($conf->global->PRODUCT_DISABLE_SIZE) && $type != '1'), 'position'=>26),
	'p.height_units'=>array('label'=>'HeightUnits', 'checked'=>0, 'enabled'=>(isModEnabled("product") && empty($conf->global->PRODUCT_DISABLE_SIZE) && $type != '1'), 'position'=>27),
	'p.surface'=>array('label'=>'Surface', 'checked'=>0, 'enabled'=>(isModEnabled("product") && empty($conf->global->PRODUCT_DISABLE_SURFACE) && $type != '1'), 'position'=>28),
	'p.surface_units'=>array('label'=>'SurfaceUnits', 'checked'=>0, 'enabled'=>(isModEnabled("product") && empty($conf->global->PRODUCT_DISABLE_SURFACE) && $type != '1'), 'position'=>29),
	'p.volume'=>array('label'=>'Volume', 'checked'=>0, 'enabled'=>(isModEnabled("product") && empty($conf->global->PRODUCT_DISABLE_VOLUME) && $type != '1'), 'position'=>30),
	'p.volume_units'=>array('label'=>'VolumeUnits', 'checked'=>0, 'enabled'=>(isModEnabled("product") && empty($conf->global->PRODUCT_DISABLE_VOLUME) && $type != '1'), 'position'=>31),
	'cu.label'=>array('label'=>"DefaultUnitToShow", 'checked'=>0, 'enabled'=>(isModEnabled("product") && !empty($conf->global->PRODUCT_USE_UNITS)), 'position'=>32),
	'p.sellprice'=>array('label'=>"SellingPrice", 'checked'=>1, 'enabled'=>empty($conf->global->PRODUIT_MULTIPRICES), 'position'=>40),
	'p.tva_tx'=>array('label'=>"VATRate", 'checked'=>0, 'enabled'=>empty($conf->global->PRODUIT_MULTIPRICES), 'position'=>41),
	'p.minbuyprice'=>array('label'=>"BuyingPriceMinShort", 'checked'=>1, 'enabled'=>(!empty($user->rights->fournisseur->lire)), 'position'=>42),
	'p.numbuyprice'=>array('label'=>"BuyingPriceNumShort", 'checked'=>0, 'enabled'=>(!empty($user->rights->fournisseur->lire)), 'position'=>43),
	'p.pmp'=>array('label'=>"PMPValueShort", 'checked'=>0, 'enabled'=>(!empty($user->rights->fournisseur->lire)), 'position'=>44),
	'p.cost_price'=>array('label'=>"CostPrice", 'checked'=>0, 'enabled'=>(!empty($user->rights->fournisseur->lire)), 'position'=>45),
	'p.seuil_stock_alerte'=>array('label'=>"StockLimit", 'checked'=>0, 'enabled'=>(isModEnabled('stock') && $user->rights->stock->lire && ($contextpage != 'servicelist' || !empty($conf->global->STOCK_SUPPORTS_SERVICES))), 'position'=>50),
	'p.desiredstock'=>array('label'=>"DesiredStock", 'checked'=>1, 'enabled'=>(isModEnabled('stock') && $user->rights->stock->lire && ($contextpage != 'servicelist' || !empty($conf->global->STOCK_SUPPORTS_SERVICES))), 'position'=>51),
	'p.stock'=>array('label'=>"PhysicalStock", 'checked'=>1, 'enabled'=>(isModEnabled('stock') && $user->rights->stock->lire && ($contextpage != 'servicelist' || !empty($conf->global->STOCK_SUPPORTS_SERVICES))), 'position'=>52),
	'stock_virtual'=>array('label'=>"VirtualStock", 'checked'=>1, 'enabled'=>(isModEnabled('stock') && $user->rights->stock->lire && ($contextpage != 'servicelist' || !empty($conf->global->STOCK_SUPPORTS_SERVICES)) && $virtualdiffersfromphysical), 'position'=>53),
	'p.tobatch'=>array('label'=>"ManageLotSerial", 'checked'=>0, 'enabled'=>(isModEnabled('productbatch')), 'position'=>60),
	'p.fk_country'=>array('label'=>"Country", 'checked'=>0, 'position'=>100),
	'p.fk_state'=>array('label'=>"State", 'checked'=>0, 'position'=>101),
	$alias_product_perentity . '.accountancy_code_sell'=>array('label'=>"ProductAccountancySellCode", 'checked'=>0, 'enabled'=>empty($conf->global->PRODUCT_DISABLE_ACCOUNTING), 'position'=>400),
	$alias_product_perentity . '.accountancy_code_sell_intra'=>array('label'=>"ProductAccountancySellIntraCode", 'checked'=>0, 'enabled'=>$isInEEC && empty($conf->global->PRODUCT_DISABLE_ACCOUNTING), 'position'=>401),
	$alias_product_perentity . '.accountancy_code_sell_export'=>array('label'=>"ProductAccountancySellExportCode", 'checked'=>0, 'enabled'=>empty($conf->global->PRODUCT_DISABLE_ACCOUNTING), 'position'=>402),
	$alias_product_perentity . '.accountancy_code_buy'=>array('label'=>"ProductAccountancyBuyCode", 'checked'=>0, 'enabled'=>empty($conf->global->PRODUCT_DISABLE_ACCOUNTING), 'position'=>403),
	$alias_product_perentity . '.accountancy_code_buy_intra'=>array('label'=>"ProductAccountancyBuyIntraCode", 'checked'=>0, 'enabled'=>$isInEEC && empty($conf->global->PRODUCT_DISABLE_ACCOUNTING), 'position'=>404),
	$alias_product_perentity . '.accountancy_code_buy_export'=>array('label'=>"ProductAccountancyBuyExportCode", 'checked'=>0, 'enabled'=>empty($conf->global->PRODUCT_DISABLE_ACCOUNTING), 'position'=>405),
	'p.datec'=>array('label'=>"DateCreation", 'checked'=>0, 'position'=>500),
	'p.tms'=>array('label'=>"DateModificationShort", 'checked'=>0, 'position'=>500),
	'p.tosell'=>array('label'=>$langs->transnoentitiesnoconv("Status").' ('.$langs->transnoentitiesnoconv("Sell").')', 'checked'=>1, 'position'=>1000),
	'p.tobuy'=>array('label'=>$langs->transnoentitiesnoconv("Status").' ('.$langs->transnoentitiesnoconv("Buy").')', 'checked'=>1, 'position'=>1000)
);
/*foreach ($object->fields as $key => $val) {
	// If $val['visible']==0, then we never show the field
	if (!empty($val['visible'])) {
		$visible = dol_eval($val['visible'], 1, 1, '1');
		$arrayfields['p.'.$key] = array(
			'label'=>$val['label'],
			'checked'=>(($visible < 0) ? 0 : 1),
			'enabled'=>($visible != 3 && dol_eval($val['enabled'], 1, 1, '1')),
			'position'=>$val['position']
		);
	}
}*/


// MultiPrices
if (!empty($conf->global->PRODUIT_MULTIPRICES)) {
	for ($i = 1; $i <= $conf->global->PRODUIT_MULTIPRICES_LIMIT; $i++) {
		$keyforlabel = 'PRODUIT_MULTIPRICES_LABEL'.$i;
		if (!empty($conf->global->$keyforlabel)) {
			$labelp = $i.' - '.$langs->transnoentitiesnoconv($conf->global->$keyforlabel);
		} else {
			$labelp = $langs->transnoentitiesnoconv("SellingPrice")." ".$i;
		}
		$arrayfields['p.sellprice'.$i] = array('label'=>$labelp, 'checked'=>($i == 1 ? 1 : 0), 'enabled'=>$conf->global->PRODUIT_MULTIPRICES, 'position'=>floatval('40.'.sprintf('%03s', $i)));
		$arraypricelevel[$i] = array($i);
	}
}

//var_dump($arraypricelevel);
// Extra fields
include DOL_DOCUMENT_ROOT.'/core/tpl/extrafields_list_array_fields.tpl.php';

$object->fields = dol_sort_array($object->fields, 'position');
$arrayfields = dol_sort_array($arrayfields, 'position');

// Security check
if ($search_type == '0') {
	$result = restrictedArea($user, 'produit', '', '', '', '', '', 0);
} elseif ($search_type == '1') {
	$result = restrictedArea($user, 'service', '', '', '', '', '', 0);
} else {
	$result = restrictedArea($user, 'produit|service', '', '', '', '', '', 0);
}


/*
 * Actions
 */

if (GETPOST('cancel', 'alpha')) {
	$action = 'list'; $massaction = '';
}
if (!GETPOST('confirmmassaction', 'alpha') && $massaction != 'presend' && $massaction != 'confirm_presend') {
	$massaction = '';
}
$parameters = array();
$reshook = $hookmanager->executeHooks('doActions', $parameters, $object, $action); // Note that $action and $object may have been modified by some hooks
if ($reshook < 0) {
	setEventMessages($hookmanager->error, $hookmanager->errors, 'errors');
}

$rightskey = 'produit';
if ($type == Product::TYPE_SERVICE) {
	$rightskey = 'service';
}

if (empty($reshook)) {
	// Selection of new fields
	include DOL_DOCUMENT_ROOT.'/core/actions_changeselectedfields.inc.php';

	// Purge search criteria
	if (GETPOST('button_removefilter_x', 'alpha') || GETPOST('button_removefilter.x', 'alpha') || GETPOST('button_removefilter', 'alpha')) { // All tests are required to be compatible with all browsers
		$sall = "";
		$search_id = '';
		$search_ref = "";
		$search_ref_supplier = "";
		$search_label = "";
		$search_barcode = "";
		$searchCategoryProductOperator = 0;
		$searchCategoryProductList = array();
		$search_tosell = "";
		$search_tobuy = "";
		$search_tobatch = '';
		$search_country = "";
		$search_state = "";
		$search_vatrate = "";
		$search_finished = '';
		//$search_type='';						// There is 2 types of list: a list of product and a list of services. No list with both. So when we clear search criteria, we must keep the filter on type.

		$show_childproducts = '';
		$search_accountancy_code_sell = '';
		$search_accountancy_code_sell_intra = '';
		$search_accountancy_code_sell_export = '';
		$search_accountancy_code_buy = '';
		$search_accountancy_code_buy_intra = '';
		$search_accountancy_code_buy_export = '';
		$search_array_options = array();
	}

	// Mass actions
	$objectclass = 'Product';
	if ((string) $search_type == '1') {
		$objectlabel = 'Services';
	}
	if ((string) $search_type == '0') {
		$objectlabel = 'Products';
	}

	$permissiontoread = $user->rights->{$rightskey}->lire;
	$permissiontodelete = $user->rights->{$rightskey}->supprimer;
	$permissiontoadd = $user->rights->{$rightskey}->creer;
	$uploaddir = $conf->product->dir_output;
	include DOL_DOCUMENT_ROOT.'/core/actions_massactions.inc.php';

	if (!$error && $massaction == 'switchonsalestatus' && $permissiontoadd) {
		$product = new Product($db);
		foreach ($toselect as $toselectid) {
			$result = $product->fetch($toselectid);
			if ($result > 0 && $product->id > 0) {
				if ($product->setStatut($product->status ? 0 : 1, null, 'product', 'PRODUCT_MODIFY', 'tosell') < 0) {
					setEventMessages($product->error, $product->errors, 'errors');
				}
			}
		}
	}
	if (!$error && $massaction == 'switchonpurchasestatus' && $permissiontoadd) {
		$product = new Product($db);
		foreach ($toselect as $toselectid) {
			$result = $product->fetch($toselectid);
			if ($result > 0 && $product->id > 0) {
				if ($product->setStatut($product->status_buy ? 0 : 1, null, 'product', 'PRODUCT_MODIFY', 'tobuy') < 0) {
					setEventMessages($product->error, $product->errors, 'errors');
				}
			}
		}
	}
}


/*
 * View
 */

$title = $langs->trans("ProductsAndServices");

if ($search_type != '' && $search_type != '-1') {
	if ($search_type == 1) {
		$title = $langs->trans("Services");
	} else {
		$title = $langs->trans("Products");
	}
}

$sql = 'SELECT p.rowid, p.ref, p.label, p.fk_product_type, p.barcode, p.price, p.tva_tx, p.price_ttc, p.price_base_type, p.entity,';
$sql .= ' p.fk_product_type, p.duration, p.finished, p.tosell, p.tobuy, p.seuil_stock_alerte, p.desiredstock,';
$sql .= ' p.tobatch,';
if (empty($conf->global->MAIN_PRODUCT_PERENTITY_SHARED)) {
	$sql .= " p.accountancy_code_sell, p.accountancy_code_sell_intra, p.accountancy_code_sell_export, p.accountancy_code_buy, p.accountancy_code_buy_intra, p.accountancy_code_buy_export,";
} else {
	$sql .= " ppe.accountancy_code_sell, ppe.accountancy_code_sell_intra, ppe.accountancy_code_sell_export, ppe.accountancy_code_buy, ppe.accountancy_code_buy_intra, ppe.accountancy_code_buy_export,";
}
$sql .= ' p.datec as date_creation, p.tms as date_update, p.pmp, p.stock, p.cost_price,';
$sql .= ' p.weight, p.weight_units, p.length, p.length_units, p.width, p.width_units, p.height, p.height_units, p.surface, p.surface_units, p.volume, p.volume_units, fk_country, fk_state,';
if (!empty($conf->global->PRODUCT_USE_UNITS)) {
	$sql .= ' p.fk_unit, cu.label as cu_label,';
}
$sql .= ' MIN(pfp.unitprice) as bestpurchaseprice';
if (isModEnabled('variants') && (!empty($conf->global->PRODUIT_ATTRIBUTES_HIDECHILD) && !$show_childproducts)) {
	$sql .= ', pac.rowid as prod_comb_id';
}
// Add fields from extrafields
if (!empty($extrafields->attributes[$object->table_element]['label'])) {
	foreach ($extrafields->attributes[$object->table_element]['label'] as $key => $val) {
		$sql .= ($extrafields->attributes[$object->table_element]['type'][$key] != 'separate' ? ", ef.".$key." as options_".$key : '');
	}
}
// Add fields from hooks
$parameters = array();
$reshook = $hookmanager->executeHooks('printFieldListSelect', $parameters, $object, $action); // Note that $action and $object may have been modified by hook
$sql .= $hookmanager->resPrint;

$sqlfields = $sql; // $sql fields to remove for count total

$sql .= ' FROM '.MAIN_DB_PREFIX.'product as p';
if (!empty($conf->global->MAIN_PRODUCT_PERENTITY_SHARED)) {
	$sql .= " LEFT JOIN " . MAIN_DB_PREFIX . "product_perentity as ppe ON ppe.fk_product = p.rowid AND ppe.entity = " . ((int) $conf->entity);
}
if (!empty($extrafields->attributes[$object->table_element]['label']) && is_array($extrafields->attributes[$object->table_element]['label']) && count($extrafields->attributes[$object->table_element]['label'])) {
	$sql .= " LEFT JOIN ".MAIN_DB_PREFIX."product_extrafields as ef on (p.rowid = ef.fk_object)";
}
$linktopfp = " LEFT JOIN ".MAIN_DB_PREFIX."product_fournisseur_price as pfp ON p.rowid = pfp.fk_product";
$sql .= $linktopfp;
// multilang
if (getDolGlobalInt('MAIN_MULTILANGS')) {
	$sql .= " LEFT JOIN ".MAIN_DB_PREFIX."product_lang as pl ON pl.fk_product = p.rowid AND pl.lang = '".$db->escape($langs->getDefaultLang())."'";
}

if (isModEnabled('variants') && (!empty($conf->global->PRODUIT_ATTRIBUTES_HIDECHILD) && !$show_childproducts)) {
	$sql .= " LEFT JOIN ".MAIN_DB_PREFIX."product_attribute_combination pac ON pac.fk_product_child = p.rowid";
}
if (!empty($conf->global->PRODUCT_USE_UNITS)) {
	$sql .= " LEFT JOIN ".MAIN_DB_PREFIX."c_units cu ON cu.rowid = p.fk_unit";
}

$sql .= ' WHERE p.entity IN ('.getEntity('product').')';
if ($sall) {
	$sql .= ' AND (';
	$sql .= natural_search(array_keys($fieldstosearchall), $sall, 0, 1);
	// Search also into a supplier reference 'pfp.ref_fourn'="RefSupplier"
	$sql .= ' OR EXISTS (SELECT rowid FROM '.MAIN_DB_PREFIX.'product_fournisseur_price as pfp WHERE pfp.fk_product = p.rowid';
	$sql .= ' AND ('.natural_search('pfp.ref_fourn', $sall, 0, 1);
	if (isModEnabled('barcode')) {
		// Search also into a supplier barcode 'pfp.barcode'='GencodBuyPrice';
		$sql .= ' OR '.natural_search('pfp.barcode', $sall, 0, 1);
	}
	$sql .= ')))';
}
// if the type is not 1, we show all products (type = 0,2,3)
if (dol_strlen($search_type) && $search_type != '-1') {
	if ($search_type == 1) {
		$sql .= " AND p.fk_product_type = 1";
	} else {
		$sql .= " AND p.fk_product_type <> 1";
	}
}

if (isModEnabled('variants') && (!empty($conf->global->PRODUIT_ATTRIBUTES_HIDECHILD) && !$show_childproducts)) {
	$sql .= " AND pac.rowid IS NULL";
}

if ($search_id) {
	$sql .= natural_search('p.rowid', $search_id, 1);
}
if ($search_ref) {
	$sql .= natural_search('p.ref', $search_ref);
}
if ($search_label) {
	$sql .= natural_search('p.label', $search_label);
}
if ($search_barcode) {
	$sql .= natural_search('p.barcode', $search_barcode);
}
if (isset($search_tosell) && dol_strlen($search_tosell) > 0 && $search_tosell != -1) {
	$sql .= " AND p.tosell = ".((int) $search_tosell);
}
if (isset($search_tobuy) && dol_strlen($search_tobuy) > 0 && $search_tobuy != -1) {
	$sql .= " AND p.tobuy = ".((int) $search_tobuy);
}
if (isset($search_tobatch) && dol_strlen($search_tobatch) > 0 && $search_tobatch != -1) {
	$sql .= " AND p.tobatch = ".((int) $search_tobatch);
}
if ($search_vatrate) {
	$sql .= natural_search('p.tva_tx', $search_vatrate, 1);
}
if (dol_strlen($canvas) > 0) {
	$sql .= " AND p.canvas = '".$db->escape($canvas)."'";
}
// Search for tag/category ($searchCategoryProductList is an array of ID)
if (!empty($searchCategoryProductList)) {
	$searchCategoryProductSqlList = array();
	$listofcategoryid = '';
	foreach ($searchCategoryProductList as $searchCategoryProduct) {
		if (intval($searchCategoryProduct) == -2) {
			$searchCategoryProductSqlList[] = "NOT EXISTS (SELECT ck.fk_product FROM ".MAIN_DB_PREFIX."categorie_product as ck WHERE p.rowid = ck.fk_product)";
		} elseif (intval($searchCategoryProduct) > 0) {
			if ($searchCategoryProductOperator == 0) {
				$searchCategoryProductSqlList[] = " EXISTS (SELECT ck.fk_product FROM ".MAIN_DB_PREFIX."categorie_product as ck WHERE p.rowid = ck.fk_product AND ck.fk_categorie = ".((int) $searchCategoryProduct).")";
			} else {
				$listofcategoryid .= ($listofcategoryid ? ', ' : '') .((int) $searchCategoryProduct);
			}
		}
	}
	if ($listofcategoryid) {
		$searchCategoryProductSqlList[] = " EXISTS (SELECT ck.fk_product FROM ".MAIN_DB_PREFIX."categorie_product as ck WHERE p.rowid = ck.fk_product AND ck.fk_categorie IN (".$db->sanitize($listofcategoryid)."))";
	}
	if ($searchCategoryProductOperator == 1) {
		if (!empty($searchCategoryProductSqlList)) {
			$sql .= " AND (".implode(' OR ', $searchCategoryProductSqlList).")";
		}
	} else {
		if (!empty($searchCategoryProductSqlList)) {
			$sql .= " AND (".implode(' AND ', $searchCategoryProductSqlList).")";
		}
	}
}
if ($fourn_id > 0) {
	$sql .= " AND pfp.fk_soc = ".((int) $fourn_id);
}
if ($search_country) {
	$sql .= " AND p.fk_country = ".((int) $search_country);
}
if ($search_state) {
	$sql .= " AND p.fk_state = ".((int) $search_state);
}
if ($search_finished >= 0 && $search_finished !== '') {
	$sql .= " AND p.finished = ".((int) $search_finished);
}
if ($search_accountancy_code_sell) {
	$sql .= natural_search($alias_product_perentity . '.accountancy_code_sell', $search_accountancy_code_sell);
}
if ($search_accountancy_code_sell_intra) {
	$sql .= natural_search($alias_product_perentity . '.accountancy_code_sell_intra', $search_accountancy_code_sell_intra);
}
if ($search_accountancy_code_sell_export) {
	$sql .= natural_search($alias_product_perentity . '.accountancy_code_sell_export', $search_accountancy_code_sell_export);
}
if ($search_accountancy_code_buy) {
	$sql .= natural_search($alias_product_perentity . '.accountancy_code_buy', $search_accountancy_code_buy);
}
if ($search_accountancy_code_buy_intra) {
	$sql .= natural_search($alias_product_perentity . '.accountancy_code_buy_intra', $search_accountancy_code_buy_intra);
}
if ($search_accountancy_code_buy_export) {
	$sql .= natural_search($alias_product_perentity . '.accountancy_code_buy_export', $search_accountancy_code_buy_export);
}
// Add where from extra fields
include DOL_DOCUMENT_ROOT.'/core/tpl/extrafields_list_search_sql.tpl.php';
// Add where from hooks
$parameters = array();
$reshook = $hookmanager->executeHooks('printFieldListWhere', $parameters, $object, $action); // Note that $action and $object may have been modified by hook
$sql .= $hookmanager->resPrint;
$sql .= " GROUP BY p.rowid, p.ref, p.label, p.barcode, p.price, p.tva_tx, p.price_ttc, p.price_base_type,";
$sql .= " p.fk_product_type, p.duration, p.finished, p.tosell, p.tobuy, p.seuil_stock_alerte, p.desiredstock,";
$sql .= ' p.datec, p.tms, p.entity, p.tobatch, p.pmp, p.cost_price, p.stock,';
if (empty($conf->global->MAIN_PRODUCT_PERENTITY_SHARED)) {
	$sql .= " p.accountancy_code_sell, p.accountancy_code_sell_intra, p.accountancy_code_sell_export, p.accountancy_code_buy, p.accountancy_code_buy_intra, p.accountancy_code_buy_export,";
} else {
	$sql .= " ppe.accountancy_code_sell, ppe.accountancy_code_sell_intra, ppe.accountancy_code_sell_export, ppe.accountancy_code_buy, ppe.accountancy_code_buy_intra, ppe.accountancy_code_buy_export,";
}
$sql .= ' p.weight, p.weight_units, p.length, p.length_units, p.width, p.width_units, p.height, p.height_units, p.surface, p.surface_units, p.volume, p.volume_units, p.fk_country, p.fk_state';
if (!empty($conf->global->PRODUCT_USE_UNITS)) {
	$sql .= ', p.fk_unit, cu.label';
}

if (isModEnabled('variants') && (!empty($conf->global->PRODUIT_ATTRIBUTES_HIDECHILD) && !$show_childproducts)) {
	$sql .= ', pac.rowid';
}
// Add fields from extrafields
if (!empty($extrafields->attributes[$object->table_element]['label'])) {
	foreach ($extrafields->attributes[$object->table_element]['label'] as $key => $val) {
		$sql .= ($extrafields->attributes[$object->table_element]['type'][$key] != 'separate' ? ", ef.".$key : '');
	}
}
// Add fields from hooks
$parameters = array();
$reshook = $hookmanager->executeHooks('printFieldSelect', $parameters, $object, $action); // Note that $action and $object may have been modified by hook
$sql .= $hookmanager->resPrint;
//if (GETPOST("toolowstock")) $sql.= " HAVING SUM(s.reel) < p.seuil_stock_alerte";    // Not used yet

$nbtotalofrecords = '';
if (empty($conf->global->MAIN_DISABLE_FULL_SCANLIST)) {
	/* The fast and low memory method to get and count full list converts the sql into a sql count */
	$sqlforcount = preg_replace('/^'.preg_quote($sqlfields, '/').'/', 'SELECT COUNT(*) as nbtotalofrecords', $sql);
	$sqlforcount = preg_replace('/'.preg_quote($linktopfp, '/').'/', '', $sqlforcount);
	$sqlforcount = preg_replace('/GROUP BY .*$/', '', $sqlforcount);
	$resql = $db->query($sqlforcount);
	if ($resql) {
		$objforcount = $db->fetch_object($resql);
		$nbtotalofrecords = $objforcount->nbtotalofrecords;
	} else {
		dol_print_error($db);
	}

	if (($page * $limit) > $nbtotalofrecords) {	// if total resultset is smaller then paging size (filtering), goto and load page 0
		$page = 0;
		$offset = 0;
	}
	$db->free($resql);
}

// Complete request and execute it with limit
$sql .= $db->order($sortfield, $sortorder);
if ($limit) {
	$sql .= $db->plimit($limit + 1, $offset);
}

$resql = $db->query($sql);
if (!$resql) {
	dol_print_error($db);
	exit;
}

$num = $db->num_rows($resql);


$arrayofselected = is_array($toselect) ? $toselect : array();

// Direct jump if only one record found
if ($num == 1 && !empty($conf->global->MAIN_SEARCH_DIRECT_OPEN_IF_ONLY_ONE) && $sall) {
	$obj = $db->fetch_object($resql);
	$id = $obj->rowid;
	header("Location: ".DOL_URL_ROOT.'/product/card.php?id='.$id);
	exit;
}

$helpurl = '';
if ($search_type != '') {
	if ($search_type == 0) {
		$helpurl = 'EN:Module_Products|FR:Module_Produits|ES:M&oacute;dulo_Productos';
	} elseif ($search_type == 1) {
		$helpurl = 'EN:Module_Services_En|FR:Module_Services|ES:M&oacute;dulo_Servicios';
	}
}

$paramsCat = '';
foreach ($searchCategoryProductList as $searchCategoryProduct) {
	$paramsCat .= "&search_category_product_list[]=".urlencode($searchCategoryProduct);
}

//llxHeader('', $title, $helpurl, '', 0, 0, array(), array(), $paramsCat, 'classforhorizontalscrolloftabs');
llxHeader('', $title, $helpurl, '', 0, 0, array(), array(), $paramsCat, '');

<<<<<<< HEAD
	$param = '';
	if (!empty($mode)) {
		$param = "&mode=".urlencode($mode);
	}
	if (!empty($contextpage) && $contextpage != $_SERVER["PHP_SELF"]) {
		$param .= '&contextpage='.urlencode($contextpage);
	}
	if ($limit > 0 && $limit != $conf->liste_limit) {
		$param .= '&limit='.urlencode($limit);
	}
	if ($sall) {
		$param .= "&sall=".urlencode($sall);
	}
	if ($searchCategoryProductOperator == 1) {
		$param .= "&search_category_product_operator=".urlencode($searchCategoryProductOperator);
	}
	foreach ($searchCategoryProductList as $searchCategoryProduct) {
		$param .= "&search_category_product_list[]=".urlencode($searchCategoryProduct);
	}
	if ($search_ref) {
		$param = "&search_ref=".urlencode($search_ref);
	}
	if ($search_ref_supplier) {
		$param = "&search_ref_supplier=".urlencode($search_ref_supplier);
	}
	if ($search_barcode) {
		$param .= ($search_barcode ? "&search_barcode=".urlencode($search_barcode) : "");
	}
	if ($search_label) {
		$param .= "&search_label=".urlencode($search_label);
	}
	if ($search_tosell != '') {
		$param .= "&search_tosell=".urlencode($search_tosell);
	}
	if ($search_tobuy != '') {
		$param .= "&search_tobuy=".urlencode($search_tobuy);
	}
	if ($search_tobatch) {
		$param = "&search_tobatch=".urlencode($search_tobatch);
	}
	if ($search_country != '') {
		$param .= "&search_country=".urlencode($search_country);
	}
	if ($search_state != '') {
		$param .= "&search_state=".urlencode($search_state);
	}
	if ($search_vatrate) {
		$param = "&search_vatrate=".urlencode($search_vatrate);
	}
	if ($fourn_id > 0) {
		$param .= "&fourn_id=".urlencode($fourn_id);
	}
	if ($show_childproducts) {
		$param .= ($show_childproducts ? "&search_show_childproducts=".urlencode($show_childproducts) : "");
	}
	if ($type != '') {
		$param .= '&type='.urlencode($type);
	}
	if ($search_type != '') {
		$param .= '&search_type='.urlencode($search_type);
	}
	if ($optioncss != '') {
		$param .= '&optioncss='.urlencode($optioncss);
	}
	if ($search_accountancy_code_sell) {
		$param = "&search_accountancy_code_sell=".urlencode($search_accountancy_code_sell);
	}
	if ($search_accountancy_code_sell_intra) {
		$param = "&search_accountancy_code_sell_intra=".urlencode($search_accountancy_code_sell_intra);
	}
	if ($search_accountancy_code_sell_export) {
		$param = "&search_accountancy_code_sell_export=".urlencode($search_accountancy_code_sell_export);
	}
	if ($search_accountancy_code_buy) {
		$param = "&search_accountancy_code_buy=".urlencode($search_accountancy_code_buy);
	}
	if ($search_accountancy_code_buy_intra) {
		$param = "&search_accountancy_code_buy_intra=".urlencode($search_accountancy_code_buy_intra);
	}
	if ($search_accountancy_code_buy_export) {
		$param = "&search_accountancy_code_buy_export=".urlencode($search_accountancy_code_buy_export);
	}
	if ($search_finished) {
		$param = "&search_finished=".urlencode($search_finished);
	}
	// Add $param from extra fields
	include DOL_DOCUMENT_ROOT.'/core/tpl/extrafields_list_search_param.tpl.php';
=======
// Displays product removal confirmation
if (GETPOST('delprod')) {
	setEventMessages($langs->trans("ProductDeleted", GETPOST('delprod')), null, 'mesgs');
}
>>>>>>> 2959704b

$param = '';
if (!empty($contextpage) && $contextpage != $_SERVER["PHP_SELF"]) {
	$param .= '&contextpage='.urlencode($contextpage);
}
if ($limit > 0 && $limit != $conf->liste_limit) {
	$param .= '&limit='.urlencode($limit);
}
if ($sall) {
	$param .= "&sall=".urlencode($sall);
}
if ($searchCategoryProductOperator == 1) {
	$param .= "&search_category_product_operator=".urlencode($searchCategoryProductOperator);
}
foreach ($searchCategoryProductList as $searchCategoryProduct) {
	$param .= "&search_category_product_list[]=".urlencode($searchCategoryProduct);
}
if ($search_ref) {
	$param = "&search_ref=".urlencode($search_ref);
}
if ($search_ref_supplier) {
	$param = "&search_ref_supplier=".urlencode($search_ref_supplier);
}
if ($search_barcode) {
	$param .= ($search_barcode ? "&search_barcode=".urlencode($search_barcode) : "");
}
if ($search_label) {
	$param .= "&search_label=".urlencode($search_label);
}
if ($search_tosell != '') {
	$param .= "&search_tosell=".urlencode($search_tosell);
}
if ($search_tobuy != '') {
	$param .= "&search_tobuy=".urlencode($search_tobuy);
}
if ($search_tobatch) {
	$param = "&search_tobatch=".urlencode($search_tobatch);
}
if ($search_country != '') {
	$param .= "&search_country=".urlencode($search_country);
}
if ($search_state != '') {
	$param .= "&search_state=".urlencode($search_state);
}
if ($search_vatrate) {
	$param = "&search_vatrate=".urlencode($search_vatrate);
}
if ($fourn_id > 0) {
	$param .= "&fourn_id=".urlencode($fourn_id);
}
if ($show_childproducts) {
	$param .= ($show_childproducts ? "&search_show_childproducts=".urlencode($show_childproducts) : "");
}
if ($type != '') {
	$param .= '&type='.urlencode($type);
}
if ($search_type != '') {
	$param .= '&search_type='.urlencode($search_type);
}
if ($optioncss != '') {
	$param .= '&optioncss='.urlencode($optioncss);
}
if ($search_accountancy_code_sell) {
	$param = "&search_accountancy_code_sell=".urlencode($search_accountancy_code_sell);
}
if ($search_accountancy_code_sell_intra) {
	$param = "&search_accountancy_code_sell_intra=".urlencode($search_accountancy_code_sell_intra);
}
if ($search_accountancy_code_sell_export) {
	$param = "&search_accountancy_code_sell_export=".urlencode($search_accountancy_code_sell_export);
}
if ($search_accountancy_code_buy) {
	$param = "&search_accountancy_code_buy=".urlencode($search_accountancy_code_buy);
}
if ($search_accountancy_code_buy_intra) {
	$param = "&search_accountancy_code_buy_intra=".urlencode($search_accountancy_code_buy_intra);
}
if ($search_accountancy_code_buy_export) {
	$param = "&search_accountancy_code_buy_export=".urlencode($search_accountancy_code_buy_export);
}
if ($search_finished) {
	$param = "&search_finished=".urlencode($search_finished);
}
// Add $param from extra fields
include DOL_DOCUMENT_ROOT.'/core/tpl/extrafields_list_search_param.tpl.php';

// List of mass actions available
$arrayofmassactions = array(
	'generate_doc'=>img_picto('', 'pdf', 'class="pictofixedwidth"').$langs->trans("ReGeneratePDF"),
	'edit_extrafields'=>img_picto('', 'edit', 'class="pictofixedwidth"').$langs->trans("ModifyValueExtrafields"),
	//'builddoc'=>img_picto('', 'pdf', 'class="pictofixedwidth"').$langs->trans("PDFMerge"),
	//'presend'=>img_picto('', 'email', 'class="pictofixedwidth"').$langs->trans("SendByMail"),
);

if ($user->rights->{$rightskey}->supprimer) {
	$arrayofmassactions['predelete'] = img_picto('', 'delete', 'class="pictofixedwidth"').$langs->trans("Delete");
}
if ($user->rights->{$rightskey}->creer) {
	$arrayofmassactions['switchonsalestatus'] = img_picto('', 'stop-circle', 'class="pictofixedwidth"').$langs->trans("SwitchOnSaleStatus");
	$arrayofmassactions['switchonpurchasestatus'] = img_picto('', 'stop-circle', 'class="pictofixedwidth"').$langs->trans("SwitchOnPurchaseStatus");
	$arrayofmassactions['preupdateprice'] = img_picto('', 'edit', 'class="pictofixedwidth"').$langs->trans("UpdatePrice");
}
if (isModEnabled('category') && $user->rights->{$rightskey}->creer) {
	$arrayofmassactions['preaffecttag'] = img_picto('', 'category', 'class="pictofixedwidth"').$langs->trans("AffectTag");
}
if (in_array($massaction, array('presend', 'predelete','preaffecttag', 'edit_extrafields', 'preupdateprice'))) {
	$arrayofmassactions = array();
}
$massactionbutton = $form->selectMassAction('', $arrayofmassactions);

$newcardbutton = '';
if ($type === "") {
	$perm = ($user->rights->produit->creer || $user->rights->service->creer);
} elseif ($type == Product::TYPE_SERVICE) {
	$perm = $user->rights->service->creer;
} elseif ($type == Product::TYPE_PRODUCT) {
	$perm = $user->rights->produit->creer;
}
$oldtype = $type;
$params = array();
if ($type === "") {
	$params['forcenohideoftext'] = 1;
}
if ($type === "") {
	$newcardbutton .= dolGetButtonTitle($langs->trans('NewProduct'), '', 'fa fa-plus-circle', DOL_URL_ROOT.'/product/card.php?action=create&type=0', '', $perm, $params);
	$type = Product::TYPE_SERVICE;
}
$label = 'NewProduct';
if ($type == Product::TYPE_SERVICE) {
	$label = 'NewService';
}
$newcardbutton .= dolGetButtonTitle($langs->trans($label), '', 'fa fa-plus-circle', DOL_URL_ROOT.'/product/card.php?action=create&type='.$type, '', $perm, $params);

<<<<<<< HEAD
	$newcardbutton = '';
	$newcardbutton .= dolGetButtonTitle($langs->trans('ViewList'), '', 'fa fa-bars imgforviewmode', $_SERVER["PHP_SELF"].'?mode=common'.preg_replace('/(&|\?)*mode=[^&]+/', '', $param), '', ((empty($mode) || $mode == 'common') ? 2 : 1), array('morecss'=>'reposition'));
	$newcardbutton .= dolGetButtonTitle($langs->trans('ViewKanban'), '', 'fa fa-th-list imgforviewmode', $_SERVER["PHP_SELF"].'?mode=kanban'.preg_replace('/(&|\?)*mode=[^&]+/', '', $param), '', ($mode == 'kanban' ? 2 : 1), array('morecss'=>'reposition'));
	if ($type === "") {
		$perm = ($user->rights->produit->creer || $user->rights->service->creer);
	} elseif ($type == Product::TYPE_SERVICE) {
		$perm = $user->rights->service->creer;
	} elseif ($type == Product::TYPE_PRODUCT) {
		$perm = $user->rights->produit->creer;
	}
	$oldtype = $type;
	$params = array();
	if ($type === "") {
		$params['forcenohideoftext'] = 1;
	}
	if ($type === "") {
		$newcardbutton .= dolGetButtonTitle($langs->trans('NewProduct'), '', 'fa fa-plus-circle', DOL_URL_ROOT.'/product/card.php?action=create&type=0', '', $perm, $params);
		$type = Product::TYPE_SERVICE;
	}
	$label = 'NewProduct';
	if ($type == Product::TYPE_SERVICE) {
		$label = 'NewService';
	}
	$newcardbutton .= dolGetButtonTitle($langs->trans($label), '', 'fa fa-plus-circle', DOL_URL_ROOT.'/product/card.php?action=create&type='.$type, '', $perm, $params);
=======
$type = $oldtype;
>>>>>>> 2959704b

print '<form action="'.$_SERVER["PHP_SELF"].'" method="post" name="formulaire">';
if ($optioncss != '') {
	print '<input type="hidden" name="optioncss" value="'.$optioncss.'">';
}
print '<input type="hidden" name="token" value="'.newToken().'">';
print '<input type="hidden" name="formfilteraction" id="formfilteraction" value="list">';
print '<input type="hidden" name="action" value="list">';
print '<input type="hidden" name="sortfield" value="'.$sortfield.'">';
print '<input type="hidden" name="sortorder" value="'.$sortorder.'">';
//print '<input type="hidden" name="page" value="'.$page.'">';
print '<input type="hidden" name="type" value="'.$type.'">';
if (empty($arrayfields['p.fk_product_type']['checked'])) {
	print '<input type="hidden" name="search_type" value="'.dol_escape_htmltag($search_type).'">';
}

<<<<<<< HEAD
	print '<form action="'.$_SERVER["PHP_SELF"].'" method="post" name="formulaire">';
	if ($optioncss != '') {
		print '<input type="hidden" name="optioncss" value="'.$optioncss.'">';
	}
	print '<input type="hidden" name="token" value="'.newToken().'">';
	print '<input type="hidden" name="formfilteraction" id="formfilteraction" value="list">';
	print '<input type="hidden" name="action" value="list">';
	print '<input type="hidden" name="sortfield" value="'.$sortfield.'">';
	print '<input type="hidden" name="sortorder" value="'.$sortorder.'">';
	print '<input type="hidden" name="mode" value="'.$mode.'">';
	//print '<input type="hidden" name="page" value="'.$page.'">';
	print '<input type="hidden" name="type" value="'.$type.'">';
	if (empty($arrayfields['p.fk_product_type']['checked'])) {
		print '<input type="hidden" name="search_type" value="'.dol_escape_htmltag($search_type).'">';
	}
=======
$picto = 'product';
if ($type == 1) {
	$picto = 'service';
}
>>>>>>> 2959704b

print_barre_liste($title, $page, $_SERVER["PHP_SELF"], $param, $sortfield, $sortorder, $massactionbutton, $num, $nbtotalofrecords, $picto, 0, $newcardbutton, '', $limit, 0, 0, 1);

$topicmail = "Information";
$modelmail = "product";
$objecttmp = new Product($db);
$trackid = 'prod'.$object->id;
include DOL_DOCUMENT_ROOT.'/core/tpl/massactions_pre.tpl.php';

if (!empty($catid)) {
	print "<div id='ways'>";
	$c = new Categorie($db);
	$ways = $c->print_all_ways(' &gt; ', 'product/list.php');
	print " &gt; ".$ways[0]."<br>\n";
	print "</div><br>";
}

if ($sall) {
	$setupstring = '';
	foreach ($fieldstosearchall as $key => $val) {
		$fieldstosearchall[$key] = $langs->trans($val);
		$setupstring .= $key."=".$val.";";
	}
	print '<!-- Search done like if PRODUCT_QUICKSEARCH_ON_FIELDS = '.$setupstring.' -->'."\n";
	print '<div class="divsearchfieldfilter">'.$langs->trans("FilterOnInto", $sall).join(', ', $fieldstosearchall).'</div>'."\n";
}

// Filter on categories
$moreforfilter = '';
if (isModEnabled('categorie') && $user->hasRight('categorie', 'read')) {
	$formcategory = new FormCategory($db);
	$moreforfilter .= $formcategory->getFilterBox(Categorie::TYPE_PRODUCT, $searchCategoryProductList, 'minwidth300', $searchCategoryProductOperator ? $searchCategoryProductOperator : 0);
}

//Show/hide child products. Hidden by default
if (isModEnabled('variants') && !empty($conf->global->PRODUIT_ATTRIBUTES_HIDECHILD)) {
	$moreforfilter .= '<div class="divsearchfield">';
	$moreforfilter .= '<input type="checkbox" id="search_show_childproducts" name="search_show_childproducts"'.($show_childproducts ? 'checked="checked"' : '').'>';
	$moreforfilter .= ' <label for="search_show_childproducts">'.$langs->trans('ShowChildProducts').'</label>';
	$moreforfilter .= '</div>';
}

$parameters = array();
$reshook = $hookmanager->executeHooks('printFieldPreListTitle', $parameters, $object, $action); // Note that $action and $object may have been modified by hook
if (empty($reshook)) {
	$moreforfilter .= $hookmanager->resPrint;
} else {
	$moreforfilter = $hookmanager->resPrint;
}

if ($moreforfilter) {
	print '<div class="liste_titre liste_titre_bydiv centpercent">';
	print $moreforfilter;
	print '</div>';
}

$varpage = empty($contextpage) ? $_SERVER["PHP_SELF"] : $contextpage;

$selectedfields = $form->multiSelectArrayWithCheckbox('selectedfields', $arrayfields, $varpage, getDolGlobalString('MAIN_CHECKBOX_LEFT_COLUMN', '')); // This also change content of $arrayfields
if ($massactionbutton) {
	$selectedfields .= $form->showCheckAddButtons('checkforselect', 1);
}

print '<div class="div-table-responsive">';
print '<table class="tagtable liste'.($moreforfilter ? " listwithfilterbefore" : "").'">'."\n";

// Lines with input filters
print '<tr class="liste_titre_filter">';
if (!empty($conf->global->MAIN_CHECKBOX_LEFT_COLUMN)) {
	print '<td class="liste_titre center maxwidthsearch">';
	$searchpicto = $form->showFilterButtons('left');
	print $searchpicto;
	print '</td>';
}
if (!empty($arrayfields['p.rowid']['checked'])) {
	print '<td class="liste_titre left">';
	print '<input class="flat" type="text" name="search_id" size="4" value="'.dol_escape_htmltag($search_id).'">';
	print '</td>';
}
if (!empty($arrayfields['p.ref']['checked'])) {
	print '<td class="liste_titre left">';
	print '<input class="flat" type="text" name="search_ref" size="8" value="'.dol_escape_htmltag($search_ref).'">';
	print '</td>';
}
if (!empty($arrayfields['pfp.ref_fourn']['checked'])) {
	print '<td class="liste_titre left">';
	print '<input class="flat" type="text" name="search_ref_supplier" size="8" value="'.dol_escape_htmltag($search_ref_supplier).'">';
	print '</td>';
}
// Thumbnail
if (!empty($arrayfields['thumbnail']['checked'])) {
	print '<td class="liste_titre center">';
	print '</td>';
}
if (!empty($arrayfields['p.label']['checked'])) {
	print '<td class="liste_titre left">';
	print '<input class="flat" type="text" name="search_label" size="12" value="'.dol_escape_htmltag($search_label).'">';
	print '</td>';
}
// Type
if (!empty($arrayfields['p.fk_product_type']['checked'])) {
	print '<td class="liste_titre center">';
	$array = array('-1'=>'&nbsp;', '0'=>$langs->trans('Product'), '1'=>$langs->trans('Service'));
	print $form->selectarray('search_type', $array, $search_type);
	print '</td>';
}
// Barcode
if (!empty($arrayfields['p.barcode']['checked'])) {
	print '<td class="liste_titre">';
	print '<input class="flat" type="text" name="search_barcode" size="6" value="'.dol_escape_htmltag($search_barcode).'">';
	print '</td>';
}
// Duration
if (!empty($arrayfields['p.duration']['checked'])) {
	print '<td class="liste_titre">';
	print '</td>';
}

// Finished
if (!empty($arrayfields['p.finished']['checked'])) {
	print '<td class="liste_titre">';
	print $formproduct->selectProductNature('search_finished', $search_finished);
	print '</td>';
}
// Weight
if (!empty($arrayfields['p.weight']['checked'])) {
	print '<td class="liste_titre">';
	print '</td>';
}
// Weight units
if (!empty($arrayfields['p.weight_units']['checked'])) {
	print '<td class="liste_titre">';
	print '</td>';
}
// Length
if (!empty($arrayfields['p.length']['checked'])) {
	print '<td class="liste_titre">';
	print '</td>';
}
// Length units
if (!empty($arrayfields['p.length_units']['checked'])) {
	print '<td class="liste_titre">';
	print '</td>';
}
// Width
if (!empty($arrayfields['p.width']['checked'])) {
	print '<td class="liste_titre">';
	print '</td>';
}
// Width units
if (!empty($arrayfields['p.width_units']['checked'])) {
	print '<td class="liste_titre">';
	print '</td>';
}
// Height
if (!empty($arrayfields['p.height']['checked'])) {
	print '<td class="liste_titre">';
	print '</td>';
}
// Height units
if (!empty($arrayfields['p.height_units']['checked'])) {
	print '<td class="liste_titre">';
	print '</td>';
}
// Surface
if (!empty($arrayfields['p.surface']['checked'])) {
	print '<td class="liste_titre">';
	print '</td>';
}
// Surface units
if (!empty($arrayfields['p.surface_units']['checked'])) {
	print '<td class="liste_titre">';
	print '</td>';
}
// Volume
if (!empty($arrayfields['p.volume']['checked'])) {
	print '<td class="liste_titre">';
	print '</td>';
}
// Volume units
if (!empty($arrayfields['p.volume_units']['checked'])) {
	print '<td class="liste_titre">';
	print '</td>';
}

// Unit
if (!empty($arrayfields['cu.label']['checked'])) {
	print '<td class="liste_titre">';
	print '</td>';
}

// Sell price
if (!empty($arrayfields['p.sellprice']['checked'])) {
	print '<td class="liste_titre right">';
	print '</td>';
}

// Multiprice
if (!empty($conf->global->PRODUIT_MULTIPRICES)) {
	foreach ($arraypricelevel as $key => $value) {
		if (!empty($arrayfields['p.sellprice'.$key]['checked'])) {
			print '<td class="liste_titre right">';
			print '</td>';
		}
	}
}

// Minimum buying Price
if (!empty($arrayfields['p.minbuyprice']['checked'])) {
	print '<td class="liste_titre">';
	print '&nbsp;';
	print '</td>';
}
// Number buying Price
if (!empty($arrayfields['p.numbuyprice']['checked'])) {
	print '<td class="liste_titre">';
	print '&nbsp;';
	print '</td>';
}
// Sell price
if (!empty($arrayfields['p.tva_tx']['checked'])) {
	print '<td class="liste_titre right">';
	print '<input class="right flat maxwidth50" placeholder="%" type="text" name="search_vatrate" size="1" value="'.dol_escape_htmltag($search_vatrate).'">';
	print '</td>';
}
// WAP
if (!empty($arrayfields['p.pmp']['checked'])) {
	print '<td class="liste_titre">';
	print '&nbsp;';
	print '</td>';
}
// cost_price
if (!empty($arrayfields['p.cost_price']['checked'])) {
	print '<td class="liste_titre">';
	print '&nbsp;';
	print '</td>';
}
// Limit for alert
if (!empty($arrayfields['p.seuil_stock_alerte']['checked'])) {
	print '<td class="liste_titre">';
	print '&nbsp;';
	print '</td>';
}
// Desired stock
if (!empty($arrayfields['p.desiredstock']['checked'])) {
	print '<td class="liste_titre">';
	print '&nbsp;';
	print '</td>';
}
// Stock
if (!empty($arrayfields['p.stock']['checked'])) {
	print '<td class="liste_titre">&nbsp;</td>';
}
// Stock
if (!empty($arrayfields['stock_virtual']['checked'])) {
	print '<td class="liste_titre">&nbsp;</td>';
}
// To batch
if (!empty($arrayfields['p.tobatch']['checked'])) {
	print '<td class="liste_titre center">';
	$statutarray = array(
		'-1' => '',
		'0' => $langs->trans("ProductStatusNotOnBatchShort"),
		'1' => $langs->trans("ProductStatusOnBatchShort"),
		'2' => $langs->trans("ProductStatusOnSerialShort")
	);
	print $form->selectarray('search_tobatch', $statutarray, $search_tobatch);
	print '</td>';
}
// Country
if (!empty($arrayfields['p.fk_country']['checked'])) {
	print '<td class="liste_titre center">';
	print $form->select_country($search_country, 'search_country', '', 0);
	print '</td>';
}
// State
if (!empty($arrayfields['p.fk_state']['checked'])) {
	print '<td class="liste_titre center">';
	print $formcompany->select_state($search_state, $search_country);
	print '</td>';
}
// Accountancy code sell
if (!empty($arrayfields[$alias_product_perentity . '.accountancy_code_sell']['checked'])) {
	print '<td class="liste_titre"><input class="flat maxwidth75" type="text" name="search_accountancy_code_sell" value="'.dol_escape_htmltag($search_accountancy_code_sell).'"></td>';
}
if (!empty($arrayfields[$alias_product_perentity . '.accountancy_code_sell_intra']['checked'])) {
	print '<td class="liste_titre"><input class="flat maxwidth75" type="text" name="search_accountancy_code_sell_intra" value="'.dol_escape_htmltag($search_accountancy_code_sell_intra).'"></td>';
}
if (!empty($arrayfields[$alias_product_perentity . '.accountancy_code_sell_export']['checked'])) {
	print '<td class="liste_titre"><input class="flat maxwidth75" type="text" name="search_accountancy_code_sell_export" value="'.dol_escape_htmltag($search_accountancy_code_sell_export).'"></td>';
}
// Accountancy code buy
if (!empty($arrayfields[$alias_product_perentity . '.accountancy_code_buy']['checked'])) {
	print '<td class="liste_titre"><input class="flat maxwidth75" type="text" name="search_accountancy_code_buy" value="'.dol_escape_htmltag($search_accountancy_code_buy).'"></td>';
}
if (!empty($arrayfields[$alias_product_perentity . '.accountancy_code_buy_intra']['checked'])) {
	print '<td class="liste_titre"><input class="flat maxwidth75" type="text" name="search_accountancy_code_buy_intra" value="'.dol_escape_htmltag($search_accountancy_code_buy_intra).'"></td>';
}
if (!empty($arrayfields[$alias_product_perentity . '.accountancy_code_buy_export']['checked'])) {
	print '<td class="liste_titre"><input class="flat maxwidth75" type="text" name="search_accountancy_code_buy_export" value="'.dol_escape_htmltag($search_accountancy_code_buy_export).'"></td>';
}
// Extra fields
include DOL_DOCUMENT_ROOT.'/core/tpl/extrafields_list_search_input.tpl.php';
// Fields from hook
$parameters = array('arrayfields'=>$arrayfields);
$reshook = $hookmanager->executeHooks('printFieldListOption', $parameters, $object, $action); // Note that $action and $object may have been modified by hook
print $hookmanager->resPrint;
// Date creation
if (!empty($arrayfields['p.datec']['checked'])) {
	print '<td class="liste_titre">';
	print '</td>';
}
// Date modification
if (!empty($arrayfields['p.tms']['checked'])) {
	print '<td class="liste_titre">';
	print '</td>';
}
if (!empty($arrayfields['p.tosell']['checked'])) {
	print '<td class="liste_titre center">';
	print $form->selectarray('search_tosell', array('0'=>$langs->trans('ProductStatusNotOnSellShort'), '1'=>$langs->trans('ProductStatusOnSellShort')), $search_tosell, 1, 0, 0, '', 0, 0, 0, '', 'search_status width100 onrightofpage');
	print '</td >';
}
if (!empty($arrayfields['p.tobuy']['checked'])) {
	print '<td class="liste_titre center">';
	print $form->selectarray('search_tobuy', array('0'=>$langs->trans('ProductStatusNotOnBuyShort'), '1'=>$langs->trans('ProductStatusOnBuyShort')), $search_tobuy, 1, 0, 0, '', 0, 0, 0, '', 'search_status width100 onrightofpage');
	print '</td>';
}
if (empty($conf->global->MAIN_CHECKBOX_LEFT_COLUMN)) {
	print '<td class="liste_titre center maxwidthsearch">';
	$searchpicto = $form->showFilterButtons();
	print $searchpicto;
	print '</td>';
}
print '</tr>';

print '<tr class="liste_titre">';
if (!empty($conf->global->MAIN_CHECKBOX_LEFT_COLUMN)) {
	print_liste_field_titre($selectedfields, $_SERVER["PHP_SELF"], "", '', '', '', $sortfield, $sortorder, 'center maxwidthsearch ');
}
if (!empty($arrayfields['p.rowid']['checked'])) {
	print_liste_field_titre($arrayfields['p.rowid']['label'], $_SERVER["PHP_SELF"], "p.rowid", "", $param, "", $sortfield, $sortorder);
}
if (!empty($arrayfields['p.ref']['checked'])) {
	print_liste_field_titre($arrayfields['p.ref']['label'], $_SERVER["PHP_SELF"], "p.ref", "", $param, "", $sortfield, $sortorder);
}
if (!empty($arrayfields['pfp.ref_fourn']['checked'])) {
	print_liste_field_titre($arrayfields['pfp.ref_fourn']['label'], $_SERVER["PHP_SELF"], "pfp.ref_fourn", "", $param, "", $sortfield, $sortorder);
}
if (!empty($arrayfields['thumbnail']['checked'])) {
	print_liste_field_titre($arrayfields['thumbnail']['label'], $_SERVER["PHP_SELF"], '', '', $param, '', $sortfield, $sortorder, 'center ');
}
if (!empty($arrayfields['p.label']['checked'])) {
	print_liste_field_titre($arrayfields['p.label']['label'], $_SERVER["PHP_SELF"], "p.label", "", $param, "", $sortfield, $sortorder);
}
if (!empty($arrayfields['p.fk_product_type']['checked'])) {
	print_liste_field_titre($arrayfields['p.fk_product_type']['label'], $_SERVER["PHP_SELF"], "p.fk_product_type", "", $param, "", $sortfield, $sortorder, 'center ');
}
if (!empty($arrayfields['p.barcode']['checked'])) {
	print_liste_field_titre($arrayfields['p.barcode']['label'], $_SERVER["PHP_SELF"], "p.barcode", "", $param, "", $sortfield, $sortorder);
}
if (!empty($arrayfields['p.duration']['checked'])) {
	print_liste_field_titre($arrayfields['p.duration']['label'], $_SERVER["PHP_SELF"], "p.duration", "", $param, '', $sortfield, $sortorder, 'center ');
}
if (!empty($arrayfields['p.finished']['checked'])) {
	print_liste_field_titre($arrayfields['p.finished']['label'], $_SERVER["PHP_SELF"], "p.finished", "", $param, '', $sortfield, $sortorder, 'center ');
}

if (!empty($arrayfields['p.weight']['checked'])) {
	print_liste_field_titre($arrayfields['p.weight']['label'], $_SERVER['PHP_SELF'], 'p.weight', '', $param, '', $sortfield, $sortorder, 'center ');
}
if (!empty($arrayfields['p.weight_units']['checked'])) {
	print_liste_field_titre($arrayfields['p.weight_units']['label'], $_SERVER['PHP_SELF'], 'p.weight_units', '', $param, '', $sortfield, $sortorder, 'center ');
}
if (!empty($arrayfields['p.length']['checked'])) {
	print_liste_field_titre($arrayfields['p.length']['label'], $_SERVER['PHP_SELF'], 'p.length', '', $param, '', $sortfield, $sortorder, 'center ');
}
if (!empty($arrayfields['p.length_units']['checked'])) {
	print_liste_field_titre($arrayfields['p.length_units']['label'], $_SERVER['PHP_SELF'], 'p.length_units', '', $param, '', $sortfield, $sortorder, 'center ');
}
if (!empty($arrayfields['p.width']['checked'])) {
	print_liste_field_titre($arrayfields['p.width']['label'], $_SERVER['PHP_SELF'], 'p.width', '', $param, '', $sortfield, $sortorder, 'center ');
}
if (!empty($arrayfields['p.width_units']['checked'])) {
	print_liste_field_titre($arrayfields['p.width_units']['label'], $_SERVER['PHP_SELF'], 'p.width_units', '', $param, '', $sortfield, $sortorder, 'center ');
}
if (!empty($arrayfields['p.height']['checked'])) {
	print_liste_field_titre($arrayfields['p.height']['label'], $_SERVER['PHP_SELF'], 'p.height', '', $param, '', $sortfield, $sortorder, 'center ');
}
if (!empty($arrayfields['p.height_units']['checked'])) {
	print_liste_field_titre($arrayfields['p.height_units']['label'], $_SERVER['PHP_SELF'], 'p.height_units', '', $param, '', $sortfield, $sortorder, 'center ');
}
if (!empty($arrayfields['p.surface']['checked'])) {
	print_liste_field_titre($arrayfields['p.surface']['label'], $_SERVER['PHP_SELF'], "p.surface", '', $param, '', $sortfield, $sortorder, 'center ');
}
if (!empty($arrayfields['p.surface_units']['checked'])) {
	print_liste_field_titre($arrayfields['p.surface_units']['label'], $_SERVER['PHP_SELF'], 'p.surface_units', '', $param, '', $sortfield, $sortorder, 'center ');
}
if (!empty($arrayfields['p.volume']['checked'])) {
	print_liste_field_titre($arrayfields['p.volume']['label'], $_SERVER['PHP_SELF'], 'p.volume', '', $param, '', $sortfield, $sortorder, 'center ');
}
if (!empty($arrayfields['p.volume_units']['checked'])) {
	print_liste_field_titre($arrayfields['p.volume_units']['label'], $_SERVER['PHP_SELF'], 'p.volume_units', '', $param, '', $sortfield, $sortorder, 'center ');
}
if (!empty($arrayfields['cu.label']['checked'])) {
	print_liste_field_titre($arrayfields['cu.label']['label'], $_SERVER['PHP_SELF'], '', '', $param, '', $sortfield, $sortorder, 'center ');
}
if (!empty($arrayfields['p.sellprice']['checked'])) {
	print_liste_field_titre($arrayfields['p.sellprice']['label'], $_SERVER["PHP_SELF"], "", "", $param, '', $sortfield, $sortorder, 'right ');
}

// Multiprices
if (!empty($conf->global->PRODUIT_MULTIPRICES)) {
	foreach ($arraypricelevel as $key => $value) {
		if (!empty($arrayfields['p.sellprice'.$key]['checked'])) {
			print_liste_field_titre($arrayfields['p.sellprice'.$key]['label'], $_SERVER["PHP_SELF"], "", "", $param, '', $sortfield, $sortorder, 'right ');
		}
	}
}

if (!empty($arrayfields['p.minbuyprice']['checked'])) {
	print_liste_field_titre($arrayfields['p.minbuyprice']['label'], $_SERVER["PHP_SELF"], "", "", $param, '', $sortfield, $sortorder, 'right ');
}
if (!empty($arrayfields['p.numbuyprice']['checked'])) {
	print_liste_field_titre($arrayfields['p.numbuyprice']['label'], $_SERVER["PHP_SELF"], "", "", $param, '', $sortfield, $sortorder, 'right ');
}
if (!empty($arrayfields['p.tva_tx']['checked'])) {
	print_liste_field_titre($arrayfields['p.tva_tx']['label'], $_SERVER["PHP_SELF"], 'p.tva_tx', "", $param, '', $sortfield, $sortorder, 'right ');
}
if (!empty($arrayfields['p.pmp']['checked'])) {
	print_liste_field_titre($arrayfields['p.pmp']['label'], $_SERVER["PHP_SELF"], "", "", $param, '', $sortfield, $sortorder, 'right ');
}
if (!empty($arrayfields['p.cost_price']['checked'])) {
	print_liste_field_titre($arrayfields['p.cost_price']['label'], $_SERVER["PHP_SELF"], "", "", $param, '', $sortfield, $sortorder, 'right ');
}
if (!empty($arrayfields['p.seuil_stock_alerte']['checked'])) {
	print_liste_field_titre($arrayfields['p.seuil_stock_alerte']['label'], $_SERVER["PHP_SELF"], "p.seuil_stock_alerte", "", $param, '', $sortfield, $sortorder, 'right ');
}
if (!empty($arrayfields['p.desiredstock']['checked'])) {
	print_liste_field_titre($arrayfields['p.desiredstock']['label'], $_SERVER["PHP_SELF"], "p.desiredstock", "", $param, '', $sortfield, $sortorder, 'right ');
}
if (!empty($arrayfields['p.stock']['checked'])) {
	print_liste_field_titre($arrayfields['p.stock']['label'], $_SERVER["PHP_SELF"], "p.stock", "", $param, '', $sortfield, $sortorder, 'right ');
}
if (!empty($arrayfields['stock_virtual']['checked'])) {
	print_liste_field_titre($arrayfields['stock_virtual']['label'], $_SERVER["PHP_SELF"], "", "", $param, '', $sortfield, $sortorder, 'right ');
}
if (!empty($arrayfields['p.tobatch']['checked'])) {
	print_liste_field_titre($arrayfields['p.tobatch']['label'], $_SERVER["PHP_SELF"], "p.tobatch", "", $param, '', $sortfield, $sortorder, 'center ');
}
if (!empty($arrayfields['p.fk_country']['checked'])) {
	print_liste_field_titre($arrayfields['p.fk_country']['label'], $_SERVER["PHP_SELF"], "p.fk_country", "", $param, '', $sortfield, $sortorder);
}
if (!empty($arrayfields['p.fk_state']['checked'])) {
	print_liste_field_titre($arrayfields['p.fk_state']['label'], $_SERVER["PHP_SELF"], "p.fk_state", "", $param, '', $sortfield, $sortorder);
}
if (!empty($arrayfields[$alias_product_perentity . '.accountancy_code_sell']['checked'])) {
	print_liste_field_titre($arrayfields[$alias_product_perentity . '.accountancy_code_sell']['label'], $_SERVER["PHP_SELF"], $alias_product_perentity . ".accountancy_code_sell", "", $param, '', $sortfield, $sortorder);
}
if (!empty($arrayfields[$alias_product_perentity . '.accountancy_code_sell_intra']['checked'])) {
	print_liste_field_titre($arrayfields[$alias_product_perentity . '.accountancy_code_sell_intra']['label'], $_SERVER["PHP_SELF"], $alias_product_perentity . ".accountancy_code_sell_intra", "", $param, '', $sortfield, $sortorder);
}
if (!empty($arrayfields[$alias_product_perentity . '.accountancy_code_sell_export']['checked'])) {
	print_liste_field_titre($arrayfields[$alias_product_perentity . '.accountancy_code_sell_export']['label'], $_SERVER["PHP_SELF"], $alias_product_perentity . ".accountancy_code_sell_export", "", $param, '', $sortfield, $sortorder);
}
if (!empty($arrayfields[$alias_product_perentity . '.accountancy_code_buy']['checked'])) {
	print_liste_field_titre($arrayfields[$alias_product_perentity . '.accountancy_code_buy']['label'], $_SERVER["PHP_SELF"], $alias_product_perentity . ".accountancy_code_buy", "", $param, '', $sortfield, $sortorder);
}
if (!empty($arrayfields[$alias_product_perentity . '.accountancy_code_buy_intra']['checked'])) {
	print_liste_field_titre($arrayfields[$alias_product_perentity . '.accountancy_code_buy_intra']['label'], $_SERVER["PHP_SELF"], $alias_product_perentity . ".accountancy_code_buy_intra", "", $param, '', $sortfield, $sortorder);
}
if (!empty($arrayfields[$alias_product_perentity . '.accountancy_code_buy_export']['checked'])) {
	print_liste_field_titre($arrayfields[$alias_product_perentity . '.accountancy_code_buy_export']['label'], $_SERVER["PHP_SELF"], $alias_product_perentity . ".accountancy_code_buy_export", "", $param, '', $sortfield, $sortorder);
}
// Extra fields
include DOL_DOCUMENT_ROOT.'/core/tpl/extrafields_list_search_title.tpl.php';
// Hook fields
$parameters = array('arrayfields'=>$arrayfields, 'param'=>$param, 'sortfield'=>$sortfield, 'sortorder'=>$sortorder);
$reshook = $hookmanager->executeHooks('printFieldListTitle', $parameters, $object, $action); // Note that $action and $object may have been modified by hook
print $hookmanager->resPrint;
if (!empty($arrayfields['p.datec']['checked'])) {
	print_liste_field_titre($arrayfields['p.datec']['label'], $_SERVER["PHP_SELF"], "p.datec", "", $param, '', $sortfield, $sortorder, 'center nowrap ');
}
if (!empty($arrayfields['p.tms']['checked'])) {
	print_liste_field_titre($arrayfields['p.tms']['label'], $_SERVER["PHP_SELF"], "p.tms", "", $param, '', $sortfield, $sortorder, 'center nowrap ');
}
if (!empty($arrayfields['p.tosell']['checked'])) {
	print_liste_field_titre($arrayfields['p.tosell']['label'], $_SERVER["PHP_SELF"], "p.tosell", "", $param, '', $sortfield, $sortorder, 'center ');
}
if (!empty($arrayfields['p.tobuy']['checked'])) {
	print_liste_field_titre($arrayfields['p.tobuy']['label'], $_SERVER["PHP_SELF"], "p.tobuy", "", $param, '', $sortfield, $sortorder, 'center ');
}
if (empty($conf->global->MAIN_CHECKBOX_LEFT_COLUMN)) {
	print_liste_field_titre($selectedfields, $_SERVER["PHP_SELF"], "", '', '', '', $sortfield, $sortorder, 'center maxwidthsearch ');
}
print "</tr>\n";


<<<<<<< HEAD
	$product_static = new Product($db);
	$product_fourn = new ProductFournisseur($db);

	$i = 0;
	$totalarray = array();
	$totalarray['nbfield'] = 0;
	$imaxinloop = ($limit ? min($num, $limit) : $num);
	while ($i < $imaxinloop) {
		$obj = $db->fetch_object($resql);

		// Multilangs
		if (getDolGlobalInt('MAIN_MULTILANGS')) {  // If multilang is enabled
			$sql = "SELECT label";
			$sql .= " FROM ".MAIN_DB_PREFIX."product_lang";
			$sql .= " WHERE fk_product = ".((int) $obj->rowid);
			$sql .= " AND lang = '".$db->escape($langs->getDefaultLang())."'";
			$sql .= " LIMIT 1";

			$result = $db->query($sql);
			if ($result) {
				$objtp = $db->fetch_object($result);
				if (!empty($objtp->label)) {
					$obj->label = $objtp->label;
				}
=======
$product_static = new Product($db);
$product_fourn = new ProductFournisseur($db);

$i = 0;
$totalarray = array();
$totalarray['nbfield'] = 0;
while ($i < min($num, $limit)) {
	$obj = $db->fetch_object($resql);

	// Multilangs
	if (getDolGlobalInt('MAIN_MULTILANGS')) {  // If multilang is enabled
		$sql = "SELECT label";
		$sql .= " FROM ".MAIN_DB_PREFIX."product_lang";
		$sql .= " WHERE fk_product = ".((int) $obj->rowid);
		$sql .= " AND lang = '".$db->escape($langs->getDefaultLang())."'";
		$sql .= " LIMIT 1";

		$result = $db->query($sql);
		if ($result) {
			$objtp = $db->fetch_object($result);
			if (!empty($objtp->label)) {
				$obj->label = $objtp->label;
>>>>>>> 2959704b
			}
		}
	}
	$parameters = array('staticdata' => $obj);
	// Note that $action and $object may have been modified by hook
	// do product_static fetch in hook if wanted or anything else
	$reshook = $hookmanager->executeHooks('loadStaticObject', $parameters, $product_static, $action);
	if (empty($reshook)) {
		$product_static->id = $obj->rowid;
		$product_static->ref = $obj->ref;
		$product_static->ref_fourn = empty($obj->ref_supplier) ? '' : $obj->ref_supplier; // deprecated
		$product_static->ref_supplier = empty($obj->ref_supplier) ? '' : $obj->ref_supplier;
		$product_static->label = $obj->label;
		$product_static->finished = $obj->finished;
		$product_static->type = $obj->fk_product_type;
		$product_static->status_buy = $obj->tobuy;
		$product_static->status = $obj->tosell;
		$product_static->status_batch = $obj->tobatch;
		$product_static->entity = $obj->entity;
		$product_static->pmp = $obj->pmp;
		$product_static->accountancy_code_sell = $obj->accountancy_code_sell;
		$product_static->accountancy_code_sell_export = $obj->accountancy_code_sell_export;
		$product_static->accountancy_code_sell_intra = $obj->accountancy_code_sell_intra;
		$product_static->accountancy_code_buy = $obj->accountancy_code_buy;
		$product_static->accountancy_code_buy_intra = $obj->accountancy_code_buy_intra;
		$product_static->accountancy_code_buy_export = $obj->accountancy_code_buy_export;
		$product_static->length = $obj->length;
		$product_static->length_units = $obj->length_units;
		$product_static->width = $obj->width;
		$product_static->width_units = $obj->width_units;
		$product_static->height = $obj->height;
		$product_static->height_units = $obj->height_units;
		$product_static->weight = $obj->weight;
		$product_static->weight_units = $obj->weight_units;
		$product_static->volume = $obj->volume;
		$product_static->volume_units = $obj->volume_units;
		$product_static->surface = $obj->surface;
		$product_static->surface_units = $obj->surface_units;
		if (!empty($conf->global->PRODUCT_USE_UNITS)) {
			$product_static->fk_unit = $obj->fk_unit;
		}

		// STOCK_DISABLE_OPTIM_LOAD can be set to force load_stock whatever is permissions on stock.
		if ((isModEnabled('stock') && $user->rights->stock->lire && $search_type != 1) || !empty($conf->global->STOCK_DISABLE_OPTIM_LOAD)) {	// To optimize call of load_stock
			if ($product_static->type != 1 || !empty($conf->global->STOCK_SUPPORTS_SERVICES)) {    // Not a service
				$option = 'nobatch';
				if (empty($arrayfields['stock_virtual']['checked'])) {
					$option .= ',novirtual';
				}
				$product_static->load_stock($option); // Load stock_reel + stock_warehouse. This can also call load_virtual_stock()
			}
		}
	}

<<<<<<< HEAD
		$usercancreadprice = getDolGlobalString('MAIN_USE_ADVANCED_PERMS')?$user->hasRight('product', 'product_advance', 'read_prices'):$user->hasRight('product', 'lire');
		if ($product_static->isService()) {
			$usercancreadprice = getDolGlobalString('MAIN_USE_ADVANCED_PERMS')?$user->hasRight('service', 'service_advance', 'read_prices'):$user->hasRight('service', 'lire');
		}
		if ($mode == 'Kanban') {
			if ($i == 0) {
				print '<tr><td colspan="12">';
				print '<div class="box-flex-container">';
			}
			$product_static->price = $obj->price;
			// Output Kanban
			print $product_static->getKanbanView('');
			if ($i == ($imaxinloop - 1)) {
				print '</div>';
				print '</td></tr>';
			}
		} else {
			print '<tr class="oddeven">';

			// Action column
			if (!empty($conf->global->MAIN_CHECKBOX_LEFT_COLUMN)) {
				print '<td class="nowrap center">';
				if ($massactionbutton || $massaction) {   // If we are in select mode (massactionbutton defined) or if we have already selected and sent an action ($massaction) defined
					$selected = 0;
					if (in_array($obj->rowid, $arrayofselected)) {
						$selected = 1;
					}
					print '<input id="cb'.$obj->rowid.'" class="flat checkforselect" type="checkbox" name="toselect[]" value="'.$obj->rowid.'"'.($selected ? ' checked="checked"' : '').'>';
				}
				print '</td>';
				if (!$i) {
					$totalarray['nbfield']++;
				}
			}
			// Ref
			if (!empty($arrayfields['p.rowid']['checked'])) {
				print '<td class="nowraponall">';
				print $product_static->id;
				print "</td>\n";
				if (!$i) {
					$totalarray['nbfield']++;
				}
			}

			// Ref
			if (!empty($arrayfields['p.ref']['checked'])) {
				print '<td class="tdoverflowmax200">';
				print $product_static->getNomUrl(1);
				print "</td>\n";
				if (!$i) {
					$totalarray['nbfield']++;
				}
			}

			// Ref supplier
			if (!empty($arrayfields['pfp.ref_fourn']['checked'])) {
				print '<td class="tdoverflowmax200">';
				print $product_static->getNomUrl(1);
				print "</td>\n";
				if (!$i) {
					$totalarray['nbfield']++;
				}
			}

			// Thumbnail
			if (!empty($arrayfields['thumbnail']['checked'])) {
				$product_thumbnail_html = '';
				if (!empty($product_static->entity)) {
					$product_thumbnail = $product_static->show_photos('product', $conf->product->multidir_output[$product_static->entity], 1, 1, 0, 0, 0, 80);
					if ($product_static->nbphoto > 0) {
						$product_thumbnail_html = $product_thumbnail;
					}
				}

				print '<td class="center">' . $product_thumbnail_html . '</td>';
				if (!$i) {
					$totalarray['nbfield']++;
				}
			}

			// Label
			if (!empty($arrayfields['p.label']['checked'])) {
				print '<td class="tdoverflowmax200" title="'.dol_escape_htmltag($obj->label).'">'.$obj->label.'</td>';
				if (!$i) {
					$totalarray['nbfield']++;
				}
			}

			// Type
			if (!empty($arrayfields['p.fk_product_type']['checked'])) {
				print '<td class="center">';
				$s = '';
				if ($obj->fk_product_type == 0) {
					$s .= img_picto($langs->trans("Product"), 'product', 'class="paddingleftonly paddingrightonly colorgrey"');
				} else {
					$s .= img_picto($langs->trans("Service"), 'service', 'class="paddingleftonly paddingrightonly colorgrey"');
				}
				print $s;
				print '</td>';
				if (!$i) {
					$totalarray['nbfield']++;
				}
			}

			// Barcode
			if (!empty($arrayfields['p.barcode']['checked'])) {
				print '<td>'.$obj->barcode.'</td>';
				if (!$i) {
					$totalarray['nbfield']++;
				}
			}

			// Duration
			if (!empty($arrayfields['p.duration']['checked'])) {
				print '<td class="center nowraponall">';

				if (preg_match('/([^a-z]+)[a-z]$/i', $obj->duration)) {
					$duration_value = substr($obj->duration, 0, dol_strlen($obj->duration) - 1);
					$duration_unit = substr($obj->duration, -1);

					if ((float) $duration_value > 1) {
						$dur = array("i"=>$langs->trans("Minutes"), "h"=>$langs->trans("Hours"), "d"=>$langs->trans("Days"), "w"=>$langs->trans("Weeks"), "m"=>$langs->trans("Months"), "y"=>$langs->trans("Years"));
					} elseif ((float) $duration_value > 0) {
						$dur = array("i"=>$langs->trans("Minute"), "h"=>$langs->trans("Hour"), "d"=>$langs->trans("Day"), "w"=>$langs->trans("Week"), "m"=>$langs->trans("Month"), "y"=>$langs->trans("Year"));
					}
					print $duration_value;
					print ((!empty($duration_unit) && isset($dur[$duration_unit]) && $duration_value != '') ? ' '.$langs->trans($dur[$duration_unit]) : '');
				} elseif (!preg_match('/^[a-z]$/i', $obj->duration)) {		// If duration is a simple char (like 's' of 'm'), we do not show value
					print $obj->duration;
				}

				print '</td>';
				if (!$i) {
					$totalarray['nbfield']++;
				}
			}

			// Finished
			if (!empty($arrayfields['p.finished']['checked'])) {
				print '<td class="center">';
				print $product_static->getLibFinished();
				print '</td>';
				if (!$i) {
					$totalarray['nbfield']++;
				}
			}

			// Weight
			if (!empty($arrayfields['p.weight']['checked'])) {
				print '<td class="center">';
				print $obj->weight;
				print '</td>';
				if (!$i) {
					$totalarray['nbfield']++;
				}
			}
			// Weight units
			if (!empty($arrayfields['p.weight_units']['checked'])) {
				print '<td class="center">';
				if ($product_static->weight != '') {
					print measuringUnitString(0, 'weight', $product_static->weight_units);
				}
				print '</td>';
				if (!$i) {
					$totalarray['nbfield']++;
				}
			}
			// Length
			if (!empty($arrayfields['p.length']['checked'])) {
				print '<td class="center">';
				print $obj->length;
				print '</td>';
				if (!$i) {
					$totalarray['nbfield']++;
				}
			}
			// Length units
			if (!empty($arrayfields['p.length_units']['checked'])) {
				print '<td class="center">';
				if ($product_static->length != '') {
					print measuringUnitString(0, 'size', $product_static->length_units);
				}
				print '</td>';
				if (!$i) {
					$totalarray['nbfield']++;
				}
			}
			// Width
			if (!empty($arrayfields['p.width']['checked'])) {
				print '<td align="center">';
				print $obj->width;
				print '</td>';
				if (!$i) {
					$totalarray['nbfield']++;
				}
			}
			// Width units
			if (!empty($arrayfields['p.width_units']['checked'])) {
				print '<td class="center">';
				if ($product_static->width != '') {
					print measuringUnitString(0, 'size', $product_static->width_units);
				}
				print '</td>';
				if (!$i) {
					$totalarray['nbfield']++;
				}
			}
			// Height
			if (!empty($arrayfields['p.height']['checked'])) {
				print '<td align="center">';
				print $obj->height;
				print '</td>';
				if (!$i) {
					$totalarray['nbfield']++;
				}
			}
			// Height units
			if (!empty($arrayfields['p.height_units']['checked'])) {
				print '<td class="center">';
				if ($product_static->height != '') {
					print measuringUnitString(0, 'size', $product_static->height_units);
				}
				print '</td>';
				if (!$i) {
					$totalarray['nbfield']++;
				}
			}
			// Surface
			if (!empty($arrayfields['p.surface']['checked'])) {
				print '<td class="center">';
				print $obj->surface;
				print '</td>';
				if (!$i) {
					$totalarray['nbfield']++;
				}
			}
			// Surface units
			if (!empty($arrayfields['p.surface_units']['checked'])) {
				print '<td class="center">';
				if ($product_static->surface != '') {
					print measuringUnitString(0, 'surface', $product_static->surface_units);
				}
				print '</td>';
				if (!$i) {
					$totalarray['nbfield']++;
				}
			}
			// Volume
			if (!empty($arrayfields['p.volume']['checked'])) {
				print '<td class="center">';
				print $obj->volume;
				print '</td>';
				if (!$i) {
					$totalarray['nbfield']++;
				}
			}
			// Volume units
			if (!empty($arrayfields['p.volume_units']['checked'])) {
				print '<td class="center">';
				if ($product_static->volume != '') {
					print measuringUnitString(0, 'volume', $product_static->volume_units);
				}
				print '</td>';
				if (!$i) {
					$totalarray['nbfield']++;
				}
			}
			// Unit
			if (!empty($arrayfields['cu.label']['checked'])) {
				print '<td align="center">';
				if (!empty($obj->cu_label)) {
					print $langs->trans($obj->cu_label);
				}
				print '</td>';
				if (!$i) {
					$totalarray['nbfield']++;
				}
			}

			// Sell price
			if (!empty($arrayfields['p.sellprice']['checked'])) {
				print '<td class="right nowraponall">';
				if ($obj->tosell && $usercancreadprice) {
					if ($obj->price_base_type == 'TTC') {
						print '<span class="amount">'.price($obj->price_ttc).' '.$langs->trans("TTC").'</span>';
					} else {
						print '<span class="amount">'.price($obj->price).' '.$langs->trans("HT").'</span>';
					}
				}
				print '</td>';
				if (!$i) {
					$totalarray['nbfield']++;
				}
			}


			// Multiprices
			if (!empty($conf->global->PRODUIT_MULTIPRICES)) {
				if (! isset($productpricescache)) {
					$productpricescache=array();
				}
				if (! isset($productpricescache[$obj->rowid])) {
					$productpricescache[$obj->rowid] = array();
				}

				if ($obj->tosell && $usercancreadprice) {
					// Make 1 request for all price levels (without filter on price_level) and saved result into an cache array
					// then reuse the cache array if we need prices for other price levels
					$sqlp = "SELECT p.rowid, p.fk_product, p.price, p.price_ttc, p.price_level, p.date_price, p.price_base_type";
					$sqlp .= " FROM ".MAIN_DB_PREFIX."product_price as p";
					$sqlp .= " WHERE fk_product = ".((int) $obj->rowid);
					$sqlp .= " ORDER BY p.date_price DESC, p.rowid DESC, p.price_level ASC";
					$resultp = $db->query($sqlp);
					if ($resultp) {
						$nump = $db->num_rows($resultp);
						$j = 0;
						while ($j < $nump) {
							$objp = $db->fetch_object($resultp);

							if (empty($productpricescache[$obj->rowid][$objp->price_level])) {
								$productpricescache[$obj->rowid][$objp->price_level]['price'] = $objp->price;
								$productpricescache[$obj->rowid][$objp->price_level]['price_ttc'] = $objp->price_ttc;
								$productpricescache[$obj->rowid][$objp->price_level]['price_base_type'] = $objp->price_base_type;
							}

							$j++;
						}

						$db->free($resultp);
					} else {
						dol_print_error($db);
					}
				}

				foreach ($arraypricelevel as $key => $value) {
					if (!empty($arrayfields['p.sellprice'.$key]['checked'])) {
						print '<td class="right nowraponall">';
						if (!empty($productpricescache[$obj->rowid])) {
							if ($productpricescache[$obj->rowid][$key]['price_base_type'] == 'TTC') {
								print '<span class="amount">'.price($productpricescache[$obj->rowid][$key]['price_ttc']).' '.$langs->trans("TTC").'</span>';
							} else {
								print '<span class="amount">'.price($productpricescache[$obj->rowid][$key]['price']).' '.$langs->trans("HT").'</span>';
							}
						}
						print '</td>';
						if (!$i) {
							$totalarray['nbfield']++;
						}
=======
	$usercancreadprice = getDolGlobalString('MAIN_USE_ADVANCED_PERMS')?$user->hasRight('product', 'product_advance', 'read_prices'):$user->hasRight('product', 'lire');
	if ($product_static->isService()) {
		$usercancreadprice = getDolGlobalString('MAIN_USE_ADVANCED_PERMS')?$user->hasRight('service', 'service_advance', 'read_prices'):$user->hasRight('service', 'lire');
	}

	print '<tr class="oddeven">';

	// Action column
	if (!empty($conf->global->MAIN_CHECKBOX_LEFT_COLUMN)) {
		print '<td class="nowrap center">';
		if ($massactionbutton || $massaction) {   // If we are in select mode (massactionbutton defined) or if we have already selected and sent an action ($massaction) defined
			$selected = 0;
			if (in_array($obj->rowid, $arrayofselected)) {
				$selected = 1;
			}
			print '<input id="cb'.$obj->rowid.'" class="flat checkforselect" type="checkbox" name="toselect[]" value="'.$obj->rowid.'"'.($selected ? ' checked="checked"' : '').'>';
		}
		print '</td>';
		if (!$i) {
			$totalarray['nbfield']++;
		}
	}
	// Ref
	if (!empty($arrayfields['p.rowid']['checked'])) {
		print '<td class="nowraponall">';
		print $product_static->id;
		print "</td>\n";
		if (!$i) {
			$totalarray['nbfield']++;
		}
	}

	// Ref
	if (!empty($arrayfields['p.ref']['checked'])) {
		print '<td class="tdoverflowmax200">';
		print $product_static->getNomUrl(1);
		print "</td>\n";
		if (!$i) {
			$totalarray['nbfield']++;
		}
	}

	// Ref supplier
	if (!empty($arrayfields['pfp.ref_fourn']['checked'])) {
		print '<td class="tdoverflowmax200">';
		print $product_static->getNomUrl(1);
		print "</td>\n";
		if (!$i) {
			$totalarray['nbfield']++;
		}
	}

	// Thumbnail
	if (!empty($arrayfields['thumbnail']['checked'])) {
		$product_thumbnail_html = '';
		if (!empty($product_static->entity)) {
			$product_thumbnail = $product_static->show_photos('product', $conf->product->multidir_output[$product_static->entity], 1, 1, 0, 0, 0, 80);
			if ($product_static->nbphoto > 0) {
				$product_thumbnail_html = $product_thumbnail;
			}
		}

		print '<td class="center">' . $product_thumbnail_html . '</td>';
		if (!$i) {
			$totalarray['nbfield']++;
		}
	}

	// Label
	if (!empty($arrayfields['p.label']['checked'])) {
		print '<td class="tdoverflowmax200" title="'.dol_escape_htmltag($product_static->label).'">'.$product_static->label.'</td>';
		if (!$i) {
			$totalarray['nbfield']++;
		}
	}

	// Type
	if (!empty($arrayfields['p.fk_product_type']['checked'])) {
		print '<td class="center">';
		$s = '';
		if ($product_static->type == 0) {
			$s .= img_picto($langs->trans("Product"), 'product', 'class="paddingleftonly paddingrightonly colorgrey"');
		} else {
			$s .= img_picto($langs->trans("Service"), 'service', 'class="paddingleftonly paddingrightonly colorgrey"');
		}
		print $s;
		print '</td>';
		if (!$i) {
			$totalarray['nbfield']++;
		}
	}

	// Barcode
	if (!empty($arrayfields['p.barcode']['checked'])) {
		print '<td>'.$product_static->barcode.'</td>';
		if (!$i) {
			$totalarray['nbfield']++;
		}
	}

	// Duration
	if (!empty($arrayfields['p.duration']['checked'])) {
		print '<td class="center nowraponall">';

		if (preg_match('/([^a-z]+)[a-z]$/i', $obj->duration)) {
			$duration_value = substr($obj->duration, 0, dol_strlen($obj->duration) - 1);
			$duration_unit = substr($obj->duration, -1);

			if ((float) $duration_value > 1) {
				$dur = array("i"=>$langs->trans("Minutes"), "h"=>$langs->trans("Hours"), "d"=>$langs->trans("Days"), "w"=>$langs->trans("Weeks"), "m"=>$langs->trans("Months"), "y"=>$langs->trans("Years"));
			} elseif ((float) $duration_value > 0) {
				$dur = array("i"=>$langs->trans("Minute"), "h"=>$langs->trans("Hour"), "d"=>$langs->trans("Day"), "w"=>$langs->trans("Week"), "m"=>$langs->trans("Month"), "y"=>$langs->trans("Year"));
			}
			print $duration_value;
			print ((!empty($duration_unit) && isset($dur[$duration_unit]) && $duration_value != '') ? ' '.$langs->trans($dur[$duration_unit]) : '');
		} elseif (!preg_match('/^[a-z]$/i', $obj->duration)) {		// If duration is a simple char (like 's' of 'm'), we do not show value
			print $obj->duration;
		}

		print '</td>';
		if (!$i) {
			$totalarray['nbfield']++;
		}
	}

	// Finished
	if (!empty($arrayfields['p.finished']['checked'])) {
		print '<td class="center">';
		print $product_static->getLibFinished();
		print '</td>';
		if (!$i) {
			$totalarray['nbfield']++;
		}
	}

	// Weight
	if (!empty($arrayfields['p.weight']['checked'])) {
		print '<td class="center">';
		print $product_static->weight;
		print '</td>';
		if (!$i) {
			$totalarray['nbfield']++;
		}
	}
	// Weight units
	if (!empty($arrayfields['p.weight_units']['checked'])) {
		print '<td class="center">';
		if ($product_static->weight != '') {
			print measuringUnitString(0, 'weight', $product_static->weight_units);
		}
		print '</td>';
		if (!$i) {
			$totalarray['nbfield']++;
		}
	}
	// Length
	if (!empty($arrayfields['p.length']['checked'])) {
		print '<td class="center">';
		print $product_static->length;
		print '</td>';
		if (!$i) {
			$totalarray['nbfield']++;
		}
	}
	// Length units
	if (!empty($arrayfields['p.length_units']['checked'])) {
		print '<td class="center">';
		if ($product_static->length != '') {
			print measuringUnitString(0, 'size', $product_static->length_units);
		}
		print '</td>';
		if (!$i) {
			$totalarray['nbfield']++;
		}
	}
	// Width
	if (!empty($arrayfields['p.width']['checked'])) {
		print '<td align="center">';
		print $product_static->width;
		print '</td>';
		if (!$i) {
			$totalarray['nbfield']++;
		}
	}
	// Width units
	if (!empty($arrayfields['p.width_units']['checked'])) {
		print '<td class="center">';
		if ($product_static->width != '') {
			print measuringUnitString(0, 'size', $product_static->width_units);
		}
		print '</td>';
		if (!$i) {
			$totalarray['nbfield']++;
		}
	}
	// Height
	if (!empty($arrayfields['p.height']['checked'])) {
		print '<td align="center">';
		print $product_static->height;
		print '</td>';
		if (!$i) {
			$totalarray['nbfield']++;
		}
	}
	// Height units
	if (!empty($arrayfields['p.height_units']['checked'])) {
		print '<td class="center">';
		if ($product_static->height != '') {
			print measuringUnitString(0, 'size', $product_static->height_units);
		}
		print '</td>';
		if (!$i) {
			$totalarray['nbfield']++;
		}
	}
	// Surface
	if (!empty($arrayfields['p.surface']['checked'])) {
		print '<td class="center">';
		print $product_static->surface;
		print '</td>';
		if (!$i) {
			$totalarray['nbfield']++;
		}
	}
	// Surface units
	if (!empty($arrayfields['p.surface_units']['checked'])) {
		print '<td class="center">';
		if ($product_static->surface != '') {
			print measuringUnitString(0, 'surface', $product_static->surface_units);
		}
		print '</td>';
		if (!$i) {
			$totalarray['nbfield']++;
		}
	}
	// Volume
	if (!empty($arrayfields['p.volume']['checked'])) {
		print '<td class="center">';
		print $product_static->volume;
		print '</td>';
		if (!$i) {
			$totalarray['nbfield']++;
		}
	}
	// Volume units
	if (!empty($arrayfields['p.volume_units']['checked'])) {
		print '<td class="center">';
		if ($product_static->volume != '') {
			print measuringUnitString(0, 'volume', $product_static->volume_units);
		}
		print '</td>';
		if (!$i) {
			$totalarray['nbfield']++;
		}
	}
	// Unit
	if (!empty($arrayfields['cu.label']['checked'])) {
		print '<td align="center">';
		if (!empty($obj->cu_label)) {
			print $langs->trans($obj->cu_label);
		}
		print '</td>';
		if (!$i) {
			$totalarray['nbfield']++;
		}
	}

	// Sell price
	if (!empty($arrayfields['p.sellprice']['checked'])) {
		print '<td class="right nowraponall">';
		if ($product_static->status && $usercancreadprice) {
			if ($obj->price_base_type == 'TTC') {
				print '<span class="amount">'.price($obj->price_ttc).' '.$langs->trans("TTC").'</span>';
			} else {
				print '<span class="amount">'.price($obj->price).' '.$langs->trans("HT").'</span>';
			}
		}
		print '</td>';
		if (!$i) {
			$totalarray['nbfield']++;
		}
	}


	// Multiprices
	if (!empty($conf->global->PRODUIT_MULTIPRICES)) {
		if (! isset($productpricescache)) {
			$productpricescache=array();
		}
		if (! isset($productpricescache[$obj->rowid])) {
			$productpricescache[$obj->rowid] = array();
		}

		if ($product_static->status && $usercancreadprice) {
			// Make 1 request for all price levels (without filter on price_level) and saved result into an cache array
			// then reuse the cache array if we need prices for other price levels
			$sqlp = "SELECT p.rowid, p.fk_product, p.price, p.price_ttc, p.price_level, p.date_price, p.price_base_type";
			$sqlp .= " FROM ".MAIN_DB_PREFIX."product_price as p";
			$sqlp .= " WHERE fk_product = ".((int) $obj->rowid);
			$sqlp .= " ORDER BY p.date_price DESC, p.rowid DESC, p.price_level ASC";
			$resultp = $db->query($sqlp);
			if ($resultp) {
				$nump = $db->num_rows($resultp);
				$j = 0;
				while ($j < $nump) {
					$objp = $db->fetch_object($resultp);

					if (empty($productpricescache[$obj->rowid][$objp->price_level])) {
						$productpricescache[$obj->rowid][$objp->price_level]['price'] = $objp->price;
						$productpricescache[$obj->rowid][$objp->price_level]['price_ttc'] = $objp->price_ttc;
						$productpricescache[$obj->rowid][$objp->price_level]['price_base_type'] = $objp->price_base_type;
					}

					$j++;
				}

				$db->free($resultp);
			} else {
				dol_print_error($db);
			}
		}

		foreach ($arraypricelevel as $key => $value) {
			if (!empty($arrayfields['p.sellprice'.$key]['checked'])) {
				print '<td class="right nowraponall">';
				if (!empty($productpricescache[$obj->rowid])) {
					if ($productpricescache[$obj->rowid][$key]['price_base_type'] == 'TTC') {
						print '<span class="amount">'.price($productpricescache[$obj->rowid][$key]['price_ttc']).' '.$langs->trans("TTC").'</span>';
					} else {
						print '<span class="amount">'.price($productpricescache[$obj->rowid][$key]['price']).' '.$langs->trans("HT").'</span>';
>>>>>>> 2959704b
					}
				}
				print '</td>';
				if (!$i) {
					$totalarray['nbfield']++;
				}
			}
<<<<<<< HEAD

			// Better buy price
			if (!empty($arrayfields['p.minbuyprice']['checked'])) {
				print  '<td class="right nowraponall">';
				if ($obj->tobuy && $obj->minsellprice != '' && $usercancreadprice) {
					//print price($obj->minsellprice).' '.$langs->trans("HT");
					if ($product_fourn->find_min_price_product_fournisseur($obj->rowid) > 0) {
						if ($product_fourn->product_fourn_price_id > 0) {
							if ((isModEnabled("fournisseur") && !empty($user->rights->fournisseur->lire) && empty($conf->global->MAIN_USE_NEW_SUPPLIERMOD)) || (isModEnabled("supplier_order") && !empty($user->rights->supplier_order->lire)) || (isModEnabled("supplier_invoice") && !empty($user->rights->supplier_invoice->lire))) {
								$htmltext = $product_fourn->display_price_product_fournisseur(1, 1, 0, 1);
								print '<span class="amount">'.$form->textwithpicto(price($product_fourn->fourn_unitprice * (1 - $product_fourn->fourn_remise_percent / 100) - $product_fourn->fourn_remise).' '.$langs->trans("HT"), $htmltext).'</span>';
							} else {
								print '<span class="amount">'.price($product_fourn->fourn_unitprice).' '.$langs->trans("HT").'</span>';
							}
						}
=======
		}
	}

	// Better buy price
	if (!empty($arrayfields['p.minbuyprice']['checked'])) {
		print  '<td class="right nowraponall">';
		if ($product_static->status_buy && $obj->bestpurchaseprice != '' && $usercancreadprice) {
			if ($product_fourn->find_min_price_product_fournisseur($obj->rowid) > 0) {
				if ($product_fourn->product_fourn_price_id > 0) {
					if ((isModEnabled("fournisseur") && !empty($user->rights->fournisseur->lire) && empty($conf->global->MAIN_USE_NEW_SUPPLIERMOD)) || (isModEnabled("supplier_order") && !empty($user->rights->supplier_order->lire)) || (isModEnabled("supplier_invoice") && !empty($user->rights->supplier_invoice->lire))) {
						$htmltext = $product_fourn->display_price_product_fournisseur(1, 1, 0, 1);
						print '<span class="amount">'.$form->textwithpicto(price($product_fourn->fourn_unitprice * (1 - $product_fourn->fourn_remise_percent / 100) - $product_fourn->fourn_remise).' '.$langs->trans("HT"), $htmltext).'</span>';
					} else {
						print '<span class="amount">'.price($product_fourn->fourn_unitprice).' '.$langs->trans("HT").'</span>';
>>>>>>> 2959704b
					}
				}
				print '</td>';
				if (!$i) {
					$totalarray['nbfield']++;
				}
			}
<<<<<<< HEAD

			// Number of buy prices
			if (!empty($arrayfields['p.numbuyprice']['checked'])) {
				print  '<td class="right">';
				if ($obj->tobuy && $usercancreadprice) {
					if (count($productFournList = $product_fourn->list_product_fournisseur_price($obj->rowid)) > 0) {
						$htmltext = $product_fourn->display_price_product_fournisseur(1, 1, 0, 1, $productFournList);
						print $form->textwithpicto(count($productFournList), $htmltext);
					}
				}
				print '</td>';
			}

			// VAT or Sell Tax Rate
			if (!empty($arrayfields['p.tva_tx']['checked'])) {
				print '<td class="right">';
				print vatrate($obj->tva_tx, true);
				print '</td>';
				if (!$i) {
					$totalarray['nbfield']++;
				}
			}

			// WAP
			if (!empty($arrayfields['p.pmp']['checked'])) {
				print '<td class="nowrap right">';
				if ($usercancreadprice) {
					print '<span class="amount">'.price($product_static->pmp, 1, $langs)."</span>";
				}
				print '</td>';
			}
			// Cost price
			if (!empty($arrayfields['p.cost_price']['checked'])) {
				print '<td class="nowrap right">';
				//print $obj->cost_price;
				if ($usercancreadprice) {
					print '<span class="amount">'.price($obj->cost_price).' '.$langs->trans("HT").'</span>';
				}
				print '</td>';
			}

			// Limit alert
			if (!empty($arrayfields['p.seuil_stock_alerte']['checked'])) {
				print '<td class="right">';
				if ($obj->fk_product_type != 1) {
					print $obj->seuil_stock_alerte;
				}
				print '</td>';
				if (!$i) {
					$totalarray['nbfield']++;
				}
			}
			// Desired stock
			if (!empty($arrayfields['p.desiredstock']['checked'])) {
				print '<td class="right">';
				if ($obj->fk_product_type != 1) {
					print $obj->desiredstock;
				}
				print '</td>';
				if (!$i) {
					$totalarray['nbfield']++;
				}
			}
			// Stock real
			if (!empty($arrayfields['p.stock']['checked'])) {
				print '<td class="right">';
				if ($obj->fk_product_type != 1) {
					if ($obj->seuil_stock_alerte != '' && $product_static->stock_reel < (float) $obj->seuil_stock_alerte) {
						print img_warning($langs->trans("StockLowerThanLimit", $obj->seuil_stock_alerte)).' ';
					}
					if ($usercancreadprice) {
						print price(price2num($product_static->stock_reel, 'MS'));
					}
				}
				print '</td>';
				if (!$i) {
					$totalarray['nbfield']++;
				}
			}
			// Stock virtual
			if (!empty($arrayfields['stock_virtual']['checked'])) {
				print '<td class="right">';
				if ($obj->fk_product_type != 1) {
					if ($obj->seuil_stock_alerte != '' && $product_static->stock_theorique < (float) $obj->seuil_stock_alerte) {
						print img_warning($langs->trans("StockLowerThanLimit", $obj->seuil_stock_alerte)).' ';
					}
					if ($usercancreadprice) {
						print price(price2num($product_static->stock_theorique, 'MS'));
					}
				}
				print '</td>';
				if (!$i) {
					$totalarray['nbfield']++;
				}
			}
			// Lot/Serial
			if (!empty($arrayfields['p.tobatch']['checked'])) {
				print '<td class="center">';
				print $product_static->getLibStatut(1, 2);
				print '</td>';
				if (!$i) {
					$totalarray['nbfield']++;
				}
			}
			// Country
			if (!empty($arrayfields['p.fk_country']['checked'])) {
				print '<td>'.getCountry($obj->fk_country, 0, $db).'</td>';
				if (!$i) {
					$totalarray['nbfield']++;
				}
			}
			// State
			if (!empty($arrayfields['p.fk_state']['checked'])) {
				print '<td>';
				if (!empty($obj->fk_state)) {
					print  getState($obj->fk_state, 0, $db);
				}
				print '</td>';
				if (!$i) {
					$totalarray['nbfield']++;
				}
			}
			// Accountancy code sell
			if (!empty($arrayfields[$alias_product_perentity . '.accountancy_code_sell']['checked'])) {
				print '<td>'.$obj->accountancy_code_sell.'</td>';
				if (!$i) {
					$totalarray['nbfield']++;
				}
			}
			if (!empty($arrayfields[$alias_product_perentity . '.accountancy_code_sell_intra']['checked'])) {
				print '<td>'.$obj->accountancy_code_sell_intra.'</td>';
				if (!$i) {
					$totalarray['nbfield']++;
				}
			}
			if (!empty($arrayfields[$alias_product_perentity . '.accountancy_code_sell_export']['checked'])) {
				print '<td>'.$obj->accountancy_code_sell_export.'</td>';
				if (!$i) {
					$totalarray['nbfield']++;
				}
			}
			// Accountancy code buy
			if (!empty($arrayfields[$alias_product_perentity . '.accountancy_code_buy']['checked'])) {
				print '<td>'.$obj->accountancy_code_buy.'</td>';
				if (!$i) {
					$totalarray['nbfield']++;
				}
			}
			if (!empty($arrayfields[$alias_product_perentity . '.accountancy_code_buy_intra']['checked'])) {
				print '<td>'.$obj->accountancy_code_buy_intra.'</td>';
				if (!$i) {
					$totalarray['nbfield']++;
				}
			}
			if (!empty($arrayfields[$alias_product_perentity . '.accountancy_code_buy_export']['checked'])) {
				print '<td>'.$obj->accountancy_code_buy_export.'</td>';
				if (!$i) {
					$totalarray['nbfield']++;
				}
			}
			// Extra fields
			include DOL_DOCUMENT_ROOT.'/core/tpl/extrafields_list_print_fields.tpl.php';
			// Fields from hook
			$parameters = array('arrayfields'=>$arrayfields, 'obj'=>$obj, 'i'=>$i, 'totalarray'=>&$totalarray);
			$reshook = $hookmanager->executeHooks('printFieldListValue', $parameters, $object, $action); // Note that $action and $object may have been modified by hook
			print $hookmanager->resPrint;
			// Date creation
			if (!empty($arrayfields['p.datec']['checked'])) {
				print '<td class="center nowraponall">';
				print dol_print_date($db->jdate($obj->date_creation), 'dayhour', 'tzuser');
				print '</td>';
				if (!$i) {
					$totalarray['nbfield']++;
				}
			}
			// Date modification
			if (!empty($arrayfields['p.tms']['checked'])) {
				print '<td class="center nowraponall">';
				print dol_print_date($db->jdate($obj->date_update), 'dayhour', 'tzuser');
				print '</td>';
				if (!$i) {
					$totalarray['nbfield']++;
				}
			}

			// Status (to sell)
			if (!empty($arrayfields['p.tosell']['checked'])) {
				print '<td class="center nowrap">';
				if (!empty($conf->use_javascript_ajax) && $user->hasRight("produit", "creer") && !empty($conf->global->MAIN_DIRECT_STATUS_UPDATE)) {
					print ajax_object_onoff($product_static, 'status', 'tosell', 'ProductStatusOnSell', 'ProductStatusNotOnSell');
				} else {
					print $product_static->LibStatut($obj->tosell, 5, 0);
				}
				print '</td>';
				if (!$i) {
					$totalarray['nbfield']++;
				}
			}
			// Status (to buy)
			if (!empty($arrayfields['p.tobuy']['checked'])) {
				print '<td class="center nowrap">';
				if (!empty($conf->use_javascript_ajax) && $user->hasRight("produit", "creer") && !empty($conf->global->MAIN_DIRECT_STATUS_UPDATE)) {
					print ajax_object_onoff($product_static, 'status_buy', 'tobuy', 'ProductStatusOnBuy', 'ProductStatusNotOnBuy');
				} else {
					print $product_static->LibStatut($obj->tobuy, 5, 1);
				}
				print '</td>';
				if (!$i) {
					$totalarray['nbfield']++;
				}
			}

			// Action column
			if (empty($conf->global->MAIN_CHECKBOX_LEFT_COLUMN)) {
				print '<td class="nowrap center">';
				if ($massactionbutton || $massaction) {   // If we are in select mode (massactionbutton defined) or if we have already selected and sent an action ($massaction) defined
					$selected = 0;
					if (in_array($obj->rowid, $arrayofselected)) {
						$selected = 1;
					}
					print '<input id="cb'.$obj->rowid.'" class="flat checkforselect" type="checkbox" name="toselect[]" value="'.$obj->rowid.'"'.($selected ? ' checked="checked"' : '').'>';
				}
				print '</td>';
				if (!$i) {
					$totalarray['nbfield']++;
				}
			}

			print "</tr>\n";
		}
		$i++;
=======
		}
		print '</td>';
		if (!$i) {
			$totalarray['nbfield']++;
		}
	}

	// Number of buy prices
	if (!empty($arrayfields['p.numbuyprice']['checked'])) {
		print  '<td class="right">';
		if ($product_static->status_buy && $usercancreadprice) {
			if (count($productFournList = $product_fourn->list_product_fournisseur_price($obj->rowid)) > 0) {
				$htmltext = $product_fourn->display_price_product_fournisseur(1, 1, 0, 1, $productFournList);
				print $form->textwithpicto(count($productFournList), $htmltext);
			}
		}
		print '</td>';
	}

	// VAT or Sell Tax Rate
	if (!empty($arrayfields['p.tva_tx']['checked'])) {
		print '<td class="right">';
		print vatrate($obj->tva_tx, true);
		print '</td>';
		if (!$i) {
			$totalarray['nbfield']++;
		}
	}

	// WAP
	if (!empty($arrayfields['p.pmp']['checked'])) {
		print '<td class="nowrap right">';
		if ($usercancreadprice) {
			print '<span class="amount">'.price($product_static->pmp, 1, $langs)."</span>";
		}
		print '</td>';
	}
	// Cost price
	if (!empty($arrayfields['p.cost_price']['checked'])) {
		print '<td class="nowrap right">';
		//print $obj->cost_price;
		if ($usercancreadprice) {
			print '<span class="amount">'.price($obj->cost_price).' '.$langs->trans("HT").'</span>';
		}
		print '</td>';
	}

	// Limit alert
	if (!empty($arrayfields['p.seuil_stock_alerte']['checked'])) {
		print '<td class="right">';
		if ($product_static->type != 1) {
			print $obj->seuil_stock_alerte;
		}
		print '</td>';
		if (!$i) {
			$totalarray['nbfield']++;
		}
	}
	// Desired stock
	if (!empty($arrayfields['p.desiredstock']['checked'])) {
		print '<td class="right">';
		if ($product_static->type != 1) {
			print $obj->desiredstock;
		}
		print '</td>';
		if (!$i) {
			$totalarray['nbfield']++;
		}
	}
	// Stock real
	if (!empty($arrayfields['p.stock']['checked'])) {
		print '<td class="right">';
		if ($product_static->type != 1) {
			if ($obj->seuil_stock_alerte != '' && $product_static->stock_reel < (float) $obj->seuil_stock_alerte) {
				print img_warning($langs->trans("StockLowerThanLimit", $obj->seuil_stock_alerte)).' ';
			}
			if ($usercancreadprice) {
				print price(price2num($product_static->stock_reel, 'MS'));
			}
		}
		print '</td>';
		if (!$i) {
			$totalarray['nbfield']++;
		}
	}
	// Stock virtual
	if (!empty($arrayfields['stock_virtual']['checked'])) {
		print '<td class="right">';
		if ($product_static->type != 1) {
			if ($obj->seuil_stock_alerte != '' && $product_static->stock_theorique < (float) $obj->seuil_stock_alerte) {
				print img_warning($langs->trans("StockLowerThanLimit", $obj->seuil_stock_alerte)).' ';
			}
			if ($usercancreadprice) {
				print price(price2num($product_static->stock_theorique, 'MS'));
			}
		}
		print '</td>';
		if (!$i) {
			$totalarray['nbfield']++;
		}
	}
	// Lot/Serial
	if (!empty($arrayfields['p.tobatch']['checked'])) {
		print '<td class="center">';
		print $product_static->getLibStatut(1, 2);
		print '</td>';
		if (!$i) {
			$totalarray['nbfield']++;
		}
	}
	// Country
	if (!empty($arrayfields['p.fk_country']['checked'])) {
		print '<td>'.getCountry($obj->fk_country, 0, $db).'</td>';
		if (!$i) {
			$totalarray['nbfield']++;
		}
	}
	// State
	if (!empty($arrayfields['p.fk_state']['checked'])) {
		print '<td>';
		if (!empty($obj->fk_state)) {
			print  getState($obj->fk_state, 0, $db);
		}
		print '</td>';
		if (!$i) {
			$totalarray['nbfield']++;
		}
	}
	// Accountancy code sell
	if (!empty($arrayfields[$alias_product_perentity . '.accountancy_code_sell']['checked'])) {
		print '<td>'.$product_static->accountancy_code_sell.'</td>';
		if (!$i) {
			$totalarray['nbfield']++;
		}
	}
	if (!empty($arrayfields[$alias_product_perentity . '.accountancy_code_sell_intra']['checked'])) {
		print '<td>'.$product_static->accountancy_code_sell_intra.'</td>';
		if (!$i) {
			$totalarray['nbfield']++;
		}
	}
	if (!empty($arrayfields[$alias_product_perentity . '.accountancy_code_sell_export']['checked'])) {
		print '<td>'.$product_static->accountancy_code_sell_export.'</td>';
		if (!$i) {
			$totalarray['nbfield']++;
		}
	}
	// Accountancy code buy
	if (!empty($arrayfields[$alias_product_perentity . '.accountancy_code_buy']['checked'])) {
		print '<td>'.$product_static->accountancy_code_buy.'</td>';
		if (!$i) {
			$totalarray['nbfield']++;
		}
	}
	if (!empty($arrayfields[$alias_product_perentity . '.accountancy_code_buy_intra']['checked'])) {
		print '<td>'.$product_static->accountancy_code_buy_intra.'</td>';
		if (!$i) {
			$totalarray['nbfield']++;
		}
	}
	if (!empty($arrayfields[$alias_product_perentity . '.accountancy_code_buy_export']['checked'])) {
		print '<td>'.$product_static->accountancy_code_buy_export.'</td>';
		if (!$i) {
			$totalarray['nbfield']++;
		}
	}
	// Extra fields
	include DOL_DOCUMENT_ROOT.'/core/tpl/extrafields_list_print_fields.tpl.php';
	// Fields from hook
	$parameters = array('arrayfields'=>$arrayfields, 'obj'=>$obj, 'i'=>$i, 'totalarray'=>&$totalarray);
	$reshook = $hookmanager->executeHooks('printFieldListValue', $parameters, $object, $action); // Note that $action and $object may have been modified by hook
	print $hookmanager->resPrint;
	// Date creation
	if (!empty($arrayfields['p.datec']['checked'])) {
		print '<td class="center nowraponall">';
		print dol_print_date($db->jdate($obj->date_creation), 'dayhour', 'tzuser');
		print '</td>';
		if (!$i) {
			$totalarray['nbfield']++;
		}
	}
	// Date modification
	if (!empty($arrayfields['p.tms']['checked'])) {
		print '<td class="center nowraponall">';
		print dol_print_date($db->jdate($obj->date_update), 'dayhour', 'tzuser');
		print '</td>';
		if (!$i) {
			$totalarray['nbfield']++;
		}
	}

	// Status (to sell)
	if (!empty($arrayfields['p.tosell']['checked'])) {
		print '<td class="center nowrap">';
		if (!empty($conf->use_javascript_ajax) && $user->hasRight("produit", "creer") && !empty($conf->global->MAIN_DIRECT_STATUS_UPDATE)) {
			print ajax_object_onoff($product_static, 'status', 'tosell', 'ProductStatusOnSell', 'ProductStatusNotOnSell');
		} else {
			print $product_static->LibStatut($product_static->status, 5, 0);
		}
		print '</td>';
		if (!$i) {
			$totalarray['nbfield']++;
		}
	}
	// Status (to buy)
	if (!empty($arrayfields['p.tobuy']['checked'])) {
		print '<td class="center nowrap">';
		if (!empty($conf->use_javascript_ajax) && $user->hasRight("produit", "creer") && !empty($conf->global->MAIN_DIRECT_STATUS_UPDATE)) {
			print ajax_object_onoff($product_static, 'status_buy', 'tobuy', 'ProductStatusOnBuy', 'ProductStatusNotOnBuy');
		} else {
			print $product_static->LibStatut($product_static->status_buy, 5, 1);
		}
		print '</td>';
		if (!$i) {
			$totalarray['nbfield']++;
		}
	}

	// Action column
	if (empty($conf->global->MAIN_CHECKBOX_LEFT_COLUMN)) {
		print '<td class="nowrap center">';
		if ($massactionbutton || $massaction) {   // If we are in select mode (massactionbutton defined) or if we have already selected and sent an action ($massaction) defined
			$selected = 0;
			if (in_array($obj->rowid, $arrayofselected)) {
				$selected = 1;
			}
			print '<input id="cb'.$obj->rowid.'" class="flat checkforselect" type="checkbox" name="toselect[]" value="'.$obj->rowid.'"'.($selected ? ' checked="checked"' : '').'>';
		}
		print '</td>';
		if (!$i) {
			$totalarray['nbfield']++;
		}
>>>>>>> 2959704b
	}

	print "</tr>\n";
	$i++;
}

$db->free($resql);

// If no record found
if ($num == 0) {
	$colspan = 1;
	foreach ($arrayfields as $key => $val) {
		if (!empty($val['checked'])) {
			$colspan++;
		}
	}
	print '<tr><td colspan="'.$colspan.'"><span class="opacitymedium">'.$langs->trans("NoRecordFound").'</span></td></tr>';
}

print "</table>";
print "</div>";
print '</form>';

// End of page
llxFooter();
$db->close();<|MERGE_RESOLUTION|>--- conflicted
+++ resolved
@@ -668,102 +668,15 @@
 //llxHeader('', $title, $helpurl, '', 0, 0, array(), array(), $paramsCat, 'classforhorizontalscrolloftabs');
 llxHeader('', $title, $helpurl, '', 0, 0, array(), array(), $paramsCat, '');
 
-<<<<<<< HEAD
-	$param = '';
-	if (!empty($mode)) {
-		$param = "&mode=".urlencode($mode);
-	}
-	if (!empty($contextpage) && $contextpage != $_SERVER["PHP_SELF"]) {
-		$param .= '&contextpage='.urlencode($contextpage);
-	}
-	if ($limit > 0 && $limit != $conf->liste_limit) {
-		$param .= '&limit='.urlencode($limit);
-	}
-	if ($sall) {
-		$param .= "&sall=".urlencode($sall);
-	}
-	if ($searchCategoryProductOperator == 1) {
-		$param .= "&search_category_product_operator=".urlencode($searchCategoryProductOperator);
-	}
-	foreach ($searchCategoryProductList as $searchCategoryProduct) {
-		$param .= "&search_category_product_list[]=".urlencode($searchCategoryProduct);
-	}
-	if ($search_ref) {
-		$param = "&search_ref=".urlencode($search_ref);
-	}
-	if ($search_ref_supplier) {
-		$param = "&search_ref_supplier=".urlencode($search_ref_supplier);
-	}
-	if ($search_barcode) {
-		$param .= ($search_barcode ? "&search_barcode=".urlencode($search_barcode) : "");
-	}
-	if ($search_label) {
-		$param .= "&search_label=".urlencode($search_label);
-	}
-	if ($search_tosell != '') {
-		$param .= "&search_tosell=".urlencode($search_tosell);
-	}
-	if ($search_tobuy != '') {
-		$param .= "&search_tobuy=".urlencode($search_tobuy);
-	}
-	if ($search_tobatch) {
-		$param = "&search_tobatch=".urlencode($search_tobatch);
-	}
-	if ($search_country != '') {
-		$param .= "&search_country=".urlencode($search_country);
-	}
-	if ($search_state != '') {
-		$param .= "&search_state=".urlencode($search_state);
-	}
-	if ($search_vatrate) {
-		$param = "&search_vatrate=".urlencode($search_vatrate);
-	}
-	if ($fourn_id > 0) {
-		$param .= "&fourn_id=".urlencode($fourn_id);
-	}
-	if ($show_childproducts) {
-		$param .= ($show_childproducts ? "&search_show_childproducts=".urlencode($show_childproducts) : "");
-	}
-	if ($type != '') {
-		$param .= '&type='.urlencode($type);
-	}
-	if ($search_type != '') {
-		$param .= '&search_type='.urlencode($search_type);
-	}
-	if ($optioncss != '') {
-		$param .= '&optioncss='.urlencode($optioncss);
-	}
-	if ($search_accountancy_code_sell) {
-		$param = "&search_accountancy_code_sell=".urlencode($search_accountancy_code_sell);
-	}
-	if ($search_accountancy_code_sell_intra) {
-		$param = "&search_accountancy_code_sell_intra=".urlencode($search_accountancy_code_sell_intra);
-	}
-	if ($search_accountancy_code_sell_export) {
-		$param = "&search_accountancy_code_sell_export=".urlencode($search_accountancy_code_sell_export);
-	}
-	if ($search_accountancy_code_buy) {
-		$param = "&search_accountancy_code_buy=".urlencode($search_accountancy_code_buy);
-	}
-	if ($search_accountancy_code_buy_intra) {
-		$param = "&search_accountancy_code_buy_intra=".urlencode($search_accountancy_code_buy_intra);
-	}
-	if ($search_accountancy_code_buy_export) {
-		$param = "&search_accountancy_code_buy_export=".urlencode($search_accountancy_code_buy_export);
-	}
-	if ($search_finished) {
-		$param = "&search_finished=".urlencode($search_finished);
-	}
-	// Add $param from extra fields
-	include DOL_DOCUMENT_ROOT.'/core/tpl/extrafields_list_search_param.tpl.php';
-=======
 // Displays product removal confirmation
 if (GETPOST('delprod')) {
 	setEventMessages($langs->trans("ProductDeleted", GETPOST('delprod')), null, 'mesgs');
 }
->>>>>>> 2959704b
 
 $param = '';
+if (!empty($mode)) {
+  $param = "&mode=".urlencode($mode);
+}
 if (!empty($contextpage) && $contextpage != $_SERVER["PHP_SELF"]) {
 	$param .= '&contextpage='.urlencode($contextpage);
 }
@@ -872,30 +785,6 @@
 }
 $massactionbutton = $form->selectMassAction('', $arrayofmassactions);
 
-$newcardbutton = '';
-if ($type === "") {
-	$perm = ($user->rights->produit->creer || $user->rights->service->creer);
-} elseif ($type == Product::TYPE_SERVICE) {
-	$perm = $user->rights->service->creer;
-} elseif ($type == Product::TYPE_PRODUCT) {
-	$perm = $user->rights->produit->creer;
-}
-$oldtype = $type;
-$params = array();
-if ($type === "") {
-	$params['forcenohideoftext'] = 1;
-}
-if ($type === "") {
-	$newcardbutton .= dolGetButtonTitle($langs->trans('NewProduct'), '', 'fa fa-plus-circle', DOL_URL_ROOT.'/product/card.php?action=create&type=0', '', $perm, $params);
-	$type = Product::TYPE_SERVICE;
-}
-$label = 'NewProduct';
-if ($type == Product::TYPE_SERVICE) {
-	$label = 'NewService';
-}
-$newcardbutton .= dolGetButtonTitle($langs->trans($label), '', 'fa fa-plus-circle', DOL_URL_ROOT.'/product/card.php?action=create&type='.$type, '', $perm, $params);
-
-<<<<<<< HEAD
 	$newcardbutton = '';
 	$newcardbutton .= dolGetButtonTitle($langs->trans('ViewList'), '', 'fa fa-bars imgforviewmode', $_SERVER["PHP_SELF"].'?mode=common'.preg_replace('/(&|\?)*mode=[^&]+/', '', $param), '', ((empty($mode) || $mode == 'common') ? 2 : 1), array('morecss'=>'reposition'));
 	$newcardbutton .= dolGetButtonTitle($langs->trans('ViewKanban'), '', 'fa fa-th-list imgforviewmode', $_SERVER["PHP_SELF"].'?mode=kanban'.preg_replace('/(&|\?)*mode=[^&]+/', '', $param), '', ($mode == 'kanban' ? 2 : 1), array('morecss'=>'reposition'));
@@ -920,9 +809,7 @@
 		$label = 'NewService';
 	}
 	$newcardbutton .= dolGetButtonTitle($langs->trans($label), '', 'fa fa-plus-circle', DOL_URL_ROOT.'/product/card.php?action=create&type='.$type, '', $perm, $params);
-=======
-$type = $oldtype;
->>>>>>> 2959704b
+
 
 print '<form action="'.$_SERVER["PHP_SELF"].'" method="post" name="formulaire">';
 if ($optioncss != '') {
@@ -935,32 +822,16 @@
 print '<input type="hidden" name="sortorder" value="'.$sortorder.'">';
 //print '<input type="hidden" name="page" value="'.$page.'">';
 print '<input type="hidden" name="type" value="'.$type.'">';
+print '<input type="hidden" name="mode" value="'.$mode.'">';
+
 if (empty($arrayfields['p.fk_product_type']['checked'])) {
 	print '<input type="hidden" name="search_type" value="'.dol_escape_htmltag($search_type).'">';
 }
 
-<<<<<<< HEAD
-	print '<form action="'.$_SERVER["PHP_SELF"].'" method="post" name="formulaire">';
-	if ($optioncss != '') {
-		print '<input type="hidden" name="optioncss" value="'.$optioncss.'">';
-	}
-	print '<input type="hidden" name="token" value="'.newToken().'">';
-	print '<input type="hidden" name="formfilteraction" id="formfilteraction" value="list">';
-	print '<input type="hidden" name="action" value="list">';
-	print '<input type="hidden" name="sortfield" value="'.$sortfield.'">';
-	print '<input type="hidden" name="sortorder" value="'.$sortorder.'">';
-	print '<input type="hidden" name="mode" value="'.$mode.'">';
-	//print '<input type="hidden" name="page" value="'.$page.'">';
-	print '<input type="hidden" name="type" value="'.$type.'">';
-	if (empty($arrayfields['p.fk_product_type']['checked'])) {
-		print '<input type="hidden" name="search_type" value="'.dol_escape_htmltag($search_type).'">';
-	}
-=======
 $picto = 'product';
 if ($type == 1) {
 	$picto = 'service';
 }
->>>>>>> 2959704b
 
 print_barre_liste($title, $page, $_SERVER["PHP_SELF"], $param, $sortfield, $sortorder, $massactionbutton, $num, $nbtotalofrecords, $picto, 0, $newcardbutton, '', $limit, 0, 0, 1);
 
@@ -1458,7 +1329,7 @@
 print "</tr>\n";
 
 
-<<<<<<< HEAD
+
 	$product_static = new Product($db);
 	$product_fourn = new ProductFournisseur($db);
 
@@ -1483,30 +1354,7 @@
 				if (!empty($objtp->label)) {
 					$obj->label = $objtp->label;
 				}
-=======
-$product_static = new Product($db);
-$product_fourn = new ProductFournisseur($db);
-
-$i = 0;
-$totalarray = array();
-$totalarray['nbfield'] = 0;
-while ($i < min($num, $limit)) {
-	$obj = $db->fetch_object($resql);
-
-	// Multilangs
-	if (getDolGlobalInt('MAIN_MULTILANGS')) {  // If multilang is enabled
-		$sql = "SELECT label";
-		$sql .= " FROM ".MAIN_DB_PREFIX."product_lang";
-		$sql .= " WHERE fk_product = ".((int) $obj->rowid);
-		$sql .= " AND lang = '".$db->escape($langs->getDefaultLang())."'";
-		$sql .= " LIMIT 1";
-
-		$result = $db->query($sql);
-		if ($result) {
-			$objtp = $db->fetch_object($result);
-			if (!empty($objtp->label)) {
-				$obj->label = $objtp->label;
->>>>>>> 2959704b
+
 			}
 		}
 	}
@@ -1561,7 +1409,7 @@
 		}
 	}
 
-<<<<<<< HEAD
+
 		$usercancreadprice = getDolGlobalString('MAIN_USE_ADVANCED_PERMS')?$user->hasRight('product', 'product_advance', 'read_prices'):$user->hasRight('product', 'lire');
 		if ($product_static->isService()) {
 			$usercancreadprice = getDolGlobalString('MAIN_USE_ADVANCED_PERMS')?$user->hasRight('service', 'service_advance', 'read_prices'):$user->hasRight('service', 'lire');
@@ -1910,362 +1758,15 @@
 						if (!$i) {
 							$totalarray['nbfield']++;
 						}
-=======
-	$usercancreadprice = getDolGlobalString('MAIN_USE_ADVANCED_PERMS')?$user->hasRight('product', 'product_advance', 'read_prices'):$user->hasRight('product', 'lire');
-	if ($product_static->isService()) {
-		$usercancreadprice = getDolGlobalString('MAIN_USE_ADVANCED_PERMS')?$user->hasRight('service', 'service_advance', 'read_prices'):$user->hasRight('service', 'lire');
-	}
-
-	print '<tr class="oddeven">';
-
-	// Action column
-	if (!empty($conf->global->MAIN_CHECKBOX_LEFT_COLUMN)) {
-		print '<td class="nowrap center">';
-		if ($massactionbutton || $massaction) {   // If we are in select mode (massactionbutton defined) or if we have already selected and sent an action ($massaction) defined
-			$selected = 0;
-			if (in_array($obj->rowid, $arrayofselected)) {
-				$selected = 1;
-			}
-			print '<input id="cb'.$obj->rowid.'" class="flat checkforselect" type="checkbox" name="toselect[]" value="'.$obj->rowid.'"'.($selected ? ' checked="checked"' : '').'>';
-		}
-		print '</td>';
-		if (!$i) {
-			$totalarray['nbfield']++;
-		}
-	}
-	// Ref
-	if (!empty($arrayfields['p.rowid']['checked'])) {
-		print '<td class="nowraponall">';
-		print $product_static->id;
-		print "</td>\n";
-		if (!$i) {
-			$totalarray['nbfield']++;
-		}
-	}
-
-	// Ref
-	if (!empty($arrayfields['p.ref']['checked'])) {
-		print '<td class="tdoverflowmax200">';
-		print $product_static->getNomUrl(1);
-		print "</td>\n";
-		if (!$i) {
-			$totalarray['nbfield']++;
-		}
-	}
-
-	// Ref supplier
-	if (!empty($arrayfields['pfp.ref_fourn']['checked'])) {
-		print '<td class="tdoverflowmax200">';
-		print $product_static->getNomUrl(1);
-		print "</td>\n";
-		if (!$i) {
-			$totalarray['nbfield']++;
-		}
-	}
-
-	// Thumbnail
-	if (!empty($arrayfields['thumbnail']['checked'])) {
-		$product_thumbnail_html = '';
-		if (!empty($product_static->entity)) {
-			$product_thumbnail = $product_static->show_photos('product', $conf->product->multidir_output[$product_static->entity], 1, 1, 0, 0, 0, 80);
-			if ($product_static->nbphoto > 0) {
-				$product_thumbnail_html = $product_thumbnail;
-			}
-		}
-
-		print '<td class="center">' . $product_thumbnail_html . '</td>';
-		if (!$i) {
-			$totalarray['nbfield']++;
-		}
-	}
-
-	// Label
-	if (!empty($arrayfields['p.label']['checked'])) {
-		print '<td class="tdoverflowmax200" title="'.dol_escape_htmltag($product_static->label).'">'.$product_static->label.'</td>';
-		if (!$i) {
-			$totalarray['nbfield']++;
-		}
-	}
-
-	// Type
-	if (!empty($arrayfields['p.fk_product_type']['checked'])) {
-		print '<td class="center">';
-		$s = '';
-		if ($product_static->type == 0) {
-			$s .= img_picto($langs->trans("Product"), 'product', 'class="paddingleftonly paddingrightonly colorgrey"');
-		} else {
-			$s .= img_picto($langs->trans("Service"), 'service', 'class="paddingleftonly paddingrightonly colorgrey"');
-		}
-		print $s;
-		print '</td>';
-		if (!$i) {
-			$totalarray['nbfield']++;
-		}
-	}
-
-	// Barcode
-	if (!empty($arrayfields['p.barcode']['checked'])) {
-		print '<td>'.$product_static->barcode.'</td>';
-		if (!$i) {
-			$totalarray['nbfield']++;
-		}
-	}
-
-	// Duration
-	if (!empty($arrayfields['p.duration']['checked'])) {
-		print '<td class="center nowraponall">';
-
-		if (preg_match('/([^a-z]+)[a-z]$/i', $obj->duration)) {
-			$duration_value = substr($obj->duration, 0, dol_strlen($obj->duration) - 1);
-			$duration_unit = substr($obj->duration, -1);
-
-			if ((float) $duration_value > 1) {
-				$dur = array("i"=>$langs->trans("Minutes"), "h"=>$langs->trans("Hours"), "d"=>$langs->trans("Days"), "w"=>$langs->trans("Weeks"), "m"=>$langs->trans("Months"), "y"=>$langs->trans("Years"));
-			} elseif ((float) $duration_value > 0) {
-				$dur = array("i"=>$langs->trans("Minute"), "h"=>$langs->trans("Hour"), "d"=>$langs->trans("Day"), "w"=>$langs->trans("Week"), "m"=>$langs->trans("Month"), "y"=>$langs->trans("Year"));
-			}
-			print $duration_value;
-			print ((!empty($duration_unit) && isset($dur[$duration_unit]) && $duration_value != '') ? ' '.$langs->trans($dur[$duration_unit]) : '');
-		} elseif (!preg_match('/^[a-z]$/i', $obj->duration)) {		// If duration is a simple char (like 's' of 'm'), we do not show value
-			print $obj->duration;
-		}
-
-		print '</td>';
-		if (!$i) {
-			$totalarray['nbfield']++;
-		}
-	}
-
-	// Finished
-	if (!empty($arrayfields['p.finished']['checked'])) {
-		print '<td class="center">';
-		print $product_static->getLibFinished();
-		print '</td>';
-		if (!$i) {
-			$totalarray['nbfield']++;
-		}
-	}
-
-	// Weight
-	if (!empty($arrayfields['p.weight']['checked'])) {
-		print '<td class="center">';
-		print $product_static->weight;
-		print '</td>';
-		if (!$i) {
-			$totalarray['nbfield']++;
-		}
-	}
-	// Weight units
-	if (!empty($arrayfields['p.weight_units']['checked'])) {
-		print '<td class="center">';
-		if ($product_static->weight != '') {
-			print measuringUnitString(0, 'weight', $product_static->weight_units);
-		}
-		print '</td>';
-		if (!$i) {
-			$totalarray['nbfield']++;
-		}
-	}
-	// Length
-	if (!empty($arrayfields['p.length']['checked'])) {
-		print '<td class="center">';
-		print $product_static->length;
-		print '</td>';
-		if (!$i) {
-			$totalarray['nbfield']++;
-		}
-	}
-	// Length units
-	if (!empty($arrayfields['p.length_units']['checked'])) {
-		print '<td class="center">';
-		if ($product_static->length != '') {
-			print measuringUnitString(0, 'size', $product_static->length_units);
-		}
-		print '</td>';
-		if (!$i) {
-			$totalarray['nbfield']++;
-		}
-	}
-	// Width
-	if (!empty($arrayfields['p.width']['checked'])) {
-		print '<td align="center">';
-		print $product_static->width;
-		print '</td>';
-		if (!$i) {
-			$totalarray['nbfield']++;
-		}
-	}
-	// Width units
-	if (!empty($arrayfields['p.width_units']['checked'])) {
-		print '<td class="center">';
-		if ($product_static->width != '') {
-			print measuringUnitString(0, 'size', $product_static->width_units);
-		}
-		print '</td>';
-		if (!$i) {
-			$totalarray['nbfield']++;
-		}
-	}
-	// Height
-	if (!empty($arrayfields['p.height']['checked'])) {
-		print '<td align="center">';
-		print $product_static->height;
-		print '</td>';
-		if (!$i) {
-			$totalarray['nbfield']++;
-		}
-	}
-	// Height units
-	if (!empty($arrayfields['p.height_units']['checked'])) {
-		print '<td class="center">';
-		if ($product_static->height != '') {
-			print measuringUnitString(0, 'size', $product_static->height_units);
-		}
-		print '</td>';
-		if (!$i) {
-			$totalarray['nbfield']++;
-		}
-	}
-	// Surface
-	if (!empty($arrayfields['p.surface']['checked'])) {
-		print '<td class="center">';
-		print $product_static->surface;
-		print '</td>';
-		if (!$i) {
-			$totalarray['nbfield']++;
-		}
-	}
-	// Surface units
-	if (!empty($arrayfields['p.surface_units']['checked'])) {
-		print '<td class="center">';
-		if ($product_static->surface != '') {
-			print measuringUnitString(0, 'surface', $product_static->surface_units);
-		}
-		print '</td>';
-		if (!$i) {
-			$totalarray['nbfield']++;
-		}
-	}
-	// Volume
-	if (!empty($arrayfields['p.volume']['checked'])) {
-		print '<td class="center">';
-		print $product_static->volume;
-		print '</td>';
-		if (!$i) {
-			$totalarray['nbfield']++;
-		}
-	}
-	// Volume units
-	if (!empty($arrayfields['p.volume_units']['checked'])) {
-		print '<td class="center">';
-		if ($product_static->volume != '') {
-			print measuringUnitString(0, 'volume', $product_static->volume_units);
-		}
-		print '</td>';
-		if (!$i) {
-			$totalarray['nbfield']++;
-		}
-	}
-	// Unit
-	if (!empty($arrayfields['cu.label']['checked'])) {
-		print '<td align="center">';
-		if (!empty($obj->cu_label)) {
-			print $langs->trans($obj->cu_label);
-		}
-		print '</td>';
-		if (!$i) {
-			$totalarray['nbfield']++;
-		}
-	}
-
-	// Sell price
-	if (!empty($arrayfields['p.sellprice']['checked'])) {
-		print '<td class="right nowraponall">';
-		if ($product_static->status && $usercancreadprice) {
-			if ($obj->price_base_type == 'TTC') {
-				print '<span class="amount">'.price($obj->price_ttc).' '.$langs->trans("TTC").'</span>';
-			} else {
-				print '<span class="amount">'.price($obj->price).' '.$langs->trans("HT").'</span>';
-			}
-		}
-		print '</td>';
-		if (!$i) {
-			$totalarray['nbfield']++;
-		}
-	}
-
-
-	// Multiprices
-	if (!empty($conf->global->PRODUIT_MULTIPRICES)) {
-		if (! isset($productpricescache)) {
-			$productpricescache=array();
-		}
-		if (! isset($productpricescache[$obj->rowid])) {
-			$productpricescache[$obj->rowid] = array();
-		}
-
-		if ($product_static->status && $usercancreadprice) {
-			// Make 1 request for all price levels (without filter on price_level) and saved result into an cache array
-			// then reuse the cache array if we need prices for other price levels
-			$sqlp = "SELECT p.rowid, p.fk_product, p.price, p.price_ttc, p.price_level, p.date_price, p.price_base_type";
-			$sqlp .= " FROM ".MAIN_DB_PREFIX."product_price as p";
-			$sqlp .= " WHERE fk_product = ".((int) $obj->rowid);
-			$sqlp .= " ORDER BY p.date_price DESC, p.rowid DESC, p.price_level ASC";
-			$resultp = $db->query($sqlp);
-			if ($resultp) {
-				$nump = $db->num_rows($resultp);
-				$j = 0;
-				while ($j < $nump) {
-					$objp = $db->fetch_object($resultp);
-
-					if (empty($productpricescache[$obj->rowid][$objp->price_level])) {
-						$productpricescache[$obj->rowid][$objp->price_level]['price'] = $objp->price;
-						$productpricescache[$obj->rowid][$objp->price_level]['price_ttc'] = $objp->price_ttc;
-						$productpricescache[$obj->rowid][$objp->price_level]['price_base_type'] = $objp->price_base_type;
+
 					}
-
-					$j++;
-				}
-
-				$db->free($resultp);
-			} else {
-				dol_print_error($db);
-			}
-		}
-
-		foreach ($arraypricelevel as $key => $value) {
-			if (!empty($arrayfields['p.sellprice'.$key]['checked'])) {
-				print '<td class="right nowraponall">';
-				if (!empty($productpricescache[$obj->rowid])) {
-					if ($productpricescache[$obj->rowid][$key]['price_base_type'] == 'TTC') {
-						print '<span class="amount">'.price($productpricescache[$obj->rowid][$key]['price_ttc']).' '.$langs->trans("TTC").'</span>';
-					} else {
-						print '<span class="amount">'.price($productpricescache[$obj->rowid][$key]['price']).' '.$langs->trans("HT").'</span>';
->>>>>>> 2959704b
-					}
 				}
 				print '</td>';
 				if (!$i) {
 					$totalarray['nbfield']++;
 				}
 			}
-<<<<<<< HEAD
-
-			// Better buy price
-			if (!empty($arrayfields['p.minbuyprice']['checked'])) {
-				print  '<td class="right nowraponall">';
-				if ($obj->tobuy && $obj->minsellprice != '' && $usercancreadprice) {
-					//print price($obj->minsellprice).' '.$langs->trans("HT");
-					if ($product_fourn->find_min_price_product_fournisseur($obj->rowid) > 0) {
-						if ($product_fourn->product_fourn_price_id > 0) {
-							if ((isModEnabled("fournisseur") && !empty($user->rights->fournisseur->lire) && empty($conf->global->MAIN_USE_NEW_SUPPLIERMOD)) || (isModEnabled("supplier_order") && !empty($user->rights->supplier_order->lire)) || (isModEnabled("supplier_invoice") && !empty($user->rights->supplier_invoice->lire))) {
-								$htmltext = $product_fourn->display_price_product_fournisseur(1, 1, 0, 1);
-								print '<span class="amount">'.$form->textwithpicto(price($product_fourn->fourn_unitprice * (1 - $product_fourn->fourn_remise_percent / 100) - $product_fourn->fourn_remise).' '.$langs->trans("HT"), $htmltext).'</span>';
-							} else {
-								print '<span class="amount">'.price($product_fourn->fourn_unitprice).' '.$langs->trans("HT").'</span>';
-							}
-						}
-=======
+
 		}
 	}
 
@@ -2280,7 +1781,7 @@
 						print '<span class="amount">'.$form->textwithpicto(price($product_fourn->fourn_unitprice * (1 - $product_fourn->fourn_remise_percent / 100) - $product_fourn->fourn_remise).' '.$langs->trans("HT"), $htmltext).'</span>';
 					} else {
 						print '<span class="amount">'.price($product_fourn->fourn_unitprice).' '.$langs->trans("HT").'</span>';
->>>>>>> 2959704b
+
 					}
 				}
 				print '</td>';
@@ -2288,239 +1789,7 @@
 					$totalarray['nbfield']++;
 				}
 			}
-<<<<<<< HEAD
-
-			// Number of buy prices
-			if (!empty($arrayfields['p.numbuyprice']['checked'])) {
-				print  '<td class="right">';
-				if ($obj->tobuy && $usercancreadprice) {
-					if (count($productFournList = $product_fourn->list_product_fournisseur_price($obj->rowid)) > 0) {
-						$htmltext = $product_fourn->display_price_product_fournisseur(1, 1, 0, 1, $productFournList);
-						print $form->textwithpicto(count($productFournList), $htmltext);
-					}
-				}
-				print '</td>';
-			}
-
-			// VAT or Sell Tax Rate
-			if (!empty($arrayfields['p.tva_tx']['checked'])) {
-				print '<td class="right">';
-				print vatrate($obj->tva_tx, true);
-				print '</td>';
-				if (!$i) {
-					$totalarray['nbfield']++;
-				}
-			}
-
-			// WAP
-			if (!empty($arrayfields['p.pmp']['checked'])) {
-				print '<td class="nowrap right">';
-				if ($usercancreadprice) {
-					print '<span class="amount">'.price($product_static->pmp, 1, $langs)."</span>";
-				}
-				print '</td>';
-			}
-			// Cost price
-			if (!empty($arrayfields['p.cost_price']['checked'])) {
-				print '<td class="nowrap right">';
-				//print $obj->cost_price;
-				if ($usercancreadprice) {
-					print '<span class="amount">'.price($obj->cost_price).' '.$langs->trans("HT").'</span>';
-				}
-				print '</td>';
-			}
-
-			// Limit alert
-			if (!empty($arrayfields['p.seuil_stock_alerte']['checked'])) {
-				print '<td class="right">';
-				if ($obj->fk_product_type != 1) {
-					print $obj->seuil_stock_alerte;
-				}
-				print '</td>';
-				if (!$i) {
-					$totalarray['nbfield']++;
-				}
-			}
-			// Desired stock
-			if (!empty($arrayfields['p.desiredstock']['checked'])) {
-				print '<td class="right">';
-				if ($obj->fk_product_type != 1) {
-					print $obj->desiredstock;
-				}
-				print '</td>';
-				if (!$i) {
-					$totalarray['nbfield']++;
-				}
-			}
-			// Stock real
-			if (!empty($arrayfields['p.stock']['checked'])) {
-				print '<td class="right">';
-				if ($obj->fk_product_type != 1) {
-					if ($obj->seuil_stock_alerte != '' && $product_static->stock_reel < (float) $obj->seuil_stock_alerte) {
-						print img_warning($langs->trans("StockLowerThanLimit", $obj->seuil_stock_alerte)).' ';
-					}
-					if ($usercancreadprice) {
-						print price(price2num($product_static->stock_reel, 'MS'));
-					}
-				}
-				print '</td>';
-				if (!$i) {
-					$totalarray['nbfield']++;
-				}
-			}
-			// Stock virtual
-			if (!empty($arrayfields['stock_virtual']['checked'])) {
-				print '<td class="right">';
-				if ($obj->fk_product_type != 1) {
-					if ($obj->seuil_stock_alerte != '' && $product_static->stock_theorique < (float) $obj->seuil_stock_alerte) {
-						print img_warning($langs->trans("StockLowerThanLimit", $obj->seuil_stock_alerte)).' ';
-					}
-					if ($usercancreadprice) {
-						print price(price2num($product_static->stock_theorique, 'MS'));
-					}
-				}
-				print '</td>';
-				if (!$i) {
-					$totalarray['nbfield']++;
-				}
-			}
-			// Lot/Serial
-			if (!empty($arrayfields['p.tobatch']['checked'])) {
-				print '<td class="center">';
-				print $product_static->getLibStatut(1, 2);
-				print '</td>';
-				if (!$i) {
-					$totalarray['nbfield']++;
-				}
-			}
-			// Country
-			if (!empty($arrayfields['p.fk_country']['checked'])) {
-				print '<td>'.getCountry($obj->fk_country, 0, $db).'</td>';
-				if (!$i) {
-					$totalarray['nbfield']++;
-				}
-			}
-			// State
-			if (!empty($arrayfields['p.fk_state']['checked'])) {
-				print '<td>';
-				if (!empty($obj->fk_state)) {
-					print  getState($obj->fk_state, 0, $db);
-				}
-				print '</td>';
-				if (!$i) {
-					$totalarray['nbfield']++;
-				}
-			}
-			// Accountancy code sell
-			if (!empty($arrayfields[$alias_product_perentity . '.accountancy_code_sell']['checked'])) {
-				print '<td>'.$obj->accountancy_code_sell.'</td>';
-				if (!$i) {
-					$totalarray['nbfield']++;
-				}
-			}
-			if (!empty($arrayfields[$alias_product_perentity . '.accountancy_code_sell_intra']['checked'])) {
-				print '<td>'.$obj->accountancy_code_sell_intra.'</td>';
-				if (!$i) {
-					$totalarray['nbfield']++;
-				}
-			}
-			if (!empty($arrayfields[$alias_product_perentity . '.accountancy_code_sell_export']['checked'])) {
-				print '<td>'.$obj->accountancy_code_sell_export.'</td>';
-				if (!$i) {
-					$totalarray['nbfield']++;
-				}
-			}
-			// Accountancy code buy
-			if (!empty($arrayfields[$alias_product_perentity . '.accountancy_code_buy']['checked'])) {
-				print '<td>'.$obj->accountancy_code_buy.'</td>';
-				if (!$i) {
-					$totalarray['nbfield']++;
-				}
-			}
-			if (!empty($arrayfields[$alias_product_perentity . '.accountancy_code_buy_intra']['checked'])) {
-				print '<td>'.$obj->accountancy_code_buy_intra.'</td>';
-				if (!$i) {
-					$totalarray['nbfield']++;
-				}
-			}
-			if (!empty($arrayfields[$alias_product_perentity . '.accountancy_code_buy_export']['checked'])) {
-				print '<td>'.$obj->accountancy_code_buy_export.'</td>';
-				if (!$i) {
-					$totalarray['nbfield']++;
-				}
-			}
-			// Extra fields
-			include DOL_DOCUMENT_ROOT.'/core/tpl/extrafields_list_print_fields.tpl.php';
-			// Fields from hook
-			$parameters = array('arrayfields'=>$arrayfields, 'obj'=>$obj, 'i'=>$i, 'totalarray'=>&$totalarray);
-			$reshook = $hookmanager->executeHooks('printFieldListValue', $parameters, $object, $action); // Note that $action and $object may have been modified by hook
-			print $hookmanager->resPrint;
-			// Date creation
-			if (!empty($arrayfields['p.datec']['checked'])) {
-				print '<td class="center nowraponall">';
-				print dol_print_date($db->jdate($obj->date_creation), 'dayhour', 'tzuser');
-				print '</td>';
-				if (!$i) {
-					$totalarray['nbfield']++;
-				}
-			}
-			// Date modification
-			if (!empty($arrayfields['p.tms']['checked'])) {
-				print '<td class="center nowraponall">';
-				print dol_print_date($db->jdate($obj->date_update), 'dayhour', 'tzuser');
-				print '</td>';
-				if (!$i) {
-					$totalarray['nbfield']++;
-				}
-			}
-
-			// Status (to sell)
-			if (!empty($arrayfields['p.tosell']['checked'])) {
-				print '<td class="center nowrap">';
-				if (!empty($conf->use_javascript_ajax) && $user->hasRight("produit", "creer") && !empty($conf->global->MAIN_DIRECT_STATUS_UPDATE)) {
-					print ajax_object_onoff($product_static, 'status', 'tosell', 'ProductStatusOnSell', 'ProductStatusNotOnSell');
-				} else {
-					print $product_static->LibStatut($obj->tosell, 5, 0);
-				}
-				print '</td>';
-				if (!$i) {
-					$totalarray['nbfield']++;
-				}
-			}
-			// Status (to buy)
-			if (!empty($arrayfields['p.tobuy']['checked'])) {
-				print '<td class="center nowrap">';
-				if (!empty($conf->use_javascript_ajax) && $user->hasRight("produit", "creer") && !empty($conf->global->MAIN_DIRECT_STATUS_UPDATE)) {
-					print ajax_object_onoff($product_static, 'status_buy', 'tobuy', 'ProductStatusOnBuy', 'ProductStatusNotOnBuy');
-				} else {
-					print $product_static->LibStatut($obj->tobuy, 5, 1);
-				}
-				print '</td>';
-				if (!$i) {
-					$totalarray['nbfield']++;
-				}
-			}
-
-			// Action column
-			if (empty($conf->global->MAIN_CHECKBOX_LEFT_COLUMN)) {
-				print '<td class="nowrap center">';
-				if ($massactionbutton || $massaction) {   // If we are in select mode (massactionbutton defined) or if we have already selected and sent an action ($massaction) defined
-					$selected = 0;
-					if (in_array($obj->rowid, $arrayofselected)) {
-						$selected = 1;
-					}
-					print '<input id="cb'.$obj->rowid.'" class="flat checkforselect" type="checkbox" name="toselect[]" value="'.$obj->rowid.'"'.($selected ? ' checked="checked"' : '').'>';
-				}
-				print '</td>';
-				if (!$i) {
-					$totalarray['nbfield']++;
-				}
-			}
-
-			print "</tr>\n";
-		}
-		$i++;
-=======
+
 		}
 		print '</td>';
 		if (!$i) {
@@ -2753,10 +2022,11 @@
 		if (!$i) {
 			$totalarray['nbfield']++;
 		}
->>>>>>> 2959704b
 	}
 
 	print "</tr>\n";
+  
+}
 	$i++;
 }
 
