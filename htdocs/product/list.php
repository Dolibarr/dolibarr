<?php
/* Copyright (C) 2001-2006  Rodolphe Quiedeville    <rodolphe@quiedeville.org>
 * Copyright (C) 2004-2019  Laurent Destailleur     <eldy@users.sourceforge.net>
 * Copyright (C) 2005-2012  Regis Houssin           <regis.houssin@inodbox.com>
 * Copyright (C) 2012-2016  Marcos García           <marcosgdf@gmail.com>
 * Copyright (C) 2013-2023	Juanjo Menent           <jmenent@2byte.es>
 * Copyright (C) 2013-2015  Raphaël Doursenaud      <rdoursenaud@gpcsolutions.fr>
 * Copyright (C) 2013       Jean Heimburger         <jean@tiaris.info>
 * Copyright (C) 2013       Cédric Salvador         <csalvador@gpcsolutions.fr>
 * Copyright (C) 2013       Florian Henry           <florian.henry@open-concept.pro>
 * Copyright (C) 2013       Adolfo segura           <adolfo.segura@gmail.com>
 * Copyright (C) 2015       Jean-François Ferry     <jfefe@aternatik.fr>
 * Copyright (C) 2016       Ferran Marcet           <fmarcet@2byte.es>
 * Copyright (C) 2020-2021	Open-DSI                <support@open-dsi.fr>
 * Copyright (C) 2022		Charlene Benke          <charlene@patas-monkey.com>
 * Copyright (C) 2020-2023	Alexandre Spangaro      <aspangaro@easya.solutions>
 * Copyright (C) 2024		MDW							<mdeweerd@users.noreply.github.com>
 * Copyright (C) 2024		Benjamin Falière		<benjamin.faliere@altairis.fr>
 *
 * This program is free software; you can redistribute it and/or modify
 * it under the terms of the GNU General Public License as published by
 * the Free Software Foundation; either version 3 of the License, or
 * (at your option) any later version.
 *
 * This program is distributed in the hope that it will be useful,
 * but WITHOUT ANY WARRANTY; without even the implied warranty of
 * MERCHANTABILITY or FITNESS FOR A PARTICULAR PURPOSE.  See the
 * GNU General Public License for more details.
 *
 * You should have received a copy of the GNU General Public License
 * along with this program. If not, see <https://www.gnu.org/licenses/>.
 */

/**
 *  \file       htdocs/product/list.php
 *  \ingroup    produit
 *  \brief      Page to list products and services
 */


// Load Dolibarr environment
require '../main.inc.php';
require_once DOL_DOCUMENT_ROOT.'/core/lib/accounting.lib.php';
require_once DOL_DOCUMENT_ROOT.'/core/lib/company.lib.php';
require_once DOL_DOCUMENT_ROOT.'/core/lib/product.lib.php';
require_once DOL_DOCUMENT_ROOT.'/core/class/html.formcompany.class.php';
require_once DOL_DOCUMENT_ROOT.'/core/class/html.formother.class.php';
require_once DOL_DOCUMENT_ROOT.'/fourn/class/fournisseur.product.class.php';
require_once DOL_DOCUMENT_ROOT.'/product/class/product.class.php';
require_once DOL_DOCUMENT_ROOT.'/product/class/html.formproduct.class.php';

if (isModEnabled('workstation')) {
	require_once DOL_DOCUMENT_ROOT.'/workstation/class/workstation.class.php';
}
if (isModEnabled('category')) {
	require_once DOL_DOCUMENT_ROOT.'/categories/class/categorie.class.php';
	require_once DOL_DOCUMENT_ROOT.'/core/class/html.formcategory.class.php';
}

// Load translation files required by the page
$langs->loadLangs(array('products', 'stocks', 'suppliers', 'companies', 'margins'));
if (isModEnabled('productbatch')) {
	$langs->load("productbatch");
}


// Get parameters
$action = GETPOST('action', 'aZ09');
$massaction = GETPOST('massaction', 'alpha');
$show_files = GETPOSTINT('show_files');
$confirm = GETPOST('confirm', 'alpha');
$toselect = GETPOST('toselect', 'array');
$optioncss = GETPOST('optioncss', 'alpha');
$mode = GETPOST('mode', 'alpha');

$fourn_id = GETPOSTINT("fourn_id");

// Search Criteria
$search_all = trim((GETPOST('search_all', 'alphanohtml') != '') ? GETPOST('search_all', 'alphanohtml') : GETPOST('sall', 'alphanohtml'));
$search_id = GETPOST("search_id", 'alpha');
$search_ref = GETPOST("search_ref", 'alpha');
$search_ref_supplier = GETPOST("search_ref_supplier", 'alpha');
$search_barcode = GETPOST("search_barcode", 'alpha');
$search_label = GETPOST("search_label", 'alpha');
$search_default_workstation = GETPOST("search_default_workstation", 'alpha');
$search_type = GETPOST("search_type", "int");
$search_vatrate = GETPOST("search_vatrate", 'alpha');
$searchCategoryProductOperator = 0;
if (GETPOSTISSET('formfilteraction')) {
	$searchCategoryProductOperator = GETPOSTINT('search_category_product_operator');
} elseif (getDolGlobalString('MAIN_SEARCH_CAT_OR_BY_DEFAULT')) {
	$searchCategoryProductOperator = getDolGlobalString('MAIN_SEARCH_CAT_OR_BY_DEFAULT');
}
$searchCategoryProductList = GETPOST('search_category_product_list', 'array');
$catid = GETPOSTINT('catid');
if (!empty($catid) && empty($searchCategoryProductList)) {
	$searchCategoryProductList = array($catid);
}

$search_tosell = GETPOST("search_tosell");
$search_tobuy = GETPOST("search_tobuy");
$search_country = GETPOST("search_country", 'aZ09');
$search_state = GETPOST("state_id", 'intcomma');
$search_tobatch = GETPOST("search_tobatch");
$search_stockable_product = GETPOST('search_stockable_product', 'int');
$search_accountancy_code_sell = GETPOST("search_accountancy_code_sell", 'alpha');
$search_accountancy_code_sell_intra = GETPOST("search_accountancy_code_sell_intra", 'alpha');
$search_accountancy_code_sell_export = GETPOST("search_accountancy_code_sell_export", 'alpha');
$search_accountancy_code_buy = GETPOST("search_accountancy_code_buy", 'alpha');
$search_accountancy_code_buy_intra = GETPOST("search_accountancy_code_buy_intra", 'alpha');
$search_accountancy_code_buy_export = GETPOST("search_accountancy_code_buy_export", 'alpha');
$search_import_key = GETPOST("search_import_key", 'alpha');
$search_finished = GETPOST("search_finished");
$search_units = GETPOST('search_units', 'alpha');
$type = GETPOST("type", 'alpha');

// Show/hide child product variants
$show_childproducts = 0;
if (isModEnabled('variants')) {
	$show_childproducts = GETPOST('search_show_childproducts');
}

$diroutputmassaction = $conf->product->dir_output.'/temp/massgeneration/'.$user->id;

// Load variable for pagination
$limit = GETPOSTINT('limit') ? GETPOSTINT('limit') : $conf->liste_limit;
$sortfield = GETPOST('sortfield', 'aZ09comma');
$sortorder = GETPOST('sortorder', 'aZ09comma');
$page = GETPOSTISSET('pageplusone') ? (GETPOSTINT('pageplusone') - 1) : GETPOSTINT("page");
if (empty($page) || $page < 0 || GETPOST('button_search', 'alpha') || GETPOST('button_removefilter', 'alpha')) {
	// If $page is not defined, or '' or -1 or if we click on clear filters
	$page = 0;
}
$offset = $limit * $page;
$pageprev = $page - 1;
$pagenext = $page + 1;
if (!$sortfield) {
	$sortfield = "p.ref";
}
if (!$sortorder) {
	$sortorder = "ASC";
}

// Initialize context for list
$contextpage = GETPOST('contextpage', 'aZ') ? GETPOST('contextpage', 'aZ') : 'productservicelist';
if ((string) $type == '1') {
	$contextpage = 'servicelist';
	if ($search_type == '') {
		$search_type = '1';
	}
}
if ((string) $type == '0') {
	$contextpage = 'productlist';
	if ($search_type == '') {
		$search_type = '0';
	}
}

// Initialize technical object to manage hooks. Note that conf->hooks_modules contains array of hooks
$object = new Product($db);
$hookmanager->initHooks(array('productservicelist'));
$extrafields = new ExtraFields($db);
$form = new Form($db);
$formcompany = new FormCompany($db);
$formproduct = new FormProduct($db);

// fetch optionals attributes and labels
$extrafields->fetch_name_optionals_label($object->table_element);
$search_array_options = $extrafields->getOptionalsFromPost($object->table_element, '', 'search_');

if (empty($action)) {
	$action = 'list';
}

// Get object canvas (By default, this is not defined, so standard usage of dolibarr)
$canvas = GETPOST("canvas");
$objcanvas = null;
if (!empty($canvas)) {
	require_once DOL_DOCUMENT_ROOT.'/core/class/canvas.class.php';
	$objcanvas = new Canvas($db, $action);
	$objcanvas->getCanvas('product', 'list', $canvas);
}

// Define virtualdiffersfromphysical
$virtualdiffersfromphysical = 0;
if (getDolGlobalString('STOCK_CALCULATE_ON_SHIPMENT')
	|| getDolGlobalString('STOCK_CALCULATE_ON_SUPPLIER_DISPATCH_ORDER')
	|| getDolGlobalString('STOCK_CALCULATE_ON_SHIPMENT_CLOSE')
	|| getDolGlobalString('STOCK_CALCULATE_ON_RECEPTION')
	|| getDolGlobalString('STOCK_CALCULATE_ON_RECEPTION_CLOSE')
	|| isModEnabled('mrp')) {
	$virtualdiffersfromphysical = 1; // According to increase/decrease stock options, virtual and physical stock may differs.
}

// List of fields to search into when doing a "search in all"
$fieldstosearchall = array(
	'p.ref' => "Ref",
	'p.label' => "ProductLabel",
	'p.description' => "Description",
	"p.note" => "Note",
	'pfp.ref_fourn' => 'RefSupplier'
);
// multilang
if (getDolGlobalInt('MAIN_MULTILANGS')) {
	$fieldstosearchall['pl.label'] = 'ProductLabelTranslated';
	$fieldstosearchall['pl.description'] = 'ProductDescriptionTranslated';
	$fieldstosearchall['pl.note'] = 'ProductNoteTranslated';
}
if (isModEnabled('barcode')) {
	$fieldstosearchall['p.barcode'] = 'Gencod';
	$fieldstosearchall['pfp.barcode'] = 'GencodBuyPrice';
}
// Personalized search criteria. Example: $conf->global->PRODUCT_QUICKSEARCH_ON_FIELDS = 'p.ref=ProductRef;p.label=ProductLabel;p.description=Description;p.note=Note;'
if (getDolGlobalString('PRODUCT_QUICKSEARCH_ON_FIELDS')) {
	$fieldstosearchall = dolExplodeIntoArray($conf->global->PRODUCT_QUICKSEARCH_ON_FIELDS);
}

if (!getDolGlobalString('PRODUIT_MULTIPRICES')) {
	$titlesellprice = $langs->trans("SellingPrice");
	if (getDolGlobalString('PRODUIT_CUSTOMER_PRICES')) {
		$titlesellprice = $form->textwithpicto($langs->trans("SellingPrice"), $langs->trans("DefaultPriceRealPriceMayDependOnCustomer"));
	}
}

$isInEEC = isInEEC($mysoc);

$alias_product_perentity = !getDolGlobalString('MAIN_PRODUCT_PERENTITY_SHARED') ? "p" : "ppe";

$arraypricelevel = array();
// Definition of array of fields for columns
$arrayfields = array(
	'p.rowid' => array('type' => 'integer', 'label' => 'TechnicalID', 'enabled' => 1, 'visible' => -2, 'noteditable' => 1, 'notnull' => 1, 'index' => 1, 'position' => 1, 'comment' => 'Id', 'css' => 'left'),
	'p.ref' => array('label' => 'ProductRef', 'checked' => 1, 'position' => 10),
	//'pfp.ref_fourn'=>array('label'=>$langs->trans("RefSupplier"), 'checked'=>1, 'enabled'=>(isModEnabled('barcode'))),
	'thumbnail' => array('label' => 'Photo', 'checked' => 0, 'position' => 10),
	'p.description' => array('label' => 'Description', 'checked' => 0, 'position' => 10),
	'p.label' => array('label' => "Label", 'checked' => 1, 'position' => 10),
	'p.fk_product_type' => array('label' => "Type", 'checked' => 0, 'enabled' => (isModEnabled("product") && isModEnabled("service")), 'position' => 11),
	'p.barcode' => array('label' => "Gencod", 'checked' => 1, 'enabled' => (isModEnabled('barcode')), 'position' => 12),
	'p.duration' => array('label' => "Duration", 'checked' => ($contextpage != 'productlist'), 'enabled' => (isModEnabled("service") && (string) $type == '1'), 'position' => 13),
	'pac.fk_product_parent' => array('label' => "ParentProductOfVariant", 'checked' => -1, 'enabled' => (isModEnabled('variants')), 'position' => 14),
	'p.finished' => array('label' => "Nature", 'checked' => 0, 'enabled' => (isModEnabled("product") && $type != '1'), 'position' => 19),
	'p.weight' => array('label' => 'Weight', 'checked' => 0, 'enabled' => (isModEnabled("product") && $type != '1'), 'position' => 20),
	'p.weight_units' => array('label' => 'WeightUnits', 'checked' => 0, 'enabled' => (isModEnabled("product") && $type != '1'), 'position' => 21),
	'p.length' => array('label' => 'Length', 'checked' => 0, 'enabled' => (isModEnabled("product") && !getDolGlobalString('PRODUCT_DISABLE_SIZE') && $type != '1'), 'position' => 22),
	'p.length_units' => array('label' => 'LengthUnits', 'checked' => 0, 'enabled' => (isModEnabled("product") && !getDolGlobalString('PRODUCT_DISABLE_SIZE') && $type != '1'), 'position' => 23),
	'p.width' => array('label' => 'Width', 'checked' => 0, 'enabled' => (isModEnabled("product") && !getDolGlobalString('PRODUCT_DISABLE_SIZE') && $type != '1'), 'position' => 24),
	'p.width_units' => array('label' => 'WidthUnits', 'checked' => 0, 'enabled' => (isModEnabled("product") && !getDolGlobalString('PRODUCT_DISABLE_SIZE') && $type != '1'), 'position' => 25),
	'p.height' => array('label' => 'Height', 'checked' => 0, 'enabled' => (isModEnabled("product") && !getDolGlobalString('PRODUCT_DISABLE_SIZE') && $type != '1'), 'position' => 26),
	'p.height_units' => array('label' => 'HeightUnits', 'checked' => 0, 'enabled' => (isModEnabled("product") && !getDolGlobalString('PRODUCT_DISABLE_SIZE') && $type != '1'), 'position' => 27),
	'p.surface' => array('label' => 'Surface', 'checked' => 0, 'enabled' => (isModEnabled("product") && !getDolGlobalString('PRODUCT_DISABLE_SURFACE') && $type != '1'), 'position' => 28),
	'p.surface_units' => array('label' => 'SurfaceUnits', 'checked' => 0, 'enabled' => (isModEnabled("product") && !getDolGlobalString('PRODUCT_DISABLE_SURFACE') && $type != '1'), 'position' => 29),
	'p.volume' => array('label' => 'Volume', 'checked' => 0, 'enabled' => (isModEnabled("product") && !getDolGlobalString('PRODUCT_DISABLE_VOLUME') && $type != '1'), 'position' => 30),
	'p.volume_units' => array('label' => 'VolumeUnits', 'checked' => 0, 'enabled' => (isModEnabled("product") && !getDolGlobalString('PRODUCT_DISABLE_VOLUME') && $type != '1'), 'position' => 31),
	'cu.label' => array('label' => "DefaultUnitToShow", 'checked' => 0, 'enabled' => (isModEnabled("product") && getDolGlobalString('PRODUCT_USE_UNITS')), 'position' => 32),
	'p.fk_default_workstation' => array('label' => 'DefaultWorkstation', 'checked' => 0, 'enabled' => isModEnabled('workstation') && $type == 1, 'position' => 33),
	'p.sellprice' => array('label' => "SellingPrice", 'checked' => 1, 'enabled' => !getDolGlobalString('PRODUIT_MULTIPRICES'), 'position' => 40),
	'p.tva_tx' => array('label' => "VATRate", 'checked' => 0, 'enabled' => !getDolGlobalString('PRODUIT_MULTIPRICES'), 'position' => 41),
	'p.minbuyprice' => array('label' => "BuyingPriceMinShort", 'checked' => 1, 'enabled' => ($user->hasRight('fournisseur', 'lire')), 'position' => 42),
	'p.numbuyprice' => array('label' => "BuyingPriceNumShort", 'checked' => 0, 'enabled' => ($user->hasRight('fournisseur', 'lire')), 'position' => 43),
	'p.pmp' => array('label' => "PMPValueShort", 'checked' => 0, 'enabled' => ($user->hasRight('fournisseur', 'lire')), 'position' => 44),
	'p.cost_price' => array('label' => "CostPrice", 'checked' => 0, 'enabled' => ($user->hasRight('fournisseur', 'lire')), 'position' => 45),
	'p.seuil_stock_alerte' => array('label' => "StockLimit", 'checked' => 0, 'enabled' => (isModEnabled('stock') && $user->hasRight('stock', 'lire') && ($contextpage != 'servicelist' || getDolGlobalString('STOCK_SUPPORTS_SERVICES'))), 'position' => 50),
	'p.desiredstock' => array('label' => "DesiredStock", 'checked' => 1, 'enabled' => (isModEnabled('stock') && $user->hasRight('stock', 'lire') && ($contextpage != 'servicelist' || getDolGlobalString('STOCK_SUPPORTS_SERVICES'))), 'position' => 51),
	'p.stock' => array('label' => "PhysicalStock", 'checked' => 1, 'enabled' => (isModEnabled('stock') && $user->hasRight('stock', 'lire') && ($contextpage != 'servicelist' || getDolGlobalString('STOCK_SUPPORTS_SERVICES'))), 'position' => 52),
	'stock_virtual' => array('label' => "VirtualStock", 'checked' => 1, 'enabled' => (isModEnabled('stock') && $user->hasRight('stock', 'lire') && ($contextpage != 'servicelist' || getDolGlobalString('STOCK_SUPPORTS_SERVICES')) && $virtualdiffersfromphysical), 'position' => 53),
	'p.tobatch' => array('label' => "ManageLotSerial", 'checked' => 0, 'enabled' => (isModEnabled('productbatch')), 'position' => 60),
	'p.fk_country' => array('label' => "Country", 'checked' => 0, 'position' => 100),
	'p.fk_state' => array('label' => "State", 'checked' => 0, 'position' => 101),
	$alias_product_perentity . '.accountancy_code_sell' => array('label' => "ProductAccountancySellCode", 'checked' => 0, 'enabled' => !getDolGlobalString('PRODUCT_DISABLE_ACCOUNTING'), 'position' => 400),
	$alias_product_perentity . '.accountancy_code_sell_intra' => array('label' => "ProductAccountancySellIntraCode", 'checked' => 0, 'enabled' => $isInEEC && !getDolGlobalString('PRODUCT_DISABLE_ACCOUNTING'), 'position' => 401),
	$alias_product_perentity . '.accountancy_code_sell_export' => array('label' => "ProductAccountancySellExportCode", 'checked' => 0, 'enabled' => !getDolGlobalString('PRODUCT_DISABLE_ACCOUNTING'), 'position' => 402),
	$alias_product_perentity . '.accountancy_code_buy' => array('label' => "ProductAccountancyBuyCode", 'checked' => 0, 'enabled' => !getDolGlobalString('PRODUCT_DISABLE_ACCOUNTING'), 'position' => 403),
	$alias_product_perentity . '.accountancy_code_buy_intra' => array('label' => "ProductAccountancyBuyIntraCode", 'checked' => 0, 'enabled' => $isInEEC && !getDolGlobalString('PRODUCT_DISABLE_ACCOUNTING'), 'position' => 404),
	$alias_product_perentity . '.accountancy_code_buy_export' => array('label' => "ProductAccountancyBuyExportCode", 'checked' => 0, 'enabled' => !getDolGlobalString('PRODUCT_DISABLE_ACCOUNTING'), 'position' => 405),
	'p.datec' => array('label' => "DateCreation", 'checked' => 0, 'position' => 500),
	'p.tms' => array('label' => "DateModificationShort", 'checked' => 0, 'position' => 500),
	'p.tosell' => array('label' => $langs->transnoentitiesnoconv("Status").' ('.$langs->transnoentitiesnoconv("Sell").')', 'checked' => 1, 'position' => 1000),
	'p.tobuy' => array('label' => $langs->transnoentitiesnoconv("Status").' ('.$langs->transnoentitiesnoconv("Buy").')', 'checked' => 1, 'position' => 1000),
	'p.import_key'    => array('type' => 'varchar(14)', 'label' => 'ImportId', 'enabled' => 1, 'visible' => -2, 'notnull' => -1, 'index' => 0, 'checked' => -1, 'position' => 1100),
);

if (! empty($conf->stock->enabled)) {
	// service
	if ($type == 1) {
		if (! empty($conf->global->STOCK_SUPPORTS_SERVICES)) {
			$arrayfields['p.stockable_product'] = array('label' => $langs->trans('StockableProduct'), 'checked' => 0, 'position' => 1001);
		}
	} else {
		//product
		$arrayfields['p.stockable_product'] = array('label' => $langs->trans('StockableProduct'), 'checked' => 0, 'position' => 1001);
	}
}
/*foreach ($object->fields as $key => $val) {
	// If $val['visible']==0, then we never show the field
	if (!empty($val['visible'])) {
		$visible = dol_eval($val['visible'], 1, 1, '1');
		$arrayfields['p.'.$key] = array(
			'label'=>$val['label'],
			'checked'=>(($visible < 0) ? 0 : 1),
			'enabled'=>(abs($visible) != 3 && (int) dol_eval($val['enabled'], 1, 1, '1')),
			'position'=>$val['position']
		);
	}
}*/


// MultiPrices
if (getDolGlobalString('PRODUIT_MULTIPRICES')) {
	for ($i = 1; $i <= $conf->global->PRODUIT_MULTIPRICES_LIMIT; $i++) {
		$keyforlabel = 'PRODUIT_MULTIPRICES_LABEL'.$i;
		if (!empty($conf->global->$keyforlabel)) {
			$labelp = $i.' - '.$langs->transnoentitiesnoconv($conf->global->$keyforlabel);
		} else {
			$labelp = $langs->transnoentitiesnoconv("SellingPrice")." ".$i;
		}
		$arrayfields['p.sellprice'.$i] = array('label' => $labelp, 'checked' => ($i == 1 ? 1 : 0), 'enabled' => getDolGlobalString('PRODUIT_MULTIPRICES'), 'position' => (float) ('40.'.sprintf('%03d', $i)));
		$arraypricelevel[$i] = array($i);
	}
}

//var_dump($arraypricelevel);
// Extra fields
include DOL_DOCUMENT_ROOT.'/core/tpl/extrafields_list_array_fields.tpl.php';

$object->fields = dol_sort_array($object->fields, 'position');
$arrayfields = dol_sort_array($arrayfields, 'position');
'@phan-var-force array<string,array{label:string,checked?:int<0,1>,position?:int,help?:string}> $arrayfields';  // dol_sort_array looses type for Phan

// Security check
if ($search_type == '0') {
	$result = restrictedArea($user, 'produit', '', '', '', '', '', 0);
} elseif ($search_type == '1') {
	$result = restrictedArea($user, 'service', '', '', '', '', '', 0);
} else {
	$result = restrictedArea($user, 'produit|service', '', '', '', '', '', 0);
}


/*
 * Actions
 */

if (GETPOST('cancel', 'alpha')) {
	$action = 'list';
	$massaction = '';
}
if (!GETPOST('confirmmassaction', 'alpha') && $massaction != 'presend' && $massaction != 'confirm_presend') {
	$massaction = '';
}
$parameters = array('arrayfields' => &$arrayfields);
$reshook = $hookmanager->executeHooks('doActions', $parameters, $object, $action); // Note that $action and $object may have been modified by some hooks
if ($reshook < 0) {
	setEventMessages($hookmanager->error, $hookmanager->errors, 'errors');
}

$rightskey = 'produit';
if ($type == Product::TYPE_SERVICE) {
	$rightskey = 'service';
}

if (empty($reshook)) {
	// Selection of new fields
	include DOL_DOCUMENT_ROOT.'/core/actions_changeselectedfields.inc.php';

	// Purge search criteria
	if (GETPOST('button_removefilter_x', 'alpha') || GETPOST('button_removefilter.x', 'alpha') || GETPOST('button_removefilter', 'alpha')) { // All tests are required to be compatible with all browsers
		$search_all = "";
		$search_id = '';
		$search_ref = "";
		$search_ref_supplier = "";
		$search_label = "";
		$search_default_workstation = "";
		$search_barcode = "";
		$searchCategoryProductOperator = 0;
		$searchCategoryProductList = array();
		$search_tosell = "";
		$search_tobuy = "";
		$search_tobatch = '';
		$search_country = "";
		$search_state = "";
		$search_vatrate = "";
		$search_finished = '';
		//$search_type='';						// There is 2 types of list: a list of product and a list of services. No list with both. So when we clear search criteria, we must keep the filter on type.

		$show_childproducts = '';
<<<<<<< HEAD
		$search_stockable_product = '';
=======
		$search_import_key = '';
>>>>>>> ad93a544
		$search_accountancy_code_sell = '';
		$search_accountancy_code_sell_intra = '';
		$search_accountancy_code_sell_export = '';
		$search_accountancy_code_buy = '';
		$search_accountancy_code_buy_intra = '';
		$search_accountancy_code_buy_export = '';
		$search_array_options = array();
		$search_units = '';
	}

	// Mass actions
	$objectclass = 'Product';
	if ((string) $search_type == '1') {
		$objectlabel = 'Services';
	}
	if ((string) $search_type == '0') {
		$objectlabel = 'Products';
	}

	$permissiontoread = $user->hasRight($rightskey, 'lire');
	$permissiontodelete = $user->hasRight($rightskey, 'supprimer');
	$permissiontoadd = $user->hasRight($rightskey, 'creer');
	$uploaddir = $conf->product->dir_output;
	include DOL_DOCUMENT_ROOT.'/core/actions_massactions.inc.php';

	if (!$error && $massaction == 'switchonsalestatus' && $permissiontoadd) {
		$product = new Product($db);
		foreach ($toselect as $toselectid) {
			$result = $product->fetch($toselectid);
			if ($result > 0 && $product->id > 0) {
				if ($product->setStatut($product->status ? 0 : 1, null, 'product', 'PRODUCT_MODIFY', 'tosell') < 0) {
					setEventMessages($product->error, $product->errors, 'errors');
				}
			}
		}
	}
	if (!$error && $massaction == 'switchonpurchasestatus' && $permissiontoadd) {
		$product = new Product($db);
		foreach ($toselect as $toselectid) {
			$result = $product->fetch($toselectid);
			if ($result > 0 && $product->id > 0) {
				if ($product->setStatut($product->status_buy ? 0 : 1, null, 'product', 'PRODUCT_MODIFY', 'tobuy') < 0) {
					setEventMessages($product->error, $product->errors, 'errors');
				}
			}
		}
	}
}


/*
 * View
 */

$product_static = new Product($db);
if (isModEnabled('workstation')) {
	$workstation_static = new Workstation($db);
}
$product_fourn = new ProductFournisseur($db);

$title = $langs->trans("ProductsAndServices");

if ($search_type != '' && $search_type != '-1') {
	if ($search_type == 1) {
		$title = $langs->trans("Services");
	} else {
		$title = $langs->trans("Products");
	}
}

// Build and execute select
// --------------------------------------------------------------------
$sql = 'SELECT p.rowid, p.ref, p.description, p.label, p.fk_product_type, p.barcode, p.price, p.tva_tx, p.price_ttc, p.price_base_type, p.entity,';
$sql .= ' p.fk_product_type, p.duration, p.finished, p.tosell, p.tobuy, p.seuil_stock_alerte, p.desiredstock,';
$sql .= ' p.tobatch, ';
if (isModEnabled('workstation')) {
	$sql .= ' p.fk_default_workstation, ws.status as status_workstation, ws.ref as ref_workstation, ';
}
if (!getDolGlobalString('MAIN_PRODUCT_PERENTITY_SHARED')) {
	$sql .= " p.accountancy_code_sell, p.accountancy_code_sell_intra, p.accountancy_code_sell_export, p.accountancy_code_buy, p.accountancy_code_buy_intra, p.accountancy_code_buy_export,";
} else {
	$sql .= " ppe.accountancy_code_sell, ppe.accountancy_code_sell_intra, ppe.accountancy_code_sell_export, ppe.accountancy_code_buy, ppe.accountancy_code_buy_intra, ppe.accountancy_code_buy_export,";
}
$sql .= ' p.datec as date_creation, p.tms as date_modification, p.pmp, p.stock, p.cost_price,';
$sql .= ' p.weight, p.weight_units, p.length, p.length_units, p.width, p.width_units, p.height, p.height_units, p.surface, p.surface_units, p.volume, p.volume_units,';
$sql .= ' p.fk_country, p.fk_state, p.stockable_product,';
$sql .= ' p.import_key,';
if (getDolGlobalString('PRODUCT_USE_UNITS')) {
	$sql .= ' p.fk_unit, cu.label as cu_label,';
}
$sql .= ' MIN(pfp.unitprice) as bestpurchaseprice';
if (isModEnabled('variants')) {
	$sql .= ', pac.rowid as prod_comb_id';
	$sql .= ', pac.fk_product_parent';
}
// Add fields from extrafields
if (!empty($extrafields->attributes[$object->table_element]['label'])) {
	foreach ($extrafields->attributes[$object->table_element]['label'] as $key => $val) {
		$sql .= ($extrafields->attributes[$object->table_element]['type'][$key] != 'separate' ? ", ef.".$key." as options_".$key : '');
	}
}
// Add fields from hooks
$parameters = array();
$reshook = $hookmanager->executeHooks('printFieldListSelect', $parameters, $object, $action); // Note that $action and $object may have been modified by hook
$sql .= $hookmanager->resPrint;
$sql = preg_replace('/,\s*$/', '', $sql);

$sqlfields = $sql; // $sql fields to remove for count total

$sql .= ' FROM '.MAIN_DB_PREFIX.'product as p';
if (isModEnabled('workstation')) {
	$sql .= " LEFT JOIN " . MAIN_DB_PREFIX . "workstation_workstation as ws ON (p.fk_default_workstation = ws.rowid)";
}
if (getDolGlobalString('MAIN_PRODUCT_PERENTITY_SHARED')) {
	$sql .= " LEFT JOIN " . MAIN_DB_PREFIX . "product_perentity as ppe ON ppe.fk_product = p.rowid AND ppe.entity = " . ((int) $conf->entity);
}
if (!empty($extrafields->attributes[$object->table_element]['label']) && is_array($extrafields->attributes[$object->table_element]['label']) && count($extrafields->attributes[$object->table_element]['label'])) {
	$sql .= " LEFT JOIN ".MAIN_DB_PREFIX."product_extrafields as ef on (p.rowid = ef.fk_object)";
}
$linktopfp = " LEFT JOIN ".MAIN_DB_PREFIX."product_fournisseur_price as pfp ON p.rowid = pfp.fk_product";
$sql .= $linktopfp;
// multilang
if (getDolGlobalInt('MAIN_MULTILANGS')) {
	$sql .= " LEFT JOIN ".MAIN_DB_PREFIX."product_lang as pl ON pl.fk_product = p.rowid AND pl.lang = '".$db->escape($langs->getDefaultLang())."'";
}
if (isModEnabled('variants')) {
	$sql .= " LEFT JOIN ".MAIN_DB_PREFIX."product_attribute_combination pac ON pac.fk_product_child = p.rowid";
}
if (getDolGlobalString('PRODUCT_USE_UNITS')) {
	$sql .= " LEFT JOIN ".MAIN_DB_PREFIX."c_units cu ON cu.rowid = p.fk_unit";
}

// Add table from hooks
$parameters = array();
$reshook = $hookmanager->executeHooks('printFieldListFrom', $parameters, $object, $action); // Note that $action and $object may have been modified by hook
$sql .= $hookmanager->resPrint;

$sql .= ' WHERE p.entity IN ('.getEntity('product').')';
if ($search_all) {
	// Clean $fieldstosearchall
	$newfieldstosearchall = $fieldstosearchall;
	unset($newfieldstosearchall['pfp.ref_fourn']);
	unset($newfieldstosearchall['pfp.barcode']);

	$sql .= ' AND (';
	$sql .= natural_search(array_keys($newfieldstosearchall), $search_all, 0, 1);
	// Search also into a supplier reference 'pfp.ref_fourn'="RefSupplier"
	$sql .= ' OR EXISTS (SELECT rowid FROM '.MAIN_DB_PREFIX.'product_fournisseur_price as pfp WHERE pfp.fk_product = p.rowid';
	$sql .= ' AND ('.natural_search('pfp.ref_fourn', $search_all, 0, 1);
	if (isModEnabled('barcode')) {
		// Search also into a supplier barcode 'pfp.barcode'='GencodBuyPrice';
		$sql .= ' OR '.natural_search('pfp.barcode', $search_all, 0, 1);
	}
	$sql .= ')))';
}
// if the type is not 1, we show all products (type = 0,2,3)
if (dol_strlen($search_type) && $search_type != '-1') {
	if ($search_type == 1) {
		$sql .= " AND p.fk_product_type = 1";
	} else {
		$sql .= " AND p.fk_product_type <> 1";
	}
}

if (isModEnabled('variants') && !$show_childproducts) {
	$sql .= " AND pac.rowid IS NULL";
}

if ($search_id) {
	$sql .= natural_search('p.rowid', $search_id, 1);
}
if ($search_ref) {
	$sql .= natural_search('p.ref', $search_ref);
}
if ($search_label) {
	$sql .= natural_search('p.label', $search_label);
}
if ($search_default_workstation) {
	$sql .= natural_search('ws.ref', $search_default_workstation);
}
if ($search_barcode) {
	$sql .= natural_search('p.barcode', $search_barcode);
}
if ($search_import_key) {
	$sql .= natural_search('p.import_key', $search_import_key);
}
if (isset($search_tosell) && dol_strlen($search_tosell) > 0 && $search_tosell != -1) {
	$sql .= " AND p.tosell = ".((int) $search_tosell);
}
if (isset($search_tobuy) && dol_strlen($search_tobuy) > 0 && $search_tobuy != -1) {
	$sql .= " AND p.tobuy = ".((int) $search_tobuy);
}
if (isset($search_stockable_product) && dol_strlen($search_stockable_product) > 0 && $search_stockable_product != -1) {
	$sql .= " AND p.stockable_product = '". $search_stockable_product . "'";
}
if (isset($search_tobatch) && dol_strlen($search_tobatch) > 0 && $search_tobatch != -1) {
	$sql .= " AND p.tobatch = ".((int) $search_tobatch);
}
if ($search_vatrate) {
	$sql .= natural_search('p.tva_tx', $search_vatrate, 1);
}
if (dol_strlen($canvas) > 0) {
	$sql .= " AND p.canvas = '".$db->escape($canvas)."'";
}
// Search for tag/category ($searchCategoryProductList is an array of ID)
if (!empty($searchCategoryProductList)) {
	$searchCategoryProductSqlList = array();
	$listofcategoryid = '';
	foreach ($searchCategoryProductList as $searchCategoryProduct) {
		if (intval($searchCategoryProduct) == -2) {
			$searchCategoryProductSqlList[] = "NOT EXISTS (SELECT ck.fk_product FROM ".MAIN_DB_PREFIX."categorie_product as ck WHERE p.rowid = ck.fk_product)";
		} elseif (intval($searchCategoryProduct) > 0) {
			if ($searchCategoryProductOperator == 0) {
				$searchCategoryProductSqlList[] = " EXISTS (SELECT ck.fk_product FROM ".MAIN_DB_PREFIX."categorie_product as ck WHERE p.rowid = ck.fk_product AND ck.fk_categorie = ".((int) $searchCategoryProduct).")";
			} else {
				$listofcategoryid .= ($listofcategoryid ? ', ' : '') .((int) $searchCategoryProduct);
			}
		}
	}
	if ($listofcategoryid) {
		$searchCategoryProductSqlList[] = " EXISTS (SELECT ck.fk_product FROM ".MAIN_DB_PREFIX."categorie_product as ck WHERE p.rowid = ck.fk_product AND ck.fk_categorie IN (".$db->sanitize($listofcategoryid)."))";
	}
	if ($searchCategoryProductOperator == 1) {
		if (!empty($searchCategoryProductSqlList)) {
			$sql .= " AND (".implode(' OR ', $searchCategoryProductSqlList).")";
		}
	} else {
		if (!empty($searchCategoryProductSqlList)) {
			$sql .= " AND (".implode(' AND ', $searchCategoryProductSqlList).")";
		}
	}
}
if ($fourn_id > 0) {
	$sql .= " AND pfp.fk_soc = ".((int) $fourn_id);
}
if ($search_country) {
	$sql .= " AND p.fk_country = ".((int) $search_country);
}
if ($search_state) {
	$sql .= " AND p.fk_state = ".((int) $search_state);
}
if ($search_finished >= 0 && $search_finished !== '') {
	$sql .= " AND p.finished = ".((int) $search_finished);
}
if ($search_accountancy_code_sell) {
	$sql .= natural_search($alias_product_perentity . '.accountancy_code_sell', clean_account($search_accountancy_code_sell));
}
if ($search_accountancy_code_sell_intra) {
	$sql .= natural_search($alias_product_perentity . '.accountancy_code_sell_intra', clean_account($search_accountancy_code_sell_intra));
}
if ($search_accountancy_code_sell_export) {
	$sql .= natural_search($alias_product_perentity . '.accountancy_code_sell_export', clean_account($search_accountancy_code_sell_export));
}
if ($search_accountancy_code_buy) {
	$sql .= natural_search($alias_product_perentity . '.accountancy_code_buy', clean_account($search_accountancy_code_buy));
}
if ($search_accountancy_code_buy_intra) {
	$sql .= natural_search($alias_product_perentity . '.accountancy_code_buy_intra', clean_account($search_accountancy_code_buy_intra));
}
if ($search_accountancy_code_buy_export) {
	$sql .= natural_search($alias_product_perentity . '.accountancy_code_buy_export', clean_account($search_accountancy_code_buy_export));
}
if (getDolGlobalString('PRODUCT_USE_UNITS') && $search_units) {
	$sql .= natural_search('cu.rowid', $search_units);
}
// Add where from extra fields
include DOL_DOCUMENT_ROOT.'/core/tpl/extrafields_list_search_sql.tpl.php';
// Add where from hooks
$parameters = array();
$reshook = $hookmanager->executeHooks('printFieldListWhere', $parameters, $object, $action); // Note that $action and $object may have been modified by hook
$sql .= $hookmanager->resPrint;
$sql .= " GROUP BY p.rowid, p.ref, p.description, p.label, p.barcode, p.price, p.tva_tx, p.price_ttc, p.price_base_type,";
$sql .= " p.fk_product_type, p.duration, p.finished, p.tosell, p.tobuy, p.seuil_stock_alerte, p.desiredstock,";
$sql .= ' p.datec, p.tms, p.entity, p.tobatch, p.pmp, p.cost_price, p.stock,';
if (!getDolGlobalString('MAIN_PRODUCT_PERENTITY_SHARED')) {
	$sql .= " p.accountancy_code_sell, p.accountancy_code_sell_intra, p.accountancy_code_sell_export, p.accountancy_code_buy, p.accountancy_code_buy_intra, p.accountancy_code_buy_export,";
} else {
	$sql .= " ppe.accountancy_code_sell, ppe.accountancy_code_sell_intra, ppe.accountancy_code_sell_export, ppe.accountancy_code_buy, ppe.accountancy_code_buy_intra, ppe.accountancy_code_buy_export,";
}
$sql .= ' p.weight, p.weight_units, p.length, p.length_units, p.width, p.width_units, p.height, p.height_units, p.surface, p.surface_units, p.volume, p.volume_units,';
$sql .= ' p.fk_country, p.fk_state, p.stockable_product,';
$sql .= ' p.import_key';
if (getDolGlobalString('PRODUCT_USE_UNITS')) {
	$sql .= ', p.fk_unit, cu.label';
}
if (isModEnabled('workstation')) {
	$sql .= ', p.fk_default_workstation, ws.status, ws.ref';
}
if (isModEnabled('variants')) {
	$sql .= ', pac.rowid';
	$sql .= ', pac.fk_product_parent';
}
// Add fields from extrafields
if (!empty($extrafields->attributes[$object->table_element]['label'])) {
	foreach ($extrafields->attributes[$object->table_element]['label'] as $key => $val) {
		$sql .= ($extrafields->attributes[$object->table_element]['type'][$key] != 'separate' ? ", ef.".$key : '');
	}
}
// Add groupby from hooks
$parameters = array();
$reshook = $hookmanager->executeHooks('printFieldListGroupBy', $parameters, $object, $action); // Note that $action and $object may have been modified by hook
$sql .= $hookmanager->resPrint;
//if (GETPOST("toolowstock")) $sql.= " HAVING SUM(s.reel) < p.seuil_stock_alerte";    // Not used yet

$nbtotalofrecords = '';
if (!getDolGlobalInt('MAIN_DISABLE_FULL_SCANLIST')) {
	/* The fast and low memory method to get and count full list converts the sql into a sql count */
	$sqlforcount = preg_replace('/^'.preg_quote($sqlfields, '/').'/', 'SELECT COUNT(*) as nbtotalofrecords', $sql);
	$sqlforcount = preg_replace('/'.preg_quote($linktopfp, '/').'/', '', $sqlforcount);
	$sqlforcount = preg_replace('/GROUP BY .*$/', '', $sqlforcount);

	$resql = $db->query($sqlforcount);
	if ($resql) {
		$objforcount = $db->fetch_object($resql);
		$nbtotalofrecords = $objforcount->nbtotalofrecords;
	} else {
		dol_print_error($db);
	}

	if (($page * $limit) > $nbtotalofrecords) {	// if total resultset is smaller than the paging size (filtering), goto and load page 0
		$page = 0;
		$offset = 0;
	}
	$db->free($resql);
}

// Complete request and execute it with limit
$sql .= $db->order($sortfield, $sortorder);
if ($limit) {
	$sql .= $db->plimit($limit + 1, $offset);
}

$resql = $db->query($sql);
if (!$resql) {
	dol_print_error($db);
	exit;
}

$num = $db->num_rows($resql);


// Direct jump if only one record found
if ($num == 1 && getDolGlobalString('MAIN_SEARCH_DIRECT_OPEN_IF_ONLY_ONE') && $search_all) {
	$obj = $db->fetch_object($resql);
	$id = $obj->rowid;
	header("Location: ".DOL_URL_ROOT.'/product/card.php?id='.$id);
	exit;
}


// Output page
// --------------------------------------------------------------------

$helpurl = '';
if ($search_type != '') {
	if ($search_type == 0) {
		$helpurl = 'EN:Module_Products|FR:Module_Produits|ES:M&oacute;dulo_Productos';
	} elseif ($search_type == 1) {
		$helpurl = 'EN:Module_Services_En|FR:Module_Services|ES:M&oacute;dulo_Servicios';
	}
}

$paramsCat = '';
foreach ($searchCategoryProductList as $searchCategoryProduct) {
	$paramsCat .= "&search_category_product_list[]=".urlencode($searchCategoryProduct);
}

//llxHeader('', $title, $helpurl, '', 0, 0, array(), array(), $paramsCat, 'classforhorizontalscrolloftabs');
llxHeader('', $title, $helpurl, '', 0, 0, array(), array(), $paramsCat, 'mod-product page-list');

$arrayofselected = is_array($toselect) ? $toselect : array();

// Displays product removal confirmation
if (GETPOST('delprod')) {
	setEventMessages($langs->trans("ProductDeleted", GETPOST('delprod')), null, 'mesgs');
}

$param = '';
if (!empty($mode)) {
	$param .= '&mode='.urlencode($mode);
}
if (!empty($contextpage) && $contextpage != $_SERVER["PHP_SELF"]) {
	$param .= '&contextpage='.urlencode($contextpage);
}
if ($limit > 0 && $limit != $conf->liste_limit) {
	$param .= '&limit='.((int) $limit);
}
if ($optioncss != '') {
	$param .= '&optioncss='.urlencode($optioncss);
}
if ($search_all) {
	$param .= "&search_all=".urlencode($search_all);
}
if ($searchCategoryProductOperator == 1) {
	$param .= "&search_category_product_operator=".urlencode((string) ($searchCategoryProductOperator));
}
foreach ($searchCategoryProductList as $searchCategoryProduct) {
	$param .= "&search_category_product_list[]=".urlencode($searchCategoryProduct);
}
if ($search_ref) {
	$param .= "&search_ref=".urlencode($search_ref);
}
if ($search_ref_supplier) {
	$param .= "&search_ref_supplier=".urlencode($search_ref_supplier);
}
if ($search_barcode) {
	$param .= ($search_barcode ? "&search_barcode=".urlencode($search_barcode) : "");
}
if ($search_import_key) {
	$param .= "&search_import_key=".urlencode($search_import_key);
}
if ($search_label) {
	$param .= "&search_label=".urlencode($search_label);
}
if ($search_default_workstation) {
	$param .= "&search_default_workstation=".urlencode($search_default_workstation);
}
if ($search_tosell != '') {
	$param .= "&search_tosell=".urlencode($search_tosell);
}
if ($search_tobuy != '') {
	$param .= "&search_tobuy=".urlencode($search_tobuy);
}
if ($search_tobatch) {
	$param .= "&search_tobatch=".urlencode($search_tobatch);
}
if ($search_country != '') {
	$param .= "&search_country=".urlencode((string) ($search_country));
}
if ($search_state != '') {
	$param .= "&search_state=".urlencode((string) ($search_state));
}
if ($search_vatrate) {
	$param .= "&search_vatrate=".urlencode($search_vatrate);
}
if ($fourn_id > 0) {
	$param .= "&fourn_id=".urlencode((string) ($fourn_id));
}
if ($show_childproducts) {
	$param .= ($show_childproducts ? "&search_show_childproducts=".urlencode($show_childproducts) : "");
}
if ($type != '') {
	$param .= '&type='.urlencode((string) ($type));
}
if ($search_type != '') {
	$param .= '&search_type='.urlencode($search_type);
}
if ($search_accountancy_code_sell) {
	$param .= "&search_accountancy_code_sell=".urlencode($search_accountancy_code_sell);
}
if ($search_accountancy_code_sell_intra) {
	$param .= "&search_accountancy_code_sell_intra=".urlencode($search_accountancy_code_sell_intra);
}
if ($search_accountancy_code_sell_export) {
	$param .= "&search_accountancy_code_sell_export=".urlencode($search_accountancy_code_sell_export);
}
if ($search_accountancy_code_buy) {
	$param .= "&search_accountancy_code_buy=".urlencode($search_accountancy_code_buy);
}
if ($search_accountancy_code_buy_intra) {
	$param .= "&search_accountancy_code_buy_intra=".urlencode($search_accountancy_code_buy_intra);
}
if ($search_accountancy_code_buy_export) {
	$param .= "&search_accountancy_code_buy_export=".urlencode($search_accountancy_code_buy_export);
}
if ($search_finished) {
	$param .= "&search_finished=".urlencode($search_finished);
}
if ($search_stockable_product != '') {
	$param .= "&search_stockable_product=".urlencode($search_stockable_product);
}
// Add $param from extra fields
include DOL_DOCUMENT_ROOT.'/core/tpl/extrafields_list_search_param.tpl.php';

// Add $param from hooks
$parameters = array('param' => &$param);
$reshook = $hookmanager->executeHooks('printFieldListSearchParam', $parameters, $object, $action); // Note that $action and $object may have been modified by hook
$param .= $hookmanager->resPrint;

// List of mass actions available
$arrayofmassactions = array(
	'generate_doc' => img_picto('', 'pdf', 'class="pictofixedwidth"').$langs->trans("ReGeneratePDF"),
	'edit_extrafields' => img_picto('', 'edit', 'class="pictofixedwidth"').$langs->trans("ModifyValueExtrafields"),
	//'builddoc'=>img_picto('', 'pdf', 'class="pictofixedwidth"').$langs->trans("PDFMerge"),
	//'presend'=>img_picto('', 'email', 'class="pictofixedwidth"').$langs->trans("SendByMail"),
);
if ($user->hasRight($rightskey, 'creer')) {
	$arrayofmassactions['preupdateprice'] = img_picto('', 'edit', 'class="pictofixedwidth"').$langs->trans("UpdatePrice");
	$arrayofmassactions['switchonsalestatus'] = img_picto('', 'stop-circle', 'class="pictofixedwidth"').$langs->trans("SwitchOnSaleStatus");
	$arrayofmassactions['switchonpurchasestatus'] = img_picto('', 'stop-circle', 'class="pictofixedwidth"').$langs->trans("SwitchOnPurchaseStatus");
}
if (isModEnabled('category') && $user->hasRight($rightskey, 'creer')) {
	$arrayofmassactions['preaffecttag'] = img_picto('', 'category', 'class="pictofixedwidth"').$langs->trans("AffectTag");
}
if (in_array($massaction, array('presend', 'predelete','preaffecttag', 'edit_extrafields', 'preupdateprice'))) {
	$arrayofmassactions = array();
}
if ($user->hasRight($rightskey, 'supprimer')) {
	$arrayofmassactions['predelete'] = img_picto('', 'delete', 'class="pictofixedwidth"').$langs->trans("Delete");
}
$massactionbutton = $form->selectMassAction('', $arrayofmassactions);

$newcardbutton = '';
$newcardbutton .= dolGetButtonTitle($langs->trans('ViewList'), '', 'fa fa-bars imgforviewmode', $_SERVER["PHP_SELF"].'?mode=common'.preg_replace('/(&|\?)*mode=[^&]+/', '', $param), '', ((empty($mode) || $mode == 'common') ? 2 : 1), array('morecss' => 'reposition'));
$newcardbutton .= dolGetButtonTitle($langs->trans('ViewKanban'), '', 'fa fa-th-list imgforviewmode', $_SERVER["PHP_SELF"].'?mode=kanban'.preg_replace('/(&|\?)*mode=[^&]+/', '', $param), '', ($mode == 'kanban' ? 2 : 1), array('morecss' => 'reposition'));

if ($type === "") {
	$perm = ($user->hasRight('produit', 'creer') || $user->hasRight('service', 'creer'));
} elseif ($type == Product::TYPE_SERVICE) {
	$perm = $user->hasRight('service', 'creer');
} elseif ($type == Product::TYPE_PRODUCT) {
	$perm = $user->hasRight('produit', 'creer');
}
$oldtype = $type;
$params = array();
if ($type === "") {
	$params['forcenohideoftext'] = 1;
}
$newcardbutton .= dolGetButtonTitleSeparator();
if ((isModEnabled('product') && $type === "") || $type == Product::TYPE_PRODUCT) {
	$label = 'NewProduct';
	$newcardbutton .= dolGetButtonTitle($langs->trans($label), '', 'fa fa-plus-circle', DOL_URL_ROOT.'/product/card.php?action=create&type=0', '', $perm, $params);
}
if ((isModEnabled('service') && $type === "") || $type == Product::TYPE_SERVICE) {
	$label = 'NewService';
	$newcardbutton .= dolGetButtonTitle($langs->trans($label), '', 'fa fa-plus-circle', DOL_URL_ROOT.'/product/card.php?action=create&type=1', '', $perm, $params);
}

print '<form id="searchFormList" action="'.$_SERVER["PHP_SELF"].'" method="POST" name="formulaire">';
if ($optioncss != '') {
	print '<input type="hidden" name="optioncss" value="'.$optioncss.'">';
}
print '<input type="hidden" name="token" value="'.newToken().'">';
print '<input type="hidden" name="formfilteraction" id="formfilteraction" value="list">';
print '<input type="hidden" name="action" value="list">';
print '<input type="hidden" name="sortfield" value="'.$sortfield.'">';
print '<input type="hidden" name="sortorder" value="'.$sortorder.'">';
//print '<input type="hidden" name="page" value="'.$page.'">';
print '<input type="hidden" name="type" value="'.$type.'">';
print '<input type="hidden" name="page_y" value="">';
print '<input type="hidden" name="mode" value="'.$mode.'">';

if (empty($arrayfields['p.fk_product_type']['checked'])) {
	print '<input type="hidden" name="search_type" value="'.dol_escape_htmltag($search_type).'">';
}

$picto = 'product';
if ($type == 1) {
	$picto = 'service';
}

print_barre_liste($title, $page, $_SERVER["PHP_SELF"], $param, $sortfield, $sortorder, $massactionbutton, $num, $nbtotalofrecords, $picto, 0, $newcardbutton, '', $limit, 0, 0, 1);

$topicmail = "Information";
$modelmail = "product";
$objecttmp = new Product($db);
$trackid = 'prod'.$object->id;
include DOL_DOCUMENT_ROOT.'/core/tpl/massactions_pre.tpl.php';

if (!empty($catid)) {
	print "<div id='ways'>";
	$c = new Categorie($db);
	$ways = $c->print_all_ways(' &gt; ', 'product/list.php');
	print " &gt; ".$ways[0]."<br>\n";
	print "</div><br>";
}

if ($search_all) {
	$setupstring = '';
	foreach ($fieldstosearchall as $key => $val) {
		$fieldstosearchall[$key] = $langs->trans($val);
		$setupstring .= $key."=".$val.";";
	}
	print '<!-- Search done like if PRODUCT_QUICKSEARCH_ON_FIELDS = '.$setupstring.' -->'."\n";
	print '<div class="divsearchfieldfilter">'.$langs->trans("FilterOnInto", $search_all).implode(', ', $fieldstosearchall).'</div>'."\n";
}

// Filter on categories
$moreforfilter = '';
if (isModEnabled('category') && $user->hasRight('categorie', 'read')) {
	$formcategory = new FormCategory($db);
	$moreforfilter .= $formcategory->getFilterBox(Categorie::TYPE_PRODUCT, $searchCategoryProductList, 'minwidth300', $searchCategoryProductOperator ? $searchCategoryProductOperator : 0);
}

// Show/hide child variant products
if (isModEnabled('variants')) {
	$moreforfilter .= '<div class="divsearchfield">';
	$moreforfilter .= '<input type="checkbox" id="search_show_childproducts" name="search_show_childproducts"'.($show_childproducts ? 'checked="checked"' : '').'>';
	$moreforfilter .= ' <label for="search_show_childproducts">'.$langs->trans('ShowChildProducts').'</label>';
	$moreforfilter .= '</div>';
}

$parameters = array();
$reshook = $hookmanager->executeHooks('printFieldPreListTitle', $parameters, $object, $action); // Note that $action and $object may have been modified by hook
if (empty($reshook)) {
	$moreforfilter .= $hookmanager->resPrint;
} else {
	$moreforfilter = $hookmanager->resPrint;
}

if (!empty($moreforfilter)) {
	print '<div class="liste_titre liste_titre_bydiv centpercent">';
	print $moreforfilter;
	print '</div>';
}

$varpage = empty($contextpage) ? $_SERVER["PHP_SELF"] : $contextpage;
$htmlofselectarray = $form->multiSelectArrayWithCheckbox('selectedfields', $arrayfields, $varpage, getDolGlobalString('MAIN_CHECKBOX_LEFT_COLUMN'));  // This also change content of $arrayfields with user setup
$selectedfields = ($mode != 'kanban' ? $htmlofselectarray : '');
$selectedfields .= (count($arrayofmassactions) ? $form->showCheckAddButtons('checkforselect', 1) : '');

print '<div class="div-table-responsive">';
print '<table class="tagtable nobottomiftotal liste'.($moreforfilter ? " listwithfilterbefore" : "").'">'."\n";

// Fields title search
// --------------------------------------------------------------------
print '<tr class="liste_titre_filter">';
// Action column
if (getDolGlobalString('MAIN_CHECKBOX_LEFT_COLUMN')) {
	print '<td class="liste_titre center maxwidthsearch">';
	$searchpicto = $form->showFilterButtons('left');
	print $searchpicto;
	print '</td>';
}
if (!empty($arrayfields['p.rowid']['checked'])) {
	print '<td class="liste_titre left">';
	print '<input class="flat" type="text" name="search_id" size="4" value="'.dol_escape_htmltag($search_id).'">';
	print '</td>';
}
if (!empty($arrayfields['p.ref']['checked'])) {
	print '<td class="liste_titre left">';
	print '<input class="flat" type="text" name="search_ref" size="8" value="'.dol_escape_htmltag($search_ref).'">';
	print '</td>';
}
if (!empty($arrayfields['pfp.ref_fourn']['checked'])) {
	print '<td class="liste_titre left">';
	print '<input class="flat" type="text" name="search_ref_supplier" size="8" value="'.dol_escape_htmltag($search_ref_supplier).'">';
	print '</td>';
}
// Thumbnail
if (!empty($arrayfields['thumbnail']['checked'])) {
	print '<td class="liste_titre center">';
	print '</td>';
}
if (!empty($arrayfields['p.label']['checked'])) {
	print '<td class="liste_titre left">';
	print '<input class="flat" type="text" name="search_label" size="12" value="'.dol_escape_htmltag($search_label).'">';
	print '</td>';
}
// Type
if (!empty($arrayfields['p.fk_product_type']['checked'])) {
	print '<td class="liste_titre center">';
	$array = array('-1' => '&nbsp;', '0' => $langs->trans('Product'), '1' => $langs->trans('Service'));
	print $form->selectarray('search_type', $array, $search_type);
	print '</td>';
}
// Description
if (!empty($arrayfields['p.description']['checked'])) {
	print '<td class="liste_titre left">';
	print '</td>';
}
// Barcode
if (!empty($arrayfields['p.barcode']['checked'])) {
	print '<td class="liste_titre">';
	print '<input class="flat" type="text" name="search_barcode" size="6" value="'.dol_escape_htmltag($search_barcode).'">';
	print '</td>';
}
// Duration
if (!empty($arrayfields['p.duration']['checked'])) {
	print '<td class="liste_titre">';
	print '</td>';
}
// Parent
if (!empty($arrayfields['pac.fk_product_parent']['checked'])) {
	print '<td class="liste_titre">';
	print '</td>';
}
// Finished
if (!empty($arrayfields['p.finished']['checked'])) {
	print '<td class="liste_titre">';
	print $formproduct->selectProductNature('search_finished', $search_finished);
	print '</td>';
}
// Weight
if (!empty($arrayfields['p.weight']['checked'])) {
	print '<td class="liste_titre">';
	print '</td>';
}
// Weight units
if (!empty($arrayfields['p.weight_units']['checked'])) {
	print '<td class="liste_titre">';
	print '</td>';
}
// Length
if (!empty($arrayfields['p.length']['checked'])) {
	print '<td class="liste_titre">';
	print '</td>';
}
// Length units
if (!empty($arrayfields['p.length_units']['checked'])) {
	print '<td class="liste_titre">';
	print '</td>';
}
// Width
if (!empty($arrayfields['p.width']['checked'])) {
	print '<td class="liste_titre">';
	print '</td>';
}
// Width units
if (!empty($arrayfields['p.width_units']['checked'])) {
	print '<td class="liste_titre">';
	print '</td>';
}
// Height
if (!empty($arrayfields['p.height']['checked'])) {
	print '<td class="liste_titre">';
	print '</td>';
}
// Height units
if (!empty($arrayfields['p.height_units']['checked'])) {
	print '<td class="liste_titre">';
	print '</td>';
}
// Surface
if (!empty($arrayfields['p.surface']['checked'])) {
	print '<td class="liste_titre">';
	print '</td>';
}
// Surface units
if (!empty($arrayfields['p.surface_units']['checked'])) {
	print '<td class="liste_titre">';
	print '</td>';
}
// Volume
if (!empty($arrayfields['p.volume']['checked'])) {
	print '<td class="liste_titre">';
	print '</td>';
}
// Volume units
if (!empty($arrayfields['p.volume_units']['checked'])) {
	print '<td class="liste_titre">';
	print '</td>';
}

// Unit
if (!empty($arrayfields['cu.label']['checked'])) {
	print '<td class="liste_titre">';
	print $form->selectUnits($search_units, 'search_units', 1);
	print '</td>';
}

// Default workstation
if (!empty($arrayfields['p.fk_default_workstation']['checked'])) {
	print '<td class="liste_titre">';
	print '<input class="flat width75" type="text" name="search_default_workstation" value="'.dol_escape_htmltag($search_default_workstation).'">';
	print '</td>';
}

// Sell price
if (!empty($arrayfields['p.sellprice']['checked'])) {
	print '<td class="liste_titre right">';
	print '</td>';
}

// Multiprice
if (getDolGlobalString('PRODUIT_MULTIPRICES')) {
	foreach ($arraypricelevel as $key => $value) {
		if (!empty($arrayfields['p.sellprice'.$key]['checked'])) {
			print '<td class="liste_titre right">';
			print '</td>';
		}
	}
}

// Minimum buying Price
if (!empty($arrayfields['p.minbuyprice']['checked'])) {
	print '<td class="liste_titre">';
	print '&nbsp;';
	print '</td>';
}
// Number buying Price
if (!empty($arrayfields['p.numbuyprice']['checked'])) {
	print '<td class="liste_titre">';
	print '&nbsp;';
	print '</td>';
}
// VAT or Sell Tax Rate
if (!empty($arrayfields['p.tva_tx']['checked'])) {
	print '<td class="liste_titre right">';
	print '<input class="right flat maxwidth50" placeholder="%" type="text" name="search_vatrate" size="1" value="'.dol_escape_htmltag($search_vatrate).'">';
	print '</td>';
}
// WAP
if (!empty($arrayfields['p.pmp']['checked'])) {
	print '<td class="liste_titre">';
	print '&nbsp;';
	print '</td>';
}
// cost_price
if (!empty($arrayfields['p.cost_price']['checked'])) {
	print '<td class="liste_titre">';
	print '&nbsp;';
	print '</td>';
}
// Limit for alert
if (!empty($arrayfields['p.seuil_stock_alerte']['checked'])) {
	print '<td class="liste_titre">';
	print '&nbsp;';
	print '</td>';
}
// Managed_in_stock
$array = array('-1'=>'&nbsp;', '0'=>$langs->trans('No'), '1'=>$langs->trans('Yes'));
if (!empty($arrayfields['p.stockable_product']['checked'])) {
	print '<td class="liste_titre center">'.Form::selectarray('search_stockable_product', $array, $search_stockable_product).'</td>';
}
// Desired stock
if (!empty($arrayfields['p.desiredstock']['checked'])) {
	print '<td class="liste_titre">';
	print '&nbsp;';
	print '</td>';
}
// Stock
if (!empty($arrayfields['p.stock']['checked'])) {
	print '<td class="liste_titre">&nbsp;</td>';
}
// Stock
if (!empty($arrayfields['stock_virtual']['checked'])) {
	print '<td class="liste_titre">&nbsp;</td>';
}
// To batch
if (!empty($arrayfields['p.tobatch']['checked'])) {
	print '<td class="liste_titre center">';
	$statutarray = array(
		'-1' => '',
		'0' => $langs->trans("ProductStatusNotOnBatchShort"),
		'1' => $langs->trans("ProductStatusOnBatchShort"),
		'2' => $langs->trans("ProductStatusOnSerialShort")
	);
	print $form->selectarray('search_tobatch', $statutarray, $search_tobatch);
	print '</td>';
}
// Country
if (!empty($arrayfields['p.fk_country']['checked'])) {
	print '<td class="liste_titre center">';
	print $form->select_country($search_country, 'search_country', '', 0);
	print '</td>';
}
// State
if (!empty($arrayfields['p.fk_state']['checked'])) {
	print '<td class="liste_titre center">';
	print $formcompany->select_state($search_state, $search_country);
	print '</td>';
}
// Accountancy code sell
if (!empty($arrayfields[$alias_product_perentity . '.accountancy_code_sell']['checked'])) {
	print '<td class="liste_titre"><input class="flat maxwidth75" type="text" name="search_accountancy_code_sell" value="'.dol_escape_htmltag($search_accountancy_code_sell).'"></td>';
}
if (!empty($arrayfields[$alias_product_perentity . '.accountancy_code_sell_intra']['checked'])) {
	print '<td class="liste_titre"><input class="flat maxwidth75" type="text" name="search_accountancy_code_sell_intra" value="'.dol_escape_htmltag($search_accountancy_code_sell_intra).'"></td>';
}
if (!empty($arrayfields[$alias_product_perentity . '.accountancy_code_sell_export']['checked'])) {
	print '<td class="liste_titre"><input class="flat maxwidth75" type="text" name="search_accountancy_code_sell_export" value="'.dol_escape_htmltag($search_accountancy_code_sell_export).'"></td>';
}
// Accountancy code buy
if (!empty($arrayfields[$alias_product_perentity . '.accountancy_code_buy']['checked'])) {
	print '<td class="liste_titre"><input class="flat maxwidth75" type="text" name="search_accountancy_code_buy" value="'.dol_escape_htmltag($search_accountancy_code_buy).'"></td>';
}
if (!empty($arrayfields[$alias_product_perentity . '.accountancy_code_buy_intra']['checked'])) {
	print '<td class="liste_titre"><input class="flat maxwidth75" type="text" name="search_accountancy_code_buy_intra" value="'.dol_escape_htmltag($search_accountancy_code_buy_intra).'"></td>';
}
if (!empty($arrayfields[$alias_product_perentity . '.accountancy_code_buy_export']['checked'])) {
	print '<td class="liste_titre"><input class="flat maxwidth75" type="text" name="search_accountancy_code_buy_export" value="'.dol_escape_htmltag($search_accountancy_code_buy_export).'"></td>';
}
// Extra fields
include DOL_DOCUMENT_ROOT.'/core/tpl/extrafields_list_search_input.tpl.php';
// Fields from hook
$parameters = array('arrayfields' => $arrayfields);
$reshook = $hookmanager->executeHooks('printFieldListOption', $parameters, $object, $action); // Note that $action and $object may have been modified by hook
print $hookmanager->resPrint;
// Date creation
if (!empty($arrayfields['p.datec']['checked'])) {
	print '<td class="liste_titre">';
	print '</td>';
}
// Date modification
if (!empty($arrayfields['p.tms']['checked'])) {
	print '<td class="liste_titre">';
	print '</td>';
}
if (!empty($arrayfields['p.import_key']['checked'])) {
	print '<td class="liste_titre center">';
	print '<input class="flat maxwidth75" type="text" name="search_import_key" value="'.dol_escape_htmltag($search_import_key).'">';
	print '</td>';
}
if (!empty($arrayfields['p.tosell']['checked'])) {
	print '<td class="liste_titre center parentonrightofpage">';
	print $form->selectarray('search_tosell', array('0' => $langs->trans('ProductStatusNotOnSellShort'), '1' => $langs->trans('ProductStatusOnSellShort')), $search_tosell, 1, 0, 0, '', 0, 0, 0, '', 'search_status width100 onrightofpage');
	print '</td>';
}
if (!empty($arrayfields['p.tobuy']['checked'])) {
	print '<td class="liste_titre center parentonrightofpage">';
	print $form->selectarray('search_tobuy', array('0' => $langs->trans('ProductStatusNotOnBuyShort'), '1' => $langs->trans('ProductStatusOnBuyShort')), $search_tobuy, 1, 0, 0, '', 0, 0, 0, '', 'search_status width100 onrightofpage');
	print '</td>';
}
// Action column
if (!getDolGlobalString('MAIN_CHECKBOX_LEFT_COLUMN')) {
	print '<td class="liste_titre center maxwidthsearch">';
	$searchpicto = $form->showFilterButtons();
	print $searchpicto;
	print '</td>';
}
print '</tr>'."\n";

$totalarray = array();
$totalarray['nbfield'] = 0;

// Fields title label
// --------------------------------------------------------------------
print '<tr class="liste_titre">';
// Action column
if (getDolGlobalString('MAIN_CHECKBOX_LEFT_COLUMN')) {
	print_liste_field_titre($selectedfields, $_SERVER["PHP_SELF"], "", '', '', '', $sortfield, $sortorder, 'center maxwidthsearch ');
	$totalarray['nbfield']++;
}
if (!empty($arrayfields['p.rowid']['checked'])) {
	print_liste_field_titre($arrayfields['p.rowid']['label'], $_SERVER["PHP_SELF"], "p.rowid", "", $param, "", $sortfield, $sortorder);
	$totalarray['nbfield']++;
}
if (!empty($arrayfields['p.ref']['checked'])) {
	print_liste_field_titre($arrayfields['p.ref']['label'], $_SERVER["PHP_SELF"], "p.ref", "", $param, "", $sortfield, $sortorder);
	$totalarray['nbfield']++;
}
if (!empty($arrayfields['pfp.ref_fourn']['checked'])) {
	print_liste_field_titre($arrayfields['pfp.ref_fourn']['label'], $_SERVER["PHP_SELF"], "pfp.ref_fourn", "", $param, "", $sortfield, $sortorder);
	$totalarray['nbfield']++;
}
if (!empty($arrayfields['thumbnail']['checked'])) {
	print_liste_field_titre($arrayfields['thumbnail']['label'], $_SERVER["PHP_SELF"], '', '', $param, '', $sortfield, $sortorder, 'center ');
	$totalarray['nbfield']++;
}
if (!empty($arrayfields['p.label']['checked'])) {
	print_liste_field_titre($arrayfields['p.label']['label'], $_SERVER["PHP_SELF"], "p.label", "", $param, "", $sortfield, $sortorder);
	$totalarray['nbfield']++;
}
if (!empty($arrayfields['p.fk_product_type']['checked'])) {
	print_liste_field_titre($arrayfields['p.fk_product_type']['label'], $_SERVER["PHP_SELF"], "p.fk_product_type", "", $param, "", $sortfield, $sortorder, 'center ');
	$totalarray['nbfield']++;
}
if (!empty($arrayfields['p.description']['checked'])) {
	print_liste_field_titre($arrayfields['p.description']['label'], $_SERVER["PHP_SELF"], "p.description", "", $param, "", $sortfield, $sortorder);
	$totalarray['nbfield']++;
}
if (!empty($arrayfields['p.barcode']['checked'])) {
	print_liste_field_titre($arrayfields['p.barcode']['label'], $_SERVER["PHP_SELF"], "p.barcode", "", $param, "", $sortfield, $sortorder);
	$totalarray['nbfield']++;
}
if (!empty($arrayfields['p.duration']['checked'])) {
	print_liste_field_titre($arrayfields['p.duration']['label'], $_SERVER["PHP_SELF"], "p.duration", "", $param, '', $sortfield, $sortorder, 'center ');
	$totalarray['nbfield']++;
}
if (!empty($arrayfields['pac.fk_product_parent']['checked'])) {
	print_liste_field_titre($arrayfields['pac.fk_product_parent']['label'], $_SERVER["PHP_SELF"], "pac.fk_product_parent", "", $param, '', $sortfield, $sortorder, '', empty($arrayfields['pac.fk_product_parent']['help']) ? '' : $arrayfields['pac.fk_product_parent']['help']);
	$totalarray['nbfield']++;
}
if (!empty($arrayfields['p.finished']['checked'])) {
	print_liste_field_titre($arrayfields['p.finished']['label'], $_SERVER["PHP_SELF"], "p.finished", "", $param, '', $sortfield, $sortorder, 'center ');
	$totalarray['nbfield']++;
}
if (!empty($arrayfields['p.weight']['checked'])) {
	print_liste_field_titre($arrayfields['p.weight']['label'], $_SERVER['PHP_SELF'], 'p.weight', '', $param, '', $sortfield, $sortorder, 'center ');
	$totalarray['nbfield']++;
}
if (!empty($arrayfields['p.weight_units']['checked'])) {
	print_liste_field_titre($arrayfields['p.weight_units']['label'], $_SERVER['PHP_SELF'], 'p.weight_units', '', $param, '', $sortfield, $sortorder, 'center ');
	$totalarray['nbfield']++;
}
if (!empty($arrayfields['p.length']['checked'])) {
	print_liste_field_titre($arrayfields['p.length']['label'], $_SERVER['PHP_SELF'], 'p.length', '', $param, '', $sortfield, $sortorder, 'center ');
	$totalarray['nbfield']++;
}
if (!empty($arrayfields['p.length_units']['checked'])) {
	print_liste_field_titre($arrayfields['p.length_units']['label'], $_SERVER['PHP_SELF'], 'p.length_units', '', $param, '', $sortfield, $sortorder, 'center ');
	$totalarray['nbfield']++;
}
if (!empty($arrayfields['p.width']['checked'])) {
	print_liste_field_titre($arrayfields['p.width']['label'], $_SERVER['PHP_SELF'], 'p.width', '', $param, '', $sortfield, $sortorder, 'center ');
	$totalarray['nbfield']++;
}
if (!empty($arrayfields['p.width_units']['checked'])) {
	print_liste_field_titre($arrayfields['p.width_units']['label'], $_SERVER['PHP_SELF'], 'p.width_units', '', $param, '', $sortfield, $sortorder, 'center ');
	$totalarray['nbfield']++;
}
if (!empty($arrayfields['p.height']['checked'])) {
	print_liste_field_titre($arrayfields['p.height']['label'], $_SERVER['PHP_SELF'], 'p.height', '', $param, '', $sortfield, $sortorder, 'center ');
	$totalarray['nbfield']++;
}
if (!empty($arrayfields['p.height_units']['checked'])) {
	print_liste_field_titre($arrayfields['p.height_units']['label'], $_SERVER['PHP_SELF'], 'p.height_units', '', $param, '', $sortfield, $sortorder, 'center ');
	$totalarray['nbfield']++;
}
if (!empty($arrayfields['p.surface']['checked'])) {
	print_liste_field_titre($arrayfields['p.surface']['label'], $_SERVER['PHP_SELF'], "p.surface", '', $param, '', $sortfield, $sortorder, 'center ');
	$totalarray['nbfield']++;
}
if (!empty($arrayfields['p.surface_units']['checked'])) {
	print_liste_field_titre($arrayfields['p.surface_units']['label'], $_SERVER['PHP_SELF'], 'p.surface_units', '', $param, '', $sortfield, $sortorder, 'center ');
	$totalarray['nbfield']++;
}
if (!empty($arrayfields['p.volume']['checked'])) {
	print_liste_field_titre($arrayfields['p.volume']['label'], $_SERVER['PHP_SELF'], 'p.volume', '', $param, '', $sortfield, $sortorder, 'center ');
	$totalarray['nbfield']++;
}
if (!empty($arrayfields['p.volume_units']['checked'])) {
	print_liste_field_titre($arrayfields['p.volume_units']['label'], $_SERVER['PHP_SELF'], 'p.volume_units', '', $param, '', $sortfield, $sortorder, 'center ');
	$totalarray['nbfield']++;
}
if (!empty($arrayfields['cu.label']['checked'])) {
	print_liste_field_titre($arrayfields['cu.label']['label'], $_SERVER['PHP_SELF'], '', '', $param, '', $sortfield, $sortorder, 'center ');
	$totalarray['nbfield']++;
}
if (!empty($arrayfields['p.fk_default_workstation']['checked'])) {
	print_liste_field_titre($arrayfields['p.fk_default_workstation']['label'], $_SERVER['PHP_SELF'], 'ws.ref', '', $param, '', $sortfield, $sortorder);
	$totalarray['nbfield']++;
}
if (!empty($arrayfields['p.sellprice']['checked'])) {
	print_liste_field_titre($arrayfields['p.sellprice']['label'], $_SERVER["PHP_SELF"], "", "", $param, '', $sortfield, $sortorder, 'right ');
	$totalarray['nbfield']++;
}

// Multiprices
if (getDolGlobalString('PRODUIT_MULTIPRICES')) {
	foreach ($arraypricelevel as $key => $value) {
		if (!empty($arrayfields['p.sellprice'.$key]['checked'])) {
			print_liste_field_titre($arrayfields['p.sellprice'.$key]['label'], $_SERVER["PHP_SELF"], "", "", $param, '', $sortfield, $sortorder, 'right ');
			$totalarray['nbfield']++;
		}
	}
}

if (!empty($arrayfields['p.minbuyprice']['checked'])) {
	print_liste_field_titre($arrayfields['p.minbuyprice']['label'], $_SERVER["PHP_SELF"], "", "", $param, '', $sortfield, $sortorder, 'right ');
	$totalarray['nbfield']++;
}
if (!empty($arrayfields['p.numbuyprice']['checked'])) {
	print_liste_field_titre($arrayfields['p.numbuyprice']['label'], $_SERVER["PHP_SELF"], "", "", $param, '', $sortfield, $sortorder, 'right ');
	$totalarray['nbfield']++;
}
if (!empty($arrayfields['p.tva_tx']['checked'])) {
	print_liste_field_titre($arrayfields['p.tva_tx']['label'], $_SERVER["PHP_SELF"], 'p.tva_tx', "", $param, '', $sortfield, $sortorder, 'right ');
	$totalarray['nbfield']++;
}
if (!empty($arrayfields['p.pmp']['checked'])) {
	print_liste_field_titre($arrayfields['p.pmp']['label'], $_SERVER["PHP_SELF"], "", "", $param, '', $sortfield, $sortorder, 'right ');
	$totalarray['nbfield']++;
}
if (!empty($arrayfields['p.cost_price']['checked'])) {
	print_liste_field_titre($arrayfields['p.cost_price']['label'], $_SERVER["PHP_SELF"], "", "", $param, '', $sortfield, $sortorder, 'right ');
	$totalarray['nbfield']++;
}
if (!empty($arrayfields['p.seuil_stock_alerte']['checked'])) {
	print_liste_field_titre($arrayfields['p.seuil_stock_alerte']['label'], $_SERVER["PHP_SELF"], "p.seuil_stock_alerte", "", $param, '', $sortfield, $sortorder, 'right ');
	$totalarray['nbfield']++;
}
if (!empty($arrayfields['p.stockable_product']['checked'])) {
	print_liste_field_titre($arrayfields['p.stockable_product']['label'], $_SERVER['PHP_SELF'], 'p.stockable_product', '', $param, '', $sortfield, $sortorder, 'center ');
}
if (!empty($arrayfields['p.desiredstock']['checked'])) {
	print_liste_field_titre($arrayfields['p.desiredstock']['label'], $_SERVER["PHP_SELF"], "p.desiredstock", "", $param, '', $sortfield, $sortorder, 'right ');
	$totalarray['nbfield']++;
}
if (!empty($arrayfields['p.stock']['checked'])) {
	print_liste_field_titre($arrayfields['p.stock']['label'], $_SERVER["PHP_SELF"], "p.stock", "", $param, '', $sortfield, $sortorder, 'right ');
	$totalarray['nbfield']++;
}
if (!empty($arrayfields['stock_virtual']['checked'])) {
	print_liste_field_titre($arrayfields['stock_virtual']['label'], $_SERVER["PHP_SELF"], "", "", $param, '', $sortfield, $sortorder, 'right ', 'VirtualStockDesc');
	$totalarray['nbfield']++;
}
if (!empty($arrayfields['p.tobatch']['checked'])) {
	print_liste_field_titre($arrayfields['p.tobatch']['label'], $_SERVER["PHP_SELF"], "p.tobatch", "", $param, '', $sortfield, $sortorder, 'center ');
	$totalarray['nbfield']++;
}
if (!empty($arrayfields['p.fk_country']['checked'])) {
	print_liste_field_titre($arrayfields['p.fk_country']['label'], $_SERVER["PHP_SELF"], "p.fk_country", "", $param, '', $sortfield, $sortorder);
	$totalarray['nbfield']++;
}
if (!empty($arrayfields['p.fk_state']['checked'])) {
	print_liste_field_titre($arrayfields['p.fk_state']['label'], $_SERVER["PHP_SELF"], "p.fk_state", "", $param, '', $sortfield, $sortorder);
	$totalarray['nbfield']++;
}
if (!empty($arrayfields[$alias_product_perentity . '.accountancy_code_sell']['checked'])) {
	print_liste_field_titre($arrayfields[$alias_product_perentity . '.accountancy_code_sell']['label'], $_SERVER["PHP_SELF"], $alias_product_perentity . ".accountancy_code_sell", "", $param, '', $sortfield, $sortorder);
	$totalarray['nbfield']++;
}
if (!empty($arrayfields[$alias_product_perentity . '.accountancy_code_sell_intra']['checked'])) {
	print_liste_field_titre($arrayfields[$alias_product_perentity . '.accountancy_code_sell_intra']['label'], $_SERVER["PHP_SELF"], $alias_product_perentity . ".accountancy_code_sell_intra", "", $param, '', $sortfield, $sortorder);
	$totalarray['nbfield']++;
}
if (!empty($arrayfields[$alias_product_perentity . '.accountancy_code_sell_export']['checked'])) {
	print_liste_field_titre($arrayfields[$alias_product_perentity . '.accountancy_code_sell_export']['label'], $_SERVER["PHP_SELF"], $alias_product_perentity . ".accountancy_code_sell_export", "", $param, '', $sortfield, $sortorder);
	$totalarray['nbfield']++;
}
if (!empty($arrayfields[$alias_product_perentity . '.accountancy_code_buy']['checked'])) {
	print_liste_field_titre($arrayfields[$alias_product_perentity . '.accountancy_code_buy']['label'], $_SERVER["PHP_SELF"], $alias_product_perentity . ".accountancy_code_buy", "", $param, '', $sortfield, $sortorder);
	$totalarray['nbfield']++;
}
if (!empty($arrayfields[$alias_product_perentity . '.accountancy_code_buy_intra']['checked'])) {
	print_liste_field_titre($arrayfields[$alias_product_perentity . '.accountancy_code_buy_intra']['label'], $_SERVER["PHP_SELF"], $alias_product_perentity . ".accountancy_code_buy_intra", "", $param, '', $sortfield, $sortorder);
	$totalarray['nbfield']++;
}
if (!empty($arrayfields[$alias_product_perentity . '.accountancy_code_buy_export']['checked'])) {
	print_liste_field_titre($arrayfields[$alias_product_perentity . '.accountancy_code_buy_export']['label'], $_SERVER["PHP_SELF"], $alias_product_perentity . ".accountancy_code_buy_export", "", $param, '', $sortfield, $sortorder);
	$totalarray['nbfield']++;
}
// Extra fields
include DOL_DOCUMENT_ROOT.'/core/tpl/extrafields_list_search_title.tpl.php';
// Hook fields
$parameters = array('arrayfields' => $arrayfields, 'param' => $param, 'sortfield' => $sortfield, 'sortorder' => $sortorder, 'totalarray' => &$totalarray);
$reshook = $hookmanager->executeHooks('printFieldListTitle', $parameters, $object, $action); // Note that $action and $object may have been modified by hook
print $hookmanager->resPrint;
if (!empty($arrayfields['p.datec']['checked'])) {
	print_liste_field_titre($arrayfields['p.datec']['label'], $_SERVER["PHP_SELF"], "p.datec", "", $param, '', $sortfield, $sortorder, 'center nowrap ');
	$totalarray['nbfield']++;
}
if (!empty($arrayfields['p.tms']['checked'])) {
	print_liste_field_titre($arrayfields['p.tms']['label'], $_SERVER["PHP_SELF"], "p.tms", "", $param, '', $sortfield, $sortorder, 'center nowrap ');
	$totalarray['nbfield']++;
}
if (!empty($arrayfields['p.import_key']['checked'])) {
	print_liste_field_titre($arrayfields['p.import_key']['label'], $_SERVER["PHP_SELF"], "p.import_key", "", $param, '', $sortfield, $sortorder, 'center ');
	$totalarray['nbfield']++;
}
if (!empty($arrayfields['p.tosell']['checked'])) {
	print_liste_field_titre($arrayfields['p.tosell']['label'], $_SERVER["PHP_SELF"], "p.tosell", "", $param, '', $sortfield, $sortorder, 'center ');
	$totalarray['nbfield']++;
}
if (!empty($arrayfields['p.tobuy']['checked'])) {
	print_liste_field_titre($arrayfields['p.tobuy']['label'], $_SERVER["PHP_SELF"], "p.tobuy", "", $param, '', $sortfield, $sortorder, 'center ');
	$totalarray['nbfield']++;
}
// Action column
if (!getDolGlobalString('MAIN_CHECKBOX_LEFT_COLUMN')) {
	print_liste_field_titre($selectedfields, $_SERVER["PHP_SELF"], "", '', '', '', $sortfield, $sortorder, 'center maxwidthsearch ');
	$totalarray['nbfield']++;
}
print '</tr>'."\n";


// Loop on record
// --------------------------------------------------------------------
$i = 0;
$savnbfield = $totalarray['nbfield'];
$totalarray = array();
$totalarray['nbfield'] = 0;
$imaxinloop = ($limit ? min($num, $limit) : $num);
while ($i < $imaxinloop) {
	$obj = $db->fetch_object($resql);
	if (empty($obj)) {
		break; // Should not happen
	}

	// Multilangs
	if (getDolGlobalInt('MAIN_MULTILANGS')) {  // If multilang is enabled
		$sql = "SELECT label";
		$sql .= " FROM ".MAIN_DB_PREFIX."product_lang";
		$sql .= " WHERE fk_product = ".((int) $obj->rowid);
		$sql .= " AND lang = '".$db->escape($langs->getDefaultLang())."'";
		$sql .= " LIMIT 1";

		$result = $db->query($sql);
		if ($result) {
			$objtp = $db->fetch_object($result);
			if (!empty($objtp->label)) {
				$obj->label = $objtp->label;
			}
		}
	}

	$parameters = array('staticdata' => $obj);
	// Note that $action and $object may have been modified by hook
	// do product_static fetch in hook if wanted or anything else
	$reshook = $hookmanager->executeHooks('loadStaticObject', $parameters, $product_static, $action);
	if (empty($reshook)) {
		$product_static->id = $obj->rowid;
		$product_static->ref = $obj->ref;
		$product_static->description = $obj->description;
		$product_static->ref_fourn = empty($obj->ref_supplier) ? '' : $obj->ref_supplier; // deprecated
		$product_static->ref_supplier = empty($obj->ref_supplier) ? '' : $obj->ref_supplier;
		$product_static->label = $obj->label;
		$product_static->barcode = $obj->barcode;
		$product_static->finished = $obj->finished;
		$product_static->type = $obj->fk_product_type;
		$product_static->status_buy = $obj->tobuy;
		$product_static->status = $obj->tosell;
		$product_static->status_batch = $obj->tobatch;
		$product_static->entity = $obj->entity;
		$product_static->pmp = $obj->pmp;
		$product_static->accountancy_code_sell = $obj->accountancy_code_sell;
		$product_static->accountancy_code_sell_export = $obj->accountancy_code_sell_export;
		$product_static->accountancy_code_sell_intra = $obj->accountancy_code_sell_intra;
		$product_static->accountancy_code_buy = $obj->accountancy_code_buy;
		$product_static->accountancy_code_buy_intra = $obj->accountancy_code_buy_intra;
		$product_static->accountancy_code_buy_export = $obj->accountancy_code_buy_export;
		$product_static->length = $obj->length;
		$product_static->length_units = $obj->length_units;
		$product_static->width = $obj->width;
		$product_static->width_units = $obj->width_units;
		$product_static->height = $obj->height;
		$product_static->height_units = $obj->height_units;
		$product_static->weight = $obj->weight;
		$product_static->weight_units = $obj->weight_units;
		$product_static->volume = $obj->volume;
		$product_static->volume_units = $obj->volume_units;
		$product_static->surface = $obj->surface;
		$product_static->surface_units = $obj->surface_units;
		$product_static->stockable_product = $obj->stockable_product;
		if (getDolGlobalString('PRODUCT_USE_UNITS')) {
			$product_static->fk_unit = $obj->fk_unit;
		}
		$product_static->import_key = $obj->import_key;

		// STOCK_DISABLE_OPTIM_LOAD can be set to force load_stock whatever is permissions on stock.
		if ((isModEnabled('stock') && $user->hasRight('stock', 'lire') && $search_type != 1) || getDolGlobalString('STOCK_DISABLE_OPTIM_LOAD')) {	// To optimize call of load_stock
			if ($product_static->type != 1 || getDolGlobalString('STOCK_SUPPORTS_SERVICES')) {    // Not a service
				$option = 'nobatch';
				if (empty($arrayfields['stock_virtual']['checked'])) {
					$option .= ',novirtual';
				}
				$product_static->load_stock($option); // Load stock_reel + stock_warehouse. This can also call load_virtual_stock()
			}
		}
	}

	$product_static->price = $obj->price;

	$object = $product_static;

	$usercancreadprice = getDolGlobalString('MAIN_USE_ADVANCED_PERMS') ? $user->hasRight('product', 'product_advance', 'read_prices') : $user->hasRight('product', 'lire');
	if ($product_static->isService()) {
		$usercancreadprice = getDolGlobalString('MAIN_USE_ADVANCED_PERMS') ? $user->hasRight('service', 'service_advance', 'read_prices') : $user->hasRight('service', 'lire');
	}

	if ($mode == 'kanban') {
		if ($i == 0) {
			print '<tr class="trkanban"><td colspan="'.$savnbfield.'">';
			print '<div class="box-flex-container kanban">';
		}

		// Output Kanban
		$selected = -1;
		if ($massactionbutton || $massaction) { // If we are in select mode (massactionbutton defined) or if we have already selected and sent an action ($massaction) defined
			$selected = 0;
			if (in_array($object->id, $arrayofselected)) {
				$selected = 1;
			}
		}
		print $object->getKanbanView('', array('selected' => $selected));
		if ($i == ($imaxinloop - 1)) {
			print '</div>';
			print '</td></tr>';
		}
	} else {
		// Show line of result
		$j = 0;
		print '<tr data-rowid="'.$object->id.'" class="oddeven">';

		// Action column
		if (getDolGlobalString('MAIN_CHECKBOX_LEFT_COLUMN')) {
			print '<td class="nowrap center">';
			if ($massactionbutton || $massaction) {   // If we are in select mode (massactionbutton defined) or if we have already selected and sent an action ($massaction) defined
				$selected = 0;
				if (in_array($object->id, $arrayofselected)) {
					$selected = 1;
				}
				print '<input id="cb'.$object->id.'" class="flat checkforselect" type="checkbox" name="toselect[]" value="'.$obj->rowid.'"'.($selected ? ' checked="checked"' : '').'>';
			}
			print '</td>';
			if (!$i) {
				$totalarray['nbfield']++;
			}
		}
		// Rowid
		if (!empty($arrayfields['p.rowid']['checked'])) {
			print '<td class="nowraponall">';
			print $product_static->id;
			print "</td>\n";
			if (!$i) {
				$totalarray['nbfield']++;
			}
		}

		// Ref
		if (!empty($arrayfields['p.ref']['checked'])) {
			print '<td class="tdoverflowmax250">';
			print $product_static->getNomUrl(1);
			print "</td>\n";
			if (!$i) {
				$totalarray['nbfield']++;
			}
		}

		// Ref supplier
		if (!empty($arrayfields['pfp.ref_fourn']['checked'])) {
			print '<td class="tdoverflowmax200">';
			print $product_static->getNomUrl(1);
			print "</td>\n";
			if (!$i) {
				$totalarray['nbfield']++;
			}
		}

		// Thumbnail
		if (!empty($arrayfields['thumbnail']['checked'])) {
			$product_thumbnail_html = '';
			if (!empty($product_static->entity)) {
				$product_thumbnail = $product_static->show_photos('product', $conf->product->multidir_output[$product_static->entity], 1, 1, 0, 0, 0, 80);
				if ($product_static->nbphoto > 0) {
					$product_thumbnail_html = $product_thumbnail;
				}
			}

			print '<td class="center">' . $product_thumbnail_html . '</td>';
			if (!$i) {
				$totalarray['nbfield']++;
			}
		}

		// Label
		if (!empty($arrayfields['p.label']['checked'])) {
			print '<td class="tdoverflowmax200" title="'.dol_escape_htmltag($product_static->label).'">'.$product_static->label.'</td>';
			if (!$i) {
				$totalarray['nbfield']++;
			}
		}

		// Type
		if (!empty($arrayfields['p.fk_product_type']['checked'])) {
			print '<td class="center">';
			$s = '';
			if ($product_static->type == 0) {
				$s .= img_picto($langs->trans("Product"), 'product', 'class="paddingleftonly paddingrightonly colorgrey"');
			} else {
				$s .= img_picto($langs->trans("Service"), 'service', 'class="paddingleftonly paddingrightonly colorgrey"');
			}
			print $s;
			print '</td>';
			if (!$i) {
				$totalarray['nbfield']++;
			}
		}

		// Description
		if (!empty($arrayfields['p.description']['checked'])) {
			print '<td class="left">';
			// Since description can be very large (several pages of HTML-
			// code) we limit to the first two rows
			print dolGetFirstLineOfText($product_static->description, 2);
			print '</td>';
			if (!$i) {
				$totalarray['nbfield']++;
			}
		}

		// Barcode
		if (!empty($arrayfields['p.barcode']['checked'])) {
			print '<td class="tdoverflowmax125" title="'.dol_escape_htmltag($product_static->barcode).'">'.dol_escape_htmltag($product_static->barcode).'</td>';
			if (!$i) {
				$totalarray['nbfield']++;
			}
		}

		// Duration
		if (!empty($arrayfields['p.duration']['checked'])) {
			print '<td class="center nowraponall">';

			if (preg_match('/([^a-z]+)[a-z]$/i', $obj->duration)) {
				$duration_value = substr($obj->duration, 0, dol_strlen($obj->duration) - 1);
				$duration_unit = substr($obj->duration, -1);

				if ((float) $duration_value > 1) {
					$dur = array("i" => $langs->trans("Minutes"), "h" => $langs->trans("Hours"), "d" => $langs->trans("Days"), "w" => $langs->trans("Weeks"), "m" => $langs->trans("Months"), "y" => $langs->trans("Years"));
				} elseif ((float) $duration_value > 0) {
					$dur = array("i" => $langs->trans("Minute"), "h" => $langs->trans("Hour"), "d" => $langs->trans("Day"), "w" => $langs->trans("Week"), "m" => $langs->trans("Month"), "y" => $langs->trans("Year"));
				}
				print $duration_value;
				print((!empty($duration_unit) && isset($dur[$duration_unit]) && $duration_value != '') ? ' '.$langs->trans($dur[$duration_unit]) : '');
			} elseif (!preg_match('/^[a-z]$/i', $obj->duration)) {		// If duration is a simple char (like 's' of 'm'), we do not show value
				print $obj->duration;
			}

			print '</td>';
			if (!$i) {
				$totalarray['nbfield']++;
			}
		}

		if (!empty($arrayfields['pac.fk_product_parent']['checked'])) {
			print '<td class="nowraponall">';
			if ($obj->fk_product_parent > 0) {
				if (!empty($conf->cache['product'][$obj->fk_product_parent])) {
					$product_parent_static = $conf->cache['product'][$obj->fk_product_parent];
				} else {
					$product_parent_static = new Product($db);
					$product_parent_static->fetch($obj->fk_product_parent);
					$conf->cache['product'][$obj->fk_product_parent] = $product_parent_static;
				}
				print $product_parent_static->getNomUrl(1);
			}
			print '</td>';
			if (!$i) {
				$totalarray['nbfield']++;
			}
		}
		// Finished
		if (!empty($arrayfields['p.finished']['checked'])) {
			print '<td class="center">';
			print $product_static->getLibFinished();
			print '</td>';
			if (!$i) {
				$totalarray['nbfield']++;
			}
		}
		// Weight
		if (!empty($arrayfields['p.weight']['checked'])) {
			print '<td class="center">';
			print $product_static->weight;
			print '</td>';
			if (!$i) {
				$totalarray['nbfield']++;
			}
		}
		// Weight units
		if (!empty($arrayfields['p.weight_units']['checked'])) {
			print '<td class="center">';
			if ($product_static->weight != '') {
				print measuringUnitString(0, 'weight', $product_static->weight_units);
			}
			print '</td>';
			if (!$i) {
				$totalarray['nbfield']++;
			}
		}
		// Length
		if (!empty($arrayfields['p.length']['checked'])) {
			print '<td class="center">';
			print $product_static->length;
			print '</td>';
			if (!$i) {
				$totalarray['nbfield']++;
			}
		}
		// Length units
		if (!empty($arrayfields['p.length_units']['checked'])) {
			print '<td class="center">';
			if ($product_static->length != '') {
				print measuringUnitString(0, 'size', $product_static->length_units);
			}
			print '</td>';
			if (!$i) {
				$totalarray['nbfield']++;
			}
		}
		// Width
		if (!empty($arrayfields['p.width']['checked'])) {
			print '<td align="center">';
			print $product_static->width;
			print '</td>';
			if (!$i) {
				$totalarray['nbfield']++;
			}
		}
		// Width units
		if (!empty($arrayfields['p.width_units']['checked'])) {
			print '<td class="center">';
			if ($product_static->width != '') {
				print measuringUnitString(0, 'size', $product_static->width_units);
			}
			print '</td>';
			if (!$i) {
				$totalarray['nbfield']++;
			}
		}
		// Height
		if (!empty($arrayfields['p.height']['checked'])) {
			print '<td align="center">';
			print $product_static->height;
			print '</td>';
			if (!$i) {
				$totalarray['nbfield']++;
			}
		}
		// Height units
		if (!empty($arrayfields['p.height_units']['checked'])) {
			print '<td class="center">';
			if ($product_static->height != '') {
				print measuringUnitString(0, 'size', $product_static->height_units);
			}
			print '</td>';
			if (!$i) {
				$totalarray['nbfield']++;
			}
		}
		// Surface
		if (!empty($arrayfields['p.surface']['checked'])) {
			print '<td class="center">';
			print $product_static->surface;
			print '</td>';
			if (!$i) {
				$totalarray['nbfield']++;
			}
		}
		// Surface units
		if (!empty($arrayfields['p.surface_units']['checked'])) {
			print '<td class="center">';
			if ($product_static->surface != '') {
				print measuringUnitString(0, 'surface', $product_static->surface_units);
			}
			print '</td>';
			if (!$i) {
				$totalarray['nbfield']++;
			}
		}
		// Volume
		if (!empty($arrayfields['p.volume']['checked'])) {
			print '<td class="center">';
			print $product_static->volume;
			print '</td>';
			if (!$i) {
				$totalarray['nbfield']++;
			}
		}
		// Volume units
		if (!empty($arrayfields['p.volume_units']['checked'])) {
			print '<td class="center">';
			if ($product_static->volume != '') {
				print measuringUnitString(0, 'volume', $product_static->volume_units);
			}
			print '</td>';
			if (!$i) {
				$totalarray['nbfield']++;
			}
		}
		// Unit
		if (!empty($arrayfields['cu.label']['checked'])) {
			print '<td align="center">';
			if (!empty($obj->cu_label)) {
				print $langs->trans($obj->cu_label);
			}
			print '</td>';
			if (!$i) {
				$totalarray['nbfield']++;
			}
		}

		// Default Workstation
		if (!empty($arrayfields['p.fk_default_workstation']['checked'])) {
			print '<td align="left">';
			if (isModEnabled('workstation') && !empty($obj->fk_default_workstation)) {
				$workstation_static->id = $obj->fk_default_workstation;
				$workstation_static->ref = $obj->ref_workstation;
				$workstation_static->status = $obj->status_workstation;

				print $workstation_static->getNomUrl(1);
			}
			print '</td>';
			if (!$i) {
				$totalarray['nbfield']++;
			}
		}

		// Sell price
		if (!empty($arrayfields['p.sellprice']['checked'])) {
			print '<td class="right nowraponall">';
			if ($product_static->status && $usercancreadprice) {
				if ($obj->price_base_type == 'TTC') {
					print '<span class="amount">'.price($obj->price_ttc).' '.$langs->trans("TTC").'</span>';
				} else {
					print '<span class="amount">'.price($obj->price).' '.$langs->trans("HT").'</span>';
				}
			}
			print '</td>';
			if (!$i) {
				$totalarray['nbfield']++;
			}
		}

		// Multiprices
		if (getDolGlobalString('PRODUIT_MULTIPRICES')) {
			if (! isset($productpricescache)) {
				$productpricescache = array();
			}
			if (! isset($productpricescache[$obj->rowid])) {
				$productpricescache[$obj->rowid] = array();
			}

			if ($product_static->status && $usercancreadprice) {
				// Make 1 request for all price levels (without filter on price_level) and saved result into an cache array
				// then reuse the cache array if we need prices for other price levels
				$sqlp = "SELECT p.rowid, p.fk_product, p.price, p.price_ttc, p.price_level, p.date_price, p.price_base_type";
				$sqlp .= " FROM ".MAIN_DB_PREFIX."product_price as p";
				$sqlp .= " WHERE fk_product = ".((int) $obj->rowid);
				$sqlp .= " ORDER BY p.date_price DESC, p.rowid DESC, p.price_level ASC";
				$resultp = $db->query($sqlp);
				if ($resultp) {
					$nump = $db->num_rows($resultp);
					$j = 0;
					while ($j < $nump) {
						$objp = $db->fetch_object($resultp);

						if (empty($productpricescache[$obj->rowid][$objp->price_level])) {
							$productpricescache[$obj->rowid][$objp->price_level]['price'] = $objp->price;
							$productpricescache[$obj->rowid][$objp->price_level]['price_ttc'] = $objp->price_ttc;
							$productpricescache[$obj->rowid][$objp->price_level]['price_base_type'] = $objp->price_base_type;
						}

						$j++;
					}

					$db->free($resultp);
				} else {
					dol_print_error($db);
				}
			}

			foreach ($arraypricelevel as $key => $value) {
				if (!empty($arrayfields['p.sellprice'.$key]['checked'])) {
					print '<td class="right nowraponall">';
					if (!empty($productpricescache[$obj->rowid])) {
						if ($productpricescache[$obj->rowid][$key]['price_base_type'] == 'TTC') {
							print '<span class="amount">'.price($productpricescache[$obj->rowid][$key]['price_ttc']).' '.$langs->trans("TTC").'</span>';
						} else {
							print '<span class="amount">'.price($productpricescache[$obj->rowid][$key]['price']).' '.$langs->trans("HT").'</span>';
						}
					}
					print '</td>';
					if (!$i) {
						$totalarray['nbfield']++;
					}
				}
			}
		}

		// Better buy price
		if (!empty($arrayfields['p.minbuyprice']['checked'])) {
			print  '<td class="right nowraponall">';
			if ($product_static->status_buy && $obj->bestpurchaseprice != '' && $usercancreadprice) {
				if ($product_fourn->find_min_price_product_fournisseur($obj->rowid) > 0) {
					if ($product_fourn->product_fourn_price_id > 0) {
						if ((isModEnabled("fournisseur") && $user->hasRight('fournisseur', 'lire') && !getDolGlobalString('MAIN_USE_NEW_SUPPLIERMOD')) || (isModEnabled("supplier_order") && $user->hasRight('supplier_order', 'lire')) || (isModEnabled("supplier_invoice") && $user->hasRight('supplier_invoice', 'lire'))) {
							$htmltext = $product_fourn->display_price_product_fournisseur(1, 1, 0, 1);
							print '<span class="amount">'.$form->textwithpicto(price($product_fourn->fourn_unitprice * (1 - $product_fourn->fourn_remise_percent / 100) - $product_fourn->fourn_remise).' '.$langs->trans("HT"), $htmltext).'</span>';
						} else {
							print '<span class="amount">'.price($product_fourn->fourn_unitprice).' '.$langs->trans("HT").'</span>';
						}
					}
				}
			}
			print '</td>';
			if (!$i) {
				$totalarray['nbfield']++;
			}
		}

		// Number of buy prices
		if (!empty($arrayfields['p.numbuyprice']['checked'])) {
			print  '<td class="right">';
			if ($product_static->status_buy && $usercancreadprice) {
				if (count($productFournList = $product_fourn->list_product_fournisseur_price($obj->rowid)) > 0) {
					$htmltext = $product_fourn->display_price_product_fournisseur(1, 1, 0, 1, $productFournList);
					print $form->textwithpicto(count($productFournList), $htmltext);
				}
			}
			print '</td>';
			if (!$i) {
				$totalarray['nbfield']++;
			}
		}

		// VAT or Sell Tax Rate
		if (!empty($arrayfields['p.tva_tx']['checked'])) {
			print '<td class="right">';
			print vatrate($obj->tva_tx, true);
			print '</td>';
			if (!$i) {
				$totalarray['nbfield']++;
			}
		}

		// WAP
		if (!empty($arrayfields['p.pmp']['checked'])) {
			print '<td class="nowrap right">';
			if ($usercancreadprice) {
				print '<span class="amount">'.price($product_static->pmp, 1, $langs)."</span>";
			}
			print '</td>';
			if (!$i) {
				$totalarray['nbfield']++;
			}
		}
		// Cost price
		if (!empty($arrayfields['p.cost_price']['checked'])) {
			print '<td class="nowrap right">';
			//print $obj->cost_price;
			if ($usercancreadprice) {
				print '<span class="amount">'.price($obj->cost_price).' '.$langs->trans("HT").'</span>';
			}
			print '</td>';
			if (!$i) {
				$totalarray['nbfield']++;
			}
		}

		// Limit alert
		if (!empty($arrayfields['p.seuil_stock_alerte']['checked'])) {
			print '<td class="right">';
			if ($product_static->type != 1) {
				print $obj->seuil_stock_alerte;
			}
			print '</td>';
			if (!$i) {
				$totalarray['nbfield']++;
			}
		}

		// not managed in stock
		if (! empty($arrayfields['p.stockable_product']['checked'])) {
			print '<td class="nowrap center">';
			print ($product_static->stockable_product == '1') ? $langs->trans('Yes') : $langs->trans('No');
			print '</td>';
		}

		// Desired stock
		if (!empty($arrayfields['p.desiredstock']['checked'])) {
			print '<td class="right">';
			if ($product_static->type != 1) {
				print $obj->desiredstock;
			}
			print '</td>';
			if (!$i) {
				$totalarray['nbfield']++;
			}
		}
		// Stock real
		if (!empty($arrayfields['p.stock']['checked'])) {
			print '<td class="right">';
			if ($product_static->type != 1) {
				if ($obj->seuil_stock_alerte != '' && $product_static->stock_reel < (float) $obj->seuil_stock_alerte) {
					print img_warning($langs->trans("StockLowerThanLimit", $obj->seuil_stock_alerte)).' ';
				}
				if ($usercancreadprice) {
					if ($product_static->stock_reel < 0) {
						print '<span class="warning">';
					}
					print price(price2num($product_static->stock_reel, 'MS'), 0, $langs, 1, 0);
					if ($product_static->stock_reel < 0) {
						print '</span>';
					}
				}
			}
			print '</td>';
			if (!$i) {
				$totalarray['nbfield']++;
			}
		}
		// Stock virtual
		if (!empty($arrayfields['stock_virtual']['checked'])) {
			print '<td class="right">';
			if ($product_static->type != 1) {
				if ($obj->seuil_stock_alerte != '' && $product_static->stock_theorique < (float) $obj->seuil_stock_alerte) {
					print img_warning($langs->trans("StockLowerThanLimit", $obj->seuil_stock_alerte)).' ';
				}
				if ($usercancreadprice) {
					if ($product_static->stock_theorique < 0) {
						print '<span class="warning">';
					}
					print price(price2num($product_static->stock_theorique, 'MS'), 0, $langs, 1, 0);
					if ($product_static->stock_theorique < 0) {
						print '</span>';
					}
				}
			}
			print '</td>';
			if (!$i) {
				$totalarray['nbfield']++;
			}
		}
		// Lot/Serial
		if (!empty($arrayfields['p.tobatch']['checked'])) {
			print '<td class="center">';
			print $product_static->getLibStatut(1, 2);
			print '</td>';
			if (!$i) {
				$totalarray['nbfield']++;
			}
		}
		// Country
		if (!empty($arrayfields['p.fk_country']['checked'])) {
			print '<td>'.getCountry($obj->fk_country, 0, $db).'</td>';
			if (!$i) {
				$totalarray['nbfield']++;
			}
		}
		// State
		if (!empty($arrayfields['p.fk_state']['checked'])) {
			print '<td>';
			if (!empty($obj->fk_state)) {
				print  getState($obj->fk_state, 0, $db);
			}
			print '</td>';
			if (!$i) {
				$totalarray['nbfield']++;
			}
		}
		// Accountancy code sell
		if (!empty($arrayfields[$alias_product_perentity . '.accountancy_code_sell']['checked'])) {
			print '<td>'.length_accountg($product_static->accountancy_code_sell).'</td>';
			if (!$i) {
				$totalarray['nbfield']++;
			}
		}
		if (!empty($arrayfields[$alias_product_perentity . '.accountancy_code_sell_intra']['checked'])) {
			print '<td>'.length_accountg($product_static->accountancy_code_sell_intra).'</td>';
			if (!$i) {
				$totalarray['nbfield']++;
			}
		}
		if (!empty($arrayfields[$alias_product_perentity . '.accountancy_code_sell_export']['checked'])) {
			print '<td>'.length_accountg($product_static->accountancy_code_sell_export).'</td>';
			if (!$i) {
				$totalarray['nbfield']++;
			}
		}
		// Accountancy code buy
		if (!empty($arrayfields[$alias_product_perentity . '.accountancy_code_buy']['checked'])) {
			print '<td>'.length_accountg($product_static->accountancy_code_buy).'</td>';
			if (!$i) {
				$totalarray['nbfield']++;
			}
		}
		if (!empty($arrayfields[$alias_product_perentity . '.accountancy_code_buy_intra']['checked'])) {
			print '<td>'.length_accountg($product_static->accountancy_code_buy_intra).'</td>';
			if (!$i) {
				$totalarray['nbfield']++;
			}
		}
		if (!empty($arrayfields[$alias_product_perentity . '.accountancy_code_buy_export']['checked'])) {
			print '<td>'.length_accountg($product_static->accountancy_code_buy_export).'</td>';
			if (!$i) {
				$totalarray['nbfield']++;
			}
		}
		// Extra fields
		include DOL_DOCUMENT_ROOT.'/core/tpl/extrafields_list_print_fields.tpl.php';
		// Fields from hook
		$parameters = array('arrayfields' => $arrayfields, 'obj' => $obj, 'i' => $i, 'totalarray' => &$totalarray);
		$reshook = $hookmanager->executeHooks('printFieldListValue', $parameters, $object, $action); // Note that $action and $object may have been modified by hook
		print $hookmanager->resPrint;
		// Date creation
		if (!empty($arrayfields['p.datec']['checked'])) {
			print '<td class="center nowraponall">';
			print dol_print_date($db->jdate($obj->date_creation), 'dayhour', 'tzuser');
			print '</td>';
			if (!$i) {
				$totalarray['nbfield']++;
			}
		}
		// Date modification
		if (!empty($arrayfields['p.tms']['checked'])) {
			print '<td class="center nowraponall">';
			print dol_print_date($db->jdate($obj->date_modification), 'dayhour', 'tzuser');
			print '</td>';
			if (!$i) {
				$totalarray['nbfield']++;
			}
		}

		// Import ID
		if (!empty($arrayfields['p.import_key']['checked'])) {
			print '<td class="center nowrap">';
			print dol_escape_htmltag($product_static->import_key);
			print '</td>';
			if (!$i) {
				$totalarray['nbfield']++;
			}
		}

		// Status (to sell)
		if (!empty($arrayfields['p.tosell']['checked'])) {
			print '<td class="center nowrap">';
			if (!empty($conf->use_javascript_ajax) && $user->hasRight("produit", "creer") && getDolGlobalString('MAIN_DIRECT_STATUS_UPDATE')) {
				print ajax_object_onoff($product_static, 'status', 'tosell', 'ProductStatusOnSell', 'ProductStatusNotOnSell');
			} else {
				print $product_static->LibStatut($product_static->status, 5, 0);
			}
			print '</td>';
			if (!$i) {
				$totalarray['nbfield']++;
			}
		}
		// Status (to buy)
		if (!empty($arrayfields['p.tobuy']['checked'])) {
			print '<td class="center nowrap">';
			if (!empty($conf->use_javascript_ajax) && $user->hasRight("produit", "creer") && getDolGlobalString('MAIN_DIRECT_STATUS_UPDATE')) {
				print ajax_object_onoff($product_static, 'status_buy', 'tobuy', 'ProductStatusOnBuy', 'ProductStatusNotOnBuy');
			} else {
				print $product_static->LibStatut($product_static->status_buy, 5, 1);
			}
			print '</td>';
			if (!$i) {
				$totalarray['nbfield']++;
			}
		}

		// Action column
		if (!getDolGlobalString('MAIN_CHECKBOX_LEFT_COLUMN')) {
			print '<td class="nowrap center">';
			if ($massactionbutton || $massaction) {   // If we are in select mode (massactionbutton defined) or if we have already selected and sent an action ($massaction) defined
				$selected = 0;
				if (in_array($object->id, $arrayofselected)) {
					$selected = 1;
				}
				print '<input id="cb'.$object->id.'" class="flat checkforselect" type="checkbox" name="toselect[]" value="'.$obj->rowid.'"'.($selected ? ' checked="checked"' : '').'>';
			}
			print '</td>';
			if (!$i) {
				$totalarray['nbfield']++;
			}
		}

		print '</tr>'."\n";
	}

	$i++;
}

// If no record found
if ($num == 0) {
	$colspan = 1;
	foreach ($arrayfields as $key => $val) {
		if (!empty($val['checked'])) {
			$colspan++;
		}
	}
	print '<tr><td colspan="'.$colspan.'"><span class="opacitymedium">'.$langs->trans("NoRecordFound").'</span></td></tr>';
}

$db->free($resql);

print '</table>'."\n";
print '</div>'."\n";

print '</form>'."\n";

// End of page
llxFooter();
$db->close();<|MERGE_RESOLUTION|>--- conflicted
+++ resolved
@@ -384,11 +384,8 @@
 		//$search_type='';						// There is 2 types of list: a list of product and a list of services. No list with both. So when we clear search criteria, we must keep the filter on type.
 
 		$show_childproducts = '';
-<<<<<<< HEAD
 		$search_stockable_product = '';
-=======
 		$search_import_key = '';
->>>>>>> ad93a544
 		$search_accountancy_code_sell = '';
 		$search_accountancy_code_sell_intra = '';
 		$search_accountancy_code_sell_export = '';
