<?php
/* Copyright (C) 2001-2006  Rodolphe Quiedeville    <rodolphe@quiedeville.org>
 * Copyright (C) 2004-2016  Laurent Destailleur     <eldy@users.sourceforge.net>
 * Copyright (C) 2005-2012  Regis Houssin           <regis.houssin@capnetworks.com>
 * Copyright (C) 2012-2013  Marcos García           <marcosgdf@gmail.com>
<<<<<<< HEAD
 * Copyright (C) 2013-2016  Juanjo Menent           <jmenent@2byte.es>
=======
 * Copyright (C) 2013-2016	Juanjo Menent           <jmenent@2byte.es>
>>>>>>> 3f5d67d4
 * Copyright (C) 2013-2015  Raphaël Doursenaud      <rdoursenaud@gpcsolutions.fr>
 * Copyright (C) 2013       Jean Heimburger         <jean@tiaris.info>
 * Copyright (C) 2013       Cédric Salvador         <csalvador@gpcsolutions.fr>
 * Copyright (C) 2013       Florian Henry           <florian.henry@open-concept.pro>
 * Copyright (C) 2013       Adolfo segura           <adolfo.segura@gmail.com>
 * Copyright (C) 2015       Jean-François Ferry     <jfefe@aternatik.fr>
 * Copyright (C) 2016       Ferran Marcet		    <fmarcet@2byte.es>
 *
 * This program is free software; you can redistribute it and/or modify
 * it under the terms of the GNU General Public License as published by
 * the Free Software Foundation; either version 3 of the License, or
 * (at your option) any later version.
 *
 * This program is distributed in the hope that it will be useful,
 * but WITHOUT ANY WARRANTY; without even the implied warranty of
 * MERCHANTABILITY or FITNESS FOR A PARTICULAR PURPOSE.  See the
 * GNU General Public License for more details.
 *
 * You should have received a copy of the GNU General Public License
 * along with this program. If not, see <http://www.gnu.org/licenses/>.
 */

/**
 *  \file       htdocs/product/list.php
 *  \ingroup    produit
 *  \brief      Page to list products and services
 */

require '../main.inc.php';
require_once DOL_DOCUMENT_ROOT.'/product/class/product.class.php';
require_once DOL_DOCUMENT_ROOT.'/fourn/class/fournisseur.product.class.php';
require_once DOL_DOCUMENT_ROOT.'/core/class/html.formother.class.php';
if (! empty($conf->categorie->enabled))
	require_once DOL_DOCUMENT_ROOT.'/categories/class/categorie.class.php';

$langs->load("products");
$langs->load("stocks");
$langs->load("suppliers");
$langs->load("companies");
if (! empty($conf->productbatch->enabled)) $langs->load("productbatch");

$action = GETPOST('action');
$sref=GETPOST("sref");
$sbarcode=GETPOST("sbarcode");
$snom=GETPOST("snom");
$sall=GETPOST("sall");
$type=GETPOST("type","int");
$search_sale = GETPOST("search_sale");
$search_categ = GETPOST("search_categ",'int');
$tosell = GETPOST("tosell", 'int');
$tobuy = GETPOST("tobuy", 'int');
$fourn_id = GETPOST("fourn_id",'int');
$catid = GETPOST('catid','int');
$search_tobatch = GETPOST("search_tobatch",'int');
$search_accountancy_code_sell = GETPOST("search_accountancy_code_sell",'alpha');
$search_accountancy_code_buy = GETPOST("search_accountancy_code_buy",'alpha');
$optioncss = GETPOST('optioncss','alpha');

$limit = GETPOST("limit")?GETPOST("limit","int"):$conf->liste_limit;
$sortfield = GETPOST("sortfield",'alpha');
$sortorder = GETPOST("sortorder",'alpha');
$page = GETPOST("page",'int');
if ($page == -1) { $page = 0; }
$offset = $limit * $page;
$pageprev = $page - 1;
$pagenext = $page + 1;
if (! $sortfield) $sortfield="p.ref";
if (! $sortorder) $sortorder="ASC";

<<<<<<< HEAD
$contextpage='productservicelist';
=======
// Initialize context for list
$contextpage=GETPOST('contextpage','aZ')?GETPOST('contextpage','aZ'):'productservicelist';
>>>>>>> 3f5d67d4
if ($type === '1') { $contextpage='servicelist'; if ($search_type=='') $search_type='1'; }
if ($type === '0') { $contextpage='productlist'; if ($search_type=='') $search_type='0'; }

// Initialize technical object to manage hooks of thirdparties. Note that conf->hooks_modules contains array array
$hookmanager->initHooks(array($contextpage));
$extrafields = new ExtraFields($db);
$form=new Form($db);

// fetch optionals attributes and labels
$extralabels = $extrafields->fetch_name_optionals_label('product');
$search_array_options=$extrafields->getOptionalsFromPost($extralabels,'','search_');

if (empty($action)) $action='list';

// Get object canvas (By default, this is not defined, so standard usage of dolibarr)
$canvas=GETPOST("canvas");
$objcanvas=null;
if (! empty($canvas))
{
    require_once DOL_DOCUMENT_ROOT.'/core/class/canvas.class.php';
    $objcanvas = new Canvas($db,$action);
    $objcanvas->getCanvas('product','list',$canvas);
}

// Security check
if ($type=='0') $result=restrictedArea($user,'produit','','','','','',$objcanvas);
else if ($type=='1') $result=restrictedArea($user,'service','','','','','',$objcanvas);
else $result=restrictedArea($user,'produit|service','','','','','',$objcanvas);

<<<<<<< HEAD
=======
// Define virtualdiffersfromphysical
$virtualdiffersfromphysical=0;
if (! empty($conf->global->STOCK_CALCULATE_ON_SHIPMENT) || ! empty($conf->global->STOCK_CALCULATE_ON_SUPPLIER_DISPATCH_ORDER))
{
    $virtualdiffersfromphysical=1;		// According to increase/decrease stock options, virtual and physical stock may differs.
}

>>>>>>> 3f5d67d4
// List of fields to search into when doing a "search in all"
$fieldstosearchall = array(
	'p.ref'=>"Ref",
    'pfp.ref_fourn'=>"RefSupplier",
	'p.label'=>"ProductLabel",
	'p.description'=>"Description",
    "p.note"=>"Note",
);
// multilang
if (! empty($conf->global->MAIN_MULTILANGS))
{
	$fieldstosearchall['pl.label']='ProductLabelTranslated';
	$fieldstosearchall['pl.description']='ProductDescriptionTranslated';
	$fieldstosearchall['pl.note']='ProductNoteTranslated';
}
if (! empty($conf->barcode->enabled)) {
	$fieldstosearchall['p.barcode']='Gencod';
}

if (empty($conf->global->PRODUIT_MULTIPRICES))
{
	$titlesellprice=$langs->trans("SellingPrice");
	if (! empty($conf->global->PRODUIT_CUSTOMER_PRICES))
	{
		$titlesellprice=$form->textwithpicto($langs->trans("SellingPrice"), $langs->trans("DefaultPriceRealPriceMayDependOnCustomer"));
	}
}
<<<<<<< HEAD

// Definition of fields for lists
$arrayfields=array(
    'p.ref'=>array('label'=>$langs->trans("Ref"), 'checked'=>1),
    //'pfp.ref_fourn'=>array('label'=>$langs->trans("RefSupplier"), 'checked'=>1, 'enabled'=>(! empty($conf->barcode->enabled))),
    'p.label'=>array('label'=>$langs->trans("Label"), 'checked'=>1),
	'p.barcode'=>array('label'=>$langs->trans("Gencod"), 'checked'=>($contextpage != 'servicelist'), 'enabled'=>(! empty($conf->barcode->enabled))),
    'p.duration'=>array('label'=>$langs->trans("Duration"), 'checked'=>($contextpage != 'productlist'), 'enabled'=>(! empty($conf->service->enabled))),
	'p.sellprice'=>array('label'=>$titlesellprice, 'checked'=>1, 'enabled'=>empty($conf->global->PRODUIT_MULTIPRICES)),
    'p.minbuyprice'=>array('label'=>$langs->trans("BuyingPriceMinShort"), 'checked'=>1, 'enabled'=>(! empty($user->rights->fournisseur->lire))),
	'p.desiredstock'=>array('label'=>$langs->trans("DesiredStock"), 'checked'=>1, 'enabled'=>(! empty($conf->stock->enabled) && $user->rights->stock->lire && $contextpage != 'service')),
	'p.tobatch'=>array('label'=>$langs->trans("ManageLotSerial"), 'checked'=>0, 'enabled'=>(! empty($conf->productbatch->enabled))),
    'p.stock'=>array('label'=>$langs->trans("PhysicalStock"), 'checked'=>1, 'enabled'=>(! empty($conf->stock->enabled) && $user->rights->stock->lire && $contextpage != 'service')),
	'p.accountancy_code_sell'=>array('label'=>$langs->trans("ProductAccountancySellCode"), 'checked'=>0),
	'p.accountancy_code_buy'=>array('label'=>$langs->trans("ProductAccountancyBuyCode"), 'checked'=>0),
	'p.datec'=>array('label'=>$langs->trans("DateCreation"), 'checked'=>0, 'position'=>500),
    'p.tms'=>array('label'=>$langs->trans("DateModificationShort"), 'checked'=>0, 'position'=>500),
    'p.tosell'=>array('label'=>$langs->trans("Status").' ('.$langs->trans("Sell").')', 'checked'=>1, 'position'=>1000),
    'p.tobuy'=>array('label'=>$langs->trans("Status").' ('.$langs->trans("Purchases").')', 'checked'=>1, 'position'=>1000)
);
// Extra fields
if (is_array($extrafields->attribute_label) && count($extrafields->attribute_label))
{
   foreach($extrafields->attribute_label as $key => $val) 
   {
       $arrayfields["ef.".$key]=array('label'=>$extrafields->attribute_label[$key], 'checked'=>$extrafields->attribute_list[$key], 'position'=>$extrafields->attribute_pos[$key]);
   }
}
=======

// Definition of fields for lists
$arrayfields=array(
    'p.ref'=>array('label'=>$langs->trans("Ref"), 'checked'=>1),
    //'pfp.ref_fourn'=>array('label'=>$langs->trans("RefSupplier"), 'checked'=>1, 'enabled'=>(! empty($conf->barcode->enabled))),
    'p.label'=>array('label'=>$langs->trans("Label"), 'checked'=>1),
	'p.barcode'=>array('label'=>$langs->trans("Gencod"), 'checked'=>($contextpage != 'servicelist'), 'enabled'=>(! empty($conf->barcode->enabled))),
    'p.duration'=>array('label'=>$langs->trans("Duration"), 'checked'=>($contextpage != 'productlist'), 'enabled'=>(! empty($conf->service->enabled))),
	'p.sellprice'=>array('label'=>$langs->trans("SellingPrice"), 'checked'=>1, 'enabled'=>empty($conf->global->PRODUIT_MULTIPRICES)),
    'p.minbuyprice'=>array('label'=>$langs->trans("BuyingPriceMinShort"), 'checked'=>1, 'enabled'=>(! empty($user->rights->fournisseur->lire))),
	'p.seuil_stock_alerte'=>array('label'=>$langs->trans("StockLimit"), 'checked'=>0, 'enabled'=>(! empty($conf->stock->enabled) && $user->rights->stock->lire && $contextpage != 'service')),
    'p.desiredstock'=>array('label'=>$langs->trans("DesiredStock"), 'checked'=>1, 'enabled'=>(! empty($conf->stock->enabled) && $user->rights->stock->lire && $contextpage != 'service')),
    'p.stock'=>array('label'=>$langs->trans("PhysicalStock"), 'checked'=>1, 'enabled'=>(! empty($conf->stock->enabled) && $user->rights->stock->lire && $contextpage != 'service')),
    'stock_virtual'=>array('label'=>$langs->trans("VirtualStock"), 'checked'=>1, 'enabled'=>(! empty($conf->stock->enabled) && $user->rights->stock->lire && $contextpage != 'service' && $virtualdiffersfromphysical)),
    'p.tobatch'=>array('label'=>$langs->trans("ManageLotSerial"), 'checked'=>0, 'enabled'=>(! empty($conf->productbatch->enabled))),
	'p.accountancy_code_sell'=>array('label'=>$langs->trans("ProductAccountancySellCode"), 'checked'=>0),
	'p.accountancy_code_buy'=>array('label'=>$langs->trans("ProductAccountancyBuyCode"), 'checked'=>0),
	'p.datec'=>array('label'=>$langs->trans("DateCreation"), 'checked'=>0, 'position'=>500),
    'p.tms'=>array('label'=>$langs->trans("DateModificationShort"), 'checked'=>0, 'position'=>500),
    'p.tosell'=>array('label'=>$langs->trans("Status").' ('.$langs->trans("Sell").')', 'checked'=>1, 'position'=>1000),
    'p.tobuy'=>array('label'=>$langs->trans("Status").' ('.$langs->trans("Purchases").')', 'checked'=>1, 'position'=>1000)
);
// Extra fields
if (is_array($extrafields->attribute_label) && count($extrafields->attribute_label))
{
   foreach($extrafields->attribute_label as $key => $val) 
   {
       $arrayfields["ef.".$key]=array('label'=>$extrafields->attribute_label[$key], 'checked'=>$extrafields->attribute_list[$key], 'position'=>$extrafields->attribute_pos[$key]);
   }
}

>>>>>>> 3f5d67d4

		    
/*
 * Actions
 */

include DOL_DOCUMENT_ROOT.'/core/actions_changeselectedfields.inc.php';

if (GETPOST("button_removefilter_x") || GETPOST("button_removefilter.x") || GETPOST("button_removefilter")) // Both test are required to be compatible with all browsers
{
	$sall="";
	$sref="";
	$snom="";
	$sbarcode="";
	$search_categ=0;
	$tosell="";
	$tobuy="";
	$search_tobatch='';
	$search_accountancy_code_sell='';
	$search_accountancy_code_buy='';
	$search_array_options=array();
}


/*
 * View
 */

$htmlother=new FormOther($db);

if (is_object($objcanvas) && $objcanvas->displayCanvasExists($action))
{
	$objcanvas->assign_values($action);       // This must contains code to load data (must call LoadListDatas($limit, $offset, $sortfield, $sortorder))
    $objcanvas->display_canvas($action);  	  // This is code to show template
}
else
{
	$title=$langs->trans("ProductsAndServices");

	if (isset($type))
	{
		if ($type==1)
		{
			$texte = $langs->trans("Services");
		}
		else
		{
			$texte = $langs->trans("Products");
		}
	}
	else
	{
		$texte = $langs->trans("ProductsAndServices");
	}

    $sql = 'SELECT DISTINCT p.rowid, p.ref, p.label, p.barcode, p.price, p.price_ttc, p.price_base_type, p.entity,';
    $sql.= ' p.fk_product_type, p.duration, p.tosell, p.tobuy, p.seuil_stock_alerte, p.desiredstock,';
    $sql.= ' p.tobatch, p.accountancy_code_sell, p.accountancy_code_buy,';
    $sql.= ' p.datec as date_creation, p.tms as date_update,';
    //$sql.= ' pfp.ref_fourn as ref_supplier, ';
    $sql.= ' MIN(pfp.unitprice) as minsellprice';
	// Add fields from extrafields
    foreach ($extrafields->attribute_label as $key => $val) $sql.=($extrafields->attribute_type[$key] != 'separate' ? ",ef.".$key.' as options_'.$key : '');
	// Add fields from hooks
	$parameters=array();
	$reshook=$hookmanager->executeHooks('printFieldListSelect',$parameters);    // Note that $action and $object may have been modified by hook
	$sql.=$hookmanager->resPrint;
    $sql.= ' FROM '.MAIN_DB_PREFIX.'product as p';
	if (is_array($extrafields->attribute_label) && count($extrafields->attribute_label)) $sql.= " LEFT JOIN ".MAIN_DB_PREFIX."product_extrafields as ef on (p.rowid = ef.fk_object)";
    if (! empty($search_categ) || ! empty($catid)) $sql.= ' LEFT JOIN '.MAIN_DB_PREFIX."categorie_product as cp ON p.rowid = cp.fk_product"; // We'll need this table joined to the select in order to filter by categ
   	$sql.= " LEFT JOIN ".MAIN_DB_PREFIX."product_fournisseur_price as pfp ON p.rowid = pfp.fk_product";
	// multilang
	if (! empty($conf->global->MAIN_MULTILANGS)) $sql.= " LEFT JOIN ".MAIN_DB_PREFIX."product_lang as pl ON pl.fk_product = p.rowid AND pl.lang = '".$langs->getDefaultLang() ."'";
	$sql.= ' WHERE p.entity IN ('.getEntity('product', 1).')';
	if ($sall) $sql .= natural_search(array_keys($fieldstosearchall), $sall);
    // if the type is not 1, we show all products (type = 0,2,3)
    if (dol_strlen($type))
    {
    	if ($type == 1) $sql.= " AND p.fk_product_type = '1'";
    	else $sql.= " AND p.fk_product_type <> '1'";
    }
	if ($sref)     $sql .= natural_search('p.ref', $sref);
	if ($snom)     $sql .= natural_search('p.label', $snom);
	if ($sbarcode) $sql .= natural_search('p.barcode', $sbarcode);
    if (isset($tosell) && dol_strlen($tosell) > 0  && $tosell!=-1) $sql.= " AND p.tosell = ".$db->escape($tosell);
    if (isset($tobuy) && dol_strlen($tobuy) > 0  && $tobuy!=-1)   $sql.= " AND p.tobuy = ".$db->escape($tobuy);
    if (dol_strlen($canvas) > 0)                    $sql.= " AND p.canvas = '".$db->escape($canvas)."'";
    if ($catid > 0)    $sql.= " AND cp.fk_categorie = ".$catid;
    if ($catid == -2)  $sql.= " AND cp.fk_categorie IS NULL";
    if ($search_categ > 0)   $sql.= " AND cp.fk_categorie = ".$db->escape($search_categ);
    if ($search_categ == -2) $sql.= " AND cp.fk_categorie IS NULL";
    if ($fourn_id > 0) $sql.= " AND pfp.fk_soc = ".$fourn_id;
    if ($search_tobatch != '' && $search_tobatch >= 0)   $sql.= " AND p.tobatch = ".$db->escape($search_tobatch);
    if ($search_accountancy_code_sell)   $sql.= natural_search('p.accountancy_code_sell', $search_accountancy_code_sell);
    if ($search_accountancy_code_sell)   $sql.= natural_search('p.accountancy_code_buy', $search_accountancy_code_buy);
    // Add where from extra fields
	foreach ($search_array_options as $key => $val)
	{
	    $crit=$val;
	    $tmpkey=preg_replace('/search_options_/','',$key);
	    $typ=$extrafields->attribute_type[$tmpkey];
	    $mode=0;
	    if (in_array($typ, array('int','double'))) $mode=1;    // Search on a numeric
	    if ($val && ( ($crit != '' && ! in_array($typ, array('select'))) || ! empty($crit))) 
	    {
	        $sql .= natural_search('ef.'.$tmpkey, $crit, $mode);
	    }
	}
	// Add where from hooks
	$parameters=array();
	$reshook=$hookmanager->executeHooks('printFieldListWhere',$parameters);    // Note that $action and $object may have been modified by hook
	$sql.=$hookmanager->resPrint;
    $sql.= " GROUP BY p.rowid, p.ref, p.label, p.barcode, p.price, p.price_ttc, p.price_base_type,";
    $sql.= " p.fk_product_type, p.duration, p.tosell, p.tobuy, p.seuil_stock_alerte, p.desiredstock,";
    $sql.= ' p.datec, p.tms, p.entity, p.tobatch, p.accountancy_code_sell, p.accountancy_code_buy';
	// Add fields from extrafields
    foreach ($extrafields->attribute_label as $key => $val) $sql.=($extrafields->attribute_type[$key] != 'separate' ? ",ef.".$key : '');
	// Add fields from hooks
	$parameters=array();
	$reshook=$hookmanager->executeHooks('printFieldSelect',$parameters);    // Note that $action and $object may have been modified by hook
	$sql.=$hookmanager->resPrint;
    //if (GETPOST("toolowstock")) $sql.= " HAVING SUM(s.reel) < p.seuil_stock_alerte";    // Not used yet
<<<<<<< HEAD
    $nbtotalofrecords = 0;
=======
    $sql.= $db->order($sortfield,$sortorder);
	$nbtotalofrecords = 0;
>>>>>>> 3f5d67d4
	if (empty($conf->global->MAIN_DISABLE_FULL_SCANLIST))
	{
		$result = $db->query($sql);
		$nbtotalofrecords = $db->num_rows($result);
	}
    $sql.= $db->plimit($limit + 1, $offset);

    $resql = $db->query($sql);
    if ($resql)
    {
    	$num = $db->num_rows($resql);

    	$i = 0;

    	if ($num == 1 && ($sall || $snom || $sref || $sbarcode) && $action != 'list')
    	{
    		$objp = $db->fetch_object($resql);
    		header("Location: card.php?id=".$objp->rowid);
    		exit;
    	}

    	$helpurl='';
    	if (isset($type))
    	{
    		if ($type == 0)
    		{
    			$helpurl='EN:Module_Products|FR:Module_Produits|ES:M&oacute;dulo_Productos';
    		}
    		else if ($type == 1)
    		{
    			$helpurl='EN:Module_Services_En|FR:Module_Services|ES:M&oacute;dulo_Servicios';
    		}
    	}

    	llxHeader('',$title,$helpurl,'');

    	// Displays product removal confirmation
    	if (GETPOST('delprod'))	{
		    setEventMessages($langs->trans("ProductDeleted", GETPOST('delprod')), null, 'mesgs');
	    }

<<<<<<< HEAD
=======
	    $param='';
        if (! empty($contextpage) && $contextpage != $_SERVER["PHP_SELF"]) $param.='&contextpage='.$contextpage;
	    if ($limit > 0 && $limit != $conf->liste_limit) $param.='&limit='.$limit;
>>>>>>> 3f5d67d4
	    if ($search_categ > 0) $param.="&amp;search_categ=".$search_categ;
    	if ($sref) $param="&amp;sref=".$sref;
    	if ($search_ref_supplier) $param="&amp;search_ref_supplier=".$search_ref_supplier;
    	if ($sbarcode) $param.=($sbarcode?"&amp;sbarcode=".$sbarcode:"");
    	if ($snom) $param.="&amp;snom=".$snom;
    	if ($sall) $param.="&amp;sall=".$sall;
    	if ($tosell != '') $param.="&amp;tosell=".$tosell;
    	if ($tobuy != '') $param.="&amp;tobuy=".$tobuy;
    	if ($fourn_id) $param.=($fourn_id?"&amp;fourn_id=".$fourn_id:"");
    	if ($seach_categ) $param.=($search_categ?"&amp;search_categ=".$search_categ:"");
    	if ($type != '') $param.='&amp;type='.urlencode($type);
		if ($optioncss != '') $param.='&optioncss='.$optioncss;
    	if ($search_tobatch) $param="&amp;search_ref_supplier=".$search_ref_supplier;
    	if ($search_accountancy_code_sell) $param="&amp;search_accountancy_code_sell=".$search_accountancy_code_sell;
    	if ($search_accountancy_code_buy) $param="&amp;search_accountancy_code_buy=".$search_accountancy_code_buy;
    	// Add $param from extra fields
	    foreach ($search_array_options as $key => $val)
	    {
	        $crit=$val;
	        $tmpkey=preg_replace('/search_options_/','',$key);
	        if ($val != '') $param.='&search_options_'.$tmpkey.'='.urlencode($val);
	    } 	
		
<<<<<<< HEAD
    	print_barre_liste($texte, $page, $_SERVER["PHP_SELF"], $param, $sortfield, $sortorder, '', $num, $nbtotalofrecords,'title_products.png');
=======
		print '<form action="'.$_SERVER["PHP_SELF"].'" method="post" name="formulaire">';
        if ($optioncss != '') print '<input type="hidden" name="optioncss" value="'.$optioncss.'">';
		print '<input type="hidden" name="token" value="'.$_SESSION['newtoken'].'">';
		print '<input type="hidden" name="formfilteraction" id="formfilteraction" value="list">';
		print '<input type="hidden" name="action" value="list">';
		print '<input type="hidden" name="sortfield" value="'.$sortfield.'">';
		print '<input type="hidden" name="sortorder" value="'.$sortorder.'">';
		print '<input type="hidden" name="type" value="'.$type.'">';

	    print_barre_liste($texte, $page, $_SERVER["PHP_SELF"], $param, $sortfield, $sortorder, '', $num, $nbtotalofrecords, 'title_products.png', 0, '', '', $limit);
>>>>>>> 3f5d67d4

    	if (! empty($catid))
    	{
    		print "<div id='ways'>";
    		$c = new Categorie($db);
    		$ways = $c->print_all_ways(' &gt; ','product/list.php');
    		print " &gt; ".$ways[0]."<br>\n";
    		print "</div><br>";
    	}

    	if (! empty($canvas) && file_exists(DOL_DOCUMENT_ROOT.'/product/canvas/'.$canvas.'/actions_card_'.$canvas.'.class.php'))
    	{
    		$fieldlist = $object->field_list;
    		$datas = $object->list_datas;
    		$picto='title.png';
    		$title_picto = img_picto('',$picto);
    		$title_text = $title;

    		// Default templates directory
    		$template_dir = DOL_DOCUMENT_ROOT . '/product/canvas/'.$canvas.'/tpl/';
    		// Check if a custom template is present
    		if (file_exists(DOL_DOCUMENT_ROOT . '/theme/'.$conf->theme.'/tpl/product/'.$canvas.'/list.tpl.php'))
    		{
    			$template_dir = DOL_DOCUMENT_ROOT . '/theme/'.$conf->theme.'/tpl/product/'.$canvas.'/';
    		}

    		include $template_dir.'list.tpl.php';	// Include native PHP templates
    	}
    	else
    	{
<<<<<<< HEAD
    		print '<form action="'.$_SERVER["PHP_SELF"].'" method="post" name="formulaire">';
            if ($optioncss != '') print '<input type="hidden" name="optioncss" value="'.$optioncss.'">';
    		print '<input type="hidden" name="token" value="'.$_SESSION['newtoken'].'">';
			print '<input type="hidden" name="formfilteraction" id="formfilteraction" value="list">';
    		print '<input type="hidden" name="action" value="list">';
    		print '<input type="hidden" name="sortfield" value="'.$sortfield.'">';
    		print '<input type="hidden" name="sortorder" value="'.$sortorder.'">';
    		print '<input type="hidden" name="type" value="'.$type.'">';

=======
>>>>>>> 3f5d67d4
    	    if ($sall)
            {
                foreach($fieldstosearchall as $key => $val) $fieldstosearchall[$key]=$langs->trans($val);
                print $langs->trans("FilterOnInto", $sall) . join(', ',$fieldstosearchall);
            }
            
    		// Filter on categories
    	 	$moreforfilter='';
    		if (! empty($conf->categorie->enabled))
    		{
                $moreforfilter.='<div class="divsearchfield">';
    		    $moreforfilter.=$langs->trans('Categories'). ': ';
    			$moreforfilter.=$htmlother->select_categories(Categorie::TYPE_PRODUCT,$search_categ,'search_categ',1);
    		 	$moreforfilter.='</div>';
    		}
    	 	if ($moreforfilter)
    		{
        		print '<div class="liste_titre liste_titre_bydiv centpercent">';
    		    print $moreforfilter;
            	$parameters=array();
            	$reshook=$hookmanager->executeHooks('printFieldPreListTitle',$parameters);    // Note that $action and $object may have been modified by hook
        	    print $hookmanager->resPrint;
    		    print '</div>';
    		}

			$varpage=empty($contextpage)?$_SERVER["PHP_SELF"]:$contextpage;
            $selectedfields=$form->multiSelectArrayWithCheckbox('selectedfields', $arrayfields, $varpage);	// This also change content of $arrayfields
<<<<<<< HEAD
    		
=======

>>>>>>> 3f5d67d4
            print '<table class="liste '.($moreforfilter?"listwithfilterbefore":"").'">';
    		print '<tr class="liste_titre">';
    		if (! empty($arrayfields['p.ref']['checked']))  print_liste_field_titre($arrayfields['p.ref']['label'], $_SERVER["PHP_SELF"],"p.ref","",$param,"",$sortfield,$sortorder);
    		if (! empty($arrayfields['pfp.ref_fourn']['checked']))  print_liste_field_titre($arrayfields['pfp.ref_fourn']['label'], $_SERVER["PHP_SELF"],"pfp.ref_fourn","",$param,"",$sortfield,$sortorder);
    		if (! empty($arrayfields['p.label']['checked']))  print_liste_field_titre($arrayfields['p.label']['label'], $_SERVER["PHP_SELF"],"p.label","",$param,"",$sortfield,$sortorder);
    		if (! empty($arrayfields['p.barcode']['checked']))  print_liste_field_titre($arrayfields['p.barcode']['label'], $_SERVER["PHP_SELF"],"p.barcode","",$param,"",$sortfield,$sortorder);
    		if (! empty($arrayfields['p.duration']['checked']))  print_liste_field_titre($arrayfields['p.duration']['label'], $_SERVER["PHP_SELF"],"p.duration","",$param,"",$sortfield,$sortorder);
    		if (! empty($arrayfields['p.sellprice']['checked']))  print_liste_field_titre($arrayfields['p.sellprice']['label'], $_SERVER["PHP_SELF"],"","",$param,'align="right"',$sortfield,$sortorder);
    		if (! empty($arrayfields['p.minbuyprice']['checked']))  print_liste_field_titre($arrayfields['p.minbuyprice']['label'], $_SERVER["PHP_SELF"],"","",$param,'align="right"',$sortfield,$sortorder);
<<<<<<< HEAD
    		if (! empty($arrayfields['p.desiredstock']['checked']))  print_liste_field_titre($arrayfields['p.desiredstock']['label'], $_SERVER["PHP_SELF"],"p.desiredstock","",$param,'align="right"',$sortfield,$sortorder);
    		if (! empty($arrayfields['p.tobatch']['checked']))  print_liste_field_titre($arrayfields['p.tobatch']['label'], $_SERVER["PHP_SELF"],"p.tobatch","",$param,'align="center"',$sortfield,$sortorder);
    		if (! empty($arrayfields['p.stock']['checked']))  print_liste_field_titre($arrayfields['p.stock']['label'], $_SERVER["PHP_SELF"],"p.stock","",$param,'align="right"',$sortfield,$sortorder);
=======
    		if (! empty($arrayfields['p.seuil_stock_alerte']['checked']))  print_liste_field_titre($arrayfields['p.seuil_stock_alerte']['label'], $_SERVER["PHP_SELF"],"p.seuil_stock_alerte","",$param,'align="right"',$sortfield,$sortorder);
    		if (! empty($arrayfields['p.desiredstock']['checked']))  print_liste_field_titre($arrayfields['p.desiredstock']['label'], $_SERVER["PHP_SELF"],"p.desiredstock","",$param,'align="right"',$sortfield,$sortorder);
    		if (! empty($arrayfields['p.stock']['checked']))  print_liste_field_titre($arrayfields['p.stock']['label'], $_SERVER["PHP_SELF"],"p.stock","",$param,'align="right"',$sortfield,$sortorder);
    		if (! empty($arrayfields['stock_virtual']['checked']))  print_liste_field_titre($arrayfields['stock_virtual']['label'], $_SERVER["PHP_SELF"],"","",$param,'align="right"',$sortfield,$sortorder);
    		if (! empty($arrayfields['p.tobatch']['checked']))  print_liste_field_titre($arrayfields['p.tobatch']['label'], $_SERVER["PHP_SELF"],"p.tobatch","",$param,'align="center"',$sortfield,$sortorder);
>>>>>>> 3f5d67d4
    		if (! empty($arrayfields['p.accountancy_code_sell']['checked']))  print_liste_field_titre($arrayfields['p.accountancy_code_sell']['label'], $_SERVER["PHP_SELF"],"p.accountancy_code_sell","",$param,'',$sortfield,$sortorder);
    		if (! empty($arrayfields['p.accountancy_code_buy']['checked']))  print_liste_field_titre($arrayfields['p.accountancy_code_buy']['label'], $_SERVER["PHP_SELF"],"p.accountancy_code_buy","",$param,'',$sortfield,$sortorder);
    		if (is_array($extrafields->attribute_label) && count($extrafields->attribute_label))
			{
			   foreach($extrafields->attribute_label as $key => $val) 
			   {
		           if (! empty($arrayfields["ef.".$key]['checked'])) 
		           {
						$align=$extrafields->getAlignFlag($key);
						print_liste_field_titre($extralabels[$key],$_SERVER["PHP_SELF"],"ef.".$key,"",$param,($align?'align="'.$align.'"':''),$sortfield,$sortorder);
		           }
			   }
			}
    		// Hook fields
			$parameters=array('arrayfields'=>$arrayfields);
		    $reshook=$hookmanager->executeHooks('printFieldListTitle',$parameters);    // Note that $action and $object may have been modified by hook
		    print $hookmanager->resPrint;
			if (! empty($arrayfields['p.datec']['checked']))  print_liste_field_titre($arrayfields['p.datec']['label'],$_SERVER["PHP_SELF"],"p.datec","",$param,'align="center" class="nowrap"',$sortfield,$sortorder);
			if (! empty($arrayfields['p.tms']['checked']))    print_liste_field_titre($arrayfields['p.tms']['label'],$_SERVER["PHP_SELF"],"p.tms","",$param,'align="center" class="nowrap"',$sortfield,$sortorder);
			if (! empty($arrayfields['p.tosell']['checked'])) print_liste_field_titre($langs->trans("Status").' ('.$langs->trans("Sell").')',$_SERVER["PHP_SELF"],"p.tosell","",$param,'align="center"',$sortfield,$sortorder);
			if (! empty($arrayfields['p.tobuy']['checked']))  print_liste_field_titre($langs->trans("Status").' ('.$langs->trans("Buy").')',$_SERVER["PHP_SELF"],"p.tobuy","",$param,'align="center"',$sortfield,$sortorder);
			print_liste_field_titre($selectedfields, $_SERVER["PHP_SELF"],"",'','','align="right"',$sortfield,$sortorder,'maxwidthsearch ');
			print "</tr>\n";

    		// Lines with input filters
    		print '<tr class="liste_titre">';
    		if (! empty($arrayfields['p.ref']['checked']))
    		{
    			print '<td class="liste_titre" align="left">';
    			print '<input class="flat" type="text" name="sref" size="8" value="'.dol_escape_htmltag($sref).'">';
    			print '</td>';
    		}
    	    if (! empty($arrayfields['pfp.ref_fourn']['checked']))
    		{
    			print '<td class="liste_titre" align="left">';
    			print '<input class="flat" type="text" name="search_ref_supplier" size="8" value="'.dol_escape_htmltag($search_ref_supplier).'">';
    			print '</td>';
    		}
    		if (! empty($arrayfields['p.label']['checked']))
    		{
    			print '<td class="liste_titre" align="left">';
		   		print '<input class="flat" type="text" name="snom" size="12" value="'.dol_escape_htmltag($snom).'">';
    			print '</td>';
    		}
    		// Barcode
    		if (! empty($arrayfields['p.barcode']['checked']))
    		{
    			print '<td class="liste_titre">';
    			print '<input class="flat" type="text" name="sbarcode" size="6" value="'.dol_escape_htmltag($sbarcode).'">';
    			print '</td>';
    		}
    		// Duration
			if (! empty($arrayfields['p.duration']['checked']))
    		{
    			print '<td class="liste_titre">';
    			print '&nbsp;';
    			print '</td>';
    		}
    		// Sell price
			if (! empty($arrayfields['p.sellprice']['checked']))
            {
        		print '<td class="liste_titre" align="right">';
        		print '</td>';
            }
    		// Minimum buying Price
			if (! empty($arrayfields['p.minbuyprice']['checked']))
    		{
    			print '<td class="liste_titre">';
    			print '&nbsp;';
    			print '</td>';
    		}
<<<<<<< HEAD
    		// Desired stock
			if (! empty($arrayfields['p.desiredstock']['checked']))
=======
    	    // Limit for alert
			if (! empty($arrayfields['p.seuil_stock_alerte']['checked']))
>>>>>>> 3f5d67d4
    		{
    			print '<td class="liste_titre">';
    			print '&nbsp;';
    			print '</td>';
<<<<<<< HEAD
    		}
    		// To batch
			if (! empty($arrayfields['p.tobatch']['checked'])) print '<td class="liste_titre center">'.$form->selectyesno($search_tobatch, '', '', '', 1).'</td>';
    		// Stock
			if (! empty($arrayfields['p.stock']['checked'])) print '<td class="liste_titre">&nbsp;</td>';
    	    // Accountancy code sell
=======
    		}
    		// Desired stock
			if (! empty($arrayfields['p.desiredstock']['checked']))
    		{
    			print '<td class="liste_titre">';
    			print '&nbsp;';
    			print '</td>';
    		}
    		// Stock
			if (! empty($arrayfields['p.stock']['checked'])) print '<td class="liste_titre">&nbsp;</td>';
    		// Stock
			if (! empty($arrayfields['stock_virtual']['checked'])) print '<td class="liste_titre">&nbsp;</td>';
			// To batch
			if (! empty($arrayfields['p.tobatch']['checked'])) print '<td class="liste_titre center">'.$form->selectyesno($search_tobatch, '', '', '', 1).'</td>';
			// Accountancy code sell
>>>>>>> 3f5d67d4
    		if (! empty($arrayfields['p.accountancy_code_sell']['checked'])) print '<td class="liste_titre"><input class="flat" type="text" name="search_accountancy_code_sell" size="6" value="'.dol_escape_htmltag($search_accountancy_code_sell).'"></td>';
    	    // Accountancy code sell
    		if (! empty($arrayfields['p.accountancy_code_buy']['checked'])) print '<td class="liste_titre"><input class="flat" type="text" name="search_accountancy_code_buy" size="6" value="'.dol_escape_htmltag($search_accountancy_code_buy).'"></td>';
    		// Extra fields
			if (is_array($extrafields->attribute_label) && count($extrafields->attribute_label))
			{
			   foreach($extrafields->attribute_label as $key => $val) 
			   {
					if (! empty($arrayfields["ef.".$key]['checked'])) print '<td class="liste_titre"></td>';
			   }
			}
    		// Fields from hook
			$parameters=array('arrayfields'=>$arrayfields);
		    $reshook=$hookmanager->executeHooks('printFieldListOption',$parameters);    // Note that $action and $object may have been modified by hook
		    print $hookmanager->resPrint;
		    // Date creation
		    if (! empty($arrayfields['p.datec']['checked']))
		    {
		        print '<td class="liste_titre">';
		        print '</td>';
		    }
		    // Date modification
		    if (! empty($arrayfields['p.tms']['checked']))
		    {
		        print '<td class="liste_titre">';
		        print '</td>';
		    }
    		if (! empty($arrayfields['p.tosell']['checked']))
    		{
	    		print '<td class="liste_titre" align="center">';
	            print $form->selectarray('tosell', array('0'=>$langs->trans('ProductStatusNotOnSellShort'),'1'=>$langs->trans('ProductStatusOnSellShort')),$tosell,1);
	            print '</td >';
    		}
			if (! empty($arrayfields['p.tobuy']['checked']))
    		{
	            print '<td class="liste_titre" align="center">';
	            print $form->selectarray('tobuy', array('0'=>$langs->trans('ProductStatusNotOnBuyShort'),'1'=>$langs->trans('ProductStatusOnBuyShort')),$tobuy,1);
	            print '</td>';
    		}
<<<<<<< HEAD
    		print '<td class="liste_titre nowrap" align="right">';
    		print '<input type="image" class="liste_titre" name="button_search" src="'.img_picto($langs->trans("Search"),'search.png','','',1).'" value="'.dol_escape_htmltag($langs->trans("Search")).'" title="'.dol_escape_htmltag($langs->trans("Search")).'">';
    		print '<input type="image" class="liste_titre" name="button_removefilter" src="'.img_picto($langs->trans("RemoveFilter"),'searchclear.png','','',1).'" value="'.dol_escape_htmltag($langs->trans("RemoveFilter")).'" title="'.dol_escape_htmltag($langs->trans("RemoveFilter")).'">';
    		print '</td>';
=======
            print '<td class="liste_titre" align="right">';
            $searchpitco=$form->showFilterAndCheckAddButtons(0);
            print $searchpitco;
            print '</td>';
>>>>>>> 3f5d67d4

    		print '</tr>';


    		$product_static=new Product($db);
    		$product_fourn =new ProductFournisseur($db);

    		$var=true;
    		while ($i < min($num,$limit))
    		{
    			$objp = $db->fetch_object($resql);

    			// Multilangs
    			if (! empty($conf->global->MAIN_MULTILANGS)) // si l'option est active
    			{
    				$sql = "SELECT label";
    				$sql.= " FROM ".MAIN_DB_PREFIX."product_lang";
    				$sql.= " WHERE fk_product=".$objp->rowid;
    				$sql.= " AND lang='". $langs->getDefaultLang() ."'";
    				$sql.= " LIMIT 1";

    				$result = $db->query($sql);
    				if ($result)
    				{
    					$objtp = $db->fetch_object($result);
    					if (! empty($objtp->label)) $objp->label = $objtp->label;
    				}
    			}

    			$product_static->id = $objp->rowid;
    			$product_static->ref = $objp->ref;
    			$product_static->ref_fourn = $objp->ref_supplier;
                $product_static->label = $objp->label;
    			$product_static->type = $objp->fk_product_type;
    			$product_static->status_buy = $objp->tobuy;
                $product_static->status     = $objp->tosell;
				$product_static->entity = $objp->entity;
<<<<<<< HEAD

    			$var=!$var;
    			print '<tr '.$bc[$var].'>';

=======
				
				if (! empty($conf->stock->enabled) && $user->rights->stock->lire && $type != 1)	// To optimize call of load_stock
				{
				    if ($objp->fk_product_type != 1)    // Not a service
				    {
				        $product_static->load_stock('nobatch');             // Load stock_reel + stock_warehouse. This also call load_virtual_stock()
				    }
				}
				 
				
    			$var=!$var;
    			print '<tr '.$bc[$var].'>';

>>>>>>> 3f5d67d4
    			// Ref
			    if (! empty($arrayfields['p.ref']['checked']))
			    {
	    			print '<td class="nowrap">';
	    			print $product_static->getNomUrl(1,'',24);
	    			print "</td>\n";
			    }
       			// Ref supplier
			    if (! empty($arrayfields['pfp.ref_fourn']['checked']))
			    {
	    			print '<td class="nowrap">';
	    			print $product_static->getNomUrl(1,'',24);
	    			print "</td>\n";
			    }
    			// Label
			    if (! empty($arrayfields['p.label']['checked']))
			    {
			    	print '<td>'.dol_trunc($objp->label,40).'</td>';
			    }
			    
    			// Barcode
			    if (! empty($arrayfields['p.barcode']['checked']))
			    {
    				print '<td>'.$objp->barcode.'</td>';
    			}

    			// Duration
 			    if (! empty($arrayfields['p.duration']['checked']))
    			{
    				print '<td align="center">';
    				if (preg_match('/([0-9]+)[a-z]/i',$objp->duration))
    				{
	    				if (preg_match('/([0-9]+)y/i',$objp->duration,$regs)) print $regs[1].' '.$langs->trans("DurationYear");
	    				elseif (preg_match('/([0-9]+)m/i',$objp->duration,$regs)) print $regs[1].' '.$langs->trans("DurationMonth");
	    				elseif (preg_match('/([0-9]+)w/i',$objp->duration,$regs)) print $regs[1].' '.$langs->trans("DurationWeek");
	    				elseif (preg_match('/([0-9]+)d/i',$objp->duration,$regs)) print $regs[1].' '.$langs->trans("DurationDay");
	    				//elseif (preg_match('/([0-9]+)h/i',$objp->duration,$regs)) print $regs[1].' '.$langs->trans("DurationHour");
	    				else print $objp->duration;
    				}
    				print '</td>';
    			}

    			// Sell price
 			    if (! empty($arrayfields['p.sellprice']['checked']))
    			{
    			    print '<td align="right">';
    			    if ($objp->tosell)
    			    {
        				if ($objp->price_base_type == 'TTC') print price($objp->price_ttc).' '.$langs->trans("TTC");
        				else print price($objp->price).' '.$langs->trans("HT");
    			    }
        			print '</td>';
    			}

    			// Better buy price
 			    if (! empty($arrayfields['p.minbuyprice']['checked']))
    			{
        			print  '<td align="right">';
    			    if ($objp->tobuy && $objp->minsellprice != '')
        			{
    					//print price($objp->minsellprice).' '.$langs->trans("HT");
    					if ($product_fourn->find_min_price_product_fournisseur($objp->rowid) > 0)
    					{
    						if ($product_fourn->product_fourn_price_id > 0)
    						{
    							if (! empty($conf->fournisseur->enabled) && $user->rights->fournisseur->lire)
    							{
    								$htmltext=$product_fourn->display_price_product_fournisseur(1, 1, 0, 1);
    								print $form->textwithpicto(price($product_fourn->fourn_unitprice).' '.$langs->trans("HT"),$htmltext);
    							}
    							else print price($product_fourn->fourn_unitprice).' '.$langs->trans("HT");
    						}
    					}
        			}
        			print '</td>';
    			}

<<<<<<< HEAD
        		if (! empty($conf->stock->enabled) && $user->rights->stock->lire && $type != 1)	// To optimize call of load_stock
    			{
    				if ($objp->fk_product_type != 1)
    				{
    					$product_static->id = $objp->rowid;
    					$product_static->load_stock();
    				}
    			}
    			
    			// Desired stock
		        if (! empty($arrayfields['p.desiredstock']['checked']))
        		{
                    print '<td align="right">';
    				if ($objp->fk_product_type != 1)
    				{
=======
    		    // Limit alert
		        if (! empty($arrayfields['p.seuil_stock_alerte']['checked']))
        		{
                    print '<td align="right">';
    				if ($objp->fk_product_type != 1)
    				{
                        print $objp->seuil_stock_alerte;
    				}
    				print '</td>';
        		}
    			// Desired stock
		        if (! empty($arrayfields['p.desiredstock']['checked']))
        		{
                    print '<td align="right">';
    				if ($objp->fk_product_type != 1)
    				{
>>>>>>> 3f5d67d4
                        print $objp->desiredstock;
    				}
    				print '</td>';
        		}
<<<<<<< HEAD
    		    // Desired stock
		        if (! empty($arrayfields['p.tobatch']['checked']))
        		{
                    print '<td align="center">';
    				print yn($objp->tobatch);
    				print '</td>';
        		}        		
=======
>>>>>>> 3f5d67d4
				// Stock
		        if (! empty($arrayfields['p.stock']['checked']))
        		{
   					print '<td align="right">';
    				if ($objp->fk_product_type != 1)
    				{
<<<<<<< HEAD
   						if ($product_static->stock_reel < $objp->seuil_stock_alerte) print img_warning($langs->trans("StockTooLow")).' ';
=======
   						if ($objp->seuil_stock_alerte != '' && $product_static->stock_reel < (float) $objp->seuil_stock_alerte) print img_warning($langs->trans("StockTooLow")).' ';
>>>>>>> 3f5d67d4
      					print $product_static->stock_reel;
    				}
    				print '</td>';
    			}
<<<<<<< HEAD
=======
    			// Stock
		        if (! empty($arrayfields['stock_virtual']['checked']))
        		{
   					print '<td align="right">';
    				if ($objp->fk_product_type != 1)
    				{
   						if ($objp->seuil_stock_alerte != '' && $product_static->stock_theorique < (float) $objp->seuil_stock_alerte) print img_warning($langs->trans("StockTooLow")).' ';
      					print $product_static->stock_theorique;
    				}
    				print '</td>';
    			}
    			// Lot/Serial
		        if (! empty($arrayfields['p.tobatch']['checked']))
        		{
                    print '<td align="center">';
    				print yn($objp->tobatch);
    				print '</td>';
        		}        		
>>>>>>> 3f5d67d4
    			// Accountancy code sell
		        if (! empty($arrayfields['p.accountancy_code_sell']['checked'])) print '<td>'.$objp->accountancy_code_sell.'</td>';
    			// Accountancy code sell
		        if (! empty($arrayfields['p.accountancy_code_buy']['checked'])) print '<td>'.$objp->accountancy_code_buy.'</td>';
		        // Extra fields
				if (is_array($extrafields->attribute_label) && count($extrafields->attribute_label))
				{
				   foreach($extrafields->attribute_label as $key => $val) 
				   {
						if (! empty($arrayfields["ef.".$key]['checked'])) 
						{
							print '<td';
							$align=$extrafields->getAlignFlag($key);
							if ($align) print ' align="'.$align.'"';
							print '>';
							$tmpkey='options_'.$key;
							print $extrafields->showOutputField($key, $objp->$tmpkey, '', 1);
							print '</td>';
						}
				   }
				}
		        // Fields from hook
			    $parameters=array('arrayfields'=>$arrayfields, 'obj'=>$obj);
				$reshook=$hookmanager->executeHooks('printFieldListValue',$parameters);    // Note that $action and $object may have been modified by hook
		        print $hookmanager->resPrint;
		        // Date creation
		        if (! empty($arrayfields['p.datec']['checked']))
		        {
		            print '<td align="center">';
		            print dol_print_date($objp->date_creation, 'dayhour');
		            print '</td>';
		        }
		        // Date modification
		        if (! empty($arrayfields['p.tms']['checked']))
		        {
		            print '<td align="center">';
		            print dol_print_date($objp->date_update, 'dayhour');
		            print '</td>';
		        }    			
    			
                // Status (to sell)
		        if (! empty($arrayfields['p.tosell']['checked']))
        		{
	                print '<td align="center" nowrap="nowrap">';
	                if (! empty($conf->use_javascript_ajax) && $user->rights->produit->creer && ! empty($conf->global->MAIN_DIRECT_STATUS_UPDATE)) {
	                    print ajax_object_onoff($product_static, 'status', 'tosell', 'ProductStatusOnSell', 'ProductStatusNotOnSell');
	                } else {
	                    print $product_static->LibStatut($objp->tosell,5,0);
	                }
	                print '</td>';
        		}
                // Status (to buy)
		        if (! empty($arrayfields['p.tobuy']['checked']))
        		{
	        		print '<td align="center" nowrap="nowrap">';
	                if (! empty($conf->use_javascript_ajax) && $user->rights->produit->creer && ! empty($conf->global->MAIN_DIRECT_STATUS_UPDATE)) {
	                    print ajax_object_onoff($product_static, 'status_buy', 'tobuy', 'ProductStatusOnBuy', 'ProductStatusNotOnBuy');
	                } else {
	                    print $product_static->LibStatut($objp->tobuy,5,1);
	                }
	                print '</td>';
        		}
        		// Action	
                print '<td>&nbsp;</td>';

                print "</tr>\n";
    			$i++;
    		}

    		print_barre_liste('', $page, $_SERVER["PHP_SELF"], $param, $sortfield, $sortorder, '', $num, $nbtotalofrecords, '', '', '', 'paginationatbottom');

    		$db->free($resql);

    		print "</table>";
    	}
    	print '</form>';
    }
    else
    {
    	dol_print_error($db);
    }
}


llxFooter();
$db->close();<|MERGE_RESOLUTION|>--- conflicted
+++ resolved
@@ -3,11 +3,7 @@
  * Copyright (C) 2004-2016  Laurent Destailleur     <eldy@users.sourceforge.net>
  * Copyright (C) 2005-2012  Regis Houssin           <regis.houssin@capnetworks.com>
  * Copyright (C) 2012-2013  Marcos García           <marcosgdf@gmail.com>
-<<<<<<< HEAD
- * Copyright (C) 2013-2016  Juanjo Menent           <jmenent@2byte.es>
-=======
  * Copyright (C) 2013-2016	Juanjo Menent           <jmenent@2byte.es>
->>>>>>> 3f5d67d4
  * Copyright (C) 2013-2015  Raphaël Doursenaud      <rdoursenaud@gpcsolutions.fr>
  * Copyright (C) 2013       Jean Heimburger         <jean@tiaris.info>
  * Copyright (C) 2013       Cédric Salvador         <csalvador@gpcsolutions.fr>
@@ -77,12 +73,8 @@
 if (! $sortfield) $sortfield="p.ref";
 if (! $sortorder) $sortorder="ASC";
 
-<<<<<<< HEAD
-$contextpage='productservicelist';
-=======
 // Initialize context for list
 $contextpage=GETPOST('contextpage','aZ')?GETPOST('contextpage','aZ'):'productservicelist';
->>>>>>> 3f5d67d4
 if ($type === '1') { $contextpage='servicelist'; if ($search_type=='') $search_type='1'; }
 if ($type === '0') { $contextpage='productlist'; if ($search_type=='') $search_type='0'; }
 
@@ -112,8 +104,6 @@
 else if ($type=='1') $result=restrictedArea($user,'service','','','','','',$objcanvas);
 else $result=restrictedArea($user,'produit|service','','','','','',$objcanvas);
 
-<<<<<<< HEAD
-=======
 // Define virtualdiffersfromphysical
 $virtualdiffersfromphysical=0;
 if (! empty($conf->global->STOCK_CALCULATE_ON_SHIPMENT) || ! empty($conf->global->STOCK_CALCULATE_ON_SUPPLIER_DISPATCH_ORDER))
@@ -121,7 +111,6 @@
     $virtualdiffersfromphysical=1;		// According to increase/decrease stock options, virtual and physical stock may differs.
 }
 
->>>>>>> 3f5d67d4
 // List of fields to search into when doing a "search in all"
 $fieldstosearchall = array(
 	'p.ref'=>"Ref",
@@ -149,36 +138,6 @@
 		$titlesellprice=$form->textwithpicto($langs->trans("SellingPrice"), $langs->trans("DefaultPriceRealPriceMayDependOnCustomer"));
 	}
 }
-<<<<<<< HEAD
-
-// Definition of fields for lists
-$arrayfields=array(
-    'p.ref'=>array('label'=>$langs->trans("Ref"), 'checked'=>1),
-    //'pfp.ref_fourn'=>array('label'=>$langs->trans("RefSupplier"), 'checked'=>1, 'enabled'=>(! empty($conf->barcode->enabled))),
-    'p.label'=>array('label'=>$langs->trans("Label"), 'checked'=>1),
-	'p.barcode'=>array('label'=>$langs->trans("Gencod"), 'checked'=>($contextpage != 'servicelist'), 'enabled'=>(! empty($conf->barcode->enabled))),
-    'p.duration'=>array('label'=>$langs->trans("Duration"), 'checked'=>($contextpage != 'productlist'), 'enabled'=>(! empty($conf->service->enabled))),
-	'p.sellprice'=>array('label'=>$titlesellprice, 'checked'=>1, 'enabled'=>empty($conf->global->PRODUIT_MULTIPRICES)),
-    'p.minbuyprice'=>array('label'=>$langs->trans("BuyingPriceMinShort"), 'checked'=>1, 'enabled'=>(! empty($user->rights->fournisseur->lire))),
-	'p.desiredstock'=>array('label'=>$langs->trans("DesiredStock"), 'checked'=>1, 'enabled'=>(! empty($conf->stock->enabled) && $user->rights->stock->lire && $contextpage != 'service')),
-	'p.tobatch'=>array('label'=>$langs->trans("ManageLotSerial"), 'checked'=>0, 'enabled'=>(! empty($conf->productbatch->enabled))),
-    'p.stock'=>array('label'=>$langs->trans("PhysicalStock"), 'checked'=>1, 'enabled'=>(! empty($conf->stock->enabled) && $user->rights->stock->lire && $contextpage != 'service')),
-	'p.accountancy_code_sell'=>array('label'=>$langs->trans("ProductAccountancySellCode"), 'checked'=>0),
-	'p.accountancy_code_buy'=>array('label'=>$langs->trans("ProductAccountancyBuyCode"), 'checked'=>0),
-	'p.datec'=>array('label'=>$langs->trans("DateCreation"), 'checked'=>0, 'position'=>500),
-    'p.tms'=>array('label'=>$langs->trans("DateModificationShort"), 'checked'=>0, 'position'=>500),
-    'p.tosell'=>array('label'=>$langs->trans("Status").' ('.$langs->trans("Sell").')', 'checked'=>1, 'position'=>1000),
-    'p.tobuy'=>array('label'=>$langs->trans("Status").' ('.$langs->trans("Purchases").')', 'checked'=>1, 'position'=>1000)
-);
-// Extra fields
-if (is_array($extrafields->attribute_label) && count($extrafields->attribute_label))
-{
-   foreach($extrafields->attribute_label as $key => $val) 
-   {
-       $arrayfields["ef.".$key]=array('label'=>$extrafields->attribute_label[$key], 'checked'=>$extrafields->attribute_list[$key], 'position'=>$extrafields->attribute_pos[$key]);
-   }
-}
-=======
 
 // Definition of fields for lists
 $arrayfields=array(
@@ -210,7 +169,6 @@
    }
 }
 
->>>>>>> 3f5d67d4
 
 		    
 /*
@@ -333,12 +291,8 @@
 	$reshook=$hookmanager->executeHooks('printFieldSelect',$parameters);    // Note that $action and $object may have been modified by hook
 	$sql.=$hookmanager->resPrint;
     //if (GETPOST("toolowstock")) $sql.= " HAVING SUM(s.reel) < p.seuil_stock_alerte";    // Not used yet
-<<<<<<< HEAD
-    $nbtotalofrecords = 0;
-=======
     $sql.= $db->order($sortfield,$sortorder);
 	$nbtotalofrecords = 0;
->>>>>>> 3f5d67d4
 	if (empty($conf->global->MAIN_DISABLE_FULL_SCANLIST))
 	{
 		$result = $db->query($sql);
@@ -380,12 +334,9 @@
 		    setEventMessages($langs->trans("ProductDeleted", GETPOST('delprod')), null, 'mesgs');
 	    }
 
-<<<<<<< HEAD
-=======
 	    $param='';
         if (! empty($contextpage) && $contextpage != $_SERVER["PHP_SELF"]) $param.='&contextpage='.$contextpage;
 	    if ($limit > 0 && $limit != $conf->liste_limit) $param.='&limit='.$limit;
->>>>>>> 3f5d67d4
 	    if ($search_categ > 0) $param.="&amp;search_categ=".$search_categ;
     	if ($sref) $param="&amp;sref=".$sref;
     	if ($search_ref_supplier) $param="&amp;search_ref_supplier=".$search_ref_supplier;
@@ -409,9 +360,6 @@
 	        if ($val != '') $param.='&search_options_'.$tmpkey.'='.urlencode($val);
 	    } 	
 		
-<<<<<<< HEAD
-    	print_barre_liste($texte, $page, $_SERVER["PHP_SELF"], $param, $sortfield, $sortorder, '', $num, $nbtotalofrecords,'title_products.png');
-=======
 		print '<form action="'.$_SERVER["PHP_SELF"].'" method="post" name="formulaire">';
         if ($optioncss != '') print '<input type="hidden" name="optioncss" value="'.$optioncss.'">';
 		print '<input type="hidden" name="token" value="'.$_SESSION['newtoken'].'">';
@@ -422,7 +370,6 @@
 		print '<input type="hidden" name="type" value="'.$type.'">';
 
 	    print_barre_liste($texte, $page, $_SERVER["PHP_SELF"], $param, $sortfield, $sortorder, '', $num, $nbtotalofrecords, 'title_products.png', 0, '', '', $limit);
->>>>>>> 3f5d67d4
 
     	if (! empty($catid))
     	{
@@ -453,18 +400,6 @@
     	}
     	else
     	{
-<<<<<<< HEAD
-    		print '<form action="'.$_SERVER["PHP_SELF"].'" method="post" name="formulaire">';
-            if ($optioncss != '') print '<input type="hidden" name="optioncss" value="'.$optioncss.'">';
-    		print '<input type="hidden" name="token" value="'.$_SESSION['newtoken'].'">';
-			print '<input type="hidden" name="formfilteraction" id="formfilteraction" value="list">';
-    		print '<input type="hidden" name="action" value="list">';
-    		print '<input type="hidden" name="sortfield" value="'.$sortfield.'">';
-    		print '<input type="hidden" name="sortorder" value="'.$sortorder.'">';
-    		print '<input type="hidden" name="type" value="'.$type.'">';
-
-=======
->>>>>>> 3f5d67d4
     	    if ($sall)
             {
                 foreach($fieldstosearchall as $key => $val) $fieldstosearchall[$key]=$langs->trans($val);
@@ -492,11 +427,7 @@
 
 			$varpage=empty($contextpage)?$_SERVER["PHP_SELF"]:$contextpage;
             $selectedfields=$form->multiSelectArrayWithCheckbox('selectedfields', $arrayfields, $varpage);	// This also change content of $arrayfields
-<<<<<<< HEAD
-    		
-=======
-
->>>>>>> 3f5d67d4
+
             print '<table class="liste '.($moreforfilter?"listwithfilterbefore":"").'">';
     		print '<tr class="liste_titre">';
     		if (! empty($arrayfields['p.ref']['checked']))  print_liste_field_titre($arrayfields['p.ref']['label'], $_SERVER["PHP_SELF"],"p.ref","",$param,"",$sortfield,$sortorder);
@@ -506,17 +437,11 @@
     		if (! empty($arrayfields['p.duration']['checked']))  print_liste_field_titre($arrayfields['p.duration']['label'], $_SERVER["PHP_SELF"],"p.duration","",$param,"",$sortfield,$sortorder);
     		if (! empty($arrayfields['p.sellprice']['checked']))  print_liste_field_titre($arrayfields['p.sellprice']['label'], $_SERVER["PHP_SELF"],"","",$param,'align="right"',$sortfield,$sortorder);
     		if (! empty($arrayfields['p.minbuyprice']['checked']))  print_liste_field_titre($arrayfields['p.minbuyprice']['label'], $_SERVER["PHP_SELF"],"","",$param,'align="right"',$sortfield,$sortorder);
-<<<<<<< HEAD
-    		if (! empty($arrayfields['p.desiredstock']['checked']))  print_liste_field_titre($arrayfields['p.desiredstock']['label'], $_SERVER["PHP_SELF"],"p.desiredstock","",$param,'align="right"',$sortfield,$sortorder);
-    		if (! empty($arrayfields['p.tobatch']['checked']))  print_liste_field_titre($arrayfields['p.tobatch']['label'], $_SERVER["PHP_SELF"],"p.tobatch","",$param,'align="center"',$sortfield,$sortorder);
-    		if (! empty($arrayfields['p.stock']['checked']))  print_liste_field_titre($arrayfields['p.stock']['label'], $_SERVER["PHP_SELF"],"p.stock","",$param,'align="right"',$sortfield,$sortorder);
-=======
     		if (! empty($arrayfields['p.seuil_stock_alerte']['checked']))  print_liste_field_titre($arrayfields['p.seuil_stock_alerte']['label'], $_SERVER["PHP_SELF"],"p.seuil_stock_alerte","",$param,'align="right"',$sortfield,$sortorder);
     		if (! empty($arrayfields['p.desiredstock']['checked']))  print_liste_field_titre($arrayfields['p.desiredstock']['label'], $_SERVER["PHP_SELF"],"p.desiredstock","",$param,'align="right"',$sortfield,$sortorder);
     		if (! empty($arrayfields['p.stock']['checked']))  print_liste_field_titre($arrayfields['p.stock']['label'], $_SERVER["PHP_SELF"],"p.stock","",$param,'align="right"',$sortfield,$sortorder);
     		if (! empty($arrayfields['stock_virtual']['checked']))  print_liste_field_titre($arrayfields['stock_virtual']['label'], $_SERVER["PHP_SELF"],"","",$param,'align="right"',$sortfield,$sortorder);
     		if (! empty($arrayfields['p.tobatch']['checked']))  print_liste_field_titre($arrayfields['p.tobatch']['label'], $_SERVER["PHP_SELF"],"p.tobatch","",$param,'align="center"',$sortfield,$sortorder);
->>>>>>> 3f5d67d4
     		if (! empty($arrayfields['p.accountancy_code_sell']['checked']))  print_liste_field_titre($arrayfields['p.accountancy_code_sell']['label'], $_SERVER["PHP_SELF"],"p.accountancy_code_sell","",$param,'',$sortfield,$sortorder);
     		if (! empty($arrayfields['p.accountancy_code_buy']['checked']))  print_liste_field_titre($arrayfields['p.accountancy_code_buy']['label'], $_SERVER["PHP_SELF"],"p.accountancy_code_buy","",$param,'',$sortfield,$sortorder);
     		if (is_array($extrafields->attribute_label) && count($extrafields->attribute_label))
@@ -588,25 +513,12 @@
     			print '&nbsp;';
     			print '</td>';
     		}
-<<<<<<< HEAD
-    		// Desired stock
-			if (! empty($arrayfields['p.desiredstock']['checked']))
-=======
     	    // Limit for alert
 			if (! empty($arrayfields['p.seuil_stock_alerte']['checked']))
->>>>>>> 3f5d67d4
     		{
     			print '<td class="liste_titre">';
     			print '&nbsp;';
     			print '</td>';
-<<<<<<< HEAD
-    		}
-    		// To batch
-			if (! empty($arrayfields['p.tobatch']['checked'])) print '<td class="liste_titre center">'.$form->selectyesno($search_tobatch, '', '', '', 1).'</td>';
-    		// Stock
-			if (! empty($arrayfields['p.stock']['checked'])) print '<td class="liste_titre">&nbsp;</td>';
-    	    // Accountancy code sell
-=======
     		}
     		// Desired stock
 			if (! empty($arrayfields['p.desiredstock']['checked']))
@@ -622,7 +534,6 @@
 			// To batch
 			if (! empty($arrayfields['p.tobatch']['checked'])) print '<td class="liste_titre center">'.$form->selectyesno($search_tobatch, '', '', '', 1).'</td>';
 			// Accountancy code sell
->>>>>>> 3f5d67d4
     		if (! empty($arrayfields['p.accountancy_code_sell']['checked'])) print '<td class="liste_titre"><input class="flat" type="text" name="search_accountancy_code_sell" size="6" value="'.dol_escape_htmltag($search_accountancy_code_sell).'"></td>';
     	    // Accountancy code sell
     		if (! empty($arrayfields['p.accountancy_code_buy']['checked'])) print '<td class="liste_titre"><input class="flat" type="text" name="search_accountancy_code_buy" size="6" value="'.dol_escape_htmltag($search_accountancy_code_buy).'"></td>';
@@ -662,17 +573,10 @@
 	            print $form->selectarray('tobuy', array('0'=>$langs->trans('ProductStatusNotOnBuyShort'),'1'=>$langs->trans('ProductStatusOnBuyShort')),$tobuy,1);
 	            print '</td>';
     		}
-<<<<<<< HEAD
-    		print '<td class="liste_titre nowrap" align="right">';
-    		print '<input type="image" class="liste_titre" name="button_search" src="'.img_picto($langs->trans("Search"),'search.png','','',1).'" value="'.dol_escape_htmltag($langs->trans("Search")).'" title="'.dol_escape_htmltag($langs->trans("Search")).'">';
-    		print '<input type="image" class="liste_titre" name="button_removefilter" src="'.img_picto($langs->trans("RemoveFilter"),'searchclear.png','','',1).'" value="'.dol_escape_htmltag($langs->trans("RemoveFilter")).'" title="'.dol_escape_htmltag($langs->trans("RemoveFilter")).'">';
-    		print '</td>';
-=======
             print '<td class="liste_titre" align="right">';
             $searchpitco=$form->showFilterAndCheckAddButtons(0);
             print $searchpitco;
             print '</td>';
->>>>>>> 3f5d67d4
 
     		print '</tr>';
 
@@ -710,12 +614,6 @@
     			$product_static->status_buy = $objp->tobuy;
                 $product_static->status     = $objp->tosell;
 				$product_static->entity = $objp->entity;
-<<<<<<< HEAD
-
-    			$var=!$var;
-    			print '<tr '.$bc[$var].'>';
-
-=======
 				
 				if (! empty($conf->stock->enabled) && $user->rights->stock->lire && $type != 1)	// To optimize call of load_stock
 				{
@@ -729,7 +627,6 @@
     			$var=!$var;
     			print '<tr '.$bc[$var].'>';
 
->>>>>>> 3f5d67d4
     			// Ref
 			    if (! empty($arrayfields['p.ref']['checked']))
 			    {
@@ -807,23 +704,6 @@
         			print '</td>';
     			}
 
-<<<<<<< HEAD
-        		if (! empty($conf->stock->enabled) && $user->rights->stock->lire && $type != 1)	// To optimize call of load_stock
-    			{
-    				if ($objp->fk_product_type != 1)
-    				{
-    					$product_static->id = $objp->rowid;
-    					$product_static->load_stock();
-    				}
-    			}
-    			
-    			// Desired stock
-		        if (! empty($arrayfields['p.desiredstock']['checked']))
-        		{
-                    print '<td align="right">';
-    				if ($objp->fk_product_type != 1)
-    				{
-=======
     		    // Limit alert
 		        if (! empty($arrayfields['p.seuil_stock_alerte']['checked']))
         		{
@@ -840,38 +720,21 @@
                     print '<td align="right">';
     				if ($objp->fk_product_type != 1)
     				{
->>>>>>> 3f5d67d4
                         print $objp->desiredstock;
     				}
     				print '</td>';
         		}
-<<<<<<< HEAD
-    		    // Desired stock
-		        if (! empty($arrayfields['p.tobatch']['checked']))
-        		{
-                    print '<td align="center">';
-    				print yn($objp->tobatch);
-    				print '</td>';
-        		}        		
-=======
->>>>>>> 3f5d67d4
 				// Stock
 		        if (! empty($arrayfields['p.stock']['checked']))
         		{
    					print '<td align="right">';
     				if ($objp->fk_product_type != 1)
     				{
-<<<<<<< HEAD
-   						if ($product_static->stock_reel < $objp->seuil_stock_alerte) print img_warning($langs->trans("StockTooLow")).' ';
-=======
    						if ($objp->seuil_stock_alerte != '' && $product_static->stock_reel < (float) $objp->seuil_stock_alerte) print img_warning($langs->trans("StockTooLow")).' ';
->>>>>>> 3f5d67d4
       					print $product_static->stock_reel;
     				}
     				print '</td>';
     			}
-<<<<<<< HEAD
-=======
     			// Stock
 		        if (! empty($arrayfields['stock_virtual']['checked']))
         		{
@@ -890,7 +753,6 @@
     				print yn($objp->tobatch);
     				print '</td>';
         		}        		
->>>>>>> 3f5d67d4
     			// Accountancy code sell
 		        if (! empty($arrayfields['p.accountancy_code_sell']['checked'])) print '<td>'.$objp->accountancy_code_sell.'</td>';
     			// Accountancy code sell
