--- conflicted
+++ resolved
@@ -16,10 +16,7 @@
  * Copyright (C) 2020-2023	Alexandre Spangaro      <aspangaro@easya.solutions>
  * Copyright (C) 2024		MDW							<mdeweerd@users.noreply.github.com>
  * Copyright (C) 2024		Benjamin Falière		<benjamin.faliere@altairis.fr>
-<<<<<<< HEAD
  * Copyright (C) 2024       Frédéric France             <frederic.france@free.fr>
-=======
->>>>>>> 263c1e54
  *
  * This program is free software; you can redistribute it and/or modify
  * it under the terms of the GNU General Public License as published by
@@ -212,11 +209,7 @@
 	$fieldstosearchall['p.barcode'] = 'Gencod';
 	$fieldstosearchall['pfp.barcode'] = 'GencodBuyPrice';
 }
-<<<<<<< HEAD
 // Personalized search criteria. Example: getDolGlobalString('PRODUCT_QUICKSEARCH_ON_FIELDS') = 'p.ref=ProductRef;p.label=ProductLabel;p.description=Description;p.note=Note;'
-=======
-// Personalized search criteria. Example: $conf->global->PRODUCT_QUICKSEARCH_ON_FIELDS = 'p.ref=ProductRef;p.label=ProductLabel;p.description=Description;p.note=Note;'
->>>>>>> 263c1e54
 if (getDolGlobalString('PRODUCT_QUICKSEARCH_ON_FIELDS')) {
 	$fieldstosearchall = dolExplodeIntoArray(getDolGlobalString('PRODUCT_QUICKSEARCH_ON_FIELDS'));
 }
@@ -292,11 +285,7 @@
 		$arrayfields['p.'.$key] = array(
 			'label'=>$val['label'],
 			'checked'=>(($visible < 0) ? 0 : 1),
-<<<<<<< HEAD
-			'enabled'=>(abs($visible) != 3 && (int) dol_eval($val['enabled'], 1, 1, '1')),
-=======
 			'enabled'=>(abs($visible) != 3 && (bool) dol_eval($val['enabled'], 1)),
->>>>>>> 263c1e54
 			'position'=>$val['position']
 		);
 	}
@@ -749,11 +738,7 @@
 }
 
 //llxHeader('', $title, $helpurl, '', 0, 0, array(), array(), $paramsCat, 'classforhorizontalscrolloftabs');
-<<<<<<< HEAD
-llxHeader('', $title, $helpurl, '', 0, 0, array(), array(), $paramsCat, 'mod-product page-list');
-=======
 llxHeader('', $title, $helpurl, '', 0, 0, array(), array(), $paramsCat, 'bodyforlist mod-product page-list');
->>>>>>> 263c1e54
 
 $arrayofselected = is_array($toselect) ? $toselect : array();
 
