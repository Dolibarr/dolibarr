--- conflicted
+++ resolved
@@ -486,6 +486,7 @@
 	if($user->rights->{$rightskey}->creer)
 	{
 		$oldtype=$type;
+
 		if ($type === "") {
 			$newcardbutton.= dolGetButtonTitle($langs->trans('NewProduct'), '', 'fa fa-plus-circle', DOL_URL_ROOT.'/product/card.php?action=create&amp;type=0');
 			$type = Product::TYPE_SERVICE;
@@ -493,12 +494,9 @@
 		$label='NewProduct';
 		if($type == Product::TYPE_SERVICE) $label='NewService';
         $newcardbutton.= dolGetButtonTitle($langs->trans($label), '', 'fa fa-plus-circle', DOL_URL_ROOT.'/product/card.php?action=create&amp;type='.$type);
-<<<<<<< HEAD
-	}
-=======
-	$type=$oldtype;
-    }
->>>>>>> 034b3bc8
+
+        $type=$oldtype;
+    }
 
 	print '<form action="'.$_SERVER["PHP_SELF"].'" method="post" name="formulaire">';
 	if ($optioncss != '') print '<input type="hidden" name="optioncss" value="'.$optioncss.'">';
