--- conflicted
+++ resolved
@@ -831,11 +831,7 @@
 		// Label
 		if (! empty($arrayfields['p.label']['checked']))
 		{
-<<<<<<< HEAD
-			print '<td class="tdoverflowmax200">'.dol_trunc($obj->label, 70).'</td>';
-=======
-			print '<td class="tdoverflowmax200">'.dol_trunc($obj->label, 40).'</td>';
->>>>>>> fa95f557
+			print '<td class="tdoverflowmax200">'.dol_trunc($obj->label, 80).'</td>';
 			if (! $i) $totalarray['nbfield']++;
 		}
 
