--- conflicted
+++ resolved
@@ -64,12 +64,9 @@
 $searchCategoryProductList = GETPOST('search_category_product_list', 'array');
 $search_tosell = GETPOST("search_tosell", 'int');
 $search_tobuy = GETPOST("search_tobuy", 'int');
-<<<<<<< HEAD
 $search_tostock = GETPOST("search_tostock", 'int');
-=======
 $search_country = GETPOST("search_country", 'int');
 $search_state = GETPOST("state_id", 'int');
->>>>>>> e2848fd2
 $fourn_id = GETPOST("fourn_id", 'int');
 $catid = GETPOST('catid', 'int');
 $search_tobatch = GETPOST("search_tobatch", 'int');
@@ -286,12 +283,9 @@
 		$searchCategoryProductList = array();
 		$search_tosell = "";
 		$search_tobuy = "";
-<<<<<<< HEAD
 		$search_tostock = "";
-=======
 		$search_country = "";
 		$search_state = "";
->>>>>>> e2848fd2
 		$search_vatrate = "";
 		$search_tobatch = '';
 		//$search_type='';						// There is 2 types of list: a list of product and a list of services. No list with both. So when we clear search criteria, we must keep the filter on type.
@@ -515,14 +509,10 @@
 	if ($search_label) $param .= "&search_label=".urlencode($search_label);
 	if ($search_tosell != '') $param .= "&search_tosell=".urlencode($search_tosell);
 	if ($search_tobuy != '') $param .= "&search_tobuy=".urlencode($search_tobuy);
-<<<<<<< HEAD
 	if ($search_tostock != '') $param .= "&search_tostock=".urlencode($search_tostock);
-    if ($search_vatrate) $sql .= natural_search('p.tva_tx', $search_vatrate);
-=======
 	if ($search_country != '') $param .= "&search_country=".urlencode($search_country);
 	if ($search_state != '') $param .= "&search_state=".urlencode($search_state);
 	if ($search_vatrate) $sql .= natural_search('p.tva_tx', $search_vatrate);
->>>>>>> e2848fd2
 	if ($fourn_id > 0) $param .= ($fourn_id ? "&fourn_id=".$fourn_id : "");
 	//if ($seach_categ) $param.=($search_categ?"&search_categ=".urlencode($search_categ):"");
 	if ($show_childproducts) $param .= ($show_childproducts ? "&search_show_childproducts=".urlencode($show_childproducts) : "");
@@ -1006,25 +996,6 @@
 	$parameters = array('arrayfields'=>$arrayfields, 'param'=>$param, 'sortfield'=>$sortfield, 'sortorder'=>$sortorder);
 	$reshook = $hookmanager->executeHooks('printFieldListTitle', $parameters); // Note that $action and $object may have been modified by hook
 	print $hookmanager->resPrint;
-<<<<<<< HEAD
-    if (!empty($arrayfields['p.datec']['checked'])) {
-        print_liste_field_titre($arrayfields['p.datec']['label'], $_SERVER["PHP_SELF"], "p.datec", "", $param, '', $sortfield, $sortorder, 'center nowrap ');
-    }
-    if (!empty($arrayfields['p.tms']['checked'])) {
-        print_liste_field_titre($arrayfields['p.tms']['label'], $_SERVER["PHP_SELF"], "p.tms", "", $param, '', $sortfield, $sortorder, 'center nowrap ');
-    }
-    if (!empty($arrayfields['p.tosell']['checked'])) {
-        print_liste_field_titre($arrayfields['p.tosell']['label'], $_SERVER["PHP_SELF"], "p.tosell", "", $param, '', $sortfield, $sortorder, 'right ');
-    }
-    if (!empty($arrayfields['p.tobuy']['checked'])) {
-        print_liste_field_titre($arrayfields['p.tobuy']['label'], $_SERVER["PHP_SELF"], "p.tobuy", "", $param, '', $sortfield, $sortorder, 'right ');
-    }
-    if (!empty($arrayfields['p.tostock']['checked'])) {
-        print_liste_field_titre($arrayfields['p.tostock']['label'], $_SERVER["PHP_SELF"], "p.tostock", "", $param, '', $sortfield, $sortorder, 'right ');
-    }
-    print_liste_field_titre($selectedfields, $_SERVER["PHP_SELF"], "", '', '', '', $sortfield, $sortorder, 'center maxwidthsearch ');
-    print "</tr>\n";
-=======
 	if (!empty($arrayfields['p.datec']['checked'])) {
 		print_liste_field_titre($arrayfields['p.datec']['label'], $_SERVER["PHP_SELF"], "p.datec", "", $param, '', $sortfield, $sortorder, 'center nowrap ');
 	}
@@ -1037,9 +1008,11 @@
 	if (!empty($arrayfields['p.tobuy']['checked'])) {
 		print_liste_field_titre($arrayfields['p.tobuy']['label'], $_SERVER["PHP_SELF"], "p.tobuy", "", $param, '', $sortfield, $sortorder, 'right ');
 	}
+	if (!empty($arrayfields['p.tostock']['checked'])) {
+		print_liste_field_titre($arrayfields['p.tostock']['label'], $_SERVER["PHP_SELF"], "p.tostock", "", $param, '', $sortfield, $sortorder, 'right ');
+	}
 	print_liste_field_titre($selectedfields, $_SERVER["PHP_SELF"], "", '', '', '', $sortfield, $sortorder, 'center maxwidthsearch ');
 	print "</tr>\n";
->>>>>>> e2848fd2
 
 
 	$product_static = new Product($db);
