<?php
/* Copyright (C) 2001-2006  Rodolphe Quiedeville    <rodolphe@quiedeville.org>
 * Copyright (C) 2004-2019  Laurent Destailleur     <eldy@users.sourceforge.net>
 * Copyright (C) 2005-2012  Regis Houssin           <regis.houssin@inodbox.com>
 * Copyright (C) 2012-2016  Marcos García           <marcosgdf@gmail.com>
 * Copyright (C) 2013-2019	Juanjo Menent           <jmenent@2byte.es>
 * Copyright (C) 2013-2015  Raphaël Doursenaud      <rdoursenaud@gpcsolutions.fr>
 * Copyright (C) 2013       Jean Heimburger         <jean@tiaris.info>
 * Copyright (C) 2013       Cédric Salvador         <csalvador@gpcsolutions.fr>
 * Copyright (C) 2013       Florian Henry           <florian.henry@open-concept.pro>
 * Copyright (C) 2013       Adolfo segura           <adolfo.segura@gmail.com>
 * Copyright (C) 2015       Jean-François Ferry     <jfefe@aternatik.fr>
 * Copyright (C) 2016       Ferran Marcet		    <fmarcet@2byte.es>
 * Copyright (C) 2020	    Alexandre Spangaro		<aspangaro@open-dsi.fr>
 *
 * This program is free software; you can redistribute it and/or modify
 * it under the terms of the GNU General Public License as published by
 * the Free Software Foundation; either version 3 of the License, or
 * (at your option) any later version.
 *
 * This program is distributed in the hope that it will be useful,
 * but WITHOUT ANY WARRANTY; without even the implied warranty of
 * MERCHANTABILITY or FITNESS FOR A PARTICULAR PURPOSE.  See the
 * GNU General Public License for more details.
 *
 * You should have received a copy of the GNU General Public License
 * along with this program. If not, see <https://www.gnu.org/licenses/>.
 */

/**
 *  \file       htdocs/product/list.php
 *  \ingroup    produit
 *  \brief      Page to list products and services
 */

require '../main.inc.php';
require_once DOL_DOCUMENT_ROOT.'/product/class/product.class.php';
require_once DOL_DOCUMENT_ROOT.'/fourn/class/fournisseur.product.class.php';
require_once DOL_DOCUMENT_ROOT.'/core/lib/company.lib.php';
require_once DOL_DOCUMENT_ROOT.'/core/lib/product.lib.php';
require_once DOL_DOCUMENT_ROOT.'/core/class/html.formcompany.class.php';
require_once DOL_DOCUMENT_ROOT.'/core/class/html.formother.class.php';
require_once DOL_DOCUMENT_ROOT.'/product/class/html.formproduct.class.php';
if (!empty($conf->categorie->enabled))
	require_once DOL_DOCUMENT_ROOT.'/categories/class/categorie.class.php';

// Load translation files required by the page
$langs->loadLangs(array('products', 'stocks', 'suppliers', 'companies', 'margins'));
if (!empty($conf->productbatch->enabled)) $langs->load("productbatch");

$action = GETPOST('action', 'aZ09');
$massaction = GETPOST('massaction', 'alpha');
$show_files = GETPOST('show_files', 'int');
$confirm = GETPOST('confirm', 'alpha');
$toselect = GETPOST('toselect', 'array');

$sall = trim((GETPOST('search_all', 'alphanohtml') != '') ?GETPOST('search_all', 'alphanohtml') : GETPOST('sall', 'alphanohtml'));
$search_ref = GETPOST("search_ref", 'alpha');
$search_barcode = GETPOST("search_barcode", 'alpha');
$search_label = GETPOST("search_label", 'alpha');
$search_type = GETPOST("search_type", 'int');
$search_vatrate = GETPOST("search_vatrate", 'alpha');
$searchCategoryProductOperator = (GETPOST('search_category_product_operator', 'int') ? GETPOST('search_category_product_operator', 'int') : 0);
$searchCategoryProductList = GETPOST('search_category_product_list', 'array');
$search_tosell = GETPOST("search_tosell", 'int');
$search_tobuy = GETPOST("search_tobuy", 'int');
$search_country = GETPOST("search_country", 'int');
$search_state = GETPOST("state_id", 'int');
$fourn_id = GETPOST("fourn_id", 'int');
$catid = GETPOST('catid', 'int');
$search_tobatch = GETPOST("search_tobatch", 'int');
$search_accountancy_code_sell = GETPOST("search_accountancy_code_sell", 'alpha');
$search_accountancy_code_sell_intra = GETPOST("search_accountancy_code_sell_intra", 'alpha');
$search_accountancy_code_sell_export = GETPOST("search_accountancy_code_sell_export", 'alpha');
$search_accountancy_code_buy = GETPOST("search_accountancy_code_buy", 'alpha');
$search_accountancy_code_buy_intra = GETPOST("search_accountancy_code_buy_intra", 'alpha');
$search_accountancy_code_buy_export = GETPOST("search_accountancy_code_buy_export", 'alpha');
$search_finished = GETPOST("search_finished", 'int');
$optioncss = GETPOST('optioncss', 'alpha');
$type = GETPOST("type", "int");

//Show/hide child products
if (!empty($conf->variants->enabled) && !empty($conf->global->PRODUIT_ATTRIBUTES_HIDECHILD)) {
	$show_childproducts = GETPOST('search_show_childproducts');
} else {
	$show_childproducts = '';
}

$diroutputmassaction = $conf->product->dir_output.'/temp/massgeneration/'.$user->id;

$limit = GETPOST('limit', 'int') ?GETPOST('limit', 'int') : $conf->liste_limit;
$sortfield = GETPOST("sortfield", 'alpha');
$sortorder = GETPOST("sortorder", 'alpha');
$page = GETPOSTISSET('pageplusone') ? (GETPOST('pageplusone') - 1) : GETPOST("page", 'int');
if (empty($page) || $page < 0 || GETPOST('button_search', 'alpha') || GETPOST('button_removefilter', 'alpha')) { $page = 0; }     // If $page is not defined, or '' or -1 or if we click on clear filters or if we select empty mass action
$offset = $limit * $page;
$pageprev = $page - 1;
$pagenext = $page + 1;
if (!$sortfield) $sortfield = "p.ref";
if (!$sortorder) $sortorder = "ASC";

// Initialize context for list
$contextpage = GETPOST('contextpage', 'aZ') ?GETPOST('contextpage', 'aZ') : 'productservicelist';
if ((string) $type == '1') { $contextpage = 'servicelist'; if ($search_type == '') $search_type = '1'; }
if ((string) $type == '0') { $contextpage = 'productlist'; if ($search_type == '') $search_type = '0'; }

// Initialize technical object to manage hooks. Note that conf->hooks_modules contains array of hooks
$object = new Product($db);
$hookmanager->initHooks(array('productservicelist'));
$extrafields = new ExtraFields($db);
$form = new Form($db);
$formcompany = new FormCompany($db);
$formproduct = new FormProduct($db);

// fetch optionals attributes and labels
$extrafields->fetch_name_optionals_label($object->table_element);
$search_array_options = $extrafields->getOptionalsFromPost($object->table_element, '', 'search_');

if (empty($action)) $action = 'list';

// Get object canvas (By default, this is not defined, so standard usage of dolibarr)
$canvas = GETPOST("canvas");
$objcanvas = null;
if (!empty($canvas))
{
	require_once DOL_DOCUMENT_ROOT.'/core/class/canvas.class.php';
	$objcanvas = new Canvas($db, $action);
	$objcanvas->getCanvas('product', 'list', $canvas);
}

// Security check
if ($search_type == '0') $result = restrictedArea($user, 'produit', '', '', '', '', '', 0);
elseif ($search_type == '1') $result = restrictedArea($user, 'service', '', '', '', '', '', 0);
else $result = restrictedArea($user, 'produit|service', '', '', '', '', '', 0);

// Define virtualdiffersfromphysical
$virtualdiffersfromphysical = 0;
if (!empty($conf->global->STOCK_CALCULATE_ON_SHIPMENT)
	|| !empty($conf->global->STOCK_CALCULATE_ON_SUPPLIER_DISPATCH_ORDER)
	|| !empty($conf->global->STOCK_CALCULATE_ON_SHIPMENT_CLOSE)
	|| !empty($conf->global->STOCK_CALCULATE_ON_RECEPTION)
	|| !empty($conf->global->STOCK_CALCULATE_ON_RECEPTION_CLOSE)
	|| !empty($conf->mrp->enabled))
{
	$virtualdiffersfromphysical = 1; // According to increase/decrease stock options, virtual and physical stock may differs.
}

// List of fields to search into when doing a "search in all"
$fieldstosearchall = array(
	'p.ref'=>"Ref",
	'pfp.ref_fourn'=>"RefSupplier",
	'p.label'=>"ProductLabel",
	'p.description'=>"Description",
	"p.note"=>"Note",

);
// multilang
if (!empty($conf->global->MAIN_MULTILANGS))
{
	$fieldstosearchall['pl.label'] = 'ProductLabelTranslated';
	$fieldstosearchall['pl.description'] = 'ProductDescriptionTranslated';
	$fieldstosearchall['pl.note'] = 'ProductNoteTranslated';
}
if (!empty($conf->barcode->enabled)) {
	$fieldstosearchall['p.barcode'] = 'Gencod';
	$fieldstosearchall['pfp.barcode'] = 'GencodBuyPrice';
}
// Personalized search criterias. Example: $conf->global->PRODUCT_QUICKSEARCH_ON_FIELDS = 'p.ref=ProductRef;p.label=ProductLabel'
if (!empty($conf->global->PRODUCT_QUICKSEARCH_ON_FIELDS)) $fieldstosearchall = dolExplodeIntoArray($conf->global->PRODUCT_QUICKSEARCH_ON_FIELDS);

if (empty($conf->global->PRODUIT_MULTIPRICES))
{
	$titlesellprice = $langs->trans("SellingPrice");
	if (!empty($conf->global->PRODUIT_CUSTOMER_PRICES))
	{
		$titlesellprice = $form->textwithpicto($langs->trans("SellingPrice"), $langs->trans("DefaultPriceRealPriceMayDependOnCustomer"));
	}
}

$isInEEC = isInEEC($mysoc);

// Definition of fields for lists
$arrayfields = array(
	'p.ref'=>array('label'=>$langs->trans("Ref"), 'checked'=>1),
	//'pfp.ref_fourn'=>array('label'=>$langs->trans("RefSupplier"), 'checked'=>1, 'enabled'=>(! empty($conf->barcode->enabled))),
	'p.label'=>array('label'=>$langs->trans("Label"), 'checked'=>1, 'position'=>10),
	'p.fk_product_type'=>array('label'=>$langs->trans("Type"), 'checked'=>0, 'enabled'=>(!empty($conf->product->enabled) && !empty($conf->service->enabled)), 'position'=>11),
	'p.barcode'=>array('label'=>$langs->trans("Gencod"), 'checked'=>1, 'enabled'=>(!empty($conf->barcode->enabled)), 'position'=>12),
	'p.duration'=>array('label'=>$langs->trans("Duration"), 'checked'=>($contextpage != 'productlist'), 'enabled'=>(!empty($conf->service->enabled) && (string) $type == '1'), 'position'=>13),
	'p.finished'=>array('label'=>$langs->trans("Nature"), 'checked'=>0, 'enabled'=>(!empty($conf->product->enabled) && $type != '1'), 'position'=>19),
	'p.weight'=>array('label'=>$langs->trans('Weight'), 'checked'=>0, 'enabled'=>(!empty($conf->product->enabled) && $type != '1'), 'position'=>20),
	'p.weight_units'=>array('label'=>$langs->trans('WeightUnits'), 'checked'=>0, 'enabled'=>(!empty($conf->product->enabled) && $type != '1'), 'position'=>21),
	'p.length'=>array('label'=>$langs->trans('Length'), 'checked'=>0, 'enabled'=>(!empty($conf->product->enabled) && empty($conf->global->PRODUCT_DISABLE_SIZE) && $type != '1'), 'position'=>22),
	'p.length_units'=>array('label'=>$langs->trans('LengthUnits'), 'checked'=>0, 'enabled'=>(!empty($conf->product->enabled) && empty($conf->global->PRODUCT_DISABLE_SIZE) && $type != '1'), 'position'=>23),
	'p.width'=>array('label'=>$langs->trans('Width'), 'checked'=>0, 'enabled'=>(!empty($conf->product->enabled) && empty($conf->global->PRODUCT_DISABLE_SIZE) && $type != '1'), 'position'=>24),
	'p.width_units'=>array('label'=>$langs->trans('WidthUnits'), 'checked'=>0, 'enabled'=>(!empty($conf->product->enabled) && empty($conf->global->PRODUCT_DISABLE_SIZE) && $type != '1'), 'position'=>25),
	'p.height'=>array('label'=>$langs->trans('Height'), 'checked'=>0, 'enabled'=>(!empty($conf->product->enabled) && empty($conf->global->PRODUCT_DISABLE_SIZE) && $type != '1'), 'position'=>26),
	'p.height_units'=>array('label'=>$langs->trans('HeightUnits'), 'checked'=>0, 'enabled'=>(!empty($conf->product->enabled) && empty($conf->global->PRODUCT_DISABLE_SIZE) && $type != '1'), 'position'=>27),
	'p.surface'=>array('label'=>$langs->trans('Surface'), 'checked'=>0, 'enabled'=>(!empty($conf->product->enabled) && empty($conf->global->PRODUCT_DISABLE_SURFACE) && $type != '1'), 'position'=>28),
	'p.surface_units'=>array('label'=>$langs->trans('SurfaceUnits'), 'checked'=>0, 'enabled'=>(!empty($conf->product->enabled) && empty($conf->global->PRODUCT_DISABLE_SURFACE) && $type != '1'), 'position'=>29),
	'p.volume'=>array('label'=>$langs->trans('Volume'), 'checked'=>0, 'enabled'=>(!empty($conf->product->enabled) && empty($conf->global->PRODUCT_DISABLE_VOLUME) && $type != '1'), 'position'=>30),
	'p.volume_units'=>array('label'=>$langs->trans('VolumeUnits'), 'checked'=>0, 'enabled'=>(!empty($conf->product->enabled) && empty($conf->global->PRODUCT_DISABLE_VOLUME) && $type != '1'), 'position'=>31),
	'cu.label'=>array('label'=>$langs->trans("DefaultUnitToShow"), 'checked'=>0, 'enabled'=>(!empty($conf->product->enabled) && !empty($conf->global->PRODUCT_USE_UNITS)), 'position'=>32),
	'p.sellprice'=>array('label'=>$langs->trans("SellingPrice"), 'checked'=>1, 'enabled'=>empty($conf->global->PRODUIT_MULTIPRICES), 'position'=>40),
	'p.minbuyprice'=>array('label'=>$langs->trans("BuyingPriceMinShort"), 'checked'=>1, 'enabled'=>(!empty($user->rights->fournisseur->lire)), 'position'=>41),
	'p.numbuyprice'=>array('label'=>$langs->trans("BuyingPriceNumShort"), 'checked'=>0, 'enabled'=>(!empty($user->rights->fournisseur->lire)), 'position'=>42),
	'p.tva_tx'=>array('label'=>$langs->trans("VATRate"), 'checked'=>0, 'enabled'=>(!empty($user->rights->fournisseur->lire)), 'position'=>43),
	'p.pmp'=>array('label'=>$langs->trans("PMPValueShort"), 'checked'=>0, 'enabled'=>(!empty($user->rights->fournisseur->lire)), 'position'=>44),
	'p.cost_price'=>array('label'=>$langs->trans("CostPrice"), 'checked'=>0, 'enabled'=>(!empty($user->rights->fournisseur->lire)), 'position'=>45),
	'p.seuil_stock_alerte'=>array('label'=>$langs->trans("StockLimit"), 'checked'=>0, 'enabled'=>(!empty($conf->stock->enabled) && $user->rights->stock->lire && $contextpage != 'service'), 'position'=>50),
	'p.desiredstock'=>array('label'=>$langs->trans("DesiredStock"), 'checked'=>1, 'enabled'=>(!empty($conf->stock->enabled) && $user->rights->stock->lire && $contextpage != 'service'), 'position'=>51),
	'p.stock'=>array('label'=>$langs->trans("PhysicalStock"), 'checked'=>1, 'enabled'=>(!empty($conf->stock->enabled) && $user->rights->stock->lire && $contextpage != 'service'), 'position'=>52),
	'stock_virtual'=>array('label'=>$langs->trans("VirtualStock"), 'checked'=>1, 'enabled'=>(!empty($conf->stock->enabled) && $user->rights->stock->lire && $contextpage != 'service' && $virtualdiffersfromphysical), 'position'=>53),
	'p.tobatch'=>array('label'=>$langs->trans("ManageLotSerial"), 'checked'=>0, 'enabled'=>(!empty($conf->productbatch->enabled)), 'position'=>60),
	'p.fk_country'=>array('label'=>$langs->trans("Country"), 'checked'=>0, 'position'=>100),
	'p.fk_state'=>array('label'=>$langs->trans("State"), 'checked'=>0, 'position'=>101),
	'p.accountancy_code_sell'=>array('label'=>$langs->trans("ProductAccountancySellCode"), 'checked'=>0, 'position'=>400),
	'p.accountancy_code_sell_intra'=>array('label'=>$langs->trans("ProductAccountancySellIntraCode"), 'checked'=>0, 'enabled'=>$isInEEC, 'position'=>401),
	'p.accountancy_code_sell_export'=>array('label'=>$langs->trans("ProductAccountancySellExportCode"), 'checked'=>0, 'position'=>402),
	'p.accountancy_code_buy'=>array('label'=>$langs->trans("ProductAccountancyBuyCode"), 'checked'=>0, 'position'=>403),
	'p.accountancy_code_buy_intra'=>array('label'=>$langs->trans("ProductAccountancyBuyIntraCode"), 'checked'=>0, 'enabled'=>$isInEEC, 'position'=>404),
	'p.accountancy_code_buy_export'=>array('label'=>$langs->trans("ProductAccountancyBuyExportCode"), 'checked'=>0, 'position'=>405),
	'p.datec'=>array('label'=>$langs->trans("DateCreation"), 'checked'=>0, 'position'=>500),
	'p.tms'=>array('label'=>$langs->trans("DateModificationShort"), 'checked'=>0, 'position'=>500),
	'p.tosell'=>array('label'=>$langs->trans("Status").' ('.$langs->trans("Sell").')', 'checked'=>1, 'position'=>1000),
	'p.tobuy'=>array('label'=>$langs->trans("Status").' ('.$langs->trans("Buy").')', 'checked'=>1, 'position'=>1000)
);

// MultiPrices
if ($conf->global->PRODUIT_MULTIPRICES) {
	for ($i = 1; $i <= $conf->global->PRODUIT_MULTIPRICES_LIMIT; $i++)
	{
		$keyforlabel = 'PRODUIT_MULTIPRICES_LABEL'.$i;
		if (!empty($conf->global->$keyforlabel)) {
			$labelp = $i.' - '.$langs->trans($conf->global->$keyforlabel);
		} else {
			$labelp = $langs->trans("SellingPrice")." ".$i;
		}
		$arrayfields['p.sellprice'.$i] = array('label'=>$labelp, 'checked'=>1, 'enabled'=>$conf->global->PRODUIT_MULTIPRICES, 'position'=>floatval('40.'.sprintf('%03s', $i)));
		$arraypricelevel[$i] = array($i);
	}
}

//var_dump($arraypricelevel);
// Extra fields
include DOL_DOCUMENT_ROOT . '/core/tpl/extrafields_list_array_fields.tpl.php';

$object->fields = dol_sort_array($object->fields, 'position');
$arrayfields = dol_sort_array($arrayfields, 'position');



/*
 * Actions
 */

if (GETPOST('cancel', 'alpha')) { $action = 'list'; $massaction = ''; }
if (!GETPOST('confirmmassaction', 'alpha') && $massaction != 'presend' && $massaction != 'confirm_presend') { $massaction = ''; }

$parameters = array();
$reshook = $hookmanager->executeHooks('doActions', $parameters, $object, $action); // Note that $action and $object may have been modified by some hooks
if ($reshook < 0) setEventMessages($hookmanager->error, $hookmanager->errors, 'errors');

if (empty($reshook))
{
	// Selection of new fields
	include DOL_DOCUMENT_ROOT.'/core/actions_changeselectedfields.inc.php';

	// Purge search criteria
	if (GETPOST('button_removefilter_x', 'alpha') || GETPOST('button_removefilter.x', 'alpha') || GETPOST('button_removefilter', 'alpha')) // All tests are required to be compatible with all browsers
	{
		$sall = "";
		$search_ref = "";
		$search_label = "";
		$search_barcode = "";
		$searchCategoryProductOperator = 0;
		$searchCategoryProductList = array();
		$search_tosell = "";
		$search_tobuy = "";
<<<<<<< HEAD
		$search_country = "";
		$search_state = "";
		$search_vatrate = "";
		$search_tobatch = '';
		$search_finished = '';
=======
		$search_tobatch = '';
		$search_vatrate = "";
>>>>>>> faa33f2d
		//$search_type='';						// There is 2 types of list: a list of product and a list of services. No list with both. So when we clear search criteria, we must keep the filter on type.

		$show_childproducts = '';
		$search_accountancy_code_sell = '';
		$search_accountancy_code_sell_intra = '';
		$search_accountancy_code_sell_export = '';
		$search_accountancy_code_buy = '';
		$search_accountancy_code_buy_intra = '';
		$search_accountancy_code_buy_export = '';
		$search_array_options = array();
	}

	// Mass actions
	$objectclass = 'Product';
	if ((string) $search_type == '1') { $objectlabel = 'Services'; }
	if ((string) $search_type == '0') { $objectlabel = 'Products'; }

	$permissiontoread = $user->rights->produit->lire;
	$permissiontodelete = $user->rights->produit->supprimer;
	$uploaddir = $conf->product->dir_output;
	include DOL_DOCUMENT_ROOT.'/core/actions_massactions.inc.php';
}


/*
 * View
 */

$title = $langs->trans("ProductsAndServices");

if ($search_type != '' && $search_type != '-1')
{
	if ($search_type == 1)
	{
		$texte = $langs->trans("Services");
	} else {
		$texte = $langs->trans("Products");
	}
} else {
	$texte = $langs->trans("ProductsAndServices");
}

$sql = 'SELECT DISTINCT p.rowid, p.ref, p.label, p.fk_product_type, p.barcode, p.price, p.tva_tx, p.price_ttc, p.price_base_type, p.entity,';
$sql .= ' p.fk_product_type, p.duration, p.finished, p.tosell, p.tobuy, p.seuil_stock_alerte, p.desiredstock,';
$sql .= ' p.tobatch, p.accountancy_code_sell, p.accountancy_code_sell_intra, p.accountancy_code_sell_export,';
$sql .= ' p.accountancy_code_buy, p.accountancy_code_buy_intra, p.accountancy_code_buy_export,';
$sql .= ' p.datec as date_creation, p.tms as date_update, p.pmp, p.stock, p.cost_price,';
$sql .= ' p.weight, p.weight_units, p.length, p.length_units, p.width, p.width_units, p.height, p.height_units, p.surface, p.surface_units, p.volume, p.volume_units, fk_country, fk_state,';
if (!empty($conf->global->PRODUCT_USE_UNITS))   $sql .= ' p.fk_unit, cu.label as cu_label,';
$sql .= ' MIN(pfp.unitprice) as minsellprice';
if (!empty($conf->variants->enabled) && (!empty($conf->global->PRODUIT_ATTRIBUTES_HIDECHILD) && !$show_childproducts)) {
	$sql .= ', pac.rowid prod_comb_id';
}
// Add fields from extrafields
if (!empty($extrafields->attributes[$object->table_element]['label'])) {
	foreach ($extrafields->attributes[$object->table_element]['label'] as $key => $val) $sql .= ($extrafields->attributes[$object->table_element]['type'][$key] != 'separate' ? ", ef.".$key.' as options_'.$key : '');
}
// Add fields from hooks
$parameters = array();
$reshook = $hookmanager->executeHooks('printFieldListSelect', $parameters); // Note that $action and $object may have been modified by hook
$sql .= $hookmanager->resPrint;
$sql .= ' FROM '.MAIN_DB_PREFIX.'product as p';
if (is_array($extrafields->attributes[$object->table_element]['label']) && count($extrafields->attributes[$object->table_element]['label'])) $sql .= " LEFT JOIN ".MAIN_DB_PREFIX."product_extrafields as ef on (p.rowid = ef.fk_object)";
if (!empty($searchCategoryProductList) || !empty($catid)) $sql .= ' LEFT JOIN '.MAIN_DB_PREFIX."categorie_product as cp ON p.rowid = cp.fk_product"; // We'll need this table joined to the select in order to filter by categ
$sql .= " LEFT JOIN ".MAIN_DB_PREFIX."product_fournisseur_price as pfp ON p.rowid = pfp.fk_product";
// multilang
if (!empty($conf->global->MAIN_MULTILANGS)) $sql .= " LEFT JOIN ".MAIN_DB_PREFIX."product_lang as pl ON pl.fk_product = p.rowid AND pl.lang = '".$db->escape($langs->getDefaultLang())."'";

if (!empty($conf->variants->enabled) && (!empty($conf->global->PRODUIT_ATTRIBUTES_HIDECHILD) && !$show_childproducts)) {
	$sql .= " LEFT JOIN ".MAIN_DB_PREFIX."product_attribute_combination pac ON pac.fk_product_child = p.rowid";
}
if (!empty($conf->global->PRODUCT_USE_UNITS))   $sql .= " LEFT JOIN ".MAIN_DB_PREFIX."c_units cu ON cu.rowid = p.fk_unit";


$sql .= ' WHERE p.entity IN ('.getEntity('product').')';
if ($sall) $sql .= natural_search(array_keys($fieldstosearchall), $sall);
// if the type is not 1, we show all products (type = 0,2,3)
if (dol_strlen($search_type) && $search_type != '-1')
{
	if ($search_type == 1) $sql .= " AND p.fk_product_type = 1";
	else $sql .= " AND p.fk_product_type <> 1";
}

if (!empty($conf->variants->enabled) && (!empty($conf->global->PRODUIT_ATTRIBUTES_HIDECHILD) && !$show_childproducts)) {
	$sql .= " AND pac.rowid IS NULL";
}

if ($search_ref)     $sql .= natural_search('p.ref', $search_ref);
if ($search_label)   $sql .= natural_search('p.label', $search_label);
if ($search_barcode) $sql .= natural_search('p.barcode', $search_barcode);
if (isset($search_tosell) && dol_strlen($search_tosell) > 0 && $search_tosell != -1) $sql .= " AND p.tosell = ".((int) $search_tosell);
if (isset($search_tobuy) && dol_strlen($search_tobuy) > 0 && $search_tobuy != -1)   $sql .= " AND p.tobuy = ".((int) $search_tobuy);
if (isset($search_tobatch) && dol_strlen($search_tobatch) > 0 && $search_tobatch != -1)   $sql .= " AND p.tobatch = ".((int) $search_tobatch);
if ($search_vatrate) $sql .= natural_search('p.tva_tx', $search_vatrate);
if (dol_strlen($canvas) > 0)                    $sql .= " AND p.canvas = '".$db->escape($canvas)."'";
if ($catid > 0)     $sql .= " AND cp.fk_categorie = ".$catid;
if ($catid == -2)   $sql .= " AND cp.fk_categorie IS NULL";
$searchCategoryProductSqlList = array();
if ($searchCategoryProductOperator == 1) {
	foreach ($searchCategoryProductList as $searchCategoryProduct) {
		if (intval($searchCategoryProduct) == -2) {
			$searchCategoryProductSqlList[] = "cp.fk_categorie IS NULL";
		} elseif (intval($searchCategoryProduct) > 0) {
			$searchCategoryProductSqlList[] = "cp.fk_categorie = ".$db->escape($searchCategoryProduct);
		}
	}
	if (!empty($searchCategoryProductSqlList)) {
		$sql .= " AND (".implode(' OR ', $searchCategoryProductSqlList).")";
	}
} else {
	foreach ($searchCategoryProductList as $searchCategoryProduct) {
		if (intval($searchCategoryProduct) == -2) {
			$searchCategoryProductSqlList[] = "cp.fk_categorie IS NULL";
		} elseif (intval($searchCategoryProduct) > 0) {
			$searchCategoryProductSqlList[] = "p.rowid IN (SELECT fk_product FROM ".MAIN_DB_PREFIX."categorie_product WHERE fk_categorie = ".$searchCategoryProduct.")";
		}
	}
	if (!empty($searchCategoryProductSqlList)) {
		$sql .= " AND (".implode(' AND ', $searchCategoryProductSqlList).")";
	}
}
<<<<<<< HEAD
if ($fourn_id > 0)  $sql .= " AND pfp.fk_soc = ".$fourn_id;
if ($search_tobatch != '' && $search_tobatch >= 0)   $sql .= " AND p.tobatch = ".$db->escape($search_tobatch);
if ($search_country)     $sql .= " AND p.fk_country = ".$search_country;
if ($search_state)     $sql .= " AND p.fk_state = ".$search_state;
if ($search_finished >= 0 && $search_finished !== '') $sql .= " AND p.finished = ".$search_finished;
=======
if ($fourn_id > 0)  $sql .= " AND pfp.fk_soc = ".((int) $fourn_id);
>>>>>>> faa33f2d
if ($search_accountancy_code_sell)        $sql .= natural_search('p.accountancy_code_sell', $search_accountancy_code_sell);
if ($search_accountancy_code_sell_intra)  $sql .= natural_search('p.accountancy_code_sell_intra', $search_accountancy_code_sell_intra);
if ($search_accountancy_code_sell_export) $sql .= natural_search('p.accountancy_code_sell_export', $search_accountancy_code_sell_export);
if ($search_accountancy_code_buy)         $sql .= natural_search('p.accountancy_code_buy', $search_accountancy_code_buy);
if ($search_accountancy_code_buy_intra)   $sql .= natural_search('p.accountancy_code_buy_intra', $search_accountancy_code_buy_intra);
if ($search_accountancy_code_buy_export)  $sql .= natural_search('p.accountancy_code_buy_export', $search_accountancy_code_buy_export);

// Add where from extra fields
include DOL_DOCUMENT_ROOT.'/core/tpl/extrafields_list_search_sql.tpl.php';
// Add where from hooks
$parameters = array();
$reshook = $hookmanager->executeHooks('printFieldListWhere', $parameters); // Note that $action and $object may have been modified by hook
$sql .= $hookmanager->resPrint;
$sql .= " GROUP BY p.rowid, p.ref, p.label, p.barcode, p.price, p.tva_tx, p.price_ttc, p.price_base_type,";
$sql .= " p.fk_product_type, p.duration, p.finished, p.tosell, p.tobuy, p.seuil_stock_alerte, p.desiredstock,";
$sql .= ' p.datec, p.tms, p.entity, p.tobatch, p.accountancy_code_sell, p.accountancy_code_sell_intra, p.accountancy_code_sell_export,';
$sql .= ' p.accountancy_code_buy, p.accountancy_code_buy_intra, p.accountancy_code_buy_export, p.pmp, p.cost_price, p.stock,';
$sql .= ' p.weight, p.weight_units, p.length, p.length_units, p.width, p.width_units, p.height, p.height_units, p.surface, p.surface_units, p.volume, p.volume_units, p.fk_country, p.fk_state';
if (!empty($conf->global->PRODUCT_USE_UNITS))   $sql .= ', p.fk_unit, cu.label';

if (!empty($conf->variants->enabled) && (!empty($conf->global->PRODUIT_ATTRIBUTES_HIDECHILD) && !$show_childproducts)) {
	$sql .= ', pac.rowid';
}
// Add fields from extrafields
if (!empty($extrafields->attributes[$object->table_element]['label'])) {
	foreach ($extrafields->attributes[$object->table_element]['label'] as $key => $val) $sql .= ($extrafields->attributes[$object->table_element]['type'][$key] != 'separate' ? ", ef.".$key : '');
}
// Add fields from hooks
$parameters = array();
$reshook = $hookmanager->executeHooks('printFieldSelect', $parameters); // Note that $action and $object may have been modified by hook
$sql .= $hookmanager->resPrint;
//if (GETPOST("toolowstock")) $sql.= " HAVING SUM(s.reel) < p.seuil_stock_alerte";    // Not used yet
$sql .= $db->order($sortfield, $sortorder);

$nbtotalofrecords = '';
if (empty($conf->global->MAIN_DISABLE_FULL_SCANLIST))
{
	$result = $db->query($sql);
	$nbtotalofrecords = $db->num_rows($result);
	if (($page * $limit) > $nbtotalofrecords)	// if total resultset is smaller then paging size (filtering), goto and load page 0
	{
		$page = 0;
		$offset = 0;
	}
}

$sql .= $db->plimit($limit + 1, $offset);

$resql = $db->query($sql);

if ($resql)
{
	$num = $db->num_rows($resql);

	$arrayofselected = is_array($toselect) ? $toselect : array();

	if ($num == 1 && !empty($conf->global->MAIN_SEARCH_DIRECT_OPEN_IF_ONLY_ONE) && $sall)
	{
		$obj = $db->fetch_object($resql);
		$id = $obj->rowid;
		header("Location: ".DOL_URL_ROOT.'/product/card.php?id='.$id);
		exit;
	}

	$helpurl = '';
	if ($search_type != '')
	{
		if ($search_type == 0)
		{
			$helpurl = 'EN:Module_Products|FR:Module_Produits|ES:M&oacute;dulo_Productos';
		} elseif ($search_type == 1)
		{
			$helpurl = 'EN:Module_Services_En|FR:Module_Services|ES:M&oacute;dulo_Servicios';
		}
	}

	llxHeader('', $title, $helpurl, '');

	// Displays product removal confirmation
	if (GETPOST('delprod')) {
		setEventMessages($langs->trans("ProductDeleted", GETPOST('delprod')), null, 'mesgs');
	}

	$param = '';
	if (!empty($contextpage) && $contextpage != $_SERVER["PHP_SELF"]) $param .= '&contextpage='.urlencode($contextpage);
	if ($limit > 0 && $limit != $conf->liste_limit) $param .= '&limit='.urlencode($limit);
	if ($sall) $param .= "&sall=".urlencode($sall);
	if ($searchCategoryProductOperator == 1) $param .= "&search_category_product_operator=".urlencode($searchCategoryProductOperator);
	foreach ($searchCategoryProductList as $searchCategoryProduct) {
		$param .= "&search_category_product_list[]=".urlencode($searchCategoryProduct);
	}
	if ($search_ref) $param = "&search_ref=".urlencode($search_ref);
	if ($search_ref_supplier) $param = "&search_ref_supplier=".urlencode($search_ref_supplier);
	if ($search_barcode) $param .= ($search_barcode ? "&search_barcode=".urlencode($search_barcode) : "");
	if ($search_label) $param .= "&search_label=".urlencode($search_label);
	if ($search_tosell != '') $param .= "&search_tosell=".urlencode($search_tosell);
	if ($search_tobuy != '') $param .= "&search_tobuy=".urlencode($search_tobuy);
<<<<<<< HEAD
	if ($search_country != '') $param .= "&search_country=".urlencode($search_country);
	if ($search_state != '') $param .= "&search_state=".urlencode($search_state);
	if ($search_vatrate) $sql .= natural_search('p.tva_tx', $search_vatrate);
=======
	if ($search_tobatch) $param = "&search_tobatch=".urlencode($search_tobatch);
	if ($search_vatrate) $param = "&search_vatrate=".urlencode($search_vatrate);
>>>>>>> faa33f2d
	if ($fourn_id > 0) $param .= ($fourn_id ? "&fourn_id=".$fourn_id : "");
	//if ($seach_categ) $param.=($search_categ?"&search_categ=".urlencode($search_categ):"");
	if ($show_childproducts) $param .= ($show_childproducts ? "&search_show_childproducts=".urlencode($show_childproducts) : "");
	if ($type != '') $param .= '&type='.urlencode($type);
	if ($search_type != '') $param .= '&search_type='.urlencode($search_type);
	if ($optioncss != '') $param .= '&optioncss='.urlencode($optioncss);
	if ($search_accountancy_code_sell) $param = "&search_accountancy_code_sell=".urlencode($search_accountancy_code_sell);
	if ($search_accountancy_code_sell_intra) $param = "&search_accountancy_code_sell_intra=".urlencode($search_accountancy_code_sell_intra);
	if ($search_accountancy_code_sell_export) $param = "&search_accountancy_code_sell_export=".urlencode($search_accountancy_code_sell_export);
	if ($search_accountancy_code_buy) $param = "&search_accountancy_code_buy=".urlencode($search_accountancy_code_buy);
	if ($search_accountancy_code_buy_intra) $param = "&search_accountancy_code_buy_intra=".urlencode($search_accountancy_code_buy_intra);
	if ($search_accountancy_code_buy_export) $param = "&search_accountancy_code_buy_export=".urlencode($search_accountancy_code_buy_export);
	if ($search_finished) $param = "&search_finished=".urlencode($search_finished);
	// Add $param from extra fields
	include DOL_DOCUMENT_ROOT.'/core/tpl/extrafields_list_search_param.tpl.php';

	// List of mass actions available
	$arrayofmassactions = array(
		'generate_doc'=>$langs->trans("ReGeneratePDF"),
		//'builddoc'=>$langs->trans("PDFMerge"),
		//'presend'=>$langs->trans("SendByMail"),
	);
	$rightskey = 'produit';
	if ($type == Product::TYPE_SERVICE) $rightskey = 'service';
	if ($user->rights->{$rightskey}->supprimer) $arrayofmassactions['predelete'] = "<span class='fa fa-trash paddingrightonly'></span>".$langs->trans("Delete");
	if (in_array($massaction, array('presend', 'predelete'))) $arrayofmassactions = array();
	$massactionbutton = $form->selectMassAction('', $arrayofmassactions);

	$newcardbutton = '';
	if ($type === "") $perm = ($user->rights->produit->creer || $user->rights->service->creer);
	elseif ($type == Product::TYPE_SERVICE) $perm = $user->rights->service->creer;
	elseif ($type == Product::TYPE_PRODUCT) $perm = $user->rights->produit->creer;
	$oldtype = $type;
	$params = array();
	if ($type === "") $params['forcenohideoftext'] = 1;
	if ($type === "") {
		$newcardbutton .= dolGetButtonTitle($langs->trans('NewProduct'), '', 'fa fa-plus-circle', DOL_URL_ROOT.'/product/card.php?action=create&type=0', '', $perm, $params);
		$type = Product::TYPE_SERVICE;
	}
	$label = 'NewProduct';
	if ($type == Product::TYPE_SERVICE) $label = 'NewService';
	$newcardbutton .= dolGetButtonTitle($langs->trans($label), '', 'fa fa-plus-circle', DOL_URL_ROOT.'/product/card.php?action=create&type='.$type, '', $perm, $params);

	$type = $oldtype;

	print '<form action="'.$_SERVER["PHP_SELF"].'" method="post" name="formulaire">';
	if ($optioncss != '') print '<input type="hidden" name="optioncss" value="'.$optioncss.'">';
	print '<input type="hidden" name="token" value="'.newToken().'">';
	print '<input type="hidden" name="formfilteraction" id="formfilteraction" value="list">';
	print '<input type="hidden" name="action" value="list">';
	print '<input type="hidden" name="sortfield" value="'.$sortfield.'">';
	print '<input type="hidden" name="sortorder" value="'.$sortorder.'">';
	//print '<input type="hidden" name="page" value="'.$page.'">';
	print '<input type="hidden" name="type" value="'.$type.'">';
	if (empty($arrayfields['p.fk_product_type']['checked'])) print '<input type="hidden" name="search_type" value="'.dol_escape_htmltag($search_type).'">';

	$picto = 'product';
	if ($type == 1) $picto = 'service';

	print_barre_liste($texte, $page, $_SERVER["PHP_SELF"], $param, $sortfield, $sortorder, $massactionbutton, $num, $nbtotalofrecords, $picto, 0, $newcardbutton, '', $limit, 0, 0, 1);

	$topicmail = "Information";
	$modelmail = "product";
	$objecttmp = new Product($db);
	$trackid = 'prod'.$object->id;
	include DOL_DOCUMENT_ROOT.'/core/tpl/massactions_pre.tpl.php';

	if (!empty($catid))
	{
		print "<div id='ways'>";
		$c = new Categorie($db);
		$ways = $c->print_all_ways(' &gt; ', 'product/list.php');
		print " &gt; ".$ways[0]."<br>\n";
		print "</div><br>";
	}

	if ($sall)
	{
		foreach ($fieldstosearchall as $key => $val) $fieldstosearchall[$key] = $langs->trans($val);
		print '<div class="divsearchfieldfilter">'.$langs->trans("FilterOnInto", $sall).join(', ', $fieldstosearchall).'</div>';
	}

	// Filter on categories
	$moreforfilter = '';
	if (!empty($conf->categorie->enabled) && $user->rights->categorie->lire)
	{
		$moreforfilter .= '<div class="divsearchfield">';
		$moreforfilter .= $langs->trans('Categories').': ';
		$categoriesProductArr = $form->select_all_categories(Categorie::TYPE_PRODUCT, '', '', 64, 0, 1);
		$categoriesProductArr[-2] = '- '.$langs->trans('NotCategorized').' -';
		$moreforfilter .= Form::multiselectarray('search_category_product_list', $categoriesProductArr, $searchCategoryProductList, 0, 0, 'minwidth300');
		$moreforfilter .= ' <input type="checkbox" class="valignmiddle" name="search_category_product_operator" value="1"'.($searchCategoryProductOperator == 1 ? ' checked="checked"' : '').'/> <span class="none">'.$langs->trans('UseOrOperatorForCategories').'</span>';
		$moreforfilter .= '</div>';
	}

	//Show/hide child products. Hidden by default
	if (!empty($conf->variants->enabled) && !empty($conf->global->PRODUIT_ATTRIBUTES_HIDECHILD)) {
		$moreforfilter .= '<div class="divsearchfield">';
		$moreforfilter .= '<input type="checkbox" id="search_show_childproducts" name="search_show_childproducts"'.($show_childproducts ? 'checked="checked"' : '').'>';
		$moreforfilter .= ' <label for="search_show_childproducts">'.$langs->trans('ShowChildProducts').'</label>';
		$moreforfilter .= '</div>';
	}

	$parameters = array();
	$reshook = $hookmanager->executeHooks('printFieldPreListTitle', $parameters); // Note that $action and $object may have been modified by hook
	if (empty($reshook)) $moreforfilter .= $hookmanager->resPrint;
	else $moreforfilter = $hookmanager->resPrint;

	if ($moreforfilter)
	{
		print '<div class="liste_titre liste_titre_bydiv centpercent">';
		print $moreforfilter;
		print '</div>';
	}

	$varpage = empty($contextpage) ? $_SERVER["PHP_SELF"] : $contextpage;
	$selectedfields = $form->multiSelectArrayWithCheckbox('selectedfields', $arrayfields, $varpage); // This also change content of $arrayfields
	if ($massactionbutton) $selectedfields .= $form->showCheckAddButtons('checkforselect', 1);

	print '<div class="div-table-responsive">';
	print '<table class="tagtable liste'.($moreforfilter ? " listwithfilterbefore" : "").'">'."\n";

	// Lines with input filters
	print '<tr class="liste_titre_filter">';
	if (!empty($arrayfields['p.ref']['checked']))
	{
		print '<td class="liste_titre left">';
		print '<input class="flat" type="text" name="search_ref" size="8" value="'.dol_escape_htmltag($search_ref).'">';
		print '</td>';
	}
	if (!empty($arrayfields['pfp.ref_fourn']['checked']))
	{
		print '<td class="liste_titre left">';
		print '<input class="flat" type="text" name="search_ref_supplier" size="8" value="'.dol_escape_htmltag($search_ref_supplier).'">';
		print '</td>';
	}
	if (!empty($arrayfields['p.label']['checked']))
	{
		print '<td class="liste_titre left">';
		print '<input class="flat" type="text" name="search_label" size="12" value="'.dol_escape_htmltag($search_label).'">';
		print '</td>';
	}
	// Type
	if (!empty($arrayfields['p.fk_product_type']['checked']))
	{
		print '<td class="liste_titre center">';
		$array = array('-1'=>'&nbsp;', '0'=>$langs->trans('Product'), '1'=>$langs->trans('Service'));
		print $form->selectarray('search_type', $array, $search_type);
		print '</td>';
	}
	// Barcode
	if (!empty($arrayfields['p.barcode']['checked']))
	{
		print '<td class="liste_titre">';
		print '<input class="flat" type="text" name="search_barcode" size="6" value="'.dol_escape_htmltag($search_barcode).'">';
		print '</td>';
	}
	// Duration
	if (!empty($arrayfields['p.duration']['checked']))
	{
		print '<td class="liste_titre">';
		print '</td>';
	}

	// Finished
	if (!empty($arrayfields['p.finished']['checked']))
	{
		print '<td class="liste_titre">';
		print $formproduct->selectProductNature('search_finished', $search_finished);
		print '</td>';
	}
	// Weight
	if (!empty($arrayfields['p.weight']['checked']))
	{
		print '<td class="liste_titre">';
		print '</td>';
	}
	// Weight units
	if (!empty($arrayfields['p.weight_units']['checked'])) {
		print '<td class="liste_titre">';
		print '</td>';
	}
	// Length
	if (!empty($arrayfields['p.length']['checked']))
	{
		print '<td class="liste_titre">';
		print '</td>';
	}
	// Length units
	if (!empty($arrayfields['p.length_units']['checked'])) {
		print '<td class="liste_titre">';
		print '</td>';
	}
	// Width
	if (!empty($arrayfields['p.width']['checked'])) {
		print '<td class="liste_titre">';
		print '</td>';
	}
	// Width units
	if (!empty($arrayfields['p.width_units']['checked'])) {
		print '<td class="liste_titre">';
		print '</td>';
	}
	// Height
	if (!empty($arrayfields['p.height']['checked']))
	{
		print '<td class="liste_titre">';
		print '</td>';
	}
	// Height units
	if (!empty($arrayfields['p.height_units']['checked'])) {
		print '<td class="liste_titre">';
		print '</td>';
	}
	// Surface
	if (!empty($arrayfields['p.surface']['checked']))
	{
		print '<td class="liste_titre">';
		print '</td>';
	}
	// Surface units
	if (!empty($arrayfields['p.surface_units']['checked'])) {
		print '<td class="liste_titre">';
		print '</td>';
	}
	// Volume
	if (!empty($arrayfields['p.volume']['checked']))
	{
		print '<td class="liste_titre">';
		print '</td>';
	}
	// Volume units
	if (!empty($arrayfields['p.volume_units']['checked'])) {
		print '<td class="liste_titre">';
		print '</td>';
	}

	// Unit
	if (!empty($arrayfields['cu.label']['checked']))
	{
		print '<td class="liste_titre">';
		print '</td>';
	}

	// Sell price
	if (!empty($arrayfields['p.sellprice']['checked']))
	{
		print '<td class="liste_titre right">';
		print '</td>';
	}

	// Multiprice
	if ($conf->global->PRODUIT_MULTIPRICES) {
		foreach ($arraypricelevel as $key => $value)
		{
			if (!empty($arrayfields['p.sellprice'.$key]['checked']))
			{
				print '<td class="liste_titre right">';
				print '</td>';
			}
		}
	}

	// Minimum buying Price
	if (!empty($arrayfields['p.minbuyprice']['checked']))
	{
		print '<td class="liste_titre">';
		print '&nbsp;';
		print '</td>';
	}
	// Number buying Price
	if (!empty($arrayfields['p.numbuyprice']['checked']))
	{
		print '<td class="liste_titre">';
		print '&nbsp;';
		print '</td>';
	}
	// Sell price
	if (!empty($arrayfields['p.tva_tx']['checked']))
	{
		print '<td class="liste_titre right">';
		print '<input class="right flat maxwidth50" placeholder="%" type="text" name="search_vatrate" size="1" value="'.dol_escape_htmltag($search_vatrate).'">';
		print '</td>';
	}
	// WAP
	if (!empty($arrayfields['p.pmp']['checked']))
	{
		print '<td class="liste_titre">';
		print '&nbsp;';
		print '</td>';
	}
	// cost_price
	if (!empty($arrayfields['p.cost_price']['checked']))
	{
		print '<td class="liste_titre">';
		print '&nbsp;';
		print '</td>';
	}
	// Limit for alert
	if (!empty($arrayfields['p.seuil_stock_alerte']['checked']))
	{
		print '<td class="liste_titre">';
		print '&nbsp;';
		print '</td>';
	}
	// Desired stock
	if (!empty($arrayfields['p.desiredstock']['checked']))
	{
		print '<td class="liste_titre">';
		print '&nbsp;';
		print '</td>';
	}
	// Stock
	if (!empty($arrayfields['p.stock']['checked'])) print '<td class="liste_titre">&nbsp;</td>';
	// Stock
	if (!empty($arrayfields['stock_virtual']['checked'])) print '<td class="liste_titre">&nbsp;</td>';
	// To batch
<<<<<<< HEAD
	if (!empty($arrayfields['p.tobatch']['checked'])) print '<td class="liste_titre center">'.$form->selectyesno($search_tobatch, '', '', '', 1).'</td>';
	// Country
	if (!empty($arrayfields['p.fk_country']['checked'])) print '<td class="liste_titre center">'.$form->select_country($search_country, 'search_country', '', 0).'</td>';
	// State
	if (!empty($arrayfields['p.fk_state']['checked'])) print '<td class="liste_titre center">'.$formcompany->select_state($search_state, $search_country).'</td>';
=======
	if (!empty($arrayfields['p.tobatch']['checked'])) print '<td class="liste_titre center">'.$form->selectyesno('search_tobatch', $search_tobatch, 1, false, 1).'</td>';
>>>>>>> faa33f2d
	// Accountancy code sell
	if (!empty($arrayfields['p.accountancy_code_sell']['checked']))        print '<td class="liste_titre"><input class="flat maxwidth75" type="text" name="search_accountancy_code_sell" value="'.dol_escape_htmltag($search_accountancy_code_sell).'"></td>';
	if (!empty($arrayfields['p.accountancy_code_sell_intra']['checked']))  print '<td class="liste_titre"><input class="flat maxwidth75" type="text" name="search_accountancy_code_sell_intra" value="'.dol_escape_htmltag($search_accountancy_code_sell_intra).'"></td>';
	if (!empty($arrayfields['p.accountancy_code_sell_export']['checked'])) print '<td class="liste_titre"><input class="flat maxwidth75" type="text" name="search_accountancy_code_sell_export" value="'.dol_escape_htmltag($search_accountancy_code_sell_export).'"></td>';
	// Accountancy code buy
	if (!empty($arrayfields['p.accountancy_code_buy']['checked']))		   print '<td class="liste_titre"><input class="flat maxwidth75" type="text" name="search_accountancy_code_buy" value="'.dol_escape_htmltag($search_accountancy_code_buy).'"></td>';
	if (!empty($arrayfields['p.accountancy_code_buy_intra']['checked']))   print '<td class="liste_titre"><input class="flat maxwidth75" type="text" name="search_accountancy_code_buy_intra" value="'.dol_escape_htmltag($search_accountancy_code_buy_intra).'"></td>';
	if (!empty($arrayfields['p.accountancy_code_buy_export']['checked']))  print '<td class="liste_titre"><input class="flat maxwidth75" type="text" name="search_accountancy_code_buy_export" value="'.dol_escape_htmltag($search_accountancy_code_buy_export).'"></td>';
	// Extra fields
	include DOL_DOCUMENT_ROOT.'/core/tpl/extrafields_list_search_input.tpl.php';
	// Fields from hook
	$parameters = array('arrayfields'=>$arrayfields);
	$reshook = $hookmanager->executeHooks('printFieldListOption', $parameters); // Note that $action and $object may have been modified by hook
	print $hookmanager->resPrint;
	// Date creation
	if (!empty($arrayfields['p.datec']['checked']))
	{
		print '<td class="liste_titre">';
		print '</td>';
	}
	// Date modification
	if (!empty($arrayfields['p.tms']['checked']))
	{
		print '<td class="liste_titre">';
		print '</td>';
	}
	if (!empty($arrayfields['p.tosell']['checked']))
	{
		print '<td class="liste_titre right">';
		print $form->selectarray('search_tosell', array('0'=>$langs->trans('ProductStatusNotOnSellShort'), '1'=>$langs->trans('ProductStatusOnSellShort')), $search_tosell, 1);
		print '</td >';
	}
	if (!empty($arrayfields['p.tobuy']['checked']))
	{
		print '<td class="liste_titre right">';
		print $form->selectarray('search_tobuy', array('0'=>$langs->trans('ProductStatusNotOnBuyShort'), '1'=>$langs->trans('ProductStatusOnBuyShort')), $search_tobuy, 1);
		print '</td>';
	}
	print '<td class="liste_titre center maxwidthsearch">';
	$searchpicto = $form->showFilterButtons();
	print $searchpicto;
	print '</td>';

	print '</tr>';

	print '<tr class="liste_titre">';
	if (!empty($arrayfields['p.ref']['checked'])) {
		print_liste_field_titre($arrayfields['p.ref']['label'], $_SERVER["PHP_SELF"], "p.ref", "", $param, "", $sortfield, $sortorder);
	}
	if (!empty($arrayfields['pfp.ref_fourn']['checked'])) {
		print_liste_field_titre($arrayfields['pfp.ref_fourn']['label'], $_SERVER["PHP_SELF"], "pfp.ref_fourn", "", $param, "", $sortfield, $sortorder);
	}
	if (!empty($arrayfields['p.label']['checked'])) {
		print_liste_field_titre($arrayfields['p.label']['label'], $_SERVER["PHP_SELF"], "p.label", "", $param, "", $sortfield, $sortorder);
	}
	if (!empty($arrayfields['p.fk_product_type']['checked'])) {
		print_liste_field_titre($arrayfields['p.fk_product_type']['label'], $_SERVER["PHP_SELF"], "p.fk_product_type", "", $param, "", $sortfield, $sortorder, 'center ');
	}
	if (!empty($arrayfields['p.barcode']['checked'])) {
		print_liste_field_titre($arrayfields['p.barcode']['label'], $_SERVER["PHP_SELF"], "p.barcode", "", $param, "", $sortfield, $sortorder);
	}
	if (!empty($arrayfields['p.duration']['checked'])) {
		print_liste_field_titre($arrayfields['p.duration']['label'], $_SERVER["PHP_SELF"], "p.duration", "", $param, '', $sortfield, $sortorder, 'center ');
	}
	if (!empty($arrayfields['p.finished']['checked'])) {
		print_liste_field_titre($arrayfields['p.finished']['label'], $_SERVER["PHP_SELF"], "p.finished", "", $param, '', $sortfield, $sortorder, 'center ');
	}

	if (!empty($arrayfields['p.weight']['checked']))  		print_liste_field_titre($arrayfields['p.weight']['label'], $_SERVER['PHP_SELF'], 'p.weight', '', $param, '', $sortfield, $sortorder, 'center ');
	if (!empty($arrayfields['p.weight_units']['checked']))  print_liste_field_titre($arrayfields['p.weight_units']['label'], $_SERVER['PHP_SELF'], 'p.weight_units', '', $param, '', $sortfield, $sortorder, 'center ');
	if (!empty($arrayfields['p.length']['checked']))  		print_liste_field_titre($arrayfields['p.length']['label'], $_SERVER['PHP_SELF'], 'p.length', '', $param, '', $sortfield, $sortorder, 'center ');
	if (!empty($arrayfields['p.length_units']['checked']))  print_liste_field_titre($arrayfields['p.length_units']['label'], $_SERVER['PHP_SELF'], 'p.length_units', '', $param, '', $sortfield, $sortorder, 'center ');
	if (!empty($arrayfields['p.width']['checked']))   		print_liste_field_titre($arrayfields['p.width']['label'], $_SERVER['PHP_SELF'], 'p.width', '', $param, '', $sortfield, $sortorder, 'center ');
	if (!empty($arrayfields['p.width_units']['checked']))	print_liste_field_titre($arrayfields['p.width_units']['label'], $_SERVER['PHP_SELF'], 'p.width_units', '', $param, '', $sortfield, $sortorder, 'center ');
	if (!empty($arrayfields['p.height']['checked']))  		print_liste_field_titre($arrayfields['p.height']['label'], $_SERVER['PHP_SELF'], 'p.height', '', $param, '', $sortfield, $sortorder, 'center ');
	if (!empty($arrayfields['p.height_units']['checked']))  print_liste_field_titre($arrayfields['p.height_units']['label'], $_SERVER['PHP_SELF'], 'p.height_units', '', $param, '', $sortfield, $sortorder, 'center ');
	if (!empty($arrayfields['p.surface']['checked']))		print_liste_field_titre($arrayfields['p.surface']['label'], $_SERVER['PHP_SELF'], "p.surface", '', $param, '', $sortfield, $sortorder, 'center ');
	if (!empty($arrayfields['p.surface_units']['checked'])) print_liste_field_titre($arrayfields['p.surface_units']['label'], $_SERVER['PHP_SELF'], 'p.surface_units', '', $param, '', $sortfield, $sortorder, 'center ');
	if (!empty($arrayfields['p.volume']['checked']))  		print_liste_field_titre($arrayfields['p.volume']['label'], $_SERVER['PHP_SELF'], 'p.volume', '', $param, '', $sortfield, $sortorder, 'center ');
	if (!empty($arrayfields['p.volume_units']['checked']))  print_liste_field_titre($arrayfields['p.volume_units']['label'], $_SERVER['PHP_SELF'], 'p.volume_units', '', $param, '', $sortfield, $sortorder, 'center ');
	if (!empty($arrayfields['cu.label']['checked']))  		print_liste_field_titre($arrayfields['cu.label']['label'], $_SERVER['PHP_SELF'], '', '', $param, '', $sortfield, $sortorder, 'center ');
	if (!empty($arrayfields['p.sellprice']['checked'])) {
		print_liste_field_titre($arrayfields['p.sellprice']['label'], $_SERVER["PHP_SELF"], "", "", $param, '', $sortfield, $sortorder, 'right ');
	}

	// Multiprices
	if ($conf->global->PRODUIT_MULTIPRICES) {
		foreach ($arraypricelevel as $key => $value)
		{
			if (!empty($arrayfields['p.sellprice'.$key]['checked']))
			{
				print_liste_field_titre($arrayfields['p.sellprice'.$key]['label'], $_SERVER["PHP_SELF"], "", "", $param, '', $sortfield, $sortorder, 'right ');
			}
		}
	}

	if (!empty($arrayfields['p.minbuyprice']['checked'])) {
		print_liste_field_titre($arrayfields['p.minbuyprice']['label'], $_SERVER["PHP_SELF"], "", "", $param, '', $sortfield, $sortorder, 'right ');
	}
	if (!empty($arrayfields['p.numbuyprice']['checked'])) {
		print_liste_field_titre($arrayfields['p.numbuyprice']['label'], $_SERVER["PHP_SELF"], "", "", $param, '', $sortfield, $sortorder, 'right ');
	}
	if (!empty($arrayfields['p.tva_tx']['checked'])) {
		print_liste_field_titre($arrayfields['p.tva_tx']['label'], $_SERVER["PHP_SELF"], "", "", $param, '', $sortfield, $sortorder, 'right ');
	}
	if (!empty($arrayfields['p.pmp']['checked'])) {
		print_liste_field_titre($arrayfields['p.pmp']['label'], $_SERVER["PHP_SELF"], "", "", $param, '', $sortfield, $sortorder, 'right ');
	}
	if (!empty($arrayfields['p.cost_price']['checked'])) {
		print_liste_field_titre($arrayfields['p.cost_price']['label'], $_SERVER["PHP_SELF"], "", "", $param, '', $sortfield, $sortorder, 'right ');
	}
	if (!empty($arrayfields['p.seuil_stock_alerte']['checked'])) {
		print_liste_field_titre($arrayfields['p.seuil_stock_alerte']['label'], $_SERVER["PHP_SELF"], "p.seuil_stock_alerte", "", $param, '', $sortfield, $sortorder, 'right ');
	}
	if (!empty($arrayfields['p.desiredstock']['checked'])) {
		print_liste_field_titre($arrayfields['p.desiredstock']['label'], $_SERVER["PHP_SELF"], "p.desiredstock", "", $param, '', $sortfield, $sortorder, 'right ');
	}
	if (!empty($arrayfields['p.stock']['checked'])) {
		print_liste_field_titre($arrayfields['p.stock']['label'], $_SERVER["PHP_SELF"], "p.stock", "", $param, '', $sortfield, $sortorder, 'right ');
	}
	if (!empty($arrayfields['stock_virtual']['checked'])) {
		print_liste_field_titre($arrayfields['stock_virtual']['label'], $_SERVER["PHP_SELF"], "", "", $param, '', $sortfield, $sortorder, 'right ');
	}
	if (!empty($arrayfields['p.tobatch']['checked'])) {
		print_liste_field_titre($arrayfields['p.tobatch']['label'], $_SERVER["PHP_SELF"], "p.tobatch", "", $param, '', $sortfield, $sortorder, 'center ');
	}
	if (!empty($arrayfields['p.fk_country']['checked'])) {
		print_liste_field_titre($arrayfields['p.fk_country']['label'], $_SERVER["PHP_SELF"], "p.fk_country", "", $param, '', $sortfield, $sortorder);
	}
	if (!empty($arrayfields['p.fk_state']['checked'])) {
		print_liste_field_titre($arrayfields['p.fk_state']['label'], $_SERVER["PHP_SELF"], "p.fk_state", "", $param, '', $sortfield, $sortorder);
	}
	if (!empty($arrayfields['p.accountancy_code_sell']['checked'])) {
		print_liste_field_titre($arrayfields['p.accountancy_code_sell']['label'], $_SERVER["PHP_SELF"], "p.accountancy_code_sell", "", $param, '', $sortfield, $sortorder);
	}
	if (!empty($arrayfields['p.accountancy_code_sell_intra']['checked'])) {
		print_liste_field_titre($arrayfields['p.accountancy_code_sell_intra']['label'], $_SERVER["PHP_SELF"], "p.accountancy_code_sell_intra", "", $param, '', $sortfield, $sortorder);
	}
	if (!empty($arrayfields['p.accountancy_code_sell_export']['checked'])) {
		print_liste_field_titre($arrayfields['p.accountancy_code_sell_export']['label'], $_SERVER["PHP_SELF"], "p.accountancy_code_sell_export", "", $param, '', $sortfield, $sortorder);
	}
	if (!empty($arrayfields['p.accountancy_code_buy']['checked'])) {
		print_liste_field_titre($arrayfields['p.accountancy_code_buy']['label'], $_SERVER["PHP_SELF"], "p.accountancy_code_buy", "", $param, '', $sortfield, $sortorder);
	}
	if (!empty($arrayfields['p.accountancy_code_buy_intra']['checked'])) {
		print_liste_field_titre($arrayfields['p.accountancy_code_buy_intra']['label'], $_SERVER["PHP_SELF"], "p.accountancy_code_buy_intra", "", $param, '', $sortfield, $sortorder);
	}
	if (!empty($arrayfields['p.accountancy_code_buy_export']['checked'])) {
		print_liste_field_titre($arrayfields['p.accountancy_code_buy_export']['label'], $_SERVER["PHP_SELF"], "p.accountancy_code_buy_export", "", $param, '', $sortfield, $sortorder);
	}
	// Extra fields
	include DOL_DOCUMENT_ROOT.'/core/tpl/extrafields_list_search_title.tpl.php';
	// Hook fields
	$parameters = array('arrayfields'=>$arrayfields, 'param'=>$param, 'sortfield'=>$sortfield, 'sortorder'=>$sortorder);
	$reshook = $hookmanager->executeHooks('printFieldListTitle', $parameters); // Note that $action and $object may have been modified by hook
	print $hookmanager->resPrint;
	if (!empty($arrayfields['p.datec']['checked'])) {
		print_liste_field_titre($arrayfields['p.datec']['label'], $_SERVER["PHP_SELF"], "p.datec", "", $param, '', $sortfield, $sortorder, 'center nowrap ');
	}
	if (!empty($arrayfields['p.tms']['checked'])) {
		print_liste_field_titre($arrayfields['p.tms']['label'], $_SERVER["PHP_SELF"], "p.tms", "", $param, '', $sortfield, $sortorder, 'center nowrap ');
	}
	if (!empty($arrayfields['p.tosell']['checked'])) {
		print_liste_field_titre($arrayfields['p.tosell']['label'], $_SERVER["PHP_SELF"], "p.tosell", "", $param, '', $sortfield, $sortorder, 'right ');
	}
	if (!empty($arrayfields['p.tobuy']['checked'])) {
		print_liste_field_titre($arrayfields['p.tobuy']['label'], $_SERVER["PHP_SELF"], "p.tobuy", "", $param, '', $sortfield, $sortorder, 'right ');
	}
	print_liste_field_titre($selectedfields, $_SERVER["PHP_SELF"], "", '', '', '', $sortfield, $sortorder, 'center maxwidthsearch ');
	print "</tr>\n";


	$product_static = new Product($db);
	$product_fourn = new ProductFournisseur($db);

	$i = 0;
	$totalarray = array();
	while ($i < min($num, $limit))
	{
		$obj = $db->fetch_object($resql);

		// Multilangs
		if (!empty($conf->global->MAIN_MULTILANGS))  // If multilang is enabled
		{
			$sql = "SELECT label";
			$sql .= " FROM ".MAIN_DB_PREFIX."product_lang";
			$sql .= " WHERE fk_product=".$obj->rowid;
			$sql .= " AND lang='".$db->escape($langs->getDefaultLang())."'";
			$sql .= " LIMIT 1";

			$result = $db->query($sql);
			if ($result)
			{
				$objtp = $db->fetch_object($result);
				if (!empty($objtp->label)) $obj->label = $objtp->label;
			}
		}

		$product_static->id = $obj->rowid;
		$product_static->ref = $obj->ref;
		$product_static->ref_fourn = $obj->ref_supplier; // deprecated
		$product_static->ref_supplier = $obj->ref_supplier;
		$product_static->label = $obj->label;
		$product_static->finished = $obj->finished;
		$product_static->type = $obj->fk_product_type;
		$product_static->status_buy = $obj->tobuy;
		$product_static->status     = $obj->tosell;
		$product_static->status_batch = $obj->tobatch;
		$product_static->entity = $obj->entity;
		$product_static->pmp = $obj->pmp;
		$product_static->accountancy_code_sell = $obj->accountancy_code_sell;
		$product_static->accountancy_code_sell_export = $obj->accountancy_code_sell_export;
		$product_static->accountancy_code_sell_intra = $obj->accountancy_code_sell_intra;
		$product_static->accountancy_code_buy = $obj->accountancy_code_buy;
		$product_static->accountancy_code_buy_intra = $obj->accountancy_code_buy_intra;
		$product_static->accountancy_code_buy_export = $obj->accountancy_code_buy_export;
		$product_static->length = $obj->length;
		$product_static->length_units = $obj->length_units;
		$product_static->width = $obj->width;
		$product_static->width_units = $obj->width_units;
		$product_static->height = $obj->height;
		$product_static->height_units = $obj->height_units;
		$product_static->weight = $obj->weight;
		$product_static->weight_units = $obj->weight_units;
		$product_static->volume = $obj->volume;
		$product_static->volume_units = $obj->volume_units;
		$product_static->surface = $obj->surface;
		$product_static->surface_units = $obj->surface_units;
		if (!empty($conf->global->PRODUCT_USE_UNITS)) {
			$product_static->fk_unit = $obj->fk_unit;
		}

		// STOCK_DISABLE_OPTIM_LOAD can be set to force load_stock whatever is permissions on stock.
		if ((!empty($conf->stock->enabled) && $user->rights->stock->lire && $search_type != 1) || !empty($conf->global->STOCK_DISABLE_OPTIM_LOAD))	// To optimize call of load_stock
		{
			if ($obj->fk_product_type != 1 || !empty($conf->global->STOCK_SUPPORTS_SERVICES))    // Not a service
			{
				$option = 'nobatch';
				if (empty($arrayfields['stock_virtual']['checked'])) $option .= ',novirtual';
				$product_static->load_stock($option); // Load stock_reel + stock_warehouse. This can also call load_virtual_stock()
			}
		}

		print '<tr class="oddeven">';

		// Ref
		if (!empty($arrayfields['p.ref']['checked']))
		{
			print '<td class="tdoverflowmax200">';
			print $product_static->getNomUrl(1);
			print "</td>\n";
			if (!$i) $totalarray['nbfield']++;
		}

		// Ref supplier
		if (!empty($arrayfields['pfp.ref_fourn']['checked']))
		{
			print '<td class="tdoverflowmax200">';
			print $product_static->getNomUrl(1);
			print "</td>\n";
			if (!$i) $totalarray['nbfield']++;
		}

		// Label
		if (!empty($arrayfields['p.label']['checked']))
		{
			print '<td class="tdoverflowmax200" title="'.dol_escape_htmltag($obj->label).'">'.$obj->label.'</td>';
			if (!$i) $totalarray['nbfield']++;
		}

		// Type
		if (!empty($arrayfields['p.fk_product_type']['checked']))
		{
			print '<td class="center">';
			$s = '';
			if ($obj->fk_product_type == 0)
			{
				//$s .= '<a class="product-type-back" title="'.$langs->trans("Product").'">';
				$s .= img_picto($langs->trans("Product"), 'product', 'class="paddingleftonly paddingrightonly colorgrey"');
				//$s .= dol_substr($langs->trans("Product"), 0, 1);
				//$s .= '</a>';
			} else {
				//$s .= '<span class="service-type-back" title="'.$langs->trans("Service").'">';
				$s .= img_picto($langs->trans("Service"), 'service', 'class="paddingleftonly paddingrightonly colorgrey"');
				//$s .= dol_substr($langs->trans("Service"), 0, 1);
				//$s .= '</a>';
			}
			print $s;
			print '</td>';
			if (!$i) $totalarray['nbfield']++;
		}

		// Barcode
		if (!empty($arrayfields['p.barcode']['checked']))
		{
			print '<td>'.$obj->barcode.'</td>';
			if (!$i) $totalarray['nbfield']++;
		}

		// Duration
		if (!empty($arrayfields['p.duration']['checked']))
		{
			print '<td class="center nowraponall">';

			if (preg_match('/([^a-z]+)[a-z]$/i', $obj->duration))
			{
				$duration_value = substr($obj->duration, 0, dol_strlen($obj->duration) - 1);
				$duration_unit = substr($obj->duration, -1);

				if ((float) $duration_value > 1)
				{
					$dur = array("i"=>$langs->trans("Minutes"), "h"=>$langs->trans("Hours"), "d"=>$langs->trans("Days"), "w"=>$langs->trans("Weeks"), "m"=>$langs->trans("Months"), "y"=>$langs->trans("Years"));
				} elseif ((float) $duration_value > 0)
				{
					$dur = array("i"=>$langs->trans("Minute"), "h"=>$langs->trans("Hour"), "d"=>$langs->trans("Day"), "w"=>$langs->trans("Week"), "m"=>$langs->trans("Month"), "y"=>$langs->trans("Year"));
				}
				print $duration_value;
				print ((!empty($duration_unit) && isset($dur[$duration_unit]) && $duration_value != '') ? ' '.$langs->trans($dur[$duration_unit]) : '');
			} elseif (!preg_match('/^[a-z]$/i', $obj->duration))		// If duration is a simple char (like 's' of 'm'), we do not show value
			{
				print $obj->duration;
			}

			print '</td>';
			if (!$i) $totalarray['nbfield']++;
		}

		// Finished
		if (!empty($arrayfields['p.finished']['checked']))
		{
			print '<td class="center">';
			print $product_static->getLibFinished();
			print '</td>';
			if (!$i) $totalarray['nbfield']++;
		}

		// Weight
		if (!empty($arrayfields['p.weight']['checked']))
		{
			print '<td class="center">';
			print $obj->weight;
			print '</td>';
			if (!$i) $totalarray['nbfield']++;
		}
		// Weight units
		if (!empty($arrayfields['p.weight_units']['checked'])) {
			print '<td class="center">';
			if ($product_static->weight != '') print measuringUnitString(0, 'weight', $product_static->weight_units);
			print '</td>';
			if (!$i) $totalarray['nbfield']++;
		}
		// Length
		if (!empty($arrayfields['p.length']['checked']))
		{
			print '<td class="center">';
			print $obj->length;
			print '</td>';
			if (!$i) $totalarray['nbfield']++;
		}
		// Length units
		if (!empty($arrayfields['p.length_units']['checked'])) {
			print '<td class="center">';
			if ($product_static->length != '')	print measuringUnitString(0, 'size', $product_static->length_units);
			print '</td>';
			if (!$i) $totalarray['nbfield']++;
		}
		// Width
		if (!empty($arrayfields['p.width']['checked']))
		{
			print '<td align="center">';
			print $obj->width;
			print '</td>';
			if (!$i) $totalarray['nbfield']++;
		}
		// Width units
		if (!empty($arrayfields['p.width_units']['checked'])) {
			print '<td class="center">';
			if ($product_static->width != '')	print measuringUnitString(0, 'size', $product_static->width_units);
			print '</td>';
			if (!$i) $totalarray['nbfield']++;
		}
		// Height
		if (!empty($arrayfields['p.height']['checked']))
		{
			print '<td align="center">';
			print $obj->height;
			print '</td>';
			if (!$i) $totalarray['nbfield']++;
		}
		// Height units
		if (!empty($arrayfields['p.height_units']['checked'])) {
			print '<td class="center">';
			if ($product_static->height != '')	print measuringUnitString(0, 'size', $product_static->height_units);
			print '</td>';
			if (!$i) $totalarray['nbfield']++;
		}
		// Surface
		if (!empty($arrayfields['p.surface']['checked']))
		{
			print '<td class="center">';
			print $obj->surface;
			print '</td>';
			if (!$i) $totalarray['nbfield']++;
		}
		// Surface units
		if (!empty($arrayfields['p.surface_units']['checked'])) {
			print '<td class="center">';
			if ($product_static->surface != '')	print measuringUnitString(0, 'surface', $product_static->surface_units);
			print '</td>';
			if (!$i) $totalarray['nbfield']++;
		}
		// Volume
		if (!empty($arrayfields['p.volume']['checked']))
		{
			print '<td class="center">';
			print $obj->volume;
			print '</td>';
			if (!$i) $totalarray['nbfield']++;
		}
		// Volume units
		if (!empty($arrayfields['p.volume_units']['checked'])) {
			print '<td class="center">';
			if ($product_static->volume != '')	print measuringUnitString(0, 'volume', $product_static->volume_units);
			print '</td>';
			if (!$i) $totalarray['nbfield']++;
		}
		// Unit
		if (!empty($arrayfields['cu.label']['checked']))
		{
			print '<td align="center">';
			if (!empty($obj->cu_label)) {
				print $langs->trans($obj->cu_label);
			}
			print '</td>';
			if (!$i) $totalarray['nbfield']++;
		}

		// Sell price
		if (!empty($arrayfields['p.sellprice']['checked']))
		{
			print '<td class="right nowraponall">';
			if ($obj->tosell)
			{
				if ($obj->price_base_type == 'TTC') print price($obj->price_ttc).' '.$langs->trans("TTC");
				else print price($obj->price).' '.$langs->trans("HT");
			}
			print '</td>';
			if (!$i) $totalarray['nbfield']++;
		}


		// Multiprices
		if ($conf->global->PRODUIT_MULTIPRICES) {
			foreach ($arraypricelevel as $key => $value)
			{
				if (!empty($arrayfields['p.sellprice'.$key]['checked']))
				{
					print '<td class="right nowraponall">';
					if ($obj->tosell)
					{
						// TODO Make 1 request for all price levels (without filter on price_level) and saved result into an cache array
						// then reuse the cache array if we need prices for other price levels
						$resultp = "SELECT p.rowid, p.fk_product, p.price, p.price_ttc, p.price_level, p.date_price";
						$resultp .= " FROM ".MAIN_DB_PREFIX."product_price as p";
						$resultp .= " WHERE fk_product = ".$obj->rowid;
						$resultp .= " AND p.price_level = ".$key;
						$resultp .= " ORDER BY p.date_price DESC, p.rowid DESC, p.price_level ASC";
						$resultp = $db->query($resultp);
						if ($resultp)
						{
							$objp = $db->fetch_object($resultp);
								if ($obj->price_base_type == 'TTC') print price($objp->price_ttc).' '.$langs->trans("TTC");
							else print price($objp->price).' '.$langs->trans("HT");
								$db->free($resultp);
						} else {
							dol_print_error($db);
						}
					}
					print '</td>';
					if (!$i) $totalarray['nbfield']++;
				}
			}
		}

		// Better buy price
		if (!empty($arrayfields['p.minbuyprice']['checked']))
		{
			print  '<td class="right nowraponall">';
			if ($obj->tobuy && $obj->minsellprice != '')
			{
				//print price($obj->minsellprice).' '.$langs->trans("HT");
				if ($product_fourn->find_min_price_product_fournisseur($obj->rowid) > 0)
				{
					if ($product_fourn->product_fourn_price_id > 0)
					{
						if (!empty($conf->fournisseur->enabled) && $user->rights->fournisseur->lire)
						{
							$htmltext = $product_fourn->display_price_product_fournisseur(1, 1, 0, 1);
							print $form->textwithpicto(price($product_fourn->fourn_unitprice * (1 - $product_fourn->fourn_remise_percent / 100) - $product_fourn->fourn_remise).' '.$langs->trans("HT"), $htmltext);
						} else print price($product_fourn->fourn_unitprice).' '.$langs->trans("HT");
					}
				}
			}
			print '</td>';
			if (!$i) $totalarray['nbfield']++;
		}

		// Number of buy prices
		if (!empty($arrayfields['p.numbuyprice']['checked']))
		{
			print  '<td class="right">';
			if ($obj->tobuy)
			{
				if (count($productFournList = $product_fourn->list_product_fournisseur_price($obj->rowid)) > 0)
				{
					$htmltext = $product_fourn->display_price_product_fournisseur(1, 1, 0, 1, $productFournList);
					print $form->textwithpicto(count($productFournList), $htmltext);
				}
			}
			print '</td>';
		}

		// VAT or Sell Tax Rate
		if (!empty($arrayfields['p.tva_tx']['checked']))
		{
			print '<td class="right">';
			print vatrate($obj->tva_tx, true);
			print '</td>';
			if (!$i) $totalarray['nbfield']++;
		}

		// WAP
		if (!empty($arrayfields['p.pmp']['checked']))
		{
			print '<td class="nowrap right">';
			print price($product_static->pmp, 1, $langs);
			print '</td>';
		}
		// Cost price
		if (!empty($arrayfields['p.cost_price']['checked']))
		{
			print '<td class="nowrap right">';
			//print $obj->cost_price;
			print price($obj->cost_price).' '.$langs->trans("HT");
			print '</td>';
		}

		// Limit alert
		if (!empty($arrayfields['p.seuil_stock_alerte']['checked']))
		{
			print '<td class="right">';
			if ($obj->fk_product_type != 1)
			{
				print $obj->seuil_stock_alerte;
			}
			print '</td>';
			if (!$i) $totalarray['nbfield']++;
		}
		// Desired stock
		if (!empty($arrayfields['p.desiredstock']['checked']))
		{
			print '<td class="right">';
			if ($obj->fk_product_type != 1)
			{
				print $obj->desiredstock;
			}
			print '</td>';
			if (!$i) $totalarray['nbfield']++;
		}
		// Stock real
		if (!empty($arrayfields['p.stock']['checked']))
		{
			print '<td class="right">';
			if ($obj->fk_product_type != 1)
			{
				if ($obj->seuil_stock_alerte != '' && $product_static->stock_reel < (float) $obj->seuil_stock_alerte) print img_warning($langs->trans("StockLowerThanLimit", $obj->seuil_stock_alerte)).' ';
				print price2num($product_static->stock_reel, 'MS');
			}
			print '</td>';
			if (!$i) $totalarray['nbfield']++;
		}
		// Stock virtual
		if (!empty($arrayfields['stock_virtual']['checked']))
		{
			print '<td class="right">';
			if ($obj->fk_product_type != 1)
			{
				if ($obj->seuil_stock_alerte != '' && $product_static->stock_theorique < (float) $obj->seuil_stock_alerte) print img_warning($langs->trans("StockLowerThanLimit", $obj->seuil_stock_alerte)).' ';
				print price2num($product_static->stock_theorique, 'MS');
			}
			print '</td>';
			if (!$i) $totalarray['nbfield']++;
		}
		// Lot/Serial
		if (!empty($arrayfields['p.tobatch']['checked']))
		{
			print '<td class="center">';
			print yn($obj->tobatch);
			print '</td>';
			if (!$i) $totalarray['nbfield']++;
		}
		// Country
		if (!empty($arrayfields['p.fk_country']['checked']))
		{
			print '<td>'.getCountry($obj->fk_country, 0, $db).'</td>';
			if (!$i) $totalarray['nbfield']++;
		}
		// State
		if (!empty($arrayfields['p.fk_state']['checked']))
		{
			print '<td>';
			if (!empty($obj->fk_state)) print  getState($obj->fk_state, 0, $db);
			print '</td>';
			if (!$i) $totalarray['nbfield']++;
		}
		// Accountancy code sell
		if (!empty($arrayfields['p.accountancy_code_sell']['checked']))
		{
			print '<td>'.$obj->accountancy_code_sell.'</td>';
			if (!$i) $totalarray['nbfield']++;
		}
		if (!empty($arrayfields['p.accountancy_code_sell_intra']['checked']))
		{
			print '<td>'.$obj->accountancy_code_sell_intra.'</td>';
			if (!$i) $totalarray['nbfield']++;
		}
		if (!empty($arrayfields['p.accountancy_code_sell_export']['checked']))
		{
			print '<td>'.$obj->accountancy_code_sell_export.'</td>';
			if (!$i) $totalarray['nbfield']++;
		}
		// Accountancy code buy
		if (!empty($arrayfields['p.accountancy_code_buy']['checked']))
		{
			print '<td>'.$obj->accountancy_code_buy.'</td>';
			if (!$i) $totalarray['nbfield']++;
		}
		if (!empty($arrayfields['p.accountancy_code_buy_intra']['checked']))
		{
			print '<td>'.$obj->accountancy_code_buy_intra.'</td>';
			if (!$i) $totalarray['nbfield']++;
		}
		if (!empty($arrayfields['p.accountancy_code_buy_export']['checked']))
		{
			print '<td>'.$obj->accountancy_code_buy_export.'</td>';
			if (!$i) $totalarray['nbfield']++;
		}
		// Extra fields
		include DOL_DOCUMENT_ROOT.'/core/tpl/extrafields_list_print_fields.tpl.php';
		// Fields from hook
		$parameters = array('arrayfields'=>$arrayfields, 'obj'=>$obj, 'i'=>$i, 'totalarray'=>&$totalarray);
		$reshook = $hookmanager->executeHooks('printFieldListValue', $parameters); // Note that $action and $object may have been modified by hook
		print $hookmanager->resPrint;
		// Date creation
		if (!empty($arrayfields['p.datec']['checked']))
		{
			print '<td class="center nowraponall">';
			print dol_print_date($db->jdate($obj->date_creation), 'dayhour', 'tzuser');
			print '</td>';
			if (!$i) $totalarray['nbfield']++;
		}
		// Date modification
		if (!empty($arrayfields['p.tms']['checked']))
		{
			print '<td class="center nowraponall">';
			print dol_print_date($db->jdate($obj->date_update), 'dayhour', 'tzuser');
			print '</td>';
			if (!$i) $totalarray['nbfield']++;
		}

		// Status (to sell)
		if (!empty($arrayfields['p.tosell']['checked']))
		{
			print '<td class="right nowrap">';
			if (!empty($conf->use_javascript_ajax) && $user->rights->produit->creer && !empty($conf->global->MAIN_DIRECT_STATUS_UPDATE)) {
				print ajax_object_onoff($product_static, 'status', 'tosell', 'ProductStatusOnSell', 'ProductStatusNotOnSell');
			} else {
				print $product_static->LibStatut($obj->tosell, 5, 0);
			}
			print '</td>';
			if (!$i) $totalarray['nbfield']++;
		}
		// Status (to buy)
		if (!empty($arrayfields['p.tobuy']['checked']))
		{
			print '<td class="right nowrap">';
			if (!empty($conf->use_javascript_ajax) && $user->rights->produit->creer && !empty($conf->global->MAIN_DIRECT_STATUS_UPDATE)) {
				print ajax_object_onoff($product_static, 'status_buy', 'tobuy', 'ProductStatusOnBuy', 'ProductStatusNotOnBuy');
			} else {
				print $product_static->LibStatut($obj->tobuy, 5, 1);
			}
			print '</td>';
			if (!$i) $totalarray['nbfield']++;
		}

		// Action
		print '<td class="nowrap center">';
		if ($massactionbutton || $massaction)   // If we are in select mode (massactionbutton defined) or if we have already selected and sent an action ($massaction) defined
		{
			$selected = 0;
			if (in_array($obj->rowid, $arrayofselected)) $selected = 1;
			print '<input id="cb'.$obj->rowid.'" class="flat checkforselect" type="checkbox" name="toselect[]" value="'.$obj->rowid.'"'.($selected ? ' checked="checked"' : '').'>';
		}
		print '</td>';
		if (!$i) $totalarray['nbfield']++;

		print "</tr>\n";
		$i++;
	}

	$db->free($resql);

	print "</table>";
	print "</div>";
	print '</form>';
} else {
	dol_print_error($db);
}

// End of page
llxFooter();
$db->close();<|MERGE_RESOLUTION|>--- conflicted
+++ resolved
@@ -277,16 +277,11 @@
 		$searchCategoryProductList = array();
 		$search_tosell = "";
 		$search_tobuy = "";
-<<<<<<< HEAD
+		$search_tobatch = '';
 		$search_country = "";
 		$search_state = "";
 		$search_vatrate = "";
-		$search_tobatch = '';
 		$search_finished = '';
-=======
-		$search_tobatch = '';
-		$search_vatrate = "";
->>>>>>> faa33f2d
 		//$search_type='';						// There is 2 types of list: a list of product and a list of services. No list with both. So when we clear search criteria, we must keep the filter on type.
 
 		$show_childproducts = '';
@@ -408,15 +403,10 @@
 		$sql .= " AND (".implode(' AND ', $searchCategoryProductSqlList).")";
 	}
 }
-<<<<<<< HEAD
-if ($fourn_id > 0)  $sql .= " AND pfp.fk_soc = ".$fourn_id;
-if ($search_tobatch != '' && $search_tobatch >= 0)   $sql .= " AND p.tobatch = ".$db->escape($search_tobatch);
+if ($fourn_id > 0)  $sql .= " AND pfp.fk_soc = ".((int) $fourn_id);
 if ($search_country)     $sql .= " AND p.fk_country = ".$search_country;
 if ($search_state)     $sql .= " AND p.fk_state = ".$search_state;
 if ($search_finished >= 0 && $search_finished !== '') $sql .= " AND p.finished = ".$search_finished;
-=======
-if ($fourn_id > 0)  $sql .= " AND pfp.fk_soc = ".((int) $fourn_id);
->>>>>>> faa33f2d
 if ($search_accountancy_code_sell)        $sql .= natural_search('p.accountancy_code_sell', $search_accountancy_code_sell);
 if ($search_accountancy_code_sell_intra)  $sql .= natural_search('p.accountancy_code_sell_intra', $search_accountancy_code_sell_intra);
 if ($search_accountancy_code_sell_export) $sql .= natural_search('p.accountancy_code_sell_export', $search_accountancy_code_sell_export);
@@ -514,14 +504,10 @@
 	if ($search_label) $param .= "&search_label=".urlencode($search_label);
 	if ($search_tosell != '') $param .= "&search_tosell=".urlencode($search_tosell);
 	if ($search_tobuy != '') $param .= "&search_tobuy=".urlencode($search_tobuy);
-<<<<<<< HEAD
+	if ($search_tobatch) $param = "&search_tobatch=".urlencode($search_tobatch);
 	if ($search_country != '') $param .= "&search_country=".urlencode($search_country);
 	if ($search_state != '') $param .= "&search_state=".urlencode($search_state);
-	if ($search_vatrate) $sql .= natural_search('p.tva_tx', $search_vatrate);
-=======
-	if ($search_tobatch) $param = "&search_tobatch=".urlencode($search_tobatch);
 	if ($search_vatrate) $param = "&search_vatrate=".urlencode($search_vatrate);
->>>>>>> faa33f2d
 	if ($fourn_id > 0) $param .= ($fourn_id ? "&fourn_id=".$fourn_id : "");
 	//if ($seach_categ) $param.=($search_categ?"&search_categ=".urlencode($search_categ):"");
 	if ($show_childproducts) $param .= ($show_childproducts ? "&search_show_childproducts=".urlencode($show_childproducts) : "");
@@ -839,15 +825,11 @@
 	// Stock
 	if (!empty($arrayfields['stock_virtual']['checked'])) print '<td class="liste_titre">&nbsp;</td>';
 	// To batch
-<<<<<<< HEAD
-	if (!empty($arrayfields['p.tobatch']['checked'])) print '<td class="liste_titre center">'.$form->selectyesno($search_tobatch, '', '', '', 1).'</td>';
+	if (!empty($arrayfields['p.tobatch']['checked'])) print '<td class="liste_titre center">'.$form->selectyesno('search_tobatch', $search_tobatch, 1, false, 1).'</td>';
 	// Country
 	if (!empty($arrayfields['p.fk_country']['checked'])) print '<td class="liste_titre center">'.$form->select_country($search_country, 'search_country', '', 0).'</td>';
 	// State
 	if (!empty($arrayfields['p.fk_state']['checked'])) print '<td class="liste_titre center">'.$formcompany->select_state($search_state, $search_country).'</td>';
-=======
-	if (!empty($arrayfields['p.tobatch']['checked'])) print '<td class="liste_titre center">'.$form->selectyesno('search_tobatch', $search_tobatch, 1, false, 1).'</td>';
->>>>>>> faa33f2d
 	// Accountancy code sell
 	if (!empty($arrayfields['p.accountancy_code_sell']['checked']))        print '<td class="liste_titre"><input class="flat maxwidth75" type="text" name="search_accountancy_code_sell" value="'.dol_escape_htmltag($search_accountancy_code_sell).'"></td>';
 	if (!empty($arrayfields['p.accountancy_code_sell_intra']['checked']))  print '<td class="liste_titre"><input class="flat maxwidth75" type="text" name="search_accountancy_code_sell_intra" value="'.dol_escape_htmltag($search_accountancy_code_sell_intra).'"></td>';
