<?php
/* Copyright (C) 2001-2006  Rodolphe Quiedeville    <rodolphe@quiedeville.org>
 * Copyright (C) 2004-2018  Laurent Destailleur     <eldy@users.sourceforge.net>
 * Copyright (C) 2005-2012  Regis Houssin           <regis.houssin@inodbox.com>
 * Copyright (C) 2012-2016  Marcos García           <marcosgdf@gmail.com>
 * Copyright (C) 2013-2018	Juanjo Menent           <jmenent@2byte.es>
 * Copyright (C) 2013-2015  Raphaël Doursenaud      <rdoursenaud@gpcsolutions.fr>
 * Copyright (C) 2013       Jean Heimburger         <jean@tiaris.info>
 * Copyright (C) 2013       Cédric Salvador         <csalvador@gpcsolutions.fr>
 * Copyright (C) 2013       Florian Henry           <florian.henry@open-concept.pro>
 * Copyright (C) 2013       Adolfo segura           <adolfo.segura@gmail.com>
 * Copyright (C) 2015       Jean-François Ferry     <jfefe@aternatik.fr>
 * Copyright (C) 2016       Ferran Marcet		    <fmarcet@2byte.es>
 *
 * This program is free software; you can redistribute it and/or modify
 * it under the terms of the GNU General Public License as published by
 * the Free Software Foundation; either version 3 of the License, or
 * (at your option) any later version.
 *
 * This program is distributed in the hope that it will be useful,
 * but WITHOUT ANY WARRANTY; without even the implied warranty of
 * MERCHANTABILITY or FITNESS FOR A PARTICULAR PURPOSE.  See the
 * GNU General Public License for more details.
 *
 * You should have received a copy of the GNU General Public License
 * along with this program. If not, see <http://www.gnu.org/licenses/>.
 */

/**
 *  \file       htdocs/product/list.php
 *  \ingroup    produit
 *  \brief      Page to list products and services
 */

require '../main.inc.php';
require_once DOL_DOCUMENT_ROOT.'/product/class/product.class.php';
require_once DOL_DOCUMENT_ROOT.'/fourn/class/fournisseur.product.class.php';
require_once DOL_DOCUMENT_ROOT.'/core/class/html.formother.class.php';
if (! empty($conf->categorie->enabled))
	require_once DOL_DOCUMENT_ROOT.'/categories/class/categorie.class.php';

// Load translation files required by the page
$langs->loadLangs(array('products', 'stocks', 'suppliers', 'companies'));
if (! empty($conf->productbatch->enabled)) $langs->load("productbatch");

$action=GETPOST('action','alpha');
$massaction=GETPOST('massaction','alpha');
$show_files=GETPOST('show_files','int');
$confirm=GETPOST('confirm','alpha');
$toselect = GETPOST('toselect', 'array');

$sall=trim((GETPOST('search_all', 'alphanohtml')!='')?GETPOST('search_all', 'alphanohtml'):GETPOST('sall', 'alphanohtml'));
$search_ref=GETPOST("search_ref");
$search_barcode=GETPOST("search_barcode");
$search_label=GETPOST("search_label");
$search_type = GETPOST("search_type", 'int');
$search_sale = GETPOST("search_sale");
$search_categ = GETPOST("search_categ",'int');
$search_tosell = GETPOST("search_tosell", 'int');
$search_tobuy = GETPOST("search_tobuy", 'int');
$fourn_id = GETPOST("fourn_id",'int');
$catid = GETPOST('catid','int');
$search_tobatch = GETPOST("search_tobatch",'int');
$search_accountancy_code_sell = GETPOST("search_accountancy_code_sell",'alpha');
$search_accountancy_code_buy = GETPOST("search_accountancy_code_buy",'alpha');
$optioncss = GETPOST('optioncss','alpha');
$type=GETPOST("type","int");

//Show/hide child products
if (!empty($conf->variants->enabled) && ! empty($conf->global->PRODUIT_ATTRIBUTES_HIDECHILD)) {
	$show_childproducts = GETPOST('search_show_childproducts');
} else {
	$show_childproducts = '';
}

$diroutputmassaction=$conf->product->dir_output . '/temp/massgeneration/'.$user->id;

$limit = GETPOST('limit','int')?GETPOST('limit','int'):$conf->liste_limit;
$sortfield = GETPOST("sortfield",'alpha');
$sortorder = GETPOST("sortorder",'alpha');
$page = (GETPOST("page",'int')?GETPOST("page", 'int'):0);
if (empty($page) || $page == -1) { $page = 0; }     // If $page is not defined, or '' or -1
$offset = $limit * $page;
$pageprev = $page - 1;
$pagenext = $page + 1;
if (! $sortfield) $sortfield="p.ref";
if (! $sortorder) $sortorder="ASC";

// Initialize context for list
$contextpage=GETPOST('contextpage','aZ')?GETPOST('contextpage','aZ'):'productservicelist';
if ((string) $type == '1') { $contextpage='servicelist'; if ($search_type=='') $search_type='1'; }
if ((string) $type == '0') { $contextpage='productlist'; if ($search_type=='') $search_type='0'; }

// Initialize technical object to manage hooks. Note that conf->hooks_modules contains array of hooks
$object=new Product($db);
$hookmanager->initHooks(array('productservicelist'));
$extrafields = new ExtraFields($db);
$form=new Form($db);

// fetch optionals attributes and labels
$extralabels = $extrafields->fetch_name_optionals_label('product');
$search_array_options=$extrafields->getOptionalsFromPost($object->table_element,'','search_');

if (empty($action)) $action='list';

// Get object canvas (By default, this is not defined, so standard usage of dolibarr)
$canvas=GETPOST("canvas");
$objcanvas=null;
if (! empty($canvas))
{
	require_once DOL_DOCUMENT_ROOT.'/core/class/canvas.class.php';
	$objcanvas = new Canvas($db,$action);
	$objcanvas->getCanvas('product','list',$canvas);
}

// Security check
if ($search_type=='0') $result=restrictedArea($user,'produit','','','','','',$objcanvas);
else if ($search_type=='1') $result=restrictedArea($user,'service','','','','','',$objcanvas);
else $result=restrictedArea($user,'produit|service','','','','','',$objcanvas);

// Define virtualdiffersfromphysical
$virtualdiffersfromphysical=0;
if (! empty($conf->global->STOCK_CALCULATE_ON_SHIPMENT) || ! empty($conf->global->STOCK_CALCULATE_ON_SUPPLIER_DISPATCH_ORDER))
{
	$virtualdiffersfromphysical=1;		// According to increase/decrease stock options, virtual and physical stock may differs.
}

// List of fields to search into when doing a "search in all"
$fieldstosearchall = array(
	'p.ref'=>"Ref",
	'pfp.ref_fourn'=>"RefSupplier",
	'p.label'=>"ProductLabel",
	'p.description'=>"Description",
	"p.note"=>"Note",
);
// multilang
if (! empty($conf->global->MAIN_MULTILANGS))
{
	$fieldstosearchall['pl.label']='ProductLabelTranslated';
	$fieldstosearchall['pl.description']='ProductDescriptionTranslated';
	$fieldstosearchall['pl.note']='ProductNoteTranslated';
}
if (! empty($conf->barcode->enabled)) {
	$fieldstosearchall['p.barcode']='Gencod';
}

if (empty($conf->global->PRODUIT_MULTIPRICES))
{
	$titlesellprice=$langs->trans("SellingPrice");
	if (! empty($conf->global->PRODUIT_CUSTOMER_PRICES))
	{
		$titlesellprice=$form->textwithpicto($langs->trans("SellingPrice"), $langs->trans("DefaultPriceRealPriceMayDependOnCustomer"));
	}
}

// Definition of fields for lists
$arrayfields=array(
	'p.ref'=>array('label'=>$langs->trans("Ref"), 'checked'=>1),
	//'pfp.ref_fourn'=>array('label'=>$langs->trans("RefSupplier"), 'checked'=>1, 'enabled'=>(! empty($conf->barcode->enabled))),
	'p.label'=>array('label'=>$langs->trans("Label"), 'checked'=>1),
	'p.fk_product_type'=>array('label'=>$langs->trans("Type"), 'checked'=>0, 'enabled'=>(! empty($conf->produit->enabled) && ! empty($conf->service->enabled))),
	'p.barcode'=>array('label'=>$langs->trans("Gencod"), 'checked'=>1, 'enabled'=>(! empty($conf->barcode->enabled))),
	'p.duration'=>array('label'=>$langs->trans("Duration"), 'checked'=>($contextpage != 'productlist'), 'enabled'=>(! empty($conf->service->enabled))),
    'p.weight'=>array('label'=>$langs->trans("Weight"), 'checked'=>0, 'enabled'=>(! empty($conf->produit->enabled))),
    'p.length'=>array('label'=>$langs->trans("Length"), 'checked'=>0, 'enabled'=>(! empty($conf->produit->enabled))),
    'p.surface'=>array('label'=>$langs->trans("Surface"), 'checked'=>0, 'enabled'=>(! empty($conf->produit->enabled))),
    'p.volume'=>array('label'=>$langs->trans("Volume"), 'checked'=>0, 'enabled'=>(! empty($conf->produit->enabled))),
    'p.sellprice'=>array('label'=>$langs->trans("SellingPrice"), 'checked'=>1, 'enabled'=>empty($conf->global->PRODUIT_MULTIPRICES)),
	'p.minbuyprice'=>array('label'=>$langs->trans("BuyingPriceMinShort"), 'checked'=>1, 'enabled'=>(! empty($user->rights->fournisseur->lire))),
	'p.numbuyprice'=>array('label'=>$langs->trans("BuyingPriceNumShort"), 'checked'=>0, 'enabled'=>(! empty($user->rights->fournisseur->lire))),
	'p.pmp'=>array('label'=>$langs->trans("PMPValueShort"), 'checked'=>0, 'enabled'=>(! empty($user->rights->fournisseur->lire))),
	'p.seuil_stock_alerte'=>array('label'=>$langs->trans("StockLimit"), 'checked'=>0, 'enabled'=>(! empty($conf->stock->enabled) && $user->rights->stock->lire && $contextpage != 'service')),
	'p.desiredstock'=>array('label'=>$langs->trans("DesiredStock"), 'checked'=>1, 'enabled'=>(! empty($conf->stock->enabled) && $user->rights->stock->lire && $contextpage != 'service')),
	'p.stock'=>array('label'=>$langs->trans("PhysicalStock"), 'checked'=>1, 'enabled'=>(! empty($conf->stock->enabled) && $user->rights->stock->lire && $contextpage != 'service')),
	'stock_virtual'=>array('label'=>$langs->trans("VirtualStock"), 'checked'=>1, 'enabled'=>(! empty($conf->stock->enabled) && $user->rights->stock->lire && $contextpage != 'service' && $virtualdiffersfromphysical)),
	'p.tobatch'=>array('label'=>$langs->trans("ManageLotSerial"), 'checked'=>0, 'enabled'=>(! empty($conf->productbatch->enabled))),
	'p.accountancy_code_sell'=>array('label'=>$langs->trans("ProductAccountancySellCode"), 'checked'=>0),
	'p.accountancy_code_buy'=>array('label'=>$langs->trans("ProductAccountancyBuyCode"), 'checked'=>0),
	'p.datec'=>array('label'=>$langs->trans("DateCreation"), 'checked'=>0, 'position'=>500),
	'p.tms'=>array('label'=>$langs->trans("DateModificationShort"), 'checked'=>0, 'position'=>500),
	'p.tosell'=>array('label'=>$langs->trans("Status").' ('.$langs->trans("Sell").')', 'checked'=>1, 'position'=>1000),
	'p.tobuy'=>array('label'=>$langs->trans("Status").' ('.$langs->trans("Buy").')', 'checked'=>1, 'position'=>1000)
);
// Extra fields
if (is_array($extrafields->attributes[$object->table_element]['label']) && count($extrafields->attributes[$object->table_element]['label']))
{
	foreach($extrafields->attributes[$object->table_element]['label'] as $key => $val)
	{
		if (! empty($extrafields->attributes[$object->table_element]['list'][$key]))
			$arrayfields["ef.".$key]=array('label'=>$extrafields->attributes[$object->table_element]['label'][$key], 'checked'=>(($extrafields->attributes[$object->table_element]['list'][$key]<0)?0:1), 'position'=>$extrafields->attributes[$object->table_element]['pos'][$key], 'enabled'=>(abs($extrafields->attributes[$object->table_element]['list'][$key])!=3 && $extrafields->attributes[$object->table_element]['perms'][$key]));
	}
}
$object->fields = dol_sort_array($object->fields, 'position');
$arrayfields = dol_sort_array($arrayfields, 'position');



/*
 * Actions
 */

if (GETPOST('cancel','alpha')) { $action='list'; $massaction=''; }
if (! GETPOST('confirmmassaction','alpha') && $massaction != 'presend' && $massaction != 'confirm_presend') { $massaction=''; }

$parameters=array();
$reshook=$hookmanager->executeHooks('doActions',$parameters, $object, $action);    // Note that $action and $object may have been modified by some hooks
if ($reshook < 0) setEventMessages($hookmanager->error, $hookmanager->errors, 'errors');

if (empty($reshook))
{
	// Selection of new fields
	include DOL_DOCUMENT_ROOT.'/core/actions_changeselectedfields.inc.php';

	// Purge search criteria
	if (GETPOST('button_removefilter_x','alpha') || GETPOST('button_removefilter.x','alpha') || GETPOST('button_removefilter','alpha')) // All tests are required to be compatible with all browsers
	{
		$sall="";
		$search_ref="";
		$search_label="";
		$search_barcode="";
		$search_categ=0;
		$search_tosell="";
		$search_tobuy="";
		$search_tobatch='';
		//$search_type='';						// There is 2 types of list: a list of product and a list of services. No list with both. So when we clear search criteria, we must keep the filter on type.

		$show_childproducts = '';
		$search_accountancy_code_sell='';
		$search_accountancy_code_buy='';
		$search_array_options=array();
	}

	// Mass actions
	$objectclass='Product';
	if ((string) $search_type == '1') { $objectlabel='Services'; }
	if ((string) $search_type == '0') { $objectlabel='Products'; }

	$permtoread = $user->rights->produit->lire;
	$permtodelete = $user->rights->produit->supprimer;
	$uploaddir = $conf->product->dir_output;
	include DOL_DOCUMENT_ROOT.'/core/actions_massactions.inc.php';
}


/*
 * View
 */

$htmlother=new FormOther($db);

$title=$langs->trans("ProductsAndServices");

if ($search_type != '' && $search_type != '-1')
{
	if ($search_type == 1)
	{
		$texte = $langs->trans("Services");
	}
	else
	{
		$texte = $langs->trans("Products");
	}
}
else
{
	$texte = $langs->trans("ProductsAndServices");
}

$sql = 'SELECT DISTINCT p.rowid, p.ref, p.label, p.fk_product_type, p.barcode, p.price, p.price_ttc, p.price_base_type, p.entity,';
$sql.= ' p.fk_product_type, p.duration, p.weight, p.length, p.surface, p.volume, p.tosell, p.tobuy, p.seuil_stock_alerte, p.desiredstock,';
$sql.= ' p.tobatch, p.accountancy_code_sell, p.accountancy_code_sell_intra, p.accountancy_code_sell_export, p.accountancy_code_buy,';
$sql.= ' p.datec as date_creation, p.tms as date_update, p.pmp,';
$sql.= ' MIN(pfp.unitprice) as minsellprice';
if (!empty($conf->variants->enabled) && (!empty($conf->global->PRODUIT_ATTRIBUTES_HIDECHILD) && ! $show_childproducts )) {
	$sql .= ', pac.rowid prod_comb_id';
}
// Add fields from extrafields
if (! empty($extrafields->attributes[$object->table_element]['label'])) {
	foreach ($extrafields->attributes[$object->table_element]['label'] as $key => $val) $sql.=($extrafields->attributes[$object->table_element]['type'][$key] != 'separate' ? ", ef.".$key.' as options_'.$key : '');
}
// Add fields from hooks
$parameters=array();
$reshook=$hookmanager->executeHooks('printFieldListSelect',$parameters);    // Note that $action and $object may have been modified by hook
$sql.=$hookmanager->resPrint;
$sql.= ' FROM '.MAIN_DB_PREFIX.'product as p';
if (is_array($extrafields->attributes[$object->table_element]['label']) && count($extrafields->attributes[$object->table_element]['label'])) $sql.= " LEFT JOIN ".MAIN_DB_PREFIX."product_extrafields as ef on (p.rowid = ef.fk_object)";
if (! empty($search_categ) || ! empty($catid)) $sql.= ' LEFT JOIN '.MAIN_DB_PREFIX."categorie_product as cp ON p.rowid = cp.fk_product"; // We'll need this table joined to the select in order to filter by categ
$sql.= " LEFT JOIN ".MAIN_DB_PREFIX."product_fournisseur_price as pfp ON p.rowid = pfp.fk_product";
// multilang
if (! empty($conf->global->MAIN_MULTILANGS)) $sql.= " LEFT JOIN ".MAIN_DB_PREFIX."product_lang as pl ON pl.fk_product = p.rowid AND pl.lang = '".$langs->getDefaultLang() ."'";

if (!empty($conf->variants->enabled) && (!empty($conf->global->PRODUIT_ATTRIBUTES_HIDECHILD) && ! $show_childproducts )) {
	$sql .= " LEFT JOIN ".MAIN_DB_PREFIX."product_attribute_combination pac ON pac.fk_product_child = p.rowid";
}


$sql.= ' WHERE p.entity IN ('.getEntity('product').')';
if ($sall) $sql .= natural_search(array_keys($fieldstosearchall), $sall);
// if the type is not 1, we show all products (type = 0,2,3)
if (dol_strlen($search_type) && $search_type != '-1')
{
	if ($search_type == 1) $sql.= " AND p.fk_product_type = 1";
	else $sql.= " AND p.fk_product_type <> 1";
}

if (!empty($conf->variants->enabled) && (!empty($conf->global->PRODUIT_ATTRIBUTES_HIDECHILD) && ! $show_childproducts )) {
	$sql .= " AND pac.rowid IS NULL";
}

if ($search_ref)     $sql .= natural_search('p.ref', $search_ref);
if ($search_label)   $sql .= natural_search('p.label', $search_label);
if ($search_barcode) $sql .= natural_search('p.barcode', $search_barcode);
if (isset($search_tosell) && dol_strlen($search_tosell) > 0  && $search_tosell!=-1) $sql.= " AND p.tosell = ".$db->escape($search_tosell);
if (isset($search_tobuy) && dol_strlen($search_tobuy) > 0  && $search_tobuy!=-1)   $sql.= " AND p.tobuy = ".$db->escape($search_tobuy);
if (dol_strlen($canvas) > 0)                    $sql.= " AND p.canvas = '".$db->escape($canvas)."'";
if ($catid > 0)     $sql.= " AND cp.fk_categorie = ".$catid;
if ($catid == -2)   $sql.= " AND cp.fk_categorie IS NULL";
if ($search_categ > 0)   $sql.= " AND cp.fk_categorie = ".$db->escape($search_categ);
if ($search_categ == -2) $sql.= " AND cp.fk_categorie IS NULL";
if ($fourn_id > 0)  $sql.= " AND pfp.fk_soc = ".$fourn_id;
if ($search_tobatch != '' && $search_tobatch >= 0)   $sql.= " AND p.tobatch = ".$db->escape($search_tobatch);
if ($search_accountancy_code_sell) $sql.= natural_search('p.accountancy_code_sell', $search_accountancy_code_sell);
if ($search_accountancy_code_buy)  $sql.= natural_search('p.accountancy_code_buy', $search_accountancy_code_buy);

// Add where from extra fields
include DOL_DOCUMENT_ROOT.'/core/tpl/extrafields_list_search_sql.tpl.php';
// Add where from hooks
$parameters=array();
$reshook=$hookmanager->executeHooks('printFieldListWhere',$parameters);    // Note that $action and $object may have been modified by hook
$sql.=$hookmanager->resPrint;
$sql.= " GROUP BY p.rowid, p.ref, p.label, p.barcode, p.price, p.price_ttc, p.price_base_type,";
$sql.= " p.fk_product_type, p.duration, p.weight, p.length, p.surface, p.volume, p.tosell, p.tobuy, p.seuil_stock_alerte, p.desiredstock,";
$sql.= ' p.datec, p.tms, p.entity, p.tobatch, p.accountancy_code_sell, p.accountancy_code_sell_intra, p.accountancy_code_sell_export, p.accountancy_code_buy, p.pmp';

if (!empty($conf->variants->enabled) && (!empty($conf->global->PRODUIT_ATTRIBUTES_HIDECHILD) && ! $show_childproducts )) {
	$sql .= ', pac.rowid';
}
// Add fields from extrafields
if (! empty($extrafields->attributes[$object->table_element]['label'])) {
	foreach ($extrafields->attributes[$object->table_element]['label'] as $key => $val) $sql.=($extrafields->attributes[$object->table_element]['type'][$key] != 'separate' ? ", ef.".$key : '');
}
// Add fields from hooks
$parameters=array();
$reshook=$hookmanager->executeHooks('printFieldSelect',$parameters);    // Note that $action and $object may have been modified by hook
$sql.=$hookmanager->resPrint;
//if (GETPOST("toolowstock")) $sql.= " HAVING SUM(s.reel) < p.seuil_stock_alerte";    // Not used yet
$sql.= $db->order($sortfield,$sortorder);

$nbtotalofrecords = '';
if (empty($conf->global->MAIN_DISABLE_FULL_SCANLIST))
{
	$result = $db->query($sql);
	$nbtotalofrecords = $db->num_rows($result);
	if (($page * $limit) > $nbtotalofrecords)	// if total resultset is smaller then paging size (filtering), goto and load page 0
	{
		$page = 0;
		$offset = 0;
	}
}

$sql.= $db->plimit($limit + 1, $offset);

$resql = $db->query($sql);

if ($resql)
{
	$num = $db->num_rows($resql);

	$arrayofselected=is_array($toselect)?$toselect:array();

	if ($num == 1 && ! empty($conf->global->MAIN_SEARCH_DIRECT_OPEN_IF_ONLY_ONE) && $sall)
	{
		$obj = $db->fetch_object($resql);
		$id = $obj->rowid;
		header("Location: ".DOL_URL_ROOT.'/product/card.php?id='.$id);
		exit;
	}

	$helpurl='';
	if ($search_type != '')
	{
		if ($search_type == 0)
		{
			$helpurl='EN:Module_Products|FR:Module_Produits|ES:M&oacute;dulo_Productos';
		}
		else if ($search_type == 1)
		{
			$helpurl='EN:Module_Services_En|FR:Module_Services|ES:M&oacute;dulo_Servicios';
		}
	}

	llxHeader('',$title,$helpurl,'');

	// Displays product removal confirmation
	if (GETPOST('delprod'))	{
		setEventMessages($langs->trans("ProductDeleted", GETPOST('delprod')), null, 'mesgs');
	}

	$param='';
	if (! empty($contextpage) && $contextpage != $_SERVER["PHP_SELF"]) $param.='&contextpage='.urlencode($contextpage);
	if ($limit > 0 && $limit != $conf->liste_limit) $param.='&limit='.urlencode($limit);
	if ($sall) $param.="&sall=".urlencode($sall);
	if ($search_categ > 0) $param.="&search_categ=".urlencode($search_categ);
	if ($search_ref) $param="&search_ref=".urlencode($search_ref);
	if ($search_ref_supplier) $param="&search_ref_supplier=".urlencode($search_ref_supplier);
	if ($search_barcode) $param.=($search_barcode?"&search_barcode=".urlencode($search_barcode):"");
	if ($search_label) $param.="&search_label=".urlencode($search_label);
	if ($search_tosell != '') $param.="&search_tosell=".urlencode($search_tosell);
	if ($search_tobuy != '') $param.="&search_tobuy=".urlencode($search_tobuy);
	if ($fourn_id > 0) $param.=($fourn_id?"&fourn_id=".$fourn_id:"");
	if ($seach_categ) $param.=($search_categ?"&search_categ=".urlencode($search_categ):"");
	if ($show_childproducts) $param.=($show_childproducts?"&search_show_childproducts=".urlencode($show_childproducts):"");
	if ($type != '') $param.='&type='.urlencode($type);
	if ($search_type != '') $param.='&search_type='.urlencode($search_type);
	if ($optioncss != '') $param.='&optioncss='.urlencode($optioncss);
	if ($search_tobatch) $param="&search_ref_supplier=".urlencode($search_ref_supplier);
	if ($search_accountancy_code_sell) $param="&search_accountancy_code_sell=".urlencode($search_accountancy_code_sell);
	if ($search_accountancy_code_buy) $param="&search_accountancy_code_buy=".urlencode($search_accountancy_code_buy);
	// Add $param from extra fields
	include DOL_DOCUMENT_ROOT.'/core/tpl/extrafields_list_search_param.tpl.php';

	// List of mass actions available
	$arrayofmassactions =  array(
	//'presend'=>$langs->trans("SendByMail"),
	//'builddoc'=>$langs->trans("PDFMerge"),
	);
	if ($user->rights->produit->supprimer) $arrayofmassactions['predelete']=$langs->trans("Delete");
	if (in_array($massaction, array('presend','predelete'))) $arrayofmassactions=array();
	$massactionbutton=$form->selectMassAction('', $arrayofmassactions);

	$newcardbutton='';
	$rightskey='produit';
	if($type == Product::TYPE_SERVICE) $rightskey='service';
	if($user->rights->{$rightskey}->creer)
	{
		$label='NewProduct';
		if($type == Product::TYPE_SERVICE) $label='NewService';
		$newcardbutton='<a class="butActionNew" href="'.DOL_URL_ROOT.'/product/card.php?action=create&amp;type='.$type.'"><span class="valignmiddle">'.$langs->trans($label).'</span>';
		$newcardbutton.= '<span class="fa fa-plus-circle valignmiddle"></span>';
		$newcardbutton.= '</a>';
	}

	print '<form action="'.$_SERVER["PHP_SELF"].'" method="post" name="formulaire">';
	if ($optioncss != '') print '<input type="hidden" name="optioncss" value="'.$optioncss.'">';
	print '<input type="hidden" name="token" value="'.$_SESSION['newtoken'].'">';
	print '<input type="hidden" name="formfilteraction" id="formfilteraction" value="list">';
	print '<input type="hidden" name="action" value="list">';
	print '<input type="hidden" name="sortfield" value="'.$sortfield.'">';
	print '<input type="hidden" name="sortorder" value="'.$sortorder.'">';
	print '<input type="hidden" name="page" value="'.$page.'">';
	print '<input type="hidden" name="type" value="'.$type.'">';
	if (empty($arrayfields['p.fk_product_type']['checked'])) print '<input type="hidden" name="search_type" value="'.dol_escape_htmltag($search_type).'">';

	print_barre_liste($texte, $page, $_SERVER["PHP_SELF"], $param, $sortfield, $sortorder, $massactionbutton, $num, $nbtotalofrecords, 'title_products.png', 0, $newcardbutton, '', $limit);

	$topicmail="Information";
	$modelmail="product";
	$objecttmp=new Product($db);
	$trackid='prod'.$object->id;
	include DOL_DOCUMENT_ROOT.'/core/tpl/massactions_pre.tpl.php';

	if (! empty($catid))
	{
		print "<div id='ways'>";
		$c = new Categorie($db);
		$ways = $c->print_all_ways(' &gt; ','product/list.php');
		print " &gt; ".$ways[0]."<br>\n";
		print "</div><br>";
	}

	if ($sall)
	{
		foreach($fieldstosearchall as $key => $val) $fieldstosearchall[$key]=$langs->trans($val);
		print '<div class="divsearchfieldfilter">'.$langs->trans("FilterOnInto", $sall) . join(', ',$fieldstosearchall).'</div>';
	}

	// Filter on categories
	$moreforfilter='';
	if (! empty($conf->categorie->enabled))
	{
		$moreforfilter.='<div class="divsearchfield">';
		$moreforfilter.=$langs->trans('Categories'). ': ';
		$moreforfilter.=$htmlother->select_categories(Categorie::TYPE_PRODUCT,$search_categ,'search_categ',1);
		$moreforfilter.='</div>';
	}

	//Show/hide child products. Hidden by default
	if (!empty($conf->variants->enabled) && !empty($conf->global->PRODUIT_ATTRIBUTES_HIDECHILD )) {
		$moreforfilter.='<div class="divsearchfield">';
		$moreforfilter.= '<input type="checkbox" id="search_show_childproducts" name="search_show_childproducts"'.($show_childproducts ? 'checked="checked"':'').'>';
		$moreforfilter.= ' <label for="search_show_childproducts">'.$langs->trans('ShowChildProducts').'</label>';
		$moreforfilter.='</div>';
	}

	$parameters=array();
	$reshook=$hookmanager->executeHooks('printFieldPreListTitle',$parameters);    // Note that $action and $object may have been modified by hook
	if (empty($reshook)) $moreforfilter.=$hookmanager->resPrint;
	else $moreforfilter=$hookmanager->resPrint;

	if ($moreforfilter)
	{
		print '<div class="liste_titre liste_titre_bydiv centpercent">';
		print $moreforfilter;
		print '</div>';
	}

	$varpage=empty($contextpage)?$_SERVER["PHP_SELF"]:$contextpage;
	$selectedfields=$form->multiSelectArrayWithCheckbox('selectedfields', $arrayfields, $varpage);	// This also change content of $arrayfields
	if ($massactionbutton) $selectedfields.=$form->showCheckAddButtons('checkforselect', 1);

	print '<div class="div-table-responsive">';
	print '<table class="tagtable liste'.($moreforfilter?" listwithfilterbefore":"").'">'."\n";

	// Lines with input filters
	print '<tr class="liste_titre_filter">';
	if (! empty($arrayfields['p.ref']['checked']))
	{
		print '<td class="liste_titre" align="left">';
		print '<input class="flat" type="text" name="search_ref" size="8" value="'.dol_escape_htmltag($search_ref).'">';
		print '</td>';
	}
	if (! empty($arrayfields['pfp.ref_fourn']['checked']))
	{
		print '<td class="liste_titre" align="left">';
		print '<input class="flat" type="text" name="search_ref_supplier" size="8" value="'.dol_escape_htmltag($search_ref_supplier).'">';
		print '</td>';
	}
	if (! empty($arrayfields['p.label']['checked']))
	{
		print '<td class="liste_titre" align="left">';
		print '<input class="flat" type="text" name="search_label" size="12" value="'.dol_escape_htmltag($search_label).'">';
		print '</td>';
	}
	// Type
	if (! empty($arrayfields['p.fk_product_type']['checked']))
	{
		print '<td class="liste_titre" align="left">';
		$array=array('-1'=>'&nbsp;', '0'=>$langs->trans('Product'), '1'=>$langs->trans('Service'));
		print $form->selectarray('search_type', $array, $search_type);
		print '</td>';
	}
	// Barcode
	if (! empty($arrayfields['p.barcode']['checked']))
	{
		print '<td class="liste_titre">';
		print '<input class="flat" type="text" name="search_barcode" size="6" value="'.dol_escape_htmltag($search_barcode).'">';
		print '</td>';
	}
	// Duration
	if ((string) $type == '1' && ! empty($arrayfields['p.duration']['checked']))
	{
		print '<td class="liste_titre">';
		print '</td>';
	}

	// Weight
	if (! empty($arrayfields['p.weight']['checked']))
	{
	    print '<td class="liste_titre">';
	    print '</td>';
	}
	// Length
	if (! empty($arrayfields['p.length']['checked']))
	{
	    print '<td class="liste_titre">';
	    print '</td>';
	}
	// Surface
	if (! empty($arrayfields['p.surface']['checked']))
	{
	    print '<td class="liste_titre">';
	    print '</td>';
	}
	// Volume
	if (! empty($arrayfields['p.volume']['checked']))
	{
	    print '<td class="liste_titre">';
	    print '</td>';
	}

	// Sell price
	if (! empty($arrayfields['p.sellprice']['checked']))
	{
		print '<td class="liste_titre" align="right">';
		print '</td>';
	}
	// Minimum buying Price
	if (! empty($arrayfields['p.minbuyprice']['checked']))
	{
		print '<td class="liste_titre">';
		print '&nbsp;';
		print '</td>';
	}
	// Number buying Price
	if (! empty($arrayfields['p.numbuyprice']['checked']))
	{
		print '<td class="liste_titre">';
		print '&nbsp;';
		print '</td>';
	}
	// WAP
	if (! empty($arrayfields['p.pmp']['checked']))
	{
		print '<td class="liste_titre">';
		print '&nbsp;';
		print '</td>';
	}
	// Limit for alert
	if (! empty($arrayfields['p.seuil_stock_alerte']['checked']))
	{
		print '<td class="liste_titre">';
		print '&nbsp;';
		print '</td>';
	}
	// Desired stock
	if (! empty($arrayfields['p.desiredstock']['checked']))
	{
		print '<td class="liste_titre">';
		print '&nbsp;';
		print '</td>';
	}
	// Stock
	if (! empty($arrayfields['p.stock']['checked'])) print '<td class="liste_titre">&nbsp;</td>';
	// Stock
	if (! empty($arrayfields['stock_virtual']['checked'])) print '<td class="liste_titre">&nbsp;</td>';
	// To batch
	if (! empty($arrayfields['p.tobatch']['checked'])) print '<td class="liste_titre center">'.$form->selectyesno($search_tobatch, '', '', '', 1).'</td>';
	// Accountancy code sell
	if (! empty($arrayfields['p.accountancy_code_sell']['checked'])) print '<td class="liste_titre"><input class="flat" type="text" name="search_accountancy_code_sell" size="6" value="'.dol_escape_htmltag($search_accountancy_code_sell).'"></td>';
	// Accountancy code sell
	if (! empty($arrayfields['p.accountancy_code_buy']['checked'])) print '<td class="liste_titre"><input class="flat" type="text" name="search_accountancy_code_buy" size="6" value="'.dol_escape_htmltag($search_accountancy_code_buy).'"></td>';
	// Extra fields
	include DOL_DOCUMENT_ROOT.'/core/tpl/extrafields_list_search_input.tpl.php';
	// Fields from hook
	$parameters=array('arrayfields'=>$arrayfields);
	$reshook=$hookmanager->executeHooks('printFieldListOption',$parameters);    // Note that $action and $object may have been modified by hook
	print $hookmanager->resPrint;
	// Date creation
	if (! empty($arrayfields['p.datec']['checked']))
	{
		print '<td class="liste_titre">';
		print '</td>';
	}
	// Date modification
	if (! empty($arrayfields['p.tms']['checked']))
	{
		print '<td class="liste_titre">';
		print '</td>';
	}
	if (! empty($arrayfields['p.tosell']['checked']))
	{
		print '<td class="liste_titre" align="right">';
		print $form->selectarray('search_tosell', array('0'=>$langs->trans('ProductStatusNotOnSellShort'),'1'=>$langs->trans('ProductStatusOnSellShort')),$search_tosell,1);
		print '</td >';
	}
	if (! empty($arrayfields['p.tobuy']['checked']))
	{
		print '<td class="liste_titre" align="right">';
		print $form->selectarray('search_tobuy', array('0'=>$langs->trans('ProductStatusNotOnBuyShort'),'1'=>$langs->trans('ProductStatusOnBuyShort')),$search_tobuy,1);
		print '</td>';
	}
	print '<td class="liste_titre" align="middle">';
	$searchpicto=$form->showFilterButtons();
	print $searchpicto;
	print '</td>';

	print '</tr>';

	print '<tr class="liste_titre">';
	if (! empty($arrayfields['p.ref']['checked']))  print_liste_field_titre($arrayfields['p.ref']['label'], $_SERVER["PHP_SELF"],"p.ref","",$param,"",$sortfield,$sortorder);
	if (! empty($arrayfields['pfp.ref_fourn']['checked']))  print_liste_field_titre($arrayfields['pfp.ref_fourn']['label'], $_SERVER["PHP_SELF"],"pfp.ref_fourn","",$param,"",$sortfield,$sortorder);
	if (! empty($arrayfields['p.label']['checked']))  print_liste_field_titre($arrayfields['p.label']['label'], $_SERVER["PHP_SELF"],"p.label","",$param,"",$sortfield,$sortorder);
	if (! empty($arrayfields['p.fk_product_type']['checked']))  print_liste_field_titre($arrayfields['p.fk_product_type']['label'], $_SERVER["PHP_SELF"],"p.fk_product_type","",$param,"",$sortfield,$sortorder);
	if (! empty($arrayfields['p.barcode']['checked']))  print_liste_field_titre($arrayfields['p.barcode']['label'], $_SERVER["PHP_SELF"],"p.barcode","",$param,"",$sortfield,$sortorder);
	if ((string) $type == '1' && ! empty($arrayfields['p.duration']['checked']))  print_liste_field_titre($arrayfields['p.duration']['label'], $_SERVER["PHP_SELF"],"p.duration","",$param,'align="center"',$sortfield,$sortorder);
	if (! empty($arrayfields['p.weight']['checked']))  print_liste_field_titre($arrayfields['p.weight']['label'], $_SERVER["PHP_SELF"], "p.weight", "", $param, 'align="center"', $sortfield, $sortorder);
	if (! empty($arrayfields['p.length']['checked']))  print_liste_field_titre($arrayfields['p.length']['label'], $_SERVER["PHP_SELF"], "p.length", "", $param, 'align="center"', $sortfield, $sortorder);
	if (! empty($arrayfields['p.surface']['checked']))  print_liste_field_titre($arrayfields['p.surface']['label'], $_SERVER["PHP_SELF"], "p.surface", "", $param, 'align="center"', $sortfield, $sortorder);
	if (! empty($arrayfields['p.volume']['checked']))  print_liste_field_titre($arrayfields['p.volume']['label'], $_SERVER["PHP_SELF"], "p.volume", "", $param, 'align="center"', $sortfield, $sortorder);
	if (! empty($arrayfields['p.sellprice']['checked']))  print_liste_field_titre($arrayfields['p.sellprice']['label'], $_SERVER["PHP_SELF"],"","",$param,'align="right"',$sortfield,$sortorder);
	if (! empty($arrayfields['p.minbuyprice']['checked']))  print_liste_field_titre($arrayfields['p.minbuyprice']['label'], $_SERVER["PHP_SELF"],"","",$param,'align="right"',$sortfield,$sortorder);
	if (! empty($arrayfields['p.numbuyprice']['checked']))  print_liste_field_titre($arrayfields['p.numbuyprice']['label'], $_SERVER["PHP_SELF"],"","",$param,'align="right"',$sortfield,$sortorder);
	if (! empty($arrayfields['p.pmp']['checked']))  print_liste_field_titre($arrayfields['p.pmp']['label'], $_SERVER["PHP_SELF"],"","",$param,'align="right"',$sortfield,$sortorder);
	if (! empty($arrayfields['p.seuil_stock_alerte']['checked']))  print_liste_field_titre($arrayfields['p.seuil_stock_alerte']['label'], $_SERVER["PHP_SELF"],"p.seuil_stock_alerte","",$param,'align="right"',$sortfield,$sortorder);
	if (! empty($arrayfields['p.desiredstock']['checked']))  print_liste_field_titre($arrayfields['p.desiredstock']['label'], $_SERVER["PHP_SELF"],"p.desiredstock","",$param,'align="right"',$sortfield,$sortorder);
	if (! empty($arrayfields['p.stock']['checked']))  print_liste_field_titre($arrayfields['p.stock']['label'], $_SERVER["PHP_SELF"],"p.stock","",$param,'align="right"',$sortfield,$sortorder);
	if (! empty($arrayfields['stock_virtual']['checked']))  print_liste_field_titre($arrayfields['stock_virtual']['label'], $_SERVER["PHP_SELF"],"","",$param,'align="right"',$sortfield,$sortorder);
	if (! empty($arrayfields['p.tobatch']['checked']))  print_liste_field_titre($arrayfields['p.tobatch']['label'], $_SERVER["PHP_SELF"],"p.tobatch","",$param,'align="center"',$sortfield,$sortorder);
	if (! empty($arrayfields['p.accountancy_code_sell']['checked']))  print_liste_field_titre($arrayfields['p.accountancy_code_sell']['label'], $_SERVER["PHP_SELF"],"p.accountancy_code_sell","",$param,'',$sortfield,$sortorder);
	if (! empty($arrayfields['p.accountancy_code_buy']['checked']))  print_liste_field_titre($arrayfields['p.accountancy_code_buy']['label'], $_SERVER["PHP_SELF"],"p.accountancy_code_buy","",$param,'',$sortfield,$sortorder);
	// Extra fields
	include DOL_DOCUMENT_ROOT.'/core/tpl/extrafields_list_search_title.tpl.php';
	// Hook fields
	$parameters=array('arrayfields'=>$arrayfields,'param'=>$param,'sortfield'=>$sortfield,'sortorder'=>$sortorder);
	$reshook=$hookmanager->executeHooks('printFieldListTitle',$parameters);    // Note that $action and $object may have been modified by hook
	print $hookmanager->resPrint;
	if (! empty($arrayfields['p.datec']['checked']))  print_liste_field_titre($arrayfields['p.datec']['label'],$_SERVER["PHP_SELF"],"p.datec","",$param,'align="center" class="nowrap"',$sortfield,$sortorder);
	if (! empty($arrayfields['p.tms']['checked']))    print_liste_field_titre($arrayfields['p.tms']['label'],$_SERVER["PHP_SELF"],"p.tms","",$param,'align="center" class="nowrap"',$sortfield,$sortorder);
	if (! empty($arrayfields['p.tosell']['checked'])) print_liste_field_titre($arrayfields['p.tosell']['label'],$_SERVER["PHP_SELF"],"p.tosell","",$param,'align="right"',$sortfield,$sortorder);
	if (! empty($arrayfields['p.tobuy']['checked']))  print_liste_field_titre($arrayfields['p.tobuy']['label'],$_SERVER["PHP_SELF"],"p.tobuy","",$param,'align="right"',$sortfield,$sortorder);
	print_liste_field_titre($selectedfields, $_SERVER["PHP_SELF"],"",'','','align="center"',$sortfield,$sortorder,'maxwidthsearch ');
	print "</tr>\n";


	$product_static=new Product($db);
	$product_fourn =new ProductFournisseur($db);

	$i = 0;
	$totalarray=array();
	while ($i < min($num,$limit))
	{
		$obj = $db->fetch_object($resql);

		// Multilangs
		if (! empty($conf->global->MAIN_MULTILANGS)) // si l'option est active
		{
			$sql = "SELECT label";
			$sql.= " FROM ".MAIN_DB_PREFIX."product_lang";
			$sql.= " WHERE fk_product=".$obj->rowid;
			$sql.= " AND lang='". $db->escape($langs->getDefaultLang()) ."'";
			$sql.= " LIMIT 1";

			$result = $db->query($sql);
			if ($result)
			{
				$objtp = $db->fetch_object($result);
				if (! empty($objtp->label)) $obj->label = $objtp->label;
			}
		}

		$product_static->id = $obj->rowid;
		$product_static->ref = $obj->ref;
		$product_static->ref_fourn = $obj->ref_supplier;
		$product_static->label = $obj->label;
		$product_static->type = $obj->fk_product_type;
		$product_static->status_buy = $obj->tobuy;
		$product_static->status     = $obj->tosell;
		$product_static->status_batch = $obj->tobatch;
		$product_static->entity = $obj->entity;
		$product_static->pmp = $obj->pmp;
		$product_static->accountancy_code_sell = $obj->accountancy_code_sell;
		$product_static->accountancy_code_sell_export = $obj->accountancy_code_sell_export;
		$product_static->accountancy_code_sell_intra = $obj->accountancy_code_sell_intra;
		$product_static->accountancy_code_buy = $obj->accountancy_code_buy;

		if ((! empty($conf->stock->enabled) && $user->rights->stock->lire && $search_type != 1) || ! empty($conf->global->STOCK_DISABLE_OPTIM_LOAD))	// To optimize call of load_stock
		{
			if ($obj->fk_product_type != 1 || ! empty($conf->global->STOCK_SUPPORTS_SERVICES))    // Not a service
			{
				$product_static->load_stock('nobatch');             // Load stock_reel + stock_warehouse. This also call load_virtual_stock()
			}
		}


		print '<tr class="oddeven">';

		// Ref
		if (! empty($arrayfields['p.ref']['checked']))
		{
			print '<td class="tdoverflowmax200">';
			print $product_static->getNomUrl(1);
			print "</td>\n";
			if (! $i) $totalarray['nbfield']++;
		}
		// Ref supplier
		if (! empty($arrayfields['pfp.ref_fourn']['checked']))
		{
			print '<td class="tdoverflowmax200">';
			print $product_static->getNomUrl(1);
			print "</td>\n";
			if (! $i) $totalarray['nbfield']++;
		}
		// Label
		if (! empty($arrayfields['p.label']['checked']))
		{
			print '<td class="tdoverflowmax200">'.dol_trunc($obj->label,40).'</td>';
			if (! $i) $totalarray['nbfield']++;
		}

		// Type
		if (! empty($arrayfields['p.fk_product_type']['checked']))
		{
			print '<td>'.$obj->fk_product_type.'</td>';
			if (! $i) $totalarray['nbfield']++;
		}

		// Barcode
		if (! empty($arrayfields['p.barcode']['checked']))
		{
			print '<td>'.$obj->barcode.'</td>';
			if (! $i) $totalarray['nbfield']++;
		}

		// Duration
		if ((string) $type == '1' && ! empty($arrayfields['p.duration']['checked']))
		{
			print '<td align="center">';

			if (preg_match('/([^a-z]+)[a-z]$/i',$obj->duration))
			{
				$duration_value	= substr($obj->duration,0,dol_strlen($obj->duration)-1);
				$duration_unit	= substr($obj->duration,-1);

				if ((float) $duration_value > 1)
				{
				    $dur=array("i"=>$langs->trans("Minutes"),"h"=>$langs->trans("Hours"),"d"=>$langs->trans("Days"),"w"=>$langs->trans("Weeks"),"m"=>$langs->trans("Months"),"y"=>$langs->trans("Years"));
				}
				else if ((float) $duration_value > 0)
				{
				    $dur=array("i"=>$langs->trans("Minute"),"h"=>$langs->trans("Hour"),"d"=>$langs->trans("Day"),"w"=>$langs->trans("Week"),"m"=>$langs->trans("Month"),"y"=>$langs->trans("Year"));
				}
				print $duration_value;
				print (! empty($duration_unit) && isset($dur[$duration_unit]) ? ' '.$langs->trans($dur[$duration_unit]) : '');
			}
			else
			{
				print $obj->duration;
			}

			print '</td>';
			if (! $i) $totalarray['nbfield']++;
		}

		// Weight
		if (! empty($arrayfields['p.weight']['checked']))
		{
		    print '<td align="center">';
		    print $obj->weight;
		    print '</td>';
		    if (! $i) $totalarray['nbfield']++;
		}
		// Length
		if (! empty($arrayfields['p.length']['checked']))
		{
		    print '<td align="center">';
		    print $obj->length;
		    print '</td>';
		    if (! $i) $totalarray['nbfield']++;
		}
		// Surface
		if (! empty($arrayfields['p.surface']['checked']))
		{
		    print '<td align="center">';
		    print $obj->surface;
		    print '</td>';
		    if (! $i) $totalarray['nbfield']++;
		}
		// Volume
		if (! empty($arrayfields['p.volume']['checked']))
		{
		    print '<td align="center">';
		    print $obj->volume;
		    print '</td>';
		    if (! $i) $totalarray['nbfield']++;
		}

		// Sell price
		if (! empty($arrayfields['p.sellprice']['checked']))
		{
			print '<td class="right nowraponall">';
			if ($obj->tosell)
			{
				if ($obj->price_base_type == 'TTC') print price($obj->price_ttc).' '.$langs->trans("TTC");
				else print price($obj->price).' '.$langs->trans("HT");
			}
			print '</td>';
			if (! $i) $totalarray['nbfield']++;
		}

		// Better buy price
		if (! empty($arrayfields['p.minbuyprice']['checked']))
		{
			print  '<td class="right nowraponall">';
			if ($obj->tobuy && $obj->minsellprice != '')
			{
				//print price($obj->minsellprice).' '.$langs->trans("HT");
				if ($product_fourn->find_min_price_product_fournisseur($obj->rowid) > 0)
				{
					if ($product_fourn->product_fourn_price_id > 0)
					{
						if (! empty($conf->fournisseur->enabled) && $user->rights->fournisseur->lire)
						{
							$htmltext=$product_fourn->display_price_product_fournisseur(1, 1, 0, 1);
							print $form->textwithpicto(price($product_fourn->fourn_unitprice * (1 - $product_fourn->fourn_remise_percent/100) - $product_fourn->fourn_remise).' '.$langs->trans("HT"),$htmltext);
						}
						else print price($product_fourn->fourn_unitprice).' '.$langs->trans("HT");
					}
				}
			}
			print '</td>';
			if (! $i) $totalarray['nbfield']++;
		}

		// Number of buy prices
		if (! empty($arrayfields['p.numbuyprice']['checked']))
		{
			print  '<td align="right">';
			if ($obj->tobuy)
			{
				if (count($productFournList = $product_fourn->list_product_fournisseur_price($obj->rowid)) > 0)
				{
					$htmltext=$product_fourn->display_price_product_fournisseur(1, 1, 0, 1, $productFournList);
					print $form->textwithpicto(count($productFournList),$htmltext);
				}
			}
			print '</td>';
		}

		// WAP
		if (! empty($arrayfields['p.pmp']['checked']))
		{
			print '<td class="nowrap" align="right">';
			print price($product_static->pmp, 1, $langs);
			print '</td>';
		}

		// Limit alert
		if (! empty($arrayfields['p.seuil_stock_alerte']['checked']))
		{
			print '<td align="right">';
			if ($obj->fk_product_type != 1)
			{
				print $obj->seuil_stock_alerte;
			}
			print '</td>';
			if (! $i) $totalarray['nbfield']++;
		}
		// Desired stock
		if (! empty($arrayfields['p.desiredstock']['checked']))
		{
			print '<td align="right">';
			if ($obj->fk_product_type != 1)
			{
				print $obj->desiredstock;
			}
			print '</td>';
			if (! $i) $totalarray['nbfield']++;
		}
		// Stock real
		if (! empty($arrayfields['p.stock']['checked']))
		{
			print '<td align="right">';
			if ($obj->fk_product_type != 1)
			{
				if ($obj->seuil_stock_alerte != '' && $product_static->stock_reel < (float) $obj->seuil_stock_alerte) print img_warning($langs->trans("StockLowerThanLimit", $obj->seuil_stock_alerte)).' ';
				print $product_static->stock_reel;
			}
			print '</td>';
			if (! $i) $totalarray['nbfield']++;
		}
		// Stock virtual
		if (! empty($arrayfields['stock_virtual']['checked']))
		{
			print '<td align="right">';
			if ($obj->fk_product_type != 1)
			{
				if ($obj->seuil_stock_alerte != '' && $product_static->stock_theorique < (float) $obj->seuil_stock_alerte) print img_warning($langs->trans("StockLowerThanLimit", $obj->seuil_stock_alerte)).' ';
				print $product_static->stock_theorique;
			}
			print '</td>';
			if (! $i) $totalarray['nbfield']++;
		}
		// Lot/Serial
		if (! empty($arrayfields['p.tobatch']['checked']))
		{
			print '<td align="center">';
			print yn($obj->tobatch);
			print '</td>';
			if (! $i) $totalarray['nbfield']++;
		}
		// Accountancy code sell
		if (! empty($arrayfields['p.accountancy_code_sell']['checked']))
		{
			print '<td>'.$obj->accountancy_code_sell.'</td>';
			if (! $i) $totalarray['nbfield']++;
		}
		// Accountancy code sell
		if (! empty($arrayfields['p.accountancy_code_buy']['checked']))
		{
			print '<td>'.$obj->accountancy_code_buy.'</td>';
			if (! $i) $totalarray['nbfield']++;
		}
		// Extra fields
		include DOL_DOCUMENT_ROOT.'/core/tpl/extrafields_list_print_fields.tpl.php';
		// Fields from hook
		$parameters=array('arrayfields'=>$arrayfields, 'obj'=>$obj);
		$reshook=$hookmanager->executeHooks('printFieldListValue',$parameters);    // Note that $action and $object may have been modified by hook
		print $hookmanager->resPrint;
		// Date creation
		if (! empty($arrayfields['p.datec']['checked']))
		{
			print '<td align="center">';
			print dol_print_date($obj->date_creation, 'dayhour', 'tzuser');
			print '</td>';
			if (! $i) $totalarray['nbfield']++;
		}
		// Date modification
		if (! empty($arrayfields['p.tms']['checked']))
		{
			print '<td align="center">';
			print dol_print_date($obj->date_update, 'dayhour', 'tzuser');
			print '</td>';
			if (! $i) $totalarray['nbfield']++;
		}

		// Status (to sell)
		if (! empty($arrayfields['p.tosell']['checked']))
		{
			print '<td align="right" nowrap="nowrap">';
			if (! empty($conf->use_javascript_ajax) && $user->rights->produit->creer && ! empty($conf->global->MAIN_DIRECT_STATUS_UPDATE)) {
				print ajax_object_onoff($product_static, 'status', 'tosell', 'ProductStatusOnSell', 'ProductStatusNotOnSell');
			} else {
				print $product_static->LibStatut($obj->tosell,5,0);
			}
			print '</td>';
			if (! $i) $totalarray['nbfield']++;
		}
		// Status (to buy)
		if (! empty($arrayfields['p.tobuy']['checked']))
		{
			print '<td align="right" nowrap="nowrap">';
			if (! empty($conf->use_javascript_ajax) && $user->rights->produit->creer && ! empty($conf->global->MAIN_DIRECT_STATUS_UPDATE)) {
				print ajax_object_onoff($product_static, 'status_buy', 'tobuy', 'ProductStatusOnBuy', 'ProductStatusNotOnBuy');
			} else {
				print $product_static->LibStatut($obj->tobuy,5,1);
			}
			print '</td>';
			if (! $i) $totalarray['nbfield']++;
		}
		// Action
		print '<td class="nowrap" align="center">';
		if ($massactionbutton || $massaction)   // If we are in select mode (massactionbutton defined) or if we have already selected and sent an action ($massaction) defined
		{
			$selected=0;
			if (in_array($obj->rowid, $arrayofselected)) $selected=1;
			print '<input id="cb'.$obj->rowid.'" class="flat checkforselect" type="checkbox" name="toselect[]" value="'.$obj->rowid.'"'.($selected?' checked="checked"':'').'>';
		}
		print '</td>';
		if (! $i) $totalarray['nbfield']++;

		print "</tr>\n";
		$i++;
	}

	$db->free($resql);

<<<<<<< HEAD
	print "</table>";
	print "</div>";
=======
		$product_static=new Product($db);
		$product_fourn =new ProductFournisseur($db);

		$i = 0;
		$totalarray=array();
		while ($i < min($num,$limit))
		{
			$obj = $db->fetch_object($resql);

			// Multilangs
			if (! empty($conf->global->MAIN_MULTILANGS)) // si l'option est active
			{
				$sql = "SELECT label";
				$sql.= " FROM ".MAIN_DB_PREFIX."product_lang";
				$sql.= " WHERE fk_product=".$obj->rowid;
				$sql.= " AND lang='". $db->escape($langs->getDefaultLang()) ."'";
				$sql.= " LIMIT 1";

				$result = $db->query($sql);
				if ($result)
				{
					$objtp = $db->fetch_object($result);
					if (! empty($objtp->label)) $obj->label = $objtp->label;
				}
			}

			$product_static->id = $obj->rowid;
			$product_static->ref = $obj->ref;
			$product_static->ref_fourn = $obj->ref_supplier;
			$product_static->label = $obj->label;
			$product_static->type = $obj->fk_product_type;
			$product_static->status_buy = $obj->tobuy;
			$product_static->status     = $obj->tosell;
			$product_static->status_batch = $obj->tobatch;
			$product_static->entity = $obj->entity;
			$product_static->pmp = $obj->pmp;
			$product_static->accountancy_code_sell = $obj->accountancy_code_sell;
			$product_static->accountancy_code_sell_export = $obj->accountancy_code_sell_export;
			$product_static->accountancy_code_sell_intra = $obj->accountancy_code_sell_intra;
			$product_static->accountancy_code_buy = $obj->accountancy_code_buy;

			if ((! empty($conf->stock->enabled) && $user->rights->stock->lire && $search_type != 1) || ! empty($conf->global->STOCK_DISABLE_OPTIM_LOAD))	// To optimize call of load_stock
			{
				if ($obj->fk_product_type != 1 || ! empty($conf->global->STOCK_SUPPORTS_SERVICES))    // Not a service
				{
					$product_static->load_stock('nobatch');             // Load stock_reel + stock_warehouse. This also call load_virtual_stock()
				}
			}


			print '<tr class="oddeven">';

			// Ref
			if (! empty($arrayfields['p.ref']['checked']))
			{
				print '<td class="tdoverflowmax200">';
				print $product_static->getNomUrl(1);
				print "</td>\n";
				if (! $i) $totalarray['nbfield']++;
			}
			// Ref supplier
			if (! empty($arrayfields['pfp.ref_fourn']['checked']))
			{
				print '<td class="tdoverflowmax200">';
				print $product_static->getNomUrl(1);
				print "</td>\n";
				if (! $i) $totalarray['nbfield']++;
			}
			// Label
			if (! empty($arrayfields['p.label']['checked']))
			{
				print '<td class="tdoverflowmax200">'.dol_trunc($obj->label, 40).'</td>';
				if (! $i) $totalarray['nbfield']++;
			}

			// Type
			if (! empty($arrayfields['p.fk_product_type']['checked']))
			{
				print '<td>'.$obj->fk_product_type.'</td>';
				if (! $i) $totalarray['nbfield']++;
			}

			// Barcode
			if (! empty($arrayfields['p.barcode']['checked']))
			{
				print '<td>'.$obj->barcode.'</td>';
				if (! $i) $totalarray['nbfield']++;
			}

			// Duration
			if (! empty($arrayfields['p.duration']['checked']))
			{
				print '<td align="center">';
				if (preg_match('/([^a-z]+)[a-z]/i',$obj->duration))
				{
					if (preg_match('/([^a-z]+)y/i',$obj->duration,$regs)) print $regs[1].' '.$langs->trans("DurationYear");
					elseif (preg_match('/([^a-z]+)m/i',$obj->duration,$regs)) print $regs[1].' '.$langs->trans("DurationMonth");
					elseif (preg_match('/([^a-z]+)w/i',$obj->duration,$regs)) print $regs[1].' '.$langs->trans("DurationWeek");
					elseif (preg_match('/([^a-z]+)d/i',$obj->duration,$regs)) print $regs[1].' '.$langs->trans("DurationDay");
					//elseif (preg_match('/([^a-z]+)h/i',$obj->duration,$regs)) print $regs[1].' '.$langs->trans("DurationHour");
					else print $obj->duration;
				}
				print '</td>';
				if (! $i) $totalarray['nbfield']++;
			}

			// Weight
			if (! empty($arrayfields['p.weight']['checked']))
			{
			    print '<td align="center">';
		        print $obj->weight;
			    print '</td>';
			    if (! $i) $totalarray['nbfield']++;
			}
			// Length
			if (! empty($arrayfields['p.length']['checked']))
			{
			    print '<td align="center">';
			    print $obj->length;
			    print '</td>';
			    if (! $i) $totalarray['nbfield']++;
			}
			// Surface
			if (! empty($arrayfields['p.surface']['checked']))
			{
			    print '<td align="center">';
			    print $obj->surface;
			    print '</td>';
			    if (! $i) $totalarray['nbfield']++;
			}
			// Volume
			if (! empty($arrayfields['p.volume']['checked']))
			{
			    print '<td align="center">';
			    print $obj->volume;
			    print '</td>';
			    if (! $i) $totalarray['nbfield']++;
			}

			// Sell price
			if (! empty($arrayfields['p.sellprice']['checked']))
			{
				print '<td align="right">';
				if ($obj->tosell)
				{
					if ($obj->price_base_type == 'TTC') print price($obj->price_ttc).' '.$langs->trans("TTC");
					else print price($obj->price).' '.$langs->trans("HT");
				}
				print '</td>';
				if (! $i) $totalarray['nbfield']++;
			}

			// Better buy price
			if (! empty($arrayfields['p.minbuyprice']['checked']))
			{
				print  '<td align="right">';
				if ($obj->tobuy && $obj->minsellprice != '')
				{
					//print price($obj->minsellprice).' '.$langs->trans("HT");
					if ($product_fourn->find_min_price_product_fournisseur($obj->rowid) > 0)
					{
						if ($product_fourn->product_fourn_price_id > 0)
						{
							if (! empty($conf->fournisseur->enabled) && $user->rights->fournisseur->lire)
							{
								$htmltext=$product_fourn->display_price_product_fournisseur(1, 1, 0, 1);
								print $form->textwithpicto(price($product_fourn->fourn_unitprice * (1 - $product_fourn->fourn_remise_percent/100) - $product_fourn->fourn_remise).' '.$langs->trans("HT"),$htmltext);
							}
							else print price($product_fourn->fourn_unitprice).' '.$langs->trans("HT");
						}
					}
				}
				print '</td>';
				if (! $i) $totalarray['nbfield']++;
			}

			// Number of buy prices
			if (! empty($arrayfields['p.numbuyprice']['checked']))
			{
				print  '<td align="right">';
				if ($obj->tobuy)
				{
					if (count($productFournList = $product_fourn->list_product_fournisseur_price($obj->rowid)) > 0)
					{
						$htmltext=$product_fourn->display_price_product_fournisseur(1, 1, 0, 1, $productFournList);
						print $form->textwithpicto(count($productFournList),$htmltext);
					}
				}
				print '</td>';
			}

			// WAP
			if (! empty($arrayfields['p.pmp']['checked']))
			{
				print '<td class="nowrap" align="right">';
				print price($product_static->pmp, 1, $langs);
				print '</td>';
			}

			// Limit alert
			if (! empty($arrayfields['p.seuil_stock_alerte']['checked']))
			{
				print '<td align="right">';
				if ($obj->fk_product_type != 1)
				{
					print $obj->seuil_stock_alerte;
				}
				print '</td>';
				if (! $i) $totalarray['nbfield']++;
			}
			// Desired stock
			if (! empty($arrayfields['p.desiredstock']['checked']))
			{
				print '<td align="right">';
				if ($obj->fk_product_type != 1)
				{
					print $obj->desiredstock;
				}
				print '</td>';
				if (! $i) $totalarray['nbfield']++;
			}
			// Stock real
			if (! empty($arrayfields['p.stock']['checked']))
			{
				print '<td align="right" class="nowraponall">';
				if ($obj->fk_product_type != 1)
				{
					if ($obj->seuil_stock_alerte != '' && $product_static->stock_reel < (float) $obj->seuil_stock_alerte) print img_warning($langs->trans("StockLowerThanLimit", $obj->seuil_stock_alerte)).' ';
					print $product_static->stock_reel;
				}
				print '</td>';
				if (! $i) $totalarray['nbfield']++;
			}
			// Stock virtual
			if (! empty($arrayfields['stock_virtual']['checked']))
			{
				print '<td align="right" class="nowraponall">';
				if ($obj->fk_product_type != 1)
				{
					if ($obj->seuil_stock_alerte != '' && $product_static->stock_theorique < (float) $obj->seuil_stock_alerte) print img_warning($langs->trans("StockLowerThanLimit", $obj->seuil_stock_alerte)).' ';
					print $product_static->stock_theorique;
				}
				print '</td>';
				if (! $i) $totalarray['nbfield']++;
			}
			// Lot/Serial
			if (! empty($arrayfields['p.tobatch']['checked']))
			{
				print '<td align="center">';
				print yn($obj->tobatch);
				print '</td>';
				if (! $i) $totalarray['nbfield']++;
			}
			// Accountancy code sell
			if (! empty($arrayfields['p.accountancy_code_sell']['checked']))
			{
				print '<td>'.$obj->accountancy_code_sell.'</td>';
				if (! $i) $totalarray['nbfield']++;
			}
			// Accountancy code sell
			if (! empty($arrayfields['p.accountancy_code_buy']['checked']))
			{
				print '<td>'.$obj->accountancy_code_buy.'</td>';
				if (! $i) $totalarray['nbfield']++;
			}
			// Extra fields
			include DOL_DOCUMENT_ROOT.'/core/tpl/extrafields_list_print_fields.tpl.php';
			// Fields from hook
			$parameters=array('arrayfields'=>$arrayfields, 'obj'=>$obj);
			$reshook=$hookmanager->executeHooks('printFieldListValue',$parameters);    // Note that $action and $object may have been modified by hook
			print $hookmanager->resPrint;
			// Date creation
			if (! empty($arrayfields['p.datec']['checked']))
			{
				print '<td align="center">';
				print dol_print_date($obj->date_creation, 'dayhour', 'tzuser');
				print '</td>';
				if (! $i) $totalarray['nbfield']++;
			}
			// Date modification
			if (! empty($arrayfields['p.tms']['checked']))
			{
				print '<td align="center">';
				print dol_print_date($obj->date_update, 'dayhour', 'tzuser');
				print '</td>';
				if (! $i) $totalarray['nbfield']++;
			}

			// Status (to sell)
			if (! empty($arrayfields['p.tosell']['checked']))
			{
				print '<td align="right" nowrap="nowrap">';
				if (! empty($conf->use_javascript_ajax) && $user->rights->produit->creer && ! empty($conf->global->MAIN_DIRECT_STATUS_UPDATE)) {
					print ajax_object_onoff($product_static, 'status', 'tosell', 'ProductStatusOnSell', 'ProductStatusNotOnSell');
				} else {
					print $product_static->LibStatut($obj->tosell,5,0);
				}
				print '</td>';
				if (! $i) $totalarray['nbfield']++;
			}
			// Status (to buy)
			if (! empty($arrayfields['p.tobuy']['checked']))
			{
				print '<td align="right" nowrap="nowrap">';
				if (! empty($conf->use_javascript_ajax) && $user->rights->produit->creer && ! empty($conf->global->MAIN_DIRECT_STATUS_UPDATE)) {
					print ajax_object_onoff($product_static, 'status_buy', 'tobuy', 'ProductStatusOnBuy', 'ProductStatusNotOnBuy');
				} else {
					print $product_static->LibStatut($obj->tobuy,5,1);
				}
				print '</td>';
				if (! $i) $totalarray['nbfield']++;
			}
			// Action
			print '<td class="nowrap" align="center">';
			if ($massactionbutton || $massaction)   // If we are in select mode (massactionbutton defined) or if we have already selected and sent an action ($massaction) defined
			{
				$selected=0;
				if (in_array($obj->rowid, $arrayofselected)) $selected=1;
				print '<input id="cb'.$obj->rowid.'" class="flat checkforselect" type="checkbox" name="toselect[]" value="'.$obj->rowid.'"'.($selected?' checked="checked"':'').'>';
			}
			print '</td>';
			if (! $i) $totalarray['nbfield']++;

			print "</tr>\n";
			$i++;
		}

		$db->free($resql);

		print "</table>";
		print "</div>";
	}
>>>>>>> eaf9a240
	print '</form>';
}
else
{
	dol_print_error($db);
}

// End of page
llxFooter();
$db->close();<|MERGE_RESOLUTION|>--- conflicted
+++ resolved
@@ -773,7 +773,7 @@
 		// Label
 		if (! empty($arrayfields['p.label']['checked']))
 		{
-			print '<td class="tdoverflowmax200">'.dol_trunc($obj->label,40).'</td>';
+			print '<td class="tdoverflowmax200">'.dol_trunc($obj->label, 40).'</td>';
 			if (! $i) $totalarray['nbfield']++;
 		}
 
@@ -1044,343 +1044,8 @@
 
 	$db->free($resql);
 
-<<<<<<< HEAD
 	print "</table>";
 	print "</div>";
-=======
-		$product_static=new Product($db);
-		$product_fourn =new ProductFournisseur($db);
-
-		$i = 0;
-		$totalarray=array();
-		while ($i < min($num,$limit))
-		{
-			$obj = $db->fetch_object($resql);
-
-			// Multilangs
-			if (! empty($conf->global->MAIN_MULTILANGS)) // si l'option est active
-			{
-				$sql = "SELECT label";
-				$sql.= " FROM ".MAIN_DB_PREFIX."product_lang";
-				$sql.= " WHERE fk_product=".$obj->rowid;
-				$sql.= " AND lang='". $db->escape($langs->getDefaultLang()) ."'";
-				$sql.= " LIMIT 1";
-
-				$result = $db->query($sql);
-				if ($result)
-				{
-					$objtp = $db->fetch_object($result);
-					if (! empty($objtp->label)) $obj->label = $objtp->label;
-				}
-			}
-
-			$product_static->id = $obj->rowid;
-			$product_static->ref = $obj->ref;
-			$product_static->ref_fourn = $obj->ref_supplier;
-			$product_static->label = $obj->label;
-			$product_static->type = $obj->fk_product_type;
-			$product_static->status_buy = $obj->tobuy;
-			$product_static->status     = $obj->tosell;
-			$product_static->status_batch = $obj->tobatch;
-			$product_static->entity = $obj->entity;
-			$product_static->pmp = $obj->pmp;
-			$product_static->accountancy_code_sell = $obj->accountancy_code_sell;
-			$product_static->accountancy_code_sell_export = $obj->accountancy_code_sell_export;
-			$product_static->accountancy_code_sell_intra = $obj->accountancy_code_sell_intra;
-			$product_static->accountancy_code_buy = $obj->accountancy_code_buy;
-
-			if ((! empty($conf->stock->enabled) && $user->rights->stock->lire && $search_type != 1) || ! empty($conf->global->STOCK_DISABLE_OPTIM_LOAD))	// To optimize call of load_stock
-			{
-				if ($obj->fk_product_type != 1 || ! empty($conf->global->STOCK_SUPPORTS_SERVICES))    // Not a service
-				{
-					$product_static->load_stock('nobatch');             // Load stock_reel + stock_warehouse. This also call load_virtual_stock()
-				}
-			}
-
-
-			print '<tr class="oddeven">';
-
-			// Ref
-			if (! empty($arrayfields['p.ref']['checked']))
-			{
-				print '<td class="tdoverflowmax200">';
-				print $product_static->getNomUrl(1);
-				print "</td>\n";
-				if (! $i) $totalarray['nbfield']++;
-			}
-			// Ref supplier
-			if (! empty($arrayfields['pfp.ref_fourn']['checked']))
-			{
-				print '<td class="tdoverflowmax200">';
-				print $product_static->getNomUrl(1);
-				print "</td>\n";
-				if (! $i) $totalarray['nbfield']++;
-			}
-			// Label
-			if (! empty($arrayfields['p.label']['checked']))
-			{
-				print '<td class="tdoverflowmax200">'.dol_trunc($obj->label, 40).'</td>';
-				if (! $i) $totalarray['nbfield']++;
-			}
-
-			// Type
-			if (! empty($arrayfields['p.fk_product_type']['checked']))
-			{
-				print '<td>'.$obj->fk_product_type.'</td>';
-				if (! $i) $totalarray['nbfield']++;
-			}
-
-			// Barcode
-			if (! empty($arrayfields['p.barcode']['checked']))
-			{
-				print '<td>'.$obj->barcode.'</td>';
-				if (! $i) $totalarray['nbfield']++;
-			}
-
-			// Duration
-			if (! empty($arrayfields['p.duration']['checked']))
-			{
-				print '<td align="center">';
-				if (preg_match('/([^a-z]+)[a-z]/i',$obj->duration))
-				{
-					if (preg_match('/([^a-z]+)y/i',$obj->duration,$regs)) print $regs[1].' '.$langs->trans("DurationYear");
-					elseif (preg_match('/([^a-z]+)m/i',$obj->duration,$regs)) print $regs[1].' '.$langs->trans("DurationMonth");
-					elseif (preg_match('/([^a-z]+)w/i',$obj->duration,$regs)) print $regs[1].' '.$langs->trans("DurationWeek");
-					elseif (preg_match('/([^a-z]+)d/i',$obj->duration,$regs)) print $regs[1].' '.$langs->trans("DurationDay");
-					//elseif (preg_match('/([^a-z]+)h/i',$obj->duration,$regs)) print $regs[1].' '.$langs->trans("DurationHour");
-					else print $obj->duration;
-				}
-				print '</td>';
-				if (! $i) $totalarray['nbfield']++;
-			}
-
-			// Weight
-			if (! empty($arrayfields['p.weight']['checked']))
-			{
-			    print '<td align="center">';
-		        print $obj->weight;
-			    print '</td>';
-			    if (! $i) $totalarray['nbfield']++;
-			}
-			// Length
-			if (! empty($arrayfields['p.length']['checked']))
-			{
-			    print '<td align="center">';
-			    print $obj->length;
-			    print '</td>';
-			    if (! $i) $totalarray['nbfield']++;
-			}
-			// Surface
-			if (! empty($arrayfields['p.surface']['checked']))
-			{
-			    print '<td align="center">';
-			    print $obj->surface;
-			    print '</td>';
-			    if (! $i) $totalarray['nbfield']++;
-			}
-			// Volume
-			if (! empty($arrayfields['p.volume']['checked']))
-			{
-			    print '<td align="center">';
-			    print $obj->volume;
-			    print '</td>';
-			    if (! $i) $totalarray['nbfield']++;
-			}
-
-			// Sell price
-			if (! empty($arrayfields['p.sellprice']['checked']))
-			{
-				print '<td align="right">';
-				if ($obj->tosell)
-				{
-					if ($obj->price_base_type == 'TTC') print price($obj->price_ttc).' '.$langs->trans("TTC");
-					else print price($obj->price).' '.$langs->trans("HT");
-				}
-				print '</td>';
-				if (! $i) $totalarray['nbfield']++;
-			}
-
-			// Better buy price
-			if (! empty($arrayfields['p.minbuyprice']['checked']))
-			{
-				print  '<td align="right">';
-				if ($obj->tobuy && $obj->minsellprice != '')
-				{
-					//print price($obj->minsellprice).' '.$langs->trans("HT");
-					if ($product_fourn->find_min_price_product_fournisseur($obj->rowid) > 0)
-					{
-						if ($product_fourn->product_fourn_price_id > 0)
-						{
-							if (! empty($conf->fournisseur->enabled) && $user->rights->fournisseur->lire)
-							{
-								$htmltext=$product_fourn->display_price_product_fournisseur(1, 1, 0, 1);
-								print $form->textwithpicto(price($product_fourn->fourn_unitprice * (1 - $product_fourn->fourn_remise_percent/100) - $product_fourn->fourn_remise).' '.$langs->trans("HT"),$htmltext);
-							}
-							else print price($product_fourn->fourn_unitprice).' '.$langs->trans("HT");
-						}
-					}
-				}
-				print '</td>';
-				if (! $i) $totalarray['nbfield']++;
-			}
-
-			// Number of buy prices
-			if (! empty($arrayfields['p.numbuyprice']['checked']))
-			{
-				print  '<td align="right">';
-				if ($obj->tobuy)
-				{
-					if (count($productFournList = $product_fourn->list_product_fournisseur_price($obj->rowid)) > 0)
-					{
-						$htmltext=$product_fourn->display_price_product_fournisseur(1, 1, 0, 1, $productFournList);
-						print $form->textwithpicto(count($productFournList),$htmltext);
-					}
-				}
-				print '</td>';
-			}
-
-			// WAP
-			if (! empty($arrayfields['p.pmp']['checked']))
-			{
-				print '<td class="nowrap" align="right">';
-				print price($product_static->pmp, 1, $langs);
-				print '</td>';
-			}
-
-			// Limit alert
-			if (! empty($arrayfields['p.seuil_stock_alerte']['checked']))
-			{
-				print '<td align="right">';
-				if ($obj->fk_product_type != 1)
-				{
-					print $obj->seuil_stock_alerte;
-				}
-				print '</td>';
-				if (! $i) $totalarray['nbfield']++;
-			}
-			// Desired stock
-			if (! empty($arrayfields['p.desiredstock']['checked']))
-			{
-				print '<td align="right">';
-				if ($obj->fk_product_type != 1)
-				{
-					print $obj->desiredstock;
-				}
-				print '</td>';
-				if (! $i) $totalarray['nbfield']++;
-			}
-			// Stock real
-			if (! empty($arrayfields['p.stock']['checked']))
-			{
-				print '<td align="right" class="nowraponall">';
-				if ($obj->fk_product_type != 1)
-				{
-					if ($obj->seuil_stock_alerte != '' && $product_static->stock_reel < (float) $obj->seuil_stock_alerte) print img_warning($langs->trans("StockLowerThanLimit", $obj->seuil_stock_alerte)).' ';
-					print $product_static->stock_reel;
-				}
-				print '</td>';
-				if (! $i) $totalarray['nbfield']++;
-			}
-			// Stock virtual
-			if (! empty($arrayfields['stock_virtual']['checked']))
-			{
-				print '<td align="right" class="nowraponall">';
-				if ($obj->fk_product_type != 1)
-				{
-					if ($obj->seuil_stock_alerte != '' && $product_static->stock_theorique < (float) $obj->seuil_stock_alerte) print img_warning($langs->trans("StockLowerThanLimit", $obj->seuil_stock_alerte)).' ';
-					print $product_static->stock_theorique;
-				}
-				print '</td>';
-				if (! $i) $totalarray['nbfield']++;
-			}
-			// Lot/Serial
-			if (! empty($arrayfields['p.tobatch']['checked']))
-			{
-				print '<td align="center">';
-				print yn($obj->tobatch);
-				print '</td>';
-				if (! $i) $totalarray['nbfield']++;
-			}
-			// Accountancy code sell
-			if (! empty($arrayfields['p.accountancy_code_sell']['checked']))
-			{
-				print '<td>'.$obj->accountancy_code_sell.'</td>';
-				if (! $i) $totalarray['nbfield']++;
-			}
-			// Accountancy code sell
-			if (! empty($arrayfields['p.accountancy_code_buy']['checked']))
-			{
-				print '<td>'.$obj->accountancy_code_buy.'</td>';
-				if (! $i) $totalarray['nbfield']++;
-			}
-			// Extra fields
-			include DOL_DOCUMENT_ROOT.'/core/tpl/extrafields_list_print_fields.tpl.php';
-			// Fields from hook
-			$parameters=array('arrayfields'=>$arrayfields, 'obj'=>$obj);
-			$reshook=$hookmanager->executeHooks('printFieldListValue',$parameters);    // Note that $action and $object may have been modified by hook
-			print $hookmanager->resPrint;
-			// Date creation
-			if (! empty($arrayfields['p.datec']['checked']))
-			{
-				print '<td align="center">';
-				print dol_print_date($obj->date_creation, 'dayhour', 'tzuser');
-				print '</td>';
-				if (! $i) $totalarray['nbfield']++;
-			}
-			// Date modification
-			if (! empty($arrayfields['p.tms']['checked']))
-			{
-				print '<td align="center">';
-				print dol_print_date($obj->date_update, 'dayhour', 'tzuser');
-				print '</td>';
-				if (! $i) $totalarray['nbfield']++;
-			}
-
-			// Status (to sell)
-			if (! empty($arrayfields['p.tosell']['checked']))
-			{
-				print '<td align="right" nowrap="nowrap">';
-				if (! empty($conf->use_javascript_ajax) && $user->rights->produit->creer && ! empty($conf->global->MAIN_DIRECT_STATUS_UPDATE)) {
-					print ajax_object_onoff($product_static, 'status', 'tosell', 'ProductStatusOnSell', 'ProductStatusNotOnSell');
-				} else {
-					print $product_static->LibStatut($obj->tosell,5,0);
-				}
-				print '</td>';
-				if (! $i) $totalarray['nbfield']++;
-			}
-			// Status (to buy)
-			if (! empty($arrayfields['p.tobuy']['checked']))
-			{
-				print '<td align="right" nowrap="nowrap">';
-				if (! empty($conf->use_javascript_ajax) && $user->rights->produit->creer && ! empty($conf->global->MAIN_DIRECT_STATUS_UPDATE)) {
-					print ajax_object_onoff($product_static, 'status_buy', 'tobuy', 'ProductStatusOnBuy', 'ProductStatusNotOnBuy');
-				} else {
-					print $product_static->LibStatut($obj->tobuy,5,1);
-				}
-				print '</td>';
-				if (! $i) $totalarray['nbfield']++;
-			}
-			// Action
-			print '<td class="nowrap" align="center">';
-			if ($massactionbutton || $massaction)   // If we are in select mode (massactionbutton defined) or if we have already selected and sent an action ($massaction) defined
-			{
-				$selected=0;
-				if (in_array($obj->rowid, $arrayofselected)) $selected=1;
-				print '<input id="cb'.$obj->rowid.'" class="flat checkforselect" type="checkbox" name="toselect[]" value="'.$obj->rowid.'"'.($selected?' checked="checked"':'').'>';
-			}
-			print '</td>';
-			if (! $i) $totalarray['nbfield']++;
-
-			print "</tr>\n";
-			$i++;
-		}
-
-		$db->free($resql);
-
-		print "</table>";
-		print "</div>";
-	}
->>>>>>> eaf9a240
 	print '</form>';
 }
 else
