--- conflicted
+++ resolved
@@ -1829,14 +1829,9 @@
 			if ($product_static->type != 1) {
 				print $obj->seuil_stock_alerte;
 			}
-<<<<<<< HEAD
-			print '</td>';
-			if (!$i) {
-				$totalarray['nbfield']++;
-=======
-			if ($usercancreadprice) {
-				print price(price2num($product_static->stock_reel, 'MS'), 0, $langs, 1, 0);
->>>>>>> c31eec1d
+			print '</td>';
+			if (!$i) {
+				$totalarray['nbfield']++;
 			}
 		}
 		// Desired stock
@@ -1845,14 +1840,9 @@
 			if ($product_static->type != 1) {
 				print $obj->desiredstock;
 			}
-<<<<<<< HEAD
-			print '</td>';
-			if (!$i) {
-				$totalarray['nbfield']++;
-=======
-			if ($usercancreadprice) {
-				print price(price2num($product_static->stock_theorique, 'MS'), 0, $langs, 1, 0);
->>>>>>> c31eec1d
+			print '</td>';
+			if (!$i) {
+				$totalarray['nbfield']++;
 			}
 		}
 		// Stock real
@@ -1864,7 +1854,7 @@
 				}
 				if ($usercancreadprice) {
 					if ($product_static->stock_reel < 0) { print '<span class="warning">'; }
-					print price(price2num($product_static->stock_reel, 'MS'));
+					print price(price2num($product_static->stock_reel, 'MS'), 0, $langs, 1, 0);
 					if ($product_static->stock_reel < 0) { print '</span>'; }
 				}
 			}
@@ -1882,7 +1872,7 @@
 				}
 				if ($usercancreadprice) {
 					if ($product_static->stock_theorique < 0) { print '<span class="warning">'; }
-					print price(price2num($product_static->stock_theorique, 'MS'));
+					print price(price2num($product_static->stock_theorique, 'MS'), 0, $langs, 1, 0);
 					if ($product_static->stock_theorique < 0) { print '</span>'; }
 				}
 			}
