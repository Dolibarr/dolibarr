<?php
/* Copyright (C) 2019 Laurent Destailleur  <eldy@users.sourceforge.net>
 *
 * This program is free software; you can redistribute it and/or modify
 * it under the terms of the GNU General Public License as published by
 * the Free Software Foundation; either version 3 of the License, or
 * (at your option) any later version.
 *
 * This program is distributed in the hope that it will be useful,
 * but WITHOUT ANY WARRANTY; without even the implied warranty of
 * MERCHANTABILITY or FITNESS FOR A PARTICULAR PURPOSE.  See the
 * GNU General Public License for more details.
 *
 * You should have received a copy of the GNU General Public License
 * along with this program. If not, see <https://www.gnu.org/licenses/>.
 */

/**
 *   	\file       htdocs/product/inventory/inventory.php
 *		\ingroup    inventory
 *		\brief      Tabe to enter counting
 */

require '../../main.inc.php';
include_once DOL_DOCUMENT_ROOT.'/core/class/html.formcompany.class.php';
include_once DOL_DOCUMENT_ROOT.'/product/class/html.formproduct.class.php';
include_once DOL_DOCUMENT_ROOT.'/product/class/product.class.php';
include_once DOL_DOCUMENT_ROOT.'/product/inventory/class/inventory.class.php';
include_once DOL_DOCUMENT_ROOT.'/product/inventory/lib/inventory.lib.php';
include_once DOL_DOCUMENT_ROOT.'/product/stock/class/mouvementstock.class.php';

// Load translation files required by the page
$langs->loadLangs(array("stocks", "other", "productbatch"));

// Get parameters
$id = GETPOST('id', 'int');
$ref = GETPOST('ref', 'alpha');
$action = GETPOST('action', 'aZ09');
$confirm = GETPOST('confirm', 'alpha');
$cancel = GETPOST('cancel', 'aZ09');
$contextpage = GETPOST('contextpage', 'aZ') ?GETPOST('contextpage', 'aZ') : 'inventorycard'; // To manage different context of search
$backtopage = GETPOST('backtopage', 'alpha');
$listoffset = GETPOST('listoffset', 'alpha');
$limit = GETPOST('limit', 'int') > 0 ?GETPOST('limit', 'int') : $conf->liste_limit;
$page = GETPOSTISSET('pageplusone') ? (GETPOST('pageplusone') - 1) : GETPOST("page", 'int');
if (empty($page) || $page == -1) {
	$page = 0;
}
$offset = $limit * $page;
$pageprev = $page - 1;
$pagenext = $page + 1;

$fk_warehouse = GETPOST('fk_warehouse', 'int');
$fk_product = GETPOST('fk_product', 'int');
$lineid = GETPOST('lineid', 'int');
$batch = GETPOST('batch', 'alphanohtml');
$totalExpectedValuation = 0;
$totalRealValuation = 0;
if (empty($conf->global->MAIN_USE_ADVANCED_PERMS)) {
	$result = restrictedArea($user, 'stock', $id);
} else {
	$result = restrictedArea($user, 'stock', $id, '', 'inventory_advance');
}

// Initialize technical objects
$object = new Inventory($db);
$extrafields = new ExtraFields($db);
$diroutputmassaction = $conf->stock->dir_output.'/temp/massgeneration/'.$user->id;
$hookmanager->initHooks(array('inventorycard')); // Note that conf->hooks_modules contains array

// Fetch optionals attributes and labels
$extrafields->fetch_name_optionals_label($object->table_element);

$search_array_options = $extrafields->getOptionalsFromPost($object->table_element, '', 'search_');

// Initialize array of search criterias
$search_all = GETPOST("search_all", 'alpha');
$search = array();
foreach ($object->fields as $key => $val) {
	if (GETPOST('search_'.$key, 'alpha')) {
		$search[$key] = GETPOST('search_'.$key, 'alpha');
	}
}

if (empty($action) && empty($id) && empty($ref)) {
	$action = 'view';
}

// Load object
include DOL_DOCUMENT_ROOT.'/core/actions_fetchobject.inc.php'; // Must be include, not include_once.

// Security check - Protection if external user
//if ($user->socid > 0) accessforbidden();
//if ($user->socid > 0) $socid = $user->socid;
//$result = restrictedArea($user, 'mymodule', $id);

if (empty($conf->global->MAIN_USE_ADVANCED_PERMS)) {
	$permissiontoadd = $user->rights->stock->creer;
	$permissiontodelete = $user->rights->stock->supprimer;
} else {
	$permissiontoadd = $user->rights->stock->inventory_advance->write;
	$permissiontodelete = $user->rights->stock->inventory_advance->write;
}

$now = dol_now();

//Parameters Page
$param = '&id='.$object->id;
if ($limit > 0 && $limit != $conf->liste_limit) {
	$param .= '&limit='.urlencode($limit);
}
$paramwithsearch = $param;


/*
 * Actions
 */

if ($cancel) {
	$action = '';
}

$parameters = array();
$reshook = $hookmanager->executeHooks('doActions', $parameters, $object, $action); // Note that $action and $object may have been modified by some hooks
if ($reshook < 0) {
	setEventMessages($hookmanager->error, $hookmanager->errors, 'errors');
}

if (empty($reshook)) {
	$error = 0;

	if ($action == 'cancel_record' && $permissiontoadd) {
		$object->setCanceled($user);
	}

	// Close inventory by recording the stock movements
	if ($action == 'update' && !empty($user->rights->stock->mouvement->creer)) {
		$stockmovment = new MouvementStock($db);
		$stockmovment->setOrigin($object->element, $object->id);

		$cacheOfProducts = array();

		$db->begin();

		$sql = 'SELECT id.rowid, id.datec as date_creation, id.tms as date_modification, id.fk_inventory, id.fk_warehouse,';
		$sql .= ' id.fk_product, id.batch, id.qty_stock, id.qty_view, id.qty_regulated, id.pmp_real';
		$sql .= ' FROM '.MAIN_DB_PREFIX.'inventorydet as id';
		$sql .= ' WHERE id.fk_inventory = '.((int) $object->id);

		$resql = $db->query($sql);
		if ($resql) {
			$num = $db->num_rows($resql);
			$i = 0;
			$totalarray = array();
			while ($i < $num) {
				$line = $db->fetch_object($resql);

				$qty_stock = $line->qty_stock;
				$qty_view = $line->qty_view;		// The quantity viewed by inventorier, the qty we target


				// Load real stock we have now.
				if (isset($cacheOfProducts[$line->fk_product])) {
					$product_static = $cacheOfProducts[$line->fk_product];
				} else {
					$product_static = new Product($db);
					$result = $product_static->fetch($line->fk_product, '', '', '', 1, 1, 1);

					//$option = 'nobatch';
					$option .= ',novirtual';
					$product_static->load_stock($option); // Load stock_reel + stock_warehouse.

					$cacheOfProducts[$product_static->id] = $product_static;
				}

				// Get the real quantity in stock now, but before the stock move for inventory.
				$realqtynow = $product_static->stock_warehouse[$line->fk_warehouse]->real;
				if ($conf->productbatch->enabled && $product_static->hasbatch()) {
					$realqtynow = $product_static->stock_warehouse[$line->fk_warehouse]->detail_batch[$line->batch]->qty;
				}


				if (!is_null($qty_view)) {
					$stock_movement_qty = price2num($qty_view - $realqtynow, 'MS');
					if ($stock_movement_qty != 0) {
						if ($stock_movement_qty < 0) {
							$movement_type = 1;
						} else {
							$movement_type = 0;
						}

						$datemovement = '';
						//$inventorycode = 'INV'.$object->id;
						$inventorycode = 'INV-'.$object->ref;
						$price = 0;
						if (!empty($line->pmp_real) && !empty($conf->global->INVENTORY_MANAGE_REAL_PMP)) $price = $line->pmp_real;

						$idstockmove = $stockmovment->_create($user, $line->fk_product, $line->fk_warehouse, $stock_movement_qty, $movement_type, $price, $langs->trans('LabelOfInventoryMovemement', $object->ref), $inventorycode, $datemovement, '', '', $line->batch);
						if ($idstockmove < 0) {
							$error++;
							setEventMessages($stockmovment->error, $stockmovment->errors, 'errors');
							break;
						}

						if (!empty($line->pmp_real) && !empty($conf->global->INVENTORY_MANAGE_REAL_PMP)) {
							$sqlpmp = 'UPDATE '.MAIN_DB_PREFIX.'product SET pmp = '.((float) $line->pmp_real).' WHERE rowid = '.((int) $line->fk_product);
							$resqlpmp = $db->query($sqlpmp);
							if (! $resqlpmp) {
								$error++;
								setEventMessages($db->lasterror(), null, 'errors');
								break;
							}
							if (!empty($conf->global->MAIN_PRODUCT_PERENTITY_SHARED)) {
								$sqlpmp = 'UPDATE '.MAIN_DB_PREFIX.'product_perentity SET pmp = '.((float) $line->pmp_real).' WHERE fk_product = '.((int) $line->fk_product).' AND entity='.$conf->entity;
								$resqlpmp = $db->query($sqlpmp);
								if (! $resqlpmp) {
									$error++;
									setEventMessages($db->lasterror(), null, 'errors');
									break;
								}
							}
						}

						// Update line with id of stock movement (and the start quantity if it has changed this last recording)
						$sqlupdate = "UPDATE ".MAIN_DB_PREFIX."inventorydet";
						$sqlupdate .= " SET fk_movement = ".((int) $idstockmove);
						if ($qty_stock != $realqtynow) {
							$sqlupdate .= ", qty_stock = ".((float) $realqtynow);
						}
						$sqlupdate .= " WHERE rowid = ".((int) $line->rowid);
						$resqlupdate = $db->query($sqlupdate);
						if (! $resqlupdate) {
							$error++;
							setEventMessages($db->lasterror(), null, 'errors');
							break;
						}
					}
				}
				$i++;
			}

			if (!$error) {
				$object->setRecorded($user);
			}
		} else {
			setEventMessages($db->lasterror, null, 'errors');
			$error++;
		}

		if (! $error) {
			$db->commit();
		} else {
			$db->rollback();
		}
	}

	// Save quantity found during inventory (when we click on Save button on inventory page)
	if ($action =='updateinventorylines' && $permissiontoadd) {
		$sql = 'SELECT id.rowid, id.datec as date_creation, id.tms as date_modification, id.fk_inventory, id.fk_warehouse,';
		$sql .= ' id.fk_product, id.batch, id.qty_stock, id.qty_view, id.qty_regulated';
		$sql .= ' FROM '.MAIN_DB_PREFIX.'inventorydet as id';
		$sql .= ' WHERE id.fk_inventory = '.((int) $object->id);
		$sql .= $db->plimit($limit, $offset);

		$db->begin();

		$resql = $db->query($sql);
		if ($resql) {
			$num = $db->num_rows($resql);

			$i = 0;
			$totalarray = array();
			$inventoryline = new InventoryLine($db);

			while ($i < $num) {
				$line = $db->fetch_object($resql);
				$lineid = $line->rowid;

				$result = 0;
				$resultupdate = 0;

				if (GETPOST("id_".$lineid, 'alpha') != '') {		// If a value was set ('0' or something else)
					$qtytoupdate = price2num(GETPOST("id_".$lineid, 'alpha'), 'MS');
					$result = $inventoryline->fetch($lineid);
					if ($qtytoupdate < 0) {
						$result = -1;
						setEventMessages($langs->trans("FieldCannotBeNegative", $langs->transnoentitiesnoconv("RealQty")), null, 'errors');
					}
					if ($result > 0) {
						$inventoryline->qty_stock = price2num(GETPOST('stock_qty_'.$lineid, 'alpha'), 'MS');	// The new value that was set in as hidden field
						$inventoryline->qty_view = $qtytoupdate;	// The new value we want
						$inventoryline->pmp_real = price2num(GETPOST('realpmp_'.$lineid, 'alpha'), 'MS');
						$inventoryline->pmp_expected = price2num(GETPOST('expectedpmp_'.$lineid, 'alpha'), 'MS');
						$resultupdate = $inventoryline->update($user);
					}
				} else {
					// Delete record
					$result = $inventoryline->fetch($lineid);
					if ($result > 0) {
						$inventoryline->qty_view = null;			// The new value we want
						$inventoryline->pmp_real = price2num(GETPOST('realpmp_'.$lineid, 'alpha'), 'MS');
						$inventoryline->pmp_expected = price2num(GETPOST('expectedpmp_'.$lineid, 'alpha'), 'MS');
						$resultupdate = $inventoryline->update($user);
					}
				}

				if ($result < 0 || $resultupdate < 0) {
					$error++;
				}

				$i++;
			}
		}

		// Update user that update quantities
		if (! $error) {
			$sqlupdate = "UPDATE ".MAIN_DB_PREFIX."inventory";
			$sqlupdate .= " SET fk_user_modif = ".((int) $user->id);
			$sqlupdate .= " WHERE rowid = ".((int) $object->id);
			$resqlupdate = $db->query($sqlupdate);
			if (! $resqlupdate) {
				$error++;
				setEventMessages($db->lasterror(), null, 'errors');
			}
		}

		if (!$error) {
			$db->commit();
		} else {
			$db->rollback();
		}
	}

	if ($action == 'confirm_deleteline') {
		$gotopage =  $_SERVER["PHP_SELF"].'?id='.$object->id.'&page='.$page.$paramwithsearch;
	}

	$backurlforlist = DOL_URL_ROOT.'/product/inventory/list.php';
	$backtopage = DOL_URL_ROOT.'/product/inventory/inventory.php?id='.$object->id;

	// Actions cancel, add, update, delete or clone
	include DOL_DOCUMENT_ROOT.'/core/actions_addupdatedelete.inc.php';

	// Actions when linking object each other
	include DOL_DOCUMENT_ROOT.'/core/actions_dellink.inc.php';

	// Actions when printing a doc from card
	include DOL_DOCUMENT_ROOT.'/core/actions_printing.inc.php';

	// Actions to send emails
	/*$triggersendname = 'MYOBJECT_SENTBYMAIL';
	$autocopy='MAIN_MAIL_AUTOCOPY_MYOBJECT_TO';
	$trackid='stockinv'.$object->id;
	include DOL_DOCUMENT_ROOT.'/core/actions_sendmails.inc.php';*/

	if (GETPOST('addline', 'alpha')) {
		$qty= (GETPOST('qtytoadd') != '' ? price2num(GETPOST('qtytoadd', 'MS')) : null);
		if ($fk_warehouse <= 0) {
			$error++;
			setEventMessages($langs->trans("ErrorFieldRequired", $langs->transnoentitiesnoconv("Warehouse")), null, 'errors');
		}
		if ($fk_product <= 0) {
			$error++;
			setEventMessages($langs->trans("ErrorFieldRequired", $langs->transnoentitiesnoconv("Product")), null, 'errors');
		}
		if (price2num(GETPOST('qtytoadd'), 'MS') < 0) {
			$error++;
			setEventMessages($langs->trans("FieldCannotBeNegative", $langs->transnoentitiesnoconv("RealQty")), null, 'errors');
		}
		if (!$error && !empty($conf->productbatch->enabled)) {
			$tmpproduct = new Product($db);
			$result = $tmpproduct->fetch($fk_product);

			if (empty($error) && $tmpproduct->status_batch>0 && empty($batch)) {
				$error++;
				$langs->load("errors");
				setEventMessages($langs->trans("ErrorProductNeedBatchNumber", $tmpproduct->ref), null, 'errors');
			}
			if (empty($error) && $tmpproduct->status_batch==2 && !empty($batch) && $qty>1) {
				$error++;
				$langs->load("errors");
				setEventMessages($langs->trans("TooManyQtyForSerialNumber", $tmpproduct->ref, $batch), null, 'errors');
			}
			if (empty($error) && empty($tmpproduct->status_batch) && !empty($batch)) {
				$error++;
				$langs->load("errors");
				setEventMessages($langs->trans("ErrorProductDoesNotNeedBatchNumber", $tmpproduct->ref), null, 'errors');
			}
		}
		if (!$error) {
			$tmp = new InventoryLine($db);
			$tmp->fk_inventory = $object->id;
			$tmp->fk_warehouse = $fk_warehouse;
			$tmp->fk_product = $fk_product;
			$tmp->batch = $batch;
			$tmp->datec = $now;
			$tmp->qty_view = $qty;

			$result = $tmp->create($user);
			if ($result < 0) {
				if ($db->lasterrno() == 'DB_ERROR_RECORD_ALREADY_EXISTS') {
					$langs->load("errors");
					setEventMessages($langs->trans("ErrorRecordAlreadyExists"), null, 'errors');
				} else {
					dol_print_error($db, $tmp->error, $tmp->errors);
				}
			} else {
				// Clear var
				$_POST['batch'] = '';
				$_POST['qtytoadd'] = '';
			}
		}
	}
}




/*
 * View
 */

$form = new Form($db);
$formproduct = new FormProduct($db);

$help_url = '';

llxHeader('', $langs->trans('Inventory'), $help_url);


<<<<<<< HEAD
=======
// Disable button Generate movement if data were modified and not saved
print '<script type="text/javascript">
function disablebuttonmakemovementandclose() {
	console.log("Disable button idbuttonmakemovementandclose until we save");
	jQuery("#idbuttonmakemovementandclose").attr(\'disabled\',\'disabled\');
	jQuery("#idbuttonmakemovementandclose").attr(\'onclick\', \'return false;\');
	jQuery("#idbuttonmakemovementandclose").attr(\'title\',\''.dol_escape_js($langs->trans("SaveQtyFirst")).'\');
	jQuery("#idbuttonmakemovementandclose").attr(\'class\',\'butActionRefused classfortooltip\');
};

jQuery(document).ready(function() {
	jQuery(".realqty").keyup(function() {
		console.log("keyup on realqty");
		disablebuttonmakemovementandclose();
	});
	jQuery(".realqty").change(function() {
		console.log("change on realqty");
		disablebuttonmakemovementandclose();
	});
});
</script>';


>>>>>>> 25fbd3b3
// Part to show record
if ($object->id > 0) {
	$res = $object->fetch_optionals();

	$head = inventoryPrepareHead($object);
	print dol_get_fiche_head($head, 'inventory', $langs->trans("Inventory"), -1, 'stock');

	$formconfirm = '';

	// Confirmation to delete
	if ($action == 'delete') {
		$formconfirm = $form->formconfirm($_SERVER["PHP_SELF"].'?id='.$object->id, $langs->trans('DeleteInventory'), $langs->trans('ConfirmDeleteOrder'), 'confirm_delete', '', 0, 1);
	}
	// Confirmation to delete line
	if ($action == 'deleteline') {
		$formconfirm = $form->formconfirm($_SERVER["PHP_SELF"].'?id='.$object->id.'&lineid='.$lineid.'&page='.$page.$paramwithsearch, $langs->trans('DeleteLine'), $langs->trans('ConfirmDeleteLine'), 'confirm_deleteline', '', 0, 1);
	}

	// Clone confirmation
	if ($action == 'clone') {
		// Create an array for form
		$formquestion = array();
		$formconfirm = $form->formconfirm($_SERVER["PHP_SELF"].'?id='.$object->id, $langs->trans('ToClone'), $langs->trans('ConfirmCloneMyObject', $object->ref), 'confirm_clone', $formquestion, 'yes', 1);
	}

	// Confirmation to close
	if ($action == 'record') {
		$formconfirm = $form->formconfirm($_SERVER["PHP_SELF"].'?id='.$object->id, $langs->trans('Close'), $langs->trans('ConfirmFinish'), 'update', '', 0, 1);
		$action = 'view';
	}

	// Confirmation to close
	if ($action == 'confirm_cancel') {
		$formconfirm = $form->formconfirm($_SERVER["PHP_SELF"].'?id='.$object->id, $langs->trans('Cancel'), $langs->trans('ConfirmCancel'), 'cancel_record', '', 0, 1);
		$action = 'view';
	}

	// Call Hook formConfirm
	$parameters = array('formConfirm' => $formconfirm, 'lineid' => $lineid);
	$reshook = $hookmanager->executeHooks('formConfirm', $parameters, $object, $action); // Note that $action and $object may have been modified by hook
	if (empty($reshook)) {
		$formconfirm .= $hookmanager->resPrint;
	} elseif ($reshook > 0) {
		$formconfirm = $hookmanager->resPrint;
	}

	// Print form confirm
	print $formconfirm;


	// Object card
	// ------------------------------------------------------------
	$linkback = '<a href="'.DOL_URL_ROOT.'/product/inventory/list.php">'.$langs->trans("BackToList").'</a>';

	$morehtmlref = '<div class="refidno">';
	/*
	// Ref bis
	$morehtmlref.=$form->editfieldkey("RefBis", 'ref_client', $object->ref_client, $object, $user->rights->inventory->creer, 'string', '', 0, 1);
	$morehtmlref.=$form->editfieldval("RefBis", 'ref_client', $object->ref_client, $object, $user->rights->inventory->creer, 'string', '', null, null, '', 1);
	// Thirdparty
	$morehtmlref.='<br>'.$langs->trans('ThirdParty') . ' : ' . $soc->getNomUrl(1);
	// Project
	if (! empty($conf->projet->enabled))
	{
		$langs->load("projects");
		$morehtmlref.='<br>'.$langs->trans('Project') . ' ';
		if ($user->rights->inventory->creer)
		{
			if ($action != 'classify')
			{
				$morehtmlref.='<a class="editfielda" href="' . $_SERVER['PHP_SELF'] . '?action=classify&token='.newToken().'&id=' . $object->id . '">' . img_edit($langs->transnoentitiesnoconv('SetProject')) . '</a> : ';
				if ($action == 'classify') {
					//$morehtmlref.=$form->form_project($_SERVER['PHP_SELF'] . '?id=' . $object->id, $object->socid, $object->fk_project, 'projectid', 0, 0, 1, 1);
					$morehtmlref.='<form method="post" action="'.$_SERVER['PHP_SELF'].'?id='.$object->id.'">';
					$morehtmlref.='<input type="hidden" name="action" value="classin">';
					$morehtmlref.='<input type="hidden" name="token" value="'.newToken().'">';
					$morehtmlref.=$formproject->select_projects($object->socid, $object->fk_project, 'projectid', $maxlength, 0, 1, 0, 1, 0, 0, '', 1);
					$morehtmlref.='<input type="submit" class="button valignmiddle" value="'.$langs->trans("Modify").'">';
					$morehtmlref.='</form>';
				} else {
					$morehtmlref.=$form->form_project($_SERVER['PHP_SELF'] . '?id=' . $object->id, $object->socid, $object->fk_project, 'none', 0, 0, 0, 1);
				}
			}
		} else {
			if (! empty($object->fk_project)) {
				$proj = new Project($db);
				$proj->fetch($object->fk_project);
				$morehtmlref.=$proj->getNomUrl();
			} else {
				$morehtmlref.='';
			}
		}
	}
	*/
	$morehtmlref .= '</div>';


	dol_banner_tab($object, 'ref', $linkback, 1, 'ref', 'ref', $morehtmlref);


	print '<div class="fichecenter">';
	print '<div class="fichehalfleft">';
	print '<div class="underbanner clearboth"></div>';
	print '<table class="border centpercent tableforfield">'."\n";

	// Common attributes
	include DOL_DOCUMENT_ROOT.'/core/tpl/commonfields_view.tpl.php';

	// Other attributes. Fields from hook formObjectOptions and Extrafields.
	include DOL_DOCUMENT_ROOT.'/core/tpl/extrafields_view.tpl.php';

	//print '<tr><td class="titlefield fieldname_invcode">'.$langs->trans("InventoryCode").'</td><td>INV'.$object->id.'</td></tr>';

	print '</table>';
	print '</div>';
	print '</div>';

	print '<div class="clearboth"></div>';

	print dol_get_fiche_end();


	print '<form id="formrecord" name="formrecord" method="POST" action="'.$_SERVER["PHP_SELF"].'?page='.$page.$paramwithsearch.'">';
	print '<input type="hidden" name="token" value="'.newToken().'">';
	print '<input type="hidden" name="action" value="updateinventorylines">';
	print '<input type="hidden" name="id" value="'.$object->id.'">';
	if ($backtopage) {
		print '<input type="hidden" name="backtopage" value="'.$backtopage.'">';
	}


	// Buttons for actions
	if ($action != 'record') {
		print '<div class="tabsAction">'."\n";
		$parameters = array();
		$reshook = $hookmanager->executeHooks('addMoreActionsButtons', $parameters, $object, $action); // Note that $action and $object may have been modified by hook
		if ($reshook < 0) {
			setEventMessages($hookmanager->error, $hookmanager->errors, 'errors');
		}

		if (empty($reshook)) {
			if ($object->status == Inventory::STATUS_DRAFT) {
				if ($permissiontoadd) {
					print '<a class="butAction" href="'.$_SERVER["PHP_SELF"].'?id='.$object->id.'&action=confirm_validate&confirm=yes&token='.newToken().'">'.$langs->trans("Validate").' ('.$langs->trans("Start").')</a>'."\n";
				} else {
					print '<a class="butActionRefused classfortooltip" href="#" title="'.dol_escape_htmltag($langs->trans("NotEnoughPermissions")).'">'.$langs->trans('Validate').' ('.$langs->trans("Start").')</a>'."\n";
				}
			}

			// Save
			if ($object->status == $object::STATUS_VALIDATED) {
				if ($permissiontoadd) {
					print '<a class="butAction classfortooltip" id="idbuttonmakemovementandclose" href="'.$_SERVER["PHP_SELF"].'?id='.$object->id.'&action=record&token='.newToken().'" title="'.dol_escape_htmltag($langs->trans("MakeMovementsAndClose")).'">'.$langs->trans("MakeMovementsAndClose").'</a>'."\n";
				} else {
					print '<a class="butActionRefused classfortooltip" href="#" title="'.dol_escape_htmltag($langs->trans("NotEnoughPermissions")).'">'.$langs->trans('MakeMovementsAndClose').'</a>'."\n";
				}

				if ($permissiontoadd) {
					print '<a class="butActionDelete" href="'.$_SERVER["PHP_SELF"].'?id='.$object->id.'&action=confirm_cancel&token='.newToken().'">'.$langs->trans("Cancel").'</a>'."\n";
				}
			}
		}
		print '</div>'."\n";

		if ($object->status != Inventory::STATUS_DRAFT && $object->status != Inventory::STATUS_VALIDATED) {
			print '<br><br>';
		}
	}



	if ($object->status == Inventory::STATUS_VALIDATED) {
		print '<center>';
		if (!empty($conf->use_javascript_ajax)) {
			if ($permissiontoadd) {
				// Link to launch scan tool
				if (!empty($conf->barcode->enabled) || !empty($conf->productbatch->enabled)) {
					print '<a href="'.$_SERVER["PHP_SELF"].'?id='.$object->id.'&action=updatebyscaning" class="marginrightonly paddingright marginleftonly paddingleft">'.img_picto('', 'barcode', 'class="paddingrightonly"').$langs->trans("UpdateByScaning").'</a>';
				}

				// Link to autofill
				print '<a id="fillwithexpected" class="marginrightonly paddingright marginleftonly paddingleft" href="#">'.img_picto('', 'autofill', 'class="paddingrightonly"').$langs->trans('AutofillWithExpected').'</a>';
				print '<script>';
				print '$( document ).ready(function() {';
				print '	$("#fillwithexpected").on("click",function fillWithExpected(){
							$(".expectedqty").each(function(){
								var object = $(this)[0];
								var objecttofill = $("#"+object.id+"_input")[0];
								objecttofill.value = object.innerText;
								jQuery(".realqty").trigger("change");
							})
							console.log("Values filled (after click on fillwithexpected)");
							return false;
				        });';
				print '});';
				print '</script>';

				// Link to reset qty
				print '<a href="#" id="clearqty" class="marginrightonly paddingright marginleftonly paddingleft">'.img_picto('', 'eraser', 'class="paddingrightonly"').$langs->trans("ClearQtys").'</a>';
			} else {
				print '<a class="classfortooltip marginrightonly paddingright marginleftonly paddingleft" href="#" title="'.dol_escape_htmltag($langs->trans("NotEnoughPermissions")).'">'.$langs->trans("Save").'</a>'."\n";
			}
		}
		print '<br>';
		print '<br>';
		print '</center>';
	}


	// Popup for mass barcode scanning
	if ($action == 'updatebyscaning') {
		if ($permissiontoadd) {
			// Output the javascript to manage the scanner tool.
			print '<script>';

			print '
			var duplicatedbatchcode = [];
			var errortab1 = [];
			var errortab2 = [];
			var errortab3 = [];
			var errortab4 = [];

			function barcodescannerjs(){
				console.log("We catch inputs in scanner box");
				jQuery("#scantoolmessage").text();

				var selectaddorreplace = $("select[name=selectaddorreplace]").val();
				var barcodemode = $("input[name=barcodemode]:checked").val();
				var barcodeproductqty = $("input[name=barcodeproductqty]").val();
				var textarea = $("textarea[name=barcodelist]").val();
				var textarray = textarea.split(/[\s,;]+/);
				var tabproduct = [];
				duplicatedbatchcode = [];
				errortab1 = [];
				errortab2 = [];
				errortab3 = [];
				errortab4 = [];

				textarray = textarray.filter(function(value){
					return value != "";
				});
				if(textarray.some((element) => element != "")){
					$(".expectedqty").each(function(){
						id = this.id;
						console.log("Analyze the line "+id+" in inventory, barcodemode="+barcodemode);
						warehouse = $("#"+id+"_warehouse").attr(\'data-ref\');
						//console.log(warehouse);
						productbarcode = $("#"+id+"_product").attr(\'data-barcode\');
						//console.log(productbarcode);
						productbatchcode = $("#"+id+"_batch").attr(\'data-batch\');
						//console.log(productbatchcode);

						if (barcodemode != "barcodeforproduct") {
							tabproduct.forEach(product=>{
								console.log("product.Batch="+product.Batch+" productbatchcode="+productbatchcode);
								if(product.Batch != "" && product.Batch == productbatchcode){
									console.log("duplicate batch code found for batch code "+productbatchcode);
									duplicatedbatchcode.push(productbatchcode);
								}
							})
						}
						productinput = $("#"+id+"_input").val();
						if(productinput == ""){
							productinput = 0
						}
						tabproduct.push({\'Id\':id,\'Warehouse\':warehouse,\'Barcode\':productbarcode,\'Batch\':productbatchcode,\'Qty\':productinput,\'fetched\':false});
					});

					console.log("Loop on each record entered in the textarea");
					textarray.forEach(function(element,index){
						console.log("Process record element="+element+" id="+id);
						var verify_batch = false;
						var verify_barcode = false;
						switch(barcodemode){
							case "barcodeforautodetect":
								verify_barcode = barcodeserialforproduct(tabproduct,index,element,barcodeproductqty,selectaddorreplace,"barcode",true);
								verify_batch = barcodeserialforproduct(tabproduct,index,element,barcodeproductqty,selectaddorreplace,"lotserial",true);
								break;
							case "barcodeforproduct":
								verify_barcode = barcodeserialforproduct(tabproduct,index,element,barcodeproductqty,selectaddorreplace,"barcode");
								break;
							case "barcodeforlotserial":
								verify_batch = barcodeserialforproduct(tabproduct,index,element,barcodeproductqty,selectaddorreplace,"lotserial");
								break;
							default:
								alert(\''.dol_escape_js($langs->trans("ErrorWrongBarcodemode")).' "\'+barcodemode+\'"\');
								throw \''.dol_escape_js($langs->trans('ErrorWrongBarcodemode')).' "\'+barcodemode+\'"\';
						}

						if (verify_batch == false && verify_barcode == false) {		/* If the 2 flags are false, not found error */
							errortab2.push(element);
						} else if (verify_batch == true && verify_barcode == true) {		/* If the 2 flags are true, error: we don t know which one to take */
							errortab3.push(element);
						} else if (verify_batch == true) {
							console.log("element="+element);
							console.log(duplicatedbatchcode);
							if (duplicatedbatchcode.includes(element)) {
								errortab1.push(element);
							}
						}
					});

					if (Object.keys(errortab1).length < 1 && Object.keys(errortab2).length < 1 && Object.keys(errortab3).length < 1) {
						tabproduct.forEach(product => {
							if(product.Qty!=0){
								console.log("We change #"+product.Id+"_input to match input in scanner box");
								if(product.hasOwnProperty("reelqty")){
									$.ajax({ url: \''.DOL_URL_ROOT.'/product/inventory/ajax/searchfrombarcode.php\',
										data: { "token":"'.newToken().'", "action":"addnewlineproduct", "fk_entrepot":product.Warehouse, "batch":product.Batch, "fk_inventory":'.dol_escape_js($object->id).', "fk_product":product.fk_product, "reelqty":product.reelqty},
										type: \'POST\',
										async: false,
										success: function(response) {
											response = JSON.parse(response);
											if(response.status == "success"){
												console.log(response.message);
												$("<input type=\'text\' value=\'"+product.Qty+"\' />")
												.attr("id", "id_"+response.id_line+"_input")
												.attr("name", "id_"+response.id_line)
												.appendTo("#formrecord");
											}else{
												console.error(response.message);
											}
										},
										error : function(output) {
											console.error("Error on line creation function");
										},
									});
								} else {
									$("#"+product.Id+"_input").val(product.Qty);
								}
							}
						});
						jQuery("#scantoolmessage").text("'.dol_escape_js($langs->transnoentities("QtyWasAddedToTheScannedBarcode")).'\n");
						/* document.forms["formrecord"].submit(); */
					} else {
						let stringerror = "";
						if (Object.keys(errortab1).length > 0) {
							stringerror += "<br>'.dol_escape_js($langs->transnoentities('ErrorSameBatchNumber')).': ";
							errortab1.forEach(element => {
								stringerror += (element + ", ")
							});
							stringerror = stringerror.slice(0, -2);	/* Remove last ", " */
						}
						if (Object.keys(errortab2).length > 0) {
							stringerror += "<br>'.dol_escape_js($langs->transnoentities('ErrorCantFindCodeInInventory')).': ";
							errortab2.forEach(element => {
								stringerror += (element + ", ")
							});
							stringerror = stringerror.slice(0, -2);	/* Remove last ", " */
						}
						if (Object.keys(errortab3).length > 0) {
							stringerror += "<br>'.dol_escape_js($langs->transnoentities('ErrorCodeScannedIsBothProductAndSerial')).': ";
							errortab3.forEach(element => {
								stringerror += (element + ", ")
							});
							stringerror = stringerror.slice(0, -2);	/* Remove last ", " */
						}
						if (Object.keys(errortab4).length > 0) {
							stringerror += "<br>'.dol_escape_js($langs->transnoentities('ErrorBarcodeNotFoundForProductWarehouse')).': ";
							errortab4.forEach(element => {
								stringerror += (element + ", ")
							});
							stringerror = stringerror.slice(0, -2);	/* Remove last ", " */
						}

						jQuery("#scantoolmessage").html(\''.dol_escape_js($langs->transnoentities("ErrorOnElementsInventory")).'\' + stringerror);
						//alert("'.dol_escape_js($langs->trans("ErrorOnElementsInventory")).' :\n" + stringerror);
					}
				}

			}

			/* This methode is called by parent barcodescannerjs() */
			function barcodeserialforproduct(tabproduct,index,element,barcodeproductqty,selectaddorreplace,mode,autodetect=false){
				BarcodeIsInProduct=0;
				newproductrow=0
				result=false;
				tabproduct.forEach(product => {
					$.ajax({ url: \''.DOL_URL_ROOT.'/product/inventory/ajax/searchfrombarcode.php\',
						data: { "token":"'.newToken().'", "action":"existbarcode", '.(!empty($object->fk_warehouse)?'"fk_entrepot":'.$object->fk_warehouse.', ':'').(!empty($object->fk_product)?'"fk_product":'.$object->fk_product.', ':'').'"barcode":element, "product":product, "mode":mode},
						type: \'POST\',
						async: false,
						success: function(response) {
							response = JSON.parse(response);
							if (response.status == "success"){
								console.log(response.message);
								if(!newproductrow){
									newproductrow = response.object;
								}
							}else{
								if (mode!="lotserial" && autodetect==false && !errortab4.includes(element)){
									errortab4.push(element);
									console.error(response.message);
								}
							}
						},
						error : function(output) {
						   console.error("Error on barcodeserialforproduct function");
						},
				    });
					console.log("Product "+(index+=1)+": "+element);
					if(mode == "barcode"){
						testonproduct = product.Barcode
					}else if (mode == "lotserial"){
						testonproduct = product.Batch
					}
					if(testonproduct == element){
						if(selectaddorreplace == "add"){
							productqty = parseInt(product.Qty,10);
							product.Qty = productqty + parseInt(barcodeproductqty,10);
						}else if(selectaddorreplace == "replace"){
							if(product.fetched == false){
								product.Qty = barcodeproductqty
								product.fetched=true
							}else{
								productqty = parseInt(product.Qty,10);
								product.Qty = productqty + parseInt(barcodeproductqty,10);
							}
						}
						BarcodeIsInProduct+=1;
					}
				})
				if(BarcodeIsInProduct==0 && newproductrow!=0){
					tabproduct.push({\'Id\':tabproduct.length-1,\'Warehouse\':newproductrow.fk_warehouse,\'Barcode\':mode=="barcode"?element:null,\'Batch\':mode=="lotserial"?element:null,\'Qty\':barcodeproductqty,\'fetched\':true,\'reelqty\':newproductrow.reelqty,\'fk_product\':newproductrow.fk_product,\'mode\':mode});
					result = true;
				}
				if(BarcodeIsInProduct > 0){
					result = true;
				}
				return result;
			}
			';
			print '</script>';
		}
		include DOL_DOCUMENT_ROOT.'/core/class/html.formother.class.php';
		$formother = new FormOther($db);
		print $formother->getHTMLScannerForm("barcodescannerjs", 'all');
	}

	//Call method to undo changes in real qty
	print '<script>';
	print 'jQuery(document).ready(function() {
		$("#clearqty").on("click", function() {
			console.log("Clear all values");
			disablebuttonmakemovementandclose();
			jQuery(".realqty").val("");
			jQuery(".realqty").trigger("change");
			return false;	/* disable submit */
		});
		$(".undochangesqty").on("click", function undochangesqty() {
			console.log("Clear value of inventory line");
			id = this.id;
			id = id.split("_")[1];
			tmpvalue = $("#id_"+id+"_input_tmp").val()
			$("#id_"+id+"_input")[0].value = tmpvalue;
			return false;	/* disable submit */
		});
	});';
	print '</script>';

	print '<div class="fichecenter">';
	//print '<div class="fichehalfleft">';
	print '<div class="clearboth"></div>';

	//print load_fiche_titre($langs->trans('Consumption'), '', '');

	print '<div class="div-table-responsive-no-min">';
	print '<table id="tablelines" class="noborder noshadow centpercent">';

	print '<tr class="liste_titre">';
	print '<td>'.$langs->trans("Warehouse").'</td>';
	print '<td>'.$langs->trans("Product").'</td>';
	if (!empty($conf->productbatch->enabled)) {
		print '<td>';
		print $langs->trans("Batch");
		print '</td>';
	}
	print '<td class="right">'.$langs->trans("ExpectedQty").'</td>';
	print '<td class="right">';
	print $form->textwithpicto($langs->trans("RealQty"), $langs->trans("InventoryRealQtyHelp"));
	print '</td>';
	if (!empty($conf->global->INVENTORY_MANAGE_REAL_PMP)) {
		print '<td class="right">'.$langs->trans('PMPExpected').'</td>';
		print '<td class="right">'.$langs->trans('ExpectedValuation').'</td>';
		print '<td class="right">'.$langs->trans('PMPReal').'</td>';
		print '<td class="right">'.$langs->trans('RealValuation').'</td>';
	}
	if ($object->status == $object::STATUS_DRAFT || $object->status == $object::STATUS_VALIDATED) {
		// Actions or link to stock movement
		print '<td class="center">';
		print '</td>';
	} else {
		// Actions or link to stock movement
		print '<td class="right">';
		//print $langs->trans("StockMovement");
		print '</td>';
	}
	print '</tr>';

	// Line to add a new line in inventory
	if ($object->status == $object::STATUS_DRAFT || $object->status == $object::STATUS_VALIDATED) {
		print '<tr>';
		print '<td>';
		print $formproduct->selectWarehouses((GETPOSTISSET('fk_warehouse') ? GETPOST('fk_warehouse', 'int') : $object->fk_warehouse), 'fk_warehouse', 'warehouseopen', 1, 0, 0, '', 0, 0, array(), 'maxwidth300');
		print '</td>';
		print '<td>';
		print $form->select_produits((GETPOSTISSET('fk_product') ? GETPOST('fk_product', 'int') : $object->fk_product), 'fk_product', '', 0, 0, -1, 2, '', 0, null, 0, '1', 0, 'maxwidth300');
		print '</td>';
		if (!empty($conf->productbatch->enabled)) {
			print '<td>';
			print '<input type="text" name="batch" class="maxwidth100" value="'.(GETPOSTISSET('batch') ? GETPOST('batch') : '').'">';
			print '</td>';
		}
		print '<td class="right"></td>';
		print '<td class="right">';
		print '<input type="text" name="qtytoadd" class="maxwidth75" value="">';
		print '</td>';
		if (!empty($conf->global->INVENTORY_MANAGE_REAL_PMP)) {
			print '<td class="right">';
			print '</td>';
			print '<td class="right">';
			print '</td>';
			print '<td class="right">';
			print '</td>';
			print '<td class="right">';
			print '</td>';
		}
		// Actions
		print '<td class="center">';
		print '<input type="submit" class="button paddingright" name="addline" value="'.$langs->trans("Add").'">';
		print '</td>';
		print '</tr>';
	}

	// Request to show lines of inventory (prefilled after start/validate step)
	$sql = 'SELECT id.rowid, id.datec as date_creation, id.tms as date_modification, id.fk_inventory, id.fk_warehouse,';
	$sql .= ' id.fk_product, id.batch, id.qty_stock, id.qty_view, id.qty_regulated, id.fk_movement, id.pmp_real, id.pmp_expected';
	$sql .= ' FROM '.MAIN_DB_PREFIX.'inventorydet as id';
	$sql .= ' WHERE id.fk_inventory = '.((int) $object->id);
	$sql .= $db->plimit($limit, $offset);

	$cacheOfProducts = array();
	$cacheOfWarehouses = array();

	//$sql = '';
	$resql = $db->query($sql);
	if ($resql) {
		$num = $db->num_rows($resql);

		if (!empty($limit != 0) || $num > $limit || $page) {
			print_fleche_navigation($page, $_SERVER["PHP_SELF"], $paramwithsearch, ($num >= $limit), '<li class="pagination"><span>' . $langs->trans("Page") . ' ' . ($page + 1) . '</span></li>', '', $limit);
		}

		$i = 0;
		$hasinput = false;
		$totalarray = array();
		while ($i < $num) {
			$obj = $db->fetch_object($resql);

			if (isset($cacheOfWarehouses[$obj->fk_warehouse])) {
				$warehouse_static = $cacheOfWarehouses[$obj->fk_warehouse];
			} else {
				$warehouse_static = new Entrepot($db);
				$warehouse_static->fetch($obj->fk_warehouse);

				$cacheOfWarehouses[$warehouse_static->id] = $warehouse_static;
			}

			// Load real stock we have now
			$option = '';
			if (isset($cacheOfProducts[$obj->fk_product])) {
				$product_static = $cacheOfProducts[$obj->fk_product];
			} else {
				$product_static = new Product($db);
				$result = $product_static->fetch($obj->fk_product, '', '', '', 1, 1, 1);

				//$option = 'nobatch';
				$option .= ',novirtual';
				$product_static->load_stock($option); // Load stock_reel + stock_warehouse.

				$cacheOfProducts[$product_static->id] = $product_static;
			}

			print '<tr class="oddeven">';
			print '<td id="id_'.$obj->rowid.'_warehouse" data-ref="'.dol_escape_htmltag($warehouse_static->ref).'">';
			print $warehouse_static->getNomUrl(1);
			print '</td>';
			print '<td id="id_'.$obj->rowid.'_product" data-ref="'.dol_escape_htmltag($product_static->ref).'" data-barcode="'.dol_escape_htmltag($product_static->barcode).'">';
			print $product_static->getNomUrl(1).' - '.$product_static->label;
			print '</td>';

			if (!empty($conf->productbatch->enabled)) {
				print '<td id="id_'.$obj->rowid.'_batch" data-batch="'.dol_escape_htmltag($obj->batch).'">';
				print dol_escape_htmltag($obj->batch);
				print '</td>';
			}

			// Expected quantity = Quantity in stock when we start inventory
			print '<td class="right expectedqty" id="id_'.$obj->rowid.'" title="Stock viewed at last update: '.$obj->qty_stock.'">';
			$valuetoshow = $obj->qty_stock;
			// For inventory not yet close, we overwrite with the real value in stock now
			if ($object->status == $object::STATUS_DRAFT || $object->status == $object::STATUS_VALIDATED) {
				if (!empty($conf->productbatch->enabled) && $product_static->hasbatch()) {
					$valuetoshow = $product_static->stock_warehouse[$obj->fk_warehouse]->detail_batch[$obj->batch]->qty;
				} else {
					$valuetoshow = $product_static->stock_warehouse[$obj->fk_warehouse]->real;
				}
			}
			print price2num($valuetoshow, 'MS');
			print '<input type="hidden" name="stock_qty_'.$obj->rowid.'" value="'.$valuetoshow.'">';
			print '</td>';

			// Real quantity
			if ($object->status == $object::STATUS_DRAFT || $object->status == $object::STATUS_VALIDATED) {
				print '<td class="right">';
				$qty_view = GETPOST("id_".$obj->rowid) && price2num(GETPOST("id_".$obj->rowid), 'MS') >= 0 ? GETPOST("id_".$obj->rowid) : $obj->qty_view;

				//if (!$hasinput && $qty_view !== null && $obj->qty_stock != $qty_view) {
				if ($qty_view != '') {
					$hasinput = true;
				}

				print '<a id="undochangesqty_'.$obj->rowid.'" href="#" class="undochangesqty reposition marginrightonly" title="'.dol_escape_htmltag($langs->trans("Clear")).'">';
				print img_picto('', 'eraser', 'class="opacitymedium"');
				print '</a>';
				print '<input type="text" class="maxwidth75 right realqty" name="id_'.$obj->rowid.'" id="id_'.$obj->rowid.'_input" value="'.$qty_view.'">';
				print '</td>';
				if (! empty($conf->global->INVENTORY_MANAGE_REAL_PMP)) {
					//PMP Expected
					if (! empty($obj->pmp_expected)) $pmp_expected = $obj->pmp_expected;
					else $pmp_expected = $product_static->pmp;
					$pmp_valuation = $pmp_expected * $valuetoshow;
					print '<td class="right">';
					print price($pmp_expected);
					print '<input type="hidden" name="expectedpmp_'.$obj->rowid.'" value="'.$pmp_expected.'"/>';
					print '</td>';
					print '<td class="right">';
					print price($pmp_valuation);
					print '</td>';
					//PMP Real
					print '<td class="right">';


					if (! empty($obj->pmp_real)) $pmp_real = $obj->pmp_real;
					else $pmp_real = $product_static->pmp;
					$pmp_valuation_real = $pmp_real * $qty_view;
					print '<input type="text" class="maxwidth75 right realpmp'.$obj->fk_product.'" name="realpmp_'.$obj->rowid.'" id="id_'.$obj->rowid.'_input_pmp" value="'.price2num($pmp_real).'">';
					print '</td>';
					print '<td class="right">';
					print '<input type="text" class="maxwidth75 right realvaluation'.$obj->fk_product.'" name="realvaluation_'.$obj->rowid.'" id="id_'.$obj->rowid.'_input_real_valuation" value="'.$pmp_valuation_real.'">';
					print '</td>';

					$totalExpectedValuation += $pmp_valuation;
					$totalRealValuation += $pmp_valuation_real;
				}

				// Picto delete line
				print '<td class="right">';
				print '<a class="reposition" href="'.DOL_URL_ROOT.'/product/inventory/inventory.php?id='.$object->id.'&lineid='.$obj->rowid.'&action=deleteline&page='.$page.$paramwithsearch.'&token='.newToken().'">'.img_delete().'</a>';
				$qty_tmp = price2num(GETPOST("id_".$obj->rowid."_input_tmp", 'MS')) >= 0 ? GETPOST("id_".$obj->rowid."_input_tmp") : $qty_view;
				print '<input type="hidden" class="maxwidth75 right realqty" name="id_'.$obj->rowid.'_input_tmp" id="id_'.$obj->rowid.'_input_tmp" value="'.$qty_tmp.'">';
				print '</td>';
			} else {
				print '<td class="right nowraponall">';
				print $obj->qty_view;	// qty found
				print '</td>';
				if (!empty($conf->global->INVENTORY_MANAGE_REAL_PMP)) {
					//PMP Expected
					if (! empty($obj->pmp_expected)) $pmp_expected = $obj->pmp_expected;
					else $pmp_expected = $product_static->pmp;
					$pmp_valuation = $pmp_expected * $valuetoshow;
					print '<td class="right">';
					print price($pmp_expected);
					print '</td>';
					print '<td class="right">';
					print price($pmp_valuation);
					print '</td>';

					//PMP Real
					print '<td class="right">';
					if (! empty($obj->pmp_real)) $pmp_real = $obj->pmp_real;
					else $pmp_real = $product_static->pmp;
					$pmp_valuation_real = $pmp_real * $obj->qty_view;
					print price($pmp_real);
					print '</td>';
					print '<td class="right">';
					print price($pmp_valuation_real);
					print '</td>';
					print '<td class="nowraponall right">';

					$totalExpectedValuation += $pmp_valuation;
					$totalRealValuation += $pmp_valuation_real;
				}
				if ($obj->fk_movement > 0) {
					$stockmovment = new MouvementStock($db);
					$stockmovment->fetch($obj->fk_movement);
					print $stockmovment->getNomUrl(1, 'movements');
				}
				print '</td>';
			}
			print '</tr>';

			$i++;
		}
	} else {
		dol_print_error($db);
	}
	if (!empty($conf->global->INVENTORY_MANAGE_REAL_PMP)) {
		print '<tr class="liste_total">';
		print '<td colspan="5">'.$langs->trans("Total").'</td>';
		print '<td class="right" colspan="2">'.price($totalExpectedValuation).'</td>';
		print '<td class="right" id="totalRealValuation" colspan="2">'.price($totalRealValuation).'</td>';
		print '<td></td>';
		print '</tr>';
	}
	print '</table>';

	print '</div>';

	if ($object->status == $object::STATUS_VALIDATED) {
		print '<center><input id="submitrecord" type="submit" class="button button-save" name="save" value="'.$langs->trans("Save").'"></center>';
	}

	print '</div>';

	print '</form>';


	print '<script type="text/javascript">
					$(document).ready(function() {

                        $(".paginationnext:last").click(function(e){
                            var form = $("#formrecord");
   							var actionURL = "'.$_SERVER['PHP_SELF']."?page=".($page).$paramwithsearch.'";
   							$.ajax({
      					 	url: actionURL,
        					data: form.serialize(),
        					cache: false,
        					success: function(result){
           				 	window.location.href = "'.$_SERVER['PHP_SELF']."?page=".($page + 1).$paramwithsearch.'";
    						}});
    					});


                         $(".paginationprevious:last").click(function(e){
                         console.log(1);
                            var form = $("#formrecord");
   							var actionURL = "'.$_SERVER['PHP_SELF']."?page=".($page).$paramwithsearch.'";
   							$.ajax({
      					 	url: actionURL,
        					data: form.serialize(),
        					cache: false,
        					success: function(result){
           				 	window.location.href = "'.$_SERVER['PHP_SELF']."?page=".($page - 1).$paramwithsearch.'";
       					 	}});
						 });
					});
				</script>';
<<<<<<< HEAD
=======
	}
	print '</form>';


	if (! empty($conf->global->INVENTORY_MANAGE_REAL_PMP)) {
		?>
		<script type="text/javascript">
			$('.realqty').on('change', function () {
				let realqty = $(this).closest('tr').find('.realqty').val();
				let inputPmp = $(this).closest('tr').find('input[class*=realpmp]');
				let realpmp = $(inputPmp).val();
				if (!isNaN(realqty) && !isNaN(realpmp)) {
					let realval = realqty * realpmp;
					$(this).closest('tr').find('input[name^=realvaluation]').val(realval.toFixed(2));
				}
				updateTotalValuation();
			});

			$('input[class*=realpmp]').on('change', function () {
				let inputQtyReal = $(this).closest('tr').find('.realqty');
				let realqty = $(inputQtyReal).val();
				let inputPmp = $(this).closest('tr').find('input[class*=realpmp]');
				console.log(inputPmp);
				let realPmpClassname = $(inputPmp).attr('class').match(/[\w-]*realpmp[\w-]*/g)[0];
				let realpmp = $(inputPmp).val();
				if (!isNaN(realpmp)) {
					$('.'+realPmpClassname).val(realpmp); //For batch case if pmp is changed we change it everywhere it's same product and calc back everything

					if (!isNaN(realqty)) {
						let realval = realqty * realpmp;
						$(this).closest('tr').find('input[name^=realvaluation]').val(realval.toFixed(2));
					}
					$('.realqty').trigger('change');
					updateTotalValuation();
				}
			});

			$('input[name^=realvaluation]').on('change', function () {
				let inputQtyReal = $(this).closest('tr').find('.realqty');
				let realqty = $(inputQtyReal).val();
				let inputPmp = $(this).closest('tr').find('input[class*=realpmp]');
				let inputRealValuation = $(this).closest('tr').find('input[name^=realvaluation]');
				let realPmpClassname = $(inputPmp).attr('class').match(/[\w-]*realpmp[\w-]*/g)[0];
				let realvaluation = $(inputRealValuation).val();
				if (!isNaN(realvaluation) && !isNaN(realqty) && realvaluation !== '' && realqty !== '' && realqty !== 0) {
					let realpmp = realvaluation / realqty
					$('.'+realPmpClassname).val(realpmp); //For batch case if pmp is changed we change it everywhere it's same product and calc back everything
					$('.realqty').trigger('change');
					updateTotalValuation();
				}
			});

			function updateTotalValuation() {
				let total = 0;
				$('input[name^=realvaluation]').each(function( index ) {
					let val = $(this).val();
					if(!isNaN(val)) total += parseFloat($(this).val());
				});
				let currencyFractionDigits = new Intl.NumberFormat('fr-FR', {
					style: 'currency',
					currency: 'EUR',
				}).resolvedOptions().maximumFractionDigits;
				$('#totalRealValuation').html(total.toLocaleString('fr-FR', {
					maximumFractionDigits: currencyFractionDigits
				}));
			}

		</script>
		<?php
	}
>>>>>>> 25fbd3b3
}

// End of page
llxFooter();
$db->close();<|MERGE_RESOLUTION|>--- conflicted
+++ resolved
@@ -267,7 +267,6 @@
 		$resql = $db->query($sql);
 		if ($resql) {
 			$num = $db->num_rows($resql);
-
 			$i = 0;
 			$totalarray = array();
 			$inventoryline = new InventoryLine($db);
@@ -312,7 +311,7 @@
 			}
 		}
 
-		// Update user that update quantities
+		// Update line with id of stock movement (and the start quantity if it has changed this last recording)
 		if (! $error) {
 			$sqlupdate = "UPDATE ".MAIN_DB_PREFIX."inventory";
 			$sqlupdate .= " SET fk_user_modif = ".((int) $user->id);
@@ -428,8 +427,6 @@
 llxHeader('', $langs->trans('Inventory'), $help_url);
 
 
-<<<<<<< HEAD
-=======
 // Disable button Generate movement if data were modified and not saved
 print '<script type="text/javascript">
 function disablebuttonmakemovementandclose() {
@@ -453,7 +450,6 @@
 </script>';
 
 
->>>>>>> 25fbd3b3
 // Part to show record
 if ($object->id > 0) {
 	$res = $object->fetch_optionals();
@@ -646,6 +642,7 @@
 								jQuery(".realqty").trigger("change");
 							})
 							console.log("Values filled (after click on fillwithexpected)");
+							disablebuttonmakemovementandclose();
 							return false;
 				        });';
 				print '});';
@@ -909,6 +906,7 @@
 			id = id.split("_")[1];
 			tmpvalue = $("#id_"+id+"_input_tmp").val()
 			$("#id_"+id+"_input")[0].value = tmpvalue;
+			disablebuttonmakemovementandclose();
 			return false;	/* disable submit */
 		});
 	});';
@@ -1179,10 +1177,20 @@
 
 	print '</div>';
 
+
+	// Call method to disable the button if no qty entered yet for inventory
+
+	if ($object->status != $object::STATUS_VALIDATED || !$hasinput) {
+		print '<script type="text/javascript">
+					jQuery(document).ready(function() {
+						console.log("Call disablebuttonmakemovementandclose because status = '.((int) $object->status).' or $hasinput = '.((int) $hasinput).'");
+						disablebuttonmakemovementandclose();
+					});
+				</script>';
+	}
 	print '</form>';
 
-
-	print '<script type="text/javascript">
+print '<script type="text/javascript">
 					$(document).ready(function() {
 
                         $(".paginationnext:last").click(function(e){
@@ -1212,10 +1220,6 @@
 						 });
 					});
 				</script>';
-<<<<<<< HEAD
-=======
-	}
-	print '</form>';
 
 
 	if (! empty($conf->global->INVENTORY_MANAGE_REAL_PMP)) {
@@ -1284,7 +1288,6 @@
 		</script>
 		<?php
 	}
->>>>>>> 25fbd3b3
 }
 
 // End of page
