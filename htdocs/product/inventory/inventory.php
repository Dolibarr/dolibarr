<?php
/* Copyright (C) 2019 Laurent Destailleur  <eldy@users.sourceforge.net>
 *
 * This program is free software; you can redistribute it and/or modify
 * it under the terms of the GNU General Public License as published by
 * the Free Software Foundation; either version 3 of the License, or
 * (at your option) any later version.
 *
 * This program is distributed in the hope that it will be useful,
 * but WITHOUT ANY WARRANTY; without even the implied warranty of
 * MERCHANTABILITY or FITNESS FOR A PARTICULAR PURPOSE.  See the
 * GNU General Public License for more details.
 *
 * You should have received a copy of the GNU General Public License
 * along with this program. If not, see <https://www.gnu.org/licenses/>.
 */

/**
 *   	\file       htdocs/product/inventory/inventory.php
 *		\ingroup    inventory
 *		\brief      Tabe to enter counting
 */

// Load Dolibarr environment
require '../../main.inc.php';
include_once DOL_DOCUMENT_ROOT.'/core/class/html.formcompany.class.php';
include_once DOL_DOCUMENT_ROOT.'/product/class/html.formproduct.class.php';
include_once DOL_DOCUMENT_ROOT.'/product/class/product.class.php';
include_once DOL_DOCUMENT_ROOT.'/product/inventory/class/inventory.class.php';
include_once DOL_DOCUMENT_ROOT.'/product/inventory/lib/inventory.lib.php';
include_once DOL_DOCUMENT_ROOT.'/product/stock/class/mouvementstock.class.php';
include_once DOL_DOCUMENT_ROOT.'/product/stock/class/productlot.class.php';

// Load translation files required by the page
$langs->loadLangs(array("stocks", "other", "productbatch"));

// Get parameters
$id = GETPOST('id', 'int');
$ref = GETPOST('ref', 'alpha');
$action = GETPOST('action', 'aZ09');
$confirm = GETPOST('confirm', 'alpha');
$cancel = GETPOST('cancel', 'aZ09');
$contextpage = GETPOST('contextpage', 'aZ') ?GETPOST('contextpage', 'aZ') : 'inventorycard'; // To manage different context of search
$backtopage = GETPOST('backtopage', 'alpha');
$listoffset = GETPOST('listoffset', 'alpha');
$limit = GETPOST('limit', 'int') > 0 ?GETPOST('limit', 'int') : $conf->liste_limit;
$page = GETPOSTISSET('pageplusone') ? (GETPOST('pageplusone') - 1) : GETPOST("page", 'int');
if (empty($page) || $page == -1) {
	$page = 0;
}
$offset = $limit * $page;
$pageprev = $page - 1;
$pagenext = $page + 1;

$fk_warehouse = GETPOST('fk_warehouse', 'int');
$fk_product = GETPOST('fk_product', 'int');
$lineid = GETPOST('lineid', 'int');
$batch = GETPOST('batch', 'alphanohtml');
$totalExpectedValuation = 0;
$totalRealValuation = 0;
if (empty($conf->global->MAIN_USE_ADVANCED_PERMS)) {
	$result = restrictedArea($user, 'stock', $id);
} else {
	$result = restrictedArea($user, 'stock', $id, '', 'inventory_advance');
}

// Initialize technical objects
$object = new Inventory($db);
$extrafields = new ExtraFields($db);
$diroutputmassaction = $conf->stock->dir_output.'/temp/massgeneration/'.$user->id;
$hookmanager->initHooks(array('inventorycard')); // Note that conf->hooks_modules contains array

// Fetch optionals attributes and labels
$extrafields->fetch_name_optionals_label($object->table_element);

$search_array_options = $extrafields->getOptionalsFromPost($object->table_element, '', 'search_');

// Initialize array of search criterias
$search_all = GETPOST("search_all", 'alpha');
$search = array();
foreach ($object->fields as $key => $val) {
	if (GETPOST('search_'.$key, 'alpha')) {
		$search[$key] = GETPOST('search_'.$key, 'alpha');
	}
}

if (empty($action) && empty($id) && empty($ref)) {
	$action = 'view';
}

// Load object
include DOL_DOCUMENT_ROOT.'/core/actions_fetchobject.inc.php'; // Must be include, not include_once.

// Security check - Protection if external user
//if ($user->socid > 0) accessforbidden();
//if ($user->socid > 0) $socid = $user->socid;
//$result = restrictedArea($user, 'mymodule', $id);

//Parameters Page
$param = '&id='.$object->id;
if ($limit > 0 && $limit != $conf->liste_limit) {
	$param .= '&limit='.((int) $limit);
}
$paramwithsearch = $param;


if (empty($conf->global->MAIN_USE_ADVANCED_PERMS)) {
	$permissiontoadd = $user->rights->stock->creer;
	$permissiontodelete = $user->rights->stock->supprimer;
} else {
	$permissiontoadd = $user->rights->stock->inventory_advance->write;
	$permissiontodelete = $user->rights->stock->inventory_advance->write;
}

$now = dol_now();



/*
 * Actions
 */

if ($cancel) {
	$action = '';
}


$parameters = array();
$reshook = $hookmanager->executeHooks('doActions', $parameters, $object, $action); // Note that $action and $object may have been modified by some hooks
if ($reshook < 0) {
	setEventMessages($hookmanager->error, $hookmanager->errors, 'errors');
}

if (empty($reshook)) {
	$error = 0;

	if ($action == 'cancel_record' && $permissiontoadd) {
		$object->setCanceled($user);
	}

	// Close inventory by recording the stock movements
	if ($action == 'update' && !empty($user->rights->stock->mouvement->creer) && $object->status == $object::STATUS_VALIDATED) {
		$stockmovment = new MouvementStock($db);
		$stockmovment->setOrigin($object->element, $object->id);

		$cacheOfProducts = array();

		$db->begin();

		$sql = 'SELECT id.rowid, id.datec as date_creation, id.tms as date_modification, id.fk_inventory, id.fk_warehouse,';
		$sql .= ' id.fk_product, id.batch, id.qty_stock, id.qty_view, id.qty_regulated, id.pmp_real';
		$sql .= ' FROM '.MAIN_DB_PREFIX.'inventorydet as id';
		$sql .= ' WHERE id.fk_inventory = '.((int) $object->id);

		$resql = $db->query($sql);
		if ($resql) {
			$num = $db->num_rows($resql);
			$i = 0;
			$totalarray = array();
			while ($i < $num) {
				$line = $db->fetch_object($resql);

				$qty_stock = $line->qty_stock;
				$qty_view = $line->qty_view;		// The quantity viewed by inventorier, the qty we target


				// Load real stock we have now.
				if (isset($cacheOfProducts[$line->fk_product])) {
					$product_static = $cacheOfProducts[$line->fk_product];
				} else {
					$product_static = new Product($db);
					$result = $product_static->fetch($line->fk_product, '', '', '', 1, 1, 1);

					//$option = 'nobatch';
					$option .= ',novirtual';
					$product_static->load_stock($option); // Load stock_reel + stock_warehouse.

					$cacheOfProducts[$product_static->id] = $product_static;
				}

				// Get the real quantity in stock now, but before the stock move for inventory.
				$realqtynow = $product_static->stock_warehouse[$line->fk_warehouse]->real;
				if (isModEnabled('productbatch') && $product_static->hasbatch()) {
					$realqtynow = $product_static->stock_warehouse[$line->fk_warehouse]->detail_batch[$line->batch]->qty;
				}


				if (!is_null($qty_view)) {
					$stock_movement_qty = price2num($qty_view - $realqtynow, 'MS');
					if ($stock_movement_qty != 0) {
						if ($stock_movement_qty < 0) {
							$movement_type = 1;
						} else {
							$movement_type = 0;
						}

						$datemovement = '';
						//$inventorycode = 'INV'.$object->id;
						$inventorycode = 'INV-'.$object->ref;
						$price = 0;
						if (!empty($line->pmp_real) && !empty($conf->global->INVENTORY_MANAGE_REAL_PMP)) $price = $line->pmp_real;

						$idstockmove = $stockmovment->_create($user, $line->fk_product, $line->fk_warehouse, $stock_movement_qty, $movement_type, $price, $langs->trans('LabelOfInventoryMovemement', $object->ref), $inventorycode, $datemovement, '', '', $line->batch);
						if ($idstockmove < 0) {
							$error++;
							setEventMessages($stockmovment->error, $stockmovment->errors, 'errors');
							break;
						}

						// Update line with id of stock movement (and the start quantity if it has changed this last recording)
						$sqlupdate = "UPDATE ".MAIN_DB_PREFIX."inventorydet";
						$sqlupdate .= " SET fk_movement = ".((int) $idstockmove);
						if ($qty_stock != $realqtynow) {
							$sqlupdate .= ", qty_stock = ".((float) $realqtynow);
						}
						$sqlupdate .= " WHERE rowid = ".((int) $line->rowid);
						$resqlupdate = $db->query($sqlupdate);
						if (! $resqlupdate) {
							$error++;
							setEventMessages($db->lasterror(), null, 'errors');
							break;
						}
					}

					if (!empty($line->pmp_real) && !empty($conf->global->INVENTORY_MANAGE_REAL_PMP)) {
						$sqlpmp = 'UPDATE '.MAIN_DB_PREFIX.'product SET pmp = '.((float) $line->pmp_real).' WHERE rowid = '.((int) $line->fk_product);
						$resqlpmp = $db->query($sqlpmp);
						if (! $resqlpmp) {
							$error++;
							setEventMessages($db->lasterror(), null, 'errors');
							break;
						}
						if (!empty($conf->global->MAIN_PRODUCT_PERENTITY_SHARED)) {
							$sqlpmp = 'UPDATE '.MAIN_DB_PREFIX.'product_perentity SET pmp = '.((float) $line->pmp_real).' WHERE fk_product = '.((int) $line->fk_product).' AND entity='.$conf->entity;
							$resqlpmp = $db->query($sqlpmp);
							if (! $resqlpmp) {
								$error++;
								setEventMessages($db->lasterror(), null, 'errors');
								break;
							}
						}
					}
				}
				$i++;
			}

			if (!$error) {
				$object->setRecorded($user);
			}
		} else {
			setEventMessages($db->lasterror, null, 'errors');
			$error++;
		}

		if (! $error) {
			$db->commit();
		} else {
			$db->rollback();
		}
	}

	// Save quantity found during inventory (when we click on Save button on inventory page)
	if ($action =='updateinventorylines' && $permissiontoadd) {
		$sql = 'SELECT id.rowid, id.datec as date_creation, id.tms as date_modification, id.fk_inventory, id.fk_warehouse,';
		$sql .= ' id.fk_product, id.batch, id.qty_stock, id.qty_view, id.qty_regulated';
		$sql .= ' FROM '.MAIN_DB_PREFIX.'inventorydet as id';
		$sql .= ' WHERE id.fk_inventory = '.((int) $object->id);
		$sql .= $db->plimit($limit, $offset);

		$db->begin();

		$resql = $db->query($sql);
		if ($resql) {
			$num = $db->num_rows($resql);
			$i = 0;
			$totalarray = array();
			$inventoryline = new InventoryLine($db);

			while ($i < $num) {
				$line = $db->fetch_object($resql);
				$lineid = $line->rowid;

				$result = 0;
				$resultupdate = 0;

				if (GETPOST("id_".$lineid, 'alpha') != '') {		// If a value was set ('0' or something else)
					$qtytoupdate = price2num(GETPOST("id_".$lineid, 'alpha'), 'MS');
					$result = $inventoryline->fetch($lineid);
					if ($qtytoupdate < 0) {
						$result = -1;
						setEventMessages($langs->trans("FieldCannotBeNegative", $langs->transnoentitiesnoconv("RealQty")), null, 'errors');
					}
					if ($result > 0) {
						$inventoryline->qty_stock = price2num(GETPOST('stock_qty_'.$lineid, 'alpha'), 'MS');	// The new value that was set in as hidden field
						$inventoryline->qty_view = $qtytoupdate;	// The new value we want
						$inventoryline->pmp_real = price2num(GETPOST('realpmp_'.$lineid, 'alpha'), 'MS');
						$inventoryline->pmp_expected = price2num(GETPOST('expectedpmp_'.$lineid, 'alpha'), 'MS');
						$resultupdate = $inventoryline->update($user);
					}
				} elseif (GETPOSTISSET('id_' . $lineid)) {
					// Delete record
					$result = $inventoryline->fetch($lineid);
					if ($result > 0) {
						$inventoryline->qty_view = null;			// The new value we want
						$inventoryline->pmp_real = price2num(GETPOST('realpmp_'.$lineid, 'alpha'), 'MS');
						$inventoryline->pmp_expected = price2num(GETPOST('expectedpmp_'.$lineid, 'alpha'), 'MS');
						$resultupdate = $inventoryline->update($user);
					}
				}

				if ($result < 0 || $resultupdate < 0) {
					$error++;
				}

				$i++;
			}
		}

		// Update line with id of stock movement (and the start quantity if it has changed this last recording)
		if (! $error) {
			$sqlupdate = "UPDATE ".MAIN_DB_PREFIX."inventory";
			$sqlupdate .= " SET fk_user_modif = ".((int) $user->id);
			$sqlupdate .= " WHERE rowid = ".((int) $object->id);
			$resqlupdate = $db->query($sqlupdate);
			if (! $resqlupdate) {
				$error++;
				setEventMessages($db->lasterror(), null, 'errors');
			}
		}

		if (!$error) {
			$db->commit();
		} else {
			$db->rollback();
		}
	}

	$backurlforlist = DOL_URL_ROOT.'/product/inventory/list.php';
	$backtopage = DOL_URL_ROOT.'/product/inventory/inventory.php?id='.$object->id.'&page='.$page.$paramwithsearch;

	// Actions cancel, add, update, delete or clone
	include DOL_DOCUMENT_ROOT.'/core/actions_addupdatedelete.inc.php';

	// Actions when linking object each other
	include DOL_DOCUMENT_ROOT.'/core/actions_dellink.inc.php';

	// Actions when printing a doc from card
	include DOL_DOCUMENT_ROOT.'/core/actions_printing.inc.php';

	// Actions to send emails
	/*$triggersendname = 'MYOBJECT_SENTBYMAIL';
	$autocopy='MAIN_MAIL_AUTOCOPY_MYOBJECT_TO';
	$trackid='stockinv'.$object->id;
	include DOL_DOCUMENT_ROOT.'/core/actions_sendmails.inc.php';*/

	if (GETPOST('addline', 'alpha')) {
		$qty= (GETPOST('qtytoadd') != '' ? price2num(GETPOST('qtytoadd', 'MS')) : null);
		if ($fk_warehouse <= 0) {
			$error++;
			setEventMessages($langs->trans("ErrorFieldRequired", $langs->transnoentitiesnoconv("Warehouse")), null, 'errors');
		}
		if ($fk_product <= 0) {
			$error++;
			setEventMessages($langs->trans("ErrorFieldRequired", $langs->transnoentitiesnoconv("Product")), null, 'errors');
		}
		if (price2num(GETPOST('qtytoadd'), 'MS') < 0) {
			$error++;
			setEventMessages($langs->trans("FieldCannotBeNegative", $langs->transnoentitiesnoconv("RealQty")), null, 'errors');
		}
		if (!$error && isModEnabled('productbatch')) {
			$tmpproduct = new Product($db);
			$result = $tmpproduct->fetch($fk_product);

			if (empty($error) && $tmpproduct->status_batch>0 && empty($batch)) {
				$error++;
				$langs->load("errors");
				setEventMessages($langs->trans("ErrorProductNeedBatchNumber", $tmpproduct->ref), null, 'errors');
			}
			if (empty($error) && $tmpproduct->status_batch==2 && !empty($batch) && $qty>1) {
				$error++;
				$langs->load("errors");
				setEventMessages($langs->trans("TooManyQtyForSerialNumber", $tmpproduct->ref, $batch), null, 'errors');
			}
			if (empty($error) && empty($tmpproduct->status_batch) && !empty($batch)) {
				$error++;
				$langs->load("errors");
				setEventMessages($langs->trans("ErrorProductDoesNotNeedBatchNumber", $tmpproduct->ref), null, 'errors');
			}
		}
		if (!$error) {
			$tmp = new InventoryLine($db);
			$tmp->fk_inventory = $object->id;
			$tmp->fk_warehouse = $fk_warehouse;
			$tmp->fk_product = $fk_product;
			$tmp->batch = $batch;
			$tmp->datec = $now;
			$tmp->qty_view = $qty;

			$result = $tmp->create($user);
			if ($result < 0) {
				if ($db->lasterrno() == 'DB_ERROR_RECORD_ALREADY_EXISTS') {
					$langs->load("errors");
					setEventMessages($langs->trans("ErrorRecordAlreadyExists"), null, 'errors');
				} else {
					dol_print_error($db, $tmp->error, $tmp->errors);
				}
			} else {
				// Clear var
				$_POST['batch'] = '';
				$_POST['qtytoadd'] = '';
			}
		}
	}
}



/*
 * View
 */

$form = new Form($db);
$formproduct = new FormProduct($db);

$help_url = '';

llxHeader('', $langs->trans('Inventory'), $help_url);

// Part to show record
if ($object->id <= 0) {
	dol_print_error('', 'Bad value for object id');
	exit;
}


$res = $object->fetch_optionals();

$head = inventoryPrepareHead($object);
print dol_get_fiche_head($head, 'inventory', $langs->trans("Inventory"), -1, 'stock');

$formconfirm = '';

// Confirmation to delete
if ($action == 'delete') {
	$formconfirm = $form->formconfirm($_SERVER["PHP_SELF"].'?id='.$object->id, $langs->trans('DeleteInventory'), $langs->trans('ConfirmDeleteOrder'), 'confirm_delete', '', 0, 1);
}
// Confirmation to delete line
if ($action == 'deleteline') {
	$formconfirm = $form->formconfirm($_SERVER["PHP_SELF"].'?id='.$object->id.'&lineid='.$lineid.'&page='.$page.$paramwithsearch, $langs->trans('DeleteLine'), $langs->trans('ConfirmDeleteLine'), 'confirm_deleteline', '', 0, 1);
}

// Clone confirmation
if ($action == 'clone') {
	// Create an array for form
	$formquestion = array();
	$formconfirm = $form->formconfirm($_SERVER["PHP_SELF"].'?id='.$object->id, $langs->trans('ToClone'), $langs->trans('ConfirmCloneMyObject', $object->ref), 'confirm_clone', $formquestion, 'yes', 1);
}

// Confirmation to close
if ($action == 'record') {
	$formconfirm = $form->formconfirm($_SERVER["PHP_SELF"].'?id='.$object->id, $langs->trans('Close'), $langs->trans('ConfirmFinish'), 'update', '', 0, 1);
	$action = 'view';
}

// Confirmation to close
if ($action == 'confirm_cancel') {
	$formconfirm = $form->formconfirm($_SERVER["PHP_SELF"].'?id='.$object->id, $langs->trans('Cancel'), $langs->trans('ConfirmCancel'), 'cancel_record', '', 0, 1);
	$action = 'view';
}

<<<<<<< HEAD
	if ($action == 'validate') {
		$form = new Form($db);
		$formquestion = '';
		if ($conf->global->INVENTORY_INCLUDE_SUB_WAREHOUSE && !empty($object->fk_warehouse)) {
			$formquestion = array(
				array('type' => 'checkbox', 'name' => 'include_sub_warehouse', 'label' => $langs->trans("IncludeSubWarehouse"), 'value' => 1, 'size' => '10'),
			);
			$formconfirm = $form->formconfirm($_SERVER["PHP_SELF"].'?id='.$object->id, $langs->trans('ValidateInventory'), $langs->trans('IncludeSubWarehouseExplanation'), 'confirm_validate', $formquestion, '', 1);
		}
	}

	// Call Hook formConfirm
	$parameters = array('formConfirm' => $formconfirm, 'lineid' => $lineid);
	$reshook = $hookmanager->executeHooks('formConfirm', $parameters, $object, $action); // Note that $action and $object may have been modified by hook
	if (empty($reshook)) {
		$formconfirm .= $hookmanager->resPrint;
	} elseif ($reshook > 0) {
		$formconfirm = $hookmanager->resPrint;
	}
=======
// Call Hook formConfirm
$parameters = array('formConfirm' => $formconfirm, 'lineid' => $lineid);
$reshook = $hookmanager->executeHooks('formConfirm', $parameters, $object, $action); // Note that $action and $object may have been modified by hook
if (empty($reshook)) {
	$formconfirm .= $hookmanager->resPrint;
} elseif ($reshook > 0) {
	$formconfirm = $hookmanager->resPrint;
}
>>>>>>> 0c988e8c

// Print form confirm
print $formconfirm;


// Object card
// ------------------------------------------------------------
$linkback = '<a href="'.DOL_URL_ROOT.'/product/inventory/list.php">'.$langs->trans("BackToList").'</a>';

$morehtmlref = '<div class="refidno">';
/*
// Ref bis
$morehtmlref.=$form->editfieldkey("RefBis", 'ref_client', $object->ref_client, $object, $user->rights->inventory->creer, 'string', '', 0, 1);
$morehtmlref.=$form->editfieldval("RefBis", 'ref_client', $object->ref_client, $object, $user->rights->inventory->creer, 'string', '', null, null, '', 1);
// Thirdparty
$morehtmlref.='<br>'.$langs->trans('ThirdParty') . ' : ' . $soc->getNomUrl(1);
// Project
if (isModEnabled('project'))
{
	$langs->load("projects");
	$morehtmlref.='<br>'.$langs->trans('Project') . ' ';
	if ($user->rights->inventory->creer)
	{
		if ($action != 'classify')
		{
			$morehtmlref.='<a class="editfielda" href="' . $_SERVER['PHP_SELF'] . '?action=classify&token='.newToken().'&id=' . $object->id . '">' . img_edit($langs->transnoentitiesnoconv('SetProject')) . '</a> : ';
			if ($action == 'classify') {
				//$morehtmlref.=$form->form_project($_SERVER['PHP_SELF'] . '?id=' . $object->id, $object->socid, $object->fk_project, 'projectid', 0, 0, 1, 1);
				$morehtmlref.='<form method="post" action="'.$_SERVER['PHP_SELF'].'?id='.$object->id.'">';
				$morehtmlref.='<input type="hidden" name="action" value="classin">';
				$morehtmlref.='<input type="hidden" name="token" value="'.newToken().'">';
				$morehtmlref.=$formproject->select_projects($object->socid, $object->fk_project, 'projectid', $maxlength, 0, 1, 0, 1, 0, 0, '', 1);
				$morehtmlref.='<input type="submit" class="button valignmiddle" value="'.$langs->trans("Modify").'">';
				$morehtmlref.='</form>';
			} else {
				$morehtmlref.=$form->form_project($_SERVER['PHP_SELF'] . '?id=' . $object->id, $object->socid, $object->fk_project, 'none', 0, 0, 0, 1);
			}
		}
	} else {
		if (!empty($object->fk_project)) {
			$proj = new Project($db);
			$proj->fetch($object->fk_project);
			$morehtmlref.=$proj->getNomUrl();
		} else {
			$morehtmlref.='';
		}
	}
}
*/
$morehtmlref .= '</div>';


dol_banner_tab($object, 'ref', $linkback, 1, 'ref', 'ref', $morehtmlref);


print '<div class="fichecenter">';
print '<div class="fichehalfleft">';
print '<div class="underbanner clearboth"></div>';
print '<table class="border centpercent tableforfield">'."\n";

// Common attributes
include DOL_DOCUMENT_ROOT.'/core/tpl/commonfields_view.tpl.php';

// Other attributes. Fields from hook formObjectOptions and Extrafields.
include DOL_DOCUMENT_ROOT.'/core/tpl/extrafields_view.tpl.php';

//print '<tr><td class="titlefield fieldname_invcode">'.$langs->trans("InventoryCode").'</td><td>INV'.$object->id.'</td></tr>';

print '</table>';
print '</div>';
print '</div>';

print '<div class="clearboth"></div>';

print dol_get_fiche_end();

print '<form id="formrecord" name="formrecord" method="POST" action="'.$_SERVER["PHP_SELF"].'?page='.$page.'&id='.$object->id.'">';
print '<input type="hidden" name="token" value="'.newToken().'">';
print '<input type="hidden" name="action" value="updateinventorylines">';
print '<input type="hidden" name="id" value="'.$object->id.'">';
if ($backtopage) {
	print '<input type="hidden" name="backtopage" value="'.$backtopage.'">';
}


// Buttons for actions
if ($action != 'record') {
	print '<div class="tabsAction">'."\n";
	$parameters = array();
	$reshook = $hookmanager->executeHooks('addMoreActionsButtons', $parameters, $object, $action); // Note that $action and $object may have been modified by hook
	if ($reshook < 0) {
		setEventMessages($hookmanager->error, $hookmanager->errors, 'errors');
	}

	if (empty($reshook)) {
		if ($object->status == Inventory::STATUS_DRAFT) {
			if ($permissiontoadd) {
				print '<a class="butAction" href="'.$_SERVER["PHP_SELF"].'?id='.$object->id.'&action=confirm_validate&confirm=yes&token='.newToken().'">'.$langs->trans("Validate").' ('.$langs->trans("Start").')</a>'."\n";
			} else {
				print '<a class="butActionRefused classfortooltip" href="#" title="'.dol_escape_htmltag($langs->trans("NotEnoughPermissions")).'">'.$langs->trans('Validate').' ('.$langs->trans("Start").')</a>'."\n";
			}
		}

<<<<<<< HEAD
		if (empty($reshook)) {
			if ($object->status == Inventory::STATUS_DRAFT) {
				if ($permissiontoadd) {
					if ($conf->global->INVENTORY_INCLUDE_SUB_WAREHOUSE && !empty($object->fk_warehouse)) {
						print '<a class="butAction" href="'.$_SERVER['PHP_SELF'].'?id='.$object->id.'&action=validate&token='.newToken().'">'.$langs->trans("Validate").' ('.$langs->trans("Start").')</a>';
					} else {
						print '<a class="butAction" href="'.$_SERVER['PHP_SELF'].'?id='.$object->id.'&action=confirm_validate&confirm=yes&token='.newToken().'">'.$langs->trans("Validate").' ('.$langs->trans("Start").')</a>';
					}
				} else {
					print '<a class="butActionRefused classfortooltip" href="#" title="'.dol_escape_htmltag($langs->trans("NotEnoughPermissions")).'">'.$langs->trans('Validate').' ('.$langs->trans("Start").')</a>'."\n";
				}
=======
		// Save
		if ($object->status == $object::STATUS_VALIDATED) {
			if ($permissiontoadd) {
				print '<a class="butAction classfortooltip" id="idbuttonmakemovementandclose" href="'.$_SERVER["PHP_SELF"].'?id='.$object->id.'&action=record&token='.newToken().'" title="'.dol_escape_htmltag($langs->trans("MakeMovementsAndClose")).'">'.$langs->trans("MakeMovementsAndClose").'</a>'."\n";
			} else {
				print '<a class="butActionRefused classfortooltip" href="#" title="'.dol_escape_htmltag($langs->trans("NotEnoughPermissions")).'">'.$langs->trans('MakeMovementsAndClose').'</a>'."\n";
>>>>>>> 0c988e8c
			}

			if ($permissiontoadd) {
				print '<a class="butActionDelete" href="'.$_SERVER["PHP_SELF"].'?id='.$object->id.'&action=confirm_cancel&token='.newToken().'">'.$langs->trans("Cancel").'</a>'."\n";
			}
		}
	}
	print '</div>'."\n";

	if ($object->status != Inventory::STATUS_DRAFT && $object->status != Inventory::STATUS_VALIDATED) {
		print '<br><br>';
	}
}



if ($object->status == Inventory::STATUS_VALIDATED) {
	print '<center>';
	if (!empty($conf->use_javascript_ajax)) {
		if ($permissiontoadd) {
			// Link to launch scan tool
			if (isModEnabled('barcode') || isModEnabled('productbatch')) {
				print '<a href="'.$_SERVER["PHP_SELF"].'?id='.$object->id.'&action=updatebyscaning&token='.currentToken().'" class="marginrightonly paddingright marginleftonly paddingleft">'.img_picto('', 'barcode', 'class="paddingrightonly"').$langs->trans("UpdateByScaning").'</a>';
			}

			// Link to autofill
			print '<a id="fillwithexpected" class="marginrightonly paddingright marginleftonly paddingleft" href="#">'.img_picto('', 'autofill', 'class="paddingrightonly"').$langs->trans('AutofillWithExpected').'</a>';
			print '<script>';
			print '$( document ).ready(function() {';
			print '	$("#fillwithexpected").on("click",function fillWithExpected(){
						$(".expectedqty").each(function(){
							var object = $(this)[0];
							var objecttofill = $("#"+object.id+"_input")[0];
							objecttofill.value = object.innerText;
							jQuery(".realqty").trigger("change");
						})
						console.log("Values filled (after click on fillwithexpected)");
						/* disablebuttonmakemovementandclose(); */
						return false;
			        });';
			print '});';
			print '</script>';

			// Link to reset qty
			print '<a href="#" id="clearqty" class="marginrightonly paddingright marginleftonly paddingleft">'.img_picto('', 'eraser', 'class="paddingrightonly"').$langs->trans("ClearQtys").'</a>';
		} else {
			print '<a class="classfortooltip marginrightonly paddingright marginleftonly paddingleft" href="#" title="'.dol_escape_htmltag($langs->trans("NotEnoughPermissions")).'">'.$langs->trans("Save").'</a>'."\n";
		}
	}
	print '<br>';
	print '<br>';
	print '</center>';
}


// Popup for mass barcode scanning
if ($action == 'updatebyscaning') {
	if ($permissiontoadd) {
		// Output the javascript to manage the scanner tool.
		print '<script>';

		print '
		var duplicatedbatchcode = [];
		var errortab1 = [];
		var errortab2 = [];
		var errortab3 = [];
		var errortab4 = [];

		function barcodescannerjs(){
			console.log("We catch inputs in scanner box");
			jQuery("#scantoolmessage").text();

			var selectaddorreplace = $("select[name=selectaddorreplace]").val();
			var barcodemode = $("input[name=barcodemode]:checked").val();
			var barcodeproductqty = $("input[name=barcodeproductqty]").val();
			var textarea = $("textarea[name=barcodelist]").val();
			var textarray = textarea.split(/[\s,;]+/);
			var tabproduct = [];
			duplicatedbatchcode = [];
			errortab1 = [];
			errortab2 = [];
			errortab3 = [];
			errortab4 = [];

			textarray = textarray.filter(function(value){
				return value != "";
			});
			if(textarray.some((element) => element != "")){
				$(".expectedqty").each(function(){
					id = this.id;
					console.log("Analyze the line "+id+" in inventory, barcodemode="+barcodemode);
					warehouse = $("#"+id+"_warehouse").attr(\'data-ref\');
					//console.log(warehouse);
					productbarcode = $("#"+id+"_product").attr(\'data-barcode\');
					//console.log(productbarcode);
					productbatchcode = $("#"+id+"_batch").attr(\'data-batch\');
					//console.log(productbatchcode);

					if (barcodemode != "barcodeforproduct") {
						tabproduct.forEach(product=>{
							console.log("product.Batch="+product.Batch+" productbatchcode="+productbatchcode);
							if(product.Batch != "" && product.Batch == productbatchcode){
								console.log("duplicate batch code found for batch code "+productbatchcode);
								duplicatedbatchcode.push(productbatchcode);
							}
						})
					}
					productinput = $("#"+id+"_input").val();
					if(productinput == ""){
						productinput = 0
					}
					tabproduct.push({\'Id\':id,\'Warehouse\':warehouse,\'Barcode\':productbarcode,\'Batch\':productbatchcode,\'Qty\':productinput,\'fetched\':false});
				});

				console.log("Loop on each record entered in the textarea");
				textarray.forEach(function(element,index){
					console.log("Process record element="+element+" id="+id);
					var verify_batch = false;
					var verify_barcode = false;
					switch(barcodemode){
						case "barcodeforautodetect":
							verify_barcode = barcodeserialforproduct(tabproduct,index,element,barcodeproductqty,selectaddorreplace,"barcode",true);
							verify_batch = barcodeserialforproduct(tabproduct,index,element,barcodeproductqty,selectaddorreplace,"lotserial",true);
							break;
						case "barcodeforproduct":
							verify_barcode = barcodeserialforproduct(tabproduct,index,element,barcodeproductqty,selectaddorreplace,"barcode");
							break;
						case "barcodeforlotserial":
							verify_batch = barcodeserialforproduct(tabproduct,index,element,barcodeproductqty,selectaddorreplace,"lotserial");
							break;
						default:
							alert(\''.dol_escape_js($langs->trans("ErrorWrongBarcodemode")).' "\'+barcodemode+\'"\');
							throw \''.dol_escape_js($langs->trans('ErrorWrongBarcodemode')).' "\'+barcodemode+\'"\';
					}

					if (verify_batch == false && verify_barcode == false) {		/* If the 2 flags are false, not found error */
						errortab2.push(element);
					} else if (verify_batch == true && verify_barcode == true) {		/* If the 2 flags are true, error: we don t know which one to take */
						errortab3.push(element);
					} else if (verify_batch == true) {
						console.log("element="+element);
						console.log(duplicatedbatchcode);
						if (duplicatedbatchcode.includes(element)) {
							errortab1.push(element);
						}
					}
				});

				if (Object.keys(errortab1).length < 1 && Object.keys(errortab2).length < 1 && Object.keys(errortab3).length < 1) {
					tabproduct.forEach(product => {
						if(product.Qty!=0){
							console.log("We change #"+product.Id+"_input to match input in scanner box");
							if(product.hasOwnProperty("reelqty")){
								$.ajax({ url: \''.DOL_URL_ROOT.'/product/inventory/ajax/searchfrombarcode.php\',
									data: { "token":"'.newToken().'", "action":"addnewlineproduct", "fk_entrepot":product.Warehouse, "batch":product.Batch, "fk_inventory":'.dol_escape_js($object->id).', "fk_product":product.fk_product, "reelqty":product.reelqty},
									type: \'POST\',
									async: false,
									success: function(response) {
										response = JSON.parse(response);
										if(response.status == "success"){
											console.log(response.message);
											$("<input type=\'text\' value=\'"+product.Qty+"\' />")
											.attr("id", "id_"+response.id_line+"_input")
											.attr("name", "id_"+response.id_line)
											.appendTo("#formrecord");
										}else{
											console.error(response.message);
										}
									},
									error : function(output) {
										console.error("Error on line creation function");
									},
								});
							} else {
								$("#"+product.Id+"_input").val(product.Qty);
							}
						}
					});
					jQuery("#scantoolmessage").text("'.dol_escape_js($langs->transnoentities("QtyWasAddedToTheScannedBarcode")).'\n");
					/* document.forms["formrecord"].submit(); */
				} else {
					let stringerror = "";
					if (Object.keys(errortab1).length > 0) {
						stringerror += "<br>'.dol_escape_js($langs->transnoentities('ErrorSameBatchNumber')).': ";
						errortab1.forEach(element => {
							stringerror += (element + ", ")
						});
						stringerror = stringerror.slice(0, -2);	/* Remove last ", " */
					}
					if (Object.keys(errortab2).length > 0) {
						stringerror += "<br>'.dol_escape_js($langs->transnoentities('ErrorCantFindCodeInInventory')).': ";
						errortab2.forEach(element => {
							stringerror += (element + ", ")
						});
						stringerror = stringerror.slice(0, -2);	/* Remove last ", " */
					}
					if (Object.keys(errortab3).length > 0) {
						stringerror += "<br>'.dol_escape_js($langs->transnoentities('ErrorCodeScannedIsBothProductAndSerial')).': ";
						errortab3.forEach(element => {
							stringerror += (element + ", ")
						});
						stringerror = stringerror.slice(0, -2);	/* Remove last ", " */
					}
					if (Object.keys(errortab4).length > 0) {
						stringerror += "<br>'.dol_escape_js($langs->transnoentities('ErrorBarcodeNotFoundForProductWarehouse')).': ";
						errortab4.forEach(element => {
							stringerror += (element + ", ")
						});
						stringerror = stringerror.slice(0, -2);	/* Remove last ", " */
					}

					jQuery("#scantoolmessage").html(\''.dol_escape_js($langs->transnoentities("ErrorOnElementsInventory")).'\' + stringerror);
					//alert("'.dol_escape_js($langs->trans("ErrorOnElementsInventory")).' :\n" + stringerror);
				}
			}

		}

		/* This methode is called by parent barcodescannerjs() */
		function barcodeserialforproduct(tabproduct,index,element,barcodeproductqty,selectaddorreplace,mode,autodetect=false){
			BarcodeIsInProduct=0;
			newproductrow=0
			result=false;
			tabproduct.forEach(product => {
				$.ajax({ url: \''.DOL_URL_ROOT.'/product/inventory/ajax/searchfrombarcode.php\',
					data: { "token":"'.newToken().'", "action":"existbarcode", '.(!empty($object->fk_warehouse)?'"fk_entrepot":'.$object->fk_warehouse.', ':'').(!empty($object->fk_product)?'"fk_product":'.$object->fk_product.', ':'').'"barcode":element, "product":product, "mode":mode},
					type: \'POST\',
					async: false,
					success: function(response) {
						response = JSON.parse(response);
						if (response.status == "success"){
							console.log(response.message);
							if(!newproductrow){
								newproductrow = response.object;
							}
						}else{
							if (mode!="lotserial" && autodetect==false && !errortab4.includes(element)){
								errortab4.push(element);
								console.error(response.message);
							}
						}
					},
					error : function(output) {
					   console.error("Error on barcodeserialforproduct function");
					},
			    });
				console.log("Product "+(index+=1)+": "+element);
				if(mode == "barcode"){
					testonproduct = product.Barcode
				}else if (mode == "lotserial"){
					testonproduct = product.Batch
				}
				if(testonproduct == element){
					if(selectaddorreplace == "add"){
						productqty = parseInt(product.Qty,10);
						product.Qty = productqty + parseInt(barcodeproductqty,10);
					}else if(selectaddorreplace == "replace"){
						if(product.fetched == false){
							product.Qty = barcodeproductqty
							product.fetched=true
						}else{
							productqty = parseInt(product.Qty,10);
							product.Qty = productqty + parseInt(barcodeproductqty,10);
						}
					}
					BarcodeIsInProduct+=1;
				}
			})
			if(BarcodeIsInProduct==0 && newproductrow!=0){
				tabproduct.push({\'Id\':tabproduct.length-1,\'Warehouse\':newproductrow.fk_warehouse,\'Barcode\':mode=="barcode"?element:null,\'Batch\':mode=="lotserial"?element:null,\'Qty\':barcodeproductqty,\'fetched\':true,\'reelqty\':newproductrow.reelqty,\'fk_product\':newproductrow.fk_product,\'mode\':mode});
				result = true;
			}
			if(BarcodeIsInProduct > 0){
				result = true;
			}
			return result;
		}
		';
		print '</script>';
	}
	include DOL_DOCUMENT_ROOT.'/core/class/html.formother.class.php';
	$formother = new FormOther($db);
	print $formother->getHTMLScannerForm("barcodescannerjs", 'all');
}

//Call method to undo changes in real qty
print '<script>';
print 'jQuery(document).ready(function() {
	$("#clearqty").on("click", function() {
		console.log("Clear all values");
		/* disablebuttonmakemovementandclose(); */
		jQuery(".realqty").val("");
		jQuery(".realqty").trigger("change");
		return false;	/* disable submit */
	});
	$(".undochangesqty").on("click", function undochangesqty() {
		console.log("Clear value of inventory line");
		id = this.id;
		id = id.split("_")[1];
		tmpvalue = $("#id_"+id+"_input_tmp").val()
		$("#id_"+id+"_input")[0].value = tmpvalue;
		/* disablebuttonmakemovementandclose(); */
		return false;	/* disable submit */
	});
});';
print '</script>';

print '<div class="fichecenter">';
//print '<div class="fichehalfleft">';
print '<div class="clearboth"></div>';

//print load_fiche_titre($langs->trans('Consumption'), '', '');

print '<div class="div-table-responsive-no-min">';
print '<table id="tablelines" class="noborder noshadow centpercent">';

print '<tr class="liste_titre">';
print '<td>'.$langs->trans("Warehouse").'</td>';
print '<td>'.$langs->trans("Product").'</td>';
if (isModEnabled('productbatch')) {
	print '<td>';
	print $langs->trans("Batch");
	print '</td>';
}
print '<td class="right">'.$langs->trans("ExpectedQty").'</td>';
if (!empty($conf->global->INVENTORY_MANAGE_REAL_PMP)) {
	print '<td class="right">'.$langs->trans('PMPExpected').'</td>';
	print '<td class="right">'.$langs->trans('ExpectedValuation').'</td>';
	print '<td class="right">'.$form->textwithpicto($langs->trans("RealQty"), $langs->trans("InventoryRealQtyHelp")).'</td>';
	print '<td class="right">'.$langs->trans('PMPReal').'</td>';
	print '<td class="right">'.$langs->trans('RealValuation').'</td>';
} else {
	print '<td class="right">';
	print $form->textwithpicto($langs->trans("RealQty"), $langs->trans("InventoryRealQtyHelp"));
	print '</td>';
}
if ($object->status == $object::STATUS_DRAFT || $object->status == $object::STATUS_VALIDATED) {
	// Actions or link to stock movement
	print '<td class="center">';
	print '</td>';
} else {
	// Actions or link to stock movement
	print '<td class="right">';
	//print $langs->trans("StockMovement");
	print '</td>';
}
print '</tr>';

// Line to add a new line in inventory
if ($object->status == $object::STATUS_DRAFT || $object->status == $object::STATUS_VALIDATED) {
	print '<tr>';
	print '<td>';
	print $formproduct->selectWarehouses((GETPOSTISSET('fk_warehouse') ? GETPOST('fk_warehouse', 'int') : $object->fk_warehouse), 'fk_warehouse', 'warehouseopen', 1, 0, 0, '', 0, 0, array(), 'maxwidth300');
	print '</td>';
	print '<td>';
	print $form->select_produits((GETPOSTISSET('fk_product') ? GETPOST('fk_product', 'int') : $object->fk_product), 'fk_product', '', 0, 0, -1, 2, '', 0, null, 0, '1', 0, 'maxwidth300');
	print '</td>';
	if (isModEnabled('productbatch')) {
		print '<td>';
		print '<input type="text" name="batch" class="maxwidth100" value="'.(GETPOSTISSET('batch') ? GETPOST('batch') : '').'">';
		print '</td>';
	}
	print '<td class="right"></td>';
	if (!empty($conf->global->INVENTORY_MANAGE_REAL_PMP)) {
		print '<td class="right">';
		print '</td>';
		print '<td class="right">';
		print '</td>';
		print '<td class="right">';
		print '<input type="text" name="qtytoadd" class="maxwidth75" value="">';
		print '</td>';
		print '<td class="right">';
		print '</td>';
		print '<td class="right">';
		print '</td>';
	} else {
		print '<td class="right">';
		print '<input type="text" name="qtytoadd" class="maxwidth75" value="">';
		print '</td>';
	}
	// Actions
	print '<td class="center">';
	print '<input type="submit" class="button paddingright" name="addline" value="'.$langs->trans("Add").'">';
	print '</td>';
	print '</tr>';
}

// Request to show lines of inventory (prefilled after start/validate step)
$sql = 'SELECT id.rowid, id.datec as date_creation, id.tms as date_modification, id.fk_inventory, id.fk_warehouse,';
$sql .= ' id.fk_product, id.batch, id.qty_stock, id.qty_view, id.qty_regulated, id.fk_movement, id.pmp_real, id.pmp_expected';
$sql .= ' FROM '.MAIN_DB_PREFIX.'inventorydet as id';
$sql .= ' WHERE id.fk_inventory = '.((int) $object->id);
$sql .= $db->order('id.rowid', 'ASC');
$sql .= $db->plimit($limit, $offset);

$cacheOfProducts = array();
$cacheOfWarehouses = array();

//$sql = '';
$resql = $db->query($sql);
if ($resql) {
	$num = $db->num_rows($resql);

	if (!empty($limit != 0) || $num > $limit || $page) {
		print_fleche_navigation($page, $_SERVER["PHP_SELF"], $paramwithsearch, ($num >= $limit), '<li class="pagination"><span>' . $langs->trans("Page") . ' ' . ($page + 1) . '</span></li>', '', $limit);
	}

	$i = 0;
	$hasinput = false;
	$totalarray = array();
	while ($i < $num) {
		$obj = $db->fetch_object($resql);

		if (isset($cacheOfWarehouses[$obj->fk_warehouse])) {
			$warehouse_static = $cacheOfWarehouses[$obj->fk_warehouse];
		} else {
			$warehouse_static = new Entrepot($db);
			$warehouse_static->fetch($obj->fk_warehouse);

			$cacheOfWarehouses[$warehouse_static->id] = $warehouse_static;
		}

		// Load real stock we have now
		$option = '';
		if (isset($cacheOfProducts[$obj->fk_product])) {
			$product_static = $cacheOfProducts[$obj->fk_product];
		} else {
			$product_static = new Product($db);
			$result = $product_static->fetch($obj->fk_product, '', '', '', 1, 1, 1);

			//$option = 'nobatch';
			$option .= ',novirtual';
			$product_static->load_stock($option); // Load stock_reel + stock_warehouse.

			$cacheOfProducts[$product_static->id] = $product_static;
		}

		print '<tr class="oddeven">';
		print '<td id="id_'.$obj->rowid.'_warehouse" data-ref="'.dol_escape_htmltag($warehouse_static->ref).'">';
		print $warehouse_static->getNomUrl(1);
		print '</td>';
		print '<td id="id_'.$obj->rowid.'_product" data-ref="'.dol_escape_htmltag($product_static->ref).'" data-barcode="'.dol_escape_htmltag($product_static->barcode).'">';
		print $product_static->getNomUrl(1).' - '.$product_static->label;
		print '</td>';

		if (isModEnabled('productbatch')) {
			print '<td id="id_'.$obj->rowid.'_batch" data-batch="'.dol_escape_htmltag($obj->batch).'">';
			$batch_static = new Productlot($db);
			$res = $batch_static->fetch(0, $product_static->id, $obj->batch);
			if ($res) {
				print $batch_static->getNomUrl(1);
			} else {
				print dol_escape_htmltag($obj->batch);
			}
			print '</td>';
		}

		// Expected quantity = Quantity in stock when we start inventory
		print '<td class="right expectedqty" id="id_'.$obj->rowid.'" title="Stock viewed at last update: '.$obj->qty_stock.'">';
		$valuetoshow = $obj->qty_stock;
		// For inventory not yet close, we overwrite with the real value in stock now
		if ($object->status == $object::STATUS_DRAFT || $object->status == $object::STATUS_VALIDATED) {
			if (isModEnabled('productbatch') && $product_static->hasbatch()) {
				$valuetoshow = $product_static->stock_warehouse[$obj->fk_warehouse]->detail_batch[$obj->batch]->qty;
			} else {
				$valuetoshow = $product_static->stock_warehouse[$obj->fk_warehouse]->real;
			}
		}
		print price2num($valuetoshow, 'MS');
		print '<input type="hidden" name="stock_qty_'.$obj->rowid.'" value="'.$valuetoshow.'">';
		print '</td>';

		// Real quantity
		if ($object->status == $object::STATUS_DRAFT || $object->status == $object::STATUS_VALIDATED) {
			$qty_view = GETPOST("id_".$obj->rowid) && price2num(GETPOST("id_".$obj->rowid), 'MS') >= 0 ? GETPOST("id_".$obj->rowid) : $obj->qty_view;

			//if (!$hasinput && $qty_view !== null && $obj->qty_stock != $qty_view) {
			if ($qty_view != '') {
				$hasinput = true;
			}

			if (!empty($conf->global->INVENTORY_MANAGE_REAL_PMP)) {
				//PMP Expected
				if (!empty($obj->pmp_expected)) $pmp_expected = $obj->pmp_expected;
				else $pmp_expected = $product_static->pmp;
				$pmp_valuation = $pmp_expected * $valuetoshow;
				print '<td class="right">';
				print price($pmp_expected);
				print '<input type="hidden" name="expectedpmp_'.$obj->rowid.'" value="'.$pmp_expected.'"/>';
				print '</td>';
				print '<td class="right">';
				print price($pmp_valuation);
				print '</td>';

				print '<td class="right">';
				print '<a id="undochangesqty_'.$obj->rowid.'" href="#" class="undochangesqty reposition marginrightonly" title="'.dol_escape_htmltag($langs->trans("Clear")).'">';
				print img_picto('', 'eraser', 'class="opacitymedium"');
				print '</a>';
				print '<input type="text" class="maxwidth50 right realqty" name="id_'.$obj->rowid.'" id="id_'.$obj->rowid.'_input" value="'.$qty_view.'">';
				print '</td>';

				//PMP Real
				print '<td class="right">';


				if (!empty($obj->pmp_real)) $pmp_real = $obj->pmp_real;
				else $pmp_real = $product_static->pmp;
				$pmp_valuation_real = $pmp_real * $qty_view;
				print '<input type="text" class="maxwidth75 right realpmp'.$obj->fk_product.'" name="realpmp_'.$obj->rowid.'" id="id_'.$obj->rowid.'_input_pmp" value="'.price2num($pmp_real).'">';
				print '</td>';
				print '<td class="right">';
				print '<input type="text" class="maxwidth75 right realvaluation'.$obj->fk_product.'" name="realvaluation_'.$obj->rowid.'" id="id_'.$obj->rowid.'_input_real_valuation" value="'.$pmp_valuation_real.'">';
				print '</td>';

				$totalExpectedValuation += $pmp_valuation;
				$totalRealValuation += $pmp_valuation_real;
			} else {
				print '<td class="right">';
				print '<a id="undochangesqty_'.$obj->rowid.'" href="#" class="undochangesqty reposition marginrightonly" title="'.dol_escape_htmltag($langs->trans("Clear")).'">';
				print img_picto('', 'eraser', 'class="opacitymedium"');
				print '</a>';
				print '<input type="text" class="maxwidth50 right realqty" name="id_'.$obj->rowid.'" id="id_'.$obj->rowid.'_input" value="'.$qty_view.'">';
				print '</td>';
			}

			// Picto delete line
			print '<td class="right">';
			print '<a class="reposition" href="'.DOL_URL_ROOT.'/product/inventory/inventory.php?id='.$object->id.'&lineid='.$obj->rowid.'&action=deleteline&page='.$page.$paramwithsearch.'&token='.newToken().'">'.img_delete().'</a>';
			$qty_tmp = price2num(GETPOST("id_".$obj->rowid."_input_tmp", 'MS')) >= 0 ? GETPOST("id_".$obj->rowid."_input_tmp") : $qty_view;
			print '<input type="hidden" class="maxwidth50 right realqty" name="id_'.$obj->rowid.'_input_tmp" id="id_'.$obj->rowid.'_input_tmp" value="'.$qty_tmp.'">';
			print '</td>';
		} else {
			if (!empty($conf->global->INVENTORY_MANAGE_REAL_PMP)) {
				//PMP Expected
				if (!empty($obj->pmp_expected)) $pmp_expected = $obj->pmp_expected;
				else $pmp_expected = $product_static->pmp;
				$pmp_valuation = $pmp_expected * $valuetoshow;
				print '<td class="right">';
				print price($pmp_expected);
				print '</td>';
				print '<td class="right">';
				print price($pmp_valuation);
				print '</td>';

				print '<td class="right nowraponall">';
				print $obj->qty_view;	// qty found
				print '</td>';

				//PMP Real
				print '<td class="right">';
				if (!empty($obj->pmp_real)) $pmp_real = $obj->pmp_real;
				else $pmp_real = $product_static->pmp;
				$pmp_valuation_real = $pmp_real * $obj->qty_view;
				print price($pmp_real);
				print '</td>';
				print '<td class="right">';
				print price($pmp_valuation_real);
				print '</td>';
				print '<td class="nowraponall right">';

				$totalExpectedValuation += $pmp_valuation;
				$totalRealValuation += $pmp_valuation_real;
			} else {
				print '<td class="right nowraponall">';
				print $obj->qty_view;	// qty found
				print '</td>';
			}
			if ($obj->fk_movement > 0) {
				$stockmovment = new MouvementStock($db);
				$stockmovment->fetch($obj->fk_movement);
				print $stockmovment->getNomUrl(1, 'movements');
			}
			print '</td>';
		}
		print '</tr>';

		$i++;
	}
} else {
	dol_print_error($db);
}
if (!empty($conf->global->INVENTORY_MANAGE_REAL_PMP)) {
	print '<tr class="liste_total">';
	print '<td colspan="4">'.$langs->trans("Total").'</td>';
	print '<td class="right" colspan="2">'.price($totalExpectedValuation).'</td>';
	print '<td class="right" id="totalRealValuation" colspan="3">'.price($totalRealValuation).'</td>';
	print '<td></td>';
	print '</tr>';
}
print '</table>';

print '</div>';

if ($object->status == $object::STATUS_VALIDATED) {
	print '<center><input id="submitrecord" type="submit" class="button button-save" name="save" value="'.$langs->trans("Save").'"></center>';
}

print '</div>';


// Call method to disable the button if no qty entered yet for inventory
/*
if ($object->status != $object::STATUS_VALIDATED || !$hasinput) {
	print '<script type="text/javascript">
				jQuery(document).ready(function() {
					console.log("Call disablebuttonmakemovementandclose because status = '.((int) $object->status).' or $hasinput = '.((int) $hasinput).'");
					disablebuttonmakemovementandclose();
				});
			</script>';
}
*/

print '</form>';

print '<script type="text/javascript">
					$(document).ready(function() {

                        $(".paginationnext:last").click(function(e){
                            var form = $("#formrecord");
   							var actionURL = "'.$_SERVER['PHP_SELF']."?page=".($page).$paramwithsearch.'";
   							$.ajax({
      					 	url: actionURL,
        					data: form.serialize(),
        					cache: false,
        					success: function(result){
           				 	window.location.href = "'.$_SERVER['PHP_SELF']."?page=".($page + 1).$paramwithsearch.'";
    						}});
    					});


                         $(".paginationprevious:last").click(function(e){
                            var form = $("#formrecord");
   							var actionURL = "'.$_SERVER['PHP_SELF']."?page=".($page).$paramwithsearch.'";
   							$.ajax({
      					 	url: actionURL,
        					data: form.serialize(),
        					cache: false,
        					success: function(result){
           				 	window.location.href = "'.$_SERVER['PHP_SELF']."?page=".($page - 1).$paramwithsearch.'";
       					 	}});
						 });

                          $("#idbuttonmakemovementandclose").click(function(e){
                            var form = $("#formrecord");
   							var actionURL = "'.$_SERVER['PHP_SELF']."?page=".($page).$paramwithsearch.'";
   							$.ajax({
      					 	url: actionURL,
        					data: form.serialize(),
        					cache: false,
        					success: function(result){
           				 	window.location.href = "'.$_SERVER['PHP_SELF']."?page=".($page - 1).$paramwithsearch.'&action=record";
       					 	}});
						 });
					});
</script>';


if (!empty($conf->global->INVENTORY_MANAGE_REAL_PMP)) {
	?>
<script type="text/javascript">
$('.realqty').on('change', function () {
	let realqty = $(this).closest('tr').find('.realqty').val();
	let inputPmp = $(this).closest('tr').find('input[class*=realpmp]');
	let realpmp = $(inputPmp).val();
	if (!isNaN(realqty) && !isNaN(realpmp)) {
		let realval = realqty * realpmp;
		$(this).closest('tr').find('input[name^=realvaluation]').val(realval.toFixed(2));
	}
	updateTotalValuation();
});

$('input[class*=realpmp]').on('change', function () {
	let inputQtyReal = $(this).closest('tr').find('.realqty');
	let realqty = $(inputQtyReal).val();
	let inputPmp = $(this).closest('tr').find('input[class*=realpmp]');
	console.log(inputPmp);
	let realPmpClassname = $(inputPmp).attr('class').match(/[\w-]*realpmp[\w-]*/g)[0];
	let realpmp = $(inputPmp).val();
	if (!isNaN(realpmp)) {
		$('.'+realPmpClassname).val(realpmp); //For batch case if pmp is changed we change it everywhere it's same product and calc back everything

		if (!isNaN(realqty)) {
			let realval = realqty * realpmp;
			$(this).closest('tr').find('input[name^=realvaluation]').val(realval.toFixed(2));
		}
		$('.realqty').trigger('change');
		updateTotalValuation();
	}
});

$('input[name^=realvaluation]').on('change', function () {
	let inputQtyReal = $(this).closest('tr').find('.realqty');
	let realqty = $(inputQtyReal).val();
	let inputPmp = $(this).closest('tr').find('input[class*=realpmp]');
	let inputRealValuation = $(this).closest('tr').find('input[name^=realvaluation]');
	let realPmpClassname = $(inputPmp).attr('class').match(/[\w-]*realpmp[\w-]*/g)[0];
	let realvaluation = $(inputRealValuation).val();
	if (!isNaN(realvaluation) && !isNaN(realqty) && realvaluation !== '' && realqty !== '' && realqty !== 0) {
		let realpmp = realvaluation / realqty
		$('.'+realPmpClassname).val(realpmp); //For batch case if pmp is changed we change it everywhere it's same product and calc back everything
		$('.realqty').trigger('change');
		updateTotalValuation();
	}
});

function updateTotalValuation() {
	let total = 0;
	$('input[name^=realvaluation]').each(function( index ) {
		let val = $(this).val();
		if(!isNaN(val)) total += parseFloat($(this).val());
	});
	let currencyFractionDigits = new Intl.NumberFormat('fr-FR', {
		style: 'currency',
		currency: 'EUR',
	}).resolvedOptions().maximumFractionDigits;
	$('#totalRealValuation').html(total.toLocaleString('fr-FR', {
		maximumFractionDigits: currencyFractionDigits
	}));
}

</script>
	<?php
}

// End of page
llxFooter();
$db->close();<|MERGE_RESOLUTION|>--- conflicted
+++ resolved
@@ -468,27 +468,17 @@
 	$action = 'view';
 }
 
-<<<<<<< HEAD
-	if ($action == 'validate') {
-		$form = new Form($db);
-		$formquestion = '';
-		if ($conf->global->INVENTORY_INCLUDE_SUB_WAREHOUSE && !empty($object->fk_warehouse)) {
-			$formquestion = array(
-				array('type' => 'checkbox', 'name' => 'include_sub_warehouse', 'label' => $langs->trans("IncludeSubWarehouse"), 'value' => 1, 'size' => '10'),
-			);
-			$formconfirm = $form->formconfirm($_SERVER["PHP_SELF"].'?id='.$object->id, $langs->trans('ValidateInventory'), $langs->trans('IncludeSubWarehouseExplanation'), 'confirm_validate', $formquestion, '', 1);
-		}
-	}
-
-	// Call Hook formConfirm
-	$parameters = array('formConfirm' => $formconfirm, 'lineid' => $lineid);
-	$reshook = $hookmanager->executeHooks('formConfirm', $parameters, $object, $action); // Note that $action and $object may have been modified by hook
-	if (empty($reshook)) {
-		$formconfirm .= $hookmanager->resPrint;
-	} elseif ($reshook > 0) {
-		$formconfirm = $hookmanager->resPrint;
-	}
-=======
+if ($action == 'validate') {
+	$form = new Form($db);
+	$formquestion = '';
+	if ($conf->global->INVENTORY_INCLUDE_SUB_WAREHOUSE && !empty($object->fk_warehouse)) {
+		$formquestion = array(
+			array('type' => 'checkbox', 'name' => 'include_sub_warehouse', 'label' => $langs->trans("IncludeSubWarehouse"), 'value' => 1, 'size' => '10'),
+		);
+		$formconfirm = $form->formconfirm($_SERVER["PHP_SELF"].'?id='.$object->id, $langs->trans('ValidateInventory'), $langs->trans('IncludeSubWarehouseExplanation'), 'confirm_validate', $formquestion, '', 1);
+	}
+}
+
 // Call Hook formConfirm
 $parameters = array('formConfirm' => $formconfirm, 'lineid' => $lineid);
 $reshook = $hookmanager->executeHooks('formConfirm', $parameters, $object, $action); // Note that $action and $object may have been modified by hook
@@ -497,7 +487,6 @@
 } elseif ($reshook > 0) {
 	$formconfirm = $hookmanager->resPrint;
 }
->>>>>>> 0c988e8c
 
 // Print form confirm
 print $formconfirm;
@@ -595,32 +584,22 @@
 	if (empty($reshook)) {
 		if ($object->status == Inventory::STATUS_DRAFT) {
 			if ($permissiontoadd) {
-				print '<a class="butAction" href="'.$_SERVER["PHP_SELF"].'?id='.$object->id.'&action=confirm_validate&confirm=yes&token='.newToken().'">'.$langs->trans("Validate").' ('.$langs->trans("Start").')</a>'."\n";
+				if ($conf->global->INVENTORY_INCLUDE_SUB_WAREHOUSE && !empty($object->fk_warehouse)) {
+					print '<a class="butAction" href="'.$_SERVER['PHP_SELF'].'?id='.$object->id.'&action=validate&token='.newToken().'">'.$langs->trans("Validate").' ('.$langs->trans("Start").')</a>';
+				} else {
+					print '<a class="butAction" href="'.$_SERVER['PHP_SELF'].'?id='.$object->id.'&action=confirm_validate&confirm=yes&token='.newToken().'">'.$langs->trans("Validate").' ('.$langs->trans("Start").')</a>';
+				}
 			} else {
 				print '<a class="butActionRefused classfortooltip" href="#" title="'.dol_escape_htmltag($langs->trans("NotEnoughPermissions")).'">'.$langs->trans('Validate').' ('.$langs->trans("Start").')</a>'."\n";
 			}
 		}
 
-<<<<<<< HEAD
-		if (empty($reshook)) {
-			if ($object->status == Inventory::STATUS_DRAFT) {
-				if ($permissiontoadd) {
-					if ($conf->global->INVENTORY_INCLUDE_SUB_WAREHOUSE && !empty($object->fk_warehouse)) {
-						print '<a class="butAction" href="'.$_SERVER['PHP_SELF'].'?id='.$object->id.'&action=validate&token='.newToken().'">'.$langs->trans("Validate").' ('.$langs->trans("Start").')</a>';
-					} else {
-						print '<a class="butAction" href="'.$_SERVER['PHP_SELF'].'?id='.$object->id.'&action=confirm_validate&confirm=yes&token='.newToken().'">'.$langs->trans("Validate").' ('.$langs->trans("Start").')</a>';
-					}
-				} else {
-					print '<a class="butActionRefused classfortooltip" href="#" title="'.dol_escape_htmltag($langs->trans("NotEnoughPermissions")).'">'.$langs->trans('Validate').' ('.$langs->trans("Start").')</a>'."\n";
-				}
-=======
 		// Save
 		if ($object->status == $object::STATUS_VALIDATED) {
 			if ($permissiontoadd) {
 				print '<a class="butAction classfortooltip" id="idbuttonmakemovementandclose" href="'.$_SERVER["PHP_SELF"].'?id='.$object->id.'&action=record&token='.newToken().'" title="'.dol_escape_htmltag($langs->trans("MakeMovementsAndClose")).'">'.$langs->trans("MakeMovementsAndClose").'</a>'."\n";
 			} else {
 				print '<a class="butActionRefused classfortooltip" href="#" title="'.dol_escape_htmltag($langs->trans("NotEnoughPermissions")).'">'.$langs->trans('MakeMovementsAndClose').'</a>'."\n";
->>>>>>> 0c988e8c
 			}
 
 			if ($permissiontoadd) {
