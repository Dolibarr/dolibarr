<?php
/* Copyright (C) 2019 Laurent Destailleur  <eldy@users.sourceforge.net>
 *
 * This program is free software; you can redistribute it and/or modify
 * it under the terms of the GNU General Public License as published by
 * the Free Software Foundation; either version 3 of the License, or
 * (at your option) any later version.
 *
 * This program is distributed in the hope that it will be useful,
 * but WITHOUT ANY WARRANTY; without even the implied warranty of
 * MERCHANTABILITY or FITNESS FOR A PARTICULAR PURPOSE.  See the
 * GNU General Public License for more details.
 *
 * You should have received a copy of the GNU General Public License
 * along with this program. If not, see <https://www.gnu.org/licenses/>.
 */

/**
 *   	\file       htdocs/product/inventory/inventory.php
 *		\ingroup    inventory
 *		\brief      Tabe to enter counting
 */

require '../../main.inc.php';
include_once DOL_DOCUMENT_ROOT.'/core/class/html.formcompany.class.php';
include_once DOL_DOCUMENT_ROOT.'/product/class/html.formproduct.class.php';
include_once DOL_DOCUMENT_ROOT.'/product/class/product.class.php';
include_once DOL_DOCUMENT_ROOT.'/product/inventory/class/inventory.class.php';
include_once DOL_DOCUMENT_ROOT.'/product/inventory/lib/inventory.lib.php';
include_once DOL_DOCUMENT_ROOT.'/product/stock/class/mouvementstock.class.php';

// Load translation files required by the page
$langs->loadLangs(array("stocks", "other", "productbatch"));

// Get parameters
$id = GETPOST('id', 'int');
$ref = GETPOST('ref', 'alpha');
$action = GETPOST('action', 'aZ09');
$confirm = GETPOST('confirm', 'alpha');
$cancel = GETPOST('cancel', 'aZ09');
$contextpage = GETPOST('contextpage', 'aZ') ?GETPOST('contextpage', 'aZ') : 'inventorycard'; // To manage different context of search
$backtopage = GETPOST('backtopage', 'alpha');

$fk_warehouse = GETPOST('fk_warehouse', 'int');
$fk_product = GETPOST('fk_product', 'int');
$lineid = GETPOST('lineid', 'int');
$batch = GETPOST('batch', 'alphanohtml');

if (empty($conf->global->MAIN_USE_ADVANCED_PERMS)) {
	$result = restrictedArea($user, 'stock', $id);
} else {
	$result = restrictedArea($user, 'stock', $id, '', 'inventory_advance');
}

// Initialize technical objects
$object = new Inventory($db);
$extrafields = new ExtraFields($db);
$diroutputmassaction = $conf->stock->dir_output.'/temp/massgeneration/'.$user->id;
$hookmanager->initHooks(array('inventorycard')); // Note that conf->hooks_modules contains array

// Fetch optionals attributes and labels
$extrafields->fetch_name_optionals_label($object->table_element);

$search_array_options = $extrafields->getOptionalsFromPost($object->table_element, '', 'search_');

// Initialize array of search criterias
$search_all = GETPOST("search_all", 'alpha');
$search = array();
foreach ($object->fields as $key => $val) {
	if (GETPOST('search_'.$key, 'alpha')) {
		$search[$key] = GETPOST('search_'.$key, 'alpha');
	}
}

if (empty($action) && empty($id) && empty($ref)) {
	$action = 'view';
}

// Load object
include DOL_DOCUMENT_ROOT.'/core/actions_fetchobject.inc.php'; // Must be include, not include_once.

// Security check - Protection if external user
//if ($user->socid > 0) accessforbidden();
//if ($user->socid > 0) $socid = $user->socid;
//$result = restrictedArea($user, 'mymodule', $id);

if (empty($conf->global->MAIN_USE_ADVANCED_PERMS)) {
	$permissiontoadd = $user->rights->stock->creer;
	$permissiontodelete = $user->rights->stock->supprimer;
} else {
	$permissiontoadd = $user->rights->stock->inventory_advance->write;
	$permissiontodelete = $user->rights->stock->inventory_advance->write;
}

$now = dol_now();


/*
 * Actions
 */

if ($action == 'cancel_record' && $permissiontoadd) {
	$object->setCanceled($user);
}

if ($action == 'update' && $user->rights->stock->mouvement->creer) {
	$stockmovment = new MouvementStock($db);
	$stockmovment->origin = $object;

	$db->begin();

	$sql = 'SELECT id.rowid, id.datec as date_creation, id.tms as date_modification, id.fk_inventory, id.fk_warehouse,';
	$sql .= ' id.fk_product, id.batch, id.qty_stock, id.qty_view, id.qty_regulated';
	$sql .= ' FROM '.MAIN_DB_PREFIX.'inventorydet as id';
	$sql .= ' WHERE id.fk_inventory = '.$object->id;
	$resql = $db->query($sql);
	if ($resql) {
		$num = $db->num_rows($resql);
		$i = 0;
		$totalarray = array();
		while ($i < $num) {
			$line = $db->fetch_object($resql);
			$qty_stock = $line->qty_stock;
			$qty_view = $line->qty_view;		// The quantity viewed by inventorier, the qty we target

			if (!is_null($qty_view)) {
				$stock_movement_qty = price2num($qty_view - $qty_stock, 'MS');
				if ($stock_movement_qty != 0) {
					if ($stock_movement_qty < 0) {
						$movement_type = 1;
					} else {
						$movement_type = 0;
					}

					$datemovement = '';

					$idstockmove = $stockmovment->_create($user, $line->fk_product, $line->fk_warehouse, $stock_movement_qty, $movement_type, 0, $langs->trans('LabelOfInventoryMovemement', $object->id), 'INV'.$object->id, $datemovement, '', '', $line->batch);
					if ($idstockmove < 0) {
						$error++;
						setEventMessages($stockmovment->error, $stockmovment->errors, 'errors');
						break;
					}
				}
			}
			$i++;
		}

		if (!$error) {
			$object->setRecorded($user);
		}
	} else {
		setEventMessages($db->lasterror, null, 'errors');
		$error++;
	}

	if (! $error) {
		$db->commit();
	} else {
		$db->rollbak();
	}
}

if ($action =='updateinventorylines' && $permissiontoadd) {
	$sql = 'SELECT id.rowid, id.datec as date_creation, id.tms as date_modification, id.fk_inventory, id.fk_warehouse,';
	$sql .= ' id.fk_product, id.batch, id.qty_stock, id.qty_view, id.qty_regulated';
	$sql .= ' FROM '.MAIN_DB_PREFIX.'inventorydet as id';
	$sql .= ' WHERE id.fk_inventory = '.$object->id;

	$resql = $db->query($sql);
	if ($resql) {
		$num = $db->num_rows($resql);
		$i = 0;
		$totalarray = array();
		while ($i < $num) {
			$line = $db->fetch_object($resql);
			$lineid = $line->rowid;
			$inventoryline = new InventoryLine($db);
			$inventoryline->fetch($lineid);
			$inventoryline->qty_view = GETPOST("id_".$inventoryline->id);
			$inventoryline->update($user);
			$i++;
		}
	}
}

$parameters = array();
$reshook = $hookmanager->executeHooks('doActions', $parameters, $object, $action); // Note that $action and $object may have been modified by some hooks
if ($reshook < 0) {
	setEventMessages($hookmanager->error, $hookmanager->errors, 'errors');
}

if (empty($reshook)) {
	$error = 0;

	$backurlforlist = DOL_URL_ROOT.'/product/inventory/list.php';
	$backtopage = DOL_URL_ROOT.'/product/inventory/inventory.php?id='.$object->id;

	// Actions cancel, add, update, delete or clone
	include DOL_DOCUMENT_ROOT.'/core/actions_addupdatedelete.inc.php';

	// Actions when linking object each other
	include DOL_DOCUMENT_ROOT.'/core/actions_dellink.inc.php';

	// Actions when printing a doc from card
	include DOL_DOCUMENT_ROOT.'/core/actions_printing.inc.php';

	// Actions to send emails
	/*$triggersendname = 'MYOBJECT_SENTBYMAIL';
	$autocopy='MAIN_MAIL_AUTOCOPY_MYOBJECT_TO';
	$trackid='stockinv'.$object->id;
	include DOL_DOCUMENT_ROOT.'/core/actions_sendmails.inc.php';*/

	if (GETPOST('addline', 'alpha')) {
		if ($fk_warehouse <= 0) {
			$error++;
			setEventMessages($langs->trans("ErrorFieldRequired", $langs->transnoentitiesnoconv("Warehouse")), null, 'errors');
		}
		if ($fk_product <= 0) {
			$error++;
			setEventMessages($langs->trans("ErrorFieldRequired", $langs->transnoentitiesnoconv("Product")), null, 'errors');
		}

		if (!$error && !empty($conf->productbatch->enabled)) {
			$tmpproduct = new Product($db);
			$result = $tmpproduct->fetch($fk_product);

			if (!$error && $tmpproduct->status_batch && !$batch) {
				$error++;
				$langs->load("errors");
				setEventMessages($langs->trans("ErrorProductNeedBatchNumber", $tmpproduct->ref), null, 'errors');
			}
			if (!$error && !$tmpproduct->status_batch && $batch) {
				$error++;
				$langs->load("errors");
				setEventMessages($langs->trans("ErrorProductDoesNotNeedBatchNumber", $tmpproduct->ref), null, 'errors');
			}
		}
		if (!$error) {
			$tmp = new InventoryLine($db);
			$tmp->fk_inventory = $object->id;
			$tmp->fk_warehouse = $fk_warehouse;
			$tmp->fk_product = $fk_product;
			$tmp->batch = $batch;
			$tmp->datec = $now;

			$result = $tmp->create($user);
			if ($result < 0) {
				if ($db->lasterrno() == 'DB_ERROR_RECORD_ALREADY_EXISTS') {
					setEventMessages($langs->trans("DuplicateRecord"), null, 'errors');
				} else {
					dol_print_error($db, $tmp->error, $tmp->errors);
				}
			}
		}
	}
}




/*
 * View
 */

$form = new Form($db);
$formproduct = new FormProduct($db);

$help_url = '';

llxHeader('', $langs->trans('Inventory'), $help_url);


// Part to show record
if ($object->id > 0) {
	$res = $object->fetch_optionals();

	$head = inventoryPrepareHead($object);
	print dol_get_fiche_head($head, 'inventory', $langs->trans("Inventory"), -1, 'stock');

	$formconfirm = '';

	// Confirmation to delete
	if ($action == 'delete') {
		$formconfirm = $form->formconfirm($_SERVER["PHP_SELF"].'?id='.$object->id, $langs->trans('DeleteInventory'), $langs->trans('ConfirmDeleteOrder'), 'confirm_delete', '', 0, 1);
	}
	// Confirmation to delete line
	if ($action == 'deleteline') {
		$formconfirm = $form->formconfirm($_SERVER["PHP_SELF"].'?id='.$object->id.'&lineid='.$lineid, $langs->trans('DeleteLine'), $langs->trans('ConfirmDeleteLine'), 'confirm_deleteline', '', 0, 1);
	}

	// Clone confirmation
	if ($action == 'clone') {
		// Create an array for form
		$formquestion = array();
		$formconfirm = $form->formconfirm($_SERVER["PHP_SELF"].'?id='.$object->id, $langs->trans('ToClone'), $langs->trans('ConfirmCloneMyObject', $object->ref), 'confirm_clone', $formquestion, 'yes', 1);
	}

	// Confirmation to close
	if ($action == 'record') {
		$formconfirm = $form->formconfirm($_SERVER["PHP_SELF"].'?id='.$object->id, $langs->trans('Close'), $langs->trans('ConfirmFinish'), 'update', '', 0, 1);
		$action = 'view';
	}

	// Confirmation to close
	if ($action == 'confirm_cancel') {
		$formconfirm = $form->formconfirm($_SERVER["PHP_SELF"].'?id='.$object->id, $langs->trans('Cancel'), $langs->trans('ConfirmCancel'), 'cancel_record', '', 0, 1);
		$action = 'view';
	}

	// Call Hook formConfirm
	$parameters = array('formConfirm' => $formconfirm, 'lineid' => $lineid);
	$reshook = $hookmanager->executeHooks('formConfirm', $parameters, $object, $action); // Note that $action and $object may have been modified by hook
	if (empty($reshook)) {
		$formconfirm .= $hookmanager->resPrint;
	} elseif ($reshook > 0) {
		$formconfirm = $hookmanager->resPrint;
	}

	// Print form confirm
	print $formconfirm;


	// Object card
	// ------------------------------------------------------------
	$linkback = '<a href="'.DOL_URL_ROOT.'/product/inventory/list.php">'.$langs->trans("BackToList").'</a>';

	$morehtmlref = '<div class="refidno">';
	/*
	// Ref bis
	$morehtmlref.=$form->editfieldkey("RefBis", 'ref_client', $object->ref_client, $object, $user->rights->inventory->creer, 'string', '', 0, 1);
	$morehtmlref.=$form->editfieldval("RefBis", 'ref_client', $object->ref_client, $object, $user->rights->inventory->creer, 'string', '', null, null, '', 1);
	// Thirdparty
	$morehtmlref.='<br>'.$langs->trans('ThirdParty') . ' : ' . $soc->getNomUrl(1);
	// Project
	if (! empty($conf->projet->enabled))
	{
		$langs->load("projects");
		$morehtmlref.='<br>'.$langs->trans('Project') . ' ';
		if ($user->rights->inventory->creer)
		{
			if ($action != 'classify')
			{
				$morehtmlref.='<a class="editfielda" href="' . $_SERVER['PHP_SELF'] . '?action=classify&amp;id=' . $object->id . '">' . img_edit($langs->transnoentitiesnoconv('SetProject')) . '</a> : ';
				if ($action == 'classify') {
					//$morehtmlref.=$form->form_project($_SERVER['PHP_SELF'] . '?id=' . $object->id, $object->socid, $object->fk_project, 'projectid', 0, 0, 1, 1);
					$morehtmlref.='<form method="post" action="'.$_SERVER['PHP_SELF'].'?id='.$object->id.'">';
					$morehtmlref.='<input type="hidden" name="action" value="classin">';
					$morehtmlref.='<input type="hidden" name="token" value="'.newToken().'">';
					$morehtmlref.=$formproject->select_projects($object->socid, $object->fk_project, 'projectid', $maxlength, 0, 1, 0, 1, 0, 0, '', 1);
					$morehtmlref.='<input type="submit" class="button valignmiddle" value="'.$langs->trans("Modify").'">';
					$morehtmlref.='</form>';
				} else {
					$morehtmlref.=$form->form_project($_SERVER['PHP_SELF'] . '?id=' . $object->id, $object->socid, $object->fk_project, 'none', 0, 0, 0, 1);
				}
			}
		} else {
			if (! empty($object->fk_project)) {
				$proj = new Project($db);
				$proj->fetch($object->fk_project);
				$morehtmlref.=$proj->getNomUrl();
			} else {
				$morehtmlref.='';
			}
		}
	}
	*/
	$morehtmlref .= '</div>';


	dol_banner_tab($object, 'ref', $linkback, 1, 'ref', 'ref', $morehtmlref);


	print '<div class="fichecenter">';
	print '<div class="fichehalfleft">';
	print '<div class="underbanner clearboth"></div>';
	print '<table class="border centpercent tableforfield">'."\n";

	// Common attributes
	include DOL_DOCUMENT_ROOT.'/core/tpl/commonfields_view.tpl.php';

	// Other attributes. Fields from hook formObjectOptions and Extrafields.
	include DOL_DOCUMENT_ROOT.'/core/tpl/extrafields_view.tpl.php';

	print '</table>';
	print '</div>';
	print '</div>';

	print '<div class="clearboth"></div>';

	print dol_get_fiche_end();


	print '<form method="POST" action="'.$_SERVER["PHP_SELF"].'">';
	print '<input type="hidden" name="token" value="'.newToken().'">';
	print '<input type="hidden" name="action" value="updateinventorylines">';
	print '<input type="hidden" name="id" value="'.$object->id.'">';
	if ($backtopage) {
		print '<input type="hidden" name="backtopage" value="'.$backtopage.'">';
	}


	// Buttons for actions
	if ($action != 'record') {
		print '<div class="tabsAction">'."\n";
		$parameters = array();
		$reshook = $hookmanager->executeHooks('addMoreActionsButtons', $parameters, $object, $action); // Note that $action and $object may have been modified by hook
		if ($reshook < 0) {
			setEventMessages($hookmanager->error, $hookmanager->errors, 'errors');
		}

		if (empty($reshook)) {
			if ($object->status == Inventory::STATUS_DRAFT) {
				if ($permissiontoadd) {
					print '<a class="butAction" href="'.$_SERVER["PHP_SELF"].'?id='.$object->id.'&action=confirm_validate&confirm=yes">'.$langs->trans("Validate").' ('.$langs->trans("Start").')</a>'."\n";
				} else {
					print '<a class="butActionRefused classfortooltip" href="#" title="'.dol_escape_htmltag($langs->trans("NotEnoughPermissions")).'">'.$langs->trans('Validate').' ('.$langs->trans("Start").')</a>'."\n";
				}
			}

			// Save
			if ($object->status == $object::STATUS_VALIDATED) {
				if ($object->status == Inventory::STATUS_VALIDATED) {
					if ($permissiontoadd) {
						print '<a class="butAction" href="'.$_SERVER["PHP_SELF"].'?id='.$object->id.'&amp;action=record">'.$langs->trans("MakeMovementsAndClose").'</a>'."\n";
					} else {
						print '<a class="butActionRefused classfortooltip" href="#" title="'.dol_escape_htmltag($langs->trans("NotEnoughPermissions")).'">'.$langs->trans('MakeMovementsAndClose').'</a>'."\n";
					}
				}

				if ($permissiontoadd) {
					print '<a class="butActionDelete" href="'.$_SERVER["PHP_SELF"].'?id='.$object->id.'&amp;action=confirm_cancel">'.$langs->trans("Cancel").'</a>'."\n";
				}
			}
		}
		print '</div>'."\n";
	}



	if ($object->status == Inventory::STATUS_VALIDATED) {
		print '<center>';
		if ($permissiontoadd) {
			/*
			 if (!empty($conf->barcode->enabled)) {
			 print '<a href="#" class="butAction">'.$langs->trans("UpdateByScaningProductBarcode").'</a>';
			 }
			 if (!empty($conf->productbatch->enabled)) {
			 print '<a href="#" class="butAction">'.$langs->trans('UpdateByScaningLot').'</a>';
			 }*/
			if (!empty($conf->barcode->enabled) || !empty($conf->productbatch->enabled)) {
				print '<a href="'.$_SERVER["PHP_SELF"].'?id='.$object->id.'&action=updatebyscaning" class="">'.img_picto('', 'barcode', 'class="paddingrightonly"').$langs->trans("UpdateByScaning").'</a>';
			}
		} else {
			print '<a class="classfortooltip marginrightonly paddingright marginleftonly paddingleft" href="#" title="'.dol_escape_htmltag($langs->trans("NotEnoughPermissions")).'">'.$langs->trans("Save").'</a>'."\n";
		}
		if ($permissiontoadd && $conf->use_javascript_ajax) {
			print '<a id="fillwithexpected" class="marginrightonly paddingright marginleftonly paddingleft" href="#">'.img_picto('', 'autofill', 'class="paddingrightonly"').$langs->trans('AutofillWithExpected').'</a>';

			print '<script>';
			print '$( document ).ready(function() {';
			print ' $("#fillwithexpected").on("click",function fillWithExpected(){
					  $(".expectedqty").each(function(){
						var object = $(this)[0];
						var objecttofill = $("#"+object.id+"_input")[0];
						objecttofill.value = object.innerText;
						})
						console.log("Values filled");
			         });';
			print '});';
			print '</script>';
		}
		print '<br>';
		print '<br>';
		print '</center>';
	}


	// Popup for mass barcode scanning
	if ($action == 'updatebyscaning') {
		print '<form name="barcodescanner" method="POST">';
		print '<!-- Popup for mass barcode scanning -->'."\n";
		print '<div class="div-for-modal-topright" style="padding: 15px">';
		print '<center><strong>Barcode scanner tool...</strong></center><br>';

		print '<input type="checkbox" name="barcodeforautodetect" checked="checked"> Autodetect if we scan a product barcode or a lot/serial barcode<br>';
		print '<input type="checkbox" name="barcodeforproduct"> Scan a product barcode<br>';
		print '<input type="checkbox" name="barcodeforlotserial"> Scan a product lot or serial number<br>';
<<<<<<< HEAD

		print $langs->trans("QtyToAddAfterBarcodeScan").' <input type="text" name="barcodeproductqty" class="width50 right" value="1"><br>';
		print '<textarea type="text" name="barcodelist" class="centpercent" autofocus rows="'.ROWS_3.'"></textarea>';

=======

		print $langs->trans("QtyToAddAfterBarcodeScan").' <input type="text" name="barcodeproductqty" class="width50 right" value="1"><br>';
		print '<textarea type="text" name="barcodelist" class="centpercent" autofocus rows="'.ROWS_3.'"></textarea>';

>>>>>>> 8fa943ed
		/*print '<br>'.$langs->trans("or").'<br>';

		print '<br>';

		print '<input type="text" name="barcodelotserial" class="width200"> &nbsp; &nbsp; Qty <input type="text" name="barcodelotserialqty" class="width50 right" value="1"><br>';
		*/
		print '<br>';
		print '<center>';
		print '<input type="submit" class="button" value="'.$langs->trans("Add").'"><br>';

		print '<span class="opacitymedium">'.$langs->trans("FeatureNotYetAvailable").'</span>';

		// TODO Add javascript so each scan will add qty into the inventory page + an ajax save.

		print '</center>';
		print '</div>';
		print '</form>';
	}


	print '<div class="fichecenter">';
	//print '<div class="fichehalfleft">';
	print '<div class="clearboth"></div>';

	//print load_fiche_titre($langs->trans('Consumption'), '', '');

	print '<div class="div-table-responsive-no-min">';
	print '<table id="tablelines" class="noborder noshadow centpercent">';

	print '<tr class="liste_titre">';
	print '<td>'.$langs->trans("Warehouse").'</td>';
	print '<td>'.$langs->trans("Product").'</td>';
	if ($conf->productbatch->enabled) {
		print '<td>';
		print $langs->trans("Batch");
		print '</td>';
	}
	print '<td class="right">'.$langs->trans("ExpectedQty").'</td>';
	print '<td class="center">';
	print $form->textwithpicto($langs->trans("RealQty"), $langs->trans("InventoryRealQtyHelp"));
	print '</td>';
	if ($object->status == $object::STATUS_VALIDATED) {
		// Actions
		print '<td class="center">';
		print '</td>';
		print '</tr>';
	}

	// Line to add a new line in inventory
	if ($object->status == $object::STATUS_VALIDATED) {
		print '<tr>';
		print '<td>';
		print $formproduct->selectWarehouses((GETPOSTISSET('fk_warehouse') ? GETPOST('fk_warehouse', 'int') : $object->fk_warehouse), 'fk_warehouse', 'warehouseopen', 1, 0, 0, '', 0, 0, array(), 'maxwidth300');
		print '</td>';
		print '<td>';
		print $form->select_produits((GETPOSTISSET('fk_product') ? GETPOST('fk_product', 'int') : $object->fk_product), 'fk_product', '', 0, 0, -1, 2, '', 0, null, 0, '1', 0, 'maxwidth300');
		print '</td>';
		if ($conf->productbatch->enabled) {
			print '<td>';
			print '<input type="text" name="batch" class="maxwidth100" value="'.(GETPOSTISSET('batch') ? GETPOST('batch') : '').'">';
			print '</td>';
		}
		print '<td class="right"></td>';
		print '<td class="center">';
		print '<input type="submit" class="button paddingright" name="addline" value="'.$langs->trans("Add").'">';
		//print '<input type="submit" class="button paddingrightonly button-cancel" name="canceladdline" value="'.$langs->trans("Cancel").'">';
		print '</td>';
		// Actions
		print '<td class="center">';
		print '</td>';
		print '</tr>';
	}

	// Request to show lines of inventory (prefilled during creation)
	$sql = 'SELECT id.rowid, id.datec as date_creation, id.tms as date_modification, id.fk_inventory, id.fk_warehouse,';
	$sql .= ' id.fk_product, id.batch, id.qty_stock, id.qty_view, id.qty_regulated';
	$sql .= ' FROM '.MAIN_DB_PREFIX.'inventorydet as id';
	$sql .= ' WHERE id.fk_inventory = '.((int) $object->id);

	$cacheOfProducts = array();
	$cacheOfWarehouses = array();

	//$sql = '';
	$resql = $db->query($sql);
	if ($resql) {
		$num = $db->num_rows($resql);

		$i = 0;
		$totalarray = array();
		while ($i < $num) {
			$obj = $db->fetch_object($resql);

			if (is_object($cacheOfWarehouses[$obj->fk_warehouse])) {
				$warehouse_static = $cacheOfWarehouses[$obj->fk_warehouse];
			} else {
				$warehouse_static = new Entrepot($db);
				$warehouse_static->fetch($obj->fk_warehouse);

				$cacheOfWarehouses[$warehouse_static->id] = $warehouse_static;
			}

			if (is_object($cacheOfProducts[$obj->fk_product])) {
				$product_static = $cacheOfProducts[$obj->fk_product];
			} else {
				$product_static = new Product($db);
				$product_static->fetch($obj->fk_product);

				$option = 'nobatch';
				$option .= ',novirtual';
				$product_static->load_stock($option); // Load stock_reel + stock_warehouse. This can also call load_virtual_stock()

				$cacheOfProducts[$product_static->id] = $product_static;
			}

			print '<tr class="oddeven">';
			print '<td>';
			print $warehouse_static->getNomUrl(1);
			print '</td>';
			print '<td>';
			print $product_static->getNomUrl(1);
			print '</td>';

			if ($conf->productbatch->enabled) {
				print '<td>';
				print $obj->batch;
				print '</td>';
			}

			print '<td class="right expectedqty" id="id_'.$obj->rowid.'">';
			print $obj->qty_stock;
			print '</td>';
			print '<td class="center">';
			if ($object->status == $object::STATUS_VALIDATED) {
				$qty_view = GETPOST("id_".$obj->rowid) ? GETPOST("id_".$obj->rowid) : $obj->qty_view;
				print '<input type="text" class="maxwidth75 right" name="id_'.$obj->rowid.'" id="id_'.$obj->rowid.'_input" value="'.$qty_view.'">';
				print '</td>';
				print '<td class="right">';
				print '<a class="reposition" href="'.DOL_URL_ROOT.'/product/inventory/inventory.php?id='.$object->id.'&lineid='.$obj->rowid.'&action=deleteline&token='.newToken().'">'.img_delete().'</a>';
				print '</td>';
			} else {
				print $obj->qty_view;
				print '</td>';
			}
			print '</tr>';

			$i++;
		}
	} else {
		dol_print_error($db);
	}

	print '</table>';

	print '</div>';

	print '<center><input type="submit" class="button button-save" name="save" value="'.$langs->trans("Save").'"></center>';

	print '</div>';

	print '</form>';
}

// End of page
llxFooter();
$db->close();<|MERGE_RESOLUTION|>--- conflicted
+++ resolved
@@ -485,17 +485,10 @@
 		print '<input type="checkbox" name="barcodeforautodetect" checked="checked"> Autodetect if we scan a product barcode or a lot/serial barcode<br>';
 		print '<input type="checkbox" name="barcodeforproduct"> Scan a product barcode<br>';
 		print '<input type="checkbox" name="barcodeforlotserial"> Scan a product lot or serial number<br>';
-<<<<<<< HEAD
 
 		print $langs->trans("QtyToAddAfterBarcodeScan").' <input type="text" name="barcodeproductqty" class="width50 right" value="1"><br>';
 		print '<textarea type="text" name="barcodelist" class="centpercent" autofocus rows="'.ROWS_3.'"></textarea>';
 
-=======
-
-		print $langs->trans("QtyToAddAfterBarcodeScan").' <input type="text" name="barcodeproductqty" class="width50 right" value="1"><br>';
-		print '<textarea type="text" name="barcodelist" class="centpercent" autofocus rows="'.ROWS_3.'"></textarea>';
-
->>>>>>> 8fa943ed
 		/*print '<br>'.$langs->trans("or").'<br>';
 
 		print '<br>';
