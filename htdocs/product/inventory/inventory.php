<?php
/* Copyright (C) 2019 Laurent Destailleur  <eldy@users.sourceforge.net>
 *
 * This program is free software; you can redistribute it and/or modify
 * it under the terms of the GNU General Public License as published by
 * the Free Software Foundation; either version 3 of the License, or
 * (at your option) any later version.
 *
 * This program is distributed in the hope that it will be useful,
 * but WITHOUT ANY WARRANTY; without even the implied warranty of
 * MERCHANTABILITY or FITNESS FOR A PARTICULAR PURPOSE.  See the
 * GNU General Public License for more details.
 *
 * You should have received a copy of the GNU General Public License
 * along with this program. If not, see <https://www.gnu.org/licenses/>.
 */

/**
 *   	\file       htdocs/product/inventory/inventory.php
 *		\ingroup    inventory
 *		\brief      Tabe to enter counting
 */

require '../../main.inc.php';
include_once DOL_DOCUMENT_ROOT.'/core/class/html.formcompany.class.php';
include_once DOL_DOCUMENT_ROOT.'/product/class/html.formproduct.class.php';
include_once DOL_DOCUMENT_ROOT.'/product/class/product.class.php';
include_once DOL_DOCUMENT_ROOT.'/product/inventory/class/inventory.class.php';
include_once DOL_DOCUMENT_ROOT.'/product/inventory/lib/inventory.lib.php';
include_once DOL_DOCUMENT_ROOT.'/product/stock/class/mouvementstock.class.php';

// Load translation files required by the page
$langs->loadLangs(array("stocks", "other", "productbatch"));

// Get parameters
$id = GETPOST('id', 'int');
$ref = GETPOST('ref', 'alpha');
$action = GETPOST('action', 'aZ09');
$confirm = GETPOST('confirm', 'alpha');
$cancel = GETPOST('cancel', 'aZ09');
$contextpage = GETPOST('contextpage', 'aZ') ?GETPOST('contextpage', 'aZ') : 'inventorycard'; // To manage different context of search
$backtopage = GETPOST('backtopage', 'alpha');

$fk_warehouse = GETPOST('fk_warehouse', 'int');
$fk_product = GETPOST('fk_product', 'int');
$lineid = GETPOST('lineid', 'int');
$batch = GETPOST('batch', 'alphanohtml');
$totalExpectedValuation = 0;
$totalRealValuation = 0;
if (empty($conf->global->MAIN_USE_ADVANCED_PERMS)) {
	$result = restrictedArea($user, 'stock', $id);
} else {
	$result = restrictedArea($user, 'stock', $id, '', 'inventory_advance');
}

// Initialize technical objects
$object = new Inventory($db);
$extrafields = new ExtraFields($db);
$diroutputmassaction = $conf->stock->dir_output.'/temp/massgeneration/'.$user->id;
$hookmanager->initHooks(array('inventorycard')); // Note that conf->hooks_modules contains array

// Fetch optionals attributes and labels
$extrafields->fetch_name_optionals_label($object->table_element);

$search_array_options = $extrafields->getOptionalsFromPost($object->table_element, '', 'search_');

// Initialize array of search criterias
$search_all = GETPOST("search_all", 'alpha');
$search = array();
foreach ($object->fields as $key => $val) {
	if (GETPOST('search_'.$key, 'alpha')) {
		$search[$key] = GETPOST('search_'.$key, 'alpha');
	}
}

if (empty($action) && empty($id) && empty($ref)) {
	$action = 'view';
}

// Load object
include DOL_DOCUMENT_ROOT.'/core/actions_fetchobject.inc.php'; // Must be include, not include_once.

// Security check - Protection if external user
//if ($user->socid > 0) accessforbidden();
//if ($user->socid > 0) $socid = $user->socid;
//$result = restrictedArea($user, 'mymodule', $id);

if (empty($conf->global->MAIN_USE_ADVANCED_PERMS)) {
	$permissiontoadd = $user->rights->stock->creer;
	$permissiontodelete = $user->rights->stock->supprimer;
} else {
	$permissiontoadd = $user->rights->stock->inventory_advance->write;
	$permissiontodelete = $user->rights->stock->inventory_advance->write;
}

$now = dol_now();


/*
 * Actions
 */

if ($cancel) {
	$action = '';
}

$parameters = array();
$reshook = $hookmanager->executeHooks('doActions', $parameters, $object, $action); // Note that $action and $object may have been modified by some hooks
if ($reshook < 0) {
	setEventMessages($hookmanager->error, $hookmanager->errors, 'errors');
}

if (empty($reshook)) {
	$error = 0;

	if ($action == 'cancel_record' && $permissiontoadd) {
		$object->setCanceled($user);
	}

	// Close inventory by recording the stock movements
	if ($action == 'update' && !empty($user->rights->stock->mouvement->creer)) {
		$stockmovment = new MouvementStock($db);
		$stockmovment->setOrigin($object->element, $object->id);

		$cacheOfProducts = array();

		$db->begin();

		$sql = 'SELECT id.rowid, id.datec as date_creation, id.tms as date_modification, id.fk_inventory, id.fk_warehouse,';
		$sql .= ' id.fk_product, id.batch, id.qty_stock, id.qty_view, id.qty_regulated, id.pmp_real';
		$sql .= ' FROM '.MAIN_DB_PREFIX.'inventorydet as id';
		$sql .= ' WHERE id.fk_inventory = '.((int) $object->id);

		$resql = $db->query($sql);
		if ($resql) {
			$num = $db->num_rows($resql);
			$i = 0;
			$totalarray = array();
			while ($i < $num) {
				$line = $db->fetch_object($resql);

				$qty_stock = $line->qty_stock;
				$qty_view = $line->qty_view;		// The quantity viewed by inventorier, the qty we target


				// Load real stock we have now.
				if (isset($cacheOfProducts[$line->fk_product])) {
					$product_static = $cacheOfProducts[$line->fk_product];
				} else {
					$product_static = new Product($db);
					$result = $product_static->fetch($line->fk_product, '', '', '', 1, 1, 1);

					//$option = 'nobatch';
					$option .= ',novirtual';
					$product_static->load_stock($option); // Load stock_reel + stock_warehouse.

					$cacheOfProducts[$product_static->id] = $product_static;
				}

				// Get the real quantity in stock now, but before the stock move for inventory.
				$realqtynow = $product_static->stock_warehouse[$line->fk_warehouse]->real;
				if ($conf->productbatch->enabled && $product_static->hasbatch()) {
					$realqtynow = $product_static->stock_warehouse[$line->fk_warehouse]->detail_batch[$line->batch]->qty;
				}


				if (!is_null($qty_view)) {
					$stock_movement_qty = price2num($qty_view - $realqtynow, 'MS');
					if ($stock_movement_qty != 0) {
						if ($stock_movement_qty < 0) {
							$movement_type = 1;
						} else {
							$movement_type = 0;
						}

						$datemovement = '';
						//$inventorycode = 'INV'.$object->id;
						$inventorycode = 'INV-'.$object->ref;
						$price = 0;
						if (!empty($line->pmp_real) && !empty($conf->global->INVENTORY_MANAGE_REAL_PMP)) $price = $line->pmp_real;

						$idstockmove = $stockmovment->_create($user, $line->fk_product, $line->fk_warehouse, $stock_movement_qty, $movement_type, $price, $langs->trans('LabelOfInventoryMovemement', $object->ref), $inventorycode, $datemovement, '', '', $line->batch);
						if ($idstockmove < 0) {
							$error++;
							setEventMessages($stockmovment->error, $stockmovment->errors, 'errors');
							break;
						}

						if (!empty($line->pmp_real) && !empty($conf->global->INVENTORY_MANAGE_REAL_PMP)) {
							$sqlpmp = 'UPDATE '.MAIN_DB_PREFIX.'product SET pmp = '.((float) $line->pmp_real).' WHERE rowid = '.((int) $line->fk_product);
							$resqlpmp = $db->query($sqlpmp);
							if (! $resqlpmp) {
								$error++;
								setEventMessages($db->lasterror(), null, 'errors');
								break;
							}
<<<<<<< HEAD
=======
							if (!empty($conf->global->MAIN_PRODUCT_PERENTITY_SHARED)) {
								$sqlpmp = 'UPDATE '.MAIN_DB_PREFIX.'product_perentity SET pmp = '.((float) $line->pmp_real).' WHERE fk_product = '.((int) $line->fk_product).' AND entity='.$conf->entity;
								$resqlpmp = $db->query($sqlpmp);
								if (! $resqlpmp) {
									$error++;
									setEventMessages($db->lasterror(), null, 'errors');
									break;
								}
							}
>>>>>>> 8edae333
						}

						// Update line with id of stock movement (and the start quantity if it has changed this last recording)
						$sqlupdate = "UPDATE ".MAIN_DB_PREFIX."inventorydet";
						$sqlupdate .= " SET fk_movement = ".((int) $idstockmove);
						if ($qty_stock != $realqtynow) {
							$sqlupdate .= ", qty_stock = ".((float) $realqtynow);
						}
						$sqlupdate .= " WHERE rowid = ".((int) $line->rowid);
						$resqlupdate = $db->query($sqlupdate);
						if (! $resqlupdate) {
							$error++;
							setEventMessages($db->lasterror(), null, 'errors');
							break;
						}
					}
				}
				$i++;
			}

			if (!$error) {
				$object->setRecorded($user);
			}
		} else {
			setEventMessages($db->lasterror, null, 'errors');
			$error++;
		}

		if (! $error) {
			$db->commit();
		} else {
			$db->rollback();
		}
	}

	// Save quantity found during inventory (when we click on Save button on inventory page)
	if ($action =='updateinventorylines' && $permissiontoadd) {
		$sql = 'SELECT id.rowid, id.datec as date_creation, id.tms as date_modification, id.fk_inventory, id.fk_warehouse,';
		$sql .= ' id.fk_product, id.batch, id.qty_stock, id.qty_view, id.qty_regulated';
		$sql .= ' FROM '.MAIN_DB_PREFIX.'inventorydet as id';
		$sql .= ' WHERE id.fk_inventory = '.((int) $object->id);

		$db->begin();

		$resql = $db->query($sql);
		if ($resql) {
			$num = $db->num_rows($resql);
			$i = 0;
			$totalarray = array();
			$inventoryline = new InventoryLine($db);

			while ($i < $num) {
				$line = $db->fetch_object($resql);
				$lineid = $line->rowid;

				$result = 0;
				$resultupdate = 0;

				if (GETPOST("id_".$lineid, 'alpha') != '') {		// If a value was set ('0' or something else)
					$qtytoupdate = price2num(GETPOST("id_".$lineid, 'alpha'), 'MS');
					$result = $inventoryline->fetch($lineid);
					if ($qtytoupdate < 0) {
						$result = -1;
						setEventMessages($langs->trans("FieldCannotBeNegative", $langs->transnoentitiesnoconv("RealQty")), null, 'errors');
					}
					if ($result > 0) {
						$inventoryline->qty_stock = price2num(GETPOST('stock_qty_'.$lineid, 'alpha'), 'MS');	// The new value that was set in as hidden field
						$inventoryline->qty_view = $qtytoupdate;	// The new value we want
						$inventoryline->pmp_real = price2num(GETPOST('realpmp_'.$lineid, 'alpha'), 'MS');
						$inventoryline->pmp_expected = price2num(GETPOST('expectedpmp_'.$lineid, 'alpha'), 'MS');
						$resultupdate = $inventoryline->update($user);
					}
				} else {
					// Delete record
					$result = $inventoryline->fetch($lineid);
					if ($result > 0) {
						$inventoryline->qty_view = null;			// The new value we want
						$inventoryline->pmp_real = price2num(GETPOST('realpmp_'.$lineid, 'alpha'), 'MS');
						$inventoryline->pmp_expected = price2num(GETPOST('expectedpmp_'.$lineid, 'alpha'), 'MS');
						$resultupdate = $inventoryline->update($user);
					}
				}

				if ($result < 0 || $resultupdate < 0) {
					$error++;
				}

				$i++;
			}
		}

		// Update user that update quantities
		if (! $error) {
			$sqlupdate = "UPDATE ".MAIN_DB_PREFIX."inventory";
			$sqlupdate .= " SET fk_user_modif = ".((int) $user->id);
			$sqlupdate .= " WHERE rowid = ".((int) $object->id);
			$resqlupdate = $db->query($sqlupdate);
			if (! $resqlupdate) {
				$error++;
				setEventMessages($db->lasterror(), null, 'errors');
			}
		}

		if (!$error) {
			$db->commit();
		} else {
			$db->rollback();
		}
	}


	$backurlforlist = DOL_URL_ROOT.'/product/inventory/list.php';
	$backtopage = DOL_URL_ROOT.'/product/inventory/inventory.php?id='.$object->id;

	// Actions cancel, add, update, delete or clone
	include DOL_DOCUMENT_ROOT.'/core/actions_addupdatedelete.inc.php';

	// Actions when linking object each other
	include DOL_DOCUMENT_ROOT.'/core/actions_dellink.inc.php';

	// Actions when printing a doc from card
	include DOL_DOCUMENT_ROOT.'/core/actions_printing.inc.php';

	// Actions to send emails
	/*$triggersendname = 'MYOBJECT_SENTBYMAIL';
	$autocopy='MAIN_MAIL_AUTOCOPY_MYOBJECT_TO';
	$trackid='stockinv'.$object->id;
	include DOL_DOCUMENT_ROOT.'/core/actions_sendmails.inc.php';*/

	if (GETPOST('addline', 'alpha')) {
		$qty= (GETPOST('qtytoadd') != '' ? price2num(GETPOST('qtytoadd', 'MS')) : null);
		if ($fk_warehouse <= 0) {
			$error++;
			setEventMessages($langs->trans("ErrorFieldRequired", $langs->transnoentitiesnoconv("Warehouse")), null, 'errors');
		}
		if ($fk_product <= 0) {
			$error++;
			setEventMessages($langs->trans("ErrorFieldRequired", $langs->transnoentitiesnoconv("Product")), null, 'errors');
		}
		if (price2num(GETPOST('qtytoadd'), 'MS') < 0) {
			$error++;
			setEventMessages($langs->trans("FieldCannotBeNegative", $langs->transnoentitiesnoconv("RealQty")), null, 'errors');
		}
		if (!$error && !empty($conf->productbatch->enabled)) {
			$tmpproduct = new Product($db);
			$result = $tmpproduct->fetch($fk_product);

			if (empty($error) && $tmpproduct->status_batch>0 && empty($batch)) {
				$error++;
				$langs->load("errors");
				setEventMessages($langs->trans("ErrorProductNeedBatchNumber", $tmpproduct->ref), null, 'errors');
			}
			if (empty($error) && $tmpproduct->status_batch==2 && !empty($batch) && $qty>1) {
				$error++;
				$langs->load("errors");
				setEventMessages($langs->trans("TooManyQtyForSerialNumber", $tmpproduct->ref, $batch), null, 'errors');
			}
			if (empty($error) && empty($tmpproduct->status_batch) && !empty($batch)) {
				$error++;
				$langs->load("errors");
				setEventMessages($langs->trans("ErrorProductDoesNotNeedBatchNumber", $tmpproduct->ref), null, 'errors');
			}
		}
		if (!$error) {
			$tmp = new InventoryLine($db);
			$tmp->fk_inventory = $object->id;
			$tmp->fk_warehouse = $fk_warehouse;
			$tmp->fk_product = $fk_product;
			$tmp->batch = $batch;
			$tmp->datec = $now;
			$tmp->qty_view = $qty;

			$result = $tmp->create($user);
			if ($result < 0) {
				if ($db->lasterrno() == 'DB_ERROR_RECORD_ALREADY_EXISTS') {
					$langs->load("errors");
					setEventMessages($langs->trans("ErrorRecordAlreadyExists"), null, 'errors');
				} else {
					dol_print_error($db, $tmp->error, $tmp->errors);
				}
			} else {
				// Clear var
				$_POST['batch'] = '';
				$_POST['qtytoadd'] = '';
			}
		}
	}
}




/*
 * View
 */

$form = new Form($db);
$formproduct = new FormProduct($db);

$help_url = '';

llxHeader('', $langs->trans('Inventory'), $help_url);


// Disable button Generate movement if data were modified and not saved
print '<script type="text/javascript">
function disablebuttonmakemovementandclose() {
	console.log("Disable button idbuttonmakemovementandclose until we save");
	jQuery("#idbuttonmakemovementandclose").attr(\'disabled\',\'disabled\');
	jQuery("#idbuttonmakemovementandclose").attr(\'onclick\', \'return false;\');
	jQuery("#idbuttonmakemovementandclose").attr(\'title\',\''.dol_escape_js($langs->trans("SaveQtyFirst")).'\');
	jQuery("#idbuttonmakemovementandclose").attr(\'class\',\'butActionRefused classfortooltip\');
};

jQuery(document).ready(function() {
	jQuery(".realqty").keyup(function() {
		console.log("keyup on realqty");
		disablebuttonmakemovementandclose();
	});
	jQuery(".realqty").change(function() {
		console.log("change on realqty");
		disablebuttonmakemovementandclose();
	});
});
</script>';


// Part to show record
if ($object->id > 0) {
	$res = $object->fetch_optionals();

	$head = inventoryPrepareHead($object);
	print dol_get_fiche_head($head, 'inventory', $langs->trans("Inventory"), -1, 'stock');

	$formconfirm = '';

	// Confirmation to delete
	if ($action == 'delete') {
		$formconfirm = $form->formconfirm($_SERVER["PHP_SELF"].'?id='.$object->id, $langs->trans('DeleteInventory'), $langs->trans('ConfirmDeleteOrder'), 'confirm_delete', '', 0, 1);
	}
	// Confirmation to delete line
	if ($action == 'deleteline') {
		$formconfirm = $form->formconfirm($_SERVER["PHP_SELF"].'?id='.$object->id.'&lineid='.$lineid, $langs->trans('DeleteLine'), $langs->trans('ConfirmDeleteLine'), 'confirm_deleteline', '', 0, 1);
	}

	// Clone confirmation
	if ($action == 'clone') {
		// Create an array for form
		$formquestion = array();
		$formconfirm = $form->formconfirm($_SERVER["PHP_SELF"].'?id='.$object->id, $langs->trans('ToClone'), $langs->trans('ConfirmCloneMyObject', $object->ref), 'confirm_clone', $formquestion, 'yes', 1);
	}

	// Confirmation to close
	if ($action == 'record') {
		$formconfirm = $form->formconfirm($_SERVER["PHP_SELF"].'?id='.$object->id, $langs->trans('Close'), $langs->trans('ConfirmFinish'), 'update', '', 0, 1);
		$action = 'view';
	}

	// Confirmation to close
	if ($action == 'confirm_cancel') {
		$formconfirm = $form->formconfirm($_SERVER["PHP_SELF"].'?id='.$object->id, $langs->trans('Cancel'), $langs->trans('ConfirmCancel'), 'cancel_record', '', 0, 1);
		$action = 'view';
	}

	// Call Hook formConfirm
	$parameters = array('formConfirm' => $formconfirm, 'lineid' => $lineid);
	$reshook = $hookmanager->executeHooks('formConfirm', $parameters, $object, $action); // Note that $action and $object may have been modified by hook
	if (empty($reshook)) {
		$formconfirm .= $hookmanager->resPrint;
	} elseif ($reshook > 0) {
		$formconfirm = $hookmanager->resPrint;
	}

	// Print form confirm
	print $formconfirm;


	// Object card
	// ------------------------------------------------------------
	$linkback = '<a href="'.DOL_URL_ROOT.'/product/inventory/list.php">'.$langs->trans("BackToList").'</a>';

	$morehtmlref = '<div class="refidno">';
	/*
	// Ref bis
	$morehtmlref.=$form->editfieldkey("RefBis", 'ref_client', $object->ref_client, $object, $user->rights->inventory->creer, 'string', '', 0, 1);
	$morehtmlref.=$form->editfieldval("RefBis", 'ref_client', $object->ref_client, $object, $user->rights->inventory->creer, 'string', '', null, null, '', 1);
	// Thirdparty
	$morehtmlref.='<br>'.$langs->trans('ThirdParty') . ' : ' . $soc->getNomUrl(1);
	// Project
	if (! empty($conf->projet->enabled))
	{
		$langs->load("projects");
		$morehtmlref.='<br>'.$langs->trans('Project') . ' ';
		if ($user->rights->inventory->creer)
		{
			if ($action != 'classify')
			{
				$morehtmlref.='<a class="editfielda" href="' . $_SERVER['PHP_SELF'] . '?action=classify&token='.newToken().'&id=' . $object->id . '">' . img_edit($langs->transnoentitiesnoconv('SetProject')) . '</a> : ';
				if ($action == 'classify') {
					//$morehtmlref.=$form->form_project($_SERVER['PHP_SELF'] . '?id=' . $object->id, $object->socid, $object->fk_project, 'projectid', 0, 0, 1, 1);
					$morehtmlref.='<form method="post" action="'.$_SERVER['PHP_SELF'].'?id='.$object->id.'">';
					$morehtmlref.='<input type="hidden" name="action" value="classin">';
					$morehtmlref.='<input type="hidden" name="token" value="'.newToken().'">';
					$morehtmlref.=$formproject->select_projects($object->socid, $object->fk_project, 'projectid', $maxlength, 0, 1, 0, 1, 0, 0, '', 1);
					$morehtmlref.='<input type="submit" class="button valignmiddle" value="'.$langs->trans("Modify").'">';
					$morehtmlref.='</form>';
				} else {
					$morehtmlref.=$form->form_project($_SERVER['PHP_SELF'] . '?id=' . $object->id, $object->socid, $object->fk_project, 'none', 0, 0, 0, 1);
				}
			}
		} else {
			if (! empty($object->fk_project)) {
				$proj = new Project($db);
				$proj->fetch($object->fk_project);
				$morehtmlref.=$proj->getNomUrl();
			} else {
				$morehtmlref.='';
			}
		}
	}
	*/
	$morehtmlref .= '</div>';


	dol_banner_tab($object, 'ref', $linkback, 1, 'ref', 'ref', $morehtmlref);


	print '<div class="fichecenter">';
	print '<div class="fichehalfleft">';
	print '<div class="underbanner clearboth"></div>';
	print '<table class="border centpercent tableforfield">'."\n";

	// Common attributes
	include DOL_DOCUMENT_ROOT.'/core/tpl/commonfields_view.tpl.php';

	// Other attributes. Fields from hook formObjectOptions and Extrafields.
	include DOL_DOCUMENT_ROOT.'/core/tpl/extrafields_view.tpl.php';

	//print '<tr><td class="titlefield fieldname_invcode">'.$langs->trans("InventoryCode").'</td><td>INV'.$object->id.'</td></tr>';

	print '</table>';
	print '</div>';
	print '</div>';

	print '<div class="clearboth"></div>';

	print dol_get_fiche_end();


	print '<form id="formrecord" name="formrecord" method="POST" action="'.$_SERVER["PHP_SELF"].'">';
	print '<input type="hidden" name="token" value="'.newToken().'">';
	print '<input type="hidden" name="action" value="updateinventorylines">';
	print '<input type="hidden" name="id" value="'.$object->id.'">';
	if ($backtopage) {
		print '<input type="hidden" name="backtopage" value="'.$backtopage.'">';
	}


	// Buttons for actions
	if ($action != 'record') {
		print '<div class="tabsAction">'."\n";
		$parameters = array();
		$reshook = $hookmanager->executeHooks('addMoreActionsButtons', $parameters, $object, $action); // Note that $action and $object may have been modified by hook
		if ($reshook < 0) {
			setEventMessages($hookmanager->error, $hookmanager->errors, 'errors');
		}

		if (empty($reshook)) {
			if ($object->status == Inventory::STATUS_DRAFT) {
				if ($permissiontoadd) {
					print '<a class="butAction" href="'.$_SERVER["PHP_SELF"].'?id='.$object->id.'&action=confirm_validate&confirm=yes&token='.newToken().'">'.$langs->trans("Validate").' ('.$langs->trans("Start").')</a>'."\n";
				} else {
					print '<a class="butActionRefused classfortooltip" href="#" title="'.dol_escape_htmltag($langs->trans("NotEnoughPermissions")).'">'.$langs->trans('Validate').' ('.$langs->trans("Start").')</a>'."\n";
				}
			}

			// Save
			if ($object->status == $object::STATUS_VALIDATED) {
				if ($permissiontoadd) {
					print '<a class="butAction classfortooltip" id="idbuttonmakemovementandclose" href="'.$_SERVER["PHP_SELF"].'?id='.$object->id.'&action=record&token='.newToken().'" title="'.dol_escape_htmltag($langs->trans("MakeMovementsAndClose")).'">'.$langs->trans("MakeMovementsAndClose").'</a>'."\n";
				} else {
					print '<a class="butActionRefused classfortooltip" href="#" title="'.dol_escape_htmltag($langs->trans("NotEnoughPermissions")).'">'.$langs->trans('MakeMovementsAndClose').'</a>'."\n";
				}

				if ($permissiontoadd) {
					print '<a class="butActionDelete" href="'.$_SERVER["PHP_SELF"].'?id='.$object->id.'&action=confirm_cancel&token='.newToken().'">'.$langs->trans("Cancel").'</a>'."\n";
				}
			}
		}
		print '</div>'."\n";

		if ($object->status != Inventory::STATUS_DRAFT && $object->status != Inventory::STATUS_VALIDATED) {
			print '<br><br>';
		}
	}



	if ($object->status == Inventory::STATUS_VALIDATED) {
		print '<center>';
		if (!empty($conf->use_javascript_ajax)) {
			if ($permissiontoadd) {
				// Link to launch scan tool
				if (!empty($conf->barcode->enabled) || !empty($conf->productbatch->enabled)) {
					print '<a href="'.$_SERVER["PHP_SELF"].'?id='.$object->id.'&action=updatebyscaning" class="marginrightonly paddingright marginleftonly paddingleft">'.img_picto('', 'barcode', 'class="paddingrightonly"').$langs->trans("UpdateByScaning").'</a>';
				}

				// Link to autofill
				print '<a id="fillwithexpected" class="marginrightonly paddingright marginleftonly paddingleft" href="#">'.img_picto('', 'autofill', 'class="paddingrightonly"').$langs->trans('AutofillWithExpected').'</a>';
				print '<script>';
				print '$( document ).ready(function() {';
				print '	$("#fillwithexpected").on("click",function fillWithExpected(){
							$(".expectedqty").each(function(){
								var object = $(this)[0];
								var objecttofill = $("#"+object.id+"_input")[0];
								objecttofill.value = object.innerText;
								jQuery(".realqty").trigger("change");
							})
							console.log("Values filled (after click on fillwithexpected)");
							disablebuttonmakemovementandclose();
							return false;
				        });';
				print '});';
				print '</script>';

				// Link to reset qty
				print '<a href="#" id="clearqty" class="marginrightonly paddingright marginleftonly paddingleft">'.img_picto('', 'eraser', 'class="paddingrightonly"').$langs->trans("ClearQtys").'</a>';
			} else {
				print '<a class="classfortooltip marginrightonly paddingright marginleftonly paddingleft" href="#" title="'.dol_escape_htmltag($langs->trans("NotEnoughPermissions")).'">'.$langs->trans("Save").'</a>'."\n";
			}
		}
		print '<br>';
		print '<br>';
		print '</center>';
	}


	// Popup for mass barcode scanning
	if ($action == 'updatebyscaning') {
		if ($permissiontoadd) {
			// Output the javascript to manage the scanner tool.
			print '<script>';

			print '
			var duplicatedbatchcode = [];
			var errortab1 = [];
			var errortab2 = [];
			var errortab3 = [];
			var errortab4 = [];

			function barcodescannerjs(){
				console.log("We catch inputs in scanner box");
				jQuery("#scantoolmessage").text();

				var selectaddorreplace = $("select[name=selectaddorreplace]").val();
				var barcodemode = $("input[name=barcodemode]:checked").val();
				var barcodeproductqty = $("input[name=barcodeproductqty]").val();
				var textarea = $("textarea[name=barcodelist]").val();
				var textarray = textarea.split(/[\s,;]+/);
				var tabproduct = [];
				duplicatedbatchcode = [];
				errortab1 = [];
				errortab2 = [];
				errortab3 = [];
				errortab4 = [];

				textarray = textarray.filter(function(value){
					return value != "";
				});
				if(textarray.some((element) => element != "")){
					$(".expectedqty").each(function(){
						id = this.id;
						console.log("Analyze the line "+id+" in inventory, barcodemode="+barcodemode);
						warehouse = $("#"+id+"_warehouse").attr(\'data-ref\');
						//console.log(warehouse);
						productbarcode = $("#"+id+"_product").attr(\'data-barcode\');
						//console.log(productbarcode);
						productbatchcode = $("#"+id+"_batch").attr(\'data-batch\');
						//console.log(productbatchcode);

						if (barcodemode != "barcodeforproduct") {
							tabproduct.forEach(product=>{
								console.log("product.Batch="+product.Batch+" productbatchcode="+productbatchcode);
								if(product.Batch != "" && product.Batch == productbatchcode){
									console.log("duplicate batch code found for batch code "+productbatchcode);
									duplicatedbatchcode.push(productbatchcode);
								}
							})
						}
						productinput = $("#"+id+"_input").val();
						if(productinput == ""){
							productinput = 0
						}
						tabproduct.push({\'Id\':id,\'Warehouse\':warehouse,\'Barcode\':productbarcode,\'Batch\':productbatchcode,\'Qty\':productinput,\'fetched\':false});
					});

					console.log("Loop on each record entered in the textarea");
					textarray.forEach(function(element,index){
						console.log("Process record element="+element+" id="+id);
						var verify_batch = false;
						var verify_barcode = false;
						switch(barcodemode){
							case "barcodeforautodetect":
								verify_barcode = barcodeserialforproduct(tabproduct,index,element,barcodeproductqty,selectaddorreplace,"barcode",true);
								verify_batch = barcodeserialforproduct(tabproduct,index,element,barcodeproductqty,selectaddorreplace,"lotserial",true);
								break;
							case "barcodeforproduct":
								verify_barcode = barcodeserialforproduct(tabproduct,index,element,barcodeproductqty,selectaddorreplace,"barcode");
								break;
							case "barcodeforlotserial":
								verify_batch = barcodeserialforproduct(tabproduct,index,element,barcodeproductqty,selectaddorreplace,"lotserial");
								break;
							default:
								alert(\''.dol_escape_js($langs->trans("ErrorWrongBarcodemode")).' "\'+barcodemode+\'"\');
								throw \''.dol_escape_js($langs->trans('ErrorWrongBarcodemode')).' "\'+barcodemode+\'"\';
						}

						if (verify_batch == false && verify_barcode == false) {		/* If the 2 flags are false, not found error */
							errortab2.push(element);
						} else if (verify_batch == true && verify_barcode == true) {		/* If the 2 flags are true, error: we don t know which one to take */
							errortab3.push(element);
						} else if (verify_batch == true) {
							console.log("element="+element);
							console.log(duplicatedbatchcode);
							if (duplicatedbatchcode.includes(element)) {
								errortab1.push(element);
							}
						}
					});

					if (Object.keys(errortab1).length < 1 && Object.keys(errortab2).length < 1 && Object.keys(errortab3).length < 1) {
						tabproduct.forEach(product => {
							if(product.Qty!=0){
								console.log("We change #"+product.Id+"_input to match input in scanner box");
								if(product.hasOwnProperty("reelqty")){
									$.ajax({ url: \''.DOL_URL_ROOT.'/product/inventory/ajax/searchfrombarcode.php\',
										data: { "token":"'.newToken().'", "action":"addnewlineproduct", "fk_entrepot":product.Warehouse, "batch":product.Batch, "fk_inventory":'.dol_escape_js($object->id).', "fk_product":product.fk_product, "reelqty":product.reelqty},
										type: \'POST\',
										async: false,
										success: function(response) {
											response = JSON.parse(response);
											if(response.status == "success"){
												console.log(response.message);
												$("<input type=\'text\' value=\'"+product.Qty+"\' />")
												.attr("id", "id_"+response.id_line+"_input")
												.attr("name", "id_"+response.id_line)
												.appendTo("#formrecord");
											}else{
												console.error(response.message);
											}
										},
										error : function(output) {
											console.error("Error on line creation function");
										},
									});
								} else {
									$("#"+product.Id+"_input").val(product.Qty);
								}
							}
						});
						jQuery("#scantoolmessage").text("'.dol_escape_js($langs->transnoentities("QtyWasAddedToTheScannedBarcode")).'\n");
						/* document.forms["formrecord"].submit(); */
					} else {
						let stringerror = "";
						if (Object.keys(errortab1).length > 0) {
							stringerror += "<br>'.dol_escape_js($langs->transnoentities('ErrorSameBatchNumber')).': ";
							errortab1.forEach(element => {
								stringerror += (element + ", ")
							});
							stringerror = stringerror.slice(0, -2);	/* Remove last ", " */
						}
						if (Object.keys(errortab2).length > 0) {
							stringerror += "<br>'.dol_escape_js($langs->transnoentities('ErrorCantFindCodeInInventory')).': ";
							errortab2.forEach(element => {
								stringerror += (element + ", ")
							});
							stringerror = stringerror.slice(0, -2);	/* Remove last ", " */
						}
						if (Object.keys(errortab3).length > 0) {
							stringerror += "<br>'.dol_escape_js($langs->transnoentities('ErrorCodeScannedIsBothProductAndSerial')).': ";
							errortab3.forEach(element => {
								stringerror += (element + ", ")
							});
							stringerror = stringerror.slice(0, -2);	/* Remove last ", " */
						}
						if (Object.keys(errortab4).length > 0) {
							stringerror += "<br>'.dol_escape_js($langs->transnoentities('ErrorBarcodeNotFoundForProductWarehouse')).': ";
							errortab4.forEach(element => {
								stringerror += (element + ", ")
							});
							stringerror = stringerror.slice(0, -2);	/* Remove last ", " */
						}

						jQuery("#scantoolmessage").html(\''.dol_escape_js($langs->transnoentities("ErrorOnElementsInventory")).'\' + stringerror);
						//alert("'.dol_escape_js($langs->trans("ErrorOnElementsInventory")).' :\n" + stringerror);
					}
				}

			}

			/* This methode is called by parent barcodescannerjs() */
			function barcodeserialforproduct(tabproduct,index,element,barcodeproductqty,selectaddorreplace,mode,autodetect=false){
				BarcodeIsInProduct=0;
				newproductrow=0
				result=false;
				tabproduct.forEach(product => {
					$.ajax({ url: \''.DOL_URL_ROOT.'/product/inventory/ajax/searchfrombarcode.php\',
						data: { "token":"'.newToken().'", "action":"existbarcode", '.(!empty($object->fk_warehouse)?'"fk_entrepot":'.$object->fk_warehouse.', ':'').(!empty($object->fk_product)?'"fk_product":'.$object->fk_product.', ':'').'"barcode":element, "product":product, "mode":mode},
						type: \'POST\',
						async: false,
						success: function(response) {
							response = JSON.parse(response);
							if (response.status == "success"){
								console.log(response.message);
								if(!newproductrow){
									newproductrow = response.object;
								}
							}else{
								if (mode!="lotserial" && autodetect==false && !errortab4.includes(element)){
									errortab4.push(element);
									console.error(response.message);
								}
							}
						},
						error : function(output) {
						   console.error("Error on barcodeserialforproduct function");
						},
				    });
					console.log("Product "+(index+=1)+": "+element);
					if(mode == "barcode"){
						testonproduct = product.Barcode
					}else if (mode == "lotserial"){
						testonproduct = product.Batch
					}
					if(testonproduct == element){
						if(selectaddorreplace == "add"){
							productqty = parseInt(product.Qty,10);
							product.Qty = productqty + parseInt(barcodeproductqty,10);
						}else if(selectaddorreplace == "replace"){
							if(product.fetched == false){
								product.Qty = barcodeproductqty
								product.fetched=true
							}else{
								productqty = parseInt(product.Qty,10);
								product.Qty = productqty + parseInt(barcodeproductqty,10);
							}
						}
						BarcodeIsInProduct+=1;
					}
				})
				if(BarcodeIsInProduct==0 && newproductrow!=0){
					tabproduct.push({\'Id\':tabproduct.length-1,\'Warehouse\':newproductrow.fk_warehouse,\'Barcode\':mode=="barcode"?element:null,\'Batch\':mode=="lotserial"?element:null,\'Qty\':barcodeproductqty,\'fetched\':true,\'reelqty\':newproductrow.reelqty,\'fk_product\':newproductrow.fk_product,\'mode\':mode});
					result = true;
				}
				if(BarcodeIsInProduct > 0){
					result = true;
				}
				return result;
			}
			';
			print '</script>';
		}
		include DOL_DOCUMENT_ROOT.'/core/class/html.formother.class.php';
		$formother = new FormOther($db);
		print $formother->getHTMLScannerForm("barcodescannerjs", 'all');
	}

	//Call method to undo changes in real qty
	print '<script>';
	print 'jQuery(document).ready(function() {
		$("#clearqty").on("click", function() {
			console.log("Clear all values");
			disablebuttonmakemovementandclose();
			jQuery(".realqty").val("");
			jQuery(".realqty").trigger("change");
			return false;	/* disable submit */
		});
		$(".undochangesqty").on("click", function undochangesqty() {
			console.log("Clear value of inventory line");
			id = this.id;
			id = id.split("_")[1];
			tmpvalue = $("#id_"+id+"_input_tmp").val()
			$("#id_"+id+"_input")[0].value = tmpvalue;
			disablebuttonmakemovementandclose();
			return false;	/* disable submit */
		});
	});';
	print '</script>';

	print '<div class="fichecenter">';
	//print '<div class="fichehalfleft">';
	print '<div class="clearboth"></div>';

	//print load_fiche_titre($langs->trans('Consumption'), '', '');

	print '<div class="div-table-responsive-no-min">';
	print '<table id="tablelines" class="noborder noshadow centpercent">';

	print '<tr class="liste_titre">';
	print '<td>'.$langs->trans("Warehouse").'</td>';
	print '<td>'.$langs->trans("Product").'</td>';
	if (!empty($conf->productbatch->enabled)) {
		print '<td>';
		print $langs->trans("Batch");
		print '</td>';
	}
	print '<td class="right">'.$langs->trans("ExpectedQty").'</td>';
	print '<td class="right">';
	print $form->textwithpicto($langs->trans("RealQty"), $langs->trans("InventoryRealQtyHelp"));
	print '</td>';
	if (!empty($conf->global->INVENTORY_MANAGE_REAL_PMP)) {
		print '<td class="right">'.$langs->trans('PMPExpected').'</td>';
		print '<td class="right">'.$langs->trans('ExpectedValuation').'</td>';
		print '<td class="right">'.$langs->trans('PMPReal').'</td>';
		print '<td class="right">'.$langs->trans('RealValuation').'</td>';
	}
	if ($object->status == $object::STATUS_DRAFT || $object->status == $object::STATUS_VALIDATED) {
		// Actions or link to stock movement
		print '<td class="center">';
		print '</td>';
	} else {
		// Actions or link to stock movement
		print '<td class="right">';
		//print $langs->trans("StockMovement");
		print '</td>';
	}
	print '</tr>';

	// Line to add a new line in inventory
	if ($object->status == $object::STATUS_DRAFT || $object->status == $object::STATUS_VALIDATED) {
		print '<tr>';
		print '<td>';
		print $formproduct->selectWarehouses((GETPOSTISSET('fk_warehouse') ? GETPOST('fk_warehouse', 'int') : $object->fk_warehouse), 'fk_warehouse', 'warehouseopen', 1, 0, 0, '', 0, 0, array(), 'maxwidth300');
		print '</td>';
		print '<td>';
		print $form->select_produits((GETPOSTISSET('fk_product') ? GETPOST('fk_product', 'int') : $object->fk_product), 'fk_product', '', 0, 0, -1, 2, '', 0, null, 0, '1', 0, 'maxwidth300');
		print '</td>';
		if (!empty($conf->productbatch->enabled)) {
			print '<td>';
			print '<input type="text" name="batch" class="maxwidth100" value="'.(GETPOSTISSET('batch') ? GETPOST('batch') : '').'">';
			print '</td>';
		}
		print '<td class="right"></td>';
		print '<td class="right">';
		print '<input type="text" name="qtytoadd" class="maxwidth75" value="">';
		print '</td>';
		if (!empty($conf->global->INVENTORY_MANAGE_REAL_PMP)) {
			print '<td class="right">';
			print '</td>';
			print '<td class="right">';
			print '</td>';
			print '<td class="right">';
			print '</td>';
			print '<td class="right">';
			print '</td>';
		}
		// Actions
		print '<td class="center">';
		print '<input type="submit" class="button paddingright" name="addline" value="'.$langs->trans("Add").'">';
		print '</td>';
		print '</tr>';
	}

	// Request to show lines of inventory (prefilled after start/validate step)
	$sql = 'SELECT id.rowid, id.datec as date_creation, id.tms as date_modification, id.fk_inventory, id.fk_warehouse,';
	$sql .= ' id.fk_product, id.batch, id.qty_stock, id.qty_view, id.qty_regulated, id.fk_movement, id.pmp_real, id.pmp_expected';
	$sql .= ' FROM '.MAIN_DB_PREFIX.'inventorydet as id';
	$sql .= ' WHERE id.fk_inventory = '.((int) $object->id);

	$cacheOfProducts = array();
	$cacheOfWarehouses = array();

	//$sql = '';
	$resql = $db->query($sql);
	if ($resql) {
		$num = $db->num_rows($resql);

		$i = 0;
		$hasinput = false;
		$totalarray = array();
		while ($i < $num) {
			$obj = $db->fetch_object($resql);

			if (isset($cacheOfWarehouses[$obj->fk_warehouse])) {
				$warehouse_static = $cacheOfWarehouses[$obj->fk_warehouse];
			} else {
				$warehouse_static = new Entrepot($db);
				$warehouse_static->fetch($obj->fk_warehouse);

				$cacheOfWarehouses[$warehouse_static->id] = $warehouse_static;
			}

			// Load real stock we have now
			$option = '';
			if (isset($cacheOfProducts[$obj->fk_product])) {
				$product_static = $cacheOfProducts[$obj->fk_product];
			} else {
				$product_static = new Product($db);
				$result = $product_static->fetch($obj->fk_product, '', '', '', 1, 1, 1);

				//$option = 'nobatch';
				$option .= ',novirtual';
				$product_static->load_stock($option); // Load stock_reel + stock_warehouse.

				$cacheOfProducts[$product_static->id] = $product_static;
			}

			print '<tr class="oddeven">';
			print '<td id="id_'.$obj->rowid.'_warehouse" data-ref="'.dol_escape_htmltag($warehouse_static->ref).'">';
			print $warehouse_static->getNomUrl(1);
			print '</td>';
			print '<td id="id_'.$obj->rowid.'_product" data-ref="'.dol_escape_htmltag($product_static->ref).'" data-barcode="'.dol_escape_htmltag($product_static->barcode).'">';
			print $product_static->getNomUrl(1).' - '.$product_static->label;
			print '</td>';

			if (!empty($conf->productbatch->enabled)) {
				print '<td id="id_'.$obj->rowid.'_batch" data-batch="'.dol_escape_htmltag($obj->batch).'">';
				print dol_escape_htmltag($obj->batch);
				print '</td>';
			}

			// Expected quantity = Quantity in stock when we start inventory
			print '<td class="right expectedqty" id="id_'.$obj->rowid.'" title="Stock viewed at last update: '.$obj->qty_stock.'">';
			$valuetoshow = $obj->qty_stock;
			// For inventory not yet close, we overwrite with the real value in stock now
			if ($object->status == $object::STATUS_DRAFT || $object->status == $object::STATUS_VALIDATED) {
				if (!empty($conf->productbatch->enabled) && $product_static->hasbatch()) {
					$valuetoshow = $product_static->stock_warehouse[$obj->fk_warehouse]->detail_batch[$obj->batch]->qty;
				} else {
					$valuetoshow = $product_static->stock_warehouse[$obj->fk_warehouse]->real;
				}
			}
			print price2num($valuetoshow, 'MS');
			print '<input type="hidden" name="stock_qty_'.$obj->rowid.'" value="'.$valuetoshow.'">';
			print '</td>';

			// Real quantity
			if ($object->status == $object::STATUS_DRAFT || $object->status == $object::STATUS_VALIDATED) {
				print '<td class="right">';
				$qty_view = GETPOST("id_".$obj->rowid) && price2num(GETPOST("id_".$obj->rowid), 'MS') >= 0 ? GETPOST("id_".$obj->rowid) : $obj->qty_view;

				//if (!$hasinput && $qty_view !== null && $obj->qty_stock != $qty_view) {
				if ($qty_view != '') {
					$hasinput = true;
				}

				print '<a id="undochangesqty_'.$obj->rowid.'" href="#" class="undochangesqty reposition marginrightonly" title="'.dol_escape_htmltag($langs->trans("Clear")).'">';
				print img_picto('', 'eraser', 'class="opacitymedium"');
				print '</a>';
				print '<input type="text" class="maxwidth75 right realqty" name="id_'.$obj->rowid.'" id="id_'.$obj->rowid.'_input" value="'.$qty_view.'">';
				print '</td>';
				if (! empty($conf->global->INVENTORY_MANAGE_REAL_PMP)) {
					//PMP Expected
					if (! empty($obj->pmp_expected)) $pmp_expected = $obj->pmp_expected;
					else $pmp_expected = $product_static->pmp;
					$pmp_valuation = $pmp_expected * $valuetoshow;
					print '<td class="right">';
					print price($pmp_expected);
					print '<input type="hidden" name="expectedpmp_'.$obj->rowid.'" value="'.$pmp_expected.'"/>';
					print '</td>';
					print '<td class="right">';
					print price($pmp_valuation);
					print '</td>';
					//PMP Real
					print '<td class="right">';


					if (! empty($obj->pmp_real)) $pmp_real = $obj->pmp_real;
					else $pmp_real = $product_static->pmp;
					$pmp_valuation_real = $pmp_real * $qty_view;
					print '<input type="text" class="maxwidth75 right realpmp'.$obj->fk_product.'" name="realpmp_'.$obj->rowid.'" id="id_'.$obj->rowid.'_input_pmp" value="'.price2num($pmp_real).'">';
					print '</td>';
					print '<td class="right">';
					print '<input type="text" class="maxwidth75 right realvaluation'.$obj->fk_product.'" name="realvaluation_'.$obj->rowid.'" id="id_'.$obj->rowid.'_input_real_valuation" value="'.$pmp_valuation_real.'">';
					print '</td>';

					$totalExpectedValuation += $pmp_valuation;
					$totalRealValuation += $pmp_valuation_real;
				}

				// Picto delete line
				print '<td class="right">';
				print '<a class="reposition" href="'.DOL_URL_ROOT.'/product/inventory/inventory.php?id='.$object->id.'&lineid='.$obj->rowid.'&action=deleteline&token='.newToken().'">'.img_delete().'</a>';
				$qty_tmp = price2num(GETPOST("id_".$obj->rowid."_input_tmp", 'MS')) >= 0 ? GETPOST("id_".$obj->rowid."_input_tmp") : $qty_view;
				print '<input type="hidden" class="maxwidth75 right realqty" name="id_'.$obj->rowid.'_input_tmp" id="id_'.$obj->rowid.'_input_tmp" value="'.$qty_tmp.'">';
				print '</td>';
			} else {
				print '<td class="right nowraponall">';
				print $obj->qty_view;	// qty found
				print '</td>';
				if (!empty($conf->global->INVENTORY_MANAGE_REAL_PMP)) {
					//PMP Expected
					if (! empty($obj->pmp_expected)) $pmp_expected = $obj->pmp_expected;
					else $pmp_expected = $product_static->pmp;
					$pmp_valuation = $pmp_expected * $valuetoshow;
					print '<td class="right">';
					print price($pmp_expected);
					print '</td>';
					print '<td class="right">';
					print price($pmp_valuation);
					print '</td>';

					//PMP Real
					print '<td class="right">';
					if (! empty($obj->pmp_real)) $pmp_real = $obj->pmp_real;
					else $pmp_real = $product_static->pmp;
					$pmp_valuation_real = $pmp_real * $obj->qty_view;
					print price($pmp_real);
					print '</td>';
					print '<td class="right">';
					print price($pmp_valuation_real);
					print '</td>';
<<<<<<< HEAD
					print '<td class="nowraponall right">';
=======
>>>>>>> 8edae333

					$totalExpectedValuation += $pmp_valuation;
					$totalRealValuation += $pmp_valuation_real;
				}
<<<<<<< HEAD
=======

				print '<td class="nowraponall right">';
>>>>>>> 8edae333
				if ($obj->fk_movement > 0) {
					$stockmovment = new MouvementStock($db);
					$stockmovment->fetch($obj->fk_movement);
					print $stockmovment->getNomUrl(1, 'movements');
				}
				print '</td>';
			}
			print '</tr>';

			$i++;
		}
	} else {
		dol_print_error($db);
	}
	if (!empty($conf->global->INVENTORY_MANAGE_REAL_PMP)) {
		print '<tr class="liste_total">';
		print '<td colspan="5">'.$langs->trans("Total").'</td>';
		print '<td class="right" colspan="2">'.price($totalExpectedValuation).'</td>';
		print '<td class="right" id="totalRealValuation" colspan="2">'.price($totalRealValuation).'</td>';
		print '<td></td>';
		print '</tr>';
	}
	print '</table>';

	print '</div>';

	if ($object->status == $object::STATUS_VALIDATED) {
		print '<center><input id="submitrecord" type="submit" class="button button-save" name="save" value="'.$langs->trans("Save").'"></center>';
	}

	print '</div>';


	// Call method to disable the button if no qty entered yet for inventory

	if ($object->status != $object::STATUS_VALIDATED || !$hasinput) {
		print '<script type="text/javascript">
					jQuery(document).ready(function() {
						console.log("Call disablebuttonmakemovementandclose because status = '.((int) $object->status).' or $hasinput = '.((int) $hasinput).'");
						disablebuttonmakemovementandclose();
					});
				</script>';
	}
	print '</form>';


	if (! empty($conf->global->INVENTORY_MANAGE_REAL_PMP)) {
		?>
		<script type="text/javascript">
			$('.realqty').on('change', function () {
				let realqty = $(this).closest('tr').find('.realqty').val();
				let inputPmp = $(this).closest('tr').find('input[class*=realpmp]');
				let realpmp = $(inputPmp).val();
				if (!isNaN(realqty) && !isNaN(realpmp)) {
					let realval = realqty * realpmp;
					$(this).closest('tr').find('input[name^=realvaluation]').val(realval.toFixed(2));
				}
				updateTotalValuation();
			});

			$('input[class*=realpmp]').on('change', function () {
				let inputQtyReal = $(this).closest('tr').find('.realqty');
				let realqty = $(inputQtyReal).val();
				let inputPmp = $(this).closest('tr').find('input[class*=realpmp]');
				console.log(inputPmp);
				let realPmpClassname = $(inputPmp).attr('class').match(/[\w-]*realpmp[\w-]*/g)[0];
				let realpmp = $(inputPmp).val();
				if (!isNaN(realpmp)) {
					$('.'+realPmpClassname).val(realpmp); //For batch case if pmp is changed we change it everywhere it's same product and calc back everything

					if (!isNaN(realqty)) {
						let realval = realqty * realpmp;
						$(this).closest('tr').find('input[name^=realvaluation]').val(realval.toFixed(2));
					}
					$('.realqty').trigger('change');
					updateTotalValuation();
				}
			});

			$('input[name^=realvaluation]').on('change', function () {
				let inputQtyReal = $(this).closest('tr').find('.realqty');
				let realqty = $(inputQtyReal).val();
				let inputPmp = $(this).closest('tr').find('input[class*=realpmp]');
				let inputRealValuation = $(this).closest('tr').find('input[name^=realvaluation]');
				let realPmpClassname = $(inputPmp).attr('class').match(/[\w-]*realpmp[\w-]*/g)[0];
				let realvaluation = $(inputRealValuation).val();
				if (!isNaN(realvaluation) && !isNaN(realqty) && realvaluation !== '' && realqty !== '' && realqty !== 0) {
					let realpmp = realvaluation / realqty
					$('.'+realPmpClassname).val(realpmp); //For batch case if pmp is changed we change it everywhere it's same product and calc back everything
					$('.realqty').trigger('change');
					updateTotalValuation();
				}
			});

			function updateTotalValuation() {
				let total = 0;
				$('input[name^=realvaluation]').each(function( index ) {
					let val = $(this).val();
					if(!isNaN(val)) total += parseFloat($(this).val());
				});
				let currencyFractionDigits = new Intl.NumberFormat('fr-FR', {
					style: 'currency',
					currency: 'EUR',
				}).resolvedOptions().maximumFractionDigits;
				$('#totalRealValuation').html(total.toLocaleString('fr-FR', {
					maximumFractionDigits: currencyFractionDigits
				}));
			}

		</script>
		<?php
	}
}

// End of page
llxFooter();
$db->close();<|MERGE_RESOLUTION|>--- conflicted
+++ resolved
@@ -194,8 +194,6 @@
 								setEventMessages($db->lasterror(), null, 'errors');
 								break;
 							}
-<<<<<<< HEAD
-=======
 							if (!empty($conf->global->MAIN_PRODUCT_PERENTITY_SHARED)) {
 								$sqlpmp = 'UPDATE '.MAIN_DB_PREFIX.'product_perentity SET pmp = '.((float) $line->pmp_real).' WHERE fk_product = '.((int) $line->fk_product).' AND entity='.$conf->entity;
 								$resqlpmp = $db->query($sqlpmp);
@@ -205,7 +203,6 @@
 									break;
 								}
 							}
->>>>>>> 8edae333
 						}
 
 						// Update line with id of stock movement (and the start quantity if it has changed this last recording)
@@ -1118,19 +1115,12 @@
 					print '<td class="right">';
 					print price($pmp_valuation_real);
 					print '</td>';
-<<<<<<< HEAD
-					print '<td class="nowraponall right">';
-=======
->>>>>>> 8edae333
 
 					$totalExpectedValuation += $pmp_valuation;
 					$totalRealValuation += $pmp_valuation_real;
 				}
-<<<<<<< HEAD
-=======
 
 				print '<td class="nowraponall right">';
->>>>>>> 8edae333
 				if ($obj->fk_movement > 0) {
 					$stockmovment = new MouvementStock($db);
 					$stockmovment->fetch($obj->fk_movement);
