--- conflicted
+++ resolved
@@ -59,10 +59,7 @@
 $batch = GETPOST('batch', 'alphanohtml');
 $totalExpectedValuation = 0;
 $totalRealValuation = 0;
-<<<<<<< HEAD
-=======
 $hookmanager->initHooks(array('inventorycard')); // Note that conf->hooks_modules contains array
->>>>>>> cc80841a
 if (!getDolGlobalString('MAIN_USE_ADVANCED_PERMS')) {
 	$result = restrictedArea($user, 'stock', $id);
 } else {
@@ -196,7 +193,6 @@
 				if (!is_null($qty_view)) {
 					$stock_movement_qty = price2num($qty_view - $realqtynow, 'MS');
 					//print "Process inventory line ".$line->rowid." product=".$product_static->id." realqty=".$realqtynow." qty_stock=".$qty_stock." qty_view=".$qty_view." warehouse=".$line->fk_warehouse." qty to move=".$stock_movement_qty."<br>\n";
-<<<<<<< HEAD
 
 					if ($stock_movement_qty != 0) {
 						if ($stock_movement_qty < 0) {
@@ -205,16 +201,6 @@
 							$movement_type = 0;
 						}
 
-=======
-
-					if ($stock_movement_qty != 0) {
-						if ($stock_movement_qty < 0) {
-							$movement_type = 1;
-						} else {
-							$movement_type = 0;
-						}
-
->>>>>>> cc80841a
 						$datemovement = '';
 						//$inventorycode = 'INV'.$object->id;
 						$inventorycode = 'INV-'.$object->ref;
@@ -632,25 +618,14 @@
 		}
 	}
 	print '</div>'."\n";
-<<<<<<< HEAD
-=======
 
 	if ($object->status != Inventory::STATUS_DRAFT && $object->status != Inventory::STATUS_VALIDATED) {
 		print '<br><br>';
 	}
 }
->>>>>>> cc80841a
-
-	if ($object->status != Inventory::STATUS_DRAFT && $object->status != Inventory::STATUS_VALIDATED) {
-		print '<br><br>';
-	}
-}
-
-
-<<<<<<< HEAD
-
-=======
->>>>>>> cc80841a
+
+
+
 if ($object->status == Inventory::STATUS_VALIDATED) {
 	print '<center>';
 	if (!empty($conf->use_javascript_ajax)) {
@@ -688,8 +663,6 @@
 	print '<br>';
 	print '</center>';
 }
-<<<<<<< HEAD
-=======
 
 
 // Popup for mass barcode scanning
@@ -771,7 +744,6 @@
 							alert(\''.dol_escape_js($langs->trans("ErrorWrongBarcodemode")).' "\'+barcodemode+\'"\');
 							throw \''.dol_escape_js($langs->trans('ErrorWrongBarcodemode')).' "\'+barcodemode+\'"\';
 					}
->>>>>>> cc80841a
 
 					if (verify_batch == false && verify_barcode == false) {		/* If the 2 flags are false, not found error */
 						errortab2.push(element);
@@ -854,170 +826,6 @@
 				}
 			}
 
-<<<<<<< HEAD
-// Popup for mass barcode scanning
-if ($action == 'updatebyscaning') {
-	if ($permissiontoupdatestock) {
-		// Output the javascript to manage the scanner tool.
-		print '<script>';
-
-		print '
-		var duplicatedbatchcode = [];
-		var errortab1 = [];
-		var errortab2 = [];
-		var errortab3 = [];
-		var errortab4 = [];
-
-		function barcodescannerjs(){
-			console.log("We catch inputs in scanner box");
-			jQuery("#scantoolmessage").text();
-
-			var selectaddorreplace = $("select[name=selectaddorreplace]").val();
-			var barcodemode = $("input[name=barcodemode]:checked").val();
-			var barcodeproductqty = $("input[name=barcodeproductqty]").val();
-			var textarea = $("textarea[name=barcodelist]").val();
-			var textarray = textarea.split(/[\s,;]+/);
-			var tabproduct = [];
-			duplicatedbatchcode = [];
-			errortab1 = [];
-			errortab2 = [];
-			errortab3 = [];
-			errortab4 = [];
-
-			textarray = textarray.filter(function(value){
-				return value != "";
-			});
-			if(textarray.some((element) => element != "")){
-				$(".expectedqty").each(function(){
-					id = this.id;
-					console.log("Analyze the line "+id+" in inventory, barcodemode="+barcodemode);
-					warehouse = $("#"+id+"_warehouse").attr(\'data-ref\');
-					//console.log(warehouse);
-					productbarcode = $("#"+id+"_product").attr(\'data-barcode\');
-					//console.log(productbarcode);
-					productbatchcode = $("#"+id+"_batch").attr(\'data-batch\');
-					//console.log(productbatchcode);
-
-					if (barcodemode != "barcodeforproduct") {
-						tabproduct.forEach(product=>{
-							console.log("product.Batch="+product.Batch+" productbatchcode="+productbatchcode);
-							if(product.Batch != "" && product.Batch == productbatchcode){
-								console.log("duplicate batch code found for batch code "+productbatchcode);
-								duplicatedbatchcode.push(productbatchcode);
-							}
-						})
-					}
-					productinput = $("#"+id+"_input").val();
-					if(productinput == ""){
-						productinput = 0
-					}
-					tabproduct.push({\'Id\':id,\'Warehouse\':warehouse,\'Barcode\':productbarcode,\'Batch\':productbatchcode,\'Qty\':productinput,\'fetched\':false});
-				});
-
-				console.log("Loop on each record entered in the textarea");
-				textarray.forEach(function(element,index){
-					console.log("Process record element="+element+" id="+id);
-					var verify_batch = false;
-					var verify_barcode = false;
-					switch(barcodemode){
-						case "barcodeforautodetect":
-							verify_barcode = barcodeserialforproduct(tabproduct,index,element,barcodeproductqty,selectaddorreplace,"barcode",true);
-							verify_batch = barcodeserialforproduct(tabproduct,index,element,barcodeproductqty,selectaddorreplace,"lotserial",true);
-							break;
-						case "barcodeforproduct":
-							verify_barcode = barcodeserialforproduct(tabproduct,index,element,barcodeproductqty,selectaddorreplace,"barcode");
-							break;
-						case "barcodeforlotserial":
-							verify_batch = barcodeserialforproduct(tabproduct,index,element,barcodeproductqty,selectaddorreplace,"lotserial");
-							break;
-						default:
-							alert(\''.dol_escape_js($langs->trans("ErrorWrongBarcodemode")).' "\'+barcodemode+\'"\');
-							throw \''.dol_escape_js($langs->trans('ErrorWrongBarcodemode')).' "\'+barcodemode+\'"\';
-					}
-
-					if (verify_batch == false && verify_barcode == false) {		/* If the 2 flags are false, not found error */
-						errortab2.push(element);
-					} else if (verify_batch == true && verify_barcode == true) {		/* If the 2 flags are true, error: we don t know which one to take */
-						errortab3.push(element);
-					} else if (verify_batch == true) {
-						console.log("element="+element);
-						console.log(duplicatedbatchcode);
-						if (duplicatedbatchcode.includes(element)) {
-							errortab1.push(element);
-						}
-					}
-				});
-
-				if (Object.keys(errortab1).length < 1 && Object.keys(errortab2).length < 1 && Object.keys(errortab3).length < 1) {
-					tabproduct.forEach(product => {
-						if(product.Qty!=0){
-							console.log("We change #"+product.Id+"_input to match input in scanner box");
-							if(product.hasOwnProperty("reelqty")){
-								$.ajax({ url: \''.DOL_URL_ROOT.'/product/inventory/ajax/searchfrombarcode.php\',
-									data: { "token":"'.newToken().'", "action":"addnewlineproduct", "fk_entrepot":product.Warehouse, "batch":product.Batch, "fk_inventory":'.dol_escape_js($object->id).', "fk_product":product.fk_product, "reelqty":product.reelqty},
-									type: \'POST\',
-									async: false,
-									success: function(response) {
-										response = JSON.parse(response);
-										if(response.status == "success"){
-											console.log(response.message);
-											$("<input type=\'text\' value=\'"+product.Qty+"\' />")
-											.attr("id", "id_"+response.id_line+"_input")
-											.attr("name", "id_"+response.id_line)
-											.appendTo("#formrecord");
-										}else{
-											console.error(response.message);
-										}
-									},
-									error : function(output) {
-										console.error("Error on line creation function");
-									},
-								});
-							} else {
-								$("#"+product.Id+"_input").val(product.Qty);
-							}
-						}
-					});
-					jQuery("#scantoolmessage").text("'.dol_escape_js($langs->transnoentities("QtyWasAddedToTheScannedBarcode")).'\n");
-					/* document.forms["formrecord"].submit(); */
-				} else {
-					let stringerror = "";
-					if (Object.keys(errortab1).length > 0) {
-						stringerror += "<br>'.dol_escape_js($langs->transnoentities('ErrorSameBatchNumber')).': ";
-						errortab1.forEach(element => {
-							stringerror += (element + ", ")
-						});
-						stringerror = stringerror.slice(0, -2);	/* Remove last ", " */
-					}
-					if (Object.keys(errortab2).length > 0) {
-						stringerror += "<br>'.dol_escape_js($langs->transnoentities('ErrorCantFindCodeInInventory')).': ";
-						errortab2.forEach(element => {
-							stringerror += (element + ", ")
-						});
-						stringerror = stringerror.slice(0, -2);	/* Remove last ", " */
-					}
-					if (Object.keys(errortab3).length > 0) {
-						stringerror += "<br>'.dol_escape_js($langs->transnoentities('ErrorCodeScannedIsBothProductAndSerial')).': ";
-						errortab3.forEach(element => {
-							stringerror += (element + ", ")
-						});
-						stringerror = stringerror.slice(0, -2);	/* Remove last ", " */
-					}
-					if (Object.keys(errortab4).length > 0) {
-						stringerror += "<br>'.dol_escape_js($langs->transnoentities('ErrorBarcodeNotFoundForProductWarehouse')).': ";
-						errortab4.forEach(element => {
-							stringerror += (element + ", ")
-						});
-						stringerror = stringerror.slice(0, -2);	/* Remove last ", " */
-					}
-
-					jQuery("#scantoolmessage").html(\''.dol_escape_js($langs->transnoentities("ErrorOnElementsInventory")).'\' + stringerror);
-					//alert("'.dol_escape_js($langs->trans("ErrorOnElementsInventory")).' :\n" + stringerror);
-				}
-			}
-
-=======
->>>>>>> cc80841a
 		}
 
 		/* This methode is called by parent barcodescannerjs() */
@@ -1185,7 +993,6 @@
 		print '<input type="text" name="qtytoadd" class="maxwidth75" value="">';
 		print '</td>';
 		print '<td class="right">';
-<<<<<<< HEAD
 		print '</td>';
 		print '<td class="right">';
 		print '</td>';
@@ -1201,23 +1008,6 @@
 	} else {
 		print '<input type="submit" class="button paddingright" disabled="disabled" title="'.dol_escape_htmltag($langs->trans("NotEnoughPermissions")).'" name="addline" value="'.$langs->trans("Add").'">';
 	}
-=======
-		print '</td>';
-		print '<td class="right">';
-		print '</td>';
-	} else {
-		print '<td class="right">';
-		print '<input type="text" name="qtytoadd" class="maxwidth75" value="">';
-		print '</td>';
-	}
-	// Actions
-	print '<td class="center">';
-	if ($permissiontoupdatestock) {
-		print '<input type="submit" class="button paddingright" name="addline" value="'.$langs->trans("Add").'">';
-	} else {
-		print '<input type="submit" class="button paddingright" disabled="disabled" title="'.dol_escape_htmltag($langs->trans("NotEnoughPermissions")).'" name="addline" value="'.$langs->trans("Add").'">';
-	}
->>>>>>> cc80841a
 	print '</td>';
 	print '</tr>';
 }
@@ -1239,8 +1029,7 @@
 	$num = $db->num_rows($resql);
 
 	if (!empty($limit != 0) || $num > $limit || $page) {
-<<<<<<< HEAD
-		print_fleche_navigation($page, $_SERVER["PHP_SELF"], '&id='.$object->id.$paramwithsearch, ($num >= $limit), '<li class="pagination"><span>' . $langs->trans("Page") . ' ' . ($page + 1) . '</span></li>', '', $limit);
+		print_fleche_navigation($page, $_SERVER["PHP_SELF"], '&id='.$object->id.$paramwithsearch, ($num >= $limit ? 1 : 0), '<li class="pagination"><span>' . $langs->trans("Page") . ' ' . ($page + 1) . '</span></li>', '', $limit);
 	}
 
 	$i = 0;
@@ -1270,38 +1059,6 @@
 			$option .= ',novirtual';
 			$product_static->load_stock($option); // Load stock_reel + stock_warehouse.
 
-=======
-		print_fleche_navigation($page, $_SERVER["PHP_SELF"], '&id='.$object->id.$paramwithsearch, ($num >= $limit ? 1 : 0), '<li class="pagination"><span>' . $langs->trans("Page") . ' ' . ($page + 1) . '</span></li>', '', $limit);
-	}
-
-	$i = 0;
-	$hasinput = false;
-	$totalarray = array();
-	while ($i < $num) {
-		$obj = $db->fetch_object($resql);
-
-		if (isset($cacheOfWarehouses[$obj->fk_warehouse])) {
-			$warehouse_static = $cacheOfWarehouses[$obj->fk_warehouse];
-		} else {
-			$warehouse_static = new Entrepot($db);
-			$warehouse_static->fetch($obj->fk_warehouse);
-
-			$cacheOfWarehouses[$warehouse_static->id] = $warehouse_static;
-		}
-
-		// Load real stock we have now
-		$option = '';
-		if (isset($cacheOfProducts[$obj->fk_product])) {
-			$product_static = $cacheOfProducts[$obj->fk_product];
-		} else {
-			$product_static = new Product($db);
-			$result = $product_static->fetch($obj->fk_product, '', '', '', 1, 1, 1);
-
-			//$option = 'nobatch';
-			$option .= ',novirtual';
-			$product_static->load_stock($option); // Load stock_reel + stock_warehouse.
-
->>>>>>> cc80841a
 			$cacheOfProducts[$product_static->id] = $product_static;
 		}
 
