<?php
/* Copyright (C) 2019 Laurent Destailleur  <eldy@users.sourceforge.net>
 *
 * This program is free software; you can redistribute it and/or modify
 * it under the terms of the GNU General Public License as published by
 * the Free Software Foundation; either version 3 of the License, or
 * (at your option) any later version.
 *
 * This program is distributed in the hope that it will be useful,
 * but WITHOUT ANY WARRANTY; without even the implied warranty of
 * MERCHANTABILITY or FITNESS FOR A PARTICULAR PURPOSE.  See the
 * GNU General Public License for more details.
 *
 * You should have received a copy of the GNU General Public License
 * along with this program. If not, see <https://www.gnu.org/licenses/>.
 */

/**
 *   	\file       htdocs/product/inventory/inventory.php
 *		\ingroup    inventory
 *		\brief      Tabe to enter counting
 */

// Load Dolibarr environment
require '../../main.inc.php';
include_once DOL_DOCUMENT_ROOT.'/core/class/html.formcompany.class.php';
include_once DOL_DOCUMENT_ROOT.'/product/class/html.formproduct.class.php';
include_once DOL_DOCUMENT_ROOT.'/product/class/product.class.php';
include_once DOL_DOCUMENT_ROOT.'/product/inventory/class/inventory.class.php';
include_once DOL_DOCUMENT_ROOT.'/product/inventory/lib/inventory.lib.php';
include_once DOL_DOCUMENT_ROOT.'/product/stock/class/mouvementstock.class.php';
include_once DOL_DOCUMENT_ROOT.'/product/stock/class/productlot.class.php';

// Load translation files required by the page
$langs->loadLangs(array("stocks", "other", "productbatch"));

// Get parameters
$id = GETPOST('id', 'int');
$ref = GETPOST('ref', 'alpha');
$action = GETPOST('action', 'aZ09');
$confirm = GETPOST('confirm', 'alpha');
$cancel = GETPOST('cancel', 'aZ09');
$contextpage = GETPOST('contextpage', 'aZ') ? GETPOST('contextpage', 'aZ') : 'inventorycard'; // To manage different context of search
$backtopage = GETPOST('backtopage', 'alpha');
$listoffset = GETPOST('listoffset', 'alpha');
$limit = GETPOST('limit', 'int') > 0 ? GETPOST('limit', 'int') : $conf->liste_limit;
$page = GETPOSTISSET('pageplusone') ? (GETPOST('pageplusone') - 1) : GETPOST("page", 'int');
if (empty($page) || $page == -1) {
	$page = 0;
}
$offset = $limit * $page;
$pageprev = $page - 1;
$pagenext = $page + 1;

$fk_warehouse = GETPOST('fk_warehouse', 'int');
$fk_product = GETPOST('fk_product', 'int');
$lineid = GETPOST('lineid', 'int');
$batch = GETPOST('batch', 'alphanohtml');
$totalExpectedValuation = 0;
$totalRealValuation = 0;
if (!getDolGlobalString('MAIN_USE_ADVANCED_PERMS')) {
	$result = restrictedArea($user, 'stock', $id);
} else {
	$result = restrictedArea($user, 'stock', $id, '', 'inventory_advance');
}

// Initialize technical objects
$object = new Inventory($db);
$extrafields = new ExtraFields($db);
$diroutputmassaction = $conf->stock->dir_output.'/temp/massgeneration/'.$user->id;
$hookmanager->initHooks(array('inventorycard')); // Note that conf->hooks_modules contains array

// Fetch optionals attributes and labels
$extrafields->fetch_name_optionals_label($object->table_element);

$search_array_options = $extrafields->getOptionalsFromPost($object->table_element, '', 'search_');

// Initialize array of search criterias
$search_all = GETPOST("search_all", 'alpha');
$search = array();
foreach ($object->fields as $key => $val) {
	if (GETPOST('search_'.$key, 'alpha')) {
		$search[$key] = GETPOST('search_'.$key, 'alpha');
	}
}

if (empty($action) && empty($id) && empty($ref)) {
	$action = 'view';
}

// Load object
include DOL_DOCUMENT_ROOT.'/core/actions_fetchobject.inc.php'; // Must be include, not include_once.

// Security check - Protection if external user
//if ($user->socid > 0) accessforbidden();
//if ($user->socid > 0) $socid = $user->socid;
//$result = restrictedArea($user, 'mymodule', $id);

//Parameters Page
$paramwithsearch = '';
if ($limit > 0 && $limit != $conf->liste_limit) {
	$paramwithsearch .= '&limit='.((int) $limit);
}


if (!getDolGlobalString('MAIN_USE_ADVANCED_PERMS')) {
	$permissiontoadd = $user->rights->stock->creer;
	$permissiontodelete = $user->rights->stock->supprimer;
} else {
	$permissiontoadd = $user->rights->stock->inventory_advance->write;
	$permissiontodelete = $user->rights->stock->inventory_advance->write;
}

$now = dol_now();



/*
 * Actions
 */

if ($cancel) {
	$action = '';
}


$parameters = array();
$reshook = $hookmanager->executeHooks('doActions', $parameters, $object, $action); // Note that $action and $object may have been modified by some hooks
if ($reshook < 0) {
	setEventMessages($hookmanager->error, $hookmanager->errors, 'errors');
}

if (empty($reshook)) {
	$error = 0;

	if ($action == 'cancel_record' && $permissiontoadd) {
		$object->setCanceled($user);
	}

	// Close inventory by recording the stock movements
	if ($action == 'update' && $user->hasRight('stock', 'mouvement', 'creer') && $object->status == $object::STATUS_VALIDATED) {
		$stockmovment = new MouvementStock($db);
		$stockmovment->setOrigin($object->element, $object->id);

		$cacheOfProducts = array();

		$db->begin();

		$sql = 'SELECT id.rowid, id.datec as date_creation, id.tms as date_modification, id.fk_inventory, id.fk_warehouse,';
		$sql .= ' id.fk_product, id.batch, id.qty_stock, id.qty_view, id.qty_regulated, id.pmp_real';
		$sql .= ' FROM '.MAIN_DB_PREFIX.'inventorydet as id';
		$sql .= ' WHERE id.fk_inventory = '.((int) $object->id);

		$resql = $db->query($sql);
		if ($resql) {
			$num = $db->num_rows($resql);
			$i = 0;
			$totalarray = array();
			while ($i < $num) {
				$line = $db->fetch_object($resql);

				$qty_stock = $line->qty_stock;
				$qty_view = $line->qty_view;		// The quantity viewed by inventorier, the qty we target


				// Load real stock we have now.
				if (isset($cacheOfProducts[$line->fk_product])) {
					$product_static = $cacheOfProducts[$line->fk_product];
				} else {
					$product_static = new Product($db);
					$result = $product_static->fetch($line->fk_product, '', '', '', 1, 1, 1);

					//$option = 'nobatch';
					$option .= ',novirtual';
					$product_static->load_stock($option); // Load stock_reel + stock_warehouse.

					$cacheOfProducts[$product_static->id] = $product_static;
				}

				// Get the real quantity in stock now, but before the stock move for inventory.
				$realqtynow = $product_static->stock_warehouse[$line->fk_warehouse]->real;
				if (isModEnabled('productbatch') && $product_static->hasbatch()) {
					$realqtynow = $product_static->stock_warehouse[$line->fk_warehouse]->detail_batch[$line->batch]->qty;
				}


				if (!is_null($qty_view)) {
					$stock_movement_qty = price2num($qty_view - $realqtynow, 'MS');
					if ($stock_movement_qty != 0) {
						if ($stock_movement_qty < 0) {
							$movement_type = 1;
						} else {
							$movement_type = 0;
						}

						$datemovement = '';
						//$inventorycode = 'INV'.$object->id;
						$inventorycode = 'INV-'.$object->ref;
						$price = 0;
						if (!empty($line->pmp_real) && getDolGlobalString('INVENTORY_MANAGE_REAL_PMP')) {
							$price = $line->pmp_real;
						}

						$idstockmove = $stockmovment->_create($user, $line->fk_product, $line->fk_warehouse, $stock_movement_qty, $movement_type, $price, $langs->trans('LabelOfInventoryMovemement', $object->ref), $inventorycode, $datemovement, '', '', $line->batch);
						if ($idstockmove < 0) {
							$error++;
							setEventMessages($stockmovment->error, $stockmovment->errors, 'errors');
							break;
						}

						// Update line with id of stock movement (and the start quantity if it has changed this last recording)
						$sqlupdate = "UPDATE ".MAIN_DB_PREFIX."inventorydet";
						$sqlupdate .= " SET fk_movement = ".((int) $idstockmove);
						if ($qty_stock != $realqtynow) {
							$sqlupdate .= ", qty_stock = ".((float) $realqtynow);
						}
						$sqlupdate .= " WHERE rowid = ".((int) $line->rowid);
						$resqlupdate = $db->query($sqlupdate);
						if (! $resqlupdate) {
							$error++;
							setEventMessages($db->lasterror(), null, 'errors');
							break;
						}
					}

					if (!empty($line->pmp_real) && getDolGlobalString('INVENTORY_MANAGE_REAL_PMP')) {
						$sqlpmp = 'UPDATE '.MAIN_DB_PREFIX.'product SET pmp = '.((float) $line->pmp_real).' WHERE rowid = '.((int) $line->fk_product);
						$resqlpmp = $db->query($sqlpmp);
						if (! $resqlpmp) {
							$error++;
							setEventMessages($db->lasterror(), null, 'errors');
							break;
						}
						if (getDolGlobalString('MAIN_PRODUCT_PERENTITY_SHARED')) {
							$sqlpmp = 'UPDATE '.MAIN_DB_PREFIX.'product_perentity SET pmp = '.((float) $line->pmp_real).' WHERE fk_product = '.((int) $line->fk_product).' AND entity='.$conf->entity;
							$resqlpmp = $db->query($sqlpmp);
							if (! $resqlpmp) {
								$error++;
								setEventMessages($db->lasterror(), null, 'errors');
								break;
							}
						}
					}
				}
				$i++;
			}

			if (!$error) {
				$object->setRecorded($user);
			}
		} else {
			setEventMessages($db->lasterror, null, 'errors');
			$error++;
		}

		if (! $error) {
			$db->commit();
		} else {
			$db->rollback();
		}
	}

	// Save quantity found during inventory (when we click on Save button on inventory page)
	if ($action =='updateinventorylines' && $permissiontoadd) {
		$sql = 'SELECT id.rowid, id.datec as date_creation, id.tms as date_modification, id.fk_inventory, id.fk_warehouse,';
		$sql .= ' id.fk_product, id.batch, id.qty_stock, id.qty_view, id.qty_regulated';
		$sql .= ' FROM '.MAIN_DB_PREFIX.'inventorydet as id';
		$sql .= ' WHERE id.fk_inventory = '.((int) $object->id);
		$sql .= $db->order('id.rowid', 'ASC');
		$sql .= $db->plimit($limit, $offset);

		$db->begin();

		$resql = $db->query($sql);
		if ($resql) {
			$num = $db->num_rows($resql);
			$i = 0;
			$totalarray = array();
			$inventoryline = new InventoryLine($db);

			while ($i < $num) {
				$line = $db->fetch_object($resql);
				$lineid = $line->rowid;

				$result = 0;
				$resultupdate = 0;

				if (GETPOST("id_".$lineid, 'alpha') != '') {		// If a value was set ('0' or something else)
					$qtytoupdate = price2num(GETPOST("id_".$lineid, 'alpha'), 'MS');
					$result = $inventoryline->fetch($lineid);
					if ($qtytoupdate < 0) {
						$result = -1;
						setEventMessages($langs->trans("FieldCannotBeNegative", $langs->transnoentitiesnoconv("RealQty")), null, 'errors');
					}
					if ($result > 0) {
						$inventoryline->qty_stock = price2num(GETPOST('stock_qty_'.$lineid, 'alpha'), 'MS');	// The new value that was set in as hidden field
						$inventoryline->qty_view = $qtytoupdate;	// The new value we want
						$inventoryline->pmp_real = price2num(GETPOST('realpmp_'.$lineid, 'alpha'), 'MS');
						$inventoryline->pmp_expected = price2num(GETPOST('expectedpmp_'.$lineid, 'alpha'), 'MS');
						$resultupdate = $inventoryline->update($user);
					}
				} elseif (GETPOSTISSET('id_' . $lineid)) {
					// Delete record
					$result = $inventoryline->fetch($lineid);
					if ($result > 0) {
						$inventoryline->qty_view = null;			// The new value we want
						$inventoryline->pmp_real = price2num(GETPOST('realpmp_'.$lineid, 'alpha'), 'MS');
						$inventoryline->pmp_expected = price2num(GETPOST('expectedpmp_'.$lineid, 'alpha'), 'MS');
						$resultupdate = $inventoryline->update($user);
					}
				}

				if ($result < 0 || $resultupdate < 0) {
					$error++;
				}

				$i++;
			}
		}

		// Update line with id of stock movement (and the start quantity if it has changed this last recording)
		if (! $error) {
			$sqlupdate = "UPDATE ".MAIN_DB_PREFIX."inventory";
			$sqlupdate .= " SET fk_user_modif = ".((int) $user->id);
			$sqlupdate .= " WHERE rowid = ".((int) $object->id);
			$resqlupdate = $db->query($sqlupdate);
			if (! $resqlupdate) {
				$error++;
				setEventMessages($db->lasterror(), null, 'errors');
			}
		}

		if (!$error) {
			$db->commit();
		} else {
			$db->rollback();
		}
	}

	$backurlforlist = DOL_URL_ROOT.'/product/inventory/list.php';
	$backtopage = DOL_URL_ROOT.'/product/inventory/inventory.php?id='.$object->id.'&page='.$page.$paramwithsearch;

	// Actions cancel, add, update, delete or clone
	include DOL_DOCUMENT_ROOT.'/core/actions_addupdatedelete.inc.php';

	// Actions when linking object each other
	include DOL_DOCUMENT_ROOT.'/core/actions_dellink.inc.php';

	// Actions when printing a doc from card
	include DOL_DOCUMENT_ROOT.'/core/actions_printing.inc.php';

	// Actions to send emails
	/*$triggersendname = 'MYOBJECT_SENTBYMAIL';
	$autocopy='MAIN_MAIL_AUTOCOPY_MYOBJECT_TO';
	$trackid='stockinv'.$object->id;
	include DOL_DOCUMENT_ROOT.'/core/actions_sendmails.inc.php';*/

	if (GETPOST('addline', 'alpha')) {
		$qty= (GETPOST('qtytoadd') != '' ? price2num(GETPOST('qtytoadd', 'MS')) : null);
		if ($fk_warehouse <= 0) {
			$error++;
			setEventMessages($langs->trans("ErrorFieldRequired", $langs->transnoentitiesnoconv("Warehouse")), null, 'errors');
		}
		if ($fk_product <= 0) {
			$error++;
			setEventMessages($langs->trans("ErrorFieldRequired", $langs->transnoentitiesnoconv("Product")), null, 'errors');
		}
		if (price2num(GETPOST('qtytoadd'), 'MS') < 0) {
			$error++;
			setEventMessages($langs->trans("FieldCannotBeNegative", $langs->transnoentitiesnoconv("RealQty")), null, 'errors');
		}
		if (!$error && isModEnabled('productbatch')) {
			$tmpproduct = new Product($db);
			$result = $tmpproduct->fetch($fk_product);

			if (empty($error) && $tmpproduct->status_batch>0 && empty($batch)) {
				$error++;
				$langs->load("errors");
				setEventMessages($langs->trans("ErrorProductNeedBatchNumber", $tmpproduct->ref), null, 'errors');
			}
			if (empty($error) && $tmpproduct->status_batch==2 && !empty($batch) && $qty>1) {
				$error++;
				$langs->load("errors");
				setEventMessages($langs->trans("TooManyQtyForSerialNumber", $tmpproduct->ref, $batch), null, 'errors');
			}
			if (empty($error) && empty($tmpproduct->status_batch) && !empty($batch)) {
				$error++;
				$langs->load("errors");
				setEventMessages($langs->trans("ErrorProductDoesNotNeedBatchNumber", $tmpproduct->ref), null, 'errors');
			}
		}
		if (!$error) {
			$tmp = new InventoryLine($db);
			$tmp->fk_inventory = $object->id;
			$tmp->fk_warehouse = $fk_warehouse;
			$tmp->fk_product = $fk_product;
			$tmp->batch = $batch;
			$tmp->datec = $now;
			$tmp->qty_view = $qty;

			$result = $tmp->create($user);
			if ($result < 0) {
				if ($db->lasterrno() == 'DB_ERROR_RECORD_ALREADY_EXISTS') {
					$langs->load("errors");
					setEventMessages($langs->trans("ErrorRecordAlreadyExists"), null, 'errors');
				} else {
					dol_print_error($db, $tmp->error, $tmp->errors);
				}
			} else {
				// Clear var
				$_POST['batch'] = '';
				$_POST['qtytoadd'] = '';
			}
		}
	}
}



/*
 * View
 */

$form = new Form($db);
$formproduct = new FormProduct($db);

$help_url = '';

llxHeader('', $langs->trans('Inventory'), $help_url);

// Part to show record
if ($object->id <= 0) {
	dol_print_error('', 'Bad value for object id');
	exit;
}


$res = $object->fetch_optionals();

$head = inventoryPrepareHead($object);
print dol_get_fiche_head($head, 'inventory', $langs->trans("Inventory"), -1, 'stock');

$formconfirm = '';

// Confirmation to delete
if ($action == 'delete') {
	$formconfirm = $form->formconfirm($_SERVER["PHP_SELF"].'?id='.$object->id, $langs->trans('DeleteInventory'), $langs->trans('ConfirmDeleteOrder'), 'confirm_delete', '', 0, 1);
}
// Confirmation to delete line
if ($action == 'deleteline') {
	$formconfirm = $form->formconfirm($_SERVER["PHP_SELF"].'?id='.$object->id.'&lineid='.$lineid.'&page='.$page.$paramwithsearch, $langs->trans('DeleteLine'), $langs->trans('ConfirmDeleteLine'), 'confirm_deleteline', '', 0, 1);
}

// Clone confirmation
if ($action == 'clone') {
	// Create an array for form
	$formquestion = array();
	$formconfirm = $form->formconfirm($_SERVER["PHP_SELF"].'?id='.$object->id, $langs->trans('ToClone'), $langs->trans('ConfirmCloneMyObject', $object->ref), 'confirm_clone', $formquestion, 'yes', 1);
}

// Confirmation to close
if ($action == 'record') {
	$formconfirm = $form->formconfirm($_SERVER["PHP_SELF"].'?id='.$object->id.'&page='.$page.$paramwithsearch, $langs->trans('Close'), $langs->trans('ConfirmFinish'), 'update', '', 0, 1);
	$action = 'view';
}

// Confirmation to close
if ($action == 'confirm_cancel') {
	$formconfirm = $form->formconfirm($_SERVER["PHP_SELF"].'?id='.$object->id, $langs->trans('Cancel'), $langs->trans('ConfirmCancel'), 'cancel_record', '', 0, 1);
	$action = 'view';
}

if ($action == 'validate') {
	$form = new Form($db);
	$formquestion = '';
	if (getDolGlobalInt('INVENTORY_INCLUDE_SUB_WAREHOUSE') && !empty($object->fk_warehouse)) {
		$formquestion = array(
			array('type' => 'checkbox', 'name' => 'include_sub_warehouse', 'label' => $langs->trans("IncludeSubWarehouse"), 'value' => 1, 'size' => '10'),
		);
		$formconfirm = $form->formconfirm($_SERVER["PHP_SELF"].'?id='.$object->id, $langs->trans('ValidateInventory'), $langs->trans('IncludeSubWarehouseExplanation'), 'confirm_validate', $formquestion, '', 1);
	}
}

// Call Hook formConfirm
$parameters = array('formConfirm' => $formconfirm, 'lineid' => $lineid);
$reshook = $hookmanager->executeHooks('formConfirm', $parameters, $object, $action); // Note that $action and $object may have been modified by hook
if (empty($reshook)) {
	$formconfirm .= $hookmanager->resPrint;
} elseif ($reshook > 0) {
	$formconfirm = $hookmanager->resPrint;
}

// Print form confirm
print $formconfirm;


// Object card
// ------------------------------------------------------------
$linkback = '<a href="'.DOL_URL_ROOT.'/product/inventory/list.php">'.$langs->trans("BackToList").'</a>';

$morehtmlref = '<div class="refidno">';
/*
// Ref bis
$morehtmlref.=$form->editfieldkey("RefBis", 'ref_client', $object->ref_client, $object, $user->rights->inventory->creer, 'string', '', 0, 1);
$morehtmlref.=$form->editfieldval("RefBis", 'ref_client', $object->ref_client, $object, $user->rights->inventory->creer, 'string', '', null, null, '', 1);
// Thirdparty
$morehtmlref.='<br>'.$langs->trans('ThirdParty') . ' : ' . $soc->getNomUrl(1);
// Project
if (isModEnabled('project'))
{
	$langs->load("projects");
	$morehtmlref.='<br>'.$langs->trans('Project') . ' ';
	if ($user->rights->inventory->creer)
	{
		if ($action != 'classify')
		{
			$morehtmlref.='<a class="editfielda" href="' . $_SERVER['PHP_SELF'] . '?action=classify&token='.newToken().'&id=' . $object->id . '">' . img_edit($langs->transnoentitiesnoconv('SetProject')) . '</a> : ';
			if ($action == 'classify') {
				//$morehtmlref.=$form->form_project($_SERVER['PHP_SELF'] . '?id=' . $object->id, $object->socid, $object->fk_project, 'projectid', 0, 0, 1, 1);
				$morehtmlref.='<form method="post" action="'.$_SERVER['PHP_SELF'].'?id='.$object->id.'">';
				$morehtmlref.='<input type="hidden" name="action" value="classin">';
				$morehtmlref.='<input type="hidden" name="token" value="'.newToken().'">';
				$morehtmlref.=$formproject->select_projects($object->socid, $object->fk_project, 'projectid', $maxlength, 0, 1, 0, 1, 0, 0, '', 1);
				$morehtmlref.='<input type="submit" class="button valignmiddle" value="'.$langs->trans("Modify").'">';
				$morehtmlref.='</form>';
			} else {
				$morehtmlref.=$form->form_project($_SERVER['PHP_SELF'] . '?id=' . $object->id, $object->socid, $object->fk_project, 'none', 0, 0, 0, 1);
			}
		}
	} else {
		if (!empty($object->fk_project)) {
			$proj = new Project($db);
			$proj->fetch($object->fk_project);
			$morehtmlref.=$proj->getNomUrl();
		} else {
			$morehtmlref.='';
		}
	}
}
*/
$morehtmlref .= '</div>';


dol_banner_tab($object, 'ref', $linkback, 1, 'ref', 'ref', $morehtmlref);


print '<div class="fichecenter">';
print '<div class="fichehalfleft">';
print '<div class="underbanner clearboth"></div>';
print '<table class="border centpercent tableforfield">'."\n";

// Common attributes
include DOL_DOCUMENT_ROOT.'/core/tpl/commonfields_view.tpl.php';

// Other attributes. Fields from hook formObjectOptions and Extrafields.
include DOL_DOCUMENT_ROOT.'/core/tpl/extrafields_view.tpl.php';

//print '<tr><td class="titlefield fieldname_invcode">'.$langs->trans("InventoryCode").'</td><td>INV'.$object->id.'</td></tr>';

print '</table>';
print '</div>';
print '</div>';

print '<div class="clearboth"></div>';

print dol_get_fiche_end();

print '<form id="formrecord" name="formrecord" method="POST" action="'.$_SERVER["PHP_SELF"].'?page='.$page.'&id='.$object->id.'">';
print '<input type="hidden" name="token" value="'.newToken().'">';
print '<input type="hidden" name="action" value="updateinventorylines">';
print '<input type="hidden" name="id" value="'.$object->id.'">';
if ($backtopage) {
	print '<input type="hidden" name="backtopage" value="'.$backtopage.'">';
}


// Buttons for actions
if ($action != 'record') {
	print '<div class="tabsAction">'."\n";
	$parameters = array();
	$reshook = $hookmanager->executeHooks('addMoreActionsButtons', $parameters, $object, $action); // Note that $action and $object may have been modified by hook
	if ($reshook < 0) {
		setEventMessages($hookmanager->error, $hookmanager->errors, 'errors');
	}

	if (empty($reshook)) {
		if ($object->status == Inventory::STATUS_DRAFT) {
			if ($permissiontoadd) {
				if (getDolGlobalInt('INVENTORY_INCLUDE_SUB_WAREHOUSE') && !empty($object->fk_warehouse)) {
					print '<a class="butAction" href="'.$_SERVER['PHP_SELF'].'?id='.$object->id.'&action=validate&token='.newToken().'">'.$langs->trans("Validate").' ('.$langs->trans("Start").')</a>';
				} else {
					print '<a class="butAction" href="'.$_SERVER['PHP_SELF'].'?id='.$object->id.'&action=confirm_validate&confirm=yes&token='.newToken().'">'.$langs->trans("Validate").' ('.$langs->trans("Start").')</a>';
				}
			} else {
				print '<a class="butActionRefused classfortooltip" href="#" title="'.dol_escape_htmltag($langs->trans("NotEnoughPermissions")).'">'.$langs->trans('Validate').' ('.$langs->trans("Start").')</a>'."\n";
			}
		}

		// Save
		if ($object->status == $object::STATUS_VALIDATED) {
			if ($permissiontoadd) {
				print '<a class="butAction classfortooltip" id="idbuttonmakemovementandclose" href="'.$_SERVER["PHP_SELF"].'?id='.$object->id.'&action=record&page='.$page.$paramwithsearch.'&token='.newToken().'" title="'.dol_escape_htmltag($langs->trans("MakeMovementsAndClose")).'">'.$langs->trans("MakeMovementsAndClose").'</a>'."\n";
			} else {
				print '<a class="butActionRefused classfortooltip" href="#" title="'.dol_escape_htmltag($langs->trans("NotEnoughPermissions")).'">'.$langs->trans('MakeMovementsAndClose').'</a>'."\n";
			}

			if ($permissiontoadd) {
				print '<a class="butActionDelete" href="'.$_SERVER["PHP_SELF"].'?id='.$object->id.'&action=confirm_cancel&page='.$page.$paramwithsearch.'&token='.newToken().'">'.$langs->trans("Cancel").'</a>'."\n";
			}
		}
	}
	print '</div>'."\n";

	if ($object->status != Inventory::STATUS_DRAFT && $object->status != Inventory::STATUS_VALIDATED) {
		print '<br><br>';
	}
}



if ($object->status == Inventory::STATUS_VALIDATED) {
	print '<center>';
	if (!empty($conf->use_javascript_ajax)) {
		if ($permissiontoadd) {
			// Link to launch scan tool
			if (isModEnabled('barcode') || isModEnabled('productbatch')) {
				print '<a href="'.$_SERVER["PHP_SELF"].'?id='.$object->id.'&action=updatebyscaning&token='.currentToken().'" class="marginrightonly paddingright marginleftonly paddingleft">'.img_picto('', 'barcode', 'class="paddingrightonly"').$langs->trans("UpdateByScaning").'</a>';
			}

			// Link to autofill
			print '<a id="fillwithexpected" class="marginrightonly paddingright marginleftonly paddingleft" href="#">'.img_picto('', 'autofill', 'class="paddingrightonly"').$langs->trans('AutofillWithExpected').'</a>';
			print '<script>';
			print '$( document ).ready(function() {';
			print '	$("#fillwithexpected").on("click",function fillWithExpected(){
						$(".expectedqty").each(function(){
							var object = $(this)[0];
							var objecttofill = $("#"+object.id+"_input")[0];
							objecttofill.value = object.innerText;
							jQuery(".realqty").trigger("change");
						})
						console.log("Values filled (after click on fillwithexpected)");
						/* disablebuttonmakemovementandclose(); */
						return false;
			        });';
			print '});';
			print '</script>';

			// Link to reset qty
			print '<a href="#" id="clearqty" class="marginrightonly paddingright marginleftonly paddingleft">'.img_picto('', 'eraser', 'class="paddingrightonly"').$langs->trans("ClearQtys").'</a>';
		} else {
			print '<a class="classfortooltip marginrightonly paddingright marginleftonly paddingleft" href="#" title="'.dol_escape_htmltag($langs->trans("NotEnoughPermissions")).'">'.$langs->trans("Save").'</a>'."\n";
		}
	}
	print '<br>';
	print '<br>';
	print '</center>';
}


// Popup for mass barcode scanning
if ($action == 'updatebyscaning') {
	if ($permissiontoadd) {
		// Output the javascript to manage the scanner tool.
		print '<script>';

		print '
		var duplicatedbatchcode = [];
		var errortab1 = [];
		var errortab2 = [];
		var errortab3 = [];
		var errortab4 = [];

		function barcodescannerjs(){
			console.log("We catch inputs in scanner box");
			jQuery("#scantoolmessage").text();

			var selectaddorreplace = $("select[name=selectaddorreplace]").val();
			var barcodemode = $("input[name=barcodemode]:checked").val();
			var barcodeproductqty = $("input[name=barcodeproductqty]").val();
			var textarea = $("textarea[name=barcodelist]").val();
			var textarray = textarea.split(/[\s,;]+/);
			var tabproduct = [];
			duplicatedbatchcode = [];
			errortab1 = [];
			errortab2 = [];
			errortab3 = [];
			errortab4 = [];

			textarray = textarray.filter(function(value){
				return value != "";
			});
			if(textarray.some((element) => element != "")){
				$(".expectedqty").each(function(){
					id = this.id;
					console.log("Analyze the line "+id+" in inventory, barcodemode="+barcodemode);
					warehouse = $("#"+id+"_warehouse").attr(\'data-ref\');
					//console.log(warehouse);
					productbarcode = $("#"+id+"_product").attr(\'data-barcode\');
					//console.log(productbarcode);
					productbatchcode = $("#"+id+"_batch").attr(\'data-batch\');
					//console.log(productbatchcode);

					if (barcodemode != "barcodeforproduct") {
						tabproduct.forEach(product=>{
							console.log("product.Batch="+product.Batch+" productbatchcode="+productbatchcode);
							if(product.Batch != "" && product.Batch == productbatchcode){
								console.log("duplicate batch code found for batch code "+productbatchcode);
								duplicatedbatchcode.push(productbatchcode);
							}
						})
					}
					productinput = $("#"+id+"_input").val();
					if(productinput == ""){
						productinput = 0
					}
					tabproduct.push({\'Id\':id,\'Warehouse\':warehouse,\'Barcode\':productbarcode,\'Batch\':productbatchcode,\'Qty\':productinput,\'fetched\':false});
				});

				console.log("Loop on each record entered in the textarea");
				textarray.forEach(function(element,index){
					console.log("Process record element="+element+" id="+id);
					var verify_batch = false;
					var verify_barcode = false;
					switch(barcodemode){
						case "barcodeforautodetect":
							verify_barcode = barcodeserialforproduct(tabproduct,index,element,barcodeproductqty,selectaddorreplace,"barcode",true);
							verify_batch = barcodeserialforproduct(tabproduct,index,element,barcodeproductqty,selectaddorreplace,"lotserial",true);
							break;
						case "barcodeforproduct":
							verify_barcode = barcodeserialforproduct(tabproduct,index,element,barcodeproductqty,selectaddorreplace,"barcode");
							break;
						case "barcodeforlotserial":
							verify_batch = barcodeserialforproduct(tabproduct,index,element,barcodeproductqty,selectaddorreplace,"lotserial");
							break;
						default:
							alert(\''.dol_escape_js($langs->trans("ErrorWrongBarcodemode")).' "\'+barcodemode+\'"\');
							throw \''.dol_escape_js($langs->trans('ErrorWrongBarcodemode')).' "\'+barcodemode+\'"\';
					}

					if (verify_batch == false && verify_barcode == false) {		/* If the 2 flags are false, not found error */
						errortab2.push(element);
					} else if (verify_batch == true && verify_barcode == true) {		/* If the 2 flags are true, error: we don t know which one to take */
						errortab3.push(element);
					} else if (verify_batch == true) {
						console.log("element="+element);
						console.log(duplicatedbatchcode);
						if (duplicatedbatchcode.includes(element)) {
							errortab1.push(element);
						}
					}
				});

				if (Object.keys(errortab1).length < 1 && Object.keys(errortab2).length < 1 && Object.keys(errortab3).length < 1) {
					tabproduct.forEach(product => {
						if(product.Qty!=0){
							console.log("We change #"+product.Id+"_input to match input in scanner box");
							if(product.hasOwnProperty("reelqty")){
								$.ajax({ url: \''.DOL_URL_ROOT.'/product/inventory/ajax/searchfrombarcode.php\',
									data: { "token":"'.newToken().'", "action":"addnewlineproduct", "fk_entrepot":product.Warehouse, "batch":product.Batch, "fk_inventory":'.dol_escape_js($object->id).', "fk_product":product.fk_product, "reelqty":product.reelqty},
									type: \'POST\',
									async: false,
									success: function(response) {
										response = JSON.parse(response);
										if(response.status == "success"){
											console.log(response.message);
											$("<input type=\'text\' value=\'"+product.Qty+"\' />")
											.attr("id", "id_"+response.id_line+"_input")
											.attr("name", "id_"+response.id_line)
											.appendTo("#formrecord");
										}else{
											console.error(response.message);
										}
									},
									error : function(output) {
										console.error("Error on line creation function");
									},
								});
							} else {
								$("#"+product.Id+"_input").val(product.Qty);
							}
						}
					});
					jQuery("#scantoolmessage").text("'.dol_escape_js($langs->transnoentities("QtyWasAddedToTheScannedBarcode")).'\n");
					/* document.forms["formrecord"].submit(); */
				} else {
					let stringerror = "";
					if (Object.keys(errortab1).length > 0) {
						stringerror += "<br>'.dol_escape_js($langs->transnoentities('ErrorSameBatchNumber')).': ";
						errortab1.forEach(element => {
							stringerror += (element + ", ")
						});
						stringerror = stringerror.slice(0, -2);	/* Remove last ", " */
					}
					if (Object.keys(errortab2).length > 0) {
						stringerror += "<br>'.dol_escape_js($langs->transnoentities('ErrorCantFindCodeInInventory')).': ";
						errortab2.forEach(element => {
							stringerror += (element + ", ")
						});
						stringerror = stringerror.slice(0, -2);	/* Remove last ", " */
					}
					if (Object.keys(errortab3).length > 0) {
						stringerror += "<br>'.dol_escape_js($langs->transnoentities('ErrorCodeScannedIsBothProductAndSerial')).': ";
						errortab3.forEach(element => {
							stringerror += (element + ", ")
						});
						stringerror = stringerror.slice(0, -2);	/* Remove last ", " */
					}
					if (Object.keys(errortab4).length > 0) {
						stringerror += "<br>'.dol_escape_js($langs->transnoentities('ErrorBarcodeNotFoundForProductWarehouse')).': ";
						errortab4.forEach(element => {
							stringerror += (element + ", ")
						});
						stringerror = stringerror.slice(0, -2);	/* Remove last ", " */
					}

					jQuery("#scantoolmessage").html(\''.dol_escape_js($langs->transnoentities("ErrorOnElementsInventory")).'\' + stringerror);
					//alert("'.dol_escape_js($langs->trans("ErrorOnElementsInventory")).' :\n" + stringerror);
				}
			}

		}

		/* This methode is called by parent barcodescannerjs() */
		function barcodeserialforproduct(tabproduct,index,element,barcodeproductqty,selectaddorreplace,mode,autodetect=false){
			BarcodeIsInProduct=0;
			newproductrow=0
			result=false;
			tabproduct.forEach(product => {
				$.ajax({ url: \''.DOL_URL_ROOT.'/product/inventory/ajax/searchfrombarcode.php\',
					data: { "token":"'.newToken().'", "action":"existbarcode", '.(!empty($object->fk_warehouse) ? '"fk_entrepot":'.$object->fk_warehouse.', ' : '').(!empty($object->fk_product) ? '"fk_product":'.$object->fk_product.', ' : '').'"barcode":element, "product":product, "mode":mode},
					type: \'POST\',
					async: false,
					success: function(response) {
						response = JSON.parse(response);
						if (response.status == "success"){
							console.log(response.message);
							if(!newproductrow){
								newproductrow = response.object;
							}
						}else{
							if (mode!="lotserial" && autodetect==false && !errortab4.includes(element)){
								errortab4.push(element);
								console.error(response.message);
							}
						}
					},
					error : function(output) {
					   console.error("Error on barcodeserialforproduct function");
					},
			    });
				console.log("Product "+(index+=1)+": "+element);
				if(mode == "barcode"){
					testonproduct = product.Barcode
				}else if (mode == "lotserial"){
					testonproduct = product.Batch
				}
				if(testonproduct == element){
					if(selectaddorreplace == "add"){
						productqty = parseInt(product.Qty,10);
						product.Qty = productqty + parseInt(barcodeproductqty,10);
					}else if(selectaddorreplace == "replace"){
						if(product.fetched == false){
							product.Qty = barcodeproductqty
							product.fetched=true
						}else{
							productqty = parseInt(product.Qty,10);
							product.Qty = productqty + parseInt(barcodeproductqty,10);
						}
					}
					BarcodeIsInProduct+=1;
				}
			})
			if(BarcodeIsInProduct==0 && newproductrow!=0){
				tabproduct.push({\'Id\':tabproduct.length-1,\'Warehouse\':newproductrow.fk_warehouse,\'Barcode\':mode=="barcode"?element:null,\'Batch\':mode=="lotserial"?element:null,\'Qty\':barcodeproductqty,\'fetched\':true,\'reelqty\':newproductrow.reelqty,\'fk_product\':newproductrow.fk_product,\'mode\':mode});
				result = true;
			}
			if(BarcodeIsInProduct > 0){
				result = true;
			}
			return result;
		}
		';
		print '</script>';
	}
	include DOL_DOCUMENT_ROOT.'/core/class/html.formother.class.php';
	$formother = new FormOther($db);
	print $formother->getHTMLScannerForm("barcodescannerjs", 'all');
}

//Call method to undo changes in real qty
print '<script>';
print 'jQuery(document).ready(function() {
	$("#clearqty").on("click", function() {
		console.log("Clear all values");
		/* disablebuttonmakemovementandclose(); */
		jQuery(".realqty").val("");
		jQuery(".realqty").trigger("change");
		return false;	/* disable submit */
	});
	$(".undochangesqty").on("click", function undochangesqty() {
		console.log("Clear value of inventory line");
		id = this.id;
		id = id.split("_")[1];
		tmpvalue = $("#id_"+id+"_input_tmp").val()
		$("#id_"+id+"_input")[0].value = tmpvalue;
		/* disablebuttonmakemovementandclose(); */
		return false;	/* disable submit */
	});
});';
print '</script>';

print '<div class="fichecenter">';
//print '<div class="fichehalfleft">';
print '<div class="clearboth"></div>';

//print load_fiche_titre($langs->trans('Consumption'), '', '');

print '<div class="div-table-responsive-no-min">';
print '<table id="tablelines" class="noborder noshadow centpercent">';

print '<tr class="liste_titre">';
print '<td>'.$langs->trans("Warehouse").'</td>';
print '<td>'.$langs->trans("Product").'</td>';
if (isModEnabled('productbatch')) {
	print '<td>';
	print $langs->trans("Batch");
	print '</td>';
}
print '<td class="right">'.$langs->trans("ExpectedQty").'</td>';
if (getDolGlobalString('INVENTORY_MANAGE_REAL_PMP')) {
	print '<td class="right">'.$langs->trans('PMPExpected').'</td>';
	print '<td class="right">'.$langs->trans('ExpectedValuation').'</td>';
	print '<td class="right">'.$form->textwithpicto($langs->trans("RealQty"), $langs->trans("InventoryRealQtyHelp")).'</td>';
	print '<td class="right">'.$langs->trans('PMPReal').'</td>';
	print '<td class="right">'.$langs->trans('RealValuation').'</td>';
} else {
	print '<td class="right">';
	print $form->textwithpicto($langs->trans("RealQty"), $langs->trans("InventoryRealQtyHelp"));
	print '</td>';
}
if ($object->status == $object::STATUS_DRAFT || $object->status == $object::STATUS_VALIDATED) {
	// Actions or link to stock movement
	print '<td class="center">';
	print '</td>';
} else {
	// Actions or link to stock movement
	print '<td class="right">';
	//print $langs->trans("StockMovement");
	print '</td>';
}
print '</tr>';

// Line to add a new line in inventory
if ($object->status == $object::STATUS_DRAFT || $object->status == $object::STATUS_VALIDATED) {
	print '<tr>';
	print '<td>';
	print $formproduct->selectWarehouses((GETPOSTISSET('fk_warehouse') ? GETPOST('fk_warehouse', 'int') : $object->fk_warehouse), 'fk_warehouse', 'warehouseopen', 1, 0, 0, '', 0, 0, array(), 'maxwidth300');
	print '</td>';
	print '<td>';
	print $form->select_produits((GETPOSTISSET('fk_product') ? GETPOST('fk_product', 'int') : $object->fk_product), 'fk_product', '', 0, 0, -1, 2, '', 0, null, 0, '1', 0, 'maxwidth300');
	print '</td>';
	if (isModEnabled('productbatch')) {
		print '<td>';
		print '<input type="text" name="batch" class="maxwidth100" value="'.(GETPOSTISSET('batch') ? GETPOST('batch') : '').'">';
		print '</td>';
	}
	print '<td class="right"></td>';
	if (getDolGlobalString('INVENTORY_MANAGE_REAL_PMP')) {
		print '<td class="right">';
		print '</td>';
		print '<td class="right">';
		print '</td>';
		print '<td class="right">';
		print '<input type="text" name="qtytoadd" class="maxwidth75" value="">';
		print '</td>';
		print '<td class="right">';
		print '</td>';
		print '<td class="right">';
		print '</td>';
	} else {
		print '<td class="right">';
		print '<input type="text" name="qtytoadd" class="maxwidth75" value="">';
		print '</td>';
	}
	// Actions
	print '<td class="center">';
	print '<input type="submit" class="button paddingright" name="addline" value="'.$langs->trans("Add").'">';
	print '</td>';
	print '</tr>';
}

// Request to show lines of inventory (prefilled after start/validate step)
$sql = 'SELECT id.rowid, id.datec as date_creation, id.tms as date_modification, id.fk_inventory, id.fk_warehouse,';
$sql .= ' id.fk_product, id.batch, id.qty_stock, id.qty_view, id.qty_regulated, id.fk_movement, id.pmp_real, id.pmp_expected';
$sql .= ' FROM '.MAIN_DB_PREFIX.'inventorydet as id';
$sql .= ' WHERE id.fk_inventory = '.((int) $object->id);
$sql .= $db->order('id.rowid', 'ASC');
$sql .= $db->plimit($limit, $offset);

$cacheOfProducts = array();
$cacheOfWarehouses = array();

//$sql = '';
$resql = $db->query($sql);
if ($resql) {
	$num = $db->num_rows($resql);

	if (!empty($limit != 0) || $num > $limit || $page) {
		print_fleche_navigation($page, $_SERVER["PHP_SELF"], '&id='.$object->id.$paramwithsearch, ($num >= $limit), '<li class="pagination"><span>' . $langs->trans("Page") . ' ' . ($page + 1) . '</span></li>', '', $limit);
	}

	$i = 0;
	$hasinput = false;
	$totalarray = array();
	while ($i < $num) {
		$obj = $db->fetch_object($resql);

		if (isset($cacheOfWarehouses[$obj->fk_warehouse])) {
			$warehouse_static = $cacheOfWarehouses[$obj->fk_warehouse];
		} else {
			$warehouse_static = new Entrepot($db);
			$warehouse_static->fetch($obj->fk_warehouse);

			$cacheOfWarehouses[$warehouse_static->id] = $warehouse_static;
		}

		// Load real stock we have now
		$option = '';
		if (isset($cacheOfProducts[$obj->fk_product])) {
			$product_static = $cacheOfProducts[$obj->fk_product];
		} else {
			$product_static = new Product($db);
			$result = $product_static->fetch($obj->fk_product, '', '', '', 1, 1, 1);

			//$option = 'nobatch';
			$option .= ',novirtual';
			$product_static->load_stock($option); // Load stock_reel + stock_warehouse.

			$cacheOfProducts[$product_static->id] = $product_static;
		}

		print '<tr class="oddeven">';
		print '<td id="id_'.$obj->rowid.'_warehouse" data-ref="'.dol_escape_htmltag($warehouse_static->ref).'">';
		print $warehouse_static->getNomUrl(1);
		print '</td>';
		print '<td id="id_'.$obj->rowid.'_product" data-ref="'.dol_escape_htmltag($product_static->ref).'" data-barcode="'.dol_escape_htmltag($product_static->barcode).'">';
		print $product_static->getNomUrl(1).' - '.$product_static->label;
		print '</td>';

		if (isModEnabled('productbatch')) {
			print '<td id="id_'.$obj->rowid.'_batch" data-batch="'.dol_escape_htmltag($obj->batch).'">';
			$batch_static = new Productlot($db);
			$res = $batch_static->fetch(0, $product_static->id, $obj->batch);
			if ($res) {
				print $batch_static->getNomUrl(1);
			} else {
				print dol_escape_htmltag($obj->batch);
			}
			print '</td>';
		}

		// Expected quantity = Quantity in stock when we start inventory
		print '<td class="right expectedqty" id="id_'.$obj->rowid.'" title="Stock viewed at last update: '.$obj->qty_stock.'">';
		$valuetoshow = $obj->qty_stock;
		// For inventory not yet close, we overwrite with the real value in stock now
		if ($object->status == $object::STATUS_DRAFT || $object->status == $object::STATUS_VALIDATED) {
			if (isModEnabled('productbatch') && $product_static->hasbatch()) {
				$valuetoshow = $product_static->stock_warehouse[$obj->fk_warehouse]->detail_batch[$obj->batch]->qty ?? 0;
			} else {
				$valuetoshow = $product_static->stock_warehouse[$obj->fk_warehouse]->real ?? 0;
			}
		}
		print price2num($valuetoshow, 'MS');
		print '<input type="hidden" name="stock_qty_'.$obj->rowid.'" value="'.$valuetoshow.'">';
		print '</td>';

		// Real quantity
		if ($object->status == $object::STATUS_DRAFT || $object->status == $object::STATUS_VALIDATED) {
			$qty_view = GETPOST("id_".$obj->rowid) && price2num(GETPOST("id_".$obj->rowid), 'MS') >= 0 ? GETPOST("id_".$obj->rowid) : $obj->qty_view;

			//if (!$hasinput && $qty_view !== null && $obj->qty_stock != $qty_view) {
			if ($qty_view != '') {
				$hasinput = true;
			}

			if (getDolGlobalString('INVENTORY_MANAGE_REAL_PMP')) {
				//PMP Expected
				if (!empty($obj->pmp_expected)) {
					$pmp_expected = $obj->pmp_expected;
				} else {
					$pmp_expected = $product_static->pmp;
				}
				$pmp_valuation = $pmp_expected * $valuetoshow;
				print '<td class="right">';
				print price($pmp_expected);
				print '<input type="hidden" name="expectedpmp_'.$obj->rowid.'" value="'.$pmp_expected.'"/>';
				print '</td>';
				print '<td class="right">';
				print price($pmp_valuation);
				print '</td>';

				print '<td class="right">';
				print '<a id="undochangesqty_'.$obj->rowid.'" href="#" class="undochangesqty reposition marginrightonly" title="'.dol_escape_htmltag($langs->trans("Clear")).'">';
				print img_picto('', 'eraser', 'class="opacitymedium"');
				print '</a>';
				print '<input type="text" class="maxwidth50 right realqty" name="id_'.$obj->rowid.'" id="id_'.$obj->rowid.'_input" value="'.$qty_view.'">';
				print '</td>';

				//PMP Real
				print '<td class="right">';
<<<<<<< HEAD


				if (!empty($obj->pmp_real)) {
=======
				if (!empty($obj->pmp_real) || (string) $obj->pmp_real === '0') {
>>>>>>> 27435508
					$pmp_real = $obj->pmp_real;
				} else {
					$pmp_real = $product_static->pmp;
				}
				$pmp_valuation_real = $pmp_real * $qty_view;
				print '<input type="text" class="maxwidth75 right realpmp'.$obj->fk_product.'" name="realpmp_'.$obj->rowid.'" id="id_'.$obj->rowid.'_input_pmp" value="'.price2num($pmp_real).'">';
				print '</td>';
				print '<td class="right">';
				print '<input type="text" class="maxwidth75 right realvaluation'.$obj->fk_product.'" name="realvaluation_'.$obj->rowid.'" id="id_'.$obj->rowid.'_input_real_valuation" value="'.$pmp_valuation_real.'">';
				print '</td>';

				$totalExpectedValuation += $pmp_valuation;
				$totalRealValuation += $pmp_valuation_real;
			} else {
				print '<td class="right">';
				print '<a id="undochangesqty_'.$obj->rowid.'" href="#" class="undochangesqty reposition marginrightonly" title="'.dol_escape_htmltag($langs->trans("Clear")).'">';
				print img_picto('', 'eraser', 'class="opacitymedium"');
				print '</a>';
				print '<input type="text" class="maxwidth50 right realqty" name="id_'.$obj->rowid.'" id="id_'.$obj->rowid.'_input" value="'.$qty_view.'">';
				print '</td>';
			}

			// Picto delete line
			print '<td class="right">';
			print '<a class="reposition" href="'.DOL_URL_ROOT.'/product/inventory/inventory.php?id='.$object->id.'&lineid='.$obj->rowid.'&action=deleteline&page='.$page.$paramwithsearch.'&token='.newToken().'">'.img_delete().'</a>';
			$qty_tmp = price2num(GETPOST("id_".$obj->rowid."_input_tmp", 'MS')) >= 0 ? GETPOST("id_".$obj->rowid."_input_tmp") : $qty_view;
			print '<input type="hidden" class="maxwidth50 right realqty" name="id_'.$obj->rowid.'_input_tmp" id="id_'.$obj->rowid.'_input_tmp" value="'.$qty_tmp.'">';
			print '</td>';
		} else {
			if (getDolGlobalString('INVENTORY_MANAGE_REAL_PMP')) {
				//PMP Expected
				if (!empty($obj->pmp_expected)) {
					$pmp_expected = $obj->pmp_expected;
				} else {
					$pmp_expected = $product_static->pmp;
				}
				$pmp_valuation = $pmp_expected * $valuetoshow;
				print '<td class="right">';
				print price($pmp_expected);
				print '</td>';
				print '<td class="right">';
				print price($pmp_valuation);
				print '</td>';

				print '<td class="right nowraponall">';
				print $obj->qty_view;	// qty found
				print '</td>';

				//PMP Real
				print '<td class="right">';
				if (!empty($obj->pmp_real)) {
					$pmp_real = $obj->pmp_real;
				} else {
					$pmp_real = $product_static->pmp;
				}
				$pmp_valuation_real = $pmp_real * $obj->qty_view;
				print price($pmp_real);
				print '</td>';
				print '<td class="right">';
				print price($pmp_valuation_real);
				print '</td>';
				print '<td class="nowraponall right">';

				$totalExpectedValuation += $pmp_valuation;
				$totalRealValuation += $pmp_valuation_real;
			} else {
				print '<td class="right nowraponall">';
				print $obj->qty_view;	// qty found
				print '</td>';
			}
			print '<td>';
			if ($obj->fk_movement > 0) {
				$stockmovment = new MouvementStock($db);
				$stockmovment->fetch($obj->fk_movement);
				print $stockmovment->getNomUrl(1, 'movements');
			}
			print '</td>';
		}
		print '</tr>';

		$i++;
	}
} else {
	dol_print_error($db);
}
if (getDolGlobalString('INVENTORY_MANAGE_REAL_PMP')) {
	print '<tr class="liste_total">';
	print '<td colspan="4">'.$langs->trans("Total").'</td>';
	print '<td class="right" colspan="2">'.price($totalExpectedValuation).'</td>';
	print '<td class="right" id="totalRealValuation" colspan="3">'.price($totalRealValuation).'</td>';
	print '<td></td>';
	print '</tr>';
}
print '</table>';

print '</div>';

if ($object->status == $object::STATUS_VALIDATED) {
	print '<center><input id="submitrecord" type="submit" class="button button-save" name="save" value="'.$langs->trans("Save").'"></center>';
}

print '</div>';


// Call method to disable the button if no qty entered yet for inventory
/*
if ($object->status != $object::STATUS_VALIDATED || !$hasinput) {
	print '<script type="text/javascript">
				jQuery(document).ready(function() {
					console.log("Call disablebuttonmakemovementandclose because status = '.((int) $object->status).' or $hasinput = '.((int) $hasinput).'");
					disablebuttonmakemovementandclose();
				});
			</script>';
}
*/

print '</form>';

print '<script type="text/javascript">
					$(document).ready(function() {

                        $(".paginationnext:last").click(function(e){
                            var form = $("#formrecord");
   							var actionURL = "'.$_SERVER['PHP_SELF'].'?id='.$object->id.'&page='.($page).$paramwithsearch.'";
   							$.ajax({
      					 	url: actionURL,
        					data: form.serialize(),
        					cache: false,
        					success: function(result){
           				 	window.location.href = "'.$_SERVER['PHP_SELF'].'?id='.$object->id.'&page='.($page + 1).$paramwithsearch.'";
    						}});
    					});


                         $(".paginationprevious:last").click(function(e){
                            var form = $("#formrecord");
   							var actionURL = "'.$_SERVER['PHP_SELF'].'?id='.$object->id.'&page='.($page).$paramwithsearch.'";
   							$.ajax({
      					 	url: actionURL,
        					data: form.serialize(),
        					cache: false,
        					success: function(result){
           				 	window.location.href = "'.$_SERVER['PHP_SELF'].'?id='.$object->id.'&page='.($page - 1).$paramwithsearch.'";
       					 	}});
						 });

                          $("#idbuttonmakemovementandclose").click(function(e){
                            var form = $("#formrecord");
   							var actionURL = "'.$_SERVER['PHP_SELF'].'?id='.$object->id.'&page='.($page).$paramwithsearch.'";
   							$.ajax({
      					 	url: actionURL,
        					data: form.serialize(),
        					cache: false,
        					success: function(result){
           				 	window.location.href = "'.$_SERVER['PHP_SELF'].'?id='.$object->id.'&page='.($page - 1).$paramwithsearch.'&action=record";
       					 	}});
						 });
					});
</script>';


if (getDolGlobalString('INVENTORY_MANAGE_REAL_PMP')) {
	?>
<script type="text/javascript">
$('.realqty').on('change', function () {
	let realqty = $(this).closest('tr').find('.realqty').val();
	let inputPmp = $(this).closest('tr').find('input[class*=realpmp]');
	let realpmp = $(inputPmp).val();
	if (!isNaN(realqty) && !isNaN(realpmp)) {
		let realval = realqty * realpmp;
		$(this).closest('tr').find('input[name^=realvaluation]').val(realval.toFixed(2));
	}
	updateTotalValuation();
});

$('input[class*=realpmp]').on('change', function () {
	let inputQtyReal = $(this).closest('tr').find('.realqty');
	let realqty = $(inputQtyReal).val();
	let inputPmp = $(this).closest('tr').find('input[class*=realpmp]');
	console.log(inputPmp);
	let realPmpClassname = $(inputPmp).attr('class').match(/[\w-]*realpmp[\w-]*/g)[0];
	let realpmp = $(inputPmp).val();
	if (!isNaN(realpmp)) {
		$('.'+realPmpClassname).val(realpmp); //For batch case if pmp is changed we change it everywhere it's same product and calc back everything

		if (!isNaN(realqty)) {
			let realval = realqty * realpmp;
			$(this).closest('tr').find('input[name^=realvaluation]').val(realval.toFixed(2));
		}
		$('.realqty').trigger('change');
		updateTotalValuation();
	}
});

$('input[name^=realvaluation]').on('change', function () {
	let inputQtyReal = $(this).closest('tr').find('.realqty');
	let realqty = $(inputQtyReal).val();
	let inputPmp = $(this).closest('tr').find('input[class*=realpmp]');
	let inputRealValuation = $(this).closest('tr').find('input[name^=realvaluation]');
	let realPmpClassname = $(inputPmp).attr('class').match(/[\w-]*realpmp[\w-]*/g)[0];
	let realvaluation = $(inputRealValuation).val();
	if (!isNaN(realvaluation) && !isNaN(realqty) && realvaluation !== '' && realqty !== '' && realqty !== 0) {
		let realpmp = realvaluation / realqty
		$('.'+realPmpClassname).val(realpmp); //For batch case if pmp is changed we change it everywhere it's same product and calc back everything
		$('.realqty').trigger('change');
		updateTotalValuation();
	}
});

function updateTotalValuation() {
	let total = 0;
	$('input[name^=realvaluation]').each(function( index ) {
		let val = $(this).val();
		if(!isNaN(val)) total += parseFloat($(this).val());
	});
	let currencyFractionDigits = new Intl.NumberFormat('fr-FR', {
		style: 'currency',
		currency: 'EUR',
	}).resolvedOptions().maximumFractionDigits;
	$('#totalRealValuation').html(total.toLocaleString('fr-FR', {
		maximumFractionDigits: currencyFractionDigits
	}));
}


</script>
	<?php
}

// End of page
llxFooter();
$db->close();<|MERGE_RESOLUTION|>--- conflicted
+++ resolved
@@ -1108,13 +1108,7 @@
 
 				//PMP Real
 				print '<td class="right">';
-<<<<<<< HEAD
-
-
-				if (!empty($obj->pmp_real)) {
-=======
 				if (!empty($obj->pmp_real) || (string) $obj->pmp_real === '0') {
->>>>>>> 27435508
 					$pmp_real = $obj->pmp_real;
 				} else {
 					$pmp_real = $product_static->pmp;
