<?php
/* Copyright (C) 2019 Laurent Destailleur  <eldy@users.sourceforge.net>
 *
 * This program is free software; you can redistribute it and/or modify
 * it under the terms of the GNU General Public License as published by
 * the Free Software Foundation; either version 3 of the License, or
 * (at your option) any later version.
 *
 * This program is distributed in the hope that it will be useful,
 * but WITHOUT ANY WARRANTY; without even the implied warranty of
 * MERCHANTABILITY or FITNESS FOR A PARTICULAR PURPOSE.  See the
 * GNU General Public License for more details.
 *
 * You should have received a copy of the GNU General Public License
 * along with this program. If not, see <https://www.gnu.org/licenses/>.
 */

/**
 *   	\file       htdocs/product/inventory/inventory.php
 *		\ingroup    inventory
 *		\brief      Tabe to enter counting
 */

require '../../main.inc.php';
include_once DOL_DOCUMENT_ROOT.'/core/class/html.formcompany.class.php';
include_once DOL_DOCUMENT_ROOT.'/product/class/html.formproduct.class.php';
include_once DOL_DOCUMENT_ROOT.'/product/class/product.class.php';
include_once DOL_DOCUMENT_ROOT.'/product/inventory/class/inventory.class.php';
include_once DOL_DOCUMENT_ROOT.'/product/inventory/lib/inventory.lib.php';
include_once DOL_DOCUMENT_ROOT.'/product/stock/class/mouvementstock.class.php';

// Load translation files required by the page
$langs->loadLangs(array("stocks", "other", "productbatch"));

// Get parameters
$id = GETPOST('id', 'int');
$ref = GETPOST('ref', 'alpha');
$action = GETPOST('action', 'aZ09');
$confirm = GETPOST('confirm', 'alpha');
$cancel = GETPOST('cancel', 'aZ09');
$contextpage = GETPOST('contextpage', 'aZ') ?GETPOST('contextpage', 'aZ') : 'inventorycard'; // To manage different context of search
$backtopage = GETPOST('backtopage', 'alpha');

$fk_warehouse = GETPOST('fk_warehouse', 'int');
$fk_product = GETPOST('fk_product', 'int');
$lineid = GETPOST('lineid', 'int');
$batch = GETPOST('batch', 'alphanohtml');

if (empty($conf->global->MAIN_USE_ADVANCED_PERMS)) {
	$result = restrictedArea($user, 'stock', $id);
} else {
	$result = restrictedArea($user, 'stock', $id, '', 'inventory_advance');
}

// Initialize technical objects
$object = new Inventory($db);
$extrafields = new ExtraFields($db);
$diroutputmassaction = $conf->stock->dir_output.'/temp/massgeneration/'.$user->id;
$hookmanager->initHooks(array('inventorycard')); // Note that conf->hooks_modules contains array

// Fetch optionals attributes and labels
$extrafields->fetch_name_optionals_label($object->table_element);

$search_array_options = $extrafields->getOptionalsFromPost($object->table_element, '', 'search_');

// Initialize array of search criterias
$search_all = GETPOST("search_all", 'alpha');
$search = array();
foreach ($object->fields as $key => $val) {
	if (GETPOST('search_'.$key, 'alpha')) {
		$search[$key] = GETPOST('search_'.$key, 'alpha');
	}
}

if (empty($action) && empty($id) && empty($ref)) {
	$action = 'view';
}

// Load object
include DOL_DOCUMENT_ROOT.'/core/actions_fetchobject.inc.php'; // Must be include, not include_once.

// Security check - Protection if external user
//if ($user->socid > 0) accessforbidden();
//if ($user->socid > 0) $socid = $user->socid;
//$result = restrictedArea($user, 'mymodule', $id);

if (empty($conf->global->MAIN_USE_ADVANCED_PERMS)) {
	$permissiontoadd = $user->rights->stock->creer;
	$permissiontodelete = $user->rights->stock->supprimer;
} else {
	$permissiontoadd = $user->rights->stock->inventory_advance->write;
	$permissiontodelete = $user->rights->stock->inventory_advance->write;
}

$now = dol_now();


/*
 * Actions
 */

<<<<<<< HEAD
if ($action == 'cancel_record' && $permissiontoadd) {
	$object->setCanceled($user);
}

if ($action == 'update' && $user->rights->stock->mouvement->creer) {
	$stockmovment = new MouvementStock($db);
	$stockmovment->origin = $object;

	$db->begin();

	$sql = 'SELECT id.rowid, id.datec as date_creation, id.tms as date_modification, id.fk_inventory, id.fk_warehouse,';
	$sql .= ' id.fk_product, id.batch, id.qty_stock, id.qty_view, id.qty_regulated';
	$sql .= ' FROM '.MAIN_DB_PREFIX.'inventorydet as id';
	$sql .= ' WHERE id.fk_inventory = '.$object->id;
	$resql = $db->query($sql);
	if ($resql) {
		$num = $db->num_rows($resql);
		$i = 0;
		$totalarray = array();
		while ($i < $num) {
			$line = $db->fetch_object($resql);
			$qty_stock = $line->qty_stock;
			$qty_view = $line->qty_view;		// The quantity viewed by inventorier, the qty we target

			if (!is_null($qty_view)) {
				$stock_movement_qty = price2num($qty_view - $qty_stock, 'MS');
				if ($stock_movement_qty != 0) {
					if ($stock_movement_qty < 0) {
						$movement_type = 1;
					} else {
						$movement_type = 0;
					}

					$datemovement = '';

					$idstockmove = $stockmovment->_create($user, $line->fk_product, $line->fk_warehouse, $stock_movement_qty, $movement_type, 0, $langs->trans('LabelOfInventoryMovemement', $object->id), 'INV'.$object->id, $datemovement, '', '', $line->batch);
					if ($idstockmove < 0) {
						$error++;
						setEventMessages($stockmovment->error, $stockmovment->errors, 'errors');
						break;
					}
				}
			}
			$i++;
		}

		if (!$error) {
			$object->setRecorded($user);
		}
	} else {
		setEventMessages($db->lasterror, null, 'errors');
		$error++;
	}

	if (! $error) {
		$db->commit();
	} else {
		$db->rollbak();
	}
}

if ($action =='updateinventorylines' && $permissiontoadd) {
	$sql = 'SELECT id.rowid, id.datec as date_creation, id.tms as date_modification, id.fk_inventory, id.fk_warehouse,';
	$sql .= ' id.fk_product, id.batch, id.qty_stock, id.qty_view, id.qty_regulated';
	$sql .= ' FROM '.MAIN_DB_PREFIX.'inventorydet as id';
	$sql .= ' WHERE id.fk_inventory = '.$object->id;

	$resql = $db->query($sql);
	if ($resql) {
		$num = $db->num_rows($resql);
		$i = 0;
		$totalarray = array();
		while ($i < $num) {
			$line = $db->fetch_object($resql);
			$lineid = $line->rowid;
			$inventoryline = new InventoryLine($db);
			$inventoryline->fetch($lineid);
			$inventoryline->qty_view = GETPOST("id_".$inventoryline->id);
			$inventoryline->update($user);
			$i++;
		}
	}
=======
if ($cancel) {
	$action = '';
>>>>>>> 95dc2558
}

$parameters = array();
$reshook = $hookmanager->executeHooks('doActions', $parameters, $object, $action); // Note that $action and $object may have been modified by some hooks
if ($reshook < 0) {
	setEventMessages($hookmanager->error, $hookmanager->errors, 'errors');
}

if (empty($reshook)) {
	$error = 0;

	if ($action == 'cancel_record' && $permissiontoadd) {
		$object->setCanceled($user);
	}

	// Close inventory by recording the stock movements
	if ($action == 'update' && !empty($user->rights->stock->mouvement->creer)) {
		$stockmovment = new MouvementStock($db);
		$stockmovment->setOrigin($object->element, $object->id);

		$cacheOfProducts = array();

		$db->begin();

		$sql = 'SELECT id.rowid, id.datec as date_creation, id.tms as date_modification, id.fk_inventory, id.fk_warehouse,';
		$sql .= ' id.fk_product, id.batch, id.qty_stock, id.qty_view, id.qty_regulated';
		$sql .= ' FROM '.MAIN_DB_PREFIX.'inventorydet as id';
		$sql .= ' WHERE id.fk_inventory = '.((int) $object->id);

		$resql = $db->query($sql);
		if ($resql) {
			$num = $db->num_rows($resql);
			$i = 0;
			$totalarray = array();
			while ($i < $num) {
				$line = $db->fetch_object($resql);

				$qty_stock = $line->qty_stock;
				$qty_view = $line->qty_view;		// The quantity viewed by inventorier, the qty we target


				// Load real stock we have now.
				if (isset($cacheOfProducts[$line->fk_product])) {
					$product_static = $cacheOfProducts[$line->fk_product];
				} else {
					$product_static = new Product($db);
					$result = $product_static->fetch($line->fk_product, '', '', '', 1, 1, 1);

					//$option = 'nobatch';
					$option .= ',novirtual';
					$product_static->load_stock($option); // Load stock_reel + stock_warehouse.

					$cacheOfProducts[$product_static->id] = $product_static;
				}

				// Get the real quantity in stock now, but before the stock move for inventory.
				$realqtynow = $product_static->stock_warehouse[$line->fk_warehouse]->real;
				if ($conf->productbatch->enabled && $product_static->hasbatch()) {
					$realqtynow = $product_static->stock_warehouse[$line->fk_warehouse]->detail_batch[$line->batch]->qty;
				}


				if (!is_null($qty_view)) {
					$stock_movement_qty = price2num($qty_view - $realqtynow, 'MS');
					if ($stock_movement_qty != 0) {
						if ($stock_movement_qty < 0) {
							$movement_type = 1;
						} else {
							$movement_type = 0;
						}

						$datemovement = '';
						//$inventorycode = 'INV'.$object->id;
						$inventorycode = 'INV-'.$object->ref;

						$idstockmove = $stockmovment->_create($user, $line->fk_product, $line->fk_warehouse, $stock_movement_qty, $movement_type, 0, $langs->trans('LabelOfInventoryMovemement', $object->ref), $inventorycode, $datemovement, '', '', $line->batch);
						if ($idstockmove < 0) {
							$error++;
							setEventMessages($stockmovment->error, $stockmovment->errors, 'errors');
							break;
						}

						// Update line with id of stock movement (and the start quantity if it has changed this last recording)
						$sqlupdate = "UPDATE ".MAIN_DB_PREFIX."inventorydet";
						$sqlupdate .= " SET fk_movement = ".((int) $idstockmove);
						if ($qty_stock != $realqtynow) {
							$sqlupdate .= ", qty_stock = ".((float) $realqtynow);
						}
						$sqlupdate .= " WHERE rowid = ".((int) $line->rowid);
						$resqlupdate = $db->query($sqlupdate);
						if (! $resqlupdate) {
							$error++;
							setEventMessages($db->lasterror(), null, 'errors');
							break;
						}
					}
				}
				$i++;
			}

			if (!$error) {
				$object->setRecorded($user);
			}
		} else {
			setEventMessages($db->lasterror, null, 'errors');
			$error++;
		}

		if (! $error) {
			$db->commit();
		} else {
			$db->rollback();
		}
	}

	// Save quantity found during inventory (when we click on Save button on inventory page)
	if ($action =='updateinventorylines' && $permissiontoadd) {
		$sql = 'SELECT id.rowid, id.datec as date_creation, id.tms as date_modification, id.fk_inventory, id.fk_warehouse,';
		$sql .= ' id.fk_product, id.batch, id.qty_stock, id.qty_view, id.qty_regulated';
		$sql .= ' FROM '.MAIN_DB_PREFIX.'inventorydet as id';
		$sql .= ' WHERE id.fk_inventory = '.((int) $object->id);

		$db->begin();

		$resql = $db->query($sql);
		if ($resql) {
			$num = $db->num_rows($resql);
			$i = 0;
			$totalarray = array();
			$inventoryline = new InventoryLine($db);

			while ($i < $num) {
				$line = $db->fetch_object($resql);
				$lineid = $line->rowid;

				$result = 0;
				$resultupdate = 0;

				if (GETPOST("id_".$lineid, 'alpha') != '') {		// If a value was set ('0' or something else)
					$qtytoupdate = price2num(GETPOST("id_".$lineid, 'alpha'), 'MS');
					$result = $inventoryline->fetch($lineid);
					if ($qtytoupdate < 0) {
						$result = -1;
						setEventMessages($langs->trans("FieldCannotBeNegative", $langs->transnoentitiesnoconv("RealQty")), null, 'errors');
					}
					if ($result > 0) {
						$inventoryline->qty_stock = price2num(GETPOST('stock_qty_'.$lineid, 'alpha'), 'MS');	// The new value that was set in as hidden field
						$inventoryline->qty_view = $qtytoupdate;	// The new value we want
						$resultupdate = $inventoryline->update($user);
					}
				} else {
					// Delete record
					$result = $inventoryline->fetch($lineid);
					if ($result > 0) {
						$inventoryline->qty_view = null;			// The new value we want
						$resultupdate = $inventoryline->update($user);
					}
				}

				if ($result < 0 || $resultupdate < 0) {
					$error++;
				}

				$i++;
			}
		}

		// Update user that update quantities
		if (! $error) {
			$sqlupdate = "UPDATE ".MAIN_DB_PREFIX."inventory";
			$sqlupdate .= " SET fk_user_modif = ".((int) $user->id);
			$sqlupdate .= " WHERE rowid = ".((int) $object->id);
			$resqlupdate = $db->query($sqlupdate);
			if (! $resqlupdate) {
				$error++;
				setEventMessages($db->lasterror(), null, 'errors');
			}
		}

		if (!$error) {
			$db->commit();
		} else {
			$db->rollback();
		}
	}


	$backurlforlist = DOL_URL_ROOT.'/product/inventory/list.php';
	$backtopage = DOL_URL_ROOT.'/product/inventory/inventory.php?id='.$object->id;

	// Actions cancel, add, update, delete or clone
	include DOL_DOCUMENT_ROOT.'/core/actions_addupdatedelete.inc.php';

	// Actions when linking object each other
	include DOL_DOCUMENT_ROOT.'/core/actions_dellink.inc.php';

	// Actions when printing a doc from card
	include DOL_DOCUMENT_ROOT.'/core/actions_printing.inc.php';

	// Actions to send emails
	/*$triggersendname = 'MYOBJECT_SENTBYMAIL';
	$autocopy='MAIN_MAIL_AUTOCOPY_MYOBJECT_TO';
	$trackid='stockinv'.$object->id;
	include DOL_DOCUMENT_ROOT.'/core/actions_sendmails.inc.php';*/

	if (GETPOST('addline', 'alpha')) {
		if ($fk_warehouse <= 0) {
			$error++;
			setEventMessages($langs->trans("ErrorFieldRequired", $langs->transnoentitiesnoconv("Warehouse")), null, 'errors');
		}
		if ($fk_product <= 0) {
			$error++;
			setEventMessages($langs->trans("ErrorFieldRequired", $langs->transnoentitiesnoconv("Product")), null, 'errors');
		}
		if (price2num(GETPOST('qtytoadd'), 'MS') < 0) {
			$error++;
			setEventMessages($langs->trans("FieldCannotBeNegative", $langs->transnoentitiesnoconv("RealQty")), null, 'errors');
		}
		if (!$error && !empty($conf->productbatch->enabled)) {
			$tmpproduct = new Product($db);
			$result = $tmpproduct->fetch($fk_product);

			if (!$error && $tmpproduct->status_batch && !$batch) {
				$error++;
				$langs->load("errors");
				setEventMessages($langs->trans("ErrorProductNeedBatchNumber", $tmpproduct->ref), null, 'errors');
			}
			if (!$error && !$tmpproduct->status_batch && $batch) {
				$error++;
				$langs->load("errors");
				setEventMessages($langs->trans("ErrorProductDoesNotNeedBatchNumber", $tmpproduct->ref), null, 'errors');
			}
		}
		if (!$error) {
			$tmp = new InventoryLine($db);
			$tmp->fk_inventory = $object->id;
			$tmp->fk_warehouse = $fk_warehouse;
			$tmp->fk_product = $fk_product;
			$tmp->batch = $batch;
			$tmp->datec = $now;
			$tmp->qty_view = (GETPOST('qtytoadd') != '' ? price2num(GETPOST('qtytoadd', 'MS')) : null);

			$result = $tmp->create($user);
			if ($result < 0) {
				if ($db->lasterrno() == 'DB_ERROR_RECORD_ALREADY_EXISTS') {
					$langs->load("errors");
					setEventMessages($langs->trans("ErrorRecordAlreadyExists"), null, 'errors');
				} else {
					dol_print_error($db, $tmp->error, $tmp->errors);
				}
			} else {
				// Clear var
				$_POST['batch'] = '';
				$_POST['qtytoadd'] = '';
			}
		}
	}
}




/*
 * View
 */

$form = new Form($db);
$formproduct = new FormProduct($db);

$help_url = '';
<<<<<<< HEAD

llxHeader('', $langs->trans('Inventory'), $help_url);
=======

llxHeader('', $langs->trans('Inventory'), $help_url);


// Disable button Generate movement if data were modified and not saved
print '<script type="text/javascript">
function disablebuttonmakemovementandclose() {
	console.log("Disable button idbuttonmakemovementandclose until we save");
	jQuery("#idbuttonmakemovementandclose").attr(\'disabled\',\'disabled\');
	jQuery("#idbuttonmakemovementandclose").attr(\'onclick\', \'return false;\');
	jQuery("#idbuttonmakemovementandclose").attr(\'title\',\''.dol_escape_js($langs->trans("SaveQtyFirst")).'\');
	jQuery("#idbuttonmakemovementandclose").attr(\'class\',\'butActionRefused classfortooltip\');
};

jQuery(document).ready(function() {
	jQuery(".realqty").keyup(function() {
		console.log("keyup on realqty");
		disablebuttonmakemovementandclose();
	});
	jQuery(".realqty").change(function() {
		console.log("change on realqty");
		disablebuttonmakemovementandclose();
	});
});
</script>';
>>>>>>> 95dc2558


// Part to show record
if ($object->id > 0) {
	$res = $object->fetch_optionals();

	$head = inventoryPrepareHead($object);
	print dol_get_fiche_head($head, 'inventory', $langs->trans("Inventory"), -1, 'stock');

	$formconfirm = '';

	// Confirmation to delete
	if ($action == 'delete') {
		$formconfirm = $form->formconfirm($_SERVER["PHP_SELF"].'?id='.$object->id, $langs->trans('DeleteInventory'), $langs->trans('ConfirmDeleteOrder'), 'confirm_delete', '', 0, 1);
	}
	// Confirmation to delete line
	if ($action == 'deleteline') {
		$formconfirm = $form->formconfirm($_SERVER["PHP_SELF"].'?id='.$object->id.'&lineid='.$lineid, $langs->trans('DeleteLine'), $langs->trans('ConfirmDeleteLine'), 'confirm_deleteline', '', 0, 1);
	}

	// Clone confirmation
	if ($action == 'clone') {
		// Create an array for form
		$formquestion = array();
		$formconfirm = $form->formconfirm($_SERVER["PHP_SELF"].'?id='.$object->id, $langs->trans('ToClone'), $langs->trans('ConfirmCloneMyObject', $object->ref), 'confirm_clone', $formquestion, 'yes', 1);
	}

	// Confirmation to close
	if ($action == 'record') {
		$formconfirm = $form->formconfirm($_SERVER["PHP_SELF"].'?id='.$object->id, $langs->trans('Close'), $langs->trans('ConfirmFinish'), 'update', '', 0, 1);
		$action = 'view';
	}

	// Confirmation to close
	if ($action == 'confirm_cancel') {
		$formconfirm = $form->formconfirm($_SERVER["PHP_SELF"].'?id='.$object->id, $langs->trans('Cancel'), $langs->trans('ConfirmCancel'), 'cancel_record', '', 0, 1);
		$action = 'view';
	}

	// Call Hook formConfirm
	$parameters = array('formConfirm' => $formconfirm, 'lineid' => $lineid);
	$reshook = $hookmanager->executeHooks('formConfirm', $parameters, $object, $action); // Note that $action and $object may have been modified by hook
	if (empty($reshook)) {
		$formconfirm .= $hookmanager->resPrint;
	} elseif ($reshook > 0) {
		$formconfirm = $hookmanager->resPrint;
	}

	// Print form confirm
	print $formconfirm;


	// Object card
	// ------------------------------------------------------------
	$linkback = '<a href="'.DOL_URL_ROOT.'/product/inventory/list.php">'.$langs->trans("BackToList").'</a>';

	$morehtmlref = '<div class="refidno">';
	/*
	// Ref bis
	$morehtmlref.=$form->editfieldkey("RefBis", 'ref_client', $object->ref_client, $object, $user->rights->inventory->creer, 'string', '', 0, 1);
	$morehtmlref.=$form->editfieldval("RefBis", 'ref_client', $object->ref_client, $object, $user->rights->inventory->creer, 'string', '', null, null, '', 1);
	// Thirdparty
	$morehtmlref.='<br>'.$langs->trans('ThirdParty') . ' : ' . $soc->getNomUrl(1);
	// Project
	if (! empty($conf->projet->enabled))
	{
		$langs->load("projects");
		$morehtmlref.='<br>'.$langs->trans('Project') . ' ';
		if ($user->rights->inventory->creer)
		{
			if ($action != 'classify')
			{
				$morehtmlref.='<a class="editfielda" href="' . $_SERVER['PHP_SELF'] . '?action=classify&token='.newToken().'&id=' . $object->id . '">' . img_edit($langs->transnoentitiesnoconv('SetProject')) . '</a> : ';
				if ($action == 'classify') {
					//$morehtmlref.=$form->form_project($_SERVER['PHP_SELF'] . '?id=' . $object->id, $object->socid, $object->fk_project, 'projectid', 0, 0, 1, 1);
					$morehtmlref.='<form method="post" action="'.$_SERVER['PHP_SELF'].'?id='.$object->id.'">';
					$morehtmlref.='<input type="hidden" name="action" value="classin">';
					$morehtmlref.='<input type="hidden" name="token" value="'.newToken().'">';
					$morehtmlref.=$formproject->select_projects($object->socid, $object->fk_project, 'projectid', $maxlength, 0, 1, 0, 1, 0, 0, '', 1);
					$morehtmlref.='<input type="submit" class="button valignmiddle" value="'.$langs->trans("Modify").'">';
					$morehtmlref.='</form>';
				} else {
					$morehtmlref.=$form->form_project($_SERVER['PHP_SELF'] . '?id=' . $object->id, $object->socid, $object->fk_project, 'none', 0, 0, 0, 1);
				}
			}
		} else {
			if (! empty($object->fk_project)) {
				$proj = new Project($db);
				$proj->fetch($object->fk_project);
				$morehtmlref.=$proj->getNomUrl();
			} else {
				$morehtmlref.='';
			}
		}
	}
	*/
	$morehtmlref .= '</div>';


	dol_banner_tab($object, 'ref', $linkback, 1, 'ref', 'ref', $morehtmlref);


	print '<div class="fichecenter">';
	print '<div class="fichehalfleft">';
	print '<div class="underbanner clearboth"></div>';
	print '<table class="border centpercent tableforfield">'."\n";

	// Common attributes
	include DOL_DOCUMENT_ROOT.'/core/tpl/commonfields_view.tpl.php';

	// Other attributes. Fields from hook formObjectOptions and Extrafields.
	include DOL_DOCUMENT_ROOT.'/core/tpl/extrafields_view.tpl.php';

	//print '<tr><td class="titlefield fieldname_invcode">'.$langs->trans("InventoryCode").'</td><td>INV'.$object->id.'</td></tr>';

	print '</table>';
	print '</div>';
	print '</div>';

	print '<div class="clearboth"></div>';

	print dol_get_fiche_end();


<<<<<<< HEAD
	print '<form method="POST" action="'.$_SERVER["PHP_SELF"].'">';
=======
	print '<form id="formrecord" name="formrecord" method="POST" action="'.$_SERVER["PHP_SELF"].'">';
>>>>>>> 95dc2558
	print '<input type="hidden" name="token" value="'.newToken().'">';
	print '<input type="hidden" name="action" value="updateinventorylines">';
	print '<input type="hidden" name="id" value="'.$object->id.'">';
	if ($backtopage) {
		print '<input type="hidden" name="backtopage" value="'.$backtopage.'">';
	}


	// Buttons for actions
	if ($action != 'record') {
		print '<div class="tabsAction">'."\n";
		$parameters = array();
		$reshook = $hookmanager->executeHooks('addMoreActionsButtons', $parameters, $object, $action); // Note that $action and $object may have been modified by hook
		if ($reshook < 0) {
			setEventMessages($hookmanager->error, $hookmanager->errors, 'errors');
		}

		if (empty($reshook)) {
			if ($object->status == Inventory::STATUS_DRAFT) {
				if ($permissiontoadd) {
					print '<a class="butAction" href="'.$_SERVER["PHP_SELF"].'?id='.$object->id.'&action=confirm_validate&confirm=yes&token='.newToken().'">'.$langs->trans("Validate").' ('.$langs->trans("Start").')</a>'."\n";
				} else {
					print '<a class="butActionRefused classfortooltip" href="#" title="'.dol_escape_htmltag($langs->trans("NotEnoughPermissions")).'">'.$langs->trans('Validate').' ('.$langs->trans("Start").')</a>'."\n";
				}
			}

			// Save
			if ($object->status == $object::STATUS_VALIDATED) {
<<<<<<< HEAD
				if ($object->status == Inventory::STATUS_VALIDATED) {
					if ($permissiontoadd) {
						print '<a class="butAction" href="'.$_SERVER["PHP_SELF"].'?id='.$object->id.'&amp;action=record">'.$langs->trans("MakeMovementsAndClose").'</a>'."\n";
					} else {
						print '<a class="butActionRefused classfortooltip" href="#" title="'.dol_escape_htmltag($langs->trans("NotEnoughPermissions")).'">'.$langs->trans('MakeMovementsAndClose').'</a>'."\n";
					}
				}

				if ($permissiontoadd) {
					print '<a class="butActionDelete" href="'.$_SERVER["PHP_SELF"].'?id='.$object->id.'&amp;action=confirm_cancel">'.$langs->trans("Cancel").'</a>'."\n";
=======
				if ($permissiontoadd) {
					print '<a class="butAction classfortooltip" id="idbuttonmakemovementandclose" href="'.$_SERVER["PHP_SELF"].'?id='.$object->id.'&action=record&token='.newToken().'" title="'.dol_escape_htmltag($langs->trans("MakeMovementsAndClose")).'">'.$langs->trans("MakeMovementsAndClose").'</a>'."\n";
				} else {
					print '<a class="butActionRefused classfortooltip" href="#" title="'.dol_escape_htmltag($langs->trans("NotEnoughPermissions")).'">'.$langs->trans('MakeMovementsAndClose').'</a>'."\n";
				}

				if ($permissiontoadd) {
					print '<a class="butActionDelete" href="'.$_SERVER["PHP_SELF"].'?id='.$object->id.'&action=confirm_cancel&token='.newToken().'">'.$langs->trans("Cancel").'</a>'."\n";
>>>>>>> 95dc2558
				}
			}
		}
		print '</div>'."\n";

		if ($object->status != Inventory::STATUS_DRAFT && $object->status != Inventory::STATUS_VALIDATED) {
			print '<br><br>';
		}
	}



	if ($object->status == Inventory::STATUS_VALIDATED) {
		print '<center>';
<<<<<<< HEAD
		if ($permissiontoadd) {
			/*
			 if (!empty($conf->barcode->enabled)) {
			 print '<a href="#" class="butAction">'.$langs->trans("UpdateByScaningProductBarcode").'</a>';
			 }
			 if (!empty($conf->productbatch->enabled)) {
			 print '<a href="#" class="butAction">'.$langs->trans('UpdateByScaningLot').'</a>';
			 }*/
			if (!empty($conf->barcode->enabled) || !empty($conf->productbatch->enabled)) {
				print '<a href="'.$_SERVER["PHP_SELF"].'?id='.$object->id.'&action=updatebyscaning" class="">'.img_picto('', 'barcode', 'class="paddingrightonly"').$langs->trans("UpdateByScaning").'</a>';
			}
		} else {
			print '<a class="classfortooltip marginrightonly paddingright marginleftonly paddingleft" href="#" title="'.dol_escape_htmltag($langs->trans("NotEnoughPermissions")).'">'.$langs->trans("Save").'</a>'."\n";
		}
		if ($permissiontoadd && $conf->use_javascript_ajax) {
			print '<a id="fillwithexpected" class="marginrightonly paddingright marginleftonly paddingleft" href="#">'.img_picto('', 'autofill', 'class="paddingrightonly"').$langs->trans('AutofillWithExpected').'</a>';

			print '<script>';
			print '$( document ).ready(function() {';
			print ' $("#fillwithexpected").on("click",function fillWithExpected(){
					  $(".expectedqty").each(function(){
						var object = $(this)[0];
						var objecttofill = $("#"+object.id+"_input")[0];
						objecttofill.value = object.innerText;
						})
						console.log("Values filled");
			         });';
			print '});';
			print '</script>';
=======
		if (!empty($conf->use_javascript_ajax)) {
			if ($permissiontoadd) {
				// Link to launch scan tool
				if (!empty($conf->barcode->enabled) || !empty($conf->productbatch->enabled)) {
					print '<a href="'.$_SERVER["PHP_SELF"].'?id='.$object->id.'&action=updatebyscaning" class="marginrightonly paddingright marginleftonly paddingleft">'.img_picto('', 'barcode', 'class="paddingrightonly"').$langs->trans("UpdateByScaning").'</a>';
				}

				// Link to autofill
				print '<a id="fillwithexpected" class="marginrightonly paddingright marginleftonly paddingleft" href="#">'.img_picto('', 'autofill', 'class="paddingrightonly"').$langs->trans('AutofillWithExpected').'</a>';
				print '<script>';
				print '$( document ).ready(function() {';
				print '	$("#fillwithexpected").on("click",function fillWithExpected(){
							$(".expectedqty").each(function(){
								var object = $(this)[0];
								var objecttofill = $("#"+object.id+"_input")[0];
								objecttofill.value = object.innerText;
							})
							console.log("Values filled (after click on fillwithexpected)");
							disablebuttonmakemovementandclose();
							return false;
				        });';
				print '});';
				print '</script>';

				// Link to reset qty
				print '<a href="#" id="clearqty" class="marginrightonly paddingright marginleftonly paddingleft">'.img_picto('', 'eraser', 'class="paddingrightonly"').$langs->trans("ClearQtys").'</a>';
			} else {
				print '<a class="classfortooltip marginrightonly paddingright marginleftonly paddingleft" href="#" title="'.dol_escape_htmltag($langs->trans("NotEnoughPermissions")).'">'.$langs->trans("Save").'</a>'."\n";
			}
>>>>>>> 95dc2558
		}
		print '<br>';
		print '<br>';
		print '</center>';
	}


	// Popup for mass barcode scanning
	if ($action == 'updatebyscaning') {
<<<<<<< HEAD
		print '<form name="barcodescanner" method="POST">';
		print '<!-- Popup for mass barcode scanning -->'."\n";
		print '<div class="div-for-modal-topright" style="padding: 15px">';
		print '<center><strong>Barcode scanner tool...</strong></center><br>';

		print '<input type="checkbox" name="barcodeforautodetect" checked="checked"> Autodetect if we scan a product barcode or a lot/serial barcode<br>';
		print '<input type="checkbox" name="barcodeforproduct"> Scan a product barcode<br>';
		print '<input type="checkbox" name="barcodeforlotserial"> Scan a product lot or serial number<br>';

		print $langs->trans("QtyToAddAfterBarcodeScan").' <input type="text" name="barcodeproductqty" class="width50 right" value="1"><br>';
		print '<textarea type="text" name="barcodelist" class="centpercent" autofocus rows="'.ROWS_3.'"></textarea>';

		/*print '<br>'.$langs->trans("or").'<br>';

		print '<br>';

		print '<input type="text" name="barcodelotserial" class="width200"> &nbsp; &nbsp; Qty <input type="text" name="barcodelotserialqty" class="width50 right" value="1"><br>';
		*/
		print '<br>';
		print '<center>';
		print '<input type="submit" class="button" value="'.$langs->trans("Add").'"><br>';

		print '<span class="opacitymedium">'.$langs->trans("FeatureNotYetAvailable").'</span>';

		// TODO Add javascript so each scan will add qty into the inventory page + an ajax save.

		print '</center>';
		print '</div>';
		print '</form>';
	}

=======
		if ($permissiontoadd) {
			// Output the javascript to manage the scanner tool.
			print '<script>';

			print '
			var duplicatedbatchcode = [];
			var errortab1 = [];
			var errortab2 = [];
			var errortab3 = [];
			var errortab4 = [];

			function barcodescannerjs(){
				console.log("We catch inputs in scanner box");
				jQuery("#scantoolmessage").text();

				var selectaddorreplace = $("select[name=selectaddorreplace]").val();
				var barcodemode = $("input[name=barcodemode]:checked").val();
				var barcodeproductqty = $("input[name=barcodeproductqty]").val();
				var textarea = $("textarea[name=barcodelist]").val();
				var textarray = textarea.split(/[\s,;]+/);
				var tabproduct = [];
				duplicatedbatchcode = [];
				errortab1 = [];
				errortab2 = [];
				errortab3 = [];
				errortab4 = [];

				textarray = textarray.filter(function(value){
					return value != "";
				});
				if(textarray.some((element) => element != "")){
					$(".expectedqty").each(function(){
						id = this.id;
						console.log("Analyze the line "+id+" in inventory, barcodemode="+barcodemode);
						warehouse = $("#"+id+"_warehouse").attr(\'data-ref\');
						//console.log(warehouse);
						productbarcode = $("#"+id+"_product").attr(\'data-barcode\');
						//console.log(productbarcode);
						productbatchcode = $("#"+id+"_batch").attr(\'data-batch\');
						//console.log(productbatchcode);

						if (barcodemode != "barcodeforproduct") {
							tabproduct.forEach(product=>{
								console.log("product.Batch="+product.Batch+" productbatchcode="+productbatchcode);
								if(product.Batch != "" && product.Batch == productbatchcode){
									console.log("duplicate batch code found for batch code "+productbatchcode);
									duplicatedbatchcode.push(productbatchcode);
								}
							})
						}
						productinput = $("#"+id+"_input").val();
						if(productinput == ""){
							productinput = 0
						}
						tabproduct.push({\'Id\':id,\'Warehouse\':warehouse,\'Barcode\':productbarcode,\'Batch\':productbatchcode,\'Qty\':productinput,\'fetched\':false});
					});

					console.log("Loop on each record entered in the textarea");
					textarray.forEach(function(element,index){
						console.log("Process record element="+element+" id="+id);
						var verify_batch = false;
						var verify_barcode = false;
						switch(barcodemode){
							case "barcodeforautodetect":
								verify_barcode = barcodeserialforproduct(tabproduct,index,element,barcodeproductqty,selectaddorreplace,"barcode",true);
								verify_batch = barcodeserialforproduct(tabproduct,index,element,barcodeproductqty,selectaddorreplace,"lotserial",true);
								break;
							case "barcodeforproduct":
								verify_barcode = barcodeserialforproduct(tabproduct,index,element,barcodeproductqty,selectaddorreplace,"barcode");
								break;
							case "barcodeforlotserial":
								verify_batch = barcodeserialforproduct(tabproduct,index,element,barcodeproductqty,selectaddorreplace,"lotserial");
								break;
							default:
								alert(\''.dol_escape_js($langs->trans("ErrorWrongBarcodemode")).' "\'+barcodemode+\'"\');
								throw \''.dol_escape_js($langs->trans('ErrorWrongBarcodemode')).' "\'+barcodemode+\'"\';
						}

						if (verify_batch == false && verify_barcode == false) {		/* If the 2 flags are false, not found error */
							errortab2.push(element);
						} else if (verify_batch == true && verify_barcode == true) {		/* If the 2 flags are true, error: we don t know which one to take */
							errortab3.push(element);
						} else if (verify_batch == true) {
							console.log("element="+element);
							console.log(duplicatedbatchcode);
							if (duplicatedbatchcode.includes(element)) {
								errortab1.push(element);
							}
						}
					});

					if (Object.keys(errortab1).length < 1 && Object.keys(errortab2).length < 1 && Object.keys(errortab3).length < 1) {
						tabproduct.forEach(product => {
							if(product.Qty!=0){
								console.log("We change #"+product.Id+"_input to match input in scanner box");
								if(product.hasOwnProperty("reelqty")){
									$.ajax({ url: \''.DOL_URL_ROOT.'/product/inventory/ajax/searchfrombarcode.php\',
										data: { "token":"'.newToken().'", "action":"addnewlineproduct", "fk_entrepot":product.Warehouse, "batch":product.Batch, "fk_inventory":'.dol_escape_js($object->id).', "fk_product":product.fk_product, "reelqty":product.reelqty},
										type: \'POST\',
										async: false,
										success: function(response) {
											response = JSON.parse(response);
											if(response.status == "success"){
												console.log(response.message);
												$("<input type=\'text\' value=\'"+product.Qty+"\' />")
												.attr("id", "id_"+response.id_line+"_input")
												.attr("name", "id_"+response.id_line)
												.appendTo("#formrecord");
											}else{
												console.error(response.message);
											}
										},
										error : function(output) {
											console.error("Error on line creation function");
										},
									});
								} else {
									$("#"+product.Id+"_input").val(product.Qty);
								}
							}
						});
						jQuery("#scantoolmessage").text("'.dol_escape_js($langs->transnoentities("QtyWasAddedToTheScannedBarcode")).'\n");
						/* document.forms["formrecord"].submit(); */
					} else {
						let stringerror = "";
						if (Object.keys(errortab1).length > 0) {
							stringerror += "<br>'.dol_escape_js($langs->transnoentities('ErrorSameBatchNumber')).': ";
							errortab1.forEach(element => {
								stringerror += (element + ", ")
							});
							stringerror = stringerror.slice(0, -2);	/* Remove last ", " */
						}
						if (Object.keys(errortab2).length > 0) {
							stringerror += "<br>'.dol_escape_js($langs->transnoentities('ErrorCantFindCodeInInventory')).': ";
							errortab2.forEach(element => {
								stringerror += (element + ", ")
							});
							stringerror = stringerror.slice(0, -2);	/* Remove last ", " */
						}
						if (Object.keys(errortab3).length > 0) {
							stringerror += "<br>'.dol_escape_js($langs->transnoentities('ErrorCodeScannedIsBothProductAndSerial')).': ";
							errortab3.forEach(element => {
								stringerror += (element + ", ")
							});
							stringerror = stringerror.slice(0, -2);	/* Remove last ", " */
						}
						if (Object.keys(errortab4).length > 0) {
							stringerror += "<br>'.dol_escape_js($langs->transnoentities('ErrorBarcodeNotFoundForProductWarehouse')).': ";
							errortab4.forEach(element => {
								stringerror += (element + ", ")
							});
							stringerror = stringerror.slice(0, -2);	/* Remove last ", " */
						}

						jQuery("#scantoolmessage").html(\''.dol_escape_js($langs->transnoentities("ErrorOnElementsInventory")).'\' + stringerror);
						//alert("'.dol_escape_js($langs->trans("ErrorOnElementsInventory")).' :\n" + stringerror);
					}
				}

			}

			/* This methode is called by parent barcodescannerjs() */
			function barcodeserialforproduct(tabproduct,index,element,barcodeproductqty,selectaddorreplace,mode,autodetect=false){
				BarcodeIsInProduct=0;
				newproductrow=0
				result=false;
				tabproduct.forEach(product => {
					$.ajax({ url: \''.DOL_URL_ROOT.'/product/inventory/ajax/searchfrombarcode.php\',
						data: { "token":"'.newToken().'", "action":"existbarcode", '.(!empty($object->fk_warehouse)?'"fk_entrepot":'.$object->fk_warehouse.', ':'').(!empty($object->fk_product)?'"fk_product":'.$object->fk_product.', ':'').'"barcode":element, "product":product, "mode":mode},
						type: \'POST\',
						async: false,
						success: function(response) {
							response = JSON.parse(response);
							if (response.status == "success"){
								console.log(response.message);
								if(!newproductrow){
									newproductrow = response.object;
								}
							}else{
								if (mode!="lotserial" && autodetect==false && !errortab4.includes(element)){
									errortab4.push(element);
									console.error(response.message);
								}
							}
						},
						error : function(output) {
						   console.error("Error on barcodeserialforproduct function");
						},
				    });
					console.log("Product "+(index+=1)+": "+element);
					if(mode == "barcode"){
						testonproduct = product.Barcode
					}else if (mode == "lotserial"){
						testonproduct = product.Batch
					}
					if(testonproduct == element){
						if(selectaddorreplace == "add"){
							productqty = parseInt(product.Qty,10);
							product.Qty = productqty + parseInt(barcodeproductqty,10);
						}else if(selectaddorreplace == "replace"){
							if(product.fetched == false){
								product.Qty = barcodeproductqty
								product.fetched=true
							}else{
								productqty = parseInt(product.Qty,10);
								product.Qty = productqty + parseInt(barcodeproductqty,10);
							}
						}
						BarcodeIsInProduct+=1;
					}
				})
				if(BarcodeIsInProduct==0 && newproductrow!=0){
					tabproduct.push({\'Id\':tabproduct.length-1,\'Warehouse\':newproductrow.fk_warehouse,\'Barcode\':mode=="barcode"?element:null,\'Batch\':mode=="lotserial"?element:null,\'Qty\':barcodeproductqty,\'fetched\':true,\'reelqty\':newproductrow.reelqty,\'fk_product\':newproductrow.fk_product,\'mode\':mode});
					result = true;
				}
				if(BarcodeIsInProduct > 0){
					result = true;
				}
				return result;
			}
			';
			print '</script>';
		}
		include DOL_DOCUMENT_ROOT.'/core/class/html.formother.class.php';
		$formother = new FormOther($db);
		print $formother->getHTMLScannerForm("barcodescannerjs", 'all');
	}

	//Call method to undo changes in real qty
	print '<script>';
	print 'jQuery(document).ready(function() {
		$("#clearqty").on("click", function() {
			console.log("Clear all values");
			disablebuttonmakemovementandclose();
			jQuery(".realqty").val("");
			return false;	/* disable submit */
		});
		$(".undochangesqty").on("click", function undochangesqty() {
			console.log("Clear value of inventory line");
			id = this.id;
			id = id.split("_")[1];
			tmpvalue = $("#id_"+id+"_input_tmp").val()
			$("#id_"+id+"_input")[0].value = tmpvalue;
			disablebuttonmakemovementandclose();
			return false;	/* disable submit */
		});
	});';
	print '</script>';
>>>>>>> 95dc2558

	print '<div class="fichecenter">';
	//print '<div class="fichehalfleft">';
	print '<div class="clearboth"></div>';

	//print load_fiche_titre($langs->trans('Consumption'), '', '');

	print '<div class="div-table-responsive-no-min">';
	print '<table id="tablelines" class="noborder noshadow centpercent">';

	print '<tr class="liste_titre">';
	print '<td>'.$langs->trans("Warehouse").'</td>';
	print '<td>'.$langs->trans("Product").'</td>';
	if (!empty($conf->productbatch->enabled)) {
		print '<td>';
		print $langs->trans("Batch");
		print '</td>';
	}
	print '<td class="right">'.$langs->trans("ExpectedQty").'</td>';
	print '<td class="right">';
	print $form->textwithpicto($langs->trans("RealQty"), $langs->trans("InventoryRealQtyHelp"));
	print '</td>';
<<<<<<< HEAD
	if ($object->status == $object::STATUS_VALIDATED) {
		// Actions
		print '<td class="center">';
		print '</td>';
		print '</tr>';
	}
=======
	if ($object->status == $object::STATUS_DRAFT || $object->status == $object::STATUS_VALIDATED) {
		// Actions or link to stock movement
		print '<td class="center">';
		print '</td>';
	} else {
		// Actions or link to stock movement
		print '<td class="right">';
		//print $langs->trans("StockMovement");
		print '</td>';
	}
	print '</tr>';
>>>>>>> 95dc2558

	// Line to add a new line in inventory
	if ($object->status == $object::STATUS_DRAFT || $object->status == $object::STATUS_VALIDATED) {
		print '<tr>';
		print '<td>';
		print $formproduct->selectWarehouses((GETPOSTISSET('fk_warehouse') ? GETPOST('fk_warehouse', 'int') : $object->fk_warehouse), 'fk_warehouse', 'warehouseopen', 1, 0, 0, '', 0, 0, array(), 'maxwidth300');
		print '</td>';
		print '<td>';
		print $form->select_produits((GETPOSTISSET('fk_product') ? GETPOST('fk_product', 'int') : $object->fk_product), 'fk_product', '', 0, 0, -1, 2, '', 0, null, 0, '1', 0, 'maxwidth300');
		print '</td>';
		if (!empty($conf->productbatch->enabled)) {
			print '<td>';
			print '<input type="text" name="batch" class="maxwidth100" value="'.(GETPOSTISSET('batch') ? GETPOST('batch') : '').'">';
			print '</td>';
		}
		print '<td class="right"></td>';
<<<<<<< HEAD
		print '<td class="center">';
		print '<input type="submit" class="button paddingright" name="addline" value="'.$langs->trans("Add").'">';
		//print '<input type="submit" class="button paddingrightonly button-cancel" name="canceladdline" value="'.$langs->trans("Cancel").'">';
=======
		print '<td class="right">';
		print '<input type="text" name="qtytoadd" class="maxwidth75" value="">';
>>>>>>> 95dc2558
		print '</td>';
		// Actions
		print '<td class="center">';
		print '<input type="submit" class="button paddingright" name="addline" value="'.$langs->trans("Add").'">';
		print '</td>';
		print '</tr>';
	}

	// Request to show lines of inventory (prefilled after start/validate step)
	$sql = 'SELECT id.rowid, id.datec as date_creation, id.tms as date_modification, id.fk_inventory, id.fk_warehouse,';
	$sql .= ' id.fk_product, id.batch, id.qty_stock, id.qty_view, id.qty_regulated, id.fk_movement';
	$sql .= ' FROM '.MAIN_DB_PREFIX.'inventorydet as id';
	$sql .= ' WHERE id.fk_inventory = '.((int) $object->id);

	$cacheOfProducts = array();
	$cacheOfWarehouses = array();

	//$sql = '';
	$resql = $db->query($sql);
	if ($resql) {
		$num = $db->num_rows($resql);

		$i = 0;
		$hasinput = false;
		$totalarray = array();
		while ($i < $num) {
			$obj = $db->fetch_object($resql);

			if (isset($cacheOfWarehouses[$obj->fk_warehouse])) {
				$warehouse_static = $cacheOfWarehouses[$obj->fk_warehouse];
			} else {
				$warehouse_static = new Entrepot($db);
				$warehouse_static->fetch($obj->fk_warehouse);

				$cacheOfWarehouses[$warehouse_static->id] = $warehouse_static;
			}

			// Load real stock we have now
			$option = '';
			if (isset($cacheOfProducts[$obj->fk_product])) {
				$product_static = $cacheOfProducts[$obj->fk_product];
			} else {
				$product_static = new Product($db);
				$result = $product_static->fetch($obj->fk_product, '', '', '', 1, 1, 1);

				//$option = 'nobatch';
				$option .= ',novirtual';
				$product_static->load_stock($option); // Load stock_reel + stock_warehouse.

				$cacheOfProducts[$product_static->id] = $product_static;
			}

			print '<tr class="oddeven">';
			print '<td id="id_'.$obj->rowid.'_warehouse" data-ref="'.dol_escape_htmltag($warehouse_static->ref).'">';
			print $warehouse_static->getNomUrl(1);
			print '</td>';
			print '<td id="id_'.$obj->rowid.'_product" data-ref="'.dol_escape_htmltag($product_static->ref).'" data-barcode="'.dol_escape_htmltag($product_static->barcode).'">';
			print $product_static->getNomUrl(1).' - '.$product_static->label;
			print '</td>';

			if (!empty($conf->productbatch->enabled)) {
				print '<td id="id_'.$obj->rowid.'_batch" data-batch="'.dol_escape_htmltag($obj->batch).'">';
				print dol_escape_htmltag($obj->batch);
				print '</td>';
			}

<<<<<<< HEAD
			print '<td class="right expectedqty" id="id_'.$obj->rowid.'">';
			print $obj->qty_stock;
			print '</td>';
			print '<td class="center">';
			if ($object->status == $object::STATUS_VALIDATED) {
				$qty_view = GETPOST("id_".$obj->rowid) ? GETPOST("id_".$obj->rowid) : $obj->qty_view;
				print '<input type="text" class="maxwidth75 right" name="id_'.$obj->rowid.'" id="id_'.$obj->rowid.'_input" value="'.$qty_view.'">';
				print '</td>';
				print '<td class="right">';
				print '<a class="reposition" href="'.DOL_URL_ROOT.'/product/inventory/inventory.php?id='.$object->id.'&lineid='.$obj->rowid.'&action=deleteline&token='.newToken().'">'.img_delete().'</a>';
				print '</td>';
			} else {
				print $obj->qty_view;
=======
			// Expected quantity = Quantity in stock when we start inventory
			print '<td class="right expectedqty" id="id_'.$obj->rowid.'" title="Stock viewed at last update: '.$obj->qty_stock.'">';
			$valuetoshow = $obj->qty_stock;
			// For inventory not yet close, we overwrite with the real value in stock now
			if ($object->status == $object::STATUS_DRAFT || $object->status == $object::STATUS_VALIDATED) {
				if (!empty($conf->productbatch->enabled) && $product_static->hasbatch()) {
					$valuetoshow = $product_static->stock_warehouse[$obj->fk_warehouse]->detail_batch[$obj->batch]->qty;
				} else {
					$valuetoshow = $product_static->stock_warehouse[$obj->fk_warehouse]->real;
				}
			}
			print price2num($valuetoshow, 'MS');
			print '<input type="hidden" name="stock_qty_'.$obj->rowid.'" value="'.$valuetoshow.'">';
			print '</td>';

			// Real quantity
			if ($object->status == $object::STATUS_DRAFT || $object->status == $object::STATUS_VALIDATED) {
				print '<td class="right">';
				$qty_view = GETPOST("id_".$obj->rowid) && price2num(GETPOST("id_".$obj->rowid), 'MS') >= 0 ? GETPOST("id_".$obj->rowid) : $obj->qty_view;

				//if (!$hasinput && $qty_view !== null && $obj->qty_stock != $qty_view) {
				if ($qty_view != '') {
					$hasinput = true;
				}

				print '<a id="undochangesqty_'.$obj->rowid.'" href="#" class="undochangesqty reposition marginrightonly" title="'.dol_escape_htmltag($langs->trans("Clear")).'">';
				print img_picto('', 'eraser', 'class="opacitymedium"');
				print '</a>';
				print '<input type="text" class="maxwidth75 right realqty" name="id_'.$obj->rowid.'" id="id_'.$obj->rowid.'_input" value="'.$qty_view.'">';
				print '</td>';

				// Picto delete line
				print '<td class="right">';
				print '<a class="reposition" href="'.DOL_URL_ROOT.'/product/inventory/inventory.php?id='.$object->id.'&lineid='.$obj->rowid.'&action=deleteline&token='.newToken().'">'.img_delete().'</a>';
				$qty_tmp = price2num(GETPOST("id_".$obj->rowid."_input_tmp", 'MS')) >= 0 ? GETPOST("id_".$obj->rowid."_input_tmp") : $qty_view;
				print '<input type="hidden" class="maxwidth75 right realqty" name="id_'.$obj->rowid.'_input_tmp" id="id_'.$obj->rowid.'_input_tmp" value="'.$qty_tmp.'">';
				print '</td>';
			} else {
				print '<td class="right nowraponall">';
				print $obj->qty_view;	// qty found
				print '</td>';
				print '<td class="nowraponall right">';
				if ($obj->fk_movement > 0) {
					$stockmovment = new MouvementStock($db);
					$stockmovment->fetch($obj->fk_movement);
					print $stockmovment->getNomUrl(1, 'movements');
				}
>>>>>>> 95dc2558
				print '</td>';
			}
			print '</tr>';

			$i++;
		}
	} else {
		dol_print_error($db);
	}

	print '</table>';

<<<<<<< HEAD
	print '</div>';

	print '<center><input type="submit" class="button button-save" name="save" value="'.$langs->trans("Save").'"></center>';

	print '</div>';
=======
	print '</div>';

	if ($object->status == $object::STATUS_VALIDATED) {
		print '<center><input id="submitrecord" type="submit" class="button button-save" name="save" value="'.$langs->trans("Save").'"></center>';
	}

	print '</div>';

>>>>>>> 95dc2558

	// Call method to disable the button if no qty entered yet for inventory

	if ($object->status != $object::STATUS_VALIDATED || !$hasinput) {
		print '<script type="text/javascript">
					jQuery(document).ready(function() {
						console.log("Call disablebuttonmakemovementandclose because status = '.((int) $object->status).' or $hasinput = '.((int) $hasinput).'");
						disablebuttonmakemovementandclose();
					});
				</script>';
	}
	print '</form>';
}

// End of page
llxFooter();
$db->close();<|MERGE_RESOLUTION|>--- conflicted
+++ resolved
@@ -99,93 +99,8 @@
  * Actions
  */
 
-<<<<<<< HEAD
-if ($action == 'cancel_record' && $permissiontoadd) {
-	$object->setCanceled($user);
-}
-
-if ($action == 'update' && $user->rights->stock->mouvement->creer) {
-	$stockmovment = new MouvementStock($db);
-	$stockmovment->origin = $object;
-
-	$db->begin();
-
-	$sql = 'SELECT id.rowid, id.datec as date_creation, id.tms as date_modification, id.fk_inventory, id.fk_warehouse,';
-	$sql .= ' id.fk_product, id.batch, id.qty_stock, id.qty_view, id.qty_regulated';
-	$sql .= ' FROM '.MAIN_DB_PREFIX.'inventorydet as id';
-	$sql .= ' WHERE id.fk_inventory = '.$object->id;
-	$resql = $db->query($sql);
-	if ($resql) {
-		$num = $db->num_rows($resql);
-		$i = 0;
-		$totalarray = array();
-		while ($i < $num) {
-			$line = $db->fetch_object($resql);
-			$qty_stock = $line->qty_stock;
-			$qty_view = $line->qty_view;		// The quantity viewed by inventorier, the qty we target
-
-			if (!is_null($qty_view)) {
-				$stock_movement_qty = price2num($qty_view - $qty_stock, 'MS');
-				if ($stock_movement_qty != 0) {
-					if ($stock_movement_qty < 0) {
-						$movement_type = 1;
-					} else {
-						$movement_type = 0;
-					}
-
-					$datemovement = '';
-
-					$idstockmove = $stockmovment->_create($user, $line->fk_product, $line->fk_warehouse, $stock_movement_qty, $movement_type, 0, $langs->trans('LabelOfInventoryMovemement', $object->id), 'INV'.$object->id, $datemovement, '', '', $line->batch);
-					if ($idstockmove < 0) {
-						$error++;
-						setEventMessages($stockmovment->error, $stockmovment->errors, 'errors');
-						break;
-					}
-				}
-			}
-			$i++;
-		}
-
-		if (!$error) {
-			$object->setRecorded($user);
-		}
-	} else {
-		setEventMessages($db->lasterror, null, 'errors');
-		$error++;
-	}
-
-	if (! $error) {
-		$db->commit();
-	} else {
-		$db->rollbak();
-	}
-}
-
-if ($action =='updateinventorylines' && $permissiontoadd) {
-	$sql = 'SELECT id.rowid, id.datec as date_creation, id.tms as date_modification, id.fk_inventory, id.fk_warehouse,';
-	$sql .= ' id.fk_product, id.batch, id.qty_stock, id.qty_view, id.qty_regulated';
-	$sql .= ' FROM '.MAIN_DB_PREFIX.'inventorydet as id';
-	$sql .= ' WHERE id.fk_inventory = '.$object->id;
-
-	$resql = $db->query($sql);
-	if ($resql) {
-		$num = $db->num_rows($resql);
-		$i = 0;
-		$totalarray = array();
-		while ($i < $num) {
-			$line = $db->fetch_object($resql);
-			$lineid = $line->rowid;
-			$inventoryline = new InventoryLine($db);
-			$inventoryline->fetch($lineid);
-			$inventoryline->qty_view = GETPOST("id_".$inventoryline->id);
-			$inventoryline->update($user);
-			$i++;
-		}
-	}
-=======
 if ($cancel) {
 	$action = '';
->>>>>>> 95dc2558
 }
 
 $parameters = array();
@@ -456,10 +371,6 @@
 $formproduct = new FormProduct($db);
 
 $help_url = '';
-<<<<<<< HEAD
-
-llxHeader('', $langs->trans('Inventory'), $help_url);
-=======
 
 llxHeader('', $langs->trans('Inventory'), $help_url);
 
@@ -485,7 +396,6 @@
 	});
 });
 </script>';
->>>>>>> 95dc2558
 
 
 // Part to show record
@@ -610,11 +520,7 @@
 	print dol_get_fiche_end();
 
 
-<<<<<<< HEAD
-	print '<form method="POST" action="'.$_SERVER["PHP_SELF"].'">';
-=======
 	print '<form id="formrecord" name="formrecord" method="POST" action="'.$_SERVER["PHP_SELF"].'">';
->>>>>>> 95dc2558
 	print '<input type="hidden" name="token" value="'.newToken().'">';
 	print '<input type="hidden" name="action" value="updateinventorylines">';
 	print '<input type="hidden" name="id" value="'.$object->id.'">';
@@ -643,18 +549,6 @@
 
 			// Save
 			if ($object->status == $object::STATUS_VALIDATED) {
-<<<<<<< HEAD
-				if ($object->status == Inventory::STATUS_VALIDATED) {
-					if ($permissiontoadd) {
-						print '<a class="butAction" href="'.$_SERVER["PHP_SELF"].'?id='.$object->id.'&amp;action=record">'.$langs->trans("MakeMovementsAndClose").'</a>'."\n";
-					} else {
-						print '<a class="butActionRefused classfortooltip" href="#" title="'.dol_escape_htmltag($langs->trans("NotEnoughPermissions")).'">'.$langs->trans('MakeMovementsAndClose').'</a>'."\n";
-					}
-				}
-
-				if ($permissiontoadd) {
-					print '<a class="butActionDelete" href="'.$_SERVER["PHP_SELF"].'?id='.$object->id.'&amp;action=confirm_cancel">'.$langs->trans("Cancel").'</a>'."\n";
-=======
 				if ($permissiontoadd) {
 					print '<a class="butAction classfortooltip" id="idbuttonmakemovementandclose" href="'.$_SERVER["PHP_SELF"].'?id='.$object->id.'&action=record&token='.newToken().'" title="'.dol_escape_htmltag($langs->trans("MakeMovementsAndClose")).'">'.$langs->trans("MakeMovementsAndClose").'</a>'."\n";
 				} else {
@@ -663,7 +557,6 @@
 
 				if ($permissiontoadd) {
 					print '<a class="butActionDelete" href="'.$_SERVER["PHP_SELF"].'?id='.$object->id.'&action=confirm_cancel&token='.newToken().'">'.$langs->trans("Cancel").'</a>'."\n";
->>>>>>> 95dc2558
 				}
 			}
 		}
@@ -678,37 +571,6 @@
 
 	if ($object->status == Inventory::STATUS_VALIDATED) {
 		print '<center>';
-<<<<<<< HEAD
-		if ($permissiontoadd) {
-			/*
-			 if (!empty($conf->barcode->enabled)) {
-			 print '<a href="#" class="butAction">'.$langs->trans("UpdateByScaningProductBarcode").'</a>';
-			 }
-			 if (!empty($conf->productbatch->enabled)) {
-			 print '<a href="#" class="butAction">'.$langs->trans('UpdateByScaningLot').'</a>';
-			 }*/
-			if (!empty($conf->barcode->enabled) || !empty($conf->productbatch->enabled)) {
-				print '<a href="'.$_SERVER["PHP_SELF"].'?id='.$object->id.'&action=updatebyscaning" class="">'.img_picto('', 'barcode', 'class="paddingrightonly"').$langs->trans("UpdateByScaning").'</a>';
-			}
-		} else {
-			print '<a class="classfortooltip marginrightonly paddingright marginleftonly paddingleft" href="#" title="'.dol_escape_htmltag($langs->trans("NotEnoughPermissions")).'">'.$langs->trans("Save").'</a>'."\n";
-		}
-		if ($permissiontoadd && $conf->use_javascript_ajax) {
-			print '<a id="fillwithexpected" class="marginrightonly paddingright marginleftonly paddingleft" href="#">'.img_picto('', 'autofill', 'class="paddingrightonly"').$langs->trans('AutofillWithExpected').'</a>';
-
-			print '<script>';
-			print '$( document ).ready(function() {';
-			print ' $("#fillwithexpected").on("click",function fillWithExpected(){
-					  $(".expectedqty").each(function(){
-						var object = $(this)[0];
-						var objecttofill = $("#"+object.id+"_input")[0];
-						objecttofill.value = object.innerText;
-						})
-						console.log("Values filled");
-			         });';
-			print '});';
-			print '</script>';
-=======
 		if (!empty($conf->use_javascript_ajax)) {
 			if ($permissiontoadd) {
 				// Link to launch scan tool
@@ -738,7 +600,6 @@
 			} else {
 				print '<a class="classfortooltip marginrightonly paddingright marginleftonly paddingleft" href="#" title="'.dol_escape_htmltag($langs->trans("NotEnoughPermissions")).'">'.$langs->trans("Save").'</a>'."\n";
 			}
->>>>>>> 95dc2558
 		}
 		print '<br>';
 		print '<br>';
@@ -748,39 +609,6 @@
 
 	// Popup for mass barcode scanning
 	if ($action == 'updatebyscaning') {
-<<<<<<< HEAD
-		print '<form name="barcodescanner" method="POST">';
-		print '<!-- Popup for mass barcode scanning -->'."\n";
-		print '<div class="div-for-modal-topright" style="padding: 15px">';
-		print '<center><strong>Barcode scanner tool...</strong></center><br>';
-
-		print '<input type="checkbox" name="barcodeforautodetect" checked="checked"> Autodetect if we scan a product barcode or a lot/serial barcode<br>';
-		print '<input type="checkbox" name="barcodeforproduct"> Scan a product barcode<br>';
-		print '<input type="checkbox" name="barcodeforlotserial"> Scan a product lot or serial number<br>';
-
-		print $langs->trans("QtyToAddAfterBarcodeScan").' <input type="text" name="barcodeproductqty" class="width50 right" value="1"><br>';
-		print '<textarea type="text" name="barcodelist" class="centpercent" autofocus rows="'.ROWS_3.'"></textarea>';
-
-		/*print '<br>'.$langs->trans("or").'<br>';
-
-		print '<br>';
-
-		print '<input type="text" name="barcodelotserial" class="width200"> &nbsp; &nbsp; Qty <input type="text" name="barcodelotserialqty" class="width50 right" value="1"><br>';
-		*/
-		print '<br>';
-		print '<center>';
-		print '<input type="submit" class="button" value="'.$langs->trans("Add").'"><br>';
-
-		print '<span class="opacitymedium">'.$langs->trans("FeatureNotYetAvailable").'</span>';
-
-		// TODO Add javascript so each scan will add qty into the inventory page + an ajax save.
-
-		print '</center>';
-		print '</div>';
-		print '</form>';
-	}
-
-=======
 		if ($permissiontoadd) {
 			// Output the javascript to manage the scanner tool.
 			print '<script>';
@@ -1029,7 +857,6 @@
 		});
 	});';
 	print '</script>';
->>>>>>> 95dc2558
 
 	print '<div class="fichecenter">';
 	//print '<div class="fichehalfleft">';
@@ -1052,14 +879,6 @@
 	print '<td class="right">';
 	print $form->textwithpicto($langs->trans("RealQty"), $langs->trans("InventoryRealQtyHelp"));
 	print '</td>';
-<<<<<<< HEAD
-	if ($object->status == $object::STATUS_VALIDATED) {
-		// Actions
-		print '<td class="center">';
-		print '</td>';
-		print '</tr>';
-	}
-=======
 	if ($object->status == $object::STATUS_DRAFT || $object->status == $object::STATUS_VALIDATED) {
 		// Actions or link to stock movement
 		print '<td class="center">';
@@ -1071,7 +890,6 @@
 		print '</td>';
 	}
 	print '</tr>';
->>>>>>> 95dc2558
 
 	// Line to add a new line in inventory
 	if ($object->status == $object::STATUS_DRAFT || $object->status == $object::STATUS_VALIDATED) {
@@ -1088,14 +906,8 @@
 			print '</td>';
 		}
 		print '<td class="right"></td>';
-<<<<<<< HEAD
-		print '<td class="center">';
-		print '<input type="submit" class="button paddingright" name="addline" value="'.$langs->trans("Add").'">';
-		//print '<input type="submit" class="button paddingrightonly button-cancel" name="canceladdline" value="'.$langs->trans("Cancel").'">';
-=======
 		print '<td class="right">';
 		print '<input type="text" name="qtytoadd" class="maxwidth75" value="">';
->>>>>>> 95dc2558
 		print '</td>';
 		// Actions
 		print '<td class="center">';
@@ -1162,21 +974,6 @@
 				print '</td>';
 			}
 
-<<<<<<< HEAD
-			print '<td class="right expectedqty" id="id_'.$obj->rowid.'">';
-			print $obj->qty_stock;
-			print '</td>';
-			print '<td class="center">';
-			if ($object->status == $object::STATUS_VALIDATED) {
-				$qty_view = GETPOST("id_".$obj->rowid) ? GETPOST("id_".$obj->rowid) : $obj->qty_view;
-				print '<input type="text" class="maxwidth75 right" name="id_'.$obj->rowid.'" id="id_'.$obj->rowid.'_input" value="'.$qty_view.'">';
-				print '</td>';
-				print '<td class="right">';
-				print '<a class="reposition" href="'.DOL_URL_ROOT.'/product/inventory/inventory.php?id='.$object->id.'&lineid='.$obj->rowid.'&action=deleteline&token='.newToken().'">'.img_delete().'</a>';
-				print '</td>';
-			} else {
-				print $obj->qty_view;
-=======
 			// Expected quantity = Quantity in stock when we start inventory
 			print '<td class="right expectedqty" id="id_'.$obj->rowid.'" title="Stock viewed at last update: '.$obj->qty_stock.'">';
 			$valuetoshow = $obj->qty_stock;
@@ -1224,7 +1021,6 @@
 					$stockmovment->fetch($obj->fk_movement);
 					print $stockmovment->getNomUrl(1, 'movements');
 				}
->>>>>>> 95dc2558
 				print '</td>';
 			}
 			print '</tr>';
@@ -1237,13 +1033,6 @@
 
 	print '</table>';
 
-<<<<<<< HEAD
-	print '</div>';
-
-	print '<center><input type="submit" class="button button-save" name="save" value="'.$langs->trans("Save").'"></center>';
-
-	print '</div>';
-=======
 	print '</div>';
 
 	if ($object->status == $object::STATUS_VALIDATED) {
@@ -1252,7 +1041,6 @@
 
 	print '</div>';
 
->>>>>>> 95dc2558
 
 	// Call method to disable the button if no qty entered yet for inventory
 
