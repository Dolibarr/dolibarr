--- conflicted
+++ resolved
@@ -264,7 +264,6 @@
 
 		$result = 0;
 
-		$this->include_sub_warehouse = GETPOST('include_sub_warehouse');
 		if ($this->status == self::STATUS_DRAFT) {
 			// Delete inventory
 			$sql = 'DELETE FROM '.$this->db->prefix().'inventorydet WHERE fk_inventory = '.((int) $this->id);
@@ -291,11 +290,7 @@
 			}
 			if ($this->fk_warehouse > 0) {
 				$sql .= " AND (ps.fk_entrepot = ".((int) $this->fk_warehouse);
-<<<<<<< HEAD
-				if (!empty($this->include_sub_warehouse) && $conf->global->INVENTORY_INCLUDE_SUB_WAREHOUSE) {
-=======
 				if (!empty($include_sub_warehouse) && $conf->global->INVENTORY_INCLUDE_SUB_WAREHOUSE) {
->>>>>>> df9c70d4
 					$this->getchildWarehouse($this->fk_warehouse, $TChildWarehouses);
 					$sql .= " OR ps.fk_entrepot IN (".filter_var(implode(',', $TChildWarehouses), FILTER_SANITIZE_STRING).")";
 				}
