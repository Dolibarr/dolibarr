<?php
/* Copyright (C) 2007-2019  Laurent Destailleur <eldy@users.sourceforge.net>
 * Copyright (C) 2014-2016  Juanjo Menent       <jmenent@2byte.es>
 * Copyright (C) 2015       Florian Henry       <florian.henry@open-concept.pro>
 * Copyright (C) 2015       Raphaël Doursenaud  <rdoursenaud@gpcsolutions.fr>
 *
 * This program is free software; you can redistribute it and/or modify
 * it under the terms of the GNU General Public License as published by
 * the Free Software Foundation; either version 3 of the License, or
 * (at your option) any later version.
 *
 * This program is distributed in the hope that it will be useful,
 * but WITHOUT ANY WARRANTY; without even the implied warranty of
 * MERCHANTABILITY or FITNESS FOR A PARTICULAR PURPOSE.  See the
 * GNU General Public License for more details.
 *
 * You should have received a copy of the GNU General Public License
 * along with this program. If not, see <https://www.gnu.org/licenses/>.
 */

/**
 * \file        product/inventory/class/inventory.class.php
 * \ingroup     inventory
 * \brief       This file is a CRUD class file for Inventory (Create/Read/Update/Delete)
 */

// Put here all includes required by your class file
require_once DOL_DOCUMENT_ROOT.'/core/class/commonobject.class.php';
require_once DOL_DOCUMENT_ROOT.'/core/class/commonobjectline.class.php';
//require_once DOL_DOCUMENT_ROOT . '/societe/class/societe.class.php';
//require_once DOL_DOCUMENT_ROOT . '/product/class/product.class.php';

/**
 * Class for Inventory
 */
class Inventory extends CommonObject
{
	/**
	 * @var string ID to identify managed object
	 */
	public $element = 'inventory';

	/**
	 * @var string Name of table without prefix where object is stored
	 */
	public $table_element = 'inventory';

	/**
	 * @var array  Does inventory support multicompany module ? 0=No test on entity, 1=Test with field entity, 2=Test with link by societe
	 */
	public $ismultientitymanaged = 1;

	/**
	 * @var int  Does object support extrafields ? 0=No, 1=Yes
	 */
	public $isextrafieldmanaged = 0;

	/**
	 * @var string String with name of icon for inventory
	 */
	public $picto = 'inventory';

	const STATUS_DRAFT = 0;			// Draft
	const STATUS_VALIDATED = 1;		// Inventory is in process
	const STATUS_RECORDED = 2;		// Inventory is finisged. Stock movement has been recorded.
	const STATUS_CANCELED = 9;		// Canceled

	/**
	 *  'type' field format ('integer', 'integer:ObjectClass:PathToClass[:AddCreateButtonOrNot[:Filter]]', 'sellist:TableName:LabelFieldName[:KeyFieldName[:KeyFieldParent[:Filter]]]', 'varchar(x)', 'double(24,8)', 'real', 'price', 'text', 'text:none', 'html', 'date', 'datetime', 'timestamp', 'duration', 'mail', 'phone', 'url', 'password')
	 *         Note: Filter can be a string like "(t.ref:like:'SO-%') or (t.date_creation:<:'20160101') or (t.nature:is:NULL)"
	 *  'label' the translation key.
	 *  'picto' is code of a picto to show before value in forms
	 *  'enabled' is a condition when the field must be managed (Example: 1 or '$conf->global->MY_SETUP_PARAM)
	 *  'position' is the sort order of field.
	 *  'notnull' is set to 1 if not null in database. Set to -1 if we must set data to null if empty ('' or 0).
	 *  'visible' says if field is visible in list (Examples: 0=Not visible, 1=Visible on list and create/update/view forms, 2=Visible on list only, 3=Visible on create/update/view form only (not list), 4=Visible on list and update/view form only (not create). 5=Visible on list and view only (not create/not update). Using a negative value means field is not shown by default on list but can be selected for viewing)
	 *  'noteditable' says if field is not editable (1 or 0)
	 *  'default' is a default value for creation (can still be overwrote by the Setup of Default Values if field is editable in creation form). Note: If default is set to '(PROV)' and field is 'ref', the default value will be set to '(PROVid)' where id is rowid when a new record is created.
	 *  'index' if we want an index in database.
	 *  'foreignkey'=>'tablename.field' if the field is a foreign key (it is recommanded to name the field fk_...).
	 *  'searchall' is 1 if we want to search in this field when making a search from the quick search button.
	 *  'isameasure' must be set to 1 if you want to have a total on list for this field. Field type must be summable like integer or double(24,8).
	 *  'css' and 'cssview' and 'csslist' is the CSS style to use on field. 'css' is used in creation and update. 'cssview' is used in view mode. 'csslist' is used for columns in lists. For example: 'maxwidth200', 'wordbreak', 'tdoverflowmax200', 'minwidth300 maxwidth500 widthcentpercentminusx'
	 *  'help' is a 'TranslationString' to use to show a tooltip on field. You can also use 'TranslationString:keyfortooltiponlick' for a tooltip on click.
	 *  'showoncombobox' if value of the field must be visible into the label of the combobox that list record
	 *  'disabled' is 1 if we want to have the field locked by a 'disabled' attribute. In most cases, this is never set into the definition of $fields into class, but is set dynamically by some part of code.
	 *  'arrayofkeyval' to set a list of values if type is a list of predefined values. For example: array("0"=>"Draft","1"=>"Active","-1"=>"Cancel"). Note that type can be 'integer' or 'varchar'
	 *  'autofocusoncreate' to have field having the focus on a create form. Only 1 field should have this property set to 1.
	 *  'comment' is not used. You can store here any text of your choice. It is not used by application.
	 *
	 *  Note: To have value dynamic, you can set value to 0 in definition and edit the value on the fly into the constructor.
	 */

	// BEGIN MODULEBUILDER PROPERTIES
	/**
	 * @var array  Array with all fields and their property
	 */
	public $fields = array(
		'rowid' => array('type'=>'integer', 'label'=>'TechnicalID', 'visible'=>-1, 'enabled'=>1, 'position'=>1, 'notnull'=>1, 'index'=>1, 'comment'=>'Id',),
		'ref' => array('type'=>'varchar(64)', 'label'=>'Ref', 'visible'=>1, 'enabled'=>1, 'position'=>10, 'notnull'=>1, 'index'=>1, 'searchall'=>1, 'comment'=>'Reference of object', 'css'=>'maxwidth200'),
		'entity'         => array('type'=>'integer', 'label'=>'Entity', 'visible'=>0, 'enabled'=>1, 'position'=>20, 'notnull'=>1, 'index'=>1,),
		'title'          => array('type'=>'varchar(255)', 'label'=>'Label', 'visible'=>1, 'enabled'=>1, 'position'=>25, 'css'=>'minwidth300', 'csslist'=>'tdoverflowmax200'),
		'fk_warehouse'   => array('type'=>'integer:Entrepot:product/stock/class/entrepot.class.php', 'label'=>'Warehouse', 'visible'=>1, 'enabled'=>1, 'position'=>30, 'index'=>1, 'help'=>'InventoryForASpecificWarehouse', 'picto'=>'stock', 'css'=>'minwidth300 maxwidth500 widthcentpercentminusx', 'csslist'=>'tdoverflowmax200'),
		'fk_product'     => array('type'=>'integer:Product:product/class/product.class.php', 'label'=>'Product', 'visible'=>1, 'enabled'=>1, 'position'=>32, 'index'=>1, 'help'=>'InventoryForASpecificProduct', 'picto'=>'product', 'css'=>'minwidth300 maxwidth500 widthcentpercentminusx', 'csslist'=>'tdoverflowmax200'),
		'date_inventory' => array('type'=>'date', 'label'=>'DateValue', 'visible'=>1, 'enabled'=>'$conf->global->STOCK_INVENTORY_ADD_A_VALUE_DATE', 'position'=>35),	// This date is not used so disabled by default.
		'date_creation' => array('type'=>'datetime', 'label'=>'DateCreation', 'enabled'=>1, 'visible'=>-2, 'notnull'=>1, 'position'=>500),
		'tms'           => array('type'=>'timestamp', 'label'=>'DateModification', 'enabled'=>1, 'visible'=>-2, 'notnull'=>1, 'position'=>501),
		'date_validation' => array('type'=>'datetime', 'label'=>'DateValidation', 'visible'=>-2, 'enabled'=>1, 'position'=>502),
		'fk_user_creat' => array('type'=>'integer:User:user/class/user.class.php', 'label'=>'UserAuthor', 'enabled'=>1, 'visible'=>-2, 'notnull'=>1, 'position'=>510, 'foreignkey'=>'user.rowid', 'csslist'=>'tdoverflowmax200'),
		'fk_user_modif' => array('type'=>'integer:User:user/class/user.class.php', 'label'=>'UserModif', 'enabled'=>1, 'visible'=>-2, 'notnull'=>-1, 'position'=>511, 'csslist'=>'tdoverflowmax200'),
		'fk_user_valid' => array('type'=>'integer:User:user/class/user.class.php', 'label'=>'UserValidation', 'visible'=>-2, 'enabled'=>1, 'position'=>512, 'csslist'=>'tdoverflowmax200'),
		'import_key'    => array('type'=>'varchar(14)', 'label'=>'ImportId', 'enabled'=>1, 'visible'=>-2, 'notnull'=>-1, 'index'=>0, 'position'=>1000),

		'status' => array('type'=>'integer', 'label'=>'Status', 'visible'=>4, 'enabled'=>1, 'position'=>1000, 'notnull'=>1, 'default'=>0, 'index'=>1, 'arrayofkeyval'=>array(0=>'Draft', 1=>'Validated', 2=>'Closed', 9=>'Canceled'))
	);

	/**
	 * @var int ID
	 */
	public $rowid;

	/**
	 * @var string Ref
	 */
	public $ref;

	/**
	 * @var int Entity
	 */
	public $entity;

	/**
	 * @var int ID
	 */
	public $fk_warehouse;

	/**
	 * @var int ID
	 */
	public $fk_product;

	public $date_inventory;
	public $title;

	/**
	 * @var int Status
	 */
	public $status;

	/**
	 * @var integer|string date_creation
	 */
	public $date_creation;

	/**
	 * @var integer|string date_validation
	 */
	public $date_validation;


	public $tms;

	/**
	 * @var int ID
	 */
	public $fk_user_creat;

	/**
	 * @var int ID
	 */
	public $fk_user_modif;

	/**
	 * @var int ID
	 */
	public $fk_user_valid;

	/**
	 * @var string import key
	 */
	public $import_key;
	// END MODULEBUILDER PROPERTIES



	// If this object has a subtable with lines

	/**
	 * @var string    Name of subtable line
	 */
	public $table_element_line = 'inventorydet';

	/**
	 * @var string    Field with ID of parent key if this field has a parent
	 */
	public $fk_element = 'fk_inventory';

	/**
	 * @var string    Name of subtable class that manage subtable lines
	 */
	public $class_element_line = 'Inventoryline';

	/**
	 * @var array	List of child tables. To test if we can delete object.
	 */
	protected $childtables = array();
	/**
	 * @var array	List of child tables. To know object to delete on cascade.
	 */
	protected $childtablesoncascade = array('inventorydet');

	/**
	 * @var InventoryLine[]     Array of subtable lines
	 */
	public $lines = array();



	/**
	 * Constructor
	 *
	 * @param DoliDb $db Database handler
	 */
	public function __construct(DoliDB $db)
	{
		global $conf;

		$this->db = $db;

		if (empty($conf->global->MAIN_SHOW_TECHNICAL_ID)) {
			$this->fields['rowid']['visible'] = 0;
		}
		if (empty($conf->multicompany->enabled)) {
			$this->fields['entity']['enabled'] = 0;
		}
	}


	/**
	 * Create object into database
	 *
	 * @param  User $user      User that creates
	 * @param  bool $notrigger false=launch triggers after, true=disable triggers
	 * @return int             <0 if KO, Id of created object if OK
	 */
	public function create(User $user, $notrigger = false)
	{
		$result = $this->createCommon($user, $notrigger);

		return $result;
	}

	/**
	 * Validate inventory (start it)
	 *
	 * @param  User $user      User that creates
	 * @param  bool $notrigger false=launch triggers after, true=disable triggers
	 * @return int             <0 if KO, Id of created object if OK
	 */
	public function validate(User $user, $notrigger = false)
	{
		global $conf;
		$this->db->begin();

		$result = 0;

		if ($this->status == self::STATUS_DRAFT) {
			// Delete inventory
<<<<<<< HEAD
			$sql = 'DELETE FROM '.MAIN_DB_PREFIX.'inventorydet WHERE fk_inventory = '.((int) $this->id);
=======
			$sql = 'DELETE FROM '.$this->db->prefix().'inventorydet WHERE fk_inventory = '.((int) $this->id);
>>>>>>> 503d1a04
			$resql = $this->db->query($sql);
			if (!$resql) {
				$this->error = $this->db->lasterror();
				$this->db->rollback();
				return -1;
			}

			// Scan existing stock to prefill the inventory
			$sql = "SELECT ps.rowid, ps.fk_entrepot as fk_warehouse, ps.fk_product, ps.reel,";
			$sql .= " pb.batch, pb.qty";
			$sql .= " FROM ".$this->db->prefix()."product_stock as ps";
			$sql .= " LEFT JOIN ".$this->db->prefix()."product_batch as pb ON pb.fk_product_stock = ps.rowid,";
			$sql .= " ".$this->db->prefix()."product as p, ".$this->db->prefix()."entrepot as e";
			$sql .= " WHERE p.entity IN (".getEntity('product').")";
			$sql .= " AND ps.fk_product = p.rowid AND ps.fk_entrepot = e.rowid";
			if (empty($conf->global->STOCK_SUPPORTS_SERVICES)) {
				$sql .= " AND p.fk_product_type = 0";
			}
			if ($this->fk_product > 0) {
<<<<<<< HEAD
				$sql .= ' AND ps.fk_product = '.((int) $this->fk_product);
			}
			if ($this->fk_warehouse > 0) {
				$sql .= ' AND ps.fk_entrepot = '.((int) $this->fk_warehouse);
=======
				$sql .= " AND ps.fk_product = ".((int) $this->fk_product);
			}
			if ($this->fk_warehouse > 0) {
				$sql .= " AND ps.fk_entrepot = ".((int) $this->fk_warehouse);
>>>>>>> 503d1a04
			}

			$inventoryline = new InventoryLine($this->db);

			$resql = $this->db->query($sql);
			if ($resql) {
				$num = $this->db->num_rows($resql);

				$i = 0;
				while ($i < $num) {
					$obj = $this->db->fetch_object($resql);

					$inventoryline->fk_inventory = $this->id;
					$inventoryline->fk_warehouse = $obj->fk_warehouse;
					$inventoryline->fk_product = $obj->fk_product;
					$inventoryline->batch = $obj->batch;
					$inventoryline->datec = dol_now();

					if ($conf->productbatch->enabled) {
						$inventoryline->qty_stock = ($obj->batch ? $obj->qty : $obj->reel); // If there is batch detail, we take qty for batch, else global qty
					} else {
						$inventoryline->qty_stock = $obj->reel;
					}

					$resultline = $inventoryline->create($user);
					if ($resultline <= 0) {
						$this->error = $inventoryline->error;
						$this->errors = $inventoryline->errors;
						$result = -1;
						break;
					}

					$i++;
				}
			} else {
				$result = -1;
				$this->error = $this->db->lasterror();
			}
		}

		if ($result >= 0) {
			$result = $this->setStatut($this::STATUS_VALIDATED, null, '', 'INVENTORY_VALIDATED');
		}

		if ($result > 0) {
			$this->db->commit();
		} else {
			$this->db->rollback();
		}
		return $result;
	}

	/**
	 * Go back to draft
	 *
	 * @param  User $user      User that creates
	 * @param  bool $notrigger false=launch triggers after, true=disable triggers
	 * @return int             <0 if KO, Id of created object if OK
	 */
	public function setDraft(User $user, $notrigger = false)
	{
		$this->db->begin();

		// Delete inventory
<<<<<<< HEAD
		$sql = 'DELETE FROM '.MAIN_DB_PREFIX.'inventorydet WHERE fk_inventory = '.((int) $this->id);
=======
		$sql = 'DELETE FROM '.$this->db->prefix().'inventorydet WHERE fk_inventory = '.((int) $this->id);
>>>>>>> 503d1a04
		$resql = $this->db->query($sql);
		if (!$resql) {
			$this->error = $this->db->lasterror();
			$this->db->rollback();
			return -1;
		}

		$result = $this->setStatut($this::STATUS_DRAFT, null, '', 'INVENTORY_DRAFT');

		if ($result > 0) {
			$this->db->commit();
		} else {
			$this->db->rollback();
		}
		return $result;
	}

	/**
	 * Set to inventory to status "Closed". It means all stock movements were recorded.
	 *
	 * @param  User $user      User that creates
	 * @param  bool $notrigger false=launch triggers after, true=disable triggers
	 * @return int             <0 if KO, Id of created object if OK
	 */
	public function setRecorded(User $user, $notrigger = false)
	{
		$this->db->begin();

		$result = $this->setStatut($this::STATUS_RECORDED, null, '', 'INVENTORY_RECORDED');

		if ($result > 0) {
			$this->db->commit();
		} else {
			$this->db->rollback();
			return -1;
		}
		return $result;
	}

	/**
	 * Set to Canceled
	 *
	 * @param  User $user      User that creates
	 * @param  bool $notrigger false=launch triggers after, true=disable triggers
	 * @return int             <0 if KO, Id of created object if OK
	 */
	public function setCanceled(User $user, $notrigger = false)
	{
		$this->db->begin();

		$result = $this->setStatut($this::STATUS_CANCELED, null, '', 'INVENTORY_CANCELED');

		if ($result > 0) {
			$this->db->commit();
		} else {
			$this->db->rollback();
			return -1;
		}
		return $result;
	}

	/**
	 * Clone and object into another one
	 *
	 * @param  	User 	$user      	User that creates
	 * @param  	int 	$fromid     Id of object to clone
	 * @return 	mixed 				New object created, <0 if KO
	 */
	public function createFromClone(User $user, $fromid)
	{
		global $hookmanager, $langs;
		$error = 0;

		dol_syslog(__METHOD__, LOG_DEBUG);

		$object = new self($this->db);

		$this->db->begin();

		// Load source object
		$object->fetchCommon($fromid);
		// Reset some properties
		unset($object->id);
		unset($object->fk_user_creat);
		unset($object->import_key);

		// Clear fields
		$object->ref = "copy_of_".$object->ref;
		$object->title = $langs->trans("CopyOf")." ".$object->title;
		// ...

		// Create clone
		$object->context['createfromclone'] = 'createfromclone';
		$result = $object->createCommon($user);
		if ($result < 0) {
			$error++;
			$this->error = $object->error;
			$this->errors = $object->errors;
		}

		unset($object->context['createfromclone']);

		// End
		if (!$error) {
			$this->db->commit();
			return $object;
		} else {
			$this->db->rollback();
			return -1;
		}
	}

	/**
	 * Load object in memory from the database
	 *
	 * @param int    $id   Id object
	 * @param string $ref  Ref
	 * @return int         <0 if KO, 0 if not found, >0 if OK
	 */
	public function fetch($id, $ref = null)
	{
		$result = $this->fetchCommon($id, $ref);
		//if ($result > 0 && ! empty($this->table_element_line)) $this->fetchLines();
		return $result;
	}

	/**
	 * Load object lines in memory from the database
	 *
	 * @return int         <0 if KO, 0 if not found, >0 if OK
	 */
	/*public function fetchLines()
	 {
	 $this->lines=array();

	 // Load lines with object MyObjectLine

	 return count($this->lines)?1:0;
	 }*/

	/**
	 * Update object into database
	 *
	 * @param  User $user      User that modifies
	 * @param  bool $notrigger false=launch triggers after, true=disable triggers
	 * @return int             <0 if KO, >0 if OK
	 */
	public function update(User $user, $notrigger = false)
	{
		return $this->updateCommon($user, $notrigger);
	}

	/**
	 * Delete object in database
	 *
	 * @param User $user       User that deletes
	 * @param bool $notrigger  false=launch triggers after, true=disable triggers
	 * @return int             <0 if KO, >0 if OK
	 */
	public function delete(User $user, $notrigger = false)
	{
		return $this->deleteCommon($user, $notrigger);
	}

	/**
	 *  Delete a line of object in database
	 *
	 *	@param  User	$user       User that delete
	 *  @param	int		$idline		Id of line to delete
	 *  @param 	bool 	$notrigger  false=launch triggers after, true=disable triggers
	 *  @return int         		>0 if OK, <0 if KO
	 */
	public function deleteLine(User $user, $idline, $notrigger = false)
	{
		if ($this->status < 0) {
			$this->error = 'ErrorDeleteLineNotAllowedByObjectStatus';
			return -2;
		}

		return $this->deleteLineCommon($user, $idline, $notrigger);
	}

	/**
	 *  Return a link to the object card (with optionaly the picto)
	 *
	 *	@param	int		$withpicto					Include picto in link (0=No picto, 1=Include picto into link, 2=Only picto)
	 *	@param	string	$option						On what the link point to
	 *  @param	int  	$notooltip					1=Disable tooltip
	 *  @param  string  $morecss            		Add more css on link
	 *  @param  int     $save_lastsearch_value    	-1=Auto, 0=No save of lastsearch_values when clicking, 1=Save lastsearch_values whenclicking
	 *	@return	string								String with URL
	 */
	public function getNomUrl($withpicto = 0, $option = '', $notooltip = 0, $morecss = '', $save_lastsearch_value = -1)
	{
		global $db, $conf, $langs;
		global $dolibarr_main_authentication, $dolibarr_main_demo;
		global $menumanager;

		if (!empty($conf->dol_no_mouse_hover)) {
			$notooltip = 1; // Force disable tooltips
		}

		$result = '';
		$companylink = '';

		$label = '<u>'.$langs->trans("Inventory").'</u>';
		$label .= '<br>';
		$label .= '<b>'.$langs->trans('Ref').':</b> '.$this->ref;

		$url = dol_buildpath('/product/inventory/card.php', 1).'?id='.$this->id;

		$linkclose = '';
		if (empty($notooltip)) {
			if (!empty($conf->global->MAIN_OPTIMIZEFORTEXTBROWSER)) {
				$label = $langs->trans("ShowInventory");
				$linkclose .= ' alt="'.dol_escape_htmltag($label, 1).'"';
			}
			$linkclose .= ' title="'.dol_escape_htmltag($label, 1).'"';
			$linkclose .= ' class="classfortooltip'.($morecss ? ' '.$morecss : '').'"';
		} else {
			$linkclose = ($morecss ? ' class="'.$morecss.'"' : '');
		}

		$linkstart = '<a href="'.$url.'"';
		$linkstart .= $linkclose.'>';
		$linkend = '</a>';

		$result .= $linkstart;
		if ($withpicto) {
			$result .= img_object(($notooltip ? '' : $label), ($this->picto ? $this->picto : 'generic'), ($notooltip ? (($withpicto != 2) ? 'class="paddingright"' : '') : 'class="'.(($withpicto != 2) ? 'paddingright ' : '').'classfortooltip"'), 0, 0, $notooltip ? 0 : 1);
		}
		if ($withpicto != 2) {
			$result .= $this->ref;
		}
		$result .= $linkend;
		//if ($withpicto != 2) $result.=(($addlabel && $this->label) ? $sep . dol_trunc($this->label, ($addlabel > 1 ? $addlabel : 0)) : '');

		return $result;
	}

	/**
	 *  Retourne le libelle du status d'un user (actif, inactif)
	 *
	 *  @param	int		$mode          0=libelle long, 1=libelle court, 2=Picto + Libelle court, 3=Picto, 4=Picto + Libelle long, 5=Libelle court + Picto
	 *  @return	string 			       Label of status
	 */
	public function getLibStatut($mode = 0)
	{
		return $this->LibStatut($this->status, $mode);
	}

	// phpcs:disable PEAR.NamingConventions.ValidFunctionName.ScopeNotCamelCaps
	/**
	 *  Return the status
	 *
	 *  @param	int		$status        	Id status
	 *  @param  int		$mode          	0=long label, 1=short label, 2=Picto + short label, 3=Picto, 4=Picto + long label, 5=Short label + Picto, 5=Long label + Picto, 6=Long label + Picto
	 *  @return string 			       	Label of status
	 */
	public static function LibStatut($status, $mode = 0)
	{
		// phpcs:enable
		global $langs;

		$labelStatus = array();
		$labelStatus[self::STATUS_DRAFT] = $langs->transnoentitiesnoconv('Draft');
		$labelStatus[self::STATUS_VALIDATED] = $langs->transnoentitiesnoconv('Validated').' ('.$langs->transnoentitiesnoconv('InventoryStartedShort').')';
		$labelStatus[self::STATUS_CANCELED] = $langs->transnoentitiesnoconv('Canceled');
		$labelStatus[self::STATUS_RECORDED] = $langs->transnoentitiesnoconv('Closed');
		$labelStatusShort[self::STATUS_DRAFT] = $langs->transnoentitiesnoconv('Draft');
		$labelStatusShort[self::STATUS_VALIDATED] = $langs->transnoentitiesnoconv('InventoryStartedShort');
		$labelStatusShort[self::STATUS_CANCELED] = $langs->transnoentitiesnoconv('Canceled');
		$labelStatusShort[self::STATUS_RECORDED] = $langs->transnoentitiesnoconv('Closed');

		$statusType = 'status'.$status;
		if ($status == self::STATUS_RECORDED) {
			$statusType = 'status6';
		}

		return dolGetStatus($labelStatus[$status], $labelStatusShort[$status], '', $statusType, $mode);
	}

	/**
	 *	Charge les informations d'ordre info dans l'objet commande
	 *
	 *	@param  int		$id       Id of order
	 *	@return	void
	 */
	public function info($id)
	{
		$sql = "SELECT rowid, date_creation as datec, tms as datem, date_validation as datev,";
		$sql .= " fk_user_creat, fk_user_modif, fk_user_valid";
		$sql .= " FROM ".$this->db->prefix().$this->table_element." as t";
		$sql .= " WHERE t.rowid = ".((int) $id);
		$result = $this->db->query($sql);
		if ($result) {
			if ($this->db->num_rows($result)) {
				$obj = $this->db->fetch_object($result);

				$this->id = $obj->rowid;

				if ($obj->fk_user_creat > 0) {
					$cuser = new User($this->db);
					$cuser->fetch($obj->fk_user_creat);
					$this->user_creation = $cuser;
				}

				if ($obj->fk_user_modif > 0) {
					$muser = new User($this->db);
					$muser->fetch($obj->fk_user_modif);
					$this->user_creation = $muser;
				}

				if ($obj->fk_user_valid > 0) {
					$vuser = new User($this->db);
					$vuser->fetch($obj->fk_user_valid);
					$this->user_validation = $vuser;
				}

				$this->date_creation     = $this->db->jdate($obj->datec);
				$this->date_modification = $this->db->jdate($obj->datem);
				$this->date_validation   = $this->db->jdate($obj->datev);
			}

			$this->db->free($result);
		} else {
			dol_print_error($this->db);
		}
	}

	/**
	 * Initialise object with example values
	 * Id must be 0 if object instance is a specimen
	 *
	 * @return void
	 */
	public function initAsSpecimen()
	{
		$this->initAsSpecimenCommon();
		$this->title = '';
	}
}

/**
 * Class InventoryLine
 */
class InventoryLine extends CommonObjectLine
{
	/**
	 * @var string ID to identify managed object
	 */
	public $element = 'inventoryline';

	/**
	 * @var string Name of table without prefix where object is stored
	 */
	public $table_element = 'inventorydet';

	/**
	 * @var array  Does inventory support multicompany module ? 0=No test on entity, 1=Test with field entity, 2=Test with link by societe
	 */
	public $ismultientitymanaged = 0;

	/**
	 * @var int  Does object support extrafields ? 0=No, 1=Yes
	 */
	public $isextrafieldmanaged = 0;

	/**
	 * @var string String with name of icon for inventory
	 */
	public $picto = 'stock';

	/**
	 *  'type' if the field format.
	 *  'label' the translation key.
	 *  'enabled' is a condition when the field must be managed.
	 *  'visible' says if field is visible in list (Examples: 0=Not visible, 1=Visible on list and create/update/view forms, 2=Visible on list only. Using a negative value means field is not shown by default on list but can be selected for viewing)
	 *  'notnull' is set to 1 if not null in database. Set to -1 if we must set data to null if empty ('' or 0).
	 *  'index' if we want an index in database.
	 *  'foreignkey'=>'tablename.field' if the field is a foreign key (it is recommanded to name the field fk_...).
	 *  'position' is the sort order of field.
	 *  'searchall' is 1 if we want to search in this field when making a search from the quick search button.
	 *  'isameasure' must be set to 1 if you want to have a total on list for this field. Field type must be summable like integer or double(24,8).
	 *  'help' is a string visible as a tooltip on field
	 *  'comment' is not used. You can store here any text of your choice. It is not used by application.
	 *  'default' is a default value for creation (can still be replaced by the global setup of default values)
	 *  'showoncombobox' if field must be shown into the label of combobox
	 */

	// BEGIN MODULEBUILDER PROPERTIES
	/**
	 * @var array  Array with all fields and their property
	 */
	public $fields = array(
		'rowid' => array('type'=>'integer', 'label'=>'TechnicalID', 'visible'=>-1, 'enabled'=>1, 'position'=>1, 'notnull'=>1, 'index'=>1, 'comment'=>'Id',),
		'fk_inventory'  => array('type'=>'integer:Inventory:product/inventory/class/inventory.class.php', 'label'=>'Inventory', 'visible'=>1, 'enabled'=>1, 'position'=>30, 'index'=>1, 'help'=>'LinkToInventory'),
		'fk_warehouse'  => array('type'=>'integer:Entrepot:product/stock/class/entrepot.class.php', 'label'=>'Warehouse', 'visible'=>1, 'enabled'=>1, 'position'=>30, 'index'=>1, 'help'=>'LinkToThirparty'),
		'fk_product'    => array('type'=>'integer:Product:product/class/product.class.php', 'label'=>'Product', 'visible'=>1, 'enabled'=>1, 'position'=>32, 'index'=>1, 'help'=>'LinkToProduct'),
		'batch'         => array('type'=>'string', 'label'=>'Batch', 'visible'=>1, 'enabled'=>1, 'position'=>32, 'index'=>1, 'help'=>'LinkToProduct'),
		'datec'         => array('type'=>'datetime', 'label'=>'DateCreation', 'enabled'=>1, 'visible'=>-2, 'notnull'=>1, 'position'=>500),
		'tms'           => array('type'=>'timestamp', 'label'=>'DateModification', 'enabled'=>1, 'visible'=>-2, 'notnull'=>1, 'position'=>501),
		'qty_stock'     => array('type'=>'double', 'label'=>'QtyFound', 'visible'=>1, 'enabled'=>1, 'position'=>32, 'index'=>1, 'help'=>'Qty we found/want (to define during draft edition)'),
		'qty_view'      => array('type'=>'double', 'label'=>'QtyBefore', 'visible'=>1, 'enabled'=>1, 'position'=>33, 'index'=>1, 'help'=>'Qty before (filled once movements are validated)'),
		'qty_regulated' => array('type'=>'double', 'label'=>'QtyDelta', 'visible'=>1, 'enabled'=>1, 'position'=>34, 'index'=>1, 'help'=>'Qty aadded or removed (filled once movements are validated)'),
		'pmp_real' => array('type'=>'double', 'label'=>'PMPReal', 'visible'=>1, 'enabled'=>1, 'position'=>35),
		'pmp_expected' => array('type'=>'double', 'label'=>'PMPExpected', 'visible'=>1, 'enabled'=>1, 'position'=>36),
	);

	/**
	 * @var int ID
	 */
	public $rowid;

	public $fk_inventory;
	public $fk_warehouse;
	public $fk_product;
	public $batch;
	public $datec;
	public $tms;
	public $qty_stock;
	public $qty_view;
	public $qty_regulated;
	public $pmp_real;
	public $pmp_expected;


	/**
	 * Create object in database
	 *
	 * @param User $user       User that creates
	 * @param bool $notrigger  false=launch triggers after, true=disable triggers
	 * @return int             <0 if KO, >0 if OK
	 */
	public function create(User $user, $notrigger = false)
	{
		return $this->createCommon($user, $notrigger);
	}

	/**
	 * Load object in memory from the database
	 *
	 * @param int    $id   Id object
	 * @param string $ref  Ref
	 * @return int         <0 if KO, 0 if not found, >0 if OK
	 */
	public function fetch($id, $ref = null)
	{
		$result = $this->fetchCommon($id, $ref);
		//if ($result > 0 && ! empty($this->table_element_line)) $this->fetchLines();
		return $result;
	}

	/**
	 * Update object into database
	 *
	 * @param  User $user      User that modifies
	 * @param  bool $notrigger false=launch triggers after, true=disable triggers
	 * @return int             <0 if KO, >0 if OK
	 */
	public function update(User $user, $notrigger = false)
	{
		return $this->updateCommon($user, $notrigger);
	}

	/**
	 * Delete object in database
	 *
	 * @param User $user       User that deletes
	 * @param bool $notrigger  false=launch triggers after, true=disable triggers
	 * @return int             <0 if KO, >0 if OK
	 */
	public function delete(User $user, $notrigger = false)
	{
		return $this->deleteCommon($user, $notrigger);
		//return $this->deleteCommon($user, $notrigger, 1);
	}
}<|MERGE_RESOLUTION|>--- conflicted
+++ resolved
@@ -266,11 +266,7 @@
 
 		if ($this->status == self::STATUS_DRAFT) {
 			// Delete inventory
-<<<<<<< HEAD
-			$sql = 'DELETE FROM '.MAIN_DB_PREFIX.'inventorydet WHERE fk_inventory = '.((int) $this->id);
-=======
 			$sql = 'DELETE FROM '.$this->db->prefix().'inventorydet WHERE fk_inventory = '.((int) $this->id);
->>>>>>> 503d1a04
 			$resql = $this->db->query($sql);
 			if (!$resql) {
 				$this->error = $this->db->lasterror();
@@ -290,17 +286,10 @@
 				$sql .= " AND p.fk_product_type = 0";
 			}
 			if ($this->fk_product > 0) {
-<<<<<<< HEAD
-				$sql .= ' AND ps.fk_product = '.((int) $this->fk_product);
-			}
-			if ($this->fk_warehouse > 0) {
-				$sql .= ' AND ps.fk_entrepot = '.((int) $this->fk_warehouse);
-=======
 				$sql .= " AND ps.fk_product = ".((int) $this->fk_product);
 			}
 			if ($this->fk_warehouse > 0) {
 				$sql .= " AND ps.fk_entrepot = ".((int) $this->fk_warehouse);
->>>>>>> 503d1a04
 			}
 
 			$inventoryline = new InventoryLine($this->db);
@@ -365,11 +354,7 @@
 		$this->db->begin();
 
 		// Delete inventory
-<<<<<<< HEAD
-		$sql = 'DELETE FROM '.MAIN_DB_PREFIX.'inventorydet WHERE fk_inventory = '.((int) $this->id);
-=======
 		$sql = 'DELETE FROM '.$this->db->prefix().'inventorydet WHERE fk_inventory = '.((int) $this->id);
->>>>>>> 503d1a04
 		$resql = $this->db->query($sql);
 		if (!$resql) {
 			$this->error = $this->db->lasterror();
