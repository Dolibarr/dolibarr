--- conflicted
+++ resolved
@@ -86,11 +86,7 @@
 
 	// BEGIN MODULEBUILDER PROPERTIES
 	/**
-<<<<<<< HEAD
-	 * @var array<string,array{type:string,label:string,enabled:int<0,2>|string,position:int,notnull?:int,visible:int,noteditable?:int,default?:string,index?:int,foreignkey?:string,searchall?:int,isameasure?:int,css?:string,csslist?:string,help?:string,showoncombobox?:int,disabled?:int,arrayofkeyval?:array<int,string>,comment?:string}>  Array with all fields and their property. Do not use it as a static var. It may be modified by constructor.
-=======
 	 * @var array<string,array{type:string,label:string,enabled:int<0,2>|string,position:int,notnull?:int,visible:int<-2,5>|string,noteditable?:int<0,1>,default?:string,index?:int,foreignkey?:string,searchall?:int<0,1>,isameasure?:int<0,1>,css?:string,csslist?:string,help?:string,showoncombobox?:int<0,2>,disabled?:int<0,1>,arrayofkeyval?:array<int|string,string>,comment?:string,validate?:int<0,1>}>  Array with all fields and their property. Do not use it as a static var. It may be modified by constructor.
->>>>>>> cc80841a
 	 */
 	public $fields = array(
 		'rowid'              => array('type' => 'integer', 'label' => 'TechnicalID', 'visible' => -1, 'enabled' => 1, 'position' => 1, 'notnull' => 1, 'index' => 1, 'comment' => 'Id',),
@@ -149,19 +145,6 @@
 	public $status;
 
 	/**
-<<<<<<< HEAD
-	 * @var integer|string date_creation
-	 */
-	public $date_creation;
-
-	/**
-	 * @var integer|string date_validation
-	 */
-	public $date_validation;
-
-	/**
-=======
->>>>>>> cc80841a
 	 * @var int ID
 	 */
 	public $fk_user_creat;
@@ -307,7 +290,6 @@
 					$sql .= " OR ps.fk_entrepot IN (".$this->db->sanitize(implode(',', $TChildWarehouses)).")";
 				}
 				$sql .= ')';
-<<<<<<< HEAD
 			}
 			if (!empty($this->categories_product)) {
 				$sql .= " AND EXISTS (";
@@ -324,24 +306,6 @@
 				$sql .= " WHERE pa.fk_product_pere = ps.fk_product";
 				$sql .= ")";
 			}
-=======
-			}
-			if (!empty($this->categories_product)) {
-				$sql .= " AND EXISTS (";
-				$sql .= " SELECT cp.fk_product";
-				$sql .= " FROM ".$this->db->prefix()."categorie_product AS cp";
-				$sql .= " WHERE cp.fk_product = ps.fk_product";
-				$sql .= " AND cp.fk_categorie IN (".$this->db->sanitize($this->categories_product).")";
-				$sql .= ")";
-			}
-			if (getDolGlobalInt('PRODUIT_SOUSPRODUITS')) {
-				$sql .= " AND NOT EXISTS (";
-				$sql .= " SELECT pa.rowid";
-				$sql .= " FROM ".$this->db->prefix()."product_association as pa";
-				$sql .= " WHERE pa.fk_product_pere = ps.fk_product";
-				$sql .= ")";
-			}
->>>>>>> cc80841a
 			$sql .= " ORDER BY p.rowid";
 
 			$inventoryline = new InventoryLine($this->db);
@@ -706,15 +670,9 @@
 	/**
 	 *	Return a thumb for kanban views
 	 *
-<<<<<<< HEAD
-	 *	@param      string	    $option                 Where point the link (0=> main card, 1,2 => shipment, 'nolink'=>No link)
-	 *  @param		array		$arraydata				Array of data
-	 *  @return		string								HTML Code for Kanban thumb.
-=======
 	 *	@param      string	    			$option                 Where point the link (0=> main card, 1,2 => shipment, 'nolink'=>No link)
 	 *  @param		array{string,mixed}		$arraydata				Array of data
 	 *  @return		string											HTML Code for Kanban thumb.
->>>>>>> cc80841a
 	 */
 	public function getKanbanView($option = '', $arraydata = null)
 	{
@@ -871,11 +829,7 @@
 
 	// BEGIN MODULEBUILDER PROPERTIES
 	/**
-<<<<<<< HEAD
-	 * @var array<string,array{type:string,label:string,enabled:int<0,2>|string,position:int,notnull?:int,visible:int,noteditable?:int,default?:string,index?:int,foreignkey?:string,searchall?:int,isameasure?:int,css?:string,csslist?:string,help?:string,showoncombobox?:int,disabled?:int,arrayofkeyval?:array<int,string>,comment?:string}>  Array with all fields and their property. Do not use it as a static var. It may be modified by constructor.
-=======
 	 * @var array<string,array{type:string,label:string,enabled:int<0,2>|string,position:int,notnull?:int,visible:int<-2,5>|string,noteditable?:int<0,1>,default?:string,index?:int,foreignkey?:string,searchall?:int<0,1>,isameasure?:int<0,1>,css?:string,csslist?:string,help?:string,showoncombobox?:int<0,2>,disabled?:int<0,1>,arrayofkeyval?:array<int|string,string>,comment?:string,validate?:int<0,1>}>  Array with all fields and their property. Do not use it as a static var. It may be modified by constructor.
->>>>>>> cc80841a
 	 */
 	public $fields = array(
 		'rowid'         => array('type' => 'integer', 'label' => 'TechnicalID', 'visible' => -1, 'enabled' => 1, 'position' => 1, 'notnull' => 1, 'index' => 1, 'comment' => 'Id',),
