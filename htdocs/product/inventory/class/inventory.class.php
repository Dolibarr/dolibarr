--- conflicted
+++ resolved
@@ -259,11 +259,7 @@
 	 * @param  	User 	$user      				User that creates
 	 * @param	bool 	$notrigger 				false=launch triggers after, true=disable triggers
 	 * @param	int		$include_sub_warehouse	Include sub warehouses
-<<<<<<< HEAD
-	 * @return 	int             				<0 if KO, Id of created object if OK
-=======
 	 * @return 	int             				Return integer <0 if KO, Id of created object if OK
->>>>>>> 729451fa
 	 */
 	public function validate(User $user, $notrigger = false, $include_sub_warehouse = 0)
 	{
@@ -757,11 +753,7 @@
 	 *
 	 * @param int 	$id 				Id of warehouse
 	 * @param array	$TChildWarehouse  	Array of child warehouses
-<<<<<<< HEAD
-	 * @return int             			<0 if KO, >0 if OK
-=======
 	 * @return int             			Return integer <0 if KO, >0 if OK
->>>>>>> 729451fa
 	 */
 	public function getChildWarehouse($id, &$TChildWarehouse)
 	{
