<?php
/* Copyright (C) 2007-2017 Laurent Destailleur  <eldy@users.sourceforge.net>
 *
 * This program is free software; you can redistribute it and/or modify
 * it under the terms of the GNU General Public License as published by
 * the Free Software Foundation; either version 3 of the License, or
 * (at your option) any later version.
 *
 * This program is distributed in the hope that it will be useful,
 * but WITHOUT ANY WARRANTY; without even the implied warranty of
 * MERCHANTABILITY or FITNESS FOR A PARTICULAR PURPOSE.  See the
 * GNU General Public License for more details.
 *
 * You should have received a copy of the GNU General Public License
 * along with this program. If not, see <http://www.gnu.org/licenses/>.
 */

/**
 *   	\file       htdocs/product/inventory/card.php
 *		\ingroup    inventory
 *		\brief      Inventory card
 */

require '../../main.inc.php';
include_once DOL_DOCUMENT_ROOT.'/core/class/html.formcompany.class.php';
include_once DOL_DOCUMENT_ROOT.'/product/inventory/class/inventory.class.php';
include_once DOL_DOCUMENT_ROOT.'/product/inventory/lib/inventory.lib.php';

// Load translation files required by the page
$langs->loadLangs(array("stocks","other"));

// Get parameters
$id			= GETPOST('id', 'int');
$ref        = GETPOST('ref', 'alpha');
$action		= GETPOST('action', 'alpha');
$confirm    = GETPOST('confirm', 'alpha');
$cancel     = GETPOST('cancel', 'aZ09');
$backtopage = GETPOST('backtopage', 'alpha');

if (empty($conf->global->MAIN_USE_ADVANCED_PERMS))
{
	$result = restrictedArea($user, 'stock', $id);
}
else
{
	$result = restrictedArea($user, 'stock', $id, '', 'inventory_advance');
}

// Initialize technical objects
$object=new Inventory($db);
$extrafields = new ExtraFields($db);
$diroutputmassaction=$conf->stock->dir_output . '/temp/massgeneration/'.$user->id;
$hookmanager->initHooks(array('inventorycard'));     // Note that conf->hooks_modules contains array
// Fetch optionals attributes and labels
$extralabels = $extrafields->fetch_name_optionals_label('inventory');
$search_array_options=$extrafields->getOptionalsFromPost('inventory','','search_');

// Initialize array of search criterias
$search_all=trim(GETPOST("search_all",'alpha'));
$search=array();
foreach($object->fields as $key => $val)
{
    if (GETPOST('search_'.$key,'alpha')) $search[$key]=GETPOST('search_'.$key,'alpha');
}

if (empty($action) && empty($id) && empty($ref)) $action='view';

// Security check - Protection if external user
//if ($user->societe_id > 0) access_forbidden();
//if ($user->societe_id > 0) $socid = $user->societe_id;
//$result = restrictedArea($user, 'mymodule', $id);

// fetch optionals attributes and labels
$extralabels = $extrafields->fetch_name_optionals_label($object->table_element);

// Load object
include DOL_DOCUMENT_ROOT.'/core/actions_fetchobject.inc.php';  // Must be include, not include_once  // Must be include, not include_once. Include fetch and fetch_thirdparty but not fetch_optionals

if (empty($conf->global->MAIN_USE_ADVANCED_PERMS))
{
	$permissiontoadd = $user->rights->stock->write;
	$permissiontodelete = $user->rights->stock->write;
}
else
{
	$permissiontoadd = $user->rights->stock->inventory_advance->create;
	$permissiontodelete = $user->rights->stock->inventory_advance->write;
}


/*
 * Actions
 */

$parameters=array();
$reshook=$hookmanager->executeHooks('doActions',$parameters,$object,$action);    // Note that $action and $object may have been modified by some hooks
if ($reshook < 0) setEventMessages($hookmanager->error, $hookmanager->errors, 'errors');

if (empty($reshook))
{
	$error=0;

	$backurlforlist = DOL_URL_ROOT.'/product/inventory/list.php';

	// Actions cancel, add, update or delete
	include DOL_DOCUMENT_ROOT.'/core/actions_addupdatedelete.inc.php';

	// Actions when printing a doc from card
	include DOL_DOCUMENT_ROOT.'/core/actions_printing.inc.php';

	// Actions to send emails
	/*$trigger_name='MYOBJECT_SENTBYMAIL';
	$autocopy='MAIN_MAIL_AUTOCOPY_MYOBJECT_TO';
	$trackid='myobject'.$object->id;
	include DOL_DOCUMENT_ROOT.'/core/actions_sendmails.inc.php';*/
}




/*
 * View
 */

$form=new Form($db);

llxHeader('','Inventory','');

// Example : Adding jquery code
print '<script type="text/javascript" language="javascript">
jQuery(document).ready(function() {
	function init_myfunc()
	{
		jQuery("#myid").removeAttr(\'disabled\');
		jQuery("#myid").attr(\'disabled\',\'disabled\');
	}
	init_myfunc();
	jQuery("#mybutton").click(function() {
		init_myfunc();
	});
});
</script>';


// Part to create
if ($action == 'create')
{
	print load_fiche_titre($langs->trans("NewInventory", $langs->transnoentitiesnoconv("MyInventory")));

	print '<form method="POST" action="'.$_SERVER["PHP_SELF"].'">';
	print '<input type="hidden" name="token" value="'.$_SESSION['newtoken'].'">';
	print '<input type="hidden" name="action" value="add">';
	print '<input type="hidden" name="backtopage" value="'.$backtopage.'">';

	dol_fiche_head(array(), '');

	print '<table class="border centpercent">'."\n";

	// Common attributes
	include DOL_DOCUMENT_ROOT . '/core/tpl/commonfields_add.tpl.php';

	// Other attributes
	include DOL_DOCUMENT_ROOT . '/core/tpl/extrafields_add.tpl.php';

	print '</table>'."\n";

	dol_fiche_end();

	print '<div class="center">';
	print '<input type="submit" class="button" name="add" value="'.dol_escape_htmltag($langs->trans("Create")).'">';
	print '&nbsp; ';
	print '<input type="'.($backtopage?"submit":"button").'" class="button" name="cancel" value="'.dol_escape_htmltag($langs->trans("Cancel")).'"'.($backtopage?'':' onclick="javascript:history.go(-1)"').'>';	// Cancel for create does not post form if we don't know the backtopage
	print '</div>';

	print '</form>';

	dol_set_focus('input[name="ref"]');
}

// Part to edit record
if (($id || $ref) && $action == 'edit')
{
	print load_fiche_titre($langs->trans("Inventory"));

	print '<form method="POST" action="'.$_SERVER["PHP_SELF"].'">';
	print '<input type="hidden" name="token" value="'.$_SESSION['newtoken'].'">';
	print '<input type="hidden" name="action" value="update">';
	print '<input type="hidden" name="backtopage" value="'.$backtopage.'">';
	print '<input type="hidden" name="id" value="'.$object->id.'">';

	dol_fiche_head();

	print '<table class="border centpercent">'."\n";

	// Common attributes
	include DOL_DOCUMENT_ROOT . '/core/tpl/commonfields_edit.tpl.php';

	// Other attributes
	include DOL_DOCUMENT_ROOT . '/core/tpl/extrafields_edit.tpl.php';

	print '</table>';

	dol_fiche_end();

	print '<div class="center"><input type="submit" class="button" name="save" value="'.$langs->trans("Save").'">';
	print ' &nbsp; <input type="submit" class="button" name="cancel" value="'.$langs->trans("Cancel").'">';
	print '</div>';

	print '</form>';
}

// Part to show record
if ($object->id > 0 && (empty($action) || ($action != 'edit' && $action != 'create')))
{
    $res = $object->fetch_optionals();

    $head = inventoryPrepareHead($object);
	dol_fiche_head($head, 'inventory', $langs->trans("Inventory"), -1, 'inventory');

	$formconfirm = '';

	// Confirmation to delete
	if ($action == 'delete') {
	    $formconfirm = $form->formconfirm($_SERVER["PHP_SELF"] . '?id=' . $object->id, $langs->trans('DeleteInventory'), $langs->trans('ConfirmDeleteOrder'), 'confirm_delete', '', 0, 1);
	}

	// Call Hook formConfirm
	$parameters = array('lineid' => $lineid);
	$reshook = $hookmanager->executeHooks('formConfirm', $parameters, $object, $action); // Note that $action and $object may have been modified by hook
	if (empty($reshook)) $formconfirm.=$hookmanager->resPrint;
	elseif ($reshook > 0) $formconfirm=$hookmanager->resPrint;

	// Print form confirm
	print $formconfirm;


	// Object card
	// ------------------------------------------------------------

	$linkback = '<a href="' . DOL_URL_ROOT . '/inventory/inventory_list.php' . (! empty($socid) ? '?socid=' . $socid : '') . '">' . $langs->trans("BackToList") . '</a>';

	$morehtmlref='<div class="refidno">';
	/*
	// Ref bis
	$morehtmlref.=$form->editfieldkey("RefBis", 'ref_client', $object->ref_client, $object, $user->rights->inventory->creer, 'string', '', 0, 1);
	$morehtmlref.=$form->editfieldval("RefBis", 'ref_client', $object->ref_client, $object, $user->rights->inventory->creer, 'string', '', null, null, '', 1);
	// Thirdparty
	$morehtmlref.='<br>'.$langs->trans('ThirdParty') . ' : ' . $soc->getNomUrl(1);
	// Project
	if (! empty($conf->projet->enabled))
	{
	    $langs->load("projects");
	    $morehtmlref.='<br>'.$langs->trans('Project') . ' ';
	    if ($user->rights->inventory->creer)
	    {
	        if ($action != 'classify')
	        {
	            $morehtmlref.='<a href="' . $_SERVER['PHP_SELF'] . '?action=classify&amp;id=' . $object->id . '">' . img_edit($langs->transnoentitiesnoconv('SetProject')) . '</a> : ';
	            if ($action == 'classify') {
	                //$morehtmlref.=$form->form_project($_SERVER['PHP_SELF'] . '?id=' . $object->id, $object->socid, $object->fk_project, 'projectid', 0, 0, 1, 1);
	                $morehtmlref.='<form method="post" action="'.$_SERVER['PHP_SELF'].'?id='.$object->id.'">';
	                $morehtmlref.='<input type="hidden" name="action" value="classin">';
	                $morehtmlref.='<input type="hidden" name="token" value="'.$_SESSION['newtoken'].'">';
	                $morehtmlref.=$formproject->select_projects($object->socid, $object->fk_project, 'projectid', $maxlength, 0, 1, 0, 1, 0, 0, '', 1);
	                $morehtmlref.='<input type="submit" class="button valignmiddle" value="'.$langs->trans("Modify").'">';
	                $morehtmlref.='</form>';
	            } else {
	                $morehtmlref.=$form->form_project($_SERVER['PHP_SELF'] . '?id=' . $object->id, $object->socid, $object->fk_project, 'none', 0, 0, 0, 1);
	            }
	        }
	    } else {
	        if (! empty($object->fk_project)) {
	            $proj = new Project($db);
	            $proj->fetch($object->fk_project);
	            $morehtmlref.='<a href="'.DOL_URL_ROOT.'/projet/card.php?id=' . $object->fk_project . '" title="' . $langs->trans('ShowProject') . '">';
	            $morehtmlref.=$proj->ref;
	            $morehtmlref.='</a>';
	        } else {
	            $morehtmlref.='';
	        }
	    }
	}
	*/
	$morehtmlref.='</div>';


	dol_banner_tab($object, 'ref', $linkback, 1, 'ref', 'ref', $morehtmlref);


	print '<div class="fichecenter">';
	print '<div class="fichehalfleft">';
	print '<div class="underbanner clearboth"></div>';
	print '<table class="border centpercent">'."\n";

	// Common attributes
	include DOL_DOCUMENT_ROOT . '/core/tpl/commonfields_view.tpl.php';

	// Other attributes
	include DOL_DOCUMENT_ROOT . '/core/tpl/extrafields_view.tpl.php';

	print '</table>';
	print '</div>';

	/* Second column
	print '<div class="fichehalfright">';
	print '<div class="ficheaddleft">';
	print '<div class="underbanner clearboth"></div>';
	print '<table class="border centpercent">';

	print '</table>';
	print '</div>';*/

	print '</div>';
	print '</div>';

	print '<div class="clearboth"></div><br>';

	dol_fiche_end();


	// Buttons for actions
	if ($action != 'presend' && $action != 'editline') {
    	print '<div class="tabsAction">'."\n";
    	$parameters=array();
    	$reshook=$hookmanager->executeHooks('addMoreActionsButtons',$parameters,$object,$action);    // Note that $action and $object may have been modified by hook
    	if ($reshook < 0) setEventMessages($hookmanager->error, $hookmanager->errors, 'errors');

    	if (empty($reshook))
    	{
    	    // Send
            print '<a class="butAction" href="' . $_SERVER["PHP_SELF"] . '?id=' . $object->id . '&action=presend&mode=init#formmailbeforetitle">' . $langs->trans('SendMail') . '</a>'."\n";

        	if ($permissiontoadd)
    		{
    			print '<a class="butAction" href="'.$_SERVER["PHP_SELF"].'?id='.$object->id.'&amp;action=edit">'.$langs->trans("Modify").'</a>'."\n";
    		}
    		else
    		{
    			print '<a class="butActionRefused" href="#" title="'.dol_escape_htmltag($langs->trans("NotEnoughPermissions")).'">'.$langs->trans('Modify').'</a>'."\n";
    		}

    		if ($permissiontodelete)
<<<<<<< HEAD
    		{
    			print '<a class="butActionDelete" href="'.$_SERVER["PHP_SELF"].'?id='.$object->id.'&amp;action=delete">'.$langs->trans('Delete').'</a>'."\n";
    		}
    		else
    		{
=======
    		{
    			print '<a class="butActionDelete" href="'.$_SERVER["PHP_SELF"].'?id='.$object->id.'&amp;action=delete">'.$langs->trans('Delete').'</a>'."\n";
    		}
    		else
    		{
>>>>>>> d9b8a8c8
    			print '<a class="butActionRefused" href="#" title="'.dol_escape_htmltag($langs->trans("NotEnoughPermissions")).'">'.$langs->trans('Delete').'</a>'."\n";
    		}
    	}
    	print '</div>'."\n";
	}


	// Select mail models is same action as presend
	if (GETPOST('modelselected')) {
	    $action = 'presend';
	}

	if ($action != 'presend')
	{
	    print '<div class="fichecenter"><div class="fichehalfleft">';
	    print '<a name="builddoc"></a>'; // ancre

	    // Documents
	    /*$objref = dol_sanitizeFileName($object->ref);
	     $relativepath = $comref . '/' . $comref . '.pdf';
	     $filedir = $conf->mymodule->dir_output . '/' . $objref;
	     $urlsource = $_SERVER["PHP_SELF"] . "?id=" . $object->id;
	     $genallowed = $user->rights->mymodule->read;	// If you can read, you can build the PDF to read content
	     $delallowed = $user->rights->mymodule->create;	// If you can create/edit, you can remove a file on card
	     print $formfile->showdocuments('mymodule', $objref, $filedir, $urlsource, $genallowed, $delallowed, $object->modelpdf, 1, 0, 0, 28, 0, '', '', '', $soc->default_lang);
	     */

	    // Show links to link elements
	    $linktoelem = $form->showLinkToObjectBlock($object, null, array('inventory'));
	    $somethingshown = $form->showLinkedObjectBlock($object, $linktoelem);


	    print '</div><div class="fichehalfright"><div class="ficheaddleft">';

	    $MAXEVENT = 10;

	    $morehtmlright = '<a href="'.dol_buildpath('/mymodule/myobject_info.php', 1).'?id='.$object->id.'">';
	    $morehtmlright.= $langs->trans("SeeAll");
	    $morehtmlright.= '</a>';

	    // List of actions on element
	    include_once DOL_DOCUMENT_ROOT . '/core/class/html.formactions.class.php';
	    $formactions = new FormActions($db);
	    $somethingshown = $formactions->showactions($object, 'inventory', $socid, 1, '', $MAXEVENT, '', $morehtmlright);

	    print '</div></div></div>';
	}


	//Select mail models is same action as presend
	/*
	if (GETPOST('modelselected')) $action = 'presend';
<<<<<<< HEAD

	// Presend form
	$modelmail='inventory';
	$defaulttopic='InformationMessage';
	$diroutput = $conf->product->dir_output.'/inventory';
	$trackid = 'stockinv'.$object->id;

	include DOL_DOCUMENT_ROOT.'/core/tpl/card_presend.tpl.php';
	*/
}
=======
>>>>>>> d9b8a8c8

	// Presend form
	$modelmail='inventory';
	$defaulttopic='InformationMessage';
	$diroutput = $conf->product->dir_output.'/inventory';
	$trackid = 'stockinv'.$object->id;

	include DOL_DOCUMENT_ROOT.'/core/tpl/card_presend.tpl.php';
	*/
}

// End of page
llxFooter();
$db->close();<|MERGE_RESOLUTION|>--- conflicted
+++ resolved
@@ -340,19 +340,11 @@
     		}
 
     		if ($permissiontodelete)
-<<<<<<< HEAD
     		{
     			print '<a class="butActionDelete" href="'.$_SERVER["PHP_SELF"].'?id='.$object->id.'&amp;action=delete">'.$langs->trans('Delete').'</a>'."\n";
     		}
     		else
     		{
-=======
-    		{
-    			print '<a class="butActionDelete" href="'.$_SERVER["PHP_SELF"].'?id='.$object->id.'&amp;action=delete">'.$langs->trans('Delete').'</a>'."\n";
-    		}
-    		else
-    		{
->>>>>>> d9b8a8c8
     			print '<a class="butActionRefused" href="#" title="'.dol_escape_htmltag($langs->trans("NotEnoughPermissions")).'">'.$langs->trans('Delete').'</a>'."\n";
     		}
     	}
@@ -405,7 +397,6 @@
 	//Select mail models is same action as presend
 	/*
 	if (GETPOST('modelselected')) $action = 'presend';
-<<<<<<< HEAD
 
 	// Presend form
 	$modelmail='inventory';
@@ -416,18 +407,6 @@
 	include DOL_DOCUMENT_ROOT.'/core/tpl/card_presend.tpl.php';
 	*/
 }
-=======
->>>>>>> d9b8a8c8
-
-	// Presend form
-	$modelmail='inventory';
-	$defaulttopic='InformationMessage';
-	$diroutput = $conf->product->dir_output.'/inventory';
-	$trackid = 'stockinv'.$object->id;
-
-	include DOL_DOCUMENT_ROOT.'/core/tpl/card_presend.tpl.php';
-	*/
-}
 
 // End of page
 llxFooter();
