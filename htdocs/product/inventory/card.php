<?php
/* Copyright (C) 2007-2017 Laurent Destailleur  <eldy@users.sourceforge.net>
 *
 * This program is free software; you can redistribute it and/or modify
 * it under the terms of the GNU General Public License as published by
 * the Free Software Foundation; either version 3 of the License, or
 * (at your option) any later version.
 *
 * This program is distributed in the hope that it will be useful,
 * but WITHOUT ANY WARRANTY; without even the implied warranty of
 * MERCHANTABILITY or FITNESS FOR A PARTICULAR PURPOSE.  See the
 * GNU General Public License for more details.
 *
 * You should have received a copy of the GNU General Public License
 * along with this program. If not, see <https://www.gnu.org/licenses/>.
 */

/**
 *   	\file       htdocs/product/inventory/card.php
 *		\ingroup    inventory
 *		\brief      Inventory card
 */

// Load Dolibarr environment
require '../../main.inc.php';
require_once DOL_DOCUMENT_ROOT.'/core/class/html.formcompany.class.php';
require_once DOL_DOCUMENT_ROOT.'/core/class/html.formfile.class.php';
require_once DOL_DOCUMENT_ROOT.'/core/class/html.formprojet.class.php';
require_once DOL_DOCUMENT_ROOT.'/product/inventory/class/inventory.class.php';
require_once DOL_DOCUMENT_ROOT.'/product/inventory/lib/inventory.lib.php';

// Load translation files required by the page
$langs->loadLangs(array("stocks", "other"));

// Get parameters
$id = GETPOST('id', 'int');
$ref        = GETPOST('ref', 'alpha');
$action = GETPOST('action', 'aZ09');
$confirm    = GETPOST('confirm', 'alpha');
$cancel     = GETPOST('cancel', 'aZ09');
$contextpage = GETPOST('contextpage', 'aZ') ?GETPOST('contextpage', 'aZ') : 'inventorycard'; // To manage different context of search
$backtopage = GETPOST('backtopage', 'alpha');
$include_sub_warehouse = !empty(GETPOST('include_sub_warehouse')) ? GETPOST('include_sub_warehouse') : 0;

if (empty($conf->global->MAIN_USE_ADVANCED_PERMS)) {
	$result = restrictedArea($user, 'stock', $id);
} else {
	$result = restrictedArea($user, 'stock', $id, '', 'inventory_advance');
}

// Initialize technical objects
$object = new Inventory($db);
$extrafields = new ExtraFields($db);
// no inventory docs yet
$includedocgeneration = false;
$diroutputmassaction = null;
// $diroutputmassaction = $conf->stock->dir_output.'/temp/massgeneration/'.$user->id;
$hookmanager->initHooks(array('inventorycard', 'globalcard')); // Note that conf->hooks_modules contains array

// Fetch optionals attributes and labels
$extrafields->fetch_name_optionals_label($object->table_element);

$search_array_options = $extrafields->getOptionalsFromPost($object->table_element, '', 'search_');

// Initialize array of search criterias
$search_all = GETPOST("search_all", 'alpha');
$search = array();
foreach ($object->fields as $key => $val) {
	if (GETPOST('search_'.$key, 'alpha')) {
		$search[$key] = GETPOST('search_'.$key, 'alpha');
	}
}

if (empty($action) && empty($id) && empty($ref)) {
	$action = 'view';
}

// Load object
include DOL_DOCUMENT_ROOT.'/core/actions_fetchobject.inc.php'; // Must be include, not include_once.

// Security check - Protection if external user
//if ($user->socid > 0) accessforbidden();
//if ($user->socid > 0) $socid = $user->socid;
//$result = restrictedArea($user, 'mymodule', $id);

if (empty($conf->global->MAIN_USE_ADVANCED_PERMS)) {
	$permissiontoread = $user->rights->stock->lire;
	$permissiontoadd = $user->rights->stock->creer;
	$permissiontodelete = $user->rights->stock->supprimer;
	$permissionnote = $user->rights->stock->creer; // Used by the include of actions_setnotes.inc.php
	$permissiondellink = $user->rights->stock->creer; // Used by the include of actions_dellink.inc.php
	$upload_dir = $conf->stock->multidir_output[isset($object->entity) ? $object->entity : 1];
} else {
	$permissiontoread = $user->rights->stock->inventory_advance->read;
	$permissiontoadd = $user->rights->stock->inventory_advance->write;
	$permissiontodelete = $user->rights->stock->inventory_advance->write;
	$permissionnote = $user->rights->stock->inventory_advance->write; // Used by the include of actions_setnotes.inc.php
	$permissiondellink = $user->rights->stock->inventory_advance->write; // Used by the include of actions_dellink.inc.php
	$upload_dir = $conf->stock->multidir_output[isset($object->entity) ? $object->entity : 1];
}


/*
 * Actions
 */

$parameters = array();
$reshook = $hookmanager->executeHooks('doActions', $parameters, $object, $action); // Note that $action and $object may have been modified by some hooks
if ($reshook < 0) {
	setEventMessages($hookmanager->error, $hookmanager->errors, 'errors');
}

if (empty($reshook)) {
	$savaction = $action;
	$error = 0;

	$backurlforlist = DOL_URL_ROOT.'/product/inventory/list.php';

	if (empty($backtopage) || ($cancel && empty($id))) {
		if (empty($backtopage) || ($cancel && strpos($backtopage, '__ID__'))) {
			if (empty($id) && (($action != 'add' && $action != 'create') || $cancel)) {
				$backtopage = $backurlforlist;
			} else {
				$backtopage = dol_buildpath('/product/inventory/card.php', 1).'?id='.($id > 0 ? $id : '__ID__');
			}
		}
	}
	$triggermodname = 'STOCK_INVENTORY_MODIFY'; // Name of trigger action code to execute when we modify record

	// Actions cancel, add, update, update_extras, confirm_validate, confirm_delete, confirm_deleteline, confirm_clone, confirm_close, confirm_setdraft, confirm_reopen
	include DOL_DOCUMENT_ROOT.'/core/actions_addupdatedelete.inc.php';

	// Actions when linking object each other
	include DOL_DOCUMENT_ROOT.'/core/actions_dellink.inc.php';

	// Actions when printing a doc from card
	include DOL_DOCUMENT_ROOT.'/core/actions_printing.inc.php';

	// Action to move up and down lines of object
	//include DOL_DOCUMENT_ROOT.'/core/actions_lineupdown.inc.php';

	// Action to build doc
	include DOL_DOCUMENT_ROOT.'/core/actions_builddoc.inc.php';

	/*if ($action == 'set_thirdparty' && $permissiontoadd)
	{
		$object->setValueFrom('fk_soc', GETPOST('fk_soc', 'int'), '', '', 'date', '', $user, 'MYOBJECT_MODIFY');
	}*/
	if ($action == 'classin' && $permissiontoadd) {
		$object->setProject(GETPOST('projectid', 'int'));
	}

	// Actions to send emails
	$triggersendname = 'INVENTORY_SENTBYMAIL';
	$autocopy = 'MAIN_MAIL_AUTOCOPY_INVENTORY_TO';
	$trackid = 'stockinv'.$object->id;
	include DOL_DOCUMENT_ROOT.'/core/actions_sendmails.inc.php';

	if (!$error && $savaction == 'confirm_validate' && $action == '' && $object->id > 0) {
		// Switch to the tab inventory
		header("Location: ".DOL_URL_ROOT.'/product/inventory/inventory.php?id='.$object->id);
		exit;
	}
}




/*
 * View
 */

$form = new Form($db);
$formfile = new FormFile($db);
$formproject = new FormProjets($db);

$title = $langs->trans("Inventory");

$help_url = 'EN:Module_Stocks_En|FR:Module_Stock|ES:Módulo_Stocks|DE:Modul_Bestände';

llxHeader('', $title, $help_url);



// Part to create
if ($action == 'create') {
	print load_fiche_titre($langs->trans("NewInventory"), '', 'product');

	print '<form method="POST" action="'.$_SERVER["PHP_SELF"].'">';
	print '<input type="hidden" name="token" value="'.newToken().'">';
	print '<input type="hidden" name="action" value="add">';
	if ($backtopage) {
		print '<input type="hidden" name="backtopage" value="'.$backtopage.'">';
	}
	if (!empty($backtopageforcancel)) {
		print '<input type="hidden" name="backtopageforcancel" value="'.$backtopageforcancel.'">';
	}

	print dol_get_fiche_head(array(), '');

	print '<table class="border centpercent tableforfieldcreate">'."\n";

	// Common attributes
	include DOL_DOCUMENT_ROOT.'/core/tpl/commonfields_add.tpl.php';

	// Other attributes
	include DOL_DOCUMENT_ROOT.'/core/tpl/extrafields_add.tpl.php';

	//print '<tr><td class="titlefield fieldname_invcode">'.$langs->trans("InventoryCode").'</td><td>INV'.$object->id.'</td></tr>';

	print '</table>'."\n";

	print dol_get_fiche_end();

	print $form->buttonsSaveCancel("Create");

	print '</form>';

	dol_set_focus('input[name="ref"]');
}

// Part to edit record
if (($id || $ref) && $action == 'edit') {
	print load_fiche_titre($langs->trans("Inventory"), '', 'product');

	print '<form method="POST" action="'.$_SERVER["PHP_SELF"].'">';
	print '<input type="hidden" name="token" value="'.newToken().'">';
	print '<input type="hidden" name="action" value="update">';
	print '<input type="hidden" name="id" value="'.$object->id.'">';
	if ($backtopage) {
		print '<input type="hidden" name="backtopage" value="'.$backtopage.'">';
	}
	if ($backtopageforcancel) {
		print '<input type="hidden" name="backtopageforcancel" value="'.$backtopageforcancel.'">';
	}

	print dol_get_fiche_head();

	print '<table class="border centpercent tableforfieldedit">'."\n";

	// Common attributes
	include DOL_DOCUMENT_ROOT.'/core/tpl/commonfields_edit.tpl.php';

	// Other attributes
	include DOL_DOCUMENT_ROOT.'/core/tpl/extrafields_edit.tpl.php';

	print '</table>';

	print dol_get_fiche_end();

	print $form->buttonsSaveCancel();

	print '</form>';
}

// Part to show record
if ($object->id > 0 && (empty($action) || ($action != 'edit' && $action != 'create'))) {
	$res = $object->fetch_optionals();

	$head = inventoryPrepareHead($object);
	print dol_get_fiche_head($head, 'card', $langs->trans("Inventory"), -1, 'stock');

	$formconfirm = '';

	// Confirmation to delete
	if ($action == 'delete') {
		$formconfirm = $form->formconfirm($_SERVER["PHP_SELF"].'?id='.$object->id, $langs->trans('DeleteInventory'), $langs->trans('ConfirmDeleteObject'), 'confirm_delete', '', 0, 1);
	}

	// Clone confirmation
	if ($action == 'clone') {
		// Create an array for form
		$formquestion = array();
		$formconfirm = $form->formconfirm($_SERVER["PHP_SELF"].'?id='.$object->id, $langs->trans('ToClone'), $langs->trans('ConfirmCloneAsk', $object->ref), 'confirm_clone', $formquestion, 'yes', 1);
	}

	// Confirmation of action xxxx
	if ($action == 'xxx') {
		$formquestion = array();
		/*
		 $forcecombo=0;
		 if ($conf->browser->name == 'ie') $forcecombo = 1;	// There is a bug in IE10 that make combo inside popup crazy
		 $formquestion = array(
		 // 'text' => $langs->trans("ConfirmClone"),
		 // array('type' => 'checkbox', 'name' => 'clone_content', 'label' => $langs->trans("CloneMainAttributes"), 'value' => 1),
		 // array('type' => 'checkbox', 'name' => 'update_prices', 'label' => $langs->trans("PuttingPricesUpToDate"), 'value' => 1),
		 // array('type' => 'other',    'name' => 'idwarehouse',   'label' => $langs->trans("SelectWarehouseForStockDecrease"), 'value' => $formproduct->selectWarehouses(GETPOST('idwarehouse')?GETPOST('idwarehouse'):'ifone', 'idwarehouse', '', 1, 0, 0, '', 0, $forcecombo))
		 );
		 */
		$formconfirm = $form->formconfirm($_SERVER["PHP_SELF"].'?id='.$object->id, $langs->trans('XXX'), $text, 'confirm_xxx', $formquestion, 0, 1, 220);
	}


	if ($action == 'validate') {
		$form = new Form($db);
		$formquestion = '';
		if ($conf->global->INVENTORY_INCLUDE_SUB_WAREHOUSE && !empty($object->fk_warehouse)) {
			$formquestion = array(
				array('type' => 'checkbox', 'name' => 'include_sub_warehouse', 'label' => $langs->trans("IncludeSubWarehouse"), 'value' => 1, 'size' => '10'),
			);
			$formconfirm = $form->formconfirm($_SERVER["PHP_SELF"].'?id='.$object->id, $langs->trans('ValidateInventory'), $langs->trans('IncludeSubWarehouseExplanation'), 'confirm_validate', $formquestion, '', 1);
		}
	}

	// Call Hook formConfirm
	$parameters = array('formConfirm' => $formconfirm);
	$reshook = $hookmanager->executeHooks('formConfirm', $parameters, $object, $action); // Note that $action and $object may have been modified by hook
	if (empty($reshook)) {
		$formconfirm .= $hookmanager->resPrint;
	} elseif ($reshook > 0) {
		$formconfirm = $hookmanager->resPrint;
	}

	// Print form confirm
	print $formconfirm;


	// Object card
	// ------------------------------------------------------------
	$linkback = '<a href="'.DOL_URL_ROOT.'/product/inventory/list.php'.(!empty($socid) ? '?socid='.$socid : '').'">'.$langs->trans("BackToList").'</a>';

	$morehtmlref = '<div class="refidno">';
	/*
	// Ref bis
	$morehtmlref.=$form->editfieldkey("RefBis", 'ref_client', $object->ref_client, $object, $user->rights->inventory->creer, 'string', '', 0, 1);
	$morehtmlref.=$form->editfieldval("RefBis", 'ref_client', $object->ref_client, $object, $user->rights->inventory->creer, 'string', '', null, null, '', 1);
	// Thirdparty
	$morehtmlref.='<br>'.$langs->trans('ThirdParty') . ' : ' . $soc->getNomUrl(1);
	// Project
	if (isModEnabled('project'))
	{
		$langs->load("projects");
		$morehtmlref.='<br>'.$langs->trans('Project') . ' ';
		if ($permissiontoadd)
		{
			if ($action != 'classify')
			{
				$morehtmlref .= '<a class="editfielda" href="' . $_SERVER['PHP_SELF'] . '?action=classify&token='.newToken().'&id=' . $object->id . '">' . img_edit($langs->transnoentitiesnoconv('SetProject')) . '</a> : ';
				if ($action == 'classify') {
					//$morehtmlref .= $form->form_project($_SERVER['PHP_SELF'] . '?id=' . $object->id, $object->socid, $object->fk_project, 'projectid', 0, 0, 0, 1, '', 'maxwidth300');
					$morehtmlref .= '<form method="post" action="'.$_SERVER['PHP_SELF'].'?id='.$object->id.'">';
					$morehtmlref .= '<input type="hidden" name="action" value="classin">';
					$morehtmlref .= '<input type="hidden" name="token" value="'.newToken().'">';
					$morehtmlref .= $formproject->select_projects($object->socid, $object->fk_project, 'projectid', $maxlength, 0, 1, 0, 1, 0, 0, '', 1);
					$morehtmlref .= '<input type="submit" class="button valignmiddle" value="'.$langs->trans("Modify").'">';
					$morehtmlref .= '</form>';
				} else {
					$morehtmlref.=$form->form_project($_SERVER['PHP_SELF'] . '?id=' . $object->id, $object->socid, $object->fk_project, 'none', 0, 0, 0, 1, '', 'maxwidth300');
				}
			}
		} else {
			if (!empty($object->fk_project)) {
				$proj = new Project($db);
				$proj->fetch($object->fk_project);
				$morehtmlref .= $proj->getNomUrl();
			} else {
				$morehtmlref.='';
			}
		}
	}
	*/
	$morehtmlref .= '</div>';


	dol_banner_tab($object, 'ref', $linkback, 1, 'ref', 'ref', $morehtmlref);


	print '<div class="fichecenter">';
	print '<div class="fichehalfleft">';
	print '<div class="underbanner clearboth"></div>';
	print '<table class="border centpercent tableforfield">'."\n";

	// Common attributes
	include DOL_DOCUMENT_ROOT.'/core/tpl/commonfields_view.tpl.php';

	// Other attributes. Fields from hook formObjectOptions and Extrafields.
	include DOL_DOCUMENT_ROOT.'/core/tpl/extrafields_view.tpl.php';

	print '</table>';
	print '</div>';
	print '</div>';

	print '<div class="clearboth"></div>';

	print dol_get_fiche_end();


	// Buttons for actions
	if ($action != 'presend' && $action != 'editline') {
		print '<div class="tabsAction">'."\n";
		$parameters = array();
		$reshook = $hookmanager->executeHooks('addMoreActionsButtons', $parameters, $object, $action); // Note that $action and $object may have been modified by hook
		if ($reshook < 0) {
			setEventMessages($hookmanager->error, $hookmanager->errors, 'errors');
		}

		if (empty($reshook)) {
			// Send
			if (empty($user->socid)) {
				print '<a class="butAction" href="'.$_SERVER["PHP_SELF"].'?id='.$object->id.'&action=presend&mode=init&token='.newToken().'#formmailbeforetitle">'.$langs->trans('SendMail').'</a>'."\n";
			}

			// Back to draft
			if ($object->status == $object::STATUS_VALIDATED) {
				if ($permissiontoadd) {
					print '<a class="butAction" href="'.$_SERVER['PHP_SELF'].'?id='.$object->id.'&action=confirm_setdraft&confirm=yes&token='.newToken().'">'.$langs->trans("SetToDraft").'</a>';
				}
			}
			// Back to validate
			if ($object->status == $object::STATUS_RECORDED) {
				if ($permissiontoadd) {
					print '<a class="butAction" href="'.$_SERVER['PHP_SELF'].'?id='.$object->id.'&action=confirm_validate&confirm=yes&token='.newToken().'">'.$langs->trans("ReOpen").'</a>';
				}
			}

			// Modify
			if ($object->status == $object::STATUS_DRAFT) {
				if ($permissiontoadd) {
					print '<a class="butAction" href="'.$_SERVER["PHP_SELF"].'?id='.$object->id.'&action=edit&token='.newToken().'">'.$langs->trans("Modify").'</a>'."\n";
				} else {
					print '<a class="butActionRefused classfortooltip" href="#" title="'.dol_escape_htmltag($langs->trans("NotEnoughPermissions")).'">'.$langs->trans('Modify').'</a>'."\n";
				}
			}

			// Validate
			if ($object->status == $object::STATUS_DRAFT || $object->status == $object::STATUS_CANCELED) {
				if ($permissiontoadd) {
<<<<<<< HEAD
					if ($conf->global->INVENTORY_INCLUDE_SUB_WAREHOUSE && !empty($object->fk_warehouse)) {
						print '<a class="butAction" href="'.$_SERVER['PHP_SELF'].'?id='.$object->id.'&action=validate&token='.newToken().'">'.$langs->trans("Validate").' ('.$langs->trans("Start").')</a>';
					} else {
						print '<a class="butAction" href="'.$_SERVER['PHP_SELF'].'?id='.$object->id.'&action=confirm_validate&confirm=yes&token='.newToken().'">'.$langs->trans("Validate").' ('.$langs->trans("Start").')</a>';
					}
=======
					print '<a class="butAction" href="'.$_SERVER['PHP_SELF'].'?id='.$object->id.'&action=confirm_validate&confirm=yes&token='.newToken().'">'.$langs->trans("Validate").' ('.$langs->trans("ToStart").')</a>';
>>>>>>> 0c988e8c
				}
			}

			// Clone
			if ($permissiontoadd) {
				//print dolGetButtonAction($langs->trans("ToClone"), '', 'default', $_SERVER['PHP_SELF'].'?id='.$object->id.'&socid='.$object->socid.'&action=clone&object=inventory', 'clone', $permissiontoadd);
			}

			// Delete
			print dolGetButtonAction($langs->trans("Delete"), '', 'delete', $_SERVER["PHP_SELF"].'?id='.$object->id.'&action=delete&token='.newToken(), 'delete', $permissiontodelete);
		}
		print '</div>'."\n";
	}


	// Select mail models is same action as presend
	if (GETPOST('modelselected')) {
		$action = 'presend';
	}

	if ($action != 'presend') {
		print '<div class="fichecenter"><div class="fichehalfleft">';
		print '<a name="builddoc"></a>'; // ancre

		// Documents
		if ($includedocgeneration) {
			$objref = dol_sanitizeFileName($object->ref);
			$relativepath = $objref.'/'.$objref.'.pdf';
			$filedir = $conf->mymodule->dir_output.'/'.$object->element.'/'.$objref;
			$urlsource = $_SERVER["PHP_SELF"]."?id=".$object->id;
			$genallowed = $user->rights->mymodule->myobject->read; // If you can read, you can build the PDF to read content
			$delallowed = $user->rights->mymodule->myobject->write; // If you can create/edit, you can remove a file on card
			print $formfile->showdocuments('mymodule:MyObject', $object->element.'/'.$objref, $filedir, $urlsource, $genallowed, $delallowed, $object->model_pdf, 1, 0, 0, 28, 0, '', '', '', $langs->defaultlang);
		}

		// Show links to link elements
		$linktoelem = $form->showLinkToObjectBlock($object, null, array('inventory'));
		$somethingshown = $form->showLinkedObjectBlock($object, $linktoelem);


		print '</div><div class="fichehalfright">';

		$MAXEVENT = 10;

		//$morehtmlcenter = dolGetButtonTitle($langs->trans('SeeAll'), '', 'fa fa-bars imgforviewmode', DOL_URL_ROOT.'/product/inventory/inventory_info.php?id='.$object->id);
		$morehtmlcenter = '';

		// List of actions on element
		include_once DOL_DOCUMENT_ROOT.'/core/class/html.formactions.class.php';
		$formactions = new FormActions($db);
		$somethingshown = $formactions->showactions($object, $object->element, 0, 1, '', $MAXEVENT, '', $morehtmlcenter);

		print '</div></div>';
	}


	//Select mail models is same action as presend
	if (GETPOST('modelselected')) {
		$action = 'presend';
	}

	// Presend form
	$modelmail = 'inventory';
	$defaulttopic = 'InformationMessage';
	$diroutput = $conf->product->dir_output.'/inventory';
	$trackid = 'stockinv'.$object->id;

	include DOL_DOCUMENT_ROOT.'/core/tpl/card_presend.tpl.php';
}

// End of page
llxFooter();
$db->close();<|MERGE_RESOLUTION|>--- conflicted
+++ resolved
@@ -425,15 +425,11 @@
 			// Validate
 			if ($object->status == $object::STATUS_DRAFT || $object->status == $object::STATUS_CANCELED) {
 				if ($permissiontoadd) {
-<<<<<<< HEAD
 					if ($conf->global->INVENTORY_INCLUDE_SUB_WAREHOUSE && !empty($object->fk_warehouse)) {
 						print '<a class="butAction" href="'.$_SERVER['PHP_SELF'].'?id='.$object->id.'&action=validate&token='.newToken().'">'.$langs->trans("Validate").' ('.$langs->trans("Start").')</a>';
 					} else {
 						print '<a class="butAction" href="'.$_SERVER['PHP_SELF'].'?id='.$object->id.'&action=confirm_validate&confirm=yes&token='.newToken().'">'.$langs->trans("Validate").' ('.$langs->trans("Start").')</a>';
 					}
-=======
-					print '<a class="butAction" href="'.$_SERVER['PHP_SELF'].'?id='.$object->id.'&action=confirm_validate&confirm=yes&token='.newToken().'">'.$langs->trans("Validate").' ('.$langs->trans("ToStart").')</a>';
->>>>>>> 0c988e8c
 				}
 			}
 
