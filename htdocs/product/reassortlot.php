--- conflicted
+++ resolved
@@ -49,7 +49,7 @@
 
 $sref = GETPOST("sref", 'alpha');
 $snom = GETPOST("snom", 'alpha');
-$sall = trim((GETPOST('search_all', 'alphanohtml') != '') ?GETPOST('search_all', 'alphanohtml') : GETPOST('sall', 'alphanohtml'));
+$search_all = trim((GETPOST('search_all', 'alphanohtml') != '') ? GETPOST('search_all', 'alphanohtml') : GETPOST('sall', 'alphanohtml'));
 $type = GETPOSTISSET('type') ? GETPOST('type', 'int') : Product::TYPE_PRODUCT;
 $search_barcode = GETPOST("search_barcode", 'alpha');
 $search_warehouse = GETPOST('search_warehouse', 'alpha');
@@ -83,6 +83,7 @@
 } else {
 	$search_categ = GETPOST('search_categ', 'int');
 }
+$search_warehouse_categ = GETPOST('search_warehouse_categ', 'int');
 
 // Fetch optionals attributes and labels
 $extrafields->fetch_name_optionals_label($object->table_element);
@@ -99,7 +100,6 @@
 	$sortorder = "ASC";
 }
 
-<<<<<<< HEAD
 
 // Initialize array of search criterias
 $search = array();
@@ -118,12 +118,6 @@
 $key = 'eatby';
 $search[$key.'_dtstart'] = dol_mktime(0, 0, 0, GETPOST('search_'.$key.'_dtstartmonth', 'int'), GETPOST('search_'.$key.'_dtstartday', 'int'), GETPOST('search_'.$key.'_dtstartyear', 'int'));
 $search[$key.'_dtend'] = dol_mktime(23, 59, 59, GETPOST('search_'.$key.'_dtendmonth', 'int'), GETPOST('search_'.$key.'_dtendday', 'int'), GETPOST('search_'.$key.'_dtendyear', 'int'));
-=======
-// Load sale and categ filters
-$search_sale = GETPOST("search_sale");
-$search_categ = GETPOST("search_categ");
-$search_warehouse_categ = GETPOST("search_warehouse_categ");
->>>>>>> 6221cb70
 
 // Get object canvas (By default, this is not defined, so standard usage of dolibarr)
 $canvas = GETPOST("canvas");
@@ -148,31 +142,12 @@
  * Actions
  */
 
-<<<<<<< HEAD
 if (GETPOST('cancel', 'alpha')) {
 	$action = 'list';
 	$massaction = '';
 }
 if (!GETPOST('confirmmassaction', 'alpha') && $massaction != 'presend' && $massaction != 'confirm_presend') {
 	$massaction = '';
-=======
-if (GETPOST('button_removefilter_x', 'alpha') || GETPOST('button_removefilter.x', 'alpha') || GETPOST('button_removefilter', 'alpha')) { // All tests are required to be compatible with all browsers
-	$sref = "";
-	$snom = "";
-	$sall = "";
-	$tosell = "";
-	$tobuy = "";
-	$search_sale = "";
-	$search_categ = "";
-	$search_warehouse_categ = "";
-	$type = "";
-	$catid = '';
-	$toolowstock = '';
-	$search_batch = '';
-	$search_warehouse = '';
-	$fourn_id = '';
-	$sbarcode = '';
->>>>>>> 6221cb70
 }
 
 $parameters = array();
@@ -200,11 +175,12 @@
 		$search['eatby_dtend'] = '';
 		$sref = "";
 		$snom = "";
-		$sall = "";
+		$search_all = "";
 		$tosell = "";
 		$tobuy = "";
 		$search_sale = "";
 		$search_categ = "";
+		$search_warehouse_categ = "";
 		$search_toolowstock = '';
 		$search_subjecttolotserial = '';
 		$search_batch = '';
@@ -261,7 +237,6 @@
 $sql .= ' LEFT JOIN '.MAIN_DB_PREFIX.'entrepot as e on ps.fk_entrepot = e.rowid'; // Link on unique key
 $sql .= ' LEFT JOIN '.MAIN_DB_PREFIX.'product_batch as pb on pb.fk_product_stock = ps.rowid'; // Detail for each lot on each warehouse
 $sql .= ' LEFT JOIN '.MAIN_DB_PREFIX.'product_lot as pl on pl.fk_product = p.rowid AND pl.batch = pb.batch'; // Link on unique key
-<<<<<<< HEAD
 // Add table from hooks
 $parameters = array();
 $reshook = $hookmanager->executeHooks('printFieldListFrom', $parameters, $object); // Note that $action and $object may have been modified by hook
@@ -282,18 +257,25 @@
 		$sql .= " AND cp.fk_categorie = " . ((int) $search_categ);
 	}
 	$sql .= ")";
-=======
-// We'll need this table joined to the select in order to filter by categ
-if ($search_categ > 0) {
-	$sql .= " LEFT JOIN ".MAIN_DB_PREFIX."categorie_product as cp ON p.rowid = cp.fk_product";
-}
-if ($search_warehouse_categ > 0) {
-	$sql .= ' LEFT JOIN '.MAIN_DB_PREFIX.'categorie_warehouse as cw on e.rowid = cw.fk_warehouse';
->>>>>>> 6221cb70
-}
-$sql .= " WHERE p.entity IN (".getEntity('product').")";
-if ($sall) {
-	$sql .= natural_search(array('p.ref', 'p.label', 'p.description', 'p.note'), $sall);
+}
+if (!empty($search_warehouse_categ) && $search_warehouse_categ != '-1') {
+	$sql .= " AND ";
+	if ($search_warehouse_categ == -2) {
+		$sql .= " NOT EXISTS ";
+	} else {
+		$sql .= " EXISTS ";
+	}
+	$sql .= "(";
+	$sql .= " SELECT cp.fk_categorie, cp.fk_warehouse";
+	$sql .= " FROM " . MAIN_DB_PREFIX . "categorie_warehouse as cp";
+	$sql .= " WHERE cp.fk_warehouse = e.rowid"; // Join for the needed table to filter by categ
+	if ($search_warehouse_categ > 0) {
+		$sql .= " AND cp.fk_categorie = " . ((int) $search_warehouse_categ);
+	}
+	$sql .= ")";
+}
+if ($search_all) {
+	$sql .= natural_search(array('p.ref', 'p.label', 'p.description', 'p.note'), $search_all);
 }
 // if the type is not 1, we show all products (type = 0,2,3)
 if (dol_strlen($type)) {
@@ -327,16 +309,6 @@
 if ($fourn_id > 0) {
 	$sql .= " AND p.rowid = pf.fk_product AND pf.fk_soc = ".((int) $fourn_id);
 }
-<<<<<<< HEAD
-=======
-// Insert categ filter
-if ($search_categ > 0) {
-	$sql .= " AND cp.fk_categorie = ".((int) $search_categ);
-}
-if ($search_warehouse_categ > 0) {
-	$sql .= " AND cw.fk_categorie = " . (int) $search_warehouse_categ;
-}
->>>>>>> 6221cb70
 if ($search_warehouse) {
 	$sql .= natural_search("e.ref", $search_warehouse);
 }
@@ -449,7 +421,7 @@
 
 $i = 0;
 
-if ($num == 1 && GETPOST('autojumpifoneonly') && ($sall or $snom or $sref)) {
+if ($num == 1 && GETPOST('autojumpifoneonly') && ($search_all or $snom or $sref)) {
 	$objp = $db->fetch_object($resql);
 	header("Location: card.php?id=$objp->rowid");
 	exit;
@@ -466,7 +438,6 @@
 }
 $texte .= ' ('.$langs->trans("StocksByLotSerial").')';
 
-<<<<<<< HEAD
 $param = '';
 if (!empty($mode)) {
 	$param .= '&mode='.urlencode($mode);
@@ -491,8 +462,8 @@
 if ($optioncss != '') {
 	$param .= '&optioncss='.urlencode($optioncss);
 }
-if ($sall) {
-	$param .= "&sall=".urlencode($sall);
+if ($search_all) {
+	$param .= "&search_all=".urlencode($search_all);
 }
 if ($tosell) {
 	$param .= "&tosell=".urlencode($tosell);
@@ -533,74 +504,14 @@
 if (!empty($search_categ) && $search_categ != '-1') {
 	$param .= "&search_categ=".urlencode($search_categ);
 }
+if (!empty($search_warehouse_categ) && $search_warehouse_categ != '-1') {
+	$param .= "&search_warehouse_categ=".urlencode($search_warehouse_categ);
+}
 if ($search_stock_physique) {
 	$param .= '&search_stock_physique=' . urlencode($search_stock_physique);
 }
 /*if ($eatby)		$param.="&eatby=".$eatby;
 if ($sellby)	$param.="&sellby=".$sellby;*/
-=======
-	$param = '';
-	if ($limit > 0 && $limit != $conf->liste_limit) {
-		$param .= '&limit='.urlencode($limit);
-	}
-	if ($sall) {
-		$param .= "&sall=".urlencode($sall);
-	}
-	if ($tosell) {
-		$param .= "&tosell=".urlencode($tosell);
-	}
-	if ($tobuy) {
-		$param .= "&tobuy=".urlencode($tobuy);
-	}
-	if ($type) {
-		$param .= "&type=".urlencode($type);
-	}
-	if ($fourn_id) {
-		$param .= "&fourn_id=".urlencode($fourn_id);
-	}
-	if ($snom) {
-		$param .= "&snom=".urlencode($snom);
-	}
-	if ($sref) {
-		$param .= "&sref=".urlencode($sref);
-	}
-	if ($search_batch) {
-		$param .= "&search_batch=".urlencode($search_batch);
-	}
-	if ($sbarcode) {
-		$param .= "&sbarcode=".urlencode($sbarcode);
-	}
-	if ($search_warehouse) {
-		$param .= "&search_warehouse=".urlencode($search_warehouse);
-	}
-	if ($catid) {
-		$param .= "&catid=".urlencode($catid);
-	}
-	if ($toolowstock) {
-		$param .= "&toolowstock=".urlencode($toolowstock);
-	}
-	if ($search_sale) {
-		$param .= "&search_sale=".urlencode($search_sale);
-	}
-	if ($search_categ > 0) {
-		$param .= "&search_categ=".urlencode($search_categ);
-	}
-	if ($search_warehouse_categ > 0) {
-		$param .= "&search_warehouse_categ=".urlencode($search_warehouse_categ);
-	}
-	/*if ($eatby)		$param.="&eatby=".$eatby;
-	if ($sellby)	$param.="&sellby=".$sellby;*/
-
-	llxHeader("", $title, $helpurl, $texte);
-
-	print '<form action="'.$_SERVER["PHP_SELF"].'" method="post" name="formulaire">';
-	print '<input type="hidden" name="token" value="'.newToken().'">';
-	print '<input type="hidden" name="sortfield" value="'.$sortfield.'">';
-	print '<input type="hidden" name="sortorder" value="'.$sortorder.'">';
-	print '<input type="hidden" name="type" value="'.$type.'">';
-
-	print_barre_liste($texte, $page, $_SERVER["PHP_SELF"], $param, $sortfield, $sortorder, '', $num, $nbtotalofrecords, 'product', 0, '', '', $limit, 0, 0, 1);
->>>>>>> 6221cb70
 
 llxHeader("", $title, $helpurl, $texte);
 
@@ -619,8 +530,9 @@
 
 print_barre_liste($texte, $page, $_SERVER["PHP_SELF"], $param, $sortfield, $sortorder, '', $num, $nbtotalofrecords, 'product', 0, '', '', $limit, 0, 0, 1);
 
-
+/*
 if ($search_categ > 0) {
+	var_dump($search_categ);
 	print "<div id='ways'>";
 	$c = new Categorie($db);
 	$c->fetch($search_categ);
@@ -628,17 +540,26 @@
 	print " &gt; ".$ways[0]."<br>\n";
 	print "</div><br>";
 }
-
-<<<<<<< HEAD
+*/
+
 // Filter on categories
 $moreforfilter = '';
 if (isModEnabled('categorie')) {
 	$moreforfilter .= '<div class="divsearchfield">';
-	$moreforfilter .= img_picto($langs->trans('Categories'), 'category', 'class="pictofixedwidth"');
-	$moreforfilter .= $htmlother->select_categories(Categorie::TYPE_PRODUCT, $search_categ, 'search_categ', 1);
+	$moreforfilter .= img_picto($langs->trans('ProductsCategoryShort'), 'category', 'class="pictofixedwidth"');
+	$moreforfilter .= $htmlother->select_categories(Categorie::TYPE_PRODUCT, $search_categ, 'search_categ', 1, $langs->trans("ProductsCategoryShort"), 'maxwidth400');
 	$moreforfilter .= '</div>';
 }
+// Filter on warehouse categories
+if (isModEnabled('categorie')) {
+	$moreforfilter .= '<div class="divsearchfield">';
+	$moreforfilter .= img_picto($langs->trans('StockCategoriesShort'), 'category', 'class="pictofixedwidth"');
+	$moreforfilter .= $htmlother->select_categories(Categorie::TYPE_WAREHOUSE, $search_warehouse_categ, 'search_warehouse_categ', 1, $langs->trans("StockCategoriesShort"), 'maxwidth400');
+	$moreforfilter .= '</div>';
+}
+
 $moreforfilter.='<label for="search_subjecttolotserial">'.$langs->trans("SubjectToLotSerialOnly").' </label><input type="checkbox" id="search_subjecttolotserial" name="search_subjecttolotserial" value="1"'.($search_subjecttolotserial?' checked':'').'>';
+
 
 if (!empty($moreforfilter)) {
 	print '<div class="liste_titre liste_titre_bydiv centpercent">';
@@ -661,37 +582,6 @@
 	print '<td class="liste_titre maxwidthsearch">';
 	$searchpicto = $form->showFilterButtons();
 	print $searchpicto;
-=======
-	// Filter on product categories
-	$moreforfilter = '';
-	if (!empty($conf->categorie->enabled)) {
-		$moreforfilter .= '<tr class="liste_titre_filter divsearchfield">';
-		$moreforfilter .= '<td colspan="2" class="liste_titre">'.img_picto($langs->trans('Categories'), 'category', 'class="pictofixedwidth"');
-		$moreforfilter .= $htmlother->select_categories(Categorie::TYPE_PRODUCT, $search_categ, 'search_categ').'</td>';
-
-		// Filter on warehouse categories
-		$moreforfilter .= '<td colspan="9" class="liste_titre">'.img_picto($langs->trans('Categories'), 'category', 'class="pictofixedwidth"');
-		$moreforfilter .= $htmlother->select_categories(Categorie::TYPE_WAREHOUSE, $search_warehouse_categ, 'search_warehouse_categ').'</td>';
-		$moreforfilter .= '</tr>';
-	}
-	//$moreforfilter.=$langs->trans("StockTooLow").' <input type="checkbox" name="toolowstock" value="1"'.($toolowstock?' checked':'').'>';
-
-
-	print '<div class="div-table-responsive">';
-	print '<table class="tagtable liste'.($moreforfilter ? " listwithfilterbefore" : "").'">';
-	if (!empty($moreforfilter)) {
-		print $moreforfilter;
-		$parameters = array();
-		$reshook = $hookmanager->executeHooks('printFieldPreListTitle', $parameters); // Note that $action and $object may have been modified by hook
-		print $hookmanager->resPrint;
-	}
-
-
-	// Fields title search
-	print '<tr class="liste_titre_filter">';
-	print '<td class="liste_titre">';
-	print '<input class="flat" type="text" name="sref" size="6" value="'.$sref.'">';
->>>>>>> 6221cb70
 	print '</td>';
 }
 print '<td class="liste_titre">';
