<?php
/* Copyright (C) 2001-2006  Rodolphe Quiedeville    <rodolphe@quiedeville.org>
 * Copyright (C) 2004-2016  Laurent Destailleur     <eldy@users.sourceforge.net>
 * Copyright (C) 2005-2018  Regis Houssin           <regis.houssin@inodbox.com>
 * Copyright (C) 2013       Cédric Salvador         <csalvador@gpcsolutions.fr>
 * Copyright (C) 2015       Raphaël Doursenaud      <rdoursenaud@gpcsolutions.fr>
 * Copyright (C) 2016       Ferran Marcet			<fmarcet@2byte.es>
 * Copyright (C) 2019       Juanjo Menent			<jmenent@2byte.es>
 * Copyright (C) 2021       Noé Cendrier			<noe.cendrier@altairis.fr>
 *
 * This program is free software; you can redistribute it and/or modify
 * it under the terms of the GNU General Public License as published by
 * the Free Software Foundation; either version 3 of the License, or
 * (at your option) any later version.
 *
 * This program is distributed in the hope that it will be useful,
 * but WITHOUT ANY WARRANTY; without even the implied warranty of
 * MERCHANTABILITY or FITNESS FOR A PARTICULAR PURPOSE.  See the
 * GNU General Public License for more details.
 *
 * You should have received a copy of the GNU General Public License
 * along with this program. If not, see <https://www.gnu.org/licenses/>.
 */

/**
 *  \file       htdocs/product/reassortlot.php
 *  \ingroup    produit
 *  \brief      Page to list stocks
 */

// Load Dolibarr environment
require '../main.inc.php';
require_once DOL_DOCUMENT_ROOT.'/product/class/product.class.php';
require_once DOL_DOCUMENT_ROOT.'/product/stock/class/productlot.class.php';
require_once DOL_DOCUMENT_ROOT.'/core/class/html.formother.class.php';
require_once DOL_DOCUMENT_ROOT.'/categories/class/categorie.class.php';
require_once DOL_DOCUMENT_ROOT.'/product/stock/class/entrepot.class.php';
require_once DOL_DOCUMENT_ROOT.'/product/stock/class/productlot.class.php';

// Load translation files required by the page
$langs->loadLangs(array('products', 'stocks', 'productbatch', 'categories'));

$action     = GETPOST('action', 'aZ09') ? GETPOST('action', 'aZ09') : 'view'; // The action 'add', 'create', 'edit', 'update', 'view', ...
$massaction = GETPOST('massaction', 'alpha'); // The bulk action (combo box choice into lists)
$contextpage = GETPOST('contextpage', 'aZ') ? GETPOST('contextpage', 'aZ') : 'myobjectlist'; // To manage different context of search
$backtopage = GETPOST('backtopage', 'alpha'); // Go back to a dedicated page
$optioncss  = GETPOST('optioncss', 'aZ'); // Option for the css output (always '' except when 'print')
$mode       = GETPOST('mode', 'aZ');

$sref = GETPOST("sref", 'alpha');
$snom = GETPOST("snom", 'alpha');
$search_all = trim((GETPOST('search_all', 'alphanohtml') != '') ? GETPOST('search_all', 'alphanohtml') : GETPOST('sall', 'alphanohtml'));
$type = GETPOSTISSET('type') ? GETPOST('type', 'int') : Product::TYPE_PRODUCT;
$search_barcode = GETPOST("search_barcode", 'alpha');
$search_warehouse = GETPOST('search_warehouse', 'alpha');
$search_batch = GETPOST('search_batch', 'alpha');
$search_toolowstock = GETPOST('search_toolowstock');
$search_subjecttolotserial = GETPOST('search_subjecttolotserial');
$tosell = GETPOST("tosell");
$tobuy = GETPOST("tobuy");
$fourn_id = GETPOST("fourn_id", 'int');
$sbarcode = GETPOST("sbarcode", 'int');
$search_stock_physique = GETPOST('search_stock_physique', 'alpha');

// Load variable for pagination
$limit = GETPOST('limit', 'int') ? GETPOST('limit', 'int') : $conf->liste_limit;
$sortfield = GETPOST('sortfield', 'aZ09comma');
$sortorder = GETPOST('sortorder', 'aZ09comma');
$page = GETPOSTISSET('pageplusone') ? (GETPOST('pageplusone') - 1) : GETPOST("page", 'int');
if (empty($page) || $page < 0 || GETPOST('button_search', 'alpha') || GETPOST('button_removefilter', 'alpha')) {
	// If $page is not defined, or '' or -1 or if we click on clear filters
	$page = 0;
}
$offset = $limit * $page;
$pageprev = $page - 1;
$pagenext = $page + 1;

// Initialize array of search criterias
$object = new Product($db);
$search_sale = GETPOST("search_sale");
if (GETPOSTISSET('catid')) {
	$search_categ = GETPOST('catid', 'int');
} else {
	$search_categ = GETPOST('search_categ', 'int');
}
$search_warehouse_categ = GETPOST('search_warehouse_categ', 'int');

// Fetch optionals attributes and labels
$extrafields->fetch_name_optionals_label($object->table_element);
//$extrafields->fetch_name_optionals_label($object->table_element_line);

$search_array_options = $extrafields->getOptionalsFromPost($object->table_element, '', 'search_');

// Default sort order (if not yet defined by previous GETPOST)
if (!$sortfield) {
	reset($object->fields);					// Reset is required to avoid key() to return null.
	$sortfield = "p.".key($object->fields); // Set here default search field. By default 1st field in definition.
}
if (!$sortorder) {
	$sortorder = "ASC";
}


// Initialize array of search criterias
$search = array();
foreach ($object->fields as $key => $val) {
	if (GETPOST('search_'.$key, 'alpha') !== '') {
		$search[$key] = GETPOST('search_'.$key, 'alpha');
	}
	if (preg_match('/^(date|timestamp|datetime)/', $val['type'])) {
		$search[$key.'_dtstart'] = dol_mktime(0, 0, 0, GETPOST('search_'.$key.'_dtstartmonth', 'int'), GETPOST('search_'.$key.'_dtstartday', 'int'), GETPOST('search_'.$key.'_dtstartyear', 'int'));
		$search[$key.'_dtend'] = dol_mktime(23, 59, 59, GETPOST('search_'.$key.'_dtendmonth', 'int'), GETPOST('search_'.$key.'_dtendday', 'int'), GETPOST('search_'.$key.'_dtendyear', 'int'));
	}
}
$key = 'sellby';
$search[$key.'_dtstart'] = dol_mktime(0, 0, 0, GETPOST('search_'.$key.'_dtstartmonth', 'int'), GETPOST('search_'.$key.'_dtstartday', 'int'), GETPOST('search_'.$key.'_dtstartyear', 'int'));
$search[$key.'_dtend'] = dol_mktime(23, 59, 59, GETPOST('search_'.$key.'_dtendmonth', 'int'), GETPOST('search_'.$key.'_dtendday', 'int'), GETPOST('search_'.$key.'_dtendyear', 'int'));
$key = 'eatby';
$search[$key.'_dtstart'] = dol_mktime(0, 0, 0, GETPOST('search_'.$key.'_dtstartmonth', 'int'), GETPOST('search_'.$key.'_dtstartday', 'int'), GETPOST('search_'.$key.'_dtstartyear', 'int'));
$search[$key.'_dtend'] = dol_mktime(23, 59, 59, GETPOST('search_'.$key.'_dtendmonth', 'int'), GETPOST('search_'.$key.'_dtendday', 'int'), GETPOST('search_'.$key.'_dtendyear', 'int'));

// Get object canvas (By default, this is not defined, so standard usage of dolibarr)
$canvas = GETPOST("canvas");
$objcanvas = null;
if (!empty($canvas)) {
	require_once DOL_DOCUMENT_ROOT.'/core/class/canvas.class.php';
	$objcanvas = new Canvas($db, $action);
	$objcanvas->getCanvas('product', 'list', $canvas);
}

// Initialize technical object to manage hooks of page. Note that conf->hooks_modules contains array of hook context
$hookmanager->initHooks(array('reassortlotlist'));

// Security check
if ($user->socid) {
	$socid = $user->socid;
}
$result = restrictedArea($user, 'produit|service', 0, 'product&product');

// Definition of array of fields for columns
$arrayfields = array(
	array('type'=>'varchar', 'label'=>'Ref', 'checked'=>1, 'enabled'=>1, 'position'=>1),
	array('type'=>'varchar', 'label'=>'Label', 'checked'=>1, 'enabled'=>1, 'position'=>1),
	array('type'=>'int', 'label'=>'Warehouse', 'checked'=>1, 'enabled'=>1, 'position'=>1),
	array('type'=>'varchar', 'label'=>'Lot', 'checked'=>1, 'enabled'=>1, 'position'=>1),
	array('type'=>'varchar', 'label'=>'DLC', 'checked'=>1, 'enabled'=>1, 'position'=>1),
	array('type'=>'varchar', 'label'=>'DLUO', 'checked'=>1, 'enabled'=>1, 'position'=>1),
	array('type'=>'int', 'label'=>'Stock', 'checked'=>1, 'enabled'=>1, 'position'=>1),
	array('type'=>'int', 'label'=>'StatusSell', 'checked'=>1, 'enabled'=>1, 'position'=>1),
	array('type'=>'int', 'label'=>'StatusBuy', 'checked'=>1, 'enabled'=>1, 'position'=>1),
);

//$arrayfields['anotherfield'] = array('type'=>'integer', 'label'=>'AnotherField', 'checked'=>1, 'enabled'=>1, 'position'=>90, 'csslist'=>'right');
$arrayfields = dol_sort_array($arrayfields, 'position');



/*
 * Actions
 */

if (GETPOST('cancel', 'alpha')) {
	$action = 'list';
	$massaction = '';
}
if (!GETPOST('confirmmassaction', 'alpha') && $massaction != 'presend' && $massaction != 'confirm_presend') {
	$massaction = '';
}

$parameters = array();
$reshook = $hookmanager->executeHooks('doActions', $parameters, $object, $action); // Note that $action and $object may have been modified by some hooks
if ($reshook < 0) {
	setEventMessages($hookmanager->error, $hookmanager->errors, 'errors');
}

if (empty($reshook)) {
	// Selection of new fields
	include DOL_DOCUMENT_ROOT.'/core/actions_changeselectedfields.inc.php';

	// Purge search criteria
	if (GETPOST('button_removefilter_x', 'alpha') || GETPOST('button_removefilter.x', 'alpha') || GETPOST('button_removefilter', 'alpha')) { // All tests are required to be compatible with all browsers
		foreach ($object->fields as $key => $val) {
			$search[$key] = '';
			if (preg_match('/^(date|timestamp|datetime)/', $val['type'])) {
				$search[$key.'_dtstart'] = '';
				$search[$key.'_dtend'] = '';
			}
		}
		$search['sellby_dtstart'] = '';
		$search['eatby_dtstart'] = '';
		$search['sellby_dtend'] = '';
		$search['eatby_dtend'] = '';
		$sref = "";
		$snom = "";
		$search_all = "";
		$tosell = "";
		$tobuy = "";
		$search_sale = "";
		$search_categ = "";
		$search_warehouse_categ = "";
		$search_toolowstock = '';
		$search_subjecttolotserial = '';
		$search_batch = '';
		$search_warehouse = '';
		$fourn_id = '';
		$sbarcode = '';
		$search_stock_physique = '';
		$toselect = array();
		$search_array_options = array();
	}
	if (GETPOST('button_removefilter_x', 'alpha') || GETPOST('button_removefilter.x', 'alpha') || GETPOST('button_removefilter', 'alpha')
		|| GETPOST('button_search_x', 'alpha') || GETPOST('button_search.x', 'alpha') || GETPOST('button_search', 'alpha')) {
		$massaction = ''; // Protection to avoid mass action if we force a new search during a mass action confirmation
	}

	// Mass actions
		/*$objectclass = 'MyObject';
		$objectlabel = 'MyObject';
		$uploaddir = $conf->mymodule->dir_output;
		include DOL_DOCUMENT_ROOT.'/core/actions_massactions.inc.php';
		*/
}



/*
 * View
 */

$form = new Form($db);
$htmlother = new FormOther($db);

$now = dol_now();

$helpurl = 'EN:Module_Stocks_En|FR:Module_Stock|ES:M&oacute;dulo_Stocks';
$title = $langs->trans("ProductsAndServices");
$morejs = array();
$morecss = array();

$sql = 'SELECT p.rowid, p.ref, p.label, p.barcode, p.price, p.price_ttc, p.price_base_type, p.entity,';
$sql .= ' p.fk_product_type, p.tms as datem,';
$sql .= ' p.duration, p.tosell as statut, p.tobuy, p.seuil_stock_alerte, p.desiredstock, p.stock, p.tosell, p.tobuy, p.tobatch,';
$sql .= ' ps.fk_entrepot, ps.reel,';
$sql .= ' e.ref as warehouse_ref, e.lieu as warehouse_lieu, e.fk_parent as warehouse_parent,';
$sql .= ' pb.batch, pb.eatby as oldeatby, pb.sellby as oldsellby,';
$sql .= ' pl.rowid as lotid, pl.eatby, pl.sellby,';
$sql .= ' SUM(pb.qty) as stock_physique, COUNT(pb.rowid) as nbinbatchtable';
// Add fields from hooks
$parameters = array();
$reshook = $hookmanager->executeHooks('printFieldListSelect', $parameters, $object); // Note that $action and $object may have been modified by hook
$sql .= $hookmanager->resPrint;
$sql .= ' FROM '.MAIN_DB_PREFIX.'product as p';
$sql .= ' LEFT JOIN '.MAIN_DB_PREFIX.'product_stock as ps on p.rowid = ps.fk_product'; // Detail for each warehouse
$sql .= ' LEFT JOIN '.MAIN_DB_PREFIX.'entrepot as e on ps.fk_entrepot = e.rowid'; // Link on unique key
$sql .= ' LEFT JOIN '.MAIN_DB_PREFIX.'product_batch as pb on pb.fk_product_stock = ps.rowid'; // Detail for each lot on each warehouse
$sql .= ' LEFT JOIN '.MAIN_DB_PREFIX.'product_lot as pl on pl.fk_product = p.rowid AND pl.batch = pb.batch'; // Link on unique key
// Add table from hooks
$parameters = array();
$reshook = $hookmanager->executeHooks('printFieldListFrom', $parameters, $object); // Note that $action and $object may have been modified by hook
$sql .= $hookmanager->resPrint;
$sql .= " WHERE p.entity IN (".getEntity('product').") AND e.entity IN (".getEntity('stock').")";
if (!empty($search_categ) && $search_categ != '-1') {
	$sql .= " AND ";
	if ($search_categ == -2) {
		$sql .= " NOT EXISTS ";
	} else {
		$sql .= " EXISTS ";
	}
	$sql .= "(";
	$sql .= " SELECT cp.fk_categorie, cp.fk_product";
	$sql .= " FROM " . MAIN_DB_PREFIX . "categorie_product as cp";
	$sql .= " WHERE cp.fk_product = p.rowid"; // Join for the needed table to filter by categ
	if ($search_categ > 0) {
		$sql .= " AND cp.fk_categorie = " . ((int) $search_categ);
	}
	$sql .= ")";
}
if (!empty($search_warehouse_categ) && $search_warehouse_categ != '-1') {
	$sql .= " AND ";
	if ($search_warehouse_categ == -2) {
		$sql .= " NOT EXISTS ";
	} else {
		$sql .= " EXISTS ";
	}
	$sql .= "(";
	$sql .= " SELECT cp.fk_categorie, cp.fk_warehouse";
	$sql .= " FROM " . MAIN_DB_PREFIX . "categorie_warehouse as cp";
	$sql .= " WHERE cp.fk_warehouse = e.rowid"; // Join for the needed table to filter by categ
	if ($search_warehouse_categ > 0) {
		$sql .= " AND cp.fk_categorie = " . ((int) $search_warehouse_categ);
	}
	$sql .= ")";
}
if ($search_all) {
	$sql .= natural_search(array('p.ref', 'p.label', 'p.description', 'p.note'), $search_all);
}
// if the type is not 1, we show all products (type = 0,2,3)
if (dol_strlen($type)) {
	if ($type == 1) {
		$sql .= " AND p.fk_product_type = '1'";
	} else {
		$sql .= " AND p.fk_product_type <> '1'";
	}
}
if ($search_subjecttolotserial) {
	$sql .= " AND p.tobatch > 0";
}
if ($sref) {
	$sql .= natural_search("p.ref", $sref);
}
if ($search_barcode) {
	$sql .= natural_search("p.barcode", $search_barcode);
}
if ($snom) {
	$sql .= natural_search("p.label", $snom);
}
if (!empty($tosell)) {
	$sql .= " AND p.tosell = ".((int) $tosell);
}
if (!empty($tobuy)) {
	$sql .= " AND p.tobuy = ".((int) $tobuy);
}
if (!empty($canvas)) {
	$sql .= " AND p.canvas = '".$db->escape($canvas)."'";
}
if ($fourn_id > 0) {
	$sql .= " AND p.rowid = pf.fk_product AND pf.fk_soc = ".((int) $fourn_id);
}
if ($search_warehouse) {
	$sql .= natural_search("e.ref", $search_warehouse);
}
if ($search_batch) {
	$sql .= natural_search("pb.batch", $search_batch);
}

foreach ($search as $key => $val) {
	if (array_key_exists($key, $object->fields)) {
		if ($key == 'status' && $search[$key] == -1) {
			continue;
		}
		$mode_search = (($object->isInt($object->fields[$key]) || $object->isFloat($object->fields[$key])) ? 1 : 0);
		if ((strpos($object->fields[$key]['type'], 'integer:') === 0) || (strpos($object->fields[$key]['type'], 'sellist:') === 0) || !empty($object->fields[$key]['arrayofkeyval'])) {
			if ($search[$key] == '-1' || ($search[$key] === '0' && (empty($object->fields[$key]['arrayofkeyval']) || !array_key_exists('0', $object->fields[$key]['arrayofkeyval'])))) {
				$search[$key] = '';
			}
			$mode_search = 2;
		}
		if ($search[$key] != '') {
			$sql .= natural_search("t.".$db->escape($key), $search[$key], (($key == 'status') ? 2 : $mode_search));
		}
	} else {
		if (preg_match('/(_dtstart|_dtend)$/', $key) && $search[$key] != '') {
			$columnName = preg_replace('/(_dtstart|_dtend)$/', '', $key);
			if ($columnName == 'eatby' || $columnName == 'sellby') {
				if (preg_match('/_dtstart$/', $key)) {
					$sql .= " AND pl.".$db->escape($columnName)." >= '".$db->idate($search[$key])."'";
				}
				if (preg_match('/_dtend$/', $key)) {
					$sql .= " AND pl.".$db->escape($columnName)." <= '".$db->idate($search[$key])."'";
				}
			}
		}
	}
}
// Add where from hooks
$parameters = array();
$reshook = $hookmanager->executeHooks('printFieldListWhere', $parameters, $object); // Note that $action and $object may have been modified by hook
$sql .= $hookmanager->resPrint;

$sql .= " GROUP BY p.rowid, p.ref, p.label, p.barcode, p.price, p.price_ttc, p.price_base_type, p.entity,";
$sql .= " p.fk_product_type, p.tms,";
$sql .= " p.duration, p.tosell, p.tobuy, p.seuil_stock_alerte, p.desiredstock, p.stock, p.tosell, p.tobuy, p.tobatch,";
$sql .= " ps.fk_entrepot, ps.reel,";
$sql .= " e.ref, e.lieu, e.fk_parent,";
$sql .= " pb.batch, pb.eatby, pb.sellby,";
$sql .= " pl.rowid, pl.eatby, pl.sellby";
// Add GROUP BY from hooks
$parameters = array();
$reshook = $hookmanager->executeHooks('printFieldListGroupBy', $parameters, $object); // Note that $action and $object may have been modified by hook
$sql .= $hookmanager->resPrint;
$sql_having = '';
if ($search_toolowstock) {
	$sql_having .= " HAVING SUM(".$db->ifsql('ps.reel IS NULL', '0', 'ps.reel').") < p.seuil_stock_alerte"; // Not used yet
}
if ($search_stock_physique != '') {
	$natural_search_physique = natural_search('SUM(' . $db->ifsql('pb.qty IS NULL', $db->ifsql('ps.reel IS NULL', '0', 'ps.reel'), 'pb.qty') . ')', $search_stock_physique, 1, 1);
	$natural_search_physique = " " . substr($natural_search_physique, 1, -1); // remove first "(" and last ")" characters
	if (!empty($sql_having)) {
		$sql_having .= " AND";
	} else {
		$sql_having .= " HAVING";
	}
	$sql_having .= $natural_search_physique;
}
// Add HAVING from hooks
$parameters = array();
$reshook = $hookmanager->executeHooks('printFieldListHaving', $parameters, $object); // Note that $action and $object may have been modified by hook
if (!empty($hookmanager->resPrint)) {
	if (!empty($sql_having)) {
		$sql_having .= " AND";
	} else {
		$sql_having .= " HAVING";
	}
	$sql_having .= $hookmanager->resPrint;
}
if (!empty($sql_having)) {
	$sql .= $sql_having;
}

//print $sql;

// Count total nb of records
$nbtotalofrecords = '';
if (!getDolGlobalInt('MAIN_DISABLE_FULL_SCANLIST')) {
	$resql = $db->query($sql);
	$nbtotalofrecords = $db->num_rows($resql);

	if (($page * $limit) > $nbtotalofrecords) {	// if total of record found is smaller than page * limit, goto and load page 0
		$page = 0;
		$offset = 0;
	}
	$db->free($resql);
}

// Complete request and execute it with limit
$sql .= $db->order($sortfield, $sortorder);
if ($limit) {
	$sql .= $db->plimit($limit + 1, $offset);
}

$resql = $db->query($sql);
if (!$resql) {
	dol_print_error($db);
	exit;
}

$num = $db->num_rows($resql);

$i = 0;

if ($num == 1 && GETPOST('autojumpifoneonly') && ($search_all || $snom || $sref)) {
	$objp = $db->fetch_object($resql);
	header("Location: card.php?id=$objp->rowid");
	exit;
}

if (isset($type)) {
	if ($type == 1) {
		$texte = $langs->trans("Services");
	} else {
		$texte = $langs->trans("Products");
	}
} else {
	$texte = $langs->trans("ProductsAndServices");
}
$texte .= ' ('.$langs->trans("StocksByLotSerial").')';

$param = '';
if (!empty($mode)) {
	$param .= '&mode='.urlencode($mode);
}
if (!empty($contextpage) && $contextpage != $_SERVER["PHP_SELF"]) {
	$param .= '&contextpage='.urlencode($contextpage);
}
if ($limit > 0 && $limit != $conf->liste_limit) {
	$param .= '&limit='.((int) $limit);
}
foreach ($search as $key => $val) {
	if (is_array($search[$key]) && count($search[$key])) {
		foreach ($search[$key] as $skey) {
			if ($skey != '') {
				$param .= '&search_'.$key.'[]='.urlencode($skey);
			}
		}
	} elseif ($search[$key] != '') {
		$param .= '&search_'.$key.'='.urlencode($search[$key]);
	}
}
if ($optioncss != '') {
	$param .= '&optioncss='.urlencode($optioncss);
}
if ($search_all) {
	$param .= "&search_all=".urlencode($search_all);
}
if ($tosell) {
	$param .= "&tosell=".urlencode($tosell);
}
if ($tobuy) {
	$param .= "&tobuy=".urlencode($tobuy);
}
if ($type != '') {
	$param .= "&type=".urlencode($type);
}
if ($fourn_id) {
	$param .= "&fourn_id=".urlencode($fourn_id);
}
if ($snom) {
	$param .= "&snom=".urlencode($snom);
}
if ($sref) {
	$param .= "&sref=".urlencode($sref);
}
if ($search_batch) {
	$param .= "&search_batch=".urlencode($search_batch);
}
if ($sbarcode) {
	$param .= "&sbarcode=".urlencode($sbarcode);
}
if ($search_warehouse) {
	$param .= "&search_warehouse=".urlencode($search_warehouse);
}
if ($search_toolowstock) {
	$param .= "&search_toolowstock=".urlencode($search_toolowstock);
}
if ($search_subjecttolotserial) {
	$param .= "&search_subjecttolotserial=".urlencode($search_subjecttolotserial);
}
if ($search_sale) {
	$param .= "&search_sale=".urlencode($search_sale);
}
if (!empty($search_categ) && $search_categ != '-1') {
	$param .= "&search_categ=".urlencode($search_categ);
}
if (!empty($search_warehouse_categ) && $search_warehouse_categ != '-1') {
	$param .= "&search_warehouse_categ=".urlencode($search_warehouse_categ);
}
if ($search_stock_physique) {
	$param .= '&search_stock_physique=' . urlencode($search_stock_physique);
}
/*if ($eatby)		$param.="&eatby=".$eatby;
if ($sellby)	$param.="&sellby=".$sellby;*/

llxHeader("", $title, $helpurl, $texte);

print '<form id="searchFormList" action="'.$_SERVER["PHP_SELF"].'" method="POST" name="formulaire">'."\n";
if ($optioncss != '') {
	print '<input type="hidden" name="optioncss" value="'.$optioncss.'">';
}
print '<input type="hidden" name="token" value="'.newToken().'">';
print '<input type="hidden" name="action" value="list">';
print '<input type="hidden" name="sortfield" value="'.$sortfield.'">';
print '<input type="hidden" name="sortorder" value="'.$sortorder.'">';
print '<input type="hidden" name="type" value="'.$type.'">';
print '<input type="hidden" name="page" value="'.$page.'">';
print '<input type="hidden" name="contextpage" value="'.$contextpage.'">';
print '<input type="hidden" name="mode" value="'.$mode.'">';

print_barre_liste($texte, $page, $_SERVER["PHP_SELF"], $param, $sortfield, $sortorder, '', $num, $nbtotalofrecords, 'product', 0, '', '', $limit, 0, 0, 1);

/*
if ($search_categ > 0) {
	print "<div id='ways'>";
	$c = new Categorie($db);
	$c->fetch($search_categ);
	$ways = $c->print_all_ways(' &gt; ', 'product/reassortlot.php');
	print " &gt; ".$ways[0]."<br>\n";
	print "</div><br>";
}
*/

// Filter on categories
$moreforfilter = '';
if (isModEnabled('categorie')) {
	$moreforfilter .= '<div class="divsearchfield">';
	$moreforfilter .= img_picto($langs->trans('ProductsCategoriesShort'), 'category', 'class="pictofixedwidth"');
	$moreforfilter .= $htmlother->select_categories(Categorie::TYPE_PRODUCT, $search_categ, 'search_categ', 1, $langs->trans("ProductsCategoryShort"), 'maxwidth400');
	$moreforfilter .= '</div>';
}
// Filter on warehouse categories
if (isModEnabled('categorie')) {
	$moreforfilter .= '<div class="divsearchfield">';
	$moreforfilter .= img_picto($langs->trans('StockCategoriesShort'), 'category', 'class="pictofixedwidth"');
	$moreforfilter .= $htmlother->select_categories(Categorie::TYPE_WAREHOUSE, $search_warehouse_categ, 'search_warehouse_categ', 1, $langs->trans("StockCategoriesShort"), 'maxwidth400');
	$moreforfilter .= '</div>';
}

$moreforfilter.='<label for="search_subjecttolotserial">'.$langs->trans("SubjectToLotSerialOnly").' </label><input type="checkbox" id="search_subjecttolotserial" name="search_subjecttolotserial" value="1"'.($search_subjecttolotserial ? ' checked' : '').'>';


if (!empty($moreforfilter)) {
	print '<div class="liste_titre liste_titre_bydiv centpercent">';
	print $moreforfilter;
	$parameters = array();
	$reshook = $hookmanager->executeHooks('printFieldPreListTitle', $parameters); // Note that $action and $object may have been modified by hook
	print $hookmanager->resPrint;
	print '</div>';
}


print '<div class="div-table-responsive">';
print '<table class="tagtable nobottomiftotal liste'.($moreforfilter ? " listwithfilterbefore" : "").'">';

// Fields title search
// --------------------------------------------------------------------
print '<tr class="liste_titre_filter">';
// Action column
if (getDolGlobalString('MAIN_CHECKBOX_LEFT_COLUMN')) {
	print '<td class="liste_titre maxwidthsearch">';
	$searchpicto = $form->showFilterButtons();
	print $searchpicto;
	print '</td>';
}
print '<td class="liste_titre">';
print '<input class="flat" type="text" name="sref" size="6" value="'.dol_escape_htmltag($sref).'">';
print '</td>';
print '<td class="liste_titre">';
print '<input class="flat" type="text" name="snom" size="8" value="'.dol_escape_htmltag($snom).'">';
print '</td>';
if (isModEnabled("service") && $type == 1) {
	print '<td class="liste_titre">';
	print '&nbsp;';
	print '</td>';
}

print '<td class="liste_titre"><input class="flat" type="text" name="search_warehouse" size="6" value="'.dol_escape_htmltag($search_warehouse).'"></td>';
print '<td class="liste_titre center"><input class="flat" type="text" name="search_batch" size="6" value="'.dol_escape_htmltag($search_batch).'"></td>';
if (!getDolGlobalString('PRODUCT_DISABLE_SELLBY')) {
	print '<td class="liste_titre center">';
	$key = 'sellby';
	print '<div class="nowrap">';
	print $form->selectDate($search[$key.'_dtstart'] ? $search[$key.'_dtstart'] : '', "search_".$key."_dtstart", 0, 0, 1, '', 1, 0, 0, '', '', '', '', 1, '', $langs->trans('From'));
	print '</div>';
	print '<div class="nowrap">';
	print $form->selectDate($search[$key.'_dtend'] ? $search[$key.'_dtend'] : '', "search_".$key."_dtend", 0, 0, 1, '', 1, 0, 0, '', '', '', '', 1, '', $langs->trans('to'));
	print '</div>';
	print '</td>';
}
if (!getDolGlobalString('PRODUCT_DISABLE_EATBY')) {
	print '<td class="liste_titre center">';
	$key = 'eatby';
	print '<div class="nowrap">';
	print $form->selectDate($search[$key.'_dtstart'] ? $search[$key.'_dtstart'] : '', "search_".$key."_dtstart", 0, 0, 1, '', 1, 0, 0, '', '', '', '', 1, '', $langs->trans('From'));
	print '</div>';
	print '<div class="nowrap">';
	print $form->selectDate($search[$key.'_dtend'] ? $search[$key.'_dtend'] : '', "search_".$key."_dtend", 0, 0, 1, '', 1, 0, 0, '', '', '', '', 1, '', $langs->trans('to'));
	print '</div>';
	print '</td>';
}
// Physical stock
print '<td class="liste_titre right">';
print '<input class="flat" type="text" size="5" name="search_stock_physique" value="'.dol_escape_htmltag($search_stock_physique).'">';
print '</td>';
print '<td class="liste_titre">&nbsp;</td>';
print '<td class="liste_titre">&nbsp;</td>';
print '<td class="liste_titre">&nbsp;</td>';
$parameters = array();
$reshook = $hookmanager->executeHooks('printFieldListOption', $parameters); // Note that $action and $object may have been modified by hook
print $hookmanager->resPrint;
// Action column
if (!getDolGlobalString('MAIN_CHECKBOX_LEFT_COLUMN')) {
	print '<td class="liste_titre maxwidthsearch">';
	$searchpicto = $form->showFilterButtons();
	print $searchpicto;
	print '</td>';
}
print '</tr>'."\n";

$totalarray = array();
$totalarray['nbfield'] = 0;

// Fields title label
// --------------------------------------------------------------------
print '<tr class="liste_titre">';
// Action column
if (getDolGlobalString('MAIN_CHECKBOX_LEFT_COLUMN')) {
	print_liste_field_titre('');
}
print_liste_field_titre("Ref", $_SERVER["PHP_SELF"], "p.ref", '', $param, "", $sortfield, $sortorder);
print_liste_field_titre("Label", $_SERVER["PHP_SELF"], "p.label", '', $param, "", $sortfield, $sortorder);
if (isModEnabled("service") && $type == 1) {
	print_liste_field_titre("Duration", $_SERVER["PHP_SELF"], "p.duration", '', $param, "", $sortfield, $sortorder, 'center ');
}
print_liste_field_titre("Warehouse", $_SERVER["PHP_SELF"], "e.ref", '', $param, "", $sortfield, $sortorder);
//print_liste_field_titre("DesiredStock", $_SERVER["PHP_SELF"], "p.desiredstock",$param,"",'',$sortfield,$sortorder, 'right );
print_liste_field_titre("Batch", $_SERVER["PHP_SELF"], "pb.batch", '', $param, "", $sortfield, $sortorder, 'center ');
if (!getDolGlobalString('PRODUCT_DISABLE_SELLBY')) {
	print_liste_field_titre("SellByDate", $_SERVER["PHP_SELF"], "pl.sellby", '', $param, "", $sortfield, $sortorder, 'center ');
}
if (!getDolGlobalString('PRODUCT_DISABLE_EATBY')) {
	print_liste_field_titre("EatByDate", $_SERVER["PHP_SELF"], "pl.eatby", '', $param, "", $sortfield, $sortorder, 'center ');
}
print_liste_field_titre("PhysicalStock", $_SERVER["PHP_SELF"], "stock_physique", '', $param, "", $sortfield, $sortorder, 'right ');
// TODO Add info of running suppliers/customers orders
//print_liste_field_titre("TheoreticalStock",$_SERVER["PHP_SELF"], "stock_theorique",$param,"",'',$sortfield,$sortorder, 'right ');
print_liste_field_titre('');
print_liste_field_titre("ProductStatusOnSell", $_SERVER["PHP_SELF"], "p.tosell", "", $param, '', $sortfield, $sortorder, 'right ');
print_liste_field_titre("ProductStatusOnBuy", $_SERVER["PHP_SELF"], "p.tobuy", "", $param, '', $sortfield, $sortorder, 'right ');
// Hook fields
$parameters = array('param'=>$param, 'sortfield'=>$sortfield, 'sortorder'=>$sortorder);
$reshook = $hookmanager->executeHooks('printFieldListTitle', $parameters); // Note that $action and $object may have been modified by hook
print $hookmanager->resPrint;
if (!getDolGlobalString('MAIN_CHECKBOX_LEFT_COLUMN')) {
	print_liste_field_titre('');
}
print "</tr>\n";

$product_static = new Product($db);
$product_lot_static = new Productlot($db);
$warehousetmp = new Entrepot($db);

// Loop on record
// --------------------------------------------------------------------
$i = 0;
$savnbfield = $totalarray['nbfield'];
$totalarray['nbfield'] = 0;
$imaxinloop = ($limit ? min($num, $limit) : $num);
while ($i < $imaxinloop) {
	$objp = $db->fetch_object($resql);

	// Multilangs
	if (getDolGlobalInt('MAIN_MULTILANGS')) { // si l'option est active
		// TODO Use a cache
		$sql = "SELECT label";
		$sql .= " FROM ".MAIN_DB_PREFIX."product_lang";
		$sql .= " WHERE fk_product = ".((int) $objp->rowid);
		$sql .= " AND lang = '".$db->escape($langs->getDefaultLang())."'";
		$sql .= " LIMIT 1";

		$result = $db->query($sql);
		if ($result) {
			$objtp = $db->fetch_object($result);
			if (!empty($objtp->label)) {
				$objp->label = $objtp->label;
			}
		}
	}

	$product_static->ref = $objp->ref;
	$product_static->id = $objp->rowid;
	$product_static->label = $objp->label;
	$product_static->type = $objp->fk_product_type;
	$product_static->entity = $objp->entity;
	$product_static->status = $objp->tosell;
	$product_static->status_buy = $objp->tobuy;
	$product_static->status_batch = $objp->tobatch;

	$product_lot_static->batch = $objp->batch;
	$product_lot_static->fk_product = $objp->rowid;
	$product_lot_static->id = $objp->lotid;
	$product_lot_static->eatby = $objp->eatby;
	$product_lot_static->sellby = $objp->sellby;


	$warehousetmp->id = $objp->fk_entrepot;
	$warehousetmp->ref = $objp->warehouse_ref;
	$warehousetmp->label = $objp->warehouse_ref;
	$warehousetmp->fk_parent = $objp->warehouse_parent;

	print '<tr>';

	// Action column
	if (getDolGlobalString('MAIN_CHECKBOX_LEFT_COLUMN')) {
		print '<td></td>';
		if (!$i) {
			$totalarray['nbfield']++;
		}
	}

	// Ref
	print '<td class="nowrap">';
	print $product_static->getNomUrl(1, '', 16);
	//if ($objp->stock_theorique < $objp->seuil_stock_alerte) print ' '.img_warning($langs->trans("StockTooLow"));
	print '</td>';
	if (!$i) {
		$totalarray['nbfield']++;
	}

	// Label
	print '<td>'.$objp->label.'</td>';
	if (!$i) {
		$totalarray['nbfield']++;
	}

	if (isModEnabled("service") && $type == 1) {
		print '<td class="center">';
		$regs = array();
		if (preg_match('/([0-9]+)y/i', $objp->duration, $regs)) {
			print $regs[1].' '.$langs->trans("DurationYear");
		} elseif (preg_match('/([0-9]+)m/i', $objp->duration, $regs)) {
			print $regs[1].' '.$langs->trans("DurationMonth");
		} elseif (preg_match('/([0-9]+)d/i', $objp->duration, $regs)) {
			print $regs[1].' '.$langs->trans("DurationDay");
		} else {
			print $objp->duration;
		}
		if (!$i) {
			$totalarray['nbfield']++;
		}
		print '</td>';
	}
	//print '<td class="right">'.$objp->stock_theorique.'</td>';
	//print '<td class="right">'.$objp->seuil_stock_alerte.'</td>';
	//print '<td class="right">'.$objp->desiredstock.'</td>';

	// Warehouse
	print '<td class="nowrap">';
	if ($objp->fk_entrepot > 0) {
		print $warehousetmp->getNomUrl(1);
	}
	if (!$i) {
		$totalarray['nbfield']++;
	}
	print '</td>';

	// Lot
	print '<td class="center nowrap">';
	if ($product_lot_static->batch) {
		print $product_lot_static->getNomUrl(1);
	}
	if (!$i) {
		$totalarray['nbfield']++;
	}
	print '</td>';

	if (!getDolGlobalString('PRODUCT_DISABLE_SELLBY')) {
		print '<td class="center">'.dol_print_date($db->jdate($objp->sellby), 'day').'</td>';
		if (!$i) {
			$totalarray['nbfield']++;
		}
	}

	if (!getDolGlobalString('PRODUCT_DISABLE_EATBY')) {
		print '<td class="center">'.dol_print_date($db->jdate($objp->eatby), 'day').'</td>';
		if (!$i) {
			$totalarray['nbfield']++;
		}
	}

	print '<td class="right">';
	//if ($objp->seuil_stock_alerte && ($objp->stock_physique < $objp->seuil_stock_alerte)) print img_warning($langs->trans("StockTooLow")).' ';
	if (is_null($objp->stock_physique)) {
		if (!empty($objp->reel)) {
			if ($objp->reel < 0) {
				print '<span class="warning">';
			}
			print price2num($objp->reel, 'MS');
<<<<<<< HEAD
			if ($objp->reel < 0) { print '</span>'; }
			print ($objp->stock_physique < 0 ? ' '.img_warning() : '');
=======
			if ($objp->reel < 0) {
				print '</span>';
			}
			print($objp->stock_physique < 0 ? ' '.img_warning() : '');
>>>>>>> 729451fa
		}
	} else {
		if (!empty($objp->stock_physique)) {
			if ($objp->stock_physique < 0) {
				print '<span class="warning">';
			}
			print price2num($objp->stock_physique, 'MS');
<<<<<<< HEAD
			if ($objp->stock_physique < 0) { print '</span>'; }
			print ($objp->stock_physique < 0 ? ' '.img_warning() : (($objp->stock_physique > 1 && $objp->tobatch == 2) ? ' '.img_warning($langs->trans('IlligalQtyForSerialNumbers')): ''));
=======
			if ($objp->stock_physique < 0) {
				print '</span>';
			}
			print($objp->stock_physique < 0 ? ' '.img_warning() : (($objp->stock_physique > 1 && $objp->tobatch == 2) ? ' '.img_warning($langs->trans('IlligalQtyForSerialNumbers')) : ''));
>>>>>>> 729451fa
		}
	}
	print '</td>';
	if (!$i) {
		$totalarray['nbfield']++;
	}

	print '<td class="right">';
	print img_picto($langs->trans("StockMovement"), 'movement', 'class="pictofixedwidth"');
	print '<a href="'.DOL_URL_ROOT.'/product/stock/movement_list.php?idproduct='.$product_static->id.'&search_warehouse='.$objp->fk_entrepot.'&search_batch='.($objp->batch != 'Undefined' ? $objp->batch : 'Undefined').'">'.$langs->trans("Movements").'</a>';
	print '</td>';
	if (!$i) {
		$totalarray['nbfield']++;
	}

	print '<td class="right nowrap">'.$product_static->LibStatut($objp->statut, 5, 0).'</td>';
	if (!$i) {
		$totalarray['nbfield']++;
	}

	print '<td class="right nowrap">'.$product_static->LibStatut($objp->tobuy, 5, 1).'</td>';
	if (!$i) {
		$totalarray['nbfield']++;
	}

	// Fields values from hook
	$parameters = array('obj'=>$objp);
	$reshook = $hookmanager->executeHooks('printFieldListValue', $parameters, $product); // Note that $action and $object may have been modified by hook
	print $hookmanager->resPrint;

	// Action column
	if (!getDolGlobalString('MAIN_CHECKBOX_LEFT_COLUMN')) {
		print '<td></td>';
		if (!$i) {
			$totalarray['nbfield']++;
		}
	}

	print "</tr>\n";
	$i++;
}

// If no record found
if ($num == 0) {
	$colspan = 2;
	foreach ($arrayfields as $key => $val) {
		if (!empty($val['checked'])) {
			$colspan++;
		}
	}
	print '<tr><td colspan="'.$colspan.'"><span class="opacitymedium">'.$langs->trans("NoRecordFound").'</span></td></tr>';
}


$db->free($resql);

print '</table>'."\n";
print '</div>'."\n";

print '</form>'."\n";


// End of page
llxFooter();
$db->close();<|MERGE_RESOLUTION|>--- conflicted
+++ resolved
@@ -834,15 +834,10 @@
 				print '<span class="warning">';
 			}
 			print price2num($objp->reel, 'MS');
-<<<<<<< HEAD
-			if ($objp->reel < 0) { print '</span>'; }
-			print ($objp->stock_physique < 0 ? ' '.img_warning() : '');
-=======
 			if ($objp->reel < 0) {
 				print '</span>';
 			}
 			print($objp->stock_physique < 0 ? ' '.img_warning() : '');
->>>>>>> 729451fa
 		}
 	} else {
 		if (!empty($objp->stock_physique)) {
@@ -850,15 +845,10 @@
 				print '<span class="warning">';
 			}
 			print price2num($objp->stock_physique, 'MS');
-<<<<<<< HEAD
-			if ($objp->stock_physique < 0) { print '</span>'; }
-			print ($objp->stock_physique < 0 ? ' '.img_warning() : (($objp->stock_physique > 1 && $objp->tobatch == 2) ? ' '.img_warning($langs->trans('IlligalQtyForSerialNumbers')): ''));
-=======
 			if ($objp->stock_physique < 0) {
 				print '</span>';
 			}
 			print($objp->stock_physique < 0 ? ' '.img_warning() : (($objp->stock_physique > 1 && $objp->tobatch == 2) ? ' '.img_warning($langs->trans('IlligalQtyForSerialNumbers')) : ''));
->>>>>>> 729451fa
 		}
 	}
 	print '</td>';
