<?php
/* Copyright (C) 2001-2006  Rodolphe Quiedeville    <rodolphe@quiedeville.org>
 * Copyright (C) 2004-2016  Laurent Destailleur     <eldy@users.sourceforge.net>
<<<<<<< HEAD
 * Copyright (C) 2005-2018  Regis Houssin           <regis.houssin@capnetworks.com>
=======
 * Copyright (C) 2005-2018  Regis Houssin           <regis.houssin@inodbox.com>
>>>>>>> d9b8a8c8
 * Copyright (C) 2013       Cédric Salvador         <csalvador@gpcsolutions.fr>
 * Copyright (C) 2015       Raphaël Doursenaud      <rdoursenaud@gpcsolutions.fr>
 * Copyright (C) 2016       Ferran Marcet			<fmarcet@2byte.es>
 *
 * This program is free software; you can redistribute it and/or modify
 * it under the terms of the GNU General Public License as published by
 * the Free Software Foundation; either version 3 of the License, or
 * (at your option) any later version.
 *
 * This program is distributed in the hope that it will be useful,
 * but WITHOUT ANY WARRANTY; without even the implied warranty of
 * MERCHANTABILITY or FITNESS FOR A PARTICULAR PURPOSE.  See the
 * GNU General Public License for more details.
 *
 * You should have received a copy of the GNU General Public License
 * along with this program. If not, see <http://www.gnu.org/licenses/>.
 */

/**
 *  \file       htdocs/product/reassortlot.php
 *  \ingroup    produit
 *  \brief      Page to list stocks
 */

require '../main.inc.php';
require_once DOL_DOCUMENT_ROOT.'/product/class/product.class.php';
require_once DOL_DOCUMENT_ROOT.'/product/stock/class/productlot.class.php';
require_once DOL_DOCUMENT_ROOT.'/core/class/html.formother.class.php';
require_once DOL_DOCUMENT_ROOT.'/categories/class/categorie.class.php';
require_once DOL_DOCUMENT_ROOT.'/product/stock/class/entrepot.class.php';

// Load translation files required by the page
$langs->loadLangs(array('products', 'stocks', 'productbatch'));

// Security check
if ($user->societe_id) $socid=$user->societe_id;
$result=restrictedArea($user,'produit|service');


$action=GETPOST('action','alpha');
$sref=GETPOST("sref");
$snom=GETPOST("snom");
$sall=trim((GETPOST('search_all', 'alphanohtml')!='')?GETPOST('search_all', 'alphanohtml'):GETPOST('sall', 'alphanohtml'));
$type=GETPOST("type","int");
$search_barcode=GETPOST("search_barcode",'alpha');
$search_warehouse=GETPOST('search_warehouse','alpha');
$search_batch=GETPOST('search_batch','alpha');
$catid=GETPOST('catid','int');
$toolowstock=GETPOST('toolowstock');
$tosell = GETPOST("tosell");
$tobuy = GETPOST("tobuy");
$fourn_id = GETPOST("fourn_id",'int');

$sortfield = GETPOST("sortfield",'alpha');
$sortorder = GETPOST("sortorder",'alpha');
$page = GETPOST("page",'int');
if (empty($page) || $page < 0) $page = 0;
if (! $sortfield) $sortfield="p.ref";
if (! $sortorder) $sortorder="ASC";
$limit = GETPOST('limit','int')?GETPOST('limit','int'):$conf->liste_limit;
if (empty($page) || $page == -1) { $page = 0; }     // If $page is not defined, or '' or -1
$offset = $limit * $page ;

// Load sale and categ filters
$search_sale = GETPOST("search_sale");
$search_categ = GETPOST("search_categ");

// Get object canvas (By default, this is not defined, so standard usage of dolibarr)
$canvas=GETPOST("canvas");
$objcanvas=null;
if (! empty($canvas))
{
	require_once DOL_DOCUMENT_ROOT.'/core/class/canvas.class.php';
	$objcanvas = new Canvas($db,$action);
	$objcanvas->getCanvas('product','list',$canvas);
}



/*
 * Actions
 */

if (GETPOST('button_removefilter_x','alpha') || GETPOST('button_removefilter.x','alpha') || GETPOST('button_removefilter','alpha')) // All tests are required to be compatible with all browsers
{
    $sref="";
    $snom="";
    $sall="";
	$tosell="";
	$tobuy="";
    $search_sale="";
    $search_categ="";
    $type="";
    $catid='';
    $toolowstock='';
    $search_batch='';
    $search_warehouse='';
	$fourn_id='';
	$sbarcode='';
}


/*
 * View
 */

$helpurl='EN:Module_Stocks_En|FR:Module_Stock|ES:M&oacute;dulo_Stocks';

$form=new Form($db);
$htmlother=new FormOther($db);

$title=$langs->trans("ProductsAndServices");

$sql = 'SELECT p.rowid, p.ref, p.label, p.barcode, p.price, p.price_ttc, p.price_base_type, p.entity,';
$sql.= ' p.fk_product_type, p.tms as datem,';
$sql.= ' p.duration, p.tosell as statut, p.tobuy, p.seuil_stock_alerte, p.desiredstock, p.stock, p.tobatch,';
$sql.= ' ps.fk_entrepot,';
$sql.= ' e.ref as warehouse_ref, e.lieu as warehouse_lieu, e.fk_parent as warehouse_parent,';
$sql.= ' pb.batch, pb.eatby as oldeatby, pb.sellby as oldsellby,';
$sql.= ' pl.rowid as lotid, pl.eatby, pl.sellby,';
$sql.= ' SUM(pb.qty) as stock_physique, COUNT(pb.rowid) as nbinbatchtable';
$sql.= ' FROM '.MAIN_DB_PREFIX.'product as p';
$sql.= ' LEFT JOIN '.MAIN_DB_PREFIX.'product_stock as ps on p.rowid = ps.fk_product';                       // Detail for each warehouse
$sql.= ' LEFT JOIN '.MAIN_DB_PREFIX.'entrepot as e on ps.fk_entrepot = e.rowid';                            // Link on unique key
$sql.= ' LEFT JOIN '.MAIN_DB_PREFIX.'product_batch as pb on pb.fk_product_stock = ps.rowid';                // Detail for each lot on each warehouse
$sql.= ' LEFT JOIN '.MAIN_DB_PREFIX.'product_lot as pl on pl.fk_product = p.rowid AND pl.batch = pb.batch'; // Link on unique key
// We'll need this table joined to the select in order to filter by categ
if ($search_categ) $sql.= ", ".MAIN_DB_PREFIX."categorie_product as cp";
$sql.= " WHERE p.entity IN (".getEntity('product').")";
if ($search_categ) $sql.= " AND p.rowid = cp.fk_product";	// Join for the needed table to filter by categ
if ($sall) $sql.=natural_search(array('p.ref','p.label','p.description','p.note'), $sall);
// if the type is not 1, we show all products (type = 0,2,3)
if (dol_strlen($type))
{
    if ($type==1)
    {
        $sql.= " AND p.fk_product_type = '1'";
    }
    else
    {
        $sql.= " AND p.fk_product_type <> '1'";
    }
}
if ($sref)     $sql.= natural_search("p.ref", $sref);
if ($search_barcode) $sql.= natural_search("p.barcode", $search_barcode);
if ($snom)     $sql.= natural_search("p.label", $snom);
if (! empty($tosell)) $sql.= " AND p.tosell = ".$tosell;
if (! empty($tobuy))  $sql.= " AND p.tobuy = ".$tobuy;
if (! empty($canvas)) $sql.= " AND p.canvas = '".$db->escape($canvas)."'";
if($catid) $sql.= " AND cp.fk_categorie = ".$catid;
if ($fourn_id > 0) $sql.= " AND p.rowid = pf.fk_product AND pf.fk_soc = ".$fourn_id;
// Insert categ filter
if ($search_categ) $sql .= " AND cp.fk_categorie = ".$db->escape($search_categ);
if ($search_warehouse) $sql .= natural_search("e.ref", $search_warehouse);
if ($search_batch) $sql .= natural_search("pb.batch", $search_batch);
$sql.= " GROUP BY p.rowid, p.ref, p.label, p.barcode, p.price, p.price_ttc, p.price_base_type, p.entity,";
$sql.= " p.fk_product_type, p.tms,";
$sql.= " p.duration, p.tosell, p.tobuy, p.seuil_stock_alerte, p.desiredstock, p.stock, p.tobatch,";
$sql.= " ps.fk_entrepot,";
$sql.= " e.ref, e.lieu, e.fk_parent,";
$sql.= " pb.batch, pb.eatby, pb.sellby,";
$sql.= " pl.rowid, pl.eatby, pl.sellby";
if ($toolowstock) $sql.= " HAVING SUM(".$db->ifsql('ps.reel IS NULL', '0', 'ps.reel').") < p.seuil_stock_alerte";    // Not used yet
$sql.= $db->order($sortfield,$sortorder);

$nbtotalofrecords = '';
if (empty($conf->global->MAIN_DISABLE_FULL_SCANLIST))
{
    $result = $db->query($sql);
    $nbtotalofrecords = $db->num_rows($result);
    if (($page * $limit) > $nbtotalofrecords)	// if total resultset is smaller then paging size (filtering), goto and load page 0
    {
    	$page = 0;
    	$offset = 0;
    }
}

$sql.= $db->plimit($limit + 1, $offset);

$resql = $db->query($sql);
if ($resql)
{
	$num = $db->num_rows($resql);

	$i = 0;

	if ($num == 1 && GETPOST('autojumpifoneonly') && ($sall or $snom or $sref))
	{
		$objp = $db->fetch_object($resql);
		header("Location: card.php?id=$objp->rowid");
		exit;
	}

	if (isset($type))
	{
		if ($type==1) { $texte = $langs->trans("Services"); }
		else { $texte = $langs->trans("Products"); }
	} else {
		$texte = $langs->trans("ProductsAndServices");
	}
	$texte.=' ('.$langs->trans("StocksByLotSerial").')';

	$param='';
	if ($limit > 0 && $limit != $conf->liste_limit) $param.='&limit='.$limit;
	if ($sall)		$param.="&sall=".$sall;
	if ($tosell)		$param.="&tosell=".$tosell;
	if ($tobuy)			$param.="&tobuy=".$tobuy;
	if ($type)			$param.="&type=".$type;
	if ($fourn_id)		$param.="&fourn_id=".$fourn_id;
	if ($snom)			$param.="&snom=".$snom;
	if ($sref)			$param.="&sref=".$sref;
	if ($search_batch)	$param.="&search_batch=".$search_batch;
	if ($sbarcode)		$param.="&sbarcode=".$sbarcode;
	if ($search_warehouse)	$param.="&search_warehouse=".$search_warehouse;
	if ($catid)			$param.="&catid=".$catid;
	if ($toolowstock)	$param.="&toolowstock=".$toolowstock;
	if ($search_sale)	$param.="&search_sale=".$search_sale;
	if ($search_categ)	$param.="&search_categ=".$search_categ;
	/*if ($eatby)		$param.="&eatby=".$eatby;
	if ($sellby)	$param.="&sellby=".$sellby;*/

	llxHeader("",$title,$helpurl,$texte);

	print '<form action="'. $_SERVER["PHP_SELF"] .'" method="post" name="formulaire">';
	print '<input type="hidden" name="token" value="'.$_SESSION['newtoken'].'">';
	print '<input type="hidden" name="sortfield" value="'.$sortfield.'">';
	print '<input type="hidden" name="sortorder" value="'.$sortorder.'">';
    print '<input type="hidden" name="page" value="'.$page.'">';
	print '<input type="hidden" name="type" value="'.$type.'">';

	print_barre_liste($texte, $page, $_SERVER["PHP_SELF"], $param, $sortfield, $sortorder,'',$num, $nbtotalofrecords, 'title_products', 0, '', '', $limit);


	if (! empty($catid))
	{
		print "<div id='ways'>";
		$c = new Categorie($db);
		$c->fetch($catid);
		$ways = $c->print_all_ways(' &gt; ','product/reassortlot.php');
		print " &gt; ".$ways[0]."<br>\n";
		print "</div><br>";
	}

	// Filter on categories
 	$moreforfilter='';
	if (! empty($conf->categorie->enabled))
	{
	 	$moreforfilter.='<div class="divsearchfield">';
	 	$moreforfilter.=$langs->trans('Categories'). ': ';
		$moreforfilter.=$htmlother->select_categories(Categorie::TYPE_PRODUCT,$search_categ,'search_categ');
	 	$moreforfilter.='</div>';
	}
	//$moreforfilter.=$langs->trans("StockTooLow").' <input type="checkbox" name="toolowstock" value="1"'.($toolowstock?' checked':'').'>';

    if (! empty($moreforfilter))
    {
        print '<div class="liste_titre liste_titre_bydiv centpercent">';
        print $moreforfilter;
        $parameters=array();
        $reshook=$hookmanager->executeHooks('printFieldPreListTitle',$parameters);    // Note that $action and $object may have been modified by hook
        print $hookmanager->resPrint;
        print '</div>';
    }


    print '<div class="div-table-responsive">';
	print '<table class="tagtable liste'.($moreforfilter?" listwithfilterbefore":"").'">';

	// Lignes des champs de filtre
	print '<tr class="liste_titre_filter">';
	print '<td class="liste_titre">';
	print '<input class="flat" type="text" name="sref" size="6" value="'.$sref.'">';
	print '</td>';
	print '<td class="liste_titre">';
	print '<input class="flat" type="text" name="snom" size="8" value="'.$snom.'">';
	print '</td>';
	if (! empty($conf->service->enabled) && $type == 1)
	{
		print '<td class="liste_titre">';
		print '&nbsp;';
		print '</td>';
	}
	print '<td class="liste_titre"><input class="flat" type="text" name="search_warehouse" size="6" value="'.$search_warehouse.'"></td>';
	print '<td class="liste_titre" align="center"><input class="flat" type="text" name="search_batch" size="6" value="'.$search_batch.'"></td>';
	print '<td class="liste_titre" align="right">&nbsp;</td>';
	print '<td class="liste_titre">&nbsp;</td>';
	print '<td class="liste_titre">&nbsp;</td>';
	print '<td class="liste_titre">&nbsp;</td>';
	print '<td class="liste_titre">&nbsp;</td>';
    print '<td class="liste_titre">&nbsp;</td>';
    print '<td class="liste_titre" align="right">';
    $searchpicto=$form->showFilterAndCheckAddButtons(0);
    print $searchpicto;
    print '</td>';
	print '</tr>';

	// Lignes des titres
	print "<tr class=\"liste_titre\">";
	print_liste_field_titre("Ref", $_SERVER["PHP_SELF"], "p.ref",$param,"","",$sortfield,$sortorder);
	print_liste_field_titre("Label", $_SERVER["PHP_SELF"], "p.label",$param,"","",$sortfield,$sortorder);
	if (! empty($conf->service->enabled) && $type == 1) print_liste_field_titre("Duration", $_SERVER["PHP_SELF"], "p.duration",$param,"",'align="center"',$sortfield,$sortorder);
	print_liste_field_titre("Warehouse", $_SERVER["PHP_SELF"], "e.ref",$param,"",'',$sortfield,$sortorder);
	//print_liste_field_titre("DesiredStock", $_SERVER["PHP_SELF"], "p.desiredstock",$param,"",'align="right"',$sortfield,$sortorder);
	print_liste_field_titre("Batch", $_SERVER["PHP_SELF"], "pb.batch",$param,"",'align="center"',$sortfield,$sortorder);
	print_liste_field_titre("EatByDate", $_SERVER["PHP_SELF"], "pb.eatby",$param,"",'align="center"',$sortfield,$sortorder);
	print_liste_field_titre("SellByDate", $_SERVER["PHP_SELF"], "pb.sellby",$param,"",'align="center"',$sortfield,$sortorder);
	print_liste_field_titre("PhysicalStock", $_SERVER["PHP_SELF"], "stock_physique",$param,"",'align="right"',$sortfield,$sortorder);
	// TODO Add info of running suppliers/customers orders
	//print_liste_field_titre("TheoreticalStock",$_SERVER["PHP_SELF"], "stock_theorique",$param,"",'align="right"',$sortfield,$sortorder);
	print_liste_field_titre('');
	print_liste_field_titre( $langs->trans("Status").' ('.$langs->trans("Sell").')',$_SERVER["PHP_SELF"], "p.tosell","",$param,'align="right"',$sortfield,$sortorder);
	print_liste_field_titre( $langs->trans("Status").' ('.$langs->trans("Buy").')',$_SERVER["PHP_SELF"], "p.tobuy","",$param,'align="right"',$sortfield,$sortorder);
	print_liste_field_titre('');
	print "</tr>\n";

	$product_static=new Product($db);
	$product_lot_static=new Productlot($db);
	$warehousetmp=new Entrepot($db);

	while ($i < min($num,$limit))
	{
		$objp = $db->fetch_object($resql);

		// Multilangs
		if (! empty($conf->global->MAIN_MULTILANGS)) // si l'option est active
		{
			$sql = "SELECT label";
			$sql.= " FROM ".MAIN_DB_PREFIX."product_lang";
			$sql.= " WHERE fk_product=".$objp->rowid;
			$sql.= " AND lang='". $langs->getDefaultLang() ."'";
			$sql.= " LIMIT 1";

			$result = $db->query($sql);
			if ($result)
			{
				$objtp = $db->fetch_object($result);
				if (! empty($objtp->label)) $objp->label = $objtp->label;
			}
		}


		$product_static->ref=$objp->ref;
		$product_static->id=$objp->rowid;
        $product_static->label = $objp->label;
		$product_static->type=$objp->fk_product_type;
		$product_static->entity=$objp->entity;
		$product_static->status_batch=$objp->tobatch;

		$product_lot_static->batch=$objp->batch;
		$product_lot_static->product_id=$objp->rowid;
		$product_lot_static->id=$objp->lotid;
		$product_lot_static->eatby=$objp->eatby;
		$product_lot_static->sellby=$objp->sellby;


		$product_lot_static->batch=$objp->batch;
		$product_lot_static->product_id=$objp->rowid;
		$product_lot_static->id=$objp->lotid;
		$product_lot_static->eatby=$objp->eatby;
		$product_lot_static->sellby=$objp->sellby;


		$warehousetmp->id=$objp->fk_entrepot;
		$warehousetmp->ref=$objp->warehouse_ref;
		$warehousetmp->label=$objp->warehouse_ref;
		$warehousetmp->fk_parent=$objp->warehouse_parent;

		print '<tr>';

		// Ref
		print '<td class="nowrap">';
		print $product_static->getNomUrl(1,'',16);
		//if ($objp->stock_theorique < $objp->seuil_stock_alerte) print ' '.img_warning($langs->trans("StockTooLow"));
		print '</td>';

		// Label
		print '<td>'.$objp->label.'</td>';

		if (! empty($conf->service->enabled) && $type == 1)
		{
			print '<td align="center">';
			if (preg_match('/([0-9]+)y/i',$objp->duration,$regs)) print $regs[1].' '.$langs->trans("DurationYear");
			elseif (preg_match('/([0-9]+)m/i',$objp->duration,$regs)) print $regs[1].' '.$langs->trans("DurationMonth");
			elseif (preg_match('/([0-9]+)d/i',$objp->duration,$regs)) print $regs[1].' '.$langs->trans("DurationDay");
			else print $objp->duration;
			print '</td>';
		}
		//print '<td align="right">'.$objp->stock_theorique.'</td>';
		//print '<td align="right">'.$objp->seuil_stock_alerte.'</td>';
		//print '<td align="right">'.$objp->desiredstock.'</td>';

		// Warehouse
		print '<td>';
		if ($objp->fk_entrepot > 0)
		{
    		print $warehousetmp->getNomUrl(1);
		}
		print '</td>';

		// Lot
		print '<td align="center">';
		if ($product_lot_static->batch)
		{
			print $product_lot_static->getNomUrl(1);
		}
		print '</td>';

		print '<td align="center">'.dol_print_date($db->jdate($objp->eatby), 'day').'</td>';
		print '<td align="center">'.dol_print_date($db->jdate($objp->sellby), 'day').'</td>';
		print '<td align="right">';
        //if ($objp->seuil_stock_alerte && ($objp->stock_physique < $objp->seuil_stock_alerte)) print img_warning($langs->trans("StockTooLow")).' ';
		print $objp->stock_physique;
		print '</td>';
		print '<td align="right"><a href="'.DOL_URL_ROOT.'/product/stock/movement_list.php?idproduct='.$product_static->id.'&search_warehouse='.$objp->fk_entrepot.'&search_batch='.($objp->batch != 'Undefined' ? $objp->batch : 'Undefined').'">'.$langs->trans("Movements").'</a></td>';
		print '<td align="right" class="nowrap">'.$product_static->LibStatut($objp->statut,5,0).'</td>';
        print '<td align="right" class="nowrap">'.$product_static->LibStatut($objp->tobuy,5,1).'</td>';
        print '<td></td>';
		print "</tr>\n";
		$i++;
	}

	print "</table>";
	print '</div>';
	print '</form>';

	$db->free($resql);
}
else
{
	dol_print_error($db);
}

// End of page
llxFooter();
$db->close();<|MERGE_RESOLUTION|>--- conflicted
+++ resolved
@@ -1,11 +1,7 @@
 <?php
 /* Copyright (C) 2001-2006  Rodolphe Quiedeville    <rodolphe@quiedeville.org>
  * Copyright (C) 2004-2016  Laurent Destailleur     <eldy@users.sourceforge.net>
-<<<<<<< HEAD
- * Copyright (C) 2005-2018  Regis Houssin           <regis.houssin@capnetworks.com>
-=======
  * Copyright (C) 2005-2018  Regis Houssin           <regis.houssin@inodbox.com>
->>>>>>> d9b8a8c8
  * Copyright (C) 2013       Cédric Salvador         <csalvador@gpcsolutions.fr>
  * Copyright (C) 2015       Raphaël Doursenaud      <rdoursenaud@gpcsolutions.fr>
  * Copyright (C) 2016       Ferran Marcet			<fmarcet@2byte.es>
@@ -361,13 +357,6 @@
 		$product_lot_static->sellby=$objp->sellby;
 
 
-		$product_lot_static->batch=$objp->batch;
-		$product_lot_static->product_id=$objp->rowid;
-		$product_lot_static->id=$objp->lotid;
-		$product_lot_static->eatby=$objp->eatby;
-		$product_lot_static->sellby=$objp->sellby;
-
-
 		$warehousetmp->id=$objp->fk_entrepot;
 		$warehousetmp->ref=$objp->warehouse_ref;
 		$warehousetmp->label=$objp->warehouse_ref;
