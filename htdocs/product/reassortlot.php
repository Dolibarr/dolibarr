--- conflicted
+++ resolved
@@ -96,15 +96,6 @@
 	$sortorder = "ASC";
 }
 
-<<<<<<< HEAD
-// Load sale and categ filters
-$search_sale = GETPOST("search_sale");
-if (GETPOSTISSET('catid')) {
-	$search_categ = GETPOST('catid', 'int');
-} else {
-	$search_categ = GETPOST('search_categ', 'int');
-}
-=======
 
 // Initialize array of search criterias
 $search = array();
@@ -123,7 +114,6 @@
 $key = 'eatby';
 $search[$key.'_dtstart'] = dol_mktime(0, 0, 0, GETPOST('search_'.$key.'_dtstartmonth', 'int'), GETPOST('search_'.$key.'_dtstartday', 'int'), GETPOST('search_'.$key.'_dtstartyear', 'int'));
 $search[$key.'_dtend'] = dol_mktime(23, 59, 59, GETPOST('search_'.$key.'_dtendmonth', 'int'), GETPOST('search_'.$key.'_dtendday', 'int'), GETPOST('search_'.$key.'_dtendyear', 'int'));
->>>>>>> e3fa24fa
 
 // Get object canvas (By default, this is not defined, so standard usage of dolibarr)
 $canvas = GETPOST("canvas");
@@ -145,29 +135,12 @@
  * Actions
  */
 
-<<<<<<< HEAD
-if (GETPOST('button_removefilter_x', 'alpha') || GETPOST('button_removefilter.x', 'alpha') || GETPOST('button_removefilter', 'alpha')) { // All tests are required to be compatible with all browsers
-	$sref = "";
-	$snom = "";
-	$sall = "";
-	$tosell = "";
-	$tobuy = "";
-	$search_sale = "";
-	$search_categ = "";
-	$toolowstock = '';
-	$search_batch = '';
-	$search_warehouse = '';
-	$fourn_id = '';
-	$sbarcode = '';
-	$search_stock_physique = '';
-=======
 if (GETPOST('cancel', 'alpha')) {
 	$action = 'list';
 	$massaction = '';
 }
 if (!GETPOST('confirmmassaction', 'alpha') && $massaction != 'presend' && $massaction != 'confirm_presend') {
 	$massaction = '';
->>>>>>> e3fa24fa
 }
 
 $parameters = array();
@@ -410,56 +383,6 @@
 }
 $texte .= ' ('.$langs->trans("StocksByLotSerial").')';
 
-<<<<<<< HEAD
-	$param = '';
-	if ($limit > 0 && $limit != $conf->liste_limit) {
-		$param .= '&limit='.urlencode($limit);
-	}
-	if ($sall) {
-		$param .= "&sall=".urlencode($sall);
-	}
-	if ($tosell) {
-		$param .= "&tosell=".urlencode($tosell);
-	}
-	if ($tobuy) {
-		$param .= "&tobuy=".urlencode($tobuy);
-	}
-	if ($type != '') {
-		$param .= "&type=".urlencode($type);
-	}
-	if ($fourn_id) {
-		$param .= "&fourn_id=".urlencode($fourn_id);
-	}
-	if ($snom) {
-		$param .= "&snom=".urlencode($snom);
-	}
-	if ($sref) {
-		$param .= "&sref=".urlencode($sref);
-	}
-	if ($search_batch) {
-		$param .= "&search_batch=".urlencode($search_batch);
-	}
-	if ($sbarcode) {
-		$param .= "&sbarcode=".urlencode($sbarcode);
-	}
-	if ($search_warehouse) {
-		$param .= "&search_warehouse=".urlencode($search_warehouse);
-	}
-	if ($toolowstock) {
-		$param .= "&toolowstock=".urlencode($toolowstock);
-	}
-	if ($search_sale) {
-		$param .= "&search_sale=".urlencode($search_sale);
-	}
-	if (!empty($search_categ) && $search_categ != '-1') {
-		$param .= "&search_categ=".urlencode($search_categ);
-	}
-	if ($search_stock_physique) {
-		$param .= '&search_stock_physique=' . urlencode($search_stock_physique);
-	}
-	/*if ($eatby)		$param.="&eatby=".$eatby;
-	if ($sellby)	$param.="&sellby=".$sellby;*/
-=======
 $param = '';
 if (!empty($mode)) {
 	$param .= '&mode='.urlencode($mode);
@@ -528,7 +451,6 @@
 }
 /*if ($eatby)		$param.="&eatby=".$eatby;
 if ($sellby)	$param.="&sellby=".$sellby;*/
->>>>>>> e3fa24fa
 
 llxHeader("", $title, $helpurl, $texte);
 
@@ -548,35 +470,6 @@
 print_barre_liste($texte, $page, $_SERVER["PHP_SELF"], $param, $sortfield, $sortorder, '', $num, $nbtotalofrecords, 'product', 0, '', '', $limit, 0, 0, 1);
 
 
-<<<<<<< HEAD
-	if ($search_categ > 0) {
-		print "<div id='ways'>";
-		$c = new Categorie($db);
-		$c->fetch($search_categ);
-		$ways = $c->print_all_ways(' &gt; ', 'product/reassortlot.php');
-		print " &gt; ".$ways[0]."<br>\n";
-		print "</div><br>";
-	}
-
-	// Filter on categories
-	$moreforfilter = '';
-	if (!empty($conf->categorie->enabled)) {
-		$moreforfilter .= '<div class="divsearchfield">';
-		$moreforfilter .= img_picto($langs->trans('Categories'), 'category', 'class="pictofixedwidth"');
-		$moreforfilter .= $htmlother->select_categories(Categorie::TYPE_PRODUCT, $search_categ, 'search_categ', 1);
-		$moreforfilter .= '</div>';
-	}
-	//$moreforfilter.=$langs->trans("StockTooLow").' <input type="checkbox" name="toolowstock" value="1"'.($toolowstock?' checked':'').'>';
-
-	if (!empty($moreforfilter)) {
-		print '<div class="liste_titre liste_titre_bydiv centpercent">';
-		print $moreforfilter;
-		$parameters = array();
-		$reshook = $hookmanager->executeHooks('printFieldPreListTitle', $parameters); // Note that $action and $object may have been modified by hook
-		print $hookmanager->resPrint;
-		print '</div>';
-	}
-=======
 if ($search_categ > 0) {
 	print "<div id='ways'>";
 	$c = new Categorie($db);
@@ -604,7 +497,6 @@
 	print $hookmanager->resPrint;
 	print '</div>';
 }
->>>>>>> e3fa24fa
 
 
 print '<div class="div-table-responsive">';
@@ -769,26 +661,6 @@
 		}
 		print '</td>';
 	}
-<<<<<<< HEAD
-	print '<td class="liste_titre"><input class="flat" type="text" name="search_warehouse" size="6" value="'.$search_warehouse.'"></td>';
-	print '<td class="liste_titre center"><input class="flat" type="text" name="search_batch" size="6" value="'.$search_batch.'"></td>';
-	if (empty($conf->global->PRODUCT_DISABLE_SELLBY)) {
-		print '<td class="liste_titre">&nbsp;</td>';
-	}
-	if (empty($conf->global->PRODUCT_DISABLE_EATBY)) {
-		print '<td class="liste_titre">&nbsp;</td>';
-	}
-	// Physical stock
-	print '<td class="liste_titre right">';
-	print '<input class="flat" type="text" size="5" name="search_stock_physique" value="'.dol_escape_htmltag($search_stock_physique).'">';
-	print '</td>';
-	print '<td class="liste_titre">&nbsp;</td>';
-	print '<td class="liste_titre">&nbsp;</td>';
-	print '<td class="liste_titre">&nbsp;</td>';
-	print '<td class="liste_titre maxwidthsearch">';
-	$searchpicto = $form->showFilterAndCheckAddButtons(0);
-	print $searchpicto;
-=======
 	//print '<td class="right">'.$objp->stock_theorique.'</td>';
 	//print '<td class="right">'.$objp->seuil_stock_alerte.'</td>';
 	//print '<td class="right">'.$objp->desiredstock.'</td>';
@@ -798,23 +670,8 @@
 	if ($objp->fk_entrepot > 0) {
 		print $warehousetmp->getNomUrl(1);
 	}
->>>>>>> e3fa24fa
-	print '</td>';
-
-<<<<<<< HEAD
-	//Line for column titles
-	print "<tr class=\"liste_titre\">";
-	print_liste_field_titre("Ref", $_SERVER["PHP_SELF"], "p.ref", '', $param, "", $sortfield, $sortorder);
-	print_liste_field_titre("Label", $_SERVER["PHP_SELF"], "p.label", '', $param, "", $sortfield, $sortorder);
-	if (!empty($conf->service->enabled) && $type == 1) {
-		print_liste_field_titre("Duration", $_SERVER["PHP_SELF"], "p.duration", '', $param, "", $sortfield, $sortorder, 'center ');
-	}
-	print_liste_field_titre("Warehouse", $_SERVER["PHP_SELF"], "e.ref", '', $param, "", $sortfield, $sortorder);
-	//print_liste_field_titre("DesiredStock", $_SERVER["PHP_SELF"], "p.desiredstock",$param,"",'',$sortfield,$sortorder, 'right );
-	print_liste_field_titre("Batch", $_SERVER["PHP_SELF"], "pb.batch", '', $param, "", $sortfield, $sortorder, 'center ');
-	if (empty($conf->global->PRODUCT_DISABLE_SELLBY)) {
-		print_liste_field_titre("SellByDate", $_SERVER["PHP_SELF"], "pb.sellby", '', $param, "", $sortfield, $sortorder, 'center ');
-=======
+	print '</td>';
+
 	// Lot
 	print '<td class="center nowrap">';
 	if ($product_lot_static->batch) {
@@ -824,49 +681,11 @@
 
 	if (empty($conf->global->PRODUCT_DISABLE_SELLBY)) {
 		print '<td class="center">'.dol_print_date($db->jdate($objp->sellby), 'day').'</td>';
->>>>>>> e3fa24fa
 	}
 
 	if (empty($conf->global->PRODUCT_DISABLE_EATBY)) {
-<<<<<<< HEAD
-		print_liste_field_titre("EatByDate", $_SERVER["PHP_SELF"], "pb.eatby", '', $param, "", $sortfield, $sortorder, 'center ');
-	}
-	print_liste_field_titre("PhysicalStock", $_SERVER["PHP_SELF"], "stock_physique", '', $param, "", $sortfield, $sortorder, 'right ');
-	// TODO Add info of running suppliers/customers orders
-	//print_liste_field_titre("TheoreticalStock",$_SERVER["PHP_SELF"], "stock_theorique",$param,"",'',$sortfield,$sortorder, 'right ');
-	print_liste_field_titre('');
-	print_liste_field_titre("ProductStatusOnSell", $_SERVER["PHP_SELF"], "p.tosell", "", $param, '', $sortfield, $sortorder, 'right ');
-	print_liste_field_titre("ProductStatusOnBuy", $_SERVER["PHP_SELF"], "p.tobuy", "", $param, '', $sortfield, $sortorder, 'right ');
-	print_liste_field_titre('');
-	print "</tr>\n";
-
-	$product_static = new Product($db);
-	$product_lot_static = new Productlot($db);
-	$warehousetmp = new Entrepot($db);
-
-	while ($i < min($num, $limit)) {
-		$objp = $db->fetch_object($resql);
-
-		// Multilangs
-		if (!empty($conf->global->MAIN_MULTILANGS)) { // si l'option est active
-			$sql = "SELECT label";
-			$sql .= " FROM ".MAIN_DB_PREFIX."product_lang";
-			$sql .= " WHERE fk_product = ".((int) $objp->rowid);
-			$sql .= " AND lang = '".$db->escape($langs->getDefaultLang())."'";
-			$sql .= " LIMIT 1";
-
-			$result = $db->query($sql);
-			if ($result) {
-				$objtp = $db->fetch_object($result);
-				if (!empty($objtp->label)) {
-					$objp->label = $objtp->label;
-				}
-			}
-		}
-=======
 		print '<td class="center">'.dol_print_date($db->jdate($objp->eatby), 'day').'</td>';
 	}
->>>>>>> e3fa24fa
 
 	print '<td class="right">';
 	//if ($objp->seuil_stock_alerte && ($objp->stock_physique < $objp->seuil_stock_alerte)) print img_warning($langs->trans("StockTooLow")).' ';
