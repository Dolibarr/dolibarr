--- conflicted
+++ resolved
@@ -57,14 +57,10 @@
 $tobuy = GETPOST("tobuy");
 $fourn_id = GETPOST("fourn_id", 'int');
 $sbarcode = GETPOST("sbarcode", 'int');
-<<<<<<< HEAD
-
-=======
 $search_stock_physique = GETPOST('search_stock_physique', 'alpha');
 
 // Load variable for pagination
 $limit = GETPOST('limit', 'int') ?GETPOST('limit', 'int') : $conf->liste_limit;
->>>>>>> 503d1a04
 $sortfield = GETPOST('sortfield', 'aZ09comma');
 $sortorder = GETPOST('sortorder', 'aZ09comma');
 $page = GETPOSTISSET('pageplusone') ? (GETPOST('pageplusone') - 1) : GETPOST("page", 'int');
@@ -557,56 +553,6 @@
 	$searchpicto = $form->showFilterButtons();
 	print $searchpicto;
 	print '</td>';
-<<<<<<< HEAD
-	print '</tr>';
-
-	//Line for column titles
-	print "<tr class=\"liste_titre\">";
-	print_liste_field_titre("Ref", $_SERVER["PHP_SELF"], "p.ref", $param, "", "", $sortfield, $sortorder);
-	print_liste_field_titre("Label", $_SERVER["PHP_SELF"], "p.label", $param, "", "", $sortfield, $sortorder);
-	if (!empty($conf->service->enabled) && $type == 1) {
-		print_liste_field_titre("Duration", $_SERVER["PHP_SELF"], "p.duration", $param, "", '', $sortfield, $sortorder, 'center ');
-	}
-	print_liste_field_titre("Warehouse", $_SERVER["PHP_SELF"], "e.ref", $param, "", '', $sortfield, $sortorder);
-	//print_liste_field_titre("DesiredStock", $_SERVER["PHP_SELF"], "p.desiredstock",$param,"",'',$sortfield,$sortorder, 'right );
-	print_liste_field_titre("Batch", $_SERVER["PHP_SELF"], "pb.batch", $param, "", '', $sortfield, $sortorder, 'center ');
-	if (empty($conf->global->PRODUCT_DISABLE_SELLBY)) {
-		print_liste_field_titre("SellByDate", $_SERVER["PHP_SELF"], "pb.sellby", $param, "", '', $sortfield, $sortorder, 'center ');
-	}
-	if (empty($conf->global->PRODUCT_DISABLE_EATBY)) {
-		print_liste_field_titre("EatByDate", $_SERVER["PHP_SELF"], "pb.eatby", $param, "", '', $sortfield, $sortorder, 'center ');
-	}
-	print_liste_field_titre("PhysicalStock", $_SERVER["PHP_SELF"], "stock_physique", $param, "", '', $sortfield, $sortorder, 'right ');
-	// TODO Add info of running suppliers/customers orders
-	//print_liste_field_titre("TheoreticalStock",$_SERVER["PHP_SELF"], "stock_theorique",$param,"",'',$sortfield,$sortorder, 'right ');
-	print_liste_field_titre('');
-	print_liste_field_titre("ProductStatusOnSell", $_SERVER["PHP_SELF"], "p.tosell", "", $param, '', $sortfield, $sortorder, 'right ');
-	print_liste_field_titre("ProductStatusOnBuy", $_SERVER["PHP_SELF"], "p.tobuy", "", $param, '', $sortfield, $sortorder, 'right ');
-	print_liste_field_titre('');
-	print "</tr>\n";
-
-	$product_static = new Product($db);
-	$product_lot_static = new Productlot($db);
-	$warehousetmp = new Entrepot($db);
-
-	while ($i < min($num, $limit)) {
-		$objp = $db->fetch_object($resql);
-
-		// Multilangs
-		if (!empty($conf->global->MAIN_MULTILANGS)) { // si l'option est active
-			$sql = "SELECT label";
-			$sql .= " FROM ".MAIN_DB_PREFIX."product_lang";
-			$sql .= " WHERE fk_product = ".((int) $objp->rowid);
-			$sql .= " AND lang = '".$db->escape($langs->getDefaultLang())."'";
-			$sql .= " LIMIT 1";
-
-			$result = $db->query($sql);
-			if ($result) {
-				$objtp = $db->fetch_object($result);
-				if (!empty($objtp->label)) {
-					$objp->label = $objtp->label;
-				}
-=======
 }
 print '</tr>'."\n";
 
@@ -666,41 +612,10 @@
 			$objtp = $db->fetch_object($result);
 			if (!empty($objtp->label)) {
 				$objp->label = $objtp->label;
->>>>>>> 503d1a04
 			}
 		}
 	}
 
-<<<<<<< HEAD
-		$product_static->ref = $objp->ref;
-		$product_static->id = $objp->rowid;
-		$product_static->label = $objp->label;
-		$product_static->type = $objp->fk_product_type;
-		$product_static->entity = $objp->entity;
-		$product_static->status = $objp->tosell;
-		$product_static->status_buy = $objp->tobuy;
-		$product_static->status_batch = $objp->tobatch;
-
-		$product_lot_static->batch = $objp->batch;
-		$product_lot_static->product_id = $objp->rowid;
-		$product_lot_static->id = $objp->lotid;
-		$product_lot_static->eatby = $objp->eatby;
-		$product_lot_static->sellby = $objp->sellby;
-
-
-		$warehousetmp->id = $objp->fk_entrepot;
-		$warehousetmp->ref = $objp->warehouse_ref;
-		$warehousetmp->label = $objp->warehouse_ref;
-		$warehousetmp->fk_parent = $objp->warehouse_parent;
-
-		print '<tr>';
-
-		// Ref
-		print '<td class="nowrap">';
-		print $product_static->getNomUrl(1, '', 16);
-		//if ($objp->stock_theorique < $objp->seuil_stock_alerte) print ' '.img_warning($langs->trans("StockTooLow"));
-		print '</td>';
-=======
 	$product_static->ref = $objp->ref;
 	$product_static->id = $objp->rowid;
 	$product_static->label = $objp->label;
@@ -732,7 +647,6 @@
 
 	// Label
 	print '<td>'.$objp->label.'</td>';
->>>>>>> 503d1a04
 
 	if (!empty($conf->service->enabled) && $type == 1) {
 		print '<td class="center">';
