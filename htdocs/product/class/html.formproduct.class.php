<?php
/* Copyright (C) 2008-2009 Laurent Destailleur  <eldy@users.sourceforge.net>
 * Copyright (C) 2015-2017 Francis Appels       <francis.appels@yahoo.com>
 *
 * This program is free software; you can redistribute it and/or modify
 * it under the terms of the GNU General Public License as published by
 * the Free Software Foundation; either version 3 of the License, or
 * (at your option) any later version.
 *
 * This program is distributed in the hope that it will be useful,
 * but WITHOUT ANY WARRANTY; without even the implied warranty of
 * MERCHANTABILITY or FITNESS FOR A PARTICULAR PURPOSE.  See the
 * GNU General Public License for more details.
 *
 * You should have received a copy of the GNU General Public License
 * along with this program. If not, see <https://www.gnu.org/licenses/>.
 */

/**
 *	\file       htdocs/product/class/html.formproduct.class.php
 *	\brief      Fichier de la classe des fonctions predefinie de composants html
 */

require_once DOL_DOCUMENT_ROOT.'/product/stock/class/entrepot.class.php';

/**
 *	Class with static methods for building HTML components related to products
 *	Only components common to products and services must be here.
 */
class FormProduct
{
	/**
	 * @var DoliDB Database handler.
	 */
	public $db;

	/**
	 * @var string Error code (or message)
	 */
	public $error = '';

	// Cache arrays
	public $cache_warehouses = array();
	public $cache_lot = array();


	/**
	 *  Constructor
	 *
	 *  @param  DoliDB  $db     Database handler
	 */
	public function __construct($db)
	{
		$this->db = $db;
	}


	/**
	 * Load in cache array list of warehouses
	 * If fk_product is not 0, we do not use cache
	 *
	 * @param	int		    $fk_product			Add quantity of stock in label for product with id fk_product. Nothing if 0.
	 * @param	string	    $batch				Add quantity of batch stock in label for product with batch name batch, batch name precedes batch_id. Nothing if ''.
	 * @param	string	    $status				warehouse status filter, following comma separated filter options can be used
	 *                      				    'warehouseopen' = select products from open warehouses,
	 *                      				    'warehouseclosed' = select products from closed warehouses,
	 *                      				    'warehouseinternal' = select products from warehouses for internal correct/transfer only
	 * @param	boolean	    $sumStock		    sum total stock of a warehouse, default true
	 * @param	string      $exclude            warehouses ids to exclude
	 * @param   bool|int    $stockMin           [=false] Value of minimum stock to filter or false not not filter by minimum stock
	 * @param   string      $orderBy            [='e.ref'] Order by
	 * @return  int                             Nb of loaded lines, 0 if already loaded, <0 if KO
	 * @throws  Exception
	 */
	public function loadWarehouses($fk_product = 0, $batch = '', $status = '', $sumStock = true, $exclude = '', $stockMin = false, $orderBy = 'e.ref')
	{
		global $conf, $langs;

		if (empty($fk_product) && count($this->cache_warehouses)) return 0; // Cache already loaded and we do not want a list with information specific to a product

		if (is_array($exclude))	$excludeGroups = implode("','", $exclude);

		$warehouseStatus = array();

		if (preg_match('/warehouseclosed/', $status))
		{
			$warehouseStatus[] = Entrepot::STATUS_CLOSED;
		}
		if (preg_match('/warehouseopen/', $status))
		{
			$warehouseStatus[] = Entrepot::STATUS_OPEN_ALL;
		}
		if (preg_match('/warehouseinternal/', $status))
		{
			$warehouseStatus[] = Entrepot::STATUS_OPEN_INTERNAL;
		}

		$sql = "SELECT e.rowid, e.ref as label, e.description, e.fk_parent";
		if (!empty($fk_product))
		{
			if (!empty($batch))
			{
				$sql .= ", pb.qty as stock";
			} else {
				$sql .= ", ps.reel as stock";
			}
		} elseif ($sumStock)
		{
			$sql .= ", sum(ps.reel) as stock";
		}
		$sql .= " FROM ".MAIN_DB_PREFIX."entrepot as e";
		$sql .= " LEFT JOIN ".MAIN_DB_PREFIX."product_stock as ps on ps.fk_entrepot = e.rowid";
		if (!empty($fk_product))
		{
			$sql .= " AND ps.fk_product = ".((int) $fk_product);
			if (!empty($batch))
			{
				$sql .= " LEFT JOIN ".MAIN_DB_PREFIX."product_batch as pb on pb.fk_product_stock = ps.rowid AND pb.batch = '".$this->db->escape($batch)."'";
			}
		}
		$sql .= " WHERE e.entity IN (".getEntity('stock').")";
		if (count($warehouseStatus))
		{
			$sql .= " AND e.statut IN (".$this->db->sanitize($this->db->escape(implode(',', $warehouseStatus))).")";
		} else {
			$sql .= " AND e.statut = 1";
		}

		if (!empty($exclude)) $sql .= ' AND e.rowid NOT IN('.$this->db->escape(implode(',', $exclude)).')';

		// minimum stock
		if ($stockMin !== false) {
			if (!empty($fk_product)) {
				if (!empty($batch)) {
					$sql .= " AND pb.qty > ".$this->db->escape($stockMin);
				} else {
					$sql .= " AND ps.reel > ".$this->db->escape($stockMin);
				}
			}
		}

		if ($sumStock && empty($fk_product)) {
			$sql .= " GROUP BY e.rowid, e.ref, e.description, e.fk_parent";

			// minimum stock
			if ($stockMin !== false) {
				$sql .= " HAVING sum(ps.reel) > ".$this->db->escape($stockMin);
			}
		}
		$sql .= " ORDER BY ".$orderBy;

		dol_syslog(get_class($this).'::loadWarehouses', LOG_DEBUG);
		$resql = $this->db->query($sql);
		if ($resql)
		{
			$num = $this->db->num_rows($resql);
			$i = 0;
			while ($i < $num)
			{
				$obj = $this->db->fetch_object($resql);
				if ($sumStock) $obj->stock = price2num($obj->stock, 5);
				$this->cache_warehouses[$obj->rowid]['id'] = $obj->rowid;
				$this->cache_warehouses[$obj->rowid]['label'] = $obj->label;
				$this->cache_warehouses[$obj->rowid]['parent_id'] = $obj->fk_parent;
				$this->cache_warehouses[$obj->rowid]['description'] = $obj->description;
				$this->cache_warehouses[$obj->rowid]['stock'] = $obj->stock;
				$i++;
			}

			// Full label init
			foreach ($this->cache_warehouses as $obj_rowid=>$tab) {
				$this->cache_warehouses[$obj_rowid]['full_label'] = $this->get_parent_path($tab);
			}

			return $num;
		} else {
			dol_print_error($this->db);
			return -1;
		}
	}

	// phpcs:disable PEAR.NamingConventions.ValidFunctionName.ScopeNotCamelCaps
	/**
	 * Return full path to current warehouse in $tab (recursive function)
	 *
	 * @param	array	$tab			warehouse data in $this->cache_warehouses line
	 * @param	String	$final_label	full label with all parents, separated by ' >> ' (completed on each call)
	 * @return	String					full label with all parents, separated by ' >> '
	 */
	private function get_parent_path($tab, $final_label = '')
	{
		//phpcs:enable
		if (empty($final_label)) $final_label = $tab['label'];

		if (empty($tab['parent_id'])) return $final_label;
		else {
			if (!empty($this->cache_warehouses[$tab['parent_id']])) {
				$final_label = $this->cache_warehouses[$tab['parent_id']]['label'].' >> '.$final_label;
				return $this->get_parent_path($this->cache_warehouses[$tab['parent_id']], $final_label);
			}
		}

		return $final_label;
	}

	/**
	 *  Return list of warehouses
	 *
	 *  @param  string|int  $selected           Id of preselected warehouse ('' or '-1' for no value, 'ifone'=select value if one value otherwise no value, '-2' to use the default value from setup)
	 *  @param  string      $htmlname           Name of html select html
	 *  @param  string      $filterstatus       warehouse status filter, following comma separated filter options can be used
	 *                                          'warehouseopen' = select products from open warehouses,
	 *                                          'warehouseclosed' = select products from closed warehouses,
	 *                                          'warehouseinternal' = select products from warehouses for internal correct/transfer only
	 *  @param  int		    $empty			    1=Can be empty, 0 if not
	 * 	@param	int		    $disabled		    1=Select is disabled
	 * 	@param	int		    $fk_product		    Add quantity of stock in label for product with id fk_product. Nothing if 0.
	 *  @param	string	    $empty_label	    Empty label if needed (only if $empty=1)
	 *  @param	int		    $showstock		    1=Show stock count
	 *  @param	int	    	$forcecombo		    1=Force combo iso ajax select2
	 *  @param	array	    $events			            Events to add to select2
	 *  @param  string      $morecss                    Add more css classes to HTML select
	 *  @param	string	    $exclude            Warehouses ids to exclude
	 *  @param  int         $showfullpath       1=Show full path of name (parent ref into label), 0=Show only ref of current warehouse
	 *  @param  bool|int    $stockMin           [=false] Value of minimum stock to filter or false not not filter by minimum stock
	 *  @param  string      $orderBy            [='e.ref'] Order by
	 * 	@return string					        HTML select
	 *
	 *  @throws Exception
	 */
	public function selectWarehouses($selected = '', $htmlname = 'idwarehouse', $filterstatus = '', $empty = 0, $disabled = 0, $fk_product = 0, $empty_label = '', $showstock = 0, $forcecombo = 0, $events = array(), $morecss = 'minwidth200', $exclude = '', $showfullpath = 1, $stockMin = false, $orderBy = 'e.ref')
	{
		global $conf, $langs, $user, $hookmanager;

		dol_syslog(get_class($this)."::selectWarehouses $selected, $htmlname, $filterstatus, $empty, $disabled, $fk_product, $empty_label, $showstock, $forcecombo, $morecss", LOG_DEBUG);

		$out = '';
		if (empty($conf->global->ENTREPOT_EXTRA_STATUS)) $filterstatus = '';
		if (!empty($fk_product))  $this->cache_warehouses = array();

		$this->loadWarehouses($fk_product, '', $filterstatus, true, $exclude, $stockMin, $orderBy);
		$nbofwarehouses = count($this->cache_warehouses);

		if ($conf->use_javascript_ajax && !$forcecombo)
		{
			include_once DOL_DOCUMENT_ROOT.'/core/lib/ajax.lib.php';
			$comboenhancement = ajax_combobox($htmlname, $events);
			$out .= $comboenhancement;
		}

<<<<<<< HEAD
=======
		if (strpos($htmlname, 'search_') !== 0) {
			if (empty($user->fk_warehouse) || $user->fk_warehouse == -1) {
				if (($selected == '-2' || $selected == 'ifone') && !empty($conf->global->MAIN_DEFAULT_WAREHOUSE)) $selected = $conf->global->MAIN_DEFAULT_WAREHOUSE;
			}
			else {
				if (($selected == '-2' || $selected == 'ifone') && !empty($conf->global->MAIN_DEFAULT_WAREHOUSE_USER)) $selected = $user->fk_warehouse;
			}
		}

>>>>>>> eedaca14
		$out .= '<select class="flat'.($morecss ? ' '.$morecss : '').'"'.($disabled ? ' disabled' : '').' id="'.$htmlname.'" name="'.($htmlname.($disabled ? '_disabled' : '')).'">';
		if ($empty) $out .= '<option value="-1">'.($empty_label ? $empty_label : '&nbsp;').'</option>';
		foreach ($this->cache_warehouses as $id => $arraytypes)
		{
			$label = '';
			if ($showfullpath) $label .= $arraytypes['full_label'];
			else $label .= $arraytypes['label'];
			if (($fk_product || ($showstock > 0)) && ($arraytypes['stock'] != 0 || ($showstock > 0)))
			{
				if ($arraytypes['stock'] <= 0) {
					$label .= ' <span class= \'text-warning\'>('.$langs->trans("Stock").':'.$arraytypes['stock'].')</span>';
				} else {
					$label .= ' <span class=\'opacitymedium\'>('.$langs->trans("Stock").':'.$arraytypes['stock'].')</span>';
				}
			}

			$out .= '<option value="'.$id.'"';
			if ($selected == $id || ($selected == 'ifone' && $nbofwarehouses == 1)) $out .= ' selected';
			$out .= ' data-html="'.dol_escape_htmltag($label).'"';
			$out .= '>';
			$out .= $label;
			$out .= '</option>';
		}
		$out .= '</select>';
		if ($disabled) $out .= '<input type="hidden" name="'.$htmlname.'" value="'.(($selected > 0) ? $selected : '').'">';

		$parameters = array(
			'selected' => $selected,
			'htmlname' => $htmlname,
			'filterstatus' => $filterstatus,
			'empty' => $empty,
			'disabled ' => $disabled,
			'fk_product' => $fk_product,
			'empty_label' => $empty_label,
			'showstock' => $showstock,
			'forcecombo' => $forcecombo,
			'events' => $events,
			'morecss' => $morecss,
			'exclude' => $exclude,
			'showfullpath' => $showfullpath,
			'stockMin' => $stockMin,
			'orderBy' => $orderBy
		);

		$reshook = $hookmanager->executeHooks('selectWarehouses', $parameters, $this);
		if ($reshook > 0) $out = $hookmanager->resPrint;
		elseif ($reshook == 0) $out .= $hookmanager->resPrint;

		return $out;
	}

	/**
	 *    Display form to select warehouse
	 *
	 *    @param    string  $page        Page
	 *    @param    int     $selected    Id of warehouse
	 *    @param    string  $htmlname    Name of select html field
	 *    @param    int     $addempty    1=Add an empty value in list, 2=Add an empty value in list only if there is more than 2 entries.
	 *    @return   void
	 */
	public function formSelectWarehouses($page, $selected = '', $htmlname = 'warehouse_id', $addempty = 0)
	{
		global $langs;
		if ($htmlname != "none") {
			print '<form method="POST" action="'.$page.'">';
			print '<input type="hidden" name="action" value="setwarehouse">';
			print '<input type="hidden" name="token" value="'.newToken().'">';
			print '<table class="nobordernopadding" cellpadding="0" cellspacing="0">';
			print '<tr><td>';
			print $this->selectWarehouses($selected, $htmlname, '', $addempty);
			print '</td>';
			print '<td class="left"><input type="submit" class="button" value="'.$langs->trans("Modify").'"></td>';
			print '</tr></table></form>';
		} else {
			if ($selected) {
				require_once DOL_DOCUMENT_ROOT.'/product/stock/class/entrepot.class.php';
				$warehousestatic = new Entrepot($this->db);
				$warehousestatic->fetch($selected);
				print $warehousestatic->getNomUrl();
			} else {
				print "&nbsp;";
			}
		}
	}

	// phpcs:disable PEAR.NamingConventions.ValidFunctionName.ScopeNotCamelCaps
	/**
	 *  Output a combo box with list of units
	 *  pour l'instant on ne definit pas les unites dans la base
	 *
	 *  @param	string		$name               Name of HTML field
	 *  @param	string		$measuring_style    Unit to show: weight, size, surface, volume, time
	 *  @param  string		$default            Preselected value
	 * 	@param	int			$adddefault			Add empty unit called "Default"
	 *  @param  int         $mode               1=Use short label as value, 0=Use rowid
	 * 	@return	void
	 *  @deprecated
	 */
	public function select_measuring_units($name = 'measuring_units', $measuring_style = '', $default = '0', $adddefault = 0, $mode = 0)
	{
		//phpcs:enable
		print $this->selectMeasuringUnits($name, $measuring_style, $default, $adddefault, $mode);
	}

	/**
	 *  Return a combo box with list of units
	 *  Units labels are defined in llx_c_units
	 *
	 *  @param  string		$name                Name of HTML field
	 *  @param  string		$measuring_style     Unit to show: weight, size, surface, volume, time
	 *  @param  string		$default             Preselected value
	 *  @param  int|string	$adddefault			 1=Add empty unit called "Default", ''=Add empty value
	 *  @param  int         $mode                1=Use short label as value, 0=Use rowid, 2=Use scale (power)
	 *  @return string
	 */
	public function selectMeasuringUnits($name = 'measuring_units', $measuring_style = '', $default = '0', $adddefault = 0, $mode = 0)
	{
		global $langs, $conf, $mysoc, $db;
		$langs->load("other");

		$return = '';

		// TODO Use a cache
		require_once DOL_DOCUMENT_ROOT.'/core/class/cunits.class.php';
		$measuringUnits = new CUnits($db);

		$filter = array();
		$filter['t.active'] = 1;
		if ($measuring_style) $filter['t.unit_type'] = $measuring_style;

		$result = $measuringUnits->fetchAll(
			'',
			'',
			0,
			0,
			$filter
		);
		if ($result < 0) {
			dol_print_error($db);
			return -1;
		} else {
			$return .= '<select class="flat" name="'.$name.'">';
			if ($adddefault || $adddefault === '')
			{
				$return .= '<option value="0">'.($adddefault ? $langs->trans("Default") : '').'</option>';
			}

			foreach ($measuringUnits->records as $lines)
			{
				$return .= '<option value="';
				if ($mode == 1) $return .= $lines->short_label;
				elseif ($mode == 2) $return .= $lines->scale;
				else $return .= $lines->id;
				$return .= '"';
				if ($mode == 1 && $lines->short_label == $default) $return .= ' selected';
				elseif ($mode == 2 && $lines->scale == $default) $return .= ' selected';
				elseif ($mode == 0 && $lines->id == $default) $return .= ' selected';
				$return .= '>';
				if ($measuring_style == 'time') $return .= $langs->trans(ucfirst($lines->label));
				else $return .= $langs->trans($lines->label);
				$return .= '</option>';
			}
			$return .= '</select>';
		}

		return $return;
	}

	/**
	 *  Return a combo box with list of units
	 *  NAture of product labels are defined in llx_c_product_nature
	 *
	 *  @param  string		$name                Name of HTML field
	 *  @param  string		$selected             Preselected value
	 *  @param  int         $mode                1=Use label as value, 0=Use code
	 *  @param  int         $showempty           1=show empty value, 0= no
	 *  @return string
	 */
	public function selectProductNature($name = 'finished', $selected = '', $mode = 0, $showempty = 1)
	{
		global $langs, $db;

		$langs->load('products');

		$return = '';

		// TODO Use a cache
		require_once DOL_DOCUMENT_ROOT.'/core/class/cproductnature.class.php';
		$productNature = new CProductNature($db);

		$filter = array();
		$filter['t.active'] = 1;

		$result = $productNature->fetchAll(
			'',
			'',
			0,
			0,
			$filter
		);
		if ($result < 0) {
			dol_print_error($db);
			return -1;
		} else {
			$return .= '<select class="flat" name="'.$name.'">';
			if ($showempty || ($selected == '' || $selected == '-1')) {
				$return .= '<option value="-1"';
				if ($selected == '' || $selected == '-1') {
					$return .= ' selected';
				}
				$return .= '></option>';
			}
			if (!empty($productNature->records) && is_array($productNature->records)) {
				foreach ($productNature->records as $lines) {
					$return .= '<option value="';
					if ($mode == 1) $return .= $lines->label;
					else $return .= $lines->code;

					$return .= '"';

					if ($mode == 1 && $lines->label == $selected) {
						$return .= ' selected';
					} elseif ($lines->code == $selected) {
						$return .= ' selected';
					}

					$return .= '>';
					$return .= $langs->trans($lines->label);
					$return .= '</option>';
				}
			}
			$return .= '</select>';
		}

		return $return;
	}

	/**
	 *  Return list of lot numbers (stock from product_batch) with stock location and stock qty
	 *
	 *  @param	int		$selected		Id of preselected lot stock id ('' for no value, 'ifone'=select value if one value otherwise no value)
	 *  @param  string	$htmlname		Name of html select html
	 *  @param  string	$filterstatus	lot status filter, following comma separated filter options can be used
	 *  @param  int		$empty			1=Can be empty, 0 if not
	 * 	@param	int		$disabled		1=Select is disabled
	 * 	@param	int		$fk_product		show lot numbers of product with id fk_product. All from objectLines if 0.
	 * 	@param	int		$fk_entrepot	filter lot numbers for warehouse with id fk_entrepot. All if 0.
	 * 	@param	array	$objectLines	Only cache lot numbers for products in lines of object. If no lines only for fk_product. If no fk_product, all.
	 *  @param	string	$empty_label	Empty label if needed (only if $empty=1)
	 *  @param	int		$forcecombo		1=Force combo iso ajax select2
	 *  @param	array	$events			Events to add to select2
	 *  @param  string  $morecss		Add more css classes to HTML select
	 *
	 * 	@return	string					HTML select
	 */
	public function selectLotStock($selected = '', $htmlname = 'batch_id', $filterstatus = '', $empty = 0, $disabled = 0, $fk_product = 0, $fk_entrepot = 0, $objectLines = array(), $empty_label = '', $forcecombo = 0, $events = array(), $morecss = 'minwidth200')
	{
		global $conf, $langs;

		dol_syslog(get_class($this)."::selectLot $selected, $htmlname, $filterstatus, $empty, $disabled, $fk_product, $fk_entrepot, $empty_label, $forcecombo, $morecss", LOG_DEBUG);

		$out = '';
		$productIdArray = array();
		if (!is_array($objectLines) || !count($objectLines))
		{
			if (!empty($fk_product)) $productIdArray[] = $fk_product;
		} else {
			foreach ($objectLines as $line) {
				if ($line->fk_product) $productIdArray[] = $line->fk_product;
			}
		}

		$nboflot = $this->loadLotStock($productIdArray);

		if ($conf->use_javascript_ajax && !$forcecombo)
		{
			include_once DOL_DOCUMENT_ROOT.'/core/lib/ajax.lib.php';
			$comboenhancement = ajax_combobox($htmlname, $events);
			$out .= $comboenhancement;
		}

		$out .= '<select class="flat'.($morecss ? ' '.$morecss : '').'"'.($disabled ? ' disabled' : '').' id="'.$htmlname.'" name="'.($htmlname.($disabled ? '_disabled' : '')).'">';
		if ($empty) $out .= '<option value="-1">'.($empty_label ? $empty_label : '&nbsp;').'</option>';
		if (!empty($fk_product))
		{
			$productIdArray = array($fk_product); // only show lot stock for product
		} else {
			foreach ($this->cache_lot as $key => $value)
			{
				$productIdArray[] = $key;
			}
		}

		foreach ($productIdArray as $productId)
		{
			foreach ($this->cache_lot[$productId] as $id => $arraytypes)
			{
				if (empty($fk_entrepot) || $fk_entrepot == $arraytypes['entrepot_id'])
				{
					$label = $arraytypes['entrepot_label'].' - ';
					$label .= $arraytypes['batch'];
					if ($arraytypes['qty'] <= 0) {
						$label .= ' <span class=\'text-warning\'>('.$langs->trans("Stock").' '.$arraytypes['qty'].')</span>';
					} else {
						$label .= ' <span class=\'opacitymedium\'>('.$langs->trans("Stock").' '.$arraytypes['qty'].')</span>';
					}

					$out .= '<option value="'.$id.'"';
					if ($selected == $id || ($selected == 'ifone' && $nboflot == 1)) $out .= ' selected';
					$out .= ' data-html="'.dol_escape_htmltag($label).'"';
					$out .= '>';
					$out .= $label;
					$out .= '</option>';
				}
			}
		}
		$out .= '</select>';
		if ($disabled) $out .= '<input type="hidden" name="'.$htmlname.'" value="'.(($selected > 0) ? $selected : '').'">';

		return $out;
	}

	/**
	 * Load in cache array list of lot available in stock from a given list of products
	 *
	 * @param	array	$productIdArray		array of product id's from who to get lot numbers. A
	 *
	 * @return	int							Nb of loaded lines, 0 if nothing loaded, <0 if KO
	 */
	private function loadLotStock($productIdArray = array())
	{
		global $conf, $langs;

		$cacheLoaded = false;
		if (empty($productIdArray))
		{
			// only Load lot stock for given products
			$this->cache_lot = array();
			return 0;
		}
		if (count($productIdArray) && count($this->cache_lot))
		{
			// check cache already loaded for product id's
			foreach ($productIdArray as $productId)
			{
				$cacheLoaded = !empty($this->cache_lot[$productId]) ? true : false;
			}
		}
		if ($cacheLoaded)
		{
			return count($this->cache_lot);
		} else {
			// clear cache
			$this->cache_lot = array();
			$productIdList = implode(',', $productIdArray);
			$sql = "SELECT pb.batch, pb.rowid, ps.fk_entrepot, pb.qty, e.ref as label, ps.fk_product";
			$sql .= " FROM ".MAIN_DB_PREFIX."product_batch as pb";
			$sql .= " LEFT JOIN ".MAIN_DB_PREFIX."product_stock as ps on ps.rowid = pb.fk_product_stock";
			$sql .= " LEFT JOIN ".MAIN_DB_PREFIX."entrepot as e on e.rowid = ps.fk_entrepot AND e.entity IN (".getEntity('stock').")";
			if (!empty($productIdList))
			{
				$sql .= " WHERE ps.fk_product IN (".$productIdList.")";
			}
			$sql .= " ORDER BY e.ref, pb.batch";

			dol_syslog(get_class($this).'::loadLotStock', LOG_DEBUG);
			$resql = $this->db->query($sql);
			if ($resql)
			{
				$num = $this->db->num_rows($resql);
				$i = 0;
				while ($i < $num)
				{
					$obj = $this->db->fetch_object($resql);
					$this->cache_lot[$obj->fk_product][$obj->rowid]['id'] = $obj->rowid;
					$this->cache_lot[$obj->fk_product][$obj->rowid]['batch'] = $obj->batch;
					$this->cache_lot[$obj->fk_product][$obj->rowid]['entrepot_id'] = $obj->fk_entrepot;
					$this->cache_lot[$obj->fk_product][$obj->rowid]['entrepot_label'] = $obj->label;
					$this->cache_lot[$obj->fk_product][$obj->rowid]['qty'] = $obj->qty;
					$i++;
				}

				return $num;
			} else {
				dol_print_error($this->db);
				return -1;
			}
		}
	}
}<|MERGE_RESOLUTION|>--- conflicted
+++ resolved
@@ -248,8 +248,6 @@
 			$out .= $comboenhancement;
 		}
 
-<<<<<<< HEAD
-=======
 		if (strpos($htmlname, 'search_') !== 0) {
 			if (empty($user->fk_warehouse) || $user->fk_warehouse == -1) {
 				if (($selected == '-2' || $selected == 'ifone') && !empty($conf->global->MAIN_DEFAULT_WAREHOUSE)) $selected = $conf->global->MAIN_DEFAULT_WAREHOUSE;
@@ -259,7 +257,6 @@
 			}
 		}
 
->>>>>>> eedaca14
 		$out .= '<select class="flat'.($morecss ? ' '.$morecss : '').'"'.($disabled ? ' disabled' : '').' id="'.$htmlname.'" name="'.($htmlname.($disabled ? '_disabled' : '')).'">';
 		if ($empty) $out .= '<option value="-1">'.($empty_label ? $empty_label : '&nbsp;').'</option>';
 		foreach ($this->cache_warehouses as $id => $arraytypes)
