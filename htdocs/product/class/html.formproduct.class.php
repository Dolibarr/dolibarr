<?php
/* Copyright (C) 2008-2009 Laurent Destailleur  <eldy@users.sourceforge.net>
 * Copyright (C) 2015-2017 Francis Appels       <francis.appels@yahoo.com>
 *
 * This program is free software; you can redistribute it and/or modify
 * it under the terms of the GNU General Public License as published by
 * the Free Software Foundation; either version 3 of the License, or
 * (at your option) any later version.
 *
 * This program is distributed in the hope that it will be useful,
 * but WITHOUT ANY WARRANTY; without even the implied warranty of
 * MERCHANTABILITY or FITNESS FOR A PARTICULAR PURPOSE.  See the
 * GNU General Public License for more details.
 *
 * You should have received a copy of the GNU General Public License
 * along with this program. If not, see <https://www.gnu.org/licenses/>.
 */

/**
 *	\file       htdocs/product/class/html.formproduct.class.php
 *	\brief      Fichier de la classe des fonctions predefinie de composants html
 */

require_once DOL_DOCUMENT_ROOT.'/product/stock/class/entrepot.class.php';

/**
 *	Class with static methods for building HTML components related to products
 *	Only components common to products and services must be here.
 */
class FormProduct
{
	/**
	 * @var DoliDB Database handler.
	 */
	public $db;

	/**
	 * @var string Error code (or message)
	 */
	public $error = '';

	// Cache arrays
	public $cache_warehouses = array();
	public $cache_lot = array();
	public $cache_workstations = array();


	/**
	 *  Constructor
	 *
	 *  @param  DoliDB  $db     Database handler
	 */
	public function __construct($db)
	{
		$this->db = $db;
	}


	/**
	 * Load in cache array list of warehouses
	 * If fk_product is not 0, we do not use cache
	 *
	 * @param	int		    $fk_product			Add quantity of stock in label for product with id fk_product. Nothing if 0.
	 * @param	string	    $batch				Add quantity of batch stock in label for product with batch name batch, batch name precedes batch_id. Nothing if ''.
	 * @param	string	    $status				warehouse status filter, following comma separated filter options can be used
	 *                      				    'warehouseopen' = select products from open warehouses,
	 *                      				    'warehouseclosed' = select products from closed warehouses,
	 *                      				    'warehouseinternal' = select products from warehouses for internal correct/transfer only
	 * @param	boolean	    $sumStock		    sum total stock of a warehouse, default true
	 * @param	array       $exclude            warehouses ids to exclude
	 * @param   bool|int    $stockMin           [=false] Value of minimum stock to filter or false not not filter by minimum stock
	 * @param   string      $orderBy            [='e.ref'] Order by
	 * @return  int                             Nb of loaded lines, 0 if already loaded, <0 if KO
	 * @throws  Exception
	 */
	public function loadWarehouses($fk_product = 0, $batch = '', $status = '', $sumStock = true, $exclude = array(), $stockMin = false, $orderBy = 'e.ref')
	{
		global $conf, $langs;

		if (empty($fk_product) && count($this->cache_warehouses)) {
			return 0; // Cache already loaded and we do not want a list with information specific to a product
		}

		$warehouseStatus = array();

		if (preg_match('/warehouseclosed/', $status)) {
			$warehouseStatus[] = Entrepot::STATUS_CLOSED;
		}
		if (preg_match('/warehouseopen/', $status)) {
			$warehouseStatus[] = Entrepot::STATUS_OPEN_ALL;
		}
		if (preg_match('/warehouseinternal/', $status)) {
			$warehouseStatus[] = Entrepot::STATUS_OPEN_INTERNAL;
		}

		$sql = "SELECT e.rowid, e.ref as label, e.description, e.fk_parent";
		if (!empty($fk_product) && $fk_product > 0) {
			if (!empty($batch)) {
				$sql .= ", pb.qty as stock";
			} else {
				$sql .= ", ps.reel as stock";
			}
		} elseif ($sumStock) {
			$sql .= ", sum(ps.reel) as stock";
		}
		$sql .= " FROM ".$this->db->prefix()."entrepot as e";
		$sql .= " LEFT JOIN ".$this->db->prefix()."product_stock as ps on ps.fk_entrepot = e.rowid";
		if (!empty($fk_product) && $fk_product > 0) {
			$sql .= " AND ps.fk_product = ".((int) $fk_product);
			if (!empty($batch)) {
				$sql .= " LEFT JOIN ".$this->db->prefix()."product_batch as pb on pb.fk_product_stock = ps.rowid AND pb.batch = '".$this->db->escape($batch)."'";
			}
		}
		$sql .= " WHERE e.entity IN (".getEntity('stock').")";
		if (count($warehouseStatus)) {
			$sql .= " AND e.statut IN (".$this->db->sanitize(implode(',', $warehouseStatus)).")";
		} else {
			$sql .= " AND e.statut = 1";
		}

		if (is_array($exclude) && !empty($exclude)) {
			$sql .= ' AND e.rowid NOT IN('.$this->db->sanitize(implode(',', $exclude)).')';
		}

		// minimum stock
		if ($stockMin !== false) {
			if (!empty($fk_product) && $fk_product > 0) {
				if (!empty($batch)) {
					$sql .= " AND pb.qty > ".((float) $stockMin);
				} else {
					$sql .= " AND ps.reel > ".((float) $stockMin);
				}
			}
		}

		if ($sumStock && empty($fk_product)) {
			$sql .= " GROUP BY e.rowid, e.ref, e.description, e.fk_parent";

			// minimum stock
			if ($stockMin !== false) {
				$sql .= " HAVING sum(ps.reel) > ".((float) $stockMin);
			}
		}
		$sql .= " ORDER BY ".$orderBy;

		dol_syslog(get_class($this).'::loadWarehouses', LOG_DEBUG);
		$resql = $this->db->query($sql);
		if ($resql) {
			$num = $this->db->num_rows($resql);
			$i = 0;
			while ($i < $num) {
				$obj = $this->db->fetch_object($resql);
				if ($sumStock) {
					$obj->stock = price2num($obj->stock, 5);
				}
				$this->cache_warehouses[$obj->rowid]['id'] = $obj->rowid;
				$this->cache_warehouses[$obj->rowid]['label'] = $obj->label;
				$this->cache_warehouses[$obj->rowid]['parent_id'] = $obj->fk_parent;
				$this->cache_warehouses[$obj->rowid]['description'] = $obj->description;
				$this->cache_warehouses[$obj->rowid]['stock'] = $obj->stock;
				$i++;
			}

			// Full label init
			foreach ($this->cache_warehouses as $obj_rowid => $tab) {
				$this->cache_warehouses[$obj_rowid]['full_label'] = $this->get_parent_path($tab);
			}

			return $num;
		} else {
			dol_print_error($this->db);
			return -1;
		}
	}

	/**
	 * Load in cache array list of workstations
	 * If fk_product is not 0, we do not use cache
	 *
	 * @param	int		    $fk_product			Add quantity of stock in label for product with id fk_product. Nothing if 0.
	 * @param	array       $exclude            warehouses ids to exclude
	 * @param   string      $orderBy            [='e.ref'] Order by
	 * @return  int                             Nb of loaded lines, 0 if already loaded, <0 if KO
	 * @throws  Exception
	 */
	public function loadWorkstations($fk_product = 0, $exclude = array(), $orderBy = 'w.ref')
	{
		global $conf, $langs;

		if (empty($fk_product) && count($this->cache_workstations)) {
			return 0; // Cache already loaded and we do not want a list with information specific to a product
		}

<<<<<<< HEAD
		$sql = "SELECT w.rowid, w.ref as label, w.type, w.nb_operators_required,w.thm_operator_estimated,w.thm_machine_estimated";
=======
		$sql = "SELECT w.rowid, w.ref as ref, w.label as label, w.type, w.nb_operators_required,w.thm_operator_estimated,w.thm_machine_estimated";
>>>>>>> e8b96901
		$sql .= " FROM ".$this->db->prefix()."workstation_workstation as w";
		$sql .= " WHERE 1 = 1";
		if (!empty($fk_product) && $fk_product > 0) {
			$sql .= " AND w.fk_product = ".((int) $fk_product);
		}
		$sql .= " AND w.entity IN (".getEntity('workstation').")";

		if (is_array($exclude) && !empty($exclude)) {
			$sql .= ' AND w.rowid NOT IN('.$this->db->sanitize(implode(',', $exclude)).')';
		}

		$sql .= " ORDER BY ".$orderBy;

		dol_syslog(get_class($this).'::loadWorkstations', LOG_DEBUG);
		$resql = $this->db->query($sql);
		if ($resql) {
			$num = $this->db->num_rows($resql);
			$i = 0;
			while ($i < $num) {
				$obj = $this->db->fetch_object($resql);

				$this->cache_workstations[$obj->rowid]['id'] = $obj->rowid;
				$this->cache_workstations[$obj->rowid]['ref'] = $obj->ref;
				$this->cache_workstations[$obj->rowid]['label'] = $obj->label;
				$this->cache_workstations[$obj->rowid]['type'] = $obj->type;
				$this->cache_workstations[$obj->rowid]['nb_operators_required'] = $obj->nb_operators_required;
				$this->cache_workstations[$obj->rowid]['thm_operator_estimated'] = $obj->thm_operator_estimated;
				$this->cache_workstations[$obj->rowid]['thm_machine_estimated'] = $obj->thm_machine_estimated;
				$i++;
			}

			return $num;
		} else {
			dol_print_error($this->db);
			return -1;
		}
	}

	// phpcs:disable PEAR.NamingConventions.ValidFunctionName.ScopeNotCamelCaps
	/**
	 * Return full path to current warehouse in $tab (recursive function)
	 *
	 * @param	array	$tab			warehouse data in $this->cache_warehouses line
	 * @param	String	$final_label	full label with all parents, separated by ' >> ' (completed on each call)
	 * @return	String					full label with all parents, separated by ' >> '
	 */
	private function get_parent_path($tab, $final_label = '')
	{
		//phpcs:enable
		if (empty($final_label)) {
			$final_label = $tab['label'];
		}

		if (empty($tab['parent_id'])) {
			return $final_label;
		} else {
			if (!empty($this->cache_warehouses[$tab['parent_id']])) {
				$final_label = $this->cache_warehouses[$tab['parent_id']]['label'].' >> '.$final_label;
				return $this->get_parent_path($this->cache_warehouses[$tab['parent_id']], $final_label);
			}
		}

		return $final_label;
	}

	/**
	 *  Return list of warehouses
	 *
	 *  @param  string|int  $selected           Id of preselected warehouse ('' or '-1' for no value, 'ifone' and 'ifonenodefault' = select value if one value otherwise no value, '-2' to use the default value from setup)
	 *  @param  string      $htmlname           Name of html select html
	 *  @param  string      $filterstatus       warehouse status filter, following comma separated filter options can be used
	 *                                          'warehouseopen' = select products from open warehouses,
	 *                                          'warehouseclosed' = select products from closed warehouses,
	 *                                          'warehouseinternal' = select products from warehouses for internal correct/transfer only
	 *  @param  int		    $empty			    1=Can be empty, 0 if not
	 * 	@param	int		    $disabled		    1=Select is disabled
	 * 	@param	int		    $fk_product		    Add quantity of stock in label for product with id fk_product. Nothing if 0.
	 *  @param	string	    $empty_label	    Empty label if needed (only if $empty=1)
	 *  @param	int		    $showstock		    1=Show stock count
	 *  @param	int	    	$forcecombo		    1=Force combo iso ajax select2
	 *  @param	array	    $events			            Events to add to select2
	 *  @param  string      $morecss                    Add more css classes to HTML select
	 *  @param	array	    $exclude            Warehouses ids to exclude
	 *  @param  int         $showfullpath       1=Show full path of name (parent ref into label), 0=Show only ref of current warehouse
	 *  @param  bool|int    $stockMin           [=false] Value of minimum stock to filter or false not not filter by minimum stock
	 *  @param  string      $orderBy            [='e.ref'] Order by
	 * 	@return string					        HTML select
	 *
	 *  @throws Exception
	 */
	public function selectWarehouses($selected = '', $htmlname = 'idwarehouse', $filterstatus = '', $empty = 0, $disabled = 0, $fk_product = 0, $empty_label = '', $showstock = 0, $forcecombo = 0, $events = array(), $morecss = 'minwidth200', $exclude = array(), $showfullpath = 1, $stockMin = false, $orderBy = 'e.ref')
	{
		global $conf, $langs, $user, $hookmanager;

		dol_syslog(get_class($this)."::selectWarehouses $selected, $htmlname, $filterstatus, $empty, $disabled, $fk_product, $empty_label, $showstock, $forcecombo, $morecss", LOG_DEBUG);

		$out = '';
		if (empty($conf->global->ENTREPOT_EXTRA_STATUS)) {
			$filterstatus = '';
		}
		if (!empty($fk_product) && $fk_product > 0) {
			$this->cache_warehouses = array();
		}

		$this->loadWarehouses($fk_product, '', $filterstatus, true, $exclude, $stockMin, $orderBy);
		$nbofwarehouses = count($this->cache_warehouses);

		if ($conf->use_javascript_ajax && !$forcecombo) {
			include_once DOL_DOCUMENT_ROOT.'/core/lib/ajax.lib.php';
			$comboenhancement = ajax_combobox($htmlname, $events);
			$out .= $comboenhancement;
		}

		if (strpos($htmlname, 'search_') !== 0) {
			if (empty($user->fk_warehouse) || $user->fk_warehouse == -1) {
				if (($selected == '-2' || $selected == 'ifone') && !empty($conf->global->MAIN_DEFAULT_WAREHOUSE)) {
					$selected = $conf->global->MAIN_DEFAULT_WAREHOUSE;
				}
			} else {
				if (($selected == '-2' || $selected == 'ifone') && !empty($conf->global->MAIN_DEFAULT_WAREHOUSE_USER)) {
					$selected = $user->fk_warehouse;
				}
			}
		}

		$out .= '<select class="flat'.($morecss ? ' '.$morecss : '').'"'.($disabled ? ' disabled' : '').' id="'.$htmlname.'" name="'.($htmlname.($disabled ? '_disabled' : '')).'">';
		if ($empty) {
			$out .= '<option value="-1">'.($empty_label ? $empty_label : '&nbsp;').'</option>';
		}
		foreach ($this->cache_warehouses as $id => $arraytypes) {
			$label = '';
			if ($showfullpath) {
				$label .= $arraytypes['full_label'];
			} else {
				$label .= $arraytypes['label'];
			}
			if (($fk_product || ($showstock > 0)) && ($arraytypes['stock'] != 0 || ($showstock > 0))) {
				if ($arraytypes['stock'] <= 0) {
					$label .= ' <span class= \'text-warning\'>('.$langs->trans("Stock").':'.$arraytypes['stock'].')</span>';
				} else {
					$label .= ' <span class=\'opacitymedium\'>('.$langs->trans("Stock").':'.$arraytypes['stock'].')</span>';
				}
			}

			$out .= '<option value="'.$id.'"';
			if ($selected == $id || (preg_match('/^ifone/', $selected) && $nbofwarehouses == 1)) {
				$out .= ' selected';
			}
			$out .= ' data-html="'.dol_escape_htmltag($label).'"';
			$out .= '>';
			$out .= $label;
			$out .= '</option>';
		}
		$out .= '</select>';
		if ($disabled) {
			$out .= '<input type="hidden" name="'.$htmlname.'" value="'.(($selected > 0) ? $selected : '').'">';
		}

		$parameters = array(
			'selected' => $selected,
			'htmlname' => $htmlname,
			'filterstatus' => $filterstatus,
			'empty' => $empty,
			'disabled ' => $disabled,
			'fk_product' => $fk_product,
			'empty_label' => $empty_label,
			'showstock' => $showstock,
			'forcecombo' => $forcecombo,
			'events' => $events,
			'morecss' => $morecss,
			'exclude' => $exclude,
			'showfullpath' => $showfullpath,
			'stockMin' => $stockMin,
			'orderBy' => $orderBy
		);

		$reshook = $hookmanager->executeHooks('selectWarehouses', $parameters, $this);
		if ($reshook > 0) {
			$out = $hookmanager->resPrint;
		} elseif ($reshook == 0) {
			$out .= $hookmanager->resPrint;
		}

		return $out;
	}

	/**
	 *  Return list of workstations
	 *
	 *  @param  string|int  $selected           Id of preselected warehouse ('' or '-1' for no value, 'ifone' and 'ifonenodefault' = select value if one value otherwise no value, '-2' to use the default value from setup)
	 *  @param  string      $htmlname           Name of html select html
	 *  @param  int		    $empty			    1=Can be empty, 0 if not
	 * 	@param	int		    $disabled		    1=Select is disabled
	 * 	@param	int		    $fk_product		    Add quantity of stock in label for product with id fk_product. Nothing if 0.
	 *  @param	string	    $empty_label	    Empty label if needed (only if $empty=1)
	 *  @param	int	    	$forcecombo		    1=Force combo iso ajax select2
	 *  @param	array	    $events			            Events to add to select2
	 *  @param  string      $morecss                    Add more css classes to HTML select
	 *  @param	array	    $exclude            Warehouses ids to exclude
	 *  @param  int         $showfullpath       1=Show full path of name (parent ref into label), 0=Show only ref of current warehouse
	 *  @param  string      $orderBy            [='e.ref'] Order by
	 * 	@return string					        HTML select
	 *
	 *  @throws Exception
	 */
	public function selectWorkstations($selected = '', $htmlname = 'idworkstations', $empty = 0, $disabled = 0, $fk_product = 0, $empty_label = '', $forcecombo = 0, $events = array(), $morecss = 'minwidth200', $exclude = array(), $showfullpath = 1, $orderBy = 'e.ref')
	{
		global $conf, $langs, $user, $hookmanager;

		dol_syslog(get_class($this)."::selectWorkstations $selected, $htmlname, $empty, $disabled, $fk_product, $empty_label, $forcecombo, $morecss", LOG_DEBUG);

		$out = '';
		if (!empty($fk_product) && $fk_product > 0) {
			$this->cache_workstations = array();
		}

		$this->loadWorkstations($fk_product);
		$nbofworkstations = count($this->cache_workstations);

		if ($conf->use_javascript_ajax && !$forcecombo) {
			include_once DOL_DOCUMENT_ROOT.'/core/lib/ajax.lib.php';
			$comboenhancement = ajax_combobox($htmlname, $events);
			$out .= $comboenhancement;
		}

		if (strpos($htmlname, 'search_') !== 0) {
			if (empty($user->fk_workstation) || $user->fk_workstation == -1) {
				if (($selected == '-2' || $selected == 'ifone') && !empty($conf->global->MAIN_DEFAULT_WORKSTATION)) {
					$selected = $conf->global->MAIN_DEFAULT_WORKSTATION;
				}
			} else {
				if (($selected == '-2' || $selected == 'ifone') && !empty($conf->global->MAIN_DEFAULT_WORKSTATION)) {
					$selected = $user->fk_workstation;
				}
			}
		}

		$out .= '<select class="flat'.($morecss ? ' '.$morecss : '').'"'.($disabled ? ' disabled' : '').' id="'.$htmlname.'" name="'.($htmlname.($disabled ? '_disabled' : '')).'">';
		if ($empty) {
			$out .= '<option value="-1">'.($empty_label ? $empty_label : '&nbsp;').'</option>';
		}
		foreach ($this->cache_workstations as $id => $arraytypes) {
			$label = $arraytypes['label'];

			$out .= '<option value="'.$id.'"';
			if ($selected == $id || (preg_match('/^ifone/', $selected) && $nbofworkstations == 1)) {
				$out .= ' selected';
			}
			$out .= ' data-html="'.dol_escape_htmltag($label).'"';
			$out .= '>';
			$out .= $label;
			$out .= '</option>';
		}
		$out .= '</select>';
		if ($disabled) {
			$out .= '<input type="hidden" name="'.$htmlname.'" value="'.(($selected > 0) ? $selected : '').'">';
		}

		$parameters = array(
			'selected' => $selected,
			'htmlname' => $htmlname,
			'filterstatus' => $filterstatus,
			'empty' => $empty,
			'disabled ' => $disabled,
			'fk_product' => $fk_product,
			'empty_label' => $empty_label,
			'forcecombo' => $forcecombo,
			'events' => $events,
			'morecss' => $morecss,
			'exclude' => $exclude,
			'showfullpath' => $showfullpath,
			'orderBy' => $orderBy
		);

		$reshook = $hookmanager->executeHooks('selectWorkstations', $parameters, $this);
		if ($reshook > 0) {
			$out = $hookmanager->resPrint;
		} elseif ($reshook == 0) {
			$out .= $hookmanager->resPrint;
		}

		return $out;
	}

	/**
	 *    Display form to select warehouse
	 *
	 *    @param    string  $page        Page
	 *    @param    int     $selected    Id of warehouse
	 *    @param    string  $htmlname    Name of select html field
	 *    @param    int     $addempty    1=Add an empty value in list, 2=Add an empty value in list only if there is more than 2 entries.
	 *    @return   void
	 */
	public function formSelectWarehouses($page, $selected = '', $htmlname = 'warehouse_id', $addempty = 0)
	{
		global $langs;
		if ($htmlname != "none") {
			print '<form method="POST" action="'.$page.'">';
			print '<input type="hidden" name="action" value="setwarehouse">';
			print '<input type="hidden" name="token" value="'.newToken().'">';
			print '<table class="nobordernopadding">';
			print '<tr><td>';
			print $this->selectWarehouses($selected, $htmlname, '', $addempty);
			print '</td>';
			print '<td class="left"><input type="submit" class="button smallpaddingimp" value="'.$langs->trans("Modify").'"></td>';
			print '</tr></table></form>';
		} else {
			if ($selected) {
				require_once DOL_DOCUMENT_ROOT.'/product/stock/class/entrepot.class.php';
				$warehousestatic = new Entrepot($this->db);
				$warehousestatic->fetch($selected);
				print $warehousestatic->getNomUrl();
			} else {
				print "&nbsp;";
			}
		}
	}

	// phpcs:disable PEAR.NamingConventions.ValidFunctionName.ScopeNotCamelCaps
	/**
	 *  Output a combo box with list of units
	 *  pour l'instant on ne definit pas les unites dans la base
	 *
	 *  @param	string		$name               Name of HTML field
	 *  @param	string		$measuring_style    Unit to show: weight, size, surface, volume, time
	 *  @param  string		$default            Preselected value
	 * 	@param	int			$adddefault			Add empty unit called "Default"
	 *  @param  int         $mode               1=Use short label as value, 0=Use rowid
	 * 	@return	void
	 *  @deprecated
	 */
	public function select_measuring_units($name = 'measuring_units', $measuring_style = '', $default = '0', $adddefault = 0, $mode = 0)
	{
		//phpcs:enable
		print $this->selectMeasuringUnits($name, $measuring_style, $default, $adddefault, $mode);
	}

	/**
	 *  Return a combo box with list of units
	 *  Units labels are defined in llx_c_units
	 *
	 *  @param  string		$name                Name of HTML field
	 *  @param  string		$measuring_style     Unit to show: weight, size, surface, volume, time
	 *  @param  string		$default             Preselected value
	 *  @param  int|string	$adddefault			 1=Add empty unit called "Default", ''=Add empty value
	 *  @param  int         $mode                1=Use short label as value, 0=Use rowid, 2=Use scale (power)
	 *  @param	string		$morecss			 More CSS
	 *  @return string
	 */
	public function selectMeasuringUnits($name = 'measuring_units', $measuring_style = '', $default = '0', $adddefault = 0, $mode = 0, $morecss = 'maxwidth125')
	{
		global $langs, $conf, $mysoc, $db;

		$langs->load("other");

		$return = '';

		// TODO Use a cache
		require_once DOL_DOCUMENT_ROOT.'/core/class/cunits.class.php';
		$measuringUnits = new CUnits($db);

		$filter = array();
		$filter['t.active'] = 1;
		if ($measuring_style) {
			$filter['t.unit_type'] = $measuring_style;
		}

		$result = $measuringUnits->fetchAll(
			'',
			'',
			0,
			0,
			$filter
		);
		if ($result < 0) {
			dol_print_error($db);
			return -1;
		} else {
			$return .= '<select class="flat'.($morecss ? ' '.$morecss : '').'" name="'.$name.'" id="'.$name.'">';
			if ($adddefault || $adddefault === '') {
				$return .= '<option value="0">'.($adddefault ? $langs->trans("Default") : '').'</option>';
			}

			foreach ($measuringUnits->records as $lines) {
				$return .= '<option value="';
				if ($mode == 1) {
					$return .= $lines->short_label;
				} elseif ($mode == 2) {
					$return .= $lines->scale;
				} else {
					$return .= $lines->id;
				}
				$return .= '"';
				if ($mode == 1 && $lines->short_label == $default) {
					$return .= ' selected';
				} elseif ($mode == 2 && $lines->scale == $default) {
					$return .= ' selected';
				} elseif ($mode == 0 && $lines->id == $default) {
					$return .= ' selected';
				}
				$return .= '>';
				if ($measuring_style == 'time') {
					$return .= $langs->trans(ucfirst($lines->label));
				} else {
					$return .= $langs->trans($lines->label);
				}
				$return .= '</option>';
			}
			$return .= '</select>';
		}

		$return .= ajax_combobox($name);

		return $return;
	}

	/**
	 *  Return a combo box with list of units
	 *  NAture of product labels are defined in llx_c_product_nature
	 *
	 *  @param  string		$name                Name of HTML field
	 *  @param  string		$selected             Preselected value
	 *  @param  int         $mode                1=Use label as value, 0=Use code
	 *  @param  int         $showempty           1=show empty value, 0= no
	 *  @return string
	 */
	public function selectProductNature($name = 'finished', $selected = '', $mode = 0, $showempty = 1)
	{
		global $langs, $db;

		$langs->load('products');

		$return = '';

		// TODO Use a cache
		require_once DOL_DOCUMENT_ROOT.'/core/class/cproductnature.class.php';
		$productNature = new CProductNature($db);

		$filter = array();
		$filter['t.active'] = 1;

		$result = $productNature->fetchAll('', '', 0, 0, $filter);

		if ($result < 0) {
			dol_print_error($db);
			return -1;
		} else {
			$return .= '<select class="flat" name="'.$name.'" id="'.$name.'">';
			if ($showempty || ($selected == '' || $selected == '-1')) {
				$return .= '<option value="-1"';
				if ($selected == '' || $selected == '-1') {
					$return .= ' selected';
				}
				$return .= '></option>';
			}
			if (!empty($productNature->records) && is_array($productNature->records)) {
				foreach ($productNature->records as $lines) {
					$return .= '<option value="';
					if ($mode == 1) {
						$return .= $lines->label;
					} else {
						$return .= $lines->code;
					}

					$return .= '"';

					if ($mode == 1 && $lines->label == $selected) {
						$return .= ' selected';
					} elseif ($lines->code == $selected) {
						$return .= ' selected';
					}

					$return .= '>';
					$return .= $langs->trans($lines->label);
					$return .= '</option>';
				}
			}
			$return .= '</select>';
		}

		$return .= ajax_combobox($name);

		return $return;
	}

	/**
	 *  Return list of lot numbers (stock from product_batch) with stock location and stock qty
	 *
	 *  @param	int		$selected		Id of preselected lot stock id ('' for no value, 'ifone'=select value if one value otherwise no value)
	 *  @param  string	$htmlname		Name of html select html
	 *  @param  string	$filterstatus	lot status filter, following comma separated filter options can be used
	 *  @param  int		$empty			1=Can be empty, 0 if not
	 * 	@param	int		$disabled		1=Select is disabled
	 * 	@param	int		$fk_product		show lot numbers of product with id fk_product. All from objectLines if 0.
	 * 	@param	int		$fk_entrepot	filter lot numbers for warehouse with id fk_entrepot. All if 0.
	 * 	@param	array	$objectLines	Only cache lot numbers for products in lines of object. If no lines only for fk_product. If no fk_product, all.
	 *  @param	string	$empty_label	Empty label if needed (only if $empty=1)
	 *  @param	int		$forcecombo		1=Force combo iso ajax select2
	 *  @param	array	$events			Events to add to select2
	 *  @param  string  $morecss		Add more css classes to HTML select
	 *
	 * 	@return	string					HTML select
	 */
	public function selectLotStock($selected = '', $htmlname = 'batch_id', $filterstatus = '', $empty = 0, $disabled = 0, $fk_product = 0, $fk_entrepot = 0, $objectLines = array(), $empty_label = '', $forcecombo = 0, $events = array(), $morecss = 'minwidth200')
	{
		global $conf, $langs;

		dol_syslog(get_class($this)."::selectLotStock $selected, $htmlname, $filterstatus, $empty, $disabled, $fk_product, $fk_entrepot, $empty_label, $forcecombo, $morecss", LOG_DEBUG);

		$out = '';
		$productIdArray = array();
		if (!is_array($objectLines) || !count($objectLines)) {
			if (!empty($fk_product) && $fk_product > 0) {
				$productIdArray[] = (int) $fk_product;
			}
		} else {
			foreach ($objectLines as $line) {
				if ($line->fk_product) {
					$productIdArray[] = $line->fk_product;
				}
			}
		}

		$nboflot = $this->loadLotStock($productIdArray);

		if ($conf->use_javascript_ajax && !$forcecombo) {
			include_once DOL_DOCUMENT_ROOT.'/core/lib/ajax.lib.php';
			$comboenhancement = ajax_combobox($htmlname, $events);
			$out .= $comboenhancement;
		}

		$out .= '<select class="flat'.($morecss ? ' '.$morecss : '').'"'.($disabled ? ' disabled' : '').' id="'.$htmlname.'" name="'.($htmlname.($disabled ? '_disabled' : '')).'">';
		if ($empty) {
			$out .= '<option value="-1">'.($empty_label ? $empty_label : '&nbsp;').'</option>';
		}
		if (!empty($fk_product) && $fk_product > 0) {
			$productIdArray = array((int) $fk_product); // only show lot stock for product
		} else {
			foreach ($this->cache_lot as $key => $value) {
				$productIdArray[] = $key;
			}
		}

		foreach ($productIdArray as $productId) {
			foreach ($this->cache_lot[$productId] as $id => $arraytypes) {
				if (empty($fk_entrepot) || $fk_entrepot == $arraytypes['entrepot_id']) {
					$label = $arraytypes['entrepot_label'].' - ';
					$label .= $arraytypes['batch'];
					if ($arraytypes['qty'] <= 0) {
						$label .= ' <span class=\'text-warning\'>('.$langs->trans("Stock").' '.$arraytypes['qty'].')</span>';
					} else {
						$label .= ' <span class=\'opacitymedium\'>('.$langs->trans("Stock").' '.$arraytypes['qty'].')</span>';
					}

					$out .= '<option value="'.$id.'"';

					if ($selected == $id || ($selected == 'ifone' && $nboflot == 1)) {
						$out .= ' selected';
					}
					$out .= ' data-html="'.dol_escape_htmltag($label).'"';
					$out .= '>';
					$out .= $label;
					$out .= '</option>';
				}
			}
		}
		$out .= '</select>';
		if ($disabled) {
			$out .= '<input type="hidden" name="'.$htmlname.'" value="'.(($selected > 0) ? $selected : '').'">';
		}

		return $out;
	}



	/**
	 *  Return list of lot numbers (stock from product_batch) for product and warehouse.
	 *
	 *  @param  string	$htmlname		Name of key that is inside attribute "list" of an input text field.
	 *  @param  int		$empty			1=Can be empty, 0 if not
	 *  @param	int		$fk_product		show lot numbers of product with id fk_product. All from objectLines if 0.
	 *  @param	int		$fk_entrepot	filter lot numbers for warehouse with id fk_entrepot. All if 0.
	 *  @param	array	$objectLines	Only cache lot numbers for products in lines of object. If no lines only for fk_product. If no fk_product, all.
	 *  @return	string					HTML datalist
	 */
	public function selectLotDataList($htmlname = 'batch_id', $empty = 0, $fk_product = 0, $fk_entrepot = 0, $objectLines = array())
	{
		global $conf, $langs;

		dol_syslog(get_class($this)."::selectLotDataList $htmlname, $empty, $fk_product, $fk_entrepot,$objectLines", LOG_DEBUG);

		$out = '';
		$productIdArray = array();
		if (!is_array($objectLines) || !count($objectLines)) {
			if (!empty($fk_product) && $fk_product > 0) {
				$productIdArray[] = (int) $fk_product;
			}
		} else {
			foreach ($objectLines as $line) {
				if ($line->fk_product) {
					$productIdArray[] = $line->fk_product;
				}
			}
		}

		$nboflot = $this->loadLotStock($productIdArray);

		$out .= '<datalist id="'.$htmlname.'" >';

		if (!empty($fk_product) && $fk_product > 0) {
			$productIdArray = array((int) $fk_product); // only show lot stock for product
		} else {
			foreach ($this->cache_lot as $key => $value) {
				$productIdArray[] = $key;
			}
		}

		foreach ($productIdArray as $productId) {
			if (array_key_exists($productId, $this->cache_lot)) {
				foreach ($this->cache_lot[$productId] as $id => $arraytypes) {
					if (empty($fk_entrepot) || $fk_entrepot == $arraytypes['entrepot_id']) {
						$label = $arraytypes['entrepot_label'] . ' - ';
						$label .= $arraytypes['batch'];
						$out .= '<option value="' . $arraytypes['batch'] . '">(' . $langs->trans('Stock Total') . ': ' . $arraytypes['qty'] . ')</option>';
					}
				}
			}
		}
		$out .= '</datalist>';

		return $out;
	}


	/**
	 * Load in cache array list of lot available in stock from a given list of products
	 *
	 * @param	array	$productIdArray		array of product id's from who to get lot numbers. A
	 *
	 * @return	int							Nb of loaded lines, 0 if nothing loaded, <0 if KO
	 */
	private function loadLotStock($productIdArray = array())
	{
		global $conf, $langs;

		$cacheLoaded = false;
		if (empty($productIdArray)) {
			// only Load lot stock for given products
			$this->cache_lot = array();
			return 0;
		}
		if (count($productIdArray) && count($this->cache_lot)) {
			// check cache already loaded for product id's
			foreach ($productIdArray as $productId) {
				$cacheLoaded = !empty($this->cache_lot[$productId]) ? true : false;
			}
		}
		if ($cacheLoaded) {
			return count($this->cache_lot);
		} else {
			// clear cache
			$this->cache_lot = array();
			$productIdList = implode(',', $productIdArray);
			$sql = "SELECT pb.batch, pb.rowid, ps.fk_entrepot, pb.qty, e.ref as label, ps.fk_product";
			$sql .= " FROM ".$this->db->prefix()."product_batch as pb";
			$sql .= " LEFT JOIN ".$this->db->prefix()."product_stock as ps on ps.rowid = pb.fk_product_stock";
			$sql .= " LEFT JOIN ".$this->db->prefix()."entrepot as e on e.rowid = ps.fk_entrepot AND e.entity IN (".getEntity('stock').")";
			if (!empty($productIdList)) {
				$sql .= " WHERE ps.fk_product IN (".$this->db->sanitize($productIdList).")";
			}
			$sql .= " ORDER BY e.ref, pb.batch";

			dol_syslog(get_class($this).'::loadLotStock', LOG_DEBUG);
			$resql = $this->db->query($sql);
			if ($resql) {
				$num = $this->db->num_rows($resql);
				$i = 0;
				while ($i < $num) {
					$obj = $this->db->fetch_object($resql);
					$this->cache_lot[$obj->fk_product][$obj->rowid]['id'] = $obj->rowid;
					$this->cache_lot[$obj->fk_product][$obj->rowid]['batch'] = $obj->batch;
					$this->cache_lot[$obj->fk_product][$obj->rowid]['entrepot_id'] = $obj->fk_entrepot;
					$this->cache_lot[$obj->fk_product][$obj->rowid]['entrepot_label'] = $obj->label;
					$this->cache_lot[$obj->fk_product][$obj->rowid]['qty'] = $obj->qty;
					$i++;
				}

				return $num;
			} else {
				dol_print_error($this->db);
				return -1;
			}
		}
	}
}<|MERGE_RESOLUTION|>--- conflicted
+++ resolved
@@ -191,11 +191,7 @@
 			return 0; // Cache already loaded and we do not want a list with information specific to a product
 		}
 
-<<<<<<< HEAD
-		$sql = "SELECT w.rowid, w.ref as label, w.type, w.nb_operators_required,w.thm_operator_estimated,w.thm_machine_estimated";
-=======
 		$sql = "SELECT w.rowid, w.ref as ref, w.label as label, w.type, w.nb_operators_required,w.thm_operator_estimated,w.thm_machine_estimated";
->>>>>>> e8b96901
 		$sql .= " FROM ".$this->db->prefix()."workstation_workstation as w";
 		$sql .= " WHERE 1 = 1";
 		if (!empty($fk_product) && $fk_product > 0) {
