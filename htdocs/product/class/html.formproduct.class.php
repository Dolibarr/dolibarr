<?php
/* Copyright (C) 2008-2009 Laurent Destailleur  <eldy@users.sourceforge.net>
 * Copyright (C) 2015-2017 Francis Appels       <francis.appels@yahoo.com>
 *
 * This program is free software; you can redistribute it and/or modify
 * it under the terms of the GNU General Public License as published by
 * the Free Software Foundation; either version 3 of the License, or
 * (at your option) any later version.
 *
 * This program is distributed in the hope that it will be useful,
 * but WITHOUT ANY WARRANTY; without even the implied warranty of
 * MERCHANTABILITY or FITNESS FOR A PARTICULAR PURPOSE.  See the
 * GNU General Public License for more details.
 *
 * You should have received a copy of the GNU General Public License
 * along with this program. If not, see <https://www.gnu.org/licenses/>.
 */

/**
 *	\file       htdocs/product/class/html.formproduct.class.php
 *	\brief      Fichier de la classe des fonctions predefinie de composants html
 */

require_once DOL_DOCUMENT_ROOT.'/product/stock/class/entrepot.class.php';

/**
 *	Class with static methods for building HTML components related to products
 *	Only components common to products and services must be here.
 */
class FormProduct
{
	/**
	 * @var DoliDB Database handler.
	 */
	public $db;

	/**
	 * @var string Error code (or message)
	 */
	public $error = '';

	// Cache arrays
	public $cache_warehouses = array();
	public $cache_lot = array();


	/**
	 *  Constructor
	 *
	 *  @param  DoliDB  $db     Database handler
	 */
	public function __construct($db)
	{
		$this->db = $db;
	}


	/**
	 * Load in cache array list of warehouses
	 * If fk_product is not 0, we do not use cache
	 *
	 * @param	int		    $fk_product			Add quantity of stock in label for product with id fk_product. Nothing if 0.
	 * @param	string	    $batch				Add quantity of batch stock in label for product with batch name batch, batch name precedes batch_id. Nothing if ''.
	 * @param	string	    $status				warehouse status filter, following comma separated filter options can be used
	 *                      				    'warehouseopen' = select products from open warehouses,
	 *                      				    'warehouseclosed' = select products from closed warehouses,
	 *                      				    'warehouseinternal' = select products from warehouses for internal correct/transfer only
	 * @param	boolean	    $sumStock		    sum total stock of a warehouse, default true
	 * @param	array       $exclude            warehouses ids to exclude
	 * @param   bool|int    $stockMin           [=false] Value of minimum stock to filter or false not not filter by minimum stock
	 * @param   string      $orderBy            [='e.ref'] Order by
	 * @return  int                             Nb of loaded lines, 0 if already loaded, <0 if KO
	 * @throws  Exception
	 */
	public function loadWarehouses($fk_product = 0, $batch = '', $status = '', $sumStock = true, $exclude = array(), $stockMin = false, $orderBy = 'e.ref')
	{
		global $conf, $langs;

		if (empty($fk_product) && count($this->cache_warehouses)) {
			return 0; // Cache already loaded and we do not want a list with information specific to a product
		}

		$warehouseStatus = array();

		if (preg_match('/warehouseclosed/', $status)) {
			$warehouseStatus[] = Entrepot::STATUS_CLOSED;
		}
		if (preg_match('/warehouseopen/', $status)) {
			$warehouseStatus[] = Entrepot::STATUS_OPEN_ALL;
		}
		if (preg_match('/warehouseinternal/', $status)) {
			$warehouseStatus[] = Entrepot::STATUS_OPEN_INTERNAL;
		}

		$sql = "SELECT e.rowid, e.ref as label, e.description, e.fk_parent";
		if (!empty($fk_product) && $fk_product > 0) {
			if (!empty($batch)) {
				$sql .= ", pb.qty as stock";
			} else {
				$sql .= ", ps.reel as stock";
			}
		} elseif ($sumStock) {
			$sql .= ", sum(ps.reel) as stock";
		}
		$sql .= " FROM ".$this->db->prefix()."entrepot as e";
		$sql .= " LEFT JOIN ".$this->db->prefix()."product_stock as ps on ps.fk_entrepot = e.rowid";
		if (!empty($fk_product) && $fk_product > 0) {
			$sql .= " AND ps.fk_product = ".((int) $fk_product);
			if (!empty($batch)) {
				$sql .= " LEFT JOIN ".$this->db->prefix()."product_batch as pb on pb.fk_product_stock = ps.rowid AND pb.batch = '".$this->db->escape($batch)."'";
			}
		}
		$sql .= " WHERE e.entity IN (".getEntity('stock').")";
		if (count($warehouseStatus)) {
			$sql .= " AND e.statut IN (".$this->db->sanitize(implode(',', $warehouseStatus)).")";
		} else {
			$sql .= " AND e.statut = 1";
		}

		if (is_array($exclude) && !empty($exclude)) {
			$sql .= ' AND e.rowid NOT IN('.$this->db->sanitize(implode(',', $exclude)).')';
		}

		// minimum stock
		if ($stockMin !== false) {
			if (!empty($fk_product) && $fk_product > 0) {
				if (!empty($batch)) {
					$sql .= " AND pb.qty > ".((float) $stockMin);
				} else {
					$sql .= " AND ps.reel > ".((float) $stockMin);
				}
			}
		}

		if ($sumStock && empty($fk_product)) {
			$sql .= " GROUP BY e.rowid, e.ref, e.description, e.fk_parent";

			// minimum stock
			if ($stockMin !== false) {
				$sql .= " HAVING sum(ps.reel) > ".((float) $stockMin);
			}
		}
		$sql .= " ORDER BY ".$orderBy;

		dol_syslog(get_class($this).'::loadWarehouses', LOG_DEBUG);
		$resql = $this->db->query($sql);
		if ($resql) {
			$num = $this->db->num_rows($resql);
			$i = 0;
			while ($i < $num) {
				$obj = $this->db->fetch_object($resql);
				if ($sumStock) {
					$obj->stock = price2num($obj->stock, 5);
				}
				$this->cache_warehouses[$obj->rowid]['id'] = $obj->rowid;
				$this->cache_warehouses[$obj->rowid]['label'] = $obj->label;
				$this->cache_warehouses[$obj->rowid]['parent_id'] = $obj->fk_parent;
				$this->cache_warehouses[$obj->rowid]['description'] = $obj->description;
				$this->cache_warehouses[$obj->rowid]['stock'] = $obj->stock;
				$i++;
			}

			// Full label init
			foreach ($this->cache_warehouses as $obj_rowid => $tab) {
				$this->cache_warehouses[$obj_rowid]['full_label'] = $this->get_parent_path($tab);
			}

			return $num;
		} else {
			dol_print_error($this->db);
			return -1;
		}
	}

	// phpcs:disable PEAR.NamingConventions.ValidFunctionName.ScopeNotCamelCaps
	/**
	 * Return full path to current warehouse in $tab (recursive function)
	 *
	 * @param	array	$tab			warehouse data in $this->cache_warehouses line
	 * @param	String	$final_label	full label with all parents, separated by ' >> ' (completed on each call)
	 * @return	String					full label with all parents, separated by ' >> '
	 */
	private function get_parent_path($tab, $final_label = '')
	{
		//phpcs:enable
		if (empty($final_label)) {
			$final_label = $tab['label'];
		}

		if (empty($tab['parent_id'])) {
			return $final_label;
		} else {
			if (!empty($this->cache_warehouses[$tab['parent_id']])) {
				$final_label = $this->cache_warehouses[$tab['parent_id']]['label'].' >> '.$final_label;
				return $this->get_parent_path($this->cache_warehouses[$tab['parent_id']], $final_label);
			}
		}

		return $final_label;
	}

	/**
	 *  Return list of warehouses
	 *
	 *  @param  string|int  $selected           Id of preselected warehouse ('' or '-1' for no value, 'ifone' and 'ifonenodefault' = select value if one value otherwise no value, '-2' to use the default value from setup)
	 *  @param  string      $htmlname           Name of html select html
	 *  @param  string      $filterstatus       warehouse status filter, following comma separated filter options can be used
	 *                                          'warehouseopen' = select products from open warehouses,
	 *                                          'warehouseclosed' = select products from closed warehouses,
	 *                                          'warehouseinternal' = select products from warehouses for internal correct/transfer only
	 *  @param  int		    $empty			    1=Can be empty, 0 if not
	 * 	@param	int		    $disabled		    1=Select is disabled
	 * 	@param	int		    $fk_product		    Add quantity of stock in label for product with id fk_product. Nothing if 0.
	 *  @param	string	    $empty_label	    Empty label if needed (only if $empty=1)
	 *  @param	int		    $showstock		    1=Show stock count
	 *  @param	int	    	$forcecombo		    1=Force combo iso ajax select2
	 *  @param	array	    $events			            Events to add to select2
	 *  @param  string      $morecss                    Add more css classes to HTML select
	 *  @param	array	    $exclude            Warehouses ids to exclude
	 *  @param  int         $showfullpath       1=Show full path of name (parent ref into label), 0=Show only ref of current warehouse
	 *  @param  bool|int    $stockMin           [=false] Value of minimum stock to filter or false not not filter by minimum stock
	 *  @param  string      $orderBy            [='e.ref'] Order by
	 * 	@return string					        HTML select
	 *
	 *  @throws Exception
	 */
	public function selectWarehouses($selected = '', $htmlname = 'idwarehouse', $filterstatus = '', $empty = 0, $disabled = 0, $fk_product = 0, $empty_label = '', $showstock = 0, $forcecombo = 0, $events = array(), $morecss = 'minwidth200', $exclude = array(), $showfullpath = 1, $stockMin = false, $orderBy = 'e.ref')
	{
		global $conf, $langs, $user, $hookmanager;

		dol_syslog(get_class($this)."::selectWarehouses $selected, $htmlname, $filterstatus, $empty, $disabled, $fk_product, $empty_label, $showstock, $forcecombo, $morecss", LOG_DEBUG);

		$out = '';
		if (empty($conf->global->ENTREPOT_EXTRA_STATUS)) {
			$filterstatus = '';
		}
		if (!empty($fk_product) && $fk_product > 0) {
			$this->cache_warehouses = array();
		}

		$this->loadWarehouses($fk_product, '', $filterstatus, true, $exclude, $stockMin, $orderBy);
		$nbofwarehouses = count($this->cache_warehouses);

		if ($conf->use_javascript_ajax && !$forcecombo) {
			include_once DOL_DOCUMENT_ROOT.'/core/lib/ajax.lib.php';
			$comboenhancement = ajax_combobox($htmlname, $events);
			$out .= $comboenhancement;
		}

		if (strpos($htmlname, 'search_') !== 0) {
			if (empty($user->fk_warehouse) || $user->fk_warehouse == -1) {
				if (($selected == '-2' || $selected == 'ifone') && !empty($conf->global->MAIN_DEFAULT_WAREHOUSE)) {
					$selected = $conf->global->MAIN_DEFAULT_WAREHOUSE;
				}
			} else {
				if (($selected == '-2' || $selected == 'ifone') && !empty($conf->global->MAIN_DEFAULT_WAREHOUSE_USER)) {
					$selected = $user->fk_warehouse;
				}
			}
		}

		$out .= '<select class="flat'.($morecss ? ' '.$morecss : '').'"'.($disabled ? ' disabled' : '').' id="'.$htmlname.'" name="'.($htmlname.($disabled ? '_disabled' : '')).'">';
		if ($empty) {
			$out .= '<option value="-1">'.($empty_label ? $empty_label : '&nbsp;').'</option>';
		}
		foreach ($this->cache_warehouses as $id => $arraytypes) {
			$label = '';
			if ($showfullpath) {
				$label .= $arraytypes['full_label'];
			} else {
				$label .= $arraytypes['label'];
			}
			if (($fk_product || ($showstock > 0)) && ($arraytypes['stock'] != 0 || ($showstock > 0))) {
				if ($arraytypes['stock'] <= 0) {
					$label .= ' <span class= \'text-warning\'>('.$langs->trans("Stock").':'.$arraytypes['stock'].')</span>';
				} else {
					$label .= ' <span class=\'opacitymedium\'>('.$langs->trans("Stock").':'.$arraytypes['stock'].')</span>';
				}
			}

			$out .= '<option value="'.$id.'"';
			if ($selected == $id || (preg_match('/^ifone/', $selected) && $nbofwarehouses == 1)) {
				$out .= ' selected';
			}
			$out .= ' data-html="'.dol_escape_htmltag($label).'"';
			$out .= '>';
			$out .= $label;
			$out .= '</option>';
		}
		$out .= '</select>';
		if ($disabled) {
			$out .= '<input type="hidden" name="'.$htmlname.'" value="'.(($selected > 0) ? $selected : '').'">';
		}

		$parameters = array(
			'selected' => $selected,
			'htmlname' => $htmlname,
			'filterstatus' => $filterstatus,
			'empty' => $empty,
			'disabled ' => $disabled,
			'fk_product' => $fk_product,
			'empty_label' => $empty_label,
			'showstock' => $showstock,
			'forcecombo' => $forcecombo,
			'events' => $events,
			'morecss' => $morecss,
			'exclude' => $exclude,
			'showfullpath' => $showfullpath,
			'stockMin' => $stockMin,
			'orderBy' => $orderBy
		);

		$reshook = $hookmanager->executeHooks('selectWarehouses', $parameters, $this);
		if ($reshook > 0) {
			$out = $hookmanager->resPrint;
		} elseif ($reshook == 0) {
			$out .= $hookmanager->resPrint;
		}

		return $out;
	}

	/**
	 *    Display form to select warehouse
	 *
	 *    @param    string  $page        Page
	 *    @param    int     $selected    Id of warehouse
	 *    @param    string  $htmlname    Name of select html field
	 *    @param    int     $addempty    1=Add an empty value in list, 2=Add an empty value in list only if there is more than 2 entries.
	 *    @return   void
	 */
	public function formSelectWarehouses($page, $selected = '', $htmlname = 'warehouse_id', $addempty = 0)
	{
		global $langs;
		if ($htmlname != "none") {
			print '<form method="POST" action="'.$page.'">';
			print '<input type="hidden" name="action" value="setwarehouse">';
			print '<input type="hidden" name="token" value="'.newToken().'">';
			print '<table class="nobordernopadding">';
			print '<tr><td>';
			print $this->selectWarehouses($selected, $htmlname, '', $addempty);
			print '</td>';
			print '<td class="left"><input type="submit" class="button smallpaddingimp" value="'.$langs->trans("Modify").'"></td>';
			print '</tr></table></form>';
		} else {
			if ($selected) {
				require_once DOL_DOCUMENT_ROOT.'/product/stock/class/entrepot.class.php';
				$warehousestatic = new Entrepot($this->db);
				$warehousestatic->fetch($selected);
				print $warehousestatic->getNomUrl();
			} else {
				print "&nbsp;";
			}
		}
	}

	// phpcs:disable PEAR.NamingConventions.ValidFunctionName.ScopeNotCamelCaps
	/**
	 *  Output a combo box with list of units
	 *  pour l'instant on ne definit pas les unites dans la base
	 *
	 *  @param	string		$name               Name of HTML field
	 *  @param	string		$measuring_style    Unit to show: weight, size, surface, volume, time
	 *  @param  string		$default            Preselected value
	 * 	@param	int			$adddefault			Add empty unit called "Default"
	 *  @param  int         $mode               1=Use short label as value, 0=Use rowid
	 * 	@return	void
	 *  @deprecated
	 */
	public function select_measuring_units($name = 'measuring_units', $measuring_style = '', $default = '0', $adddefault = 0, $mode = 0)
	{
		//phpcs:enable
		print $this->selectMeasuringUnits($name, $measuring_style, $default, $adddefault, $mode);
	}

	/**
	 *  Return a combo box with list of units
	 *  Units labels are defined in llx_c_units
	 *
	 *  @param  string		$name                Name of HTML field
	 *  @param  string		$measuring_style     Unit to show: weight, size, surface, volume, time
	 *  @param  string		$default             Preselected value
	 *  @param  int|string	$adddefault			 1=Add empty unit called "Default", ''=Add empty value
	 *  @param  int         $mode                1=Use short label as value, 0=Use rowid, 2=Use scale (power)
	 *  @param	string		$morecss			 More CSS
	 *  @return string
	 */
	public function selectMeasuringUnits($name = 'measuring_units', $measuring_style = '', $default = '0', $adddefault = 0, $mode = 0, $morecss = 'maxwidth125')
	{
		global $langs, $conf, $mysoc, $db;

		$langs->load("other");

		$return = '';

		// TODO Use a cache
		require_once DOL_DOCUMENT_ROOT.'/core/class/cunits.class.php';
		$measuringUnits = new CUnits($db);

		$filter = array();
		$filter['t.active'] = 1;
		if ($measuring_style) {
			$filter['t.unit_type'] = $measuring_style;
		}

		$result = $measuringUnits->fetchAll(
			'',
			'',
			0,
			0,
			$filter
		);
		if ($result < 0) {
			dol_print_error($db);
			return -1;
		} else {
			$return .= '<select class="flat'.($morecss ? ' '.$morecss : '').'" name="'.$name.'" id="'.$name.'">';
			if ($adddefault || $adddefault === '') {
				$return .= '<option value="0">'.($adddefault ? $langs->trans("Default") : '').'</option>';
			}

			foreach ($measuringUnits->records as $lines) {
				$return .= '<option value="';
				if ($mode == 1) {
					$return .= $lines->short_label;
				} elseif ($mode == 2) {
					$return .= $lines->scale;
				} else {
					$return .= $lines->id;
				}
				$return .= '"';
				if ($mode == 1 && $lines->short_label == $default) {
					$return .= ' selected';
				} elseif ($mode == 2 && $lines->scale == $default) {
					$return .= ' selected';
				} elseif ($mode == 0 && $lines->id == $default) {
					$return .= ' selected';
				}
				$return .= '>';
				if ($measuring_style == 'time') {
					$return .= $langs->trans(ucfirst($lines->label));
				} else {
					$return .= $langs->trans($lines->label);
				}
				$return .= '</option>';
			}
			$return .= '</select>';
		}

		$return .= ajax_combobox($name);

		return $return;
	}

	/**
	 *  Return a combo box with list of units
	 *  NAture of product labels are defined in llx_c_product_nature
	 *
	 *  @param  string		$name                Name of HTML field
	 *  @param  string		$selected             Preselected value
	 *  @param  int         $mode                1=Use label as value, 0=Use code
	 *  @param  int         $showempty           1=show empty value, 0= no
	 *  @return string
	 */
	public function selectProductNature($name = 'finished', $selected = '', $mode = 0, $showempty = 1)
	{
		global $langs, $db;

		$langs->load('products');

		$return = '';

		// TODO Use a cache
		require_once DOL_DOCUMENT_ROOT.'/core/class/cproductnature.class.php';
		$productNature = new CProductNature($db);

		$filter = array();
		$filter['t.active'] = 1;

		$result = $productNature->fetchAll('', '', 0, 0, $filter);

		if ($result < 0) {
			dol_print_error($db);
			return -1;
		} else {
			$return .= '<select class="flat" name="'.$name.'" id="'.$name.'">';
			if ($showempty || ($selected == '' || $selected == '-1')) {
				$return .= '<option value="-1"';
				if ($selected == '' || $selected == '-1') {
					$return .= ' selected';
				}
				$return .= '></option>';
			}
			if (!empty($productNature->records) && is_array($productNature->records)) {
				foreach ($productNature->records as $lines) {
					$return .= '<option value="';
					if ($mode == 1) {
						$return .= $lines->label;
					} else {
						$return .= $lines->code;
					}

					$return .= '"';

					if ($mode == 1 && $lines->label == $selected) {
						$return .= ' selected';
					} elseif ($lines->code == $selected) {
						$return .= ' selected';
					}

					$return .= '>';
					$return .= $langs->trans($lines->label);
					$return .= '</option>';
				}
			}
			$return .= '</select>';
		}

		$return .= ajax_combobox($name);

		return $return;
	}

	/**
	 *  Return list of lot numbers (stock from product_batch) with stock location and stock qty
	 *
	 *  @param	int		$selected		Id of preselected lot stock id ('' for no value, 'ifone'=select value if one value otherwise no value)
	 *  @param  string	$htmlname		Name of html select html
	 *  @param  string	$filterstatus	lot status filter, following comma separated filter options can be used
	 *  @param  int		$empty			1=Can be empty, 0 if not
	 * 	@param	int		$disabled		1=Select is disabled
	 * 	@param	int		$fk_product		show lot numbers of product with id fk_product. All from objectLines if 0.
	 * 	@param	int		$fk_entrepot	filter lot numbers for warehouse with id fk_entrepot. All if 0.
	 * 	@param	array	$objectLines	Only cache lot numbers for products in lines of object. If no lines only for fk_product. If no fk_product, all.
	 *  @param	string	$empty_label	Empty label if needed (only if $empty=1)
	 *  @param	int		$forcecombo		1=Force combo iso ajax select2
	 *  @param	array	$events			Events to add to select2
	 *  @param  string  $morecss		Add more css classes to HTML select
	 *
	 * 	@return	string					HTML select
	 */
	public function selectLotStock($selected = '', $htmlname = 'batch_id', $filterstatus = '', $empty = 0, $disabled = 0, $fk_product = 0, $fk_entrepot = 0, $objectLines = array(), $empty_label = '', $forcecombo = 0, $events = array(), $morecss = 'minwidth200')
	{
		global $conf, $langs;

		dol_syslog(get_class($this)."::selectLotStock $selected, $htmlname, $filterstatus, $empty, $disabled, $fk_product, $fk_entrepot, $empty_label, $forcecombo, $morecss", LOG_DEBUG);

		$out = '';
		$productIdArray = array();
		if (!is_array($objectLines) || !count($objectLines)) {
			if (!empty($fk_product) && $fk_product > 0) {
				$productIdArray[] = (int) $fk_product;
			}
		} else {
			foreach ($objectLines as $line) {
				if ($line->fk_product) {
					$productIdArray[] = $line->fk_product;
				}
			}
		}

		$nboflot = $this->loadLotStock($productIdArray);

		if ($conf->use_javascript_ajax && !$forcecombo) {
			include_once DOL_DOCUMENT_ROOT.'/core/lib/ajax.lib.php';
			$comboenhancement = ajax_combobox($htmlname, $events);
			$out .= $comboenhancement;
		}

		$out .= '<select class="flat'.($morecss ? ' '.$morecss : '').'"'.($disabled ? ' disabled' : '').' id="'.$htmlname.'" name="'.($htmlname.($disabled ? '_disabled' : '')).'">';
		if ($empty) {
			$out .= '<option value="-1">'.($empty_label ? $empty_label : '&nbsp;').'</option>';
		}
		if (!empty($fk_product) && $fk_product > 0) {
			$productIdArray = array((int) $fk_product); // only show lot stock for product
		} else {
			foreach ($this->cache_lot as $key => $value) {
				$productIdArray[] = $key;
			}
		}

		foreach ($productIdArray as $productId) {
			foreach ($this->cache_lot[$productId] as $id => $arraytypes) {
				if (empty($fk_entrepot) || $fk_entrepot == $arraytypes['entrepot_id']) {
					$label = $arraytypes['entrepot_label'].' - ';
					$label .= $arraytypes['batch'];
					if ($arraytypes['qty'] <= 0) {
						$label .= ' <span class=\'text-warning\'>('.$langs->trans("Stock").' '.$arraytypes['qty'].')</span>';
					} else {
						$label .= ' <span class=\'opacitymedium\'>('.$langs->trans("Stock").' '.$arraytypes['qty'].')</span>';
					}

					$out .= '<option value="'.$id.'"';

					if ($selected == $id || ($selected == 'ifone' && $nboflot == 1)) {
						$out .= ' selected';
					}
					$out .= ' data-html="'.dol_escape_htmltag($label).'"';
					$out .= '>';
					$out .= $label;
					$out .= '</option>';
				}
			}
		}
		$out .= '</select>';
		if ($disabled) {
			$out .= '<input type="hidden" name="'.$htmlname.'" value="'.(($selected > 0) ? $selected : '').'">';
		}

		return $out;
	}



	/**
	 *  Return list of lot numbers (stock from product_batch) for product and warehouse.
	 *
	 *  @param  string	$htmlname		Name of key that is inside attribute "list" of an input text field.
	 *  @param  int		$empty			1=Can be empty, 0 if not
	 *  @param	int		$fk_product		show lot numbers of product with id fk_product. All from objectLines if 0.
	 *  @param	int		$fk_entrepot	filter lot numbers for warehouse with id fk_entrepot. All if 0.
	 *  @param	array	$objectLines	Only cache lot numbers for products in lines of object. If no lines only for fk_product. If no fk_product, all.
	 *  @return	string					HTML datalist
	 */
	public function selectLotDataList($htmlname = 'batch_id', $empty = 0, $fk_product = 0, $fk_entrepot = 0, $objectLines = array())
	{
		global $conf, $langs;

		dol_syslog(get_class($this)."::selectLotDataList $htmlname, $empty, $fk_product, $fk_entrepot,$objectLines", LOG_DEBUG);

		$out = '';
		$productIdArray = array();
		if (!is_array($objectLines) || !count($objectLines)) {
			if (!empty($fk_product) && $fk_product > 0) {
				$productIdArray[] = (int) $fk_product;
			}
		} else {
			foreach ($objectLines as $line) {
				if ($line->fk_product) {
					$productIdArray[] = $line->fk_product;
				}
			}
		}

		$nboflot = $this->loadLotStock($productIdArray);

		$out .= '<datalist id="'.$htmlname.'" >';

		if (!empty($fk_product) && $fk_product > 0) {
			$productIdArray = array((int) $fk_product); // only show lot stock for product
		} else {
			foreach ($this->cache_lot as $key => $value) {
				$productIdArray[] = $key;
			}
		}

		foreach ($productIdArray as $productId) {
<<<<<<< HEAD
			foreach ($this->cache_lot[$productId] as $id => $arraytypes) {
				if (empty($fk_entrepot) || $fk_entrepot == $arraytypes['entrepot_id']) {
					$label = $arraytypes['entrepot_label'].' - ';
					$label .= $arraytypes['batch'];
					$out .= '<option>'.$arraytypes['batch'].'</option>';
=======
			if (array_key_exists($productId, $this->cache_lot)) {
				foreach ($this->cache_lot[$productId] as $id => $arraytypes) {
					if (empty($fk_entrepot) || $fk_entrepot == $arraytypes['entrepot_id']) {
						$label = $arraytypes['entrepot_label'] . ' - ';
						$label .= $arraytypes['batch'];
						$out .= '<option>' . $arraytypes['batch'] . '</option>';
					}
>>>>>>> 503d1a04
				}
			}
		}
		$out .= '</datalist>';

		return $out;
	}


	/**
	 * Load in cache array list of lot available in stock from a given list of products
	 *
	 * @param	array	$productIdArray		array of product id's from who to get lot numbers. A
	 *
	 * @return	int							Nb of loaded lines, 0 if nothing loaded, <0 if KO
	 */
	private function loadLotStock($productIdArray = array())
	{
		global $conf, $langs;

		$cacheLoaded = false;
		if (empty($productIdArray)) {
			// only Load lot stock for given products
			$this->cache_lot = array();
			return 0;
		}
		if (count($productIdArray) && count($this->cache_lot)) {
			// check cache already loaded for product id's
			foreach ($productIdArray as $productId) {
				$cacheLoaded = !empty($this->cache_lot[$productId]) ? true : false;
			}
		}
		if ($cacheLoaded) {
			return count($this->cache_lot);
		} else {
			// clear cache
			$this->cache_lot = array();
			$productIdList = implode(',', $productIdArray);
			$sql = "SELECT pb.batch, pb.rowid, ps.fk_entrepot, pb.qty, e.ref as label, ps.fk_product";
			$sql .= " FROM ".$this->db->prefix()."product_batch as pb";
			$sql .= " LEFT JOIN ".$this->db->prefix()."product_stock as ps on ps.rowid = pb.fk_product_stock";
			$sql .= " LEFT JOIN ".$this->db->prefix()."entrepot as e on e.rowid = ps.fk_entrepot AND e.entity IN (".getEntity('stock').")";
			if (!empty($productIdList)) {
				$sql .= " WHERE ps.fk_product IN (".$this->db->sanitize($productIdList).")";
			}
			$sql .= " ORDER BY e.ref, pb.batch";

			dol_syslog(get_class($this).'::loadLotStock', LOG_DEBUG);
			$resql = $this->db->query($sql);
			if ($resql) {
				$num = $this->db->num_rows($resql);
				$i = 0;
				while ($i < $num) {
					$obj = $this->db->fetch_object($resql);
					$this->cache_lot[$obj->fk_product][$obj->rowid]['id'] = $obj->rowid;
					$this->cache_lot[$obj->fk_product][$obj->rowid]['batch'] = $obj->batch;
					$this->cache_lot[$obj->fk_product][$obj->rowid]['entrepot_id'] = $obj->fk_entrepot;
					$this->cache_lot[$obj->fk_product][$obj->rowid]['entrepot_label'] = $obj->label;
					$this->cache_lot[$obj->fk_product][$obj->rowid]['qty'] = $obj->qty;
					$i++;
				}

				return $num;
			} else {
				dol_print_error($this->db);
				return -1;
			}
		}
	}
}<|MERGE_RESOLUTION|>--- conflicted
+++ resolved
@@ -655,13 +655,6 @@
 		}
 
 		foreach ($productIdArray as $productId) {
-<<<<<<< HEAD
-			foreach ($this->cache_lot[$productId] as $id => $arraytypes) {
-				if (empty($fk_entrepot) || $fk_entrepot == $arraytypes['entrepot_id']) {
-					$label = $arraytypes['entrepot_label'].' - ';
-					$label .= $arraytypes['batch'];
-					$out .= '<option>'.$arraytypes['batch'].'</option>';
-=======
 			if (array_key_exists($productId, $this->cache_lot)) {
 				foreach ($this->cache_lot[$productId] as $id => $arraytypes) {
 					if (empty($fk_entrepot) || $fk_entrepot == $arraytypes['entrepot_id']) {
@@ -669,7 +662,6 @@
 						$label .= $arraytypes['batch'];
 						$out .= '<option>' . $arraytypes['batch'] . '</option>';
 					}
->>>>>>> 503d1a04
 				}
 			}
 		}
