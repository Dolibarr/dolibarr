<?php
/* Copyright (C) 2008-2009 Laurent Destailleur  <eldy@users.sourceforge.net>
 * Copyright (C) 2015-2017 Francis Appels       <francis.appels@yahoo.com>
 *
 * This program is free software; you can redistribute it and/or modify
 * it under the terms of the GNU General Public License as published by
 * the Free Software Foundation; either version 3 of the License, or
 * (at your option) any later version.
 *
 * This program is distributed in the hope that it will be useful,
 * but WITHOUT ANY WARRANTY; without even the implied warranty of
 * MERCHANTABILITY or FITNESS FOR A PARTICULAR PURPOSE.  See the
 * GNU General Public License for more details.
 *
 * You should have received a copy of the GNU General Public License
 * along with this program. If not, see <https://www.gnu.org/licenses/>.
 */

/**
 *	\file       htdocs/product/class/html.formproduct.class.php
 *	\brief      Fichier de la classe des fonctions predefinie de composants html
 */

require_once DOL_DOCUMENT_ROOT.'/product/stock/class/entrepot.class.php';

/**
 *	Class with static methods for building HTML components related to products
 *	Only components common to products and services must be here.
 */
class FormProduct
{
	/**
     * @var DoliDB Database handler.
     */
    public $db;

	/**
	 * @var string Error code (or message)
	 */
	public $error='';

	// Cache arrays
	public $cache_warehouses=array();
	public $cache_lot=array();


	/**
	 *  Constructor
	 *
	 *  @param  DoliDB  $db     Database handler
	 */
	public function __construct($db)
	{
		$this->db = $db;
	}


    /**
     * Load in cache array list of warehouses
     * If fk_product is not 0, we do not use cache
     *
     * @param	int		    $fk_product			Add quantity of stock in label for product with id fk_product. Nothing if 0.
     * @param	string	    $batch				Add quantity of batch stock in label for product with batch name batch, batch name precedes batch_id. Nothing if ''.
     * @param	string	    $status				warehouse status filter, following comma separated filter options can be used
     *                      				    'warehouseopen' = select products from open warehouses,
     *                      				    'warehouseclosed' = select products from closed warehouses,
     *                      				    'warehouseinternal' = select products from warehouses for internal correct/transfer only
     * @param	boolean	    $sumStock		    sum total stock of a warehouse, default true
     * @param	string      $exclude            warehouses ids to exclude
     * @param   bool|int    $stockMin           [=false] Value of minimum stock to filter or false not not filter by minimum stock
     * @param   string      $orderBy            [='e.ref'] Order by
     * @return  int                             Nb of loaded lines, 0 if already loaded, <0 if KO
     * @throws  Exception
     */
	public function loadWarehouses($fk_product = 0, $batch = '', $status = '', $sumStock = true, $exclude = '', $stockMin = false, $orderBy = 'e.ref')
	{
		global $conf, $langs;

		if (empty($fk_product) && count($this->cache_warehouses)) return 0;    // Cache already loaded and we do not want a list with information specific to a product

		if (is_array($exclude))	$excludeGroups = implode("','", $exclude);

		$warehouseStatus = array();

		if (preg_match('/warehouseclosed/', $status))
		{
			$warehouseStatus[] = Entrepot::STATUS_CLOSED;
		}
		if (preg_match('/warehouseopen/', $status))
		{
			$warehouseStatus[] = Entrepot::STATUS_OPEN_ALL;
		}
		if (preg_match('/warehouseinternal/', $status))
		{
			$warehouseStatus[] = Entrepot::STATUS_OPEN_INTERNAL;
		}

		$sql = "SELECT e.rowid, e.ref as label, e.description, e.fk_parent";
		if (!empty($fk_product))
		{
			if (!empty($batch))
			{
				$sql.= ", pb.qty as stock";
			}
			else
			{
				$sql.= ", ps.reel as stock";
			}
		}
		elseif ($sumStock)
		{
			$sql.= ", sum(ps.reel) as stock";
		}
		$sql.= " FROM ".MAIN_DB_PREFIX."entrepot as e";
		$sql.= " LEFT JOIN ".MAIN_DB_PREFIX."product_stock as ps on ps.fk_entrepot = e.rowid";
		if (!empty($fk_product))
		{
			$sql.= " AND ps.fk_product = '".$fk_product."'";
			if (!empty($batch))
			{
				$sql.= " LEFT JOIN ".MAIN_DB_PREFIX."product_batch as pb on pb.fk_product_stock = ps.rowid AND pb.batch = '".$batch."'";
			}
		}
		$sql.= " WHERE e.entity IN (".getEntity('stock').")";
		if (count($warehouseStatus))
		{
			$sql.= " AND e.statut IN (".$this->db->escape(implode(',', $warehouseStatus)).")";
		}
		else
		{
			$sql.= " AND e.statut = 1";
		}

		if(!empty($exclude)) $sql.= ' AND e.rowid NOT IN('.$this->db->escape(implode(',', $exclude)).')';

		// minimum stock
        if ($stockMin !== false) {
            if (!empty($fk_product)) {
                if (!empty($batch)) {
                    $sql .= " AND pb.qty > " . $this->db->escape($stockMin);
                } else {
                    $sql .= " AND ps.reel > " . $this->db->escape($stockMin);
                }
            }
        }

		if ($sumStock && empty($fk_product)) {
		    $sql.= " GROUP BY e.rowid, e.ref, e.description, e.fk_parent";

            // minimum stock
            if ($stockMin !== false) {
                $sql .= " HAVING sum(ps.reel) > " . $this->db->escape($stockMin);
            }
		}
        $sql.= " ORDER BY " . $orderBy;

		dol_syslog(get_class($this).'::loadWarehouses', LOG_DEBUG);
		$resql = $this->db->query($sql);
		if ($resql)
		{
			$num = $this->db->num_rows($resql);
			$i = 0;
			while ($i < $num)
			{
				$obj = $this->db->fetch_object($resql);
				if ($sumStock) $obj->stock = price2num($obj->stock, 5);
				$this->cache_warehouses[$obj->rowid]['id'] =$obj->rowid;
				$this->cache_warehouses[$obj->rowid]['label']=$obj->label;
				$this->cache_warehouses[$obj->rowid]['parent_id']=$obj->fk_parent;
				$this->cache_warehouses[$obj->rowid]['description'] = $obj->description;
				$this->cache_warehouses[$obj->rowid]['stock'] = $obj->stock;
				$i++;
			}

			// Full label init
			foreach($this->cache_warehouses as $obj_rowid=>$tab) {
				$this->cache_warehouses[$obj_rowid]['full_label'] = $this->get_parent_path($tab);
			}

			return $num;
		}
		else
		{
			dol_print_error($this->db);
			return -1;
		}
	}

    // phpcs:disable PEAR.NamingConventions.ValidFunctionName.ScopeNotCamelCaps
	/**
	 * Return full path to current warehouse in $tab (recursive function)
	 *
	 * @param	array	$tab			warehouse data in $this->cache_warehouses line
	 * @param	String	$final_label	full label with all parents, separated by ' >> ' (completed on each call)
	 * @return	String					full label with all parents, separated by ' >> '
	 */
	private function get_parent_path($tab, $final_label = '')
	{
		//phpcs:enable
		if(empty($final_label)) $final_label = $tab['label'];

		if(empty($tab['parent_id'])) return $final_label;
		else {
			if(!empty($this->cache_warehouses[$tab['parent_id']])) {
				$final_label = $this->cache_warehouses[$tab['parent_id']]['label'].' >> '.$final_label;
				return $this->get_parent_path($this->cache_warehouses[$tab['parent_id']], $final_label);
			}
		}

		return $final_label;
	}

	/**
	 *  Return list of warehouses
	 *
	 *  @param  string|int  $selected           Id of preselected warehouse ('' for no value, 'ifone'=select value if one value otherwise no value)
	 *  @param  string      $htmlname           Name of html select html
	 *  @param  string      $filterstatus       warehouse status filter, following comma separated filter options can be used
     *                                          'warehouseopen' = select products from open warehouses,
     *                                          'warehouseclosed' = select products from closed warehouses,
     *                                          'warehouseinternal' = select products from warehouses for internal correct/transfer only
	 *  @param  int		    $empty			    1=Can be empty, 0 if not
	 * 	@param	int		    $disabled		    1=Select is disabled
	 * 	@param	int		    $fk_product		    Add quantity of stock in label for product with id fk_product. Nothing if 0.
	 *  @param	string	    $empty_label	    Empty label if needed (only if $empty=1)
	 *  @param	int		    $showstock		    1=Show stock count
	 *  @param	int	    	$forcecombo		    1=Force combo iso ajax select2
	 *  @param	array	    $events			            Events to add to select2
	 *  @param  string      $morecss                    Add more css classes to HTML select
	 *  @param	string	    $exclude            Warehouses ids to exclude
	 *  @param  int         $showfullpath       1=Show full path of name (parent ref into label), 0=Show only ref of current warehouse
     *  @param  bool|int    $stockMin           [=false] Value of minimum stock to filter or false not not filter by minimum stock
     *  @param  string      $orderBy            [='e.ref'] Order by
	 * 	@return string					        HTML select
     *
     *  @throws Exception
	 */
	public function selectWarehouses($selected = '', $htmlname = 'idwarehouse', $filterstatus = '', $empty = 0, $disabled = 0, $fk_product = 0, $empty_label = '', $showstock = 0, $forcecombo = 0, $events = array(), $morecss = 'minwidth200', $exclude = '', $showfullpath = 1, $stockMin = false, $orderBy = 'e.ref')
	{
		global $conf,$langs,$user;

		dol_syslog(get_class($this)."::selectWarehouses $selected, $htmlname, $filterstatus, $empty, $disabled, $fk_product, $empty_label, $showstock, $forcecombo, $morecss", LOG_DEBUG);

		$out='';
		if (empty($conf->global->ENTREPOT_EXTRA_STATUS)) $filterstatus = '';
        if (!empty($fk_product))  $this->cache_warehouses = array();
<<<<<<< HEAD
		$this->loadWarehouses($fk_product, '', $filterstatus, true, $exclude, $stockMin, $orderBy);
=======
		$this->loadWarehouses($fk_product, '', $filterstatus, true, $exclude);
>>>>>>> ac8837d0
		$nbofwarehouses=count($this->cache_warehouses);

		if ($conf->use_javascript_ajax && ! $forcecombo)
		{
			include_once DOL_DOCUMENT_ROOT . '/core/lib/ajax.lib.php';
			$comboenhancement = ajax_combobox($htmlname, $events);
			$out.= $comboenhancement;
		}

		$out.='<select class="flat'.($morecss?' '.$morecss:'').'"'.($disabled?' disabled':'').' id="'.$htmlname.'" name="'.($htmlname.($disabled?'_disabled':'')).'">';
		if ($empty) $out.='<option value="-1">'.($empty_label?$empty_label:'&nbsp;').'</option>';
		foreach($this->cache_warehouses as $id => $arraytypes)
		{
			$out.='<option value="'.$id.'"';
			if ($selected == $id || ($selected == 'ifone' && $nbofwarehouses == 1)) $out.=' selected';
			$out.='>';
			if ($showfullpath) $out.=$arraytypes['full_label'];
			else $out.=$arraytypes['label'];
			if (($fk_product || ($showstock > 0)) && ($arraytypes['stock'] != 0 || ($showstock > 0))) $out.=' ('.$langs->trans("Stock").':'.$arraytypes['stock'].')';
			$out.='</option>';
		}
		$out.='</select>';
		if ($disabled) $out.='<input type="hidden" name="'.$htmlname.'" value="'.(($selected>0)?$selected:'').'">';

		return $out;
	}

    /**
     *    Display form to select warehouse
     *
     *    @param    string  $page        Page
     *    @param    int     $selected    Id of warehouse
     *    @param    string  $htmlname    Name of select html field
     *    @param    int     $addempty    1=Add an empty value in list, 2=Add an empty value in list only if there is more than 2 entries.
     *    @return   void
     */
    public function formSelectWarehouses($page, $selected = '', $htmlname = 'warehouse_id', $addempty = 0)
    {
        global $langs;
        if ($htmlname != "none") {
            print '<form method="POST" action="'.$page.'">';
            print '<input type="hidden" name="action" value="setwarehouse">';
            print '<input type="hidden" name="token" value="'.$_SESSION['newtoken'].'">';
            print '<table class="nobordernopadding" cellpadding="0" cellspacing="0">';
            print '<tr><td>';
            print $this->selectWarehouses($selected, $htmlname, '', $addempty);
            print '</td>';
            print '<td class="left"><input type="submit" class="button" value="'.$langs->trans("Modify").'"></td>';
            print '</tr></table></form>';
        } else {
            if ($selected) {
                require_once DOL_DOCUMENT_ROOT .'/product/stock/class/entrepot.class.php';
                $warehousestatic=new Entrepot($this->db);
                $warehousestatic->fetch($selected);
                print $warehousestatic->getNomUrl();
            } else {
                print "&nbsp;";
            }
        }
    }

    // phpcs:disable PEAR.NamingConventions.ValidFunctionName.ScopeNotCamelCaps
	/**
	 *  Output a combo box with list of units
	 *  pour l'instant on ne definit pas les unites dans la base
	 *
	 *  @param	string		$name               Name of HTML field
	 *  @param	string		$measuring_style    Unit to show: weight, size, surface, volume, time
	 *  @param  string		$default            Preselected value
	 * 	@param	int			$adddefault			Add empty unit called "Default"
	 *  @param  int         $mode               1=Use short label as value, 0=Use rowid
	 * 	@return	void
	 *  @deprecated
	 */
	public function select_measuring_units($name = 'measuring_units', $measuring_style = '', $default = '0', $adddefault = 0, $mode = 0)
	{
        //phpcs:enable
	    print $this->selectMeasuringUnits($name, $measuring_style, $default, $adddefault, $mode);
	}

	/**
	 *  Return a combo box with list of units
	 *  For the moment, units labels are defined in measuring_units_string
	 *
	 *  @param  string		$name                Name of HTML field
	 *  @param  string		$measuring_style     Unit to show: weight, size, surface, volume, time
	 *  @param  string		$default             Preselected value
	 *  @param  int			$adddefault			 Add empty unit called "Default"
	 *  @param  int         $mode                1=Use short label as value, 0=Use rowid, 2=Use scale (power)
	 *  @return string
	 */
	public function selectMeasuringUnits($name = 'measuring_units', $measuring_style = '', $default = '0', $adddefault = 0, $mode = 0)
	{
		global $langs, $conf, $mysoc, $db;
		$langs->load("other");

		$return = '';

		// TODO Use a cache
		require_once DOL_DOCUMENT_ROOT . '/core/class/cunits.class.php';
		$measuringUnits = new CUnits($db);
        $result = $measuringUnits->fetchAll(
            '',
            '',
            0,
            0,
            array(
                't.unit_type' => $measuring_style,
                't.active' => 1,
            )
        );
		if ($result < 0) {
			dol_print_error($db);
			return -1;
		} else {
			$return .= '<select class="flat" name="' . $name . '">';
			if ($adddefault)
			{
				$return .= '<option value="0">' . $langs->trans("Default") . '</option>';
			}

			foreach ($measuringUnits->records as $lines)
			{
				$return .= '<option value="';
				if ($mode == 1) $return .= $lines->short_label;
				elseif ($mode == 2) $return .= $lines->scale;
				else $return .= $lines->id;
				$return .= '"';
				if ($mode == 1 && $lines->short_label == $default) $return .= ' selected';
				elseif ($mode == 2 && $lines->scale == $default) $return .= ' selected';
				elseif ($mode == 0 && $lines->id == $default) $return .= ' selected';
				$return .= '>';
				if ($measuring_style == 'time') $return.= $langs->trans(ucfirst($lines->label));
				else $return .= $langs->trans($lines->label);
				$return .= '</option>';
			}
			$return .= '</select>';
		}

		return $return;
	}

	/**
	 *  Return list of lot numbers (stock from product_batch) with stock location and stock qty
	 *
	 *  @param	int		$selected		Id of preselected lot stock id ('' for no value, 'ifone'=select value if one value otherwise no value)
	 *  @param  string	$htmlname		Name of html select html
	 *  @param  string	$filterstatus	lot status filter, following comma separated filter options can be used
	 *  @param  int		$empty			1=Can be empty, 0 if not
	 * 	@param	int		$disabled		1=Select is disabled
	 * 	@param	int		$fk_product		show lot numbers of product with id fk_product. All from objectLines if 0.
	 * 	@param	int		$fk_entrepot	filter lot numbers for warehouse with id fk_entrepot. All if 0.
	 * 	@param	array	$objectLines	Only cache lot numbers for products in lines of object. If no lines only for fk_product. If no fk_product, all.
	 *  @param	string	$empty_label	Empty label if needed (only if $empty=1)
	 *  @param	int		$forcecombo		1=Force combo iso ajax select2
	 *  @param	array	$events			Events to add to select2
	 *  @param  string  $morecss		Add more css classes to HTML select
	 *
	 * 	@return	string					HTML select
	 */
	public function selectLotStock($selected = '', $htmlname = 'batch_id', $filterstatus = '', $empty = 0, $disabled = 0, $fk_product = 0, $fk_entrepot = 0, $objectLines = array(), $empty_label = '', $forcecombo = 0, $events = array(), $morecss = 'minwidth200')
	{
		global $conf, $langs;

		dol_syslog(get_class($this)."::selectLot $selected, $htmlname, $filterstatus, $empty, $disabled, $fk_product, $fk_entrepot, $empty_label, $forcecombo, $morecss", LOG_DEBUG);

		$out='';
		$productIdArray = array();
		if (! is_array($objectLines) || ! count($objectLines))
		{
			if (! empty($fk_product)) $productIdArray[] = $fk_product;
		}
		else
		{
			foreach ($objectLines as $line) {
				if ($line->fk_product) $productIdArray[] = $line->fk_product;
			}
		}

		$nboflot = $this->loadLotStock($productIdArray);

		if ($conf->use_javascript_ajax && ! $forcecombo)
		{
			include_once DOL_DOCUMENT_ROOT . '/core/lib/ajax.lib.php';
			$comboenhancement = ajax_combobox($htmlname, $events);
			$out.= $comboenhancement;
		}

		$out.='<select class="flat'.($morecss?' '.$morecss:'').'"'.($disabled?' disabled':'').' id="'.$htmlname.'" name="'.($htmlname.($disabled?'_disabled':'')).'">';
		if ($empty) $out.='<option value="-1">'.($empty_label?$empty_label:'&nbsp;').'</option>';
		if (! empty($fk_product))
		{
			$productIdArray = array($fk_product); // only show lot stock for product
		}
		else
		{
			foreach($this->cache_lot as $key => $value)
			{
				$productIdArray[] = $key;
			}
		}

		foreach($productIdArray as $productId)
		{
			foreach($this->cache_lot[$productId] as $id => $arraytypes)
			{
				if (empty($fk_entrepot) || $fk_entrepot == $arraytypes['entrepot_id'])
				{
					$out.='<option value="'.$id.'"';
					if ($selected == $id || ($selected == 'ifone' && $nboflot == 1)) $out.=' selected';
					$out.='>';
					$out.=$arraytypes['entrepot_label'].' - ';
					$out.=$arraytypes['batch'];
					$out.=' ('.$langs->trans("Stock").':'.$arraytypes['qty'].')';
					$out.='</option>';
				}
			}
		}
		$out.='</select>';
		if ($disabled) $out.='<input type="hidden" name="'.$htmlname.'" value="'.(($selected>0)?$selected:'').'">';

		return $out;
	}

	/**
	 * Load in cache array list of lot available in stock from a given list of products
	 *
	 * @param	array	$productIdArray		array of product id's from who to get lot numbers. A
	 *
	 * @return	int							Nb of loaded lines, 0 if nothing loaded, <0 if KO
	 */
	private function loadLotStock($productIdArray = array())
	{
		global $conf, $langs;

		$cacheLoaded = false;
		if (empty($productIdArray))
		{
			// only Load lot stock for given products
			$this->cache_lot = array();
			return 0;
		}
		if (count($productIdArray) && count($this->cache_lot))
		{
			// check cache already loaded for product id's
			foreach ($productIdArray as $productId)
			{
				$cacheLoaded = ! empty($this->cache_lot[$productId]) ? true : false;
			}
		}
		if ($cacheLoaded)
		{
			return count($this->cache_lot);
		}
		else
		{
			// clear cache
			$this->cache_lot = array();
			$productIdList = implode(',', $productIdArray);
			$sql = "SELECT pb.batch, pb.rowid, ps.fk_entrepot, pb.qty, e.ref as label, ps.fk_product";
			$sql.= " FROM ".MAIN_DB_PREFIX."product_batch as pb";
			$sql.= " LEFT JOIN ".MAIN_DB_PREFIX."product_stock as ps on ps.rowid = pb.fk_product_stock";
			$sql.= " LEFT JOIN ".MAIN_DB_PREFIX."entrepot as e on e.rowid = ps.fk_entrepot AND e.entity IN (".getEntity('stock').")";
			if (!empty($productIdList))
			{
				$sql.= " WHERE ps.fk_product IN (".$productIdList.")";
			}
			$sql.= " ORDER BY e.ref, pb.batch";

			dol_syslog(get_class($this).'::loadLotStock', LOG_DEBUG);
			$resql = $this->db->query($sql);
			if ($resql)
			{
				$num = $this->db->num_rows($resql);
				$i = 0;
				while ($i < $num)
				{
					$obj = $this->db->fetch_object($resql);
					$this->cache_lot[$obj->fk_product][$obj->rowid]['id'] =$obj->rowid;
					$this->cache_lot[$obj->fk_product][$obj->rowid]['batch']=$obj->batch;
					$this->cache_lot[$obj->fk_product][$obj->rowid]['entrepot_id']=$obj->fk_entrepot;
					$this->cache_lot[$obj->fk_product][$obj->rowid]['entrepot_label']=$obj->label;
					$this->cache_lot[$obj->fk_product][$obj->rowid]['qty'] = $obj->qty;
					$i++;
				}

				return $num;
			}
			else
			{
				dol_print_error($this->db);
				return -1;
			}
		}
	}
}<|MERGE_RESOLUTION|>--- conflicted
+++ resolved
@@ -244,11 +244,7 @@
 		$out='';
 		if (empty($conf->global->ENTREPOT_EXTRA_STATUS)) $filterstatus = '';
         if (!empty($fk_product))  $this->cache_warehouses = array();
-<<<<<<< HEAD
 		$this->loadWarehouses($fk_product, '', $filterstatus, true, $exclude, $stockMin, $orderBy);
-=======
-		$this->loadWarehouses($fk_product, '', $filterstatus, true, $exclude);
->>>>>>> ac8837d0
 		$nbofwarehouses=count($this->cache_warehouses);
 
 		if ($conf->use_javascript_ajax && ! $forcecombo)
