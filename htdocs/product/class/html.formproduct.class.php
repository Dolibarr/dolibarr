--- conflicted
+++ resolved
@@ -237,11 +237,7 @@
 	 */
 	public function selectWarehouses($selected = '', $htmlname = 'idwarehouse', $filterstatus = '', $empty = 0, $disabled = 0, $fk_product = 0, $empty_label = '', $showstock = 0, $forcecombo = 0, $events = array(), $morecss = 'minwidth200', $exclude = '', $showfullpath = 1, $stockMin = false, $orderBy = 'e.ref')
 	{
-<<<<<<< HEAD
-		global $conf, $langs, $user;
-=======
-		global $conf,$langs,$user, $hookmanager;
->>>>>>> f91e7e49
+		global $conf, $langs, $user, $hookmanager;
 
 		dol_syslog(get_class($this)."::selectWarehouses $selected, $htmlname, $filterstatus, $empty, $disabled, $fk_product, $empty_label, $showstock, $forcecombo, $morecss", LOG_DEBUG);
 
