--- conflicted
+++ resolved
@@ -825,11 +825,7 @@
 					if (empty($fk_entrepot) || $fk_entrepot == $arraytypes['entrepot_id']) {
 						$label = $arraytypes['entrepot_label'] . ' - ';
 						$label .= $arraytypes['batch'];
-<<<<<<< HEAD
-						$out .= '<option value="' . $arraytypes['batch'] . '">(' . $langs->trans('Stock Total') . ': ' . $arraytypes['qty'] . ')</option>';
-=======
-						$out .= '<option data-warehouse="'.dol_escape_htmltag($label).'">' . $arraytypes['batch'] . '</option>';
->>>>>>> c6feb3c7
+						$out .= '<option data-warehouse="'.dol_escape_htmltag($label).'" value="' . $arraytypes['batch'] . '">(' . $langs->trans('Stock Total') . ': ' . $arraytypes['qty'] . ')</option>';
 					}
 				}
 			}
