--- conflicted
+++ resolved
@@ -491,12 +491,7 @@
 		'import_key'    =>array('type'=>'varchar(14)', 'label'=>'ImportId', 'enabled'=>1, 'visible'=>-2, 'notnull'=>-1, 'index'=>0, 'position'=>1000),
 		//'tosell'       =>array('type'=>'integer',      'label'=>'Status',           'enabled'=>1, 'visible'=>1,  'notnull'=>1, 'default'=>0, 'index'=>1,  'position'=>1000, 'arrayofkeyval'=>array(0=>'Draft', 1=>'Active', -1=>'Cancel')),
 		//'tobuy'        =>array('type'=>'integer',      'label'=>'Status',           'enabled'=>1, 'visible'=>1,  'notnull'=>1, 'default'=>0, 'index'=>1,  'position'=>1000, 'arrayofkeyval'=>array(0=>'Draft', 1=>'Active', -1=>'Cancel')),
-<<<<<<< HEAD
-		'mandatory_period'        =>array('type'=>'integer', 'label'=>'mandatory_period', 'enabled'=>1, 'visible'=>1,  'notnull'=>1, 'default'=>0, 'index'=>1,  'position'=>1000),
-
-=======
 		'mandatory_period' => array('type'=>'integer', 'label'=>'mandatory_period', 'enabled'=>1, 'visible'=>1,  'notnull'=>1, 'default'=>0, 'index'=>1,  'position'=>1000),
->>>>>>> 503d1a04
 	);
 
 	/**
@@ -1472,11 +1467,7 @@
 		foreach ($langs_available as $key => $value) {
 			if ($key == $current_lang) {
 				$sql = "SELECT rowid";
-<<<<<<< HEAD
-				$sql .= " FROM ".MAIN_DB_PREFIX."product_lang";
-=======
 				$sql .= " FROM ".$this->db->prefix()."product_lang";
->>>>>>> 503d1a04
 				$sql .= " WHERE fk_product = ".((int) $this->id);
 				$sql .= " AND lang = '".$this->db->escape($key)."'";
 
@@ -1516,11 +1507,7 @@
 				}
 
 				$sql = "SELECT rowid";
-<<<<<<< HEAD
-				$sql .= " FROM ".MAIN_DB_PREFIX."product_lang";
-=======
 				$sql .= " FROM ".$this->db->prefix()."product_lang";
->>>>>>> 503d1a04
 				$sql .= " WHERE fk_product = ".((int) $this->id);
 				$sql .= " AND lang = '".$this->db->escape($key)."'";
 
@@ -1582,11 +1569,7 @@
 	 */
 	public function delMultiLangs($langtodelete, $user)
 	{
-<<<<<<< HEAD
-		$sql = "DELETE FROM ".MAIN_DB_PREFIX."product_lang";
-=======
 		$sql = "DELETE FROM ".$this->db->prefix()."product_lang";
->>>>>>> 503d1a04
 		$sql .= " WHERE fk_product = ".((int) $this->id)." AND lang = '".$this->db->escape($langtodelete)."'";
 
 		dol_syslog(get_class($this).'::delMultiLangs', LOG_DEBUG);
@@ -1683,11 +1666,7 @@
 		$current_lang = $langs->getDefaultLang();
 
 		$sql = "SELECT lang, label, description, note as other";
-<<<<<<< HEAD
-		$sql .= " FROM ".MAIN_DB_PREFIX."product_lang";
-=======
 		$sql .= " FROM ".$this->db->prefix()."product_lang";
->>>>>>> 503d1a04
 		$sql .= " WHERE fk_product = ".((int) $this->id);
 
 		$result = $this->db->query($sql);
@@ -1796,11 +1775,7 @@
 	public function log_price_delete($user, $rowid)
 	{
 		// phpcs:enable
-<<<<<<< HEAD
-		$sql = "DELETE FROM ".MAIN_DB_PREFIX."product_price_by_qty";
-=======
 		$sql = "DELETE FROM ".$this->db->prefix()."product_price_by_qty";
->>>>>>> 503d1a04
 		$sql .= " WHERE fk_product_price = ".((int) $rowid);
 		$resql = $this->db->query($sql);
 
@@ -2331,11 +2306,7 @@
 		$visibleWarehousesEntities = $conf->entity;
 		if (!empty($conf->global->MULTICOMPANY_PRODUCT_SHARING_ENABLED)) {
 			if (!empty($conf->global->MULTICOMPANY_PMP_PER_ENTITY_ENABLED)) {
-<<<<<<< HEAD
-				$checkPMPPerEntity = $this->db->query("SELECT pmp FROM " . MAIN_DB_PREFIX . "product_perentity WHERE fk_product = ".((int) $id)." AND entity = ".(int) $conf->entity);
-=======
 				$checkPMPPerEntity = $this->db->query("SELECT pmp FROM " . $this->db->prefix() . "product_perentity WHERE fk_product = ".((int) $id)." AND entity = ".(int) $conf->entity);
->>>>>>> 503d1a04
 				if ($this->db->num_rows($checkPMPPerEntity)>0) {
 					$separatedEntityPMP = true;
 				}
@@ -2540,11 +2511,7 @@
 							 if ($this->prices_by_qty[$i] == 1)
 							 {
 							 $sql = "SELECT rowid, price, unitprice, quantity, remise_percent, remise, price_base_type";
-<<<<<<< HEAD
-							 $sql.= " FROM ".MAIN_DB_PREFIX."product_price_by_qty";
-=======
 							 $sql.= " FROM ".$this->db->prefix()."product_price_by_qty";
->>>>>>> 503d1a04
 							 $sql.= " WHERE fk_product_price = ".((int) $this->prices_by_qty_id[$i]);
 							 $sql.= " ORDER BY quantity ASC";
 							 $resultat=array();
@@ -2652,11 +2619,7 @@
 							// Récuperation de la liste des prix selon qty si flag positionné
 							if ($this->prices_by_qty[$i] == 1) {
 								$sql = "SELECT rowid, price, unitprice, quantity, remise_percent, remise, price_base_type";
-<<<<<<< HEAD
-								$sql .= " FROM ".MAIN_DB_PREFIX."product_price_by_qty";
-=======
 								$sql .= " FROM ".$this->db->prefix()."product_price_by_qty";
->>>>>>> 503d1a04
 								$sql .= " WHERE fk_product_price = ".((int) $this->prices_by_qty_id[$i]);
 								$sql .= " ORDER BY quantity ASC";
 								$resultat = array();
@@ -4087,33 +4050,21 @@
 		}
 
 		// Check not already father of id_pere (to avoid father -> child -> father links)
-<<<<<<< HEAD
-		$sql = "SELECT fk_product_pere from ".MAIN_DB_PREFIX."product_association";
-=======
 		$sql = "SELECT fk_product_pere from ".$this->db->prefix()."product_association";
->>>>>>> 503d1a04
 		$sql .= " WHERE fk_product_pere = ".((int) $id_fils)." AND fk_product_fils = ".((int) $id_pere);
 		if (!$this->db->query($sql)) {
 			dol_print_error($this->db);
 			return -1;
 		} else {
 			//Selection of the highest row
-<<<<<<< HEAD
-			$sql = "SELECT MAX(rang) as max_rank FROM ".MAIN_DB_PREFIX."product_association";
-=======
 			$sql = "SELECT MAX(rang) as max_rank FROM ".$this->db->prefix()."product_association";
->>>>>>> 503d1a04
 			$sql .= " WHERE fk_product_pere  = ".((int) $id_pere);
 			$resql = $this->db->query($sql);
 			if ($resql > 0) {
 				$obj = $this->db->fetch_object($resql);
 				$rank = $obj->max_rank + 1;
 				//Addition of a product with the highest rank +1
-<<<<<<< HEAD
-				$sql = "INSERT INTO ".MAIN_DB_PREFIX."product_association(fk_product_pere,fk_product_fils,qty,incdec,rang)";
-=======
 				$sql = "INSERT INTO ".$this->db->prefix()."product_association(fk_product_pere,fk_product_fils,qty,incdec,rang)";
->>>>>>> 503d1a04
 				$sql .= " VALUES (".((int) $id_pere).", ".((int) $id_fils).", ".price2num($qty, 'MS').", ".price2num($incdec, 'MS').", ".((int) $rank).")";
 				if (! $this->db->query($sql)) {
 					dol_print_error($this->db);
@@ -4155,11 +4106,7 @@
 			$qty = 1;
 		}
 
-<<<<<<< HEAD
-		$sql = 'UPDATE '.MAIN_DB_PREFIX.'product_association SET ';
-=======
 		$sql = 'UPDATE '.$this->db->prefix().'product_association SET ';
->>>>>>> 503d1a04
 		$sql .= 'qty = '.price2num($qty, 'MS');
 		$sql .= ',incdec = '.price2num($incdec, 'MS');
 		$sql .= ' WHERE fk_product_pere = '.((int) $id_pere).' AND fk_product_fils = '.((int) $id_fils);
@@ -4201,11 +4148,7 @@
 		}
 
 		// Updated ranks so that none are missing
-<<<<<<< HEAD
-		$sqlrank = "SELECT rowid, rang FROM ".MAIN_DB_PREFIX."product_association";
-=======
 		$sqlrank = "SELECT rowid, rang FROM ".$this->db->prefix()."product_association";
->>>>>>> 503d1a04
 		$sqlrank.= " WHERE fk_product_pere = ".((int) $fk_parent);
 		$sqlrank.= " ORDER BY rang";
 		$resqlrank = $this->db->query($sqlrank);
@@ -4213,11 +4156,7 @@
 			$cpt = 0;
 			while ($objrank = $this->db->fetch_object($resqlrank)) {
 				$cpt++;
-<<<<<<< HEAD
-				$sql = "UPDATE ".MAIN_DB_PREFIX."product_association";
-=======
 				$sql = "UPDATE ".$this->db->prefix()."product_association";
->>>>>>> 503d1a04
 				$sql.= " SET rang = ".((int) $cpt);
 				$sql.= " WHERE rowid = ".((int) $objrank->rowid);
 				if (! $this->db->query($sql)) {
@@ -4693,11 +4632,7 @@
 	public function hasVariants()
 	{
 		$nb = 0;
-<<<<<<< HEAD
-		$sql = "SELECT count(rowid) as nb FROM ".MAIN_DB_PREFIX."product_attribute_combination WHERE fk_product_parent = ".((int) $this->id);
-=======
 		$sql = "SELECT count(rowid) as nb FROM ".$this->db->prefix()."product_attribute_combination WHERE fk_product_parent = ".((int) $this->id);
->>>>>>> 503d1a04
 		$sql .= " AND entity IN (".getEntity('product').")";
 
 		$resql = $this->db->query($sql);
@@ -4721,11 +4656,7 @@
 	{
 		global $conf;
 		if (!empty($conf->variants->enabled)) {
-<<<<<<< HEAD
-			$sql = "SELECT rowid FROM ".MAIN_DB_PREFIX."product_attribute_combination WHERE fk_product_child = ".((int) $this->id)." AND entity IN (".getEntity('product').")";
-=======
 			$sql = "SELECT rowid FROM ".$this->db->prefix()."product_attribute_combination WHERE fk_product_child = ".((int) $this->id)." AND entity IN (".getEntity('product').")";
->>>>>>> 503d1a04
 
 			$query = $this->db->query($sql);
 
@@ -4800,13 +4731,8 @@
 		$sql = "SELECT p.rowid, p.ref, p.label as label, p.fk_product_type,";
 		$sql .= " pa.qty as qty, pa.fk_product_fils as id, pa.incdec,";
 		$sql .= " pa.rowid as fk_association, pa.rang";
-<<<<<<< HEAD
-		$sql .= " FROM ".MAIN_DB_PREFIX."product as p,";
-		$sql .= " ".MAIN_DB_PREFIX."product_association as pa";
-=======
 		$sql .= " FROM ".$this->db->prefix()."product as p,";
 		$sql .= " ".$this->db->prefix()."product_association as pa";
->>>>>>> 503d1a04
 		$sql .= " WHERE p.rowid = pa.fk_product_fils";
 		$sql .= " AND pa.fk_product_pere = ".((int) $id);
 		$sql .= " AND pa.fk_product_fils <> ".((int) $id); // This should not happens, it is to avoid infinite loop if it happens
@@ -5197,11 +5123,7 @@
 		$langs->load('products');
 
 		if (isset($this->finished) && $this->finished >= 0) {
-<<<<<<< HEAD
-			$sql = "SELECT label, code FROM ".MAIN_DB_PREFIX."c_product_nature where code = ".((int) $this->finished)." AND active=1";
-=======
 			$sql = "SELECT label, code FROM ".$this->db->prefix()."c_product_nature where code = ".((int) $this->finished)." AND active=1";
->>>>>>> 503d1a04
 			$resql = $this->db->query($sql);
 			if ($resql && $this->db->num_rows($resql) > 0) {
 				$res = $this->db->fetch_array($resql);
@@ -5943,11 +5865,7 @@
 			$label_type = 'short_label';
 		}
 
-<<<<<<< HEAD
-		$sql = "SELECT ".$label_type.", code from ".MAIN_DB_PREFIX."c_units where rowid = ".((int) $this->fk_unit);
-=======
 		$sql = "SELECT ".$label_type.", code from ".$this->db->prefix()."c_units where rowid = ".((int) $this->fk_unit);
->>>>>>> 503d1a04
 
 		$resql = $this->db->query($sql);
 		if ($resql && $this->db->num_rows($resql) > 0) {
