<?php
/* Copyright (C) 2001-2007 Rodolphe Quiedeville <rodolphe@quiedeville.org>
 * Copyright (C) 2004-2014 Laurent Destailleur  <eldy@users.sourceforge.net>
 * Copyright (C) 2005-2013 Regis Houssin        <regis.houssin@capnetworks.com>
 * Copyright (C) 2006      Andre Cianfarani     <acianfa@free.fr>
 * Copyright (C) 2007-2011 Jean Heimburger      <jean@tiaris.info>
 * Copyright (C) 2010-2013 Juanjo Menent        <jmenent@2byte.es>
 * Copyright (C) 2013-2014 Cedric GROSS	        <c.gross@kreiz-it.fr>
<<<<<<< HEAD
 * Copyright (C) 2013      Marcos García        <marcosgdf@gmail.com>
=======
 * Copyright (C) 2013-2014 Marcos García        <marcosgdf@gmail.com>
>>>>>>> a07852c6
 * Copyright (C) 2011-2014 Alexandre Spangaro   <alexandre.spangaro@gmail.com>
 *
 * This program is free software; you can redistribute it and/or modify
 * it under the terms of the GNU General Public License as published by
 * the Free Software Foundation; either version 3 of the License, or
 * (at your option) any later version.
 *
 * This program is distributed in the hope that it will be useful,
 * but WITHOUT ANY WARRANTY; without even the implied warranty of
 * MERCHANTABILITY or FITNESS FOR A PARTICULAR PURPOSE.  See the
 * GNU General Public License for more details.
 *
 * You should have received a copy of the GNU General Public License
 * along with this program. If not, see <http://www.gnu.org/licenses/>.
 */

/**
 *	\file       htdocs/product/class/product.class.php
 *	\ingroup    produit
 *	\brief      File of class to manage predefined products or services
 */
require_once DOL_DOCUMENT_ROOT .'/core/class/commonobject.class.php';
require_once DOL_DOCUMENT_ROOT.'/product/class/productbatch.class.php';


/**
 * Class to manage products or services
 */
class Product extends CommonObject
{
	public $element='product';
	public $table_element='product';
	public $fk_element='fk_product';
	protected $childtables=array('propaldet','commandedet','facturedet','contratdet','facture_fourn_det','commande_fournisseurdet');    // To test if we can delete object
	protected $isnolinkedbythird = 1;     // No field fk_soc
	protected $ismultientitymanaged = 1;	// 0=No test on entity, 1=Test with field entity, 2=Test with link by societe

	//! Identifiant unique
	var $id ;
	//! Ref
	var $ref;
	var $libelle;            // TODO deprecated
	var $label;
	var $description;
	//! Type 0 for regular product, 1 for service (Advanced feature: 2 for assembly kit, 3 for stock kit)
	var $type;
	//! Selling price
	var $price;				// Price net
	var $price_ttc;			// Price with tax
	var $price_min;         // Minimum price net
	var $price_min_ttc;     // Minimum price with tax
	//! Base price ('TTC' for price including tax or 'HT' for net price)
	var $price_base_type;
	//! Arrays for multiprices
	var $multiprices=array();
	var $multiprices_ttc=array();
	var $multiprices_base_type=array();
	var $multiprices_tva_tx=array();
	var $multiprices_recuperableonly=array();
	//! Price by quantity arrays
	var $price_by_qty;
	var $prices_by_qty=array();
	var $prices_by_qty_id=array();
	var $prices_by_qty_list=array();
	//! Default VAT rate of product
	var $tva_tx;
	//! French VAT NPR (0 or 1)
    var $tva_npr=0;
	//! Spanish local taxes
	var $localtax1_tx;
	var $localtax2_tx;

	//! Stock
	var $stock_reel;
	//! Average price value for product entry into stock (PMP)
	var $pmp;
    //! Stock alert
	var $seuil_stock_alerte;
	//! Ask for replenishment when $desiredstock < $stock_reel
	public $desiredstock;
	//! Duree de validite du service
	var $duration_value;
	//! Unite de duree
	var $duration_unit;
	// Statut indique si le produit est en vente '1' ou non '0'
	var $status;
	// Status indicate whether the product is available for purchase '1' or not '0'
	var $status_buy;
	// Statut indique si le produit est un produit fini '1' ou une matiere premiere '0'
	var $finished;
	// We must manage batch number, sell-by date and so on : '1':yes '0':no
	var $status_batch;

	var $customcode;       // Customs code
    var $country_id;       // Country origin id
	var $country_code;     // Country origin code (US, FR, ...)

	//! Unites de mesure
	var $weight;
	var $weight_units;
	var $length;
	var $length_units;
	var $surface;
	var $surface_units;
	var $volume;
	var $volume_units;

	var $accountancy_code_buy;
	var $accountancy_code_sell;

	//! barcode
	var $barcode;               // value
	var $barcode_type;          // id
	var $barcode_type_code;     // code (loaded by fetch_barcode). Example ean, isbn...
	var $barcode_type_label;    // label (loaded by fetch_barcode)
	var $barcode_type_coder;    // coder (loaded by fetch_barcode)

	var $stats_propale=array();
	var $stats_commande=array();
	var $stats_contrat=array();
	var $stats_facture=array();
	var $multilangs=array();

	//! Taille de l'image
	var $imgWidth;
	var $imgHeight;

	//! Canevas a utiliser si le produit n'est pas un produit generique
	var $canvas;

	var $import_key;
	var $date_creation;
	var $date_modification;

	//! Id du fournisseur
	var $product_fourn_id;

	//! Product ID already linked to a reference supplier
	var $product_id_already_linked;

	var $nbphoto;

	//! Contains detail of stock of product into each warehouse
	var $stock_warehouse=array();

	var $oldcopy;

	//note not visible on orders and invoices
	var $note;

	/**
	 *  Constructor
	 *
	 *  @param      DoliDB		$db      Database handler
	 */
	function __construct($db)
	{
		global $langs;

		$this->db = $db;
		$this->status = 0;
		$this->status_buy = 0;
		$this->nbphoto = 0;
		$this->stock_reel = 0;
		$this->seuil_stock_alerte = 0;
		$this->desiredstock = 0;
		$this->canvas = '';
		$this->status_batch=0;
	}

	/**
	 *    Check that ref and label are ok
	 *
	 *    @return     int         >1 if OK, <=0 if KO
	 */
	function check()
	{
		$this->ref = dol_sanitizeFileName(stripslashes($this->ref));

		$err = 0;
		if (dol_strlen(trim($this->ref)) == 0)
		$err++;

		if (dol_strlen(trim($this->libelle)) == 0)
		$err++;

		if ($err > 0)
		{
			return 0;
		}
		else
		{
			return 1;
		}
	}

	/**
	 *	Insert product into database
	 *
	 *	@param	User	$user     		User making insert
	 *  @param	int		$notrigger		Disable triggers
	 *	@return int			     		Id of product/service if OK, < 0 if KO
	 */
	function create($user,$notrigger=0)
	{
		global $conf, $langs;

        $error=0;

		// Clean parameters
		$this->ref = dol_string_nospecial(trim($this->ref));
		$this->libelle = trim($this->libelle);
		if (empty($this->type)) $this->type=0;
		$this->price_ttc=price2num($this->price_ttc);
		$this->price=price2num($this->price);
		$this->price_min_ttc=price2num($this->price_min_ttc);
		$this->price_min=price2num($this->price_min);
		if (empty($this->tva_tx))    	$this->tva_tx = 0;
		if (empty($this->tva_npr))    	$this->tva_npr = 0;
		//Local taxes
		if (empty($this->localtax1_tx)) $this->localtax1_tx = 0;
		if (empty($this->localtax2_tx)) $this->localtax2_tx = 0;

		if (empty($this->price))     	$this->price = 0;
		if (empty($this->price_min)) 	$this->price_min = 0;

		// Price by quantity
		if (empty($this->price_by_qty)) 	$this->price_by_qty = 0;

		if (empty($this->status))    	$this->status = 0;
		if (empty($this->status_buy))   $this->status_buy = 0;

		$price_ht=0;
		$price_ttc=0;
		$price_min_ht=0;
		$price_min_ttc=0;
		if ($this->price_base_type == 'TTC' && $this->price_ttc > 0)
		{
			$price_ttc = price2num($this->price_ttc,'MU');
			$price_ht = price2num($this->price_ttc / (1 + ($this->tva_tx / 100)),'MU');
		}
		if ($this->price_base_type != 'TTC' && $this->price > 0)
		{
			$price_ht = price2num($this->price,'MU');
			$price_ttc = price2num($this->price * (1 + ($this->tva_tx / 100)),'MU');
		}
		if (($this->price_min_ttc > 0) && ($this->price_base_type == 'TTC'))
		{
			$price_min_ttc = price2num($this->price_min_ttc,'MU');
			$price_min_ht = price2num($this->price_min_ttc / (1 + ($this->tva_tx / 100)),'MU');
		}
		if (($this->price_min > 0) && ($this->price_base_type != 'TTC'))
		{
			$price_min_ht = price2num($this->price_min,'MU');
			$price_min_ttc = price2num($this->price_min * (1 + ($this->tva_tx / 100)),'MU');
		}

    	$this->accountancy_code_buy = trim($this->accountancy_code_buy);
		$this->accountancy_code_sell= trim($this->accountancy_code_sell);

        // Barcode value
        $this->barcode=trim($this->barcode);

        // Check parameters
		if (empty($this->libelle))
		{
			$this->error='ErrorMandatoryParametersNotProvided';
			return -1;
		}
		if (empty($this->ref))
		{
			// Load object modCodeProduct
			$module=(! empty($conf->global->PRODUCT_CODEPRODUCT_ADDON)?$conf->global->PRODUCT_CODEPRODUCT_ADDON:'mod_codeproduct_leopard');
			if ($module != 'mod_codeproduct_leopard')	// Do not load module file for leopard
			{
				if (substr($module, 0, 16) == 'mod_codeproduct_' && substr($module, -3) == 'php')
				{
					$module = substr($module, 0, dol_strlen($module)-4);
				}
				dol_include_once('/core/modules/product/'.$module.'.php');
				$modCodeProduct = new $module;
				if (! empty($modCodeProduct->code_auto))
				{
					$this->ref = $modCodeProduct->getNextValue($this,$this->type);
				}
				unset($modCodeProduct);
			}
			if (empty($this->ref))
			{
				$this->error='ProductModuleNotSetupForAutoRef';
				return -2;
			}
		}

		dol_syslog(get_class($this)."::create ref=".$this->ref." price=".$this->price." price_ttc=".$this->price_ttc." tva_tx=".$this->tva_tx." price_base_type=".$this->price_base_type, LOG_DEBUG);

        $now=dol_now();

		$this->db->begin();

        // For automatic creation during create action (not used by Dolibarr GUI, can be used by scripts)
		if ($this->barcode == -1) $this->barcode = $this->get_barcode($this,$this->barcode_type_code);

		// Check more parameters
        // If error, this->errors[] is filled
        $result = $this->verify();

        if ($result >= 0)
        {
			$sql = "SELECT count(*) as nb";
			$sql.= " FROM ".MAIN_DB_PREFIX."product";
			$sql.= " WHERE entity IN (".getEntity('product', 1).")";
			$sql.= " AND ref = '" .$this->ref."'";

			$result = $this->db->query($sql);
			if ($result)
			{
				$obj = $this->db->fetch_object($result);
				if ($obj->nb == 0)
				{
					// Produit non deja existant
					$sql = "INSERT INTO ".MAIN_DB_PREFIX."product (";
					$sql.= "datec";
					$sql.= ", entity";
					$sql.= ", ref";
					$sql.= ", ref_ext";
					$sql.= ", price_min";
					$sql.= ", price_min_ttc";
					$sql.= ", label";
					$sql.= ", fk_user_author";
					$sql.= ", fk_product_type";
					$sql.= ", price";
					$sql.= ", price_ttc";
					$sql.= ", price_base_type";
					$sql.= ", tobuy";
					$sql.= ", tosell";
					$sql.= ", accountancy_code_buy";
					$sql.= ", accountancy_code_sell";
					$sql.= ", canvas";
					$sql.= ", finished";
					$sql.= ", tobatch";
					$sql.= ") VALUES (";
					$sql.= "'".$this->db->idate($now)."'";
					$sql.= ", ".$conf->entity;
					$sql.= ", '".$this->db->escape($this->ref)."'";
					$sql.= ", ".(! empty($this->ref_ext)?"'".$this->db->escape($this->ref_ext)."'":"null");
					$sql.= ", ".price2num($price_min_ht);
					$sql.= ", ".price2num($price_min_ttc);
					$sql.= ", ".(! empty($this->libelle)?"'".$this->db->escape($this->libelle)."'":"null");
					$sql.= ", ".$user->id;
					$sql.= ", ".$this->type;
					$sql.= ", ".price2num($price_ht);
					$sql.= ", ".price2num($price_ttc);
					$sql.= ", '".$this->price_base_type."'";
					$sql.= ", ".$this->status;
					$sql.= ", ".$this->status_buy;
					$sql.= ", '".$this->accountancy_code_buy."'";
					$sql.= ", '".$this->accountancy_code_sell."'";
					$sql.= ", '".$this->canvas."'";
					$sql.= ", ".((! isset($this->finished) || $this->finished < 0 || $this->finished == '') ? 'null' : (int) $this->finished);
					$sql.= ", ".((empty($this->status_batch) || $this->status_batch < 0)? '0':$this->status_batch);
					$sql.= ")";

					dol_syslog(get_class($this)."::Create sql=".$sql);
					$result = $this->db->query($sql);
					if ( $result )
					{
						$id = $this->db->last_insert_id(MAIN_DB_PREFIX."product");

						if ($id > 0)
						{
							$this->id				= $id;
							$this->price			= $price_ht;
							$this->price_ttc		= $price_ttc;
							$this->price_min		= $price_min_ht;
							$this->price_min_ttc	= $price_min_ttc;

							$result = $this->_log_price($user);
							if ($result > 0)
							{
								if ($this->update($id, $user, true, 'add') <= 0)
								{
								    $error++;
								}
							}
							else
							{
								$error++;
							    $this->error=$this->db->lasterror();
							}
						}
						else
						{
							$error++;
						    $this->error='ErrorFailedToGetInsertedId';
						}
					}
					else
					{
						$error++;
					    $this->error=$this->db->lasterror();
					}
				}
				else
				{
					// Product already exists with this ref
					$langs->load("products");
					$error++;
					$this->error = "ErrorProductAlreadyExists";
				}
			}
			else
			{
				$error++;
			    $this->error=$this->db->lasterror();
			}

			if (! $error && ! $notrigger)
			{
				// Appel des triggers
				include_once DOL_DOCUMENT_ROOT . '/core/class/interfaces.class.php';
				$interface=new Interfaces($this->db);
				$result=$interface->run_triggers('PRODUCT_CREATE',$this,$user,$langs,$conf);
				if ($result < 0) { $error++; $this->errors=$interface->errors; }
				// Fin appel triggers
			}

			if (! $error)
			{
				$this->db->commit();
				return $this->id;
			}
			else
			{
				$this->db->rollback();
				return -$error;
			}
        }
        else
       {
            $this->db->rollback();
            dol_syslog(get_class($this)."::Create fails verify ".join(',',$this->errors), LOG_WARNING);
            return -3;
        }

	}


    /**
     *    Check properties of product are ok (like name, barcode, ...).
     *    All properties must be already loaded on object (this->barcode, this->barcode_type_code, ...).
     *
     *    @return     int		0 if OK, <0 if KO
     */
    function verify()
    {
        $this->errors=array();

        $result = 0;
        $this->ref = trim($this->ref);

        if (! $this->ref)
        {
            $this->errors[] = 'ErrorBadRef';
            $result = -2;
        }

        $rescode = $this->check_barcode($this->barcode,$this->barcode_type_code);
        if ($rescode <> 0)
        {
        	if ($rescode == -1)
        	{
        		$this->errors[] = 'ErrorBadBarCodeSyntax';
        	}
        	if ($rescode == -2)
        	{
        		$this->errors[] = 'ErrorBarCodeRequired';
        	}
        	if ($rescode == -3)
        	{
        		$this->errors[] = 'ErrorBarCodeAlreadyUsed';
        	}
        	$result = -3;
        }

        return $result;
    }

    /**
     *  Check barcode
     *
     *	@param	string	$valuetotest	Value to test
     *  @param	string	$typefortest	Type of barcode (ISBN, EAN, ...)
     *  @return int						0 if OK
     * 									-1 ErrorBadBarCodeSyntax
     * 									-2 ErrorBarCodeRequired
     * 									-3 ErrorBarCodeAlreadyUsed
     */
    function check_barcode($valuetotest,$typefortest)
    {
        global $conf;
        if (! empty($conf->barcode->enabled) && ! empty($conf->global->BARCODE_PRODUCT_ADDON_NUM))
        {
        	$module=strtolower($conf->global->BARCODE_PRODUCT_ADDON_NUM);

            $dirsociete=array_merge(array('/core/modules/barcode/'),$conf->modules_parts['barcode']);
            foreach ($dirsociete as $dirroot)
            {
                $res=dol_include_once($dirroot.$module.'.php');
                if ($res) break;
            }

            $mod = new $module();

            dol_syslog(get_class($this)."::check_barcode value=".$valuetotest." type=".$typefortest." module=".$module);
            $result = $mod->verif($this->db, $valuetotest, $this, 0, $typefortest);
            return $result;
        }
        else
		{
            return 0;
        }
    }

	/**
	 *	Update a record into database
	 *
	 *	@param	int		$id         Id of product
	 *	@param  User	$user       Object user making update
	 *	@param	int		$notrigger	Disable triggers
	 *	@param	string	$action		Current action for hookmanager ('add' or 'update')
	 *	@return int         		1 if OK, -1 if ref already exists, -2 if other error
	 */
	function update($id, $user, $notrigger=false, $action='update')
	{
		global $langs, $conf, $hookmanager;

		$error=0;

		// Check parameters
		if (! $this->libelle) $this->libelle = 'MISSING LABEL';

		// Clean parameters
		$this->ref = dol_string_nospecial(trim($this->ref));
		$this->libelle = trim($this->libelle);
		$this->description = trim($this->description);
		$this->note = (isset($this->note) ? trim($this->note) : null);
		$this->weight = price2num($this->weight);
		$this->weight_units = trim($this->weight_units);
		$this->length = price2num($this->length);
		$this->length_units = trim($this->length_units);
		$this->surface = price2num($this->surface);
		$this->surface_units = trim($this->surface_units);
		$this->volume = price2num($this->volume);
		$this->volume_units = trim($this->volume_units);
		if (empty($this->tva_tx))    			$this->tva_tx = 0;
		if (empty($this->tva_npr))    			$this->tva_npr = 0;
		if (empty($this->localtax1_tx))			$this->localtax1_tx = 0;
		if (empty($this->localtax2_tx))			$this->localtax2_tx = 0;
		if (empty($this->status))				$this->status = 0;
		if (empty($this->status_buy))			$this->status_buy = 0;

        if (empty($this->country_id))           $this->country_id = 0;

        // Barcode value
        $this->barcode=trim($this->barcode);

		$this->accountancy_code_buy = trim($this->accountancy_code_buy);
		$this->accountancy_code_sell= trim($this->accountancy_code_sell);


        $this->db->begin();

        // Check name is required and codes are ok or unique.
        // If error, this->errors[] is filled
        if ($action != 'add')
        {
        	$result = $this->verify();	// We don't check when update called during a create because verify was already done
        }

        if ($result >= 0)
        {
            if (empty($this->oldcopy))
            {
                $org=new self($this->db);
                $org->fetch($this->id);
                $this->oldcopy=$org;
            }
            // test if batch management is activated on existing product
            if ($this->hasbatch() && !$this->oldcopy->hasbatch())
            {
                $this->load_stock();
                foreach ($this->stock_warehouse as $idW => $ObjW)
                {
                    $qty_batch = 0;
                    foreach ($ObjW->detail_batch as $detail)    
                    {
                        $qty_batch += $detail->qty;
                    }
                    // Quantities in batch details are not same same as stock quantity
                    // So we add a default batch record
                    if ($ObjW->real <> $qty_batch)
                    {
                        $ObjBatch = new Productbatch($this->db);
                        $ObjBatch->batch = $langs->trans('BatchDefaultNumber');
                        $ObjBatch->qty = $ObjW->real - $qty_batch;
                        $ObjBatch->fk_product_stock = $ObjW->id;
                        if ($ObjBatch->create($user,1) < 0)
                        { 
                            $error++;
                            $this->errors=$ObjBatch->errors;
                        }
                    }
                }    
            }
	        // For automatic creation
	        if ($this->barcode == -1) $this->barcode = $this->get_barcode($this,$this->barcode_type_code);

			$sql = "UPDATE ".MAIN_DB_PREFIX."product";
			$sql.= " SET label = '" . $this->db->escape($this->libelle) ."'";
			$sql.= ", ref = '" . $this->ref ."'";
			$sql.= ", ref_ext = ".(! empty($this->ref_ext)?"'".$this->db->escape($this->ref_ext)."'":"null");
			$sql.= ", tva_tx = " . $this->tva_tx;
			$sql.= ", recuperableonly = " . $this->tva_npr;
			$sql.= ", localtax1_tx = " . $this->localtax1_tx;
			$sql.= ", localtax2_tx = " . $this->localtax2_tx;

			$sql.= ", barcode = ". (empty($this->barcode)?"null":"'".$this->db->escape($this->barcode)."'");
			$sql.= ", fk_barcode_type = ". (empty($this->barcode_type)?"null":$this->db->escape($this->barcode_type));

			$sql.= ", tosell = " . $this->status;
			$sql.= ", tobuy = " . $this->status_buy;
			$sql.= ", tobatch = " . ((empty($this->status_batch) || $this->status_batch < 0) ? '0' : $this->status_batch);
			$sql.= ", finished = " . ((! isset($this->finished) || $this->finished < 0) ? "null" : (int) $this->finished);
			$sql.= ", weight = " . ($this->weight!='' ? "'".$this->weight."'" : 'null');
			$sql.= ", weight_units = " . ($this->weight_units!='' ? "'".$this->weight_units."'": 'null');
			$sql.= ", length = " . ($this->length!='' ? "'".$this->length."'" : 'null');
			$sql.= ", length_units = " . ($this->length_units!='' ? "'".$this->length_units."'" : 'null');
			$sql.= ", surface = " . ($this->surface!='' ? "'".$this->surface."'" : 'null');
			$sql.= ", surface_units = " . ($this->surface_units!='' ? "'".$this->surface_units."'" : 'null');
			$sql.= ", volume = " . ($this->volume!='' ? "'".$this->volume."'" : 'null');
			$sql.= ", volume_units = " . ($this->volume_units!='' ? "'".$this->volume_units."'" : 'null');
			$sql.= ", seuil_stock_alerte = " . ((isset($this->seuil_stock_alerte) && $this->seuil_stock_alerte != '') ? "'".$this->seuil_stock_alerte."'" : "null");
			$sql.= ", description = '" . $this->db->escape($this->description) ."'";
			$sql.= ", url = " . ($this->url?"'".$this->db->escape($this->url)."'":'null');
			$sql.= ", customcode = '" .        $this->db->escape($this->customcode) ."'";
	        $sql.= ", fk_country = " . ($this->country_id > 0 ? $this->country_id : 'null');
	        $sql.= ", note = ".(isset($this->note) ? "'" .$this->db->escape($this->note)."'" : 'null');
			$sql.= ", duration = '" . $this->duration_value . $this->duration_unit ."'";
			$sql.= ", accountancy_code_buy = '" . $this->accountancy_code_buy."'";
			$sql.= ", accountancy_code_sell= '" . $this->accountancy_code_sell."'";
			$sql.= ", desiredstock = " . ((isset($this->desiredstock) && $this->desiredstock != '') ? $this->desiredstock : "null");
			$sql.= " WHERE rowid = " . $id;

			dol_syslog(get_class($this)."update sql=".$sql);
			$resql=$this->db->query($sql);
			if ($resql)
			{
				$this->id = $id;

				// Multilangs
				if (! empty($conf->global->MAIN_MULTILANGS))
				{
					if ( $this->setMultiLangs() < 0)
					{
						$this->error=$langs->trans("Error")." : ".$this->db->error()." - ".$sql;
						return -2;
					}
				}

				// Actions on extra fields (by external module or standard code)
				$hookmanager->initHooks(array('productdao'));
				$parameters=array('id'=>$this->id);
				$reshook=$hookmanager->executeHooks('insertExtraFields',$parameters,$this,$action);    // Note that $action and $object may have been modified by some hooks
				if (empty($reshook))
				{
					if (empty($conf->global->MAIN_EXTRAFIELDS_DISABLED)) // For avoid conflicts if trigger used
					{
						$result=$this->insertExtraFields();
						if ($result < 0)
						{
							$error++;
						}
					}
				}
				else if ($reshook < 0) $error++;

				if (! $error && ! $notrigger)
				{
					// Appel des triggers
					include_once DOL_DOCUMENT_ROOT . '/core/class/interfaces.class.php';
					$interface=new Interfaces($this->db);
					$result=$interface->run_triggers('PRODUCT_MODIFY',$this,$user,$langs,$conf);
					if ($result < 0) { $error++; $this->errors=$interface->errors; }
					// Fin appel triggers
				}

				if (! $error && (is_object($this->oldcopy) && $this->oldcopy->ref != $this->ref))
				{
					// We remove directory
					if ($conf->product->dir_output)
					{
						$olddir = $conf->product->dir_output . "/" . dol_sanitizeFileName($this->oldcopy->ref);
						$newdir = $conf->product->dir_output . "/" . dol_sanitizeFileName($this->ref);
						if (file_exists($olddir))
						{
							include_once DOL_DOCUMENT_ROOT . '/core/lib/files.lib.php';
							$res=dol_move($olddir, $newdir);
							if (! $res)
							{
								$this->error='ErrorFailToMoveDir';
								$error++;
							}
						}
					}
				}

				if (! $error)
				{
					$this->db->commit();
					return 1;
				}
				else
				{
					$this->db->rollback();
					return -$error;
				}
			}
			else
			{
				if ($this->db->errno() == 'DB_ERROR_RECORD_ALREADY_EXISTS')
				{
					$this->error=$langs->trans("Error")." : ".$langs->trans("ErrorProductAlreadyExists",$this->ref);
					$this->db->rollback();
					return -1;
				}
				else
				{
					$this->error=$langs->trans("Error")." : ".$this->db->error()." - ".$sql;
					$this->db->rollback();
					return -2;
				}
			}
        }
        else
       {
            $this->db->rollback();
            dol_syslog(get_class($this)."::Update fails verify ".join(',',$this->errors), LOG_WARNING);
            return -3;
        }
	}

	/**
	 *  Delete a product from database (if not used)
	 *
	 *	@param      int		$id         Product id (usage of this is deprecated, delete should be called without parameters on a fetched object)
	 * 	@return		int					< 0 if KO, 0 = Not possible, > 0 if OK
	 */
	function delete($id=0)
	{
		global $conf,$user,$langs;
		require_once DOL_DOCUMENT_ROOT . '/core/lib/files.lib.php';

		$error=0;

		// Clean parameters
		if (empty($id)) $id=$this->id;
		else $this->fetch($id);

		// Check parameters
		if (empty($id))
		{
			$this->error = "Object must be fetched before calling delete";
			return -1;
		}
		if (($this->type == 0 && empty($user->rights->produit->supprimer)) || ($this->type == 1 && empty($user->rights->service->supprimer)))
		{
			$this->error = "ErrorForbidden";
			return 0;
		}

		$objectisused = $this->isObjectUsed($id);
		if (empty($objectisused))
		{
			$this->db->begin();

			if (! $error)
			{
				// Appel des triggers
				include_once DOL_DOCUMENT_ROOT . '/core/class/interfaces.class.php';
				$interface=new Interfaces($this->db);
				$result=$interface->run_triggers('PRODUCT_DELETE',$this,$user,$langs,$conf);
				if ($result < 0) {
					$error++; $this->errors=$interface->errors;
				}
				// Fin appel triggers
			}

			// Delete all child tables
			$elements = array('product_fournisseur_price','product_price','product_lang','categorie_product','product_stock');
			foreach($elements as $table)
			{
				if (! $error)
				{
					$sql = "DELETE FROM ".MAIN_DB_PREFIX.$table;
					$sql.= " WHERE fk_product = ".$id;
					dol_syslog(get_class($this).'::delete sql='.$sql, LOG_DEBUG);
					$result = $this->db->query($sql);
					if (! $result)
					{
						$error++;
						$this->errors[] = $this->db->lasterror();
						dol_syslog(get_class($this).'::delete error '.$this->error, LOG_ERR);
					}
				}
			}

			// Delete product
			if (! $error)
			{
				$sqlz = "DELETE FROM ".MAIN_DB_PREFIX."product";
				$sqlz.= " WHERE rowid = ".$id;
				dol_syslog(get_class($this).'::delete sql='.$sqlz, LOG_DEBUG);
				$resultz = $this->db->query($sqlz);
				if ( ! $resultz )
				{
					$error++;
					$this->errors[] = $this->db->lasterror();
					dol_syslog(get_class($this).'::delete error '.$this->error, LOG_ERR);
				}
			}

			if (! $error)
			{
				// We remove directory
				$ref = dol_sanitizeFileName($this->ref);
				if ($conf->product->dir_output)
				{
					$dir = $conf->product->dir_output . "/" . $ref;
					if (file_exists($dir))
					{
						$res=@dol_delete_dir_recursive($dir);
						if (! $res)
						{
							$this->errors[] = 'ErrorFailToDeleteDir';
							$error++;
						}
					}
				}
			}

			// Remove extrafields
			if ((! $error) && (empty($conf->global->MAIN_EXTRAFIELDS_DISABLED))) // For avoid conflicts if trigger used
			{
				$result=$this->deleteExtraFields();
				if ($result < 0)
				{
					$error++;
					dol_syslog(get_class($this)."::delete error -4 ".$this->error, LOG_ERR);
				}
			}

			if (! $error)
			{
				$this->db->commit();
				return 1;
			}
			else
			{
				foreach($this->errors as $errmsg)
				{
					dol_syslog(get_class($this)."::delete ".$errmsg, LOG_ERR);
					$this->error.=($this->error?', '.$errmsg:$errmsg);
				}
				$this->db->rollback();
				return -$error;
			}
		}
		else
		{
			$this->error = "ErrorRecordIsUsedCantDelete";
			return 0;
		}
	}

	/**
	 *	Update or add a translation for a product
	 *
	 *	@return		int		<0 if KO, >0 if OK
	 */
	function setMultiLangs()
	{
		global $langs;

		$langs_available = $langs->get_available_languages();
		$current_lang = $langs->getDefaultLang();

		foreach ($langs_available as $key => $value)
		{
			$sql = "SELECT rowid";
			$sql.= " FROM ".MAIN_DB_PREFIX."product_lang";
			$sql.= " WHERE fk_product=".$this->id;
			$sql.= " AND lang='".$key."'";

			$result = $this->db->query($sql);

			if ($key == $current_lang)
			{
				if ($this->db->num_rows($result)) // si aucune ligne dans la base
				{
					$sql2 = "UPDATE ".MAIN_DB_PREFIX."product_lang";
					$sql2.= " SET label='".$this->db->escape($this->libelle)."',";
					$sql2.= " description='".$this->db->escape($this->description)."',";
					$sql2.= " note='".$this->db->escape($this->note)."'";
					$sql2.= " WHERE fk_product=".$this->id." AND lang='".$key."'";
				}
				else
				{
					$sql2 = "INSERT INTO ".MAIN_DB_PREFIX."product_lang (fk_product, lang, label, description, note)";
					$sql2.= " VALUES(".$this->id.",'".$key."','". $this->db->escape($this->libelle);
					$sql2.= "','".$this->db->escape($this->description);
					$sql2.= "','".$this->db->escape($this->note)."')";
				}
				dol_syslog(get_class($this).'::setMultiLangs sql='.$sql2);
				if (! $this->db->query($sql2))
				{
					$this->error=$this->db->lasterror();
					dol_syslog(get_class($this).'::setMultiLangs error='.$this->error, LOG_ERR);
					return -1;
				}
			}
			else if (isset($this->multilangs["$key"]))
			{
				if ($this->db->num_rows($result)) // si aucune ligne dans la base
				{
					$sql2 = "UPDATE ".MAIN_DB_PREFIX."product_lang";
					$sql2.= " SET label='".$this->db->escape($this->multilangs["$key"]["label"])."',";
					$sql2.= " description='".$this->db->escape($this->multilangs["$key"]["description"])."',";
					$sql2.= " note='".$this->db->escape($this->multilangs["$key"]["note"])."'";
					$sql2.= " WHERE fk_product=".$this->id." AND lang='".$key."'";
				}
				else
				{
					$sql2 = "INSERT INTO ".MAIN_DB_PREFIX."product_lang (fk_product, lang, label, description, note)";
					$sql2.= " VALUES(".$this->id.",'".$key."','". $this->db->escape($this->multilangs["$key"]["label"]);
					$sql2.= "','".$this->db->escape($this->multilangs["$key"]["description"]);
					$sql2.= "','".$this->db->escape($this->multilangs["$key"]["note"])."')";
				}

				// on ne sauvegarde pas des champs vides
				if ( $this->multilangs["$key"]["label"] || $this->multilangs["$key"]["description"] || $this->multilangs["$key"]["note"] )
				dol_syslog(get_class($this).'::setMultiLangs sql='.$sql2);
				if (! $this->db->query($sql2))
				{
					$this->error=$this->db->lasterror();
					dol_syslog(get_class($this).'::setMultiLangs error='.$this->error, LOG_ERR);
					return -1;
				}
			}
		}
		return 1;
	}

	/**
	 *	Delete a language for this product
	 *
	 *  @param		string	$langtodelete		Language to delete
	 *	@return		int							<0 if KO, >0 if OK
	 */
	function delMultiLangs($langtodelete)
	{
		$sql = "DELETE FROM ".MAIN_DB_PREFIX."product_lang";
		$sql.= " WHERE fk_product=".$this->id." AND lang='".$this->db->escape($langtodelete)."'";

		dol_syslog("Delete translation sql=".$sql);
		$result = $this->db->query($sql);
		if ($result)
		{
			return 1;
		}
		else
		{
			$this->error="Error: ".$this->db->error()." - ".$sql;
			return -1;
		}
	}

	/**
	 *	Load array this->multilangs
	 *
	 *	@return		int		<0 if KO, >0 if OK
	 */
	function getMultiLangs()
	{
		global $langs;

		$current_lang = $langs->getDefaultLang();

		$sql = "SELECT lang, label, description, note";
		$sql.= " FROM ".MAIN_DB_PREFIX."product_lang";
		$sql.= " WHERE fk_product=".$this->id;

		$result = $this->db->query($sql);
		if ($result)
		{
			while ( $obj = $this->db->fetch_object($result) )
			{
				//print 'lang='.$obj->lang.' current='.$current_lang.'<br>';
				if( $obj->lang == $current_lang ) // si on a les traduct. dans la langue courante on les charge en infos principales.
				{
					$this->label		= $obj->label;
					$this->description	= $obj->description;
					$this->note			= $obj->note;

				}
				$this->multilangs["$obj->lang"]["label"]		= $obj->label;
				$this->multilangs["$obj->lang"]["description"]	= $obj->description;
				$this->multilangs["$obj->lang"]["note"]			= $obj->note;
			}
			return 1;
		}
		else
		{
			$this->error="Error: ".$this->db->error()." - ".$sql;
			return -1;
		}
	}



	/**
	 *  Ajoute un changement de prix en base dans l'historique des prix
	 *
	 *	@param  	User	$user       Objet utilisateur qui modifie le prix
	 *	@param		int		$level		price level to change
	 *	@return		int					<0 if KO, >0 if OK
	 */
	function _log_price($user,$level=0)
	{
		global $conf;

		$now=dol_now();

		// Add new price
		$sql = "INSERT INTO ".MAIN_DB_PREFIX."product_price(price_level,date_price,fk_product,fk_user_author,price,price_ttc,price_base_type,tosell,tva_tx,recuperableonly,";
		$sql.= " localtax1_tx, localtax2_tx, price_min,price_min_ttc,price_by_qty,entity) ";
		$sql.= " VALUES(".($level?$level:1).", '".$this->db->idate($now)."',".$this->id.",".$user->id.",".$this->price.",".$this->price_ttc.",'".$this->price_base_type."',".$this->status.",".$this->tva_tx.",".$this->tva_npr.",";
		$sql.= " ".$this->localtax1_tx.",".$this->localtax2_tx.",".$this->price_min.",".$this->price_min_ttc.",".$this->price_by_qty.",".$conf->entity;
		$sql.= ")";

		dol_syslog(get_class($this)."_log_price sql=".$sql);
		$resql=$this->db->query($sql);
		if(! $resql)
		{
			$this->error=$this->db->error();
			dol_print_error($this->db);
			return -1;
		}
		else
		{
			return 1;
		}
	}


	/**
	 *  Delete a price line
	 *
	 * 	@param		User	$user	Object user
	 * 	@param		int		$rowid	Line id to delete
	 * 	@return		int				<0 if KO, >0 if OK
	 */
	function log_price_delete($user,$rowid)
	{
		$sql = "DELETE FROM ".MAIN_DB_PREFIX."product_price";
		$sql.= " WHERE rowid=".$rowid;

		dol_syslog(get_class($this)."log_price_delete sql=".$sql, LOG_DEBUG);
		$resql=$this->db->query($sql);
		if ($resql)
		{
			return 1;
		}
		else
		{
			$this->error=$this->db->lasterror();
			return -1;
		}

	}


	/**
	 *	Read price used by a provider
	 *	We enter as input couple prodfournprice/qty or triplet qty/product_id/fourn_ref
	 *
	 *  @param     	int		$prodfournprice     Id du tarif = rowid table product_fournisseur_price
	 *  @param     	double	$qty                Quantity asked
	 *	@param		int		$product_id			Filter on a particular product id
	 * 	@param		string	$fourn_ref			Filter on a supplier ref
	 *  @return    	int 						<-1 if KO, -1 if qty not enough, 0 si ok mais rien trouve, id_product si ok et trouve. May also initialize some properties like (->ref_supplier, buyprice, fourn_pu, vatrate_supplier...)
	 */
	function get_buyprice($prodfournprice,$qty,$product_id=0,$fourn_ref=0)
	{
		$result = 0;

		// We do select by searching with qty and prodfournprice
		$sql = "SELECT pfp.rowid, pfp.price as price, pfp.quantity as quantity,";
		$sql.= " pfp.fk_product, pfp.ref_fourn, pfp.fk_soc, pfp.tva_tx";
		$sql.= " FROM ".MAIN_DB_PREFIX."product_fournisseur_price as pfp";
		$sql.= " WHERE pfp.rowid = ".$prodfournprice;
		if ($qty) $sql.= " AND pfp.quantity <= ".$qty;

		dol_syslog(get_class($this)."::get_buyprice sql=".$sql);
		$resql = $this->db->query($sql);
		if ($resql)
		{
			$obj = $this->db->fetch_object($resql);
			if ($obj && $obj->quantity > 0)		// If found
			{
				$this->buyprice = $obj->price;                      // \deprecated
				$this->fourn_pu = $obj->price / $obj->quantity;     // Prix unitaire du produit pour le fournisseur $fourn_id
				$this->ref_fourn = $obj->ref_fourn;                 // Ref supplier
				$this->vatrate_supplier = $obj->tva_tx;             // Vat ref supplier
				$result=$obj->fk_product;
				return $result;
			}
			else
			{
				// We do same select again but searching with qty, ref and id product
				$sql = "SELECT pfp.rowid, pfp.price as price, pfp.quantity as quantity, pfp.fk_soc,";
				$sql.= " pfp.fk_product, pfp.ref_fourn as ref_supplier, pfp.tva_tx";
				$sql.= " FROM ".MAIN_DB_PREFIX."product_fournisseur_price as pfp";
				$sql.= " WHERE pfp.ref_fourn = '".$fourn_ref."'";
				$sql.= " AND pfp.fk_product = ".$product_id;
				$sql.= " AND pfp.quantity <= ".$qty;
				$sql.= " ORDER BY pfp.quantity DESC";
				$sql.= " LIMIT 1";

				dol_syslog(get_class($this)."::get_buyprice sql=".$sql);
				$resql = $this->db->query($sql);
				if ($resql)
				{
					$obj = $this->db->fetch_object($resql);
					if ($obj && $obj->quantity > 0)		// If found
					{
						$this->buyprice = $obj->price;                      // deprecated
						$this->fourn_qty = $obj->quantity;					// min quantity for price
						$this->fourn_pu = $obj->price / $obj->quantity;     // Prix unitaire du produit pour le fournisseur $fourn_id
						$this->ref_fourn = $obj->ref_supplier;              // deprecated
						$this->ref_supplier = $obj->ref_supplier;           // Ref supplier
						$this->vatrate_supplier = $obj->tva_tx;             // Vat ref supplier
						$result=$obj->fk_product;
						return $result;
					}
					else
					{
						return -1;	// Ce produit n'existe pas avec cette ref fournisseur ou existe mais qte insuffisante
					}
				}
				else
				{
					$this->error=$this->db->error();
					dol_syslog(get_class($this)."::get_buyprice ".$this->error, LOG_ERR);
					return -3;
				}
			}
		}
		else
		{
			$this->error=$this->db->error();
			dol_syslog(get_class($this)."::get_buyprice ".$this->error, LOG_ERR);
			return -2;
		}
	}


	/**
	 *	Modify price of a product/Service
	 *
	 *	@param  	double	$newprice		New price
	 *	@param  	string	$newpricebase	HT or TTC
	 *	@param  	User	$user        	Object user that make change
	 *	@param  	double	$newvat			New VAT Rate
	 *  @param		double	$newminprice	New price min
	 *  @param		int		$level			0=standard, >0 = level if multilevel prices
	 *  @param     	int		$newnpr         0=Standard vat rate, 1=Special vat rate for French NPR VAT
	 *  @param     	int		$newpsq         1 if it has price by quantity
	 * 	@return		int						<0 if KO, >0 if OK
	 */
	function updatePrice($newprice, $newpricebase, $user, $newvat='',$newminprice='', $level=0, $newnpr=0, $newpsq=0)
	{
		global $conf,$langs;

		$id=$this->id;

		dol_syslog(get_class($this)."update_price id=".$id." newprice=".$newprice." newpricebase=".$newpricebase." newminprice=".$newminprice." level=".$level." npr=".$newnpr);

		// Clean parameters
		if (empty($this->tva_tx))  $this->tva_tx=0;
        if (empty($newnpr)) $newnpr=0;

		// Check parameters
		if ($newvat == '') $newvat=$this->tva_tx;
		if (! empty($newminprice) && ($newminprice > $newprice))
		{
			$this->error='ErrorPricCanBeLowerThanMinPrice';
			return -1;
		}

		if ($newprice!='' || $newprice==0)
		{
			if ($newpricebase == 'TTC')
			{
				$price_ttc = price2num($newprice,'MU');
				$price = price2num($newprice) / (1 + ($newvat / 100));
				$price = price2num($price,'MU');

				if ($newminprice!='' || $newminprice==0)
				{
					$price_min_ttc = price2num($newminprice,'MU');
					$price_min = price2num($newminprice) / (1 + ($newvat / 100));
					$price_min = price2num($price_min,'MU');
				}
				else
				{
					$price_min=0;
					$price_min_ttc=0;
				}
			}
			else
			{
				$price = price2num($newprice,'MU');
				$price_ttc = ( $newnpr != 1 ) ? price2num($newprice) * (1 + ($newvat / 100)) : $price;
				$price_ttc = price2num($price_ttc,'MU');

				if ($newminprice!='' || $newminprice==0)
				{
					$price_min = price2num($newminprice,'MU');
					$price_min_ttc = price2num($newminprice) * (1 + ($newvat / 100));
					$price_min_ttc = price2num($price_min_ttc,'MU');
					//print 'X'.$newminprice.'-'.$price_min;
				}
				else
				{
					$price_min=0;
					$price_min_ttc=0;
				}
			}
			//print 'x'.$id.'-'.$newprice.'-'.$newpricebase.'-'.$price.'-'.$price_ttc.'-'.$price_min.'-'.$price_min_ttc;


			//Local taxes
			$localtax1=get_localtax($newvat,1);
			$localtax2=get_localtax($newvat,2);
			if (empty($localtax1)) $localtax1=0;	// If = '' then = 0
			if (empty($localtax2)) $localtax2=0;	// If = '' then = 0

			// Ne pas mettre de quote sur les numeriques decimaux.
			// Ceci provoque des stockages avec arrondis en base au lieu des valeurs exactes.
			$sql = "UPDATE ".MAIN_DB_PREFIX."product SET";
			$sql.= " price_base_type='".$newpricebase."',";
			$sql.= " price=".$price.",";
			$sql.= " price_ttc=".$price_ttc.",";
			$sql.= " price_min=".$price_min.",";
			$sql.= " price_min_ttc=".$price_min_ttc.",";
			$sql.= " localtax1_tx=".($localtax1>=0?$localtax1:'NULL').",";
			$sql.= " localtax2_tx=".($localtax2>=0?$localtax2:'NULL').",";
			$sql.= " tva_tx='".price2num($newvat)."',";
            $sql.= " recuperableonly='".$newnpr."'";
			$sql.= " WHERE rowid = ".$id;

			dol_syslog(get_class($this)."update_price sql=".$sql, LOG_DEBUG);
			$resql=$this->db->query($sql);
			if ($resql)
			{
				$this->price = $price;
				$this->price_ttc = $price_ttc;
				$this->price_min = $price_min;
				$this->price_min_ttc = $price_min_ttc;
				$this->price_base_type = $newpricebase;
				$this->tva_tx = $newvat;
				$this->tva_npr = $newnpr;
				//Local taxes
				$this->localtax1_tx = $localtax1;
				$this->localtax2_tx = $localtax2;

				// Price by quantity
				$this->price_by_qty = $newpsq;

				$this->_log_price($user,$level);	// Save price for level into table product_price

				$this->level = $level;				// Store level of price edited for trigger

				// Appel des triggers
				include_once(DOL_DOCUMENT_ROOT . "/core/class/interfaces.class.php");
				$interface=new Interfaces($this->db);
				$result=$interface->run_triggers('PRODUCT_PRICE_MODIFY',$this,$user,$langs,$conf);
				if ($result < 0)
				{
					$error++; $this->errors=$interface->errors;
				}
				// Fin appel triggers
			}
			else
			{
				dol_print_error($this->db);
			}
		}

		return 1;
	}


	/**
	 *  Load a product in memory from database
	 *
	 *  @param	int		$id      	Id of product/service to load
	 *  @param  string	$ref     	Ref of product/service to load
	 *  @param	string	$ref_ext	Ref ext of product/service to load
	 *  @return int     			<0 if KO, 0 if not found, >0 if OK
	 */
	function fetch($id='',$ref='',$ref_ext='')
	{
	    include_once DOL_DOCUMENT_ROOT.'/core/lib/company.lib.php';

		global $langs, $conf;

		dol_syslog(get_class($this)."::fetch id=".$id." ref=".$ref." ref_ext=".$ref_ext);

		// Check parameters
		if (! $id && ! $ref && ! $ref_ext)
		{
			$this->error='ErrorWrongParameters';
			dol_print_error(get_class($this)."::fetch ".$this->error, LOG_ERR);
			return -1;
		}

		$sql = "SELECT rowid, ref, label, description, url, note, customcode, fk_country, price, price_ttc,";
		$sql.= " price_min, price_min_ttc, price_base_type, tva_tx, recuperableonly as tva_npr, localtax1_tx, localtax2_tx, tosell,";
		$sql.= " tobuy, fk_product_type, duration, seuil_stock_alerte, canvas,";
		$sql.= " weight, weight_units, length, length_units, surface, surface_units, volume, volume_units, barcode, fk_barcode_type, finished,";
		$sql.= " accountancy_code_buy, accountancy_code_sell, stock, pmp,";
		$sql.= " datec, tms, import_key, entity, desiredstock, tobatch";
		$sql.= " ,ref_ext";
		$sql.= " FROM ".MAIN_DB_PREFIX."product";
		if ($id) $sql.= " WHERE rowid = ".$this->db->escape($id);
		else
		{
			$sql.= " WHERE entity IN (".getEntity($this->element, 1).")";
			if ($ref) $sql.= " AND ref = '".$this->db->escape($ref)."'";
			else if ($ref_ext) $sql.= " AND ref_ext = '".$this->db->escape($ref_ext)."'";
		}

		dol_syslog(get_class($this)."::fetch sql=".$sql);
		$resql = $this->db->query($sql);
		if ( $resql )
		{
			if ($this->db->num_rows($resql) > 0)
			{
				$obj = $this->db->fetch_object($resql);

				$this->id						= $obj->rowid;
				$this->ref						= $obj->ref;
				$this->libelle					= $obj->label;		// TODO deprecated
				$this->label					= $obj->label;
				$this->description				= $obj->description;
				$this->url						= $obj->url;
				$this->note						= $obj->note;

				$this->type						= $obj->fk_product_type;
				$this->status					= $obj->tosell;
				$this->status_buy				= $obj->tobuy;
				$this->status_batch				= $obj->tobatch;

	            $this->customcode				= $obj->customcode;
	            $this->country_id				= $obj->fk_country;
	            $this->country_code				= getCountry($this->country_id,2,$this->db);
	            $this->price					= $obj->price;
				$this->price_ttc				= $obj->price_ttc;
				$this->price_min				= $obj->price_min;
				$this->price_min_ttc			= $obj->price_min_ttc;
				$this->price_base_type			= $obj->price_base_type;
				$this->tva_tx					= $obj->tva_tx;
				//! French VAT NPR
				$this->tva_npr					= $obj->tva_npr;
				//! Spanish local taxes
				$this->localtax1_tx				= $obj->localtax1_tx;
				$this->localtax2_tx				= $obj->localtax2_tx;

				$this->finished					= $obj->finished;
				$this->duration					= $obj->duration;
				$this->duration_value			= substr($obj->duration,0,dol_strlen($obj->duration)-1);
				$this->duration_unit			= substr($obj->duration,-1);
				$this->canvas					= $obj->canvas;
				$this->weight					= $obj->weight;
				$this->weight_units				= $obj->weight_units;
				$this->length					= $obj->length;
				$this->length_units				= $obj->length_units;
				$this->surface					= $obj->surface;
				$this->surface_units			= $obj->surface_units;
				$this->volume					= $obj->volume;
				$this->volume_units				= $obj->volume_units;
				$this->barcode					= $obj->barcode;
				$this->barcode_type				= $obj->fk_barcode_type;

				$this->accountancy_code_buy		= $obj->accountancy_code_buy;
				$this->accountancy_code_sell	= $obj->accountancy_code_sell;

				$this->seuil_stock_alerte		= $obj->seuil_stock_alerte;
				$this->desiredstock             = $obj->desiredstock;
				$this->stock_reel				= $obj->stock;
				$this->pmp						= $obj->pmp;

				$this->date_creation			= $obj->datec;
				$this->date_modification		= $obj->tms;
				$this->import_key				= $obj->import_key;
				$this->entity					= $obj->entity;
				
				$this->ref_ext					= $obj->ref_ext;

				$this->db->free($resql);
				
				
				// Retreive all extrafield for thirdparty
				// fetch optionals attributes and labels
				require_once(DOL_DOCUMENT_ROOT.'/core/class/extrafields.class.php');
				$extrafields=new ExtraFields($this->db);
				$extralabels=$extrafields->fetch_name_optionals_label($this->table_element,true);
				$this->fetch_optionals($this->id,$extralabels);


				// multilangs
				if (! empty($conf->global->MAIN_MULTILANGS)) $this->getMultiLangs();

				// Load multiprices array
				if (! empty($conf->global->PRODUIT_MULTIPRICES))
				{
					for ($i=1; $i <= $conf->global->PRODUIT_MULTIPRICES_LIMIT; $i++)
					{
						$sql = "SELECT price, price_ttc, price_min, price_min_ttc,";
						$sql.= " price_base_type, tva_tx, tosell, price_by_qty, rowid, recuperableonly";
						$sql.= " FROM ".MAIN_DB_PREFIX."product_price";
						$sql.= " WHERE entity IN (".getEntity('productprice', 1).")";
						$sql.= " AND price_level=".$i;
						$sql.= " AND fk_product = '".$this->id."'";
						$sql.= " ORDER BY date_price DESC";
						$sql.= " LIMIT 1";
						$resql = $this->db->query($sql);
						if ($resql)
						{
							$result = $this->db->fetch_array($resql);

							$this->multiprices[$i]=$result["price"];
							$this->multiprices_ttc[$i]=$result["price_ttc"];
							$this->multiprices_min[$i]=$result["price_min"];
							$this->multiprices_min_ttc[$i]=$result["price_min_ttc"];
							$this->multiprices_base_type[$i]=$result["price_base_type"];
							$this->multiprices_tva_tx[$i]=$result["tva_tx"];
							$this->multiprices_recuperableonly[$i]=$result["recuperableonly"];

							// Price by quantity
							$this->prices_by_qty[$i]=$result["price_by_qty"];
							$this->prices_by_qty_id[$i]=$result["rowid"];
							// Récuperation de la liste des prix selon qty si flag positionné
							if ($this->prices_by_qty[$i] == 1)
							{
								$sql = "SELECT rowid,price, unitprice, quantity, remise_percent, remise";
								$sql.= " FROM ".MAIN_DB_PREFIX."product_price_by_qty";
								$sql.= " WHERE fk_product_price = '".$this->prices_by_qty_id[$i]."'";
								$sql.= " ORDER BY quantity ASC";
								$resultat=array();
								$resql = $this->db->query($sql);
								if ($resql)
								{
									$ii=0;
									while ($result= $this->db->fetch_array($resql)) {
										$resultat[$ii]=array();
										$resultat[$ii]["rowid"]=$result["rowid"];
										$resultat[$ii]["price"]= $result["price"];
										$resultat[$ii]["unitprice"]= $result["unitprice"];
										$resultat[$ii]["quantity"]= $result["quantity"];
										$resultat[$ii]["remise_percent"]= $result["remise_percent"];
										$resultat[$ii]["remise"]= $result["remise"];
										$ii++;
									}
									$this->prices_by_qty_list[$i]=$resultat;
								}
								else
								{
									dol_print_error($this->db);
									return -1;
								}
							}
						}
						else
						{
							dol_print_error($this->db);
							return -1;
						}
					}
				} else if (! empty($conf->global->PRODUIT_CUSTOMER_PRICES_BY_QTY))
				{
					$sql = "SELECT price, price_ttc, price_min, price_min_ttc,";
					$sql.= " price_base_type, tva_tx, tosell, price_by_qty, rowid";
					$sql.= " FROM ".MAIN_DB_PREFIX."product_price";
					$sql.= " WHERE fk_product = '".$this->id."'";
					$sql.= " ORDER BY date_price DESC";
					$sql.= " LIMIT 1";
					$resql = $this->db->query($sql);
					if ($resql)
					{
						$result = $this->db->fetch_array($resql);

						// Price by quantity
						$this->prices_by_qty[0]=$result["price_by_qty"];
						$this->prices_by_qty_id[0]=$result["rowid"];
						// Récuperation de la liste des prix selon qty si flag positionné
						if ($this->prices_by_qty[0] == 1)
						{
							$sql = "SELECT rowid,price, unitprice, quantity, remise_percent, remise";
							$sql.= " FROM ".MAIN_DB_PREFIX."product_price_by_qty";
							$sql.= " WHERE fk_product_price = '".$this->prices_by_qty_id[0]."'";
							$sql.= " ORDER BY quantity ASC";
							$resultat=array();
							$resql = $this->db->query($sql);
							if ($resql)
							{
								$ii=0;
								while ($result= $this->db->fetch_array($resql)) {
									$resultat[$ii]=array();
									$resultat[$ii]["rowid"]=$result["rowid"];
									$resultat[$ii]["price"]= $result["price"];
									$resultat[$ii]["unitprice"]= $result["unitprice"];
									$resultat[$ii]["quantity"]= $result["quantity"];
									$resultat[$ii]["remise_percent"]= $result["remise_percent"];
									$resultat[$ii]["remise"]= $result["remise"];
									$ii++;
								}
								$this->prices_by_qty_list[0]=$resultat;
							}
							else
							{
								dol_print_error($this->db);
								return -1;
							}
						}
					}
					else
					{
						dol_print_error($this->db);
						return -1;
					}
				}

				// We should not load stock at each fetch. If someone need stock, he must call load_stock after fetch.
				//$res=$this->load_stock();

				// instead we just init the stock_warehouse array
				$this->stock_warehouse = array();

				return 1;
			}
			else
			{
				return 0;
			}
		}
		else
		{
			dol_print_error($this->db);
			return -1;
		}
	}


	/**
	 *  Charge tableau des stats propale pour le produit/service
	 *
	 *  @param    int	$socid      Id societe
	 *  @return   array       		Tableau des stats
	 */
	function load_stats_propale($socid=0)
	{
		global $conf;
		global $user;

		$sql = "SELECT COUNT(DISTINCT p.fk_soc) as nb_customers, COUNT(DISTINCT p.rowid) as nb,";
		$sql.= " COUNT(pd.rowid) as nb_rows, SUM(pd.qty) as qty";
		$sql.= " FROM ".MAIN_DB_PREFIX."propaldet as pd";
		$sql.= ", ".MAIN_DB_PREFIX."propal as p";
		$sql.= ", ".MAIN_DB_PREFIX."societe as s";
		if (!$user->rights->societe->client->voir && !$socid) $sql .= ", ".MAIN_DB_PREFIX."societe_commerciaux as sc";
		$sql.= " WHERE p.rowid = pd.fk_propal";
		$sql.= " AND p.fk_soc = s.rowid";
		$sql.= " AND p.entity = ".$conf->entity;
		$sql.= " AND pd.fk_product = ".$this->id;
		if (!$user->rights->societe->client->voir && !$socid) $sql .= " AND p.fk_soc = sc.fk_soc AND sc.fk_user = " .$user->id;
		//$sql.= " AND pr.fk_statut != 0";
		if ($socid > 0)	$sql.= " AND p.fk_soc = ".$socid;

		$result = $this->db->query($sql);
		if ( $result )
		{
			$obj=$this->db->fetch_object($result);
			$this->stats_propale['customers']=$obj->nb_customers;
			$this->stats_propale['nb']=$obj->nb;
			$this->stats_propale['rows']=$obj->nb_rows;
			$this->stats_propale['qty']=$obj->qty?$obj->qty:0;
			return 1;
		}
		else
		{
			$this->error=$this->db->error();
			return -1;
		}
	}


	/**
	 *  Charge tableau des stats commande client pour le produit/service
	 *
	 *  @param    int	$socid       	Id societe pour filtrer sur une societe
	 *  @param    int	$filtrestatut   Id statut pour filtrer sur un statut
	 *  @return   array       			Tableau des stats
	 */
	function load_stats_commande($socid=0,$filtrestatut='')
	{
		global $conf,$user;

		$sql = "SELECT COUNT(DISTINCT c.fk_soc) as nb_customers, COUNT(DISTINCT c.rowid) as nb,";
		$sql.= " COUNT(cd.rowid) as nb_rows, SUM(cd.qty) as qty";
		$sql.= " FROM ".MAIN_DB_PREFIX."commandedet as cd";
		$sql.= ", ".MAIN_DB_PREFIX."commande as c";
		$sql.= ", ".MAIN_DB_PREFIX."societe as s";
		if (!$user->rights->societe->client->voir && !$socid) $sql.= ", ".MAIN_DB_PREFIX."societe_commerciaux as sc";
		$sql.= " WHERE c.rowid = cd.fk_commande";
		$sql.= " AND c.fk_soc = s.rowid";
		$sql.= " AND c.entity = ".$conf->entity;
		$sql.= " AND cd.fk_product = ".$this->id;
		if (!$user->rights->societe->client->voir && !$socid) $sql.= " AND c.fk_soc = sc.fk_soc AND sc.fk_user = " .$user->id;
		if ($socid > 0)	$sql.= " AND c.fk_soc = ".$socid;
		if ($filtrestatut <> '') $sql.= " AND c.fk_statut in (".$filtrestatut.")";

		$result = $this->db->query($sql);
		if ( $result )
		{
			$obj=$this->db->fetch_object($result);
			$this->stats_commande['customers']=$obj->nb_customers;
			$this->stats_commande['nb']=$obj->nb;
			$this->stats_commande['rows']=$obj->nb_rows;
			$this->stats_commande['qty']=$obj->qty?$obj->qty:0;
			return 1;
		}
		else
		{
			$this->error=$this->db->error();
			return -1;
		}
	}

	/**
	 *  Charge tableau des stats commande fournisseur pour le produit/service
	 *
	 *  @param    int		$socid       	Id societe pour filtrer sur une societe
	 *  @param    string	$filtrestatut  	Id des statuts pour filtrer sur des statuts
	 *  @return   array       				Tableau des stats
	 */
	function load_stats_commande_fournisseur($socid=0,$filtrestatut='')
	{
		global $conf,$user;

		$sql = "SELECT COUNT(DISTINCT c.fk_soc) as nb_suppliers, COUNT(DISTINCT c.rowid) as nb,";
		$sql.= " COUNT(cd.rowid) as nb_rows, SUM(cd.qty) as qty";
		$sql.= " FROM ".MAIN_DB_PREFIX."commande_fournisseurdet as cd";
		$sql.= ", ".MAIN_DB_PREFIX."commande_fournisseur as c";
		$sql.= ", ".MAIN_DB_PREFIX."societe as s";
		if (!$user->rights->societe->client->voir && !$socid) $sql.= ", ".MAIN_DB_PREFIX."societe_commerciaux as sc";
		$sql.= " WHERE c.rowid = cd.fk_commande";
		$sql.= " AND c.fk_soc = s.rowid";
		$sql.= " AND c.entity = ".$conf->entity;
		$sql.= " AND cd.fk_product = ".$this->id;
		if (!$user->rights->societe->client->voir && !$socid) $sql.= " AND c.fk_soc = sc.fk_soc AND sc.fk_user = " .$user->id;
		if ($socid > 0) $sql.= " AND c.fk_soc = ".$socid;
		if ($filtrestatut != '') $sql.= " AND c.fk_statut in (".$filtrestatut.")"; // Peut valoir 0

		$result = $this->db->query($sql);
		if ( $result )
		{
			$obj=$this->db->fetch_object($result);
			$this->stats_commande_fournisseur['suppliers']=$obj->nb_suppliers;
			$this->stats_commande_fournisseur['nb']=$obj->nb;
			$this->stats_commande_fournisseur['rows']=$obj->nb_rows;
			$this->stats_commande_fournisseur['qty']=$obj->qty?$obj->qty:0;
			return 1;
		}
		else
		{
			$this->error=$this->db->error().' sql='.$sql;
			return -1;
		}
	}

	/**
	 *  Charge tableau des stats expedition client pour le produit/service
	 *
	 *  @param    int	$socid       	Id societe pour filtrer sur une societe
	 *  @param    int	$filtrestatut  	Id statut pour filtrer sur un statut
	 *  @return   array       			Tableau des stats
	 */
	function load_stats_sending($socid=0,$filtrestatut='')
	{
		global $conf,$user;

		$sql = "SELECT COUNT(DISTINCT e.fk_soc) as nb_customers, COUNT(DISTINCT e.rowid) as nb,";
		$sql.= " COUNT(ed.rowid) as nb_rows, SUM(ed.qty) as qty";
		$sql.= " FROM ".MAIN_DB_PREFIX."expeditiondet as ed";
		$sql.= ", ".MAIN_DB_PREFIX."commandedet as cd";
		$sql.= ", ".MAIN_DB_PREFIX."commande as c";
		$sql.= ", ".MAIN_DB_PREFIX."expedition as e";
		$sql.= ", ".MAIN_DB_PREFIX."societe as s";
		if (!$user->rights->societe->client->voir && !$socid) $sql.= ", ".MAIN_DB_PREFIX."societe_commerciaux as sc";
		$sql.= " WHERE e.rowid = ed.fk_expedition";
		$sql.= " AND c.rowid = cd.fk_commande";
		$sql.= " AND e.fk_soc = s.rowid";
		$sql.= " AND e.entity = ".$conf->entity;
		$sql.= " AND ed.fk_origin_line = cd.rowid";
		$sql.= " AND cd.fk_product = ".$this->id;
		if (!$user->rights->societe->client->voir && !$socid) $sql.= " AND e.fk_soc = sc.fk_soc AND sc.fk_user = " .$user->id;
		if ($socid > 0)	$sql.= " AND e.fk_soc = ".$socid;
		if ($filtrestatut <> '') $sql.= " AND c.fk_statut in (".$filtrestatut.")";

		$result = $this->db->query($sql);
		if ( $result )
		{
			$obj=$this->db->fetch_object($result);
			$this->stats_expedition['customers']=$obj->nb_customers;
			$this->stats_expedition['nb']=$obj->nb;
			$this->stats_expedition['rows']=$obj->nb_rows;
			$this->stats_expedition['qty']=$obj->qty?$obj->qty:0;
			return 1;
		}
		else
		{
			$this->error=$this->db->error();
			return -1;
		}
	}

	/**
	 *  Charge tableau des stats réception fournisseur pour le produit/service
	 *
	 *  @param    int	$socid       	Id societe pour filtrer sur une societe
	 *  @param    int	$filtrestatut  	Id statut pour filtrer sur un statut
	 *  @return   array       			Tableau des stats
	 */
	function load_stats_reception($socid=0,$filtrestatut='')
	{
		global $conf,$user;

		$sql = "SELECT COUNT(DISTINCT cf.fk_soc) as nb_customers, COUNT(DISTINCT cf.rowid) as nb,";
		$sql.= " COUNT(fd.rowid) as nb_rows, SUM(fd.qty) as qty";
		$sql.= " FROM ".MAIN_DB_PREFIX."commande_fournisseur_dispatch as fd";
		$sql.= ", ".MAIN_DB_PREFIX."commande_fournisseur as cf";
		$sql.= ", ".MAIN_DB_PREFIX."societe as s";
		if (!$user->rights->societe->client->voir && !$socid) $sql.= ", ".MAIN_DB_PREFIX."societe_commerciaux as sc";
		$sql.= " WHERE cf.rowid = fd.fk_commande";
		$sql.= " AND cf.fk_soc = s.rowid";
		$sql.= " AND cf.entity = ".$conf->entity;
		$sql.= " AND fd.fk_product = ".$this->id;
		if (!$user->rights->societe->client->voir && !$socid) $sql.= " AND cf.fk_soc = sc.fk_soc AND sc.fk_user = " .$user->id;
		if ($socid > 0)	$sql.= " AND cf.fk_soc = ".$socid;
		if ($filtrestatut <> '') $sql.= " AND cf.fk_statut in (".$filtrestatut.")";

		$result = $this->db->query($sql);
		if ( $result )
		{
			$obj=$this->db->fetch_object($result);
			$this->stats_reception['suppliers']=$obj->nb_customers;
			$this->stats_reception['nb']=$obj->nb;
			$this->stats_reception['rows']=$obj->nb_rows;
			$this->stats_reception['qty']=$obj->qty?$obj->qty:0;
			return 1;
		}
		else
		{
			$this->error=$this->db->error();
			return -1;
		}
	}
	
	/**
	 *  Charge tableau des stats contrat pour le produit/service
	 *
	 *  @param    int	$socid      Id societe
	 *  @return   array       		Tableau des stats
	 */
	function load_stats_contrat($socid=0)
	{
		global $conf;
		global $user;

		$sql = "SELECT COUNT(DISTINCT c.fk_soc) as nb_customers, COUNT(DISTINCT c.rowid) as nb,";
		$sql.= " COUNT(cd.rowid) as nb_rows, SUM(cd.qty) as qty";
		$sql.= " FROM ".MAIN_DB_PREFIX."contratdet as cd";
		$sql.= ", ".MAIN_DB_PREFIX."contrat as c";
		$sql.= ", ".MAIN_DB_PREFIX."societe as s";
		if (!$user->rights->societe->client->voir && !$socid) $sql.= ", ".MAIN_DB_PREFIX."societe_commerciaux as sc";
		$sql.= " WHERE c.rowid = cd.fk_contrat";
		$sql.= " AND c.fk_soc = s.rowid";
		$sql.= " AND c.entity = ".$conf->entity;
		$sql.= " AND cd.fk_product = ".$this->id;
		if (!$user->rights->societe->client->voir && !$socid) $sql.= " AND c.fk_soc = sc.fk_soc AND sc.fk_user = " .$user->id;
		//$sql.= " AND c.statut != 0";
		if ($socid > 0)	$sql.= " AND c.fk_soc = ".$socid;

		$result = $this->db->query($sql);
		if ( $result )
		{
			$obj=$this->db->fetch_object($result);
			$this->stats_contrat['customers']=$obj->nb_customers;
			$this->stats_contrat['nb']=$obj->nb;
			$this->stats_contrat['rows']=$obj->nb_rows;
			$this->stats_contrat['qty']=$obj->qty?$obj->qty:0;
			return 1;
		}
		else
		{
			$this->error=$this->db->error().' sql='.$sql;
			return -1;
		}
	}

	/**
	 *  Charge tableau des stats facture pour le produit/service
	 *
	 *  @param    int		$socid      Id societe
	 *  @return   array       			Tableau des stats
	 */
	function load_stats_facture($socid=0)
	{
		global $conf;
		global $user;

		$sql = "SELECT COUNT(DISTINCT f.fk_soc) as nb_customers, COUNT(DISTINCT f.rowid) as nb,";
		$sql.= " COUNT(fd.rowid) as nb_rows, SUM(fd.qty) as qty";
		$sql.= " FROM ".MAIN_DB_PREFIX."facturedet as fd";
		$sql.= ", ".MAIN_DB_PREFIX."facture as f";
		$sql.= ", ".MAIN_DB_PREFIX."societe as s";
		if (!$user->rights->societe->client->voir && !$socid) $sql.= ", ".MAIN_DB_PREFIX."societe_commerciaux as sc";
		$sql.= " WHERE f.rowid = fd.fk_facture";
		$sql.= " AND f.fk_soc = s.rowid";
		$sql.= " AND f.entity = ".$conf->entity;
		$sql.= " AND fd.fk_product = ".$this->id;
		if (!$user->rights->societe->client->voir && !$socid) $sql.= " AND f.fk_soc = sc.fk_soc AND sc.fk_user = " .$user->id;
		//$sql.= " AND f.fk_statut != 0";
		if ($socid > 0)	$sql .= " AND f.fk_soc = ".$socid;

		$result = $this->db->query($sql);
		if ( $result )
		{
			$obj=$this->db->fetch_object($result);
			$this->stats_facture['customers']=$obj->nb_customers;
			$this->stats_facture['nb']=$obj->nb;
			$this->stats_facture['rows']=$obj->nb_rows;
			$this->stats_facture['qty']=$obj->qty?$obj->qty:0;
			return 1;
		}
		else
		{
			$this->error=$this->db->error();
			return -1;
		}
	}

	/**
	 *  Charge tableau des stats facture pour le produit/service
	 *
	 *  @param    int		$socid      Id societe
	 *  @return   array       			Tableau des stats
	 */
	function load_stats_facture_fournisseur($socid=0)
	{
		global $conf;
		global $user;

		$sql = "SELECT COUNT(DISTINCT f.fk_soc) as nb_suppliers, COUNT(DISTINCT f.rowid) as nb,";
		$sql.= " COUNT(fd.rowid) as nb_rows, SUM(fd.qty) as qty";
		$sql.= " FROM ".MAIN_DB_PREFIX."facture_fourn_det as fd";
		$sql.= ", ".MAIN_DB_PREFIX."facture_fourn as f";
		$sql.= ", ".MAIN_DB_PREFIX."societe as s";
		if (!$user->rights->societe->client->voir && !$socid) $sql.= ", ".MAIN_DB_PREFIX."societe_commerciaux as sc";
		$sql.= " WHERE f.rowid = fd.fk_facture_fourn";
		$sql.= " AND f.fk_soc = s.rowid";
		$sql.= " AND f.entity = ".$conf->entity;
		$sql.= " AND fd.fk_product = ".$this->id;
		if (!$user->rights->societe->client->voir && !$socid) $sql.= " AND f.fk_soc = sc.fk_soc AND sc.fk_user = " .$user->id;
		//$sql.= " AND f.fk_statut != 0";
		if ($socid > 0)	$sql .= " AND f.fk_soc = ".$socid;

		$result = $this->db->query($sql);
		if ( $result )
		{
			$obj=$this->db->fetch_object($result);
			$this->stats_facture_fournisseur['suppliers']=$obj->nb_suppliers;
			$this->stats_facture_fournisseur['nb']=$obj->nb;
			$this->stats_facture_fournisseur['rows']=$obj->nb_rows;
			$this->stats_facture_fournisseur['qty']=$obj->qty?$obj->qty:0;
			return 1;
		}
		else
		{
			$this->error=$this->db->error();
			return -1;
		}
	}

	/**
	 *  Return an array formated for showing graphs
	 *
	 *  @param		string	$sql        Request to execute
	 *  @param		string	$mode		'byunit'=number of unit, 'bynumber'=nb of entities
	 *  @return   	array       		<0 if KO, result[month]=array(valuex,valuey) where month is 0 to 11
	 */
	function _get_stats($sql,$mode)
	{
		$resql = $this->db->query($sql);
		if ($resql)
		{
			$num = $this->db->num_rows($resql);
			$i = 0;
			while ($i < $num)
			{
				$arr = $this->db->fetch_array($resql);
				if ($mode == 'byunit')   $tab[$arr[1]] = $arr[0];	// 1st field
				if ($mode == 'bynumber') $tab[$arr[1]] = $arr[2];	// 3rd field
				$i++;
			}
		}
		else
		{
			$this->error=$this->db->error().' sql='.$sql;
			return -1;
		}

		$year = strftime('%Y',time());
		$month = strftime('%m',time());
		$result = array();

		for ($j = 0 ; $j < 12 ; $j++)
		{
			$idx=ucfirst(dol_trunc(dol_print_date(dol_mktime(12,0,0,$month,1,$year),"%b"),3,'right','UTF-8',1));
			$monthnum=sprintf("%02s",$month);

			$result[$j] = array($idx,isset($tab[$year.$month])?$tab[$year.$month]:0);
			//            $result[$j] = array($monthnum,isset($tab[$year.$month])?$tab[$year.$month]:0);

			$month = "0".($month - 1);
			if (dol_strlen($month) == 3)
			{
				$month = substr($month,1);
			}
			if ($month == 0)
			{
				$month = 12;
				$year = $year - 1;
			}
		}

		return array_reverse($result);
	}


	/**
	 *  Return nb of units or customers invoices in which product is included
	 *
	 *  @param  	int		$socid      Limit count on a particular third party id
	 *  @param		string	$mode		'byunit'=number of unit, 'bynumber'=nb of entities
	 * 	@return   	array       		<0 if KO, result[month]=array(valuex,valuey) where month is 0 to 11
	 */
	function get_nb_vente($socid,$mode)
	{
		global $conf;
		global $user;

		$sql = "SELECT sum(d.qty), date_format(f.datef, '%Y%m')";
		if ($mode == 'bynumber') $sql.= ", count(DISTINCT f.rowid)";
		$sql.= " FROM ".MAIN_DB_PREFIX."facturedet as d, ".MAIN_DB_PREFIX."facture as f, ".MAIN_DB_PREFIX."societe as s";
		if (!$user->rights->societe->client->voir && !$socid) $sql.= ", ".MAIN_DB_PREFIX."societe_commerciaux as sc";
		$sql.= " WHERE f.rowid = d.fk_facture";
		$sql.= " AND d.fk_product =".$this->id;
		$sql.= " AND f.fk_soc = s.rowid";
		$sql.= " AND f.entity = ".$conf->entity;
		if (!$user->rights->societe->client->voir && !$socid) $sql.= " AND f.fk_soc = sc.fk_soc AND sc.fk_user = " .$user->id;
		if ($socid > 0)	$sql.= " AND f.fk_soc = $socid";
		$sql.= " GROUP BY date_format(f.datef,'%Y%m')";
		$sql.= " ORDER BY date_format(f.datef,'%Y%m') DESC";

		return $this->_get_stats($sql,$mode);
	}


	/**
	 *  Return nb of units or supplier invoices in which product is included
	 *
	 *  @param  	int		$socid      Limit count on a particular third party id
	 * 	@param		string	$mode		'byunit'=number of unit, 'bynumber'=nb of entities
	 * 	@return   	array       		<0 if KO, result[month]=array(valuex,valuey) where month is 0 to 11
	 */
	function get_nb_achat($socid,$mode)
	{
		global $conf;
		global $user;

		$sql = "SELECT sum(d.qty), date_format(f.datef, '%Y%m')";
		if ($mode == 'bynumber') $sql.= ", count(DISTINCT f.rowid)";
		$sql.= " FROM ".MAIN_DB_PREFIX."facture_fourn_det as d, ".MAIN_DB_PREFIX."facture_fourn as f, ".MAIN_DB_PREFIX."societe as s";
		if (!$user->rights->societe->client->voir && !$socid) $sql.= ", ".MAIN_DB_PREFIX."societe_commerciaux as sc";
		$sql.= " WHERE f.rowid = d.fk_facture_fourn";
		$sql.= " AND d.fk_product =".$this->id;
		$sql.= " AND f.fk_soc = s.rowid";
		$sql.= " AND f.entity = ".$conf->entity;
		if (!$user->rights->societe->client->voir && !$socid) $sql.= " AND f.fk_soc = sc.fk_soc AND sc.fk_user = " .$user->id;
		if ($socid > 0)	$sql.= " AND f.fk_soc = $socid";
		$sql.= " GROUP BY date_format(f.datef,'%Y%m')";
		$sql.= " ORDER BY date_format(f.datef,'%Y%m') DESC";

		$resarray=$this->_get_stats($sql,$mode);
		return $resarray;
	}

	/**
	 *  Return nb of units or proposals in which product is included
	 *
	 *  @param  	int		$socid      Limit count on a particular third party id
	 * 	@param		string	$mode		'byunit'=number of unit, 'bynumber'=nb of entities
	 * 	@return   	array       		<0 if KO, result[month]=array(valuex,valuey) where month is 0 to 11
	 */
	function get_nb_propal($socid,$mode)
	{
		global $conf;
		global $user;

		$sql = "SELECT sum(d.qty), date_format(p.datep, '%Y%m')";
		if ($mode == 'bynumber') $sql.= ", count(DISTINCT p.rowid)";
		$sql.= " FROM ".MAIN_DB_PREFIX."propaldet as d, ".MAIN_DB_PREFIX."propal as p, ".MAIN_DB_PREFIX."societe as s";
		if (!$user->rights->societe->client->voir && !$socid) $sql .= ", ".MAIN_DB_PREFIX."societe_commerciaux as sc";
		$sql.= " WHERE p.rowid = d.fk_propal";
		$sql.= " AND d.fk_product =".$this->id;
		$sql.= " AND p.fk_soc = s.rowid";
		$sql.= " AND p.entity = ".$conf->entity;
		if (!$user->rights->societe->client->voir && !$socid) $sql.= " AND p.fk_soc = sc.fk_soc AND sc.fk_user = " .$user->id;
		if ($socid > 0)	$sql.= " AND p.fk_soc = ".$socid;
		$sql.= " GROUP BY date_format(p.datep,'%Y%m')";
		$sql.= " ORDER BY date_format(p.datep,'%Y%m') DESC";

		return $this->_get_stats($sql,$mode);
	}

	/**
	 *  Return nb of units or orders in which product is included
	 *
	 *  @param  	int		$socid      Limit count on a particular third party id
	 *  @param		string	$mode		'byunit'=number of unit, 'bynumber'=nb of entities
	 * 	@return   	array       		<0 if KO, result[month]=array(valuex,valuey) where month is 0 to 11
	 */
	function get_nb_order($socid,$mode)
	{
		global $conf, $user;

		$sql = "SELECT sum(d.qty), date_format(c.date_commande, '%Y%m')";
		if ($mode == 'bynumber') $sql.= ", count(DISTINCT c.rowid)";
		$sql.= " FROM ".MAIN_DB_PREFIX."commandedet as d, ".MAIN_DB_PREFIX."commande as c, ".MAIN_DB_PREFIX."societe as s";
		if (!$user->rights->societe->client->voir && !$socid) $sql .= ", ".MAIN_DB_PREFIX."societe_commerciaux as sc";
		$sql.= " WHERE c.rowid = d.fk_commande";
		$sql.= " AND d.fk_product =".$this->id;
		$sql.= " AND c.fk_soc = s.rowid";
		$sql.= " AND c.entity = ".$conf->entity;
		if (!$user->rights->societe->client->voir && !$socid) $sql.= " AND c.fk_soc = sc.fk_soc AND sc.fk_user = " .$user->id;
		if ($socid > 0)	$sql.= " AND c.fk_soc = ".$socid;
		$sql.= " GROUP BY date_format(c.date_commande,'%Y%m')";
		$sql.= " ORDER BY date_format(c.date_commande,'%Y%m') DESC";

		return $this->_get_stats($sql,$mode);
	}

	/**
	 *  Return nb of units or orders in which product is included
	 *
	 *  @param  	int		$socid      Limit count on a particular third party id
	 *  @param		string	$mode		'byunit'=number of unit, 'bynumber'=nb of entities
	 * 	@return   	array       		<0 if KO, result[month]=array(valuex,valuey) where month is 0 to 11
	 */
	function get_nb_ordersupplier($socid,$mode)
	{
		global $conf, $user;

		$sql = "SELECT sum(d.qty), date_format(c.date_commande, '%Y%m')";
		if ($mode == 'bynumber') $sql.= ", count(DISTINCT c.rowid)";
		$sql.= " FROM ".MAIN_DB_PREFIX."commande_fournisseurdet as d, ".MAIN_DB_PREFIX."commande_fournisseur as c, ".MAIN_DB_PREFIX."societe as s";
		if (!$user->rights->fournisseur->lire && !$socid) $sql .= ", ".MAIN_DB_PREFIX."societe_commerciaux as sc";
		$sql.= " WHERE c.rowid = d.fk_commande";
		$sql.= " AND d.fk_product =".$this->id;
		$sql.= " AND c.fk_soc = s.rowid";
		$sql.= " AND c.entity = ".$conf->entity;
		if (!$user->rights->societe->client->voir && !$socid) $sql.= " AND c.fk_soc = sc.fk_soc AND sc.fk_user = " .$user->id;
		if ($socid > 0)	$sql.= " AND c.fk_soc = ".$socid;
		$sql.= " GROUP BY date_format(c.date_commande,'%Y%m')";
		$sql.= " ORDER BY date_format(c.date_commande,'%Y%m') DESC";

		return $this->_get_stats($sql,$mode);
	}

	/**
	 *  Lie un produit associe au produit/service
	 *
	 *  @param      int	$id_pere    Id du produit auquel sera lie le produit a lier
	 *  @param      int	$id_fils    Id du produit a lier
	 *  @param		int	$qty		Quantity
	 *  @return     int        		< 0 if KO, > 0 if OK
	 */
	function add_sousproduit($id_pere, $id_fils,$qty)
	{
		// Clean parameters
		if (! is_numeric($id_pere)) $id_pere=0;
		if (! is_numeric($id_fils)) $id_fils=0;

		$result=$this->del_sousproduit($id_pere, $id_fils);
		if ($result < 0) return $result;

		// Check not already father of id_pere (to avoid father -> child -> father links)
		$sql = 'SELECT fk_product_pere from '.MAIN_DB_PREFIX.'product_association';
		$sql .= ' WHERE fk_product_pere  = '.$id_fils.' AND fk_product_fils = '.$id_pere;
		if (! $this->db->query($sql))
		{
			dol_print_error($this->db);
			return -1;
		}
		else
		{
			$result = $this->db->query($sql);
			if ($result)
			{
				$num = $this->db->num_rows($result);
				if($num > 0)
				{
					$this->error="isFatherOfThis";
					return -1;
				}
				else
				{
					$sql = 'INSERT INTO '.MAIN_DB_PREFIX.'product_association(fk_product_pere,fk_product_fils,qty)';
					$sql .= ' VALUES ('.$id_pere.', '.$id_fils.', '.$qty.')';
					if (! $this->db->query($sql))
					{
						dol_print_error($this->db);
						return -1;
					}
					else
					{
						return 1;
					}
				}
			}
		}
	}

	/**
	 *  Retire le lien entre un sousproduit et un produit/service
	 *
	 *  @param      int	$fk_parent		Id du produit auquel ne sera plus lie le produit lie
	 *  @param      int	$fk_child		Id du produit a ne plus lie
	 *  @return     int			    	< 0 if KO, > 0 if OK
	 */
	function del_sousproduit($fk_parent, $fk_child)
	{
		if (! is_numeric($fk_parent)) $fk_parent=0;
		if (! is_numeric($fk_child)) $fk_child=0;

		$sql = "DELETE FROM ".MAIN_DB_PREFIX."product_association";
		$sql.= " WHERE fk_product_pere  = ".$fk_parent;
		$sql.= " AND fk_product_fils = ".$fk_child;

		dol_syslog(get_class($this).'::del_sousproduit sql='.$sql);
		if (! $this->db->query($sql))
		{
			dol_print_error($this->db);
			return -1;
		}

		return 1;
	}

	/**
	 *  Verifie si c'est un sous-produit
	 *
	 *  @param      int	$fk_parent		Id du produit auquel le produit est lie
	 *  @param      int	$fk_child		Id du produit lie
	 *  @return     int			    	< 0 si erreur, > 0 si ok
	 */
	function is_sousproduit($fk_parent, $fk_child)
	{
		$sql = "SELECT fk_product_pere, qty";
		$sql.= " FROM ".MAIN_DB_PREFIX."product_association";
		$sql.= " WHERE fk_product_pere  = '".$fk_parent."'";
		$sql.= " AND fk_product_fils = '".$fk_child."'";

		$result = $this->db->query($sql);
		if ($result)
		{
			$num = $this->db->num_rows($result);

			if($num > 0)
			{
				$obj = $this->db->fetch_object($result);
				$this->is_sousproduit_qty = $obj->qty;

				return true;
			}
			else
			{
				return false;
			}
		}
		else
		{
			dol_print_error($this->db);
			return -1;
		}
	}


	/**
	 *  Add a supplier price for the product.
	 *  Note: Duplicate ref is accepted for different quantity only, or for different companies.
	 *
	 *  @param      User	$user       User that make link
	 *  @param      int		$id_fourn   Supplier id
	 *  @param      string	$ref_fourn  Supplier ref
	 *  @param		float	$quantity	Quantity minimum for price
	 *  @return     int         		< 0 if KO, 0 if link already exists for this product, > 0 if OK
	 */
	function add_fournisseur($user, $id_fourn, $ref_fourn, $quantity)
	{
		global $conf;

		$now=dol_now();

		if ($ref_fourn)
		{
    		$sql = "SELECT rowid, fk_product";
    		$sql.= " FROM ".MAIN_DB_PREFIX."product_fournisseur_price";
    		$sql.= " WHERE fk_soc = ".$id_fourn;
    		$sql.= " AND ref_fourn = '".$ref_fourn."'";
    		$sql.= " AND fk_product != ".$this->id;
    		$sql.= " AND entity = ".$conf->entity;

    		dol_syslog(get_class($this)."::add_fournisseur sql=".$sql);
    		$resql=$this->db->query($sql);
    		if ($resql)
    		{
    			$obj = $this->db->fetch_object($resql);
                if ($obj)
                {
        			// If the supplier ref already exists but for another product (duplicate ref is accepted for different quantity only or different companies)
                    $this->product_id_already_linked = $obj->fk_product;
    				return -3;
    			}
                $this->db->free($resql);
    		}
		}

		$sql = "SELECT rowid";
		$sql.= " FROM ".MAIN_DB_PREFIX."product_fournisseur_price";
		$sql.= " WHERE fk_soc = ".$id_fourn;
		if ($ref_fourn) $sql.= " AND ref_fourn = '".$ref_fourn."'";
		else $sql.= " AND (ref_fourn = '' OR ref_fourn IS NULL)";
		$sql.= " AND quantity = '".$quantity."'";
		$sql.= " AND fk_product = ".$this->id;
		$sql.= " AND entity = ".$conf->entity;

		dol_syslog(get_class($this)."::add_fournisseur sql=".$sql);
		$resql=$this->db->query($sql);
		if ($resql)
		{
    		$obj = $this->db->fetch_object($resql);

		    // The reference supplier does not exist, we create it for this product.
			if (! $obj)
			{
				$sql = "INSERT INTO ".MAIN_DB_PREFIX."product_fournisseur_price(";
				$sql.= "datec";
				$sql.= ", entity";
				$sql.= ", fk_product";
				$sql.= ", fk_soc";
				$sql.= ", ref_fourn";
				$sql.= ", quantity";
				$sql.= ", fk_user";
				$sql.= ", tva_tx";
				$sql.= ") VALUES (";
				$sql.= "'".$this->db->idate($now)."'";
				$sql.= ", ".$conf->entity;
				$sql.= ", ".$this->id;
				$sql.= ", ".$id_fourn;
				$sql.= ", '".$ref_fourn."'";
				$sql.= ", ".$quantity;
				$sql.= ", ".$user->id;
				$sql.= ", 0";
				$sql.= ")";

				dol_syslog(get_class($this)."::add_fournisseur sql=".$sql);
				if ($this->db->query($sql))
				{
					$this->product_fourn_price_id = $this->db->last_insert_id(MAIN_DB_PREFIX."product_fournisseur_price");
					return 1;
				}
				else
				{
					$this->error=$this->db->lasterror();
					dol_syslog(get_class($this)."::add_fournisseur ".$this->error, LOG_ERR);
					return -1;
				}
			}
			// If the supplier price already exists for this product and quantity
			else
			{
				$this->product_fourn_price_id = $obj->rowid;
				return 0;
			}
		}
		else
		{
			$this->error=$this->db->lasterror();
			return -2;
		}
	}


	/**
	 *  Renvoie la liste des fournisseurs du produit/service
	 *
	 *  @return 	array		Tableau des id de fournisseur
	 */
	function list_suppliers()
	{
		global $conf;

		$list = array();

		$sql = "SELECT p.fk_soc";
		$sql.= " FROM ".MAIN_DB_PREFIX."product_fournisseur_price as p";
		$sql.= " WHERE p.fk_product = ".$this->id;
		$sql.= " AND p.entity = ".$conf->entity;

		$result = $this->db->query($sql);
		if ($result)
		{
			$num = $this->db->num_rows($result);
			$i=0;
			while ($i < $num)
			{
				$obj = $this->db->fetch_object($result);
				$list[$i] = $obj->fk_soc;
				$i++;
			}
		}

		return $list;
	}

	/**
	 *  Recopie les prix d'un produit/service sur un autre
	 *
	 *  @param	int		$fromId     Id product source
	 *  @param  int		$toId       Id product target
	 *  @return nt         			< 0 if KO, > 0 if OK
	 */
	function clone_price($fromId, $toId)
	{
		$this->db->begin();

		// les prix
		$sql = "INSERT ".MAIN_DB_PREFIX."product_price (";
		$sql.= " fk_product, date_price, price, tva_tx, localtax1_tx, localtax2_tx, fk_user_author, tosell)";
		$sql.= " SELECT ".$toId . ", date_price, price, tva_tx, localtax1_tx, localtax2_tx, fk_user_author, tosell";
		$sql.= " FROM ".MAIN_DB_PREFIX."product_price ";
		$sql.= " WHERE fk_product = ". $fromId;

		dol_syslog(get_class($this).'::clone_price sql='.$sql);
		if (! $this->db->query($sql))
		{
			$this->db->rollback();
			return -1;
		}
		$this->db->commit();
		return 1;
	}

	/**
	 * Clone links between products
	 *
	 * @param 	int		$fromId		Product id
	 * @param 	int		$toId		Product id
	 * @return number
	 */
	function clone_associations($fromId, $toId)
	{
		$this->db->begin();

		$sql = 'INSERT INTO '.MAIN_DB_PREFIX.'product_association (rowid, fk_product_pere, fk_product_fils, qty)';
		$sql.= " SELECT null, $toId, fk_product_fils, qty FROM ".MAIN_DB_PREFIX."product_association";
		$sql.= " WHERE fk_product_pere = '".$fromId."'";

		dol_syslog(get_class($this).'::clone_association sql='.$sql);
		if (! $this->db->query($sql))
		{
			$this->db->rollback();
			return -1;
		}

		$this->db->commit();
		return 1;
	}

	/**
	 *  Recopie les fournisseurs et prix fournisseurs d'un produit/service sur un autre
	 *
	 *  @param    int	$fromId      Id produit source
	 *  @param    int	$toId        Id produit cible
	 *  @return   int    		     < 0 si erreur, > 0 si ok
	 */
	function clone_fournisseurs($fromId, $toId)
	{
		$this->db->begin();

		$now=dol_now();

		// les fournisseurs
		/*$sql = "INSERT ".MAIN_DB_PREFIX."product_fournisseur ("
		. " datec, fk_product, fk_soc, ref_fourn, fk_user_author )"
		. " SELECT '".$this->db->idate($now)."', ".$toId.", fk_soc, ref_fourn, fk_user_author"
		. " FROM ".MAIN_DB_PREFIX."product_fournisseur"
		. " WHERE fk_product = ".$fromId;

		if ( ! $this->db->query($sql ) )
		{
			$this->db->rollback();
			return -1;
		}*/

		// les prix de fournisseurs.
		$sql = "INSERT ".MAIN_DB_PREFIX."product_fournisseur_price (";
		$sql.= " datec, fk_product, fk_soc, price, quantity, fk_user)";
		$sql.= " SELECT '".$this->db->idate($now)."', ".$toId. ", fk_soc, price, quantity, fk_user";
		$sql.= " FROM ".MAIN_DB_PREFIX."product_fournisseur_price";
		$sql.= " WHERE fk_product = ".$fromId;

		dol_syslog(get_class($this).'::clone_fournisseurs sql='.$sql);
		$resql=$this->db->query($sql);
		if (! $resql)
		{
			$this->db->rollback();
			return -1;
		}
		else
		{
		    $this->db->commit();
		    return 1;
		}
	}

	/**
	 *  Fonction recursive uniquement utilisee par get_arbo_each_prod, recompose l'arborescence des sousproduits
	 * 	Define value of this->res
	 *
	 *	@param		array	$prod			Products array
	 *	@param		string	$compl_path		Directory path of parents to add before
	 *	@param		int		$multiply		Because each sublevel must be multiplicated by parent nb
	 *	@param		int		$level			Init level
	 *  @return 	void
	 */
	function fetch_prod_arbo($prod, $compl_path="", $multiply=1, $level=1)
	{
		global $conf,$langs;

		$product = new Product($this->db);
		//var_dump($prod);
		foreach($prod as $id_product => $desc_pere)	// $id_product is 0 (there is no mode sub_product) or an id of a sub_product
		{
			if (is_array($desc_pere))	// If desc_pere is an array, this means it's a child
			{
				$id=(! empty($desc_pere[0]) ? $desc_pere[0] :'');
				$nb=(! empty($desc_pere[1]) ? $desc_pere[1] :'');
				$type=(! empty($desc_pere[2]) ? $desc_pere[2] :'');
				$label=(! empty($desc_pere[3]) ? $desc_pere[3] :'');
				if ($multiply < 1) $multiply=1;

				//print "XXX We add id=".$id." - label=".$label." - nb=".$nb." - multiply=".$multiply." fullpath=".$compl_path.$label."\n";
				$this->fetch($id);		// Load product
				$this->load_stock();	// Load stock
				$this->res[]= array(
					'id'=>$id,					// Id product
					'ref'=>$this->ref,			// Ref product
					'nb'=>$nb,					// Nb of units that compose parent product
					'nb_total'=>$nb*$multiply,	// Nb of units for all nb of product
					'stock'=>$this->stock_reel,	// Stock
					'stock_alert'=>$this->seuil_stock_alerte,	// Stock alert
					'label'=>$label,
					'fullpath'=>$compl_path.$label,			// Label
					'type'=>$type,				// Nb of units that compose parent product
					'desiredstock'=>$this->desiredstock,
					'level'=>$level
				);

				// Recursive call if there is childs to child
				if (is_array($desc_pere['childs']))
				{
					//print 'YYY We go down for '.$desc_pere[3]." -> \n";
					$this ->fetch_prod_arbo($desc_pere['childs'], $compl_path.$desc_pere[3]." -> ", $desc_pere[1]*$multiply, $level+1);
				}
			}
		}
	}

	/**
	 *  fonction recursive uniquement utilisee par get_each_prod, ajoute chaque sousproduits dans le tableau res
	 *
	 *	@param	array	$prod	Products array
	 *  @return void
	 */
	function fetch_prods($prod)
	{
		$this->res;
		foreach($prod as $nom_pere => $desc_pere)
		{
			// on est dans une sous-categorie
			if(is_array($desc_pere))
			$this->res[]= array($desc_pere[1],$desc_pere[0]);
			if(count($desc_pere) >1)
			{
				$this ->fetch_prods($desc_pere);
			}
		}
	}

	/**
	 *  reconstruit l'arborescence des categories sous la forme d'un tableau
	 *
	 *	@param		int		$multiply		Because each sublevel must be multiplicated by parent nb
	 *  @return 	array 					$this->res
	 */
	function get_arbo_each_prod($multiply=1)
	{
		$this->res = array();
		if (isset($this->sousprods) && is_array($this->sousprods))
		{
			foreach($this->sousprods as $prod_name => $desc_product)
			{
				if (is_array($desc_product)) $this->fetch_prod_arbo($desc_product,"",$multiply);
			}
		}
		//var_dump($this->res);
		return $this->res;
	}

	/**
	 *  Renvoie tous les sousproduits dans le tableau res, chaque ligne de res contient : id -> qty
	 *
	 *  @return array $this->res
	 */
	function get_each_prod()
	{
		$this->res = array();
		if(is_array($this -> sousprods))
		{
			foreach($this -> sousprods as $nom_pere => $desc_pere)
			{
				if(count($desc_pere) >1)
				$this ->fetch_prods($desc_pere);

			}
			sort($this->res);
		}
		return $this->res;
	}


	/**
	 *  Return all Father products fo current product
	 *
	 *  @return 	array prod
	 */
	function getFather()
	{

		$sql = "SELECT p.label as label,p.rowid,pa.fk_product_pere as id,p.fk_product_type";
		$sql.= " FROM ".MAIN_DB_PREFIX."product_association as pa,";
		$sql.= " ".MAIN_DB_PREFIX."product as p";
		$sql.= " WHERE p.rowid = pa.fk_product_pere";
		$sql.= " AND pa.fk_product_fils=".$this->id;

		$res = $this->db->query($sql);
		if ($res)
		{
			$prods = array ();
			while ($record = $this->db->fetch_array($res))
			{
				$prods[$record['id']]['id'] =  $record['rowid'];
				$prods[$record['id']]['label'] =  $this->db->escape($record['label']);
				$prods[$record['id']]['fk_product_type'] =  $record['fk_product_type'];
			}
			return $prods;
		}
		else
		{
			dol_print_error($this->db);
			return -1;
		}
	}


	/**
	 *  Return all direct parent products fo current product
	 *
	 *  @return 	array prod
	 */
	function getParent()
	{

		$sql = "SELECT p.label as label,p.rowid,pa.fk_product_pere as id,p.fk_product_type";
		$sql.= " FROM ".MAIN_DB_PREFIX."product_association as pa,";
		$sql.= " ".MAIN_DB_PREFIX."product as p";
		$sql.= " WHERE p.rowid = pa.fk_product_pere";
		$sql.= " AND p.rowid = ".$this->id;

		$res = $this->db->query($sql);
		if ($res)
		{
			$prods = array ();
			while ($record = $this->db->fetch_array($res))
			{
				$prods[$this->db->escape($record['label'])] = array(0=>$record['id']);
			}
			return $prods;
		}
		else
		{
			dol_print_error($this->db);
			return -1;
		}
	}

	/**
	 *  Return childs of product $id
	 *
	 * 	@param		int		$id			Id of product to search childs of
	 *  @return     array       		Prod
	 */
	function getChildsArbo($id)
	{
		$sql = "SELECT p.rowid, p.label as label, pa.qty as qty, pa.fk_product_fils as id, p.fk_product_type";
		$sql.= " FROM ".MAIN_DB_PREFIX."product as p";
		$sql.= ", ".MAIN_DB_PREFIX."product_association as pa";
		$sql.= " WHERE p.rowid = pa.fk_product_fils";
		$sql.= " AND pa.fk_product_pere = ".$id;
		$sql.= " AND pa.fk_product_fils != ".$id;	// This should not happens, it is to avoid infinite loop if it happens

		dol_syslog(get_class($this).'::getChildsArbo sql='.$sql);
		$res  = $this->db->query($sql);
		if ($res)
		{
			$prods = array();
			while ($rec = $this->db->fetch_array($res))
			{
				$prods[$rec['rowid']]= array(0=>$rec['id'],1=>$rec['qty'],2=>$rec['fk_product_type'],3=>$this->db->escape($rec['label']));
				//$prods[$this->db->escape($rec['label'])]= array(0=>$rec['id'],1=>$rec['qty'],2=>$rec['fk_product_type']);
				//$prods[$this->db->escape($rec['label'])]= array(0=>$rec['id'],1=>$rec['qty']);
				$listofchilds=$this->getChildsArbo($rec['id']);
				foreach($listofchilds as $keyChild => $valueChild)
				{
					$prods[$rec['rowid']]['childs'][$keyChild] = $valueChild;
				}
			}

			return $prods;
		}
		else
		{
			dol_print_error($this->db);
			return -1;
		}
	}

	/**
	 * 	Return tree of all subproducts for product. Tree contains id, name and quantity.
	 * 	Set this->sousprods
	 *
	 *  @return    	void
	 */
	function get_sousproduits_arbo()
	{
		$parent = $this->getParent();
		foreach($parent as $key => $value)		// key=label, value[0]=id
		{
			foreach($this->getChildsArbo($value[0]) as $keyChild => $valueChild)
			{
				$parent[$key][$keyChild] = $valueChild;
			}
		}
		foreach($parent as $key => $value)		// key=label, value is array of childs
		{
			$this->sousprods[$key] = $value;
		}
	}

	/**
	 *	Return clicable link of object (with eventually picto)
	 *
	 *	@param		int		$withpicto		Add picto into link
	 *	@param		string	$option			Where point the link
	 *	@param		int		$maxlength		Maxlength of ref
	 *	@return		string					String with URL
	 */
	function getNomUrl($withpicto=0,$option='',$maxlength=0)
	{
		global $langs;

		$result='';

		if ($option == 'supplier')
		{
			$lien = '<a href="'.DOL_URL_ROOT.'/product/fournisseurs.php?id='.$this->id.'">';
			$lienfin='</a>';
		}
        else if ($option == 'stock')
        {
            $lien = '<a href="'.DOL_URL_ROOT.'/product/stock/product.php?id='.$this->id.'">';
            $lienfin='</a>';
        }
        else if ($option == 'composition')
        {
			$lien = '<a href="'.DOL_URL_ROOT.'/product/composition/fiche.php?id='.$this->id.'">';
			$lienfin='</a>';
        }
        else if ($option == 'category')
        {
        	$lien = '<a href="'.DOL_URL_ROOT.'/categories/categorie.php?id='.$this->id.'&type=0">';
        }
        else
		{
			$lien = '<a href="'.DOL_URL_ROOT.'/product/fiche.php?id='.$this->id.'">';
			$lienfin='</a>';
		}
		$newref=$this->ref;
		if ($maxlength) $newref=dol_trunc($newref,$maxlength,'middle');

		if ($withpicto) {
			if ($this->type == 0) $result.=($lien.img_object($langs->trans("ShowProduct").' '.$this->ref,'product').$lienfin.' ');
			if ($this->type == 1) $result.=($lien.img_object($langs->trans("ShowService").' '.$this->ref,'service').$lienfin.' ');
		}
		$result.=$lien.$newref.$lienfin;
		return $result;
	}

	/**
	 *	Return label of status of object
	 *
	 *	@param      int	$mode       0=long label, 1=short label, 2=Picto + short label, 3=Picto, 4=Picto + long label, 5=Short label + Picto
	 *	@param      int	$type       0=Sell, 1=Buy, 2=Batch Number management
	 *	@return     string      	Label of status
	 */
	function getLibStatut($mode=0, $type=0)
	{
		switch ($type)
		{
		case 0:
			return $this->LibStatut($this->status,$mode,$type);
		case 1:
			return $this->LibStatut($this->status_buy,$mode,$type);
		case 2:
			return $this->LibStatut($this->status_batch,$mode,$type);
		default:
			//Simulate previous behavior but should return an error string
			return $this->LibStatut($this->status_buy,$mode,$type);
		}
	}

	/**
	 *	Return label of a given status
	 *
	 *	@param      int		$status     Statut
	 *	@param      int		$mode       0=long label, 1=short label, 2=Picto + short label, 3=Picto, 4=Picto + long label, 5=Short label + Picto
	 *	@param      int		$type       0=Status "to sell", 1=Status "to buy", 2=Status "to Batch"
	 *	@return     string      		Label of status
	 */
	function LibStatut($status,$mode=0,$type=0)
	{
		global $langs;
		$langs->load('products');
		if ($conf->productbatch->enabled) $langs->load("productbatch");

		if ($type == 2)
		{
			switch ($mode)
			{
				case 0:
					return ($status == 0 ? $langs->trans('ProductStatusNotOnBatch') : $langs->trans('ProductStatusOnBatch'));
				case 1:
					return ($status == 0 ? $langs->trans('ProductStatusNotOnBatchShort') : $langs->trans('ProductStatusOnBatchShort'));
				case 2:
					return $this->LibStatut($status,3,2).' '.$this->LibStatut($status,1,2);
				case 3:
					if ($status == 0 )
					{
						return img_picto($langs->trans('ProductStatusNotOnBatch'),'statut5');
					}
					else
					{
						return img_picto($langs->trans('ProductStatusOnBatch'),'statut4');
					}
				case 4:
					return $this->LibStatut($status,3,2).' '.$this->LibStatut($status,0,2);
				case 5:
					return $this->LibStatut($status,1,2).' '.$this->LibStatut($status,3,2);
				default:
					return $langs->trans('Unknown');
			}
		}
		if ($mode == 0)
		{
			if ($status == 0) return ($type==0 ? $langs->trans('ProductStatusNotOnSellShort'):$langs->trans('ProductStatusNotOnBuyShort'));
			if ($status == 1) return ($type==0 ? $langs->trans('ProductStatusOnSellShort'):$langs->trans('ProductStatusOnBuyShort'));
		}
		if ($mode == 1)
		{
			if ($status == 0) return ($type==0 ? $langs->trans('ProductStatusNotOnSell'):$langs->trans('ProductStatusNotOnBuy'));
			if ($status == 1) return ($type==0 ? $langs->trans('ProductStatusOnSell'):$langs->trans('ProductStatusOnBuy'));
		}
		if ($mode == 2)
		{
			if ($status == 0) return img_picto($langs->trans('ProductStatusNotOnSell'),'statut5').' '.($type==0 ? $langs->trans('ProductStatusNotOnSellShort'):$langs->trans('ProductStatusNotOnBuyShort'));
			if ($status == 1) return img_picto($langs->trans('ProductStatusOnSell'),'statut4').' '.($type==0 ? $langs->trans('ProductStatusOnSellShort'):$langs->trans('ProductStatusOnBuyShort'));
		}
		if ($mode == 3)
		{
			if ($status == 0) return img_picto(($type==0 ? $langs->trans('ProductStatusNotOnSell') : $langs->trans('ProductStatusNotOnBuy')),'statut5');
			if ($status == 1) return img_picto(($type==0 ? $langs->trans('ProductStatusOnSell') : $langs->trans('ProductStatusOnBuy')),'statut4');
		}
		if ($mode == 4)
		{
			if ($status == 0) return img_picto($langs->trans('ProductStatusNotOnSell'),'statut5').' '.($type==0 ? $langs->trans('ProductStatusNotOnSell'):$langs->trans('ProductStatusNotOnBuy'));
			if ($status == 1) return img_picto($langs->trans('ProductStatusOnSell'),'statut4').' '.($type==0 ? $langs->trans('ProductStatusOnSell'):$langs->trans('ProductStatusOnBuy'));
		}
		if ($mode == 5)
		{
			if ($status == 0) return ($type==0 ? $langs->trans('ProductStatusNotOnSellShort'):$langs->trans('ProductStatusNotOnBuyShort')).' '.img_picto(($type==0 ? $langs->trans('ProductStatusNotOnSell'):$langs->trans('ProductStatusNotOnBuy')),'statut5');
			if ($status == 1) return ($type==0 ? $langs->trans('ProductStatusOnSellShort'):$langs->trans('ProductStatusOnBuyShort')).' '.img_picto(($type==0 ? $langs->trans('ProductStatusOnSell'):$langs->trans('ProductStatusOnBuy')),'statut4');
		}
		return $langs->trans('Unknown');
	}


	/**
	 *  Retourne le libelle du finished du produit
	 *
	 *  @return     string		Libelle
	 */
	function getLibFinished()
	{
		global $langs;
		$langs->load('products');

		if ($this->finished == '0') return $langs->trans("RowMaterial");
		if ($this->finished == '1') return $langs->trans("Finished");
		return '';
	}


	/**
	 *  Adjust stock in a warehouse for product
	 *
	 *  @param  	User	$user           user asking change
	 *  @param  	int		$id_entrepot    id of warehouse
	 *  @param  	double	$nbpiece        nb of units
	 *  @param  	int		$movement       0 = add, 1 = remove
	 * 	@param		string	$label			Label of stock movement
	 * 	@param		double	$price			Price to use for stock eval
	 * 	@return     int     				<0 if KO, >0 if OK
	 */
	function correct_stock($user, $id_entrepot, $nbpiece, $movement, $label='', $price=0)
	{
		if ($id_entrepot)
		{
			$this->db->begin();

			require_once DOL_DOCUMENT_ROOT .'/product/stock/class/mouvementstock.class.php';

			$op[0] = "+".trim($nbpiece);
			$op[1] = "-".trim($nbpiece);

			$movementstock=new MouvementStock($this->db);
			$result=$movementstock->_create($user,$this->id,$id_entrepot,$op[$movement],$movement,$price,$label);

			if ($result >= 0)
			{
				$this->db->commit();
				return 1;
			}
			else
			{
				dol_print_error($this->db);
				$this->db->rollback();
				return -1;
			}
		}
	}

	/**
	 *    Load information about stock of a product into stock_warehouse[] and stock_reel
	 *
	 *    @return     int             < 0 if KO, > 0 if OK
	 */
	function load_stock()
	{
		$this->stock_reel = 0;
		$this->stock_warehouse = array();

		$sql = "SELECT ps.reel, ps.fk_entrepot, ps.pmp, ps.rowid";
		$sql.= " FROM ".MAIN_DB_PREFIX."product_stock as ps";
		$sql.= ", ".MAIN_DB_PREFIX."entrepot as w";
		$sql.= " WHERE w.entity IN (".getEntity('warehouse', 1).")";
		$sql.= " AND w.rowid = ps.fk_entrepot";
		$sql.= " AND ps.fk_product = ".$this->id;

		dol_syslog(get_class($this)."::load_stock sql=".$sql);
		$result = $this->db->query($sql);
		if ($result)
		{
			$num = $this->db->num_rows($result);
			$i=0;
			if ($num > 0)
			{
				while ($i < $num)
				{
					$row = $this->db->fetch_object($result);
					$this->stock_warehouse[$row->fk_entrepot] = new stdClass();
					$this->stock_warehouse[$row->fk_entrepot]->real = $row->reel;
					$this->stock_warehouse[$row->fk_entrepot]->pmp = $row->pmp;
					$this->stock_warehouse[$row->fk_entrepot]->id = $row->rowid;
					if ($this->hasbatch()) $this->stock_warehouse[$row->fk_entrepot]->detail_batch=Productbatch::findAll($this->db,$row->rowid,1);
					$this->stock_reel+=$row->reel;
					$i++;
				}
			}
			$this->db->free($result);
			$this->load_virtual_stock();
			return 1;
		}
		else
		{
			$this->error=$this->db->lasterror();
			return -1;
		}
	}

	/**
	 *    Load information about virtual stock of a product
	 *
	 *    @return     int             < 0 if KO, > 0 if OK
	 */
	function load_virtual_stock()
	{
		global $conf;
		
		if (! empty($conf->global->STOCK_CALCULATE_ON_SHIPMENT))
		{
			$stock_commande_client=$stock_commande_fournisseur=0;
			$stock_sending_client=$stock_reception_fournisseur=0;

			if (! empty($conf->commande->enabled))
			{
				$result=$this->load_stats_commande(0,'1,2');
				if ($result < 0) dol_print_error($db,$this->error);
				$stock_commande_client=$this->stats_commande['qty'];
			}
			if (! empty($conf->expedition->enabled))
			{
				$result=$this->load_stats_sending(0,'1,2');
				if ($result < 0) dol_print_error($db,$this->error);
				$stock_sending_client=$this->stats_expedition['qty'];
			}
			if (! empty($conf->fournisseur->enabled))
			{
				$result=$this->load_stats_commande_fournisseur(0,'3');
				if ($result < 0) dol_print_error($db,$this->error);
				$stock_commande_fournisseur=$this->stats_commande_fournisseur['qty'];
				
				$result=$this->load_stats_reception(0,'3');
				if ($result < 0) dol_print_error($db,$this->error);
				$stock_reception_fournisseur=$this->stats_reception['qty'];
			}

			$this->stock_theorique=$this->stock_reel-($stock_commande_client-$stock_sending_client)+($stock_commande_fournisseur-$stock_reception_fournisseur);
			//echo $this->stock_theorique.' = '.$this->stock_reel.' - ('.$stock_commande_client.' - '.$stock_sending_client.') + ('.$stock_commande_fournisseur.' - '.$stock_reception_fournisseur.')';
		}
	}

	/**
	 *  Deplace fichier uploade sous le nom $files dans le repertoire sdir
	 *
	 *  @param  string	$sdir       Repertoire destination finale
	 *  @param  string	$file       Nom du fichier uploade
	 *  @param  int		$maxWidth   Largeur maximum que dois faire la miniature (160 par defaut)
	 *  @param  int		$maxHeight  Hauteur maximum que dois faire la miniature (120 par defaut)
	 *  @return	void
	 */
	function add_photo($sdir, $file, $maxWidth = 160, $maxHeight = 120)
	{
		require_once DOL_DOCUMENT_ROOT.'/core/lib/files.lib.php';

		$dir = $sdir .'/'. get_exdir($this->id,2) . $this->id ."/photos";

		dol_mkdir($dir);

		$dir_osencoded=$dir;
		if (is_dir($dir_osencoded))
		{
			$originImage = $dir . '/' . $file['name'];

			// Cree fichier en taille origine
			$result=dol_move_uploaded_file($file['tmp_name'], $originImage, 1);

			if (file_exists(dol_osencode($originImage)))
			{
				// Cree fichier en taille vignette
				$this->add_thumb($originImage,$maxWidth,$maxHeight);
			}
		}
	}

	/**
	 *  Build thumb
	 *
	 *  @param  string	$file           Chemin du fichier d'origine
	 *  @param  int		$maxWidth       Largeur maximum que dois faire la miniature (160 par defaut)
	 *  @param  int		$maxHeight      Hauteur maximum que dois faire la miniature (120 par defaut)
	 *  @return	void
	 */
	function add_thumb($file, $maxWidth = 160, $maxHeight = 120)
	{
		require_once DOL_DOCUMENT_ROOT .'/core/lib/images.lib.php';

		$file_osencoded=dol_osencode($file);
		if (file_exists($file_osencoded))
		{
			vignette($file,$maxWidth,$maxHeight);
		}
	}

	/**
	 *  Affiche la premiere photo du produit
	 *
	 *  @param      string		$sdir       Repertoire a scanner
	 *  @return     boolean     			true si photo dispo, false sinon
	 */
	function is_photo_available($sdir)
	{
		include_once DOL_DOCUMENT_ROOT .'/core/lib/files.lib.php';

		$pdir = get_exdir($this->id,2) . $this->id ."/photos/";
		$dir = $sdir . '/'. $pdir;

		$nbphoto=0;

		$dir_osencoded=dol_osencode($dir);
		if (file_exists($dir_osencoded))
		{
			$handle=opendir($dir_osencoded);
			if (is_resource($handle))
			{
			    while (($file = readdir($handle)) != false)
    			{
    				if (! utf8_check($file)) $file=utf8_encode($file);	// To be sure data is stored in UTF8 in memory
    				if (dol_is_file($dir.$file)) return true;
    			}
			}
		}
		return false;
	}


	/**
	 *  Show photos of a product (nbmax maximum), into several columns
	 *	TODO Move this into html.formproduct.class.php
	 *
	 *  @param      string	$sdir        	Directory to scan
	 *  @param      int		$size        	0=original size, 1 use thumbnail if possible
	 *  @param      int		$nbmax       	Nombre maximum de photos (0=pas de max)
	 *  @param      int		$nbbyrow     	Nombre vignettes par ligne (si mode vignette)
	 * 	@param		int		$showfilename	1=Show filename
	 * 	@param		int		$showaction		1=Show icon with action links (resize, delete)
	 * 	@param		int		$maxHeight		Max height of image when size=1
	 * 	@param		int		$maxWidth		Max width of image when size=1
	 *  @return     string					Html code to show photo. Number of photos shown is saved in this->nbphoto
	 */
	function show_photos($sdir,$size=0,$nbmax=0,$nbbyrow=5,$showfilename=0,$showaction=0,$maxHeight=120,$maxWidth=160)
	{
		global $conf,$user,$langs;

		include_once DOL_DOCUMENT_ROOT .'/core/lib/files.lib.php';
		include_once DOL_DOCUMENT_ROOT .'/core/lib/images.lib.php';

		$pdir = get_exdir($this->id,2) . $this->id ."/photos/";
		$dir = $sdir . '/'. $pdir;
		$dirthumb = $dir.'thumbs/';
		$pdirthumb = $pdir.'thumbs/';

		$return ='<!-- Photo -->'."\n";
		$nbphoto=0;

		$dir_osencoded=dol_osencode($dir);
		if (file_exists($dir_osencoded))
		{
			$handle=opendir($dir_osencoded);
            if (is_resource($handle))
            {
    			while (($file = readdir($handle)) != false)
    			{
    				$photo='';

    				if (! utf8_check($file)) $file=utf8_encode($file);	// To be sure file is stored in UTF8 in memory

    				if (dol_is_file($dir.$file) && preg_match('/(\.jpg|\.bmp|\.gif|\.png|\.tiff)$/i', $dir.$file))
    				{
    					$nbphoto++;
    					$photo = $file;
    					$viewfilename = $file;

    					if ($size == 1) {   // Format vignette
    						// On determine nom du fichier vignette
    						$photo_vignette='';
    						if (preg_match('/(\.jpg|\.bmp|\.gif|\.png|\.tiff)$/i', $photo, $regs)) {
    							$photo_vignette=preg_replace('/'.$regs[0].'/i', '', $photo)."_small".$regs[0];
    							if (! dol_is_file($dirthumb.$photo_vignette)) $photo_vignette='';
    						}

    						// Get filesize of original file
    						$imgarray=dol_getImageSize($dir.$photo);

    						if ($nbbyrow && $nbphoto == 1) $return.= '<table width="100%" valign="top" align="center" border="0" cellpadding="2" cellspacing="2">';

    						if ($nbbyrow && ($nbphoto % $nbbyrow == 1)) $return.= '<tr align=center valign=middle border=1>';
    						if ($nbbyrow) $return.= '<td width="'.ceil(100/$nbbyrow).'%" class="photo">';

    						$return.= "\n";
    						$return.= '<a href="'.DOL_URL_ROOT.'/viewimage.php?modulepart=product&entity='.$this->entity.'&file='.urlencode($pdir.$photo).'" class="aphoto" target="_blank">';

    						// Show image (width height=$maxHeight)
    						// Si fichier vignette disponible et image source trop grande, on utilise la vignette, sinon on utilise photo origine
    						$alt=$langs->transnoentitiesnoconv('File').': '.$pdir.$photo;
    						$alt.=' - '.$langs->transnoentitiesnoconv('Size').': '.$imgarray['width'].'x'.$imgarray['height'];
    						if ($photo_vignette && $imgarray['height'] > $maxHeight) {
    							$return.= '<!-- Show thumb -->';
    							$return.= '<img class="photo" border="0" height="'.$maxHeight.'" src="'.DOL_URL_ROOT.'/viewimage.php?modulepart=product&entity='.$this->entity.'&file='.urlencode($pdirthumb.$photo_vignette).'" title="'.dol_escape_htmltag($alt).'">';
    						}
    						else {
    							$return.= '<!-- Show original file -->';
    							$return.= '<img class="photo" border="0" height="'.$maxHeight.'" src="'.DOL_URL_ROOT.'/viewimage.php?modulepart=product&entity='.$this->entity.'&file='.urlencode($pdir.$photo).'" title="'.dol_escape_htmltag($alt).'">';
    						}

    						$return.= '</a>'."\n";

    						if ($showfilename) $return.= '<br>'.$viewfilename;
    						if ($showaction)
    						{
    							$return.= '<br>';
    							// On propose la generation de la vignette si elle n'existe pas et si la taille est superieure aux limites
    							if ($photo_vignette && preg_match('/(\.bmp|\.gif|\.jpg|\.jpeg|\.png)$/i', $photo) && ($product->imgWidth > $maxWidth || $product->imgHeight > $maxHeight))
    							{
    								$return.= '<a href="'.$_SERVER["PHP_SELF"].'?id='.$this->id.'&amp;action=addthumb&amp;file='.urlencode($pdir.$viewfilename).'">'.img_picto($langs->trans('GenerateThumb'),'refresh').'&nbsp;&nbsp;</a>';
    							}
    							if ($user->rights->produit->creer || $user->rights->service->creer)
    							{
    								// Link to resize
    			               		$return.= '<a href="'.DOL_URL_ROOT.'/core/photos_resize.php?modulepart='.urlencode('produit|service').'&id='.$this->id.'&amp;file='.urlencode($pdir.$viewfilename).'" title="'.dol_escape_htmltag($langs->trans("Resize")).'">'.img_picto($langs->trans("Resize"),DOL_URL_ROOT.'/theme/common/transform-crop-and-resize','',1).'</a> &nbsp; ';

    			               		// Link to delete
    								$return.= '<a href="'.$_SERVER["PHP_SELF"].'?id='.$this->id.'&amp;action=delete&amp;file='.urlencode($pdir.$viewfilename).'">';
    								$return.= img_delete().'</a>';
    							}
    						}
    						$return.= "\n";

    						if ($nbbyrow) $return.= '</td>';
    						if ($nbbyrow && ($nbphoto % $nbbyrow == 0)) $return.= '</tr>';

    					}

    					if ($size == 0) {     // Format origine
    						$return.= '<img class="photo" border="0" src="'.DOL_URL_ROOT.'/viewimage.php?modulepart=product&entity='.$this->entity.'&file='.urlencode($pdir.$photo).'">';

    						if ($showfilename) $return.= '<br>'.$viewfilename;
    						if ($showaction)
    						{
    							if ($user->rights->produit->creer || $user->rights->service->creer)
    							{
    								// Link to resize
    			               		$return.= '<a href="'.DOL_URL_ROOT.'/core/photos_resize.php?modulepart='.urlencode('produit|service').'&id='.$this->id.'&amp;file='.urlencode($pdir.$viewfilename).'" title="'.dol_escape_htmltag($langs->trans("Resize")).'">'.img_picto($langs->trans("Resize"),DOL_URL_ROOT.'/theme/common/transform-crop-and-resize','',1).'</a> &nbsp; ';

    			               		// Link to delete
    			               		$return.= '<a href="'.$_SERVER["PHP_SELF"].'?id='.$this->id.'&amp;action=delete&amp;file='.urlencode($pdir.$viewfilename).'">';
    								$return.= img_delete().'</a>';
    							}
    						}
    					}

    					// On continue ou on arrete de boucler ?
    					if ($nbmax && $nbphoto >= $nbmax) break;
    				}
    			}
            }

			if ($nbbyrow && $size==1)
			{
				// Ferme tableau
				while ($nbphoto % $nbbyrow)
				{
					$return.= '<td width="'.ceil(100/$nbbyrow).'%">&nbsp;</td>';
					$nbphoto++;
				}

				if ($nbphoto) $return.= '</table>';
			}

			closedir($handle);
		}

		$this->nbphoto = $nbphoto;

		return $return;
	}


	/**
	 *  Retourne tableau de toutes les photos du produit
	 *
	 *  @param      string		$dir        Repertoire a scanner
	 *  @param      int			$nbmax      Nombre maximum de photos (0=pas de max)
	 *  @return     array       			Tableau de photos
	 */
	function liste_photos($dir,$nbmax=0)
	{
		include_once DOL_DOCUMENT_ROOT.'/core/lib/files.lib.php';

		$nbphoto=0;
		$tabobj=array();

		$dir_osencoded=dol_osencode($dir);
		$handle=@opendir($dir_osencoded);
		if (is_resource($handle))
		{
			while (($file = readdir($handle)) != false)
			{
				if (! utf8_check($file)) $file=utf8_encode($file);	// readdir returns ISO
				if (dol_is_file($dir.$file) && preg_match('/(\.jpg|\.bmp|\.gif|\.png|\.tiff)$/i', $dir.$file))
				{
					$nbphoto++;

					// On determine nom du fichier vignette
					$photo=$file;
					$photo_vignette='';
					if (preg_match('/(\.jpg|\.bmp|\.gif|\.png|\.tiff)$/i', $photo, $regs))
					{
						$photo_vignette=preg_replace('/'.$regs[0].'/i', '', $photo).'_small'.$regs[0];
					}

					$dirthumb = $dir.'thumbs/';

					// Objet
					$obj=array();
					$obj['photo']=$photo;
					if ($photo_vignette && dol_is_file($dirthumb.$photo_vignette)) $obj['photo_vignette']='thumbs/' . $photo_vignette;
					else $obj['photo_vignette']="";

					$tabobj[$nbphoto-1]=$obj;

					// On continue ou on arrete de boucler ?
					if ($nbmax && $nbphoto >= $nbmax) break;
				}
			}

			closedir($handle);
		}

		return $tabobj;
	}

	/**
	 *  Efface la photo du produit et sa vignette
	 *
	 *  @param  string		$file        Chemin de l'image
	 *  @return	void
	 */
	function delete_photo($file)
	{
        require_once DOL_DOCUMENT_ROOT.'/core/lib/files.lib.php';

        $dir = dirname($file).'/'; // Chemin du dossier contenant l'image d'origine
		$dirthumb = $dir.'/thumbs/'; // Chemin du dossier contenant la vignette
		$filename = preg_replace('/'.preg_quote($dir,'/').'/i','',$file); // Nom du fichier

		// On efface l'image d'origine
		dol_delete_file($file);

		// Si elle existe, on efface la vignette
		if (preg_match('/(\.jpg|\.bmp|\.gif|\.png|\.tiff)$/i',$filename,$regs))
		{
			$photo_vignette=preg_replace('/'.$regs[0].'/i','',$filename).'_small'.$regs[0];
			if (file_exists(dol_osencode($dirthumb.$photo_vignette)))
			{
				dol_delete_file($dirthumb.$photo_vignette);
			}
		}
	}

	/**
	 *  Load size of image file
	 *
	 *  @param  string	$file        Path to file
	 *  @return	void
	 */
	function get_image_size($file)
	{
		$file_osencoded=dol_osencode($file);
		$infoImg = getimagesize($file_osencoded); // Get information on image
		$this->imgWidth = $infoImg[0]; // Largeur de l'image
		$this->imgHeight = $infoImg[1]; // Hauteur de l'image
	}

	/**
	 *  Charge indicateurs this->nb de tableau de bord
	 *
	 *  @return     int         <0 si ko, >0 si ok
	 */
	function load_state_board()
	{
		global $conf, $user;

		$this->nb=array();

		$sql = "SELECT count(p.rowid) as nb";
		$sql.= " FROM ".MAIN_DB_PREFIX."product as p";
		$sql.= ' WHERE p.entity IN ('.getEntity($this->element, 1).')';
		$sql.= " AND p.fk_product_type <> 1";

		$resql=$this->db->query($sql);
		if ($resql)
		{
			while ($obj=$this->db->fetch_object($resql))
			{
				$this->nb["products"]=$obj->nb;
			}
            $this->db->free($resql);
			return 1;
		}
		else
		{
			dol_print_error($this->db);
			$this->error=$this->db->error();
			return -1;
		}
	}

    /**
     * Return if object is a product
     *
     * @return  boolean     True if it's a product
     */
	function isproduct()
	{
		return ($this->type != 1 ? true : false);
	}

    /**
     * Return if object is a product
     *
     * @return  boolean     True if it's a service
     */
	function isservice()
	{
		return ($this->type == 1 ? true : false);
	}

    /**
     *  Get a barcode from the module to generate barcode values.
     *  Return value is stored into this->barcode
     *
     *	@param	Product		$object		Object product or service
     *	@param	string		$type		Barcode type (ean, isbn, ...)
     *  @return void
     */
    function get_barcode($object,$type='')
    {
        global $conf;

        $result='';
        if (! empty($conf->global->BARCODE_PRODUCT_ADDON_NUM))
        {
            $dirsociete=array_merge(array('/core/modules/barcode/'),$conf->modules_parts['barcode']);
            foreach ($dirsociete as $dirroot)
            {
                $res=dol_include_once($dirroot.$conf->global->BARCODE_PRODUCT_ADDON_NUM.'.php');
                if ($res) break;
            }
            $var = $conf->global->BARCODE_PRODUCT_ADDON_NUM;
            $mod = new $var;

            $result=$mod->getNextValue($object,$type);

            dol_syslog(get_class($this)."::get_barcode barcode=".$result." module=".$var);
        }
        return $result;
    }

    /**
     *  Initialise an instance with random values.
     *  Used to build previews or test instances.
     *	id must be 0 if object instance is a specimen.
     *
     *  @return	void
     */
    function initAsSpecimen()
    {
        global $user,$langs,$conf,$mysoc;

        $now=dol_now();

        // Initialize parameters
        $this->id=0;
        $this->ref = 'PRODUCT_SPEC';
        $this->libelle = 'PRODUCT SPECIMEN';
        $this->description = 'PRODUCT SPECIMEN '.dol_print_date($now,'dayhourlog');
        $this->specimen=1;
        $this->country_id=1;
        $this->tosell=1;
        $this->tobuy=1;
		$this->tobatch=0;
        $this->type=0;
        $this->note='This is a comment (private)';

        $this->barcode=-1;	// Create barcode automatically
    }

    /**
     * Return if object has a sell-by date or eat-by date
     *
     * @return  boolean     True if it's has
     */
	function hasbatch()
	{
		return ($this->status_batch == 1 ? true : false);
	}

	/**
	 *  Adjust stock in a warehouse for product with batch number
	 *
	 *  @param  	User	$user           user asking change
	 *  @param  	int		$id_entrepot    id of warehouse
	 *  @param  	double	$nbpiece        nb of units
	 *  @param  	int		$movement       0 = add, 1 = remove
	 * 	@param		string	$label			Label of stock movement
	 * 	@param		double	$price			Price to use for stock eval
	 * 	@param		date	$dlc			eat-by date
	 * 	@param		date	$dluo			sell-by date
	 * 	@param		string	$lot			Lot number
	 * 	@return     int     				<0 if KO, >0 if OK
	 */
	function correct_stock_batch($user, $id_entrepot, $nbpiece, $movement, $label='', $price=0, $dlc='', $dluo='',$lot='')
	{
		if ($id_entrepot)
		{
			$this->db->begin();

			require_once DOL_DOCUMENT_ROOT .'/product/stock/class/mouvementstock.class.php';

			$op[0] = "+".trim($nbpiece);
			$op[1] = "-".trim($nbpiece);

			$movementstock=new MouvementStock($this->db);
			$result=$movementstock->_create($user,$this->id,$id_entrepot,$op[$movement],$movement,$price,$label,'',$dlc,$dluo,$lot);

			if ($result >= 0)
			{
				$this->db->commit();
				return 1;
			}
			else
			{
				dol_print_error($this->db);
				$this->db->rollback();
				return -1;
			}
		}
	}
}<|MERGE_RESOLUTION|>--- conflicted
+++ resolved
@@ -6,11 +6,7 @@
  * Copyright (C) 2007-2011 Jean Heimburger      <jean@tiaris.info>
  * Copyright (C) 2010-2013 Juanjo Menent        <jmenent@2byte.es>
  * Copyright (C) 2013-2014 Cedric GROSS	        <c.gross@kreiz-it.fr>
-<<<<<<< HEAD
- * Copyright (C) 2013      Marcos García        <marcosgdf@gmail.com>
-=======
  * Copyright (C) 2013-2014 Marcos García        <marcosgdf@gmail.com>
->>>>>>> a07852c6
  * Copyright (C) 2011-2014 Alexandre Spangaro   <alexandre.spangaro@gmail.com>
  *
  * This program is free software; you can redistribute it and/or modify
