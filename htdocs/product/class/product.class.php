<?php
/* Copyright (C) 2001-2007	Rodolphe Quiedeville	<rodolphe@quiedeville.org>
 * Copyright (C) 2004-2014	Laurent Destailleur		<eldy@users.sourceforge.net>
 * Copyright (C) 2005-2015	Regis Houssin			<regis.houssin@capnetworks.com>
 * Copyright (C) 2006		Andre Cianfarani		<acianfa@free.fr>
 * Copyright (C) 2007-2011	Jean Heimburger			<jean@tiaris.info>
 * Copyright (C) 2010-2013	Juanjo Menent			<jmenent@2byte.es>
 * Copyright (C) 2012       Cedric Salvador         <csalvador@gpcsolutions.fr>
 * Copyright (C) 2013-2014	Cedric GROSS			<c.gross@kreiz-it.fr>
 * Copyright (C) 2013-2016	Marcos García			<marcosgdf@gmail.com>
 * Copyright (C) 2011-2014	Alexandre Spangaro		<aspangaro.dolibarr@gmail.com>
 * Copyright (C) 2014		Henry Florian			<florian.henry@open-concept.pro>
 * Copyright (C) 2014-2016	Philippe Grand			<philippe.grand@atoo-net.com>
 * Copyright (C) 2014		Ion agorria			    <ion@agorria.com>
 * Copyright (C) 2016		Ferran Marcet			<fmarcet@2byte.es>
 *
 * This program is free software; you can redistribute it and/or modify
 * it under the terms of the GNU General Public License as published by
 * the Free Software Foundation; either version 3 of the License, or
 * (at your option) any later version.
 *
 * This program is distributed in the hope that it will be useful,
 * but WITHOUT ANY WARRANTY; without even the implied warranty of
 * MERCHANTABILITY or FITNESS FOR A PARTICULAR PURPOSE.  See the
 * GNU General Public License for more details.
 *
 * You should have received a copy of the GNU General Public License
 * along with this program. If not, see <http://www.gnu.org/licenses/>.
 */

/**
 *	\file       htdocs/product/class/product.class.php
 *	\ingroup    produit
 *	\brief      File of class to manage predefined products or services
 */
require_once DOL_DOCUMENT_ROOT.'/core/class/commonobject.class.php';
require_once DOL_DOCUMENT_ROOT.'/product/class/productbatch.class.php';
require_once DOL_DOCUMENT_ROOT.'/product/stock/class/entrepot.class.php';

/**
 * Class to manage products or services
 */
class Product extends CommonObject
{
	public $element='product';
	public $table_element='product';
	public $fk_element='fk_product';
	protected $childtables=array('supplier_proposaldet', 'propaldet','commandedet','facturedet','contratdet','facture_fourn_det','commande_fournisseurdet');    // To test if we can delete object
	protected $isnolinkedbythird = 1;     // No field fk_soc
	protected $ismultientitymanaged = 1;	// 0=No test on entity, 1=Test with field entity, 2=Test with link by societe

	/**
	 * {@inheritdoc}
	 */
	protected $table_ref_field = 'ref';

	var $regeximgext='\.jpg|\.jpeg|\.bmp|\.gif|\.png|\.tiff';

	/*
	 * @deprecated
	 * @see label
	 */
	var $libelle;
	/**
	 * Product label
	 * @var string
	 */
	var $label;
    /**
     * Product descripion
     * @var string
     */
	var $description;

	/**
	 * Check TYPE constants
	 * @var int
	 */
	var $type = self::TYPE_PRODUCT;
	//! Selling price
	var $price;				// Price net
	var $price_ttc;			// Price with tax
	var $price_min;         // Minimum price net
	var $price_min_ttc;     // Minimum price with tax
	//! Base price ('TTC' for price including tax or 'HT' for net price)
	var $price_base_type;
	//! Arrays for multiprices
	public $multiprices=array();
	public $multiprices_ttc=array();
	public $multiprices_base_type=array();
	public $multiprices_min=array();
	public $multiprices_min_ttc=array();
	public $multiprices_tva_tx=array();
	public $multiprices_recuperableonly=array();
	//! Price by quantity arrays
	var $price_by_qty;
	var $prices_by_qty=array();
	var $prices_by_qty_id=array();
	var $prices_by_qty_list=array();
	//! Default VAT code for product (link to code into llx_c_tva but without foreign keys)
	var $default_vat_code;
	//! Default VAT rate of product
	var $tva_tx;
	//! French VAT NPR (0 or 1)
    var $tva_npr=0;
	//! Other local taxes
	var $localtax1_tx;
	var $localtax2_tx;
	var $localtax1_type;
	var $localtax2_type;
	
	//! Stock real
	var $stock_reel;
	//! Stock virtual
	var $stock_theorique;
	//! Cost price
	var $cost_price;
	//! Average price value for product entry into stock (PMP)
	var $pmp;
    //! Stock alert
	var $seuil_stock_alerte;
	//! Ask for replenishment when $desiredstock < $stock_reel
	public $desiredstock;
	//! Duree de validite du service
	var $duration_value;
	//! Unite de duree
	var $duration_unit;
	// Statut indique si le produit est en vente '1' ou non '0'
	var $status;
	// Status indicate whether the product is available for purchase '1' or not '0'
	var $status_buy;
	// Statut indique si le produit est un produit fini '1' ou une matiere premiere '0'
	var $finished;
	// We must manage lot/batch number, sell-by date and so on : '1':yes '0':no
	var $status_batch;

	var $customcode;       // Customs code

	/**
	 * Product URL
	 * @var string
	 */
	public $url;

	//! Unites de mesure
	var $weight;
	var $weight_units;
	var $length;
	var $length_units;
	var $surface;
	var $surface_units;
	var $volume;
	var $volume_units;

	var $accountancy_code_buy;
	var $accountancy_code_sell;

	//! barcode
	var $barcode;               // value

	var $stats_propale=array();
	var $stats_commande=array();
	var $stats_contrat=array();
	var $stats_facture=array();
    var $stats_commande_fournisseur=array();

	var $multilangs=array();

	//! Taille de l'image
	var $imgWidth;
	var $imgHeight;

	var $date_creation;
	var $date_modification;

	//! Id du fournisseur
	var $product_fourn_id;

	//! Product ID already linked to a reference supplier
	var $product_id_already_linked;

	var $nbphoto;

	//! Contains detail of stock of product into each warehouse
	var $stock_warehouse=array();

	var $oldcopy;

    var $fk_price_expression;

	/**
	 * @deprecated
	 * @see fourn_pu
	 */
	var $buyprice;
	public $fourn_pu;

	public $fourn_price_base_type;
    
	/**
	 * @deprecated
	 * @see ref_supplier
	 */
	var $ref_fourn;
	public $ref_supplier;

	/**
	 * Unit code ('km', 'm', 'l', 'p', ...)
	 * @var string
	 */
	public $fk_unit;

	/**
	 * Price is generated using multiprice rules
	 * @var int
	 */
	public $price_autogen = 0;

	/**
	 * Regular product
	 */
	const TYPE_PRODUCT = 0;
	/**
	 * Service
	 */
	const TYPE_SERVICE = 1;
	/**
	 * Advanced feature: assembly kit
	 */
	const TYPE_ASSEMBLYKIT = 2;
	/**
	 * Advanced feature: stock kit
	 */
	const TYPE_STOCKKIT = 3;

	/**
	 *  Constructor
	 *
	 *  @param      DoliDB		$db      Database handler
	 */
	function __construct($db)
	{
		global $langs;

		$this->db = $db;
		$this->status = 0;
		$this->status_buy = 0;
		$this->nbphoto = 0;
		$this->stock_reel = 0;
		$this->seuil_stock_alerte = 0;
		$this->desiredstock = 0;
		$this->canvas = '';
		$this->status_batch=0;
	}

	/**
	 *    Check that ref and label are ok
	 *
	 *    @return     int         >1 if OK, <=0 if KO
	 */
	function check()
	{
		$this->ref = dol_sanitizeFileName(stripslashes($this->ref));

		$err = 0;
		if (dol_strlen(trim($this->ref)) == 0)
		$err++;

		if (dol_strlen(trim($this->label)) == 0)
		$err++;

		if ($err > 0)
		{
			return 0;
		}
		else
		{
			return 1;
		}
	}

	/**
	 *	Insert product into database
	 *
	 *	@param	User	$user     		User making insert
	 *  @param	int		$notrigger		Disable triggers
	 *	@return int			     		Id of product/service if OK, < 0 if KO
	 */
	function create($user,$notrigger=0)
	{
		global $conf, $langs;

        $error=0;

		// Clean parameters
		$this->ref = dol_string_nospecial(trim($this->ref));
		$this->label = trim($this->label);
		$this->price_ttc=price2num($this->price_ttc);
		$this->price=price2num($this->price);
		$this->price_min_ttc=price2num($this->price_min_ttc);
		$this->price_min=price2num($this->price_min);
		if (empty($this->tva_tx))    	$this->tva_tx = 0;
		if (empty($this->tva_npr))    	$this->tva_npr = 0;
		//Local taxes
		if (empty($this->localtax1_tx)) $this->localtax1_tx = 0;
		if (empty($this->localtax2_tx)) $this->localtax2_tx = 0;
		if (empty($this->localtax1_type)) $this->localtax1_type = '0';
		if (empty($this->localtax2_type)) $this->localtax2_type = '0';
		
		if (empty($this->price))     	$this->price = 0;
		if (empty($this->price_min)) 	$this->price_min = 0;

		// Price by quantity
		if (empty($this->price_by_qty)) 	$this->price_by_qty = 0;

		if (empty($this->status))    	$this->status = 0;
		if (empty($this->status_buy))   $this->status_buy = 0;

		$price_ht=0;
		$price_ttc=0;
		$price_min_ht=0;
		$price_min_ttc=0;
		if ($this->price_base_type == 'TTC' && $this->price_ttc > 0)
		{
			$price_ttc = price2num($this->price_ttc,'MU');
			$price_ht = price2num($this->price_ttc / (1 + ($this->tva_tx / 100)),'MU');
		}
		if ($this->price_base_type != 'TTC' && $this->price > 0)
		{
			$price_ht = price2num($this->price,'MU');
			$price_ttc = price2num($this->price * (1 + ($this->tva_tx / 100)),'MU');
		}
		if (($this->price_min_ttc > 0) && ($this->price_base_type == 'TTC'))
		{
			$price_min_ttc = price2num($this->price_min_ttc,'MU');
			$price_min_ht = price2num($this->price_min_ttc / (1 + ($this->tva_tx / 100)),'MU');
		}
		if (($this->price_min > 0) && ($this->price_base_type != 'TTC'))
		{
			$price_min_ht = price2num($this->price_min,'MU');
			$price_min_ttc = price2num($this->price_min * (1 + ($this->tva_tx / 100)),'MU');
		}

    	$this->accountancy_code_buy = trim($this->accountancy_code_buy);
		$this->accountancy_code_sell= trim($this->accountancy_code_sell);

        // Barcode value
        $this->barcode=trim($this->barcode);

        // Check parameters
		if (empty($this->label))
		{
			$this->error='ErrorMandatoryParametersNotProvided';
			return -1;
		}
		if (empty($this->ref))
		{
			// Load object modCodeProduct
			$module=(! empty($conf->global->PRODUCT_CODEPRODUCT_ADDON)?$conf->global->PRODUCT_CODEPRODUCT_ADDON:'mod_codeproduct_leopard');
			if ($module != 'mod_codeproduct_leopard')	// Do not load module file for leopard
			{
				if (substr($module, 0, 16) == 'mod_codeproduct_' && substr($module, -3) == 'php')
				{
					$module = substr($module, 0, dol_strlen($module)-4);
				}
				dol_include_once('/core/modules/product/'.$module.'.php');
				$modCodeProduct = new $module;
				if (! empty($modCodeProduct->code_auto))
				{
					$this->ref = $modCodeProduct->getNextValue($this,$this->type);
				}
				unset($modCodeProduct);
			}
			if (empty($this->ref))
			{
				$this->error='ProductModuleNotSetupForAutoRef';
				return -2;
			}
		}

		dol_syslog(get_class($this)."::create ref=".$this->ref." price=".$this->price." price_ttc=".$this->price_ttc." tva_tx=".$this->tva_tx." price_base_type=".$this->price_base_type, LOG_DEBUG);

        $now=dol_now();

		$this->db->begin();

        // For automatic creation during create action (not used by Dolibarr GUI, can be used by scripts)
		if ($this->barcode == -1) $this->barcode = $this->get_barcode($this,$this->barcode_type_code);

		// Check more parameters
        // If error, this->errors[] is filled
        $result = $this->verify();

        if ($result >= 0)
        {
			$sql = "SELECT count(*) as nb";
			$sql.= " FROM ".MAIN_DB_PREFIX."product";
			$sql.= " WHERE entity IN (".getEntity('product', 1).")";
			$sql.= " AND ref = '" .$this->ref."'";

			$result = $this->db->query($sql);
			if ($result)
			{
				$obj = $this->db->fetch_object($result);
				if ($obj->nb == 0)
				{
					// Produit non deja existant
					$sql = "INSERT INTO ".MAIN_DB_PREFIX."product (";
					$sql.= "datec";
					$sql.= ", entity";
					$sql.= ", ref";
					$sql.= ", ref_ext";
					$sql.= ", price_min";
					$sql.= ", price_min_ttc";
					$sql.= ", label";
					$sql.= ", fk_user_author";
					$sql.= ", fk_product_type";
					$sql.= ", price";
					$sql.= ", price_ttc";
					$sql.= ", price_base_type";
					$sql.= ", tobuy";
					$sql.= ", tosell";
					$sql.= ", accountancy_code_buy";
					$sql.= ", accountancy_code_sell";
					$sql.= ", canvas";
					$sql.= ", finished";
					$sql.= ", tobatch";
					$sql.= ", fk_unit";
					$sql.= ") VALUES (";
					$sql.= "'".$this->db->idate($now)."'";
					$sql.= ", ".$conf->entity;
					$sql.= ", '".$this->db->escape($this->ref)."'";
					$sql.= ", ".(! empty($this->ref_ext)?"'".$this->db->escape($this->ref_ext)."'":"null");
					$sql.= ", ".price2num($price_min_ht);
					$sql.= ", ".price2num($price_min_ttc);
					$sql.= ", ".(! empty($this->label)?"'".$this->db->escape($this->label)."'":"null");
					$sql.= ", ".$user->id;
					$sql.= ", ".$this->type;
					$sql.= ", ".price2num($price_ht);
					$sql.= ", ".price2num($price_ttc);
					$sql.= ", '".$this->price_base_type."'";
					$sql.= ", ".$this->status;
					$sql.= ", ".$this->status_buy;
					$sql.= ", '".$this->accountancy_code_buy."'";
					$sql.= ", '".$this->accountancy_code_sell."'";
					$sql.= ", '".$this->canvas."'";
					$sql.= ", ".((! isset($this->finished) || $this->finished < 0 || $this->finished == '') ? 'null' : (int) $this->finished);
					$sql.= ", ".((empty($this->status_batch) || $this->status_batch < 0)? '0':$this->status_batch);
					$sql.= ", ".(!$this->fk_unit ? 'NULL' : $this->fk_unit);
					$sql.= ")";

					dol_syslog(get_class($this)."::Create", LOG_DEBUG);
					$result = $this->db->query($sql);
					if ( $result )
					{
						$id = $this->db->last_insert_id(MAIN_DB_PREFIX."product");

						if ($id > 0)
						{
							$this->id				= $id;
							$this->price			= $price_ht;
							$this->price_ttc		= $price_ttc;
							$this->price_min		= $price_min_ht;
							$this->price_min_ttc	= $price_min_ttc;

							$result = $this->_log_price($user);
							if ($result > 0)
							{
								if ($this->update($id, $user, true, 'add') <= 0)
								{
								    $error++;
								}
							}
							else
							{
								$error++;
							    $this->error=$this->db->lasterror();
							}
						}
						else
						{
							$error++;
						    $this->error='ErrorFailedToGetInsertedId';
						}
					}
					else
					{
						$error++;
					    $this->error=$this->db->lasterror();
					}
				}
				else
				{
					// Product already exists with this ref
					$langs->load("products");
					$error++;
					$this->error = "ErrorProductAlreadyExists";
				}
			}
			else
			{
				$error++;
			    $this->error=$this->db->lasterror();
			}

			if (! $error && ! $notrigger)
			{
                // Call trigger
                $result=$this->call_trigger('PRODUCT_CREATE',$user);
                if ($result < 0) { $error++; }
                // End call triggers
			}

			if (! $error)
			{
				$this->db->commit();
				return $this->id;
			}
			else
			{
				$this->db->rollback();
				return -$error;
			}
        }
        else
       {
            $this->db->rollback();
            dol_syslog(get_class($this)."::Create fails verify ".join(',',$this->errors), LOG_WARNING);
            return -3;
        }

	}


    /**
     *    Check properties of product are ok (like name, barcode, ...).
     *    All properties must be already loaded on object (this->barcode, this->barcode_type_code, ...).
     *
     *    @return     int		0 if OK, <0 if KO
     */
    function verify()
    {
        $this->errors=array();

        $result = 0;
        $this->ref = trim($this->ref);

        if (! $this->ref)
        {
            $this->errors[] = 'ErrorBadRef';
            $result = -2;
        }

        $rescode = $this->check_barcode($this->barcode,$this->barcode_type_code);
        if ($rescode <> 0)
        {
        	if ($rescode == -1)
        	{
        		$this->errors[] = 'ErrorBadBarCodeSyntax';
        	}
        	if ($rescode == -2)
        	{
        		$this->errors[] = 'ErrorBarCodeRequired';
        	}
        	if ($rescode == -3)
        	{
        		$this->errors[] = 'ErrorBarCodeAlreadyUsed';
        	}
        	$result = -3;
        }

        return $result;
    }

    /**
     *  Check barcode
     *
     *	@param	string	$valuetotest	Value to test
     *  @param	string	$typefortest	Type of barcode (ISBN, EAN, ...)
     *  @return int						0 if OK
     * 									-1 ErrorBadBarCodeSyntax
     * 									-2 ErrorBarCodeRequired
     * 									-3 ErrorBarCodeAlreadyUsed
     */
    function check_barcode($valuetotest,$typefortest)
    {
        global $conf;
        if (! empty($conf->barcode->enabled) && ! empty($conf->global->BARCODE_PRODUCT_ADDON_NUM))
        {
        	$module=strtolower($conf->global->BARCODE_PRODUCT_ADDON_NUM);

            $dirsociete=array_merge(array('/core/modules/barcode/'),$conf->modules_parts['barcode']);
            foreach ($dirsociete as $dirroot)
            {
                $res=dol_include_once($dirroot.$module.'.php');
                if ($res) break;
            }

            $mod = new $module();

            dol_syslog(get_class($this)."::check_barcode value=".$valuetotest." type=".$typefortest." module=".$module);
            $result = $mod->verif($this->db, $valuetotest, $this, 0, $typefortest);
            return $result;
        }
        else
		{
            return 0;
        }
    }

	/**
	 *	Update a record into database.
	 *  If batch flag is set to on, we create records into llx_product_batch
	 *
	 *	@param	int		$id         Id of product
	 *	@param  User	$user       Object user making update
	 *	@param	int		$notrigger	Disable triggers
	 *	@param	string	$action		Current action for hookmanager ('add' or 'update')
	 *	@return int         		1 if OK, -1 if ref already exists, -2 if other error
	 */
	function update($id, $user, $notrigger=false, $action='update')
	{
		global $langs, $conf, $hookmanager;

		$error=0;

		// Check parameters
		if (! $this->label) $this->label = 'MISSING LABEL';

		// Clean parameters
		$this->ref = dol_string_nospecial(trim($this->ref));
		$this->label = trim($this->label);
		$this->description = trim($this->description);
		$this->note = (isset($this->note) ? trim($this->note) : null);
		$this->weight = price2num($this->weight);
		$this->weight_units = trim($this->weight_units);
		$this->length = price2num($this->length);
		$this->length_units = trim($this->length_units);
		$this->surface = price2num($this->surface);
		$this->surface_units = trim($this->surface_units);
		$this->volume = price2num($this->volume);
		$this->volume_units = trim($this->volume_units);
		if (empty($this->tva_tx))    			$this->tva_tx = 0;
		if (empty($this->tva_npr))    			$this->tva_npr = 0;
		if (empty($this->localtax1_tx))			$this->localtax1_tx = 0;
		if (empty($this->localtax2_tx))			$this->localtax2_tx = 0;
		if (empty($this->localtax1_type))		$this->localtax1_type = '0';
		if (empty($this->localtax2_type))		$this->localtax2_type = '0';
		if (empty($this->status))				$this->status = 0;
		if (empty($this->status_buy))			$this->status_buy = 0;

        if (empty($this->country_id))           $this->country_id = 0;

        // Barcode value
        $this->barcode=trim($this->barcode);

		$this->accountancy_code_buy = trim($this->accountancy_code_buy);
		$this->accountancy_code_sell= trim($this->accountancy_code_sell);


        $this->db->begin();

        // Check name is required and codes are ok or unique.
        // If error, this->errors[] is filled
        if ($action != 'add')
        {
        	$result = $this->verify();	// We don't check when update called during a create because verify was already done
        }

        if ($result >= 0)
        {
            if (empty($this->oldcopy))
            {
                $org=new self($this->db);
                $org->fetch($this->id);
                $this->oldcopy=$org;
            }
            
            // Test if batch management is activated on existing product
            // If yes, we create missing entries into product_batch
            if ($this->hasbatch() && !$this->oldcopy->hasbatch())
            {
                //$valueforundefinedlot = 'Undefined';  // In previous version, 39 and lower
                $valueforundefinedlot = '000000';

                dol_syslog("Flag batch of product id=".$this->id." is set to ON, so we will create missing records into product_batch");

                $this->load_stock();
                foreach ($this->stock_warehouse as $idW => $ObjW)   // For each warehouse where we have stocks defined for this product (for each lines in product_stock)
                {
                    $qty_batch = 0;
                    foreach ($ObjW->detail_batch as $detail)    // Each lines of detail in product_batch of the current $ObjW = product_stock
                    {
                        if ($detail->batch == $valueforundefinedlot || $detail->batch == 'Undefined') 
                        {
                            // We discard this line, we will create it later
                            $sqlclean="DELETE FROM ".MAIN_DB_PREFIX."product_batch WHERE batch in('Undefined', '".$valueforundefinedlot."') AND fk_product_stock = ".$ObjW->id;
                            $result = $this->db->query($sqlclean);
                            if (! $result)
                            {
                                dol_print_error($this->db);
                                exit;
                            }
                            continue;
                        }
                    
                        $qty_batch += $detail->qty;
                    }
                    // Quantities in batch details are not same as stock quantity,
                    // so we add a default batch record to complete and get same qty in parent and child table
                    if ($ObjW->real <> $qty_batch)
                    {
                        $ObjBatch = new Productbatch($this->db);
                        $ObjBatch->batch = $valueforundefinedlot; 
                        $ObjBatch->qty = ($ObjW->real - $qty_batch);
                        $ObjBatch->fk_product_stock = $ObjW->id;

                        if ($ObjBatch->create($user,1) < 0)
                        {
                            $error++;
                            $this->errors=$ObjBatch->errors;
                        }
                    }
                }
            }

	        // For automatic creation
	        if ($this->barcode == -1) $this->barcode = $this->get_barcode($this,$this->barcode_type_code);

			$sql = "UPDATE ".MAIN_DB_PREFIX."product";
			$sql.= " SET label = '" . $this->db->escape($this->label) ."'";
			$sql.= ", ref = '" . $this->db->escape($this->ref) ."'";
			$sql.= ", ref_ext = ".(! empty($this->ref_ext)?"'".$this->db->escape($this->ref_ext)."'":"null");
			$sql.= ", default_vat_code = ".($this->default_vat_code ? "'".$this->db->escape($this->default_vat_code)."'" : "null");
			$sql.= ", tva_tx = " . $this->tva_tx;
			$sql.= ", recuperableonly = " . $this->tva_npr;
			$sql.= ", localtax1_tx = " . $this->localtax1_tx;
			$sql.= ", localtax2_tx = " . $this->localtax2_tx;
			$sql.= ", localtax1_type = " . ($this->localtax1_type!=''?"'".$this->localtax1_type."'":"'0'");
			$sql.= ", localtax2_type = " . ($this->localtax2_type!=''?"'".$this->localtax2_type."'":"'0'");
				
			$sql.= ", barcode = ". (empty($this->barcode)?"null":"'".$this->db->escape($this->barcode)."'");
			$sql.= ", fk_barcode_type = ". (empty($this->barcode_type)?"null":$this->db->escape($this->barcode_type));

			$sql.= ", tosell = " . $this->status;
			$sql.= ", tobuy = " . $this->status_buy;
			$sql.= ", tobatch = " . ((empty($this->status_batch) || $this->status_batch < 0) ? '0' : $this->status_batch);
			$sql.= ", finished = " . ((! isset($this->finished) || $this->finished < 0) ? "null" : (int) $this->finished);
			$sql.= ", weight = " . ($this->weight!='' ? "'".$this->weight."'" : 'null');
			$sql.= ", weight_units = " . ($this->weight_units!='' ? "'".$this->weight_units."'": 'null');
			$sql.= ", length = " . ($this->length!='' ? "'".$this->length."'" : 'null');
			$sql.= ", length_units = " . ($this->length_units!='' ? "'".$this->length_units."'" : 'null');
			$sql.= ", surface = " . ($this->surface!='' ? "'".$this->surface."'" : 'null');
			$sql.= ", surface_units = " . ($this->surface_units!='' ? "'".$this->surface_units."'" : 'null');
			$sql.= ", volume = " . ($this->volume!='' ? "'".$this->volume."'" : 'null');
			$sql.= ", volume_units = " . ($this->volume_units!='' ? "'".$this->volume_units."'" : 'null');
			$sql.= ", seuil_stock_alerte = " . ((isset($this->seuil_stock_alerte) && $this->seuil_stock_alerte != '') ? "'".$this->seuil_stock_alerte."'" : "null");
			$sql.= ", description = '" . $this->db->escape($this->description) ."'";
			$sql.= ", url = " . ($this->url?"'".$this->db->escape($this->url)."'":'null');
			$sql.= ", customcode = '" .        $this->db->escape($this->customcode) ."'";
	        $sql.= ", fk_country = " . ($this->country_id > 0 ? $this->country_id : 'null');
	        $sql.= ", note = ".(isset($this->note) ? "'" .$this->db->escape($this->note)."'" : 'null');
			$sql.= ", duration = '" . $this->db->escape($this->duration_value . $this->duration_unit) ."'";
			$sql.= ", accountancy_code_buy = '" . $this->db->escape($this->accountancy_code_buy)."'";
			$sql.= ", accountancy_code_sell= '" . $this->db->escape($this->accountancy_code_sell)."'";
			$sql.= ", desiredstock = " . ((isset($this->desiredstock) && $this->desiredstock != '') ? $this->desiredstock : "null");
			$sql.= ", cost_price = " . ($this->cost_price != '' ? $this->db->escape($this->cost_price) : 'null');
	        $sql.= ", fk_unit= " . (!$this->fk_unit ? 'NULL' : $this->fk_unit);
	        $sql.= ", price_autogen = " . (!$this->price_autogen ? 0 : 1);
			$sql.= ", fk_price_expression = ".($this->fk_price_expression != 0 ? $this->fk_price_expression : 'NULL');
			$sql.= ", fk_user_modif = ".($user->id > 0 ? $user->id : 'NULL');
			// stock field is not here because it is a denormalized value from product_stock.
			$sql.= " WHERE rowid = " . $id;

			dol_syslog(get_class($this)."::update", LOG_DEBUG);

			$resql=$this->db->query($sql);
			if ($resql)
			{
				$this->id = $id;

				// Multilangs
				if (! empty($conf->global->MAIN_MULTILANGS))
				{
					if ( $this->setMultiLangs($user) < 0)
					{
						$this->error=$langs->trans("Error")." : ".$this->db->error()." - ".$sql;
						return -2;
					}
				}

				$action='update';

				// Actions on extra fields (by external module or standard code)
				$hookmanager->initHooks(array('productdao'));
				$parameters=array('id'=>$this->id);
				$reshook=$hookmanager->executeHooks('insertExtraFields',$parameters,$this,$action);    // Note that $action and $object may have been modified by some hooks
				if (empty($reshook))
				{
					if (empty($conf->global->MAIN_EXTRAFIELDS_DISABLED)) // For avoid conflicts if trigger used
					{
						$result=$this->insertExtraFields();
						if ($result < 0)
						{
							$error++;
						}
					}
				}
				else if ($reshook < 0) $error++;

				if (! $error && ! $notrigger)
				{
                    // Call trigger
                    $result=$this->call_trigger('PRODUCT_MODIFY',$user);
                    if ($result < 0) { $error++; }
                    // End call triggers
				}

				if (! $error && (is_object($this->oldcopy) && $this->oldcopy->ref != $this->ref))
				{
					// We remove directory
					if ($conf->product->dir_output)
					{
						$olddir = $conf->product->dir_output . "/" . dol_sanitizeFileName($this->oldcopy->ref);
						$newdir = $conf->product->dir_output . "/" . dol_sanitizeFileName($this->ref);
						if (file_exists($olddir))
						{
							//include_once DOL_DOCUMENT_ROOT . '/core/lib/files.lib.php';
							//$res = dol_move($olddir, $newdir);
							// do not use dol_move with directory
							$res = @rename($olddir, $newdir);
							if (! $res)
							{
							    $langs->load("errors");
								$this->error=$langs->trans('ErrorFailToRenameDir',$olddir,$newdir);
								$error++;
							}
						}
					}
				}

				if (! $error)
				{
					$this->db->commit();
					return 1;
				}
				else
				{
					$this->db->rollback();
					return -$error;
				}
			}
			else
			{
				if ($this->db->errno() == 'DB_ERROR_RECORD_ALREADY_EXISTS')
				{
					if (empty($conf->barcode->enabled)) $this->error=$langs->trans("Error")." : ".$langs->trans("ErrorProductAlreadyExists",$this->ref);
					else $this->error=$langs->trans("Error")." : ".$langs->trans("ErrorProductBarCodeAlreadyExists",$this->barcode);
					$this->errors[]=$this->error;
					$this->db->rollback();
					return -1;
				}
				else
				{
					$this->error=$langs->trans("Error")." : ".$this->db->error()." - ".$sql;
					$this->errors[]=$this->error;
					$this->db->rollback();
					return -2;
				}
			}
        }
        else
       {
            $this->db->rollback();
            dol_syslog(get_class($this)."::Update fails verify ".join(',',$this->errors), LOG_WARNING);
            return -3;
        }
	}

	/**
	 *  Delete a product from database (if not used)
	 *
	 *	@param      int		$id         Product id (usage of this is deprecated, delete should be called without parameters on a fetched object)
	 *  @param      int     $notrigger  Do not execute trigger
	 * 	@return		int					< 0 if KO, 0 = Not possible, > 0 if OK
	 */
	function delete($id=0, $notrigger=0)
	{
		// Deprecation warning
		if ($id > 0) {
			dol_syslog(__METHOD__ . " with parameter is deprecated", LOG_WARNING);
		}

		global $conf,$user,$langs;
		require_once DOL_DOCUMENT_ROOT . '/core/lib/files.lib.php';

		$error=0;

		// Clean parameters
		if (empty($id)) $id=$this->id;
		else $this->fetch($id);

		// Check parameters
		if (empty($id))
		{
			$this->error = "Object must be fetched before calling delete";
			return -1;
		}
		if (($this->type == Product::TYPE_PRODUCT && empty($user->rights->produit->supprimer)) || ($this->type == Product::TYPE_SERVICE && empty($user->rights->service->supprimer)))
		{
			$this->error = "ErrorForbidden";
			return 0;
		}

		$objectisused = $this->isObjectUsed($id);
		if (empty($objectisused))
		{
			$this->db->begin();

			if (! $error && empty($notrigger))
			{
                // Call trigger
                $result=$this->call_trigger('PRODUCT_DELETE',$user);
                if ($result < 0) { $error++; }
                // End call triggers
			}
<<<<<<< HEAD
			
=======

>>>>>>> d2e4888b
			// Delete from product_batch on product delete	
			if (! $error)
			{
				$sql = "DELETE FROM ".MAIN_DB_PREFIX.'product_batch';
				$sql.= " WHERE fk_product_stock IN (";
				$sql.= "SELECT rowid FROM ".MAIN_DB_PREFIX.'product_stock';
				$sql.= " WHERE fk_product = ".$id.")";
				dol_syslog(get_class($this).'::delete', LOG_DEBUG);
				$result = $this->db->query($sql);
				if (! $result)
				{
					$error++;
					$this->errors[] = $this->db->lasterror();
				}
			}
			
   			// Delete all child tables
			if (! $error)
			{
<<<<<<< HEAD
				$elements = array('product_fournisseur_price','product_price','product_lang','categorie_product','product_stock','product_customer_price','product_lot','product_warehouse_properties');
=======
				$elements = array('product_fournisseur_price','product_price','product_lang','categorie_product','product_stock','product_customer_price','product_lot'); // product_batch is done before
>>>>>>> d2e4888b
    			foreach($elements as $table)
    			{
    				if (! $error)
    				{
    					$sql = "DELETE FROM ".MAIN_DB_PREFIX.$table;
    					$sql.= " WHERE fk_product = ".$id;
    					dol_syslog(get_class($this).'::delete', LOG_DEBUG);
    					$result = $this->db->query($sql);
    					if (! $result)
    					{
    						$error++;
    						$this->errors[] = $this->db->lasterror();
    					}
    				}
    			}
			}

			// Delete product
			if (! $error)
			{
				$sqlz = "DELETE FROM ".MAIN_DB_PREFIX."product";
				$sqlz.= " WHERE rowid = ".$id;
				dol_syslog(get_class($this).'::delete', LOG_DEBUG);
				$resultz = $this->db->query($sqlz);
				if ( ! $resultz )
				{
					$error++;
					$this->errors[] = $this->db->lasterror();
				}
			}

			if (! $error)
			{
				// We remove directory
				$ref = dol_sanitizeFileName($this->ref);
				if ($conf->product->dir_output)
				{
					$dir = $conf->product->dir_output . "/" . $ref;
					if (file_exists($dir))
					{
						$res=@dol_delete_dir_recursive($dir);
						if (! $res)
						{
							$this->errors[] = 'ErrorFailToDeleteDir';
							$error++;
						}
					}
				}
			}

			// Remove extrafields
			if ((! $error) && (empty($conf->global->MAIN_EXTRAFIELDS_DISABLED))) // For avoid conflicts if trigger used
			{
				$result=$this->deleteExtraFields();
				if ($result < 0)
				{
					$error++;
					dol_syslog(get_class($this)."::delete error -4 ".$this->error, LOG_ERR);
				}
			}

			if (! $error)
			{
				$this->db->commit();
				return 1;
			}
			else
			{
				foreach($this->errors as $errmsg)
				{
					dol_syslog(get_class($this)."::delete ".$errmsg, LOG_ERR);
					$this->error.=($this->error?', '.$errmsg:$errmsg);
				}
				$this->db->rollback();
				return -$error;
			}
		}
		else
		{
			$this->error = "ErrorRecordIsUsedCantDelete";
			return 0;
		}
	}

	/**
	 *	Update or add a translation for a product
	 *
	 *	@param     User	   $user                   Object user making update
	 *	@return	   int		<0 if KO, >0 if OK
	 */
	function setMultiLangs($user)
	{
		global $conf, $langs;
		
		$langs_available = $langs->get_available_languages(DOL_DOCUMENT_ROOT, 0, 2);
		$current_lang = $langs->getDefaultLang();

		foreach ($langs_available as $key => $value)
		{
			if ($key == $current_lang)
			{
				$sql = "SELECT rowid";
				$sql.= " FROM ".MAIN_DB_PREFIX."product_lang";
				$sql.= " WHERE fk_product=".$this->id;
				$sql.= " AND lang='".$key."'";

				$result = $this->db->query($sql);

				if ($this->db->num_rows($result)) // if there is already a description line for this language
				{
					$sql2 = "UPDATE ".MAIN_DB_PREFIX."product_lang";
					$sql2.= " SET ";
					$sql2.= " label='".$this->db->escape($this->label)."',";
					$sql2.= " description='".$this->db->escape($this->description)."'";
					if (! empty($conf->global->PRODUCT_USE_OTHER_FIELD_IN_TRANSLATION)) $sql2.= ", note='".$this->db->escape($this->note)."'";
					$sql2.= " WHERE fk_product=".$this->id." AND lang='".$key."'";
				}
				else
				{
					$sql2 = "INSERT INTO ".MAIN_DB_PREFIX."product_lang (fk_product, lang, label, description";
					if (! empty($conf->global->PRODUCT_USE_OTHER_FIELD_IN_TRANSLATION)) $sql2.=", note";
					$sql2.= ")";
					$sql2.= " VALUES(".$this->id.",'".$key."','". $this->db->escape($this->label)."',";
					$sql2.= " '".$this->db->escape($this->description)."'";
					if (! empty($conf->global->PRODUCT_USE_OTHER_FIELD_IN_TRANSLATION)) $sql2.= ", '".$this->db->escape($this->note)."'";
					$sql2.= ")";
				}
				dol_syslog(get_class($this).'::setMultiLangs key = current_lang = '.$key);
				if (! $this->db->query($sql2))
				{
					$this->error=$this->db->lasterror();
					return -1;
				}
			}
			else if (isset($this->multilangs[$key]))
			{
				$sql = "SELECT rowid";
				$sql.= " FROM ".MAIN_DB_PREFIX."product_lang";
				$sql.= " WHERE fk_product=".$this->id;
				$sql.= " AND lang='".$key."'";

				$result = $this->db->query($sql);

				if ($this->db->num_rows($result)) // if there is already a description line for this language
				{
					$sql2 = "UPDATE ".MAIN_DB_PREFIX."product_lang";
					$sql2.= " SET ";
					$sql2.= " label='".$this->db->escape($this->multilangs["$key"]["label"])."',";
					$sql2.= " description='".$this->db->escape($this->multilangs["$key"]["description"])."'";
					if (! empty($conf->global->PRODUCT_USE_OTHER_FIELD_IN_TRANSLATION)) $sql2.= ", note='".$this->db->escape($this->multilangs["$key"]["note"])."'";
					$sql2.= " WHERE fk_product=".$this->id." AND lang='".$key."'";
				}
				else
				{
					$sql2 = "INSERT INTO ".MAIN_DB_PREFIX."product_lang (fk_product, lang, label, description";
					if (! empty($conf->global->PRODUCT_USE_OTHER_FIELD_IN_TRANSLATION)) $sql2.=", note";
					$sql2.= ")";
					$sql2.= " VALUES(".$this->id.",'".$key."','". $this->db->escape($this->multilangs["$key"]["label"])."',";
					$sql2.= " '".$this->db->escape($this->multilangs["$key"]["description"])."'";
					if (! empty($conf->global->PRODUCT_USE_OTHER_FIELD_IN_TRANSLATION)) $sql2.= ", '".$this->db->escape($this->note)."'";
					$sql2.= ")";
				}

				// We do not save if main fields are empty
				if ($this->multilangs["$key"]["label"] || $this->multilangs["$key"]["description"])
				{
    				if (! $this->db->query($sql2))
    				{
    					$this->error=$this->db->lasterror();
    					return -1;
    				}
				}
			}
			else
			{
				// language is not current language and we didn't provide a multilang description for this language
			}
		}

		// Call trigger
		$result = $this->call_trigger('PRODUCT_SET_MULTILANGS',$user);
		if ($result < 0) {
			$this->error = $this->db->lasterror();
			return -1;
		}
		// End call triggers

		return 1;
	}

	/**
	 *	Delete a language for this product
	 *
	 *  @param		string	$langtodelete		Language code to delete
	 *	@param		User	$user       Object user making delete
	 *
	 *	@return		int							<0 if KO, >0 if OK
	 */
	function delMultiLangs($langtodelete, $user)
	{
		$sql = "DELETE FROM ".MAIN_DB_PREFIX."product_lang";
		$sql.= " WHERE fk_product=".$this->id." AND lang='".$this->db->escape($langtodelete)."'";

		dol_syslog(get_class($this).'::delMultiLangs', LOG_DEBUG);
		$result = $this->db->query($sql);
		if ($result)
		{
			// Call trigger
			$result = $this->call_trigger('PRODUCT_DEL_MULTILANGS',$user);
			if ($result < 0) {
				$this->error = $this->db->lasterror();
				dol_syslog(get_class($this).'::delMultiLangs error='.$this->error, LOG_ERR);
				return -1;
			}
			// End call triggers
			return 1;
		}
		else
		{
			$this->error=$this->db->lasterror();
			dol_syslog(get_class($this).'::delMultiLangs error='.$this->error, LOG_ERR);
			return -1;
		}
	}

	/*
	 * Sets an accountancy code for a product.
	 * Also calls PRODUCT_MODIFY trigger when modified
	 *
	 * @param string $type It can be 'buy' or 'sell'
	 * @param string $value Accountancy code
	 * @return int <0 KO >0 OK
	 */
	public function setAccountancyCode($type, $value)
	{
		global $user, $langs, $conf;

		$this->db->begin();

		if ($type == 'buy') {
			$field = 'accountancy_code_buy';
		} elseif ($type == 'sell') {
			$field = 'accountancy_code_sell';
		} else {
			return -1;
		}

		$sql = "UPDATE ".MAIN_DB_PREFIX.$this->table_element." SET ";
		$sql.= "$field = '".$this->db->escape($value)."'";
		$sql.= " WHERE rowid = ".$this->id;

		dol_syslog(get_class($this)."::".__FUNCTION__." sql=".$sql, LOG_DEBUG);
		$resql = $this->db->query($sql);

		if ($resql)
		{
			// Call triggers
			include_once DOL_DOCUMENT_ROOT . '/core/class/interfaces.class.php';
			$interface=new Interfaces($this->db);
			$result=$interface->run_triggers('PRODUCT_MODIFY',$this,$user,$langs,$conf);
			if ($result < 0)
			{
				$this->errors=$interface->errors;
				$this->db->rollback();
				return -1;
			}
			// End call triggers

			$this->$field = $value;

			$this->db->commit();
			return 1;
		}
		else
		{
			$this->error=$this->db->lasterror();
			$this->db->rollback();
			return -1;
		}
	}

	/**
	 *	Load array this->multilangs
	 *
	 *	@return		int		<0 if KO, >0 if OK
	 */
	function getMultiLangs()
	{
		global $langs;

		$current_lang = $langs->getDefaultLang();

		$sql = "SELECT lang, label, description, note as other";
		$sql.= " FROM ".MAIN_DB_PREFIX."product_lang";
		$sql.= " WHERE fk_product=".$this->id;

		$result = $this->db->query($sql);
		if ($result)
		{
			while ($obj = $this->db->fetch_object($result))
			{
				//print 'lang='.$obj->lang.' current='.$current_lang.'<br>';
				if ($obj->lang == $current_lang)  // si on a les traduct. dans la langue courante on les charge en infos principales.
				{
					$this->label		= $obj->label;
					$this->description	= $obj->description;
					$this->other	    = $obj->other;
				}
				$this->multilangs["$obj->lang"]["label"]		= $obj->label;
				$this->multilangs["$obj->lang"]["description"]	= $obj->description;
				$this->multilangs["$obj->lang"]["other"]		= $obj->other;
			}
			return 1;
		}
		else
		{
			$this->error="Error: ".$this->db->lasterror()." - ".$sql;
			return -1;
		}
	}



	/**
	 *  Insert a track that we changed a customer price
	 *
	 *	@param  	User	$user       User making change
	 *	@param		int		$level		price level to change
	 *	@return		int					<0 if KO, >0 if OK
	 */
	function _log_price($user,$level=0)
	{
		global $conf;

		$now=dol_now();

		// Clean parameters
		if (empty($this->price_by_qty)) $this->price_by_qty=0;

		// Add new price
		$sql = "INSERT INTO ".MAIN_DB_PREFIX."product_price(price_level,date_price,fk_product,fk_user_author,price,price_ttc,price_base_type,tosell, tva_tx, recuperableonly,";
		$sql.= " localtax1_tx, localtax2_tx, localtax1_type, localtax2_type, price_min,price_min_ttc,price_by_qty,entity,fk_price_expression) ";
		$sql.= " VALUES(".($level?$level:1).", '".$this->db->idate($now)."',".$this->id.",".$user->id.",".$this->price.",".$this->price_ttc.",'".$this->price_base_type."',".$this->status.",".$this->tva_tx.",".$this->tva_npr.",";
		$sql.= " ".$this->localtax1_tx.", ".$this->localtax2_tx.", '".$this->localtax1_type."', '".$this->localtax2_type."', ".$this->price_min.",".$this->price_min_ttc.",".$this->price_by_qty.",".$conf->entity.",".($this->fk_price_expression > 0?$this->fk_price_expression:'null');
		$sql.= ")";

		dol_syslog(get_class($this)."::_log_price", LOG_DEBUG);
		$resql=$this->db->query($sql);
		if(! $resql)
		{
			$this->error=$this->db->lasterror();
			dol_print_error($this->db);
			return -1;
		}
		else
		{
			return 1;
		}
	}


	/**
	 *  Delete a price line
	 *
	 * 	@param		User	$user	Object user
	 * 	@param		int		$rowid	Line id to delete
	 * 	@return		int				<0 if KO, >0 if OK
	 */
	function log_price_delete($user,$rowid)
	{
		$sql = "DELETE FROM ".MAIN_DB_PREFIX."product_price";
		$sql.= " WHERE rowid=".$rowid;

		dol_syslog(get_class($this)."::log_price_delete", LOG_DEBUG);
		$resql=$this->db->query($sql);
		if ($resql)
		{
			return 1;
		}
		else
		{
			$this->error=$this->db->lasterror();
			return -1;
		}

	}


	/**
	 *	Read price used by a provider.
	 *	We enter as input couple prodfournprice/qty or triplet qty/product_id/fourn_ref.
	 *  This also set some properties on product like ->buyprice, ->fourn_pu, ...
	 *
	 *  @param     	int		$prodfournprice     Id du tarif = rowid table product_fournisseur_price
	 *  @param     	double	$qty                Quantity asked or -1 to get first entry found
	 *	@param		int		$product_id			Filter on a particular product id
	 * 	@param		string	$fourn_ref			Filter on a supplier price ref. 'none' to exclude ref in search.
	 *  @param      int     $fk_soc             If of supplier
	 *  @return    	int 						<-1 if KO, -1 if qty not enough, 0 if OK but nothing found, id_product if OK and found. May also initialize some properties like (->ref_supplier, buyprice, fourn_pu, vatrate_supplier...)
	 */
	function get_buyprice($prodfournprice, $qty, $product_id=0, $fourn_ref='', $fk_soc=0)
	{
		global $conf;
		$result = 0;

		// We do a first seach with a select by searching with couple prodfournprice and qty only (later we will search on triplet qty/product_id/fourn_ref)
		$sql = "SELECT pfp.rowid, pfp.price as price, pfp.quantity as quantity,";
		$sql.= " pfp.fk_product, pfp.ref_fourn, pfp.fk_soc, pfp.tva_tx, pfp.fk_supplier_price_expression";
		$sql.= " FROM ".MAIN_DB_PREFIX."product_fournisseur_price as pfp";
		$sql.= " WHERE pfp.rowid = ".$prodfournprice;
		if ($qty > 0) $sql.= " AND pfp.quantity <= ".$qty;
		$sql.= " ORDER BY pfp.quantity DESC";
		
		dol_syslog(get_class($this)."::get_buyprice first search by prodfournprice/qty", LOG_DEBUG);
		$resql = $this->db->query($sql);
		if ($resql)
		{
			$obj = $this->db->fetch_object($resql);
			if ($obj && $obj->quantity > 0)		// If we found a supplier prices from the id of supplier price
			{
                if (!empty($conf->dynamicprices->enabled) && !empty($obj->fk_supplier_price_expression))
                {
					require_once DOL_DOCUMENT_ROOT.'/product/dynamic_price/class/price_parser.class.php';
                    $prod_supplier = new ProductFournisseur($this->db);
                    $prod_supplier->product_fourn_price_id = $obj->rowid;
                    $prod_supplier->id = $obj->fk_product;
                    $prod_supplier->fourn_qty = $obj->quantity;
                    $prod_supplier->fourn_tva_tx = $obj->tva_tx;
                    $prod_supplier->fk_supplier_price_expression = $obj->fk_supplier_price_expression;
                    $priceparser = new PriceParser($this->db);
                    $price_result = $priceparser->parseProductSupplier($prod_supplier);
                    if ($price_result >= 0) {
                    	$obj->price = $price_result;
                    }
                }
				$this->buyprice = $obj->price;                      // deprecated
				$this->fourn_pu = $obj->price / $obj->quantity;     // Unit price of product of supplier
				$this->fourn_price_base_type = 'HT';                // Price base type
				$this->ref_fourn = $obj->ref_fourn;                 // deprecated
				$this->ref_supplier = $obj->ref_fourn;              // Ref supplier
				$this->vatrate_supplier = $obj->tva_tx;             // Vat ref supplier
				$result=$obj->fk_product;
				return $result;
			}
			else // If not found
			{
				// We do a second search by doing a select again but searching with less reliable criteria: couple qty/id product, and if set fourn_ref or fk_soc.
				$sql = "SELECT pfp.rowid, pfp.price as price, pfp.quantity as quantity, pfp.fk_soc,";
				$sql.= " pfp.fk_product, pfp.ref_fourn as ref_supplier, pfp.tva_tx, pfp.fk_supplier_price_expression";
				$sql.= " FROM ".MAIN_DB_PREFIX."product_fournisseur_price as pfp";
				$sql.= " WHERE pfp.fk_product = ".$product_id;
				if ($fourn_ref != 'none') $sql.= " AND pfp.ref_fourn = '".$fourn_ref."'";
				if ($fk_soc > 0) $sql.= " AND pfp.fk_soc = ".$fk_soc;
				if ($qty > 0) $sql.= " AND pfp.quantity <= ".$qty;
				$sql.= " ORDER BY pfp.quantity DESC";
				$sql.= " LIMIT 1";

				dol_syslog(get_class($this)."::get_buyprice second search from qty/ref/product_id", LOG_DEBUG);
				$resql = $this->db->query($sql);
				if ($resql)
				{
					$obj = $this->db->fetch_object($resql);
					if ($obj && $obj->quantity > 0)		// If found
					{
		                if (!empty($conf->dynamicprices->enabled) && !empty($obj->fk_supplier_price_expression))
		                {
							require_once DOL_DOCUMENT_ROOT.'/product/dynamic_price/class/price_parser.class.php';
		                    $prod_supplier = new ProductFournisseur($this->db);
		                    $prod_supplier->product_fourn_price_id = $obj->rowid;
		                    $prod_supplier->id = $obj->fk_product;
		                    $prod_supplier->fourn_qty = $obj->quantity;
		                    $prod_supplier->fourn_tva_tx = $obj->tva_tx;
		                    $prod_supplier->fk_supplier_price_expression = $obj->fk_supplier_price_expression;
		                    $priceparser = new PriceParser($this->db);
		                    $price_result = $priceparser->parseProductSupplier($prod_supplier);
		                    if ($result >= 0) {
		                    	$obj->price = $price_result;
		                    }
		                }
						$this->buyprice = $obj->price;                      // deprecated
						$this->fourn_qty = $obj->quantity;					// min quantity for price for a virtual supplier
						$this->fourn_pu = $obj->price / $obj->quantity;     // Unit price of product for a virtual supplier
						$this->fourn_price_base_type = 'HT';                // Price base type for a virtual supplier
						$this->ref_fourn = $obj->ref_supplier;              // deprecated
						$this->ref_supplier = $obj->ref_supplier;           // Ref supplier
						$this->vatrate_supplier = $obj->tva_tx;             // Vat ref supplier
						$result=$obj->fk_product;
						return $result;
					}
					else
					{
						return -1;	// Ce produit n'existe pas avec cet id tarif fournisseur ou existe mais qte insuffisante, ni pour le couple produit/ref fournisseur dans la quantité.
					}
				}
				else
				{
					$this->error=$this->db->lasterror();
					return -3;
				}
			}
		}
		else
		{
			$this->error=$this->db->lasterror();
			return -2;
		}
	}


	/**
	 *	Modify customer price of a product/Service
	 *
	 *	@param  	double	$newprice		    New price
	 *	@param  	string	$newpricebase	    HT or TTC
	 *	@param  	User	$user        	    Object user that make change
	 *	@param  	double	$newvat			    New VAT Rate (For example 8.5. Should not be a string)
	 *  @param		double	$newminprice	    New price min
	 *  @param		int		$level			    0=standard, >0 = level if multilevel prices
	 *  @param     	int		$newnpr             0=Standard vat rate, 1=Special vat rate for French NPR VAT
	 *  @param     	int		$newpsq             1 if it has price by quantity
	 *  @param 		int 	$ignore_autogen     Used to avoid infinite loops
     *	@param      array	$localtaxes_array	Array with localtaxes info array('0'=>type1,'1'=>rate1,'2'=>type2,'3'=>rate2) (loaded by getLocalTaxesFromRate(vatrate, 0, ...) function).
     *  @param      string  $newdefaultvatcode  Default vat code
	 * 	@return		int						    <0 if KO, >0 if OK
	 */
	function updatePrice($newprice, $newpricebase, $user, $newvat='',$newminprice='', $level=0, $newnpr=0, $newpsq=0, $ignore_autogen=0, $localtaxes_array=array(), $newdefaultvatcode='')
	{
		global $conf,$langs;

		$id=$this->id;

		dol_syslog(get_class($this)."::update_price id=".$id." newprice=".$newprice." newpricebase=".$newpricebase." newminprice=".$newminprice." level=".$level." npr=".$newnpr." newdefaultvatcode=".$newdefaultvatcode);

		// Clean parameters
		if (empty($this->tva_tx))  $this->tva_tx=0;
        if (empty($newnpr)) $newnpr=0;

		// Check parameters
		if ($newvat == '') $newvat=$this->tva_tx;

		// If multiprices are enabled, then we check if the current product is subject to price autogeneration
		// Price will be modified ONLY when the first one is the one that is being modified
		if (!empty($conf->global->PRODUIT_MULTIPRICES) && !$ignore_autogen && $this->price_autogen && ($level == 1)) 
		{
			return $this->generateMultiprices($user, $newprice, $newpricebase, $newvat, $newnpr, $newpsq);
		}

		if (! empty($newminprice) && ($newminprice > $newprice))
		{
			$this->error='ErrorPriceCantBeLowerThanMinPrice';
			return -1;
		}

		if ($newprice!='' || $newprice==0)
		{
			if ($newpricebase == 'TTC')
			{
				$price_ttc = price2num($newprice,'MU');
				$price = price2num($newprice) / (1 + ($newvat / 100));
				$price = price2num($price,'MU');

				if ($newminprice!='' || $newminprice==0)
				{
					$price_min_ttc = price2num($newminprice,'MU');
					$price_min = price2num($newminprice) / (1 + ($newvat / 100));
					$price_min = price2num($price_min,'MU');
				}
				else
				{
					$price_min=0;
					$price_min_ttc=0;
				}
			}
			else
			{
				$price = price2num($newprice,'MU');
				$price_ttc = ( $newnpr != 1 ) ? price2num($newprice) * (1 + ($newvat / 100)) : $price;
				$price_ttc = price2num($price_ttc,'MU');

				if ($newminprice!='' || $newminprice==0)
				{
					$price_min = price2num($newminprice,'MU');
					$price_min_ttc = price2num($newminprice) * (1 + ($newvat / 100));
					$price_min_ttc = price2num($price_min_ttc,'MU');
					//print 'X'.$newminprice.'-'.$price_min;
				}
				else
				{
					$price_min=0;
					$price_min_ttc=0;
				}
			}
			//print 'x'.$id.'-'.$newprice.'-'.$newpricebase.'-'.$price.'-'.$price_ttc.'-'.$price_min.'-'.$price_min_ttc;

			if (count($localtaxes_array) > 0)
			{
			    $localtaxtype1=$localtaxes_array['0'];
			    $localtax1=$localtaxes_array['1'];
			    $localtaxtype2=$localtaxes_array['2'];
			    $localtax2=$localtaxes_array['3'];
			}
			else     // old method. deprecated because ot can't retreive type
			{
	       		$localtaxtype1='0';
			    $localtax1=get_localtax($newvat,1);
	       		$localtaxtype2='0';
			    $localtax2=get_localtax($newvat,2);
			}
			if (empty($localtax1)) $localtax1=0;	// If = '' then = 0
			if (empty($localtax2)) $localtax2=0;	// If = '' then = 0
			
			$this->db->begin();

			// Ne pas mettre de quote sur les numeriques decimaux.
			// Ceci provoque des stockages avec arrondis en base au lieu des valeurs exactes.
			$sql = "UPDATE ".MAIN_DB_PREFIX."product SET";
			$sql.= " price_base_type='".$newpricebase."',";
			$sql.= " price=".$price.",";
			$sql.= " price_ttc=".$price_ttc.",";
			$sql.= " price_min=".$price_min.",";
			$sql.= " price_min_ttc=".$price_min_ttc.",";
			$sql.= " localtax1_tx=".($localtax1>=0?$localtax1:'NULL').",";
			$sql.= " localtax2_tx=".($localtax2>=0?$localtax2:'NULL').",";
			$sql.= " localtax1_type=".($localtaxtype1!=''?"'".$localtaxtype1."'":"'0'").",";
			$sql.= " localtax2_type=".($localtaxtype2!=''?"'".$localtaxtype2."'":"'0'").",";
            $sql.= " default_vat_code=".($newdefaultvatcode?"'".$this->db->escape($newdefaultvatcode)."'":"null").",";
			$sql.= " tva_tx='".price2num($newvat)."',";
            $sql.= " recuperableonly='".$newnpr."'";
			$sql.= " WHERE rowid = ".$id;

			dol_syslog(get_class($this)."::update_price", LOG_DEBUG);
			$resql=$this->db->query($sql);
			if ($resql)
			{
				$this->multiprices[$level] = $price;
				$this->multiprices_ttc[$level] = $price_ttc;
				$this->multiprices_min[$level]= $price_min;
				$this->multiprices_min_ttc[$level]= $price_min_ttc;
				$this->multiprices_base_type[$level]= $newpricebase;
				$this->multiprices_default_vat_code[$level]= $newdefaultvatcode;
				$this->multiprices_tva_tx[$level]= $newvat;
				$this->multiprices_recuperableonly[$level]= $newnpr;

				$this->price = $price;
				$this->price_ttc = $price_ttc;
				$this->price_min = $price_min;
				$this->price_min_ttc = $price_min_ttc;
				$this->price_base_type = $newpricebase;
				$this->default_vat_code = $newdefaultvatcode;
				$this->tva_tx = $newvat;
				$this->tva_npr = $newnpr;
				//Local taxes
				$this->localtax1_tx = $localtax1;
				$this->localtax2_tx = $localtax2;
				$this->localtax1_type = $localtaxtype1;
				$this->localtax2_type = $localtaxtype2;
				
				// Price by quantity
				$this->price_by_qty = $newpsq;

				$this->_log_price($user,$level);	// Save price for level into table product_price

				$this->level = $level;				// Store level of price edited for trigger

                // Call trigger
                $result=$this->call_trigger('PRODUCT_PRICE_MODIFY',$user);
                if ($result < 0)
                {
                	$this->db->rollback();
                	return -1;
                }
                // End call triggers

                $this->db->commit();
			}
			else
			{
				$this->db->rollback();
			    dol_print_error($this->db);
			}
		}

		return 1;
	}

    /**
     *  Sets the supplier price expression
     *
     *  @param  int     $expression_id	Expression
     *  @return int                 	<0 if KO, >0 if OK
	 * @deprecated Use Product::update instead
     */
    function setPriceExpression($expression_id)
    {
		global $user;

		$this->fk_price_expression = $expression_id;

		return $this->update($this->id, $user);
    }

	/**
	 *  Load a product in memory from database
	 *
	 *  @param	int		$id      			Id of product/service to load
	 *  @param  string	$ref     			Ref of product/service to load
	 *  @param	string	$ref_ext			Ref ext of product/service to load
     *  @param	int		$ignore_expression  Ignores the math expression for calculating price and uses the db value instead
	 *  @return int     					<0 if KO, 0 if not found, >0 if OK
	 */
	function fetch($id='', $ref='', $ref_ext='', $ignore_expression=0)
	{
	    include_once DOL_DOCUMENT_ROOT.'/core/lib/company.lib.php';

		global $langs, $conf;

		dol_syslog(get_class($this)."::fetch id=".$id." ref=".$ref." ref_ext=".$ref_ext);

		// Check parameters
		if (! $id && ! $ref && ! $ref_ext)
		{
			$this->error='ErrorWrongParameters';
			dol_print_error(get_class($this)."::fetch ".$this->error);
			return -1;
		}

		$sql = "SELECT rowid, ref, ref_ext, label, description, url, note as note_private, customcode, fk_country, price, price_ttc,";
		$sql.= " price_min, price_min_ttc, price_base_type, cost_price, default_vat_code, tva_tx, recuperableonly as tva_npr, localtax1_tx, localtax2_tx, localtax1_type, localtax2_type, tosell,";
		$sql.= " tobuy, fk_product_type, duration, seuil_stock_alerte, canvas,";
		$sql.= " weight, weight_units, length, length_units, surface, surface_units, volume, volume_units, barcode, fk_barcode_type, finished,";
		$sql.= " accountancy_code_buy, accountancy_code_sell, stock, pmp,";
		$sql.= " datec, tms, import_key, entity, desiredstock, tobatch, fk_unit,";
		$sql.= " fk_price_expression, price_autogen";
		$sql.= " FROM ".MAIN_DB_PREFIX."product";
		if ($id) $sql.= " WHERE rowid = ".$this->db->escape($id);
		else
		{
			$sql.= " WHERE entity IN (".getEntity($this->element, 1).")";
			if ($ref) $sql.= " AND ref = '".$this->db->escape($ref)."'";
			else if ($ref_ext) $sql.= " AND ref_ext = '".$this->db->escape($ref_ext)."'";
		}

		$resql = $this->db->query($sql);
		if ( $resql )
		{
			if ($this->db->num_rows($resql) > 0)
			{
				$obj = $this->db->fetch_object($resql);

				$this->id						= $obj->rowid;
				$this->ref						= $obj->ref;
				$this->ref_ext					= $obj->ref_ext;
				$this->label					= $obj->label;
				$this->description				= $obj->description;
				$this->url						= $obj->url;
				$this->note_private				= $obj->note_private;
				$this->note						= $obj->note_private;  // deprecated
				
				$this->type						= $obj->fk_product_type;
				$this->status					= $obj->tosell;
				$this->status_buy				= $obj->tobuy;
				$this->status_batch				= $obj->tobatch;

	            $this->customcode				= $obj->customcode;
	            $this->country_id				= $obj->fk_country;
	            $this->country_code				= getCountry($this->country_id,2,$this->db);
	            $this->price					= $obj->price;
				$this->price_ttc				= $obj->price_ttc;
				$this->price_min				= $obj->price_min;
				$this->price_min_ttc			= $obj->price_min_ttc;
				$this->price_base_type			= $obj->price_base_type;
				$this->cost_price    			= $obj->cost_price;
				$this->default_vat_code 		= $obj->default_vat_code;
				$this->tva_tx					= $obj->tva_tx;
				//! French VAT NPR
				$this->tva_npr					= $obj->tva_npr;
				//! Local taxes
				$this->localtax1_tx				= $obj->localtax1_tx;
				$this->localtax2_tx				= $obj->localtax2_tx;
				$this->localtax1_type			= $obj->localtax1_type;
				$this->localtax2_type			= $obj->localtax2_type;
				
				$this->finished					= $obj->finished;
				$this->duration					= $obj->duration;
				$this->duration_value			= substr($obj->duration,0,dol_strlen($obj->duration)-1);
				$this->duration_unit			= substr($obj->duration,-1);
				$this->canvas					= $obj->canvas;
				$this->weight					= $obj->weight;
				$this->weight_units				= $obj->weight_units;
				$this->length					= $obj->length;
				$this->length_units				= $obj->length_units;
				$this->surface					= $obj->surface;
				$this->surface_units			= $obj->surface_units;
				$this->volume					= $obj->volume;
				$this->volume_units				= $obj->volume_units;
				$this->barcode					= $obj->barcode;
				$this->barcode_type				= $obj->fk_barcode_type;

				$this->accountancy_code_buy		= $obj->accountancy_code_buy;
				$this->accountancy_code_sell	= $obj->accountancy_code_sell;

				$this->seuil_stock_alerte		= $obj->seuil_stock_alerte;
				$this->desiredstock             = $obj->desiredstock;
				$this->stock_reel				= $obj->stock;
				$this->pmp						= $obj->pmp;

				$this->date_creation			= $obj->datec;
				$this->date_modification		= $obj->tms;
				$this->import_key				= $obj->import_key;
				$this->entity					= $obj->entity;

				$this->ref_ext					= $obj->ref_ext;
				$this->fk_price_expression		= $obj->fk_price_expression;
				$this->fk_unit					= $obj->fk_unit;
				$this->price_autogen			= $obj->price_autogen;

				$this->db->free($resql);


				// Retreive all extrafield for current object
				// fetch optionals attributes and labels
				require_once(DOL_DOCUMENT_ROOT.'/core/class/extrafields.class.php');
				$extrafields=new ExtraFields($this->db);
				$extralabels=$extrafields->fetch_name_optionals_label($this->table_element,true);
				$this->fetch_optionals($this->id,$extralabels);

				// multilangs
				if (! empty($conf->global->MAIN_MULTILANGS)) $this->getMultiLangs();

				// Load multiprices array
				if (! empty($conf->global->PRODUIT_MULTIPRICES))
				{
					for ($i=1; $i <= $conf->global->PRODUIT_MULTIPRICES_LIMIT; $i++)
					{
						$sql = "SELECT price, price_ttc, price_min, price_min_ttc,";
						$sql.= " price_base_type, tva_tx, tosell, price_by_qty, rowid, recuperableonly";
						$sql.= " FROM ".MAIN_DB_PREFIX."product_price";
						$sql.= " WHERE entity IN (".getEntity('productprice', 1).")";
						$sql.= " AND price_level=".$i;
						$sql.= " AND fk_product = '".$this->id."'";
						$sql.= " ORDER BY date_price DESC, rowid DESC";
						$sql.= " LIMIT 1";
						$resql = $this->db->query($sql);
						if ($resql)
						{
							$result = $this->db->fetch_array($resql);

							$this->multiprices[$i]=$result["price"];
							$this->multiprices_ttc[$i]=$result["price_ttc"];
							$this->multiprices_min[$i]=$result["price_min"];
							$this->multiprices_min_ttc[$i]=$result["price_min_ttc"];
							$this->multiprices_base_type[$i]=$result["price_base_type"];
							$this->multiprices_tva_tx[$i]=$result["tva_tx"];
							$this->multiprices_recuperableonly[$i]=$result["recuperableonly"];

							// Price by quantity
							$this->prices_by_qty[$i]=$result["price_by_qty"];
							$this->prices_by_qty_id[$i]=$result["rowid"];
							// Récuperation de la liste des prix selon qty si flag positionné
							if ($this->prices_by_qty[$i] == 1)
							{
								$sql = "SELECT rowid,price, unitprice, quantity, remise_percent, remise";
								$sql.= " FROM ".MAIN_DB_PREFIX."product_price_by_qty";
								$sql.= " WHERE fk_product_price = '".$this->prices_by_qty_id[$i]."'";
								$sql.= " ORDER BY quantity ASC";
								$resultat=array();
								$resql = $this->db->query($sql);
								if ($resql)
								{
									$ii=0;
									while ($result= $this->db->fetch_array($resql)) {
										$resultat[$ii]=array();
										$resultat[$ii]["rowid"]=$result["rowid"];
										$resultat[$ii]["price"]= $result["price"];
										$resultat[$ii]["unitprice"]= $result["unitprice"];
										$resultat[$ii]["quantity"]= $result["quantity"];
										$resultat[$ii]["remise_percent"]= $result["remise_percent"];
										$resultat[$ii]["remise"]= $result["remise"];
										$ii++;
									}
									$this->prices_by_qty_list[$i]=$resultat;
								}
								else
								{
									dol_print_error($this->db);
									return -1;
								}
							}
						}
						else
						{
							dol_print_error($this->db);
							return -1;
						}
					}
				} else if (! empty($conf->global->PRODUIT_CUSTOMER_PRICES_BY_QTY))
				{
					$sql = "SELECT price, price_ttc, price_min, price_min_ttc,";
					$sql.= " price_base_type, tva_tx, tosell, price_by_qty, rowid";
					$sql.= " FROM ".MAIN_DB_PREFIX."product_price";
					$sql.= " WHERE fk_product = '".$this->id."'";
					$sql.= " ORDER BY date_price DESC, rowid DESC";
					$sql.= " LIMIT 1";
					$resql = $this->db->query($sql);
					if ($resql)
					{
						$result = $this->db->fetch_array($resql);

						// Price by quantity
						$this->prices_by_qty[0]=$result["price_by_qty"];
						$this->prices_by_qty_id[0]=$result["rowid"];
						// Récuperation de la liste des prix selon qty si flag positionné
						if ($this->prices_by_qty[0] == 1)
						{
							$sql = "SELECT rowid,price, unitprice, quantity, remise_percent, remise";
							$sql.= " FROM ".MAIN_DB_PREFIX."product_price_by_qty";
							$sql.= " WHERE fk_product_price = '".$this->prices_by_qty_id[0]."'";
							$sql.= " ORDER BY quantity ASC";
							$resultat=array();
							$resql = $this->db->query($sql);
							if ($resql)
							{
								$ii=0;
								while ($result= $this->db->fetch_array($resql)) {
									$resultat[$ii]=array();
									$resultat[$ii]["rowid"]=$result["rowid"];
									$resultat[$ii]["price"]= $result["price"];
									$resultat[$ii]["unitprice"]= $result["unitprice"];
									$resultat[$ii]["quantity"]= $result["quantity"];
									$resultat[$ii]["remise_percent"]= $result["remise_percent"];
									$resultat[$ii]["remise"]= $result["remise"];
									$ii++;
								}
								$this->prices_by_qty_list[0]=$resultat;
							}
							else
							{
								dol_print_error($this->db);
								return -1;
							}
						}
					}
					else
					{
						dol_print_error($this->db);
						return -1;
					}
				}

                if (!empty($conf->dynamicprices->enabled) && !empty($this->fk_price_expression) && empty($ignore_expression))
                {
					require_once DOL_DOCUMENT_ROOT.'/product/dynamic_price/class/price_parser.class.php';
                	$priceparser = new PriceParser($this->db);
                    $price_result = $priceparser->parseProduct($this);
                    if ($price_result >= 0)
                    {
                        $this->price = $price_result;
                        //Calculate the VAT
						$this->price_ttc = price2num($this->price) * (1 + ($this->tva_tx / 100));
						$this->price_ttc = price2num($this->price_ttc,'MU');
                    }
                }

				// We should not load stock during the fetch. If someone need stock of product, he must call load_stock after fetching product.
				//$res=$this->load_stock();
				// instead we just init the stock_warehouse array
				$this->stock_warehouse = array();

				return 1;
			}
			else
			{
				return 0;
			}
		}
		else
		{
			dol_print_error($this->db);
			return -1;
		}
	}


	/**
	 *  Charge tableau des stats propale pour le produit/service
	 *
	 *  @param    int	$socid      Id societe
	 *  @return   array       		Tableau des stats
	 */
	function load_stats_propale($socid=0)
	{
		global $conf;
		global $user;

		$sql = "SELECT COUNT(DISTINCT p.fk_soc) as nb_customers, COUNT(DISTINCT p.rowid) as nb,";
		$sql.= " COUNT(pd.rowid) as nb_rows, SUM(pd.qty) as qty";
		$sql.= " FROM ".MAIN_DB_PREFIX."propaldet as pd";
		$sql.= ", ".MAIN_DB_PREFIX."propal as p";
		$sql.= ", ".MAIN_DB_PREFIX."societe as s";
		if (!$user->rights->societe->client->voir && !$socid) $sql .= ", ".MAIN_DB_PREFIX."societe_commerciaux as sc";
		$sql.= " WHERE p.rowid = pd.fk_propal";
		$sql.= " AND p.fk_soc = s.rowid";
		$sql.= " AND p.entity IN (".getEntity('propal', 1).")";
		$sql.= " AND pd.fk_product = ".$this->id;
		if (!$user->rights->societe->client->voir && !$socid) $sql .= " AND p.fk_soc = sc.fk_soc AND sc.fk_user = " .$user->id;
		//$sql.= " AND pr.fk_statut != 0";
		if ($socid > 0)	$sql.= " AND p.fk_soc = ".$socid;

		$result = $this->db->query($sql);
		if ( $result )
		{
			$obj=$this->db->fetch_object($result);
			$this->stats_propale['customers']=$obj->nb_customers;
			$this->stats_propale['nb']=$obj->nb;
			$this->stats_propale['rows']=$obj->nb_rows;
			$this->stats_propale['qty']=$obj->qty?$obj->qty:0;
			return 1;
		}
		else
		{
			$this->error=$this->db->error();
			return -1;
		}
	}


	/**
	 *  Charge tableau des stats commande client pour le produit/service
	 *
	 *  @param    int	$socid       	Id societe pour filtrer sur une societe
	 *  @param    int	$filtrestatut   Id statut pour filtrer sur un statut
	 *  @return   array       			Array of stats (nb=nb of order, qty=qty ordered)
	 */
	function load_stats_commande($socid=0,$filtrestatut='')
	{
		global $conf,$user;

		$sql = "SELECT COUNT(DISTINCT c.fk_soc) as nb_customers, COUNT(DISTINCT c.rowid) as nb,";
		$sql.= " COUNT(cd.rowid) as nb_rows, SUM(cd.qty) as qty";
		$sql.= " FROM ".MAIN_DB_PREFIX."commandedet as cd";
		$sql.= ", ".MAIN_DB_PREFIX."commande as c";
		$sql.= ", ".MAIN_DB_PREFIX."societe as s";
		if (!$user->rights->societe->client->voir && !$socid) $sql.= ", ".MAIN_DB_PREFIX."societe_commerciaux as sc";
		$sql.= " WHERE c.rowid = cd.fk_commande";
		$sql.= " AND c.fk_soc = s.rowid";
		$sql.= " AND c.entity IN (".getEntity('commande', 1).")";
		$sql.= " AND cd.fk_product = ".$this->id;
		if (!$user->rights->societe->client->voir && !$socid) $sql.= " AND c.fk_soc = sc.fk_soc AND sc.fk_user = " .$user->id;
		if ($socid > 0)	$sql.= " AND c.fk_soc = ".$socid;
		if ($filtrestatut <> '') $sql.= " AND c.fk_statut in (".$filtrestatut.")";

		$result = $this->db->query($sql);
		if ( $result )
		{
			$obj=$this->db->fetch_object($result);
			$this->stats_commande['customers']=$obj->nb_customers;
			$this->stats_commande['nb']=$obj->nb;
			$this->stats_commande['rows']=$obj->nb_rows;
			$this->stats_commande['qty']=$obj->qty?$obj->qty:0;

			// if it's a virtual product, maybe it is in order by extension		
			if (! empty($conf->global->ORDER_ADD_ORDERS_WITH_PARENT_PROD_IF_INCDEC))
			{	
				$TFather = $this->getFather();
				if (is_array($TFather) && !empty($TFather)) {
					foreach($TFather as &$fatherData) {
						$pFather = new Product($this->db);
						$pFather->id = $fatherData['id'];  
						$qtyCoef = $fatherData['qty'];
	
						if ($fatherData['incdec']) {
							$pFather->load_stats_commande($socid, $filtrestatut);
							
							$this->stats_commande['customers']+=$pFather->stats_commande['customers'];
							$this->stats_commande['nb']+=$pFather->stats_commande['nb'];
							$this->stats_commande['rows']+=$pFather->stats_commande['rows'];
							$this->stats_commande['qty']+=$pFather->stats_commande['qty'] * $qtyCoef;
							
						}
					}
				}
			}
						
			return 1;
		}
		else
		{
			$this->error=$this->db->error();
			return -1;
		}
	}

	/**
	 *  Charge tableau des stats commande fournisseur pour le produit/service
	 *
	 *  @param    int		$socid       	Id societe pour filtrer sur une societe
	 *  @param    string	$filtrestatut  	Id des statuts pour filtrer sur des statuts
	 *  @return   array       				Tableau des stats
	 */
	function load_stats_commande_fournisseur($socid=0,$filtrestatut='')
	{
		global $conf,$user;

		$sql = "SELECT COUNT(DISTINCT c.fk_soc) as nb_suppliers, COUNT(DISTINCT c.rowid) as nb,";
		$sql.= " COUNT(cd.rowid) as nb_rows, SUM(cd.qty) as qty";
		$sql.= " FROM ".MAIN_DB_PREFIX."commande_fournisseurdet as cd";
		$sql.= ", ".MAIN_DB_PREFIX."commande_fournisseur as c";
		$sql.= ", ".MAIN_DB_PREFIX."societe as s";
		if (!$user->rights->societe->client->voir && !$socid) $sql.= ", ".MAIN_DB_PREFIX."societe_commerciaux as sc";
		$sql.= " WHERE c.rowid = cd.fk_commande";
		$sql.= " AND c.fk_soc = s.rowid";
		$sql.= " AND c.entity IN (".getEntity('supplier_order', 1).")";
		$sql.= " AND cd.fk_product = ".$this->id;
		if (!$user->rights->societe->client->voir && !$socid) $sql.= " AND c.fk_soc = sc.fk_soc AND sc.fk_user = " .$user->id;
		if ($socid > 0) $sql.= " AND c.fk_soc = ".$socid;
		if ($filtrestatut != '') $sql.= " AND c.fk_statut in (".$filtrestatut.")"; // Peut valoir 0

		$result = $this->db->query($sql);
		if ( $result )
		{
			$obj=$this->db->fetch_object($result);
			$this->stats_commande_fournisseur['suppliers']=$obj->nb_suppliers;
			$this->stats_commande_fournisseur['nb']=$obj->nb;
			$this->stats_commande_fournisseur['rows']=$obj->nb_rows;
			$this->stats_commande_fournisseur['qty']=$obj->qty?$obj->qty:0;
			return 1;
		}
		else
		{
			$this->error=$this->db->error().' sql='.$sql;
			return -1;
		}
	}

	/**
	 *  Charge tableau des stats expedition client pour le produit/service
	 *
	 *  @param    int	$socid       	Id societe pour filtrer sur une societe
	 *  @param    int	$filtrestatut  	Id statut pour filtrer sur un statut
	 *  @return   array       			Tableau des stats
	 */
	function load_stats_sending($socid=0,$filtrestatut='')
	{
		global $conf,$user;

		$sql = "SELECT COUNT(DISTINCT e.fk_soc) as nb_customers, COUNT(DISTINCT e.rowid) as nb,";
		$sql.= " COUNT(ed.rowid) as nb_rows, SUM(ed.qty) as qty";
		$sql.= " FROM ".MAIN_DB_PREFIX."expeditiondet as ed";
		$sql.= ", ".MAIN_DB_PREFIX."commandedet as cd";
		$sql.= ", ".MAIN_DB_PREFIX."commande as c";
		$sql.= ", ".MAIN_DB_PREFIX."expedition as e";
		$sql.= ", ".MAIN_DB_PREFIX."societe as s";
		if (!$user->rights->societe->client->voir && !$socid) $sql.= ", ".MAIN_DB_PREFIX."societe_commerciaux as sc";
		$sql.= " WHERE e.rowid = ed.fk_expedition";
		$sql.= " AND c.rowid = cd.fk_commande";
		$sql.= " AND e.fk_soc = s.rowid";
		$sql.= " AND e.entity IN (".getEntity('expedition', 1).")";
		$sql.= " AND ed.fk_origin_line = cd.rowid";
		$sql.= " AND cd.fk_product = ".$this->id;
		if (!$user->rights->societe->client->voir && !$socid) $sql.= " AND e.fk_soc = sc.fk_soc AND sc.fk_user = " .$user->id;
		if ($socid > 0)	$sql.= " AND e.fk_soc = ".$socid;
		if ($filtrestatut <> '') $sql.= " AND c.fk_statut in (".$filtrestatut.")";

		$result = $this->db->query($sql);
		if ( $result )
		{
			$obj=$this->db->fetch_object($result);
			$this->stats_expedition['customers']=$obj->nb_customers;
			$this->stats_expedition['nb']=$obj->nb;
			$this->stats_expedition['rows']=$obj->nb_rows;
			$this->stats_expedition['qty']=$obj->qty?$obj->qty:0;
			return 1;
		}
		else
		{
			$this->error=$this->db->error();
			return -1;
		}
	}

	/**
	 *  Charge tableau des stats réception fournisseur pour le produit/service
	 *
	 *  @param    int	$socid       	Id societe pour filtrer sur une societe
	 *  @param    int	$filtrestatut  	Id statut pour filtrer sur un statut
	 *  @return   array       			Tableau des stats
	 */
	function load_stats_reception($socid=0,$filtrestatut='')
	{
		global $conf,$user;

		$sql = "SELECT COUNT(DISTINCT cf.fk_soc) as nb_customers, COUNT(DISTINCT cf.rowid) as nb,";
		$sql.= " COUNT(fd.rowid) as nb_rows, SUM(fd.qty) as qty";
		$sql.= " FROM ".MAIN_DB_PREFIX."commande_fournisseur_dispatch as fd";
		$sql.= ", ".MAIN_DB_PREFIX."commande_fournisseur as cf";
		$sql.= ", ".MAIN_DB_PREFIX."societe as s";
		if (!$user->rights->societe->client->voir && !$socid) $sql.= ", ".MAIN_DB_PREFIX."societe_commerciaux as sc";
		$sql.= " WHERE cf.rowid = fd.fk_commande";
		$sql.= " AND cf.fk_soc = s.rowid";
		$sql.= " AND cf.entity IN (".getEntity('supplier_order', 1).")";
		$sql.= " AND fd.fk_product = ".$this->id;
		if (!$user->rights->societe->client->voir && !$socid) $sql.= " AND cf.fk_soc = sc.fk_soc AND sc.fk_user = " .$user->id;
		if ($socid > 0)	$sql.= " AND cf.fk_soc = ".$socid;
		if ($filtrestatut <> '') $sql.= " AND cf.fk_statut in (".$filtrestatut.")";

		$result = $this->db->query($sql);
		if ( $result )
		{
			$obj=$this->db->fetch_object($result);
			$this->stats_reception['suppliers']=$obj->nb_customers;
			$this->stats_reception['nb']=$obj->nb;
			$this->stats_reception['rows']=$obj->nb_rows;
			$this->stats_reception['qty']=$obj->qty?$obj->qty:0;
			return 1;
		}
		else
		{
			$this->error=$this->db->error();
			return -1;
		}
	}

	/**
	 *  Charge tableau des stats contrat pour le produit/service
	 *
	 *  @param    int	$socid      Id societe
	 *  @return   array       		Tableau des stats
	 */
	function load_stats_contrat($socid=0)
	{
		global $conf;
		global $user;

		$sql = "SELECT COUNT(DISTINCT c.fk_soc) as nb_customers, COUNT(DISTINCT c.rowid) as nb,";
		$sql.= " COUNT(cd.rowid) as nb_rows, SUM(cd.qty) as qty";
		$sql.= " FROM ".MAIN_DB_PREFIX."contratdet as cd";
		$sql.= ", ".MAIN_DB_PREFIX."contrat as c";
		$sql.= ", ".MAIN_DB_PREFIX."societe as s";
		if (!$user->rights->societe->client->voir && !$socid) $sql.= ", ".MAIN_DB_PREFIX."societe_commerciaux as sc";
		$sql.= " WHERE c.rowid = cd.fk_contrat";
		$sql.= " AND c.fk_soc = s.rowid";
		$sql.= " AND c.entity IN (".getEntity('contract', 1).")";
		$sql.= " AND cd.fk_product = ".$this->id;
		if (!$user->rights->societe->client->voir && !$socid) $sql.= " AND c.fk_soc = sc.fk_soc AND sc.fk_user = " .$user->id;
		//$sql.= " AND c.statut != 0";
		if ($socid > 0)	$sql.= " AND c.fk_soc = ".$socid;

		$result = $this->db->query($sql);
		if ( $result )
		{
			$obj=$this->db->fetch_object($result);
			$this->stats_contrat['customers']=$obj->nb_customers;
			$this->stats_contrat['nb']=$obj->nb;
			$this->stats_contrat['rows']=$obj->nb_rows;
			$this->stats_contrat['qty']=$obj->qty?$obj->qty:0;
			return 1;
		}
		else
		{
			$this->error=$this->db->error().' sql='.$sql;
			return -1;
		}
	}

	/**
	 *  Charge tableau des stats facture pour le produit/service
	 *
	 *  @param    int		$socid      Id societe
	 *  @return   array       			Tableau des stats
	 */
	function load_stats_facture($socid=0)
	{
		global $conf;
		global $user;

		$sql = "SELECT COUNT(DISTINCT f.fk_soc) as nb_customers, COUNT(DISTINCT f.rowid) as nb,";
		$sql.= " COUNT(fd.rowid) as nb_rows, SUM(fd.qty) as qty";
		$sql.= " FROM ".MAIN_DB_PREFIX."facturedet as fd";
		$sql.= ", ".MAIN_DB_PREFIX."facture as f";
		$sql.= ", ".MAIN_DB_PREFIX."societe as s";
		if (!$user->rights->societe->client->voir && !$socid) $sql.= ", ".MAIN_DB_PREFIX."societe_commerciaux as sc";
		$sql.= " WHERE f.rowid = fd.fk_facture";
		$sql.= " AND f.fk_soc = s.rowid";
		$sql.= " AND f.entity IN (".getEntity('facture', 1).")";
		$sql.= " AND fd.fk_product = ".$this->id;
		if (!$user->rights->societe->client->voir && !$socid) $sql.= " AND f.fk_soc = sc.fk_soc AND sc.fk_user = " .$user->id;
		//$sql.= " AND f.fk_statut != 0";
		if ($socid > 0)	$sql .= " AND f.fk_soc = ".$socid;

		$result = $this->db->query($sql);
		if ( $result )
		{
			$obj=$this->db->fetch_object($result);
			$this->stats_facture['customers']=$obj->nb_customers;
			$this->stats_facture['nb']=$obj->nb;
			$this->stats_facture['rows']=$obj->nb_rows;
			$this->stats_facture['qty']=$obj->qty?$obj->qty:0;
			return 1;
		}
		else
		{
			$this->error=$this->db->error();
			return -1;
		}
	}

	/**
	 *  Charge tableau des stats facture pour le produit/service
	 *
	 *  @param    int		$socid      Id societe
	 *  @return   array       			Tableau des stats
	 */
	function load_stats_facture_fournisseur($socid=0)
	{
		global $conf;
		global $user;

		$sql = "SELECT COUNT(DISTINCT f.fk_soc) as nb_suppliers, COUNT(DISTINCT f.rowid) as nb,";
		$sql.= " COUNT(fd.rowid) as nb_rows, SUM(fd.qty) as qty";
		$sql.= " FROM ".MAIN_DB_PREFIX."facture_fourn_det as fd";
		$sql.= ", ".MAIN_DB_PREFIX."facture_fourn as f";
		$sql.= ", ".MAIN_DB_PREFIX."societe as s";
		if (!$user->rights->societe->client->voir && !$socid) $sql.= ", ".MAIN_DB_PREFIX."societe_commerciaux as sc";
		$sql.= " WHERE f.rowid = fd.fk_facture_fourn";
		$sql.= " AND f.fk_soc = s.rowid";
		$sql.= " AND f.entity IN (".getEntity('facture_fourn', 1).")";
		$sql.= " AND fd.fk_product = ".$this->id;
		if (!$user->rights->societe->client->voir && !$socid) $sql.= " AND f.fk_soc = sc.fk_soc AND sc.fk_user = " .$user->id;
		//$sql.= " AND f.fk_statut != 0";
		if ($socid > 0)	$sql .= " AND f.fk_soc = ".$socid;

		$result = $this->db->query($sql);
		if ( $result )
		{
			$obj=$this->db->fetch_object($result);
			$this->stats_facture_fournisseur['suppliers']=$obj->nb_suppliers;
			$this->stats_facture_fournisseur['nb']=$obj->nb;
			$this->stats_facture_fournisseur['rows']=$obj->nb_rows;
			$this->stats_facture_fournisseur['qty']=$obj->qty?$obj->qty:0;
			return 1;
		}
		else
		{
			$this->error=$this->db->error();
			return -1;
		}
	}

	/**
	 *  Return an array formated for showing graphs
	 *
	 *  @param		string	$sql        Request to execute
	 *  @param		string	$mode		'byunit'=number of unit, 'bynumber'=nb of entities
	 *  @return   	array       		<0 if KO, result[month]=array(valuex,valuey) where month is 0 to 11
	 */
	function _get_stats($sql,$mode)
	{
		$resql = $this->db->query($sql);
		if ($resql)
		{
			$num = $this->db->num_rows($resql);
			$i = 0;
			while ($i < $num)
			{
				$arr = $this->db->fetch_array($resql);
				if ($mode == 'byunit')   $tab[$arr[1]] = $arr[0];	// 1st field
				if ($mode == 'bynumber') $tab[$arr[1]] = $arr[2];	// 3rd field
				$i++;
			}
		}
		else
		{
			$this->error=$this->db->error().' sql='.$sql;
			return -1;
		}

		$year = strftime('%Y',time());
		$month = strftime('%m',time());
		$result = array();

		for ($j = 0 ; $j < 12 ; $j++)
		{
			$idx=ucfirst(dol_trunc(dol_print_date(dol_mktime(12,0,0,$month,1,$year),"%b"),3,'right','UTF-8',1));
			$monthnum=sprintf("%02s",$month);

			$result[$j] = array($idx,isset($tab[$year.$month])?$tab[$year.$month]:0);
			//            $result[$j] = array($monthnum,isset($tab[$year.$month])?$tab[$year.$month]:0);

			$month = "0".($month - 1);
			if (dol_strlen($month) == 3)
			{
				$month = substr($month,1);
			}
			if ($month == 0)
			{
				$month = 12;
				$year = $year - 1;
			}
		}

		return array_reverse($result);
	}


	/**
	 *  Return nb of units or customers invoices in which product is included
	 *
	 *  @param  	int		$socid                   Limit count on a particular third party id
	 *  @param		string	$mode		             'byunit'=number of unit, 'bynumber'=nb of entities
	 *  @param      int     $filteronproducttype     0=To filter on product only, 1=To filter on services only
	 * 	@return   	array       		             <0 if KO, result[month]=array(valuex,valuey) where month is 0 to 11
	 */
	function get_nb_vente($socid, $mode, $filteronproducttype=-1)
	{
		global $conf;
		global $user;

		$sql = "SELECT sum(d.qty), date_format(f.datef, '%Y%m')";
		if ($mode == 'bynumber') $sql.= ", count(DISTINCT f.rowid)";
		$sql.= " FROM ".MAIN_DB_PREFIX."facturedet as d, ".MAIN_DB_PREFIX."facture as f, ".MAIN_DB_PREFIX."societe as s";
		if ($filteronproducttype >= 0) $sql.=", ".MAIN_DB_PREFIX."product as p";
		if (!$user->rights->societe->client->voir && !$socid) $sql.= ", ".MAIN_DB_PREFIX."societe_commerciaux as sc";
		$sql.= " WHERE f.rowid = d.fk_facture";
		if ($this->id > 0) $sql.= " AND d.fk_product =".$this->id;
		else $sql.=" AND d.fk_product > 0";
		if ($filteronproducttype >= 0) $sql.= " AND p.rowid = d.fk_product AND p.fk_product_type =".$filteronproducttype;
		$sql.= " AND f.fk_soc = s.rowid";
		$sql.= " AND f.entity IN (".getEntity('facture', 1).")";
		if (!$user->rights->societe->client->voir && !$socid) $sql.= " AND f.fk_soc = sc.fk_soc AND sc.fk_user = " .$user->id;
		if ($socid > 0)	$sql.= " AND f.fk_soc = $socid";
		$sql.= " GROUP BY date_format(f.datef,'%Y%m')";
		$sql.= " ORDER BY date_format(f.datef,'%Y%m') DESC";

		return $this->_get_stats($sql,$mode);
	}


	/**
	 *  Return nb of units or supplier invoices in which product is included
	 *
	 *  @param  	int		$socid                   Limit count on a particular third party id
	 * 	@param		string	$mode		             'byunit'=number of unit, 'bynumber'=nb of entities
	 *  @param      int     $filteronproducttype     0=To filter on product only, 1=To filter on services only
	 * 	@return   	array       		             <0 if KO, result[month]=array(valuex,valuey) where month is 0 to 11
	 */
	function get_nb_achat($socid, $mode, $filteronproducttype=-1)
	{
		global $conf;
		global $user;

		$sql = "SELECT sum(d.qty), date_format(f.datef, '%Y%m')";
		if ($mode == 'bynumber') $sql.= ", count(DISTINCT f.rowid)";
		$sql.= " FROM ".MAIN_DB_PREFIX."facture_fourn_det as d, ".MAIN_DB_PREFIX."facture_fourn as f, ".MAIN_DB_PREFIX."societe as s";
        if ($filteronproducttype >= 0) $sql.=", ".MAIN_DB_PREFIX."product as p";
        if (!$user->rights->societe->client->voir && !$socid) $sql.= ", ".MAIN_DB_PREFIX."societe_commerciaux as sc";
		$sql.= " WHERE f.rowid = d.fk_facture_fourn";
		if ($this->id > 0) $sql.= " AND d.fk_product =".$this->id;
		else $sql.=" AND d.fk_product > 0";
		if ($filteronproducttype >= 0) $sql.= " AND p.rowid = d.fk_product AND p.fk_product_type =".$filteronproducttype;
		$sql.= " AND f.fk_soc = s.rowid";
		$sql.= " AND f.entity IN (".getEntity('facture_fourn', 1).")";
		if (!$user->rights->societe->client->voir && !$socid) $sql.= " AND f.fk_soc = sc.fk_soc AND sc.fk_user = " .$user->id;
		if ($socid > 0)	$sql.= " AND f.fk_soc = $socid";
		$sql.= " GROUP BY date_format(f.datef,'%Y%m')";
		$sql.= " ORDER BY date_format(f.datef,'%Y%m') DESC";

		$resarray=$this->_get_stats($sql,$mode);
		return $resarray;
	}

	/**
	 *  Return nb of units or proposals in which product is included
	 *
	 *  @param  	int		$socid                   Limit count on a particular third party id
	 * 	@param		string	$mode		             'byunit'=number of unit, 'bynumber'=nb of entities
	 *  @param      int     $filteronproducttype     0=To filter on product only, 1=To filter on services only
	 * 	@return   	array       		             <0 if KO, result[month]=array(valuex,valuey) where month is 0 to 11
	 */
	function get_nb_propal($socid, $mode, $filteronproducttype=-1)
	{
		global $conf;
		global $user;

		$sql = "SELECT sum(d.qty), date_format(p.datep, '%Y%m')";
		if ($mode == 'bynumber') $sql.= ", count(DISTINCT p.rowid)";
		$sql.= " FROM ".MAIN_DB_PREFIX."propaldet as d, ".MAIN_DB_PREFIX."propal as p, ".MAIN_DB_PREFIX."societe as s";
        if ($filteronproducttype >= 0) $sql.=", ".MAIN_DB_PREFIX."product as prod";		
		if (!$user->rights->societe->client->voir && !$socid) $sql .= ", ".MAIN_DB_PREFIX."societe_commerciaux as sc";
		$sql.= " WHERE p.rowid = d.fk_propal";
		if ($this->id > 0) $sql.= " AND d.fk_product =".$this->id;
		else $sql.=" AND d.fk_product > 0";
		if ($filteronproducttype >= 0) $sql.= " AND prod.rowid = d.fk_product AND prod.fk_product_type =".$filteronproducttype;
		$sql.= " AND p.fk_soc = s.rowid";
		$sql.= " AND p.entity IN (".getEntity('propal', 1).")";
		if (!$user->rights->societe->client->voir && !$socid) $sql.= " AND p.fk_soc = sc.fk_soc AND sc.fk_user = " .$user->id;
		if ($socid > 0)	$sql.= " AND p.fk_soc = ".$socid;
		$sql.= " GROUP BY date_format(p.datep,'%Y%m')";
		$sql.= " ORDER BY date_format(p.datep,'%Y%m') DESC";

		return $this->_get_stats($sql,$mode);
	}

	/**
	 *  Return nb of units or proposals in which product is included
	 *
	 *  @param  	int		$socid                   Limit count on a particular third party id
	 * 	@param		string	$mode		             'byunit'=number of unit, 'bynumber'=nb of entities
	 *  @param      int     $filteronproducttype     0=To filter on product only, 1=To filter on services only
	 * 	@return   	array       		             <0 if KO, result[month]=array(valuex,valuey) where month is 0 to 11
	 */
	function get_nb_propalsupplier($socid, $mode, $filteronproducttype=-1)
	{
		global $conf;
		global $user;

		$sql = "SELECT sum(d.qty), date_format(p.date_valid, '%Y%m')";
		if ($mode == 'bynumber') $sql.= ", count(DISTINCT p.rowid)";
		$sql.= " FROM ".MAIN_DB_PREFIX."supplier_proposaldet as d, ".MAIN_DB_PREFIX."supplier_proposal as p, ".MAIN_DB_PREFIX."societe as s";
        if ($filteronproducttype >= 0) $sql.=", ".MAIN_DB_PREFIX."product as prod";		
		if (!$user->rights->societe->client->voir && !$socid) $sql .= ", ".MAIN_DB_PREFIX."societe_commerciaux as sc";
		$sql.= " WHERE p.rowid = d.fk_supplier_proposal";
		if ($this->id > 0) $sql.= " AND d.fk_product =".$this->id;
		else $sql.=" AND d.fk_product > 0";
		if ($filteronproducttype >= 0) $sql.= " AND prod.rowid = d.fk_product AND prod.fk_product_type =".$filteronproducttype;
		$sql.= " AND p.fk_soc = s.rowid";
		$sql.= " AND p.entity IN (".getEntity('propal', 1).")";
		if (!$user->rights->societe->client->voir && !$socid) $sql.= " AND p.fk_soc = sc.fk_soc AND sc.fk_user = " .$user->id;
		if ($socid > 0)	$sql.= " AND p.fk_soc = ".$socid;
		$sql.= " GROUP BY date_format(p.date_valid,'%Y%m')";
		$sql.= " ORDER BY date_format(p.date_valid,'%Y%m') DESC";

		return $this->_get_stats($sql,$mode);
	}
	
	/**
	 *  Return nb of units or orders in which product is included
	 *
	 *  @param  	int		$socid                   Limit count on a particular third party id
	 *  @param		string	$mode		             'byunit'=number of unit, 'bynumber'=nb of entities
	 *  @param      int     $filteronproducttype     0=To filter on product only, 1=To filter on services only
	 * 	@return   	array       		             <0 if KO, result[month]=array(valuex,valuey) where month is 0 to 11
	 */
	function get_nb_order($socid, $mode, $filteronproducttype=-1)
	{
		global $conf, $user;

		$sql = "SELECT sum(d.qty), date_format(c.date_commande, '%Y%m')";
		if ($mode == 'bynumber') $sql.= ", count(DISTINCT c.rowid)";
		$sql.= " FROM ".MAIN_DB_PREFIX."commandedet as d, ".MAIN_DB_PREFIX."commande as c, ".MAIN_DB_PREFIX."societe as s";
        if ($filteronproducttype >= 0) $sql.=", ".MAIN_DB_PREFIX."product as p";
        if (!$user->rights->societe->client->voir && !$socid) $sql .= ", ".MAIN_DB_PREFIX."societe_commerciaux as sc";
		$sql.= " WHERE c.rowid = d.fk_commande";
		if ($this->id > 0) $sql.= " AND d.fk_product =".$this->id;
		else $sql.=" AND d.fk_product > 0";
		if ($filteronproducttype >= 0) $sql.= " AND p.rowid = d.fk_product AND p.fk_product_type =".$filteronproducttype;
		$sql.= " AND c.fk_soc = s.rowid";
		$sql.= " AND c.entity IN (".getEntity('commande', 1).")";
		if (!$user->rights->societe->client->voir && !$socid) $sql.= " AND c.fk_soc = sc.fk_soc AND sc.fk_user = " .$user->id;
		if ($socid > 0)	$sql.= " AND c.fk_soc = ".$socid;
		$sql.= " GROUP BY date_format(c.date_commande,'%Y%m')";
		$sql.= " ORDER BY date_format(c.date_commande,'%Y%m') DESC";

		return $this->_get_stats($sql,$mode);
	}

	/**
	 *  Return nb of units or orders in which product is included
	 *
	 *  @param  	int		$socid                   Limit count on a particular third party id
	 *  @param		string	$mode		             'byunit'=number of unit, 'bynumber'=nb of entities
	 *  @param      int     $filteronproducttype     0=To filter on product only, 1=To filter on services only
	 * 	@return   	array       		             <0 if KO, result[month]=array(valuex,valuey) where month is 0 to 11
	 */
	function get_nb_ordersupplier($socid, $mode, $filteronproducttype=-1)
	{
		global $conf, $user;

		$sql = "SELECT sum(d.qty), date_format(c.date_commande, '%Y%m')";
		if ($mode == 'bynumber') $sql.= ", count(DISTINCT c.rowid)";
		$sql.= " FROM ".MAIN_DB_PREFIX."commande_fournisseurdet as d, ".MAIN_DB_PREFIX."commande_fournisseur as c, ".MAIN_DB_PREFIX."societe as s";
        if ($filteronproducttype >= 0) $sql.=", ".MAIN_DB_PREFIX."product as p";		
		if (!$user->rights->societe->client->voir && !$socid) $sql .= ", ".MAIN_DB_PREFIX."societe_commerciaux as sc";
		$sql.= " WHERE c.rowid = d.fk_commande";
		if ($this->id > 0) $sql.= " AND d.fk_product =".$this->id;
		else $sql.=" AND d.fk_product > 0";
		if ($filteronproducttype >= 0) $sql.= " AND p.rowid = d.fk_product AND p.fk_product_type =".$filteronproducttype;
		$sql.= " AND c.fk_soc = s.rowid";
		$sql.= " AND c.entity IN (".getEntity('supplier_order', 1).")";
		if (!$user->rights->societe->client->voir && !$socid) $sql.= " AND c.fk_soc = sc.fk_soc AND sc.fk_user = " .$user->id;
		if ($socid > 0)	$sql.= " AND c.fk_soc = ".$socid;
		$sql.= " GROUP BY date_format(c.date_commande,'%Y%m')";
		$sql.= " ORDER BY date_format(c.date_commande,'%Y%m') DESC";

		return $this->_get_stats($sql,$mode);
	}

	/**
	 *  Link a product/service to a parent product/service
	 *
	 *  @param      int	$id_pere    Id of parent product/service
	 *  @param      int	$id_fils    Id of child product/service
	 *  @param		int	$qty		Quantity
	 *  @param		int	$incdec		1=Increase/decrease stock of child when parent stock increase/decrease
	 *  @return     int        		< 0 if KO, > 0 if OK
	 */
	function add_sousproduit($id_pere, $id_fils, $qty, $incdec=1)
	{
		// Clean parameters
		if (! is_numeric($id_pere)) $id_pere=0;
		if (! is_numeric($id_fils)) $id_fils=0;
		if (! is_numeric($incdec)) $incdec=0;

		$result=$this->del_sousproduit($id_pere, $id_fils);
		if ($result < 0) return $result;

		// Check not already father of id_pere (to avoid father -> child -> father links)
		$sql = 'SELECT fk_product_pere from '.MAIN_DB_PREFIX.'product_association';
		$sql .= ' WHERE fk_product_pere  = '.$id_fils.' AND fk_product_fils = '.$id_pere;
		if (! $this->db->query($sql))
		{
			dol_print_error($this->db);
			return -1;
		}
		else
		{
			$result = $this->db->query($sql);
			if ($result)
			{
				$num = $this->db->num_rows($result);
				if($num > 0)
				{
					$this->error="isFatherOfThis";
					return -1;
				}
				else
				{
					$sql = 'INSERT INTO '.MAIN_DB_PREFIX.'product_association(fk_product_pere,fk_product_fils,qty,incdec)';
					$sql .= ' VALUES ('.$id_pere.', '.$id_fils.', '.$qty.', '.$incdec.')';
					if (! $this->db->query($sql))
					{
						dol_print_error($this->db);
						return -1;
					}
					else
					{
						return 1;
					}
				}
			}
		}
	}

	/**
	 *  Modify composed product
	 *
	 *  @param      int	$id_pere    Id of parent product/service
	 *  @param      int	$id_fils    Id of child product/service
	 *  @param		int	$qty		Quantity
	 *  @param		int	$incdec		1=Increase/decrease stock of child when parent stock increase/decrease
	 * 	@return     int        		< 0 if KO, > 0 if OK
	 */
	function update_sousproduit($id_pere, $id_fils, $qty, $incdec=1)
	{
		// Clean parameters
		if (! is_numeric($id_pere)) $id_pere=0;
		if (! is_numeric($id_fils)) $id_fils=0;
		if (! is_numeric($incdec)) $incdec=1;
		if (! is_numeric($qty)) $qty=1;

		$sql = 'UPDATE '.MAIN_DB_PREFIX.'product_association SET ';
		$sql.= 'qty='.$qty;
		$sql.= ',incdec='.$incdec;
		$sql .= ' WHERE fk_product_pere='.$id_pere.' AND fk_product_fils='.$id_fils;

		if (!$this->db->query($sql))
		{
			dol_print_error($this->db);
			return -1;
		}
		else
		{
			return 1;
		}

	}

	/**
	 *  Retire le lien entre un sousproduit et un produit/service
	 *
	 *  @param      int	$fk_parent		Id du produit auquel ne sera plus lie le produit lie
	 *  @param      int	$fk_child		Id du produit a ne plus lie
	 *  @return     int			    	< 0 if KO, > 0 if OK
	 */
	function del_sousproduit($fk_parent, $fk_child)
	{
		if (! is_numeric($fk_parent)) $fk_parent=0;
		if (! is_numeric($fk_child)) $fk_child=0;

		$sql = "DELETE FROM ".MAIN_DB_PREFIX."product_association";
		$sql.= " WHERE fk_product_pere  = ".$fk_parent;
		$sql.= " AND fk_product_fils = ".$fk_child;

		dol_syslog(get_class($this).'::del_sousproduit', LOG_DEBUG);
		if (! $this->db->query($sql))
		{
			dol_print_error($this->db);
			return -1;
		}

		return 1;
	}

	/**
	 *  Verifie si c'est un sous-produit
	 *
	 *  @param      int	$fk_parent		Id du produit auquel le produit est lie
	 *  @param      int	$fk_child		Id du produit lie
	 *  @return     int			    	< 0 si erreur, > 0 si ok
	 */
	function is_sousproduit($fk_parent, $fk_child)
	{
		$sql = "SELECT fk_product_pere, qty, incdec";
		$sql.= " FROM ".MAIN_DB_PREFIX."product_association";
		$sql.= " WHERE fk_product_pere  = '".$fk_parent."'";
		$sql.= " AND fk_product_fils = '".$fk_child."'";

		$result = $this->db->query($sql);
		if ($result)
		{
			$num = $this->db->num_rows($result);

			if($num > 0)
			{
				$obj = $this->db->fetch_object($result);
				$this->is_sousproduit_qty = $obj->qty;
				$this->is_sousproduit_incdec = $obj->incdec;

				return true;
			}
			else
			{
				return false;
			}
		}
		else
		{
			dol_print_error($this->db);
			return -1;
		}
	}


	/**
	 *  Add a supplier price for the product.
	 *  Note: Duplicate ref is accepted for different quantity only, or for different companies.
	 *
	 *  @param      User	$user       User that make link
	 *  @param      int		$id_fourn   Supplier id
	 *  @param      string	$ref_fourn  Supplier ref
	 *  @param		float	$quantity	Quantity minimum for price
	 *  @return     int         		< 0 if KO, 0 if link already exists for this product, > 0 if OK
	 */
	function add_fournisseur($user, $id_fourn, $ref_fourn, $quantity)
	{
		global $conf;

		$now=dol_now();

    	dol_syslog(get_class($this)."::add_fournisseur id_fourn = ".$id_fourn." ref_fourn=".$ref_fourn." quantity=".$quantity, LOG_DEBUG);
    	
		if ($ref_fourn)
		{
    		$sql = "SELECT rowid, fk_product";
    		$sql.= " FROM ".MAIN_DB_PREFIX."product_fournisseur_price";
    		$sql.= " WHERE fk_soc = ".$id_fourn;
    		$sql.= " AND ref_fourn = '".$this->db->escape($ref_fourn)."'";
    		$sql.= " AND fk_product != ".$this->id;
    		$sql.= " AND entity IN (".getEntity('productprice', 1).")";

    		$resql=$this->db->query($sql);
    		if ($resql)
    		{
    			$obj = $this->db->fetch_object($resql);
                if ($obj)
                {
        			// If the supplier ref already exists but for another product (duplicate ref is accepted for different quantity only or different companies)
                    $this->product_id_already_linked = $obj->fk_product;
    				return -3;
    			}
                $this->db->free($resql);
    		}
		}

		$sql = "SELECT rowid";
		$sql.= " FROM ".MAIN_DB_PREFIX."product_fournisseur_price";
		$sql.= " WHERE fk_soc = ".$id_fourn;
		if ($ref_fourn) $sql.= " AND ref_fourn = '".$this->db->escape($ref_fourn)."'";
		else $sql.= " AND (ref_fourn = '' OR ref_fourn IS NULL)";
		$sql.= " AND quantity = '".$quantity."'";
		$sql.= " AND fk_product = ".$this->id;
		$sql.= " AND entity IN (".getEntity('productprice', 1).")";

		$resql=$this->db->query($sql);
		if ($resql)
		{
    		$obj = $this->db->fetch_object($resql);

		    // The reference supplier does not exist, we create it for this product.
			if (! $obj)
			{
				$sql = "INSERT INTO ".MAIN_DB_PREFIX."product_fournisseur_price(";
				$sql.= "datec";
				$sql.= ", entity";
				$sql.= ", fk_product";
				$sql.= ", fk_soc";
				$sql.= ", ref_fourn";
				$sql.= ", quantity";
				$sql.= ", fk_user";
				$sql.= ", tva_tx";
				$sql.= ") VALUES (";
				$sql.= "'".$this->db->idate($now)."'";
				$sql.= ", ".$conf->entity;
				$sql.= ", ".$this->id;
				$sql.= ", ".$id_fourn;
				$sql.= ", '".$this->db->escape($ref_fourn)."'";
				$sql.= ", ".$quantity;
				$sql.= ", ".$user->id;
				$sql.= ", 0";
				$sql.= ")";

				if ($this->db->query($sql))
				{
					$this->product_fourn_price_id = $this->db->last_insert_id(MAIN_DB_PREFIX."product_fournisseur_price");
					return 1;
				}
				else
				{
					$this->error=$this->db->lasterror();
					return -1;
				}
			}
			// If the supplier price already exists for this product and quantity
			else
			{
				$this->product_fourn_price_id = $obj->rowid;
				return 0;
			}
		}
		else
		{
			$this->error=$this->db->lasterror();
			return -2;
		}
	}


	/**
	 *  Renvoie la liste des fournisseurs du produit/service
	 *
	 *  @return 	array		Tableau des id de fournisseur
	 */
	function list_suppliers()
	{
		global $conf;

		$list = array();

		$sql = "SELECT DISTINCT p.fk_soc";
		$sql.= " FROM ".MAIN_DB_PREFIX."product_fournisseur_price as p";
		$sql.= " WHERE p.fk_product = ".$this->id;
		$sql.= " AND p.entity = ".$conf->entity;

		$result = $this->db->query($sql);
		if ($result)
		{
			$num = $this->db->num_rows($result);
			$i=0;
			while ($i < $num)
			{
				$obj = $this->db->fetch_object($result);
				$list[$i] = $obj->fk_soc;
				$i++;
			}
		}

		return $list;
	}

	/**
	 *  Recopie les prix d'un produit/service sur un autre
	 *
	 *  @param	int		$fromId     Id product source
	 *  @param  int		$toId       Id product target
	 *  @return nt         			< 0 if KO, > 0 if OK
	 */
	function clone_price($fromId, $toId)
	{
		$this->db->begin();

		// les prix
		$sql = "INSERT ".MAIN_DB_PREFIX."product_price (";
		$sql.= " fk_product, date_price, price, tva_tx, localtax1_tx, localtax2_tx, fk_user_author, tosell)";
		$sql.= " SELECT ".$toId . ", date_price, price, tva_tx, localtax1_tx, localtax2_tx, fk_user_author, tosell";
		$sql.= " FROM ".MAIN_DB_PREFIX."product_price ";
		$sql.= " WHERE fk_product = ". $fromId;

		dol_syslog(get_class($this).'::clone_price', LOG_DEBUG);
		if (! $this->db->query($sql))
		{
			$this->db->rollback();
			return -1;
		}
		$this->db->commit();
		return 1;
	}

	/**
	 * Clone links between products
	 *
	 * @param  int		$fromId		Product id
	 * @param  int		$toId		Product id
	 * @return int                  <0 if KO, >0 if OK
	 */
	function clone_associations($fromId, $toId)
	{
		$this->db->begin();

		$sql = 'INSERT INTO '.MAIN_DB_PREFIX.'product_association (fk_product_pere, fk_product_fils, qty)';
		$sql.= " SELECT ".$toId.", fk_product_fils, qty FROM ".MAIN_DB_PREFIX."product_association";
		$sql.= " WHERE fk_product_pere = ".$fromId;

		dol_syslog(get_class($this).'::clone_association', LOG_DEBUG);
		if (! $this->db->query($sql))
		{
			$this->db->rollback();
			return -1;
		}

		$this->db->commit();
		return 1;
	}

	/**
	 *  Recopie les fournisseurs et prix fournisseurs d'un produit/service sur un autre
	 *
	 *  @param    int	$fromId      Id produit source
	 *  @param    int	$toId        Id produit cible
	 *  @return   int    		     < 0 si erreur, > 0 si ok
	 */
	function clone_fournisseurs($fromId, $toId)
	{
		$this->db->begin();

		$now=dol_now();

		// les fournisseurs
		/*$sql = "INSERT ".MAIN_DB_PREFIX."product_fournisseur ("
		. " datec, fk_product, fk_soc, ref_fourn, fk_user_author )"
		. " SELECT '".$this->db->idate($now)."', ".$toId.", fk_soc, ref_fourn, fk_user_author"
		. " FROM ".MAIN_DB_PREFIX."product_fournisseur"
		. " WHERE fk_product = ".$fromId;

		if ( ! $this->db->query($sql ) )
		{
			$this->db->rollback();
			return -1;
		}*/

		// les prix de fournisseurs.
		$sql = "INSERT ".MAIN_DB_PREFIX."product_fournisseur_price (";
		$sql.= " datec, fk_product, fk_soc, price, quantity, fk_user)";
		$sql.= " SELECT '".$this->db->idate($now)."', ".$toId. ", fk_soc, price, quantity, fk_user";
		$sql.= " FROM ".MAIN_DB_PREFIX."product_fournisseur_price";
		$sql.= " WHERE fk_product = ".$fromId;

		dol_syslog(get_class($this).'::clone_fournisseurs', LOG_DEBUG);
		$resql=$this->db->query($sql);
		if (! $resql)
		{
			$this->db->rollback();
			return -1;
		}
		else
		{
		    $this->db->commit();
		    return 1;
		}
	}

	/**
	 *  Fonction recursive uniquement utilisee par get_arbo_each_prod, recompose l'arborescence des sousproduits
	 * 	Define value of this->res
	 *
	 *	@param		array		$prod			Products array
	 *	@param		string		$compl_path		Directory path of parents to add before
	 *	@param		int			$multiply		Because each sublevel must be multiplicated by parent nb
	 *	@param		int			$level			Init level
	 *  @param		int			$id_parent		Id parent
	 *  @return 	void
	 */
	function fetch_prod_arbo($prod, $compl_path="", $multiply=1, $level=1, $id_parent=0)
	{
		global $conf,$langs;

		$product = new Product($this->db);
		//var_dump($prod);
		foreach($prod as $id_product => $desc_pere)	// $id_product is 0 (first call starting with root top) or an id of a sub_product
		{
			if (is_array($desc_pere))	// If desc_pere is an array, this means it's a child
			{
				$id=(! empty($desc_pere[0]) ? $desc_pere[0] :'');
				$nb=(! empty($desc_pere[1]) ? $desc_pere[1] :'');
				$type=(! empty($desc_pere[2]) ? $desc_pere[2] :'');
				$label=(! empty($desc_pere[3]) ? $desc_pere[3] :'');
				$incdec=!empty($desc_pere[4]) ? $desc_pere[4] : 0;

				if ($multiply < 1) $multiply=1;

				//print "XXX We add id=".$id." - label=".$label." - nb=".$nb." - multiply=".$multiply." fullpath=".$compl_path.$label."\n";
				$this->fetch($id);		// Load product
				$this->load_stock('nobatch,novirtual');	// Load stock to get true this->stock_reel
				$this->res[]= array(
					'id'=>$id,					// Id product
					'id_parent'=>$id_parent,
					'ref'=>$this->ref,			// Ref product
					'nb'=>$nb,					// Nb of units that compose parent product
					'nb_total'=>$nb*$multiply,	// Nb of units for all nb of product
					'stock'=>$this->stock_reel,	// Stock
					'stock_alert'=>$this->seuil_stock_alerte,	// Stock alert
					'label'=>$label,
					'fullpath'=>$compl_path.$label,			// Label
					'type'=>$type,				// Nb of units that compose parent product
					'desiredstock'=>$this->desiredstock,
					'level'=>$level,
					'incdec'=>$incdec,
					'entity'=>$this->entity
				);

				// Recursive call if there is childs to child
				if (is_array($desc_pere['childs']))
				{
					//print 'YYY We go down for '.$desc_pere[3]." -> \n";
					$this->fetch_prod_arbo($desc_pere['childs'], $compl_path.$desc_pere[3]." -> ", $desc_pere[1]*$multiply, $level+1, $id);
				}
			}
		}
	}

	/**
	 *  fonction recursive uniquement utilisee par get_each_prod, ajoute chaque sousproduits dans le tableau res
	 *
	 *	@param	array	$prod	Products array
	 *  @return void
	 */
	function fetch_prods($prod)
	{
		$this->res;
		foreach($prod as $nom_pere => $desc_pere)
		{
			// on est dans une sous-categorie
			if(is_array($desc_pere))
			$this->res[]= array($desc_pere[1],$desc_pere[0]);
			if(count($desc_pere) >1)
			{
				$this->fetch_prods($desc_pere);
			}
		}
	}

	/**
	 *  reconstruit l'arborescence des produits sous la forme d'un tableau
	 *
	 *	@param		int		$multiply		Because each sublevel must be multiplicated by parent nb
	 *  @return 	array 					$this->res
	 */
	function get_arbo_each_prod($multiply=1)
	{
		$this->res = array();
		if (isset($this->sousprods) && is_array($this->sousprods))
		{
			foreach($this->sousprods as $prod_name => $desc_product)
			{
				if (is_array($desc_product)) $this->fetch_prod_arbo($desc_product,"",$multiply,1,$this->id);
			}
		}
		//var_dump($this->res);
		return $this->res;
	}

	/**
	 *  Renvoie tous les sousproduits dans le tableau res, chaque ligne de res contient : id -> qty
	 *
	 *  @return array $this->res
	 */
	function get_each_prod()
	{
		$this->res = array();
		if (is_array($this->sousprods))
		{
			foreach($this->sousprods as $nom_pere => $desc_pere)
			{
				if (count($desc_pere) >1) $this->fetch_prods($desc_pere);
			}
			sort($this->res);
		}
		return $this->res;
	}


	/**
	 *  Return all parent products for current product (first level only)
	 *
	 *  @return 	array 		Array of product
	 */
	function getFather()
	{
		$sql = "SELECT p.rowid, p.label as label, p.ref as ref, pa.fk_product_pere as id, p.fk_product_type, pa.qty, pa.incdec, p.entity";
		$sql.= " FROM ".MAIN_DB_PREFIX."product_association as pa,";
		$sql.= " ".MAIN_DB_PREFIX."product as p";
		$sql.= " WHERE p.rowid = pa.fk_product_pere";
		$sql.= " AND pa.fk_product_fils = ".$this->id;

		$res = $this->db->query($sql);
		if ($res)
		{
			$prods = array ();
			while ($record = $this->db->fetch_array($res))
			{
				// $record['id'] = $record['rowid'] = id of father
				$prods[$record['id']]['id'] = $record['rowid'];
				$prods[$record['id']]['ref'] = $record['ref'];
				$prods[$record['id']]['label'] = $record['label'];
				$prods[$record['id']]['qty'] = $record['qty'];
				$prods[$record['id']]['incdec'] = $record['incdec'];
				$prods[$record['id']]['fk_product_type'] =  $record['fk_product_type'];
				$prods[$record['id']]['entity'] =  $record['entity'];
			}
			return $prods;
		}
		else
		{
			dol_print_error($this->db);
			return -1;
		}
	}


	/**
	 *  Return childs of product $id
	 *
	 * 	@param		int		$id					Id of product to search childs of
	 *  @param		int		$firstlevelonly		Return only direct child
	 *  @param		int		$level				Level of recursing call (start to 1)
	 *  @return     array       				Prod
	 */
	function getChildsArbo($id, $firstlevelonly=0, $level=1)
	{
		global $alreadyfound;
		
		$sql = "SELECT p.rowid, p.label as label, pa.qty as qty, pa.fk_product_fils as id, p.fk_product_type, pa.incdec";
		$sql.= " FROM ".MAIN_DB_PREFIX."product as p";
		$sql.= ", ".MAIN_DB_PREFIX."product_association as pa";
		$sql.= " WHERE p.rowid = pa.fk_product_fils";
		$sql.= " AND pa.fk_product_pere = ".$id;
		$sql.= " AND pa.fk_product_fils != ".$id;	// This should not happens, it is to avoid infinite loop if it happens

		dol_syslog(get_class($this).'::getChildsArbo id='.$id.' level='.$level, LOG_DEBUG);
		
		if ($level == 1) $alreadyfound=array($id=>1);	// We init array of found object to start of tree, so if we found it later (should not happened), we stop immediatly
		// Protection against infinite loop
		if ($level > 30) return array();
		
		$res  = $this->db->query($sql);
		if ($res)
		{
			$prods = array();
			while ($rec = $this->db->fetch_array($res))
			{
				if (! empty($alreadyfound[$rec['rowid']])) 
				{
					dol_syslog(get_class($this).'::getChildsArbo the product id='.$rec['rowid'].' was already found at a higher level in tree. We discard to avoid infinite loop', LOG_WARNING);
					continue;
				}
				$alreadyfound[$rec['rowid']]=1;
				$prods[$rec['rowid']]= array(
					0=>$rec['rowid'],
					1=>$rec['qty'],
					2=>$rec['fk_product_type'],
					3=>$this->db->escape($rec['label']),
					4=>$rec['incdec']
				);
				//$prods[$this->db->escape($rec['label'])]= array(0=>$rec['id'],1=>$rec['qty'],2=>$rec['fk_product_type']);
				//$prods[$this->db->escape($rec['label'])]= array(0=>$rec['id'],1=>$rec['qty']);
				if (empty($firstlevelonly))
				{
					$listofchilds=$this->getChildsArbo($rec['rowid'], 0, $level + 1);
					foreach($listofchilds as $keyChild => $valueChild)
					{
						$prods[$rec['rowid']]['childs'][$keyChild] = $valueChild;
					}
				}
			}

			return $prods;
		}
		else
		{
			dol_print_error($this->db);
			return -1;
		}
	}

	/**
	 * 	Return tree of all subproducts for product. Tree contains id, name and quantity.
	 * 	Set this->sousprods
	 *
	 *  @return    	void
	 */
	function get_sousproduits_arbo()
	{
	    $parent=array();

		foreach($this->getChildsArbo($this->id) as $keyChild => $valueChild)	// Warning. getChildsArbo can call getChildsArbo recursively. Starting point is $value[0]=id of product
		{
			$parent[$this->label][$keyChild] = $valueChild;
		}
		foreach($parent as $key => $value)		// key=label, value is array of childs
		{
			$this->sousprods[$key] = $value;
		}
	}

	/**
	 *	Return clicable link of object (with eventually picto)
	 *
	 *	@param		int		$withpicto		Add picto into link
	 *	@param		string	$option			Where point the link ('stock', 'composition', 'category', 'supplier', '')
	 *	@param		int		$maxlength		Maxlength of ref
	 *	@return		string					String with URL
	 */
	function getNomUrl($withpicto=0,$option='',$maxlength=0)
	{
		global $conf, $langs, $hookmanager;
		include_once DOL_DOCUMENT_ROOT.'/core/lib/product.lib.php';

		$result='';
        $newref=$this->ref;
        if ($maxlength) $newref=dol_trunc($newref,$maxlength,'middle');
        
        if ($this->type == Product::TYPE_PRODUCT) $label = '<u>' . $langs->trans("ShowProduct") . '</u>';
        if ($this->type == Product::TYPE_SERVICE) $label = '<u>' . $langs->trans("ShowService") . '</u>';
        if (! empty($this->ref))
            $label .= '<br><b>' . $langs->trans('ProductRef') . ':</b> ' . $this->ref;
        if (! empty($this->label))
            $label .= '<br><b>' . $langs->trans('ProductLabel') . ':</b> ' . $this->label;

        if ($this->type == Product::TYPE_PRODUCT)
        {
            if ($this->weight)  $label.="<br><b>".$langs->trans("Weight").'</b>: '.$this->weight.' '.measuring_units_string($this->weight_units,"weight");
    		if ($this->length)  $label.="<br><b>".$langs->trans("Length").'</b>: '.$this->length.' '.measuring_units_string($this->length_units,'length');
    		if ($this->surface) $label.="<br><b>".$langs->trans("Surface").'</b>: '.$this->surface.' '.measuring_units_string($this->surface_units,'surface');
    		if ($this->volume)  $label.="<br><b>".$langs->trans("Volume").'</b>: '.$this->volume.' '.measuring_units_string($this->volume_units,'volume');
            if (! empty($conf->productbatch->enabled))
            {
                $label.="<br><b>".$langs->trans("ManageLotSerial").'</b>: '.$this->getLibStatut(0,2);
            }
        }
        if ($this->type == Product::TYPE_SERVICE)
        {
            //
        }
        if (! empty($this->entity)) 
        {
            $tmpphoto = $this->show_photos($conf->product->multidir_output[$this->entity],1,1,0,0,0,80);
            if ($this->nbphoto > 0) $label .= '<br>' . $tmpphoto; 
        }

        
		$linkclose='';
		if (empty($notooltip))
		{
		    if (! empty($conf->global->MAIN_OPTIMIZEFORTEXTBROWSER))
		    {
		        $label=$langs->trans("ShowOrder");
		        $linkclose.=' alt="'.dol_escape_htmltag($label, 1).'"';
		    }

		    $linkclose.= ' title="'.dol_escape_htmltag($label, 1, 1).'"';
		    $linkclose.=' class="classfortooltip"';
		    
		    if (! is_object($hookmanager))
	        {
	            include_once DOL_DOCUMENT_ROOT.'/core/class/hookmanager.class.php';
	            $hookmanager=new HookManager($this->db);
	        }
	        $hookmanager->initHooks(array('productdao'));
	        $parameters=array('id'=>$this->id);
	        $reshook=$hookmanager->executeHooks('getnomurltooltip',$parameters,$this,$action);    // Note that $action and $object may have been modified by some hooks
	        if ($reshook > 0) $linkclose = $hookmanager->resPrint;
		}

        if ($option == 'supplier' || $option == 'category') {
            $url = DOL_URL_ROOT.'/product/fournisseurs.php?id='.$this->id;
        } else if ($option == 'stock') {
            $url = DOL_URL_ROOT.'/product/stock/product.php?id='.$this->id;
        } else if ($option == 'composition') {
            $url = DOL_URL_ROOT.'/product/composition/card.php?id='.$this->id;
        } else {
            $url = DOL_URL_ROOT.'/product/card.php?id='.$this->id;
        }

        $linkstart = '<a href="'.$url.'"';
        $linkstart.=$linkclose.'>';
        $linkend='</a>';
        
		if ($withpicto) {
			if ($this->type == Product::TYPE_PRODUCT) $result.=($linkstart.img_object(($notooltip?'':$label), 'product', ($notooltip?'':'class="classfortooltip"'), 0, 0, $notooltip?0:1).$linkend.' ');
			if ($this->type == Product::TYPE_SERVICE) $result.=($linkstart.img_object(($notooltip?'':$label), 'service',  ($notooltip?'':'class="classfortooltip"'), 0, 0, $notooltip?0:1).$linkend.' ');
		}
		$result.=$linkstart.$newref.$linkend;
		return $result;
	}

	/**
	 *	Return label of status of object
	 *
	 *	@param      int	$mode       0=long label, 1=short label, 2=Picto + short label, 3=Picto, 4=Picto + long label, 5=Short label + Picto
	 *	@param      int	$type       0=Sell, 1=Buy, 2=Batch Number management
	 *	@return     string      	Label of status
	 */
	function getLibStatut($mode=0, $type=0)
	{
		switch ($type)
		{
		case 0:
			return $this->LibStatut($this->status,$mode,$type);
		case 1:
			return $this->LibStatut($this->status_buy,$mode,$type);
		case 2:
			return $this->LibStatut($this->status_batch,$mode,$type);
		default:
			//Simulate previous behavior but should return an error string
			return $this->LibStatut($this->status_buy,$mode,$type);
		}
	}

	/**
	 *	Return label of a given status
	 *
	 *	@param      int		$status     Statut
	 *	@param      int		$mode       0=long label, 1=short label, 2=Picto + short label, 3=Picto, 4=Picto + long label, 5=Short label + Picto
	 *	@param      int		$type       0=Status "to sell", 1=Status "to buy", 2=Status "to Batch"
	 *	@return     string      		Label of status
	 */
	function LibStatut($status,$mode=0,$type=0)
	{
		global $conf, $langs;
		
		$langs->load('products');
		if (! empty($conf->productbatch->enabled)) $langs->load("productbatch");

		if ($type == 2)
		{
			switch ($mode)
			{
				case 0:
					return ($status == 0 ? $langs->trans('ProductStatusNotOnBatch') : $langs->trans('ProductStatusOnBatch'));
				case 1:
					return ($status == 0 ? $langs->trans('ProductStatusNotOnBatchShort') : $langs->trans('ProductStatusOnBatchShort'));
				case 2:
					return $this->LibStatut($status,3,2).' '.$this->LibStatut($status,1,2);
				case 3:
					if ($status == 0 )
					{
						return img_picto($langs->trans('ProductStatusNotOnBatch'),'statut5');
					}
					else
					{
						return img_picto($langs->trans('ProductStatusOnBatch'),'statut4');
					}
				case 4:
					return $this->LibStatut($status,3,2).' '.$this->LibStatut($status,0,2);
				case 5:
					return $this->LibStatut($status,1,2).' '.$this->LibStatut($status,3,2);
				default:
					return $langs->trans('Unknown');
			}
		}
		if ($mode == 0)
		{
			if ($status == 0) return ($type==0 ? $langs->trans('ProductStatusNotOnSellShort'):$langs->trans('ProductStatusNotOnBuyShort'));
			if ($status == 1) return ($type==0 ? $langs->trans('ProductStatusOnSellShort'):$langs->trans('ProductStatusOnBuyShort'));
		}
		if ($mode == 1)
		{
			if ($status == 0) return ($type==0 ? $langs->trans('ProductStatusNotOnSell'):$langs->trans('ProductStatusNotOnBuy'));
			if ($status == 1) return ($type==0 ? $langs->trans('ProductStatusOnSell'):$langs->trans('ProductStatusOnBuy'));
		}
		if ($mode == 2)
		{
			if ($status == 0) return img_picto($langs->trans('ProductStatusNotOnSell'),'statut5', 'class="pictostatus"').' '.($type==0 ? $langs->trans('ProductStatusNotOnSellShort'):$langs->trans('ProductStatusNotOnBuyShort'));
			if ($status == 1) return img_picto($langs->trans('ProductStatusOnSell'),'statut4', 'class="pictostatus"').' '.($type==0 ? $langs->trans('ProductStatusOnSellShort'):$langs->trans('ProductStatusOnBuyShort'));
		}
		if ($mode == 3)
		{
			if ($status == 0) return img_picto(($type==0 ? $langs->trans('ProductStatusNotOnSell') : $langs->trans('ProductStatusNotOnBuy')),'statut5', 'class="pictostatus"');
			if ($status == 1) return img_picto(($type==0 ? $langs->trans('ProductStatusOnSell') : $langs->trans('ProductStatusOnBuy')),'statut4', 'class="pictostatus"');
		}
		if ($mode == 4)
		{
			if ($status == 0) return img_picto($langs->trans('ProductStatusNotOnSell'),'statut5', 'class="pictostatus"').' '.($type==0 ? $langs->trans('ProductStatusNotOnSell'):$langs->trans('ProductStatusNotOnBuy'));
			if ($status == 1) return img_picto($langs->trans('ProductStatusOnSell'),'statut4', 'class="pictostatus"').' '.($type==0 ? $langs->trans('ProductStatusOnSell'):$langs->trans('ProductStatusOnBuy'));
		}
		if ($mode == 5)
		{
			if ($status == 0) return ($type==0 ? $langs->trans('ProductStatusNotOnSellShort'):$langs->trans('ProductStatusNotOnBuyShort')).' '.img_picto(($type==0 ? $langs->trans('ProductStatusNotOnSell'):$langs->trans('ProductStatusNotOnBuy')), 'statut5', 'class="pictostatus"');
			if ($status == 1) return ($type==0 ? $langs->trans('ProductStatusOnSellShort'):$langs->trans('ProductStatusOnBuyShort')).' '.img_picto(($type==0 ? $langs->trans('ProductStatusOnSell'):$langs->trans('ProductStatusOnBuy')),'statut4', 'class="pictostatus"');
		}
		return $langs->trans('Unknown');
	}


	/**
	 *  Retourne le libelle du finished du produit
	 *
	 *  @return     string		Libelle
	 */
	function getLibFinished()
	{
		global $langs;
		$langs->load('products');

		if ($this->finished == '0') return $langs->trans("RowMaterial");
		if ($this->finished == '1') return $langs->trans("Finished");
		return '';
	}


	/**
	 *  Adjust stock in a warehouse for product
	 *
	 *  @param  	User	$user           user asking change
	 *  @param  	int		$id_entrepot    id of warehouse
	 *  @param  	double	$nbpiece        nb of units
	 *  @param  	int		$movement       0 = add, 1 = remove
	 * 	@param		string	$label			Label of stock movement
	 * 	@param		double	$price			Unit price HT of product, used to calculate average weighted price (PMP in french). If 0, average weighted price is not changed.
	 *  @param		string	$inventorycode	Inventory code
	 * 	@return     int     				<0 if KO, >0 if OK
	 */
	function correct_stock($user, $id_entrepot, $nbpiece, $movement, $label='', $price=0, $inventorycode='')
	{
		if ($id_entrepot)
		{
			$this->db->begin();

			require_once DOL_DOCUMENT_ROOT .'/product/stock/class/mouvementstock.class.php';

			$op[0] = "+".trim($nbpiece);
			$op[1] = "-".trim($nbpiece);

			$movementstock=new MouvementStock($this->db);
			$result=$movementstock->_create($user,$this->id,$id_entrepot,$op[$movement],$movement,$price,$label,$inventorycode);

			if ($result >= 0)
			{
				$this->db->commit();
				return 1;
			}
			else
			{
			    $this->error=$movementstock->error;
			    $this->errors=$movementstock->errors;

				$this->db->rollback();
				return -1;
			}
		}
	}

	/**
	 *  Adjust stock in a warehouse for product with batch number
	 *
	 *  @param  	User	$user           user asking change
	 *  @param  	int		$id_entrepot    id of warehouse
	 *  @param  	double	$nbpiece        nb of units
	 *  @param  	int		$movement       0 = add, 1 = remove
	 * 	@param		string	$label			Label of stock movement
	 * 	@param		double	$price			Price to use for stock eval
	 * 	@param		date	$dlc			eat-by date
	 * 	@param		date	$dluo			sell-by date
	 * 	@param		string	$lot			Lot number
	 *  @param		string	$inventorycode	Inventory code
	 * 	@return     int     				<0 if KO, >0 if OK
	 */
	function correct_stock_batch($user, $id_entrepot, $nbpiece, $movement, $label='', $price=0, $dlc='', $dluo='',$lot='', $inventorycode='')
	{
		if ($id_entrepot)
		{
			$this->db->begin();

			require_once DOL_DOCUMENT_ROOT .'/product/stock/class/mouvementstock.class.php';

			$op[0] = "+".trim($nbpiece);
			$op[1] = "-".trim($nbpiece);

			$movementstock=new MouvementStock($this->db);
			$result=$movementstock->_create($user,$this->id,$id_entrepot,$op[$movement],$movement,$price,$label,$inventorycode,'',$dlc,$dluo,$lot);

			if ($result >= 0)
			{
				$this->db->commit();
				return 1;
			}
			else
			{
			    $this->error=$movementstock->error;
			    $this->errors=$movementstock->errors;

				$this->db->rollback();
				return -1;
			}
		}
	}

	/**
	 *    Load information about stock of a product into stock_reel, stock_warehouse[] (including stock_warehouse[idwarehouse]->detail_batch for batch products)
	 *    This function need a lot of load. If you use it on list, use a cache to execute it one for each product id. 
	 *    If ENTREPOT_EXTRA_STATUS set, filtering on warehouse status possible.
	 *
	 *    @param      string   $option 		'' = Load all stock info, also from closed and internal warehouses, 
	 *										'nobatch' = Do not load batch information, 
	 *										'novirtual' = Do not load virtual stock,
	 *										'warehouseopen' = Load stock from open warehouses,
	 *										'warehouseclosed' = Load stock from closed warehouses, 
	 *										'warehouseinternal' = Load stock from warehouses for internal correct/transfer only
	 *    @return     int                  < 0 if KO, > 0 if OK
	 *    @see		  load_virtual_stock, getBatchInfo
	 */
	function load_stock($option='')
	{
		global $conf;
		
		$this->stock_reel = 0;
		$this->stock_warehouse = array();
		$this->stock_theorique = 0;

		$warehouseStatus = array();

		if (preg_match('/warehouseclosed/', $option)) 
		{
			$warehouseStatus[] = Entrepot::STATUS_CLOSED;
		}
		if (preg_match('/warehouseopen/', $option)) 
		{
			$warehouseStatus[] = Entrepot::STATUS_OPEN_ALL;
		}
		if (preg_match('/warehouseinternal/', $option)) 
		{
			$warehouseStatus[] = Entrepot::STATUS_OPEN_INTERNAL;
		}
		
		$sql = "SELECT ps.rowid, ps.reel, ps.fk_entrepot";
		$sql.= " FROM ".MAIN_DB_PREFIX."product_stock as ps";
		$sql.= ", ".MAIN_DB_PREFIX."entrepot as w";
		$sql.= " WHERE w.entity IN (".getEntity('stock', 1).")";
		$sql.= " AND w.rowid = ps.fk_entrepot";
		$sql.= " AND ps.fk_product = ".$this->id;
		if ($conf->global->ENTREPOT_EXTRA_STATUS && count($warehouseStatus)) $sql.= " AND w.statut IN (".implode(',',$warehouseStatus).")";

		dol_syslog(get_class($this)."::load_stock", LOG_DEBUG);
		$result = $this->db->query($sql);
		if ($result)
		{
			$num = $this->db->num_rows($result);
			$i=0;
			if ($num > 0)
			{
				while ($i < $num)
				{
					$row = $this->db->fetch_object($result);
					$this->stock_warehouse[$row->fk_entrepot] = new stdClass();
					$this->stock_warehouse[$row->fk_entrepot]->real = $row->reel;
					$this->stock_warehouse[$row->fk_entrepot]->id = $row->rowid;
					if ((! preg_match('/nobatch/', $option)) && $this->hasbatch()) $this->stock_warehouse[$row->fk_entrepot]->detail_batch=Productbatch::findAll($this->db,$row->rowid,1);
					$this->stock_reel+=$row->reel;
					$i++;
				}
			}
			$this->db->free($result);

			if (! preg_match('/novirtual/', $option)) 
			{
			    $this->load_virtual_stock();		// This also load stats_commande_fournisseur, ...
			}

			return 1;
		}
		else
		{
			$this->error=$this->db->lasterror();
			return -1;
		}
	}

	/**
	 *    Load value ->stock_theorique of a product. Property this->id must be defined.
	 *    This function need a lot of load. If you use it on list, use a cache to execute it one for each product id. 
	 *
	 *    @return   int             < 0 if KO, > 0 if OK
	 *    @see		load_stock, getBatchInfo
	 */
    function load_virtual_stock()
    {
        global $conf;

        $stock_commande_client=0;
        $stock_commande_fournisseur=0;
        $stock_sending_client=0;
        $stock_reception_fournisseur=0;

        if (! empty($conf->commande->enabled))
        {
            $result=$this->load_stats_commande(0,'1,2');
            if ($result < 0) dol_print_error($this->db,$this->error);
            $stock_commande_client=$this->stats_commande['qty'];
        }
        if (! empty($conf->expedition->enabled))
        {
            $result=$this->load_stats_sending(0,'1,2');
            if ($result < 0) dol_print_error($this->db,$this->error);
            $stock_sending_client=$this->stats_expedition['qty'];
        }
        if (! empty($conf->fournisseur->enabled))
        {
            $result=$this->load_stats_commande_fournisseur(0,'1,2,3,4');
            if ($result < 0) dol_print_error($this->db,$this->error);
            $stock_commande_fournisseur=$this->stats_commande_fournisseur['qty'];

            $result=$this->load_stats_reception(0,'4');
            if ($result < 0) dol_print_error($this->db,$this->error);
            $stock_reception_fournisseur=$this->stats_reception['qty'];
        }

        // Stock decrease mode
        if (! empty($conf->global->STOCK_CALCULATE_ON_SHIPMENT) || ! empty($conf->global->STOCK_CALCULATE_ON_SHIPMENT_CLOSE)) {
            $this->stock_theorique=$this->stock_reel-$stock_commande_client+$stock_sending_client;
        }
        if (! empty($conf->global->STOCK_CALCULATE_ON_VALIDATE_ORDER)) {
            $this->stock_theorique=$this->stock_reel;
        }
        if (! empty($conf->global->STOCK_CALCULATE_ON_BILL)) {
            $this->stock_theorique=$this->stock_reel-$stock_commande_client;
        }
        // Stock Increase mode
        if (! empty($conf->global->STOCK_CALCULATE_ON_SUPPLIER_DISPATCH_ORDER)) {
            $this->stock_theorique+=$stock_commande_fournisseur-$stock_reception_fournisseur;
        }
        if (! empty($conf->global->STOCK_CALCULATE_ON_SUPPLIER_VALIDATE_ORDER)) {
            $this->stock_theorique-=$stock_reception_fournisseur;
        }
        if (! empty($conf->global->STOCK_CALCULATE_ON_SUPPLIER_BILL)) {
            $this->stock_theorique+=$stock_commande_fournisseur-$stock_reception_fournisseur;
        }
    }


	/**
	 *  Load existing information about a serial
	 *
	 *	@param		string		$batch		Lot/serial number
	 *  @return     array					Array with record into product_batch
	 *  @see		load_stock, load_virtual_stock
	 */
    function loadBatchInfo($batch)
    {
    	$result=array();

    	$sql = "SELECT pb.batch, pb.eatby, pb.sellby, SUM(pb.qty) FROM ".MAIN_DB_PREFIX."product_batch as pb, ".MAIN_DB_PREFIX."product_stock as ps";
    	$sql.= " WHERE pb.fk_product_stock = ps.rowid AND ps.fk_product = ".$this->id." AND pb.batch = '".$this->db->escape($batch)."'";
    	$sql.= " GROUP BY pb.batch, pb.eatby, pb.sellby";
    	dol_syslog(get_class($this)."::loadBatchInfo load first entry found for lot/serial = ".$batch, LOG_DEBUG);
    	$resql = $this->db->query($sql);
    	if ($resql)
    	{
    		$num = $this->db->num_rows($resql);
    		$i=0;
    		while ($i < $num)
    		{
    			$obj = $this->db->fetch_object($resql);
				$result[]=array('batch'=>$batch, 'eatby'=>$this->db->jdate($obj->eatby), 'sellby'=>$this->db->jdate($obj->sellby), 'qty'=>$obj->qty);
				$i++;
    		}
    		return $result;
    	}
    	else
    	{
    		dol_print_error($this->db);
    		$this->db->rollback();
    		return array();
    	}
    }


	/**
	 *  Move an uploaded file described into $file array into target directory $sdir.
	 *
	 *  @param  string	$sdir       Target directory
	 *  @param  string	$file       Array of file info of file to upload: array('name'=>..., 'tmp_name'=>...)
	 *  @return	int					<0 if KO, >0 if OK
	 */
	function add_photo($sdir, $file)
	{
		global $conf;

		require_once DOL_DOCUMENT_ROOT.'/core/lib/files.lib.php';

		$result = 0;

		$dir = $sdir;
		if (! empty($conf->global->PRODUCT_USE_OLD_PATH_FOR_PHOTO)) $dir .= '/'. get_exdir($this->id,2,0,0,$this,'product') . $this->id ."/photos";
		else $dir .= '/'.get_exdir(0,0,0,0,$this,'product').dol_sanitizeFileName($this->ref);

		dol_mkdir($dir);

		$dir_osencoded=$dir;

		if (is_dir($dir_osencoded))
		{
			$originImage = $dir . '/' . $file['name'];

			// Cree fichier en taille origine
			$result=dol_move_uploaded_file($file['tmp_name'], $originImage, 1);

			if (file_exists(dol_osencode($originImage)))
			{
				// Create thumbs
				$this->addThumbs($originImage);
			}
		}

		if (is_numeric($result) && $result > 0) return 1;
		else return -1;
	}

	/**
	 *  Affiche la premiere photo du produit
	 *
	 *  @param      string		$sdir       Repertoire a scanner
	 *  @return     boolean     			true si photo dispo, false sinon
	 */
	function is_photo_available($sdir)
	{
		include_once DOL_DOCUMENT_ROOT .'/core/lib/files.lib.php';

		global $conf;

		$dir = $sdir;
		if (! empty($conf->global->PRODUCT_USE_OLD_PATH_FOR_PHOTO)) $dir .= '/'. get_exdir($this->id,2,0,0,$this,'product') . $this->id ."/photos/";
		else $dir .= '/'.get_exdir(0,0,0,0,$this,'product').dol_sanitizeFileName($this->ref).'/';

		$nbphoto=0;

		$dir_osencoded=dol_osencode($dir);
		if (file_exists($dir_osencoded))
		{
			$handle=opendir($dir_osencoded);
			if (is_resource($handle))
			{
			    while (($file = readdir($handle)) !== false)
    			{
    				if (! utf8_check($file)) $file=utf8_encode($file);	// To be sure data is stored in UTF8 in memory
    				if (dol_is_file($dir.$file)) return true;
    			}
			}
		}
		return false;
	}


	/**
	 *  Show photos of a product (nbmax maximum), into several columns
	 *	TODO Move this into html.formproduct.class.php
	 *
	 *  @param      string	$sdir        	Directory to scan
	 *  @param      int		$size        	0=original size, 1='small' use thumbnail if possible
	 *  @param      int		$nbmax       	Nombre maximum de photos (0=pas de max)
	 *  @param      int		$nbbyrow     	Number of image per line or -1 to use div. Used only if size=1.
	 * 	@param		int		$showfilename	1=Show filename
	 * 	@param		int		$showaction		1=Show icon with action links (resize, delete)
	 * 	@param		int		$maxHeight		Max height of original image when size='small' (so we can use original even if small requested). If 0, always use 'small' thumb image.
	 * 	@param		int		$maxWidth		Max width of original image when size='small'
	 *  @param      int     $nolink         Do not add a href link to view enlarged imaged into a new tab
	 *  @return     string					Html code to show photo. Number of photos shown is saved in this->nbphoto
	 */
	function show_photos($sdir,$size=0,$nbmax=0,$nbbyrow=5,$showfilename=0,$showaction=0,$maxHeight=120,$maxWidth=160,$nolink=0)
	{
		global $conf,$user,$langs;

		include_once DOL_DOCUMENT_ROOT .'/core/lib/files.lib.php';
		include_once DOL_DOCUMENT_ROOT .'/core/lib/images.lib.php';

		$dir = $sdir . '/';
		$pdir = '/';
		if (! empty($conf->global->PRODUCT_USE_OLD_PATH_FOR_PHOTO))
		{
			$dir .= get_exdir($this->id,2,0,0,$this,'product') . $this->id ."/photos/";
			$pdir .= get_exdir($this->id,2,0,0,$this,'product') . $this->id ."/photos/";
		}
		else
		{
			$dir .= get_exdir(0,0,0,0,$this,'product').$this->ref.'/';
			$pdir .= get_exdir(0,0,0,0,$this,'product').$this->ref.'/';
		}

		$dirthumb = $dir.'thumbs/';
		$pdirthumb = $pdir.'thumbs/';

		$return ='<!-- Photo -->'."\n";
		$nbphoto=0;

		$dir_osencoded=dol_osencode($dir);
		if (file_exists($dir_osencoded))
		{
			$handle=opendir($dir_osencoded);
            if (is_resource($handle))
            {
    			while (($file = readdir($handle)) !== false)
    			{
    				$photo='';

    				if (! utf8_check($file)) $file=utf8_encode($file);	// To be sure file is stored in UTF8 in memory

    				if (dol_is_file($dir.$file) && preg_match('/('.$this->regeximgext.')$/i', $dir.$file))
    				{
    					$nbphoto++;
    					$photo = $file;
    					$viewfilename = $file;

    					if ($size == 1 || $size == 'small') {   // Format vignette

    						// Find name of thumb file
    						$photo_vignette=basename(getImageFileNameForSize($dir.$file, '_small'));
    						if (! dol_is_file($dirthumb.$photo_vignette)) $photo_vignette='';
    						
    						// Get filesize of original file
    						$imgarray=dol_getImageSize($dir.$photo);

    						if ($nbbyrow > 0)
    						{
    							if ($nbphoto == 1) $return.= '<table width="100%" valign="top" align="center" border="0" cellpadding="2" cellspacing="2">';

    							if ($nbphoto % $nbbyrow == 1) $return.= '<tr align=center valign=middle border=1>';
    							$return.= '<td width="'.ceil(100/$nbbyrow).'%" class="photo">';
    						}
    						else if ($nbbyrow < 0) $return .= '<div class="inline-block">';

    						$return.= "\n";
    						
    						$relativefile=preg_replace('/^\//', '', $pdir.$photo);
    						if (empty($nolink)) 
    						{
    						    $urladvanced=getAdvancedPreviewUrl('product', $relativefile);
    						    if ($urladvanced) $return.='<a href="'.$urladvanced.'">';
    						    else $return.= '<a href="'.DOL_URL_ROOT.'/viewimage.php?modulepart=product&entity='.$this->entity.'&file='.urlencode($pdir.$photo).'" class="aphoto" target="_blank">';
    						}

    						// Show image (width height=$maxHeight)
    						// Si fichier vignette disponible et image source trop grande, on utilise la vignette, sinon on utilise photo origine
    						$alt=$langs->transnoentitiesnoconv('File').': '.$relativefile;
    						$alt.=' - '.$langs->transnoentitiesnoconv('Size').': '.$imgarray['width'].'x'.$imgarray['height'];
    						
    						if (empty($maxHeight) || $photo_vignette && $imgarray['height'] > $maxHeight)
    						{
    							$return.= '<!-- Show thumb -->';
    							$return.= '<img class="photo photowithmargin" border="0" height="'.$maxHeight.'" src="'.DOL_URL_ROOT.'/viewimage.php?modulepart=product&entity='.$this->entity.'&file='.urlencode($pdirthumb.$photo_vignette).'" title="'.dol_escape_htmltag($alt).'">';
    						}
    						else {
    							$return.= '<!-- Show original file -->';
    							$return.= '<img class="photo photowithmargin" border="0" height="'.$maxHeight.'" src="'.DOL_URL_ROOT.'/viewimage.php?modulepart=product&entity='.$this->entity.'&file='.urlencode($pdir.$photo).'" title="'.dol_escape_htmltag($alt).'">';
    						}

    						if (empty($nolink)) $return.= '</a>';
    						$return.="\n";

    						if ($showfilename) $return.= '<br>'.$viewfilename;
    						if ($showaction)
    						{
    							$return.= '<br>';
    							// On propose la generation de la vignette si elle n'existe pas et si la taille est superieure aux limites
    							if ($photo_vignette && preg_match('/('.$this->regeximgext.')$/i', $photo) && ($this->imgWidth > $maxWidth || $this->imgHeight > $maxHeight))
    							{
    								$return.= '<a href="'.$_SERVER["PHP_SELF"].'?id='.$this->id.'&amp;action=addthumb&amp;file='.urlencode($pdir.$viewfilename).'">'.img_picto($langs->trans('GenerateThumb'),'refresh').'&nbsp;&nbsp;</a>';
    							}
    							if ($user->rights->produit->creer || $user->rights->service->creer)
    							{
    								// Link to resize
    			               		$return.= '<a href="'.DOL_URL_ROOT.'/core/photos_resize.php?modulepart='.urlencode('produit|service').'&id='.$this->id.'&amp;file='.urlencode($pdir.$viewfilename).'" title="'.dol_escape_htmltag($langs->trans("Resize")).'">'.img_picto($langs->trans("Resize"),DOL_URL_ROOT.'/theme/common/transform-crop-and-resize','',1).'</a> &nbsp; ';

    			               		// Link to delete
    								$return.= '<a href="'.$_SERVER["PHP_SELF"].'?id='.$this->id.'&amp;action=delete&amp;file='.urlencode($pdir.$viewfilename).'">';
    								$return.= img_delete().'</a>';
    							}
    						}
    						$return.= "\n";

    						if ($nbbyrow > 0)
    						{
    							$return.= '</td>';
    							if (($nbphoto % $nbbyrow) == 0) $return.= '</tr>';
    						}
    						else if ($nbbyrow < 0) $return.='</div>';
    					}

    					if (empty($size)) {     // Format origine
    						$return.= '<img class="photo photowithmargin" border="0" src="'.DOL_URL_ROOT.'/viewimage.php?modulepart=product&entity='.$this->entity.'&file='.urlencode($pdir.$photo).'">';

    						if ($showfilename) $return.= '<br>'.$viewfilename;
    						if ($showaction)
    						{
    							if ($user->rights->produit->creer || $user->rights->service->creer)
    							{
    								// Link to resize
    			               		$return.= '<a href="'.DOL_URL_ROOT.'/core/photos_resize.php?modulepart='.urlencode('produit|service').'&id='.$this->id.'&amp;file='.urlencode($pdir.$viewfilename).'" title="'.dol_escape_htmltag($langs->trans("Resize")).'">'.img_picto($langs->trans("Resize"),DOL_URL_ROOT.'/theme/common/transform-crop-and-resize','',1).'</a> &nbsp; ';

    			               		// Link to delete
    			               		$return.= '<a href="'.$_SERVER["PHP_SELF"].'?id='.$this->id.'&amp;action=delete&amp;file='.urlencode($pdir.$viewfilename).'">';
    								$return.= img_delete().'</a>';
    							}
    						}
    					}

    					// On continue ou on arrete de boucler ?
    					if ($nbmax && $nbphoto >= $nbmax) break;
    				}
    			}
            }

			if ($size==1 || $size=='small')
			{
				if ($nbbyrow > 0)
				{
					// Ferme tableau
					while ($nbphoto % $nbbyrow)
					{
						$return.= '<td width="'.ceil(100/$nbbyrow).'%">&nbsp;</td>';
						$nbphoto++;
					}

					if ($nbphoto) $return.= '</table>';
				}
			}

			closedir($handle);
		}

		$this->nbphoto = $nbphoto;

		return $return;
	}


	/**
	 *  Retourne tableau de toutes les photos du produit
	 *
	 *  @param      string		$dir        Repertoire a scanner
	 *  @param      int			$nbmax      Nombre maximum de photos (0=pas de max)
	 *  @return     array       			Tableau de photos
	 */
	function liste_photos($dir,$nbmax=0)
	{
		include_once DOL_DOCUMENT_ROOT.'/core/lib/files.lib.php';

		$nbphoto=0;
		$tabobj=array();

		$dir_osencoded=dol_osencode($dir);
		$handle=@opendir($dir_osencoded);
		if (is_resource($handle))
		{
			while (($file = readdir($handle)) !== false)
			{
				if (! utf8_check($file)) $file=utf8_encode($file);	// readdir returns ISO
				if (dol_is_file($dir.$file) && preg_match('/('.$this->regeximgext.')$/i', $dir.$file))
				{
					$nbphoto++;

					// On determine nom du fichier vignette
					$photo=$file;
					$photo_vignette='';
					if (preg_match('/('.$this->regeximgext.')$/i', $photo, $regs))
					{
						$photo_vignette=preg_replace('/'.$regs[0].'/i', '', $photo).'_small'.$regs[0];
					}

					$dirthumb = $dir.'thumbs/';

					// Objet
					$obj=array();
					$obj['photo']=$photo;
					if ($photo_vignette && dol_is_file($dirthumb.$photo_vignette)) $obj['photo_vignette']='thumbs/' . $photo_vignette;
					else $obj['photo_vignette']="";

					$tabobj[$nbphoto-1]=$obj;

					// On continue ou on arrete de boucler ?
					if ($nbmax && $nbphoto >= $nbmax) break;
				}
			}

			closedir($handle);
		}

		return $tabobj;
	}

	/**
	 *  Efface la photo du produit et sa vignette
	 *
	 *  @param  string		$file        Chemin de l'image
	 *  @return	void
	 */
	function delete_photo($file)
	{
        require_once DOL_DOCUMENT_ROOT.'/core/lib/files.lib.php';

        $dir = dirname($file).'/'; // Chemin du dossier contenant l'image d'origine
		$dirthumb = $dir.'/thumbs/'; // Chemin du dossier contenant la vignette
		$filename = preg_replace('/'.preg_quote($dir,'/').'/i','',$file); // Nom du fichier

		// On efface l'image d'origine
		dol_delete_file($file, 0, 0, 0, $this); // For triggers

		// Si elle existe, on efface la vignette
		if (preg_match('/('.$this->regeximgext.')$/i',$filename,$regs))
		{
			$photo_vignette=preg_replace('/'.$regs[0].'/i','',$filename).'_small'.$regs[0];
			if (file_exists(dol_osencode($dirthumb.$photo_vignette)))
			{
				dol_delete_file($dirthumb.$photo_vignette);
			}

			$photo_vignette=preg_replace('/'.$regs[0].'/i','',$filename).'_mini'.$regs[0];
			if (file_exists(dol_osencode($dirthumb.$photo_vignette)))
			{
				dol_delete_file($dirthumb.$photo_vignette);
			}
		}
	}

	/**
	 *  Load size of image file
	 *
	 *  @param  string	$file        Path to file
	 *  @return	void
	 */
	function get_image_size($file)
	{
		$file_osencoded=dol_osencode($file);
		$infoImg = getimagesize($file_osencoded); // Get information on image
		$this->imgWidth = $infoImg[0]; // Largeur de l'image
		$this->imgHeight = $infoImg[1]; // Hauteur de l'image
	}

	/**
	 *  Charge indicateurs this->nb de tableau de bord
	 *
	 *  @return     int         <0 si ko, >0 si ok
	 */
	function load_state_board()
	{
		global $conf, $user;

		$this->nb=array();

		$sql = "SELECT count(p.rowid) as nb";
		$sql.= " FROM ".MAIN_DB_PREFIX."product as p";
		$sql.= ' WHERE p.entity IN ('.getEntity($this->element, 1).')';
		$sql.= " AND p.fk_product_type <> 1";

		$resql=$this->db->query($sql);
		if ($resql)
		{
			while ($obj=$this->db->fetch_object($resql))
			{
				$this->nb["products"]=$obj->nb;
			}
            $this->db->free($resql);
			return 1;
		}
		else
		{
			dol_print_error($this->db);
			$this->error=$this->db->error();
			return -1;
		}
	}

    /**
     * Return if object is a product
     *
     * @return  boolean     True if it's a product
     */
	function isProduct()
	{
		return ($this->type == Product::TYPE_PRODUCT ? true : false);
	}

    /**
     * Return if object is a product
     *
     * @return  boolean     True if it's a service
     */
	function isService()
	{
		return ($this->type == Product::TYPE_SERVICE ? true : false);
	}

    /**
     *  Get a barcode from the module to generate barcode values.
     *  Return value is stored into this->barcode
     *
     *	@param	Product		$object		Object product or service
     *	@param	string		$type		Barcode type (ean, isbn, ...)
     *  @return void
     */
    function get_barcode($object,$type='')
    {
        global $conf;

        $result='';
        if (! empty($conf->global->BARCODE_PRODUCT_ADDON_NUM))
        {
            $dirsociete=array_merge(array('/core/modules/barcode/'),$conf->modules_parts['barcode']);
            foreach ($dirsociete as $dirroot)
            {
                $res=dol_include_once($dirroot.$conf->global->BARCODE_PRODUCT_ADDON_NUM.'.php');
                if ($res) break;
            }
            $var = $conf->global->BARCODE_PRODUCT_ADDON_NUM;
            $mod = new $var;

            $result=$mod->getNextValue($object,$type);

            dol_syslog(get_class($this)."::get_barcode barcode=".$result." module=".$var);
        }
        return $result;
    }

    /**
     *  Initialise an instance with random values.
     *  Used to build previews or test instances.
     *	id must be 0 if object instance is a specimen.
     *
     *  @return	void
     */
    function initAsSpecimen()
    {
        global $user,$langs,$conf,$mysoc;

        $now=dol_now();

        // Initialize parameters
        $this->id=0;
        $this->ref = 'PRODUCT_SPEC';
        $this->label = 'PRODUCT SPECIMEN';
        $this->description = 'PRODUCT SPECIMEN '.dol_print_date($now,'dayhourlog');
        $this->specimen=1;
        $this->country_id=1;
        $this->tosell=1;
        $this->tobuy=1;
		$this->tobatch=0;
        $this->note='This is a comment (private)';

        $this->barcode=-1;	// Create barcode automatically
    }

	/**
	 *	Returns the text label from units dictionary
	 *
	 * 	@param	string $type Label type (long or short)
	 *	@return	string|int <0 if ko, label if ok
	 */
	function getLabelOfUnit($type='long')
	{
		global $langs;

		if (!$this->fk_unit) {
			return '';
		}

		$langs->load('products');

		$this->db->begin();

		$label_type = 'label';

		if ($type == 'short')
		{
			$label_type = 'short_label';
		}

		$sql = 'select '.$label_type.' from '.MAIN_DB_PREFIX.'c_units where rowid='.$this->fk_unit;
		$resql = $this->db->query($sql);
		if($resql && $this->db->num_rows($resql) > 0)
		{
			$res = $this->db->fetch_array($resql);
			$label = $res[$label_type];
			$this->db->free($resql);
			return $label;
		}
		else
		{
			$this->error=$this->db->error().' sql='.$sql;
			dol_syslog(get_class($this)."::getLabelOfUnit Error ".$this->error, LOG_ERR);
			return -1;
		}
	}

    /**
     * Return if object has a sell-by date or eat-by date
     *
     * @return  boolean     True if it's has
     */
	function hasbatch()
	{
		return ($this->status_batch == 1 ? true : false);
	}


	/**
     * Return minimum product recommended price
     *
	 * @return	int			Minimum recommanded price that is higher price among all suppliers * PRODUCT_MINIMUM_RECOMMENDED_PRICE
     */
	function min_recommended_price()
	{
		global $conf;

		$maxpricesupplier=0;

		if (! empty($conf->global->PRODUCT_MINIMUM_RECOMMENDED_PRICE))
		{
			require_once DOL_DOCUMENT_ROOT.'/fourn/class/fournisseur.product.class.php';
			$product_fourn = new ProductFournisseur($this->db);
			$product_fourn_list = $product_fourn->list_product_fournisseur_price($this->id, '', '');

			if (is_array($product_fourn_list) && count($product_fourn_list)>0)
			{
				foreach($product_fourn_list as $productfourn)
				{
					if ($productfourn->fourn_unitprice > $maxpricesupplier)
					{
						$maxpricesupplier = $productfourn->fourn_unitprice;
					}
				}

				$maxpricesupplier *= $conf->global->PRODUCT_MINIMUM_RECOMMENDED_PRICE;
			}
		}

		return $maxpricesupplier;
	}


	/**
	 * Sets object to supplied categories.
	 *
	 * Deletes object from existing categories not supplied.
	 * Adds it to non existing supplied categories.
	 * Existing categories are left untouch.
	 *
	 * @param int[]|int $categories Category or categories IDs
	 */
	public function setCategories($categories) {
		// Handle single category
		if (! is_array($categories)) {
			$categories = array($categories);
		}

		// Get current categories
		require_once DOL_DOCUMENT_ROOT . '/categories/class/categorie.class.php';
		$c = new Categorie($this->db);
		$existing = $c->containing($this->id, Categorie::TYPE_PRODUCT, 'id');

		// Diff
		if (is_array($existing)) {
			$to_del = array_diff($existing, $categories);
			$to_add = array_diff($categories, $existing);
		} else {
			$to_del = array(); // Nothing to delete
			$to_add = $categories;
		}

		// Process
		foreach($to_del as $del) {
			if ($c->fetch($del) > 0) {
				$c->del_type($this, 'product');
			}
		}
		foreach ($to_add as $add) {
			if ($c->fetch($add) > 0) {
				$c->add_type($this, 'product');
			}
		}

		return;
	}

	/**
	 * Function used to replace a thirdparty id with another one.
	 *
	 * @param DoliDB 	$db 			Database handler
	 * @param int 		$origin_id 		Old thirdparty id
	 * @param int 		$dest_id 		New thirdparty id
	 * @return bool
	 */
	public static function replaceThirdparty(DoliDB $db, $origin_id, $dest_id)
	{
		$tables = array(
			'product_customer_price',
			'product_customer_price_log'
		);

		return CommonObject::commonReplaceThirdparty($db, $origin_id, $dest_id, $tables);
	}

	/**
	 * Generates prices for a product based on product multiprice generation rules
	 *
	 * @param User $user User that updates the prices
	 * @param float $baseprice Base price
	 * @param string $price_type Base price type
	 * @param float $price_vat VAT % tax
	 * @param int $npr NPR
	 * @param string $psq ¿?
	 * @return int -1 KO, 1 OK
	 */
	public function generateMultiprices(User $user, $baseprice, $price_type, $price_vat, $npr, $psq)
	{
		global $conf, $db;

		$sql = "SELECT rowid, level, fk_level, var_percent, var_min_percent FROM ".MAIN_DB_PREFIX."product_pricerules";
		$query = $db->query($sql);

		$rules = array();

		while ($result = $db->fetch_object($query)) {
			$rules[$result->level] = $result;
		}

		//Because prices can be based on other level's prices, we temporarily store them
		$prices = array(
			1 => $baseprice
		);

		for ($i = 1; $i <= $conf->global->PRODUIT_MULTIPRICES_LIMIT; $i++) {

			$price = $baseprice;
			$price_min = $baseprice;

			//We have to make sure it does exist and it is > 0
			//First price level only allows changing min_price
			if ($i > 1 && isset($rules[$i]->var_percent) && $rules[$i]->var_percent) {
				$price = $prices[$rules[$i]->fk_level] * (1 + ($rules[$i]->var_percent/100));
			}

			$prices[$i] = $price;

			//We have to make sure it does exist and it is > 0
			if (isset($rules[$i]->var_min_percent) && $rules[$i]->var_min_percent) {
				$price_min = $price * (1 - ($rules[$i]->var_min_percent/100));
			}

			//Little check to make sure the price is modified before triggering generation
			$check_amount = (($price == $this->multiprices[$i]) && ($price_min == $this->multiprices_min[$i]));
			$check_type = ($baseprice == $this->multiprices_base_type[$i]);

			if ($check_amount && $check_type) {
				continue;
			}

			if ($this->updatePrice($price, $price_type, $user, $price_vat, $price_min, $i, $npr, $psq, true) < 0) {
				return -1;
			}
		}

		return 1;
	}

	/**
	 * Returns the rights used for this class
	 * @return stdClass
	 */
	public function getRights()
	{
		global $user;

		if ($this->isProduct()) {
			return $user->rights->produit;
		} else {
			return $user->rights->service;
		}
	}
	
    /**
     *  Load information for tab info
     *
     *  @param  int		$id     Id of thirdparty to load
     *  @return	void
     */
    function info($id)
    {
        $sql = "SELECT p.rowid, p.ref, p.datec as date_creation, p.tms as date_modification,";
        $sql.= " p.fk_user_author, p.fk_user_modif";
        $sql.= " FROM ".MAIN_DB_PREFIX.$this->table_element." as p";
        $sql.= " WHERE p.rowid = ".$id;

        $result=$this->db->query($sql);
        if ($result)
        {
            if ($this->db->num_rows($result))
            {
                $obj = $this->db->fetch_object($result);

                $this->id = $obj->rowid;

                if ($obj->fk_user_author) {
                    $cuser = new User($this->db);
                    $cuser->fetch($obj->fk_user_author);
                    $this->user_creation     = $cuser;
                }

                if ($obj->fk_user_modif) {
                    $muser = new User($this->db);
                    $muser->fetch($obj->fk_user_modif);
                    $this->user_modification = $muser;
                }

                $this->ref			     = $obj->ref;
                $this->date_creation     = $this->db->jdate($obj->date_creation);
                $this->date_modification = $this->db->jdate($obj->date_modification);
            }

            $this->db->free($result);

        }
        else
		{
            dol_print_error($this->db);
        }
    }
}<|MERGE_RESOLUTION|>--- conflicted
+++ resolved
@@ -924,11 +924,7 @@
                 if ($result < 0) { $error++; }
                 // End call triggers
 			}
-<<<<<<< HEAD
 			
-=======
-
->>>>>>> d2e4888b
 			// Delete from product_batch on product delete	
 			if (! $error)
 			{
@@ -948,11 +944,7 @@
    			// Delete all child tables
 			if (! $error)
 			{
-<<<<<<< HEAD
-				$elements = array('product_fournisseur_price','product_price','product_lang','categorie_product','product_stock','product_customer_price','product_lot','product_warehouse_properties');
-=======
-				$elements = array('product_fournisseur_price','product_price','product_lang','categorie_product','product_stock','product_customer_price','product_lot'); // product_batch is done before
->>>>>>> d2e4888b
+				$elements = array('product_fournisseur_price','product_price','product_lang','categorie_product','product_stock','product_customer_price','product_lot','product_warehouse_properties');  // product_batch is done before
     			foreach($elements as $table)
     			{
     				if (! $error)
