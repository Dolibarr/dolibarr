--- conflicted
+++ resolved
@@ -887,11 +887,7 @@
 			$sql.= ", accountancy_code_sell= '" . $this->db->escape($this->accountancy_code_sell)."'";
 			$sql.= ", accountancy_code_sell_intra= '" . $this->db->escape($this->accountancy_code_sell_intra)."'";
 			$sql.= ", accountancy_code_sell_export= '" . $this->db->escape($this->accountancy_code_sell_export)."'";
-<<<<<<< HEAD
-			$sql.= ", desiredstock = " . ((isset($this->desiredstock) && $this->desiredstock != '') ? (int) $this->desiredstock : "null");
-=======
-			$sql.= ", desiredstock = " . ((isset($this->desiredstock) && is_numeric($this->desiredstock)) ? $this->desiredstock : "null");
->>>>>>> b081cf5c
+			$sql.= ", desiredstock = " . ((isset($this->desiredstock) && is_numeric($this->desiredstock)) ? (int) $this->desiredstock : "null");
 			$sql.= ", cost_price = " . ($this->cost_price != '' ? $this->db->escape($this->cost_price) : 'null');
 	        $sql.= ", fk_unit= " . ((! $this->fk_unit) ? 'NULL' : (int) $this->fk_unit);
 	        $sql.= ", price_autogen = " . (!$this->price_autogen ? 0 : 1);
