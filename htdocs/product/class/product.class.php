--- conflicted
+++ resolved
@@ -4338,11 +4338,7 @@
 	 * @param  int $qty     Quantity
 	 * @param  int $incdec  1=Increase/decrease stock of child when parent stock increase/decrease
 	 * @param  int $notrigger	Disable triggers
-<<<<<<< HEAD
-	 * @return int                < 0 if KO, > 0 if OK
-=======
 	 * @return int                Return integer < 0 if KO, > 0 if OK
->>>>>>> 603ec5e6
 	 */
 	public function add_sousproduit($id_pere, $id_fils, $qty, $incdec = 1, $notrigger = 0)
 	{
@@ -4415,11 +4411,7 @@
 	 * @param  int $qty     Quantity
 	 * @param  int $incdec  1=Increase/decrease stock of child when parent stock increase/decrease
 	 * @param  int $notrigger	Disable triggers
-<<<<<<< HEAD
-	 * @return int                < 0 if KO, > 0 if OK
-=======
 	 * @return int                Return integer < 0 if KO, > 0 if OK
->>>>>>> 603ec5e6
 	 */
 	public function update_sousproduit($id_pere, $id_fils, $qty, $incdec = 1, $notrigger = 0)
 	{
@@ -4471,11 +4463,7 @@
 	 * @param  int $fk_parent Id of parent product (child will no more be linked to it)
 	 * @param  int $fk_child  Id of child product
 	 * @param  int $notrigger	Disable triggers
-<<<<<<< HEAD
-	 * @return int            < 0 if KO, > 0 if OK
-=======
 	 * @return int            Return integer < 0 if KO, > 0 if OK
->>>>>>> 603ec5e6
 	 */
 	public function del_sousproduit($fk_parent, $fk_child, $notrigger = 0)
 	{
