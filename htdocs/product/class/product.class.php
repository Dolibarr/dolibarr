<?php
/* Copyright (C) 2001-2007	Rodolphe Quiedeville	<rodolphe@quiedeville.org>
 * Copyright (C) 2004-2014	Laurent Destailleur		<eldy@users.sourceforge.net>
 * Copyright (C) 2005-2015	Regis Houssin			<regis.houssin@capnetworks.com>
 * Copyright (C) 2006		Andre Cianfarani		<acianfa@free.fr>
 * Copyright (C) 2007-2011	Jean Heimburger			<jean@tiaris.info>
 * Copyright (C) 2010-2013	Juanjo Menent			<jmenent@2byte.es>
 * Copyright (C) 2012       Cedric Salvador         <csalvador@gpcsolutions.fr>
 * Copyright (C) 2013-2014	Cedric GROSS			<c.gross@kreiz-it.fr>
 * Copyright (C) 2013-2016	Marcos García			<marcosgdf@gmail.com>
 * Copyright (C) 2011-2014	Alexandre Spangaro		<aspangaro.dolibarr@gmail.com>
 * Copyright (C) 2014		Henry Florian			<florian.henry@open-concept.pro>
 * Copyright (C) 2014-2016	Philippe Grand			<philippe.grand@atoo-net.com>
 * Copyright (C) 2014		Ion agorria			    <ion@agorria.com>
 * Copyright (C) 2016		Ferran Marcet			<fmarcet@2byte.es>
 *
 * This program is free software; you can redistribute it and/or modify
 * it under the terms of the GNU General Public License as published by
 * the Free Software Foundation; either version 3 of the License, or
 * (at your option) any later version.
 *
 * This program is distributed in the hope that it will be useful,
 * but WITHOUT ANY WARRANTY; without even the implied warranty of
 * MERCHANTABILITY or FITNESS FOR A PARTICULAR PURPOSE.  See the
 * GNU General Public License for more details.
 *
 * You should have received a copy of the GNU General Public License
 * along with this program. If not, see <http://www.gnu.org/licenses/>.
 */

/**
 *	\file       htdocs/product/class/product.class.php
 *	\ingroup    produit
 *	\brief      File of class to manage predefined products or services
 */
require_once DOL_DOCUMENT_ROOT.'/core/class/commonobject.class.php';
require_once DOL_DOCUMENT_ROOT.'/product/class/productbatch.class.php';


/**
 * Class to manage products or services
 */
class Product extends CommonObject
{
	public $element='product';
	public $table_element='product';
	public $fk_element='fk_product';
	protected $childtables=array('supplier_proposaldet', 'propaldet','commandedet','facturedet','contratdet','facture_fourn_det','commande_fournisseurdet');    // To test if we can delete object
	protected $isnolinkedbythird = 1;     // No field fk_soc
	protected $ismultientitymanaged = 1;	// 0=No test on entity, 1=Test with field entity, 2=Test with link by societe

	/**
	 * {@inheritdoc}
	 */
	protected $table_ref_field = 'ref';

	var $regeximgext='\.jpg|\.jpeg|\.bmp|\.gif|\.png|\.tiff';

	/*
	 * @deprecated
	 * @see label
	 */
	var $libelle;
	/**
	 * Product label
	 * @var string
	 */
	var $label;
    /**
     * Product descripion
     * @var string
     */
	var $description;

	/**
	 * Check TYPE constants
	 * @var int
	 */
	var $type = self::TYPE_PRODUCT;
	//! Selling price
	var $price;				// Price net
	var $price_ttc;			// Price with tax
	var $price_min;         // Minimum price net
	var $price_min_ttc;     // Minimum price with tax
	//! Base price ('TTC' for price including tax or 'HT' for net price)
	var $price_base_type;
	//! Arrays for multiprices
	public $multiprices=array();
	public $multiprices_ttc=array();
	public $multiprices_base_type=array();
	public $multiprices_min=array();
	public $multiprices_min_ttc=array();
	public $multiprices_tva_tx=array();
	public $multiprices_recuperableonly=array();
	//! Price by quantity arrays
	var $price_by_qty;
	var $prices_by_qty=array();
	var $prices_by_qty_id=array();
	var $prices_by_qty_list=array();
	//! Default VAT code for product (link to code into llx_c_tva but without foreign keys)
	var $default_vat_code;
	//! Default VAT rate of product
	var $tva_tx;
	//! French VAT NPR (0 or 1)
    var $tva_npr=0;
	//! Other local taxes
	var $localtax1_tx;
	var $localtax2_tx;
	var $localtax1_type;
	var $localtax2_type;
	
	//! Stock real
	var $stock_reel;
	//! Stock virtual
	var $stock_theorique;
	//! Cost price
	var $cost_price;
	//! Average price value for product entry into stock (PMP)
	var $pmp;
    //! Stock alert
	var $seuil_stock_alerte;
	//! Ask for replenishment when $desiredstock < $stock_reel
	public $desiredstock;
	//! Duree de validite du service
	var $duration_value;
	//! Unite de duree
	var $duration_unit;
	// Statut indique si le produit est en vente '1' ou non '0'
	var $status;
	// Status indicate whether the product is available for purchase '1' or not '0'
	var $status_buy;
	// Statut indique si le produit est un produit fini '1' ou une matiere premiere '0'
	var $finished;
	// We must manage batch number, sell-by date and so on : '1':yes '0':no
	var $status_batch;

	var $customcode;       // Customs code

	/**
	 * Product URL
	 * @var string
	 */
	public $url;

	//! Unites de mesure
	var $weight;
	var $weight_units;
	var $length;
	var $length_units;
	var $surface;
	var $surface_units;
	var $volume;
	var $volume_units;

	var $accountancy_code_buy;
	var $accountancy_code_sell;

	//! barcode
	var $barcode;               // value

	var $stats_propale=array();
	var $stats_commande=array();
	var $stats_contrat=array();
	var $stats_facture=array();
    var $stats_commande_fournisseur=array();

	var $multilangs=array();

	//! Taille de l'image
	var $imgWidth;
	var $imgHeight;

	var $date_creation;
	var $date_modification;

	//! Id du fournisseur
	var $product_fourn_id;

	//! Product ID already linked to a reference supplier
	var $product_id_already_linked;

	var $nbphoto;

	//! Contains detail of stock of product into each warehouse
	var $stock_warehouse=array();

	var $oldcopy;

    var $fk_price_expression;

	/**
	 * @deprecated
	 * @see fourn_pu
	 */
	var $buyprice;
	public $fourn_pu;

	/**
	 * @deprecated
	 * @see ref_supplier
	 */
	var $ref_fourn;
	public $ref_supplier;

	/**
	 * Unit code ('km', 'm', 'l', 'p', ...)
	 * @var string
	 */
	public $fk_unit;

	/**
	 * Price is generated using multiprice rules
	 * @var int
	 */
	public $price_autogen = 0;

	/**
	 * Regular product
	 */
	const TYPE_PRODUCT = 0;
	/**
	 * Service
	 */
	const TYPE_SERVICE = 1;
	/**
	 * Advanced feature: assembly kit
	 */
	const TYPE_ASSEMBLYKIT = 2;
	/**
	 * Advanced feature: stock kit
	 */
	const TYPE_STOCKKIT = 3;

	/**
	 *  Constructor
	 *
	 *  @param      DoliDB		$db      Database handler
	 */
	function __construct($db)
	{
		global $langs;

		$this->db = $db;
		$this->status = 0;
		$this->status_buy = 0;
		$this->nbphoto = 0;
		$this->stock_reel = 0;
		$this->seuil_stock_alerte = 0;
		$this->desiredstock = 0;
		$this->canvas = '';
		$this->status_batch=0;
	}

	/**
	 *    Check that ref and label are ok
	 *
	 *    @return     int         >1 if OK, <=0 if KO
	 */
	function check()
	{
		$this->ref = dol_sanitizeFileName(stripslashes($this->ref));

		$err = 0;
		if (dol_strlen(trim($this->ref)) == 0)
		$err++;

		if (dol_strlen(trim($this->label)) == 0)
		$err++;

		if ($err > 0)
		{
			return 0;
		}
		else
		{
			return 1;
		}
	}

	/**
	 *	Insert product into database
	 *
	 *	@param	User	$user     		User making insert
	 *  @param	int		$notrigger		Disable triggers
	 *	@return int			     		Id of product/service if OK, < 0 if KO
	 */
	function create($user,$notrigger=0)
	{
		global $conf, $langs;

        $error=0;

		// Clean parameters
		$this->ref = dol_string_nospecial(trim($this->ref));
		$this->label = trim($this->label);
		$this->price_ttc=price2num($this->price_ttc);
		$this->price=price2num($this->price);
		$this->price_min_ttc=price2num($this->price_min_ttc);
		$this->price_min=price2num($this->price_min);
		if (empty($this->tva_tx))    	$this->tva_tx = 0;
		if (empty($this->tva_npr))    	$this->tva_npr = 0;
		//Local taxes
		if (empty($this->localtax1_tx)) $this->localtax1_tx = 0;
		if (empty($this->localtax2_tx)) $this->localtax2_tx = 0;
		if (empty($this->localtax1_type)) $this->localtax1_type = '0';
		if (empty($this->localtax2_type)) $this->localtax2_type = '0';
		
		if (empty($this->price))     	$this->price = 0;
		if (empty($this->price_min)) 	$this->price_min = 0;

		// Price by quantity
		if (empty($this->price_by_qty)) 	$this->price_by_qty = 0;

		if (empty($this->status))    	$this->status = 0;
		if (empty($this->status_buy))   $this->status_buy = 0;

		$price_ht=0;
		$price_ttc=0;
		$price_min_ht=0;
		$price_min_ttc=0;
		if ($this->price_base_type == 'TTC' && $this->price_ttc > 0)
		{
			$price_ttc = price2num($this->price_ttc,'MU');
			$price_ht = price2num($this->price_ttc / (1 + ($this->tva_tx / 100)),'MU');
		}
		if ($this->price_base_type != 'TTC' && $this->price > 0)
		{
			$price_ht = price2num($this->price,'MU');
			$price_ttc = price2num($this->price * (1 + ($this->tva_tx / 100)),'MU');
		}
		if (($this->price_min_ttc > 0) && ($this->price_base_type == 'TTC'))
		{
			$price_min_ttc = price2num($this->price_min_ttc,'MU');
			$price_min_ht = price2num($this->price_min_ttc / (1 + ($this->tva_tx / 100)),'MU');
		}
		if (($this->price_min > 0) && ($this->price_base_type != 'TTC'))
		{
			$price_min_ht = price2num($this->price_min,'MU');
			$price_min_ttc = price2num($this->price_min * (1 + ($this->tva_tx / 100)),'MU');
		}

    	$this->accountancy_code_buy = trim($this->accountancy_code_buy);
		$this->accountancy_code_sell= trim($this->accountancy_code_sell);

        // Barcode value
        $this->barcode=trim($this->barcode);

        // Check parameters
		if (empty($this->label))
		{
			$this->error='ErrorMandatoryParametersNotProvided';
			return -1;
		}
		if (empty($this->ref))
		{
			// Load object modCodeProduct
			$module=(! empty($conf->global->PRODUCT_CODEPRODUCT_ADDON)?$conf->global->PRODUCT_CODEPRODUCT_ADDON:'mod_codeproduct_leopard');
			if ($module != 'mod_codeproduct_leopard')	// Do not load module file for leopard
			{
				if (substr($module, 0, 16) == 'mod_codeproduct_' && substr($module, -3) == 'php')
				{
					$module = substr($module, 0, dol_strlen($module)-4);
				}
				dol_include_once('/core/modules/product/'.$module.'.php');
				$modCodeProduct = new $module;
				if (! empty($modCodeProduct->code_auto))
				{
					$this->ref = $modCodeProduct->getNextValue($this,$this->type);
				}
				unset($modCodeProduct);
			}
			if (empty($this->ref))
			{
				$this->error='ProductModuleNotSetupForAutoRef';
				return -2;
			}
		}

		dol_syslog(get_class($this)."::create ref=".$this->ref." price=".$this->price." price_ttc=".$this->price_ttc." tva_tx=".$this->tva_tx." price_base_type=".$this->price_base_type, LOG_DEBUG);

        $now=dol_now();

		$this->db->begin();

        // For automatic creation during create action (not used by Dolibarr GUI, can be used by scripts)
		if ($this->barcode == -1) $this->barcode = $this->get_barcode($this,$this->barcode_type_code);

		// Check more parameters
        // If error, this->errors[] is filled
        $result = $this->verify();

        if ($result >= 0)
        {
			$sql = "SELECT count(*) as nb";
			$sql.= " FROM ".MAIN_DB_PREFIX."product";
			$sql.= " WHERE entity IN (".getEntity('product', 1).")";
			$sql.= " AND ref = '" .$this->ref."'";

			$result = $this->db->query($sql);
			if ($result)
			{
				$obj = $this->db->fetch_object($result);
				if ($obj->nb == 0)
				{
					// Produit non deja existant
					$sql = "INSERT INTO ".MAIN_DB_PREFIX."product (";
					$sql.= "datec";
					$sql.= ", entity";
					$sql.= ", ref";
					$sql.= ", ref_ext";
					$sql.= ", price_min";
					$sql.= ", price_min_ttc";
					$sql.= ", label";
					$sql.= ", fk_user_author";
					$sql.= ", fk_product_type";
					$sql.= ", price";
					$sql.= ", price_ttc";
					$sql.= ", price_base_type";
					$sql.= ", tobuy";
					$sql.= ", tosell";
					$sql.= ", accountancy_code_buy";
					$sql.= ", accountancy_code_sell";
					$sql.= ", canvas";
					$sql.= ", finished";
					$sql.= ", tobatch";
					$sql.= ", fk_unit";
					$sql.= ") VALUES (";
					$sql.= "'".$this->db->idate($now)."'";
					$sql.= ", ".$conf->entity;
					$sql.= ", '".$this->db->escape($this->ref)."'";
					$sql.= ", ".(! empty($this->ref_ext)?"'".$this->db->escape($this->ref_ext)."'":"null");
					$sql.= ", ".price2num($price_min_ht);
					$sql.= ", ".price2num($price_min_ttc);
					$sql.= ", ".(! empty($this->label)?"'".$this->db->escape($this->label)."'":"null");
					$sql.= ", ".$user->id;
					$sql.= ", ".$this->type;
					$sql.= ", ".price2num($price_ht);
					$sql.= ", ".price2num($price_ttc);
					$sql.= ", '".$this->price_base_type."'";
					$sql.= ", ".$this->status;
					$sql.= ", ".$this->status_buy;
					$sql.= ", '".$this->accountancy_code_buy."'";
					$sql.= ", '".$this->accountancy_code_sell."'";
					$sql.= ", '".$this->canvas."'";
					$sql.= ", ".((! isset($this->finished) || $this->finished < 0 || $this->finished == '') ? 'null' : (int) $this->finished);
					$sql.= ", ".((empty($this->status_batch) || $this->status_batch < 0)? '0':$this->status_batch);
					$sql.= ", ".(!$this->fk_unit ? 'NULL' : $this->fk_unit);
					$sql.= ")";

					dol_syslog(get_class($this)."::Create", LOG_DEBUG);
					$result = $this->db->query($sql);
					if ( $result )
					{
						$id = $this->db->last_insert_id(MAIN_DB_PREFIX."product");

						if ($id > 0)
						{
							$this->id				= $id;
							$this->price			= $price_ht;
							$this->price_ttc		= $price_ttc;
							$this->price_min		= $price_min_ht;
							$this->price_min_ttc	= $price_min_ttc;

							$result = $this->_log_price($user);
							if ($result > 0)
							{
								if ($this->update($id, $user, true, 'add') <= 0)
								{
								    $error++;
								}
							}
							else
							{
								$error++;
							    $this->error=$this->db->lasterror();
							}
						}
						else
						{
							$error++;
						    $this->error='ErrorFailedToGetInsertedId';
						}
					}
					else
					{
						$error++;
					    $this->error=$this->db->lasterror();
					}
				}
				else
				{
					// Product already exists with this ref
					$langs->load("products");
					$error++;
					$this->error = "ErrorProductAlreadyExists";
				}
			}
			else
			{
				$error++;
			    $this->error=$this->db->lasterror();
			}

			if (! $error && ! $notrigger)
			{
                // Call trigger
                $result=$this->call_trigger('PRODUCT_CREATE',$user);
                if ($result < 0) { $error++; }
                // End call triggers
			}

			if (! $error)
			{
				$this->db->commit();
				return $this->id;
			}
			else
			{
				$this->db->rollback();
				return -$error;
			}
        }
        else
       {
            $this->db->rollback();
            dol_syslog(get_class($this)."::Create fails verify ".join(',',$this->errors), LOG_WARNING);
            return -3;
        }

	}


    /**
     *    Check properties of product are ok (like name, barcode, ...).
     *    All properties must be already loaded on object (this->barcode, this->barcode_type_code, ...).
     *
     *    @return     int		0 if OK, <0 if KO
     */
    function verify()
    {
        $this->errors=array();

        $result = 0;
        $this->ref = trim($this->ref);

        if (! $this->ref)
        {
            $this->errors[] = 'ErrorBadRef';
            $result = -2;
        }

        $rescode = $this->check_barcode($this->barcode,$this->barcode_type_code);
        if ($rescode <> 0)
        {
        	if ($rescode == -1)
        	{
        		$this->errors[] = 'ErrorBadBarCodeSyntax';
        	}
        	if ($rescode == -2)
        	{
        		$this->errors[] = 'ErrorBarCodeRequired';
        	}
        	if ($rescode == -3)
        	{
        		$this->errors[] = 'ErrorBarCodeAlreadyUsed';
        	}
        	$result = -3;
        }

        return $result;
    }

    /**
     *  Check barcode
     *
     *	@param	string	$valuetotest	Value to test
     *  @param	string	$typefortest	Type of barcode (ISBN, EAN, ...)
     *  @return int						0 if OK
     * 									-1 ErrorBadBarCodeSyntax
     * 									-2 ErrorBarCodeRequired
     * 									-3 ErrorBarCodeAlreadyUsed
     */
    function check_barcode($valuetotest,$typefortest)
    {
        global $conf;
        if (! empty($conf->barcode->enabled) && ! empty($conf->global->BARCODE_PRODUCT_ADDON_NUM))
        {
        	$module=strtolower($conf->global->BARCODE_PRODUCT_ADDON_NUM);

            $dirsociete=array_merge(array('/core/modules/barcode/'),$conf->modules_parts['barcode']);
            foreach ($dirsociete as $dirroot)
            {
                $res=dol_include_once($dirroot.$module.'.php');
                if ($res) break;
            }

            $mod = new $module();

            dol_syslog(get_class($this)."::check_barcode value=".$valuetotest." type=".$typefortest." module=".$module);
            $result = $mod->verif($this->db, $valuetotest, $this, 0, $typefortest);
            return $result;
        }
        else
		{
            return 0;
        }
    }

	/**
	 *	Update a record into database
	 *
	 *	@param	int		$id         Id of product
	 *	@param  User	$user       Object user making update
	 *	@param	int		$notrigger	Disable triggers
	 *	@param	string	$action		Current action for hookmanager ('add' or 'update')
	 *	@return int         		1 if OK, -1 if ref already exists, -2 if other error
	 */
	function update($id, $user, $notrigger=false, $action='update')
	{
		global $langs, $conf, $hookmanager;

		$error=0;

		// Check parameters
		if (! $this->label) $this->label = 'MISSING LABEL';

		// Clean parameters
		$this->ref = dol_string_nospecial(trim($this->ref));
		$this->label = trim($this->label);
		$this->description = trim($this->description);
		$this->note = (isset($this->note) ? trim($this->note) : null);
		$this->weight = price2num($this->weight);
		$this->weight_units = trim($this->weight_units);
		$this->length = price2num($this->length);
		$this->length_units = trim($this->length_units);
		$this->surface = price2num($this->surface);
		$this->surface_units = trim($this->surface_units);
		$this->volume = price2num($this->volume);
		$this->volume_units = trim($this->volume_units);
		if (empty($this->tva_tx))    			$this->tva_tx = 0;
		if (empty($this->tva_npr))    			$this->tva_npr = 0;
		if (empty($this->localtax1_tx))			$this->localtax1_tx = 0;
		if (empty($this->localtax2_tx))			$this->localtax2_tx = 0;
		if (empty($this->localtax1_type))		$this->localtax1_type = '0';
		if (empty($this->localtax2_type))		$this->localtax2_type = '0';
		if (empty($this->status))				$this->status = 0;
		if (empty($this->status_buy))			$this->status_buy = 0;

        if (empty($this->country_id))           $this->country_id = 0;

        // Barcode value
        $this->barcode=trim($this->barcode);

		$this->accountancy_code_buy = trim($this->accountancy_code_buy);
		$this->accountancy_code_sell= trim($this->accountancy_code_sell);


        $this->db->begin();

        // Check name is required and codes are ok or unique.
        // If error, this->errors[] is filled
        if ($action != 'add')
        {
        	$result = $this->verify();	// We don't check when update called during a create because verify was already done
        }

        if ($result >= 0)
        {
            if (empty($this->oldcopy))
            {
                $org=new self($this->db);
                $org->fetch($this->id);
                $this->oldcopy=$org;
            }
            // test if batch management is activated on existing product
            if ($this->hasbatch() && !$this->oldcopy->hasbatch())
            {
                $this->load_stock();
                foreach ($this->stock_warehouse as $idW => $ObjW)
                {
                    $qty_batch = 0;
                    foreach ($ObjW->detail_batch as $detail)
                    {
                        $qty_batch += $detail->qty;
                    }
                    // Quantities in batch details are not same same as stock quantity
                    // So we add a default batch record
                    if ($ObjW->real <> $qty_batch)
                    {
                        $ObjBatch = new Productbatch($this->db);
                        $ObjBatch->batch = $langs->trans('BatchDefaultNumber');
                        $ObjBatch->qty = $ObjW->real - $qty_batch;
                        $ObjBatch->fk_product_stock = $ObjW->id;
                        if ($ObjBatch->create($user,1) < 0)
                        {
                            $error++;
                            $this->errors=$ObjBatch->errors;
                        }
                    }
                }
            }
	        // For automatic creation
	        if ($this->barcode == -1) $this->barcode = $this->get_barcode($this,$this->barcode_type_code);

			$sql = "UPDATE ".MAIN_DB_PREFIX."product";
			$sql.= " SET label = '" . $this->db->escape($this->label) ."'";
			$sql.= ", ref = '" . $this->db->escape($this->ref) ."'";
			$sql.= ", ref_ext = ".(! empty($this->ref_ext)?"'".$this->db->escape($this->ref_ext)."'":"null");
			$sql.= ", default_vat_code = ".($this->default_vat_code ? "'".$this->db->escape($this->default_vat_code)."'" : "null");
			$sql.= ", tva_tx = " . $this->tva_tx;
			$sql.= ", recuperableonly = " . $this->tva_npr;
			$sql.= ", localtax1_tx = " . $this->localtax1_tx;
			$sql.= ", localtax2_tx = " . $this->localtax2_tx;
			$sql.= ", localtax1_type = " . ($this->localtax1_type!=''?"'".$this->localtax1_type."'":"'0'");
			$sql.= ", localtax2_type = " . ($this->localtax2_type!=''?"'".$this->localtax2_type."'":"'0'");
				
			$sql.= ", barcode = ". (empty($this->barcode)?"null":"'".$this->db->escape($this->barcode)."'");
			$sql.= ", fk_barcode_type = ". (empty($this->barcode_type)?"null":$this->db->escape($this->barcode_type));

			$sql.= ", tosell = " . $this->status;
			$sql.= ", tobuy = " . $this->status_buy;
			$sql.= ", tobatch = " . ((empty($this->status_batch) || $this->status_batch < 0) ? '0' : $this->status_batch);
			$sql.= ", finished = " . ((! isset($this->finished) || $this->finished < 0) ? "null" : (int) $this->finished);
			$sql.= ", weight = " . ($this->weight!='' ? "'".$this->weight."'" : 'null');
			$sql.= ", weight_units = " . ($this->weight_units!='' ? "'".$this->weight_units."'": 'null');
			$sql.= ", length = " . ($this->length!='' ? "'".$this->length."'" : 'null');
			$sql.= ", length_units = " . ($this->length_units!='' ? "'".$this->length_units."'" : 'null');
			$sql.= ", surface = " . ($this->surface!='' ? "'".$this->surface."'" : 'null');
			$sql.= ", surface_units = " . ($this->surface_units!='' ? "'".$this->surface_units."'" : 'null');
			$sql.= ", volume = " . ($this->volume!='' ? "'".$this->volume."'" : 'null');
			$sql.= ", volume_units = " . ($this->volume_units!='' ? "'".$this->volume_units."'" : 'null');
			$sql.= ", seuil_stock_alerte = " . ((isset($this->seuil_stock_alerte) && $this->seuil_stock_alerte != '') ? "'".$this->seuil_stock_alerte."'" : "null");
			$sql.= ", description = '" . $this->db->escape($this->description) ."'";
			$sql.= ", url = " . ($this->url?"'".$this->db->escape($this->url)."'":'null');
			$sql.= ", customcode = '" .        $this->db->escape($this->customcode) ."'";
	        $sql.= ", fk_country = " . ($this->country_id > 0 ? $this->country_id : 'null');
	        $sql.= ", note = ".(isset($this->note) ? "'" .$this->db->escape($this->note)."'" : 'null');
			$sql.= ", duration = '" . $this->db->escape($this->duration_value . $this->duration_unit) ."'";
			$sql.= ", accountancy_code_buy = '" . $this->db->escape($this->accountancy_code_buy)."'";
			$sql.= ", accountancy_code_sell= '" . $this->db->escape($this->accountancy_code_sell)."'";
			$sql.= ", desiredstock = " . ((isset($this->desiredstock) && $this->desiredstock != '') ? $this->desiredstock : "null");
			$sql.= ", cost_price = " . ($this->cost_price != '' ? $this->db->escape($this->cost_price) : 'null');
	        $sql.= ", fk_unit= " . (!$this->fk_unit ? 'NULL' : $this->fk_unit);
	        $sql.= ", price_autogen = " . (!$this->price_autogen ? 0 : 1);
			$sql.= ", fk_price_expression = ".($this->fk_price_expression != 0 ? $this->fk_price_expression : 'NULL');
			$sql.= ", fk_user_modif = ".($user->id > 0 ? $user->id : 'NULL');
			$sql.= " WHERE rowid = " . $id;

			dol_syslog(get_class($this)."::update", LOG_DEBUG);

			$resql=$this->db->query($sql);
			if ($resql)
			{
				$this->id = $id;

				// Multilangs
				if (! empty($conf->global->MAIN_MULTILANGS))
				{
					if ( $this->setMultiLangs($user) < 0)
					{
						$this->error=$langs->trans("Error")." : ".$this->db->error()." - ".$sql;
						return -2;
					}
				}

				$action='update';

				// Actions on extra fields (by external module or standard code)
				$hookmanager->initHooks(array('productdao'));
				$parameters=array('id'=>$this->id);
				$reshook=$hookmanager->executeHooks('insertExtraFields',$parameters,$this,$action);    // Note that $action and $object may have been modified by some hooks
				if (empty($reshook))
				{
					if (empty($conf->global->MAIN_EXTRAFIELDS_DISABLED)) // For avoid conflicts if trigger used
					{
						$result=$this->insertExtraFields();
						if ($result < 0)
						{
							$error++;
						}
					}
				}
				else if ($reshook < 0) $error++;

				if (! $error && ! $notrigger)
				{
                    // Call trigger
                    $result=$this->call_trigger('PRODUCT_MODIFY',$user);
                    if ($result < 0) { $error++; }
                    // End call triggers
				}

				if (! $error && (is_object($this->oldcopy) && $this->oldcopy->ref != $this->ref))
				{
					// We remove directory
					if ($conf->product->dir_output)
					{
						$olddir = $conf->product->dir_output . "/" . dol_sanitizeFileName($this->oldcopy->ref);
						$newdir = $conf->product->dir_output . "/" . dol_sanitizeFileName($this->ref);
						if (file_exists($olddir))
						{
							//include_once DOL_DOCUMENT_ROOT . '/core/lib/files.lib.php';
							//$res = dol_move($olddir, $newdir);
							// do not use dol_move with directory
							$res = @rename($olddir, $newdir);
							if (! $res)
							{
								$this->error='ErrorFailToMoveDir';
								$error++;
							}
						}
					}
				}

				if (! $error)
				{
					$this->db->commit();
					return 1;
				}
				else
				{
					$this->db->rollback();
					return -$error;
				}
			}
			else
			{
				if ($this->db->errno() == 'DB_ERROR_RECORD_ALREADY_EXISTS')
				{
					if (empty($conf->barcode->enabled)) $this->error=$langs->trans("Error")." : ".$langs->trans("ErrorProductAlreadyExists",$this->ref);
					else $this->error=$langs->trans("Error")." : ".$langs->trans("ErrorProductBarCodeAlreadyExists",$this->barcode);
					$this->errors[]=$this->error;
					$this->db->rollback();
					return -1;
				}
				else
				{
					$this->error=$langs->trans("Error")." : ".$this->db->error()." - ".$sql;
					$this->errors[]=$this->error;
					$this->db->rollback();
					return -2;
				}
			}
        }
        else
       {
            $this->db->rollback();
            dol_syslog(get_class($this)."::Update fails verify ".join(',',$this->errors), LOG_WARNING);
            return -3;
        }
	}

	/**
	 *  Delete a product from database (if not used)
	 *
	 *	@param      int		$id         Product id (usage of this is deprecated, delete should be called without parameters on a fetched object)
	 * 	@return		int					< 0 if KO, 0 = Not possible, > 0 if OK
	 */
	function delete($id=0)
	{
		// Deprecation warning
		if ($id > 0) {
			dol_syslog(__METHOD__ . " with parameter is deprecated", LOG_WARNING);
		}

		global $conf,$user,$langs;
		require_once DOL_DOCUMENT_ROOT . '/core/lib/files.lib.php';

		$error=0;

		// Clean parameters
		if (empty($id)) $id=$this->id;
		else $this->fetch($id);

		// Check parameters
		if (empty($id))
		{
			$this->error = "Object must be fetched before calling delete";
			return -1;
		}
		if (($this->type == Product::TYPE_PRODUCT && empty($user->rights->produit->supprimer)) || ($this->type == Product::TYPE_SERVICE && empty($user->rights->service->supprimer)))
		{
			$this->error = "ErrorForbidden";
			return 0;
		}

		$objectisused = $this->isObjectUsed($id);
		if (empty($objectisused))
		{
			$this->db->begin();

			if (! $error)
			{
                // Call trigger
                $result=$this->call_trigger('PRODUCT_DELETE',$user);
                if ($result < 0) { $error++; }
                // End call triggers
			}

   			// Delete all child tables
			if (! $error)
			{
			    $elements = array('product_fournisseur_price','product_price','product_lang','categorie_product','product_stock','product_customer_price');
    			foreach($elements as $table)
    			{
    				if (! $error)
    				{
    					$sql = "DELETE FROM ".MAIN_DB_PREFIX.$table;
    					$sql.= " WHERE fk_product = ".$id;
    					dol_syslog(get_class($this).'::delete', LOG_DEBUG);
    					$result = $this->db->query($sql);
    					if (! $result)
    					{
    						$error++;
    						$this->errors[] = $this->db->lasterror();
    					}
    				}
    			}
			}

			// Delete product
			if (! $error)
			{
				$sqlz = "DELETE FROM ".MAIN_DB_PREFIX."product";
				$sqlz.= " WHERE rowid = ".$id;
				dol_syslog(get_class($this).'::delete', LOG_DEBUG);
				$resultz = $this->db->query($sqlz);
				if ( ! $resultz )
				{
					$error++;
					$this->errors[] = $this->db->lasterror();
				}
			}

			if (! $error)
			{
				// We remove directory
				$ref = dol_sanitizeFileName($this->ref);
				if ($conf->product->dir_output)
				{
					$dir = $conf->product->dir_output . "/" . $ref;
					if (file_exists($dir))
					{
						$res=@dol_delete_dir_recursive($dir);
						if (! $res)
						{
							$this->errors[] = 'ErrorFailToDeleteDir';
							$error++;
						}
					}
				}
			}

			// Remove extrafields
			if ((! $error) && (empty($conf->global->MAIN_EXTRAFIELDS_DISABLED))) // For avoid conflicts if trigger used
			{
				$result=$this->deleteExtraFields();
				if ($result < 0)
				{
					$error++;
					dol_syslog(get_class($this)."::delete error -4 ".$this->error, LOG_ERR);
				}
			}

			if (! $error)
			{
				$this->db->commit();
				return 1;
			}
			else
			{
				foreach($this->errors as $errmsg)
				{
					dol_syslog(get_class($this)."::delete ".$errmsg, LOG_ERR);
					$this->error.=($this->error?', '.$errmsg:$errmsg);
				}
				$this->db->rollback();
				return -$error;
			}
		}
		else
		{
			$this->error = "ErrorRecordIsUsedCantDelete";
			return 0;
		}
	}

	/**
	 *	Update or add a translation for a product
	 *
	 *	@param  User	$user       Object user making update
	 *
	 *	@return		int		<0 if KO, >0 if OK
	 */
	function setMultiLangs($user)
	{
		global $langs;
		
		$langs_available = $langs->get_available_languages(DOL_DOCUMENT_ROOT, 0, 2);
		$current_lang = $langs->getDefaultLang();

		foreach ($langs_available as $key => $value)
		{
			if ($key == $current_lang)
			{
				$sql = "SELECT rowid";
				$sql.= " FROM ".MAIN_DB_PREFIX."product_lang";
				$sql.= " WHERE fk_product=".$this->id;
				$sql.= " AND lang='".$key."'";

				$result = $this->db->query($sql);

				if ($this->db->num_rows($result)) // if there is already a description line for this language
				{
					$sql2 = "UPDATE ".MAIN_DB_PREFIX."product_lang";
					$sql2.= " SET label='".$this->db->escape($this->label)."',";
					$sql2.= " description='".$this->db->escape($this->description)."',";
					$sql2.= " note='".$this->db->escape($this->note)."'";
					$sql2.= " WHERE fk_product=".$this->id." AND lang='".$key."'";
				}
				else
				{
					$sql2 = "INSERT INTO ".MAIN_DB_PREFIX."product_lang (fk_product, lang, label, description, note)";
					$sql2.= " VALUES(".$this->id.",'".$key."','". $this->db->escape($this->label);
					$sql2.= "','".$this->db->escape($this->description);
					$sql2.= "','".$this->db->escape($this->note)."')";
				}
				dol_syslog(get_class($this).'::setMultiLangs key = current_lang = '.$key);
				if (! $this->db->query($sql2))
				{
					$this->error=$this->db->lasterror();
					return -1;
				}
			}
			else if (isset($this->multilangs[$key]))
			{
				$sql = "SELECT rowid";
				$sql.= " FROM ".MAIN_DB_PREFIX."product_lang";
				$sql.= " WHERE fk_product=".$this->id;
				$sql.= " AND lang='".$key."'";

				$result = $this->db->query($sql);

				if ($this->db->num_rows($result)) // if there is already a description line for this language
				{
					$sql2 = "UPDATE ".MAIN_DB_PREFIX."product_lang";
					$sql2.= " SET label='".$this->db->escape($this->multilangs["$key"]["label"])."',";
					$sql2.= " description='".$this->db->escape($this->multilangs["$key"]["description"])."',";
					$sql2.= " note='".$this->db->escape($this->multilangs["$key"]["note"])."'";
					$sql2.= " WHERE fk_product=".$this->id." AND lang='".$key."'";
				}
				else
				{
					$sql2 = "INSERT INTO ".MAIN_DB_PREFIX."product_lang (fk_product, lang, label, description, note)";
					$sql2.= " VALUES(".$this->id.",'".$key."','". $this->db->escape($this->multilangs["$key"]["label"]);
					$sql2.= "','".$this->db->escape($this->multilangs["$key"]["description"]);
					$sql2.= "','".$this->db->escape($this->multilangs["$key"]["note"])."')";
				}

				// on ne sauvegarde pas des champs vides
				if ( $this->multilangs["$key"]["label"] || $this->multilangs["$key"]["description"] || $this->multilangs["$key"]["note"] )
				dol_syslog(get_class($this).'::setMultiLangs key = '.$key);
				if (! $this->db->query($sql2))
				{
					$this->error=$this->db->lasterror();
					return -1;
				}
			}
			else
			{
				// language is not current language and we didn't provide a multilang description for this language
			}
		}

		// Call trigger
		$result = $this->call_trigger('PRODUCT_SET_MULTILANGS',$user);
		if ($result < 0) {
			$this->error = $this->db->lasterror();
			return -1;
		}
		// End call triggers

		return 1;
	}

	/**
	 *	Delete a language for this product
	 *
	 *  @param		string	$langtodelete		Language code to delete
	 *	@param		User	$user       Object user making delete
	 *
	 *	@return		int							<0 if KO, >0 if OK
	 */
	function delMultiLangs($langtodelete, $user)
	{
		$sql = "DELETE FROM ".MAIN_DB_PREFIX."product_lang";
		$sql.= " WHERE fk_product=".$this->id." AND lang='".$this->db->escape($langtodelete)."'";

		dol_syslog(get_class($this).'::delMultiLangs', LOG_DEBUG);
		$result = $this->db->query($sql);
		if ($result)
		{
			// Call trigger
			$result = $this->call_trigger('PRODUCT_DEL_MULTILANGS',$user);
			if ($result < 0) {
				$this->error = $this->db->lasterror();
				dol_syslog(get_class($this).'::delMultiLangs error='.$this->error, LOG_ERR);
				return -1;
			}
			// End call triggers
			return 1;
		}
		else
		{
			$this->error=$this->db->lasterror();
			dol_syslog(get_class($this).'::delMultiLangs error='.$this->error, LOG_ERR);
			return -1;
		}
	}

	/*
	 * Sets an accountancy code for a product.
	 * Also calls PRODUCT_MODIFY trigger when modified
	 *
	 * @param string $type It can be 'buy' or 'sell'
	 * @param string $value Accountancy code
	 * @return int <0 KO >0 OK
	 */
	public function setAccountancyCode($type, $value)
	{
		global $user, $langs, $conf;

		$this->db->begin();

		if ($type == 'buy') {
			$field = 'accountancy_code_buy';
		} elseif ($type == 'sell') {
			$field = 'accountancy_code_sell';
		} else {
			return -1;
		}

		$sql = "UPDATE ".MAIN_DB_PREFIX.$this->table_element." SET ";
		$sql.= "$field = '".$this->db->escape($value)."'";
		$sql.= " WHERE rowid = ".$this->id;

		dol_syslog(get_class($this)."::".__FUNCTION__." sql=".$sql, LOG_DEBUG);
		$resql = $this->db->query($sql);

		if ($resql)
		{
			// Call triggers
			include_once DOL_DOCUMENT_ROOT . '/core/class/interfaces.class.php';
			$interface=new Interfaces($this->db);
			$result=$interface->run_triggers('PRODUCT_MODIFY',$this,$user,$langs,$conf);
			if ($result < 0)
			{
				$this->errors=$interface->errors;
				$this->db->rollback();
				return -1;
			}
			// End call triggers

			$this->$field = $value;

			$this->db->commit();
			return 1;
		}
		else
		{
			$this->error=$this->db->lasterror();
			$this->db->rollback();
			return -1;
		}
	}

	/**
	 *	Load array this->multilangs
	 *
	 *	@return		int		<0 if KO, >0 if OK
	 */
	function getMultiLangs()
	{
		global $langs;

		$current_lang = $langs->getDefaultLang();

		$sql = "SELECT lang, label, description, note";
		$sql.= " FROM ".MAIN_DB_PREFIX."product_lang";
		$sql.= " WHERE fk_product=".$this->id;

		$result = $this->db->query($sql);
		if ($result)
		{
			while ($obj = $this->db->fetch_object($result))
			{
				//print 'lang='.$obj->lang.' current='.$current_lang.'<br>';
				if ($obj->lang == $current_lang)  // si on a les traduct. dans la langue courante on les charge en infos principales.
				{
					$this->label		= $obj->label;
					$this->description	= $obj->description;
					$this->note			= $obj->note;

				}
				$this->multilangs["$obj->lang"]["label"]		= $obj->label;
				$this->multilangs["$obj->lang"]["description"]	= $obj->description;
				$this->multilangs["$obj->lang"]["note"]			= $obj->note;
			}
			return 1;
		}
		else
		{
			$this->error="Error: ".$this->db->lasterror()." - ".$sql;
			return -1;
		}
	}



	/**
	 *  Insert a track that we changed a customer price
	 *
	 *	@param  	User	$user       User making change
	 *	@param		int		$level		price level to change
	 *	@return		int					<0 if KO, >0 if OK
	 */
	function _log_price($user,$level=0)
	{
		global $conf;

		$now=dol_now();

		// Clean parameters
		if (empty($this->price_by_qty)) $this->price_by_qty=0;

		// Add new price
		$sql = "INSERT INTO ".MAIN_DB_PREFIX."product_price(price_level,date_price,fk_product,fk_user_author,price,price_ttc,price_base_type,tosell, tva_tx, recuperableonly,";
		$sql.= " localtax1_tx, localtax2_tx, localtax1_type, localtax2_type, price_min,price_min_ttc,price_by_qty,entity,fk_price_expression) ";
		$sql.= " VALUES(".($level?$level:1).", '".$this->db->idate($now)."',".$this->id.",".$user->id.",".$this->price.",".$this->price_ttc.",'".$this->price_base_type."',".$this->status.",".$this->tva_tx.",".$this->tva_npr.",";
		$sql.= " ".$this->localtax1_tx.", ".$this->localtax2_tx.", '".$this->localtax1_type."', '".$this->localtax2_type."', ".$this->price_min.",".$this->price_min_ttc.",".$this->price_by_qty.",".$conf->entity.",".($this->fk_price_expression > 0?$this->fk_price_expression:'null');
		$sql.= ")";

		dol_syslog(get_class($this)."::_log_price", LOG_DEBUG);
		$resql=$this->db->query($sql);
		if(! $resql)
		{
			$this->error=$this->db->lasterror();
			dol_print_error($this->db);
			return -1;
		}
		else
		{
			return 1;
		}
	}


	/**
	 *  Delete a price line
	 *
	 * 	@param		User	$user	Object user
	 * 	@param		int		$rowid	Line id to delete
	 * 	@return		int				<0 if KO, >0 if OK
	 */
	function log_price_delete($user,$rowid)
	{
		$sql = "DELETE FROM ".MAIN_DB_PREFIX."product_price";
		$sql.= " WHERE rowid=".$rowid;

		dol_syslog(get_class($this)."::log_price_delete", LOG_DEBUG);
		$resql=$this->db->query($sql);
		if ($resql)
		{
			return 1;
		}
		else
		{
			$this->error=$this->db->lasterror();
			return -1;
		}

	}


	/**
	 *	Read price used by a provider
	 *	We enter as input couple prodfournprice/qty or triplet qty/product_id/fourn_ref
	 *
	 *  @param     	int		$prodfournprice     Id du tarif = rowid table product_fournisseur_price
	 *  @param     	double	$qty                Quantity asked
	 *	@param		int		$product_id			Filter on a particular product id
	 * 	@param		string	$fourn_ref			Filter on a supplier ref
	 *  @return    	int 						<-1 if KO, -1 if qty not enough, 0 si ok mais rien trouve, id_product si ok et trouve. May also initialize some properties like (->ref_supplier, buyprice, fourn_pu, vatrate_supplier...)
	 */
	function get_buyprice($prodfournprice,$qty,$product_id=0,$fourn_ref=0)
	{
		global $conf;
		$result = 0;

		// We do select by searching with qty and prodfournprice
		$sql = "SELECT pfp.rowid, pfp.price as price, pfp.quantity as quantity,";
		$sql.= " pfp.fk_product, pfp.ref_fourn, pfp.fk_soc, pfp.tva_tx, pfp.fk_supplier_price_expression";
		$sql.= " FROM ".MAIN_DB_PREFIX."product_fournisseur_price as pfp";
		$sql.= " WHERE pfp.rowid = ".$prodfournprice;
		if ($qty) $sql.= " AND pfp.quantity <= ".$qty;

		dol_syslog(get_class($this)."::get_buyprice", LOG_DEBUG);
		$resql = $this->db->query($sql);
		if ($resql)
		{
			$obj = $this->db->fetch_object($resql);
			if ($obj && $obj->quantity > 0)		// If found
			{
                if (!empty($conf->dynamicprices->enabled) && !empty($obj->fk_supplier_price_expression))
                {
					require_once DOL_DOCUMENT_ROOT.'/product/dynamic_price/class/price_parser.class.php';
                    $prod_supplier = new ProductFournisseur($this->db);
                    $prod_supplier->product_fourn_price_id = $obj->rowid;
                    $prod_supplier->id = $obj->fk_product;
                    $prod_supplier->fourn_qty = $obj->quantity;
                    $prod_supplier->fourn_tva_tx = $obj->tva_tx;
                    $prod_supplier->fk_supplier_price_expression = $obj->fk_supplier_price_expression;
                    $priceparser = new PriceParser($this->db);
                    $price_result = $priceparser->parseProductSupplier($prod_supplier);
                    if ($price_result >= 0) {
                    	$obj->price = $price_result;
                    }
                }
				$this->buyprice = $obj->price;                      // deprecated
				$this->fourn_pu = $obj->price / $obj->quantity;     // Prix unitaire du produit pour le fournisseur $fourn_id
				$this->ref_fourn = $obj->ref_fourn;                 // Ref supplier
				$this->vatrate_supplier = $obj->tva_tx;             // Vat ref supplier
				$result=$obj->fk_product;
				return $result;
			}
			else
			{
				// We do same select again but searching with qty, ref and id product
				$sql = "SELECT pfp.rowid, pfp.price as price, pfp.quantity as quantity, pfp.fk_soc,";
				$sql.= " pfp.fk_product, pfp.ref_fourn as ref_supplier, pfp.tva_tx, pfp.fk_supplier_price_expression";
				$sql.= " FROM ".MAIN_DB_PREFIX."product_fournisseur_price as pfp";
				$sql.= " WHERE pfp.ref_fourn = '".$fourn_ref."'";
				$sql.= " AND pfp.fk_product = ".$product_id;
				$sql.= " AND pfp.quantity <= ".$qty;
				$sql.= " ORDER BY pfp.quantity DESC";
				$sql.= " LIMIT 1";

				dol_syslog(get_class($this)."::get_buyprice", LOG_DEBUG);
				$resql = $this->db->query($sql);
				if ($resql)
				{
					$obj = $this->db->fetch_object($resql);
					if ($obj && $obj->quantity > 0)		// If found
					{
		                if (!empty($conf->dynamicprices->enabled) && !empty($obj->fk_supplier_price_expression))
		                {
							require_once DOL_DOCUMENT_ROOT.'/product/dynamic_price/class/price_parser.class.php';
		                    $prod_supplier = new ProductFournisseur($this->db);
		                    $prod_supplier->product_fourn_price_id = $obj->rowid;
		                    $prod_supplier->id = $obj->fk_product;
		                    $prod_supplier->fourn_qty = $obj->quantity;
		                    $prod_supplier->fourn_tva_tx = $obj->tva_tx;
		                    $prod_supplier->fk_supplier_price_expression = $obj->fk_supplier_price_expression;
		                    $priceparser = new PriceParser($this->db);
		                    $price_result = $priceparser->parseProductSupplier($prod_supplier);
		                    if ($result >= 0) {
		                    	$obj->price = $price_result;
		                    }
		                }
						$this->buyprice = $obj->price;                      // deprecated
						$this->fourn_qty = $obj->quantity;					// min quantity for price
						$this->fourn_pu = $obj->price / $obj->quantity;     // Prix unitaire du produit pour le fournisseur $fourn_id
						$this->ref_fourn = $obj->ref_supplier;              // deprecated
						$this->ref_supplier = $obj->ref_supplier;           // Ref supplier
						$this->vatrate_supplier = $obj->tva_tx;             // Vat ref supplier
						$result=$obj->fk_product;
						return $result;
					}
					else
					{
						return -1;	// Ce produit n'existe pas avec cette ref fournisseur ou existe mais qte insuffisante
					}
				}
				else
				{
					$this->error=$this->db->lasterror();
					return -3;
				}
			}
		}
		else
		{
			$this->error=$this->db->lasterror();
			return -2;
		}
	}


	/**
	 *	Modify customer price of a product/Service
	 *
	 *	@param  	double	$newprice		    New price
	 *	@param  	string	$newpricebase	    HT or TTC
	 *	@param  	User	$user        	    Object user that make change
	 *	@param  	double	$newvat			    New VAT Rate (For example 8.5. Should not be a string)
	 *  @param		double	$newminprice	    New price min
	 *  @param		int		$level			    0=standard, >0 = level if multilevel prices
	 *  @param     	int		$newnpr             0=Standard vat rate, 1=Special vat rate for French NPR VAT
	 *  @param     	int		$newpsq             1 if it has price by quantity
	 *  @param 		int 	$ignore_autogen     Used to avoid infinite loops
     *	@param      array	$localtaxes_array	Array with localtaxes info array('0'=>type1,'1'=>rate1,'2'=>type2,'3'=>rate2) (loaded by getLocalTaxesFromRate(vatrate, 0, ...) function).
     *  @param      string  $newdefaultvatcode  Default vat code
	 * 	@return		int						    <0 if KO, >0 if OK
	 */
	function updatePrice($newprice, $newpricebase, $user, $newvat='',$newminprice='', $level=0, $newnpr=0, $newpsq=0, $ignore_autogen=0, $localtaxes_array=array(), $newdefaultvatcode='')
	{
		global $conf,$langs;

		$id=$this->id;

		dol_syslog(get_class($this)."::update_price id=".$id." newprice=".$newprice." newpricebase=".$newpricebase." newminprice=".$newminprice." level=".$level." npr=".$newnpr." newdefaultvatcode=".$newdefaultvatcode);

		// Clean parameters
		if (empty($this->tva_tx))  $this->tva_tx=0;
        if (empty($newnpr)) $newnpr=0;

		// Check parameters
		if ($newvat == '') $newvat=$this->tva_tx;

		// If multiprices are enabled, then we check if the current product is subject to price autogeneration
		// Price will be modified ONLY when the first one is the one that is being modified
		if (!empty($conf->global->PRODUIT_MULTIPRICES) && !$ignore_autogen && $this->price_autogen && ($level == 1)) 
		{
			return $this->generateMultiprices($user, $newprice, $newpricebase, $newvat, $newnpr, $newpsq);
		}

		if (! empty($newminprice) && ($newminprice > $newprice))
		{
			$this->error='ErrorPriceCantBeLowerThanMinPrice';
			return -1;
		}

		if ($newprice!='' || $newprice==0)
		{
			if ($newpricebase == 'TTC')
			{
				$price_ttc = price2num($newprice,'MU');
				$price = price2num($newprice) / (1 + ($newvat / 100));
				$price = price2num($price,'MU');

				if ($newminprice!='' || $newminprice==0)
				{
					$price_min_ttc = price2num($newminprice,'MU');
					$price_min = price2num($newminprice) / (1 + ($newvat / 100));
					$price_min = price2num($price_min,'MU');
				}
				else
				{
					$price_min=0;
					$price_min_ttc=0;
				}
			}
			else
			{
				$price = price2num($newprice,'MU');
				$price_ttc = ( $newnpr != 1 ) ? price2num($newprice) * (1 + ($newvat / 100)) : $price;
				$price_ttc = price2num($price_ttc,'MU');

				if ($newminprice!='' || $newminprice==0)
				{
					$price_min = price2num($newminprice,'MU');
					$price_min_ttc = price2num($newminprice) * (1 + ($newvat / 100));
					$price_min_ttc = price2num($price_min_ttc,'MU');
					//print 'X'.$newminprice.'-'.$price_min;
				}
				else
				{
					$price_min=0;
					$price_min_ttc=0;
				}
			}
			//print 'x'.$id.'-'.$newprice.'-'.$newpricebase.'-'.$price.'-'.$price_ttc.'-'.$price_min.'-'.$price_min_ttc;

			if (count($localtaxes_array) > 0)
			{
			    $localtaxtype1=$localtaxes_array['0'];
			    $localtax1=$localtaxes_array['1'];
			    $localtaxtype2=$localtaxes_array['2'];
			    $localtax2=$localtaxes_array['3'];
			}
			else     // old method. deprecated because ot can't retreive type
			{
	       		$localtaxtype1='0';
			    $localtax1=get_localtax($newvat,1);
	       		$localtaxtype2='0';
			    $localtax2=get_localtax($newvat,2);
			}
			if (empty($localtax1)) $localtax1=0;	// If = '' then = 0
			if (empty($localtax2)) $localtax2=0;	// If = '' then = 0
			
			$this->db->begin();

			// Ne pas mettre de quote sur les numeriques decimaux.
			// Ceci provoque des stockages avec arrondis en base au lieu des valeurs exactes.
			$sql = "UPDATE ".MAIN_DB_PREFIX."product SET";
			$sql.= " price_base_type='".$newpricebase."',";
			$sql.= " price=".$price.",";
			$sql.= " price_ttc=".$price_ttc.",";
			$sql.= " price_min=".$price_min.",";
			$sql.= " price_min_ttc=".$price_min_ttc.",";
			$sql.= " localtax1_tx=".($localtax1>=0?$localtax1:'NULL').",";
			$sql.= " localtax2_tx=".($localtax2>=0?$localtax2:'NULL').",";
			$sql.= " localtax1_type=".($localtaxtype1!=''?"'".$localtaxtype1."'":"'0'").",";
			$sql.= " localtax2_type=".($localtaxtype2!=''?"'".$localtaxtype2."'":"'0'").",";
            $sql.= " default_vat_code=".($newdefaultvatcode?"'".$this->db->escape($newdefaultvatcode)."'":"null").",";
			$sql.= " tva_tx='".price2num($newvat)."',";
            $sql.= " recuperableonly='".$newnpr."'";
			$sql.= " WHERE rowid = ".$id;

			dol_syslog(get_class($this)."::update_price", LOG_DEBUG);
			$resql=$this->db->query($sql);
			if ($resql)
			{
				$this->multiprices[$level] = $price;
				$this->multiprices_ttc[$level] = $price_ttc;
				$this->multiprices_min[$level]= $price_min;
				$this->multiprices_min_ttc[$level]= $price_min_ttc;
				$this->multiprices_base_type[$level]= $newpricebase;
				$this->multiprices_default_vat_code[$level]= $newdefaultvatcode;
				$this->multiprices_tva_tx[$level]= $newvat;
				$this->multiprices_recuperableonly[$level]= $newnpr;

				$this->price = $price;
				$this->price_ttc = $price_ttc;
				$this->price_min = $price_min;
				$this->price_min_ttc = $price_min_ttc;
				$this->price_base_type = $newpricebase;
				$this->default_vat_code = $newdefaultvatcode;
				$this->tva_tx = $newvat;
				$this->tva_npr = $newnpr;
				//Local taxes
				$this->localtax1_tx = $localtax1;
				$this->localtax2_tx = $localtax2;
				$this->localtax1_type = $localtaxtype1;
				$this->localtax2_type = $localtaxtype2;
				
				// Price by quantity
				$this->price_by_qty = $newpsq;

				$this->_log_price($user,$level);	// Save price for level into table product_price

				$this->level = $level;				// Store level of price edited for trigger

                // Call trigger
                $result=$this->call_trigger('PRODUCT_PRICE_MODIFY',$user);
                if ($result < 0)
                {
                	$this->db->rollback();
                	return -1;
                }
                // End call triggers

                $this->db->commit();
			}
			else
			{
				$this->db->rollback();
			    dol_print_error($this->db);
			}
		}

		return 1;
	}

    /**
     *  Sets the supplier price expression
     *
     *  @param  int     $expression_id	Expression
     *  @return int                 	<0 if KO, >0 if OK
	 * @deprecated Use Product::update instead
     */
    function setPriceExpression($expression_id)
    {
		global $user;

		$this->fk_price_expression = $expression_id;

		return $this->update($this->id, $user);
    }

	/**
	 *  Load a product in memory from database
	 *
	 *  @param	int		$id      			Id of product/service to load
	 *  @param  string	$ref     			Ref of product/service to load
	 *  @param	string	$ref_ext			Ref ext of product/service to load
     *  @param	int		$ignore_expression  Ignores the math expression for calculating price and uses the db value instead
	 *  @return int     					<0 if KO, 0 if not found, >0 if OK
	 */
	function fetch($id='', $ref='', $ref_ext='', $ignore_expression = 0)
	{
	    include_once DOL_DOCUMENT_ROOT.'/core/lib/company.lib.php';

		global $langs, $conf;

		dol_syslog(get_class($this)."::fetch id=".$id." ref=".$ref." ref_ext=".$ref_ext);

		// Check parameters
		if (! $id && ! $ref && ! $ref_ext)
		{
			$this->error='ErrorWrongParameters';
			dol_print_error(get_class($this)."::fetch ".$this->error);
			return -1;
		}

		$sql = "SELECT rowid, ref, ref_ext, label, description, url, note, customcode, fk_country, price, price_ttc,";
		$sql.= " price_min, price_min_ttc, price_base_type, cost_price, default_vat_code, tva_tx, recuperableonly as tva_npr, localtax1_tx, localtax2_tx, localtax1_type, localtax2_type, tosell,";
		$sql.= " tobuy, fk_product_type, duration, seuil_stock_alerte, canvas,";
		$sql.= " weight, weight_units, length, length_units, surface, surface_units, volume, volume_units, barcode, fk_barcode_type, finished,";
		$sql.= " accountancy_code_buy, accountancy_code_sell, stock, pmp,";
		$sql.= " datec, tms, import_key, entity, desiredstock, tobatch, fk_unit,";
		$sql.= " fk_price_expression, price_autogen";
		$sql.= " FROM ".MAIN_DB_PREFIX."product";
		if ($id) $sql.= " WHERE rowid = ".$this->db->escape($id);
		else
		{
			$sql.= " WHERE entity IN (".getEntity($this->element, 1).")";
			if ($ref) $sql.= " AND ref = '".$this->db->escape($ref)."'";
			else if ($ref_ext) $sql.= " AND ref_ext = '".$this->db->escape($ref_ext)."'";
		}

		$resql = $this->db->query($sql);
		if ( $resql )
		{
			if ($this->db->num_rows($resql) > 0)
			{
				$obj = $this->db->fetch_object($resql);

				$this->id						= $obj->rowid;
				$this->ref						= $obj->ref;
				$this->ref_ext					= $obj->ref_ext;
				$this->label					= $obj->label;
				$this->description				= $obj->description;
				$this->url						= $obj->url;
				$this->note						= $obj->note;

				$this->type						= $obj->fk_product_type;
				$this->status					= $obj->tosell;
				$this->status_buy				= $obj->tobuy;
				$this->status_batch				= $obj->tobatch;

	            $this->customcode				= $obj->customcode;
	            $this->country_id				= $obj->fk_country;
	            $this->country_code				= getCountry($this->country_id,2,$this->db);
	            $this->price					= $obj->price;
				$this->price_ttc				= $obj->price_ttc;
				$this->price_min				= $obj->price_min;
				$this->price_min_ttc			= $obj->price_min_ttc;
				$this->price_base_type			= $obj->price_base_type;
				$this->cost_price    			= $obj->cost_price;
				$this->default_vat_code 		= $obj->default_vat_code;
				$this->tva_tx					= $obj->tva_tx;
				//! French VAT NPR
				$this->tva_npr					= $obj->tva_npr;
				//! Local taxes
				$this->localtax1_tx				= $obj->localtax1_tx;
				$this->localtax2_tx				= $obj->localtax2_tx;
				$this->localtax1_type			= $obj->localtax1_type;
				$this->localtax2_type			= $obj->localtax2_type;
				
				$this->finished					= $obj->finished;
				$this->duration					= $obj->duration;
				$this->duration_value			= substr($obj->duration,0,dol_strlen($obj->duration)-1);
				$this->duration_unit			= substr($obj->duration,-1);
				$this->canvas					= $obj->canvas;
				$this->weight					= $obj->weight;
				$this->weight_units				= $obj->weight_units;
				$this->length					= $obj->length;
				$this->length_units				= $obj->length_units;
				$this->surface					= $obj->surface;
				$this->surface_units			= $obj->surface_units;
				$this->volume					= $obj->volume;
				$this->volume_units				= $obj->volume_units;
				$this->barcode					= $obj->barcode;
				$this->barcode_type				= $obj->fk_barcode_type;

				$this->accountancy_code_buy		= $obj->accountancy_code_buy;
				$this->accountancy_code_sell	= $obj->accountancy_code_sell;

				$this->seuil_stock_alerte		= $obj->seuil_stock_alerte;
				$this->desiredstock             = $obj->desiredstock;
				$this->stock_reel				= $obj->stock;
				$this->pmp						= $obj->pmp;

				$this->date_creation			= $obj->datec;
				$this->date_modification		= $obj->tms;
				$this->import_key				= $obj->import_key;
				$this->entity					= $obj->entity;

				$this->ref_ext					= $obj->ref_ext;
				$this->fk_price_expression		= $obj->fk_price_expression;
				$this->fk_unit					= $obj->fk_unit;
				$this->price_autogen			= $obj->price_autogen;

				$this->db->free($resql);


				// Retreive all extrafield for current object
				// fetch optionals attributes and labels
				require_once(DOL_DOCUMENT_ROOT.'/core/class/extrafields.class.php');
				$extrafields=new ExtraFields($this->db);
				$extralabels=$extrafields->fetch_name_optionals_label($this->table_element,true);
				$this->fetch_optionals($this->id,$extralabels);


				// multilangs
				if (! empty($conf->global->MAIN_MULTILANGS)) $this->getMultiLangs();

				// Load multiprices array
				if (! empty($conf->global->PRODUIT_MULTIPRICES))
				{
					for ($i=1; $i <= $conf->global->PRODUIT_MULTIPRICES_LIMIT; $i++)
					{
						$sql = "SELECT price, price_ttc, price_min, price_min_ttc,";
						$sql.= " price_base_type, tva_tx, tosell, price_by_qty, rowid, recuperableonly";
						$sql.= " FROM ".MAIN_DB_PREFIX."product_price";
						$sql.= " WHERE entity IN (".getEntity('productprice', 1).")";
						$sql.= " AND price_level=".$i;
						$sql.= " AND fk_product = '".$this->id."'";
						$sql.= " ORDER BY date_price DESC, rowid DESC";
						$sql.= " LIMIT 1";
						$resql = $this->db->query($sql);
						if ($resql)
						{
							$result = $this->db->fetch_array($resql);

							$this->multiprices[$i]=$result["price"];
							$this->multiprices_ttc[$i]=$result["price_ttc"];
							$this->multiprices_min[$i]=$result["price_min"];
							$this->multiprices_min_ttc[$i]=$result["price_min_ttc"];
							$this->multiprices_base_type[$i]=$result["price_base_type"];
							$this->multiprices_tva_tx[$i]=$result["tva_tx"];
							$this->multiprices_recuperableonly[$i]=$result["recuperableonly"];

							// Price by quantity
							$this->prices_by_qty[$i]=$result["price_by_qty"];
							$this->prices_by_qty_id[$i]=$result["rowid"];
							// Récuperation de la liste des prix selon qty si flag positionné
							if ($this->prices_by_qty[$i] == 1)
							{
								$sql = "SELECT rowid,price, unitprice, quantity, remise_percent, remise";
								$sql.= " FROM ".MAIN_DB_PREFIX."product_price_by_qty";
								$sql.= " WHERE fk_product_price = '".$this->prices_by_qty_id[$i]."'";
								$sql.= " ORDER BY quantity ASC";
								$resultat=array();
								$resql = $this->db->query($sql);
								if ($resql)
								{
									$ii=0;
									while ($result= $this->db->fetch_array($resql)) {
										$resultat[$ii]=array();
										$resultat[$ii]["rowid"]=$result["rowid"];
										$resultat[$ii]["price"]= $result["price"];
										$resultat[$ii]["unitprice"]= $result["unitprice"];
										$resultat[$ii]["quantity"]= $result["quantity"];
										$resultat[$ii]["remise_percent"]= $result["remise_percent"];
										$resultat[$ii]["remise"]= $result["remise"];
										$ii++;
									}
									$this->prices_by_qty_list[$i]=$resultat;
								}
								else
								{
									dol_print_error($this->db);
									return -1;
								}
							}
						}
						else
						{
							dol_print_error($this->db);
							return -1;
						}
					}
				} else if (! empty($conf->global->PRODUIT_CUSTOMER_PRICES_BY_QTY))
				{
					$sql = "SELECT price, price_ttc, price_min, price_min_ttc,";
					$sql.= " price_base_type, tva_tx, tosell, price_by_qty, rowid";
					$sql.= " FROM ".MAIN_DB_PREFIX."product_price";
					$sql.= " WHERE fk_product = '".$this->id."'";
					$sql.= " ORDER BY date_price DESC, rowid DESC";
					$sql.= " LIMIT 1";
					$resql = $this->db->query($sql);
					if ($resql)
					{
						$result = $this->db->fetch_array($resql);

						// Price by quantity
						$this->prices_by_qty[0]=$result["price_by_qty"];
						$this->prices_by_qty_id[0]=$result["rowid"];
						// Récuperation de la liste des prix selon qty si flag positionné
						if ($this->prices_by_qty[0] == 1)
						{
							$sql = "SELECT rowid,price, unitprice, quantity, remise_percent, remise";
							$sql.= " FROM ".MAIN_DB_PREFIX."product_price_by_qty";
							$sql.= " WHERE fk_product_price = '".$this->prices_by_qty_id[0]."'";
							$sql.= " ORDER BY quantity ASC";
							$resultat=array();
							$resql = $this->db->query($sql);
							if ($resql)
							{
								$ii=0;
								while ($result= $this->db->fetch_array($resql)) {
									$resultat[$ii]=array();
									$resultat[$ii]["rowid"]=$result["rowid"];
									$resultat[$ii]["price"]= $result["price"];
									$resultat[$ii]["unitprice"]= $result["unitprice"];
									$resultat[$ii]["quantity"]= $result["quantity"];
									$resultat[$ii]["remise_percent"]= $result["remise_percent"];
									$resultat[$ii]["remise"]= $result["remise"];
									$ii++;
								}
								$this->prices_by_qty_list[0]=$resultat;
							}
							else
							{
								dol_print_error($this->db);
								return -1;
							}
						}
					}
					else
					{
						dol_print_error($this->db);
						return -1;
					}
				}

                if (!empty($conf->dynamicprices->enabled) && !empty($this->fk_price_expression) && empty($ignore_expression))
                {
					require_once DOL_DOCUMENT_ROOT.'/product/dynamic_price/class/price_parser.class.php';
                	$priceparser = new PriceParser($this->db);
                    $price_result = $priceparser->parseProduct($this);
                    if ($price_result >= 0)
                    {
                        $this->price = $price_result;
                        //Calculate the VAT
						$this->price_ttc = price2num($this->price) * (1 + ($this->tva_tx / 100));
						$this->price_ttc = price2num($this->price_ttc,'MU');
                    }
                }

				// We should not load stock during the fetch. If someone need stock of product, he must call load_stock after fetching product.
				//$res=$this->load_stock();
				// instead we just init the stock_warehouse array
				$this->stock_warehouse = array();

				return 1;
			}
			else
			{
				return 0;
			}
		}
		else
		{
			dol_print_error($this->db);
			return -1;
		}
	}


	/**
	 *  Charge tableau des stats propale pour le produit/service
	 *
	 *  @param    int	$socid      Id societe
	 *  @return   array       		Tableau des stats
	 */
	function load_stats_propale($socid=0)
	{
		global $conf;
		global $user;

		$sql = "SELECT COUNT(DISTINCT p.fk_soc) as nb_customers, COUNT(DISTINCT p.rowid) as nb,";
		$sql.= " COUNT(pd.rowid) as nb_rows, SUM(pd.qty) as qty";
		$sql.= " FROM ".MAIN_DB_PREFIX."propaldet as pd";
		$sql.= ", ".MAIN_DB_PREFIX."propal as p";
		$sql.= ", ".MAIN_DB_PREFIX."societe as s";
		if (!$user->rights->societe->client->voir && !$socid) $sql .= ", ".MAIN_DB_PREFIX."societe_commerciaux as sc";
		$sql.= " WHERE p.rowid = pd.fk_propal";
		$sql.= " AND p.fk_soc = s.rowid";
		$sql.= " AND p.entity IN (".getEntity('propal', 1).")";
		$sql.= " AND pd.fk_product = ".$this->id;
		if (!$user->rights->societe->client->voir && !$socid) $sql .= " AND p.fk_soc = sc.fk_soc AND sc.fk_user = " .$user->id;
		//$sql.= " AND pr.fk_statut != 0";
		if ($socid > 0)	$sql.= " AND p.fk_soc = ".$socid;

		$result = $this->db->query($sql);
		if ( $result )
		{
			$obj=$this->db->fetch_object($result);
			$this->stats_propale['customers']=$obj->nb_customers;
			$this->stats_propale['nb']=$obj->nb;
			$this->stats_propale['rows']=$obj->nb_rows;
			$this->stats_propale['qty']=$obj->qty?$obj->qty:0;
			return 1;
		}
		else
		{
			$this->error=$this->db->error();
			return -1;
		}
	}


	/**
	 *  Charge tableau des stats commande client pour le produit/service
	 *
	 *  @param    int	$socid       	Id societe pour filtrer sur une societe
	 *  @param    int	$filtrestatut   Id statut pour filtrer sur un statut
	 *  @return   array       			Array of stats (nb=nb of order, qty=qty ordered)
	 */
	function load_stats_commande($socid=0,$filtrestatut='')
	{
		global $conf,$user;

		$sql = "SELECT COUNT(DISTINCT c.fk_soc) as nb_customers, COUNT(DISTINCT c.rowid) as nb,";
		$sql.= " COUNT(cd.rowid) as nb_rows, SUM(cd.qty) as qty";
		$sql.= " FROM ".MAIN_DB_PREFIX."commandedet as cd";
		$sql.= ", ".MAIN_DB_PREFIX."commande as c";
		$sql.= ", ".MAIN_DB_PREFIX."societe as s";
		if (!$user->rights->societe->client->voir && !$socid) $sql.= ", ".MAIN_DB_PREFIX."societe_commerciaux as sc";
		$sql.= " WHERE c.rowid = cd.fk_commande";
		$sql.= " AND c.fk_soc = s.rowid";
		$sql.= " AND c.entity IN (".getEntity('commande', 1).")";
		$sql.= " AND cd.fk_product = ".$this->id;
		if (!$user->rights->societe->client->voir && !$socid) $sql.= " AND c.fk_soc = sc.fk_soc AND sc.fk_user = " .$user->id;
		if ($socid > 0)	$sql.= " AND c.fk_soc = ".$socid;
		if ($filtrestatut <> '') $sql.= " AND c.fk_statut in (".$filtrestatut.")";

		$result = $this->db->query($sql);
		if ( $result )
		{
			$obj=$this->db->fetch_object($result);
			$this->stats_commande['customers']=$obj->nb_customers;
			$this->stats_commande['nb']=$obj->nb;
			$this->stats_commande['rows']=$obj->nb_rows;
			$this->stats_commande['qty']=$obj->qty?$obj->qty:0;
			return 1;
		}
		else
		{
			$this->error=$this->db->error();
			return -1;
		}
	}

	/**
	 *  Charge tableau des stats commande fournisseur pour le produit/service
	 *
	 *  @param    int		$socid       	Id societe pour filtrer sur une societe
	 *  @param    string	$filtrestatut  	Id des statuts pour filtrer sur des statuts
	 *  @return   array       				Tableau des stats
	 */
	function load_stats_commande_fournisseur($socid=0,$filtrestatut='')
	{
		global $conf,$user;

		$sql = "SELECT COUNT(DISTINCT c.fk_soc) as nb_suppliers, COUNT(DISTINCT c.rowid) as nb,";
		$sql.= " COUNT(cd.rowid) as nb_rows, SUM(cd.qty) as qty";
		$sql.= " FROM ".MAIN_DB_PREFIX."commande_fournisseurdet as cd";
		$sql.= ", ".MAIN_DB_PREFIX."commande_fournisseur as c";
		$sql.= ", ".MAIN_DB_PREFIX."societe as s";
		if (!$user->rights->societe->client->voir && !$socid) $sql.= ", ".MAIN_DB_PREFIX."societe_commerciaux as sc";
		$sql.= " WHERE c.rowid = cd.fk_commande";
		$sql.= " AND c.fk_soc = s.rowid";
		$sql.= " AND c.entity IN (".getEntity('commande_fourniseur', 1).")";
		$sql.= " AND cd.fk_product = ".$this->id;
		if (!$user->rights->societe->client->voir && !$socid) $sql.= " AND c.fk_soc = sc.fk_soc AND sc.fk_user = " .$user->id;
		if ($socid > 0) $sql.= " AND c.fk_soc = ".$socid;
		if ($filtrestatut != '') $sql.= " AND c.fk_statut in (".$filtrestatut.")"; // Peut valoir 0

		$result = $this->db->query($sql);
		if ( $result )
		{
			$obj=$this->db->fetch_object($result);
			$this->stats_commande_fournisseur['suppliers']=$obj->nb_suppliers;
			$this->stats_commande_fournisseur['nb']=$obj->nb;
			$this->stats_commande_fournisseur['rows']=$obj->nb_rows;
			$this->stats_commande_fournisseur['qty']=$obj->qty?$obj->qty:0;
			return 1;
		}
		else
		{
			$this->error=$this->db->error().' sql='.$sql;
			return -1;
		}
	}

	/**
	 *  Charge tableau des stats expedition client pour le produit/service
	 *
	 *  @param    int	$socid       	Id societe pour filtrer sur une societe
	 *  @param    int	$filtrestatut  	Id statut pour filtrer sur un statut
	 *  @return   array       			Tableau des stats
	 */
	function load_stats_sending($socid=0,$filtrestatut='')
	{
		global $conf,$user;

		$sql = "SELECT COUNT(DISTINCT e.fk_soc) as nb_customers, COUNT(DISTINCT e.rowid) as nb,";
		$sql.= " COUNT(ed.rowid) as nb_rows, SUM(ed.qty) as qty";
		$sql.= " FROM ".MAIN_DB_PREFIX."expeditiondet as ed";
		$sql.= ", ".MAIN_DB_PREFIX."commandedet as cd";
		$sql.= ", ".MAIN_DB_PREFIX."commande as c";
		$sql.= ", ".MAIN_DB_PREFIX."expedition as e";
		$sql.= ", ".MAIN_DB_PREFIX."societe as s";
		if (!$user->rights->societe->client->voir && !$socid) $sql.= ", ".MAIN_DB_PREFIX."societe_commerciaux as sc";
		$sql.= " WHERE e.rowid = ed.fk_expedition";
		$sql.= " AND c.rowid = cd.fk_commande";
		$sql.= " AND e.fk_soc = s.rowid";
		$sql.= " AND e.entity IN (".getEntity('expedition', 1).")";
		$sql.= " AND ed.fk_origin_line = cd.rowid";
		$sql.= " AND cd.fk_product = ".$this->id;
		if (!$user->rights->societe->client->voir && !$socid) $sql.= " AND e.fk_soc = sc.fk_soc AND sc.fk_user = " .$user->id;
		if ($socid > 0)	$sql.= " AND e.fk_soc = ".$socid;
		if ($filtrestatut <> '') $sql.= " AND c.fk_statut in (".$filtrestatut.")";

		$result = $this->db->query($sql);
		if ( $result )
		{
			$obj=$this->db->fetch_object($result);
			$this->stats_expedition['customers']=$obj->nb_customers;
			$this->stats_expedition['nb']=$obj->nb;
			$this->stats_expedition['rows']=$obj->nb_rows;
			$this->stats_expedition['qty']=$obj->qty?$obj->qty:0;
			return 1;
		}
		else
		{
			$this->error=$this->db->error();
			return -1;
		}
	}

	/**
	 *  Charge tableau des stats réception fournisseur pour le produit/service
	 *
	 *  @param    int	$socid       	Id societe pour filtrer sur une societe
	 *  @param    int	$filtrestatut  	Id statut pour filtrer sur un statut
	 *  @return   array       			Tableau des stats
	 */
	function load_stats_reception($socid=0,$filtrestatut='')
	{
		global $conf,$user;

		$sql = "SELECT COUNT(DISTINCT cf.fk_soc) as nb_customers, COUNT(DISTINCT cf.rowid) as nb,";
		$sql.= " COUNT(fd.rowid) as nb_rows, SUM(fd.qty) as qty";
		$sql.= " FROM ".MAIN_DB_PREFIX."commande_fournisseur_dispatch as fd";
		$sql.= ", ".MAIN_DB_PREFIX."commande_fournisseur as cf";
		$sql.= ", ".MAIN_DB_PREFIX."societe as s";
		if (!$user->rights->societe->client->voir && !$socid) $sql.= ", ".MAIN_DB_PREFIX."societe_commerciaux as sc";
		$sql.= " WHERE cf.rowid = fd.fk_commande";
		$sql.= " AND cf.fk_soc = s.rowid";
		$sql.= " AND cf.entity IN (".getEntity('commande_fournisseur', 1).")";
		$sql.= " AND fd.fk_product = ".$this->id;
		if (!$user->rights->societe->client->voir && !$socid) $sql.= " AND cf.fk_soc = sc.fk_soc AND sc.fk_user = " .$user->id;
		if ($socid > 0)	$sql.= " AND cf.fk_soc = ".$socid;
		if ($filtrestatut <> '') $sql.= " AND cf.fk_statut in (".$filtrestatut.")";

		$result = $this->db->query($sql);
		if ( $result )
		{
			$obj=$this->db->fetch_object($result);
			$this->stats_reception['suppliers']=$obj->nb_customers;
			$this->stats_reception['nb']=$obj->nb;
			$this->stats_reception['rows']=$obj->nb_rows;
			$this->stats_reception['qty']=$obj->qty?$obj->qty:0;
			return 1;
		}
		else
		{
			$this->error=$this->db->error();
			return -1;
		}
	}

	/**
	 *  Charge tableau des stats contrat pour le produit/service
	 *
	 *  @param    int	$socid      Id societe
	 *  @return   array       		Tableau des stats
	 */
	function load_stats_contrat($socid=0)
	{
		global $conf;
		global $user;

		$sql = "SELECT COUNT(DISTINCT c.fk_soc) as nb_customers, COUNT(DISTINCT c.rowid) as nb,";
		$sql.= " COUNT(cd.rowid) as nb_rows, SUM(cd.qty) as qty";
		$sql.= " FROM ".MAIN_DB_PREFIX."contratdet as cd";
		$sql.= ", ".MAIN_DB_PREFIX."contrat as c";
		$sql.= ", ".MAIN_DB_PREFIX."societe as s";
		if (!$user->rights->societe->client->voir && !$socid) $sql.= ", ".MAIN_DB_PREFIX."societe_commerciaux as sc";
		$sql.= " WHERE c.rowid = cd.fk_contrat";
		$sql.= " AND c.fk_soc = s.rowid";
		$sql.= " AND c.entity IN (".getEntity('contrat', 1).")";
		$sql.= " AND cd.fk_product = ".$this->id;
		if (!$user->rights->societe->client->voir && !$socid) $sql.= " AND c.fk_soc = sc.fk_soc AND sc.fk_user = " .$user->id;
		//$sql.= " AND c.statut != 0";
		if ($socid > 0)	$sql.= " AND c.fk_soc = ".$socid;

		$result = $this->db->query($sql);
		if ( $result )
		{
			$obj=$this->db->fetch_object($result);
			$this->stats_contrat['customers']=$obj->nb_customers;
			$this->stats_contrat['nb']=$obj->nb;
			$this->stats_contrat['rows']=$obj->nb_rows;
			$this->stats_contrat['qty']=$obj->qty?$obj->qty:0;
			return 1;
		}
		else
		{
			$this->error=$this->db->error().' sql='.$sql;
			return -1;
		}
	}

	/**
	 *  Charge tableau des stats facture pour le produit/service
	 *
	 *  @param    int		$socid      Id societe
	 *  @return   array       			Tableau des stats
	 */
	function load_stats_facture($socid=0)
	{
		global $conf;
		global $user;

		$sql = "SELECT COUNT(DISTINCT f.fk_soc) as nb_customers, COUNT(DISTINCT f.rowid) as nb,";
		$sql.= " COUNT(fd.rowid) as nb_rows, SUM(fd.qty) as qty";
		$sql.= " FROM ".MAIN_DB_PREFIX."facturedet as fd";
		$sql.= ", ".MAIN_DB_PREFIX."facture as f";
		$sql.= ", ".MAIN_DB_PREFIX."societe as s";
		if (!$user->rights->societe->client->voir && !$socid) $sql.= ", ".MAIN_DB_PREFIX."societe_commerciaux as sc";
		$sql.= " WHERE f.rowid = fd.fk_facture";
		$sql.= " AND f.fk_soc = s.rowid";
		$sql.= " AND f.entity IN (".getEntity('facture', 1).")";
		$sql.= " AND fd.fk_product = ".$this->id;
		if (!$user->rights->societe->client->voir && !$socid) $sql.= " AND f.fk_soc = sc.fk_soc AND sc.fk_user = " .$user->id;
		//$sql.= " AND f.fk_statut != 0";
		if ($socid > 0)	$sql .= " AND f.fk_soc = ".$socid;

		$result = $this->db->query($sql);
		if ( $result )
		{
			$obj=$this->db->fetch_object($result);
			$this->stats_facture['customers']=$obj->nb_customers;
			$this->stats_facture['nb']=$obj->nb;
			$this->stats_facture['rows']=$obj->nb_rows;
			$this->stats_facture['qty']=$obj->qty?$obj->qty:0;
			return 1;
		}
		else
		{
			$this->error=$this->db->error();
			return -1;
		}
	}

	/**
	 *  Charge tableau des stats facture pour le produit/service
	 *
	 *  @param    int		$socid      Id societe
	 *  @return   array       			Tableau des stats
	 */
	function load_stats_facture_fournisseur($socid=0)
	{
		global $conf;
		global $user;

		$sql = "SELECT COUNT(DISTINCT f.fk_soc) as nb_suppliers, COUNT(DISTINCT f.rowid) as nb,";
		$sql.= " COUNT(fd.rowid) as nb_rows, SUM(fd.qty) as qty";
		$sql.= " FROM ".MAIN_DB_PREFIX."facture_fourn_det as fd";
		$sql.= ", ".MAIN_DB_PREFIX."facture_fourn as f";
		$sql.= ", ".MAIN_DB_PREFIX."societe as s";
		if (!$user->rights->societe->client->voir && !$socid) $sql.= ", ".MAIN_DB_PREFIX."societe_commerciaux as sc";
		$sql.= " WHERE f.rowid = fd.fk_facture_fourn";
		$sql.= " AND f.fk_soc = s.rowid";
		$sql.= " AND f.entity IN (".getEntity('facture_fourn', 1).")";
		$sql.= " AND fd.fk_product = ".$this->id;
		if (!$user->rights->societe->client->voir && !$socid) $sql.= " AND f.fk_soc = sc.fk_soc AND sc.fk_user = " .$user->id;
		//$sql.= " AND f.fk_statut != 0";
		if ($socid > 0)	$sql .= " AND f.fk_soc = ".$socid;

		$result = $this->db->query($sql);
		if ( $result )
		{
			$obj=$this->db->fetch_object($result);
			$this->stats_facture_fournisseur['suppliers']=$obj->nb_suppliers;
			$this->stats_facture_fournisseur['nb']=$obj->nb;
			$this->stats_facture_fournisseur['rows']=$obj->nb_rows;
			$this->stats_facture_fournisseur['qty']=$obj->qty?$obj->qty:0;
			return 1;
		}
		else
		{
			$this->error=$this->db->error();
			return -1;
		}
	}

	/**
	 *  Return an array formated for showing graphs
	 *
	 *  @param		string	$sql        Request to execute
	 *  @param		string	$mode		'byunit'=number of unit, 'bynumber'=nb of entities
	 *  @return   	array       		<0 if KO, result[month]=array(valuex,valuey) where month is 0 to 11
	 */
	function _get_stats($sql,$mode)
	{
		$resql = $this->db->query($sql);
		if ($resql)
		{
			$num = $this->db->num_rows($resql);
			$i = 0;
			while ($i < $num)
			{
				$arr = $this->db->fetch_array($resql);
				if ($mode == 'byunit')   $tab[$arr[1]] = $arr[0];	// 1st field
				if ($mode == 'bynumber') $tab[$arr[1]] = $arr[2];	// 3rd field
				$i++;
			}
		}
		else
		{
			$this->error=$this->db->error().' sql='.$sql;
			return -1;
		}

		$year = strftime('%Y',time());
		$month = strftime('%m',time());
		$result = array();

		for ($j = 0 ; $j < 12 ; $j++)
		{
			$idx=ucfirst(dol_trunc(dol_print_date(dol_mktime(12,0,0,$month,1,$year),"%b"),3,'right','UTF-8',1));
			$monthnum=sprintf("%02s",$month);

			$result[$j] = array($idx,isset($tab[$year.$month])?$tab[$year.$month]:0);
			//            $result[$j] = array($monthnum,isset($tab[$year.$month])?$tab[$year.$month]:0);

			$month = "0".($month - 1);
			if (dol_strlen($month) == 3)
			{
				$month = substr($month,1);
			}
			if ($month == 0)
			{
				$month = 12;
				$year = $year - 1;
			}
		}

		return array_reverse($result);
	}


	/**
	 *  Return nb of units or customers invoices in which product is included
	 *
	 *  @param  	int		$socid                   Limit count on a particular third party id
	 *  @param		string	$mode		             'byunit'=number of unit, 'bynumber'=nb of entities
	 *  @param      int     $filteronproducttype     0=To filter on product only, 1=To filter on services only
	 * 	@return   	array       		             <0 if KO, result[month]=array(valuex,valuey) where month is 0 to 11
	 */
	function get_nb_vente($socid, $mode, $filteronproducttype=-1)
	{
		global $conf;
		global $user;

		$sql = "SELECT sum(d.qty), date_format(f.datef, '%Y%m')";
		if ($mode == 'bynumber') $sql.= ", count(DISTINCT f.rowid)";
		$sql.= " FROM ".MAIN_DB_PREFIX."facturedet as d, ".MAIN_DB_PREFIX."facture as f, ".MAIN_DB_PREFIX."societe as s";
		if ($filteronproducttype >= 0) $sql.=", ".MAIN_DB_PREFIX."product as p";
		if (!$user->rights->societe->client->voir && !$socid) $sql.= ", ".MAIN_DB_PREFIX."societe_commerciaux as sc";
		$sql.= " WHERE f.rowid = d.fk_facture";
		if ($this->id > 0) $sql.= " AND d.fk_product =".$this->id;
		if ($filteronproducttype >= 0) $sql.= " AND p.rowid = d.fk_product AND p.fk_product_type =".$filteronproducttype;
		$sql.= " AND f.fk_soc = s.rowid";
		$sql.= " AND f.entity IN (".getEntity('facture', 1).")";
		if (!$user->rights->societe->client->voir && !$socid) $sql.= " AND f.fk_soc = sc.fk_soc AND sc.fk_user = " .$user->id;
		if ($socid > 0)	$sql.= " AND f.fk_soc = $socid";
		$sql.= " GROUP BY date_format(f.datef,'%Y%m')";
		$sql.= " ORDER BY date_format(f.datef,'%Y%m') DESC";

		return $this->_get_stats($sql,$mode);
	}


	/**
	 *  Return nb of units or supplier invoices in which product is included
	 *
	 *  @param  	int		$socid                   Limit count on a particular third party id
	 * 	@param		string	$mode		             'byunit'=number of unit, 'bynumber'=nb of entities
	 *  @param      int     $filteronproducttype     0=To filter on product only, 1=To filter on services only
	 * 	@return   	array       		             <0 if KO, result[month]=array(valuex,valuey) where month is 0 to 11
	 */
	function get_nb_achat($socid, $mode, $filteronproducttype=-1)
	{
		global $conf;
		global $user;

		$sql = "SELECT sum(d.qty), date_format(f.datef, '%Y%m')";
		if ($mode == 'bynumber') $sql.= ", count(DISTINCT f.rowid)";
		$sql.= " FROM ".MAIN_DB_PREFIX."facture_fourn_det as d, ".MAIN_DB_PREFIX."facture_fourn as f, ".MAIN_DB_PREFIX."societe as s";
        if ($filteronproducttype >= 0) $sql.=", ".MAIN_DB_PREFIX."product as p";
        if (!$user->rights->societe->client->voir && !$socid) $sql.= ", ".MAIN_DB_PREFIX."societe_commerciaux as sc";
		$sql.= " WHERE f.rowid = d.fk_facture_fourn";
		if ($this->id > 0) $sql.= " AND d.fk_product =".$this->id;
		if ($filteronproducttype >= 0) $sql.= " AND p.rowid = d.fk_product AND p.fk_product_type =".$filteronproducttype;
		$sql.= " AND f.fk_soc = s.rowid";
		$sql.= " AND f.entity IN (".getEntity('facture_fourn', 1).")";
		if (!$user->rights->societe->client->voir && !$socid) $sql.= " AND f.fk_soc = sc.fk_soc AND sc.fk_user = " .$user->id;
		if ($socid > 0)	$sql.= " AND f.fk_soc = $socid";
		$sql.= " GROUP BY date_format(f.datef,'%Y%m')";
		$sql.= " ORDER BY date_format(f.datef,'%Y%m') DESC";

		$resarray=$this->_get_stats($sql,$mode);
		return $resarray;
	}

	/**
	 *  Return nb of units or proposals in which product is included
	 *
	 *  @param  	int		$socid                   Limit count on a particular third party id
	 * 	@param		string	$mode		             'byunit'=number of unit, 'bynumber'=nb of entities
	 *  @param      int     $filteronproducttype     0=To filter on product only, 1=To filter on services only
	 * 	@return   	array       		             <0 if KO, result[month]=array(valuex,valuey) where month is 0 to 11
	 */
	function get_nb_propal($socid, $mode, $filteronproducttype=-1)
	{
		global $conf;
		global $user;

		$sql = "SELECT sum(d.qty), date_format(p.datep, '%Y%m')";
		if ($mode == 'bynumber') $sql.= ", count(DISTINCT p.rowid)";
		$sql.= " FROM ".MAIN_DB_PREFIX."propaldet as d, ".MAIN_DB_PREFIX."propal as p, ".MAIN_DB_PREFIX."societe as s";
        if ($filteronproducttype >= 0) $sql.=", ".MAIN_DB_PREFIX."product as prod";		
		if (!$user->rights->societe->client->voir && !$socid) $sql .= ", ".MAIN_DB_PREFIX."societe_commerciaux as sc";
		$sql.= " WHERE p.rowid = d.fk_propal";
		if ($this->id > 0) $sql.= " AND d.fk_product =".$this->id;
		if ($filteronproducttype >= 0) $sql.= " AND prod.rowid = d.fk_product AND prod.fk_product_type =".$filteronproducttype;
		$sql.= " AND p.fk_soc = s.rowid";
		$sql.= " AND p.entity IN (".getEntity('propal', 1).")";
		if (!$user->rights->societe->client->voir && !$socid) $sql.= " AND p.fk_soc = sc.fk_soc AND sc.fk_user = " .$user->id;
		if ($socid > 0)	$sql.= " AND p.fk_soc = ".$socid;
		$sql.= " GROUP BY date_format(p.datep,'%Y%m')";
		$sql.= " ORDER BY date_format(p.datep,'%Y%m') DESC";

		return $this->_get_stats($sql,$mode);
	}

	/**
	 *  Return nb of units or orders in which product is included
	 *
	 *  @param  	int		$socid                   Limit count on a particular third party id
	 *  @param		string	$mode		             'byunit'=number of unit, 'bynumber'=nb of entities
	 *  @param      int     $filteronproducttype     0=To filter on product only, 1=To filter on services only
	 * 	@return   	array       		             <0 if KO, result[month]=array(valuex,valuey) where month is 0 to 11
	 */
	function get_nb_order($socid, $mode, $filteronproducttype=-1)
	{
		global $conf, $user;

		$sql = "SELECT sum(d.qty), date_format(c.date_commande, '%Y%m')";
		if ($mode == 'bynumber') $sql.= ", count(DISTINCT c.rowid)";
		$sql.= " FROM ".MAIN_DB_PREFIX."commandedet as d, ".MAIN_DB_PREFIX."commande as c, ".MAIN_DB_PREFIX."societe as s";
        if ($filteronproducttype >= 0) $sql.=", ".MAIN_DB_PREFIX."product as p";
        if (!$user->rights->societe->client->voir && !$socid) $sql .= ", ".MAIN_DB_PREFIX."societe_commerciaux as sc";
		$sql.= " WHERE c.rowid = d.fk_commande";
		if ($this->id > 0) $sql.= " AND d.fk_product =".$this->id;
		if ($filteronproducttype >= 0) $sql.= " AND p.rowid = d.fk_product AND p.fk_product_type =".$filteronproducttype;
		$sql.= " AND c.fk_soc = s.rowid";
		$sql.= " AND c.entity IN (".getEntity('commande', 1).")";
		if (!$user->rights->societe->client->voir && !$socid) $sql.= " AND c.fk_soc = sc.fk_soc AND sc.fk_user = " .$user->id;
		if ($socid > 0)	$sql.= " AND c.fk_soc = ".$socid;
		$sql.= " GROUP BY date_format(c.date_commande,'%Y%m')";
		$sql.= " ORDER BY date_format(c.date_commande,'%Y%m') DESC";

		return $this->_get_stats($sql,$mode);
	}

	/**
	 *  Return nb of units or orders in which product is included
	 *
	 *  @param  	int		$socid                   Limit count on a particular third party id
	 *  @param		string	$mode		             'byunit'=number of unit, 'bynumber'=nb of entities
	 *  @param      int     $filteronproducttype     0=To filter on product only, 1=To filter on services only
	 * 	@return   	array       		             <0 if KO, result[month]=array(valuex,valuey) where month is 0 to 11
	 */
	function get_nb_ordersupplier($socid, $mode, $filteronproducttype=-1)
	{
		global $conf, $user;

		$sql = "SELECT sum(d.qty), date_format(c.date_commande, '%Y%m')";
		if ($mode == 'bynumber') $sql.= ", count(DISTINCT c.rowid)";
		$sql.= " FROM ".MAIN_DB_PREFIX."commande_fournisseurdet as d, ".MAIN_DB_PREFIX."commande_fournisseur as c, ".MAIN_DB_PREFIX."societe as s";
        if ($filteronproducttype >= 0) $sql.=", ".MAIN_DB_PREFIX."product as p";		
		if (!$user->rights->societe->client->voir && !$socid) $sql .= ", ".MAIN_DB_PREFIX."societe_commerciaux as sc";
		$sql.= " WHERE c.rowid = d.fk_commande";
		if ($this->id > 0) $sql.= " AND d.fk_product =".$this->id;
		if ($filteronproducttype >= 0) $sql.= " AND p.rowid = d.fk_product AND p.fk_product_type =".$filteronproducttype;
		$sql.= " AND c.fk_soc = s.rowid";
		$sql.= " AND c.entity IN (".getEntity('commande_fournisseur', 1).")";
		if (!$user->rights->societe->client->voir && !$socid) $sql.= " AND c.fk_soc = sc.fk_soc AND sc.fk_user = " .$user->id;
		if ($socid > 0)	$sql.= " AND c.fk_soc = ".$socid;
		$sql.= " GROUP BY date_format(c.date_commande,'%Y%m')";
		$sql.= " ORDER BY date_format(c.date_commande,'%Y%m') DESC";

		return $this->_get_stats($sql,$mode);
	}

	/**
	 *  Link a product/service to a parent product/service
	 *
	 *  @param      int	$id_pere    Id of parent product/service
	 *  @param      int	$id_fils    Id of child product/service
	 *  @param		int	$qty		Quantity
	 *  @param		int	$incdec		1=Increase/decrease stock of child when parent stock increase/decrease
	 *  @return     int        		< 0 if KO, > 0 if OK
	 */
	function add_sousproduit($id_pere, $id_fils, $qty, $incdec=1)
	{
		// Clean parameters
		if (! is_numeric($id_pere)) $id_pere=0;
		if (! is_numeric($id_fils)) $id_fils=0;
		if (! is_numeric($incdec)) $incdec=0;

		$result=$this->del_sousproduit($id_pere, $id_fils);
		if ($result < 0) return $result;

		// Check not already father of id_pere (to avoid father -> child -> father links)
		$sql = 'SELECT fk_product_pere from '.MAIN_DB_PREFIX.'product_association';
		$sql .= ' WHERE fk_product_pere  = '.$id_fils.' AND fk_product_fils = '.$id_pere;
		if (! $this->db->query($sql))
		{
			dol_print_error($this->db);
			return -1;
		}
		else
		{
			$result = $this->db->query($sql);
			if ($result)
			{
				$num = $this->db->num_rows($result);
				if($num > 0)
				{
					$this->error="isFatherOfThis";
					return -1;
				}
				else
				{
					$sql = 'INSERT INTO '.MAIN_DB_PREFIX.'product_association(fk_product_pere,fk_product_fils,qty,incdec)';
					$sql .= ' VALUES ('.$id_pere.', '.$id_fils.', '.$qty.', '.$incdec.')';
					if (! $this->db->query($sql))
					{
						dol_print_error($this->db);
						return -1;
					}
					else
					{
						return 1;
					}
				}
			}
		}
	}

	/**
	 *  Modify composed product
	 *
	 *  @param      int	$id_pere    Id of parent product/service
	 *  @param      int	$id_fils    Id of child product/service
	 *  @param		int	$qty		Quantity
	 *  @param		int	$incdec		1=Increase/decrease stock of child when parent stock increase/decrease
	 * 	@return     int        		< 0 if KO, > 0 if OK
	 */
	function update_sousproduit($id_pere, $id_fils, $qty, $incdec=1)
	{
		// Clean parameters
		if (! is_numeric($id_pere)) $id_pere=0;
		if (! is_numeric($id_fils)) $id_fils=0;
		if (! is_numeric($incdec)) $incdec=1;
		if (! is_numeric($qty)) $qty=1;

		$sql = 'UPDATE '.MAIN_DB_PREFIX.'product_association SET ';
		$sql.= 'qty='.$qty;
		$sql.= ',incdec='.$incdec;
		$sql .= ' WHERE fk_product_pere='.$id_pere.' AND fk_product_fils='.$id_fils;

		if (!$this->db->query($sql))
		{
			dol_print_error($this->db);
			return -1;
		}
		else
		{
			return 1;
		}

	}

	/**
	 *  Retire le lien entre un sousproduit et un produit/service
	 *
	 *  @param      int	$fk_parent		Id du produit auquel ne sera plus lie le produit lie
	 *  @param      int	$fk_child		Id du produit a ne plus lie
	 *  @return     int			    	< 0 if KO, > 0 if OK
	 */
	function del_sousproduit($fk_parent, $fk_child)
	{
		if (! is_numeric($fk_parent)) $fk_parent=0;
		if (! is_numeric($fk_child)) $fk_child=0;

		$sql = "DELETE FROM ".MAIN_DB_PREFIX."product_association";
		$sql.= " WHERE fk_product_pere  = ".$fk_parent;
		$sql.= " AND fk_product_fils = ".$fk_child;

		dol_syslog(get_class($this).'::del_sousproduit', LOG_DEBUG);
		if (! $this->db->query($sql))
		{
			dol_print_error($this->db);
			return -1;
		}

		return 1;
	}

	/**
	 *  Verifie si c'est un sous-produit
	 *
	 *  @param      int	$fk_parent		Id du produit auquel le produit est lie
	 *  @param      int	$fk_child		Id du produit lie
	 *  @return     int			    	< 0 si erreur, > 0 si ok
	 */
	function is_sousproduit($fk_parent, $fk_child)
	{
		$sql = "SELECT fk_product_pere, qty, incdec";
		$sql.= " FROM ".MAIN_DB_PREFIX."product_association";
		$sql.= " WHERE fk_product_pere  = '".$fk_parent."'";
		$sql.= " AND fk_product_fils = '".$fk_child."'";

		$result = $this->db->query($sql);
		if ($result)
		{
			$num = $this->db->num_rows($result);

			if($num > 0)
			{
				$obj = $this->db->fetch_object($result);
				$this->is_sousproduit_qty = $obj->qty;
				$this->is_sousproduit_incdec = $obj->incdec;

				return true;
			}
			else
			{
				return false;
			}
		}
		else
		{
			dol_print_error($this->db);
			return -1;
		}
	}


	/**
	 *  Add a supplier price for the product.
	 *  Note: Duplicate ref is accepted for different quantity only, or for different companies.
	 *
	 *  @param      User	$user       User that make link
	 *  @param      int		$id_fourn   Supplier id
	 *  @param      string	$ref_fourn  Supplier ref
	 *  @param		float	$quantity	Quantity minimum for price
	 *  @return     int         		< 0 if KO, 0 if link already exists for this product, > 0 if OK
	 */
	function add_fournisseur($user, $id_fourn, $ref_fourn, $quantity)
	{
		global $conf;

		$now=dol_now();

		if ($ref_fourn)
		{
    		$sql = "SELECT rowid, fk_product";
    		$sql.= " FROM ".MAIN_DB_PREFIX."product_fournisseur_price";
    		$sql.= " WHERE fk_soc = ".$id_fourn;
    		$sql.= " AND ref_fourn = '".$this->db->escape($ref_fourn)."'";
    		$sql.= " AND fk_product != ".$this->id;
    		$sql.= " AND entity = ".$conf->entity;

    		dol_syslog(get_class($this)."::add_fournisseur", LOG_DEBUG);
    		$resql=$this->db->query($sql);
    		if ($resql)
    		{
    			$obj = $this->db->fetch_object($resql);
                if ($obj)
                {
        			// If the supplier ref already exists but for another product (duplicate ref is accepted for different quantity only or different companies)
                    $this->product_id_already_linked = $obj->fk_product;
    				return -3;
    			}
                $this->db->free($resql);
    		}
		}

		$sql = "SELECT rowid";
		$sql.= " FROM ".MAIN_DB_PREFIX."product_fournisseur_price";
		$sql.= " WHERE fk_soc = ".$id_fourn;
		if ($ref_fourn) $sql.= " AND ref_fourn = '".$this->db->escape($ref_fourn)."'";
		else $sql.= " AND (ref_fourn = '' OR ref_fourn IS NULL)";
		$sql.= " AND quantity = '".$quantity."'";
		$sql.= " AND fk_product = ".$this->id;
		$sql.= " AND entity = ".$conf->entity;

		dol_syslog(get_class($this)."::add_fournisseur", LOG_DEBUG);
		$resql=$this->db->query($sql);
		if ($resql)
		{
    		$obj = $this->db->fetch_object($resql);

		    // The reference supplier does not exist, we create it for this product.
			if (! $obj)
			{
				$sql = "INSERT INTO ".MAIN_DB_PREFIX."product_fournisseur_price(";
				$sql.= "datec";
				$sql.= ", entity";
				$sql.= ", fk_product";
				$sql.= ", fk_soc";
				$sql.= ", ref_fourn";
				$sql.= ", quantity";
				$sql.= ", fk_user";
				$sql.= ", tva_tx";
				$sql.= ") VALUES (";
				$sql.= "'".$this->db->idate($now)."'";
				$sql.= ", ".$conf->entity;
				$sql.= ", ".$this->id;
				$sql.= ", ".$id_fourn;
				$sql.= ", '".$this->db->escape($ref_fourn)."'";
				$sql.= ", ".$quantity;
				$sql.= ", ".$user->id;
				$sql.= ", 0";
				$sql.= ")";

				dol_syslog(get_class($this)."::add_fournisseur", LOG_DEBUG);
				if ($this->db->query($sql))
				{
					$this->product_fourn_price_id = $this->db->last_insert_id(MAIN_DB_PREFIX."product_fournisseur_price");
					return 1;
				}
				else
				{
					$this->error=$this->db->lasterror();
					return -1;
				}
			}
			// If the supplier price already exists for this product and quantity
			else
			{
				$this->product_fourn_price_id = $obj->rowid;
				return 0;
			}
		}
		else
		{
			$this->error=$this->db->lasterror();
			return -2;
		}
	}


	/**
	 *  Renvoie la liste des fournisseurs du produit/service
	 *
	 *  @return 	array		Tableau des id de fournisseur
	 */
	function list_suppliers()
	{
		global $conf;

		$list = array();

		$sql = "SELECT p.fk_soc";
		$sql.= " FROM ".MAIN_DB_PREFIX."product_fournisseur_price as p";
		$sql.= " WHERE p.fk_product = ".$this->id;
		$sql.= " AND p.entity = ".$conf->entity;

		$result = $this->db->query($sql);
		if ($result)
		{
			$num = $this->db->num_rows($result);
			$i=0;
			while ($i < $num)
			{
				$obj = $this->db->fetch_object($result);
				$list[$i] = $obj->fk_soc;
				$i++;
			}
		}

		return $list;
	}

	/**
	 *  Recopie les prix d'un produit/service sur un autre
	 *
	 *  @param	int		$fromId     Id product source
	 *  @param  int		$toId       Id product target
	 *  @return nt         			< 0 if KO, > 0 if OK
	 */
	function clone_price($fromId, $toId)
	{
		$this->db->begin();

		// les prix
		$sql = "INSERT ".MAIN_DB_PREFIX."product_price (";
		$sql.= " fk_product, date_price, price, tva_tx, localtax1_tx, localtax2_tx, fk_user_author, tosell)";
		$sql.= " SELECT ".$toId . ", date_price, price, tva_tx, localtax1_tx, localtax2_tx, fk_user_author, tosell";
		$sql.= " FROM ".MAIN_DB_PREFIX."product_price ";
		$sql.= " WHERE fk_product = ". $fromId;

		dol_syslog(get_class($this).'::clone_price', LOG_DEBUG);
		if (! $this->db->query($sql))
		{
			$this->db->rollback();
			return -1;
		}
		$this->db->commit();
		return 1;
	}

	/**
	 * Clone links between products
	 *
	 * @param 	int		$fromId		Product id
	 * @param 	int		$toId		Product id
	 * @return number
	 */
	function clone_associations($fromId, $toId)
	{
		$this->db->begin();

		$sql = 'INSERT INTO '.MAIN_DB_PREFIX.'product_association (rowid, fk_product_pere, fk_product_fils, qty)';
		$sql.= " SELECT null, $toId, fk_product_fils, qty FROM ".MAIN_DB_PREFIX."product_association";
		$sql.= " WHERE fk_product_pere = '".$fromId."'";

		dol_syslog(get_class($this).'::clone_association', LOG_DEBUG);
		if (! $this->db->query($sql))
		{
			$this->db->rollback();
			return -1;
		}

		$this->db->commit();
		return 1;
	}

	/**
	 *  Recopie les fournisseurs et prix fournisseurs d'un produit/service sur un autre
	 *
	 *  @param    int	$fromId      Id produit source
	 *  @param    int	$toId        Id produit cible
	 *  @return   int    		     < 0 si erreur, > 0 si ok
	 */
	function clone_fournisseurs($fromId, $toId)
	{
		$this->db->begin();

		$now=dol_now();

		// les fournisseurs
		/*$sql = "INSERT ".MAIN_DB_PREFIX."product_fournisseur ("
		. " datec, fk_product, fk_soc, ref_fourn, fk_user_author )"
		. " SELECT '".$this->db->idate($now)."', ".$toId.", fk_soc, ref_fourn, fk_user_author"
		. " FROM ".MAIN_DB_PREFIX."product_fournisseur"
		. " WHERE fk_product = ".$fromId;

		if ( ! $this->db->query($sql ) )
		{
			$this->db->rollback();
			return -1;
		}*/

		// les prix de fournisseurs.
		$sql = "INSERT ".MAIN_DB_PREFIX."product_fournisseur_price (";
		$sql.= " datec, fk_product, fk_soc, price, quantity, fk_user)";
		$sql.= " SELECT '".$this->db->idate($now)."', ".$toId. ", fk_soc, price, quantity, fk_user";
		$sql.= " FROM ".MAIN_DB_PREFIX."product_fournisseur_price";
		$sql.= " WHERE fk_product = ".$fromId;

		dol_syslog(get_class($this).'::clone_fournisseurs', LOG_DEBUG);
		$resql=$this->db->query($sql);
		if (! $resql)
		{
			$this->db->rollback();
			return -1;
		}
		else
		{
		    $this->db->commit();
		    return 1;
		}
	}

	/**
	 *  Fonction recursive uniquement utilisee par get_arbo_each_prod, recompose l'arborescence des sousproduits
	 * 	Define value of this->res
	 *
	 *	@param		array		$prod			Products array
	 *	@param		string		$compl_path		Directory path of parents to add before
	 *	@param		int			$multiply		Because each sublevel must be multiplicated by parent nb
	 *	@param		int			$level			Init level
	 *  @param		int			$id_parent		Id parent
	 *  @return 	void
	 */
	function fetch_prod_arbo($prod, $compl_path="", $multiply=1, $level=1, $id_parent=0)
	{
		global $conf,$langs;

		$product = new Product($this->db);
		//var_dump($prod);
		foreach($prod as $id_product => $desc_pere)	// $id_product is 0 (first call starting with root top) or an id of a sub_product
		{
			if (is_array($desc_pere))	// If desc_pere is an array, this means it's a child
			{
				$id=(! empty($desc_pere[0]) ? $desc_pere[0] :'');
				$nb=(! empty($desc_pere[1]) ? $desc_pere[1] :'');
				$type=(! empty($desc_pere[2]) ? $desc_pere[2] :'');
				$label=(! empty($desc_pere[3]) ? $desc_pere[3] :'');
				$incdec=!empty($desc_pere[4]) ? $desc_pere[4] : 0;

				if ($multiply < 1) $multiply=1;

				//print "XXX We add id=".$id." - label=".$label." - nb=".$nb." - multiply=".$multiply." fullpath=".$compl_path.$label."\n";
				$this->fetch($id);		// Load product
				$this->load_stock('nobatch,novirtual');	// Load stock to get true this->stock_reel
				$this->res[]= array(
					'id'=>$id,					// Id product
					'id_parent'=>$id_parent,
					'ref'=>$this->ref,			// Ref product
					'nb'=>$nb,					// Nb of units that compose parent product
					'nb_total'=>$nb*$multiply,	// Nb of units for all nb of product
					'stock'=>$this->stock_reel,	// Stock
					'stock_alert'=>$this->seuil_stock_alerte,	// Stock alert
					'label'=>$label,
					'fullpath'=>$compl_path.$label,			// Label
					'type'=>$type,				// Nb of units that compose parent product
					'desiredstock'=>$this->desiredstock,
					'level'=>$level,
					'incdec'=>$incdec,
					'entity'=>$this->entity
				);

				// Recursive call if there is childs to child
				if (is_array($desc_pere['childs']))
				{
					//print 'YYY We go down for '.$desc_pere[3]." -> \n";
					$this->fetch_prod_arbo($desc_pere['childs'], $compl_path.$desc_pere[3]." -> ", $desc_pere[1]*$multiply, $level+1, $id);
				}
			}
		}
	}

	/**
	 *  fonction recursive uniquement utilisee par get_each_prod, ajoute chaque sousproduits dans le tableau res
	 *
	 *	@param	array	$prod	Products array
	 *  @return void
	 */
	function fetch_prods($prod)
	{
		$this->res;
		foreach($prod as $nom_pere => $desc_pere)
		{
			// on est dans une sous-categorie
			if(is_array($desc_pere))
			$this->res[]= array($desc_pere[1],$desc_pere[0]);
			if(count($desc_pere) >1)
			{
				$this->fetch_prods($desc_pere);
			}
		}
	}

	/**
	 *  reconstruit l'arborescence des categories sous la forme d'un tableau
	 *
	 *	@param		int		$multiply		Because each sublevel must be multiplicated by parent nb
	 *  @return 	array 					$this->res
	 */
	function get_arbo_each_prod($multiply=1)
	{
		$this->res = array();
		if (isset($this->sousprods) && is_array($this->sousprods))
		{
			foreach($this->sousprods as $prod_name => $desc_product)
			{
				if (is_array($desc_product)) $this->fetch_prod_arbo($desc_product,"",$multiply,1,$this->id);
			}
		}
		//var_dump($this->res);
		return $this->res;
	}

	/**
	 *  Renvoie tous les sousproduits dans le tableau res, chaque ligne de res contient : id -> qty
	 *
	 *  @return array $this->res
	 */
	function get_each_prod()
	{
		$this->res = array();
		if (is_array($this->sousprods))
		{
			foreach($this->sousprods as $nom_pere => $desc_pere)
			{
				if (count($desc_pere) >1) $this->fetch_prods($desc_pere);
			}
			sort($this->res);
		}
		return $this->res;
	}


	/**
	 *  Return all Father products fo current product
	 *
	 *  @return 	array 		Array of product
	 *  @see		getParent
	 */
	function getFather()
	{
		$sql = "SELECT p.rowid, p.label as label, p.ref as ref, pa.fk_product_pere as id, p.fk_product_type, pa.qty, pa.incdec, p.entity";
		$sql.= " FROM ".MAIN_DB_PREFIX."product_association as pa,";
		$sql.= " ".MAIN_DB_PREFIX."product as p";
		$sql.= " WHERE p.rowid = pa.fk_product_pere";
		$sql.= " AND pa.fk_product_fils = ".$this->id;

		$res = $this->db->query($sql);
		if ($res)
		{
			$prods = array ();
			while ($record = $this->db->fetch_array($res))
			{
				// $record['id'] = $record['rowid'] = id of father
				$prods[$record['id']]['id'] = $record['rowid'];
				$prods[$record['id']]['ref'] = $record['ref'];
				$prods[$record['id']]['label'] = $record['label'];
				$prods[$record['id']]['qty'] = $record['qty'];
				$prods[$record['id']]['incdec'] = $record['incdec'];
				$prods[$record['id']]['fk_product_type'] =  $record['fk_product_type'];
				$prods[$record['id']]['entity'] =  $record['entity'];
			}
			return $prods;
		}
		else
		{
			dol_print_error($this->db);
			return -1;
		}
	}


	/**
<<<<<<< HEAD
=======
	 *  Return all direct parent products fo current product
	 *  
	 *  @return 	array prod
	 *  @deprecated	See getFather
	 */
	function getParent()
	{
		$sql = "SELECT p.rowid, p.label as label, p.ref as ref, pa.fk_product_pere as id, p.fk_product_type, pa.qty";
		$sql.= " FROM ".MAIN_DB_PREFIX."product_association as pa,";
		$sql.= " ".MAIN_DB_PREFIX."product as p";
		$sql.= " WHERE p.rowid = pa.fk_product_pere";
		$sql.= " AND p.rowid = ".$this->id;

		$res = $this->db->query($sql);
		if ($res)
		{
			$prods = array ();
			while ($record = $this->db->fetch_array($res))
			{
				$prods[$this->db->escape($record['label'])] = array(0=>$record['id']);
			}
			return $prods;
		}
		else
		{
			dol_print_error($this->db);
			return -1;
		}
	}

	/**
>>>>>>> 911e862a
	 *  Return childs of product $id
	 *
	 * 	@param		int		$id					Id of product to search childs of
	 *  @param		int		$firstlevelonly		Return only direct child
	 *  @param		int		$level				Level of recursing call (start to 1)
	 *  @return     array       				Prod
	 */
	function getChildsArbo($id, $firstlevelonly=0, $level=1)
	{
		$sql = "SELECT p.rowid, p.label as label, pa.qty as qty, pa.fk_product_fils as id, p.fk_product_type, pa.incdec";
		$sql.= " FROM ".MAIN_DB_PREFIX."product as p";
		$sql.= ", ".MAIN_DB_PREFIX."product_association as pa";
		$sql.= " WHERE p.rowid = pa.fk_product_fils";
		$sql.= " AND pa.fk_product_pere = ".$id;
		$sql.= " AND pa.fk_product_fils != ".$id;	// This should not happens, it is to avoid infinite loop if it happens

		dol_syslog(get_class($this).'::getChildsArbo id='.$id.' level='.$level, LOG_DEBUG);
		
		// Protection against infinite loop
		if ($level > 30) return array();
		
		$res  = $this->db->query($sql);
		if ($res)
		{
			$prods = array();
			while ($rec = $this->db->fetch_array($res))
			{
				// TODO Add check to not add ne record if already added
				$prods[$rec['rowid']]= array(
					0=>$rec['id'],
					1=>$rec['qty'],
					2=>$rec['fk_product_type'],
					3=>$this->db->escape($rec['label']),
					4=>$rec['incdec']
				);
				//$prods[$this->db->escape($rec['label'])]= array(0=>$rec['id'],1=>$rec['qty'],2=>$rec['fk_product_type']);
				//$prods[$this->db->escape($rec['label'])]= array(0=>$rec['id'],1=>$rec['qty']);
				if (empty($firstlevelonly))
				{
					$listofchilds=$this->getChildsArbo($rec['id'], 0, $level + 1);
					foreach($listofchilds as $keyChild => $valueChild)
					{
						$prods[$rec['rowid']]['childs'][$keyChild] = $valueChild;
					}
				}
			}

			return $prods;
		}
		else
		{
			dol_print_error($this->db);
			return -1;
		}
	}

	/**
	 * 	Return tree of all subproducts for product. Tree contains id, name and quantity.
	 * 	Set this->sousprods
	 *
	 *  @return    	void
	 */
	function get_sousproduits_arbo()
	{
		//$parent = $this->getParent();
		$parent[$this->label]=array(0 => $this->id);

		foreach($parent as $key => $value)		// key=label, value[0]=id
		{
			foreach($this->getChildsArbo($value[0]) as $keyChild => $valueChild)	// Warning. getChildsArbo can gell getChildsArbo recursively.
			{
				$parent[$key][$keyChild] = $valueChild;
			}
		}
		foreach($parent as $key => $value)		// key=label, value is array of childs
		{
			$this->sousprods[$key] = $value;
		}
	}

	/**
	 *	Return clicable link of object (with eventually picto)
	 *
	 *	@param		int		$withpicto		Add picto into link
	 *	@param		string	$option			Where point the link ('stock', 'composition', 'category', 'supplier', '')
	 *	@param		int		$maxlength		Maxlength of ref
	 *	@return		string					String with URL
	 */
	function getNomUrl($withpicto=0,$option='',$maxlength=0)
	{
		global $conf, $langs;
		include_once DOL_DOCUMENT_ROOT.'/core/lib/product.lib.php';

		$result='';
        $newref=$this->ref;
        if ($maxlength) $newref=dol_trunc($newref,$maxlength,'middle');
        if ($this->type == Product::TYPE_PRODUCT) $label = '<u>' . $langs->trans("ShowProduct") . '</u>';
        if ($this->type == Product::TYPE_SERVICE) $label = '<u>' . $langs->trans("ShowService") . '</u>';
        if (! empty($this->ref))
            $label .= '<br><b>' . $langs->trans('ProductRef') . ':</b> ' . $this->ref;
        if (! empty($this->label))
            $label .= '<br><b>' . $langs->trans('ProductLabel') . ':</b> ' . $this->label;

        $tmptext='';
		if ($this->weight) $tmptext.="<br>".$langs->trans("Weight").': '.$this->weight.' '.measuring_units_string($this->weight_units,"weight");
		if ($this->length) $tmptext.="<br>".$langs->trans("Length").': '.$this->length.' '.measuring_units_string($this->length_units,'length');
		if ($this->surface) $tmptext.="<br>".$langs->trans("Surface").': '.$this->surface.' '.measuring_units_string($this->surface_units,'surface');
		if ($this->volume) $tmptext.="<br>".$langs->trans("Volume").': '.$this->volume.' '.measuring_units_string($this->volume_units,'volume');
        if ($tmptext) $label .= $tmptext;

        if (! empty($this->entity))
            $label .= '<br>' . $this->show_photos($conf->product->multidir_output[$this->entity],1,1,0,0,0,80);

        $linkclose = '" title="'.str_replace('\n', '', dol_escape_htmltag($label, 1)).'" class="classfortooltip">';

        if ($option == 'supplier') {
            $link = '<a href="'.DOL_URL_ROOT.'/product/fournisseurs.php?id='.$this->id.$linkclose;
            $linkend='</a>';
        } else if ($option == 'stock') {
            $link = '<a href="'.DOL_URL_ROOT.'/product/stock/product.php?id='.$this->id.$linkclose;
            $linkend='</a>';
        } else if ($option == 'composition') {
            $link = '<a href="'.DOL_URL_ROOT.'/product/composition/card.php?id='.$this->id.$linkclose;
            $linkend='</a>';
        } else if ($option == 'category') {
            $link = '<a href="'.DOL_URL_ROOT.'/categories/categorie.php?id='.$this->id.'&amp;type=0'.$linkclose;
        } else {
            $link = '<a href="'.DOL_URL_ROOT.'/product/card.php?id='.$this->id.$linkclose;
            $linkend='</a>';
        }

		if ($withpicto) {
			if ($this->type == Product::TYPE_PRODUCT) $result.=($link.img_object($langs->trans("ShowProduct").' '.$this->label, 'product', 'class="classfortooltip"').$linkend.' ');
			if ($this->type == Product::TYPE_SERVICE) $result.=($link.img_object($langs->trans("ShowService").' '.$this->label, 'service', 'class="classfortooltip"').$linkend.' ');
		}
		$result.=$link.$newref.$linkend;
		return $result;
	}

	/**
	 *	Return label of status of object
	 *
	 *	@param      int	$mode       0=long label, 1=short label, 2=Picto + short label, 3=Picto, 4=Picto + long label, 5=Short label + Picto
	 *	@param      int	$type       0=Sell, 1=Buy, 2=Batch Number management
	 *	@return     string      	Label of status
	 */
	function getLibStatut($mode=0, $type=0)
	{
		switch ($type)
		{
		case 0:
			return $this->LibStatut($this->status,$mode,$type);
		case 1:
			return $this->LibStatut($this->status_buy,$mode,$type);
		case 2:
			return $this->LibStatut($this->status_batch,$mode,$type);
		default:
			//Simulate previous behavior but should return an error string
			return $this->LibStatut($this->status_buy,$mode,$type);
		}
	}

	/**
	 *	Return label of a given status
	 *
	 *	@param      int		$status     Statut
	 *	@param      int		$mode       0=long label, 1=short label, 2=Picto + short label, 3=Picto, 4=Picto + long label, 5=Short label + Picto
	 *	@param      int		$type       0=Status "to sell", 1=Status "to buy", 2=Status "to Batch"
	 *	@return     string      		Label of status
	 */
	function LibStatut($status,$mode=0,$type=0)
	{
		global $conf, $langs;
		
		$langs->load('products');
		if (! empty($conf->productbatch->enabled)) $langs->load("productbatch");

		if ($type == 2)
		{
			switch ($mode)
			{
				case 0:
					return ($status == 0 ? $langs->trans('ProductStatusNotOnBatch') : $langs->trans('ProductStatusOnBatch'));
				case 1:
					return ($status == 0 ? $langs->trans('ProductStatusNotOnBatchShort') : $langs->trans('ProductStatusOnBatchShort'));
				case 2:
					return $this->LibStatut($status,3,2).' '.$this->LibStatut($status,1,2);
				case 3:
					if ($status == 0 )
					{
						return img_picto($langs->trans('ProductStatusNotOnBatch'),'statut5');
					}
					else
					{
						return img_picto($langs->trans('ProductStatusOnBatch'),'statut4');
					}
				case 4:
					return $this->LibStatut($status,3,2).' '.$this->LibStatut($status,0,2);
				case 5:
					return $this->LibStatut($status,1,2).' '.$this->LibStatut($status,3,2);
				default:
					return $langs->trans('Unknown');
			}
		}
		if ($mode == 0)
		{
			if ($status == 0) return ($type==0 ? $langs->trans('ProductStatusNotOnSellShort'):$langs->trans('ProductStatusNotOnBuyShort'));
			if ($status == 1) return ($type==0 ? $langs->trans('ProductStatusOnSellShort'):$langs->trans('ProductStatusOnBuyShort'));
		}
		if ($mode == 1)
		{
			if ($status == 0) return ($type==0 ? $langs->trans('ProductStatusNotOnSell'):$langs->trans('ProductStatusNotOnBuy'));
			if ($status == 1) return ($type==0 ? $langs->trans('ProductStatusOnSell'):$langs->trans('ProductStatusOnBuy'));
		}
		if ($mode == 2)
		{
			if ($status == 0) return img_picto($langs->trans('ProductStatusNotOnSell'),'statut5').' '.($type==0 ? $langs->trans('ProductStatusNotOnSellShort'):$langs->trans('ProductStatusNotOnBuyShort'));
			if ($status == 1) return img_picto($langs->trans('ProductStatusOnSell'),'statut4').' '.($type==0 ? $langs->trans('ProductStatusOnSellShort'):$langs->trans('ProductStatusOnBuyShort'));
		}
		if ($mode == 3)
		{
			if ($status == 0) return img_picto(($type==0 ? $langs->trans('ProductStatusNotOnSell') : $langs->trans('ProductStatusNotOnBuy')),'statut5');
			if ($status == 1) return img_picto(($type==0 ? $langs->trans('ProductStatusOnSell') : $langs->trans('ProductStatusOnBuy')),'statut4');
		}
		if ($mode == 4)
		{
			if ($status == 0) return img_picto($langs->trans('ProductStatusNotOnSell'),'statut5').' '.($type==0 ? $langs->trans('ProductStatusNotOnSell'):$langs->trans('ProductStatusNotOnBuy'));
			if ($status == 1) return img_picto($langs->trans('ProductStatusOnSell'),'statut4').' '.($type==0 ? $langs->trans('ProductStatusOnSell'):$langs->trans('ProductStatusOnBuy'));
		}
		if ($mode == 5)
		{
			if ($status == 0) return ($type==0 ? $langs->trans('ProductStatusNotOnSellShort'):$langs->trans('ProductStatusNotOnBuyShort')).' '.img_picto(($type==0 ? $langs->trans('ProductStatusNotOnSell'):$langs->trans('ProductStatusNotOnBuy')),'statut5');
			if ($status == 1) return ($type==0 ? $langs->trans('ProductStatusOnSellShort'):$langs->trans('ProductStatusOnBuyShort')).' '.img_picto(($type==0 ? $langs->trans('ProductStatusOnSell'):$langs->trans('ProductStatusOnBuy')),'statut4');
		}
		return $langs->trans('Unknown');
	}


	/**
	 *  Retourne le libelle du finished du produit
	 *
	 *  @return     string		Libelle
	 */
	function getLibFinished()
	{
		global $langs;
		$langs->load('products');

		if ($this->finished == '0') return $langs->trans("RowMaterial");
		if ($this->finished == '1') return $langs->trans("Finished");
		return '';
	}


	/**
	 *  Adjust stock in a warehouse for product
	 *
	 *  @param  	User	$user           user asking change
	 *  @param  	int		$id_entrepot    id of warehouse
	 *  @param  	double	$nbpiece        nb of units
	 *  @param  	int		$movement       0 = add, 1 = remove
	 * 	@param		string	$label			Label of stock movement
	 * 	@param		double	$price			Unit price HT of product, used to calculate average weighted price (PMP in french). If 0, average weighted price is not changed.
	 *  @param		string	$inventorycode	Inventory code
	 * 	@return     int     				<0 if KO, >0 if OK
	 */
	function correct_stock($user, $id_entrepot, $nbpiece, $movement, $label='', $price=0, $inventorycode='')
	{
		if ($id_entrepot)
		{
			$this->db->begin();

			require_once DOL_DOCUMENT_ROOT .'/product/stock/class/mouvementstock.class.php';

			$op[0] = "+".trim($nbpiece);
			$op[1] = "-".trim($nbpiece);

			$movementstock=new MouvementStock($this->db);
			$result=$movementstock->_create($user,$this->id,$id_entrepot,$op[$movement],$movement,$price,$label,$inventorycode);

			if ($result >= 0)
			{
				$this->db->commit();
				return 1;
			}
			else
			{
			    $this->error=$movementstock->error;
			    $this->errors=$movementstock->errors;

				$this->db->rollback();
				return -1;
			}
		}
	}

	/**
	 *  Adjust stock in a warehouse for product with batch number
	 *
	 *  @param  	User	$user           user asking change
	 *  @param  	int		$id_entrepot    id of warehouse
	 *  @param  	double	$nbpiece        nb of units
	 *  @param  	int		$movement       0 = add, 1 = remove
	 * 	@param		string	$label			Label of stock movement
	 * 	@param		double	$price			Price to use for stock eval
	 * 	@param		date	$dlc			eat-by date
	 * 	@param		date	$dluo			sell-by date
	 * 	@param		string	$lot			Lot number
	 *  @param		string	$inventorycode	Inventory code
	 * 	@return     int     				<0 if KO, >0 if OK
	 */
	function correct_stock_batch($user, $id_entrepot, $nbpiece, $movement, $label='', $price=0, $dlc='', $dluo='',$lot='', $inventorycode='')
	{
		if ($id_entrepot)
		{
			$this->db->begin();

			require_once DOL_DOCUMENT_ROOT .'/product/stock/class/mouvementstock.class.php';

			$op[0] = "+".trim($nbpiece);
			$op[1] = "-".trim($nbpiece);

			$movementstock=new MouvementStock($this->db);
			$result=$movementstock->_create($user,$this->id,$id_entrepot,$op[$movement],$movement,$price,$label,$inventorycode,'',$dlc,$dluo,$lot);

			if ($result >= 0)
			{
				$this->db->commit();
				return 1;
			}
			else
			{
			    $this->error=$movementstock->error;
			    $this->errors=$movementstock->errors;

				$this->db->rollback();
				return -1;
			}
		}
	}

	/**
	 *    Load information about stock of a product into stock_reel, stock_warehouse[] (including stock_warehouse[idwarehouse]->detail_batch for batch products)
	 *    This function need a lot of load. If you use it on list, use a cache to execute it one for each product id. 
	 *
	 *    @param      string   $option     '', 'nobatch' = Do not load batch information, 'novirtual' = Do not load virtual stock
	 *    @return     int                  < 0 if KO, > 0 if OK
	 *    @see		  load_virtual_stock, getBatchInfo
	 */
	function load_stock($option='')
	{
		$this->stock_reel = 0;
		$this->stock_warehouse = array();
		$this->stock_theorique = 0;
		
		$sql = "SELECT ps.rowid, ps.reel, ps.fk_entrepot";
		$sql.= " FROM ".MAIN_DB_PREFIX."product_stock as ps";
		$sql.= ", ".MAIN_DB_PREFIX."entrepot as w";
		$sql.= " WHERE w.entity IN (".getEntity('stock', 1).")";
		$sql.= " AND w.rowid = ps.fk_entrepot";
		$sql.= " AND ps.fk_product = ".$this->id;

		dol_syslog(get_class($this)."::load_stock", LOG_DEBUG);
		$result = $this->db->query($sql);
		if ($result)
		{
			$num = $this->db->num_rows($result);
			$i=0;
			if ($num > 0)
			{
				while ($i < $num)
				{
					$row = $this->db->fetch_object($result);
					$this->stock_warehouse[$row->fk_entrepot] = new stdClass();
					$this->stock_warehouse[$row->fk_entrepot]->real = $row->reel;
					$this->stock_warehouse[$row->fk_entrepot]->id = $row->rowid;
					if ((! preg_match('/nobatch/', $option)) && $this->hasbatch()) $this->stock_warehouse[$row->fk_entrepot]->detail_batch=Productbatch::findAll($this->db,$row->rowid,1);
					$this->stock_reel+=$row->reel;
					$i++;
				}
			}
			$this->db->free($result);

			if (! preg_match('/novirtual/', $option)) 
			{
			    $this->load_virtual_stock();		// This also load stats_commande_fournisseur, ...
			}

			return 1;
		}
		else
		{
			$this->error=$this->db->lasterror();
			return -1;
		}
	}

	/**
	 *    Load value ->stock_theorique of a product. Property this->id must be defined.
	 *    This function need a lot of load. If you use it on list, use a cache to execute it one for each product id. 
	 *
	 *    @return   int             < 0 if KO, > 0 if OK
	 *    @see		load_stock, getBatchInfo
	 */
    function load_virtual_stock()
    {
        global $conf;

        $stock_commande_client=0;
        $stock_commande_fournisseur=0;
        $stock_sending_client=0;
        $stock_reception_fournisseur=0;

        if (! empty($conf->commande->enabled))
        {
            $result=$this->load_stats_commande(0,'1,2');
            if ($result < 0) dol_print_error($this->db,$this->error);
            $stock_commande_client=$this->stats_commande['qty'];
        }
        if (! empty($conf->expedition->enabled))
        {
            $result=$this->load_stats_sending(0,'1,2');
            if ($result < 0) dol_print_error($this->db,$this->error);
            $stock_sending_client=$this->stats_expedition['qty'];
        }
        if (! empty($conf->fournisseur->enabled))
        {
            $result=$this->load_stats_commande_fournisseur(0,'1,2,3,4');
            if ($result < 0) dol_print_error($this->db,$this->error);
            $stock_commande_fournisseur=$this->stats_commande_fournisseur['qty'];

            $result=$this->load_stats_reception(0,'4');
            if ($result < 0) dol_print_error($this->db,$this->error);
            $stock_reception_fournisseur=$this->stats_reception['qty'];
        }

        // Stock decrease mode
        if (! empty($conf->global->STOCK_CALCULATE_ON_SHIPMENT)) {
            $this->stock_theorique=$this->stock_reel-$stock_commande_client+$stock_sending_client;
        }
        if (! empty($conf->global->STOCK_CALCULATE_ON_VALIDATE_ORDER)) {
            $this->stock_theorique=$this->stock_reel;
        }
        if (! empty($conf->global->STOCK_CALCULATE_ON_BILL)) {
            $this->stock_theorique=$this->stock_reel-$stock_commande_client;
        }
        // Stock Increase mode
        if (! empty($conf->global->STOCK_CALCULATE_ON_SUPPLIER_DISPATCH_ORDER)) {
            $this->stock_theorique+=$stock_commande_fournisseur-$stock_reception_fournisseur;
        }
        if (! empty($conf->global->STOCK_CALCULATE_ON_SUPPLIER_VALIDATE_ORDER)) {
            $this->stock_theorique-=$stock_reception_fournisseur;
        }
        if (! empty($conf->global->STOCK_CALCULATE_ON_SUPPLIER_BILL)) {
            $this->stock_theorique+=$stock_commande_fournisseur-$stock_reception_fournisseur;
        }
    }


	/**
	 *  Load existing information about a serial
	 *
	 *	@param		string		$batch		Lot/serial number
	 *  @return     array					Array with record into product_batch
	 *  @see		load_stock, load_virtual_stock
	 */
    function loadBatchInfo($batch)
    {
    	$result=array();

    	$sql = "SELECT pb.batch, pb.eatby, pb.sellby, SUM(pb.qty) FROM ".MAIN_DB_PREFIX."product_batch as pb, ".MAIN_DB_PREFIX."product_stock as ps";
    	$sql.= " WHERE pb.fk_product_stock = ps.rowid AND ps.fk_product = ".$this->id." AND pb.batch = '".$this->db->escape($batch)."'";
    	$sql.= " GROUP BY pb.batch, pb.eatby, pb.sellby";
    	dol_syslog(get_class($this)."::loadBatchInfo load first entry found for lot/serial = ".$batch, LOG_DEBUG);
    	$resql = $this->db->query($sql);
    	if ($resql)
    	{
    		$num = $this->db->num_rows($resql);
    		$i=0;
    		while ($i < $num)
    		{
    			$obj = $this->db->fetch_object($resql);
				$result[]=array('batch'=>$batch, 'eatby'=>$this->db->jdate($obj->eatby), 'sellby'=>$this->db->jdate($obj->sellby), 'qty'=>$obj->qty);
				$i++;
    		}
    		return $result;
    	}
    	else
    	{
    		dol_print_error($this->db);
    		$this->db->rollback();
    		return array();
    	}
    }


	/**
	 *  Move an uploaded file described into $file array into target directory $sdir.
	 *
	 *  @param  string	$sdir       Target directory
	 *  @param  string	$file       Array of file info of file to upload: array('name'=>..., 'tmp_name'=>...)
	 *  @return	int					<0 if KO, >0 if OK
	 */
	function add_photo($sdir, $file)
	{
		global $conf;

		require_once DOL_DOCUMENT_ROOT.'/core/lib/files.lib.php';

		$result = 0;

		$dir = $sdir;
		if (! empty($conf->global->PRODUCT_USE_OLD_PATH_FOR_PHOTO)) $dir .= '/'. get_exdir($this->id,2,0,0,$this,'product') . $this->id ."/photos";
		else $dir .= '/'.get_exdir(0,0,0,0,$this,'product').dol_sanitizeFileName($this->ref);

		dol_mkdir($dir);

		$dir_osencoded=$dir;

		if (is_dir($dir_osencoded))
		{
			$originImage = $dir . '/' . $file['name'];

			// Cree fichier en taille origine
			$result=dol_move_uploaded_file($file['tmp_name'], $originImage, 1);

			if (file_exists(dol_osencode($originImage)))
			{
				// Create thumbs
				$this->addThumbs($originImage);
			}
		}

		if (is_numeric($result) && $result > 0) return 1;
		else return -1;
	}

	/**
	 *  Affiche la premiere photo du produit
	 *
	 *  @param      string		$sdir       Repertoire a scanner
	 *  @return     boolean     			true si photo dispo, false sinon
	 */
	function is_photo_available($sdir)
	{
		include_once DOL_DOCUMENT_ROOT .'/core/lib/files.lib.php';

		global $conf;

		$dir = $sdir;
		if (! empty($conf->global->PRODUCT_USE_OLD_PATH_FOR_PHOTO)) $dir .= '/'. get_exdir($this->id,2,0,0,$this,'product') . $this->id ."/photos/";
		else $dir .= '/'.get_exdir(0,0,0,0,$this,'product').dol_sanitizeFileName($this->ref).'/';

		$nbphoto=0;

		$dir_osencoded=dol_osencode($dir);
		if (file_exists($dir_osencoded))
		{
			$handle=opendir($dir_osencoded);
			if (is_resource($handle))
			{
			    while (($file = readdir($handle)) !== false)
    			{
    				if (! utf8_check($file)) $file=utf8_encode($file);	// To be sure data is stored in UTF8 in memory
    				if (dol_is_file($dir.$file)) return true;
    			}
			}
		}
		return false;
	}


	/**
	 *  Show photos of a product (nbmax maximum), into several columns
	 *	TODO Move this into html.formproduct.class.php
	 *
	 *  @param      string	$sdir        	Directory to scan
	 *  @param      int		$size        	0=original size, 1='small' use thumbnail if possible
	 *  @param      int		$nbmax       	Nombre maximum de photos (0=pas de max)
	 *  @param      int		$nbbyrow     	Number of image per line or -1 to use div. Used only if size=1.
	 * 	@param		int		$showfilename	1=Show filename
	 * 	@param		int		$showaction		1=Show icon with action links (resize, delete)
	 * 	@param		int		$maxHeight		Max height of original image when size='small' (so we can use original even if small requested). If 0, always use 'small' thumb image.
	 * 	@param		int		$maxWidth		Max width of original image when size='small'
	 *  @param      int     $nolink         Do not add a href link to view enlarged imaged into a new tab
	 *  @return     string					Html code to show photo. Number of photos shown is saved in this->nbphoto
	 */
	function show_photos($sdir,$size=0,$nbmax=0,$nbbyrow=5,$showfilename=0,$showaction=0,$maxHeight=120,$maxWidth=160,$nolink=0)
	{
		global $conf,$user,$langs;

		include_once DOL_DOCUMENT_ROOT .'/core/lib/files.lib.php';
		include_once DOL_DOCUMENT_ROOT .'/core/lib/images.lib.php';

		$dir = $sdir . '/';
		$pdir = '/';
		if (! empty($conf->global->PRODUCT_USE_OLD_PATH_FOR_PHOTO))
		{
			$dir .= get_exdir($this->id,2,0,0,$this,'product') . $this->id ."/photos/";
			$pdir .= get_exdir($this->id,2,0,0,$this,'product') . $this->id ."/photos/";
		}
		else
		{
			$dir .= get_exdir(0,0,0,0,$this,'product').$this->ref.'/';
			$pdir .= get_exdir(0,0,0,0,$this,'product').$this->ref.'/';
		}

		$dirthumb = $dir.'thumbs/';
		$pdirthumb = $pdir.'thumbs/';

		$return ='<!-- Photo -->'."\n";
		$nbphoto=0;

		$dir_osencoded=dol_osencode($dir);
		if (file_exists($dir_osencoded))
		{
			$handle=opendir($dir_osencoded);
            if (is_resource($handle))
            {
    			while (($file = readdir($handle)) !== false)
    			{
    				$photo='';

    				if (! utf8_check($file)) $file=utf8_encode($file);	// To be sure file is stored in UTF8 in memory

    				if (dol_is_file($dir.$file) && preg_match('/('.$this->regeximgext.')$/i', $dir.$file))
    				{
    					$nbphoto++;
    					$photo = $file;
    					$viewfilename = $file;

    					if ($size == 1 || $size == 'small') {   // Format vignette

    						// Find name of thumb file
    						$photo_vignette=basename(getImageFileNameForSize($dir.$file, '_small', '.png'));
    						if (! dol_is_file($dirthumb.$photo_vignette)) $photo_vignette='';
    						
    						// Get filesize of original file
    						$imgarray=dol_getImageSize($dir.$photo);

    						if ($nbbyrow > 0)
    						{
    							if ($nbphoto == 1) $return.= '<table width="100%" valign="top" align="center" border="0" cellpadding="2" cellspacing="2">';

    							if ($nbphoto % $nbbyrow == 1) $return.= '<tr align=center valign=middle border=1>';
    							$return.= '<td width="'.ceil(100/$nbbyrow).'%" class="photo">';
    						}
    						else if ($nbbyrow < 0) $return .= '<div class="inline-block">';

    						$return.= "\n";
    						if (empty($nolink)) $return.= '<a href="'.DOL_URL_ROOT.'/viewimage.php?modulepart=product&entity='.$this->entity.'&file='.urlencode($pdir.$photo).'" class="aphoto" target="_blank">';

    						// Show image (width height=$maxHeight)
    						// Si fichier vignette disponible et image source trop grande, on utilise la vignette, sinon on utilise photo origine
    						$alt=$langs->transnoentitiesnoconv('File').': '.$pdir.$photo;
    						$alt.=' - '.$langs->transnoentitiesnoconv('Size').': '.$imgarray['width'].'x'.$imgarray['height'];
    						
    						if (empty($maxHeight) || $photo_vignette && $imgarray['height'] > $maxHeight)
    						{
    							$return.= '<!-- Show thumb -->';
    							$return.= '<img class="photo photowithmargin" border="0" '.($conf->dol_use_jmobile?'max-height':'height').'="'.$maxHeight.'" src="'.DOL_URL_ROOT.'/viewimage.php?modulepart=product&entity='.$this->entity.'&file='.urlencode($pdirthumb.$photo_vignette).'" title="'.dol_escape_htmltag($alt).'">';
    						}
    						else {
    							$return.= '<!-- Show original file -->';
    							$return.= '<img class="photo photowithmargin" border="0" '.($conf->dol_use_jmobile?'max-height':'height').'="'.$maxHeight.'" src="'.DOL_URL_ROOT.'/viewimage.php?modulepart=product&entity='.$this->entity.'&file='.urlencode($pdir.$photo).'" title="'.dol_escape_htmltag($alt).'">';
    						}

    						if (empty($nolink)) $return.= '</a>';
    						$return.="\n";

    						if ($showfilename) $return.= '<br>'.$viewfilename;
    						if ($showaction)
    						{
    							$return.= '<br>';
    							// On propose la generation de la vignette si elle n'existe pas et si la taille est superieure aux limites
    							if ($photo_vignette && preg_match('/('.$this->regeximgext.')$/i', $photo) && ($this->imgWidth > $maxWidth || $this->imgHeight > $maxHeight))
    							{
    								$return.= '<a href="'.$_SERVER["PHP_SELF"].'?id='.$this->id.'&amp;action=addthumb&amp;file='.urlencode($pdir.$viewfilename).'">'.img_picto($langs->trans('GenerateThumb'),'refresh').'&nbsp;&nbsp;</a>';
    							}
    							if ($user->rights->produit->creer || $user->rights->service->creer)
    							{
    								// Link to resize
    			               		$return.= '<a href="'.DOL_URL_ROOT.'/core/photos_resize.php?modulepart='.urlencode('produit|service').'&id='.$this->id.'&amp;file='.urlencode($pdir.$viewfilename).'" title="'.dol_escape_htmltag($langs->trans("Resize")).'">'.img_picto($langs->trans("Resize"),DOL_URL_ROOT.'/theme/common/transform-crop-and-resize','',1).'</a> &nbsp; ';

    			               		// Link to delete
    								$return.= '<a href="'.$_SERVER["PHP_SELF"].'?id='.$this->id.'&amp;action=delete&amp;file='.urlencode($pdir.$viewfilename).'">';
    								$return.= img_delete().'</a>';
    							}
    						}
    						$return.= "\n";

    						if ($nbbyrow > 0)
    						{
    							$return.= '</td>';
    							if (($nbphoto % $nbbyrow) == 0) $return.= '</tr>';
    						}
    						else if ($nbbyrow < 0) $return.='</div>';
    					}

    					if (empty($size)) {     // Format origine
    						$return.= '<img class="photo photowithmargin" border="0" src="'.DOL_URL_ROOT.'/viewimage.php?modulepart=product&entity='.$this->entity.'&file='.urlencode($pdir.$photo).'">';

    						if ($showfilename) $return.= '<br>'.$viewfilename;
    						if ($showaction)
    						{
    							if ($user->rights->produit->creer || $user->rights->service->creer)
    							{
    								// Link to resize
    			               		$return.= '<a href="'.DOL_URL_ROOT.'/core/photos_resize.php?modulepart='.urlencode('produit|service').'&id='.$this->id.'&amp;file='.urlencode($pdir.$viewfilename).'" title="'.dol_escape_htmltag($langs->trans("Resize")).'">'.img_picto($langs->trans("Resize"),DOL_URL_ROOT.'/theme/common/transform-crop-and-resize','',1).'</a> &nbsp; ';

    			               		// Link to delete
    			               		$return.= '<a href="'.$_SERVER["PHP_SELF"].'?id='.$this->id.'&amp;action=delete&amp;file='.urlencode($pdir.$viewfilename).'">';
    								$return.= img_delete().'</a>';
    							}
    						}
    					}

    					// On continue ou on arrete de boucler ?
    					if ($nbmax && $nbphoto >= $nbmax) break;
    				}
    			}
            }

			if ($size==1 || $size=='small')
			{
				if ($nbbyrow > 0)
				{
					// Ferme tableau
					while ($nbphoto % $nbbyrow)
					{
						$return.= '<td width="'.ceil(100/$nbbyrow).'%">&nbsp;</td>';
						$nbphoto++;
					}

					if ($nbphoto) $return.= '</table>';
				}
			}

			closedir($handle);
		}

		$this->nbphoto = $nbphoto;

		return $return;
	}


	/**
	 *  Retourne tableau de toutes les photos du produit
	 *
	 *  @param      string		$dir        Repertoire a scanner
	 *  @param      int			$nbmax      Nombre maximum de photos (0=pas de max)
	 *  @return     array       			Tableau de photos
	 */
	function liste_photos($dir,$nbmax=0)
	{
		include_once DOL_DOCUMENT_ROOT.'/core/lib/files.lib.php';

		$nbphoto=0;
		$tabobj=array();

		$dir_osencoded=dol_osencode($dir);
		$handle=@opendir($dir_osencoded);
		if (is_resource($handle))
		{
			while (($file = readdir($handle)) !== false)
			{
				if (! utf8_check($file)) $file=utf8_encode($file);	// readdir returns ISO
				if (dol_is_file($dir.$file) && preg_match('/('.$this->regeximgext.')$/i', $dir.$file))
				{
					$nbphoto++;

					// On determine nom du fichier vignette
					$photo=$file;
					$photo_vignette='';
					if (preg_match('/('.$this->regeximgext.')$/i', $photo, $regs))
					{
						$photo_vignette=preg_replace('/'.$regs[0].'/i', '', $photo).'_small'.$regs[0];
					}

					$dirthumb = $dir.'thumbs/';

					// Objet
					$obj=array();
					$obj['photo']=$photo;
					if ($photo_vignette && dol_is_file($dirthumb.$photo_vignette)) $obj['photo_vignette']='thumbs/' . $photo_vignette;
					else $obj['photo_vignette']="";

					$tabobj[$nbphoto-1]=$obj;

					// On continue ou on arrete de boucler ?
					if ($nbmax && $nbphoto >= $nbmax) break;
				}
			}

			closedir($handle);
		}

		return $tabobj;
	}

	/**
	 *  Efface la photo du produit et sa vignette
	 *
	 *  @param  string		$file        Chemin de l'image
	 *  @return	void
	 */
	function delete_photo($file)
	{
        require_once DOL_DOCUMENT_ROOT.'/core/lib/files.lib.php';

        $dir = dirname($file).'/'; // Chemin du dossier contenant l'image d'origine
		$dirthumb = $dir.'/thumbs/'; // Chemin du dossier contenant la vignette
		$filename = preg_replace('/'.preg_quote($dir,'/').'/i','',$file); // Nom du fichier

		// On efface l'image d'origine
		dol_delete_file($file, 0, 0, 0, $this); // For triggers

		// Si elle existe, on efface la vignette
		if (preg_match('/('.$this->regeximgext.')$/i',$filename,$regs))
		{
			$photo_vignette=preg_replace('/'.$regs[0].'/i','',$filename).'_small'.$regs[0];
			if (file_exists(dol_osencode($dirthumb.$photo_vignette)))
			{
				dol_delete_file($dirthumb.$photo_vignette);
			}

			$photo_vignette=preg_replace('/'.$regs[0].'/i','',$filename).'_mini'.$regs[0];
			if (file_exists(dol_osencode($dirthumb.$photo_vignette)))
			{
				dol_delete_file($dirthumb.$photo_vignette);
			}
		}
	}

	/**
	 *  Load size of image file
	 *
	 *  @param  string	$file        Path to file
	 *  @return	void
	 */
	function get_image_size($file)
	{
		$file_osencoded=dol_osencode($file);
		$infoImg = getimagesize($file_osencoded); // Get information on image
		$this->imgWidth = $infoImg[0]; // Largeur de l'image
		$this->imgHeight = $infoImg[1]; // Hauteur de l'image
	}

	/**
	 *  Charge indicateurs this->nb de tableau de bord
	 *
	 *  @return     int         <0 si ko, >0 si ok
	 */
	function load_state_board()
	{
		global $conf, $user;

		$this->nb=array();

		$sql = "SELECT count(p.rowid) as nb";
		$sql.= " FROM ".MAIN_DB_PREFIX."product as p";
		$sql.= ' WHERE p.entity IN ('.getEntity($this->element, 1).')';
		$sql.= " AND p.fk_product_type <> 1";

		$resql=$this->db->query($sql);
		if ($resql)
		{
			while ($obj=$this->db->fetch_object($resql))
			{
				$this->nb["products"]=$obj->nb;
			}
            $this->db->free($resql);
			return 1;
		}
		else
		{
			dol_print_error($this->db);
			$this->error=$this->db->error();
			return -1;
		}
	}

    /**
     * Return if object is a product
     *
     * @return  boolean     True if it's a product
     */
	function isProduct()
	{
		return ($this->type == Product::TYPE_PRODUCT ? true : false);
	}

    /**
     * Return if object is a product
     *
     * @return  boolean     True if it's a service
     */
	function isService()
	{
		return ($this->type == Product::TYPE_SERVICE ? true : false);
	}

    /**
     *  Get a barcode from the module to generate barcode values.
     *  Return value is stored into this->barcode
     *
     *	@param	Product		$object		Object product or service
     *	@param	string		$type		Barcode type (ean, isbn, ...)
     *  @return void
     */
    function get_barcode($object,$type='')
    {
        global $conf;

        $result='';
        if (! empty($conf->global->BARCODE_PRODUCT_ADDON_NUM))
        {
            $dirsociete=array_merge(array('/core/modules/barcode/'),$conf->modules_parts['barcode']);
            foreach ($dirsociete as $dirroot)
            {
                $res=dol_include_once($dirroot.$conf->global->BARCODE_PRODUCT_ADDON_NUM.'.php');
                if ($res) break;
            }
            $var = $conf->global->BARCODE_PRODUCT_ADDON_NUM;
            $mod = new $var;

            $result=$mod->getNextValue($object,$type);

            dol_syslog(get_class($this)."::get_barcode barcode=".$result." module=".$var);
        }
        return $result;
    }

    /**
     *  Initialise an instance with random values.
     *  Used to build previews or test instances.
     *	id must be 0 if object instance is a specimen.
     *
     *  @return	void
     */
    function initAsSpecimen()
    {
        global $user,$langs,$conf,$mysoc;

        $now=dol_now();

        // Initialize parameters
        $this->id=0;
        $this->ref = 'PRODUCT_SPEC';
        $this->label = 'PRODUCT SPECIMEN';
        $this->description = 'PRODUCT SPECIMEN '.dol_print_date($now,'dayhourlog');
        $this->specimen=1;
        $this->country_id=1;
        $this->tosell=1;
        $this->tobuy=1;
		$this->tobatch=0;
        $this->note='This is a comment (private)';

        $this->barcode=-1;	// Create barcode automatically
    }

	/**
	 *	Returns the text label from units dictionary
	 *
	 * 	@param	string $type Label type (long or short)
	 *	@return	string|int <0 if ko, label if ok
	 */
	function getLabelOfUnit($type='long')
	{
		global $langs;

		if (!$this->fk_unit) {
			return '';
		}

		$langs->load('products');

		$this->db->begin();

		$label_type = 'label';

		if ($type == 'short')
		{
			$label_type = 'short_label';
		}

		$sql = 'select '.$label_type.' from '.MAIN_DB_PREFIX.'c_units where rowid='.$this->fk_unit;
		$resql = $this->db->query($sql);
		if($resql && $this->db->num_rows($resql) > 0)
		{
			$res = $this->db->fetch_array($resql);
			$label = $res[$label_type];
			$this->db->free($resql);
			return $label;
		}
		else
		{
			$this->error=$this->db->error().' sql='.$sql;
			dol_syslog(get_class($this)."::getLabelOfUnit Error ".$this->error, LOG_ERR);
			return -1;
		}
	}

    /**
     * Return if object has a sell-by date or eat-by date
     *
     * @return  boolean     True if it's has
     */
	function hasbatch()
	{
		return ($this->status_batch == 1 ? true : false);
	}


	/**
     * Return minimum product recommended price
     *
	 * @return	int			Minimum recommanded price that is higher price among all suppliers * PRODUCT_MINIMUM_RECOMMENDED_PRICE
     */
	function min_recommended_price()
	{
		global $conf;

		$maxpricesupplier=0;

		if (! empty($conf->global->PRODUCT_MINIMUM_RECOMMENDED_PRICE))
		{
			require_once DOL_DOCUMENT_ROOT.'/fourn/class/fournisseur.product.class.php';
			$product_fourn = new ProductFournisseur($this->db);
			$product_fourn_list = $product_fourn->list_product_fournisseur_price($this->id, '', '');

			if (is_array($product_fourn_list) && count($product_fourn_list)>0)
			{
				foreach($product_fourn_list as $productfourn)
				{
					if ($productfourn->fourn_unitprice > $maxpricesupplier)
					{
						$maxpricesupplier = $productfourn->fourn_unitprice;
					}
				}

				$maxpricesupplier *= $conf->global->PRODUCT_MINIMUM_RECOMMENDED_PRICE;
			}
		}

		return $maxpricesupplier;
	}


	/**
	 * Sets object to supplied categories.
	 *
	 * Deletes object from existing categories not supplied.
	 * Adds it to non existing supplied categories.
	 * Existing categories are left untouch.
	 *
	 * @param int[]|int $categories Category or categories IDs
	 */
	public function setCategories($categories) {
		// Handle single category
		if (! is_array($categories)) {
			$categories = array($categories);
		}

		// Get current categories
		require_once DOL_DOCUMENT_ROOT . '/categories/class/categorie.class.php';
		$c = new Categorie($this->db);
		$existing = $c->containing($this->id, Categorie::TYPE_PRODUCT, 'id');

		// Diff
		if (is_array($existing)) {
			$to_del = array_diff($existing, $categories);
			$to_add = array_diff($categories, $existing);
		} else {
			$to_del = array(); // Nothing to delete
			$to_add = $categories;
		}

		// Process
		foreach($to_del as $del) {
			if ($c->fetch($del) > 0) {
				$c->del_type($this, 'product');
			}
		}
		foreach ($to_add as $add) {
			if ($c->fetch($add) > 0) {
				$c->add_type($this, 'product');
			}
		}

		return;
	}

	/**
	 * Function used to replace a thirdparty id with another one.
	 *
	 * @param DoliDB 	$db 			Database handler
	 * @param int 		$origin_id 		Old thirdparty id
	 * @param int 		$dest_id 		New thirdparty id
	 * @return bool
	 */
	public static function replaceThirdparty(DoliDB $db, $origin_id, $dest_id)
	{
		$tables = array(
			'product_customer_price',
			'product_customer_price_log'
		);

		return CommonObject::commonReplaceThirdparty($db, $origin_id, $dest_id, $tables);
	}

	/**
	 * Generates prices for a product based on product multiprice generation rules
	 *
	 * @param User $user User that updates the prices
	 * @param float $baseprice Base price
	 * @param string $price_type Base price type
	 * @param float $price_vat VAT % tax
	 * @param int $npr NPR
	 * @param string $psq ¿?
	 * @return int -1 KO, 1 OK
	 */
	public function generateMultiprices(User $user, $baseprice, $price_type, $price_vat, $npr, $psq)
	{
		global $conf, $db;

		$sql = "SELECT rowid, level, fk_level, var_percent, var_min_percent FROM ".MAIN_DB_PREFIX."product_pricerules";
		$query = $db->query($sql);

		$rules = array();

		while ($result = $db->fetch_object($query)) {
			$rules[$result->level] = $result;
		}

		//Because prices can be based on other level's prices, we temporarily store them
		$prices = array(
			1 => $baseprice
		);

		for ($i = 1; $i <= $conf->global->PRODUIT_MULTIPRICES_LIMIT; $i++) {

			$price = $baseprice;
			$price_min = $baseprice;

			//We have to make sure it does exist and it is > 0
			//First price level only allows changing min_price
			if ($i > 1 && isset($rules[$i]->var_percent) && $rules[$i]->var_percent) {
				$price = $prices[$rules[$i]->fk_level] * (1 + ($rules[$i]->var_percent/100));
			}

			$prices[$i] = $price;

			//We have to make sure it does exist and it is > 0
			if (isset($rules[$i]->var_min_percent) && $rules[$i]->var_min_percent) {
				$price_min = $price * (1 - ($rules[$i]->var_min_percent/100));
			}

			//Little check to make sure the price is modified before triggering generation
			$check_amount = (($price == $this->multiprices[$i]) && ($price_min == $this->multiprices_min[$i]));
			$check_type = ($baseprice == $this->multiprices_base_type[$i]);

			if ($check_amount && $check_type) {
				continue;
			}

			if ($this->updatePrice($price, $price_type, $user, $price_vat, $price_min, $i, $npr, $psq, true) < 0) {
				return -1;
			}
		}

		return 1;
	}

	/**
	 * Returns the rights used for this class
	 * @return stdClass
	 */
	public function getRights()
	{
		global $user;

		if ($this->isProduct()) {
			return $user->rights->produit;
		} else {
			return $user->rights->service;
		}
	}
	
    /**
     *  Load information for tab info
     *
     *  @param  int		$id     Id of thirdparty to load
     *  @return	void
     */
    function info($id)
    {
        $sql = "SELECT p.rowid, p.ref, p.datec as date_creation, p.tms as date_modification,";
        $sql.= " p.fk_user_author, p.fk_user_modif";
        $sql.= " FROM ".MAIN_DB_PREFIX.$this->table_element." as p";
        $sql.= " WHERE p.rowid = ".$id;

        $result=$this->db->query($sql);
        if ($result)
        {
            if ($this->db->num_rows($result))
            {
                $obj = $this->db->fetch_object($result);

                $this->id = $obj->rowid;

                if ($obj->fk_user_author) {
                    $cuser = new User($this->db);
                    $cuser->fetch($obj->fk_user_author);
                    $this->user_creation     = $cuser;
                }

                if ($obj->fk_user_modif) {
                    $muser = new User($this->db);
                    $muser->fetch($obj->fk_user_modif);
                    $this->user_modification = $muser;
                }

                $this->ref			     = $obj->ref;
                $this->date_creation     = $this->db->jdate($obj->date_creation);
                $this->date_modification = $this->db->jdate($obj->date_modification);
            }

            $this->db->free($result);

        }
        else
		{
            dol_print_error($this->db);
        }
    }
}<|MERGE_RESOLUTION|>--- conflicted
+++ resolved
@@ -2976,40 +2976,6 @@
 
 
 	/**
-<<<<<<< HEAD
-=======
-	 *  Return all direct parent products fo current product
-	 *  
-	 *  @return 	array prod
-	 *  @deprecated	See getFather
-	 */
-	function getParent()
-	{
-		$sql = "SELECT p.rowid, p.label as label, p.ref as ref, pa.fk_product_pere as id, p.fk_product_type, pa.qty";
-		$sql.= " FROM ".MAIN_DB_PREFIX."product_association as pa,";
-		$sql.= " ".MAIN_DB_PREFIX."product as p";
-		$sql.= " WHERE p.rowid = pa.fk_product_pere";
-		$sql.= " AND p.rowid = ".$this->id;
-
-		$res = $this->db->query($sql);
-		if ($res)
-		{
-			$prods = array ();
-			while ($record = $this->db->fetch_array($res))
-			{
-				$prods[$this->db->escape($record['label'])] = array(0=>$record['id']);
-			}
-			return $prods;
-		}
-		else
-		{
-			dol_print_error($this->db);
-			return -1;
-		}
-	}
-
-	/**
->>>>>>> 911e862a
 	 *  Return childs of product $id
 	 *
 	 * 	@param		int		$id					Id of product to search childs of
