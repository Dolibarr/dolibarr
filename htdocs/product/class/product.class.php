--- conflicted
+++ resolved
@@ -2214,13 +2214,8 @@
 		}
 		$sql .= " p.fk_price_expression, p.price_autogen, p.model_pdf";
 		$sql .= " FROM ".MAIN_DB_PREFIX."product as p";
-<<<<<<< HEAD
 		if (!empty($conf->global->MAIN_PRODUCT_PERENTITY_SHARED) || $separatedEntityPMP) {
-			$sql .= " LEFT JOIN " . MAIN_DB_PREFIX . "product_perentity as pa ON pa.fk_product = p.rowid AND pa.entity = " . ((int) $conf->entity);
-=======
-		if (!empty($conf->global->MAIN_PRODUCT_PERENTITY_SHARED)) {
 			$sql .= " LEFT JOIN " . MAIN_DB_PREFIX . "product_perentity as ppe ON ppe.fk_product = p.rowid AND ppe.entity = " . ((int) $conf->entity);
->>>>>>> b500f277
 		}
 		if ($separatedStock) {
 			$sql .= " LEFT JOIN " . MAIN_DB_PREFIX . "product_stock as sp ON sp.fk_product = p.rowid";
