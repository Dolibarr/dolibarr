<?php
/* Copyright (C) 2001-2007  Rodolphe Quiedeville    <rodolphe@quiedeville.org>
 * Copyright (C) 2004-2014	Laurent Destailleur		<eldy@users.sourceforge.net>
 * Copyright (C) 2005-2015	Regis Houssin			<regis.houssin@inodbox.com>
 * Copyright (C) 2006		Andre Cianfarani		<acianfa@free.fr>
 * Copyright (C) 2007-2011	Jean Heimburger			<jean@tiaris.info>
 * Copyright (C) 2010-2018	Juanjo Menent			<jmenent@2byte.es>
 * Copyright (C) 2012       Cedric Salvador         <csalvador@gpcsolutions.fr>
 * Copyright (C) 2013-2014	Cedric GROSS			<c.gross@kreiz-it.fr>
 * Copyright (C) 2013-2016	Marcos García			<marcosgdf@gmail.com>
 * Copyright (C) 2011-2020	Alexandre Spangaro		<aspangaro@open-dsi.fr>
 * Copyright (C) 2014		Henry Florian			<florian.henry@open-concept.pro>
 * Copyright (C) 2014-2016	Philippe Grand			<philippe.grand@atoo-net.com>
 * Copyright (C) 2014		Ion agorria			    <ion@agorria.com>
 * Copyright (C) 2016-2018	Ferran Marcet			<fmarcet@2byte.es>
 * Copyright (C) 2017		Gustavo Novaro
 * Copyright (C) 2019-2020  Frédéric France         <frederic.france@netlogic.fr>
 *
 * This program is free software; you can redistribute it and/or modify
 * it under the terms of the GNU General Public License as published by
 * the Free Software Foundation; either version 3 of the License, or
 * (at your option) any later version.
 *
 * This program is distributed in the hope that it will be useful,
 * but WITHOUT ANY WARRANTY; without even the implied warranty of
 * MERCHANTABILITY or FITNESS FOR A PARTICULAR PURPOSE.  See the
 * GNU General Public License for more details.
 *
 * You should have received a copy of the GNU General Public License
 * along with this program. If not, see <https://www.gnu.org/licenses/>.
 */

/**
 *    \file       htdocs/product/class/product.class.php
 *    \ingroup    produit
 *    \brief      File of class to manage predefined products or services
 */
require_once DOL_DOCUMENT_ROOT.'/core/lib/product.lib.php';
require_once DOL_DOCUMENT_ROOT.'/core/class/commonobject.class.php';
require_once DOL_DOCUMENT_ROOT.'/product/class/productbatch.class.php';
require_once DOL_DOCUMENT_ROOT.'/product/stock/class/entrepot.class.php';

/**
 * Class to manage products or services
 */
class Product extends CommonObject
{
	/**
	 * @var string ID to identify managed object
	 */
	public $element = 'product';

	/**
	 * @var string Name of table without prefix where object is stored
	 */
	public $table_element = 'product';

	/**
	 * @var string Field with ID of parent key if this field has a parent
	 */
	public $fk_element = 'fk_product';

	/**
	 * @var array	List of child tables. To test if we can delete object.
	 */
	protected $childtables = array(
		'supplier_proposaldet',
		'propaldet',
		'commandedet',
		'facturedet',
		'contratdet',
		'facture_fourn_det',
		'commande_fournisseurdet'
	);

	/**
	 * 0=No test on entity, 1=Test with field entity, 2=Test with link by societe
	 *
	 * @var int
	 */
	public $ismultientitymanaged = 1;

	/**
	 * @var string picto
	 */
	public $picto = 'product';

	/**
	 * {@inheritdoc}
	 */
	protected $table_ref_field = 'ref';

	public $regeximgext = '\.gif|\.jpg|\.jpeg|\.png|\.bmp|\.webp|\.xpm|\.xbm'; // See also into images.lib.php

	/*
    * @deprecated
    * @see label
    */
	public $libelle;

	/**
	 * Product label
	 *
	 * @var string
	 */
	public $label;

	/**
	 * Product description
	 *
	 * @var string
	 */
	public $description;

	/**
	 * Product other fields PRODUCT_USE_OTHER_FIELD_IN_TRANSLATION
	 *
	 * @var string
	 */
	public $other;

	/**
	 * Check TYPE constants
	 *
	 * @var int
	 */
	public $type = self::TYPE_PRODUCT;

	/**
	 * Selling price
	 *
	 * @var float
	 */
	public $price; // Price net

	/**
	 * Price with tax
	 *
	 * @var float
	 */
	public $price_ttc;

	/**
	 * Minimum price net
	 *
	 * @var float
	 */
	public $price_min;

	/**
	 * Minimum price with tax
	 *
	 * @var float
	 */
	public $price_min_ttc;

	/**
	 * Base price ('TTC' for price including tax or 'HT' for net price)
	 * @var string
	 */
	public $price_base_type;

	//! Arrays for multiprices
	public $multiprices = array();
	public $multiprices_ttc = array();
	public $multiprices_base_type = array();
	public $multiprices_min = array();
	public $multiprices_min_ttc = array();
	public $multiprices_tva_tx = array();
	public $multiprices_recuperableonly = array();

	//! Price by quantity arrays
	public $price_by_qty;
	public $prices_by_qty = array();
	public $prices_by_qty_id = array();
	public $prices_by_qty_list = array();

	//! Default VAT code for product (link to code into llx_c_tva but without foreign keys)
	public $default_vat_code;

	//! Default VAT rate of product
	public $tva_tx;

	//! French VAT NPR (0 or 1)
	public $tva_npr = 0;

	//! Other local taxes
	public $localtax1_tx;
	public $localtax2_tx;
	public $localtax1_type;
	public $localtax2_type;

	/**
	 * Stock real
	 *
	 * @var int
	 */
	public $stock_reel = 0;

	/**
	 * Stock virtual
	 *
	 * @var int
	 */
	public $stock_theorique;

	/**
	 * Cost price
	 *
	 * @var float
	 */
	public $cost_price;

	//! Average price value for product entry into stock (PMP)
	public $pmp;

	/**
	 * Stock alert
	 *
	 * @var float
	 */
	public $seuil_stock_alerte = 0;

	/**
	 * Ask for replenishment when $desiredstock < $stock_reel
	 */
	public $desiredstock = 0;

	/*
    * Service expiration
    */
	public $duration_value;

	/**
	 * Exoiration unit
	 */
	public $duration_unit;

	/**
	 * Status indicates whether the product is on sale '1' or not '0'
	 *
	 * @var int
	 */
	public $status = 0;

	/**
	 * Status indicate whether the product is available for purchase '1' or not '0'
	 *
	 * @var int
	 */
	public $status_buy = 0;

	/**
	 * Status indicates whether the product is a finished product '1' or a raw material '0'
	 *
	 * @var int
	 */
	public $finished;

	/**
	 * We must manage lot/batch number, sell-by date and so on : '1':yes '0':no
	 *
	 * @var int
	 */
	public $status_batch = 0;

	/**
	 * Customs code
	 *
	 * @var string
	 */
	public $customcode;

	/**
	 * Product URL
	 *
	 * @var string
	 */
	public $url;

	//! Metric of products
	public $weight;
	public $weight_units;	// scale -3, 0, 3, 6
	public $length;
	public $length_units;	// scale -3, 0, 3, 6
	public $width;
	public $width_units;	// scale -3, 0, 3, 6
	public $height;
	public $height_units;	// scale -3, 0, 3, 6
	public $surface;
	public $surface_units;	// scale -3, 0, 3, 6
	public $volume;
	public $volume_units;	// scale -3, 0, 3, 6

	public $net_measure;
	public $net_measure_units;	// scale -3, 0, 3, 6

	public $accountancy_code_sell;
	public $accountancy_code_sell_intra;
	public $accountancy_code_sell_export;
	public $accountancy_code_buy;
	public $accountancy_code_buy_intra;
	public $accountancy_code_buy_export;

	/**
	 * Main Barcode value
	 *
	 * @var string
	 */
	public $barcode;

	/**
	 * Main Barcode type ID
	 *
	 * @var int
	 */
	public $barcode_type;

	/**
	 * Main Barcode type code
	 *
	 * @var string
	 */
	public $barcode_type_code;

	/**
	 * Additional barcodes (Some products have different barcodes according to the country of origin of manufacture)
	 *
	 * @var array
	 */
	public $barcodes_extra = array();

	public $stats_propale = array();
	public $stats_commande = array();
	public $stats_contrat = array();
	public $stats_facture = array();
	public $stats_commande_fournisseur = array();
	public $stats_reception = array();
	public $stats_mrptoconsume = array();
	public $stats_mrptoproduce = array();

	public $multilangs = array();

	//! Size of image
	public $imgWidth;
	public $imgHeight;

	/**
	 * @var integer|string date_creation
	 */
	public $date_creation;

	/**
	 * @var integer|string date_modification
	 */
	public $date_modification;

	//! Id du fournisseur
	public $product_fourn_id;

	//! Product ID already linked to a reference supplier
	public $product_id_already_linked;

	public $nbphoto = 0;

	//! Contains detail of stock of product into each warehouse
	public $stock_warehouse = array();

	public $oldcopy;

	public $fk_default_warehouse;
	/**
	 * @var int ID
	 */
	public $fk_price_expression;

	/* To store supplier price found */
	public $fourn_pu;
	public $fourn_price_base_type;
	public $fourn_socid;

	/**
	 * @deprecated
	 * @see        $ref_supplier
	 */
	public $ref_fourn;
	public $ref_supplier;

	/**
	 * Unit code ('km', 'm', 'l', 'p', ...)
	 *
	 * @var string
	 */
	public $fk_unit;

	/**
	 * Price is generated using multiprice rules
	 *
	 * @var int
	 */
	public $price_autogen = 0;

	/**
	 * Array with list of supplier prices of product
	 *
	 * @var array
	 */
	public $supplierprices;

	/**
	 * @var array fields of object product
	 */
	public $fields = array(
		'rowid' => array('type'=>'integer', 'label'=>'TechnicalID', 'enabled'=>1, 'visible'=>-2, 'notnull'=>1, 'index'=>1, 'position'=>1, 'comment'=>'Id'),
		'ref'           =>array('type'=>'varchar(128)', 'label'=>'Ref', 'enabled'=>1, 'visible'=>1, 'notnull'=>1, 'showoncombobox'=>1, 'index'=>1, 'position'=>10, 'searchall'=>1, 'comment'=>'Reference of object'),
		'barcode'       =>array('type'=>'varchar(255)', 'label'=>'Barcode', 'enabled'=>'!empty($conf->barcode->enabled)', 'visible'=>-1, 'showoncombobox'=>1),
		'entity'        =>array('type'=>'integer', 'label'=>'Entity', 'enabled'=>1, 'visible'=>0, 'default'=>1, 'notnull'=>1, 'index'=>1, 'position'=>20),
		'label'         =>array('type'=>'varchar(255)', 'label'=>'Label', 'enabled'=>1, 'visible'=>1, 'notnull'=>1, 'showoncombobox'=>1),
		'note_public'   =>array('type'=>'html', 'label'=>'NotePublic', 'enabled'=>1, 'visible'=>0, 'position'=>61),
		'note'          =>array('type'=>'html', 'label'=>'NotePrivate', 'enabled'=>1, 'visible'=>0, 'position'=>62),
		'datec'         =>array('type'=>'datetime', 'label'=>'DateCreation', 'enabled'=>1, 'visible'=>-2, 'notnull'=>1, 'position'=>500),
		'tms'           =>array('type'=>'timestamp', 'label'=>'DateModification', 'enabled'=>1, 'visible'=>-2, 'notnull'=>1, 'position'=>501),
		//'date_valid'    =>array('type'=>'datetime',     'label'=>'DateCreation',     'enabled'=>1, 'visible'=>-2, 'position'=>502),
		'fk_user_author'=>array('type'=>'integer', 'label'=>'UserAuthor', 'enabled'=>1, 'visible'=>-2, 'notnull'=>1, 'position'=>510, 'foreignkey'=>'llx_user.rowid'),
		'fk_user_modif' =>array('type'=>'integer', 'label'=>'UserModif', 'enabled'=>1, 'visible'=>-2, 'notnull'=>-1, 'position'=>511),
		//'fk_user_valid' =>array('type'=>'integer',      'label'=>'UserValidation',        'enabled'=>1, 'visible'=>-1, 'position'=>512),
		'import_key'    =>array('type'=>'varchar(14)', 'label'=>'ImportId', 'enabled'=>1, 'visible'=>-2, 'notnull'=>-1, 'index'=>0, 'position'=>1000),
		//'tosell'       =>array('type'=>'integer',      'label'=>'Status',           'enabled'=>1, 'visible'=>1,  'notnull'=>1, 'default'=>0, 'index'=>1,  'position'=>1000, 'arrayofkeyval'=>array(0=>'Draft', 1=>'Active', -1=>'Cancel')),
		//'tobuy'        =>array('type'=>'integer',      'label'=>'Status',           'enabled'=>1, 'visible'=>1,  'notnull'=>1, 'default'=>0, 'index'=>1,  'position'=>1000, 'arrayofkeyval'=>array(0=>'Draft', 1=>'Active', -1=>'Cancel')),
	);

	/**
	 * Regular product
	 */
	const TYPE_PRODUCT = 0;
	/**
	 * Service
	 */
	const TYPE_SERVICE = 1;
	/**
	 * Advanced feature: assembly kit
	 */
	const TYPE_ASSEMBLYKIT = 2;
	/**
	 * Advanced feature: stock kit
	 */
	const TYPE_STOCKKIT = 3;


	/**
	 *  Constructor
	 *
	 * @param DoliDB $db Database handler
	 */
	public function __construct($db)
	{
		$this->db = $db;
		$this->canvas = '';
	}

	/**
	 *    Check that ref and label are ok
	 *
	 * @return int         >1 if OK, <=0 if KO
	 */
	public function check()
	{
		$this->ref = dol_sanitizeFileName(stripslashes($this->ref));

		$err = 0;
		if (dol_strlen(trim($this->ref)) == 0) {
			$err++;
		}

		if (dol_strlen(trim($this->label)) == 0) {
			$err++;
		}

		if ($err > 0) {
			return 0;
		} else {
			return 1;
		}
	}

	/**
	 *    Insert product into database
	 *
	 * @param  User $user      User making insert
	 * @param  int  $notrigger Disable triggers
	 * @return int                         Id of product/service if OK, < 0 if KO
	 */
	public function create($user, $notrigger = 0)
	{
		global $conf, $langs;

			$error = 0;

		// Clean parameters
		$this->ref = dol_sanitizeFileName(dol_string_nospecial(trim($this->ref)));
		$this->label = trim($this->label);
		$this->price_ttc = price2num($this->price_ttc);
		$this->price = price2num($this->price);
		$this->price_min_ttc = price2num($this->price_min_ttc);
		$this->price_min = price2num($this->price_min);
		if (empty($this->tva_tx)) {
			$this->tva_tx = 0;
		}
		if (empty($this->tva_npr)) {
			$this->tva_npr = 0;
		}
		//Local taxes
		if (empty($this->localtax1_tx)) {
			$this->localtax1_tx = 0;
		}
		if (empty($this->localtax2_tx)) {
			$this->localtax2_tx = 0;
		}
		if (empty($this->localtax1_type)) {
			$this->localtax1_type = '0';
		}
		if (empty($this->localtax2_type)) {
			$this->localtax2_type = '0';
		}
		if (empty($this->price)) {
			$this->price = 0;
		}
		if (empty($this->price_min)) {
			$this->price_min = 0;
		}
		// Price by quantity
		if (empty($this->price_by_qty)) {
			$this->price_by_qty = 0;
		}

		if (empty($this->status)) {
			$this->status = 0;
		}
		if (empty($this->status_buy)) {
			$this->status_buy = 0;
		}

		$price_ht = 0;
		$price_ttc = 0;
		$price_min_ht = 0;
		$price_min_ttc = 0;

		//
		if ($this->price_base_type == 'TTC' && $this->price_ttc > 0) {
			$price_ttc = price2num($this->price_ttc, 'MU');
			$price_ht = price2num($this->price_ttc / (1 + ($this->tva_tx / 100)), 'MU');
		}

		//
		if ($this->price_base_type != 'TTC' && $this->price > 0) {
			$price_ht = price2num($this->price, 'MU');
			$price_ttc = price2num($this->price * (1 + ($this->tva_tx / 100)), 'MU');
		}

		//
		if (($this->price_min_ttc > 0) && ($this->price_base_type == 'TTC')) {
			$price_min_ttc = price2num($this->price_min_ttc, 'MU');
			$price_min_ht = price2num($this->price_min_ttc / (1 + ($this->tva_tx / 100)), 'MU');
		}

		//
		if (($this->price_min > 0) && ($this->price_base_type != 'TTC')) {
			$price_min_ht = price2num($this->price_min, 'MU');
			$price_min_ttc = price2num($this->price_min * (1 + ($this->tva_tx / 100)), 'MU');
		}

		$this->accountancy_code_buy = trim($this->accountancy_code_buy);
		$this->accountancy_code_buy_intra = trim($this->accountancy_code_buy_intra);
		$this->accountancy_code_buy_export = trim($this->accountancy_code_buy_export);
		$this->accountancy_code_sell = trim($this->accountancy_code_sell);
		$this->accountancy_code_sell_intra = trim($this->accountancy_code_sell_intra);
		$this->accountancy_code_sell_export = trim($this->accountancy_code_sell_export);

		// Barcode value
		$this->barcode = trim($this->barcode);

		// Check parameters
		if (empty($this->label)) {
			$this->error = 'ErrorMandatoryParametersNotProvided';
			return -1;
		}

		if (empty($this->ref) || $this->ref == 'auto') {
			// Load object modCodeProduct
			$module = (!empty($conf->global->PRODUCT_CODEPRODUCT_ADDON) ? $conf->global->PRODUCT_CODEPRODUCT_ADDON : 'mod_codeproduct_leopard');
			if ($module != 'mod_codeproduct_leopard')    // Do not load module file for leopard
			{
				if (substr($module, 0, 16) == 'mod_codeproduct_' && substr($module, -3) == 'php') {
					$module = substr($module, 0, dol_strlen($module) - 4);
				}
				dol_include_once('/core/modules/product/'.$module.'.php');
				$modCodeProduct = new $module;
				if (!empty($modCodeProduct->code_auto)) {
					$this->ref = $modCodeProduct->getNextValue($this, $this->type);
				}
				unset($modCodeProduct);
			}

			if (empty($this->ref)) {
				$this->error = 'ProductModuleNotSetupForAutoRef';
				return -2;
			}
		}

		dol_syslog(get_class($this)."::create ref=".$this->ref." price=".$this->price." price_ttc=".$this->price_ttc." tva_tx=".$this->tva_tx." price_base_type=".$this->price_base_type, LOG_DEBUG);

		$now = dol_now();

		$this->db->begin();

		// For automatic creation during create action (not used by Dolibarr GUI, can be used by scripts)
		if ($this->barcode == -1) {
			$this->barcode = $this->get_barcode($this, $this->barcode_type_code);
		}

		// Check more parameters
		// If error, this->errors[] is filled
		$result = $this->verify();

		if ($result >= 0) {
			$sql = "SELECT count(*) as nb";
			$sql .= " FROM ".MAIN_DB_PREFIX."product";
			$sql .= " WHERE entity IN (".getEntity('product').")";
			$sql .= " AND ref = '".$this->db->escape($this->ref)."'";

			$result = $this->db->query($sql);
			if ($result) {
				$obj = $this->db->fetch_object($result);
				if ($obj->nb == 0) {
					// Produit non deja existant
					$sql = "INSERT INTO ".MAIN_DB_PREFIX."product (";
					$sql .= "datec";
					$sql .= ", entity";
					$sql .= ", ref";
					$sql .= ", ref_ext";
					$sql .= ", price_min";
					$sql .= ", price_min_ttc";
					$sql .= ", label";
					$sql .= ", fk_user_author";
					$sql .= ", fk_product_type";
					$sql .= ", price";
					$sql .= ", price_ttc";
					$sql .= ", price_base_type";
					$sql .= ", tobuy";
					$sql .= ", tosell";
					$sql .= ", accountancy_code_buy";
					$sql .= ", accountancy_code_buy_intra";
					$sql .= ", accountancy_code_buy_export";
					$sql .= ", accountancy_code_sell";
					$sql .= ", accountancy_code_sell_intra";
					$sql .= ", accountancy_code_sell_export";
					$sql .= ", canvas";
					$sql .= ", finished";
					$sql .= ", tobatch";
					$sql .= ", fk_unit";
					$sql .= ") VALUES (";
					$sql .= "'".$this->db->idate($now)."'";
					$sql .= ", ".$conf->entity;
					$sql .= ", '".$this->db->escape($this->ref)."'";
					$sql .= ", ".(!empty($this->ref_ext) ? "'".$this->db->escape($this->ref_ext)."'" : "null");
					$sql .= ", ".price2num($price_min_ht);
					$sql .= ", ".price2num($price_min_ttc);
					$sql .= ", ".(!empty($this->label) ? "'".$this->db->escape($this->label)."'" : "null");
					$sql .= ", ".$user->id;
					$sql .= ", ".$this->type;
					$sql .= ", ".price2num($price_ht);
					$sql .= ", ".price2num($price_ttc);
					$sql .= ", '".$this->db->escape($this->price_base_type)."'";
					$sql .= ", ".$this->status;
					$sql .= ", ".$this->status_buy;
					$sql .= ", '".$this->db->escape($this->accountancy_code_buy)."'";
					$sql .= ", '".$this->db->escape($this->accountancy_code_buy_intra)."'";
					$sql .= ", '".$this->db->escape($this->accountancy_code_buy_export)."'";
					$sql .= ", '".$this->db->escape($this->accountancy_code_sell)."'";
					$sql .= ", '".$this->db->escape($this->accountancy_code_sell_intra)."'";
					$sql .= ", '".$this->db->escape($this->accountancy_code_sell_export)."'";
					$sql .= ", '".$this->db->escape($this->canvas)."'";
					$sql .= ", ".((!isset($this->finished) || $this->finished < 0 || $this->finished == '') ? 'null' : (int) $this->finished);
					$sql .= ", ".((empty($this->status_batch) || $this->status_batch < 0) ? '0' : $this->status_batch);
					$sql .= ", ".(!$this->fk_unit ? 'NULL' : $this->fk_unit);
					$sql .= ")";

					dol_syslog(get_class($this)."::Create", LOG_DEBUG);
					$result = $this->db->query($sql);
					if ($result) {
						$id = $this->db->last_insert_id(MAIN_DB_PREFIX."product");

						if ($id > 0) {
							$this->id = $id;
							$this->price            = $price_ht;
							$this->price_ttc        = $price_ttc;
							$this->price_min        = $price_min_ht;
							$this->price_min_ttc    = $price_min_ttc;

							$result = $this->_log_price($user);
							if ($result > 0) {
								if ($this->update($id, $user, true, 'add') <= 0) {
									$error++;
								}
							} else {
								$error++;
								$this->error = $this->db->lasterror();
							}
						} else {
							$error++;
							$this->error = 'ErrorFailedToGetInsertedId';
						}
					} else {
						$error++;
						$this->error = $this->db->lasterror();
					}
				} else {
					// Product already exists with this ref
					$langs->load("products");
					$error++;
					$this->error = "ErrorProductAlreadyExists";
				}
			} else {
				$error++;
				$this->error = $this->db->lasterror();
			}

			if (!$error && !$notrigger) {
				// Call trigger
				$result = $this->call_trigger('PRODUCT_CREATE', $user);
				if ($result < 0) { $error++;
				}
				// End call triggers
			}

			if (!$error) {
				$this->db->commit();
				return $this->id;
			} else {
				$this->db->rollback();
				return -$error;
			}
		} else {
			$this->db->rollback();
			dol_syslog(get_class($this)."::Create fails verify ".join(',', $this->errors), LOG_WARNING);
			return -3;
		}
	}


	/**
	 *    Check properties of product are ok (like name, barcode, ...).
	 *    All properties must be already loaded on object (this->barcode, this->barcode_type_code, ...).
	 *
	 * @return int        0 if OK, <0 if KO
	 */
	public function verify()
	{
		$this->errors = array();

		$result = 0;
		$this->ref = trim($this->ref);

		if (!$this->ref) {
			$this->errors[] = 'ErrorBadRef';
			$result = -2;
		}

		$rescode = $this->check_barcode($this->barcode, $this->barcode_type_code);
		if ($rescode) {
			if ($rescode == -1) {
				$this->errors[] = 'ErrorBadBarCodeSyntax';
			} elseif ($rescode == -2) {
				$this->errors[] = 'ErrorBarCodeRequired';
			} elseif ($rescode == -3) {
				// Note: Common usage is to have barcode unique. For variants, we should have a different barcode.
				$this->errors[] = 'ErrorBarCodeAlreadyUsed';
			}

			$result = -3;
		}

		return $result;
	}

	// phpcs:disable PEAR.NamingConventions.ValidFunctionName.ScopeNotCamelCaps
	/**
	 *  Check barcode
	 *
	 * @param  string $valuetotest Value to test
	 * @param  string $typefortest Type of barcode (ISBN, EAN, ...)
	 * @return int                        0 if OK
	 *                                     -1 ErrorBadBarCodeSyntax
	 *                                     -2 ErrorBarCodeRequired
	 *                                     -3 ErrorBarCodeAlreadyUsed
	 */
	public function check_barcode($valuetotest, $typefortest)
	{
		// phpcs:enable
		global $conf;
		if (!empty($conf->barcode->enabled) && !empty($conf->global->BARCODE_PRODUCT_ADDON_NUM)) {
			$module = strtolower($conf->global->BARCODE_PRODUCT_ADDON_NUM);

			$dirsociete = array_merge(array('/core/modules/barcode/'), $conf->modules_parts['barcode']);
			foreach ($dirsociete as $dirroot)
			{
				$res = dol_include_once($dirroot.$module.'.php');
				if ($res) { break;
				}
			}

			$mod = new $module();

			dol_syslog(get_class($this)."::check_barcode value=".$valuetotest." type=".$typefortest." module=".$module);
			$result = $mod->verif($this->db, $valuetotest, $this, 0, $typefortest);
			return $result;
		} else {
			return 0;
		}
	}

	/**
	 *  Update a record into database.
	 *  If batch flag is set to on, we create records into llx_product_batch
	 *
	 * @param  int     $id          Id of product
	 * @param  User    $user        Object user making update
	 * @param  int     $notrigger   Disable triggers
	 * @param  string  $action      Current action for hookmanager ('add' or 'update')
	 * @param  boolean $updatetype  Update product type
	 * @return int                  1 if OK, -1 if ref already exists, -2 if other error
	 */
	public function update($id, $user, $notrigger = false, $action = 'update', $updatetype = false)
	{
		global $langs, $conf, $hookmanager;

		$error = 0;

		// Check parameters
		if (!$this->label) {
			$this->label = 'MISSING LABEL';
		}

		// Clean parameters
		$this->ref = dol_string_nospecial(trim($this->ref));
		$this->label = trim($this->label);
		$this->description = trim($this->description);
		$this->note = (isset($this->note) ? trim($this->note) : null);
		$this->net_measure = price2num($this->net_measure);
		$this->net_measure_units = trim($this->net_measure_units);
		$this->weight = price2num($this->weight);
		$this->weight_units = trim($this->weight_units);
		$this->length = price2num($this->length);
		$this->length_units = trim($this->length_units);
		$this->width = price2num($this->width);
		$this->width_units = trim($this->width_units);
		$this->height = price2num($this->height);
		$this->height_units = trim($this->height_units);
		$this->surface = price2num($this->surface);
		$this->surface_units = trim($this->surface_units);
		$this->volume = price2num($this->volume);
		$this->volume_units = trim($this->volume_units);

		// set unit not defined
		if (is_numeric($this->length_units)) {
			$this->width_units = $this->length_units; // Not used yet
		}
		if (is_numeric($this->length_units)) {
			$this->height_units = $this->length_units; // Not used yet
		}

		// Automated compute surface and volume if not filled
		if (empty($this->surface) && !empty($this->length) && !empty($this->width) && $this->length_units == $this->width_units) {
			$this->surface = $this->length * $this->width;
			$this->surface_units = measuring_units_squared($this->length_units);
		}
		if (empty($this->volume) && !empty($this->surface) && !empty($this->height) && $this->length_units == $this->height_units) {
			$this->volume = $this->surface * $this->height;
			$this->volume_units = measuring_units_cubed($this->height_units);
		}

		if (empty($this->tva_tx)) {
			$this->tva_tx = 0;
		}
		if (empty($this->tva_npr)) {
			$this->tva_npr = 0;
		}
		if (empty($this->localtax1_tx)) {
			$this->localtax1_tx = 0;
		}
		if (empty($this->localtax2_tx)) {
			$this->localtax2_tx = 0;
		}
		if (empty($this->localtax1_type)) {
			$this->localtax1_type = '0';
		}
		if (empty($this->localtax2_type)) {
			$this->localtax2_type = '0';
		}
		if (empty($this->status)) {
			$this->status = 0;
		}
		if (empty($this->status_buy)) {
			$this->status_buy = 0;
		}

		if (empty($this->country_id)) {
			$this->country_id = 0;
		}

		if (empty($this->state_id)) {
			$this->state_id = 0;
		}

		// Barcode value
		$this->barcode = trim($this->barcode);

		$this->accountancy_code_buy = trim($this->accountancy_code_buy);
		$this->accountancy_code_buy_intra = trim($this->accountancy_code_buy_intra);
		$this->accountancy_code_buy_export = trim($this->accountancy_code_buy_export);
		$this->accountancy_code_sell = trim($this->accountancy_code_sell);
		$this->accountancy_code_sell_intra = trim($this->accountancy_code_sell_intra);
		$this->accountancy_code_sell_export = trim($this->accountancy_code_sell_export);



		$this->db->begin();

		$result = 0;
		// Check name is required and codes are ok or unique. If error, this->errors[] is filled
		if ($action != 'add') {
			$result = $this->verify(); // We don't check when update called during a create because verify was already done
		} else {
			// we can continue
			$result = 0;
		}

		if ($result >= 0) {
			if (empty($this->oldcopy)) {
				$org = new self($this->db);
				$org->fetch($this->id);
				$this->oldcopy = $org;
			}

			// Test if batch management is activated on existing product
			// If yes, we create missing entries into product_batch
			if ($this->hasbatch() && !$this->oldcopy->hasbatch()) {
				//$valueforundefinedlot = 'Undefined';  // In previous version, 39 and lower
				$valueforundefinedlot = '000000';
				if (!empty($conf->global->STOCK_DEFAULT_BATCH)) $valueforundefinedlot = $conf->global->STOCK_DEFAULT_BATCH;

				dol_syslog("Flag batch of product id=".$this->id." is set to ON, so we will create missing records into product_batch");

				$this->load_stock();
				foreach ($this->stock_warehouse as $idW => $ObjW)   // For each warehouse where we have stocks defined for this product (for each lines in product_stock)
				{
					$qty_batch = 0;
					foreach ($ObjW->detail_batch as $detail)    // Each lines of detail in product_batch of the current $ObjW = product_stock
					{
						if ($detail->batch == $valueforundefinedlot || $detail->batch == 'Undefined') {
							// We discard this line, we will create it later
							$sqlclean = "DELETE FROM ".MAIN_DB_PREFIX."product_batch WHERE batch in('Undefined', '".$this->db->escape($valueforundefinedlot)."') AND fk_product_stock = ".$ObjW->id;
							$result = $this->db->query($sqlclean);
							if (!$result) {
								dol_print_error($this->db);
								exit;
							}
							continue;
						}

						$qty_batch += $detail->qty;
					}
					// Quantities in batch details are not same as stock quantity,
					// so we add a default batch record to complete and get same qty in parent and child table
					if ($ObjW->real <> $qty_batch) {
						$ObjBatch = new Productbatch($this->db);
						$ObjBatch->batch = $valueforundefinedlot;
						$ObjBatch->qty = ($ObjW->real - $qty_batch);
						$ObjBatch->fk_product_stock = $ObjW->id;

						if ($ObjBatch->create($user, 1) < 0) {
							$error++;
							$this->errors = $ObjBatch->errors;
						}
					}
				}
			}

			// For automatic creation
			if ($this->barcode == -1) { $this->barcode = $this->get_barcode($this, $this->barcode_type_code);
			}

			$sql = "UPDATE ".MAIN_DB_PREFIX."product";
			$sql .= " SET label = '".$this->db->escape($this->label)."'";

			if ($updatetype && ($this->isProduct() || $this->isService())) {
				$sql .= ", fk_product_type = ".$this->type;
			}

			$sql .= ", ref = '".$this->db->escape($this->ref)."'";
			$sql .= ", ref_ext = ".(!empty($this->ref_ext) ? "'".$this->db->escape($this->ref_ext)."'" : "null");
			$sql .= ", default_vat_code = ".($this->default_vat_code ? "'".$this->db->escape($this->default_vat_code)."'" : "null");
			$sql .= ", tva_tx = ".$this->tva_tx;
			$sql .= ", recuperableonly = ".$this->tva_npr;
			$sql .= ", localtax1_tx = ".$this->localtax1_tx;
			$sql .= ", localtax2_tx = ".$this->localtax2_tx;
			$sql .= ", localtax1_type = ".($this->localtax1_type != '' ? "'".$this->db->escape($this->localtax1_type)."'" : "'0'");
			$sql .= ", localtax2_type = ".($this->localtax2_type != '' ? "'".$this->db->escape($this->localtax2_type)."'" : "'0'");

			$sql .= ", barcode = ".(empty($this->barcode) ? "null" : "'".$this->db->escape($this->barcode)."'");
			$sql .= ", fk_barcode_type = ".(empty($this->barcode_type) ? "null" : $this->db->escape($this->barcode_type));

			$sql .= ", tosell = ".(int) $this->status;
			$sql .= ", tobuy = ".(int) $this->status_buy;
			$sql .= ", tobatch = ".((empty($this->status_batch) || $this->status_batch < 0) ? '0' : (int) $this->status_batch);
			$sql .= ", finished = ".((!isset($this->finished) || $this->finished < 0 || $this->finished == '') ? "null" : (int) $this->finished);
			$sql .= ", net_measure = ".($this->net_measure != '' ? "'".$this->db->escape($this->net_measure)."'" : 'null');
			$sql .= ", net_measure_units = ".($this->net_measure_units != '' ? "'".$this->db->escape($this->net_measure_units)."'" : 'null');
			$sql .= ", weight = ".($this->weight != '' ? "'".$this->db->escape($this->weight)."'" : 'null');
			$sql .= ", weight_units = ".($this->weight_units != '' ? "'".$this->db->escape($this->weight_units)."'" : 'null');
			$sql .= ", length = ".($this->length != '' ? "'".$this->db->escape($this->length)."'" : 'null');
			$sql .= ", length_units = ".($this->length_units != '' ? "'".$this->db->escape($this->length_units)."'" : 'null');
			$sql .= ", width= ".($this->width != '' ? "'".$this->db->escape($this->width)."'" : 'null');
			$sql .= ", width_units = ".($this->width_units != '' ? "'".$this->db->escape($this->width_units)."'" : 'null');
			$sql .= ", height = ".($this->height != '' ? "'".$this->db->escape($this->height)."'" : 'null');
			$sql .= ", height_units = ".($this->height_units != '' ? "'".$this->db->escape($this->height_units)."'" : 'null');
			$sql .= ", surface = ".($this->surface != '' ? "'".$this->db->escape($this->surface)."'" : 'null');
			$sql .= ", surface_units = ".($this->surface_units != '' ? "'".$this->db->escape($this->surface_units)."'" : 'null');
			$sql .= ", volume = ".($this->volume != '' ? "'".$this->db->escape($this->volume)."'" : 'null');
			$sql .= ", volume_units = ".($this->volume_units != '' ? "'".$this->db->escape($this->volume_units)."'" : 'null');
			$sql .= ", fk_default_warehouse = ".($this->fk_default_warehouse > 0 ? $this->db->escape($this->fk_default_warehouse) : 'null');
			$sql .= ", seuil_stock_alerte = ".((isset($this->seuil_stock_alerte) && is_numeric($this->seuil_stock_alerte)) ? (float) $this->seuil_stock_alerte : 'null');
			$sql .= ", description = '".$this->db->escape($this->description)."'";
			$sql .= ", url = ".($this->url ? "'".$this->db->escape($this->url)."'" : 'null');
			$sql .= ", customcode = '".$this->db->escape($this->customcode)."'";
			$sql .= ", fk_country = ".($this->country_id > 0 ? (int) $this->country_id : 'null');
			$sql .= ", fk_state = ".($this->state_id > 0 ? (int) $this->state_id : 'null');
			$sql .= ", note = ".(isset($this->note) ? "'".$this->db->escape($this->note)."'" : 'null');
			$sql .= ", duration = '".$this->db->escape($this->duration_value.$this->duration_unit)."'";
			$sql .= ", accountancy_code_buy = '".$this->db->escape($this->accountancy_code_buy)."'";
			$sql .= ", accountancy_code_buy_intra = '".$this->db->escape($this->accountancy_code_buy_intra)."'";
			$sql .= ", accountancy_code_buy_export = '".$this->db->escape($this->accountancy_code_buy_export)."'";
			$sql .= ", accountancy_code_sell= '".$this->db->escape($this->accountancy_code_sell)."'";
			$sql .= ", accountancy_code_sell_intra= '".$this->db->escape($this->accountancy_code_sell_intra)."'";
			$sql .= ", accountancy_code_sell_export= '".$this->db->escape($this->accountancy_code_sell_export)."'";
			$sql .= ", desiredstock = ".((isset($this->desiredstock) && is_numeric($this->desiredstock)) ? (float) $this->desiredstock : "null");
			$sql .= ", cost_price = ".($this->cost_price != '' ? $this->db->escape($this->cost_price) : 'null');
			$sql .= ", fk_unit= ".(!$this->fk_unit ? 'NULL' : (int) $this->fk_unit);
			$sql .= ", price_autogen = ".(!$this->price_autogen ? 0 : 1);
			$sql .= ", fk_price_expression = ".($this->fk_price_expression != 0 ? (int) $this->fk_price_expression : 'NULL');
			$sql .= ", fk_user_modif = ".($user->id > 0 ? $user->id : 'NULL');

			// stock field is not here because it is a denormalized value from product_stock.
			$sql .= " WHERE rowid = ".$id;

			dol_syslog(get_class($this)."::update", LOG_DEBUG);

			$resql = $this->db->query($sql);
			if ($resql) {
				$this->id = $id;

				// Multilangs
				if (!empty($conf->global->MAIN_MULTILANGS)) {
					if ($this->setMultiLangs($user) < 0) {
						   $this->error = $langs->trans("Error")." : ".$this->db->error()." - ".$sql;
						   return -2;
					}
				}

				$action = 'update';

				// Actions on extra fields
				if (!$error) {
					$result = $this->insertExtraFields();
					if ($result < 0) {
						$error++;
					}
				}

				if (!$error && !$notrigger) {
					// Call trigger
					$result = $this->call_trigger('PRODUCT_MODIFY', $user);
					if ($result < 0) {
						$error++;
					}
					// End call triggers
				}

				if (!$error && (is_object($this->oldcopy) && $this->oldcopy->ref !== $this->ref)) {
					// We remove directory
					if ($conf->product->dir_output) {
						$olddir = $conf->product->dir_output."/".dol_sanitizeFileName($this->oldcopy->ref);
						$newdir = $conf->product->dir_output."/".dol_sanitizeFileName($this->ref);
						if (file_exists($olddir)) {
							//include_once DOL_DOCUMENT_ROOT . '/core/lib/files.lib.php';
							//$res = dol_move($olddir, $newdir);
							// do not use dol_move with directory
							$res = @rename($olddir, $newdir);
							if (!$res) {
								$langs->load("errors");
								$this->error = $langs->trans('ErrorFailToRenameDir', $olddir, $newdir);
								$error++;
							}
						}
					}
				}

				if (!$error) {
					if (!empty($conf->variants->enabled)) {
						include_once DOL_DOCUMENT_ROOT.'/variants/class/ProductCombination.class.php';

						$comb = new ProductCombination($this->db);

						foreach ($comb->fetchAllByFkProductParent($this->id) as $currcomb) {
							$currcomb->updateProperties($this, $user);
						}
					}

					$this->db->commit();
					return 1;
				} else {
					$this->db->rollback();
					return -$error;
				}
			} else {
				if ($this->db->errno() == 'DB_ERROR_RECORD_ALREADY_EXISTS') {
					$langs->load("errors");
					if (empty($conf->barcode->enabled) || empty($this->barcode)) {
						$this->error = $langs->trans("Error")." : ".$langs->trans("ErrorProductAlreadyExists", $this->ref);
					} else {
						$this->error = $langs->trans("Error")." : ".$langs->trans("ErrorProductBarCodeAlreadyExists", $this->barcode);
					}
					$this->errors[] = $this->error;
					$this->db->rollback();
					return -1;
				} else {
					$this->error = $langs->trans("Error")." : ".$this->db->error()." - ".$sql;
					$this->errors[] = $this->error;
					$this->db->rollback();
					return -2;
				}
			}
		} else {
			$this->db->rollback();
			dol_syslog(get_class($this)."::Update fails verify ".join(',', $this->errors), LOG_WARNING);
			return -3;
		}
	}

	/**
	 *  Delete a product from database (if not used)
	 *
	 * @param  User $user      User (object) deleting product
	 * @param  int  $notrigger Do not execute trigger
	 * @return int                    < 0 if KO, 0 = Not possible, > 0 if OK
	 */
	public function delete(User $user, $notrigger = 0)
	{
		global $conf, $langs;
		include_once DOL_DOCUMENT_ROOT.'/core/lib/files.lib.php';

		$error = 0;

		// Check parameters
		if (empty($this->id)) {
			$this->error = "Object must be fetched before calling delete";
			return -1;
		}
		if (($this->type == Product::TYPE_PRODUCT && empty($user->rights->produit->supprimer)) || ($this->type == Product::TYPE_SERVICE && empty($user->rights->service->supprimer))) {
			$this->error = "ErrorForbidden";
			return 0;
		}

		$objectisused = $this->isObjectUsed($this->id);
		if (empty($objectisused)) {
			$this->db->begin();

			if (!$error && empty($notrigger)) {
				// Call trigger
				$result = $this->call_trigger('PRODUCT_DELETE', $user);
				if ($result < 0) {
					$error++;
				}
				// End call triggers
			}

			// Delete from product_batch on product delete
			if (!$error) {
				$sql = "DELETE FROM ".MAIN_DB_PREFIX.'product_batch';
				$sql .= " WHERE fk_product_stock IN (";
				$sql .= "SELECT rowid FROM ".MAIN_DB_PREFIX.'product_stock';
				$sql .= " WHERE fk_product = ".(int) $this->id.")";

				$result = $this->db->query($sql);
				if (!$result) {
					$error++;
					$this->errors[] = $this->db->lasterror();
				}
			}

			// Delete all child tables
			if (!$error) {
				$elements = array('product_fournisseur_price', 'product_price', 'product_lang', 'categorie_product', 'product_stock', 'product_customer_price', 'product_lot'); // product_batch is done before
				foreach ($elements as $table)
				{
					if (!$error) {
						$sql = "DELETE FROM ".MAIN_DB_PREFIX.$table;
						$sql .= " WHERE fk_product = ".(int) $this->id;

						$result = $this->db->query($sql);
						if (!$result) {
							$error++;
							$this->errors[] = $this->db->lasterror();
						}
					}
				}
			}

			if (!$error) {
				include_once DOL_DOCUMENT_ROOT.'/variants/class/ProductCombination.class.php';
				include_once DOL_DOCUMENT_ROOT.'/variants/class/ProductCombination2ValuePair.class.php';

				//If it is a parent product, then we remove the association with child products
				$prodcomb = new ProductCombination($this->db);

				if ($prodcomb->deleteByFkProductParent($user, $this->id) < 0) {
					$error++;
					$this->errors[] = 'Error deleting combinations';
				}

				//We also check if it is a child product
				if (!$error && ($prodcomb->fetchByFkProductChild($this->id) > 0) && ($prodcomb->delete($user) < 0)) {
					$error++;
					$this->errors[] = 'Error deleting child combination';
				}
			}

			// Delete from product_association
			if (!$error) {
				$sql = "DELETE FROM ".MAIN_DB_PREFIX."product_association";
				$sql .= " WHERE fk_product_pere = ".(int) $this->id." OR fk_product_fils = ".(int) $this->id;

				$result = $this->db->query($sql);
				if (!$result) {
					$error++;
					$this->errors[] = $this->db->lasterror();
				}
			}

			// Remove extrafields
			if (!$error) {
				$result = $this->deleteExtraFields();
				if ($result < 0) {
					$error++;
					dol_syslog(get_class($this)."::delete error -4 ".$this->error, LOG_ERR);
				}
			}

			// Delete product
			if (!$error) {
				$sqlz = "DELETE FROM ".MAIN_DB_PREFIX."product";
				$sqlz .= " WHERE rowid = ".(int) $this->id;

				$resultz = $this->db->query($sqlz);
				if (!$resultz) {
					$error++;
					$this->errors[] = $this->db->lasterror();
				}
			}

			if (!$error) {
				// We remove directory
				$ref = dol_sanitizeFileName($this->ref);
				if ($conf->product->dir_output) {
					$dir = $conf->product->dir_output."/".$ref;
					if (file_exists($dir)) {
						$res = @dol_delete_dir_recursive($dir);
						if (!$res) {
							$this->errors[] = 'ErrorFailToDeleteDir';
							$error++;
						}
					}
				}
			}

			if (!$error) {
				$this->db->commit();
				return 1;
			} else {
				foreach ($this->errors as $errmsg)
				{
					dol_syslog(get_class($this)."::delete ".$errmsg, LOG_ERR);
					$this->error .= ($this->error ? ', '.$errmsg : $errmsg);
				}
				$this->db->rollback();
				return -$error;
			}
		} else {
			$this->error = "ErrorRecordIsUsedCantDelete";
			return 0;
		}
	}

	/**
	 *    Update or add a translation for a product
	 *
	 * @param  User $user Object user making update
	 * @return int        <0 if KO, >0 if OK
	 */
	public function setMultiLangs($user)
	{
		global $conf, $langs;

		$langs_available = $langs->get_available_languages(DOL_DOCUMENT_ROOT, 0, 2);
		$current_lang = $langs->getDefaultLang();

		foreach ($langs_available as $key => $value)
		{
			if ($key == $current_lang) {
				$sql = "SELECT rowid";
				$sql .= " FROM ".MAIN_DB_PREFIX."product_lang";
				$sql .= " WHERE fk_product=".$this->id;
				$sql .= " AND lang='".$this->db->escape($key)."'";

				$result = $this->db->query($sql);

				if ($this->db->num_rows($result)) // if there is already a description line for this language
				{
					$sql2 = "UPDATE ".MAIN_DB_PREFIX."product_lang";
					$sql2 .= " SET ";
					$sql2 .= " label='".$this->db->escape($this->label)."',";
					$sql2 .= " description='".$this->db->escape($this->description)."'";
					if (!empty($conf->global->PRODUCT_USE_OTHER_FIELD_IN_TRANSLATION)) { $sql2 .= ", note='".$this->db->escape($this->other)."'";
					}
					$sql2 .= " WHERE fk_product=".$this->id." AND lang='".$this->db->escape($key)."'";
				} else {
					$sql2 = "INSERT INTO ".MAIN_DB_PREFIX."product_lang (fk_product, lang, label, description";
					if (!empty($conf->global->PRODUCT_USE_OTHER_FIELD_IN_TRANSLATION)) { $sql2 .= ", note";
					}
					$sql2 .= ")";
					$sql2 .= " VALUES(".$this->id.",'".$this->db->escape($key)."','".$this->db->escape($this->label)."',";
					$sql2 .= " '".$this->db->escape($this->description)."'";
					if (!empty($conf->global->PRODUCT_USE_OTHER_FIELD_IN_TRANSLATION)) {
						$sql2 .= ", '".$this->db->escape($this->other)."'";
					}
					$sql2 .= ")";
				}
				dol_syslog(get_class($this).'::setMultiLangs key = current_lang = '.$key);
				if (!$this->db->query($sql2)) {
					$this->error = $this->db->lasterror();
					return -1;
				}
			} elseif (isset($this->multilangs[$key])) {
				$sql = "SELECT rowid";
				$sql .= " FROM ".MAIN_DB_PREFIX."product_lang";
				$sql .= " WHERE fk_product=".$this->id;
				$sql .= " AND lang='".$this->db->escape($key)."'";

				$result = $this->db->query($sql);

				if ($this->db->num_rows($result)) // if there is already a description line for this language
				{
					$sql2 = "UPDATE ".MAIN_DB_PREFIX."product_lang";
					$sql2 .= " SET ";
					$sql2 .= " label='".$this->db->escape($this->multilangs["$key"]["label"])."',";
					$sql2 .= " description='".$this->db->escape($this->multilangs["$key"]["description"])."'";
					if (!empty($conf->global->PRODUCT_USE_OTHER_FIELD_IN_TRANSLATION)) {
						$sql2 .= ", note='".$this->db->escape($this->multilangs["$key"]["other"])."'";
					}
					$sql2 .= " WHERE fk_product=".$this->id." AND lang='".$this->db->escape($key)."'";
				} else {
					$sql2 = "INSERT INTO ".MAIN_DB_PREFIX."product_lang (fk_product, lang, label, description";
					if (!empty($conf->global->PRODUCT_USE_OTHER_FIELD_IN_TRANSLATION)) { $sql2 .= ", note";
					}
					$sql2 .= ")";
					$sql2 .= " VALUES(".$this->id.",'".$this->db->escape($key)."','".$this->db->escape($this->multilangs["$key"]["label"])."',";
					$sql2 .= " '".$this->db->escape($this->multilangs["$key"]["description"])."'";
					if (!empty($conf->global->PRODUCT_USE_OTHER_FIELD_IN_TRANSLATION)) {
						$sql2 .= ", '".$this->db->escape($this->multilangs["$key"]["other"])."'";
					}
					$sql2 .= ")";
				}

				// We do not save if main fields are empty
				if ($this->multilangs["$key"]["label"] || $this->multilangs["$key"]["description"]) {
					if (!$this->db->query($sql2)) {
						$this->error = $this->db->lasterror();
						return -1;
					}
				}
			} else {
				// language is not current language and we didn't provide a multilang description for this language
			}
		}

		// Call trigger
		$result = $this->call_trigger('PRODUCT_SET_MULTILANGS', $user);
		if ($result < 0) {
			$this->error = $this->db->lasterror();
			return -1;
		}
		// End call triggers

		return 1;
	}

	/**
	 *    Delete a language for this product
	 *
	 * @param string $langtodelete Language code to delete
	 * @param User   $user         Object user making delete
	 *
	 * @return int                            <0 if KO, >0 if OK
	 */
	public function delMultiLangs($langtodelete, $user)
	{
		$sql = "DELETE FROM ".MAIN_DB_PREFIX."product_lang";
		$sql .= " WHERE fk_product=".$this->id." AND lang='".$this->db->escape($langtodelete)."'";

		dol_syslog(get_class($this).'::delMultiLangs', LOG_DEBUG);
		$result = $this->db->query($sql);
		if ($result) {
			// Call trigger
			$result = $this->call_trigger('PRODUCT_DEL_MULTILANGS', $user);
			if ($result < 0) {
				$this->error = $this->db->lasterror();
				dol_syslog(get_class($this).'::delMultiLangs error='.$this->error, LOG_ERR);
				return -1;
			}
			// End call triggers
			return 1;
		} else {
			$this->error = $this->db->lasterror();
			dol_syslog(get_class($this).'::delMultiLangs error='.$this->error, LOG_ERR);
			return -1;
		}
	}

	/**
	 * Sets an accountancy code for a product.
	 * Also calls PRODUCT_MODIFY trigger when modified
	 *
	 * @param 	string $type 	It can be 'buy', 'buy_intra', 'buy_export', 'sell', 'sell_intra' or 'sell_export'
	 * @param 	string $value 	Accountancy code
	 * @return 	int 			<0 KO >0 OK
	 */
	public function setAccountancyCode($type, $value)
	{
		global $user, $langs, $conf;

		$error = 0;

		$this->db->begin();

		if ($type == 'buy') {
			$field = 'accountancy_code_buy';
		} elseif ($type == 'buy_intra') {
			$field = 'accountancy_code_buy_intra';
		} elseif ($type == 'buy_export') {
			$field = 'accountancy_code_buy_export';
		} elseif ($type == 'sell') {
			$field = 'accountancy_code_sell';
		} elseif ($type == 'sell_intra') {
			$field = 'accountancy_code_sell_intra';
		} elseif ($type == 'sell_export') {
			$field = 'accountancy_code_sell_export';
		} else {
			return -1;
		}

		$sql = "UPDATE ".MAIN_DB_PREFIX.$this->table_element." SET ";
		$sql .= "$field = '".$this->db->escape($value)."'";
		$sql .= " WHERE rowid = ".$this->id;

		dol_syslog(__METHOD__." sql=".$sql, LOG_DEBUG);
		$resql = $this->db->query($sql);

		if ($resql) {
			// Call trigger
			$result = $this->call_trigger('PRODUCT_MODIFY', $user);
			if ($result < 0) $error++;
			// End call triggers

			if ($error) {
				$this->db->rollback();
				return -1;
			}

			$this->$field = $value;

			$this->db->commit();
			return 1;
		} else {
			$this->error = $this->db->lasterror();
			$this->db->rollback();
			return -1;
		}
	}

	/**
	 *    Load array this->multilangs
	 *
	 * @return int        <0 if KO, >0 if OK
	 */
	public function getMultiLangs()
	{
		global $langs;

		$current_lang = $langs->getDefaultLang();

		$sql = "SELECT lang, label, description, note as other";
		$sql .= " FROM ".MAIN_DB_PREFIX."product_lang";
		$sql .= " WHERE fk_product=".$this->id;

		$result = $this->db->query($sql);
		if ($result) {
			while ($obj = $this->db->fetch_object($result))
			{
				//print 'lang='.$obj->lang.' current='.$current_lang.'<br>';
				if ($obj->lang == $current_lang)  // si on a les traduct. dans la langue courante on les charge en infos principales.
				{
					$this->label        = $obj->label;
					$this->description = $obj->description;
					$this->other        = $obj->other;
				}
				$this->multilangs["$obj->lang"]["label"]        = $obj->label;
				$this->multilangs["$obj->lang"]["description"] = $obj->description;
				$this->multilangs["$obj->lang"]["other"]        = $obj->other;
			}
			return 1;
		} else {
			$this->error = "Error: ".$this->db->lasterror()." - ".$sql;
			return -1;
		}
	}



	// phpcs:disable PEAR.NamingConventions.ValidFunctionName.ScopeNotCamelCaps
	/**
	 *  Insert a track that we changed a customer price
	 *
	 * @param  User $user  User making change
	 * @param  int  $level price level to change
	 * @return int                    <0 if KO, >0 if OK
	 */
	private function _log_price($user, $level = 0)
	{
		// phpcs:enable
		global $conf;

		$now = dol_now();

		// Clean parameters
		if (empty($this->price_by_qty)) {
			$this->price_by_qty = 0;
		}

		// Add new price
		$sql = "INSERT INTO ".MAIN_DB_PREFIX."product_price(price_level,date_price, fk_product, fk_user_author, price, price_ttc, price_base_type,tosell, tva_tx, default_vat_code, recuperableonly,";
		$sql .= " localtax1_tx, localtax2_tx, localtax1_type, localtax2_type, price_min,price_min_ttc,price_by_qty,entity,fk_price_expression) ";
		$sql .= " VALUES(".($level ? $level : 1).", '".$this->db->idate($now)."',".$this->id.",".$user->id.",".$this->price.",".$this->price_ttc.",'".$this->db->escape($this->price_base_type)."',".$this->status.",".$this->tva_tx.", ".($this->default_vat_code ? ("'".$this->db->escape($this->default_vat_code)."'") : "null").",".$this->tva_npr.",";
		$sql .= " ".$this->localtax1_tx.", ".$this->localtax2_tx.", '".$this->db->escape($this->localtax1_type)."', '".$this->db->escape($this->localtax2_type)."', ".$this->price_min.",".$this->price_min_ttc.",".$this->price_by_qty.",".$conf->entity.",".($this->fk_price_expression > 0 ? $this->fk_price_expression : 'null');
		$sql .= ")";

		dol_syslog(get_class($this)."::_log_price", LOG_DEBUG);
		$resql = $this->db->query($sql);
		if (!$resql) {
			$this->error = $this->db->lasterror();
			dol_print_error($this->db);
			return -1;
		} else {
			return 1;
		}
	}


	// phpcs:disable PEAR.NamingConventions.ValidFunctionName.ScopeNotCamelCaps
	/**
	 *  Delete a price line
	 *
	 * @param  User $user  Object user
	 * @param  int  $rowid Line id to delete
	 * @return int                <0 if KO, >0 if OK
	 */
	public function log_price_delete($user, $rowid)
	{
		// phpcs:enable
		$sql = "DELETE FROM ".MAIN_DB_PREFIX."product_price_by_qty";
		$sql .= " WHERE fk_product_price=".$rowid;
		$resql = $this->db->query($sql);

		$sql = "DELETE FROM ".MAIN_DB_PREFIX."product_price";
		$sql .= " WHERE rowid=".$rowid;
		$resql = $this->db->query($sql);
		if ($resql) {
			return 1;
		} else {
			$this->error = $this->db->lasterror();
			return -1;
		}
	}


	/**
	 * Return price of sell of a product for a seller/buyer/product.
	 *
	 * @param	Societe		$thirdparty_seller		Seller
	 * @param	Societe		$thirdparty_buyer		Buyer
	 * @param	int			$pqp					Id of product price per quantity if a selection was done of such a price
	 * @return	array								Array of price information array('pu_ht'=> , 'pu_ttc'=> , 'tva_tx'=>'X.Y (code)', ...), 'tva_npr'=>0, ...)
	 * @see get_buyprice(), find_min_price_product_fournisseur()
	 */
	public function getSellPrice($thirdparty_seller, $thirdparty_buyer, $pqp = 0)
	{
		global $conf, $db;

		// Update if prices fields are defined
		$tva_tx = get_default_tva($thirdparty_seller, $thirdparty_buyer, $this->id);
		$tva_npr = get_default_npr($thirdparty_seller, $thirdparty_buyer, $this->id);
		if (empty($tva_tx)) $tva_npr = 0;

		$pu_ht = $this->price;
		$pu_ttc = $this->price_ttc;
		$price_min = $this->price_min;
		$price_base_type = $this->price_base_type;

		// If price per segment
		if (!empty($conf->global->PRODUIT_MULTIPRICES) && !empty($thirdparty_buyer->price_level)) {
			$pu_ht = $this->multiprices[$thirdparty_buyer->price_level];
			$pu_ttc = $this->multiprices_ttc[$thirdparty_buyer->price_level];
			$price_min = $this->multiprices_min[$thirdparty_buyer->price_level];
			$price_base_type = $this->multiprices_base_type[$thirdparty_buyer->price_level];
			if (!empty($conf->global->PRODUIT_MULTIPRICES_USE_VAT_PER_LEVEL))  // using this option is a bug. kept for backward compatibility
			{
				if (isset($this->multiprices_tva_tx[$thirdparty_buyer->price_level])) $tva_tx = $this->multiprices_tva_tx[$thirdparty_buyer->price_level];
				if (isset($this->multiprices_recuperableonly[$thirdparty_buyer->price_level])) $tva_npr = $this->multiprices_recuperableonly[$thirdparty_buyer->price_level];
				if (empty($tva_tx)) $tva_npr = 0;
			}
		} elseif (!empty($conf->global->PRODUIT_CUSTOMER_PRICES)) {
			// If price per customer
			require_once DOL_DOCUMENT_ROOT.'/product/class/productcustomerprice.class.php';

			$prodcustprice = new Productcustomerprice($this->db);

			$filter = array('t.fk_product' => $this->id, 't.fk_soc' => $thirdparty_buyer->id);

			$result = $prodcustprice->fetch_all('', '', 0, 0, $filter);
			if ($result) {
				if (count($prodcustprice->lines) > 0) {
					$pu_ht = price($prodcustprice->lines[0]->price);
					$pu_ttc = price($prodcustprice->lines[0]->price_ttc);
					$price_base_type = $prodcustprice->lines[0]->price_base_type;
					$tva_tx = $prodcustprice->lines[0]->tva_tx;
					if ($prodcustprice->lines[0]->default_vat_code && !preg_match('/\(.*\)/', $tva_tx)) $tva_tx .= ' ('.$prodcustprice->lines[0]->default_vat_code.')';
					$tva_npr = $prodcustprice->lines[0]->recuperableonly;
					if (empty($tva_tx)) $tva_npr = 0;
				}
			}
		} elseif (!empty($conf->global->PRODUIT_CUSTOMER_PRICES_BY_QTY)) {
			// If price per quantity
			if ($this->prices_by_qty[0]) {
				// yes, this product has some prices per quantity
				// Search price into product_price_by_qty from $this->id
				foreach ($this->prices_by_qty_list[0] as $priceforthequantityarray) {
					if ($priceforthequantityarray['rowid'] != $pqp) continue;
					// We found the price
					if ($priceforthequantityarray['price_base_type'] == 'HT')
					{
						$pu_ht = $priceforthequantityarray['unitprice'];
					} else {
						$pu_ttc = $priceforthequantityarray['unitprice'];
					}
					break;
				}
			}
		} elseif (!empty($conf->global->PRODUIT_CUSTOMER_PRICES_BY_QTY_MULTIPRICES)) {
			// If price per quantity and customer
			if ($this->prices_by_qty[$thirdparty_buyer->price_level]) {
				// yes, this product has some prices per quantity
				// Search price into product_price_by_qty from $this->id
				foreach ($this->prices_by_qty_list[$thirdparty_buyer->price_level] as $priceforthequantityarray)
				{
					if ($priceforthequantityarray['rowid'] != $pqp) continue;
					// We found the price
					if ($priceforthequantityarray['price_base_type'] == 'HT')
					{
						$pu_ht = $priceforthequantityarray['unitprice'];
					} else {
						$pu_ttc = $priceforthequantityarray['unitprice'];
					}
					break;
				}
			}
		}

		return array('pu_ht'=>$pu_ht, 'pu_ttc'=>$pu_ttc, 'price_min'=>$price_min, 'price_base_type'=>$price_base_type, 'tva_tx'=>$tva_tx, 'tva_npr'=>$tva_npr);
	}

	// phpcs:disable PEAR.NamingConventions.ValidFunctionName.ScopeNotCamelCaps
	/**
	 * Read price used by a provider.
	 * We enter as input couple prodfournprice/qty or triplet qty/product_id/fourn_ref.
	 * This also set some properties on product like ->buyprice, ->fourn_pu, ...
	 *
	 * @param  int    $prodfournprice Id du tarif = rowid table product_fournisseur_price
	 * @param  double $qty            Quantity asked or -1 to get first entry found
	 * @param  int    $product_id     Filter on a particular product id
	 * @param  string $fourn_ref      Filter on a supplier price ref. 'none' to exclude ref in search.
	 * @param  int    $fk_soc         If of supplier
	 * @return int                    <-1 if KO, -1 if qty not enough, 0 if OK but nothing found, id_product if OK and found. May also initialize some properties like (->ref_supplier, buyprice, fourn_pu, vatrate_supplier...)
	 * @see getSellPrice(), find_min_price_product_fournisseur()
	 */
	public function get_buyprice($prodfournprice, $qty, $product_id = 0, $fourn_ref = '', $fk_soc = 0)
	{
		// phpcs:enable
		global $conf;
		$result = 0;

		// We do a first seach with a select by searching with couple prodfournprice and qty only (later we will search on triplet qty/product_id/fourn_ref)
		$sql = "SELECT pfp.rowid, pfp.price as price, pfp.quantity as quantity, pfp.remise_percent,";
		$sql .= " pfp.fk_product, pfp.ref_fourn, pfp.desc_fourn, pfp.fk_soc, pfp.tva_tx, pfp.fk_supplier_price_expression,";
		$sql .= " pfp.default_vat_code,";
		$sql .= " pfp.multicurrency_price, pfp.multicurrency_unitprice, pfp.multicurrency_tx, pfp.fk_multicurrency, pfp.multicurrency_code";
		if (!empty($conf->global->PRODUCT_USE_SUPPLIER_PACKAGING)) $sql .= ", pfp.packaging";
		$sql .= " FROM ".MAIN_DB_PREFIX."product_fournisseur_price as pfp";
		$sql .= " WHERE pfp.rowid = ".$prodfournprice;
		if ($qty > 0) { $sql .= " AND pfp.quantity <= ".$qty;
		}
		$sql .= " ORDER BY pfp.quantity DESC";

		dol_syslog(get_class($this)."::get_buyprice first search by prodfournprice/qty", LOG_DEBUG);
		$resql = $this->db->query($sql);
		if ($resql) {
			$obj = $this->db->fetch_object($resql);
			if ($obj && $obj->quantity > 0)        // If we found a supplier prices from the id of supplier price
			{
				if (!empty($conf->dynamicprices->enabled) && !empty($obj->fk_supplier_price_expression)) {
					include_once DOL_DOCUMENT_ROOT.'/product/dynamic_price/class/price_parser.class.php';
					$prod_supplier = new ProductFournisseur($this->db);
					$prod_supplier->product_fourn_price_id = $obj->rowid;
					$prod_supplier->id = $obj->fk_product;
					$prod_supplier->fourn_qty = $obj->quantity;
					$prod_supplier->fourn_tva_tx = $obj->tva_tx;
					$prod_supplier->fk_supplier_price_expression = $obj->fk_supplier_price_expression;
					$priceparser = new PriceParser($this->db);
					$price_result = $priceparser->parseProductSupplier($prod_supplier);
					if ($price_result >= 0) {
						$obj->price = $price_result;
					}
				}
				$this->product_fourn_price_id = $obj->rowid;
				$this->buyprice = $obj->price; // deprecated
				$this->fourn_pu = $obj->price / $obj->quantity; // Unit price of product of supplier
				$this->fourn_price_base_type = 'HT'; // Price base type
				$this->fourn_socid = $obj->fk_soc; // Company that offer this price
				$this->ref_fourn = $obj->ref_fourn; // deprecated
				$this->ref_supplier = $obj->ref_fourn; // Ref supplier
				$this->desc_supplier = $obj->desc_fourn; // desc supplier
				$this->remise_percent = $obj->remise_percent; // remise percent if present and not typed
				$this->vatrate_supplier = $obj->tva_tx; // Vat ref supplier
				$this->default_vat_code = $obj->default_vat_code; // Vat code supplier
				$this->fourn_multicurrency_price       = $obj->multicurrency_price;
				$this->fourn_multicurrency_unitprice   = $obj->multicurrency_unitprice;
				$this->fourn_multicurrency_tx          = $obj->multicurrency_tx;
				$this->fourn_multicurrency_id          = $obj->fk_multicurrency;
				$this->fourn_multicurrency_code        = $obj->multicurrency_code;
				if (!empty($conf->global->PRODUCT_USE_SUPPLIER_PACKAGING)) $this->packaging = $obj->packaging;
				$result = $obj->fk_product;
				return $result;
			} else { // If not found
				// We do a second search by doing a select again but searching with less reliable criteria: couple qty/id product, and if set fourn_ref or fk_soc.
				$sql = "SELECT pfp.rowid, pfp.price as price, pfp.quantity as quantity, pfp.remise_percent, pfp.fk_soc,";
				$sql .= " pfp.fk_product, pfp.ref_fourn as ref_supplier, pfp.desc_fourn as desc_supplier, pfp.tva_tx, pfp.fk_supplier_price_expression,";
				$sql .= " pfp.default_vat_code,";
				$sql .= " pfp.multicurrency_price, pfp.multicurrency_unitprice, pfp.multicurrency_tx, pfp.fk_multicurrency, pfp.multicurrency_code,";
				$sql .= " pfp.packaging";
				$sql .= " FROM ".MAIN_DB_PREFIX."product_fournisseur_price as pfp";
				$sql .= " WHERE pfp.fk_product = ".$product_id;
				if ($fourn_ref != 'none') { $sql .= " AND pfp.ref_fourn = '".$this->db->escape($fourn_ref)."'";
				}
				if ($fk_soc > 0) { $sql .= " AND pfp.fk_soc = ".$fk_soc;
				}
				if ($qty > 0) { $sql .= " AND pfp.quantity <= ".$qty;
				}
				$sql .= " ORDER BY pfp.quantity DESC";
				$sql .= " LIMIT 1";

				dol_syslog(get_class($this)."::get_buyprice second search from qty/ref/product_id", LOG_DEBUG);
				$resql = $this->db->query($sql);
				if ($resql) {
					$obj = $this->db->fetch_object($resql);
					if ($obj && $obj->quantity > 0)        // If found
					{
						if (!empty($conf->dynamicprices->enabled) && !empty($obj->fk_supplier_price_expression)) {
							include_once DOL_DOCUMENT_ROOT.'/product/dynamic_price/class/price_parser.class.php';
							$prod_supplier = new ProductFournisseur($this->db);
							$prod_supplier->product_fourn_price_id = $obj->rowid;
							$prod_supplier->id = $obj->fk_product;
							$prod_supplier->fourn_qty = $obj->quantity;
							$prod_supplier->fourn_tva_tx = $obj->tva_tx;
							$prod_supplier->fk_supplier_price_expression = $obj->fk_supplier_price_expression;
							$priceparser = new PriceParser($this->db);
							$price_result = $priceparser->parseProductSupplier($prod_supplier);
							if ($result >= 0) {
								$obj->price = $price_result;
							}
						}
						$this->product_fourn_price_id = $obj->rowid;
						$this->buyprice = $obj->price; // deprecated
						$this->fourn_qty = $obj->quantity; // min quantity for price for a virtual supplier
						$this->fourn_pu = $obj->price / $obj->quantity; // Unit price of product for a virtual supplier
						$this->fourn_price_base_type = 'HT'; // Price base type for a virtual supplier
						$this->fourn_socid = $obj->fk_soc; // Company that offer this price
						$this->ref_fourn = $obj->ref_supplier; // deprecated
						$this->ref_supplier = $obj->ref_supplier; // Ref supplier
						$this->desc_supplier = $obj->desc_supplier; // desc supplier
						$this->remise_percent = $obj->remise_percent; // remise percent if present and not typed
						$this->vatrate_supplier = $obj->tva_tx; // Vat ref supplier
						$this->default_vat_code = $obj->default_vat_code; // Vat code supplier
						$this->fourn_multicurrency_price       = $obj->multicurrency_price;
						$this->fourn_multicurrency_unitprice   = $obj->multicurrency_unitprice;
						$this->fourn_multicurrency_tx          = $obj->multicurrency_tx;
						$this->fourn_multicurrency_id          = $obj->fk_multicurrency;
						$this->fourn_multicurrency_code        = $obj->multicurrency_code;
						if (!empty($conf->global->PRODUCT_USE_SUPPLIER_PACKAGING)) $this->packaging = $obj->packaging;
						$result = $obj->fk_product;
						return $result;
					} else {
						return -1; // Ce produit n'existe pas avec cet id tarif fournisseur ou existe mais qte insuffisante, ni pour le couple produit/ref fournisseur dans la quantité.
					}
				} else {
					$this->error = $this->db->lasterror();
					return -3;
				}
			}
		} else {
			$this->error = $this->db->lasterror();
			return -2;
		}
	}


	/**
	 *    Modify customer price of a product/Service
	 *
	 * @param  double $newprice          New price
	 * @param  string $newpricebase      HT or TTC
	 * @param  User   $user              Object user that make change
	 * @param  double $newvat            New VAT Rate (For example 8.5. Should not be a string)
	 * @param  double $newminprice       New price min
	 * @param  int    $level             0=standard, >0 = level if multilevel prices
	 * @param  int    $newnpr            0=Standard vat rate, 1=Special vat rate for French NPR VAT
	 * @param  int    $newpbq            1 if it has price by quantity
	 * @param  int    $ignore_autogen    Used to avoid infinite loops
	 * @param  array  $localtaxes_array  Array with localtaxes info array('0'=>type1,'1'=>rate1,'2'=>type2,'3'=>rate2) (loaded by getLocalTaxesFromRate(vatrate, 0, ...) function).
	 * @param  string $newdefaultvatcode Default vat code
	 * @return int                            <0 if KO, >0 if OK
	 */
	public function updatePrice($newprice, $newpricebase, $user, $newvat = '', $newminprice = 0, $level = 0, $newnpr = 0, $newpbq = 0, $ignore_autogen = 0, $localtaxes_array = array(), $newdefaultvatcode = '')
	{
		global $conf, $langs;

		$id = $this->id;

		dol_syslog(get_class($this)."::update_price id=".$id." newprice=".$newprice." newpricebase=".$newpricebase." newminprice=".$newminprice." level=".$level." npr=".$newnpr." newdefaultvatcode=".$newdefaultvatcode);

		// Clean parameters
		if (empty($this->tva_tx)) {
			$this->tva_tx = 0;
		}
		if (empty($newnpr)) {
			$newnpr = 0;
		}
		if (empty($newminprice)) {
			$newminprice = 0;
		}
		if (empty($newminprice)) {
			$newminprice = 0;
		}

		// Check parameters
		if ($newvat == '') {
			$newvat = $this->tva_tx;
		}

		// If multiprices are enabled, then we check if the current product is subject to price autogeneration
		// Price will be modified ONLY when the first one is the one that is being modified
		if ((!empty($conf->global->PRODUIT_MULTIPRICES) || !empty($conf->global->PRODUIT_CUSTOMER_PRICES_BY_QTY_MULTIPRICES)) && !$ignore_autogen && $this->price_autogen && ($level == 1)) {
			return $this->generateMultiprices($user, $newprice, $newpricebase, $newvat, $newnpr, $newpbq);
		}

		if (!empty($newminprice) && ($newminprice > $newprice)) {
			$this->error = 'ErrorPriceCantBeLowerThanMinPrice';
			return -1;
		}

		if ($newprice !== '' || $newprice === 0) {
			if ($newpricebase == 'TTC') {
				$price_ttc = price2num($newprice, 'MU');
				$price = price2num($newprice) / (1 + ($newvat / 100));
				$price = price2num($price, 'MU');

				if ($newminprice != '' || $newminprice == 0) {
					$price_min_ttc = price2num($newminprice, 'MU');
					$price_min = price2num($newminprice) / (1 + ($newvat / 100));
					$price_min = price2num($price_min, 'MU');
				} else {
					$price_min = 0;
					$price_min_ttc = 0;
				}
			} else {
				$price = price2num($newprice, 'MU');
				$price_ttc = ($newnpr != 1) ? price2num($newprice) * (1 + ($newvat / 100)) : $price;
				$price_ttc = price2num($price_ttc, 'MU');

				if ($newminprice !== '' || $newminprice === 0) {
					$price_min = price2num($newminprice, 'MU');
					$price_min_ttc = price2num($newminprice) * (1 + ($newvat / 100));
					$price_min_ttc = price2num($price_min_ttc, 'MU');
					//print 'X'.$newminprice.'-'.$price_min;
				} else {
					$price_min = 0;
					$price_min_ttc = 0;
				}
			}
			//print 'x'.$id.'-'.$newprice.'-'.$newpricebase.'-'.$price.'-'.$price_ttc.'-'.$price_min.'-'.$price_min_ttc;

			if (count($localtaxes_array) > 0) {
				$localtaxtype1 = $localtaxes_array['0'];
				$localtax1 = $localtaxes_array['1'];
				$localtaxtype2 = $localtaxes_array['2'];
				$localtax2 = $localtaxes_array['3'];
			} else // old method. deprecated because ot can't retrieve type
			{
				$localtaxtype1 = '0';
				$localtax1 = get_localtax($newvat, 1);
				$localtaxtype2 = '0';
				$localtax2 = get_localtax($newvat, 2);
			}
			if (empty($localtax1)) {
				$localtax1 = 0; // If = '' then = 0
			}
			if (empty($localtax2)) {
				$localtax2 = 0; // If = '' then = 0
			}

			$this->db->begin();

			// Ne pas mettre de quote sur les numeriques decimaux.
			// Ceci provoque des stockages avec arrondis en base au lieu des valeurs exactes.
			$sql = "UPDATE ".MAIN_DB_PREFIX."product SET";
			$sql .= " price_base_type='".$this->db->escape($newpricebase)."',";
			$sql .= " price=".$price.",";
			$sql .= " price_ttc=".$price_ttc.",";
			$sql .= " price_min=".$price_min.",";
			$sql .= " price_min_ttc=".$price_min_ttc.",";
			$sql .= " localtax1_tx=".($localtax1 >= 0 ? $localtax1 : 'NULL').",";
			$sql .= " localtax2_tx=".($localtax2 >= 0 ? $localtax2 : 'NULL').",";
			$sql .= " localtax1_type=".($localtaxtype1 != '' ? "'".$this->db->escape($localtaxtype1)."'" : "'0'").",";
			$sql .= " localtax2_type=".($localtaxtype2 != '' ? "'".$this->db->escape($localtaxtype2)."'" : "'0'").",";
			$sql .= " default_vat_code=".($newdefaultvatcode ? "'".$this->db->escape($newdefaultvatcode)."'" : "null").",";
			$sql .= " tva_tx='".price2num($newvat)."',";
			$sql .= " recuperableonly='".$this->db->escape($newnpr)."'";
			$sql .= " WHERE rowid = ".$id;

			dol_syslog(get_class($this)."::update_price", LOG_DEBUG);
			$resql = $this->db->query($sql);
			if ($resql) {
				$this->multiprices[$level] = $price;
				$this->multiprices_ttc[$level] = $price_ttc;
				$this->multiprices_min[$level] = $price_min;
				$this->multiprices_min_ttc[$level] = $price_min_ttc;
				$this->multiprices_base_type[$level] = $newpricebase;
				$this->multiprices_default_vat_code[$level] = $newdefaultvatcode;
				$this->multiprices_tva_tx[$level] = $newvat;
				$this->multiprices_recuperableonly[$level] = $newnpr;

				$this->price = $price;
				$this->price_ttc = $price_ttc;
				$this->price_min = $price_min;
				$this->price_min_ttc = $price_min_ttc;
				$this->price_base_type = $newpricebase;
				$this->default_vat_code = $newdefaultvatcode;
				$this->tva_tx = $newvat;
				$this->tva_npr = $newnpr;
				//Local taxes
				$this->localtax1_tx = $localtax1;
				$this->localtax2_tx = $localtax2;
				$this->localtax1_type = $localtaxtype1;
				$this->localtax2_type = $localtaxtype2;

				// Price by quantity
				$this->price_by_qty = $newpbq;

				$this->_log_price($user, $level); // Save price for level into table product_price

				$this->level = $level; // Store level of price edited for trigger

				// Call trigger
				$result = $this->call_trigger('PRODUCT_PRICE_MODIFY', $user);
				if ($result < 0) {
					$this->db->rollback();
					return -1;
				}
				// End call triggers

				$this->db->commit();
			} else {
				$this->db->rollback();
				dol_print_error($this->db);
			}
		}

		return 1;
	}

	/**
	 *  Sets the supplier price expression
	 *
	 * @param      int $expression_id Expression
	 * @return     int                     <0 if KO, >0 if OK
	 * @deprecated Use Product::update instead
	 */
	public function setPriceExpression($expression_id)
	{
		global $user;

		$this->fk_price_expression = $expression_id;

		return $this->update($this->id, $user);
	}

	/**
	 *  Load a product in memory from database
	 *
	 * @param  int    $id                Id of product/service to load
	 * @param  string $ref               Ref of product/service to load
	 * @param  string $ref_ext           Ref ext of product/service to load
	 * @param  string $barcode           Barcode of product/service to load
	 * @param  int    $ignore_expression Ignores the math expression for calculating price and uses the db value instead
	 * @param  int    $ignore_price_load Load product without loading prices arrays (when we are sure we don't need them)
	 * @param  int    $ignore_lang_load  Load product without loading language arrays (when we are sure we don't need them)
	 * @return int                       <0 if KO, 0 if not found, >0 if OK
	 */
	public function fetch($id = '', $ref = '', $ref_ext = '', $barcode = '', $ignore_expression = 0, $ignore_price_load = 0, $ignore_lang_load = 0)
	{
		include_once DOL_DOCUMENT_ROOT.'/core/lib/company.lib.php';

		global $langs, $conf;

		dol_syslog(get_class($this)."::fetch id=".$id." ref=".$ref." ref_ext=".$ref_ext);

		// Check parameters
		if (!$id && !$ref && !$ref_ext && !$barcode) {
			$this->error = 'ErrorWrongParameters';
			dol_syslog(get_class($this)."::fetch ".$this->error);
			return -1;
		}

		$sql = "SELECT rowid, ref, ref_ext, label, description, url, note_public, note as note_private, customcode, fk_country, fk_state, price, price_ttc,";
		$sql .= " price_min, price_min_ttc, price_base_type, cost_price, default_vat_code, tva_tx, recuperableonly as tva_npr, localtax1_tx, localtax2_tx, localtax1_type, localtax2_type, tosell,";
		$sql .= " tobuy, fk_product_type, duration, fk_default_warehouse, seuil_stock_alerte, canvas, net_measure, net_measure_units, weight, weight_units,";
		$sql .= " length, length_units, width, width_units, height, height_units,";
		$sql .= " surface, surface_units, volume, volume_units, barcode, fk_barcode_type, finished,";
		$sql .= " accountancy_code_buy, accountancy_code_buy_intra, accountancy_code_buy_export,";
		$sql .= " accountancy_code_sell, accountancy_code_sell_intra, accountancy_code_sell_export, stock, pmp,";
		$sql .= " datec, tms, import_key, entity, desiredstock, tobatch, fk_unit,";
		$sql .= " fk_price_expression, price_autogen, model_pdf";
		$sql .= " FROM ".MAIN_DB_PREFIX."product";
		if ($id) {
			$sql .= " WHERE rowid = ".(int) $id;
		} else {
			$sql .= " WHERE entity IN (".getEntity($this->element).")";
			if ($ref) {
				$sql .= " AND ref = '".$this->db->escape($ref)."'";
			} elseif ($ref_ext) {
				$sql .= " AND ref_ext = '".$this->db->escape($ref_ext)."'";
			} elseif ($barcode) {
				$sql .= " AND barcode = '".$this->db->escape($barcode)."'";
			}
		}

		$resql = $this->db->query($sql);
		if ($resql) {
			unset($this->oldcopy);

			if ($this->db->num_rows($resql) > 0) {
				$obj = $this->db->fetch_object($resql);

				$this->id = $obj->rowid;
				$this->ref                            = $obj->ref;
				$this->ref_ext                        = $obj->ref_ext;
				$this->label                          = $obj->label;
				$this->description                    = $obj->description;
				$this->url                            = $obj->url;
				$this->note_public                    = $obj->note_public;
				$this->note_private                   = $obj->note_private;
				$this->note                           = $obj->note_private; // deprecated

				$this->type                            = $obj->fk_product_type;
				$this->status                        = $obj->tosell;
				$this->status_buy                    = $obj->tobuy;
				$this->status_batch                    = $obj->tobatch;

				$this->customcode                    = $obj->customcode;
				$this->country_id                    = $obj->fk_country;
				$this->country_code = getCountry($this->country_id, 2, $this->db);
				$this->state_id = $obj->fk_state;
				$this->price                        = $obj->price;
				$this->price_ttc                    = $obj->price_ttc;
				$this->price_min                    = $obj->price_min;
				$this->price_min_ttc                = $obj->price_min_ttc;
				$this->price_base_type = $obj->price_base_type;
				$this->cost_price                    = $obj->cost_price;
				$this->default_vat_code = $obj->default_vat_code;
				$this->tva_tx                        = $obj->tva_tx;
				//! French VAT NPR
				$this->tva_npr                        = $obj->tva_npr;
				$this->recuperableonly                = $obj->tva_npr; // For backward compatibility
				//! Local taxes
				$this->localtax1_tx                    = $obj->localtax1_tx;
				$this->localtax2_tx                    = $obj->localtax2_tx;
				$this->localtax1_type                = $obj->localtax1_type;
				$this->localtax2_type                = $obj->localtax2_type;

				$this->finished                        = $obj->finished;
				$this->duration                        = $obj->duration;
				$this->duration_value                = substr($obj->duration, 0, dol_strlen($obj->duration) - 1);
				$this->duration_unit = substr($obj->duration, -1);
				$this->canvas                        = $obj->canvas;
				$this->net_measure = $obj->net_measure;
				$this->net_measure_units = $obj->net_measure_units;
				$this->weight                        = $obj->weight;
				$this->weight_units                    = $obj->weight_units;
				$this->length                        = $obj->length;
				$this->length_units                    = $obj->length_units;
				$this->width = $obj->width;
				$this->width_units = $obj->width_units;
				$this->height = $obj->height;
				$this->height_units = $obj->height_units;

				$this->surface = $obj->surface;
				$this->surface_units = $obj->surface_units;
				$this->volume = $obj->volume;
				$this->volume_units                    = $obj->volume_units;
				$this->barcode = $obj->barcode;
				$this->barcode_type                    = $obj->fk_barcode_type;

				$this->accountancy_code_buy				= $obj->accountancy_code_buy;
				$this->accountancy_code_buy_intra = $obj->accountancy_code_buy_intra;
				$this->accountancy_code_buy_export		= $obj->accountancy_code_buy_export;
				$this->accountancy_code_sell			= $obj->accountancy_code_sell;
				$this->accountancy_code_sell_intra		= $obj->accountancy_code_sell_intra;
				$this->accountancy_code_sell_export		= $obj->accountancy_code_sell_export;

				$this->fk_default_warehouse            = $obj->fk_default_warehouse;
				$this->seuil_stock_alerte            = $obj->seuil_stock_alerte;
				$this->desiredstock                    = $obj->desiredstock;
				$this->stock_reel                    = $obj->stock;
				$this->pmp = $obj->pmp;

				$this->date_creation                = $obj->datec;
				$this->date_modification            = $obj->tms;
				$this->import_key                    = $obj->import_key;
				$this->entity                        = $obj->entity;

				$this->ref_ext                        = $obj->ref_ext;
				$this->fk_price_expression            = $obj->fk_price_expression;
				$this->fk_unit                        = $obj->fk_unit;
				$this->price_autogen = $obj->price_autogen;
				$this->model_pdf = $obj->model_pdf;

				$this->db->free($resql);

				// Retrieve all extrafield
				// fetch optionals attributes and labels
				$this->fetch_optionals();

				// multilangs
				if (!empty($conf->global->MAIN_MULTILANGS) && empty($ignore_lang_load)) {
					$this->getMultiLangs();
				}

				// Load multiprices array
				if (!empty($conf->global->PRODUIT_MULTIPRICES) && empty($ignore_price_load))                // prices per segment
				{
					for ($i = 1; $i <= $conf->global->PRODUIT_MULTIPRICES_LIMIT; $i++)
					{
						$sql = "SELECT price, price_ttc, price_min, price_min_ttc,";
						$sql .= " price_base_type, tva_tx, default_vat_code, tosell, price_by_qty, rowid, recuperableonly";
						$sql .= " FROM ".MAIN_DB_PREFIX."product_price";
						$sql .= " WHERE entity IN (".getEntity('productprice').")";
						$sql .= " AND price_level=".$i;
						$sql .= " AND fk_product = ".$this->id;
						$sql .= " ORDER BY date_price DESC, rowid DESC";
						$sql .= " LIMIT 1";
						$resql = $this->db->query($sql);
						if ($resql) {
							$result = $this->db->fetch_array($resql);

							$this->multiprices[$i] = $result ? $result["price"] : null;
							$this->multiprices_ttc[$i] = $result ? $result["price_ttc"] : null;
							$this->multiprices_min[$i] =  $result ? $result["price_min"] : null;
							$this->multiprices_min_ttc[$i] = $result ? $result["price_min_ttc"] : null;
							$this->multiprices_base_type[$i] = $result ? $result["price_base_type"] : null;
							// Next two fields are used only if PRODUIT_MULTIPRICES_USE_VAT_PER_LEVEL is on
							$this->multiprices_tva_tx[$i] = $result ? $result["tva_tx"].($result ? ' ('.$result['default_vat_code'].')' : '') : null;
							$this->multiprices_recuperableonly[$i] = $result ? $result["recuperableonly"] : null;

							// Price by quantity
							/*
                            $this->prices_by_qty[$i]=$result["price_by_qty"];
                            $this->prices_by_qty_id[$i]=$result["rowid"];
                            // Récuperation de la liste des prix selon qty si flag positionné
                            if ($this->prices_by_qty[$i] == 1)
                            {
                            $sql = "SELECT rowid, price, unitprice, quantity, remise_percent, remise, price_base_type";
                            $sql.= " FROM ".MAIN_DB_PREFIX."product_price_by_qty";
                            $sql.= " WHERE fk_product_price = ".$this->prices_by_qty_id[$i];
                            $sql.= " ORDER BY quantity ASC";
                            $resultat=array();
                            $resql = $this->db->query($sql);
                            if ($resql)
                            {
                            $ii=0;
                            while ($result= $this->db->fetch_array($resql)) {
                            $resultat[$ii]=array();
                            $resultat[$ii]["rowid"]=$result["rowid"];
                            $resultat[$ii]["price"]= $result["price"];
                            $resultat[$ii]["unitprice"]= $result["unitprice"];
                            $resultat[$ii]["quantity"]= $result["quantity"];
                            $resultat[$ii]["remise_percent"]= $result["remise_percent"];
                            $resultat[$ii]["remise"]= $result["remise"];                    // deprecated
                            $resultat[$ii]["price_base_type"]= $result["price_base_type"];
                            $ii++;
                            }
                            $this->prices_by_qty_list[$i]=$resultat;
                            }
                            else
                            {
                            dol_print_error($this->db);
                            return -1;
                            }
                            }*/
						} else {
							$this->error = $this->db->lasterror;
							return -1;
						}
					}
				} elseif (!empty($conf->global->PRODUIT_CUSTOMER_PRICES) && empty($ignore_price_load))            // prices per customers
				{
					// Nothing loaded by default. List may be very long.
				} elseif (!empty($conf->global->PRODUIT_CUSTOMER_PRICES_BY_QTY) && empty($ignore_price_load))    // prices per quantity
				{
					$sql = "SELECT price, price_ttc, price_min, price_min_ttc,";
					$sql .= " price_base_type, tva_tx, default_vat_code, tosell, price_by_qty, rowid";
					$sql .= " FROM ".MAIN_DB_PREFIX."product_price";
					$sql .= " WHERE fk_product = ".$this->id;
					$sql .= " ORDER BY date_price DESC, rowid DESC";
					$sql .= " LIMIT 1";
					$resql = $this->db->query($sql);
					if ($resql) {
						$result = $this->db->fetch_array($resql);

						// Price by quantity
						$this->prices_by_qty[0] = $result["price_by_qty"];
						$this->prices_by_qty_id[0] = $result["rowid"];
						// Récuperation de la liste des prix selon qty si flag positionné
						if ($this->prices_by_qty[0] == 1) {
							$sql = "SELECT rowid,price, unitprice, quantity, remise_percent, remise, remise, price_base_type";
							$sql .= " FROM ".MAIN_DB_PREFIX."product_price_by_qty";
							$sql .= " WHERE fk_product_price = ".$this->prices_by_qty_id[0];
							$sql .= " ORDER BY quantity ASC";
							$resultat = array();
							$resql = $this->db->query($sql);
							if ($resql) {
								$ii = 0;
								while ($result = $this->db->fetch_array($resql)) {
									$resultat[$ii] = array();
									$resultat[$ii]["rowid"] = $result["rowid"];
									$resultat[$ii]["price"] = $result["price"];
									$resultat[$ii]["unitprice"] = $result["unitprice"];
									$resultat[$ii]["quantity"] = $result["quantity"];
									$resultat[$ii]["remise_percent"] = $result["remise_percent"];
									//$resultat[$ii]["remise"]= $result["remise"];                    // deprecated
									$resultat[$ii]["price_base_type"] = $result["price_base_type"];
									$ii++;
								}
								$this->prices_by_qty_list[0] = $resultat;
							} else {
								$this->error = $this->db->lasterror;
								return -1;
							}
						}
					} else {
						$this->error = $this->db->lasterror;
						return -1;
					}
				} elseif (!empty($conf->global->PRODUIT_CUSTOMER_PRICES_BY_QTY_MULTIPRICES) && empty($ignore_price_load))    // prices per customer and quantity
				{
					for ($i = 1; $i <= $conf->global->PRODUIT_MULTIPRICES_LIMIT; $i++)
					{
						$sql = "SELECT price, price_ttc, price_min, price_min_ttc,";
						$sql .= " price_base_type, tva_tx, default_vat_code, tosell, price_by_qty, rowid, recuperableonly";
						$sql .= " FROM ".MAIN_DB_PREFIX."product_price";
						$sql .= " WHERE entity IN (".getEntity('productprice').")";
						$sql .= " AND price_level=".$i;
						$sql .= " AND fk_product = ".$this->id;
						$sql .= " ORDER BY date_price DESC, rowid DESC";
						$sql .= " LIMIT 1";
						$resql = $this->db->query($sql);
						if ($resql) {
							$result = $this->db->fetch_array($resql);

							$this->multiprices[$i] = $result["price"];
							$this->multiprices_ttc[$i] = $result["price_ttc"];
							$this->multiprices_min[$i] = $result["price_min"];
							$this->multiprices_min_ttc[$i] = $result["price_min_ttc"];
							$this->multiprices_base_type[$i] = $result["price_base_type"];
							// Next two fields are used only if PRODUIT_MULTIPRICES_USE_VAT_PER_LEVEL is on
							$this->multiprices_tva_tx[$i] = $result["tva_tx"]; // TODO Add ' ('.$result['default_vat_code'].')'
							$this->multiprices_recuperableonly[$i] = $result["recuperableonly"];

							// Price by quantity
							$this->prices_by_qty[$i] = $result["price_by_qty"];
							$this->prices_by_qty_id[$i] = $result["rowid"];
							// Récuperation de la liste des prix selon qty si flag positionné
							if ($this->prices_by_qty[$i] == 1) {
								$sql = "SELECT rowid, price, unitprice, quantity, remise_percent, remise, price_base_type";
								$sql .= " FROM ".MAIN_DB_PREFIX."product_price_by_qty";
								$sql .= " WHERE fk_product_price = ".$this->prices_by_qty_id[$i];
								$sql .= " ORDER BY quantity ASC";
								$resultat = array();
								$resql = $this->db->query($sql);
								if ($resql) {
									$ii = 0;
									while ($result = $this->db->fetch_array($resql)) {
										$resultat[$ii] = array();
										$resultat[$ii]["rowid"] = $result["rowid"];
										$resultat[$ii]["price"] = $result["price"];
										$resultat[$ii]["unitprice"] = $result["unitprice"];
										$resultat[$ii]["quantity"] = $result["quantity"];
										$resultat[$ii]["remise_percent"] = $result["remise_percent"];
										$resultat[$ii]["remise"] = $result["remise"]; // deprecated
										$resultat[$ii]["price_base_type"] = $result["price_base_type"];
										$ii++;
									}
									$this->prices_by_qty_list[$i] = $resultat;
								} else {
									$this->error = $this->db->lasterror;
									return -1;
								}
							}
						} else {
							$this->error = $this->db->lasterror;
							return -1;
						}
					}
				}

				if (!empty($conf->dynamicprices->enabled) && !empty($this->fk_price_expression) && empty($ignore_expression)) {
					   include_once DOL_DOCUMENT_ROOT.'/product/dynamic_price/class/price_parser.class.php';
					$priceparser = new PriceParser($this->db);
					   $price_result = $priceparser->parseProduct($this);
					if ($price_result >= 0) {
						$this->price = $price_result;
						// Calculate the VAT
						$this->price_ttc = price2num($this->price) * (1 + ($this->tva_tx / 100));
						$this->price_ttc = price2num($this->price_ttc, 'MU');
					}
				}

				// We should not load stock during the fetch. If someone need stock of product, he must call load_stock after fetching product.
				// Instead we just init the stock_warehouse array
				$this->stock_warehouse = array();

				return 1;
			} else {
				return 0;
			}
		} else {
			$this->error = $this->db->lasterror;
			return -1;
		}
	}

	// phpcs:disable PEAR.NamingConventions.ValidFunctionName.ScopeNotCamelCaps
	/**
	 *  Charge tableau des stats OF pour le produit/service
	 *
	 * @param  int $socid Id societe
	 * @return int                     Array of stats in $this->stats_mo, <0 if ko or >0 if ok
	 */
	public function load_stats_mo($socid = 0)
	{
		// phpcs:enable
<<<<<<< HEAD
		global $user, $hookmanager;
=======
		global $user, $hookmanager, $action;
>>>>>>> b7cd27e7

		$error = 0;

		foreach (array('toconsume', 'consumed', 'toproduce', 'produced') as $role) {
			$this->stats_mo['customers_'.$role] = 0;
			$this->stats_mo['nb_'.$role] = 0;
			$this->stats_mo['qty_'.$role] = 0;

			$sql = "SELECT COUNT(DISTINCT c.fk_soc) as nb_customers, COUNT(DISTINCT c.rowid) as nb,";
			$sql .= " SUM(mp.qty) as qty";
			$sql .= " FROM ".MAIN_DB_PREFIX."mrp_mo as c";
			$sql .= " INNER JOIN ".MAIN_DB_PREFIX."mrp_production as mp ON mp.fk_mo=c.rowid";
<<<<<<< HEAD
			if (!$user->rights->societe->client->voir && !$socid) {
=======
			if (empty($user->rights->societe->client->voir) && !$socid) {
>>>>>>> b7cd27e7
				$sql .= "INNER JOIN ".MAIN_DB_PREFIX."societe_commerciaux as sc ON sc.fk_soc=c.fk_soc AND sc.fk_user = ".$user->id;
			}
			$sql .= " WHERE ";
			$sql .= " c.entity IN (".getEntity('mo').")";

			$sql .= " AND mp.fk_product =".$this->id;
			$sql .= " AND mp.role ='".$this->db->escape($role)."'";
			if ($socid > 0) {
				$sql .= " AND c.fk_soc = ".$socid;
			}

			$result = $this->db->query($sql);
			if ($result) {
				$obj = $this->db->fetch_object($result);
				$this->stats_mo['customers_'.$role] = $obj->nb_customers ? $obj->nb_customers : 0;
				$this->stats_mo['nb_'.$role] = $obj->nb ? $obj->nb : 0;
				$this->stats_mo['qty_'.$role] = $obj->qty ? $obj->qty : 0;
			} else {
				$this->error = $this->db->error();
				$error++;
			}
		}

		if (!empty($error)) {
			return -1;
		}

		$parameters = array('socid' => $socid);
		$reshook = $hookmanager->executeHooks('loadStatsCustomerMO', $parameters, $this, $action);
		if ($reshook > 0) $this->stats_mo = $hookmanager->resArray['stats_mo'];

		return 1;
	}

	// phpcs:disable PEAR.NamingConventions.ValidFunctionName.ScopeNotCamelCaps
	/**
	 *  Charge tableau des stats OF pour le produit/service
	 *
	 * @param  int $socid Id societe
	 * @return int                     Array of stats in $this->stats_bom, <0 if ko or >0 if ok
	 */
	public function load_stats_bom($socid = 0)
	{
		// phpcs:enable
		global $user, $hookmanager;

		$error = 0;

		$this->stats_bom['nb_toproduce'] = 0;
		$this->stats_bom['nb_toconsume'] = 0;
		$this->stats_bom['qty_toproduce'] = 0;
		$this->stats_bom['qty_toconsume'] = 0;

		$sql = "SELECT COUNT(DISTINCT b.rowid) as nb_toproduce,";
		$sql .= " b.qty as qty_toproduce";
		$sql .= " FROM ".MAIN_DB_PREFIX."bom_bom as b";
		$sql .= " INNER JOIN ".MAIN_DB_PREFIX."bom_bomline as bl ON bl.fk_bom=b.rowid";
		$sql .= " WHERE ";
		$sql .= " b.entity IN (".getEntity('bom').")";
		$sql .= " AND b.fk_product =".$this->id;
		$sql .= " GROUP BY b.rowid";

		$result = $this->db->query($sql);
		if ($result) {
			$obj = $this->db->fetch_object($result);
			$this->stats_bom['nb_toproduce'] = $obj->nb_toproduce ? $obj->nb_toproduce : 0;
			$this->stats_bom['qty_toproduce'] = $obj->qty_toproduce ? price2num($obj->qty_toproduce) : 0;
		} else {
			$this->error = $this->db->error();
			$error++;
		}

		$sql = "SELECT COUNT(DISTINCT bl.rowid) as nb_toconsume,";
		$sql .= " SUM(bl.qty) as qty_toconsume";
		$sql .= " FROM ".MAIN_DB_PREFIX."bom_bom as b";
		$sql .= " INNER JOIN ".MAIN_DB_PREFIX."bom_bomline as bl ON bl.fk_bom=b.rowid";
		$sql .= " WHERE ";
		$sql .= " b.entity IN (".getEntity('bom').")";
		$sql .= " AND bl.fk_product =".$this->id;

		$result = $this->db->query($sql);
		if ($result) {
			$obj = $this->db->fetch_object($result);
			$this->stats_bom['nb_toconsume'] = $obj->nb_toconsume ? $obj->nb_toconsume : 0;
			$this->stats_bom['qty_toconsume'] = $obj->qty_toconsume ? price2num($obj->qty_toconsume) : 0;
		} else {
			$this->error = $this->db->error();
			$error++;
		}

		if (!empty($error)) {
			return -1;
		}

		$parameters = array('socid' => $socid);
		$reshook = $hookmanager->executeHooks('loadStatsCustomerMO', $parameters, $this, $action);
		if ($reshook > 0) $this->stats_bom = $hookmanager->resArray['stats_bom'];

		return 1;
	}

	// phpcs:disable PEAR.NamingConventions.ValidFunctionName.ScopeNotCamelCaps
	/**
	 *  Charge tableau des stats propale pour le produit/service
	 *
	 * @param  int $socid Id societe
	 * @return int                     Array of stats in $this->stats_propale, <0 if ko or >0 if ok
	 */
	public function load_stats_propale($socid = 0)
	{
		// phpcs:enable
		global $conf, $user, $hookmanager;

		$sql = "SELECT COUNT(DISTINCT p.fk_soc) as nb_customers, COUNT(DISTINCT p.rowid) as nb,";
		$sql .= " COUNT(pd.rowid) as nb_rows, SUM(pd.qty) as qty";
		$sql .= " FROM ".MAIN_DB_PREFIX."propaldet as pd";
		$sql .= ", ".MAIN_DB_PREFIX."propal as p";
		$sql .= ", ".MAIN_DB_PREFIX."societe as s";
<<<<<<< HEAD
		if (!$user->rights->societe->client->voir && !$socid) {
=======
		if (empty($user->rights->societe->client->voir) && !$socid) {
>>>>>>> b7cd27e7
			$sql .= ", ".MAIN_DB_PREFIX."societe_commerciaux as sc";
		}
		$sql .= " WHERE p.rowid = pd.fk_propal";
		$sql .= " AND p.fk_soc = s.rowid";
		$sql .= " AND p.entity IN (".getEntity('propal').")";
		$sql .= " AND pd.fk_product = ".$this->id;
<<<<<<< HEAD
		if (!$user->rights->societe->client->voir && !$socid) {
=======
		if (empty($user->rights->societe->client->voir) && !$socid) {
>>>>>>> b7cd27e7
			$sql .= " AND p.fk_soc = sc.fk_soc AND sc.fk_user = ".$user->id;
		}
		//$sql.= " AND pr.fk_statut != 0";
		if ($socid > 0) {
			$sql .= " AND p.fk_soc = ".$socid;
		}

		$result = $this->db->query($sql);
		if ($result) {
			$obj = $this->db->fetch_object($result);
			$this->stats_propale['customers'] = $obj->nb_customers;
			$this->stats_propale['nb'] = $obj->nb;
			$this->stats_propale['rows'] = $obj->nb_rows;
			$this->stats_propale['qty'] = $obj->qty ? $obj->qty : 0;

			// if it's a virtual product, maybe it is in proposal by extension
			if (!empty($conf->global->PRODUCT_STATS_WITH_PARENT_PROD_IF_INCDEC)) {
				$TFather = $this->getFather();
				if (is_array($TFather) && !empty($TFather)) {
					foreach ($TFather as &$fatherData) {
						$pFather = new Product($this->db);
						$pFather->id = $fatherData['id'];
						$qtyCoef = $fatherData['qty'];

						if ($fatherData['incdec']) {
							$pFather->load_stats_propale($socid);

							$this->stats_propale['customers'] += $pFather->stats_propale['customers'];
							$this->stats_propale['nb'] += $pFather->stats_propale['nb'];
							$this->stats_propale['rows'] += $pFather->stats_propale['rows'];
							$this->stats_propale['qty'] += $pFather->stats_propale['qty'] * $qtyCoef;
						}
					}
				}
			}

			$parameters = array('socid' => $socid);
			$reshook = $hookmanager->executeHooks('loadStatsCustomerProposal', $parameters, $this, $action);
			if ($reshook > 0) $this->stats_propale = $hookmanager->resArray['stats_propale'];

			return 1;
		} else {
			$this->error = $this->db->error();
			return -1;
		}
	}


	// phpcs:disable PEAR.NamingConventions.ValidFunctionName.ScopeNotCamelCaps
	/**
	 *  Charge tableau des stats propale pour le produit/service
	 *
	 * @param  int $socid Id thirdparty
	 * @return int                     Array of stats in $this->stats_proposal_supplier, <0 if ko or >0 if ok
	 */
	public function load_stats_proposal_supplier($socid = 0)
	{
		// phpcs:enable
<<<<<<< HEAD
		global $conf, $user, $hookmanager;
=======
		global $conf, $user, $hookmanager, $action;
>>>>>>> b7cd27e7

		$sql = "SELECT COUNT(DISTINCT p.fk_soc) as nb_suppliers, COUNT(DISTINCT p.rowid) as nb,";
		$sql .= " COUNT(pd.rowid) as nb_rows, SUM(pd.qty) as qty";
		$sql .= " FROM ".MAIN_DB_PREFIX."supplier_proposaldet as pd";
		$sql .= ", ".MAIN_DB_PREFIX."supplier_proposal as p";
		$sql .= ", ".MAIN_DB_PREFIX."societe as s";
<<<<<<< HEAD
		if (!$user->rights->societe->client->voir && !$socid) { $sql .= ", ".MAIN_DB_PREFIX."societe_commerciaux as sc";
=======
		if (empty($user->rights->societe->client->voir) && !$socid) {
			$sql .= ", ".MAIN_DB_PREFIX."societe_commerciaux as sc";
>>>>>>> b7cd27e7
		}
		$sql .= " WHERE p.rowid = pd.fk_supplier_proposal";
		$sql .= " AND p.fk_soc = s.rowid";
		$sql .= " AND p.entity IN (".getEntity('supplier_proposal').")";
		$sql .= " AND pd.fk_product = ".$this->id;
<<<<<<< HEAD
		if (!$user->rights->societe->client->voir && !$socid) { $sql .= " AND p.fk_soc = sc.fk_soc AND sc.fk_user = ".$user->id;
		}
		//$sql.= " AND pr.fk_statut != 0";
		if ($socid > 0) {    $sql .= " AND p.fk_soc = ".$socid;
=======
		if (empty($user->rights->societe->client->voir) && !$socid) {
			$sql .= " AND p.fk_soc = sc.fk_soc AND sc.fk_user = ".$user->id;
		}
		//$sql.= " AND pr.fk_statut != 0";
		if ($socid > 0) {
			$sql .= " AND p.fk_soc = ".$socid;
>>>>>>> b7cd27e7
		}

		$result = $this->db->query($sql);
		if ($result) {
			$obj = $this->db->fetch_object($result);
			$this->stats_proposal_supplier['suppliers'] = $obj->nb_suppliers;
			$this->stats_proposal_supplier['nb'] = $obj->nb;
			$this->stats_proposal_supplier['rows'] = $obj->nb_rows;
			$this->stats_proposal_supplier['qty'] = $obj->qty ? $obj->qty : 0;

			$parameters = array('socid' => $socid);
			$reshook = $hookmanager->executeHooks('loadStatsSupplierProposal', $parameters, $this, $action);
			if ($reshook > 0) $this->stats_proposal_supplier = $hookmanager->resArray['stats_proposal_supplier'];

			return 1;
		} else {
			$this->error = $this->db->error();
			return -1;
		}
	}


	// phpcs:disable PEAR.NamingConventions.ValidFunctionName.ScopeNotCamelCaps
	/**
	 *  Charge tableau des stats commande client pour le produit/service
	 *
	 * @param  int    $socid           Id societe pour filtrer sur une societe
	 * @param  string $filtrestatut    Id statut pour filtrer sur un statut
	 * @param  int    $forVirtualStock Ignore rights filter for virtual stock calculation.
	 * @return integer                 Array of stats in $this->stats_commande (nb=nb of order, qty=qty ordered), <0 if ko or >0 if ok
	 */
	public function load_stats_commande($socid = 0, $filtrestatut = '', $forVirtualStock = 0)
	{
		// phpcs:enable
		global $conf, $user, $hookmanager;

		$sql = "SELECT COUNT(DISTINCT c.fk_soc) as nb_customers, COUNT(DISTINCT c.rowid) as nb,";
		$sql .= " COUNT(cd.rowid) as nb_rows, SUM(cd.qty) as qty";
		$sql .= " FROM ".MAIN_DB_PREFIX."commandedet as cd";
		$sql .= ", ".MAIN_DB_PREFIX."commande as c";
		$sql .= ", ".MAIN_DB_PREFIX."societe as s";
<<<<<<< HEAD
		if (!$user->rights->societe->client->voir && !$socid && !$forVirtualStock) {
=======
		if (empty($user->rights->societe->client->voir) && !$socid && !$forVirtualStock) {
>>>>>>> b7cd27e7
			$sql .= ", ".MAIN_DB_PREFIX."societe_commerciaux as sc";
		}
		$sql .= " WHERE c.rowid = cd.fk_commande";
		$sql .= " AND c.fk_soc = s.rowid";
		$sql .= " AND c.entity IN (".getEntity($forVirtualStock && !empty($conf->global->STOCK_CALCULATE_VIRTUAL_STOCK_TRANSVERSE_MODE) ? 'stock' : 'commande').")";
		$sql .= " AND cd.fk_product = ".$this->id;
<<<<<<< HEAD
		if (!$user->rights->societe->client->voir && !$socid && !$forVirtualStock) {
=======
		if (empty($user->rights->societe->client->voir) && !$socid && !$forVirtualStock) {
>>>>>>> b7cd27e7
			$sql .= " AND c.fk_soc = sc.fk_soc AND sc.fk_user = ".$user->id;
		}
		if ($socid > 0) {
			$sql .= " AND c.fk_soc = ".$socid;
		}
		if ($filtrestatut <> '') {
<<<<<<< HEAD
			$sql .= " AND c.fk_statut in (".$filtrestatut.")";
=======
			$sql .= " AND c.fk_statut in (".$this->db->sanitize($filtrestatut).")";
>>>>>>> b7cd27e7
		}

		$result = $this->db->query($sql);
		if ($result) {
			$obj = $this->db->fetch_object($result);
			$this->stats_commande['customers'] = $obj->nb_customers;
			$this->stats_commande['nb'] = $obj->nb;
			$this->stats_commande['rows'] = $obj->nb_rows;
			$this->stats_commande['qty'] = $obj->qty ? $obj->qty : 0;

			// if it's a virtual product, maybe it is in order by extension
			if (!empty($conf->global->PRODUCT_STATS_WITH_PARENT_PROD_IF_INCDEC)) {
				$TFather = $this->getFather();
				if (is_array($TFather) && !empty($TFather)) {
					foreach ($TFather as &$fatherData) {
						$pFather = new Product($this->db);
						$pFather->id = $fatherData['id'];
						$qtyCoef = $fatherData['qty'];

						if ($fatherData['incdec']) {
							$pFather->load_stats_commande($socid, $filtrestatut);

							$this->stats_commande['customers'] += $pFather->stats_commande['customers'];
							$this->stats_commande['nb'] += $pFather->stats_commande['nb'];
							$this->stats_commande['rows'] += $pFather->stats_commande['rows'];
							$this->stats_commande['qty'] += $pFather->stats_commande['qty'] * $qtyCoef;
						}
					}
				}
			}

			// If stock decrease is on invoice validation, the theorical stock continue to
			// count the orders to ship in theorical stock when some are already removed b invoice validation.
			// If option DECREASE_ONLY_UNINVOICEDPRODUCTS is on, we make a compensation.
			if (!empty($conf->global->STOCK_CALCULATE_ON_BILL)) {
				if (!empty($conf->global->DECREASE_ONLY_UNINVOICEDPRODUCTS)) {
					$adeduire = 0;
					$sql = "SELECT sum(fd.qty) as count FROM ".MAIN_DB_PREFIX."facturedet fd ";
					$sql .= " JOIN ".MAIN_DB_PREFIX."facture f ON fd.fk_facture = f.rowid ";
					$sql .= " JOIN ".MAIN_DB_PREFIX."element_element el ON el.fk_target = f.rowid and el.targettype = 'facture' and sourcetype = 'commande'";
					$sql .= " JOIN ".MAIN_DB_PREFIX."commande c ON el.fk_source = c.rowid ";
					$sql .= " WHERE c.fk_statut IN (".$filtrestatut.") AND c.facture = 0 AND fd.fk_product = ".$this->id;
					dol_syslog(__METHOD__.":: sql $sql", LOG_NOTICE);

					$resql = $this->db->query($sql);
					if ($resql) {
						if ($this->db->num_rows($resql) > 0) {
							$obj = $this->db->fetch_object($resql);
							$adeduire += $obj->count;
						}
					}

					$this->stats_commande['qty'] -= $adeduire;
				}
			}

			$parameters = array('socid' => $socid, 'filtrestatut' => $filtrestatut, 'forVirtualStock' => $forVirtualStock);
			$reshook = $hookmanager->executeHooks('loadStatsCustomerOrder', $parameters, $this, $action);
			if ($reshook > 0) $this->stats_commande = $hookmanager->resArray['stats_commande'];
			return 1;
		} else {
			$this->error = $this->db->error();
			return -1;
		}
	}

	// phpcs:disable PEAR.NamingConventions.ValidFunctionName.ScopeNotCamelCaps
	/**
	 *  Charge tableau des stats commande fournisseur pour le produit/service
	 *
	 * @param  int    $socid           Id societe pour filtrer sur une societe
	 * @param  string $filtrestatut    Id des statuts pour filtrer sur des statuts
	 * @param  int    $forVirtualStock Ignore rights filter for virtual stock calculation.
	 * @return int                     Array of stats in $this->stats_commande_fournisseur, <0 if ko or >0 if ok
	 */
	public function load_stats_commande_fournisseur($socid = 0, $filtrestatut = '', $forVirtualStock = 0)
	{
		// phpcs:enable
<<<<<<< HEAD
		global $conf, $user, $hookmanager;
=======
		global $conf, $user, $hookmanager, $action;
>>>>>>> b7cd27e7

		$sql = "SELECT COUNT(DISTINCT c.fk_soc) as nb_suppliers, COUNT(DISTINCT c.rowid) as nb,";
		$sql .= " COUNT(cd.rowid) as nb_rows, SUM(cd.qty) as qty";
		$sql .= " FROM ".MAIN_DB_PREFIX."commande_fournisseurdet as cd";
		$sql .= ", ".MAIN_DB_PREFIX."commande_fournisseur as c";
		$sql .= ", ".MAIN_DB_PREFIX."societe as s";
<<<<<<< HEAD
		if (!$user->rights->societe->client->voir && !$socid && !$forVirtualStock) {
=======
		if (empty($user->rights->societe->client->voir) && !$socid && !$forVirtualStock) {
>>>>>>> b7cd27e7
			$sql .= ", ".MAIN_DB_PREFIX."societe_commerciaux as sc";
		}
		$sql .= " WHERE c.rowid = cd.fk_commande";
		$sql .= " AND c.fk_soc = s.rowid";
		$sql .= " AND c.entity IN (".getEntity($forVirtualStock && !empty($conf->global->STOCK_CALCULATE_VIRTUAL_STOCK_TRANSVERSE_MODE) ? 'stock' : 'supplier_order').")";
		$sql .= " AND cd.fk_product = ".$this->id;
<<<<<<< HEAD
		if (!$user->rights->societe->client->voir && !$socid && !$forVirtualStock) {
=======
		if (empty($user->rights->societe->client->voir) && !$socid && !$forVirtualStock) {
>>>>>>> b7cd27e7
			$sql .= " AND c.fk_soc = sc.fk_soc AND sc.fk_user = ".$user->id;
		}
		if ($socid > 0) {
			$sql .= " AND c.fk_soc = ".$socid;
		}
		if ($filtrestatut != '') {
<<<<<<< HEAD
			$sql .= " AND c.fk_statut in (".$filtrestatut.")"; // Peut valoir 0
=======
			$sql .= " AND c.fk_statut in (".$this->db->sanitize($filtrestatut).")"; // Peut valoir 0
>>>>>>> b7cd27e7
		}

		$result = $this->db->query($sql);
		if ($result) {
			$obj = $this->db->fetch_object($result);
			$this->stats_commande_fournisseur['suppliers'] = $obj->nb_suppliers;
			$this->stats_commande_fournisseur['nb'] = $obj->nb;
			$this->stats_commande_fournisseur['rows'] = $obj->nb_rows;
			$this->stats_commande_fournisseur['qty'] = $obj->qty ? $obj->qty : 0;

			$parameters = array('socid' => $socid, 'filtrestatut' => $filtrestatut, 'forVirtualStock' => $forVirtualStock);
			$reshook = $hookmanager->executeHooks('loadStatsSupplierOrder', $parameters, $this, $action);
			if ($reshook > 0) $this->stats_commande_fournisseur = $hookmanager->resArray['stats_commande_fournisseur'];

			return 1;
		} else {
			$this->error = $this->db->error().' sql='.$sql;
			return -1;
		}
	}

	// phpcs:disable PEAR.NamingConventions.ValidFunctionName.ScopeNotCamelCaps
	/**
	 *  Charge tableau des stats expedition client pour le produit/service
	 *
	 * @param   int         $socid                  Id societe pour filtrer sur une societe
	 * @param   string      $filtrestatut           [=''] Ids order status separated by comma
	 * @param   int         $forVirtualStock        Ignore rights filter for virtual stock calculation.
	 * @param   string      $filterShipmentStatus   [=''] Ids shipment status separated by comma
	 * @return  int                                 Array of stats in $this->stats_expedition, <0 if ko or >0 if ok
	 */
	public function load_stats_sending($socid = 0, $filtrestatut = '', $forVirtualStock = 0, $filterShipmentStatus = '')
	{
		// phpcs:enable
		global $conf, $user, $hookmanager;

		$sql = "SELECT COUNT(DISTINCT e.fk_soc) as nb_customers, COUNT(DISTINCT e.rowid) as nb,";
		$sql .= " COUNT(ed.rowid) as nb_rows, SUM(ed.qty) as qty";
		$sql .= " FROM ".MAIN_DB_PREFIX."expeditiondet as ed";
		$sql .= ", ".MAIN_DB_PREFIX."commandedet as cd";
		$sql .= ", ".MAIN_DB_PREFIX."commande as c";
		$sql .= ", ".MAIN_DB_PREFIX."expedition as e";
		$sql .= ", ".MAIN_DB_PREFIX."societe as s";
<<<<<<< HEAD
		if (!$user->rights->societe->client->voir && !$socid && !$forVirtualStock) {
=======
		if (empty($user->rights->societe->client->voir) && !$socid && !$forVirtualStock) {
>>>>>>> b7cd27e7
			$sql .= ", ".MAIN_DB_PREFIX."societe_commerciaux as sc";
		}
		$sql .= " WHERE e.rowid = ed.fk_expedition";
		$sql .= " AND c.rowid = cd.fk_commande";
		$sql .= " AND e.fk_soc = s.rowid";
		$sql .= " AND e.entity IN (".getEntity($forVirtualStock && !empty($conf->global->STOCK_CALCULATE_VIRTUAL_STOCK_TRANSVERSE_MODE) ? 'stock' : 'expedition').")";
		$sql .= " AND ed.fk_origin_line = cd.rowid";
		$sql .= " AND cd.fk_product = ".$this->id;
<<<<<<< HEAD
		if (!$user->rights->societe->client->voir && !$socid && !$forVirtualStock) {
=======
		if (empty($user->rights->societe->client->voir) && !$socid && !$forVirtualStock) {
>>>>>>> b7cd27e7
			$sql .= " AND e.fk_soc = sc.fk_soc AND sc.fk_user = ".$user->id;
		}
		if ($socid > 0) {
			$sql .= " AND e.fk_soc = ".$socid;
		}
		if ($filtrestatut <> '') {
<<<<<<< HEAD
			$sql .= " AND c.fk_statut in (".$filtrestatut.")";
		}
		if (!empty($filterShipmentStatus)) $sql .= " AND e.fk_statut IN (".$filterShipmentStatus.")";
=======
			$sql .= " AND c.fk_statut IN (".$this->db->sanitize($filtrestatut).")";
		}
		if (!empty($filterShipmentStatus)) $sql .= " AND e.fk_statut IN (".$this->db->sanitize($filterShipmentStatus).")";
>>>>>>> b7cd27e7

		$result = $this->db->query($sql);
		if ($result) {
			$obj = $this->db->fetch_object($result);
			$this->stats_expedition['customers'] = $obj->nb_customers;
			$this->stats_expedition['nb'] = $obj->nb;
			$this->stats_expedition['rows'] = $obj->nb_rows;
			$this->stats_expedition['qty'] = $obj->qty ? $obj->qty : 0;

			// if it's a virtual product, maybe it is in sending by extension
			if (!empty($conf->global->PRODUCT_STATS_WITH_PARENT_PROD_IF_INCDEC)) {
				$TFather = $this->getFather();
				if (is_array($TFather) && !empty($TFather)) {
					foreach ($TFather as &$fatherData) {
						$pFather = new Product($this->db);
						$pFather->id = $fatherData['id'];
						$qtyCoef = $fatherData['qty'];

						if ($fatherData['incdec']) {
							$pFather->load_stats_sending($socid, $filtrestatut, $forVirtualStock);

							$this->stats_expedition['customers'] += $pFather->stats_expedition['customers'];
							$this->stats_expedition['nb'] += $pFather->stats_expedition['nb'];
							$this->stats_expedition['rows'] += $pFather->stats_expedition['rows'];
							$this->stats_expedition['qty'] += $pFather->stats_expedition['qty'] * $qtyCoef;
						}
					}
				}
			}

			$parameters = array('socid' => $socid, 'filtrestatut' => $filtrestatut, 'forVirtualStock' => $forVirtualStock, 'filterShipmentStatus' => $filterShipmentStatus);
			$reshook = $hookmanager->executeHooks('loadStatsSending', $parameters, $this, $action);
			if ($reshook > 0) $this->stats_expedition = $hookmanager->resArray['stats_expedition'];

			return 1;
		} else {
			$this->error = $this->db->error();
			return -1;
		}
	}

	// phpcs:disable PEAR.NamingConventions.ValidFunctionName.ScopeNotCamelCaps
	/**
	 *  Charge tableau des stats réception fournisseur pour le produit/service
	 *
	 * @param  int    $socid           Id societe pour filtrer sur une societe
	 * @param  string $filtrestatut    Id statut pour filtrer sur un statut
	 * @param  int    $forVirtualStock Ignore rights filter for virtual stock calculation.
	 * @return int                     Array of stats in $this->stats_reception, <0 if ko or >0 if ok
	 */
	public function load_stats_reception($socid = 0, $filtrestatut = '', $forVirtualStock = 0)
	{
		// phpcs:enable
<<<<<<< HEAD
		global $conf, $user, $hookmanager;
=======
		global $conf, $user, $hookmanager, $action;
>>>>>>> b7cd27e7

		$sql = "SELECT COUNT(DISTINCT cf.fk_soc) as nb_suppliers, COUNT(DISTINCT cf.rowid) as nb,";
		$sql .= " COUNT(fd.rowid) as nb_rows, SUM(fd.qty) as qty";
		$sql .= " FROM ".MAIN_DB_PREFIX."commande_fournisseur_dispatch as fd";
		$sql .= ", ".MAIN_DB_PREFIX."commande_fournisseur as cf";
		$sql .= ", ".MAIN_DB_PREFIX."societe as s";
<<<<<<< HEAD
		if (!$user->rights->societe->client->voir && !$socid && !$forVirtualStock) { $sql .= ", ".MAIN_DB_PREFIX."societe_commerciaux as sc";
=======
		if (empty($user->rights->societe->client->voir) && !$socid && !$forVirtualStock) {
			$sql .= ", ".MAIN_DB_PREFIX."societe_commerciaux as sc";
>>>>>>> b7cd27e7
		}
		$sql .= " WHERE cf.rowid = fd.fk_commande";
		$sql .= " AND cf.fk_soc = s.rowid";
		$sql .= " AND cf.entity IN (".getEntity($forVirtualStock && !empty($conf->global->STOCK_CALCULATE_VIRTUAL_STOCK_TRANSVERSE_MODE) ? 'stock' : 'supplier_order').")";
		$sql .= " AND fd.fk_product = ".$this->id;
<<<<<<< HEAD
		if (!$user->rights->societe->client->voir && !$socid && !$forVirtualStock) { $sql .= " AND cf.fk_soc = sc.fk_soc AND sc.fk_user = ".$user->id;
		}
		if ($socid > 0) {    $sql .= " AND cf.fk_soc = ".$socid;
		}
		if ($filtrestatut <> '') { $sql .= " AND cf.fk_statut in (".$filtrestatut.")";
=======
		if (empty($user->rights->societe->client->voir) && !$socid && !$forVirtualStock) {
			$sql .= " AND cf.fk_soc = sc.fk_soc AND sc.fk_user = ".$user->id;
		}
		if ($socid > 0) {
			$sql .= " AND cf.fk_soc = ".$socid;
		}
		if ($filtrestatut <> '') {
			$sql .= " AND cf.fk_statut IN (".$this->db->sanitize($filtrestatut).")";
>>>>>>> b7cd27e7
		}

		$result = $this->db->query($sql);
		if ($result) {
			$obj = $this->db->fetch_object($result);
			$this->stats_reception['suppliers'] = $obj->nb_suppliers;
			$this->stats_reception['nb'] = $obj->nb;
			$this->stats_reception['rows'] = $obj->nb_rows;
			$this->stats_reception['qty'] = $obj->qty ? $obj->qty : 0;

			$parameters = array('socid' => $socid, 'filtrestatut' => $filtrestatut, 'forVirtualStock' => $forVirtualStock);
			$reshook = $hookmanager->executeHooks('loadStatsReception', $parameters, $this, $action);
			if ($reshook > 0) $this->stats_reception = $hookmanager->resArray['stats_reception'];

			return 1;
		} else {
			$this->error = $this->db->error();
			return -1;
		}
	}

	// phpcs:disable PEAR.NamingConventions.ValidFunctionName.ScopeNotCamelCaps
	/**
	 *  Charge tableau des stats production pour le produit/service
	 *
	 * @param  int    $socid           Id societe pour filtrer sur une societe
	 * @param  string $filtrestatut    Id statut pour filtrer sur un statut
	 * @param  int    $forVirtualStock Ignore rights filter for virtual stock calculation.
	 * @return integer                 Array of stats in $this->stats_mrptoproduce (nb=nb of order, qty=qty ordered), <0 if ko or >0 if ok
	 */
	public function load_stats_inproduction($socid = 0, $filtrestatut = '', $forVirtualStock = 0)
	{
		// phpcs:enable
		global $conf, $user, $hookmanager;

		$sql = "SELECT COUNT(DISTINCT m.fk_soc) as nb_customers, COUNT(DISTINCT m.rowid) as nb,";
		$sql .= " COUNT(mp.rowid) as nb_rows, SUM(mp.qty) as qty, role";
		$sql .= " FROM ".MAIN_DB_PREFIX."mrp_production as mp";
		$sql .= ", ".MAIN_DB_PREFIX."mrp_mo as m";
		$sql .= " LEFT JOIN ".MAIN_DB_PREFIX."societe as s ON s.rowid = m.fk_soc";
<<<<<<< HEAD
		if (!$user->rights->societe->client->voir && !$socid && !$forVirtualStock) {
=======
		if (empty($user->rights->societe->client->voir) && !$socid && !$forVirtualStock) {
>>>>>>> b7cd27e7
			$sql .= ", ".MAIN_DB_PREFIX."societe_commerciaux as sc";
		}
		$sql .= " WHERE m.rowid = mp.fk_mo";
		$sql .= " AND m.entity IN (".getEntity($forVirtualStock && !empty($conf->global->STOCK_CALCULATE_VIRTUAL_STOCK_TRANSVERSE_MODE) ? 'stock' : 'mrp').")";
		$sql .= " AND mp.fk_product = ".$this->id;
<<<<<<< HEAD
		if (!$user->rights->societe->client->voir && !$socid && !$forVirtualStock) {
=======
		if (empty($user->rights->societe->client->voir) && !$socid && !$forVirtualStock) {
>>>>>>> b7cd27e7
			$sql .= " AND m.fk_soc = sc.fk_soc AND sc.fk_user = ".$user->id;
		}
		if ($socid > 0) {
			$sql .= " AND m.fk_soc = ".$socid;
		}
		if ($filtrestatut <> '') {
<<<<<<< HEAD
			$sql .= " AND m.status in (".$filtrestatut.")";
=======
			$sql .= " AND m.status IN (".$this->db->sanitize($filtrestatut).")";
>>>>>>> b7cd27e7
		}
		$sql .= " GROUP BY role";

		$this->stats_mrptoconsume['customers'] = 0;
		$this->stats_mrptoconsume['nb'] = 0;
		$this->stats_mrptoconsume['rows'] = 0;
		$this->stats_mrptoconsume['qty'] = 0;
		$this->stats_mrptoproduce['customers'] = 0;
		$this->stats_mrptoproduce['nb'] = 0;
		$this->stats_mrptoproduce['rows'] = 0;
		$this->stats_mrptoproduce['qty'] = 0;

		$result = $this->db->query($sql);
		if ($result) {
			while ($obj = $this->db->fetch_object($result)) {
				if ($obj->role == 'toconsume') {
					$this->stats_mrptoconsume['customers'] += $obj->nb_customers;
					$this->stats_mrptoconsume['nb'] += $obj->nb;
					$this->stats_mrptoconsume['rows'] += $obj->nb_rows;
					$this->stats_mrptoconsume['qty'] += ($obj->qty ? $obj->qty : 0);
				}
				if ($obj->role == 'consumed') {
					//$this->stats_mrptoconsume['customers'] += $obj->nb_customers;
					//$this->stats_mrptoconsume['nb'] += $obj->nb;
					//$this->stats_mrptoconsume['rows'] += $obj->nb_rows;
					$this->stats_mrptoconsume['qty'] -= ($obj->qty ? $obj->qty : 0);
				}
				if ($obj->role == 'toproduce') {
					$this->stats_mrptoproduce['customers'] += $obj->nb_customers;
					$this->stats_mrptoproduce['nb'] += $obj->nb;
					$this->stats_mrptoproduce['rows'] += $obj->nb_rows;
					$this->stats_mrptoproduce['qty'] += ($obj->qty ? $obj->qty : 0);
				}
				if ($obj->role == 'produced') {
					//$this->stats_mrptoproduce['customers'] += $obj->nb_customers;
					//$this->stats_mrptoproduce['nb'] += $obj->nb;
					//$this->stats_mrptoproduce['rows'] += $obj->nb_rows;
					$this->stats_mrptoproduce['qty'] -= ($obj->qty ? $obj->qty : 0);
				}
			}

			// Clean data
			if ($this->stats_mrptoconsume['qty'] < 0) $this->stats_mrptoconsume['qty'] = 0;
			if ($this->stats_mrptoproduce['qty'] < 0) $this->stats_mrptoproduce['qty'] = 0;

			$parameters = array('socid' => $socid, 'filtrestatut' => $filtrestatut, 'forVirtualStock' => $forVirtualStock);
			$reshook = $hookmanager->executeHooks('loadStatsInProduction', $parameters, $this, $action);
			if ($reshook > 0) $this->stats_mrptoproduce = $hookmanager->resArray['stats_mrptoproduce'];

			return 1;
		} else {
			$this->error = $this->db->error();
			return -1;
		}
	}

	// phpcs:disable PEAR.NamingConventions.ValidFunctionName.ScopeNotCamelCaps
	/**
	 *  Charge tableau des stats contrat pour le produit/service
	 *
	 * @param  int $socid Id societe
	 * @return int                     Array of stats in $this->stats_contrat, <0 if ko or >0 if ok
	 */
	public function load_stats_contrat($socid = 0)
	{
		// phpcs:enable
		global $conf, $user, $hookmanager;

		$sql = "SELECT COUNT(DISTINCT c.fk_soc) as nb_customers, COUNT(DISTINCT c.rowid) as nb,";
		$sql .= " COUNT(cd.rowid) as nb_rows, SUM(cd.qty) as qty";
		$sql .= " FROM ".MAIN_DB_PREFIX."contratdet as cd";
		$sql .= ", ".MAIN_DB_PREFIX."contrat as c";
		$sql .= ", ".MAIN_DB_PREFIX."societe as s";
<<<<<<< HEAD
		if (!$user->rights->societe->client->voir && !$socid) {
=======
		if (empty($user->rights->societe->client->voir) && !$socid) {
>>>>>>> b7cd27e7
			$sql .= ", ".MAIN_DB_PREFIX."societe_commerciaux as sc";
		}
		$sql .= " WHERE c.rowid = cd.fk_contrat";
		$sql .= " AND c.fk_soc = s.rowid";
		$sql .= " AND c.entity IN (".getEntity('contract').")";
		$sql .= " AND cd.fk_product = ".$this->id;
<<<<<<< HEAD
		if (!$user->rights->societe->client->voir && !$socid) {
=======
		if (empty($user->rights->societe->client->voir) && !$socid) {
>>>>>>> b7cd27e7
			$sql .= " AND c.fk_soc = sc.fk_soc AND sc.fk_user = ".$user->id;
		}
		//$sql.= " AND c.statut != 0";
		if ($socid > 0) {
			$sql .= " AND c.fk_soc = ".$socid;
		}

		$result = $this->db->query($sql);
		if ($result) {
			$obj = $this->db->fetch_object($result);
			$this->stats_contrat['customers'] = $obj->nb_customers;
			$this->stats_contrat['nb'] = $obj->nb;
			$this->stats_contrat['rows'] = $obj->nb_rows;
			$this->stats_contrat['qty'] = $obj->qty ? $obj->qty : 0;

			// if it's a virtual product, maybe it is in contract by extension
			if (!empty($conf->global->PRODUCT_STATS_WITH_PARENT_PROD_IF_INCDEC)) {
				$TFather = $this->getFather();
				if (is_array($TFather) && !empty($TFather)) {
					foreach ($TFather as &$fatherData) {
						$pFather = new Product($this->db);
						$pFather->id = $fatherData['id'];
						$qtyCoef = $fatherData['qty'];

						if ($fatherData['incdec']) {
							$pFather->load_stats_contrat($socid);

							$this->stats_contrat['customers'] += $pFather->stats_contrat['customers'];
							$this->stats_contrat['nb'] += $pFather->stats_contrat['nb'];
							$this->stats_contrat['rows'] += $pFather->stats_contrat['rows'];
							$this->stats_contrat['qty'] += $pFather->stats_contrat['qty'] * $qtyCoef;
						}
					}
				}
			}

			$parameters = array('socid' => $socid);
			$reshook = $hookmanager->executeHooks('loadStatsContract', $parameters, $this, $action);
			if ($reshook > 0) $this->stats_contrat = $hookmanager->resArray['stats_contrat'];

			return 1;
		} else {
			$this->error = $this->db->error().' sql='.$sql;
			return -1;
		}
	}

	// phpcs:disable PEAR.NamingConventions.ValidFunctionName.ScopeNotCamelCaps
	/**
	 *  Charge tableau des stats facture pour le produit/service
	 *
	 * @param  int $socid Id societe
	 * @return int                     Array of stats in $this->stats_facture, <0 if ko or >0 if ok
	 */
	public function load_stats_facture($socid = 0)
	{
		// phpcs:enable
		global $db, $conf, $user, $hookmanager;

		$sql = "SELECT COUNT(DISTINCT f.fk_soc) as nb_customers, COUNT(DISTINCT f.rowid) as nb,";
		$sql .= " COUNT(fd.rowid) as nb_rows, SUM(".$this->db->ifsql('f.type != 2', 'fd.qty', 'fd.qty * -1').") as qty";
		$sql .= " FROM ".MAIN_DB_PREFIX."facturedet as fd";
		$sql .= ", ".MAIN_DB_PREFIX."facture as f";
		$sql .= ", ".MAIN_DB_PREFIX."societe as s";
<<<<<<< HEAD
		if (!$user->rights->societe->client->voir && !$socid) {
=======
		if (empty($user->rights->societe->client->voir) && !$socid) {
>>>>>>> b7cd27e7
			$sql .= ", ".MAIN_DB_PREFIX."societe_commerciaux as sc";
		}
		$sql .= " WHERE f.rowid = fd.fk_facture";
		$sql .= " AND f.fk_soc = s.rowid";
		$sql .= " AND f.entity IN (".getEntity('invoice').")";
		$sql .= " AND fd.fk_product = ".$this->id;
<<<<<<< HEAD
		if (!$user->rights->societe->client->voir && !$socid) {
=======
		if (empty($user->rights->societe->client->voir) && !$socid) {
>>>>>>> b7cd27e7
			$sql .= " AND f.fk_soc = sc.fk_soc AND sc.fk_user = ".$user->id;
		}
		//$sql.= " AND f.fk_statut != 0";
		if ($socid > 0) {
			$sql .= " AND f.fk_soc = ".$socid;
		}

		$result = $this->db->query($sql);
		if ($result) {
			$obj = $this->db->fetch_object($result);
			$this->stats_facture['customers'] = $obj->nb_customers;
			$this->stats_facture['nb'] = $obj->nb;
			$this->stats_facture['rows'] = $obj->nb_rows;
			$this->stats_facture['qty'] = $obj->qty ? $obj->qty : 0;

			// if it's a virtual product, maybe it is in invoice by extension
			if (!empty($conf->global->PRODUCT_STATS_WITH_PARENT_PROD_IF_INCDEC)) {
				$TFather = $this->getFather();
				if (is_array($TFather) && !empty($TFather)) {
					foreach ($TFather as &$fatherData) {
						$pFather = new Product($this->db);
						$pFather->id = $fatherData['id'];
						$qtyCoef = $fatherData['qty'];

						if ($fatherData['incdec']) {
							$pFather->load_stats_facture($socid);

							$this->stats_facture['customers'] += $pFather->stats_facture['customers'];
							$this->stats_facture['nb'] += $pFather->stats_facture['nb'];
							$this->stats_facture['rows'] += $pFather->stats_facture['rows'];
							$this->stats_facture['qty'] += $pFather->stats_facture['qty'] * $qtyCoef;
						}
					}
				}
			}

			$parameters = array('socid' => $socid);
			$reshook = $hookmanager->executeHooks('loadStatsCustomerInvoice', $parameters, $this, $action);
			if ($reshook > 0) $this->stats_facture = $hookmanager->resArray['stats_facture'];

			return 1;
		} else {
			$this->error = $this->db->error();
			return -1;
		}
	}

	// phpcs:disable PEAR.NamingConventions.ValidFunctionName.ScopeNotCamelCaps
	/**
	 *  Charge tableau des stats facture pour le produit/service
	 *
	 * @param  int $socid Id societe
	 * @return int                     Array of stats in $this->stats_facture_fournisseur, <0 if ko or >0 if ok
	 */
	public function load_stats_facture_fournisseur($socid = 0)
	{
		// phpcs:enable
<<<<<<< HEAD
		global $conf, $user, $hookmanager;
=======
		global $conf, $user, $hookmanager, $action;
>>>>>>> b7cd27e7

		$sql = "SELECT COUNT(DISTINCT f.fk_soc) as nb_suppliers, COUNT(DISTINCT f.rowid) as nb,";
		$sql .= " COUNT(fd.rowid) as nb_rows, SUM(fd.qty) as qty";
		$sql .= " FROM ".MAIN_DB_PREFIX."facture_fourn_det as fd";
		$sql .= ", ".MAIN_DB_PREFIX."facture_fourn as f";
		$sql .= ", ".MAIN_DB_PREFIX."societe as s";
<<<<<<< HEAD
		if (!$user->rights->societe->client->voir && !$socid) {
=======
		if (empty($user->rights->societe->client->voir) && !$socid) {
>>>>>>> b7cd27e7
			$sql .= ", ".MAIN_DB_PREFIX."societe_commerciaux as sc";
		}
		$sql .= " WHERE f.rowid = fd.fk_facture_fourn";
		$sql .= " AND f.fk_soc = s.rowid";
		$sql .= " AND f.entity IN (".getEntity('facture_fourn').")";
		$sql .= " AND fd.fk_product = ".$this->id;
<<<<<<< HEAD
		if (!$user->rights->societe->client->voir && !$socid) {
=======
		if (empty($user->rights->societe->client->voir) && !$socid) {
>>>>>>> b7cd27e7
			$sql .= " AND f.fk_soc = sc.fk_soc AND sc.fk_user = ".$user->id;
		}
		//$sql.= " AND f.fk_statut != 0";
		if ($socid > 0) {
			$sql .= " AND f.fk_soc = ".$socid;
		}

		$result = $this->db->query($sql);
		if ($result) {
			$obj = $this->db->fetch_object($result);
			$this->stats_facture_fournisseur['suppliers'] = $obj->nb_suppliers;
			$this->stats_facture_fournisseur['nb'] = $obj->nb;
			$this->stats_facture_fournisseur['rows'] = $obj->nb_rows;
			$this->stats_facture_fournisseur['qty'] = $obj->qty ? $obj->qty : 0;

			$parameters = array('socid' => $socid);
			$reshook = $hookmanager->executeHooks('loadStatsSupplierInvoice', $parameters, $this, $action);
			if ($reshook > 0) $this->stats_facture_fournisseur = $hookmanager->resArray['stats_facture_fournisseur'];

			return 1;
		} else {
			$this->error = $this->db->error();
			return -1;
		}
	}

	// phpcs:disable PEAR.NamingConventions.ValidFunctionName.ScopeNotCamelCaps
	/**
	 *  Return an array formated for showing graphs
	 *
	 * @param  string $sql  		Request to execute
	 * @param  string $mode 		'byunit'=number of unit, 'bynumber'=nb of entities
	 * @param  int    $year 		Year (0=current year, -1=all years)
	 * @return array|int           	<0 if KO, result[month]=array(valuex,valuey) where month is 0 to 11
	 */
	private function _get_stats($sql, $mode, $year = 0)
	{
		// phpcs:enable
		$tab = array();

		$resql = $this->db->query($sql);
		if ($resql) {
			$num = $this->db->num_rows($resql);
			$i = 0;
			while ($i < $num)
			{
				$arr = $this->db->fetch_array($resql);
				$keyfortab = (string) $arr[1];
				if ($year == -1) {
					$keyfortab = substr($keyfortab, -2);
				}

				if ($mode == 'byunit') {
					$tab[$keyfortab] = (empty($tab[$keyfortab]) ? 0 : $tab[$keyfortab]) + $arr[0]; // 1st field
				} elseif ($mode == 'bynumber') {
					$tab[$keyfortab] = (empty($tab[$keyfortab]) ? 0 : $tab[$keyfortab]) + $arr[2]; // 3rd field
				}
				$i++;
			}
		} else {
			$this->error = $this->db->error().' sql='.$sql;
			return -1;
		}

		if (empty($year)) {
			$year = strftime('%Y', time());
			$month = strftime('%m', time());
		} elseif ($year == -1) {
			$year = '';
			$month = 12; // We imagine we are at end of year, so we get last 12 month before, so all correct year.
		} else {
			$month = 12; // We imagine we are at end of year, so we get last 12 month before, so all correct year.
		}

		$result = array();

		for ($j = 0; $j < 12; $j++)
		{
			// $ids is 'D', 'N', 'O', 'S', ... (First letter of month in user language)
			$idx = ucfirst(dol_trunc(dol_print_date(dol_mktime(12, 0, 0, $month, 1, 1970), "%b"), 1, 'right', 'UTF-8', 1));

			//print $idx.'-'.$year.'-'.$month.'<br>';
			$result[$j] = array($idx, isset($tab[$year.$month]) ? $tab[$year.$month] : 0);
			//            $result[$j] = array($monthnum,isset($tab[$year.$month])?$tab[$year.$month]:0);

			$month = "0".($month - 1);
			if (dol_strlen($month) == 3) {
				$month = substr($month, 1);
			}
			if ($month == 0) {
				$month = 12;
				$year = $year - 1;
			}
		}

		return array_reverse($result);
	}


	// phpcs:disable PEAR.NamingConventions.ValidFunctionName.ScopeNotCamelCaps
	/**
	 *  Return nb of units or customers invoices in which product is included
	 *
	 * @param  int    $socid               Limit count on a particular third party id
	 * @param  string $mode                'byunit'=number of unit, 'bynumber'=nb of entities
	 * @param  int    $filteronproducttype 0=To filter on product only, 1=To filter on services only
	 * @param  int    $year                Year (0=last 12 month, -1=all years)
	 * @param  string $morefilter          More sql filters
	 * @return array                       <0 if KO, result[month]=array(valuex,valuey) where month is 0 to 11
	 */
	public function get_nb_vente($socid, $mode, $filteronproducttype = -1, $year = 0, $morefilter = '')
	{
		// phpcs:enable
		global $conf;
		global $user;

		$sql = "SELECT sum(d.qty), date_format(f.datef, '%Y%m')";
		if ($mode == 'bynumber') {
			$sql .= ", count(DISTINCT f.rowid)";
		}
		$sql .= " FROM ".MAIN_DB_PREFIX."facturedet as d, ".MAIN_DB_PREFIX."facture as f, ".MAIN_DB_PREFIX."societe as s";
		if ($filteronproducttype >= 0) {
			$sql .= ", ".MAIN_DB_PREFIX."product as p";
		}
<<<<<<< HEAD
		if (!$user->rights->societe->client->voir && !$socid) {
=======
		if (empty($user->rights->societe->client->voir) && !$socid) {
>>>>>>> b7cd27e7
			$sql .= ", ".MAIN_DB_PREFIX."societe_commerciaux as sc";
		}
		$sql .= " WHERE f.rowid = d.fk_facture";
		if ($this->id > 0) {
			$sql .= " AND d.fk_product =".$this->id;
		} else {
			$sql .= " AND d.fk_product > 0";
		}
		if ($filteronproducttype >= 0) {
<<<<<<< HEAD
			$sql .= " AND p.rowid = d.fk_product AND p.fk_product_type =".$filteronproducttype;
		}
		$sql .= " AND f.fk_soc = s.rowid";
		$sql .= " AND f.entity IN (".getEntity('invoice').")";
		if (!$user->rights->societe->client->voir && !$socid) {
=======
			$sql .= " AND p.rowid = d.fk_product AND p.fk_product_type = ".((int) $filteronproducttype);
		}
		$sql .= " AND f.fk_soc = s.rowid";
		$sql .= " AND f.entity IN (".getEntity('invoice').")";
		if (empty($user->rights->societe->client->voir) && !$socid) {
>>>>>>> b7cd27e7
			$sql .= " AND f.fk_soc = sc.fk_soc AND sc.fk_user = ".$user->id;
		}
		if ($socid > 0) {
			$sql .= " AND f.fk_soc = $socid";
		}
		$sql .= $morefilter;
		$sql .= " GROUP BY date_format(f.datef,'%Y%m')";
		$sql .= " ORDER BY date_format(f.datef,'%Y%m') DESC";

		return $this->_get_stats($sql, $mode, $year);
	}


	// phpcs:disable PEAR.NamingConventions.ValidFunctionName.ScopeNotCamelCaps
	/**
	 *  Return nb of units or supplier invoices in which product is included
	 *
	 * @param  int    $socid               Limit count on a particular third party id
	 * @param  string $mode                'byunit'=number of unit, 'bynumber'=nb of entities
	 * @param  int    $filteronproducttype 0=To filter on product only, 1=To filter on services only
	 * @param  int    $year                Year (0=last 12 month, -1=all years)
	 * @param  string $morefilter          More sql filters
	 * @return array                       <0 if KO, result[month]=array(valuex,valuey) where month is 0 to 11
	 */
	public function get_nb_achat($socid, $mode, $filteronproducttype = -1, $year = 0, $morefilter = '')
	{
		// phpcs:enable
		global $conf;
		global $user;

		$sql = "SELECT sum(d.qty), date_format(f.datef, '%Y%m')";
		if ($mode == 'bynumber') {
			$sql .= ", count(DISTINCT f.rowid)";
		}
		$sql .= " FROM ".MAIN_DB_PREFIX."facture_fourn_det as d, ".MAIN_DB_PREFIX."facture_fourn as f, ".MAIN_DB_PREFIX."societe as s";
		if ($filteronproducttype >= 0) {
			$sql .= ", ".MAIN_DB_PREFIX."product as p";
		}
<<<<<<< HEAD
		if (!$user->rights->societe->client->voir && !$socid) {
=======
		if (empty($user->rights->societe->client->voir) && !$socid) {
>>>>>>> b7cd27e7
			$sql .= ", ".MAIN_DB_PREFIX."societe_commerciaux as sc";
		}
		$sql .= " WHERE f.rowid = d.fk_facture_fourn";
		if ($this->id > 0) {
			$sql .= " AND d.fk_product =".$this->id;
		} else {
			$sql .= " AND d.fk_product > 0";
		}
		if ($filteronproducttype >= 0) {
<<<<<<< HEAD
			$sql .= " AND p.rowid = d.fk_product AND p.fk_product_type =".$filteronproducttype;
		}
		$sql .= " AND f.fk_soc = s.rowid";
		$sql .= " AND f.entity IN (".getEntity('facture_fourn').")";
		if (!$user->rights->societe->client->voir && !$socid) {
=======
			$sql .= " AND p.rowid = d.fk_product AND p.fk_product_type = ".((int) $filteronproducttype);
		}
		$sql .= " AND f.fk_soc = s.rowid";
		$sql .= " AND f.entity IN (".getEntity('facture_fourn').")";
		if (empty($user->rights->societe->client->voir) && !$socid) {
>>>>>>> b7cd27e7
			$sql .= " AND f.fk_soc = sc.fk_soc AND sc.fk_user = ".$user->id;
		}
		if ($socid > 0) {
			$sql .= " AND f.fk_soc = $socid";
		}
		$sql .= $morefilter;
		$sql .= " GROUP BY date_format(f.datef,'%Y%m')";
		$sql .= " ORDER BY date_format(f.datef,'%Y%m') DESC";

		return $this->_get_stats($sql, $mode, $year);
	}

	// phpcs:disable PEAR.NamingConventions.ValidFunctionName.ScopeNotCamelCaps
	/**
	 * Return nb of units in proposals in which product is included
	 *
	 * @param  int    $socid               Limit count on a particular third party id
	 * @param  string $mode                'byunit'=number of unit, 'bynumber'=nb of entities
	 * @param  int    $filteronproducttype 0=To filter on product only, 1=To filter on services only
	 * @param  int    $year                Year (0=last 12 month, -1=all years)
	 * @param  string $morefilter          More sql filters
	 * @return array                       <0 if KO, result[month]=array(valuex,valuey) where month is 0 to 11
	 */
	public function get_nb_propal($socid, $mode, $filteronproducttype = -1, $year = 0, $morefilter = '')
	{
		// phpcs:enable
		global $conf, $user;

		$sql = "SELECT sum(d.qty), date_format(p.datep, '%Y%m')";
		if ($mode == 'bynumber') {
			$sql .= ", count(DISTINCT p.rowid)";
		}
		$sql .= " FROM ".MAIN_DB_PREFIX."propaldet as d, ".MAIN_DB_PREFIX."propal as p, ".MAIN_DB_PREFIX."societe as s";
		if ($filteronproducttype >= 0) {
			$sql .= ", ".MAIN_DB_PREFIX."product as prod";
		}
<<<<<<< HEAD
		if (!$user->rights->societe->client->voir && !$socid) {
=======
		if (empty($user->rights->societe->client->voir) && !$socid) {
>>>>>>> b7cd27e7
			$sql .= ", ".MAIN_DB_PREFIX."societe_commerciaux as sc";
		}
		$sql .= " WHERE p.rowid = d.fk_propal";
		if ($this->id > 0) {
			$sql .= " AND d.fk_product =".$this->id;
		} else {
			$sql .= " AND d.fk_product > 0";
		}
		if ($filteronproducttype >= 0) {
<<<<<<< HEAD
			$sql .= " AND prod.rowid = d.fk_product AND prod.fk_product_type =".$filteronproducttype;
		}
		$sql .= " AND p.fk_soc = s.rowid";
		$sql .= " AND p.entity IN (".getEntity('propal').")";
		if (!$user->rights->societe->client->voir && !$socid) {
=======
			$sql .= " AND prod.rowid = d.fk_product AND prod.fk_product_type = ".((int) $filteronproducttype);
		}
		$sql .= " AND p.fk_soc = s.rowid";
		$sql .= " AND p.entity IN (".getEntity('propal').")";
		if (empty($user->rights->societe->client->voir) && !$socid) {
>>>>>>> b7cd27e7
			$sql .= " AND p.fk_soc = sc.fk_soc AND sc.fk_user = ".$user->id;
		}
		if ($socid > 0) {
			$sql .= " AND p.fk_soc = ".$socid;
		}
		$sql .= $morefilter;
		$sql .= " GROUP BY date_format(p.datep,'%Y%m')";
		$sql .= " ORDER BY date_format(p.datep,'%Y%m') DESC";

		return $this->_get_stats($sql, $mode, $year);
	}

	// phpcs:disable PEAR.NamingConventions.ValidFunctionName.ScopeNotCamelCaps
	/**
	 *  Return nb of units in proposals in which product is included
	 *
	 * @param  int    $socid               Limit count on a particular third party id
	 * @param  string $mode                'byunit'=number of unit, 'bynumber'=nb of entities
	 * @param  int    $filteronproducttype 0=To filter on product only, 1=To filter on services only
	 * @param  int    $year                Year (0=last 12 month, -1=all years)
	 * @param  string $morefilter          More sql filters
	 * @return array                       <0 if KO, result[month]=array(valuex,valuey) where month is 0 to 11
	 */
	public function get_nb_propalsupplier($socid, $mode, $filteronproducttype = -1, $year = 0, $morefilter = '')
	{
		// phpcs:enable
		global $conf;
		global $user;

		$sql = "SELECT sum(d.qty), date_format(p.date_valid, '%Y%m')";
		if ($mode == 'bynumber') {
			$sql .= ", count(DISTINCT p.rowid)";
		}
		$sql .= " FROM ".MAIN_DB_PREFIX."supplier_proposaldet as d, ".MAIN_DB_PREFIX."supplier_proposal as p, ".MAIN_DB_PREFIX."societe as s";
		if ($filteronproducttype >= 0) {
			$sql .= ", ".MAIN_DB_PREFIX."product as prod";
		}
<<<<<<< HEAD
		if (!$user->rights->societe->client->voir && !$socid) {
=======
		if (empty($user->rights->societe->client->voir) && !$socid) {
>>>>>>> b7cd27e7
			$sql .= ", ".MAIN_DB_PREFIX."societe_commerciaux as sc";
		}
		$sql .= " WHERE p.rowid = d.fk_supplier_proposal";
		if ($this->id > 0) {
			$sql .= " AND d.fk_product =".$this->id;
		} else {
			$sql .= " AND d.fk_product > 0";
		}
		if ($filteronproducttype >= 0) {
<<<<<<< HEAD
			$sql .= " AND prod.rowid = d.fk_product AND prod.fk_product_type =".$filteronproducttype;
		}
		$sql .= " AND p.fk_soc = s.rowid";
		$sql .= " AND p.entity IN (".getEntity('supplier_proposal').")";
		if (!$user->rights->societe->client->voir && !$socid) {
=======
			$sql .= " AND prod.rowid = d.fk_product AND prod.fk_product_type = ".((int) $filteronproducttype);
		}
		$sql .= " AND p.fk_soc = s.rowid";
		$sql .= " AND p.entity IN (".getEntity('supplier_proposal').")";
		if (empty($user->rights->societe->client->voir) && !$socid) {
>>>>>>> b7cd27e7
			$sql .= " AND p.fk_soc = sc.fk_soc AND sc.fk_user = ".$user->id;
		}
		if ($socid > 0) {
			$sql .= " AND p.fk_soc = ".$socid;
		}
		$sql .= $morefilter;
		$sql .= " GROUP BY date_format(p.date_valid,'%Y%m')";
		$sql .= " ORDER BY date_format(p.date_valid,'%Y%m') DESC";

		return $this->_get_stats($sql, $mode, $year);
	}

	// phpcs:disable PEAR.NamingConventions.ValidFunctionName.ScopeNotCamelCaps
	/**
	 *  Return nb of units in orders in which product is included
	 *
	 * @param  int    $socid               Limit count on a particular third party id
	 * @param  string $mode                'byunit'=number of unit, 'bynumber'=nb of entities
	 * @param  int    $filteronproducttype 0=To filter on product only, 1=To filter on services only
	 * @param  int    $year                Year (0=last 12 month, -1=all years)
	 * @param  string $morefilter          More sql filters
	 * @return array                       <0 if KO, result[month]=array(valuex,valuey) where month is 0 to 11
	 */
	public function get_nb_order($socid, $mode, $filteronproducttype = -1, $year = 0, $morefilter = '')
	{
		// phpcs:enable
		global $conf, $user;

		$sql = "SELECT sum(d.qty), date_format(c.date_commande, '%Y%m')";
		if ($mode == 'bynumber') {
			$sql .= ", count(DISTINCT c.rowid)";
		}
		$sql .= " FROM ".MAIN_DB_PREFIX."commandedet as d, ".MAIN_DB_PREFIX."commande as c, ".MAIN_DB_PREFIX."societe as s";
		if ($filteronproducttype >= 0) {
			$sql .= ", ".MAIN_DB_PREFIX."product as p";
		}
<<<<<<< HEAD
		if (!$user->rights->societe->client->voir && !$socid) {
=======
		if (empty($user->rights->societe->client->voir) && !$socid) {
>>>>>>> b7cd27e7
			$sql .= ", ".MAIN_DB_PREFIX."societe_commerciaux as sc";
		}
		$sql .= " WHERE c.rowid = d.fk_commande";
		if ($this->id > 0) {
			$sql .= " AND d.fk_product =".$this->id;
		} else {
			$sql .= " AND d.fk_product > 0";
		}
		if ($filteronproducttype >= 0) {
<<<<<<< HEAD
			$sql .= " AND p.rowid = d.fk_product AND p.fk_product_type =".$filteronproducttype;
		}
		$sql .= " AND c.fk_soc = s.rowid";
		$sql .= " AND c.entity IN (".getEntity('commande').")";
		if (!$user->rights->societe->client->voir && !$socid) {
=======
			$sql .= " AND p.rowid = d.fk_product AND p.fk_product_type = ".((int) $filteronproducttype);
		}
		$sql .= " AND c.fk_soc = s.rowid";
		$sql .= " AND c.entity IN (".getEntity('commande').")";
		if (empty($user->rights->societe->client->voir) && !$socid) {
>>>>>>> b7cd27e7
			$sql .= " AND c.fk_soc = sc.fk_soc AND sc.fk_user = ".$user->id;
		}
		if ($socid > 0) {
			$sql .= " AND c.fk_soc = ".$socid;
		}
		$sql .= $morefilter;
		$sql .= " GROUP BY date_format(c.date_commande,'%Y%m')";
		$sql .= " ORDER BY date_format(c.date_commande,'%Y%m') DESC";

		return $this->_get_stats($sql, $mode, $year);
	}

	// phpcs:disable PEAR.NamingConventions.ValidFunctionName.ScopeNotCamelCaps
	/**
	 *  Return nb of units in orders in which product is included
	 *
	 * @param  int    $socid               Limit count on a particular third party id
	 * @param  string $mode                'byunit'=number of unit, 'bynumber'=nb of entities
	 * @param  int    $filteronproducttype 0=To filter on product only, 1=To filter on services only
	 * @param  int    $year                Year (0=last 12 month, -1=all years)
	 * @param  string $morefilter          More sql filters
	 * @return array                       <0 if KO, result[month]=array(valuex,valuey) where month is 0 to 11
	 */
	public function get_nb_ordersupplier($socid, $mode, $filteronproducttype = -1, $year = 0, $morefilter = '')
	{
		// phpcs:enable
		global $conf, $user;

		$sql = "SELECT sum(d.qty), date_format(c.date_commande, '%Y%m')";
		if ($mode == 'bynumber') {
			$sql .= ", count(DISTINCT c.rowid)";
		}
		$sql .= " FROM ".MAIN_DB_PREFIX."commande_fournisseurdet as d, ".MAIN_DB_PREFIX."commande_fournisseur as c, ".MAIN_DB_PREFIX."societe as s";
		if ($filteronproducttype >= 0) {
			$sql .= ", ".MAIN_DB_PREFIX."product as p";
		}
<<<<<<< HEAD
		if (!$user->rights->societe->client->voir && !$socid) {
=======
		if (empty($user->rights->societe->client->voir) && !$socid) {
>>>>>>> b7cd27e7
			$sql .= ", ".MAIN_DB_PREFIX."societe_commerciaux as sc";
		}
		$sql .= " WHERE c.rowid = d.fk_commande";
		if ($this->id > 0) {
			$sql .= " AND d.fk_product =".$this->id;
		} else {
			$sql .= " AND d.fk_product > 0";
		}
		if ($filteronproducttype >= 0) {
<<<<<<< HEAD
			$sql .= " AND p.rowid = d.fk_product AND p.fk_product_type =".$filteronproducttype;
		}
		$sql .= " AND c.fk_soc = s.rowid";
		$sql .= " AND c.entity IN (".getEntity('supplier_order').")";
		if (!$user->rights->societe->client->voir && !$socid) {
=======
			$sql .= " AND p.rowid = d.fk_product AND p.fk_product_type = ".((int) $filteronproducttype);
		}
		$sql .= " AND c.fk_soc = s.rowid";
		$sql .= " AND c.entity IN (".getEntity('supplier_order').")";
		if (empty($user->rights->societe->client->voir) && !$socid) {
>>>>>>> b7cd27e7
			$sql .= " AND c.fk_soc = sc.fk_soc AND sc.fk_user = ".$user->id;
		}
		if ($socid > 0) {
			$sql .= " AND c.fk_soc = ".$socid;
		}
		$sql .= $morefilter;
		$sql .= " GROUP BY date_format(c.date_commande,'%Y%m')";
		$sql .= " ORDER BY date_format(c.date_commande,'%Y%m') DESC";

		return $this->_get_stats($sql, $mode, $year);
	}

	// phpcs:disable PEAR.NamingConventions.ValidFunctionName.ScopeNotCamelCaps
	/**
	 *  Return nb of units in orders in which product is included
	 *
	 * @param  int    $socid               Limit count on a particular third party id
	 * @param  string $mode                'byunit'=number of unit, 'bynumber'=nb of entities
	 * @param  int    $filteronproducttype 0=To filter on product only, 1=To filter on services only
	 * @param  int    $year                Year (0=last 12 month, -1=all years)
	 * @param  string $morefilter          More sql filters
	 * @return array                       <0 if KO, result[month]=array(valuex,valuey) where month is 0 to 11
	 */
	public function get_nb_contract($socid, $mode, $filteronproducttype = -1, $year = 0, $morefilter = '')
	{
		// phpcs:enable
		global $conf, $user;

		$sql = "SELECT sum(d.qty), date_format(c.date_contrat, '%Y%m')";
		if ($mode == 'bynumber') {
			$sql .= ", count(DISTINCT c.rowid)";
		}
		$sql .= " FROM ".MAIN_DB_PREFIX."contratdet as d, ".MAIN_DB_PREFIX."contrat as c, ".MAIN_DB_PREFIX."societe as s";
		if ($filteronproducttype >= 0) {
			$sql .= ", ".MAIN_DB_PREFIX."product as p";
		}
<<<<<<< HEAD
		if (!$user->rights->societe->client->voir && !$socid) {
=======
		if (empty($user->rights->societe->client->voir) && !$socid) {
>>>>>>> b7cd27e7
			$sql .= ", ".MAIN_DB_PREFIX."societe_commerciaux as sc";
		}

		$sql .= " WHERE c.entity IN (".getEntity('contract').")";
		$sql .= " AND c.rowid = d.fk_contrat";

		if ($this->id > 0) {
			$sql .= " AND d.fk_product =".$this->id;
		} else {
			$sql .= " AND d.fk_product > 0";
		}
		if ($filteronproducttype >= 0) {
<<<<<<< HEAD
			$sql .= " AND p.rowid = d.fk_product AND p.fk_product_type =".$filteronproducttype;
		}
		$sql .= " AND c.fk_soc = s.rowid";

		if (!$user->rights->societe->client->voir && !$socid) {
=======
			$sql .= " AND p.rowid = d.fk_product AND p.fk_product_type = ".((int) $filteronproducttype);
		}
		$sql .= " AND c.fk_soc = s.rowid";

		if (empty($user->rights->societe->client->voir) && !$socid) {
>>>>>>> b7cd27e7
			$sql .= " AND c.fk_soc = sc.fk_soc AND sc.fk_user = ".$user->id;
		}
		if ($socid > 0) {
			$sql .= " AND c.fk_soc = ".$socid;
		}
		$sql .= $morefilter;
		$sql .= " GROUP BY date_format(c.date_contrat,'%Y%m')";
		$sql .= " ORDER BY date_format(c.date_contrat,'%Y%m') DESC";

		return $this->_get_stats($sql, $mode, $year);
	}

	// phpcs:disable PEAR.NamingConventions.ValidFunctionName.ScopeNotCamelCaps
	/**
	 *  Return nb of units in orders in which product is included
	 *
	 * @param  int    $socid               Limit count on a particular third party id
	 * @param  string $mode                'byunit'=number of unit, 'bynumber'=nb of entities
	 * @param  int    $filteronproducttype 0=To filter on product only, 1=To filter on services only
	 * @param  int    $year                Year (0=last 12 month, -1=all years)
	 * @param  string $morefilter          More sql filters
	 * @return array                       <0 if KO, result[month]=array(valuex,valuey) where month is 0 to 11
	 */
	public function get_nb_mos($socid, $mode, $filteronproducttype = -1, $year = 0, $morefilter = '')
	{
		// phpcs:enable
		global $conf, $user;

		$sql = "SELECT sum(d.qty), date_format(d.date_valid, '%Y%m')";
		if ($mode == 'bynumber') {
			$sql .= ", count(DISTINCT d.rowid)";
		}
		$sql .= " FROM ".MAIN_DB_PREFIX."mrp_mo as d LEFT JOIN  ".MAIN_DB_PREFIX."societe as s ON d.fk_soc = s.rowid";
		if ($filteronproducttype >= 0) {
			$sql .= ", ".MAIN_DB_PREFIX."product as p";
		}
<<<<<<< HEAD
		if (!$user->rights->societe->client->voir && !$socid) {
=======
		if (empty($user->rights->societe->client->voir) && !$socid) {
>>>>>>> b7cd27e7
			$sql .= ", ".MAIN_DB_PREFIX."societe_commerciaux as sc";
		}

		$sql .= " WHERE d.entity IN (".getEntity('mo').")";
		$sql .= " AND d.status > 0";

		if ($this->id > 0) {
			$sql .= " AND d.fk_product =".$this->id;
		} else {
			$sql .= " AND d.fk_product > 0";
		}
		if ($filteronproducttype >= 0) {
<<<<<<< HEAD
			$sql .= " AND p.rowid = d.fk_product AND p.fk_product_type =".$filteronproducttype;
		}

		if (!$user->rights->societe->client->voir && !$socid) {
=======
			$sql .= " AND p.rowid = d.fk_product AND p.fk_product_type = ".((int) $filteronproducttype);
		}

		if (empty($user->rights->societe->client->voir) && !$socid) {
>>>>>>> b7cd27e7
			$sql .= " AND d.fk_soc = sc.fk_soc AND sc.fk_user = ".$user->id;
		}
		if ($socid > 0) {
			$sql .= " AND d.fk_soc = ".$socid;
		}
		$sql .= $morefilter;
		$sql .= " GROUP BY date_format(d.date_valid,'%Y%m')";
		$sql .= " ORDER BY date_format(d.date_valid,'%Y%m') DESC";

		return $this->_get_stats($sql, $mode, $year);
	}

	// phpcs:disable PEAR.NamingConventions.ValidFunctionName.ScopeNotCamelCaps
	/**
	 *  Link a product/service to a parent product/service
	 *
	 * @param  int $id_pere Id of parent product/service
	 * @param  int $id_fils Id of child product/service
	 * @param  int $qty     Quantity
	 * @param  int $incdec  1=Increase/decrease stock of child when parent stock increase/decrease
	 * @return int                < 0 if KO, > 0 if OK
	 */
	public function add_sousproduit($id_pere, $id_fils, $qty, $incdec = 1)
	{
		// phpcs:enable
		// Clean parameters
		if (!is_numeric($id_pere)) {
			$id_pere = 0;
		}
		if (!is_numeric($id_fils)) {
			$id_fils = 0;
		}
		if (!is_numeric($incdec)) {
			$incdec = 0;
		}

		$result = $this->del_sousproduit($id_pere, $id_fils);
		if ($result < 0) {
			return $result;
		}

		// Check not already father of id_pere (to avoid father -> child -> father links)
		$sql = 'SELECT fk_product_pere from '.MAIN_DB_PREFIX.'product_association';
		$sql .= ' WHERE fk_product_pere  = '.$id_fils.' AND fk_product_fils = '.$id_pere;
		if (!$this->db->query($sql)) {
			dol_print_error($this->db);
			return -1;
		} else {
			$result = $this->db->query($sql);
			if ($result) {
				$num = $this->db->num_rows($result);
				if ($num > 0) {
					$this->error = "isFatherOfThis";
					return -1;
				} else {
					$sql = 'INSERT INTO '.MAIN_DB_PREFIX.'product_association(fk_product_pere,fk_product_fils,qty,incdec)';
					$sql .= ' VALUES ('.$id_pere.', '.$id_fils.', '.$qty.', '.$incdec.')';
					if (!$this->db->query($sql)) {
						 dol_print_error($this->db);
						 return -1;
					} else {
						 return 1;
					}
				}
			}
		}
	}

	// phpcs:disable PEAR.NamingConventions.ValidFunctionName.ScopeNotCamelCaps
	/**
	 *  Modify composed product
	 *
	 * @param  int $id_pere Id of parent product/service
	 * @param  int $id_fils Id of child product/service
	 * @param  int $qty     Quantity
	 * @param  int $incdec  1=Increase/decrease stock of child when parent stock increase/decrease
	 * @return int                < 0 if KO, > 0 if OK
	 */
	public function update_sousproduit($id_pere, $id_fils, $qty, $incdec = 1)
	{
		// phpcs:enable
		// Clean parameters
		if (!is_numeric($id_pere)) {
			$id_pere = 0;
		}
		if (!is_numeric($id_fils)) {
			$id_fils = 0;
		}
		if (!is_numeric($incdec)) {
			$incdec = 1;
		}
		if (!is_numeric($qty)) {
			$qty = 1;
		}

		$sql = 'UPDATE '.MAIN_DB_PREFIX.'product_association SET ';
		$sql .= 'qty='.$qty;
		$sql .= ',incdec='.$incdec;
		$sql .= ' WHERE fk_product_pere='.$id_pere.' AND fk_product_fils='.$id_fils;

		if (!$this->db->query($sql)) {
			dol_print_error($this->db);
			return -1;
		} else {
			return 1;
		}
	}

	// phpcs:disable PEAR.NamingConventions.ValidFunctionName.ScopeNotCamelCaps
	/**
	 *  Retire le lien entre un sousproduit et un produit/service
	 *
	 * @param  int $fk_parent Id du produit auquel ne sera plus lie le produit lie
	 * @param  int $fk_child  Id du produit a ne plus lie
	 * @return int                    < 0 if KO, > 0 if OK
	 */
	public function del_sousproduit($fk_parent, $fk_child)
	{
		// phpcs:enable
		if (!is_numeric($fk_parent)) {
			$fk_parent = 0;
		}
		if (!is_numeric($fk_child)) {
			$fk_child = 0;
		}

		$sql = "DELETE FROM ".MAIN_DB_PREFIX."product_association";
		$sql .= " WHERE fk_product_pere  = ".$fk_parent;
		$sql .= " AND fk_product_fils = ".$fk_child;

		dol_syslog(get_class($this).'::del_sousproduit', LOG_DEBUG);
		if (!$this->db->query($sql)) {
			dol_print_error($this->db);
			return -1;
		}

		return 1;
	}

	// phpcs:disable PEAR.NamingConventions.ValidFunctionName.ScopeNotCamelCaps
	/**
	 *  Check if it is a sub-product into a kit
	 *
	 * @param  int 	$fk_parent 		Id of parent kit product
	 * @param  int 	$fk_child  		Id of child product
	 * @return int                  <0 if KO, >0 if OK
	 */
	public function is_sousproduit($fk_parent, $fk_child)
	{
		// phpcs:enable
		$sql = "SELECT fk_product_pere, qty, incdec";
		$sql .= " FROM ".MAIN_DB_PREFIX."product_association";
		$sql .= " WHERE fk_product_pere  = ".((int) $fk_parent);
		$sql .= " AND fk_product_fils = ".((int) $fk_child);

		$result = $this->db->query($sql);
		if ($result) {
			$num = $this->db->num_rows($result);

			if ($num > 0) {
				$obj = $this->db->fetch_object($result);

				$this->is_sousproduit_qty = $obj->qty;
				$this->is_sousproduit_incdec = $obj->incdec;

				return true;
			} else {
				return false;
			}
		} else {
			dol_print_error($this->db);
			return -1;
		}
	}


	// phpcs:disable PEAR.NamingConventions.ValidFunctionName.ScopeNotCamelCaps
	/**
	 *  Add a supplier price for the product.
	 *  Note: Duplicate ref is accepted for different quantity only, or for different companies.
	 *
	 * @param  User   $user      User that make link
	 * @param  int    $id_fourn  Supplier id
	 * @param  string $ref_fourn Supplier ref
	 * @param  float  $quantity  Quantity minimum for price
	 * @return int               < 0 if KO, 0 if link already exists for this product, > 0 if OK
	 */
	public function add_fournisseur($user, $id_fourn, $ref_fourn, $quantity)
	{
		// phpcs:enable
		global $conf;

		$now = dol_now();

		dol_syslog(get_class($this)."::add_fournisseur id_fourn = ".$id_fourn." ref_fourn=".$ref_fourn." quantity=".$quantity, LOG_DEBUG);

		// Clean parameters
		$quantity = price2num($quantity, 'MS');

		if ($ref_fourn) {
			$sql = "SELECT rowid, fk_product";
			$sql .= " FROM ".MAIN_DB_PREFIX."product_fournisseur_price";
			$sql .= " WHERE fk_soc = ".((int) $id_fourn);
			$sql .= " AND ref_fourn = '".$this->db->escape($ref_fourn)."'";
			$sql .= " AND fk_product <> ".((int) $this->id);
			$sql .= " AND entity IN (".getEntity('productsupplierprice').")";

			$resql = $this->db->query($sql);
			if ($resql) {
				$obj = $this->db->fetch_object($resql);
				if ($obj) {
					// If the supplier ref already exists but for another product (duplicate ref is accepted for different quantity only or different companies)
					$this->product_id_already_linked = $obj->fk_product;
					return -3;
				}
				$this->db->free($resql);
			}
		}

		$sql = "SELECT rowid";
		$sql .= " FROM ".MAIN_DB_PREFIX."product_fournisseur_price";
		$sql .= " WHERE fk_soc = ".$id_fourn;
		if ($ref_fourn) { $sql .= " AND ref_fourn = '".$this->db->escape($ref_fourn)."'";
		} else { $sql .= " AND (ref_fourn = '' OR ref_fourn IS NULL)";
		}
		$sql .= " AND quantity = ".$quantity;
		$sql .= " AND fk_product = ".$this->id;
		$sql .= " AND entity IN (".getEntity('productsupplierprice').")";

		$resql = $this->db->query($sql);
		if ($resql) {
			$obj = $this->db->fetch_object($resql);

			// The reference supplier does not exist, we create it for this product.
			if (empty($obj)) {
				$sql = "INSERT INTO ".MAIN_DB_PREFIX."product_fournisseur_price(";
				$sql .= "datec";
				$sql .= ", entity";
				$sql .= ", fk_product";
				$sql .= ", fk_soc";
				$sql .= ", ref_fourn";
				$sql .= ", quantity";
				$sql .= ", fk_user";
				$sql .= ", tva_tx";
				$sql .= ") VALUES (";
				$sql .= "'".$this->db->idate($now)."'";
				$sql .= ", ".$conf->entity;
				$sql .= ", ".$this->id;
				$sql .= ", ".$id_fourn;
				$sql .= ", '".$this->db->escape($ref_fourn)."'";
				$sql .= ", ".$quantity;
				$sql .= ", ".$user->id;
				$sql .= ", 0";
				$sql .= ")";

				if ($this->db->query($sql)) {
					$this->product_fourn_price_id = $this->db->last_insert_id(MAIN_DB_PREFIX."product_fournisseur_price");
					return 1;
				} else {
					$this->error = $this->db->lasterror();
					return -1;
				}
			} else {
				 // If the supplier price already exists for this product and quantity
				$this->product_fourn_price_id = $obj->rowid;
				return 0;
			}
		} else {
			$this->error = $this->db->lasterror();
			return -2;
		}
	}


	// phpcs:disable PEAR.NamingConventions.ValidFunctionName.ScopeNotCamelCaps
	/**
	 * Return list of suppliers providing the product or service
	 *
	 * @return array        Array of vendor ids
	 */
	public function list_suppliers()
	{
		// phpcs:enable
		global $conf;

		$list = array();

		$sql = "SELECT DISTINCT p.fk_soc";
		$sql .= " FROM ".MAIN_DB_PREFIX."product_fournisseur_price as p";
		$sql .= " WHERE p.fk_product = ".$this->id;
		$sql .= " AND p.entity = ".$conf->entity;

		$result = $this->db->query($sql);
		if ($result) {
			$num = $this->db->num_rows($result);
			$i = 0;
			while ($i < $num)
			{
				$obj = $this->db->fetch_object($result);
				$list[$i] = $obj->fk_soc;
				$i++;
			}
		}

		return $list;
	}

	// phpcs:disable PEAR.NamingConventions.ValidFunctionName.ScopeNotCamelCaps
	/**
	 *  Recopie les prix d'un produit/service sur un autre
	 *
	 * @param  int $fromId Id product source
	 * @param  int $toId   Id product target
	 * @return int                     < 0 if KO, > 0 if OK
	 */
	public function clone_price($fromId, $toId)
	{
		global $conf, $user;

		$now = dol_now();

		$this->db->begin();

		// prices
		$sql  = "INSERT INTO ".MAIN_DB_PREFIX."product_price (";
		$sql .= " entity";
		$sql .= ", fk_product";
		$sql .= ", date_price";
		$sql .= ", price_level";
		$sql .= ", price";
		$sql .= ", price_ttc";
		$sql .= ", price_min";
		$sql .= ", price_min_ttc";
		$sql .= ", price_base_type";
		$sql .= ", default_vat_code";
		$sql .= ", tva_tx";
		$sql .= ", recuperableonly";
		$sql .= ", localtax1_tx";
		$sql .= ", localtax1_type";
		$sql .= ", localtax2_tx";
		$sql .= ", localtax2_type";
		$sql .= ", fk_user_author";
		$sql .= ", tosell";
		$sql .= ", price_by_qty";
		$sql .= ", fk_price_expression";
		$sql .= ", fk_multicurrency";
		$sql .= ", multicurrency_code";
		$sql .= ", multicurrency_tx";
		$sql .= ", multicurrency_price";
		$sql .= ", multicurrency_price_ttc";
		$sql .= ")";
		$sql .= " SELECT";
		$sql .= " entity";
		$sql .= ", ".$toId;
		$sql .= ", '".$this->db->idate($now)."'";
		$sql .= ", price_level";
		$sql .= ", price";
		$sql .= ", price_ttc";
		$sql .= ", price_min";
		$sql .= ", price_min_ttc";
		$sql .= ", price_base_type";
		$sql .= ", default_vat_code";
		$sql .= ", tva_tx";
		$sql .= ", recuperableonly";
		$sql .= ", localtax1_tx";
		$sql .= ", localtax1_type";
		$sql .= ", localtax2_tx";
		$sql .= ", localtax2_type";
		$sql .= ", ".$user->id;
		$sql .= ", tosell";
		$sql .= ", price_by_qty";
		$sql .= ", fk_price_expression";
		$sql .= ", fk_multicurrency";
		$sql .= ", multicurrency_code";
		$sql .= ", multicurrency_tx";
		$sql .= ", multicurrency_price";
		$sql .= ", multicurrency_price_ttc";
		$sql .= " FROM ".MAIN_DB_PREFIX."product_price";
		$sql .= " WHERE fk_product = ".$fromId;
		$sql .= " ORDER BY date_price DESC";
		if ($conf->global->PRODUIT_MULTIPRICES_LIMIT > 0) {
			$sql .= " LIMIT ".$conf->global->PRODUIT_MULTIPRICES_LIMIT;
		}

		dol_syslog(__METHOD__, LOG_DEBUG);
		$resql = $this->db->query($sql);
		if (!$resql) {
			$this->db->rollback();
			return -1;
		}

		$this->db->commit();
		return 1;
	}

	// phpcs:disable PEAR.NamingConventions.ValidFunctionName.ScopeNotCamelCaps
	/**
	 * Clone links between products
	 *
	 * @param  int $fromId Product id
	 * @param  int $toId   Product id
	 * @return int                  <0 if KO, >0 if OK
	 */
	public function clone_associations($fromId, $toId)
	{
		// phpcs:enable
		$this->db->begin();

		$sql = 'INSERT INTO '.MAIN_DB_PREFIX.'product_association (fk_product_pere, fk_product_fils, qty)';
		$sql .= " SELECT ".$toId.", fk_product_fils, qty FROM ".MAIN_DB_PREFIX."product_association";
		$sql .= " WHERE fk_product_pere = ".$fromId;

		dol_syslog(get_class($this).'::clone_association', LOG_DEBUG);
		if (!$this->db->query($sql)) {
			$this->db->rollback();
			return -1;
		}

		$this->db->commit();
		return 1;
	}

	// phpcs:disable PEAR.NamingConventions.ValidFunctionName.ScopeNotCamelCaps
	/**
	 *  Recopie les fournisseurs et prix fournisseurs d'un produit/service sur un autre
	 *
	 * @param  int $fromId Id produit source
	 * @param  int $toId   Id produit cible
	 * @return int                 < 0 si erreur, > 0 si ok
	 */
	public function clone_fournisseurs($fromId, $toId)
	{
		// phpcs:enable
		$this->db->begin();

		$now = dol_now();

		// les fournisseurs
		/*$sql = "INSERT ".MAIN_DB_PREFIX."product_fournisseur ("
        . " datec, fk_product, fk_soc, ref_fourn, fk_user_author )"
        . " SELECT '".$this->db->idate($now)."', ".$toId.", fk_soc, ref_fourn, fk_user_author"
        . " FROM ".MAIN_DB_PREFIX."product_fournisseur"
        . " WHERE fk_product = ".$fromId;

        if ( ! $this->db->query($sql ) )
        {
        $this->db->rollback();
        return -1;
        }*/

		// les prix de fournisseurs.
		$sql = "INSERT ".MAIN_DB_PREFIX."product_fournisseur_price (";
		$sql .= " datec, fk_product, fk_soc, price, quantity, fk_user)";
		$sql .= " SELECT '".$this->db->idate($now)."', ".$toId.", fk_soc, price, quantity, fk_user";
		$sql .= " FROM ".MAIN_DB_PREFIX."product_fournisseur_price";
		$sql .= " WHERE fk_product = ".$fromId;

		dol_syslog(get_class($this).'::clone_fournisseurs', LOG_DEBUG);
		$resql = $this->db->query($sql);
		if (!$resql) {
			$this->db->rollback();
			return -1;
		} else {
			$this->db->commit();
			return 1;
		}
	}

	// phpcs:disable PEAR.NamingConventions.ValidFunctionName.ScopeNotCamelCaps
	/**
	 *  Fonction recursive uniquement utilisee par get_arbo_each_prod, recompose l'arborescence des sousproduits
	 *  Define value of this->res
	 *
	 * @param  array  $prod       Products array
	 * @param  string $compl_path Directory path of parents to add before
	 * @param  int    $multiply   Because each sublevel must be multiplicated by parent nb
	 * @param  int    $level      Init level
	 * @param  int    $id_parent  Id parent
	 * @return void
	 */
	public function fetch_prod_arbo($prod, $compl_path = "", $multiply = 1, $level = 1, $id_parent = 0)
	{
		// phpcs:enable
		global $conf, $langs;

		$tmpproduct = null;
		//var_dump($prod);
		foreach ($prod as $id_product => $desc_pere)    // $id_product is 0 (first call starting with root top) or an id of a sub_product
		{
			if (is_array($desc_pere))    // If desc_pere is an array, this means it's a child
			{
				$id = (!empty($desc_pere[0]) ? $desc_pere[0] : '');
				$nb = (!empty($desc_pere[1]) ? $desc_pere[1] : '');
				$type = (!empty($desc_pere[2]) ? $desc_pere[2] : '');
				$label = (!empty($desc_pere[3]) ? $desc_pere[3] : '');
				$incdec = !empty($desc_pere[4]) ? $desc_pere[4] : 0;

				if ($multiply < 1) { $multiply = 1;
				}

				//print "XXX We add id=".$id." - label=".$label." - nb=".$nb." - multiply=".$multiply." fullpath=".$compl_path.$label."\n";
				if (is_null($tmpproduct)) $tmpproduct = new Product($this->db); // So we initialize tmpproduct only once for all loop.
				$tmpproduct->fetch($id); // Load product to get ->ref
				$tmpproduct->load_stock('nobatch,novirtual'); // Load stock to get true ->stock_reel
				//$this->fetch($id);        				   // Load product to get ->ref
				//$this->load_stock('nobatch,novirtual');    // Load stock to get true ->stock_reel
				$this->res[] = array(
					'id'=>$id, // Id product
					'id_parent'=>$id_parent,
					'ref'=>$tmpproduct->ref, // Ref product
					'nb'=>$nb, // Nb of units that compose parent product
					'nb_total'=>$nb * $multiply, // Nb of units for all nb of product
					'stock'=>$tmpproduct->stock_reel, // Stock
					'stock_alert'=>$tmpproduct->seuil_stock_alerte, // Stock alert
					'label'=>$label,
					'fullpath'=>$compl_path.$label, // Label
					'type'=>$type, // Nb of units that compose parent product
					'desiredstock'=>$tmpproduct->desiredstock,
					'level'=>$level,
					'incdec'=>$incdec,
					'entity'=>$tmpproduct->entity
				);

				// Recursive call if there is childs to child
				if (is_array($desc_pere['childs'])) {
					   //print 'YYY We go down for '.$desc_pere[3]." -> \n";
					   $this->fetch_prod_arbo($desc_pere['childs'], $compl_path.$desc_pere[3]." -> ", $desc_pere[1] * $multiply, $level + 1, $id);
				}
			}
		}
	}

	// phpcs:disable PEAR.NamingConventions.ValidFunctionName.ScopeNotCamelCaps
	/**
	 *  Build the tree of subproducts into an array
	 *  this->sousprods is loaded by this->get_sousproduits_arbo()
	 *
	 * @param  int $multiply Because each sublevel must be multiplicated by parent nb
	 * @return array                     $this->res
	 */
	public function get_arbo_each_prod($multiply = 1)
	{
		// phpcs:enable
		$this->res = array();
		if (isset($this->sousprods) && is_array($this->sousprods)) {
			foreach ($this->sousprods as $prod_name => $desc_product) {
				if (is_array($desc_product)) {
					$this->fetch_prod_arbo($desc_product, "", $multiply, 1, $this->id);
				}
			}
		}
		//var_dump($this->res);
		return $this->res;
	}

	/**
	 * Count all parent and children products for current product (first level only)
	 *
	 * @param	int		$mode	0=Both parent and child, -1=Parents only, 1=Children only
	 * @return 	int            	Nb of father + child
	 * @see getFather(), get_sousproduits_arbo()
	 */
	public function hasFatherOrChild($mode = 0)
	{
		$nb = 0;

		$sql = "SELECT COUNT(pa.rowid) as nb";
		$sql .= " FROM ".MAIN_DB_PREFIX."product_association as pa";
		if ($mode == 0) {
			$sql .= " WHERE pa.fk_product_fils = ".$this->id." OR pa.fk_product_pere = ".$this->id;
		} elseif ($mode == -1) {
			$sql .= " WHERE pa.fk_product_fils = ".$this->id; // We are a child, so we found lines that link to parents (can have several parents)
		} elseif ($mode == 1) {
			$sql .= " WHERE pa.fk_product_pere = ".$this->id; // We are a parent, so we found lines that link to children (can have several children)
		}

		$resql = $this->db->query($sql);
		if ($resql) {
			$obj = $this->db->fetch_object($resql);
			if ($obj) { $nb = $obj->nb; }
		} else {
			return -1;
		}

		return $nb;
	}

	/**
	 * Return if a product has variants or not
	 *
	 * @return int        Number of variants
	 */
	public function hasVariants()
	{
		$nb = 0;
		$sql = "SELECT count(rowid) as nb FROM ".MAIN_DB_PREFIX."product_attribute_combination WHERE fk_product_parent = ".$this->id;
		$sql .= " AND entity IN (".getEntity('product').")";

		$resql = $this->db->query($sql);
		if ($resql) {
			$obj = $this->db->fetch_object($resql);
			if ($obj) { $nb = $obj->nb;
			}
		}

		return $nb;
	}


	/**
	 * Return if loaded product is a variant
	 *
	 * @return int
	 */
	public function isVariant()
	{
		global $conf;
		if (!empty($conf->variants->enabled)) {
			$sql = "SELECT rowid FROM ".MAIN_DB_PREFIX."product_attribute_combination WHERE fk_product_child = ".$this->id." AND entity IN (".getEntity('product').")";

			$query = $this->db->query($sql);

			if ($query) {
				if (!$this->db->num_rows($query)) {
					return false;
				}
				return true;
			} else {
				dol_print_error($this->db);
				return -1;
			}
		} else {
			return false;
		}
	}

	/**
	 *  Return all parent products for current product (first level only)
	 *
	 * @return array         Array of product
	 * @see hasFatherOrChild()
	 */
	public function getFather()
	{
		$sql = "SELECT p.rowid, p.label as label, p.ref as ref, pa.fk_product_pere as id, p.fk_product_type, pa.qty, pa.incdec, p.entity";
		$sql .= " FROM ".MAIN_DB_PREFIX."product_association as pa,";
		$sql .= " ".MAIN_DB_PREFIX."product as p";
		$sql .= " WHERE p.rowid = pa.fk_product_pere";
		$sql .= " AND pa.fk_product_fils = ".$this->id;

		$res = $this->db->query($sql);
		if ($res) {
			$prods = array();
			while ($record = $this->db->fetch_array($res))
			{
				// $record['id'] = $record['rowid'] = id of father
				$prods[$record['id']]['id'] = $record['rowid'];
				$prods[$record['id']]['ref'] = $record['ref'];
				$prods[$record['id']]['label'] = $record['label'];
				$prods[$record['id']]['qty'] = $record['qty'];
				$prods[$record['id']]['incdec'] = $record['incdec'];
				$prods[$record['id']]['fk_product_type'] = $record['fk_product_type'];
				$prods[$record['id']]['entity'] = $record['entity'];
			}
			return $prods;
		} else {
			dol_print_error($this->db);
			return -1;
		}
	}


	/**
	 *  Return childs of product $id
	 *
	 * @param  int $id             		Id of product to search childs of
	 * @param  int $firstlevelonly 		Return only direct child
	 * @param  int $level          		Level of recursing call (start to 1)
	 * @return array                    Return array(prodid=>array(0=prodid, 1=>qty, 2=>product type, 3=>label, 4=>incdec, 5=>product ref)
	 */
	public function getChildsArbo($id, $firstlevelonly = 0, $level = 1)
	{
		global $alreadyfound;

		$sql = "SELECT p.rowid, p.ref, p.label as label, p.fk_product_type,";
		$sql .= " pa.qty as qty, pa.fk_product_fils as id, pa.incdec";
		$sql .= " FROM ".MAIN_DB_PREFIX."product as p,";
		$sql .= " ".MAIN_DB_PREFIX."product_association as pa";
		$sql .= " WHERE p.rowid = pa.fk_product_fils";
		$sql .= " AND pa.fk_product_pere = ".$id;
		$sql .= " AND pa.fk_product_fils != ".$id; // This should not happens, it is to avoid infinite loop if it happens

		dol_syslog(get_class($this).'::getChildsArbo id='.$id.' level='.$level, LOG_DEBUG);

		if ($level == 1) { $alreadyfound = array($id=>1); // We init array of found object to start of tree, so if we found it later (should not happened), we stop immediatly
		}
		// Protection against infinite loop
		if ($level > 30) { return array();
		}

		$res = $this->db->query($sql);
		if ($res) {
			$prods = array();
			while ($rec = $this->db->fetch_array($res))
			{
				if (!empty($alreadyfound[$rec['rowid']])) {
					dol_syslog(get_class($this).'::getChildsArbo the product id='.$rec['rowid'].' was already found at a higher level in tree. We discard to avoid infinite loop', LOG_WARNING);
					continue;
				}
				$alreadyfound[$rec['rowid']] = 1;
				$prods[$rec['rowid']] = array(
				 0=>$rec['rowid'],
				 1=>$rec['qty'],
				 2=>$rec['fk_product_type'],
				 3=>$this->db->escape($rec['label']),
				 4=>$rec['incdec'],
				 5=>$rec['ref']
				);
				//$prods[$this->db->escape($rec['label'])]= array(0=>$rec['id'],1=>$rec['qty'],2=>$rec['fk_product_type']);
				//$prods[$this->db->escape($rec['label'])]= array(0=>$rec['id'],1=>$rec['qty']);
				if (empty($firstlevelonly)) {
					   $listofchilds = $this->getChildsArbo($rec['rowid'], 0, $level + 1);
					foreach ($listofchilds as $keyChild => $valueChild)
					   {
						$prods[$rec['rowid']]['childs'][$keyChild] = $valueChild;
					}
				}
			}

			return $prods;
		} else {
			dol_print_error($this->db);
			return -1;
		}
	}

	// phpcs:disable PEAR.NamingConventions.ValidFunctionName.ScopeNotCamelCaps
	/**
	 *     Return tree of all subproducts for product. Tree contains array of array(0=prodid, 1=>qty, 2=>product type, 3=>label, 4=>incdec, 5=>product ref)
	 *     Set this->sousprods
	 *
	 * @return void
	 */
	public function get_sousproduits_arbo()
	{
		// phpcs:enable
		$parent = array();

		foreach ($this->getChildsArbo($this->id) as $keyChild => $valueChild)    // Warning. getChildsArbo can call getChildsArbo recursively. Starting point is $value[0]=id of product
		{
			$parent[$this->label][$keyChild] = $valueChild;
		}
		foreach ($parent as $key => $value)        // key=label, value is array of childs
		{
			$this->sousprods[$key] = $value;
		}
	}

	/**
	 *    Return clicable link of object (with eventually picto)
	 *
	 * @param  int    $withpicto             Add picto into link
	 * @param  string $option                Where point the link ('stock', 'composition', 'category', 'supplier', '')
	 * @param  int    $maxlength             Maxlength of ref
	 * @param  int    $save_lastsearch_value -1=Auto, 0=No save of lastsearch_values when clicking, 1=Save lastsearch_values whenclicking
	 * @param  int    $notooltip			 No tooltip
	 * @return string                                String with URL
	 */
	public function getNomUrl($withpicto = 0, $option = '', $maxlength = 0, $save_lastsearch_value = -1, $notooltip = 0)
	{
		global $conf, $langs, $hookmanager;
		include_once DOL_DOCUMENT_ROOT.'/core/lib/product.lib.php';

		$result = ''; $label = '';

		$newref = $this->ref;
		if ($maxlength) {
			$newref = dol_trunc($newref, $maxlength, 'middle');
		}

		if (!empty($this->entity)) {
			$tmpphoto = $this->show_photos('product', $conf->product->multidir_output[$this->entity], 1, 1, 0, 0, 0, 80);
			if ($this->nbphoto > 0) {
				$label .= '<div class="photointooltip">';
				$label .= $tmpphoto;
				$label .= '</div><div style="clear: both;"></div>';
			}
		}

		if ($this->type == Product::TYPE_PRODUCT) {
			$label .= img_picto('', 'product').' <u class="paddingrightonly">'.$langs->trans("Product").'</u>';
		} elseif ($this->type == Product::TYPE_SERVICE) {
			$label .= img_picto('', 'service').' <u class="paddingrightonly">'.$langs->trans("Service").'</u>';
		}
		if (isset($this->status) && isset($this->status_buy)) {
			$label .= ' '.$this->getLibStatut(5, 0);
			$label .= ' '.$this->getLibStatut(5, 1);
		}

		if (!empty($this->ref)) {
			$label .= '<br><b>'.$langs->trans('ProductRef').':</b> '.$this->ref;
		}
		if (!empty($this->label)) {
			$label .= '<br><b>'.$langs->trans('ProductLabel').':</b> '.$this->label;
		}
		if ($this->type == Product::TYPE_PRODUCT || !empty($conf->global->STOCK_SUPPORTS_SERVICES)) {
			if (!empty($conf->productbatch->enabled)) {
				$langs->load("productbatch");
				$label .= "<br><b>".$langs->trans("ManageLotSerial").'</b>: '.$this->getLibStatut(0, 2);
			}
		}
		if (!empty($conf->barcode->enabled)) {
			$label .= '<br><b>'.$langs->trans('BarCode').':</b> '.$this->barcode;
		}

		if ($this->type == Product::TYPE_PRODUCT)
		{
			if ($this->weight) {
				$label .= "<br><b>".$langs->trans("Weight").'</b>: '.$this->weight.' '.measuringUnitString(0, "weight", $this->weight_units);
			}
			$labelsize = "";
			if ($this->length) {
				$labelsize .= ($labelsize ? " - " : "")."<b>".$langs->trans("Length").'</b>: '.$this->length.' '.measuringUnitString(0, 'size', $this->length_units);
			}
			if ($this->width) {
				$labelsize .= ($labelsize ? " - " : "")."<b>".$langs->trans("Width").'</b>: '.$this->width.' '.measuringUnitString(0, 'size', $this->width_units);
			}
			if ($this->height) {
				$labelsize .= ($labelsize ? " - " : "")."<b>".$langs->trans("Height").'</b>: '.$this->height.' '.measuringUnitString(0, 'size', $this->height_units);
			}
			if ($labelsize) $label .= "<br>".$labelsize;

			$labelsurfacevolume = "";
			if ($this->surface) {
				$labelsurfacevolume .= ($labelsurfacevolume ? " - " : "")."<b>".$langs->trans("Surface").'</b>: '.$this->surface.' '.measuringUnitString(0, 'surface', $this->surface_units);
			}
			if ($this->volume) {
				$labelsurfacevolume .= ($labelsurfacevolume ? " - " : "")."<b>".$langs->trans("Volume").'</b>: '.$this->volume.' '.measuringUnitString(0, 'volume', $this->volume_units);
			}
			if ($labelsurfacevolume) $label .= "<br>".$labelsurfacevolume;
		}

		if (!empty($conf->accounting->enabled) && $this->status) {
			include_once DOL_DOCUMENT_ROOT.'/core/lib/accounting.lib.php';
			$label .= '<br><b>'.$langs->trans('ProductAccountancySellCode').':</b> '.length_accountg($this->accountancy_code_sell);
			$label .= '<br><b>'.$langs->trans('ProductAccountancySellIntraCode').':</b> '.length_accountg($this->accountancy_code_sell_intra);
			$label .= '<br><b>'.$langs->trans('ProductAccountancySellExportCode').':</b> '.length_accountg($this->accountancy_code_sell_export);
		}
		if (!empty($conf->accounting->enabled) && $this->status_buy) {
			include_once DOL_DOCUMENT_ROOT.'/core/lib/accounting.lib.php';
			$label .= '<br><b>'.$langs->trans('ProductAccountancyBuyCode').':</b> '.length_accountg($this->accountancy_code_buy);
			$label .= '<br><b>'.$langs->trans('ProductAccountancyBuyIntraCode').':</b> '.length_accountg($this->accountancy_code_buy_intra);
			$label .= '<br><b>'.$langs->trans('ProductAccountancyBuyExportCode').':</b> '.length_accountg($this->accountancy_code_buy_export);
		}

		$linkclose = '';
		if (empty($notooltip)) {
			if (!empty($conf->global->MAIN_OPTIMIZEFORTEXTBROWSER)) {
				$label = $langs->trans("ShowProduct");
				$linkclose .= ' alt="'.dol_escape_htmltag($label, 1).'"';
			}

			$linkclose .= ' title="'.dol_escape_htmltag($label, 1, 1).'"';
			$linkclose .= ' class="nowraponall classfortooltip"';
		} else {
			$linkclose = ' class="nowraponall"';
		}

		if ($option == 'supplier' || $option == 'category') {
			$url = DOL_URL_ROOT.'/product/fournisseurs.php?id='.$this->id;
		} elseif ($option == 'stock') {
			$url = DOL_URL_ROOT.'/product/stock/product.php?id='.$this->id;
		} elseif ($option == 'composition') {
			$url = DOL_URL_ROOT.'/product/composition/card.php?id='.$this->id;
		} else {
			$url = DOL_URL_ROOT.'/product/card.php?id='.$this->id;
		}

		if ($option !== 'nolink') {
			// Add param to save lastsearch_values or not
			$add_save_lastsearch_values = ($save_lastsearch_value == 1 ? 1 : 0);
			if ($save_lastsearch_value == -1 && preg_match('/list\.php/', $_SERVER["PHP_SELF"])) { $add_save_lastsearch_values = 1;
			}
			if ($add_save_lastsearch_values) { $url .= '&save_lastsearch_values=1';
			}
		}

		$linkstart = '<a href="'.$url.'"';
		$linkstart .= $linkclose.'>';
		$linkend = '</a>';

		$result .= $linkstart;
		if ($withpicto)
		{
			if ($this->type == Product::TYPE_PRODUCT) {
				$result .= (img_object(($notooltip ? '' : $label), 'product', ($notooltip ? 'class="paddingright"' : 'class="paddingright classfortooltip"'), 0, 0, $notooltip ? 0 : 1));
			}
			if ($this->type == Product::TYPE_SERVICE) {
				$result .= (img_object(($notooltip ? '' : $label), 'service', ($notooltip ? 'class="paddinright"' : 'class="paddingright classfortooltip"'), 0, 0, $notooltip ? 0 : 1));
			}
		}
		$result .= $newref;
		$result .= $linkend;

		global $action;
		$hookmanager->initHooks(array('productdao'));
		$parameters = array('id'=>$this->id, 'getnomurl'=>$result);
		$reshook = $hookmanager->executeHooks('getNomUrl', $parameters, $this, $action); // Note that $action and $object may have been modified by some hooks
		if ($reshook > 0) {
			$result = $hookmanager->resPrint;
		} else {
			$result .= $hookmanager->resPrint;
		}

		return $result;
	}


	/**
	 *  Create a document onto disk according to template module.
	 *
	 * @param  string    $modele      Force model to use ('' to not force)
	 * @param  Translate $outputlangs Object langs to use for output
	 * @param  int       $hidedetails Hide details of lines
	 * @param  int       $hidedesc    Hide description
	 * @param  int       $hideref     Hide ref
	 * @return int                         0 if KO, 1 if OK
	 */
	public function generateDocument($modele, $outputlangs, $hidedetails = 0, $hidedesc = 0, $hideref = 0)
	{
		global $conf, $user, $langs;

		$langs->load("products");
		$outputlangs->load("products");

		// Positionne le modele sur le nom du modele a utiliser
		if (!dol_strlen($modele)) {
			if (!empty($conf->global->PRODUCT_ADDON_PDF)) {
				$modele = $conf->global->PRODUCT_ADDON_PDF;
			} else {
				$modele = 'strato';
			}
		}

		$modelpath = "core/modules/product/doc/";

		return $this->commonGenerateDocument($modelpath, $modele, $outputlangs, $hidedetails, $hidedesc, $hideref);
	}

	/**
	 *    Return label of status of object
	 *
	 * @param  int $mode 0=long label, 1=short label, 2=Picto + short label, 3=Picto, 4=Picto + long label, 5=Short label + Picto
	 * @param  int $type 0=Sell, 1=Buy, 2=Batch Number management
	 * @return string          Label of status
	 */
	public function getLibStatut($mode = 0, $type = 0)
	{
		switch ($type)
		{
			case 0:
			return $this->LibStatut($this->status, $mode, $type);
			case 1:
			return $this->LibStatut($this->status_buy, $mode, $type);
			case 2:
			return $this->LibStatut($this->status_batch, $mode, $type);
			default:
				//Simulate previous behavior but should return an error string
			return $this->LibStatut($this->status_buy, $mode, $type);
		}
	}

	// phpcs:disable PEAR.NamingConventions.ValidFunctionName.ScopeNotCamelCaps
	/**
	 *    Return label of a given status
	 *
	 * @param  int 		$status 	Statut
	 * @param  int		$mode       0=long label, 1=short label, 2=Picto + short label, 3=Picto, 4=Picto + long label, 5=Short label + Picto, 6=Long label + Picto
	 * @param  int 		$type   	0=Status "to sell", 1=Status "to buy", 2=Status "to Batch"
	 * @return string              	Label of status
	 */
	public function LibStatut($status, $mode = 0, $type = 0)
	{
		// phpcs:enable
		global $conf, $langs;

		$labelStatus = $labelStatusShort = '';

		$langs->load('products');
		if (!empty($conf->productbatch->enabled)) { $langs->load("productbatch");
		}

		if ($type == 2) {
			switch ($mode)
			{
				case 0:
					$label = ($status == 0 ? $langs->trans('ProductStatusNotOnBatch') : $langs->trans('ProductStatusOnBatch'));
					return dolGetStatus($label);
				case 1:
					$label = ($status == 0 ? $langs->trans('ProductStatusNotOnBatchShort') : $langs->trans('ProductStatusOnBatchShort'));
					return dolGetStatus($label);
				case 2:
					return $this->LibStatut($status, 3, 2).' '.$this->LibStatut($status, 1, 2);
				case 3:
					return dolGetStatus($langs->trans('ProductStatusNotOnBatch'), '', '', empty($status) ? 'status5' : 'status4', 3, 'dot');
				case 4:
					return $this->LibStatut($status, 3, 2).' '.$this->LibStatut($status, 0, 2);
				case 5:
					return $this->LibStatut($status, 1, 2).' '.$this->LibStatut($status, 3, 2);
				default:
					return dolGetStatus($langs->trans('Unknown'));
			}
		}

		$statuttrans = empty($status) ? 'status5' : 'status4';

		if ($status == 0) {
			// $type   0=Status "to sell", 1=Status "to buy", 2=Status "to Batch"
			if ($type == 0) {
				$labelStatus = $langs->trans('ProductStatusNotOnSellShort');
				$labelStatusShort = $langs->trans('ProductStatusNotOnSell');
			} elseif ($type == 1) {
				$labelStatus = $langs->trans('ProductStatusNotOnBuyShort');
				$labelStatusShort = $langs->trans('ProductStatusNotOnBuy');
			} elseif ($type == 2) {
				$labelStatus = $langs->trans('ProductStatusNotOnBatch');
				$labelStatusShort = $langs->trans('ProductStatusNotOnBatchShort');
			}
		} elseif ($status == 1) {
			// $type   0=Status "to sell", 1=Status "to buy", 2=Status "to Batch"
			if ($type == 0) {
				$labelStatus = $langs->trans('ProductStatusOnSellShort');
				$labelStatusShort = $langs->trans('ProductStatusOnSell');
			} elseif ($type == 1) {
				$labelStatus = $langs->trans('ProductStatusOnBuyShort');
				$labelStatusShort = $langs->trans('ProductStatusOnBuy');
			} elseif ($type == 2) {
				$labelStatus = $langs->trans('ProductStatusOnBatch');
				$labelStatusShort = $langs->trans('ProductStatusOnBatchShort');
			}
		}


		if ($mode > 6) {
			return dolGetStatus($langs->trans('Unknown'), '', '', 'status0', 0);
		} else {
			return dolGetStatus($labelStatus, $labelStatusShort, '', $statuttrans, $mode);
		}
	}


	/**
	 *  Retour label of nature of product
	 *
	 * @return string        Label
	 */
	public function getLibFinished()
	{
		global $langs;
		$langs->load('products');

		if (isset($this->finished) && $this->finished >= 0) {
			$sql = 'SELECT label, code FROM '.MAIN_DB_PREFIX.'c_product_nature where code='.((int) $this->finished).' AND active=1';
			$resql = $this->db->query($sql);
			if ($resql && $this->db->num_rows($resql) > 0) {
				$res = $this->db->fetch_array($resql);
				$label = $langs->trans($res['label']);
				$this->db->free($resql);
				return $label;
			} else {
				$this->error = $this->db->error().' sql='.$sql;
				dol_syslog(__METHOD__.' Error '.$this->error, LOG_ERR);
				return -1;
			}
		}

		return '';
	}


	// phpcs:disable PEAR.NamingConventions.ValidFunctionName.ScopeNotCamelCaps
	/**
	 *  Adjust stock in a warehouse for product
	 *
	 * @param  User   $user           user asking change
	 * @param  int    $id_entrepot    id of warehouse
	 * @param  double $nbpiece        nb of units
	 * @param  int    $movement       0 = add, 1 = remove
	 * @param  string $label          Label of stock movement
	 * @param  double $price          Unit price HT of product, used to calculate average weighted price (PMP in french). If 0, average weighted price is not changed.
	 * @param  string $inventorycode  Inventory code
	 * @param  string $origin_element Origin element type
	 * @param  int    $origin_id      Origin id of element
	 * @param  int	  $disablestockchangeforsubproduct	Disable stock change for sub-products of kit (usefull only if product is a subproduct)
	 * @return int                     <0 if KO, >0 if OK
	 */
	public function correct_stock($user, $id_entrepot, $nbpiece, $movement, $label = '', $price = 0, $inventorycode = '', $origin_element = '', $origin_id = null, $disablestockchangeforsubproduct = 0)
	{
		// phpcs:enable
		if ($id_entrepot) {
			$this->db->begin();

			include_once DOL_DOCUMENT_ROOT.'/product/stock/class/mouvementstock.class.php';

			$op[0] = "+".trim($nbpiece);
			$op[1] = "-".trim($nbpiece);

			$movementstock = new MouvementStock($this->db);
			$movementstock->setOrigin($origin_element, $origin_id); // Set ->origin and ->origin->id
			$result = $movementstock->_create($user, $this->id, $id_entrepot, $op[$movement], $movement, $price, $label, $inventorycode, '', '', '', '', false, 0, $disablestockchangeforsubproduct);

			if ($result >= 0) {
				$this->db->commit();
				return 1;
			} else {
				$this->error = $movementstock->error;
				$this->errors = $movementstock->errors;

				$this->db->rollback();
				return -1;
			}
		}
	}

	// phpcs:disable PEAR.NamingConventions.ValidFunctionName.ScopeNotCamelCaps
	/**
	 *  Adjust stock in a warehouse for product with batch number
	 *
	 * @param  User     $user           user asking change
	 * @param  int      $id_entrepot    id of warehouse
	 * @param  double   $nbpiece        nb of units
	 * @param  int      $movement       0 = add, 1 = remove
	 * @param  string   $label          Label of stock movement
	 * @param  double   $price          Price to use for stock eval
	 * @param  integer  $dlc            eat-by date
	 * @param  integer  $dluo           sell-by date
	 * @param  string   $lot            Lot number
	 * @param  string   $inventorycode  Inventory code
	 * @param  string   $origin_element Origin element type
	 * @param  int      $origin_id      Origin id of element
	 * @param  int	    $disablestockchangeforsubproduct	Disable stock change for sub-products of kit (usefull only if product is a subproduct)
	 * @return int                      <0 if KO, >0 if OK
	 */
	public function correct_stock_batch($user, $id_entrepot, $nbpiece, $movement, $label = '', $price = 0, $dlc = '', $dluo = '', $lot = '', $inventorycode = '', $origin_element = '', $origin_id = null, $disablestockchangeforsubproduct = 0)
	{
		// phpcs:enable
		if ($id_entrepot) {
			$this->db->begin();

			include_once DOL_DOCUMENT_ROOT.'/product/stock/class/mouvementstock.class.php';

			$op[0] = "+".trim($nbpiece);
			$op[1] = "-".trim($nbpiece);

			$movementstock = new MouvementStock($this->db);
			$movementstock->setOrigin($origin_element, $origin_id);
			$result = $movementstock->_create($user, $this->id, $id_entrepot, $op[$movement], $movement, $price, $label, $inventorycode, '', $dlc, $dluo, $lot, false, 0, $disablestockchangeforsubproduct);

			if ($result >= 0) {
				$this->db->commit();
				return 1;
			} else {
				$this->error = $movementstock->error;
				$this->errors = $movementstock->errors;

				$this->db->rollback();
				return -1;
			}
		}
	}

	// phpcs:disable PEAR.NamingConventions.ValidFunctionName.ScopeNotCamelCaps
	/**
	 * Load information about stock of a product into ->stock_reel, ->stock_warehouse[] (including stock_warehouse[idwarehouse]->detail_batch for batch products)
	 * This function need a lot of load. If you use it on list, use a cache to execute it once for each product id.
	 * If ENTREPOT_EXTRA_STATUS set, filtering on warehouse status possible.
	 *
	 * @param  	string 	$option 					'' = Load all stock info, also from closed and internal warehouses, 'nobatch', 'novirtual'
	 * @param	int		$includedraftpoforvirtual	Include draft status of PO for virtual stock calculation
	 * @return 	int                  				< 0 if KO, > 0 if OK
	 * @see    	load_virtual_stock(), loadBatchInfo()
	 */
	public function load_stock($option = '', $includedraftpoforvirtual = null)
	{
		// phpcs:enable
		global $conf;

		$this->stock_reel = 0;
		$this->stock_warehouse = array();
		$this->stock_theorique = 0;

		$warehouseStatus = array();

		if (preg_match('/warehouseclosed/', $option)) {
			$warehouseStatus[] = Entrepot::STATUS_CLOSED;
		}
		if (preg_match('/warehouseopen/', $option)) {
			$warehouseStatus[] = Entrepot::STATUS_OPEN_ALL;
		}
		if (preg_match('/warehouseinternal/', $option)) {
			$warehouseStatus[] = Entrepot::STATUS_OPEN_INTERNAL;
		}

		$sql = "SELECT ps.rowid, ps.reel, ps.fk_entrepot";
		$sql .= " FROM ".MAIN_DB_PREFIX."product_stock as ps";
		$sql .= ", ".MAIN_DB_PREFIX."entrepot as w";
		$sql .= " WHERE w.entity IN (".getEntity('stock').")";
		$sql .= " AND w.rowid = ps.fk_entrepot";
		$sql .= " AND ps.fk_product = ".$this->id;
		if (!empty($conf->global->ENTREPOT_EXTRA_STATUS) && count($warehouseStatus)) {
			$sql .= " AND w.statut IN (".$this->db->sanitize($this->db->escape(implode(',', $warehouseStatus))).")";
		}

		dol_syslog(get_class($this)."::load_stock", LOG_DEBUG);
		$result = $this->db->query($sql);
		if ($result) {
			$num = $this->db->num_rows($result);
			$i = 0;
			if ($num > 0) {
				while ($i < $num)
				{
					$row = $this->db->fetch_object($result);
					$this->stock_warehouse[$row->fk_entrepot] = new stdClass();
					$this->stock_warehouse[$row->fk_entrepot]->real = $row->reel;
					$this->stock_warehouse[$row->fk_entrepot]->id = $row->rowid;
					if ((!preg_match('/nobatch/', $option)) && $this->hasbatch()) {
						$this->stock_warehouse[$row->fk_entrepot]->detail_batch = Productbatch::findAll($this->db, $row->rowid, 1, $this->id);
					}
					$this->stock_reel += $row->reel;
					$i++;
				}
			}
			$this->db->free($result);

			if (!preg_match('/novirtual/', $option)) {
				$this->load_virtual_stock($includedraftpoforvirtual); // This also load all arrays stats_xxx...
			}

			return 1;
		} else {
			$this->error = $this->db->lasterror();
			return -1;
		}
	}


	// phpcs:disable PEAR.NamingConventions.ValidFunctionName.ScopeNotCamelCaps
	/**
	 *  Load value ->stock_theorique of a product. Property this->id must be defined.
	 *  This function need a lot of load. If you use it on list, use a cache to execute it one for each product id.
	 *
	 * 	@param	int		$includedraftpoforvirtual	Include draft status of PO for virtual stock calculation
	 *  @return int     							< 0 if KO, > 0 if OK
	 *  @see	load_stock(), loadBatchInfo()
	 */
	public function load_virtual_stock($includedraftpoforvirtual = null)
	{
		// phpcs:enable
		global $conf, $hookmanager, $action;

		$stock_commande_client = 0;
		$stock_commande_fournisseur = 0;
		$stock_sending_client = 0;
		$stock_reception_fournisseur = 0;
		$stock_inproduction = 0;

		//dol_syslog("load_virtual_stock");

		if (!empty($conf->commande->enabled))
		{
			$result = $this->load_stats_commande(0, '1,2', 1);
			if ($result < 0) dol_print_error($this->db, $this->error);
			$stock_commande_client = $this->stats_commande['qty'];
		}
		if (!empty($conf->expedition->enabled))
		{
			require_once DOL_DOCUMENT_ROOT.'/expedition/class/expedition.class.php';
			$filterShipmentStatus = '';
			if (!empty($conf->global->STOCK_CALCULATE_ON_SHIPMENT)) {
				$filterShipmentStatus = Expedition::STATUS_VALIDATED.','.Expedition::STATUS_CLOSED;
			} elseif (!empty($conf->global->STOCK_CALCULATE_ON_SHIPMENT_CLOSE)) {
				$filterShipmentStatus = Expedition::STATUS_CLOSED;
			}
			$result = $this->load_stats_sending(0, '1,2', 1, $filterShipmentStatus);
			if ($result < 0) dol_print_error($this->db, $this->error);
			$stock_sending_client = $this->stats_expedition['qty'];
		}
		if (!empty($conf->fournisseur->enabled) && empty($conf->global->MAIN_USE_NEW_SUPPLIERMOD) || !empty($conf->supplier_order->enabled))
		{
			$filterStatus = '1,2,3,4';
			if (isset($includedraftpoforvirtual)) $filterStatus = '0,'.$filterStatus;
			$result = $this->load_stats_commande_fournisseur(0, $filterStatus, 1);
			if ($result < 0) dol_print_error($this->db, $this->error);
			$stock_commande_fournisseur = $this->stats_commande_fournisseur['qty'];
		}
		if ((!empty($conf->fournisseur->enabled) && empty($conf->global->MAIN_USE_NEW_SUPPLIERMOD) || !empty($conf->supplier_order->enabled) || !empty($conf->supplier_invoice->enabled)) && empty($conf->reception->enabled))
		{
			$filterStatus = '4';
			if (isset($includedraftpoforvirtual)) $filterStatus = '0,'.$filterStatus;
			$result = $this->load_stats_reception(0, $filterStatus, 1);
			if ($result < 0) dol_print_error($this->db, $this->error);
			$stock_reception_fournisseur = $this->stats_reception['qty'];
		}
		if ((!empty($conf->fournisseur->enabled) && empty($conf->global->MAIN_USE_NEW_SUPPLIERMOD) || !empty($conf->supplier_order->enabled) || !empty($conf->supplier_invoice->enabled)) && empty($conf->reception->enabled))
		{
			$filterStatus = '4';
			if (isset($includedraftpoforvirtual)) $filterStatus = '0,'.$filterStatus;
			$result = $this->load_stats_reception(0, $filterStatus, 1); // Use same tables than when module reception is not used.
			if ($result < 0) dol_print_error($this->db, $this->error);
			$stock_reception_fournisseur = $this->stats_reception['qty'];
		}
		if (!empty($conf->mrp->enabled))
		{
			$result = $this->load_stats_inproduction(0, '1,2', 1);
			if ($result < 0) dol_print_error($this->db, $this->error);
			$stock_inproduction = $this->stats_mrptoproduce['qty'] - $this->stats_mrptoconsume['qty'];
		}

		$this->stock_theorique = $this->stock_reel + $stock_inproduction;

		// Stock decrease mode
		if (!empty($conf->global->STOCK_CALCULATE_ON_SHIPMENT) || !empty($conf->global->STOCK_CALCULATE_ON_SHIPMENT_CLOSE)) {
			$this->stock_theorique -= ($stock_commande_client - $stock_sending_client);
		} elseif (!empty($conf->global->STOCK_CALCULATE_ON_VALIDATE_ORDER)) {
			$this->stock_theorique += 0;
		} elseif (!empty($conf->global->STOCK_CALCULATE_ON_BILL)) {
			$this->stock_theorique -= $stock_commande_client;
		}
		// Stock Increase mode
		if (!empty($conf->global->STOCK_CALCULATE_ON_RECEPTION) || !empty($conf->global->STOCK_CALCULATE_ON_RECEPTION_CLOSE)) {
			$this->stock_theorique += ($stock_commande_fournisseur - $stock_reception_fournisseur);
		} elseif (!empty($conf->global->STOCK_CALCULATE_ON_SUPPLIER_DISPATCH_ORDER)) {
			$this->stock_theorique += ($stock_commande_fournisseur - $stock_reception_fournisseur);
		} elseif (!empty($conf->global->STOCK_CALCULATE_ON_SUPPLIER_VALIDATE_ORDER)) {
			$this->stock_theorique -= $stock_reception_fournisseur;
		} elseif (!empty($conf->global->STOCK_CALCULATE_ON_SUPPLIER_BILL)) {
			$this->stock_theorique += ($stock_commande_fournisseur - $stock_reception_fournisseur);
		}

		if (!is_object($hookmanager)) {
			include_once DOL_DOCUMENT_ROOT.'/core/class/hookmanager.class.php';
			$hookmanager = new HookManager($this->db);
		}
		$hookmanager->initHooks(array('productdao'));
		$parameters = array('id'=>$this->id, 'includedraftpoforvirtual' => $includedraftpoforvirtual);
		// Note that $action and $object may have been modified by some hooks
		$reshook = $hookmanager->executeHooks('loadvirtualstock', $parameters, $this, $action);
		if ($reshook > 0) $this->stock_theorique = $hookmanager->resArray['stock_theorique'];

		return 1;
	}


	/**
	 *  Load existing information about a serial
	 *
	 * @param  string $batch Lot/serial number
	 * @return array                    Array with record into product_batch
	 * @see    load_stock(), load_virtual_stock()
	 */
	public function loadBatchInfo($batch)
	{
		$result = array();

		$sql = "SELECT pb.batch, pb.eatby, pb.sellby, SUM(pb.qty) AS qty FROM ".MAIN_DB_PREFIX."product_batch as pb, ".MAIN_DB_PREFIX."product_stock as ps";
		$sql .= " WHERE pb.fk_product_stock = ps.rowid AND ps.fk_product = ".$this->id." AND pb.batch = '".$this->db->escape($batch)."'";
		$sql .= " GROUP BY pb.batch, pb.eatby, pb.sellby";
		dol_syslog(get_class($this)."::loadBatchInfo load first entry found for lot/serial = ".$batch, LOG_DEBUG);
		$resql = $this->db->query($sql);
		if ($resql) {
			$num = $this->db->num_rows($resql);
			$i = 0;
			while ($i < $num)
			{
				$obj = $this->db->fetch_object($resql);
				$result[] = array('batch'=>$batch, 'eatby'=>$this->db->jdate($obj->eatby), 'sellby'=>$this->db->jdate($obj->sellby), 'qty'=>$obj->qty);
				$i++;
			}
			return $result;
		} else {
			dol_print_error($this->db);
			$this->db->rollback();
			return array();
		}
	}

	// phpcs:disable PEAR.NamingConventions.ValidFunctionName.ScopeNotCamelCaps
	/**
	 *  Move an uploaded file described into $file array into target directory $sdir.
	 *
	 * @param  string $sdir Target directory
	 * @param  string $file Array of file info of file to upload: array('name'=>..., 'tmp_name'=>...)
	 * @return int                    <0 if KO, >0 if OK
	 */
	public function add_photo($sdir, $file)
	{
		// phpcs:enable
		global $conf;

		include_once DOL_DOCUMENT_ROOT.'/core/lib/files.lib.php';

		$result = 0;

		$dir = $sdir;
		if (!empty($conf->global->PRODUCT_USE_OLD_PATH_FOR_PHOTO)) {
			$dir .= '/'.get_exdir($this->id, 2, 0, 0, $this, 'product').$this->id."/photos";
		} else {
			$dir .= '/'.get_exdir(0, 0, 0, 0, $this, 'product').dol_sanitizeFileName($this->ref);
		}

		dol_mkdir($dir);

		$dir_osencoded = $dir;

		if (is_dir($dir_osencoded)) {
			$originImage = $dir.'/'.$file['name'];

			// Cree fichier en taille origine
			$result = dol_move_uploaded_file($file['tmp_name'], $originImage, 1);

			if (file_exists(dol_osencode($originImage))) {
				// Create thumbs
				$this->addThumbs($originImage);
			}
		}

		if (is_numeric($result) && $result > 0) {
			return 1;
		} else {
			return -1;
		}
	}

	// phpcs:disable PEAR.NamingConventions.ValidFunctionName.ScopeNotCamelCaps
	/**
	 *  Return if at least one photo is available
	 *
	 * @param  string $sdir Directory to scan
	 * @return boolean                 True if at least one photo is available, False if not
	 */
	public function is_photo_available($sdir)
	{
		// phpcs:enable
		include_once DOL_DOCUMENT_ROOT.'/core/lib/files.lib.php';
		include_once DOL_DOCUMENT_ROOT.'/core/lib/images.lib.php';

		global $conf;

		$dir = $sdir;
		if (!empty($conf->global->PRODUCT_USE_OLD_PATH_FOR_PHOTO)) {
			$dir .= '/'.get_exdir($this->id, 2, 0, 0, $this, 'product').$this->id."/photos/";
		} else {
			$dir .= '/'.get_exdir(0, 0, 0, 0, $this, 'product');
		}

		$nbphoto = 0;

		$dir_osencoded = dol_osencode($dir);
		if (file_exists($dir_osencoded)) {
			$handle = opendir($dir_osencoded);
			if (is_resource($handle)) {
				while (($file = readdir($handle)) !== false)
				{
					if (!utf8_check($file)) {
						$file = utf8_encode($file); // To be sure data is stored in UTF8 in memory
					}
					if (dol_is_file($dir.$file) && image_format_supported($file) >= 0) {
						return true;
					}
				}
			}
		}
		return false;
	}

	// phpcs:disable PEAR.NamingConventions.ValidFunctionName.ScopeNotCamelCaps
	/**
	 *  Retourne tableau de toutes les photos du produit
	 *
	 * @param  string $dir   Repertoire a scanner
	 * @param  int    $nbmax Nombre maximum de photos (0=pas de max)
	 * @return array                   Tableau de photos
	 */
	public function liste_photos($dir, $nbmax = 0)
	{
		// phpcs:enable
		include_once DOL_DOCUMENT_ROOT.'/core/lib/files.lib.php';
		include_once DOL_DOCUMENT_ROOT.'/core/lib/images.lib.php';

		$nbphoto = 0;
		$tabobj = array();

		$dir_osencoded = dol_osencode($dir);
		$handle = @opendir($dir_osencoded);
		if (is_resource($handle)) {
			while (($file = readdir($handle)) !== false)
			{
				if (!utf8_check($file)) { $file = utf8_encode($file); // readdir returns ISO
				}
				if (dol_is_file($dir.$file) && image_format_supported($file) >= 0) {
					$nbphoto++;

					// On determine nom du fichier vignette
					$photo = $file;
					$photo_vignette = '';
					if (preg_match('/('.$this->regeximgext.')$/i', $photo, $regs)) {
						$photo_vignette = preg_replace('/'.$regs[0].'/i', '', $photo).'_small'.$regs[0];
					}

					$dirthumb = $dir.'thumbs/';

					// Objet
					$obj = array();
					$obj['photo'] = $photo;
					if ($photo_vignette && dol_is_file($dirthumb.$photo_vignette)) { $obj['photo_vignette'] = 'thumbs/'.$photo_vignette;
					} else { $obj['photo_vignette'] = "";
					}

					$tabobj[$nbphoto - 1] = $obj;

					// On continue ou on arrete de boucler ?
					if ($nbmax && $nbphoto >= $nbmax) { break;
					}
				}
			}

			closedir($handle);
		}

		return $tabobj;
	}

	// phpcs:disable PEAR.NamingConventions.ValidFunctionName.ScopeNotCamelCaps
	/**
	 *  Efface la photo du produit et sa vignette
	 *
	 * @param  string $file Chemin de l'image
	 * @return void
	 */
	public function delete_photo($file)
	{
		// phpcs:enable
		include_once DOL_DOCUMENT_ROOT.'/core/lib/files.lib.php';
		include_once DOL_DOCUMENT_ROOT.'/core/lib/images.lib.php';

		$dir = dirname($file).'/'; // Chemin du dossier contenant l'image d'origine
		$dirthumb = $dir.'/thumbs/'; // Chemin du dossier contenant la vignette
		$filename = preg_replace('/'.preg_quote($dir, '/').'/i', '', $file); // Nom du fichier

		// On efface l'image d'origine
		dol_delete_file($file, 0, 0, 0, $this); // For triggers

		// Si elle existe, on efface la vignette
		if (preg_match('/('.$this->regeximgext.')$/i', $filename, $regs)) {
			$photo_vignette = preg_replace('/'.$regs[0].'/i', '', $filename).'_small'.$regs[0];
			if (file_exists(dol_osencode($dirthumb.$photo_vignette))) {
				dol_delete_file($dirthumb.$photo_vignette);
			}

			$photo_vignette = preg_replace('/'.$regs[0].'/i', '', $filename).'_mini'.$regs[0];
			if (file_exists(dol_osencode($dirthumb.$photo_vignette))) {
				dol_delete_file($dirthumb.$photo_vignette);
			}
		}
	}

	// phpcs:disable PEAR.NamingConventions.ValidFunctionName.ScopeNotCamelCaps
	/**
	 *  Load size of image file
	 *
	 * @param  string $file Path to file
	 * @return void
	 */
	public function get_image_size($file)
	{
		// phpcs:enable
		$file_osencoded = dol_osencode($file);
		$infoImg = getimagesize($file_osencoded); // Get information on image
		$this->imgWidth = $infoImg[0]; // Largeur de l'image
		$this->imgHeight = $infoImg[1]; // Hauteur de l'image
	}

	// phpcs:disable PEAR.NamingConventions.ValidFunctionName.ScopeNotCamelCaps
	/**
	 *  Load indicators this->nb for the dashboard
	 *
	 * @return int                 <0 if KO, >0 if OK
	 */
	public function load_state_board()
	{
		// phpcs:enable
		global $conf, $user, $hookmanager;

		$this->nb = array();

		$sql = "SELECT count(p.rowid) as nb, fk_product_type";
		$sql .= " FROM ".MAIN_DB_PREFIX."product as p";
		$sql .= ' WHERE p.entity IN ('.getEntity($this->element, 1).')';
		// Add where from hooks
		if (is_object($hookmanager)) {
			$parameters = array();
			$reshook = $hookmanager->executeHooks('printFieldListWhere', $parameters); // Note that $action and $object may have been modified by hook
			$sql .= $hookmanager->resPrint;
		}
		$sql .= ' GROUP BY fk_product_type';

		$resql = $this->db->query($sql);
		if ($resql) {
			while ($obj = $this->db->fetch_object($resql))
			{
				if ($obj->fk_product_type == 1) { $this->nb["services"] = $obj->nb;
				} else { $this->nb["products"] = $obj->nb;
				}
			}
			$this->db->free($resql);
			return 1;
		} else {
			dol_print_error($this->db);
			$this->error = $this->db->error();
			return -1;
		}
	}

	/**
	 * Return if object is a product
	 *
	 * @return boolean     True if it's a product
	 */
	public function isProduct()
	{
		return ($this->type == Product::TYPE_PRODUCT ? true : false);
	}

	/**
	 * Return if object is a product
	 *
	 * @return boolean     True if it's a service
	 */
	public function isService()
	{
		return ($this->type == Product::TYPE_SERVICE ? true : false);
	}

	// phpcs:disable PEAR.NamingConventions.ValidFunctionName.ScopeNotCamelCaps
	/**
	 *  Get a barcode from the module to generate barcode values.
	 *  Return value is stored into this->barcode
	 *
	 * @param  Product $object Object product or service
	 * @param  string  $type   Barcode type (ean, isbn, ...)
	 * @return string
	 */
	public function get_barcode($object, $type = '')
	{
		// phpcs:enable
		global $conf;

		$result = '';
		if (!empty($conf->global->BARCODE_PRODUCT_ADDON_NUM)) {
			$dirsociete = array_merge(array('/core/modules/barcode/'), $conf->modules_parts['barcode']);
			foreach ($dirsociete as $dirroot)
			{
				$res = dol_include_once($dirroot.$conf->global->BARCODE_PRODUCT_ADDON_NUM.'.php');
				if ($res) { break;
				}
			}
			$var = $conf->global->BARCODE_PRODUCT_ADDON_NUM;
			$mod = new $var;

			$result = $mod->getNextValue($object, $type);

			dol_syslog(get_class($this)."::get_barcode barcode=".$result." module=".$var);
		}
		return $result;
	}

	/**
	 *  Initialise an instance with random values.
	 *  Used to build previews or test instances.
	 *    id must be 0 if object instance is a specimen.
	 *
	 * @return void
	 */
	public function initAsSpecimen()
	{
		global $user, $langs, $conf, $mysoc;

		$now = dol_now();

		// Initialize parameters
		$this->specimen = 1;
		$this->id = 0;
		$this->ref = 'PRODUCT_SPEC';
		$this->label = 'PRODUCT SPECIMEN';
		$this->description = 'This is description of this product specimen that was created the '.dol_print_date($now, 'dayhourlog').'.';
		$this->specimen = 1;
		$this->country_id = 1;
		$this->tosell = 1;
		$this->tobuy = 1;
		$this->tobatch = 0;
		$this->note = 'This is a comment (private)';
		$this->date_creation = $now;
		$this->date_modification = $now;

		$this->weight = 4;
		$this->weight_units = 3;

		$this->length = 5;
		$this->length_units = 1;
		$this->width = 6;
		$this->width_units = 0;
		$this->height = null;
		$this->height_units = null;

		$this->surface = 30;
		$this->surface_units = 0;
		$this->volume = 300;
		$this->volume_units = 0;

		$this->barcode = -1; // Create barcode automatically
	}

	/**
	 *    Returns the text label from units dictionary
	 *
	 * @param  string $type Label type (long or short)
	 * @return string|int <0 if ko, label if ok
	 */
	public function getLabelOfUnit($type = 'long')
	{
		global $langs;

		if (!$this->fk_unit) {
			return '';
		}

		$langs->load('products');

		$label_type = 'label';

		if ($type == 'short') {
			$label_type = 'short_label';
		}

		$sql = 'select '.$label_type.', code from '.MAIN_DB_PREFIX.'c_units where rowid='.$this->fk_unit;
		$resql = $this->db->query($sql);
		if ($resql && $this->db->num_rows($resql) > 0) {
			$res = $this->db->fetch_array($resql);
			$label = ($label_type == 'short_label' ? $res[$label_type] : 'unit'.$res['code']);
			$this->db->free($resql);
			return $label;
		} else {
			$this->error = $this->db->error().' sql='.$sql;
			dol_syslog(get_class($this)."::getLabelOfUnit Error ".$this->error, LOG_ERR);
			return -1;
		}
	}

	/**
	 * Return if object has a sell-by date or eat-by date
	 *
	 * @return boolean     True if it's has
	 */
	public function hasbatch()
	{
		return ($this->status_batch == 1 ? true : false);
	}


	// phpcs:disable PEAR.NamingConventions.ValidFunctionName.ScopeNotCamelCaps
	/**
	 * Return minimum product recommended price
	 *
	 * @return int            Minimum recommanded price that is higher price among all suppliers * PRODUCT_MINIMUM_RECOMMENDED_PRICE
	 */
	public function min_recommended_price()
	{
		// phpcs:enable
		global $conf;

		$maxpricesupplier = 0;

		if (!empty($conf->global->PRODUCT_MINIMUM_RECOMMENDED_PRICE)) {
			include_once DOL_DOCUMENT_ROOT.'/fourn/class/fournisseur.product.class.php';
			$product_fourn = new ProductFournisseur($this->db);
			$product_fourn_list = $product_fourn->list_product_fournisseur_price($this->id, '', '');

			if (is_array($product_fourn_list) && count($product_fourn_list) > 0) {
				foreach ($product_fourn_list as $productfourn)
				{
					if ($productfourn->fourn_unitprice > $maxpricesupplier) {
						$maxpricesupplier = $productfourn->fourn_unitprice;
					}
				}

				$maxpricesupplier *= $conf->global->PRODUCT_MINIMUM_RECOMMENDED_PRICE;
			}
		}

		return $maxpricesupplier;
	}


	/**
	 * Sets object to supplied categories.
	 *
	 * Deletes object from existing categories not supplied.
	 * Adds it to non existing supplied categories.
	 * Existing categories are left untouch.
	 *
	 * @param  int[]|int $categories Category or categories IDs
	 * @return void
	 */
	public function setCategories($categories)
	{
		// Handle single category
		if (!is_array($categories)) {
			$categories = array($categories);
		}

		// Get current categories
		include_once DOL_DOCUMENT_ROOT.'/categories/class/categorie.class.php';
		$c = new Categorie($this->db);
		$existing = $c->containing($this->id, Categorie::TYPE_PRODUCT, 'id');

		// Diff
		if (is_array($existing)) {
			$to_del = array_diff($existing, $categories);
			$to_add = array_diff($categories, $existing);
		} else {
			$to_del = array(); // Nothing to delete
			$to_add = $categories;
		}

		// Process
		foreach ($to_del as $del) {
			if ($c->fetch($del) > 0) {
				$c->del_type($this, Categorie::TYPE_PRODUCT);
			}
		}
		foreach ($to_add as $add) {
			if ($c->fetch($add) > 0) {
				$c->add_type($this, Categorie::TYPE_PRODUCT);
			}
		}

		return;
	}

	/**
	 * Function used to replace a thirdparty id with another one.
	 *
	 * @param  DoliDB $db        Database handler
	 * @param  int    $origin_id Old thirdparty id
	 * @param  int    $dest_id   New thirdparty id
	 * @return bool
	 */
	public static function replaceThirdparty(DoliDB $db, $origin_id, $dest_id)
	{
		$tables = array(
		'product_customer_price',
		'product_customer_price_log'
		);

		return CommonObject::commonReplaceThirdparty($db, $origin_id, $dest_id, $tables);
	}

	/**
	 * Generates prices for a product based on product multiprice generation rules
	 *
	 * @param  User   $user       User that updates the prices
	 * @param  float  $baseprice  Base price
	 * @param  string $price_type Base price type
	 * @param  float  $price_vat  VAT % tax
	 * @param  int    $npr        NPR
	 * @param  string $psq        ¿?
	 * @return int -1 KO, 1 OK
	 */
	public function generateMultiprices(User $user, $baseprice, $price_type, $price_vat, $npr, $psq)
	{
		global $conf, $db;

		$sql = "SELECT rowid, level, fk_level, var_percent, var_min_percent FROM ".MAIN_DB_PREFIX."product_pricerules";
		$query = $this->db->query($sql);

		$rules = array();

		while ($result = $this->db->fetch_object($query)) {
			$rules[$result->level] = $result;
		}

		//Because prices can be based on other level's prices, we temporarily store them
		$prices = array(
			1 => $baseprice
		);

		for ($i = 1; $i <= $conf->global->PRODUIT_MULTIPRICES_LIMIT; $i++) {
			$price = $baseprice;
			$price_min = $baseprice;

			//We have to make sure it does exist and it is > 0
			//First price level only allows changing min_price
			if ($i > 1 && isset($rules[$i]->var_percent) && $rules[$i]->var_percent) {
				$price = $prices[$rules[$i]->fk_level] * (1 + ($rules[$i]->var_percent / 100));
			}

			$prices[$i] = $price;

			//We have to make sure it does exist and it is > 0
			if (isset($rules[$i]->var_min_percent) && $rules[$i]->var_min_percent) {
				$price_min = $price * (1 - ($rules[$i]->var_min_percent / 100));
			}

			//Little check to make sure the price is modified before triggering generation
			$check_amount = (($price == $this->multiprices[$i]) && ($price_min == $this->multiprices_min[$i]));
			$check_type = ($baseprice == $this->multiprices_base_type[$i]);

			if ($check_amount && $check_type) {
				continue;
			}

			if ($this->updatePrice($price, $price_type, $user, $price_vat, $price_min, $i, $npr, $psq, true) < 0) {
				return -1;
			}
		}

		return 1;
	}

	/**
	 * Returns the rights used for this class
	 *
	 * @return Object
	 */
	public function getRights()
	{
		global $user;

		if ($this->isProduct()) {
			return $user->rights->produit;
		} else {
			return $user->rights->service;
		}
	}

	/**
	 *  Load information for tab info
	 *
	 * @param  int $id Id of thirdparty to load
	 * @return void
	 */
	public function info($id)
	{
		$sql = "SELECT p.rowid, p.ref, p.datec as date_creation, p.tms as date_modification,";
		$sql .= " p.fk_user_author, p.fk_user_modif";
		$sql .= " FROM ".MAIN_DB_PREFIX.$this->table_element." as p";
		$sql .= " WHERE p.rowid = ".$id;

		$result = $this->db->query($sql);
		if ($result) {
			if ($this->db->num_rows($result)) {
				$obj = $this->db->fetch_object($result);

				$this->id = $obj->rowid;

				if ($obj->fk_user_author) {
					$cuser = new User($this->db);
					$cuser->fetch($obj->fk_user_author);
					$this->user_creation = $cuser;
				}

				if ($obj->fk_user_modif) {
					$muser = new User($this->db);
					$muser->fetch($obj->fk_user_modif);
					$this->user_modification = $muser;
				}

				$this->ref = $obj->ref;
				$this->date_creation     = $this->db->jdate($obj->date_creation);
				$this->date_modification = $this->db->jdate($obj->date_modification);
			}

			$this->db->free($result);
		} else {
			dol_print_error($this->db);
		}
	}
}



/**
 * Class to manage products or services.
 * Do not use 'Service' as class name since it is already used by APIs.
 */
class ProductService extends Product
{
	public $picto = 'service';
}<|MERGE_RESOLUTION|>--- conflicted
+++ resolved
@@ -2395,11 +2395,7 @@
 	public function load_stats_mo($socid = 0)
 	{
 		// phpcs:enable
-<<<<<<< HEAD
-		global $user, $hookmanager;
-=======
 		global $user, $hookmanager, $action;
->>>>>>> b7cd27e7
 
 		$error = 0;
 
@@ -2412,11 +2408,7 @@
 			$sql .= " SUM(mp.qty) as qty";
 			$sql .= " FROM ".MAIN_DB_PREFIX."mrp_mo as c";
 			$sql .= " INNER JOIN ".MAIN_DB_PREFIX."mrp_production as mp ON mp.fk_mo=c.rowid";
-<<<<<<< HEAD
-			if (!$user->rights->societe->client->voir && !$socid) {
-=======
 			if (empty($user->rights->societe->client->voir) && !$socid) {
->>>>>>> b7cd27e7
 				$sql .= "INNER JOIN ".MAIN_DB_PREFIX."societe_commerciaux as sc ON sc.fk_soc=c.fk_soc AND sc.fk_user = ".$user->id;
 			}
 			$sql .= " WHERE ";
@@ -2535,22 +2527,14 @@
 		$sql .= " FROM ".MAIN_DB_PREFIX."propaldet as pd";
 		$sql .= ", ".MAIN_DB_PREFIX."propal as p";
 		$sql .= ", ".MAIN_DB_PREFIX."societe as s";
-<<<<<<< HEAD
-		if (!$user->rights->societe->client->voir && !$socid) {
-=======
 		if (empty($user->rights->societe->client->voir) && !$socid) {
->>>>>>> b7cd27e7
 			$sql .= ", ".MAIN_DB_PREFIX."societe_commerciaux as sc";
 		}
 		$sql .= " WHERE p.rowid = pd.fk_propal";
 		$sql .= " AND p.fk_soc = s.rowid";
 		$sql .= " AND p.entity IN (".getEntity('propal').")";
 		$sql .= " AND pd.fk_product = ".$this->id;
-<<<<<<< HEAD
-		if (!$user->rights->societe->client->voir && !$socid) {
-=======
 		if (empty($user->rights->societe->client->voir) && !$socid) {
->>>>>>> b7cd27e7
 			$sql .= " AND p.fk_soc = sc.fk_soc AND sc.fk_user = ".$user->id;
 		}
 		//$sql.= " AND pr.fk_statut != 0";
@@ -2609,41 +2593,26 @@
 	public function load_stats_proposal_supplier($socid = 0)
 	{
 		// phpcs:enable
-<<<<<<< HEAD
-		global $conf, $user, $hookmanager;
-=======
 		global $conf, $user, $hookmanager, $action;
->>>>>>> b7cd27e7
 
 		$sql = "SELECT COUNT(DISTINCT p.fk_soc) as nb_suppliers, COUNT(DISTINCT p.rowid) as nb,";
 		$sql .= " COUNT(pd.rowid) as nb_rows, SUM(pd.qty) as qty";
 		$sql .= " FROM ".MAIN_DB_PREFIX."supplier_proposaldet as pd";
 		$sql .= ", ".MAIN_DB_PREFIX."supplier_proposal as p";
 		$sql .= ", ".MAIN_DB_PREFIX."societe as s";
-<<<<<<< HEAD
-		if (!$user->rights->societe->client->voir && !$socid) { $sql .= ", ".MAIN_DB_PREFIX."societe_commerciaux as sc";
-=======
 		if (empty($user->rights->societe->client->voir) && !$socid) {
 			$sql .= ", ".MAIN_DB_PREFIX."societe_commerciaux as sc";
->>>>>>> b7cd27e7
 		}
 		$sql .= " WHERE p.rowid = pd.fk_supplier_proposal";
 		$sql .= " AND p.fk_soc = s.rowid";
 		$sql .= " AND p.entity IN (".getEntity('supplier_proposal').")";
 		$sql .= " AND pd.fk_product = ".$this->id;
-<<<<<<< HEAD
-		if (!$user->rights->societe->client->voir && !$socid) { $sql .= " AND p.fk_soc = sc.fk_soc AND sc.fk_user = ".$user->id;
-		}
-		//$sql.= " AND pr.fk_statut != 0";
-		if ($socid > 0) {    $sql .= " AND p.fk_soc = ".$socid;
-=======
 		if (empty($user->rights->societe->client->voir) && !$socid) {
 			$sql .= " AND p.fk_soc = sc.fk_soc AND sc.fk_user = ".$user->id;
 		}
 		//$sql.= " AND pr.fk_statut != 0";
 		if ($socid > 0) {
 			$sql .= " AND p.fk_soc = ".$socid;
->>>>>>> b7cd27e7
 		}
 
 		$result = $this->db->query($sql);
@@ -2685,33 +2654,21 @@
 		$sql .= " FROM ".MAIN_DB_PREFIX."commandedet as cd";
 		$sql .= ", ".MAIN_DB_PREFIX."commande as c";
 		$sql .= ", ".MAIN_DB_PREFIX."societe as s";
-<<<<<<< HEAD
-		if (!$user->rights->societe->client->voir && !$socid && !$forVirtualStock) {
-=======
 		if (empty($user->rights->societe->client->voir) && !$socid && !$forVirtualStock) {
->>>>>>> b7cd27e7
 			$sql .= ", ".MAIN_DB_PREFIX."societe_commerciaux as sc";
 		}
 		$sql .= " WHERE c.rowid = cd.fk_commande";
 		$sql .= " AND c.fk_soc = s.rowid";
 		$sql .= " AND c.entity IN (".getEntity($forVirtualStock && !empty($conf->global->STOCK_CALCULATE_VIRTUAL_STOCK_TRANSVERSE_MODE) ? 'stock' : 'commande').")";
 		$sql .= " AND cd.fk_product = ".$this->id;
-<<<<<<< HEAD
-		if (!$user->rights->societe->client->voir && !$socid && !$forVirtualStock) {
-=======
 		if (empty($user->rights->societe->client->voir) && !$socid && !$forVirtualStock) {
->>>>>>> b7cd27e7
 			$sql .= " AND c.fk_soc = sc.fk_soc AND sc.fk_user = ".$user->id;
 		}
 		if ($socid > 0) {
 			$sql .= " AND c.fk_soc = ".$socid;
 		}
 		if ($filtrestatut <> '') {
-<<<<<<< HEAD
-			$sql .= " AND c.fk_statut in (".$filtrestatut.")";
-=======
 			$sql .= " AND c.fk_statut in (".$this->db->sanitize($filtrestatut).")";
->>>>>>> b7cd27e7
 		}
 
 		$result = $this->db->query($sql);
@@ -2790,44 +2747,28 @@
 	public function load_stats_commande_fournisseur($socid = 0, $filtrestatut = '', $forVirtualStock = 0)
 	{
 		// phpcs:enable
-<<<<<<< HEAD
-		global $conf, $user, $hookmanager;
-=======
 		global $conf, $user, $hookmanager, $action;
->>>>>>> b7cd27e7
 
 		$sql = "SELECT COUNT(DISTINCT c.fk_soc) as nb_suppliers, COUNT(DISTINCT c.rowid) as nb,";
 		$sql .= " COUNT(cd.rowid) as nb_rows, SUM(cd.qty) as qty";
 		$sql .= " FROM ".MAIN_DB_PREFIX."commande_fournisseurdet as cd";
 		$sql .= ", ".MAIN_DB_PREFIX."commande_fournisseur as c";
 		$sql .= ", ".MAIN_DB_PREFIX."societe as s";
-<<<<<<< HEAD
-		if (!$user->rights->societe->client->voir && !$socid && !$forVirtualStock) {
-=======
 		if (empty($user->rights->societe->client->voir) && !$socid && !$forVirtualStock) {
->>>>>>> b7cd27e7
 			$sql .= ", ".MAIN_DB_PREFIX."societe_commerciaux as sc";
 		}
 		$sql .= " WHERE c.rowid = cd.fk_commande";
 		$sql .= " AND c.fk_soc = s.rowid";
 		$sql .= " AND c.entity IN (".getEntity($forVirtualStock && !empty($conf->global->STOCK_CALCULATE_VIRTUAL_STOCK_TRANSVERSE_MODE) ? 'stock' : 'supplier_order').")";
 		$sql .= " AND cd.fk_product = ".$this->id;
-<<<<<<< HEAD
-		if (!$user->rights->societe->client->voir && !$socid && !$forVirtualStock) {
-=======
 		if (empty($user->rights->societe->client->voir) && !$socid && !$forVirtualStock) {
->>>>>>> b7cd27e7
 			$sql .= " AND c.fk_soc = sc.fk_soc AND sc.fk_user = ".$user->id;
 		}
 		if ($socid > 0) {
 			$sql .= " AND c.fk_soc = ".$socid;
 		}
 		if ($filtrestatut != '') {
-<<<<<<< HEAD
-			$sql .= " AND c.fk_statut in (".$filtrestatut.")"; // Peut valoir 0
-=======
 			$sql .= " AND c.fk_statut in (".$this->db->sanitize($filtrestatut).")"; // Peut valoir 0
->>>>>>> b7cd27e7
 		}
 
 		$result = $this->db->query($sql);
@@ -2871,11 +2812,7 @@
 		$sql .= ", ".MAIN_DB_PREFIX."commande as c";
 		$sql .= ", ".MAIN_DB_PREFIX."expedition as e";
 		$sql .= ", ".MAIN_DB_PREFIX."societe as s";
-<<<<<<< HEAD
-		if (!$user->rights->societe->client->voir && !$socid && !$forVirtualStock) {
-=======
 		if (empty($user->rights->societe->client->voir) && !$socid && !$forVirtualStock) {
->>>>>>> b7cd27e7
 			$sql .= ", ".MAIN_DB_PREFIX."societe_commerciaux as sc";
 		}
 		$sql .= " WHERE e.rowid = ed.fk_expedition";
@@ -2884,26 +2821,16 @@
 		$sql .= " AND e.entity IN (".getEntity($forVirtualStock && !empty($conf->global->STOCK_CALCULATE_VIRTUAL_STOCK_TRANSVERSE_MODE) ? 'stock' : 'expedition').")";
 		$sql .= " AND ed.fk_origin_line = cd.rowid";
 		$sql .= " AND cd.fk_product = ".$this->id;
-<<<<<<< HEAD
-		if (!$user->rights->societe->client->voir && !$socid && !$forVirtualStock) {
-=======
 		if (empty($user->rights->societe->client->voir) && !$socid && !$forVirtualStock) {
->>>>>>> b7cd27e7
 			$sql .= " AND e.fk_soc = sc.fk_soc AND sc.fk_user = ".$user->id;
 		}
 		if ($socid > 0) {
 			$sql .= " AND e.fk_soc = ".$socid;
 		}
 		if ($filtrestatut <> '') {
-<<<<<<< HEAD
-			$sql .= " AND c.fk_statut in (".$filtrestatut.")";
-		}
-		if (!empty($filterShipmentStatus)) $sql .= " AND e.fk_statut IN (".$filterShipmentStatus.")";
-=======
 			$sql .= " AND c.fk_statut IN (".$this->db->sanitize($filtrestatut).")";
 		}
 		if (!empty($filterShipmentStatus)) $sql .= " AND e.fk_statut IN (".$this->db->sanitize($filterShipmentStatus).")";
->>>>>>> b7cd27e7
 
 		$result = $this->db->query($sql);
 		if ($result) {
@@ -2957,35 +2884,20 @@
 	public function load_stats_reception($socid = 0, $filtrestatut = '', $forVirtualStock = 0)
 	{
 		// phpcs:enable
-<<<<<<< HEAD
-		global $conf, $user, $hookmanager;
-=======
 		global $conf, $user, $hookmanager, $action;
->>>>>>> b7cd27e7
 
 		$sql = "SELECT COUNT(DISTINCT cf.fk_soc) as nb_suppliers, COUNT(DISTINCT cf.rowid) as nb,";
 		$sql .= " COUNT(fd.rowid) as nb_rows, SUM(fd.qty) as qty";
 		$sql .= " FROM ".MAIN_DB_PREFIX."commande_fournisseur_dispatch as fd";
 		$sql .= ", ".MAIN_DB_PREFIX."commande_fournisseur as cf";
 		$sql .= ", ".MAIN_DB_PREFIX."societe as s";
-<<<<<<< HEAD
-		if (!$user->rights->societe->client->voir && !$socid && !$forVirtualStock) { $sql .= ", ".MAIN_DB_PREFIX."societe_commerciaux as sc";
-=======
 		if (empty($user->rights->societe->client->voir) && !$socid && !$forVirtualStock) {
 			$sql .= ", ".MAIN_DB_PREFIX."societe_commerciaux as sc";
->>>>>>> b7cd27e7
 		}
 		$sql .= " WHERE cf.rowid = fd.fk_commande";
 		$sql .= " AND cf.fk_soc = s.rowid";
 		$sql .= " AND cf.entity IN (".getEntity($forVirtualStock && !empty($conf->global->STOCK_CALCULATE_VIRTUAL_STOCK_TRANSVERSE_MODE) ? 'stock' : 'supplier_order').")";
 		$sql .= " AND fd.fk_product = ".$this->id;
-<<<<<<< HEAD
-		if (!$user->rights->societe->client->voir && !$socid && !$forVirtualStock) { $sql .= " AND cf.fk_soc = sc.fk_soc AND sc.fk_user = ".$user->id;
-		}
-		if ($socid > 0) {    $sql .= " AND cf.fk_soc = ".$socid;
-		}
-		if ($filtrestatut <> '') { $sql .= " AND cf.fk_statut in (".$filtrestatut.")";
-=======
 		if (empty($user->rights->societe->client->voir) && !$socid && !$forVirtualStock) {
 			$sql .= " AND cf.fk_soc = sc.fk_soc AND sc.fk_user = ".$user->id;
 		}
@@ -2994,7 +2906,6 @@
 		}
 		if ($filtrestatut <> '') {
 			$sql .= " AND cf.fk_statut IN (".$this->db->sanitize($filtrestatut).")";
->>>>>>> b7cd27e7
 		}
 
 		$result = $this->db->query($sql);
@@ -3035,32 +2946,20 @@
 		$sql .= " FROM ".MAIN_DB_PREFIX."mrp_production as mp";
 		$sql .= ", ".MAIN_DB_PREFIX."mrp_mo as m";
 		$sql .= " LEFT JOIN ".MAIN_DB_PREFIX."societe as s ON s.rowid = m.fk_soc";
-<<<<<<< HEAD
-		if (!$user->rights->societe->client->voir && !$socid && !$forVirtualStock) {
-=======
 		if (empty($user->rights->societe->client->voir) && !$socid && !$forVirtualStock) {
->>>>>>> b7cd27e7
 			$sql .= ", ".MAIN_DB_PREFIX."societe_commerciaux as sc";
 		}
 		$sql .= " WHERE m.rowid = mp.fk_mo";
 		$sql .= " AND m.entity IN (".getEntity($forVirtualStock && !empty($conf->global->STOCK_CALCULATE_VIRTUAL_STOCK_TRANSVERSE_MODE) ? 'stock' : 'mrp').")";
 		$sql .= " AND mp.fk_product = ".$this->id;
-<<<<<<< HEAD
-		if (!$user->rights->societe->client->voir && !$socid && !$forVirtualStock) {
-=======
 		if (empty($user->rights->societe->client->voir) && !$socid && !$forVirtualStock) {
->>>>>>> b7cd27e7
 			$sql .= " AND m.fk_soc = sc.fk_soc AND sc.fk_user = ".$user->id;
 		}
 		if ($socid > 0) {
 			$sql .= " AND m.fk_soc = ".$socid;
 		}
 		if ($filtrestatut <> '') {
-<<<<<<< HEAD
-			$sql .= " AND m.status in (".$filtrestatut.")";
-=======
 			$sql .= " AND m.status IN (".$this->db->sanitize($filtrestatut).")";
->>>>>>> b7cd27e7
 		}
 		$sql .= " GROUP BY role";
 
@@ -3134,22 +3033,14 @@
 		$sql .= " FROM ".MAIN_DB_PREFIX."contratdet as cd";
 		$sql .= ", ".MAIN_DB_PREFIX."contrat as c";
 		$sql .= ", ".MAIN_DB_PREFIX."societe as s";
-<<<<<<< HEAD
-		if (!$user->rights->societe->client->voir && !$socid) {
-=======
 		if (empty($user->rights->societe->client->voir) && !$socid) {
->>>>>>> b7cd27e7
 			$sql .= ", ".MAIN_DB_PREFIX."societe_commerciaux as sc";
 		}
 		$sql .= " WHERE c.rowid = cd.fk_contrat";
 		$sql .= " AND c.fk_soc = s.rowid";
 		$sql .= " AND c.entity IN (".getEntity('contract').")";
 		$sql .= " AND cd.fk_product = ".$this->id;
-<<<<<<< HEAD
-		if (!$user->rights->societe->client->voir && !$socid) {
-=======
 		if (empty($user->rights->societe->client->voir) && !$socid) {
->>>>>>> b7cd27e7
 			$sql .= " AND c.fk_soc = sc.fk_soc AND sc.fk_user = ".$user->id;
 		}
 		//$sql.= " AND c.statut != 0";
@@ -3214,22 +3105,14 @@
 		$sql .= " FROM ".MAIN_DB_PREFIX."facturedet as fd";
 		$sql .= ", ".MAIN_DB_PREFIX."facture as f";
 		$sql .= ", ".MAIN_DB_PREFIX."societe as s";
-<<<<<<< HEAD
-		if (!$user->rights->societe->client->voir && !$socid) {
-=======
 		if (empty($user->rights->societe->client->voir) && !$socid) {
->>>>>>> b7cd27e7
 			$sql .= ", ".MAIN_DB_PREFIX."societe_commerciaux as sc";
 		}
 		$sql .= " WHERE f.rowid = fd.fk_facture";
 		$sql .= " AND f.fk_soc = s.rowid";
 		$sql .= " AND f.entity IN (".getEntity('invoice').")";
 		$sql .= " AND fd.fk_product = ".$this->id;
-<<<<<<< HEAD
-		if (!$user->rights->societe->client->voir && !$socid) {
-=======
 		if (empty($user->rights->societe->client->voir) && !$socid) {
->>>>>>> b7cd27e7
 			$sql .= " AND f.fk_soc = sc.fk_soc AND sc.fk_user = ".$user->id;
 		}
 		//$sql.= " AND f.fk_statut != 0";
@@ -3287,33 +3170,21 @@
 	public function load_stats_facture_fournisseur($socid = 0)
 	{
 		// phpcs:enable
-<<<<<<< HEAD
-		global $conf, $user, $hookmanager;
-=======
 		global $conf, $user, $hookmanager, $action;
->>>>>>> b7cd27e7
 
 		$sql = "SELECT COUNT(DISTINCT f.fk_soc) as nb_suppliers, COUNT(DISTINCT f.rowid) as nb,";
 		$sql .= " COUNT(fd.rowid) as nb_rows, SUM(fd.qty) as qty";
 		$sql .= " FROM ".MAIN_DB_PREFIX."facture_fourn_det as fd";
 		$sql .= ", ".MAIN_DB_PREFIX."facture_fourn as f";
 		$sql .= ", ".MAIN_DB_PREFIX."societe as s";
-<<<<<<< HEAD
-		if (!$user->rights->societe->client->voir && !$socid) {
-=======
 		if (empty($user->rights->societe->client->voir) && !$socid) {
->>>>>>> b7cd27e7
 			$sql .= ", ".MAIN_DB_PREFIX."societe_commerciaux as sc";
 		}
 		$sql .= " WHERE f.rowid = fd.fk_facture_fourn";
 		$sql .= " AND f.fk_soc = s.rowid";
 		$sql .= " AND f.entity IN (".getEntity('facture_fourn').")";
 		$sql .= " AND fd.fk_product = ".$this->id;
-<<<<<<< HEAD
-		if (!$user->rights->societe->client->voir && !$socid) {
-=======
 		if (empty($user->rights->societe->client->voir) && !$socid) {
->>>>>>> b7cd27e7
 			$sql .= " AND f.fk_soc = sc.fk_soc AND sc.fk_user = ".$user->id;
 		}
 		//$sql.= " AND f.fk_statut != 0";
@@ -3438,11 +3309,7 @@
 		if ($filteronproducttype >= 0) {
 			$sql .= ", ".MAIN_DB_PREFIX."product as p";
 		}
-<<<<<<< HEAD
-		if (!$user->rights->societe->client->voir && !$socid) {
-=======
 		if (empty($user->rights->societe->client->voir) && !$socid) {
->>>>>>> b7cd27e7
 			$sql .= ", ".MAIN_DB_PREFIX."societe_commerciaux as sc";
 		}
 		$sql .= " WHERE f.rowid = d.fk_facture";
@@ -3452,19 +3319,11 @@
 			$sql .= " AND d.fk_product > 0";
 		}
 		if ($filteronproducttype >= 0) {
-<<<<<<< HEAD
-			$sql .= " AND p.rowid = d.fk_product AND p.fk_product_type =".$filteronproducttype;
-		}
-		$sql .= " AND f.fk_soc = s.rowid";
-		$sql .= " AND f.entity IN (".getEntity('invoice').")";
-		if (!$user->rights->societe->client->voir && !$socid) {
-=======
 			$sql .= " AND p.rowid = d.fk_product AND p.fk_product_type = ".((int) $filteronproducttype);
 		}
 		$sql .= " AND f.fk_soc = s.rowid";
 		$sql .= " AND f.entity IN (".getEntity('invoice').")";
 		if (empty($user->rights->societe->client->voir) && !$socid) {
->>>>>>> b7cd27e7
 			$sql .= " AND f.fk_soc = sc.fk_soc AND sc.fk_user = ".$user->id;
 		}
 		if ($socid > 0) {
@@ -3503,11 +3362,7 @@
 		if ($filteronproducttype >= 0) {
 			$sql .= ", ".MAIN_DB_PREFIX."product as p";
 		}
-<<<<<<< HEAD
-		if (!$user->rights->societe->client->voir && !$socid) {
-=======
 		if (empty($user->rights->societe->client->voir) && !$socid) {
->>>>>>> b7cd27e7
 			$sql .= ", ".MAIN_DB_PREFIX."societe_commerciaux as sc";
 		}
 		$sql .= " WHERE f.rowid = d.fk_facture_fourn";
@@ -3517,19 +3372,11 @@
 			$sql .= " AND d.fk_product > 0";
 		}
 		if ($filteronproducttype >= 0) {
-<<<<<<< HEAD
-			$sql .= " AND p.rowid = d.fk_product AND p.fk_product_type =".$filteronproducttype;
-		}
-		$sql .= " AND f.fk_soc = s.rowid";
-		$sql .= " AND f.entity IN (".getEntity('facture_fourn').")";
-		if (!$user->rights->societe->client->voir && !$socid) {
-=======
 			$sql .= " AND p.rowid = d.fk_product AND p.fk_product_type = ".((int) $filteronproducttype);
 		}
 		$sql .= " AND f.fk_soc = s.rowid";
 		$sql .= " AND f.entity IN (".getEntity('facture_fourn').")";
 		if (empty($user->rights->societe->client->voir) && !$socid) {
->>>>>>> b7cd27e7
 			$sql .= " AND f.fk_soc = sc.fk_soc AND sc.fk_user = ".$user->id;
 		}
 		if ($socid > 0) {
@@ -3566,11 +3413,7 @@
 		if ($filteronproducttype >= 0) {
 			$sql .= ", ".MAIN_DB_PREFIX."product as prod";
 		}
-<<<<<<< HEAD
-		if (!$user->rights->societe->client->voir && !$socid) {
-=======
 		if (empty($user->rights->societe->client->voir) && !$socid) {
->>>>>>> b7cd27e7
 			$sql .= ", ".MAIN_DB_PREFIX."societe_commerciaux as sc";
 		}
 		$sql .= " WHERE p.rowid = d.fk_propal";
@@ -3580,19 +3423,11 @@
 			$sql .= " AND d.fk_product > 0";
 		}
 		if ($filteronproducttype >= 0) {
-<<<<<<< HEAD
-			$sql .= " AND prod.rowid = d.fk_product AND prod.fk_product_type =".$filteronproducttype;
-		}
-		$sql .= " AND p.fk_soc = s.rowid";
-		$sql .= " AND p.entity IN (".getEntity('propal').")";
-		if (!$user->rights->societe->client->voir && !$socid) {
-=======
 			$sql .= " AND prod.rowid = d.fk_product AND prod.fk_product_type = ".((int) $filteronproducttype);
 		}
 		$sql .= " AND p.fk_soc = s.rowid";
 		$sql .= " AND p.entity IN (".getEntity('propal').")";
 		if (empty($user->rights->societe->client->voir) && !$socid) {
->>>>>>> b7cd27e7
 			$sql .= " AND p.fk_soc = sc.fk_soc AND sc.fk_user = ".$user->id;
 		}
 		if ($socid > 0) {
@@ -3630,11 +3465,7 @@
 		if ($filteronproducttype >= 0) {
 			$sql .= ", ".MAIN_DB_PREFIX."product as prod";
 		}
-<<<<<<< HEAD
-		if (!$user->rights->societe->client->voir && !$socid) {
-=======
 		if (empty($user->rights->societe->client->voir) && !$socid) {
->>>>>>> b7cd27e7
 			$sql .= ", ".MAIN_DB_PREFIX."societe_commerciaux as sc";
 		}
 		$sql .= " WHERE p.rowid = d.fk_supplier_proposal";
@@ -3644,19 +3475,11 @@
 			$sql .= " AND d.fk_product > 0";
 		}
 		if ($filteronproducttype >= 0) {
-<<<<<<< HEAD
-			$sql .= " AND prod.rowid = d.fk_product AND prod.fk_product_type =".$filteronproducttype;
-		}
-		$sql .= " AND p.fk_soc = s.rowid";
-		$sql .= " AND p.entity IN (".getEntity('supplier_proposal').")";
-		if (!$user->rights->societe->client->voir && !$socid) {
-=======
 			$sql .= " AND prod.rowid = d.fk_product AND prod.fk_product_type = ".((int) $filteronproducttype);
 		}
 		$sql .= " AND p.fk_soc = s.rowid";
 		$sql .= " AND p.entity IN (".getEntity('supplier_proposal').")";
 		if (empty($user->rights->societe->client->voir) && !$socid) {
->>>>>>> b7cd27e7
 			$sql .= " AND p.fk_soc = sc.fk_soc AND sc.fk_user = ".$user->id;
 		}
 		if ($socid > 0) {
@@ -3693,11 +3516,7 @@
 		if ($filteronproducttype >= 0) {
 			$sql .= ", ".MAIN_DB_PREFIX."product as p";
 		}
-<<<<<<< HEAD
-		if (!$user->rights->societe->client->voir && !$socid) {
-=======
 		if (empty($user->rights->societe->client->voir) && !$socid) {
->>>>>>> b7cd27e7
 			$sql .= ", ".MAIN_DB_PREFIX."societe_commerciaux as sc";
 		}
 		$sql .= " WHERE c.rowid = d.fk_commande";
@@ -3707,19 +3526,11 @@
 			$sql .= " AND d.fk_product > 0";
 		}
 		if ($filteronproducttype >= 0) {
-<<<<<<< HEAD
-			$sql .= " AND p.rowid = d.fk_product AND p.fk_product_type =".$filteronproducttype;
-		}
-		$sql .= " AND c.fk_soc = s.rowid";
-		$sql .= " AND c.entity IN (".getEntity('commande').")";
-		if (!$user->rights->societe->client->voir && !$socid) {
-=======
 			$sql .= " AND p.rowid = d.fk_product AND p.fk_product_type = ".((int) $filteronproducttype);
 		}
 		$sql .= " AND c.fk_soc = s.rowid";
 		$sql .= " AND c.entity IN (".getEntity('commande').")";
 		if (empty($user->rights->societe->client->voir) && !$socid) {
->>>>>>> b7cd27e7
 			$sql .= " AND c.fk_soc = sc.fk_soc AND sc.fk_user = ".$user->id;
 		}
 		if ($socid > 0) {
@@ -3756,11 +3567,7 @@
 		if ($filteronproducttype >= 0) {
 			$sql .= ", ".MAIN_DB_PREFIX."product as p";
 		}
-<<<<<<< HEAD
-		if (!$user->rights->societe->client->voir && !$socid) {
-=======
 		if (empty($user->rights->societe->client->voir) && !$socid) {
->>>>>>> b7cd27e7
 			$sql .= ", ".MAIN_DB_PREFIX."societe_commerciaux as sc";
 		}
 		$sql .= " WHERE c.rowid = d.fk_commande";
@@ -3770,19 +3577,11 @@
 			$sql .= " AND d.fk_product > 0";
 		}
 		if ($filteronproducttype >= 0) {
-<<<<<<< HEAD
-			$sql .= " AND p.rowid = d.fk_product AND p.fk_product_type =".$filteronproducttype;
-		}
-		$sql .= " AND c.fk_soc = s.rowid";
-		$sql .= " AND c.entity IN (".getEntity('supplier_order').")";
-		if (!$user->rights->societe->client->voir && !$socid) {
-=======
 			$sql .= " AND p.rowid = d.fk_product AND p.fk_product_type = ".((int) $filteronproducttype);
 		}
 		$sql .= " AND c.fk_soc = s.rowid";
 		$sql .= " AND c.entity IN (".getEntity('supplier_order').")";
 		if (empty($user->rights->societe->client->voir) && !$socid) {
->>>>>>> b7cd27e7
 			$sql .= " AND c.fk_soc = sc.fk_soc AND sc.fk_user = ".$user->id;
 		}
 		if ($socid > 0) {
@@ -3819,11 +3618,7 @@
 		if ($filteronproducttype >= 0) {
 			$sql .= ", ".MAIN_DB_PREFIX."product as p";
 		}
-<<<<<<< HEAD
-		if (!$user->rights->societe->client->voir && !$socid) {
-=======
 		if (empty($user->rights->societe->client->voir) && !$socid) {
->>>>>>> b7cd27e7
 			$sql .= ", ".MAIN_DB_PREFIX."societe_commerciaux as sc";
 		}
 
@@ -3836,19 +3631,11 @@
 			$sql .= " AND d.fk_product > 0";
 		}
 		if ($filteronproducttype >= 0) {
-<<<<<<< HEAD
-			$sql .= " AND p.rowid = d.fk_product AND p.fk_product_type =".$filteronproducttype;
+			$sql .= " AND p.rowid = d.fk_product AND p.fk_product_type = ".((int) $filteronproducttype);
 		}
 		$sql .= " AND c.fk_soc = s.rowid";
 
-		if (!$user->rights->societe->client->voir && !$socid) {
-=======
-			$sql .= " AND p.rowid = d.fk_product AND p.fk_product_type = ".((int) $filteronproducttype);
-		}
-		$sql .= " AND c.fk_soc = s.rowid";
-
 		if (empty($user->rights->societe->client->voir) && !$socid) {
->>>>>>> b7cd27e7
 			$sql .= " AND c.fk_soc = sc.fk_soc AND sc.fk_user = ".$user->id;
 		}
 		if ($socid > 0) {
@@ -3885,11 +3672,7 @@
 		if ($filteronproducttype >= 0) {
 			$sql .= ", ".MAIN_DB_PREFIX."product as p";
 		}
-<<<<<<< HEAD
-		if (!$user->rights->societe->client->voir && !$socid) {
-=======
 		if (empty($user->rights->societe->client->voir) && !$socid) {
->>>>>>> b7cd27e7
 			$sql .= ", ".MAIN_DB_PREFIX."societe_commerciaux as sc";
 		}
 
@@ -3902,17 +3685,10 @@
 			$sql .= " AND d.fk_product > 0";
 		}
 		if ($filteronproducttype >= 0) {
-<<<<<<< HEAD
-			$sql .= " AND p.rowid = d.fk_product AND p.fk_product_type =".$filteronproducttype;
-		}
-
-		if (!$user->rights->societe->client->voir && !$socid) {
-=======
 			$sql .= " AND p.rowid = d.fk_product AND p.fk_product_type = ".((int) $filteronproducttype);
 		}
 
 		if (empty($user->rights->societe->client->voir) && !$socid) {
->>>>>>> b7cd27e7
 			$sql .= " AND d.fk_soc = sc.fk_soc AND sc.fk_user = ".$user->id;
 		}
 		if ($socid > 0) {
