--- conflicted
+++ resolved
@@ -4899,11 +4899,7 @@
 	 * @param  int $firstlevelonly 		Return only direct child
 	 * @param  int $level          		Level of recursing call (start to 1)
 	 * @param  array $parents   	    Array of all parents of $id
-<<<<<<< HEAD
-	 * @return array                    Return array(prodid=>array(0=prodid, 1=>qty, 2=>product type, 3=>label, 5=>product ref)
-=======
-	 * @return array|int                    Return array(prodid=>array(0=prodid, 1=>qty, 2=>product type, 3=>label, 4=>incdec, 5=>product ref)
->>>>>>> fae051de
+	 * @return array|int				Return array(prodid=>array(0=prodid, 1=>qty, 2=>product type, 3=>label, 5=>product ref)
 	 */
 	public function getChildsArbo($id, $firstlevelonly = 0, $level = 1, $parents = array())
 	{
