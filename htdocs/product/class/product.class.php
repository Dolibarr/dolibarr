--- conflicted
+++ resolved
@@ -607,18 +607,6 @@
 		'fk_user_author' => array('type' => 'integer', 'label' => 'UserAuthor', 'enabled' => 1, 'visible' => -2, 'notnull' => 1, 'position' => 510, 'foreignkey' => 'llx_user.rowid'),
 		'fk_user_modif' => array('type' => 'integer', 'label' => 'UserModif', 'enabled' => 1, 'visible' => -2, 'notnull' => -1, 'position' => 511),
 		//'fk_user_valid' =>array('type'=>'integer',      'label'=>'UserValidation',        'enabled'=>1, 'visible'=>-1, 'position'=>512),
-<<<<<<< HEAD
-		'localtax1_tx' => array('type'=>'double(6,3)', 'label'=>'Localtax1tx', 'enabled'=>'1', 'position'=>150, 'notnull'=>0, 'visible'=>-1,),
-		'localtax1_type' => array('type'=>'varchar(10)', 'label'=>'Localtax1type', 'enabled'=>'1', 'position'=>155, 'notnull'=>1, 'visible'=>-1,),
-		'localtax2_tx' => array('type'=>'double(6,3)', 'label'=>'Localtax2tx', 'enabled'=>'1', 'position'=>160, 'notnull'=>0, 'visible'=>-1,),
-		'localtax2_type' => array('type'=>'varchar(10)', 'label'=>'Localtax2type', 'enabled'=>'1', 'position'=>165, 'notnull'=>1, 'visible'=>-1,),
-		'last_main_doc' => array('type'=>'varchar(255)', 'label'=>'LastMainDoc', 'enabled'=>1, 'visible'=>-1, 'position'=>170),
-		'import_key'    =>array('type'=>'varchar(14)', 'label'=>'ImportId', 'enabled'=>1, 'visible'=>-2, 'notnull'=>-1, 'index'=>0, 'position'=>1000),
-		//'tosell'       =>array('type'=>'integer',      'label'=>'Status',           'enabled'=>1, 'visible'=>1,  'notnull'=>1, 'default'=>0, 'index'=>1,  'position'=>1000, 'arrayofkeyval'=>array(0=>'Draft', 1=>'Active', -1=>'Cancel')),
-		//'tobuy'        =>array('type'=>'integer',      'label'=>'Status',           'enabled'=>1, 'visible'=>1,  'notnull'=>1, 'default'=>0, 'index'=>1,  'position'=>1000, 'arrayofkeyval'=>array(0=>'Draft', 1=>'Active', -1=>'Cancel')),
-		'mandatory_period' => array('type'=>'integer', 'label'=>'mandatoryperiod', 'enabled'=>1, 'visible'=>1,  'notnull'=>1, 'default'=>0, 'index'=>1,  'position'=>1000),
-		'stockable_product'	=>array('type'=>'integer', 'label'=>'stockable_product', 'enabled'=>1, 'visible'=>1, 'default'=>1, 'notnull'=>1, 'index'=>1, 'position'=>502),
-=======
 		'localtax1_tx' => array('type' => 'double(6,3)', 'label' => 'Localtax1tx', 'enabled' => 1, 'position' => 150, 'notnull' => 0, 'visible' => -1,),
 		'localtax1_type' => array('type' => 'varchar(10)', 'label' => 'Localtax1type', 'enabled' => 1, 'position' => 155, 'notnull' => 1, 'visible' => -1,),
 		'localtax2_tx' => array('type' => 'double(6,3)', 'label' => 'Localtax2tx', 'enabled' => 1, 'position' => 160, 'notnull' => 0, 'visible' => -1,),
@@ -628,7 +616,7 @@
 		//'tosell'       =>array('type'=>'integer',      'label'=>'Status',           'enabled'=>1, 'visible'=>1,  'notnull'=>1, 'default'=>'0', 'index'=>1,  'position'=>1000, 'arrayofkeyval'=>array(0=>'Draft', 1=>'Active', -1=>'Cancel')),
 		//'tobuy'        =>array('type'=>'integer',      'label'=>'Status',           'enabled'=>1, 'visible'=>1,  'notnull'=>1, 'default'=>'0', 'index'=>1,  'position'=>1000, 'arrayofkeyval'=>array(0=>'Draft', 1=>'Active', -1=>'Cancel')),
 		'mandatory_period' => array('type' => 'integer', 'label' => 'mandatoryperiod', 'enabled' => 1, 'visible' => 1,  'notnull' => 1, 'default' => '0', 'index' => 1,  'position' => 1000),
->>>>>>> 41e4d8bf
+		'stockable_product'	 => array('type' => 'integer', 'label' => 'stockable_product', 'enabled' => 1, 'visible' => 1, 'default' => 1, 'notnull' => 1, 'index' => 1, 'position' => 502),
 	);
 
 	/**
@@ -2631,14 +2619,9 @@
 		} else {
 			$sql .= " p.pmp,";
 		}
-<<<<<<< HEAD
-		$sql .= " p.datec, p.tms, p.import_key, p.entity, p.desiredstock, p.tobatch, p.batch_mask, p.fk_unit,";
-		$sql .= " p.fk_price_expression, p.price_autogen, p.stockable_product,p.model_pdf,";
-=======
 		$sql .= " p.datec, p.tms, p.import_key, p.entity, p.desiredstock, p.tobatch, p.sell_or_eat_by_mandatory, p.batch_mask, p.fk_unit,";
-		$sql .= " p.fk_price_expression, p.price_autogen, p.model_pdf,";
+		$sql .= " p.fk_price_expression, p.price_autogen, p.stockable_product, p.model_pdf,";
 		$sql .= " p.price_label,";
->>>>>>> 41e4d8bf
 		if ($separatedStock) {
 			$sql .= " SUM(sp.reel) as stock";
 		} else {
