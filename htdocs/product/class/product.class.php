<?php
/* Copyright (C) 2001-2007  Rodolphe Quiedeville    <rodolphe@quiedeville.org>
 * Copyright (C) 2004-2014	Laurent Destailleur		<eldy@users.sourceforge.net>
 * Copyright (C) 2005-2015	Regis Houssin			<regis.houssin@inodbox.com>
 * Copyright (C) 2006		Andre Cianfarani		<acianfa@free.fr>
 * Copyright (C) 2007-2011	Jean Heimburger			<jean@tiaris.info>
 * Copyright (C) 2010-2018	Juanjo Menent			<jmenent@2byte.es>
 * Copyright (C) 2012       Cedric Salvador         <csalvador@gpcsolutions.fr>
 * Copyright (C) 2013-2014	Cedric GROSS			<c.gross@kreiz-it.fr>
 * Copyright (C) 2013-2016	Marcos García			<marcosgdf@gmail.com>
 * Copyright (C) 2011-2021	Open-DSI				<support@open-dsi.fr>
 * Copyright (C) 2014		Henry Florian			<florian.henry@open-concept.pro>
 * Copyright (C) 2014-2016	Philippe Grand			<philippe.grand@atoo-net.com>
 * Copyright (C) 2014		Ion agorria			    <ion@agorria.com>
 * Copyright (C) 2016-2024	Ferran Marcet			<fmarcet@2byte.es>
 * Copyright (C) 2017		Gustavo Novaro
 * Copyright (C) 2019-2024  Frédéric France         <frederic.france@free.fr>
 * Copyright (C) 2023		Benjamin Falière		<benjamin.faliere@altairis.fr>
 * Copyright (C) 2024		MDW							<mdeweerd@users.noreply.github.com>
 *
 * This program is free software; you can redistribute it and/or modify
 * it under the terms of the GNU General Public License as published by
 * the Free Software Foundation; either version 3 of the License, or
 * (at your option) any later version.
 *
 * This program is distributed in the hope that it will be useful,
 * but WITHOUT ANY WARRANTY; without even the implied warranty of
 * MERCHANTABILITY or FITNESS FOR A PARTICULAR PURPOSE.  See the
 * GNU General Public License for more details.
 *
 * You should have received a copy of the GNU General Public License
 * along with this program. If not, see <https://www.gnu.org/licenses/>.
 */

/**
 *    \file       htdocs/product/class/product.class.php
 *    \ingroup    produit
 *    \brief      File of class to manage the predefined products or services
 */
require_once DOL_DOCUMENT_ROOT.'/core/lib/product.lib.php';
require_once DOL_DOCUMENT_ROOT.'/core/class/commonobject.class.php';
require_once DOL_DOCUMENT_ROOT.'/product/class/productbatch.class.php';
require_once DOL_DOCUMENT_ROOT.'/product/stock/class/productlot.class.php';
require_once DOL_DOCUMENT_ROOT.'/product/stock/class/entrepot.class.php';

/**
 * Class to manage products or services
 */
class Product extends CommonObject
{
	/**
	 * Const sell or eat by mandatory id
	 */
	const SELL_OR_EAT_BY_MANDATORY_ID_NONE = 0;
	const SELL_OR_EAT_BY_MANDATORY_ID_SELL_BY = 1;
	const SELL_OR_EAT_BY_MANDATORY_ID_EAT_BY = 2;
	const SELL_OR_EAT_BY_MANDATORY_ID_SELL_AND_EAT = 3;

	/**
	 * @var string ID to identify managed object
	 */
	public $element = 'product';

	/**
	 * @var string Name of table without prefix where object is stored
	 */
	public $table_element = 'product';

	/**
	 * @var string Field with ID of parent key if this field has a parent
	 */
	public $fk_element = 'fk_product';

	/**
	 * @var Product
	 */
	public $oldcopy;

	/**
	 * @var array<string, array<string>>	List of child tables. To test if we can delete object.
	 */
	protected $childtables = array(
		'supplier_proposaldet' => array('name' => 'SupplierProposal', 'parent' => 'supplier_proposal', 'parentkey' => 'fk_supplier_proposal'),
		'propaldet' => array('name' => 'Proposal', 'parent' => 'propal', 'parentkey' => 'fk_propal'),
		'commandedet' => array('name' => 'Order', 'parent' => 'commande', 'parentkey' => 'fk_commande'),
		'facturedet' => array('name' => 'Invoice', 'parent' => 'facture', 'parentkey' => 'fk_facture'),
		'contratdet' => array('name' => 'Contract', 'parent' => 'contrat', 'parentkey' => 'fk_contrat'),
		'facture_fourn_det' => array('name' => 'SupplierInvoice', 'parent' => 'facture_fourn', 'parentkey' => 'fk_facture_fourn'),
		'commande_fournisseurdet' => array('name' => 'SupplierOrder', 'parent' => 'commande_fournisseur', 'parentkey' => 'fk_commande')
	);

	/**
	 * 0=No test on entity, 1=Test with field entity, 2=Test with link by societe
	 *
	 * @var int
	 */
	public $ismultientitymanaged = 1;

	/**
	 * @var int  Does object support extrafields ? 0=No, 1=Yes
	 */
	public $isextrafieldmanaged = 1;

	/**
	 * @var string picto
	 */
	public $picto = 'product';

	/**
	 * {@inheritdoc}
	 */
	protected $table_ref_field = 'ref';

	public $regeximgext = '\.gif|\.jpg|\.jpeg|\.png|\.bmp|\.webp|\.xpm|\.xbm'; // See also into images.lib.php

	/**
	 * @deprecated  Use $label instead
	 * @see $label
	 */
	public $libelle;

	/**
	 * Product label
	 *
	 * @var string
	 */
	public $label;

	/**
	 * Product description
	 *
	 * @var string
	 */
	public $description;

	/**
	 * Product other fields PRODUCT_USE_OTHER_FIELD_IN_TRANSLATION
	 *
	 * @var string
	 */
	public $other;

	/**
	 * Check TYPE constants
	 *
	 * @var int
	 */
	public $type = self::TYPE_PRODUCT;

	/**
	 * Selling price without tax
	 *
	 * @var float
	 */
	public $price;

	public $price_formated;			// used by takepos/ajax/ajax.php

	/**
	 * Selling price with tax
	 *
	 * @var float
	 */
	public $price_ttc;

	public $price_ttc_formated;		// used by takepos/ajax/ajax.php

	/**
	 * Minimum price net
	 *
	 * @var float
	 */
	public $price_min;

	/**
	 * Minimum price with tax
	 *
	 * @var float
	 */
	public $price_min_ttc;

	/**
	 * Base price ('TTC' for price including tax or 'HT' for net price)
	 * @var string
	 */
	public $price_base_type;

	//! Arrays for multiprices
	public $multiprices = array();
	public $multiprices_ttc = array();
	public $multiprices_base_type = array();
	public $multiprices_default_vat_code = array();
	public $multiprices_min = array();
	public $multiprices_min_ttc = array();
	public $multiprices_tva_tx = array();
	public $multiprices_recuperableonly = array();

	//! Price by quantity arrays
	public $price_by_qty;
	public $prices_by_qty = array();
	public $prices_by_qty_id = array();
	public $prices_by_qty_list = array();

	/**
	 * @var int price level set after updateprice for trigger
	 */
	public $level;

	//! Array for multilangs
	public $multilangs = array();

	//! Default VAT code for product (link to code into llx_c_tva but without foreign keys)
	public $default_vat_code;

	//! Default VAT rate of product
	public $tva_tx;

	/**
	 * int	French VAT NPR is used (0 or 1)
	 */
	public $tva_npr = 0;

	//! Default discount percent
	public $remise_percent;

	//! Other local taxes
	public $localtax1_tx;
	public $localtax2_tx;
	public $localtax1_type;
	public $localtax2_type;

	// Properties set by get_buyprice() for return

	public $desc_supplier;
	public $vatrate_supplier;
	public $default_vat_code_supplier;
	public $fourn_multicurrency_price;
	public $fourn_multicurrency_unitprice;
	public $fourn_multicurrency_tx;
	public $fourn_multicurrency_id;
	public $fourn_multicurrency_code;
	public $packaging;


	public $lifetime;	// In seconds

	public $qc_frequency;

	/**
	 * Stock real (denormalized data)
	 *
	 * @var int
	 */
	public $stock_reel = 0;

	/**
	 * Stock virtual
	 *
	 * @var int
	 */
	public $stock_theorique;

	/**
	 * Cost price
	 *
	 * @var float
	 */
	public $cost_price;

	//! Average price value for product entry into stock (PMP)
	public $pmp;

	/**
	 * Stock alert
	 *
	 * @var float
	 */
	public $seuil_stock_alerte = 0;

	/**
	 * Ask for replenishment when $desiredstock < $stock_reel
	 */
	public $desiredstock = 0;

	/**
	 * Service expiration
	 */
	public $duration_value;
	/**
	 * Service expiration unit
	 */
	public $duration_unit;
	/**
	 * Service expiration label (value + unit)
	 */
	public $duration;

	/**
	 * @var int Service Workstation
	 */
	public $fk_default_workstation;

	/**
	 * Status indicates whether the product is on sale '1' or not '0'
	 *
	 * @var int
	 */
	public $status = 0;

	/**
	 * Status indicates whether the product is on sale '1' or not '0'
	 * @var int
	 * @deprecated
	 * @see $status
	 */
	public $tosell;

	/**
	 * Status indicate whether the product is available for purchase '1' or not '0'
	 *
	 * @var int
	 */
	public $status_buy = 0;

	/**
	 * Status indicate whether the product is available for purchase '1' or not '0'
	 * @var int
	 * @deprecated
	 * @see $status_buy
	 */
	public $tobuy;

	/**
	 * Status indicates whether the product is a finished product '1' or a raw material '0'
	 *
	 * @var int
	 */
	public $finished;

	/**
	 * fk_default_bom indicates the default bom
	 *
	 * @var int
	 */
	public $fk_default_bom;

	/**
	 * product_fourn_price_id indicates the fourn price id
	 *
	 * @var int
	 */
	public $product_fourn_price_id;

	/**
	 * buyprice indicates buy price off the product
	 *
	 * @var float
	 */
	public $buyprice;

	/**
	 * for backward compatibility
	 *
	 * @var int
	 */
	public $tobatch;


	/**
	 * We must manage lot/batch number, sell-by date and so on : '0':no, '1':yes, '2": yes with unique serial number
	 *
	 * @var int
	 */
	public $status_batch = 0;

	/**
	 * Make sell-by or eat-by date mandatory
	 *
	 * @var int
	 */
	public $sell_or_eat_by_mandatory = 0;

	/**
	 * If allowed, we can edit batch or serial number mask for each product
	 *
	 * @var string
	 */
	public $batch_mask = '';

	/**
	 * Customs code
	 *
	 * @var string
	 */
	public $customcode;

	/**
	 * Product URL
	 *
	 * @var string
	 */
	public $url;

	//! Metric of products
	public $weight;
	public $weight_units;	// scale -3, 0, 3, 6
	public $length;
	public $length_units;	// scale -3, 0, 3, 6
	public $width;
	public $width_units;	// scale -3, 0, 3, 6
	public $height;
	public $height_units;	// scale -3, 0, 3, 6
	public $surface;
	public $surface_units;	// scale -3, 0, 3, 6
	public $volume;
	public $volume_units;	// scale -3, 0, 3, 6

	public $net_measure;
	public $net_measure_units;	// scale -3, 0, 3, 6

	public $accountancy_code_sell;
	public $accountancy_code_sell_intra;
	public $accountancy_code_sell_export;
	public $accountancy_code_buy;
	public $accountancy_code_buy_intra;
	public $accountancy_code_buy_export;

	/**
	 * @var string|int	Main Barcode value, -1 for auto code
	 */
	public $barcode;

	/**
	 * @var int		Main Barcode type ID
	 */
	public $barcode_type;

	/**
	 * @var string	Main Barcode type code
	 */
	public $barcode_type_code;

	public $stats_propale = array();
	public $stats_commande = array();
	public $stats_contrat = array();
	public $stats_facture = array();
	public $stats_proposal_supplier = array();
	public $stats_commande_fournisseur = array();
	public $stats_expedition = array();
	public $stats_reception = array();
	public $stats_mo = array();
	public $stats_bom = array();
	public $stats_mrptoconsume = array();
	public $stats_mrptoproduce = array();
	public $stats_facturerec = array();
	public $stats_facture_fournisseur = array();

	//! Size of image
	public $imgWidth;
	public $imgHeight;

	/**
	 * @var integer|string date_creation
	 */
	public $date_creation;

	/**
	 * @var integer|string date_modification
	 */
	public $date_modification;

	//! Id du fournisseur
	public $product_fourn_id;

	//! Product ID already linked to a reference supplier
	public $product_id_already_linked;

	public $nbphoto = 0;

	//! Contains detail of stock of product into each warehouse
	public $stock_warehouse = array();

	/**
	 * @var int Default warehouse Id
	 */
	public $fk_default_warehouse;
	/**
	 * @var int ID
	 */
	public $fk_price_expression;

	/* To store supplier price found */
	public $fourn_qty;
	public $fourn_pu;
	public $fourn_price_base_type;

	/**
	 * @var int ID
	 */
	public $fourn_socid;

	/**
	 * @deprecated
	 * @see        $ref_supplier
	 */
	public $ref_fourn;

	/**
	 * @var string ref supplier
	 */
	public $ref_supplier;

	/**
	 * @var int|null                ID of the unit of measurement (rowid in llx_c_units table)
	 * @see measuringUnitString()
	 * @see getLabelOfUnit()
	 */
	public $fk_unit;

	/**
	 * Price is generated using multiprice rules
	 *
	 * @var int
	 */
	public $price_autogen = 0;

	/**
	 * Array with list of supplier prices of product
	 *
	 * @var array
	 */
	public $supplierprices;

	/**
	 * Array with list of sub-products for Kits
	 *
	 * @var array
	 */
	public $sousprods;

	/**
	 * @var array Path of subproducts. Build from ->sousprods with get_arbo_each_prod()
	 */
	public $res;


	/**
	 * Property set to save result of isObjectUsed(). Used for example by Product API.
	 *
	 * @var boolean
	 */
	public $is_object_used;

	public $is_sousproduit_qty;
	public $is_sousproduit_incdec;

	public $mandatory_period;


	/**
	 *  'type' if the field format ('integer', 'integer:ObjectClass:PathToClass[:AddCreateButtonOrNot[:Filter]]', 'varchar(x)', 'double(24,8)', 'real', 'price', 'text', 'html', 'date', 'datetime', 'timestamp', 'duration', 'mail', 'phone', 'url', 'password')
	 *         Note: Filter can be a string like "(t.ref:like:'SO-%') or (t.date_creation:<:'20160101') or (t.nature:is:NULL)"
	 *  'label' the translation key.
	 *  'enabled' is a condition when the field must be managed (Example: 1 or '$conf->global->MY_SETUP_PARAM)
	 *  'position' is the sort order of field.
	 *  'notnull' is set to 1 if not null in database. Set to -1 if we must set data to null if empty ('' or 0).
	 *  'visible' says if field is visible in list (Examples: 0=Not visible, 1=Visible on list and create/update/view forms, 2=Visible on list only, 3=Visible on create/update/view form only (not list), 4=Visible on list and update/view form only (not create). 5=Visible on list and view only (not create/not update). Using a negative value means field is not shown by default on list but can be selected for viewing)
	 *  'noteditable' says if field is not editable (1 or 0)
	 *  'default' is a default value for creation (can still be overwrote by the Setup of Default Values if field is editable in creation form). Note: If default is set to '(PROV)' and field is 'ref', the default value will be set to '(PROVid)' where id is rowid when a new record is created.
	 *  'index' if we want an index in database.
	 *  'foreignkey'=>'tablename.field' if the field is a foreign key (it is recommended to name the field fk_...).
	 *  'searchall' is 1 if we want to search in this field when making a search from the quick search button.
	 *  'isameasure' must be set to 1 if you want to have a total on list for this field. Field type must be summable like integer or double(24,8).
	 *  'css' is the CSS style to use on field. For example: 'maxwidth200'
	 *  'help' is a string visible as a tooltip on field
	 *  'showoncombobox' if value of the field must be visible into the label of the combobox that list record
	 *  'disabled' is 1 if we want to have the field locked by a 'disabled' attribute. In most cases, this is never set into the definition of $fields into class, but is set dynamically by some part of code.
	 *  'arrayofkeyval' to set list of value if type is a list of predefined values. For example: array("0"=>"Draft","1"=>"Active","-1"=>"Cancel")
	 *  'autofocusoncreate' to have field having the focus on a create form. Only 1 field should have this property set to 1.
	 *  'comment' is not used. You can store here any text of your choice. It is not used by application.
	 *
	 *  Note: To have value dynamic, you can set value to 0 in definition and edit the value on the fly into the constructor.
	 */

	/**
	 * @var array<string,array{type:string,label:string,enabled:int<0,2>|string,position:int,notnull:int,visible:int,noteditable?:int,default?:string,index?:int,foreignkey?:string,searchall?:int,isameasure?:int,css?:string,help?:string,showoncombobox?:int,disabled?:int,arrayofkeyval?:array<int,string>,comment?:string}>  Array with all fields and their property. Do not use it as a static var. It may be modified by constructor.
	 */
	public $fields = array(
		'rowid' => array('type' => 'integer', 'label' => 'TechnicalID', 'enabled' => 1, 'visible' => -2, 'notnull' => 1, 'index' => 1, 'position' => 1, 'comment' => 'Id'),
		'ref'           => array('type' => 'varchar(128)', 'label' => 'Ref', 'enabled' => 1, 'visible' => 1, 'notnull' => 1, 'showoncombobox' => 1, 'index' => 1, 'position' => 10, 'searchall' => 1, 'comment' => 'Reference of object'),
		'entity'        => array('type' => 'integer', 'label' => 'Entity', 'enabled' => 1, 'visible' => 0, 'default' => 1, 'notnull' => 1, 'index' => 1, 'position' => 5),
		'label'         => array('type' => 'varchar(255)', 'label' => 'Label', 'enabled' => 1, 'visible' => 1, 'notnull' => 1, 'showoncombobox' => 2, 'position' => 15, 'csslist' => 'tdoverflowmax250'),
		'barcode'       => array('type' => 'varchar(255)', 'label' => 'Barcode', 'enabled' => 'isModEnabled("barcode")', 'position' => 20, 'visible' => -1, 'showoncombobox' => 3),
		'fk_barcode_type' => array('type' => 'integer', 'label' => 'BarcodeType', 'enabled' => '1', 'position' => 21, 'notnull' => 0, 'visible' => -1,),
		'note_public'   => array('type' => 'html', 'label' => 'NotePublic', 'enabled' => 1, 'visible' => 0, 'position' => 61),
		'note'          => array('type' => 'html', 'label' => 'NotePrivate', 'enabled' => 1, 'visible' => 0, 'position' => 62),
		'datec'         => array('type' => 'datetime', 'label' => 'DateCreation', 'enabled' => 1, 'visible' => -2, 'notnull' => 1, 'position' => 500),
		'tms'           => array('type' => 'timestamp', 'label' => 'DateModification', 'enabled' => 1, 'visible' => -2, 'notnull' => 1, 'position' => 501),
		//'date_valid'    =>array('type'=>'datetime',     'label'=>'DateCreation',     'enabled'=>1, 'visible'=>-2, 'position'=>502),
		'fk_user_author' => array('type' => 'integer', 'label' => 'UserAuthor', 'enabled' => 1, 'visible' => -2, 'notnull' => 1, 'position' => 510, 'foreignkey' => 'llx_user.rowid'),
		'fk_user_modif' => array('type' => 'integer', 'label' => 'UserModif', 'enabled' => 1, 'visible' => -2, 'notnull' => -1, 'position' => 511),
		//'fk_user_valid' =>array('type'=>'integer',      'label'=>'UserValidation',        'enabled'=>1, 'visible'=>-1, 'position'=>512),
		'localtax1_tx' => array('type' => 'double(6,3)', 'label' => 'Localtax1tx', 'enabled' => '1', 'position' => 150, 'notnull' => 0, 'visible' => -1,),
		'localtax1_type' => array('type' => 'varchar(10)', 'label' => 'Localtax1type', 'enabled' => '1', 'position' => 155, 'notnull' => 1, 'visible' => -1,),
		'localtax2_tx' => array('type' => 'double(6,3)', 'label' => 'Localtax2tx', 'enabled' => '1', 'position' => 160, 'notnull' => 0, 'visible' => -1,),
		'localtax2_type' => array('type' => 'varchar(10)', 'label' => 'Localtax2type', 'enabled' => '1', 'position' => 165, 'notnull' => 1, 'visible' => -1,),
		'last_main_doc' => array('type' => 'varchar(255)', 'label' => 'LastMainDoc', 'enabled' => 1, 'visible' => -1, 'position' => 170),
		'import_key'    => array('type' => 'varchar(14)', 'label' => 'ImportId', 'enabled' => 1, 'visible' => -2, 'notnull' => -1, 'index' => 0, 'position' => 1000),
		//'tosell'       =>array('type'=>'integer',      'label'=>'Status',           'enabled'=>1, 'visible'=>1,  'notnull'=>1, 'default'=>0, 'index'=>1,  'position'=>1000, 'arrayofkeyval'=>array(0=>'Draft', 1=>'Active', -1=>'Cancel')),
		//'tobuy'        =>array('type'=>'integer',      'label'=>'Status',           'enabled'=>1, 'visible'=>1,  'notnull'=>1, 'default'=>0, 'index'=>1,  'position'=>1000, 'arrayofkeyval'=>array(0=>'Draft', 1=>'Active', -1=>'Cancel')),
		'mandatory_period' => array('type' => 'integer', 'label' => 'mandatoryperiod', 'enabled' => 1, 'visible' => 1,  'notnull' => 1, 'default' => 0, 'index' => 1,  'position' => 1000),
	);

	/**
	 * Regular product
	 */
	const TYPE_PRODUCT = 0;
	/**
	 * Service
	 */
	const TYPE_SERVICE = 1;

	/**
	 *  Constructor
	 *
	 * @param DoliDB $db Database handler
	 */
	public function __construct($db)
	{
		$this->db = $db;
		$this->canvas = '';
	}

	/**
	 *    Check that ref and label are ok
	 *
	 * @return int         >1 if OK, <=0 if KO
	 */
	public function check()
	{
		if (getDolGlobalInt('MAIN_SECURITY_ALLOW_UNSECURED_REF_LABELS')) {
			$this->ref = trim($this->ref);
		} else {
			$this->ref = dol_sanitizeFileName(stripslashes($this->ref));
		}

		$err = 0;
		if (dol_strlen(trim($this->ref)) == 0) {
			$err++;
		}

		if (dol_strlen(trim($this->label)) == 0) {
			$err++;
		}

		if ($err > 0) {
			return 0;
		} else {
			return 1;
		}
	}

	/**
	 *    Insert product into database
	 *
	 * @param  User $user      User making insert
	 * @param  int  $notrigger Disable triggers
	 * @return int                         Id of product/service if OK, < 0 if KO
	 */
	public function create($user, $notrigger = 0)
	{
		global $conf, $langs;

		$error = 0;

		// Clean parameters
		if (getDolGlobalInt('MAIN_SECURITY_ALLOW_UNSECURED_REF_LABELS')) {
			$this->ref = trim($this->ref);
		} else {
			$this->ref = dol_sanitizeFileName(dol_string_nospecial(trim($this->ref)));
		}
		$this->label = trim($this->label);
		$this->price_ttc = (float) price2num($this->price_ttc);
		$this->price = (float) price2num($this->price);
		$this->price_min_ttc = (float) price2num($this->price_min_ttc);
		$this->price_min = (float) price2num($this->price_min);
		if (empty($this->tva_tx)) {
			$this->tva_tx = 0;
		}
		if (empty($this->tva_npr)) {
			$this->tva_npr = 0;
		}
		//Local taxes
		if (empty($this->localtax1_tx)) {
			$this->localtax1_tx = 0;
		}
		if (empty($this->localtax2_tx)) {
			$this->localtax2_tx = 0;
		}
		if (empty($this->localtax1_type)) {
			$this->localtax1_type = '0';
		}
		if (empty($this->localtax2_type)) {
			$this->localtax2_type = '0';
		}
		if (empty($this->price)) {
			$this->price = 0;
		}
		if (empty($this->price_min)) {
			$this->price_min = 0;
		}
		// Price by quantity
		if (empty($this->price_by_qty)) {
			$this->price_by_qty = 0;
		}

		if (empty($this->status)) {
			$this->status = 0;
		}
		if (empty($this->status_buy)) {
			$this->status_buy = 0;
		}

		$price_ht = 0;
		$price_ttc = 0;
		$price_min_ht = 0;
		$price_min_ttc = 0;

		//
		if ($this->price_base_type == 'TTC' && $this->price_ttc > 0) {
			$price_ttc = price2num($this->price_ttc, 'MU');
			$price_ht = price2num($this->price_ttc / (1 + ($this->tva_tx / 100)), 'MU');
		}

		//
		if ($this->price_base_type != 'TTC' && $this->price > 0) {
			$price_ht = price2num($this->price, 'MU');
			$price_ttc = price2num($this->price * (1 + ($this->tva_tx / 100)), 'MU');
		}

		//
		if (($this->price_min_ttc > 0) && ($this->price_base_type == 'TTC')) {
			$price_min_ttc = price2num($this->price_min_ttc, 'MU');
			$price_min_ht = price2num($this->price_min_ttc / (1 + ($this->tva_tx / 100)), 'MU');
		}

		//
		if (($this->price_min > 0) && ($this->price_base_type != 'TTC')) {
			$price_min_ht = price2num($this->price_min, 'MU');
			$price_min_ttc = price2num($this->price_min * (1 + ($this->tva_tx / 100)), 'MU');
		}

		$this->accountancy_code_buy = trim($this->accountancy_code_buy);
		$this->accountancy_code_buy_intra = trim($this->accountancy_code_buy_intra);
		$this->accountancy_code_buy_export = trim($this->accountancy_code_buy_export);
		$this->accountancy_code_sell = trim($this->accountancy_code_sell);
		$this->accountancy_code_sell_intra = trim($this->accountancy_code_sell_intra);
		$this->accountancy_code_sell_export = trim($this->accountancy_code_sell_export);

		// Barcode value
		$this->barcode = trim($this->barcode);
		$this->mandatory_period = empty($this->mandatory_period) ? 0 : $this->mandatory_period;
		// Check parameters
		if (empty($this->label)) {
			$this->error = 'ErrorMandatoryParametersNotProvided';
			return -1;
		}

		if (empty($this->ref) || $this->ref == 'auto') {
			// Load object modCodeProduct
			$module = getDolGlobalString('PRODUCT_CODEPRODUCT_ADDON', 'mod_codeproduct_leopard');
			if ($module != 'mod_codeproduct_leopard') {    // Do not load module file for leopard
				if (substr($module, 0, 16) == 'mod_codeproduct_' && substr($module, -3) == 'php') {
					$module = substr($module, 0, dol_strlen($module) - 4);
				}
				dol_include_once('/core/modules/product/'.$module.'.php');
				$modCodeProduct = new $module();
				if (!empty($modCodeProduct->code_auto)) {
					$this->ref = $modCodeProduct->getNextValue($this, $this->type);
				}
				unset($modCodeProduct);
			}

			if (empty($this->ref)) {
				$this->error = 'ProductModuleNotSetupForAutoRef';
				return -2;
			}
		}

		dol_syslog(get_class($this)."::create ref=".$this->ref." price=".$this->price." price_ttc=".$this->price_ttc." tva_tx=".$this->tva_tx." price_base_type=".$this->price_base_type, LOG_DEBUG);

		$now = dol_now();

		$this->db->begin();

		// For automatic creation during create action (not used by Dolibarr GUI, can be used by scripts)
		if ($this->barcode == -1) {
			$this->barcode = $this->get_barcode($this, $this->barcode_type_code);
		}

		// Check more parameters
		// If error, this->errors[] is filled
		$result = $this->verify();

		if ($result >= 0) {
			$sql = "SELECT count(*) as nb";
			$sql .= " FROM ".$this->db->prefix()."product";
			$sql .= " WHERE entity IN (".getEntity('product').")";
			$sql .= " AND ref = '".$this->db->escape($this->ref)."'";

			$result = $this->db->query($sql);
			if ($result) {
				$obj = $this->db->fetch_object($result);
				if ($obj->nb == 0) {
					// Insert new product, no previous one found
					$sql = "INSERT INTO ".$this->db->prefix()."product (";
					$sql .= "datec";
					$sql .= ", entity";
					$sql .= ", ref";
					$sql .= ", ref_ext";
					$sql .= ", price_min";
					$sql .= ", price_min_ttc";
					$sql .= ", label";
					$sql .= ", fk_user_author";
					$sql .= ", fk_product_type";
					$sql .= ", price";
					$sql .= ", price_ttc";
					$sql .= ", price_base_type";
					$sql .= ", tobuy";
					$sql .= ", tosell";
					if (!getDolGlobalString('MAIN_PRODUCT_PERENTITY_SHARED')) {
						$sql .= ", accountancy_code_buy";
						$sql .= ", accountancy_code_buy_intra";
						$sql .= ", accountancy_code_buy_export";
						$sql .= ", accountancy_code_sell";
						$sql .= ", accountancy_code_sell_intra";
						$sql .= ", accountancy_code_sell_export";
					}
					$sql .= ", canvas";
					$sql .= ", finished";
					$sql .= ", tobatch";
					$sql .= ", sell_or_eat_by_mandatory";
					$sql .= ", batch_mask";
					$sql .= ", fk_unit";
					$sql .= ", mandatory_period";
					$sql .= ") VALUES (";
					$sql .= "'".$this->db->idate($now)."'";
					$sql .= ", ".(!empty($this->entity) ? (int) $this->entity : (int) $conf->entity);
					$sql .= ", '".$this->db->escape($this->ref)."'";
					$sql .= ", ".(!empty($this->ref_ext) ? "'".$this->db->escape($this->ref_ext)."'" : "null");
					$sql .= ", ".price2num($price_min_ht);
					$sql .= ", ".price2num($price_min_ttc);
					$sql .= ", ".(!empty($this->label) ? "'".$this->db->escape($this->label)."'" : "null");
					$sql .= ", ".((int) $user->id);
					$sql .= ", ".((int) $this->type);
					$sql .= ", ".price2num($price_ht, 'MT');
					$sql .= ", ".price2num($price_ttc, 'MT');
					$sql .= ", '".$this->db->escape($this->price_base_type)."'";
					$sql .= ", ".((int) $this->status);
					$sql .= ", ".((int) $this->status_buy);
					if (!getDolGlobalString('MAIN_PRODUCT_PERENTITY_SHARED')) {
						$sql .= ", '".$this->db->escape($this->accountancy_code_buy)."'";
						$sql .= ", '".$this->db->escape($this->accountancy_code_buy_intra)."'";
						$sql .= ", '".$this->db->escape($this->accountancy_code_buy_export)."'";
						$sql .= ", '".$this->db->escape($this->accountancy_code_sell)."'";
						$sql .= ", '".$this->db->escape($this->accountancy_code_sell_intra)."'";
						$sql .= ", '".$this->db->escape($this->accountancy_code_sell_export)."'";
					}
					$sql .= ", '".$this->db->escape($this->canvas)."'";
					$sql .= ", ".((!isset($this->finished) || $this->finished < 0 || $this->finished == '') ? 'NULL' : (int) $this->finished);
					$sql .= ", ".((empty($this->status_batch) || $this->status_batch < 0) ? '0' : ((int) $this->status_batch));
					$sql .= ", ".((empty($this->sell_or_eat_by_mandatory) || $this->sell_or_eat_by_mandatory < 0) ? 0 : ((int) $this->sell_or_eat_by_mandatory));
					$sql .= ", '".$this->db->escape($this->batch_mask)."'";
					$sql .= ", ".($this->fk_unit > 0 ? ((int) $this->fk_unit) : 'NULL');
					$sql .= ", '".$this->db->escape($this->mandatory_period)."'";
					$sql .= ")";

					dol_syslog(get_class($this)."::Create", LOG_DEBUG);
					$result = $this->db->query($sql);
					if ($result) {
						$id = $this->db->last_insert_id($this->db->prefix()."product");

						if ($id > 0) {
							$this->id = $id;
							$this->price            = $price_ht;
							$this->price_ttc        = $price_ttc;
							$this->price_min        = $price_min_ht;
							$this->price_min_ttc    = $price_min_ttc;

							$result = $this->_log_price($user);
							if ($result > 0) {
								if ($this->update($id, $user, true, 'add') <= 0) {
									$error++;
								}
							} else {
								$error++;
								$this->error = $this->db->lasterror();
							}

							// update accountancy for this entity
							if (!$error && getDolGlobalString('MAIN_PRODUCT_PERENTITY_SHARED')) {
								$this->db->query("DELETE FROM " . $this->db->prefix() . "product_perentity WHERE fk_product = " .((int) $this->id) . " AND entity = " . ((int) $conf->entity));

								$sql = "INSERT INTO " . $this->db->prefix() . "product_perentity (";
								$sql .= " fk_product";
								$sql .= ", entity";
								$sql .= ", accountancy_code_buy";
								$sql .= ", accountancy_code_buy_intra";
								$sql .= ", accountancy_code_buy_export";
								$sql .= ", accountancy_code_sell";
								$sql .= ", accountancy_code_sell_intra";
								$sql .= ", accountancy_code_sell_export";
								$sql .= ") VALUES (";
								$sql .= $this->id;
								$sql .= ", " . $conf->entity;
								$sql .= ", '" . $this->db->escape($this->accountancy_code_buy) . "'";
								$sql .= ", '" . $this->db->escape($this->accountancy_code_buy_intra) . "'";
								$sql .= ", '" . $this->db->escape($this->accountancy_code_buy_export) . "'";
								$sql .= ", '" . $this->db->escape($this->accountancy_code_sell) . "'";
								$sql .= ", '" . $this->db->escape($this->accountancy_code_sell_intra) . "'";
								$sql .= ", '" . $this->db->escape($this->accountancy_code_sell_export) . "'";
								$sql .= ")";
								$result = $this->db->query($sql);
								if (!$result) {
									$error++;
									$this->error = 'ErrorFailedToInsertAccountancyForEntity';
								}
							}
						} else {
							$error++;
							$this->error = 'ErrorFailedToGetInsertedId';
						}
					} else {
						$error++;
						$this->error = $this->db->lasterror();
					}
				} else {
					// Product already exists with this ref
					$langs->load("products");
					$error++;
					$this->error = "ErrorProductAlreadyExists";
					dol_syslog(get_class($this)."::Create fails, ref ".$this->ref." already exists");
				}
			} else {
				$error++;
				$this->error = $this->db->lasterror();
			}

			if (!$error && !$notrigger) {
				// Call trigger
				$result = $this->call_trigger('PRODUCT_CREATE', $user);
				if ($result < 0) {
					$error++;
				}
				// End call triggers
			}

			if (!$error) {
				$this->db->commit();
				return $this->id;
			} else {
				$this->db->rollback();
				return -$error;
			}
		} else {
			$this->db->rollback();
			dol_syslog(get_class($this)."::Create fails verify ".implode(',', $this->errors), LOG_WARNING);
			return -3;
		}
	}


	/**
	 *    Check properties of product are ok (like name, barcode, ...).
	 *    All properties must be already loaded on object (this->barcode, this->barcode_type_code, ...).
	 *
	 * @return int        0 if OK, <0 if KO
	 */
	public function verify()
	{
		global $langs;

		$this->errors = array();

		$result = 0;
		$this->ref = trim($this->ref);

		if (!$this->ref) {
			$this->errors[] = 'ErrorBadRef';
			$result = -2;
		}

		$arrayofnonnegativevalue = array('weight' => 'Weight', 'width' => 'Width', 'height' => 'Height', 'length' => 'Length', 'surface' => 'Surface', 'volume' => 'Volume');
		foreach ($arrayofnonnegativevalue as $key => $value) {
			if (property_exists($this, $key) && !empty($this->$key) && ($this->$key < 0)) {
				$langs->loadLangs(array("main", "other"));
				$this->error = $langs->trans("FieldCannotBeNegative", $langs->transnoentitiesnoconv($value));
				$this->errors[] = $this->error;
				$result = -4;
			}
		}

		$rescode = $this->check_barcode($this->barcode, $this->barcode_type_code);
		if ($rescode) {
			if ($rescode == -1) {
				$this->errors[] = 'ErrorBadBarCodeSyntax';
			} elseif ($rescode == -2) {
				$this->errors[] = 'ErrorBarCodeRequired';
			} elseif ($rescode == -3) {
				// Note: Common usage is to have barcode unique. For variants, we should have a different barcode.
				$this->errors[] = 'ErrorBarCodeAlreadyUsed';
			}

			$result = -3;
		}

		return $result;
	}

	// phpcs:disable PEAR.NamingConventions.ValidFunctionName.ScopeNotCamelCaps
	/**
	 *  Check barcode
	 *
	 * @param  string $valuetotest Value to test
	 * @param  string $typefortest Type of barcode (ISBN, EAN, ...)
	 * @return int                        0 if OK
	 *                                     -1 ErrorBadBarCodeSyntax
	 *                                     -2 ErrorBarCodeRequired
	 *                                     -3 ErrorBarCodeAlreadyUsed
	 */
	public function check_barcode($valuetotest, $typefortest)
	{
		// phpcs:enable
		global $conf;
		if (isModEnabled('barcode') && getDolGlobalString('BARCODE_PRODUCT_ADDON_NUM')) {
			$module = strtolower($conf->global->BARCODE_PRODUCT_ADDON_NUM);

			$dirsociete = array_merge(array('/core/modules/barcode/'), $conf->modules_parts['barcode']);
			foreach ($dirsociete as $dirroot) {
				$res = dol_include_once($dirroot.$module.'.php');
				if ($res) {
					break;
				}
			}

			$mod = new $module();

			dol_syslog(get_class($this)."::check_barcode value=".$valuetotest." type=".$typefortest." module=".$module);
			$result = $mod->verif($this->db, $valuetotest, $this, 0, $typefortest);
			return $result;
		} else {
			return 0;
		}
	}

	/**
	 *  Update a record into database.
	 *  If batch flag is set to on, we create records into llx_product_batch
	 *
	 * @param  int     $id          Id of product
	 * @param  User    $user        Object user making update
	 * @param  int     $notrigger   Disable triggers
	 * @param  string  $action      Current action for hookmanager ('add' or 'update')
	 * @param  boolean $updatetype  Update product type
	 * @return int                  1 if OK, -1 if ref already exists, -2 if other error
	 */
	public function update($id, $user, $notrigger = 0, $action = 'update', $updatetype = false)
	{
		global $langs, $conf, $hookmanager;

		$error = 0;

		// Check parameters
		if (!$this->label) {
			$this->label = 'MISSING LABEL';
		}

		// Clean parameters
		if (getDolGlobalInt('MAIN_SECURITY_ALLOW_UNSECURED_REF_LABELS')) {
			$this->ref = trim($this->ref);
		} else {
			$this->ref = dol_string_nospecial(trim($this->ref));
		}
		$this->label = trim($this->label);
		$this->description = trim($this->description);
		$this->note_private = (isset($this->note_private) ? trim($this->note_private) : null);
		$this->note_public = (isset($this->note_public) ? trim($this->note_public) : null);
		$this->net_measure = price2num($this->net_measure);
		$this->net_measure_units = (empty($this->net_measure_units) ? '' : trim($this->net_measure_units));
		$this->weight = price2num($this->weight);
		$this->weight_units = (empty($this->weight_units) ? '' : trim($this->weight_units));
		$this->length = price2num($this->length);
		$this->length_units = (empty($this->length_units) ? '' : trim($this->length_units));
		$this->width = price2num($this->width);
		$this->width_units = (empty($this->width_units) ? '' : trim($this->width_units));
		$this->height = price2num($this->height);
		$this->height_units = (empty($this->height_units) ? '' : trim($this->height_units));
		$this->surface = price2num($this->surface);
		$this->surface_units = (empty($this->surface_units) ? '' : trim($this->surface_units));
		$this->volume = price2num($this->volume);
		$this->volume_units = (empty($this->volume_units) ? '' : trim($this->volume_units));

		// set unit not defined
		if (is_numeric($this->length_units)) {
			$this->width_units = $this->length_units; // Not used yet
		}
		if (is_numeric($this->length_units)) {
			$this->height_units = $this->length_units; // Not used yet
		}

		// Automated compute surface and volume if not filled
		if (empty($this->surface) && !empty($this->length) && !empty($this->width) && $this->length_units == $this->width_units) {
			$this->surface = $this->length * $this->width;
			$this->surface_units = measuring_units_squared($this->length_units);
		}
		if (empty($this->volume) && !empty($this->surface) && !empty($this->height) && $this->length_units == $this->height_units) {
			$this->volume = $this->surface * $this->height;
			$this->volume_units = measuring_units_cubed($this->height_units);
		}

		if (empty($this->tva_tx)) {
			$this->tva_tx = 0;
		}
		if (empty($this->tva_npr)) {
			$this->tva_npr = 0;
		}
		if (empty($this->localtax1_tx)) {
			$this->localtax1_tx = 0;
		}
		if (empty($this->localtax2_tx)) {
			$this->localtax2_tx = 0;
		}
		if (empty($this->localtax1_type)) {
			$this->localtax1_type = '0';
		}
		if (empty($this->localtax2_type)) {
			$this->localtax2_type = '0';
		}
		if (empty($this->status)) {
			$this->status = 0;
		}
		if (empty($this->status_buy)) {
			$this->status_buy = 0;
		}

		if (empty($this->country_id)) {
			$this->country_id = 0;
		}

		if (empty($this->state_id)) {
			$this->state_id = 0;
		}

		// Barcode value
		$this->barcode = (empty($this->barcode) ? '' : trim($this->barcode));

		$this->accountancy_code_buy = trim($this->accountancy_code_buy);
		$this->accountancy_code_buy_intra = (!empty($this->accountancy_code_buy_intra) ? trim($this->accountancy_code_buy_intra) : '');
		$this->accountancy_code_buy_export = trim($this->accountancy_code_buy_export);
		$this->accountancy_code_sell = trim($this->accountancy_code_sell);
		$this->accountancy_code_sell_intra = trim($this->accountancy_code_sell_intra);
		$this->accountancy_code_sell_export = trim($this->accountancy_code_sell_export);


		$this->db->begin();

		$result = 0;
		// Check name is required and codes are ok or unique. If error, this->errors[] is filled
		if ($action != 'add') {
			$result = $this->verify(); // We don't check when update called during a create because verify was already done
		} else {
			// we can continue
			$result = 0;  // @phan-suppress-current-line PhanPluginRedundantAssignment
		}

		if ($result >= 0) {
			// $this->oldcopy should have been set by the caller of update (here properties were already modified)
			if (empty($this->oldcopy)) {
				$this->oldcopy = dol_clone($this, 1);
			}
			// Test if batch management is activated on existing product
			// If yes, we create missing entries into product_batch
			if ($this->hasbatch() && !$this->oldcopy->hasbatch()) {
				//$valueforundefinedlot = 'Undefined';  // In previous version, 39 and lower
				$valueforundefinedlot = '000000';
				if (getDolGlobalString('STOCK_DEFAULT_BATCH')) {
					$valueforundefinedlot = getDolGlobalString('STOCK_DEFAULT_BATCH');
				}

				dol_syslog("Flag batch of product id=".$this->id." is set to ON, so we will create missing records into product_batch");

				$this->load_stock();
				foreach ($this->stock_warehouse as $idW => $ObjW) {   // For each warehouse where we have stocks defined for this product (for each lines in product_stock)
					$qty_batch = 0;
					foreach ($ObjW->detail_batch as $detail) {    // Each lines of detail in product_batch of the current $ObjW = product_stock
						if ($detail->batch == $valueforundefinedlot || $detail->batch == 'Undefined') {
							// We discard this line, we will create it later
							$sqlclean = "DELETE FROM ".$this->db->prefix()."product_batch WHERE batch in('Undefined', '".$this->db->escape($valueforundefinedlot)."') AND fk_product_stock = ".((int) $ObjW->id);
							$result = $this->db->query($sqlclean);
							if (!$result) {
								dol_print_error($this->db);
								exit;
							}
							continue;
						}

						$qty_batch += $detail->qty;
					}
					// Quantities in batch details are not same as stock quantity,
					// so we add a default batch record to complete and get same qty in parent and child table
					if ($ObjW->real != $qty_batch) {
						$ObjBatch = new Productbatch($this->db);
						$ObjBatch->batch = $valueforundefinedlot;
						$ObjBatch->qty = ($ObjW->real - $qty_batch);
						$ObjBatch->fk_product_stock = $ObjW->id;

						if ($ObjBatch->create($user, 1) < 0) {
							$error++;
							$this->errors = $ObjBatch->errors;
						} else {
							// we also add lot record if not exist
							$ObjLot = new Productlot($this->db);
							// @phan-suppress-next-line PhanPluginSuspiciousParamPosition
							if ($ObjLot->fetch(0, $this->id, $valueforundefinedlot) == 0) {
								$ObjLot->fk_product = $this->id;
								$ObjLot->entity = $this->entity;
								$ObjLot->fk_user_creat = $user->id;
								$ObjLot->batch = $valueforundefinedlot;
								if ($ObjLot->create($user, true) < 0) {
									$error++;
									$this->errors = $ObjLot->errors;
								}
							}
						}
					}
				}
			}

			// For automatic creation
			if ($this->barcode == -1) {
				$this->barcode = $this->get_barcode($this, $this->barcode_type_code);
			}

			$sql = "UPDATE ".$this->db->prefix()."product";
			$sql .= " SET label = '".$this->db->escape($this->label)."'";

			if ($updatetype && ($this->isProduct() || $this->isService())) {
				$sql .= ", fk_product_type = ".((int) $this->type);
			}

			$sql .= ", ref = '".$this->db->escape($this->ref)."'";
			$sql .= ", ref_ext = ".(!empty($this->ref_ext) ? "'".$this->db->escape($this->ref_ext)."'" : "null");
			$sql .= ", default_vat_code = ".($this->default_vat_code ? "'".$this->db->escape($this->default_vat_code)."'" : "null");
			$sql .= ", tva_tx = ".((float) $this->tva_tx);
			$sql .= ", recuperableonly = ".((int) $this->tva_npr);
			$sql .= ", localtax1_tx = ".((float) $this->localtax1_tx);
			$sql .= ", localtax2_tx = ".((float) $this->localtax2_tx);
			$sql .= ", localtax1_type = ".($this->localtax1_type != '' ? "'".$this->db->escape($this->localtax1_type)."'" : "'0'");
			$sql .= ", localtax2_type = ".($this->localtax2_type != '' ? "'".$this->db->escape($this->localtax2_type)."'" : "'0'");

			$sql .= ", barcode = ".(empty($this->barcode) ? "null" : "'".$this->db->escape($this->barcode)."'");
			$sql .= ", fk_barcode_type = ".(empty($this->barcode_type) ? "null" : $this->db->escape($this->barcode_type));

			$sql .= ", tosell = ".(int) $this->status;
			$sql .= ", tobuy = ".(int) $this->status_buy;
			$sql .= ", tobatch = ".((empty($this->status_batch) || $this->status_batch < 0) ? '0' : (int) $this->status_batch);
			$sql .= ", sell_or_eat_by_mandatory = ".((empty($this->sell_or_eat_by_mandatory) || $this->sell_or_eat_by_mandatory < 0) ? 0 : (int) $this->sell_or_eat_by_mandatory);
			$sql .= ", batch_mask = '".$this->db->escape($this->batch_mask)."'";

			$sql .= ", finished = ".((!isset($this->finished) || $this->finished < 0 || $this->finished == '') ? "null" : (int) $this->finished);
			$sql .= ", fk_default_bom = ".((!isset($this->fk_default_bom) || $this->fk_default_bom < 0 || $this->fk_default_bom == '') ? "null" : (int) $this->fk_default_bom);
			$sql .= ", net_measure = ".($this->net_measure != '' ? "'".$this->db->escape($this->net_measure)."'" : 'null');
			$sql .= ", net_measure_units = ".($this->net_measure_units != '' ? "'".$this->db->escape($this->net_measure_units)."'" : 'null');
			$sql .= ", weight = ".($this->weight != '' ? "'".$this->db->escape($this->weight)."'" : 'null');
			$sql .= ", weight_units = ".($this->weight_units != '' ? "'".$this->db->escape($this->weight_units)."'" : 'null');
			$sql .= ", length = ".($this->length != '' ? "'".$this->db->escape($this->length)."'" : 'null');
			$sql .= ", length_units = ".($this->length_units != '' ? "'".$this->db->escape($this->length_units)."'" : 'null');
			$sql .= ", width= ".($this->width != '' ? "'".$this->db->escape($this->width)."'" : 'null');
			$sql .= ", width_units = ".($this->width_units != '' ? "'".$this->db->escape($this->width_units)."'" : 'null');
			$sql .= ", height = ".($this->height != '' ? "'".$this->db->escape($this->height)."'" : 'null');
			$sql .= ", height_units = ".($this->height_units != '' ? "'".$this->db->escape($this->height_units)."'" : 'null');
			$sql .= ", surface = ".($this->surface != '' ? "'".$this->db->escape($this->surface)."'" : 'null');
			$sql .= ", surface_units = ".($this->surface_units != '' ? "'".$this->db->escape($this->surface_units)."'" : 'null');
			$sql .= ", volume = ".($this->volume != '' ? "'".$this->db->escape($this->volume)."'" : 'null');
			$sql .= ", volume_units = ".($this->volume_units != '' ? "'".$this->db->escape($this->volume_units)."'" : 'null');
			$sql .= ", fk_default_warehouse = ".($this->fk_default_warehouse > 0 ? ((int) $this->fk_default_warehouse) : 'null');
			$sql .= ", fk_default_workstation = ".($this->fk_default_workstation > 0 ? ((int) $this->fk_default_workstation) : 'null');
			$sql .= ", seuil_stock_alerte = ".((isset($this->seuil_stock_alerte) && is_numeric($this->seuil_stock_alerte)) ? (float) $this->seuil_stock_alerte : 'null');
			$sql .= ", description = '".$this->db->escape($this->description)."'";
			$sql .= ", url = ".($this->url ? "'".$this->db->escape($this->url)."'" : 'null');
			$sql .= ", customcode = '".$this->db->escape($this->customcode)."'";
			$sql .= ", fk_country = ".($this->country_id > 0 ? (int) $this->country_id : 'null');
			$sql .= ", fk_state = ".($this->state_id > 0 ? (int) $this->state_id : 'null');
			$sql .= ", lifetime = ".($this->lifetime > 0 ? (int) $this->lifetime : 'null');
			$sql .= ", qc_frequency = ".($this->qc_frequency > 0 ? (int) $this->qc_frequency : 'null');
			$sql .= ", note = ".(isset($this->note_private) ? "'".$this->db->escape($this->note_private)."'" : 'null');
			$sql .= ", note_public = ".(isset($this->note_public) ? "'".$this->db->escape($this->note_public)."'" : 'null');
			$sql .= ", duration = '".$this->db->escape($this->duration_value.$this->duration_unit)."'";
			if (!getDolGlobalString('MAIN_PRODUCT_PERENTITY_SHARED')) {
				$sql .= ", accountancy_code_buy = '" . $this->db->escape($this->accountancy_code_buy) . "'";
				$sql .= ", accountancy_code_buy_intra = '" . $this->db->escape($this->accountancy_code_buy_intra) . "'";
				$sql .= ", accountancy_code_buy_export = '" . $this->db->escape($this->accountancy_code_buy_export) . "'";
				$sql .= ", accountancy_code_sell= '" . $this->db->escape($this->accountancy_code_sell) . "'";
				$sql .= ", accountancy_code_sell_intra= '" . $this->db->escape($this->accountancy_code_sell_intra) . "'";
				$sql .= ", accountancy_code_sell_export= '" . $this->db->escape($this->accountancy_code_sell_export) . "'";
			}
			$sql .= ", desiredstock = ".((isset($this->desiredstock) && is_numeric($this->desiredstock)) ? (float) $this->desiredstock : "null");
			$sql .= ", cost_price = ".($this->cost_price != '' ? $this->db->escape($this->cost_price) : 'null');
			$sql .= ", fk_unit= ".(!$this->fk_unit ? 'NULL' : (int) $this->fk_unit);
			$sql .= ", price_autogen = ".(!$this->price_autogen ? 0 : 1);
			$sql .= ", fk_price_expression = ".($this->fk_price_expression != 0 ? (int) $this->fk_price_expression : 'NULL');
			$sql .= ", fk_user_modif = ".($user->id > 0 ? $user->id : 'NULL');
			$sql .= ", mandatory_period = ".($this->mandatory_period);
			// stock field is not here because it is a denormalized value from product_stock.
			$sql .= " WHERE rowid = ".((int) $id);

			dol_syslog(get_class($this)."::update", LOG_DEBUG);

			$resql = $this->db->query($sql);
			if ($resql) {
				$this->id = $id;

				// Multilangs
				if (getDolGlobalInt('MAIN_MULTILANGS')) {
					if ($this->setMultiLangs($user) < 0) {
						$this->error = $langs->trans("Error")." : ".$this->db->error()." - ".$sql;
						return -2;
					}
				}

				$action = 'update';

				// update accountancy for this entity
				if (!$error && getDolGlobalString('MAIN_PRODUCT_PERENTITY_SHARED')) {
					$this->db->query("DELETE FROM " . $this->db->prefix() . "product_perentity WHERE fk_product = " . ((int) $this->id) . " AND entity = " . ((int) $conf->entity));

					$sql = "INSERT INTO " . $this->db->prefix() . "product_perentity (";
					$sql .= " fk_product";
					$sql .= ", entity";
					$sql .= ", accountancy_code_buy";
					$sql .= ", accountancy_code_buy_intra";
					$sql .= ", accountancy_code_buy_export";
					$sql .= ", accountancy_code_sell";
					$sql .= ", accountancy_code_sell_intra";
					$sql .= ", accountancy_code_sell_export";
					$sql .= ") VALUES (";
					$sql .= $this->id;
					$sql .= ", " . $conf->entity;
					$sql .= ", '" . $this->db->escape($this->accountancy_code_buy) . "'";
					$sql .= ", '" . $this->db->escape($this->accountancy_code_buy_intra) . "'";
					$sql .= ", '" . $this->db->escape($this->accountancy_code_buy_export) . "'";
					$sql .= ", '" . $this->db->escape($this->accountancy_code_sell) . "'";
					$sql .= ", '" . $this->db->escape($this->accountancy_code_sell_intra) . "'";
					$sql .= ", '" . $this->db->escape($this->accountancy_code_sell_export) . "'";
					$sql .= ")";
					$result = $this->db->query($sql);
					if (!$result) {
						$error++;
						$this->error = 'ErrorFailedToUpdateAccountancyForEntity';
					}
				}

				if (!$this->hasbatch() && $this->oldcopy->hasbatch()) {
<<<<<<< HEAD
					// Selection of all product stock movements that contains batchs
					$sql = 'SELECT pb.qty, pb.fk_entrepot, pb.batch FROM '.MAIN_DB_PREFIX.'product_batch as pb';
					$sql .= ' INNER JOIN '.MAIN_DB_PREFIX.'product_stock as ps ON (ps.rowid = batch.fk_product_stock)';
					$sql .= ' WHERE ps.fk_product = '.(int) $this->id;
=======
					// Selection of all product stock mouvements that contains batchs
					$sql = 'SELECT pb.qty, ps.fk_entrepot, pb.batch FROM '.MAIN_DB_PREFIX.'product_batch as pb';
					$sql.= ' INNER JOIN '.MAIN_DB_PREFIX.'product_stock as ps ON (ps.rowid = pb.fk_product_stock)';
					$sql.= ' WHERE ps.fk_product = '.(int) $this->id;
>>>>>>> 8bfc0779

					$resql = $this->db->query($sql);
					if ($resql) {
						$inventorycode = dol_print_date(dol_now(), '%Y%m%d%H%M%S');

						while ($obj = $this->db->fetch_object($resql)) {
							$value = $obj->qty;
							$fk_entrepot = $obj->fk_entrepot;
							$price = 0;
							$dlc = '';
							$dluo = '';
							$batch = $obj->batch;

							// To know how to revert stockMouvement (add or remove)
							$addOremove = $value > 0 ? 1 : 0; // 1 if remove, 0 if add
							$label = $langs->trans('BatchStockMouvementAddInGlobal');
							$res = $this->correct_stock_batch($user, $fk_entrepot, abs($value), $addOremove, $label, $price, $dlc, $dluo, $batch, $inventorycode, '', null, 0, null, true);

							if ($res > 0) {
								$label = $langs->trans('BatchStockMouvementAddInGlobal');
								$res = $this->correct_stock($user, $fk_entrepot, abs($value), (int) empty($addOremove), $label, $price, $inventorycode, '', null, 0);
								if ($res < 0) {
									$error++;
								}
							} else {
								$error++;
							}
						}
					}
				}

				// Actions on extra fields
				if (!$error) {
					$result = $this->insertExtraFields();
					if ($result < 0) {
						$error++;
					}
				}

				if (!$error && !$notrigger) {
					// Call trigger
					$result = $this->call_trigger('PRODUCT_MODIFY', $user);
					if ($result < 0) {
						$error++;
					}
					// End call triggers
				}

				if (!$error && (is_object($this->oldcopy) && $this->oldcopy->ref !== $this->ref)) {
					// We remove directory
					if ($conf->product->dir_output) {
						$olddir = $conf->product->dir_output."/".dol_sanitizeFileName($this->oldcopy->ref);
						$newdir = $conf->product->dir_output."/".dol_sanitizeFileName($this->ref);
						if (file_exists($olddir)) {
							//include_once DOL_DOCUMENT_ROOT . '/core/lib/files.lib.php';
							//$res = dol_move($olddir, $newdir);
							// do not use dol_move with directory
							$res = @rename($olddir, $newdir);
							if (!$res) {
								$langs->load("errors");
								$this->error = $langs->trans('ErrorFailToRenameDir', $olddir, $newdir);
								$error++;
							}
						}
					}
				}

				if (!$error) {
					if (isModEnabled('variants')) {
						include_once DOL_DOCUMENT_ROOT.'/variants/class/ProductCombination.class.php';

						$comb = new ProductCombination($this->db);

						foreach ($comb->fetchAllByFkProductParent($this->id) as $currcomb) {
							$currcomb->updateProperties($this, $user);
						}
					}

					$this->db->commit();
					return 1;
				} else {
					$this->db->rollback();
					return -$error;
				}
			} else {
				if ($this->db->errno() == 'DB_ERROR_RECORD_ALREADY_EXISTS') {
					$langs->load("errors");
					if (empty($conf->barcode->enabled) || empty($this->barcode)) {
						$this->error = $langs->trans("Error")." : ".$langs->trans("ErrorProductAlreadyExists", $this->ref);
					} else {
						$this->error = $langs->trans("Error")." : ".$langs->trans("ErrorProductBarCodeAlreadyExists", $this->barcode);
					}
					$this->errors[] = $this->error;
					$this->db->rollback();
					return -1;
				} else {
					$this->error = $langs->trans("Error")." : ".$this->db->error()." - ".$sql;
					$this->errors[] = $this->error;
					$this->db->rollback();
					return -2;
				}
			}
		} else {
			$this->db->rollback();
			dol_syslog(get_class($this)."::Update fails verify ".implode(',', $this->errors), LOG_WARNING);
			return -3;
		}
	}

	/**
	 *  Delete a product from database (if not used)
	 *
	 * @param  User $user      User (object) deleting product
	 * @param  int  $notrigger Do not execute trigger
	 * @return int                    Return integer < 0 if KO, 0 = Not possible, > 0 if OK
	 */
	public function delete(User $user, $notrigger = 0)
	{
		global $conf, $langs;
		include_once DOL_DOCUMENT_ROOT.'/core/lib/files.lib.php';

		$error = 0;

		// Check parameters
		if (empty($this->id)) {
			$this->error = "Object must be fetched before calling delete";
			return -1;
		}
		if (($this->type == Product::TYPE_PRODUCT && !$user->hasRight('produit', 'supprimer')) || ($this->type == Product::TYPE_SERVICE && !$user->hasRight('service', 'supprimer'))) {
			$this->error = "ErrorForbidden";
			return 0;
		}

		$objectisused = $this->isObjectUsed($this->id);
		if (empty($objectisused)) {
			$this->db->begin();

			if (!$error && empty($notrigger)) {
				// Call trigger
				$result = $this->call_trigger('PRODUCT_DELETE', $user);
				if ($result < 0) {
					$error++;
				}
				// End call triggers
			}

			// Delete from product_batch on product delete
			if (!$error) {
				$sql = "DELETE FROM ".$this->db->prefix().'product_batch';
				$sql .= " WHERE fk_product_stock IN (";
				$sql .= "SELECT rowid FROM ".$this->db->prefix().'product_stock';
				$sql .= " WHERE fk_product = ".((int) $this->id).")";

				$result = $this->db->query($sql);
				if (!$result) {
					$error++;
					$this->errors[] = $this->db->lasterror();
				}
			}

			// Delete all child tables
			if (!$error) {
				$elements = array('product_fournisseur_price', 'product_price', 'product_lang', 'categorie_product', 'product_stock', 'product_customer_price', 'product_lot'); // product_batch is done before
				foreach ($elements as $table) {
					if (!$error) {
						$sql = "DELETE FROM ".$this->db->prefix().$table;
						$sql .= " WHERE fk_product = ".(int) $this->id;

						$result = $this->db->query($sql);
						if (!$result) {
							$error++;
							$this->errors[] = $this->db->lasterror();
						}
					}
				}
			}

			if (!$error) {
				include_once DOL_DOCUMENT_ROOT.'/variants/class/ProductCombination.class.php';
				include_once DOL_DOCUMENT_ROOT.'/variants/class/ProductCombination2ValuePair.class.php';

				//If it is a parent product, then we remove the association with child products
				$prodcomb = new ProductCombination($this->db);

				if ($prodcomb->deleteByFkProductParent($user, $this->id) < 0) {
					$error++;
					$this->errors[] = 'Error deleting combinations';
				}

				//We also check if it is a child product
				if (!$error && ($prodcomb->fetchByFkProductChild($this->id) > 0) && ($prodcomb->delete($user) < 0)) {
					$error++;
					$this->errors[] = 'Error deleting child combination';
				}
			}

			// Delete from product_association
			if (!$error) {
				$sql = "DELETE FROM ".$this->db->prefix()."product_association";
				$sql .= " WHERE fk_product_pere = ".(int) $this->id." OR fk_product_fils = ".(int) $this->id;

				$result = $this->db->query($sql);
				if (!$result) {
					$error++;
					$this->errors[] = $this->db->lasterror();
				}
			}

			// Remove extrafields
			if (!$error) {
				$result = $this->deleteExtraFields();
				if ($result < 0) {
					$error++;
					dol_syslog(get_class($this)."::delete error -4 ".$this->error, LOG_ERR);
				}
			}

			// Delete product
			if (!$error) {
				$sqlz = "DELETE FROM ".$this->db->prefix()."product";
				$sqlz .= " WHERE rowid = ".(int) $this->id;

				$resultz = $this->db->query($sqlz);
				if (!$resultz) {
					$error++;
					$this->errors[] = $this->db->lasterror();
				}
			}

			// Delete record into ECM index and physically
			if (!$error) {
				$res = $this->deleteEcmFiles(0); // Deleting files physically is done later with the dol_delete_dir_recursive
				$res = $this->deleteEcmFiles(1); // Deleting files physically is done later with the dol_delete_dir_recursive
				if (!$res) {
					$error++;
				}
			}

			if (!$error) {
				// We remove directory
				$ref = dol_sanitizeFileName($this->ref);
				if ($conf->product->dir_output) {
					$dir = $conf->product->dir_output."/".$ref;
					if (file_exists($dir)) {
						$res = @dol_delete_dir_recursive($dir);
						if (!$res) {
							$this->errors[] = 'ErrorFailToDeleteDir';
							$error++;
						}
					}
				}
			}

			if (!$error) {
				$this->db->commit();
				return 1;
			} else {
				foreach ($this->errors as $errmsg) {
					dol_syslog(get_class($this)."::delete ".$errmsg, LOG_ERR);
					$this->error .= ($this->error ? ', '.$errmsg : $errmsg);
				}
				$this->db->rollback();
				return -$error;
			}
		} else {
			$this->error = "ErrorRecordIsUsedCantDelete";
			return 0;
		}
	}

	/**
	 * Get sell or eat by mandatory list
	 *
	 * @return 	array	Sell or eat by mandatory list
	 */
	public static function getSellOrEatByMandatoryList()
	{
		global $langs;

		$sellByLabel = $langs->trans('SellByDate');
		$eatByLabel = $langs->trans('EatByDate');
		return array(
			self::SELL_OR_EAT_BY_MANDATORY_ID_NONE => $langs->trans('BatchSellOrEatByMandatoryNone'),
			self::SELL_OR_EAT_BY_MANDATORY_ID_SELL_BY => $sellByLabel,
			self::SELL_OR_EAT_BY_MANDATORY_ID_EAT_BY => $eatByLabel,
			self::SELL_OR_EAT_BY_MANDATORY_ID_SELL_AND_EAT => $langs->trans('BatchSellOrEatByMandatoryAll', $sellByLabel, $eatByLabel),
		);
	}

	/**
	 * Get sell or eat by mandatory label
	 *
	 * @return 	string	Sell or eat by mandatory label
	 */
	public function getSellOrEatByMandatoryLabel()
	{
		$sellOrEatByMandatoryLabel = '';

		$sellOrEatByMandatoryList = self::getSellOrEatByMandatoryList();
		if (isset($sellOrEatByMandatoryList[$this->sell_or_eat_by_mandatory])) {
			$sellOrEatByMandatoryLabel = $sellOrEatByMandatoryList[$this->sell_or_eat_by_mandatory];
		}

		return $sellOrEatByMandatoryLabel;
	}

	/**
	 *    Update or add a translation for a product
	 *
	 * @param  User $user Object user making update
	 * @return int        Return integer <0 if KO, >0 if OK
	 */
	public function setMultiLangs($user)
	{
		global $conf, $langs;

		$langs_available = $langs->get_available_languages(DOL_DOCUMENT_ROOT, 0, 2);
		$current_lang = $langs->getDefaultLang();

		foreach ($langs_available as $key => $value) {
			if ($key == $current_lang) {
				$sql = "SELECT rowid";
				$sql .= " FROM ".$this->db->prefix()."product_lang";
				$sql .= " WHERE fk_product = ".((int) $this->id);
				$sql .= " AND lang = '".$this->db->escape($key)."'";

				$result = $this->db->query($sql);

				if ($this->db->num_rows($result)) { // if there is already a description line for this language
					$sql2 = "UPDATE ".$this->db->prefix()."product_lang";
					$sql2 .= " SET ";
					$sql2 .= " label='".$this->db->escape($this->label)."',";
					$sql2 .= " description='".$this->db->escape($this->description)."'";
					if (getDolGlobalString('PRODUCT_USE_OTHER_FIELD_IN_TRANSLATION')) {
						$sql2 .= ", note='".$this->db->escape($this->other)."'";
					}
					$sql2 .= " WHERE fk_product = ".((int) $this->id)." AND lang = '".$this->db->escape($key)."'";
				} else {
					$sql2 = "INSERT INTO ".$this->db->prefix()."product_lang (fk_product, lang, label, description";
					if (getDolGlobalString('PRODUCT_USE_OTHER_FIELD_IN_TRANSLATION')) {
						$sql2 .= ", note";
					}
					$sql2 .= ")";
					$sql2 .= " VALUES(".((int) $this->id).",'".$this->db->escape($key)."','".$this->db->escape($this->label)."',";
					$sql2 .= " '".$this->db->escape($this->description)."'";
					if (getDolGlobalString('PRODUCT_USE_OTHER_FIELD_IN_TRANSLATION')) {
						$sql2 .= ", '".$this->db->escape($this->other)."'";
					}
					$sql2 .= ")";
				}
				dol_syslog(get_class($this).'::setMultiLangs key = current_lang = '.$key);
				if (!$this->db->query($sql2)) {
					$this->error = $this->db->lasterror();
					return -1;
				}
			} elseif (isset($this->multilangs[$key])) {
				if (empty($this->multilangs["$key"]["label"])) {
					$this->errors[] = $key . ' : ' . $langs->trans("ErrorFieldRequired", $langs->transnoentitiesnoconv("Label"));
					return -1;
				}

				$sql = "SELECT rowid";
				$sql .= " FROM ".$this->db->prefix()."product_lang";
				$sql .= " WHERE fk_product = ".((int) $this->id);
				$sql .= " AND lang = '".$this->db->escape($key)."'";

				$result = $this->db->query($sql);

				if ($this->db->num_rows($result)) { // if there is already a description line for this language
					$sql2 = "UPDATE ".$this->db->prefix()."product_lang";
					$sql2 .= " SET ";
					$sql2 .= " label = '".$this->db->escape($this->multilangs["$key"]["label"])."',";
					$sql2 .= " description = '".$this->db->escape($this->multilangs["$key"]["description"])."'";
					if (getDolGlobalString('PRODUCT_USE_OTHER_FIELD_IN_TRANSLATION')) {
						$sql2 .= ", note = '".$this->db->escape($this->multilangs["$key"]["other"])."'";
					}
					$sql2 .= " WHERE fk_product = ".((int) $this->id)." AND lang = '".$this->db->escape($key)."'";
				} else {
					$sql2 = "INSERT INTO ".$this->db->prefix()."product_lang (fk_product, lang, label, description";
					if (getDolGlobalString('PRODUCT_USE_OTHER_FIELD_IN_TRANSLATION')) {
						$sql2 .= ", note";
					}
					$sql2 .= ")";
					$sql2 .= " VALUES(".((int) $this->id).",'".$this->db->escape($key)."','".$this->db->escape($this->multilangs["$key"]["label"])."',";
					$sql2 .= " '".$this->db->escape($this->multilangs["$key"]["description"])."'";
					if (getDolGlobalString('PRODUCT_USE_OTHER_FIELD_IN_TRANSLATION')) {
						$sql2 .= ", '".$this->db->escape($this->multilangs["$key"]["other"])."'";
					}
					$sql2 .= ")";
				}

				// We do not save if main fields are empty
				if ($this->multilangs["$key"]["label"] || $this->multilangs["$key"]["description"]) {
					if (!$this->db->query($sql2)) {
						$this->error = $this->db->lasterror();
						return -1;
					}
				}
			} else {
				// language is not current language and we didn't provide a multilang description for this language
			}
		}

		// Call trigger
		$result = $this->call_trigger('PRODUCT_SET_MULTILANGS', $user);
		if ($result < 0) {
			$this->error = $this->db->lasterror();
			return -1;
		}
		// End call triggers

		return 1;
	}

	/**
	 *    Delete a language for this product
	 *
	 * @param string $langtodelete Language code to delete
	 * @param User   $user         Object user making delete
	 *
	 * @return int                            Return integer <0 if KO, >0 if OK
	 */
	public function delMultiLangs($langtodelete, $user)
	{
		$sql = "DELETE FROM ".$this->db->prefix()."product_lang";
		$sql .= " WHERE fk_product = ".((int) $this->id)." AND lang = '".$this->db->escape($langtodelete)."'";

		dol_syslog(get_class($this).'::delMultiLangs', LOG_DEBUG);
		$result = $this->db->query($sql);
		if ($result) {
			// Call trigger
			$result = $this->call_trigger('PRODUCT_DEL_MULTILANGS', $user);
			if ($result < 0) {
				$this->error = $this->db->lasterror();
				dol_syslog(get_class($this).'::delMultiLangs error='.$this->error, LOG_ERR);
				return -1;
			}
			// End call triggers
			return 1;
		} else {
			$this->error = $this->db->lasterror();
			dol_syslog(get_class($this).'::delMultiLangs error='.$this->error, LOG_ERR);
			return -1;
		}
	}

	/**
	 * Sets an accountancy code for a product.
	 * Also calls PRODUCT_MODIFY trigger when modified
	 *
	 * @param 	string $type 	It can be 'buy', 'buy_intra', 'buy_export', 'sell', 'sell_intra' or 'sell_export'
	 * @param 	string $value 	Accountancy code
	 * @return 	int 			Return integer <0 KO >0 OK
	 */
	public function setAccountancyCode($type, $value)
	{
		global $user, $langs, $conf;

		$error = 0;

		$this->db->begin();

		if ($type == 'buy') {
			$field = 'accountancy_code_buy';
		} elseif ($type == 'buy_intra') {
			$field = 'accountancy_code_buy_intra';
		} elseif ($type == 'buy_export') {
			$field = 'accountancy_code_buy_export';
		} elseif ($type == 'sell') {
			$field = 'accountancy_code_sell';
		} elseif ($type == 'sell_intra') {
			$field = 'accountancy_code_sell_intra';
		} elseif ($type == 'sell_export') {
			$field = 'accountancy_code_sell_export';
		} else {
			return -1;
		}

		$sql = "UPDATE ".$this->db->prefix().$this->table_element." SET ";
		$sql .= "$field = '".$this->db->escape($value)."'";
		$sql .= " WHERE rowid = ".((int) $this->id);

		dol_syslog(__METHOD__, LOG_DEBUG);
		$resql = $this->db->query($sql);

		if ($resql) {
			// Call trigger
			$result = $this->call_trigger('PRODUCT_MODIFY', $user);
			if ($result < 0) {
				$error++;
			}
			// End call triggers

			if ($error) {
				$this->db->rollback();
				return -1;
			}

			$this->$field = $value;

			$this->db->commit();
			return 1;
		} else {
			$this->error = $this->db->lasterror();
			$this->db->rollback();
			return -1;
		}
	}

	/**
	 *    Load array this->multilangs
	 *
	 * @return int        Return integer <0 if KO, >0 if OK
	 */
	public function getMultiLangs()
	{
		global $langs;

		$current_lang = $langs->getDefaultLang();

		$sql = "SELECT lang, label, description, note as other";
		$sql .= " FROM ".$this->db->prefix()."product_lang";
		$sql .= " WHERE fk_product = ".((int) $this->id);

		$result = $this->db->query($sql);
		if ($result) {
			while ($obj = $this->db->fetch_object($result)) {
				//print 'lang='.$obj->lang.' current='.$current_lang.'<br>';
				if ($obj->lang == $current_lang) {  // si on a les traduct. dans la langue courante on les charge en infos principales.
					$this->label        = $obj->label;
					$this->description = $obj->description;
					$this->other        = $obj->other;
				}
				$this->multilangs["$obj->lang"]["label"]        = $obj->label;
				$this->multilangs["$obj->lang"]["description"] = $obj->description;
				$this->multilangs["$obj->lang"]["other"]        = $obj->other;
			}
			return 1;
		} else {
			$this->error = "Error: ".$this->db->lasterror()." - ".$sql;
			return -1;
		}
	}

	/**
	 *  used to check if price have really change to avoid log pollution
	 *
	 * @param  int  $level price level to change
	 * @return array
	 */
	private function getArrayForPriceCompare($level = 0)
	{
		$testExit = array('multiprices','multiprices_ttc','multiprices_base_type','multiprices_min','multiprices_min_ttc','multiprices_tva_tx','multiprices_recuperableonly');

		foreach ($testExit as $field) {
			if (!isset($this->$field)) {
				return array();
			}
			$tmparray = $this->$field;
			if (!isset($tmparray[$level])) {
				return array();
			}
		}

		$lastPrice = array(
			'level' => $level ? $level : 1,
			'multiprices' => (float) $this->multiprices[$level],
			'multiprices_ttc' => (float) $this->multiprices_ttc[$level],
			'multiprices_base_type' => $this->multiprices_base_type[$level],
			'multiprices_min' => (float) $this->multiprices_min[$level],
			'multiprices_min_ttc' => (float) $this->multiprices_min_ttc[$level],
			'multiprices_tva_tx' => (float) $this->multiprices_tva_tx[$level],
			'multiprices_recuperableonly' => (float) $this->multiprices_recuperableonly[$level],
		);

		return $lastPrice;
	}


	// phpcs:disable PEAR.NamingConventions.ValidFunctionName.ScopeNotCamelCaps
	/**
	 *  Insert a track that we changed a customer price
	 *
	 * @param  User $user  User making change
	 * @param  int  $level price level to change
	 * @return int                    Return integer <0 if KO, >0 if OK
	 */
	private function _log_price($user, $level = 0)
	{
		// phpcs:enable
		global $conf;

		$now = dol_now();

		// Clean parameters
		if (empty($this->price_by_qty)) {
			$this->price_by_qty = 0;
		}

		// Add new price
		$sql = "INSERT INTO ".$this->db->prefix()."product_price(price_level,date_price, fk_product, fk_user_author, price, price_ttc, price_base_type,tosell, tva_tx, default_vat_code, recuperableonly,";
		$sql .= " localtax1_tx, localtax2_tx, localtax1_type, localtax2_type, price_min,price_min_ttc,price_by_qty,entity,fk_price_expression) ";
		$sql .= " VALUES(".($level ? ((int) $level) : 1).", '".$this->db->idate($now)."', ".((int) $this->id).", ".((int) $user->id).", ".((float) price2num($this->price)).", ".((float) price2num($this->price_ttc)).",'".$this->db->escape($this->price_base_type)."',".((int) $this->status).", ".((float) price2num($this->tva_tx)).", ".($this->default_vat_code ? ("'".$this->db->escape($this->default_vat_code)."'") : "null").", ".((int) $this->tva_npr).",";
		$sql .= " ".price2num($this->localtax1_tx).", ".price2num($this->localtax2_tx).", '".$this->db->escape($this->localtax1_type)."', '".$this->db->escape($this->localtax2_type)."', ".price2num($this->price_min).", ".price2num($this->price_min_ttc).", ".price2num($this->price_by_qty).", ".((int) $conf->entity).",".($this->fk_price_expression > 0 ? ((int) $this->fk_price_expression) : 'null');
		$sql .= ")";

		dol_syslog(get_class($this)."::_log_price", LOG_DEBUG);
		$resql = $this->db->query($sql);
		if (!$resql) {
			$this->error = $this->db->lasterror();
			dol_print_error($this->db);
			return -1;
		} else {
			return 1;
		}
	}


	// phpcs:disable PEAR.NamingConventions.ValidFunctionName.ScopeNotCamelCaps
	/**
	 *  Delete a price line
	 *
	 * @param  User $user  Object user
	 * @param  int  $rowid Line id to delete
	 * @return int                Return integer <0 if KO, >0 if OK
	 */
	public function log_price_delete($user, $rowid)
	{
		// phpcs:enable
		$sql = "DELETE FROM ".$this->db->prefix()."product_price_by_qty";
		$sql .= " WHERE fk_product_price = ".((int) $rowid);
		$resql = $this->db->query($sql);

		$sql = "DELETE FROM ".$this->db->prefix()."product_price";
		$sql .= " WHERE rowid=".((int) $rowid);
		$resql = $this->db->query($sql);
		if ($resql) {
			return 1;
		} else {
			$this->error = $this->db->lasterror();
			return -1;
		}
	}


	/**
	 * Return price of sell of a product for a seller/buyer/product.
	 *
	 * @param	Societe		$thirdparty_seller		Seller
	 * @param	Societe		$thirdparty_buyer		Buyer
	 * @param	int			$pqp					Id of product price per quantity if a selection was done of such a price
	 * @return	array								Array of price information array('pu_ht'=> , 'pu_ttc'=> , 'tva_tx'=>'X.Y (code)', ...), 'tva_npr'=>0, ...)
	 * @see get_buyprice(), find_min_price_product_fournisseur()
	 */
	public function getSellPrice($thirdparty_seller, $thirdparty_buyer, $pqp = 0)
	{
		global $conf, $hookmanager, $action;

		// Call hook if any
		if (is_object($hookmanager)) {
			$parameters = array('thirdparty_seller' => $thirdparty_seller, 'thirdparty_buyer' => $thirdparty_buyer, 'pqp' => $pqp);
			// Note that $action and $object may have been modified by some hooks
			$reshook = $hookmanager->executeHooks('getSellPrice', $parameters, $this, $action);
			if ($reshook > 0) {
				return $hookmanager->resArray;
			}
		}

		// Update if prices fields are defined
		$tva_tx = get_default_tva($thirdparty_seller, $thirdparty_buyer, $this->id);
		$tva_npr = get_default_npr($thirdparty_seller, $thirdparty_buyer, $this->id);
		if (empty($tva_tx)) {
			$tva_npr = 0;
		}

		$pu_ht = $this->price;
		$pu_ttc = $this->price_ttc;
		$price_min = $this->price_min;
		$price_base_type = $this->price_base_type;

		// If price per segment
		if (getDolGlobalString('PRODUIT_MULTIPRICES') && !empty($thirdparty_buyer->price_level)) {
			$pu_ht = $this->multiprices[$thirdparty_buyer->price_level];
			$pu_ttc = $this->multiprices_ttc[$thirdparty_buyer->price_level];
			$price_min = $this->multiprices_min[$thirdparty_buyer->price_level];
			$price_base_type = $this->multiprices_base_type[$thirdparty_buyer->price_level];
			if (getDolGlobalString('PRODUIT_MULTIPRICES_USE_VAT_PER_LEVEL')) {  // using this option is a bug. kept for backward compatibility
				if (isset($this->multiprices_tva_tx[$thirdparty_buyer->price_level])) {
					$tva_tx = $this->multiprices_tva_tx[$thirdparty_buyer->price_level];
				}
				if (isset($this->multiprices_recuperableonly[$thirdparty_buyer->price_level])) {
					$tva_npr = $this->multiprices_recuperableonly[$thirdparty_buyer->price_level];
				}
				if (empty($tva_tx)) {
					$tva_npr = 0;
				}
			}
		} elseif (getDolGlobalString('PRODUIT_CUSTOMER_PRICES')) {
			// If price per customer
			require_once DOL_DOCUMENT_ROOT.'/product/class/productcustomerprice.class.php';

			$prodcustprice = new ProductCustomerPrice($this->db);

			$filter = array('t.fk_product' => $this->id, 't.fk_soc' => $thirdparty_buyer->id);

			$result = $prodcustprice->fetchAll('', '', 0, 0, $filter);
			if ($result) {
				if (count($prodcustprice->lines) > 0) {
					$pu_ht = price($prodcustprice->lines[0]->price);
					$price_min = price($prodcustprice->lines[0]->price_min);
					$pu_ttc = price($prodcustprice->lines[0]->price_ttc);
					$price_base_type = $prodcustprice->lines[0]->price_base_type;
					$tva_tx = $prodcustprice->lines[0]->tva_tx;
					if ($prodcustprice->lines[0]->default_vat_code && !preg_match('/\(.*\)/', $tva_tx)) {
						$tva_tx .= ' ('.$prodcustprice->lines[0]->default_vat_code.')';
					}
					$tva_npr = $prodcustprice->lines[0]->recuperableonly;
					if (empty($tva_tx)) {
						$tva_npr = 0;
					}
				}
			}
		} elseif (getDolGlobalString('PRODUIT_CUSTOMER_PRICES_BY_QTY')) {
			// If price per quantity
			if ($this->prices_by_qty[0]) {
				// yes, this product has some prices per quantity
				// Search price into product_price_by_qty from $this->id
				foreach ($this->prices_by_qty_list[0] as $priceforthequantityarray) {
					if ($priceforthequantityarray['rowid'] != $pqp) {
						continue;
					}
					// We found the price
					if ($priceforthequantityarray['price_base_type'] == 'HT') {
						$pu_ht = $priceforthequantityarray['unitprice'];
					} else {
						$pu_ttc = $priceforthequantityarray['unitprice'];
					}
					break;
				}
			}
		} elseif (getDolGlobalString('PRODUIT_CUSTOMER_PRICES_BY_QTY_MULTIPRICES')) {
			// If price per quantity and customer
			if ($this->prices_by_qty[$thirdparty_buyer->price_level]) {
				// yes, this product has some prices per quantity
				// Search price into product_price_by_qty from $this->id
				foreach ($this->prices_by_qty_list[$thirdparty_buyer->price_level] as $priceforthequantityarray) {
					if ($priceforthequantityarray['rowid'] != $pqp) {
						continue;
					}
					// We found the price
					if ($priceforthequantityarray['price_base_type'] == 'HT') {
						$pu_ht = $priceforthequantityarray['unitprice'];
					} else {
						$pu_ttc = $priceforthequantityarray['unitprice'];
					}
					break;
				}
			}
		}

		return array('pu_ht' => $pu_ht, 'pu_ttc' => $pu_ttc, 'price_min' => $price_min, 'price_base_type' => $price_base_type, 'tva_tx' => $tva_tx, 'tva_npr' => $tva_npr);
	}

	// phpcs:disable PEAR.NamingConventions.ValidFunctionName.ScopeNotCamelCaps
	/**
	 * Read price used by a provider.
	 * We enter as input couple prodfournprice/qty or triplet qty/product_id/fourn_ref.
	 * This also set some properties on product like ->buyprice, ->fourn_pu, ...
	 *
	 * @param  int    $prodfournprice Id du tarif = rowid table product_fournisseur_price
	 * @param  double $qty            Quantity asked or -1 to get first entry found
	 * @param  int    $product_id     Filter on a particular product id
	 * @param  string $fourn_ref      Filter on a supplier price ref. 'none' to exclude ref in search.
	 * @param  int    $fk_soc         If of supplier
	 * @return int                    Return integer <-1 if KO, -1 if qty not enough, 0 if OK but nothing found, id_product if OK and found. May also initialize some properties like (->ref_supplier, buyprice, fourn_pu, vatrate_supplier...)
	 * @see getSellPrice(), find_min_price_product_fournisseur()
	 */
	public function get_buyprice($prodfournprice, $qty, $product_id = 0, $fourn_ref = '', $fk_soc = 0)
	{
		// phpcs:enable
		global $action, $hookmanager;

		// Call hook if any
		if (is_object($hookmanager)) {
			$parameters = array(
				'prodfournprice' => $prodfournprice,
				'qty' => $qty,
				'product_id' => $product_id,
				'fourn_ref' => $fourn_ref,
				'fk_soc' => $fk_soc,
			);
			// Note that $action and $object may have been modified by some hooks
			$reshook = $hookmanager->executeHooks('getBuyPrice', $parameters, $this, $action);
			if ($reshook > 0) {
				return $hookmanager->resArray;
			}
		}

		$result = 0;

		// We do a first search with a select by searching with couple prodfournprice and qty only (later we will search on triplet qty/product_id/fourn_ref)
		$sql = "SELECT pfp.rowid, pfp.price as price, pfp.quantity as quantity, pfp.remise_percent, pfp.fk_soc,";
		$sql .= " pfp.fk_product, pfp.ref_fourn as ref_supplier, pfp.desc_fourn as desc_supplier, pfp.tva_tx, pfp.default_vat_code, pfp.fk_supplier_price_expression,";
		$sql .= " pfp.multicurrency_price, pfp.multicurrency_unitprice, pfp.multicurrency_tx, pfp.fk_multicurrency, pfp.multicurrency_code,";
		$sql .= " pfp.packaging";
		$sql .= " FROM ".$this->db->prefix()."product_fournisseur_price as pfp";
		$sql .= " WHERE pfp.rowid = ".((int) $prodfournprice);
		if ($qty > 0) {
			$sql .= " AND pfp.quantity <= ".((float) $qty);
		}
		$sql .= " ORDER BY pfp.quantity DESC";

		dol_syslog(get_class($this)."::get_buyprice first search by prodfournprice/qty", LOG_DEBUG);
		$resql = $this->db->query($sql);
		if ($resql) {
			$obj = $this->db->fetch_object($resql);
			if ($obj && $obj->quantity > 0) {        // If we found a supplier prices from the id of supplier price
				if (isModEnabled('dynamicprices') && !empty($obj->fk_supplier_price_expression)) {
					$prod_supplier = new ProductFournisseur($this->db);
					$prod_supplier->product_fourn_price_id = $obj->rowid;
					$prod_supplier->id = $obj->fk_product;
					$prod_supplier->fourn_qty = $obj->quantity;
					$prod_supplier->fourn_tva_tx = $obj->tva_tx;
					$prod_supplier->fk_supplier_price_expression = $obj->fk_supplier_price_expression;

					include_once DOL_DOCUMENT_ROOT.'/product/dynamic_price/class/price_parser.class.php';
					$priceparser = new PriceParser($this->db);
					$price_result = $priceparser->parseProductSupplier($prod_supplier);
					if ($price_result >= 0) {
						$obj->price = $price_result;
					}
				}
				$this->product_fourn_price_id = $obj->rowid;
				$this->buyprice = $obj->price; // deprecated
				$this->fourn_pu = $obj->price / $obj->quantity; // Unit price of product of supplier
				$this->fourn_price_base_type = 'HT'; // Price base type
				$this->fourn_socid = $obj->fk_soc; // Company that offer this price
				$this->ref_fourn = $obj->ref_supplier; // deprecated
				$this->ref_supplier = $obj->ref_supplier; // Ref supplier
				$this->desc_supplier = $obj->desc_supplier; // desc supplier
				$this->remise_percent = $obj->remise_percent; // remise percent if present and not typed
				$this->vatrate_supplier = $obj->tva_tx; // Vat ref supplier
				$this->default_vat_code_supplier = $obj->default_vat_code; // Vat code supplier
				$this->fourn_multicurrency_price = $obj->multicurrency_price;
				$this->fourn_multicurrency_unitprice = $obj->multicurrency_unitprice;
				$this->fourn_multicurrency_tx = $obj->multicurrency_tx;
				$this->fourn_multicurrency_id = $obj->fk_multicurrency;
				$this->fourn_multicurrency_code = $obj->multicurrency_code;
				if (getDolGlobalString('PRODUCT_USE_SUPPLIER_PACKAGING')) {
					$this->packaging = $obj->packaging;
				}
				$result = $obj->fk_product;
				return $result;
			} else { // If not found
				// We do a second search by doing a select again but searching with less reliable criteria: couple qty/id product, and if set fourn_ref or fk_soc.
				$sql = "SELECT pfp.rowid, pfp.price as price, pfp.quantity as quantity, pfp.remise_percent, pfp.fk_soc,";
				$sql .= " pfp.fk_product, pfp.ref_fourn as ref_supplier, pfp.desc_fourn as desc_supplier, pfp.tva_tx, pfp.default_vat_code, pfp.fk_supplier_price_expression,";
				$sql .= " pfp.multicurrency_price, pfp.multicurrency_unitprice, pfp.multicurrency_tx, pfp.fk_multicurrency, pfp.multicurrency_code,";
				$sql .= " pfp.packaging";
				$sql .= " FROM ".$this->db->prefix()."product_fournisseur_price as pfp";
				$sql .= " WHERE 1 = 1";
				if ($product_id > 0) {
					$sql .= " AND pfp.fk_product = ".((int) $product_id);
				}
				if ($fourn_ref != 'none') {
					$sql .= " AND pfp.ref_fourn = '".$this->db->escape($fourn_ref)."'";
				}
				if ($fk_soc > 0) {
					$sql .= " AND pfp.fk_soc = ".((int) $fk_soc);
				}
				if ($qty > 0) {
					$sql .= " AND pfp.quantity <= ".((float) $qty);
				}
				$sql .= " ORDER BY pfp.quantity DESC";
				$sql .= " LIMIT 1";

				dol_syslog(get_class($this)."::get_buyprice second search from qty/ref/product_id", LOG_DEBUG);
				$resql = $this->db->query($sql);
				if ($resql) {
					$obj = $this->db->fetch_object($resql);
					if ($obj && $obj->quantity > 0) {        // If found
						if (isModEnabled('dynamicprices') && !empty($obj->fk_supplier_price_expression)) {
							$prod_supplier = new ProductFournisseur($this->db);
							$prod_supplier->product_fourn_price_id = $obj->rowid;
							$prod_supplier->id = $obj->fk_product;
							$prod_supplier->fourn_qty = $obj->quantity;
							$prod_supplier->fourn_tva_tx = $obj->tva_tx;
							$prod_supplier->fk_supplier_price_expression = $obj->fk_supplier_price_expression;

							include_once DOL_DOCUMENT_ROOT.'/product/dynamic_price/class/price_parser.class.php';
							$priceparser = new PriceParser($this->db);
							$price_result = $priceparser->parseProductSupplier($prod_supplier);
							if ($result >= 0) {
								$obj->price = $price_result;
							}
						}
						$this->product_fourn_price_id = $obj->rowid;
						$this->buyprice = $obj->price; // deprecated
						$this->fourn_qty = $obj->quantity; // min quantity for price for a virtual supplier
						$this->fourn_pu = $obj->price / $obj->quantity; // Unit price of product for a virtual supplier
						$this->fourn_price_base_type = 'HT'; // Price base type for a virtual supplier
						$this->fourn_socid = $obj->fk_soc; // Company that offer this price
						$this->ref_fourn = $obj->ref_supplier; // deprecated
						$this->ref_supplier = $obj->ref_supplier; // Ref supplier
						$this->desc_supplier = $obj->desc_supplier; // desc supplier
						$this->remise_percent = $obj->remise_percent; // remise percent if present and not typed
						$this->vatrate_supplier = $obj->tva_tx; // Vat ref supplier
						$this->default_vat_code_supplier = $obj->default_vat_code; // Vat code supplier
						$this->fourn_multicurrency_price = $obj->multicurrency_price;
						$this->fourn_multicurrency_unitprice = $obj->multicurrency_unitprice;
						$this->fourn_multicurrency_tx = $obj->multicurrency_tx;
						$this->fourn_multicurrency_id = $obj->fk_multicurrency;
						$this->fourn_multicurrency_code = $obj->multicurrency_code;
						if (getDolGlobalString('PRODUCT_USE_SUPPLIER_PACKAGING')) {
							$this->packaging = $obj->packaging;
						}
						$result = $obj->fk_product;
						return $result;
					} else {
						return -1; // Ce produit n'existe pas avec cet id tarif fournisseur ou existe mais qte insuffisante, ni pour le couple produit/ref fournisseur dans la quantité.
					}
				} else {
					$this->error = $this->db->lasterror();
					return -3;
				}
			}
		} else {
			$this->error = $this->db->lasterror();
			return -2;
		}
	}


	/**
	 * Modify customer price of a product/Service for a given level
	 *
	 * @param  double $newprice          New price
	 * @param  string $newpricebase      HT or TTC
	 * @param  User   $user              Object user that make change
	 * @param  double $newvat            New VAT Rate (For example 8.5. Should not be a string)
	 * @param  double $newminprice       New price min
	 * @param  int    $level             0=standard, >0 = level if multilevel prices
	 * @param  int    $newnpr            0=Standard vat rate, 1=Special vat rate for French NPR VAT
	 * @param  int    $newpbq            1 if it has price by quantity
	 * @param  int    $ignore_autogen    Used to avoid infinite loops
	 * @param  array  $localtaxes_array  Array with localtaxes info array('0'=>type1,'1'=>rate1,'2'=>type2,'3'=>rate2) (loaded by getLocalTaxesFromRate(vatrate, 0, ...) function).
	 * @param  string $newdefaultvatcode Default vat code
	 * @param  int    $notrigger         Disable triggers
	 * @return int                            Return integer <0 if KO, >0 if OK
	 */
	public function updatePrice($newprice, $newpricebase, $user, $newvat = '', $newminprice = 0, $level = 0, $newnpr = 0, $newpbq = 0, $ignore_autogen = 0, $localtaxes_array = array(), $newdefaultvatcode = '', $notrigger = 0)
	{
		global $conf, $langs;

		$lastPriceData = $this->getArrayForPriceCompare($level); // temporary store current price before update

		$id = $this->id;

		dol_syslog(get_class($this)."::update_price id=".$id." newprice=".$newprice." newpricebase=".$newpricebase." newminprice=".$newminprice." level=".$level." npr=".$newnpr." newdefaultvatcode=".$newdefaultvatcode);

		// Clean parameters
		if (empty($this->tva_tx)) {
			$this->tva_tx = 0;
		}
		if (empty($newnpr)) {
			$newnpr = 0;
		}
		if (empty($newminprice)) {
			$newminprice = 0;
		}

		// Check parameters
		if ($newvat == '') {
			$newvat = $this->tva_tx;
		}

		// If multiprices are enabled, then we check if the current product is subject to price autogeneration
		// Price will be modified ONLY when the first one is the one that is being modified
		if ((getDolGlobalString('PRODUIT_MULTIPRICES') || getDolGlobalString('PRODUIT_CUSTOMER_PRICES_BY_QTY_MULTIPRICES')) && !$ignore_autogen && $this->price_autogen && ($level == 1)) {
			return $this->generateMultiprices($user, $newprice, $newpricebase, $newvat, $newnpr, $newpbq);
		}

		if (!empty($newminprice) && ($newminprice > $newprice)) {
			$this->error = 'ErrorPriceCantBeLowerThanMinPrice';
			return -1;
		}

		if ($newprice !== '' || $newprice === 0) {
			if ($newpricebase == 'TTC') {
				$price_ttc = price2num($newprice, 'MU');
				$price = price2num($newprice) / (1 + ($newvat / 100));
				$price = price2num($price, 'MU');

				if ($newminprice != '' || $newminprice == 0) {
					$price_min_ttc = price2num($newminprice, 'MU');
					$price_min = price2num($newminprice) / (1 + ($newvat / 100));
					$price_min = price2num($price_min, 'MU');
				} else {
					$price_min = 0;
					$price_min_ttc = 0;
				}
			} else {
				$price = (float) price2num($newprice, 'MU');
				$price_ttc = ($newnpr != 1) ? price2num($newprice) * (1 + ($newvat / 100)) : $price;
				$price_ttc = (float) price2num($price_ttc, 'MU');

				if ($newminprice !== '' || $newminprice === 0) {
					$price_min = price2num($newminprice, 'MU');
					$price_min_ttc = price2num($newminprice) * (1 + ($newvat / 100));
					$price_min_ttc = price2num($price_min_ttc, 'MU');
					//print 'X'.$newminprice.'-'.$price_min;
				} else {
					$price_min = 0;
					$price_min_ttc = 0;
				}
			}
			//print 'x'.$id.'-'.$newprice.'-'.$newpricebase.'-'.$price.'-'.$price_ttc.'-'.$price_min.'-'.$price_min_ttc;

			if (count($localtaxes_array) > 0) {
				$localtaxtype1 = $localtaxes_array['0'];
				$localtax1 = $localtaxes_array['1'];
				$localtaxtype2 = $localtaxes_array['2'];
				$localtax2 = $localtaxes_array['3'];
			} else {
				// if array empty, we try to use the vat code
				if (!empty($newdefaultvatcode)) {
					global $mysoc;
					// Get record from code
					$sql = "SELECT t.rowid, t.code, t.recuperableonly as tva_npr, t.localtax1, t.localtax2, t.localtax1_type, t.localtax2_type";
					$sql .= " FROM ".MAIN_DB_PREFIX."c_tva as t, ".MAIN_DB_PREFIX."c_country as c";
					$sql .= " WHERE t.fk_pays = c.rowid AND c.code = '".$this->db->escape($mysoc->country_code)."'";
					$sql .= " AND t.taux = ".((float) $newdefaultvatcode)." AND t.active = 1";
					$sql .= " AND t.code = '".$this->db->escape($newdefaultvatcode)."'";
					$resql = $this->db->query($sql);
					if ($resql) {
						$obj = $this->db->fetch_object($resql);
						if ($obj) {
							$npr = $obj->tva_npr;
							$localtax1 = $obj->localtax1;
							$localtax2 = $obj->localtax2;
							$localtaxtype1 = $obj->localtax1_type;
							$localtaxtype2 = $obj->localtax2_type;
						}
					}
				} else {
					// old method. deprecated because we can't retrieve type
					$localtaxtype1 = '0';
					$localtax1 = get_localtax($newvat, 1);
					$localtaxtype2 = '0';
					$localtax2 = get_localtax($newvat, 2);
				}
			}
			if (empty($localtax1)) {
				$localtax1 = 0; // If = '' then = 0
			}
			if (empty($localtax2)) {
				$localtax2 = 0; // If = '' then = 0
			}

			$this->db->begin();

			// Ne pas mettre de quote sur les numeriques decimaux.
			// Ceci provoque des stockages avec arrondis en base au lieu des valeurs exactes.
			$sql = "UPDATE ".$this->db->prefix()."product SET";
			$sql .= " price_base_type = '".$this->db->escape($newpricebase)."',";
			$sql .= " price = ".(float) $price.",";
			$sql .= " price_ttc = ".(float) $price_ttc.",";
			$sql .= " price_min = ".(float) $price_min.",";
			$sql .= " price_min_ttc = ".(float) $price_min_ttc.",";
			$sql .= " localtax1_tx = ".($localtax1 >= 0 ? (float) $localtax1 : 'NULL').",";
			$sql .= " localtax2_tx = ".($localtax2 >= 0 ? (float) $localtax2 : 'NULL').",";
			$sql .= " localtax1_type = ".($localtaxtype1 != '' ? "'".$this->db->escape($localtaxtype1)."'" : "'0'").",";
			$sql .= " localtax2_type = ".($localtaxtype2 != '' ? "'".$this->db->escape($localtaxtype2)."'" : "'0'").",";
			$sql .= " default_vat_code = ".($newdefaultvatcode ? "'".$this->db->escape($newdefaultvatcode)."'" : "null").",";
			$sql .= " tva_tx = ".(float) price2num($newvat).",";
			$sql .= " recuperableonly = '".$this->db->escape($newnpr)."'";
			$sql .= " WHERE rowid = ".((int) $id);

			dol_syslog(get_class($this)."::update_price", LOG_DEBUG);
			$resql = $this->db->query($sql);
			if ($resql) {
				$this->multiprices[$level] = $price;
				$this->multiprices_ttc[$level] = $price_ttc;
				$this->multiprices_min[$level] = $price_min;
				$this->multiprices_min_ttc[$level] = $price_min_ttc;
				$this->multiprices_base_type[$level] = $newpricebase;
				$this->multiprices_default_vat_code[$level] = $newdefaultvatcode;
				$this->multiprices_tva_tx[$level] = $newvat;
				$this->multiprices_recuperableonly[$level] = $newnpr;

				$this->price = $price;
				$this->price_ttc = $price_ttc;
				$this->price_min = $price_min;
				$this->price_min_ttc = $price_min_ttc;
				$this->price_base_type = $newpricebase;
				$this->default_vat_code = $newdefaultvatcode;
				$this->tva_tx = $newvat;
				$this->tva_npr = $newnpr;
				//Local taxes
				$this->localtax1_tx = $localtax1;
				$this->localtax2_tx = $localtax2;
				$this->localtax1_type = $localtaxtype1;
				$this->localtax2_type = $localtaxtype2;

				// Price by quantity
				$this->price_by_qty = $newpbq;

				// check if price have really change before log
				$newPriceData = $this->getArrayForPriceCompare($level);
				if (!empty(array_diff_assoc($newPriceData, $lastPriceData)) || !getDolGlobalString('PRODUIT_MULTIPRICES')) {
					$this->_log_price($user, $level); // Save price for level into table product_price
				}

				$this->level = $level; // Store level of price edited for trigger

				// Call trigger
				if (!$notrigger) {
					$result = $this->call_trigger('PRODUCT_PRICE_MODIFY', $user);
					if ($result < 0) {
						$this->db->rollback();
						return -1;
					}
				}
				// End call triggers

				$this->db->commit();
			} else {
				$this->db->rollback();
				$this->error = $this->db->lasterror();
				return -1;
			}
		}

		return 1;
	}

	/**
	 *  Sets the supplier price expression
	 *
	 * @param      int $expression_id Expression
	 * @return     int                     Return integer <0 if KO, >0 if OK
	 * @deprecated Use Product::update instead
	 */
	public function setPriceExpression($expression_id)
	{
		global $user;

		$this->fk_price_expression = $expression_id;

		return $this->update($this->id, $user);
	}

	/**
	 *  Load a product in memory from database
	 *
	 * @param  int    $id                Id of product/service to load
	 * @param  string $ref               Ref of product/service to load
	 * @param  string $ref_ext           Ref ext of product/service to load
	 * @param  string $barcode           Barcode of product/service to load
	 * @param  int    $ignore_expression When module dynamicprices is on, ignores the math expression for calculating price and uses the db value instead
	 * @param  int    $ignore_price_load Load product without loading $this->multiprices... array (when we are sure we don't need them)
	 * @param  int    $ignore_lang_load  Load product without loading $this->multilangs language arrays (when we are sure we don't need them)
	 * @return int                       Return integer <0 if KO, 0 if not found, >0 if OK
	 */
	public function fetch($id = 0, $ref = '', $ref_ext = '', $barcode = '', $ignore_expression = 0, $ignore_price_load = 0, $ignore_lang_load = 0)
	{
		include_once DOL_DOCUMENT_ROOT.'/core/lib/company.lib.php';

		global $langs, $conf;

		dol_syslog(get_class($this)."::fetch id=".$id." ref=".$ref." ref_ext=".$ref_ext);

		// Check parameters
		if (!$id && !$ref && !$ref_ext && !$barcode) {
			$this->error = 'ErrorWrongParameters';
			dol_syslog(get_class($this)."::fetch ".$this->error, LOG_ERR);
			return -1;
		}

		$sql = "SELECT p.rowid, p.ref, p.ref_ext, p.label, p.description, p.url, p.note_public, p.note as note_private, p.customcode, p.fk_country, p.fk_state, p.lifetime, p.qc_frequency, p.price, p.price_ttc,";
		$sql .= " p.price_min, p.price_min_ttc, p.price_base_type, p.cost_price, p.default_vat_code, p.tva_tx, p.recuperableonly as tva_npr, p.localtax1_tx, p.localtax2_tx, p.localtax1_type, p.localtax2_type, p.tosell,";
		$sql .= " p.tobuy, p.fk_product_type, p.duration, p.fk_default_warehouse, p.fk_default_workstation, p.seuil_stock_alerte, p.canvas, p.net_measure, p.net_measure_units, p.weight, p.weight_units,";
		$sql .= " p.length, p.length_units, p.width, p.width_units, p.height, p.height_units, p.last_main_doc,";
		$sql .= " p.surface, p.surface_units, p.volume, p.volume_units, p.barcode, p.fk_barcode_type, p.finished, p.fk_default_bom, p.mandatory_period,";
		if (!getDolGlobalString('MAIN_PRODUCT_PERENTITY_SHARED')) {
			$sql .= " p.accountancy_code_buy, p.accountancy_code_buy_intra, p.accountancy_code_buy_export, p.accountancy_code_sell, p.accountancy_code_sell_intra, p.accountancy_code_sell_export,";
		} else {
			$sql .= " ppe.accountancy_code_buy, ppe.accountancy_code_buy_intra, ppe.accountancy_code_buy_export, ppe.accountancy_code_sell, ppe.accountancy_code_sell_intra, ppe.accountancy_code_sell_export,";
		}

		//For MultiCompany
		//PMP per entity & Stocks Sharings stock_reel includes only stocks shared with this entity
		$separatedEntityPMP = false;	// Set to true to get the AWP from table llx_product_perentity instead of field 'pmp' into llx_product.
		$separatedStock = false;		// Set to true will count stock from subtable llx_product_stock. It is slower than using denormalized field 'stock', but it is required when using multientity and shared warehouses.
		$visibleWarehousesEntities = $conf->entity;
		if (getDolGlobalString('MULTICOMPANY_PRODUCT_SHARING_ENABLED')) {
			if (getDolGlobalString('MULTICOMPANY_PMP_PER_ENTITY_ENABLED')) {
				$checkPMPPerEntity = $this->db->query("SELECT pmp FROM " . $this->db->prefix() . "product_perentity WHERE fk_product = ".((int) $id)." AND entity = ".(int) $conf->entity);
				if ($this->db->num_rows($checkPMPPerEntity) > 0) {
					$separatedEntityPMP = true;
				}
			}
			global $mc;
			$separatedStock = true;
			if (isset($mc->sharings['stock']) && !empty($mc->sharings['stock'])) {
				$visibleWarehousesEntities .= "," . implode(",", $mc->sharings['stock']);
			}
		}
		if ($separatedEntityPMP) {
			$sql .= " ppe.pmp,";
		} else {
			$sql .= " p.pmp,";
		}
		$sql .= " p.datec, p.tms, p.import_key, p.entity, p.desiredstock, p.tobatch, p.sell_or_eat_by_mandatory, p.batch_mask, p.fk_unit,";
		$sql .= " p.fk_price_expression, p.price_autogen, p.model_pdf,";
		if ($separatedStock) {
			$sql .= " SUM(sp.reel) as stock";
		} else {
			$sql .= " p.stock";
		}
		$sql .= " FROM ".$this->db->prefix()."product as p";
		if (getDolGlobalString('MAIN_PRODUCT_PERENTITY_SHARED') || $separatedEntityPMP) {
			$sql .= " LEFT JOIN " . $this->db->prefix() . "product_perentity as ppe ON ppe.fk_product = p.rowid AND ppe.entity = " . ((int) $conf->entity);
		}
		if ($separatedStock) {
			$sql .= " LEFT JOIN " . $this->db->prefix() . "product_stock as sp ON sp.fk_product = p.rowid AND sp.fk_entrepot IN (SELECT rowid FROM ".$this->db->prefix()."entrepot WHERE entity IN (".$this->db->sanitize($visibleWarehousesEntities)."))";
		}

		if ($id) {
			$sql .= " WHERE p.rowid = ".((int) $id);
		} else {
			$sql .= " WHERE p.entity IN (".getEntity($this->element).")";
			if ($ref) {
				$sql .= " AND p.ref = '".$this->db->escape($ref)."'";
			} elseif ($ref_ext) {
				$sql .= " AND p.ref_ext = '".$this->db->escape($ref_ext)."'";
			} elseif ($barcode) {
				$sql .= " AND p.barcode = '".$this->db->escape($barcode)."'";
			}
		}
		if ($separatedStock) {
			$sql .= " GROUP BY p.rowid, p.ref, p.ref_ext, p.label, p.description, p.url, p.note_public, p.note, p.customcode, p.fk_country, p.fk_state, p.lifetime, p.qc_frequency, p.price, p.price_ttc,";
			$sql .= " p.price_min, p.price_min_ttc, p.price_base_type, p.cost_price, p.default_vat_code, p.tva_tx, p.recuperableonly, p.localtax1_tx, p.localtax2_tx, p.localtax1_type, p.localtax2_type, p.tosell,";
			$sql .= " p.tobuy, p.fk_product_type, p.duration, p.fk_default_warehouse, p.fk_default_workstation, p.seuil_stock_alerte, p.canvas, p.net_measure, p.net_measure_units, p.weight, p.weight_units,";
			$sql .= " p.length, p.length_units, p.width, p.width_units, p.height, p.height_units,";
			$sql .= " p.surface, p.surface_units, p.volume, p.volume_units, p.barcode, p.fk_barcode_type, p.finished, p.fk_default_bom, p.mandatory_period,";
			if (!getDolGlobalString('MAIN_PRODUCT_PERENTITY_SHARED')) {
				$sql .= " p.accountancy_code_buy, p.accountancy_code_buy_intra, p.accountancy_code_buy_export, p.accountancy_code_sell, p.accountancy_code_sell_intra, p.accountancy_code_sell_export,";
			} else {
				$sql .= " ppe.accountancy_code_buy, ppe.accountancy_code_buy_intra, ppe.accountancy_code_buy_export, ppe.accountancy_code_sell, ppe.accountancy_code_sell_intra, ppe.accountancy_code_sell_export,";
			}
			if ($separatedEntityPMP) {
				$sql .= " ppe.pmp,";
			} else {
				$sql .= " p.pmp,";
			}
			$sql .= " p.datec, p.tms, p.import_key, p.entity, p.desiredstock, p.tobatch, p.sell_or_eat_by_mandatory, p.batch_mask, p.fk_unit,";
			$sql .= " p.fk_price_expression, p.price_autogen, p.model_pdf";
			if (!$separatedStock) {
				$sql .= ", p.stock";
			}
		}

		$resql = $this->db->query($sql);
		if ($resql) {
			unset($this->oldcopy);

			if ($this->db->num_rows($resql) > 0) {
				$obj = $this->db->fetch_object($resql);

				$this->id = $obj->rowid;
				$this->ref = $obj->ref;
				$this->ref_ext = $obj->ref_ext;
				$this->label = $obj->label;
				$this->description = $obj->description;
				$this->url = $obj->url;
				$this->note_public = $obj->note_public;
				$this->note_private = $obj->note_private;
				$this->note = $obj->note_private; // deprecated

				$this->type = $obj->fk_product_type;
				$this->status = $obj->tosell;
				$this->status_buy = $obj->tobuy;
				$this->status_batch = $obj->tobatch;
				$this->sell_or_eat_by_mandatory = $obj->sell_or_eat_by_mandatory;
				$this->batch_mask = $obj->batch_mask;

				$this->customcode = $obj->customcode;
				$this->country_id = $obj->fk_country;
				$this->country_code = getCountry($this->country_id, 2, $this->db);
				$this->state_id = $obj->fk_state;
				$this->lifetime = $obj->lifetime;
				$this->qc_frequency = $obj->qc_frequency;
				$this->price = $obj->price;
				$this->price_ttc = $obj->price_ttc;
				$this->price_min = $obj->price_min;
				$this->price_min_ttc = $obj->price_min_ttc;
				$this->price_base_type = $obj->price_base_type;
				$this->cost_price = $obj->cost_price;
				$this->default_vat_code = $obj->default_vat_code;
				$this->tva_tx = $obj->tva_tx;
				//! French VAT NPR
				$this->tva_npr = $obj->tva_npr;
				//! Local taxes
				$this->localtax1_tx = $obj->localtax1_tx;
				$this->localtax2_tx = $obj->localtax2_tx;
				$this->localtax1_type = $obj->localtax1_type;
				$this->localtax2_type = $obj->localtax2_type;

				$this->finished = $obj->finished;
				$this->fk_default_bom = $obj->fk_default_bom;

				$this->duration = $obj->duration;
				$this->duration_value = $obj->duration ? substr($obj->duration, 0, dol_strlen($obj->duration) - 1) : null;
				$this->duration_unit = $obj->duration ? substr($obj->duration, -1) : null;
				$this->canvas = $obj->canvas;
				$this->net_measure = $obj->net_measure;
				$this->net_measure_units = $obj->net_measure_units;
				$this->weight = $obj->weight;
				$this->weight_units = $obj->weight_units;
				$this->length = $obj->length;
				$this->length_units = $obj->length_units;
				$this->width = $obj->width;
				$this->width_units = $obj->width_units;
				$this->height = $obj->height;
				$this->height_units = $obj->height_units;

				$this->surface = $obj->surface;
				$this->surface_units = $obj->surface_units;
				$this->volume = $obj->volume;
				$this->volume_units = $obj->volume_units;
				$this->barcode = $obj->barcode;
				$this->barcode_type = $obj->fk_barcode_type;

				$this->accountancy_code_buy = $obj->accountancy_code_buy;
				$this->accountancy_code_buy_intra = $obj->accountancy_code_buy_intra;
				$this->accountancy_code_buy_export = $obj->accountancy_code_buy_export;
				$this->accountancy_code_sell = $obj->accountancy_code_sell;
				$this->accountancy_code_sell_intra = $obj->accountancy_code_sell_intra;
				$this->accountancy_code_sell_export = $obj->accountancy_code_sell_export;

				$this->fk_default_warehouse = $obj->fk_default_warehouse;
				$this->fk_default_workstation = $obj->fk_default_workstation;
				$this->seuil_stock_alerte = $obj->seuil_stock_alerte;
				$this->desiredstock = $obj->desiredstock;
				$this->stock_reel = $obj->stock;
				$this->pmp = $obj->pmp;

				$this->date_creation = $obj->datec;
				$this->date_modification = $obj->tms;
				$this->import_key = $obj->import_key;
				$this->entity = $obj->entity;

				$this->ref_ext = $obj->ref_ext;
				$this->fk_price_expression = $obj->fk_price_expression;
				$this->fk_unit = $obj->fk_unit;
				$this->price_autogen = $obj->price_autogen;
				$this->model_pdf = $obj->model_pdf;
				$this->last_main_doc = $obj->last_main_doc;

				$this->mandatory_period = $obj->mandatory_period;

				$this->db->free($resql);

				// fetch optionals attributes and labels
				$this->fetch_optionals();

				// Multilangs
				if (getDolGlobalInt('MAIN_MULTILANGS') && empty($ignore_lang_load)) {
					$this->getMultiLangs();
				}

				// Load multiprices array
				if (getDolGlobalString('PRODUIT_MULTIPRICES') && empty($ignore_price_load)) {                // prices per segment
					for ($i = 1; $i <= $conf->global->PRODUIT_MULTIPRICES_LIMIT; $i++) {
						$sql = "SELECT price, price_ttc, price_min, price_min_ttc,";
						$sql .= " price_base_type, tva_tx, default_vat_code, tosell, price_by_qty, rowid, recuperableonly";
						$sql .= " FROM ".$this->db->prefix()."product_price";
						$sql .= " WHERE entity IN (".getEntity('productprice').")";
						$sql .= " AND price_level=".((int) $i);
						$sql .= " AND fk_product = ".((int) $this->id);
						$sql .= " ORDER BY date_price DESC, rowid DESC";	// Get the most recent line
						$sql .= " LIMIT 1";									// Only the first one
						$resql = $this->db->query($sql);
						if ($resql) {
							$result = $this->db->fetch_array($resql);

							$this->multiprices[$i] = $result ? $result["price"] : null;
							$this->multiprices_ttc[$i] = $result ? $result["price_ttc"] : null;
							$this->multiprices_min[$i] =  $result ? $result["price_min"] : null;
							$this->multiprices_min_ttc[$i] = $result ? $result["price_min_ttc"] : null;
							$this->multiprices_base_type[$i] = $result ? $result["price_base_type"] : null;
							// Next two fields are used only if PRODUIT_MULTIPRICES_USE_VAT_PER_LEVEL is on
							$this->multiprices_tva_tx[$i] = $result ? $result["tva_tx"].($result ? ' ('.$result['default_vat_code'].')' : '') : null;
							$this->multiprices_recuperableonly[$i] = $result ? $result["recuperableonly"] : null;

							// Price by quantity
							/*
							 $this->prices_by_qty[$i]=$result["price_by_qty"];
							 $this->prices_by_qty_id[$i]=$result["rowid"];
							 // Récuperation de la liste des prix selon qty si flag positionné
							 if ($this->prices_by_qty[$i] == 1)
							 {
							 $sql = "SELECT rowid, price, unitprice, quantity, remise_percent, remise, price_base_type";
							 $sql.= " FROM ".$this->db->prefix()."product_price_by_qty";
							 $sql.= " WHERE fk_product_price = ".((int) $this->prices_by_qty_id[$i]);
							 $sql.= " ORDER BY quantity ASC";
							 $resultat=array();
							 $resql = $this->db->query($sql);
							 if ($resql)
							 {
							 $ii=0;
							 while ($result= $this->db->fetch_array($resql)) {
							 $resultat[$ii]=array();
							 $resultat[$ii]["rowid"]=$result["rowid"];
							 $resultat[$ii]["price"]= $result["price"];
							 $resultat[$ii]["unitprice"]= $result["unitprice"];
							 $resultat[$ii]["quantity"]= $result["quantity"];
							 $resultat[$ii]["remise_percent"]= $result["remise_percent"];
							 $resultat[$ii]["remise"]= $result["remise"];                    // deprecated
							 $resultat[$ii]["price_base_type"]= $result["price_base_type"];
							 $ii++;
							 }
							 $this->prices_by_qty_list[$i]=$resultat;
							 }
							 else
							 {
							 dol_print_error($this->db);
							 return -1;
							 }
							 }*/
						} else {
							$this->error = $this->db->lasterror;
							return -1;
						}
					}
				} elseif (getDolGlobalString('PRODUIT_CUSTOMER_PRICES') && empty($ignore_price_load)) {            // prices per customers
					// Nothing loaded by default. List may be very long.
				} elseif (getDolGlobalString('PRODUIT_CUSTOMER_PRICES_BY_QTY') && empty($ignore_price_load)) {    // prices per quantity
					$sql = "SELECT price, price_ttc, price_min, price_min_ttc,";
					$sql .= " price_base_type, tva_tx, default_vat_code, tosell, price_by_qty, rowid";
					$sql .= " FROM ".$this->db->prefix()."product_price";
					$sql .= " WHERE fk_product = ".((int) $this->id);
					$sql .= " ORDER BY date_price DESC, rowid DESC";
					$sql .= " LIMIT 1";
					$resql = $this->db->query($sql);
					if ($resql) {
						$result = $this->db->fetch_array($resql);

						// Price by quantity
						$this->prices_by_qty[0] = $result["price_by_qty"];
						$this->prices_by_qty_id[0] = $result["rowid"];
						// Récuperation de la liste des prix selon qty si flag positionné
						if ($this->prices_by_qty[0] == 1) {
							$sql = "SELECT rowid,price, unitprice, quantity, remise_percent, remise, remise, price_base_type";
							$sql .= " FROM ".$this->db->prefix()."product_price_by_qty";
							$sql .= " WHERE fk_product_price = ".((int) $this->prices_by_qty_id[0]);
							$sql .= " ORDER BY quantity ASC";
							$resultat = array();
							$resql = $this->db->query($sql);
							if ($resql) {
								$ii = 0;
								while ($result = $this->db->fetch_array($resql)) {
									$resultat[$ii] = array();
									$resultat[$ii]["rowid"] = $result["rowid"];
									$resultat[$ii]["price"] = $result["price"];
									$resultat[$ii]["unitprice"] = $result["unitprice"];
									$resultat[$ii]["quantity"] = $result["quantity"];
									$resultat[$ii]["remise_percent"] = $result["remise_percent"];
									//$resultat[$ii]["remise"]= $result["remise"];                    // deprecated
									$resultat[$ii]["price_base_type"] = $result["price_base_type"];
									$ii++;
								}
								$this->prices_by_qty_list[0] = $resultat;
							} else {
								$this->error = $this->db->lasterror;
								return -1;
							}
						}
					} else {
						$this->error = $this->db->lasterror;
						return -1;
					}
				} elseif (getDolGlobalString('PRODUIT_CUSTOMER_PRICES_BY_QTY_MULTIPRICES') && empty($ignore_price_load)) {    // prices per customer and quantity
					for ($i = 1; $i <= $conf->global->PRODUIT_MULTIPRICES_LIMIT; $i++) {
						$sql = "SELECT price, price_ttc, price_min, price_min_ttc,";
						$sql .= " price_base_type, tva_tx, default_vat_code, tosell, price_by_qty, rowid, recuperableonly";
						$sql .= " FROM ".$this->db->prefix()."product_price";
						$sql .= " WHERE entity IN (".getEntity('productprice').")";
						$sql .= " AND price_level=".((int) $i);
						$sql .= " AND fk_product = ".((int) $this->id);
						$sql .= " ORDER BY date_price DESC, rowid DESC";
						$sql .= " LIMIT 1";
						$resql = $this->db->query($sql);
						if ($resql) {
							$result = $this->db->fetch_array($resql);

							$this->multiprices[$i] = (!empty($result["price"]) ? $result["price"] : 0);
							$this->multiprices_ttc[$i] = (!empty($result["price_ttc"]) ? $result["price_ttc"] : 0);
							$this->multiprices_min[$i] = (!empty($result["price_min"]) ? $result["price_min"] : 0);
							$this->multiprices_min_ttc[$i] = (!empty($result["price_min_ttc"]) ? $result["price_min_ttc"] : 0);
							$this->multiprices_base_type[$i] = (!empty($result["price_base_type"]) ? $result["price_base_type"] : '');
							// Next two fields are used only if PRODUIT_MULTIPRICES_USE_VAT_PER_LEVEL is on
							$this->multiprices_tva_tx[$i] = (!empty($result["tva_tx"]) ? $result["tva_tx"] : 0); // TODO Add ' ('.$result['default_vat_code'].')'
							$this->multiprices_recuperableonly[$i] = (!empty($result["recuperableonly"]) ? $result["recuperableonly"] : 0);

							// Price by quantity
							$this->prices_by_qty[$i] = (!empty($result["price_by_qty"]) ? $result["price_by_qty"] : 0);
							$this->prices_by_qty_id[$i] = (!empty($result["rowid"]) ? $result["rowid"] : 0);
							// Récuperation de la liste des prix selon qty si flag positionné
							if ($this->prices_by_qty[$i] == 1) {
								$sql = "SELECT rowid, price, unitprice, quantity, remise_percent, remise, price_base_type";
								$sql .= " FROM ".$this->db->prefix()."product_price_by_qty";
								$sql .= " WHERE fk_product_price = ".((int) $this->prices_by_qty_id[$i]);
								$sql .= " ORDER BY quantity ASC";
								$resultat = array();
								$resql = $this->db->query($sql);
								if ($resql) {
									$ii = 0;
									while ($result = $this->db->fetch_array($resql)) {
										$resultat[$ii] = array();
										$resultat[$ii]["rowid"] = $result["rowid"];
										$resultat[$ii]["price"] = $result["price"];
										$resultat[$ii]["unitprice"] = $result["unitprice"];
										$resultat[$ii]["quantity"] = $result["quantity"];
										$resultat[$ii]["remise_percent"] = $result["remise_percent"];
										$resultat[$ii]["remise"] = $result["remise"]; // deprecated
										$resultat[$ii]["price_base_type"] = $result["price_base_type"];
										$ii++;
									}
									$this->prices_by_qty_list[$i] = $resultat;
								} else {
									$this->error = $this->db->lasterror;
									return -1;
								}
							}
						} else {
							$this->error = $this->db->lasterror;
							return -1;
						}
					}
				}

				if (isModEnabled('dynamicprices') && !empty($this->fk_price_expression) && empty($ignore_expression)) {
					include_once DOL_DOCUMENT_ROOT.'/product/dynamic_price/class/price_parser.class.php';
					$priceparser = new PriceParser($this->db);
					$price_result = $priceparser->parseProduct($this);
					if ($price_result >= 0) {
						$this->price = $price_result;
						// Calculate the VAT
						$this->price_ttc = (float) price2num($this->price) * (1 + ($this->tva_tx / 100));
						$this->price_ttc = (float) price2num($this->price_ttc, 'MU');
					}
				}

				// We should not load stock during the fetch. If someone need stock of product, he must call load_stock after fetching product.
				// Instead we just init the stock_warehouse array
				$this->stock_warehouse = array();

				return 1;
			} else {
				return 0;
			}
		} else {
			$this->error = $this->db->lasterror();
			return -1;
		}
	}

	// phpcs:disable PEAR.NamingConventions.ValidFunctionName.ScopeNotCamelCaps
	/**
	 *  Charge tableau des stats OF pour le produit/service
	 *
	 * @param  int $socid Id societe
	 * @return int                     Array of stats in $this->stats_mo, <0 if ko or >0 if ok
	 */
	public function load_stats_mo($socid = 0)
	{
		// phpcs:enable
		global $user, $hookmanager, $action;

		$error = 0;

		foreach (array('toconsume', 'consumed', 'toproduce', 'produced') as $role) {
			$this->stats_mo['customers_'.$role] = 0;
			$this->stats_mo['nb_'.$role] = 0;
			$this->stats_mo['qty_'.$role] = 0;

			$sql = "SELECT COUNT(DISTINCT c.fk_soc) as nb_customers, COUNT(DISTINCT c.rowid) as nb,";
			$sql .= " SUM(mp.qty) as qty";
			$sql .= " FROM ".$this->db->prefix()."mrp_mo as c";
			$sql .= " INNER JOIN ".$this->db->prefix()."mrp_production as mp ON mp.fk_mo=c.rowid";
			if (!$user->hasRight('societe', 'client', 'voir')) {
				$sql .= " INNER JOIN ".$this->db->prefix()."societe_commerciaux as sc ON sc.fk_soc=c.fk_soc AND sc.fk_user = ".((int) $user->id);
			}
			$sql .= " WHERE ";
			$sql .= " c.entity IN (".getEntity('mo').")";

			$sql .= " AND mp.fk_product = ".((int) $this->id);
			$sql .= " AND mp.role ='".$this->db->escape($role)."'";
			if ($socid > 0) {
				$sql .= " AND c.fk_soc = ".((int) $socid);
			}

			$result = $this->db->query($sql);
			if ($result) {
				$obj = $this->db->fetch_object($result);
				$this->stats_mo['customers_'.$role] = $obj->nb_customers ? $obj->nb_customers : 0;
				$this->stats_mo['nb_'.$role] = $obj->nb ? $obj->nb : 0;
				$this->stats_mo['qty_'.$role] = $obj->qty ? price2num($obj->qty, 'MS') : 0;		// qty may be a float due to the SUM()
			} else {
				$this->error = $this->db->error();
				$error++;
			}
		}

		if (!empty($error)) {
			return -1;
		}

		$parameters = array('socid' => $socid);
		$reshook = $hookmanager->executeHooks('loadStatsCustomerMO', $parameters, $this, $action);
		if ($reshook > 0) {
			$this->stats_mo = $hookmanager->resArray['stats_mo'];
		}

		return 1;
	}

	// phpcs:disable PEAR.NamingConventions.ValidFunctionName.ScopeNotCamelCaps
	/**
	 *  Charge tableau des stats OF pour le produit/service
	 *
	 * @param  int $socid Id societe
	 * @return int                     Array of stats in $this->stats_bom, <0 if ko or >0 if ok
	 */
	public function load_stats_bom($socid = 0)
	{
		// phpcs:enable
		global $user, $hookmanager, $action;

		$error = 0;

		$this->stats_bom['nb_toproduce'] = 0;
		$this->stats_bom['nb_toconsume'] = 0;
		$this->stats_bom['qty_toproduce'] = 0;
		$this->stats_bom['qty_toconsume'] = 0;

		$sql = "SELECT COUNT(DISTINCT b.rowid) as nb_toproduce,";
		$sql .= " SUM(b.qty) as qty_toproduce";
		$sql .= " FROM ".$this->db->prefix()."bom_bom as b";
		$sql .= " INNER JOIN ".$this->db->prefix()."bom_bomline as bl ON bl.fk_bom=b.rowid";
		$sql .= " WHERE ";
		$sql .= " b.entity IN (".getEntity('bom').")";
		$sql .= " AND b.fk_product =".((int) $this->id);
		$sql .= " GROUP BY b.rowid";

		$result = $this->db->query($sql);
		if ($result) {
			$obj = $this->db->fetch_object($result);
			$this->stats_bom['nb_toproduce'] = !empty($obj->nb_toproduce) ? $obj->nb_toproduce : 0;
			$this->stats_bom['qty_toproduce'] = !empty($obj->qty_toproduce) ? price2num($obj->qty_toproduce) : 0;
		} else {
			$this->error = $this->db->error();
			$error++;
		}

		$sql = "SELECT COUNT(DISTINCT bl.rowid) as nb_toconsume,";
		$sql .= " SUM(bl.qty) as qty_toconsume";
		$sql .= " FROM ".$this->db->prefix()."bom_bom as b";
		$sql .= " INNER JOIN ".$this->db->prefix()."bom_bomline as bl ON bl.fk_bom=b.rowid";
		$sql .= " WHERE ";
		$sql .= " b.entity IN (".getEntity('bom').")";
		$sql .= " AND bl.fk_product =".((int) $this->id);

		$result = $this->db->query($sql);
		if ($result) {
			$obj = $this->db->fetch_object($result);
			$this->stats_bom['nb_toconsume'] = !empty($obj->nb_toconsume) ? $obj->nb_toconsume : 0;
			$this->stats_bom['qty_toconsume'] = !empty($obj->qty_toconsume) ? price2num($obj->qty_toconsume) : 0;
		} else {
			$this->error = $this->db->error();
			$error++;
		}

		if (!empty($error)) {
			return -1;
		}

		$parameters = array('socid' => $socid);
		$reshook = $hookmanager->executeHooks('loadStatsCustomerMO', $parameters, $this, $action);
		if ($reshook > 0) {
			$this->stats_bom = $hookmanager->resArray['stats_bom'];
		}

		return 1;
	}

	// phpcs:disable PEAR.NamingConventions.ValidFunctionName.ScopeNotCamelCaps
	/**
	 *  Charge tableau des stats propale pour le produit/service
	 *
	 * @param  int $socid Id societe
	 * @return int                     Array of stats in $this->stats_propale, <0 if ko or >0 if ok
	 */
	public function load_stats_propale($socid = 0)
	{
		// phpcs:enable
		global $conf, $user, $hookmanager, $action;

		$sql = "SELECT COUNT(DISTINCT p.fk_soc) as nb_customers, COUNT(DISTINCT p.rowid) as nb,";
		$sql .= " COUNT(pd.rowid) as nb_rows, SUM(pd.qty) as qty";
		$sql .= " FROM ".$this->db->prefix()."propaldet as pd";
		$sql .= ", ".$this->db->prefix()."propal as p";
		$sql .= ", ".$this->db->prefix()."societe as s";
		if (!$user->hasRight('societe', 'client', 'voir')) {
			$sql .= ", ".$this->db->prefix()."societe_commerciaux as sc";
		}
		$sql .= " WHERE p.rowid = pd.fk_propal";
		$sql .= " AND p.fk_soc = s.rowid";
		$sql .= " AND p.entity IN (".getEntity('propal').")";
		$sql .= " AND pd.fk_product = ".((int) $this->id);
		if (!$user->hasRight('societe', 'client', 'voir')) {
			$sql .= " AND p.fk_soc = sc.fk_soc AND sc.fk_user = ".((int) $user->id);
		}
		//$sql.= " AND pr.fk_statut != 0";
		if ($socid > 0) {
			$sql .= " AND p.fk_soc = ".((int) $socid);
		}

		$result = $this->db->query($sql);
		if ($result) {
			$obj = $this->db->fetch_object($result);
			$this->stats_propale['customers'] = $obj->nb_customers;
			$this->stats_propale['nb'] = $obj->nb;
			$this->stats_propale['rows'] = $obj->nb_rows;
			$this->stats_propale['qty'] = $obj->qty ? $obj->qty : 0;

			// if it's a virtual product, maybe it is in proposal by extension
			if (getDolGlobalString('PRODUCT_STATS_WITH_PARENT_PROD_IF_INCDEC')) {
				$TFather = $this->getFather();
				if (is_array($TFather) && !empty($TFather)) {
					foreach ($TFather as &$fatherData) {
						$pFather = new Product($this->db);
						$pFather->id = $fatherData['id'];
						$qtyCoef = $fatherData['qty'];

						if ($fatherData['incdec']) {
							$pFather->load_stats_propale($socid);

							$this->stats_propale['customers'] += $pFather->stats_propale['customers'];
							$this->stats_propale['nb'] += $pFather->stats_propale['nb'];
							$this->stats_propale['rows'] += $pFather->stats_propale['rows'];
							$this->stats_propale['qty'] += $pFather->stats_propale['qty'] * $qtyCoef;
						}
					}
				}
			}

			$parameters = array('socid' => $socid);
			$reshook = $hookmanager->executeHooks('loadStatsCustomerProposal', $parameters, $this, $action);
			if ($reshook > 0) {
				$this->stats_propale = $hookmanager->resArray['stats_propale'];
			}

			return 1;
		} else {
			$this->error = $this->db->error();
			return -1;
		}
	}


	// phpcs:disable PEAR.NamingConventions.ValidFunctionName.ScopeNotCamelCaps
	/**
	 *  Charge tableau des stats propale pour le produit/service
	 *
	 * @param  int $socid Id thirdparty
	 * @return int                     Array of stats in $this->stats_proposal_supplier, <0 if ko or >0 if ok
	 */
	public function load_stats_proposal_supplier($socid = 0)
	{
		// phpcs:enable
		global $conf, $user, $hookmanager, $action;

		$sql = "SELECT COUNT(DISTINCT p.fk_soc) as nb_suppliers, COUNT(DISTINCT p.rowid) as nb,";
		$sql .= " COUNT(pd.rowid) as nb_rows, SUM(pd.qty) as qty";
		$sql .= " FROM ".$this->db->prefix()."supplier_proposaldet as pd";
		$sql .= ", ".$this->db->prefix()."supplier_proposal as p";
		$sql .= ", ".$this->db->prefix()."societe as s";
		if (!$user->hasRight('societe', 'client', 'voir')) {
			$sql .= ", ".$this->db->prefix()."societe_commerciaux as sc";
		}
		$sql .= " WHERE p.rowid = pd.fk_supplier_proposal";
		$sql .= " AND p.fk_soc = s.rowid";
		$sql .= " AND p.entity IN (".getEntity('supplier_proposal').")";
		$sql .= " AND pd.fk_product = ".((int) $this->id);
		if (!$user->hasRight('societe', 'client', 'voir')) {
			$sql .= " AND p.fk_soc = sc.fk_soc AND sc.fk_user = ".((int) $user->id);
		}
		//$sql.= " AND pr.fk_statut != 0";
		if ($socid > 0) {
			$sql .= " AND p.fk_soc = ".((int) $socid);
		}

		$result = $this->db->query($sql);
		if ($result) {
			$obj = $this->db->fetch_object($result);
			$this->stats_proposal_supplier['suppliers'] = $obj->nb_suppliers;
			$this->stats_proposal_supplier['nb'] = $obj->nb;
			$this->stats_proposal_supplier['rows'] = $obj->nb_rows;
			$this->stats_proposal_supplier['qty'] = $obj->qty ? $obj->qty : 0;

			$parameters = array('socid' => $socid);
			$reshook = $hookmanager->executeHooks('loadStatsSupplierProposal', $parameters, $this, $action);
			if ($reshook > 0) {
				$this->stats_proposal_supplier = $hookmanager->resArray['stats_proposal_supplier'];
			}

			return 1;
		} else {
			$this->error = $this->db->error();
			return -1;
		}
	}


	// phpcs:disable PEAR.NamingConventions.ValidFunctionName.ScopeNotCamelCaps
	/**
	 *  Charge tableau des stats commande client pour le produit/service
	 *
	 * @param  int    $socid           Id societe pour filtrer sur une societe
	 * @param  string $filtrestatut    Id statut pour filtrer sur un statut
	 * @param  int    $forVirtualStock Ignore rights filter for virtual stock calculation. Set when load_stats_commande is used for virtual stock calculation.
	 * @return integer                 Array of stats in $this->stats_commande (nb=nb of order, qty=qty ordered), <0 if ko or >0 if ok
	 */
	public function load_stats_commande($socid = 0, $filtrestatut = '', $forVirtualStock = 0)
	{
		// phpcs:enable
		global $conf, $user, $hookmanager, $action;

		$sql = "SELECT COUNT(DISTINCT c.fk_soc) as nb_customers, COUNT(DISTINCT c.rowid) as nb,";
		$sql .= " COUNT(cd.rowid) as nb_rows, SUM(cd.qty) as qty";
		$sql .= " FROM ".$this->db->prefix()."commandedet as cd";
		$sql .= ", ".$this->db->prefix()."commande as c";
		$sql .= ", ".$this->db->prefix()."societe as s";
		if (!$user->hasRight('societe', 'client', 'voir') && !$forVirtualStock) {
			$sql .= ", ".$this->db->prefix()."societe_commerciaux as sc";
		}
		$sql .= " WHERE c.rowid = cd.fk_commande";
		$sql .= " AND c.fk_soc = s.rowid";
		$sql .= " AND c.entity IN (".getEntity($forVirtualStock && getDolGlobalString('STOCK_CALCULATE_VIRTUAL_STOCK_TRANSVERSE_MODE') ? 'stock' : 'commande').")";
		$sql .= " AND cd.fk_product = ".((int) $this->id);
		if (!$user->hasRight('societe', 'client', 'voir') && !$forVirtualStock) {
			$sql .= " AND c.fk_soc = sc.fk_soc AND sc.fk_user = ".((int) $user->id);
		}
		if ($socid > 0) {
			$sql .= " AND c.fk_soc = ".((int) $socid);
		}
		if ($filtrestatut != '') {
			$sql .= " AND c.fk_statut in (".$this->db->sanitize($filtrestatut).")";
		}

		$result = $this->db->query($sql);
		if ($result) {
			$obj = $this->db->fetch_object($result);
			$this->stats_commande['customers'] = $obj->nb_customers;
			$this->stats_commande['nb'] = $obj->nb;
			$this->stats_commande['rows'] = $obj->nb_rows;
			$this->stats_commande['qty'] = $obj->qty ? $obj->qty : 0;

			// if it's a virtual product, maybe it is in order by extension
			if (getDolGlobalString('PRODUCT_STATS_WITH_PARENT_PROD_IF_INCDEC')) {
				$TFather = $this->getFather();
				if (is_array($TFather) && !empty($TFather)) {
					foreach ($TFather as &$fatherData) {
						$pFather = new Product($this->db);
						$pFather->id = $fatherData['id'];
						$qtyCoef = $fatherData['qty'];

						if ($fatherData['incdec']) {
							$pFather->load_stats_commande($socid, $filtrestatut);

							$this->stats_commande['customers'] += $pFather->stats_commande['customers'];
							$this->stats_commande['nb'] += $pFather->stats_commande['nb'];
							$this->stats_commande['rows'] += $pFather->stats_commande['rows'];
							$this->stats_commande['qty'] += $pFather->stats_commande['qty'] * $qtyCoef;
						}
					}
				}
			}

			// If stock decrease is on invoice validation, the theoretical stock continue to
			// count the orders to ship in theoretical stock when some are already removed by invoice validation.
			if ($forVirtualStock && getDolGlobalString('STOCK_CALCULATE_ON_BILL')) {
				if (getDolGlobalString('DECREASE_ONLY_UNINVOICEDPRODUCTS')) {
					// If option DECREASE_ONLY_UNINVOICEDPRODUCTS is on, we make a compensation but only if order not yet invoice.
					$adeduire = 0;
					$sql = "SELECT SUM(".$this->db->ifsql('f.type=2', -1, 1)." * fd.qty) as count FROM ".$this->db->prefix()."facturedet as fd ";
					$sql .= " JOIN ".$this->db->prefix()."facture as f ON fd.fk_facture = f.rowid";
					$sql .= " JOIN ".$this->db->prefix()."element_element as el ON ((el.fk_target = f.rowid AND el.targettype = 'facture' AND sourcetype = 'commande') OR (el.fk_source = f.rowid AND el.targettype = 'commande' AND sourcetype = 'facture'))";
					$sql .= " JOIN ".$this->db->prefix()."commande as c ON el.fk_source = c.rowid";
					$sql .= " WHERE c.fk_statut IN (".$this->db->sanitize($filtrestatut).") AND c.facture = 0 AND fd.fk_product = ".((int) $this->id);

					dol_syslog(__METHOD__.":: sql $sql", LOG_NOTICE);
					$resql = $this->db->query($sql);
					if ($resql) {
						if ($this->db->num_rows($resql) > 0) {
							$obj = $this->db->fetch_object($resql);
							$adeduire += $obj->count;
						}
					}

					$this->stats_commande['qty'] -= $adeduire;
				} else {
					// If option DECREASE_ONLY_UNINVOICEDPRODUCTS is off, we make a compensation with lines of invoices linked to the order
					include_once DOL_DOCUMENT_ROOT.'/compta/facture/class/facture.class.php';

					// For every order having invoice already validated we need to decrease stock cause it's in physical stock
					$adeduire = 0;
					$sql = "SELECT sum(".$this->db->ifsql('f.type=2', -1, 1)." * fd.qty) as count FROM ".MAIN_DB_PREFIX."facturedet as fd ";
					$sql .= " JOIN ".MAIN_DB_PREFIX."facture as f ON fd.fk_facture = f.rowid";
					$sql .= " JOIN ".MAIN_DB_PREFIX."element_element as el ON ((el.fk_target = f.rowid AND el.targettype = 'facture' AND sourcetype = 'commande') OR (el.fk_source = f.rowid AND el.targettype = 'commande' AND sourcetype = 'facture'))";
					$sql .= " JOIN ".MAIN_DB_PREFIX."commande as c ON el.fk_source = c.rowid";
					$sql .= " WHERE c.fk_statut IN (".$this->db->sanitize($filtrestatut).") AND f.fk_statut > ".Facture::STATUS_DRAFT." AND fd.fk_product = ".((int) $this->id);

					dol_syslog(__METHOD__.":: sql $sql", LOG_NOTICE);
					$resql = $this->db->query($sql);
					if ($resql) {
						if ($this->db->num_rows($resql) > 0) {
							$obj = $this->db->fetch_object($resql);
							$adeduire += $obj->count;
						}
					} else {
						$this->error = $this->db->error();
						return -1;
					}

					$this->stats_commande['qty'] -= $adeduire;
				}
			}

			$parameters = array('socid' => $socid, 'filtrestatut' => $filtrestatut, 'forVirtualStock' => $forVirtualStock);
			$reshook = $hookmanager->executeHooks('loadStatsCustomerOrder', $parameters, $this, $action);
			if ($reshook > 0) {
				$this->stats_commande = $hookmanager->resArray['stats_commande'];
			}
			return 1;
		} else {
			$this->error = $this->db->error();
			return -1;
		}
	}

	// phpcs:disable PEAR.NamingConventions.ValidFunctionName.ScopeNotCamelCaps
	/**
	 *  Charge tableau des stats commande fournisseur pour le produit/service
	 *
	 * @param	int		$socid				Id societe pour filtrer sur une societe
	 * @param	string	$filtrestatut		Id of status to filter on status
	 * @param	int		$forVirtualStock	Ignore rights filter for virtual stock calculation.
	 * @param	int		$dateofvirtualstock	Date of virtual stock
	 * @return	int							Array of stats in $this->stats_commande_fournisseur, <0 if ko or >0 if ok
	 */
	public function load_stats_commande_fournisseur($socid = 0, $filtrestatut = '', $forVirtualStock = 0, $dateofvirtualstock = null)
	{
		// phpcs:enable
		global $conf, $user, $hookmanager, $action;

		$sql = "SELECT COUNT(DISTINCT c.fk_soc) as nb_suppliers, COUNT(DISTINCT c.rowid) as nb,";
		$sql .= " COUNT(cd.rowid) as nb_rows, SUM(cd.qty) as qty";
		$sql .= " FROM ".$this->db->prefix()."commande_fournisseurdet as cd";
		$sql .= ", ".$this->db->prefix()."commande_fournisseur as c";
		$sql .= ", ".$this->db->prefix()."societe as s";
		if (!$user->hasRight('societe', 'client', 'voir') && !$forVirtualStock) {
			$sql .= ", ".$this->db->prefix()."societe_commerciaux as sc";
		}
		$sql .= " WHERE c.rowid = cd.fk_commande";
		$sql .= " AND c.fk_soc = s.rowid";
		$sql .= " AND c.entity IN (".getEntity($forVirtualStock && getDolGlobalString('STOCK_CALCULATE_VIRTUAL_STOCK_TRANSVERSE_MODE') ? 'stock' : 'supplier_order').")";
		$sql .= " AND cd.fk_product = ".((int) $this->id);
		if (!$user->hasRight('societe', 'client', 'voir') && !$forVirtualStock) {
			$sql .= " AND c.fk_soc = sc.fk_soc AND sc.fk_user = ".((int) $user->id);
		}
		if ($socid > 0) {
			$sql .= " AND c.fk_soc = ".((int) $socid);
		}
		if ($filtrestatut != '') {
			$sql .= " AND c.fk_statut in (".$this->db->sanitize($filtrestatut).")"; // Peut valoir 0
		}
		if (!empty($dateofvirtualstock)) {
			$sql .= " AND c.date_livraison <= '".$this->db->idate($dateofvirtualstock)."'";
		}

		$result = $this->db->query($sql);
		if ($result) {
			$obj = $this->db->fetch_object($result);
			$this->stats_commande_fournisseur['suppliers'] = $obj->nb_suppliers;
			$this->stats_commande_fournisseur['nb'] = $obj->nb;
			$this->stats_commande_fournisseur['rows'] = $obj->nb_rows;
			$this->stats_commande_fournisseur['qty'] = $obj->qty ? $obj->qty : 0;

			$parameters = array('socid' => $socid, 'filtrestatut' => $filtrestatut, 'forVirtualStock' => $forVirtualStock);
			$reshook = $hookmanager->executeHooks('loadStatsSupplierOrder', $parameters, $this, $action);
			if ($reshook > 0) {
				$this->stats_commande_fournisseur = $hookmanager->resArray['stats_commande_fournisseur'];
			}

			return 1;
		} else {
			$this->error = $this->db->error().' sql='.$sql;
			return -1;
		}
	}

	// phpcs:disable PEAR.NamingConventions.ValidFunctionName.ScopeNotCamelCaps
	/**
	 *  Charge tableau des stats expedition client pour le produit/service
	 *
	 * @param   int         $socid                  Id societe pour filtrer sur une societe
	 * @param   string      $filtrestatut           [=''] Ids order status separated by comma
	 * @param   int         $forVirtualStock        Ignore rights filter for virtual stock calculation.
	 * @param   string      $filterShipmentStatus   [=''] Ids shipment status separated by comma
	 * @return  int                                 Array of stats in $this->stats_expedition, <0 if ko or >0 if ok
	 */
	public function load_stats_sending($socid = 0, $filtrestatut = '', $forVirtualStock = 0, $filterShipmentStatus = '')
	{
		// phpcs:enable
		global $conf, $user, $hookmanager, $action;

		$sql = "SELECT COUNT(DISTINCT e.fk_soc) as nb_customers, COUNT(DISTINCT e.rowid) as nb,";
		$sql .= " COUNT(ed.rowid) as nb_rows, SUM(ed.qty) as qty";
		$sql .= " FROM ".$this->db->prefix()."expeditiondet as ed";
		$sql .= ", ".$this->db->prefix()."commandedet as cd";
		$sql .= ", ".$this->db->prefix()."commande as c";
		$sql .= ", ".$this->db->prefix()."expedition as e";
		$sql .= ", ".$this->db->prefix()."societe as s";
		if (!$user->hasRight('societe', 'client', 'voir') && !$forVirtualStock) {
			$sql .= ", ".$this->db->prefix()."societe_commerciaux as sc";
		}
		$sql .= " WHERE e.rowid = ed.fk_expedition";
		$sql .= " AND c.rowid = cd.fk_commande";
		$sql .= " AND e.fk_soc = s.rowid";
		$sql .= " AND e.entity IN (".getEntity($forVirtualStock && getDolGlobalString('STOCK_CALCULATE_VIRTUAL_STOCK_TRANSVERSE_MODE') ? 'stock' : 'expedition').")";
		$sql .= " AND ed.fk_origin_line = cd.rowid";
		$sql .= " AND cd.fk_product = ".((int) $this->id);
		if (!$user->hasRight('societe', 'client', 'voir') && !$forVirtualStock) {
			$sql .= " AND e.fk_soc = sc.fk_soc AND sc.fk_user = ".((int) $user->id);
		}
		if ($socid > 0) {
			$sql .= " AND e.fk_soc = ".((int) $socid);
		}
		if ($filtrestatut != '') {
			$sql .= " AND c.fk_statut IN (".$this->db->sanitize($filtrestatut).")";
		}
		if (!empty($filterShipmentStatus)) {
			$sql .= " AND e.fk_statut IN (".$this->db->sanitize($filterShipmentStatus).")";
		}

		$result = $this->db->query($sql);
		if ($result) {
			$obj = $this->db->fetch_object($result);
			$this->stats_expedition['customers'] = $obj->nb_customers;
			$this->stats_expedition['nb'] = $obj->nb;
			$this->stats_expedition['rows'] = $obj->nb_rows;
			$this->stats_expedition['qty'] = $obj->qty ? $obj->qty : 0;

			// if it's a virtual product, maybe it is in sending by extension
			if (getDolGlobalString('PRODUCT_STATS_WITH_PARENT_PROD_IF_INCDEC')) {
				$TFather = $this->getFather();
				if (is_array($TFather) && !empty($TFather)) {
					foreach ($TFather as &$fatherData) {
						$pFather = new Product($this->db);
						$pFather->id = $fatherData['id'];
						$qtyCoef = $fatherData['qty'];

						if ($fatherData['incdec']) {
							$pFather->load_stats_sending($socid, $filtrestatut, $forVirtualStock);

							$this->stats_expedition['customers'] += $pFather->stats_expedition['customers'];
							$this->stats_expedition['nb'] += $pFather->stats_expedition['nb'];
							$this->stats_expedition['rows'] += $pFather->stats_expedition['rows'];
							$this->stats_expedition['qty'] += $pFather->stats_expedition['qty'] * $qtyCoef;
						}
					}
				}
			}

			$parameters = array('socid' => $socid, 'filtrestatut' => $filtrestatut, 'forVirtualStock' => $forVirtualStock, 'filterShipmentStatus' => $filterShipmentStatus);
			$reshook = $hookmanager->executeHooks('loadStatsSending', $parameters, $this, $action);
			if ($reshook > 0) {
				$this->stats_expedition = $hookmanager->resArray['stats_expedition'];
			}

			return 1;
		} else {
			$this->error = $this->db->error();
			return -1;
		}
	}

	// phpcs:disable PEAR.NamingConventions.ValidFunctionName.ScopeNotCamelCaps
	/**
	 *  Charge tableau des stats réception fournisseur pour le produit/service
	 *
	 * @param  int    	$socid           Id societe pour filtrer sur une societe
	 * @param  string 	$filtrestatut    Id statut pour filtrer sur un statut
	 * @param  int    	$forVirtualStock Ignore rights filter for virtual stock calculation.
	 * @param	int		$dateofvirtualstock	Date of virtual stock
	 * @return int                     Array of stats in $this->stats_reception, <0 if ko or >0 if ok
	 */
	public function load_stats_reception($socid = 0, $filtrestatut = '', $forVirtualStock = 0, $dateofvirtualstock = null)
	{
		// phpcs:enable
		global $conf, $user, $hookmanager, $action;

		$sql = "SELECT COUNT(DISTINCT cf.fk_soc) as nb_suppliers, COUNT(DISTINCT cf.rowid) as nb,";
		$sql .= " COUNT(fd.rowid) as nb_rows, SUM(fd.qty) as qty";
		$sql .= " FROM ".$this->db->prefix()."commande_fournisseur_dispatch as fd";
		$sql .= ", ".$this->db->prefix()."commande_fournisseur as cf";
		$sql .= ", ".$this->db->prefix()."societe as s";
		if (!$user->hasRight('societe', 'client', 'voir') && !$forVirtualStock) {
			$sql .= ", ".$this->db->prefix()."societe_commerciaux as sc";
		}
		$sql .= " WHERE cf.rowid = fd.fk_commande";
		$sql .= " AND cf.fk_soc = s.rowid";
		$sql .= " AND cf.entity IN (".getEntity($forVirtualStock && getDolGlobalString('STOCK_CALCULATE_VIRTUAL_STOCK_TRANSVERSE_MODE') ? 'stock' : 'supplier_order').")";
		$sql .= " AND fd.fk_product = ".((int) $this->id);
		if (!$user->hasRight('societe', 'client', 'voir') && !$forVirtualStock) {
			$sql .= " AND cf.fk_soc = sc.fk_soc AND sc.fk_user = ".((int) $user->id);
		}
		if ($socid > 0) {
			$sql .= " AND cf.fk_soc = ".((int) $socid);
		}
		if ($filtrestatut != '') {
			$sql .= " AND cf.fk_statut IN (".$this->db->sanitize($filtrestatut).")";
		}
		if (!empty($dateofvirtualstock)) {
			$sql .= " AND fd.datec <= '".$this->db->idate($dateofvirtualstock)."'";
		}

		$result = $this->db->query($sql);
		if ($result) {
			$obj = $this->db->fetch_object($result);
			$this->stats_reception['suppliers'] = $obj->nb_suppliers;
			$this->stats_reception['nb'] = $obj->nb;
			$this->stats_reception['rows'] = $obj->nb_rows;
			$this->stats_reception['qty'] = $obj->qty ? $obj->qty : 0;

			$parameters = array('socid' => $socid, 'filtrestatut' => $filtrestatut, 'forVirtualStock' => $forVirtualStock);
			$reshook = $hookmanager->executeHooks('loadStatsReception', $parameters, $this, $action);
			if ($reshook > 0) {
				$this->stats_reception = $hookmanager->resArray['stats_reception'];
			}

			return 1;
		} else {
			$this->error = $this->db->error();
			return -1;
		}
	}

	// phpcs:disable PEAR.NamingConventions.ValidFunctionName.ScopeNotCamelCaps
	/**
	 *  Charge tableau des stats production pour le produit/service
	 *
	 * @param  int    	$socid           Id societe pour filtrer sur une societe
	 * @param  string 	$filtrestatut    Id statut pour filtrer sur un statut
	 * @param  int    	$forVirtualStock Ignore rights filter for virtual stock calculation.
	 * @param	int		$dateofvirtualstock	Date of virtual stock
	 * @param   int $warehouseid Filter by a warehouse
	 * @return integer                 Array of stats in $this->stats_mrptoproduce (nb=nb of order, qty=qty ordered), <0 if ko or >0 if ok
	 */
	public function load_stats_inproduction($socid = 0, $filtrestatut = '', $forVirtualStock = 0, $dateofvirtualstock = null, $warehouseid = 0)
	{
		// phpcs:enable
		global $user, $hookmanager, $action;

		$serviceStockIsEnabled = isModEnabled("service") && getDolGlobalString('STOCK_SUPPORTS_SERVICES');

		$sql = "SELECT COUNT(DISTINCT m.fk_soc) as nb_customers, COUNT(DISTINCT m.rowid) as nb,";
		$sql .= " COUNT(mp.rowid) as nb_rows, SUM(mp.qty) as qty, role";
		$sql .= " FROM ".$this->db->prefix()."mrp_production as mp";
		$sql .= ", ".$this->db->prefix()."mrp_mo as m";
		$sql .= " LEFT JOIN ".$this->db->prefix()."societe as s ON s.rowid = m.fk_soc";
		if (!$user->hasRight('societe', 'client', 'voir') && !$forVirtualStock) {
			$sql .= ", ".$this->db->prefix()."societe_commerciaux as sc";
		}
		$sql .= " WHERE m.rowid = mp.fk_mo";
		$sql .= " AND m.entity IN (".getEntity($forVirtualStock && getDolGlobalString('STOCK_CALCULATE_VIRTUAL_STOCK_TRANSVERSE_MODE') ? 'stock' : 'mrp').")";
		$sql .= " AND mp.fk_product = ".((int) $this->id);
		$sql .= " AND mp.disable_stock_change IN (0)";
		if (!$user->hasRight('societe', 'client', 'voir') && !$forVirtualStock) {
			$sql .= " AND m.fk_soc = sc.fk_soc AND sc.fk_user = ".((int) $user->id);
		}
		if ($socid > 0) {
			$sql .= " AND m.fk_soc = ".((int) $socid);
		}
		if ($filtrestatut != '') {
			$sql .= " AND m.status IN (".$this->db->sanitize($filtrestatut).")";
		}
		if (!empty($dateofvirtualstock)) {
			$sql .= " AND m.date_valid <= '".$this->db->idate($dateofvirtualstock)."'"; // better date to code ? end of production ?
		}
		if (!$serviceStockIsEnabled) {
			$sql .= "AND EXISTS (SELECT p.rowid FROM ".$this->db->prefix()."product AS p WHERE p.rowid = ".((int) $this->id)." AND p.fk_product_type IN (0))";
		}
		if (!empty($warehouseid)) {
			$sql .= " AND m.fk_warehouse = ".((int) $warehouseid);
		}
		$sql .= " GROUP BY role";

		if ($warehouseid) {
			$this->stock_warehouse[$warehouseid]->stats_mrptoproduce['qty'] = 0;
		} else {
			$this->stats_mrptoconsume['customers'] = 0;
			$this->stats_mrptoconsume['nb'] = 0;
			$this->stats_mrptoconsume['rows'] = 0;
			$this->stats_mrptoconsume['qty'] = 0;
			$this->stats_mrptoproduce['customers'] = 0;
			$this->stats_mrptoproduce['nb'] = 0;
			$this->stats_mrptoproduce['rows'] = 0;
			$this->stats_mrptoproduce['qty'] = 0;
		}

		$result = $this->db->query($sql);
		if ($result) {
			while ($obj = $this->db->fetch_object($result)) {
				if ($obj->role == 'toconsume') {
					$this->stats_mrptoconsume['customers'] += $obj->nb_customers;
					$this->stats_mrptoconsume['nb'] += $obj->nb;
					$this->stats_mrptoconsume['rows'] += $obj->nb_rows;
					$this->stats_mrptoconsume['qty'] += ($obj->qty ? $obj->qty : 0);
				}
				if ($obj->role == 'consumed') {
					//$this->stats_mrptoconsume['customers'] += $obj->nb_customers;
					//$this->stats_mrptoconsume['nb'] += $obj->nb;
					//$this->stats_mrptoconsume['rows'] += $obj->nb_rows;
					$this->stats_mrptoconsume['qty'] -= ($obj->qty ? $obj->qty : 0);
				}
				if ($obj->role == 'toproduce') {
					if ($warehouseid) {
						$this->stock_warehouse[$warehouseid]->stats_mrptoproduce['qty'] += ($obj->qty ? $obj->qty : 0);
					} else {
						$this->stats_mrptoproduce['customers'] += $obj->nb_customers;
						$this->stats_mrptoproduce['nb'] += $obj->nb;
						$this->stats_mrptoproduce['rows'] += $obj->nb_rows;
						$this->stats_mrptoproduce['qty'] += ($obj->qty ? $obj->qty : 0);
					}
				}
				if ($obj->role == 'produced') {
					//$this->stats_mrptoproduce['customers'] += $obj->nb_customers;
					//$this->stats_mrptoproduce['nb'] += $obj->nb;
					//$this->stats_mrptoproduce['rows'] += $obj->nb_rows;
					if ($warehouseid) {
						$this->stock_warehouse[$warehouseid]->stats_mrptoproduce['qty'] -= ($obj->qty ? $obj->qty : 0);
					} else {
						$this->stats_mrptoproduce['qty'] -= ($obj->qty ? $obj->qty : 0);
					}
				}
			}

			// Clean data
			if ($warehouseid) {
				if ($this->stock_warehouse[$warehouseid]->stats_mrptoproduce['qty'] < 0) {
					$this->stock_warehouse[$warehouseid]->stats_mrptoproduce['qty'] = 0;
				}
			} else {
				if ($this->stats_mrptoconsume['qty'] < 0) {
					$this->stats_mrptoconsume['qty'] = 0;
				}
				if ($this->stats_mrptoproduce['qty'] < 0) {
					$this->stats_mrptoproduce['qty'] = 0;
				}
			}

			$parameters = array('socid' => $socid, 'filtrestatut' => $filtrestatut, 'forVirtualStock' => $forVirtualStock);
			$reshook = $hookmanager->executeHooks('loadStatsInProduction', $parameters, $this, $action);
			if ($reshook > 0) {
				$this->stats_mrptoproduce = $hookmanager->resArray['stats_mrptoproduce'];
			}

			return 1;
		} else {
			$this->error = $this->db->error();
			return -1;
		}
	}

	// phpcs:disable PEAR.NamingConventions.ValidFunctionName.ScopeNotCamelCaps
	/**
	 *  Charge tableau des stats contrat pour le produit/service
	 *
	 * @param  int $socid Id societe
	 * @return int                     Array of stats in $this->stats_contrat, <0 if ko or >0 if ok
	 */
	public function load_stats_contrat($socid = 0)
	{
		// phpcs:enable
		global $conf, $user, $hookmanager, $action;

		$sql = "SELECT COUNT(DISTINCT c.fk_soc) as nb_customers, COUNT(DISTINCT c.rowid) as nb,";
		$sql .= " COUNT(cd.rowid) as nb_rows, SUM(cd.qty) as qty";
		$sql .= " FROM ".$this->db->prefix()."contratdet as cd";
		$sql .= ", ".$this->db->prefix()."contrat as c";
		$sql .= ", ".$this->db->prefix()."societe as s";
		if (!$user->hasRight('societe', 'client', 'voir')) {
			$sql .= ", ".$this->db->prefix()."societe_commerciaux as sc";
		}
		$sql .= " WHERE c.rowid = cd.fk_contrat";
		$sql .= " AND c.fk_soc = s.rowid";
		$sql .= " AND c.entity IN (".getEntity('contract').")";
		$sql .= " AND cd.fk_product = ".((int) $this->id);
		if (!$user->hasRight('societe', 'client', 'voir')) {
			$sql .= " AND c.fk_soc = sc.fk_soc AND sc.fk_user = ".((int) $user->id);
		}
		//$sql.= " AND c.statut != 0";
		if ($socid > 0) {
			$sql .= " AND c.fk_soc = ".((int) $socid);
		}

		$result = $this->db->query($sql);
		if ($result) {
			$obj = $this->db->fetch_object($result);
			$this->stats_contrat['customers'] = $obj->nb_customers;
			$this->stats_contrat['nb'] = $obj->nb;
			$this->stats_contrat['rows'] = $obj->nb_rows;
			$this->stats_contrat['qty'] = $obj->qty ? $obj->qty : 0;

			// if it's a virtual product, maybe it is in contract by extension
			if (getDolGlobalString('PRODUCT_STATS_WITH_PARENT_PROD_IF_INCDEC')) {
				$TFather = $this->getFather();
				if (is_array($TFather) && !empty($TFather)) {
					foreach ($TFather as &$fatherData) {
						$pFather = new Product($this->db);
						$pFather->id = $fatherData['id'];
						$qtyCoef = $fatherData['qty'];

						if ($fatherData['incdec']) {
							$pFather->load_stats_contrat($socid);

							$this->stats_contrat['customers'] += $pFather->stats_contrat['customers'];
							$this->stats_contrat['nb'] += $pFather->stats_contrat['nb'];
							$this->stats_contrat['rows'] += $pFather->stats_contrat['rows'];
							$this->stats_contrat['qty'] += $pFather->stats_contrat['qty'] * $qtyCoef;
						}
					}
				}
			}

			$parameters = array('socid' => $socid);
			$reshook = $hookmanager->executeHooks('loadStatsContract', $parameters, $this, $action);
			if ($reshook > 0) {
				$this->stats_contrat = $hookmanager->resArray['stats_contrat'];
			}

			return 1;
		} else {
			$this->error = $this->db->error().' sql='.$sql;
			return -1;
		}
	}

	// phpcs:disable PEAR.NamingConventions.ValidFunctionName.ScopeNotCamelCaps
	/**
	 *  Charge tableau des stats facture pour le produit/service
	 *
	 * @param  int $socid Id societe
	 * @return int                     Array of stats in $this->stats_facture, <0 if ko or >0 if ok
	 */
	public function load_stats_facture($socid = 0)
	{
		// phpcs:enable
		global $conf, $user, $hookmanager, $action;

		$sql = "SELECT COUNT(DISTINCT f.fk_soc) as nb_customers, COUNT(DISTINCT f.rowid) as nb,";
		$sql .= " COUNT(fd.rowid) as nb_rows, SUM(".$this->db->ifsql('f.type != 2', 'fd.qty', 'fd.qty * -1').") as qty";
		$sql .= " FROM ".$this->db->prefix()."facturedet as fd";
		$sql .= ", ".$this->db->prefix()."facture as f";
		$sql .= ", ".$this->db->prefix()."societe as s";
		if (!$user->hasRight('societe', 'client', 'voir')) {
			$sql .= ", ".$this->db->prefix()."societe_commerciaux as sc";
		}
		$sql .= " WHERE f.rowid = fd.fk_facture";
		$sql .= " AND f.fk_soc = s.rowid";
		$sql .= " AND f.entity IN (".getEntity('invoice').")";
		$sql .= " AND fd.fk_product = ".((int) $this->id);
		if (!$user->hasRight('societe', 'client', 'voir')) {
			$sql .= " AND f.fk_soc = sc.fk_soc AND sc.fk_user = ".((int) $user->id);
		}
		//$sql.= " AND f.fk_statut != 0";
		if ($socid > 0) {
			$sql .= " AND f.fk_soc = ".((int) $socid);
		}

		$result = $this->db->query($sql);
		if ($result) {
			$obj = $this->db->fetch_object($result);
			$this->stats_facture['customers'] = $obj->nb_customers;
			$this->stats_facture['nb'] = $obj->nb;
			$this->stats_facture['rows'] = $obj->nb_rows;
			$this->stats_facture['qty'] = $obj->qty ? $obj->qty : 0;

			// if it's a virtual product, maybe it is in invoice by extension
			if (getDolGlobalString('PRODUCT_STATS_WITH_PARENT_PROD_IF_INCDEC')) {
				$TFather = $this->getFather();
				if (is_array($TFather) && !empty($TFather)) {
					foreach ($TFather as &$fatherData) {
						$pFather = new Product($this->db);
						$pFather->id = $fatherData['id'];
						$qtyCoef = $fatherData['qty'];

						if ($fatherData['incdec']) {
							$pFather->load_stats_facture($socid);

							$this->stats_facture['customers'] += $pFather->stats_facture['customers'];
							$this->stats_facture['nb'] += $pFather->stats_facture['nb'];
							$this->stats_facture['rows'] += $pFather->stats_facture['rows'];
							$this->stats_facture['qty'] += $pFather->stats_facture['qty'] * $qtyCoef;
						}
					}
				}
			}

			$parameters = array('socid' => $socid);
			$reshook = $hookmanager->executeHooks('loadStatsCustomerInvoice', $parameters, $this, $action);
			if ($reshook > 0) {
				$this->stats_facture = $hookmanager->resArray['stats_facture'];
			}

			return 1;
		} else {
			$this->error = $this->db->error();
			return -1;
		}
	}


	// phpcs:disable PEAR.NamingConventions.ValidFunctionName.ScopeNotCamelCaps
	/**
	 *  Charge tableau des stats facture recurrentes pour le produit/service
	 *
	 * @param  int $socid Id societe
	 * @return int                     Array of stats in $this->stats_facture, <0 if ko or >0 if ok
	 */
	public function load_stats_facturerec($socid = 0)
	{
		// phpcs:enable
		global $conf, $user, $hookmanager, $action;

		$sql = "SELECT COUNT(DISTINCT f.fk_soc) as nb_customers, COUNT(DISTINCT f.rowid) as nb,";
		$sql .= " COUNT(fd.rowid) as nb_rows, SUM(fd.qty) as qty";
		$sql .= " FROM ".MAIN_DB_PREFIX."facturedet_rec as fd";
		$sql .= ", ".MAIN_DB_PREFIX."facture_rec as f";
		$sql .= ", ".MAIN_DB_PREFIX."societe as s";
		if (!$user->hasRight('societe', 'client', 'voir')) {
			$sql .= ", ".MAIN_DB_PREFIX."societe_commerciaux as sc";
		}
		$sql .= " WHERE f.rowid = fd.fk_facture";
		$sql .= " AND f.fk_soc = s.rowid";
		$sql .= " AND f.entity IN (".getEntity('invoice').")";
		$sql .= " AND fd.fk_product = ".((int) $this->id);
		if (!$user->hasRight('societe', 'client', 'voir')) {
			$sql .= " AND f.fk_soc = sc.fk_soc AND sc.fk_user = ".((int) $user->id);
		}
		//$sql.= " AND f.fk_statut != 0";
		if ($socid > 0) {
			$sql .= " AND f.fk_soc = ".((int) $socid);
		}

		$result = $this->db->query($sql);
		if ($result) {
			$obj = $this->db->fetch_object($result);
			$this->stats_facturerec['customers'] = $obj->nb_customers;
			$this->stats_facturerec['nb'] = $obj->nb;
			$this->stats_facturerec['rows'] = $obj->nb_rows;
			$this->stats_facturerec['qty'] = $obj->qty ? $obj->qty : 0;

			// if it's a virtual product, maybe it is in invoice by extension
			if (getDolGlobalString('PRODUCT_STATS_WITH_PARENT_PROD_IF_INCDEC')) {
				$TFather = $this->getFather();
				if (is_array($TFather) && !empty($TFather)) {
					foreach ($TFather as &$fatherData) {
						$pFather = new Product($this->db);
						$pFather->id = $fatherData['id'];
						$qtyCoef = $fatherData['qty'];

						if ($fatherData['incdec']) {
							$pFather->load_stats_facture($socid);

							$this->stats_facturerec['customers'] += $pFather->stats_facturerec['customers'];
							$this->stats_facturerec['nb'] += $pFather->stats_facturerec['nb'];
							$this->stats_facturerec['rows'] += $pFather->stats_facturerec['rows'];
							$this->stats_facturerec['qty'] += $pFather->stats_facturerec['qty'] * $qtyCoef;
						}
					}
				}
			}

			$parameters = array('socid' => $socid);
			$reshook = $hookmanager->executeHooks('loadStatsCustomerInvoiceRec', $parameters, $this, $action);
			if ($reshook > 0) {
				$this->stats_facturerec = $hookmanager->resArray['stats_facturerec'];
			}

			return 1;
		} else {
			$this->error = $this->db->error();
			return -1;
		}
	}

	// phpcs:disable PEAR.NamingConventions.ValidFunctionName.ScopeNotCamelCaps
	/**
	 *  Charge tableau des stats facture pour le produit/service
	 *
	 * @param  int $socid Id societe
	 * @return int                     Array of stats in $this->stats_facture_fournisseur, <0 if ko or >0 if ok
	 */
	public function load_stats_facture_fournisseur($socid = 0)
	{
		// phpcs:enable
		global $conf, $user, $hookmanager, $action;

		$sql = "SELECT COUNT(DISTINCT f.fk_soc) as nb_suppliers, COUNT(DISTINCT f.rowid) as nb,";
		$sql .= " COUNT(fd.rowid) as nb_rows, SUM(fd.qty) as qty";
		$sql .= " FROM ".$this->db->prefix()."facture_fourn_det as fd";
		$sql .= ", ".$this->db->prefix()."facture_fourn as f";
		$sql .= ", ".$this->db->prefix()."societe as s";
		if (!$user->hasRight('societe', 'client', 'voir')) {
			$sql .= ", ".$this->db->prefix()."societe_commerciaux as sc";
		}
		$sql .= " WHERE f.rowid = fd.fk_facture_fourn";
		$sql .= " AND f.fk_soc = s.rowid";
		$sql .= " AND f.entity IN (".getEntity('facture_fourn').")";
		$sql .= " AND fd.fk_product = ".((int) $this->id);
		if (!$user->hasRight('societe', 'client', 'voir')) {
			$sql .= " AND f.fk_soc = sc.fk_soc AND sc.fk_user = ".((int) $user->id);
		}
		//$sql.= " AND f.fk_statut != 0";
		if ($socid > 0) {
			$sql .= " AND f.fk_soc = ".((int) $socid);
		}

		$result = $this->db->query($sql);
		if ($result) {
			$obj = $this->db->fetch_object($result);
			$this->stats_facture_fournisseur['suppliers'] = $obj->nb_suppliers;
			$this->stats_facture_fournisseur['nb'] = $obj->nb;
			$this->stats_facture_fournisseur['rows'] = $obj->nb_rows;
			$this->stats_facture_fournisseur['qty'] = $obj->qty ? $obj->qty : 0;

			$parameters = array('socid' => $socid);
			$reshook = $hookmanager->executeHooks('loadStatsSupplierInvoice', $parameters, $this, $action);
			if ($reshook > 0) {
				$this->stats_facture_fournisseur = $hookmanager->resArray['stats_facture_fournisseur'];
			}

			return 1;
		} else {
			$this->error = $this->db->error();
			return -1;
		}
	}

	// phpcs:disable PEAR.NamingConventions.ValidFunctionName.ScopeNotCamelCaps
	/**
	 *  Return an array formatted for showing graphs
	 *
	 * @param  string $sql  		Request to execute
	 * @param  string $mode 		'byunit'=number of unit, 'bynumber'=nb of entities
	 * @param  int    $year 		Year (0=current year, -1=all years)
	 * @return array|int           	Return integer <0 if KO, result[month]=array(valuex,valuey) where month is 0 to 11
	 */
	private function _get_stats($sql, $mode, $year = 0)
	{
		// phpcs:enable
		$tab = array();

		$resql = $this->db->query($sql);
		if ($resql) {
			$num = $this->db->num_rows($resql);
			$i = 0;
			while ($i < $num) {
				$arr = $this->db->fetch_array($resql);
				$keyfortab = (string) $arr[1];
				if ($year == -1) {
					$keyfortab = substr($keyfortab, -2);
				}

				if ($mode == 'byunit') {
					$tab[$keyfortab] = (empty($tab[$keyfortab]) ? 0 : $tab[$keyfortab]) + $arr[0]; // 1st field
				} elseif ($mode == 'bynumber') {
					$tab[$keyfortab] = (empty($tab[$keyfortab]) ? 0 : $tab[$keyfortab]) + $arr[2]; // 3rd field
				} elseif ($mode == 'byamount') {
					$tab[$keyfortab] = (empty($tab[$keyfortab]) ? 0 : $tab[$keyfortab]) + $arr[2]; // 3rd field
				} else {
					// Bad value for $mode
					return -1;
				}
				$i++;
			}
		} else {
			$this->error = $this->db->error().' sql='.$sql;
			return -1;
		}

		if (empty($year)) {
			$year = dol_print_date(time(), '%Y');
			$month = dol_print_date(time(), '%m');
		} elseif ($year == -1) {
			$year = '';
			$month = 12; // We imagine we are at end of year, so we get last 12 month before, so all correct year.
		} else {
			$month = 12; // We imagine we are at end of year, so we get last 12 month before, so all correct year.
		}

		$result = array();

		for ($j = 0; $j < 12; $j++) {
			// $ids is 'D', 'N', 'O', 'S', ... (First letter of month in user language)
			$idx = ucfirst(dol_trunc(dol_print_date(dol_mktime(12, 0, 0, $month, 1, 1970), "%b"), 1, 'right', 'UTF-8', 1));

			//print $idx.'-'.$year.'-'.$month.'<br>';
			$result[$j] = array($idx, isset($tab[$year.$month]) ? $tab[$year.$month] : 0);
			//            $result[$j] = array($monthnum,isset($tab[$year.$month])?$tab[$year.$month]:0);

			$month = "0".($month - 1);
			if (dol_strlen($month) == 3) {
				$month = substr($month, 1);
			}
			if ($month == 0) {
				$month = 12;
				$year = $year - 1;
			}
		}

		return array_reverse($result);
	}


	// phpcs:disable PEAR.NamingConventions.ValidFunctionName.ScopeNotCamelCaps
	/**
	 *  Return nb of units or customers invoices in which product is included
	 *
	 * @param  int    $socid               Limit count on a particular third party id
	 * @param  string $mode                'byunit'=number of unit, 'bynumber'=nb of entities
	 * @param  int    $filteronproducttype 0=To filter on product only, 1=To filter on services only
	 * @param  int    $year                Year (0=last 12 month, -1=all years)
	 * @param  string $morefilter          More sql filters
	 * @return array                       Return integer <0 if KO, result[month]=array(valuex,valuey) where month is 0 to 11
	 */
	public function get_nb_vente($socid, $mode, $filteronproducttype = -1, $year = 0, $morefilter = '')
	{
		// phpcs:enable
		global $conf;
		global $user;

		$sql = "SELECT sum(d.qty) as qty, date_format(f.datef, '%Y%m')";
		if ($mode == 'bynumber') {
			$sql .= ", count(DISTINCT f.rowid)";
		}
		$sql .= ", sum(d.total_ht) as total_ht";
		$sql .= " FROM ".$this->db->prefix()."facturedet as d, ".$this->db->prefix()."facture as f, ".$this->db->prefix()."societe as s";
		if ($filteronproducttype >= 0) {
			$sql .= ", ".$this->db->prefix()."product as p";
		}
		if (!$user->hasRight('societe', 'client', 'voir')) {
			$sql .= ", ".$this->db->prefix()."societe_commerciaux as sc";
		}
		$sql .= " WHERE f.rowid = d.fk_facture";
		if ($this->id > 0) {
			$sql .= " AND d.fk_product = ".((int) $this->id);
		} else {
			$sql .= " AND d.fk_product > 0";
		}
		if ($filteronproducttype >= 0) {
			$sql .= " AND p.rowid = d.fk_product AND p.fk_product_type = ".((int) $filteronproducttype);
		}
		$sql .= " AND f.fk_soc = s.rowid";
		$sql .= " AND f.entity IN (".getEntity('invoice').")";
		if (!$user->hasRight('societe', 'client', 'voir')) {
			$sql .= " AND f.fk_soc = sc.fk_soc AND sc.fk_user = ".((int) $user->id);
		}
		if ($socid > 0) {
			$sql .= " AND f.fk_soc = $socid";
		}
		$sql .= $morefilter;
		$sql .= " GROUP BY date_format(f.datef,'%Y%m')";
		$sql .= " ORDER BY date_format(f.datef,'%Y%m') DESC";

		return $this->_get_stats($sql, $mode, $year);
	}


	// phpcs:disable PEAR.NamingConventions.ValidFunctionName.ScopeNotCamelCaps
	/**
	 *  Return nb of units or supplier invoices in which product is included
	 *
	 * @param  int    $socid               Limit count on a particular third party id
	 * @param  string $mode                'byunit'=number of unit, 'bynumber'=nb of entities
	 * @param  int    $filteronproducttype 0=To filter on product only, 1=To filter on services only
	 * @param  int    $year                Year (0=last 12 month, -1=all years)
	 * @param  string $morefilter          More sql filters
	 * @return array                       Return integer <0 if KO, result[month]=array(valuex,valuey) where month is 0 to 11
	 */
	public function get_nb_achat($socid, $mode, $filteronproducttype = -1, $year = 0, $morefilter = '')
	{
		// phpcs:enable
		global $conf;
		global $user;

		$sql = "SELECT sum(d.qty) as qty, date_format(f.datef, '%Y%m')";
		if ($mode == 'bynumber') {
			$sql .= ", count(DISTINCT f.rowid)";
		}
		$sql .= ", sum(d.total_ht) as total_ht";
		$sql .= " FROM ".$this->db->prefix()."facture_fourn_det as d, ".$this->db->prefix()."facture_fourn as f, ".$this->db->prefix()."societe as s";
		if ($filteronproducttype >= 0) {
			$sql .= ", ".$this->db->prefix()."product as p";
		}
		if (!$user->hasRight('societe', 'client', 'voir')) {
			$sql .= ", ".$this->db->prefix()."societe_commerciaux as sc";
		}
		$sql .= " WHERE f.rowid = d.fk_facture_fourn";
		if ($this->id > 0) {
			$sql .= " AND d.fk_product = ".((int) $this->id);
		} else {
			$sql .= " AND d.fk_product > 0";
		}
		if ($filteronproducttype >= 0) {
			$sql .= " AND p.rowid = d.fk_product AND p.fk_product_type = ".((int) $filteronproducttype);
		}
		$sql .= " AND f.fk_soc = s.rowid";
		$sql .= " AND f.entity IN (".getEntity('facture_fourn').")";
		if (!$user->hasRight('societe', 'client', 'voir')) {
			$sql .= " AND f.fk_soc = sc.fk_soc AND sc.fk_user = ".((int) $user->id);
		}
		if ($socid > 0) {
			$sql .= " AND f.fk_soc = $socid";
		}
		$sql .= $morefilter;
		$sql .= " GROUP BY date_format(f.datef,'%Y%m')";
		$sql .= " ORDER BY date_format(f.datef,'%Y%m') DESC";

		return $this->_get_stats($sql, $mode, $year);
	}

	// phpcs:disable PEAR.NamingConventions.ValidFunctionName.ScopeNotCamelCaps
	/**
	 * Return nb of units in proposals in which product is included
	 *
	 * @param  int    $socid               Limit count on a particular third party id
	 * @param  string $mode                'byunit'=number of unit, 'bynumber'=nb of entities, 'byamount'=amount
	 * @param  int    $filteronproducttype 0=To filter on product only, 1=To filter on services only
	 * @param  int    $year                Year (0=last 12 month, -1=all years)
	 * @param  string $morefilter          More sql filters
	 * @return array                       Return integer <0 if KO, result[month]=array(valuex,valuey) where month is 0 to 11
	 */
	public function get_nb_propal($socid, $mode, $filteronproducttype = -1, $year = 0, $morefilter = '')
	{
		// phpcs:enable
		global $conf, $user;

		$sql = "SELECT sum(d.qty) as qty, date_format(p.datep, '%Y%m')";
		if ($mode == 'bynumber') {
			$sql .= ", count(DISTINCT p.rowid)";
		}
		$sql .= ", sum(d.total_ht) as total_ht";
		$sql .= " FROM ".$this->db->prefix()."propaldet as d, ".$this->db->prefix()."propal as p, ".$this->db->prefix()."societe as s";
		if ($filteronproducttype >= 0) {
			$sql .= ", ".$this->db->prefix()."product as prod";
		}
		if (!$user->hasRight('societe', 'client', 'voir')) {
			$sql .= ", ".$this->db->prefix()."societe_commerciaux as sc";
		}
		$sql .= " WHERE p.rowid = d.fk_propal";
		if ($this->id > 0) {
			$sql .= " AND d.fk_product = ".((int) $this->id);
		} else {
			$sql .= " AND d.fk_product > 0";
		}
		if ($filteronproducttype >= 0) {
			$sql .= " AND prod.rowid = d.fk_product AND prod.fk_product_type = ".((int) $filteronproducttype);
		}
		$sql .= " AND p.fk_soc = s.rowid";
		$sql .= " AND p.entity IN (".getEntity('propal').")";
		if (!$user->hasRight('societe', 'client', 'voir')) {
			$sql .= " AND p.fk_soc = sc.fk_soc AND sc.fk_user = ".((int) $user->id);
		}
		if ($socid > 0) {
			$sql .= " AND p.fk_soc = ".((int) $socid);
		}
		$sql .= $morefilter;
		$sql .= " GROUP BY date_format(p.datep,'%Y%m')";
		$sql .= " ORDER BY date_format(p.datep,'%Y%m') DESC";

		return $this->_get_stats($sql, $mode, $year);
	}

	// phpcs:disable PEAR.NamingConventions.ValidFunctionName.ScopeNotCamelCaps
	/**
	 *  Return nb of units in proposals in which product is included
	 *
	 * @param  int    $socid               Limit count on a particular third party id
	 * @param  string $mode                'byunit'=number of unit, 'bynumber'=nb of entities
	 * @param  int    $filteronproducttype 0=To filter on product only, 1=To filter on services only
	 * @param  int    $year                Year (0=last 12 month, -1=all years)
	 * @param  string $morefilter          More sql filters
	 * @return array                       Return integer <0 if KO, result[month]=array(valuex,valuey) where month is 0 to 11
	 */
	public function get_nb_propalsupplier($socid, $mode, $filteronproducttype = -1, $year = 0, $morefilter = '')
	{
		// phpcs:enable
		global $conf;
		global $user;

		$sql = "SELECT sum(d.qty) as qty, date_format(p.date_valid, '%Y%m')";
		if ($mode == 'bynumber') {
			$sql .= ", count(DISTINCT p.rowid)";
		}
		$sql .= ", sum(d.total_ht) as total_ht";
		$sql .= " FROM ".$this->db->prefix()."supplier_proposaldet as d, ".$this->db->prefix()."supplier_proposal as p, ".$this->db->prefix()."societe as s";
		if ($filteronproducttype >= 0) {
			$sql .= ", ".$this->db->prefix()."product as prod";
		}
		if (!$user->hasRight('societe', 'client', 'voir')) {
			$sql .= ", ".$this->db->prefix()."societe_commerciaux as sc";
		}
		$sql .= " WHERE p.rowid = d.fk_supplier_proposal";
		if ($this->id > 0) {
			$sql .= " AND d.fk_product = ".((int) $this->id);
		} else {
			$sql .= " AND d.fk_product > 0";
		}
		if ($filteronproducttype >= 0) {
			$sql .= " AND prod.rowid = d.fk_product AND prod.fk_product_type = ".((int) $filteronproducttype);
		}
		$sql .= " AND p.fk_soc = s.rowid";
		$sql .= " AND p.entity IN (".getEntity('supplier_proposal').")";
		if (!$user->hasRight('societe', 'client', 'voir')) {
			$sql .= " AND p.fk_soc = sc.fk_soc AND sc.fk_user = ".((int) $user->id);
		}
		if ($socid > 0) {
			$sql .= " AND p.fk_soc = ".((int) $socid);
		}
		$sql .= $morefilter;
		$sql .= " GROUP BY date_format(p.date_valid,'%Y%m')";
		$sql .= " ORDER BY date_format(p.date_valid,'%Y%m') DESC";

		return $this->_get_stats($sql, $mode, $year);
	}

	// phpcs:disable PEAR.NamingConventions.ValidFunctionName.ScopeNotCamelCaps
	/**
	 *  Return nb of units in orders in which product is included
	 *
	 * @param  int    $socid               Limit count on a particular third party id
	 * @param  string $mode                'byunit'=number of unit, 'bynumber'=nb of entities
	 * @param  int    $filteronproducttype 0=To filter on product only, 1=To filter on services only
	 * @param  int    $year                Year (0=last 12 month, -1=all years)
	 * @param  string $morefilter          More sql filters
	 * @return array                       Return integer <0 if KO, result[month]=array(valuex,valuey) where month is 0 to 11
	 */
	public function get_nb_order($socid, $mode, $filteronproducttype = -1, $year = 0, $morefilter = '')
	{
		// phpcs:enable
		global $conf, $user;

		$sql = "SELECT sum(d.qty) as qty, date_format(c.date_commande, '%Y%m')";
		if ($mode == 'bynumber') {
			$sql .= ", count(DISTINCT c.rowid)";
		}
		$sql .= ", sum(d.total_ht) as total_ht";
		$sql .= " FROM ".$this->db->prefix()."commandedet as d, ".$this->db->prefix()."commande as c, ".$this->db->prefix()."societe as s";
		if ($filteronproducttype >= 0) {
			$sql .= ", ".$this->db->prefix()."product as p";
		}
		if (!$user->hasRight('societe', 'client', 'voir')) {
			$sql .= ", ".$this->db->prefix()."societe_commerciaux as sc";
		}
		$sql .= " WHERE c.rowid = d.fk_commande";
		if ($this->id > 0) {
			$sql .= " AND d.fk_product = ".((int) $this->id);
		} else {
			$sql .= " AND d.fk_product > 0";
		}
		if ($filteronproducttype >= 0) {
			$sql .= " AND p.rowid = d.fk_product AND p.fk_product_type = ".((int) $filteronproducttype);
		}
		$sql .= " AND c.fk_soc = s.rowid";
		$sql .= " AND c.entity IN (".getEntity('commande').")";
		if (!$user->hasRight('societe', 'client', 'voir')) {
			$sql .= " AND c.fk_soc = sc.fk_soc AND sc.fk_user = ".((int) $user->id);
		}
		if ($socid > 0) {
			$sql .= " AND c.fk_soc = ".((int) $socid);
		}
		$sql .= $morefilter;
		$sql .= " GROUP BY date_format(c.date_commande,'%Y%m')";
		$sql .= " ORDER BY date_format(c.date_commande,'%Y%m') DESC";

		return $this->_get_stats($sql, $mode, $year);
	}

	// phpcs:disable PEAR.NamingConventions.ValidFunctionName.ScopeNotCamelCaps
	/**
	 *  Return nb of units in orders in which product is included
	 *
	 * @param  int    $socid               Limit count on a particular third party id
	 * @param  string $mode                'byunit'=number of unit, 'bynumber'=nb of entities
	 * @param  int    $filteronproducttype 0=To filter on product only, 1=To filter on services only
	 * @param  int    $year                Year (0=last 12 month, -1=all years)
	 * @param  string $morefilter          More sql filters
	 * @return array                       Return integer <0 if KO, result[month]=array(valuex,valuey) where month is 0 to 11
	 */
	public function get_nb_ordersupplier($socid, $mode, $filteronproducttype = -1, $year = 0, $morefilter = '')
	{
		// phpcs:enable
		global $conf, $user;

		$sql = "SELECT sum(d.qty) as qty, date_format(c.date_commande, '%Y%m')";
		if ($mode == 'bynumber') {
			$sql .= ", count(DISTINCT c.rowid)";
		}
		$sql .= ", sum(d.total_ht) as total_ht";
		$sql .= " FROM ".$this->db->prefix()."commande_fournisseurdet as d, ".$this->db->prefix()."commande_fournisseur as c, ".$this->db->prefix()."societe as s";
		if ($filteronproducttype >= 0) {
			$sql .= ", ".$this->db->prefix()."product as p";
		}
		if (!$user->hasRight('societe', 'client', 'voir')) {
			$sql .= ", ".$this->db->prefix()."societe_commerciaux as sc";
		}
		$sql .= " WHERE c.rowid = d.fk_commande";
		if ($this->id > 0) {
			$sql .= " AND d.fk_product = ".((int) $this->id);
		} else {
			$sql .= " AND d.fk_product > 0";
		}
		if ($filteronproducttype >= 0) {
			$sql .= " AND p.rowid = d.fk_product AND p.fk_product_type = ".((int) $filteronproducttype);
		}
		$sql .= " AND c.fk_soc = s.rowid";
		$sql .= " AND c.entity IN (".getEntity('supplier_order').")";
		if (!$user->hasRight('societe', 'client', 'voir')) {
			$sql .= " AND c.fk_soc = sc.fk_soc AND sc.fk_user = ".((int) $user->id);
		}
		if ($socid > 0) {
			$sql .= " AND c.fk_soc = ".((int) $socid);
		}
		$sql .= $morefilter;
		$sql .= " GROUP BY date_format(c.date_commande,'%Y%m')";
		$sql .= " ORDER BY date_format(c.date_commande,'%Y%m') DESC";

		return $this->_get_stats($sql, $mode, $year);
	}

	// phpcs:disable PEAR.NamingConventions.ValidFunctionName.ScopeNotCamelCaps
	/**
	 *  Return nb of units in orders in which product is included
	 *
	 * @param  int    $socid               Limit count on a particular third party id
	 * @param  string $mode                'byunit'=number of unit, 'bynumber'=nb of entities
	 * @param  int    $filteronproducttype 0=To filter on product only, 1=To filter on services only
	 * @param  int    $year                Year (0=last 12 month, -1=all years)
	 * @param  string $morefilter          More sql filters
	 * @return array                       Return integer <0 if KO, result[month]=array(valuex,valuey) where month is 0 to 11
	 */
	public function get_nb_contract($socid, $mode, $filteronproducttype = -1, $year = 0, $morefilter = '')
	{
		// phpcs:enable
		global $conf, $user;

		$sql = "SELECT sum(d.qty) as qty, date_format(c.date_contrat, '%Y%m')";
		if ($mode == 'bynumber') {
			$sql .= ", count(DISTINCT c.rowid)";
		}
		$sql .= ", sum(d.total_ht) as total_ht";
		$sql .= " FROM ".$this->db->prefix()."contratdet as d, ".$this->db->prefix()."contrat as c, ".$this->db->prefix()."societe as s";
		if ($filteronproducttype >= 0) {
			$sql .= ", ".$this->db->prefix()."product as p";
		}
		if (!$user->hasRight('societe', 'client', 'voir')) {
			$sql .= ", ".$this->db->prefix()."societe_commerciaux as sc";
		}
		$sql .= " WHERE c.entity IN (".getEntity('contract').")";
		$sql .= " AND c.rowid = d.fk_contrat";

		if ($this->id > 0) {
			$sql .= " AND d.fk_product = ".((int) $this->id);
		} else {
			$sql .= " AND d.fk_product > 0";
		}
		if ($filteronproducttype >= 0) {
			$sql .= " AND p.rowid = d.fk_product AND p.fk_product_type = ".((int) $filteronproducttype);
		}
		$sql .= " AND c.fk_soc = s.rowid";

		if (!$user->hasRight('societe', 'client', 'voir')) {
			$sql .= " AND c.fk_soc = sc.fk_soc AND sc.fk_user = ".((int) $user->id);
		}
		if ($socid > 0) {
			$sql .= " AND c.fk_soc = ".((int) $socid);
		}
		$sql .= $morefilter;
		$sql .= " GROUP BY date_format(c.date_contrat,'%Y%m')";
		$sql .= " ORDER BY date_format(c.date_contrat,'%Y%m') DESC";

		return $this->_get_stats($sql, $mode, $year);
	}

	// phpcs:disable PEAR.NamingConventions.ValidFunctionName.ScopeNotCamelCaps
	/**
	 *  Return nb of units in orders in which product is included
	 *
	 * @param  int    $socid               Limit count on a particular third party id
	 * @param  string $mode                'byunit'=number of unit, 'bynumber'=nb of entities
	 * @param  int    $filteronproducttype 0=To filter on product only, 1=To filter on services only
	 * @param  int    $year                Year (0=last 12 month, -1=all years)
	 * @param  string $morefilter          More sql filters
	 * @return array                       Return integer <0 if KO, result[month]=array(valuex,valuey) where month is 0 to 11
	 */
	public function get_nb_mos($socid, $mode, $filteronproducttype = -1, $year = 0, $morefilter = '')
	{
		// phpcs:enable
		global $conf, $user;

		$sql = "SELECT sum(d.qty), date_format(d.date_valid, '%Y%m')";
		if ($mode == 'bynumber') {
			$sql .= ", count(DISTINCT d.rowid)";
		}
		$sql .= " FROM ".$this->db->prefix()."mrp_mo as d LEFT JOIN  ".$this->db->prefix()."societe as s ON d.fk_soc = s.rowid";
		if ($filteronproducttype >= 0) {
			$sql .= ", ".$this->db->prefix()."product as p";
		}
		if (!$user->hasRight('societe', 'client', 'voir')) {
			$sql .= ", ".$this->db->prefix()."societe_commerciaux as sc";
		}

		$sql .= " WHERE d.entity IN (".getEntity('mo').")";
		$sql .= " AND d.status > 0";

		if ($this->id > 0) {
			$sql .= " AND d.fk_product = ".((int) $this->id);
		} else {
			$sql .= " AND d.fk_product > 0";
		}
		if ($filteronproducttype >= 0) {
			$sql .= " AND p.rowid = d.fk_product AND p.fk_product_type = ".((int) $filteronproducttype);
		}

		if (!$user->hasRight('societe', 'client', 'voir')) {
			$sql .= " AND d.fk_soc = sc.fk_soc AND sc.fk_user = ".((int) $user->id);
		}
		if ($socid > 0) {
			$sql .= " AND d.fk_soc = ".((int) $socid);
		}
		$sql .= $morefilter;
		$sql .= " GROUP BY date_format(d.date_valid,'%Y%m')";
		$sql .= " ORDER BY date_format(d.date_valid,'%Y%m') DESC";

		return $this->_get_stats($sql, $mode, $year);
	}

	// phpcs:disable PEAR.NamingConventions.ValidFunctionName.ScopeNotCamelCaps
	/**
	 *  Link a product/service to a parent product/service
	 *
	 * @param  int $id_pere Id of parent product/service
	 * @param  int $id_fils Id of child product/service
	 * @param  int $qty     Quantity
	 * @param  int $incdec  1=Increase/decrease stock of child when parent stock increase/decrease
	 * @param  int $notrigger	Disable triggers
	 * @return int                Return integer < 0 if KO, > 0 if OK
	 */
	public function add_sousproduit($id_pere, $id_fils, $qty, $incdec = 1, $notrigger = 0)
	{
		global $user;

		// phpcs:enable
		// Clean parameters
		if (!is_numeric($id_pere)) {
			$id_pere = 0;
		}
		if (!is_numeric($id_fils)) {
			$id_fils = 0;
		}
		if (!is_numeric($incdec)) {
			$incdec = 0;
		}

		$result = $this->del_sousproduit($id_pere, $id_fils);
		if ($result < 0) {
			return $result;
		}

		// Check not already father of id_pere (to avoid father -> child -> father links)
		$sql = "SELECT fk_product_pere from ".$this->db->prefix()."product_association";
		$sql .= " WHERE fk_product_pere = ".((int) $id_fils)." AND fk_product_fils = ".((int) $id_pere);
		if (!$this->db->query($sql)) {
			dol_print_error($this->db);
			return -1;
		} else {
			//Selection of the highest row
			$sql = "SELECT MAX(rang) as max_rank FROM ".$this->db->prefix()."product_association";
			$sql .= " WHERE fk_product_pere  = ".((int) $id_pere);
			$resql = $this->db->query($sql);
			if ($resql) {
				$obj = $this->db->fetch_object($resql);
				$rank = $obj->max_rank + 1;
				//Addition of a product with the highest rank +1
				$sql = "INSERT INTO ".$this->db->prefix()."product_association(fk_product_pere,fk_product_fils,qty,incdec,rang)";
				$sql .= " VALUES (".((int) $id_pere).", ".((int) $id_fils).", ".price2num($qty, 'MS').", ".price2num($incdec, 'MS').", ".((int) $rank).")";
				if (! $this->db->query($sql)) {
					dol_print_error($this->db);
					return -1;
				} else {
					if (!$notrigger) {
						// Call trigger
						$result = $this->call_trigger('PRODUCT_SUBPRODUCT_ADD', $user);
						if ($result < 0) {
							$this->error = $this->db->lasterror();
							dol_syslog(get_class($this).'::addSubproduct error='.$this->error, LOG_ERR);
							return -1;
						}
					}
					// End call triggers

					return 1;
				}
			} else {
				dol_print_error($this->db);
				return -1;
			}
		}
	}

	// phpcs:disable PEAR.NamingConventions.ValidFunctionName.ScopeNotCamelCaps
	/**
	 *  Modify composed product
	 *
	 * @param  int $id_pere Id of parent product/service
	 * @param  int $id_fils Id of child product/service
	 * @param  int $qty     Quantity
	 * @param  int $incdec  1=Increase/decrease stock of child when parent stock increase/decrease
	 * @param  int $notrigger	Disable triggers
	 * @return int                Return integer < 0 if KO, > 0 if OK
	 */
	public function update_sousproduit($id_pere, $id_fils, $qty, $incdec = 1, $notrigger = 0)
	{
		global $user;

		// phpcs:enable
		// Clean parameters
		if (!is_numeric($id_pere)) {
			$id_pere = 0;
		}
		if (!is_numeric($id_fils)) {
			$id_fils = 0;
		}
		if (!is_numeric($incdec)) {
			$incdec = 1;
		}
		if (!is_numeric($qty)) {
			$qty = 1;
		}

		$sql = 'UPDATE '.$this->db->prefix().'product_association SET ';
		$sql .= 'qty = '.price2num($qty, 'MS');
		$sql .= ',incdec = '.price2num($incdec, 'MS');
		$sql .= ' WHERE fk_product_pere = '.((int) $id_pere).' AND fk_product_fils = '.((int) $id_fils);

		if (!$this->db->query($sql)) {
			dol_print_error($this->db);
			return -1;
		} else {
			if (!$notrigger) {
				// Call trigger
				$result = $this->call_trigger('PRODUCT_SUBPRODUCT_UPDATE', $user);
				if ($result < 0) {
					$this->error = $this->db->lasterror();
					dol_syslog(get_class($this).'::updateSubproduct error='.$this->error, LOG_ERR);
					return -1;
				}
				// End call triggers
			}

			return 1;
		}
	}

	// phpcs:disable PEAR.NamingConventions.ValidFunctionName.ScopeNotCamelCaps
	/**
	 *  Remove a link between a subproduct and a parent product/service
	 *
	 * @param  int $fk_parent Id of parent product (child will no more be linked to it)
	 * @param  int $fk_child  Id of child product
	 * @param  int $notrigger	Disable triggers
	 * @return int            Return integer < 0 if KO, > 0 if OK
	 */
	public function del_sousproduit($fk_parent, $fk_child, $notrigger = 0)
	{
		global $user;

		// phpcs:enable
		if (!is_numeric($fk_parent)) {
			$fk_parent = 0;
		}
		if (!is_numeric($fk_child)) {
			$fk_child = 0;
		}

		$sql = "DELETE FROM ".$this->db->prefix()."product_association";
		$sql .= " WHERE fk_product_pere  = ".((int) $fk_parent);
		$sql .= " AND fk_product_fils = ".((int) $fk_child);

		dol_syslog(get_class($this).'::del_sousproduit', LOG_DEBUG);
		if (!$this->db->query($sql)) {
			dol_print_error($this->db);
			return -1;
		}

		// Updated ranks so that none are missing
		$sqlrank = "SELECT rowid, rang FROM ".$this->db->prefix()."product_association";
		$sqlrank .= " WHERE fk_product_pere = ".((int) $fk_parent);
		$sqlrank .= " ORDER BY rang";
		$resqlrank = $this->db->query($sqlrank);
		if ($resqlrank) {
			$cpt = 0;
			while ($objrank = $this->db->fetch_object($resqlrank)) {
				$cpt++;
				$sql = "UPDATE ".$this->db->prefix()."product_association";
				$sql .= " SET rang = ".((int) $cpt);
				$sql .= " WHERE rowid = ".((int) $objrank->rowid);
				if (! $this->db->query($sql)) {
					dol_print_error($this->db);
					return -1;
				}
			}
		}

		if (!$notrigger) {
			// Call trigger
			$result = $this->call_trigger('PRODUCT_SUBPRODUCT_DELETE', $user);
			if ($result < 0) {
				$this->error = $this->db->lasterror();
				dol_syslog(get_class($this).'::delSubproduct error='.$this->error, LOG_ERR);
				return -1;
			}
			// End call triggers
		}

		return 1;
	}

	// phpcs:disable PEAR.NamingConventions.ValidFunctionName.ScopeNotCamelCaps
	/**
	 *  Check if it is a sub-product into a kit
	 *
	 * @param  int 	$fk_parent 		Id of parent kit product
	 * @param  int 	$fk_child  		Id of child product
	 * @return int             		Return 1 or 0; -1 if error
	 */
	public function is_sousproduit($fk_parent, $fk_child)
	{
		// phpcs:enable
		$sql = "SELECT fk_product_pere, qty, incdec";
		$sql .= " FROM ".$this->db->prefix()."product_association";
		$sql .= " WHERE fk_product_pere  = ".((int) $fk_parent);
		$sql .= " AND fk_product_fils = ".((int) $fk_child);

		$result = $this->db->query($sql);
		if ($result) {
			$num = $this->db->num_rows($result);

			if ($num > 0) {
				$obj = $this->db->fetch_object($result);

				$this->is_sousproduit_qty = $obj->qty;
				$this->is_sousproduit_incdec = $obj->incdec;

				return 1;
			} else {
				return 0;
			}
		} else {
			dol_print_error($this->db);
			return -1;
		}
	}


	// phpcs:disable PEAR.NamingConventions.ValidFunctionName.ScopeNotCamelCaps
	/**
	 *  Add a supplier price for the product.
	 *  Note: Duplicate ref is accepted for different quantity only, or for different companies.
	 *
	 * @param  User   $user      User that make link
	 * @param  int    $id_fourn  Supplier id
	 * @param  string $ref_fourn Supplier ref
	 * @param  float  $quantity  Quantity minimum for price
	 * @return int               Return integer < 0 if KO, 0 if link already exists for this product, > 0 if OK
	 */
	public function add_fournisseur($user, $id_fourn, $ref_fourn, $quantity)
	{
		// phpcs:enable
		global $conf;

		$now = dol_now();

		dol_syslog(get_class($this)."::add_fournisseur id_fourn = ".$id_fourn." ref_fourn=".$ref_fourn." quantity=".$quantity, LOG_DEBUG);

		// Clean parameters
		$quantity = price2num($quantity, 'MS');

		if ($ref_fourn) {
			// Check if ref is not already used
			$sql = "SELECT rowid, fk_product";
			$sql .= " FROM ".$this->db->prefix()."product_fournisseur_price";
			$sql .= " WHERE fk_soc = ".((int) $id_fourn);
			$sql .= " AND ref_fourn = '".$this->db->escape($ref_fourn)."'";
			$sql .= " AND fk_product <> ".((int) $this->id);
			$sql .= " AND entity IN (".getEntity('productsupplierprice').")";

			$resql = $this->db->query($sql);
			if ($resql) {
				$obj = $this->db->fetch_object($resql);
				if ($obj) {
					// If the supplier ref already exists but for another product (duplicate ref is accepted for different quantity only or different companies)
					$this->product_id_already_linked = $obj->fk_product;
					return -3;
				}
				$this->db->free($resql);
			}
		}

		$sql = "SELECT rowid";
		$sql .= " FROM ".$this->db->prefix()."product_fournisseur_price";
		$sql .= " WHERE fk_soc = ".((int) $id_fourn);
		if ($ref_fourn) {
			$sql .= " AND ref_fourn = '".$this->db->escape($ref_fourn)."'";
		} else {
			$sql .= " AND (ref_fourn = '' OR ref_fourn IS NULL)";
		}
		$sql .= " AND quantity = ".((float) $quantity);
		$sql .= " AND fk_product = ".((int) $this->id);
		$sql .= " AND entity IN (".getEntity('productsupplierprice').")";

		$resql = $this->db->query($sql);
		if ($resql) {
			$obj = $this->db->fetch_object($resql);

			// The reference supplier does not exist, we create it for this product.
			if (empty($obj)) {
				$sql = "INSERT INTO ".$this->db->prefix()."product_fournisseur_price(";
				$sql .= "datec";
				$sql .= ", entity";
				$sql .= ", fk_product";
				$sql .= ", fk_soc";
				$sql .= ", ref_fourn";
				$sql .= ", quantity";
				$sql .= ", fk_user";
				$sql .= ", tva_tx";
				$sql .= ") VALUES (";
				$sql .= "'".$this->db->idate($now)."'";
				$sql .= ", ".((int) $conf->entity);
				$sql .= ", ".((int) $this->id);
				$sql .= ", ".((int) $id_fourn);
				$sql .= ", '".$this->db->escape($ref_fourn)."'";
				$sql .= ", ".((float) $quantity);
				$sql .= ", ".((int) $user->id);
				$sql .= ", 0";
				$sql .= ")";

				if ($this->db->query($sql)) {
					$this->product_fourn_price_id = $this->db->last_insert_id($this->db->prefix()."product_fournisseur_price");
					return 1;
				} else {
					$this->error = $this->db->lasterror();
					return -1;
				}
			} else {
				// If the supplier price already exists for this product and quantity
				$this->product_fourn_price_id = $obj->rowid;
				return 0;
			}
		} else {
			$this->error = $this->db->lasterror();
			return -2;
		}
	}


	// phpcs:disable PEAR.NamingConventions.ValidFunctionName.ScopeNotCamelCaps
	/**
	 * Return list of suppliers providing the product or service
	 *
	 * @return array        Array of vendor ids
	 */
	public function list_suppliers()
	{
		// phpcs:enable
		global $conf;

		$list = array();

		$sql = "SELECT DISTINCT p.fk_soc";
		$sql .= " FROM ".$this->db->prefix()."product_fournisseur_price as p";
		$sql .= " WHERE p.fk_product = ".((int) $this->id);
		$sql .= " AND p.entity = ".((int) $conf->entity);

		$result = $this->db->query($sql);
		if ($result) {
			$num = $this->db->num_rows($result);
			$i = 0;
			while ($i < $num) {
				$obj = $this->db->fetch_object($result);
				$list[$i] = $obj->fk_soc;
				$i++;
			}
		}

		return $list;
	}

	// phpcs:disable PEAR.NamingConventions.ValidFunctionName.ScopeNotCamelCaps
	/**
	 *  Recopie les prix d'un produit/service sur un autre
	 *
	 * @param  int $fromId Id product source
	 * @param  int $toId   Id product target
	 * @return int                     Return integer < 0 if KO, > 0 if OK
	 */
	public function clone_price($fromId, $toId)
	{
		global $conf, $user;

		$now = dol_now();

		$this->db->begin();

		// prices
		$sql  = "INSERT INTO ".$this->db->prefix()."product_price (";
		$sql .= " entity";
		$sql .= ", fk_product";
		$sql .= ", date_price";
		$sql .= ", price_level";
		$sql .= ", price";
		$sql .= ", price_ttc";
		$sql .= ", price_min";
		$sql .= ", price_min_ttc";
		$sql .= ", price_base_type";
		$sql .= ", default_vat_code";
		$sql .= ", tva_tx";
		$sql .= ", recuperableonly";
		$sql .= ", localtax1_tx";
		$sql .= ", localtax1_type";
		$sql .= ", localtax2_tx";
		$sql .= ", localtax2_type";
		$sql .= ", fk_user_author";
		$sql .= ", tosell";
		$sql .= ", price_by_qty";
		$sql .= ", fk_price_expression";
		$sql .= ", fk_multicurrency";
		$sql .= ", multicurrency_code";
		$sql .= ", multicurrency_tx";
		$sql .= ", multicurrency_price";
		$sql .= ", multicurrency_price_ttc";
		$sql .= ")";
		$sql .= " SELECT";
		$sql .= " entity";
		$sql .= ", ".$toId;
		$sql .= ", '".$this->db->idate($now)."'";
		$sql .= ", price_level";
		$sql .= ", price";
		$sql .= ", price_ttc";
		$sql .= ", price_min";
		$sql .= ", price_min_ttc";
		$sql .= ", price_base_type";
		$sql .= ", default_vat_code";
		$sql .= ", tva_tx";
		$sql .= ", recuperableonly";
		$sql .= ", localtax1_tx";
		$sql .= ", localtax1_type";
		$sql .= ", localtax2_tx";
		$sql .= ", localtax2_type";
		$sql .= ", ".$user->id;
		$sql .= ", tosell";
		$sql .= ", price_by_qty";
		$sql .= ", fk_price_expression";
		$sql .= ", fk_multicurrency";
		$sql .= ", multicurrency_code";
		$sql .= ", multicurrency_tx";
		$sql .= ", multicurrency_price";
		$sql .= ", multicurrency_price_ttc";
		$sql .= " FROM ".$this->db->prefix()."product_price ps";
		$sql .= " WHERE fk_product = ".((int) $fromId);
		$sql .= " AND date_price IN (SELECT MAX(pd.date_price) FROM ".$this->db->prefix()."product_price pd WHERE pd.fk_product = ".((int) $fromId)." AND pd.price_level = ps.price_level)";
		$sql .= " ORDER BY date_price DESC";

		dol_syslog(__METHOD__, LOG_DEBUG);
		$resql = $this->db->query($sql);
		if (!$resql) {
			$this->db->rollback();
			return -1;
		}

		$this->db->commit();
		return 1;
	}

	// phpcs:disable PEAR.NamingConventions.ValidFunctionName.ScopeNotCamelCaps
	/**
	 * Clone links between products
	 *
	 * @param  int $fromId Product id
	 * @param  int $toId   Product id
	 * @return int                  Return integer <0 if KO, >0 if OK
	 */
	public function clone_associations($fromId, $toId)
	{
		// phpcs:enable
		$this->db->begin();

		$sql = 'INSERT INTO '.$this->db->prefix().'product_association (fk_product_pere, fk_product_fils, qty, incdec)';
		$sql .= " SELECT ".$toId.", fk_product_fils, qty, incdec FROM ".$this->db->prefix()."product_association";
		$sql .= " WHERE fk_product_pere = ".((int) $fromId);

		dol_syslog(get_class($this).'::clone_association', LOG_DEBUG);
		if (!$this->db->query($sql)) {
			$this->db->rollback();
			return -1;
		}

		$this->db->commit();
		return 1;
	}

	// phpcs:disable PEAR.NamingConventions.ValidFunctionName.ScopeNotCamelCaps
	/**
	 *  Recopie les fournisseurs et prix fournisseurs d'un produit/service sur un autre
	 *
	 * @param  int $fromId Id produit source
	 * @param  int $toId   Id produit cible
	 * @return int                 Return integer < 0 si erreur, > 0 si ok
	 */
	public function clone_fournisseurs($fromId, $toId)
	{
		// phpcs:enable
		$this->db->begin();

		$now = dol_now();

		// les fournisseurs
		/*$sql = "INSERT ".$this->db->prefix()."product_fournisseur ("
		 . " datec, fk_product, fk_soc, ref_fourn, fk_user_author )"
		 . " SELECT '".$this->db->idate($now)."', ".$toId.", fk_soc, ref_fourn, fk_user_author"
		 . " FROM ".$this->db->prefix()."product_fournisseur"
		 . " WHERE fk_product = ".((int) $fromId);

		 if ( ! $this->db->query($sql ) )
		 {
		 $this->db->rollback();
		 return -1;
		 }*/

		// les prix de fournisseurs.
		$sql = "INSERT ".$this->db->prefix()."product_fournisseur_price (";
		$sql .= " datec, fk_product, fk_soc, price, quantity, fk_user, tva_tx)";
		$sql .= " SELECT '".$this->db->idate($now)."', ".((int) $toId).", fk_soc, price, quantity, fk_user, tva_tx";
		$sql .= " FROM ".$this->db->prefix()."product_fournisseur_price";
		$sql .= " WHERE fk_product = ".((int) $fromId);

		dol_syslog(get_class($this).'::clone_fournisseurs', LOG_DEBUG);
		$resql = $this->db->query($sql);
		if (!$resql) {
			$this->db->rollback();
			return -1;
		} else {
			$this->db->commit();
			return 1;
		}
	}

	// phpcs:disable PEAR.NamingConventions.ValidFunctionName.ScopeNotCamelCaps
	/**
	 *  Function recursive, used only by get_arbo_each_prod(), to build tree of subproducts into ->res
	 *  Define value of this->res
	 *
	 * @param  array  $prod       			Products array
	 * @param  string $compl_path 			Directory path of parents to add before
	 * @param  int    $multiply   			Because each sublevel must be multiplicated by parent nb
	 * @param  int    $level      			Init level
	 * @param  int    $id_parent  			Id parent
	 * @param  int    $ignore_stock_load 	Ignore stock load
	 * @return void
	 */
	public function fetch_prod_arbo($prod, $compl_path = '', $multiply = 1, $level = 1, $id_parent = 0, $ignore_stock_load = 0)
	{
		// phpcs:enable
		global $conf, $langs;

		$tmpproduct = null;
		//var_dump($prod);
		foreach ($prod as $id_product => $desc_pere) {    // $id_product is 0 (first call starting with root top) or an id of a sub_product
			if (is_array($desc_pere)) {    // If desc_pere is an array, this means it's a child
				$id = (!empty($desc_pere[0]) ? $desc_pere[0] : '');
				$nb = (!empty($desc_pere[1]) ? $desc_pere[1] : '');
				$type = (!empty($desc_pere[2]) ? $desc_pere[2] : '');
				$label = (!empty($desc_pere[3]) ? $desc_pere[3] : '');
				$incdec = (!empty($desc_pere[4]) ? $desc_pere[4] : 0);

				if ($multiply < 1) {
					$multiply = 1;
				}

				//print "XXX We add id=".$id." - label=".$label." - nb=".$nb." - multiply=".$multiply." fullpath=".$compl_path.$label."\n";
				if (is_null($tmpproduct)) {
					$tmpproduct = new Product($this->db); // So we initialize tmpproduct only once for all loop.
				}
				$tmpproduct->fetch($id); // Load product to get ->ref

				if (empty($ignore_stock_load) && ($tmpproduct->isProduct() || getDolGlobalString('STOCK_SUPPORTS_SERVICES'))) {
					$tmpproduct->load_stock('nobatch,novirtual'); // Load stock to get true ->stock_reel
				}

				$this->res[] = array(
					'id' => $id, // Id product
					'id_parent' => $id_parent,
					'ref' => $tmpproduct->ref, // Ref product
					'nb' => $nb, // Nb of units that compose parent product
					'nb_total' => $nb * $multiply, // Nb of units for all nb of product
					'stock' => $tmpproduct->stock_reel, // Stock
					'stock_alert' => $tmpproduct->seuil_stock_alerte, // Stock alert
					'label' => $label,
					'fullpath' => $compl_path.$label, // Label
					'type' => $type, // Nb of units that compose parent product
					'desiredstock' => $tmpproduct->desiredstock,
					'level' => $level,
					'incdec' => $incdec,
					'entity' => $tmpproduct->entity
				);

				// Recursive call if there child has children of its own
				if (isset($desc_pere['childs']) && is_array($desc_pere['childs'])) {
					//print 'YYY We go down for '.$desc_pere[3]." -> \n";
					$this->fetch_prod_arbo($desc_pere['childs'], $compl_path.$desc_pere[3]." -> ", $desc_pere[1] * $multiply, $level + 1, $id, $ignore_stock_load);
				}
			}
		}
	}

	// phpcs:disable PEAR.NamingConventions.ValidFunctionName.ScopeNotCamelCaps
	/**
	 *  Build the tree of subproducts and return it.
	 *  this->sousprods must have been loaded by this->get_sousproduits_arbo()
	 *
	 * @param  int 		$multiply 			Because each sublevel must be multiplicated by parent nb
	 * @param  int    	$ignore_stock_load 	Ignore stock load
	 * @return array                    	Array with tree
	 */
	public function get_arbo_each_prod($multiply = 1, $ignore_stock_load = 0)
	{
		// phpcs:enable
		$this->res = array();
		if (isset($this->sousprods) && is_array($this->sousprods)) {
			foreach ($this->sousprods as $prod_name => $desc_product) {
				if (is_array($desc_product)) {
					$this->fetch_prod_arbo($desc_product, "", $multiply, 1, $this->id, $ignore_stock_load);	// This set $this->res
				}
			}
		}
		//var_dump($res);
		return $this->res;
	}

	/**
	 * Count all parent and children products for current product (first level only)
	 *
	 * @param	int		$mode	0=Both parent and child, -1=Parents only, 1=Children only
	 * @return 	int            	Nb of father + child
	 * @see getFather(), get_sousproduits_arbo()
	 */
	public function hasFatherOrChild($mode = 0)
	{
		$nb = 0;

		$sql = "SELECT COUNT(pa.rowid) as nb";
		$sql .= " FROM ".$this->db->prefix()."product_association as pa";
		if ($mode == 0) {
			$sql .= " WHERE pa.fk_product_fils = ".((int) $this->id)." OR pa.fk_product_pere = ".((int) $this->id);
		} elseif ($mode == -1) {
			$sql .= " WHERE pa.fk_product_fils = ".((int) $this->id); // We are a child, so we found lines that link to parents (can have several parents)
		} elseif ($mode == 1) {
			$sql .= " WHERE pa.fk_product_pere = ".((int) $this->id); // We are a parent, so we found lines that link to children (can have several children)
		}

		$resql = $this->db->query($sql);
		if ($resql) {
			$obj = $this->db->fetch_object($resql);
			if ($obj) {
				$nb = $obj->nb;
			}
		} else {
			return -1;
		}

		return $nb;
	}

	/**
	 * Return if a product has variants or not
	 *
	 * @return int        Number of variants
	 */
	public function hasVariants()
	{
		$nb = 0;
		$sql = "SELECT count(rowid) as nb FROM ".$this->db->prefix()."product_attribute_combination WHERE fk_product_parent = ".((int) $this->id);
		$sql .= " AND entity IN (".getEntity('product').")";

		$resql = $this->db->query($sql);
		if ($resql) {
			$obj = $this->db->fetch_object($resql);
			if ($obj) {
				$nb = $obj->nb;
			}
		}

		return $nb;
	}


	/**
	 * Return if loaded product is a variant
	 *
	 * @return bool|int		Return true if the product is a variant, false if not, -1 if error
	 */
	public function isVariant()
	{
		global $conf;
		if (isModEnabled('variants')) {
			$sql = "SELECT rowid FROM ".$this->db->prefix()."product_attribute_combination WHERE fk_product_child = ".((int) $this->id)." AND entity IN (".getEntity('product').")";

			$query = $this->db->query($sql);

			if ($query) {
				if (!$this->db->num_rows($query)) {
					return false;
				}
				return true;
			} else {
				dol_print_error($this->db);
				return -1;
			}
		} else {
			return false;
		}
	}

	/**
	 *  Return all parent products for current product (first level only)
	 *
	 * @return array|int         Array of product
	 * @see hasFatherOrChild()
	 */
	public function getFather()
	{
		$sql = "SELECT p.rowid, p.label as label, p.ref as ref, pa.fk_product_pere as id, p.fk_product_type, pa.qty, pa.incdec, p.entity";
		$sql .= ", p.tosell as status, p.tobuy as status_buy";
		$sql .= " FROM ".$this->db->prefix()."product_association as pa,";
		$sql .= " ".$this->db->prefix()."product as p";
		$sql .= " WHERE p.rowid = pa.fk_product_pere";
		$sql .= " AND pa.fk_product_fils = ".((int) $this->id);

		$res = $this->db->query($sql);
		if ($res) {
			$prods = array();
			while ($record = $this->db->fetch_array($res)) {
				// $record['id'] = $record['rowid'] = id of father
				$prods[$record['id']]['id'] = $record['rowid'];
				$prods[$record['id']]['ref'] = $record['ref'];
				$prods[$record['id']]['label'] = $record['label'];
				$prods[$record['id']]['qty'] = $record['qty'];
				$prods[$record['id']]['incdec'] = $record['incdec'];
				$prods[$record['id']]['fk_product_type'] = $record['fk_product_type'];
				$prods[$record['id']]['entity'] = $record['entity'];
				$prods[$record['id']]['status'] = $record['status'];
				$prods[$record['id']]['status_buy'] = $record['status_buy'];
			}
			return $prods;
		} else {
			dol_print_error($this->db);
			return -1;
		}
	}


	/**
	 *  Return children of product $id
	 *
	 * @param  int $id             		Id of product to search children of
	 * @param  int $firstlevelonly 		Return only direct child
	 * @param  int $level          		Level of recursing call (start to 1)
	 * @param  array $parents   	    Array of all parents of $id
	 * @return array|int                    Return array(prodid=>array(0=prodid, 1=>qty, 2=>product type, 3=>label, 4=>incdec, 5=>product ref)
	 */
	public function getChildsArbo($id, $firstlevelonly = 0, $level = 1, $parents = array())
	{
		global $alreadyfound;

		if (empty($id)) {
			return array();
		}

		$sql = "SELECT p.rowid, p.ref, p.label as label, p.fk_product_type,";
		$sql .= " pa.qty as qty, pa.fk_product_fils as id, pa.incdec,";
		$sql .= " pa.rowid as fk_association, pa.rang";
		$sql .= " FROM ".$this->db->prefix()."product as p,";
		$sql .= " ".$this->db->prefix()."product_association as pa";
		$sql .= " WHERE p.rowid = pa.fk_product_fils";
		$sql .= " AND pa.fk_product_pere = ".((int) $id);
		$sql .= " AND pa.fk_product_fils <> ".((int) $id); // This should not happens, it is to avoid infinite loop if it happens
		$sql .= " ORDER BY pa.rang";

		dol_syslog(get_class($this).'::getChildsArbo id='.$id.' level='.$level. ' parents='.(is_array($parents) ? implode(',', $parents) : $parents), LOG_DEBUG);

		if ($level == 1) {
			$alreadyfound = array($id => 1); // We init array of found object to start of tree, so if we found it later (should not happened), we stop immediately
		}
		// Protection against infinite loop
		if ($level > 30) {
			return array();
		}

		$res = $this->db->query($sql);
		if ($res) {
			$prods = array();
			while ($rec = $this->db->fetch_array($res)) {
				if (!empty($alreadyfound[$rec['rowid']])) {
					dol_syslog(get_class($this).'::getChildsArbo the product id='.$rec['rowid'].' was already found at a higher level in tree. We discard to avoid infinite loop', LOG_WARNING);
					if (in_array($rec['id'], $parents)) {
						continue; // We discard this child if it is already found at a higher level in tree in the same branch.
					}
				}
				$alreadyfound[$rec['rowid']] = 1;
				$prods[$rec['rowid']] = array(
					0 => $rec['rowid'],
					1 => $rec['qty'],
					2 => $rec['fk_product_type'],
					3 => $this->db->escape($rec['label']),
					4 => $rec['incdec'],
					5 => $rec['ref'],
					6 => $rec['fk_association'],
					7 => $rec['rang']
				);
				//$prods[$this->db->escape($rec['label'])]= array(0=>$rec['id'],1=>$rec['qty'],2=>$rec['fk_product_type']);
				//$prods[$this->db->escape($rec['label'])]= array(0=>$rec['id'],1=>$rec['qty']);
				if (empty($firstlevelonly)) {
					$parents[] = $rec['rowid'];
					$listofchilds = $this->getChildsArbo($rec['rowid'], 0, $level + 1, $parents);
					foreach ($listofchilds as $keyChild => $valueChild) {
						$prods[$rec['rowid']]['childs'][$keyChild] = $valueChild;
					}
				}
			}

			return $prods;
		} else {
			dol_print_error($this->db);
			return -1;
		}
	}

	// phpcs:disable PEAR.NamingConventions.ValidFunctionName.ScopeNotCamelCaps
	/**
	 *     Return tree of all subproducts for product. Tree contains array of array(0=prodid, 1=>qty, 2=>product type, 3=>label, 4=>incdec, 5=>product ref)
	 *     Set this->sousprods
	 *
	 * @return void
	 */
	public function get_sousproduits_arbo()
	{
		// phpcs:enable
		$parent = array();

		foreach ($this->getChildsArbo($this->id) as $keyChild => $valueChild) {    // Warning. getChildsArbo can call getChildsArbo recursively. Starting point is $value[0]=id of product
			$parent[$this->label][$keyChild] = $valueChild;
		}
		foreach ($parent as $key => $value) {        // key=label, value is array of children
			$this->sousprods[$key] = $value;
		}
	}

	/**
	 * getTooltipContentArray
	 * @param array $params params to construct tooltip data
	 * @since v18
	 * @return array
	 */
	public function getTooltipContentArray($params)
	{
		global $conf, $langs, $user;

		$langs->loadLangs(array('products', 'other'));

		$datas = array();
		$nofetch = !empty($params['nofetch']);

		if (getDolGlobalString('MAIN_OPTIMIZEFORTEXTBROWSER')) {
			return ['optimize' => $langs->trans("ShowProduct")];
		}

		if (!empty($this->entity)) {
			$tmpphoto = $this->show_photos('product', $conf->product->multidir_output[$this->entity], 1, 1, 0, 0, 0, 80, 0, 0, 0, 0, 1);
			if ($this->nbphoto > 0) {
				$datas['photo'] = '<div class="photointooltip floatright">'."\n" . $tmpphoto . '</div>';
			}
		}

		if ($this->type == Product::TYPE_PRODUCT) {
			$datas['picto'] = img_picto('', 'product').' <u class="paddingrightonly">'.$langs->trans("Product").'</u>';
		} elseif ($this->type == Product::TYPE_SERVICE) {
			$datas['picto'] = img_picto('', 'service').' <u class="paddingrightonly">'.$langs->trans("Service").'</u>';
		}
		if (isset($this->status) && isset($this->status_buy)) {
			$datas['status'] = ' '.$this->getLibStatut(5, 0) . ' '.$this->getLibStatut(5, 1);
		}

		if (!empty($this->ref)) {
			$datas['ref'] = '<br><b>'.$langs->trans('ProductRef').':</b> '.$this->ref;
		}
		if (!empty($this->label)) {
			$datas['label'] = '<br><b>'.$langs->trans('ProductLabel').':</b> '.$this->label;
		}
		if (!empty($this->description)) {
			$datas['description'] = '<br><b>'.$langs->trans('ProductDescription').':</b> '.dolGetFirstLineOfText($this->description, 5);
		}
		if ($this->type == Product::TYPE_PRODUCT || getDolGlobalString('STOCK_SUPPORTS_SERVICES')) {
			if (isModEnabled('productbatch')) {
				$langs->load("productbatch");
				$datas['batchstatus'] = "<br><b>".$langs->trans("ManageLotSerial").'</b>: '.$this->getLibStatut(0, 2);
			}
		}
		if (isModEnabled('barcode')) {
			$datas['barcode'] = '<br><b>'.$langs->trans('BarCode').':</b> '.$this->barcode;
		}

		if ($this->type == Product::TYPE_PRODUCT) {
			if ($this->weight) {
				$datas['weight'] = "<br><b>".$langs->trans("Weight").'</b>: '.$this->weight.' '.measuringUnitString(0, "weight", $this->weight_units);
			}
			$labelsize = "";
			if ($this->length) {
				$labelsize .= ($labelsize ? " - " : "")."<b>".$langs->trans("Length").'</b>: '.$this->length.' '.measuringUnitString(0, 'size', $this->length_units);
			}
			if ($this->width) {
				$labelsize .= ($labelsize ? " - " : "")."<b>".$langs->trans("Width").'</b>: '.$this->width.' '.measuringUnitString(0, 'size', $this->width_units);
			}
			if ($this->height) {
				$labelsize .= ($labelsize ? " - " : "")."<b>".$langs->trans("Height").'</b>: '.$this->height.' '.measuringUnitString(0, 'size', $this->height_units);
			}
			if ($labelsize) {
				$datas['size'] = "<br>".$labelsize;
			}

			$labelsurfacevolume = "";
			if ($this->surface) {
				$labelsurfacevolume .= ($labelsurfacevolume ? " - " : "")."<b>".$langs->trans("Surface").'</b>: '.$this->surface.' '.measuringUnitString(0, 'surface', $this->surface_units);
			}
			if ($this->volume) {
				$labelsurfacevolume .= ($labelsurfacevolume ? " - " : "")."<b>".$langs->trans("Volume").'</b>: '.$this->volume.' '.measuringUnitString(0, 'volume', $this->volume_units);
			}
			if ($labelsurfacevolume) {
				$datas['surface'] = "<br>" . $labelsurfacevolume;
			}
		}
		if ($this->type == Product::TYPE_SERVICE && !empty($this->duration_value)) {
			// Duration
			$datas['duration'] = '<br><b>'.$langs->trans("Duration").':</b> '.$this->duration_value;
			if ($this->duration_value > 1) {
				$dur = array("i" => $langs->trans("Minutes"), "h" => $langs->trans("Hours"), "d" => $langs->trans("Days"), "w" => $langs->trans("Weeks"), "m" => $langs->trans("Months"), "y" => $langs->trans("Years"));
			} elseif ($this->duration_value > 0) {
				$dur = array("i" => $langs->trans("Minute"), "h" => $langs->trans("Hour"), "d" => $langs->trans("Day"), "w" => $langs->trans("Week"), "m" => $langs->trans("Month"), "y" => $langs->trans("Year"));
			}
			$datas['duration'] .= (!empty($this->duration_unit) && isset($dur[$this->duration_unit]) ? "&nbsp;".$langs->trans($dur[$this->duration_unit]) : '');
		}
		if (empty($user->socid)) {
			if (!empty($this->pmp) && $this->pmp) {
				$datas['pmp'] = "<br><b>".$langs->trans("PMPValue").'</b>: '.price($this->pmp, 0, '', 1, -1, -1, $conf->currency);
			}

			if (isModEnabled('accounting')) {
				if ($this->status && isset($this->accountancy_code_sell)) {
					include_once DOL_DOCUMENT_ROOT.'/core/lib/accounting.lib.php';
					$selllabel = '<br>';
					$selllabel .= '<br><b>'.$langs->trans('ProductAccountancySellCode').':</b> '.length_accountg($this->accountancy_code_sell);
					$selllabel .= '<br><b>'.$langs->trans('ProductAccountancySellIntraCode').':</b> '.length_accountg($this->accountancy_code_sell_intra);
					$selllabel .= '<br><b>'.$langs->trans('ProductAccountancySellExportCode').':</b> '.length_accountg($this->accountancy_code_sell_export);
					$datas['accountancysell'] = $selllabel;
				}
				if ($this->status_buy && isset($this->accountancy_code_buy)) {
					include_once DOL_DOCUMENT_ROOT.'/core/lib/accounting.lib.php';
					$buylabel = '';
					if (empty($this->status)) {
						$buylabel .= '<br>';
					}
					$buylabel .= '<br><b>'.$langs->trans('ProductAccountancyBuyCode').':</b> '.length_accountg($this->accountancy_code_buy);
					$buylabel .= '<br><b>'.$langs->trans('ProductAccountancyBuyIntraCode').':</b> '.length_accountg($this->accountancy_code_buy_intra);
					$buylabel .= '<br><b>'.$langs->trans('ProductAccountancyBuyExportCode').':</b> '.length_accountg($this->accountancy_code_buy_export);
					$datas['accountancybuy'] = $buylabel;
				}
			}
		}
		// show categories for this record only in ajax to not overload lists
		if (isModEnabled('category') && !$nofetch) {
			require_once DOL_DOCUMENT_ROOT . '/categories/class/categorie.class.php';
			$form = new Form($this->db);
			$datas['categories'] = '<br>' . $form->showCategories($this->id, Categorie::TYPE_PRODUCT, 1);
		}

		return $datas;
	}

	/**
	 *    Return clickable link of object (with eventually picto)
	 *
	 * @param	int		$withpicto				Add picto into link
	 * @param	string	$option					Where point the link ('stock', 'composition', 'category', 'supplier', '')
	 * @param	int		$maxlength				Maxlength of ref
	 * @param 	int		$save_lastsearch_value	-1=Auto, 0=No save of lastsearch_values when clicking, 1=Save lastsearch_values when clicking
	 * @param	int		$notooltip				No tooltip
	 * @param  	string  $morecss            	''=Add more css on link
	 * @param	int		$add_label				0=Default, 1=Add label into string, >1=Add first chars into string
	 * @param	string	$sep					' - '=Separator between ref and label if option 'add_label' is set
	 * @return	string							String with URL
	 */
	public function getNomUrl($withpicto = 0, $option = '', $maxlength = 0, $save_lastsearch_value = -1, $notooltip = 0, $morecss = '', $add_label = 0, $sep = ' - ')
	{
		global $conf, $langs, $hookmanager, $user;
		include_once DOL_DOCUMENT_ROOT.'/core/lib/product.lib.php';

		$result = '';

		$newref = $this->ref;
		if ($maxlength) {
			$newref = dol_trunc($newref, $maxlength, 'middle');
		}
		$params = [
			'id' => $this->id,
			'objecttype' => (isset($this->type) ? ($this->type == 1 ? 'service' : 'product') : $this->element),
			'option' => $option,
			'nofetch' => 1,
		];
		$classfortooltip = 'classfortooltip';
		$dataparams = '';
		if (getDolGlobalInt('MAIN_ENABLE_AJAX_TOOLTIP')) {
			$classfortooltip = 'classforajaxtooltip';
			$dataparams = ' data-params="'.dol_escape_htmltag(json_encode($params)).'"';
			$label = '';
		} else {
			$label = implode($this->getTooltipContentArray($params));
		}

		$linkclose = '';
		if (empty($notooltip)) {
			if (getDolGlobalString('MAIN_OPTIMIZEFORTEXTBROWSER')) {
				$label = $langs->trans("ShowProduct");
				$linkclose .= ' alt="'.dol_escape_htmltag($label, 1, 1).'"';
			}
			$linkclose .= ($label ? ' title="'.dol_escape_htmltag($label, 1, 1).'"' : ' title="tocomplete"');
			$linkclose .= $dataparams.' class="nowraponall '.$classfortooltip.($morecss ? ' '.$morecss : '').'"';
		} else {
			$linkclose = ' class="nowraponall'.($morecss ? ' '.$morecss : '').'"';
		}

		if ($option == 'supplier' || $option == 'category') {
			$url = DOL_URL_ROOT.'/product/fournisseurs.php?id='.$this->id;
		} elseif ($option == 'stock') {
			$url = DOL_URL_ROOT.'/product/stock/product.php?id='.$this->id;
		} elseif ($option == 'composition') {
			$url = DOL_URL_ROOT.'/product/composition/card.php?id='.$this->id;
		} else {
			$url = DOL_URL_ROOT.'/product/card.php?id='.$this->id;
		}

		if ($option !== 'nolink') {
			// Add param to save lastsearch_values or not
			$add_save_lastsearch_values = ($save_lastsearch_value == 1 ? 1 : 0);
			if ($save_lastsearch_value == -1 && isset($_SERVER["PHP_SELF"]) && preg_match('/list\.php/', $_SERVER["PHP_SELF"])) {
				$add_save_lastsearch_values = 1;
			}
			if ($add_save_lastsearch_values) {
				$url .= '&save_lastsearch_values=1';
			}
		}

		$linkstart = '<a href="'.$url.'"';
		$linkstart .= $linkclose.'>';
		$linkend = '</a>';

		$result .= $linkstart;
		if ($withpicto) {
			if ($this->type == Product::TYPE_PRODUCT) {
				$result .= (img_object(($notooltip ? '' : $label), 'product', 'class="paddingright"', 0, 0, $notooltip ? 0 : 1));
			}
			if ($this->type == Product::TYPE_SERVICE) {
				$result .= (img_object(($notooltip ? '' : $label), 'service', 'class="paddingright"', 0, 0, $notooltip ? 0 : 1));
			}
		}
		$result .= '<span class="aaa">'.dol_escape_htmltag($newref).'</span>';
		$result .= $linkend;
		if ($withpicto != 2) {
			$result .= (($add_label && $this->label) ? $sep.dol_trunc($this->label, ($add_label > 1 ? $add_label : 0)) : '');
		}

		global $action;
		$hookmanager->initHooks(array('productdao'));
		$parameters = array('id' => $this->id, 'getnomurl' => &$result, 'label' => &$label);
		$reshook = $hookmanager->executeHooks('getNomUrl', $parameters, $this, $action); // Note that $action and $object may have been modified by some hooks
		if ($reshook > 0) {
			$result = $hookmanager->resPrint;
		} else {
			$result .= $hookmanager->resPrint;
		}

		return $result;
	}


	/**
	 *  Create a document onto disk according to template module.
	 *
	 * @param  string    $modele      Force model to use ('' to not force)
	 * @param  Translate $outputlangs Object langs to use for output
	 * @param  int       $hidedetails Hide details of lines
	 * @param  int       $hidedesc    Hide description
	 * @param  int       $hideref     Hide ref
	 * @return int                         0 if KO, 1 if OK
	 */
	public function generateDocument($modele, $outputlangs, $hidedetails = 0, $hidedesc = 0, $hideref = 0)
	{
		global $conf, $user, $langs;

		$langs->load("products");
		$outputlangs->load("products");

		// Positionne le modele sur le nom du modele a utiliser
		if (!dol_strlen($modele)) {
			$modele = getDolGlobalString('PRODUCT_ADDON_PDF', 'strato');
		}

		$modelpath = "core/modules/product/doc/";

		return $this->commonGenerateDocument($modelpath, $modele, $outputlangs, $hidedetails, $hidedesc, $hideref);
	}

	/**
	 *    Return label of status of object
	 *
	 * @param  int $mode 0=long label, 1=short label, 2=Picto + short label, 3=Picto, 4=Picto + long label, 5=Short label + Picto
	 * @param  int $type 0=Sell, 1=Buy, 2=Batch Number management
	 * @return string          Label of status
	 */
	public function getLibStatut($mode = 0, $type = 0)
	{
		switch ($type) {
			case 0:
				return $this->LibStatut($this->status, $mode, $type);
			case 1:
				return $this->LibStatut($this->status_buy, $mode, $type);
			case 2:
				return $this->LibStatut($this->status_batch, $mode, $type);
			default:
				//Simulate previous behavior but should return an error string
				return $this->LibStatut($this->status_buy, $mode, $type);
		}
	}

	// phpcs:disable PEAR.NamingConventions.ValidFunctionName.ScopeNotCamelCaps
	/**
	 *    Return label of a given status
	 *
	 * @param  int 		$status 	Statut
	 * @param  int		$mode       0=long label, 1=short label, 2=Picto + short label, 3=Picto, 4=Picto + long label, 5=Short label + Picto, 6=Long label + Picto
	 * @param  int 		$type   	0=Status "to sell", 1=Status "to buy", 2=Status "to Batch"
	 * @return string              	Label of status
	 */
	public function LibStatut($status, $mode = 0, $type = 0)
	{
		// phpcs:enable
		global $conf, $langs;

		$labelStatus = $labelStatusShort = '';

		$langs->load('products');
		if (isModEnabled('productbatch')) {
			$langs->load("productbatch");
		}

		if ($type == 2) {
			switch ($mode) {
				case 0:
					$label = ($status == 0 ? $langs->transnoentitiesnoconv('ProductStatusNotOnBatch') : ($status == 1 ? $langs->transnoentitiesnoconv('ProductStatusOnBatch') : $langs->transnoentitiesnoconv('ProductStatusOnSerial')));
					return dolGetStatus($label);
				case 1:
					$label = ($status == 0 ? $langs->transnoentitiesnoconv('ProductStatusNotOnBatchShort') : ($status == 1 ? $langs->transnoentitiesnoconv('ProductStatusOnBatchShort') : $langs->transnoentitiesnoconv('ProductStatusOnSerialShort')));
					return dolGetStatus($label);
				case 2:
					return $this->LibStatut($status, 3, 2).' '.$this->LibStatut($status, 1, 2);
				case 3:
					return dolGetStatus($langs->transnoentitiesnoconv('ProductStatusNotOnBatch'), '', '', empty($status) ? 'status5' : 'status4', 3, 'dot');
				case 4:
					return $this->LibStatut($status, 3, 2).' '.$this->LibStatut($status, 0, 2);
				case 5:
					return $this->LibStatut($status, 1, 2).' '.$this->LibStatut($status, 3, 2);
				default:
					return dolGetStatus($langs->transnoentitiesnoconv('Unknown'));
			}
		}

		$statuttrans = empty($status) ? 'status5' : 'status4';

		if ($status == 0) {
			// $type   0=Status "to sell", 1=Status "to buy", 2=Status "to Batch"
			if ($type == 0) {
				$labelStatus = $langs->transnoentitiesnoconv('ProductStatusNotOnSellShort');
				$labelStatusShort = $langs->transnoentitiesnoconv('ProductStatusNotOnSell');
			} elseif ($type == 1) {
				$labelStatus = $langs->transnoentitiesnoconv('ProductStatusNotOnBuyShort');
				$labelStatusShort = $langs->transnoentitiesnoconv('ProductStatusNotOnBuy');
			} elseif ($type == 2) {
				$labelStatus = $langs->transnoentitiesnoconv('ProductStatusNotOnBatch');
				$labelStatusShort = $langs->transnoentitiesnoconv('ProductStatusNotOnBatchShort');
			}
		} elseif ($status == 1) {
			// $type   0=Status "to sell", 1=Status "to buy", 2=Status "to Batch"
			if ($type == 0) {
				$labelStatus = $langs->transnoentitiesnoconv('ProductStatusOnSellShort');
				$labelStatusShort = $langs->transnoentitiesnoconv('ProductStatusOnSell');
			} elseif ($type == 1) {
				$labelStatus = $langs->transnoentitiesnoconv('ProductStatusOnBuyShort');
				$labelStatusShort = $langs->transnoentitiesnoconv('ProductStatusOnBuy');
			} elseif ($type == 2) {
				$labelStatus = ($status == 1 ? $langs->transnoentitiesnoconv('ProductStatusOnBatch') : $langs->transnoentitiesnoconv('ProductStatusOnSerial'));
				$labelStatusShort = ($status == 1 ? $langs->transnoentitiesnoconv('ProductStatusOnBatchShort') : $langs->transnoentitiesnoconv('ProductStatusOnSerialShort'));
			}
		} elseif ($type == 2 && $status == 2) {
			$labelStatus = $langs->transnoentitiesnoconv('ProductStatusOnSerial');
			$labelStatusShort = $langs->transnoentitiesnoconv('ProductStatusOnSerialShort');
		}

		if ($mode > 6) {
			return dolGetStatus($langs->transnoentitiesnoconv('Unknown'), '', '', 'status0', 0);
		} else {
			return dolGetStatus($labelStatus, $labelStatusShort, '', $statuttrans, $mode);
		}
	}


	/**
	 *  Retour label of nature of product
	 *
	 * @return string|int        Return label or ''. -1 if error
	 */
	public function getLibFinished()
	{
		global $langs;
		$langs->load('products');

		if (isset($this->finished) && $this->finished >= 0) {
			$sql = "SELECT label, code FROM ".$this->db->prefix()."c_product_nature where code = ".((int) $this->finished)." AND active=1";
			$resql = $this->db->query($sql);
			if ($resql && $this->db->num_rows($resql) > 0) {
				$res = $this->db->fetch_array($resql);
				$label = $langs->trans($res['label']);
				$this->db->free($resql);
				return $label;
			} else {
				$this->error = $this->db->error().' sql='.$sql;
				dol_syslog(__METHOD__.' Error '.$this->error, LOG_ERR);
				return -1;
			}
		}

		return '';
	}


	// phpcs:disable PEAR.NamingConventions.ValidFunctionName.ScopeNotCamelCaps
	/**
	 *  Adjust stock in a warehouse for product
	 *
	 * @param  User   $user           user asking change
	 * @param  int    $id_entrepot    id of warehouse
	 * @param  double $nbpiece        nb of units (should be always positive, use $movement to decide if we add or remove)
	 * @param  int    $movement       0 = add, 1 = remove
	 * @param  string $label          Label of stock movement
	 * @param  double $price          Unit price HT of product, used to calculate average weighted price (PMP in french). If 0, average weighted price is not changed.
	 * @param  string $inventorycode  Inventory code
	 * @param  string $origin_element Origin element type
	 * @param  int    $origin_id      Origin id of element
	 * @param  int	  $disablestockchangeforsubproduct	Disable stock change for sub-products of kit (useful only if product is a subproduct)
	 * @param  Extrafields $extrafields	  Array of extrafields
	 * @return int                    Return integer <0 if KO, >0 if OK
	 */
	public function correct_stock($user, $id_entrepot, $nbpiece, $movement, $label = '', $price = 0, $inventorycode = '', $origin_element = '', $origin_id = null, $disablestockchangeforsubproduct = 0, $extrafields = null)
	{
		// phpcs:enable
		if ($id_entrepot) {
			$this->db->begin();

			include_once DOL_DOCUMENT_ROOT.'/product/stock/class/mouvementstock.class.php';

			if ($nbpiece < 0) {
				if (!$movement) {
					$movement = 1;
				}
				$nbpiece = abs($nbpiece);
			}
			$op = array();
			$op[0] = "+".trim($nbpiece);
			$op[1] = "-".trim($nbpiece);

			$movementstock = new MouvementStock($this->db);
			$movementstock->setOrigin($origin_element, $origin_id); // Set ->origin_type and ->origin_id
			$result = $movementstock->_create($user, $this->id, $id_entrepot, $op[$movement], $movement, $price, $label, $inventorycode, '', '', '', '', false, 0, $disablestockchangeforsubproduct);

			if ($result >= 0) {
				if ($extrafields) {
					$array_options = $extrafields->getOptionalsFromPost('stock_mouvement');
					$movementstock->array_options = $array_options;
					$movementstock->insertExtraFields();
				}
				$this->db->commit();
				return 1;
			} else {
				$this->error = $movementstock->error;
				$this->errors = $movementstock->errors;

				$this->db->rollback();
				return -1;
			}
		}

		return -1;
	}

	// phpcs:disable PEAR.NamingConventions.ValidFunctionName.ScopeNotCamelCaps
	/**
	 *  Adjust stock in a warehouse for product with batch number
	 *
	 * @param  User         $user           user asking change
	 * @param  int          $id_entrepot    id of warehouse
	 * @param  double       $nbpiece        nb of units (should be always positive, use $movement to decide if we add or remove)
	 * @param  int          $movement       0 = add, 1 = remove
	 * @param  string       $label          Label of stock movement
	 * @param  double       $price          Price to use for stock eval
	 * @param  int|string   $dlc            eat-by date
	 * @param  int|string   $dluo           sell-by date
	 * @param  string       $lot            Lot number
	 * @param  string       $inventorycode  Inventory code
	 * @param  string       $origin_element Origin element type
	 * @param  int          $origin_id      Origin id of element
	 * @param  int	        $disablestockchangeforsubproduct	Disable stock change for sub-products of kit (useful only if product is a subproduct)
	 * @param  Extrafields  $extrafields	Array of extrafields
	 * @param  boolean      $force_update_batch   Force update batch
	 * @return int                      Return integer <0 if KO, >0 if OK
	 */
	public function correct_stock_batch($user, $id_entrepot, $nbpiece, $movement, $label = '', $price = 0, $dlc = '', $dluo = '', $lot = '', $inventorycode = '', $origin_element = '', $origin_id = null, $disablestockchangeforsubproduct = 0, $extrafields = null, $force_update_batch = false)
	{
		// phpcs:enable
		if ($id_entrepot) {
			$this->db->begin();

			include_once DOL_DOCUMENT_ROOT.'/product/stock/class/mouvementstock.class.php';

			if ($nbpiece < 0) {
				if (!$movement) {
					$movement = 1;
				}
				$nbpiece = abs($nbpiece);
			}

			$op = array();
			$op[0] = "+".trim($nbpiece);
			$op[1] = "-".trim($nbpiece);

			$movementstock = new MouvementStock($this->db);
			$movementstock->setOrigin($origin_element, $origin_id); // Set ->origin_type and ->fk_origin
			$result = $movementstock->_create($user, $this->id, $id_entrepot, $op[$movement], $movement, $price, $label, $inventorycode, '', $dlc, $dluo, $lot, false, 0, $disablestockchangeforsubproduct, 0, $force_update_batch);

			if ($result >= 0) {
				if ($extrafields) {
					$array_options = $extrafields->getOptionalsFromPost('stock_mouvement');
					$movementstock->array_options = $array_options;
					$movementstock->insertExtraFields();
				}
				$this->db->commit();
				return 1;
			} else {
				$this->error = $movementstock->error;
				$this->errors = $movementstock->errors;

				$this->db->rollback();
				return -1;
			}
		}
		return -1;
	}

	// phpcs:disable PEAR.NamingConventions.ValidFunctionName.ScopeNotCamelCaps
	/**
	 * Load information about stock of a product into ->stock_reel, ->stock_warehouse[] (including stock_warehouse[idwarehouse]->detail_batch for batch products)
	 * This function need a lot of load. If you use it on list, use a cache to execute it once for each product id.
	 * If ENTREPOT_EXTRA_STATUS is set, filtering on warehouse status is possible.
	 *
	 * @param  	string 	$option 					'' = Load all stock info, also from closed and internal warehouses, 'nobatch' = do not load batch detail, 'novirtual' = do no load virtual detail
	 * 												You can also filter on 'warehouseclosed', 'warehouseopen', 'warehouseinternal'
	 * @param	int		$includedraftpoforvirtual	Include draft status of PO for virtual stock calculation
	 * @param	int		$dateofvirtualstock			Date of virtual stock
	 * @return 	int                  				Return integer < 0 if KO, > 0 if OK
	 * @see    	load_virtual_stock(), loadBatchInfo()
	 */
	public function load_stock($option = '', $includedraftpoforvirtual = null, $dateofvirtualstock = null)
	{
		// phpcs:enable
		global $conf;

		$this->stock_reel = 0;
		$this->stock_warehouse = array();
		$this->stock_theorique = 0;

		// Set filter on warehouse status
		$warehouseStatus = array();
		if (preg_match('/warehouseclosed/', $option)) {
			$warehouseStatus[Entrepot::STATUS_CLOSED] = Entrepot::STATUS_CLOSED;
		}
		if (preg_match('/warehouseopen/', $option)) {
			$warehouseStatus[Entrepot::STATUS_OPEN_ALL] = Entrepot::STATUS_OPEN_ALL;
		}
		if (preg_match('/warehouseinternal/', $option)) {
			if (getDolGlobalString('ENTREPOT_EXTRA_STATUS')) {
				$warehouseStatus[Entrepot::STATUS_OPEN_INTERNAL] = Entrepot::STATUS_OPEN_INTERNAL;
			} else {
				$warehouseStatus[Entrepot::STATUS_OPEN_ALL] = Entrepot::STATUS_OPEN_ALL;
			}
		}

		$sql = "SELECT ps.rowid, ps.reel, ps.fk_entrepot";
		$sql .= " FROM ".$this->db->prefix()."product_stock as ps";
		$sql .= ", ".$this->db->prefix()."entrepot as w";
		$sql .= " WHERE w.entity IN (".getEntity('stock').")";
		$sql .= " AND w.rowid = ps.fk_entrepot";
		$sql .= " AND ps.fk_product = ".((int) $this->id);
		if (count($warehouseStatus)) {
			$sql .= " AND w.statut IN (".$this->db->sanitize(implode(',', $warehouseStatus)).")";
		}

		$sql .= " ORDER BY ps.reel ".(getDolGlobalString('DO_NOT_TRY_TO_DEFRAGMENT_STOCKS_WAREHOUSE') ? 'DESC' : 'ASC'); // Note : qty ASC is important for expedition card, to avoid stock fragmentation;

		dol_syslog(get_class($this)."::load_stock", LOG_DEBUG);
		$result = $this->db->query($sql);
		if ($result) {
			$num = $this->db->num_rows($result);
			$i = 0;
			if ($num > 0) {
				while ($i < $num) {
					$row = $this->db->fetch_object($result);
					$this->stock_warehouse[$row->fk_entrepot] = new stdClass();
					$this->stock_warehouse[$row->fk_entrepot]->real = $row->reel;
					$this->stock_warehouse[$row->fk_entrepot]->id = $row->rowid;
					if ((!preg_match('/nobatch/', $option)) && $this->hasbatch()) {
						$this->stock_warehouse[$row->fk_entrepot]->detail_batch = Productbatch::findAll($this->db, $row->rowid, 1, $this->id);
					}
					$this->stock_reel += $row->reel;
					$i++;
				}
			}
			$this->db->free($result);

			if (!preg_match('/novirtual/', $option)) {
				$this->load_virtual_stock($includedraftpoforvirtual, $dateofvirtualstock); // This load stock_theorique and also load all arrays stats_xxx...
			}

			return 1;
		} else {
			$this->error = $this->db->lasterror();
			return -1;
		}
	}


	// phpcs:disable PEAR.NamingConventions.ValidFunctionName.ScopeNotCamelCaps
	/**
	 *  Load value ->stock_theorique of a product. Property this->id must be defined.
	 *  This function need a lot of load. If you use it on list, use a cache to execute it one for each product id.
	 *
	 * 	@param	int		$includedraftpoforvirtual	Include draft status and not yet approved Purchase Orders for virtual stock calculation
	 *  @param	int		$dateofvirtualstock			Date of virtual stock
	 *  @return int     							Return integer < 0 if KO, > 0 if OK
	 *  @see	load_stock(), loadBatchInfo()
	 */
	public function load_virtual_stock($includedraftpoforvirtual = null, $dateofvirtualstock = null)
	{
		// phpcs:enable
		global $conf, $hookmanager, $action;

		$stock_commande_client = 0;
		$stock_commande_fournisseur = 0;
		$stock_sending_client = 0;
		$stock_reception_fournisseur = 0;
		$stock_inproduction = 0;

		//dol_syslog("load_virtual_stock");

		if (isModEnabled('order')) {
			$result = $this->load_stats_commande(0, '1,2', 1);
			if ($result < 0) {
				dol_print_error($this->db, $this->error);
			}
			$stock_commande_client = $this->stats_commande['qty'];
		}
		if (isModEnabled("shipping")) {
			require_once DOL_DOCUMENT_ROOT.'/expedition/class/expedition.class.php';
			$filterShipmentStatus = '';
			if (getDolGlobalString('STOCK_CALCULATE_ON_SHIPMENT')) {
				$filterShipmentStatus = Expedition::STATUS_VALIDATED.','.Expedition::STATUS_CLOSED;
			} elseif (getDolGlobalString('STOCK_CALCULATE_ON_SHIPMENT_CLOSE')) {
				$filterShipmentStatus = Expedition::STATUS_CLOSED;
			}
			$result = $this->load_stats_sending(0, '1,2', 1, $filterShipmentStatus);
			if ($result < 0) {
				dol_print_error($this->db, $this->error);
			}
			$stock_sending_client = $this->stats_expedition['qty'];
		}
		if (isModEnabled("supplier_order")) {
			$filterStatus = !getDolGlobalString('SUPPLIER_ORDER_STATUS_FOR_VIRTUAL_STOCK') ? '3,4' : $conf->global->SUPPLIER_ORDER_STATUS_FOR_VIRTUAL_STOCK;
			if (isset($includedraftpoforvirtual)) {
				$filterStatus = '0,1,2,'.$filterStatus;	// 1,2 may have already been inside $filterStatus but it is better to have twice than missing $filterStatus does not include them
			}
			$result = $this->load_stats_commande_fournisseur(0, $filterStatus, 1, $dateofvirtualstock);
			if ($result < 0) {
				dol_print_error($this->db, $this->error);
			}
			$stock_commande_fournisseur = $this->stats_commande_fournisseur['qty'];
		}
		if ((isModEnabled("supplier_order") || isModEnabled("supplier_invoice")) && empty($conf->reception->enabled)) {
			// Case module reception is not used
			$filterStatus = '4';
			if (isset($includedraftpoforvirtual)) {
				$filterStatus = '0,'.$filterStatus;
			}
			$result = $this->load_stats_reception(0, $filterStatus, 1, $dateofvirtualstock);
			if ($result < 0) {
				dol_print_error($this->db, $this->error);
			}
			$stock_reception_fournisseur = $this->stats_reception['qty'];
		}
		if ((isModEnabled("supplier_order") || isModEnabled("supplier_invoice")) && isModEnabled("reception")) {
			// Case module reception is used
			$filterStatus = '4';
			if (isset($includedraftpoforvirtual)) {
				$filterStatus = '0,'.$filterStatus;
			}
			$result = $this->load_stats_reception(0, $filterStatus, 1, $dateofvirtualstock); // Use same tables than when module reception is not used.
			if ($result < 0) {
				dol_print_error($this->db, $this->error);
			}
			$stock_reception_fournisseur = $this->stats_reception['qty'];
		}
		if (isModEnabled('mrp')) {
			$result = $this->load_stats_inproduction(0, '1,2', 1, $dateofvirtualstock);
			if ($result < 0) {
				dol_print_error($this->db, $this->error);
			}
			$stock_inproduction = $this->stats_mrptoproduce['qty'] - $this->stats_mrptoconsume['qty'];
		}

		$this->stock_theorique = $this->stock_reel + $stock_inproduction;

		// Stock decrease mode
		if (getDolGlobalString('STOCK_CALCULATE_ON_SHIPMENT') || getDolGlobalString('STOCK_CALCULATE_ON_SHIPMENT_CLOSE')) {
			$this->stock_theorique -= ($stock_commande_client - $stock_sending_client);
		} elseif (getDolGlobalString('STOCK_CALCULATE_ON_VALIDATE_ORDER')) {
			$this->stock_theorique += 0;
		} elseif (getDolGlobalString('STOCK_CALCULATE_ON_BILL')) {
			$this->stock_theorique -= $stock_commande_client;
		}
		// Stock Increase mode
		if (getDolGlobalString('STOCK_CALCULATE_ON_RECEPTION') || getDolGlobalString('STOCK_CALCULATE_ON_RECEPTION_CLOSE')) {
			$this->stock_theorique += ($stock_commande_fournisseur - $stock_reception_fournisseur);
		} elseif (getDolGlobalString('STOCK_CALCULATE_ON_SUPPLIER_DISPATCH_ORDER')) {
			$this->stock_theorique += ($stock_commande_fournisseur - $stock_reception_fournisseur);
		} elseif (getDolGlobalString('STOCK_CALCULATE_ON_SUPPLIER_VALIDATE_ORDER')) {
			$this->stock_theorique -= $stock_reception_fournisseur;
		} elseif (getDolGlobalString('STOCK_CALCULATE_ON_SUPPLIER_BILL')) {
			$this->stock_theorique += ($stock_commande_fournisseur - $stock_reception_fournisseur);
		}

		$parameters = array('id' => $this->id, 'includedraftpoforvirtual' => $includedraftpoforvirtual);
		// Note that $action and $object may have been modified by some hooks
		$reshook = $hookmanager->executeHooks('loadvirtualstock', $parameters, $this, $action);
		if ($reshook > 0) {
			$this->stock_theorique = $hookmanager->resArray['stock_theorique'];
		} elseif ($reshook == 0 && isset($hookmanager->resArray['stock_stats_hook'])) {
			$this->stock_theorique += $hookmanager->resArray['stock_stats_hook'];
		}

		//Virtual Stock by Warehouse
		if (!empty($this->stock_warehouse) && getDolGlobalString('STOCK_ALLOW_VIRTUAL_STOCK_PER_WAREHOUSE')) {
			foreach ($this->stock_warehouse as $warehouseid => $stockwarehouse) {
				if (isModEnabled('mrp')) {
					$result = $this->load_stats_inproduction(0, '1,2', 1, $dateofvirtualstock, $warehouseid);
					if ($result < 0) {
						dol_print_error($this->db, $this->error);
					}
				}

				if ($this->fk_default_warehouse == $warehouseid) {
					$this->stock_warehouse[$warehouseid]->virtual = $this->stock_warehouse[$warehouseid]->real + $this->stock_warehouse[$warehouseid]->stats_mrptoproduce['qty'] + $this->stats_commande_fournisseur['qty'] - ($this->stats_commande['qty'] + $this->stats_mrptoconsume['qty']);
				} else {
					$this->stock_warehouse[$warehouseid]->virtual = $this->stock_warehouse[$warehouseid]->real + $this->stock_warehouse[$warehouseid]->stats_mrptoproduce['qty'];
				}
			}
		}

		return 1;
	}


	/**
	 *  Load existing information about a serial
	 *
	 * @param  string $batch Lot/serial number
	 * @return array                    Array with record into product_batch
	 * @see    load_stock(), load_virtual_stock()
	 */
	public function loadBatchInfo($batch)
	{
		$result = array();

		$sql = "SELECT pb.batch, pb.eatby, pb.sellby, SUM(pb.qty) AS qty FROM ".$this->db->prefix()."product_batch as pb, ".$this->db->prefix()."product_stock as ps";
		$sql .= " WHERE pb.fk_product_stock = ps.rowid AND ps.fk_product = ".((int) $this->id)." AND pb.batch = '".$this->db->escape($batch)."'";
		$sql .= " GROUP BY pb.batch, pb.eatby, pb.sellby";
		dol_syslog(get_class($this)."::loadBatchInfo load first entry found for lot/serial = ".$batch, LOG_DEBUG);
		$resql = $this->db->query($sql);
		if ($resql) {
			$num = $this->db->num_rows($resql);
			$i = 0;
			while ($i < $num) {
				$obj = $this->db->fetch_object($resql);
				$result[] = array('batch' => $batch, 'eatby' => $this->db->jdate($obj->eatby), 'sellby' => $this->db->jdate($obj->sellby), 'qty' => $obj->qty);
				$i++;
			}
			return $result;
		} else {
			dol_print_error($this->db);
			$this->db->rollback();
			return array();
		}
	}

	// phpcs:disable PEAR.NamingConventions.ValidFunctionName.ScopeNotCamelCaps
	/**
	 *  Move an uploaded file described into $file array into target directory $sdir.
	 *
	 * @param  string $sdir Target directory
	 * @param  string $file Array of file info of file to upload: array('name'=>..., 'tmp_name'=>...)
	 * @return int                    Return integer <0 if KO, >0 if OK
	 */
	public function add_photo($sdir, $file)
	{
		// phpcs:enable
		global $conf;

		include_once DOL_DOCUMENT_ROOT.'/core/lib/files.lib.php';

		$result = 0;

		$dir = $sdir;
		if (getDolGlobalInt('PRODUCT_USE_OLD_PATH_FOR_PHOTO')) {
			$dir .= '/'.get_exdir($this->id, 2, 0, 0, $this, 'product').$this->id."/photos";
		} else {
			$dir .= '/'.get_exdir(0, 0, 0, 0, $this, 'product').dol_sanitizeFileName($this->ref);
		}

		dol_mkdir($dir);

		$dir_osencoded = $dir;

		if (is_dir($dir_osencoded)) {
			$originImage = $dir.'/'.$file['name'];

			// Cree fichier en taille origine
			$result = dol_move_uploaded_file($file['tmp_name'], $originImage, 1);

			if (file_exists(dol_osencode($originImage))) {
				// Create thumbs
				$this->addThumbs($originImage);
			}
		}

		if (is_numeric($result) && $result > 0) {
			return 1;
		} else {
			return -1;
		}
	}

	// phpcs:disable PEAR.NamingConventions.ValidFunctionName.ScopeNotCamelCaps
	/**
	 *  Return if at least one photo is available
	 *
	 * @param  string $sdir Directory to scan
	 * @return boolean                 True if at least one photo is available, False if not
	 */
	public function is_photo_available($sdir)
	{
		// phpcs:enable
		include_once DOL_DOCUMENT_ROOT.'/core/lib/files.lib.php';
		include_once DOL_DOCUMENT_ROOT.'/core/lib/images.lib.php';

		global $conf;

		$dir = $sdir;
		if (getDolGlobalInt('PRODUCT_USE_OLD_PATH_FOR_PHOTO')) {
			$dir .= '/'.get_exdir($this->id, 2, 0, 0, $this, 'product').$this->id."/photos/";
		} else {
			$dir .= '/'.get_exdir(0, 0, 0, 0, $this, 'product');
		}

		$nbphoto = 0;

		$dir_osencoded = dol_osencode($dir);
		if (file_exists($dir_osencoded)) {
			$handle = opendir($dir_osencoded);
			if (is_resource($handle)) {
				while (($file = readdir($handle)) !== false) {
					if (!utf8_check($file)) {
						$file = mb_convert_encoding($file, 'UTF-8', 'ISO-8859-1'); // To be sure data is stored in UTF8 in memory
					}
					if (dol_is_file($dir.$file) && image_format_supported($file) >= 0) {
						return true;
					}
				}
			}
		}
		return false;
	}

	// phpcs:disable PEAR.NamingConventions.ValidFunctionName.ScopeNotCamelCaps
	/**
	 * Return an array with all photos of product found on disk. There is no sorting criteria.
	 *
	 * @param  string $dir   	Directory to scan
	 * @param  int    $nbmax 	Number maximum of photos (0=no maximum)
	 * @return array            Array of photos
	 */
	public function liste_photos($dir, $nbmax = 0)
	{
		// phpcs:enable
		include_once DOL_DOCUMENT_ROOT.'/core/lib/files.lib.php';
		include_once DOL_DOCUMENT_ROOT.'/core/lib/images.lib.php';

		$nbphoto = 0;
		$tabobj = array();

		$dir_osencoded = dol_osencode($dir);
		$handle = @opendir($dir_osencoded);
		if (is_resource($handle)) {
			while (($file = readdir($handle)) !== false) {
				if (!utf8_check($file)) {
					$file = mb_convert_encoding($file, 'UTF-8', 'ISO-8859-1'); // readdir returns ISO
				}
				if (dol_is_file($dir.$file) && image_format_supported($file) >= 0) {
					$nbphoto++;

					// We forge name of thumb.
					$photo = $file;
					$photo_vignette = '';
					$regs = array();
					if (preg_match('/('.$this->regeximgext.')$/i', $photo, $regs)) {
						$photo_vignette = preg_replace('/'.$regs[0].'/i', '', $photo).'_small'.$regs[0];
					}

					$dirthumb = $dir.'thumbs/';

					// Object
					$obj = array();
					$obj['photo'] = $photo;
					if ($photo_vignette && dol_is_file($dirthumb.$photo_vignette)) {
						$obj['photo_vignette'] = 'thumbs/'.$photo_vignette;
					} else {
						$obj['photo_vignette'] = "";
					}

					$tabobj[$nbphoto - 1] = $obj;

					// Do we have to continue with next photo ?
					if ($nbmax && $nbphoto >= $nbmax) {
						break;
					}
				}
			}

			closedir($handle);
		}

		return $tabobj;
	}

	// phpcs:disable PEAR.NamingConventions.ValidFunctionName.ScopeNotCamelCaps
	/**
	 *  Delete a photo and its thumbs
	 *
	 * @param  string $file 	Path to image file
	 * @return void
	 */
	public function delete_photo($file)
	{
		// phpcs:enable
		include_once DOL_DOCUMENT_ROOT.'/core/lib/files.lib.php';
		include_once DOL_DOCUMENT_ROOT.'/core/lib/images.lib.php';

		$dir = dirname($file).'/'; // Chemin du dossier contenant l'image d'origine
		$dirthumb = $dir.'/thumbs/'; // Chemin du dossier contenant la vignette
		$filename = preg_replace('/'.preg_quote($dir, '/').'/i', '', $file); // Nom du fichier

		// On efface l'image d'origine
		dol_delete_file($file, 0, 0, 0, $this); // For triggers

		// Si elle existe, on efface la vignette
		if (preg_match('/('.$this->regeximgext.')$/i', $filename, $regs)) {
			$photo_vignette = preg_replace('/'.$regs[0].'/i', '', $filename).'_small'.$regs[0];
			if (file_exists(dol_osencode($dirthumb.$photo_vignette))) {
				dol_delete_file($dirthumb.$photo_vignette);
			}

			$photo_vignette = preg_replace('/'.$regs[0].'/i', '', $filename).'_mini'.$regs[0];
			if (file_exists(dol_osencode($dirthumb.$photo_vignette))) {
				dol_delete_file($dirthumb.$photo_vignette);
			}
		}
	}

	// phpcs:disable PEAR.NamingConventions.ValidFunctionName.ScopeNotCamelCaps
	/**
	 *  Load size of image file
	 *
	 * @param  string $file Path to file
	 * @return void
	 */
	public function get_image_size($file)
	{
		// phpcs:enable
		$file_osencoded = dol_osencode($file);
		$infoImg = getimagesize($file_osencoded); // Get information on image
		$this->imgWidth = $infoImg[0]; // Largeur de l'image
		$this->imgHeight = $infoImg[1]; // Hauteur de l'image
	}

	/**
	 *  Load indicators this->nb for the dashboard
	 *
	 * @return int                 Return integer <0 if KO, >0 if OK
	 */
	public function loadStateBoard()
	{
		global $hookmanager;

		$this->nb = array();

		$sql = "SELECT count(p.rowid) as nb, fk_product_type";
		$sql .= " FROM ".$this->db->prefix()."product as p";
		$sql .= ' WHERE p.entity IN ('.getEntity($this->element, 1).')';
		// Add where from hooks
		if (is_object($hookmanager)) {
			$parameters = array();
			$reshook = $hookmanager->executeHooks('printFieldListWhere', $parameters, $this); // Note that $action and $object may have been modified by hook
			$sql .= $hookmanager->resPrint;
		}
		$sql .= ' GROUP BY fk_product_type';

		$resql = $this->db->query($sql);
		if ($resql) {
			while ($obj = $this->db->fetch_object($resql)) {
				if ($obj->fk_product_type == 1) {
					$this->nb["services"] = $obj->nb;
				} else {
					$this->nb["products"] = $obj->nb;
				}
			}
			$this->db->free($resql);
			return 1;
		} else {
			dol_print_error($this->db);
			$this->error = $this->db->error();
			return -1;
		}
	}

	/**
	 * Return if object is a product.
	 *
	 * @return boolean     True if it's a product
	 */
	public function isProduct()
	{
		return ($this->type == Product::TYPE_PRODUCT ? true : false);
	}

	/**
	 * Return if object is a product
	 *
	 * @return boolean     True if it's a service
	 */
	public function isService()
	{
		return ($this->type == Product::TYPE_SERVICE ? true : false);
	}

	/**
	 * Return if object need to have its stock managed
	 *
	 * @return boolean     True if it's a service
	 */
	public function isStockManaged()
	{
		return ($this->isProduct() || getDolGlobalString('STOCK_SUPPORTS_SERVICES'));
	}

	/**
	 * Return if  object have a constraint on mandatory_period
	 *
	 * @return boolean     True if mandatory_period set to 1
	 */
	public function isMandatoryPeriod()
	{
		return ($this->mandatory_period == 1 ? true : false);
	}

	/**
	 * Return if object has a sell-by date or eat-by date
	 *
	 * @return boolean     True if it's has
	 */
	public function hasbatch()
	{
		return ($this->status_batch > 0 ? true : false);
	}


	// phpcs:disable PEAR.NamingConventions.ValidFunctionName.ScopeNotCamelCaps
	/**
	 *  Get a barcode from the module to generate barcode values.
	 *  Return value is stored into this->barcode
	 *
	 * @param  Product $object Object product or service
	 * @param  string  $type   Barcode type (ean, isbn, ...)
	 * @return string
	 */
	public function get_barcode($object, $type = '')
	{
		// phpcs:enable
		global $conf;

		$result = '';
		if (getDolGlobalString('BARCODE_PRODUCT_ADDON_NUM')) {
			$dirsociete = array_merge(array('/core/modules/barcode/'), $conf->modules_parts['barcode']);
			foreach ($dirsociete as $dirroot) {
				$res = dol_include_once($dirroot . getDolGlobalString('BARCODE_PRODUCT_ADDON_NUM').'.php');
				if ($res) {
					break;
				}
			}
			$var = getDolGlobalString('BARCODE_PRODUCT_ADDON_NUM');
			$mod = new $var();

			$result = $mod->getNextValue($object, $type);

			dol_syslog(get_class($this)."::get_barcode barcode=".$result." module=".$var);
		}
		return $result;
	}

	/**
	 *  Initialise an instance with random values.
	 *  Used to build previews or test instances.
	 *    id must be 0 if object instance is a specimen.
	 *
	 * @return int
	 */
	public function initAsSpecimen()
	{
		$now = dol_now();

		// Initialize parameters
		$this->specimen = 1;
		$this->id = 0;
		$this->ref = 'PRODUCT_SPEC';
		$this->label = 'PRODUCT SPECIMEN';
		$this->description = 'This is description of this product specimen that was created the '.dol_print_date($now, 'dayhourlog').'.';
		$this->specimen = 1;
		$this->country_id = 1;
		$this->status = 1;
		$this->status_buy = 1;
		$this->tobatch = 0;
		$this->sell_or_eat_by_mandatory = 0;
		$this->note_private = 'This is a comment (private)';
		$this->note_public = 'This is a comment (public)';
		$this->date_creation = $now;
		$this->date_modification = $now;

		$this->weight = 4;
		$this->weight_units = 3;

		$this->length = 5;
		$this->length_units = 1;
		$this->width = 6;
		$this->width_units = 0;
		$this->height = null;
		$this->height_units = null;

		$this->surface = 30;
		$this->surface_units = 0;
		$this->volume = 300;
		$this->volume_units = 0;

		$this->barcode = -1; // Create barcode automatically

		return 1;
	}

	/**
	 *    Returns the text label from units dictionary
	 *
	 * @param  string $type Label type (long or short)
	 * @return string|int Return integer <0 if ko, label if ok
	 */
	public function getLabelOfUnit($type = 'long')
	{
		global $langs;

		if (!$this->fk_unit) {
			return '';
		}

		$langs->load('products');

		$label_type = 'label';
		if ($type == 'short') {
			$label_type = 'short_label';
		}

		$sql = "SELECT ".$label_type.", code from ".$this->db->prefix()."c_units where rowid = ".((int) $this->fk_unit);

		$resql = $this->db->query($sql);
		if ($resql && $this->db->num_rows($resql) > 0) {
			$res = $this->db->fetch_array($resql);
			$label = ($label_type == 'short_label' ? $res[$label_type] : 'unit'.$res['code']);
			$this->db->free($resql);
			return $label;
		} else {
			$this->error = $this->db->error();
			dol_syslog(get_class($this)."::getLabelOfUnit Error ".$this->error, LOG_ERR);
			return -1;
		}
	}

	// phpcs:disable PEAR.NamingConventions.ValidFunctionName.ScopeNotCamelCaps
	/**
	 * Return minimum product recommended price
	 *
	 * @return int            Minimum recommended price that is higher price among all suppliers * PRODUCT_MINIMUM_RECOMMENDED_PRICE
	 */
	public function min_recommended_price()
	{
		// phpcs:enable
		global $conf;

		$maxpricesupplier = 0;

		if (getDolGlobalString('PRODUCT_MINIMUM_RECOMMENDED_PRICE')) {
			include_once DOL_DOCUMENT_ROOT.'/fourn/class/fournisseur.product.class.php';
			$product_fourn = new ProductFournisseur($this->db);
			$product_fourn_list = $product_fourn->list_product_fournisseur_price($this->id, '', '');

			if (is_array($product_fourn_list) && count($product_fourn_list) > 0) {
				foreach ($product_fourn_list as $productfourn) {
					if ($productfourn->fourn_unitprice > $maxpricesupplier) {
						$maxpricesupplier = $productfourn->fourn_unitprice;
					}
				}

				$maxpricesupplier *= $conf->global->PRODUCT_MINIMUM_RECOMMENDED_PRICE;
			}
		}

		return $maxpricesupplier;
	}


	/**
	 * Sets object to supplied categories.
	 *
	 * Deletes object from existing categories not supplied.
	 * Adds it to non existing supplied categories.
	 * Existing categories are left untouch.
	 *
	 * @param  int[]|int 	$categories 	Category or categories IDs
	 * @return int							Return integer <0 if KO, >0 if OK
	 */
	public function setCategories($categories)
	{
		require_once DOL_DOCUMENT_ROOT.'/categories/class/categorie.class.php';
		return parent::setCategoriesCommon($categories, Categorie::TYPE_PRODUCT);
	}

	/**
	 * Function used to replace a thirdparty id with another one.
	 *
	 * @param  DoliDB $dbs        	Database handler
	 * @param  int    $origin_id 	Old thirdparty id
	 * @param  int    $dest_id   	New thirdparty id
	 * @return bool
	 */
	public static function replaceThirdparty(DoliDB $dbs, $origin_id, $dest_id)
	{
		$tables = array(
			'product_customer_price',
			'product_customer_price_log'
		);

		return CommonObject::commonReplaceThirdparty($dbs, $origin_id, $dest_id, $tables);
	}

	/**
	 * Generates prices for a product based on product multiprice generation rules
	 *
	 * @param  User   $user       User that updates the prices
	 * @param  float  $baseprice  Base price
	 * @param  string $price_type Base price type
	 * @param  float  $price_vat  VAT % tax
	 * @param  int    $npr        NPR
	 * @param  string $psq        ¿?
	 * @return int -1 KO, 1 OK
	 */
	public function generateMultiprices(User $user, $baseprice, $price_type, $price_vat, $npr, $psq)
	{
		global $conf;

		$sql = "SELECT rowid, level, fk_level, var_percent, var_min_percent FROM ".$this->db->prefix()."product_pricerules";
		$query = $this->db->query($sql);

		$rules = array();

		while ($result = $this->db->fetch_object($query)) {
			$rules[$result->level] = $result;
		}

		//Because prices can be based on other level's prices, we temporarily store them
		$prices = array(
			1 => $baseprice
		);

		$nbofproducts = getDolGlobalInt('PRODUIT_MULTIPRICES_LIMIT');
		for ($i = 1; $i <= $nbofproducts; $i++) {
			$price = $baseprice;
			$price_min = $baseprice;

			//We have to make sure it does exist and it is > 0
			//First price level only allows changing min_price
			if ($i > 1 && isset($rules[$i]->var_percent) && $rules[$i]->var_percent) {
				$price = $prices[$rules[$i]->fk_level] * (1 + ($rules[$i]->var_percent / 100));
			}

			$prices[$i] = $price;

			//We have to make sure it does exist and it is > 0
			if (isset($rules[$i]->var_min_percent) && $rules[$i]->var_min_percent) {
				$price_min = $price * (1 - ($rules[$i]->var_min_percent / 100));
			}

			//Little check to make sure the price is modified before triggering generation
			$check_amount = (($price == $this->multiprices[$i]) && ($price_min == $this->multiprices_min[$i]));
			$check_type = ($baseprice == $this->multiprices_base_type[$i]);

			if ($check_amount && $check_type) {
				continue;
			}

			if ($this->updatePrice($price, $price_type, $user, $price_vat, $price_min, $i, $npr, $psq, true) < 0) {
				return -1;
			}
		}

		return 1;
	}

	/**
	 * Returns the rights used for this class
	 *
	 * @return Object
	 */
	public function getRights()
	{
		global $user;

		if ($this->isProduct()) {
			return $user->rights->produit;
		} else {
			return $user->rights->service;
		}
	}

	/**
	 *  Load information for tab info
	 *
	 * @param  int $id Id of thirdparty to load
	 * @return void
	 */
	public function info($id)
	{
		$sql = "SELECT p.rowid, p.ref, p.datec as date_creation, p.tms as date_modification,";
		$sql .= " p.fk_user_author, p.fk_user_modif";
		$sql .= " FROM ".$this->db->prefix().$this->table_element." as p";
		$sql .= " WHERE p.rowid = ".((int) $id);

		$result = $this->db->query($sql);
		if ($result) {
			if ($this->db->num_rows($result)) {
				$obj = $this->db->fetch_object($result);

				$this->id = $obj->rowid;
				$this->ref = $obj->ref;

				$this->user_creation_id = $obj->fk_user_author;
				$this->user_modification_id = $obj->fk_user_modif;

				$this->date_creation     = $this->db->jdate($obj->date_creation);
				$this->date_modification = $this->db->jdate($obj->date_modification);
			}

			$this->db->free($result);
		} else {
			dol_print_error($this->db);
		}
	}


	/**
	 * Return the duration of a service in hours (for a service based on duration fields)
	 *
	 * @return float|-1		Duration in hours if OK, -1 if KO
	 */
	public function getProductDurationHours()
	{
		global $langs;

		if (empty($this->duration_value)) {
			$this->errors[] = 'ErrorDurationForServiceNotDefinedCantCalculateHourlyPrice';
			return -1;
		}

		if ($this->duration_unit == 'i') {
			$prodDurationHours = 1. / 60;
		}
		if ($this->duration_unit == 'h') {
			$prodDurationHours = 1.;
		}
		if ($this->duration_unit == 'd') {
			$prodDurationHours = 24.;
		}
		if ($this->duration_unit == 'w') {
			$prodDurationHours = 24. * 7;
		}
		if ($this->duration_unit == 'm') {
			$prodDurationHours = 24. * 30;
		}
		if ($this->duration_unit == 'y') {
			$prodDurationHours = 24. * 365;
		}
		$prodDurationHours *= $this->duration_value;

		return $prodDurationHours;
	}


	/**
	 *	Return clicable link of object (with eventually picto)
	 *
	 *	@param      string	    $option                 Where point the link (0=> main card, 1,2 => shipment, 'nolink'=>No link)
	 *  @param		array		$arraydata				Array of data
	 *  @return		string								HTML Code for Kanban thumb.
	 */
	public function getKanbanView($option = '', $arraydata = null)
	{
		global $langs,$conf;

		$selected = (empty($arraydata['selected']) ? 0 : $arraydata['selected']);

		$return = '<div class="box-flex-item box-flex-grow-zero">';
		$return .= '<div class="info-box info-box-sm">';
		$return .= '<div class="info-box-img">';
		$label = '';
		if ($this->is_photo_available($conf->product->multidir_output[$this->entity])) {
			$label .= $this->show_photos('product', $conf->product->multidir_output[$this->entity], 1, 1, 0, 0, 0, 120, 160, 0, 0, 0, '', 'photoref photokanban');
			$return .= $label;
		} else {
			if ($this->type == Product::TYPE_PRODUCT) {
				$label .= img_picto('', 'product');
			} elseif ($this->type == Product::TYPE_SERVICE) {
				$label .= img_picto('', 'service');
			}
			$return .= $label;
		}
		$return .= '</div>';
		$return .= '<div class="info-box-content">';
		$return .= '<span class="info-box-ref inline-block tdoverflowmax150 valignmiddle">'.(method_exists($this, 'getNomUrl') ? $this->getNomUrl() : $this->ref).'</span>';
		if ($selected >= 0) {
			$return .= '<input id="cb'.$this->id.'" class="flat checkforselect fright" type="checkbox" name="toselect[]" value="'.$this->id.'"'.($selected ? ' checked="checked"' : '').'>';
		}
		if (property_exists($this, 'label')) {
			$return .= '<br><span class="info-box-label opacitymedium">'.$this->label.'</span>';
		}
		if (property_exists($this, 'price') && property_exists($this, 'price_ttc')) {
			if ($this->price_base_type == 'TTC') {
				$return .= '<br><span class="info-box-status amount">'.price($this->price_ttc).' '.$langs->trans("TTC").'</span>';
			} else {
				if ($this->status) {
					$return .= '<br><span class="info-box-status amount">'.price($this->price).' '.$langs->trans("HT").'</span>';
				}
			}
		}
		$br = 1;
		if (property_exists($this, 'stock_reel') && $this->isProduct()) {
			$return .= '<br><div class="info-box-status opacitymedium inline-block valignmiddle">'.img_picto($langs->trans('PhysicalStock'), 'stock').'</div><div class="inline-block valignmiddle paddingleft" title="'.$langs->trans('PhysicalStock').'">'.$this->stock_reel.'</div>';
			$br = 0;
		}
		if (method_exists($this, 'getLibStatut')) {
			if ($br) {
				$return .= '<br><div class="info-box-status inline-block valignmiddle">'.$this->getLibStatut(3, 1).' '.$this->getLibStatut(3, 0).'</div>';
			} else {
				$return .= '<div class="info-box-status inline-block valignmiddle marginleftonly paddingleft">'.$this->getLibStatut(3, 1).' '.$this->getLibStatut(3, 0).'</div>';
			}
		}
		$return .= '</div>';
		$return .= '</div>';
		$return .= '</div>';
		return $return;
	}
}

/**
 * Class to manage products or services.
 * Do not use 'Service' as class name since it is already used by APIs.
 */
class ProductService extends Product
{
	public $picto = 'service';
}<|MERGE_RESOLUTION|>--- conflicted
+++ resolved
@@ -1361,17 +1361,10 @@
 				}
 
 				if (!$this->hasbatch() && $this->oldcopy->hasbatch()) {
-<<<<<<< HEAD
 					// Selection of all product stock movements that contains batchs
-					$sql = 'SELECT pb.qty, pb.fk_entrepot, pb.batch FROM '.MAIN_DB_PREFIX.'product_batch as pb';
-					$sql .= ' INNER JOIN '.MAIN_DB_PREFIX.'product_stock as ps ON (ps.rowid = batch.fk_product_stock)';
+					$sql = 'SELECT pb.qty, ps.fk_entrepot, pb.batch FROM '.MAIN_DB_PREFIX.'product_batch as pb';
+					$sql .= ' INNER JOIN '.MAIN_DB_PREFIX.'product_stock as ps ON (ps.rowid = pb.fk_product_stock)';
 					$sql .= ' WHERE ps.fk_product = '.(int) $this->id;
-=======
-					// Selection of all product stock mouvements that contains batchs
-					$sql = 'SELECT pb.qty, ps.fk_entrepot, pb.batch FROM '.MAIN_DB_PREFIX.'product_batch as pb';
-					$sql.= ' INNER JOIN '.MAIN_DB_PREFIX.'product_stock as ps ON (ps.rowid = pb.fk_product_stock)';
-					$sql.= ' WHERE ps.fk_product = '.(int) $this->id;
->>>>>>> 8bfc0779
 
 					$resql = $this->db->query($sql);
 					if ($resql) {
