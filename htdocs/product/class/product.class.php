<?php
/* Copyright (C) 2001-2007  Rodolphe Quiedeville    <rodolphe@quiedeville.org>
 * Copyright (C) 2004-2014	Laurent Destailleur		<eldy@users.sourceforge.net>
 * Copyright (C) 2005-2015	Regis Houssin			<regis.houssin@inodbox.com>
 * Copyright (C) 2006		Andre Cianfarani		<acianfa@free.fr>
 * Copyright (C) 2007-2011	Jean Heimburger			<jean@tiaris.info>
 * Copyright (C) 2010-2018	Juanjo Menent			<jmenent@2byte.es>
 * Copyright (C) 2012       Cedric Salvador         <csalvador@gpcsolutions.fr>
 * Copyright (C) 2013-2014	Cedric GROSS			<c.gross@kreiz-it.fr>
 * Copyright (C) 2013-2016	Marcos García			<marcosgdf@gmail.com>
 * Copyright (C) 2011-2021	Open-DSI				<support@open-dsi.fr>
 * Copyright (C) 2014		Henry Florian			<florian.henry@open-concept.pro>
 * Copyright (C) 2014-2016	Philippe Grand			<philippe.grand@atoo-net.com>
 * Copyright (C) 2014		Ion agorria			    <ion@agorria.com>
 * Copyright (C) 2016-2018	Ferran Marcet			<fmarcet@2byte.es>
 * Copyright (C) 2017		Gustavo Novaro
 * Copyright (C) 2019-2022  Frédéric France         <frederic.france@netlogic.fr>
 *
 * This program is free software; you can redistribute it and/or modify
 * it under the terms of the GNU General Public License as published by
 * the Free Software Foundation; either version 3 of the License, or
 * (at your option) any later version.
 *
 * This program is distributed in the hope that it will be useful,
 * but WITHOUT ANY WARRANTY; without even the implied warranty of
 * MERCHANTABILITY or FITNESS FOR A PARTICULAR PURPOSE.  See the
 * GNU General Public License for more details.
 *
 * You should have received a copy of the GNU General Public License
 * along with this program. If not, see <https://www.gnu.org/licenses/>.
 */

/**
 *    \file       htdocs/product/class/product.class.php
 *    \ingroup    produit
 *    \brief      File of class to manage predefined products or services
 */
require_once DOL_DOCUMENT_ROOT.'/core/lib/product.lib.php';
require_once DOL_DOCUMENT_ROOT.'/core/class/commonobject.class.php';
require_once DOL_DOCUMENT_ROOT.'/product/class/productbatch.class.php';
require_once DOL_DOCUMENT_ROOT.'/product/stock/class/entrepot.class.php';

/**
 * Class to manage products or services
 */
class Product extends CommonObject
{
	/**
	 * @var string ID to identify managed object
	 */
	public $element = 'product';

	/**
	 * @var string Name of table without prefix where object is stored
	 */
	public $table_element = 'product';

	/**
	 * @var string Field with ID of parent key if this field has a parent
	 */
	public $fk_element = 'fk_product';

	/**
	 * @var array	List of child tables. To test if we can delete object.
	 */
	protected $childtables = array(
		'supplier_proposaldet' => array('name' => 'SupplierProposal', 'parent' => 'supplier_proposal', 'parentkey' => 'fk_supplier_proposal'),
		'propaldet' => array('name' => 'Proposal', 'parent' => 'propal', 'parentkey' => 'fk_propal'),
		'commandedet' => array('name' => 'Order', 'parent' => 'commande', 'parentkey' => 'fk_commande'),
		'facturedet' => array('name' => 'Invoice', 'parent' => 'facture', 'parentkey' => 'fk_facture'),
		'contratdet' => array('name' => 'Contract', 'parent' => 'contrat', 'parentkey' => 'fk_contrat'),
		'facture_fourn_det' => array('name' => 'SupplierInvoice', 'parent' => 'facture_fourn', 'parentkey' => 'fk_facture_fourn'),
		'commande_fournisseurdet' => array('name' => 'SupplierOrder', 'parent' => 'commande_fournisseur', 'parentkey' => 'fk_commande')
	);

	/**
	 * 0=No test on entity, 1=Test with field entity, 2=Test with link by societe
	 *
	 * @var int
	 */
	public $ismultientitymanaged = 1;

	/**
	 * @var string picto
	 */
	public $picto = 'product';

	/**
	 * {@inheritdoc}
	 */
	protected $table_ref_field = 'ref';

	public $regeximgext = '\.gif|\.jpg|\.jpeg|\.png|\.bmp|\.webp|\.xpm|\.xbm'; // See also into images.lib.php

	/**
	 * @deprecated
	 * @see $label
	 */
	public $libelle;

	/**
	 * Product label
	 *
	 * @var string
	 */
	public $label;

	/**
	 * Product description
	 *
	 * @var string
	 */
	public $description;

	/**
	 * Product other fields PRODUCT_USE_OTHER_FIELD_IN_TRANSLATION
	 *
	 * @var string
	 */
	public $other;

	/**
	 * Check TYPE constants
	 *
	 * @var int
	 */
	public $type = self::TYPE_PRODUCT;

	/**
	 * Selling price without tax
	 *
	 * @var float
	 */
	public $price;

	public $price_formated;			// used by takepos/ajax/ajax.php

	/**
	 * Selling price with tax
	 *
	 * @var float
	 */
	public $price_ttc;

	public $price_ttc_formated;		// used by takepos/ajax/ajax.php

	/**
	 * Minimum price net
	 *
	 * @var float
	 */
	public $price_min;

	/**
	 * Minimum price with tax
	 *
	 * @var float
	 */
	public $price_min_ttc;

	/**
	 * Base price ('TTC' for price including tax or 'HT' for net price)
	 * @var string
	 */
	public $price_base_type;

	//! Arrays for multiprices
	public $multiprices = array();
	public $multiprices_ttc = array();
	public $multiprices_base_type = array();
	public $multiprices_min = array();
	public $multiprices_min_ttc = array();
	public $multiprices_tva_tx = array();
	public $multiprices_recuperableonly = array();

	//! Price by quantity arrays
	public $price_by_qty;
	public $prices_by_qty = array();
	public $prices_by_qty_id = array();
	public $prices_by_qty_list = array();

	//! Array for multilangs
	public $multilangs = array();

	//! Default VAT code for product (link to code into llx_c_tva but without foreign keys)
	public $default_vat_code;

	//! Default VAT rate of product
	public $tva_tx;

	//! French VAT NPR (0 or 1)
	public $tva_npr = 0;

	//! Default discount percent
	public $remise_percent;

	//! Other local taxes
	public $localtax1_tx;
	public $localtax2_tx;
	public $localtax1_type;
	public $localtax2_type;

	// Properties set by get_buyprice() for return

	public $desc_supplier;
	public $vatrate_supplier;
	public $default_vat_code_supplier;
	public $fourn_multicurrency_price;
	public $fourn_multicurrency_unitprice;
	public $fourn_multicurrency_tx;
	public $fourn_multicurrency_id;
	public $fourn_multicurrency_code;
	public $packaging;


	public $lifetime;

	public $qc_frequency;

	/**
	 * Stock real
	 *
	 * @var int
	 */
	public $stock_reel = 0;

	/**
	 * Stock virtual
	 *
	 * @var int
	 */
	public $stock_theorique;

	/**
	 * Cost price
	 *
	 * @var float
	 */
	public $cost_price;

	//! Average price value for product entry into stock (PMP)
	public $pmp;

	/**
	 * Stock alert
	 *
	 * @var float
	 */
	public $seuil_stock_alerte = 0;

	/**
	 * Ask for replenishment when $desiredstock < $stock_reel
	 */
	public $desiredstock = 0;

	/*
	 * Service expiration
	 */
	public $duration_value;

	/*
	 * Service Workstation
	 */
	public $fk_default_workstation;

	/**
	 * Exoiration unit
	 */
	public $duration_unit;

	/**
	 * Status indicates whether the product is on sale '1' or not '0'
	 *
	 * @var int
	 */
	public $status = 0;

	/**
	 * Status indicates whether the product is on sale '1' or not '0'
	 * @var int
	 * @deprecated
	 * @see $status
	 */
	public $tosell;

	/**
	 * Status indicate whether the product is available for purchase '1' or not '0'
	 *
	 * @var int
	 */
	public $status_buy = 0;

	/**
	 * Status indicate whether the product is available for purchase '1' or not '0'
	 * @var int
	 * @deprecated
	 * @see $status_buy
	 */
	public $tobuy;

	/**
	 * Status indicates whether the product is a finished product '1' or a raw material '0'
	 *
	 * @var int
	 */
	public $finished;

		/**
	 * fk_default_bom indicates the default bom
	 *
	 * @var int
	 */
	public $fk_default_bom;

	/**
	 * We must manage lot/batch number, sell-by date and so on : '0':no, '1':yes, '2": yes with unique serial number
	 *
	 * @var int
	 */
	public $status_batch = 0;

	/**
	 * If allowed, we can edit batch or serial number mask for each product
	 *
	 * @var string
	 */
	public $batch_mask = '';

	/**
	 * Customs code
	 *
	 * @var string
	 */
	public $customcode;

	/**
	 * Product URL
	 *
	 * @var string
	 */
	public $url;

	//! Metric of products
	public $weight;
	public $weight_units;	// scale -3, 0, 3, 6
	public $length;
	public $length_units;	// scale -3, 0, 3, 6
	public $width;
	public $width_units;	// scale -3, 0, 3, 6
	public $height;
	public $height_units;	// scale -3, 0, 3, 6
	public $surface;
	public $surface_units;	// scale -3, 0, 3, 6
	public $volume;
	public $volume_units;	// scale -3, 0, 3, 6

	public $net_measure;
	public $net_measure_units;	// scale -3, 0, 3, 6

	public $accountancy_code_sell;
	public $accountancy_code_sell_intra;
	public $accountancy_code_sell_export;
	public $accountancy_code_buy;
	public $accountancy_code_buy_intra;
	public $accountancy_code_buy_export;

	/**
	 * Main Barcode value
	 *
	 * @var string
	 */
	public $barcode;

	/**
	 * Main Barcode type ID
	 *
	 * @var int
	 */
	public $barcode_type;

	/**
	 * Main Barcode type code
	 *
	 * @var string
	 */
	public $barcode_type_code;

	public $stats_propale = array();
	public $stats_commande = array();
	public $stats_contrat = array();
	public $stats_facture = array();
	public $stats_commande_fournisseur = array();
	public $stats_reception = array();
	public $stats_mrptoconsume = array();
	public $stats_mrptoproduce = array();

	//! Size of image
	public $imgWidth;
	public $imgHeight;

	/**
	 * @var integer|string date_creation
	 */
	public $date_creation;

	/**
	 * @var integer|string date_modification
	 */
	public $date_modification;

	//! Id du fournisseur
	public $product_fourn_id;

	//! Product ID already linked to a reference supplier
	public $product_id_already_linked;

	public $nbphoto = 0;

	//! Contains detail of stock of product into each warehouse
	public $stock_warehouse = array();

	public $oldcopy;

	/**
	 * @var int Default warehouse Id
	 */
	public $fk_default_warehouse;
	/**
	 * @var int ID
	 */
	public $fk_price_expression;

	/* To store supplier price found */
	public $fourn_qty;
	public $fourn_pu;
	public $fourn_price_base_type;
	public $fourn_socid;

	/**
	 * @deprecated
	 * @see        $ref_supplier
	 */
	public $ref_fourn;

	/**
	 * @var string ref supplier
	 */
	public $ref_supplier;

	/**
	 * Unit code ('km', 'm', 'l', 'p', ...)
	 *
	 * @var string
	 */
	public $fk_unit;

	/**
	 * Price is generated using multiprice rules
	 *
	 * @var int
	 */
	public $price_autogen = 0;

	/**
	 * Array with list of supplier prices of product
	 *
	 * @var array
	 */
	public $supplierprices;

	/**
	 * Property set to save result of isObjectUsed(). Used for example by Product API.
	 *
	 * @var boolean
	 */
	public $is_object_used;


	/**
	 *
	 *
	 *
	 */
	 public $mandatory_period;

	/**
	 *  'type' if the field format ('integer', 'integer:ObjectClass:PathToClass[:AddCreateButtonOrNot[:Filter]]', 'varchar(x)', 'double(24,8)', 'real', 'price', 'text', 'html', 'date', 'datetime', 'timestamp', 'duration', 'mail', 'phone', 'url', 'password')
	 *         Note: Filter can be a string like "(t.ref:like:'SO-%') or (t.date_creation:<:'20160101') or (t.nature:is:NULL)"
	 *  'label' the translation key.
	 *  'enabled' is a condition when the field must be managed (Example: 1 or '$conf->global->MY_SETUP_PARAM)
	 *  'position' is the sort order of field.
	 *  'notnull' is set to 1 if not null in database. Set to -1 if we must set data to null if empty ('' or 0).
	 *  'visible' says if field is visible in list (Examples: 0=Not visible, 1=Visible on list and create/update/view forms, 2=Visible on list only, 3=Visible on create/update/view form only (not list), 4=Visible on list and update/view form only (not create). 5=Visible on list and view only (not create/not update). Using a negative value means field is not shown by default on list but can be selected for viewing)
	 *  'noteditable' says if field is not editable (1 or 0)
	 *  'default' is a default value for creation (can still be overwrote by the Setup of Default Values if field is editable in creation form). Note: If default is set to '(PROV)' and field is 'ref', the default value will be set to '(PROVid)' where id is rowid when a new record is created.
	 *  'index' if we want an index in database.
	 *  'foreignkey'=>'tablename.field' if the field is a foreign key (it is recommanded to name the field fk_...).
	 *  'searchall' is 1 if we want to search in this field when making a search from the quick search button.
	 *  'isameasure' must be set to 1 if you want to have a total on list for this field. Field type must be summable like integer or double(24,8).
	 *  'css' is the CSS style to use on field. For example: 'maxwidth200'
	 *  'help' is a string visible as a tooltip on field
	 *  'showoncombobox' if value of the field must be visible into the label of the combobox that list record
	 *  'disabled' is 1 if we want to have the field locked by a 'disabled' attribute. In most cases, this is never set into the definition of $fields into class, but is set dynamically by some part of code.
	 *  'arrayofkeyval' to set list of value if type is a list of predefined values. For example: array("0"=>"Draft","1"=>"Active","-1"=>"Cancel")
	 *  'autofocusoncreate' to have field having the focus on a create form. Only 1 field should have this property set to 1.
	 *  'comment' is not used. You can store here any text of your choice. It is not used by application.
	 *
	 *  Note: To have value dynamic, you can set value to 0 in definition and edit the value on the fly into the constructor.
	 */

	/**
	 * @var array fields of object product
	 */
	public $fields = array(
		'rowid' => array('type'=>'integer', 'label'=>'TechnicalID', 'enabled'=>1, 'visible'=>-2, 'notnull'=>1, 'index'=>1, 'position'=>1, 'comment'=>'Id'),
		'ref'           =>array('type'=>'varchar(128)', 'label'=>'Ref', 'enabled'=>1, 'visible'=>1, 'notnull'=>1, 'showoncombobox'=>1, 'index'=>1, 'position'=>10, 'searchall'=>1, 'comment'=>'Reference of object'),
		'entity'        =>array('type'=>'integer', 'label'=>'Entity', 'enabled'=>1, 'visible'=>0, 'default'=>1, 'notnull'=>1, 'index'=>1, 'position'=>5),
		'label'         =>array('type'=>'varchar(255)', 'label'=>'Label', 'enabled'=>1, 'visible'=>1, 'notnull'=>1, 'showoncombobox'=>2, 'position'=>15),
		'barcode'       =>array('type'=>'varchar(255)', 'label'=>'Barcode', 'enabled'=>'isModEnabled("barcode")', 'position'=>20, 'visible'=>-1, 'showoncombobox'=>3),
		'fk_barcode_type' => array('type'=>'integer', 'label'=>'BarcodeType', 'enabled'=>'1', 'position'=>21, 'notnull'=>0, 'visible'=>-1,),
		'note_public'   =>array('type'=>'html', 'label'=>'NotePublic', 'enabled'=>1, 'visible'=>0, 'position'=>61),
		'note'          =>array('type'=>'html', 'label'=>'NotePrivate', 'enabled'=>1, 'visible'=>0, 'position'=>62),
		'datec'         =>array('type'=>'datetime', 'label'=>'DateCreation', 'enabled'=>1, 'visible'=>-2, 'notnull'=>1, 'position'=>500),
		'tms'           =>array('type'=>'timestamp', 'label'=>'DateModification', 'enabled'=>1, 'visible'=>-2, 'notnull'=>1, 'position'=>501),
		//'date_valid'    =>array('type'=>'datetime',     'label'=>'DateCreation',     'enabled'=>1, 'visible'=>-2, 'position'=>502),
		'fk_user_author'=>array('type'=>'integer', 'label'=>'UserAuthor', 'enabled'=>1, 'visible'=>-2, 'notnull'=>1, 'position'=>510, 'foreignkey'=>'llx_user.rowid'),
		'fk_user_modif' =>array('type'=>'integer', 'label'=>'UserModif', 'enabled'=>1, 'visible'=>-2, 'notnull'=>-1, 'position'=>511),
		//'fk_user_valid' =>array('type'=>'integer',      'label'=>'UserValidation',        'enabled'=>1, 'visible'=>-1, 'position'=>512),
		'localtax1_tx' => array('type'=>'double(6,3)', 'label'=>'Localtax1tx', 'enabled'=>'1', 'position'=>150, 'notnull'=>0, 'visible'=>-1,),
		'localtax1_type' => array('type'=>'varchar(10)', 'label'=>'Localtax1type', 'enabled'=>'1', 'position'=>155, 'notnull'=>1, 'visible'=>-1,),
		'localtax2_tx' => array('type'=>'double(6,3)', 'label'=>'Localtax2tx', 'enabled'=>'1', 'position'=>160, 'notnull'=>0, 'visible'=>-1,),
		'localtax2_type' => array('type'=>'varchar(10)', 'label'=>'Localtax2type', 'enabled'=>'1', 'position'=>165, 'notnull'=>1, 'visible'=>-1,),
		'import_key'    =>array('type'=>'varchar(14)', 'label'=>'ImportId', 'enabled'=>1, 'visible'=>-2, 'notnull'=>-1, 'index'=>0, 'position'=>1000),
		//'tosell'       =>array('type'=>'integer',      'label'=>'Status',           'enabled'=>1, 'visible'=>1,  'notnull'=>1, 'default'=>0, 'index'=>1,  'position'=>1000, 'arrayofkeyval'=>array(0=>'Draft', 1=>'Active', -1=>'Cancel')),
		//'tobuy'        =>array('type'=>'integer',      'label'=>'Status',           'enabled'=>1, 'visible'=>1,  'notnull'=>1, 'default'=>0, 'index'=>1,  'position'=>1000, 'arrayofkeyval'=>array(0=>'Draft', 1=>'Active', -1=>'Cancel')),
		'mandatory_period' => array('type'=>'integer', 'label'=>'mandatory_period', 'enabled'=>1, 'visible'=>1,  'notnull'=>1, 'default'=>0, 'index'=>1,  'position'=>1000),
	);

	/**
	 * Regular product
	 */
	const TYPE_PRODUCT = 0;
	/**
	 * Service
	 */
	const TYPE_SERVICE = 1;
	/**
	 * Advanced feature: assembly kit
	 */
	const TYPE_ASSEMBLYKIT = 2;
	/**
	 * Advanced feature: stock kit
	 */
	const TYPE_STOCKKIT = 3;


	/**
	 *  Constructor
	 *
	 * @param DoliDB $db Database handler
	 */
	public function __construct($db)
	{
		$this->db = $db;
		$this->canvas = '';
	}

	/**
	 *    Check that ref and label are ok
	 *
	 * @return int         >1 if OK, <=0 if KO
	 */
	public function check()
	{
		$this->ref = dol_sanitizeFileName(stripslashes($this->ref));

		$err = 0;
		if (dol_strlen(trim($this->ref)) == 0) {
			$err++;
		}

		if (dol_strlen(trim($this->label)) == 0) {
			$err++;
		}

		if ($err > 0) {
			return 0;
		} else {
			return 1;
		}
	}

	/**
	 *    Insert product into database
	 *
	 * @param  User $user      User making insert
	 * @param  int  $notrigger Disable triggers
	 * @return int                         Id of product/service if OK, < 0 if KO
	 */
	public function create($user, $notrigger = 0)
	{
		global $conf, $langs;

		$error = 0;

		// Clean parameters
		$this->ref = dol_sanitizeFileName(dol_string_nospecial(trim($this->ref)));
		$this->label = trim($this->label);
		$this->price_ttc = price2num($this->price_ttc);
		$this->price = price2num($this->price);
		$this->price_min_ttc = price2num($this->price_min_ttc);
		$this->price_min = price2num($this->price_min);
		if (empty($this->tva_tx)) {
			$this->tva_tx = 0;
		}
		if (empty($this->tva_npr)) {
			$this->tva_npr = 0;
		}
		//Local taxes
		if (empty($this->localtax1_tx)) {
			$this->localtax1_tx = 0;
		}
		if (empty($this->localtax2_tx)) {
			$this->localtax2_tx = 0;
		}
		if (empty($this->localtax1_type)) {
			$this->localtax1_type = '0';
		}
		if (empty($this->localtax2_type)) {
			$this->localtax2_type = '0';
		}
		if (empty($this->price)) {
			$this->price = 0;
		}
		if (empty($this->price_min)) {
			$this->price_min = 0;
		}
		// Price by quantity
		if (empty($this->price_by_qty)) {
			$this->price_by_qty = 0;
		}

		if (empty($this->status)) {
			$this->status = 0;
		}
		if (empty($this->status_buy)) {
			$this->status_buy = 0;
		}

		$price_ht = 0;
		$price_ttc = 0;
		$price_min_ht = 0;
		$price_min_ttc = 0;

		//
		if ($this->price_base_type == 'TTC' && $this->price_ttc > 0) {
			$price_ttc = price2num($this->price_ttc, 'MU');
			$price_ht = price2num($this->price_ttc / (1 + ($this->tva_tx / 100)), 'MU');
		}

		//
		if ($this->price_base_type != 'TTC' && $this->price > 0) {
			$price_ht = price2num($this->price, 'MU');
			$price_ttc = price2num($this->price * (1 + ($this->tva_tx / 100)), 'MU');
		}

		//
		if (($this->price_min_ttc > 0) && ($this->price_base_type == 'TTC')) {
			$price_min_ttc = price2num($this->price_min_ttc, 'MU');
			$price_min_ht = price2num($this->price_min_ttc / (1 + ($this->tva_tx / 100)), 'MU');
		}

		//
		if (($this->price_min > 0) && ($this->price_base_type != 'TTC')) {
			$price_min_ht = price2num($this->price_min, 'MU');
			$price_min_ttc = price2num($this->price_min * (1 + ($this->tva_tx / 100)), 'MU');
		}

		$this->accountancy_code_buy = trim($this->accountancy_code_buy);
		$this->accountancy_code_buy_intra = trim($this->accountancy_code_buy_intra);
		$this->accountancy_code_buy_export = trim($this->accountancy_code_buy_export);
		$this->accountancy_code_sell = trim($this->accountancy_code_sell);
		$this->accountancy_code_sell_intra = trim($this->accountancy_code_sell_intra);
		$this->accountancy_code_sell_export = trim($this->accountancy_code_sell_export);

		// Barcode value
		$this->barcode = trim($this->barcode);
		$this->mandatory_period = empty($this->mandatory_period) ? 0 : $this->mandatory_period;
		// Check parameters
		if (empty($this->label)) {
			$this->error = 'ErrorMandatoryParametersNotProvided';
			return -1;
		}

		if (empty($this->ref) || $this->ref == 'auto') {
			// Load object modCodeProduct
			$module = (!empty($conf->global->PRODUCT_CODEPRODUCT_ADDON) ? $conf->global->PRODUCT_CODEPRODUCT_ADDON : 'mod_codeproduct_leopard');
			if ($module != 'mod_codeproduct_leopard') {    // Do not load module file for leopard
				if (substr($module, 0, 16) == 'mod_codeproduct_' && substr($module, -3) == 'php') {
					$module = substr($module, 0, dol_strlen($module) - 4);
				}
				dol_include_once('/core/modules/product/'.$module.'.php');
				$modCodeProduct = new $module;
				if (!empty($modCodeProduct->code_auto)) {
					$this->ref = $modCodeProduct->getNextValue($this, $this->type);
				}
				unset($modCodeProduct);
			}

			if (empty($this->ref)) {
				$this->error = 'ProductModuleNotSetupForAutoRef';
				return -2;
			}
		}

		dol_syslog(get_class($this)."::create ref=".$this->ref." price=".$this->price." price_ttc=".$this->price_ttc." tva_tx=".$this->tva_tx." price_base_type=".$this->price_base_type, LOG_DEBUG);

		$now = dol_now();

		$this->db->begin();

		// For automatic creation during create action (not used by Dolibarr GUI, can be used by scripts)
		if ($this->barcode == -1) {
			$this->barcode = $this->get_barcode($this, $this->barcode_type_code);
		}

		// Check more parameters
		// If error, this->errors[] is filled
		$result = $this->verify();

		if ($result >= 0) {
			$sql = "SELECT count(*) as nb";
			$sql .= " FROM ".$this->db->prefix()."product";
			$sql .= " WHERE entity IN (".getEntity('product').")";
			$sql .= " AND ref = '".$this->db->escape($this->ref)."'";

			$result = $this->db->query($sql);
			if ($result) {
				$obj = $this->db->fetch_object($result);
				if ($obj->nb == 0) {
					// Produit non deja existant
					$sql = "INSERT INTO ".$this->db->prefix()."product (";
					$sql .= "datec";
					$sql .= ", entity";
					$sql .= ", ref";
					$sql .= ", ref_ext";
					$sql .= ", price_min";
					$sql .= ", price_min_ttc";
					$sql .= ", label";
					$sql .= ", fk_user_author";
					$sql .= ", fk_product_type";
					$sql .= ", price";
					$sql .= ", price_ttc";
					$sql .= ", price_base_type";
					$sql .= ", tobuy";
					$sql .= ", tosell";
					if (empty($conf->global->MAIN_PRODUCT_PERENTITY_SHARED)) {
						$sql .= ", accountancy_code_buy";
						$sql .= ", accountancy_code_buy_intra";
						$sql .= ", accountancy_code_buy_export";
						$sql .= ", accountancy_code_sell";
						$sql .= ", accountancy_code_sell_intra";
						$sql .= ", accountancy_code_sell_export";
					}
					$sql .= ", canvas";
					$sql .= ", finished";
					$sql .= ", tobatch";
					$sql .= ", batch_mask";
					$sql .= ", fk_unit";
					$sql .= ", mandatory_period";
					$sql .= ") VALUES (";
					$sql .= "'".$this->db->idate($now)."'";
					$sql .= ", ".((int) $conf->entity);
					$sql .= ", '".$this->db->escape($this->ref)."'";
					$sql .= ", ".(!empty($this->ref_ext) ? "'".$this->db->escape($this->ref_ext)."'" : "null");
					$sql .= ", ".price2num($price_min_ht);
					$sql .= ", ".price2num($price_min_ttc);
					$sql .= ", ".(!empty($this->label) ? "'".$this->db->escape($this->label)."'" : "null");
					$sql .= ", ".((int) $user->id);
					$sql .= ", ".((int) $this->type);
					$sql .= ", ".price2num($price_ht, 'MT');
					$sql .= ", ".price2num($price_ttc, 'MT');
					$sql .= ", '".$this->db->escape($this->price_base_type)."'";
					$sql .= ", ".((int) $this->status);
					$sql .= ", ".((int) $this->status_buy);
					if (empty($conf->global->MAIN_PRODUCT_PERENTITY_SHARED)) {
						$sql .= ", '".$this->db->escape($this->accountancy_code_buy)."'";
						$sql .= ", '".$this->db->escape($this->accountancy_code_buy_intra)."'";
						$sql .= ", '".$this->db->escape($this->accountancy_code_buy_export)."'";
						$sql .= ", '".$this->db->escape($this->accountancy_code_sell)."'";
						$sql .= ", '".$this->db->escape($this->accountancy_code_sell_intra)."'";
						$sql .= ", '".$this->db->escape($this->accountancy_code_sell_export)."'";
					}
					$sql .= ", '".$this->db->escape($this->canvas)."'";
					$sql .= ", ".((!isset($this->finished) || $this->finished < 0 || $this->finished == '') ? 'NULL' : (int) $this->finished);
					$sql .= ", ".((empty($this->status_batch) || $this->status_batch < 0) ? '0' : ((int) $this->status_batch));
					$sql .= ", '".$this->db->escape($this->batch_mask)."'";
					$sql .= ", ".($this->fk_unit > 0 ? ((int) $this->fk_unit) : 'NULL');
					$sql .= ", '".$this->db->escape($this->mandatory_period)."'";
					$sql .= ")";

					dol_syslog(get_class($this)."::Create", LOG_DEBUG);
					$result = $this->db->query($sql);
					if ($result) {
						$id = $this->db->last_insert_id($this->db->prefix()."product");

						if ($id > 0) {
							$this->id = $id;
							$this->price            = $price_ht;
							$this->price_ttc        = $price_ttc;
							$this->price_min        = $price_min_ht;
							$this->price_min_ttc    = $price_min_ttc;

							$result = $this->_log_price($user);
							if ($result > 0) {
								if ($this->update($id, $user, true, 'add') <= 0) {
									$error++;
								}
							} else {
								$error++;
								$this->error = $this->db->lasterror();
							}

							// update accountancy for this entity
							if (!$error && !empty($conf->global->MAIN_PRODUCT_PERENTITY_SHARED)) {
								$this->db->query("DELETE FROM " . $this->db->prefix() . "product_perentity WHERE fk_product = " .((int) $this->id) . " AND entity = " . ((int) $conf->entity));

								$sql = "INSERT INTO " . $this->db->prefix() . "product_perentity (";
								$sql .= " fk_product";
								$sql .= ", entity";
								$sql .= ", accountancy_code_buy";
								$sql .= ", accountancy_code_buy_intra";
								$sql .= ", accountancy_code_buy_export";
								$sql .= ", accountancy_code_sell";
								$sql .= ", accountancy_code_sell_intra";
								$sql .= ", accountancy_code_sell_export";
								$sql .= ") VALUES (";
								$sql .= $this->id;
								$sql .= ", " . $conf->entity;
								$sql .= ", '" . $this->db->escape($this->accountancy_code_buy) . "'";
								$sql .= ", '" . $this->db->escape($this->accountancy_code_buy_intra) . "'";
								$sql .= ", '" . $this->db->escape($this->accountancy_code_buy_export) . "'";
								$sql .= ", '" . $this->db->escape($this->accountancy_code_sell) . "'";
								$sql .= ", '" . $this->db->escape($this->accountancy_code_sell_intra) . "'";
								$sql .= ", '" . $this->db->escape($this->accountancy_code_sell_export) . "'";
								$sql .= ")";
								$result = $this->db->query($sql);
								if (!$result) {
									$error++;
									$this->error = 'ErrorFailedToInsertAccountancyForEntity';
								}
							}
						} else {
							$error++;
							$this->error = 'ErrorFailedToGetInsertedId';
						}
					} else {
						$error++;
						$this->error = $this->db->lasterror();
					}
				} else {
					// Product already exists with this ref
					$langs->load("products");
					$error++;
					$this->error = "ErrorProductAlreadyExists";
				}
			} else {
				$error++;
				$this->error = $this->db->lasterror();
			}

			if (!$error && !$notrigger) {
				// Call trigger
				$result = $this->call_trigger('PRODUCT_CREATE', $user);
				if ($result < 0) {
					$error++;
				}
				// End call triggers
			}

			if (!$error) {
				$this->db->commit();
				return $this->id;
			} else {
				$this->db->rollback();
				return -$error;
			}
		} else {
			$this->db->rollback();
			dol_syslog(get_class($this)."::Create fails verify ".join(',', $this->errors), LOG_WARNING);
			return -3;
		}
	}


	/**
	 *    Check properties of product are ok (like name, barcode, ...).
	 *    All properties must be already loaded on object (this->barcode, this->barcode_type_code, ...).
	 *
	 * @return int        0 if OK, <0 if KO
	 */
	public function verify()
	{
		global $langs;

		$this->errors = array();

		$result = 0;
		$this->ref = trim($this->ref);

		if (!$this->ref) {
			$this->errors[] = 'ErrorBadRef';
			$result = -2;
		}

		$arrayofnonnegativevalue = array('weight'=>'Weight', 'width'=>'Width', 'height'=>'Height', 'length'=>'Length', 'surface'=>'Surface', 'volume'=>'Volume');
		foreach ($arrayofnonnegativevalue as $key => $value) {
			if (property_exists($this, $key) && !empty($this->$key) && ($this->$key < 0)) {
				$langs->loadLangs(array("main", "other"));
				$this->error = $langs->trans("FieldCannotBeNegative", $langs->transnoentitiesnoconv($value));
				$this->errors[] = $this->error;
				$result = -4;
			}
		}

		$rescode = $this->check_barcode($this->barcode, $this->barcode_type_code);
		if ($rescode) {
			if ($rescode == -1) {
				$this->errors[] = 'ErrorBadBarCodeSyntax';
			} elseif ($rescode == -2) {
				$this->errors[] = 'ErrorBarCodeRequired';
			} elseif ($rescode == -3) {
				// Note: Common usage is to have barcode unique. For variants, we should have a different barcode.
				$this->errors[] = 'ErrorBarCodeAlreadyUsed';
			}

			$result = -3;
		}

		return $result;
	}

	// phpcs:disable PEAR.NamingConventions.ValidFunctionName.ScopeNotCamelCaps
	/**
	 *  Check barcode
	 *
	 * @param  string $valuetotest Value to test
	 * @param  string $typefortest Type of barcode (ISBN, EAN, ...)
	 * @return int                        0 if OK
	 *                                     -1 ErrorBadBarCodeSyntax
	 *                                     -2 ErrorBarCodeRequired
	 *                                     -3 ErrorBarCodeAlreadyUsed
	 */
	public function check_barcode($valuetotest, $typefortest)
	{
		// phpcs:enable
		global $conf;
		if (isModEnabled('barcode') && !empty($conf->global->BARCODE_PRODUCT_ADDON_NUM)) {
			$module = strtolower($conf->global->BARCODE_PRODUCT_ADDON_NUM);

			$dirsociete = array_merge(array('/core/modules/barcode/'), $conf->modules_parts['barcode']);
			foreach ($dirsociete as $dirroot) {
				$res = dol_include_once($dirroot.$module.'.php');
				if ($res) {
					break;
				}
			}

			$mod = new $module();

			dol_syslog(get_class($this)."::check_barcode value=".$valuetotest." type=".$typefortest." module=".$module);
			$result = $mod->verif($this->db, $valuetotest, $this, 0, $typefortest);
			return $result;
		} else {
			return 0;
		}
	}

	/**
	 *  Update a record into database.
	 *  If batch flag is set to on, we create records into llx_product_batch
	 *
	 * @param  int     $id          Id of product
	 * @param  User    $user        Object user making update
	 * @param  int     $notrigger   Disable triggers
	 * @param  string  $action      Current action for hookmanager ('add' or 'update')
	 * @param  boolean $updatetype  Update product type
	 * @return int                  1 if OK, -1 if ref already exists, -2 if other error
	 */
	public function update($id, $user, $notrigger = false, $action = 'update', $updatetype = false)
	{
		global $langs, $conf, $hookmanager;

		$error = 0;

		// Check parameters
		if (!$this->label) {
			$this->label = 'MISSING LABEL';
		}

		// Clean parameters
		$this->ref = dol_string_nospecial(trim($this->ref));
		$this->label = trim($this->label);
		$this->description = trim($this->description);
		$this->note_private = (isset($this->note_private) ? trim($this->note_private) : null);
		$this->note_public = (isset($this->note_public) ? trim($this->note_public) : null);
		$this->net_measure = price2num($this->net_measure);
		$this->net_measure_units = trim($this->net_measure_units);
		$this->weight = price2num($this->weight);
		$this->weight_units = trim($this->weight_units);
		$this->length = price2num($this->length);
		$this->length_units = trim($this->length_units);
		$this->width = price2num($this->width);
		$this->width_units = trim($this->width_units);
		$this->height = price2num($this->height);
		$this->height_units = trim($this->height_units);
		$this->surface = price2num($this->surface);
		$this->surface_units = trim($this->surface_units);
		$this->volume = price2num($this->volume);
		$this->volume_units = trim($this->volume_units);

		// set unit not defined
		if (is_numeric($this->length_units)) {
			$this->width_units = $this->length_units; // Not used yet
		}
		if (is_numeric($this->length_units)) {
			$this->height_units = $this->length_units; // Not used yet
		}

		// Automated compute surface and volume if not filled
		if (empty($this->surface) && !empty($this->length) && !empty($this->width) && $this->length_units == $this->width_units) {
			$this->surface = $this->length * $this->width;
			$this->surface_units = measuring_units_squared($this->length_units);
		}
		if (empty($this->volume) && !empty($this->surface) && !empty($this->height) && $this->length_units == $this->height_units) {
			$this->volume = $this->surface * $this->height;
			$this->volume_units = measuring_units_cubed($this->height_units);
		}

		if (empty($this->tva_tx)) {
			$this->tva_tx = 0;
		}
		if (empty($this->tva_npr)) {
			$this->tva_npr = 0;
		}
		if (empty($this->localtax1_tx)) {
			$this->localtax1_tx = 0;
		}
		if (empty($this->localtax2_tx)) {
			$this->localtax2_tx = 0;
		}
		if (empty($this->localtax1_type)) {
			$this->localtax1_type = '0';
		}
		if (empty($this->localtax2_type)) {
			$this->localtax2_type = '0';
		}
		if (empty($this->status)) {
			$this->status = 0;
		}
		if (empty($this->status_buy)) {
			$this->status_buy = 0;
		}

		if (empty($this->country_id)) {
			$this->country_id = 0;
		}

		if (empty($this->state_id)) {
			$this->state_id = 0;
		}

		// Barcode value
		$this->barcode = trim($this->barcode);

		$this->accountancy_code_buy = trim($this->accountancy_code_buy);
		$this->accountancy_code_buy_intra = trim($this->accountancy_code_buy_intra);
		$this->accountancy_code_buy_export = trim($this->accountancy_code_buy_export);
		$this->accountancy_code_sell = trim($this->accountancy_code_sell);
		$this->accountancy_code_sell_intra = trim($this->accountancy_code_sell_intra);
		$this->accountancy_code_sell_export = trim($this->accountancy_code_sell_export);


		$this->db->begin();

		$result = 0;
		// Check name is required and codes are ok or unique. If error, this->errors[] is filled
		if ($action != 'add') {
			$result = $this->verify(); // We don't check when update called during a create because verify was already done
		} else {
			// we can continue
			$result = 0;
		}

		if ($result >= 0) {
			// $this->oldcopy should have been set by the caller of update (here properties were already modified)
			if (empty($this->oldcopy)) {
				$this->oldcopy = dol_clone($this);
			}

			// Test if batch management is activated on existing product
			// If yes, we create missing entries into product_batch
			if ($this->hasbatch() && !$this->oldcopy->hasbatch()) {
				//$valueforundefinedlot = 'Undefined';  // In previous version, 39 and lower
				$valueforundefinedlot = '000000';
				if (!empty($conf->global->STOCK_DEFAULT_BATCH)) {
					$valueforundefinedlot = $conf->global->STOCK_DEFAULT_BATCH;
				}

				dol_syslog("Flag batch of product id=".$this->id." is set to ON, so we will create missing records into product_batch");

				$this->load_stock();
				foreach ($this->stock_warehouse as $idW => $ObjW) {   // For each warehouse where we have stocks defined for this product (for each lines in product_stock)
					$qty_batch = 0;
					foreach ($ObjW->detail_batch as $detail) {    // Each lines of detail in product_batch of the current $ObjW = product_stock
						if ($detail->batch == $valueforundefinedlot || $detail->batch == 'Undefined') {
							// We discard this line, we will create it later
							$sqlclean = "DELETE FROM ".$this->db->prefix()."product_batch WHERE batch in('Undefined', '".$this->db->escape($valueforundefinedlot)."') AND fk_product_stock = ".((int) $ObjW->id);
							$result = $this->db->query($sqlclean);
							if (!$result) {
								dol_print_error($this->db);
								exit;
							}
							continue;
						}

						$qty_batch += $detail->qty;
					}
					// Quantities in batch details are not same as stock quantity,
					// so we add a default batch record to complete and get same qty in parent and child table
					if ($ObjW->real <> $qty_batch) {
						$ObjBatch = new Productbatch($this->db);
						$ObjBatch->batch = $valueforundefinedlot;
						$ObjBatch->qty = ($ObjW->real - $qty_batch);
						$ObjBatch->fk_product_stock = $ObjW->id;

						if ($ObjBatch->create($user, 1) < 0) {
							$error++;
							$this->errors = $ObjBatch->errors;
						}
					}
				}
			}

			// For automatic creation
			if ($this->barcode == -1) {
				$this->barcode = $this->get_barcode($this, $this->barcode_type_code);
			}

			$sql = "UPDATE ".$this->db->prefix()."product";
			$sql .= " SET label = '".$this->db->escape($this->label)."'";

			if ($updatetype && ($this->isProduct() || $this->isService())) {
				$sql .= ", fk_product_type = ".((int) $this->type);
			}

			$sql .= ", ref = '".$this->db->escape($this->ref)."'";
			$sql .= ", ref_ext = ".(!empty($this->ref_ext) ? "'".$this->db->escape($this->ref_ext)."'" : "null");
			$sql .= ", default_vat_code = ".($this->default_vat_code ? "'".$this->db->escape($this->default_vat_code)."'" : "null");
			$sql .= ", tva_tx = ".((float) $this->tva_tx);
			$sql .= ", recuperableonly = ".((int) $this->tva_npr);
			$sql .= ", localtax1_tx = ".((float) $this->localtax1_tx);
			$sql .= ", localtax2_tx = ".((float) $this->localtax2_tx);
			$sql .= ", localtax1_type = ".($this->localtax1_type != '' ? "'".$this->db->escape($this->localtax1_type)."'" : "'0'");
			$sql .= ", localtax2_type = ".($this->localtax2_type != '' ? "'".$this->db->escape($this->localtax2_type)."'" : "'0'");

			$sql .= ", barcode = ".(empty($this->barcode) ? "null" : "'".$this->db->escape($this->barcode)."'");
			$sql .= ", fk_barcode_type = ".(empty($this->barcode_type) ? "null" : $this->db->escape($this->barcode_type));

			$sql .= ", tosell = ".(int) $this->status;
			$sql .= ", tobuy = ".(int) $this->status_buy;
			$sql .= ", tobatch = ".((empty($this->status_batch) || $this->status_batch < 0) ? '0' : (int) $this->status_batch);
			$sql .= ", batch_mask = '".$this->db->escape($this->batch_mask)."'";

			$sql .= ", finished = ".((!isset($this->finished) || $this->finished < 0 || $this->finished == '') ? "null" : (int) $this->finished);
			$sql .= ", fk_default_bom = ".((!isset($this->fk_default_bom) || $this->fk_default_bom < 0 || $this->fk_default_bom == '') ? "null" : (int) $this->fk_default_bom);
			$sql .= ", net_measure = ".($this->net_measure != '' ? "'".$this->db->escape($this->net_measure)."'" : 'null');
			$sql .= ", net_measure_units = ".($this->net_measure_units != '' ? "'".$this->db->escape($this->net_measure_units)."'" : 'null');
			$sql .= ", weight = ".($this->weight != '' ? "'".$this->db->escape($this->weight)."'" : 'null');
			$sql .= ", weight_units = ".($this->weight_units != '' ? "'".$this->db->escape($this->weight_units)."'" : 'null');
			$sql .= ", length = ".($this->length != '' ? "'".$this->db->escape($this->length)."'" : 'null');
			$sql .= ", length_units = ".($this->length_units != '' ? "'".$this->db->escape($this->length_units)."'" : 'null');
			$sql .= ", width= ".($this->width != '' ? "'".$this->db->escape($this->width)."'" : 'null');
			$sql .= ", width_units = ".($this->width_units != '' ? "'".$this->db->escape($this->width_units)."'" : 'null');
			$sql .= ", height = ".($this->height != '' ? "'".$this->db->escape($this->height)."'" : 'null');
			$sql .= ", height_units = ".($this->height_units != '' ? "'".$this->db->escape($this->height_units)."'" : 'null');
			$sql .= ", surface = ".($this->surface != '' ? "'".$this->db->escape($this->surface)."'" : 'null');
			$sql .= ", surface_units = ".($this->surface_units != '' ? "'".$this->db->escape($this->surface_units)."'" : 'null');
			$sql .= ", volume = ".($this->volume != '' ? "'".$this->db->escape($this->volume)."'" : 'null');
			$sql .= ", volume_units = ".($this->volume_units != '' ? "'".$this->db->escape($this->volume_units)."'" : 'null');
			$sql .= ", fk_default_warehouse = ".($this->fk_default_warehouse > 0 ? $this->db->escape($this->fk_default_warehouse) : 'null');
			$sql .= ", fk_default_workstation = ".($this->fk_default_workstation > 0 ? $this->db->escape($this->fk_default_workstation) : 'null');
			$sql .= ", seuil_stock_alerte = ".((isset($this->seuil_stock_alerte) && is_numeric($this->seuil_stock_alerte)) ? (float) $this->seuil_stock_alerte : 'null');
			$sql .= ", description = '".$this->db->escape($this->description)."'";
			$sql .= ", url = ".($this->url ? "'".$this->db->escape($this->url)."'" : 'null');
			$sql .= ", customcode = '".$this->db->escape($this->customcode)."'";
			$sql .= ", fk_country = ".($this->country_id > 0 ? (int) $this->country_id : 'null');
			$sql .= ", fk_state = ".($this->state_id > 0 ? (int) $this->state_id : 'null');
			$sql .= ", lifetime = ".($this->lifetime > 0 ? (int) $this->lifetime : 'null');
			$sql .= ", qc_frequency = ".($this->qc_frequency > 0 ? (int) $this->qc_frequency : 'null');
			$sql .= ", note = ".(isset($this->note_private) ? "'".$this->db->escape($this->note_private)."'" : 'null');
			$sql .= ", note_public = ".(isset($this->note_public) ? "'".$this->db->escape($this->note_public)."'" : 'null');
			$sql .= ", duration = '".$this->db->escape($this->duration_value.$this->duration_unit)."'";
			if (empty($conf->global->MAIN_PRODUCT_PERENTITY_SHARED)) {
				$sql .= ", accountancy_code_buy = '" . $this->db->escape($this->accountancy_code_buy) . "'";
				$sql .= ", accountancy_code_buy_intra = '" . $this->db->escape($this->accountancy_code_buy_intra) . "'";
				$sql .= ", accountancy_code_buy_export = '" . $this->db->escape($this->accountancy_code_buy_export) . "'";
				$sql .= ", accountancy_code_sell= '" . $this->db->escape($this->accountancy_code_sell) . "'";
				$sql .= ", accountancy_code_sell_intra= '" . $this->db->escape($this->accountancy_code_sell_intra) . "'";
				$sql .= ", accountancy_code_sell_export= '" . $this->db->escape($this->accountancy_code_sell_export) . "'";
			}
			$sql .= ", desiredstock = ".((isset($this->desiredstock) && is_numeric($this->desiredstock)) ? (float) $this->desiredstock : "null");
			$sql .= ", cost_price = ".($this->cost_price != '' ? $this->db->escape($this->cost_price) : 'null');
			$sql .= ", fk_unit= ".(!$this->fk_unit ? 'NULL' : (int) $this->fk_unit);
			$sql .= ", price_autogen = ".(!$this->price_autogen ? 0 : 1);
			$sql .= ", fk_price_expression = ".($this->fk_price_expression != 0 ? (int) $this->fk_price_expression : 'NULL');
			$sql .= ", fk_user_modif = ".($user->id > 0 ? $user->id : 'NULL');
			$sql .= ", mandatory_period = ".($this->mandatory_period );
			// stock field is not here because it is a denormalized value from product_stock.
			$sql .= " WHERE rowid = ".((int) $id);

			dol_syslog(get_class($this)."::update", LOG_DEBUG);

			$resql = $this->db->query($sql);
			if ($resql) {
				$this->id = $id;

				// Multilangs
				if (getDolGlobalInt('MAIN_MULTILANGS')) {
					if ($this->setMultiLangs($user) < 0) {
						$this->error = $langs->trans("Error")." : ".$this->db->error()." - ".$sql;
						return -2;
					}
				}

				$action = 'update';

				// update accountancy for this entity
				if (!$error && !empty($conf->global->MAIN_PRODUCT_PERENTITY_SHARED)) {
					$this->db->query("DELETE FROM " . $this->db->prefix() . "product_perentity WHERE fk_product = " . ((int) $this->id) . " AND entity = " . ((int) $conf->entity));

					$sql = "INSERT INTO " . $this->db->prefix() . "product_perentity (";
					$sql .= " fk_product";
					$sql .= ", entity";
					$sql .= ", accountancy_code_buy";
					$sql .= ", accountancy_code_buy_intra";
					$sql .= ", accountancy_code_buy_export";
					$sql .= ", accountancy_code_sell";
					$sql .= ", accountancy_code_sell_intra";
					$sql .= ", accountancy_code_sell_export";
					$sql .= ") VALUES (";
					$sql .= $this->id;
					$sql .= ", " . $conf->entity;
					$sql .= ", '" . $this->db->escape($this->accountancy_code_buy) . "'";
					$sql .= ", '" . $this->db->escape($this->accountancy_code_buy_intra) . "'";
					$sql .= ", '" . $this->db->escape($this->accountancy_code_buy_export) . "'";
					$sql .= ", '" . $this->db->escape($this->accountancy_code_sell) . "'";
					$sql .= ", '" . $this->db->escape($this->accountancy_code_sell_intra) . "'";
					$sql .= ", '" . $this->db->escape($this->accountancy_code_sell_export) . "'";
					$sql .= ")";
					$result = $this->db->query($sql);
					if (!$result) {
						$error++;
						$this->error = 'ErrorFailedToUpdateAccountancyForEntity';
					}
				}

				// Actions on extra fields
				if (!$error) {
					$result = $this->insertExtraFields();
					if ($result < 0) {
						$error++;
					}
				}

				if (!$error && !$notrigger) {
					// Call trigger
					$result = $this->call_trigger('PRODUCT_MODIFY', $user);
					if ($result < 0) {
						$error++;
					}
					// End call triggers
				}

				if (!$error && (is_object($this->oldcopy) && $this->oldcopy->ref !== $this->ref)) {
					// We remove directory
					if ($conf->product->dir_output) {
						$olddir = $conf->product->dir_output."/".dol_sanitizeFileName($this->oldcopy->ref);
						$newdir = $conf->product->dir_output."/".dol_sanitizeFileName($this->ref);
						if (file_exists($olddir)) {
							//include_once DOL_DOCUMENT_ROOT . '/core/lib/files.lib.php';
							//$res = dol_move($olddir, $newdir);
							// do not use dol_move with directory
							$res = @rename($olddir, $newdir);
							if (!$res) {
								$langs->load("errors");
								$this->error = $langs->trans('ErrorFailToRenameDir', $olddir, $newdir);
								$error++;
							}
						}
					}
				}

				if (!$error) {
					if (isModEnabled('variants')) {
						include_once DOL_DOCUMENT_ROOT.'/variants/class/ProductCombination.class.php';

						$comb = new ProductCombination($this->db);

						foreach ($comb->fetchAllByFkProductParent($this->id) as $currcomb) {
							$currcomb->updateProperties($this, $user);
						}
					}

					$this->db->commit();
					return 1;
				} else {
					$this->db->rollback();
					return -$error;
				}
			} else {
				if ($this->db->errno() == 'DB_ERROR_RECORD_ALREADY_EXISTS') {
					$langs->load("errors");
					if (empty($conf->barcode->enabled) || empty($this->barcode)) {
						$this->error = $langs->trans("Error")." : ".$langs->trans("ErrorProductAlreadyExists", $this->ref);
					} else {
						$this->error = $langs->trans("Error")." : ".$langs->trans("ErrorProductBarCodeAlreadyExists", $this->barcode);
					}
					$this->errors[] = $this->error;
					$this->db->rollback();
					return -1;
				} else {
					$this->error = $langs->trans("Error")." : ".$this->db->error()." - ".$sql;
					$this->errors[] = $this->error;
					$this->db->rollback();
					return -2;
				}
			}
		} else {
			$this->db->rollback();
			dol_syslog(get_class($this)."::Update fails verify ".join(',', $this->errors), LOG_WARNING);
			return -3;
		}
	}

	/**
	 *  Delete a product from database (if not used)
	 *
	 * @param  User $user      User (object) deleting product
	 * @param  int  $notrigger Do not execute trigger
	 * @return int                    < 0 if KO, 0 = Not possible, > 0 if OK
	 */
	public function delete(User $user, $notrigger = 0)
	{
		global $conf, $langs;
		include_once DOL_DOCUMENT_ROOT.'/core/lib/files.lib.php';

		$error = 0;

		// Check parameters
		if (empty($this->id)) {
			$this->error = "Object must be fetched before calling delete";
			return -1;
		}
		if (($this->type == Product::TYPE_PRODUCT && empty($user->rights->produit->supprimer)) || ($this->type == Product::TYPE_SERVICE && empty($user->rights->service->supprimer))) {
			$this->error = "ErrorForbidden";
			return 0;
		}

		$objectisused = $this->isObjectUsed($this->id);
		if (empty($objectisused)) {
			$this->db->begin();

			if (!$error && empty($notrigger)) {
				// Call trigger
				$result = $this->call_trigger('PRODUCT_DELETE', $user);
				if ($result < 0) {
					$error++;
				}
				// End call triggers
			}

			// Delete from product_batch on product delete
			if (!$error) {
				$sql = "DELETE FROM ".$this->db->prefix().'product_batch';
				$sql .= " WHERE fk_product_stock IN (";
				$sql .= "SELECT rowid FROM ".$this->db->prefix().'product_stock';
				$sql .= " WHERE fk_product = ".((int) $this->id).")";

				$result = $this->db->query($sql);
				if (!$result) {
					$error++;
					$this->errors[] = $this->db->lasterror();
				}
			}

			// Delete all child tables
			if (!$error) {
				$elements = array('product_fournisseur_price', 'product_price', 'product_lang', 'categorie_product', 'product_stock', 'product_customer_price', 'product_lot'); // product_batch is done before
				foreach ($elements as $table) {
					if (!$error) {
						$sql = "DELETE FROM ".$this->db->prefix().$table;
						$sql .= " WHERE fk_product = ".(int) $this->id;

						$result = $this->db->query($sql);
						if (!$result) {
							$error++;
							$this->errors[] = $this->db->lasterror();
						}
					}
				}
			}

			if (!$error) {
				include_once DOL_DOCUMENT_ROOT.'/variants/class/ProductCombination.class.php';
				include_once DOL_DOCUMENT_ROOT.'/variants/class/ProductCombination2ValuePair.class.php';

				//If it is a parent product, then we remove the association with child products
				$prodcomb = new ProductCombination($this->db);

				if ($prodcomb->deleteByFkProductParent($user, $this->id) < 0) {
					$error++;
					$this->errors[] = 'Error deleting combinations';
				}

				//We also check if it is a child product
				if (!$error && ($prodcomb->fetchByFkProductChild($this->id) > 0) && ($prodcomb->delete($user) < 0)) {
					$error++;
					$this->errors[] = 'Error deleting child combination';
				}
			}

			// Delete from product_association
			if (!$error) {
				$sql = "DELETE FROM ".$this->db->prefix()."product_association";
				$sql .= " WHERE fk_product_pere = ".(int) $this->id." OR fk_product_fils = ".(int) $this->id;

				$result = $this->db->query($sql);
				if (!$result) {
					$error++;
					$this->errors[] = $this->db->lasterror();
				}
			}

			// Remove extrafields
			if (!$error) {
				$result = $this->deleteExtraFields();
				if ($result < 0) {
					$error++;
					dol_syslog(get_class($this)."::delete error -4 ".$this->error, LOG_ERR);
				}
			}

			// Delete product
			if (!$error) {
				$sqlz = "DELETE FROM ".$this->db->prefix()."product";
				$sqlz .= " WHERE rowid = ".(int) $this->id;

				$resultz = $this->db->query($sqlz);
				if (!$resultz) {
					$error++;
					$this->errors[] = $this->db->lasterror();
				}
			}

			if (!$error) {
				// We remove directory
				$ref = dol_sanitizeFileName($this->ref);
				if ($conf->product->dir_output) {
					$dir = $conf->product->dir_output."/".$ref;
					if (file_exists($dir)) {
						$res = @dol_delete_dir_recursive($dir);
						if (!$res) {
							$this->errors[] = 'ErrorFailToDeleteDir';
							$error++;
						}
					}
				}
			}

			if (!$error) {
				$this->db->commit();
				return 1;
			} else {
				foreach ($this->errors as $errmsg) {
					dol_syslog(get_class($this)."::delete ".$errmsg, LOG_ERR);
					$this->error .= ($this->error ? ', '.$errmsg : $errmsg);
				}
				$this->db->rollback();
				return -$error;
			}
		} else {
			$this->error = "ErrorRecordIsUsedCantDelete";
			return 0;
		}
	}

	/**
	 *    Update or add a translation for a product
	 *
	 * @param  User $user Object user making update
	 * @return int        <0 if KO, >0 if OK
	 */
	public function setMultiLangs($user)
	{
		global $conf, $langs;

		$langs_available = $langs->get_available_languages(DOL_DOCUMENT_ROOT, 0, 2);
		$current_lang = $langs->getDefaultLang();

		foreach ($langs_available as $key => $value) {
			if ($key == $current_lang) {
				$sql = "SELECT rowid";
				$sql .= " FROM ".$this->db->prefix()."product_lang";
				$sql .= " WHERE fk_product = ".((int) $this->id);
				$sql .= " AND lang = '".$this->db->escape($key)."'";

				$result = $this->db->query($sql);

				if ($this->db->num_rows($result)) { // if there is already a description line for this language
					$sql2 = "UPDATE ".$this->db->prefix()."product_lang";
					$sql2 .= " SET ";
					$sql2 .= " label='".$this->db->escape($this->label)."',";
					$sql2 .= " description='".$this->db->escape($this->description)."'";
					if (!empty($conf->global->PRODUCT_USE_OTHER_FIELD_IN_TRANSLATION)) {
						$sql2 .= ", note='".$this->db->escape($this->other)."'";
					}
					$sql2 .= " WHERE fk_product = ".((int) $this->id)." AND lang = '".$this->db->escape($key)."'";
				} else {
					$sql2 = "INSERT INTO ".$this->db->prefix()."product_lang (fk_product, lang, label, description";
					if (!empty($conf->global->PRODUCT_USE_OTHER_FIELD_IN_TRANSLATION)) {
						$sql2 .= ", note";
					}
					$sql2 .= ")";
					$sql2 .= " VALUES(".$this->id.",'".$this->db->escape($key)."','".$this->db->escape($this->label)."',";
					$sql2 .= " '".$this->db->escape($this->description)."'";
					if (!empty($conf->global->PRODUCT_USE_OTHER_FIELD_IN_TRANSLATION)) {
						$sql2 .= ", '".$this->db->escape($this->other)."'";
					}
					$sql2 .= ")";
				}
				dol_syslog(get_class($this).'::setMultiLangs key = current_lang = '.$key);
				if (!$this->db->query($sql2)) {
					$this->error = $this->db->lasterror();
					return -1;
				}
			} elseif (isset($this->multilangs[$key])) {
				if (empty($this->multilangs["$key"]["label"])) {
					$this->error = $langs->trans("ErrorFieldRequired", $langs->transnoentitiesnoconv("Label"));
					return -1;
				}

				$sql = "SELECT rowid";
				$sql .= " FROM ".$this->db->prefix()."product_lang";
				$sql .= " WHERE fk_product = ".((int) $this->id);
				$sql .= " AND lang = '".$this->db->escape($key)."'";

				$result = $this->db->query($sql);

				if ($this->db->num_rows($result)) { // if there is already a description line for this language
					$sql2 = "UPDATE ".$this->db->prefix()."product_lang";
					$sql2 .= " SET ";
					$sql2 .= " label = '".$this->db->escape($this->multilangs["$key"]["label"])."',";
					$sql2 .= " description = '".$this->db->escape($this->multilangs["$key"]["description"])."'";
					if (!empty($conf->global->PRODUCT_USE_OTHER_FIELD_IN_TRANSLATION)) {
						$sql2 .= ", note = '".$this->db->escape($this->multilangs["$key"]["other"])."'";
					}
					$sql2 .= " WHERE fk_product = ".((int) $this->id)." AND lang = '".$this->db->escape($key)."'";
				} else {
					$sql2 = "INSERT INTO ".$this->db->prefix()."product_lang (fk_product, lang, label, description";
					if (!empty($conf->global->PRODUCT_USE_OTHER_FIELD_IN_TRANSLATION)) {
						$sql2 .= ", note";
					}
					$sql2 .= ")";
					$sql2 .= " VALUES(".$this->id.",'".$this->db->escape($key)."','".$this->db->escape($this->multilangs["$key"]["label"])."',";
					$sql2 .= " '".$this->db->escape($this->multilangs["$key"]["description"])."'";
					if (!empty($conf->global->PRODUCT_USE_OTHER_FIELD_IN_TRANSLATION)) {
						$sql2 .= ", '".$this->db->escape($this->multilangs["$key"]["other"])."'";
					}
					$sql2 .= ")";
				}

				// We do not save if main fields are empty
				if ($this->multilangs["$key"]["label"] || $this->multilangs["$key"]["description"]) {
					if (!$this->db->query($sql2)) {
						$this->error = $this->db->lasterror();
						return -1;
					}
				}
			} else {
				// language is not current language and we didn't provide a multilang description for this language
			}
		}

		// Call trigger
		$result = $this->call_trigger('PRODUCT_SET_MULTILANGS', $user);
		if ($result < 0) {
			$this->error = $this->db->lasterror();
			return -1;
		}
		// End call triggers

		return 1;
	}

	/**
	 *    Delete a language for this product
	 *
	 * @param string $langtodelete Language code to delete
	 * @param User   $user         Object user making delete
	 *
	 * @return int                            <0 if KO, >0 if OK
	 */
	public function delMultiLangs($langtodelete, $user)
	{
		$sql = "DELETE FROM ".$this->db->prefix()."product_lang";
		$sql .= " WHERE fk_product = ".((int) $this->id)." AND lang = '".$this->db->escape($langtodelete)."'";

		dol_syslog(get_class($this).'::delMultiLangs', LOG_DEBUG);
		$result = $this->db->query($sql);
		if ($result) {
			// Call trigger
			$result = $this->call_trigger('PRODUCT_DEL_MULTILANGS', $user);
			if ($result < 0) {
				$this->error = $this->db->lasterror();
				dol_syslog(get_class($this).'::delMultiLangs error='.$this->error, LOG_ERR);
				return -1;
			}
			// End call triggers
			return 1;
		} else {
			$this->error = $this->db->lasterror();
			dol_syslog(get_class($this).'::delMultiLangs error='.$this->error, LOG_ERR);
			return -1;
		}
	}

	/**
	 * Sets an accountancy code for a product.
	 * Also calls PRODUCT_MODIFY trigger when modified
	 *
	 * @param 	string $type 	It can be 'buy', 'buy_intra', 'buy_export', 'sell', 'sell_intra' or 'sell_export'
	 * @param 	string $value 	Accountancy code
	 * @return 	int 			<0 KO >0 OK
	 */
	public function setAccountancyCode($type, $value)
	{
		global $user, $langs, $conf;

		$error = 0;

		$this->db->begin();

		if ($type == 'buy') {
			$field = 'accountancy_code_buy';
		} elseif ($type == 'buy_intra') {
			$field = 'accountancy_code_buy_intra';
		} elseif ($type == 'buy_export') {
			$field = 'accountancy_code_buy_export';
		} elseif ($type == 'sell') {
			$field = 'accountancy_code_sell';
		} elseif ($type == 'sell_intra') {
			$field = 'accountancy_code_sell_intra';
		} elseif ($type == 'sell_export') {
			$field = 'accountancy_code_sell_export';
		} else {
			return -1;
		}

		$sql = "UPDATE ".$this->db->prefix().$this->table_element." SET ";
		$sql .= "$field = '".$this->db->escape($value)."'";
		$sql .= " WHERE rowid = ".((int) $this->id);

		dol_syslog(__METHOD__."", LOG_DEBUG);
		$resql = $this->db->query($sql);

		if ($resql) {
			// Call trigger
			$result = $this->call_trigger('PRODUCT_MODIFY', $user);
			if ($result < 0) {
				$error++;
			}
			// End call triggers

			if ($error) {
				$this->db->rollback();
				return -1;
			}

			$this->$field = $value;

			$this->db->commit();
			return 1;
		} else {
			$this->error = $this->db->lasterror();
			$this->db->rollback();
			return -1;
		}
	}

	/**
	 *    Load array this->multilangs
	 *
	 * @return int        <0 if KO, >0 if OK
	 */
	public function getMultiLangs()
	{
		global $langs;

		$current_lang = $langs->getDefaultLang();

		$sql = "SELECT lang, label, description, note as other";
		$sql .= " FROM ".$this->db->prefix()."product_lang";
		$sql .= " WHERE fk_product = ".((int) $this->id);

		$result = $this->db->query($sql);
		if ($result) {
			while ($obj = $this->db->fetch_object($result)) {
				//print 'lang='.$obj->lang.' current='.$current_lang.'<br>';
				if ($obj->lang == $current_lang) {  // si on a les traduct. dans la langue courante on les charge en infos principales.
					$this->label        = $obj->label;
					$this->description = $obj->description;
					$this->other        = $obj->other;
				}
				$this->multilangs["$obj->lang"]["label"]        = $obj->label;
				$this->multilangs["$obj->lang"]["description"] = $obj->description;
				$this->multilangs["$obj->lang"]["other"]        = $obj->other;
			}
			return 1;
		} else {
			$this->error = "Error: ".$this->db->lasterror()." - ".$sql;
			return -1;
		}
	}

	/**
	 *  used to check if price have really change to avoid log pollution
	 *
	 * @param  int  $level price level to change
	 * @return array
	 */
	private function getArrayForPriceCompare($level = 0)
	{

		$testExit = array('multiprices','multiprices_ttc','multiprices_base_type','multiprices_min','multiprices_min_ttc','multiprices_tva_tx','multiprices_recuperableonly');

		foreach ($testExit as $field) {
			if (!isset($this->$field)) {
				return array();
			}
			$tmparray = $this->$field;
			if (!isset($tmparray[$level])) {
				return array();
			}
		}

		$lastPrice = array(
			'level' => $level ? $level : 1,
			'multiprices' => doubleval($this->multiprices[$level]),
			'multiprices_ttc' => doubleval($this->multiprices_ttc[$level]),
			'multiprices_base_type' => $this->multiprices_base_type[$level],
			'multiprices_min' => doubleval($this->multiprices_min[$level]),
			'multiprices_min_ttc' => doubleval($this->multiprices_min_ttc[$level]),
			'multiprices_tva_tx' => doubleval($this->multiprices_tva_tx[$level]),
			'multiprices_recuperableonly' => doubleval($this->multiprices_recuperableonly[$level]),
		);

		return $lastPrice;
	}


	// phpcs:disable PEAR.NamingConventions.ValidFunctionName.ScopeNotCamelCaps
	/**
	 *  Insert a track that we changed a customer price
	 *
	 * @param  User $user  User making change
	 * @param  int  $level price level to change
	 * @return int                    <0 if KO, >0 if OK
	 */
	private function _log_price($user, $level = 0)
	{
		// phpcs:enable
		global $conf;

		$now = dol_now();

		// Clean parameters
		if (empty($this->price_by_qty)) {
			$this->price_by_qty = 0;
		}

		// Add new price
		$sql = "INSERT INTO ".$this->db->prefix()."product_price(price_level,date_price, fk_product, fk_user_author, price, price_ttc, price_base_type,tosell, tva_tx, default_vat_code, recuperableonly,";
		$sql .= " localtax1_tx, localtax2_tx, localtax1_type, localtax2_type, price_min,price_min_ttc,price_by_qty,entity,fk_price_expression) ";
		$sql .= " VALUES(".($level ? ((int) $level) : 1).", '".$this->db->idate($now)."', ".((int) $this->id).", ".((int) $user->id).", ".((float) price2num($this->price)).", ".((float) price2num($this->price_ttc)).",'".$this->db->escape($this->price_base_type)."',".((int) $this->status).", ".((float) price2num($this->tva_tx)).", ".($this->default_vat_code ? ("'".$this->db->escape($this->default_vat_code)."'") : "null").", ".((int) $this->tva_npr).",";
		$sql .= " ".price2num($this->localtax1_tx).", ".price2num($this->localtax2_tx).", '".$this->db->escape($this->localtax1_type)."', '".$this->db->escape($this->localtax2_type)."', ".price2num($this->price_min).", ".price2num($this->price_min_ttc).", ".price2num($this->price_by_qty).", ".((int) $conf->entity).",".($this->fk_price_expression > 0 ? ((int) $this->fk_price_expression) : 'null');
		$sql .= ")";

		dol_syslog(get_class($this)."::_log_price", LOG_DEBUG);
		$resql = $this->db->query($sql);
		if (!$resql) {
			$this->error = $this->db->lasterror();
			dol_print_error($this->db);
			return -1;
		} else {
			return 1;
		}
	}


	// phpcs:disable PEAR.NamingConventions.ValidFunctionName.ScopeNotCamelCaps
	/**
	 *  Delete a price line
	 *
	 * @param  User $user  Object user
	 * @param  int  $rowid Line id to delete
	 * @return int                <0 if KO, >0 if OK
	 */
	public function log_price_delete($user, $rowid)
	{
		// phpcs:enable
		$sql = "DELETE FROM ".$this->db->prefix()."product_price_by_qty";
		$sql .= " WHERE fk_product_price = ".((int) $rowid);
		$resql = $this->db->query($sql);

		$sql = "DELETE FROM ".$this->db->prefix()."product_price";
		$sql .= " WHERE rowid=".((int) $rowid);
		$resql = $this->db->query($sql);
		if ($resql) {
			return 1;
		} else {
			$this->error = $this->db->lasterror();
			return -1;
		}
	}


	/**
	 * Return price of sell of a product for a seller/buyer/product.
	 *
	 * @param	Societe		$thirdparty_seller		Seller
	 * @param	Societe		$thirdparty_buyer		Buyer
	 * @param	int			$pqp					Id of product price per quantity if a selection was done of such a price
	 * @return	array								Array of price information array('pu_ht'=> , 'pu_ttc'=> , 'tva_tx'=>'X.Y (code)', ...), 'tva_npr'=>0, ...)
	 * @see get_buyprice(), find_min_price_product_fournisseur()
	 */
	public function getSellPrice($thirdparty_seller, $thirdparty_buyer, $pqp = 0)
	{
		global $conf, $db, $hookmanager, $action;

		// Call hook if any
		if (is_object($hookmanager)) {
			$parameters = array('thirdparty_seller'=>$thirdparty_seller, 'thirdparty_buyer' => $thirdparty_buyer, 'pqp' => $pqp);
			// Note that $action and $object may have been modified by some hooks
			$reshook = $hookmanager->executeHooks('getSellPrice', $parameters, $this, $action);
			if ($reshook > 0) {
				return $hookmanager->resArray;
			}
		}

		// Update if prices fields are defined
		$tva_tx = get_default_tva($thirdparty_seller, $thirdparty_buyer, $this->id);
		$tva_npr = get_default_npr($thirdparty_seller, $thirdparty_buyer, $this->id);
		if (empty($tva_tx)) {
			$tva_npr = 0;
		}

		$pu_ht = $this->price;
		$pu_ttc = $this->price_ttc;
		$price_min = $this->price_min;
		$price_base_type = $this->price_base_type;

		// If price per segment
		if (!empty($conf->global->PRODUIT_MULTIPRICES) && !empty($thirdparty_buyer->price_level)) {
			$pu_ht = $this->multiprices[$thirdparty_buyer->price_level];
			$pu_ttc = $this->multiprices_ttc[$thirdparty_buyer->price_level];
			$price_min = $this->multiprices_min[$thirdparty_buyer->price_level];
			$price_base_type = $this->multiprices_base_type[$thirdparty_buyer->price_level];
			if (!empty($conf->global->PRODUIT_MULTIPRICES_USE_VAT_PER_LEVEL)) {  // using this option is a bug. kept for backward compatibility
				if (isset($this->multiprices_tva_tx[$thirdparty_buyer->price_level])) {
					$tva_tx = $this->multiprices_tva_tx[$thirdparty_buyer->price_level];
				}
				if (isset($this->multiprices_recuperableonly[$thirdparty_buyer->price_level])) {
					$tva_npr = $this->multiprices_recuperableonly[$thirdparty_buyer->price_level];
				}
				if (empty($tva_tx)) {
					$tva_npr = 0;
				}
			}
		} elseif (!empty($conf->global->PRODUIT_CUSTOMER_PRICES)) {
			// If price per customer
			require_once DOL_DOCUMENT_ROOT.'/product/class/productcustomerprice.class.php';

			$prodcustprice = new Productcustomerprice($this->db);

			$filter = array('t.fk_product' => $this->id, 't.fk_soc' => $thirdparty_buyer->id);

			$result = $prodcustprice->fetchAll('', '', 0, 0, $filter);
			if ($result) {
				if (count($prodcustprice->lines) > 0) {
					$pu_ht = price($prodcustprice->lines[0]->price);
					$price_min = price($prodcustprice->lines[0]->price_min);
					$pu_ttc = price($prodcustprice->lines[0]->price_ttc);
					$price_base_type = $prodcustprice->lines[0]->price_base_type;
					$tva_tx = $prodcustprice->lines[0]->tva_tx;
					if ($prodcustprice->lines[0]->default_vat_code && !preg_match('/\(.*\)/', $tva_tx)) {
						$tva_tx .= ' ('.$prodcustprice->lines[0]->default_vat_code.')';
					}
					$tva_npr = $prodcustprice->lines[0]->recuperableonly;
					if (empty($tva_tx)) {
						$tva_npr = 0;
					}
				}
			}
		} elseif (!empty($conf->global->PRODUIT_CUSTOMER_PRICES_BY_QTY)) {
			// If price per quantity
			if ($this->prices_by_qty[0]) {
				// yes, this product has some prices per quantity
				// Search price into product_price_by_qty from $this->id
				foreach ($this->prices_by_qty_list[0] as $priceforthequantityarray) {
					if ($priceforthequantityarray['rowid'] != $pqp) {
						continue;
					}
					// We found the price
					if ($priceforthequantityarray['price_base_type'] == 'HT') {
						$pu_ht = $priceforthequantityarray['unitprice'];
					} else {
						$pu_ttc = $priceforthequantityarray['unitprice'];
					}
					break;
				}
			}
		} elseif (!empty($conf->global->PRODUIT_CUSTOMER_PRICES_BY_QTY_MULTIPRICES)) {
			// If price per quantity and customer
			if ($this->prices_by_qty[$thirdparty_buyer->price_level]) {
				// yes, this product has some prices per quantity
				// Search price into product_price_by_qty from $this->id
				foreach ($this->prices_by_qty_list[$thirdparty_buyer->price_level] as $priceforthequantityarray) {
					if ($priceforthequantityarray['rowid'] != $pqp) {
						continue;
					}
					// We found the price
					if ($priceforthequantityarray['price_base_type'] == 'HT') {
						$pu_ht = $priceforthequantityarray['unitprice'];
					} else {
						$pu_ttc = $priceforthequantityarray['unitprice'];
					}
					break;
				}
			}
		}

		return array('pu_ht'=>$pu_ht, 'pu_ttc'=>$pu_ttc, 'price_min'=>$price_min, 'price_base_type'=>$price_base_type, 'tva_tx'=>$tva_tx, 'tva_npr'=>$tva_npr);
	}

	// phpcs:disable PEAR.NamingConventions.ValidFunctionName.ScopeNotCamelCaps
	/**
	 * Read price used by a provider.
	 * We enter as input couple prodfournprice/qty or triplet qty/product_id/fourn_ref.
	 * This also set some properties on product like ->buyprice, ->fourn_pu, ...
	 *
	 * @param  int    $prodfournprice Id du tarif = rowid table product_fournisseur_price
	 * @param  double $qty            Quantity asked or -1 to get first entry found
	 * @param  int    $product_id     Filter on a particular product id
	 * @param  string $fourn_ref      Filter on a supplier price ref. 'none' to exclude ref in search.
	 * @param  int    $fk_soc         If of supplier
	 * @return int                    <-1 if KO, -1 if qty not enough, 0 if OK but nothing found, id_product if OK and found. May also initialize some properties like (->ref_supplier, buyprice, fourn_pu, vatrate_supplier...)
	 * @see getSellPrice(), find_min_price_product_fournisseur()
	 */
	public function get_buyprice($prodfournprice, $qty, $product_id = 0, $fourn_ref = '', $fk_soc = 0)
	{
		// phpcs:enable
		global $conf;
		$result = 0;

		// We do a first search with a select by searching with couple prodfournprice and qty only (later we will search on triplet qty/product_id/fourn_ref)
		$sql = "SELECT pfp.rowid, pfp.price as price, pfp.quantity as quantity, pfp.remise_percent, pfp.fk_soc,";
		$sql .= " pfp.fk_product, pfp.ref_fourn as ref_supplier, pfp.desc_fourn as desc_supplier, pfp.tva_tx, pfp.default_vat_code, pfp.fk_supplier_price_expression,";
		$sql .= " pfp.multicurrency_price, pfp.multicurrency_unitprice, pfp.multicurrency_tx, pfp.fk_multicurrency, pfp.multicurrency_code,";
		$sql .= " pfp.packaging";
		$sql .= " FROM ".$this->db->prefix()."product_fournisseur_price as pfp";
		$sql .= " WHERE pfp.rowid = ".((int) $prodfournprice);
		if ($qty > 0) {
			$sql .= " AND pfp.quantity <= ".((float) $qty);
		}
		$sql .= " ORDER BY pfp.quantity DESC";

		dol_syslog(get_class($this)."::get_buyprice first search by prodfournprice/qty", LOG_DEBUG);
		$resql = $this->db->query($sql);
		if ($resql) {
			$obj = $this->db->fetch_object($resql);
			if ($obj && $obj->quantity > 0) {        // If we found a supplier prices from the id of supplier price
				if (isModEnabled('dynamicprices') && !empty($obj->fk_supplier_price_expression)) {
					$prod_supplier = new ProductFournisseur($this->db);
					$prod_supplier->product_fourn_price_id = $obj->rowid;
					$prod_supplier->id = $obj->fk_product;
					$prod_supplier->fourn_qty = $obj->quantity;
					$prod_supplier->fourn_tva_tx = $obj->tva_tx;
					$prod_supplier->fk_supplier_price_expression = $obj->fk_supplier_price_expression;

					include_once DOL_DOCUMENT_ROOT.'/product/dynamic_price/class/price_parser.class.php';
					$priceparser = new PriceParser($this->db);
					$price_result = $priceparser->parseProductSupplier($prod_supplier);
					if ($price_result >= 0) {
						$obj->price = $price_result;
					}
				}
				$this->product_fourn_price_id = $obj->rowid;
				$this->buyprice = $obj->price; // deprecated
				$this->fourn_pu = $obj->price / $obj->quantity; // Unit price of product of supplier
				$this->fourn_price_base_type = 'HT'; // Price base type
				$this->fourn_socid = $obj->fk_soc; // Company that offer this price
				$this->ref_fourn = $obj->ref_supplier; // deprecated
				$this->ref_supplier = $obj->ref_supplier; // Ref supplier
				$this->desc_supplier = $obj->desc_supplier; // desc supplier
				$this->remise_percent = $obj->remise_percent; // remise percent if present and not typed
				$this->vatrate_supplier = $obj->tva_tx; // Vat ref supplier
				$this->default_vat_code_supplier = $obj->default_vat_code; // Vat code supplier
				$this->fourn_multicurrency_price = $obj->multicurrency_price;
				$this->fourn_multicurrency_unitprice = $obj->multicurrency_unitprice;
				$this->fourn_multicurrency_tx = $obj->multicurrency_tx;
				$this->fourn_multicurrency_id = $obj->fk_multicurrency;
				$this->fourn_multicurrency_code = $obj->multicurrency_code;
				if (!empty($conf->global->PRODUCT_USE_SUPPLIER_PACKAGING)) {
					$this->packaging = $obj->packaging;
				}
				$result = $obj->fk_product;
				return $result;
			} else { // If not found
				// We do a second search by doing a select again but searching with less reliable criteria: couple qty/id product, and if set fourn_ref or fk_soc.
				$sql = "SELECT pfp.rowid, pfp.price as price, pfp.quantity as quantity, pfp.remise_percent, pfp.fk_soc,";
				$sql .= " pfp.fk_product, pfp.ref_fourn as ref_supplier, pfp.desc_fourn as desc_supplier, pfp.tva_tx, pfp.default_vat_code, pfp.fk_supplier_price_expression,";
				$sql .= " pfp.multicurrency_price, pfp.multicurrency_unitprice, pfp.multicurrency_tx, pfp.fk_multicurrency, pfp.multicurrency_code,";
				$sql .= " pfp.packaging";
				$sql .= " FROM ".$this->db->prefix()."product_fournisseur_price as pfp";
				$sql .= " WHERE 1 = 1";
				if ($product_id > 0) {
					$sql .= " AND pfp.fk_product = ".((int) $product_id);
				}
				if ($fourn_ref != 'none') {
					$sql .= " AND pfp.ref_fourn = '".$this->db->escape($fourn_ref)."'";
				}
				if ($fk_soc > 0) {
					$sql .= " AND pfp.fk_soc = ".((int) $fk_soc);
				}
				if ($qty > 0) {
					$sql .= " AND pfp.quantity <= ".((float) $qty);
				}
				$sql .= " ORDER BY pfp.quantity DESC";
				$sql .= " LIMIT 1";

				dol_syslog(get_class($this)."::get_buyprice second search from qty/ref/product_id", LOG_DEBUG);
				$resql = $this->db->query($sql);
				if ($resql) {
					$obj = $this->db->fetch_object($resql);
					if ($obj && $obj->quantity > 0) {        // If found
						if (isModEnabled('dynamicprices') && !empty($obj->fk_supplier_price_expression)) {
							$prod_supplier = new ProductFournisseur($this->db);
							$prod_supplier->product_fourn_price_id = $obj->rowid;
							$prod_supplier->id = $obj->fk_product;
							$prod_supplier->fourn_qty = $obj->quantity;
							$prod_supplier->fourn_tva_tx = $obj->tva_tx;
							$prod_supplier->fk_supplier_price_expression = $obj->fk_supplier_price_expression;

							include_once DOL_DOCUMENT_ROOT.'/product/dynamic_price/class/price_parser.class.php';
							$priceparser = new PriceParser($this->db);
							$price_result = $priceparser->parseProductSupplier($prod_supplier);
							if ($result >= 0) {
								$obj->price = $price_result;
							}
						}
						$this->product_fourn_price_id = $obj->rowid;
						$this->buyprice = $obj->price; // deprecated
						$this->fourn_qty = $obj->quantity; // min quantity for price for a virtual supplier
						$this->fourn_pu = $obj->price / $obj->quantity; // Unit price of product for a virtual supplier
						$this->fourn_price_base_type = 'HT'; // Price base type for a virtual supplier
						$this->fourn_socid = $obj->fk_soc; // Company that offer this price
						$this->ref_fourn = $obj->ref_supplier; // deprecated
						$this->ref_supplier = $obj->ref_supplier; // Ref supplier
						$this->desc_supplier = $obj->desc_supplier; // desc supplier
						$this->remise_percent = $obj->remise_percent; // remise percent if present and not typed
						$this->vatrate_supplier = $obj->tva_tx; // Vat ref supplier
						$this->default_vat_code_supplier = $obj->default_vat_code; // Vat code supplier
						$this->fourn_multicurrency_price = $obj->multicurrency_price;
						$this->fourn_multicurrency_unitprice = $obj->multicurrency_unitprice;
						$this->fourn_multicurrency_tx = $obj->multicurrency_tx;
						$this->fourn_multicurrency_id = $obj->fk_multicurrency;
						$this->fourn_multicurrency_code = $obj->multicurrency_code;
						if (!empty($conf->global->PRODUCT_USE_SUPPLIER_PACKAGING)) {
							$this->packaging = $obj->packaging;
						}
						$result = $obj->fk_product;
						return $result;
					} else {
						return -1; // Ce produit n'existe pas avec cet id tarif fournisseur ou existe mais qte insuffisante, ni pour le couple produit/ref fournisseur dans la quantité.
					}
				} else {
					$this->error = $this->db->lasterror();
					return -3;
				}
			}
		} else {
			$this->error = $this->db->lasterror();
			return -2;
		}
	}


	/**
	 * Modify customer price of a product/Service for a given level
	 *
	 * @param  double $newprice          New price
	 * @param  string $newpricebase      HT or TTC
	 * @param  User   $user              Object user that make change
	 * @param  double $newvat            New VAT Rate (For example 8.5. Should not be a string)
	 * @param  double $newminprice       New price min
	 * @param  int    $level             0=standard, >0 = level if multilevel prices
	 * @param  int    $newnpr            0=Standard vat rate, 1=Special vat rate for French NPR VAT
	 * @param  int    $newpbq            1 if it has price by quantity
	 * @param  int    $ignore_autogen    Used to avoid infinite loops
	 * @param  array  $localtaxes_array  Array with localtaxes info array('0'=>type1,'1'=>rate1,'2'=>type2,'3'=>rate2) (loaded by getLocalTaxesFromRate(vatrate, 0, ...) function).
	 * @param  string $newdefaultvatcode Default vat code
	 * @return int                            <0 if KO, >0 if OK
	 */
	public function updatePrice($newprice, $newpricebase, $user, $newvat = '', $newminprice = 0, $level = 0, $newnpr = 0, $newpbq = 0, $ignore_autogen = 0, $localtaxes_array = array(), $newdefaultvatcode = '')
	{
		global $conf, $langs;

		$lastPriceData = $this->getArrayForPriceCompare($level); // temporary store current price before update

		$id = $this->id;

		dol_syslog(get_class($this)."::update_price id=".$id." newprice=".$newprice." newpricebase=".$newpricebase." newminprice=".$newminprice." level=".$level." npr=".$newnpr." newdefaultvatcode=".$newdefaultvatcode);

		// Clean parameters
		if (empty($this->tva_tx)) {
			$this->tva_tx = 0;
		}
		if (empty($newnpr)) {
			$newnpr = 0;
		}
		if (empty($newminprice)) {
			$newminprice = 0;
		}
		if (empty($newminprice)) {
			$newminprice = 0;
		}

		// Check parameters
		if ($newvat == '') {
			$newvat = $this->tva_tx;
		}

		// If multiprices are enabled, then we check if the current product is subject to price autogeneration
		// Price will be modified ONLY when the first one is the one that is being modified
		if ((!empty($conf->global->PRODUIT_MULTIPRICES) || !empty($conf->global->PRODUIT_CUSTOMER_PRICES_BY_QTY_MULTIPRICES)) && !$ignore_autogen && $this->price_autogen && ($level == 1)) {
			return $this->generateMultiprices($user, $newprice, $newpricebase, $newvat, $newnpr, $newpbq);
		}

		if (!empty($newminprice) && ($newminprice > $newprice)) {
			$this->error = 'ErrorPriceCantBeLowerThanMinPrice';
			return -1;
		}

		if ($newprice !== '' || $newprice === 0) {
			if ($newpricebase == 'TTC') {
				$price_ttc = price2num($newprice, 'MU');
				$price = price2num($newprice) / (1 + ($newvat / 100));
				$price = price2num($price, 'MU');

				if ($newminprice != '' || $newminprice == 0) {
					$price_min_ttc = price2num($newminprice, 'MU');
					$price_min = price2num($newminprice) / (1 + ($newvat / 100));
					$price_min = price2num($price_min, 'MU');
				} else {
					$price_min = 0;
					$price_min_ttc = 0;
				}
			} else {
				$price = price2num($newprice, 'MU');
				$price_ttc = ($newnpr != 1) ? (float) price2num($newprice) * (1 + ($newvat / 100)) : $price;
				$price_ttc = price2num($price_ttc, 'MU');

				if ($newminprice !== '' || $newminprice === 0) {
					$price_min = price2num($newminprice, 'MU');
					$price_min_ttc = price2num($newminprice) * (1 + ($newvat / 100));
					$price_min_ttc = price2num($price_min_ttc, 'MU');
					//print 'X'.$newminprice.'-'.$price_min;
				} else {
					$price_min = 0;
					$price_min_ttc = 0;
				}
			}
			//print 'x'.$id.'-'.$newprice.'-'.$newpricebase.'-'.$price.'-'.$price_ttc.'-'.$price_min.'-'.$price_min_ttc;

			if (count($localtaxes_array) > 0) {
				$localtaxtype1 = $localtaxes_array['0'];
				$localtax1 = $localtaxes_array['1'];
				$localtaxtype2 = $localtaxes_array['2'];
				$localtax2 = $localtaxes_array['3'];
			} else {
				// if array empty, we try to use the vat code
				if (!empty($newdefaultvatcode)) {
					global $mysoc;
					// Get record from code
					$sql = "SELECT t.rowid, t.code, t.recuperableonly, t.localtax1, t.localtax2, t.localtax1_type, t.localtax2_type";
					$sql .= " FROM ".MAIN_DB_PREFIX."c_tva as t, ".MAIN_DB_PREFIX."c_country as c";
					$sql .= " WHERE t.fk_pays = c.rowid AND c.code = '".$this->db->escape($mysoc->country_code)."'";
					$sql .= " AND t.taux = ".((float) $newdefaultvatcode)." AND t.active = 1";
					$sql .= " AND t.code = '".$this->db->escape($newdefaultvatcode)."'";
					$resql = $this->db->query($sql);
					if ($resql) {
						$obj = $this->db->fetch_object($resql);
						if ($obj) {
							$npr = $obj->recuperableonly;
							$localtax1 = $obj->localtax1;
							$localtax2 = $obj->localtax2;
							$localtaxtype1 = $obj->localtax1_type;
							$localtaxtype2 = $obj->localtax2_type;
						}
					}
				} else {
					// old method. deprecated because we can't retrieve type
					$localtaxtype1 = '0';
					$localtax1 = get_localtax($newvat, 1);
					$localtaxtype2 = '0';
					$localtax2 = get_localtax($newvat, 2);
				}
			}
			if (empty($localtax1)) {
				$localtax1 = 0; // If = '' then = 0
			}
			if (empty($localtax2)) {
				$localtax2 = 0; // If = '' then = 0
			}

			$this->db->begin();

			// Ne pas mettre de quote sur les numeriques decimaux.
			// Ceci provoque des stockages avec arrondis en base au lieu des valeurs exactes.
			$sql = "UPDATE ".$this->db->prefix()."product SET";
			$sql .= " price_base_type='".$this->db->escape($newpricebase)."',";
			$sql .= " price=".$price.",";
			$sql .= " price_ttc=".$price_ttc.",";
			$sql .= " price_min=".$price_min.",";
			$sql .= " price_min_ttc=".$price_min_ttc.",";
			$sql .= " localtax1_tx=".($localtax1 >= 0 ? $localtax1 : 'NULL').",";
			$sql .= " localtax2_tx=".($localtax2 >= 0 ? $localtax2 : 'NULL').",";
			$sql .= " localtax1_type=".($localtaxtype1 != '' ? "'".$this->db->escape($localtaxtype1)."'" : "'0'").",";
			$sql .= " localtax2_type=".($localtaxtype2 != '' ? "'".$this->db->escape($localtaxtype2)."'" : "'0'").",";
			$sql .= " default_vat_code=".($newdefaultvatcode ? "'".$this->db->escape($newdefaultvatcode)."'" : "null").",";
			$sql .= " tva_tx='".price2num($newvat)."',";
			$sql .= " recuperableonly='".$this->db->escape($newnpr)."'";
			$sql .= " WHERE rowid = ".((int) $id);

			dol_syslog(get_class($this)."::update_price", LOG_DEBUG);
			$resql = $this->db->query($sql);
			if ($resql) {
				$this->multiprices[$level] = $price;
				$this->multiprices_ttc[$level] = $price_ttc;
				$this->multiprices_min[$level] = $price_min;
				$this->multiprices_min_ttc[$level] = $price_min_ttc;
				$this->multiprices_base_type[$level] = $newpricebase;
				$this->multiprices_default_vat_code[$level] = $newdefaultvatcode;
				$this->multiprices_tva_tx[$level] = $newvat;
				$this->multiprices_recuperableonly[$level] = $newnpr;

				$this->price = $price;
				$this->price_ttc = $price_ttc;
				$this->price_min = $price_min;
				$this->price_min_ttc = $price_min_ttc;
				$this->price_base_type = $newpricebase;
				$this->default_vat_code = $newdefaultvatcode;
				$this->tva_tx = $newvat;
				$this->tva_npr = $newnpr;
				//Local taxes
				$this->localtax1_tx = $localtax1;
				$this->localtax2_tx = $localtax2;
				$this->localtax1_type = $localtaxtype1;
				$this->localtax2_type = $localtaxtype2;

				// Price by quantity
				$this->price_by_qty = $newpbq;

				// check if price have really change before log
				$newPriceData = $this->getArrayForPriceCompare($level);
				if (!empty(array_diff_assoc($newPriceData, $lastPriceData)) || empty($conf->global->PRODUIT_MULTIPRICES)) {
					$this->_log_price($user, $level); // Save price for level into table product_price
				}

				$this->level = $level; // Store level of price edited for trigger

				// Call trigger
				$result = $this->call_trigger('PRODUCT_PRICE_MODIFY', $user);
				if ($result < 0) {
					$this->db->rollback();
					return -1;
				}
				// End call triggers

				$this->db->commit();
			} else {
				$this->db->rollback();
				$this->error = $this->db->lasterror();
				return -1;
			}
		}

		return 1;
	}

	/**
	 *  Sets the supplier price expression
	 *
	 * @param      int $expression_id Expression
	 * @return     int                     <0 if KO, >0 if OK
	 * @deprecated Use Product::update instead
	 */
	public function setPriceExpression($expression_id)
	{
		global $user;

		$this->fk_price_expression = $expression_id;

		return $this->update($this->id, $user);
	}

	/**
	 *  Load a product in memory from database
	 *
	 * @param  int    $id                Id of product/service to load
	 * @param  string $ref               Ref of product/service to load
	 * @param  string $ref_ext           Ref ext of product/service to load
	 * @param  string $barcode           Barcode of product/service to load
	 * @param  int    $ignore_expression When module dynamicprices is on, ignores the math expression for calculating price and uses the db value instead
	 * @param  int    $ignore_price_load Load product without loading $this->multiprices... array (when we are sure we don't need them)
	 * @param  int    $ignore_lang_load  Load product without loading $this->multilangs language arrays (when we are sure we don't need them)
	 * @return int                       <0 if KO, 0 if not found, >0 if OK
	 */
	public function fetch($id = '', $ref = '', $ref_ext = '', $barcode = '', $ignore_expression = 0, $ignore_price_load = 0, $ignore_lang_load = 0)
	{
		include_once DOL_DOCUMENT_ROOT.'/core/lib/company.lib.php';

		global $langs, $conf;

		dol_syslog(get_class($this)."::fetch id=".$id." ref=".$ref." ref_ext=".$ref_ext);

		// Check parameters
		if (!$id && !$ref && !$ref_ext && !$barcode) {
			$this->error = 'ErrorWrongParameters';
			dol_syslog(get_class($this)."::fetch ".$this->error, LOG_ERR);
			return -1;
		}

		$sql = "SELECT p.rowid, p.ref, p.ref_ext, p.label, p.description, p.url, p.note_public, p.note as note_private, p.customcode, p.fk_country, p.fk_state, p.lifetime, p.qc_frequency, p.price, p.price_ttc,";
		$sql .= " p.price_min, p.price_min_ttc, p.price_base_type, p.cost_price, p.default_vat_code, p.tva_tx, p.recuperableonly as tva_npr, p.localtax1_tx, p.localtax2_tx, p.localtax1_type, p.localtax2_type, p.tosell,";
		$sql .= " p.tobuy, p.fk_product_type, p.duration, p.fk_default_warehouse, p.fk_default_workstation, p.seuil_stock_alerte, p.canvas, p.net_measure, p.net_measure_units, p.weight, p.weight_units,";
		$sql .= " p.length, p.length_units, p.width, p.width_units, p.height, p.height_units,";
		$sql .= " p.surface, p.surface_units, p.volume, p.volume_units, p.barcode, p.fk_barcode_type, p.finished, p.fk_default_bom, p.mandatory_period,";
		if (empty($conf->global->MAIN_PRODUCT_PERENTITY_SHARED)) {
			$sql .= " p.accountancy_code_buy, p.accountancy_code_buy_intra, p.accountancy_code_buy_export, p.accountancy_code_sell, p.accountancy_code_sell_intra, p.accountancy_code_sell_export,";
		} else {
			$sql .= " ppe.accountancy_code_buy, ppe.accountancy_code_buy_intra, ppe.accountancy_code_buy_export, ppe.accountancy_code_sell, ppe.accountancy_code_sell_intra, ppe.accountancy_code_sell_export,";
		}

		//For MultiCompany
		//PMP per entity & Stocks Sharings stock_reel includes only stocks shared with this entity
		$separatedEntityPMP = false;	// Set to true to get the AWP from table llx_product_perentity instead of field 'pmp' into llx_product.
		$separatedStock = false;		// Set to true will count stock from subtable llx_product_stock. It is slower than using denormalized field 'stock', but it is required when using multientity and shared warehouses.
		$visibleWarehousesEntities = $conf->entity;
		if (!empty($conf->global->MULTICOMPANY_PRODUCT_SHARING_ENABLED)) {
			if (!empty($conf->global->MULTICOMPANY_PMP_PER_ENTITY_ENABLED)) {
				$checkPMPPerEntity = $this->db->query("SELECT pmp FROM " . $this->db->prefix() . "product_perentity WHERE fk_product = ".((int) $id)." AND entity = ".(int) $conf->entity);
				if ($this->db->num_rows($checkPMPPerEntity)>0) {
					$separatedEntityPMP = true;
				}
			}
			global $mc;
			$separatedStock = true;
			if (isset($mc->sharings['stock']) && !empty($mc->sharings['stock'])) {
				$visibleWarehousesEntities .= "," . implode(",", $mc->sharings['stock']);
			}
		}
		if ($separatedEntityPMP) {
			$sql .= " ppe.pmp,";
		} else {
			$sql .= " p.pmp,";
		}
		$sql .= " p.datec, p.tms, p.import_key, p.entity, p.desiredstock, p.tobatch, p.batch_mask, p.fk_unit,";
		$sql .= " p.fk_price_expression, p.price_autogen, p.model_pdf,";
		if ($separatedStock) {
			$sql .= " SUM(sp.reel) as stock";
		} else {
			$sql .= " p.stock";
		}
		$sql .= " FROM ".$this->db->prefix()."product as p";
		if (!empty($conf->global->MAIN_PRODUCT_PERENTITY_SHARED) || $separatedEntityPMP) {
			$sql .= " LEFT JOIN " . $this->db->prefix() . "product_perentity as ppe ON ppe.fk_product = p.rowid AND ppe.entity = " . ((int) $conf->entity);
		}
		if ($separatedStock) {
			$sql .= " LEFT JOIN " . $this->db->prefix() . "product_stock as sp ON sp.fk_product = p.rowid AND sp.fk_entrepot IN (SELECT rowid FROM ".$this->db->prefix()."entrepot WHERE entity IN (".$this->db->sanitize($visibleWarehousesEntities)."))";
		}

		if ($id) {
			$sql .= " WHERE p.rowid = ".((int) $id);
		} else {
			$sql .= " WHERE p.entity IN (".getEntity($this->element).")";
			if ($ref) {
				$sql .= " AND p.ref = '".$this->db->escape($ref)."'";
			} elseif ($ref_ext) {
				$sql .= " AND p.ref_ext = '".$this->db->escape($ref_ext)."'";
			} elseif ($barcode) {
				$sql .= " AND p.barcode = '".$this->db->escape($barcode)."'";
			}
		}
		if ($separatedStock) {
			$sql .= " GROUP BY p.rowid, p.ref, p.ref_ext, p.label, p.description, p.url, p.note_public, p.note, p.customcode, p.fk_country, p.fk_state, p.lifetime, p.qc_frequency, p.price, p.price_ttc,";
			$sql .= " p.price_min, p.price_min_ttc, p.price_base_type, p.cost_price, p.default_vat_code, p.tva_tx, p.recuperableonly, p.localtax1_tx, p.localtax2_tx, p.localtax1_type, p.localtax2_type, p.tosell,";
			$sql .= " p.tobuy, p.fk_product_type, p.duration, p.fk_default_warehouse, p.fk_default_workstation, p.seuil_stock_alerte, p.canvas, p.net_measure, p.net_measure_units, p.weight, p.weight_units,";
			$sql .= " p.length, p.length_units, p.width, p.width_units, p.height, p.height_units,";
			$sql .= " p.surface, p.surface_units, p.volume, p.volume_units, p.barcode, p.fk_barcode_type, p.finished,";
			if (empty($conf->global->MAIN_PRODUCT_PERENTITY_SHARED)) {
				$sql .= " p.accountancy_code_buy, p.accountancy_code_buy_intra, p.accountancy_code_buy_export, p.accountancy_code_sell, p.accountancy_code_sell_intra, p.accountancy_code_sell_export,";
			} else {
				$sql .= " ppe.accountancy_code_buy, ppe.accountancy_code_buy_intra, ppe.accountancy_code_buy_export, ppe.accountancy_code_sell, ppe.accountancy_code_sell_intra, ppe.accountancy_code_sell_export,";
			}
			if ($separatedEntityPMP) {
				$sql .= " ppe.pmp,";
			} else {
				$sql .= " p.pmp,";
			}
			$sql .= " p.datec, p.tms, p.import_key, p.entity, p.desiredstock, p.tobatch, p.batch_mask, p.fk_unit,";
			$sql .= " p.fk_price_expression, p.price_autogen, p.model_pdf";
			if (!$separatedStock) {
				$sql .= ", p.stock";
			}
		}

		$resql = $this->db->query($sql);
		if ($resql) {
			unset($this->oldcopy);

			if ($this->db->num_rows($resql) > 0) {
				$obj = $this->db->fetch_object($resql);

				$this->id = $obj->rowid;
				$this->ref = $obj->ref;
				$this->ref_ext = $obj->ref_ext;
				$this->label = $obj->label;
				$this->description = $obj->description;
				$this->url = $obj->url;
				$this->note_public = $obj->note_public;
				$this->note_private = $obj->note_private;
				$this->note = $obj->note_private; // deprecated

				$this->type = $obj->fk_product_type;
				$this->status = $obj->tosell;
				$this->status_buy = $obj->tobuy;
				$this->status_batch = $obj->tobatch;
				$this->batch_mask = $obj->batch_mask;

				$this->customcode = $obj->customcode;
				$this->country_id = $obj->fk_country;
				$this->country_code = getCountry($this->country_id, 2, $this->db);
				$this->state_id = $obj->fk_state;
				$this->lifetime = $obj->lifetime;
				$this->qc_frequency = $obj->qc_frequency;
				$this->price = $obj->price;
				$this->price_ttc = $obj->price_ttc;
				$this->price_min = $obj->price_min;
				$this->price_min_ttc = $obj->price_min_ttc;
				$this->price_base_type = $obj->price_base_type;
				$this->cost_price = $obj->cost_price;
				$this->default_vat_code = $obj->default_vat_code;
				$this->tva_tx = $obj->tva_tx;
				//! French VAT NPR
				$this->tva_npr = $obj->tva_npr;
				$this->recuperableonly = $obj->tva_npr; // For backward compatibility
				//! Local taxes
				$this->localtax1_tx = $obj->localtax1_tx;
				$this->localtax2_tx = $obj->localtax2_tx;
				$this->localtax1_type = $obj->localtax1_type;
				$this->localtax2_type = $obj->localtax2_type;

				$this->finished = $obj->finished;
				$this->fk_default_bom = $obj->fk_default_bom;

				$this->duration = $obj->duration;
				$this->duration_value = substr($obj->duration, 0, dol_strlen($obj->duration) - 1);
				$this->duration_unit = substr($obj->duration, -1);
				$this->canvas = $obj->canvas;
				$this->net_measure = $obj->net_measure;
				$this->net_measure_units = $obj->net_measure_units;
				$this->weight = $obj->weight;
				$this->weight_units = $obj->weight_units;
				$this->length = $obj->length;
				$this->length_units = $obj->length_units;
				$this->width = $obj->width;
				$this->width_units = $obj->width_units;
				$this->height = $obj->height;
				$this->height_units = $obj->height_units;

				$this->surface = $obj->surface;
				$this->surface_units = $obj->surface_units;
				$this->volume = $obj->volume;
				$this->volume_units = $obj->volume_units;
				$this->barcode = $obj->barcode;
				$this->barcode_type = $obj->fk_barcode_type;

				$this->accountancy_code_buy = $obj->accountancy_code_buy;
				$this->accountancy_code_buy_intra = $obj->accountancy_code_buy_intra;
				$this->accountancy_code_buy_export = $obj->accountancy_code_buy_export;
				$this->accountancy_code_sell = $obj->accountancy_code_sell;
				$this->accountancy_code_sell_intra = $obj->accountancy_code_sell_intra;
				$this->accountancy_code_sell_export = $obj->accountancy_code_sell_export;

				$this->fk_default_warehouse = $obj->fk_default_warehouse;
				$this->fk_default_workstation = $obj->fk_default_workstation;
				$this->seuil_stock_alerte = $obj->seuil_stock_alerte;
				$this->desiredstock = $obj->desiredstock;
				$this->stock_reel = $obj->stock;
				$this->pmp = $obj->pmp;

				$this->date_creation = $obj->datec;
				$this->date_modification = $obj->tms;
				$this->import_key = $obj->import_key;
				$this->entity = $obj->entity;

				$this->ref_ext = $obj->ref_ext;
				$this->fk_price_expression = $obj->fk_price_expression;
				$this->fk_unit = $obj->fk_unit;
				$this->price_autogen = $obj->price_autogen;
				$this->model_pdf = $obj->model_pdf;

				$this->mandatory_period = $obj->mandatory_period;

				$this->db->free($resql);

				// fetch optionals attributes and labels
				$this->fetch_optionals();

				// Multilangs
				if (getDolGlobalInt('MAIN_MULTILANGS') && empty($ignore_lang_load)) {
					$this->getMultiLangs();
				}

				// Load multiprices array
				if (!empty($conf->global->PRODUIT_MULTIPRICES) && empty($ignore_price_load)) {                // prices per segment
					for ($i = 1; $i <= $conf->global->PRODUIT_MULTIPRICES_LIMIT; $i++) {
						$sql = "SELECT price, price_ttc, price_min, price_min_ttc,";
						$sql .= " price_base_type, tva_tx, default_vat_code, tosell, price_by_qty, rowid, recuperableonly";
						$sql .= " FROM ".$this->db->prefix()."product_price";
						$sql .= " WHERE entity IN (".getEntity('productprice').")";
						$sql .= " AND price_level=".((int) $i);
						$sql .= " AND fk_product = ".((int) $this->id);
						$sql .= " ORDER BY date_price DESC, rowid DESC";	// Get the most recent line
						$sql .= " LIMIT 1";									// Only the first one
						$resql = $this->db->query($sql);
						if ($resql) {
							$result = $this->db->fetch_array($resql);

							$this->multiprices[$i] = $result ? $result["price"] : null;
							$this->multiprices_ttc[$i] = $result ? $result["price_ttc"] : null;
							$this->multiprices_min[$i] =  $result ? $result["price_min"] : null;
							$this->multiprices_min_ttc[$i] = $result ? $result["price_min_ttc"] : null;
							$this->multiprices_base_type[$i] = $result ? $result["price_base_type"] : null;
							// Next two fields are used only if PRODUIT_MULTIPRICES_USE_VAT_PER_LEVEL is on
							$this->multiprices_tva_tx[$i] = $result ? $result["tva_tx"].($result ? ' ('.$result['default_vat_code'].')' : '') : null;
							$this->multiprices_recuperableonly[$i] = $result ? $result["recuperableonly"] : null;

							// Price by quantity
							/*
							 $this->prices_by_qty[$i]=$result["price_by_qty"];
							 $this->prices_by_qty_id[$i]=$result["rowid"];
							 // Récuperation de la liste des prix selon qty si flag positionné
							 if ($this->prices_by_qty[$i] == 1)
							 {
							 $sql = "SELECT rowid, price, unitprice, quantity, remise_percent, remise, price_base_type";
							 $sql.= " FROM ".$this->db->prefix()."product_price_by_qty";
							 $sql.= " WHERE fk_product_price = ".((int) $this->prices_by_qty_id[$i]);
							 $sql.= " ORDER BY quantity ASC";
							 $resultat=array();
							 $resql = $this->db->query($sql);
							 if ($resql)
							 {
							 $ii=0;
							 while ($result= $this->db->fetch_array($resql)) {
							 $resultat[$ii]=array();
							 $resultat[$ii]["rowid"]=$result["rowid"];
							 $resultat[$ii]["price"]= $result["price"];
							 $resultat[$ii]["unitprice"]= $result["unitprice"];
							 $resultat[$ii]["quantity"]= $result["quantity"];
							 $resultat[$ii]["remise_percent"]= $result["remise_percent"];
							 $resultat[$ii]["remise"]= $result["remise"];                    // deprecated
							 $resultat[$ii]["price_base_type"]= $result["price_base_type"];
							 $ii++;
							 }
							 $this->prices_by_qty_list[$i]=$resultat;
							 }
							 else
							 {
							 dol_print_error($this->db);
							 return -1;
							 }
							 }*/
						} else {
							$this->error = $this->db->lasterror;
							return -1;
						}
					}
				} elseif (!empty($conf->global->PRODUIT_CUSTOMER_PRICES) && empty($ignore_price_load)) {            // prices per customers
					// Nothing loaded by default. List may be very long.
				} elseif (!empty($conf->global->PRODUIT_CUSTOMER_PRICES_BY_QTY) && empty($ignore_price_load)) {    // prices per quantity
					$sql = "SELECT price, price_ttc, price_min, price_min_ttc,";
					$sql .= " price_base_type, tva_tx, default_vat_code, tosell, price_by_qty, rowid";
					$sql .= " FROM ".$this->db->prefix()."product_price";
					$sql .= " WHERE fk_product = ".((int) $this->id);
					$sql .= " ORDER BY date_price DESC, rowid DESC";
					$sql .= " LIMIT 1";
					$resql = $this->db->query($sql);
					if ($resql) {
						$result = $this->db->fetch_array($resql);

						// Price by quantity
						$this->prices_by_qty[0] = $result["price_by_qty"];
						$this->prices_by_qty_id[0] = $result["rowid"];
						// Récuperation de la liste des prix selon qty si flag positionné
						if ($this->prices_by_qty[0] == 1) {
							$sql = "SELECT rowid,price, unitprice, quantity, remise_percent, remise, remise, price_base_type";
							$sql .= " FROM ".$this->db->prefix()."product_price_by_qty";
							$sql .= " WHERE fk_product_price = ".((int) $this->prices_by_qty_id[0]);
							$sql .= " ORDER BY quantity ASC";
							$resultat = array();
							$resql = $this->db->query($sql);
							if ($resql) {
								$ii = 0;
								while ($result = $this->db->fetch_array($resql)) {
									$resultat[$ii] = array();
									$resultat[$ii]["rowid"] = $result["rowid"];
									$resultat[$ii]["price"] = $result["price"];
									$resultat[$ii]["unitprice"] = $result["unitprice"];
									$resultat[$ii]["quantity"] = $result["quantity"];
									$resultat[$ii]["remise_percent"] = $result["remise_percent"];
									//$resultat[$ii]["remise"]= $result["remise"];                    // deprecated
									$resultat[$ii]["price_base_type"] = $result["price_base_type"];
									$ii++;
								}
								$this->prices_by_qty_list[0] = $resultat;
							} else {
								$this->error = $this->db->lasterror;
								return -1;
							}
						}
					} else {
						$this->error = $this->db->lasterror;
						return -1;
					}
				} elseif (!empty($conf->global->PRODUIT_CUSTOMER_PRICES_BY_QTY_MULTIPRICES) && empty($ignore_price_load)) {    // prices per customer and quantity
					for ($i = 1; $i <= $conf->global->PRODUIT_MULTIPRICES_LIMIT; $i++) {
						$sql = "SELECT price, price_ttc, price_min, price_min_ttc,";
						$sql .= " price_base_type, tva_tx, default_vat_code, tosell, price_by_qty, rowid, recuperableonly";
						$sql .= " FROM ".$this->db->prefix()."product_price";
						$sql .= " WHERE entity IN (".getEntity('productprice').")";
						$sql .= " AND price_level=".((int) $i);
						$sql .= " AND fk_product = ".((int) $this->id);
						$sql .= " ORDER BY date_price DESC, rowid DESC";
						$sql .= " LIMIT 1";
						$resql = $this->db->query($sql);
						if ($resql) {
							$result = $this->db->fetch_array($resql);

							$this->multiprices[$i] = $result["price"];
							$this->multiprices_ttc[$i] = $result["price_ttc"];
							$this->multiprices_min[$i] = $result["price_min"];
							$this->multiprices_min_ttc[$i] = $result["price_min_ttc"];
							$this->multiprices_base_type[$i] = $result["price_base_type"];
							// Next two fields are used only if PRODUIT_MULTIPRICES_USE_VAT_PER_LEVEL is on
							$this->multiprices_tva_tx[$i] = $result["tva_tx"]; // TODO Add ' ('.$result['default_vat_code'].')'
							$this->multiprices_recuperableonly[$i] = $result["recuperableonly"];

							// Price by quantity
							$this->prices_by_qty[$i] = $result["price_by_qty"];
							$this->prices_by_qty_id[$i] = $result["rowid"];
							// Récuperation de la liste des prix selon qty si flag positionné
							if ($this->prices_by_qty[$i] == 1) {
								$sql = "SELECT rowid, price, unitprice, quantity, remise_percent, remise, price_base_type";
								$sql .= " FROM ".$this->db->prefix()."product_price_by_qty";
								$sql .= " WHERE fk_product_price = ".((int) $this->prices_by_qty_id[$i]);
								$sql .= " ORDER BY quantity ASC";
								$resultat = array();
								$resql = $this->db->query($sql);
								if ($resql) {
									$ii = 0;
									while ($result = $this->db->fetch_array($resql)) {
										$resultat[$ii] = array();
										$resultat[$ii]["rowid"] = $result["rowid"];
										$resultat[$ii]["price"] = $result["price"];
										$resultat[$ii]["unitprice"] = $result["unitprice"];
										$resultat[$ii]["quantity"] = $result["quantity"];
										$resultat[$ii]["remise_percent"] = $result["remise_percent"];
										$resultat[$ii]["remise"] = $result["remise"]; // deprecated
										$resultat[$ii]["price_base_type"] = $result["price_base_type"];
										$ii++;
									}
									$this->prices_by_qty_list[$i] = $resultat;
								} else {
									$this->error = $this->db->lasterror;
									return -1;
								}
							}
						} else {
							$this->error = $this->db->lasterror;
							return -1;
						}
					}
				}

				if (isModEnabled('dynamicprices') && !empty($this->fk_price_expression) && empty($ignore_expression)) {
					include_once DOL_DOCUMENT_ROOT.'/product/dynamic_price/class/price_parser.class.php';
					$priceparser = new PriceParser($this->db);
					$price_result = $priceparser->parseProduct($this);
					if ($price_result >= 0) {
						$this->price = $price_result;
						// Calculate the VAT
						$this->price_ttc = price2num($this->price) * (1 + ($this->tva_tx / 100));
						$this->price_ttc = price2num($this->price_ttc, 'MU');
					}
				}

				// We should not load stock during the fetch. If someone need stock of product, he must call load_stock after fetching product.
				// Instead we just init the stock_warehouse array
				$this->stock_warehouse = array();

				return 1;
			} else {
				return 0;
			}
		} else {
			$this->error = $this->db->lasterror();
			return -1;
		}
	}

	// phpcs:disable PEAR.NamingConventions.ValidFunctionName.ScopeNotCamelCaps
	/**
	 *  Charge tableau des stats OF pour le produit/service
	 *
	 * @param  int $socid Id societe
	 * @return int                     Array of stats in $this->stats_mo, <0 if ko or >0 if ok
	 */
	public function load_stats_mo($socid = 0)
	{
		// phpcs:enable
		global $user, $hookmanager, $action;

		$error = 0;

		foreach (array('toconsume', 'consumed', 'toproduce', 'produced') as $role) {
			$this->stats_mo['customers_'.$role] = 0;
			$this->stats_mo['nb_'.$role] = 0;
			$this->stats_mo['qty_'.$role] = 0;

			$sql = "SELECT COUNT(DISTINCT c.fk_soc) as nb_customers, COUNT(DISTINCT c.rowid) as nb,";
			$sql .= " SUM(mp.qty) as qty";
			$sql .= " FROM ".$this->db->prefix()."mrp_mo as c";
			$sql .= " INNER JOIN ".$this->db->prefix()."mrp_production as mp ON mp.fk_mo=c.rowid";
			if (empty($user->rights->societe->client->voir) && !$socid) {
				$sql .= "INNER JOIN ".$this->db->prefix()."societe_commerciaux as sc ON sc.fk_soc=c.fk_soc AND sc.fk_user = ".((int) $user->id);
			}
			$sql .= " WHERE ";
			$sql .= " c.entity IN (".getEntity('mo').")";

			$sql .= " AND mp.fk_product = ".((int) $this->id);
			$sql .= " AND mp.role ='".$this->db->escape($role)."'";
			if ($socid > 0) {
				$sql .= " AND c.fk_soc = ".((int) $socid);
			}

			$result = $this->db->query($sql);
			if ($result) {
				$obj = $this->db->fetch_object($result);
				$this->stats_mo['customers_'.$role] = $obj->nb_customers ? $obj->nb_customers : 0;
				$this->stats_mo['nb_'.$role] = $obj->nb ? $obj->nb : 0;
				$this->stats_mo['qty_'.$role] = $obj->qty ? price2num($obj->qty, 'MS') : 0;		// qty may be a float due to the SUM()
			} else {
				$this->error = $this->db->error();
				$error++;
			}
		}

		if (!empty($error)) {
			return -1;
		}

		$parameters = array('socid' => $socid);
		$reshook = $hookmanager->executeHooks('loadStatsCustomerMO', $parameters, $this, $action);
		if ($reshook > 0) {
			$this->stats_mo = $hookmanager->resArray['stats_mo'];
		}

		return 1;
	}

	// phpcs:disable PEAR.NamingConventions.ValidFunctionName.ScopeNotCamelCaps
	/**
	 *  Charge tableau des stats OF pour le produit/service
	 *
	 * @param  int $socid Id societe
	 * @return int                     Array of stats in $this->stats_bom, <0 if ko or >0 if ok
	 */
	public function load_stats_bom($socid = 0)
	{
		// phpcs:enable
		global $user, $hookmanager, $action;

		$error = 0;

		$this->stats_bom['nb_toproduce'] = 0;
		$this->stats_bom['nb_toconsume'] = 0;
		$this->stats_bom['qty_toproduce'] = 0;
		$this->stats_bom['qty_toconsume'] = 0;

		$sql = "SELECT COUNT(DISTINCT b.rowid) as nb_toproduce,";
		$sql .= " SUM(b.qty) as qty_toproduce";
		$sql .= " FROM ".$this->db->prefix()."bom_bom as b";
		$sql .= " INNER JOIN ".$this->db->prefix()."bom_bomline as bl ON bl.fk_bom=b.rowid";
		$sql .= " WHERE ";
		$sql .= " b.entity IN (".getEntity('bom').")";
		$sql .= " AND b.fk_product =".((int) $this->id);
		$sql .= " GROUP BY b.rowid";

		$result = $this->db->query($sql);
		if ($result) {
			$obj = $this->db->fetch_object($result);
			$this->stats_bom['nb_toproduce'] = !empty($obj->nb_toproduce) ? $obj->nb_toproduce : 0;
			$this->stats_bom['qty_toproduce'] = !empty($obj->qty_toproduce) ? price2num($obj->qty_toproduce) : 0;
		} else {
			$this->error = $this->db->error();
			$error++;
		}

		$sql = "SELECT COUNT(DISTINCT bl.rowid) as nb_toconsume,";
		$sql .= " SUM(bl.qty) as qty_toconsume";
		$sql .= " FROM ".$this->db->prefix()."bom_bom as b";
		$sql .= " INNER JOIN ".$this->db->prefix()."bom_bomline as bl ON bl.fk_bom=b.rowid";
		$sql .= " WHERE ";
		$sql .= " b.entity IN (".getEntity('bom').")";
		$sql .= " AND bl.fk_product =".((int) $this->id);

		$result = $this->db->query($sql);
		if ($result) {
			$obj = $this->db->fetch_object($result);
			$this->stats_bom['nb_toconsume'] = !empty($obj->nb_toconsume) ? $obj->nb_toconsume : 0;
			$this->stats_bom['qty_toconsume'] = !empty($obj->qty_toconsume) ? price2num($obj->qty_toconsume) : 0;
		} else {
			$this->error = $this->db->error();
			$error++;
		}

		if (!empty($error)) {
			return -1;
		}

		$parameters = array('socid' => $socid);
		$reshook = $hookmanager->executeHooks('loadStatsCustomerMO', $parameters, $this, $action);
		if ($reshook > 0) {
			$this->stats_bom = $hookmanager->resArray['stats_bom'];
		}

		return 1;
	}

	// phpcs:disable PEAR.NamingConventions.ValidFunctionName.ScopeNotCamelCaps
	/**
	 *  Charge tableau des stats propale pour le produit/service
	 *
	 * @param  int $socid Id societe
	 * @return int                     Array of stats in $this->stats_propale, <0 if ko or >0 if ok
	 */
	public function load_stats_propale($socid = 0)
	{
		// phpcs:enable
		global $conf, $user, $hookmanager, $action;

		$sql = "SELECT COUNT(DISTINCT p.fk_soc) as nb_customers, COUNT(DISTINCT p.rowid) as nb,";
		$sql .= " COUNT(pd.rowid) as nb_rows, SUM(pd.qty) as qty";
		$sql .= " FROM ".$this->db->prefix()."propaldet as pd";
		$sql .= ", ".$this->db->prefix()."propal as p";
		$sql .= ", ".$this->db->prefix()."societe as s";
		if (empty($user->rights->societe->client->voir) && !$socid) {
			$sql .= ", ".$this->db->prefix()."societe_commerciaux as sc";
		}
		$sql .= " WHERE p.rowid = pd.fk_propal";
		$sql .= " AND p.fk_soc = s.rowid";
		$sql .= " AND p.entity IN (".getEntity('propal').")";
		$sql .= " AND pd.fk_product = ".((int) $this->id);
		if (empty($user->rights->societe->client->voir) && !$socid) {
			$sql .= " AND p.fk_soc = sc.fk_soc AND sc.fk_user = ".((int) $user->id);
		}
		//$sql.= " AND pr.fk_statut != 0";
		if ($socid > 0) {
			$sql .= " AND p.fk_soc = ".((int) $socid);
		}

		$result = $this->db->query($sql);
		if ($result) {
			$obj = $this->db->fetch_object($result);
			$this->stats_propale['customers'] = $obj->nb_customers;
			$this->stats_propale['nb'] = $obj->nb;
			$this->stats_propale['rows'] = $obj->nb_rows;
			$this->stats_propale['qty'] = $obj->qty ? $obj->qty : 0;

			// if it's a virtual product, maybe it is in proposal by extension
			if (!empty($conf->global->PRODUCT_STATS_WITH_PARENT_PROD_IF_INCDEC)) {
				$TFather = $this->getFather();
				if (is_array($TFather) && !empty($TFather)) {
					foreach ($TFather as &$fatherData) {
						$pFather = new Product($this->db);
						$pFather->id = $fatherData['id'];
						$qtyCoef = $fatherData['qty'];

						if ($fatherData['incdec']) {
							$pFather->load_stats_propale($socid);

							$this->stats_propale['customers'] += $pFather->stats_propale['customers'];
							$this->stats_propale['nb'] += $pFather->stats_propale['nb'];
							$this->stats_propale['rows'] += $pFather->stats_propale['rows'];
							$this->stats_propale['qty'] += $pFather->stats_propale['qty'] * $qtyCoef;
						}
					}
				}
			}

			$parameters = array('socid' => $socid);
			$reshook = $hookmanager->executeHooks('loadStatsCustomerProposal', $parameters, $this, $action);
			if ($reshook > 0) {
				$this->stats_propale = $hookmanager->resArray['stats_propale'];
			}

			return 1;
		} else {
			$this->error = $this->db->error();
			return -1;
		}
	}


	// phpcs:disable PEAR.NamingConventions.ValidFunctionName.ScopeNotCamelCaps
	/**
	 *  Charge tableau des stats propale pour le produit/service
	 *
	 * @param  int $socid Id thirdparty
	 * @return int                     Array of stats in $this->stats_proposal_supplier, <0 if ko or >0 if ok
	 */
	public function load_stats_proposal_supplier($socid = 0)
	{
		// phpcs:enable
		global $conf, $user, $hookmanager, $action;

		$sql = "SELECT COUNT(DISTINCT p.fk_soc) as nb_suppliers, COUNT(DISTINCT p.rowid) as nb,";
		$sql .= " COUNT(pd.rowid) as nb_rows, SUM(pd.qty) as qty";
		$sql .= " FROM ".$this->db->prefix()."supplier_proposaldet as pd";
		$sql .= ", ".$this->db->prefix()."supplier_proposal as p";
		$sql .= ", ".$this->db->prefix()."societe as s";
		if (empty($user->rights->societe->client->voir) && !$socid) {
			$sql .= ", ".$this->db->prefix()."societe_commerciaux as sc";
		}
		$sql .= " WHERE p.rowid = pd.fk_supplier_proposal";
		$sql .= " AND p.fk_soc = s.rowid";
		$sql .= " AND p.entity IN (".getEntity('supplier_proposal').")";
		$sql .= " AND pd.fk_product = ".((int) $this->id);
		if (empty($user->rights->societe->client->voir) && !$socid) {
			$sql .= " AND p.fk_soc = sc.fk_soc AND sc.fk_user = ".((int) $user->id);
		}
		//$sql.= " AND pr.fk_statut != 0";
		if ($socid > 0) {
			$sql .= " AND p.fk_soc = ".((int) $socid);
		}

		$result = $this->db->query($sql);
		if ($result) {
			$obj = $this->db->fetch_object($result);
			$this->stats_proposal_supplier['suppliers'] = $obj->nb_suppliers;
			$this->stats_proposal_supplier['nb'] = $obj->nb;
			$this->stats_proposal_supplier['rows'] = $obj->nb_rows;
			$this->stats_proposal_supplier['qty'] = $obj->qty ? $obj->qty : 0;

			$parameters = array('socid' => $socid);
			$reshook = $hookmanager->executeHooks('loadStatsSupplierProposal', $parameters, $this, $action);
			if ($reshook > 0) {
				$this->stats_proposal_supplier = $hookmanager->resArray['stats_proposal_supplier'];
			}

			return 1;
		} else {
			$this->error = $this->db->error();
			return -1;
		}
	}


	// phpcs:disable PEAR.NamingConventions.ValidFunctionName.ScopeNotCamelCaps
	/**
	 *  Charge tableau des stats commande client pour le produit/service
	 *
	 * @param  int    $socid           Id societe pour filtrer sur une societe
	 * @param  string $filtrestatut    Id statut pour filtrer sur un statut
	 * @param  int    $forVirtualStock Ignore rights filter for virtual stock calculation.
	 * @return integer                 Array of stats in $this->stats_commande (nb=nb of order, qty=qty ordered), <0 if ko or >0 if ok
	 */
	public function load_stats_commande($socid = 0, $filtrestatut = '', $forVirtualStock = 0)
	{
		// phpcs:enable
<<<<<<< HEAD
		global $conf, $user, $hookmanager;
=======
		global $conf, $user, $hookmanager, $action;

>>>>>>> 53912df6
		$sql = "SELECT COUNT(DISTINCT c.fk_soc) as nb_customers, COUNT(DISTINCT c.rowid) as nb,";
		$sql .= " COUNT(cd.rowid) as nb_rows, SUM(cd.qty) as qty";
		$sql .= " FROM ".$this->db->prefix()."commandedet as cd";
		$sql .= ", ".$this->db->prefix()."commande as c";
		$sql .= ", ".$this->db->prefix()."societe as s";
		if (empty($user->rights->societe->client->voir) && !$socid && !$forVirtualStock) {
			$sql .= ", ".$this->db->prefix()."societe_commerciaux as sc";
		}
		$sql .= " WHERE c.rowid = cd.fk_commande";
		$sql .= " AND c.fk_soc = s.rowid";
		$sql .= " AND c.entity IN (".getEntity($forVirtualStock && !empty($conf->global->STOCK_CALCULATE_VIRTUAL_STOCK_TRANSVERSE_MODE) ? 'stock' : 'commande').")";
		$sql .= " AND cd.fk_product = ".((int) $this->id);
		if (empty($user->rights->societe->client->voir) && !$socid && !$forVirtualStock) {
			$sql .= " AND c.fk_soc = sc.fk_soc AND sc.fk_user = ".((int) $user->id);
		}
		if ($socid > 0) {
			$sql .= " AND c.fk_soc = ".((int) $socid);
		}
		if ($filtrestatut <> '') {
			$sql .= " AND c.fk_statut in (".$this->db->sanitize($filtrestatut).")";
		}

		$result = $this->db->query($sql);
		if ($result) {
			$obj = $this->db->fetch_object($result);
			$this->stats_commande['customers'] = $obj->nb_customers;
			$this->stats_commande['nb'] = $obj->nb;
			$this->stats_commande['rows'] = $obj->nb_rows;
			$this->stats_commande['qty'] = $obj->qty ? $obj->qty : 0;

			// if it's a virtual product, maybe it is in order by extension
			if (!empty($conf->global->PRODUCT_STATS_WITH_PARENT_PROD_IF_INCDEC)) {
				$TFather = $this->getFather();
				if (is_array($TFather) && !empty($TFather)) {
					foreach ($TFather as &$fatherData) {
						$pFather = new Product($this->db);
						$pFather->id = $fatherData['id'];
						$qtyCoef = $fatherData['qty'];

						if ($fatherData['incdec']) {
							$pFather->load_stats_commande($socid, $filtrestatut);

							$this->stats_commande['customers'] += $pFather->stats_commande['customers'];
							$this->stats_commande['nb'] += $pFather->stats_commande['nb'];
							$this->stats_commande['rows'] += $pFather->stats_commande['rows'];
							$this->stats_commande['qty'] += $pFather->stats_commande['qty'] * $qtyCoef;
						}
					}
				}
			}

			// If stock decrease is on invoice validation, the theorical stock continue to
			// count the orders to ship in theorical stock when some are already removed b invoice validation.
			// If option DECREASE_ONLY_UNINVOICEDPRODUCTS is on, we make a compensation.
			if (!empty($conf->global->STOCK_CALCULATE_ON_BILL)) {
				if (!empty($conf->global->DECREASE_ONLY_UNINVOICEDPRODUCTS)) {
					$adeduire = 0;
<<<<<<< HEAD
					$sql = "SELECT sum(fd.qty) as count FROM ".MAIN_DB_PREFIX."facturedet fd ";
					$sql .= " JOIN ".MAIN_DB_PREFIX."facture f ON fd.fk_facture = f.rowid ";
					$sql .= " JOIN ".MAIN_DB_PREFIX."element_element el ON ((el.fk_target = f.rowid AND el.targettype = 'facture' AND sourcetype = 'commande') OR (el.fk_source = f.rowid AND el.targettype = 'commande' AND sourcetype = 'facture'))";
					$sql .= " JOIN ".MAIN_DB_PREFIX."commande c ON el.fk_source = c.rowid ";
=======
					$sql = "SELECT sum(fd.qty) as count FROM ".$this->db->prefix()."facturedet fd ";
					$sql .= " JOIN ".$this->db->prefix()."facture f ON fd.fk_facture = f.rowid ";
					$sql .= " JOIN ".$this->db->prefix()."element_element el ON el.fk_target = f.rowid and el.targettype = 'facture' and sourcetype = 'commande'";
					$sql .= " JOIN ".$this->db->prefix()."commande c ON el.fk_source = c.rowid ";
>>>>>>> 53912df6
					$sql .= " WHERE c.fk_statut IN (".$this->db->sanitize($filtrestatut).") AND c.facture = 0 AND fd.fk_product = ".((int) $this->id);
					dol_syslog(__METHOD__.":: sql $sql", LOG_NOTICE);
					$resql = $this->db->query($sql);
					if ($resql) {
						if ($this->db->num_rows($resql) > 0) {
							$obj = $this->db->fetch_object($resql);
							$adeduire += $obj->count;
						}
					}

					$this->stats_commande['qty'] -= $adeduire;
				} else {
					include_once DOL_DOCUMENT_ROOT.'/compta/facture/class/facture.class.php';

					//For every order having invoice already validated we need to decrease stock cause it's in physical stock
					$adeduire = 0;
					$sql = 'SELECT sum(fd.qty) as count FROM '.MAIN_DB_PREFIX.'facturedet fd ';
					$sql .= ' JOIN '.MAIN_DB_PREFIX.'facture f ON fd.fk_facture = f.rowid ';
					$sql .= ' JOIN '.MAIN_DB_PREFIX."element_element el ON ((el.fk_target = f.rowid AND el.targettype = 'facture' AND sourcetype = 'commande') OR (el.fk_source = f.rowid AND el.targettype = 'commande' AND sourcetype = 'facture'))";
					$sql .= ' JOIN '.MAIN_DB_PREFIX.'commande c ON el.fk_source = c.rowid ';
					$sql .= ' WHERE c.fk_statut IN ('.$this->db->sanitize($filtrestatut).') AND f.fk_statut > '.Facture::STATUS_DRAFT.' AND fd.fk_product = '.((int) $this->id);
					dol_syslog(__METHOD__.":: sql $sql", LOG_NOTICE);
					$resql = $this->db->query($sql);
					if ($resql) {
						if ($this->db->num_rows($resql) > 0) {
							$obj = $this->db->fetch_object($resql);
							$adeduire += $obj->count;
						}
					}

					$this->stats_commande['qty'] -= $adeduire;
				}
			}

			$parameters = array('socid' => $socid, 'filtrestatut' => $filtrestatut, 'forVirtualStock' => $forVirtualStock);
			$reshook = $hookmanager->executeHooks('loadStatsCustomerOrder', $parameters, $this, $action);
			if ($reshook > 0) {
				$this->stats_commande = $hookmanager->resArray['stats_commande'];
			}
			return 1;
		} else {
			$this->error = $this->db->error();
			return -1;
		}
	}

	// phpcs:disable PEAR.NamingConventions.ValidFunctionName.ScopeNotCamelCaps
	/**
	 *  Charge tableau des stats commande fournisseur pour le produit/service
	 *
	 * @param	int		$socid				Id societe pour filtrer sur une societe
	 * @param	string	$filtrestatut		Id des statuts pour filtrer sur des statuts
	 * @param	int		$forVirtualStock	Ignore rights filter for virtual stock calculation.
	 * @param	int		$dateofvirtualstock	Date of virtual stock
	 * @return	int							Array of stats in $this->stats_commande_fournisseur, <0 if ko or >0 if ok
	 */
	public function load_stats_commande_fournisseur($socid = 0, $filtrestatut = '', $forVirtualStock = 0, $dateofvirtualstock = null)
	{
		// phpcs:enable
		global $conf, $user, $hookmanager, $action;

		$sql = "SELECT COUNT(DISTINCT c.fk_soc) as nb_suppliers, COUNT(DISTINCT c.rowid) as nb,";
		$sql .= " COUNT(cd.rowid) as nb_rows, SUM(cd.qty) as qty";
		$sql .= " FROM ".$this->db->prefix()."commande_fournisseurdet as cd";
		$sql .= ", ".$this->db->prefix()."commande_fournisseur as c";
		$sql .= ", ".$this->db->prefix()."societe as s";
		if (empty($user->rights->societe->client->voir) && !$socid && !$forVirtualStock) {
			$sql .= ", ".$this->db->prefix()."societe_commerciaux as sc";
		}
		$sql .= " WHERE c.rowid = cd.fk_commande";
		$sql .= " AND c.fk_soc = s.rowid";
		$sql .= " AND c.entity IN (".getEntity($forVirtualStock && !empty($conf->global->STOCK_CALCULATE_VIRTUAL_STOCK_TRANSVERSE_MODE) ? 'stock' : 'supplier_order').")";
		$sql .= " AND cd.fk_product = ".((int) $this->id);
		if (empty($user->rights->societe->client->voir) && !$socid && !$forVirtualStock) {
			$sql .= " AND c.fk_soc = sc.fk_soc AND sc.fk_user = ".((int) $user->id);
		}
		if ($socid > 0) {
			$sql .= " AND c.fk_soc = ".((int) $socid);
		}
		if ($filtrestatut != '') {
			$sql .= " AND c.fk_statut in (".$this->db->sanitize($filtrestatut).")"; // Peut valoir 0
		}
		if (!empty($dateofvirtualstock)) {
			$sql .= " AND c.date_livraison <= '".$this->db->idate($dateofvirtualstock)."'";
		}

		$result = $this->db->query($sql);
		if ($result) {
			$obj = $this->db->fetch_object($result);
			$this->stats_commande_fournisseur['suppliers'] = $obj->nb_suppliers;
			$this->stats_commande_fournisseur['nb'] = $obj->nb;
			$this->stats_commande_fournisseur['rows'] = $obj->nb_rows;
			$this->stats_commande_fournisseur['qty'] = $obj->qty ? $obj->qty : 0;

			$parameters = array('socid' => $socid, 'filtrestatut' => $filtrestatut, 'forVirtualStock' => $forVirtualStock);
			$reshook = $hookmanager->executeHooks('loadStatsSupplierOrder', $parameters, $this, $action);
			if ($reshook > 0) {
				$this->stats_commande_fournisseur = $hookmanager->resArray['stats_commande_fournisseur'];
			}

			return 1;
		} else {
			$this->error = $this->db->error().' sql='.$sql;
			return -1;
		}
	}

	// phpcs:disable PEAR.NamingConventions.ValidFunctionName.ScopeNotCamelCaps
	/**
	 *  Charge tableau des stats expedition client pour le produit/service
	 *
	 * @param   int         $socid                  Id societe pour filtrer sur une societe
	 * @param   string      $filtrestatut           [=''] Ids order status separated by comma
	 * @param   int         $forVirtualStock        Ignore rights filter for virtual stock calculation.
	 * @param   string      $filterShipmentStatus   [=''] Ids shipment status separated by comma
	 * @return  int                                 Array of stats in $this->stats_expedition, <0 if ko or >0 if ok
	 */
	public function load_stats_sending($socid = 0, $filtrestatut = '', $forVirtualStock = 0, $filterShipmentStatus = '')
	{
		// phpcs:enable
		global $conf, $user, $hookmanager, $action;

		$sql = "SELECT COUNT(DISTINCT e.fk_soc) as nb_customers, COUNT(DISTINCT e.rowid) as nb,";
		$sql .= " COUNT(ed.rowid) as nb_rows, SUM(ed.qty) as qty";
		$sql .= " FROM ".$this->db->prefix()."expeditiondet as ed";
		$sql .= ", ".$this->db->prefix()."commandedet as cd";
		$sql .= ", ".$this->db->prefix()."commande as c";
		$sql .= ", ".$this->db->prefix()."expedition as e";
		$sql .= ", ".$this->db->prefix()."societe as s";
		if (empty($user->rights->societe->client->voir) && !$socid && !$forVirtualStock) {
			$sql .= ", ".$this->db->prefix()."societe_commerciaux as sc";
		}
		$sql .= " WHERE e.rowid = ed.fk_expedition";
		$sql .= " AND c.rowid = cd.fk_commande";
		$sql .= " AND e.fk_soc = s.rowid";
		$sql .= " AND e.entity IN (".getEntity($forVirtualStock && !empty($conf->global->STOCK_CALCULATE_VIRTUAL_STOCK_TRANSVERSE_MODE) ? 'stock' : 'expedition').")";
		$sql .= " AND ed.fk_origin_line = cd.rowid";
		$sql .= " AND cd.fk_product = ".((int) $this->id);
		if (empty($user->rights->societe->client->voir) && !$socid && !$forVirtualStock) {
			$sql .= " AND e.fk_soc = sc.fk_soc AND sc.fk_user = ".((int) $user->id);
		}
		if ($socid > 0) {
			$sql .= " AND e.fk_soc = ".((int) $socid);
		}
		if ($filtrestatut <> '') {
			$sql .= " AND c.fk_statut IN (".$this->db->sanitize($filtrestatut).")";
		}
		if (!empty($filterShipmentStatus)) {
			$sql .= " AND e.fk_statut IN (".$this->db->sanitize($filterShipmentStatus).")";
		}

		$result = $this->db->query($sql);
		if ($result) {
			$obj = $this->db->fetch_object($result);
			$this->stats_expedition['customers'] = $obj->nb_customers;
			$this->stats_expedition['nb'] = $obj->nb;
			$this->stats_expedition['rows'] = $obj->nb_rows;
			$this->stats_expedition['qty'] = $obj->qty ? $obj->qty : 0;

			// if it's a virtual product, maybe it is in sending by extension
			if (!empty($conf->global->PRODUCT_STATS_WITH_PARENT_PROD_IF_INCDEC)) {
				$TFather = $this->getFather();
				if (is_array($TFather) && !empty($TFather)) {
					foreach ($TFather as &$fatherData) {
						$pFather = new Product($this->db);
						$pFather->id = $fatherData['id'];
						$qtyCoef = $fatherData['qty'];

						if ($fatherData['incdec']) {
							$pFather->load_stats_sending($socid, $filtrestatut, $forVirtualStock);

							$this->stats_expedition['customers'] += $pFather->stats_expedition['customers'];
							$this->stats_expedition['nb'] += $pFather->stats_expedition['nb'];
							$this->stats_expedition['rows'] += $pFather->stats_expedition['rows'];
							$this->stats_expedition['qty'] += $pFather->stats_expedition['qty'] * $qtyCoef;
						}
					}
				}
			}

			$parameters = array('socid' => $socid, 'filtrestatut' => $filtrestatut, 'forVirtualStock' => $forVirtualStock, 'filterShipmentStatus' => $filterShipmentStatus);
			$reshook = $hookmanager->executeHooks('loadStatsSending', $parameters, $this, $action);
			if ($reshook > 0) {
				$this->stats_expedition = $hookmanager->resArray['stats_expedition'];
			}

			return 1;
		} else {
			$this->error = $this->db->error();
			return -1;
		}
	}

	// phpcs:disable PEAR.NamingConventions.ValidFunctionName.ScopeNotCamelCaps
	/**
	 *  Charge tableau des stats réception fournisseur pour le produit/service
	 *
	 * @param  int    	$socid           Id societe pour filtrer sur une societe
	 * @param  string 	$filtrestatut    Id statut pour filtrer sur un statut
	 * @param  int    	$forVirtualStock Ignore rights filter for virtual stock calculation.
	 * @param	int		$dateofvirtualstock	Date of virtual stock
	 * @return int                     Array of stats in $this->stats_reception, <0 if ko or >0 if ok
	 */
	public function load_stats_reception($socid = 0, $filtrestatut = '', $forVirtualStock = 0, $dateofvirtualstock = null)
	{
		// phpcs:enable
		global $conf, $user, $hookmanager, $action;

		$sql = "SELECT COUNT(DISTINCT cf.fk_soc) as nb_suppliers, COUNT(DISTINCT cf.rowid) as nb,";
		$sql .= " COUNT(fd.rowid) as nb_rows, SUM(fd.qty) as qty";
		$sql .= " FROM ".$this->db->prefix()."commande_fournisseur_dispatch as fd";
		$sql .= ", ".$this->db->prefix()."commande_fournisseur as cf";
		$sql .= ", ".$this->db->prefix()."societe as s";
		if (empty($user->rights->societe->client->voir) && !$socid && !$forVirtualStock) {
			$sql .= ", ".$this->db->prefix()."societe_commerciaux as sc";
		}
		$sql .= " WHERE cf.rowid = fd.fk_commande";
		$sql .= " AND cf.fk_soc = s.rowid";
		$sql .= " AND cf.entity IN (".getEntity($forVirtualStock && !empty($conf->global->STOCK_CALCULATE_VIRTUAL_STOCK_TRANSVERSE_MODE) ? 'stock' : 'supplier_order').")";
		$sql .= " AND fd.fk_product = ".((int) $this->id);
		if (empty($user->rights->societe->client->voir) && !$socid && !$forVirtualStock) {
			$sql .= " AND cf.fk_soc = sc.fk_soc AND sc.fk_user = ".((int) $user->id);
		}
		if ($socid > 0) {
			$sql .= " AND cf.fk_soc = ".((int) $socid);
		}
		if ($filtrestatut <> '') {
			$sql .= " AND cf.fk_statut IN (".$this->db->sanitize($filtrestatut).")";
		}
		if (!empty($dateofvirtualstock)) {
			$sql .= " AND fd.datec <= '".$this->db->idate($dateofvirtualstock)."'";
		}

		$result = $this->db->query($sql);
		if ($result) {
			$obj = $this->db->fetch_object($result);
			$this->stats_reception['suppliers'] = $obj->nb_suppliers;
			$this->stats_reception['nb'] = $obj->nb;
			$this->stats_reception['rows'] = $obj->nb_rows;
			$this->stats_reception['qty'] = $obj->qty ? $obj->qty : 0;

			$parameters = array('socid' => $socid, 'filtrestatut' => $filtrestatut, 'forVirtualStock' => $forVirtualStock);
			$reshook = $hookmanager->executeHooks('loadStatsReception', $parameters, $this, $action);
			if ($reshook > 0) {
				$this->stats_reception = $hookmanager->resArray['stats_reception'];
			}

			return 1;
		} else {
			$this->error = $this->db->error();
			return -1;
		}
	}

	// phpcs:disable PEAR.NamingConventions.ValidFunctionName.ScopeNotCamelCaps
	/**
	 *  Charge tableau des stats production pour le produit/service
	 *
	 * @param  int    	$socid           Id societe pour filtrer sur une societe
	 * @param  string 	$filtrestatut    Id statut pour filtrer sur un statut
	 * @param  int    	$forVirtualStock Ignore rights filter for virtual stock calculation.
	 * @param	int		$dateofvirtualstock	Date of virtual stock
	 * @return integer                 Array of stats in $this->stats_mrptoproduce (nb=nb of order, qty=qty ordered), <0 if ko or >0 if ok
	 */
	public function load_stats_inproduction($socid = 0, $filtrestatut = '', $forVirtualStock = 0, $dateofvirtualstock = null)
	{
		// phpcs:enable
		global $conf, $user, $hookmanager, $action;

		$sql = "SELECT COUNT(DISTINCT m.fk_soc) as nb_customers, COUNT(DISTINCT m.rowid) as nb,";
		$sql .= " COUNT(mp.rowid) as nb_rows, SUM(mp.qty) as qty, role";
		$sql .= " FROM ".$this->db->prefix()."mrp_production as mp";
		$sql .= ", ".$this->db->prefix()."mrp_mo as m";
		$sql .= " LEFT JOIN ".$this->db->prefix()."societe as s ON s.rowid = m.fk_soc";
		if (empty($user->rights->societe->client->voir) && !$socid && !$forVirtualStock) {
			$sql .= ", ".$this->db->prefix()."societe_commerciaux as sc";
		}
		$sql .= " WHERE m.rowid = mp.fk_mo";
		$sql .= " AND m.entity IN (".getEntity($forVirtualStock && !empty($conf->global->STOCK_CALCULATE_VIRTUAL_STOCK_TRANSVERSE_MODE) ? 'stock' : 'mrp').")";
		$sql .= " AND mp.fk_product = ".((int) $this->id);
		if (empty($user->rights->societe->client->voir) && !$socid && !$forVirtualStock) {
			$sql .= " AND m.fk_soc = sc.fk_soc AND sc.fk_user = ".((int) $user->id);
		}
		if ($socid > 0) {
			$sql .= " AND m.fk_soc = ".((int) $socid);
		}
		if ($filtrestatut <> '') {
			$sql .= " AND m.status IN (".$this->db->sanitize($filtrestatut).")";
		}
		if (!empty($dateofvirtualstock)) {
			$sql .= " AND m.date_valid <= '".$this->db->idate($dateofvirtualstock)."'"; // better date to code ? end of production ?
		}
		$sql .= " GROUP BY role";

		$this->stats_mrptoconsume['customers'] = 0;
		$this->stats_mrptoconsume['nb'] = 0;
		$this->stats_mrptoconsume['rows'] = 0;
		$this->stats_mrptoconsume['qty'] = 0;
		$this->stats_mrptoproduce['customers'] = 0;
		$this->stats_mrptoproduce['nb'] = 0;
		$this->stats_mrptoproduce['rows'] = 0;
		$this->stats_mrptoproduce['qty'] = 0;

		$result = $this->db->query($sql);
		if ($result) {
			while ($obj = $this->db->fetch_object($result)) {
				if ($obj->role == 'toconsume') {
					$this->stats_mrptoconsume['customers'] += $obj->nb_customers;
					$this->stats_mrptoconsume['nb'] += $obj->nb;
					$this->stats_mrptoconsume['rows'] += $obj->nb_rows;
					$this->stats_mrptoconsume['qty'] += ($obj->qty ? $obj->qty : 0);
				}
				if ($obj->role == 'consumed') {
					//$this->stats_mrptoconsume['customers'] += $obj->nb_customers;
					//$this->stats_mrptoconsume['nb'] += $obj->nb;
					//$this->stats_mrptoconsume['rows'] += $obj->nb_rows;
					$this->stats_mrptoconsume['qty'] -= ($obj->qty ? $obj->qty : 0);
				}
				if ($obj->role == 'toproduce') {
					$this->stats_mrptoproduce['customers'] += $obj->nb_customers;
					$this->stats_mrptoproduce['nb'] += $obj->nb;
					$this->stats_mrptoproduce['rows'] += $obj->nb_rows;
					$this->stats_mrptoproduce['qty'] += ($obj->qty ? $obj->qty : 0);
				}
				if ($obj->role == 'produced') {
					//$this->stats_mrptoproduce['customers'] += $obj->nb_customers;
					//$this->stats_mrptoproduce['nb'] += $obj->nb;
					//$this->stats_mrptoproduce['rows'] += $obj->nb_rows;
					$this->stats_mrptoproduce['qty'] -= ($obj->qty ? $obj->qty : 0);
				}
			}

			// Clean data
			if ($this->stats_mrptoconsume['qty'] < 0) {
				$this->stats_mrptoconsume['qty'] = 0;
			}
			if ($this->stats_mrptoproduce['qty'] < 0) {
				$this->stats_mrptoproduce['qty'] = 0;
			}

			$parameters = array('socid' => $socid, 'filtrestatut' => $filtrestatut, 'forVirtualStock' => $forVirtualStock);
			$reshook = $hookmanager->executeHooks('loadStatsInProduction', $parameters, $this, $action);
			if ($reshook > 0) {
				$this->stats_mrptoproduce = $hookmanager->resArray['stats_mrptoproduce'];
			}

			return 1;
		} else {
			$this->error = $this->db->error();
			return -1;
		}
	}

	// phpcs:disable PEAR.NamingConventions.ValidFunctionName.ScopeNotCamelCaps
	/**
	 *  Charge tableau des stats contrat pour le produit/service
	 *
	 * @param  int $socid Id societe
	 * @return int                     Array of stats in $this->stats_contrat, <0 if ko or >0 if ok
	 */
	public function load_stats_contrat($socid = 0)
	{
		// phpcs:enable
		global $conf, $user, $hookmanager, $action;

		$sql = "SELECT COUNT(DISTINCT c.fk_soc) as nb_customers, COUNT(DISTINCT c.rowid) as nb,";
		$sql .= " COUNT(cd.rowid) as nb_rows, SUM(cd.qty) as qty";
		$sql .= " FROM ".$this->db->prefix()."contratdet as cd";
		$sql .= ", ".$this->db->prefix()."contrat as c";
		$sql .= ", ".$this->db->prefix()."societe as s";
		if (empty($user->rights->societe->client->voir) && !$socid) {
			$sql .= ", ".$this->db->prefix()."societe_commerciaux as sc";
		}
		$sql .= " WHERE c.rowid = cd.fk_contrat";
		$sql .= " AND c.fk_soc = s.rowid";
		$sql .= " AND c.entity IN (".getEntity('contract').")";
		$sql .= " AND cd.fk_product = ".((int) $this->id);
		if (empty($user->rights->societe->client->voir) && !$socid) {
			$sql .= " AND c.fk_soc = sc.fk_soc AND sc.fk_user = ".((int) $user->id);
		}
		//$sql.= " AND c.statut != 0";
		if ($socid > 0) {
			$sql .= " AND c.fk_soc = ".((int) $socid);
		}

		$result = $this->db->query($sql);
		if ($result) {
			$obj = $this->db->fetch_object($result);
			$this->stats_contrat['customers'] = $obj->nb_customers;
			$this->stats_contrat['nb'] = $obj->nb;
			$this->stats_contrat['rows'] = $obj->nb_rows;
			$this->stats_contrat['qty'] = $obj->qty ? $obj->qty : 0;

			// if it's a virtual product, maybe it is in contract by extension
			if (!empty($conf->global->PRODUCT_STATS_WITH_PARENT_PROD_IF_INCDEC)) {
				$TFather = $this->getFather();
				if (is_array($TFather) && !empty($TFather)) {
					foreach ($TFather as &$fatherData) {
						$pFather = new Product($this->db);
						$pFather->id = $fatherData['id'];
						$qtyCoef = $fatherData['qty'];

						if ($fatherData['incdec']) {
							$pFather->load_stats_contrat($socid);

							$this->stats_contrat['customers'] += $pFather->stats_contrat['customers'];
							$this->stats_contrat['nb'] += $pFather->stats_contrat['nb'];
							$this->stats_contrat['rows'] += $pFather->stats_contrat['rows'];
							$this->stats_contrat['qty'] += $pFather->stats_contrat['qty'] * $qtyCoef;
						}
					}
				}
			}

			$parameters = array('socid' => $socid);
			$reshook = $hookmanager->executeHooks('loadStatsContract', $parameters, $this, $action);
			if ($reshook > 0) {
				$this->stats_contrat = $hookmanager->resArray['stats_contrat'];
			}

			return 1;
		} else {
			$this->error = $this->db->error().' sql='.$sql;
			return -1;
		}
	}

	// phpcs:disable PEAR.NamingConventions.ValidFunctionName.ScopeNotCamelCaps
	/**
	 *  Charge tableau des stats facture pour le produit/service
	 *
	 * @param  int $socid Id societe
	 * @return int                     Array of stats in $this->stats_facture, <0 if ko or >0 if ok
	 */
	public function load_stats_facture($socid = 0)
	{
		// phpcs:enable
		global $db, $conf, $user, $hookmanager, $action;

		$sql = "SELECT COUNT(DISTINCT f.fk_soc) as nb_customers, COUNT(DISTINCT f.rowid) as nb,";
		$sql .= " COUNT(fd.rowid) as nb_rows, SUM(".$this->db->ifsql('f.type != 2', 'fd.qty', 'fd.qty * -1').") as qty";
		$sql .= " FROM ".$this->db->prefix()."facturedet as fd";
		$sql .= ", ".$this->db->prefix()."facture as f";
		$sql .= ", ".$this->db->prefix()."societe as s";
		if (empty($user->rights->societe->client->voir) && !$socid) {
			$sql .= ", ".$this->db->prefix()."societe_commerciaux as sc";
		}
		$sql .= " WHERE f.rowid = fd.fk_facture";
		$sql .= " AND f.fk_soc = s.rowid";
		$sql .= " AND f.entity IN (".getEntity('invoice').")";
		$sql .= " AND fd.fk_product = ".((int) $this->id);
		if (empty($user->rights->societe->client->voir) && !$socid) {
			$sql .= " AND f.fk_soc = sc.fk_soc AND sc.fk_user = ".((int) $user->id);
		}
		//$sql.= " AND f.fk_statut != 0";
		if ($socid > 0) {
			$sql .= " AND f.fk_soc = ".((int) $socid);
		}

		$result = $this->db->query($sql);
		if ($result) {
			$obj = $this->db->fetch_object($result);
			$this->stats_facture['customers'] = $obj->nb_customers;
			$this->stats_facture['nb'] = $obj->nb;
			$this->stats_facture['rows'] = $obj->nb_rows;
			$this->stats_facture['qty'] = $obj->qty ? $obj->qty : 0;

			// if it's a virtual product, maybe it is in invoice by extension
			if (!empty($conf->global->PRODUCT_STATS_WITH_PARENT_PROD_IF_INCDEC)) {
				$TFather = $this->getFather();
				if (is_array($TFather) && !empty($TFather)) {
					foreach ($TFather as &$fatherData) {
						$pFather = new Product($this->db);
						$pFather->id = $fatherData['id'];
						$qtyCoef = $fatherData['qty'];

						if ($fatherData['incdec']) {
							$pFather->load_stats_facture($socid);

							$this->stats_facture['customers'] += $pFather->stats_facture['customers'];
							$this->stats_facture['nb'] += $pFather->stats_facture['nb'];
							$this->stats_facture['rows'] += $pFather->stats_facture['rows'];
							$this->stats_facture['qty'] += $pFather->stats_facture['qty'] * $qtyCoef;
						}
					}
				}
			}

			$parameters = array('socid' => $socid);
			$reshook = $hookmanager->executeHooks('loadStatsCustomerInvoice', $parameters, $this, $action);
			if ($reshook > 0) {
				$this->stats_facture = $hookmanager->resArray['stats_facture'];
			}

			return 1;
		} else {
			$this->error = $this->db->error();
			return -1;
		}
	}


	// phpcs:disable PEAR.NamingConventions.ValidFunctionName.ScopeNotCamelCaps
	/**
	 *  Charge tableau des stats facture recurrentes pour le produit/service
	 *
	 * @param  int $socid Id societe
	 * @return int                     Array of stats in $this->stats_facture, <0 if ko or >0 if ok
	 */
	public function load_stats_facturerec($socid = 0)
	{
		// phpcs:enable
		global $db, $conf, $user, $hookmanager;

		$sql = "SELECT COUNT(DISTINCT f.fk_soc) as nb_customers, COUNT(DISTINCT f.rowid) as nb,";
		$sql .= " COUNT(fd.rowid) as nb_rows, SUM(fd.qty) as qty";
		$sql .= " FROM ".MAIN_DB_PREFIX."facturedet_rec as fd";
		$sql .= ", ".MAIN_DB_PREFIX."facture_rec as f";
		$sql .= ", ".MAIN_DB_PREFIX."societe as s";
		if (empty($user->rights->societe->client->voir) && !$socid) {
			$sql .= ", ".MAIN_DB_PREFIX."societe_commerciaux as sc";
		}
		$sql .= " WHERE f.rowid = fd.fk_facture";
		$sql .= " AND f.fk_soc = s.rowid";
		$sql .= " AND f.entity IN (".getEntity('invoice').")";
		$sql .= " AND fd.fk_product = ".((int) $this->id);
		if (empty($user->rights->societe->client->voir) && !$socid) {
			$sql .= " AND f.fk_soc = sc.fk_soc AND sc.fk_user = ".((int) $user->id);
		}
		//$sql.= " AND f.fk_statut != 0";
		if ($socid > 0) {
			$sql .= " AND f.fk_soc = ".((int) $socid);
		}

		$result = $this->db->query($sql);
		if ($result) {
			$obj = $this->db->fetch_object($result);
			$this->stats_facturerec['customers'] = $obj->nb_customers;
			$this->stats_facturerec['nb'] = $obj->nb;
			$this->stats_facturerec['rows'] = $obj->nb_rows;
			$this->stats_facturerec['qty'] = $obj->qty ? $obj->qty : 0;

			// if it's a virtual product, maybe it is in invoice by extension
			if (!empty($conf->global->PRODUCT_STATS_WITH_PARENT_PROD_IF_INCDEC)) {
				$TFather = $this->getFather();
				if (is_array($TFather) && !empty($TFather)) {
					foreach ($TFather as &$fatherData) {
						$pFather = new Product($this->db);
						$pFather->id = $fatherData['id'];
						$qtyCoef = $fatherData['qty'];

						if ($fatherData['incdec']) {
							$pFather->load_stats_facture($socid);

							$this->stats_facturerec['customers'] += $pFather->stats_facturerec['customers'];
							$this->stats_facturerec['nb'] += $pFather->stats_facturerec['nb'];
							$this->stats_facturerec['rows'] += $pFather->stats_facturerec['rows'];
							$this->stats_facturerec['qty'] += $pFather->stats_facturerec['qty'] * $qtyCoef;
						}
					}
				}
			}

			$parameters = array('socid' => $socid);
			$reshook = $hookmanager->executeHooks('loadStatsCustomerInvoiceRec', $parameters, $this, $action);
			if ($reshook > 0) {
				$this->stats_facturerec = $hookmanager->resArray['stats_facturerec'];
			}

			return 1;
		} else {
			$this->error = $this->db->error();
			return -1;
		}
	}

	// phpcs:disable PEAR.NamingConventions.ValidFunctionName.ScopeNotCamelCaps
	/**
	 *  Charge tableau des stats facture pour le produit/service
	 *
	 * @param  int $socid Id societe
	 * @return int                     Array of stats in $this->stats_facture_fournisseur, <0 if ko or >0 if ok
	 */
	public function load_stats_facture_fournisseur($socid = 0)
	{
		// phpcs:enable
		global $conf, $user, $hookmanager, $action;

		$sql = "SELECT COUNT(DISTINCT f.fk_soc) as nb_suppliers, COUNT(DISTINCT f.rowid) as nb,";
		$sql .= " COUNT(fd.rowid) as nb_rows, SUM(fd.qty) as qty";
		$sql .= " FROM ".$this->db->prefix()."facture_fourn_det as fd";
		$sql .= ", ".$this->db->prefix()."facture_fourn as f";
		$sql .= ", ".$this->db->prefix()."societe as s";
		if (empty($user->rights->societe->client->voir) && !$socid) {
			$sql .= ", ".$this->db->prefix()."societe_commerciaux as sc";
		}
		$sql .= " WHERE f.rowid = fd.fk_facture_fourn";
		$sql .= " AND f.fk_soc = s.rowid";
		$sql .= " AND f.entity IN (".getEntity('facture_fourn').")";
		$sql .= " AND fd.fk_product = ".((int) $this->id);
		if (empty($user->rights->societe->client->voir) && !$socid) {
			$sql .= " AND f.fk_soc = sc.fk_soc AND sc.fk_user = ".((int) $user->id);
		}
		//$sql.= " AND f.fk_statut != 0";
		if ($socid > 0) {
			$sql .= " AND f.fk_soc = ".((int) $socid);
		}

		$result = $this->db->query($sql);
		if ($result) {
			$obj = $this->db->fetch_object($result);
			$this->stats_facture_fournisseur['suppliers'] = $obj->nb_suppliers;
			$this->stats_facture_fournisseur['nb'] = $obj->nb;
			$this->stats_facture_fournisseur['rows'] = $obj->nb_rows;
			$this->stats_facture_fournisseur['qty'] = $obj->qty ? $obj->qty : 0;

			$parameters = array('socid' => $socid);
			$reshook = $hookmanager->executeHooks('loadStatsSupplierInvoice', $parameters, $this, $action);
			if ($reshook > 0) {
				$this->stats_facture_fournisseur = $hookmanager->resArray['stats_facture_fournisseur'];
			}

			return 1;
		} else {
			$this->error = $this->db->error();
			return -1;
		}
	}

	// phpcs:disable PEAR.NamingConventions.ValidFunctionName.ScopeNotCamelCaps
	/**
	 *  Return an array formated for showing graphs
	 *
	 * @param  string $sql  		Request to execute
	 * @param  string $mode 		'byunit'=number of unit, 'bynumber'=nb of entities
	 * @param  int    $year 		Year (0=current year, -1=all years)
	 * @return array|int           	<0 if KO, result[month]=array(valuex,valuey) where month is 0 to 11
	 */
	private function _get_stats($sql, $mode, $year = 0)
	{
		// phpcs:enable
		$tab = array();

		$resql = $this->db->query($sql);
		if ($resql) {
			$num = $this->db->num_rows($resql);
			$i = 0;
			while ($i < $num) {
				$arr = $this->db->fetch_array($resql);
				$keyfortab = (string) $arr[1];
				if ($year == -1) {
					$keyfortab = substr($keyfortab, -2);
				}

				if ($mode == 'byunit') {
					$tab[$keyfortab] = (empty($tab[$keyfortab]) ? 0 : $tab[$keyfortab]) + $arr[0]; // 1st field
				} elseif ($mode == 'bynumber') {
					$tab[$keyfortab] = (empty($tab[$keyfortab]) ? 0 : $tab[$keyfortab]) + $arr[2]; // 3rd field
				}
				$i++;
			}
		} else {
			$this->error = $this->db->error().' sql='.$sql;
			return -1;
		}

		if (empty($year)) {
			$year = strftime('%Y', time());
			$month = strftime('%m', time());
		} elseif ($year == -1) {
			$year = '';
			$month = 12; // We imagine we are at end of year, so we get last 12 month before, so all correct year.
		} else {
			$month = 12; // We imagine we are at end of year, so we get last 12 month before, so all correct year.
		}

		$result = array();

		for ($j = 0; $j < 12; $j++) {
			// $ids is 'D', 'N', 'O', 'S', ... (First letter of month in user language)
			$idx = ucfirst(dol_trunc(dol_print_date(dol_mktime(12, 0, 0, $month, 1, 1970), "%b"), 1, 'right', 'UTF-8', 1));

			//print $idx.'-'.$year.'-'.$month.'<br>';
			$result[$j] = array($idx, isset($tab[$year.$month]) ? $tab[$year.$month] : 0);
			//            $result[$j] = array($monthnum,isset($tab[$year.$month])?$tab[$year.$month]:0);

			$month = "0".($month - 1);
			if (dol_strlen($month) == 3) {
				$month = substr($month, 1);
			}
			if ($month == 0) {
				$month = 12;
				$year = $year - 1;
			}
		}

		return array_reverse($result);
	}


	// phpcs:disable PEAR.NamingConventions.ValidFunctionName.ScopeNotCamelCaps
	/**
	 *  Return nb of units or customers invoices in which product is included
	 *
	 * @param  int    $socid               Limit count on a particular third party id
	 * @param  string $mode                'byunit'=number of unit, 'bynumber'=nb of entities
	 * @param  int    $filteronproducttype 0=To filter on product only, 1=To filter on services only
	 * @param  int    $year                Year (0=last 12 month, -1=all years)
	 * @param  string $morefilter          More sql filters
	 * @return array                       <0 if KO, result[month]=array(valuex,valuey) where month is 0 to 11
	 */
	public function get_nb_vente($socid, $mode, $filteronproducttype = -1, $year = 0, $morefilter = '')
	{
		// phpcs:enable
		global $conf;
		global $user;

		$sql = "SELECT sum(d.qty), date_format(f.datef, '%Y%m')";
		if ($mode == 'bynumber') {
			$sql .= ", count(DISTINCT f.rowid)";
		}
		$sql .= " FROM ".$this->db->prefix()."facturedet as d, ".$this->db->prefix()."facture as f, ".$this->db->prefix()."societe as s";
		if ($filteronproducttype >= 0) {
			$sql .= ", ".$this->db->prefix()."product as p";
		}
		if (empty($user->rights->societe->client->voir) && !$socid) {
			$sql .= ", ".$this->db->prefix()."societe_commerciaux as sc";
		}
		$sql .= " WHERE f.rowid = d.fk_facture";
		if ($this->id > 0) {
			$sql .= " AND d.fk_product = ".((int) $this->id);
		} else {
			$sql .= " AND d.fk_product > 0";
		}
		if ($filteronproducttype >= 0) {
			$sql .= " AND p.rowid = d.fk_product AND p.fk_product_type = ".((int) $filteronproducttype);
		}
		$sql .= " AND f.fk_soc = s.rowid";
		$sql .= " AND f.entity IN (".getEntity('invoice').")";
		if (empty($user->rights->societe->client->voir) && !$socid) {
			$sql .= " AND f.fk_soc = sc.fk_soc AND sc.fk_user = ".((int) $user->id);
		}
		if ($socid > 0) {
			$sql .= " AND f.fk_soc = $socid";
		}
		$sql .= $morefilter;
		$sql .= " GROUP BY date_format(f.datef,'%Y%m')";
		$sql .= " ORDER BY date_format(f.datef,'%Y%m') DESC";

		return $this->_get_stats($sql, $mode, $year);
	}


	// phpcs:disable PEAR.NamingConventions.ValidFunctionName.ScopeNotCamelCaps
	/**
	 *  Return nb of units or supplier invoices in which product is included
	 *
	 * @param  int    $socid               Limit count on a particular third party id
	 * @param  string $mode                'byunit'=number of unit, 'bynumber'=nb of entities
	 * @param  int    $filteronproducttype 0=To filter on product only, 1=To filter on services only
	 * @param  int    $year                Year (0=last 12 month, -1=all years)
	 * @param  string $morefilter          More sql filters
	 * @return array                       <0 if KO, result[month]=array(valuex,valuey) where month is 0 to 11
	 */
	public function get_nb_achat($socid, $mode, $filteronproducttype = -1, $year = 0, $morefilter = '')
	{
		// phpcs:enable
		global $conf;
		global $user;

		$sql = "SELECT sum(d.qty), date_format(f.datef, '%Y%m')";
		if ($mode == 'bynumber') {
			$sql .= ", count(DISTINCT f.rowid)";
		}
		$sql .= " FROM ".$this->db->prefix()."facture_fourn_det as d, ".$this->db->prefix()."facture_fourn as f, ".$this->db->prefix()."societe as s";
		if ($filteronproducttype >= 0) {
			$sql .= ", ".$this->db->prefix()."product as p";
		}
		if (empty($user->rights->societe->client->voir) && !$socid) {
			$sql .= ", ".$this->db->prefix()."societe_commerciaux as sc";
		}
		$sql .= " WHERE f.rowid = d.fk_facture_fourn";
		if ($this->id > 0) {
			$sql .= " AND d.fk_product = ".((int) $this->id);
		} else {
			$sql .= " AND d.fk_product > 0";
		}
		if ($filteronproducttype >= 0) {
			$sql .= " AND p.rowid = d.fk_product AND p.fk_product_type = ".((int) $filteronproducttype);
		}
		$sql .= " AND f.fk_soc = s.rowid";
		$sql .= " AND f.entity IN (".getEntity('facture_fourn').")";
		if (empty($user->rights->societe->client->voir) && !$socid) {
			$sql .= " AND f.fk_soc = sc.fk_soc AND sc.fk_user = ".((int) $user->id);
		}
		if ($socid > 0) {
			$sql .= " AND f.fk_soc = $socid";
		}
		$sql .= $morefilter;
		$sql .= " GROUP BY date_format(f.datef,'%Y%m')";
		$sql .= " ORDER BY date_format(f.datef,'%Y%m') DESC";

		return $this->_get_stats($sql, $mode, $year);
	}

	// phpcs:disable PEAR.NamingConventions.ValidFunctionName.ScopeNotCamelCaps
	/**
	 * Return nb of units in proposals in which product is included
	 *
	 * @param  int    $socid               Limit count on a particular third party id
	 * @param  string $mode                'byunit'=number of unit, 'bynumber'=nb of entities
	 * @param  int    $filteronproducttype 0=To filter on product only, 1=To filter on services only
	 * @param  int    $year                Year (0=last 12 month, -1=all years)
	 * @param  string $morefilter          More sql filters
	 * @return array                       <0 if KO, result[month]=array(valuex,valuey) where month is 0 to 11
	 */
	public function get_nb_propal($socid, $mode, $filteronproducttype = -1, $year = 0, $morefilter = '')
	{
		// phpcs:enable
		global $conf, $user;

		$sql = "SELECT sum(d.qty), date_format(p.datep, '%Y%m')";
		if ($mode == 'bynumber') {
			$sql .= ", count(DISTINCT p.rowid)";
		}
		$sql .= " FROM ".$this->db->prefix()."propaldet as d, ".$this->db->prefix()."propal as p, ".$this->db->prefix()."societe as s";
		if ($filteronproducttype >= 0) {
			$sql .= ", ".$this->db->prefix()."product as prod";
		}
		if (empty($user->rights->societe->client->voir) && !$socid) {
			$sql .= ", ".$this->db->prefix()."societe_commerciaux as sc";
		}
		$sql .= " WHERE p.rowid = d.fk_propal";
		if ($this->id > 0) {
			$sql .= " AND d.fk_product = ".((int) $this->id);
		} else {
			$sql .= " AND d.fk_product > 0";
		}
		if ($filteronproducttype >= 0) {
			$sql .= " AND prod.rowid = d.fk_product AND prod.fk_product_type = ".((int) $filteronproducttype);
		}
		$sql .= " AND p.fk_soc = s.rowid";
		$sql .= " AND p.entity IN (".getEntity('propal').")";
		if (empty($user->rights->societe->client->voir) && !$socid) {
			$sql .= " AND p.fk_soc = sc.fk_soc AND sc.fk_user = ".((int) $user->id);
		}
		if ($socid > 0) {
			$sql .= " AND p.fk_soc = ".((int) $socid);
		}
		$sql .= $morefilter;
		$sql .= " GROUP BY date_format(p.datep,'%Y%m')";
		$sql .= " ORDER BY date_format(p.datep,'%Y%m') DESC";

		return $this->_get_stats($sql, $mode, $year);
	}

	// phpcs:disable PEAR.NamingConventions.ValidFunctionName.ScopeNotCamelCaps
	/**
	 *  Return nb of units in proposals in which product is included
	 *
	 * @param  int    $socid               Limit count on a particular third party id
	 * @param  string $mode                'byunit'=number of unit, 'bynumber'=nb of entities
	 * @param  int    $filteronproducttype 0=To filter on product only, 1=To filter on services only
	 * @param  int    $year                Year (0=last 12 month, -1=all years)
	 * @param  string $morefilter          More sql filters
	 * @return array                       <0 if KO, result[month]=array(valuex,valuey) where month is 0 to 11
	 */
	public function get_nb_propalsupplier($socid, $mode, $filteronproducttype = -1, $year = 0, $morefilter = '')
	{
		// phpcs:enable
		global $conf;
		global $user;

		$sql = "SELECT sum(d.qty), date_format(p.date_valid, '%Y%m')";
		if ($mode == 'bynumber') {
			$sql .= ", count(DISTINCT p.rowid)";
		}
		$sql .= " FROM ".$this->db->prefix()."supplier_proposaldet as d, ".$this->db->prefix()."supplier_proposal as p, ".$this->db->prefix()."societe as s";
		if ($filteronproducttype >= 0) {
			$sql .= ", ".$this->db->prefix()."product as prod";
		}
		if (empty($user->rights->societe->client->voir) && !$socid) {
			$sql .= ", ".$this->db->prefix()."societe_commerciaux as sc";
		}
		$sql .= " WHERE p.rowid = d.fk_supplier_proposal";
		if ($this->id > 0) {
			$sql .= " AND d.fk_product = ".((int) $this->id);
		} else {
			$sql .= " AND d.fk_product > 0";
		}
		if ($filteronproducttype >= 0) {
			$sql .= " AND prod.rowid = d.fk_product AND prod.fk_product_type = ".((int) $filteronproducttype);
		}
		$sql .= " AND p.fk_soc = s.rowid";
		$sql .= " AND p.entity IN (".getEntity('supplier_proposal').")";
		if (empty($user->rights->societe->client->voir) && !$socid) {
			$sql .= " AND p.fk_soc = sc.fk_soc AND sc.fk_user = ".((int) $user->id);
		}
		if ($socid > 0) {
			$sql .= " AND p.fk_soc = ".((int) $socid);
		}
		$sql .= $morefilter;
		$sql .= " GROUP BY date_format(p.date_valid,'%Y%m')";
		$sql .= " ORDER BY date_format(p.date_valid,'%Y%m') DESC";

		return $this->_get_stats($sql, $mode, $year);
	}

	// phpcs:disable PEAR.NamingConventions.ValidFunctionName.ScopeNotCamelCaps
	/**
	 *  Return nb of units in orders in which product is included
	 *
	 * @param  int    $socid               Limit count on a particular third party id
	 * @param  string $mode                'byunit'=number of unit, 'bynumber'=nb of entities
	 * @param  int    $filteronproducttype 0=To filter on product only, 1=To filter on services only
	 * @param  int    $year                Year (0=last 12 month, -1=all years)
	 * @param  string $morefilter          More sql filters
	 * @return array                       <0 if KO, result[month]=array(valuex,valuey) where month is 0 to 11
	 */
	public function get_nb_order($socid, $mode, $filteronproducttype = -1, $year = 0, $morefilter = '')
	{
		// phpcs:enable
		global $conf, $user;

		$sql = "SELECT sum(d.qty), date_format(c.date_commande, '%Y%m')";
		if ($mode == 'bynumber') {
			$sql .= ", count(DISTINCT c.rowid)";
		}
		$sql .= " FROM ".$this->db->prefix()."commandedet as d, ".$this->db->prefix()."commande as c, ".$this->db->prefix()."societe as s";
		if ($filteronproducttype >= 0) {
			$sql .= ", ".$this->db->prefix()."product as p";
		}
		if (empty($user->rights->societe->client->voir) && !$socid) {
			$sql .= ", ".$this->db->prefix()."societe_commerciaux as sc";
		}
		$sql .= " WHERE c.rowid = d.fk_commande";
		if ($this->id > 0) {
			$sql .= " AND d.fk_product = ".((int) $this->id);
		} else {
			$sql .= " AND d.fk_product > 0";
		}
		if ($filteronproducttype >= 0) {
			$sql .= " AND p.rowid = d.fk_product AND p.fk_product_type = ".((int) $filteronproducttype);
		}
		$sql .= " AND c.fk_soc = s.rowid";
		$sql .= " AND c.entity IN (".getEntity('commande').")";
		if (empty($user->rights->societe->client->voir) && !$socid) {
			$sql .= " AND c.fk_soc = sc.fk_soc AND sc.fk_user = ".((int) $user->id);
		}
		if ($socid > 0) {
			$sql .= " AND c.fk_soc = ".((int) $socid);
		}
		$sql .= $morefilter;
		$sql .= " GROUP BY date_format(c.date_commande,'%Y%m')";
		$sql .= " ORDER BY date_format(c.date_commande,'%Y%m') DESC";

		return $this->_get_stats($sql, $mode, $year);
	}

	// phpcs:disable PEAR.NamingConventions.ValidFunctionName.ScopeNotCamelCaps
	/**
	 *  Return nb of units in orders in which product is included
	 *
	 * @param  int    $socid               Limit count on a particular third party id
	 * @param  string $mode                'byunit'=number of unit, 'bynumber'=nb of entities
	 * @param  int    $filteronproducttype 0=To filter on product only, 1=To filter on services only
	 * @param  int    $year                Year (0=last 12 month, -1=all years)
	 * @param  string $morefilter          More sql filters
	 * @return array                       <0 if KO, result[month]=array(valuex,valuey) where month is 0 to 11
	 */
	public function get_nb_ordersupplier($socid, $mode, $filteronproducttype = -1, $year = 0, $morefilter = '')
	{
		// phpcs:enable
		global $conf, $user;

		$sql = "SELECT sum(d.qty), date_format(c.date_commande, '%Y%m')";
		if ($mode == 'bynumber') {
			$sql .= ", count(DISTINCT c.rowid)";
		}
		$sql .= " FROM ".$this->db->prefix()."commande_fournisseurdet as d, ".$this->db->prefix()."commande_fournisseur as c, ".$this->db->prefix()."societe as s";
		if ($filteronproducttype >= 0) {
			$sql .= ", ".$this->db->prefix()."product as p";
		}
		if (empty($user->rights->societe->client->voir) && !$socid) {
			$sql .= ", ".$this->db->prefix()."societe_commerciaux as sc";
		}
		$sql .= " WHERE c.rowid = d.fk_commande";
		if ($this->id > 0) {
			$sql .= " AND d.fk_product = ".((int) $this->id);
		} else {
			$sql .= " AND d.fk_product > 0";
		}
		if ($filteronproducttype >= 0) {
			$sql .= " AND p.rowid = d.fk_product AND p.fk_product_type = ".((int) $filteronproducttype);
		}
		$sql .= " AND c.fk_soc = s.rowid";
		$sql .= " AND c.entity IN (".getEntity('supplier_order').")";
		if (empty($user->rights->societe->client->voir) && !$socid) {
			$sql .= " AND c.fk_soc = sc.fk_soc AND sc.fk_user = ".((int) $user->id);
		}
		if ($socid > 0) {
			$sql .= " AND c.fk_soc = ".((int) $socid);
		}
		$sql .= $morefilter;
		$sql .= " GROUP BY date_format(c.date_commande,'%Y%m')";
		$sql .= " ORDER BY date_format(c.date_commande,'%Y%m') DESC";

		return $this->_get_stats($sql, $mode, $year);
	}

	// phpcs:disable PEAR.NamingConventions.ValidFunctionName.ScopeNotCamelCaps
	/**
	 *  Return nb of units in orders in which product is included
	 *
	 * @param  int    $socid               Limit count on a particular third party id
	 * @param  string $mode                'byunit'=number of unit, 'bynumber'=nb of entities
	 * @param  int    $filteronproducttype 0=To filter on product only, 1=To filter on services only
	 * @param  int    $year                Year (0=last 12 month, -1=all years)
	 * @param  string $morefilter          More sql filters
	 * @return array                       <0 if KO, result[month]=array(valuex,valuey) where month is 0 to 11
	 */
	public function get_nb_contract($socid, $mode, $filteronproducttype = -1, $year = 0, $morefilter = '')
	{
		// phpcs:enable
		global $conf, $user;

		$sql = "SELECT sum(d.qty), date_format(c.date_contrat, '%Y%m')";
		if ($mode == 'bynumber') {
			$sql .= ", count(DISTINCT c.rowid)";
		}
		$sql .= " FROM ".$this->db->prefix()."contratdet as d, ".$this->db->prefix()."contrat as c, ".$this->db->prefix()."societe as s";
		if ($filteronproducttype >= 0) {
			$sql .= ", ".$this->db->prefix()."product as p";
		}
		if (empty($user->rights->societe->client->voir) && !$socid) {
			$sql .= ", ".$this->db->prefix()."societe_commerciaux as sc";
		}

		$sql .= " WHERE c.entity IN (".getEntity('contract').")";
		$sql .= " AND c.rowid = d.fk_contrat";

		if ($this->id > 0) {
			$sql .= " AND d.fk_product = ".((int) $this->id);
		} else {
			$sql .= " AND d.fk_product > 0";
		}
		if ($filteronproducttype >= 0) {
			$sql .= " AND p.rowid = d.fk_product AND p.fk_product_type = ".((int) $filteronproducttype);
		}
		$sql .= " AND c.fk_soc = s.rowid";

		if (empty($user->rights->societe->client->voir) && !$socid) {
			$sql .= " AND c.fk_soc = sc.fk_soc AND sc.fk_user = ".((int) $user->id);
		}
		if ($socid > 0) {
			$sql .= " AND c.fk_soc = ".((int) $socid);
		}
		$sql .= $morefilter;
		$sql .= " GROUP BY date_format(c.date_contrat,'%Y%m')";
		$sql .= " ORDER BY date_format(c.date_contrat,'%Y%m') DESC";

		return $this->_get_stats($sql, $mode, $year);
	}

	// phpcs:disable PEAR.NamingConventions.ValidFunctionName.ScopeNotCamelCaps
	/**
	 *  Return nb of units in orders in which product is included
	 *
	 * @param  int    $socid               Limit count on a particular third party id
	 * @param  string $mode                'byunit'=number of unit, 'bynumber'=nb of entities
	 * @param  int    $filteronproducttype 0=To filter on product only, 1=To filter on services only
	 * @param  int    $year                Year (0=last 12 month, -1=all years)
	 * @param  string $morefilter          More sql filters
	 * @return array                       <0 if KO, result[month]=array(valuex,valuey) where month is 0 to 11
	 */
	public function get_nb_mos($socid, $mode, $filteronproducttype = -1, $year = 0, $morefilter = '')
	{
		// phpcs:enable
		global $conf, $user;

		$sql = "SELECT sum(d.qty), date_format(d.date_valid, '%Y%m')";
		if ($mode == 'bynumber') {
			$sql .= ", count(DISTINCT d.rowid)";
		}
		$sql .= " FROM ".$this->db->prefix()."mrp_mo as d LEFT JOIN  ".$this->db->prefix()."societe as s ON d.fk_soc = s.rowid";
		if ($filteronproducttype >= 0) {
			$sql .= ", ".$this->db->prefix()."product as p";
		}
		if (empty($user->rights->societe->client->voir) && !$socid) {
			$sql .= ", ".$this->db->prefix()."societe_commerciaux as sc";
		}

		$sql .= " WHERE d.entity IN (".getEntity('mo').")";
		$sql .= " AND d.status > 0";

		if ($this->id > 0) {
			$sql .= " AND d.fk_product = ".((int) $this->id);
		} else {
			$sql .= " AND d.fk_product > 0";
		}
		if ($filteronproducttype >= 0) {
			$sql .= " AND p.rowid = d.fk_product AND p.fk_product_type = ".((int) $filteronproducttype);
		}

		if (empty($user->rights->societe->client->voir) && !$socid) {
			$sql .= " AND d.fk_soc = sc.fk_soc AND sc.fk_user = ".((int) $user->id);
		}
		if ($socid > 0) {
			$sql .= " AND d.fk_soc = ".((int) $socid);
		}
		$sql .= $morefilter;
		$sql .= " GROUP BY date_format(d.date_valid,'%Y%m')";
		$sql .= " ORDER BY date_format(d.date_valid,'%Y%m') DESC";

		return $this->_get_stats($sql, $mode, $year);
	}

	// phpcs:disable PEAR.NamingConventions.ValidFunctionName.ScopeNotCamelCaps
	/**
	 *  Link a product/service to a parent product/service
	 *
	 * @param  int $id_pere Id of parent product/service
	 * @param  int $id_fils Id of child product/service
	 * @param  int $qty     Quantity
	 * @param  int $incdec  1=Increase/decrease stock of child when parent stock increase/decrease
	 * @return int                < 0 if KO, > 0 if OK
	 */
	public function add_sousproduit($id_pere, $id_fils, $qty, $incdec = 1)
	{
		// phpcs:enable
		// Clean parameters
		if (!is_numeric($id_pere)) {
			$id_pere = 0;
		}
		if (!is_numeric($id_fils)) {
			$id_fils = 0;
		}
		if (!is_numeric($incdec)) {
			$incdec = 0;
		}

		$result = $this->del_sousproduit($id_pere, $id_fils);
		if ($result < 0) {
			return $result;
		}

		// Check not already father of id_pere (to avoid father -> child -> father links)
		$sql = "SELECT fk_product_pere from ".$this->db->prefix()."product_association";
		$sql .= " WHERE fk_product_pere = ".((int) $id_fils)." AND fk_product_fils = ".((int) $id_pere);
		if (!$this->db->query($sql)) {
			dol_print_error($this->db);
			return -1;
		} else {
			//Selection of the highest row
			$sql = "SELECT MAX(rang) as max_rank FROM ".$this->db->prefix()."product_association";
			$sql .= " WHERE fk_product_pere  = ".((int) $id_pere);
			$resql = $this->db->query($sql);
			if ($resql > 0) {
				$obj = $this->db->fetch_object($resql);
				$rank = $obj->max_rank + 1;
				//Addition of a product with the highest rank +1
				$sql = "INSERT INTO ".$this->db->prefix()."product_association(fk_product_pere,fk_product_fils,qty,incdec,rang)";
				$sql .= " VALUES (".((int) $id_pere).", ".((int) $id_fils).", ".price2num($qty, 'MS').", ".price2num($incdec, 'MS').", ".((int) $rank).")";
				if (! $this->db->query($sql)) {
					dol_print_error($this->db);
					return -1;
				} else {
					return 1;
				}
			} else {
				dol_print_error($this->db);
				return -1;
			}
		}
	}

	// phpcs:disable PEAR.NamingConventions.ValidFunctionName.ScopeNotCamelCaps
	/**
	 *  Modify composed product
	 *
	 * @param  int $id_pere Id of parent product/service
	 * @param  int $id_fils Id of child product/service
	 * @param  int $qty     Quantity
	 * @param  int $incdec  1=Increase/decrease stock of child when parent stock increase/decrease
	 * @return int                < 0 if KO, > 0 if OK
	 */
	public function update_sousproduit($id_pere, $id_fils, $qty, $incdec = 1)
	{
		// phpcs:enable
		// Clean parameters
		if (!is_numeric($id_pere)) {
			$id_pere = 0;
		}
		if (!is_numeric($id_fils)) {
			$id_fils = 0;
		}
		if (!is_numeric($incdec)) {
			$incdec = 1;
		}
		if (!is_numeric($qty)) {
			$qty = 1;
		}

		$sql = 'UPDATE '.$this->db->prefix().'product_association SET ';
		$sql .= 'qty = '.price2num($qty, 'MS');
		$sql .= ',incdec = '.price2num($incdec, 'MS');
		$sql .= ' WHERE fk_product_pere = '.((int) $id_pere).' AND fk_product_fils = '.((int) $id_fils);

		if (!$this->db->query($sql)) {
			dol_print_error($this->db);
			return -1;
		} else {
			return 1;
		}
	}

	// phpcs:disable PEAR.NamingConventions.ValidFunctionName.ScopeNotCamelCaps
	/**
	 *  Remove a link between a subproduct and a parent product/service
	 *
	 * @param  int $fk_parent Id of parent product (child will no more be linked to it)
	 * @param  int $fk_child  Id of child product
	 * @return int            < 0 if KO, > 0 if OK
	 */
	public function del_sousproduit($fk_parent, $fk_child)
	{
		// phpcs:enable
		if (!is_numeric($fk_parent)) {
			$fk_parent = 0;
		}
		if (!is_numeric($fk_child)) {
			$fk_child = 0;
		}

		$sql = "DELETE FROM ".$this->db->prefix()."product_association";
		$sql .= " WHERE fk_product_pere  = ".((int) $fk_parent);
		$sql .= " AND fk_product_fils = ".((int) $fk_child);

		dol_syslog(get_class($this).'::del_sousproduit', LOG_DEBUG);
		if (!$this->db->query($sql)) {
			dol_print_error($this->db);
			return -1;
		}

		// Updated ranks so that none are missing
		$sqlrank = "SELECT rowid, rang FROM ".$this->db->prefix()."product_association";
		$sqlrank.= " WHERE fk_product_pere = ".((int) $fk_parent);
		$sqlrank.= " ORDER BY rang";
		$resqlrank = $this->db->query($sqlrank);
		if ($resqlrank) {
			$cpt = 0;
			while ($objrank = $this->db->fetch_object($resqlrank)) {
				$cpt++;
				$sql = "UPDATE ".$this->db->prefix()."product_association";
				$sql.= " SET rang = ".((int) $cpt);
				$sql.= " WHERE rowid = ".((int) $objrank->rowid);
				if (! $this->db->query($sql)) {
					dol_print_error($this->db);
					return -1;
				}
			}
		}
		return 1;
	}

	// phpcs:disable PEAR.NamingConventions.ValidFunctionName.ScopeNotCamelCaps
	/**
	 *  Check if it is a sub-product into a kit
	 *
	 * @param  int 	$fk_parent 		Id of parent kit product
	 * @param  int 	$fk_child  		Id of child product
	 * @return int                  <0 if KO, >0 if OK
	 */
	public function is_sousproduit($fk_parent, $fk_child)
	{
		// phpcs:enable
		$sql = "SELECT fk_product_pere, qty, incdec";
		$sql .= " FROM ".$this->db->prefix()."product_association";
		$sql .= " WHERE fk_product_pere  = ".((int) $fk_parent);
		$sql .= " AND fk_product_fils = ".((int) $fk_child);

		$result = $this->db->query($sql);
		if ($result) {
			$num = $this->db->num_rows($result);

			if ($num > 0) {
				$obj = $this->db->fetch_object($result);

				$this->is_sousproduit_qty = $obj->qty;
				$this->is_sousproduit_incdec = $obj->incdec;

				return true;
			} else {
				return false;
			}
		} else {
			dol_print_error($this->db);
			return -1;
		}
	}


	// phpcs:disable PEAR.NamingConventions.ValidFunctionName.ScopeNotCamelCaps
	/**
	 *  Add a supplier price for the product.
	 *  Note: Duplicate ref is accepted for different quantity only, or for different companies.
	 *
	 * @param  User   $user      User that make link
	 * @param  int    $id_fourn  Supplier id
	 * @param  string $ref_fourn Supplier ref
	 * @param  float  $quantity  Quantity minimum for price
	 * @return int               < 0 if KO, 0 if link already exists for this product, > 0 if OK
	 */
	public function add_fournisseur($user, $id_fourn, $ref_fourn, $quantity)
	{
		// phpcs:enable
		global $conf;

		$now = dol_now();

		dol_syslog(get_class($this)."::add_fournisseur id_fourn = ".$id_fourn." ref_fourn=".$ref_fourn." quantity=".$quantity, LOG_DEBUG);

		// Clean parameters
		$quantity = price2num($quantity, 'MS');

		if ($ref_fourn) {
			$sql = "SELECT rowid, fk_product";
			$sql .= " FROM ".$this->db->prefix()."product_fournisseur_price";
			$sql .= " WHERE fk_soc = ".((int) $id_fourn);
			$sql .= " AND ref_fourn = '".$this->db->escape($ref_fourn)."'";
			$sql .= " AND fk_product <> ".((int) $this->id);
			$sql .= " AND entity IN (".getEntity('productsupplierprice').")";

			$resql = $this->db->query($sql);
			if ($resql) {
				$obj = $this->db->fetch_object($resql);
				if ($obj) {
					// If the supplier ref already exists but for another product (duplicate ref is accepted for different quantity only or different companies)
					$this->product_id_already_linked = $obj->fk_product;
					return -3;
				}
				$this->db->free($resql);
			}
		}

		$sql = "SELECT rowid";
		$sql .= " FROM ".$this->db->prefix()."product_fournisseur_price";
		$sql .= " WHERE fk_soc = ".((int) $id_fourn);
		if ($ref_fourn) {
			$sql .= " AND ref_fourn = '".$this->db->escape($ref_fourn)."'";
		} else {
			$sql .= " AND (ref_fourn = '' OR ref_fourn IS NULL)";
		}
		$sql .= " AND quantity = ".((float) $quantity);
		$sql .= " AND fk_product = ".((int) $this->id);
		$sql .= " AND entity IN (".getEntity('productsupplierprice').")";

		$resql = $this->db->query($sql);
		if ($resql) {
			$obj = $this->db->fetch_object($resql);

			// The reference supplier does not exist, we create it for this product.
			if (empty($obj)) {
				$sql = "INSERT INTO ".$this->db->prefix()."product_fournisseur_price(";
				$sql .= "datec";
				$sql .= ", entity";
				$sql .= ", fk_product";
				$sql .= ", fk_soc";
				$sql .= ", ref_fourn";
				$sql .= ", quantity";
				$sql .= ", fk_user";
				$sql .= ", tva_tx";
				$sql .= ") VALUES (";
				$sql .= "'".$this->db->idate($now)."'";
				$sql .= ", ".$conf->entity;
				$sql .= ", ".$this->id;
				$sql .= ", ".$id_fourn;
				$sql .= ", '".$this->db->escape($ref_fourn)."'";
				$sql .= ", ".$quantity;
				$sql .= ", ".$user->id;
				$sql .= ", 0";
				$sql .= ")";

				if ($this->db->query($sql)) {
					$this->product_fourn_price_id = $this->db->last_insert_id($this->db->prefix()."product_fournisseur_price");
					return 1;
				} else {
					$this->error = $this->db->lasterror();
					return -1;
				}
			} else {
				// If the supplier price already exists for this product and quantity
				$this->product_fourn_price_id = $obj->rowid;
				return 0;
			}
		} else {
			$this->error = $this->db->lasterror();
			return -2;
		}
	}


	// phpcs:disable PEAR.NamingConventions.ValidFunctionName.ScopeNotCamelCaps
	/**
	 * Return list of suppliers providing the product or service
	 *
	 * @return array        Array of vendor ids
	 */
	public function list_suppliers()
	{
		// phpcs:enable
		global $conf;

		$list = array();

		$sql = "SELECT DISTINCT p.fk_soc";
		$sql .= " FROM ".$this->db->prefix()."product_fournisseur_price as p";
		$sql .= " WHERE p.fk_product = ".((int) $this->id);
		$sql .= " AND p.entity = ".((int) $conf->entity);

		$result = $this->db->query($sql);
		if ($result) {
			$num = $this->db->num_rows($result);
			$i = 0;
			while ($i < $num) {
				$obj = $this->db->fetch_object($result);
				$list[$i] = $obj->fk_soc;
				$i++;
			}
		}

		return $list;
	}

	// phpcs:disable PEAR.NamingConventions.ValidFunctionName.ScopeNotCamelCaps
	/**
	 *  Recopie les prix d'un produit/service sur un autre
	 *
	 * @param  int $fromId Id product source
	 * @param  int $toId   Id product target
	 * @return int                     < 0 if KO, > 0 if OK
	 */
	public function clone_price($fromId, $toId)
	{
		global $conf, $user;

		$now = dol_now();

		$this->db->begin();

		// prices
		$sql  = "INSERT INTO ".$this->db->prefix()."product_price (";
		$sql .= " entity";
		$sql .= ", fk_product";
		$sql .= ", date_price";
		$sql .= ", price_level";
		$sql .= ", price";
		$sql .= ", price_ttc";
		$sql .= ", price_min";
		$sql .= ", price_min_ttc";
		$sql .= ", price_base_type";
		$sql .= ", default_vat_code";
		$sql .= ", tva_tx";
		$sql .= ", recuperableonly";
		$sql .= ", localtax1_tx";
		$sql .= ", localtax1_type";
		$sql .= ", localtax2_tx";
		$sql .= ", localtax2_type";
		$sql .= ", fk_user_author";
		$sql .= ", tosell";
		$sql .= ", price_by_qty";
		$sql .= ", fk_price_expression";
		$sql .= ", fk_multicurrency";
		$sql .= ", multicurrency_code";
		$sql .= ", multicurrency_tx";
		$sql .= ", multicurrency_price";
		$sql .= ", multicurrency_price_ttc";
		$sql .= ")";
		$sql .= " SELECT";
		$sql .= " entity";
		$sql .= ", ".$toId;
		$sql .= ", '".$this->db->idate($now)."'";
		$sql .= ", price_level";
		$sql .= ", price";
		$sql .= ", price_ttc";
		$sql .= ", price_min";
		$sql .= ", price_min_ttc";
		$sql .= ", price_base_type";
		$sql .= ", default_vat_code";
		$sql .= ", tva_tx";
		$sql .= ", recuperableonly";
		$sql .= ", localtax1_tx";
		$sql .= ", localtax1_type";
		$sql .= ", localtax2_tx";
		$sql .= ", localtax2_type";
		$sql .= ", ".$user->id;
		$sql .= ", tosell";
		$sql .= ", price_by_qty";
		$sql .= ", fk_price_expression";
		$sql .= ", fk_multicurrency";
		$sql .= ", multicurrency_code";
		$sql .= ", multicurrency_tx";
		$sql .= ", multicurrency_price";
		$sql .= ", multicurrency_price_ttc";
		$sql .= " FROM ".$this->db->prefix()."product_price";
		$sql .= " WHERE fk_product = ".((int) $fromId);
		$sql .= " ORDER BY date_price DESC";
		if ($conf->global->PRODUIT_MULTIPRICES_LIMIT > 0) {
			$sql .= " LIMIT ".$conf->global->PRODUIT_MULTIPRICES_LIMIT;
		}

		dol_syslog(__METHOD__, LOG_DEBUG);
		$resql = $this->db->query($sql);
		if (!$resql) {
			$this->db->rollback();
			return -1;
		}

		$this->db->commit();
		return 1;
	}

	// phpcs:disable PEAR.NamingConventions.ValidFunctionName.ScopeNotCamelCaps
	/**
	 * Clone links between products
	 *
	 * @param  int $fromId Product id
	 * @param  int $toId   Product id
	 * @return int                  <0 if KO, >0 if OK
	 */
	public function clone_associations($fromId, $toId)
	{
		// phpcs:enable
		$this->db->begin();

		$sql = 'INSERT INTO '.$this->db->prefix().'product_association (fk_product_pere, fk_product_fils, qty)';
		$sql .= " SELECT ".$toId.", fk_product_fils, qty FROM ".$this->db->prefix()."product_association";
		$sql .= " WHERE fk_product_pere = ".((int) $fromId);

		dol_syslog(get_class($this).'::clone_association', LOG_DEBUG);
		if (!$this->db->query($sql)) {
			$this->db->rollback();
			return -1;
		}

		$this->db->commit();
		return 1;
	}

	// phpcs:disable PEAR.NamingConventions.ValidFunctionName.ScopeNotCamelCaps
	/**
	 *  Recopie les fournisseurs et prix fournisseurs d'un produit/service sur un autre
	 *
	 * @param  int $fromId Id produit source
	 * @param  int $toId   Id produit cible
	 * @return int                 < 0 si erreur, > 0 si ok
	 */
	public function clone_fournisseurs($fromId, $toId)
	{
		// phpcs:enable
		$this->db->begin();

		$now = dol_now();

		// les fournisseurs
		/*$sql = "INSERT ".$this->db->prefix()."product_fournisseur ("
		 . " datec, fk_product, fk_soc, ref_fourn, fk_user_author )"
		 . " SELECT '".$this->db->idate($now)."', ".$toId.", fk_soc, ref_fourn, fk_user_author"
		 . " FROM ".$this->db->prefix()."product_fournisseur"
		 . " WHERE fk_product = ".((int) $fromId);

		 if ( ! $this->db->query($sql ) )
		 {
		 $this->db->rollback();
		 return -1;
		 }*/

		// les prix de fournisseurs.
		$sql = "INSERT ".$this->db->prefix()."product_fournisseur_price (";
		$sql .= " datec, fk_product, fk_soc, price, quantity, fk_user)";
		$sql .= " SELECT '".$this->db->idate($now)."', ".((int) $toId).", fk_soc, price, quantity, fk_user";
		$sql .= " FROM ".$this->db->prefix()."product_fournisseur_price";
		$sql .= " WHERE fk_product = ".((int) $fromId);

		dol_syslog(get_class($this).'::clone_fournisseurs', LOG_DEBUG);
		$resql = $this->db->query($sql);
		if (!$resql) {
			$this->db->rollback();
			return -1;
		} else {
			$this->db->commit();
			return 1;
		}
	}

	// phpcs:disable PEAR.NamingConventions.ValidFunctionName.ScopeNotCamelCaps
	/**
	 *  Fonction recursive uniquement utilisee par get_arbo_each_prod, recompose l'arborescence des sousproduits
	 *  Define value of this->res
	 *
	 * @param  array  $prod       			Products array
	 * @param  string $compl_path 			Directory path of parents to add before
	 * @param  int    $multiply   			Because each sublevel must be multiplicated by parent nb
	 * @param  int    $level      			Init level
	 * @param  int    $id_parent  			Id parent
	 * @param  int    $ignore_stock_load 	Ignore stock load
	 * @return void
	 */
	public function fetch_prod_arbo($prod, $compl_path = '', $multiply = 1, $level = 1, $id_parent = 0, $ignore_stock_load = 0)
	{
		// phpcs:enable
		global $conf, $langs;

		$tmpproduct = null;
		//var_dump($prod);
		foreach ($prod as $id_product => $desc_pere) {    // $id_product is 0 (first call starting with root top) or an id of a sub_product
			if (is_array($desc_pere)) {    // If desc_pere is an array, this means it's a child
				$id = (!empty($desc_pere[0]) ? $desc_pere[0] : '');
				$nb = (!empty($desc_pere[1]) ? $desc_pere[1] : '');
				$type = (!empty($desc_pere[2]) ? $desc_pere[2] : '');
				$label = (!empty($desc_pere[3]) ? $desc_pere[3] : '');
				$incdec = (!empty($desc_pere[4]) ? $desc_pere[4] : 0);

				if ($multiply < 1) {
					$multiply = 1;
				}

				//print "XXX We add id=".$id." - label=".$label." - nb=".$nb." - multiply=".$multiply." fullpath=".$compl_path.$label."\n";
				if (is_null($tmpproduct)) {
					$tmpproduct = new Product($this->db); // So we initialize tmpproduct only once for all loop.
				}
				$tmpproduct->fetch($id); // Load product to get ->ref

				if (empty($ignore_stock_load) && ($tmpproduct->isProduct() || !empty($conf->global->STOCK_SUPPORTS_SERVICES))) {
					$tmpproduct->load_stock('nobatch,novirtual'); // Load stock to get true ->stock_reel
				}

				$this->res[] = array(
					'id'=>$id, // Id product
					'id_parent'=>$id_parent,
					'ref'=>$tmpproduct->ref, // Ref product
					'nb'=>$nb, // Nb of units that compose parent product
					'nb_total'=>$nb * $multiply, // Nb of units for all nb of product
					'stock'=>$tmpproduct->stock_reel, // Stock
					'stock_alert'=>$tmpproduct->seuil_stock_alerte, // Stock alert
					'label'=>$label,
					'fullpath'=>$compl_path.$label, // Label
					'type'=>$type, // Nb of units that compose parent product
					'desiredstock'=>$tmpproduct->desiredstock,
					'level'=>$level,
					'incdec'=>$incdec,
					'entity'=>$tmpproduct->entity
				);

				// Recursive call if there is childs to child
				if (isset($desc_pere['childs']) && is_array($desc_pere['childs'])) {
					//print 'YYY We go down for '.$desc_pere[3]." -> \n";
					$this->fetch_prod_arbo($desc_pere['childs'], $compl_path.$desc_pere[3]." -> ", $desc_pere[1] * $multiply, $level + 1, $id, $ignore_stock_load);
				}
			}
		}
	}

	// phpcs:disable PEAR.NamingConventions.ValidFunctionName.ScopeNotCamelCaps
	/**
	 *  Build the tree of subproducts into an array ->res and return it.
	 *  this->sousprods must have been loaded by this->get_sousproduits_arbo()
	 *
	 * @param  int 		$multiply 			Because each sublevel must be multiplicated by parent nb
	 * @param  int    	$ignore_stock_load 	Ignore stock load
	 * @return array                    	$this->res
	 */
	public function get_arbo_each_prod($multiply = 1, $ignore_stock_load = 0)
	{
		// phpcs:enable
		$this->res = array();
		if (isset($this->sousprods) && is_array($this->sousprods)) {
			foreach ($this->sousprods as $prod_name => $desc_product) {
				if (is_array($desc_product)) {
					$this->fetch_prod_arbo($desc_product, "", $multiply, 1, $this->id, $ignore_stock_load);
				}
			}
		}
		//var_dump($this->res);
		return $this->res;
	}

	/**
	 * Count all parent and children products for current product (first level only)
	 *
	 * @param	int		$mode	0=Both parent and child, -1=Parents only, 1=Children only
	 * @return 	int            	Nb of father + child
	 * @see getFather(), get_sousproduits_arbo()
	 */
	public function hasFatherOrChild($mode = 0)
	{
		$nb = 0;

		$sql = "SELECT COUNT(pa.rowid) as nb";
		$sql .= " FROM ".$this->db->prefix()."product_association as pa";
		if ($mode == 0) {
			$sql .= " WHERE pa.fk_product_fils = ".((int) $this->id)." OR pa.fk_product_pere = ".((int) $this->id);
		} elseif ($mode == -1) {
			$sql .= " WHERE pa.fk_product_fils = ".((int) $this->id); // We are a child, so we found lines that link to parents (can have several parents)
		} elseif ($mode == 1) {
			$sql .= " WHERE pa.fk_product_pere = ".((int) $this->id); // We are a parent, so we found lines that link to children (can have several children)
		}

		$resql = $this->db->query($sql);
		if ($resql) {
			$obj = $this->db->fetch_object($resql);
			if ($obj) {
				$nb = $obj->nb;
			}
		} else {
			return -1;
		}

		return $nb;
	}

	/**
	 * Return if a product has variants or not
	 *
	 * @return int        Number of variants
	 */
	public function hasVariants()
	{
		$nb = 0;
		$sql = "SELECT count(rowid) as nb FROM ".$this->db->prefix()."product_attribute_combination WHERE fk_product_parent = ".((int) $this->id);
		$sql .= " AND entity IN (".getEntity('product').")";

		$resql = $this->db->query($sql);
		if ($resql) {
			$obj = $this->db->fetch_object($resql);
			if ($obj) {
				$nb = $obj->nb;
			}
		}

		return $nb;
	}


	/**
	 * Return if loaded product is a variant
	 *
	 * @return int
	 */
	public function isVariant()
	{
		global $conf;
		if (isModEnabled('variants')) {
			$sql = "SELECT rowid FROM ".$this->db->prefix()."product_attribute_combination WHERE fk_product_child = ".((int) $this->id)." AND entity IN (".getEntity('product').")";

			$query = $this->db->query($sql);

			if ($query) {
				if (!$this->db->num_rows($query)) {
					return false;
				}
				return true;
			} else {
				dol_print_error($this->db);
				return -1;
			}
		} else {
			return false;
		}
	}

	/**
	 *  Return all parent products for current product (first level only)
	 *
	 * @return array         Array of product
	 * @see hasFatherOrChild()
	 */
	public function getFather()
	{
		$sql = "SELECT p.rowid, p.label as label, p.ref as ref, pa.fk_product_pere as id, p.fk_product_type, pa.qty, pa.incdec, p.entity";
		$sql .= ", p.tosell as status, p.tobuy as status_buy";
		$sql .= " FROM ".$this->db->prefix()."product_association as pa,";
		$sql .= " ".$this->db->prefix()."product as p";
		$sql .= " WHERE p.rowid = pa.fk_product_pere";
		$sql .= " AND pa.fk_product_fils = ".((int) $this->id);

		$res = $this->db->query($sql);
		if ($res) {
			$prods = array();
			while ($record = $this->db->fetch_array($res)) {
				// $record['id'] = $record['rowid'] = id of father
				$prods[$record['id']]['id'] = $record['rowid'];
				$prods[$record['id']]['ref'] = $record['ref'];
				$prods[$record['id']]['label'] = $record['label'];
				$prods[$record['id']]['qty'] = $record['qty'];
				$prods[$record['id']]['incdec'] = $record['incdec'];
				$prods[$record['id']]['fk_product_type'] = $record['fk_product_type'];
				$prods[$record['id']]['entity'] = $record['entity'];
				$prods[$record['id']]['status'] = $record['status'];
				$prods[$record['id']]['status_buy'] = $record['status_buy'];
			}
			return $prods;
		} else {
			dol_print_error($this->db);
			return -1;
		}
	}


	/**
	 *  Return childs of product $id
	 *
	 * @param  int $id             		Id of product to search childs of
	 * @param  int $firstlevelonly 		Return only direct child
	 * @param  int $level          		Level of recursing call (start to 1)
	 * @param  array $parents   	    Array of all parents of $id
	 * @return array                    Return array(prodid=>array(0=prodid, 1=>qty, 2=>product type, 3=>label, 4=>incdec, 5=>product ref)
	 */
	public function getChildsArbo($id, $firstlevelonly = 0, $level = 1, $parents = array())
	{
		global $alreadyfound;

		if (empty($id)) {
			return array();
		}

		$sql = "SELECT p.rowid, p.ref, p.label as label, p.fk_product_type,";
		$sql .= " pa.qty as qty, pa.fk_product_fils as id, pa.incdec,";
		$sql .= " pa.rowid as fk_association, pa.rang";
		$sql .= " FROM ".$this->db->prefix()."product as p,";
		$sql .= " ".$this->db->prefix()."product_association as pa";
		$sql .= " WHERE p.rowid = pa.fk_product_fils";
		$sql .= " AND pa.fk_product_pere = ".((int) $id);
		$sql .= " AND pa.fk_product_fils <> ".((int) $id); // This should not happens, it is to avoid infinite loop if it happens
		$sql.= " ORDER BY pa.rang";

		dol_syslog(get_class($this).'::getChildsArbo id='.$id.' level='.$level. ' parents='.(is_array($parents)?implode(',', $parents):$parents), LOG_DEBUG);

		if ($level == 1) {
			$alreadyfound = array($id=>1); // We init array of found object to start of tree, so if we found it later (should not happened), we stop immediatly
		}
		// Protection against infinite loop
		if ($level > 30) {
			return array();
		}

		$res = $this->db->query($sql);
		if ($res) {
			$prods = array();
			while ($rec = $this->db->fetch_array($res)) {
				if (!empty($alreadyfound[$rec['rowid']])) {
					dol_syslog(get_class($this).'::getChildsArbo the product id='.$rec['rowid'].' was already found at a higher level in tree. We discard to avoid infinite loop', LOG_WARNING);
					if (in_array($rec['id'], $parents)) {
						continue; // We discard this child if it is already found at a higher level in tree in the same branch.
					}
				}
				$alreadyfound[$rec['rowid']] = 1;
				$prods[$rec['rowid']] = array(
					0=>$rec['rowid'],
					1=>$rec['qty'],
					2=>$rec['fk_product_type'],
					3=>$this->db->escape($rec['label']),
					4=>$rec['incdec'],
					5=>$rec['ref'],
					6=>$rec['fk_association'],
					7=>$rec['rang']
				);
				//$prods[$this->db->escape($rec['label'])]= array(0=>$rec['id'],1=>$rec['qty'],2=>$rec['fk_product_type']);
				//$prods[$this->db->escape($rec['label'])]= array(0=>$rec['id'],1=>$rec['qty']);
				if (empty($firstlevelonly)) {
					$listofchilds = $this->getChildsArbo($rec['rowid'], 0, $level + 1, array_push($parents, $rec['rowid']));
					foreach ($listofchilds as $keyChild => $valueChild) {
						$prods[$rec['rowid']]['childs'][$keyChild] = $valueChild;
					}
				}
			}

			return $prods;
		} else {
			dol_print_error($this->db);
			return -1;
		}
	}

	// phpcs:disable PEAR.NamingConventions.ValidFunctionName.ScopeNotCamelCaps
	/**
	 *     Return tree of all subproducts for product. Tree contains array of array(0=prodid, 1=>qty, 2=>product type, 3=>label, 4=>incdec, 5=>product ref)
	 *     Set this->sousprods
	 *
	 * @return void
	 */
	public function get_sousproduits_arbo()
	{
		// phpcs:enable
		$parent = array();

		foreach ($this->getChildsArbo($this->id) as $keyChild => $valueChild) {    // Warning. getChildsArbo can call getChildsArbo recursively. Starting point is $value[0]=id of product
			$parent[$this->label][$keyChild] = $valueChild;
		}
		foreach ($parent as $key => $value) {        // key=label, value is array of childs
			$this->sousprods[$key] = $value;
		}
	}

	/**
	 *    Return clicable link of object (with eventually picto)
	 *
	 * @param	int		$withpicto				Add picto into link
	 * @param	string	$option					Where point the link ('stock', 'composition', 'category', 'supplier', '')
	 * @param	int		$maxlength				Maxlength of ref
	 * @param 	int		$save_lastsearch_value	-1=Auto, 0=No save of lastsearch_values when clicking, 1=Save lastsearch_values whenclicking
	 * @param	int		$notooltip				No tooltip
	 * @param  	string  $morecss            	''=Add more css on link
	 * @param	int		$add_label				0=Default, 1=Add label into string, >1=Add first chars into string
	 * @param	string	$sep					' - '=Separator between ref and label if option 'add_label' is set
	 * @return	string							String with URL
	 */
	public function getNomUrl($withpicto = 0, $option = '', $maxlength = 0, $save_lastsearch_value = -1, $notooltip = 0, $morecss = '', $add_label = 0, $sep = ' - ')
	{
		global $conf, $langs, $hookmanager;
		include_once DOL_DOCUMENT_ROOT.'/core/lib/product.lib.php';

		$result = ''; $label = '';

		$newref = $this->ref;
		if ($maxlength) {
			$newref = dol_trunc($newref, $maxlength, 'middle');
		}

		if (!empty($this->entity)) {
			$tmpphoto = $this->show_photos('product', $conf->product->multidir_output[$this->entity], 1, 1, 0, 0, 0, 80);
			if ($this->nbphoto > 0) {
				$label .= '<div class="photointooltip floatright">';
				$label .= $tmpphoto;
				$label .= '</div>';
				//$label .= '<div style="clear: both;"></div>';
			}
		}

		if ($this->type == Product::TYPE_PRODUCT) {
			$label .= img_picto('', 'product').' <u class="paddingrightonly">'.$langs->trans("Product").'</u>';
		} elseif ($this->type == Product::TYPE_SERVICE) {
			$label .= img_picto('', 'service').' <u class="paddingrightonly">'.$langs->trans("Service").'</u>';
		}
		if (isset($this->status) && isset($this->status_buy)) {
			$label .= ' '.$this->getLibStatut(5, 0);
			$label .= ' '.$this->getLibStatut(5, 1);
		}

		if (!empty($this->ref)) {
			$label .= '<br><b>'.$langs->trans('ProductRef').':</b> '.$this->ref;
		}
		if (!empty($this->label)) {
			$label .= '<br><b>'.$langs->trans('ProductLabel').':</b> '.$this->label;
		}
		if ($this->type == Product::TYPE_PRODUCT || !empty($conf->global->STOCK_SUPPORTS_SERVICES)) {
			if (isModEnabled('productbatch')) {
				$langs->load("productbatch");
				$label .= "<br><b>".$langs->trans("ManageLotSerial").'</b>: '.$this->getLibStatut(0, 2);
			}
		}
		if (isModEnabled('barcode')) {
			$label .= '<br><b>'.$langs->trans('BarCode').':</b> '.$this->barcode;
		}

		if ($this->type == Product::TYPE_PRODUCT) {
			if ($this->weight) {
				$label .= "<br><b>".$langs->trans("Weight").'</b>: '.$this->weight.' '.measuringUnitString(0, "weight", $this->weight_units);
			}
			$labelsize = "";
			if ($this->length) {
				$labelsize .= ($labelsize ? " - " : "")."<b>".$langs->trans("Length").'</b>: '.$this->length.' '.measuringUnitString(0, 'size', $this->length_units);
			}
			if ($this->width) {
				$labelsize .= ($labelsize ? " - " : "")."<b>".$langs->trans("Width").'</b>: '.$this->width.' '.measuringUnitString(0, 'size', $this->width_units);
			}
			if ($this->height) {
				$labelsize .= ($labelsize ? " - " : "")."<b>".$langs->trans("Height").'</b>: '.$this->height.' '.measuringUnitString(0, 'size', $this->height_units);
			}
			if ($labelsize) {
				$label .= "<br>".$labelsize;
			}

			$labelsurfacevolume = "";
			if ($this->surface) {
				$labelsurfacevolume .= ($labelsurfacevolume ? " - " : "")."<b>".$langs->trans("Surface").'</b>: '.$this->surface.' '.measuringUnitString(0, 'surface', $this->surface_units);
			}
			if ($this->volume) {
				$labelsurfacevolume .= ($labelsurfacevolume ? " - " : "")."<b>".$langs->trans("Volume").'</b>: '.$this->volume.' '.measuringUnitString(0, 'volume', $this->volume_units);
			}
			if ($labelsurfacevolume) {
				$label .= "<br>".$labelsurfacevolume;
			}
		}
		if (!empty($this->pmp) && $this->pmp) {
			$label .= "<br><b>".$langs->trans("PMPValue").'</b>: '.price($this->pmp, 0, '', 1, -1, -1, $conf->currency);
		}

		if (isModEnabled('accounting')) {
			if ($this->status && isset($this->accountancy_code_sell)) {
				include_once DOL_DOCUMENT_ROOT.'/core/lib/accounting.lib.php';
				$label .= '<br>';
				$label .= '<br><b>'.$langs->trans('ProductAccountancySellCode').':</b> '.length_accountg($this->accountancy_code_sell);
				$label .= '<br><b>'.$langs->trans('ProductAccountancySellIntraCode').':</b> '.length_accountg($this->accountancy_code_sell_intra);
				$label .= '<br><b>'.$langs->trans('ProductAccountancySellExportCode').':</b> '.length_accountg($this->accountancy_code_sell_export);
			}
			if ($this->status_buy && isset($this->accountancy_code_buy)) {
				include_once DOL_DOCUMENT_ROOT.'/core/lib/accounting.lib.php';
				if (empty($this->status)) {
					$label .= '<br>';
				}
				$label .= '<br><b>'.$langs->trans('ProductAccountancyBuyCode').':</b> '.length_accountg($this->accountancy_code_buy);
				$label .= '<br><b>'.$langs->trans('ProductAccountancyBuyIntraCode').':</b> '.length_accountg($this->accountancy_code_buy_intra);
				$label .= '<br><b>'.$langs->trans('ProductAccountancyBuyExportCode').':</b> '.length_accountg($this->accountancy_code_buy_export);
			}
		}

		$linkclose = '';
		if (empty($notooltip)) {
			if (!empty($conf->global->MAIN_OPTIMIZEFORTEXTBROWSER)) {
				$label = $langs->trans("ShowProduct");
				$linkclose .= ' alt="'.dol_escape_htmltag($label, 1).'"';
			}

			$linkclose .= ' title="'.dol_escape_htmltag($label, 1, 1).'"';
			$linkclose .= ' class="nowraponall classfortooltip'.($morecss ? ' '.$morecss : '').'"';
		} else {
			$linkclose = ' class="nowraponall'.($morecss ? ' '.$morecss : '').'"';
		}

		if ($option == 'supplier' || $option == 'category') {
			$url = DOL_URL_ROOT.'/product/fournisseurs.php?id='.$this->id;
		} elseif ($option == 'stock') {
			$url = DOL_URL_ROOT.'/product/stock/product.php?id='.$this->id;
		} elseif ($option == 'composition') {
			$url = DOL_URL_ROOT.'/product/composition/card.php?id='.$this->id;
		} else {
			$url = DOL_URL_ROOT.'/product/card.php?id='.$this->id;
		}

		if ($option !== 'nolink') {
			// Add param to save lastsearch_values or not
			$add_save_lastsearch_values = ($save_lastsearch_value == 1 ? 1 : 0);
			if ($save_lastsearch_value == -1 && preg_match('/list\.php/', $_SERVER["PHP_SELF"])) {
				$add_save_lastsearch_values = 1;
			}
			if ($add_save_lastsearch_values) {
				$url .= '&save_lastsearch_values=1';
			}
		}

		$linkstart = '<a href="'.$url.'"';
		$linkstart .= $linkclose.'>';
		$linkend = '</a>';

		$result .= $linkstart;
		if ($withpicto) {
			if ($this->type == Product::TYPE_PRODUCT) {
				$result .= (img_object(($notooltip ? '' : $label), 'product', ($notooltip ? 'class="paddingright"' : 'class="paddingright classfortooltip"'), 0, 0, $notooltip ? 0 : 1));
			}
			if ($this->type == Product::TYPE_SERVICE) {
				$result .= (img_object(($notooltip ? '' : $label), 'service', ($notooltip ? 'class="paddingright"' : 'class="paddingright classfortooltip"'), 0, 0, $notooltip ? 0 : 1));
			}
		}
		$result .= dol_escape_htmltag($newref);
		$result .= $linkend;
		if ($withpicto != 2) {
			$result .= (($add_label && $this->label) ? $sep.dol_trunc($this->label, ($add_label > 1 ? $add_label : 0)) : '');
		}

		global $action;
		$hookmanager->initHooks(array('productdao'));
		$parameters = array('id'=>$this->id, 'getnomurl' => &$result);
		$reshook = $hookmanager->executeHooks('getNomUrl', $parameters, $this, $action); // Note that $action and $object may have been modified by some hooks
		if ($reshook > 0) {
			$result = $hookmanager->resPrint;
		} else {
			$result .= $hookmanager->resPrint;
		}

		return $result;
	}


	/**
	 *  Create a document onto disk according to template module.
	 *
	 * @param  string    $modele      Force model to use ('' to not force)
	 * @param  Translate $outputlangs Object langs to use for output
	 * @param  int       $hidedetails Hide details of lines
	 * @param  int       $hidedesc    Hide description
	 * @param  int       $hideref     Hide ref
	 * @return int                         0 if KO, 1 if OK
	 */
	public function generateDocument($modele, $outputlangs, $hidedetails = 0, $hidedesc = 0, $hideref = 0)
	{
		global $conf, $user, $langs;

		$langs->load("products");
		$outputlangs->load("products");

		// Positionne le modele sur le nom du modele a utiliser
		if (!dol_strlen($modele)) {
			$modele = getDolGlobalString('PRODUCT_ADDON_PDF', 'strato');
		}

		$modelpath = "core/modules/product/doc/";

		return $this->commonGenerateDocument($modelpath, $modele, $outputlangs, $hidedetails, $hidedesc, $hideref);
	}

	/**
	 *    Return label of status of object
	 *
	 * @param  int $mode 0=long label, 1=short label, 2=Picto + short label, 3=Picto, 4=Picto + long label, 5=Short label + Picto
	 * @param  int $type 0=Sell, 1=Buy, 2=Batch Number management
	 * @return string          Label of status
	 */
	public function getLibStatut($mode = 0, $type = 0)
	{
		switch ($type) {
			case 0:
				return $this->LibStatut($this->status, $mode, $type);
			case 1:
				return $this->LibStatut($this->status_buy, $mode, $type);
			case 2:
				return $this->LibStatut($this->status_batch, $mode, $type);
			default:
				//Simulate previous behavior but should return an error string
				return $this->LibStatut($this->status_buy, $mode, $type);
		}
	}

	// phpcs:disable PEAR.NamingConventions.ValidFunctionName.ScopeNotCamelCaps
	/**
	 *    Return label of a given status
	 *
	 * @param  int 		$status 	Statut
	 * @param  int		$mode       0=long label, 1=short label, 2=Picto + short label, 3=Picto, 4=Picto + long label, 5=Short label + Picto, 6=Long label + Picto
	 * @param  int 		$type   	0=Status "to sell", 1=Status "to buy", 2=Status "to Batch"
	 * @return string              	Label of status
	 */
	public function LibStatut($status, $mode = 0, $type = 0)
	{
		// phpcs:enable
		global $conf, $langs;

		$labelStatus = $labelStatusShort = '';

		$langs->load('products');
		if (isModEnabled('productbatch')) {
			$langs->load("productbatch");
		}

		if ($type == 2) {
			switch ($mode) {
				case 0:
					$label = ($status == 0 ? $langs->transnoentitiesnoconv('ProductStatusNotOnBatch') : ($status == 1 ? $langs->transnoentitiesnoconv('ProductStatusOnBatch') : $langs->transnoentitiesnoconv('ProductStatusOnSerial')));
					return dolGetStatus($label);
				case 1:
					$label = ($status == 0 ? $langs->transnoentitiesnoconv('ProductStatusNotOnBatchShort') : ($status == 1 ? $langs->transnoentitiesnoconv('ProductStatusOnBatchShort') : $langs->transnoentitiesnoconv('ProductStatusOnSerialShort')));
					return dolGetStatus($label);
				case 2:
					return $this->LibStatut($status, 3, 2).' '.$this->LibStatut($status, 1, 2);
				case 3:
					return dolGetStatus($langs->transnoentitiesnoconv('ProductStatusNotOnBatch'), '', '', empty($status) ? 'status5' : 'status4', 3, 'dot');
				case 4:
					return $this->LibStatut($status, 3, 2).' '.$this->LibStatut($status, 0, 2);
				case 5:
					return $this->LibStatut($status, 1, 2).' '.$this->LibStatut($status, 3, 2);
				default:
					return dolGetStatus($langs->transnoentitiesnoconv('Unknown'));
			}
		}

		$statuttrans = empty($status) ? 'status5' : 'status4';

		if ($status == 0) {
			// $type   0=Status "to sell", 1=Status "to buy", 2=Status "to Batch"
			if ($type == 0) {
				$labelStatus = $langs->transnoentitiesnoconv('ProductStatusNotOnSellShort');
				$labelStatusShort = $langs->transnoentitiesnoconv('ProductStatusNotOnSell');
			} elseif ($type == 1) {
				$labelStatus = $langs->transnoentitiesnoconv('ProductStatusNotOnBuyShort');
				$labelStatusShort = $langs->transnoentitiesnoconv('ProductStatusNotOnBuy');
			} elseif ($type == 2) {
				$labelStatus = $langs->transnoentitiesnoconv('ProductStatusNotOnBatch');
				$labelStatusShort = $langs->transnoentitiesnoconv('ProductStatusNotOnBatchShort');
			}
		} elseif ($status == 1) {
			// $type   0=Status "to sell", 1=Status "to buy", 2=Status "to Batch"
			if ($type == 0) {
				$labelStatus = $langs->transnoentitiesnoconv('ProductStatusOnSellShort');
				$labelStatusShort = $langs->transnoentitiesnoconv('ProductStatusOnSell');
			} elseif ($type == 1) {
				$labelStatus = $langs->transnoentitiesnoconv('ProductStatusOnBuyShort');
				$labelStatusShort = $langs->transnoentitiesnoconv('ProductStatusOnBuy');
			} elseif ($type == 2) {
				$labelStatus = ($status == 1 ? $langs->transnoentitiesnoconv('ProductStatusOnBatch') : $langs->transnoentitiesnoconv('ProductStatusOnSerial'));
				$labelStatusShort = ($status == 1 ? $langs->transnoentitiesnoconv('ProductStatusOnBatchShort') : $langs->transnoentitiesnoconv('ProductStatusOnSerialShort'));
			}
		} elseif ( $type == 2 && $status == 2 ) {
			$labelStatus = $langs->transnoentitiesnoconv('ProductStatusOnSerial');
			$labelStatusShort = $langs->transnoentitiesnoconv('ProductStatusOnSerialShort');
		}

		if ($mode > 6) {
			return dolGetStatus($langs->transnoentitiesnoconv('Unknown'), '', '', 'status0', 0);
		} else {
			return dolGetStatus($labelStatus, $labelStatusShort, '', $statuttrans, $mode);
		}
	}


	/**
	 *  Retour label of nature of product
	 *
	 * @return string        Label
	 */
	public function getLibFinished()
	{
		global $langs;
		$langs->load('products');

		if (isset($this->finished) && $this->finished >= 0) {
			$sql = "SELECT label, code FROM ".$this->db->prefix()."c_product_nature where code = ".((int) $this->finished)." AND active=1";
			$resql = $this->db->query($sql);
			if ($resql && $this->db->num_rows($resql) > 0) {
				$res = $this->db->fetch_array($resql);
				$label = $langs->trans($res['label']);
				$this->db->free($resql);
				return $label;
			} else {
				$this->error = $this->db->error().' sql='.$sql;
				dol_syslog(__METHOD__.' Error '.$this->error, LOG_ERR);
				return -1;
			}
		}

		return '';
	}


	// phpcs:disable PEAR.NamingConventions.ValidFunctionName.ScopeNotCamelCaps
	/**
	 *  Adjust stock in a warehouse for product
	 *
	 * @param  User   $user           user asking change
	 * @param  int    $id_entrepot    id of warehouse
	 * @param  double $nbpiece        nb of units (should be always positive, use $movement to decide if we add or remove)
	 * @param  int    $movement       0 = add, 1 = remove
	 * @param  string $label          Label of stock movement
	 * @param  double $price          Unit price HT of product, used to calculate average weighted price (PMP in french). If 0, average weighted price is not changed.
	 * @param  string $inventorycode  Inventory code
	 * @param  string $origin_element Origin element type
	 * @param  int    $origin_id      Origin id of element
	 * @param  int	  $disablestockchangeforsubproduct	Disable stock change for sub-products of kit (usefull only if product is a subproduct)
	 * @param  Extrafields $extrafields	  Array of extrafields
	 * @return int                    <0 if KO, >0 if OK
	 */
	public function correct_stock($user, $id_entrepot, $nbpiece, $movement, $label = '', $price = 0, $inventorycode = '', $origin_element = '', $origin_id = null, $disablestockchangeforsubproduct = 0, $extrafields = null)
	{
		// phpcs:enable
		if ($id_entrepot) {
			$this->db->begin();

			include_once DOL_DOCUMENT_ROOT.'/product/stock/class/mouvementstock.class.php';

			if ($nbpiece < 0) {
				if (!$movement) {
					$movement = 1;
				}
				$nbpiece = abs($nbpiece);
			}

			$op[0] = "+".trim($nbpiece);
			$op[1] = "-".trim($nbpiece);

			$movementstock = new MouvementStock($this->db);
			$movementstock->setOrigin($origin_element, $origin_id); // Set ->origin_type and ->origin_id
			$result = $movementstock->_create($user, $this->id, $id_entrepot, $op[$movement], $movement, $price, $label, $inventorycode, '', '', '', '', false, 0, $disablestockchangeforsubproduct);

			if ($result >= 0) {
				if ($extrafields) {
					$array_options = $extrafields->getOptionalsFromPost('stock_mouvement');
					$movementstock->array_options = $array_options;
					$movementstock->insertExtraFields();
				}
				$this->db->commit();
				return 1;
			} else {
				$this->error = $movementstock->error;
				$this->errors = $movementstock->errors;

				$this->db->rollback();
				return -1;
			}
		}
	}

	// phpcs:disable PEAR.NamingConventions.ValidFunctionName.ScopeNotCamelCaps
	/**
	 *  Adjust stock in a warehouse for product with batch number
	 *
	 * @param  User     $user           user asking change
	 * @param  int      $id_entrepot    id of warehouse
	 * @param  double   $nbpiece        nb of units (should be always positive, use $movement to decide if we add or remove)
	 * @param  int      $movement       0 = add, 1 = remove
	 * @param  string   $label          Label of stock movement
	 * @param  double   $price          Price to use for stock eval
	 * @param  integer  $dlc            eat-by date
	 * @param  integer  $dluo           sell-by date
	 * @param  string   $lot            Lot number
	 * @param  string   $inventorycode  Inventory code
	 * @param  string   $origin_element Origin element type
	 * @param  int      $origin_id      Origin id of element
	 * @param  int	    $disablestockchangeforsubproduct	Disable stock change for sub-products of kit (usefull only if product is a subproduct)
	 * @param  Extrafields $extrafields	Array of extrafields
	 * @return int                      <0 if KO, >0 if OK
	 */
	public function correct_stock_batch($user, $id_entrepot, $nbpiece, $movement, $label = '', $price = 0, $dlc = '', $dluo = '', $lot = '', $inventorycode = '', $origin_element = '', $origin_id = null, $disablestockchangeforsubproduct = 0, $extrafields = null)
	{
		// phpcs:enable
		if ($id_entrepot) {
			$this->db->begin();

			include_once DOL_DOCUMENT_ROOT.'/product/stock/class/mouvementstock.class.php';

			if ($nbpiece < 0) {
				if (!$movement) {
					$movement = 1;
				}
				$nbpiece = abs($nbpiece);
			}

			$op[0] = "+".trim($nbpiece);
			$op[1] = "-".trim($nbpiece);

			$movementstock = new MouvementStock($this->db);
			$movementstock->setOrigin($origin_element, $origin_id); // Set ->origin_type and ->fk_origin
			$result = $movementstock->_create($user, $this->id, $id_entrepot, $op[$movement], $movement, $price, $label, $inventorycode, '', $dlc, $dluo, $lot, false, 0, $disablestockchangeforsubproduct);

			if ($result >= 0) {
				if ($extrafields) {
					$array_options = $extrafields->getOptionalsFromPost('stock_mouvement');
					$movementstock->array_options = $array_options;
					$movementstock->insertExtraFields();
				}
				$this->db->commit();
				return 1;
			} else {
				$this->error = $movementstock->error;
				$this->errors = $movementstock->errors;

				$this->db->rollback();
				return -1;
			}
		}
	}

	// phpcs:disable PEAR.NamingConventions.ValidFunctionName.ScopeNotCamelCaps
	/**
	 * Load information about stock of a product into ->stock_reel, ->stock_warehouse[] (including stock_warehouse[idwarehouse]->detail_batch for batch products)
	 * This function need a lot of load. If you use it on list, use a cache to execute it once for each product id.
	 * If ENTREPOT_EXTRA_STATUS is set, filtering on warehouse status is possible.
	 *
	 * @param  	string 	$option 					'' = Load all stock info, also from closed and internal warehouses, 'nobatch', 'novirtual'
	 * 												You can also filter on 'warehouseclosed', 'warehouseopen', 'warehouseinternal'
	 * @param	int		$includedraftpoforvirtual	Include draft status of PO for virtual stock calculation
	 * @param	int		$dateofvirtualstock			Date of virtual stock
	 * @return 	int                  				< 0 if KO, > 0 if OK
	 * @see    	load_virtual_stock(), loadBatchInfo()
	 */
	public function load_stock($option = '', $includedraftpoforvirtual = null, $dateofvirtualstock = null)
	{
		// phpcs:enable
		global $conf;

		$this->stock_reel = 0;
		$this->stock_warehouse = array();
		$this->stock_theorique = 0;

		// Set filter on warehouse status
		$warehouseStatus = array();
		if (preg_match('/warehouseclosed/', $option)) {
			$warehouseStatus[Entrepot::STATUS_CLOSED] = Entrepot::STATUS_CLOSED;
		}
		if (preg_match('/warehouseopen/', $option)) {
			$warehouseStatus[Entrepot::STATUS_OPEN_ALL] = Entrepot::STATUS_OPEN_ALL;
		}
		if (preg_match('/warehouseinternal/', $option)) {
			if (!empty($conf->global->ENTREPOT_EXTRA_STATUS)) {
				$warehouseStatus[Entrepot::STATUS_OPEN_INTERNAL] = Entrepot::STATUS_OPEN_INTERNAL;
			} else {
				$warehouseStatus[Entrepot::STATUS_OPEN_ALL] = Entrepot::STATUS_OPEN_ALL;
			}
		}

		$sql = "SELECT ps.rowid, ps.reel, ps.fk_entrepot";
		$sql .= " FROM ".$this->db->prefix()."product_stock as ps";
		$sql .= ", ".$this->db->prefix()."entrepot as w";
		$sql .= " WHERE w.entity IN (".getEntity('stock').")";
		$sql .= " AND w.rowid = ps.fk_entrepot";
		$sql .= " AND ps.fk_product = ".((int) $this->id);
		if (count($warehouseStatus)) {
			$sql .= " AND w.statut IN (".$this->db->sanitize(implode(',', $warehouseStatus)).")";
		}

		$sql .= " ORDER BY ps.reel ".(!empty($conf->global->DO_NOT_TRY_TO_DEFRAGMENT_STOCKS_WAREHOUSE)?'DESC':'ASC'); // Note : qty ASC is important for expedition card, to avoid stock fragmentation;

		dol_syslog(get_class($this)."::load_stock", LOG_DEBUG);
		$result = $this->db->query($sql);
		if ($result) {
			$num = $this->db->num_rows($result);
			$i = 0;
			if ($num > 0) {
				while ($i < $num) {
					$row = $this->db->fetch_object($result);
					$this->stock_warehouse[$row->fk_entrepot] = new stdClass();
					$this->stock_warehouse[$row->fk_entrepot]->real = $row->reel;
					$this->stock_warehouse[$row->fk_entrepot]->id = $row->rowid;
					if ((!preg_match('/nobatch/', $option)) && $this->hasbatch()) {
						$this->stock_warehouse[$row->fk_entrepot]->detail_batch = Productbatch::findAll($this->db, $row->rowid, 1, $this->id);
					}
					$this->stock_reel += $row->reel;
					$i++;
				}
			}
			$this->db->free($result);

			if (!preg_match('/novirtual/', $option)) {
				$this->load_virtual_stock($includedraftpoforvirtual, $dateofvirtualstock); // This also load all arrays stats_xxx...
			}

			return 1;
		} else {
			$this->error = $this->db->lasterror();
			return -1;
		}
	}


	// phpcs:disable PEAR.NamingConventions.ValidFunctionName.ScopeNotCamelCaps
	/**
	 *  Load value ->stock_theorique of a product. Property this->id must be defined.
	 *  This function need a lot of load. If you use it on list, use a cache to execute it one for each product id.
	 *
	 * 	@param	int		$includedraftpoforvirtual	Include draft status and not yet approved Purchase Orders for virtual stock calculation
	 *  @param	int		$dateofvirtualstock			Date of virtual stock
	 *  @return int     							< 0 if KO, > 0 if OK
	 *  @see	load_stock(), loadBatchInfo()
	 */
	public function load_virtual_stock($includedraftpoforvirtual = null, $dateofvirtualstock = null)
	{
		// phpcs:enable
		global $conf, $hookmanager, $action;

		$stock_commande_client = 0;
		$stock_commande_fournisseur = 0;
		$stock_sending_client = 0;
		$stock_reception_fournisseur = 0;
		$stock_inproduction = 0;

		//dol_syslog("load_virtual_stock");

		if (isModEnabled('commande')) {
			$result = $this->load_stats_commande(0, '1,2', 1);
			if ($result < 0) {
				dol_print_error($this->db, $this->error);
			}
			$stock_commande_client = $this->stats_commande['qty'];
		}
		if (isModEnabled("expedition")) {
			require_once DOL_DOCUMENT_ROOT.'/expedition/class/expedition.class.php';
			$filterShipmentStatus = '';
			if (!empty($conf->global->STOCK_CALCULATE_ON_SHIPMENT)) {
				$filterShipmentStatus = Expedition::STATUS_VALIDATED.','.Expedition::STATUS_CLOSED;
			} elseif (!empty($conf->global->STOCK_CALCULATE_ON_SHIPMENT_CLOSE)) {
				$filterShipmentStatus = Expedition::STATUS_CLOSED;
			}
			$result = $this->load_stats_sending(0, '1,2', 1, $filterShipmentStatus);
			if ($result < 0) {
				dol_print_error($this->db, $this->error);
			}
			$stock_sending_client = $this->stats_expedition['qty'];
		}
		if ((isModEnabled("fournisseur") && empty($conf->global->MAIN_USE_NEW_SUPPLIERMOD)) || isModEnabled("supplier_order")) {
			$filterStatus = empty($conf->global->SUPPLIER_ORDER_STATUS_FOR_VIRTUAL_STOCK) ? '3,4' : $conf->global->SUPPLIER_ORDER_STATUS_FOR_VIRTUAL_STOCK;
			if (isset($includedraftpoforvirtual)) {
				$filterStatus = '0,1,2,'.$filterStatus;	// 1,2 may have already been inside $filterStatus but it is better to have twice than missing $filterStatus does not include them
			}
			$result = $this->load_stats_commande_fournisseur(0, $filterStatus, 1, $dateofvirtualstock);
			if ($result < 0) {
				dol_print_error($this->db, $this->error);
			}
			$stock_commande_fournisseur = $this->stats_commande_fournisseur['qty'];
		}
		if (((isModEnabled("fournisseur") && empty($conf->global->MAIN_USE_NEW_SUPPLIERMOD)) || isModEnabled("supplier_order") || isModEnabled("supplier_invoice")) && empty($conf->reception->enabled)) {
			// Case module reception is not used
			$filterStatus = '4';
			if (isset($includedraftpoforvirtual)) {
				$filterStatus = '0,'.$filterStatus;
			}
			$result = $this->load_stats_reception(0, $filterStatus, 1, $dateofvirtualstock);
			if ($result < 0) {
				dol_print_error($this->db, $this->error);
			}
			$stock_reception_fournisseur = $this->stats_reception['qty'];
		}
		if (((isModEnabled("fournisseur") && empty($conf->global->MAIN_USE_NEW_SUPPLIERMOD)) || isModEnabled("supplier_order") || isModEnabled("supplier_invoice")) && isModEnabled("reception")) {
			// Case module reception is used
			$filterStatus = '4';
			if (isset($includedraftpoforvirtual)) {
				$filterStatus = '0,'.$filterStatus;
			}
			$result = $this->load_stats_reception(0, $filterStatus, 1, $dateofvirtualstock); // Use same tables than when module reception is not used.
			if ($result < 0) {
				dol_print_error($this->db, $this->error);
			}
			$stock_reception_fournisseur = $this->stats_reception['qty'];
		}
		if (isModEnabled('mrp')) {
			$result = $this->load_stats_inproduction(0, '1,2', 1, $dateofvirtualstock);
			if ($result < 0) {
				dol_print_error($this->db, $this->error);
			}
			$stock_inproduction = $this->stats_mrptoproduce['qty'] - $this->stats_mrptoconsume['qty'];
		}

		$this->stock_theorique = $this->stock_reel + $stock_inproduction;

		// Stock decrease mode
		if (!empty($conf->global->STOCK_CALCULATE_ON_SHIPMENT) || !empty($conf->global->STOCK_CALCULATE_ON_SHIPMENT_CLOSE)) {
			$this->stock_theorique -= ($stock_commande_client - $stock_sending_client);
		} elseif (!empty($conf->global->STOCK_CALCULATE_ON_VALIDATE_ORDER)) {
			$this->stock_theorique += 0;
		} elseif (!empty($conf->global->STOCK_CALCULATE_ON_BILL)) {
			$this->stock_theorique -= $stock_commande_client;
		}
		// Stock Increase mode
		if (!empty($conf->global->STOCK_CALCULATE_ON_RECEPTION) || !empty($conf->global->STOCK_CALCULATE_ON_RECEPTION_CLOSE)) {
			$this->stock_theorique += ($stock_commande_fournisseur - $stock_reception_fournisseur);
		} elseif (!empty($conf->global->STOCK_CALCULATE_ON_SUPPLIER_DISPATCH_ORDER)) {
			$this->stock_theorique += ($stock_commande_fournisseur - $stock_reception_fournisseur);
		} elseif (!empty($conf->global->STOCK_CALCULATE_ON_SUPPLIER_VALIDATE_ORDER)) {
			$this->stock_theorique -= $stock_reception_fournisseur;
		} elseif (!empty($conf->global->STOCK_CALCULATE_ON_SUPPLIER_BILL)) {
			$this->stock_theorique += ($stock_commande_fournisseur - $stock_reception_fournisseur);
		}

		if (!is_object($hookmanager)) {
			include_once DOL_DOCUMENT_ROOT.'/core/class/hookmanager.class.php';
			$hookmanager = new HookManager($this->db);
		}
		$hookmanager->initHooks(array('productdao'));
		$parameters = array('id'=>$this->id, 'includedraftpoforvirtual' => $includedraftpoforvirtual);
		// Note that $action and $object may have been modified by some hooks
		$reshook = $hookmanager->executeHooks('loadvirtualstock', $parameters, $this, $action);
		if ($reshook > 0) {
			$this->stock_theorique = $hookmanager->resArray['stock_theorique'];
		}

		return 1;
	}


	/**
	 *  Load existing information about a serial
	 *
	 * @param  string $batch Lot/serial number
	 * @return array                    Array with record into product_batch
	 * @see    load_stock(), load_virtual_stock()
	 */
	public function loadBatchInfo($batch)
	{
		$result = array();

		$sql = "SELECT pb.batch, pb.eatby, pb.sellby, SUM(pb.qty) AS qty FROM ".$this->db->prefix()."product_batch as pb, ".$this->db->prefix()."product_stock as ps";
		$sql .= " WHERE pb.fk_product_stock = ps.rowid AND ps.fk_product = ".((int) $this->id)." AND pb.batch = '".$this->db->escape($batch)."'";
		$sql .= " GROUP BY pb.batch, pb.eatby, pb.sellby";
		dol_syslog(get_class($this)."::loadBatchInfo load first entry found for lot/serial = ".$batch, LOG_DEBUG);
		$resql = $this->db->query($sql);
		if ($resql) {
			$num = $this->db->num_rows($resql);
			$i = 0;
			while ($i < $num) {
				$obj = $this->db->fetch_object($resql);
				$result[] = array('batch'=>$batch, 'eatby'=>$this->db->jdate($obj->eatby), 'sellby'=>$this->db->jdate($obj->sellby), 'qty'=>$obj->qty);
				$i++;
			}
			return $result;
		} else {
			dol_print_error($this->db);
			$this->db->rollback();
			return array();
		}
	}

	// phpcs:disable PEAR.NamingConventions.ValidFunctionName.ScopeNotCamelCaps
	/**
	 *  Move an uploaded file described into $file array into target directory $sdir.
	 *
	 * @param  string $sdir Target directory
	 * @param  string $file Array of file info of file to upload: array('name'=>..., 'tmp_name'=>...)
	 * @return int                    <0 if KO, >0 if OK
	 */
	public function add_photo($sdir, $file)
	{
		// phpcs:enable
		global $conf;

		include_once DOL_DOCUMENT_ROOT.'/core/lib/files.lib.php';

		$result = 0;

		$dir = $sdir;
		if (getDolGlobalInt('PRODUCT_USE_OLD_PATH_FOR_PHOTO')) {
			$dir .= '/'.get_exdir($this->id, 2, 0, 0, $this, 'product').$this->id."/photos";
		} else {
			$dir .= '/'.get_exdir(0, 0, 0, 0, $this, 'product').dol_sanitizeFileName($this->ref);
		}

		dol_mkdir($dir);

		$dir_osencoded = $dir;

		if (is_dir($dir_osencoded)) {
			$originImage = $dir.'/'.$file['name'];

			// Cree fichier en taille origine
			$result = dol_move_uploaded_file($file['tmp_name'], $originImage, 1);

			if (file_exists(dol_osencode($originImage))) {
				// Create thumbs
				$this->addThumbs($originImage);
			}
		}

		if (is_numeric($result) && $result > 0) {
			return 1;
		} else {
			return -1;
		}
	}

	// phpcs:disable PEAR.NamingConventions.ValidFunctionName.ScopeNotCamelCaps
	/**
	 *  Return if at least one photo is available
	 *
	 * @param  string $sdir Directory to scan
	 * @return boolean                 True if at least one photo is available, False if not
	 */
	public function is_photo_available($sdir)
	{
		// phpcs:enable
		include_once DOL_DOCUMENT_ROOT.'/core/lib/files.lib.php';
		include_once DOL_DOCUMENT_ROOT.'/core/lib/images.lib.php';

		global $conf;

		$dir = $sdir;
		if (getDolGlobalInt('PRODUCT_USE_OLD_PATH_FOR_PHOTO')) {
			$dir .= '/'.get_exdir($this->id, 2, 0, 0, $this, 'product').$this->id."/photos/";
		} else {
			$dir .= '/'.get_exdir(0, 0, 0, 0, $this, 'product');
		}

		$nbphoto = 0;

		$dir_osencoded = dol_osencode($dir);
		if (file_exists($dir_osencoded)) {
			$handle = opendir($dir_osencoded);
			if (is_resource($handle)) {
				while (($file = readdir($handle)) !== false) {
					if (!utf8_check($file)) {
						$file = utf8_encode($file); // To be sure data is stored in UTF8 in memory
					}
					if (dol_is_file($dir.$file) && image_format_supported($file) >= 0) {
						return true;
					}
				}
			}
		}
		return false;
	}

	// phpcs:disable PEAR.NamingConventions.ValidFunctionName.ScopeNotCamelCaps
	/**
	 * Return an array with all photos of product found on disk. There is no sorting criteria.
	 *
	 * @param  string $dir   	Directory to scan
	 * @param  int    $nbmax 	Number maxium of photos (0=no maximum)
	 * @return array            Array of photos
	 */
	public function liste_photos($dir, $nbmax = 0)
	{
		// phpcs:enable
		include_once DOL_DOCUMENT_ROOT.'/core/lib/files.lib.php';
		include_once DOL_DOCUMENT_ROOT.'/core/lib/images.lib.php';

		$nbphoto = 0;
		$tabobj = array();

		$dir_osencoded = dol_osencode($dir);
		$handle = @opendir($dir_osencoded);
		if (is_resource($handle)) {
			while (($file = readdir($handle)) !== false) {
				if (!utf8_check($file)) {
					$file = utf8_encode($file); // readdir returns ISO
				}
				if (dol_is_file($dir.$file) && image_format_supported($file) >= 0) {
					$nbphoto++;

					// We forge name of thumb.
					$photo = $file;
					$photo_vignette = '';
					$regs = array();
					if (preg_match('/('.$this->regeximgext.')$/i', $photo, $regs)) {
						$photo_vignette = preg_replace('/'.$regs[0].'/i', '', $photo).'_small'.$regs[0];
					}

					$dirthumb = $dir.'thumbs/';

					// Objet
					$obj = array();
					$obj['photo'] = $photo;
					if ($photo_vignette && dol_is_file($dirthumb.$photo_vignette)) {
						$obj['photo_vignette'] = 'thumbs/'.$photo_vignette;
					} else {
						$obj['photo_vignette'] = "";
					}

					$tabobj[$nbphoto - 1] = $obj;

					// Do we have to continue with next photo ?
					if ($nbmax && $nbphoto >= $nbmax) {
						break;
					}
				}
			}

			closedir($handle);
		}

		return $tabobj;
	}

	// phpcs:disable PEAR.NamingConventions.ValidFunctionName.ScopeNotCamelCaps
	/**
	 *  Delete a photo and its thumbs
	 *
	 * @param  string $file 	Path to image file
	 * @return void
	 */
	public function delete_photo($file)
	{
		// phpcs:enable
		include_once DOL_DOCUMENT_ROOT.'/core/lib/files.lib.php';
		include_once DOL_DOCUMENT_ROOT.'/core/lib/images.lib.php';

		$dir = dirname($file).'/'; // Chemin du dossier contenant l'image d'origine
		$dirthumb = $dir.'/thumbs/'; // Chemin du dossier contenant la vignette
		$filename = preg_replace('/'.preg_quote($dir, '/').'/i', '', $file); // Nom du fichier

		// On efface l'image d'origine
		dol_delete_file($file, 0, 0, 0, $this); // For triggers

		// Si elle existe, on efface la vignette
		if (preg_match('/('.$this->regeximgext.')$/i', $filename, $regs)) {
			$photo_vignette = preg_replace('/'.$regs[0].'/i', '', $filename).'_small'.$regs[0];
			if (file_exists(dol_osencode($dirthumb.$photo_vignette))) {
				dol_delete_file($dirthumb.$photo_vignette);
			}

			$photo_vignette = preg_replace('/'.$regs[0].'/i', '', $filename).'_mini'.$regs[0];
			if (file_exists(dol_osencode($dirthumb.$photo_vignette))) {
				dol_delete_file($dirthumb.$photo_vignette);
			}
		}
	}

	// phpcs:disable PEAR.NamingConventions.ValidFunctionName.ScopeNotCamelCaps
	/**
	 *  Load size of image file
	 *
	 * @param  string $file Path to file
	 * @return void
	 */
	public function get_image_size($file)
	{
		// phpcs:enable
		$file_osencoded = dol_osencode($file);
		$infoImg = getimagesize($file_osencoded); // Get information on image
		$this->imgWidth = $infoImg[0]; // Largeur de l'image
		$this->imgHeight = $infoImg[1]; // Hauteur de l'image
	}

	// phpcs:disable PEAR.NamingConventions.ValidFunctionName.ScopeNotCamelCaps
	/**
	 *  Load indicators this->nb for the dashboard
	 *
	 * @return int                 <0 if KO, >0 if OK
	 */
	public function load_state_board()
	{
		// phpcs:enable
		global $hookmanager;

		$this->nb = array();

		$sql = "SELECT count(p.rowid) as nb, fk_product_type";
		$sql .= " FROM ".$this->db->prefix()."product as p";
		$sql .= ' WHERE p.entity IN ('.getEntity($this->element, 1).')';
		// Add where from hooks
		if (is_object($hookmanager)) {
			$parameters = array();
			$reshook = $hookmanager->executeHooks('printFieldListWhere', $parameters, $this); // Note that $action and $object may have been modified by hook
			$sql .= $hookmanager->resPrint;
		}
		$sql .= ' GROUP BY fk_product_type';

		$resql = $this->db->query($sql);
		if ($resql) {
			while ($obj = $this->db->fetch_object($resql)) {
				if ($obj->fk_product_type == 1) {
					$this->nb["services"] = $obj->nb;
				} else {
					$this->nb["products"] = $obj->nb;
				}
			}
			$this->db->free($resql);
			return 1;
		} else {
			dol_print_error($this->db);
			$this->error = $this->db->error();
			return -1;
		}
	}

	/**
	 * Return if object is a product
	 *
	 * @return boolean     True if it's a product
	 */
	public function isProduct()
	{
		return ($this->type == Product::TYPE_PRODUCT ? true : false);
	}

	/**
	 * Return if object is a product
	 *
	 * @return boolean     True if it's a service
	 */
	public function isService()
	{
		return ($this->type == Product::TYPE_SERVICE ? true : false);
	}


	/**
	 * Return if  object have a constraint on mandatory_period
	 *
	 * @return boolean     True if mandatory_period setted to 1
	 */
	public function isMandatoryPeriod()
	{
		return ($this->mandatory_period == 1 ? true : false);
	}
	// phpcs:disable PEAR.NamingConventions.ValidFunctionName.ScopeNotCamelCaps
	/**
	 *  Get a barcode from the module to generate barcode values.
	 *  Return value is stored into this->barcode
	 *
	 * @param  Product $object Object product or service
	 * @param  string  $type   Barcode type (ean, isbn, ...)
	 * @return string
	 */
	public function get_barcode($object, $type = '')
	{
		// phpcs:enable
		global $conf;

		$result = '';
		if (!empty($conf->global->BARCODE_PRODUCT_ADDON_NUM)) {
			$dirsociete = array_merge(array('/core/modules/barcode/'), $conf->modules_parts['barcode']);
			foreach ($dirsociete as $dirroot) {
				$res = dol_include_once($dirroot.$conf->global->BARCODE_PRODUCT_ADDON_NUM.'.php');
				if ($res) {
					break;
				}
			}
			$var = $conf->global->BARCODE_PRODUCT_ADDON_NUM;
			$mod = new $var;

			$result = $mod->getNextValue($object, $type);

			dol_syslog(get_class($this)."::get_barcode barcode=".$result." module=".$var);
		}
		return $result;
	}

	/**
	 *  Initialise an instance with random values.
	 *  Used to build previews or test instances.
	 *    id must be 0 if object instance is a specimen.
	 *
	 * @return void
	 */
	public function initAsSpecimen()
	{
		global $user, $langs, $conf, $mysoc;

		$now = dol_now();

		// Initialize parameters
		$this->specimen = 1;
		$this->id = 0;
		$this->ref = 'PRODUCT_SPEC';
		$this->label = 'PRODUCT SPECIMEN';
		$this->description = 'This is description of this product specimen that was created the '.dol_print_date($now, 'dayhourlog').'.';
		$this->specimen = 1;
		$this->country_id = 1;
		$this->status = 1;
		$this->status_buy = 1;
		$this->tobatch = 0;
		$this->note_private = 'This is a comment (private)';
		$this->note_public = 'This is a comment (public)';
		$this->date_creation = $now;
		$this->date_modification = $now;

		$this->weight = 4;
		$this->weight_units = 3;

		$this->length = 5;
		$this->length_units = 1;
		$this->width = 6;
		$this->width_units = 0;
		$this->height = null;
		$this->height_units = null;

		$this->surface = 30;
		$this->surface_units = 0;
		$this->volume = 300;
		$this->volume_units = 0;

		$this->barcode = -1; // Create barcode automatically
	}

	/**
	 *    Returns the text label from units dictionary
	 *
	 * @param  string $type Label type (long or short)
	 * @return string|int <0 if ko, label if ok
	 */
	public function getLabelOfUnit($type = 'long')
	{
		global $langs;

		if (!$this->fk_unit) {
			return '';
		}

		$langs->load('products');

		$label_type = 'label';
		if ($type == 'short') {
			$label_type = 'short_label';
		}

		$sql = "SELECT ".$label_type.", code from ".$this->db->prefix()."c_units where rowid = ".((int) $this->fk_unit);

		$resql = $this->db->query($sql);
		if ($resql && $this->db->num_rows($resql) > 0) {
			$res = $this->db->fetch_array($resql);
			$label = ($label_type == 'short_label' ? $res[$label_type] : 'unit'.$res['code']);
			$this->db->free($resql);
			return $label;
		} else {
			$this->error = $this->db->error();
			dol_syslog(get_class($this)."::getLabelOfUnit Error ".$this->error, LOG_ERR);
			return -1;
		}
	}

	/**
	 * Return if object has a sell-by date or eat-by date
	 *
	 * @return boolean     True if it's has
	 */
	public function hasbatch()
	{
		return ($this->status_batch > 0 ? true : false);
	}


	// phpcs:disable PEAR.NamingConventions.ValidFunctionName.ScopeNotCamelCaps
	/**
	 * Return minimum product recommended price
	 *
	 * @return int            Minimum recommanded price that is higher price among all suppliers * PRODUCT_MINIMUM_RECOMMENDED_PRICE
	 */
	public function min_recommended_price()
	{
		// phpcs:enable
		global $conf;

		$maxpricesupplier = 0;

		if (!empty($conf->global->PRODUCT_MINIMUM_RECOMMENDED_PRICE)) {
			include_once DOL_DOCUMENT_ROOT.'/fourn/class/fournisseur.product.class.php';
			$product_fourn = new ProductFournisseur($this->db);
			$product_fourn_list = $product_fourn->list_product_fournisseur_price($this->id, '', '');

			if (is_array($product_fourn_list) && count($product_fourn_list) > 0) {
				foreach ($product_fourn_list as $productfourn) {
					if ($productfourn->fourn_unitprice > $maxpricesupplier) {
						$maxpricesupplier = $productfourn->fourn_unitprice;
					}
				}

				$maxpricesupplier *= $conf->global->PRODUCT_MINIMUM_RECOMMENDED_PRICE;
			}
		}

		return $maxpricesupplier;
	}


	/**
	 * Sets object to supplied categories.
	 *
	 * Deletes object from existing categories not supplied.
	 * Adds it to non existing supplied categories.
	 * Existing categories are left untouch.
	 *
	 * @param  int[]|int $categories Category or categories IDs
	 * @return void
	 */
	public function setCategories($categories)
	{
		require_once DOL_DOCUMENT_ROOT.'/categories/class/categorie.class.php';
		return parent::setCategoriesCommon($categories, Categorie::TYPE_PRODUCT);
	}

	/**
	 * Function used to replace a thirdparty id with another one.
	 *
	 * @param  DoliDB $db        Database handler
	 * @param  int    $origin_id Old thirdparty id
	 * @param  int    $dest_id   New thirdparty id
	 * @return bool
	 */
	public static function replaceThirdparty(DoliDB $db, $origin_id, $dest_id)
	{
		$tables = array(
			'product_customer_price',
			'product_customer_price_log'
		);

		return CommonObject::commonReplaceThirdparty($db, $origin_id, $dest_id, $tables);
	}

	/**
	 * Generates prices for a product based on product multiprice generation rules
	 *
	 * @param  User   $user       User that updates the prices
	 * @param  float  $baseprice  Base price
	 * @param  string $price_type Base price type
	 * @param  float  $price_vat  VAT % tax
	 * @param  int    $npr        NPR
	 * @param  string $psq        ¿?
	 * @return int -1 KO, 1 OK
	 */
	public function generateMultiprices(User $user, $baseprice, $price_type, $price_vat, $npr, $psq)
	{
		global $conf, $db;

		$sql = "SELECT rowid, level, fk_level, var_percent, var_min_percent FROM ".$this->db->prefix()."product_pricerules";
		$query = $this->db->query($sql);

		$rules = array();

		while ($result = $this->db->fetch_object($query)) {
			$rules[$result->level] = $result;
		}

		//Because prices can be based on other level's prices, we temporarily store them
		$prices = array(
			1 => $baseprice
		);

		for ($i = 1; $i <= $conf->global->PRODUIT_MULTIPRICES_LIMIT; $i++) {
			$price = $baseprice;
			$price_min = $baseprice;

			//We have to make sure it does exist and it is > 0
			//First price level only allows changing min_price
			if ($i > 1 && isset($rules[$i]->var_percent) && $rules[$i]->var_percent) {
				$price = $prices[$rules[$i]->fk_level] * (1 + ($rules[$i]->var_percent / 100));
			}

			$prices[$i] = $price;

			//We have to make sure it does exist and it is > 0
			if (isset($rules[$i]->var_min_percent) && $rules[$i]->var_min_percent) {
				$price_min = $price * (1 - ($rules[$i]->var_min_percent / 100));
			}

			//Little check to make sure the price is modified before triggering generation
			$check_amount = (($price == $this->multiprices[$i]) && ($price_min == $this->multiprices_min[$i]));
			$check_type = ($baseprice == $this->multiprices_base_type[$i]);

			if ($check_amount && $check_type) {
				continue;
			}

			if ($this->updatePrice($price, $price_type, $user, $price_vat, $price_min, $i, $npr, $psq, true) < 0) {
				return -1;
			}
		}

		return 1;
	}

	/**
	 * Returns the rights used for this class
	 *
	 * @return Object
	 */
	public function getRights()
	{
		global $user;

		if ($this->isProduct()) {
			return $user->rights->produit;
		} else {
			return $user->rights->service;
		}
	}

	/**
	 *  Load information for tab info
	 *
	 * @param  int $id Id of thirdparty to load
	 * @return void
	 */
	public function info($id)
	{
		$sql = "SELECT p.rowid, p.ref, p.datec as date_creation, p.tms as date_modification,";
		$sql .= " p.fk_user_author, p.fk_user_modif";
		$sql .= " FROM ".$this->db->prefix().$this->table_element." as p";
		$sql .= " WHERE p.rowid = ".((int) $id);

		$result = $this->db->query($sql);
		if ($result) {
			if ($this->db->num_rows($result)) {
				$obj = $this->db->fetch_object($result);

				$this->id = $obj->rowid;

				if ($obj->fk_user_author) {
					$cuser = new User($this->db);
					$cuser->fetch($obj->fk_user_author);
					$this->user_creation = $cuser;
				}

				if ($obj->fk_user_modif) {
					$muser = new User($this->db);
					$muser->fetch($obj->fk_user_modif);
					$this->user_modification = $muser;
				}

				$this->ref = $obj->ref;
				$this->date_creation     = $this->db->jdate($obj->date_creation);
				$this->date_modification = $this->db->jdate($obj->date_modification);
			}

			$this->db->free($result);
		} else {
			dol_print_error($this->db);
		}
	}


	/**
	 * Return the duration in Hours of a service base on duration fields
	 * @return int -1 KO, >= 0 is the duration in hours
	 */
	public function getProductDurationHours()
	{
		global $langs;

		if (empty($this->duration_value)) {
			$this->errors[]='ErrorDurationForServiceNotDefinedCantCalculateHourlyPrice';
			return -1;
		}

		if ($this->duration_unit == 'i') {
			$prodDurationHours = 1. / 60;
		}
		if ($this->duration_unit == 'h') {
			$prodDurationHours = 1.;
		}
		if ($this->duration_unit == 'd') {
			$prodDurationHours = 24.;
		}
		if ($this->duration_unit == 'w') {
			$prodDurationHours = 24. * 7;
		}
		if ($this->duration_unit == 'm') {
			$prodDurationHours = 24. * 30;
		}
		if ($this->duration_unit == 'y') {
			$prodDurationHours = 24. * 365;
		}
		$prodDurationHours *= $this->duration_value;

		return $prodDurationHours;
	}
}

/**
 * Class to manage products or services.
 * Do not use 'Service' as class name since it is already used by APIs.
 */
class ProductService extends Product
{
	public $picto = 'service';
}<|MERGE_RESOLUTION|>--- conflicted
+++ resolved
@@ -3011,12 +3011,8 @@
 	public function load_stats_commande($socid = 0, $filtrestatut = '', $forVirtualStock = 0)
 	{
 		// phpcs:enable
-<<<<<<< HEAD
-		global $conf, $user, $hookmanager;
-=======
 		global $conf, $user, $hookmanager, $action;
 
->>>>>>> 53912df6
 		$sql = "SELECT COUNT(DISTINCT c.fk_soc) as nb_customers, COUNT(DISTINCT c.rowid) as nb,";
 		$sql .= " COUNT(cd.rowid) as nb_rows, SUM(cd.qty) as qty";
 		$sql .= " FROM ".$this->db->prefix()."commandedet as cd";
@@ -3074,17 +3070,10 @@
 			if (!empty($conf->global->STOCK_CALCULATE_ON_BILL)) {
 				if (!empty($conf->global->DECREASE_ONLY_UNINVOICEDPRODUCTS)) {
 					$adeduire = 0;
-<<<<<<< HEAD
-					$sql = "SELECT sum(fd.qty) as count FROM ".MAIN_DB_PREFIX."facturedet fd ";
-					$sql .= " JOIN ".MAIN_DB_PREFIX."facture f ON fd.fk_facture = f.rowid ";
-					$sql .= " JOIN ".MAIN_DB_PREFIX."element_element el ON ((el.fk_target = f.rowid AND el.targettype = 'facture' AND sourcetype = 'commande') OR (el.fk_source = f.rowid AND el.targettype = 'commande' AND sourcetype = 'facture'))";
-					$sql .= " JOIN ".MAIN_DB_PREFIX."commande c ON el.fk_source = c.rowid ";
-=======
 					$sql = "SELECT sum(fd.qty) as count FROM ".$this->db->prefix()."facturedet fd ";
-					$sql .= " JOIN ".$this->db->prefix()."facture f ON fd.fk_facture = f.rowid ";
-					$sql .= " JOIN ".$this->db->prefix()."element_element el ON el.fk_target = f.rowid and el.targettype = 'facture' and sourcetype = 'commande'";
-					$sql .= " JOIN ".$this->db->prefix()."commande c ON el.fk_source = c.rowid ";
->>>>>>> 53912df6
+					$sql .= " JOIN ".$this->db->prefix()."facture as f ON fd.fk_facture = f.rowid ";
+					$sql .= " JOIN ".$this->db->prefix()."element_element as el ON ((el.fk_target = f.rowid AND el.targettype = 'facture' AND sourcetype = 'commande') OR (el.fk_source = f.rowid AND el.targettype = 'commande' AND sourcetype = 'facture'))";
+					$sql .= " JOIN ".$this->db->prefix()."commande as c ON el.fk_source = c.rowid ";
 					$sql .= " WHERE c.fk_statut IN (".$this->db->sanitize($filtrestatut).") AND c.facture = 0 AND fd.fk_product = ".((int) $this->id);
 					dol_syslog(__METHOD__.":: sql $sql", LOG_NOTICE);
 					$resql = $this->db->query($sql);
@@ -3099,7 +3088,7 @@
 				} else {
 					include_once DOL_DOCUMENT_ROOT.'/compta/facture/class/facture.class.php';
 
-					//For every order having invoice already validated we need to decrease stock cause it's in physical stock
+					// For every order having invoice already validated we need to decrease stock cause it's in physical stock
 					$adeduire = 0;
 					$sql = 'SELECT sum(fd.qty) as count FROM '.MAIN_DB_PREFIX.'facturedet fd ';
 					$sql .= ' JOIN '.MAIN_DB_PREFIX.'facture f ON fd.fk_facture = f.rowid ';
