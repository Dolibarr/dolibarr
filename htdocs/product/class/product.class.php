--- conflicted
+++ resolved
@@ -87,13 +87,9 @@
 		'contratdet' => array('name' => 'Contract', 'parent' => 'contrat', 'parentkey' => 'fk_contrat'),
 		'facture_fourn_det' => array('name' => 'SupplierInvoice', 'parent' => 'facture_fourn', 'parentkey' => 'fk_facture_fourn'),
 		'commande_fournisseurdet' => array('name' => 'SupplierOrder', 'parent' => 'commande_fournisseur', 'parentkey' => 'fk_commande'),
-<<<<<<< HEAD
-		'mrp_production' => array('name' => 'Mo', 'parent' => 'mrp_mo', 'parentkey' => 'fk_mo')
-=======
 		'mrp_production' => array('name' => 'Mo', 'parent' => 'mrp_mo', 'parentkey' => 'fk_mo' ),
 		'bom_bom' => array('name' => 'BOM'),
 		'bom_bomline' => array('name' => 'BOMLine', 'parent' => 'bom_bom', 'parentkey' => 'fk_bom'),
->>>>>>> f4611fce
 	);
 
 	/**
