<?php
/* Copyright (C) 2001-2007    Rodolphe Quiedeville    <rodolphe@quiedeville.org>
 * Copyright (C) 2004-2014	Laurent Destailleur		<eldy@users.sourceforge.net>
 * Copyright (C) 2005-2015	Regis Houssin			<regis.houssin@inodbox.com>
 * Copyright (C) 2006		Andre Cianfarani		<acianfa@free.fr>
 * Copyright (C) 2007-2011	Jean Heimburger			<jean@tiaris.info>
 * Copyright (C) 2010-2018	Juanjo Menent			<jmenent@2byte.es>
 * Copyright (C) 2012       Cedric Salvador         <csalvador@gpcsolutions.fr>
 * Copyright (C) 2013-2014	Cedric GROSS			<c.gross@kreiz-it.fr>
 * Copyright (C) 2013-2016	Marcos García			<marcosgdf@gmail.com>
 * Copyright (C) 2011-2017	Alexandre Spangaro		<aspangaro@zendsi.com>
 * Copyright (C) 2014		Henry Florian			<florian.henry@open-concept.pro>
 * Copyright (C) 2014-2016	Philippe Grand			<philippe.grand@atoo-net.com>
 * Copyright (C) 2014		Ion agorria			    <ion@agorria.com>
 * Copyright (C) 2016-2018	Ferran Marcet			<fmarcet@2byte.es>
 * Copyright (C) 2017		Gustavo Novaro
 *
 * This program is free software; you can redistribute it and/or modify
 * it under the terms of the GNU General Public License as published by
 * the Free Software Foundation; either version 3 of the License, or
 * (at your option) any later version.
 *
 * This program is distributed in the hope that it will be useful,
 * but WITHOUT ANY WARRANTY; without even the implied warranty of
 * MERCHANTABILITY or FITNESS FOR A PARTICULAR PURPOSE.  See the
 * GNU General Public License for more details.
 *
 * You should have received a copy of the GNU General Public License
 * along with this program. If not, see <http://www.gnu.org/licenses/>.
 */

/**
 *    \file       htdocs/product/class/product.class.php
 *    \ingroup    produit
 *    \brief      File of class to manage predefined products or services
 */
require_once DOL_DOCUMENT_ROOT.'/core/class/commonobject.class.php';
require_once DOL_DOCUMENT_ROOT.'/product/class/productbatch.class.php';
require_once DOL_DOCUMENT_ROOT.'/product/stock/class/entrepot.class.php';

/**
 * Class to manage products or services
 */
class Product extends CommonObject
{
<<<<<<< HEAD
	public $element='product';
	public $table_element='product';
	public $fk_element='fk_product';
	protected $childtables=array('supplier_proposaldet', 'propaldet','commandedet','facturedet','contratdet','facture_fourn_det','commande_fournisseurdet');    // To test if we can delete object
	public $ismultientitymanaged = 1;	// 0=No test on entity, 1=Test with field entity, 2=Test with link by societe

	/**
	 * {@inheritdoc}
	 */
	protected $table_ref_field = 'ref';

	public $regeximgext='\.gif|\.jpg|\.jpeg|\.png|\.bmp|\.xpm|\.xbm'; // See also into images.lib.php

	/*
	 * @deprecated
	 * @see label
	 */
	public $libelle;
	/**
	 * Product label
	 * @var string
	 */
	public $label;

	/**
     	* Product descripion
     	* @var string
     	*/
	public $description;

	/**
	 * Check TYPE constants
	 * @var int
	 */
	public $type = self::TYPE_PRODUCT;

	/**
	 * Selling price
	 * @var float
	 */
	public $price;			// Price net

	/**
	 * Price with tax
	 * @var float
	 */
	public $price_ttc;

	/**
	 * Minimum price net
	 * @var float
	 */
	public $price_min;

	/**
	 * Minimum price with tax
	 * @var float
	 */
	public $price_min_ttc;

	/*
	 * Base price ('TTC' for price including tax or 'HT' for net price)
	 * @var float
	 */
	public $price_base_type;

	//! Arrays for multiprices
	public $multiprices=array();
	public $multiprices_ttc=array();
	public $multiprices_base_type=array();
	public $multiprices_min=array();
	public $multiprices_min_ttc=array();
	public $multiprices_tva_tx=array();
	public $multiprices_recuperableonly=array();

	//! Price by quantity arrays
	public $price_by_qty;
	public $prices_by_qty=array();
	public $prices_by_qty_id=array();
	public $prices_by_qty_list=array();

	//! Default VAT code for product (link to code into llx_c_tva but without foreign keys)
	public $default_vat_code;

	//! Default VAT rate of product
	public $tva_tx;

	//! French VAT NPR (0 or 1)
    public $tva_npr=0;

	//! Other local taxes
	public $localtax1_tx;
	public $localtax2_tx;
	public $localtax1_type;
	public $localtax2_type;

	/**
	 * Stock real
	 * @var int
	 */
	public $stock_reel = 0;

	/**
	 * Stock virtual
	 * @var int
	 */
	public $stock_theorique;

	/**
	 * Cost price
	 * @var float
	 */
	public $cost_price;

	//! Average price value for product entry into stock (PMP)
	public $pmp;

	/**
	 * Stock alert
	 * @var int
	 */
	public $seuil_stock_alerte=0;

	/**
	 * Ask for replenishment when $desiredstock < $stock_reel
	 */
	public $desiredstock=0;

	/*
	 * Service expiration
	 */
	public $duration_value;

	/**
	 * Exoiration unit
	 */
	public $duration_unit;

	/**
	 * Status indicates whether the product is on sale '1' or not '0'
	 * @var int
	 */
	public $status=0;

	/**
	 * Status indicate whether the product is available for purchase '1' or not '0'
	 * @var int
	 */
	public $status_buy=0;

	/**
	 * Status indicates whether the product is a finished product '1' or a raw material '0'
	 * @var int
	 */
	public $finished;

	/**
	 * We must manage lot/batch number, sell-by date and so on : '1':yes '0':no
	 * @var int
	 */
	public $status_batch=0;

	/**
	 * Customs code
	 * @var
	 */
	public $customcode;

	/**
	 * Product URL
	 * @var string
	 */
	public $url;

	//! Unites de mesure
	public $weight;
	public $weight_units;
	public $length;
	public $length_units;
	public $surface;
	public $surface_units;
	public $volume;
	public $volume_units;

	public $accountancy_code_sell;
	public $accountancy_code_sell_intra;
	public $accountancy_code_sell_export;
	public $accountancy_code_buy;

	/**
	 * Main barcode
	 * barcode value
	 * @var
	 */
	public $barcode;

	/**
	 * Additional barcodes (Some products have different barcodes according to the country of origin of manufacture)
	 * @var array
	 */
	public $barcodes_extra=array();

	public $stats_propale=array();
	public $stats_commande=array();
	public $stats_contrat=array();
	public $stats_facture=array();
=======
    /**
     * @var string ID to identify managed object
     */
    public $element='product';

    /**
     * @var string Name of table without prefix where object is stored
     */
    public $table_element='product';

    /**
     * @var int Field with ID of parent key if this field has a parent
     */
    public $fk_element='fk_product';

    protected $childtables=array('supplier_proposaldet', 'propaldet','commandedet','facturedet','contratdet','facture_fourn_det','commande_fournisseurdet');    // To test if we can delete object

    /**
     * 0=No test on entity, 1=Test with field entity, 2=Test with link by societe
     *
     * @var int
     */
    public $ismultientitymanaged = 1;

    /**
     * {@inheritdoc}
     */
    protected $table_ref_field = 'ref';

    public $regeximgext='\.gif|\.jpg|\.jpeg|\.png|\.bmp|\.xpm|\.xbm'; // See also into images.lib.php

    /*
    * @deprecated
    * @see label
    */
    public $libelle;
    /**
     * Product label
     *
     * @var string
     */
    public $label;

    /**
     * Product descripion
     *
     * @var string
     */
    public $description;

    /**
     * Check TYPE constants
     *
     * @var int
     */
    public $type = self::TYPE_PRODUCT;

    /**
     * Selling price
     *
     * @var float
     */
    public $price;            // Price net

    /**
     * Price with tax
     *
     * @var float
     */
    public $price_ttc;

    /**
     * Minimum price net
     *
     * @var float
     */
    public $price_min;

    /**
     * Minimum price with tax
     *
     * @var float
     */
    public $price_min_ttc;

    /*
    * Base price ('TTC' for price including tax or 'HT' for net price)
    * @var float
    */
    public $price_base_type;

    //! Arrays for multiprices
    public $multiprices=array();
    public $multiprices_ttc=array();
    public $multiprices_base_type=array();
    public $multiprices_min=array();
    public $multiprices_min_ttc=array();
    public $multiprices_tva_tx=array();
    public $multiprices_recuperableonly=array();

    //! Price by quantity arrays
    public $price_by_qty;
    public $prices_by_qty=array();
    public $prices_by_qty_id=array();
    public $prices_by_qty_list=array();

    //! Default VAT code for product (link to code into llx_c_tva but without foreign keys)
    public $default_vat_code;

    //! Default VAT rate of product
    public $tva_tx;

    //! French VAT NPR (0 or 1)
    public $tva_npr=0;

    //! Other local taxes
    public $localtax1_tx;
    public $localtax2_tx;
    public $localtax1_type;
    public $localtax2_type;

    /**
     * Stock real
     *
     * @var int
     */
    public $stock_reel = 0;

    /**
     * Stock virtual
     *
     * @var int
     */
    public $stock_theorique;

    /**
     * Cost price
     *
     * @var float
     */
    public $cost_price;

    //! Average price value for product entry into stock (PMP)
    public $pmp;

    /**
     * Stock alert
     *
     * @var int
     */
    public $seuil_stock_alerte=0;

    /**
     * Ask for replenishment when $desiredstock < $stock_reel
     */
    public $desiredstock=0;

    /*
    * Service expiration
    */
    public $duration_value;

    /**
     * Exoiration unit
     */
    public $duration_unit;

    /**
     * Status indicates whether the product is on sale '1' or not '0'
     *
     * @var int
     */
    public $status=0;

    /**
     * Status indicate whether the product is available for purchase '1' or not '0'
     *
     * @var int
     */
    public $status_buy=0;

    /**
     * Status indicates whether the product is a finished product '1' or a raw material '0'
     *
     * @var int
     */
    public $finished;

    /**
     * We must manage lot/batch number, sell-by date and so on : '1':yes '0':no
     *
     * @var int
     */
    public $status_batch=0;

    /**
     * Customs code
     *
     * @var
     */
    public $customcode;

    /**
     * Product URL
     *
     * @var string
     */
    public $url;

    //! Unites de mesure
    public $weight;
    public $weight_units;
    public $length;
    public $length_units;
    public $surface;
    public $surface_units;
    public $volume;
    public $volume_units;

    public $accountancy_code_sell;
    public $accountancy_code_sell_intra;
    public $accountancy_code_sell_export;
    public $accountancy_code_buy;

    /**
     * Main barcode
     * barcode value
     *
     * @var
     */
    public $barcode;

    /**
     * Additional barcodes (Some products have different barcodes according to the country of origin of manufacture)
     *
     * @var array
     */
    public $barcodes_extra=array();

    public $stats_propale=array();
    public $stats_commande=array();
    public $stats_contrat=array();
    public $stats_facture=array();
>>>>>>> d9b8a8c8
    public $stats_commande_fournisseur=array();

    public $multilangs=array();

    //! Taille de l'image
    public $imgWidth;
    public $imgHeight;

    public $date_creation;
    public $date_modification;

    //! Id du fournisseur
    public $product_fourn_id;

    //! Product ID already linked to a reference supplier
    public $product_id_already_linked;

<<<<<<< HEAD
	public $nbphoto=0;
=======
    public $nbphoto=0;
>>>>>>> d9b8a8c8

    //! Contains detail of stock of product into each warehouse
    public $stock_warehouse=array();

    public $oldcopy;

    /**
     * @var int ID
     */
    public $fk_price_expression;

    /* To store supplier price found */
<<<<<<< HEAD
	public $fourn_pu;
	public $fourn_price_base_type;
	public $fourn_socid;

	/**
	 * @deprecated
	 * @see ref_supplier
	 */
	public $ref_fourn;
	public $ref_supplier;

	/**
	 * Unit code ('km', 'm', 'l', 'p', ...)
	 * @var string
	 */
	public $fk_unit;

	/**
	 * Price is generated using multiprice rules
	 * @var int
	 */
	public $price_autogen = 0;


	/**
	 * Regular product
	 */
	const TYPE_PRODUCT = 0;
	/**
	 * Service
	 */
	const TYPE_SERVICE = 1;
	/**
	 * Advanced feature: assembly kit
	 */
	const TYPE_ASSEMBLYKIT = 2;
	/**
	 * Advanced feature: stock kit
	 */
	const TYPE_STOCKKIT = 3;


	/**
	 *  Constructor
	 *
	 *  @param      DoliDB		$db      Database handler
	 */
	function __construct($db)
	{
		global $langs;

		$this->db = $db;
		$this->canvas = '';
	}

	/**
	 *    Check that ref and label are ok
	 *
	 *    @return     int         >1 if OK, <=0 if KO
	 */
	function check()
	{
		$this->ref = dol_sanitizeFileName(stripslashes($this->ref));

		$err = 0;
		if (dol_strlen(trim($this->ref)) == 0)
		$err++;

		if (dol_strlen(trim($this->label)) == 0)
		$err++;

		if ($err > 0)
		{
			return 0;
		}
		else
		{
			return 1;
		}
	}

	/**
	 *	Insert product into database
	 *
	 *	@param	User	$user     		User making insert
	 *  @param	int		$notrigger		Disable triggers
	 *	@return int			     		Id of product/service if OK, < 0 if KO
	 */
	function create($user,$notrigger=0)
	{
		global $conf, $langs;

        	$error=0;

		// Clean parameters
		$this->ref = dol_string_nospecial(trim($this->ref));
		$this->label = trim($this->label);
		$this->price_ttc=price2num($this->price_ttc);
		$this->price=price2num($this->price);
		$this->price_min_ttc=price2num($this->price_min_ttc);
		$this->price_min=price2num($this->price_min);
		if (empty($this->tva_tx))    	$this->tva_tx = 0;
		if (empty($this->tva_npr))    	$this->tva_npr = 0;
		//Local taxes
		if (empty($this->localtax1_tx)) $this->localtax1_tx = 0;
		if (empty($this->localtax2_tx)) $this->localtax2_tx = 0;
		if (empty($this->localtax1_type)) $this->localtax1_type = '0';
		if (empty($this->localtax2_type)) $this->localtax2_type = '0';

		if (empty($this->price))     	$this->price = 0;
		if (empty($this->price_min)) 	$this->price_min = 0;

		// Price by quantity
		if (empty($this->price_by_qty)) 	$this->price_by_qty = 0;

		if (empty($this->status))    	$this->status = 0;
		if (empty($this->status_buy))   $this->status_buy = 0;

		$price_ht=0;
		$price_ttc=0;
		$price_min_ht=0;
		$price_min_ttc=0;

		//
		if ($this->price_base_type == 'TTC' && $this->price_ttc > 0)
		{
			$price_ttc = price2num($this->price_ttc,'MU');
			$price_ht = price2num($this->price_ttc / (1 + ($this->tva_tx / 100)),'MU');
		}

		//
		if ($this->price_base_type != 'TTC' && $this->price > 0)
		{
			$price_ht = price2num($this->price,'MU');
			$price_ttc = price2num($this->price * (1 + ($this->tva_tx / 100)),'MU');
		}

		//
		if (($this->price_min_ttc > 0) && ($this->price_base_type == 'TTC'))
		{
			$price_min_ttc = price2num($this->price_min_ttc,'MU');
			$price_min_ht = price2num($this->price_min_ttc / (1 + ($this->tva_tx / 100)),'MU');
		}

		//
		if (($this->price_min > 0) && ($this->price_base_type != 'TTC'))
		{
			$price_min_ht = price2num($this->price_min,'MU');
			$price_min_ttc = price2num($this->price_min * (1 + ($this->tva_tx / 100)),'MU');
		}

		$this->accountancy_code_buy = trim($this->accountancy_code_buy);
		$this->accountancy_code_sell= trim($this->accountancy_code_sell);
		$this->accountancy_code_sell_intra= trim($this->accountancy_code_sell_intra);
		$this->accountancy_code_sell_export= trim($this->accountancy_code_sell_export);

		// Barcode value
		$this->barcode=trim($this->barcode);

		// Check parameters
		if (empty($this->label))
		{
			$this->error='ErrorMandatoryParametersNotProvided';
			return -1;
		}

		if (empty($this->ref))
		{
			// Load object modCodeProduct
			$module=(! empty($conf->global->PRODUCT_CODEPRODUCT_ADDON)?$conf->global->PRODUCT_CODEPRODUCT_ADDON:'mod_codeproduct_leopard');
			if ($module != 'mod_codeproduct_leopard')	// Do not load module file for leopard
			{
				if (substr($module, 0, 16) == 'mod_codeproduct_' && substr($module, -3) == 'php')
				{
					$module = substr($module, 0, dol_strlen($module)-4);
				}
				dol_include_once('/core/modules/product/'.$module.'.php');
				$modCodeProduct = new $module;
				if (! empty($modCodeProduct->code_auto))
				{
					$this->ref = $modCodeProduct->getNextValue($this,$this->type);
				}
				unset($modCodeProduct);
			}

			if (empty($this->ref))
			{
				$this->error='ProductModuleNotSetupForAutoRef';
				return -2;
			}
		}

		dol_syslog(get_class($this)."::create ref=".$this->ref." price=".$this->price." price_ttc=".$this->price_ttc." tva_tx=".$this->tva_tx." price_base_type=".$this->price_base_type, LOG_DEBUG);
=======
    public $fourn_pu;
    public $fourn_price_base_type;
    public $fourn_socid;

    /**
     * @deprecated
     * @see        $ref_supplier
     */
    public $ref_fourn;
    public $ref_supplier;

    /**
     * Unit code ('km', 'm', 'l', 'p', ...)
     *
     * @var string
     */
    public $fk_unit;

    /**
     * Price is generated using multiprice rules
     *
     * @var int
     */
    public $price_autogen = 0;


    public $fields = array(
    'rowid'         =>array('type'=>'integer',      'label'=>'TechnicalID',      'enabled'=>1, 'visible'=>-2, 'notnull'=>1,  'index'=>1, 'position'=>1, 'comment'=>'Id'),
    'ref'           =>array('type'=>'varchar(128)', 'label'=>'Ref',              'enabled'=>1, 'visible'=>1,  'notnull'=>1,  'showoncombobox'=>1, 'index'=>1, 'position'=>10, 'searchall'=>1, 'comment'=>'Reference of object'),
    'entity'        =>array('type'=>'integer',      'label'=>'Entity',           'enabled'=>1, 'visible'=>0,  'default'=>1, 'notnull'=>1,  'index'=>1, 'position'=>20),
    'note_public'   =>array('type'=>'html',            'label'=>'NotePublic',         'enabled'=>1, 'visible'=>0,  'position'=>61),
    'note'          =>array('type'=>'html',            'label'=>'NotePrivate',         'enabled'=>1, 'visible'=>0,  'position'=>62),
    'datec'         =>array('type'=>'datetime',     'label'=>'DateCreation',     'enabled'=>1, 'visible'=>-2, 'notnull'=>1,  'position'=>500),
    'tms'           =>array('type'=>'timestamp',    'label'=>'DateModification', 'enabled'=>1, 'visible'=>-2, 'notnull'=>1,  'position'=>501),
    //'date_valid'    =>array('type'=>'datetime',     'label'=>'DateCreation',     'enabled'=>1, 'visible'=>-2, 'position'=>502),
    'fk_user_author'=>array('type'=>'integer',      'label'=>'UserAuthor',       'enabled'=>1, 'visible'=>-2, 'notnull'=>1,  'position'=>510, 'foreignkey'=>'llx_user.rowid'),
    'fk_user_modif' =>array('type'=>'integer',      'label'=>'UserModif',        'enabled'=>1, 'visible'=>-2, 'notnull'=>-1, 'position'=>511),
    //'fk_user_valid' =>array('type'=>'integer',      'label'=>'UserValidation',        'enabled'=>1, 'visible'=>-1, 'position'=>512),
    'import_key'    =>array('type'=>'varchar(14)',  'label'=>'ImportId',         'enabled'=>1, 'visible'=>-2, 'notnull'=>-1, 'index'=>0,  'position'=>1000),
    //'tosell'       =>array('type'=>'integer',      'label'=>'Status',           'enabled'=>1, 'visible'=>1,  'notnull'=>1, 'default'=>0, 'index'=>1,  'position'=>1000, 'arrayofkeyval'=>array(0=>'Draft', 1=>'Active', -1=>'Cancel')),
    //'tobuy'        =>array('type'=>'integer',      'label'=>'Status',           'enabled'=>1, 'visible'=>1,  'notnull'=>1, 'default'=>0, 'index'=>1,  'position'=>1000, 'arrayofkeyval'=>array(0=>'Draft', 1=>'Active', -1=>'Cancel')),
    );

    /**
     * Regular product
     */
    const TYPE_PRODUCT = 0;
    /**
     * Service
     */
    const TYPE_SERVICE = 1;
    /**
     * Advanced feature: assembly kit
     */
    const TYPE_ASSEMBLYKIT = 2;
    /**
     * Advanced feature: stock kit
     */
    const TYPE_STOCKKIT = 3;


    /**
     *  Constructor
     *
     * @param DoliDB $db Database handler
     */
    function __construct($db)
    {
        $this->db = $db;
        $this->canvas = '';
    }

    /**
     *    Check that ref and label are ok
     *
     * @return int         >1 if OK, <=0 if KO
     */
    function check()
    {
        $this->ref = dol_sanitizeFileName(stripslashes($this->ref));

        $err = 0;
        if (dol_strlen(trim($this->ref)) == 0) {
            $err++;
        }

        if (dol_strlen(trim($this->label)) == 0) {
            $err++;
        }

        if ($err > 0) {
            return 0;
        }
        else
        {
            return 1;
        }
    }

    /**
     *    Insert product into database
     *
     * @param  User $user      User making insert
     * @param  int  $notrigger Disable triggers
     * @return int                         Id of product/service if OK, < 0 if KO
     */
    function create($user,$notrigger=0)
    {
        global $conf, $langs;

            $error=0;

        // Clean parameters
        $this->ref = dol_string_nospecial(trim($this->ref));
        $this->label = trim($this->label);
        $this->price_ttc=price2num($this->price_ttc);
        $this->price=price2num($this->price);
        $this->price_min_ttc=price2num($this->price_min_ttc);
        $this->price_min=price2num($this->price_min);
        if (empty($this->tva_tx)) {        $this->tva_tx = 0;
        }
        if (empty($this->tva_npr)) {        $this->tva_npr = 0;
        }
        //Local taxes
        if (empty($this->localtax1_tx)) { $this->localtax1_tx = 0;
        }
        if (empty($this->localtax2_tx)) { $this->localtax2_tx = 0;
        }
        if (empty($this->localtax1_type)) { $this->localtax1_type = '0';
        }
        if (empty($this->localtax2_type)) { $this->localtax2_type = '0';
        }

        if (empty($this->price)) {         $this->price = 0;
        }
        if (empty($this->price_min)) {     $this->price_min = 0;
        }

        // Price by quantity
        if (empty($this->price_by_qty)) {     $this->price_by_qty = 0;
        }

        if (empty($this->status)) {        $this->status = 0;
        }
        if (empty($this->status_buy)) {   $this->status_buy = 0;
        }

        $price_ht=0;
        $price_ttc=0;
        $price_min_ht=0;
        $price_min_ttc=0;

        //
        if ($this->price_base_type == 'TTC' && $this->price_ttc > 0) {
            $price_ttc = price2num($this->price_ttc, 'MU');
            $price_ht = price2num($this->price_ttc / (1 + ($this->tva_tx / 100)), 'MU');
        }

        //
        if ($this->price_base_type != 'TTC' && $this->price > 0) {
            $price_ht = price2num($this->price, 'MU');
            $price_ttc = price2num($this->price * (1 + ($this->tva_tx / 100)), 'MU');
        }

        //
        if (($this->price_min_ttc > 0) && ($this->price_base_type == 'TTC')) {
            $price_min_ttc = price2num($this->price_min_ttc, 'MU');
            $price_min_ht = price2num($this->price_min_ttc / (1 + ($this->tva_tx / 100)), 'MU');
        }

        //
        if (($this->price_min > 0) && ($this->price_base_type != 'TTC')) {
            $price_min_ht = price2num($this->price_min, 'MU');
            $price_min_ttc = price2num($this->price_min * (1 + ($this->tva_tx / 100)), 'MU');
        }

        $this->accountancy_code_buy = trim($this->accountancy_code_buy);
        $this->accountancy_code_sell= trim($this->accountancy_code_sell);
        $this->accountancy_code_sell_intra= trim($this->accountancy_code_sell_intra);
        $this->accountancy_code_sell_export= trim($this->accountancy_code_sell_export);

        // Barcode value
        $this->barcode=trim($this->barcode);

        // Check parameters
        if (empty($this->label)) {
            $this->error='ErrorMandatoryParametersNotProvided';
            return -1;
        }

        if (empty($this->ref)) {
            // Load object modCodeProduct
            $module=(! empty($conf->global->PRODUCT_CODEPRODUCT_ADDON)?$conf->global->PRODUCT_CODEPRODUCT_ADDON:'mod_codeproduct_leopard');
            if ($module != 'mod_codeproduct_leopard')    // Do not load module file for leopard
            {
                if (substr($module, 0, 16) == 'mod_codeproduct_' && substr($module, -3) == 'php') {
                    $module = substr($module, 0, dol_strlen($module)-4);
                }
                dol_include_once('/core/modules/product/'.$module.'.php');
                $modCodeProduct = new $module;
                if (! empty($modCodeProduct->code_auto)) {
                    $this->ref = $modCodeProduct->getNextValue($this, $this->type);
                }
                unset($modCodeProduct);
            }

            if (empty($this->ref)) {
                $this->error='ProductModuleNotSetupForAutoRef';
                return -2;
            }
        }

        dol_syslog(get_class($this)."::create ref=".$this->ref." price=".$this->price." price_ttc=".$this->price_ttc." tva_tx=".$this->tva_tx." price_base_type=".$this->price_base_type, LOG_DEBUG);
>>>>>>> d9b8a8c8

		$now=dol_now();

        $this->db->begin();

<<<<<<< HEAD
		// For automatic creation during create action (not used by Dolibarr GUI, can be used by scripts)
		if ($this->barcode == -1) $this->barcode = $this->get_barcode($this,$this->barcode_type_code);

		// Check more parameters
		// If error, this->errors[] is filled
		$result = $this->verify();

		if ($result >= 0)
		{
			$sql = "SELECT count(*) as nb";
			$sql.= " FROM ".MAIN_DB_PREFIX."product";
			$sql.= " WHERE entity IN (".getEntity('product').")";
			$sql.= " AND ref = '" .$this->db->escape($this->ref)."'";

			$result = $this->db->query($sql);
			if ($result)
			{
				$obj = $this->db->fetch_object($result);
				if ($obj->nb == 0)
				{
					// Produit non deja existant
					$sql = "INSERT INTO ".MAIN_DB_PREFIX."product (";
					$sql.= "datec";
					$sql.= ", entity";
					$sql.= ", ref";
					$sql.= ", ref_ext";
					$sql.= ", price_min";
					$sql.= ", price_min_ttc";
					$sql.= ", label";
					$sql.= ", fk_user_author";
					$sql.= ", fk_product_type";
					$sql.= ", price";
					$sql.= ", price_ttc";
					$sql.= ", price_base_type";
					$sql.= ", tobuy";
					$sql.= ", tosell";
					$sql.= ", accountancy_code_buy";
					$sql.= ", accountancy_code_sell";
					$sql.= ", accountancy_code_sell_intra";
					$sql.= ", accountancy_code_sell_export";
					$sql.= ", canvas";
					$sql.= ", finished";
					$sql.= ", tobatch";
					$sql.= ", fk_unit";
					$sql.= ") VALUES (";
					$sql.= "'".$this->db->idate($now)."'";
					$sql.= ", ".$conf->entity;
					$sql.= ", '".$this->db->escape($this->ref)."'";
					$sql.= ", ".(! empty($this->ref_ext)?"'".$this->db->escape($this->ref_ext)."'":"null");
					$sql.= ", ".price2num($price_min_ht);
					$sql.= ", ".price2num($price_min_ttc);
					$sql.= ", ".(! empty($this->label)?"'".$this->db->escape($this->label)."'":"null");
					$sql.= ", ".$user->id;
					$sql.= ", ".$this->type;
					$sql.= ", ".price2num($price_ht);
					$sql.= ", ".price2num($price_ttc);
					$sql.= ", '".$this->db->escape($this->price_base_type)."'";
					$sql.= ", ".$this->status;
					$sql.= ", ".$this->status_buy;
					$sql.= ", '".$this->db->escape($this->accountancy_code_buy)."'";
					$sql.= ", '".$this->db->escape($this->accountancy_code_sell)."'";
					$sql.= ", '".$this->db->escape($this->accountancy_code_sell_intra)."'";
					$sql.= ", '".$this->db->escape($this->accountancy_code_sell_export)."'";
					$sql.= ", '".$this->db->escape($this->canvas)."'";
					$sql.= ", ".((! isset($this->finished) || $this->finished < 0 || $this->finished == '') ? 'null' : (int) $this->finished);
					$sql.= ", ".((empty($this->status_batch) || $this->status_batch < 0)? '0':$this->status_batch);
					$sql.= ", ".(!$this->fk_unit ? 'NULL' : $this->fk_unit);
					$sql.= ")";

					dol_syslog(get_class($this)."::Create", LOG_DEBUG);
					$result = $this->db->query($sql);
					if ( $result )
					{
						$id = $this->db->last_insert_id(MAIN_DB_PREFIX."product");

						if ($id > 0)
						{
							$this->id				= $id;
							$this->price			= $price_ht;
							$this->price_ttc		= $price_ttc;
							$this->price_min		= $price_min_ht;
							$this->price_min_ttc	= $price_min_ttc;

							$result = $this->_log_price($user);
							if ($result > 0)
							{
								if ($this->update($id, $user, true, 'add') <= 0)
								{
									$error++;
								}
							}
							else
							{
								$error++;
								$this->error=$this->db->lasterror();
							}
						}
						else
						{
							$error++;
							$this->error='ErrorFailedToGetInsertedId';
						}
					}
					else
					{
						$error++;
						$this->error=$this->db->lasterror();
					}
				}
				else
				{
					// Product already exists with this ref
					$langs->load("products");
					$error++;
					$this->error = "ErrorProductAlreadyExists";
				}
			}
			else
			{
				$error++;
				$this->error=$this->db->lasterror();
			}

			if (! $error && ! $notrigger)
			{
				// Call trigger
				$result=$this->call_trigger('PRODUCT_CREATE',$user);
				if ($result < 0) { $error++; }
				// End call triggers
			}

			if (! $error)
			{
				$this->db->commit();
				return $this->id;
			}
			else
			{
				$this->db->rollback();
				return -$error;
			}
=======
        // For automatic creation during create action (not used by Dolibarr GUI, can be used by scripts)
        if ($this->barcode == -1) { $this->barcode = $this->get_barcode($this, $this->barcode_type_code);
        }

        // Check more parameters
        // If error, this->errors[] is filled
        $result = $this->verify();

        if ($result >= 0) {
            $sql = "SELECT count(*) as nb";
            $sql.= " FROM ".MAIN_DB_PREFIX."product";
            $sql.= " WHERE entity IN (".getEntity('product').")";
            $sql.= " AND ref = '" .$this->db->escape($this->ref)."'";

            $result = $this->db->query($sql);
            if ($result) {
                $obj = $this->db->fetch_object($result);
                if ($obj->nb == 0) {
                    // Produit non deja existant
                    $sql = "INSERT INTO ".MAIN_DB_PREFIX."product (";
                    $sql.= "datec";
                    $sql.= ", entity";
                    $sql.= ", ref";
                    $sql.= ", ref_ext";
                    $sql.= ", price_min";
                    $sql.= ", price_min_ttc";
                    $sql.= ", label";
                    $sql.= ", fk_user_author";
                    $sql.= ", fk_product_type";
                    $sql.= ", price";
                    $sql.= ", price_ttc";
                    $sql.= ", price_base_type";
                    $sql.= ", tobuy";
                    $sql.= ", tosell";
                    $sql.= ", accountancy_code_buy";
                    $sql.= ", accountancy_code_sell";
                    $sql.= ", accountancy_code_sell_intra";
                    $sql.= ", accountancy_code_sell_export";
                    $sql.= ", canvas";
                    $sql.= ", finished";
                    $sql.= ", tobatch";
                    $sql.= ", fk_unit";
                    $sql.= ") VALUES (";
                    $sql.= "'".$this->db->idate($now)."'";
                    $sql.= ", ".$conf->entity;
                    $sql.= ", '".$this->db->escape($this->ref)."'";
                    $sql.= ", ".(! empty($this->ref_ext)?"'".$this->db->escape($this->ref_ext)."'":"null");
                    $sql.= ", ".price2num($price_min_ht);
                    $sql.= ", ".price2num($price_min_ttc);
                    $sql.= ", ".(! empty($this->label)?"'".$this->db->escape($this->label)."'":"null");
                    $sql.= ", ".$user->id;
                    $sql.= ", ".$this->type;
                    $sql.= ", ".price2num($price_ht);
                    $sql.= ", ".price2num($price_ttc);
                    $sql.= ", '".$this->db->escape($this->price_base_type)."'";
                    $sql.= ", ".$this->status;
                    $sql.= ", ".$this->status_buy;
                    $sql.= ", '".$this->db->escape($this->accountancy_code_buy)."'";
                    $sql.= ", '".$this->db->escape($this->accountancy_code_sell)."'";
                    $sql.= ", '".$this->db->escape($this->accountancy_code_sell_intra)."'";
                    $sql.= ", '".$this->db->escape($this->accountancy_code_sell_export)."'";
                    $sql.= ", '".$this->db->escape($this->canvas)."'";
                    $sql.= ", ".((! isset($this->finished) || $this->finished < 0 || $this->finished == '') ? 'null' : (int) $this->finished);
                    $sql.= ", ".((empty($this->status_batch) || $this->status_batch < 0)? '0':$this->status_batch);
                    $sql.= ", ".(!$this->fk_unit ? 'NULL' : $this->fk_unit);
                    $sql.= ")";

                    dol_syslog(get_class($this)."::Create", LOG_DEBUG);
                    $result = $this->db->query($sql);
                    if ($result ) {
                        $id = $this->db->last_insert_id(MAIN_DB_PREFIX."product");

                        if ($id > 0) {
                            $this->id                = $id;
                            $this->price            = $price_ht;
                            $this->price_ttc        = $price_ttc;
                            $this->price_min        = $price_min_ht;
                            $this->price_min_ttc    = $price_min_ttc;

                            $result = $this->_log_price($user);
                            if ($result > 0) {
                                if ($this->update($id, $user, true, 'add') <= 0) {
                                    $error++;
                                }
                            }
                            else
                            {
                                 $error++;
                                 $this->error=$this->db->lasterror();
                            }
                        }
                        else
                        {
                            $error++;
                            $this->error='ErrorFailedToGetInsertedId';
                        }
                    }
                    else
                    {
                        $error++;
                        $this->error=$this->db->lasterror();
                    }
                }
                else
                {
                    // Product already exists with this ref
                    $langs->load("products");
                    $error++;
                    $this->error = "ErrorProductAlreadyExists";
                }
            }
            else
            {
                $error++;
                $this->error=$this->db->lasterror();
            }

            if (! $error && ! $notrigger) {
                // Call trigger
                $result=$this->call_trigger('PRODUCT_CREATE', $user);
                if ($result < 0) { $error++;
                }
                // End call triggers
            }

            if (! $error) {
                $this->db->commit();
                return $this->id;
            }
            else
            {
                $this->db->rollback();
                return -$error;
            }
>>>>>>> d9b8a8c8
        }
        else
          {
            $this->db->rollback();
            dol_syslog(get_class($this)."::Create fails verify ".join(',', $this->errors), LOG_WARNING);
            return -3;
        }
    }


    /**
     *    Check properties of product are ok (like name, barcode, ...).
     *    All properties must be already loaded on object (this->barcode, this->barcode_type_code, ...).
     *
     * @return int        0 if OK, <0 if KO
     */
    function verify()
    {
        $this->errors=array();

        $result = 0;
        $this->ref = trim($this->ref);

        if (! $this->ref) {
            $this->errors[] = 'ErrorBadRef';
            $result = -2;
        }

        $rescode = $this->check_barcode($this->barcode, $this->barcode_type_code);
<<<<<<< HEAD
        if ($rescode)
        {
        	if ($rescode == -1)
        	{
        		$this->errors[] = 'ErrorBadBarCodeSyntax';
        	}
        	elseif ($rescode == -2)
        	{
        		$this->errors[] = 'ErrorBarCodeRequired';
        	}
        	elseif ($rescode == -3)
        	{
        		// Note: Common usage is to have barcode unique. For variants, we should have a different barcode.
        		$this->errors[] = 'ErrorBarCodeAlreadyUsed';
        	}

        	$result = -3;
=======
        if ($rescode) {
            if ($rescode == -1) {
                $this->errors[] = 'ErrorBadBarCodeSyntax';
            }
            elseif ($rescode == -2) {
                $this->errors[] = 'ErrorBarCodeRequired';
            }
            elseif ($rescode == -3) {
                // Note: Common usage is to have barcode unique. For variants, we should have a different barcode.
                $this->errors[] = 'ErrorBarCodeAlreadyUsed';
            }

            $result = -3;
>>>>>>> d9b8a8c8
        }

        return $result;
    }

    // phpcs:disable PEAR.NamingConventions.ValidFunctionName.NotCamelCaps
    /**
     *  Check barcode
     *
     * @param  string $valuetotest Value to test
     * @param  string $typefortest Type of barcode (ISBN, EAN, ...)
     * @return int                        0 if OK
     *                                     -1 ErrorBadBarCodeSyntax
     *                                     -2 ErrorBarCodeRequired
     *                                     -3 ErrorBarCodeAlreadyUsed
     */
    function check_barcode($valuetotest,$typefortest)
    {
        // phpcs:enable
        global $conf;
        if (! empty($conf->barcode->enabled) && ! empty($conf->global->BARCODE_PRODUCT_ADDON_NUM)) {
            $module=strtolower($conf->global->BARCODE_PRODUCT_ADDON_NUM);

            $dirsociete=array_merge(array('/core/modules/barcode/'), $conf->modules_parts['barcode']);
            foreach ($dirsociete as $dirroot)
            {
                $res=dol_include_once($dirroot.$module.'.php');
                if ($res) { break;
                }
            }

            $mod = new $module();

            dol_syslog(get_class($this)."::check_barcode value=".$valuetotest." type=".$typefortest." module=".$module);
            $result = $mod->verif($this->db, $valuetotest, $this, 0, $typefortest);
            return $result;
        }
        else
        {
            return 0;
        }
    }

    /**
     *    Update a record into database.
     *  If batch flag is set to on, we create records into llx_product_batch
     *
     * @param  int    $id        Id of product
     * @param  User   $user      Object user making update
     * @param  int    $notrigger Disable triggers
     * @param  string $action    Current action for hookmanager ('add' or 'update')
     * @return int                 1 if OK, -1 if ref already exists, -2 if other error
     */
    function update($id, $user, $notrigger=false, $action='update')
    {
        global $langs, $conf, $hookmanager;

        $error=0;

        // Check parameters
        if (! $this->label) { $this->label = 'MISSING LABEL';
        }

        // Clean parameters
        $this->ref = dol_string_nospecial(trim($this->ref));
        $this->label = trim($this->label);
        $this->description = trim($this->description);
        $this->note = (isset($this->note) ? trim($this->note) : null);
        $this->weight = price2num($this->weight);
        $this->weight_units = trim($this->weight_units);
        $this->length = price2num($this->length);
        $this->length_units = trim($this->length_units);
        $this->width = price2num($this->width);
        $this->width_units = trim($this->width_units);
        $this->height = price2num($this->height);
        $this->height_units = trim($this->height_units);
        // set unit not defined
        if ($this->length_units) { $this->width_units = $this->length_units;    // Not used yet
        }
        if ($this->length_units) { $this->height_units = $this->length_units;    // Not used yet
        }
        // Automated compute surface and volume if not filled
        if (empty($this->surface) && !empty($this->length) && !empty($this->width) && $this->length_units == $this->width_units) {
            $this->surface = $this->length * $this->width;
            $this->surface_units = measuring_units_squared($this->length_units);
        }
        if (empty($this->volume) && !empty($this->surface_units) && !empty($this->height) && $this->length_units == $this->height_units) {
            $this->volume =  $this->surface * $this->height;
            $this->volume_units = measuring_units_cubed($this->height_units);
        }

        $this->surface = price2num($this->surface);
        $this->surface_units = trim($this->surface_units);
        $this->volume = price2num($this->volume);
        $this->volume_units = trim($this->volume_units);
        if (empty($this->tva_tx)) {                $this->tva_tx = 0;
        }
        if (empty($this->tva_npr)) {                $this->tva_npr = 0;
        }
        if (empty($this->localtax1_tx)) {            $this->localtax1_tx = 0;
        }
        if (empty($this->localtax2_tx)) {            $this->localtax2_tx = 0;
        }
        if (empty($this->localtax1_type)) {        $this->localtax1_type = '0';
        }
        if (empty($this->localtax2_type)) {        $this->localtax2_type = '0';
        }
        if (empty($this->status)) {                $this->status = 0;
        }
        if (empty($this->status_buy)) {            $this->status_buy = 0;
        }

        if (empty($this->country_id)) {           $this->country_id = 0;
        }

        // Barcode value
        $this->barcode=trim($this->barcode);

<<<<<<< HEAD
		$this->accountancy_code_buy = trim($this->accountancy_code_buy);
		$this->accountancy_code_sell= trim($this->accountancy_code_sell);
		$this->accountancy_code_sell_intra= trim($this->accountancy_code_sell_intra);
		$this->accountancy_code_sell_export= trim($this->accountancy_code_sell_export);
=======
        $this->accountancy_code_buy = trim($this->accountancy_code_buy);
        $this->accountancy_code_sell= trim($this->accountancy_code_sell);
        $this->accountancy_code_sell_intra= trim($this->accountancy_code_sell_intra);
        $this->accountancy_code_sell_export= trim($this->accountancy_code_sell_export);
>>>>>>> d9b8a8c8


        $this->db->begin();

        // Check name is required and codes are ok or unique.
        // If error, this->errors[] is filled
        if ($action != 'add') {
            $result = $this->verify();    // We don't check when update called during a create because verify was already done
        }

        if ($result >= 0) {
            if (empty($this->oldcopy)) {
                $org=new self($this->db);
                $org->fetch($this->id);
                $this->oldcopy=$org;
            }

            // Test if batch management is activated on existing product
            // If yes, we create missing entries into product_batch
            if ($this->hasbatch() && !$this->oldcopy->hasbatch()) {
                //$valueforundefinedlot = 'Undefined';  // In previous version, 39 and lower
                $valueforundefinedlot = '000000';

                dol_syslog("Flag batch of product id=".$this->id." is set to ON, so we will create missing records into product_batch");

                $this->load_stock();
                foreach ($this->stock_warehouse as $idW => $ObjW)   // For each warehouse where we have stocks defined for this product (for each lines in product_stock)
                {
                    $qty_batch = 0;
                    foreach ($ObjW->detail_batch as $detail)    // Each lines of detail in product_batch of the current $ObjW = product_stock
                    {
                        if ($detail->batch == $valueforundefinedlot || $detail->batch == 'Undefined') {
                            // We discard this line, we will create it later
                            $sqlclean="DELETE FROM ".MAIN_DB_PREFIX."product_batch WHERE batch in('Undefined', '".$valueforundefinedlot."') AND fk_product_stock = ".$ObjW->id;
                            $result = $this->db->query($sqlclean);
                            if (! $result) {
                                dol_print_error($this->db);
                                exit;
                            }
                            continue;
                        }

                        $qty_batch += $detail->qty;
                    }
                    // Quantities in batch details are not same as stock quantity,
                    // so we add a default batch record to complete and get same qty in parent and child table
                    if ($ObjW->real <> $qty_batch) {
                        $ObjBatch = new Productbatch($this->db);
                        $ObjBatch->batch = $valueforundefinedlot;
                        $ObjBatch->qty = ($ObjW->real - $qty_batch);
                        $ObjBatch->fk_product_stock = $ObjW->id;

                        if ($ObjBatch->create($user, 1) < 0) {
                            $error++;
                            $this->errors=$ObjBatch->errors;
                        }
                    }
                }
            }

<<<<<<< HEAD
	        // For automatic creation
	        if ($this->barcode == -1) $this->barcode = $this->get_barcode($this,$this->barcode_type_code);

			$sql = "UPDATE ".MAIN_DB_PREFIX."product";
			$sql.= " SET label = '" . $this->db->escape($this->label) ."'";
			$sql.= ", ref = '" . $this->db->escape($this->ref) ."'";
			$sql.= ", ref_ext = ".(! empty($this->ref_ext)?"'".$this->db->escape($this->ref_ext)."'":"null");
			$sql.= ", default_vat_code = ".($this->default_vat_code ? "'".$this->db->escape($this->default_vat_code)."'" : "null");
			$sql.= ", tva_tx = " . $this->tva_tx;
			$sql.= ", recuperableonly = " . $this->tva_npr;
			$sql.= ", localtax1_tx = " . $this->localtax1_tx;
			$sql.= ", localtax2_tx = " . $this->localtax2_tx;
			$sql.= ", localtax1_type = " . ($this->localtax1_type!=''?"'".$this->db->escape($this->localtax1_type)."'":"'0'");
			$sql.= ", localtax2_type = " . ($this->localtax2_type!=''?"'".$this->db->escape($this->localtax2_type)."'":"'0'");

			$sql.= ", barcode = ". (empty($this->barcode)?"null":"'".$this->db->escape($this->barcode)."'");
			$sql.= ", fk_barcode_type = ". (empty($this->barcode_type)?"null":$this->db->escape($this->barcode_type));

			$sql.= ", tosell = " . $this->status;
			$sql.= ", tobuy = " . $this->status_buy;
			$sql.= ", tobatch = " . ((empty($this->status_batch) || $this->status_batch < 0) ? '0' : $this->status_batch);
			$sql.= ", finished = " . ((! isset($this->finished) || $this->finished < 0) ? "null" : (int) $this->finished);
			$sql.= ", weight = " . ($this->weight!='' ? "'".$this->db->escape($this->weight)."'" : 'null');
			$sql.= ", weight_units = " . ($this->weight_units!='' ? "'".$this->db->escape($this->weight_units)."'": 'null');
			$sql.= ", length = " . ($this->length!='' ? "'".$this->db->escape($this->length)."'" : 'null');
			$sql.= ", length_units = " . ($this->length_units!='' ? "'".$this->db->escape($this->length_units)."'" : 'null');
			$sql.= ", width= " . ($this->width!='' ? "'".$this->db->escape($this->width)."'" : 'null');
			$sql.= ", width_units = " . ($this->width_units!='' ? "'".$this->db->escape($this->width_units)."'" : 'null');
			$sql.= ", height = " . ($this->height!='' ? "'".$this->db->escape($this->height)."'" : 'null');
			$sql.= ", height_units = " . ($this->height_units!='' ? "'".$this->db->escape($this->height_units)."'" : 'null');
			$sql.= ", surface = " . ($this->surface!='' ? "'".$this->db->escape($this->surface)."'" : 'null');
			$sql.= ", surface_units = " . ($this->surface_units!='' ? "'".$this->db->escape($this->surface_units)."'" : 'null');
			$sql.= ", volume = " . ($this->volume!='' ? "'".$this->db->escape($this->volume)."'" : 'null');
			$sql.= ", volume_units = " . ($this->volume_units!='' ? "'".$this->db->escape($this->volume_units)."'" : 'null');
			$sql.= ", fk_default_warehouse = " . ($this->fk_default_warehouse > 0 ? $this->db->escape($this->fk_default_warehouse) : 'null');
			$sql.= ", seuil_stock_alerte = " . ((isset($this->seuil_stock_alerte) && $this->seuil_stock_alerte != '') ? "'".$this->db->escape($this->seuil_stock_alerte)."'" : "null");
			$sql.= ", description = '" . $this->db->escape($this->description) ."'";
			$sql.= ", url = " . ($this->url?"'".$this->db->escape($this->url)."'":'null');
			$sql.= ", customcode = '" .        $this->db->escape($this->customcode) ."'";
	        $sql.= ", fk_country = " . ($this->country_id > 0 ? $this->country_id : 'null');
	        $sql.= ", note = ".(isset($this->note) ? "'" .$this->db->escape($this->note)."'" : 'null');
			$sql.= ", duration = '" . $this->db->escape($this->duration_value . $this->duration_unit) ."'";
			$sql.= ", accountancy_code_buy = '" . $this->db->escape($this->accountancy_code_buy)."'";
			$sql.= ", accountancy_code_sell= '" . $this->db->escape($this->accountancy_code_sell)."'";
			$sql.= ", accountancy_code_sell_intra= '" . $this->db->escape($this->accountancy_code_sell_intra)."'";
			$sql.= ", accountancy_code_sell_export= '" . $this->db->escape($this->accountancy_code_sell_export)."'";
			$sql.= ", desiredstock = " . ((isset($this->desiredstock) && $this->desiredstock != '') ? $this->desiredstock : "null");
			$sql.= ", cost_price = " . ($this->cost_price != '' ? $this->db->escape($this->cost_price) : 'null');
	        $sql.= ", fk_unit= " . (!$this->fk_unit ? 'NULL' : $this->fk_unit);
	        $sql.= ", price_autogen = " . (!$this->price_autogen ? 0 : 1);
			$sql.= ", fk_price_expression = ".($this->fk_price_expression != 0 ? $this->fk_price_expression : 'NULL');
			$sql.= ", fk_user_modif = ".($user->id > 0 ? $user->id : 'NULL');
			// stock field is not here because it is a denormalized value from product_stock.
			$sql.= " WHERE rowid = " . $id;

			dol_syslog(get_class($this)."::update", LOG_DEBUG);

			$resql=$this->db->query($sql);
			if ($resql)
			{
				$this->id = $id;

				// Multilangs
				if (! empty($conf->global->MAIN_MULTILANGS))
				{
					if ( $this->setMultiLangs($user) < 0)
					{
						$this->error=$langs->trans("Error")." : ".$this->db->error()." - ".$sql;
						return -2;
					}
				}

				$action='update';

				// Actions on extra fields
				if (empty($conf->global->MAIN_EXTRAFIELDS_DISABLED)) // For avoid conflicts if trigger used
				{
					$result=$this->insertExtraFields();
					if ($result < 0)
					{
						$error++;
					}
				}

				if (! $error && ! $notrigger)
				{
                    // Call trigger
                    $result=$this->call_trigger('PRODUCT_MODIFY',$user);
                    if ($result < 0) { $error++; }
                    // End call triggers
				}

				if (! $error && (is_object($this->oldcopy) && $this->oldcopy->ref !== $this->ref))
				{
					// We remove directory
					if ($conf->product->dir_output)
					{
						$olddir = $conf->product->dir_output . "/" . dol_sanitizeFileName($this->oldcopy->ref);
						$newdir = $conf->product->dir_output . "/" . dol_sanitizeFileName($this->ref);
						if (file_exists($olddir))
						{
							//include_once DOL_DOCUMENT_ROOT . '/core/lib/files.lib.php';
							//$res = dol_move($olddir, $newdir);
							// do not use dol_move with directory
							$res = @rename($olddir, $newdir);
							if (! $res)
							{
							    $langs->load("errors");
								$this->error=$langs->trans('ErrorFailToRenameDir',$olddir,$newdir);
								$error++;
							}
						}
					}
				}

				if (! $error)
				{
					if ($conf->variants->enabled) {

						require_once DOL_DOCUMENT_ROOT.'/variants/class/ProductCombination.class.php';

						$comb = new ProductCombination($this->db);

						foreach ($comb->fetchAllByFkProductParent($this->id) as $currcomb) {
							$currcomb->updateProperties($this);
						}
					}

					$this->db->commit();
					return 1;
				}
				else
				{
					$this->db->rollback();
					return -$error;
				}
			}
			else
			{
				if ($this->db->errno() == 'DB_ERROR_RECORD_ALREADY_EXISTS')
				{
					$langs->load("errors");
					if (empty($conf->barcode->enabled) || empty($this->barcode)) $this->error=$langs->trans("Error")." : ".$langs->trans("ErrorProductAlreadyExists",$this->ref);
					else $this->error=$langs->trans("Error")." : ".$langs->trans("ErrorProductBarCodeAlreadyExists",$this->barcode);
					$this->errors[]=$this->error;
					$this->db->rollback();
					return -1;
				}
				else
				{
					$this->error=$langs->trans("Error")." : ".$this->db->error()." - ".$sql;
					$this->errors[]=$this->error;
					$this->db->rollback();
					return -2;
				}
			}
=======
            // For automatic creation
            if ($this->barcode == -1) { $this->barcode = $this->get_barcode($this, $this->barcode_type_code);
            }

            $sql = "UPDATE ".MAIN_DB_PREFIX."product";
            $sql.= " SET label = '" . $this->db->escape($this->label) ."'";
            $sql.= ", ref = '" . $this->db->escape($this->ref) ."'";
            $sql.= ", ref_ext = ".(! empty($this->ref_ext)?"'".$this->db->escape($this->ref_ext)."'":"null");
            $sql.= ", default_vat_code = ".($this->default_vat_code ? "'".$this->db->escape($this->default_vat_code)."'" : "null");
            $sql.= ", tva_tx = " . $this->tva_tx;
            $sql.= ", recuperableonly = " . $this->tva_npr;
            $sql.= ", localtax1_tx = " . $this->localtax1_tx;
            $sql.= ", localtax2_tx = " . $this->localtax2_tx;
            $sql.= ", localtax1_type = " . ($this->localtax1_type!=''?"'".$this->db->escape($this->localtax1_type)."'":"'0'");
            $sql.= ", localtax2_type = " . ($this->localtax2_type!=''?"'".$this->db->escape($this->localtax2_type)."'":"'0'");

            $sql.= ", barcode = ". (empty($this->barcode)?"null":"'".$this->db->escape($this->barcode)."'");
            $sql.= ", fk_barcode_type = ". (empty($this->barcode_type)?"null":$this->db->escape($this->barcode_type));

            $sql.= ", tosell = " . $this->status;
            $sql.= ", tobuy = " . $this->status_buy;
            $sql.= ", tobatch = " . ((empty($this->status_batch) || $this->status_batch < 0) ? '0' : $this->status_batch);
            $sql.= ", finished = " . ((! isset($this->finished) || $this->finished < 0) ? "null" : (int) $this->finished);
            $sql.= ", weight = " . ($this->weight!='' ? "'".$this->db->escape($this->weight)."'" : 'null');
            $sql.= ", weight_units = " . ($this->weight_units!='' ? "'".$this->db->escape($this->weight_units)."'": 'null');
            $sql.= ", length = " . ($this->length!='' ? "'".$this->db->escape($this->length)."'" : 'null');
            $sql.= ", length_units = " . ($this->length_units!='' ? "'".$this->db->escape($this->length_units)."'" : 'null');
            $sql.= ", width= " . ($this->width!='' ? "'".$this->db->escape($this->width)."'" : 'null');
            $sql.= ", width_units = " . ($this->width_units!='' ? "'".$this->db->escape($this->width_units)."'" : 'null');
            $sql.= ", height = " . ($this->height!='' ? "'".$this->db->escape($this->height)."'" : 'null');
            $sql.= ", height_units = " . ($this->height_units!='' ? "'".$this->db->escape($this->height_units)."'" : 'null');
            $sql.= ", surface = " . ($this->surface!='' ? "'".$this->db->escape($this->surface)."'" : 'null');
            $sql.= ", surface_units = " . ($this->surface_units!='' ? "'".$this->db->escape($this->surface_units)."'" : 'null');
            $sql.= ", volume = " . ($this->volume!='' ? "'".$this->db->escape($this->volume)."'" : 'null');
            $sql.= ", volume_units = " . ($this->volume_units!='' ? "'".$this->db->escape($this->volume_units)."'" : 'null');
            $sql.= ", fk_default_warehouse = " . ($this->fk_default_warehouse > 0 ? $this->db->escape($this->fk_default_warehouse) : 'null');
            $sql.= ", seuil_stock_alerte = " . ((isset($this->seuil_stock_alerte) && $this->seuil_stock_alerte != '') ? "'".$this->db->escape($this->seuil_stock_alerte)."'" : "null");
            $sql.= ", description = '" . $this->db->escape($this->description) ."'";
            $sql.= ", url = " . ($this->url?"'".$this->db->escape($this->url)."'":'null');
            $sql.= ", customcode = '" .        $this->db->escape($this->customcode) ."'";
            $sql.= ", fk_country = " . ($this->country_id > 0 ? $this->country_id : 'null');
            $sql.= ", note = ".(isset($this->note) ? "'" .$this->db->escape($this->note)."'" : 'null');
            $sql.= ", duration = '" . $this->db->escape($this->duration_value . $this->duration_unit) ."'";
            $sql.= ", accountancy_code_buy = '" . $this->db->escape($this->accountancy_code_buy)."'";
            $sql.= ", accountancy_code_sell= '" . $this->db->escape($this->accountancy_code_sell)."'";
            $sql.= ", accountancy_code_sell_intra= '" . $this->db->escape($this->accountancy_code_sell_intra)."'";
            $sql.= ", accountancy_code_sell_export= '" . $this->db->escape($this->accountancy_code_sell_export)."'";
            $sql.= ", desiredstock = " . ((isset($this->desiredstock) && $this->desiredstock != '') ? $this->desiredstock : "null");
            $sql.= ", cost_price = " . ($this->cost_price != '' ? $this->db->escape($this->cost_price) : 'null');
            $sql.= ", fk_unit= " . (!$this->fk_unit ? 'NULL' : $this->fk_unit);
            $sql.= ", price_autogen = " . (!$this->price_autogen ? 0 : 1);
            $sql.= ", fk_price_expression = ".($this->fk_price_expression != 0 ? $this->fk_price_expression : 'NULL');
            $sql.= ", fk_user_modif = ".($user->id > 0 ? $user->id : 'NULL');
            // stock field is not here because it is a denormalized value from product_stock.
            $sql.= " WHERE rowid = " . $id;

            dol_syslog(get_class($this)."::update", LOG_DEBUG);

            $resql=$this->db->query($sql);
            if ($resql) {
                $this->id = $id;

                // Multilangs
                if (! empty($conf->global->MAIN_MULTILANGS)) {
                    if ($this->setMultiLangs($user) < 0) {
                           $this->error=$langs->trans("Error")." : ".$this->db->error()." - ".$sql;
                           return -2;
                    }
                }

                $action='update';

                // Actions on extra fields
                if (! $error && empty($conf->global->MAIN_EXTRAFIELDS_DISABLED)) {
                    $result=$this->insertExtraFields();
                    if ($result < 0) {
                        $error++;
                    }
                }

                if (! $error && ! $notrigger) {
                                // Call trigger
                                $result=$this->call_trigger('PRODUCT_MODIFY', $user);
                    if ($result < 0) { $error++;
                    }
                    // End call triggers
                }

                if (! $error && (is_object($this->oldcopy) && $this->oldcopy->ref !== $this->ref)) {
                    // We remove directory
                    if ($conf->product->dir_output) {
                        $olddir = $conf->product->dir_output . "/" . dol_sanitizeFileName($this->oldcopy->ref);
                        $newdir = $conf->product->dir_output . "/" . dol_sanitizeFileName($this->ref);
                        if (file_exists($olddir)) {
                                 //include_once DOL_DOCUMENT_ROOT . '/core/lib/files.lib.php';
                                 //$res = dol_move($olddir, $newdir);
                                 // do not use dol_move with directory
                                 $res = @rename($olddir, $newdir);
                            if (! $res) {
                                $langs->load("errors");
                                $this->error=$langs->trans('ErrorFailToRenameDir', $olddir, $newdir);
                                $error++;
                            }
                        }
                    }
                }

                if (! $error) {
                    if ($conf->variants->enabled) {

                        include_once DOL_DOCUMENT_ROOT.'/variants/class/ProductCombination.class.php';

                        $comb = new ProductCombination($this->db);

                        foreach ($comb->fetchAllByFkProductParent($this->id) as $currcomb) {
                                 $currcomb->updateProperties($this);
                        }
                    }

                    $this->db->commit();
                    return 1;
                }
                else
                {
                    $this->db->rollback();
                    return -$error;
                }
            }
            else
            {
                if ($this->db->errno() == 'DB_ERROR_RECORD_ALREADY_EXISTS') {
                    $langs->load("errors");
                    if (empty($conf->barcode->enabled) || empty($this->barcode)) { $this->error=$langs->trans("Error")." : ".$langs->trans("ErrorProductAlreadyExists", $this->ref);
                    } else { $this->error=$langs->trans("Error")." : ".$langs->trans("ErrorProductBarCodeAlreadyExists", $this->barcode);
                    }
                    $this->errors[]=$this->error;
                    $this->db->rollback();
                    return -1;
                }
                else
                {
                    $this->error=$langs->trans("Error")." : ".$this->db->error()." - ".$sql;
                    $this->errors[]=$this->error;
                    $this->db->rollback();
                    return -2;
                }
            }
>>>>>>> d9b8a8c8
        }
        else
          {
            $this->db->rollback();
            dol_syslog(get_class($this)."::Update fails verify ".join(',', $this->errors), LOG_WARNING);
            return -3;
        }
    }

    /**
     *  Delete a product from database (if not used)
     *
     * @param  User $user      Product id (usage of this is deprecated, delete should be called without parameters on a fetched object)
     * @param  int  $notrigger Do not execute trigger
     * @return int                    < 0 if KO, 0 = Not possible, > 0 if OK
     */
    function delete(User $user, $notrigger=0)
    {
        // Deprecation warning
        if ($id > 0) {
            dol_syslog(__METHOD__ . " with parameter is deprecated", LOG_WARNING);
        }

        global $conf, $langs;
        include_once DOL_DOCUMENT_ROOT . '/core/lib/files.lib.php';

        $error=0;

        // Clean parameters
        if (empty($id)) { $id=$this->id;
        } else { $this->fetch($id);
        }

        // Check parameters
        if (empty($id)) {
            $this->error = "Object must be fetched before calling delete";
            return -1;
        }
        if (($this->type == Product::TYPE_PRODUCT && empty($user->rights->produit->supprimer)) || ($this->type == Product::TYPE_SERVICE && empty($user->rights->service->supprimer))) {
            $this->error = "ErrorForbidden";
            return 0;
        }

        $objectisused = $this->isObjectUsed($id);
        if (empty($objectisused)) {
            $this->db->begin();

            if (! $error && empty($notrigger)) {
                // Call trigger
                $result=$this->call_trigger('PRODUCT_DELETE', $user);
                if ($result < 0) { $error++;
                }
                // End call triggers
<<<<<<< HEAD
			}

			// Delete from product_batch on product delete
			if (! $error)
			{
				$sql = "DELETE FROM ".MAIN_DB_PREFIX.'product_batch';
				$sql.= " WHERE fk_product_stock IN (";
				$sql.= "SELECT rowid FROM ".MAIN_DB_PREFIX.'product_stock';
				$sql.= " WHERE fk_product = ".$id.")";
				dol_syslog(get_class($this).'::delete', LOG_DEBUG);
				$result = $this->db->query($sql);
				if (! $result)
				{
					$error++;
					$this->errors[] = $this->db->lasterror();
				}
			}

   			// Delete all child tables
			if (! $error)
			{
				$elements = array('product_fournisseur_price','product_price','product_lang','categorie_product','product_stock','product_customer_price','product_lot');  // product_batch is done before
    			foreach($elements as $table)
    			{
    				if (! $error)
    				{
    					$sql = "DELETE FROM ".MAIN_DB_PREFIX.$table;
    					$sql.= " WHERE fk_product = ".$id;
    					dol_syslog(get_class($this).'::delete', LOG_DEBUG);
    					$result = $this->db->query($sql);
    					if (! $result)
    					{
    						$error++;
    						$this->errors[] = $this->db->lasterror();
    					}
    				}
    			}
			}

			if (!$error) {

				require_once DOL_DOCUMENT_ROOT.'/variants/class/ProductCombination.class.php';
				require_once DOL_DOCUMENT_ROOT.'/variants/class/ProductCombination2ValuePair.class.php';

				//If it is a parent product, then we remove the association with child products
				$prodcomb = new ProductCombination($this->db);

				if ($prodcomb->deleteByFkProductParent($user, $id) < 0) {
					$error++;
					$this->errors[] = 'Error deleting combinations';
				}

				//We also check if it is a child product
				if (!$error && ($prodcomb->fetchByFkProductChild($id) > 0) && ($prodcomb->delete($user) < 0)) {
					$error++;
					$this->errors[] = 'Error deleting child combination';
				}
			}

			// Delete product
			if (! $error)
			{
				$sqlz = "DELETE FROM ".MAIN_DB_PREFIX."product";
				$sqlz.= " WHERE rowid = ".$id;
				dol_syslog(get_class($this).'::delete', LOG_DEBUG);
				$resultz = $this->db->query($sqlz);
				if ( ! $resultz )
				{
					$error++;
					$this->errors[] = $this->db->lasterror();
				}
			}

			if (! $error)
			{
				// We remove directory
				$ref = dol_sanitizeFileName($this->ref);
				if ($conf->product->dir_output)
				{
					$dir = $conf->product->dir_output . "/" . $ref;
					if (file_exists($dir))
					{
						$res=@dol_delete_dir_recursive($dir);
						if (! $res)
						{
							$this->errors[] = 'ErrorFailToDeleteDir';
							$error++;
						}
					}
				}
			}

			// Remove extrafields
			if ((! $error) && (empty($conf->global->MAIN_EXTRAFIELDS_DISABLED))) // For avoid conflicts if trigger used
			{
				$result=$this->deleteExtraFields();
				if ($result < 0)
				{
					$error++;
					dol_syslog(get_class($this)."::delete error -4 ".$this->error, LOG_ERR);
				}
			}

			if (! $error)
			{
				$this->db->commit();
				return 1;
			}
			else
			{
				foreach($this->errors as $errmsg)
				{
					dol_syslog(get_class($this)."::delete ".$errmsg, LOG_ERR);
					$this->error.=($this->error?', '.$errmsg:$errmsg);
				}
				$this->db->rollback();
				return -$error;
			}
		}
		else
		{
			$this->error = "ErrorRecordIsUsedCantDelete";
			return 0;
		}
	}

	/**
	 *	Update or add a translation for a product
	 *
	 *	@param     User	   $user                   Object user making update
	 *	@return	   int		<0 if KO, >0 if OK
	 */
	function setMultiLangs($user)
	{
		global $conf, $langs;

		$langs_available = $langs->get_available_languages(DOL_DOCUMENT_ROOT, 0, 2);
		$current_lang = $langs->getDefaultLang();

		foreach ($langs_available as $key => $value)
		{
			if ($key == $current_lang)
			{
				$sql = "SELECT rowid";
				$sql.= " FROM ".MAIN_DB_PREFIX."product_lang";
				$sql.= " WHERE fk_product=".$this->id;
				$sql.= " AND lang='".$key."'";

				$result = $this->db->query($sql);

				if ($this->db->num_rows($result)) // if there is already a description line for this language
				{
					$sql2 = "UPDATE ".MAIN_DB_PREFIX."product_lang";
					$sql2.= " SET ";
					$sql2.= " label='".$this->db->escape($this->label)."',";
					$sql2.= " description='".$this->db->escape($this->description)."'";
					if (! empty($conf->global->PRODUCT_USE_OTHER_FIELD_IN_TRANSLATION)) $sql2.= ", note='".$this->db->escape($this->other)."'";
					$sql2.= " WHERE fk_product=".$this->id." AND lang='".$this->db->escape($key)."'";
				}
				else
				{
					$sql2 = "INSERT INTO ".MAIN_DB_PREFIX."product_lang (fk_product, lang, label, description";
					if (! empty($conf->global->PRODUCT_USE_OTHER_FIELD_IN_TRANSLATION)) $sql2.=", note";
					$sql2.= ")";
					$sql2.= " VALUES(".$this->id.",'".$this->db->escape($key)."','". $this->db->escape($this->label)."',";
					$sql2.= " '".$this->db->escape($this->description)."'";
					if (! empty($conf->global->PRODUCT_USE_OTHER_FIELD_IN_TRANSLATION)) $sql2.= ", '".$this->db->escape($this->other)."'";
					$sql2.= ")";
				}
				dol_syslog(get_class($this).'::setMultiLangs key = current_lang = '.$key);
				if (! $this->db->query($sql2))
				{
					$this->error=$this->db->lasterror();
					return -1;
				}
			}
			else if (isset($this->multilangs[$key]))
			{
				$sql = "SELECT rowid";
				$sql.= " FROM ".MAIN_DB_PREFIX."product_lang";
				$sql.= " WHERE fk_product=".$this->id;
				$sql.= " AND lang='".$key."'";

				$result = $this->db->query($sql);

				if ($this->db->num_rows($result)) // if there is already a description line for this language
				{
					$sql2 = "UPDATE ".MAIN_DB_PREFIX."product_lang";
					$sql2.= " SET ";
					$sql2.= " label='".$this->db->escape($this->multilangs["$key"]["label"])."',";
					$sql2.= " description='".$this->db->escape($this->multilangs["$key"]["description"])."'";
					if (! empty($conf->global->PRODUCT_USE_OTHER_FIELD_IN_TRANSLATION)) $sql2.= ", note='".$this->db->escape($this->multilangs["$key"]["other"])."'";
					$sql2.= " WHERE fk_product=".$this->id." AND lang='".$this->db->escape($key)."'";
				}
				else
				{
					$sql2 = "INSERT INTO ".MAIN_DB_PREFIX."product_lang (fk_product, lang, label, description";
					if (! empty($conf->global->PRODUCT_USE_OTHER_FIELD_IN_TRANSLATION)) $sql2.=", note";
					$sql2.= ")";
					$sql2.= " VALUES(".$this->id.",'".$this->db->escape($key)."','". $this->db->escape($this->multilangs["$key"]["label"])."',";
					$sql2.= " '".$this->db->escape($this->multilangs["$key"]["description"])."'";
					if (! empty($conf->global->PRODUCT_USE_OTHER_FIELD_IN_TRANSLATION)) $sql2.= ", '".$this->db->escape($this->multilangs["$key"]["other"])."'";
					$sql2.= ")";
				}

				// We do not save if main fields are empty
				if ($this->multilangs["$key"]["label"] || $this->multilangs["$key"]["description"])
				{
    				if (! $this->db->query($sql2))
    				{
    					$this->error=$this->db->lasterror();
    					return -1;
    				}
				}
			}
			else
			{
				// language is not current language and we didn't provide a multilang description for this language
			}
		}

		// Call trigger
		$result = $this->call_trigger('PRODUCT_SET_MULTILANGS',$user);
		if ($result < 0) {
			$this->error = $this->db->lasterror();
			return -1;
		}
		// End call triggers

		return 1;
	}

	/**
	 *	Delete a language for this product
	 *
	 *  @param		string	$langtodelete		Language code to delete
	 *	@param		User	$user       Object user making delete
	 *
	 *	@return		int							<0 if KO, >0 if OK
	 */
	function delMultiLangs($langtodelete, $user)
	{
		$sql = "DELETE FROM ".MAIN_DB_PREFIX."product_lang";
		$sql.= " WHERE fk_product=".$this->id." AND lang='".$this->db->escape($langtodelete)."'";

		dol_syslog(get_class($this).'::delMultiLangs', LOG_DEBUG);
		$result = $this->db->query($sql);
		if ($result)
		{
			// Call trigger
			$result = $this->call_trigger('PRODUCT_DEL_MULTILANGS',$user);
			if ($result < 0) {
				$this->error = $this->db->lasterror();
				dol_syslog(get_class($this).'::delMultiLangs error='.$this->error, LOG_ERR);
				return -1;
			}
			// End call triggers
			return 1;
		}
		else
		{
			$this->error=$this->db->lasterror();
			dol_syslog(get_class($this).'::delMultiLangs error='.$this->error, LOG_ERR);
			return -1;
		}
	}

	/*
	 * Sets an accountancy code for a product.
	 * Also calls PRODUCT_MODIFY trigger when modified
	 *
	 * @param string $type It can be 'buy', 'sell', 'sell_intra' or 'sell_export'
	 * @param string $value Accountancy code
	 * @return int <0 KO >0 OK
	 */
	public function setAccountancyCode($type, $value)
	{
		global $user, $langs, $conf;

		$this->db->begin();

		if ($type == 'buy') {
			$field = 'accountancy_code_buy';
		} elseif ($type == 'sell') {
			$field = 'accountancy_code_sell';
		} elseif ($type == 'sell_intra') {
			$field = 'accountancy_code_sell_intra';
		} elseif ($type == 'sell_export') {
			$field = 'accountancy_code_sell_export';
		} else {
			return -1;
		}

		$sql = "UPDATE ".MAIN_DB_PREFIX.$this->table_element." SET ";
		$sql.= "$field = '".$this->db->escape($value)."'";
		$sql.= " WHERE rowid = ".$this->id;

		dol_syslog(get_class($this)."::".__FUNCTION__." sql=".$sql, LOG_DEBUG);
		$resql = $this->db->query($sql);

		if ($resql)
		{
			// Call triggers
			include_once DOL_DOCUMENT_ROOT . '/core/class/interfaces.class.php';
			$interface=new Interfaces($this->db);
			$result=$interface->run_triggers('PRODUCT_MODIFY',$this,$user,$langs,$conf);
			if ($result < 0)
			{
				$this->errors=$interface->errors;
				$this->db->rollback();
				return -1;
			}
			// End call triggers

			$this->$field = $value;

			$this->db->commit();
			return 1;
		}
		else
		{
			$this->error=$this->db->lasterror();
			$this->db->rollback();
			return -1;
		}
	}

	/**
	 *	Load array this->multilangs
	 *
	 *	@return		int		<0 if KO, >0 if OK
	 */
	function getMultiLangs()
	{
		global $langs;

		$current_lang = $langs->getDefaultLang();

		$sql = "SELECT lang, label, description, note as other";
		$sql.= " FROM ".MAIN_DB_PREFIX."product_lang";
		$sql.= " WHERE fk_product=".$this->id;

		$result = $this->db->query($sql);
		if ($result)
		{
			while ($obj = $this->db->fetch_object($result))
			{
				//print 'lang='.$obj->lang.' current='.$current_lang.'<br>';
				if ($obj->lang == $current_lang)  // si on a les traduct. dans la langue courante on les charge en infos principales.
				{
					$this->label		= $obj->label;
					$this->description	= $obj->description;
					$this->other	    = $obj->other;
				}
				$this->multilangs["$obj->lang"]["label"]		= $obj->label;
				$this->multilangs["$obj->lang"]["description"]	= $obj->description;
				$this->multilangs["$obj->lang"]["other"]		= $obj->other;
			}
			return 1;
		}
		else
		{
			$this->error="Error: ".$this->db->lasterror()." - ".$sql;
			return -1;
		}
	}



	/**
	 *  Insert a track that we changed a customer price
	 *
	 *	@param  	User	$user       User making change
	 *	@param		int		$level		price level to change
	 *	@return		int					<0 if KO, >0 if OK
	 */
	function _log_price($user,$level=0)
	{
		global $conf;

		$now=dol_now();

		// Clean parameters
		if (empty($this->price_by_qty)) $this->price_by_qty=0;

		// Add new price
		$sql = "INSERT INTO ".MAIN_DB_PREFIX."product_price(price_level,date_price, fk_product, fk_user_author, price, price_ttc, price_base_type,tosell, tva_tx, default_vat_code, recuperableonly,";
		$sql.= " localtax1_tx, localtax2_tx, localtax1_type, localtax2_type, price_min,price_min_ttc,price_by_qty,entity,fk_price_expression) ";
		$sql.= " VALUES(".($level?$level:1).", '".$this->db->idate($now)."',".$this->id.",".$user->id.",".$this->price.",".$this->price_ttc.",'".$this->db->escape($this->price_base_type)."',".$this->status.",".$this->tva_tx.", ".($this->default_vat_code?("'".$this->db->escape($this->default_vat_code)."'"):"null").",".$this->tva_npr.",";
		$sql.= " ".$this->localtax1_tx.", ".$this->localtax2_tx.", '".$this->db->escape($this->localtax1_type)."', '".$this->db->escape($this->localtax2_type)."', ".$this->price_min.",".$this->price_min_ttc.",".$this->price_by_qty.",".$conf->entity.",".($this->fk_price_expression > 0?$this->fk_price_expression:'null');
		$sql.= ")";

		dol_syslog(get_class($this)."::_log_price", LOG_DEBUG);
		$resql=$this->db->query($sql);
		if(! $resql)
		{
			$this->error=$this->db->lasterror();
			dol_print_error($this->db);
			return -1;
		}
		else
		{
			return 1;
		}
	}


	/**
	 *  Delete a price line
	 *
	 * 	@param		User	$user	Object user
	 * 	@param		int		$rowid	Line id to delete
	 * 	@return		int				<0 if KO, >0 if OK
	 */
	function log_price_delete($user, $rowid)
	{
		$sql = "DELETE FROM ".MAIN_DB_PREFIX."product_price_by_qty";
		$sql.= " WHERE fk_product_price=".$rowid;
		$resql=$this->db->query($sql);

		$sql = "DELETE FROM ".MAIN_DB_PREFIX."product_price";
		$sql.= " WHERE rowid=".$rowid;
		$resql=$this->db->query($sql);
		if ($resql)
		{
			return 1;
		}
		else
		{
			$this->error=$this->db->lasterror();
			return -1;
		}
	}


	/**
	 *	Read price used by a provider.
	 *	We enter as input couple prodfournprice/qty or triplet qty/product_id/fourn_ref.
	 *  This also set some properties on product like ->buyprice, ->fourn_pu, ...
	 *
	 *  @param     	int		$prodfournprice     Id du tarif = rowid table product_fournisseur_price
	 *  @param     	double	$qty                Quantity asked or -1 to get first entry found
	 *	@param		int		$product_id			Filter on a particular product id
	 * 	@param		string	$fourn_ref			Filter on a supplier price ref. 'none' to exclude ref in search.
	 *  @param      int     $fk_soc             If of supplier
	 *  @return    	int 						<-1 if KO, -1 if qty not enough, 0 if OK but nothing found, id_product if OK and found. May also initialize some properties like (->ref_supplier, buyprice, fourn_pu, vatrate_supplier...)
	 */
	function get_buyprice($prodfournprice, $qty, $product_id=0, $fourn_ref='', $fk_soc=0)
	{
		global $conf;
		$result = 0;

		// We do a first seach with a select by searching with couple prodfournprice and qty only (later we will search on triplet qty/product_id/fourn_ref)
		$sql = "SELECT pfp.rowid, pfp.price as price, pfp.quantity as quantity, pfp.remise_percent,";
		$sql.= " pfp.fk_product, pfp.ref_fourn, pfp.fk_soc, pfp.tva_tx, pfp.fk_supplier_price_expression";
		$sql.= " ,pfp.default_vat_code";
        $sql.= " ,pfp.multicurrency_price, pfp.multicurrency_unitprice, pfp.multicurrency_tx, pfp.fk_multicurrency, pfp.multicurrency_code";
		$sql.= " FROM ".MAIN_DB_PREFIX."product_fournisseur_price as pfp";
		$sql.= " WHERE pfp.rowid = ".$prodfournprice;
		if ($qty > 0) $sql.= " AND pfp.quantity <= ".$qty;
		$sql.= " ORDER BY pfp.quantity DESC";

		dol_syslog(get_class($this)."::get_buyprice first search by prodfournprice/qty", LOG_DEBUG);
		$resql = $this->db->query($sql);
		if ($resql)
		{
			$obj = $this->db->fetch_object($resql);
			if ($obj && $obj->quantity > 0)		// If we found a supplier prices from the id of supplier price
			{
                if (!empty($conf->dynamicprices->enabled) && !empty($obj->fk_supplier_price_expression))
=======
            }

            // Delete from product_batch on product delete
            if (! $error) {
                $sql = "DELETE FROM ".MAIN_DB_PREFIX.'product_batch';
                $sql.= " WHERE fk_product_stock IN (";
                $sql.= "SELECT rowid FROM ".MAIN_DB_PREFIX.'product_stock';
                $sql.= " WHERE fk_product = ".$id.")";

                $result = $this->db->query($sql);
                if (! $result) {
                    $error++;
                    $this->errors[] = $this->db->lasterror();
                }
            }

            // Delete all child tables
            if (! $error) {
                $elements = array('product_fournisseur_price','product_price','product_lang','categorie_product','product_stock','product_customer_price','product_lot');  // product_batch is done before
                foreach($elements as $table)
>>>>>>> d9b8a8c8
                {
                    if (! $error) {
                        $sql = "DELETE FROM ".MAIN_DB_PREFIX.$table;
                        $sql.= " WHERE fk_product = ".$id;

                        $result = $this->db->query($sql);
                        if (! $result) {
                            $error++;
                            $this->errors[] = $this->db->lasterror();
                        }
                    }
                }
<<<<<<< HEAD
                $this->product_fourn_price_id = $obj->rowid;
				$this->buyprice = $obj->price;                      // deprecated
				$this->fourn_pu = $obj->price / $obj->quantity;     // Unit price of product of supplier
				$this->fourn_price_base_type = 'HT';                // Price base type
				$this->fourn_socid = $obj->fk_soc;                  // Company that offer this price
				$this->ref_fourn = $obj->ref_fourn;                 // deprecated
				$this->ref_supplier = $obj->ref_fourn;              // Ref supplier
				$this->remise_percent = $obj->remise_percent;       // remise percent if present and not typed
				$this->vatrate_supplier = $obj->tva_tx;             // Vat ref supplier
				$this->default_vat_code = $obj->default_vat_code;   // Vat code supplier
                $this->fourn_multicurrency_price       = $obj->multicurrency_price;
                $this->fourn_multicurrency_unitprice   = $obj->multicurrency_unitprice;
                $this->fourn_multicurrency_tx          = $obj->multicurrency_tx;
                $this->fourn_multicurrency_id          = $obj->fk_multicurrency;
                $this->fourn_multicurrency_code        = $obj->multicurrency_code;
				$result=$obj->fk_product;
				return $result;
			}
			else // If not found
			{
				// We do a second search by doing a select again but searching with less reliable criteria: couple qty/id product, and if set fourn_ref or fk_soc.
				$sql = "SELECT pfp.rowid, pfp.price as price, pfp.quantity as quantity, pfp.fk_soc,";
				$sql.= " pfp.fk_product, pfp.ref_fourn as ref_supplier, pfp.tva_tx, pfp.fk_supplier_price_expression";
				$sql.= " ,pfp.default_vat_code";
                $sql.= " ,pfp.multicurrency_price, pfp.multicurrency_unitprice, pfp.multicurrency_tx, pfp.fk_multicurrency, pfp.multicurrency_code";
				$sql.= " FROM ".MAIN_DB_PREFIX."product_fournisseur_price as pfp";
				$sql.= " WHERE pfp.fk_product = ".$product_id;
				if ($fourn_ref != 'none') $sql.= " AND pfp.ref_fourn = '".$fourn_ref."'";
				if ($fk_soc > 0) $sql.= " AND pfp.fk_soc = ".$fk_soc;
				if ($qty > 0) $sql.= " AND pfp.quantity <= ".$qty;
				$sql.= " ORDER BY pfp.quantity DESC";
				$sql.= " LIMIT 1";

				dol_syslog(get_class($this)."::get_buyprice second search from qty/ref/product_id", LOG_DEBUG);
				$resql = $this->db->query($sql);
				if ($resql)
				{
					$obj = $this->db->fetch_object($resql);
					if ($obj && $obj->quantity > 0)		// If found
					{
		                if (!empty($conf->dynamicprices->enabled) && !empty($obj->fk_supplier_price_expression))
		                {
							require_once DOL_DOCUMENT_ROOT.'/product/dynamic_price/class/price_parser.class.php';
		                    $prod_supplier = new ProductFournisseur($this->db);
		                    $prod_supplier->product_fourn_price_id = $obj->rowid;
		                    $prod_supplier->id = $obj->fk_product;
		                    $prod_supplier->fourn_qty = $obj->quantity;
		                    $prod_supplier->fourn_tva_tx = $obj->tva_tx;
		                    $prod_supplier->fk_supplier_price_expression = $obj->fk_supplier_price_expression;
		                    $priceparser = new PriceParser($this->db);
		                    $price_result = $priceparser->parseProductSupplier($prod_supplier);
		                    if ($result >= 0) {
		                    	$obj->price = $price_result;
		                    }
		                }
		                $this->product_fourn_price_id = $obj->rowid;
						$this->buyprice = $obj->price;                      // deprecated
						$this->fourn_qty = $obj->quantity;					// min quantity for price for a virtual supplier
						$this->fourn_pu = $obj->price / $obj->quantity;     // Unit price of product for a virtual supplier
						$this->fourn_price_base_type = 'HT';                // Price base type for a virtual supplier
						$this->fourn_socid = $obj->fk_soc;                  // Company that offer this price
						$this->ref_fourn = $obj->ref_supplier;              // deprecated
						$this->ref_supplier = $obj->ref_supplier;           // Ref supplier
						$this->remise_percent = $obj->remise_percent;       // remise percent if present and not typed
						$this->vatrate_supplier = $obj->tva_tx;             // Vat ref supplier
						$this->default_vat_code = $obj->default_vat_code;   // Vat code supplier
                        $this->fourn_multicurrency_price       = $obj->multicurrency_price;
                        $this->fourn_multicurrency_unitprice   = $obj->multicurrency_unitprice;
                        $this->fourn_multicurrency_tx          = $obj->multicurrency_tx;
                        $this->fourn_multicurrency_id          = $obj->fk_multicurrency;
                        $this->fourn_multicurrency_code        = $obj->multicurrency_code;
						$result=$obj->fk_product;
						return $result;
					}
					else
					{
						return -1;	// Ce produit n'existe pas avec cet id tarif fournisseur ou existe mais qte insuffisante, ni pour le couple produit/ref fournisseur dans la quantité.
					}
				}
				else
				{
					$this->error=$this->db->lasterror();
					return -3;
				}
			}
		}
		else
		{
			$this->error=$this->db->lasterror();
			return -2;
		}
	}


	/**
	 *	Modify customer price of a product/Service
	 *
	 *	@param  	double	$newprice		    New price
	 *	@param  	string	$newpricebase	    HT or TTC
	 *	@param  	User	$user        	    Object user that make change
	 *	@param  	double	$newvat			    New VAT Rate (For example 8.5. Should not be a string)
	 *  @param		double	$newminprice	    New price min
	 *  @param		int		$level			    0=standard, >0 = level if multilevel prices
	 *  @param     	int		$newnpr             0=Standard vat rate, 1=Special vat rate for French NPR VAT
	 *  @param     	int		$newpbq             1 if it has price by quantity
	 *  @param 		int 	$ignore_autogen     Used to avoid infinite loops
     *	@param      array	$localtaxes_array	Array with localtaxes info array('0'=>type1,'1'=>rate1,'2'=>type2,'3'=>rate2) (loaded by getLocalTaxesFromRate(vatrate, 0, ...) function).
     *  @param      string  $newdefaultvatcode  Default vat code
	 * 	@return		int						    <0 if KO, >0 if OK
	 */
	function updatePrice($newprice, $newpricebase, $user, $newvat='',$newminprice=0, $level=0, $newnpr=0, $newpbq=0, $ignore_autogen=0, $localtaxes_array=array(), $newdefaultvatcode='')
	{
		global $conf,$langs;

		$id=$this->id;

		dol_syslog(get_class($this)."::update_price id=".$id." newprice=".$newprice." newpricebase=".$newpricebase." newminprice=".$newminprice." level=".$level." npr=".$newnpr." newdefaultvatcode=".$newdefaultvatcode);

		// Clean parameters
		if (empty($this->tva_tx))  $this->tva_tx=0;
        if (empty($newnpr)) $newnpr=0;

		// Check parameters
		if ($newvat == '') $newvat=$this->tva_tx;

		// If multiprices are enabled, then we check if the current product is subject to price autogeneration
		// Price will be modified ONLY when the first one is the one that is being modified
		if ((!empty($conf->global->PRODUIT_MULTIPRICES) || ! empty($conf->global->PRODUIT_CUSTOMER_PRICES_BY_QTY_MULTIPRICES)) && !$ignore_autogen && $this->price_autogen && ($level == 1))
		{
			return $this->generateMultiprices($user, $newprice, $newpricebase, $newvat, $newnpr, $newpbq);
		}

		if (! empty($newminprice) && ($newminprice > $newprice))
		{
			$this->error='ErrorPriceCantBeLowerThanMinPrice';
			return -1;
		}

		if ($newprice !== '' || $newprice === 0)
		{
			if ($newpricebase == 'TTC')
			{
				$price_ttc = price2num($newprice,'MU');
				$price = price2num($newprice) / (1 + ($newvat / 100));
				$price = price2num($price,'MU');

				if ($newminprice != '' || $newminprice == 0)
				{
					$price_min_ttc = price2num($newminprice,'MU');
					$price_min = price2num($newminprice) / (1 + ($newvat / 100));
					$price_min = price2num($price_min,'MU');
				}
				else
				{
					$price_min=0;
					$price_min_ttc=0;
				}
			}
			else
			{
				$price = price2num($newprice,'MU');
				$price_ttc = ( $newnpr != 1 ) ? price2num($newprice) * (1 + ($newvat / 100)) : $price;
				$price_ttc = price2num($price_ttc,'MU');

				if ( $newminprice !== '' || $newminprice === 0)
				{
					$price_min = price2num($newminprice,'MU');
					$price_min_ttc = price2num($newminprice) * (1 + ($newvat / 100));
					$price_min_ttc = price2num($price_min_ttc,'MU');
					//print 'X'.$newminprice.'-'.$price_min;
				}
				else
				{
					$price_min=0;
					$price_min_ttc=0;
				}
			}
			//print 'x'.$id.'-'.$newprice.'-'.$newpricebase.'-'.$price.'-'.$price_ttc.'-'.$price_min.'-'.$price_min_ttc;

			if (count($localtaxes_array) > 0)
			{
			    $localtaxtype1=$localtaxes_array['0'];
			    $localtax1=$localtaxes_array['1'];
			    $localtaxtype2=$localtaxes_array['2'];
			    $localtax2=$localtaxes_array['3'];
			}
			else     // old method. deprecated because ot can't retreive type
			{
	       		$localtaxtype1='0';
			    $localtax1=get_localtax($newvat,1);
	       		$localtaxtype2='0';
			    $localtax2=get_localtax($newvat,2);
			}
			if (empty($localtax1)) $localtax1=0;	// If = '' then = 0
			if (empty($localtax2)) $localtax2=0;	// If = '' then = 0

			$this->db->begin();

			// Ne pas mettre de quote sur les numeriques decimaux.
			// Ceci provoque des stockages avec arrondis en base au lieu des valeurs exactes.
			$sql = "UPDATE ".MAIN_DB_PREFIX."product SET";
			$sql.= " price_base_type='".$newpricebase."',";
			$sql.= " price=".$price.",";
			$sql.= " price_ttc=".$price_ttc.",";
			$sql.= " price_min=".$price_min.",";
			$sql.= " price_min_ttc=".$price_min_ttc.",";
			$sql.= " localtax1_tx=".($localtax1>=0?$localtax1:'NULL').",";
			$sql.= " localtax2_tx=".($localtax2>=0?$localtax2:'NULL').",";
			$sql.= " localtax1_type=".($localtaxtype1!=''?"'".$localtaxtype1."'":"'0'").",";
			$sql.= " localtax2_type=".($localtaxtype2!=''?"'".$localtaxtype2."'":"'0'").",";
            $sql.= " default_vat_code=".($newdefaultvatcode?"'".$this->db->escape($newdefaultvatcode)."'":"null").",";
			$sql.= " tva_tx='".price2num($newvat)."',";
            $sql.= " recuperableonly='".$newnpr."'";
			$sql.= " WHERE rowid = ".$id;

			dol_syslog(get_class($this)."::update_price", LOG_DEBUG);
			$resql=$this->db->query($sql);
			if ($resql)
			{
				$this->multiprices[$level] = $price;
				$this->multiprices_ttc[$level] = $price_ttc;
				$this->multiprices_min[$level]= $price_min;
				$this->multiprices_min_ttc[$level]= $price_min_ttc;
				$this->multiprices_base_type[$level]= $newpricebase;
				$this->multiprices_default_vat_code[$level]= $newdefaultvatcode;
				$this->multiprices_tva_tx[$level]= $newvat;
				$this->multiprices_recuperableonly[$level]= $newnpr;

				$this->price = $price;
				$this->price_ttc = $price_ttc;
				$this->price_min = $price_min;
				$this->price_min_ttc = $price_min_ttc;
				$this->price_base_type = $newpricebase;
				$this->default_vat_code = $newdefaultvatcode;
				$this->tva_tx = $newvat;
				$this->tva_npr = $newnpr;
				//Local taxes
				$this->localtax1_tx = $localtax1;
				$this->localtax2_tx = $localtax2;
				$this->localtax1_type = $localtaxtype1;
				$this->localtax2_type = $localtaxtype2;

				// Price by quantity
				$this->price_by_qty = $newpbq;

				$this->_log_price($user,$level);	// Save price for level into table product_price

				$this->level = $level;				// Store level of price edited for trigger
=======
            }
>>>>>>> d9b8a8c8

            if (!$error) {

                include_once DOL_DOCUMENT_ROOT.'/variants/class/ProductCombination.class.php';
                include_once DOL_DOCUMENT_ROOT.'/variants/class/ProductCombination2ValuePair.class.php';

                //If it is a parent product, then we remove the association with child products
                $prodcomb = new ProductCombination($this->db);

                if ($prodcomb->deleteByFkProductParent($user, $id) < 0) {
                    $error++;
                    $this->errors[] = 'Error deleting combinations';
                }

                //We also check if it is a child product
                if (!$error && ($prodcomb->fetchByFkProductChild($id) > 0) && ($prodcomb->delete($user) < 0)) {
                    $error++;
                    $this->errors[] = 'Error deleting child combination';
                }
            }

            // Delete from product_association
            if (!$error) {
                $sql = "DELETE FROM ".MAIN_DB_PREFIX."product_association";
                $sql.= " WHERE fk_product_pere = ".$id." OR fk_product_fils = ".$id;

                $result = $this->db->query($sql);
                if (! $result) {
                    $error++;
                    $this->errors[] = $this->db->lasterror();
                }
            }

            // Delete product
            if (! $error) {
                $sqlz = "DELETE FROM ".MAIN_DB_PREFIX."product";
                $sqlz.= " WHERE rowid = ".$id;

                $resultz = $this->db->query($sqlz);
                if (! $resultz ) {
                    $error++;
                    $this->errors[] = $this->db->lasterror();
                }
            }

            if (! $error) {
                // We remove directory
                $ref = dol_sanitizeFileName($this->ref);
                if ($conf->product->dir_output) {
                    $dir = $conf->product->dir_output . "/" . $ref;
                    if (file_exists($dir)) {
                        $res=@dol_delete_dir_recursive($dir);
                        if (! $res) {
                            $this->errors[] = 'ErrorFailToDeleteDir';
                            $error++;
                        }
                    }
                }
            }

            // Remove extrafields
            if ((! $error) && (empty($conf->global->MAIN_EXTRAFIELDS_DISABLED))) // For avoid conflicts if trigger used
            {
                $result=$this->deleteExtraFields();
                if ($result < 0) {
                    $error++;
                    dol_syslog(get_class($this)."::delete error -4 ".$this->error, LOG_ERR);
                }
            }

            if (! $error) {
                $this->db->commit();
                return 1;
            }
            else
            {
                foreach($this->errors as $errmsg)
                {
                    dol_syslog(get_class($this)."::delete ".$errmsg, LOG_ERR);
                    $this->error.=($this->error?', '.$errmsg:$errmsg);
                }
                $this->db->rollback();
                return -$error;
            }
        }
        else
        {
            $this->error = "ErrorRecordIsUsedCantDelete";
            return 0;
        }
    }

    /**
     *    Update or add a translation for a product
     *
     * @param  User $user Object user making update
     * @return int        <0 if KO, >0 if OK
     */
    function setMultiLangs($user)
    {
        global $conf, $langs;

        $langs_available = $langs->get_available_languages(DOL_DOCUMENT_ROOT, 0, 2);
        $current_lang = $langs->getDefaultLang();

        foreach ($langs_available as $key => $value)
        {
            if ($key == $current_lang) {
                $sql = "SELECT rowid";
                $sql.= " FROM ".MAIN_DB_PREFIX."product_lang";
                $sql.= " WHERE fk_product=".$this->id;
                $sql.= " AND lang='".$key."'";

                $result = $this->db->query($sql);

                if ($this->db->num_rows($result)) // if there is already a description line for this language
                {
                    $sql2 = "UPDATE ".MAIN_DB_PREFIX."product_lang";
                    $sql2.= " SET ";
                    $sql2.= " label='".$this->db->escape($this->label)."',";
                    $sql2.= " description='".$this->db->escape($this->description)."'";
                    if (! empty($conf->global->PRODUCT_USE_OTHER_FIELD_IN_TRANSLATION)) { $sql2.= ", note='".$this->db->escape($this->other)."'";
                    }
                    $sql2.= " WHERE fk_product=".$this->id." AND lang='".$this->db->escape($key)."'";
                }
                else
                {
                    $sql2 = "INSERT INTO ".MAIN_DB_PREFIX."product_lang (fk_product, lang, label, description";
                    if (! empty($conf->global->PRODUCT_USE_OTHER_FIELD_IN_TRANSLATION)) { $sql2.=", note";
                    }
                    $sql2.= ")";
                    $sql2.= " VALUES(".$this->id.",'".$this->db->escape($key)."','". $this->db->escape($this->label)."',";
                    $sql2.= " '".$this->db->escape($this->description)."'";
                    if (! empty($conf->global->PRODUCT_USE_OTHER_FIELD_IN_TRANSLATION)) { $sql2.= ", '".$this->db->escape($this->other)."'";
                    }
                    $sql2.= ")";
                }
                dol_syslog(get_class($this).'::setMultiLangs key = current_lang = '.$key);
                if (! $this->db->query($sql2)) {
                    $this->error=$this->db->lasterror();
                    return -1;
                }
            }
            else if (isset($this->multilangs[$key])) {
                $sql = "SELECT rowid";
                $sql.= " FROM ".MAIN_DB_PREFIX."product_lang";
                $sql.= " WHERE fk_product=".$this->id;
                $sql.= " AND lang='".$key."'";

                $result = $this->db->query($sql);

                if ($this->db->num_rows($result)) // if there is already a description line for this language
                {
                    $sql2 = "UPDATE ".MAIN_DB_PREFIX."product_lang";
                    $sql2.= " SET ";
                    $sql2.= " label='".$this->db->escape($this->multilangs["$key"]["label"])."',";
                    $sql2.= " description='".$this->db->escape($this->multilangs["$key"]["description"])."'";
                    if (! empty($conf->global->PRODUCT_USE_OTHER_FIELD_IN_TRANSLATION)) { $sql2.= ", note='".$this->db->escape($this->multilangs["$key"]["other"])."'";
                    }
                    $sql2.= " WHERE fk_product=".$this->id." AND lang='".$this->db->escape($key)."'";
                }
                else
                {
                    $sql2 = "INSERT INTO ".MAIN_DB_PREFIX."product_lang (fk_product, lang, label, description";
                    if (! empty($conf->global->PRODUCT_USE_OTHER_FIELD_IN_TRANSLATION)) { $sql2.=", note";
                    }
                    $sql2.= ")";
                    $sql2.= " VALUES(".$this->id.",'".$this->db->escape($key)."','". $this->db->escape($this->multilangs["$key"]["label"])."',";
                    $sql2.= " '".$this->db->escape($this->multilangs["$key"]["description"])."'";
                    if (! empty($conf->global->PRODUCT_USE_OTHER_FIELD_IN_TRANSLATION)) { $sql2.= ", '".$this->db->escape($this->multilangs["$key"]["other"])."'";
                    }
                    $sql2.= ")";
                }

                // We do not save if main fields are empty
                if ($this->multilangs["$key"]["label"] || $this->multilangs["$key"]["description"]) {
                    if (! $this->db->query($sql2)) {
                        $this->error=$this->db->lasterror();
                        return -1;
                    }
                }
            }
            else
            {
                // language is not current language and we didn't provide a multilang description for this language
            }
        }

        // Call trigger
        $result = $this->call_trigger('PRODUCT_SET_MULTILANGS', $user);
        if ($result < 0) {
            $this->error = $this->db->lasterror();
            return -1;
        }
        // End call triggers

        return 1;
    }

    /**
     *    Delete a language for this product
     *
     * @param string $langtodelete Language code to delete
     * @param User   $user         Object user making delete
     *
     * @return int                            <0 if KO, >0 if OK
     */
    function delMultiLangs($langtodelete, $user)
    {
        $sql = "DELETE FROM ".MAIN_DB_PREFIX."product_lang";
        $sql.= " WHERE fk_product=".$this->id." AND lang='".$this->db->escape($langtodelete)."'";

        dol_syslog(get_class($this).'::delMultiLangs', LOG_DEBUG);
        $result = $this->db->query($sql);
        if ($result) {
            // Call trigger
            $result = $this->call_trigger('PRODUCT_DEL_MULTILANGS', $user);
            if ($result < 0) {
                $this->error = $this->db->lasterror();
                dol_syslog(get_class($this).'::delMultiLangs error='.$this->error, LOG_ERR);
                return -1;
            }
            // End call triggers
            return 1;
        }
        else
        {
            $this->error=$this->db->lasterror();
            dol_syslog(get_class($this).'::delMultiLangs error='.$this->error, LOG_ERR);
            return -1;
        }
    }

    /*
    * Sets an accountancy code for a product.
    * Also calls PRODUCT_MODIFY trigger when modified
    *
    * @param string $type It can be 'buy', 'sell', 'sell_intra' or 'sell_export'
    * @param string $value Accountancy code
    * @return int <0 KO >0 OK
    */
    public function setAccountancyCode($type, $value)
    {
        global $user, $langs, $conf;

        $this->db->begin();

        if ($type == 'buy') {
            $field = 'accountancy_code_buy';
        } elseif ($type == 'sell') {
            $field = 'accountancy_code_sell';
        } elseif ($type == 'sell_intra') {
            $field = 'accountancy_code_sell_intra';
        } elseif ($type == 'sell_export') {
            $field = 'accountancy_code_sell_export';
        } else {
            return -1;
        }

        $sql = "UPDATE ".MAIN_DB_PREFIX.$this->table_element." SET ";
        $sql.= "$field = '".$this->db->escape($value)."'";
        $sql.= " WHERE rowid = ".$this->id;

        dol_syslog(get_class($this)."::".__FUNCTION__." sql=".$sql, LOG_DEBUG);
        $resql = $this->db->query($sql);

        if ($resql) {
            // Call triggers
            include_once DOL_DOCUMENT_ROOT . '/core/class/interfaces.class.php';
            $interface=new Interfaces($this->db);
            $result=$interface->run_triggers('PRODUCT_MODIFY', $this, $user, $langs, $conf);
            if ($result < 0) {
                $this->errors=$interface->errors;
                $this->db->rollback();
                return -1;
            }
            // End call triggers

            $this->$field = $value;

            $this->db->commit();
            return 1;
        }
        else
        {
            $this->error=$this->db->lasterror();
            $this->db->rollback();
            return -1;
        }
    }

    /**
     *    Load array this->multilangs
     *
     * @return int        <0 if KO, >0 if OK
     */
    function getMultiLangs()
    {
        global $langs;

        $current_lang = $langs->getDefaultLang();

        $sql = "SELECT lang, label, description, note as other";
        $sql.= " FROM ".MAIN_DB_PREFIX."product_lang";
        $sql.= " WHERE fk_product=".$this->id;

        $result = $this->db->query($sql);
        if ($result) {
            while ($obj = $this->db->fetch_object($result))
            {
                //print 'lang='.$obj->lang.' current='.$current_lang.'<br>';
                if ($obj->lang == $current_lang)  // si on a les traduct. dans la langue courante on les charge en infos principales.
                {
                    $this->label        = $obj->label;
                    $this->description    = $obj->description;
                    $this->other        = $obj->other;
                }
                $this->multilangs["$obj->lang"]["label"]        = $obj->label;
                $this->multilangs["$obj->lang"]["description"]    = $obj->description;
                $this->multilangs["$obj->lang"]["other"]        = $obj->other;
            }
            return 1;
        }
        else
        {
            $this->error="Error: ".$this->db->lasterror()." - ".$sql;
            return -1;
        }
    }



    // phpcs:disable PEAR.NamingConventions.ValidFunctionName.NotCamelCaps
    /**
     *  Insert a track that we changed a customer price
     *
     * @param  User $user  User making change
     * @param  int  $level price level to change
     * @return int                    <0 if KO, >0 if OK
     */
    function _log_price($user,$level=0)
    {
        // phpcs:enable
        global $conf;

        $now=dol_now();

        // Clean parameters
        if (empty($this->price_by_qty)) { $this->price_by_qty=0;
        }

        // Add new price
        $sql = "INSERT INTO ".MAIN_DB_PREFIX."product_price(price_level,date_price, fk_product, fk_user_author, price, price_ttc, price_base_type,tosell, tva_tx, default_vat_code, recuperableonly,";
        $sql.= " localtax1_tx, localtax2_tx, localtax1_type, localtax2_type, price_min,price_min_ttc,price_by_qty,entity,fk_price_expression) ";
        $sql.= " VALUES(".($level?$level:1).", '".$this->db->idate($now)."',".$this->id.",".$user->id.",".$this->price.",".$this->price_ttc.",'".$this->db->escape($this->price_base_type)."',".$this->status.",".$this->tva_tx.", ".($this->default_vat_code?("'".$this->db->escape($this->default_vat_code)."'"):"null").",".$this->tva_npr.",";
        $sql.= " ".$this->localtax1_tx.", ".$this->localtax2_tx.", '".$this->db->escape($this->localtax1_type)."', '".$this->db->escape($this->localtax2_type)."', ".$this->price_min.",".$this->price_min_ttc.",".$this->price_by_qty.",".$conf->entity.",".($this->fk_price_expression > 0?$this->fk_price_expression:'null');
        $sql.= ")";

        dol_syslog(get_class($this)."::_log_price", LOG_DEBUG);
        $resql=$this->db->query($sql);
        if(! $resql) {
            $this->error=$this->db->lasterror();
            dol_print_error($this->db);
            return -1;
        }
        else
        {
            return 1;
        }
    }


    // phpcs:disable PEAR.NamingConventions.ValidFunctionName.NotCamelCaps
    /**
     *  Delete a price line
     *
     * @param  User $user  Object user
     * @param  int  $rowid Line id to delete
     * @return int                <0 if KO, >0 if OK
     */
    function log_price_delete($user, $rowid)
    {
        // phpcs:enable
        $sql = "DELETE FROM ".MAIN_DB_PREFIX."product_price_by_qty";
        $sql.= " WHERE fk_product_price=".$rowid;
        $resql=$this->db->query($sql);

        $sql = "DELETE FROM ".MAIN_DB_PREFIX."product_price";
        $sql.= " WHERE rowid=".$rowid;
        $resql=$this->db->query($sql);
        if ($resql) {
            return 1;
        }
        else
        {
            $this->error=$this->db->lasterror();
            return -1;
        }
    }

<<<<<<< HEAD
	/**
	 *  Load a product in memory from database
	 *
	 *  @param	int		$id      			Id of product/service to load
	 *  @param  string	$ref     			Ref of product/service to load
	 *  @param	string	$ref_ext			Ref ext of product/service to load
     *  @param	int		$ignore_expression  Ignores the math expression for calculating price and uses the db value instead
	 *  @return int     					<0 if KO, 0 if not found, >0 if OK
	 */
	function fetch($id='', $ref='', $ref_ext='', $ignore_expression=0)
	{
	    include_once DOL_DOCUMENT_ROOT.'/core/lib/company.lib.php';

		global $langs, $conf;

		dol_syslog(get_class($this)."::fetch id=".$id." ref=".$ref." ref_ext=".$ref_ext);

		// Check parameters
		if (! $id && ! $ref && ! $ref_ext)
		{
			$this->error='ErrorWrongParameters';
			dol_syslog(get_class($this)."::fetch ".$this->error);
			return -1;
		}

		$sql = "SELECT rowid, ref, ref_ext, label, description, url, note as note_private, customcode, fk_country, price, price_ttc,";
		$sql.= " price_min, price_min_ttc, price_base_type, cost_price, default_vat_code, tva_tx, recuperableonly as tva_npr, localtax1_tx, localtax2_tx, localtax1_type, localtax2_type, tosell,";
		$sql.= " tobuy, fk_product_type, duration, fk_default_warehouse, seuil_stock_alerte, canvas, weight, weight_units,";
		$sql.= " length, length_units, width, width_units, height, height_units,";
		$sql.= " surface, surface_units, volume, volume_units, barcode, fk_barcode_type, finished,";
		$sql.= " accountancy_code_buy, accountancy_code_sell, accountancy_code_sell_intra, accountancy_code_sell_export, stock, pmp,";
		$sql.= " datec, tms, import_key, entity, desiredstock, tobatch, fk_unit,";
		$sql.= " fk_price_expression, price_autogen";
		$sql.= " FROM ".MAIN_DB_PREFIX."product";
		if ($id) $sql.= " WHERE rowid = ".$this->db->escape($id);
		else
		{
			$sql.= " WHERE entity IN (".getEntity($this->element).")";
			if ($ref) $sql.= " AND ref = '".$this->db->escape($ref)."'";
			else if ($ref_ext) $sql.= " AND ref_ext = '".$this->db->escape($ref_ext)."'";
		}

		$resql = $this->db->query($sql);
		if ( $resql )
		{
			if ($this->db->num_rows($resql) > 0)
			{
				$obj = $this->db->fetch_object($resql);

				$this->id							= $obj->rowid;
				$this->ref							= $obj->ref;
				$this->ref_ext						= $obj->ref_ext;
				$this->label						= $obj->label;
				$this->description					= $obj->description;
				$this->url							= $obj->url;
				$this->note_private					= $obj->note_private;
				$this->note							= $obj->note_private;  // deprecated

				$this->type							= $obj->fk_product_type;
				$this->status						= $obj->tosell;
				$this->status_buy					= $obj->tobuy;
				$this->status_batch					= $obj->tobatch;

				$this->customcode					= $obj->customcode;
				$this->country_id					= $obj->fk_country;
				$this->country_code					= getCountry($this->country_id,2,$this->db);
				$this->price						= $obj->price;
				$this->price_ttc					= $obj->price_ttc;
				$this->price_min					= $obj->price_min;
				$this->price_min_ttc				= $obj->price_min_ttc;
				$this->price_base_type				= $obj->price_base_type;
				$this->cost_price					= $obj->cost_price;
				$this->default_vat_code				= $obj->default_vat_code;
				$this->tva_tx						= $obj->tva_tx;
				//! French VAT NPR
				$this->tva_npr						= $obj->tva_npr;
				$this->recuperableonly				= $obj->tva_npr;       // For backward compatibility
				//! Local taxes
				$this->localtax1_tx					= $obj->localtax1_tx;
				$this->localtax2_tx					= $obj->localtax2_tx;
				$this->localtax1_type				= $obj->localtax1_type;
				$this->localtax2_type				= $obj->localtax2_type;

				$this->finished						= $obj->finished;
				$this->duration						= $obj->duration;
				$this->duration_value				= substr($obj->duration,0,dol_strlen($obj->duration)-1);
				$this->duration_unit				= substr($obj->duration,-1);
				$this->canvas						= $obj->canvas;
				$this->weight						= $obj->weight;
				$this->weight_units					= $obj->weight_units;
				$this->length						= $obj->length;
				$this->length_units					= $obj->length_units;
				$this->width						= $obj->width;
				$this->width_units					= $obj->width_units;
				$this->height						= $obj->height;
				$this->height_units					= $obj->height_units;

				$this->surface						= $obj->surface;
				$this->surface_units				= $obj->surface_units;
				$this->volume						= $obj->volume;
				$this->volume_units					= $obj->volume_units;
				$this->barcode						= $obj->barcode;
				$this->barcode_type					= $obj->fk_barcode_type;

				$this->accountancy_code_buy			= $obj->accountancy_code_buy;
				$this->accountancy_code_sell		= $obj->accountancy_code_sell;
				$this->accountancy_code_sell_intra	= $obj->accountancy_code_sell_intra;
				$this->accountancy_code_sell_export	= $obj->accountancy_code_sell_export;

				$this->fk_default_warehouse			= $obj->fk_default_warehouse;
				$this->seuil_stock_alerte			= $obj->seuil_stock_alerte;
				$this->desiredstock					= $obj->desiredstock;
				$this->stock_reel					= $obj->stock;
				$this->pmp							= $obj->pmp;

				$this->date_creation				= $obj->datec;
				$this->date_modification			= $obj->tms;
				$this->import_key					= $obj->import_key;
				$this->entity						= $obj->entity;

				$this->ref_ext						= $obj->ref_ext;
				$this->fk_price_expression			= $obj->fk_price_expression;
				$this->fk_unit						= $obj->fk_unit;
				$this->price_autogen				= $obj->price_autogen;

				$this->db->free($resql);

				// Retreive all extrafield
				// fetch optionals attributes and labels
				$this->fetch_optionals();

				// multilangs
				if (! empty($conf->global->MAIN_MULTILANGS)) $this->getMultiLangs();

				// Load multiprices array
				if (! empty($conf->global->PRODUIT_MULTIPRICES))				// prices per segment
				{
					for ($i=1; $i <= $conf->global->PRODUIT_MULTIPRICES_LIMIT; $i++)
					{
						$sql = "SELECT price, price_ttc, price_min, price_min_ttc,";
						$sql.= " price_base_type, tva_tx, default_vat_code, tosell, price_by_qty, rowid, recuperableonly";
						$sql.= " FROM ".MAIN_DB_PREFIX."product_price";
						$sql.= " WHERE entity IN (".getEntity('productprice').")";
						$sql.= " AND price_level=".$i;
						$sql.= " AND fk_product = ".$this->id;
						$sql.= " ORDER BY date_price DESC, rowid DESC";
						$sql.= " LIMIT 1";
						$resql = $this->db->query($sql);
						if ($resql)
						{
							$result = $this->db->fetch_array($resql);

							$this->multiprices[$i]=$result["price"];
							$this->multiprices_ttc[$i]=$result["price_ttc"];
							$this->multiprices_min[$i]=$result["price_min"];
							$this->multiprices_min_ttc[$i]=$result["price_min_ttc"];
							$this->multiprices_base_type[$i]=$result["price_base_type"];
							// Next two fields are used only if PRODUIT_MULTIPRICES_USE_VAT_PER_LEVEL is on
							$this->multiprices_tva_tx[$i]=$result["tva_tx"];     // TODO Add ' ('.$result['default_vat_code'].')'
							$this->multiprices_recuperableonly[$i]=$result["recuperableonly"];

							// Price by quantity
							/*
							$this->prices_by_qty[$i]=$result["price_by_qty"];
							$this->prices_by_qty_id[$i]=$result["rowid"];
							// Récuperation de la liste des prix selon qty si flag positionné
							if ($this->prices_by_qty[$i] == 1)
							{
								$sql = "SELECT rowid, price, unitprice, quantity, remise_percent, remise, price_base_type";
								$sql.= " FROM ".MAIN_DB_PREFIX."product_price_by_qty";
								$sql.= " WHERE fk_product_price = ".$this->prices_by_qty_id[$i];
								$sql.= " ORDER BY quantity ASC";
								$resultat=array();
								$resql = $this->db->query($sql);
								if ($resql)
								{
									$ii=0;
									while ($result= $this->db->fetch_array($resql)) {
										$resultat[$ii]=array();
										$resultat[$ii]["rowid"]=$result["rowid"];
										$resultat[$ii]["price"]= $result["price"];
										$resultat[$ii]["unitprice"]= $result["unitprice"];
										$resultat[$ii]["quantity"]= $result["quantity"];
										$resultat[$ii]["remise_percent"]= $result["remise_percent"];
										$resultat[$ii]["remise"]= $result["remise"];					// deprecated
										$resultat[$ii]["price_base_type"]= $result["price_base_type"];
										$ii++;
									}
									$this->prices_by_qty_list[$i]=$resultat;
								}
								else
								{
									dol_print_error($this->db);
									return -1;
								}
							}*/
						}
						else
						{
							dol_print_error($this->db);
							return -1;
						}
					}
				}
				elseif (! empty($conf->global->PRODUIT_CUSTOMER_PRICES))			// prices per customers
				{
					// Nothing loaded by default. List may be very long.
				}
				else if (! empty($conf->global->PRODUIT_CUSTOMER_PRICES_BY_QTY))	// prices per quantity
				{
					$sql = "SELECT price, price_ttc, price_min, price_min_ttc,";
					$sql.= " price_base_type, tva_tx, default_vat_code, tosell, price_by_qty, rowid";
					$sql.= " FROM ".MAIN_DB_PREFIX."product_price";
					$sql.= " WHERE fk_product = ".$this->id;
					$sql.= " ORDER BY date_price DESC, rowid DESC";
					$sql.= " LIMIT 1";
					$resql = $this->db->query($sql);
					if ($resql)
					{
						$result = $this->db->fetch_array($resql);

						// Price by quantity
						$this->prices_by_qty[0]=$result["price_by_qty"];
						$this->prices_by_qty_id[0]=$result["rowid"];
						// Récuperation de la liste des prix selon qty si flag positionné
						if ($this->prices_by_qty[0] == 1)
						{
							$sql = "SELECT rowid,price, unitprice, quantity, remise_percent, remise, remise, price_base_type";
							$sql.= " FROM ".MAIN_DB_PREFIX."product_price_by_qty";
							$sql.= " WHERE fk_product_price = ".$this->prices_by_qty_id[0];
							$sql.= " ORDER BY quantity ASC";
							$resultat=array();
							$resql = $this->db->query($sql);
							if ($resql)
							{
								$ii=0;
								while ($result= $this->db->fetch_array($resql)) {
									$resultat[$ii]=array();
									$resultat[$ii]["rowid"]=$result["rowid"];
									$resultat[$ii]["price"]= $result["price"];
									$resultat[$ii]["unitprice"]= $result["unitprice"];
									$resultat[$ii]["quantity"]= $result["quantity"];
									$resultat[$ii]["remise_percent"]= $result["remise_percent"];
									//$resultat[$ii]["remise"]= $result["remise"];					// deprecated
									$resultat[$ii]["price_base_type"]= $result["price_base_type"];
									$ii++;
								}
								$this->prices_by_qty_list[0]=$resultat;
							}
							else
							{
								dol_print_error($this->db);
								return -1;
							}
						}
					}
					else
					{
						dol_print_error($this->db);
						return -1;
					}
				}
				else if (! empty($conf->global->PRODUIT_CUSTOMER_PRICES_BY_QTY_MULTIPRICES))	// prices per customer and quantity
				{
					for ($i=1; $i <= $conf->global->PRODUIT_MULTIPRICES_LIMIT; $i++)
					{
						$sql = "SELECT price, price_ttc, price_min, price_min_ttc,";
						$sql.= " price_base_type, tva_tx, default_vat_code, tosell, price_by_qty, rowid, recuperableonly";
						$sql.= " FROM ".MAIN_DB_PREFIX."product_price";
						$sql.= " WHERE entity IN (".getEntity('productprice').")";
						$sql.= " AND price_level=".$i;
						$sql.= " AND fk_product = ".$this->id;
						$sql.= " ORDER BY date_price DESC, rowid DESC";
						$sql.= " LIMIT 1";
						$resql = $this->db->query($sql);
						if ($resql)
						{
							$result = $this->db->fetch_array($resql);

							$this->multiprices[$i]=$result["price"];
							$this->multiprices_ttc[$i]=$result["price_ttc"];
							$this->multiprices_min[$i]=$result["price_min"];
							$this->multiprices_min_ttc[$i]=$result["price_min_ttc"];
							$this->multiprices_base_type[$i]=$result["price_base_type"];
							// Next two fields are used only if PRODUIT_MULTIPRICES_USE_VAT_PER_LEVEL is on
							$this->multiprices_tva_tx[$i]=$result["tva_tx"];     // TODO Add ' ('.$result['default_vat_code'].')'
							$this->multiprices_recuperableonly[$i]=$result["recuperableonly"];

							// Price by quantity
							$this->prices_by_qty[$i]=$result["price_by_qty"];
							$this->prices_by_qty_id[$i]=$result["rowid"];
							// Récuperation de la liste des prix selon qty si flag positionné
							if ($this->prices_by_qty[$i] == 1)
							{
								$sql = "SELECT rowid, price, unitprice, quantity, remise_percent, remise, price_base_type";
								$sql.= " FROM ".MAIN_DB_PREFIX."product_price_by_qty";
								$sql.= " WHERE fk_product_price = ".$this->prices_by_qty_id[$i];
								$sql.= " ORDER BY quantity ASC";
								$resultat=array();
								$resql = $this->db->query($sql);
								if ($resql)
								{
									$ii=0;
									while ($result= $this->db->fetch_array($resql)) {
										$resultat[$ii]=array();
										$resultat[$ii]["rowid"]=$result["rowid"];
										$resultat[$ii]["price"]= $result["price"];
										$resultat[$ii]["unitprice"]= $result["unitprice"];
										$resultat[$ii]["quantity"]= $result["quantity"];
										$resultat[$ii]["remise_percent"]= $result["remise_percent"];
										$resultat[$ii]["remise"]= $result["remise"];					// deprecated
										$resultat[$ii]["price_base_type"]= $result["price_base_type"];
										$ii++;
									}
									$this->prices_by_qty_list[$i]=$resultat;
								}
								else
								{
									dol_print_error($this->db);
									return -1;
								}
							}
						}
						else
						{
							dol_print_error($this->db);
							return -1;
						}
					}
				}

                if (!empty($conf->dynamicprices->enabled) && !empty($this->fk_price_expression) && empty($ignore_expression))
=======

    // phpcs:disable PEAR.NamingConventions.ValidFunctionName.NotCamelCaps
    /**
     *    Read price used by a provider.
     *    We enter as input couple prodfournprice/qty or triplet qty/product_id/fourn_ref.
     *  This also set some properties on product like ->buyprice, ->fourn_pu, ...
     *
     * @param  int    $prodfournprice Id du tarif = rowid table product_fournisseur_price
     * @param  double $qty            Quantity asked or -1 to get first entry found
     * @param  int    $product_id     Filter on a particular product id
     * @param  string $fourn_ref      Filter on a supplier price ref. 'none' to exclude ref in search.
     * @param  int    $fk_soc         If of supplier
     * @return int                         <-1 if KO, -1 if qty not enough, 0 if OK but nothing found, id_product if OK and found. May also initialize some properties like (->ref_supplier, buyprice, fourn_pu, vatrate_supplier...)
     */
    function get_buyprice($prodfournprice, $qty, $product_id=0, $fourn_ref='', $fk_soc=0)
    {
        // phpcs:enable
        global $conf;
        $result = 0;

        // We do a first seach with a select by searching with couple prodfournprice and qty only (later we will search on triplet qty/product_id/fourn_ref)
        $sql = "SELECT pfp.rowid, pfp.price as price, pfp.quantity as quantity, pfp.remise_percent,";
        $sql.= " pfp.fk_product, pfp.ref_fourn, pfp.desc_fourn, pfp.fk_soc, pfp.tva_tx, pfp.fk_supplier_price_expression";
        $sql.= " ,pfp.default_vat_code";
        $sql.= " ,pfp.multicurrency_price, pfp.multicurrency_unitprice, pfp.multicurrency_tx, pfp.fk_multicurrency, pfp.multicurrency_code";
        $sql.= " FROM ".MAIN_DB_PREFIX."product_fournisseur_price as pfp";
        $sql.= " WHERE pfp.rowid = ".$prodfournprice;
        if ($qty > 0) { $sql.= " AND pfp.quantity <= ".$qty;
        }
        $sql.= " ORDER BY pfp.quantity DESC";

        dol_syslog(get_class($this)."::get_buyprice first search by prodfournprice/qty", LOG_DEBUG);
        $resql = $this->db->query($sql);
        if ($resql) {
            $obj = $this->db->fetch_object($resql);
            if ($obj && $obj->quantity > 0)        // If we found a supplier prices from the id of supplier price
            {
                if (!empty($conf->dynamicprices->enabled) && !empty($obj->fk_supplier_price_expression)) {
                    include_once DOL_DOCUMENT_ROOT.'/product/dynamic_price/class/price_parser.class.php';
                    $prod_supplier = new ProductFournisseur($this->db);
                    $prod_supplier->product_fourn_price_id = $obj->rowid;
                    $prod_supplier->id = $obj->fk_product;
                    $prod_supplier->fourn_qty = $obj->quantity;
                    $prod_supplier->fourn_tva_tx = $obj->tva_tx;
                    $prod_supplier->fk_supplier_price_expression = $obj->fk_supplier_price_expression;
                    $priceparser = new PriceParser($this->db);
                    $price_result = $priceparser->parseProductSupplier($prod_supplier);
                    if ($price_result >= 0) {
                        $obj->price = $price_result;
                    }
                }
                $this->product_fourn_price_id = $obj->rowid;
                $this->buyprice = $obj->price;                      // deprecated
                $this->fourn_pu = $obj->price / $obj->quantity;     // Unit price of product of supplier
                $this->fourn_price_base_type = 'HT';                // Price base type
                $this->fourn_socid = $obj->fk_soc;                  // Company that offer this price
                $this->ref_fourn = $obj->ref_fourn;                 // deprecated
                $this->ref_supplier = $obj->ref_fourn;              // Ref supplier
                $this->desc_supplier = $obj->desc_fourn;            // desc supplier
                $this->remise_percent = $obj->remise_percent;       // remise percent if present and not typed
                $this->vatrate_supplier = $obj->tva_tx;             // Vat ref supplier
                $this->default_vat_code = $obj->default_vat_code;   // Vat code supplier
                $this->fourn_multicurrency_price       = $obj->multicurrency_price;
                $this->fourn_multicurrency_unitprice   = $obj->multicurrency_unitprice;
                $this->fourn_multicurrency_tx          = $obj->multicurrency_tx;
                $this->fourn_multicurrency_id          = $obj->fk_multicurrency;
                $this->fourn_multicurrency_code        = $obj->multicurrency_code;
                $result=$obj->fk_product;
                return $result;
            }
            else // If not found
            {
                // We do a second search by doing a select again but searching with less reliable criteria: couple qty/id product, and if set fourn_ref or fk_soc.
                $sql = "SELECT pfp.rowid, pfp.price as price, pfp.quantity as quantity, pfp.fk_soc,";
                $sql.= " pfp.fk_product, pfp.ref_fourn as ref_supplier, pfp.desc_fourn as desc_supplier, pfp.tva_tx, pfp.fk_supplier_price_expression";
                $sql.= " ,pfp.default_vat_code";
                $sql.= " ,pfp.multicurrency_price, pfp.multicurrency_unitprice, pfp.multicurrency_tx, pfp.fk_multicurrency, pfp.multicurrency_code";
                $sql.= " FROM ".MAIN_DB_PREFIX."product_fournisseur_price as pfp";
                $sql.= " WHERE pfp.fk_product = ".$product_id;
                if ($fourn_ref != 'none') { $sql.= " AND pfp.ref_fourn = '".$fourn_ref."'";
                }
                if ($fk_soc > 0) { $sql.= " AND pfp.fk_soc = ".$fk_soc;
                }
                if ($qty > 0) { $sql.= " AND pfp.quantity <= ".$qty;
                }
                $sql.= " ORDER BY pfp.quantity DESC";
                $sql.= " LIMIT 1";

                dol_syslog(get_class($this)."::get_buyprice second search from qty/ref/product_id", LOG_DEBUG);
                $resql = $this->db->query($sql);
                if ($resql) {
                    $obj = $this->db->fetch_object($resql);
                    if ($obj && $obj->quantity > 0)        // If found
                    {
                        if (!empty($conf->dynamicprices->enabled) && !empty($obj->fk_supplier_price_expression)) {
                            include_once DOL_DOCUMENT_ROOT.'/product/dynamic_price/class/price_parser.class.php';
                            $prod_supplier = new ProductFournisseur($this->db);
                            $prod_supplier->product_fourn_price_id = $obj->rowid;
                            $prod_supplier->id = $obj->fk_product;
                            $prod_supplier->fourn_qty = $obj->quantity;
                            $prod_supplier->fourn_tva_tx = $obj->tva_tx;
                            $prod_supplier->fk_supplier_price_expression = $obj->fk_supplier_price_expression;
                            $priceparser = new PriceParser($this->db);
                            $price_result = $priceparser->parseProductSupplier($prod_supplier);
                            if ($result >= 0) {
                                $obj->price = $price_result;
                            }
                        }
                        $this->product_fourn_price_id = $obj->rowid;
                        $this->buyprice = $obj->price;                      // deprecated
                        $this->fourn_qty = $obj->quantity;                    // min quantity for price for a virtual supplier
                        $this->fourn_pu = $obj->price / $obj->quantity;     // Unit price of product for a virtual supplier
                        $this->fourn_price_base_type = 'HT';                // Price base type for a virtual supplier
                        $this->fourn_socid = $obj->fk_soc;                  // Company that offer this price
                        $this->ref_fourn = $obj->ref_supplier;              // deprecated
                        $this->ref_supplier = $obj->ref_supplier;           // Ref supplier
                        $this->desc_supplier = $obj->desc_supplier;         // desc supplier
                        $this->remise_percent = $obj->remise_percent;       // remise percent if present and not typed
                        $this->vatrate_supplier = $obj->tva_tx;             // Vat ref supplier
                        $this->default_vat_code = $obj->default_vat_code;   // Vat code supplier
                        $this->fourn_multicurrency_price       = $obj->multicurrency_price;
                        $this->fourn_multicurrency_unitprice   = $obj->multicurrency_unitprice;
                        $this->fourn_multicurrency_tx          = $obj->multicurrency_tx;
                        $this->fourn_multicurrency_id          = $obj->fk_multicurrency;
                        $this->fourn_multicurrency_code        = $obj->multicurrency_code;
                        $result=$obj->fk_product;
                        return $result;
                    }
                    else
                    {
                        return -1;    // Ce produit n'existe pas avec cet id tarif fournisseur ou existe mais qte insuffisante, ni pour le couple produit/ref fournisseur dans la quantité.
                    }
                }
                else
                {
                    $this->error=$this->db->lasterror();
                    return -3;
                }
            }
        }
        else
        {
            $this->error=$this->db->lasterror();
            return -2;
        }
    }


    /**
     *    Modify customer price of a product/Service
     *
     * @param  double $newprice          New price
     * @param  string $newpricebase      HT or TTC
     * @param  User   $user              Object user that make change
     * @param  double $newvat            New VAT Rate (For example 8.5. Should not be a string)
     * @param  double $newminprice       New price min
     * @param  int    $level             0=standard, >0 = level if multilevel prices
     * @param  int    $newnpr            0=Standard vat rate, 1=Special vat rate for French NPR VAT
     * @param  int    $newpbq            1 if it has price by quantity
     * @param  int    $ignore_autogen    Used to avoid infinite loops
     * @param  array  $localtaxes_array  Array with localtaxes info array('0'=>type1,'1'=>rate1,'2'=>type2,'3'=>rate2) (loaded by getLocalTaxesFromRate(vatrate, 0, ...) function).
     * @param  string $newdefaultvatcode Default vat code
     * @return int                            <0 if KO, >0 if OK
     */
    function updatePrice($newprice, $newpricebase, $user, $newvat='',$newminprice=0, $level=0, $newnpr=0, $newpbq=0, $ignore_autogen=0, $localtaxes_array=array(), $newdefaultvatcode='')
    {
        global $conf,$langs;

        $id=$this->id;

        dol_syslog(get_class($this)."::update_price id=".$id." newprice=".$newprice." newpricebase=".$newpricebase." newminprice=".$newminprice." level=".$level." npr=".$newnpr." newdefaultvatcode=".$newdefaultvatcode);

        // Clean parameters
        if (empty($this->tva_tx)) {  $this->tva_tx=0;
        }
        if (empty($newnpr)) { $newnpr=0;
        }

        // Check parameters
        if ($newvat == '') { $newvat=$this->tva_tx;
        }

        // If multiprices are enabled, then we check if the current product is subject to price autogeneration
        // Price will be modified ONLY when the first one is the one that is being modified
        if ((!empty($conf->global->PRODUIT_MULTIPRICES) || ! empty($conf->global->PRODUIT_CUSTOMER_PRICES_BY_QTY_MULTIPRICES)) && !$ignore_autogen && $this->price_autogen && ($level == 1)) {
            return $this->generateMultiprices($user, $newprice, $newpricebase, $newvat, $newnpr, $newpbq);
        }

        if (! empty($newminprice) && ($newminprice > $newprice)) {
            $this->error='ErrorPriceCantBeLowerThanMinPrice';
            return -1;
        }

        if ($newprice !== '' || $newprice === 0) {
            if ($newpricebase == 'TTC') {
                $price_ttc = price2num($newprice, 'MU');
                $price = price2num($newprice) / (1 + ($newvat / 100));
                $price = price2num($price, 'MU');

                if ($newminprice != '' || $newminprice == 0) {
                    $price_min_ttc = price2num($newminprice, 'MU');
                    $price_min = price2num($newminprice) / (1 + ($newvat / 100));
                    $price_min = price2num($price_min, 'MU');
                }
                else
                {
                    $price_min=0;
                    $price_min_ttc=0;
                }
            }
            else
            {
                $price = price2num($newprice, 'MU');
                $price_ttc = ( $newnpr != 1 ) ? price2num($newprice) * (1 + ($newvat / 100)) : $price;
                $price_ttc = price2num($price_ttc, 'MU');

                if ($newminprice !== '' || $newminprice === 0) {
                    $price_min = price2num($newminprice, 'MU');
                    $price_min_ttc = price2num($newminprice) * (1 + ($newvat / 100));
                    $price_min_ttc = price2num($price_min_ttc, 'MU');
                    //print 'X'.$newminprice.'-'.$price_min;
                }
                else
                {
                    $price_min=0;
                    $price_min_ttc=0;
                }
            }
            //print 'x'.$id.'-'.$newprice.'-'.$newpricebase.'-'.$price.'-'.$price_ttc.'-'.$price_min.'-'.$price_min_ttc;

            if (count($localtaxes_array) > 0) {
                $localtaxtype1=$localtaxes_array['0'];
                $localtax1=$localtaxes_array['1'];
                $localtaxtype2=$localtaxes_array['2'];
                $localtax2=$localtaxes_array['3'];
            }
            else     // old method. deprecated because ot can't retreive type
            {
                $localtaxtype1='0';
                $localtax1=get_localtax($newvat, 1);
                $localtaxtype2='0';
                $localtax2=get_localtax($newvat, 2);
            }
            if (empty($localtax1)) { $localtax1=0;    // If = '' then = 0
            }
            if (empty($localtax2)) { $localtax2=0;    // If = '' then = 0
            }

            $this->db->begin();

            // Ne pas mettre de quote sur les numeriques decimaux.
            // Ceci provoque des stockages avec arrondis en base au lieu des valeurs exactes.
            $sql = "UPDATE ".MAIN_DB_PREFIX."product SET";
            $sql.= " price_base_type='".$newpricebase."',";
            $sql.= " price=".$price.",";
            $sql.= " price_ttc=".$price_ttc.",";
            $sql.= " price_min=".$price_min.",";
            $sql.= " price_min_ttc=".$price_min_ttc.",";
            $sql.= " localtax1_tx=".($localtax1>=0?$localtax1:'NULL').",";
            $sql.= " localtax2_tx=".($localtax2>=0?$localtax2:'NULL').",";
            $sql.= " localtax1_type=".($localtaxtype1!=''?"'".$localtaxtype1."'":"'0'").",";
            $sql.= " localtax2_type=".($localtaxtype2!=''?"'".$localtaxtype2."'":"'0'").",";
            $sql.= " default_vat_code=".($newdefaultvatcode?"'".$this->db->escape($newdefaultvatcode)."'":"null").",";
            $sql.= " tva_tx='".price2num($newvat)."',";
            $sql.= " recuperableonly='".$newnpr."'";
            $sql.= " WHERE rowid = ".$id;

            dol_syslog(get_class($this)."::update_price", LOG_DEBUG);
            $resql=$this->db->query($sql);
            if ($resql) {
                $this->multiprices[$level] = $price;
                $this->multiprices_ttc[$level] = $price_ttc;
                $this->multiprices_min[$level]= $price_min;
                $this->multiprices_min_ttc[$level]= $price_min_ttc;
                $this->multiprices_base_type[$level]= $newpricebase;
                $this->multiprices_default_vat_code[$level]= $newdefaultvatcode;
                $this->multiprices_tva_tx[$level]= $newvat;
                $this->multiprices_recuperableonly[$level]= $newnpr;

                $this->price = $price;
                $this->price_ttc = $price_ttc;
                $this->price_min = $price_min;
                $this->price_min_ttc = $price_min_ttc;
                $this->price_base_type = $newpricebase;
                $this->default_vat_code = $newdefaultvatcode;
                $this->tva_tx = $newvat;
                $this->tva_npr = $newnpr;
                //Local taxes
                $this->localtax1_tx = $localtax1;
                $this->localtax2_tx = $localtax2;
                $this->localtax1_type = $localtaxtype1;
                $this->localtax2_type = $localtaxtype2;

                // Price by quantity
                $this->price_by_qty = $newpbq;

                $this->_log_price($user, $level);    // Save price for level into table product_price

                $this->level = $level;                // Store level of price edited for trigger

                // Call trigger
                $result=$this->call_trigger('PRODUCT_PRICE_MODIFY', $user);
                if ($result < 0) {
                    $this->db->rollback();
                    return -1;
                }
                // End call triggers

                $this->db->commit();
            }
            else
            {
                $this->db->rollback();
                dol_print_error($this->db);
            }
        }

        return 1;
    }

    /**
     *  Sets the supplier price expression
     *
     * @param      int $expression_id Expression
     * @return     int                     <0 if KO, >0 if OK
     * @deprecated Use Product::update instead
     */
    function setPriceExpression($expression_id)
    {
        global $user;

        $this->fk_price_expression = $expression_id;

        return $this->update($this->id, $user);
    }

    /**
     *  Load a product in memory from database
     *
     * @param  int    $id                Id of product/service to load
     * @param  string $ref               Ref of product/service to load
     * @param  string $ref_ext           Ref ext of product/service to load
     * @param  string $barcode           Barcode of product/service to load
     * @param  int    $ignore_expression Ignores the math expression for calculating price and uses the db value instead
     * @return int                         <0 if KO, 0 if not found, >0 if OK
     */
    function fetch($id='', $ref='', $ref_ext='', $barcode='', $ignore_expression=0)
    {
        include_once DOL_DOCUMENT_ROOT.'/core/lib/company.lib.php';

        global $langs, $conf;

        dol_syslog(get_class($this)."::fetch id=".$id." ref=".$ref." ref_ext=".$ref_ext);

        // Check parameters
        if (! $id && ! $ref && ! $ref_ext && ! $barcode) {
            $this->error='ErrorWrongParameters';
            dol_syslog(get_class($this)."::fetch ".$this->error);
            return -1;
        }

        $sql = "SELECT rowid, ref, ref_ext, label, description, url, note as note_private, customcode, fk_country, price, price_ttc,";
        $sql.= " price_min, price_min_ttc, price_base_type, cost_price, default_vat_code, tva_tx, recuperableonly as tva_npr, localtax1_tx, localtax2_tx, localtax1_type, localtax2_type, tosell,";
        $sql.= " tobuy, fk_product_type, duration, fk_default_warehouse, seuil_stock_alerte, canvas, weight, weight_units,";
        $sql.= " length, length_units, width, width_units, height, height_units,";
        $sql.= " surface, surface_units, volume, volume_units, barcode, fk_barcode_type, finished,";
        $sql.= " accountancy_code_buy, accountancy_code_sell, accountancy_code_sell_intra, accountancy_code_sell_export, stock, pmp,";
        $sql.= " datec, tms, import_key, entity, desiredstock, tobatch, fk_unit,";
        $sql.= " fk_price_expression, price_autogen";
        $sql.= " FROM ".MAIN_DB_PREFIX."product";
        if ($id) { $sql.= " WHERE rowid = ".$this->db->escape($id);
        } else
        {
            $sql.= " WHERE entity IN (".getEntity($this->element).")";
            if ($ref) { $sql.= " AND ref = '".$this->db->escape($ref)."'";
            } else if ($ref_ext) { $sql.= " AND ref_ext = '".$this->db->escape($ref_ext)."'";
            } else if ($barcode) { $sql.= " AND barcode = '".$this->db->escape($barcode)."'";
            }
        }

        $resql = $this->db->query($sql);
        if ($resql ) {
            if ($this->db->num_rows($resql) > 0) {
                $obj = $this->db->fetch_object($resql);

                $this->id                            = $obj->rowid;
                $this->ref                            = $obj->ref;
                $this->ref_ext                        = $obj->ref_ext;
                $this->label                        = $obj->label;
                $this->description                    = $obj->description;
                $this->url                            = $obj->url;
                $this->note_private                    = $obj->note_private;
                $this->note                            = $obj->note_private;  // deprecated

                $this->type                            = $obj->fk_product_type;
                $this->status                        = $obj->tosell;
                $this->status_buy                    = $obj->tobuy;
                $this->status_batch                    = $obj->tobatch;

                $this->customcode                    = $obj->customcode;
                $this->country_id                    = $obj->fk_country;
                $this->country_code                    = getCountry($this->country_id, 2, $this->db);
                $this->price                        = $obj->price;
                $this->price_ttc                    = $obj->price_ttc;
                $this->price_min                    = $obj->price_min;
                $this->price_min_ttc                = $obj->price_min_ttc;
                $this->price_base_type                = $obj->price_base_type;
                $this->cost_price                    = $obj->cost_price;
                $this->default_vat_code                = $obj->default_vat_code;
                $this->tva_tx                        = $obj->tva_tx;
                //! French VAT NPR
                $this->tva_npr                        = $obj->tva_npr;
                $this->recuperableonly                = $obj->tva_npr;       // For backward compatibility
                //! Local taxes
                $this->localtax1_tx                    = $obj->localtax1_tx;
                $this->localtax2_tx                    = $obj->localtax2_tx;
                $this->localtax1_type                = $obj->localtax1_type;
                $this->localtax2_type                = $obj->localtax2_type;

                $this->finished                        = $obj->finished;
                $this->duration                        = $obj->duration;
                $this->duration_value                = substr($obj->duration, 0, dol_strlen($obj->duration)-1);
                $this->duration_unit                = substr($obj->duration, -1);
                $this->canvas                        = $obj->canvas;
                $this->weight                        = $obj->weight;
                $this->weight_units                    = $obj->weight_units;
                $this->length                        = $obj->length;
                $this->length_units                    = $obj->length_units;
                $this->width                        = $obj->width;
                $this->width_units                    = $obj->width_units;
                $this->height                        = $obj->height;
                $this->height_units                    = $obj->height_units;

                $this->surface                        = $obj->surface;
                $this->surface_units                = $obj->surface_units;
                $this->volume                        = $obj->volume;
                $this->volume_units                    = $obj->volume_units;
                $this->barcode                        = $obj->barcode;
                $this->barcode_type                    = $obj->fk_barcode_type;

                $this->accountancy_code_buy            = $obj->accountancy_code_buy;
                $this->accountancy_code_sell        = $obj->accountancy_code_sell;
                $this->accountancy_code_sell_intra    = $obj->accountancy_code_sell_intra;
                $this->accountancy_code_sell_export    = $obj->accountancy_code_sell_export;

                $this->fk_default_warehouse            = $obj->fk_default_warehouse;
                $this->seuil_stock_alerte            = $obj->seuil_stock_alerte;
                $this->desiredstock                    = $obj->desiredstock;
                $this->stock_reel                    = $obj->stock;
                $this->pmp                            = $obj->pmp;

                $this->date_creation                = $obj->datec;
                $this->date_modification            = $obj->tms;
                $this->import_key                    = $obj->import_key;
                $this->entity                        = $obj->entity;

                $this->ref_ext                        = $obj->ref_ext;
                $this->fk_price_expression            = $obj->fk_price_expression;
                $this->fk_unit                        = $obj->fk_unit;
                $this->price_autogen                = $obj->price_autogen;

                $this->db->free($resql);

                // Retreive all extrafield
                // fetch optionals attributes and labels
                $this->fetch_optionals();

                // multilangs
                if (! empty($conf->global->MAIN_MULTILANGS)) { $this->getMultiLangs();
                }

                // Load multiprices array
                if (! empty($conf->global->PRODUIT_MULTIPRICES))                // prices per segment
                {
                    for ($i=1; $i <= $conf->global->PRODUIT_MULTIPRICES_LIMIT; $i++)
                    {
                        $sql = "SELECT price, price_ttc, price_min, price_min_ttc,";
                        $sql.= " price_base_type, tva_tx, default_vat_code, tosell, price_by_qty, rowid, recuperableonly";
                        $sql.= " FROM ".MAIN_DB_PREFIX."product_price";
                        $sql.= " WHERE entity IN (".getEntity('productprice').")";
                        $sql.= " AND price_level=".$i;
                        $sql.= " AND fk_product = ".$this->id;
                        $sql.= " ORDER BY date_price DESC, rowid DESC";
                        $sql.= " LIMIT 1";
                        $resql = $this->db->query($sql);
                        if ($resql) {
                            $result = $this->db->fetch_array($resql);

                            $this->multiprices[$i]=$result["price"];
                            $this->multiprices_ttc[$i]=$result["price_ttc"];
                            $this->multiprices_min[$i]=$result["price_min"];
                            $this->multiprices_min_ttc[$i]=$result["price_min_ttc"];
                            $this->multiprices_base_type[$i]=$result["price_base_type"];
                            // Next two fields are used only if PRODUIT_MULTIPRICES_USE_VAT_PER_LEVEL is on
                            $this->multiprices_tva_tx[$i]=$result["tva_tx"];     // TODO Add ' ('.$result['default_vat_code'].')'
                            $this->multiprices_recuperableonly[$i]=$result["recuperableonly"];

                            // Price by quantity
                            /*
                            $this->prices_by_qty[$i]=$result["price_by_qty"];
                            $this->prices_by_qty_id[$i]=$result["rowid"];
                            // Récuperation de la liste des prix selon qty si flag positionné
                            if ($this->prices_by_qty[$i] == 1)
                            {
                            $sql = "SELECT rowid, price, unitprice, quantity, remise_percent, remise, price_base_type";
                            $sql.= " FROM ".MAIN_DB_PREFIX."product_price_by_qty";
                            $sql.= " WHERE fk_product_price = ".$this->prices_by_qty_id[$i];
                            $sql.= " ORDER BY quantity ASC";
                            $resultat=array();
                            $resql = $this->db->query($sql);
                            if ($resql)
                            {
                            $ii=0;
                            while ($result= $this->db->fetch_array($resql)) {
                            $resultat[$ii]=array();
                            $resultat[$ii]["rowid"]=$result["rowid"];
                            $resultat[$ii]["price"]= $result["price"];
                            $resultat[$ii]["unitprice"]= $result["unitprice"];
                            $resultat[$ii]["quantity"]= $result["quantity"];
                            $resultat[$ii]["remise_percent"]= $result["remise_percent"];
                            $resultat[$ii]["remise"]= $result["remise"];                    // deprecated
                            $resultat[$ii]["price_base_type"]= $result["price_base_type"];
                            $ii++;
                            }
                            $this->prices_by_qty_list[$i]=$resultat;
                            }
                            else
                            {
                            dol_print_error($this->db);
                            return -1;
                            }
                            }*/
                        }
                        else
                        {
                            dol_print_error($this->db);
                            return -1;
                        }
                    }
                }
                elseif (! empty($conf->global->PRODUIT_CUSTOMER_PRICES))            // prices per customers
                {
                    // Nothing loaded by default. List may be very long.
                }
                else if (! empty($conf->global->PRODUIT_CUSTOMER_PRICES_BY_QTY))    // prices per quantity
                {
                    $sql = "SELECT price, price_ttc, price_min, price_min_ttc,";
                    $sql.= " price_base_type, tva_tx, default_vat_code, tosell, price_by_qty, rowid";
                    $sql.= " FROM ".MAIN_DB_PREFIX."product_price";
                    $sql.= " WHERE fk_product = ".$this->id;
                    $sql.= " ORDER BY date_price DESC, rowid DESC";
                    $sql.= " LIMIT 1";
                    $resql = $this->db->query($sql);
                    if ($resql) {
                        $result = $this->db->fetch_array($resql);

                        // Price by quantity
                        $this->prices_by_qty[0]=$result["price_by_qty"];
                        $this->prices_by_qty_id[0]=$result["rowid"];
                        // Récuperation de la liste des prix selon qty si flag positionné
                        if ($this->prices_by_qty[0] == 1) {
                            $sql = "SELECT rowid,price, unitprice, quantity, remise_percent, remise, remise, price_base_type";
                            $sql.= " FROM ".MAIN_DB_PREFIX."product_price_by_qty";
                            $sql.= " WHERE fk_product_price = ".$this->prices_by_qty_id[0];
                            $sql.= " ORDER BY quantity ASC";
                            $resultat=array();
                            $resql = $this->db->query($sql);
                            if ($resql) {
                                      $ii=0;
                                while ($result= $this->db->fetch_array($resql)) {
                                    $resultat[$ii]=array();
                                    $resultat[$ii]["rowid"]=$result["rowid"];
                                    $resultat[$ii]["price"]= $result["price"];
                                    $resultat[$ii]["unitprice"]= $result["unitprice"];
                                    $resultat[$ii]["quantity"]= $result["quantity"];
                                    $resultat[$ii]["remise_percent"]= $result["remise_percent"];
                                    //$resultat[$ii]["remise"]= $result["remise"];                    // deprecated
                                    $resultat[$ii]["price_base_type"]= $result["price_base_type"];
                                    $ii++;
                                }
                                    $this->prices_by_qty_list[0]=$resultat;
                            }
                            else
                            {
                                    dol_print_error($this->db);
                                    return -1;
                            }
                        }
                    }
                    else
                    {
                        dol_print_error($this->db);
                        return -1;
                    }
                }
                else if (! empty($conf->global->PRODUIT_CUSTOMER_PRICES_BY_QTY_MULTIPRICES))    // prices per customer and quantity
                {
                    for ($i=1; $i <= $conf->global->PRODUIT_MULTIPRICES_LIMIT; $i++)
                    {
                        $sql = "SELECT price, price_ttc, price_min, price_min_ttc,";
                        $sql.= " price_base_type, tva_tx, default_vat_code, tosell, price_by_qty, rowid, recuperableonly";
                        $sql.= " FROM ".MAIN_DB_PREFIX."product_price";
                        $sql.= " WHERE entity IN (".getEntity('productprice').")";
                        $sql.= " AND price_level=".$i;
                        $sql.= " AND fk_product = ".$this->id;
                        $sql.= " ORDER BY date_price DESC, rowid DESC";
                        $sql.= " LIMIT 1";
                        $resql = $this->db->query($sql);
                        if ($resql) {
                            $result = $this->db->fetch_array($resql);

                            $this->multiprices[$i]=$result["price"];
                            $this->multiprices_ttc[$i]=$result["price_ttc"];
                            $this->multiprices_min[$i]=$result["price_min"];
                            $this->multiprices_min_ttc[$i]=$result["price_min_ttc"];
                            $this->multiprices_base_type[$i]=$result["price_base_type"];
                            // Next two fields are used only if PRODUIT_MULTIPRICES_USE_VAT_PER_LEVEL is on
                            $this->multiprices_tva_tx[$i]=$result["tva_tx"];     // TODO Add ' ('.$result['default_vat_code'].')'
                            $this->multiprices_recuperableonly[$i]=$result["recuperableonly"];

                            // Price by quantity
                            $this->prices_by_qty[$i]=$result["price_by_qty"];
                            $this->prices_by_qty_id[$i]=$result["rowid"];
                            // Récuperation de la liste des prix selon qty si flag positionné
                            if ($this->prices_by_qty[$i] == 1) {
                                         $sql = "SELECT rowid, price, unitprice, quantity, remise_percent, remise, price_base_type";
                                         $sql.= " FROM ".MAIN_DB_PREFIX."product_price_by_qty";
                                         $sql.= " WHERE fk_product_price = ".$this->prices_by_qty_id[$i];
                                         $sql.= " ORDER BY quantity ASC";
                                         $resultat=array();
                                         $resql = $this->db->query($sql);
                                if ($resql) {
                                    $ii=0;
                                    while ($result= $this->db->fetch_array($resql)) {
                                                       $resultat[$ii]=array();
                                                       $resultat[$ii]["rowid"]=$result["rowid"];
                                                       $resultat[$ii]["price"]= $result["price"];
                                                       $resultat[$ii]["unitprice"]= $result["unitprice"];
                                                       $resultat[$ii]["quantity"]= $result["quantity"];
                                                       $resultat[$ii]["remise_percent"]= $result["remise_percent"];
                                                       $resultat[$ii]["remise"]= $result["remise"];                    // deprecated
                                                       $resultat[$ii]["price_base_type"]= $result["price_base_type"];
                                                       $ii++;
                                    }
                                    $this->prices_by_qty_list[$i]=$resultat;
                                }
                                else
                                         {
                                    dol_print_error($this->db);
                                    return -1;
                                }
                            }
                        }
                        else
                        {
                            dol_print_error($this->db);
                            return -1;
                        }
                    }
                }

                if (!empty($conf->dynamicprices->enabled) && !empty($this->fk_price_expression) && empty($ignore_expression)) {
                       include_once DOL_DOCUMENT_ROOT.'/product/dynamic_price/class/price_parser.class.php';
                    $priceparser = new PriceParser($this->db);
                       $price_result = $priceparser->parseProduct($this);
                    if ($price_result >= 0) {
                        $this->price = $price_result;
                        // Calculate the VAT
                        $this->price_ttc = price2num($this->price) * (1 + ($this->tva_tx / 100));
                        $this->price_ttc = price2num($this->price_ttc, 'MU');
                    }
                }

                // We should not load stock during the fetch. If someone need stock of product, he must call load_stock after fetching product.
                // Instead we just init the stock_warehouse array
                $this->stock_warehouse = array();

                return 1;
            }
            else
            {
                return 0;
            }
        }
        else
        {
            dol_print_error($this->db);
            return -1;
        }
    }


    // phpcs:disable PEAR.NamingConventions.ValidFunctionName.NotCamelCaps
    /**
     *  Charge tableau des stats propale pour le produit/service
     *
     * @param  int $socid Id societe
     * @return array               Tableau des stats
     */
    function load_stats_propale($socid=0)
    {
        // phpcs:enable
        global $conf;
        global $user;

        $sql = "SELECT COUNT(DISTINCT p.fk_soc) as nb_customers, COUNT(DISTINCT p.rowid) as nb,";
        $sql.= " COUNT(pd.rowid) as nb_rows, SUM(pd.qty) as qty";
        $sql.= " FROM ".MAIN_DB_PREFIX."propaldet as pd";
        $sql.= ", ".MAIN_DB_PREFIX."propal as p";
        $sql.= ", ".MAIN_DB_PREFIX."societe as s";
        if (!$user->rights->societe->client->voir && !$socid) { $sql .= ", ".MAIN_DB_PREFIX."societe_commerciaux as sc";
        }
        $sql.= " WHERE p.rowid = pd.fk_propal";
        $sql.= " AND p.fk_soc = s.rowid";
        $sql.= " AND p.entity IN (".getEntity('propal').")";
        $sql.= " AND pd.fk_product = ".$this->id;
        if (!$user->rights->societe->client->voir && !$socid) { $sql .= " AND p.fk_soc = sc.fk_soc AND sc.fk_user = " .$user->id;
        }
        //$sql.= " AND pr.fk_statut != 0";
        if ($socid > 0) {    $sql.= " AND p.fk_soc = ".$socid;
        }

        $result = $this->db->query($sql);
        if ($result ) {
            $obj=$this->db->fetch_object($result);
            $this->stats_propale['customers']=$obj->nb_customers;
            $this->stats_propale['nb']=$obj->nb;
            $this->stats_propale['rows']=$obj->nb_rows;
            $this->stats_propale['qty']=$obj->qty?$obj->qty:0;
            return 1;
        }
        else
        {
            $this->error=$this->db->error();
            return -1;
        }
    }


    // phpcs:disable PEAR.NamingConventions.ValidFunctionName.NotCamelCaps
    /**
     *  Charge tableau des stats propale pour le produit/service
     *
     * @param  int $socid Id thirdparty
     * @return array               Tableau des stats
     */
    function load_stats_proposal_supplier($socid=0)
    {
        // phpcs:enable
        global $conf;
        global $user;

        $sql = "SELECT COUNT(DISTINCT p.fk_soc) as nb_suppliers, COUNT(DISTINCT p.rowid) as nb,";
        $sql.= " COUNT(pd.rowid) as nb_rows, SUM(pd.qty) as qty";
        $sql.= " FROM ".MAIN_DB_PREFIX."supplier_proposaldet as pd";
        $sql.= ", ".MAIN_DB_PREFIX."supplier_proposal as p";
        $sql.= ", ".MAIN_DB_PREFIX."societe as s";
        if (!$user->rights->societe->client->voir && !$socid) { $sql .= ", ".MAIN_DB_PREFIX."societe_commerciaux as sc";
        }
        $sql.= " WHERE p.rowid = pd.fk_supplier_proposal";
        $sql.= " AND p.fk_soc = s.rowid";
        $sql.= " AND p.entity IN (".getEntity('supplier_proposal').")";
        $sql.= " AND pd.fk_product = ".$this->id;
        if (!$user->rights->societe->client->voir && !$socid) { $sql .= " AND p.fk_soc = sc.fk_soc AND sc.fk_user = " .$user->id;
        }
        //$sql.= " AND pr.fk_statut != 0";
        if ($socid > 0) {    $sql.= " AND p.fk_soc = ".$socid;
        }

        $result = $this->db->query($sql);
        if ($result ) {
            $obj=$this->db->fetch_object($result);
            $this->stats_proposal_supplier['suppliers']=$obj->nb_suppliers;
            $this->stats_proposal_supplier['nb']=$obj->nb;
            $this->stats_proposal_supplier['rows']=$obj->nb_rows;
            $this->stats_proposal_supplier['qty']=$obj->qty?$obj->qty:0;
            return 1;
        }
        else
        {
            $this->error=$this->db->error();
            return -1;
        }
    }


    // phpcs:disable PEAR.NamingConventions.ValidFunctionName.NotCamelCaps
    /**
     *  Charge tableau des stats commande client pour le produit/service
     *
     * @param  int    $socid           Id societe pour filtrer sur une societe
     * @param  string $filtrestatut    Id statut pour filtrer sur un statut
     * @param  int    $forVirtualStock Ignore rights filter for virtual stock calculation.
     * @return array                  Array of stats (nb=nb of order, qty=qty ordered)
     */
    function load_stats_commande($socid=0,$filtrestatut='', $forVirtualStock = 0)
    {
        // phpcs:enable
        global $conf,$user;

        $sql = "SELECT COUNT(DISTINCT c.fk_soc) as nb_customers, COUNT(DISTINCT c.rowid) as nb,";
        $sql.= " COUNT(cd.rowid) as nb_rows, SUM(cd.qty) as qty";
        $sql.= " FROM ".MAIN_DB_PREFIX."commandedet as cd";
        $sql.= ", ".MAIN_DB_PREFIX."commande as c";
        $sql.= ", ".MAIN_DB_PREFIX."societe as s";
        if (!$user->rights->societe->client->voir && !$socid && !$forVirtualStock) { $sql.= ", ".MAIN_DB_PREFIX."societe_commerciaux as sc";
        }
        $sql.= " WHERE c.rowid = cd.fk_commande";
        $sql.= " AND c.fk_soc = s.rowid";
        $sql.= " AND c.entity IN (".getEntity('commande').")";
        $sql.= " AND cd.fk_product = ".$this->id;
        if (!$user->rights->societe->client->voir && !$socid && !$forVirtualStock) { $sql.= " AND c.fk_soc = sc.fk_soc AND sc.fk_user = " .$user->id;
        }
        if ($socid > 0) {    $sql.= " AND c.fk_soc = ".$socid;
        }
        if ($filtrestatut <> '') { $sql.= " AND c.fk_statut in (".$filtrestatut.")";
        }

        $result = $this->db->query($sql);
        if ($result ) {
            $obj=$this->db->fetch_object($result);
            $this->stats_commande['customers']=$obj->nb_customers;
            $this->stats_commande['nb']=$obj->nb;
            $this->stats_commande['rows']=$obj->nb_rows;
            $this->stats_commande['qty']=$obj->qty?$obj->qty:0;

            // if it's a virtual product, maybe it is in order by extension
            if (! empty($conf->global->ORDER_ADD_ORDERS_WITH_PARENT_PROD_IF_INCDEC)) {
                $TFather = $this->getFather();
                if (is_array($TFather) && !empty($TFather)) {
                    foreach($TFather as &$fatherData) {
                        $pFather = new Product($this->db);
                        $pFather->id = $fatherData['id'];
                        $qtyCoef = $fatherData['qty'];

                        if ($fatherData['incdec']) {
                            $pFather->load_stats_commande($socid, $filtrestatut);

                            $this->stats_commande['customers']+=$pFather->stats_commande['customers'];
                            $this->stats_commande['nb']+=$pFather->stats_commande['nb'];
                            $this->stats_commande['rows']+=$pFather->stats_commande['rows'];
                            $this->stats_commande['qty']+=$pFather->stats_commande['qty'] * $qtyCoef;
                        }
                    }
                }
            }

            // If stock decrease is on invoice validation, the theorical stock continue to
            // count the orders to ship in theorical stock when some are already removed b invoice validation.
            // If option DECREASE_ONLY_UNINVOICEDPRODUCTS is on, we make a compensation.
            if (! empty($conf->global->STOCK_CALCULATE_ON_BILL)) {
                if (! empty($conf->global->DECREASE_ONLY_UNINVOICEDPRODUCTS)) {
                    $adeduire = 0;
                    $sql = "SELECT sum(fd.qty) as count FROM ".MAIN_DB_PREFIX."facturedet fd ";
                    $sql .= " JOIN ".MAIN_DB_PREFIX."facture f ON fd.fk_facture = f.rowid ";
                    $sql .= " JOIN ".MAIN_DB_PREFIX."element_element el ON el.fk_target = f.rowid and el.targettype = 'facture' and sourcetype = 'commande'";
                    $sql .= " JOIN ".MAIN_DB_PREFIX."commande c ON el.fk_source = c.rowid ";
                    $sql .= " WHERE c.fk_statut IN (".$filtrestatut.") AND c.facture = 0 AND fd.fk_product = ".$this->id;
                    dol_syslog(__METHOD__.":: sql $sql", LOG_NOTICE);

                    $resql = $this->db->query($sql);
                    if ($resql ) {
                        if ($this->db->num_rows($resql) > 0) {
                            $obj = $this->db->fetch_object($resql);
                            $adeduire += $obj->count;
                        }
                    }

                    $this->stats_commande['qty'] -= $adeduire;
                }
            }

            return 1;
        }
        else
        {
            $this->error=$this->db->error();
            return -1;
        }
    }

    // phpcs:disable PEAR.NamingConventions.ValidFunctionName.NotCamelCaps
    /**
     *  Charge tableau des stats commande fournisseur pour le produit/service
     *
     * @param  int    $socid           Id societe pour filtrer sur une societe
     * @param  string $filtrestatut    Id des statuts pour filtrer sur des statuts
     * @param  int    $forVirtualStock Ignore rights filter for virtual stock calculation.
     * @return array                     Tableau des stats
     */
    function load_stats_commande_fournisseur($socid=0,$filtrestatut='', $forVirtualStock = 0)
    {
        // phpcs:enable
        global $conf,$user;

        $sql = "SELECT COUNT(DISTINCT c.fk_soc) as nb_suppliers, COUNT(DISTINCT c.rowid) as nb,";
        $sql.= " COUNT(cd.rowid) as nb_rows, SUM(cd.qty) as qty";
        $sql.= " FROM ".MAIN_DB_PREFIX."commande_fournisseurdet as cd";
        $sql.= ", ".MAIN_DB_PREFIX."commande_fournisseur as c";
        $sql.= ", ".MAIN_DB_PREFIX."societe as s";
        if (!$user->rights->societe->client->voir && !$socid && !$forVirtualStock) { $sql.= ", ".MAIN_DB_PREFIX."societe_commerciaux as sc";
        }
        $sql.= " WHERE c.rowid = cd.fk_commande";
        $sql.= " AND c.fk_soc = s.rowid";
        $sql.= " AND c.entity IN (".getEntity('supplier_order').")";
        $sql.= " AND cd.fk_product = ".$this->id;
        if (!$user->rights->societe->client->voir && !$socid && !$forVirtualStock) { $sql.= " AND c.fk_soc = sc.fk_soc AND sc.fk_user = " .$user->id;
        }
        if ($socid > 0) { $sql.= " AND c.fk_soc = ".$socid;
        }
        if ($filtrestatut != '') { $sql.= " AND c.fk_statut in (".$filtrestatut.")"; // Peut valoir 0
        }

        $result = $this->db->query($sql);
        if ($result ) {
            $obj=$this->db->fetch_object($result);
            $this->stats_commande_fournisseur['suppliers']=$obj->nb_suppliers;
            $this->stats_commande_fournisseur['nb']=$obj->nb;
            $this->stats_commande_fournisseur['rows']=$obj->nb_rows;
            $this->stats_commande_fournisseur['qty']=$obj->qty?$obj->qty:0;
            return 1;
        }
        else
        {
            $this->error=$this->db->error().' sql='.$sql;
            return -1;
        }
    }

    // phpcs:disable PEAR.NamingConventions.ValidFunctionName.NotCamelCaps
    /**
     *  Charge tableau des stats expedition client pour le produit/service
     *
     * @param  int    $socid           Id societe pour filtrer sur une societe
     * @param  string $filtrestatut    Id statut pour filtrer sur un statut
     * @param  int    $forVirtualStock Ignore rights filter for virtual stock calculation.
     * @return array                   Tableau des stats
     */
    function load_stats_sending($socid=0,$filtrestatut='', $forVirtualStock = 0)
    {
        // phpcs:enable
        global $conf,$user;

        $sql = "SELECT COUNT(DISTINCT e.fk_soc) as nb_customers, COUNT(DISTINCT e.rowid) as nb,";
        $sql.= " COUNT(ed.rowid) as nb_rows, SUM(ed.qty) as qty";
        $sql.= " FROM ".MAIN_DB_PREFIX."expeditiondet as ed";
        $sql.= ", ".MAIN_DB_PREFIX."commandedet as cd";
        $sql.= ", ".MAIN_DB_PREFIX."commande as c";
        $sql.= ", ".MAIN_DB_PREFIX."expedition as e";
        $sql.= ", ".MAIN_DB_PREFIX."societe as s";
        if (!$user->rights->societe->client->voir && !$socid && !$forVirtualStock) { $sql.= ", ".MAIN_DB_PREFIX."societe_commerciaux as sc";
        }
        $sql.= " WHERE e.rowid = ed.fk_expedition";
        $sql.= " AND c.rowid = cd.fk_commande";
        $sql.= " AND e.fk_soc = s.rowid";
        $sql.= " AND e.entity IN (".getEntity('expedition').")";
        $sql.= " AND ed.fk_origin_line = cd.rowid";
        $sql.= " AND cd.fk_product = ".$this->id;
        if (!$user->rights->societe->client->voir && !$socid && !$forVirtualStock) { $sql.= " AND e.fk_soc = sc.fk_soc AND sc.fk_user = " .$user->id;
        }
        if ($socid > 0) {    $sql.= " AND e.fk_soc = ".$socid;
        }
        if ($filtrestatut <> '') { $sql.= " AND c.fk_statut in (".$filtrestatut.")";
        }

        $result = $this->db->query($sql);
        if ($result ) {
            $obj=$this->db->fetch_object($result);
            $this->stats_expedition['customers']=$obj->nb_customers;
            $this->stats_expedition['nb']=$obj->nb;
            $this->stats_expedition['rows']=$obj->nb_rows;
            $this->stats_expedition['qty']=$obj->qty?$obj->qty:0;
            return 1;
        }
        else
        {
            $this->error=$this->db->error();
            return -1;
        }
    }

    // phpcs:disable PEAR.NamingConventions.ValidFunctionName.NotCamelCaps
    /**
     *  Charge tableau des stats réception fournisseur pour le produit/service
     *
     * @param  int    $socid           Id societe pour filtrer sur une societe
     * @param  string $filtrestatut    Id statut pour filtrer sur un statut
     * @param  int    $forVirtualStock Ignore rights filter for virtual stock calculation.
     * @return array                   Tableau des stats
     */
    function load_stats_reception($socid=0,$filtrestatut='', $forVirtualStock = 0)
    {
        // phpcs:enable
        global $conf,$user;

        $sql = "SELECT COUNT(DISTINCT cf.fk_soc) as nb_customers, COUNT(DISTINCT cf.rowid) as nb,";
        $sql.= " COUNT(fd.rowid) as nb_rows, SUM(fd.qty) as qty";
        $sql.= " FROM ".MAIN_DB_PREFIX."commande_fournisseur_dispatch as fd";
        $sql.= ", ".MAIN_DB_PREFIX."commande_fournisseur as cf";
        $sql.= ", ".MAIN_DB_PREFIX."societe as s";
        if (!$user->rights->societe->client->voir && !$socid && !$forVirtualStock) { $sql.= ", ".MAIN_DB_PREFIX."societe_commerciaux as sc";
        }
        $sql.= " WHERE cf.rowid = fd.fk_commande";
        $sql.= " AND cf.fk_soc = s.rowid";
        $sql.= " AND cf.entity IN (".getEntity('supplier_order').")";
        $sql.= " AND fd.fk_product = ".$this->id;
        if (!$user->rights->societe->client->voir && !$socid && !$forVirtualStock) { $sql.= " AND cf.fk_soc = sc.fk_soc AND sc.fk_user = " .$user->id;
        }
        if ($socid > 0) {    $sql.= " AND cf.fk_soc = ".$socid;
        }
        if ($filtrestatut <> '') { $sql.= " AND cf.fk_statut in (".$filtrestatut.")";
        }

        $result = $this->db->query($sql);
        if ($result ) {
            $obj=$this->db->fetch_object($result);
            $this->stats_reception['suppliers']=$obj->nb_customers;
            $this->stats_reception['nb']=$obj->nb;
            $this->stats_reception['rows']=$obj->nb_rows;
            $this->stats_reception['qty']=$obj->qty?$obj->qty:0;
            return 1;
        }
        else
        {
            $this->error=$this->db->error();
            return -1;
        }
    }

    // phpcs:disable PEAR.NamingConventions.ValidFunctionName.NotCamelCaps
    /**
     *  Charge tableau des stats contrat pour le produit/service
     *
     * @param  int $socid Id societe
     * @return array               Tableau des stats
     */
    function load_stats_contrat($socid=0)
    {
        // phpcs:enable
        global $conf;
        global $user;

        $sql = "SELECT COUNT(DISTINCT c.fk_soc) as nb_customers, COUNT(DISTINCT c.rowid) as nb,";
        $sql.= " COUNT(cd.rowid) as nb_rows, SUM(cd.qty) as qty";
        $sql.= " FROM ".MAIN_DB_PREFIX."contratdet as cd";
        $sql.= ", ".MAIN_DB_PREFIX."contrat as c";
        $sql.= ", ".MAIN_DB_PREFIX."societe as s";
        if (!$user->rights->societe->client->voir && !$socid) { $sql.= ", ".MAIN_DB_PREFIX."societe_commerciaux as sc";
        }
        $sql.= " WHERE c.rowid = cd.fk_contrat";
        $sql.= " AND c.fk_soc = s.rowid";
        $sql.= " AND c.entity IN (".getEntity('contract').")";
        $sql.= " AND cd.fk_product = ".$this->id;
        if (!$user->rights->societe->client->voir && !$socid) { $sql.= " AND c.fk_soc = sc.fk_soc AND sc.fk_user = " .$user->id;
        }
        //$sql.= " AND c.statut != 0";
        if ($socid > 0) {    $sql.= " AND c.fk_soc = ".$socid;
        }

        $result = $this->db->query($sql);
        if ($result ) {
            $obj=$this->db->fetch_object($result);
            $this->stats_contrat['customers']=$obj->nb_customers;
            $this->stats_contrat['nb']=$obj->nb;
            $this->stats_contrat['rows']=$obj->nb_rows;
            $this->stats_contrat['qty']=$obj->qty?$obj->qty:0;
            return 1;
        }
        else
        {
            $this->error=$this->db->error().' sql='.$sql;
            return -1;
        }
    }

    // phpcs:disable PEAR.NamingConventions.ValidFunctionName.NotCamelCaps
    /**
     *  Charge tableau des stats facture pour le produit/service
     *
     * @param  int $socid Id societe
     * @return array                   Tableau des stats
     */
    function load_stats_facture($socid=0)
    {
        // phpcs:enable
        global $conf;
        global $user;

        $sql = "SELECT COUNT(DISTINCT f.fk_soc) as nb_customers, COUNT(DISTINCT f.rowid) as nb,";
        $sql.= " COUNT(fd.rowid) as nb_rows, SUM(fd.qty) as qty";
        $sql.= " FROM ".MAIN_DB_PREFIX."facturedet as fd";
        $sql.= ", ".MAIN_DB_PREFIX."facture as f";
        $sql.= ", ".MAIN_DB_PREFIX."societe as s";
        if (!$user->rights->societe->client->voir && !$socid) { $sql.= ", ".MAIN_DB_PREFIX."societe_commerciaux as sc";
        }
        $sql.= " WHERE f.rowid = fd.fk_facture";
        $sql.= " AND f.fk_soc = s.rowid";
        $sql.= " AND f.entity IN (".getEntity('facture').")";
        $sql.= " AND fd.fk_product = ".$this->id;
        if (!$user->rights->societe->client->voir && !$socid) { $sql.= " AND f.fk_soc = sc.fk_soc AND sc.fk_user = " .$user->id;
        }
        //$sql.= " AND f.fk_statut != 0";
        if ($socid > 0) {    $sql .= " AND f.fk_soc = ".$socid;
        }

        $result = $this->db->query($sql);
        if ($result ) {
            $obj=$this->db->fetch_object($result);
            $this->stats_facture['customers']=$obj->nb_customers;
            $this->stats_facture['nb']=$obj->nb;
            $this->stats_facture['rows']=$obj->nb_rows;
            $this->stats_facture['qty']=$obj->qty?$obj->qty:0;
            return 1;
        }
        else
        {
            $this->error=$this->db->error();
            return -1;
        }
    }

    // phpcs:disable PEAR.NamingConventions.ValidFunctionName.NotCamelCaps
    /**
     *  Charge tableau des stats facture pour le produit/service
     *
     * @param  int $socid Id societe
     * @return array                   Tableau des stats
     */
    function load_stats_facture_fournisseur($socid=0)
    {
        // phpcs:enable
        global $conf;
        global $user;

        $sql = "SELECT COUNT(DISTINCT f.fk_soc) as nb_suppliers, COUNT(DISTINCT f.rowid) as nb,";
        $sql.= " COUNT(fd.rowid) as nb_rows, SUM(fd.qty) as qty";
        $sql.= " FROM ".MAIN_DB_PREFIX."facture_fourn_det as fd";
        $sql.= ", ".MAIN_DB_PREFIX."facture_fourn as f";
        $sql.= ", ".MAIN_DB_PREFIX."societe as s";
        if (!$user->rights->societe->client->voir && !$socid) { $sql.= ", ".MAIN_DB_PREFIX."societe_commerciaux as sc";
        }
        $sql.= " WHERE f.rowid = fd.fk_facture_fourn";
        $sql.= " AND f.fk_soc = s.rowid";
        $sql.= " AND f.entity IN (".getEntity('facture_fourn').")";
        $sql.= " AND fd.fk_product = ".$this->id;
        if (!$user->rights->societe->client->voir && !$socid) { $sql.= " AND f.fk_soc = sc.fk_soc AND sc.fk_user = " .$user->id;
        }
        //$sql.= " AND f.fk_statut != 0";
        if ($socid > 0) {    $sql .= " AND f.fk_soc = ".$socid;
        }

        $result = $this->db->query($sql);
        if ($result ) {
            $obj=$this->db->fetch_object($result);
            $this->stats_facture_fournisseur['suppliers']=$obj->nb_suppliers;
            $this->stats_facture_fournisseur['nb']=$obj->nb;
            $this->stats_facture_fournisseur['rows']=$obj->nb_rows;
            $this->stats_facture_fournisseur['qty']=$obj->qty?$obj->qty:0;
            return 1;
        }
        else
        {
            $this->error=$this->db->error();
            return -1;
        }
    }

    // phpcs:disable PEAR.NamingConventions.ValidFunctionName.NotCamelCaps
    /**
     *  Return an array formated for showing graphs
     *
     * @param  string $sql  Request to execute
     * @param  string $mode 'byunit'=number of unit, 'bynumber'=nb of entities
     * @param  int    $year Year (0=current year)
     * @return array               <0 if KO, result[month]=array(valuex,valuey) where month is 0 to 11
     */
    function _get_stats($sql, $mode, $year=0)
    {
        // phpcs:enable
        $resql = $this->db->query($sql);
        if ($resql) {
            $num = $this->db->num_rows($resql);
            $i = 0;
            while ($i < $num)
            {
                $arr = $this->db->fetch_array($resql);
                if ($mode == 'byunit') {   $tab[$arr[1]] = $arr[0];    // 1st field
                }
                if ($mode == 'bynumber') { $tab[$arr[1]] = $arr[2];    // 3rd field
                }
                $i++;
            }
        }
        else
        {
            $this->error=$this->db->error().' sql='.$sql;
            return -1;
        }

        if (empty($year)) {
            $year = strftime('%Y', time());
            $month = strftime('%m', time());
        }
        else
        {
            $month=12;    // We imagine we are at end of year, so we get last 12 month before, so all correct year.
        }
        $result = array();

        for ($j = 0 ; $j < 12 ; $j++)
        {
            $idx=ucfirst(dol_trunc(dol_print_date(dol_mktime(12, 0, 0, $month, 1, $year), "%b"), 3, 'right', 'UTF-8', 1));
            $monthnum=sprintf("%02s", $month);

            $result[$j] = array($idx,isset($tab[$year.$month])?$tab[$year.$month]:0);
            //            $result[$j] = array($monthnum,isset($tab[$year.$month])?$tab[$year.$month]:0);

            $month = "0".($month - 1);
            if (dol_strlen($month) == 3) {
                $month = substr($month, 1);
            }
            if ($month == 0) {
                $month = 12;
                $year = $year - 1;
            }
        }

        return array_reverse($result);
    }


    // phpcs:disable PEAR.NamingConventions.ValidFunctionName.NotCamelCaps
    /**
     *  Return nb of units or customers invoices in which product is included
     *
     * @param  int    $socid               Limit count on a particular third party id
     * @param  string $mode                'byunit'=number of unit, 'bynumber'=nb of entities
     * @param  int    $filteronproducttype 0=To filter on product only, 1=To filter on services only
     * @param  int    $year                Year (0=last 12 month)
     * @param  string $morefilter          More sql filters
     * @return array                            <0 if KO, result[month]=array(valuex,valuey) where month is 0 to 11
     */
    function get_nb_vente($socid, $mode, $filteronproducttype=-1, $year=0, $morefilter='')
    {
        // phpcs:enable
        global $conf;
        global $user;

        $sql = "SELECT sum(d.qty), date_format(f.datef, '%Y%m')";
        if ($mode == 'bynumber') { $sql.= ", count(DISTINCT f.rowid)";
        }
        $sql.= " FROM ".MAIN_DB_PREFIX."facturedet as d, ".MAIN_DB_PREFIX."facture as f, ".MAIN_DB_PREFIX."societe as s";
        if ($filteronproducttype >= 0) { $sql.=", ".MAIN_DB_PREFIX."product as p";
        }
        if (!$user->rights->societe->client->voir && !$socid) { $sql.= ", ".MAIN_DB_PREFIX."societe_commerciaux as sc";
        }
        $sql.= " WHERE f.rowid = d.fk_facture";
        if ($this->id > 0) { $sql.= " AND d.fk_product =".$this->id;
        } else { $sql.=" AND d.fk_product > 0";
        }
        if ($filteronproducttype >= 0) { $sql.= " AND p.rowid = d.fk_product AND p.fk_product_type =".$filteronproducttype;
        }
        $sql.= " AND f.fk_soc = s.rowid";
        $sql.= " AND f.entity IN (".getEntity('facture').")";
        if (!$user->rights->societe->client->voir && !$socid) { $sql.= " AND f.fk_soc = sc.fk_soc AND sc.fk_user = " .$user->id;
        }
        if ($socid > 0) {    $sql.= " AND f.fk_soc = $socid";
        }
        $sql.=$morefilter;
        $sql.= " GROUP BY date_format(f.datef,'%Y%m')";
        $sql.= " ORDER BY date_format(f.datef,'%Y%m') DESC";

        return $this->_get_stats($sql, $mode, $year);
    }


    // phpcs:disable PEAR.NamingConventions.ValidFunctionName.NotCamelCaps
    /**
     *  Return nb of units or supplier invoices in which product is included
     *
     * @param  int    $socid               Limit count on a particular third party id
     * @param  string $mode                'byunit'=number of unit, 'bynumber'=nb of entities
     * @param  int    $filteronproducttype 0=To filter on product only, 1=To filter on services only
     * @param  int    $year                Year (0=last 12 month)
     * @param  string $morefilter          More sql filters
     * @return array                            <0 if KO, result[month]=array(valuex,valuey) where month is 0 to 11
     */
    function get_nb_achat($socid, $mode, $filteronproducttype=-1, $year=0, $morefilter='')
    {
        // phpcs:enable
        global $conf;
        global $user;

        $sql = "SELECT sum(d.qty), date_format(f.datef, '%Y%m')";
        if ($mode == 'bynumber') { $sql.= ", count(DISTINCT f.rowid)";
        }
        $sql.= " FROM ".MAIN_DB_PREFIX."facture_fourn_det as d, ".MAIN_DB_PREFIX."facture_fourn as f, ".MAIN_DB_PREFIX."societe as s";
        if ($filteronproducttype >= 0) { $sql.=", ".MAIN_DB_PREFIX."product as p";
        }
        if (!$user->rights->societe->client->voir && !$socid) { $sql.= ", ".MAIN_DB_PREFIX."societe_commerciaux as sc";
        }
        $sql.= " WHERE f.rowid = d.fk_facture_fourn";
        if ($this->id > 0) { $sql.= " AND d.fk_product =".$this->id;
        } else { $sql.=" AND d.fk_product > 0";
        }
        if ($filteronproducttype >= 0) { $sql.= " AND p.rowid = d.fk_product AND p.fk_product_type =".$filteronproducttype;
        }
        $sql.= " AND f.fk_soc = s.rowid";
        $sql.= " AND f.entity IN (".getEntity('facture_fourn').")";
        if (!$user->rights->societe->client->voir && !$socid) { $sql.= " AND f.fk_soc = sc.fk_soc AND sc.fk_user = " .$user->id;
        }
        if ($socid > 0) {    $sql.= " AND f.fk_soc = $socid";
        }
        $sql.=$morefilter;
        $sql.= " GROUP BY date_format(f.datef,'%Y%m')";
        $sql.= " ORDER BY date_format(f.datef,'%Y%m') DESC";

        return $this->_get_stats($sql, $mode, $year);
    }

    // phpcs:disable PEAR.NamingConventions.ValidFunctionName.NotCamelCaps
    /**
     *  Return nb of units or proposals in which product is included
     *
     * @param  int    $socid               Limit count on a particular third party id
     * @param  string $mode                'byunit'=number of unit, 'bynumber'=nb of entities
     * @param  int    $filteronproducttype 0=To filter on product only, 1=To filter on services only
     * @param  int    $year                Year (0=last 12 month)
     * @param  string $morefilter          More sql filters
     * @return array                            <0 if KO, result[month]=array(valuex,valuey) where month is 0 to 11
     */
    function get_nb_propal($socid, $mode, $filteronproducttype=-1, $year=0, $morefilter='')
    {
        // phpcs:enable
        global $conf;
        global $user;

        $sql = "SELECT sum(d.qty), date_format(p.datep, '%Y%m')";
        if ($mode == 'bynumber') { $sql.= ", count(DISTINCT p.rowid)";
        }
        $sql.= " FROM ".MAIN_DB_PREFIX."propaldet as d, ".MAIN_DB_PREFIX."propal as p, ".MAIN_DB_PREFIX."societe as s";
        if ($filteronproducttype >= 0) { $sql.=", ".MAIN_DB_PREFIX."product as prod";
        }
        if (!$user->rights->societe->client->voir && !$socid) { $sql .= ", ".MAIN_DB_PREFIX."societe_commerciaux as sc";
        }
        $sql.= " WHERE p.rowid = d.fk_propal";
        if ($this->id > 0) { $sql.= " AND d.fk_product =".$this->id;
        } else { $sql.=" AND d.fk_product > 0";
        }
        if ($filteronproducttype >= 0) { $sql.= " AND prod.rowid = d.fk_product AND prod.fk_product_type =".$filteronproducttype;
        }
        $sql.= " AND p.fk_soc = s.rowid";
        $sql.= " AND p.entity IN (".getEntity('propal').")";
        if (!$user->rights->societe->client->voir && !$socid) { $sql.= " AND p.fk_soc = sc.fk_soc AND sc.fk_user = " .$user->id;
        }
        if ($socid > 0) {    $sql.= " AND p.fk_soc = ".$socid;
        }
        $sql.=$morefilter;
        $sql.= " GROUP BY date_format(p.datep,'%Y%m')";
        $sql.= " ORDER BY date_format(p.datep,'%Y%m') DESC";

        return $this->_get_stats($sql, $mode, $year);
    }

    // phpcs:disable PEAR.NamingConventions.ValidFunctionName.NotCamelCaps
    /**
     *  Return nb of units or proposals in which product is included
     *
     * @param  int    $socid               Limit count on a particular third party id
     * @param  string $mode                'byunit'=number of unit, 'bynumber'=nb of entities
     * @param  int    $filteronproducttype 0=To filter on product only, 1=To filter on services only
     * @param  int    $year                Year (0=last 12 month)
     * @param  string $morefilter          More sql filters
     * @return array                            <0 if KO, result[month]=array(valuex,valuey) where month is 0 to 11
     */
    function get_nb_propalsupplier($socid, $mode, $filteronproducttype=-1, $year=0, $morefilter='')
    {
        // phpcs:enable
        global $conf;
        global $user;

        $sql = "SELECT sum(d.qty), date_format(p.date_valid, '%Y%m')";
        if ($mode == 'bynumber') { $sql.= ", count(DISTINCT p.rowid)";
        }
        $sql.= " FROM ".MAIN_DB_PREFIX."supplier_proposaldet as d, ".MAIN_DB_PREFIX."supplier_proposal as p, ".MAIN_DB_PREFIX."societe as s";
        if ($filteronproducttype >= 0) { $sql.=", ".MAIN_DB_PREFIX."product as prod";
        }
        if (!$user->rights->societe->client->voir && !$socid) { $sql .= ", ".MAIN_DB_PREFIX."societe_commerciaux as sc";
        }
        $sql.= " WHERE p.rowid = d.fk_supplier_proposal";
        if ($this->id > 0) { $sql.= " AND d.fk_product =".$this->id;
        } else { $sql.=" AND d.fk_product > 0";
        }
        if ($filteronproducttype >= 0) { $sql.= " AND prod.rowid = d.fk_product AND prod.fk_product_type =".$filteronproducttype;
        }
        $sql.= " AND p.fk_soc = s.rowid";
        $sql.= " AND p.entity IN (".getEntity('supplier_proposal').")";
        if (!$user->rights->societe->client->voir && !$socid) { $sql.= " AND p.fk_soc = sc.fk_soc AND sc.fk_user = " .$user->id;
        }
        if ($socid > 0) {    $sql.= " AND p.fk_soc = ".$socid;
        }
        $sql.=$morefilter;
        $sql.= " GROUP BY date_format(p.date_valid,'%Y%m')";
        $sql.= " ORDER BY date_format(p.date_valid,'%Y%m') DESC";

        return $this->_get_stats($sql, $mode, $year);
    }

    // phpcs:disable PEAR.NamingConventions.ValidFunctionName.NotCamelCaps
    /**
     *  Return nb of units or orders in which product is included
     *
     * @param  int    $socid               Limit count on a particular third party id
     * @param  string $mode                'byunit'=number of unit, 'bynumber'=nb of entities
     * @param  int    $filteronproducttype 0=To filter on product only, 1=To filter on services only
     * @param  int    $year                Year (0=last 12 month)
     * @param  string $morefilter          More sql filters
     * @return array                            <0 if KO, result[month]=array(valuex,valuey) where month is 0 to 11
     */
    function get_nb_order($socid, $mode, $filteronproducttype=-1, $year=0, $morefilter='')
    {
        // phpcs:enable
        global $conf, $user;

        $sql = "SELECT sum(d.qty), date_format(c.date_commande, '%Y%m')";
        if ($mode == 'bynumber') { $sql.= ", count(DISTINCT c.rowid)";
        }
        $sql.= " FROM ".MAIN_DB_PREFIX."commandedet as d, ".MAIN_DB_PREFIX."commande as c, ".MAIN_DB_PREFIX."societe as s";
        if ($filteronproducttype >= 0) { $sql.=", ".MAIN_DB_PREFIX."product as p";
        }
        if (!$user->rights->societe->client->voir && !$socid) { $sql .= ", ".MAIN_DB_PREFIX."societe_commerciaux as sc";
        }
        $sql.= " WHERE c.rowid = d.fk_commande";
        if ($this->id > 0) { $sql.= " AND d.fk_product =".$this->id;
        } else { $sql.=" AND d.fk_product > 0";
        }
        if ($filteronproducttype >= 0) { $sql.= " AND p.rowid = d.fk_product AND p.fk_product_type =".$filteronproducttype;
        }
        $sql.= " AND c.fk_soc = s.rowid";
        $sql.= " AND c.entity IN (".getEntity('commande').")";
        if (!$user->rights->societe->client->voir && !$socid) { $sql.= " AND c.fk_soc = sc.fk_soc AND sc.fk_user = " .$user->id;
        }
        if ($socid > 0) {    $sql.= " AND c.fk_soc = ".$socid;
        }
        $sql.=$morefilter;
        $sql.= " GROUP BY date_format(c.date_commande,'%Y%m')";
        $sql.= " ORDER BY date_format(c.date_commande,'%Y%m') DESC";

        return $this->_get_stats($sql, $mode, $year);
    }

    // phpcs:disable PEAR.NamingConventions.ValidFunctionName.NotCamelCaps
    /**
     *  Return nb of units or orders in which product is included
     *
     * @param  int    $socid               Limit count on a particular third party id
     * @param  string $mode                'byunit'=number of unit, 'bynumber'=nb of entities
     * @param  int    $filteronproducttype 0=To filter on product only, 1=To filter on services only
     * @param  int    $year                Year (0=last 12 month)
     * @param  string $morefilter          More sql filters
     * @return array                            <0 if KO, result[month]=array(valuex,valuey) where month is 0 to 11
     */
    function get_nb_ordersupplier($socid, $mode, $filteronproducttype=-1, $year=0, $morefilter='')
    {
        // phpcs:enable
        global $conf, $user;

        $sql = "SELECT sum(d.qty), date_format(c.date_commande, '%Y%m')";
        if ($mode == 'bynumber') { $sql.= ", count(DISTINCT c.rowid)";
        }
        $sql.= " FROM ".MAIN_DB_PREFIX."commande_fournisseurdet as d, ".MAIN_DB_PREFIX."commande_fournisseur as c, ".MAIN_DB_PREFIX."societe as s";
        if ($filteronproducttype >= 0) { $sql.=", ".MAIN_DB_PREFIX."product as p";
        }
        if (!$user->rights->societe->client->voir && !$socid) { $sql .= ", ".MAIN_DB_PREFIX."societe_commerciaux as sc";
        }
        $sql.= " WHERE c.rowid = d.fk_commande";
        if ($this->id > 0) { $sql.= " AND d.fk_product =".$this->id;
        } else { $sql.=" AND d.fk_product > 0";
        }
        if ($filteronproducttype >= 0) { $sql.= " AND p.rowid = d.fk_product AND p.fk_product_type =".$filteronproducttype;
        }
        $sql.= " AND c.fk_soc = s.rowid";
        $sql.= " AND c.entity IN (".getEntity('supplier_order').")";
        if (!$user->rights->societe->client->voir && !$socid) { $sql.= " AND c.fk_soc = sc.fk_soc AND sc.fk_user = " .$user->id;
        }
        if ($socid > 0) {    $sql.= " AND c.fk_soc = ".$socid;
        }
        $sql.=$morefilter;
        $sql.= " GROUP BY date_format(c.date_commande,'%Y%m')";
        $sql.= " ORDER BY date_format(c.date_commande,'%Y%m') DESC";

        return $this->_get_stats($sql, $mode, $year);
    }

    // phpcs:disable PEAR.NamingConventions.ValidFunctionName.NotCamelCaps
    /**
     *  Link a product/service to a parent product/service
     *
     * @param  int $id_pere Id of parent product/service
     * @param  int $id_fils Id of child product/service
     * @param  int $qty     Quantity
     * @param  int $incdec  1=Increase/decrease stock of child when parent stock increase/decrease
     * @return int                < 0 if KO, > 0 if OK
     */
    function add_sousproduit($id_pere, $id_fils, $qty, $incdec=1)
    {
        // phpcs:enable
        // Clean parameters
        if (! is_numeric($id_pere)) { $id_pere=0;
        }
        if (! is_numeric($id_fils)) { $id_fils=0;
        }
        if (! is_numeric($incdec)) { $incdec=0;
        }

        $result=$this->del_sousproduit($id_pere, $id_fils);
        if ($result < 0) { return $result;
        }

        // Check not already father of id_pere (to avoid father -> child -> father links)
        $sql = 'SELECT fk_product_pere from '.MAIN_DB_PREFIX.'product_association';
        $sql .= ' WHERE fk_product_pere  = '.$id_fils.' AND fk_product_fils = '.$id_pere;
        if (! $this->db->query($sql)) {
            dol_print_error($this->db);
            return -1;
        }
        else
        {
            $result = $this->db->query($sql);
            if ($result) {
                $num = $this->db->num_rows($result);
                if($num > 0) {
                    $this->error="isFatherOfThis";
                    return -1;
                }
                else
                {
                    $sql = 'INSERT INTO '.MAIN_DB_PREFIX.'product_association(fk_product_pere,fk_product_fils,qty,incdec)';
                    $sql .= ' VALUES ('.$id_pere.', '.$id_fils.', '.$qty.', '.$incdec.')';
                    if (! $this->db->query($sql)) {
                         dol_print_error($this->db);
                         return -1;
                    }
                    else
                    {
                         return 1;
                    }
                }
            }
        }
    }

    // phpcs:disable PEAR.NamingConventions.ValidFunctionName.NotCamelCaps
    /**
     *  Modify composed product
     *
     * @param  int $id_pere Id of parent product/service
     * @param  int $id_fils Id of child product/service
     * @param  int $qty     Quantity
     * @param  int $incdec  1=Increase/decrease stock of child when parent stock increase/decrease
     * @return int                < 0 if KO, > 0 if OK
     */
    function update_sousproduit($id_pere, $id_fils, $qty, $incdec=1)
    {
        // phpcs:enable
        // Clean parameters
        if (! is_numeric($id_pere)) { $id_pere=0;
        }
        if (! is_numeric($id_fils)) { $id_fils=0;
        }
        if (! is_numeric($incdec)) { $incdec=1;
        }
        if (! is_numeric($qty)) { $qty=1;
        }

        $sql = 'UPDATE '.MAIN_DB_PREFIX.'product_association SET ';
        $sql.= 'qty='.$qty;
        $sql.= ',incdec='.$incdec;
        $sql .= ' WHERE fk_product_pere='.$id_pere.' AND fk_product_fils='.$id_fils;

        if (!$this->db->query($sql)) {
            dol_print_error($this->db);
            return -1;
        }
        else
        {
            return 1;
        }
    }

    // phpcs:disable PEAR.NamingConventions.ValidFunctionName.NotCamelCaps
    /**
     *  Retire le lien entre un sousproduit et un produit/service
     *
     * @param  int $fk_parent Id du produit auquel ne sera plus lie le produit lie
     * @param  int $fk_child  Id du produit a ne plus lie
     * @return int                    < 0 if KO, > 0 if OK
     */
    function del_sousproduit($fk_parent, $fk_child)
    {
        // phpcs:enable
        if (! is_numeric($fk_parent)) { $fk_parent=0;
        }
        if (! is_numeric($fk_child)) { $fk_child=0;
        }

        $sql = "DELETE FROM ".MAIN_DB_PREFIX."product_association";
        $sql.= " WHERE fk_product_pere  = ".$fk_parent;
        $sql.= " AND fk_product_fils = ".$fk_child;

        dol_syslog(get_class($this).'::del_sousproduit', LOG_DEBUG);
        if (! $this->db->query($sql)) {
            dol_print_error($this->db);
            return -1;
        }

        return 1;
    }

    // phpcs:disable PEAR.NamingConventions.ValidFunctionName.NotCamelCaps
    /**
     *  Verifie si c'est un sous-produit
     *
     * @param  int $fk_parent Id du produit auquel le produit est lie
     * @param  int $fk_child  Id du produit lie
     * @return int                    < 0 si erreur, > 0 si ok
     */
    function is_sousproduit($fk_parent, $fk_child)
    {
        // phpcs:enable
        $sql = "SELECT fk_product_pere, qty, incdec";
        $sql.= " FROM ".MAIN_DB_PREFIX."product_association";
        $sql.= " WHERE fk_product_pere  = '".$fk_parent."'";
        $sql.= " AND fk_product_fils = '".$fk_child."'";

        $result = $this->db->query($sql);
        if ($result) {
            $num = $this->db->num_rows($result);

            if($num > 0) {
                $obj = $this->db->fetch_object($result);
                $this->is_sousproduit_qty = $obj->qty;
                $this->is_sousproduit_incdec = $obj->incdec;

                return true;
            }
            else
            {
                return false;
            }
        }
        else
        {
            dol_print_error($this->db);
            return -1;
        }
    }


    // phpcs:disable PEAR.NamingConventions.ValidFunctionName.NotCamelCaps
    /**
     *  Add a supplier price for the product.
     *  Note: Duplicate ref is accepted for different quantity only, or for different companies.
     *
     * @param  User   $user      User that make link
     * @param  int    $id_fourn  Supplier id
     * @param  string $ref_fourn Supplier ref
     * @param  float  $quantity  Quantity minimum for price
     * @return int                 < 0 if KO, 0 if link already exists for this product, > 0 if OK
     */
    function add_fournisseur($user, $id_fourn, $ref_fourn, $quantity)
    {
        // phpcs:enable
        global $conf;

        $now=dol_now();

        dol_syslog(get_class($this)."::add_fournisseur id_fourn = ".$id_fourn." ref_fourn=".$ref_fourn." quantity=".$quantity, LOG_DEBUG);

        if ($ref_fourn) {
            $sql = "SELECT rowid, fk_product";
            $sql.= " FROM ".MAIN_DB_PREFIX."product_fournisseur_price";
            $sql.= " WHERE fk_soc = ".$id_fourn;
            $sql.= " AND ref_fourn = '".$this->db->escape($ref_fourn)."'";
            $sql.= " AND fk_product != ".$this->id;
            $sql.= " AND entity IN (".getEntity('productsupplierprice').")";

            $resql=$this->db->query($sql);
            if ($resql) {
                $obj = $this->db->fetch_object($resql);
                if ($obj) {
                    // If the supplier ref already exists but for another product (duplicate ref is accepted for different quantity only or different companies)
                    $this->product_id_already_linked = $obj->fk_product;
                    return -3;
                }
                $this->db->free($resql);
            }
        }

        $sql = "SELECT rowid";
        $sql.= " FROM ".MAIN_DB_PREFIX."product_fournisseur_price";
        $sql.= " WHERE fk_soc = ".$id_fourn;
        if ($ref_fourn) { $sql.= " AND ref_fourn = '".$this->db->escape($ref_fourn)."'";
        } else { $sql.= " AND (ref_fourn = '' OR ref_fourn IS NULL)";
        }
        $sql.= " AND quantity = '".$quantity."'";
        $sql.= " AND fk_product = ".$this->id;
        $sql.= " AND entity IN (".getEntity('productsupplierprice').")";

        $resql=$this->db->query($sql);
        if ($resql) {
            $obj = $this->db->fetch_object($resql);

            // The reference supplier does not exist, we create it for this product.
            if (! $obj) {
                $sql = "INSERT INTO ".MAIN_DB_PREFIX."product_fournisseur_price(";
                $sql.= "datec";
                $sql.= ", entity";
                $sql.= ", fk_product";
                $sql.= ", fk_soc";
                $sql.= ", ref_fourn";
                $sql.= ", quantity";
                $sql.= ", fk_user";
                $sql.= ", tva_tx";
                $sql.= ") VALUES (";
                $sql.= "'".$this->db->idate($now)."'";
                $sql.= ", ".$conf->entity;
                $sql.= ", ".$this->id;
                $sql.= ", ".$id_fourn;
                $sql.= ", '".$this->db->escape($ref_fourn)."'";
                $sql.= ", ".$quantity;
                $sql.= ", ".$user->id;
                $sql.= ", 0";
                $sql.= ")";

                if ($this->db->query($sql)) {
                    $this->product_fourn_price_id = $this->db->last_insert_id(MAIN_DB_PREFIX."product_fournisseur_price");
                    return 1;
                }
                else
                {
                    $this->error=$this->db->lasterror();
                    return -1;
                }
            }
            // If the supplier price already exists for this product and quantity
            else
            {
                $this->product_fourn_price_id = $obj->rowid;
                return 0;
            }
        }
        else
        {
            $this->error=$this->db->lasterror();
            return -2;
        }
    }


    // phpcs:disable PEAR.NamingConventions.ValidFunctionName.NotCamelCaps
    /**
     *  Renvoie la liste des fournisseurs du produit/service
     *
     * @return array        Tableau des id de fournisseur
     */
    function list_suppliers()
    {
        // phpcs:enable
        global $conf;

        $list = array();

        $sql = "SELECT DISTINCT p.fk_soc";
        $sql.= " FROM ".MAIN_DB_PREFIX."product_fournisseur_price as p";
        $sql.= " WHERE p.fk_product = ".$this->id;
        $sql.= " AND p.entity = ".$conf->entity;

        $result = $this->db->query($sql);
        if ($result) {
            $num = $this->db->num_rows($result);
            $i=0;
            while ($i < $num)
            {
                $obj = $this->db->fetch_object($result);
                $list[$i] = $obj->fk_soc;
                $i++;
            }
        }

        return $list;
    }

    // phpcs:disable PEAR.NamingConventions.ValidFunctionName.NotCamelCaps
    /**
     *  Recopie les prix d'un produit/service sur un autre
     *
     * @param  int $fromId Id product source
     * @param  int $toId   Id product target
     * @return int                     < 0 if KO, > 0 if OK
     */
    function clone_price($fromId, $toId)
    {
        // phpcs:enable
        $this->db->begin();

        // les prix
        $sql = "INSERT ".MAIN_DB_PREFIX."product_price (";
        $sql.= " fk_product, date_price, price, tva_tx, localtax1_tx, localtax2_tx, fk_user_author, tosell)";
        $sql.= " SELECT ".$toId . ", date_price, price, tva_tx, localtax1_tx, localtax2_tx, fk_user_author, tosell";
        $sql.= " FROM ".MAIN_DB_PREFIX."product_price ";
        $sql.= " WHERE fk_product = ". $fromId;

        dol_syslog(get_class($this).'::clone_price', LOG_DEBUG);
        if (! $this->db->query($sql)) {
            $this->db->rollback();
            return -1;
        }
        $this->db->commit();
        return 1;
    }

    // phpcs:disable PEAR.NamingConventions.ValidFunctionName.NotCamelCaps
    /**
     * Clone links between products
     *
     * @param  int $fromId Product id
     * @param  int $toId   Product id
     * @return int                  <0 if KO, >0 if OK
     */
    function clone_associations($fromId, $toId)
    {
        // phpcs:enable
        $this->db->begin();

        $sql = 'INSERT INTO '.MAIN_DB_PREFIX.'product_association (fk_product_pere, fk_product_fils, qty)';
        $sql.= " SELECT ".$toId.", fk_product_fils, qty FROM ".MAIN_DB_PREFIX."product_association";
        $sql.= " WHERE fk_product_pere = ".$fromId;

        dol_syslog(get_class($this).'::clone_association', LOG_DEBUG);
        if (! $this->db->query($sql)) {
            $this->db->rollback();
            return -1;
        }

        $this->db->commit();
        return 1;
    }

    // phpcs:disable PEAR.NamingConventions.ValidFunctionName.NotCamelCaps
    /**
     *  Recopie les fournisseurs et prix fournisseurs d'un produit/service sur un autre
     *
     * @param  int $fromId Id produit source
     * @param  int $toId   Id produit cible
     * @return int                 < 0 si erreur, > 0 si ok
     */
    function clone_fournisseurs($fromId, $toId)
    {
        // phpcs:enable
        $this->db->begin();

        $now=dol_now();

        // les fournisseurs
        /*$sql = "INSERT ".MAIN_DB_PREFIX."product_fournisseur ("
        . " datec, fk_product, fk_soc, ref_fourn, fk_user_author )"
        . " SELECT '".$this->db->idate($now)."', ".$toId.", fk_soc, ref_fourn, fk_user_author"
        . " FROM ".MAIN_DB_PREFIX."product_fournisseur"
        . " WHERE fk_product = ".$fromId;

        if ( ! $this->db->query($sql ) )
        {
        $this->db->rollback();
        return -1;
        }*/

        // les prix de fournisseurs.
        $sql = "INSERT ".MAIN_DB_PREFIX."product_fournisseur_price (";
        $sql.= " datec, fk_product, fk_soc, price, quantity, fk_user)";
        $sql.= " SELECT '".$this->db->idate($now)."', ".$toId. ", fk_soc, price, quantity, fk_user";
        $sql.= " FROM ".MAIN_DB_PREFIX."product_fournisseur_price";
        $sql.= " WHERE fk_product = ".$fromId;

        dol_syslog(get_class($this).'::clone_fournisseurs', LOG_DEBUG);
        $resql=$this->db->query($sql);
        if (! $resql) {
            $this->db->rollback();
            return -1;
        }
        else
        {
            $this->db->commit();
            return 1;
        }
    }

    // phpcs:disable PEAR.NamingConventions.ValidFunctionName.NotCamelCaps
    /**
     *  Fonction recursive uniquement utilisee par get_arbo_each_prod, recompose l'arborescence des sousproduits
     *     Define value of this->res
     *
     * @param  array  $prod       Products array
     * @param  string $compl_path Directory path of parents to add before
     * @param  int    $multiply   Because each sublevel must be multiplicated by parent nb
     * @param  int    $level      Init level
     * @param  int    $id_parent  Id parent
     * @return void
     */
    function fetch_prod_arbo($prod, $compl_path="", $multiply=1, $level=1, $id_parent=0)
    {
        // phpcs:enable
        global $conf,$langs;

        $product = new Product($this->db);
        //var_dump($prod);
        foreach($prod as $id_product => $desc_pere)    // $id_product is 0 (first call starting with root top) or an id of a sub_product
        {
            if (is_array($desc_pere))    // If desc_pere is an array, this means it's a child
            {
                $id=(! empty($desc_pere[0]) ? $desc_pere[0] :'');
                $nb=(! empty($desc_pere[1]) ? $desc_pere[1] :'');
                $type=(! empty($desc_pere[2]) ? $desc_pere[2] :'');
                $label=(! empty($desc_pere[3]) ? $desc_pere[3] :'');
                $incdec=!empty($desc_pere[4]) ? $desc_pere[4] : 0;

                if ($multiply < 1) { $multiply=1;
                }

                //print "XXX We add id=".$id." - label=".$label." - nb=".$nb." - multiply=".$multiply." fullpath=".$compl_path.$label."\n";
                $this->fetch($id);        // Load product
                $this->load_stock('nobatch,novirtual');    // Load stock to get true this->stock_reel
                $this->res[]= array(
                 'id'=>$id,                    // Id product
                 'id_parent'=>$id_parent,
                 'ref'=>$this->ref,            // Ref product
                 'nb'=>$nb,                    // Nb of units that compose parent product
                 'nb_total'=>$nb*$multiply,    // Nb of units for all nb of product
                 'stock'=>$this->stock_reel,    // Stock
                 'stock_alert'=>$this->seuil_stock_alerte,    // Stock alert
                 'label'=>$label,
                 'fullpath'=>$compl_path.$label,            // Label
                 'type'=>$type,                // Nb of units that compose parent product
                 'desiredstock'=>$this->desiredstock,
                 'level'=>$level,
                 'incdec'=>$incdec,
                 'entity'=>$this->entity
                );

                // Recursive call if there is childs to child
                if (is_array($desc_pere['childs'])) {
                       //print 'YYY We go down for '.$desc_pere[3]." -> \n";
                       $this->fetch_prod_arbo($desc_pere['childs'], $compl_path.$desc_pere[3]." -> ", $desc_pere[1]*$multiply, $level+1, $id);
                }
            }
        }
    }

    // phpcs:disable PEAR.NamingConventions.ValidFunctionName.NotCamelCaps
    /**
     *  Build the tree of subproducts into an array
     *  this->sousprods is loaded by this->get_sousproduits_arbo()
     *
     * @param  int $multiply Because each sublevel must be multiplicated by parent nb
     * @return array                     $this->res
     */
    function get_arbo_each_prod($multiply=1)
    {
        // phpcs:enable
        $this->res = array();
        if (isset($this->sousprods) && is_array($this->sousprods)) {
            foreach($this->sousprods as $prod_name => $desc_product)
            {
                if (is_array($desc_product)) { $this->fetch_prod_arbo($desc_product, "", $multiply, 1, $this->id);
                }
            }
        }
        //var_dump($this->res);
        return $this->res;
    }

    /**
     *  Return all parent products for current product (first level only)
     *
     * @return int            Nb of father + child
     */
    public function hasFatherOrChild()
    {
        $nb = 0;

        $sql = "SELECT COUNT(pa.rowid) as nb";
        $sql.= " FROM ".MAIN_DB_PREFIX."product_association as pa";
        $sql.= " WHERE pa.fk_product_fils = ".$this->id." OR pa.fk_product_pere = ".$this->id;
        $resql = $this->db->query($sql);
        if ($resql) {
            $obj = $this->db->fetch_object($resql);
            if ($obj) { $nb = $obj->nb;
            }
        }
        else
        {
            return -1;
        }

        return $nb;
    }

    /**
     * Return if a product has variants or not
     *
     * @return int        Number of variants
     */
    public function hasVariants()
    {
        $nb = 0;
        $sql = "SELECT count(rowid) as nb FROM ".MAIN_DB_PREFIX."product_attribute_combination WHERE fk_product_parent = ".$this->id;
        $sql.= " AND entity IN (".getEntity('product').")";

        $resql = $this->db->query($sql);
        if ($resql) {
            $obj = $this->db->fetch_object($resql);
            if ($obj) { $nb = $obj->nb;
            }
        }

        return $nb;
    }


    /**
     * Return if loaded product is a variant
     *
     * @return int
     */
    public function isVariant()
    {
        global $conf;
        if (!empty($conf->variants->enabled)) {
            $sql = "SELECT rowid FROM " . MAIN_DB_PREFIX . "product_attribute_combination WHERE fk_product_child = " . $this->id . " AND entity IN (" . getEntity('product') . ")";

            $query = $this->db->query($sql);

            if ($query) {
                if (!$this->db->num_rows($query)) {
                    return false;
                }
                return true;
            } else {
                dol_print_error($this->db);
                return -1;
            }
        } else {
            return false;
        }
    }

    /**
     *  Return all parent products for current product (first level only)
     *
     * @return array         Array of product
     */
    public function getFather()
    {
        $sql = "SELECT p.rowid, p.label as label, p.ref as ref, pa.fk_product_pere as id, p.fk_product_type, pa.qty, pa.incdec, p.entity";
        $sql.= " FROM ".MAIN_DB_PREFIX."product_association as pa,";
        $sql.= " ".MAIN_DB_PREFIX."product as p";
        $sql.= " WHERE p.rowid = pa.fk_product_pere";
        $sql.= " AND pa.fk_product_fils = ".$this->id;

        $res = $this->db->query($sql);
        if ($res) {
            $prods = array ();
            while ($record = $this->db->fetch_array($res))
            {
                // $record['id'] = $record['rowid'] = id of father
                $prods[$record['id']]['id'] = $record['rowid'];
                $prods[$record['id']]['ref'] = $record['ref'];
                $prods[$record['id']]['label'] = $record['label'];
                $prods[$record['id']]['qty'] = $record['qty'];
                $prods[$record['id']]['incdec'] = $record['incdec'];
                $prods[$record['id']]['fk_product_type'] =  $record['fk_product_type'];
                $prods[$record['id']]['entity'] =  $record['entity'];
            }
            return $prods;
        }
        else
        {
            dol_print_error($this->db);
            return -1;
        }
    }


    /**
     *  Return childs of product $id
     *
     * @param  int $id             Id of product to search childs of
     * @param  int $firstlevelonly Return only direct child
     * @param  int $level          Level of recursing call (start to 1)
     * @return array                       Return array(prodid=>array(0=prodid, 1=>qty, 2=> ...)
     */
    public function getChildsArbo($id, $firstlevelonly=0, $level=1)
    {
        global $alreadyfound;

        $sql = "SELECT p.rowid, p.label as label, pa.qty as qty, pa.fk_product_fils as id, p.fk_product_type, pa.incdec";
        $sql.= " FROM ".MAIN_DB_PREFIX."product as p";
        $sql.= ", ".MAIN_DB_PREFIX."product_association as pa";
        $sql.= " WHERE p.rowid = pa.fk_product_fils";
        $sql.= " AND pa.fk_product_pere = ".$id;
        $sql.= " AND pa.fk_product_fils != ".$id;    // This should not happens, it is to avoid infinite loop if it happens

        dol_syslog(get_class($this).'::getChildsArbo id='.$id.' level='.$level, LOG_DEBUG);

        if ($level == 1) { $alreadyfound=array($id=>1);    // We init array of found object to start of tree, so if we found it later (should not happened), we stop immediatly
        }
        // Protection against infinite loop
        if ($level > 30) { return array();
        }

        $res  = $this->db->query($sql);
        if ($res) {
            $prods = array();
            while ($rec = $this->db->fetch_array($res))
            {
                if (! empty($alreadyfound[$rec['rowid']])) {
                    dol_syslog(get_class($this).'::getChildsArbo the product id='.$rec['rowid'].' was already found at a higher level in tree. We discard to avoid infinite loop', LOG_WARNING);
                    continue;
                }
                $alreadyfound[$rec['rowid']]=1;
                $prods[$rec['rowid']]= array(
                 0=>$rec['rowid'],
                 1=>$rec['qty'],
                 2=>$rec['fk_product_type'],
                 3=>$this->db->escape($rec['label']),
                 4=>$rec['incdec']
                );
                //$prods[$this->db->escape($rec['label'])]= array(0=>$rec['id'],1=>$rec['qty'],2=>$rec['fk_product_type']);
                //$prods[$this->db->escape($rec['label'])]= array(0=>$rec['id'],1=>$rec['qty']);
                if (empty($firstlevelonly)) {
                       $listofchilds=$this->getChildsArbo($rec['rowid'], 0, $level + 1);
                    foreach($listofchilds as $keyChild => $valueChild)
                       {
                        $prods[$rec['rowid']]['childs'][$keyChild] = $valueChild;
                    }
                }
            }

            return $prods;
        }
        else
        {
            dol_print_error($this->db);
            return -1;
        }
    }

    // phpcs:disable PEAR.NamingConventions.ValidFunctionName.NotCamelCaps
    /**
     *     Return tree of all subproducts for product. Tree contains id, name and quantity.
     *     Set this->sousprods
     *
     * @return void
     */
    function get_sousproduits_arbo()
    {
        // phpcs:enable
        $parent=array();

        foreach($this->getChildsArbo($this->id) as $keyChild => $valueChild)    // Warning. getChildsArbo can call getChildsArbo recursively. Starting point is $value[0]=id of product
        {
            $parent[$this->label][$keyChild] = $valueChild;
        }
        foreach($parent as $key => $value)        // key=label, value is array of childs
        {
            $this->sousprods[$key] = $value;
        }
    }

    /**
     *    Return clicable link of object (with eventually picto)
     *
     * @param  int    $withpicto             Add picto into link
     * @param  string $option                Where point the link ('stock', 'composition', 'category', 'supplier', '')
     * @param  int    $maxlength             Maxlength of ref
     * @param  int    $save_lastsearch_value -1=Auto, 0=No save of lastsearch_values when clicking, 1=Save lastsearch_values whenclicking
     * @return string                                String with URL
     */
    public function getNomUrl($withpicto=0, $option='', $maxlength=0, $save_lastsearch_value=-1)
    {
        global $conf, $langs, $hookmanager;
        include_once DOL_DOCUMENT_ROOT.'/core/lib/product.lib.php';

        $result='';
        $newref=$this->ref;
        if ($maxlength) { $newref=dol_trunc($newref, $maxlength, 'middle');
        }

        if ($this->type == Product::TYPE_PRODUCT) { $label = '<u>' . $langs->trans("ShowProduct") . '</u>';
        }
        if ($this->type == Product::TYPE_SERVICE) { $label = '<u>' . $langs->trans("ShowService") . '</u>';
        }
        if (! empty($this->ref)) {
            $label .= '<br><b>' . $langs->trans('ProductRef') . ':</b> ' . $this->ref;
        }
        if (! empty($this->label)) {
            $label .= '<br><b>' . $langs->trans('ProductLabel') . ':</b> ' . $this->label;
        }

        if ($this->type == Product::TYPE_PRODUCT) {
            if ($this->weight) {  $label.="<br><b>".$langs->trans("Weight").'</b>: '.$this->weight.' '.measuring_units_string($this->weight_units, "weight");
            }
            if ($this->length) {  $label.="<br><b>".$langs->trans("Length").'</b>: '.$this->length.' '.measuring_units_string($this->length_units, 'length');
            }
            if ($this->surface) { $label.="<br><b>".$langs->trans("Surface").'</b>: '.$this->surface.' '.measuring_units_string($this->surface_units, 'surface');
            }
            if ($this->volume) {  $label.="<br><b>".$langs->trans("Volume").'</b>: '.$this->volume.' '.measuring_units_string($this->volume_units, 'volume');
            }
        }

        if ($this->type == Product::TYPE_PRODUCT || ! empty($conf->global->STOCK_SUPPORTS_SERVICES)) {
            if (! empty($conf->productbatch->enabled)) {
                   $langs->load("productbatch");
                $label.="<br><b>".$langs->trans("ManageLotSerial").'</b>: '.$this->getLibStatut(0, 2);
            }
        }
        //if ($this->type == Product::TYPE_SERVICE)
        //{
            //
        //}
        if (! empty($conf->accounting->enabled) && $this->status) {
            include_once DOL_DOCUMENT_ROOT.'/core/lib/accounting.lib.php';
            $label.= '<br><b>' . $langs->trans('ProductAccountancySellCode') . ':</b> '. length_accountg($this->accountancy_code_sell);
            $label.= '<br><b>' . $langs->trans('ProductAccountancySellIntraCode') . ':</b> '. length_accountg($this->accountancy_code_sell_export);
            $label.= '<br><b>' . $langs->trans('ProductAccountancySellExportCode') . ':</b> '. length_accountg($this->accountancy_code_sell_intra);
        }
        if (! empty($conf->accounting->enabled) && $this->status_buy) {
            include_once DOL_DOCUMENT_ROOT.'/core/lib/accounting.lib.php';
            $label.= '<br><b>' . $langs->trans('ProductAccountancyBuyCode') . ':</b> '. length_accountg($this->accountancy_code_buy);
        }
        if (! empty($this->entity)) {
            $tmpphoto = $this->show_photos('product', $conf->product->multidir_output[$this->entity], 1, 1, 0, 0, 0, 80);
            if ($this->nbphoto > 0) { $label .= '<br>' . $tmpphoto;
            }
        }

        $linkclose='';
        if (empty($notooltip)) {
            if (! empty($conf->global->MAIN_OPTIMIZEFORTEXTBROWSER)) {
                $label=$langs->trans("ShowOrder");
                $linkclose.=' alt="'.dol_escape_htmltag($label, 1).'"';
            }

            $linkclose.= ' title="'.dol_escape_htmltag($label, 1, 1).'"';
            $linkclose.= ' class="classfortooltip"';

            /*
            $hookmanager->initHooks(array('productdao'));
            $parameters=array('id'=>$this->id);
            $reshook=$hookmanager->executeHooks('getnomurltooltip',$parameters,$this,$action);    // Note that $action and $object may have been modified by some hooks
            if ($reshook > 0) $linkclose = $hookmanager->resPrint;
            */
        }

        if ($option == 'supplier' || $option == 'category') {
            $url = DOL_URL_ROOT.'/product/fournisseurs.php?id='.$this->id;
        } else if ($option == 'stock') {
            $url = DOL_URL_ROOT.'/product/stock/product.php?id='.$this->id;
        } else if ($option == 'composition') {
            $url = DOL_URL_ROOT.'/product/composition/card.php?id='.$this->id;
        } else {
            $url = DOL_URL_ROOT.'/product/card.php?id='.$this->id;
        }

        if ($option !== 'nolink') {
            // Add param to save lastsearch_values or not
            $add_save_lastsearch_values=($save_lastsearch_value == 1 ? 1 : 0);
            if ($save_lastsearch_value == -1 && preg_match('/list\.php/', $_SERVER["PHP_SELF"])) { $add_save_lastsearch_values=1;
            }
            if ($add_save_lastsearch_values) { $url.='&save_lastsearch_values=1';
            }
        }

        $linkstart = '<a href="'.$url.'"';
        $linkstart.=$linkclose.'>';
        $linkend='</a>';

        $result.=$linkstart;
        if ($withpicto) {
            if ($this->type == Product::TYPE_PRODUCT) { $result.=(img_object(($notooltip?'':$label), 'product', ($notooltip?'class="paddingright"':'class="paddingright classfortooltip"'), 0, 0, $notooltip?0:1));
            }
            if ($this->type == Product::TYPE_SERVICE) { $result.=(img_object(($notooltip?'':$label), 'service', ($notooltip?'class="paddinright"':'class="paddingright classfortooltip"'), 0, 0, $notooltip?0:1));
            }
        }
        $result.= $newref;
        $result.= $linkend;

        global $action;
        $hookmanager->initHooks(array('productdao'));
        $parameters=array('id'=>$this->id, 'getnomurl'=>$result);
        $reshook=$hookmanager->executeHooks('getNomUrl', $parameters, $this, $action);    // Note that $action and $object may have been modified by some hooks
        if ($reshook > 0) { $result = $hookmanager->resPrint;
        } else { $result .= $hookmanager->resPrint;
        }

        return $result;
    }


    /**
     *  Create a document onto disk according to template module.
     *
     * @param  string    $modele      Force model to use ('' to not force)
     * @param  Translate $outputlangs Object langs to use for output
     * @param  int       $hidedetails Hide details of lines
     * @param  int       $hidedesc    Hide description
     * @param  int       $hideref     Hide ref
     * @return int                         0 if KO, 1 if OK
     */
    public function generateDocument($modele, $outputlangs, $hidedetails=0, $hidedesc=0, $hideref=0)
    {
        global $conf,$user,$langs;

        $langs->load("products");

        // Positionne le modele sur le nom du modele a utiliser
        if (! dol_strlen($modele)) {
            if (! empty($conf->global->PRODUCT_ADDON_PDF)) {
                $modele = $conf->global->PRODUCT_ADDON_PDF;
            }
            else
            {
                $modele = 'strato';
            }
        }

        $modelpath = "core/modules/product/doc/";

        return $this->commonGenerateDocument($modelpath, $modele, $outputlangs, $hidedetails, $hidedesc, $hideref);
    }

    /**
     *    Return label of status of object
     *
     * @param  int $mode 0=long label, 1=short label, 2=Picto + short label, 3=Picto, 4=Picto + long label, 5=Short label + Picto
     * @param  int $type 0=Sell, 1=Buy, 2=Batch Number management
     * @return string          Label of status
     */
    public function getLibStatut($mode=0, $type=0)
    {
        switch ($type)
        {
        case 0:
            return $this->LibStatut($this->status, $mode, $type);
        case 1:
            return $this->LibStatut($this->status_buy, $mode, $type);
        case 2:
            return $this->LibStatut($this->status_batch, $mode, $type);
        default:
            //Simulate previous behavior but should return an error string
            return $this->LibStatut($this->status_buy, $mode, $type);
        }
    }

    // phpcs:disable PEAR.NamingConventions.ValidFunctionName.NotCamelCaps
    /**
     *    Return label of a given status
     *
     * @param  int $status Statut
     * @param  int $mode   0=long label, 1=short label, 2=Picto + short label, 3=Picto, 4=Picto + long label, 5=Short label + Picto
     * @param  int $type   0=Status "to sell", 1=Status "to buy", 2=Status "to Batch"
     * @return string              Label of status
     */
    function LibStatut($status,$mode=0,$type=0)
    {
        // phpcs:enable
        global $conf, $langs;

        $langs->load('products');
        if (! empty($conf->productbatch->enabled)) { $langs->load("productbatch");
        }

        if ($type == 2) {
            switch ($mode)
            {
            case 0:
                return ($status == 0 ? $langs->trans('ProductStatusNotOnBatch') : $langs->trans('ProductStatusOnBatch'));
            case 1:
                return ($status == 0 ? $langs->trans('ProductStatusNotOnBatchShort') : $langs->trans('ProductStatusOnBatchShort'));
            case 2:
                return $this->LibStatut($status, 3, 2).' '.$this->LibStatut($status, 1, 2);
            case 3:
                if ($status == 0) {
                    return img_picto($langs->trans('ProductStatusNotOnBatch'), 'statut5');
                }
                return img_picto($langs->trans('ProductStatusOnBatch'), 'statut4');
            case 4:
                return $this->LibStatut($status, 3, 2).' '.$this->LibStatut($status, 0, 2);
            case 5:
                return $this->LibStatut($status, 1, 2).' '.$this->LibStatut($status, 3, 2);
            default:
                return $langs->trans('Unknown');
            }
        }
        if ($mode == 0) {
            if ($status == 0) { return ($type==0 ? $langs->trans('ProductStatusNotOnSellShort'):$langs->trans('ProductStatusNotOnBuyShort'));
            } elseif ($status == 1) { return ($type==0 ? $langs->trans('ProductStatusOnSellShort'):$langs->trans('ProductStatusOnBuyShort'));
            }
        }
        elseif ($mode == 1) {
            if ($status == 0) { return ($type==0 ? $langs->trans('ProductStatusNotOnSell'):$langs->trans('ProductStatusNotOnBuy'));
            } elseif ($status == 1) { return ($type==0 ? $langs->trans('ProductStatusOnSell'):$langs->trans('ProductStatusOnBuy'));
            }
        }
        elseif ($mode == 2) {
            if ($status == 0) { return img_picto($langs->trans('ProductStatusNotOnSell'), 'statut5', 'class="pictostatus"').' '.($type==0 ? $langs->trans('ProductStatusNotOnSellShort'):$langs->trans('ProductStatusNotOnBuyShort'));
            } elseif ($status == 1) { return img_picto($langs->trans('ProductStatusOnSell'), 'statut4', 'class="pictostatus"').' '.($type==0 ? $langs->trans('ProductStatusOnSellShort'):$langs->trans('ProductStatusOnBuyShort'));
            }
        }
        elseif ($mode == 3) {
            if ($status == 0) { return img_picto(($type==0 ? $langs->trans('ProductStatusNotOnSell') : $langs->trans('ProductStatusNotOnBuy')), 'statut5', 'class="pictostatus"');
            } elseif ($status == 1) { return img_picto(($type==0 ? $langs->trans('ProductStatusOnSell') : $langs->trans('ProductStatusOnBuy')), 'statut4', 'class="pictostatus"');
            }
        }
        elseif ($mode == 4) {
            if ($status == 0) { return img_picto($langs->trans('ProductStatusNotOnSell'), 'statut5', 'class="pictostatus"').' '.($type==0 ? $langs->trans('ProductStatusNotOnSell'):$langs->trans('ProductStatusNotOnBuy'));
            } elseif ($status == 1) { return img_picto($langs->trans('ProductStatusOnSell'), 'statut4', 'class="pictostatus"').' '.($type==0 ? $langs->trans('ProductStatusOnSell'):$langs->trans('ProductStatusOnBuy'));
            }
        }
        elseif ($mode == 5) {
            if ($status == 0) { return ($type==0 ? $langs->trans('ProductStatusNotOnSellShort'):$langs->trans('ProductStatusNotOnBuyShort')).' '.img_picto(($type==0 ? $langs->trans('ProductStatusNotOnSell'):$langs->trans('ProductStatusNotOnBuy')), 'statut5', 'class="pictostatus"');
            } elseif ($status == 1) { return ($type==0 ? $langs->trans('ProductStatusOnSellShort'):$langs->trans('ProductStatusOnBuyShort')).' '.img_picto(($type==0 ? $langs->trans('ProductStatusOnSell'):$langs->trans('ProductStatusOnBuy')), 'statut4', 'class="pictostatus"');
            }
        }
        elseif ($mode == 6) {
            if ($status == 0) { return ($type==0 ? $langs->trans('ProductStatusNotOnSellShort'):$langs->trans('ProductStatusNotOnBuyShort')).' '.img_picto(($type==0 ? $langs->trans('ProductStatusNotOnSell'):$langs->trans('ProductStatusNotOnBuy')), 'statut5', 'class="pictostatus"');
            } elseif ($status == 1) { return ($type==0 ? $langs->trans('ProductStatusOnSellShort'):$langs->trans('ProductStatusOnBuyShort')).' '.img_picto(($type==0 ? $langs->trans('ProductStatusOnSell'):$langs->trans('ProductStatusOnBuy')), 'statut4', 'class="pictostatus"');
            }
        }
        return $langs->trans('Unknown');
    }


    /**
     *  Retourne le libelle du finished du produit
     *
     * @return string        Libelle
     */
    function getLibFinished()
    {
        global $langs;
        $langs->load('products');

        if ($this->finished == '0') { return $langs->trans("RowMaterial");
        }
        if ($this->finished == '1') { return $langs->trans("Finished");
        }
        return '';
    }


    // phpcs:disable PEAR.NamingConventions.ValidFunctionName.NotCamelCaps
    /**
     *  Adjust stock in a warehouse for product
     *
     * @param  User   $user           user asking change
     * @param  int    $id_entrepot    id of warehouse
     * @param  double $nbpiece        nb of units
     * @param  int    $movement       0 = add, 1 = remove
     * @param  string $label          Label of stock movement
     * @param  double $price          Unit price HT of product, used to calculate average weighted price (PMP in french). If 0, average weighted price is not changed.
     * @param  string $inventorycode  Inventory code
     * @param  string $origin_element Origin element type
     * @param  int    $origin_id      Origin id of element
     * @return int                     <0 if KO, >0 if OK
     */
    function correct_stock($user, $id_entrepot, $nbpiece, $movement, $label='', $price=0, $inventorycode='', $origin_element='', $origin_id=null)
    {
        // phpcs:enable
        if ($id_entrepot) {
            $this->db->begin();

            include_once DOL_DOCUMENT_ROOT .'/product/stock/class/mouvementstock.class.php';

            $op[0] = "+".trim($nbpiece);
            $op[1] = "-".trim($nbpiece);

            $movementstock=new MouvementStock($this->db);
            $movementstock->setOrigin($origin_element, $origin_id);
            $result=$movementstock->_create($user, $this->id, $id_entrepot, $op[$movement], $movement, $price, $label, $inventorycode);

            if ($result >= 0) {
                $this->db->commit();
                return 1;
            }
            else
            {
                $this->error=$movementstock->error;
                $this->errors=$movementstock->errors;

                $this->db->rollback();
                return -1;
            }
        }
    }

    // phpcs:disable PEAR.NamingConventions.ValidFunctionName.NotCamelCaps
    /**
     *  Adjust stock in a warehouse for product with batch number
     *
     * @param  User   $user           user asking change
     * @param  int    $id_entrepot    id of warehouse
     * @param  double $nbpiece        nb of units
     * @param  int    $movement       0 = add, 1 = remove
     * @param  string $label          Label of stock movement
     * @param  double $price          Price to use for stock eval
     * @param  date   $dlc            eat-by date
     * @param  date   $dluo           sell-by date
     * @param  string $lot            Lot number
     * @param  string $inventorycode  Inventory code
     * @param  string $origin_element Origin element type
     * @param  int    $origin_id      Origin id of element
     * @return int                     <0 if KO, >0 if OK
     */
    function correct_stock_batch($user, $id_entrepot, $nbpiece, $movement, $label='', $price=0, $dlc='', $dluo='',$lot='', $inventorycode='', $origin_element='', $origin_id=null)
    {
        // phpcs:enable
        if ($id_entrepot) {
            $this->db->begin();

            include_once DOL_DOCUMENT_ROOT .'/product/stock/class/mouvementstock.class.php';

            $op[0] = "+".trim($nbpiece);
            $op[1] = "-".trim($nbpiece);

            $movementstock=new MouvementStock($this->db);
            $movementstock->setOrigin($origin_element, $origin_id);
            $result=$movementstock->_create($user, $this->id, $id_entrepot, $op[$movement], $movement, $price, $label, $inventorycode, '', $dlc, $dluo, $lot);

            if ($result >= 0) {
                $this->db->commit();
                return 1;
            }
            else
            {
                $this->error=$movementstock->error;
                $this->errors=$movementstock->errors;

                $this->db->rollback();
                return -1;
            }
        }
    }

    // phpcs:disable PEAR.NamingConventions.ValidFunctionName.NotCamelCaps
    /**
     *    Load information about stock of a product into ->stock_reel, ->stock_warehouse[] (including stock_warehouse[idwarehouse]->detail_batch for batch products)
     *    This function need a lot of load. If you use it on list, use a cache to execute it once for each product id.
     *    If ENTREPOT_EXTRA_STATUS set, filtering on warehouse status possible.
     *
     * @param  string $option '' = Load all stock info, also from closed and internal warehouses,
     * @return int                   < 0 if KO, > 0 if OK
     * @see    load_virtual_stock(), loadBatchInfo()
     */
    function load_stock($option='')
    {
        // phpcs:enable
        global $conf;

        $this->stock_reel = 0;
        $this->stock_warehouse = array();
        $this->stock_theorique = 0;

        $warehouseStatus = array();

        if (preg_match('/warehouseclosed/', $option)) {
            $warehouseStatus[] = Entrepot::STATUS_CLOSED;
        }
        if (preg_match('/warehouseopen/', $option)) {
            $warehouseStatus[] = Entrepot::STATUS_OPEN_ALL;
        }
        if (preg_match('/warehouseinternal/', $option)) {
            $warehouseStatus[] = Entrepot::STATUS_OPEN_INTERNAL;
        }

        $sql = "SELECT ps.rowid, ps.reel, ps.fk_entrepot";
        $sql.= " FROM ".MAIN_DB_PREFIX."product_stock as ps";
        $sql.= ", ".MAIN_DB_PREFIX."entrepot as w";
        $sql.= " WHERE w.entity IN (".getEntity('stock').")";
        $sql.= " AND w.rowid = ps.fk_entrepot";
        $sql.= " AND ps.fk_product = ".$this->id;
        if ($conf->global->ENTREPOT_EXTRA_STATUS && count($warehouseStatus)) { $sql.= " AND w.statut IN (".$this->db->escape(implode(',', $warehouseStatus)).")";
        }

        dol_syslog(get_class($this)."::load_stock", LOG_DEBUG);
        $result = $this->db->query($sql);
        if ($result) {
            $num = $this->db->num_rows($result);
            $i=0;
            if ($num > 0) {
                while ($i < $num)
>>>>>>> d9b8a8c8
                {
                    $row = $this->db->fetch_object($result);
                    $this->stock_warehouse[$row->fk_entrepot] = new stdClass();
                    $this->stock_warehouse[$row->fk_entrepot]->real = $row->reel;
                    $this->stock_warehouse[$row->fk_entrepot]->id = $row->rowid;
                    if ((! preg_match('/nobatch/', $option)) && $this->hasbatch()) { $this->stock_warehouse[$row->fk_entrepot]->detail_batch=Productbatch::findAll($this->db, $row->rowid, 1, $this->id);
                    }
                    $this->stock_reel+=$row->reel;
                    $i++;
                }
            }
            $this->db->free($result);

<<<<<<< HEAD
				// We should not load stock during the fetch. If someone need stock of product, he must call load_stock after fetching product.
				// Instead we just init the stock_warehouse array
				$this->stock_warehouse = array();

				return 1;
			}
			else
			{
				return 0;
			}
		}
		else
		{
			dol_print_error($this->db);
			return -1;
		}
	}


	/**
	 *  Charge tableau des stats propale pour le produit/service
	 *
	 *  @param    int	$socid      Id societe
	 *  @return   array       		Tableau des stats
	 */
	function load_stats_propale($socid=0)
	{
		global $conf;
		global $user;

		$sql = "SELECT COUNT(DISTINCT p.fk_soc) as nb_customers, COUNT(DISTINCT p.rowid) as nb,";
		$sql.= " COUNT(pd.rowid) as nb_rows, SUM(pd.qty) as qty";
		$sql.= " FROM ".MAIN_DB_PREFIX."propaldet as pd";
		$sql.= ", ".MAIN_DB_PREFIX."propal as p";
		$sql.= ", ".MAIN_DB_PREFIX."societe as s";
		if (!$user->rights->societe->client->voir && !$socid) $sql .= ", ".MAIN_DB_PREFIX."societe_commerciaux as sc";
		$sql.= " WHERE p.rowid = pd.fk_propal";
		$sql.= " AND p.fk_soc = s.rowid";
		$sql.= " AND p.entity IN (".getEntity('propal').")";
		$sql.= " AND pd.fk_product = ".$this->id;
		if (!$user->rights->societe->client->voir && !$socid) $sql .= " AND p.fk_soc = sc.fk_soc AND sc.fk_user = " .$user->id;
		//$sql.= " AND pr.fk_statut != 0";
		if ($socid > 0)	$sql.= " AND p.fk_soc = ".$socid;

		$result = $this->db->query($sql);
		if ( $result )
		{
			$obj=$this->db->fetch_object($result);
			$this->stats_propale['customers']=$obj->nb_customers;
			$this->stats_propale['nb']=$obj->nb;
			$this->stats_propale['rows']=$obj->nb_rows;
			$this->stats_propale['qty']=$obj->qty?$obj->qty:0;
			return 1;
		}
		else
		{
			$this->error=$this->db->error();
			return -1;
		}
	}


	/**
	 *  Charge tableau des stats propale pour le produit/service
	 *
	 *  @param    int	$socid      Id thirdparty
	 *  @return   array       		Tableau des stats
	 */
	function load_stats_proposal_supplier($socid=0)
	{
		global $conf;
		global $user;

		$sql = "SELECT COUNT(DISTINCT p.fk_soc) as nb_suppliers, COUNT(DISTINCT p.rowid) as nb,";
		$sql.= " COUNT(pd.rowid) as nb_rows, SUM(pd.qty) as qty";
		$sql.= " FROM ".MAIN_DB_PREFIX."supplier_proposaldet as pd";
		$sql.= ", ".MAIN_DB_PREFIX."supplier_proposal as p";
		$sql.= ", ".MAIN_DB_PREFIX."societe as s";
		if (!$user->rights->societe->client->voir && !$socid) $sql .= ", ".MAIN_DB_PREFIX."societe_commerciaux as sc";
		$sql.= " WHERE p.rowid = pd.fk_supplier_proposal";
		$sql.= " AND p.fk_soc = s.rowid";
		$sql.= " AND p.entity IN (".getEntity('supplier_proposal').")";
		$sql.= " AND pd.fk_product = ".$this->id;
		if (!$user->rights->societe->client->voir && !$socid) $sql .= " AND p.fk_soc = sc.fk_soc AND sc.fk_user = " .$user->id;
		//$sql.= " AND pr.fk_statut != 0";
		if ($socid > 0)	$sql.= " AND p.fk_soc = ".$socid;

		$result = $this->db->query($sql);
		if ( $result )
		{
			$obj=$this->db->fetch_object($result);
			$this->stats_proposal_supplier['suppliers']=$obj->nb_suppliers;
			$this->stats_proposal_supplier['nb']=$obj->nb;
			$this->stats_proposal_supplier['rows']=$obj->nb_rows;
			$this->stats_proposal_supplier['qty']=$obj->qty?$obj->qty:0;
			return 1;
		}
		else
		{
			$this->error=$this->db->error();
			return -1;
		}
	}


	/**
	 *  Charge tableau des stats commande client pour le produit/service
	 *
	 *  @param    int    $socid           Id societe pour filtrer sur une societe
	 *  @param    string $filtrestatut    Id statut pour filtrer sur un statut
	 *  @param    int    $forVirtualStock Ignore rights filter for virtual stock calculation.
	 *  @return   array                  Array of stats (nb=nb of order, qty=qty ordered)
	 */
	function load_stats_commande($socid=0,$filtrestatut='', $forVirtualStock = 0)
	{
		global $conf,$user;

		$sql = "SELECT COUNT(DISTINCT c.fk_soc) as nb_customers, COUNT(DISTINCT c.rowid) as nb,";
		$sql.= " COUNT(cd.rowid) as nb_rows, SUM(cd.qty) as qty";
		$sql.= " FROM ".MAIN_DB_PREFIX."commandedet as cd";
		$sql.= ", ".MAIN_DB_PREFIX."commande as c";
		$sql.= ", ".MAIN_DB_PREFIX."societe as s";
		if (!$user->rights->societe->client->voir && !$socid && !$forVirtualStock) $sql.= ", ".MAIN_DB_PREFIX."societe_commerciaux as sc";
		$sql.= " WHERE c.rowid = cd.fk_commande";
		$sql.= " AND c.fk_soc = s.rowid";
		$sql.= " AND c.entity IN (".getEntity('commande').")";
		$sql.= " AND cd.fk_product = ".$this->id;
		if (!$user->rights->societe->client->voir && !$socid && !$forVirtualStock) $sql.= " AND c.fk_soc = sc.fk_soc AND sc.fk_user = " .$user->id;
		if ($socid > 0)	$sql.= " AND c.fk_soc = ".$socid;
		if ($filtrestatut <> '') $sql.= " AND c.fk_statut in (".$filtrestatut.")";

		$result = $this->db->query($sql);
		if ( $result )
		{
			$obj=$this->db->fetch_object($result);
			$this->stats_commande['customers']=$obj->nb_customers;
			$this->stats_commande['nb']=$obj->nb;
			$this->stats_commande['rows']=$obj->nb_rows;
			$this->stats_commande['qty']=$obj->qty?$obj->qty:0;

			// if it's a virtual product, maybe it is in order by extension
			if (! empty($conf->global->ORDER_ADD_ORDERS_WITH_PARENT_PROD_IF_INCDEC))
			{
				$TFather = $this->getFather();
				if (is_array($TFather) && !empty($TFather)) {
					foreach($TFather as &$fatherData) {
						$pFather = new Product($this->db);
						$pFather->id = $fatherData['id'];
						$qtyCoef = $fatherData['qty'];

						if ($fatherData['incdec']) {
							$pFather->load_stats_commande($socid, $filtrestatut);

							$this->stats_commande['customers']+=$pFather->stats_commande['customers'];
							$this->stats_commande['nb']+=$pFather->stats_commande['nb'];
							$this->stats_commande['rows']+=$pFather->stats_commande['rows'];
							$this->stats_commande['qty']+=$pFather->stats_commande['qty'] * $qtyCoef;

						}
					}
				}
			}

			// If stock decrease is on invoice validation, the theorical stock continue to
			// count the orders to ship in theorical stock when some are already removed b invoice validation.
			// If option DECREASE_ONLY_UNINVOICEDPRODUCTS is on, we make a compensation.
			if (! empty($conf->global->STOCK_CALCULATE_ON_BILL))
			{
				if (! empty($conf->global->DECREASE_ONLY_UNINVOICEDPRODUCTS))
				{
					$adeduire = 0;
					$sql = "SELECT sum(fd.qty) as count FROM ".MAIN_DB_PREFIX."facturedet fd ";
					$sql .= " JOIN ".MAIN_DB_PREFIX."facture f ON fd.fk_facture = f.rowid ";
					$sql .= " JOIN ".MAIN_DB_PREFIX."element_element el ON el.fk_target = f.rowid and el.targettype = 'facture' and sourcetype = 'commande'";
					$sql .= " JOIN ".MAIN_DB_PREFIX."commande c ON el.fk_source = c.rowid ";
					$sql .= " WHERE c.fk_statut IN (".$filtrestatut.") AND c.facture = 0 AND fd.fk_product = ".$this->id;
					dol_syslog(__METHOD__.":: sql $sql", LOG_NOTICE);

					$resql = $this->db->query($sql);
					if ( $resql )
					{
						if ($this->db->num_rows($resql) > 0)
						{
							$obj = $this->db->fetch_object($resql);
							$adeduire += $obj->count;
						}
					}

					$this->stats_commande['qty'] -= $adeduire;
				}
			}

			return 1;
		}
		else
		{
			$this->error=$this->db->error();
			return -1;
		}
	}

	/**
	 *  Charge tableau des stats commande fournisseur pour le produit/service
	 *
	 *  @param    int      $socid           Id societe pour filtrer sur une societe
	 *  @param    string   $filtrestatut    Id des statuts pour filtrer sur des statuts
	 *  @param    int      $forVirtualStock Ignore rights filter for virtual stock calculation.
	 *  @return   array                     Tableau des stats
	 */
	function load_stats_commande_fournisseur($socid=0,$filtrestatut='', $forVirtualStock = 0)
	{
		global $conf,$user;

		$sql = "SELECT COUNT(DISTINCT c.fk_soc) as nb_suppliers, COUNT(DISTINCT c.rowid) as nb,";
		$sql.= " COUNT(cd.rowid) as nb_rows, SUM(cd.qty) as qty";
		$sql.= " FROM ".MAIN_DB_PREFIX."commande_fournisseurdet as cd";
		$sql.= ", ".MAIN_DB_PREFIX."commande_fournisseur as c";
		$sql.= ", ".MAIN_DB_PREFIX."societe as s";
		if (!$user->rights->societe->client->voir && !$socid && !$forVirtualStock) $sql.= ", ".MAIN_DB_PREFIX."societe_commerciaux as sc";
		$sql.= " WHERE c.rowid = cd.fk_commande";
		$sql.= " AND c.fk_soc = s.rowid";
		$sql.= " AND c.entity IN (".getEntity('supplier_order').")";
		$sql.= " AND cd.fk_product = ".$this->id;
		if (!$user->rights->societe->client->voir && !$socid && !$forVirtualStock) $sql.= " AND c.fk_soc = sc.fk_soc AND sc.fk_user = " .$user->id;
		if ($socid > 0) $sql.= " AND c.fk_soc = ".$socid;
		if ($filtrestatut != '') $sql.= " AND c.fk_statut in (".$filtrestatut.")"; // Peut valoir 0

		$result = $this->db->query($sql);
		if ( $result )
		{
			$obj=$this->db->fetch_object($result);
			$this->stats_commande_fournisseur['suppliers']=$obj->nb_suppliers;
			$this->stats_commande_fournisseur['nb']=$obj->nb;
			$this->stats_commande_fournisseur['rows']=$obj->nb_rows;
			$this->stats_commande_fournisseur['qty']=$obj->qty?$obj->qty:0;
			return 1;
		}
		else
		{
			$this->error=$this->db->error().' sql='.$sql;
			return -1;
		}
	}

	/**
	 *  Charge tableau des stats expedition client pour le produit/service
	 *
	 *  @param    int    $socid           Id societe pour filtrer sur une societe
	 *  @param    string $filtrestatut    Id statut pour filtrer sur un statut
	 *  @param    int    $forVirtualStock Ignore rights filter for virtual stock calculation.
	 *  @return   array                   Tableau des stats
	 */
	function load_stats_sending($socid=0,$filtrestatut='', $forVirtualStock = 0)
	{
		global $conf,$user;

		$sql = "SELECT COUNT(DISTINCT e.fk_soc) as nb_customers, COUNT(DISTINCT e.rowid) as nb,";
		$sql.= " COUNT(ed.rowid) as nb_rows, SUM(ed.qty) as qty";
		$sql.= " FROM ".MAIN_DB_PREFIX."expeditiondet as ed";
		$sql.= ", ".MAIN_DB_PREFIX."commandedet as cd";
		$sql.= ", ".MAIN_DB_PREFIX."commande as c";
		$sql.= ", ".MAIN_DB_PREFIX."expedition as e";
		$sql.= ", ".MAIN_DB_PREFIX."societe as s";
		if (!$user->rights->societe->client->voir && !$socid && !$forVirtualStock) $sql.= ", ".MAIN_DB_PREFIX."societe_commerciaux as sc";
		$sql.= " WHERE e.rowid = ed.fk_expedition";
		$sql.= " AND c.rowid = cd.fk_commande";
		$sql.= " AND e.fk_soc = s.rowid";
		$sql.= " AND e.entity IN (".getEntity('expedition').")";
		$sql.= " AND ed.fk_origin_line = cd.rowid";
		$sql.= " AND cd.fk_product = ".$this->id;
		if (!$user->rights->societe->client->voir && !$socid && !$forVirtualStock) $sql.= " AND e.fk_soc = sc.fk_soc AND sc.fk_user = " .$user->id;
		if ($socid > 0)	$sql.= " AND e.fk_soc = ".$socid;
		if ($filtrestatut <> '') $sql.= " AND c.fk_statut in (".$filtrestatut.")";

		$result = $this->db->query($sql);
		if ( $result )
		{
			$obj=$this->db->fetch_object($result);
			$this->stats_expedition['customers']=$obj->nb_customers;
			$this->stats_expedition['nb']=$obj->nb;
			$this->stats_expedition['rows']=$obj->nb_rows;
			$this->stats_expedition['qty']=$obj->qty?$obj->qty:0;
			return 1;
		}
		else
		{
			$this->error=$this->db->error();
			return -1;
		}
	}

	/**
	 *  Charge tableau des stats réception fournisseur pour le produit/service
	 *
	 *  @param    int    $socid           Id societe pour filtrer sur une societe
	 *  @param    string $filtrestatut    Id statut pour filtrer sur un statut
	 *  @param    int    $forVirtualStock Ignore rights filter for virtual stock calculation.
	 *  @return   array                   Tableau des stats
	 */
	function load_stats_reception($socid=0,$filtrestatut='', $forVirtualStock = 0)
	{
		global $conf,$user;

		$sql = "SELECT COUNT(DISTINCT cf.fk_soc) as nb_customers, COUNT(DISTINCT cf.rowid) as nb,";
		$sql.= " COUNT(fd.rowid) as nb_rows, SUM(fd.qty) as qty";
		$sql.= " FROM ".MAIN_DB_PREFIX."commande_fournisseur_dispatch as fd";
		$sql.= ", ".MAIN_DB_PREFIX."commande_fournisseur as cf";
		$sql.= ", ".MAIN_DB_PREFIX."societe as s";
		if (!$user->rights->societe->client->voir && !$socid && !$forVirtualStock) $sql.= ", ".MAIN_DB_PREFIX."societe_commerciaux as sc";
		$sql.= " WHERE cf.rowid = fd.fk_commande";
		$sql.= " AND cf.fk_soc = s.rowid";
		$sql.= " AND cf.entity IN (".getEntity('supplier_order').")";
		$sql.= " AND fd.fk_product = ".$this->id;
		if (!$user->rights->societe->client->voir && !$socid && !$forVirtualStock) $sql.= " AND cf.fk_soc = sc.fk_soc AND sc.fk_user = " .$user->id;
		if ($socid > 0)	$sql.= " AND cf.fk_soc = ".$socid;
		if ($filtrestatut <> '') $sql.= " AND cf.fk_statut in (".$filtrestatut.")";

		$result = $this->db->query($sql);
		if ( $result )
		{
			$obj=$this->db->fetch_object($result);
			$this->stats_reception['suppliers']=$obj->nb_customers;
			$this->stats_reception['nb']=$obj->nb;
			$this->stats_reception['rows']=$obj->nb_rows;
			$this->stats_reception['qty']=$obj->qty?$obj->qty:0;
			return 1;
		}
		else
		{
			$this->error=$this->db->error();
			return -1;
		}
	}

	/**
	 *  Charge tableau des stats contrat pour le produit/service
	 *
	 *  @param    int	$socid      Id societe
	 *  @return   array       		Tableau des stats
	 */
	function load_stats_contrat($socid=0)
	{
		global $conf;
		global $user;

		$sql = "SELECT COUNT(DISTINCT c.fk_soc) as nb_customers, COUNT(DISTINCT c.rowid) as nb,";
		$sql.= " COUNT(cd.rowid) as nb_rows, SUM(cd.qty) as qty";
		$sql.= " FROM ".MAIN_DB_PREFIX."contratdet as cd";
		$sql.= ", ".MAIN_DB_PREFIX."contrat as c";
		$sql.= ", ".MAIN_DB_PREFIX."societe as s";
		if (!$user->rights->societe->client->voir && !$socid) $sql.= ", ".MAIN_DB_PREFIX."societe_commerciaux as sc";
		$sql.= " WHERE c.rowid = cd.fk_contrat";
		$sql.= " AND c.fk_soc = s.rowid";
		$sql.= " AND c.entity IN (".getEntity('contract').")";
		$sql.= " AND cd.fk_product = ".$this->id;
		if (!$user->rights->societe->client->voir && !$socid) $sql.= " AND c.fk_soc = sc.fk_soc AND sc.fk_user = " .$user->id;
		//$sql.= " AND c.statut != 0";
		if ($socid > 0)	$sql.= " AND c.fk_soc = ".$socid;

		$result = $this->db->query($sql);
		if ( $result )
		{
			$obj=$this->db->fetch_object($result);
			$this->stats_contrat['customers']=$obj->nb_customers;
			$this->stats_contrat['nb']=$obj->nb;
			$this->stats_contrat['rows']=$obj->nb_rows;
			$this->stats_contrat['qty']=$obj->qty?$obj->qty:0;
			return 1;
		}
		else
		{
			$this->error=$this->db->error().' sql='.$sql;
			return -1;
		}
	}

	/**
	 *  Charge tableau des stats facture pour le produit/service
	 *
	 *  @param    int		$socid      Id societe
	 *  @return   array       			Tableau des stats
	 */
	function load_stats_facture($socid=0)
	{
		global $conf;
		global $user;

		$sql = "SELECT COUNT(DISTINCT f.fk_soc) as nb_customers, COUNT(DISTINCT f.rowid) as nb,";
		$sql.= " COUNT(fd.rowid) as nb_rows, SUM(fd.qty) as qty";
		$sql.= " FROM ".MAIN_DB_PREFIX."facturedet as fd";
		$sql.= ", ".MAIN_DB_PREFIX."facture as f";
		$sql.= ", ".MAIN_DB_PREFIX."societe as s";
		if (!$user->rights->societe->client->voir && !$socid) $sql.= ", ".MAIN_DB_PREFIX."societe_commerciaux as sc";
		$sql.= " WHERE f.rowid = fd.fk_facture";
		$sql.= " AND f.fk_soc = s.rowid";
		$sql.= " AND f.entity IN (".getEntity('facture').")";
		$sql.= " AND fd.fk_product = ".$this->id;
		if (!$user->rights->societe->client->voir && !$socid) $sql.= " AND f.fk_soc = sc.fk_soc AND sc.fk_user = " .$user->id;
		//$sql.= " AND f.fk_statut != 0";
		if ($socid > 0)	$sql .= " AND f.fk_soc = ".$socid;

		$result = $this->db->query($sql);
		if ( $result )
		{
			$obj=$this->db->fetch_object($result);
			$this->stats_facture['customers']=$obj->nb_customers;
			$this->stats_facture['nb']=$obj->nb;
			$this->stats_facture['rows']=$obj->nb_rows;
			$this->stats_facture['qty']=$obj->qty?$obj->qty:0;
			return 1;
		}
		else
		{
			$this->error=$this->db->error();
			return -1;
		}
	}

	/**
	 *  Charge tableau des stats facture pour le produit/service
	 *
	 *  @param    int		$socid      Id societe
	 *  @return   array       			Tableau des stats
	 */
	function load_stats_facture_fournisseur($socid=0)
	{
		global $conf;
		global $user;

		$sql = "SELECT COUNT(DISTINCT f.fk_soc) as nb_suppliers, COUNT(DISTINCT f.rowid) as nb,";
		$sql.= " COUNT(fd.rowid) as nb_rows, SUM(fd.qty) as qty";
		$sql.= " FROM ".MAIN_DB_PREFIX."facture_fourn_det as fd";
		$sql.= ", ".MAIN_DB_PREFIX."facture_fourn as f";
		$sql.= ", ".MAIN_DB_PREFIX."societe as s";
		if (!$user->rights->societe->client->voir && !$socid) $sql.= ", ".MAIN_DB_PREFIX."societe_commerciaux as sc";
		$sql.= " WHERE f.rowid = fd.fk_facture_fourn";
		$sql.= " AND f.fk_soc = s.rowid";
		$sql.= " AND f.entity IN (".getEntity('facture_fourn').")";
		$sql.= " AND fd.fk_product = ".$this->id;
		if (!$user->rights->societe->client->voir && !$socid) $sql.= " AND f.fk_soc = sc.fk_soc AND sc.fk_user = " .$user->id;
		//$sql.= " AND f.fk_statut != 0";
		if ($socid > 0)	$sql .= " AND f.fk_soc = ".$socid;

		$result = $this->db->query($sql);
		if ( $result )
		{
			$obj=$this->db->fetch_object($result);
			$this->stats_facture_fournisseur['suppliers']=$obj->nb_suppliers;
			$this->stats_facture_fournisseur['nb']=$obj->nb;
			$this->stats_facture_fournisseur['rows']=$obj->nb_rows;
			$this->stats_facture_fournisseur['qty']=$obj->qty?$obj->qty:0;
			return 1;
		}
		else
		{
			$this->error=$this->db->error();
			return -1;
		}
	}

	/**
	 *  Return an array formated for showing graphs
	 *
	 *  @param		string	$sql        Request to execute
	 *  @param		string	$mode		'byunit'=number of unit, 'bynumber'=nb of entities
	 *  @param      int     $year       Year (0=current year)
	 *  @return   	array       		<0 if KO, result[month]=array(valuex,valuey) where month is 0 to 11
	 */
	function _get_stats($sql, $mode, $year=0)
	{
		$resql = $this->db->query($sql);
		if ($resql)
		{
			$num = $this->db->num_rows($resql);
			$i = 0;
			while ($i < $num)
			{
				$arr = $this->db->fetch_array($resql);
				if ($mode == 'byunit')   $tab[$arr[1]] = $arr[0];	// 1st field
				if ($mode == 'bynumber') $tab[$arr[1]] = $arr[2];	// 3rd field
				$i++;
			}
		}
		else
		{
			$this->error=$this->db->error().' sql='.$sql;
			return -1;
		}

		if (empty($year))
		{
		    $year = strftime('%Y',time());
		    $month = strftime('%m',time());
		}
		else
		{
		    $month=12;    // We imagine we are at end of year, so we get last 12 month before, so all correct year.
		}
		$result = array();

		for ($j = 0 ; $j < 12 ; $j++)
		{
			$idx=ucfirst(dol_trunc(dol_print_date(dol_mktime(12,0,0,$month,1,$year),"%b"),3,'right','UTF-8',1));
			$monthnum=sprintf("%02s",$month);

			$result[$j] = array($idx,isset($tab[$year.$month])?$tab[$year.$month]:0);
			//            $result[$j] = array($monthnum,isset($tab[$year.$month])?$tab[$year.$month]:0);

			$month = "0".($month - 1);
			if (dol_strlen($month) == 3)
			{
				$month = substr($month,1);
			}
			if ($month == 0)
			{
				$month = 12;
				$year = $year - 1;
			}
		}

		return array_reverse($result);
	}


	/**
	 *  Return nb of units or customers invoices in which product is included
	 *
	 *  @param  	int		$socid                   Limit count on a particular third party id
	 *  @param		string	$mode		             'byunit'=number of unit, 'bynumber'=nb of entities
	 *  @param      int     $filteronproducttype     0=To filter on product only, 1=To filter on services only
	 *  @param      int     $year                    Year (0=last 12 month)
	 *  @param      string  $morefilter              More sql filters
	 * 	@return   	array       		             <0 if KO, result[month]=array(valuex,valuey) where month is 0 to 11
	 */
	function get_nb_vente($socid, $mode, $filteronproducttype=-1, $year=0, $morefilter='')
	{
		global $conf;
		global $user;

		$sql = "SELECT sum(d.qty), date_format(f.datef, '%Y%m')";
		if ($mode == 'bynumber') $sql.= ", count(DISTINCT f.rowid)";
		$sql.= " FROM ".MAIN_DB_PREFIX."facturedet as d, ".MAIN_DB_PREFIX."facture as f, ".MAIN_DB_PREFIX."societe as s";
		if ($filteronproducttype >= 0) $sql.=", ".MAIN_DB_PREFIX."product as p";
		if (!$user->rights->societe->client->voir && !$socid) $sql.= ", ".MAIN_DB_PREFIX."societe_commerciaux as sc";
		$sql.= " WHERE f.rowid = d.fk_facture";
		if ($this->id > 0) $sql.= " AND d.fk_product =".$this->id;
		else $sql.=" AND d.fk_product > 0";
		if ($filteronproducttype >= 0) $sql.= " AND p.rowid = d.fk_product AND p.fk_product_type =".$filteronproducttype;
		$sql.= " AND f.fk_soc = s.rowid";
		$sql.= " AND f.entity IN (".getEntity('facture').")";
		if (!$user->rights->societe->client->voir && !$socid) $sql.= " AND f.fk_soc = sc.fk_soc AND sc.fk_user = " .$user->id;
		if ($socid > 0)	$sql.= " AND f.fk_soc = $socid";
		$sql.=$morefilter;
		$sql.= " GROUP BY date_format(f.datef,'%Y%m')";
		$sql.= " ORDER BY date_format(f.datef,'%Y%m') DESC";

		return $this->_get_stats($sql,$mode, $year);
	}


	/**
	 *  Return nb of units or supplier invoices in which product is included
	 *
	 *  @param  	int		$socid                   Limit count on a particular third party id
	 * 	@param		string	$mode		             'byunit'=number of unit, 'bynumber'=nb of entities
	 *  @param      int     $filteronproducttype     0=To filter on product only, 1=To filter on services only
	 *  @param      int     $year                    Year (0=last 12 month)
	 *  @param      string  $morefilter              More sql filters
	 * 	@return   	array       		             <0 if KO, result[month]=array(valuex,valuey) where month is 0 to 11
	 */
	function get_nb_achat($socid, $mode, $filteronproducttype=-1, $year=0, $morefilter='')
	{
		global $conf;
		global $user;

		$sql = "SELECT sum(d.qty), date_format(f.datef, '%Y%m')";
		if ($mode == 'bynumber') $sql.= ", count(DISTINCT f.rowid)";
		$sql.= " FROM ".MAIN_DB_PREFIX."facture_fourn_det as d, ".MAIN_DB_PREFIX."facture_fourn as f, ".MAIN_DB_PREFIX."societe as s";
        if ($filteronproducttype >= 0) $sql.=", ".MAIN_DB_PREFIX."product as p";
        if (!$user->rights->societe->client->voir && !$socid) $sql.= ", ".MAIN_DB_PREFIX."societe_commerciaux as sc";
		$sql.= " WHERE f.rowid = d.fk_facture_fourn";
		if ($this->id > 0) $sql.= " AND d.fk_product =".$this->id;
		else $sql.=" AND d.fk_product > 0";
		if ($filteronproducttype >= 0) $sql.= " AND p.rowid = d.fk_product AND p.fk_product_type =".$filteronproducttype;
		$sql.= " AND f.fk_soc = s.rowid";
		$sql.= " AND f.entity IN (".getEntity('facture_fourn').")";
		if (!$user->rights->societe->client->voir && !$socid) $sql.= " AND f.fk_soc = sc.fk_soc AND sc.fk_user = " .$user->id;
		if ($socid > 0)	$sql.= " AND f.fk_soc = $socid";
		$sql.=$morefilter;
		$sql.= " GROUP BY date_format(f.datef,'%Y%m')";
		$sql.= " ORDER BY date_format(f.datef,'%Y%m') DESC";

		return $this->_get_stats($sql,$mode, $year);
	}

	/**
	 *  Return nb of units or proposals in which product is included
	 *
	 *  @param  	int		$socid                   Limit count on a particular third party id
	 * 	@param		string	$mode		             'byunit'=number of unit, 'bynumber'=nb of entities
	 *  @param      int     $filteronproducttype     0=To filter on product only, 1=To filter on services only
	 *  @param      int     $year                    Year (0=last 12 month)
	 *  @param      string  $morefilter              More sql filters
	 * 	@return   	array       		             <0 if KO, result[month]=array(valuex,valuey) where month is 0 to 11
	 */
	function get_nb_propal($socid, $mode, $filteronproducttype=-1, $year=0, $morefilter='')
	{
		global $conf;
		global $user;

		$sql = "SELECT sum(d.qty), date_format(p.datep, '%Y%m')";
		if ($mode == 'bynumber') $sql.= ", count(DISTINCT p.rowid)";
		$sql.= " FROM ".MAIN_DB_PREFIX."propaldet as d, ".MAIN_DB_PREFIX."propal as p, ".MAIN_DB_PREFIX."societe as s";
        if ($filteronproducttype >= 0) $sql.=", ".MAIN_DB_PREFIX."product as prod";
		if (!$user->rights->societe->client->voir && !$socid) $sql .= ", ".MAIN_DB_PREFIX."societe_commerciaux as sc";
		$sql.= " WHERE p.rowid = d.fk_propal";
		if ($this->id > 0) $sql.= " AND d.fk_product =".$this->id;
		else $sql.=" AND d.fk_product > 0";
		if ($filteronproducttype >= 0) $sql.= " AND prod.rowid = d.fk_product AND prod.fk_product_type =".$filteronproducttype;
		$sql.= " AND p.fk_soc = s.rowid";
		$sql.= " AND p.entity IN (".getEntity('propal').")";
		if (!$user->rights->societe->client->voir && !$socid) $sql.= " AND p.fk_soc = sc.fk_soc AND sc.fk_user = " .$user->id;
		if ($socid > 0)	$sql.= " AND p.fk_soc = ".$socid;
		$sql.=$morefilter;
		$sql.= " GROUP BY date_format(p.datep,'%Y%m')";
		$sql.= " ORDER BY date_format(p.datep,'%Y%m') DESC";

		return $this->_get_stats($sql,$mode, $year);
	}

	/**
	 *  Return nb of units or proposals in which product is included
	 *
	 *  @param  	int		$socid                   Limit count on a particular third party id
	 * 	@param		string	$mode		             'byunit'=number of unit, 'bynumber'=nb of entities
	 *  @param      int     $filteronproducttype     0=To filter on product only, 1=To filter on services only
	 *  @param      int     $year                    Year (0=last 12 month)
	 *  @param      string  $morefilter              More sql filters
	 * 	@return   	array       		             <0 if KO, result[month]=array(valuex,valuey) where month is 0 to 11
	 */
	function get_nb_propalsupplier($socid, $mode, $filteronproducttype=-1, $year=0, $morefilter='')
	{
		global $conf;
		global $user;

		$sql = "SELECT sum(d.qty), date_format(p.date_valid, '%Y%m')";
		if ($mode == 'bynumber') $sql.= ", count(DISTINCT p.rowid)";
		$sql.= " FROM ".MAIN_DB_PREFIX."supplier_proposaldet as d, ".MAIN_DB_PREFIX."supplier_proposal as p, ".MAIN_DB_PREFIX."societe as s";
        if ($filteronproducttype >= 0) $sql.=", ".MAIN_DB_PREFIX."product as prod";
		if (!$user->rights->societe->client->voir && !$socid) $sql .= ", ".MAIN_DB_PREFIX."societe_commerciaux as sc";
		$sql.= " WHERE p.rowid = d.fk_supplier_proposal";
		if ($this->id > 0) $sql.= " AND d.fk_product =".$this->id;
		else $sql.=" AND d.fk_product > 0";
		if ($filteronproducttype >= 0) $sql.= " AND prod.rowid = d.fk_product AND prod.fk_product_type =".$filteronproducttype;
		$sql.= " AND p.fk_soc = s.rowid";
		$sql.= " AND p.entity IN (".getEntity('supplier_proposal').")";
		if (!$user->rights->societe->client->voir && !$socid) $sql.= " AND p.fk_soc = sc.fk_soc AND sc.fk_user = " .$user->id;
		if ($socid > 0)	$sql.= " AND p.fk_soc = ".$socid;
		$sql.=$morefilter;
		$sql.= " GROUP BY date_format(p.date_valid,'%Y%m')";
		$sql.= " ORDER BY date_format(p.date_valid,'%Y%m') DESC";

		return $this->_get_stats($sql,$mode, $year);
	}

	/**
	 *  Return nb of units or orders in which product is included
	 *
	 *  @param  	int		$socid                   Limit count on a particular third party id
	 *  @param		string	$mode		             'byunit'=number of unit, 'bynumber'=nb of entities
	 *  @param      int     $filteronproducttype     0=To filter on product only, 1=To filter on services only
	 *  @param      int     $year                    Year (0=last 12 month)
	 *  @param      string  $morefilter              More sql filters
	 * 	@return   	array       		             <0 if KO, result[month]=array(valuex,valuey) where month is 0 to 11
	 */
	function get_nb_order($socid, $mode, $filteronproducttype=-1, $year=0, $morefilter='')
	{
		global $conf, $user;

		$sql = "SELECT sum(d.qty), date_format(c.date_commande, '%Y%m')";
		if ($mode == 'bynumber') $sql.= ", count(DISTINCT c.rowid)";
		$sql.= " FROM ".MAIN_DB_PREFIX."commandedet as d, ".MAIN_DB_PREFIX."commande as c, ".MAIN_DB_PREFIX."societe as s";
        if ($filteronproducttype >= 0) $sql.=", ".MAIN_DB_PREFIX."product as p";
        if (!$user->rights->societe->client->voir && !$socid) $sql .= ", ".MAIN_DB_PREFIX."societe_commerciaux as sc";
		$sql.= " WHERE c.rowid = d.fk_commande";
		if ($this->id > 0) $sql.= " AND d.fk_product =".$this->id;
		else $sql.=" AND d.fk_product > 0";
		if ($filteronproducttype >= 0) $sql.= " AND p.rowid = d.fk_product AND p.fk_product_type =".$filteronproducttype;
		$sql.= " AND c.fk_soc = s.rowid";
		$sql.= " AND c.entity IN (".getEntity('commande').")";
		if (!$user->rights->societe->client->voir && !$socid) $sql.= " AND c.fk_soc = sc.fk_soc AND sc.fk_user = " .$user->id;
		if ($socid > 0)	$sql.= " AND c.fk_soc = ".$socid;
		$sql.=$morefilter;
		$sql.= " GROUP BY date_format(c.date_commande,'%Y%m')";
		$sql.= " ORDER BY date_format(c.date_commande,'%Y%m') DESC";

		return $this->_get_stats($sql,$mode, $year);
	}

	/**
	 *  Return nb of units or orders in which product is included
	 *
	 *  @param  	int		$socid                   Limit count on a particular third party id
	 *  @param		string	$mode		             'byunit'=number of unit, 'bynumber'=nb of entities
	 *  @param      int     $filteronproducttype     0=To filter on product only, 1=To filter on services only
	 *  @param      int     $year                    Year (0=last 12 month)
	 *  @param      string  $morefilter              More sql filters
	 * 	@return   	array       		             <0 if KO, result[month]=array(valuex,valuey) where month is 0 to 11
	 */
	function get_nb_ordersupplier($socid, $mode, $filteronproducttype=-1, $year=0, $morefilter='')
	{
		global $conf, $user;

		$sql = "SELECT sum(d.qty), date_format(c.date_commande, '%Y%m')";
		if ($mode == 'bynumber') $sql.= ", count(DISTINCT c.rowid)";
		$sql.= " FROM ".MAIN_DB_PREFIX."commande_fournisseurdet as d, ".MAIN_DB_PREFIX."commande_fournisseur as c, ".MAIN_DB_PREFIX."societe as s";
        if ($filteronproducttype >= 0) $sql.=", ".MAIN_DB_PREFIX."product as p";
		if (!$user->rights->societe->client->voir && !$socid) $sql .= ", ".MAIN_DB_PREFIX."societe_commerciaux as sc";
		$sql.= " WHERE c.rowid = d.fk_commande";
		if ($this->id > 0) $sql.= " AND d.fk_product =".$this->id;
		else $sql.=" AND d.fk_product > 0";
		if ($filteronproducttype >= 0) $sql.= " AND p.rowid = d.fk_product AND p.fk_product_type =".$filteronproducttype;
		$sql.= " AND c.fk_soc = s.rowid";
		$sql.= " AND c.entity IN (".getEntity('supplier_order').")";
		if (!$user->rights->societe->client->voir && !$socid) $sql.= " AND c.fk_soc = sc.fk_soc AND sc.fk_user = " .$user->id;
		if ($socid > 0)	$sql.= " AND c.fk_soc = ".$socid;
		$sql.=$morefilter;
		$sql.= " GROUP BY date_format(c.date_commande,'%Y%m')";
		$sql.= " ORDER BY date_format(c.date_commande,'%Y%m') DESC";

		return $this->_get_stats($sql,$mode, $year);
	}

	/**
	 *  Link a product/service to a parent product/service
	 *
	 *  @param      int	$id_pere    Id of parent product/service
	 *  @param      int	$id_fils    Id of child product/service
	 *  @param		int	$qty		Quantity
	 *  @param		int	$incdec		1=Increase/decrease stock of child when parent stock increase/decrease
	 *  @return     int        		< 0 if KO, > 0 if OK
	 */
	function add_sousproduit($id_pere, $id_fils, $qty, $incdec=1)
	{
		// Clean parameters
		if (! is_numeric($id_pere)) $id_pere=0;
		if (! is_numeric($id_fils)) $id_fils=0;
		if (! is_numeric($incdec)) $incdec=0;

		$result=$this->del_sousproduit($id_pere, $id_fils);
		if ($result < 0) return $result;

		// Check not already father of id_pere (to avoid father -> child -> father links)
		$sql = 'SELECT fk_product_pere from '.MAIN_DB_PREFIX.'product_association';
		$sql .= ' WHERE fk_product_pere  = '.$id_fils.' AND fk_product_fils = '.$id_pere;
		if (! $this->db->query($sql))
		{
			dol_print_error($this->db);
			return -1;
		}
		else
		{
			$result = $this->db->query($sql);
			if ($result)
			{
				$num = $this->db->num_rows($result);
				if($num > 0)
				{
					$this->error="isFatherOfThis";
					return -1;
				}
				else
				{
					$sql = 'INSERT INTO '.MAIN_DB_PREFIX.'product_association(fk_product_pere,fk_product_fils,qty,incdec)';
					$sql .= ' VALUES ('.$id_pere.', '.$id_fils.', '.$qty.', '.$incdec.')';
					if (! $this->db->query($sql))
					{
						dol_print_error($this->db);
						return -1;
					}
					else
					{
						return 1;
					}
				}
			}
		}
	}

	/**
	 *  Modify composed product
	 *
	 *  @param      int	$id_pere    Id of parent product/service
	 *  @param      int	$id_fils    Id of child product/service
	 *  @param		int	$qty		Quantity
	 *  @param		int	$incdec		1=Increase/decrease stock of child when parent stock increase/decrease
	 * 	@return     int        		< 0 if KO, > 0 if OK
	 */
	function update_sousproduit($id_pere, $id_fils, $qty, $incdec=1)
	{
		// Clean parameters
		if (! is_numeric($id_pere)) $id_pere=0;
		if (! is_numeric($id_fils)) $id_fils=0;
		if (! is_numeric($incdec)) $incdec=1;
		if (! is_numeric($qty)) $qty=1;

		$sql = 'UPDATE '.MAIN_DB_PREFIX.'product_association SET ';
		$sql.= 'qty='.$qty;
		$sql.= ',incdec='.$incdec;
		$sql .= ' WHERE fk_product_pere='.$id_pere.' AND fk_product_fils='.$id_fils;

		if (!$this->db->query($sql))
		{
			dol_print_error($this->db);
			return -1;
		}
		else
		{
			return 1;
		}

	}

	/**
	 *  Retire le lien entre un sousproduit et un produit/service
	 *
	 *  @param      int	$fk_parent		Id du produit auquel ne sera plus lie le produit lie
	 *  @param      int	$fk_child		Id du produit a ne plus lie
	 *  @return     int			    	< 0 if KO, > 0 if OK
	 */
	function del_sousproduit($fk_parent, $fk_child)
	{
		if (! is_numeric($fk_parent)) $fk_parent=0;
		if (! is_numeric($fk_child)) $fk_child=0;

		$sql = "DELETE FROM ".MAIN_DB_PREFIX."product_association";
		$sql.= " WHERE fk_product_pere  = ".$fk_parent;
		$sql.= " AND fk_product_fils = ".$fk_child;

		dol_syslog(get_class($this).'::del_sousproduit', LOG_DEBUG);
		if (! $this->db->query($sql))
		{
			dol_print_error($this->db);
			return -1;
		}

		return 1;
	}

	/**
	 *  Verifie si c'est un sous-produit
	 *
	 *  @param      int	$fk_parent		Id du produit auquel le produit est lie
	 *  @param      int	$fk_child		Id du produit lie
	 *  @return     int			    	< 0 si erreur, > 0 si ok
	 */
	function is_sousproduit($fk_parent, $fk_child)
	{
		$sql = "SELECT fk_product_pere, qty, incdec";
		$sql.= " FROM ".MAIN_DB_PREFIX."product_association";
		$sql.= " WHERE fk_product_pere  = '".$fk_parent."'";
		$sql.= " AND fk_product_fils = '".$fk_child."'";

		$result = $this->db->query($sql);
		if ($result)
		{
			$num = $this->db->num_rows($result);

			if($num > 0)
			{
				$obj = $this->db->fetch_object($result);
				$this->is_sousproduit_qty = $obj->qty;
				$this->is_sousproduit_incdec = $obj->incdec;

				return true;
			}
			else
			{
				return false;
			}
		}
		else
		{
			dol_print_error($this->db);
			return -1;
		}
	}


	/**
	 *  Add a supplier price for the product.
	 *  Note: Duplicate ref is accepted for different quantity only, or for different companies.
	 *
	 *  @param      User	$user       User that make link
	 *  @param      int		$id_fourn   Supplier id
	 *  @param      string	$ref_fourn  Supplier ref
	 *  @param		float	$quantity	Quantity minimum for price
	 *  @return     int         		< 0 if KO, 0 if link already exists for this product, > 0 if OK
	 */
	function add_fournisseur($user, $id_fourn, $ref_fourn, $quantity)
	{
		global $conf;

		$now=dol_now();

    	dol_syslog(get_class($this)."::add_fournisseur id_fourn = ".$id_fourn." ref_fourn=".$ref_fourn." quantity=".$quantity, LOG_DEBUG);

		if ($ref_fourn)
		{
    		$sql = "SELECT rowid, fk_product";
    		$sql.= " FROM ".MAIN_DB_PREFIX."product_fournisseur_price";
    		$sql.= " WHERE fk_soc = ".$id_fourn;
    		$sql.= " AND ref_fourn = '".$this->db->escape($ref_fourn)."'";
    		$sql.= " AND fk_product != ".$this->id;
    		$sql.= " AND entity IN (".getEntity('productsupplierprice').")";

    		$resql=$this->db->query($sql);
    		if ($resql)
    		{
    			$obj = $this->db->fetch_object($resql);
                if ($obj)
                {
        			// If the supplier ref already exists but for another product (duplicate ref is accepted for different quantity only or different companies)
                    $this->product_id_already_linked = $obj->fk_product;
    				return -3;
    			}
                $this->db->free($resql);
    		}
		}

		$sql = "SELECT rowid";
		$sql.= " FROM ".MAIN_DB_PREFIX."product_fournisseur_price";
		$sql.= " WHERE fk_soc = ".$id_fourn;
		if ($ref_fourn) $sql.= " AND ref_fourn = '".$this->db->escape($ref_fourn)."'";
		else $sql.= " AND (ref_fourn = '' OR ref_fourn IS NULL)";
		$sql.= " AND quantity = '".$quantity."'";
		$sql.= " AND fk_product = ".$this->id;
		$sql.= " AND entity IN (".getEntity('productsupplierprice').")";

		$resql=$this->db->query($sql);
		if ($resql)
		{
    		$obj = $this->db->fetch_object($resql);

		    // The reference supplier does not exist, we create it for this product.
			if (! $obj)
			{
				$sql = "INSERT INTO ".MAIN_DB_PREFIX."product_fournisseur_price(";
				$sql.= "datec";
				$sql.= ", entity";
				$sql.= ", fk_product";
				$sql.= ", fk_soc";
				$sql.= ", ref_fourn";
				$sql.= ", quantity";
				$sql.= ", fk_user";
				$sql.= ", tva_tx";
				$sql.= ") VALUES (";
				$sql.= "'".$this->db->idate($now)."'";
				$sql.= ", ".$conf->entity;
				$sql.= ", ".$this->id;
				$sql.= ", ".$id_fourn;
				$sql.= ", '".$this->db->escape($ref_fourn)."'";
				$sql.= ", ".$quantity;
				$sql.= ", ".$user->id;
				$sql.= ", 0";
				$sql.= ")";

				if ($this->db->query($sql))
				{
					$this->product_fourn_price_id = $this->db->last_insert_id(MAIN_DB_PREFIX."product_fournisseur_price");
					return 1;
				}
				else
				{
					$this->error=$this->db->lasterror();
					return -1;
				}
			}
			// If the supplier price already exists for this product and quantity
			else
			{
				$this->product_fourn_price_id = $obj->rowid;
				return 0;
			}
		}
		else
		{
			$this->error=$this->db->lasterror();
			return -2;
		}
	}


	/**
	 *  Renvoie la liste des fournisseurs du produit/service
	 *
	 *  @return 	array		Tableau des id de fournisseur
	 */
	function list_suppliers()
	{
		global $conf;

		$list = array();

		$sql = "SELECT DISTINCT p.fk_soc";
		$sql.= " FROM ".MAIN_DB_PREFIX."product_fournisseur_price as p";
		$sql.= " WHERE p.fk_product = ".$this->id;
		$sql.= " AND p.entity = ".$conf->entity;

		$result = $this->db->query($sql);
		if ($result)
		{
			$num = $this->db->num_rows($result);
			$i=0;
			while ($i < $num)
			{
				$obj = $this->db->fetch_object($result);
				$list[$i] = $obj->fk_soc;
				$i++;
			}
		}

		return $list;
	}

	/**
	 *  Recopie les prix d'un produit/service sur un autre
	 *
	 *  @param	int		$fromId     Id product source
	 *  @param  int		$toId       Id product target
	 *  @return nt         			< 0 if KO, > 0 if OK
	 */
	function clone_price($fromId, $toId)
	{
		$this->db->begin();

		// les prix
		$sql = "INSERT ".MAIN_DB_PREFIX."product_price (";
		$sql.= " fk_product, date_price, price, tva_tx, localtax1_tx, localtax2_tx, fk_user_author, tosell)";
		$sql.= " SELECT ".$toId . ", date_price, price, tva_tx, localtax1_tx, localtax2_tx, fk_user_author, tosell";
		$sql.= " FROM ".MAIN_DB_PREFIX."product_price ";
		$sql.= " WHERE fk_product = ". $fromId;

		dol_syslog(get_class($this).'::clone_price', LOG_DEBUG);
		if (! $this->db->query($sql))
		{
			$this->db->rollback();
			return -1;
		}
		$this->db->commit();
		return 1;
	}

	/**
	 * Clone links between products
	 *
	 * @param  int		$fromId		Product id
	 * @param  int		$toId		Product id
	 * @return int                  <0 if KO, >0 if OK
	 */
	function clone_associations($fromId, $toId)
	{
		$this->db->begin();

		$sql = 'INSERT INTO '.MAIN_DB_PREFIX.'product_association (fk_product_pere, fk_product_fils, qty)';
		$sql.= " SELECT ".$toId.", fk_product_fils, qty FROM ".MAIN_DB_PREFIX."product_association";
		$sql.= " WHERE fk_product_pere = ".$fromId;

		dol_syslog(get_class($this).'::clone_association', LOG_DEBUG);
		if (! $this->db->query($sql))
		{
			$this->db->rollback();
			return -1;
		}

		$this->db->commit();
		return 1;
	}

	/**
	 *  Recopie les fournisseurs et prix fournisseurs d'un produit/service sur un autre
	 *
	 *  @param    int	$fromId      Id produit source
	 *  @param    int	$toId        Id produit cible
	 *  @return   int    		     < 0 si erreur, > 0 si ok
	 */
	function clone_fournisseurs($fromId, $toId)
	{
		$this->db->begin();

		$now=dol_now();

		// les fournisseurs
		/*$sql = "INSERT ".MAIN_DB_PREFIX."product_fournisseur ("
		. " datec, fk_product, fk_soc, ref_fourn, fk_user_author )"
		. " SELECT '".$this->db->idate($now)."', ".$toId.", fk_soc, ref_fourn, fk_user_author"
		. " FROM ".MAIN_DB_PREFIX."product_fournisseur"
		. " WHERE fk_product = ".$fromId;

		if ( ! $this->db->query($sql ) )
		{
			$this->db->rollback();
			return -1;
		}*/

		// les prix de fournisseurs.
		$sql = "INSERT ".MAIN_DB_PREFIX."product_fournisseur_price (";
		$sql.= " datec, fk_product, fk_soc, price, quantity, fk_user)";
		$sql.= " SELECT '".$this->db->idate($now)."', ".$toId. ", fk_soc, price, quantity, fk_user";
		$sql.= " FROM ".MAIN_DB_PREFIX."product_fournisseur_price";
		$sql.= " WHERE fk_product = ".$fromId;

		dol_syslog(get_class($this).'::clone_fournisseurs', LOG_DEBUG);
		$resql=$this->db->query($sql);
		if (! $resql)
		{
			$this->db->rollback();
			return -1;
		}
		else
		{
		    $this->db->commit();
		    return 1;
		}
	}

	/**
	 *  Fonction recursive uniquement utilisee par get_arbo_each_prod, recompose l'arborescence des sousproduits
	 * 	Define value of this->res
	 *
	 *	@param		array		$prod			Products array
	 *	@param		string		$compl_path		Directory path of parents to add before
	 *	@param		int			$multiply		Because each sublevel must be multiplicated by parent nb
	 *	@param		int			$level			Init level
	 *  @param		int			$id_parent		Id parent
	 *  @return 	void
	 */
	function fetch_prod_arbo($prod, $compl_path="", $multiply=1, $level=1, $id_parent=0)
	{
		global $conf,$langs;

		$product = new Product($this->db);
		//var_dump($prod);
		foreach($prod as $id_product => $desc_pere)	// $id_product is 0 (first call starting with root top) or an id of a sub_product
		{
			if (is_array($desc_pere))	// If desc_pere is an array, this means it's a child
			{
				$id=(! empty($desc_pere[0]) ? $desc_pere[0] :'');
				$nb=(! empty($desc_pere[1]) ? $desc_pere[1] :'');
				$type=(! empty($desc_pere[2]) ? $desc_pere[2] :'');
				$label=(! empty($desc_pere[3]) ? $desc_pere[3] :'');
				$incdec=!empty($desc_pere[4]) ? $desc_pere[4] : 0;

				if ($multiply < 1) $multiply=1;

				//print "XXX We add id=".$id." - label=".$label." - nb=".$nb." - multiply=".$multiply." fullpath=".$compl_path.$label."\n";
				$this->fetch($id);		// Load product
				$this->load_stock('nobatch,novirtual');	// Load stock to get true this->stock_reel
				$this->res[]= array(
					'id'=>$id,					// Id product
					'id_parent'=>$id_parent,
					'ref'=>$this->ref,			// Ref product
					'nb'=>$nb,					// Nb of units that compose parent product
					'nb_total'=>$nb*$multiply,	// Nb of units for all nb of product
					'stock'=>$this->stock_reel,	// Stock
					'stock_alert'=>$this->seuil_stock_alerte,	// Stock alert
					'label'=>$label,
					'fullpath'=>$compl_path.$label,			// Label
					'type'=>$type,				// Nb of units that compose parent product
					'desiredstock'=>$this->desiredstock,
					'level'=>$level,
					'incdec'=>$incdec,
					'entity'=>$this->entity
				);

				// Recursive call if there is childs to child
				if (is_array($desc_pere['childs']))
				{
					//print 'YYY We go down for '.$desc_pere[3]." -> \n";
					$this->fetch_prod_arbo($desc_pere['childs'], $compl_path.$desc_pere[3]." -> ", $desc_pere[1]*$multiply, $level+1, $id);
				}
			}
		}
	}

	/**
	 *  Build the tree of subproducts into an array
	 *  this->sousprods is loaded by this->get_sousproduits_arbo()
	 *
	 *	@param		int		$multiply		Because each sublevel must be multiplicated by parent nb
	 *  @return 	array 					$this->res
	 */
	function get_arbo_each_prod($multiply=1)
	{
		$this->res = array();
		if (isset($this->sousprods) && is_array($this->sousprods))
		{
			foreach($this->sousprods as $prod_name => $desc_product)
			{
				if (is_array($desc_product)) $this->fetch_prod_arbo($desc_product,"",$multiply,1,$this->id);
			}
		}
		//var_dump($this->res);
		return $this->res;
	}

	/**
	 *  Return all parent products for current product (first level only)
	 *
	 *  @return 	int			Nb of father + child
	 */
	function hasFatherOrChild()
	{
		$nb = 0;

		$sql = "SELECT COUNT(pa.rowid) as nb";
		$sql.= " FROM ".MAIN_DB_PREFIX."product_association as pa";
		$sql.= " WHERE pa.fk_product_fils = ".$this->id." OR pa.fk_product_pere = ".$this->id;
		$resql = $this->db->query($sql);
		if ($resql)
		{
			$obj = $this->db->fetch_object($resql);
			if ($obj) $nb = $obj->nb;
		}
		else
		{
			return -1;
		}

		return $nb;
	}

	/**
	 *  Return all parent products for current product (first level only)
	 *
	 *  @return 	array 		Array of product
	 */
	function getFather()
	{
		$sql = "SELECT p.rowid, p.label as label, p.ref as ref, pa.fk_product_pere as id, p.fk_product_type, pa.qty, pa.incdec, p.entity";
		$sql.= " FROM ".MAIN_DB_PREFIX."product_association as pa,";
		$sql.= " ".MAIN_DB_PREFIX."product as p";
		$sql.= " WHERE p.rowid = pa.fk_product_pere";
		$sql.= " AND pa.fk_product_fils = ".$this->id;

		$res = $this->db->query($sql);
		if ($res)
		{
			$prods = array ();
			while ($record = $this->db->fetch_array($res))
			{
				// $record['id'] = $record['rowid'] = id of father
				$prods[$record['id']]['id'] = $record['rowid'];
				$prods[$record['id']]['ref'] = $record['ref'];
				$prods[$record['id']]['label'] = $record['label'];
				$prods[$record['id']]['qty'] = $record['qty'];
				$prods[$record['id']]['incdec'] = $record['incdec'];
				$prods[$record['id']]['fk_product_type'] =  $record['fk_product_type'];
				$prods[$record['id']]['entity'] =  $record['entity'];
			}
			return $prods;
		}
		else
		{
			dol_print_error($this->db);
			return -1;
		}
	}


	/**
	 *  Return childs of product $id
	 *
	 * 	@param		int		$id					Id of product to search childs of
	 *  @param		int		$firstlevelonly		Return only direct child
	 *  @param		int		$level				Level of recursing call (start to 1)
	 *  @return     array       				Return array(prodid=>array(0=prodid, 1=>qty, 2=> ...)
	 */
	function getChildsArbo($id, $firstlevelonly=0, $level=1)
	{
		global $alreadyfound;

		$sql = "SELECT p.rowid, p.label as label, pa.qty as qty, pa.fk_product_fils as id, p.fk_product_type, pa.incdec";
		$sql.= " FROM ".MAIN_DB_PREFIX."product as p";
		$sql.= ", ".MAIN_DB_PREFIX."product_association as pa";
		$sql.= " WHERE p.rowid = pa.fk_product_fils";
		$sql.= " AND pa.fk_product_pere = ".$id;
		$sql.= " AND pa.fk_product_fils != ".$id;	// This should not happens, it is to avoid infinite loop if it happens

		dol_syslog(get_class($this).'::getChildsArbo id='.$id.' level='.$level, LOG_DEBUG);

		if ($level == 1) $alreadyfound=array($id=>1);	// We init array of found object to start of tree, so if we found it later (should not happened), we stop immediatly
		// Protection against infinite loop
		if ($level > 30) return array();

		$res  = $this->db->query($sql);
		if ($res)
		{
			$prods = array();
			while ($rec = $this->db->fetch_array($res))
			{
				if (! empty($alreadyfound[$rec['rowid']]))
				{
					dol_syslog(get_class($this).'::getChildsArbo the product id='.$rec['rowid'].' was already found at a higher level in tree. We discard to avoid infinite loop', LOG_WARNING);
					continue;
				}
				$alreadyfound[$rec['rowid']]=1;
				$prods[$rec['rowid']]= array(
					0=>$rec['rowid'],
					1=>$rec['qty'],
					2=>$rec['fk_product_type'],
					3=>$this->db->escape($rec['label']),
					4=>$rec['incdec']
				);
				//$prods[$this->db->escape($rec['label'])]= array(0=>$rec['id'],1=>$rec['qty'],2=>$rec['fk_product_type']);
				//$prods[$this->db->escape($rec['label'])]= array(0=>$rec['id'],1=>$rec['qty']);
				if (empty($firstlevelonly))
				{
					$listofchilds=$this->getChildsArbo($rec['rowid'], 0, $level + 1);
					foreach($listofchilds as $keyChild => $valueChild)
					{
						$prods[$rec['rowid']]['childs'][$keyChild] = $valueChild;
					}
				}
			}

			return $prods;
		}
		else
		{
			dol_print_error($this->db);
			return -1;
		}
	}

	/**
	 * 	Return tree of all subproducts for product. Tree contains id, name and quantity.
	 * 	Set this->sousprods
	 *
	 *  @return    	void
	 */
	function get_sousproduits_arbo()
	{
	    $parent=array();

		foreach($this->getChildsArbo($this->id) as $keyChild => $valueChild)	// Warning. getChildsArbo can call getChildsArbo recursively. Starting point is $value[0]=id of product
		{
			$parent[$this->label][$keyChild] = $valueChild;
		}
		foreach($parent as $key => $value)		// key=label, value is array of childs
		{
			$this->sousprods[$key] = $value;
		}
	}

	/**
	 *	Return clicable link of object (with eventually picto)
	 *
	 *	@param		int		$withpicto					Add picto into link
	 *	@param		string	$option						Where point the link ('stock', 'composition', 'category', 'supplier', '')
	 *	@param		int		$maxlength					Maxlength of ref
     *  @param      int     $save_lastsearch_value		-1=Auto, 0=No save of lastsearch_values when clicking, 1=Save lastsearch_values whenclicking
	 *	@return		string								String with URL
	 */
	function getNomUrl($withpicto=0, $option='', $maxlength=0, $save_lastsearch_value=-1)
	{
		global $conf, $langs, $hookmanager;
		include_once DOL_DOCUMENT_ROOT.'/core/lib/product.lib.php';

		$result='';
        $newref=$this->ref;
        if ($maxlength) $newref=dol_trunc($newref,$maxlength,'middle');

        if ($this->type == Product::TYPE_PRODUCT) $label = '<u>' . $langs->trans("ShowProduct") . '</u>';
        if ($this->type == Product::TYPE_SERVICE) $label = '<u>' . $langs->trans("ShowService") . '</u>';
        if (! empty($this->ref))
            $label .= '<br><b>' . $langs->trans('ProductRef') . ':</b> ' . $this->ref;
        if (! empty($this->label))
            $label .= '<br><b>' . $langs->trans('ProductLabel') . ':</b> ' . $this->label;

        if ($this->type == Product::TYPE_PRODUCT)
        {
            if ($this->weight)  $label.="<br><b>".$langs->trans("Weight").'</b>: '.$this->weight.' '.measuring_units_string($this->weight_units,"weight");
    		if ($this->length)  $label.="<br><b>".$langs->trans("Length").'</b>: '.$this->length.' '.measuring_units_string($this->length_units,'length');
    		if ($this->surface) $label.="<br><b>".$langs->trans("Surface").'</b>: '.$this->surface.' '.measuring_units_string($this->surface_units,'surface');
    		if ($this->volume)  $label.="<br><b>".$langs->trans("Volume").'</b>: '.$this->volume.' '.measuring_units_string($this->volume_units,'volume');
        }

        if ($this->type == Product::TYPE_PRODUCT || ! empty($conf->global->STOCK_SUPPORTS_SERVICES))
        {
    		if (! empty($conf->productbatch->enabled))
            {
            	$langs->load("productbatch");
                $label.="<br><b>".$langs->trans("ManageLotSerial").'</b>: '.$this->getLibStatut(0,2);
=======
            if (! preg_match('/novirtual/', $option)) {
                $this->load_virtual_stock();        // This also load stats_commande_fournisseur, ...
>>>>>>> d9b8a8c8
            }

            return 1;
        }
<<<<<<< HEAD
        if ($this->type == Product::TYPE_SERVICE)
        {
            //
        }
        if (! empty($conf->accounting->enabled) && $this->status)
        {
        	include_once DOL_DOCUMENT_ROOT.'/core/lib/accounting.lib.php';
        	$label.= '<br><b>' . $langs->trans('ProductAccountancySellCode') . ':</b> '. length_accountg($this->accountancy_code_sell);
        	$label.= '<br><b>' . $langs->trans('ProductAccountancySellIntraCode') . ':</b> '. length_accountg($this->accountancy_code_sell_export);
        	$label.= '<br><b>' . $langs->trans('ProductAccountancySellExportCode') . ':</b> '. length_accountg($this->accountancy_code_sell_intra);
        }
        if (! empty($conf->accounting->enabled) && $this->status_buy)
        {
        	include_once DOL_DOCUMENT_ROOT.'/core/lib/accounting.lib.php';
        	$label.= '<br><b>' . $langs->trans('ProductAccountancyBuyCode') . ':</b> '. length_accountg($this->accountancy_code_buy);
        }
        if (! empty($this->entity))
        {
            $tmpphoto = $this->show_photos('product', $conf->product->multidir_output[$this->entity], 1, 1, 0, 0, 0, 80);
            if ($this->nbphoto > 0) $label .= '<br>' . $tmpphoto;
        }

		$linkclose='';
		if (empty($notooltip))
		{
		    if (! empty($conf->global->MAIN_OPTIMIZEFORTEXTBROWSER))
		    {
		        $label=$langs->trans("ShowOrder");
		        $linkclose.=' alt="'.dol_escape_htmltag($label, 1).'"';
		    }

		    $linkclose.= ' title="'.dol_escape_htmltag($label, 1, 1).'"';
		    $linkclose.= ' class="classfortooltip"';

		    /*
	        $hookmanager->initHooks(array('productdao'));
	        $parameters=array('id'=>$this->id);
	        $reshook=$hookmanager->executeHooks('getnomurltooltip',$parameters,$this,$action);    // Note that $action and $object may have been modified by some hooks
	        if ($reshook > 0) $linkclose = $hookmanager->resPrint;
	        */
		}

        if ($option == 'supplier' || $option == 'category') {
            $url = DOL_URL_ROOT.'/product/fournisseurs.php?id='.$this->id;
        } else if ($option == 'stock') {
            $url = DOL_URL_ROOT.'/product/stock/product.php?id='.$this->id;
        } else if ($option == 'composition') {
            $url = DOL_URL_ROOT.'/product/composition/card.php?id='.$this->id;
        } else {
            $url = DOL_URL_ROOT.'/product/card.php?id='.$this->id;
=======
        else
        {
            $this->error=$this->db->lasterror();
            return -1;
>>>>>>> d9b8a8c8
        }
    }

<<<<<<< HEAD
        if ($option !== 'nolink')
        {
        	// Add param to save lastsearch_values or not
        	$add_save_lastsearch_values=($save_lastsearch_value == 1 ? 1 : 0);
        	if ($save_lastsearch_value == -1 && preg_match('/list\.php/',$_SERVER["PHP_SELF"])) $add_save_lastsearch_values=1;
        	if ($add_save_lastsearch_values) $url.='&save_lastsearch_values=1';
        }

        $linkstart = '<a href="'.$url.'"';
        $linkstart.=$linkclose.'>';
        $linkend='</a>';

        $result.=$linkstart;
		if ($withpicto) {
			if ($this->type == Product::TYPE_PRODUCT) $result.=(img_object(($notooltip?'':$label), 'product', ($notooltip?'class="paddingright"':'class="paddingright classfortooltip"'), 0, 0, $notooltip?0:1));
			if ($this->type == Product::TYPE_SERVICE) $result.=(img_object(($notooltip?'':$label), 'service',  ($notooltip?'class="paddinright"':'class="paddingright classfortooltip"'), 0, 0, $notooltip?0:1));
		}
		$result.= $newref;
		$result.= $linkend;

		global $action;
		$hookmanager->initHooks(array('productdao'));
		$parameters=array('id'=>$this->id, 'getnomurl'=>$result);
		$reshook=$hookmanager->executeHooks('getNomUrl',$parameters,$this,$action);    // Note that $action and $object may have been modified by some hooks
		if ($reshook > 0) $result = $hookmanager->resPrint;
		else $result .= $hookmanager->resPrint;

		return $result;
	}


	/**
	 *  Create a document onto disk according to template module.
	 *
	 * 	@param	    string		$modele			Force model to use ('' to not force)
	 * 	@param		Translate	$outputlangs	Object langs to use for output
	 *  @param      int			$hidedetails    Hide details of lines
	 *  @param      int			$hidedesc       Hide description
	 *  @param      int			$hideref        Hide ref
	 * 	@return     int         				0 if KO, 1 if OK
	 */
	public function generateDocument($modele, $outputlangs, $hidedetails=0, $hidedesc=0, $hideref=0)
	{
		global $conf,$user,$langs;

		$langs->load("products");

		// Positionne le modele sur le nom du modele a utiliser
		if (! dol_strlen($modele))
		{
			if (! empty($conf->global->PRODUCT_ADDON_PDF))
			{
				$modele = $conf->global->PRODUCT_ADDON_PDF;
			}
			else
			{
				$modele = 'strato';
			}
		}

		$modelpath = "core/modules/product/doc/";

		return $this->commonGenerateDocument($modelpath, $modele, $outputlangs, $hidedetails, $hidedesc, $hideref);
	}

	/**
	 *	Return label of status of object
	 *
	 *	@param      int	$mode       0=long label, 1=short label, 2=Picto + short label, 3=Picto, 4=Picto + long label, 5=Short label + Picto
	 *	@param      int	$type       0=Sell, 1=Buy, 2=Batch Number management
	 *	@return     string      	Label of status
	 */
	function getLibStatut($mode=0, $type=0)
	{
		switch ($type)
		{
			case 0:
				return $this->LibStatut($this->status,$mode,$type);
			case 1:
				return $this->LibStatut($this->status_buy,$mode,$type);
			case 2:
				return $this->LibStatut($this->status_batch,$mode,$type);
			default:
				//Simulate previous behavior but should return an error string
				return $this->LibStatut($this->status_buy,$mode,$type);
		}
	}

	/**
	 *	Return label of a given status
	 *
	 *	@param      int		$status     Statut
	 *	@param      int		$mode       0=long label, 1=short label, 2=Picto + short label, 3=Picto, 4=Picto + long label, 5=Short label + Picto
	 *	@param      int		$type       0=Status "to sell", 1=Status "to buy", 2=Status "to Batch"
	 *	@return     string      		Label of status
	 */
	function LibStatut($status,$mode=0,$type=0)
	{
		global $conf, $langs;

		$langs->load('products');
		if (! empty($conf->productbatch->enabled)) $langs->load("productbatch");

		if ($type == 2)
		{
			switch ($mode)
			{
				case 0:
					return ($status == 0 ? $langs->trans('ProductStatusNotOnBatch') : $langs->trans('ProductStatusOnBatch'));
				case 1:
					return ($status == 0 ? $langs->trans('ProductStatusNotOnBatchShort') : $langs->trans('ProductStatusOnBatchShort'));
				case 2:
					return $this->LibStatut($status,3,2).' '.$this->LibStatut($status,1,2);
				case 3:
					if ($status == 0)
					{
						return img_picto($langs->trans('ProductStatusNotOnBatch'),'statut5');
					}
					return img_picto($langs->trans('ProductStatusOnBatch'),'statut4');
				case 4:
					return $this->LibStatut($status,3,2).' '.$this->LibStatut($status,0,2);
				case 5:
					return $this->LibStatut($status,1,2).' '.$this->LibStatut($status,3,2);
				default:
					return $langs->trans('Unknown');
			}
		}
		if ($mode == 0)
		{
			if ($status == 0) return ($type==0 ? $langs->trans('ProductStatusNotOnSellShort'):$langs->trans('ProductStatusNotOnBuyShort'));
			if ($status == 1) return ($type==0 ? $langs->trans('ProductStatusOnSellShort'):$langs->trans('ProductStatusOnBuyShort'));
		}
		if ($mode == 1)
		{
			if ($status == 0) return ($type==0 ? $langs->trans('ProductStatusNotOnSell'):$langs->trans('ProductStatusNotOnBuy'));
			if ($status == 1) return ($type==0 ? $langs->trans('ProductStatusOnSell'):$langs->trans('ProductStatusOnBuy'));
		}
		if ($mode == 2)
		{
			if ($status == 0) return img_picto($langs->trans('ProductStatusNotOnSell'),'statut5', 'class="pictostatus"').' '.($type==0 ? $langs->trans('ProductStatusNotOnSellShort'):$langs->trans('ProductStatusNotOnBuyShort'));
			if ($status == 1) return img_picto($langs->trans('ProductStatusOnSell'),'statut4', 'class="pictostatus"').' '.($type==0 ? $langs->trans('ProductStatusOnSellShort'):$langs->trans('ProductStatusOnBuyShort'));
		}
		if ($mode == 3)
		{
			if ($status == 0) return img_picto(($type==0 ? $langs->trans('ProductStatusNotOnSell') : $langs->trans('ProductStatusNotOnBuy')),'statut5', 'class="pictostatus"');
			if ($status == 1) return img_picto(($type==0 ? $langs->trans('ProductStatusOnSell') : $langs->trans('ProductStatusOnBuy')),'statut4', 'class="pictostatus"');
		}
		if ($mode == 4)
		{
			if ($status == 0) return img_picto($langs->trans('ProductStatusNotOnSell'),'statut5', 'class="pictostatus"').' '.($type==0 ? $langs->trans('ProductStatusNotOnSell'):$langs->trans('ProductStatusNotOnBuy'));
			if ($status == 1) return img_picto($langs->trans('ProductStatusOnSell'),'statut4', 'class="pictostatus"').' '.($type==0 ? $langs->trans('ProductStatusOnSell'):$langs->trans('ProductStatusOnBuy'));
		}
		if ($mode == 5)
		{
			if ($status == 0) return ($type==0 ? $langs->trans('ProductStatusNotOnSellShort'):$langs->trans('ProductStatusNotOnBuyShort')).' '.img_picto(($type==0 ? $langs->trans('ProductStatusNotOnSell'):$langs->trans('ProductStatusNotOnBuy')), 'statut5', 'class="pictostatus"');
			if ($status == 1) return ($type==0 ? $langs->trans('ProductStatusOnSellShort'):$langs->trans('ProductStatusOnBuyShort')).' '.img_picto(($type==0 ? $langs->trans('ProductStatusOnSell'):$langs->trans('ProductStatusOnBuy')),'statut4', 'class="pictostatus"');
		}
		if ($mode == 6)
		{
			if ($status == 0) return ($type==0 ? $langs->trans('ProductStatusNotOnSellShort'):$langs->trans('ProductStatusNotOnBuyShort')).' '.img_picto(($type==0 ? $langs->trans('ProductStatusNotOnSell'):$langs->trans('ProductStatusNotOnBuy')), 'statut5', 'class="pictostatus"');
			if ($status == 1) return ($type==0 ? $langs->trans('ProductStatusOnSellShort'):$langs->trans('ProductStatusOnBuyShort')).' '.img_picto(($type==0 ? $langs->trans('ProductStatusOnSell'):$langs->trans('ProductStatusOnBuy')),'statut4', 'class="pictostatus"');
		}
		return $langs->trans('Unknown');
	}


	/**
	 *  Retourne le libelle du finished du produit
	 *
	 *  @return     string		Libelle
	 */
	function getLibFinished()
	{
		global $langs;
		$langs->load('products');

		if ($this->finished == '0') return $langs->trans("RowMaterial");
		if ($this->finished == '1') return $langs->trans("Finished");
		return '';
	}


	/**
	 *  Adjust stock in a warehouse for product
	 *
	 *  @param  	User	$user           user asking change
	 *  @param  	int		$id_entrepot    id of warehouse
	 *  @param  	double	$nbpiece        nb of units
	 *  @param  	int		$movement       0 = add, 1 = remove
	 * 	@param		string	$label			Label of stock movement
	 * 	@param		double	$price			Unit price HT of product, used to calculate average weighted price (PMP in french). If 0, average weighted price is not changed.
	 *  @param		string	$inventorycode	Inventory code
	 *  @param  	string	$origin_element Origin element type
	 *  @param  	int		$origin_id      Origin id of element
	 * 	@return     int     				<0 if KO, >0 if OK
	 */
	function correct_stock($user, $id_entrepot, $nbpiece, $movement, $label='', $price=0, $inventorycode='', $origin_element='', $origin_id=null)
	{
		if ($id_entrepot)
		{
			$this->db->begin();

			require_once DOL_DOCUMENT_ROOT .'/product/stock/class/mouvementstock.class.php';

			$op[0] = "+".trim($nbpiece);
			$op[1] = "-".trim($nbpiece);

			$movementstock=new MouvementStock($this->db);
			$movementstock->setOrigin($origin_element, $origin_id);
			$result=$movementstock->_create($user,$this->id,$id_entrepot,$op[$movement],$movement,$price,$label,$inventorycode);

			if ($result >= 0)
			{
				$this->db->commit();
				return 1;
			}
			else
			{
			    $this->error=$movementstock->error;
			    $this->errors=$movementstock->errors;

				$this->db->rollback();
				return -1;
			}
		}
	}

	/**
	 *  Adjust stock in a warehouse for product with batch number
	 *
	 *  @param  	User	$user           user asking change
	 *  @param  	int		$id_entrepot    id of warehouse
	 *  @param  	double	$nbpiece        nb of units
	 *  @param  	int		$movement       0 = add, 1 = remove
	 * 	@param		string	$label			Label of stock movement
	 * 	@param		double	$price			Price to use for stock eval
	 * 	@param		date	$dlc			eat-by date
	 * 	@param		date	$dluo			sell-by date
	 * 	@param		string	$lot			Lot number
	 *  @param		string	$inventorycode	Inventory code
	 *  @param  	string	$origin_element Origin element type
	 *  @param  	int		$origin_id      Origin id of element
	 * 	@return     int     				<0 if KO, >0 if OK
	 */
	function correct_stock_batch($user, $id_entrepot, $nbpiece, $movement, $label='', $price=0, $dlc='', $dluo='',$lot='', $inventorycode='', $origin_element='', $origin_id=null)
	{
		if ($id_entrepot)
		{
			$this->db->begin();

			require_once DOL_DOCUMENT_ROOT .'/product/stock/class/mouvementstock.class.php';

			$op[0] = "+".trim($nbpiece);
			$op[1] = "-".trim($nbpiece);

			$movementstock=new MouvementStock($this->db);
			$movementstock->setOrigin($origin_element, $origin_id);
			$result=$movementstock->_create($user,$this->id,$id_entrepot,$op[$movement],$movement,$price,$label,$inventorycode,'',$dlc,$dluo,$lot);

			if ($result >= 0)
			{
				$this->db->commit();
				return 1;
			}
			else
			{
			    $this->error=$movementstock->error;
			    $this->errors=$movementstock->errors;

				$this->db->rollback();
				return -1;
			}
		}
	}

	/**
	 *    Load information about stock of a product into ->stock_reel, ->stock_warehouse[] (including stock_warehouse[idwarehouse]->detail_batch for batch products)
	 *    This function need a lot of load. If you use it on list, use a cache to execute it once for each product id.
	 *    If ENTREPOT_EXTRA_STATUS set, filtering on warehouse status possible.
	 *
	 *    @param      string   $option 		'' = Load all stock info, also from closed and internal warehouses,
	 *										'nobatch' = Do not load batch information,
	 *										'novirtual' = Do not load virtual stock,
	 *										'warehouseopen' = Load stock from open warehouses only,
	 *										'warehouseclosed' = Load stock from closed warehouses only,
	 *										'warehouseinternal' = Load stock from warehouses for internal correction/transfer only
	 *    @return     int                   < 0 if KO, > 0 if OK
	 *    @see		  load_virtual_stock, getBatchInfo
	 */
	function load_stock($option='')
	{
		global $conf;

		$this->stock_reel = 0;
		$this->stock_warehouse = array();
		$this->stock_theorique = 0;

		$warehouseStatus = array();

		if (preg_match('/warehouseclosed/', $option))
		{
			$warehouseStatus[] = Entrepot::STATUS_CLOSED;
		}
		if (preg_match('/warehouseopen/', $option))
		{
			$warehouseStatus[] = Entrepot::STATUS_OPEN_ALL;
		}
		if (preg_match('/warehouseinternal/', $option))
		{
			$warehouseStatus[] = Entrepot::STATUS_OPEN_INTERNAL;
		}

		$sql = "SELECT ps.rowid, ps.reel, ps.fk_entrepot";
		$sql.= " FROM ".MAIN_DB_PREFIX."product_stock as ps";
		$sql.= ", ".MAIN_DB_PREFIX."entrepot as w";
		$sql.= " WHERE w.entity IN (".getEntity('stock').")";
		$sql.= " AND w.rowid = ps.fk_entrepot";
		$sql.= " AND ps.fk_product = ".$this->id;
		if ($conf->global->ENTREPOT_EXTRA_STATUS && count($warehouseStatus)) $sql.= " AND w.statut IN (".$this->db->escape(implode(',',$warehouseStatus)).")";

		dol_syslog(get_class($this)."::load_stock", LOG_DEBUG);
		$result = $this->db->query($sql);
		if ($result)
		{
			$num = $this->db->num_rows($result);
			$i=0;
			if ($num > 0)
			{
				while ($i < $num)
				{
					$row = $this->db->fetch_object($result);
					$this->stock_warehouse[$row->fk_entrepot] = new stdClass();
					$this->stock_warehouse[$row->fk_entrepot]->real = $row->reel;
					$this->stock_warehouse[$row->fk_entrepot]->id = $row->rowid;
					if ((! preg_match('/nobatch/', $option)) && $this->hasbatch()) $this->stock_warehouse[$row->fk_entrepot]->detail_batch=Productbatch::findAll($this->db, $row->rowid, 1, $this->id);
					$this->stock_reel+=$row->reel;
					$i++;
				}
			}
			$this->db->free($result);

			if (! preg_match('/novirtual/', $option))
			{
			    $this->load_virtual_stock();		// This also load stats_commande_fournisseur, ...
			}

			return 1;
		}
		else
		{
			$this->error=$this->db->lasterror();
			return -1;
		}
	}

	/**
	 *    Load value ->stock_theorique of a product. Property this->id must be defined.
	 *    This function need a lot of load. If you use it on list, use a cache to execute it one for each product id.
	 *
	 *    @return   int             < 0 if KO, > 0 if OK
	 *    @see		load_stock, getBatchInfo
	 */
=======
	// phpcs:disable PEAR.NamingConventions.ValidFunctionName.NotCamelCaps
    /**
     *    Load value ->stock_theorique of a product. Property this->id must be defined.
     *    This function need a lot of load. If you use it on list, use a cache to execute it one for each product id.
     *
     * @return int             < 0 if KO, > 0 if OK
     * @see    load_stock(), loadBatchInfo()
     */
>>>>>>> d9b8a8c8
    function load_virtual_stock()
    {
     // phpcs:enable
        global $conf, $hookmanager, $action;

        $stock_commande_client=0;
        $stock_commande_fournisseur=0;
        $stock_sending_client=0;
        $stock_reception_fournisseur=0;

        if (! empty($conf->commande->enabled)) {
            $result=$this->load_stats_commande(0, '1,2', 1);
            if ($result < 0) { dol_print_error($this->db, $this->error);
            }
            $stock_commande_client=$this->stats_commande['qty'];
        }
        if (! empty($conf->expedition->enabled)) {
            $result=$this->load_stats_sending(0, '1,2', 1);
            if ($result < 0) { dol_print_error($this->db, $this->error);
            }
            $stock_sending_client=$this->stats_expedition['qty'];
        }
        if (! empty($conf->fournisseur->enabled)) {
            $result=$this->load_stats_commande_fournisseur(0, '1,2,3,4', 1);
            if ($result < 0) { dol_print_error($this->db, $this->error);
            }
            $stock_commande_fournisseur=$this->stats_commande_fournisseur['qty'];

            $result=$this->load_stats_reception(0, '4', 1);
            if ($result < 0) { dol_print_error($this->db, $this->error);
            }
            $stock_reception_fournisseur=$this->stats_reception['qty'];
        }

        // Stock decrease mode
        if (! empty($conf->global->STOCK_CALCULATE_ON_SHIPMENT) || ! empty($conf->global->STOCK_CALCULATE_ON_SHIPMENT_CLOSE)) {
            $this->stock_theorique=$this->stock_reel-$stock_commande_client+$stock_sending_client;
        }
        if (! empty($conf->global->STOCK_CALCULATE_ON_VALIDATE_ORDER)) {
            $this->stock_theorique=$this->stock_reel;
        }
        if (! empty($conf->global->STOCK_CALCULATE_ON_BILL)) {
            $this->stock_theorique=$this->stock_reel-$stock_commande_client;
        }
        // Stock Increase mode
        if (! empty($conf->global->STOCK_CALCULATE_ON_SUPPLIER_DISPATCH_ORDER)) {
            $this->stock_theorique+=$stock_commande_fournisseur-$stock_reception_fournisseur;
        }
        if (! empty($conf->global->STOCK_CALCULATE_ON_SUPPLIER_VALIDATE_ORDER)) {
            $this->stock_theorique-=$stock_reception_fournisseur;
        }
        if (! empty($conf->global->STOCK_CALCULATE_ON_SUPPLIER_BILL)) {
            $this->stock_theorique+=$stock_commande_fournisseur-$stock_reception_fournisseur;
        }

        if (! is_object($hookmanager)) {
            include_once DOL_DOCUMENT_ROOT.'/core/class/hookmanager.class.php';
            $hookmanager=new HookManager($this->db);
        }
        $hookmanager->initHooks(array('productdao'));
        $parameters=array('id'=>$this->id);
        // Note that $action and $object may have been modified by some hooks
        $reshook=$hookmanager->executeHooks('loadvirtualstock', $parameters, $this, $action);
        if ($reshook > 0) { $this->stock_theorique = $hookmanager->resArray['stock_theorique'];
        }

        return 1;
    }


    /**
     *  Load existing information about a serial
     *
     * @param  string $batch Lot/serial number
     * @return array                    Array with record into product_batch
     * @see    load_stock(), load_virtual_stock()
     */
    function loadBatchInfo($batch)
    {
        $result=array();

        $sql = "SELECT pb.batch, pb.eatby, pb.sellby, SUM(pb.qty) FROM ".MAIN_DB_PREFIX."product_batch as pb, ".MAIN_DB_PREFIX."product_stock as ps";
        $sql.= " WHERE pb.fk_product_stock = ps.rowid AND ps.fk_product = ".$this->id." AND pb.batch = '".$this->db->escape($batch)."'";
        $sql.= " GROUP BY pb.batch, pb.eatby, pb.sellby";
        dol_syslog(get_class($this)."::loadBatchInfo load first entry found for lot/serial = ".$batch, LOG_DEBUG);
        $resql = $this->db->query($sql);
        if ($resql) {
            $num = $this->db->num_rows($resql);
            $i=0;
            while ($i < $num)
            {
                $obj = $this->db->fetch_object($resql);
                $result[]=array('batch'=>$batch, 'eatby'=>$this->db->jdate($obj->eatby), 'sellby'=>$this->db->jdate($obj->sellby), 'qty'=>$obj->qty);
                $i++;
            }
            return $result;
        }
        else
        {
            dol_print_error($this->db);
            $this->db->rollback();
            return array();
        }
    }


<<<<<<< HEAD
	/**
	 *  Move an uploaded file described into $file array into target directory $sdir.
	 *
	 *  @param  string	$sdir       Target directory
	 *  @param  string	$file       Array of file info of file to upload: array('name'=>..., 'tmp_name'=>...)
	 *  @return	int					<0 if KO, >0 if OK
	 */
	function add_photo($sdir, $file)
	{
		global $conf;

		require_once DOL_DOCUMENT_ROOT.'/core/lib/files.lib.php';

		$result = 0;

		$dir = $sdir;
		if (! empty($conf->global->PRODUCT_USE_OLD_PATH_FOR_PHOTO)) $dir .= '/'. get_exdir($this->id,2,0,0,$this,'product') . $this->id ."/photos";
		else $dir .= '/'.get_exdir(0,0,0,0,$this,'product').dol_sanitizeFileName($this->ref);

		dol_mkdir($dir);

		$dir_osencoded=$dir;

		if (is_dir($dir_osencoded))
		{
			$originImage = $dir . '/' . $file['name'];

			// Cree fichier en taille origine
			$result=dol_move_uploaded_file($file['tmp_name'], $originImage, 1);

			if (file_exists(dol_osencode($originImage)))
			{
				// Create thumbs
				$this->addThumbs($originImage);
			}
		}

		if (is_numeric($result) && $result > 0) return 1;
		else return -1;
	}

	/**
	 *  Return if at least one photo is available
	 *
	 *  @param      string		$sdir       Directory to scan
	 *  @return     boolean     			True if at least one photo is available, False if not
	 */
	function is_photo_available($sdir)
	{
	    include_once DOL_DOCUMENT_ROOT .'/core/lib/files.lib.php';
	    include_once DOL_DOCUMENT_ROOT .'/core/lib/images.lib.php';

		global $conf;

		$dir = $sdir;
		if (! empty($conf->global->PRODUCT_USE_OLD_PATH_FOR_PHOTO)) $dir .= '/'. get_exdir($this->id,2,0,0,$this,'product') . $this->id ."/photos/";
		else $dir .= '/'.get_exdir(0,0,0,0,$this,'product').dol_sanitizeFileName($this->ref).'/';

		$nbphoto=0;

		$dir_osencoded=dol_osencode($dir);
		if (file_exists($dir_osencoded))
		{
			$handle=opendir($dir_osencoded);
			if (is_resource($handle))
			{
			    while (($file = readdir($handle)) !== false)
    			{
    				if (! utf8_check($file)) $file=utf8_encode($file);	// To be sure data is stored in UTF8 in memory
    				if (dol_is_file($dir.$file) && image_format_supported($file) > 0) return true;
    			}
			}
		}
		return false;
	}


	/**
	 *  Retourne tableau de toutes les photos du produit
	 *
	 *  @param      string		$dir        Repertoire a scanner
	 *  @param      int			$nbmax      Nombre maximum de photos (0=pas de max)
	 *  @return     array       			Tableau de photos
	 */
	function liste_photos($dir,$nbmax=0)
	{
	    include_once DOL_DOCUMENT_ROOT.'/core/lib/files.lib.php';
	    include_once DOL_DOCUMENT_ROOT.'/core/lib/images.lib.php';

		$nbphoto=0;
		$tabobj=array();

		$dir_osencoded=dol_osencode($dir);
		$handle=@opendir($dir_osencoded);
		if (is_resource($handle))
		{
			while (($file = readdir($handle)) !== false)
			{
				if (! utf8_check($file)) $file=utf8_encode($file);	// readdir returns ISO
				if (dol_is_file($dir.$file) && image_format_supported($file) >= 0)
				{
					$nbphoto++;

					// On determine nom du fichier vignette
					$photo=$file;
					$photo_vignette='';
					if (preg_match('/('.$this->regeximgext.')$/i', $photo, $regs))
					{
						$photo_vignette=preg_replace('/'.$regs[0].'/i', '', $photo).'_small'.$regs[0];
					}

					$dirthumb = $dir.'thumbs/';

					// Objet
					$obj=array();
					$obj['photo']=$photo;
					if ($photo_vignette && dol_is_file($dirthumb.$photo_vignette)) $obj['photo_vignette']='thumbs/' . $photo_vignette;
					else $obj['photo_vignette']="";

					$tabobj[$nbphoto-1]=$obj;

					// On continue ou on arrete de boucler ?
					if ($nbmax && $nbphoto >= $nbmax) break;
				}
			}

			closedir($handle);
		}

		return $tabobj;
	}

	/**
	 *  Efface la photo du produit et sa vignette
	 *
	 *  @param  string		$file        Chemin de l'image
	 *  @return	void
	 */
	function delete_photo($file)
	{
	    require_once DOL_DOCUMENT_ROOT.'/core/lib/files.lib.php';
	    require_once DOL_DOCUMENT_ROOT.'/core/lib/images.lib.php';
=======
    // phpcs:disable PEAR.NamingConventions.ValidFunctionName.NotCamelCaps
    /**
     *  Move an uploaded file described into $file array into target directory $sdir.
     *
     * @param  string $sdir Target directory
     * @param  string $file Array of file info of file to upload: array('name'=>..., 'tmp_name'=>...)
     * @return int                    <0 if KO, >0 if OK
     */
    function add_photo($sdir, $file)
    {
        // phpcs:enable
        global $conf;

        include_once DOL_DOCUMENT_ROOT.'/core/lib/files.lib.php';

        $result = 0;

        $dir = $sdir;
        if (! empty($conf->global->PRODUCT_USE_OLD_PATH_FOR_PHOTO)) { $dir .= '/'. get_exdir($this->id, 2, 0, 0, $this, 'product') . $this->id ."/photos";
        } else { $dir .= '/'.get_exdir(0, 0, 0, 0, $this, 'product').dol_sanitizeFileName($this->ref);
        }

        dol_mkdir($dir);

        $dir_osencoded=$dir;

        if (is_dir($dir_osencoded)) {
            $originImage = $dir . '/' . $file['name'];

            // Cree fichier en taille origine
            $result=dol_move_uploaded_file($file['tmp_name'], $originImage, 1);

            if (file_exists(dol_osencode($originImage))) {
                // Create thumbs
                $this->addThumbs($originImage);
            }
        }

        if (is_numeric($result) && $result > 0) { return 1;
        } else { return -1;
        }
    }

    // phpcs:disable PEAR.NamingConventions.ValidFunctionName.NotCamelCaps
    /**
     *  Return if at least one photo is available
     *
     * @param  string $sdir Directory to scan
     * @return boolean                 True if at least one photo is available, False if not
     */
    function is_photo_available($sdir)
    {
        // phpcs:enable
        include_once DOL_DOCUMENT_ROOT .'/core/lib/files.lib.php';
        include_once DOL_DOCUMENT_ROOT .'/core/lib/images.lib.php';

        global $conf;

        $dir = $sdir;
        if (! empty($conf->global->PRODUCT_USE_OLD_PATH_FOR_PHOTO)) { $dir .= '/'. get_exdir($this->id, 2, 0, 0, $this, 'product') . $this->id ."/photos/";
        } else { $dir .= '/'.get_exdir(0, 0, 0, 0, $this, 'product').dol_sanitizeFileName($this->ref).'/';
        }

        $nbphoto=0;

        $dir_osencoded=dol_osencode($dir);
        if (file_exists($dir_osencoded)) {
            $handle=opendir($dir_osencoded);
            if (is_resource($handle)) {
                while (($file = readdir($handle)) !== false)
                {
                    if (! utf8_check($file)) { $file=utf8_encode($file);    // To be sure data is stored in UTF8 in memory
                    }
                    if (dol_is_file($dir.$file) && image_format_supported($file) > 0) { return true;
                    }
                }
            }
        }
        return false;
    }


    // phpcs:disable PEAR.NamingConventions.ValidFunctionName.NotCamelCaps
    /**
     *  Retourne tableau de toutes les photos du produit
     *
     * @param  string $dir   Repertoire a scanner
     * @param  int    $nbmax Nombre maximum de photos (0=pas de max)
     * @return array                   Tableau de photos
     */
    function liste_photos($dir,$nbmax=0)
    {
        // phpcs:enable
        include_once DOL_DOCUMENT_ROOT.'/core/lib/files.lib.php';
        include_once DOL_DOCUMENT_ROOT.'/core/lib/images.lib.php';

        $nbphoto=0;
        $tabobj=array();

        $dir_osencoded=dol_osencode($dir);
        $handle=@opendir($dir_osencoded);
        if (is_resource($handle)) {
            while (($file = readdir($handle)) !== false)
            {
                if (! utf8_check($file)) { $file=utf8_encode($file);    // readdir returns ISO
                }
                if (dol_is_file($dir.$file) && image_format_supported($file) >= 0) {
                    $nbphoto++;

                    // On determine nom du fichier vignette
                    $photo=$file;
                    $photo_vignette='';
                    if (preg_match('/('.$this->regeximgext.')$/i', $photo, $regs)) {
                        $photo_vignette=preg_replace('/'.$regs[0].'/i', '', $photo).'_small'.$regs[0];
                    }

                    $dirthumb = $dir.'thumbs/';

                    // Objet
                    $obj=array();
                    $obj['photo']=$photo;
                    if ($photo_vignette && dol_is_file($dirthumb.$photo_vignette)) { $obj['photo_vignette']='thumbs/' . $photo_vignette;
                    } else { $obj['photo_vignette']="";
                    }

                    $tabobj[$nbphoto-1]=$obj;

                    // On continue ou on arrete de boucler ?
                    if ($nbmax && $nbphoto >= $nbmax) { break;
                    }
                }
            }

            closedir($handle);
        }

        return $tabobj;
    }

    // phpcs:disable PEAR.NamingConventions.ValidFunctionName.NotCamelCaps
    /**
     *  Efface la photo du produit et sa vignette
     *
     * @param  string $file Chemin de l'image
     * @return void
     */
    function delete_photo($file)
    {
        // phpcs:enable
        include_once DOL_DOCUMENT_ROOT.'/core/lib/files.lib.php';
        include_once DOL_DOCUMENT_ROOT.'/core/lib/images.lib.php';
>>>>>>> d9b8a8c8

        $dir = dirname($file).'/'; // Chemin du dossier contenant l'image d'origine
        $dirthumb = $dir.'/thumbs/'; // Chemin du dossier contenant la vignette
        $filename = preg_replace('/'.preg_quote($dir, '/').'/i', '', $file); // Nom du fichier

        // On efface l'image d'origine
        dol_delete_file($file, 0, 0, 0, $this); // For triggers

        // Si elle existe, on efface la vignette
        if (preg_match('/('.$this->regeximgext.')$/i', $filename, $regs)) {
            $photo_vignette=preg_replace('/'.$regs[0].'/i', '', $filename).'_small'.$regs[0];
            if (file_exists(dol_osencode($dirthumb.$photo_vignette))) {
                dol_delete_file($dirthumb.$photo_vignette);
            }

            $photo_vignette=preg_replace('/'.$regs[0].'/i', '', $filename).'_mini'.$regs[0];
            if (file_exists(dol_osencode($dirthumb.$photo_vignette))) {
                dol_delete_file($dirthumb.$photo_vignette);
            }
        }
    }

    // phpcs:disable PEAR.NamingConventions.ValidFunctionName.NotCamelCaps
    /**
     *  Load size of image file
     *
     * @param  string $file Path to file
     * @return void
     */
    function get_image_size($file)
    {
        // phpcs:enable
        $file_osencoded=dol_osencode($file);
        $infoImg = getimagesize($file_osencoded); // Get information on image
        $this->imgWidth = $infoImg[0]; // Largeur de l'image
        $this->imgHeight = $infoImg[1]; // Hauteur de l'image
    }

    // phpcs:disable PEAR.NamingConventions.ValidFunctionName.NotCamelCaps
    /**
     *  Load indicators this->nb for the dashboard
     *
     * @return int                 <0 if KO, >0 if OK
     */
    function load_state_board()
    {
        // phpcs:enable
        global $conf, $user, $hookmanager;

        $this->nb=array();

        $sql = "SELECT count(p.rowid) as nb, fk_product_type";
        $sql.= " FROM ".MAIN_DB_PREFIX."product as p";
        $sql.= ' WHERE p.entity IN ('.getEntity($this->element, 1).')';
        // Add where from hooks
        if (is_object($hookmanager)) {
            $parameters=array();
            $reshook=$hookmanager->executeHooks('printFieldListWhere', $parameters);    // Note that $action and $object may have been modified by hook
            $sql.=$hookmanager->resPrint;
        }
        $sql.= ' GROUP BY fk_product_type';

        $resql=$this->db->query($sql);
        if ($resql) {
            while ($obj=$this->db->fetch_object($resql))
            {
                if ($obj->fk_product_type == 1) { $this->nb["services"]=$obj->nb;
                } else { $this->nb["products"]=$obj->nb;
                }
            }
            $this->db->free($resql);
            return 1;
        }
        else
        {
            dol_print_error($this->db);
            $this->error=$this->db->error();
            return -1;
        }
    }

    /**
     * Return if object is a product
     *
     * @return boolean     True if it's a product
     */
    function isProduct()
    {
        return ($this->type == Product::TYPE_PRODUCT ? true : false);
    }

    /**
     * Return if object is a product
     *
     * @return boolean     True if it's a service
     */
    function isService()
    {
        return ($this->type == Product::TYPE_SERVICE ? true : false);
    }

    // phpcs:disable PEAR.NamingConventions.ValidFunctionName.NotCamelCaps
    /**
     *  Get a barcode from the module to generate barcode values.
     *  Return value is stored into this->barcode
     *
     * @param  Product $object Object product or service
     * @param  string  $type   Barcode type (ean, isbn, ...)
     * @return void
     */
    function get_barcode($object,$type='')
    {
        // phpcs:enable
        global $conf;

        $result='';
        if (! empty($conf->global->BARCODE_PRODUCT_ADDON_NUM)) {
            $dirsociete=array_merge(array('/core/modules/barcode/'), $conf->modules_parts['barcode']);
            foreach ($dirsociete as $dirroot)
            {
                $res=dol_include_once($dirroot.$conf->global->BARCODE_PRODUCT_ADDON_NUM.'.php');
                if ($res) { break;
                }
            }
            $var = $conf->global->BARCODE_PRODUCT_ADDON_NUM;
            $mod = new $var;

            $result=$mod->getNextValue($object, $type);

            dol_syslog(get_class($this)."::get_barcode barcode=".$result." module=".$var);
        }
        return $result;
    }

    /**
     *  Initialise an instance with random values.
     *  Used to build previews or test instances.
     *    id must be 0 if object instance is a specimen.
     *
     * @return void
     */
    function initAsSpecimen()
    {
        global $user,$langs,$conf,$mysoc;

        $now=dol_now();

        // Initialize parameters
        $this->specimen=1;
        $this->id=0;
        $this->ref = 'PRODUCT_SPEC';
        $this->label = 'PRODUCT SPECIMEN';
        $this->description = 'This is description of this product specimen that was created the '.dol_print_date($now, 'dayhourlog').'.';
        $this->specimen=1;
        $this->country_id=1;
        $this->tosell=1;
        $this->tobuy=1;
        $this->tobatch=0;
        $this->note='This is a comment (private)';
        $this->date_creation = $now;
        $this->date_modification = $now;

        $this->weight = 4;
        $this->weight_unit = 1;

        $this->length = 5;
        $this->length_unit = 1;
        $this->width = 6;
        $this->width_unit = 0;
        $this->height = null;
        $this->height_unit = null;

        $this->surface = 30;
        $this->surface_unit = 0;
        $this->volume = 300;
        $this->volume_unit = 0;

        $this->barcode=-1;    // Create barcode automatically
    }

    /**
     *    Returns the text label from units dictionary
     *
     * @param  string $type Label type (long or short)
     * @return string|int <0 if ko, label if ok
     */
    function getLabelOfUnit($type='long')
    {
        global $langs;

        if (!$this->fk_unit) {
            return '';
        }

        $langs->load('products');

        $label_type = 'label';

        if ($type == 'short') {
            $label_type = 'short_label';
        }

        $sql = 'select '.$label_type.' from '.MAIN_DB_PREFIX.'c_units where rowid='.$this->fk_unit;
        $resql = $this->db->query($sql);
        if($resql && $this->db->num_rows($resql) > 0) {
            $res = $this->db->fetch_array($resql);
            $label = $res[$label_type];
            $this->db->free($resql);
            return $label;
        }
        else
        {
            $this->error=$this->db->error().' sql='.$sql;
            dol_syslog(get_class($this)."::getLabelOfUnit Error ".$this->error, LOG_ERR);
            return -1;
        }
    }

    /**
     * Return if object has a sell-by date or eat-by date
     *
     * @return boolean     True if it's has
     */
    function hasbatch()
    {
        return ($this->status_batch == 1 ? true : false);
    }


    // phpcs:disable PEAR.NamingConventions.ValidFunctionName.NotCamelCaps
    /**
     * Return minimum product recommended price
     *
     * @return int            Minimum recommanded price that is higher price among all suppliers * PRODUCT_MINIMUM_RECOMMENDED_PRICE
     */
    function min_recommended_price()
    {
        // phpcs:enable
        global $conf;

        $maxpricesupplier=0;

        if (! empty($conf->global->PRODUCT_MINIMUM_RECOMMENDED_PRICE)) {
            include_once DOL_DOCUMENT_ROOT.'/fourn/class/fournisseur.product.class.php';
            $product_fourn = new ProductFournisseur($this->db);
            $product_fourn_list = $product_fourn->list_product_fournisseur_price($this->id, '', '');

            if (is_array($product_fourn_list) && count($product_fourn_list)>0) {
                foreach($product_fourn_list as $productfourn)
                {
                    if ($productfourn->fourn_unitprice > $maxpricesupplier) {
                        $maxpricesupplier = $productfourn->fourn_unitprice;
                    }
                }

                $maxpricesupplier *= $conf->global->PRODUCT_MINIMUM_RECOMMENDED_PRICE;
            }
        }

        return $maxpricesupplier;
    }


    /**
     * Sets object to supplied categories.
     *
     * Deletes object from existing categories not supplied.
     * Adds it to non existing supplied categories.
     * Existing categories are left untouch.
     *
     * @param  int[]|int $categories Category or categories IDs
     * @return void
     */
    public function setCategories($categories)
    {
        // Handle single category
        if (! is_array($categories)) {
            $categories = array($categories);
        }

        // Get current categories
        include_once DOL_DOCUMENT_ROOT . '/categories/class/categorie.class.php';
        $c = new Categorie($this->db);
        $existing = $c->containing($this->id, Categorie::TYPE_PRODUCT, 'id');

        // Diff
        if (is_array($existing)) {
            $to_del = array_diff($existing, $categories);
            $to_add = array_diff($categories, $existing);
        } else {
            $to_del = array(); // Nothing to delete
            $to_add = $categories;
        }

        // Process
        foreach($to_del as $del) {
            if ($c->fetch($del) > 0) {
                $c->del_type($this, 'product');
            }
        }
        foreach ($to_add as $add) {
            if ($c->fetch($add) > 0) {
                $c->add_type($this, 'product');
            }
        }

        return;
    }

    /**
     * Function used to replace a thirdparty id with another one.
     *
     * @param  DoliDB $db        Database handler
     * @param  int    $origin_id Old thirdparty id
     * @param  int    $dest_id   New thirdparty id
     * @return bool
     */
    public static function replaceThirdparty(DoliDB $db, $origin_id, $dest_id)
    {
        $tables = array(
        'product_customer_price',
        'product_customer_price_log'
        );

        return CommonObject::commonReplaceThirdparty($db, $origin_id, $dest_id, $tables);
    }

    /**
     * Generates prices for a product based on product multiprice generation rules
     *
     * @param  User   $user       User that updates the prices
     * @param  float  $baseprice  Base price
     * @param  string $price_type Base price type
     * @param  float  $price_vat  VAT % tax
     * @param  int    $npr        NPR
     * @param  string $psq        ¿?
     * @return int -1 KO, 1 OK
     */
    public function generateMultiprices(User $user, $baseprice, $price_type, $price_vat, $npr, $psq)
    {
        global $conf, $db;

        $sql = "SELECT rowid, level, fk_level, var_percent, var_min_percent FROM ".MAIN_DB_PREFIX."product_pricerules";
        $query = $db->query($sql);

        $rules = array();

        while ($result = $db->fetch_object($query)) {
            $rules[$result->level] = $result;
        }

        //Because prices can be based on other level's prices, we temporarily store them
        $prices = array(
        1 => $baseprice
        );

        for ($i = 1; $i <= $conf->global->PRODUIT_MULTIPRICES_LIMIT; $i++) {

            $price = $baseprice;
            $price_min = $baseprice;

            //We have to make sure it does exist and it is > 0
            //First price level only allows changing min_price
            if ($i > 1 && isset($rules[$i]->var_percent) && $rules[$i]->var_percent) {
                $price = $prices[$rules[$i]->fk_level] * (1 + ($rules[$i]->var_percent/100));
            }

            $prices[$i] = $price;

            //We have to make sure it does exist and it is > 0
            if (isset($rules[$i]->var_min_percent) && $rules[$i]->var_min_percent) {
                $price_min = $price * (1 - ($rules[$i]->var_min_percent/100));
            }

            //Little check to make sure the price is modified before triggering generation
            $check_amount = (($price == $this->multiprices[$i]) && ($price_min == $this->multiprices_min[$i]));
            $check_type = ($baseprice == $this->multiprices_base_type[$i]);

            if ($check_amount && $check_type) {
                continue;
            }

            if ($this->updatePrice($price, $price_type, $user, $price_vat, $price_min, $i, $npr, $psq, true) < 0) {
                return -1;
            }
        }

        return 1;
    }

    /**
     * Returns the rights used for this class
     *
     * @return stdClass
     */
    public function getRights()
    {
        global $user;

        if ($this->isProduct()) {
            return $user->rights->produit;
        } else {
            return $user->rights->service;
        }
    }

    /**
     *  Load information for tab info
     *
     * @param  int $id Id of thirdparty to load
     * @return void
     */
    function info($id)
    {
        $sql = "SELECT p.rowid, p.ref, p.datec as date_creation, p.tms as date_modification,";
        $sql.= " p.fk_user_author, p.fk_user_modif";
        $sql.= " FROM ".MAIN_DB_PREFIX.$this->table_element." as p";
        $sql.= " WHERE p.rowid = ".$id;

        $result=$this->db->query($sql);
        if ($result) {
            if ($this->db->num_rows($result)) {
                $obj = $this->db->fetch_object($result);

                $this->id = $obj->rowid;

                if ($obj->fk_user_author) {
                    $cuser = new User($this->db);
                    $cuser->fetch($obj->fk_user_author);
                    $this->user_creation     = $cuser;
                }

                if ($obj->fk_user_modif) {
                    $muser = new User($this->db);
                    $muser->fetch($obj->fk_user_modif);
                    $this->user_modification = $muser;
                }

                $this->ref                 = $obj->ref;
                $this->date_creation     = $this->db->jdate($obj->date_creation);
                $this->date_modification = $this->db->jdate($obj->date_modification);
            }

            $this->db->free($result);
        }
        else
        {
            dol_print_error($this->db);
        }
    }
}<|MERGE_RESOLUTION|>--- conflicted
+++ resolved
@@ -43,214 +43,6 @@
  */
 class Product extends CommonObject
 {
-<<<<<<< HEAD
-	public $element='product';
-	public $table_element='product';
-	public $fk_element='fk_product';
-	protected $childtables=array('supplier_proposaldet', 'propaldet','commandedet','facturedet','contratdet','facture_fourn_det','commande_fournisseurdet');    // To test if we can delete object
-	public $ismultientitymanaged = 1;	// 0=No test on entity, 1=Test with field entity, 2=Test with link by societe
-
-	/**
-	 * {@inheritdoc}
-	 */
-	protected $table_ref_field = 'ref';
-
-	public $regeximgext='\.gif|\.jpg|\.jpeg|\.png|\.bmp|\.xpm|\.xbm'; // See also into images.lib.php
-
-	/*
-	 * @deprecated
-	 * @see label
-	 */
-	public $libelle;
-	/**
-	 * Product label
-	 * @var string
-	 */
-	public $label;
-
-	/**
-     	* Product descripion
-     	* @var string
-     	*/
-	public $description;
-
-	/**
-	 * Check TYPE constants
-	 * @var int
-	 */
-	public $type = self::TYPE_PRODUCT;
-
-	/**
-	 * Selling price
-	 * @var float
-	 */
-	public $price;			// Price net
-
-	/**
-	 * Price with tax
-	 * @var float
-	 */
-	public $price_ttc;
-
-	/**
-	 * Minimum price net
-	 * @var float
-	 */
-	public $price_min;
-
-	/**
-	 * Minimum price with tax
-	 * @var float
-	 */
-	public $price_min_ttc;
-
-	/*
-	 * Base price ('TTC' for price including tax or 'HT' for net price)
-	 * @var float
-	 */
-	public $price_base_type;
-
-	//! Arrays for multiprices
-	public $multiprices=array();
-	public $multiprices_ttc=array();
-	public $multiprices_base_type=array();
-	public $multiprices_min=array();
-	public $multiprices_min_ttc=array();
-	public $multiprices_tva_tx=array();
-	public $multiprices_recuperableonly=array();
-
-	//! Price by quantity arrays
-	public $price_by_qty;
-	public $prices_by_qty=array();
-	public $prices_by_qty_id=array();
-	public $prices_by_qty_list=array();
-
-	//! Default VAT code for product (link to code into llx_c_tva but without foreign keys)
-	public $default_vat_code;
-
-	//! Default VAT rate of product
-	public $tva_tx;
-
-	//! French VAT NPR (0 or 1)
-    public $tva_npr=0;
-
-	//! Other local taxes
-	public $localtax1_tx;
-	public $localtax2_tx;
-	public $localtax1_type;
-	public $localtax2_type;
-
-	/**
-	 * Stock real
-	 * @var int
-	 */
-	public $stock_reel = 0;
-
-	/**
-	 * Stock virtual
-	 * @var int
-	 */
-	public $stock_theorique;
-
-	/**
-	 * Cost price
-	 * @var float
-	 */
-	public $cost_price;
-
-	//! Average price value for product entry into stock (PMP)
-	public $pmp;
-
-	/**
-	 * Stock alert
-	 * @var int
-	 */
-	public $seuil_stock_alerte=0;
-
-	/**
-	 * Ask for replenishment when $desiredstock < $stock_reel
-	 */
-	public $desiredstock=0;
-
-	/*
-	 * Service expiration
-	 */
-	public $duration_value;
-
-	/**
-	 * Exoiration unit
-	 */
-	public $duration_unit;
-
-	/**
-	 * Status indicates whether the product is on sale '1' or not '0'
-	 * @var int
-	 */
-	public $status=0;
-
-	/**
-	 * Status indicate whether the product is available for purchase '1' or not '0'
-	 * @var int
-	 */
-	public $status_buy=0;
-
-	/**
-	 * Status indicates whether the product is a finished product '1' or a raw material '0'
-	 * @var int
-	 */
-	public $finished;
-
-	/**
-	 * We must manage lot/batch number, sell-by date and so on : '1':yes '0':no
-	 * @var int
-	 */
-	public $status_batch=0;
-
-	/**
-	 * Customs code
-	 * @var
-	 */
-	public $customcode;
-
-	/**
-	 * Product URL
-	 * @var string
-	 */
-	public $url;
-
-	//! Unites de mesure
-	public $weight;
-	public $weight_units;
-	public $length;
-	public $length_units;
-	public $surface;
-	public $surface_units;
-	public $volume;
-	public $volume_units;
-
-	public $accountancy_code_sell;
-	public $accountancy_code_sell_intra;
-	public $accountancy_code_sell_export;
-	public $accountancy_code_buy;
-
-	/**
-	 * Main barcode
-	 * barcode value
-	 * @var
-	 */
-	public $barcode;
-
-	/**
-	 * Additional barcodes (Some products have different barcodes according to the country of origin of manufacture)
-	 * @var array
-	 */
-	public $barcodes_extra=array();
-
-	public $stats_propale=array();
-	public $stats_commande=array();
-	public $stats_contrat=array();
-	public $stats_facture=array();
-=======
     /**
      * @var string ID to identify managed object
      */
@@ -494,7 +286,6 @@
     public $stats_commande=array();
     public $stats_contrat=array();
     public $stats_facture=array();
->>>>>>> d9b8a8c8
     public $stats_commande_fournisseur=array();
 
     public $multilangs=array();
@@ -512,11 +303,7 @@
     //! Product ID already linked to a reference supplier
     public $product_id_already_linked;
 
-<<<<<<< HEAD
-	public $nbphoto=0;
-=======
     public $nbphoto=0;
->>>>>>> d9b8a8c8
 
     //! Contains detail of stock of product into each warehouse
     public $stock_warehouse=array();
@@ -529,201 +316,6 @@
     public $fk_price_expression;
 
     /* To store supplier price found */
-<<<<<<< HEAD
-	public $fourn_pu;
-	public $fourn_price_base_type;
-	public $fourn_socid;
-
-	/**
-	 * @deprecated
-	 * @see ref_supplier
-	 */
-	public $ref_fourn;
-	public $ref_supplier;
-
-	/**
-	 * Unit code ('km', 'm', 'l', 'p', ...)
-	 * @var string
-	 */
-	public $fk_unit;
-
-	/**
-	 * Price is generated using multiprice rules
-	 * @var int
-	 */
-	public $price_autogen = 0;
-
-
-	/**
-	 * Regular product
-	 */
-	const TYPE_PRODUCT = 0;
-	/**
-	 * Service
-	 */
-	const TYPE_SERVICE = 1;
-	/**
-	 * Advanced feature: assembly kit
-	 */
-	const TYPE_ASSEMBLYKIT = 2;
-	/**
-	 * Advanced feature: stock kit
-	 */
-	const TYPE_STOCKKIT = 3;
-
-
-	/**
-	 *  Constructor
-	 *
-	 *  @param      DoliDB		$db      Database handler
-	 */
-	function __construct($db)
-	{
-		global $langs;
-
-		$this->db = $db;
-		$this->canvas = '';
-	}
-
-	/**
-	 *    Check that ref and label are ok
-	 *
-	 *    @return     int         >1 if OK, <=0 if KO
-	 */
-	function check()
-	{
-		$this->ref = dol_sanitizeFileName(stripslashes($this->ref));
-
-		$err = 0;
-		if (dol_strlen(trim($this->ref)) == 0)
-		$err++;
-
-		if (dol_strlen(trim($this->label)) == 0)
-		$err++;
-
-		if ($err > 0)
-		{
-			return 0;
-		}
-		else
-		{
-			return 1;
-		}
-	}
-
-	/**
-	 *	Insert product into database
-	 *
-	 *	@param	User	$user     		User making insert
-	 *  @param	int		$notrigger		Disable triggers
-	 *	@return int			     		Id of product/service if OK, < 0 if KO
-	 */
-	function create($user,$notrigger=0)
-	{
-		global $conf, $langs;
-
-        	$error=0;
-
-		// Clean parameters
-		$this->ref = dol_string_nospecial(trim($this->ref));
-		$this->label = trim($this->label);
-		$this->price_ttc=price2num($this->price_ttc);
-		$this->price=price2num($this->price);
-		$this->price_min_ttc=price2num($this->price_min_ttc);
-		$this->price_min=price2num($this->price_min);
-		if (empty($this->tva_tx))    	$this->tva_tx = 0;
-		if (empty($this->tva_npr))    	$this->tva_npr = 0;
-		//Local taxes
-		if (empty($this->localtax1_tx)) $this->localtax1_tx = 0;
-		if (empty($this->localtax2_tx)) $this->localtax2_tx = 0;
-		if (empty($this->localtax1_type)) $this->localtax1_type = '0';
-		if (empty($this->localtax2_type)) $this->localtax2_type = '0';
-
-		if (empty($this->price))     	$this->price = 0;
-		if (empty($this->price_min)) 	$this->price_min = 0;
-
-		// Price by quantity
-		if (empty($this->price_by_qty)) 	$this->price_by_qty = 0;
-
-		if (empty($this->status))    	$this->status = 0;
-		if (empty($this->status_buy))   $this->status_buy = 0;
-
-		$price_ht=0;
-		$price_ttc=0;
-		$price_min_ht=0;
-		$price_min_ttc=0;
-
-		//
-		if ($this->price_base_type == 'TTC' && $this->price_ttc > 0)
-		{
-			$price_ttc = price2num($this->price_ttc,'MU');
-			$price_ht = price2num($this->price_ttc / (1 + ($this->tva_tx / 100)),'MU');
-		}
-
-		//
-		if ($this->price_base_type != 'TTC' && $this->price > 0)
-		{
-			$price_ht = price2num($this->price,'MU');
-			$price_ttc = price2num($this->price * (1 + ($this->tva_tx / 100)),'MU');
-		}
-
-		//
-		if (($this->price_min_ttc > 0) && ($this->price_base_type == 'TTC'))
-		{
-			$price_min_ttc = price2num($this->price_min_ttc,'MU');
-			$price_min_ht = price2num($this->price_min_ttc / (1 + ($this->tva_tx / 100)),'MU');
-		}
-
-		//
-		if (($this->price_min > 0) && ($this->price_base_type != 'TTC'))
-		{
-			$price_min_ht = price2num($this->price_min,'MU');
-			$price_min_ttc = price2num($this->price_min * (1 + ($this->tva_tx / 100)),'MU');
-		}
-
-		$this->accountancy_code_buy = trim($this->accountancy_code_buy);
-		$this->accountancy_code_sell= trim($this->accountancy_code_sell);
-		$this->accountancy_code_sell_intra= trim($this->accountancy_code_sell_intra);
-		$this->accountancy_code_sell_export= trim($this->accountancy_code_sell_export);
-
-		// Barcode value
-		$this->barcode=trim($this->barcode);
-
-		// Check parameters
-		if (empty($this->label))
-		{
-			$this->error='ErrorMandatoryParametersNotProvided';
-			return -1;
-		}
-
-		if (empty($this->ref))
-		{
-			// Load object modCodeProduct
-			$module=(! empty($conf->global->PRODUCT_CODEPRODUCT_ADDON)?$conf->global->PRODUCT_CODEPRODUCT_ADDON:'mod_codeproduct_leopard');
-			if ($module != 'mod_codeproduct_leopard')	// Do not load module file for leopard
-			{
-				if (substr($module, 0, 16) == 'mod_codeproduct_' && substr($module, -3) == 'php')
-				{
-					$module = substr($module, 0, dol_strlen($module)-4);
-				}
-				dol_include_once('/core/modules/product/'.$module.'.php');
-				$modCodeProduct = new $module;
-				if (! empty($modCodeProduct->code_auto))
-				{
-					$this->ref = $modCodeProduct->getNextValue($this,$this->type);
-				}
-				unset($modCodeProduct);
-			}
-
-			if (empty($this->ref))
-			{
-				$this->error='ProductModuleNotSetupForAutoRef';
-				return -2;
-			}
-		}
-
-		dol_syslog(get_class($this)."::create ref=".$this->ref." price=".$this->price." price_ttc=".$this->price_ttc." tva_tx=".$this->tva_tx." price_base_type=".$this->price_base_type, LOG_DEBUG);
-=======
     public $fourn_pu;
     public $fourn_price_base_type;
     public $fourn_socid;
@@ -937,155 +529,11 @@
         }
 
         dol_syslog(get_class($this)."::create ref=".$this->ref." price=".$this->price." price_ttc=".$this->price_ttc." tva_tx=".$this->tva_tx." price_base_type=".$this->price_base_type, LOG_DEBUG);
->>>>>>> d9b8a8c8
-
-		$now=dol_now();
+
+        $now=dol_now();
 
         $this->db->begin();
 
-<<<<<<< HEAD
-		// For automatic creation during create action (not used by Dolibarr GUI, can be used by scripts)
-		if ($this->barcode == -1) $this->barcode = $this->get_barcode($this,$this->barcode_type_code);
-
-		// Check more parameters
-		// If error, this->errors[] is filled
-		$result = $this->verify();
-
-		if ($result >= 0)
-		{
-			$sql = "SELECT count(*) as nb";
-			$sql.= " FROM ".MAIN_DB_PREFIX."product";
-			$sql.= " WHERE entity IN (".getEntity('product').")";
-			$sql.= " AND ref = '" .$this->db->escape($this->ref)."'";
-
-			$result = $this->db->query($sql);
-			if ($result)
-			{
-				$obj = $this->db->fetch_object($result);
-				if ($obj->nb == 0)
-				{
-					// Produit non deja existant
-					$sql = "INSERT INTO ".MAIN_DB_PREFIX."product (";
-					$sql.= "datec";
-					$sql.= ", entity";
-					$sql.= ", ref";
-					$sql.= ", ref_ext";
-					$sql.= ", price_min";
-					$sql.= ", price_min_ttc";
-					$sql.= ", label";
-					$sql.= ", fk_user_author";
-					$sql.= ", fk_product_type";
-					$sql.= ", price";
-					$sql.= ", price_ttc";
-					$sql.= ", price_base_type";
-					$sql.= ", tobuy";
-					$sql.= ", tosell";
-					$sql.= ", accountancy_code_buy";
-					$sql.= ", accountancy_code_sell";
-					$sql.= ", accountancy_code_sell_intra";
-					$sql.= ", accountancy_code_sell_export";
-					$sql.= ", canvas";
-					$sql.= ", finished";
-					$sql.= ", tobatch";
-					$sql.= ", fk_unit";
-					$sql.= ") VALUES (";
-					$sql.= "'".$this->db->idate($now)."'";
-					$sql.= ", ".$conf->entity;
-					$sql.= ", '".$this->db->escape($this->ref)."'";
-					$sql.= ", ".(! empty($this->ref_ext)?"'".$this->db->escape($this->ref_ext)."'":"null");
-					$sql.= ", ".price2num($price_min_ht);
-					$sql.= ", ".price2num($price_min_ttc);
-					$sql.= ", ".(! empty($this->label)?"'".$this->db->escape($this->label)."'":"null");
-					$sql.= ", ".$user->id;
-					$sql.= ", ".$this->type;
-					$sql.= ", ".price2num($price_ht);
-					$sql.= ", ".price2num($price_ttc);
-					$sql.= ", '".$this->db->escape($this->price_base_type)."'";
-					$sql.= ", ".$this->status;
-					$sql.= ", ".$this->status_buy;
-					$sql.= ", '".$this->db->escape($this->accountancy_code_buy)."'";
-					$sql.= ", '".$this->db->escape($this->accountancy_code_sell)."'";
-					$sql.= ", '".$this->db->escape($this->accountancy_code_sell_intra)."'";
-					$sql.= ", '".$this->db->escape($this->accountancy_code_sell_export)."'";
-					$sql.= ", '".$this->db->escape($this->canvas)."'";
-					$sql.= ", ".((! isset($this->finished) || $this->finished < 0 || $this->finished == '') ? 'null' : (int) $this->finished);
-					$sql.= ", ".((empty($this->status_batch) || $this->status_batch < 0)? '0':$this->status_batch);
-					$sql.= ", ".(!$this->fk_unit ? 'NULL' : $this->fk_unit);
-					$sql.= ")";
-
-					dol_syslog(get_class($this)."::Create", LOG_DEBUG);
-					$result = $this->db->query($sql);
-					if ( $result )
-					{
-						$id = $this->db->last_insert_id(MAIN_DB_PREFIX."product");
-
-						if ($id > 0)
-						{
-							$this->id				= $id;
-							$this->price			= $price_ht;
-							$this->price_ttc		= $price_ttc;
-							$this->price_min		= $price_min_ht;
-							$this->price_min_ttc	= $price_min_ttc;
-
-							$result = $this->_log_price($user);
-							if ($result > 0)
-							{
-								if ($this->update($id, $user, true, 'add') <= 0)
-								{
-									$error++;
-								}
-							}
-							else
-							{
-								$error++;
-								$this->error=$this->db->lasterror();
-							}
-						}
-						else
-						{
-							$error++;
-							$this->error='ErrorFailedToGetInsertedId';
-						}
-					}
-					else
-					{
-						$error++;
-						$this->error=$this->db->lasterror();
-					}
-				}
-				else
-				{
-					// Product already exists with this ref
-					$langs->load("products");
-					$error++;
-					$this->error = "ErrorProductAlreadyExists";
-				}
-			}
-			else
-			{
-				$error++;
-				$this->error=$this->db->lasterror();
-			}
-
-			if (! $error && ! $notrigger)
-			{
-				// Call trigger
-				$result=$this->call_trigger('PRODUCT_CREATE',$user);
-				if ($result < 0) { $error++; }
-				// End call triggers
-			}
-
-			if (! $error)
-			{
-				$this->db->commit();
-				return $this->id;
-			}
-			else
-			{
-				$this->db->rollback();
-				return -$error;
-			}
-=======
         // For automatic creation during create action (not used by Dolibarr GUI, can be used by scripts)
         if ($this->barcode == -1) { $this->barcode = $this->get_barcode($this, $this->barcode_type_code);
         }
@@ -1220,7 +668,6 @@
                 $this->db->rollback();
                 return -$error;
             }
->>>>>>> d9b8a8c8
         }
         else
           {
@@ -1250,25 +697,6 @@
         }
 
         $rescode = $this->check_barcode($this->barcode, $this->barcode_type_code);
-<<<<<<< HEAD
-        if ($rescode)
-        {
-        	if ($rescode == -1)
-        	{
-        		$this->errors[] = 'ErrorBadBarCodeSyntax';
-        	}
-        	elseif ($rescode == -2)
-        	{
-        		$this->errors[] = 'ErrorBarCodeRequired';
-        	}
-        	elseif ($rescode == -3)
-        	{
-        		// Note: Common usage is to have barcode unique. For variants, we should have a different barcode.
-        		$this->errors[] = 'ErrorBarCodeAlreadyUsed';
-        	}
-
-        	$result = -3;
-=======
         if ($rescode) {
             if ($rescode == -1) {
                 $this->errors[] = 'ErrorBadBarCodeSyntax';
@@ -1282,7 +710,6 @@
             }
 
             $result = -3;
->>>>>>> d9b8a8c8
         }
 
         return $result;
@@ -1401,17 +828,10 @@
         // Barcode value
         $this->barcode=trim($this->barcode);
 
-<<<<<<< HEAD
-		$this->accountancy_code_buy = trim($this->accountancy_code_buy);
-		$this->accountancy_code_sell= trim($this->accountancy_code_sell);
-		$this->accountancy_code_sell_intra= trim($this->accountancy_code_sell_intra);
-		$this->accountancy_code_sell_export= trim($this->accountancy_code_sell_export);
-=======
         $this->accountancy_code_buy = trim($this->accountancy_code_buy);
         $this->accountancy_code_sell= trim($this->accountancy_code_sell);
         $this->accountancy_code_sell_intra= trim($this->accountancy_code_sell_intra);
         $this->accountancy_code_sell_export= trim($this->accountancy_code_sell_export);
->>>>>>> d9b8a8c8
 
 
         $this->db->begin();
@@ -1472,164 +892,6 @@
                 }
             }
 
-<<<<<<< HEAD
-	        // For automatic creation
-	        if ($this->barcode == -1) $this->barcode = $this->get_barcode($this,$this->barcode_type_code);
-
-			$sql = "UPDATE ".MAIN_DB_PREFIX."product";
-			$sql.= " SET label = '" . $this->db->escape($this->label) ."'";
-			$sql.= ", ref = '" . $this->db->escape($this->ref) ."'";
-			$sql.= ", ref_ext = ".(! empty($this->ref_ext)?"'".$this->db->escape($this->ref_ext)."'":"null");
-			$sql.= ", default_vat_code = ".($this->default_vat_code ? "'".$this->db->escape($this->default_vat_code)."'" : "null");
-			$sql.= ", tva_tx = " . $this->tva_tx;
-			$sql.= ", recuperableonly = " . $this->tva_npr;
-			$sql.= ", localtax1_tx = " . $this->localtax1_tx;
-			$sql.= ", localtax2_tx = " . $this->localtax2_tx;
-			$sql.= ", localtax1_type = " . ($this->localtax1_type!=''?"'".$this->db->escape($this->localtax1_type)."'":"'0'");
-			$sql.= ", localtax2_type = " . ($this->localtax2_type!=''?"'".$this->db->escape($this->localtax2_type)."'":"'0'");
-
-			$sql.= ", barcode = ". (empty($this->barcode)?"null":"'".$this->db->escape($this->barcode)."'");
-			$sql.= ", fk_barcode_type = ". (empty($this->barcode_type)?"null":$this->db->escape($this->barcode_type));
-
-			$sql.= ", tosell = " . $this->status;
-			$sql.= ", tobuy = " . $this->status_buy;
-			$sql.= ", tobatch = " . ((empty($this->status_batch) || $this->status_batch < 0) ? '0' : $this->status_batch);
-			$sql.= ", finished = " . ((! isset($this->finished) || $this->finished < 0) ? "null" : (int) $this->finished);
-			$sql.= ", weight = " . ($this->weight!='' ? "'".$this->db->escape($this->weight)."'" : 'null');
-			$sql.= ", weight_units = " . ($this->weight_units!='' ? "'".$this->db->escape($this->weight_units)."'": 'null');
-			$sql.= ", length = " . ($this->length!='' ? "'".$this->db->escape($this->length)."'" : 'null');
-			$sql.= ", length_units = " . ($this->length_units!='' ? "'".$this->db->escape($this->length_units)."'" : 'null');
-			$sql.= ", width= " . ($this->width!='' ? "'".$this->db->escape($this->width)."'" : 'null');
-			$sql.= ", width_units = " . ($this->width_units!='' ? "'".$this->db->escape($this->width_units)."'" : 'null');
-			$sql.= ", height = " . ($this->height!='' ? "'".$this->db->escape($this->height)."'" : 'null');
-			$sql.= ", height_units = " . ($this->height_units!='' ? "'".$this->db->escape($this->height_units)."'" : 'null');
-			$sql.= ", surface = " . ($this->surface!='' ? "'".$this->db->escape($this->surface)."'" : 'null');
-			$sql.= ", surface_units = " . ($this->surface_units!='' ? "'".$this->db->escape($this->surface_units)."'" : 'null');
-			$sql.= ", volume = " . ($this->volume!='' ? "'".$this->db->escape($this->volume)."'" : 'null');
-			$sql.= ", volume_units = " . ($this->volume_units!='' ? "'".$this->db->escape($this->volume_units)."'" : 'null');
-			$sql.= ", fk_default_warehouse = " . ($this->fk_default_warehouse > 0 ? $this->db->escape($this->fk_default_warehouse) : 'null');
-			$sql.= ", seuil_stock_alerte = " . ((isset($this->seuil_stock_alerte) && $this->seuil_stock_alerte != '') ? "'".$this->db->escape($this->seuil_stock_alerte)."'" : "null");
-			$sql.= ", description = '" . $this->db->escape($this->description) ."'";
-			$sql.= ", url = " . ($this->url?"'".$this->db->escape($this->url)."'":'null');
-			$sql.= ", customcode = '" .        $this->db->escape($this->customcode) ."'";
-	        $sql.= ", fk_country = " . ($this->country_id > 0 ? $this->country_id : 'null');
-	        $sql.= ", note = ".(isset($this->note) ? "'" .$this->db->escape($this->note)."'" : 'null');
-			$sql.= ", duration = '" . $this->db->escape($this->duration_value . $this->duration_unit) ."'";
-			$sql.= ", accountancy_code_buy = '" . $this->db->escape($this->accountancy_code_buy)."'";
-			$sql.= ", accountancy_code_sell= '" . $this->db->escape($this->accountancy_code_sell)."'";
-			$sql.= ", accountancy_code_sell_intra= '" . $this->db->escape($this->accountancy_code_sell_intra)."'";
-			$sql.= ", accountancy_code_sell_export= '" . $this->db->escape($this->accountancy_code_sell_export)."'";
-			$sql.= ", desiredstock = " . ((isset($this->desiredstock) && $this->desiredstock != '') ? $this->desiredstock : "null");
-			$sql.= ", cost_price = " . ($this->cost_price != '' ? $this->db->escape($this->cost_price) : 'null');
-	        $sql.= ", fk_unit= " . (!$this->fk_unit ? 'NULL' : $this->fk_unit);
-	        $sql.= ", price_autogen = " . (!$this->price_autogen ? 0 : 1);
-			$sql.= ", fk_price_expression = ".($this->fk_price_expression != 0 ? $this->fk_price_expression : 'NULL');
-			$sql.= ", fk_user_modif = ".($user->id > 0 ? $user->id : 'NULL');
-			// stock field is not here because it is a denormalized value from product_stock.
-			$sql.= " WHERE rowid = " . $id;
-
-			dol_syslog(get_class($this)."::update", LOG_DEBUG);
-
-			$resql=$this->db->query($sql);
-			if ($resql)
-			{
-				$this->id = $id;
-
-				// Multilangs
-				if (! empty($conf->global->MAIN_MULTILANGS))
-				{
-					if ( $this->setMultiLangs($user) < 0)
-					{
-						$this->error=$langs->trans("Error")." : ".$this->db->error()." - ".$sql;
-						return -2;
-					}
-				}
-
-				$action='update';
-
-				// Actions on extra fields
-				if (empty($conf->global->MAIN_EXTRAFIELDS_DISABLED)) // For avoid conflicts if trigger used
-				{
-					$result=$this->insertExtraFields();
-					if ($result < 0)
-					{
-						$error++;
-					}
-				}
-
-				if (! $error && ! $notrigger)
-				{
-                    // Call trigger
-                    $result=$this->call_trigger('PRODUCT_MODIFY',$user);
-                    if ($result < 0) { $error++; }
-                    // End call triggers
-				}
-
-				if (! $error && (is_object($this->oldcopy) && $this->oldcopy->ref !== $this->ref))
-				{
-					// We remove directory
-					if ($conf->product->dir_output)
-					{
-						$olddir = $conf->product->dir_output . "/" . dol_sanitizeFileName($this->oldcopy->ref);
-						$newdir = $conf->product->dir_output . "/" . dol_sanitizeFileName($this->ref);
-						if (file_exists($olddir))
-						{
-							//include_once DOL_DOCUMENT_ROOT . '/core/lib/files.lib.php';
-							//$res = dol_move($olddir, $newdir);
-							// do not use dol_move with directory
-							$res = @rename($olddir, $newdir);
-							if (! $res)
-							{
-							    $langs->load("errors");
-								$this->error=$langs->trans('ErrorFailToRenameDir',$olddir,$newdir);
-								$error++;
-							}
-						}
-					}
-				}
-
-				if (! $error)
-				{
-					if ($conf->variants->enabled) {
-
-						require_once DOL_DOCUMENT_ROOT.'/variants/class/ProductCombination.class.php';
-
-						$comb = new ProductCombination($this->db);
-
-						foreach ($comb->fetchAllByFkProductParent($this->id) as $currcomb) {
-							$currcomb->updateProperties($this);
-						}
-					}
-
-					$this->db->commit();
-					return 1;
-				}
-				else
-				{
-					$this->db->rollback();
-					return -$error;
-				}
-			}
-			else
-			{
-				if ($this->db->errno() == 'DB_ERROR_RECORD_ALREADY_EXISTS')
-				{
-					$langs->load("errors");
-					if (empty($conf->barcode->enabled) || empty($this->barcode)) $this->error=$langs->trans("Error")." : ".$langs->trans("ErrorProductAlreadyExists",$this->ref);
-					else $this->error=$langs->trans("Error")." : ".$langs->trans("ErrorProductBarCodeAlreadyExists",$this->barcode);
-					$this->errors[]=$this->error;
-					$this->db->rollback();
-					return -1;
-				}
-				else
-				{
-					$this->error=$langs->trans("Error")." : ".$this->db->error()." - ".$sql;
-					$this->errors[]=$this->error;
-					$this->db->rollback();
-					return -2;
-				}
-			}
-=======
             // For automatic creation
             if ($this->barcode == -1) { $this->barcode = $this->get_barcode($this, $this->barcode_type_code);
             }
@@ -1777,7 +1039,6 @@
                     return -2;
                 }
             }
->>>>>>> d9b8a8c8
         }
         else
           {
@@ -1831,478 +1092,6 @@
                 if ($result < 0) { $error++;
                 }
                 // End call triggers
-<<<<<<< HEAD
-			}
-
-			// Delete from product_batch on product delete
-			if (! $error)
-			{
-				$sql = "DELETE FROM ".MAIN_DB_PREFIX.'product_batch';
-				$sql.= " WHERE fk_product_stock IN (";
-				$sql.= "SELECT rowid FROM ".MAIN_DB_PREFIX.'product_stock';
-				$sql.= " WHERE fk_product = ".$id.")";
-				dol_syslog(get_class($this).'::delete', LOG_DEBUG);
-				$result = $this->db->query($sql);
-				if (! $result)
-				{
-					$error++;
-					$this->errors[] = $this->db->lasterror();
-				}
-			}
-
-   			// Delete all child tables
-			if (! $error)
-			{
-				$elements = array('product_fournisseur_price','product_price','product_lang','categorie_product','product_stock','product_customer_price','product_lot');  // product_batch is done before
-    			foreach($elements as $table)
-    			{
-    				if (! $error)
-    				{
-    					$sql = "DELETE FROM ".MAIN_DB_PREFIX.$table;
-    					$sql.= " WHERE fk_product = ".$id;
-    					dol_syslog(get_class($this).'::delete', LOG_DEBUG);
-    					$result = $this->db->query($sql);
-    					if (! $result)
-    					{
-    						$error++;
-    						$this->errors[] = $this->db->lasterror();
-    					}
-    				}
-    			}
-			}
-
-			if (!$error) {
-
-				require_once DOL_DOCUMENT_ROOT.'/variants/class/ProductCombination.class.php';
-				require_once DOL_DOCUMENT_ROOT.'/variants/class/ProductCombination2ValuePair.class.php';
-
-				//If it is a parent product, then we remove the association with child products
-				$prodcomb = new ProductCombination($this->db);
-
-				if ($prodcomb->deleteByFkProductParent($user, $id) < 0) {
-					$error++;
-					$this->errors[] = 'Error deleting combinations';
-				}
-
-				//We also check if it is a child product
-				if (!$error && ($prodcomb->fetchByFkProductChild($id) > 0) && ($prodcomb->delete($user) < 0)) {
-					$error++;
-					$this->errors[] = 'Error deleting child combination';
-				}
-			}
-
-			// Delete product
-			if (! $error)
-			{
-				$sqlz = "DELETE FROM ".MAIN_DB_PREFIX."product";
-				$sqlz.= " WHERE rowid = ".$id;
-				dol_syslog(get_class($this).'::delete', LOG_DEBUG);
-				$resultz = $this->db->query($sqlz);
-				if ( ! $resultz )
-				{
-					$error++;
-					$this->errors[] = $this->db->lasterror();
-				}
-			}
-
-			if (! $error)
-			{
-				// We remove directory
-				$ref = dol_sanitizeFileName($this->ref);
-				if ($conf->product->dir_output)
-				{
-					$dir = $conf->product->dir_output . "/" . $ref;
-					if (file_exists($dir))
-					{
-						$res=@dol_delete_dir_recursive($dir);
-						if (! $res)
-						{
-							$this->errors[] = 'ErrorFailToDeleteDir';
-							$error++;
-						}
-					}
-				}
-			}
-
-			// Remove extrafields
-			if ((! $error) && (empty($conf->global->MAIN_EXTRAFIELDS_DISABLED))) // For avoid conflicts if trigger used
-			{
-				$result=$this->deleteExtraFields();
-				if ($result < 0)
-				{
-					$error++;
-					dol_syslog(get_class($this)."::delete error -4 ".$this->error, LOG_ERR);
-				}
-			}
-
-			if (! $error)
-			{
-				$this->db->commit();
-				return 1;
-			}
-			else
-			{
-				foreach($this->errors as $errmsg)
-				{
-					dol_syslog(get_class($this)."::delete ".$errmsg, LOG_ERR);
-					$this->error.=($this->error?', '.$errmsg:$errmsg);
-				}
-				$this->db->rollback();
-				return -$error;
-			}
-		}
-		else
-		{
-			$this->error = "ErrorRecordIsUsedCantDelete";
-			return 0;
-		}
-	}
-
-	/**
-	 *	Update or add a translation for a product
-	 *
-	 *	@param     User	   $user                   Object user making update
-	 *	@return	   int		<0 if KO, >0 if OK
-	 */
-	function setMultiLangs($user)
-	{
-		global $conf, $langs;
-
-		$langs_available = $langs->get_available_languages(DOL_DOCUMENT_ROOT, 0, 2);
-		$current_lang = $langs->getDefaultLang();
-
-		foreach ($langs_available as $key => $value)
-		{
-			if ($key == $current_lang)
-			{
-				$sql = "SELECT rowid";
-				$sql.= " FROM ".MAIN_DB_PREFIX."product_lang";
-				$sql.= " WHERE fk_product=".$this->id;
-				$sql.= " AND lang='".$key."'";
-
-				$result = $this->db->query($sql);
-
-				if ($this->db->num_rows($result)) // if there is already a description line for this language
-				{
-					$sql2 = "UPDATE ".MAIN_DB_PREFIX."product_lang";
-					$sql2.= " SET ";
-					$sql2.= " label='".$this->db->escape($this->label)."',";
-					$sql2.= " description='".$this->db->escape($this->description)."'";
-					if (! empty($conf->global->PRODUCT_USE_OTHER_FIELD_IN_TRANSLATION)) $sql2.= ", note='".$this->db->escape($this->other)."'";
-					$sql2.= " WHERE fk_product=".$this->id." AND lang='".$this->db->escape($key)."'";
-				}
-				else
-				{
-					$sql2 = "INSERT INTO ".MAIN_DB_PREFIX."product_lang (fk_product, lang, label, description";
-					if (! empty($conf->global->PRODUCT_USE_OTHER_FIELD_IN_TRANSLATION)) $sql2.=", note";
-					$sql2.= ")";
-					$sql2.= " VALUES(".$this->id.",'".$this->db->escape($key)."','". $this->db->escape($this->label)."',";
-					$sql2.= " '".$this->db->escape($this->description)."'";
-					if (! empty($conf->global->PRODUCT_USE_OTHER_FIELD_IN_TRANSLATION)) $sql2.= ", '".$this->db->escape($this->other)."'";
-					$sql2.= ")";
-				}
-				dol_syslog(get_class($this).'::setMultiLangs key = current_lang = '.$key);
-				if (! $this->db->query($sql2))
-				{
-					$this->error=$this->db->lasterror();
-					return -1;
-				}
-			}
-			else if (isset($this->multilangs[$key]))
-			{
-				$sql = "SELECT rowid";
-				$sql.= " FROM ".MAIN_DB_PREFIX."product_lang";
-				$sql.= " WHERE fk_product=".$this->id;
-				$sql.= " AND lang='".$key."'";
-
-				$result = $this->db->query($sql);
-
-				if ($this->db->num_rows($result)) // if there is already a description line for this language
-				{
-					$sql2 = "UPDATE ".MAIN_DB_PREFIX."product_lang";
-					$sql2.= " SET ";
-					$sql2.= " label='".$this->db->escape($this->multilangs["$key"]["label"])."',";
-					$sql2.= " description='".$this->db->escape($this->multilangs["$key"]["description"])."'";
-					if (! empty($conf->global->PRODUCT_USE_OTHER_FIELD_IN_TRANSLATION)) $sql2.= ", note='".$this->db->escape($this->multilangs["$key"]["other"])."'";
-					$sql2.= " WHERE fk_product=".$this->id." AND lang='".$this->db->escape($key)."'";
-				}
-				else
-				{
-					$sql2 = "INSERT INTO ".MAIN_DB_PREFIX."product_lang (fk_product, lang, label, description";
-					if (! empty($conf->global->PRODUCT_USE_OTHER_FIELD_IN_TRANSLATION)) $sql2.=", note";
-					$sql2.= ")";
-					$sql2.= " VALUES(".$this->id.",'".$this->db->escape($key)."','". $this->db->escape($this->multilangs["$key"]["label"])."',";
-					$sql2.= " '".$this->db->escape($this->multilangs["$key"]["description"])."'";
-					if (! empty($conf->global->PRODUCT_USE_OTHER_FIELD_IN_TRANSLATION)) $sql2.= ", '".$this->db->escape($this->multilangs["$key"]["other"])."'";
-					$sql2.= ")";
-				}
-
-				// We do not save if main fields are empty
-				if ($this->multilangs["$key"]["label"] || $this->multilangs["$key"]["description"])
-				{
-    				if (! $this->db->query($sql2))
-    				{
-    					$this->error=$this->db->lasterror();
-    					return -1;
-    				}
-				}
-			}
-			else
-			{
-				// language is not current language and we didn't provide a multilang description for this language
-			}
-		}
-
-		// Call trigger
-		$result = $this->call_trigger('PRODUCT_SET_MULTILANGS',$user);
-		if ($result < 0) {
-			$this->error = $this->db->lasterror();
-			return -1;
-		}
-		// End call triggers
-
-		return 1;
-	}
-
-	/**
-	 *	Delete a language for this product
-	 *
-	 *  @param		string	$langtodelete		Language code to delete
-	 *	@param		User	$user       Object user making delete
-	 *
-	 *	@return		int							<0 if KO, >0 if OK
-	 */
-	function delMultiLangs($langtodelete, $user)
-	{
-		$sql = "DELETE FROM ".MAIN_DB_PREFIX."product_lang";
-		$sql.= " WHERE fk_product=".$this->id." AND lang='".$this->db->escape($langtodelete)."'";
-
-		dol_syslog(get_class($this).'::delMultiLangs', LOG_DEBUG);
-		$result = $this->db->query($sql);
-		if ($result)
-		{
-			// Call trigger
-			$result = $this->call_trigger('PRODUCT_DEL_MULTILANGS',$user);
-			if ($result < 0) {
-				$this->error = $this->db->lasterror();
-				dol_syslog(get_class($this).'::delMultiLangs error='.$this->error, LOG_ERR);
-				return -1;
-			}
-			// End call triggers
-			return 1;
-		}
-		else
-		{
-			$this->error=$this->db->lasterror();
-			dol_syslog(get_class($this).'::delMultiLangs error='.$this->error, LOG_ERR);
-			return -1;
-		}
-	}
-
-	/*
-	 * Sets an accountancy code for a product.
-	 * Also calls PRODUCT_MODIFY trigger when modified
-	 *
-	 * @param string $type It can be 'buy', 'sell', 'sell_intra' or 'sell_export'
-	 * @param string $value Accountancy code
-	 * @return int <0 KO >0 OK
-	 */
-	public function setAccountancyCode($type, $value)
-	{
-		global $user, $langs, $conf;
-
-		$this->db->begin();
-
-		if ($type == 'buy') {
-			$field = 'accountancy_code_buy';
-		} elseif ($type == 'sell') {
-			$field = 'accountancy_code_sell';
-		} elseif ($type == 'sell_intra') {
-			$field = 'accountancy_code_sell_intra';
-		} elseif ($type == 'sell_export') {
-			$field = 'accountancy_code_sell_export';
-		} else {
-			return -1;
-		}
-
-		$sql = "UPDATE ".MAIN_DB_PREFIX.$this->table_element." SET ";
-		$sql.= "$field = '".$this->db->escape($value)."'";
-		$sql.= " WHERE rowid = ".$this->id;
-
-		dol_syslog(get_class($this)."::".__FUNCTION__." sql=".$sql, LOG_DEBUG);
-		$resql = $this->db->query($sql);
-
-		if ($resql)
-		{
-			// Call triggers
-			include_once DOL_DOCUMENT_ROOT . '/core/class/interfaces.class.php';
-			$interface=new Interfaces($this->db);
-			$result=$interface->run_triggers('PRODUCT_MODIFY',$this,$user,$langs,$conf);
-			if ($result < 0)
-			{
-				$this->errors=$interface->errors;
-				$this->db->rollback();
-				return -1;
-			}
-			// End call triggers
-
-			$this->$field = $value;
-
-			$this->db->commit();
-			return 1;
-		}
-		else
-		{
-			$this->error=$this->db->lasterror();
-			$this->db->rollback();
-			return -1;
-		}
-	}
-
-	/**
-	 *	Load array this->multilangs
-	 *
-	 *	@return		int		<0 if KO, >0 if OK
-	 */
-	function getMultiLangs()
-	{
-		global $langs;
-
-		$current_lang = $langs->getDefaultLang();
-
-		$sql = "SELECT lang, label, description, note as other";
-		$sql.= " FROM ".MAIN_DB_PREFIX."product_lang";
-		$sql.= " WHERE fk_product=".$this->id;
-
-		$result = $this->db->query($sql);
-		if ($result)
-		{
-			while ($obj = $this->db->fetch_object($result))
-			{
-				//print 'lang='.$obj->lang.' current='.$current_lang.'<br>';
-				if ($obj->lang == $current_lang)  // si on a les traduct. dans la langue courante on les charge en infos principales.
-				{
-					$this->label		= $obj->label;
-					$this->description	= $obj->description;
-					$this->other	    = $obj->other;
-				}
-				$this->multilangs["$obj->lang"]["label"]		= $obj->label;
-				$this->multilangs["$obj->lang"]["description"]	= $obj->description;
-				$this->multilangs["$obj->lang"]["other"]		= $obj->other;
-			}
-			return 1;
-		}
-		else
-		{
-			$this->error="Error: ".$this->db->lasterror()." - ".$sql;
-			return -1;
-		}
-	}
-
-
-
-	/**
-	 *  Insert a track that we changed a customer price
-	 *
-	 *	@param  	User	$user       User making change
-	 *	@param		int		$level		price level to change
-	 *	@return		int					<0 if KO, >0 if OK
-	 */
-	function _log_price($user,$level=0)
-	{
-		global $conf;
-
-		$now=dol_now();
-
-		// Clean parameters
-		if (empty($this->price_by_qty)) $this->price_by_qty=0;
-
-		// Add new price
-		$sql = "INSERT INTO ".MAIN_DB_PREFIX."product_price(price_level,date_price, fk_product, fk_user_author, price, price_ttc, price_base_type,tosell, tva_tx, default_vat_code, recuperableonly,";
-		$sql.= " localtax1_tx, localtax2_tx, localtax1_type, localtax2_type, price_min,price_min_ttc,price_by_qty,entity,fk_price_expression) ";
-		$sql.= " VALUES(".($level?$level:1).", '".$this->db->idate($now)."',".$this->id.",".$user->id.",".$this->price.",".$this->price_ttc.",'".$this->db->escape($this->price_base_type)."',".$this->status.",".$this->tva_tx.", ".($this->default_vat_code?("'".$this->db->escape($this->default_vat_code)."'"):"null").",".$this->tva_npr.",";
-		$sql.= " ".$this->localtax1_tx.", ".$this->localtax2_tx.", '".$this->db->escape($this->localtax1_type)."', '".$this->db->escape($this->localtax2_type)."', ".$this->price_min.",".$this->price_min_ttc.",".$this->price_by_qty.",".$conf->entity.",".($this->fk_price_expression > 0?$this->fk_price_expression:'null');
-		$sql.= ")";
-
-		dol_syslog(get_class($this)."::_log_price", LOG_DEBUG);
-		$resql=$this->db->query($sql);
-		if(! $resql)
-		{
-			$this->error=$this->db->lasterror();
-			dol_print_error($this->db);
-			return -1;
-		}
-		else
-		{
-			return 1;
-		}
-	}
-
-
-	/**
-	 *  Delete a price line
-	 *
-	 * 	@param		User	$user	Object user
-	 * 	@param		int		$rowid	Line id to delete
-	 * 	@return		int				<0 if KO, >0 if OK
-	 */
-	function log_price_delete($user, $rowid)
-	{
-		$sql = "DELETE FROM ".MAIN_DB_PREFIX."product_price_by_qty";
-		$sql.= " WHERE fk_product_price=".$rowid;
-		$resql=$this->db->query($sql);
-
-		$sql = "DELETE FROM ".MAIN_DB_PREFIX."product_price";
-		$sql.= " WHERE rowid=".$rowid;
-		$resql=$this->db->query($sql);
-		if ($resql)
-		{
-			return 1;
-		}
-		else
-		{
-			$this->error=$this->db->lasterror();
-			return -1;
-		}
-	}
-
-
-	/**
-	 *	Read price used by a provider.
-	 *	We enter as input couple prodfournprice/qty or triplet qty/product_id/fourn_ref.
-	 *  This also set some properties on product like ->buyprice, ->fourn_pu, ...
-	 *
-	 *  @param     	int		$prodfournprice     Id du tarif = rowid table product_fournisseur_price
-	 *  @param     	double	$qty                Quantity asked or -1 to get first entry found
-	 *	@param		int		$product_id			Filter on a particular product id
-	 * 	@param		string	$fourn_ref			Filter on a supplier price ref. 'none' to exclude ref in search.
-	 *  @param      int     $fk_soc             If of supplier
-	 *  @return    	int 						<-1 if KO, -1 if qty not enough, 0 if OK but nothing found, id_product if OK and found. May also initialize some properties like (->ref_supplier, buyprice, fourn_pu, vatrate_supplier...)
-	 */
-	function get_buyprice($prodfournprice, $qty, $product_id=0, $fourn_ref='', $fk_soc=0)
-	{
-		global $conf;
-		$result = 0;
-
-		// We do a first seach with a select by searching with couple prodfournprice and qty only (later we will search on triplet qty/product_id/fourn_ref)
-		$sql = "SELECT pfp.rowid, pfp.price as price, pfp.quantity as quantity, pfp.remise_percent,";
-		$sql.= " pfp.fk_product, pfp.ref_fourn, pfp.fk_soc, pfp.tva_tx, pfp.fk_supplier_price_expression";
-		$sql.= " ,pfp.default_vat_code";
-        $sql.= " ,pfp.multicurrency_price, pfp.multicurrency_unitprice, pfp.multicurrency_tx, pfp.fk_multicurrency, pfp.multicurrency_code";
-		$sql.= " FROM ".MAIN_DB_PREFIX."product_fournisseur_price as pfp";
-		$sql.= " WHERE pfp.rowid = ".$prodfournprice;
-		if ($qty > 0) $sql.= " AND pfp.quantity <= ".$qty;
-		$sql.= " ORDER BY pfp.quantity DESC";
-
-		dol_syslog(get_class($this)."::get_buyprice first search by prodfournprice/qty", LOG_DEBUG);
-		$resql = $this->db->query($sql);
-		if ($resql)
-		{
-			$obj = $this->db->fetch_object($resql);
-			if ($obj && $obj->quantity > 0)		// If we found a supplier prices from the id of supplier price
-			{
-                if (!empty($conf->dynamicprices->enabled) && !empty($obj->fk_supplier_price_expression))
-=======
             }
 
             // Delete from product_batch on product delete
@@ -2323,7 +1112,6 @@
             if (! $error) {
                 $elements = array('product_fournisseur_price','product_price','product_lang','categorie_product','product_stock','product_customer_price','product_lot');  // product_batch is done before
                 foreach($elements as $table)
->>>>>>> d9b8a8c8
                 {
                     if (! $error) {
                         $sql = "DELETE FROM ".MAIN_DB_PREFIX.$table;
@@ -2336,258 +1124,7 @@
                         }
                     }
                 }
-<<<<<<< HEAD
-                $this->product_fourn_price_id = $obj->rowid;
-				$this->buyprice = $obj->price;                      // deprecated
-				$this->fourn_pu = $obj->price / $obj->quantity;     // Unit price of product of supplier
-				$this->fourn_price_base_type = 'HT';                // Price base type
-				$this->fourn_socid = $obj->fk_soc;                  // Company that offer this price
-				$this->ref_fourn = $obj->ref_fourn;                 // deprecated
-				$this->ref_supplier = $obj->ref_fourn;              // Ref supplier
-				$this->remise_percent = $obj->remise_percent;       // remise percent if present and not typed
-				$this->vatrate_supplier = $obj->tva_tx;             // Vat ref supplier
-				$this->default_vat_code = $obj->default_vat_code;   // Vat code supplier
-                $this->fourn_multicurrency_price       = $obj->multicurrency_price;
-                $this->fourn_multicurrency_unitprice   = $obj->multicurrency_unitprice;
-                $this->fourn_multicurrency_tx          = $obj->multicurrency_tx;
-                $this->fourn_multicurrency_id          = $obj->fk_multicurrency;
-                $this->fourn_multicurrency_code        = $obj->multicurrency_code;
-				$result=$obj->fk_product;
-				return $result;
-			}
-			else // If not found
-			{
-				// We do a second search by doing a select again but searching with less reliable criteria: couple qty/id product, and if set fourn_ref or fk_soc.
-				$sql = "SELECT pfp.rowid, pfp.price as price, pfp.quantity as quantity, pfp.fk_soc,";
-				$sql.= " pfp.fk_product, pfp.ref_fourn as ref_supplier, pfp.tva_tx, pfp.fk_supplier_price_expression";
-				$sql.= " ,pfp.default_vat_code";
-                $sql.= " ,pfp.multicurrency_price, pfp.multicurrency_unitprice, pfp.multicurrency_tx, pfp.fk_multicurrency, pfp.multicurrency_code";
-				$sql.= " FROM ".MAIN_DB_PREFIX."product_fournisseur_price as pfp";
-				$sql.= " WHERE pfp.fk_product = ".$product_id;
-				if ($fourn_ref != 'none') $sql.= " AND pfp.ref_fourn = '".$fourn_ref."'";
-				if ($fk_soc > 0) $sql.= " AND pfp.fk_soc = ".$fk_soc;
-				if ($qty > 0) $sql.= " AND pfp.quantity <= ".$qty;
-				$sql.= " ORDER BY pfp.quantity DESC";
-				$sql.= " LIMIT 1";
-
-				dol_syslog(get_class($this)."::get_buyprice second search from qty/ref/product_id", LOG_DEBUG);
-				$resql = $this->db->query($sql);
-				if ($resql)
-				{
-					$obj = $this->db->fetch_object($resql);
-					if ($obj && $obj->quantity > 0)		// If found
-					{
-		                if (!empty($conf->dynamicprices->enabled) && !empty($obj->fk_supplier_price_expression))
-		                {
-							require_once DOL_DOCUMENT_ROOT.'/product/dynamic_price/class/price_parser.class.php';
-		                    $prod_supplier = new ProductFournisseur($this->db);
-		                    $prod_supplier->product_fourn_price_id = $obj->rowid;
-		                    $prod_supplier->id = $obj->fk_product;
-		                    $prod_supplier->fourn_qty = $obj->quantity;
-		                    $prod_supplier->fourn_tva_tx = $obj->tva_tx;
-		                    $prod_supplier->fk_supplier_price_expression = $obj->fk_supplier_price_expression;
-		                    $priceparser = new PriceParser($this->db);
-		                    $price_result = $priceparser->parseProductSupplier($prod_supplier);
-		                    if ($result >= 0) {
-		                    	$obj->price = $price_result;
-		                    }
-		                }
-		                $this->product_fourn_price_id = $obj->rowid;
-						$this->buyprice = $obj->price;                      // deprecated
-						$this->fourn_qty = $obj->quantity;					// min quantity for price for a virtual supplier
-						$this->fourn_pu = $obj->price / $obj->quantity;     // Unit price of product for a virtual supplier
-						$this->fourn_price_base_type = 'HT';                // Price base type for a virtual supplier
-						$this->fourn_socid = $obj->fk_soc;                  // Company that offer this price
-						$this->ref_fourn = $obj->ref_supplier;              // deprecated
-						$this->ref_supplier = $obj->ref_supplier;           // Ref supplier
-						$this->remise_percent = $obj->remise_percent;       // remise percent if present and not typed
-						$this->vatrate_supplier = $obj->tva_tx;             // Vat ref supplier
-						$this->default_vat_code = $obj->default_vat_code;   // Vat code supplier
-                        $this->fourn_multicurrency_price       = $obj->multicurrency_price;
-                        $this->fourn_multicurrency_unitprice   = $obj->multicurrency_unitprice;
-                        $this->fourn_multicurrency_tx          = $obj->multicurrency_tx;
-                        $this->fourn_multicurrency_id          = $obj->fk_multicurrency;
-                        $this->fourn_multicurrency_code        = $obj->multicurrency_code;
-						$result=$obj->fk_product;
-						return $result;
-					}
-					else
-					{
-						return -1;	// Ce produit n'existe pas avec cet id tarif fournisseur ou existe mais qte insuffisante, ni pour le couple produit/ref fournisseur dans la quantité.
-					}
-				}
-				else
-				{
-					$this->error=$this->db->lasterror();
-					return -3;
-				}
-			}
-		}
-		else
-		{
-			$this->error=$this->db->lasterror();
-			return -2;
-		}
-	}
-
-
-	/**
-	 *	Modify customer price of a product/Service
-	 *
-	 *	@param  	double	$newprice		    New price
-	 *	@param  	string	$newpricebase	    HT or TTC
-	 *	@param  	User	$user        	    Object user that make change
-	 *	@param  	double	$newvat			    New VAT Rate (For example 8.5. Should not be a string)
-	 *  @param		double	$newminprice	    New price min
-	 *  @param		int		$level			    0=standard, >0 = level if multilevel prices
-	 *  @param     	int		$newnpr             0=Standard vat rate, 1=Special vat rate for French NPR VAT
-	 *  @param     	int		$newpbq             1 if it has price by quantity
-	 *  @param 		int 	$ignore_autogen     Used to avoid infinite loops
-     *	@param      array	$localtaxes_array	Array with localtaxes info array('0'=>type1,'1'=>rate1,'2'=>type2,'3'=>rate2) (loaded by getLocalTaxesFromRate(vatrate, 0, ...) function).
-     *  @param      string  $newdefaultvatcode  Default vat code
-	 * 	@return		int						    <0 if KO, >0 if OK
-	 */
-	function updatePrice($newprice, $newpricebase, $user, $newvat='',$newminprice=0, $level=0, $newnpr=0, $newpbq=0, $ignore_autogen=0, $localtaxes_array=array(), $newdefaultvatcode='')
-	{
-		global $conf,$langs;
-
-		$id=$this->id;
-
-		dol_syslog(get_class($this)."::update_price id=".$id." newprice=".$newprice." newpricebase=".$newpricebase." newminprice=".$newminprice." level=".$level." npr=".$newnpr." newdefaultvatcode=".$newdefaultvatcode);
-
-		// Clean parameters
-		if (empty($this->tva_tx))  $this->tva_tx=0;
-        if (empty($newnpr)) $newnpr=0;
-
-		// Check parameters
-		if ($newvat == '') $newvat=$this->tva_tx;
-
-		// If multiprices are enabled, then we check if the current product is subject to price autogeneration
-		// Price will be modified ONLY when the first one is the one that is being modified
-		if ((!empty($conf->global->PRODUIT_MULTIPRICES) || ! empty($conf->global->PRODUIT_CUSTOMER_PRICES_BY_QTY_MULTIPRICES)) && !$ignore_autogen && $this->price_autogen && ($level == 1))
-		{
-			return $this->generateMultiprices($user, $newprice, $newpricebase, $newvat, $newnpr, $newpbq);
-		}
-
-		if (! empty($newminprice) && ($newminprice > $newprice))
-		{
-			$this->error='ErrorPriceCantBeLowerThanMinPrice';
-			return -1;
-		}
-
-		if ($newprice !== '' || $newprice === 0)
-		{
-			if ($newpricebase == 'TTC')
-			{
-				$price_ttc = price2num($newprice,'MU');
-				$price = price2num($newprice) / (1 + ($newvat / 100));
-				$price = price2num($price,'MU');
-
-				if ($newminprice != '' || $newminprice == 0)
-				{
-					$price_min_ttc = price2num($newminprice,'MU');
-					$price_min = price2num($newminprice) / (1 + ($newvat / 100));
-					$price_min = price2num($price_min,'MU');
-				}
-				else
-				{
-					$price_min=0;
-					$price_min_ttc=0;
-				}
-			}
-			else
-			{
-				$price = price2num($newprice,'MU');
-				$price_ttc = ( $newnpr != 1 ) ? price2num($newprice) * (1 + ($newvat / 100)) : $price;
-				$price_ttc = price2num($price_ttc,'MU');
-
-				if ( $newminprice !== '' || $newminprice === 0)
-				{
-					$price_min = price2num($newminprice,'MU');
-					$price_min_ttc = price2num($newminprice) * (1 + ($newvat / 100));
-					$price_min_ttc = price2num($price_min_ttc,'MU');
-					//print 'X'.$newminprice.'-'.$price_min;
-				}
-				else
-				{
-					$price_min=0;
-					$price_min_ttc=0;
-				}
-			}
-			//print 'x'.$id.'-'.$newprice.'-'.$newpricebase.'-'.$price.'-'.$price_ttc.'-'.$price_min.'-'.$price_min_ttc;
-
-			if (count($localtaxes_array) > 0)
-			{
-			    $localtaxtype1=$localtaxes_array['0'];
-			    $localtax1=$localtaxes_array['1'];
-			    $localtaxtype2=$localtaxes_array['2'];
-			    $localtax2=$localtaxes_array['3'];
-			}
-			else     // old method. deprecated because ot can't retreive type
-			{
-	       		$localtaxtype1='0';
-			    $localtax1=get_localtax($newvat,1);
-	       		$localtaxtype2='0';
-			    $localtax2=get_localtax($newvat,2);
-			}
-			if (empty($localtax1)) $localtax1=0;	// If = '' then = 0
-			if (empty($localtax2)) $localtax2=0;	// If = '' then = 0
-
-			$this->db->begin();
-
-			// Ne pas mettre de quote sur les numeriques decimaux.
-			// Ceci provoque des stockages avec arrondis en base au lieu des valeurs exactes.
-			$sql = "UPDATE ".MAIN_DB_PREFIX."product SET";
-			$sql.= " price_base_type='".$newpricebase."',";
-			$sql.= " price=".$price.",";
-			$sql.= " price_ttc=".$price_ttc.",";
-			$sql.= " price_min=".$price_min.",";
-			$sql.= " price_min_ttc=".$price_min_ttc.",";
-			$sql.= " localtax1_tx=".($localtax1>=0?$localtax1:'NULL').",";
-			$sql.= " localtax2_tx=".($localtax2>=0?$localtax2:'NULL').",";
-			$sql.= " localtax1_type=".($localtaxtype1!=''?"'".$localtaxtype1."'":"'0'").",";
-			$sql.= " localtax2_type=".($localtaxtype2!=''?"'".$localtaxtype2."'":"'0'").",";
-            $sql.= " default_vat_code=".($newdefaultvatcode?"'".$this->db->escape($newdefaultvatcode)."'":"null").",";
-			$sql.= " tva_tx='".price2num($newvat)."',";
-            $sql.= " recuperableonly='".$newnpr."'";
-			$sql.= " WHERE rowid = ".$id;
-
-			dol_syslog(get_class($this)."::update_price", LOG_DEBUG);
-			$resql=$this->db->query($sql);
-			if ($resql)
-			{
-				$this->multiprices[$level] = $price;
-				$this->multiprices_ttc[$level] = $price_ttc;
-				$this->multiprices_min[$level]= $price_min;
-				$this->multiprices_min_ttc[$level]= $price_min_ttc;
-				$this->multiprices_base_type[$level]= $newpricebase;
-				$this->multiprices_default_vat_code[$level]= $newdefaultvatcode;
-				$this->multiprices_tva_tx[$level]= $newvat;
-				$this->multiprices_recuperableonly[$level]= $newnpr;
-
-				$this->price = $price;
-				$this->price_ttc = $price_ttc;
-				$this->price_min = $price_min;
-				$this->price_min_ttc = $price_min_ttc;
-				$this->price_base_type = $newpricebase;
-				$this->default_vat_code = $newdefaultvatcode;
-				$this->tva_tx = $newvat;
-				$this->tva_npr = $newnpr;
-				//Local taxes
-				$this->localtax1_tx = $localtax1;
-				$this->localtax2_tx = $localtax2;
-				$this->localtax1_type = $localtaxtype1;
-				$this->localtax2_type = $localtaxtype2;
-
-				// Price by quantity
-				$this->price_by_qty = $newpbq;
-
-				$this->_log_price($user,$level);	// Save price for level into table product_price
-
-				$this->level = $level;				// Store level of price edited for trigger
-=======
-            }
->>>>>>> d9b8a8c8
+            }
 
             if (!$error) {
 
@@ -2988,340 +1525,6 @@
         }
     }
 
-<<<<<<< HEAD
-	/**
-	 *  Load a product in memory from database
-	 *
-	 *  @param	int		$id      			Id of product/service to load
-	 *  @param  string	$ref     			Ref of product/service to load
-	 *  @param	string	$ref_ext			Ref ext of product/service to load
-     *  @param	int		$ignore_expression  Ignores the math expression for calculating price and uses the db value instead
-	 *  @return int     					<0 if KO, 0 if not found, >0 if OK
-	 */
-	function fetch($id='', $ref='', $ref_ext='', $ignore_expression=0)
-	{
-	    include_once DOL_DOCUMENT_ROOT.'/core/lib/company.lib.php';
-
-		global $langs, $conf;
-
-		dol_syslog(get_class($this)."::fetch id=".$id." ref=".$ref." ref_ext=".$ref_ext);
-
-		// Check parameters
-		if (! $id && ! $ref && ! $ref_ext)
-		{
-			$this->error='ErrorWrongParameters';
-			dol_syslog(get_class($this)."::fetch ".$this->error);
-			return -1;
-		}
-
-		$sql = "SELECT rowid, ref, ref_ext, label, description, url, note as note_private, customcode, fk_country, price, price_ttc,";
-		$sql.= " price_min, price_min_ttc, price_base_type, cost_price, default_vat_code, tva_tx, recuperableonly as tva_npr, localtax1_tx, localtax2_tx, localtax1_type, localtax2_type, tosell,";
-		$sql.= " tobuy, fk_product_type, duration, fk_default_warehouse, seuil_stock_alerte, canvas, weight, weight_units,";
-		$sql.= " length, length_units, width, width_units, height, height_units,";
-		$sql.= " surface, surface_units, volume, volume_units, barcode, fk_barcode_type, finished,";
-		$sql.= " accountancy_code_buy, accountancy_code_sell, accountancy_code_sell_intra, accountancy_code_sell_export, stock, pmp,";
-		$sql.= " datec, tms, import_key, entity, desiredstock, tobatch, fk_unit,";
-		$sql.= " fk_price_expression, price_autogen";
-		$sql.= " FROM ".MAIN_DB_PREFIX."product";
-		if ($id) $sql.= " WHERE rowid = ".$this->db->escape($id);
-		else
-		{
-			$sql.= " WHERE entity IN (".getEntity($this->element).")";
-			if ($ref) $sql.= " AND ref = '".$this->db->escape($ref)."'";
-			else if ($ref_ext) $sql.= " AND ref_ext = '".$this->db->escape($ref_ext)."'";
-		}
-
-		$resql = $this->db->query($sql);
-		if ( $resql )
-		{
-			if ($this->db->num_rows($resql) > 0)
-			{
-				$obj = $this->db->fetch_object($resql);
-
-				$this->id							= $obj->rowid;
-				$this->ref							= $obj->ref;
-				$this->ref_ext						= $obj->ref_ext;
-				$this->label						= $obj->label;
-				$this->description					= $obj->description;
-				$this->url							= $obj->url;
-				$this->note_private					= $obj->note_private;
-				$this->note							= $obj->note_private;  // deprecated
-
-				$this->type							= $obj->fk_product_type;
-				$this->status						= $obj->tosell;
-				$this->status_buy					= $obj->tobuy;
-				$this->status_batch					= $obj->tobatch;
-
-				$this->customcode					= $obj->customcode;
-				$this->country_id					= $obj->fk_country;
-				$this->country_code					= getCountry($this->country_id,2,$this->db);
-				$this->price						= $obj->price;
-				$this->price_ttc					= $obj->price_ttc;
-				$this->price_min					= $obj->price_min;
-				$this->price_min_ttc				= $obj->price_min_ttc;
-				$this->price_base_type				= $obj->price_base_type;
-				$this->cost_price					= $obj->cost_price;
-				$this->default_vat_code				= $obj->default_vat_code;
-				$this->tva_tx						= $obj->tva_tx;
-				//! French VAT NPR
-				$this->tva_npr						= $obj->tva_npr;
-				$this->recuperableonly				= $obj->tva_npr;       // For backward compatibility
-				//! Local taxes
-				$this->localtax1_tx					= $obj->localtax1_tx;
-				$this->localtax2_tx					= $obj->localtax2_tx;
-				$this->localtax1_type				= $obj->localtax1_type;
-				$this->localtax2_type				= $obj->localtax2_type;
-
-				$this->finished						= $obj->finished;
-				$this->duration						= $obj->duration;
-				$this->duration_value				= substr($obj->duration,0,dol_strlen($obj->duration)-1);
-				$this->duration_unit				= substr($obj->duration,-1);
-				$this->canvas						= $obj->canvas;
-				$this->weight						= $obj->weight;
-				$this->weight_units					= $obj->weight_units;
-				$this->length						= $obj->length;
-				$this->length_units					= $obj->length_units;
-				$this->width						= $obj->width;
-				$this->width_units					= $obj->width_units;
-				$this->height						= $obj->height;
-				$this->height_units					= $obj->height_units;
-
-				$this->surface						= $obj->surface;
-				$this->surface_units				= $obj->surface_units;
-				$this->volume						= $obj->volume;
-				$this->volume_units					= $obj->volume_units;
-				$this->barcode						= $obj->barcode;
-				$this->barcode_type					= $obj->fk_barcode_type;
-
-				$this->accountancy_code_buy			= $obj->accountancy_code_buy;
-				$this->accountancy_code_sell		= $obj->accountancy_code_sell;
-				$this->accountancy_code_sell_intra	= $obj->accountancy_code_sell_intra;
-				$this->accountancy_code_sell_export	= $obj->accountancy_code_sell_export;
-
-				$this->fk_default_warehouse			= $obj->fk_default_warehouse;
-				$this->seuil_stock_alerte			= $obj->seuil_stock_alerte;
-				$this->desiredstock					= $obj->desiredstock;
-				$this->stock_reel					= $obj->stock;
-				$this->pmp							= $obj->pmp;
-
-				$this->date_creation				= $obj->datec;
-				$this->date_modification			= $obj->tms;
-				$this->import_key					= $obj->import_key;
-				$this->entity						= $obj->entity;
-
-				$this->ref_ext						= $obj->ref_ext;
-				$this->fk_price_expression			= $obj->fk_price_expression;
-				$this->fk_unit						= $obj->fk_unit;
-				$this->price_autogen				= $obj->price_autogen;
-
-				$this->db->free($resql);
-
-				// Retreive all extrafield
-				// fetch optionals attributes and labels
-				$this->fetch_optionals();
-
-				// multilangs
-				if (! empty($conf->global->MAIN_MULTILANGS)) $this->getMultiLangs();
-
-				// Load multiprices array
-				if (! empty($conf->global->PRODUIT_MULTIPRICES))				// prices per segment
-				{
-					for ($i=1; $i <= $conf->global->PRODUIT_MULTIPRICES_LIMIT; $i++)
-					{
-						$sql = "SELECT price, price_ttc, price_min, price_min_ttc,";
-						$sql.= " price_base_type, tva_tx, default_vat_code, tosell, price_by_qty, rowid, recuperableonly";
-						$sql.= " FROM ".MAIN_DB_PREFIX."product_price";
-						$sql.= " WHERE entity IN (".getEntity('productprice').")";
-						$sql.= " AND price_level=".$i;
-						$sql.= " AND fk_product = ".$this->id;
-						$sql.= " ORDER BY date_price DESC, rowid DESC";
-						$sql.= " LIMIT 1";
-						$resql = $this->db->query($sql);
-						if ($resql)
-						{
-							$result = $this->db->fetch_array($resql);
-
-							$this->multiprices[$i]=$result["price"];
-							$this->multiprices_ttc[$i]=$result["price_ttc"];
-							$this->multiprices_min[$i]=$result["price_min"];
-							$this->multiprices_min_ttc[$i]=$result["price_min_ttc"];
-							$this->multiprices_base_type[$i]=$result["price_base_type"];
-							// Next two fields are used only if PRODUIT_MULTIPRICES_USE_VAT_PER_LEVEL is on
-							$this->multiprices_tva_tx[$i]=$result["tva_tx"];     // TODO Add ' ('.$result['default_vat_code'].')'
-							$this->multiprices_recuperableonly[$i]=$result["recuperableonly"];
-
-							// Price by quantity
-							/*
-							$this->prices_by_qty[$i]=$result["price_by_qty"];
-							$this->prices_by_qty_id[$i]=$result["rowid"];
-							// Récuperation de la liste des prix selon qty si flag positionné
-							if ($this->prices_by_qty[$i] == 1)
-							{
-								$sql = "SELECT rowid, price, unitprice, quantity, remise_percent, remise, price_base_type";
-								$sql.= " FROM ".MAIN_DB_PREFIX."product_price_by_qty";
-								$sql.= " WHERE fk_product_price = ".$this->prices_by_qty_id[$i];
-								$sql.= " ORDER BY quantity ASC";
-								$resultat=array();
-								$resql = $this->db->query($sql);
-								if ($resql)
-								{
-									$ii=0;
-									while ($result= $this->db->fetch_array($resql)) {
-										$resultat[$ii]=array();
-										$resultat[$ii]["rowid"]=$result["rowid"];
-										$resultat[$ii]["price"]= $result["price"];
-										$resultat[$ii]["unitprice"]= $result["unitprice"];
-										$resultat[$ii]["quantity"]= $result["quantity"];
-										$resultat[$ii]["remise_percent"]= $result["remise_percent"];
-										$resultat[$ii]["remise"]= $result["remise"];					// deprecated
-										$resultat[$ii]["price_base_type"]= $result["price_base_type"];
-										$ii++;
-									}
-									$this->prices_by_qty_list[$i]=$resultat;
-								}
-								else
-								{
-									dol_print_error($this->db);
-									return -1;
-								}
-							}*/
-						}
-						else
-						{
-							dol_print_error($this->db);
-							return -1;
-						}
-					}
-				}
-				elseif (! empty($conf->global->PRODUIT_CUSTOMER_PRICES))			// prices per customers
-				{
-					// Nothing loaded by default. List may be very long.
-				}
-				else if (! empty($conf->global->PRODUIT_CUSTOMER_PRICES_BY_QTY))	// prices per quantity
-				{
-					$sql = "SELECT price, price_ttc, price_min, price_min_ttc,";
-					$sql.= " price_base_type, tva_tx, default_vat_code, tosell, price_by_qty, rowid";
-					$sql.= " FROM ".MAIN_DB_PREFIX."product_price";
-					$sql.= " WHERE fk_product = ".$this->id;
-					$sql.= " ORDER BY date_price DESC, rowid DESC";
-					$sql.= " LIMIT 1";
-					$resql = $this->db->query($sql);
-					if ($resql)
-					{
-						$result = $this->db->fetch_array($resql);
-
-						// Price by quantity
-						$this->prices_by_qty[0]=$result["price_by_qty"];
-						$this->prices_by_qty_id[0]=$result["rowid"];
-						// Récuperation de la liste des prix selon qty si flag positionné
-						if ($this->prices_by_qty[0] == 1)
-						{
-							$sql = "SELECT rowid,price, unitprice, quantity, remise_percent, remise, remise, price_base_type";
-							$sql.= " FROM ".MAIN_DB_PREFIX."product_price_by_qty";
-							$sql.= " WHERE fk_product_price = ".$this->prices_by_qty_id[0];
-							$sql.= " ORDER BY quantity ASC";
-							$resultat=array();
-							$resql = $this->db->query($sql);
-							if ($resql)
-							{
-								$ii=0;
-								while ($result= $this->db->fetch_array($resql)) {
-									$resultat[$ii]=array();
-									$resultat[$ii]["rowid"]=$result["rowid"];
-									$resultat[$ii]["price"]= $result["price"];
-									$resultat[$ii]["unitprice"]= $result["unitprice"];
-									$resultat[$ii]["quantity"]= $result["quantity"];
-									$resultat[$ii]["remise_percent"]= $result["remise_percent"];
-									//$resultat[$ii]["remise"]= $result["remise"];					// deprecated
-									$resultat[$ii]["price_base_type"]= $result["price_base_type"];
-									$ii++;
-								}
-								$this->prices_by_qty_list[0]=$resultat;
-							}
-							else
-							{
-								dol_print_error($this->db);
-								return -1;
-							}
-						}
-					}
-					else
-					{
-						dol_print_error($this->db);
-						return -1;
-					}
-				}
-				else if (! empty($conf->global->PRODUIT_CUSTOMER_PRICES_BY_QTY_MULTIPRICES))	// prices per customer and quantity
-				{
-					for ($i=1; $i <= $conf->global->PRODUIT_MULTIPRICES_LIMIT; $i++)
-					{
-						$sql = "SELECT price, price_ttc, price_min, price_min_ttc,";
-						$sql.= " price_base_type, tva_tx, default_vat_code, tosell, price_by_qty, rowid, recuperableonly";
-						$sql.= " FROM ".MAIN_DB_PREFIX."product_price";
-						$sql.= " WHERE entity IN (".getEntity('productprice').")";
-						$sql.= " AND price_level=".$i;
-						$sql.= " AND fk_product = ".$this->id;
-						$sql.= " ORDER BY date_price DESC, rowid DESC";
-						$sql.= " LIMIT 1";
-						$resql = $this->db->query($sql);
-						if ($resql)
-						{
-							$result = $this->db->fetch_array($resql);
-
-							$this->multiprices[$i]=$result["price"];
-							$this->multiprices_ttc[$i]=$result["price_ttc"];
-							$this->multiprices_min[$i]=$result["price_min"];
-							$this->multiprices_min_ttc[$i]=$result["price_min_ttc"];
-							$this->multiprices_base_type[$i]=$result["price_base_type"];
-							// Next two fields are used only if PRODUIT_MULTIPRICES_USE_VAT_PER_LEVEL is on
-							$this->multiprices_tva_tx[$i]=$result["tva_tx"];     // TODO Add ' ('.$result['default_vat_code'].')'
-							$this->multiprices_recuperableonly[$i]=$result["recuperableonly"];
-
-							// Price by quantity
-							$this->prices_by_qty[$i]=$result["price_by_qty"];
-							$this->prices_by_qty_id[$i]=$result["rowid"];
-							// Récuperation de la liste des prix selon qty si flag positionné
-							if ($this->prices_by_qty[$i] == 1)
-							{
-								$sql = "SELECT rowid, price, unitprice, quantity, remise_percent, remise, price_base_type";
-								$sql.= " FROM ".MAIN_DB_PREFIX."product_price_by_qty";
-								$sql.= " WHERE fk_product_price = ".$this->prices_by_qty_id[$i];
-								$sql.= " ORDER BY quantity ASC";
-								$resultat=array();
-								$resql = $this->db->query($sql);
-								if ($resql)
-								{
-									$ii=0;
-									while ($result= $this->db->fetch_array($resql)) {
-										$resultat[$ii]=array();
-										$resultat[$ii]["rowid"]=$result["rowid"];
-										$resultat[$ii]["price"]= $result["price"];
-										$resultat[$ii]["unitprice"]= $result["unitprice"];
-										$resultat[$ii]["quantity"]= $result["quantity"];
-										$resultat[$ii]["remise_percent"]= $result["remise_percent"];
-										$resultat[$ii]["remise"]= $result["remise"];					// deprecated
-										$resultat[$ii]["price_base_type"]= $result["price_base_type"];
-										$ii++;
-									}
-									$this->prices_by_qty_list[$i]=$resultat;
-								}
-								else
-								{
-									dol_print_error($this->db);
-									return -1;
-								}
-							}
-						}
-						else
-						{
-							dol_print_error($this->db);
-							return -1;
-						}
-					}
-				}
-
-                if (!empty($conf->dynamicprices->enabled) && !empty($this->fk_price_expression) && empty($ignore_expression))
-=======
 
     // phpcs:disable PEAR.NamingConventions.ValidFunctionName.NotCamelCaps
     /**
@@ -5923,7 +4126,6 @@
             $i=0;
             if ($num > 0) {
                 while ($i < $num)
->>>>>>> d9b8a8c8
                 {
                     $row = $this->db->fetch_object($result);
                     $this->stock_warehouse[$row->fk_entrepot] = new stdClass();
@@ -5937,1833 +4139,19 @@
             }
             $this->db->free($result);
 
-<<<<<<< HEAD
-				// We should not load stock during the fetch. If someone need stock of product, he must call load_stock after fetching product.
-				// Instead we just init the stock_warehouse array
-				$this->stock_warehouse = array();
-
-				return 1;
-			}
-			else
-			{
-				return 0;
-			}
-		}
-		else
-		{
-			dol_print_error($this->db);
-			return -1;
-		}
-	}
-
-
-	/**
-	 *  Charge tableau des stats propale pour le produit/service
-	 *
-	 *  @param    int	$socid      Id societe
-	 *  @return   array       		Tableau des stats
-	 */
-	function load_stats_propale($socid=0)
-	{
-		global $conf;
-		global $user;
-
-		$sql = "SELECT COUNT(DISTINCT p.fk_soc) as nb_customers, COUNT(DISTINCT p.rowid) as nb,";
-		$sql.= " COUNT(pd.rowid) as nb_rows, SUM(pd.qty) as qty";
-		$sql.= " FROM ".MAIN_DB_PREFIX."propaldet as pd";
-		$sql.= ", ".MAIN_DB_PREFIX."propal as p";
-		$sql.= ", ".MAIN_DB_PREFIX."societe as s";
-		if (!$user->rights->societe->client->voir && !$socid) $sql .= ", ".MAIN_DB_PREFIX."societe_commerciaux as sc";
-		$sql.= " WHERE p.rowid = pd.fk_propal";
-		$sql.= " AND p.fk_soc = s.rowid";
-		$sql.= " AND p.entity IN (".getEntity('propal').")";
-		$sql.= " AND pd.fk_product = ".$this->id;
-		if (!$user->rights->societe->client->voir && !$socid) $sql .= " AND p.fk_soc = sc.fk_soc AND sc.fk_user = " .$user->id;
-		//$sql.= " AND pr.fk_statut != 0";
-		if ($socid > 0)	$sql.= " AND p.fk_soc = ".$socid;
-
-		$result = $this->db->query($sql);
-		if ( $result )
-		{
-			$obj=$this->db->fetch_object($result);
-			$this->stats_propale['customers']=$obj->nb_customers;
-			$this->stats_propale['nb']=$obj->nb;
-			$this->stats_propale['rows']=$obj->nb_rows;
-			$this->stats_propale['qty']=$obj->qty?$obj->qty:0;
-			return 1;
-		}
-		else
-		{
-			$this->error=$this->db->error();
-			return -1;
-		}
-	}
-
-
-	/**
-	 *  Charge tableau des stats propale pour le produit/service
-	 *
-	 *  @param    int	$socid      Id thirdparty
-	 *  @return   array       		Tableau des stats
-	 */
-	function load_stats_proposal_supplier($socid=0)
-	{
-		global $conf;
-		global $user;
-
-		$sql = "SELECT COUNT(DISTINCT p.fk_soc) as nb_suppliers, COUNT(DISTINCT p.rowid) as nb,";
-		$sql.= " COUNT(pd.rowid) as nb_rows, SUM(pd.qty) as qty";
-		$sql.= " FROM ".MAIN_DB_PREFIX."supplier_proposaldet as pd";
-		$sql.= ", ".MAIN_DB_PREFIX."supplier_proposal as p";
-		$sql.= ", ".MAIN_DB_PREFIX."societe as s";
-		if (!$user->rights->societe->client->voir && !$socid) $sql .= ", ".MAIN_DB_PREFIX."societe_commerciaux as sc";
-		$sql.= " WHERE p.rowid = pd.fk_supplier_proposal";
-		$sql.= " AND p.fk_soc = s.rowid";
-		$sql.= " AND p.entity IN (".getEntity('supplier_proposal').")";
-		$sql.= " AND pd.fk_product = ".$this->id;
-		if (!$user->rights->societe->client->voir && !$socid) $sql .= " AND p.fk_soc = sc.fk_soc AND sc.fk_user = " .$user->id;
-		//$sql.= " AND pr.fk_statut != 0";
-		if ($socid > 0)	$sql.= " AND p.fk_soc = ".$socid;
-
-		$result = $this->db->query($sql);
-		if ( $result )
-		{
-			$obj=$this->db->fetch_object($result);
-			$this->stats_proposal_supplier['suppliers']=$obj->nb_suppliers;
-			$this->stats_proposal_supplier['nb']=$obj->nb;
-			$this->stats_proposal_supplier['rows']=$obj->nb_rows;
-			$this->stats_proposal_supplier['qty']=$obj->qty?$obj->qty:0;
-			return 1;
-		}
-		else
-		{
-			$this->error=$this->db->error();
-			return -1;
-		}
-	}
-
-
-	/**
-	 *  Charge tableau des stats commande client pour le produit/service
-	 *
-	 *  @param    int    $socid           Id societe pour filtrer sur une societe
-	 *  @param    string $filtrestatut    Id statut pour filtrer sur un statut
-	 *  @param    int    $forVirtualStock Ignore rights filter for virtual stock calculation.
-	 *  @return   array                  Array of stats (nb=nb of order, qty=qty ordered)
-	 */
-	function load_stats_commande($socid=0,$filtrestatut='', $forVirtualStock = 0)
-	{
-		global $conf,$user;
-
-		$sql = "SELECT COUNT(DISTINCT c.fk_soc) as nb_customers, COUNT(DISTINCT c.rowid) as nb,";
-		$sql.= " COUNT(cd.rowid) as nb_rows, SUM(cd.qty) as qty";
-		$sql.= " FROM ".MAIN_DB_PREFIX."commandedet as cd";
-		$sql.= ", ".MAIN_DB_PREFIX."commande as c";
-		$sql.= ", ".MAIN_DB_PREFIX."societe as s";
-		if (!$user->rights->societe->client->voir && !$socid && !$forVirtualStock) $sql.= ", ".MAIN_DB_PREFIX."societe_commerciaux as sc";
-		$sql.= " WHERE c.rowid = cd.fk_commande";
-		$sql.= " AND c.fk_soc = s.rowid";
-		$sql.= " AND c.entity IN (".getEntity('commande').")";
-		$sql.= " AND cd.fk_product = ".$this->id;
-		if (!$user->rights->societe->client->voir && !$socid && !$forVirtualStock) $sql.= " AND c.fk_soc = sc.fk_soc AND sc.fk_user = " .$user->id;
-		if ($socid > 0)	$sql.= " AND c.fk_soc = ".$socid;
-		if ($filtrestatut <> '') $sql.= " AND c.fk_statut in (".$filtrestatut.")";
-
-		$result = $this->db->query($sql);
-		if ( $result )
-		{
-			$obj=$this->db->fetch_object($result);
-			$this->stats_commande['customers']=$obj->nb_customers;
-			$this->stats_commande['nb']=$obj->nb;
-			$this->stats_commande['rows']=$obj->nb_rows;
-			$this->stats_commande['qty']=$obj->qty?$obj->qty:0;
-
-			// if it's a virtual product, maybe it is in order by extension
-			if (! empty($conf->global->ORDER_ADD_ORDERS_WITH_PARENT_PROD_IF_INCDEC))
-			{
-				$TFather = $this->getFather();
-				if (is_array($TFather) && !empty($TFather)) {
-					foreach($TFather as &$fatherData) {
-						$pFather = new Product($this->db);
-						$pFather->id = $fatherData['id'];
-						$qtyCoef = $fatherData['qty'];
-
-						if ($fatherData['incdec']) {
-							$pFather->load_stats_commande($socid, $filtrestatut);
-
-							$this->stats_commande['customers']+=$pFather->stats_commande['customers'];
-							$this->stats_commande['nb']+=$pFather->stats_commande['nb'];
-							$this->stats_commande['rows']+=$pFather->stats_commande['rows'];
-							$this->stats_commande['qty']+=$pFather->stats_commande['qty'] * $qtyCoef;
-
-						}
-					}
-				}
-			}
-
-			// If stock decrease is on invoice validation, the theorical stock continue to
-			// count the orders to ship in theorical stock when some are already removed b invoice validation.
-			// If option DECREASE_ONLY_UNINVOICEDPRODUCTS is on, we make a compensation.
-			if (! empty($conf->global->STOCK_CALCULATE_ON_BILL))
-			{
-				if (! empty($conf->global->DECREASE_ONLY_UNINVOICEDPRODUCTS))
-				{
-					$adeduire = 0;
-					$sql = "SELECT sum(fd.qty) as count FROM ".MAIN_DB_PREFIX."facturedet fd ";
-					$sql .= " JOIN ".MAIN_DB_PREFIX."facture f ON fd.fk_facture = f.rowid ";
-					$sql .= " JOIN ".MAIN_DB_PREFIX."element_element el ON el.fk_target = f.rowid and el.targettype = 'facture' and sourcetype = 'commande'";
-					$sql .= " JOIN ".MAIN_DB_PREFIX."commande c ON el.fk_source = c.rowid ";
-					$sql .= " WHERE c.fk_statut IN (".$filtrestatut.") AND c.facture = 0 AND fd.fk_product = ".$this->id;
-					dol_syslog(__METHOD__.":: sql $sql", LOG_NOTICE);
-
-					$resql = $this->db->query($sql);
-					if ( $resql )
-					{
-						if ($this->db->num_rows($resql) > 0)
-						{
-							$obj = $this->db->fetch_object($resql);
-							$adeduire += $obj->count;
-						}
-					}
-
-					$this->stats_commande['qty'] -= $adeduire;
-				}
-			}
-
-			return 1;
-		}
-		else
-		{
-			$this->error=$this->db->error();
-			return -1;
-		}
-	}
-
-	/**
-	 *  Charge tableau des stats commande fournisseur pour le produit/service
-	 *
-	 *  @param    int      $socid           Id societe pour filtrer sur une societe
-	 *  @param    string   $filtrestatut    Id des statuts pour filtrer sur des statuts
-	 *  @param    int      $forVirtualStock Ignore rights filter for virtual stock calculation.
-	 *  @return   array                     Tableau des stats
-	 */
-	function load_stats_commande_fournisseur($socid=0,$filtrestatut='', $forVirtualStock = 0)
-	{
-		global $conf,$user;
-
-		$sql = "SELECT COUNT(DISTINCT c.fk_soc) as nb_suppliers, COUNT(DISTINCT c.rowid) as nb,";
-		$sql.= " COUNT(cd.rowid) as nb_rows, SUM(cd.qty) as qty";
-		$sql.= " FROM ".MAIN_DB_PREFIX."commande_fournisseurdet as cd";
-		$sql.= ", ".MAIN_DB_PREFIX."commande_fournisseur as c";
-		$sql.= ", ".MAIN_DB_PREFIX."societe as s";
-		if (!$user->rights->societe->client->voir && !$socid && !$forVirtualStock) $sql.= ", ".MAIN_DB_PREFIX."societe_commerciaux as sc";
-		$sql.= " WHERE c.rowid = cd.fk_commande";
-		$sql.= " AND c.fk_soc = s.rowid";
-		$sql.= " AND c.entity IN (".getEntity('supplier_order').")";
-		$sql.= " AND cd.fk_product = ".$this->id;
-		if (!$user->rights->societe->client->voir && !$socid && !$forVirtualStock) $sql.= " AND c.fk_soc = sc.fk_soc AND sc.fk_user = " .$user->id;
-		if ($socid > 0) $sql.= " AND c.fk_soc = ".$socid;
-		if ($filtrestatut != '') $sql.= " AND c.fk_statut in (".$filtrestatut.")"; // Peut valoir 0
-
-		$result = $this->db->query($sql);
-		if ( $result )
-		{
-			$obj=$this->db->fetch_object($result);
-			$this->stats_commande_fournisseur['suppliers']=$obj->nb_suppliers;
-			$this->stats_commande_fournisseur['nb']=$obj->nb;
-			$this->stats_commande_fournisseur['rows']=$obj->nb_rows;
-			$this->stats_commande_fournisseur['qty']=$obj->qty?$obj->qty:0;
-			return 1;
-		}
-		else
-		{
-			$this->error=$this->db->error().' sql='.$sql;
-			return -1;
-		}
-	}
-
-	/**
-	 *  Charge tableau des stats expedition client pour le produit/service
-	 *
-	 *  @param    int    $socid           Id societe pour filtrer sur une societe
-	 *  @param    string $filtrestatut    Id statut pour filtrer sur un statut
-	 *  @param    int    $forVirtualStock Ignore rights filter for virtual stock calculation.
-	 *  @return   array                   Tableau des stats
-	 */
-	function load_stats_sending($socid=0,$filtrestatut='', $forVirtualStock = 0)
-	{
-		global $conf,$user;
-
-		$sql = "SELECT COUNT(DISTINCT e.fk_soc) as nb_customers, COUNT(DISTINCT e.rowid) as nb,";
-		$sql.= " COUNT(ed.rowid) as nb_rows, SUM(ed.qty) as qty";
-		$sql.= " FROM ".MAIN_DB_PREFIX."expeditiondet as ed";
-		$sql.= ", ".MAIN_DB_PREFIX."commandedet as cd";
-		$sql.= ", ".MAIN_DB_PREFIX."commande as c";
-		$sql.= ", ".MAIN_DB_PREFIX."expedition as e";
-		$sql.= ", ".MAIN_DB_PREFIX."societe as s";
-		if (!$user->rights->societe->client->voir && !$socid && !$forVirtualStock) $sql.= ", ".MAIN_DB_PREFIX."societe_commerciaux as sc";
-		$sql.= " WHERE e.rowid = ed.fk_expedition";
-		$sql.= " AND c.rowid = cd.fk_commande";
-		$sql.= " AND e.fk_soc = s.rowid";
-		$sql.= " AND e.entity IN (".getEntity('expedition').")";
-		$sql.= " AND ed.fk_origin_line = cd.rowid";
-		$sql.= " AND cd.fk_product = ".$this->id;
-		if (!$user->rights->societe->client->voir && !$socid && !$forVirtualStock) $sql.= " AND e.fk_soc = sc.fk_soc AND sc.fk_user = " .$user->id;
-		if ($socid > 0)	$sql.= " AND e.fk_soc = ".$socid;
-		if ($filtrestatut <> '') $sql.= " AND c.fk_statut in (".$filtrestatut.")";
-
-		$result = $this->db->query($sql);
-		if ( $result )
-		{
-			$obj=$this->db->fetch_object($result);
-			$this->stats_expedition['customers']=$obj->nb_customers;
-			$this->stats_expedition['nb']=$obj->nb;
-			$this->stats_expedition['rows']=$obj->nb_rows;
-			$this->stats_expedition['qty']=$obj->qty?$obj->qty:0;
-			return 1;
-		}
-		else
-		{
-			$this->error=$this->db->error();
-			return -1;
-		}
-	}
-
-	/**
-	 *  Charge tableau des stats réception fournisseur pour le produit/service
-	 *
-	 *  @param    int    $socid           Id societe pour filtrer sur une societe
-	 *  @param    string $filtrestatut    Id statut pour filtrer sur un statut
-	 *  @param    int    $forVirtualStock Ignore rights filter for virtual stock calculation.
-	 *  @return   array                   Tableau des stats
-	 */
-	function load_stats_reception($socid=0,$filtrestatut='', $forVirtualStock = 0)
-	{
-		global $conf,$user;
-
-		$sql = "SELECT COUNT(DISTINCT cf.fk_soc) as nb_customers, COUNT(DISTINCT cf.rowid) as nb,";
-		$sql.= " COUNT(fd.rowid) as nb_rows, SUM(fd.qty) as qty";
-		$sql.= " FROM ".MAIN_DB_PREFIX."commande_fournisseur_dispatch as fd";
-		$sql.= ", ".MAIN_DB_PREFIX."commande_fournisseur as cf";
-		$sql.= ", ".MAIN_DB_PREFIX."societe as s";
-		if (!$user->rights->societe->client->voir && !$socid && !$forVirtualStock) $sql.= ", ".MAIN_DB_PREFIX."societe_commerciaux as sc";
-		$sql.= " WHERE cf.rowid = fd.fk_commande";
-		$sql.= " AND cf.fk_soc = s.rowid";
-		$sql.= " AND cf.entity IN (".getEntity('supplier_order').")";
-		$sql.= " AND fd.fk_product = ".$this->id;
-		if (!$user->rights->societe->client->voir && !$socid && !$forVirtualStock) $sql.= " AND cf.fk_soc = sc.fk_soc AND sc.fk_user = " .$user->id;
-		if ($socid > 0)	$sql.= " AND cf.fk_soc = ".$socid;
-		if ($filtrestatut <> '') $sql.= " AND cf.fk_statut in (".$filtrestatut.")";
-
-		$result = $this->db->query($sql);
-		if ( $result )
-		{
-			$obj=$this->db->fetch_object($result);
-			$this->stats_reception['suppliers']=$obj->nb_customers;
-			$this->stats_reception['nb']=$obj->nb;
-			$this->stats_reception['rows']=$obj->nb_rows;
-			$this->stats_reception['qty']=$obj->qty?$obj->qty:0;
-			return 1;
-		}
-		else
-		{
-			$this->error=$this->db->error();
-			return -1;
-		}
-	}
-
-	/**
-	 *  Charge tableau des stats contrat pour le produit/service
-	 *
-	 *  @param    int	$socid      Id societe
-	 *  @return   array       		Tableau des stats
-	 */
-	function load_stats_contrat($socid=0)
-	{
-		global $conf;
-		global $user;
-
-		$sql = "SELECT COUNT(DISTINCT c.fk_soc) as nb_customers, COUNT(DISTINCT c.rowid) as nb,";
-		$sql.= " COUNT(cd.rowid) as nb_rows, SUM(cd.qty) as qty";
-		$sql.= " FROM ".MAIN_DB_PREFIX."contratdet as cd";
-		$sql.= ", ".MAIN_DB_PREFIX."contrat as c";
-		$sql.= ", ".MAIN_DB_PREFIX."societe as s";
-		if (!$user->rights->societe->client->voir && !$socid) $sql.= ", ".MAIN_DB_PREFIX."societe_commerciaux as sc";
-		$sql.= " WHERE c.rowid = cd.fk_contrat";
-		$sql.= " AND c.fk_soc = s.rowid";
-		$sql.= " AND c.entity IN (".getEntity('contract').")";
-		$sql.= " AND cd.fk_product = ".$this->id;
-		if (!$user->rights->societe->client->voir && !$socid) $sql.= " AND c.fk_soc = sc.fk_soc AND sc.fk_user = " .$user->id;
-		//$sql.= " AND c.statut != 0";
-		if ($socid > 0)	$sql.= " AND c.fk_soc = ".$socid;
-
-		$result = $this->db->query($sql);
-		if ( $result )
-		{
-			$obj=$this->db->fetch_object($result);
-			$this->stats_contrat['customers']=$obj->nb_customers;
-			$this->stats_contrat['nb']=$obj->nb;
-			$this->stats_contrat['rows']=$obj->nb_rows;
-			$this->stats_contrat['qty']=$obj->qty?$obj->qty:0;
-			return 1;
-		}
-		else
-		{
-			$this->error=$this->db->error().' sql='.$sql;
-			return -1;
-		}
-	}
-
-	/**
-	 *  Charge tableau des stats facture pour le produit/service
-	 *
-	 *  @param    int		$socid      Id societe
-	 *  @return   array       			Tableau des stats
-	 */
-	function load_stats_facture($socid=0)
-	{
-		global $conf;
-		global $user;
-
-		$sql = "SELECT COUNT(DISTINCT f.fk_soc) as nb_customers, COUNT(DISTINCT f.rowid) as nb,";
-		$sql.= " COUNT(fd.rowid) as nb_rows, SUM(fd.qty) as qty";
-		$sql.= " FROM ".MAIN_DB_PREFIX."facturedet as fd";
-		$sql.= ", ".MAIN_DB_PREFIX."facture as f";
-		$sql.= ", ".MAIN_DB_PREFIX."societe as s";
-		if (!$user->rights->societe->client->voir && !$socid) $sql.= ", ".MAIN_DB_PREFIX."societe_commerciaux as sc";
-		$sql.= " WHERE f.rowid = fd.fk_facture";
-		$sql.= " AND f.fk_soc = s.rowid";
-		$sql.= " AND f.entity IN (".getEntity('facture').")";
-		$sql.= " AND fd.fk_product = ".$this->id;
-		if (!$user->rights->societe->client->voir && !$socid) $sql.= " AND f.fk_soc = sc.fk_soc AND sc.fk_user = " .$user->id;
-		//$sql.= " AND f.fk_statut != 0";
-		if ($socid > 0)	$sql .= " AND f.fk_soc = ".$socid;
-
-		$result = $this->db->query($sql);
-		if ( $result )
-		{
-			$obj=$this->db->fetch_object($result);
-			$this->stats_facture['customers']=$obj->nb_customers;
-			$this->stats_facture['nb']=$obj->nb;
-			$this->stats_facture['rows']=$obj->nb_rows;
-			$this->stats_facture['qty']=$obj->qty?$obj->qty:0;
-			return 1;
-		}
-		else
-		{
-			$this->error=$this->db->error();
-			return -1;
-		}
-	}
-
-	/**
-	 *  Charge tableau des stats facture pour le produit/service
-	 *
-	 *  @param    int		$socid      Id societe
-	 *  @return   array       			Tableau des stats
-	 */
-	function load_stats_facture_fournisseur($socid=0)
-	{
-		global $conf;
-		global $user;
-
-		$sql = "SELECT COUNT(DISTINCT f.fk_soc) as nb_suppliers, COUNT(DISTINCT f.rowid) as nb,";
-		$sql.= " COUNT(fd.rowid) as nb_rows, SUM(fd.qty) as qty";
-		$sql.= " FROM ".MAIN_DB_PREFIX."facture_fourn_det as fd";
-		$sql.= ", ".MAIN_DB_PREFIX."facture_fourn as f";
-		$sql.= ", ".MAIN_DB_PREFIX."societe as s";
-		if (!$user->rights->societe->client->voir && !$socid) $sql.= ", ".MAIN_DB_PREFIX."societe_commerciaux as sc";
-		$sql.= " WHERE f.rowid = fd.fk_facture_fourn";
-		$sql.= " AND f.fk_soc = s.rowid";
-		$sql.= " AND f.entity IN (".getEntity('facture_fourn').")";
-		$sql.= " AND fd.fk_product = ".$this->id;
-		if (!$user->rights->societe->client->voir && !$socid) $sql.= " AND f.fk_soc = sc.fk_soc AND sc.fk_user = " .$user->id;
-		//$sql.= " AND f.fk_statut != 0";
-		if ($socid > 0)	$sql .= " AND f.fk_soc = ".$socid;
-
-		$result = $this->db->query($sql);
-		if ( $result )
-		{
-			$obj=$this->db->fetch_object($result);
-			$this->stats_facture_fournisseur['suppliers']=$obj->nb_suppliers;
-			$this->stats_facture_fournisseur['nb']=$obj->nb;
-			$this->stats_facture_fournisseur['rows']=$obj->nb_rows;
-			$this->stats_facture_fournisseur['qty']=$obj->qty?$obj->qty:0;
-			return 1;
-		}
-		else
-		{
-			$this->error=$this->db->error();
-			return -1;
-		}
-	}
-
-	/**
-	 *  Return an array formated for showing graphs
-	 *
-	 *  @param		string	$sql        Request to execute
-	 *  @param		string	$mode		'byunit'=number of unit, 'bynumber'=nb of entities
-	 *  @param      int     $year       Year (0=current year)
-	 *  @return   	array       		<0 if KO, result[month]=array(valuex,valuey) where month is 0 to 11
-	 */
-	function _get_stats($sql, $mode, $year=0)
-	{
-		$resql = $this->db->query($sql);
-		if ($resql)
-		{
-			$num = $this->db->num_rows($resql);
-			$i = 0;
-			while ($i < $num)
-			{
-				$arr = $this->db->fetch_array($resql);
-				if ($mode == 'byunit')   $tab[$arr[1]] = $arr[0];	// 1st field
-				if ($mode == 'bynumber') $tab[$arr[1]] = $arr[2];	// 3rd field
-				$i++;
-			}
-		}
-		else
-		{
-			$this->error=$this->db->error().' sql='.$sql;
-			return -1;
-		}
-
-		if (empty($year))
-		{
-		    $year = strftime('%Y',time());
-		    $month = strftime('%m',time());
-		}
-		else
-		{
-		    $month=12;    // We imagine we are at end of year, so we get last 12 month before, so all correct year.
-		}
-		$result = array();
-
-		for ($j = 0 ; $j < 12 ; $j++)
-		{
-			$idx=ucfirst(dol_trunc(dol_print_date(dol_mktime(12,0,0,$month,1,$year),"%b"),3,'right','UTF-8',1));
-			$monthnum=sprintf("%02s",$month);
-
-			$result[$j] = array($idx,isset($tab[$year.$month])?$tab[$year.$month]:0);
-			//            $result[$j] = array($monthnum,isset($tab[$year.$month])?$tab[$year.$month]:0);
-
-			$month = "0".($month - 1);
-			if (dol_strlen($month) == 3)
-			{
-				$month = substr($month,1);
-			}
-			if ($month == 0)
-			{
-				$month = 12;
-				$year = $year - 1;
-			}
-		}
-
-		return array_reverse($result);
-	}
-
-
-	/**
-	 *  Return nb of units or customers invoices in which product is included
-	 *
-	 *  @param  	int		$socid                   Limit count on a particular third party id
-	 *  @param		string	$mode		             'byunit'=number of unit, 'bynumber'=nb of entities
-	 *  @param      int     $filteronproducttype     0=To filter on product only, 1=To filter on services only
-	 *  @param      int     $year                    Year (0=last 12 month)
-	 *  @param      string  $morefilter              More sql filters
-	 * 	@return   	array       		             <0 if KO, result[month]=array(valuex,valuey) where month is 0 to 11
-	 */
-	function get_nb_vente($socid, $mode, $filteronproducttype=-1, $year=0, $morefilter='')
-	{
-		global $conf;
-		global $user;
-
-		$sql = "SELECT sum(d.qty), date_format(f.datef, '%Y%m')";
-		if ($mode == 'bynumber') $sql.= ", count(DISTINCT f.rowid)";
-		$sql.= " FROM ".MAIN_DB_PREFIX."facturedet as d, ".MAIN_DB_PREFIX."facture as f, ".MAIN_DB_PREFIX."societe as s";
-		if ($filteronproducttype >= 0) $sql.=", ".MAIN_DB_PREFIX."product as p";
-		if (!$user->rights->societe->client->voir && !$socid) $sql.= ", ".MAIN_DB_PREFIX."societe_commerciaux as sc";
-		$sql.= " WHERE f.rowid = d.fk_facture";
-		if ($this->id > 0) $sql.= " AND d.fk_product =".$this->id;
-		else $sql.=" AND d.fk_product > 0";
-		if ($filteronproducttype >= 0) $sql.= " AND p.rowid = d.fk_product AND p.fk_product_type =".$filteronproducttype;
-		$sql.= " AND f.fk_soc = s.rowid";
-		$sql.= " AND f.entity IN (".getEntity('facture').")";
-		if (!$user->rights->societe->client->voir && !$socid) $sql.= " AND f.fk_soc = sc.fk_soc AND sc.fk_user = " .$user->id;
-		if ($socid > 0)	$sql.= " AND f.fk_soc = $socid";
-		$sql.=$morefilter;
-		$sql.= " GROUP BY date_format(f.datef,'%Y%m')";
-		$sql.= " ORDER BY date_format(f.datef,'%Y%m') DESC";
-
-		return $this->_get_stats($sql,$mode, $year);
-	}
-
-
-	/**
-	 *  Return nb of units or supplier invoices in which product is included
-	 *
-	 *  @param  	int		$socid                   Limit count on a particular third party id
-	 * 	@param		string	$mode		             'byunit'=number of unit, 'bynumber'=nb of entities
-	 *  @param      int     $filteronproducttype     0=To filter on product only, 1=To filter on services only
-	 *  @param      int     $year                    Year (0=last 12 month)
-	 *  @param      string  $morefilter              More sql filters
-	 * 	@return   	array       		             <0 if KO, result[month]=array(valuex,valuey) where month is 0 to 11
-	 */
-	function get_nb_achat($socid, $mode, $filteronproducttype=-1, $year=0, $morefilter='')
-	{
-		global $conf;
-		global $user;
-
-		$sql = "SELECT sum(d.qty), date_format(f.datef, '%Y%m')";
-		if ($mode == 'bynumber') $sql.= ", count(DISTINCT f.rowid)";
-		$sql.= " FROM ".MAIN_DB_PREFIX."facture_fourn_det as d, ".MAIN_DB_PREFIX."facture_fourn as f, ".MAIN_DB_PREFIX."societe as s";
-        if ($filteronproducttype >= 0) $sql.=", ".MAIN_DB_PREFIX."product as p";
-        if (!$user->rights->societe->client->voir && !$socid) $sql.= ", ".MAIN_DB_PREFIX."societe_commerciaux as sc";
-		$sql.= " WHERE f.rowid = d.fk_facture_fourn";
-		if ($this->id > 0) $sql.= " AND d.fk_product =".$this->id;
-		else $sql.=" AND d.fk_product > 0";
-		if ($filteronproducttype >= 0) $sql.= " AND p.rowid = d.fk_product AND p.fk_product_type =".$filteronproducttype;
-		$sql.= " AND f.fk_soc = s.rowid";
-		$sql.= " AND f.entity IN (".getEntity('facture_fourn').")";
-		if (!$user->rights->societe->client->voir && !$socid) $sql.= " AND f.fk_soc = sc.fk_soc AND sc.fk_user = " .$user->id;
-		if ($socid > 0)	$sql.= " AND f.fk_soc = $socid";
-		$sql.=$morefilter;
-		$sql.= " GROUP BY date_format(f.datef,'%Y%m')";
-		$sql.= " ORDER BY date_format(f.datef,'%Y%m') DESC";
-
-		return $this->_get_stats($sql,$mode, $year);
-	}
-
-	/**
-	 *  Return nb of units or proposals in which product is included
-	 *
-	 *  @param  	int		$socid                   Limit count on a particular third party id
-	 * 	@param		string	$mode		             'byunit'=number of unit, 'bynumber'=nb of entities
-	 *  @param      int     $filteronproducttype     0=To filter on product only, 1=To filter on services only
-	 *  @param      int     $year                    Year (0=last 12 month)
-	 *  @param      string  $morefilter              More sql filters
-	 * 	@return   	array       		             <0 if KO, result[month]=array(valuex,valuey) where month is 0 to 11
-	 */
-	function get_nb_propal($socid, $mode, $filteronproducttype=-1, $year=0, $morefilter='')
-	{
-		global $conf;
-		global $user;
-
-		$sql = "SELECT sum(d.qty), date_format(p.datep, '%Y%m')";
-		if ($mode == 'bynumber') $sql.= ", count(DISTINCT p.rowid)";
-		$sql.= " FROM ".MAIN_DB_PREFIX."propaldet as d, ".MAIN_DB_PREFIX."propal as p, ".MAIN_DB_PREFIX."societe as s";
-        if ($filteronproducttype >= 0) $sql.=", ".MAIN_DB_PREFIX."product as prod";
-		if (!$user->rights->societe->client->voir && !$socid) $sql .= ", ".MAIN_DB_PREFIX."societe_commerciaux as sc";
-		$sql.= " WHERE p.rowid = d.fk_propal";
-		if ($this->id > 0) $sql.= " AND d.fk_product =".$this->id;
-		else $sql.=" AND d.fk_product > 0";
-		if ($filteronproducttype >= 0) $sql.= " AND prod.rowid = d.fk_product AND prod.fk_product_type =".$filteronproducttype;
-		$sql.= " AND p.fk_soc = s.rowid";
-		$sql.= " AND p.entity IN (".getEntity('propal').")";
-		if (!$user->rights->societe->client->voir && !$socid) $sql.= " AND p.fk_soc = sc.fk_soc AND sc.fk_user = " .$user->id;
-		if ($socid > 0)	$sql.= " AND p.fk_soc = ".$socid;
-		$sql.=$morefilter;
-		$sql.= " GROUP BY date_format(p.datep,'%Y%m')";
-		$sql.= " ORDER BY date_format(p.datep,'%Y%m') DESC";
-
-		return $this->_get_stats($sql,$mode, $year);
-	}
-
-	/**
-	 *  Return nb of units or proposals in which product is included
-	 *
-	 *  @param  	int		$socid                   Limit count on a particular third party id
-	 * 	@param		string	$mode		             'byunit'=number of unit, 'bynumber'=nb of entities
-	 *  @param      int     $filteronproducttype     0=To filter on product only, 1=To filter on services only
-	 *  @param      int     $year                    Year (0=last 12 month)
-	 *  @param      string  $morefilter              More sql filters
-	 * 	@return   	array       		             <0 if KO, result[month]=array(valuex,valuey) where month is 0 to 11
-	 */
-	function get_nb_propalsupplier($socid, $mode, $filteronproducttype=-1, $year=0, $morefilter='')
-	{
-		global $conf;
-		global $user;
-
-		$sql = "SELECT sum(d.qty), date_format(p.date_valid, '%Y%m')";
-		if ($mode == 'bynumber') $sql.= ", count(DISTINCT p.rowid)";
-		$sql.= " FROM ".MAIN_DB_PREFIX."supplier_proposaldet as d, ".MAIN_DB_PREFIX."supplier_proposal as p, ".MAIN_DB_PREFIX."societe as s";
-        if ($filteronproducttype >= 0) $sql.=", ".MAIN_DB_PREFIX."product as prod";
-		if (!$user->rights->societe->client->voir && !$socid) $sql .= ", ".MAIN_DB_PREFIX."societe_commerciaux as sc";
-		$sql.= " WHERE p.rowid = d.fk_supplier_proposal";
-		if ($this->id > 0) $sql.= " AND d.fk_product =".$this->id;
-		else $sql.=" AND d.fk_product > 0";
-		if ($filteronproducttype >= 0) $sql.= " AND prod.rowid = d.fk_product AND prod.fk_product_type =".$filteronproducttype;
-		$sql.= " AND p.fk_soc = s.rowid";
-		$sql.= " AND p.entity IN (".getEntity('supplier_proposal').")";
-		if (!$user->rights->societe->client->voir && !$socid) $sql.= " AND p.fk_soc = sc.fk_soc AND sc.fk_user = " .$user->id;
-		if ($socid > 0)	$sql.= " AND p.fk_soc = ".$socid;
-		$sql.=$morefilter;
-		$sql.= " GROUP BY date_format(p.date_valid,'%Y%m')";
-		$sql.= " ORDER BY date_format(p.date_valid,'%Y%m') DESC";
-
-		return $this->_get_stats($sql,$mode, $year);
-	}
-
-	/**
-	 *  Return nb of units or orders in which product is included
-	 *
-	 *  @param  	int		$socid                   Limit count on a particular third party id
-	 *  @param		string	$mode		             'byunit'=number of unit, 'bynumber'=nb of entities
-	 *  @param      int     $filteronproducttype     0=To filter on product only, 1=To filter on services only
-	 *  @param      int     $year                    Year (0=last 12 month)
-	 *  @param      string  $morefilter              More sql filters
-	 * 	@return   	array       		             <0 if KO, result[month]=array(valuex,valuey) where month is 0 to 11
-	 */
-	function get_nb_order($socid, $mode, $filteronproducttype=-1, $year=0, $morefilter='')
-	{
-		global $conf, $user;
-
-		$sql = "SELECT sum(d.qty), date_format(c.date_commande, '%Y%m')";
-		if ($mode == 'bynumber') $sql.= ", count(DISTINCT c.rowid)";
-		$sql.= " FROM ".MAIN_DB_PREFIX."commandedet as d, ".MAIN_DB_PREFIX."commande as c, ".MAIN_DB_PREFIX."societe as s";
-        if ($filteronproducttype >= 0) $sql.=", ".MAIN_DB_PREFIX."product as p";
-        if (!$user->rights->societe->client->voir && !$socid) $sql .= ", ".MAIN_DB_PREFIX."societe_commerciaux as sc";
-		$sql.= " WHERE c.rowid = d.fk_commande";
-		if ($this->id > 0) $sql.= " AND d.fk_product =".$this->id;
-		else $sql.=" AND d.fk_product > 0";
-		if ($filteronproducttype >= 0) $sql.= " AND p.rowid = d.fk_product AND p.fk_product_type =".$filteronproducttype;
-		$sql.= " AND c.fk_soc = s.rowid";
-		$sql.= " AND c.entity IN (".getEntity('commande').")";
-		if (!$user->rights->societe->client->voir && !$socid) $sql.= " AND c.fk_soc = sc.fk_soc AND sc.fk_user = " .$user->id;
-		if ($socid > 0)	$sql.= " AND c.fk_soc = ".$socid;
-		$sql.=$morefilter;
-		$sql.= " GROUP BY date_format(c.date_commande,'%Y%m')";
-		$sql.= " ORDER BY date_format(c.date_commande,'%Y%m') DESC";
-
-		return $this->_get_stats($sql,$mode, $year);
-	}
-
-	/**
-	 *  Return nb of units or orders in which product is included
-	 *
-	 *  @param  	int		$socid                   Limit count on a particular third party id
-	 *  @param		string	$mode		             'byunit'=number of unit, 'bynumber'=nb of entities
-	 *  @param      int     $filteronproducttype     0=To filter on product only, 1=To filter on services only
-	 *  @param      int     $year                    Year (0=last 12 month)
-	 *  @param      string  $morefilter              More sql filters
-	 * 	@return   	array       		             <0 if KO, result[month]=array(valuex,valuey) where month is 0 to 11
-	 */
-	function get_nb_ordersupplier($socid, $mode, $filteronproducttype=-1, $year=0, $morefilter='')
-	{
-		global $conf, $user;
-
-		$sql = "SELECT sum(d.qty), date_format(c.date_commande, '%Y%m')";
-		if ($mode == 'bynumber') $sql.= ", count(DISTINCT c.rowid)";
-		$sql.= " FROM ".MAIN_DB_PREFIX."commande_fournisseurdet as d, ".MAIN_DB_PREFIX."commande_fournisseur as c, ".MAIN_DB_PREFIX."societe as s";
-        if ($filteronproducttype >= 0) $sql.=", ".MAIN_DB_PREFIX."product as p";
-		if (!$user->rights->societe->client->voir && !$socid) $sql .= ", ".MAIN_DB_PREFIX."societe_commerciaux as sc";
-		$sql.= " WHERE c.rowid = d.fk_commande";
-		if ($this->id > 0) $sql.= " AND d.fk_product =".$this->id;
-		else $sql.=" AND d.fk_product > 0";
-		if ($filteronproducttype >= 0) $sql.= " AND p.rowid = d.fk_product AND p.fk_product_type =".$filteronproducttype;
-		$sql.= " AND c.fk_soc = s.rowid";
-		$sql.= " AND c.entity IN (".getEntity('supplier_order').")";
-		if (!$user->rights->societe->client->voir && !$socid) $sql.= " AND c.fk_soc = sc.fk_soc AND sc.fk_user = " .$user->id;
-		if ($socid > 0)	$sql.= " AND c.fk_soc = ".$socid;
-		$sql.=$morefilter;
-		$sql.= " GROUP BY date_format(c.date_commande,'%Y%m')";
-		$sql.= " ORDER BY date_format(c.date_commande,'%Y%m') DESC";
-
-		return $this->_get_stats($sql,$mode, $year);
-	}
-
-	/**
-	 *  Link a product/service to a parent product/service
-	 *
-	 *  @param      int	$id_pere    Id of parent product/service
-	 *  @param      int	$id_fils    Id of child product/service
-	 *  @param		int	$qty		Quantity
-	 *  @param		int	$incdec		1=Increase/decrease stock of child when parent stock increase/decrease
-	 *  @return     int        		< 0 if KO, > 0 if OK
-	 */
-	function add_sousproduit($id_pere, $id_fils, $qty, $incdec=1)
-	{
-		// Clean parameters
-		if (! is_numeric($id_pere)) $id_pere=0;
-		if (! is_numeric($id_fils)) $id_fils=0;
-		if (! is_numeric($incdec)) $incdec=0;
-
-		$result=$this->del_sousproduit($id_pere, $id_fils);
-		if ($result < 0) return $result;
-
-		// Check not already father of id_pere (to avoid father -> child -> father links)
-		$sql = 'SELECT fk_product_pere from '.MAIN_DB_PREFIX.'product_association';
-		$sql .= ' WHERE fk_product_pere  = '.$id_fils.' AND fk_product_fils = '.$id_pere;
-		if (! $this->db->query($sql))
-		{
-			dol_print_error($this->db);
-			return -1;
-		}
-		else
-		{
-			$result = $this->db->query($sql);
-			if ($result)
-			{
-				$num = $this->db->num_rows($result);
-				if($num > 0)
-				{
-					$this->error="isFatherOfThis";
-					return -1;
-				}
-				else
-				{
-					$sql = 'INSERT INTO '.MAIN_DB_PREFIX.'product_association(fk_product_pere,fk_product_fils,qty,incdec)';
-					$sql .= ' VALUES ('.$id_pere.', '.$id_fils.', '.$qty.', '.$incdec.')';
-					if (! $this->db->query($sql))
-					{
-						dol_print_error($this->db);
-						return -1;
-					}
-					else
-					{
-						return 1;
-					}
-				}
-			}
-		}
-	}
-
-	/**
-	 *  Modify composed product
-	 *
-	 *  @param      int	$id_pere    Id of parent product/service
-	 *  @param      int	$id_fils    Id of child product/service
-	 *  @param		int	$qty		Quantity
-	 *  @param		int	$incdec		1=Increase/decrease stock of child when parent stock increase/decrease
-	 * 	@return     int        		< 0 if KO, > 0 if OK
-	 */
-	function update_sousproduit($id_pere, $id_fils, $qty, $incdec=1)
-	{
-		// Clean parameters
-		if (! is_numeric($id_pere)) $id_pere=0;
-		if (! is_numeric($id_fils)) $id_fils=0;
-		if (! is_numeric($incdec)) $incdec=1;
-		if (! is_numeric($qty)) $qty=1;
-
-		$sql = 'UPDATE '.MAIN_DB_PREFIX.'product_association SET ';
-		$sql.= 'qty='.$qty;
-		$sql.= ',incdec='.$incdec;
-		$sql .= ' WHERE fk_product_pere='.$id_pere.' AND fk_product_fils='.$id_fils;
-
-		if (!$this->db->query($sql))
-		{
-			dol_print_error($this->db);
-			return -1;
-		}
-		else
-		{
-			return 1;
-		}
-
-	}
-
-	/**
-	 *  Retire le lien entre un sousproduit et un produit/service
-	 *
-	 *  @param      int	$fk_parent		Id du produit auquel ne sera plus lie le produit lie
-	 *  @param      int	$fk_child		Id du produit a ne plus lie
-	 *  @return     int			    	< 0 if KO, > 0 if OK
-	 */
-	function del_sousproduit($fk_parent, $fk_child)
-	{
-		if (! is_numeric($fk_parent)) $fk_parent=0;
-		if (! is_numeric($fk_child)) $fk_child=0;
-
-		$sql = "DELETE FROM ".MAIN_DB_PREFIX."product_association";
-		$sql.= " WHERE fk_product_pere  = ".$fk_parent;
-		$sql.= " AND fk_product_fils = ".$fk_child;
-
-		dol_syslog(get_class($this).'::del_sousproduit', LOG_DEBUG);
-		if (! $this->db->query($sql))
-		{
-			dol_print_error($this->db);
-			return -1;
-		}
-
-		return 1;
-	}
-
-	/**
-	 *  Verifie si c'est un sous-produit
-	 *
-	 *  @param      int	$fk_parent		Id du produit auquel le produit est lie
-	 *  @param      int	$fk_child		Id du produit lie
-	 *  @return     int			    	< 0 si erreur, > 0 si ok
-	 */
-	function is_sousproduit($fk_parent, $fk_child)
-	{
-		$sql = "SELECT fk_product_pere, qty, incdec";
-		$sql.= " FROM ".MAIN_DB_PREFIX."product_association";
-		$sql.= " WHERE fk_product_pere  = '".$fk_parent."'";
-		$sql.= " AND fk_product_fils = '".$fk_child."'";
-
-		$result = $this->db->query($sql);
-		if ($result)
-		{
-			$num = $this->db->num_rows($result);
-
-			if($num > 0)
-			{
-				$obj = $this->db->fetch_object($result);
-				$this->is_sousproduit_qty = $obj->qty;
-				$this->is_sousproduit_incdec = $obj->incdec;
-
-				return true;
-			}
-			else
-			{
-				return false;
-			}
-		}
-		else
-		{
-			dol_print_error($this->db);
-			return -1;
-		}
-	}
-
-
-	/**
-	 *  Add a supplier price for the product.
-	 *  Note: Duplicate ref is accepted for different quantity only, or for different companies.
-	 *
-	 *  @param      User	$user       User that make link
-	 *  @param      int		$id_fourn   Supplier id
-	 *  @param      string	$ref_fourn  Supplier ref
-	 *  @param		float	$quantity	Quantity minimum for price
-	 *  @return     int         		< 0 if KO, 0 if link already exists for this product, > 0 if OK
-	 */
-	function add_fournisseur($user, $id_fourn, $ref_fourn, $quantity)
-	{
-		global $conf;
-
-		$now=dol_now();
-
-    	dol_syslog(get_class($this)."::add_fournisseur id_fourn = ".$id_fourn." ref_fourn=".$ref_fourn." quantity=".$quantity, LOG_DEBUG);
-
-		if ($ref_fourn)
-		{
-    		$sql = "SELECT rowid, fk_product";
-    		$sql.= " FROM ".MAIN_DB_PREFIX."product_fournisseur_price";
-    		$sql.= " WHERE fk_soc = ".$id_fourn;
-    		$sql.= " AND ref_fourn = '".$this->db->escape($ref_fourn)."'";
-    		$sql.= " AND fk_product != ".$this->id;
-    		$sql.= " AND entity IN (".getEntity('productsupplierprice').")";
-
-    		$resql=$this->db->query($sql);
-    		if ($resql)
-    		{
-    			$obj = $this->db->fetch_object($resql);
-                if ($obj)
-                {
-        			// If the supplier ref already exists but for another product (duplicate ref is accepted for different quantity only or different companies)
-                    $this->product_id_already_linked = $obj->fk_product;
-    				return -3;
-    			}
-                $this->db->free($resql);
-    		}
-		}
-
-		$sql = "SELECT rowid";
-		$sql.= " FROM ".MAIN_DB_PREFIX."product_fournisseur_price";
-		$sql.= " WHERE fk_soc = ".$id_fourn;
-		if ($ref_fourn) $sql.= " AND ref_fourn = '".$this->db->escape($ref_fourn)."'";
-		else $sql.= " AND (ref_fourn = '' OR ref_fourn IS NULL)";
-		$sql.= " AND quantity = '".$quantity."'";
-		$sql.= " AND fk_product = ".$this->id;
-		$sql.= " AND entity IN (".getEntity('productsupplierprice').")";
-
-		$resql=$this->db->query($sql);
-		if ($resql)
-		{
-    		$obj = $this->db->fetch_object($resql);
-
-		    // The reference supplier does not exist, we create it for this product.
-			if (! $obj)
-			{
-				$sql = "INSERT INTO ".MAIN_DB_PREFIX."product_fournisseur_price(";
-				$sql.= "datec";
-				$sql.= ", entity";
-				$sql.= ", fk_product";
-				$sql.= ", fk_soc";
-				$sql.= ", ref_fourn";
-				$sql.= ", quantity";
-				$sql.= ", fk_user";
-				$sql.= ", tva_tx";
-				$sql.= ") VALUES (";
-				$sql.= "'".$this->db->idate($now)."'";
-				$sql.= ", ".$conf->entity;
-				$sql.= ", ".$this->id;
-				$sql.= ", ".$id_fourn;
-				$sql.= ", '".$this->db->escape($ref_fourn)."'";
-				$sql.= ", ".$quantity;
-				$sql.= ", ".$user->id;
-				$sql.= ", 0";
-				$sql.= ")";
-
-				if ($this->db->query($sql))
-				{
-					$this->product_fourn_price_id = $this->db->last_insert_id(MAIN_DB_PREFIX."product_fournisseur_price");
-					return 1;
-				}
-				else
-				{
-					$this->error=$this->db->lasterror();
-					return -1;
-				}
-			}
-			// If the supplier price already exists for this product and quantity
-			else
-			{
-				$this->product_fourn_price_id = $obj->rowid;
-				return 0;
-			}
-		}
-		else
-		{
-			$this->error=$this->db->lasterror();
-			return -2;
-		}
-	}
-
-
-	/**
-	 *  Renvoie la liste des fournisseurs du produit/service
-	 *
-	 *  @return 	array		Tableau des id de fournisseur
-	 */
-	function list_suppliers()
-	{
-		global $conf;
-
-		$list = array();
-
-		$sql = "SELECT DISTINCT p.fk_soc";
-		$sql.= " FROM ".MAIN_DB_PREFIX."product_fournisseur_price as p";
-		$sql.= " WHERE p.fk_product = ".$this->id;
-		$sql.= " AND p.entity = ".$conf->entity;
-
-		$result = $this->db->query($sql);
-		if ($result)
-		{
-			$num = $this->db->num_rows($result);
-			$i=0;
-			while ($i < $num)
-			{
-				$obj = $this->db->fetch_object($result);
-				$list[$i] = $obj->fk_soc;
-				$i++;
-			}
-		}
-
-		return $list;
-	}
-
-	/**
-	 *  Recopie les prix d'un produit/service sur un autre
-	 *
-	 *  @param	int		$fromId     Id product source
-	 *  @param  int		$toId       Id product target
-	 *  @return nt         			< 0 if KO, > 0 if OK
-	 */
-	function clone_price($fromId, $toId)
-	{
-		$this->db->begin();
-
-		// les prix
-		$sql = "INSERT ".MAIN_DB_PREFIX."product_price (";
-		$sql.= " fk_product, date_price, price, tva_tx, localtax1_tx, localtax2_tx, fk_user_author, tosell)";
-		$sql.= " SELECT ".$toId . ", date_price, price, tva_tx, localtax1_tx, localtax2_tx, fk_user_author, tosell";
-		$sql.= " FROM ".MAIN_DB_PREFIX."product_price ";
-		$sql.= " WHERE fk_product = ". $fromId;
-
-		dol_syslog(get_class($this).'::clone_price', LOG_DEBUG);
-		if (! $this->db->query($sql))
-		{
-			$this->db->rollback();
-			return -1;
-		}
-		$this->db->commit();
-		return 1;
-	}
-
-	/**
-	 * Clone links between products
-	 *
-	 * @param  int		$fromId		Product id
-	 * @param  int		$toId		Product id
-	 * @return int                  <0 if KO, >0 if OK
-	 */
-	function clone_associations($fromId, $toId)
-	{
-		$this->db->begin();
-
-		$sql = 'INSERT INTO '.MAIN_DB_PREFIX.'product_association (fk_product_pere, fk_product_fils, qty)';
-		$sql.= " SELECT ".$toId.", fk_product_fils, qty FROM ".MAIN_DB_PREFIX."product_association";
-		$sql.= " WHERE fk_product_pere = ".$fromId;
-
-		dol_syslog(get_class($this).'::clone_association', LOG_DEBUG);
-		if (! $this->db->query($sql))
-		{
-			$this->db->rollback();
-			return -1;
-		}
-
-		$this->db->commit();
-		return 1;
-	}
-
-	/**
-	 *  Recopie les fournisseurs et prix fournisseurs d'un produit/service sur un autre
-	 *
-	 *  @param    int	$fromId      Id produit source
-	 *  @param    int	$toId        Id produit cible
-	 *  @return   int    		     < 0 si erreur, > 0 si ok
-	 */
-	function clone_fournisseurs($fromId, $toId)
-	{
-		$this->db->begin();
-
-		$now=dol_now();
-
-		// les fournisseurs
-		/*$sql = "INSERT ".MAIN_DB_PREFIX."product_fournisseur ("
-		. " datec, fk_product, fk_soc, ref_fourn, fk_user_author )"
-		. " SELECT '".$this->db->idate($now)."', ".$toId.", fk_soc, ref_fourn, fk_user_author"
-		. " FROM ".MAIN_DB_PREFIX."product_fournisseur"
-		. " WHERE fk_product = ".$fromId;
-
-		if ( ! $this->db->query($sql ) )
-		{
-			$this->db->rollback();
-			return -1;
-		}*/
-
-		// les prix de fournisseurs.
-		$sql = "INSERT ".MAIN_DB_PREFIX."product_fournisseur_price (";
-		$sql.= " datec, fk_product, fk_soc, price, quantity, fk_user)";
-		$sql.= " SELECT '".$this->db->idate($now)."', ".$toId. ", fk_soc, price, quantity, fk_user";
-		$sql.= " FROM ".MAIN_DB_PREFIX."product_fournisseur_price";
-		$sql.= " WHERE fk_product = ".$fromId;
-
-		dol_syslog(get_class($this).'::clone_fournisseurs', LOG_DEBUG);
-		$resql=$this->db->query($sql);
-		if (! $resql)
-		{
-			$this->db->rollback();
-			return -1;
-		}
-		else
-		{
-		    $this->db->commit();
-		    return 1;
-		}
-	}
-
-	/**
-	 *  Fonction recursive uniquement utilisee par get_arbo_each_prod, recompose l'arborescence des sousproduits
-	 * 	Define value of this->res
-	 *
-	 *	@param		array		$prod			Products array
-	 *	@param		string		$compl_path		Directory path of parents to add before
-	 *	@param		int			$multiply		Because each sublevel must be multiplicated by parent nb
-	 *	@param		int			$level			Init level
-	 *  @param		int			$id_parent		Id parent
-	 *  @return 	void
-	 */
-	function fetch_prod_arbo($prod, $compl_path="", $multiply=1, $level=1, $id_parent=0)
-	{
-		global $conf,$langs;
-
-		$product = new Product($this->db);
-		//var_dump($prod);
-		foreach($prod as $id_product => $desc_pere)	// $id_product is 0 (first call starting with root top) or an id of a sub_product
-		{
-			if (is_array($desc_pere))	// If desc_pere is an array, this means it's a child
-			{
-				$id=(! empty($desc_pere[0]) ? $desc_pere[0] :'');
-				$nb=(! empty($desc_pere[1]) ? $desc_pere[1] :'');
-				$type=(! empty($desc_pere[2]) ? $desc_pere[2] :'');
-				$label=(! empty($desc_pere[3]) ? $desc_pere[3] :'');
-				$incdec=!empty($desc_pere[4]) ? $desc_pere[4] : 0;
-
-				if ($multiply < 1) $multiply=1;
-
-				//print "XXX We add id=".$id." - label=".$label." - nb=".$nb." - multiply=".$multiply." fullpath=".$compl_path.$label."\n";
-				$this->fetch($id);		// Load product
-				$this->load_stock('nobatch,novirtual');	// Load stock to get true this->stock_reel
-				$this->res[]= array(
-					'id'=>$id,					// Id product
-					'id_parent'=>$id_parent,
-					'ref'=>$this->ref,			// Ref product
-					'nb'=>$nb,					// Nb of units that compose parent product
-					'nb_total'=>$nb*$multiply,	// Nb of units for all nb of product
-					'stock'=>$this->stock_reel,	// Stock
-					'stock_alert'=>$this->seuil_stock_alerte,	// Stock alert
-					'label'=>$label,
-					'fullpath'=>$compl_path.$label,			// Label
-					'type'=>$type,				// Nb of units that compose parent product
-					'desiredstock'=>$this->desiredstock,
-					'level'=>$level,
-					'incdec'=>$incdec,
-					'entity'=>$this->entity
-				);
-
-				// Recursive call if there is childs to child
-				if (is_array($desc_pere['childs']))
-				{
-					//print 'YYY We go down for '.$desc_pere[3]." -> \n";
-					$this->fetch_prod_arbo($desc_pere['childs'], $compl_path.$desc_pere[3]." -> ", $desc_pere[1]*$multiply, $level+1, $id);
-				}
-			}
-		}
-	}
-
-	/**
-	 *  Build the tree of subproducts into an array
-	 *  this->sousprods is loaded by this->get_sousproduits_arbo()
-	 *
-	 *	@param		int		$multiply		Because each sublevel must be multiplicated by parent nb
-	 *  @return 	array 					$this->res
-	 */
-	function get_arbo_each_prod($multiply=1)
-	{
-		$this->res = array();
-		if (isset($this->sousprods) && is_array($this->sousprods))
-		{
-			foreach($this->sousprods as $prod_name => $desc_product)
-			{
-				if (is_array($desc_product)) $this->fetch_prod_arbo($desc_product,"",$multiply,1,$this->id);
-			}
-		}
-		//var_dump($this->res);
-		return $this->res;
-	}
-
-	/**
-	 *  Return all parent products for current product (first level only)
-	 *
-	 *  @return 	int			Nb of father + child
-	 */
-	function hasFatherOrChild()
-	{
-		$nb = 0;
-
-		$sql = "SELECT COUNT(pa.rowid) as nb";
-		$sql.= " FROM ".MAIN_DB_PREFIX."product_association as pa";
-		$sql.= " WHERE pa.fk_product_fils = ".$this->id." OR pa.fk_product_pere = ".$this->id;
-		$resql = $this->db->query($sql);
-		if ($resql)
-		{
-			$obj = $this->db->fetch_object($resql);
-			if ($obj) $nb = $obj->nb;
-		}
-		else
-		{
-			return -1;
-		}
-
-		return $nb;
-	}
-
-	/**
-	 *  Return all parent products for current product (first level only)
-	 *
-	 *  @return 	array 		Array of product
-	 */
-	function getFather()
-	{
-		$sql = "SELECT p.rowid, p.label as label, p.ref as ref, pa.fk_product_pere as id, p.fk_product_type, pa.qty, pa.incdec, p.entity";
-		$sql.= " FROM ".MAIN_DB_PREFIX."product_association as pa,";
-		$sql.= " ".MAIN_DB_PREFIX."product as p";
-		$sql.= " WHERE p.rowid = pa.fk_product_pere";
-		$sql.= " AND pa.fk_product_fils = ".$this->id;
-
-		$res = $this->db->query($sql);
-		if ($res)
-		{
-			$prods = array ();
-			while ($record = $this->db->fetch_array($res))
-			{
-				// $record['id'] = $record['rowid'] = id of father
-				$prods[$record['id']]['id'] = $record['rowid'];
-				$prods[$record['id']]['ref'] = $record['ref'];
-				$prods[$record['id']]['label'] = $record['label'];
-				$prods[$record['id']]['qty'] = $record['qty'];
-				$prods[$record['id']]['incdec'] = $record['incdec'];
-				$prods[$record['id']]['fk_product_type'] =  $record['fk_product_type'];
-				$prods[$record['id']]['entity'] =  $record['entity'];
-			}
-			return $prods;
-		}
-		else
-		{
-			dol_print_error($this->db);
-			return -1;
-		}
-	}
-
-
-	/**
-	 *  Return childs of product $id
-	 *
-	 * 	@param		int		$id					Id of product to search childs of
-	 *  @param		int		$firstlevelonly		Return only direct child
-	 *  @param		int		$level				Level of recursing call (start to 1)
-	 *  @return     array       				Return array(prodid=>array(0=prodid, 1=>qty, 2=> ...)
-	 */
-	function getChildsArbo($id, $firstlevelonly=0, $level=1)
-	{
-		global $alreadyfound;
-
-		$sql = "SELECT p.rowid, p.label as label, pa.qty as qty, pa.fk_product_fils as id, p.fk_product_type, pa.incdec";
-		$sql.= " FROM ".MAIN_DB_PREFIX."product as p";
-		$sql.= ", ".MAIN_DB_PREFIX."product_association as pa";
-		$sql.= " WHERE p.rowid = pa.fk_product_fils";
-		$sql.= " AND pa.fk_product_pere = ".$id;
-		$sql.= " AND pa.fk_product_fils != ".$id;	// This should not happens, it is to avoid infinite loop if it happens
-
-		dol_syslog(get_class($this).'::getChildsArbo id='.$id.' level='.$level, LOG_DEBUG);
-
-		if ($level == 1) $alreadyfound=array($id=>1);	// We init array of found object to start of tree, so if we found it later (should not happened), we stop immediatly
-		// Protection against infinite loop
-		if ($level > 30) return array();
-
-		$res  = $this->db->query($sql);
-		if ($res)
-		{
-			$prods = array();
-			while ($rec = $this->db->fetch_array($res))
-			{
-				if (! empty($alreadyfound[$rec['rowid']]))
-				{
-					dol_syslog(get_class($this).'::getChildsArbo the product id='.$rec['rowid'].' was already found at a higher level in tree. We discard to avoid infinite loop', LOG_WARNING);
-					continue;
-				}
-				$alreadyfound[$rec['rowid']]=1;
-				$prods[$rec['rowid']]= array(
-					0=>$rec['rowid'],
-					1=>$rec['qty'],
-					2=>$rec['fk_product_type'],
-					3=>$this->db->escape($rec['label']),
-					4=>$rec['incdec']
-				);
-				//$prods[$this->db->escape($rec['label'])]= array(0=>$rec['id'],1=>$rec['qty'],2=>$rec['fk_product_type']);
-				//$prods[$this->db->escape($rec['label'])]= array(0=>$rec['id'],1=>$rec['qty']);
-				if (empty($firstlevelonly))
-				{
-					$listofchilds=$this->getChildsArbo($rec['rowid'], 0, $level + 1);
-					foreach($listofchilds as $keyChild => $valueChild)
-					{
-						$prods[$rec['rowid']]['childs'][$keyChild] = $valueChild;
-					}
-				}
-			}
-
-			return $prods;
-		}
-		else
-		{
-			dol_print_error($this->db);
-			return -1;
-		}
-	}
-
-	/**
-	 * 	Return tree of all subproducts for product. Tree contains id, name and quantity.
-	 * 	Set this->sousprods
-	 *
-	 *  @return    	void
-	 */
-	function get_sousproduits_arbo()
-	{
-	    $parent=array();
-
-		foreach($this->getChildsArbo($this->id) as $keyChild => $valueChild)	// Warning. getChildsArbo can call getChildsArbo recursively. Starting point is $value[0]=id of product
-		{
-			$parent[$this->label][$keyChild] = $valueChild;
-		}
-		foreach($parent as $key => $value)		// key=label, value is array of childs
-		{
-			$this->sousprods[$key] = $value;
-		}
-	}
-
-	/**
-	 *	Return clicable link of object (with eventually picto)
-	 *
-	 *	@param		int		$withpicto					Add picto into link
-	 *	@param		string	$option						Where point the link ('stock', 'composition', 'category', 'supplier', '')
-	 *	@param		int		$maxlength					Maxlength of ref
-     *  @param      int     $save_lastsearch_value		-1=Auto, 0=No save of lastsearch_values when clicking, 1=Save lastsearch_values whenclicking
-	 *	@return		string								String with URL
-	 */
-	function getNomUrl($withpicto=0, $option='', $maxlength=0, $save_lastsearch_value=-1)
-	{
-		global $conf, $langs, $hookmanager;
-		include_once DOL_DOCUMENT_ROOT.'/core/lib/product.lib.php';
-
-		$result='';
-        $newref=$this->ref;
-        if ($maxlength) $newref=dol_trunc($newref,$maxlength,'middle');
-
-        if ($this->type == Product::TYPE_PRODUCT) $label = '<u>' . $langs->trans("ShowProduct") . '</u>';
-        if ($this->type == Product::TYPE_SERVICE) $label = '<u>' . $langs->trans("ShowService") . '</u>';
-        if (! empty($this->ref))
-            $label .= '<br><b>' . $langs->trans('ProductRef') . ':</b> ' . $this->ref;
-        if (! empty($this->label))
-            $label .= '<br><b>' . $langs->trans('ProductLabel') . ':</b> ' . $this->label;
-
-        if ($this->type == Product::TYPE_PRODUCT)
-        {
-            if ($this->weight)  $label.="<br><b>".$langs->trans("Weight").'</b>: '.$this->weight.' '.measuring_units_string($this->weight_units,"weight");
-    		if ($this->length)  $label.="<br><b>".$langs->trans("Length").'</b>: '.$this->length.' '.measuring_units_string($this->length_units,'length');
-    		if ($this->surface) $label.="<br><b>".$langs->trans("Surface").'</b>: '.$this->surface.' '.measuring_units_string($this->surface_units,'surface');
-    		if ($this->volume)  $label.="<br><b>".$langs->trans("Volume").'</b>: '.$this->volume.' '.measuring_units_string($this->volume_units,'volume');
-        }
-
-        if ($this->type == Product::TYPE_PRODUCT || ! empty($conf->global->STOCK_SUPPORTS_SERVICES))
-        {
-    		if (! empty($conf->productbatch->enabled))
-            {
-            	$langs->load("productbatch");
-                $label.="<br><b>".$langs->trans("ManageLotSerial").'</b>: '.$this->getLibStatut(0,2);
-=======
             if (! preg_match('/novirtual/', $option)) {
                 $this->load_virtual_stock();        // This also load stats_commande_fournisseur, ...
->>>>>>> d9b8a8c8
             }
 
             return 1;
         }
-<<<<<<< HEAD
-        if ($this->type == Product::TYPE_SERVICE)
-        {
-            //
-        }
-        if (! empty($conf->accounting->enabled) && $this->status)
-        {
-        	include_once DOL_DOCUMENT_ROOT.'/core/lib/accounting.lib.php';
-        	$label.= '<br><b>' . $langs->trans('ProductAccountancySellCode') . ':</b> '. length_accountg($this->accountancy_code_sell);
-        	$label.= '<br><b>' . $langs->trans('ProductAccountancySellIntraCode') . ':</b> '. length_accountg($this->accountancy_code_sell_export);
-        	$label.= '<br><b>' . $langs->trans('ProductAccountancySellExportCode') . ':</b> '. length_accountg($this->accountancy_code_sell_intra);
-        }
-        if (! empty($conf->accounting->enabled) && $this->status_buy)
-        {
-        	include_once DOL_DOCUMENT_ROOT.'/core/lib/accounting.lib.php';
-        	$label.= '<br><b>' . $langs->trans('ProductAccountancyBuyCode') . ':</b> '. length_accountg($this->accountancy_code_buy);
-        }
-        if (! empty($this->entity))
-        {
-            $tmpphoto = $this->show_photos('product', $conf->product->multidir_output[$this->entity], 1, 1, 0, 0, 0, 80);
-            if ($this->nbphoto > 0) $label .= '<br>' . $tmpphoto;
-        }
-
-		$linkclose='';
-		if (empty($notooltip))
-		{
-		    if (! empty($conf->global->MAIN_OPTIMIZEFORTEXTBROWSER))
-		    {
-		        $label=$langs->trans("ShowOrder");
-		        $linkclose.=' alt="'.dol_escape_htmltag($label, 1).'"';
-		    }
-
-		    $linkclose.= ' title="'.dol_escape_htmltag($label, 1, 1).'"';
-		    $linkclose.= ' class="classfortooltip"';
-
-		    /*
-	        $hookmanager->initHooks(array('productdao'));
-	        $parameters=array('id'=>$this->id);
-	        $reshook=$hookmanager->executeHooks('getnomurltooltip',$parameters,$this,$action);    // Note that $action and $object may have been modified by some hooks
-	        if ($reshook > 0) $linkclose = $hookmanager->resPrint;
-	        */
-		}
-
-        if ($option == 'supplier' || $option == 'category') {
-            $url = DOL_URL_ROOT.'/product/fournisseurs.php?id='.$this->id;
-        } else if ($option == 'stock') {
-            $url = DOL_URL_ROOT.'/product/stock/product.php?id='.$this->id;
-        } else if ($option == 'composition') {
-            $url = DOL_URL_ROOT.'/product/composition/card.php?id='.$this->id;
-        } else {
-            $url = DOL_URL_ROOT.'/product/card.php?id='.$this->id;
-=======
         else
         {
             $this->error=$this->db->lasterror();
             return -1;
->>>>>>> d9b8a8c8
-        }
-    }
-
-<<<<<<< HEAD
-        if ($option !== 'nolink')
-        {
-        	// Add param to save lastsearch_values or not
-        	$add_save_lastsearch_values=($save_lastsearch_value == 1 ? 1 : 0);
-        	if ($save_lastsearch_value == -1 && preg_match('/list\.php/',$_SERVER["PHP_SELF"])) $add_save_lastsearch_values=1;
-        	if ($add_save_lastsearch_values) $url.='&save_lastsearch_values=1';
-        }
-
-        $linkstart = '<a href="'.$url.'"';
-        $linkstart.=$linkclose.'>';
-        $linkend='</a>';
-
-        $result.=$linkstart;
-		if ($withpicto) {
-			if ($this->type == Product::TYPE_PRODUCT) $result.=(img_object(($notooltip?'':$label), 'product', ($notooltip?'class="paddingright"':'class="paddingright classfortooltip"'), 0, 0, $notooltip?0:1));
-			if ($this->type == Product::TYPE_SERVICE) $result.=(img_object(($notooltip?'':$label), 'service',  ($notooltip?'class="paddinright"':'class="paddingright classfortooltip"'), 0, 0, $notooltip?0:1));
-		}
-		$result.= $newref;
-		$result.= $linkend;
-
-		global $action;
-		$hookmanager->initHooks(array('productdao'));
-		$parameters=array('id'=>$this->id, 'getnomurl'=>$result);
-		$reshook=$hookmanager->executeHooks('getNomUrl',$parameters,$this,$action);    // Note that $action and $object may have been modified by some hooks
-		if ($reshook > 0) $result = $hookmanager->resPrint;
-		else $result .= $hookmanager->resPrint;
-
-		return $result;
-	}
-
-
-	/**
-	 *  Create a document onto disk according to template module.
-	 *
-	 * 	@param	    string		$modele			Force model to use ('' to not force)
-	 * 	@param		Translate	$outputlangs	Object langs to use for output
-	 *  @param      int			$hidedetails    Hide details of lines
-	 *  @param      int			$hidedesc       Hide description
-	 *  @param      int			$hideref        Hide ref
-	 * 	@return     int         				0 if KO, 1 if OK
-	 */
-	public function generateDocument($modele, $outputlangs, $hidedetails=0, $hidedesc=0, $hideref=0)
-	{
-		global $conf,$user,$langs;
-
-		$langs->load("products");
-
-		// Positionne le modele sur le nom du modele a utiliser
-		if (! dol_strlen($modele))
-		{
-			if (! empty($conf->global->PRODUCT_ADDON_PDF))
-			{
-				$modele = $conf->global->PRODUCT_ADDON_PDF;
-			}
-			else
-			{
-				$modele = 'strato';
-			}
-		}
-
-		$modelpath = "core/modules/product/doc/";
-
-		return $this->commonGenerateDocument($modelpath, $modele, $outputlangs, $hidedetails, $hidedesc, $hideref);
-	}
-
-	/**
-	 *	Return label of status of object
-	 *
-	 *	@param      int	$mode       0=long label, 1=short label, 2=Picto + short label, 3=Picto, 4=Picto + long label, 5=Short label + Picto
-	 *	@param      int	$type       0=Sell, 1=Buy, 2=Batch Number management
-	 *	@return     string      	Label of status
-	 */
-	function getLibStatut($mode=0, $type=0)
-	{
-		switch ($type)
-		{
-			case 0:
-				return $this->LibStatut($this->status,$mode,$type);
-			case 1:
-				return $this->LibStatut($this->status_buy,$mode,$type);
-			case 2:
-				return $this->LibStatut($this->status_batch,$mode,$type);
-			default:
-				//Simulate previous behavior but should return an error string
-				return $this->LibStatut($this->status_buy,$mode,$type);
-		}
-	}
-
-	/**
-	 *	Return label of a given status
-	 *
-	 *	@param      int		$status     Statut
-	 *	@param      int		$mode       0=long label, 1=short label, 2=Picto + short label, 3=Picto, 4=Picto + long label, 5=Short label + Picto
-	 *	@param      int		$type       0=Status "to sell", 1=Status "to buy", 2=Status "to Batch"
-	 *	@return     string      		Label of status
-	 */
-	function LibStatut($status,$mode=0,$type=0)
-	{
-		global $conf, $langs;
-
-		$langs->load('products');
-		if (! empty($conf->productbatch->enabled)) $langs->load("productbatch");
-
-		if ($type == 2)
-		{
-			switch ($mode)
-			{
-				case 0:
-					return ($status == 0 ? $langs->trans('ProductStatusNotOnBatch') : $langs->trans('ProductStatusOnBatch'));
-				case 1:
-					return ($status == 0 ? $langs->trans('ProductStatusNotOnBatchShort') : $langs->trans('ProductStatusOnBatchShort'));
-				case 2:
-					return $this->LibStatut($status,3,2).' '.$this->LibStatut($status,1,2);
-				case 3:
-					if ($status == 0)
-					{
-						return img_picto($langs->trans('ProductStatusNotOnBatch'),'statut5');
-					}
-					return img_picto($langs->trans('ProductStatusOnBatch'),'statut4');
-				case 4:
-					return $this->LibStatut($status,3,2).' '.$this->LibStatut($status,0,2);
-				case 5:
-					return $this->LibStatut($status,1,2).' '.$this->LibStatut($status,3,2);
-				default:
-					return $langs->trans('Unknown');
-			}
-		}
-		if ($mode == 0)
-		{
-			if ($status == 0) return ($type==0 ? $langs->trans('ProductStatusNotOnSellShort'):$langs->trans('ProductStatusNotOnBuyShort'));
-			if ($status == 1) return ($type==0 ? $langs->trans('ProductStatusOnSellShort'):$langs->trans('ProductStatusOnBuyShort'));
-		}
-		if ($mode == 1)
-		{
-			if ($status == 0) return ($type==0 ? $langs->trans('ProductStatusNotOnSell'):$langs->trans('ProductStatusNotOnBuy'));
-			if ($status == 1) return ($type==0 ? $langs->trans('ProductStatusOnSell'):$langs->trans('ProductStatusOnBuy'));
-		}
-		if ($mode == 2)
-		{
-			if ($status == 0) return img_picto($langs->trans('ProductStatusNotOnSell'),'statut5', 'class="pictostatus"').' '.($type==0 ? $langs->trans('ProductStatusNotOnSellShort'):$langs->trans('ProductStatusNotOnBuyShort'));
-			if ($status == 1) return img_picto($langs->trans('ProductStatusOnSell'),'statut4', 'class="pictostatus"').' '.($type==0 ? $langs->trans('ProductStatusOnSellShort'):$langs->trans('ProductStatusOnBuyShort'));
-		}
-		if ($mode == 3)
-		{
-			if ($status == 0) return img_picto(($type==0 ? $langs->trans('ProductStatusNotOnSell') : $langs->trans('ProductStatusNotOnBuy')),'statut5', 'class="pictostatus"');
-			if ($status == 1) return img_picto(($type==0 ? $langs->trans('ProductStatusOnSell') : $langs->trans('ProductStatusOnBuy')),'statut4', 'class="pictostatus"');
-		}
-		if ($mode == 4)
-		{
-			if ($status == 0) return img_picto($langs->trans('ProductStatusNotOnSell'),'statut5', 'class="pictostatus"').' '.($type==0 ? $langs->trans('ProductStatusNotOnSell'):$langs->trans('ProductStatusNotOnBuy'));
-			if ($status == 1) return img_picto($langs->trans('ProductStatusOnSell'),'statut4', 'class="pictostatus"').' '.($type==0 ? $langs->trans('ProductStatusOnSell'):$langs->trans('ProductStatusOnBuy'));
-		}
-		if ($mode == 5)
-		{
-			if ($status == 0) return ($type==0 ? $langs->trans('ProductStatusNotOnSellShort'):$langs->trans('ProductStatusNotOnBuyShort')).' '.img_picto(($type==0 ? $langs->trans('ProductStatusNotOnSell'):$langs->trans('ProductStatusNotOnBuy')), 'statut5', 'class="pictostatus"');
-			if ($status == 1) return ($type==0 ? $langs->trans('ProductStatusOnSellShort'):$langs->trans('ProductStatusOnBuyShort')).' '.img_picto(($type==0 ? $langs->trans('ProductStatusOnSell'):$langs->trans('ProductStatusOnBuy')),'statut4', 'class="pictostatus"');
-		}
-		if ($mode == 6)
-		{
-			if ($status == 0) return ($type==0 ? $langs->trans('ProductStatusNotOnSellShort'):$langs->trans('ProductStatusNotOnBuyShort')).' '.img_picto(($type==0 ? $langs->trans('ProductStatusNotOnSell'):$langs->trans('ProductStatusNotOnBuy')), 'statut5', 'class="pictostatus"');
-			if ($status == 1) return ($type==0 ? $langs->trans('ProductStatusOnSellShort'):$langs->trans('ProductStatusOnBuyShort')).' '.img_picto(($type==0 ? $langs->trans('ProductStatusOnSell'):$langs->trans('ProductStatusOnBuy')),'statut4', 'class="pictostatus"');
-		}
-		return $langs->trans('Unknown');
-	}
-
-
-	/**
-	 *  Retourne le libelle du finished du produit
-	 *
-	 *  @return     string		Libelle
-	 */
-	function getLibFinished()
-	{
-		global $langs;
-		$langs->load('products');
-
-		if ($this->finished == '0') return $langs->trans("RowMaterial");
-		if ($this->finished == '1') return $langs->trans("Finished");
-		return '';
-	}
-
-
-	/**
-	 *  Adjust stock in a warehouse for product
-	 *
-	 *  @param  	User	$user           user asking change
-	 *  @param  	int		$id_entrepot    id of warehouse
-	 *  @param  	double	$nbpiece        nb of units
-	 *  @param  	int		$movement       0 = add, 1 = remove
-	 * 	@param		string	$label			Label of stock movement
-	 * 	@param		double	$price			Unit price HT of product, used to calculate average weighted price (PMP in french). If 0, average weighted price is not changed.
-	 *  @param		string	$inventorycode	Inventory code
-	 *  @param  	string	$origin_element Origin element type
-	 *  @param  	int		$origin_id      Origin id of element
-	 * 	@return     int     				<0 if KO, >0 if OK
-	 */
-	function correct_stock($user, $id_entrepot, $nbpiece, $movement, $label='', $price=0, $inventorycode='', $origin_element='', $origin_id=null)
-	{
-		if ($id_entrepot)
-		{
-			$this->db->begin();
-
-			require_once DOL_DOCUMENT_ROOT .'/product/stock/class/mouvementstock.class.php';
-
-			$op[0] = "+".trim($nbpiece);
-			$op[1] = "-".trim($nbpiece);
-
-			$movementstock=new MouvementStock($this->db);
-			$movementstock->setOrigin($origin_element, $origin_id);
-			$result=$movementstock->_create($user,$this->id,$id_entrepot,$op[$movement],$movement,$price,$label,$inventorycode);
-
-			if ($result >= 0)
-			{
-				$this->db->commit();
-				return 1;
-			}
-			else
-			{
-			    $this->error=$movementstock->error;
-			    $this->errors=$movementstock->errors;
-
-				$this->db->rollback();
-				return -1;
-			}
-		}
-	}
-
-	/**
-	 *  Adjust stock in a warehouse for product with batch number
-	 *
-	 *  @param  	User	$user           user asking change
-	 *  @param  	int		$id_entrepot    id of warehouse
-	 *  @param  	double	$nbpiece        nb of units
-	 *  @param  	int		$movement       0 = add, 1 = remove
-	 * 	@param		string	$label			Label of stock movement
-	 * 	@param		double	$price			Price to use for stock eval
-	 * 	@param		date	$dlc			eat-by date
-	 * 	@param		date	$dluo			sell-by date
-	 * 	@param		string	$lot			Lot number
-	 *  @param		string	$inventorycode	Inventory code
-	 *  @param  	string	$origin_element Origin element type
-	 *  @param  	int		$origin_id      Origin id of element
-	 * 	@return     int     				<0 if KO, >0 if OK
-	 */
-	function correct_stock_batch($user, $id_entrepot, $nbpiece, $movement, $label='', $price=0, $dlc='', $dluo='',$lot='', $inventorycode='', $origin_element='', $origin_id=null)
-	{
-		if ($id_entrepot)
-		{
-			$this->db->begin();
-
-			require_once DOL_DOCUMENT_ROOT .'/product/stock/class/mouvementstock.class.php';
-
-			$op[0] = "+".trim($nbpiece);
-			$op[1] = "-".trim($nbpiece);
-
-			$movementstock=new MouvementStock($this->db);
-			$movementstock->setOrigin($origin_element, $origin_id);
-			$result=$movementstock->_create($user,$this->id,$id_entrepot,$op[$movement],$movement,$price,$label,$inventorycode,'',$dlc,$dluo,$lot);
-
-			if ($result >= 0)
-			{
-				$this->db->commit();
-				return 1;
-			}
-			else
-			{
-			    $this->error=$movementstock->error;
-			    $this->errors=$movementstock->errors;
-
-				$this->db->rollback();
-				return -1;
-			}
-		}
-	}
-
-	/**
-	 *    Load information about stock of a product into ->stock_reel, ->stock_warehouse[] (including stock_warehouse[idwarehouse]->detail_batch for batch products)
-	 *    This function need a lot of load. If you use it on list, use a cache to execute it once for each product id.
-	 *    If ENTREPOT_EXTRA_STATUS set, filtering on warehouse status possible.
-	 *
-	 *    @param      string   $option 		'' = Load all stock info, also from closed and internal warehouses,
-	 *										'nobatch' = Do not load batch information,
-	 *										'novirtual' = Do not load virtual stock,
-	 *										'warehouseopen' = Load stock from open warehouses only,
-	 *										'warehouseclosed' = Load stock from closed warehouses only,
-	 *										'warehouseinternal' = Load stock from warehouses for internal correction/transfer only
-	 *    @return     int                   < 0 if KO, > 0 if OK
-	 *    @see		  load_virtual_stock, getBatchInfo
-	 */
-	function load_stock($option='')
-	{
-		global $conf;
-
-		$this->stock_reel = 0;
-		$this->stock_warehouse = array();
-		$this->stock_theorique = 0;
-
-		$warehouseStatus = array();
-
-		if (preg_match('/warehouseclosed/', $option))
-		{
-			$warehouseStatus[] = Entrepot::STATUS_CLOSED;
-		}
-		if (preg_match('/warehouseopen/', $option))
-		{
-			$warehouseStatus[] = Entrepot::STATUS_OPEN_ALL;
-		}
-		if (preg_match('/warehouseinternal/', $option))
-		{
-			$warehouseStatus[] = Entrepot::STATUS_OPEN_INTERNAL;
-		}
-
-		$sql = "SELECT ps.rowid, ps.reel, ps.fk_entrepot";
-		$sql.= " FROM ".MAIN_DB_PREFIX."product_stock as ps";
-		$sql.= ", ".MAIN_DB_PREFIX."entrepot as w";
-		$sql.= " WHERE w.entity IN (".getEntity('stock').")";
-		$sql.= " AND w.rowid = ps.fk_entrepot";
-		$sql.= " AND ps.fk_product = ".$this->id;
-		if ($conf->global->ENTREPOT_EXTRA_STATUS && count($warehouseStatus)) $sql.= " AND w.statut IN (".$this->db->escape(implode(',',$warehouseStatus)).")";
-
-		dol_syslog(get_class($this)."::load_stock", LOG_DEBUG);
-		$result = $this->db->query($sql);
-		if ($result)
-		{
-			$num = $this->db->num_rows($result);
-			$i=0;
-			if ($num > 0)
-			{
-				while ($i < $num)
-				{
-					$row = $this->db->fetch_object($result);
-					$this->stock_warehouse[$row->fk_entrepot] = new stdClass();
-					$this->stock_warehouse[$row->fk_entrepot]->real = $row->reel;
-					$this->stock_warehouse[$row->fk_entrepot]->id = $row->rowid;
-					if ((! preg_match('/nobatch/', $option)) && $this->hasbatch()) $this->stock_warehouse[$row->fk_entrepot]->detail_batch=Productbatch::findAll($this->db, $row->rowid, 1, $this->id);
-					$this->stock_reel+=$row->reel;
-					$i++;
-				}
-			}
-			$this->db->free($result);
-
-			if (! preg_match('/novirtual/', $option))
-			{
-			    $this->load_virtual_stock();		// This also load stats_commande_fournisseur, ...
-			}
-
-			return 1;
-		}
-		else
-		{
-			$this->error=$this->db->lasterror();
-			return -1;
-		}
-	}
-
-	/**
-	 *    Load value ->stock_theorique of a product. Property this->id must be defined.
-	 *    This function need a lot of load. If you use it on list, use a cache to execute it one for each product id.
-	 *
-	 *    @return   int             < 0 if KO, > 0 if OK
-	 *    @see		load_stock, getBatchInfo
-	 */
-=======
+        }
+    }
+
 	// phpcs:disable PEAR.NamingConventions.ValidFunctionName.NotCamelCaps
     /**
      *    Load value ->stock_theorique of a product. Property this->id must be defined.
@@ -7772,7 +4160,6 @@
      * @return int             < 0 if KO, > 0 if OK
      * @see    load_stock(), loadBatchInfo()
      */
->>>>>>> d9b8a8c8
     function load_virtual_stock()
     {
      // phpcs:enable
@@ -7879,150 +4266,6 @@
     }
 
 
-<<<<<<< HEAD
-	/**
-	 *  Move an uploaded file described into $file array into target directory $sdir.
-	 *
-	 *  @param  string	$sdir       Target directory
-	 *  @param  string	$file       Array of file info of file to upload: array('name'=>..., 'tmp_name'=>...)
-	 *  @return	int					<0 if KO, >0 if OK
-	 */
-	function add_photo($sdir, $file)
-	{
-		global $conf;
-
-		require_once DOL_DOCUMENT_ROOT.'/core/lib/files.lib.php';
-
-		$result = 0;
-
-		$dir = $sdir;
-		if (! empty($conf->global->PRODUCT_USE_OLD_PATH_FOR_PHOTO)) $dir .= '/'. get_exdir($this->id,2,0,0,$this,'product') . $this->id ."/photos";
-		else $dir .= '/'.get_exdir(0,0,0,0,$this,'product').dol_sanitizeFileName($this->ref);
-
-		dol_mkdir($dir);
-
-		$dir_osencoded=$dir;
-
-		if (is_dir($dir_osencoded))
-		{
-			$originImage = $dir . '/' . $file['name'];
-
-			// Cree fichier en taille origine
-			$result=dol_move_uploaded_file($file['tmp_name'], $originImage, 1);
-
-			if (file_exists(dol_osencode($originImage)))
-			{
-				// Create thumbs
-				$this->addThumbs($originImage);
-			}
-		}
-
-		if (is_numeric($result) && $result > 0) return 1;
-		else return -1;
-	}
-
-	/**
-	 *  Return if at least one photo is available
-	 *
-	 *  @param      string		$sdir       Directory to scan
-	 *  @return     boolean     			True if at least one photo is available, False if not
-	 */
-	function is_photo_available($sdir)
-	{
-	    include_once DOL_DOCUMENT_ROOT .'/core/lib/files.lib.php';
-	    include_once DOL_DOCUMENT_ROOT .'/core/lib/images.lib.php';
-
-		global $conf;
-
-		$dir = $sdir;
-		if (! empty($conf->global->PRODUCT_USE_OLD_PATH_FOR_PHOTO)) $dir .= '/'. get_exdir($this->id,2,0,0,$this,'product') . $this->id ."/photos/";
-		else $dir .= '/'.get_exdir(0,0,0,0,$this,'product').dol_sanitizeFileName($this->ref).'/';
-
-		$nbphoto=0;
-
-		$dir_osencoded=dol_osencode($dir);
-		if (file_exists($dir_osencoded))
-		{
-			$handle=opendir($dir_osencoded);
-			if (is_resource($handle))
-			{
-			    while (($file = readdir($handle)) !== false)
-    			{
-    				if (! utf8_check($file)) $file=utf8_encode($file);	// To be sure data is stored in UTF8 in memory
-    				if (dol_is_file($dir.$file) && image_format_supported($file) > 0) return true;
-    			}
-			}
-		}
-		return false;
-	}
-
-
-	/**
-	 *  Retourne tableau de toutes les photos du produit
-	 *
-	 *  @param      string		$dir        Repertoire a scanner
-	 *  @param      int			$nbmax      Nombre maximum de photos (0=pas de max)
-	 *  @return     array       			Tableau de photos
-	 */
-	function liste_photos($dir,$nbmax=0)
-	{
-	    include_once DOL_DOCUMENT_ROOT.'/core/lib/files.lib.php';
-	    include_once DOL_DOCUMENT_ROOT.'/core/lib/images.lib.php';
-
-		$nbphoto=0;
-		$tabobj=array();
-
-		$dir_osencoded=dol_osencode($dir);
-		$handle=@opendir($dir_osencoded);
-		if (is_resource($handle))
-		{
-			while (($file = readdir($handle)) !== false)
-			{
-				if (! utf8_check($file)) $file=utf8_encode($file);	// readdir returns ISO
-				if (dol_is_file($dir.$file) && image_format_supported($file) >= 0)
-				{
-					$nbphoto++;
-
-					// On determine nom du fichier vignette
-					$photo=$file;
-					$photo_vignette='';
-					if (preg_match('/('.$this->regeximgext.')$/i', $photo, $regs))
-					{
-						$photo_vignette=preg_replace('/'.$regs[0].'/i', '', $photo).'_small'.$regs[0];
-					}
-
-					$dirthumb = $dir.'thumbs/';
-
-					// Objet
-					$obj=array();
-					$obj['photo']=$photo;
-					if ($photo_vignette && dol_is_file($dirthumb.$photo_vignette)) $obj['photo_vignette']='thumbs/' . $photo_vignette;
-					else $obj['photo_vignette']="";
-
-					$tabobj[$nbphoto-1]=$obj;
-
-					// On continue ou on arrete de boucler ?
-					if ($nbmax && $nbphoto >= $nbmax) break;
-				}
-			}
-
-			closedir($handle);
-		}
-
-		return $tabobj;
-	}
-
-	/**
-	 *  Efface la photo du produit et sa vignette
-	 *
-	 *  @param  string		$file        Chemin de l'image
-	 *  @return	void
-	 */
-	function delete_photo($file)
-	{
-	    require_once DOL_DOCUMENT_ROOT.'/core/lib/files.lib.php';
-	    require_once DOL_DOCUMENT_ROOT.'/core/lib/images.lib.php';
-=======
     // phpcs:disable PEAR.NamingConventions.ValidFunctionName.NotCamelCaps
     /**
      *  Move an uploaded file described into $file array into target directory $sdir.
@@ -8174,7 +4417,6 @@
         // phpcs:enable
         include_once DOL_DOCUMENT_ROOT.'/core/lib/files.lib.php';
         include_once DOL_DOCUMENT_ROOT.'/core/lib/images.lib.php';
->>>>>>> d9b8a8c8
 
         $dir = dirname($file).'/'; // Chemin du dossier contenant l'image d'origine
         $dirthumb = $dir.'/thumbs/'; // Chemin du dossier contenant la vignette
