--- conflicted
+++ resolved
@@ -138,7 +138,7 @@
 
 	//! Contains detail of stock of product into each warehouse
 	var $stock_warehouse=array();
-	
+
 	var $oldcopy;
 
 	var $oldcopy;
@@ -407,7 +407,7 @@
 		global $langs, $conf;
 
 		$error=0;
-		
+
 		$this->db->begin();
 
 		$this->db->begin();
@@ -512,43 +512,35 @@
 				if ($result < 0) { $error++; $this->errors=$interface->errors; }
 				// Fin appel triggers
 			}
-<<<<<<< HEAD
-			
-=======
-
->>>>>>> 1f98a235
+
 			if (! $error && (is_object($this->oldcopy) && $this->oldcopy->ref != $this->ref))
 			{
-				// We remove directory
-				if ($conf->product->dir_output)
-				{
+				// We remove directory
+				if ($conf->product->dir_output)
+				{
 					$olddir = $conf->product->dir_output . "/" . dol_sanitizeFileName($this->oldcopy->ref);
-					$newdir = $conf->product->dir_output . "/" . dol_sanitizeFileName($this->ref);
-					if (file_exists($olddir))
-					{
-						$res=@dol_move($olddir, $newdir);
-						if (! $res)
-						{
-							$this->error='ErrorFailToMoveDir';
-							$error++;
-						}
-					}
+					$newdir = $conf->product->dir_output . "/" . dol_sanitizeFileName($this->ref);
+					if (file_exists($olddir))
+					{
+						$res=@dol_move($olddir, $newdir);
+						if (! $res)
+						{
+							$this->error='ErrorFailToMoveDir';
+							$error++;
+						}
+					}
 				}
 			}
-<<<<<<< HEAD
-			
-=======
-
->>>>>>> 1f98a235
-			if (! $error)
-			{
-				$this->db->commit();
-				return 1;
-			}
-			else
-			{
-				$this->db->rollback();
-				return -$error;
+
+			if (! $error)
+			{
+				$this->db->commit();
+				return 1;
+			}
+			else
+			{
+				$this->db->rollback();
+				return -$error;
 			}
 		}
 		else
@@ -630,57 +622,53 @@
     				    dol_syslog(get_class($this).'::delete error '.$this->error, LOG_ERR);
     				}
                 }
-                
+
                 if (! $error)
                 {
-                	// We remove directory
-                	$ref = dol_sanitizeFileName($this->ref);
-                	if ($conf->product->dir_output)
-                	{
-                		$dir = $conf->product->dir_output . "/" . $ref;
-                		if (file_exists($dir))
-                		{
-                			$res=@dol_delete_dir_recursive($dir);
-                			if (! $res)
-                			{
-                				$this->error='ErrorFailToDeleteDir';
-                				$error++;
-                			}
-                		}
+                	// We remove directory
+                	$ref = dol_sanitizeFileName($this->ref);
+                	if ($conf->product->dir_output)
+                	{
+                		$dir = $conf->product->dir_output . "/" . $ref;
+                		if (file_exists($dir))
+                		{
+                			$res=@dol_delete_dir_recursive($dir);
+                			if (! $res)
+                			{
+                				$this->error='ErrorFailToDeleteDir';
+                				$error++;
+                			}
+                		}
                 	}
                 }
 
-<<<<<<< HEAD
-				if (! $error)
-=======
                 if (! $error)
                 {
-                	// We remove directory
-                	$ref = dol_sanitizeFileName($this->ref);
-                	if ($conf->product->dir_output)
-                	{
-                		$dir = $conf->product->dir_output . "/" . $ref;
-                		if (file_exists($dir))
-                		{
-                			$res=@dol_delete_dir_recursive($dir);
-                			if (! $res)
-                			{
-                				$this->error='ErrorFailToDeleteDir';
-                				$error++;
-                			}
-                		}
+                	// We remove directory
+                	$ref = dol_sanitizeFileName($this->ref);
+                	if ($conf->product->dir_output)
+                	{
+                		$dir = $conf->product->dir_output . "/" . $ref;
+                		if (file_exists($dir))
+                		{
+                			$res=@dol_delete_dir_recursive($dir);
+                			if (! $res)
+                			{
+                				$this->error='ErrorFailToDeleteDir';
+                				$error++;
+                			}
+                		}
                 	}
                 }
 
-				if ($error)
->>>>>>> 1f98a235
+				if (! $error)
 				{
-					$this->db->commit();
+					$this->db->commit();
 					return 1;
 				}
 				else
 				{
-					$this->db->rollback();
+					$this->db->rollback();
 					return -$error;
 				}
 			}
