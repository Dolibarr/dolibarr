<?php
/* Copyright (C) 2001-2007  Rodolphe Quiedeville    <rodolphe@quiedeville.org>
 * Copyright (C) 2004-2014	Laurent Destailleur		<eldy@users.sourceforge.net>
 * Copyright (C) 2005-2015	Regis Houssin			<regis.houssin@inodbox.com>
 * Copyright (C) 2006		Andre Cianfarani		<acianfa@free.fr>
 * Copyright (C) 2007-2011	Jean Heimburger			<jean@tiaris.info>
 * Copyright (C) 2010-2018	Juanjo Menent			<jmenent@2byte.es>
 * Copyright (C) 2012       Cedric Salvador         <csalvador@gpcsolutions.fr>
 * Copyright (C) 2013-2014	Cedric GROSS			<c.gross@kreiz-it.fr>
 * Copyright (C) 2013-2016	Marcos García			<marcosgdf@gmail.com>
 * Copyright (C) 2011-2017	Alexandre Spangaro		<aspangaro@open-dsi.fr>
 * Copyright (C) 2014		Henry Florian			<florian.henry@open-concept.pro>
 * Copyright (C) 2014-2016	Philippe Grand			<philippe.grand@atoo-net.com>
 * Copyright (C) 2014		Ion agorria			    <ion@agorria.com>
 * Copyright (C) 2016-2018	Ferran Marcet			<fmarcet@2byte.es>
 * Copyright (C) 2017		Gustavo Novaro
 * Copyright (C) 2019       Frédéric France         <frederic.france@netlogic.fr>
 *
 * This program is free software; you can redistribute it and/or modify
 * it under the terms of the GNU General Public License as published by
 * the Free Software Foundation; either version 3 of the License, or
 * (at your option) any later version.
 *
 * This program is distributed in the hope that it will be useful,
 * but WITHOUT ANY WARRANTY; without even the implied warranty of
 * MERCHANTABILITY or FITNESS FOR A PARTICULAR PURPOSE.  See the
 * GNU General Public License for more details.
 *
 * You should have received a copy of the GNU General Public License
 * along with this program. If not, see <https://www.gnu.org/licenses/>.
 */

/**
 *    \file       htdocs/product/class/product.class.php
 *    \ingroup    produit
 *    \brief      File of class to manage predefined products or services
 */
require_once DOL_DOCUMENT_ROOT.'/core/class/commonobject.class.php';
require_once DOL_DOCUMENT_ROOT.'/product/class/productbatch.class.php';
require_once DOL_DOCUMENT_ROOT.'/product/stock/class/entrepot.class.php';

/**
 * Class to manage products or services
 */
class Product extends CommonObject
{
    /**
     * @var string ID to identify managed object
     */
    public $element = 'product';

    /**
     * @var string Name of table without prefix where object is stored
     */
    public $table_element = 'product';

    /**
     * @var int Field with ID of parent key if this field has a parent
     */
    public $fk_element = 'fk_product';

    /**
     * @var array	List of child tables. To test if we can delete object.
     */
    protected $childtables = array('supplier_proposaldet', 'propaldet', 'commandedet', 'facturedet', 'contratdet', 'facture_fourn_det', 'commande_fournisseurdet');

    /**
     * 0=No test on entity, 1=Test with field entity, 2=Test with link by societe
     *
     * @var int
     */
    public $ismultientitymanaged = 1;

    /**
     * {@inheritdoc}
     */
    protected $table_ref_field = 'ref';

    public $regeximgext = '\.gif|\.jpg|\.jpeg|\.png|\.bmp|\.xpm|\.xbm'; // See also into images.lib.php

    /*
    * @deprecated
    * @see label
    */
    public $libelle;
    /**
     * Product label
     *
     * @var string
     */
    public $label;

    /**
     * Product description
     *
     * @var string
     */
    public $description;

	/**
     * Product other fields PRODUCT_USE_OTHER_FIELD_IN_TRANSLATION
     *
     * @var string
     */
    public $other;

    /**
     * Check TYPE constants
     *
     * @var int
     */
    public $type = self::TYPE_PRODUCT;

    /**
     * Selling price
     *
     * @var float
     */
    public $price; // Price net

    /**
     * Price with tax
     *
     * @var float
     */
    public $price_ttc;

    /**
     * Minimum price net
     *
     * @var float
     */
    public $price_min;

    /**
     * Minimum price with tax
     *
     * @var float
     */
    public $price_min_ttc;

    /*
    * Base price ('TTC' for price including tax or 'HT' for net price)
    * @var float
    */
    public $price_base_type;

    //! Arrays for multiprices
    public $multiprices = array();
    public $multiprices_ttc = array();
    public $multiprices_base_type = array();
    public $multiprices_min = array();
    public $multiprices_min_ttc = array();
    public $multiprices_tva_tx = array();
    public $multiprices_recuperableonly = array();

    //! Price by quantity arrays
    public $price_by_qty;
    public $prices_by_qty = array();
    public $prices_by_qty_id = array();
    public $prices_by_qty_list = array();

    //! Default VAT code for product (link to code into llx_c_tva but without foreign keys)
    public $default_vat_code;

    //! Default VAT rate of product
    public $tva_tx;

    //! French VAT NPR (0 or 1)
    public $tva_npr = 0;

    //! Other local taxes
    public $localtax1_tx;
    public $localtax2_tx;
    public $localtax1_type;
    public $localtax2_type;

    /**
     * Stock real
     *
     * @var int
     */
    public $stock_reel = 0;

    /**
     * Stock virtual
     *
     * @var int
     */
    public $stock_theorique;

    /**
     * Cost price
     *
     * @var float
     */
    public $cost_price;

    //! Average price value for product entry into stock (PMP)
    public $pmp;

    /**
     * Stock alert
     *
     * @var int
     */
    public $seuil_stock_alerte = 0;

    /**
     * Ask for replenishment when $desiredstock < $stock_reel
     */
    public $desiredstock = 0;

    /*
    * Service expiration
    */
    public $duration_value;

    /**
     * Exoiration unit
     */
    public $duration_unit;

    /**
     * Status indicates whether the product is on sale '1' or not '0'
     *
     * @var int
     */
    public $status = 0;

    /**
     * Status indicate whether the product is available for purchase '1' or not '0'
     *
     * @var int
     */
    public $status_buy = 0;

    /**
     * Status indicates whether the product is a finished product '1' or a raw material '0'
     *
     * @var int
     */
    public $finished;

    /**
     * We must manage lot/batch number, sell-by date and so on : '1':yes '0':no
     *
     * @var int
     */
    public $status_batch = 0;

    /**
     * Customs code
     *
     * @var string
     */
    public $customcode;

    /**
     * Product URL
     *
     * @var string
     */
    public $url;

    //! Metric of products
    public $weight;
    public $weight_units;
    public $length;
    public $length_units;
    public $width;
    public $width_units;
    public $height;
    public $height_units;
    public $surface;
    public $surface_units;
    public $volume;
    public $volume_units;

    public $net_measure;
    public $net_measure_units;

    public $accountancy_code_sell;
    public $accountancy_code_sell_intra;
    public $accountancy_code_sell_export;
    public $accountancy_code_buy;

    /**
     * Main Barcode value
     *
     * @var string
     */
    public $barcode;

    /**
     * Main Barcode type ID
     *
     * @var int
     */
    public $barcode_type;

    /**
     * Main Barcode type code
     *
     * @var string
     */
    public $barcode_type_code;

    /**
     * Additional barcodes (Some products have different barcodes according to the country of origin of manufacture)
     *
     * @var array
     */
    public $barcodes_extra = array();

    public $stats_propale = array();
    public $stats_commande = array();
    public $stats_contrat = array();
    public $stats_facture = array();
    public $stats_commande_fournisseur = array();
    public $stats_reception = array();
    public $stats_mrptoconsume = array();
    public $stats_mrptoproduce = array();

    public $multilangs = array();

    //! Size of image
    public $imgWidth;
    public $imgHeight;

    /**
     * @var integer|string date_creation
     */
    public $date_creation;

    /**
     * @var integer|string date_modification
     */
    public $date_modification;

    //! Id du fournisseur
    public $product_fourn_id;

    //! Product ID already linked to a reference supplier
    public $product_id_already_linked;

    public $nbphoto = 0;

    //! Contains detail of stock of product into each warehouse
    public $stock_warehouse = array();

    public $oldcopy;

    public $fk_default_warehouse;
    /**
     * @var int ID
     */
    public $fk_price_expression;

    /* To store supplier price found */
    public $fourn_pu;
    public $fourn_price_base_type;
    public $fourn_socid;

    /**
     * @deprecated
     * @see        $ref_supplier
     */
    public $ref_fourn;
    public $ref_supplier;

    /**
     * Unit code ('km', 'm', 'l', 'p', ...)
     *
     * @var string
     */
    public $fk_unit;

    /**
     * Price is generated using multiprice rules
     *
     * @var int
     */
    public $price_autogen = 0;


    public $fields = array(
        'rowid' => array('type'=>'integer', 'label'=>'TechnicalID', 'enabled'=>1, 'visible'=>-2, 'notnull'=>1, 'index'=>1, 'position'=>1, 'comment'=>'Id'),
        'ref'           =>array('type'=>'varchar(128)', 'label'=>'Ref', 'enabled'=>1, 'visible'=>1, 'notnull'=>1, 'showoncombobox'=>1, 'index'=>1, 'position'=>10, 'searchall'=>1, 'comment'=>'Reference of object'),
        'entity'        =>array('type'=>'integer', 'label'=>'Entity', 'enabled'=>1, 'visible'=>0, 'default'=>1, 'notnull'=>1, 'index'=>1, 'position'=>20),
        'label'         =>array('type'=>'varchar(255)', 'label'=>'Label', 'enabled'=>1, 'visible'=>1, 'notnull'=>1, 'showoncombobox'=>1),
		'note_public'   =>array('type'=>'html', 'label'=>'NotePublic', 'enabled'=>1, 'visible'=>0, 'position'=>61),
        'note'          =>array('type'=>'html', 'label'=>'NotePrivate', 'enabled'=>1, 'visible'=>0, 'position'=>62),
        'datec'         =>array('type'=>'datetime', 'label'=>'DateCreation', 'enabled'=>1, 'visible'=>-2, 'notnull'=>1, 'position'=>500),
        'tms'           =>array('type'=>'timestamp', 'label'=>'DateModification', 'enabled'=>1, 'visible'=>-2, 'notnull'=>1, 'position'=>501),
        //'date_valid'    =>array('type'=>'datetime',     'label'=>'DateCreation',     'enabled'=>1, 'visible'=>-2, 'position'=>502),
        'fk_user_author'=>array('type'=>'integer', 'label'=>'UserAuthor', 'enabled'=>1, 'visible'=>-2, 'notnull'=>1, 'position'=>510, 'foreignkey'=>'llx_user.rowid'),
        'fk_user_modif' =>array('type'=>'integer', 'label'=>'UserModif', 'enabled'=>1, 'visible'=>-2, 'notnull'=>-1, 'position'=>511),
        //'fk_user_valid' =>array('type'=>'integer',      'label'=>'UserValidation',        'enabled'=>1, 'visible'=>-1, 'position'=>512),
        'import_key'    =>array('type'=>'varchar(14)', 'label'=>'ImportId', 'enabled'=>1, 'visible'=>-2, 'notnull'=>-1, 'index'=>0, 'position'=>1000),
        //'tosell'       =>array('type'=>'integer',      'label'=>'Status',           'enabled'=>1, 'visible'=>1,  'notnull'=>1, 'default'=>0, 'index'=>1,  'position'=>1000, 'arrayofkeyval'=>array(0=>'Draft', 1=>'Active', -1=>'Cancel')),
        //'tobuy'        =>array('type'=>'integer',      'label'=>'Status',           'enabled'=>1, 'visible'=>1,  'notnull'=>1, 'default'=>0, 'index'=>1,  'position'=>1000, 'arrayofkeyval'=>array(0=>'Draft', 1=>'Active', -1=>'Cancel')),
    );

    /**
     * Regular product
     */
    const TYPE_PRODUCT = 0;
    /**
     * Service
     */
    const TYPE_SERVICE = 1;
    /**
     * Advanced feature: assembly kit
     */
    const TYPE_ASSEMBLYKIT = 2;
    /**
     * Advanced feature: stock kit
     */
    const TYPE_STOCKKIT = 3;


    /**
     *  Constructor
     *
     * @param DoliDB $db Database handler
     */
    public function __construct($db)
    {
        $this->db = $db;
        $this->canvas = '';
    }

    /**
     *    Check that ref and label are ok
     *
     * @return int         >1 if OK, <=0 if KO
     */
    public function check()
    {
        $this->ref = dol_sanitizeFileName(stripslashes($this->ref));

        $err = 0;
        if (dol_strlen(trim($this->ref)) == 0) {
            $err++;
        }

        if (dol_strlen(trim($this->label)) == 0) {
            $err++;
        }

        if ($err > 0) {
            return 0;
        }
        else
        {
            return 1;
        }
    }

    /**
     *    Insert product into database
     *
     * @param  User $user      User making insert
     * @param  int  $notrigger Disable triggers
     * @return int                         Id of product/service if OK, < 0 if KO
     */
    public function create($user, $notrigger = 0)
    {
        global $conf, $langs;

            $error = 0;

        // Clean parameters
        $this->ref = dol_sanitizeFileName(dol_string_nospecial(trim($this->ref)));
        $this->label = trim($this->label);
        $this->price_ttc = price2num($this->price_ttc);
        $this->price = price2num($this->price);
        $this->price_min_ttc = price2num($this->price_min_ttc);
        $this->price_min = price2num($this->price_min);
        if (empty($this->tva_tx)) {
            $this->tva_tx = 0;
        }
        if (empty($this->tva_npr)) {
            $this->tva_npr = 0;
        }
        //Local taxes
        if (empty($this->localtax1_tx)) {
            $this->localtax1_tx = 0;
        }
        if (empty($this->localtax2_tx)) {
            $this->localtax2_tx = 0;
        }
        if (empty($this->localtax1_type)) {
            $this->localtax1_type = '0';
        }
        if (empty($this->localtax2_type)) {
            $this->localtax2_type = '0';
        }
        if (empty($this->price)) {
            $this->price = 0;
        }
        if (empty($this->price_min)) {
            $this->price_min = 0;
        }
        // Price by quantity
        if (empty($this->price_by_qty)) {
            $this->price_by_qty = 0;
        }

        if (empty($this->status)) {
            $this->status = 0;
        }
        if (empty($this->status_buy)) {
            $this->status_buy = 0;
        }

        $price_ht = 0;
        $price_ttc = 0;
        $price_min_ht = 0;
        $price_min_ttc = 0;

        //
        if ($this->price_base_type == 'TTC' && $this->price_ttc > 0) {
            $price_ttc = price2num($this->price_ttc, 'MU');
            $price_ht = price2num($this->price_ttc / (1 + ($this->tva_tx / 100)), 'MU');
        }

        //
        if ($this->price_base_type != 'TTC' && $this->price > 0) {
            $price_ht = price2num($this->price, 'MU');
            $price_ttc = price2num($this->price * (1 + ($this->tva_tx / 100)), 'MU');
        }

        //
        if (($this->price_min_ttc > 0) && ($this->price_base_type == 'TTC')) {
            $price_min_ttc = price2num($this->price_min_ttc, 'MU');
            $price_min_ht = price2num($this->price_min_ttc / (1 + ($this->tva_tx / 100)), 'MU');
        }

        //
        if (($this->price_min > 0) && ($this->price_base_type != 'TTC')) {
            $price_min_ht = price2num($this->price_min, 'MU');
            $price_min_ttc = price2num($this->price_min * (1 + ($this->tva_tx / 100)), 'MU');
        }

        $this->accountancy_code_buy = trim($this->accountancy_code_buy);
        $this->accountancy_code_sell = trim($this->accountancy_code_sell);
        $this->accountancy_code_sell_intra = trim($this->accountancy_code_sell_intra);
        $this->accountancy_code_sell_export = trim($this->accountancy_code_sell_export);

        // Barcode value
        $this->barcode = trim($this->barcode);

        // Check parameters
        if (empty($this->label)) {
            $this->error = 'ErrorMandatoryParametersNotProvided';
            return -1;
        }

        if (empty($this->ref)) {
            // Load object modCodeProduct
            $module = (!empty($conf->global->PRODUCT_CODEPRODUCT_ADDON) ? $conf->global->PRODUCT_CODEPRODUCT_ADDON : 'mod_codeproduct_leopard');
            if ($module != 'mod_codeproduct_leopard')    // Do not load module file for leopard
            {
                if (substr($module, 0, 16) == 'mod_codeproduct_' && substr($module, -3) == 'php') {
                    $module = substr($module, 0, dol_strlen($module) - 4);
                }
                dol_include_once('/core/modules/product/'.$module.'.php');
                $modCodeProduct = new $module;
                if (!empty($modCodeProduct->code_auto)) {
                    $this->ref = $modCodeProduct->getNextValue($this, $this->type);
                }
                unset($modCodeProduct);
            }

            if (empty($this->ref)) {
                $this->error = 'ProductModuleNotSetupForAutoRef';
                return -2;
            }
        }

        dol_syslog(get_class($this)."::create ref=".$this->ref." price=".$this->price." price_ttc=".$this->price_ttc." tva_tx=".$this->tva_tx." price_base_type=".$this->price_base_type, LOG_DEBUG);

        $now = dol_now();

        $this->db->begin();

        // For automatic creation during create action (not used by Dolibarr GUI, can be used by scripts)
        if ($this->barcode == -1) {
            $this->barcode = $this->get_barcode($this, $this->barcode_type_code);
        }

        // Check more parameters
        // If error, this->errors[] is filled
        $result = $this->verify();

        if ($result >= 0) {
            $sql = "SELECT count(*) as nb";
            $sql .= " FROM ".MAIN_DB_PREFIX."product";
            $sql .= " WHERE entity IN (".getEntity('product').")";
            $sql .= " AND ref = '".$this->db->escape($this->ref)."'";

            $result = $this->db->query($sql);
            if ($result) {
                $obj = $this->db->fetch_object($result);
                if ($obj->nb == 0) {
                    // Produit non deja existant
                    $sql = "INSERT INTO ".MAIN_DB_PREFIX."product (";
                    $sql .= "datec";
                    $sql .= ", entity";
                    $sql .= ", ref";
                    $sql .= ", ref_ext";
                    $sql .= ", price_min";
                    $sql .= ", price_min_ttc";
                    $sql .= ", label";
                    $sql .= ", fk_user_author";
                    $sql .= ", fk_product_type";
                    $sql .= ", price";
                    $sql .= ", price_ttc";
                    $sql .= ", price_base_type";
                    $sql .= ", tobuy";
                    $sql .= ", tosell";
                    $sql .= ", accountancy_code_buy";
                    $sql .= ", accountancy_code_sell";
                    $sql .= ", accountancy_code_sell_intra";
                    $sql .= ", accountancy_code_sell_export";
                    $sql .= ", canvas";
                    $sql .= ", finished";
                    $sql .= ", tobatch";
                    $sql .= ", fk_unit";
                    $sql .= ") VALUES (";
                    $sql .= "'".$this->db->idate($now)."'";
                    $sql .= ", ".$conf->entity;
                    $sql .= ", '".$this->db->escape($this->ref)."'";
                    $sql .= ", ".(!empty($this->ref_ext) ? "'".$this->db->escape($this->ref_ext)."'" : "null");
                    $sql .= ", ".price2num($price_min_ht);
                    $sql .= ", ".price2num($price_min_ttc);
                    $sql .= ", ".(!empty($this->label) ? "'".$this->db->escape($this->label)."'" : "null");
                    $sql .= ", ".$user->id;
                    $sql .= ", ".$this->type;
                    $sql .= ", ".price2num($price_ht);
                    $sql .= ", ".price2num($price_ttc);
                    $sql .= ", '".$this->db->escape($this->price_base_type)."'";
                    $sql .= ", ".$this->status;
                    $sql .= ", ".$this->status_buy;
                    $sql .= ", '".$this->db->escape($this->accountancy_code_buy)."'";
                    $sql .= ", '".$this->db->escape($this->accountancy_code_sell)."'";
                    $sql .= ", '".$this->db->escape($this->accountancy_code_sell_intra)."'";
                    $sql .= ", '".$this->db->escape($this->accountancy_code_sell_export)."'";
                    $sql .= ", '".$this->db->escape($this->canvas)."'";
                    $sql .= ", ".((!isset($this->finished) || $this->finished < 0 || $this->finished == '') ? 'null' : (int) $this->finished);
                    $sql .= ", ".((empty($this->status_batch) || $this->status_batch < 0) ? '0' : $this->status_batch);
                    $sql .= ", ".(!$this->fk_unit ? 'NULL' : $this->fk_unit);
                    $sql .= ")";

                    dol_syslog(get_class($this)."::Create", LOG_DEBUG);
                    $result = $this->db->query($sql);
                    if ($result) {
                        $id = $this->db->last_insert_id(MAIN_DB_PREFIX."product");

                        if ($id > 0) {
                            $this->id = $id;
                            $this->price            = $price_ht;
                            $this->price_ttc        = $price_ttc;
                            $this->price_min        = $price_min_ht;
                            $this->price_min_ttc    = $price_min_ttc;

                            $result = $this->_log_price($user);
                            if ($result > 0) {
                                if ($this->update($id, $user, true, 'add') <= 0) {
                                    $error++;
                                }
                            }
                            else
                            {
                                $error++;
                                $this->error = $this->db->lasterror();
                            }
                        }
                        else
                        {
                            $error++;
                            $this->error = 'ErrorFailedToGetInsertedId';
                        }
                    }
                    else
                    {
                        $error++;
                        $this->error = $this->db->lasterror();
                    }
                }
                else
                {
                    // Product already exists with this ref
                    $langs->load("products");
                    $error++;
                    $this->error = "ErrorProductAlreadyExists";
                }
            }
            else
            {
                $error++;
                $this->error = $this->db->lasterror();
            }

            if (!$error && !$notrigger) {
                // Call trigger
                $result = $this->call_trigger('PRODUCT_CREATE', $user);
                if ($result < 0) { $error++;
                }
                // End call triggers
            }

            if (!$error) {
                $this->db->commit();
                return $this->id;
            }
            else
            {
                $this->db->rollback();
                return -$error;
            }
        }
        else
          {
            $this->db->rollback();
            dol_syslog(get_class($this)."::Create fails verify ".join(',', $this->errors), LOG_WARNING);
            return -3;
        }
    }


    /**
     *    Check properties of product are ok (like name, barcode, ...).
     *    All properties must be already loaded on object (this->barcode, this->barcode_type_code, ...).
     *
     * @return int        0 if OK, <0 if KO
     */
    public function verify()
    {
        $this->errors = array();

        $result = 0;
        $this->ref = trim($this->ref);

        if (!$this->ref) {
            $this->errors[] = 'ErrorBadRef';
            $result = -2;
        }

        $rescode = $this->check_barcode($this->barcode, $this->barcode_type_code);
        if ($rescode) {
            if ($rescode == -1) {
                $this->errors[] = 'ErrorBadBarCodeSyntax';
            }
            elseif ($rescode == -2) {
                $this->errors[] = 'ErrorBarCodeRequired';
            }
            elseif ($rescode == -3) {
                // Note: Common usage is to have barcode unique. For variants, we should have a different barcode.
                $this->errors[] = 'ErrorBarCodeAlreadyUsed';
            }

            $result = -3;
        }

        return $result;
    }

    // phpcs:disable PEAR.NamingConventions.ValidFunctionName.ScopeNotCamelCaps
    /**
     *  Check barcode
     *
     * @param  string $valuetotest Value to test
     * @param  string $typefortest Type of barcode (ISBN, EAN, ...)
     * @return int                        0 if OK
     *                                     -1 ErrorBadBarCodeSyntax
     *                                     -2 ErrorBarCodeRequired
     *                                     -3 ErrorBarCodeAlreadyUsed
     */
    public function check_barcode($valuetotest, $typefortest)
    {
        // phpcs:enable
        global $conf;
        if (!empty($conf->barcode->enabled) && !empty($conf->global->BARCODE_PRODUCT_ADDON_NUM)) {
            $module = strtolower($conf->global->BARCODE_PRODUCT_ADDON_NUM);

            $dirsociete = array_merge(array('/core/modules/barcode/'), $conf->modules_parts['barcode']);
            foreach ($dirsociete as $dirroot)
            {
                $res = dol_include_once($dirroot.$module.'.php');
                if ($res) { break;
                }
            }

            $mod = new $module();

            dol_syslog(get_class($this)."::check_barcode value=".$valuetotest." type=".$typefortest." module=".$module);
            $result = $mod->verif($this->db, $valuetotest, $this, 0, $typefortest);
            return $result;
        }
        else
        {
            return 0;
        }
    }

    /**
     *    Update a record into database.
     *  If batch flag is set to on, we create records into llx_product_batch
     *
     * @param  int     $id          Id of product
     * @param  User    $user        Object user making update
     * @param  int     $notrigger   Disable triggers
     * @param  string  $action      Current action for hookmanager ('add' or 'update')
	 * @param  boolean $updatetype  Update product type
     * @return int                  1 if OK, -1 if ref already exists, -2 if other error
     */
    public function update($id, $user, $notrigger = false, $action = 'update', $updatetype = false)
    {
        global $langs, $conf, $hookmanager;

        $error = 0;

        // Check parameters
        if (!$this->label) { $this->label = 'MISSING LABEL';
        }

        // Clean parameters
        $this->ref = dol_string_nospecial(trim($this->ref));
        $this->label = trim($this->label);
        $this->description = trim($this->description);
        $this->note = (isset($this->note) ? trim($this->note) : null);
        $this->net_measure = price2num($this->net_measure);
        $this->net_measure_units = trim($this->net_measure_units);
        $this->weight = price2num($this->weight);
        $this->weight_units = trim($this->weight_units);
        $this->length = price2num($this->length);
        $this->length_units = trim($this->length_units);
        $this->width = price2num($this->width);
        $this->width_units = trim($this->width_units);
        $this->height = price2num($this->height);
        $this->height_units = trim($this->height_units);
        // set unit not defined
        if (is_numeric($this->length_units)) {
        	$this->width_units = $this->length_units;    // Not used yet
        }
        if (is_numeric($this->length_units)) {
        	$this->height_units = $this->length_units;    // Not used yet
        }
        // Automated compute surface and volume if not filled
        if (empty($this->surface) && !empty($this->length) && !empty($this->width) && $this->length_units == $this->width_units) {
            $this->surface = $this->length * $this->width;
            $this->surface_units = measuring_units_squared($this->length_units);
        }
        if (empty($this->volume) && !empty($this->surface_units) && !empty($this->height) && $this->length_units == $this->height_units) {
            $this->volume = $this->surface * $this->height;
            $this->volume_units = measuring_units_cubed($this->height_units);
        }

        $this->surface = price2num($this->surface);
        $this->surface_units = trim($this->surface_units);
        $this->volume = price2num($this->volume);
        $this->volume_units = trim($this->volume_units);
        if (empty($this->tva_tx)) {
            $this->tva_tx = 0;
        }
        if (empty($this->tva_npr)) {
            $this->tva_npr = 0;
        }
        if (empty($this->localtax1_tx)) {
            $this->localtax1_tx = 0;
        }
        if (empty($this->localtax2_tx)) {
            $this->localtax2_tx = 0;
        }
        if (empty($this->localtax1_type)) {
            $this->localtax1_type = '0';
        }
        if (empty($this->localtax2_type)) {
            $this->localtax2_type = '0';
        }
        if (empty($this->status)) {
            $this->status = 0;
        }
        if (empty($this->status_buy)) {
            $this->status_buy = 0;
        }

        if (empty($this->country_id)) {
            $this->country_id = 0;
        }

        // Barcode value
        $this->barcode = trim($this->barcode);

        $this->accountancy_code_buy = trim($this->accountancy_code_buy);
        $this->accountancy_code_sell = trim($this->accountancy_code_sell);
        $this->accountancy_code_sell_intra = trim($this->accountancy_code_sell_intra);
        $this->accountancy_code_sell_export = trim($this->accountancy_code_sell_export);


        $this->db->begin();

        // Check name is required and codes are ok or unique.
        // If error, this->errors[] is filled
        if ($action != 'add') {
            $result = $this->verify(); // We don't check when update called during a create because verify was already done
        }

        if ($result >= 0) {
            if (empty($this->oldcopy)) {
                $org = new self($this->db);
                $org->fetch($this->id);
                $this->oldcopy = $org;
            }

            // Test if batch management is activated on existing product
            // If yes, we create missing entries into product_batch
            if ($this->hasbatch() && !$this->oldcopy->hasbatch()) {
                //$valueforundefinedlot = 'Undefined';  // In previous version, 39 and lower
                $valueforundefinedlot = '000000';

                dol_syslog("Flag batch of product id=".$this->id." is set to ON, so we will create missing records into product_batch");

                $this->load_stock();
                foreach ($this->stock_warehouse as $idW => $ObjW)   // For each warehouse where we have stocks defined for this product (for each lines in product_stock)
                {
                    $qty_batch = 0;
                    foreach ($ObjW->detail_batch as $detail)    // Each lines of detail in product_batch of the current $ObjW = product_stock
                    {
                        if ($detail->batch == $valueforundefinedlot || $detail->batch == 'Undefined') {
                            // We discard this line, we will create it later
                            $sqlclean = "DELETE FROM ".MAIN_DB_PREFIX."product_batch WHERE batch in('Undefined', '".$valueforundefinedlot."') AND fk_product_stock = ".$ObjW->id;
                            $result = $this->db->query($sqlclean);
                            if (!$result) {
                                dol_print_error($this->db);
                                exit;
                            }
                            continue;
                        }

                        $qty_batch += $detail->qty;
                    }
                    // Quantities in batch details are not same as stock quantity,
                    // so we add a default batch record to complete and get same qty in parent and child table
                    if ($ObjW->real <> $qty_batch) {
                        $ObjBatch = new Productbatch($this->db);
                        $ObjBatch->batch = $valueforundefinedlot;
                        $ObjBatch->qty = ($ObjW->real - $qty_batch);
                        $ObjBatch->fk_product_stock = $ObjW->id;

                        if ($ObjBatch->create($user, 1) < 0) {
                            $error++;
                            $this->errors = $ObjBatch->errors;
                        }
                    }
                }
            }

            // For automatic creation
            if ($this->barcode == -1) { $this->barcode = $this->get_barcode($this, $this->barcode_type_code);
            }

            $sql = "UPDATE ".MAIN_DB_PREFIX."product";
<<<<<<< HEAD
            $sql .= " SET label = '".$this->db->escape($this->label)."'";

            if ($updatetype && ($this->isProduct() || $this->isService())) {
                $sql .= ", fk_product_type = ".$this->type;
            }

            $sql .= ", ref = '".$this->db->escape($this->ref)."'";
            $sql .= ", ref_ext = ".(!empty($this->ref_ext) ? "'".$this->db->escape($this->ref_ext)."'" : "null");
            $sql .= ", default_vat_code = ".($this->default_vat_code ? "'".$this->db->escape($this->default_vat_code)."'" : "null");
            $sql .= ", tva_tx = ".$this->tva_tx;
            $sql .= ", recuperableonly = ".$this->tva_npr;
            $sql .= ", localtax1_tx = ".$this->localtax1_tx;
            $sql .= ", localtax2_tx = ".$this->localtax2_tx;
            $sql .= ", localtax1_type = ".($this->localtax1_type != '' ? "'".$this->db->escape($this->localtax1_type)."'" : "'0'");
            $sql .= ", localtax2_type = ".($this->localtax2_type != '' ? "'".$this->db->escape($this->localtax2_type)."'" : "'0'");

            $sql .= ", barcode = ".(empty($this->barcode) ? "null" : "'".$this->db->escape($this->barcode)."'");
            $sql .= ", fk_barcode_type = ".(empty($this->barcode_type) ? "null" : $this->db->escape($this->barcode_type));

            $sql .= ", tosell = ".(int) $this->status;
            $sql .= ", tobuy = ".(int) $this->status_buy;
            $sql .= ", tobatch = ".((empty($this->status_batch) || $this->status_batch < 0) ? '0' : (int) $this->status_batch);
            $sql .= ", finished = ".((!isset($this->finished) || $this->finished < 0) ? "null" : (int) $this->finished);
            $sql .= ", net_measure = ".($this->net_measure != '' ? "'".$this->db->escape($this->net_measure)."'" : 'null');
            $sql .= ", net_measure_units = ".($this->net_measure_units != '' ? "'".$this->db->escape($this->net_measure_units)."'" : 'null');
            $sql .= ", weight = ".($this->weight != '' ? "'".$this->db->escape($this->weight)."'" : 'null');
            $sql .= ", weight_units = ".($this->weight_units != '' ? "'".$this->db->escape($this->weight_units)."'" : 'null');
            $sql .= ", length = ".($this->length != '' ? "'".$this->db->escape($this->length)."'" : 'null');
            $sql .= ", length_units = ".($this->length_units != '' ? "'".$this->db->escape($this->length_units)."'" : 'null');
            $sql .= ", width= ".($this->width != '' ? "'".$this->db->escape($this->width)."'" : 'null');
            $sql .= ", width_units = ".($this->width_units != '' ? "'".$this->db->escape($this->width_units)."'" : 'null');
            $sql .= ", height = ".($this->height != '' ? "'".$this->db->escape($this->height)."'" : 'null');
            $sql .= ", height_units = ".($this->height_units != '' ? "'".$this->db->escape($this->height_units)."'" : 'null');
            $sql .= ", surface = ".($this->surface != '' ? "'".$this->db->escape($this->surface)."'" : 'null');
            $sql .= ", surface_units = ".($this->surface_units != '' ? "'".$this->db->escape($this->surface_units)."'" : 'null');
            $sql .= ", volume = ".($this->volume != '' ? "'".$this->db->escape($this->volume)."'" : 'null');
            $sql .= ", volume_units = ".($this->volume_units != '' ? "'".$this->db->escape($this->volume_units)."'" : 'null');
            $sql .= ", fk_default_warehouse = ".($this->fk_default_warehouse > 0 ? $this->db->escape($this->fk_default_warehouse) : 'null');
            $sql .= ", seuil_stock_alerte = ".((isset($this->seuil_stock_alerte) && $this->seuil_stock_alerte != '') ? "'".$this->db->escape($this->seuil_stock_alerte)."'" : "null");
            $sql .= ", description = '".$this->db->escape($this->description)."'";
            $sql .= ", url = ".($this->url ? "'".$this->db->escape($this->url)."'" : 'null');
            $sql .= ", customcode = '".$this->db->escape($this->customcode)."'";
            $sql .= ", fk_country = ".($this->country_id > 0 ? (int) $this->country_id : 'null');
            $sql .= ", note = ".(isset($this->note) ? "'".$this->db->escape($this->note)."'" : 'null');
            $sql .= ", duration = '".$this->db->escape($this->duration_value.$this->duration_unit)."'";
            $sql .= ", accountancy_code_buy = '".$this->db->escape($this->accountancy_code_buy)."'";
            $sql .= ", accountancy_code_sell= '".$this->db->escape($this->accountancy_code_sell)."'";
            $sql .= ", accountancy_code_sell_intra= '".$this->db->escape($this->accountancy_code_sell_intra)."'";
            $sql .= ", accountancy_code_sell_export= '".$this->db->escape($this->accountancy_code_sell_export)."'";
            $sql .= ", desiredstock = ".((isset($this->desiredstock) && $this->desiredstock != '') ? (int) $this->desiredstock : "null");
            $sql .= ", cost_price = ".($this->cost_price != '' ? $this->db->escape($this->cost_price) : 'null');
            $sql .= ", fk_unit= ".(!$this->fk_unit ? 'NULL' : (int) $this->fk_unit);
            $sql .= ", price_autogen = ".(!$this->price_autogen ? 0 : 1);
            $sql .= ", fk_price_expression = ".($this->fk_price_expression != 0 ? (int) $this->fk_price_expression : 'NULL');
            $sql .= ", fk_user_modif = ".($user->id > 0 ? $user->id : 'NULL');
=======
            $sql.= " SET label = '" . $this->db->escape($this->label) ."'";
            $sql.= ", ref = '" . $this->db->escape($this->ref) ."'";
            $sql.= ", ref_ext = ".(! empty($this->ref_ext)?"'".$this->db->escape($this->ref_ext)."'":"null");
            $sql.= ", default_vat_code = ".($this->default_vat_code ? "'".$this->db->escape($this->default_vat_code)."'" : "null");
            $sql.= ", tva_tx = " . $this->tva_tx;
            $sql.= ", recuperableonly = " . $this->tva_npr;
            $sql.= ", localtax1_tx = " . $this->localtax1_tx;
            $sql.= ", localtax2_tx = " . $this->localtax2_tx;
            $sql.= ", localtax1_type = " . ($this->localtax1_type!=''?"'".$this->db->escape($this->localtax1_type)."'":"'0'");
            $sql.= ", localtax2_type = " . ($this->localtax2_type!=''?"'".$this->db->escape($this->localtax2_type)."'":"'0'");

            $sql.= ", barcode = ". (empty($this->barcode)?"null":"'".$this->db->escape($this->barcode)."'");
            $sql.= ", fk_barcode_type = ". (empty($this->barcode_type)?"null":$this->db->escape($this->barcode_type));

            $sql.= ", tosell = " . (int) $this->status;
            $sql.= ", tobuy = " . (int) $this->status_buy;
            $sql.= ", tobatch = " . ((empty($this->status_batch) || $this->status_batch < 0) ? '0' : (int) $this->status_batch);
            $sql.= ", finished = " . ((! isset($this->finished) || $this->finished < 0) ? "null" : (int) $this->finished);
            $sql.= ", weight = " . ($this->weight!='' ? "'".$this->db->escape($this->weight)."'" : 'null');
            $sql.= ", weight_units = " . ($this->weight_units!='' ? "'".$this->db->escape($this->weight_units)."'": 'null');
            $sql.= ", length = " . ($this->length!='' ? "'".$this->db->escape($this->length)."'" : 'null');
            $sql.= ", length_units = " . ($this->length_units!='' ? "'".$this->db->escape($this->length_units)."'" : 'null');
            $sql.= ", width= " . ($this->width!='' ? "'".$this->db->escape($this->width)."'" : 'null');
            $sql.= ", width_units = " . ($this->width_units!='' ? "'".$this->db->escape($this->width_units)."'" : 'null');
            $sql.= ", height = " . ($this->height!='' ? "'".$this->db->escape($this->height)."'" : 'null');
            $sql.= ", height_units = " . ($this->height_units!='' ? "'".$this->db->escape($this->height_units)."'" : 'null');
            $sql.= ", surface = " . ($this->surface!='' ? "'".$this->db->escape($this->surface)."'" : 'null');
            $sql.= ", surface_units = " . ($this->surface_units!='' ? "'".$this->db->escape($this->surface_units)."'" : 'null');
            $sql.= ", volume = " . ($this->volume!='' ? "'".$this->db->escape($this->volume)."'" : 'null');
            $sql.= ", volume_units = " . ($this->volume_units!='' ? "'".$this->db->escape($this->volume_units)."'" : 'null');
            $sql.= ", fk_default_warehouse = " . ($this->fk_default_warehouse > 0 ? $this->db->escape($this->fk_default_warehouse) : 'null');
            $sql.= ", seuil_stock_alerte = " . ((isset($this->seuil_stock_alerte) && $this->seuil_stock_alerte != '') ? "'".$this->db->escape($this->seuil_stock_alerte)."'" : "null");
            $sql.= ", description = '" . $this->db->escape($this->description) ."'";
            $sql.= ", url = " . ($this->url?"'".$this->db->escape($this->url)."'":'null');
            $sql.= ", customcode = '" .        $this->db->escape($this->customcode) ."'";
            $sql.= ", fk_country = " . ($this->country_id > 0 ? (int) $this->country_id : 'null');
            $sql.= ", note = ".(isset($this->note) ? "'" .$this->db->escape($this->note)."'" : 'null');
            $sql.= ", duration = '" . $this->db->escape($this->duration_value . $this->duration_unit) ."'";
            $sql.= ", accountancy_code_buy = '" . $this->db->escape($this->accountancy_code_buy)."'";
            $sql.= ", accountancy_code_sell= '" . $this->db->escape($this->accountancy_code_sell)."'";
            $sql.= ", accountancy_code_sell_intra= '" . $this->db->escape($this->accountancy_code_sell_intra)."'";
            $sql.= ", accountancy_code_sell_export= '" . $this->db->escape($this->accountancy_code_sell_export)."'";
            $sql.= ", desiredstock = " . ((isset($this->desiredstock) && is_numeric($this->desiredstock)) ? (int) $this->desiredstock : "null");
            $sql.= ", cost_price = " . ($this->cost_price != '' ? $this->db->escape($this->cost_price) : 'null');
            $sql.= ", fk_unit= " . (!$this->fk_unit ? 'NULL' : (int) $this->fk_unit);
            $sql.= ", price_autogen = " . (!$this->price_autogen ? 0 : 1);
            $sql.= ", fk_price_expression = ".($this->fk_price_expression != 0 ? (int) $this->fk_price_expression : 'NULL');
            $sql.= ", fk_user_modif = ".($user->id > 0 ? $user->id : 'NULL');
>>>>>>> d0c179e1
            // stock field is not here because it is a denormalized value from product_stock.
            $sql .= " WHERE rowid = ".$id;

            dol_syslog(get_class($this)."::update", LOG_DEBUG);

            $resql = $this->db->query($sql);
            if ($resql) {
                $this->id = $id;

                // Multilangs
                if (!empty($conf->global->MAIN_MULTILANGS)) {
                    if ($this->setMultiLangs($user) < 0) {
                           $this->error = $langs->trans("Error")." : ".$this->db->error()." - ".$sql;
                           return -2;
                    }
                }

                $action = 'update';

                // Actions on extra fields
                if (!$error && empty($conf->global->MAIN_EXTRAFIELDS_DISABLED)) {
                    $result = $this->insertExtraFields();
                    if ($result < 0) {
                        $error++;
                    }
                }

                if (!$error && !$notrigger) {
                    // Call trigger
                    $result = $this->call_trigger('PRODUCT_MODIFY', $user);
                    if ($result < 0) {
                        $error++;
                    }
                    // End call triggers
                }

                if (!$error && (is_object($this->oldcopy) && $this->oldcopy->ref !== $this->ref)) {
                    // We remove directory
                    if ($conf->product->dir_output) {
                        $olddir = $conf->product->dir_output."/".dol_sanitizeFileName($this->oldcopy->ref);
                        $newdir = $conf->product->dir_output."/".dol_sanitizeFileName($this->ref);
                        if (file_exists($olddir)) {
                            //include_once DOL_DOCUMENT_ROOT . '/core/lib/files.lib.php';
                            //$res = dol_move($olddir, $newdir);
                            // do not use dol_move with directory
                            $res = @rename($olddir, $newdir);
                            if (!$res) {
                                $langs->load("errors");
                                $this->error = $langs->trans('ErrorFailToRenameDir', $olddir, $newdir);
                                $error++;
                            }
                        }
                    }
                }

                if (!$error) {
                    if ($conf->variants->enabled) {
                        include_once DOL_DOCUMENT_ROOT.'/variants/class/ProductCombination.class.php';

                        $comb = new ProductCombination($this->db);

                        foreach ($comb->fetchAllByFkProductParent($this->id) as $currcomb) {
                                 $currcomb->updateProperties($this, $user);
                        }
                    }

                    $this->db->commit();
                    return 1;
                }
                else
                {
                    $this->db->rollback();
                    return -$error;
                }
            }
            else
            {
                if ($this->db->errno() == 'DB_ERROR_RECORD_ALREADY_EXISTS') {
                    $langs->load("errors");
                    if (empty($conf->barcode->enabled) || empty($this->barcode)) {
                        $this->error = $langs->trans("Error")." : ".$langs->trans("ErrorProductAlreadyExists", $this->ref);
                    } else {
                        $this->error = $langs->trans("Error")." : ".$langs->trans("ErrorProductBarCodeAlreadyExists", $this->barcode);
                    }
                    $this->errors[] = $this->error;
                    $this->db->rollback();
                    return -1;
                }
                else
                {
                    $this->error = $langs->trans("Error")." : ".$this->db->error()." - ".$sql;
                    $this->errors[] = $this->error;
                    $this->db->rollback();
                    return -2;
                }
            }
        }
        else
          {
            $this->db->rollback();
            dol_syslog(get_class($this)."::Update fails verify ".join(',', $this->errors), LOG_WARNING);
            return -3;
        }
    }

    /**
     *  Delete a product from database (if not used)
     *
     * @param  User $user      User (object) deleting product
     * @param  int  $notrigger Do not execute trigger
     * @return int                    < 0 if KO, 0 = Not possible, > 0 if OK
     */
    public function delete(User $user, $notrigger = 0)
    {
        global $conf, $langs;
        include_once DOL_DOCUMENT_ROOT.'/core/lib/files.lib.php';

        $error = 0;

        // Check parameters
        if (empty($this->id)) {
            $this->error = "Object must be fetched before calling delete";
            return -1;
        }
        if (($this->type == Product::TYPE_PRODUCT && empty($user->rights->produit->supprimer)) || ($this->type == Product::TYPE_SERVICE && empty($user->rights->service->supprimer))) {
            $this->error = "ErrorForbidden";
            return 0;
        }

        $objectisused = $this->isObjectUsed($this->id);
        if (empty($objectisused)) {
            $this->db->begin();

            if (!$error && empty($notrigger)) {
                // Call trigger
                $result = $this->call_trigger('PRODUCT_DELETE', $user);
                if ($result < 0) {
                    $error++;
                }
                // End call triggers
            }

            // Delete from product_batch on product delete
            if (!$error) {
                $sql = "DELETE FROM ".MAIN_DB_PREFIX.'product_batch';
                $sql .= " WHERE fk_product_stock IN (";
                $sql .= "SELECT rowid FROM ".MAIN_DB_PREFIX.'product_stock';
                $sql .= " WHERE fk_product = ".(int) $this->id.")";

                $result = $this->db->query($sql);
                if (!$result) {
                    $error++;
                    $this->errors[] = $this->db->lasterror();
                }
            }

            // Delete all child tables
            if (!$error) {
                $elements = array('product_fournisseur_price', 'product_price', 'product_lang', 'categorie_product', 'product_stock', 'product_customer_price', 'product_lot'); // product_batch is done before
                foreach ($elements as $table)
                {
                    if (!$error) {
                        $sql = "DELETE FROM ".MAIN_DB_PREFIX.$table;
                        $sql .= " WHERE fk_product = ".(int) $this->id;

                        $result = $this->db->query($sql);
                        if (!$result) {
                            $error++;
                            $this->errors[] = $this->db->lasterror();
                        }
                    }
                }
            }

            if (!$error) {
                include_once DOL_DOCUMENT_ROOT.'/variants/class/ProductCombination.class.php';
                include_once DOL_DOCUMENT_ROOT.'/variants/class/ProductCombination2ValuePair.class.php';

                //If it is a parent product, then we remove the association with child products
                $prodcomb = new ProductCombination($this->db);

                if ($prodcomb->deleteByFkProductParent($user, $this->id) < 0) {
                    $error++;
                    $this->errors[] = 'Error deleting combinations';
                }

                //We also check if it is a child product
                if (!$error && ($prodcomb->fetchByFkProductChild($this->id) > 0) && ($prodcomb->delete($user) < 0)) {
                    $error++;
                    $this->errors[] = 'Error deleting child combination';
                }
            }

            // Delete from product_association
            if (!$error) {
                $sql = "DELETE FROM ".MAIN_DB_PREFIX."product_association";
                $sql .= " WHERE fk_product_pere = ".(int) $this->id." OR fk_product_fils = ".(int) $this->id;

                $result = $this->db->query($sql);
                if (!$result) {
                    $error++;
                    $this->errors[] = $this->db->lasterror();
                }
            }

            // Delete product
            if (!$error) {
                $sqlz = "DELETE FROM ".MAIN_DB_PREFIX."product";
                $sqlz .= " WHERE rowid = ".(int) $this->id;

                $resultz = $this->db->query($sqlz);
                if (!$resultz) {
                    $error++;
                    $this->errors[] = $this->db->lasterror();
                }
            }

            if (!$error) {
                // We remove directory
                $ref = dol_sanitizeFileName($this->ref);
                if ($conf->product->dir_output) {
                    $dir = $conf->product->dir_output."/".$ref;
                    if (file_exists($dir)) {
                        $res = @dol_delete_dir_recursive($dir);
                        if (!$res) {
                            $this->errors[] = 'ErrorFailToDeleteDir';
                            $error++;
                        }
                    }
                }
            }

            // Remove extrafields
            if ((!$error) && (empty($conf->global->MAIN_EXTRAFIELDS_DISABLED))) // For avoid conflicts if trigger used
            {
                $result = $this->deleteExtraFields();
                if ($result < 0) {
                    $error++;
                    dol_syslog(get_class($this)."::delete error -4 ".$this->error, LOG_ERR);
                }
            }

            if (!$error) {
                $this->db->commit();
                return 1;
            }
            else
            {
                foreach ($this->errors as $errmsg)
                {
                    dol_syslog(get_class($this)."::delete ".$errmsg, LOG_ERR);
                    $this->error .= ($this->error ? ', '.$errmsg : $errmsg);
                }
                $this->db->rollback();
                return -$error;
            }
        }
        else
        {
            $this->error = "ErrorRecordIsUsedCantDelete";
            return 0;
        }
    }

    /**
     *    Update or add a translation for a product
     *
     * @param  User $user Object user making update
     * @return int        <0 if KO, >0 if OK
     */
    public function setMultiLangs($user)
    {
        global $conf, $langs;

        $langs_available = $langs->get_available_languages(DOL_DOCUMENT_ROOT, 0, 2);
        $current_lang = $langs->getDefaultLang();

        foreach ($langs_available as $key => $value)
        {
            if ($key == $current_lang) {
                $sql = "SELECT rowid";
                $sql .= " FROM ".MAIN_DB_PREFIX."product_lang";
                $sql .= " WHERE fk_product=".$this->id;
                $sql .= " AND lang='".$this->db->escape($key)."'";

                $result = $this->db->query($sql);

                if ($this->db->num_rows($result)) // if there is already a description line for this language
                {
                    $sql2 = "UPDATE ".MAIN_DB_PREFIX."product_lang";
                    $sql2 .= " SET ";
                    $sql2 .= " label='".$this->db->escape($this->label)."',";
                    $sql2 .= " description='".$this->db->escape($this->description)."'";
                    if (!empty($conf->global->PRODUCT_USE_OTHER_FIELD_IN_TRANSLATION)) { $sql2 .= ", note='".$this->db->escape($this->other)."'";
                    }
                    $sql2 .= " WHERE fk_product=".$this->id." AND lang='".$this->db->escape($key)."'";
                }
                else
                {
                    $sql2 = "INSERT INTO ".MAIN_DB_PREFIX."product_lang (fk_product, lang, label, description";
                    if (!empty($conf->global->PRODUCT_USE_OTHER_FIELD_IN_TRANSLATION)) { $sql2 .= ", note";
                    }
                    $sql2 .= ")";
                    $sql2 .= " VALUES(".$this->id.",'".$this->db->escape($key)."','".$this->db->escape($this->label)."',";
                    $sql2 .= " '".$this->db->escape($this->description)."'";
                    if (!empty($conf->global->PRODUCT_USE_OTHER_FIELD_IN_TRANSLATION)) {
                        $sql2 .= ", '".$this->db->escape($this->other)."'";
                    }
                    $sql2 .= ")";
                }
                dol_syslog(get_class($this).'::setMultiLangs key = current_lang = '.$key);
                if (!$this->db->query($sql2)) {
                    $this->error = $this->db->lasterror();
                    return -1;
                }
            }
            elseif (isset($this->multilangs[$key])) {
                $sql = "SELECT rowid";
                $sql .= " FROM ".MAIN_DB_PREFIX."product_lang";
                $sql .= " WHERE fk_product=".$this->id;
                $sql .= " AND lang='".$this->db->escape($key)."'";

                $result = $this->db->query($sql);

                if ($this->db->num_rows($result)) // if there is already a description line for this language
                {
                    $sql2 = "UPDATE ".MAIN_DB_PREFIX."product_lang";
                    $sql2 .= " SET ";
                    $sql2 .= " label='".$this->db->escape($this->multilangs["$key"]["label"])."',";
                    $sql2 .= " description='".$this->db->escape($this->multilangs["$key"]["description"])."'";
                    if (!empty($conf->global->PRODUCT_USE_OTHER_FIELD_IN_TRANSLATION)) {
                        $sql2 .= ", note='".$this->db->escape($this->multilangs["$key"]["other"])."'";
                    }
                    $sql2 .= " WHERE fk_product=".$this->id." AND lang='".$this->db->escape($key)."'";
                }
                else
                {
                    $sql2 = "INSERT INTO ".MAIN_DB_PREFIX."product_lang (fk_product, lang, label, description";
                    if (!empty($conf->global->PRODUCT_USE_OTHER_FIELD_IN_TRANSLATION)) { $sql2 .= ", note";
                    }
                    $sql2 .= ")";
                    $sql2 .= " VALUES(".$this->id.",'".$this->db->escape($key)."','".$this->db->escape($this->multilangs["$key"]["label"])."',";
                    $sql2 .= " '".$this->db->escape($this->multilangs["$key"]["description"])."'";
                    if (!empty($conf->global->PRODUCT_USE_OTHER_FIELD_IN_TRANSLATION)) {
                        $sql2 .= ", '".$this->db->escape($this->multilangs["$key"]["other"])."'";
                    }
                    $sql2 .= ")";
                }

                // We do not save if main fields are empty
                if ($this->multilangs["$key"]["label"] || $this->multilangs["$key"]["description"]) {
                    if (!$this->db->query($sql2)) {
                        $this->error = $this->db->lasterror();
                        return -1;
                    }
                }
            }
            else
            {
                // language is not current language and we didn't provide a multilang description for this language
            }
        }

        // Call trigger
        $result = $this->call_trigger('PRODUCT_SET_MULTILANGS', $user);
        if ($result < 0) {
            $this->error = $this->db->lasterror();
            return -1;
        }
        // End call triggers

        return 1;
    }

    /**
     *    Delete a language for this product
     *
     * @param string $langtodelete Language code to delete
     * @param User   $user         Object user making delete
     *
     * @return int                            <0 if KO, >0 if OK
     */
    public function delMultiLangs($langtodelete, $user)
    {
        $sql = "DELETE FROM ".MAIN_DB_PREFIX."product_lang";
        $sql .= " WHERE fk_product=".$this->id." AND lang='".$this->db->escape($langtodelete)."'";

        dol_syslog(get_class($this).'::delMultiLangs', LOG_DEBUG);
        $result = $this->db->query($sql);
        if ($result) {
            // Call trigger
            $result = $this->call_trigger('PRODUCT_DEL_MULTILANGS', $user);
            if ($result < 0) {
                $this->error = $this->db->lasterror();
                dol_syslog(get_class($this).'::delMultiLangs error='.$this->error, LOG_ERR);
                return -1;
            }
            // End call triggers
            return 1;
        }
        else
        {
            $this->error = $this->db->lasterror();
            dol_syslog(get_class($this).'::delMultiLangs error='.$this->error, LOG_ERR);
            return -1;
        }
    }

    /*
    * Sets an accountancy code for a product.
    * Also calls PRODUCT_MODIFY trigger when modified
    *
    * @param string $type It can be 'buy', 'sell', 'sell_intra' or 'sell_export'
    * @param string $value Accountancy code
    * @return int <0 KO >0 OK
    */
    public function setAccountancyCode($type, $value)
    {
        global $user, $langs, $conf;

        $this->db->begin();

        if ($type == 'buy') {
            $field = 'accountancy_code_buy';
        } elseif ($type == 'sell') {
            $field = 'accountancy_code_sell';
        } elseif ($type == 'sell_intra') {
            $field = 'accountancy_code_sell_intra';
        } elseif ($type == 'sell_export') {
            $field = 'accountancy_code_sell_export';
        } else {
            return -1;
        }

        $sql = "UPDATE ".MAIN_DB_PREFIX.$this->table_element." SET ";
        $sql .= "$field = '".$this->db->escape($value)."'";
        $sql .= " WHERE rowid = ".$this->id;

        dol_syslog(__METHOD__." sql=".$sql, LOG_DEBUG);
        $resql = $this->db->query($sql);

        if ($resql) {
            // Call triggers
            include_once DOL_DOCUMENT_ROOT.'/core/class/interfaces.class.php';
            $interface = new Interfaces($this->db);
            $result = $interface->run_triggers('PRODUCT_MODIFY', $this, $user, $langs, $conf);
            if ($result < 0) {
                $this->errors = $interface->errors;
                $this->db->rollback();
                return -1;
            }
            // End call triggers

            $this->$field = $value;

            $this->db->commit();
            return 1;
        }
        else
        {
            $this->error = $this->db->lasterror();
            $this->db->rollback();
            return -1;
        }
    }

    /**
     *    Load array this->multilangs
     *
     * @return int        <0 if KO, >0 if OK
     */
    public function getMultiLangs()
    {
        global $langs;

        $current_lang = $langs->getDefaultLang();

        $sql = "SELECT lang, label, description, note as other";
        $sql .= " FROM ".MAIN_DB_PREFIX."product_lang";
        $sql .= " WHERE fk_product=".$this->id;

        $result = $this->db->query($sql);
        if ($result) {
            while ($obj = $this->db->fetch_object($result))
            {
                //print 'lang='.$obj->lang.' current='.$current_lang.'<br>';
                if ($obj->lang == $current_lang)  // si on a les traduct. dans la langue courante on les charge en infos principales.
                {
                    $this->label        = $obj->label;
                    $this->description = $obj->description;
                    $this->other        = $obj->other;
                }
                $this->multilangs["$obj->lang"]["label"]        = $obj->label;
                $this->multilangs["$obj->lang"]["description"] = $obj->description;
                $this->multilangs["$obj->lang"]["other"]        = $obj->other;
            }
            return 1;
        }
        else
        {
            $this->error = "Error: ".$this->db->lasterror()." - ".$sql;
            return -1;
        }
    }



    // phpcs:disable PEAR.NamingConventions.ValidFunctionName.ScopeNotCamelCaps
    /**
     *  Insert a track that we changed a customer price
     *
     * @param  User $user  User making change
     * @param  int  $level price level to change
     * @return int                    <0 if KO, >0 if OK
     */
    private function _log_price($user, $level = 0)
    {
        // phpcs:enable
        global $conf;

        $now = dol_now();

        // Clean parameters
        if (empty($this->price_by_qty)) {
            $this->price_by_qty = 0;
        }

        // Add new price
        $sql = "INSERT INTO ".MAIN_DB_PREFIX."product_price(price_level,date_price, fk_product, fk_user_author, price, price_ttc, price_base_type,tosell, tva_tx, default_vat_code, recuperableonly,";
        $sql .= " localtax1_tx, localtax2_tx, localtax1_type, localtax2_type, price_min,price_min_ttc,price_by_qty,entity,fk_price_expression) ";
        $sql .= " VALUES(".($level ? $level : 1).", '".$this->db->idate($now)."',".$this->id.",".$user->id.",".$this->price.",".$this->price_ttc.",'".$this->db->escape($this->price_base_type)."',".$this->status.",".$this->tva_tx.", ".($this->default_vat_code ? ("'".$this->db->escape($this->default_vat_code)."'") : "null").",".$this->tva_npr.",";
        $sql .= " ".$this->localtax1_tx.", ".$this->localtax2_tx.", '".$this->db->escape($this->localtax1_type)."', '".$this->db->escape($this->localtax2_type)."', ".$this->price_min.",".$this->price_min_ttc.",".$this->price_by_qty.",".$conf->entity.",".($this->fk_price_expression > 0 ? $this->fk_price_expression : 'null');
        $sql .= ")";

        dol_syslog(get_class($this)."::_log_price", LOG_DEBUG);
        $resql = $this->db->query($sql);
        if (!$resql) {
            $this->error = $this->db->lasterror();
            dol_print_error($this->db);
            return -1;
        }
        else
        {
            return 1;
        }
    }


    // phpcs:disable PEAR.NamingConventions.ValidFunctionName.ScopeNotCamelCaps
    /**
     *  Delete a price line
     *
     * @param  User $user  Object user
     * @param  int  $rowid Line id to delete
     * @return int                <0 if KO, >0 if OK
     */
    public function log_price_delete($user, $rowid)
    {
        // phpcs:enable
        $sql = "DELETE FROM ".MAIN_DB_PREFIX."product_price_by_qty";
        $sql .= " WHERE fk_product_price=".$rowid;
        $resql = $this->db->query($sql);

        $sql = "DELETE FROM ".MAIN_DB_PREFIX."product_price";
        $sql .= " WHERE rowid=".$rowid;
        $resql = $this->db->query($sql);
        if ($resql) {
            return 1;
        }
        else
        {
            $this->error = $this->db->lasterror();
            return -1;
        }
    }


    /**
     * Return price of sell of a product for a seller/buyer/product.
     *
     * @param	Societe		$thirdparty_seller		Seller
     * @param	Societe		$thirdparty_buyer		Buyer
     * @param	int			$pqp					Id of product per price if a selection was done of such a price
     * @return	array								Array of price information array('pu_ht'=> , 'pu_ttc'=> , 'tva_tx'=>'X.Y (code)', ...), 'tva_npr'=>0, ...)
     * @see get_buyprice(), find_min_price_product_fournisseur()
     */
    public function getSellPrice($thirdparty_seller, $thirdparty_buyer, $pqp = 0)
    {
    	global $conf, $db;

    	// Update if prices fields are defined
    	$tva_tx = get_default_tva($thirdparty_seller, $thirdparty_buyer, $this->id);
    	$tva_npr = get_default_npr($thirdparty_seller, $thirdparty_buyer, $this->id);
    	if (empty($tva_tx)) $tva_npr = 0;

    	$pu_ht = $this->price;
    	$pu_ttc = $this->price_ttc;
    	$price_min = $this->price_min;
    	$price_base_type = $this->price_base_type;

    	// If price per segment
		if (!empty($conf->global->PRODUIT_MULTIPRICES) && !empty($thirdparty_buyer->price_level)) {
			$pu_ht = $this->multiprices[$thirdparty_buyer->price_level];
			$pu_ttc = $this->multiprices_ttc[$thirdparty_buyer->price_level];
			$price_min = $this->multiprices_min[$thirdparty_buyer->price_level];
			$price_base_type = $this->multiprices_base_type[$thirdparty_buyer->price_level];
			if (!empty($conf->global->PRODUIT_MULTIPRICES_USE_VAT_PER_LEVEL))  // using this option is a bug. kept for backward compatibility
			{
				if (isset($this->multiprices_tva_tx[$thirdparty_buyer->price_level])) $tva_tx = $this->multiprices_tva_tx[$thirdparty_buyer->price_level];
				if (isset($this->multiprices_recuperableonly[$thirdparty_buyer->price_level])) $tva_npr = $this->multiprices_recuperableonly[$thirdparty_buyer->price_level];
				if (empty($tva_tx)) $tva_npr = 0;
			}
		}
		// If price per customer
		elseif (!empty($conf->global->PRODUIT_CUSTOMER_PRICES)) {
			require_once DOL_DOCUMENT_ROOT.'/product/class/productcustomerprice.class.php';

			$prodcustprice = new Productcustomerprice($db);

			$filter = array('t.fk_product' => $this->id, 't.fk_soc' => $thirdparty_buyer->id);

			$result = $prodcustprice->fetch_all('', '', 0, 0, $filter);
			if ($result) {
				if (count($prodcustprice->lines) > 0) {
					$pu_ht = price($prodcustprice->lines[0]->price);
					$pu_ttc = price($prodcustprice->lines[0]->price_ttc);
					$price_base_type = $prodcustprice->lines[0]->price_base_type;
					$tva_tx = $prodcustprice->lines[0]->tva_tx;
					if ($prodcustprice->lines[0]->default_vat_code && !preg_match('/\(.*\)/', $tva_tx)) $tva_tx .= ' ('.$prodcustprice->lines[0]->default_vat_code.')';
					$tva_npr = $prodcustprice->lines[0]->recuperableonly;
					if (empty($tva_tx)) $tva_npr = 0;
				}
			}
		}
		// If price per quantity
		elseif (!empty($conf->global->PRODUIT_CUSTOMER_PRICES_BY_QTY)) {
			if ($this->prices_by_qty[0])	// yes, this product has some prices per quantity
			{
				// Search price into product_price_by_qty from $this->id
				foreach ($this->prices_by_qty_list[0] as $priceforthequantityarray)
				{
					if ($priceforthequantityarray['rowid'] != $pqp) continue;
					// We found the price
					if ($priceforthequantityarray['price_base_type'] == 'HT')
					{
						$pu_ht = $priceforthequantityarray['unitprice'];
					}
					else
					{
						$pu_ttc = $priceforthequantityarray['unitprice'];
					}
					break;
				}
			}
		}
		// If price per quantity and customer
		elseif (!empty($conf->global->PRODUIT_CUSTOMER_PRICES_BY_QTY_MULTIPRICES)) {
			if ($this->prices_by_qty[$thirdparty_buyer->price_level]) // yes, this product has some prices per quantity
			{
				// Search price into product_price_by_qty from $this->id
				foreach ($this->prices_by_qty_list[$thirdparty_buyer->price_level] as $priceforthequantityarray)
				{
					if ($priceforthequantityarray['rowid'] != $pqp) continue;
					// We found the price
					if ($priceforthequantityarray['price_base_type'] == 'HT')
					{
						$pu_ht = $priceforthequantityarray['unitprice'];
					}
					else
					{
						$pu_ttc = $priceforthequantityarray['unitprice'];
					}
					break;
				}
			}
		}

    	return array('pu_ht'=>$pu_ht, 'pu_ttc'=>$pu_ttc, 'price_min'=>$price_min, 'price_base_type'=>$price_base_type, 'tva_tx'=>$tva_tx, 'tva_npr'=>$tva_npr);
    }

    // phpcs:disable PEAR.NamingConventions.ValidFunctionName.ScopeNotCamelCaps
    /**
     * Read price used by a provider.
     * We enter as input couple prodfournprice/qty or triplet qty/product_id/fourn_ref.
     * This also set some properties on product like ->buyprice, ->fourn_pu, ...
     *
     * @param  int    $prodfournprice Id du tarif = rowid table product_fournisseur_price
     * @param  double $qty            Quantity asked or -1 to get first entry found
     * @param  int    $product_id     Filter on a particular product id
     * @param  string $fourn_ref      Filter on a supplier price ref. 'none' to exclude ref in search.
     * @param  int    $fk_soc         If of supplier
     * @return int                    <-1 if KO, -1 if qty not enough, 0 if OK but nothing found, id_product if OK and found. May also initialize some properties like (->ref_supplier, buyprice, fourn_pu, vatrate_supplier...)
     * @see getSellPrice(), find_min_price_product_fournisseur()
     */
    public function get_buyprice($prodfournprice, $qty, $product_id = 0, $fourn_ref = '', $fk_soc = 0)
    {
        // phpcs:enable
        global $conf;
        $result = 0;

        // We do a first seach with a select by searching with couple prodfournprice and qty only (later we will search on triplet qty/product_id/fourn_ref)
        $sql = "SELECT pfp.rowid, pfp.price as price, pfp.quantity as quantity, pfp.remise_percent,";
        $sql .= " pfp.fk_product, pfp.ref_fourn, pfp.desc_fourn, pfp.fk_soc, pfp.tva_tx, pfp.fk_supplier_price_expression";
        $sql .= " ,pfp.default_vat_code";
        $sql .= " ,pfp.multicurrency_price, pfp.multicurrency_unitprice, pfp.multicurrency_tx, pfp.fk_multicurrency, pfp.multicurrency_code";
        $sql .= " FROM ".MAIN_DB_PREFIX."product_fournisseur_price as pfp";
        $sql .= " WHERE pfp.rowid = ".$prodfournprice;
        if ($qty > 0) { $sql .= " AND pfp.quantity <= ".$qty;
        }
        $sql .= " ORDER BY pfp.quantity DESC";

        dol_syslog(get_class($this)."::get_buyprice first search by prodfournprice/qty", LOG_DEBUG);
        $resql = $this->db->query($sql);
        if ($resql) {
            $obj = $this->db->fetch_object($resql);
            if ($obj && $obj->quantity > 0)        // If we found a supplier prices from the id of supplier price
            {
                if (!empty($conf->dynamicprices->enabled) && !empty($obj->fk_supplier_price_expression)) {
                    include_once DOL_DOCUMENT_ROOT.'/product/dynamic_price/class/price_parser.class.php';
                    $prod_supplier = new ProductFournisseur($this->db);
                    $prod_supplier->product_fourn_price_id = $obj->rowid;
                    $prod_supplier->id = $obj->fk_product;
                    $prod_supplier->fourn_qty = $obj->quantity;
                    $prod_supplier->fourn_tva_tx = $obj->tva_tx;
                    $prod_supplier->fk_supplier_price_expression = $obj->fk_supplier_price_expression;
                    $priceparser = new PriceParser($this->db);
                    $price_result = $priceparser->parseProductSupplier($prod_supplier);
                    if ($price_result >= 0) {
                        $obj->price = $price_result;
                    }
                }
                $this->product_fourn_price_id = $obj->rowid;
                $this->buyprice = $obj->price; // deprecated
                $this->fourn_pu = $obj->price / $obj->quantity; // Unit price of product of supplier
                $this->fourn_price_base_type = 'HT'; // Price base type
                $this->fourn_socid = $obj->fk_soc; // Company that offer this price
                $this->ref_fourn = $obj->ref_fourn; // deprecated
                $this->ref_supplier = $obj->ref_fourn; // Ref supplier
                $this->desc_supplier = $obj->desc_fourn; // desc supplier
                $this->remise_percent = $obj->remise_percent; // remise percent if present and not typed
                $this->vatrate_supplier = $obj->tva_tx; // Vat ref supplier
                $this->default_vat_code = $obj->default_vat_code; // Vat code supplier
                $this->fourn_multicurrency_price       = $obj->multicurrency_price;
                $this->fourn_multicurrency_unitprice   = $obj->multicurrency_unitprice;
                $this->fourn_multicurrency_tx          = $obj->multicurrency_tx;
                $this->fourn_multicurrency_id          = $obj->fk_multicurrency;
                $this->fourn_multicurrency_code        = $obj->multicurrency_code;
                $result = $obj->fk_product;
                return $result;
            }
            else // If not found
            {
                // We do a second search by doing a select again but searching with less reliable criteria: couple qty/id product, and if set fourn_ref or fk_soc.
                $sql = "SELECT pfp.rowid, pfp.price as price, pfp.quantity as quantity, pfp.fk_soc,";
                $sql .= " pfp.fk_product, pfp.ref_fourn as ref_supplier, pfp.desc_fourn as desc_supplier, pfp.tva_tx, pfp.fk_supplier_price_expression";
                $sql .= " ,pfp.default_vat_code";
                $sql .= " ,pfp.multicurrency_price, pfp.multicurrency_unitprice, pfp.multicurrency_tx, pfp.fk_multicurrency, pfp.multicurrency_code";
                $sql .= " FROM ".MAIN_DB_PREFIX."product_fournisseur_price as pfp";
                $sql .= " WHERE pfp.fk_product = ".$product_id;
                if ($fourn_ref != 'none') { $sql .= " AND pfp.ref_fourn = '".$fourn_ref."'";
                }
                if ($fk_soc > 0) { $sql .= " AND pfp.fk_soc = ".$fk_soc;
                }
                if ($qty > 0) { $sql .= " AND pfp.quantity <= ".$qty;
                }
                $sql .= " ORDER BY pfp.quantity DESC";
                $sql .= " LIMIT 1";

                dol_syslog(get_class($this)."::get_buyprice second search from qty/ref/product_id", LOG_DEBUG);
                $resql = $this->db->query($sql);
                if ($resql) {
                    $obj = $this->db->fetch_object($resql);
                    if ($obj && $obj->quantity > 0)        // If found
                    {
                        if (!empty($conf->dynamicprices->enabled) && !empty($obj->fk_supplier_price_expression)) {
                            include_once DOL_DOCUMENT_ROOT.'/product/dynamic_price/class/price_parser.class.php';
                            $prod_supplier = new ProductFournisseur($this->db);
                            $prod_supplier->product_fourn_price_id = $obj->rowid;
                            $prod_supplier->id = $obj->fk_product;
                            $prod_supplier->fourn_qty = $obj->quantity;
                            $prod_supplier->fourn_tva_tx = $obj->tva_tx;
                            $prod_supplier->fk_supplier_price_expression = $obj->fk_supplier_price_expression;
                            $priceparser = new PriceParser($this->db);
                            $price_result = $priceparser->parseProductSupplier($prod_supplier);
                            if ($result >= 0) {
                                $obj->price = $price_result;
                            }
                        }
                        $this->product_fourn_price_id = $obj->rowid;
                        $this->buyprice = $obj->price; // deprecated
                        $this->fourn_qty = $obj->quantity; // min quantity for price for a virtual supplier
                        $this->fourn_pu = $obj->price / $obj->quantity; // Unit price of product for a virtual supplier
                        $this->fourn_price_base_type = 'HT'; // Price base type for a virtual supplier
                        $this->fourn_socid = $obj->fk_soc; // Company that offer this price
                        $this->ref_fourn = $obj->ref_supplier; // deprecated
                        $this->ref_supplier = $obj->ref_supplier; // Ref supplier
                        $this->desc_supplier = $obj->desc_supplier; // desc supplier
                        $this->remise_percent = $obj->remise_percent; // remise percent if present and not typed
                        $this->vatrate_supplier = $obj->tva_tx; // Vat ref supplier
                        $this->default_vat_code = $obj->default_vat_code; // Vat code supplier
                        $this->fourn_multicurrency_price       = $obj->multicurrency_price;
                        $this->fourn_multicurrency_unitprice   = $obj->multicurrency_unitprice;
                        $this->fourn_multicurrency_tx          = $obj->multicurrency_tx;
                        $this->fourn_multicurrency_id          = $obj->fk_multicurrency;
                        $this->fourn_multicurrency_code        = $obj->multicurrency_code;
                        $result = $obj->fk_product;
                        return $result;
                    }
                    else
                    {
                        return -1; // Ce produit n'existe pas avec cet id tarif fournisseur ou existe mais qte insuffisante, ni pour le couple produit/ref fournisseur dans la quantité.
                    }
                }
                else
                {
                    $this->error = $this->db->lasterror();
                    return -3;
                }
            }
        }
        else
        {
            $this->error = $this->db->lasterror();
            return -2;
        }
    }


    /**
     *    Modify customer price of a product/Service
     *
     * @param  double $newprice          New price
     * @param  string $newpricebase      HT or TTC
     * @param  User   $user              Object user that make change
     * @param  double $newvat            New VAT Rate (For example 8.5. Should not be a string)
     * @param  double $newminprice       New price min
     * @param  int    $level             0=standard, >0 = level if multilevel prices
     * @param  int    $newnpr            0=Standard vat rate, 1=Special vat rate for French NPR VAT
     * @param  int    $newpbq            1 if it has price by quantity
     * @param  int    $ignore_autogen    Used to avoid infinite loops
     * @param  array  $localtaxes_array  Array with localtaxes info array('0'=>type1,'1'=>rate1,'2'=>type2,'3'=>rate2) (loaded by getLocalTaxesFromRate(vatrate, 0, ...) function).
     * @param  string $newdefaultvatcode Default vat code
     * @return int                            <0 if KO, >0 if OK
     */
    public function updatePrice($newprice, $newpricebase, $user, $newvat = '', $newminprice = 0, $level = 0, $newnpr = 0, $newpbq = 0, $ignore_autogen = 0, $localtaxes_array = array(), $newdefaultvatcode = '')
    {
        global $conf, $langs;

        $id = $this->id;

        dol_syslog(get_class($this)."::update_price id=".$id." newprice=".$newprice." newpricebase=".$newpricebase." newminprice=".$newminprice." level=".$level." npr=".$newnpr." newdefaultvatcode=".$newdefaultvatcode);

        // Clean parameters
        if (empty($this->tva_tx)) {
            $this->tva_tx = 0;
        }
        if (empty($newnpr)) {
            $newnpr = 0;
        }
        if (empty($newminprice)) {
        	$newminprice = 0;
        }
        if (empty($newminprice)) {
        	$newminprice=0;
        }

        // Check parameters
        if ($newvat == '') {
            $newvat = $this->tva_tx;
        }

        // If multiprices are enabled, then we check if the current product is subject to price autogeneration
        // Price will be modified ONLY when the first one is the one that is being modified
        if ((!empty($conf->global->PRODUIT_MULTIPRICES) || !empty($conf->global->PRODUIT_CUSTOMER_PRICES_BY_QTY_MULTIPRICES)) && !$ignore_autogen && $this->price_autogen && ($level == 1)) {
            return $this->generateMultiprices($user, $newprice, $newpricebase, $newvat, $newnpr, $newpbq);
        }

        if (!empty($newminprice) && ($newminprice > $newprice)) {
            $this->error = 'ErrorPriceCantBeLowerThanMinPrice';
            return -1;
        }

        if ($newprice !== '' || $newprice === 0) {
            if ($newpricebase == 'TTC') {
                $price_ttc = price2num($newprice, 'MU');
                $price = price2num($newprice) / (1 + ($newvat / 100));
                $price = price2num($price, 'MU');

                if ($newminprice != '' || $newminprice == 0) {
                    $price_min_ttc = price2num($newminprice, 'MU');
                    $price_min = price2num($newminprice) / (1 + ($newvat / 100));
                    $price_min = price2num($price_min, 'MU');
                }
                else
                {
                    $price_min = 0;
                    $price_min_ttc = 0;
                }
            }
            else
            {
                $price = price2num($newprice, 'MU');
                $price_ttc = ($newnpr != 1) ? price2num($newprice) * (1 + ($newvat / 100)) : $price;
                $price_ttc = price2num($price_ttc, 'MU');

                if ($newminprice !== '' || $newminprice === 0) {
                    $price_min = price2num($newminprice, 'MU');
                    $price_min_ttc = price2num($newminprice) * (1 + ($newvat / 100));
                    $price_min_ttc = price2num($price_min_ttc, 'MU');
                    //print 'X'.$newminprice.'-'.$price_min;
                }
                else
                {
                    $price_min = 0;
                    $price_min_ttc = 0;
                }
            }
            //print 'x'.$id.'-'.$newprice.'-'.$newpricebase.'-'.$price.'-'.$price_ttc.'-'.$price_min.'-'.$price_min_ttc;

            if (count($localtaxes_array) > 0) {
                $localtaxtype1 = $localtaxes_array['0'];
                $localtax1 = $localtaxes_array['1'];
                $localtaxtype2 = $localtaxes_array['2'];
                $localtax2 = $localtaxes_array['3'];
            }
            else     // old method. deprecated because ot can't retreive type
            {
                $localtaxtype1 = '0';
                $localtax1 = get_localtax($newvat, 1);
                $localtaxtype2 = '0';
                $localtax2 = get_localtax($newvat, 2);
            }
            if (empty($localtax1)) {
                $localtax1 = 0; // If = '' then = 0
            }
            if (empty($localtax2)) {
                $localtax2 = 0; // If = '' then = 0
            }

            $this->db->begin();

            // Ne pas mettre de quote sur les numeriques decimaux.
            // Ceci provoque des stockages avec arrondis en base au lieu des valeurs exactes.
            $sql = "UPDATE ".MAIN_DB_PREFIX."product SET";
            $sql .= " price_base_type='".$newpricebase."',";
            $sql .= " price=".$price.",";
            $sql .= " price_ttc=".$price_ttc.",";
            $sql .= " price_min=".$price_min.",";
            $sql .= " price_min_ttc=".$price_min_ttc.",";
            $sql .= " localtax1_tx=".($localtax1 >= 0 ? $localtax1 : 'NULL').",";
            $sql .= " localtax2_tx=".($localtax2 >= 0 ? $localtax2 : 'NULL').",";
            $sql .= " localtax1_type=".($localtaxtype1 != '' ? "'".$localtaxtype1."'" : "'0'").",";
            $sql .= " localtax2_type=".($localtaxtype2 != '' ? "'".$localtaxtype2."'" : "'0'").",";
            $sql .= " default_vat_code=".($newdefaultvatcode ? "'".$this->db->escape($newdefaultvatcode)."'" : "null").",";
            $sql .= " tva_tx='".price2num($newvat)."',";
            $sql .= " recuperableonly='".$newnpr."'";
            $sql .= " WHERE rowid = ".$id;

            dol_syslog(get_class($this)."::update_price", LOG_DEBUG);
            $resql = $this->db->query($sql);
            if ($resql) {
                $this->multiprices[$level] = $price;
                $this->multiprices_ttc[$level] = $price_ttc;
                $this->multiprices_min[$level] = $price_min;
                $this->multiprices_min_ttc[$level] = $price_min_ttc;
                $this->multiprices_base_type[$level] = $newpricebase;
                $this->multiprices_default_vat_code[$level] = $newdefaultvatcode;
                $this->multiprices_tva_tx[$level] = $newvat;
                $this->multiprices_recuperableonly[$level] = $newnpr;

                $this->price = $price;
                $this->price_ttc = $price_ttc;
                $this->price_min = $price_min;
                $this->price_min_ttc = $price_min_ttc;
                $this->price_base_type = $newpricebase;
                $this->default_vat_code = $newdefaultvatcode;
                $this->tva_tx = $newvat;
                $this->tva_npr = $newnpr;
                //Local taxes
                $this->localtax1_tx = $localtax1;
                $this->localtax2_tx = $localtax2;
                $this->localtax1_type = $localtaxtype1;
                $this->localtax2_type = $localtaxtype2;

                // Price by quantity
                $this->price_by_qty = $newpbq;

                $this->_log_price($user, $level); // Save price for level into table product_price

                $this->level = $level; // Store level of price edited for trigger

                // Call trigger
                $result = $this->call_trigger('PRODUCT_PRICE_MODIFY', $user);
                if ($result < 0) {
                    $this->db->rollback();
                    return -1;
                }
                // End call triggers

                $this->db->commit();
            }
            else
            {
                $this->db->rollback();
                dol_print_error($this->db);
            }
        }

        return 1;
    }

    /**
     *  Sets the supplier price expression
     *
     * @param      int $expression_id Expression
     * @return     int                     <0 if KO, >0 if OK
     * @deprecated Use Product::update instead
     */
    public function setPriceExpression($expression_id)
    {
        global $user;

        $this->fk_price_expression = $expression_id;

        return $this->update($this->id, $user);
    }

    /**
     *  Load a product in memory from database
     *
     * @param  int    $id                Id of product/service to load
     * @param  string $ref               Ref of product/service to load
     * @param  string $ref_ext           Ref ext of product/service to load
     * @param  string $barcode           Barcode of product/service to load
     * @param  int    $ignore_expression Ignores the math expression for calculating price and uses the db value instead
     * @param  int    $ignore_price_load Load product without loading prices arrays (when we are sure we don't need them)
     * @param  int    $ignore_lang_load  Load product without loading language arrays (when we are sure we don't need them)
     * @return int                       <0 if KO, 0 if not found, >0 if OK
     */
    public function fetch($id = '', $ref = '', $ref_ext = '', $barcode = '', $ignore_expression = 0, $ignore_price_load = 0, $ignore_lang_load = 0)
    {
        include_once DOL_DOCUMENT_ROOT.'/core/lib/company.lib.php';

        global $langs, $conf;

        dol_syslog(get_class($this)."::fetch id=".$id." ref=".$ref." ref_ext=".$ref_ext);

        // Check parameters
        if (!$id && !$ref && !$ref_ext && !$barcode) {
            $this->error = 'ErrorWrongParameters';
            dol_syslog(get_class($this)."::fetch ".$this->error);
            return -1;
        }

        $sql = "SELECT rowid, ref, ref_ext, label, description, url, note as note_private, customcode, fk_country, price, price_ttc,";
        $sql .= " price_min, price_min_ttc, price_base_type, cost_price, default_vat_code, tva_tx, recuperableonly as tva_npr, localtax1_tx, localtax2_tx, localtax1_type, localtax2_type, tosell,";
        $sql .= " tobuy, fk_product_type, duration, fk_default_warehouse, seuil_stock_alerte, canvas, net_measure, net_measure_units, weight, weight_units,";
        $sql .= " length, length_units, width, width_units, height, height_units,";
        $sql .= " surface, surface_units, volume, volume_units, barcode, fk_barcode_type, finished,";
        $sql .= " accountancy_code_buy, accountancy_code_sell, accountancy_code_sell_intra, accountancy_code_sell_export, stock, pmp,";
        $sql .= " datec, tms, import_key, entity, desiredstock, tobatch, fk_unit,";
        $sql .= " fk_price_expression, price_autogen";
        $sql .= " FROM ".MAIN_DB_PREFIX."product";
        if ($id) {
            $sql .= " WHERE rowid = ".(int) $id;
        } else {
            $sql .= " WHERE entity IN (".getEntity($this->element).")";
            if ($ref) {
                $sql .= " AND ref = '".$this->db->escape($ref)."'";
            } elseif ($ref_ext) {
                $sql .= " AND ref_ext = '".$this->db->escape($ref_ext)."'";
            } elseif ($barcode) {
                $sql .= " AND barcode = '".$this->db->escape($barcode)."'";
            }
        }

        $resql = $this->db->query($sql);
        if ($resql) {
        	unset($this->oldcopy);

            if ($this->db->num_rows($resql) > 0) {
                $obj = $this->db->fetch_object($resql);

                $this->id = $obj->rowid;
                $this->ref                            = $obj->ref;
                $this->ref_ext                        = $obj->ref_ext;
                $this->label                          = $obj->label;
                $this->description                    = $obj->description;
                $this->url                            = $obj->url;
                $this->note_private                    = $obj->note_private;
                $this->note                            = $obj->note_private; // deprecated

                $this->type                            = $obj->fk_product_type;
                $this->status                        = $obj->tosell;
                $this->status_buy                    = $obj->tobuy;
                $this->status_batch                    = $obj->tobatch;

                $this->customcode                    = $obj->customcode;
                $this->country_id                    = $obj->fk_country;
                $this->country_code = getCountry($this->country_id, 2, $this->db);
                $this->price                        = $obj->price;
                $this->price_ttc                    = $obj->price_ttc;
                $this->price_min                    = $obj->price_min;
                $this->price_min_ttc                = $obj->price_min_ttc;
                $this->price_base_type = $obj->price_base_type;
                $this->cost_price                    = $obj->cost_price;
                $this->default_vat_code = $obj->default_vat_code;
                $this->tva_tx                        = $obj->tva_tx;
                //! French VAT NPR
                $this->tva_npr                        = $obj->tva_npr;
                $this->recuperableonly                = $obj->tva_npr; // For backward compatibility
                //! Local taxes
                $this->localtax1_tx                    = $obj->localtax1_tx;
                $this->localtax2_tx                    = $obj->localtax2_tx;
                $this->localtax1_type                = $obj->localtax1_type;
                $this->localtax2_type                = $obj->localtax2_type;

                $this->finished                        = $obj->finished;
                $this->duration                        = $obj->duration;
                $this->duration_value                = substr($obj->duration, 0, dol_strlen($obj->duration) - 1);
                $this->duration_unit = substr($obj->duration, -1);
                $this->canvas                        = $obj->canvas;
                $this->net_measure = $obj->net_measure;
                $this->net_measure_units = $obj->net_measure_units;
                $this->weight                        = $obj->weight;
                $this->weight_units                    = $obj->weight_units;
                $this->length                        = $obj->length;
                $this->length_units                    = $obj->length_units;
                $this->width = $obj->width;
                $this->width_units = $obj->width_units;
                $this->height = $obj->height;
                $this->height_units = $obj->height_units;

                $this->surface = $obj->surface;
                $this->surface_units = $obj->surface_units;
                $this->volume = $obj->volume;
                $this->volume_units                    = $obj->volume_units;
                $this->barcode = $obj->barcode;
                $this->barcode_type                    = $obj->fk_barcode_type;

                $this->accountancy_code_buy            = $obj->accountancy_code_buy;
                $this->accountancy_code_sell = $obj->accountancy_code_sell;
                $this->accountancy_code_sell_intra = $obj->accountancy_code_sell_intra;
                $this->accountancy_code_sell_export    = $obj->accountancy_code_sell_export;

                $this->fk_default_warehouse            = $obj->fk_default_warehouse;
                $this->seuil_stock_alerte            = $obj->seuil_stock_alerte;
                $this->desiredstock                    = $obj->desiredstock;
                $this->stock_reel                    = $obj->stock;
                $this->pmp = $obj->pmp;

                $this->date_creation                = $obj->datec;
                $this->date_modification            = $obj->tms;
                $this->import_key                    = $obj->import_key;
                $this->entity                        = $obj->entity;

                $this->ref_ext                        = $obj->ref_ext;
                $this->fk_price_expression            = $obj->fk_price_expression;
                $this->fk_unit                        = $obj->fk_unit;
                $this->price_autogen = $obj->price_autogen;

                $this->db->free($resql);

                // Retreive all extrafield
                // fetch optionals attributes and labels
                $this->fetch_optionals();

                // multilangs
                if (!empty($conf->global->MAIN_MULTILANGS) && empty($ignore_lang_load)) {
                    $this->getMultiLangs();
                }

                // Load multiprices array
                if (!empty($conf->global->PRODUIT_MULTIPRICES) && empty($ignore_price_load))                // prices per segment
                {
                    for ($i = 1; $i <= $conf->global->PRODUIT_MULTIPRICES_LIMIT; $i++)
                    {
                        $sql = "SELECT price, price_ttc, price_min, price_min_ttc,";
                        $sql .= " price_base_type, tva_tx, default_vat_code, tosell, price_by_qty, rowid, recuperableonly";
                        $sql .= " FROM ".MAIN_DB_PREFIX."product_price";
                        $sql .= " WHERE entity IN (".getEntity('productprice').")";
                        $sql .= " AND price_level=".$i;
                        $sql .= " AND fk_product = ".$this->id;
                        $sql .= " ORDER BY date_price DESC, rowid DESC";
                        $sql .= " LIMIT 1";
                        $resql = $this->db->query($sql);
                        if ($resql) {
                            $result = $this->db->fetch_array($resql);

                            $this->multiprices[$i] = $result["price"];
                            $this->multiprices_ttc[$i] = $result["price_ttc"];
                            $this->multiprices_min[$i] = $result["price_min"];
                            $this->multiprices_min_ttc[$i] = $result["price_min_ttc"];
                            $this->multiprices_base_type[$i] = $result["price_base_type"];
                            // Next two fields are used only if PRODUIT_MULTIPRICES_USE_VAT_PER_LEVEL is on
                            $this->multiprices_tva_tx[$i] = $result["tva_tx"]; // TODO Add ' ('.$result['default_vat_code'].')'
                            $this->multiprices_recuperableonly[$i] = $result["recuperableonly"];

                            // Price by quantity
                            /*
                            $this->prices_by_qty[$i]=$result["price_by_qty"];
                            $this->prices_by_qty_id[$i]=$result["rowid"];
                            // Récuperation de la liste des prix selon qty si flag positionné
                            if ($this->prices_by_qty[$i] == 1)
                            {
                            $sql = "SELECT rowid, price, unitprice, quantity, remise_percent, remise, price_base_type";
                            $sql.= " FROM ".MAIN_DB_PREFIX."product_price_by_qty";
                            $sql.= " WHERE fk_product_price = ".$this->prices_by_qty_id[$i];
                            $sql.= " ORDER BY quantity ASC";
                            $resultat=array();
                            $resql = $this->db->query($sql);
                            if ($resql)
                            {
                            $ii=0;
                            while ($result= $this->db->fetch_array($resql)) {
                            $resultat[$ii]=array();
                            $resultat[$ii]["rowid"]=$result["rowid"];
                            $resultat[$ii]["price"]= $result["price"];
                            $resultat[$ii]["unitprice"]= $result["unitprice"];
                            $resultat[$ii]["quantity"]= $result["quantity"];
                            $resultat[$ii]["remise_percent"]= $result["remise_percent"];
                            $resultat[$ii]["remise"]= $result["remise"];                    // deprecated
                            $resultat[$ii]["price_base_type"]= $result["price_base_type"];
                            $ii++;
                            }
                            $this->prices_by_qty_list[$i]=$resultat;
                            }
                            else
                            {
                            dol_print_error($this->db);
                            return -1;
                            }
                            }*/
                        }
                        else
                        {
                            dol_print_error($this->db);
                            return -1;
                        }
                    }
                }
                elseif (!empty($conf->global->PRODUIT_CUSTOMER_PRICES) && empty($ignore_price_load))            // prices per customers
                {
                    // Nothing loaded by default. List may be very long.
                }
                elseif (!empty($conf->global->PRODUIT_CUSTOMER_PRICES_BY_QTY) && empty($ignore_price_load))    // prices per quantity
                {
                    $sql = "SELECT price, price_ttc, price_min, price_min_ttc,";
                    $sql .= " price_base_type, tva_tx, default_vat_code, tosell, price_by_qty, rowid";
                    $sql .= " FROM ".MAIN_DB_PREFIX."product_price";
                    $sql .= " WHERE fk_product = ".$this->id;
                    $sql .= " ORDER BY date_price DESC, rowid DESC";
                    $sql .= " LIMIT 1";
                    $resql = $this->db->query($sql);
                    if ($resql) {
                        $result = $this->db->fetch_array($resql);

                        // Price by quantity
                        $this->prices_by_qty[0] = $result["price_by_qty"];
                        $this->prices_by_qty_id[0] = $result["rowid"];
                        // Récuperation de la liste des prix selon qty si flag positionné
                        if ($this->prices_by_qty[0] == 1) {
                            $sql = "SELECT rowid,price, unitprice, quantity, remise_percent, remise, remise, price_base_type";
                            $sql .= " FROM ".MAIN_DB_PREFIX."product_price_by_qty";
                            $sql .= " WHERE fk_product_price = ".$this->prices_by_qty_id[0];
                            $sql .= " ORDER BY quantity ASC";
                            $resultat = array();
                            $resql = $this->db->query($sql);
                            if ($resql) {
                                $ii = 0;
                                while ($result = $this->db->fetch_array($resql)) {
                                    $resultat[$ii] = array();
                                    $resultat[$ii]["rowid"] = $result["rowid"];
                                    $resultat[$ii]["price"] = $result["price"];
                                    $resultat[$ii]["unitprice"] = $result["unitprice"];
                                    $resultat[$ii]["quantity"] = $result["quantity"];
                                    $resultat[$ii]["remise_percent"] = $result["remise_percent"];
                                    //$resultat[$ii]["remise"]= $result["remise"];                    // deprecated
                                    $resultat[$ii]["price_base_type"] = $result["price_base_type"];
                                    $ii++;
                                }
                                $this->prices_by_qty_list[0] = $resultat;
                            }
                            else
                            {
                                    dol_print_error($this->db);
                                    return -1;
                            }
                        }
                    }
                    else
                    {
                        dol_print_error($this->db);
                        return -1;
                    }
                }
                elseif (!empty($conf->global->PRODUIT_CUSTOMER_PRICES_BY_QTY_MULTIPRICES) && empty($ignore_price_load))    // prices per customer and quantity
                {
                    for ($i = 1; $i <= $conf->global->PRODUIT_MULTIPRICES_LIMIT; $i++)
                    {
                        $sql = "SELECT price, price_ttc, price_min, price_min_ttc,";
                        $sql .= " price_base_type, tva_tx, default_vat_code, tosell, price_by_qty, rowid, recuperableonly";
                        $sql .= " FROM ".MAIN_DB_PREFIX."product_price";
                        $sql .= " WHERE entity IN (".getEntity('productprice').")";
                        $sql .= " AND price_level=".$i;
                        $sql .= " AND fk_product = ".$this->id;
                        $sql .= " ORDER BY date_price DESC, rowid DESC";
                        $sql .= " LIMIT 1";
                        $resql = $this->db->query($sql);
                        if ($resql) {
                            $result = $this->db->fetch_array($resql);

                            $this->multiprices[$i] = $result["price"];
                            $this->multiprices_ttc[$i] = $result["price_ttc"];
                            $this->multiprices_min[$i] = $result["price_min"];
                            $this->multiprices_min_ttc[$i] = $result["price_min_ttc"];
                            $this->multiprices_base_type[$i] = $result["price_base_type"];
                            // Next two fields are used only if PRODUIT_MULTIPRICES_USE_VAT_PER_LEVEL is on
                            $this->multiprices_tva_tx[$i] = $result["tva_tx"]; // TODO Add ' ('.$result['default_vat_code'].')'
                            $this->multiprices_recuperableonly[$i] = $result["recuperableonly"];

                            // Price by quantity
                            $this->prices_by_qty[$i] = $result["price_by_qty"];
                            $this->prices_by_qty_id[$i] = $result["rowid"];
                            // Récuperation de la liste des prix selon qty si flag positionné
                            if ($this->prices_by_qty[$i] == 1) {
                                $sql = "SELECT rowid, price, unitprice, quantity, remise_percent, remise, price_base_type";
                                $sql .= " FROM ".MAIN_DB_PREFIX."product_price_by_qty";
                                $sql .= " WHERE fk_product_price = ".$this->prices_by_qty_id[$i];
                                $sql .= " ORDER BY quantity ASC";
                                $resultat = array();
                                $resql = $this->db->query($sql);
                                if ($resql) {
                                    $ii = 0;
                                    while ($result = $this->db->fetch_array($resql)) {
                                        $resultat[$ii] = array();
                                        $resultat[$ii]["rowid"] = $result["rowid"];
                                        $resultat[$ii]["price"] = $result["price"];
                                        $resultat[$ii]["unitprice"] = $result["unitprice"];
                                        $resultat[$ii]["quantity"] = $result["quantity"];
                                        $resultat[$ii]["remise_percent"] = $result["remise_percent"];
                                        $resultat[$ii]["remise"] = $result["remise"]; // deprecated
                                        $resultat[$ii]["price_base_type"] = $result["price_base_type"];
                                        $ii++;
                                    }
                                    $this->prices_by_qty_list[$i] = $resultat;
                                }
                                else
                                         {
                                    dol_print_error($this->db);
                                    return -1;
                                }
                            }
                        }
                        else
                        {
                            dol_print_error($this->db);
                            return -1;
                        }
                    }
                }

                if (!empty($conf->dynamicprices->enabled) && !empty($this->fk_price_expression) && empty($ignore_expression)) {
                       include_once DOL_DOCUMENT_ROOT.'/product/dynamic_price/class/price_parser.class.php';
                    $priceparser = new PriceParser($this->db);
                       $price_result = $priceparser->parseProduct($this);
                    if ($price_result >= 0) {
                        $this->price = $price_result;
                        // Calculate the VAT
                        $this->price_ttc = price2num($this->price) * (1 + ($this->tva_tx / 100));
                        $this->price_ttc = price2num($this->price_ttc, 'MU');
                    }
                }

                // We should not load stock during the fetch. If someone need stock of product, he must call load_stock after fetching product.
                // Instead we just init the stock_warehouse array
                $this->stock_warehouse = array();

                return 1;
            }
            else
            {
                return 0;
            }
        }
        else
        {
            dol_print_error($this->db);
            return -1;
        }
    }


    // phpcs:disable PEAR.NamingConventions.ValidFunctionName.ScopeNotCamelCaps
    /**
     *  Charge tableau des stats propale pour le produit/service
     *
     * @param  int $socid Id societe
     * @return integer      Tableau des stats dans $this->stats_propale, <0 if ko >0 if ok
     */
    public function load_stats_propale($socid = 0)
    {
        // phpcs:enable
        global $conf;
        global $user;

        $sql = "SELECT COUNT(DISTINCT p.fk_soc) as nb_customers, COUNT(DISTINCT p.rowid) as nb,";
        $sql .= " COUNT(pd.rowid) as nb_rows, SUM(pd.qty) as qty";
        $sql .= " FROM ".MAIN_DB_PREFIX."propaldet as pd";
        $sql .= ", ".MAIN_DB_PREFIX."propal as p";
        $sql .= ", ".MAIN_DB_PREFIX."societe as s";
        if (!$user->rights->societe->client->voir && !$socid) {
            $sql .= ", ".MAIN_DB_PREFIX."societe_commerciaux as sc";
        }
        $sql .= " WHERE p.rowid = pd.fk_propal";
        $sql .= " AND p.fk_soc = s.rowid";
        $sql .= " AND p.entity IN (".getEntity('propal').")";
        $sql .= " AND pd.fk_product = ".$this->id;
        if (!$user->rights->societe->client->voir && !$socid) {
            $sql .= " AND p.fk_soc = sc.fk_soc AND sc.fk_user = ".$user->id;
        }
        //$sql.= " AND pr.fk_statut != 0";
        if ($socid > 0) {
            $sql .= " AND p.fk_soc = ".$socid;
        }

        $result = $this->db->query($sql);
        if ($result) {
            $obj = $this->db->fetch_object($result);
            $this->stats_propale['customers'] = $obj->nb_customers;
            $this->stats_propale['nb'] = $obj->nb;
            $this->stats_propale['rows'] = $obj->nb_rows;
            $this->stats_propale['qty'] = $obj->qty ? $obj->qty : 0;

            // if it's a virtual product, maybe it is in proposal by extension
            if (!empty($conf->global->PRODUCT_STATS_WITH_PARENT_PROD_IF_INCDEC)) {
                $TFather = $this->getFather();
                if (is_array($TFather) && !empty($TFather)) {
                    foreach ($TFather as &$fatherData) {
                        $pFather = new Product($this->db);
                        $pFather->id = $fatherData['id'];
                        $qtyCoef = $fatherData['qty'];

                        if ($fatherData['incdec']) {
                            $pFather->load_stats_propale($socid);

                            $this->stats_propale['customers'] += $pFather->stats_propale['customers'];
                            $this->stats_propale['nb'] += $pFather->stats_propale['nb'];
                            $this->stats_propale['rows'] += $pFather->stats_propale['rows'];
                            $this->stats_propale['qty'] += $pFather->stats_propale['qty'] * $qtyCoef;
                        }
                    }
                }
            }

            return 1;
        }
        else
        {
            $this->error = $this->db->error();
            return -1;
        }
    }


    // phpcs:disable PEAR.NamingConventions.ValidFunctionName.ScopeNotCamelCaps
    /**
     *  Charge tableau des stats propale pour le produit/service
     *
     * @param  int $socid Id thirdparty
     * @return array               Tableau des stats
     */
    public function load_stats_proposal_supplier($socid = 0)
    {
        // phpcs:enable
        global $conf;
        global $user;

        $sql = "SELECT COUNT(DISTINCT p.fk_soc) as nb_suppliers, COUNT(DISTINCT p.rowid) as nb,";
        $sql .= " COUNT(pd.rowid) as nb_rows, SUM(pd.qty) as qty";
        $sql .= " FROM ".MAIN_DB_PREFIX."supplier_proposaldet as pd";
        $sql .= ", ".MAIN_DB_PREFIX."supplier_proposal as p";
        $sql .= ", ".MAIN_DB_PREFIX."societe as s";
        if (!$user->rights->societe->client->voir && !$socid) { $sql .= ", ".MAIN_DB_PREFIX."societe_commerciaux as sc";
        }
        $sql .= " WHERE p.rowid = pd.fk_supplier_proposal";
        $sql .= " AND p.fk_soc = s.rowid";
        $sql .= " AND p.entity IN (".getEntity('supplier_proposal').")";
        $sql .= " AND pd.fk_product = ".$this->id;
        if (!$user->rights->societe->client->voir && !$socid) { $sql .= " AND p.fk_soc = sc.fk_soc AND sc.fk_user = ".$user->id;
        }
        //$sql.= " AND pr.fk_statut != 0";
        if ($socid > 0) {    $sql .= " AND p.fk_soc = ".$socid;
        }

        $result = $this->db->query($sql);
        if ($result) {
            $obj = $this->db->fetch_object($result);
            $this->stats_proposal_supplier['suppliers'] = $obj->nb_suppliers;
            $this->stats_proposal_supplier['nb'] = $obj->nb;
            $this->stats_proposal_supplier['rows'] = $obj->nb_rows;
            $this->stats_proposal_supplier['qty'] = $obj->qty ? $obj->qty : 0;
            return 1;
        }
        else
        {
            $this->error = $this->db->error();
            return -1;
        }
    }


    // phpcs:disable PEAR.NamingConventions.ValidFunctionName.ScopeNotCamelCaps
    /**
     *  Charge tableau des stats commande client pour le produit/service
     *
     * @param  int    $socid           Id societe pour filtrer sur une societe
     * @param  string $filtrestatut    Id statut pour filtrer sur un statut
     * @param  int    $forVirtualStock Ignore rights filter for virtual stock calculation.
     * @return integer                 Array of stats in $this->stats_commande (nb=nb of order, qty=qty ordered), <0 if ko or >0 if ok
     */
    public function load_stats_commande($socid = 0, $filtrestatut = '', $forVirtualStock = 0)
    {
        // phpcs:enable
        global $conf, $user;

        $sql = "SELECT COUNT(DISTINCT c.fk_soc) as nb_customers, COUNT(DISTINCT c.rowid) as nb,";
        $sql .= " COUNT(cd.rowid) as nb_rows, SUM(cd.qty) as qty";
        $sql .= " FROM ".MAIN_DB_PREFIX."commandedet as cd";
        $sql .= ", ".MAIN_DB_PREFIX."commande as c";
        $sql .= ", ".MAIN_DB_PREFIX."societe as s";
        if (!$user->rights->societe->client->voir && !$socid && !$forVirtualStock) {
            $sql .= ", ".MAIN_DB_PREFIX."societe_commerciaux as sc";
        }
        $sql .= " WHERE c.rowid = cd.fk_commande";
        $sql .= " AND c.fk_soc = s.rowid";
        $sql .= " AND c.entity IN (".getEntity('commande').")";
        $sql .= " AND cd.fk_product = ".$this->id;
        if (!$user->rights->societe->client->voir && !$socid && !$forVirtualStock) {
            $sql .= " AND c.fk_soc = sc.fk_soc AND sc.fk_user = ".$user->id;
        }
        if ($socid > 0) {
            $sql .= " AND c.fk_soc = ".$socid;
        }
        if ($filtrestatut <> '') {
            $sql .= " AND c.fk_statut in (".$filtrestatut.")";
        }

        $result = $this->db->query($sql);
        if ($result) {
            $obj = $this->db->fetch_object($result);
            $this->stats_commande['customers'] = $obj->nb_customers;
            $this->stats_commande['nb'] = $obj->nb;
            $this->stats_commande['rows'] = $obj->nb_rows;
            $this->stats_commande['qty'] = $obj->qty ? $obj->qty : 0;

            // if it's a virtual product, maybe it is in order by extension
            if (!empty($conf->global->PRODUCT_STATS_WITH_PARENT_PROD_IF_INCDEC)) {
                $TFather = $this->getFather();
                if (is_array($TFather) && !empty($TFather)) {
                    foreach ($TFather as &$fatherData) {
                        $pFather = new Product($this->db);
                        $pFather->id = $fatherData['id'];
                        $qtyCoef = $fatherData['qty'];

                        if ($fatherData['incdec']) {
                            $pFather->load_stats_commande($socid, $filtrestatut);

                            $this->stats_commande['customers'] += $pFather->stats_commande['customers'];
                            $this->stats_commande['nb'] += $pFather->stats_commande['nb'];
                            $this->stats_commande['rows'] += $pFather->stats_commande['rows'];
                            $this->stats_commande['qty'] += $pFather->stats_commande['qty'] * $qtyCoef;
                        }
                    }
                }
            }

            // If stock decrease is on invoice validation, the theorical stock continue to
            // count the orders to ship in theorical stock when some are already removed b invoice validation.
            // If option DECREASE_ONLY_UNINVOICEDPRODUCTS is on, we make a compensation.
            if (!empty($conf->global->STOCK_CALCULATE_ON_BILL)) {
                if (!empty($conf->global->DECREASE_ONLY_UNINVOICEDPRODUCTS)) {
                    $adeduire = 0;
                    $sql = "SELECT sum(fd.qty) as count FROM ".MAIN_DB_PREFIX."facturedet fd ";
                    $sql .= " JOIN ".MAIN_DB_PREFIX."facture f ON fd.fk_facture = f.rowid ";
                    $sql .= " JOIN ".MAIN_DB_PREFIX."element_element el ON el.fk_target = f.rowid and el.targettype = 'facture' and sourcetype = 'commande'";
                    $sql .= " JOIN ".MAIN_DB_PREFIX."commande c ON el.fk_source = c.rowid ";
                    $sql .= " WHERE c.fk_statut IN (".$filtrestatut.") AND c.facture = 0 AND fd.fk_product = ".$this->id;
                    dol_syslog(__METHOD__.":: sql $sql", LOG_NOTICE);

                    $resql = $this->db->query($sql);
                    if ($resql) {
                        if ($this->db->num_rows($resql) > 0) {
                            $obj = $this->db->fetch_object($resql);
                            $adeduire += $obj->count;
                        }
                    }

                    $this->stats_commande['qty'] -= $adeduire;
                }
            }

            return 1;
        }
        else
        {
            $this->error = $this->db->error();
            return -1;
        }
    }

    // phpcs:disable PEAR.NamingConventions.ValidFunctionName.ScopeNotCamelCaps
    /**
     *  Charge tableau des stats commande fournisseur pour le produit/service
     *
     * @param  int    $socid           Id societe pour filtrer sur une societe
     * @param  string $filtrestatut    Id des statuts pour filtrer sur des statuts
     * @param  int    $forVirtualStock Ignore rights filter for virtual stock calculation.
     * @return array                     Tableau des stats
     */
    public function load_stats_commande_fournisseur($socid = 0, $filtrestatut = '', $forVirtualStock = 0)
    {
        // phpcs:enable
        global $conf, $user;

        $sql = "SELECT COUNT(DISTINCT c.fk_soc) as nb_suppliers, COUNT(DISTINCT c.rowid) as nb,";
        $sql .= " COUNT(cd.rowid) as nb_rows, SUM(cd.qty) as qty";
        $sql .= " FROM ".MAIN_DB_PREFIX."commande_fournisseurdet as cd";
        $sql .= ", ".MAIN_DB_PREFIX."commande_fournisseur as c";
        $sql .= ", ".MAIN_DB_PREFIX."societe as s";
        if (!$user->rights->societe->client->voir && !$socid && !$forVirtualStock) {
            $sql .= ", ".MAIN_DB_PREFIX."societe_commerciaux as sc";
        }
        $sql .= " WHERE c.rowid = cd.fk_commande";
        $sql .= " AND c.fk_soc = s.rowid";
        $sql .= " AND c.entity IN (".getEntity('supplier_order').")";
        $sql .= " AND cd.fk_product = ".$this->id;
        if (!$user->rights->societe->client->voir && !$socid && !$forVirtualStock) {
            $sql .= " AND c.fk_soc = sc.fk_soc AND sc.fk_user = ".$user->id;
        }
        if ($socid > 0) {
            $sql .= " AND c.fk_soc = ".$socid;
        }
        if ($filtrestatut != '') {
            $sql .= " AND c.fk_statut in (".$filtrestatut.")"; // Peut valoir 0
        }

        $result = $this->db->query($sql);
        if ($result) {
            $obj = $this->db->fetch_object($result);
            $this->stats_commande_fournisseur['suppliers'] = $obj->nb_suppliers;
            $this->stats_commande_fournisseur['nb'] = $obj->nb;
            $this->stats_commande_fournisseur['rows'] = $obj->nb_rows;
            $this->stats_commande_fournisseur['qty'] = $obj->qty ? $obj->qty : 0;
            return 1;
        }
        else
        {
            $this->error = $this->db->error().' sql='.$sql;
            return -1;
        }
    }

    // phpcs:disable PEAR.NamingConventions.ValidFunctionName.ScopeNotCamelCaps
    /**
     *  Charge tableau des stats expedition client pour le produit/service
     *
     * @param   int         $socid                  Id societe pour filtrer sur une societe
     * @param   string      $filtrestatut           [=''] Ids order status separated by comma
     * @param   int         $forVirtualStock        Ignore rights filter for virtual stock calculation.
     * @param   string      $filterShipmentStatus   [=''] Ids shipment status separated by comma
     * @return  int         <0 if KO, >0 if OK (Tableau des stats)
     */
    public function load_stats_sending($socid = 0, $filtrestatut = '', $forVirtualStock = 0, $filterShipmentStatus = '')
    {
        // phpcs:enable
        global $conf, $user;

        $sql = "SELECT COUNT(DISTINCT e.fk_soc) as nb_customers, COUNT(DISTINCT e.rowid) as nb,";
        $sql .= " COUNT(ed.rowid) as nb_rows, SUM(ed.qty) as qty";
        $sql .= " FROM ".MAIN_DB_PREFIX."expeditiondet as ed";
        $sql .= ", ".MAIN_DB_PREFIX."commandedet as cd";
        $sql .= ", ".MAIN_DB_PREFIX."commande as c";
        $sql .= ", ".MAIN_DB_PREFIX."expedition as e";
        $sql .= ", ".MAIN_DB_PREFIX."societe as s";
        if (!$user->rights->societe->client->voir && !$socid && !$forVirtualStock) {
            $sql .= ", ".MAIN_DB_PREFIX."societe_commerciaux as sc";
        }
        $sql .= " WHERE e.rowid = ed.fk_expedition";
        $sql .= " AND c.rowid = cd.fk_commande";
        $sql .= " AND e.fk_soc = s.rowid";
        $sql .= " AND e.entity IN (".getEntity('expedition').")";
        $sql .= " AND ed.fk_origin_line = cd.rowid";
        $sql .= " AND cd.fk_product = ".$this->id;
        if (!$user->rights->societe->client->voir && !$socid && !$forVirtualStock) {
            $sql .= " AND e.fk_soc = sc.fk_soc AND sc.fk_user = ".$user->id;
        }
        if ($socid > 0) {
            $sql .= " AND e.fk_soc = ".$socid;
        }
        if ($filtrestatut <> '') {
            $sql .= " AND c.fk_statut in (".$filtrestatut.")";
        }
        if (!empty($filterShipmentStatus)) $sql .= " AND e.fk_statut IN (".$filterShipmentStatus.")";

        $result = $this->db->query($sql);
        if ($result) {
            $obj = $this->db->fetch_object($result);
            $this->stats_expedition['customers'] = $obj->nb_customers;
            $this->stats_expedition['nb'] = $obj->nb;
            $this->stats_expedition['rows'] = $obj->nb_rows;
            $this->stats_expedition['qty'] = $obj->qty ? $obj->qty : 0;

            // if it's a virtual product, maybe it is in sending by extension
            if (!empty($conf->global->PRODUCT_STATS_WITH_PARENT_PROD_IF_INCDEC)) {
                $TFather = $this->getFather();
                if (is_array($TFather) && !empty($TFather)) {
                    foreach ($TFather as &$fatherData) {
                        $pFather = new Product($this->db);
                        $pFather->id = $fatherData['id'];
                        $qtyCoef = $fatherData['qty'];

                        if ($fatherData['incdec']) {
                            $pFather->load_stats_sending($socid, $filtrestatut, $forVirtualStock);

                            $this->stats_expedition['customers'] += $pFather->stats_expedition['customers'];
                            $this->stats_expedition['nb'] += $pFather->stats_expedition['nb'];
                            $this->stats_expedition['rows'] += $pFather->stats_expedition['rows'];
                            $this->stats_expedition['qty'] += $pFather->stats_expedition['qty'] * $qtyCoef;
                        }
                    }
                }
            }
            return 1;
        }
        else
        {
            $this->error = $this->db->error();
            return -1;
        }
    }

    // phpcs:disable PEAR.NamingConventions.ValidFunctionName.ScopeNotCamelCaps
    /**
     *  Charge tableau des stats réception fournisseur pour le produit/service
     *
     * @param  int    $socid           Id societe pour filtrer sur une societe
     * @param  string $filtrestatut    Id statut pour filtrer sur un statut
     * @param  int    $forVirtualStock Ignore rights filter for virtual stock calculation.
     * @return array                   Tableau des stats
     */
    public function load_stats_reception($socid = 0, $filtrestatut = '', $forVirtualStock = 0)
    {
        // phpcs:enable
        global $conf, $user;

        $sql = "SELECT COUNT(DISTINCT cf.fk_soc) as nb_suppliers, COUNT(DISTINCT cf.rowid) as nb,";
        $sql .= " COUNT(fd.rowid) as nb_rows, SUM(fd.qty) as qty";
        $sql .= " FROM ".MAIN_DB_PREFIX."commande_fournisseur_dispatch as fd";
        $sql .= ", ".MAIN_DB_PREFIX."commande_fournisseur as cf";
        $sql .= ", ".MAIN_DB_PREFIX."societe as s";
        if (!$user->rights->societe->client->voir && !$socid && !$forVirtualStock) { $sql .= ", ".MAIN_DB_PREFIX."societe_commerciaux as sc";
        }
        $sql .= " WHERE cf.rowid = fd.fk_commande";
        $sql .= " AND cf.fk_soc = s.rowid";
        $sql .= " AND cf.entity IN (".getEntity('supplier_order').")";
        $sql .= " AND fd.fk_product = ".$this->id;
        if (!$user->rights->societe->client->voir && !$socid && !$forVirtualStock) { $sql .= " AND cf.fk_soc = sc.fk_soc AND sc.fk_user = ".$user->id;
        }
        if ($socid > 0) {    $sql .= " AND cf.fk_soc = ".$socid;
        }
        if ($filtrestatut <> '') { $sql .= " AND cf.fk_statut in (".$filtrestatut.")";
        }

        $result = $this->db->query($sql);
        if ($result) {
            $obj = $this->db->fetch_object($result);
            $this->stats_reception['suppliers'] = $obj->nb_suppliers;
            $this->stats_reception['nb'] = $obj->nb;
            $this->stats_reception['rows'] = $obj->nb_rows;
            $this->stats_reception['qty'] = $obj->qty ? $obj->qty : 0;
            return 1;
        }
        else
        {
            $this->error = $this->db->error();
            return -1;
        }
    }

    // phpcs:disable PEAR.NamingConventions.ValidFunctionName.ScopeNotCamelCaps
    /**
     *  Charge tableau des stats commande client pour le produit/service
     *
     * @param  int    $socid           Id societe pour filtrer sur une societe
     * @param  string $filtrestatut    Id statut pour filtrer sur un statut
     * @param  int    $forVirtualStock Ignore rights filter for virtual stock calculation.
     * @return integer                 Array of stats in $this->stats_commande (nb=nb of order, qty=qty ordered), <0 if ko or >0 if ok
     */
    public function load_stats_inproduction($socid = 0, $filtrestatut = '', $forVirtualStock = 0)
    {
    	// phpcs:enable
    	global $conf, $user;

    	$sql = "SELECT COUNT(DISTINCT m.fk_soc) as nb_customers, COUNT(DISTINCT m.rowid) as nb,";
    	$sql .= " COUNT(mp.rowid) as nb_rows, SUM(mp.qty) as qty, role";
    	$sql .= " FROM ".MAIN_DB_PREFIX."mrp_production as mp";
    	$sql .= ", ".MAIN_DB_PREFIX."mrp_mo as m";
    	$sql .= " LEFT JOIN ".MAIN_DB_PREFIX."societe as s ON s.rowid = m.fk_soc";
    	if (!$user->rights->societe->client->voir && !$socid && !$forVirtualStock) {
    		$sql .= ", ".MAIN_DB_PREFIX."societe_commerciaux as sc";
    	}
    	$sql .= " WHERE m.rowid = mp.fk_mo";
    	$sql .= " AND m.entity IN (".getEntity('mrp').")";
    	$sql .= " AND mp.fk_product = ".$this->id;
    	if (!$user->rights->societe->client->voir && !$socid && !$forVirtualStock) {
    		$sql .= " AND m.fk_soc = sc.fk_soc AND sc.fk_user = ".$user->id;
    	}
    	if ($socid > 0) {
    		$sql .= " AND m.fk_soc = ".$socid;
    	}
    	if ($filtrestatut <> '') {
    		$sql .= " AND m.status in (".$filtrestatut.")";
    	}
		$sql .= " GROUP BY role";

		$this->stats_mrptoconsume['customers'] = 0;
		$this->stats_mrptoconsume['nb'] = 0;
		$this->stats_mrptoconsume['rows'] = 0;
		$this->stats_mrptoconsume['qty'] = 0;
		$this->stats_mrptoproduce['customers'] = 0;
		$this->stats_mrptoproduce['nb'] = 0;
		$this->stats_mrptoproduce['rows'] = 0;
		$this->stats_mrptoproduce['qty'] = 0;

		$result = $this->db->query($sql);
    	if ($result) {
    		while ($obj = $this->db->fetch_object($result)) {
	    		if ($obj->role == 'toconsume') {
		    		$this->stats_mrptoconsume['customers'] += $obj->nb_customers;
		    		$this->stats_mrptoconsume['nb'] += $obj->nb;
		    		$this->stats_mrptoconsume['rows'] += $obj->nb_rows;
		    		$this->stats_mrptoconsume['qty'] += ($obj->qty ? $obj->qty : 0);
	    		}
	    		if ($obj->role == 'consumed') {
	    			//$this->stats_mrptoconsume['customers'] += $obj->nb_customers;
	    			//$this->stats_mrptoconsume['nb'] += $obj->nb;
	    			//$this->stats_mrptoconsume['rows'] += $obj->nb_rows;
	    			$this->stats_mrptoconsume['qty'] -= ($obj->qty ? $obj->qty : 0);
	    		}
	    		if ($obj->role == 'toproduce') {
	    			$this->stats_mrptoproduce['customers'] += $obj->nb_customers;
	    			$this->stats_mrptoproduce['nb'] += $obj->nb;
	    			$this->stats_mrptoproduce['rows'] += $obj->nb_rows;
	    			$this->stats_mrptoproduce['qty'] += ($obj->qty ? $obj->qty : 0);
	    		}
	    		if ($obj->role == 'produced') {
	    			//$this->stats_mrptoproduce['customers'] += $obj->nb_customers;
	    			//$this->stats_mrptoproduce['nb'] += $obj->nb;
	    			//$this->stats_mrptoproduce['rows'] += $obj->nb_rows;
	    			$this->stats_mrptoproduce['qty'] -= ($obj->qty ? $obj->qty : 0);
	    		}
    		}

    		// Clean data
    		if ($this->stats_mrptoconsume['qty'] < 0) $this->stats_mrptoconsume['qty'] = 0;
    		if ($this->stats_mrptoproduce['qty'] < 0) $this->stats_mrptoproduce['qty'] = 0;

    		return 1;
    	}
    	else
    	{
    		$this->error = $this->db->error();
    		return -1;
    	}
    }

    // phpcs:disable PEAR.NamingConventions.ValidFunctionName.ScopeNotCamelCaps
    /**
     *  Charge tableau des stats contrat pour le produit/service
     *
     * @param  int $socid Id societe
     * @return array               Tableau des stats
     */
    public function load_stats_contrat($socid = 0)
    {
        // phpcs:enable
        global $conf;
        global $user;

        $sql = "SELECT COUNT(DISTINCT c.fk_soc) as nb_customers, COUNT(DISTINCT c.rowid) as nb,";
        $sql .= " COUNT(cd.rowid) as nb_rows, SUM(cd.qty) as qty";
        $sql .= " FROM ".MAIN_DB_PREFIX."contratdet as cd";
        $sql .= ", ".MAIN_DB_PREFIX."contrat as c";
        $sql .= ", ".MAIN_DB_PREFIX."societe as s";
        if (!$user->rights->societe->client->voir && !$socid) {
            $sql .= ", ".MAIN_DB_PREFIX."societe_commerciaux as sc";
        }
        $sql .= " WHERE c.rowid = cd.fk_contrat";
        $sql .= " AND c.fk_soc = s.rowid";
        $sql .= " AND c.entity IN (".getEntity('contract').")";
        $sql .= " AND cd.fk_product = ".$this->id;
        if (!$user->rights->societe->client->voir && !$socid) {
            $sql .= " AND c.fk_soc = sc.fk_soc AND sc.fk_user = ".$user->id;
        }
        //$sql.= " AND c.statut != 0";
        if ($socid > 0) {
            $sql .= " AND c.fk_soc = ".$socid;
        }

        $result = $this->db->query($sql);
        if ($result) {
            $obj = $this->db->fetch_object($result);
            $this->stats_contrat['customers'] = $obj->nb_customers;
            $this->stats_contrat['nb'] = $obj->nb;
            $this->stats_contrat['rows'] = $obj->nb_rows;
            $this->stats_contrat['qty'] = $obj->qty ? $obj->qty : 0;

            // if it's a virtual product, maybe it is in contract by extension
            if (!empty($conf->global->PRODUCT_STATS_WITH_PARENT_PROD_IF_INCDEC)) {
                $TFather = $this->getFather();
                if (is_array($TFather) && !empty($TFather)) {
                    foreach ($TFather as &$fatherData) {
                        $pFather = new Product($this->db);
                        $pFather->id = $fatherData['id'];
                        $qtyCoef = $fatherData['qty'];

                        if ($fatherData['incdec']) {
                            $pFather->load_stats_contrat($socid);

                            $this->stats_contrat['customers'] += $pFather->stats_contrat['customers'];
                            $this->stats_contrat['nb'] += $pFather->stats_contrat['nb'];
                            $this->stats_contrat['rows'] += $pFather->stats_contrat['rows'];
                            $this->stats_contrat['qty'] += $pFather->stats_contrat['qty'] * $qtyCoef;
                        }
                    }
                }
            }
            return 1;
        }
        else
        {
            $this->error = $this->db->error().' sql='.$sql;
            return -1;
        }
    }

    // phpcs:disable PEAR.NamingConventions.ValidFunctionName.ScopeNotCamelCaps
    /**
     *  Charge tableau des stats facture pour le produit/service
     *
     * @param  int $socid Id societe
     * @return array                   Tableau des stats
     */
    public function load_stats_facture($socid = 0)
    {
        // phpcs:enable
        global $db, $conf, $user;

        $sql = "SELECT COUNT(DISTINCT f.fk_soc) as nb_customers, COUNT(DISTINCT f.rowid) as nb,";
        $sql .= " COUNT(fd.rowid) as nb_rows, SUM(".$db->ifsql('f.type != 2', 'fd.qty', 'fd.qty * -1').") as qty";
        $sql .= " FROM ".MAIN_DB_PREFIX."facturedet as fd";
        $sql .= ", ".MAIN_DB_PREFIX."facture as f";
        $sql .= ", ".MAIN_DB_PREFIX."societe as s";
        if (!$user->rights->societe->client->voir && !$socid) {
            $sql .= ", ".MAIN_DB_PREFIX."societe_commerciaux as sc";
        }
        $sql .= " WHERE f.rowid = fd.fk_facture";
        $sql .= " AND f.fk_soc = s.rowid";
        $sql .= " AND f.entity IN (".getEntity('invoice').")";
        $sql .= " AND fd.fk_product = ".$this->id;
        if (!$user->rights->societe->client->voir && !$socid) {
            $sql .= " AND f.fk_soc = sc.fk_soc AND sc.fk_user = ".$user->id;
        }
        //$sql.= " AND f.fk_statut != 0";
        if ($socid > 0) {
            $sql .= " AND f.fk_soc = ".$socid;
        }

        $result = $this->db->query($sql);
        if ($result) {
            $obj = $this->db->fetch_object($result);
            $this->stats_facture['customers'] = $obj->nb_customers;
            $this->stats_facture['nb'] = $obj->nb;
            $this->stats_facture['rows'] = $obj->nb_rows;
            $this->stats_facture['qty'] = $obj->qty ? $obj->qty : 0;

            // if it's a virtual product, maybe it is in invoice by extension
            if (!empty($conf->global->PRODUCT_STATS_WITH_PARENT_PROD_IF_INCDEC)) {
                $TFather = $this->getFather();
                if (is_array($TFather) && !empty($TFather)) {
                    foreach ($TFather as &$fatherData) {
                        $pFather = new Product($this->db);
                        $pFather->id = $fatherData['id'];
                        $qtyCoef = $fatherData['qty'];

                        if ($fatherData['incdec']) {
                            $pFather->load_stats_facture($socid);

                            $this->stats_facture['customers'] += $pFather->stats_facture['customers'];
                            $this->stats_facture['nb'] += $pFather->stats_facture['nb'];
                            $this->stats_facture['rows'] += $pFather->stats_facture['rows'];
                            $this->stats_facture['qty'] += $pFather->stats_facture['qty'] * $qtyCoef;
                        }
                    }
                }
            }
            return 1;
        }
        else
        {
            $this->error = $this->db->error();
            return -1;
        }
    }

    // phpcs:disable PEAR.NamingConventions.ValidFunctionName.ScopeNotCamelCaps
    /**
     *  Charge tableau des stats facture pour le produit/service
     *
     * @param  int $socid Id societe
     * @return array                   Tableau des stats
     */
    public function load_stats_facture_fournisseur($socid = 0)
    {
        // phpcs:enable
        global $conf;
        global $user;

        $sql = "SELECT COUNT(DISTINCT f.fk_soc) as nb_suppliers, COUNT(DISTINCT f.rowid) as nb,";
        $sql .= " COUNT(fd.rowid) as nb_rows, SUM(fd.qty) as qty";
        $sql .= " FROM ".MAIN_DB_PREFIX."facture_fourn_det as fd";
        $sql .= ", ".MAIN_DB_PREFIX."facture_fourn as f";
        $sql .= ", ".MAIN_DB_PREFIX."societe as s";
        if (!$user->rights->societe->client->voir && !$socid) {
            $sql .= ", ".MAIN_DB_PREFIX."societe_commerciaux as sc";
        }
        $sql .= " WHERE f.rowid = fd.fk_facture_fourn";
        $sql .= " AND f.fk_soc = s.rowid";
        $sql .= " AND f.entity IN (".getEntity('facture_fourn').")";
        $sql .= " AND fd.fk_product = ".$this->id;
        if (!$user->rights->societe->client->voir && !$socid) {
            $sql .= " AND f.fk_soc = sc.fk_soc AND sc.fk_user = ".$user->id;
        }
        //$sql.= " AND f.fk_statut != 0";
        if ($socid > 0) {
            $sql .= " AND f.fk_soc = ".$socid;
        }

        $result = $this->db->query($sql);
        if ($result) {
            $obj = $this->db->fetch_object($result);
            $this->stats_facture_fournisseur['suppliers'] = $obj->nb_suppliers;
            $this->stats_facture_fournisseur['nb'] = $obj->nb;
            $this->stats_facture_fournisseur['rows'] = $obj->nb_rows;
            $this->stats_facture_fournisseur['qty'] = $obj->qty ? $obj->qty : 0;
            return 1;
        }
        else
        {
            $this->error = $this->db->error();
            return -1;
        }
    }

    // phpcs:disable PEAR.NamingConventions.ValidFunctionName.ScopeNotCamelCaps
    /**
     *  Return an array formated for showing graphs
     *
     * @param  string $sql  Request to execute
     * @param  string $mode 'byunit'=number of unit, 'bynumber'=nb of entities
     * @param  int    $year Year (0=current year)
     * @return array               <0 if KO, result[month]=array(valuex,valuey) where month is 0 to 11
     */
    private function _get_stats($sql, $mode, $year = 0)
    {
        // phpcs:enable
        $resql = $this->db->query($sql);
        if ($resql) {
            $num = $this->db->num_rows($resql);
            $i = 0;
            while ($i < $num)
            {
                $arr = $this->db->fetch_array($resql);
                if ($mode == 'byunit') {
                    $tab[$arr[1]] = $arr[0]; // 1st field
                }
                if ($mode == 'bynumber') {
                    $tab[$arr[1]] = $arr[2]; // 3rd field
                }
                $i++;
            }
        }
        else
        {
            $this->error = $this->db->error().' sql='.$sql;
            return -1;
        }

        if (empty($year)) {
            $year = strftime('%Y', time());
            $month = strftime('%m', time());
        }
        else
        {
            $month = 12; // We imagine we are at end of year, so we get last 12 month before, so all correct year.
        }
        $result = array();

        for ($j = 0; $j < 12; $j++)
        {
            $idx = ucfirst(dol_trunc(dol_print_date(dol_mktime(12, 0, 0, $month, 1, $year), "%b"), 3, 'right', 'UTF-8', 1));
            $monthnum = sprintf("%02s", $month);

            $result[$j] = array($idx, isset($tab[$year.$month]) ? $tab[$year.$month] : 0);
            //            $result[$j] = array($monthnum,isset($tab[$year.$month])?$tab[$year.$month]:0);

            $month = "0".($month - 1);
            if (dol_strlen($month) == 3) {
                $month = substr($month, 1);
            }
            if ($month == 0) {
                $month = 12;
                $year = $year - 1;
            }
        }

        return array_reverse($result);
    }


    // phpcs:disable PEAR.NamingConventions.ValidFunctionName.ScopeNotCamelCaps
    /**
     *  Return nb of units or customers invoices in which product is included
     *
     * @param  int    $socid               Limit count on a particular third party id
     * @param  string $mode                'byunit'=number of unit, 'bynumber'=nb of entities
     * @param  int    $filteronproducttype 0=To filter on product only, 1=To filter on services only
     * @param  int    $year                Year (0=last 12 month)
     * @param  string $morefilter          More sql filters
     * @return array                            <0 if KO, result[month]=array(valuex,valuey) where month is 0 to 11
     */
    public function get_nb_vente($socid, $mode, $filteronproducttype = -1, $year = 0, $morefilter = '')
    {
        // phpcs:enable
        global $conf;
        global $user;

        $sql = "SELECT sum(d.qty), date_format(f.datef, '%Y%m')";
        if ($mode == 'bynumber') {
            $sql .= ", count(DISTINCT f.rowid)";
        }
        $sql .= " FROM ".MAIN_DB_PREFIX."facturedet as d, ".MAIN_DB_PREFIX."facture as f, ".MAIN_DB_PREFIX."societe as s";
        if ($filteronproducttype >= 0) {
            $sql .= ", ".MAIN_DB_PREFIX."product as p";
        }
        if (!$user->rights->societe->client->voir && !$socid) {
            $sql .= ", ".MAIN_DB_PREFIX."societe_commerciaux as sc";
        }
        $sql .= " WHERE f.rowid = d.fk_facture";
        if ($this->id > 0) {
            $sql .= " AND d.fk_product =".$this->id;
        } else {
            $sql .= " AND d.fk_product > 0";
        }
        if ($filteronproducttype >= 0) {
            $sql .= " AND p.rowid = d.fk_product AND p.fk_product_type =".$filteronproducttype;
        }
        $sql .= " AND f.fk_soc = s.rowid";
        $sql .= " AND f.entity IN (".getEntity('invoice').")";
        if (!$user->rights->societe->client->voir && !$socid) {
            $sql .= " AND f.fk_soc = sc.fk_soc AND sc.fk_user = ".$user->id;
        }
        if ($socid > 0) {
            $sql .= " AND f.fk_soc = $socid";
        }
        $sql .= $morefilter;
        $sql .= " GROUP BY date_format(f.datef,'%Y%m')";
        $sql .= " ORDER BY date_format(f.datef,'%Y%m') DESC";

        return $this->_get_stats($sql, $mode, $year);
    }


    // phpcs:disable PEAR.NamingConventions.ValidFunctionName.ScopeNotCamelCaps
    /**
     *  Return nb of units or supplier invoices in which product is included
     *
     * @param  int    $socid               Limit count on a particular third party id
     * @param  string $mode                'byunit'=number of unit, 'bynumber'=nb of entities
     * @param  int    $filteronproducttype 0=To filter on product only, 1=To filter on services only
     * @param  int    $year                Year (0=last 12 month)
     * @param  string $morefilter          More sql filters
     * @return array                            <0 if KO, result[month]=array(valuex,valuey) where month is 0 to 11
     */
    public function get_nb_achat($socid, $mode, $filteronproducttype = -1, $year = 0, $morefilter = '')
    {
        // phpcs:enable
        global $conf;
        global $user;

        $sql = "SELECT sum(d.qty), date_format(f.datef, '%Y%m')";
        if ($mode == 'bynumber') {
            $sql .= ", count(DISTINCT f.rowid)";
        }
        $sql .= " FROM ".MAIN_DB_PREFIX."facture_fourn_det as d, ".MAIN_DB_PREFIX."facture_fourn as f, ".MAIN_DB_PREFIX."societe as s";
        if ($filteronproducttype >= 0) {
            $sql .= ", ".MAIN_DB_PREFIX."product as p";
        }
        if (!$user->rights->societe->client->voir && !$socid) {
            $sql .= ", ".MAIN_DB_PREFIX."societe_commerciaux as sc";
        }
        $sql .= " WHERE f.rowid = d.fk_facture_fourn";
        if ($this->id > 0) {
            $sql .= " AND d.fk_product =".$this->id;
        } else {
            $sql .= " AND d.fk_product > 0";
        }
        if ($filteronproducttype >= 0) {
            $sql .= " AND p.rowid = d.fk_product AND p.fk_product_type =".$filteronproducttype;
        }
        $sql .= " AND f.fk_soc = s.rowid";
        $sql .= " AND f.entity IN (".getEntity('facture_fourn').")";
        if (!$user->rights->societe->client->voir && !$socid) {
            $sql .= " AND f.fk_soc = sc.fk_soc AND sc.fk_user = ".$user->id;
        }
        if ($socid > 0) {
            $sql .= " AND f.fk_soc = $socid";
        }
        $sql .= $morefilter;
        $sql .= " GROUP BY date_format(f.datef,'%Y%m')";
        $sql .= " ORDER BY date_format(f.datef,'%Y%m') DESC";

        return $this->_get_stats($sql, $mode, $year);
    }

    // phpcs:disable PEAR.NamingConventions.ValidFunctionName.ScopeNotCamelCaps
    /**
     *  Return nb of units or proposals in which product is included
     *
     * @param  int    $socid               Limit count on a particular third party id
     * @param  string $mode                'byunit'=number of unit, 'bynumber'=nb of entities
     * @param  int    $filteronproducttype 0=To filter on product only, 1=To filter on services only
     * @param  int    $year                Year (0=last 12 month)
     * @param  string $morefilter          More sql filters
     * @return array                            <0 if KO, result[month]=array(valuex,valuey) where month is 0 to 11
     */
    public function get_nb_propal($socid, $mode, $filteronproducttype = -1, $year = 0, $morefilter = '')
    {
        // phpcs:enable
        global $conf;
        global $user;

        $sql = "SELECT sum(d.qty), date_format(p.datep, '%Y%m')";
        if ($mode == 'bynumber') {
            $sql .= ", count(DISTINCT p.rowid)";
        }
        $sql .= " FROM ".MAIN_DB_PREFIX."propaldet as d, ".MAIN_DB_PREFIX."propal as p, ".MAIN_DB_PREFIX."societe as s";
        if ($filteronproducttype >= 0) {
            $sql .= ", ".MAIN_DB_PREFIX."product as prod";
        }
        if (!$user->rights->societe->client->voir && !$socid) {
            $sql .= ", ".MAIN_DB_PREFIX."societe_commerciaux as sc";
        }
        $sql .= " WHERE p.rowid = d.fk_propal";
        if ($this->id > 0) {
            $sql .= " AND d.fk_product =".$this->id;
        } else {
            $sql .= " AND d.fk_product > 0";
        }
        if ($filteronproducttype >= 0) {
            $sql .= " AND prod.rowid = d.fk_product AND prod.fk_product_type =".$filteronproducttype;
        }
        $sql .= " AND p.fk_soc = s.rowid";
        $sql .= " AND p.entity IN (".getEntity('propal').")";
        if (!$user->rights->societe->client->voir && !$socid) {
            $sql .= " AND p.fk_soc = sc.fk_soc AND sc.fk_user = ".$user->id;
        }
        if ($socid > 0) {
            $sql .= " AND p.fk_soc = ".$socid;
        }
        $sql .= $morefilter;
        $sql .= " GROUP BY date_format(p.datep,'%Y%m')";
        $sql .= " ORDER BY date_format(p.datep,'%Y%m') DESC";

        return $this->_get_stats($sql, $mode, $year);
    }

    // phpcs:disable PEAR.NamingConventions.ValidFunctionName.ScopeNotCamelCaps
    /**
     *  Return nb of units or proposals in which product is included
     *
     * @param  int    $socid               Limit count on a particular third party id
     * @param  string $mode                'byunit'=number of unit, 'bynumber'=nb of entities
     * @param  int    $filteronproducttype 0=To filter on product only, 1=To filter on services only
     * @param  int    $year                Year (0=last 12 month)
     * @param  string $morefilter          More sql filters
     * @return array                            <0 if KO, result[month]=array(valuex,valuey) where month is 0 to 11
     */
    public function get_nb_propalsupplier($socid, $mode, $filteronproducttype = -1, $year = 0, $morefilter = '')
    {
        // phpcs:enable
        global $conf;
        global $user;

        $sql = "SELECT sum(d.qty), date_format(p.date_valid, '%Y%m')";
        if ($mode == 'bynumber') {
            $sql .= ", count(DISTINCT p.rowid)";
        }
        $sql .= " FROM ".MAIN_DB_PREFIX."supplier_proposaldet as d, ".MAIN_DB_PREFIX."supplier_proposal as p, ".MAIN_DB_PREFIX."societe as s";
        if ($filteronproducttype >= 0) {
            $sql .= ", ".MAIN_DB_PREFIX."product as prod";
        }
        if (!$user->rights->societe->client->voir && !$socid) {
            $sql .= ", ".MAIN_DB_PREFIX."societe_commerciaux as sc";
        }
        $sql .= " WHERE p.rowid = d.fk_supplier_proposal";
        if ($this->id > 0) {
            $sql .= " AND d.fk_product =".$this->id;
        } else {
            $sql .= " AND d.fk_product > 0";
        }
        if ($filteronproducttype >= 0) {
            $sql .= " AND prod.rowid = d.fk_product AND prod.fk_product_type =".$filteronproducttype;
        }
        $sql .= " AND p.fk_soc = s.rowid";
        $sql .= " AND p.entity IN (".getEntity('supplier_proposal').")";
        if (!$user->rights->societe->client->voir && !$socid) {
            $sql .= " AND p.fk_soc = sc.fk_soc AND sc.fk_user = ".$user->id;
        }
        if ($socid > 0) {
            $sql .= " AND p.fk_soc = ".$socid;
        }
        $sql .= $morefilter;
        $sql .= " GROUP BY date_format(p.date_valid,'%Y%m')";
        $sql .= " ORDER BY date_format(p.date_valid,'%Y%m') DESC";

        return $this->_get_stats($sql, $mode, $year);
    }

    // phpcs:disable PEAR.NamingConventions.ValidFunctionName.ScopeNotCamelCaps
    /**
     *  Return nb of units or orders in which product is included
     *
     * @param  int    $socid               Limit count on a particular third party id
     * @param  string $mode                'byunit'=number of unit, 'bynumber'=nb of entities
     * @param  int    $filteronproducttype 0=To filter on product only, 1=To filter on services only
     * @param  int    $year                Year (0=last 12 month)
     * @param  string $morefilter          More sql filters
     * @return array                            <0 if KO, result[month]=array(valuex,valuey) where month is 0 to 11
     */
    public function get_nb_order($socid, $mode, $filteronproducttype = -1, $year = 0, $morefilter = '')
    {
        // phpcs:enable
        global $conf, $user;

        $sql = "SELECT sum(d.qty), date_format(c.date_commande, '%Y%m')";
        if ($mode == 'bynumber') {
            $sql .= ", count(DISTINCT c.rowid)";
        }
        $sql .= " FROM ".MAIN_DB_PREFIX."commandedet as d, ".MAIN_DB_PREFIX."commande as c, ".MAIN_DB_PREFIX."societe as s";
        if ($filteronproducttype >= 0) {
            $sql .= ", ".MAIN_DB_PREFIX."product as p";
        }
        if (!$user->rights->societe->client->voir && !$socid) {
            $sql .= ", ".MAIN_DB_PREFIX."societe_commerciaux as sc";
        }
        $sql .= " WHERE c.rowid = d.fk_commande";
        if ($this->id > 0) {
            $sql .= " AND d.fk_product =".$this->id;
        } else {
            $sql .= " AND d.fk_product > 0";
        }
        if ($filteronproducttype >= 0) {
            $sql .= " AND p.rowid = d.fk_product AND p.fk_product_type =".$filteronproducttype;
        }
        $sql .= " AND c.fk_soc = s.rowid";
        $sql .= " AND c.entity IN (".getEntity('commande').")";
        if (!$user->rights->societe->client->voir && !$socid) {
            $sql .= " AND c.fk_soc = sc.fk_soc AND sc.fk_user = ".$user->id;
        }
        if ($socid > 0) {
            $sql .= " AND c.fk_soc = ".$socid;
        }
        $sql .= $morefilter;
        $sql .= " GROUP BY date_format(c.date_commande,'%Y%m')";
        $sql .= " ORDER BY date_format(c.date_commande,'%Y%m') DESC";

        return $this->_get_stats($sql, $mode, $year);
    }

    // phpcs:disable PEAR.NamingConventions.ValidFunctionName.ScopeNotCamelCaps
    /**
     *  Return nb of units or orders in which product is included
     *
     * @param  int    $socid               Limit count on a particular third party id
     * @param  string $mode                'byunit'=number of unit, 'bynumber'=nb of entities
     * @param  int    $filteronproducttype 0=To filter on product only, 1=To filter on services only
     * @param  int    $year                Year (0=last 12 month)
     * @param  string $morefilter          More sql filters
     * @return array                            <0 if KO, result[month]=array(valuex,valuey) where month is 0 to 11
     */
    public function get_nb_ordersupplier($socid, $mode, $filteronproducttype = -1, $year = 0, $morefilter = '')
    {
        // phpcs:enable
        global $conf, $user;

        $sql = "SELECT sum(d.qty), date_format(c.date_commande, '%Y%m')";
        if ($mode == 'bynumber') {
            $sql .= ", count(DISTINCT c.rowid)";
        }
        $sql .= " FROM ".MAIN_DB_PREFIX."commande_fournisseurdet as d, ".MAIN_DB_PREFIX."commande_fournisseur as c, ".MAIN_DB_PREFIX."societe as s";
        if ($filteronproducttype >= 0) {
            $sql .= ", ".MAIN_DB_PREFIX."product as p";
        }
        if (!$user->rights->societe->client->voir && !$socid) {
            $sql .= ", ".MAIN_DB_PREFIX."societe_commerciaux as sc";
        }
        $sql .= " WHERE c.rowid = d.fk_commande";
        if ($this->id > 0) {
            $sql .= " AND d.fk_product =".$this->id;
        } else {
            $sql .= " AND d.fk_product > 0";
        }
        if ($filteronproducttype >= 0) {
            $sql .= " AND p.rowid = d.fk_product AND p.fk_product_type =".$filteronproducttype;
        }
        $sql .= " AND c.fk_soc = s.rowid";
        $sql .= " AND c.entity IN (".getEntity('supplier_order').")";
        if (!$user->rights->societe->client->voir && !$socid) {
            $sql .= " AND c.fk_soc = sc.fk_soc AND sc.fk_user = ".$user->id;
        }
        if ($socid > 0) {
            $sql .= " AND c.fk_soc = ".$socid;
        }
        $sql .= $morefilter;
        $sql .= " GROUP BY date_format(c.date_commande,'%Y%m')";
        $sql .= " ORDER BY date_format(c.date_commande,'%Y%m') DESC";

        return $this->_get_stats($sql, $mode, $year);
    }

    // phpcs:disable PEAR.NamingConventions.ValidFunctionName.ScopeNotCamelCaps
    /**
     *  Return nb of units or orders in which product is included
     *
     * @param  int    $socid               Limit count on a particular third party id
     * @param  string $mode                'byunit'=number of unit, 'bynumber'=nb of entities
     * @param  int    $filteronproducttype 0=To filter on product only, 1=To filter on services only
     * @param  int    $year                Year (0=last 12 month)
     * @param  string $morefilter          More sql filters
     * @return array                            <0 if KO, result[month]=array(valuex,valuey) where month is 0 to 11
     */
    public function get_nb_contract($socid, $mode, $filteronproducttype = -1, $year = 0, $morefilter = '')
    {
    	// phpcs:enable
    	global $conf, $user;

    	$sql = "SELECT sum(d.qty), date_format(c.date_contrat, '%Y%m')";
    	if ($mode == 'bynumber') {
    		$sql .= ", count(DISTINCT c.rowid)";
    	}
    	$sql .= " FROM ".MAIN_DB_PREFIX."contratdet as d, ".MAIN_DB_PREFIX."contrat as c, ".MAIN_DB_PREFIX."societe as s";
    	if ($filteronproducttype >= 0) {
    		$sql .= ", ".MAIN_DB_PREFIX."product as p";
    	}
    	if (!$user->rights->societe->client->voir && !$socid) {
    		$sql .= ", ".MAIN_DB_PREFIX."societe_commerciaux as sc";
    	}

		$sql .= " WHERE c.entity IN (".getEntity('contract').")";
		$sql .= " AND c.rowid = d.fk_contrat";

    	if ($this->id > 0) {
    		$sql .= " AND d.fk_product =".$this->id;
    	} else {
    		$sql .= " AND d.fk_product > 0";
    	}
    	if ($filteronproducttype >= 0) {
    		$sql .= " AND p.rowid = d.fk_product AND p.fk_product_type =".$filteronproducttype;
    	}
    	$sql .= " AND c.fk_soc = s.rowid";

    	if (!$user->rights->societe->client->voir && !$socid) {
    		$sql .= " AND c.fk_soc = sc.fk_soc AND sc.fk_user = ".$user->id;
    	}
    	if ($socid > 0) {
    		$sql .= " AND c.fk_soc = ".$socid;
    	}
    	$sql .= $morefilter;
    	$sql .= " GROUP BY date_format(c.date_contrat,'%Y%m')";
    	$sql .= " ORDER BY date_format(c.date_contrat,'%Y%m') DESC";

    	return $this->_get_stats($sql, $mode, $year);
    }

    // phpcs:disable PEAR.NamingConventions.ValidFunctionName.ScopeNotCamelCaps
    /**
     *  Link a product/service to a parent product/service
     *
     * @param  int $id_pere Id of parent product/service
     * @param  int $id_fils Id of child product/service
     * @param  int $qty     Quantity
     * @param  int $incdec  1=Increase/decrease stock of child when parent stock increase/decrease
     * @return int                < 0 if KO, > 0 if OK
     */
    public function add_sousproduit($id_pere, $id_fils, $qty, $incdec = 1)
    {
        // phpcs:enable
        // Clean parameters
        if (!is_numeric($id_pere)) {
            $id_pere = 0;
        }
        if (!is_numeric($id_fils)) {
            $id_fils = 0;
        }
        if (!is_numeric($incdec)) {
            $incdec = 0;
        }

        $result = $this->del_sousproduit($id_pere, $id_fils);
        if ($result < 0) {
            return $result;
        }

        // Check not already father of id_pere (to avoid father -> child -> father links)
        $sql = 'SELECT fk_product_pere from '.MAIN_DB_PREFIX.'product_association';
        $sql .= ' WHERE fk_product_pere  = '.$id_fils.' AND fk_product_fils = '.$id_pere;
        if (!$this->db->query($sql)) {
            dol_print_error($this->db);
            return -1;
        }
        else
        {
            $result = $this->db->query($sql);
            if ($result) {
                $num = $this->db->num_rows($result);
                if ($num > 0) {
                    $this->error = "isFatherOfThis";
                    return -1;
                }
                else
                {
                    $sql = 'INSERT INTO '.MAIN_DB_PREFIX.'product_association(fk_product_pere,fk_product_fils,qty,incdec)';
                    $sql .= ' VALUES ('.$id_pere.', '.$id_fils.', '.$qty.', '.$incdec.')';
                    if (!$this->db->query($sql)) {
                         dol_print_error($this->db);
                         return -1;
                    }
                    else
                    {
                         return 1;
                    }
                }
            }
        }
    }

    // phpcs:disable PEAR.NamingConventions.ValidFunctionName.ScopeNotCamelCaps
    /**
     *  Modify composed product
     *
     * @param  int $id_pere Id of parent product/service
     * @param  int $id_fils Id of child product/service
     * @param  int $qty     Quantity
     * @param  int $incdec  1=Increase/decrease stock of child when parent stock increase/decrease
     * @return int                < 0 if KO, > 0 if OK
     */
    public function update_sousproduit($id_pere, $id_fils, $qty, $incdec = 1)
    {
        // phpcs:enable
        // Clean parameters
        if (!is_numeric($id_pere)) {
            $id_pere = 0;
        }
        if (!is_numeric($id_fils)) {
            $id_fils = 0;
        }
        if (!is_numeric($incdec)) {
            $incdec = 1;
        }
        if (!is_numeric($qty)) {
            $qty = 1;
        }

        $sql = 'UPDATE '.MAIN_DB_PREFIX.'product_association SET ';
        $sql .= 'qty='.$qty;
        $sql .= ',incdec='.$incdec;
        $sql .= ' WHERE fk_product_pere='.$id_pere.' AND fk_product_fils='.$id_fils;

        if (!$this->db->query($sql)) {
            dol_print_error($this->db);
            return -1;
        }
        else
        {
            return 1;
        }
    }

    // phpcs:disable PEAR.NamingConventions.ValidFunctionName.ScopeNotCamelCaps
    /**
     *  Retire le lien entre un sousproduit et un produit/service
     *
     * @param  int $fk_parent Id du produit auquel ne sera plus lie le produit lie
     * @param  int $fk_child  Id du produit a ne plus lie
     * @return int                    < 0 if KO, > 0 if OK
     */
    public function del_sousproduit($fk_parent, $fk_child)
    {
        // phpcs:enable
        if (!is_numeric($fk_parent)) {
            $fk_parent = 0;
        }
        if (!is_numeric($fk_child)) {
            $fk_child = 0;
        }

        $sql = "DELETE FROM ".MAIN_DB_PREFIX."product_association";
        $sql .= " WHERE fk_product_pere  = ".$fk_parent;
        $sql .= " AND fk_product_fils = ".$fk_child;

        dol_syslog(get_class($this).'::del_sousproduit', LOG_DEBUG);
        if (!$this->db->query($sql)) {
            dol_print_error($this->db);
            return -1;
        }

        return 1;
    }

    // phpcs:disable PEAR.NamingConventions.ValidFunctionName.ScopeNotCamelCaps
    /**
     *  Verifie si c'est un sous-produit
     *
     * @param  int $fk_parent Id du produit auquel le produit est lie
     * @param  int $fk_child  Id du produit lie
     * @return int                    < 0 si erreur, > 0 si ok
     */
    public function is_sousproduit($fk_parent, $fk_child)
    {
        // phpcs:enable
        $sql = "SELECT fk_product_pere, qty, incdec";
        $sql .= " FROM ".MAIN_DB_PREFIX."product_association";
        $sql .= " WHERE fk_product_pere  = '".$fk_parent."'";
        $sql .= " AND fk_product_fils = '".$fk_child."'";

        $result = $this->db->query($sql);
        if ($result) {
            $num = $this->db->num_rows($result);

            if ($num > 0) {
                $obj = $this->db->fetch_object($result);
                $this->is_sousproduit_qty = $obj->qty;
                $this->is_sousproduit_incdec = $obj->incdec;

                return true;
            }
            else
            {
                return false;
            }
        }
        else
        {
            dol_print_error($this->db);
            return -1;
        }
    }


    // phpcs:disable PEAR.NamingConventions.ValidFunctionName.ScopeNotCamelCaps
    /**
     *  Add a supplier price for the product.
     *  Note: Duplicate ref is accepted for different quantity only, or for different companies.
     *
     * @param  User   $user      User that make link
     * @param  int    $id_fourn  Supplier id
     * @param  string $ref_fourn Supplier ref
     * @param  float  $quantity  Quantity minimum for price
     * @return int               < 0 if KO, 0 if link already exists for this product, > 0 if OK
     */
    public function add_fournisseur($user, $id_fourn, $ref_fourn, $quantity)
    {
        // phpcs:enable
        global $conf;

        $now = dol_now();

        dol_syslog(get_class($this)."::add_fournisseur id_fourn = ".$id_fourn." ref_fourn=".$ref_fourn." quantity=".$quantity, LOG_DEBUG);

        // Clean parameters
        $quantity = price2num($quantity, 'MS');

        if ($ref_fourn) {
            $sql = "SELECT rowid, fk_product";
            $sql .= " FROM ".MAIN_DB_PREFIX."product_fournisseur_price";
            $sql .= " WHERE fk_soc = ".$id_fourn;
            $sql .= " AND ref_fourn = '".$this->db->escape($ref_fourn)."'";
            $sql .= " AND fk_product != ".$this->id;
            $sql .= " AND entity IN (".getEntity('productsupplierprice').")";

            $resql = $this->db->query($sql);
            if ($resql) {
                $obj = $this->db->fetch_object($resql);
                if ($obj) {
                    // If the supplier ref already exists but for another product (duplicate ref is accepted for different quantity only or different companies)
                    $this->product_id_already_linked = $obj->fk_product;
                    return -3;
                }
                $this->db->free($resql);
            }
        }

        $sql = "SELECT rowid";
        $sql .= " FROM ".MAIN_DB_PREFIX."product_fournisseur_price";
        $sql .= " WHERE fk_soc = ".$id_fourn;
        if ($ref_fourn) { $sql .= " AND ref_fourn = '".$this->db->escape($ref_fourn)."'";
        } else { $sql .= " AND (ref_fourn = '' OR ref_fourn IS NULL)";
        }
        $sql .= " AND quantity = ".$quantity;
        $sql .= " AND fk_product = ".$this->id;
        $sql .= " AND entity IN (".getEntity('productsupplierprice').")";

        $resql = $this->db->query($sql);
        if ($resql) {
            $obj = $this->db->fetch_object($resql);

            // The reference supplier does not exist, we create it for this product.
            if (!$obj) {
                $sql = "INSERT INTO ".MAIN_DB_PREFIX."product_fournisseur_price(";
                $sql .= "datec";
                $sql .= ", entity";
                $sql .= ", fk_product";
                $sql .= ", fk_soc";
                $sql .= ", ref_fourn";
                $sql .= ", quantity";
                $sql .= ", fk_user";
                $sql .= ", tva_tx";
                $sql .= ") VALUES (";
                $sql .= "'".$this->db->idate($now)."'";
                $sql .= ", ".$conf->entity;
                $sql .= ", ".$this->id;
                $sql .= ", ".$id_fourn;
                $sql .= ", '".$this->db->escape($ref_fourn)."'";
                $sql .= ", ".$quantity;
                $sql .= ", ".$user->id;
                $sql .= ", 0";
                $sql .= ")";

                if ($this->db->query($sql)) {
                    $this->product_fourn_price_id = $this->db->last_insert_id(MAIN_DB_PREFIX."product_fournisseur_price");
                    return 1;
                }
                else
                {
                    $this->error = $this->db->lasterror();
                    return -1;
                }
            }
            // If the supplier price already exists for this product and quantity
            else
            {
                $this->product_fourn_price_id = $obj->rowid;
                return 0;
            }
        }
        else
        {
            $this->error = $this->db->lasterror();
            return -2;
        }
    }


    // phpcs:disable PEAR.NamingConventions.ValidFunctionName.ScopeNotCamelCaps
    /**
     *  Renvoie la liste des fournisseurs du produit/service
     *
     * @return array        Tableau des id de fournisseur
     */
    public function list_suppliers()
    {
        // phpcs:enable
        global $conf;

        $list = array();

        $sql = "SELECT DISTINCT p.fk_soc";
        $sql .= " FROM ".MAIN_DB_PREFIX."product_fournisseur_price as p";
        $sql .= " WHERE p.fk_product = ".$this->id;
        $sql .= " AND p.entity = ".$conf->entity;

        $result = $this->db->query($sql);
        if ($result) {
            $num = $this->db->num_rows($result);
            $i = 0;
            while ($i < $num)
            {
                $obj = $this->db->fetch_object($result);
                $list[$i] = $obj->fk_soc;
                $i++;
            }
        }

        return $list;
    }

    // phpcs:disable PEAR.NamingConventions.ValidFunctionName.ScopeNotCamelCaps
    /**
     *  Recopie les prix d'un produit/service sur un autre
     *
     * @param  int $fromId Id product source
     * @param  int $toId   Id product target
     * @return int                     < 0 if KO, > 0 if OK
     */
    public function clone_price($fromId, $toId)
    {
        global $conf, $user;

        $now = dol_now();

        $this->db->begin();

        // prices
        $sql  = "INSERT INTO ".MAIN_DB_PREFIX."product_price (";
        $sql .= " entity";
        $sql .= ", fk_product";
        $sql .= ", date_price";
        $sql .= ", price_level";
        $sql .= ", price";
        $sql .= ", price_ttc";
        $sql .= ", price_min";
        $sql .= ", price_min_ttc";
        $sql .= ", price_base_type";
        $sql .= ", default_vat_code";
        $sql .= ", tva_tx";
        $sql .= ", recuperableonly";
        $sql .= ", localtax1_tx";
        $sql .= ", localtax1_type";
        $sql .= ", localtax2_tx";
        $sql .= ", localtax2_type";
        $sql .= ", fk_user_author";
        $sql .= ", tosell";
        $sql .= ", price_by_qty";
        $sql .= ", fk_price_expression";
        $sql .= ", fk_multicurrency";
        $sql .= ", multicurrency_code";
        $sql .= ", multicurrency_tx";
        $sql .= ", multicurrency_price";
        $sql .= ", multicurrency_price_ttc";
        $sql .= ")";
        $sql .= " SELECT";
        $sql .= " entity";
        $sql .= ", ".$toId;
        $sql .= ", '".$this->db->idate($now)."'";
        $sql .= ", price_level";
        $sql .= ", price";
        $sql .= ", price_ttc";
        $sql .= ", price_min";
        $sql .= ", price_min_ttc";
        $sql .= ", price_base_type";
        $sql .= ", default_vat_code";
        $sql .= ", tva_tx";
        $sql .= ", recuperableonly";
        $sql .= ", localtax1_tx";
        $sql .= ", localtax1_type";
        $sql .= ", localtax2_tx";
        $sql .= ", localtax2_type";
        $sql .= ", ".$user->id;
        $sql .= ", tosell";
        $sql .= ", price_by_qty";
        $sql .= ", fk_price_expression";
        $sql .= ", fk_multicurrency";
        $sql .= ", multicurrency_code";
        $sql .= ", multicurrency_tx";
        $sql .= ", multicurrency_price";
        $sql .= ", multicurrency_price_ttc";
        $sql .= " FROM ".MAIN_DB_PREFIX."product_price";
        $sql .= " WHERE fk_product = ".$fromId;
        $sql .= " ORDER BY date_price DESC";
        if ($conf->global->PRODUIT_MULTIPRICES_LIMIT > 0) {
            $sql .= " LIMIT ".$conf->global->PRODUIT_MULTIPRICES_LIMIT;
        }

        dol_syslog(__METHOD__, LOG_DEBUG);
        $resql = $this->db->query($sql);
        if (!$resql) {
            $this->db->rollback();
            return -1;
        }

        $this->db->commit();
        return 1;
    }

    // phpcs:disable PEAR.NamingConventions.ValidFunctionName.ScopeNotCamelCaps
    /**
     * Clone links between products
     *
     * @param  int $fromId Product id
     * @param  int $toId   Product id
     * @return int                  <0 if KO, >0 if OK
     */
    public function clone_associations($fromId, $toId)
    {
        // phpcs:enable
        $this->db->begin();

        $sql = 'INSERT INTO '.MAIN_DB_PREFIX.'product_association (fk_product_pere, fk_product_fils, qty)';
        $sql .= " SELECT ".$toId.", fk_product_fils, qty FROM ".MAIN_DB_PREFIX."product_association";
        $sql .= " WHERE fk_product_pere = ".$fromId;

        dol_syslog(get_class($this).'::clone_association', LOG_DEBUG);
        if (!$this->db->query($sql)) {
            $this->db->rollback();
            return -1;
        }

        $this->db->commit();
        return 1;
    }

    // phpcs:disable PEAR.NamingConventions.ValidFunctionName.ScopeNotCamelCaps
    /**
     *  Recopie les fournisseurs et prix fournisseurs d'un produit/service sur un autre
     *
     * @param  int $fromId Id produit source
     * @param  int $toId   Id produit cible
     * @return int                 < 0 si erreur, > 0 si ok
     */
    public function clone_fournisseurs($fromId, $toId)
    {
        // phpcs:enable
        $this->db->begin();

        $now = dol_now();

        // les fournisseurs
        /*$sql = "INSERT ".MAIN_DB_PREFIX."product_fournisseur ("
        . " datec, fk_product, fk_soc, ref_fourn, fk_user_author )"
        . " SELECT '".$this->db->idate($now)."', ".$toId.", fk_soc, ref_fourn, fk_user_author"
        . " FROM ".MAIN_DB_PREFIX."product_fournisseur"
        . " WHERE fk_product = ".$fromId;

        if ( ! $this->db->query($sql ) )
        {
        $this->db->rollback();
        return -1;
        }*/

        // les prix de fournisseurs.
        $sql = "INSERT ".MAIN_DB_PREFIX."product_fournisseur_price (";
        $sql .= " datec, fk_product, fk_soc, price, quantity, fk_user)";
        $sql .= " SELECT '".$this->db->idate($now)."', ".$toId.", fk_soc, price, quantity, fk_user";
        $sql .= " FROM ".MAIN_DB_PREFIX."product_fournisseur_price";
        $sql .= " WHERE fk_product = ".$fromId;

        dol_syslog(get_class($this).'::clone_fournisseurs', LOG_DEBUG);
        $resql = $this->db->query($sql);
        if (!$resql) {
            $this->db->rollback();
            return -1;
        }
        else
        {
            $this->db->commit();
            return 1;
        }
    }

    // phpcs:disable PEAR.NamingConventions.ValidFunctionName.ScopeNotCamelCaps
    /**
     *  Fonction recursive uniquement utilisee par get_arbo_each_prod, recompose l'arborescence des sousproduits
     *  Define value of this->res
     *
     * @param  array  $prod       Products array
     * @param  string $compl_path Directory path of parents to add before
     * @param  int    $multiply   Because each sublevel must be multiplicated by parent nb
     * @param  int    $level      Init level
     * @param  int    $id_parent  Id parent
     * @return void
     */
    public function fetch_prod_arbo($prod, $compl_path = "", $multiply = 1, $level = 1, $id_parent = 0)
    {
        // phpcs:enable
        global $conf, $langs;

        $tmpproduct = null;
        //var_dump($prod);
        foreach ($prod as $id_product => $desc_pere)    // $id_product is 0 (first call starting with root top) or an id of a sub_product
        {
            if (is_array($desc_pere))    // If desc_pere is an array, this means it's a child
            {
                $id = (!empty($desc_pere[0]) ? $desc_pere[0] : '');
                $nb = (!empty($desc_pere[1]) ? $desc_pere[1] : '');
                $type = (!empty($desc_pere[2]) ? $desc_pere[2] : '');
                $label = (!empty($desc_pere[3]) ? $desc_pere[3] : '');
                $incdec = !empty($desc_pere[4]) ? $desc_pere[4] : 0;

                if ($multiply < 1) { $multiply = 1;
                }

                //print "XXX We add id=".$id." - label=".$label." - nb=".$nb." - multiply=".$multiply." fullpath=".$compl_path.$label."\n";
                if (is_null($tmpproduct)) $tmpproduct = new Product($this->db); // So we initialize tmpproduct only once for all loop.
                $tmpproduct->fetch($id); // Load product to get ->ref
                $tmpproduct->load_stock('nobatch,novirtual'); // Load stock to get true ->stock_reel
                //$this->fetch($id);        				   // Load product to get ->ref
                //$this->load_stock('nobatch,novirtual');    // Load stock to get true ->stock_reel
                $this->res[] = array(
	                'id'=>$id, // Id product
	                'id_parent'=>$id_parent,
                	'ref'=>$tmpproduct->ref, // Ref product
	                'nb'=>$nb, // Nb of units that compose parent product
	                'nb_total'=>$nb * $multiply, // Nb of units for all nb of product
                	'stock'=>$tmpproduct->stock_reel, // Stock
                	'stock_alert'=>$tmpproduct->seuil_stock_alerte, // Stock alert
	                'label'=>$label,
	                'fullpath'=>$compl_path.$label, // Label
	                'type'=>$type, // Nb of units that compose parent product
                	'desiredstock'=>$tmpproduct->desiredstock,
	                'level'=>$level,
	                'incdec'=>$incdec,
                	'entity'=>$tmpproduct->entity
                );

                // Recursive call if there is childs to child
                if (is_array($desc_pere['childs'])) {
                       //print 'YYY We go down for '.$desc_pere[3]." -> \n";
                       $this->fetch_prod_arbo($desc_pere['childs'], $compl_path.$desc_pere[3]." -> ", $desc_pere[1] * $multiply, $level + 1, $id);
                }
            }
        }
    }

    // phpcs:disable PEAR.NamingConventions.ValidFunctionName.ScopeNotCamelCaps
    /**
     *  Build the tree of subproducts into an array
     *  this->sousprods is loaded by this->get_sousproduits_arbo()
     *
     * @param  int $multiply Because each sublevel must be multiplicated by parent nb
     * @return array                     $this->res
     */
    public function get_arbo_each_prod($multiply = 1)
    {
        // phpcs:enable
        $this->res = array();
        if (isset($this->sousprods) && is_array($this->sousprods)) {
            foreach ($this->sousprods as $prod_name => $desc_product)
            {
                if (is_array($desc_product)) { $this->fetch_prod_arbo($desc_product, "", $multiply, 1, $this->id);
                }
            }
        }
        //var_dump($this->res);
        return $this->res;
    }

    /**
     *  Return all parent products for current product (first level only)
     *
     * @return int            Nb of father + child
     */
    public function hasFatherOrChild()
    {
        $nb = 0;

        $sql = "SELECT COUNT(pa.rowid) as nb";
        $sql .= " FROM ".MAIN_DB_PREFIX."product_association as pa";
        $sql .= " WHERE pa.fk_product_fils = ".$this->id." OR pa.fk_product_pere = ".$this->id;
        $resql = $this->db->query($sql);
        if ($resql) {
            $obj = $this->db->fetch_object($resql);
            if ($obj) { $nb = $obj->nb;
            }
        }
        else
        {
            return -1;
        }

        return $nb;
    }

    /**
     * Return if a product has variants or not
     *
     * @return int        Number of variants
     */
    public function hasVariants()
    {
        $nb = 0;
        $sql = "SELECT count(rowid) as nb FROM ".MAIN_DB_PREFIX."product_attribute_combination WHERE fk_product_parent = ".$this->id;
        $sql .= " AND entity IN (".getEntity('product').")";

        $resql = $this->db->query($sql);
        if ($resql) {
            $obj = $this->db->fetch_object($resql);
            if ($obj) { $nb = $obj->nb;
            }
        }

        return $nb;
    }


    /**
     * Return if loaded product is a variant
     *
     * @return int
     */
    public function isVariant()
    {
        global $conf;
        if (!empty($conf->variants->enabled)) {
            $sql = "SELECT rowid FROM ".MAIN_DB_PREFIX."product_attribute_combination WHERE fk_product_child = ".$this->id." AND entity IN (".getEntity('product').")";

            $query = $this->db->query($sql);

            if ($query) {
                if (!$this->db->num_rows($query)) {
                    return false;
                }
                return true;
            } else {
                dol_print_error($this->db);
                return -1;
            }
        } else {
            return false;
        }
    }

    /**
     *  Return all parent products for current product (first level only)
     *
     * @return array         Array of product
     */
    public function getFather()
    {
        $sql = "SELECT p.rowid, p.label as label, p.ref as ref, pa.fk_product_pere as id, p.fk_product_type, pa.qty, pa.incdec, p.entity";
        $sql .= " FROM ".MAIN_DB_PREFIX."product_association as pa,";
        $sql .= " ".MAIN_DB_PREFIX."product as p";
        $sql .= " WHERE p.rowid = pa.fk_product_pere";
        $sql .= " AND pa.fk_product_fils = ".$this->id;

        $res = $this->db->query($sql);
        if ($res) {
            $prods = array();
            while ($record = $this->db->fetch_array($res))
            {
                // $record['id'] = $record['rowid'] = id of father
                $prods[$record['id']]['id'] = $record['rowid'];
                $prods[$record['id']]['ref'] = $record['ref'];
                $prods[$record['id']]['label'] = $record['label'];
                $prods[$record['id']]['qty'] = $record['qty'];
                $prods[$record['id']]['incdec'] = $record['incdec'];
                $prods[$record['id']]['fk_product_type'] = $record['fk_product_type'];
                $prods[$record['id']]['entity'] = $record['entity'];
            }
            return $prods;
        }
        else
        {
            dol_print_error($this->db);
            return -1;
        }
    }


    /**
     *  Return childs of product $id
     *
     * @param  int $id             Id of product to search childs of
     * @param  int $firstlevelonly Return only direct child
     * @param  int $level          Level of recursing call (start to 1)
     * @return array                       Return array(prodid=>array(0=prodid, 1=>qty, 2=> ...)
     */
    public function getChildsArbo($id, $firstlevelonly = 0, $level = 1)
    {
        global $alreadyfound;

        $sql = "SELECT p.rowid, p.label as label, pa.qty as qty, pa.fk_product_fils as id, p.fk_product_type, pa.incdec";
        $sql .= " FROM ".MAIN_DB_PREFIX."product as p";
        $sql .= ", ".MAIN_DB_PREFIX."product_association as pa";
        $sql .= " WHERE p.rowid = pa.fk_product_fils";
        $sql .= " AND pa.fk_product_pere = ".$id;
        $sql .= " AND pa.fk_product_fils != ".$id; // This should not happens, it is to avoid infinite loop if it happens

        dol_syslog(get_class($this).'::getChildsArbo id='.$id.' level='.$level, LOG_DEBUG);

        if ($level == 1) { $alreadyfound = array($id=>1); // We init array of found object to start of tree, so if we found it later (should not happened), we stop immediatly
        }
        // Protection against infinite loop
        if ($level > 30) { return array();
        }

        $res = $this->db->query($sql);
        if ($res) {
            $prods = array();
            while ($rec = $this->db->fetch_array($res))
            {
                if (!empty($alreadyfound[$rec['rowid']])) {
                    dol_syslog(get_class($this).'::getChildsArbo the product id='.$rec['rowid'].' was already found at a higher level in tree. We discard to avoid infinite loop', LOG_WARNING);
                    continue;
                }
                $alreadyfound[$rec['rowid']] = 1;
                $prods[$rec['rowid']] = array(
                 0=>$rec['rowid'],
                 1=>$rec['qty'],
                 2=>$rec['fk_product_type'],
                 3=>$this->db->escape($rec['label']),
                 4=>$rec['incdec']
                );
                //$prods[$this->db->escape($rec['label'])]= array(0=>$rec['id'],1=>$rec['qty'],2=>$rec['fk_product_type']);
                //$prods[$this->db->escape($rec['label'])]= array(0=>$rec['id'],1=>$rec['qty']);
                if (empty($firstlevelonly)) {
                       $listofchilds = $this->getChildsArbo($rec['rowid'], 0, $level + 1);
                    foreach ($listofchilds as $keyChild => $valueChild)
                       {
                        $prods[$rec['rowid']]['childs'][$keyChild] = $valueChild;
                    }
                }
            }

            return $prods;
        }
        else
        {
            dol_print_error($this->db);
            return -1;
        }
    }

    // phpcs:disable PEAR.NamingConventions.ValidFunctionName.ScopeNotCamelCaps
    /**
     *     Return tree of all subproducts for product. Tree contains id, name and quantity.
     *     Set this->sousprods
     *
     * @return void
     */
    public function get_sousproduits_arbo()
    {
        // phpcs:enable
        $parent = array();

        foreach ($this->getChildsArbo($this->id) as $keyChild => $valueChild)    // Warning. getChildsArbo can call getChildsArbo recursively. Starting point is $value[0]=id of product
        {
            $parent[$this->label][$keyChild] = $valueChild;
        }
        foreach ($parent as $key => $value)        // key=label, value is array of childs
        {
            $this->sousprods[$key] = $value;
        }
    }

    /**
     *    Return clicable link of object (with eventually picto)
     *
     * @param  int    $withpicto             Add picto into link
     * @param  string $option                Where point the link ('stock', 'composition', 'category', 'supplier', '')
     * @param  int    $maxlength             Maxlength of ref
     * @param  int    $save_lastsearch_value -1=Auto, 0=No save of lastsearch_values when clicking, 1=Save lastsearch_values whenclicking
     * @param  int    $notooltip			 No tooltip
     * @return string                                String with URL
     */
    public function getNomUrl($withpicto = 0, $option = '', $maxlength = 0, $save_lastsearch_value = -1, $notooltip = 0)
    {
        global $conf, $langs, $hookmanager;
        include_once DOL_DOCUMENT_ROOT.'/core/lib/product.lib.php';

        $result = '';
        $newref = $this->ref;
        if ($maxlength) { $newref = dol_trunc($newref, $maxlength, 'middle');
        }

        if ($this->type == Product::TYPE_PRODUCT) { $label = '<u>'.$langs->trans("ShowProduct").'</u>';
        }
        if ($this->type == Product::TYPE_SERVICE) { $label = '<u>'.$langs->trans("ShowService").'</u>';
        }
        if (!empty($this->ref)) {
            $label .= '<br><b>'.$langs->trans('ProductRef').':</b> '.$this->ref;
        }
        if (!empty($this->label)) {
            $label .= '<br><b>'.$langs->trans('ProductLabel').':</b> '.$this->label;
        }
        if (!empty($conf->barcode->enabled)) {
        	$label .= '<br><b>'.$langs->trans('BarCode').':</b> '.$this->barcode;
        }

        if ($this->type == Product::TYPE_PRODUCT)
        {
            if ($this->weight) {
            	$label .= "<br><b>".$langs->trans("Weight").'</b>: '.$this->weight.' '.measuringUnitString(0, "weight", $this->weight_units);
            }
            if ($this->length) {
            	$label .= "<br><b>".$langs->trans("Length").'</b>: '.$this->length.' '.measuringUnitString(0, 'size', $this->length_units);
            }
            if ($this->width) {
            	$label .= "<br><b>".$langs->trans("Width").'</b>: '.$this->width.' '.measuringUnitString(0, 'size', $this->width_units);
            }
            if ($this->height) {
            	$label .= "<br><b>".$langs->trans("Height").'</b>: '.$this->height.' '.measuringUnitString(0, 'size', $this->height_units);
            }
            if ($this->surface) {
            	$label .= "<br><b>".$langs->trans("Surface").'</b>: '.$this->surface.' '.measuringUnitString(0, 'surface', $this->surface_units);
            }
            if ($this->volume) {
            	$label .= "<br><b>".$langs->trans("Volume").'</b>: '.$this->volume.' '.measuringUnitString(0, 'volume', $this->volume_units);
            }
        }

        if ($this->type == Product::TYPE_PRODUCT || !empty($conf->global->STOCK_SUPPORTS_SERVICES)) {
            if (!empty($conf->productbatch->enabled)) {
                $langs->load("productbatch");
                $label .= "<br><b>".$langs->trans("ManageLotSerial").'</b>: '.$this->getLibStatut(0, 2);
            }
        }

        if (!empty($conf->accounting->enabled) && $this->status) {
            include_once DOL_DOCUMENT_ROOT.'/core/lib/accounting.lib.php';
            $label .= '<br><b>'.$langs->trans('ProductAccountancySellCode').':</b> '.length_accountg($this->accountancy_code_sell);
            if (!empty($conf->global->MAIN_FEATURES_LEVEL)) {
                $label .= '<br><b>'.$langs->trans('ProductAccountancySellIntraCode').':</b> '.length_accountg($this->accountancy_code_sell_export);
                $label .= '<br><b>'.$langs->trans('ProductAccountancySellExportCode').':</b> '.length_accountg($this->accountancy_code_sell_intra);
            }
        }
        if (!empty($conf->accounting->enabled) && $this->status_buy) {
            include_once DOL_DOCUMENT_ROOT.'/core/lib/accounting.lib.php';
            $label .= '<br><b>'.$langs->trans('ProductAccountancyBuyCode').':</b> '.length_accountg($this->accountancy_code_buy);
        }
        if (isset($this->status) && isset($this->status_buy)) {
        	$label.= '<br><b>' . $langs->trans("Status").":</b> ".$this->getLibStatut(5, 0);
        	$label.= ' '.$this->getLibStatut(5, 1);
        }

        if (!empty($this->entity)) {
            $tmpphoto = $this->show_photos('product', $conf->product->multidir_output[$this->entity], 1, 1, 0, 0, 0, 80);
            if ($this->nbphoto > 0) { $label .= '<br>'.$tmpphoto;
            }
        }

        $linkclose = '';
        if (empty($notooltip)) {
            if (!empty($conf->global->MAIN_OPTIMIZEFORTEXTBROWSER)) {
                $label = $langs->trans("ShowProduct");
                $linkclose .= ' alt="'.dol_escape_htmltag($label, 1).'"';
            }

            $linkclose .= ' title="'.dol_escape_htmltag($label, 1, 1).'"';
            $linkclose .= ' class="nowraponall classfortooltip"';
        }
        else
        {
        	$linkclose = ' class="nowraponall"';
        }

        if ($option == 'supplier' || $option == 'category') {
            $url = DOL_URL_ROOT.'/product/fournisseurs.php?id='.$this->id;
        } elseif ($option == 'stock') {
            $url = DOL_URL_ROOT.'/product/stock/product.php?id='.$this->id;
        } elseif ($option == 'composition') {
            $url = DOL_URL_ROOT.'/product/composition/card.php?id='.$this->id;
        } else {
            $url = DOL_URL_ROOT.'/product/card.php?id='.$this->id;
        }

        if ($option !== 'nolink') {
            // Add param to save lastsearch_values or not
            $add_save_lastsearch_values = ($save_lastsearch_value == 1 ? 1 : 0);
            if ($save_lastsearch_value == -1 && preg_match('/list\.php/', $_SERVER["PHP_SELF"])) { $add_save_lastsearch_values = 1;
            }
            if ($add_save_lastsearch_values) { $url .= '&save_lastsearch_values=1';
            }
        }

        $linkstart = '<a href="'.$url.'"';
        $linkstart .= $linkclose.'>';
        $linkend = '</a>';

        $result .= $linkstart;
        if ($withpicto)
        {
            if ($this->type == Product::TYPE_PRODUCT) {
            	$result .= (img_object(($notooltip ? '' : $label), 'product', ($notooltip ? 'class="paddingright"' : 'class="paddingright classfortooltip"'), 0, 0, $notooltip ? 0 : 1));
            }
            if ($this->type == Product::TYPE_SERVICE) {
            	$result .= (img_object(($notooltip ? '' : $label), 'service', ($notooltip ? 'class="paddinright"' : 'class="paddingright classfortooltip"'), 0, 0, $notooltip ? 0 : 1));
            }
        }
        $result .= $newref;
        $result .= $linkend;

        global $action;
        $hookmanager->initHooks(array('productdao'));
        $parameters = array('id'=>$this->id, 'getnomurl'=>$result);
        $reshook = $hookmanager->executeHooks('getNomUrl', $parameters, $this, $action); // Note that $action and $object may have been modified by some hooks
        if ($reshook > 0) {
        	$result = $hookmanager->resPrint;
        } else {
        	$result .= $hookmanager->resPrint;
        }

        return $result;
    }


    /**
     *  Create a document onto disk according to template module.
     *
     * @param  string    $modele      Force model to use ('' to not force)
     * @param  Translate $outputlangs Object langs to use for output
     * @param  int       $hidedetails Hide details of lines
     * @param  int       $hidedesc    Hide description
     * @param  int       $hideref     Hide ref
     * @return int                         0 if KO, 1 if OK
     */
    public function generateDocument($modele, $outputlangs, $hidedetails = 0, $hidedesc = 0, $hideref = 0)
    {
        global $conf, $user, $langs;

        $langs->load("products");

        // Positionne le modele sur le nom du modele a utiliser
        if (!dol_strlen($modele)) {
            if (!empty($conf->global->PRODUCT_ADDON_PDF)) {
                $modele = $conf->global->PRODUCT_ADDON_PDF;
            }
            else
            {
                $modele = 'strato';
            }
        }

        $modelpath = "core/modules/product/doc/";

        return $this->commonGenerateDocument($modelpath, $modele, $outputlangs, $hidedetails, $hidedesc, $hideref);
    }

    /**
     *    Return label of status of object
     *
     * @param  int $mode 0=long label, 1=short label, 2=Picto + short label, 3=Picto, 4=Picto + long label, 5=Short label + Picto
     * @param  int $type 0=Sell, 1=Buy, 2=Batch Number management
     * @return string          Label of status
     */
    public function getLibStatut($mode = 0, $type = 0)
    {
        switch ($type)
        {
			case 0:
            return $this->LibStatut($this->status, $mode, $type);
			case 1:
            return $this->LibStatut($this->status_buy, $mode, $type);
			case 2:
            return $this->LibStatut($this->status_batch, $mode, $type);
			default:
				//Simulate previous behavior but should return an error string
            return $this->LibStatut($this->status_buy, $mode, $type);
        }
    }

    // phpcs:disable PEAR.NamingConventions.ValidFunctionName.ScopeNotCamelCaps
    /**
     *    Return label of a given status
     *
     * @param  int 		$status 	Statut
     * @param  int		$mode       0=long label, 1=short label, 2=Picto + short label, 3=Picto, 4=Picto + long label, 5=Short label + Picto, 6=Long label + Picto
     * @param  int 		$type   	0=Status "to sell", 1=Status "to buy", 2=Status "to Batch"
     * @return string              	Label of status
     */
    public function LibStatut($status, $mode = 0, $type = 0)
    {
        // phpcs:enable
        global $conf, $langs;

        $labelStatus = $labelStatusShort = '';

        $langs->load('products');
        if (!empty($conf->productbatch->enabled)) { $langs->load("productbatch");
        }

        if ($type == 2) {
            switch ($mode)
            {
                case 0:
                    $label = ($status == 0 ? $langs->trans('ProductStatusNotOnBatch') : $langs->trans('ProductStatusOnBatch'));
                    return dolGetStatus($label);
                case 1:
                    $label = ($status == 0 ? $langs->trans('ProductStatusNotOnBatchShort') : $langs->trans('ProductStatusOnBatchShort'));
                    return dolGetStatus($label);
                case 2:
                    return $this->LibStatut($status, 3, 2).' '.$this->LibStatut($status, 1, 2);
                case 3:
                    return dolGetStatus($langs->trans('ProductStatusNotOnBatch'), '', '', empty($status) ? 'status5' : 'status4', 3, 'dot');
                case 4:
                    return $this->LibStatut($status, 3, 2).' '.$this->LibStatut($status, 0, 2);
                case 5:
                    return $this->LibStatut($status, 1, 2).' '.$this->LibStatut($status, 3, 2);
                default:
                    return dolGetStatus($langs->trans('Unknown'));
            }
        }

        $statuttrans = empty($status) ? 'status5' : 'status4';

        if ($status == 0) {
            // $type   0=Status "to sell", 1=Status "to buy", 2=Status "to Batch"
            if ($type == 0) {
                $labelStatus = $langs->trans('ProductStatusNotOnSellShort');
                $labelStatusShort = $langs->trans('ProductStatusNotOnSell');
            }
            elseif ($type == 1) {
                $labelStatus = $langs->trans('ProductStatusNotOnBuyShort');
                $labelStatusShort = $langs->trans('ProductStatusNotOnBuy');
            }
            elseif ($type == 2) {
                $labelStatus = $langs->trans('ProductStatusNotOnBatch');
                $labelStatusShort = $langs->trans('ProductStatusNotOnBatchShort');
            }
        }
        elseif ($status == 1) {
            // $type   0=Status "to sell", 1=Status "to buy", 2=Status "to Batch"
            if ($type == 0) {
                $labelStatus = $langs->trans('ProductStatusOnSellShort');
                $labelStatusShort = $langs->trans('ProductStatusOnSell');
            }
            elseif ($type == 1) {
                $labelStatus = $langs->trans('ProductStatusOnBuyShort');
                $labelStatusShort = $langs->trans('ProductStatusOnBuy');
            }
            elseif ($type == 2) {
                $labelStatus = $langs->trans('ProductStatusOnBatch');
                $labelStatusShort = $langs->trans('ProductStatusOnBatchShort');
            }
        }


        if ($mode > 6) {
            return dolGetStatus($langs->trans('Unknown'), '', '', 'status0', 0);
        } else {
            return dolGetStatus($labelStatus, $labelStatusShort, '', $statuttrans, $mode);
        }
    }


    /**
     *  Retour label of nature of product
     *
     * @return string        Label
     */
    public function getLibFinished()
    {
        global $langs;
        $langs->load('products');

        if ($this->finished == '0') { return $langs->trans("RowMaterial");
        }
        if ($this->finished == '1') { return $langs->trans("Finished");
        }
        return '';
    }


    // phpcs:disable PEAR.NamingConventions.ValidFunctionName.ScopeNotCamelCaps
    /**
     *  Adjust stock in a warehouse for product
     *
     * @param  User   $user           user asking change
     * @param  int    $id_entrepot    id of warehouse
     * @param  double $nbpiece        nb of units
     * @param  int    $movement       0 = add, 1 = remove
     * @param  string $label          Label of stock movement
     * @param  double $price          Unit price HT of product, used to calculate average weighted price (PMP in french). If 0, average weighted price is not changed.
     * @param  string $inventorycode  Inventory code
     * @param  string $origin_element Origin element type
     * @param  int    $origin_id      Origin id of element
     * @return int                     <0 if KO, >0 if OK
     */
    public function correct_stock($user, $id_entrepot, $nbpiece, $movement, $label = '', $price = 0, $inventorycode = '', $origin_element = '', $origin_id = null)
    {
        // phpcs:enable
        if ($id_entrepot) {
            $this->db->begin();

            include_once DOL_DOCUMENT_ROOT.'/product/stock/class/mouvementstock.class.php';

            $op[0] = "+".trim($nbpiece);
            $op[1] = "-".trim($nbpiece);

            $movementstock = new MouvementStock($this->db);
            $movementstock->setOrigin($origin_element, $origin_id);
            $result = $movementstock->_create($user, $this->id, $id_entrepot, $op[$movement], $movement, $price, $label, $inventorycode);

            if ($result >= 0) {
                $this->db->commit();
                return 1;
            }
            else
            {
                $this->error = $movementstock->error;
                $this->errors = $movementstock->errors;

                $this->db->rollback();
                return -1;
            }
        }
    }

    // phpcs:disable PEAR.NamingConventions.ValidFunctionName.ScopeNotCamelCaps
    /**
     *  Adjust stock in a warehouse for product with batch number
     *
     * @param  User     $user           user asking change
     * @param  int      $id_entrepot    id of warehouse
     * @param  double   $nbpiece        nb of units
     * @param  int      $movement       0 = add, 1 = remove
     * @param  string   $label          Label of stock movement
     * @param  double   $price          Price to use for stock eval
     * @param  integer  $dlc            eat-by date
     * @param  integer  $dluo           sell-by date
     * @param  string   $lot            Lot number
     * @param  string   $inventorycode  Inventory code
     * @param  string   $origin_element Origin element type
     * @param  int      $origin_id      Origin id of element
     * @return int                      <0 if KO, >0 if OK
     */
    public function correct_stock_batch($user, $id_entrepot, $nbpiece, $movement, $label = '', $price = 0, $dlc = '', $dluo = '', $lot = '', $inventorycode = '', $origin_element = '', $origin_id = null)
    {
        // phpcs:enable
        if ($id_entrepot) {
            $this->db->begin();

            include_once DOL_DOCUMENT_ROOT.'/product/stock/class/mouvementstock.class.php';

            $op[0] = "+".trim($nbpiece);
            $op[1] = "-".trim($nbpiece);

            $movementstock = new MouvementStock($this->db);
            $movementstock->setOrigin($origin_element, $origin_id);
            $result = $movementstock->_create($user, $this->id, $id_entrepot, $op[$movement], $movement, $price, $label, $inventorycode, '', $dlc, $dluo, $lot);

            if ($result >= 0) {
                $this->db->commit();
                return 1;
            }
            else
            {
                $this->error = $movementstock->error;
                $this->errors = $movementstock->errors;

                $this->db->rollback();
                return -1;
            }
        }
    }

    // phpcs:disable PEAR.NamingConventions.ValidFunctionName.ScopeNotCamelCaps
    /**
     * Load information about stock of a product into ->stock_reel, ->stock_warehouse[] (including stock_warehouse[idwarehouse]->detail_batch for batch products)
     * This function need a lot of load. If you use it on list, use a cache to execute it once for each product id.
     * If ENTREPOT_EXTRA_STATUS set, filtering on warehouse status possible.
     *
     * @param  string $option 		'' = Load all stock info, also from closed and internal warehouses, 'nobatch', 'novirtual'
     * @return int                  < 0 if KO, > 0 if OK
     * @see    load_virtual_stock(), loadBatchInfo()
     */
    public function load_stock($option = '')
    {
        // phpcs:enable
        global $conf;

        $this->stock_reel = 0;
        $this->stock_warehouse = array();
        $this->stock_theorique = 0;

        $warehouseStatus = array();

        if (preg_match('/warehouseclosed/', $option)) {
            $warehouseStatus[] = Entrepot::STATUS_CLOSED;
        }
        if (preg_match('/warehouseopen/', $option)) {
            $warehouseStatus[] = Entrepot::STATUS_OPEN_ALL;
        }
        if (preg_match('/warehouseinternal/', $option)) {
            $warehouseStatus[] = Entrepot::STATUS_OPEN_INTERNAL;
        }

        $sql = "SELECT ps.rowid, ps.reel, ps.fk_entrepot";
        $sql .= " FROM ".MAIN_DB_PREFIX."product_stock as ps";
        $sql .= ", ".MAIN_DB_PREFIX."entrepot as w";
        $sql .= " WHERE w.entity IN (".getEntity('stock').")";
        $sql .= " AND w.rowid = ps.fk_entrepot";
        $sql .= " AND ps.fk_product = ".$this->id;
        if ($conf->global->ENTREPOT_EXTRA_STATUS && count($warehouseStatus)) {
			$sql .= " AND w.statut IN (".$this->db->escape(implode(',', $warehouseStatus)).")";
        }

        dol_syslog(get_class($this)."::load_stock", LOG_DEBUG);
        $result = $this->db->query($sql);
        if ($result) {
            $num = $this->db->num_rows($result);
            $i = 0;
            if ($num > 0) {
                while ($i < $num)
                {
                    $row = $this->db->fetch_object($result);
                    $this->stock_warehouse[$row->fk_entrepot] = new stdClass();
                    $this->stock_warehouse[$row->fk_entrepot]->real = $row->reel;
                    $this->stock_warehouse[$row->fk_entrepot]->id = $row->rowid;
                    if ((!preg_match('/nobatch/', $option)) && $this->hasbatch()) {
						$this->stock_warehouse[$row->fk_entrepot]->detail_batch = Productbatch::findAll($this->db, $row->rowid, 1, $this->id);
                    }
                    $this->stock_reel += $row->reel;
                    $i++;
                }
            }
            $this->db->free($result);

            if (!preg_match('/novirtual/', $option)) {
                $this->load_virtual_stock(); // This also load stats_commande_fournisseur, ...
            }

            return 1;
        }
        else
        {
            $this->error = $this->db->lasterror();
            return -1;
        }
    }


	// phpcs:disable PEAR.NamingConventions.ValidFunctionName.ScopeNotCamelCaps
	/**
	 *    Load value ->stock_theorique of a product. Property this->id must be defined.
	 *    This function need a lot of load. If you use it on list, use a cache to execute it one for each product id.
	 *
	 *    @return   int             < 0 if KO, > 0 if OK
	 *    @see		load_stock(), loadBatchInfo()
	 */
	public function load_virtual_stock()
	{
		// phpcs:enable
		global $conf, $hookmanager, $action;

		$stock_commande_client = 0;
		$stock_commande_fournisseur = 0;
		$stock_sending_client = 0;
		$stock_reception_fournisseur = 0;
		$stock_inproduction = 0;

		if (!empty($conf->commande->enabled))
		{
			$result = $this->load_stats_commande(0, '1,2', 1);
			if ($result < 0) dol_print_error($this->db, $this->error);
			$stock_commande_client = $this->stats_commande['qty'];
		}
		if (!empty($conf->expedition->enabled))
		{
            require_once DOL_DOCUMENT_ROOT.'/expedition/class/expedition.class.php';
            $filterShipmentStatus = '';
            if (!empty($conf->global->STOCK_CALCULATE_ON_SHIPMENT)) {
                $filterShipmentStatus = Expedition::STATUS_VALIDATED.','.Expedition::STATUS_CLOSED;
            } elseif (!empty($conf->global->STOCK_CALCULATE_ON_SHIPMENT_CLOSE)) {
                $filterShipmentStatus = Expedition::STATUS_CLOSED;
            }
			$result = $this->load_stats_sending(0, '1,2', 1, $filterShipmentStatus);
			if ($result < 0) dol_print_error($this->db, $this->error);
			$stock_sending_client = $this->stats_expedition['qty'];
		}
		if (!empty($conf->fournisseur->enabled))
		{
			$result = $this->load_stats_commande_fournisseur(0, '1,2,3,4', 1);
			if ($result < 0) dol_print_error($this->db, $this->error);
			$stock_commande_fournisseur = $this->stats_commande_fournisseur['qty'];
		}
		if (!empty($conf->fournisseur->enabled) && empty($conf->reception->enabled))
		{
			$result = $this->load_stats_reception(0, '4', 1);
			if ($result < 0) dol_print_error($this->db, $this->error);
			$stock_reception_fournisseur = $this->stats_reception['qty'];
		}
		if (!empty($conf->fournisseur->enabled) && !empty($conf->reception->enabled))
		{
			$result = $this->load_stats_reception(0, '4', 1);			// Use same tables than when module reception is not used.
			if ($result < 0) dol_print_error($this->db, $this->error);
			$stock_reception_fournisseur = $this->stats_reception['qty'];
		}
		if (!empty($conf->mrp->enabled))
		{
			$result = $this->load_stats_inproduction(0, '1,2', 1);
			if ($result < 0) dol_print_error($this->db, $this->error);
			$stock_inproduction = $this->stats_mrptoproduce['qty'] - $this->stats_mrptoconsume['qty'];
		}

		$this->stock_theorique = $this->stock_reel + $stock_inproduction;

		// Stock decrease mode
		if (!empty($conf->global->STOCK_CALCULATE_ON_SHIPMENT) || !empty($conf->global->STOCK_CALCULATE_ON_SHIPMENT_CLOSE)) {
			$this->stock_theorique -= ($stock_commande_client - $stock_sending_client);
		}
		elseif (!empty($conf->global->STOCK_CALCULATE_ON_VALIDATE_ORDER)) {
			$this->stock_theorique += 0;
		}
		elseif (!empty($conf->global->STOCK_CALCULATE_ON_BILL)) {
			$this->stock_theorique -= $stock_commande_client;
		}
		// Stock Increase mode
        if (!empty($conf->global->STOCK_CALCULATE_ON_RECEPTION) || !empty($conf->global->STOCK_CALCULATE_ON_RECEPTION_CLOSE)) {
            $this->stock_theorique += ($stock_commande_fournisseur - $stock_reception_fournisseur);
        }
		elseif (!empty($conf->global->STOCK_CALCULATE_ON_SUPPLIER_DISPATCH_ORDER)) {
			$this->stock_theorique += ($stock_commande_fournisseur - $stock_reception_fournisseur);
		}
		elseif (!empty($conf->global->STOCK_CALCULATE_ON_SUPPLIER_VALIDATE_ORDER)) {
			$this->stock_theorique -= $stock_reception_fournisseur;
		}
		elseif (!empty($conf->global->STOCK_CALCULATE_ON_SUPPLIER_BILL)) {
			$this->stock_theorique += ($stock_commande_fournisseur - $stock_reception_fournisseur);
		}

		if (!is_object($hookmanager)) {
			include_once DOL_DOCUMENT_ROOT.'/core/class/hookmanager.class.php';
			$hookmanager = new HookManager($this->db);
		}
		$hookmanager->initHooks(array('productdao'));
		$parameters = array('id'=>$this->id);
		// Note that $action and $object may have been modified by some hooks
		$reshook = $hookmanager->executeHooks('loadvirtualstock', $parameters, $this, $action);
		if ($reshook > 0) $this->stock_theorique = $hookmanager->resArray['stock_theorique'];

		return 1;
	}


    /**
     *  Load existing information about a serial
     *
     * @param  string $batch Lot/serial number
     * @return array                    Array with record into product_batch
     * @see    load_stock(), load_virtual_stock()
     */
    public function loadBatchInfo($batch)
    {
        $result = array();

        $sql = "SELECT pb.batch, pb.eatby, pb.sellby, SUM(pb.qty) AS qty FROM ".MAIN_DB_PREFIX."product_batch as pb, ".MAIN_DB_PREFIX."product_stock as ps";
        $sql .= " WHERE pb.fk_product_stock = ps.rowid AND ps.fk_product = ".$this->id." AND pb.batch = '".$this->db->escape($batch)."'";
        $sql .= " GROUP BY pb.batch, pb.eatby, pb.sellby";
        dol_syslog(get_class($this)."::loadBatchInfo load first entry found for lot/serial = ".$batch, LOG_DEBUG);
        $resql = $this->db->query($sql);
        if ($resql) {
            $num = $this->db->num_rows($resql);
            $i = 0;
            while ($i < $num)
            {
                $obj = $this->db->fetch_object($resql);
                $result[] = array('batch'=>$batch, 'eatby'=>$this->db->jdate($obj->eatby), 'sellby'=>$this->db->jdate($obj->sellby), 'qty'=>$obj->qty);
                $i++;
            }
            return $result;
        }
        else
        {
            dol_print_error($this->db);
            $this->db->rollback();
            return array();
        }
    }

    // phpcs:disable PEAR.NamingConventions.ValidFunctionName.ScopeNotCamelCaps
    /**
     *  Move an uploaded file described into $file array into target directory $sdir.
     *
     * @param  string $sdir Target directory
     * @param  string $file Array of file info of file to upload: array('name'=>..., 'tmp_name'=>...)
     * @return int                    <0 if KO, >0 if OK
     */
    public function add_photo($sdir, $file)
    {
        // phpcs:enable
        global $conf;

        include_once DOL_DOCUMENT_ROOT.'/core/lib/files.lib.php';

        $result = 0;

        $dir = $sdir;
        if (!empty($conf->global->PRODUCT_USE_OLD_PATH_FOR_PHOTO)) {
            $dir .= '/'.get_exdir($this->id, 2, 0, 0, $this, 'product').$this->id."/photos";
        } else {
            $dir .= '/'.get_exdir(0, 0, 0, 0, $this, 'product').dol_sanitizeFileName($this->ref);
        }

        dol_mkdir($dir);

        $dir_osencoded = $dir;

        if (is_dir($dir_osencoded)) {
            $originImage = $dir.'/'.$file['name'];

            // Cree fichier en taille origine
            $result = dol_move_uploaded_file($file['tmp_name'], $originImage, 1);

            if (file_exists(dol_osencode($originImage))) {
                // Create thumbs
                $this->addThumbs($originImage);
            }
        }

        if (is_numeric($result) && $result > 0) {
            return 1;
        } else {
            return -1;
        }
    }

    // phpcs:disable PEAR.NamingConventions.ValidFunctionName.ScopeNotCamelCaps
    /**
     *  Return if at least one photo is available
     *
     * @param  string $sdir Directory to scan
     * @return boolean                 True if at least one photo is available, False if not
     */
    public function is_photo_available($sdir)
    {
        // phpcs:enable
        include_once DOL_DOCUMENT_ROOT.'/core/lib/files.lib.php';
        include_once DOL_DOCUMENT_ROOT.'/core/lib/images.lib.php';

        global $conf;

        $dir = $sdir;
        if (!empty($conf->global->PRODUCT_USE_OLD_PATH_FOR_PHOTO)) {
        	$dir .= '/'.get_exdir($this->id, 2, 0, 0, $this, 'product').$this->id."/photos/";
        } else {
        	$dir .= '/'.get_exdir(0, 0, 0, 0, $this, 'product').dol_sanitizeFileName($this->ref).'/';
        }

        $nbphoto = 0;

        $dir_osencoded = dol_osencode($dir);
        if (file_exists($dir_osencoded)) {
            $handle = opendir($dir_osencoded);
            if (is_resource($handle)) {
                while (($file = readdir($handle)) !== false)
                {
                    if (!utf8_check($file)) {
                    	$file = utf8_encode($file); // To be sure data is stored in UTF8 in memory
                    }
                    if (dol_is_file($dir.$file) && image_format_supported($file) >= 0) {
                    	return true;
                    }
                }
            }
        }
        return false;
    }

    // phpcs:disable PEAR.NamingConventions.ValidFunctionName.ScopeNotCamelCaps
    /**
     *  Retourne tableau de toutes les photos du produit
     *
     * @param  string $dir   Repertoire a scanner
     * @param  int    $nbmax Nombre maximum de photos (0=pas de max)
     * @return array                   Tableau de photos
     */
    public function liste_photos($dir, $nbmax = 0)
    {
        // phpcs:enable
        include_once DOL_DOCUMENT_ROOT.'/core/lib/files.lib.php';
        include_once DOL_DOCUMENT_ROOT.'/core/lib/images.lib.php';

        $nbphoto = 0;
        $tabobj = array();

        $dir_osencoded = dol_osencode($dir);
        $handle = @opendir($dir_osencoded);
        if (is_resource($handle)) {
            while (($file = readdir($handle)) !== false)
            {
                if (!utf8_check($file)) { $file = utf8_encode($file); // readdir returns ISO
                }
                if (dol_is_file($dir.$file) && image_format_supported($file) >= 0) {
                    $nbphoto++;

                    // On determine nom du fichier vignette
                    $photo = $file;
                    $photo_vignette = '';
                    if (preg_match('/('.$this->regeximgext.')$/i', $photo, $regs)) {
                        $photo_vignette = preg_replace('/'.$regs[0].'/i', '', $photo).'_small'.$regs[0];
                    }

                    $dirthumb = $dir.'thumbs/';

                    // Objet
                    $obj = array();
                    $obj['photo'] = $photo;
                    if ($photo_vignette && dol_is_file($dirthumb.$photo_vignette)) { $obj['photo_vignette'] = 'thumbs/'.$photo_vignette;
                    } else { $obj['photo_vignette'] = "";
                    }

                    $tabobj[$nbphoto - 1] = $obj;

                    // On continue ou on arrete de boucler ?
                    if ($nbmax && $nbphoto >= $nbmax) { break;
                    }
                }
            }

            closedir($handle);
        }

        return $tabobj;
    }

    // phpcs:disable PEAR.NamingConventions.ValidFunctionName.ScopeNotCamelCaps
    /**
     *  Efface la photo du produit et sa vignette
     *
     * @param  string $file Chemin de l'image
     * @return void
     */
    public function delete_photo($file)
    {
        // phpcs:enable
        include_once DOL_DOCUMENT_ROOT.'/core/lib/files.lib.php';
        include_once DOL_DOCUMENT_ROOT.'/core/lib/images.lib.php';

        $dir = dirname($file).'/'; // Chemin du dossier contenant l'image d'origine
        $dirthumb = $dir.'/thumbs/'; // Chemin du dossier contenant la vignette
        $filename = preg_replace('/'.preg_quote($dir, '/').'/i', '', $file); // Nom du fichier

        // On efface l'image d'origine
        dol_delete_file($file, 0, 0, 0, $this); // For triggers

        // Si elle existe, on efface la vignette
        if (preg_match('/('.$this->regeximgext.')$/i', $filename, $regs)) {
            $photo_vignette = preg_replace('/'.$regs[0].'/i', '', $filename).'_small'.$regs[0];
            if (file_exists(dol_osencode($dirthumb.$photo_vignette))) {
                dol_delete_file($dirthumb.$photo_vignette);
            }

            $photo_vignette = preg_replace('/'.$regs[0].'/i', '', $filename).'_mini'.$regs[0];
            if (file_exists(dol_osencode($dirthumb.$photo_vignette))) {
                dol_delete_file($dirthumb.$photo_vignette);
            }
        }
    }

    // phpcs:disable PEAR.NamingConventions.ValidFunctionName.ScopeNotCamelCaps
    /**
     *  Load size of image file
     *
     * @param  string $file Path to file
     * @return void
     */
    public function get_image_size($file)
    {
        // phpcs:enable
        $file_osencoded = dol_osencode($file);
        $infoImg = getimagesize($file_osencoded); // Get information on image
        $this->imgWidth = $infoImg[0]; // Largeur de l'image
        $this->imgHeight = $infoImg[1]; // Hauteur de l'image
    }

    // phpcs:disable PEAR.NamingConventions.ValidFunctionName.ScopeNotCamelCaps
    /**
     *  Load indicators this->nb for the dashboard
     *
     * @return int                 <0 if KO, >0 if OK
     */
    public function load_state_board()
    {
        // phpcs:enable
        global $conf, $user, $hookmanager;

        $this->nb = array();

        $sql = "SELECT count(p.rowid) as nb, fk_product_type";
        $sql .= " FROM ".MAIN_DB_PREFIX."product as p";
        $sql .= ' WHERE p.entity IN ('.getEntity($this->element, 1).')';
        // Add where from hooks
        if (is_object($hookmanager)) {
            $parameters = array();
            $reshook = $hookmanager->executeHooks('printFieldListWhere', $parameters); // Note that $action and $object may have been modified by hook
            $sql .= $hookmanager->resPrint;
        }
        $sql .= ' GROUP BY fk_product_type';

        $resql = $this->db->query($sql);
        if ($resql) {
            while ($obj = $this->db->fetch_object($resql))
            {
                if ($obj->fk_product_type == 1) { $this->nb["services"] = $obj->nb;
                } else { $this->nb["products"] = $obj->nb;
                }
            }
            $this->db->free($resql);
            return 1;
        }
        else
        {
            dol_print_error($this->db);
            $this->error = $this->db->error();
            return -1;
        }
    }

    /**
     * Return if object is a product
     *
     * @return boolean     True if it's a product
     */
    public function isProduct()
    {
        return ($this->type == Product::TYPE_PRODUCT ? true : false);
    }

    /**
     * Return if object is a product
     *
     * @return boolean     True if it's a service
     */
    public function isService()
    {
        return ($this->type == Product::TYPE_SERVICE ? true : false);
    }

    // phpcs:disable PEAR.NamingConventions.ValidFunctionName.ScopeNotCamelCaps
    /**
     *  Get a barcode from the module to generate barcode values.
     *  Return value is stored into this->barcode
     *
     * @param  Product $object Object product or service
     * @param  string  $type   Barcode type (ean, isbn, ...)
     * @return string
     */
    public function get_barcode($object, $type = '')
    {
        // phpcs:enable
        global $conf;

        $result = '';
        if (!empty($conf->global->BARCODE_PRODUCT_ADDON_NUM)) {
            $dirsociete = array_merge(array('/core/modules/barcode/'), $conf->modules_parts['barcode']);
            foreach ($dirsociete as $dirroot)
            {
                $res = dol_include_once($dirroot.$conf->global->BARCODE_PRODUCT_ADDON_NUM.'.php');
                if ($res) { break;
                }
            }
            $var = $conf->global->BARCODE_PRODUCT_ADDON_NUM;
            $mod = new $var;

            $result = $mod->getNextValue($object, $type);

            dol_syslog(get_class($this)."::get_barcode barcode=".$result." module=".$var);
        }
        return $result;
    }

    /**
     *  Initialise an instance with random values.
     *  Used to build previews or test instances.
     *    id must be 0 if object instance is a specimen.
     *
     * @return void
     */
    public function initAsSpecimen()
    {
        global $user, $langs, $conf, $mysoc;

        $now = dol_now();

        // Initialize parameters
        $this->specimen = 1;
        $this->id = 0;
        $this->ref = 'PRODUCT_SPEC';
        $this->label = 'PRODUCT SPECIMEN';
        $this->description = 'This is description of this product specimen that was created the '.dol_print_date($now, 'dayhourlog').'.';
        $this->specimen = 1;
        $this->country_id = 1;
        $this->tosell = 1;
        $this->tobuy = 1;
        $this->tobatch = 0;
        $this->note = 'This is a comment (private)';
        $this->date_creation = $now;
        $this->date_modification = $now;

        $this->weight = 4;
        $this->weight_unit = 1;

        $this->length = 5;
        $this->length_unit = 1;
        $this->width = 6;
        $this->width_unit = 0;
        $this->height = null;
        $this->height_unit = null;

        $this->surface = 30;
        $this->surface_unit = 0;
        $this->volume = 300;
        $this->volume_unit = 0;

        $this->barcode = -1; // Create barcode automatically
    }

    /**
     *    Returns the text label from units dictionary
     *
     * @param  string $type Label type (long or short)
     * @return string|int <0 if ko, label if ok
     */
    public function getLabelOfUnit($type = 'long')
    {
        global $langs;

        if (!$this->fk_unit) {
            return '';
        }

        $langs->load('products');

        $label_type = 'label';

        if ($type == 'short') {
            $label_type = 'short_label';
        }

        $sql = 'select '.$label_type.' from '.MAIN_DB_PREFIX.'c_units where rowid='.$this->fk_unit;
        $resql = $this->db->query($sql);
        if ($resql && $this->db->num_rows($resql) > 0) {
            $res = $this->db->fetch_array($resql);
            $label = $res[$label_type];
            $this->db->free($resql);
            return $label;
        }
        else
        {
            $this->error = $this->db->error().' sql='.$sql;
            dol_syslog(get_class($this)."::getLabelOfUnit Error ".$this->error, LOG_ERR);
            return -1;
        }
    }

    /**
     * Return if object has a sell-by date or eat-by date
     *
     * @return boolean     True if it's has
     */
    public function hasbatch()
    {
        return ($this->status_batch == 1 ? true : false);
    }


    // phpcs:disable PEAR.NamingConventions.ValidFunctionName.ScopeNotCamelCaps
    /**
     * Return minimum product recommended price
     *
     * @return int            Minimum recommanded price that is higher price among all suppliers * PRODUCT_MINIMUM_RECOMMENDED_PRICE
     */
    public function min_recommended_price()
    {
        // phpcs:enable
        global $conf;

        $maxpricesupplier = 0;

        if (!empty($conf->global->PRODUCT_MINIMUM_RECOMMENDED_PRICE)) {
            include_once DOL_DOCUMENT_ROOT.'/fourn/class/fournisseur.product.class.php';
            $product_fourn = new ProductFournisseur($this->db);
            $product_fourn_list = $product_fourn->list_product_fournisseur_price($this->id, '', '');

            if (is_array($product_fourn_list) && count($product_fourn_list) > 0) {
                foreach ($product_fourn_list as $productfourn)
                {
                    if ($productfourn->fourn_unitprice > $maxpricesupplier) {
                        $maxpricesupplier = $productfourn->fourn_unitprice;
                    }
                }

                $maxpricesupplier *= $conf->global->PRODUCT_MINIMUM_RECOMMENDED_PRICE;
            }
        }

        return $maxpricesupplier;
    }


    /**
     * Sets object to supplied categories.
     *
     * Deletes object from existing categories not supplied.
     * Adds it to non existing supplied categories.
     * Existing categories are left untouch.
     *
     * @param  int[]|int $categories Category or categories IDs
     * @return void
     */
    public function setCategories($categories)
    {
        // Handle single category
        if (!is_array($categories)) {
            $categories = array($categories);
        }

        // Get current categories
        include_once DOL_DOCUMENT_ROOT.'/categories/class/categorie.class.php';
        $c = new Categorie($this->db);
        $existing = $c->containing($this->id, Categorie::TYPE_PRODUCT, 'id');

        // Diff
        if (is_array($existing)) {
            $to_del = array_diff($existing, $categories);
            $to_add = array_diff($categories, $existing);
        } else {
            $to_del = array(); // Nothing to delete
            $to_add = $categories;
        }

        // Process
        foreach ($to_del as $del) {
            if ($c->fetch($del) > 0) {
            	$c->del_type($this, Categorie::TYPE_PRODUCT);
            }
        }
        foreach ($to_add as $add) {
            if ($c->fetch($add) > 0) {
            	$c->add_type($this, Categorie::TYPE_PRODUCT);
            }
        }

        return;
    }

    /**
     * Function used to replace a thirdparty id with another one.
     *
     * @param  DoliDB $db        Database handler
     * @param  int    $origin_id Old thirdparty id
     * @param  int    $dest_id   New thirdparty id
     * @return bool
     */
    public static function replaceThirdparty(DoliDB $db, $origin_id, $dest_id)
    {
        $tables = array(
        'product_customer_price',
        'product_customer_price_log'
        );

        return CommonObject::commonReplaceThirdparty($db, $origin_id, $dest_id, $tables);
    }

    /**
     * Generates prices for a product based on product multiprice generation rules
     *
     * @param  User   $user       User that updates the prices
     * @param  float  $baseprice  Base price
     * @param  string $price_type Base price type
     * @param  float  $price_vat  VAT % tax
     * @param  int    $npr        NPR
     * @param  string $psq        ¿?
     * @return int -1 KO, 1 OK
     */
    public function generateMultiprices(User $user, $baseprice, $price_type, $price_vat, $npr, $psq)
    {
        global $conf, $db;

        $sql = "SELECT rowid, level, fk_level, var_percent, var_min_percent FROM ".MAIN_DB_PREFIX."product_pricerules";
        $query = $db->query($sql);

        $rules = array();

        while ($result = $db->fetch_object($query)) {
            $rules[$result->level] = $result;
        }

        //Because prices can be based on other level's prices, we temporarily store them
        $prices = array(
        1 => $baseprice
        );

        for ($i = 1; $i <= $conf->global->PRODUIT_MULTIPRICES_LIMIT; $i++) {
            $price = $baseprice;
            $price_min = $baseprice;

            //We have to make sure it does exist and it is > 0
            //First price level only allows changing min_price
            if ($i > 1 && isset($rules[$i]->var_percent) && $rules[$i]->var_percent) {
                $price = $prices[$rules[$i]->fk_level] * (1 + ($rules[$i]->var_percent / 100));
            }

            $prices[$i] = $price;

            //We have to make sure it does exist and it is > 0
            if (isset($rules[$i]->var_min_percent) && $rules[$i]->var_min_percent) {
                $price_min = $price * (1 - ($rules[$i]->var_min_percent / 100));
            }

            //Little check to make sure the price is modified before triggering generation
            $check_amount = (($price == $this->multiprices[$i]) && ($price_min == $this->multiprices_min[$i]));
            $check_type = ($baseprice == $this->multiprices_base_type[$i]);

            if ($check_amount && $check_type) {
                continue;
            }

            if ($this->updatePrice($price, $price_type, $user, $price_vat, $price_min, $i, $npr, $psq, true) < 0) {
                return -1;
            }
        }

        return 1;
    }

    /**
     * Returns the rights used for this class
     *
     * @return Object
     */
    public function getRights()
    {
        global $user;

        if ($this->isProduct()) {
            return $user->rights->produit;
        } else {
            return $user->rights->service;
        }
    }

    /**
     *  Load information for tab info
     *
     * @param  int $id Id of thirdparty to load
     * @return void
     */
    public function info($id)
    {
        $sql = "SELECT p.rowid, p.ref, p.datec as date_creation, p.tms as date_modification,";
        $sql .= " p.fk_user_author, p.fk_user_modif";
        $sql .= " FROM ".MAIN_DB_PREFIX.$this->table_element." as p";
        $sql .= " WHERE p.rowid = ".$id;

        $result = $this->db->query($sql);
        if ($result) {
            if ($this->db->num_rows($result)) {
                $obj = $this->db->fetch_object($result);

                $this->id = $obj->rowid;

                if ($obj->fk_user_author) {
                    $cuser = new User($this->db);
                    $cuser->fetch($obj->fk_user_author);
                    $this->user_creation = $cuser;
                }

                if ($obj->fk_user_modif) {
                    $muser = new User($this->db);
                    $muser->fetch($obj->fk_user_modif);
                    $this->user_modification = $muser;
                }

                $this->ref = $obj->ref;
                $this->date_creation     = $this->db->jdate($obj->date_creation);
                $this->date_modification = $this->db->jdate($obj->date_modification);
            }

            $this->db->free($result);
        }
        else
        {
            dol_print_error($this->db);
        }
    }
}<|MERGE_RESOLUTION|>--- conflicted
+++ resolved
@@ -964,7 +964,6 @@
             }
 
             $sql = "UPDATE ".MAIN_DB_PREFIX."product";
-<<<<<<< HEAD
             $sql .= " SET label = '".$this->db->escape($this->label)."'";
 
             if ($updatetype && ($this->isProduct() || $this->isService())) {
@@ -1014,62 +1013,13 @@
             $sql .= ", accountancy_code_sell= '".$this->db->escape($this->accountancy_code_sell)."'";
             $sql .= ", accountancy_code_sell_intra= '".$this->db->escape($this->accountancy_code_sell_intra)."'";
             $sql .= ", accountancy_code_sell_export= '".$this->db->escape($this->accountancy_code_sell_export)."'";
-            $sql .= ", desiredstock = ".((isset($this->desiredstock) && $this->desiredstock != '') ? (int) $this->desiredstock : "null");
+            $sql .= ", desiredstock = ".((isset($this->desiredstock) && is_numeric($this->desiredstock)) ? (int) $this->desiredstock : "null");
             $sql .= ", cost_price = ".($this->cost_price != '' ? $this->db->escape($this->cost_price) : 'null');
             $sql .= ", fk_unit= ".(!$this->fk_unit ? 'NULL' : (int) $this->fk_unit);
             $sql .= ", price_autogen = ".(!$this->price_autogen ? 0 : 1);
             $sql .= ", fk_price_expression = ".($this->fk_price_expression != 0 ? (int) $this->fk_price_expression : 'NULL');
             $sql .= ", fk_user_modif = ".($user->id > 0 ? $user->id : 'NULL');
-=======
-            $sql.= " SET label = '" . $this->db->escape($this->label) ."'";
-            $sql.= ", ref = '" . $this->db->escape($this->ref) ."'";
-            $sql.= ", ref_ext = ".(! empty($this->ref_ext)?"'".$this->db->escape($this->ref_ext)."'":"null");
-            $sql.= ", default_vat_code = ".($this->default_vat_code ? "'".$this->db->escape($this->default_vat_code)."'" : "null");
-            $sql.= ", tva_tx = " . $this->tva_tx;
-            $sql.= ", recuperableonly = " . $this->tva_npr;
-            $sql.= ", localtax1_tx = " . $this->localtax1_tx;
-            $sql.= ", localtax2_tx = " . $this->localtax2_tx;
-            $sql.= ", localtax1_type = " . ($this->localtax1_type!=''?"'".$this->db->escape($this->localtax1_type)."'":"'0'");
-            $sql.= ", localtax2_type = " . ($this->localtax2_type!=''?"'".$this->db->escape($this->localtax2_type)."'":"'0'");
-
-            $sql.= ", barcode = ". (empty($this->barcode)?"null":"'".$this->db->escape($this->barcode)."'");
-            $sql.= ", fk_barcode_type = ". (empty($this->barcode_type)?"null":$this->db->escape($this->barcode_type));
-
-            $sql.= ", tosell = " . (int) $this->status;
-            $sql.= ", tobuy = " . (int) $this->status_buy;
-            $sql.= ", tobatch = " . ((empty($this->status_batch) || $this->status_batch < 0) ? '0' : (int) $this->status_batch);
-            $sql.= ", finished = " . ((! isset($this->finished) || $this->finished < 0) ? "null" : (int) $this->finished);
-            $sql.= ", weight = " . ($this->weight!='' ? "'".$this->db->escape($this->weight)."'" : 'null');
-            $sql.= ", weight_units = " . ($this->weight_units!='' ? "'".$this->db->escape($this->weight_units)."'": 'null');
-            $sql.= ", length = " . ($this->length!='' ? "'".$this->db->escape($this->length)."'" : 'null');
-            $sql.= ", length_units = " . ($this->length_units!='' ? "'".$this->db->escape($this->length_units)."'" : 'null');
-            $sql.= ", width= " . ($this->width!='' ? "'".$this->db->escape($this->width)."'" : 'null');
-            $sql.= ", width_units = " . ($this->width_units!='' ? "'".$this->db->escape($this->width_units)."'" : 'null');
-            $sql.= ", height = " . ($this->height!='' ? "'".$this->db->escape($this->height)."'" : 'null');
-            $sql.= ", height_units = " . ($this->height_units!='' ? "'".$this->db->escape($this->height_units)."'" : 'null');
-            $sql.= ", surface = " . ($this->surface!='' ? "'".$this->db->escape($this->surface)."'" : 'null');
-            $sql.= ", surface_units = " . ($this->surface_units!='' ? "'".$this->db->escape($this->surface_units)."'" : 'null');
-            $sql.= ", volume = " . ($this->volume!='' ? "'".$this->db->escape($this->volume)."'" : 'null');
-            $sql.= ", volume_units = " . ($this->volume_units!='' ? "'".$this->db->escape($this->volume_units)."'" : 'null');
-            $sql.= ", fk_default_warehouse = " . ($this->fk_default_warehouse > 0 ? $this->db->escape($this->fk_default_warehouse) : 'null');
-            $sql.= ", seuil_stock_alerte = " . ((isset($this->seuil_stock_alerte) && $this->seuil_stock_alerte != '') ? "'".$this->db->escape($this->seuil_stock_alerte)."'" : "null");
-            $sql.= ", description = '" . $this->db->escape($this->description) ."'";
-            $sql.= ", url = " . ($this->url?"'".$this->db->escape($this->url)."'":'null');
-            $sql.= ", customcode = '" .        $this->db->escape($this->customcode) ."'";
-            $sql.= ", fk_country = " . ($this->country_id > 0 ? (int) $this->country_id : 'null');
-            $sql.= ", note = ".(isset($this->note) ? "'" .$this->db->escape($this->note)."'" : 'null');
-            $sql.= ", duration = '" . $this->db->escape($this->duration_value . $this->duration_unit) ."'";
-            $sql.= ", accountancy_code_buy = '" . $this->db->escape($this->accountancy_code_buy)."'";
-            $sql.= ", accountancy_code_sell= '" . $this->db->escape($this->accountancy_code_sell)."'";
-            $sql.= ", accountancy_code_sell_intra= '" . $this->db->escape($this->accountancy_code_sell_intra)."'";
-            $sql.= ", accountancy_code_sell_export= '" . $this->db->escape($this->accountancy_code_sell_export)."'";
-            $sql.= ", desiredstock = " . ((isset($this->desiredstock) && is_numeric($this->desiredstock)) ? (int) $this->desiredstock : "null");
-            $sql.= ", cost_price = " . ($this->cost_price != '' ? $this->db->escape($this->cost_price) : 'null');
-            $sql.= ", fk_unit= " . (!$this->fk_unit ? 'NULL' : (int) $this->fk_unit);
-            $sql.= ", price_autogen = " . (!$this->price_autogen ? 0 : 1);
-            $sql.= ", fk_price_expression = ".($this->fk_price_expression != 0 ? (int) $this->fk_price_expression : 'NULL');
-            $sql.= ", fk_user_modif = ".($user->id > 0 ? $user->id : 'NULL');
->>>>>>> d0c179e1
+
             // stock field is not here because it is a denormalized value from product_stock.
             $sql .= " WHERE rowid = ".$id;
 
