<?php
/* Copyright (C) 2001-2007  Rodolphe Quiedeville    <rodolphe@quiedeville.org>
 * Copyright (C) 2004-2014	Laurent Destailleur		<eldy@users.sourceforge.net>
 * Copyright (C) 2005-2015	Regis Houssin			<regis.houssin@inodbox.com>
 * Copyright (C) 2006		Andre Cianfarani		<acianfa@free.fr>
 * Copyright (C) 2007-2011	Jean Heimburger			<jean@tiaris.info>
 * Copyright (C) 2010-2018	Juanjo Menent			<jmenent@2byte.es>
 * Copyright (C) 2012       Cedric Salvador         <csalvador@gpcsolutions.fr>
 * Copyright (C) 2013-2014	Cedric GROSS			<c.gross@kreiz-it.fr>
 * Copyright (C) 2013-2016	Marcos García			<marcosgdf@gmail.com>
 * Copyright (C) 2011-2021	Open-DSI				<support@open-dsi.fr>
 * Copyright (C) 2014		Henry Florian			<florian.henry@open-concept.pro>
 * Copyright (C) 2014-2016	Philippe Grand			<philippe.grand@atoo-net.com>
 * Copyright (C) 2014		Ion agorria			    <ion@agorria.com>
 * Copyright (C) 2016-2018	Ferran Marcet			<fmarcet@2byte.es>
 * Copyright (C) 2017		Gustavo Novaro
 * Copyright (C) 2019-2021  Frédéric France         <frederic.france@netlogic.fr>
 *
 * This program is free software; you can redistribute it and/or modify
 * it under the terms of the GNU General Public License as published by
 * the Free Software Foundation; either version 3 of the License, or
 * (at your option) any later version.
 *
 * This program is distributed in the hope that it will be useful,
 * but WITHOUT ANY WARRANTY; without even the implied warranty of
 * MERCHANTABILITY or FITNESS FOR A PARTICULAR PURPOSE.  See the
 * GNU General Public License for more details.
 *
 * You should have received a copy of the GNU General Public License
 * along with this program. If not, see <https://www.gnu.org/licenses/>.
 */

/**
 *    \file       htdocs/product/class/product.class.php
 *    \ingroup    produit
 *    \brief      File of class to manage predefined products or services
 */
require_once DOL_DOCUMENT_ROOT.'/core/lib/product.lib.php';
require_once DOL_DOCUMENT_ROOT.'/core/class/commonobject.class.php';
require_once DOL_DOCUMENT_ROOT.'/product/class/productbatch.class.php';
require_once DOL_DOCUMENT_ROOT.'/product/stock/class/entrepot.class.php';

/**
 * Class to manage products or services
 */
class Product extends CommonObject
{
	/**
	 * @var string ID to identify managed object
	 */
	public $element = 'product';

	/**
	 * @var string Name of table without prefix where object is stored
	 */
	public $table_element = 'product';

	/**
	 * @var string Field with ID of parent key if this field has a parent
	 */
	public $fk_element = 'fk_product';

	/**
	 * @var array	List of child tables. To test if we can delete object.
	 */
	protected $childtables = array(
		'supplier_proposaldet',
		'propaldet',
		'commandedet',
		'facturedet',
		'contratdet',
		'facture_fourn_det',
		'commande_fournisseurdet'
	);

	/**
	 * 0=No test on entity, 1=Test with field entity, 2=Test with link by societe
	 *
	 * @var int
	 */
	public $ismultientitymanaged = 1;

	/**
	 * @var string picto
	 */
	public $picto = 'product';

	/**
	 * {@inheritdoc}
	 */
	protected $table_ref_field = 'ref';

	public $regeximgext = '\.gif|\.jpg|\.jpeg|\.png|\.bmp|\.webp|\.xpm|\.xbm'; // See also into images.lib.php

	/**
	 * @deprecated
	 * @see $label
	 */
	public $libelle;

	/**
	 * Product label
	 *
	 * @var string
	 */
	public $label;

	/**
	 * Product description
	 *
	 * @var string
	 */
	public $description;

	/**
	 * Product other fields PRODUCT_USE_OTHER_FIELD_IN_TRANSLATION
	 *
	 * @var string
	 */
	public $other;

	/**
	 * Check TYPE constants
	 *
	 * @var int
	 */
	public $type = self::TYPE_PRODUCT;

	/**
	 * Selling price
	 *
	 * @var float
	 */
	public $price; // Price net

	/**
	 * Price with tax
	 *
	 * @var float
	 */
	public $price_ttc;

	/**
	 * Minimum price net
	 *
	 * @var float
	 */
	public $price_min;

	/**
	 * Minimum price with tax
	 *
	 * @var float
	 */
	public $price_min_ttc;

	/**
	 * Base price ('TTC' for price including tax or 'HT' for net price)
	 * @var string
	 */
	public $price_base_type;

	//! Arrays for multiprices
	public $multiprices = array();
	public $multiprices_ttc = array();
	public $multiprices_base_type = array();
	public $multiprices_min = array();
	public $multiprices_min_ttc = array();
	public $multiprices_tva_tx = array();
	public $multiprices_recuperableonly = array();

	//! Price by quantity arrays
	public $price_by_qty;
	public $prices_by_qty = array();
	public $prices_by_qty_id = array();
	public $prices_by_qty_list = array();

	//! Array for multilangs
	public $multilangs = array();

	//! Default VAT code for product (link to code into llx_c_tva but without foreign keys)
	public $default_vat_code;

	//! Default VAT rate of product
	public $tva_tx;

	//! French VAT NPR (0 or 1)
	public $tva_npr = 0;

	//! Other local taxes
	public $localtax1_tx;
	public $localtax2_tx;
	public $localtax1_type;
	public $localtax2_type;

	public $lifetime;

	public $qc_frequency;

	/**
	 * Stock real
	 *
	 * @var int
	 */
	public $stock_reel = 0;

	/**
	 * Stock virtual
	 *
	 * @var int
	 */
	public $stock_theorique;

	/**
	 * Cost price
	 *
	 * @var float
	 */
	public $cost_price;

	//! Average price value for product entry into stock (PMP)
	public $pmp;

	/**
	 * Stock alert
	 *
	 * @var float
	 */
	public $seuil_stock_alerte = 0;

	/**
	 * Ask for replenishment when $desiredstock < $stock_reel
	 */
	public $desiredstock = 0;

	/*
	 * Service expiration
	 */
	public $duration_value;

	/**
	 * Exoiration unit
	 */
	public $duration_unit;

	/**
	 * Status indicates whether the product is on sale '1' or not '0'
	 *
	 * @var int
	 */
	public $status = 0;

	/**
	 * Status indicate whether the product is available for purchase '1' or not '0'
	 *
	 * @var int
	 */
	public $status_buy = 0;

	/**
	 * Status indicates whether the product is a finished product '1' or a raw material '0'
	 *
	 * @var int
	 */
	public $finished;

		/**
	 * fk_default_bom indicates the default bom
	 *
	 * @var int
	 */
	public $fk_default_bom;

	/**
	 * We must manage lot/batch number, sell-by date and so on : '0':no, '1':yes, '2": yes with unique serial number
	 *
	 * @var int
	 */
	public $status_batch = 0;

	/**
	 * If allowed, we can edit batch or serial number mask for each product
	 *
	 * @var string
	 */
	public $batch_mask = '';

	/**
	 * Customs code
	 *
	 * @var string
	 */
	public $customcode;

	/**
	 * Product URL
	 *
	 * @var string
	 */
	public $url;

	//! Metric of products
	public $weight;
	public $weight_units;	// scale -3, 0, 3, 6
	public $length;
	public $length_units;	// scale -3, 0, 3, 6
	public $width;
	public $width_units;	// scale -3, 0, 3, 6
	public $height;
	public $height_units;	// scale -3, 0, 3, 6
	public $surface;
	public $surface_units;	// scale -3, 0, 3, 6
	public $volume;
	public $volume_units;	// scale -3, 0, 3, 6

	public $net_measure;
	public $net_measure_units;	// scale -3, 0, 3, 6

	public $accountancy_code_sell;
	public $accountancy_code_sell_intra;
	public $accountancy_code_sell_export;
	public $accountancy_code_buy;
	public $accountancy_code_buy_intra;
	public $accountancy_code_buy_export;

	/**
	 * Main Barcode value
	 *
	 * @var string
	 */
	public $barcode;

	/**
	 * Main Barcode type ID
	 *
	 * @var int
	 */
	public $barcode_type;

	/**
	 * Main Barcode type code
	 *
	 * @var string
	 */
	public $barcode_type_code;

	public $stats_propale = array();
	public $stats_commande = array();
	public $stats_contrat = array();
	public $stats_facture = array();
	public $stats_commande_fournisseur = array();
	public $stats_reception = array();
	public $stats_mrptoconsume = array();
	public $stats_mrptoproduce = array();

	//! Size of image
	public $imgWidth;
	public $imgHeight;

	/**
	 * @var integer|string date_creation
	 */
	public $date_creation;

	/**
	 * @var integer|string date_modification
	 */
	public $date_modification;

	//! Id du fournisseur
	public $product_fourn_id;

	//! Product ID already linked to a reference supplier
	public $product_id_already_linked;

	public $nbphoto = 0;

	//! Contains detail of stock of product into each warehouse
	public $stock_warehouse = array();

	public $oldcopy;

	/**
	 * @var int Default warehouse Id
	 */
	public $fk_default_warehouse;
	/**
	 * @var int ID
	 */
	public $fk_price_expression;

	/* To store supplier price found */
	public $fourn_pu;
	public $fourn_price_base_type;
	public $fourn_socid;

	/**
	 * @deprecated
	 * @see        $ref_supplier
	 */
	public $ref_fourn;

	/**
	 * @var string ref supplier
	 */
	public $ref_supplier;

	/**
	 * Unit code ('km', 'm', 'l', 'p', ...)
	 *
	 * @var string
	 */
	public $fk_unit;

	/**
	 * Price is generated using multiprice rules
	 *
	 * @var int
	 */
	public $price_autogen = 0;

	/**
	 * Array with list of supplier prices of product
	 *
	 * @var array
	 */
	public $supplierprices;

	/**
	 * Property set to save result of isObjectUsed(). Used for example by Product API.
	 *
	 * @var boolean
	 */
	public $is_object_used;


	/**
	 *
	 *
	 *
	 */
	 public $mandatory_period;

	/**
	 *  'type' if the field format ('integer', 'integer:ObjectClass:PathToClass[:AddCreateButtonOrNot[:Filter]]', 'varchar(x)', 'double(24,8)', 'real', 'price', 'text', 'html', 'date', 'datetime', 'timestamp', 'duration', 'mail', 'phone', 'url', 'password')
	 *         Note: Filter can be a string like "(t.ref:like:'SO-%') or (t.date_creation:<:'20160101') or (t.nature:is:NULL)"
	 *  'label' the translation key.
	 *  'enabled' is a condition when the field must be managed (Example: 1 or '$conf->global->MY_SETUP_PARAM)
	 *  'position' is the sort order of field.
	 *  'notnull' is set to 1 if not null in database. Set to -1 if we must set data to null if empty ('' or 0).
	 *  'visible' says if field is visible in list (Examples: 0=Not visible, 1=Visible on list and create/update/view forms, 2=Visible on list only, 3=Visible on create/update/view form only (not list), 4=Visible on list and update/view form only (not create). 5=Visible on list and view only (not create/not update). Using a negative value means field is not shown by default on list but can be selected for viewing)
	 *  'noteditable' says if field is not editable (1 or 0)
	 *  'default' is a default value for creation (can still be overwrote by the Setup of Default Values if field is editable in creation form). Note: If default is set to '(PROV)' and field is 'ref', the default value will be set to '(PROVid)' where id is rowid when a new record is created.
	 *  'index' if we want an index in database.
	 *  'foreignkey'=>'tablename.field' if the field is a foreign key (it is recommanded to name the field fk_...).
	 *  'searchall' is 1 if we want to search in this field when making a search from the quick search button.
	 *  'isameasure' must be set to 1 if you want to have a total on list for this field. Field type must be summable like integer or double(24,8).
	 *  'css' is the CSS style to use on field. For example: 'maxwidth200'
	 *  'help' is a string visible as a tooltip on field
	 *  'showoncombobox' if value of the field must be visible into the label of the combobox that list record
	 *  'disabled' is 1 if we want to have the field locked by a 'disabled' attribute. In most cases, this is never set into the definition of $fields into class, but is set dynamically by some part of code.
	 *  'arrayofkeyval' to set list of value if type is a list of predefined values. For example: array("0"=>"Draft","1"=>"Active","-1"=>"Cancel")
	 *  'autofocusoncreate' to have field having the focus on a create form. Only 1 field should have this property set to 1.
	 *  'comment' is not used. You can store here any text of your choice. It is not used by application.
	 *
	 *  Note: To have value dynamic, you can set value to 0 in definition and edit the value on the fly into the constructor.
	 */

	/**
	 * @var array fields of object product
	 */
	public $fields = array(
		'rowid' => array('type'=>'integer', 'label'=>'TechnicalID', 'enabled'=>1, 'visible'=>-2, 'notnull'=>1, 'index'=>1, 'position'=>1, 'comment'=>'Id'),
		'ref'           =>array('type'=>'varchar(128)', 'label'=>'Ref', 'enabled'=>1, 'visible'=>1, 'notnull'=>1, 'showoncombobox'=>1, 'index'=>1, 'position'=>10, 'searchall'=>1, 'comment'=>'Reference of object'),
		'entity'        =>array('type'=>'integer', 'label'=>'Entity', 'enabled'=>1, 'visible'=>0, 'default'=>1, 'notnull'=>1, 'index'=>1, 'position'=>5),
<<<<<<< HEAD
		'label'         =>array('type'=>'varchar(255)', 'label'=>'Label', 'enabled'=>1, 'visible'=>1, 'notnull'=>1, 'showoncombobox'=>1, 'position'=>15),
		'barcode'       =>array('type'=>'varchar(255)', 'label'=>'Barcode', 'enabled'=>'!empty($conf->barcode->enabled)', 'position'=>20, 'visible'=>-1, 'showoncombobox'=>1),
=======
		'label'         =>array('type'=>'varchar(255)', 'label'=>'Label', 'enabled'=>1, 'visible'=>1, 'notnull'=>1, 'showoncombobox'=>2, 'position'=>15),
		'barcode'       =>array('type'=>'varchar(255)', 'label'=>'Barcode', 'enabled'=>'!empty($conf->barcode->enabled)', 'position'=>20, 'visible'=>-1, 'showoncombobox'=>3),
>>>>>>> 95dc2558
		'fk_barcode_type' => array('type'=>'integer', 'label'=>'BarcodeType', 'enabled'=>'1', 'position'=>21, 'notnull'=>0, 'visible'=>-1,),
		'note_public'   =>array('type'=>'html', 'label'=>'NotePublic', 'enabled'=>1, 'visible'=>0, 'position'=>61),
		'note'          =>array('type'=>'html', 'label'=>'NotePrivate', 'enabled'=>1, 'visible'=>0, 'position'=>62),
		'datec'         =>array('type'=>'datetime', 'label'=>'DateCreation', 'enabled'=>1, 'visible'=>-2, 'notnull'=>1, 'position'=>500),
		'tms'           =>array('type'=>'timestamp', 'label'=>'DateModification', 'enabled'=>1, 'visible'=>-2, 'notnull'=>1, 'position'=>501),
		//'date_valid'    =>array('type'=>'datetime',     'label'=>'DateCreation',     'enabled'=>1, 'visible'=>-2, 'position'=>502),
		'fk_user_author'=>array('type'=>'integer', 'label'=>'UserAuthor', 'enabled'=>1, 'visible'=>-2, 'notnull'=>1, 'position'=>510, 'foreignkey'=>'llx_user.rowid'),
		'fk_user_modif' =>array('type'=>'integer', 'label'=>'UserModif', 'enabled'=>1, 'visible'=>-2, 'notnull'=>-1, 'position'=>511),
		//'fk_user_valid' =>array('type'=>'integer',      'label'=>'UserValidation',        'enabled'=>1, 'visible'=>-1, 'position'=>512),
		'localtax1_tx' => array('type'=>'double(6,3)', 'label'=>'Localtax1tx', 'enabled'=>'1', 'position'=>150, 'notnull'=>0, 'visible'=>-1,),
		'localtax1_type' => array('type'=>'varchar(10)', 'label'=>'Localtax1type', 'enabled'=>'1', 'position'=>155, 'notnull'=>1, 'visible'=>-1,),
		'localtax2_tx' => array('type'=>'double(6,3)', 'label'=>'Localtax2tx', 'enabled'=>'1', 'position'=>160, 'notnull'=>0, 'visible'=>-1,),
		'localtax2_type' => array('type'=>'varchar(10)', 'label'=>'Localtax2type', 'enabled'=>'1', 'position'=>165, 'notnull'=>1, 'visible'=>-1,),
		'import_key'    =>array('type'=>'varchar(14)', 'label'=>'ImportId', 'enabled'=>1, 'visible'=>-2, 'notnull'=>-1, 'index'=>0, 'position'=>1000),
		//'tosell'       =>array('type'=>'integer',      'label'=>'Status',           'enabled'=>1, 'visible'=>1,  'notnull'=>1, 'default'=>0, 'index'=>1,  'position'=>1000, 'arrayofkeyval'=>array(0=>'Draft', 1=>'Active', -1=>'Cancel')),
		//'tobuy'        =>array('type'=>'integer',      'label'=>'Status',           'enabled'=>1, 'visible'=>1,  'notnull'=>1, 'default'=>0, 'index'=>1,  'position'=>1000, 'arrayofkeyval'=>array(0=>'Draft', 1=>'Active', -1=>'Cancel')),
		'mandatory_period'        =>array('type'=>'integer', 'label'=>'mandatory_period', 'enabled'=>1, 'visible'=>1,  'notnull'=>1, 'default'=>0, 'index'=>1,  'position'=>1000),

	);

	/**
	 * Regular product
	 */
	const TYPE_PRODUCT = 0;
	/**
	 * Service
	 */
	const TYPE_SERVICE = 1;
	/**
	 * Advanced feature: assembly kit
	 */
	const TYPE_ASSEMBLYKIT = 2;
	/**
	 * Advanced feature: stock kit
	 */
	const TYPE_STOCKKIT = 3;


	/**
	 *  Constructor
	 *
	 * @param DoliDB $db Database handler
	 */
	public function __construct($db)
	{
		$this->db = $db;
		$this->canvas = '';
	}

	/**
	 *    Check that ref and label are ok
	 *
	 * @return int         >1 if OK, <=0 if KO
	 */
	public function check()
	{
		$this->ref = dol_sanitizeFileName(stripslashes($this->ref));

		$err = 0;
		if (dol_strlen(trim($this->ref)) == 0) {
			$err++;
		}

		if (dol_strlen(trim($this->label)) == 0) {
			$err++;
		}

		if ($err > 0) {
			return 0;
		} else {
			return 1;
		}
	}

	/**
	 *    Insert product into database
	 *
	 * @param  User $user      User making insert
	 * @param  int  $notrigger Disable triggers
	 * @return int                         Id of product/service if OK, < 0 if KO
	 */
	public function create($user, $notrigger = 0)
	{
		global $conf, $langs;

		$error = 0;

		// Clean parameters
		$this->ref = dol_sanitizeFileName(dol_string_nospecial(trim($this->ref)));
		$this->label = trim($this->label);
		$this->price_ttc = price2num($this->price_ttc);
		$this->price = price2num($this->price);
		$this->price_min_ttc = price2num($this->price_min_ttc);
		$this->price_min = price2num($this->price_min);
		if (empty($this->tva_tx)) {
			$this->tva_tx = 0;
		}
		if (empty($this->tva_npr)) {
			$this->tva_npr = 0;
		}
		//Local taxes
		if (empty($this->localtax1_tx)) {
			$this->localtax1_tx = 0;
		}
		if (empty($this->localtax2_tx)) {
			$this->localtax2_tx = 0;
		}
		if (empty($this->localtax1_type)) {
			$this->localtax1_type = '0';
		}
		if (empty($this->localtax2_type)) {
			$this->localtax2_type = '0';
		}
		if (empty($this->price)) {
			$this->price = 0;
		}
		if (empty($this->price_min)) {
			$this->price_min = 0;
		}
		// Price by quantity
		if (empty($this->price_by_qty)) {
			$this->price_by_qty = 0;
		}

		if (empty($this->status)) {
			$this->status = 0;
		}
		if (empty($this->status_buy)) {
			$this->status_buy = 0;
		}

		$price_ht = 0;
		$price_ttc = 0;
		$price_min_ht = 0;
		$price_min_ttc = 0;

		//
		if ($this->price_base_type == 'TTC' && $this->price_ttc > 0) {
			$price_ttc = price2num($this->price_ttc, 'MU');
			$price_ht = price2num($this->price_ttc / (1 + ($this->tva_tx / 100)), 'MU');
		}

		//
		if ($this->price_base_type != 'TTC' && $this->price > 0) {
			$price_ht = price2num($this->price, 'MU');
			$price_ttc = price2num($this->price * (1 + ($this->tva_tx / 100)), 'MU');
		}

		//
		if (($this->price_min_ttc > 0) && ($this->price_base_type == 'TTC')) {
			$price_min_ttc = price2num($this->price_min_ttc, 'MU');
			$price_min_ht = price2num($this->price_min_ttc / (1 + ($this->tva_tx / 100)), 'MU');
		}

		//
		if (($this->price_min > 0) && ($this->price_base_type != 'TTC')) {
			$price_min_ht = price2num($this->price_min, 'MU');
			$price_min_ttc = price2num($this->price_min * (1 + ($this->tva_tx / 100)), 'MU');
		}

		$this->accountancy_code_buy = trim($this->accountancy_code_buy);
		$this->accountancy_code_buy_intra = trim($this->accountancy_code_buy_intra);
		$this->accountancy_code_buy_export = trim($this->accountancy_code_buy_export);
		$this->accountancy_code_sell = trim($this->accountancy_code_sell);
		$this->accountancy_code_sell_intra = trim($this->accountancy_code_sell_intra);
		$this->accountancy_code_sell_export = trim($this->accountancy_code_sell_export);

		// Barcode value
		$this->barcode = trim($this->barcode);
		$this->mandatory_period = empty($this->mandatory_period) ? 0 : $this->mandatory_period;
		// Check parameters
		if (empty($this->label)) {
			$this->error = 'ErrorMandatoryParametersNotProvided';
			return -1;
		}

		if (empty($this->ref) || $this->ref == 'auto') {
			// Load object modCodeProduct
			$module = (!empty($conf->global->PRODUCT_CODEPRODUCT_ADDON) ? $conf->global->PRODUCT_CODEPRODUCT_ADDON : 'mod_codeproduct_leopard');
			if ($module != 'mod_codeproduct_leopard') {    // Do not load module file for leopard
				if (substr($module, 0, 16) == 'mod_codeproduct_' && substr($module, -3) == 'php') {
					$module = substr($module, 0, dol_strlen($module) - 4);
				}
				dol_include_once('/core/modules/product/'.$module.'.php');
				$modCodeProduct = new $module;
				if (!empty($modCodeProduct->code_auto)) {
					$this->ref = $modCodeProduct->getNextValue($this, $this->type);
				}
				unset($modCodeProduct);
			}

			if (empty($this->ref)) {
				$this->error = 'ProductModuleNotSetupForAutoRef';
				return -2;
			}
		}

		dol_syslog(get_class($this)."::create ref=".$this->ref." price=".$this->price." price_ttc=".$this->price_ttc." tva_tx=".$this->tva_tx." price_base_type=".$this->price_base_type, LOG_DEBUG);

		$now = dol_now();

		$this->db->begin();

		// For automatic creation during create action (not used by Dolibarr GUI, can be used by scripts)
		if ($this->barcode == -1) {
			$this->barcode = $this->get_barcode($this, $this->barcode_type_code);
		}

		// Check more parameters
		// If error, this->errors[] is filled
		$result = $this->verify();

		if ($result >= 0) {
			$sql = "SELECT count(*) as nb";
			$sql .= " FROM ".$this->db->prefix()."product";
			$sql .= " WHERE entity IN (".getEntity('product').")";
			$sql .= " AND ref = '".$this->db->escape($this->ref)."'";

			$result = $this->db->query($sql);
			if ($result) {
				$obj = $this->db->fetch_object($result);
				if ($obj->nb == 0) {
					// Produit non deja existant
					$sql = "INSERT INTO ".$this->db->prefix()."product (";
					$sql .= "datec";
					$sql .= ", entity";
					$sql .= ", ref";
					$sql .= ", ref_ext";
					$sql .= ", price_min";
					$sql .= ", price_min_ttc";
					$sql .= ", label";
					$sql .= ", fk_user_author";
					$sql .= ", fk_product_type";
					$sql .= ", price";
					$sql .= ", price_ttc";
					$sql .= ", price_base_type";
					$sql .= ", tobuy";
					$sql .= ", tosell";
					if (empty($conf->global->MAIN_PRODUCT_PERENTITY_SHARED)) {
						$sql .= ", accountancy_code_buy";
						$sql .= ", accountancy_code_buy_intra";
						$sql .= ", accountancy_code_buy_export";
						$sql .= ", accountancy_code_sell";
						$sql .= ", accountancy_code_sell_intra";
						$sql .= ", accountancy_code_sell_export";
					}
					$sql .= ", canvas";
					$sql .= ", finished";
					$sql .= ", tobatch";
					$sql .= ", batch_mask";
					$sql .= ", fk_unit";
					$sql .= ", mandatory_period";
					$sql .= ") VALUES (";
					$sql .= "'".$this->db->idate($now)."'";
					$sql .= ", ".((int) $conf->entity);
					$sql .= ", '".$this->db->escape($this->ref)."'";
					$sql .= ", ".(!empty($this->ref_ext) ? "'".$this->db->escape($this->ref_ext)."'" : "null");
					$sql .= ", ".price2num($price_min_ht);
					$sql .= ", ".price2num($price_min_ttc);
					$sql .= ", ".(!empty($this->label) ? "'".$this->db->escape($this->label)."'" : "null");
					$sql .= ", ".((int) $user->id);
					$sql .= ", ".((int) $this->type);
					$sql .= ", ".price2num($price_ht, 'MT');
					$sql .= ", ".price2num($price_ttc, 'MT');
					$sql .= ", '".$this->db->escape($this->price_base_type)."'";
<<<<<<< HEAD
					$sql .= ", ".$this->status;
					$sql .= ", ".$this->status_buy;
=======
					$sql .= ", ".((int) $this->status);
					$sql .= ", ".((int) $this->status_buy);
>>>>>>> 95dc2558
					if (empty($conf->global->MAIN_PRODUCT_PERENTITY_SHARED)) {
						$sql .= ", '".$this->db->escape($this->accountancy_code_buy)."'";
						$sql .= ", '".$this->db->escape($this->accountancy_code_buy_intra)."'";
						$sql .= ", '".$this->db->escape($this->accountancy_code_buy_export)."'";
						$sql .= ", '".$this->db->escape($this->accountancy_code_sell)."'";
						$sql .= ", '".$this->db->escape($this->accountancy_code_sell_intra)."'";
						$sql .= ", '".$this->db->escape($this->accountancy_code_sell_export)."'";
					}
					$sql .= ", '".$this->db->escape($this->canvas)."'";
					$sql .= ", ".((!isset($this->finished) || $this->finished < 0 || $this->finished == '') ? 'NULL' : (int) $this->finished);
					$sql .= ", ".((empty($this->status_batch) || $this->status_batch < 0) ? '0' : ((int) $this->status_batch));
					$sql .= ", '".$this->db->escape($this->batch_mask)."'";
					$sql .= ", ".($this->fk_unit > 0 ? ((int) $this->fk_unit) : 'NULL');
					$sql .= ", '".$this->db->escape($this->mandatory_period)."'";
					$sql .= ")";

					dol_syslog(get_class($this)."::Create", LOG_DEBUG);
					$result = $this->db->query($sql);
					if ($result) {
						$id = $this->db->last_insert_id($this->db->prefix()."product");

						if ($id > 0) {
							$this->id = $id;
							$this->price            = $price_ht;
							$this->price_ttc        = $price_ttc;
							$this->price_min        = $price_min_ht;
							$this->price_min_ttc    = $price_min_ttc;

							$result = $this->_log_price($user);
							if ($result > 0) {
								if ($this->update($id, $user, true, 'add') <= 0) {
									$error++;
								}
							} else {
								$error++;
								$this->error = $this->db->lasterror();
							}

							// update accountancy for this entity
							if (!$error && !empty($conf->global->MAIN_PRODUCT_PERENTITY_SHARED)) {
<<<<<<< HEAD
								$sql = "INSERT INTO " . MAIN_DB_PREFIX . "product_perentity (";
=======
								$this->db->query("DELETE FROM " . $this->db->prefix() . "product_perentity WHERE fk_product = " .((int) $this->id) . " AND entity = " . ((int) $conf->entity));

								$sql = "INSERT INTO " . $this->db->prefix() . "product_perentity (";
>>>>>>> 95dc2558
								$sql .= " fk_product";
								$sql .= ", entity";
								$sql .= ", accountancy_code_buy";
								$sql .= ", accountancy_code_buy_intra";
								$sql .= ", accountancy_code_buy_export";
								$sql .= ", accountancy_code_sell";
								$sql .= ", accountancy_code_sell_intra";
								$sql .= ", accountancy_code_sell_export";
								$sql .= ") VALUES (";
								$sql .= $this->id;
								$sql .= ", " . $conf->entity;
								$sql .= ", '" . $this->db->escape($this->accountancy_code_buy) . "'";
								$sql .= ", '" . $this->db->escape($this->accountancy_code_buy_intra) . "'";
								$sql .= ", '" . $this->db->escape($this->accountancy_code_buy_export) . "'";
								$sql .= ", '" . $this->db->escape($this->accountancy_code_sell) . "'";
								$sql .= ", '" . $this->db->escape($this->accountancy_code_sell_intra) . "'";
								$sql .= ", '" . $this->db->escape($this->accountancy_code_sell_export) . "'";
								$sql .= ")";
								$result = $this->db->query($sql);
								if (!$result) {
									$error++;
									$this->error = 'ErrorFailedToInsertAccountancyForEntity';
								}
							}
						} else {
							$error++;
							$this->error = 'ErrorFailedToGetInsertedId';
						}
					} else {
						$error++;
						$this->error = $this->db->lasterror();
					}
				} else {
					// Product already exists with this ref
					$langs->load("products");
					$error++;
					$this->error = "ErrorProductAlreadyExists";
				}
			} else {
				$error++;
				$this->error = $this->db->lasterror();
			}

			if (!$error && !$notrigger) {
				// Call trigger
				$result = $this->call_trigger('PRODUCT_CREATE', $user);
				if ($result < 0) {
					$error++;
				}
				// End call triggers
			}

			if (!$error) {
				$this->db->commit();
				return $this->id;
			} else {
				$this->db->rollback();
				return -$error;
			}
		} else {
			$this->db->rollback();
			dol_syslog(get_class($this)."::Create fails verify ".join(',', $this->errors), LOG_WARNING);
			return -3;
		}
	}


	/**
	 *    Check properties of product are ok (like name, barcode, ...).
	 *    All properties must be already loaded on object (this->barcode, this->barcode_type_code, ...).
	 *
	 * @return int        0 if OK, <0 if KO
	 */
	public function verify()
	{
		global $langs;

		$this->errors = array();

		$result = 0;
		$this->ref = trim($this->ref);

		if (!$this->ref) {
			$this->errors[] = 'ErrorBadRef';
			$result = -2;
		}

		$arrayofnonnegativevalue = array('weight'=>'Weight', 'width'=>'Width', 'height'=>'Height', 'length'=>'Length', 'surface'=>'Surface', 'volume'=>'Volume');
		foreach ($arrayofnonnegativevalue as $key => $value) {
			if (property_exists($this, $key) && !empty($this->$key) && ($this->$key < 0)) {
				$langs->loadLangs(array("main", "other"));
				$this->error = $langs->trans("FieldCannotBeNegative", $langs->transnoentitiesnoconv($value));
				$this->errors[] = $this->error;
				$result = -4;
			}
		}

		$rescode = $this->check_barcode($this->barcode, $this->barcode_type_code);
		if ($rescode) {
			if ($rescode == -1) {
				$this->errors[] = 'ErrorBadBarCodeSyntax';
			} elseif ($rescode == -2) {
				$this->errors[] = 'ErrorBarCodeRequired';
			} elseif ($rescode == -3) {
				// Note: Common usage is to have barcode unique. For variants, we should have a different barcode.
				$this->errors[] = 'ErrorBarCodeAlreadyUsed';
			}

			$result = -3;
		}

		return $result;
	}

	// phpcs:disable PEAR.NamingConventions.ValidFunctionName.ScopeNotCamelCaps
	/**
	 *  Check barcode
	 *
	 * @param  string $valuetotest Value to test
	 * @param  string $typefortest Type of barcode (ISBN, EAN, ...)
	 * @return int                        0 if OK
	 *                                     -1 ErrorBadBarCodeSyntax
	 *                                     -2 ErrorBarCodeRequired
	 *                                     -3 ErrorBarCodeAlreadyUsed
	 */
	public function check_barcode($valuetotest, $typefortest)
	{
		// phpcs:enable
		global $conf;
		if (!empty($conf->barcode->enabled) && !empty($conf->global->BARCODE_PRODUCT_ADDON_NUM)) {
			$module = strtolower($conf->global->BARCODE_PRODUCT_ADDON_NUM);

			$dirsociete = array_merge(array('/core/modules/barcode/'), $conf->modules_parts['barcode']);
			foreach ($dirsociete as $dirroot) {
				$res = dol_include_once($dirroot.$module.'.php');
				if ($res) {
					break;
				}
			}

			$mod = new $module();

			dol_syslog(get_class($this)."::check_barcode value=".$valuetotest." type=".$typefortest." module=".$module);
			$result = $mod->verif($this->db, $valuetotest, $this, 0, $typefortest);
			return $result;
		} else {
			return 0;
		}
	}

	/**
	 *  Update a record into database.
	 *  If batch flag is set to on, we create records into llx_product_batch
	 *
	 * @param  int     $id          Id of product
	 * @param  User    $user        Object user making update
	 * @param  int     $notrigger   Disable triggers
	 * @param  string  $action      Current action for hookmanager ('add' or 'update')
	 * @param  boolean $updatetype  Update product type
	 * @return int                  1 if OK, -1 if ref already exists, -2 if other error
	 */
	public function update($id, $user, $notrigger = false, $action = 'update', $updatetype = false)
	{
		global $langs, $conf, $hookmanager;

		$error = 0;

		// Check parameters
		if (!$this->label) {
			$this->label = 'MISSING LABEL';
		}

		// Clean parameters
		$this->ref = dol_string_nospecial(trim($this->ref));
		$this->label = trim($this->label);
		$this->description = trim($this->description);
		$this->note = (isset($this->note) ? trim($this->note) : null);
		$this->net_measure = price2num($this->net_measure);
		$this->net_measure_units = trim($this->net_measure_units);
		$this->weight = price2num($this->weight);
		$this->weight_units = trim($this->weight_units);
		$this->length = price2num($this->length);
		$this->length_units = trim($this->length_units);
		$this->width = price2num($this->width);
		$this->width_units = trim($this->width_units);
		$this->height = price2num($this->height);
		$this->height_units = trim($this->height_units);
		$this->surface = price2num($this->surface);
		$this->surface_units = trim($this->surface_units);
		$this->volume = price2num($this->volume);
		$this->volume_units = trim($this->volume_units);

		// set unit not defined
		if (is_numeric($this->length_units)) {
			$this->width_units = $this->length_units; // Not used yet
		}
		if (is_numeric($this->length_units)) {
			$this->height_units = $this->length_units; // Not used yet
		}

		// Automated compute surface and volume if not filled
		if (empty($this->surface) && !empty($this->length) && !empty($this->width) && $this->length_units == $this->width_units) {
			$this->surface = $this->length * $this->width;
			$this->surface_units = measuring_units_squared($this->length_units);
		}
		if (empty($this->volume) && !empty($this->surface) && !empty($this->height) && $this->length_units == $this->height_units) {
			$this->volume = $this->surface * $this->height;
			$this->volume_units = measuring_units_cubed($this->height_units);
		}

		if (empty($this->tva_tx)) {
			$this->tva_tx = 0;
		}
		if (empty($this->tva_npr)) {
			$this->tva_npr = 0;
		}
		if (empty($this->localtax1_tx)) {
			$this->localtax1_tx = 0;
		}
		if (empty($this->localtax2_tx)) {
			$this->localtax2_tx = 0;
		}
		if (empty($this->localtax1_type)) {
			$this->localtax1_type = '0';
		}
		if (empty($this->localtax2_type)) {
			$this->localtax2_type = '0';
		}
		if (empty($this->status)) {
			$this->status = 0;
		}
		if (empty($this->status_buy)) {
			$this->status_buy = 0;
		}

		if (empty($this->country_id)) {
			$this->country_id = 0;
		}

		if (empty($this->state_id)) {
			$this->state_id = 0;
		}

		// Barcode value
		$this->barcode = trim($this->barcode);

		$this->accountancy_code_buy = trim($this->accountancy_code_buy);
		$this->accountancy_code_buy_intra = trim($this->accountancy_code_buy_intra);
		$this->accountancy_code_buy_export = trim($this->accountancy_code_buy_export);
		$this->accountancy_code_sell = trim($this->accountancy_code_sell);
		$this->accountancy_code_sell_intra = trim($this->accountancy_code_sell_intra);
		$this->accountancy_code_sell_export = trim($this->accountancy_code_sell_export);


		$this->db->begin();

		$result = 0;
		// Check name is required and codes are ok or unique. If error, this->errors[] is filled
		if ($action != 'add') {
			$result = $this->verify(); // We don't check when update called during a create because verify was already done
		} else {
			// we can continue
			$result = 0;
		}

		if ($result >= 0) {
			if (empty($this->oldcopy)) {
				$org = new self($this->db);
				$org->fetch($this->id);
				$this->oldcopy = $org;
			}

			// Test if batch management is activated on existing product
			// If yes, we create missing entries into product_batch
			if ($this->hasbatch() && !$this->oldcopy->hasbatch()) {
				//$valueforundefinedlot = 'Undefined';  // In previous version, 39 and lower
				$valueforundefinedlot = '000000';
				if (!empty($conf->global->STOCK_DEFAULT_BATCH)) {
					$valueforundefinedlot = $conf->global->STOCK_DEFAULT_BATCH;
				}

				dol_syslog("Flag batch of product id=".$this->id." is set to ON, so we will create missing records into product_batch");

				$this->load_stock();
				foreach ($this->stock_warehouse as $idW => $ObjW) {   // For each warehouse where we have stocks defined for this product (for each lines in product_stock)
					$qty_batch = 0;
					foreach ($ObjW->detail_batch as $detail) {    // Each lines of detail in product_batch of the current $ObjW = product_stock
						if ($detail->batch == $valueforundefinedlot || $detail->batch == 'Undefined') {
							// We discard this line, we will create it later
							$sqlclean = "DELETE FROM ".$this->db->prefix()."product_batch WHERE batch in('Undefined', '".$this->db->escape($valueforundefinedlot)."') AND fk_product_stock = ".((int) $ObjW->id);
							$result = $this->db->query($sqlclean);
							if (!$result) {
								dol_print_error($this->db);
								exit;
							}
							continue;
						}

						$qty_batch += $detail->qty;
					}
					// Quantities in batch details are not same as stock quantity,
					// so we add a default batch record to complete and get same qty in parent and child table
					if ($ObjW->real <> $qty_batch) {
						$ObjBatch = new Productbatch($this->db);
						$ObjBatch->batch = $valueforundefinedlot;
						$ObjBatch->qty = ($ObjW->real - $qty_batch);
						$ObjBatch->fk_product_stock = $ObjW->id;

						if ($ObjBatch->create($user, 1) < 0) {
							$error++;
							$this->errors = $ObjBatch->errors;
						}
					}
				}
			}

			// For automatic creation
			if ($this->barcode == -1) {
				$this->barcode = $this->get_barcode($this, $this->barcode_type_code);
			}

			$sql = "UPDATE ".$this->db->prefix()."product";
			$sql .= " SET label = '".$this->db->escape($this->label)."'";

			if ($updatetype && ($this->isProduct() || $this->isService())) {
				$sql .= ", fk_product_type = ".((int) $this->type);
			}

			$sql .= ", ref = '".$this->db->escape($this->ref)."'";
			$sql .= ", ref_ext = ".(!empty($this->ref_ext) ? "'".$this->db->escape($this->ref_ext)."'" : "null");
			$sql .= ", default_vat_code = ".($this->default_vat_code ? "'".$this->db->escape($this->default_vat_code)."'" : "null");
			$sql .= ", tva_tx = ".((float) $this->tva_tx);
			$sql .= ", recuperableonly = ".((int) $this->tva_npr);
			$sql .= ", localtax1_tx = ".((float) $this->localtax1_tx);
			$sql .= ", localtax2_tx = ".((float) $this->localtax2_tx);
			$sql .= ", localtax1_type = ".($this->localtax1_type != '' ? "'".$this->db->escape($this->localtax1_type)."'" : "'0'");
			$sql .= ", localtax2_type = ".($this->localtax2_type != '' ? "'".$this->db->escape($this->localtax2_type)."'" : "'0'");

			$sql .= ", barcode = ".(empty($this->barcode) ? "null" : "'".$this->db->escape($this->barcode)."'");
			$sql .= ", fk_barcode_type = ".(empty($this->barcode_type) ? "null" : $this->db->escape($this->barcode_type));

			$sql .= ", tosell = ".(int) $this->status;
			$sql .= ", tobuy = ".(int) $this->status_buy;
			$sql .= ", tobatch = ".((empty($this->status_batch) || $this->status_batch < 0) ? '0' : (int) $this->status_batch);
			$sql .= ", batch_mask = '".$this->db->escape($this->batch_mask)."'";

			$sql .= ", finished = ".((!isset($this->finished) || $this->finished < 0 || $this->finished == '') ? "null" : (int) $this->finished);
			$sql .= ", fk_default_bom = ".((!isset($this->fk_default_bom) || $this->fk_default_bom < 0 || $this->fk_default_bom == '') ? "null" : (int) $this->fk_default_bom);
			$sql .= ", net_measure = ".($this->net_measure != '' ? "'".$this->db->escape($this->net_measure)."'" : 'null');
			$sql .= ", net_measure_units = ".($this->net_measure_units != '' ? "'".$this->db->escape($this->net_measure_units)."'" : 'null');
			$sql .= ", weight = ".($this->weight != '' ? "'".$this->db->escape($this->weight)."'" : 'null');
			$sql .= ", weight_units = ".($this->weight_units != '' ? "'".$this->db->escape($this->weight_units)."'" : 'null');
			$sql .= ", length = ".($this->length != '' ? "'".$this->db->escape($this->length)."'" : 'null');
			$sql .= ", length_units = ".($this->length_units != '' ? "'".$this->db->escape($this->length_units)."'" : 'null');
			$sql .= ", width= ".($this->width != '' ? "'".$this->db->escape($this->width)."'" : 'null');
			$sql .= ", width_units = ".($this->width_units != '' ? "'".$this->db->escape($this->width_units)."'" : 'null');
			$sql .= ", height = ".($this->height != '' ? "'".$this->db->escape($this->height)."'" : 'null');
			$sql .= ", height_units = ".($this->height_units != '' ? "'".$this->db->escape($this->height_units)."'" : 'null');
			$sql .= ", surface = ".($this->surface != '' ? "'".$this->db->escape($this->surface)."'" : 'null');
			$sql .= ", surface_units = ".($this->surface_units != '' ? "'".$this->db->escape($this->surface_units)."'" : 'null');
			$sql .= ", volume = ".($this->volume != '' ? "'".$this->db->escape($this->volume)."'" : 'null');
			$sql .= ", volume_units = ".($this->volume_units != '' ? "'".$this->db->escape($this->volume_units)."'" : 'null');
			$sql .= ", fk_default_warehouse = ".($this->fk_default_warehouse > 0 ? $this->db->escape($this->fk_default_warehouse) : 'null');
			$sql .= ", seuil_stock_alerte = ".((isset($this->seuil_stock_alerte) && is_numeric($this->seuil_stock_alerte)) ? (float) $this->seuil_stock_alerte : 'null');
			$sql .= ", description = '".$this->db->escape($this->description)."'";
			$sql .= ", url = ".($this->url ? "'".$this->db->escape($this->url)."'" : 'null');
			$sql .= ", customcode = '".$this->db->escape($this->customcode)."'";
			$sql .= ", fk_country = ".($this->country_id > 0 ? (int) $this->country_id : 'null');
			$sql .= ", fk_state = ".($this->state_id > 0 ? (int) $this->state_id : 'null');
			$sql .= ", lifetime = ".($this->lifetime > 0 ? (int) $this->lifetime : 'null');
			$sql .= ", qc_frequency = ".($this->qc_frequency > 0 ? (int) $this->qc_frequency : 'null');
			$sql .= ", note = ".(isset($this->note) ? "'".$this->db->escape($this->note)."'" : 'null');
			$sql .= ", duration = '".$this->db->escape($this->duration_value.$this->duration_unit)."'";
			if (empty($conf->global->MAIN_PRODUCT_PERENTITY_SHARED)) {
				$sql .= ", accountancy_code_buy = '" . $this->db->escape($this->accountancy_code_buy) . "'";
				$sql .= ", accountancy_code_buy_intra = '" . $this->db->escape($this->accountancy_code_buy_intra) . "'";
				$sql .= ", accountancy_code_buy_export = '" . $this->db->escape($this->accountancy_code_buy_export) . "'";
				$sql .= ", accountancy_code_sell= '" . $this->db->escape($this->accountancy_code_sell) . "'";
				$sql .= ", accountancy_code_sell_intra= '" . $this->db->escape($this->accountancy_code_sell_intra) . "'";
				$sql .= ", accountancy_code_sell_export= '" . $this->db->escape($this->accountancy_code_sell_export) . "'";
			}
			$sql .= ", desiredstock = ".((isset($this->desiredstock) && is_numeric($this->desiredstock)) ? (float) $this->desiredstock : "null");
			$sql .= ", cost_price = ".($this->cost_price != '' ? $this->db->escape($this->cost_price) : 'null');
			$sql .= ", fk_unit= ".(!$this->fk_unit ? 'NULL' : (int) $this->fk_unit);
			$sql .= ", price_autogen = ".(!$this->price_autogen ? 0 : 1);
			$sql .= ", fk_price_expression = ".($this->fk_price_expression != 0 ? (int) $this->fk_price_expression : 'NULL');
			$sql .= ", fk_user_modif = ".($user->id > 0 ? $user->id : 'NULL');
			$sql .= ", mandatory_period = ".($this->mandatory_period );
			// stock field is not here because it is a denormalized value from product_stock.
			$sql .= " WHERE rowid = ".((int) $id);

			dol_syslog(get_class($this)."::update", LOG_DEBUG);

			$resql = $this->db->query($sql);
			if ($resql) {
				$this->id = $id;

				// Multilangs
				if (!empty($conf->global->MAIN_MULTILANGS)) {
					if ($this->setMultiLangs($user) < 0) {
						$this->error = $langs->trans("Error")." : ".$this->db->error()." - ".$sql;
						return -2;
					}
				}

				$action = 'update';

				// update accountancy for this entity
				if (!$error && !empty($conf->global->MAIN_PRODUCT_PERENTITY_SHARED)) {
<<<<<<< HEAD
					$this->db->query("DELETE FROM " . MAIN_DB_PREFIX . "product_perentity WHERE fk_product = " . $this->id . " AND entity = " . $conf->entity);

					$sql = "INSERT INTO " . MAIN_DB_PREFIX . "product_perentity (";
=======
					$this->db->query("DELETE FROM " . $this->db->prefix() . "product_perentity WHERE fk_product = " . ((int) $this->id) . " AND entity = " . ((int) $conf->entity));

					$sql = "INSERT INTO " . $this->db->prefix() . "product_perentity (";
>>>>>>> 95dc2558
					$sql .= " fk_product";
					$sql .= ", entity";
					$sql .= ", accountancy_code_buy";
					$sql .= ", accountancy_code_buy_intra";
					$sql .= ", accountancy_code_buy_export";
					$sql .= ", accountancy_code_sell";
					$sql .= ", accountancy_code_sell_intra";
					$sql .= ", accountancy_code_sell_export";
					$sql .= ") VALUES (";
					$sql .= $this->id;
					$sql .= ", " . $conf->entity;
					$sql .= ", '" . $this->db->escape($this->accountancy_code_buy) . "'";
					$sql .= ", '" . $this->db->escape($this->accountancy_code_buy_intra) . "'";
					$sql .= ", '" . $this->db->escape($this->accountancy_code_buy_export) . "'";
					$sql .= ", '" . $this->db->escape($this->accountancy_code_sell) . "'";
					$sql .= ", '" . $this->db->escape($this->accountancy_code_sell_intra) . "'";
					$sql .= ", '" . $this->db->escape($this->accountancy_code_sell_export) . "'";
					$sql .= ")";
					$result = $this->db->query($sql);
					if (!$result) {
						$error++;
						$this->error = 'ErrorFailedToUpdateAccountancyForEntity';
					}
				}

				// Actions on extra fields
				if (!$error) {
					$result = $this->insertExtraFields();
					if ($result < 0) {
						$error++;
					}
				}

				if (!$error && !$notrigger) {
					// Call trigger
					$result = $this->call_trigger('PRODUCT_MODIFY', $user);
					if ($result < 0) {
						$error++;
					}
					// End call triggers
				}

				if (!$error && (is_object($this->oldcopy) && $this->oldcopy->ref !== $this->ref)) {
					// We remove directory
					if ($conf->product->dir_output) {
						$olddir = $conf->product->dir_output."/".dol_sanitizeFileName($this->oldcopy->ref);
						$newdir = $conf->product->dir_output."/".dol_sanitizeFileName($this->ref);
						if (file_exists($olddir)) {
							//include_once DOL_DOCUMENT_ROOT . '/core/lib/files.lib.php';
							//$res = dol_move($olddir, $newdir);
							// do not use dol_move with directory
							$res = @rename($olddir, $newdir);
							if (!$res) {
								$langs->load("errors");
								$this->error = $langs->trans('ErrorFailToRenameDir', $olddir, $newdir);
								$error++;
							}
						}
					}
				}

				if (!$error) {
					if (!empty($conf->variants->enabled)) {
						include_once DOL_DOCUMENT_ROOT.'/variants/class/ProductCombination.class.php';

						$comb = new ProductCombination($this->db);

						foreach ($comb->fetchAllByFkProductParent($this->id) as $currcomb) {
							$currcomb->updateProperties($this, $user);
						}
					}

					$this->db->commit();
					return 1;
				} else {
					$this->db->rollback();
					return -$error;
				}
			} else {
				if ($this->db->errno() == 'DB_ERROR_RECORD_ALREADY_EXISTS') {
					$langs->load("errors");
					if (empty($conf->barcode->enabled) || empty($this->barcode)) {
						$this->error = $langs->trans("Error")." : ".$langs->trans("ErrorProductAlreadyExists", $this->ref);
					} else {
						$this->error = $langs->trans("Error")." : ".$langs->trans("ErrorProductBarCodeAlreadyExists", $this->barcode);
					}
					$this->errors[] = $this->error;
					$this->db->rollback();
					return -1;
				} else {
					$this->error = $langs->trans("Error")." : ".$this->db->error()." - ".$sql;
					$this->errors[] = $this->error;
					$this->db->rollback();
					return -2;
				}
			}
		} else {
			$this->db->rollback();
			dol_syslog(get_class($this)."::Update fails verify ".join(',', $this->errors), LOG_WARNING);
			return -3;
		}
	}

	/**
	 *  Delete a product from database (if not used)
	 *
	 * @param  User $user      User (object) deleting product
	 * @param  int  $notrigger Do not execute trigger
	 * @return int                    < 0 if KO, 0 = Not possible, > 0 if OK
	 */
	public function delete(User $user, $notrigger = 0)
	{
		global $conf, $langs;
		include_once DOL_DOCUMENT_ROOT.'/core/lib/files.lib.php';

		$error = 0;

		// Check parameters
		if (empty($this->id)) {
			$this->error = "Object must be fetched before calling delete";
			return -1;
		}
		if (($this->type == Product::TYPE_PRODUCT && empty($user->rights->produit->supprimer)) || ($this->type == Product::TYPE_SERVICE && empty($user->rights->service->supprimer))) {
			$this->error = "ErrorForbidden";
			return 0;
		}

		$objectisused = $this->isObjectUsed($this->id);
		if (empty($objectisused)) {
			$this->db->begin();

			if (!$error && empty($notrigger)) {
				// Call trigger
				$result = $this->call_trigger('PRODUCT_DELETE', $user);
				if ($result < 0) {
					$error++;
				}
				// End call triggers
			}

			// Delete from product_batch on product delete
			if (!$error) {
				$sql = "DELETE FROM ".$this->db->prefix().'product_batch';
				$sql .= " WHERE fk_product_stock IN (";
				$sql .= "SELECT rowid FROM ".$this->db->prefix().'product_stock';
				$sql .= " WHERE fk_product = ".((int) $this->id).")";

				$result = $this->db->query($sql);
				if (!$result) {
					$error++;
					$this->errors[] = $this->db->lasterror();
				}
			}

			// Delete all child tables
			if (!$error) {
				$elements = array('product_fournisseur_price', 'product_price', 'product_lang', 'categorie_product', 'product_stock', 'product_customer_price', 'product_lot'); // product_batch is done before
				foreach ($elements as $table) {
					if (!$error) {
						$sql = "DELETE FROM ".$this->db->prefix().$table;
						$sql .= " WHERE fk_product = ".(int) $this->id;

						$result = $this->db->query($sql);
						if (!$result) {
							$error++;
							$this->errors[] = $this->db->lasterror();
						}
					}
				}
			}

			if (!$error) {
				include_once DOL_DOCUMENT_ROOT.'/variants/class/ProductCombination.class.php';
				include_once DOL_DOCUMENT_ROOT.'/variants/class/ProductCombination2ValuePair.class.php';

				//If it is a parent product, then we remove the association with child products
				$prodcomb = new ProductCombination($this->db);

				if ($prodcomb->deleteByFkProductParent($user, $this->id) < 0) {
					$error++;
					$this->errors[] = 'Error deleting combinations';
				}

				//We also check if it is a child product
				if (!$error && ($prodcomb->fetchByFkProductChild($this->id) > 0) && ($prodcomb->delete($user) < 0)) {
					$error++;
					$this->errors[] = 'Error deleting child combination';
				}
			}

			// Delete from product_association
			if (!$error) {
				$sql = "DELETE FROM ".$this->db->prefix()."product_association";
				$sql .= " WHERE fk_product_pere = ".(int) $this->id." OR fk_product_fils = ".(int) $this->id;

				$result = $this->db->query($sql);
				if (!$result) {
					$error++;
					$this->errors[] = $this->db->lasterror();
				}
			}

			// Remove extrafields
			if (!$error) {
				$result = $this->deleteExtraFields();
				if ($result < 0) {
					$error++;
					dol_syslog(get_class($this)."::delete error -4 ".$this->error, LOG_ERR);
				}
			}

			// Delete product
			if (!$error) {
				$sqlz = "DELETE FROM ".$this->db->prefix()."product";
				$sqlz .= " WHERE rowid = ".(int) $this->id;

				$resultz = $this->db->query($sqlz);
				if (!$resultz) {
					$error++;
					$this->errors[] = $this->db->lasterror();
				}
			}

			if (!$error) {
				// We remove directory
				$ref = dol_sanitizeFileName($this->ref);
				if ($conf->product->dir_output) {
					$dir = $conf->product->dir_output."/".$ref;
					if (file_exists($dir)) {
						$res = @dol_delete_dir_recursive($dir);
						if (!$res) {
							$this->errors[] = 'ErrorFailToDeleteDir';
							$error++;
						}
					}
				}
			}

			if (!$error) {
				$this->db->commit();
				return 1;
			} else {
				foreach ($this->errors as $errmsg) {
					dol_syslog(get_class($this)."::delete ".$errmsg, LOG_ERR);
					$this->error .= ($this->error ? ', '.$errmsg : $errmsg);
				}
				$this->db->rollback();
				return -$error;
			}
		} else {
			$this->error = "ErrorRecordIsUsedCantDelete";
			return 0;
		}
	}

	/**
	 *    Update or add a translation for a product
	 *
	 * @param  User $user Object user making update
	 * @return int        <0 if KO, >0 if OK
	 */
	public function setMultiLangs($user)
	{
		global $conf, $langs;

		$langs_available = $langs->get_available_languages(DOL_DOCUMENT_ROOT, 0, 2);
		$current_lang = $langs->getDefaultLang();

		foreach ($langs_available as $key => $value) {
			if ($key == $current_lang) {
				$sql = "SELECT rowid";
				$sql .= " FROM ".$this->db->prefix()."product_lang";
				$sql .= " WHERE fk_product = ".((int) $this->id);
				$sql .= " AND lang = '".$this->db->escape($key)."'";

				$result = $this->db->query($sql);

				if ($this->db->num_rows($result)) { // if there is already a description line for this language
					$sql2 = "UPDATE ".$this->db->prefix()."product_lang";
					$sql2 .= " SET ";
					$sql2 .= " label='".$this->db->escape($this->label)."',";
					$sql2 .= " description='".$this->db->escape($this->description)."'";
					if (!empty($conf->global->PRODUCT_USE_OTHER_FIELD_IN_TRANSLATION)) {
						$sql2 .= ", note='".$this->db->escape($this->other)."'";
					}
					$sql2 .= " WHERE fk_product = ".((int) $this->id)." AND lang = '".$this->db->escape($key)."'";
				} else {
					$sql2 = "INSERT INTO ".$this->db->prefix()."product_lang (fk_product, lang, label, description";
					if (!empty($conf->global->PRODUCT_USE_OTHER_FIELD_IN_TRANSLATION)) {
						$sql2 .= ", note";
					}
					$sql2 .= ")";
					$sql2 .= " VALUES(".$this->id.",'".$this->db->escape($key)."','".$this->db->escape($this->label)."',";
					$sql2 .= " '".$this->db->escape($this->description)."'";
					if (!empty($conf->global->PRODUCT_USE_OTHER_FIELD_IN_TRANSLATION)) {
						$sql2 .= ", '".$this->db->escape($this->other)."'";
					}
					$sql2 .= ")";
				}
				dol_syslog(get_class($this).'::setMultiLangs key = current_lang = '.$key);
				if (!$this->db->query($sql2)) {
					$this->error = $this->db->lasterror();
					return -1;
				}
			} elseif (isset($this->multilangs[$key])) {
				if (empty($this->multilangs["$key"]["label"])) {
					$this->error = $langs->trans("ErrorFieldRequired", $langs->transnoentitiesnoconv("Label"));
					return -1;
				}

				$sql = "SELECT rowid";
				$sql .= " FROM ".$this->db->prefix()."product_lang";
				$sql .= " WHERE fk_product = ".((int) $this->id);
				$sql .= " AND lang = '".$this->db->escape($key)."'";

				$result = $this->db->query($sql);

				if ($this->db->num_rows($result)) { // if there is already a description line for this language
					$sql2 = "UPDATE ".$this->db->prefix()."product_lang";
					$sql2 .= " SET ";
					$sql2 .= " label = '".$this->db->escape($this->multilangs["$key"]["label"])."',";
					$sql2 .= " description = '".$this->db->escape($this->multilangs["$key"]["description"])."'";
					if (!empty($conf->global->PRODUCT_USE_OTHER_FIELD_IN_TRANSLATION)) {
						$sql2 .= ", note = '".$this->db->escape($this->multilangs["$key"]["other"])."'";
					}
					$sql2 .= " WHERE fk_product = ".((int) $this->id)." AND lang = '".$this->db->escape($key)."'";
				} else {
					$sql2 = "INSERT INTO ".$this->db->prefix()."product_lang (fk_product, lang, label, description";
					if (!empty($conf->global->PRODUCT_USE_OTHER_FIELD_IN_TRANSLATION)) {
						$sql2 .= ", note";
					}
					$sql2 .= ")";
					$sql2 .= " VALUES(".$this->id.",'".$this->db->escape($key)."','".$this->db->escape($this->multilangs["$key"]["label"])."',";
					$sql2 .= " '".$this->db->escape($this->multilangs["$key"]["description"])."'";
					if (!empty($conf->global->PRODUCT_USE_OTHER_FIELD_IN_TRANSLATION)) {
						$sql2 .= ", '".$this->db->escape($this->multilangs["$key"]["other"])."'";
					}
					$sql2 .= ")";
				}

				// We do not save if main fields are empty
				if ($this->multilangs["$key"]["label"] || $this->multilangs["$key"]["description"]) {
					if (!$this->db->query($sql2)) {
						$this->error = $this->db->lasterror();
						return -1;
					}
				}
			} else {
				// language is not current language and we didn't provide a multilang description for this language
			}
		}

		// Call trigger
		$result = $this->call_trigger('PRODUCT_SET_MULTILANGS', $user);
		if ($result < 0) {
			$this->error = $this->db->lasterror();
			return -1;
		}
		// End call triggers

		return 1;
	}

	/**
	 *    Delete a language for this product
	 *
	 * @param string $langtodelete Language code to delete
	 * @param User   $user         Object user making delete
	 *
	 * @return int                            <0 if KO, >0 if OK
	 */
	public function delMultiLangs($langtodelete, $user)
	{
		$sql = "DELETE FROM ".$this->db->prefix()."product_lang";
		$sql .= " WHERE fk_product = ".((int) $this->id)." AND lang = '".$this->db->escape($langtodelete)."'";

		dol_syslog(get_class($this).'::delMultiLangs', LOG_DEBUG);
		$result = $this->db->query($sql);
		if ($result) {
			// Call trigger
			$result = $this->call_trigger('PRODUCT_DEL_MULTILANGS', $user);
			if ($result < 0) {
				$this->error = $this->db->lasterror();
				dol_syslog(get_class($this).'::delMultiLangs error='.$this->error, LOG_ERR);
				return -1;
			}
			// End call triggers
			return 1;
		} else {
			$this->error = $this->db->lasterror();
			dol_syslog(get_class($this).'::delMultiLangs error='.$this->error, LOG_ERR);
			return -1;
		}
	}

	/**
	 * Sets an accountancy code for a product.
	 * Also calls PRODUCT_MODIFY trigger when modified
	 *
	 * @param 	string $type 	It can be 'buy', 'buy_intra', 'buy_export', 'sell', 'sell_intra' or 'sell_export'
	 * @param 	string $value 	Accountancy code
	 * @return 	int 			<0 KO >0 OK
	 */
	public function setAccountancyCode($type, $value)
	{
		global $user, $langs, $conf;

		$error = 0;

		$this->db->begin();

		if ($type == 'buy') {
			$field = 'accountancy_code_buy';
		} elseif ($type == 'buy_intra') {
			$field = 'accountancy_code_buy_intra';
		} elseif ($type == 'buy_export') {
			$field = 'accountancy_code_buy_export';
		} elseif ($type == 'sell') {
			$field = 'accountancy_code_sell';
		} elseif ($type == 'sell_intra') {
			$field = 'accountancy_code_sell_intra';
		} elseif ($type == 'sell_export') {
			$field = 'accountancy_code_sell_export';
		} else {
			return -1;
		}

		$sql = "UPDATE ".$this->db->prefix().$this->table_element." SET ";
		$sql .= "$field = '".$this->db->escape($value)."'";
		$sql .= " WHERE rowid = ".((int) $this->id);

		dol_syslog(__METHOD__."", LOG_DEBUG);
		$resql = $this->db->query($sql);

		if ($resql) {
			// Call trigger
			$result = $this->call_trigger('PRODUCT_MODIFY', $user);
			if ($result < 0) {
				$error++;
			}
			// End call triggers

			if ($error) {
				$this->db->rollback();
				return -1;
			}

			$this->$field = $value;

			$this->db->commit();
			return 1;
		} else {
			$this->error = $this->db->lasterror();
			$this->db->rollback();
			return -1;
		}
	}

	/**
	 *    Load array this->multilangs
	 *
	 * @return int        <0 if KO, >0 if OK
	 */
	public function getMultiLangs()
	{
		global $langs;

		$current_lang = $langs->getDefaultLang();

		$sql = "SELECT lang, label, description, note as other";
		$sql .= " FROM ".$this->db->prefix()."product_lang";
		$sql .= " WHERE fk_product = ".((int) $this->id);

		$result = $this->db->query($sql);
		if ($result) {
			while ($obj = $this->db->fetch_object($result)) {
				//print 'lang='.$obj->lang.' current='.$current_lang.'<br>';
				if ($obj->lang == $current_lang) {  // si on a les traduct. dans la langue courante on les charge en infos principales.
					$this->label        = $obj->label;
					$this->description = $obj->description;
					$this->other        = $obj->other;
				}
				$this->multilangs["$obj->lang"]["label"]        = $obj->label;
				$this->multilangs["$obj->lang"]["description"] = $obj->description;
				$this->multilangs["$obj->lang"]["other"]        = $obj->other;
			}
			return 1;
		} else {
			$this->error = "Error: ".$this->db->lasterror()." - ".$sql;
			return -1;
		}
	}

	/**
	 *  used to check if price have really change to avoid log pollution
	 *
	 * @param  int  $level price level to change
	 * @return array
	 */
	private function getArrayForPriceCompare($level = 0)
	{

		$testExit = array('multiprices','multiprices_ttc','multiprices_base_type','multiprices_min','multiprices_min_ttc','multiprices_tva_tx','multiprices_recuperableonly');

		foreach ($testExit as $field) {
			if (!isset($this->$field[$level])) {
				return array();
			}
		}

		$lastPrice = array(
			'level' => $level ? $level : 1,
			'multiprices' => doubleval($this->multiprices[$level]),
			'multiprices_ttc' => doubleval($this->multiprices_ttc[$level]),
			'multiprices_base_type' => $this->multiprices_base_type[$level],
			'multiprices_min' => doubleval($this->multiprices_min[$level]),
			'multiprices_min_ttc' => doubleval($this->multiprices_min_ttc[$level]),
			'multiprices_tva_tx' => doubleval($this->multiprices_tva_tx[$level]),
			'multiprices_recuperableonly' => doubleval($this->multiprices_recuperableonly[$level]),
		);

		return $lastPrice;
	}


	// phpcs:disable PEAR.NamingConventions.ValidFunctionName.ScopeNotCamelCaps
	/**
	 *  Insert a track that we changed a customer price
	 *
	 * @param  User $user  User making change
	 * @param  int  $level price level to change
	 * @return int                    <0 if KO, >0 if OK
	 */
	private function _log_price($user, $level = 0)
	{
		// phpcs:enable
		global $conf;

		$now = dol_now();

		// Clean parameters
		if (empty($this->price_by_qty)) {
			$this->price_by_qty = 0;
		}

		// Add new price
		$sql = "INSERT INTO ".$this->db->prefix()."product_price(price_level,date_price, fk_product, fk_user_author, price, price_ttc, price_base_type,tosell, tva_tx, default_vat_code, recuperableonly,";
		$sql .= " localtax1_tx, localtax2_tx, localtax1_type, localtax2_type, price_min,price_min_ttc,price_by_qty,entity,fk_price_expression) ";
		$sql .= " VALUES(".($level ? ((int) $level) : 1).", '".$this->db->idate($now)."', ".((int) $this->id).", ".((int) $user->id).", ".((float) price2num($this->price)).", ".((float) price2num($this->price_ttc)).",'".$this->db->escape($this->price_base_type)."',".((int) $this->status).", ".((float) price2num($this->tva_tx)).", ".($this->default_vat_code ? ("'".$this->db->escape($this->default_vat_code)."'") : "null").", ".((int) $this->tva_npr).",";
		$sql .= " ".price2num($this->localtax1_tx).", ".price2num($this->localtax2_tx).", '".$this->db->escape($this->localtax1_type)."', '".$this->db->escape($this->localtax2_type)."', ".price2num($this->price_min).", ".price2num($this->price_min_ttc).", ".price2num($this->price_by_qty).", ".((int) $conf->entity).",".($this->fk_price_expression > 0 ? ((int) $this->fk_price_expression) : 'null');
		$sql .= ")";

		dol_syslog(get_class($this)."::_log_price", LOG_DEBUG);
		$resql = $this->db->query($sql);
		if (!$resql) {
			$this->error = $this->db->lasterror();
			dol_print_error($this->db);
			return -1;
		} else {
			return 1;
		}
	}


	// phpcs:disable PEAR.NamingConventions.ValidFunctionName.ScopeNotCamelCaps
	/**
	 *  Delete a price line
	 *
	 * @param  User $user  Object user
	 * @param  int  $rowid Line id to delete
	 * @return int                <0 if KO, >0 if OK
	 */
	public function log_price_delete($user, $rowid)
	{
		// phpcs:enable
		$sql = "DELETE FROM ".$this->db->prefix()."product_price_by_qty";
		$sql .= " WHERE fk_product_price = ".((int) $rowid);
		$resql = $this->db->query($sql);

		$sql = "DELETE FROM ".$this->db->prefix()."product_price";
		$sql .= " WHERE rowid=".((int) $rowid);
		$resql = $this->db->query($sql);
		if ($resql) {
			return 1;
		} else {
			$this->error = $this->db->lasterror();
			return -1;
		}
	}


	/**
	 * Return price of sell of a product for a seller/buyer/product.
	 *
	 * @param	Societe		$thirdparty_seller		Seller
	 * @param	Societe		$thirdparty_buyer		Buyer
	 * @param	int			$pqp					Id of product price per quantity if a selection was done of such a price
	 * @return	array								Array of price information array('pu_ht'=> , 'pu_ttc'=> , 'tva_tx'=>'X.Y (code)', ...), 'tva_npr'=>0, ...)
	 * @see get_buyprice(), find_min_price_product_fournisseur()
	 */
	public function getSellPrice($thirdparty_seller, $thirdparty_buyer, $pqp = 0)
	{
		global $conf, $db;

		// Update if prices fields are defined
		$tva_tx = get_default_tva($thirdparty_seller, $thirdparty_buyer, $this->id);
		$tva_npr = get_default_npr($thirdparty_seller, $thirdparty_buyer, $this->id);
		if (empty($tva_tx)) {
			$tva_npr = 0;
		}

		$pu_ht = $this->price;
		$pu_ttc = $this->price_ttc;
		$price_min = $this->price_min;
		$price_base_type = $this->price_base_type;

		// If price per segment
		if (!empty($conf->global->PRODUIT_MULTIPRICES) && !empty($thirdparty_buyer->price_level)) {
			$pu_ht = $this->multiprices[$thirdparty_buyer->price_level];
			$pu_ttc = $this->multiprices_ttc[$thirdparty_buyer->price_level];
			$price_min = $this->multiprices_min[$thirdparty_buyer->price_level];
			$price_base_type = $this->multiprices_base_type[$thirdparty_buyer->price_level];
			if (!empty($conf->global->PRODUIT_MULTIPRICES_USE_VAT_PER_LEVEL)) {  // using this option is a bug. kept for backward compatibility
				if (isset($this->multiprices_tva_tx[$thirdparty_buyer->price_level])) {
					$tva_tx = $this->multiprices_tva_tx[$thirdparty_buyer->price_level];
				}
				if (isset($this->multiprices_recuperableonly[$thirdparty_buyer->price_level])) {
					$tva_npr = $this->multiprices_recuperableonly[$thirdparty_buyer->price_level];
				}
				if (empty($tva_tx)) {
					$tva_npr = 0;
				}
			}
		} elseif (!empty($conf->global->PRODUIT_CUSTOMER_PRICES)) {
			// If price per customer
			require_once DOL_DOCUMENT_ROOT.'/product/class/productcustomerprice.class.php';

			$prodcustprice = new Productcustomerprice($this->db);

			$filter = array('t.fk_product' => $this->id, 't.fk_soc' => $thirdparty_buyer->id);

			$result = $prodcustprice->fetch_all('', '', 0, 0, $filter);
			if ($result) {
				if (count($prodcustprice->lines) > 0) {
					$pu_ht = price($prodcustprice->lines[0]->price);
					$price_min = price($prodcustprice->lines[0]->price_min);
					$pu_ttc = price($prodcustprice->lines[0]->price_ttc);
					$price_base_type = $prodcustprice->lines[0]->price_base_type;
					$tva_tx = $prodcustprice->lines[0]->tva_tx;
					if ($prodcustprice->lines[0]->default_vat_code && !preg_match('/\(.*\)/', $tva_tx)) {
						$tva_tx .= ' ('.$prodcustprice->lines[0]->default_vat_code.')';
					}
					$tva_npr = $prodcustprice->lines[0]->recuperableonly;
					if (empty($tva_tx)) {
						$tva_npr = 0;
					}
				}
			}
		} elseif (!empty($conf->global->PRODUIT_CUSTOMER_PRICES_BY_QTY)) {
			// If price per quantity
			if ($this->prices_by_qty[0]) {
				// yes, this product has some prices per quantity
				// Search price into product_price_by_qty from $this->id
				foreach ($this->prices_by_qty_list[0] as $priceforthequantityarray) {
					if ($priceforthequantityarray['rowid'] != $pqp) {
						continue;
					}
					// We found the price
					if ($priceforthequantityarray['price_base_type'] == 'HT') {
						$pu_ht = $priceforthequantityarray['unitprice'];
					} else {
						$pu_ttc = $priceforthequantityarray['unitprice'];
					}
					break;
				}
			}
		} elseif (!empty($conf->global->PRODUIT_CUSTOMER_PRICES_BY_QTY_MULTIPRICES)) {
			// If price per quantity and customer
			if ($this->prices_by_qty[$thirdparty_buyer->price_level]) {
				// yes, this product has some prices per quantity
				// Search price into product_price_by_qty from $this->id
				foreach ($this->prices_by_qty_list[$thirdparty_buyer->price_level] as $priceforthequantityarray) {
					if ($priceforthequantityarray['rowid'] != $pqp) {
						continue;
					}
					// We found the price
					if ($priceforthequantityarray['price_base_type'] == 'HT') {
						$pu_ht = $priceforthequantityarray['unitprice'];
					} else {
						$pu_ttc = $priceforthequantityarray['unitprice'];
					}
					break;
				}
			}
		}

		return array('pu_ht'=>$pu_ht, 'pu_ttc'=>$pu_ttc, 'price_min'=>$price_min, 'price_base_type'=>$price_base_type, 'tva_tx'=>$tva_tx, 'tva_npr'=>$tva_npr);
	}

	// phpcs:disable PEAR.NamingConventions.ValidFunctionName.ScopeNotCamelCaps
	/**
	 * Read price used by a provider.
	 * We enter as input couple prodfournprice/qty or triplet qty/product_id/fourn_ref.
	 * This also set some properties on product like ->buyprice, ->fourn_pu, ...
	 *
	 * @param  int    $prodfournprice Id du tarif = rowid table product_fournisseur_price
	 * @param  double $qty            Quantity asked or -1 to get first entry found
	 * @param  int    $product_id     Filter on a particular product id
	 * @param  string $fourn_ref      Filter on a supplier price ref. 'none' to exclude ref in search.
	 * @param  int    $fk_soc         If of supplier
	 * @return int                    <-1 if KO, -1 if qty not enough, 0 if OK but nothing found, id_product if OK and found. May also initialize some properties like (->ref_supplier, buyprice, fourn_pu, vatrate_supplier...)
	 * @see getSellPrice(), find_min_price_product_fournisseur()
	 */
	public function get_buyprice($prodfournprice, $qty, $product_id = 0, $fourn_ref = '', $fk_soc = 0)
	{
		// phpcs:enable
		global $conf;
		$result = 0;

		// We do a first seach with a select by searching with couple prodfournprice and qty only (later we will search on triplet qty/product_id/fourn_ref)
		$sql = "SELECT pfp.rowid, pfp.price as price, pfp.quantity as quantity, pfp.remise_percent,";
		$sql .= " pfp.fk_product, pfp.ref_fourn, pfp.desc_fourn, pfp.fk_soc, pfp.tva_tx, pfp.fk_supplier_price_expression,";
		$sql .= " pfp.default_vat_code,";
		$sql .= " pfp.multicurrency_price, pfp.multicurrency_unitprice, pfp.multicurrency_tx, pfp.fk_multicurrency, pfp.multicurrency_code";
		if (!empty($conf->global->PRODUCT_USE_SUPPLIER_PACKAGING)) {
			$sql .= ", pfp.packaging";
		}
<<<<<<< HEAD
		$sql .= " FROM ".MAIN_DB_PREFIX."product_fournisseur_price as pfp";
=======
		$sql .= " FROM ".$this->db->prefix()."product_fournisseur_price as pfp";
>>>>>>> 95dc2558
		$sql .= " WHERE pfp.rowid = ".((int) $prodfournprice);
		if ($qty > 0) {
			$sql .= " AND pfp.quantity <= ".((float) $qty);
		}
		$sql .= " ORDER BY pfp.quantity DESC";

		dol_syslog(get_class($this)."::get_buyprice first search by prodfournprice/qty", LOG_DEBUG);
		$resql = $this->db->query($sql);
		if ($resql) {
			$obj = $this->db->fetch_object($resql);
			if ($obj && $obj->quantity > 0) {        // If we found a supplier prices from the id of supplier price
				if (!empty($conf->dynamicprices->enabled) && !empty($obj->fk_supplier_price_expression)) {
					include_once DOL_DOCUMENT_ROOT.'/product/dynamic_price/class/price_parser.class.php';
					$prod_supplier = new ProductFournisseur($this->db);
					$prod_supplier->product_fourn_price_id = $obj->rowid;
					$prod_supplier->id = $obj->fk_product;
					$prod_supplier->fourn_qty = $obj->quantity;
					$prod_supplier->fourn_tva_tx = $obj->tva_tx;
					$prod_supplier->fk_supplier_price_expression = $obj->fk_supplier_price_expression;
					$priceparser = new PriceParser($this->db);
					$price_result = $priceparser->parseProductSupplier($prod_supplier);
					if ($price_result >= 0) {
						$obj->price = $price_result;
					}
				}
				$this->product_fourn_price_id = $obj->rowid;
				$this->buyprice = $obj->price; // deprecated
				$this->fourn_pu = $obj->price / $obj->quantity; // Unit price of product of supplier
				$this->fourn_price_base_type = 'HT'; // Price base type
				$this->fourn_socid = $obj->fk_soc; // Company that offer this price
				$this->ref_fourn = $obj->ref_fourn; // deprecated
				$this->ref_supplier = $obj->ref_fourn; // Ref supplier
				$this->desc_supplier = $obj->desc_fourn; // desc supplier
				$this->remise_percent = $obj->remise_percent; // remise percent if present and not typed
				$this->vatrate_supplier = $obj->tva_tx; // Vat ref supplier
				$this->default_vat_code = $obj->default_vat_code; // Vat code supplier
				$this->fourn_multicurrency_price       = $obj->multicurrency_price;
				$this->fourn_multicurrency_unitprice   = $obj->multicurrency_unitprice;
				$this->fourn_multicurrency_tx          = $obj->multicurrency_tx;
				$this->fourn_multicurrency_id          = $obj->fk_multicurrency;
				$this->fourn_multicurrency_code        = $obj->multicurrency_code;
				if (!empty($conf->global->PRODUCT_USE_SUPPLIER_PACKAGING)) {
					$this->packaging = $obj->packaging;
				}
				$result = $obj->fk_product;
				return $result;
			} else { // If not found
				// We do a second search by doing a select again but searching with less reliable criteria: couple qty/id product, and if set fourn_ref or fk_soc.
				$sql = "SELECT pfp.rowid, pfp.price as price, pfp.quantity as quantity, pfp.remise_percent, pfp.fk_soc,";
				$sql .= " pfp.fk_product, pfp.ref_fourn as ref_supplier, pfp.desc_fourn as desc_supplier, pfp.tva_tx, pfp.fk_supplier_price_expression,";
				$sql .= " pfp.default_vat_code,";
				$sql .= " pfp.multicurrency_price, pfp.multicurrency_unitprice, pfp.multicurrency_tx, pfp.fk_multicurrency, pfp.multicurrency_code,";
				$sql .= " pfp.packaging";
<<<<<<< HEAD
				$sql .= " FROM ".MAIN_DB_PREFIX."product_fournisseur_price as pfp";
				$sql .= " WHERE pfp.fk_product = ".((int) $product_id);
=======
				$sql .= " FROM ".$this->db->prefix()."product_fournisseur_price as pfp";
				$sql .= " WHERE 1 = 1";
				if ($product_id > 0) {
					$sql .= " AND pfp.fk_product = ".((int) $product_id);
				}
>>>>>>> 95dc2558
				if ($fourn_ref != 'none') {
					$sql .= " AND pfp.ref_fourn = '".$this->db->escape($fourn_ref)."'";
				}
				if ($fk_soc > 0) {
					$sql .= " AND pfp.fk_soc = ".((int) $fk_soc);
				}
				if ($qty > 0) {
					$sql .= " AND pfp.quantity <= ".((float) $qty);
				}
				$sql .= " ORDER BY pfp.quantity DESC";
				$sql .= " LIMIT 1";

				dol_syslog(get_class($this)."::get_buyprice second search from qty/ref/product_id", LOG_DEBUG);
				$resql = $this->db->query($sql);
				if ($resql) {
					$obj = $this->db->fetch_object($resql);
					if ($obj && $obj->quantity > 0) {        // If found
						if (!empty($conf->dynamicprices->enabled) && !empty($obj->fk_supplier_price_expression)) {
							include_once DOL_DOCUMENT_ROOT.'/product/dynamic_price/class/price_parser.class.php';
							$prod_supplier = new ProductFournisseur($this->db);
							$prod_supplier->product_fourn_price_id = $obj->rowid;
							$prod_supplier->id = $obj->fk_product;
							$prod_supplier->fourn_qty = $obj->quantity;
							$prod_supplier->fourn_tva_tx = $obj->tva_tx;
							$prod_supplier->fk_supplier_price_expression = $obj->fk_supplier_price_expression;
							$priceparser = new PriceParser($this->db);
							$price_result = $priceparser->parseProductSupplier($prod_supplier);
							if ($result >= 0) {
								$obj->price = $price_result;
							}
						}
						$this->product_fourn_price_id = $obj->rowid;
						$this->buyprice = $obj->price; // deprecated
						$this->fourn_qty = $obj->quantity; // min quantity for price for a virtual supplier
						$this->fourn_pu = $obj->price / $obj->quantity; // Unit price of product for a virtual supplier
						$this->fourn_price_base_type = 'HT'; // Price base type for a virtual supplier
						$this->fourn_socid = $obj->fk_soc; // Company that offer this price
						$this->ref_fourn = $obj->ref_supplier; // deprecated
						$this->ref_supplier = $obj->ref_supplier; // Ref supplier
						$this->desc_supplier = $obj->desc_supplier; // desc supplier
						$this->remise_percent = $obj->remise_percent; // remise percent if present and not typed
						$this->vatrate_supplier = $obj->tva_tx; // Vat ref supplier
						$this->default_vat_code = $obj->default_vat_code; // Vat code supplier
						$this->fourn_multicurrency_price       = $obj->multicurrency_price;
						$this->fourn_multicurrency_unitprice   = $obj->multicurrency_unitprice;
						$this->fourn_multicurrency_tx          = $obj->multicurrency_tx;
						$this->fourn_multicurrency_id          = $obj->fk_multicurrency;
						$this->fourn_multicurrency_code        = $obj->multicurrency_code;
						if (!empty($conf->global->PRODUCT_USE_SUPPLIER_PACKAGING)) {
							$this->packaging = $obj->packaging;
						}
						$result = $obj->fk_product;
						return $result;
					} else {
						return -1; // Ce produit n'existe pas avec cet id tarif fournisseur ou existe mais qte insuffisante, ni pour le couple produit/ref fournisseur dans la quantité.
					}
				} else {
					$this->error = $this->db->lasterror();
					return -3;
				}
			}
		} else {
			$this->error = $this->db->lasterror();
			return -2;
		}
	}


	/**
	 * Modify customer price of a product/Service
	 *
	 * @param  double $newprice          New price
	 * @param  string $newpricebase      HT or TTC
	 * @param  User   $user              Object user that make change
	 * @param  double $newvat            New VAT Rate (For example 8.5. Should not be a string)
	 * @param  double $newminprice       New price min
	 * @param  int    $level             0=standard, >0 = level if multilevel prices
	 * @param  int    $newnpr            0=Standard vat rate, 1=Special vat rate for French NPR VAT
	 * @param  int    $newpbq            1 if it has price by quantity
	 * @param  int    $ignore_autogen    Used to avoid infinite loops
	 * @param  array  $localtaxes_array  Array with localtaxes info array('0'=>type1,'1'=>rate1,'2'=>type2,'3'=>rate2) (loaded by getLocalTaxesFromRate(vatrate, 0, ...) function).
	 * @param  string $newdefaultvatcode Default vat code
	 * @return int                            <0 if KO, >0 if OK
	 */
	public function updatePrice($newprice, $newpricebase, $user, $newvat = '', $newminprice = 0, $level = 0, $newnpr = 0, $newpbq = 0, $ignore_autogen = 0, $localtaxes_array = array(), $newdefaultvatcode = '')
	{
		global $conf, $langs;

		$lastPriceData = $this->getArrayForPriceCompare($level); // temporary store current price before update

		$id = $this->id;

		dol_syslog(get_class($this)."::update_price id=".$id." newprice=".$newprice." newpricebase=".$newpricebase." newminprice=".$newminprice." level=".$level." npr=".$newnpr." newdefaultvatcode=".$newdefaultvatcode);

		// Clean parameters
		if (empty($this->tva_tx)) {
			$this->tva_tx = 0;
		}
		if (empty($newnpr)) {
			$newnpr = 0;
		}
		if (empty($newminprice)) {
			$newminprice = 0;
		}
		if (empty($newminprice)) {
			$newminprice = 0;
		}

		// Check parameters
		if ($newvat == '') {
			$newvat = $this->tva_tx;
		}

		// If multiprices are enabled, then we check if the current product is subject to price autogeneration
		// Price will be modified ONLY when the first one is the one that is being modified
		if ((!empty($conf->global->PRODUIT_MULTIPRICES) || !empty($conf->global->PRODUIT_CUSTOMER_PRICES_BY_QTY_MULTIPRICES)) && !$ignore_autogen && $this->price_autogen && ($level == 1)) {
			return $this->generateMultiprices($user, $newprice, $newpricebase, $newvat, $newnpr, $newpbq);
		}

		if (!empty($newminprice) && ($newminprice > $newprice)) {
			$this->error = 'ErrorPriceCantBeLowerThanMinPrice';
			return -1;
		}

		if ($newprice !== '' || $newprice === 0) {
			if ($newpricebase == 'TTC') {
				$price_ttc = price2num($newprice, 'MU');
				$price = price2num($newprice) / (1 + ($newvat / 100));
				$price = price2num($price, 'MU');

				if ($newminprice != '' || $newminprice == 0) {
					$price_min_ttc = price2num($newminprice, 'MU');
					$price_min = price2num($newminprice) / (1 + ($newvat / 100));
					$price_min = price2num($price_min, 'MU');
				} else {
					$price_min = 0;
					$price_min_ttc = 0;
				}
			} else {
				$price = price2num($newprice, 'MU');
				$price_ttc = ($newnpr != 1) ? price2num($newprice) * (1 + ($newvat / 100)) : $price;
				$price_ttc = price2num($price_ttc, 'MU');

				if ($newminprice !== '' || $newminprice === 0) {
					$price_min = price2num($newminprice, 'MU');
					$price_min_ttc = price2num($newminprice) * (1 + ($newvat / 100));
					$price_min_ttc = price2num($price_min_ttc, 'MU');
					//print 'X'.$newminprice.'-'.$price_min;
				} else {
					$price_min = 0;
					$price_min_ttc = 0;
				}
			}
			//print 'x'.$id.'-'.$newprice.'-'.$newpricebase.'-'.$price.'-'.$price_ttc.'-'.$price_min.'-'.$price_min_ttc;

			if (count($localtaxes_array) > 0) {
				$localtaxtype1 = $localtaxes_array['0'];
				$localtax1 = $localtaxes_array['1'];
				$localtaxtype2 = $localtaxes_array['2'];
				$localtax2 = $localtaxes_array['3'];
			} else // old method. deprecated because ot can't retrieve type
			{
				$localtaxtype1 = '0';
				$localtax1 = get_localtax($newvat, 1);
				$localtaxtype2 = '0';
				$localtax2 = get_localtax($newvat, 2);
			}
			if (empty($localtax1)) {
				$localtax1 = 0; // If = '' then = 0
			}
			if (empty($localtax2)) {
				$localtax2 = 0; // If = '' then = 0
			}

			$this->db->begin();

			// Ne pas mettre de quote sur les numeriques decimaux.
			// Ceci provoque des stockages avec arrondis en base au lieu des valeurs exactes.
			$sql = "UPDATE ".$this->db->prefix()."product SET";
			$sql .= " price_base_type='".$this->db->escape($newpricebase)."',";
			$sql .= " price=".$price.",";
			$sql .= " price_ttc=".$price_ttc.",";
			$sql .= " price_min=".$price_min.",";
			$sql .= " price_min_ttc=".$price_min_ttc.",";
			$sql .= " localtax1_tx=".($localtax1 >= 0 ? $localtax1 : 'NULL').",";
			$sql .= " localtax2_tx=".($localtax2 >= 0 ? $localtax2 : 'NULL').",";
			$sql .= " localtax1_type=".($localtaxtype1 != '' ? "'".$this->db->escape($localtaxtype1)."'" : "'0'").",";
			$sql .= " localtax2_type=".($localtaxtype2 != '' ? "'".$this->db->escape($localtaxtype2)."'" : "'0'").",";
			$sql .= " default_vat_code=".($newdefaultvatcode ? "'".$this->db->escape($newdefaultvatcode)."'" : "null").",";
			$sql .= " tva_tx='".price2num($newvat)."',";
			$sql .= " recuperableonly='".$this->db->escape($newnpr)."'";
			$sql .= " WHERE rowid = ".((int) $id);

			dol_syslog(get_class($this)."::update_price", LOG_DEBUG);
			$resql = $this->db->query($sql);
			if ($resql) {
				$this->multiprices[$level] = $price;
				$this->multiprices_ttc[$level] = $price_ttc;
				$this->multiprices_min[$level] = $price_min;
				$this->multiprices_min_ttc[$level] = $price_min_ttc;
				$this->multiprices_base_type[$level] = $newpricebase;
				$this->multiprices_default_vat_code[$level] = $newdefaultvatcode;
				$this->multiprices_tva_tx[$level] = $newvat;
				$this->multiprices_recuperableonly[$level] = $newnpr;

				$this->price = $price;
				$this->price_ttc = $price_ttc;
				$this->price_min = $price_min;
				$this->price_min_ttc = $price_min_ttc;
				$this->price_base_type = $newpricebase;
				$this->default_vat_code = $newdefaultvatcode;
				$this->tva_tx = $newvat;
				$this->tva_npr = $newnpr;
				//Local taxes
				$this->localtax1_tx = $localtax1;
				$this->localtax2_tx = $localtax2;
				$this->localtax1_type = $localtaxtype1;
				$this->localtax2_type = $localtaxtype2;

				// Price by quantity
				$this->price_by_qty = $newpbq;

				// check if price have really change before log
				$newPriceData = $this->getArrayForPriceCompare($level);
				if (!empty(array_diff_assoc($newPriceData, $lastPriceData)) || empty($conf->global->PRODUIT_MULTIPRICES)) {
					$this->_log_price($user, $level); // Save price for level into table product_price
				}

				$this->level = $level; // Store level of price edited for trigger

				// Call trigger
				$result = $this->call_trigger('PRODUCT_PRICE_MODIFY', $user);
				if ($result < 0) {
					$this->db->rollback();
					return -1;
				}
				// End call triggers

				$this->db->commit();
			} else {
				$this->db->rollback();
				$this->error = $this->db->lasterror();
				return -1;
			}
		}

		return 1;
	}

	/**
	 *  Sets the supplier price expression
	 *
	 * @param      int $expression_id Expression
	 * @return     int                     <0 if KO, >0 if OK
	 * @deprecated Use Product::update instead
	 */
	public function setPriceExpression($expression_id)
	{
		global $user;

		$this->fk_price_expression = $expression_id;

		return $this->update($this->id, $user);
	}

	/**
	 *  Load a product in memory from database
	 *
	 * @param  int    $id                Id of product/service to load
	 * @param  string $ref               Ref of product/service to load
	 * @param  string $ref_ext           Ref ext of product/service to load
	 * @param  string $barcode           Barcode of product/service to load
	 * @param  int    $ignore_expression When module dynamicprices is on, ignores the math expression for calculating price and uses the db value instead
	 * @param  int    $ignore_price_load Load product without loading $this->multiprices... array (when we are sure we don't need them)
	 * @param  int    $ignore_lang_load  Load product without loading $this->multilangs language arrays (when we are sure we don't need them)
	 * @return int                       <0 if KO, 0 if not found, >0 if OK
	 */
	public function fetch($id = '', $ref = '', $ref_ext = '', $barcode = '', $ignore_expression = 0, $ignore_price_load = 0, $ignore_lang_load = 0)
	{
		include_once DOL_DOCUMENT_ROOT.'/core/lib/company.lib.php';

		global $langs, $conf;

		dol_syslog(get_class($this)."::fetch id=".$id." ref=".$ref." ref_ext=".$ref_ext);

		// Check parameters
		if (!$id && !$ref && !$ref_ext && !$barcode) {
			$this->error = 'ErrorWrongParameters';
			dol_syslog(get_class($this)."::fetch ".$this->error, LOG_ERR);
			return -1;
		}

<<<<<<< HEAD
		$sql = "SELECT p.rowid, p.ref, p.ref_ext, p.label, p.description, p.url, p.note_public, p.note as note_private, p.customcode, p.fk_country, p.fk_state, p.price, p.price_ttc,";
		$sql .= " p.price_min, p.price_min_ttc, p.price_base_type, p.cost_price, p.default_vat_code, p.tva_tx, p.recuperableonly as tva_npr, p.localtax1_tx, p.localtax2_tx, p.localtax1_type, p.localtax2_type, p.tosell,";
		$sql .= " p.tobuy, p.fk_product_type, p.duration, p.fk_default_warehouse, p.seuil_stock_alerte, p.canvas, p.net_measure, p.net_measure_units, p.weight, p.weight_units,";
		$sql .= " p.length, p.length_units, p.width, p.width_units, p.height, p.height_units,";
		$sql .= " p.surface, p.surface_units, p.volume, p.volume_units, p.barcode, p.fk_barcode_type, p.finished,";
		if (empty($conf->global->MAIN_PRODUCT_PERENTITY_SHARED)) {
			$sql .= " p.accountancy_code_buy, p.accountancy_code_buy_intra, p.accountancy_code_buy_export, p.accountancy_code_sell, p.accountancy_code_sell_intra, p.accountancy_code_sell_export,";
		} else {
			$sql .= " pa.accountancy_code_buy, pa.accountancy_code_buy_intra, pa.accountancy_code_buy_export, pa.accountancy_code_sell, pa.accountancy_code_sell_intra, pa.accountancy_code_sell_export,";
		}
		$sql .= " p.stock,p.pmp, p.datec, p.tms, p.import_key, p.entity, p.desiredstock, p.tobatch, p.fk_unit,";
		$sql .= " p.fk_price_expression, p.price_autogen, p.model_pdf";
		$sql .= " FROM ".MAIN_DB_PREFIX."product as p";
		if (!empty($conf->global->MAIN_PRODUCT_PERENTITY_SHARED)) {
			$sql .= " LEFT JOIN " . MAIN_DB_PREFIX . "product_perentity as pa ON pa.fk_product = p.rowid AND pa.entity = " . ((int) $conf->entity);
		}
=======
		$sql = "SELECT p.rowid, p.ref, p.ref_ext, p.label, p.description, p.url, p.note_public, p.note as note_private, p.customcode, p.fk_country, p.fk_state, p.lifetime, p.qc_frequency, p.price, p.price_ttc,";
		$sql .= " p.price_min, p.price_min_ttc, p.price_base_type, p.cost_price, p.default_vat_code, p.tva_tx, p.recuperableonly as tva_npr, p.localtax1_tx, p.localtax2_tx, p.localtax1_type, p.localtax2_type, p.tosell,";
		$sql .= " p.tobuy, p.fk_product_type, p.duration, p.fk_default_warehouse, p.seuil_stock_alerte, p.canvas, p.net_measure, p.net_measure_units, p.weight, p.weight_units,";
		$sql .= " p.length, p.length_units, p.width, p.width_units, p.height, p.height_units,";
		$sql .= " p.surface, p.surface_units, p.volume, p.volume_units, p.barcode, p.fk_barcode_type, p.finished, p.fk_default_bom, p.mandatory_period,";
		if (empty($conf->global->MAIN_PRODUCT_PERENTITY_SHARED)) {
			$sql .= " p.accountancy_code_buy, p.accountancy_code_buy_intra, p.accountancy_code_buy_export, p.accountancy_code_sell, p.accountancy_code_sell_intra, p.accountancy_code_sell_export,";
		} else {
			$sql .= " ppe.accountancy_code_buy, ppe.accountancy_code_buy_intra, ppe.accountancy_code_buy_export, ppe.accountancy_code_sell, ppe.accountancy_code_sell_intra, ppe.accountancy_code_sell_export,";
		}

		//For MultiCompany
		//PMP per entity & Stocks Sharings stock_reel includes only stocks shared with this entity
		$separatedEntityPMP = false;	// Set to true to get the AWP from table llx_product_perentity instead of field 'pmp' into llx_product.
		$separatedStock = false;		// Set to true will count stock from subtable llx_product_stock. It is slower than using denormalized field 'stock', but it is required when using multientity and shared warehouses.
		if (!empty($conf->global->MULTICOMPANY_PRODUCT_SHARING_ENABLED)) {
			if (!empty($conf->global->MULTICOMPANY_PMP_PER_ENTITY_ENABLED)) {
				$checkPMPPerEntity = $this->db->query("SELECT pmp FROM " . $this->db->prefix() . "product_perentity WHERE fk_product = ".((int) $id)." AND entity = ".(int) $conf->entity);
				if ($this->db->num_rows($checkPMPPerEntity)>0) {
					$separatedEntityPMP = true;
				}
			}
			global $mc;
			$separatedStock = true;
			$visibleWarehousesEntities = $conf->entity;
			if (isset($mc->sharings['stock']) && !empty($mc->sharings['stock'])) {
				$visibleWarehousesEntities .= "," . implode(",", $mc->sharings['stock']);
			}
		}
		if ($separatedEntityPMP) {
			$sql .= " ppe.pmp,";
		} else {
			$sql .= " p.pmp,";
		}
		$sql .= " p.datec, p.tms, p.import_key, p.entity, p.desiredstock, p.tobatch, p.batch_mask, p.fk_unit,";
		$sql .= " p.fk_price_expression, p.price_autogen, p.model_pdf,";
		if ($separatedStock) {
			$sql .= " SUM(sp.reel) as stock";
		} else {
			$sql .= " p.stock";
		}
		$sql .= " FROM ".$this->db->prefix()."product as p";
		if (!empty($conf->global->MAIN_PRODUCT_PERENTITY_SHARED) || $separatedEntityPMP) {
			$sql .= " LEFT JOIN " . $this->db->prefix() . "product_perentity as ppe ON ppe.fk_product = p.rowid AND ppe.entity = " . ((int) $conf->entity);
		}
		if ($separatedStock) {
			$sql .= " LEFT JOIN " . $this->db->prefix() . "product_stock as sp ON sp.fk_product = p.rowid AND sp.fk_entrepot IN (SELECT rowid FROM ".$this->db->prefix()."entrepot WHERE entity IN (".$this->db->sanitize($visibleWarehousesEntities)."))";
		}

>>>>>>> 95dc2558
		if ($id) {
			$sql .= " WHERE p.rowid = ".((int) $id);
		} else {
			$sql .= " WHERE p.entity IN (".getEntity($this->element).")";
			if ($ref) {
				$sql .= " AND p.ref = '".$this->db->escape($ref)."'";
			} elseif ($ref_ext) {
				$sql .= " AND p.ref_ext = '".$this->db->escape($ref_ext)."'";
			} elseif ($barcode) {
				$sql .= " AND p.barcode = '".$this->db->escape($barcode)."'";
<<<<<<< HEAD
=======
			}
		}
		if ($separatedStock) {
			$sql .= " GROUP BY p.rowid, p.ref, p.ref_ext, p.label, p.description, p.url, p.note_public, p.note, p.customcode, p.fk_country, p.fk_state, p.lifetime, p.qc_frequency, p.price, p.price_ttc,";
			$sql .= " p.price_min, p.price_min_ttc, p.price_base_type, p.cost_price, p.default_vat_code, p.tva_tx, p.recuperableonly, p.localtax1_tx, p.localtax2_tx, p.localtax1_type, p.localtax2_type, p.tosell,";
			$sql .= " p.tobuy, p.fk_product_type, p.duration, p.fk_default_warehouse, p.seuil_stock_alerte, p.canvas, p.net_measure, p.net_measure_units, p.weight, p.weight_units,";
			$sql .= " p.length, p.length_units, p.width, p.width_units, p.height, p.height_units,";
			$sql .= " p.surface, p.surface_units, p.volume, p.volume_units, p.barcode, p.fk_barcode_type, p.finished,";
			if (empty($conf->global->MAIN_PRODUCT_PERENTITY_SHARED)) {
				$sql .= " p.accountancy_code_buy, p.accountancy_code_buy_intra, p.accountancy_code_buy_export, p.accountancy_code_sell, p.accountancy_code_sell_intra, p.accountancy_code_sell_export,";
			} else {
				$sql .= " ppe.accountancy_code_buy, ppe.accountancy_code_buy_intra, ppe.accountancy_code_buy_export, ppe.accountancy_code_sell, ppe.accountancy_code_sell_intra, ppe.accountancy_code_sell_export,";
			}
			if ($separatedEntityPMP) {
				$sql .= " ppe.pmp,";
			} else {
				$sql .= " p.pmp,";
			}
			$sql .= " p.datec, p.tms, p.import_key, p.entity, p.desiredstock, p.tobatch, p.batch_mask, p.fk_unit,";
			$sql .= " p.fk_price_expression, p.price_autogen, p.model_pdf";
			if (!$separatedStock) {
				$sql .= ", p.stock";
>>>>>>> 95dc2558
			}
		}

		$resql = $this->db->query($sql);
		if ($resql) {
			unset($this->oldcopy);

			if ($this->db->num_rows($resql) > 0) {
				$obj = $this->db->fetch_object($resql);

				$this->id = $obj->rowid;
				$this->ref                            = $obj->ref;
				$this->ref_ext                        = $obj->ref_ext;
				$this->label                          = $obj->label;
				$this->description                    = $obj->description;
				$this->url                            = $obj->url;
				$this->note_public                    = $obj->note_public;
				$this->note_private                   = $obj->note_private;
				$this->note                           = $obj->note_private; // deprecated

				$this->type                            = $obj->fk_product_type;
				$this->status                        = $obj->tosell;
				$this->status_buy                    = $obj->tobuy;
				$this->status_batch                    = $obj->tobatch;
				$this->batch_mask                    = $obj->batch_mask;

				$this->customcode                    = $obj->customcode;
				$this->country_id                    = $obj->fk_country;
				$this->country_code = getCountry($this->country_id, 2, $this->db);
				$this->state_id = $obj->fk_state;
				$this->lifetime                     = $obj->lifetime;
				$this->qc_frequency                 = $obj->qc_frequency;
				$this->price                        = $obj->price;
				$this->price_ttc                    = $obj->price_ttc;
				$this->price_min                    = $obj->price_min;
				$this->price_min_ttc                = $obj->price_min_ttc;
				$this->price_base_type = $obj->price_base_type;
				$this->cost_price                    = $obj->cost_price;
				$this->default_vat_code = $obj->default_vat_code;
				$this->tva_tx                        = $obj->tva_tx;
				//! French VAT NPR
				$this->tva_npr                        = $obj->tva_npr;
				$this->recuperableonly                = $obj->tva_npr; // For backward compatibility
				//! Local taxes
				$this->localtax1_tx                    = $obj->localtax1_tx;
				$this->localtax2_tx                    = $obj->localtax2_tx;
				$this->localtax1_type                = $obj->localtax1_type;
				$this->localtax2_type                = $obj->localtax2_type;

				$this->finished                        = $obj->finished;
				$this->fk_default_bom                  = $obj->fk_default_bom;

				$this->duration                        = $obj->duration;
				$this->duration_value                = substr($obj->duration, 0, dol_strlen($obj->duration) - 1);
				$this->duration_unit = substr($obj->duration, -1);
				$this->canvas                        = $obj->canvas;
				$this->net_measure = $obj->net_measure;
				$this->net_measure_units = $obj->net_measure_units;
				$this->weight                        = $obj->weight;
				$this->weight_units                    = $obj->weight_units;
				$this->length                        = $obj->length;
				$this->length_units                    = $obj->length_units;
				$this->width = $obj->width;
				$this->width_units = $obj->width_units;
				$this->height = $obj->height;
				$this->height_units = $obj->height_units;

				$this->surface = $obj->surface;
				$this->surface_units = $obj->surface_units;
				$this->volume = $obj->volume;
				$this->volume_units                    = $obj->volume_units;
				$this->barcode = $obj->barcode;
				$this->barcode_type                    = $obj->fk_barcode_type;

				$this->accountancy_code_buy				= $obj->accountancy_code_buy;
				$this->accountancy_code_buy_intra		= $obj->accountancy_code_buy_intra;
				$this->accountancy_code_buy_export		= $obj->accountancy_code_buy_export;
				$this->accountancy_code_sell			= $obj->accountancy_code_sell;
				$this->accountancy_code_sell_intra		= $obj->accountancy_code_sell_intra;
				$this->accountancy_code_sell_export		= $obj->accountancy_code_sell_export;

				$this->fk_default_warehouse            = $obj->fk_default_warehouse;
				$this->seuil_stock_alerte            = $obj->seuil_stock_alerte;
				$this->desiredstock                    = $obj->desiredstock;
				$this->stock_reel                    = $obj->stock;
				$this->pmp = $obj->pmp;

				$this->date_creation                = $obj->datec;
				$this->date_modification            = $obj->tms;
				$this->import_key                    = $obj->import_key;
				$this->entity                        = $obj->entity;

				$this->ref_ext                        = $obj->ref_ext;
				$this->fk_price_expression            = $obj->fk_price_expression;
				$this->fk_unit                        = $obj->fk_unit;
				$this->price_autogen = $obj->price_autogen;
				$this->model_pdf = $obj->model_pdf;

				$this->mandatory_period = $obj->mandatory_period;

				$this->db->free($resql);

				// fetch optionals attributes and labels
				$this->fetch_optionals();

				// Multilangs
				if (!empty($conf->global->MAIN_MULTILANGS) && empty($ignore_lang_load)) {
					$this->getMultiLangs();
				}

				// Load multiprices array
				if (!empty($conf->global->PRODUIT_MULTIPRICES) && empty($ignore_price_load)) {                // prices per segment
					for ($i = 1; $i <= $conf->global->PRODUIT_MULTIPRICES_LIMIT; $i++) {
						$sql = "SELECT price, price_ttc, price_min, price_min_ttc,";
						$sql .= " price_base_type, tva_tx, default_vat_code, tosell, price_by_qty, rowid, recuperableonly";
						$sql .= " FROM ".$this->db->prefix()."product_price";
						$sql .= " WHERE entity IN (".getEntity('productprice').")";
						$sql .= " AND price_level=".((int) $i);
						$sql .= " AND fk_product = ".((int) $this->id);
						$sql .= " ORDER BY date_price DESC, rowid DESC";	// Get the most recent line
						$sql .= " LIMIT 1";									// Only the first one
						$resql = $this->db->query($sql);
						if ($resql) {
							$result = $this->db->fetch_array($resql);

							$this->multiprices[$i] = $result ? $result["price"] : null;
							$this->multiprices_ttc[$i] = $result ? $result["price_ttc"] : null;
							$this->multiprices_min[$i] =  $result ? $result["price_min"] : null;
							$this->multiprices_min_ttc[$i] = $result ? $result["price_min_ttc"] : null;
							$this->multiprices_base_type[$i] = $result ? $result["price_base_type"] : null;
							// Next two fields are used only if PRODUIT_MULTIPRICES_USE_VAT_PER_LEVEL is on
							$this->multiprices_tva_tx[$i] = $result ? $result["tva_tx"].($result ? ' ('.$result['default_vat_code'].')' : '') : null;
							$this->multiprices_recuperableonly[$i] = $result ? $result["recuperableonly"] : null;

							// Price by quantity
							/*
							 $this->prices_by_qty[$i]=$result["price_by_qty"];
							 $this->prices_by_qty_id[$i]=$result["rowid"];
							 // Récuperation de la liste des prix selon qty si flag positionné
							 if ($this->prices_by_qty[$i] == 1)
							 {
							 $sql = "SELECT rowid, price, unitprice, quantity, remise_percent, remise, price_base_type";
							 $sql.= " FROM ".$this->db->prefix()."product_price_by_qty";
							 $sql.= " WHERE fk_product_price = ".((int) $this->prices_by_qty_id[$i]);
							 $sql.= " ORDER BY quantity ASC";
							 $resultat=array();
							 $resql = $this->db->query($sql);
							 if ($resql)
							 {
							 $ii=0;
							 while ($result= $this->db->fetch_array($resql)) {
							 $resultat[$ii]=array();
							 $resultat[$ii]["rowid"]=$result["rowid"];
							 $resultat[$ii]["price"]= $result["price"];
							 $resultat[$ii]["unitprice"]= $result["unitprice"];
							 $resultat[$ii]["quantity"]= $result["quantity"];
							 $resultat[$ii]["remise_percent"]= $result["remise_percent"];
							 $resultat[$ii]["remise"]= $result["remise"];                    // deprecated
							 $resultat[$ii]["price_base_type"]= $result["price_base_type"];
							 $ii++;
							 }
							 $this->prices_by_qty_list[$i]=$resultat;
							 }
							 else
							 {
							 dol_print_error($this->db);
							 return -1;
							 }
							 }*/
						} else {
							$this->error = $this->db->lasterror;
							return -1;
						}
					}
				} elseif (!empty($conf->global->PRODUIT_CUSTOMER_PRICES) && empty($ignore_price_load)) {            // prices per customers
					// Nothing loaded by default. List may be very long.
				} elseif (!empty($conf->global->PRODUIT_CUSTOMER_PRICES_BY_QTY) && empty($ignore_price_load)) {    // prices per quantity
					$sql = "SELECT price, price_ttc, price_min, price_min_ttc,";
					$sql .= " price_base_type, tva_tx, default_vat_code, tosell, price_by_qty, rowid";
<<<<<<< HEAD
					$sql .= " FROM ".MAIN_DB_PREFIX."product_price";
=======
					$sql .= " FROM ".$this->db->prefix()."product_price";
>>>>>>> 95dc2558
					$sql .= " WHERE fk_product = ".((int) $this->id);
					$sql .= " ORDER BY date_price DESC, rowid DESC";
					$sql .= " LIMIT 1";
					$resql = $this->db->query($sql);
					if ($resql) {
						$result = $this->db->fetch_array($resql);

						// Price by quantity
						$this->prices_by_qty[0] = $result["price_by_qty"];
						$this->prices_by_qty_id[0] = $result["rowid"];
						// Récuperation de la liste des prix selon qty si flag positionné
						if ($this->prices_by_qty[0] == 1) {
							$sql = "SELECT rowid,price, unitprice, quantity, remise_percent, remise, remise, price_base_type";
<<<<<<< HEAD
							$sql .= " FROM ".MAIN_DB_PREFIX."product_price_by_qty";
=======
							$sql .= " FROM ".$this->db->prefix()."product_price_by_qty";
>>>>>>> 95dc2558
							$sql .= " WHERE fk_product_price = ".((int) $this->prices_by_qty_id[0]);
							$sql .= " ORDER BY quantity ASC";
							$resultat = array();
							$resql = $this->db->query($sql);
							if ($resql) {
								$ii = 0;
								while ($result = $this->db->fetch_array($resql)) {
									$resultat[$ii] = array();
									$resultat[$ii]["rowid"] = $result["rowid"];
									$resultat[$ii]["price"] = $result["price"];
									$resultat[$ii]["unitprice"] = $result["unitprice"];
									$resultat[$ii]["quantity"] = $result["quantity"];
									$resultat[$ii]["remise_percent"] = $result["remise_percent"];
									//$resultat[$ii]["remise"]= $result["remise"];                    // deprecated
									$resultat[$ii]["price_base_type"] = $result["price_base_type"];
									$ii++;
								}
								$this->prices_by_qty_list[0] = $resultat;
							} else {
								$this->error = $this->db->lasterror;
								return -1;
							}
						}
					} else {
						$this->error = $this->db->lasterror;
						return -1;
					}
				} elseif (!empty($conf->global->PRODUIT_CUSTOMER_PRICES_BY_QTY_MULTIPRICES) && empty($ignore_price_load)) {    // prices per customer and quantity
					for ($i = 1; $i <= $conf->global->PRODUIT_MULTIPRICES_LIMIT; $i++) {
						$sql = "SELECT price, price_ttc, price_min, price_min_ttc,";
						$sql .= " price_base_type, tva_tx, default_vat_code, tosell, price_by_qty, rowid, recuperableonly";
						$sql .= " FROM ".$this->db->prefix()."product_price";
						$sql .= " WHERE entity IN (".getEntity('productprice').")";
						$sql .= " AND price_level=".((int) $i);
						$sql .= " AND fk_product = ".((int) $this->id);
						$sql .= " ORDER BY date_price DESC, rowid DESC";
						$sql .= " LIMIT 1";
						$resql = $this->db->query($sql);
						if ($resql) {
							$result = $this->db->fetch_array($resql);

							$this->multiprices[$i] = $result["price"];
							$this->multiprices_ttc[$i] = $result["price_ttc"];
							$this->multiprices_min[$i] = $result["price_min"];
							$this->multiprices_min_ttc[$i] = $result["price_min_ttc"];
							$this->multiprices_base_type[$i] = $result["price_base_type"];
							// Next two fields are used only if PRODUIT_MULTIPRICES_USE_VAT_PER_LEVEL is on
							$this->multiprices_tva_tx[$i] = $result["tva_tx"]; // TODO Add ' ('.$result['default_vat_code'].')'
							$this->multiprices_recuperableonly[$i] = $result["recuperableonly"];

							// Price by quantity
							$this->prices_by_qty[$i] = $result["price_by_qty"];
							$this->prices_by_qty_id[$i] = $result["rowid"];
							// Récuperation de la liste des prix selon qty si flag positionné
							if ($this->prices_by_qty[$i] == 1) {
								$sql = "SELECT rowid, price, unitprice, quantity, remise_percent, remise, price_base_type";
								$sql .= " FROM ".$this->db->prefix()."product_price_by_qty";
								$sql .= " WHERE fk_product_price = ".((int) $this->prices_by_qty_id[$i]);
								$sql .= " ORDER BY quantity ASC";
								$resultat = array();
								$resql = $this->db->query($sql);
								if ($resql) {
									$ii = 0;
									while ($result = $this->db->fetch_array($resql)) {
										$resultat[$ii] = array();
										$resultat[$ii]["rowid"] = $result["rowid"];
										$resultat[$ii]["price"] = $result["price"];
										$resultat[$ii]["unitprice"] = $result["unitprice"];
										$resultat[$ii]["quantity"] = $result["quantity"];
										$resultat[$ii]["remise_percent"] = $result["remise_percent"];
										$resultat[$ii]["remise"] = $result["remise"]; // deprecated
										$resultat[$ii]["price_base_type"] = $result["price_base_type"];
										$ii++;
									}
									$this->prices_by_qty_list[$i] = $resultat;
								} else {
									$this->error = $this->db->lasterror;
									return -1;
								}
							}
						} else {
							$this->error = $this->db->lasterror;
							return -1;
						}
					}
				}

				if (!empty($conf->dynamicprices->enabled) && !empty($this->fk_price_expression) && empty($ignore_expression)) {
					include_once DOL_DOCUMENT_ROOT.'/product/dynamic_price/class/price_parser.class.php';
					$priceparser = new PriceParser($this->db);
					$price_result = $priceparser->parseProduct($this);
					if ($price_result >= 0) {
						$this->price = $price_result;
						// Calculate the VAT
						$this->price_ttc = price2num($this->price) * (1 + ($this->tva_tx / 100));
						$this->price_ttc = price2num($this->price_ttc, 'MU');
					}
				}

				// We should not load stock during the fetch. If someone need stock of product, he must call load_stock after fetching product.
				// Instead we just init the stock_warehouse array
				$this->stock_warehouse = array();

				return 1;
			} else {
				return 0;
			}
		} else {
			$this->error = $this->db->lasterror();
			return -1;
		}
	}

	// phpcs:disable PEAR.NamingConventions.ValidFunctionName.ScopeNotCamelCaps
	/**
	 *  Charge tableau des stats OF pour le produit/service
	 *
	 * @param  int $socid Id societe
	 * @return int                     Array of stats in $this->stats_mo, <0 if ko or >0 if ok
	 */
	public function load_stats_mo($socid = 0)
	{
		// phpcs:enable
		global $user, $hookmanager, $action;

		$error = 0;

		foreach (array('toconsume', 'consumed', 'toproduce', 'produced') as $role) {
			$this->stats_mo['customers_'.$role] = 0;
			$this->stats_mo['nb_'.$role] = 0;
			$this->stats_mo['qty_'.$role] = 0;

			$sql = "SELECT COUNT(DISTINCT c.fk_soc) as nb_customers, COUNT(DISTINCT c.rowid) as nb,";
			$sql .= " SUM(mp.qty) as qty";
			$sql .= " FROM ".$this->db->prefix()."mrp_mo as c";
			$sql .= " INNER JOIN ".$this->db->prefix()."mrp_production as mp ON mp.fk_mo=c.rowid";
			if (empty($user->rights->societe->client->voir) && !$socid) {
				$sql .= "INNER JOIN ".$this->db->prefix()."societe_commerciaux as sc ON sc.fk_soc=c.fk_soc AND sc.fk_user = ".((int) $user->id);
			}
			$sql .= " WHERE ";
			$sql .= " c.entity IN (".getEntity('mo').")";

			$sql .= " AND mp.fk_product = ".((int) $this->id);
			$sql .= " AND mp.role ='".$this->db->escape($role)."'";
			if ($socid > 0) {
				$sql .= " AND c.fk_soc = ".((int) $socid);
			}

			$result = $this->db->query($sql);
			if ($result) {
				$obj = $this->db->fetch_object($result);
				$this->stats_mo['customers_'.$role] = $obj->nb_customers ? $obj->nb_customers : 0;
				$this->stats_mo['nb_'.$role] = $obj->nb ? $obj->nb : 0;
				$this->stats_mo['qty_'.$role] = $obj->qty ? price2num($obj->qty, 'MS') : 0;		// qty may be a float due to the SUM()
			} else {
				$this->error = $this->db->error();
				$error++;
			}
		}

		if (!empty($error)) {
			return -1;
		}

		$parameters = array('socid' => $socid);
		$reshook = $hookmanager->executeHooks('loadStatsCustomerMO', $parameters, $this, $action);
		if ($reshook > 0) {
			$this->stats_mo = $hookmanager->resArray['stats_mo'];
		}

		return 1;
	}

	// phpcs:disable PEAR.NamingConventions.ValidFunctionName.ScopeNotCamelCaps
	/**
	 *  Charge tableau des stats OF pour le produit/service
	 *
	 * @param  int $socid Id societe
	 * @return int                     Array of stats in $this->stats_bom, <0 if ko or >0 if ok
	 */
	public function load_stats_bom($socid = 0)
	{
		// phpcs:enable
		global $user, $hookmanager;

		$error = 0;

		$this->stats_bom['nb_toproduce'] = 0;
		$this->stats_bom['nb_toconsume'] = 0;
		$this->stats_bom['qty_toproduce'] = 0;
		$this->stats_bom['qty_toconsume'] = 0;

		$sql = "SELECT COUNT(DISTINCT b.rowid) as nb_toproduce,";
		$sql .= " SUM(b.qty) as qty_toproduce";
		$sql .= " FROM ".$this->db->prefix()."bom_bom as b";
		$sql .= " INNER JOIN ".$this->db->prefix()."bom_bomline as bl ON bl.fk_bom=b.rowid";
		$sql .= " WHERE ";
		$sql .= " b.entity IN (".getEntity('bom').")";
		$sql .= " AND b.fk_product =".((int) $this->id);
		$sql .= " GROUP BY b.rowid";

		$result = $this->db->query($sql);
		if ($result) {
			$obj = $this->db->fetch_object($result);
			$this->stats_bom['nb_toproduce'] = !empty($obj->nb_toproduce) ? $obj->nb_toproduce : 0;
			$this->stats_bom['qty_toproduce'] = !empty($obj->qty_toproduce) ? price2num($obj->qty_toproduce) : 0;
		} else {
			$this->error = $this->db->error();
			$error++;
		}

		$sql = "SELECT COUNT(DISTINCT bl.rowid) as nb_toconsume,";
		$sql .= " SUM(bl.qty) as qty_toconsume";
		$sql .= " FROM ".$this->db->prefix()."bom_bom as b";
		$sql .= " INNER JOIN ".$this->db->prefix()."bom_bomline as bl ON bl.fk_bom=b.rowid";
		$sql .= " WHERE ";
		$sql .= " b.entity IN (".getEntity('bom').")";
		$sql .= " AND bl.fk_product =".((int) $this->id);

		$result = $this->db->query($sql);
		if ($result) {
			$obj = $this->db->fetch_object($result);
			$this->stats_bom['nb_toconsume'] = !empty($obj->nb_toconsume) ? $obj->nb_toconsume : 0;
			$this->stats_bom['qty_toconsume'] = !empty($obj->qty_toconsume) ? price2num($obj->qty_toconsume) : 0;
		} else {
			$this->error = $this->db->error();
			$error++;
		}

		if (!empty($error)) {
			return -1;
		}

		$parameters = array('socid' => $socid);
		$reshook = $hookmanager->executeHooks('loadStatsCustomerMO', $parameters, $this, $action);
		if ($reshook > 0) {
			$this->stats_bom = $hookmanager->resArray['stats_bom'];
		}

		return 1;
	}

	// phpcs:disable PEAR.NamingConventions.ValidFunctionName.ScopeNotCamelCaps
	/**
	 *  Charge tableau des stats propale pour le produit/service
	 *
	 * @param  int $socid Id societe
	 * @return int                     Array of stats in $this->stats_propale, <0 if ko or >0 if ok
	 */
	public function load_stats_propale($socid = 0)
	{
		// phpcs:enable
		global $conf, $user, $hookmanager;

		$sql = "SELECT COUNT(DISTINCT p.fk_soc) as nb_customers, COUNT(DISTINCT p.rowid) as nb,";
		$sql .= " COUNT(pd.rowid) as nb_rows, SUM(pd.qty) as qty";
		$sql .= " FROM ".$this->db->prefix()."propaldet as pd";
		$sql .= ", ".$this->db->prefix()."propal as p";
		$sql .= ", ".$this->db->prefix()."societe as s";
		if (empty($user->rights->societe->client->voir) && !$socid) {
			$sql .= ", ".$this->db->prefix()."societe_commerciaux as sc";
		}
		$sql .= " WHERE p.rowid = pd.fk_propal";
		$sql .= " AND p.fk_soc = s.rowid";
		$sql .= " AND p.entity IN (".getEntity('propal').")";
		$sql .= " AND pd.fk_product = ".((int) $this->id);
		if (empty($user->rights->societe->client->voir) && !$socid) {
			$sql .= " AND p.fk_soc = sc.fk_soc AND sc.fk_user = ".((int) $user->id);
		}
		//$sql.= " AND pr.fk_statut != 0";
		if ($socid > 0) {
			$sql .= " AND p.fk_soc = ".((int) $socid);
		}

		$result = $this->db->query($sql);
		if ($result) {
			$obj = $this->db->fetch_object($result);
			$this->stats_propale['customers'] = $obj->nb_customers;
			$this->stats_propale['nb'] = $obj->nb;
			$this->stats_propale['rows'] = $obj->nb_rows;
			$this->stats_propale['qty'] = $obj->qty ? $obj->qty : 0;

			// if it's a virtual product, maybe it is in proposal by extension
			if (!empty($conf->global->PRODUCT_STATS_WITH_PARENT_PROD_IF_INCDEC)) {
				$TFather = $this->getFather();
				if (is_array($TFather) && !empty($TFather)) {
					foreach ($TFather as &$fatherData) {
						$pFather = new Product($this->db);
						$pFather->id = $fatherData['id'];
						$qtyCoef = $fatherData['qty'];

						if ($fatherData['incdec']) {
							$pFather->load_stats_propale($socid);

							$this->stats_propale['customers'] += $pFather->stats_propale['customers'];
							$this->stats_propale['nb'] += $pFather->stats_propale['nb'];
							$this->stats_propale['rows'] += $pFather->stats_propale['rows'];
							$this->stats_propale['qty'] += $pFather->stats_propale['qty'] * $qtyCoef;
						}
					}
				}
			}

			$parameters = array('socid' => $socid);
			$reshook = $hookmanager->executeHooks('loadStatsCustomerProposal', $parameters, $this, $action);
			if ($reshook > 0) {
				$this->stats_propale = $hookmanager->resArray['stats_propale'];
			}

			return 1;
		} else {
			$this->error = $this->db->error();
			return -1;
		}
	}


	// phpcs:disable PEAR.NamingConventions.ValidFunctionName.ScopeNotCamelCaps
	/**
	 *  Charge tableau des stats propale pour le produit/service
	 *
	 * @param  int $socid Id thirdparty
	 * @return int                     Array of stats in $this->stats_proposal_supplier, <0 if ko or >0 if ok
	 */
	public function load_stats_proposal_supplier($socid = 0)
	{
		// phpcs:enable
		global $conf, $user, $hookmanager, $action;

		$sql = "SELECT COUNT(DISTINCT p.fk_soc) as nb_suppliers, COUNT(DISTINCT p.rowid) as nb,";
		$sql .= " COUNT(pd.rowid) as nb_rows, SUM(pd.qty) as qty";
		$sql .= " FROM ".$this->db->prefix()."supplier_proposaldet as pd";
		$sql .= ", ".$this->db->prefix()."supplier_proposal as p";
		$sql .= ", ".$this->db->prefix()."societe as s";
		if (empty($user->rights->societe->client->voir) && !$socid) {
			$sql .= ", ".$this->db->prefix()."societe_commerciaux as sc";
		}
		$sql .= " WHERE p.rowid = pd.fk_supplier_proposal";
		$sql .= " AND p.fk_soc = s.rowid";
		$sql .= " AND p.entity IN (".getEntity('supplier_proposal').")";
		$sql .= " AND pd.fk_product = ".((int) $this->id);
		if (empty($user->rights->societe->client->voir) && !$socid) {
			$sql .= " AND p.fk_soc = sc.fk_soc AND sc.fk_user = ".((int) $user->id);
		}
		//$sql.= " AND pr.fk_statut != 0";
		if ($socid > 0) {
			$sql .= " AND p.fk_soc = ".((int) $socid);
		}

		$result = $this->db->query($sql);
		if ($result) {
			$obj = $this->db->fetch_object($result);
			$this->stats_proposal_supplier['suppliers'] = $obj->nb_suppliers;
			$this->stats_proposal_supplier['nb'] = $obj->nb;
			$this->stats_proposal_supplier['rows'] = $obj->nb_rows;
			$this->stats_proposal_supplier['qty'] = $obj->qty ? $obj->qty : 0;

			$parameters = array('socid' => $socid);
			$reshook = $hookmanager->executeHooks('loadStatsSupplierProposal', $parameters, $this, $action);
			if ($reshook > 0) {
				$this->stats_proposal_supplier = $hookmanager->resArray['stats_proposal_supplier'];
			}

			return 1;
		} else {
			$this->error = $this->db->error();
			return -1;
		}
	}


	// phpcs:disable PEAR.NamingConventions.ValidFunctionName.ScopeNotCamelCaps
	/**
	 *  Charge tableau des stats commande client pour le produit/service
	 *
	 * @param  int    $socid           Id societe pour filtrer sur une societe
	 * @param  string $filtrestatut    Id statut pour filtrer sur un statut
	 * @param  int    $forVirtualStock Ignore rights filter for virtual stock calculation.
	 * @return integer                 Array of stats in $this->stats_commande (nb=nb of order, qty=qty ordered), <0 if ko or >0 if ok
	 */
	public function load_stats_commande($socid = 0, $filtrestatut = '', $forVirtualStock = 0)
	{
		// phpcs:enable
		global $conf, $user, $hookmanager;

		$sql = "SELECT COUNT(DISTINCT c.fk_soc) as nb_customers, COUNT(DISTINCT c.rowid) as nb,";
		$sql .= " COUNT(cd.rowid) as nb_rows, SUM(cd.qty) as qty";
		$sql .= " FROM ".$this->db->prefix()."commandedet as cd";
		$sql .= ", ".$this->db->prefix()."commande as c";
		$sql .= ", ".$this->db->prefix()."societe as s";
		if (empty($user->rights->societe->client->voir) && !$socid && !$forVirtualStock) {
			$sql .= ", ".$this->db->prefix()."societe_commerciaux as sc";
		}
		$sql .= " WHERE c.rowid = cd.fk_commande";
		$sql .= " AND c.fk_soc = s.rowid";
		$sql .= " AND c.entity IN (".getEntity($forVirtualStock && !empty($conf->global->STOCK_CALCULATE_VIRTUAL_STOCK_TRANSVERSE_MODE) ? 'stock' : 'commande').")";
		$sql .= " AND cd.fk_product = ".((int) $this->id);
		if (empty($user->rights->societe->client->voir) && !$socid && !$forVirtualStock) {
			$sql .= " AND c.fk_soc = sc.fk_soc AND sc.fk_user = ".((int) $user->id);
		}
		if ($socid > 0) {
			$sql .= " AND c.fk_soc = ".((int) $socid);
		}
		if ($filtrestatut <> '') {
			$sql .= " AND c.fk_statut in (".$this->db->sanitize($filtrestatut).")";
		}

		$result = $this->db->query($sql);
		if ($result) {
			$obj = $this->db->fetch_object($result);
			$this->stats_commande['customers'] = $obj->nb_customers;
			$this->stats_commande['nb'] = $obj->nb;
			$this->stats_commande['rows'] = $obj->nb_rows;
			$this->stats_commande['qty'] = $obj->qty ? $obj->qty : 0;

			// if it's a virtual product, maybe it is in order by extension
			if (!empty($conf->global->PRODUCT_STATS_WITH_PARENT_PROD_IF_INCDEC)) {
				$TFather = $this->getFather();
				if (is_array($TFather) && !empty($TFather)) {
					foreach ($TFather as &$fatherData) {
						$pFather = new Product($this->db);
						$pFather->id = $fatherData['id'];
						$qtyCoef = $fatherData['qty'];

						if ($fatherData['incdec']) {
							$pFather->load_stats_commande($socid, $filtrestatut);

							$this->stats_commande['customers'] += $pFather->stats_commande['customers'];
							$this->stats_commande['nb'] += $pFather->stats_commande['nb'];
							$this->stats_commande['rows'] += $pFather->stats_commande['rows'];
							$this->stats_commande['qty'] += $pFather->stats_commande['qty'] * $qtyCoef;
						}
					}
				}
			}

			// If stock decrease is on invoice validation, the theorical stock continue to
			// count the orders to ship in theorical stock when some are already removed b invoice validation.
			// If option DECREASE_ONLY_UNINVOICEDPRODUCTS is on, we make a compensation.
			if (!empty($conf->global->STOCK_CALCULATE_ON_BILL)) {
				if (!empty($conf->global->DECREASE_ONLY_UNINVOICEDPRODUCTS)) {
					$adeduire = 0;
<<<<<<< HEAD
					$sql = "SELECT sum(fd.qty) as count FROM ".MAIN_DB_PREFIX."facturedet fd ";
					$sql .= " JOIN ".MAIN_DB_PREFIX."facture f ON fd.fk_facture = f.rowid ";
					$sql .= " JOIN ".MAIN_DB_PREFIX."element_element el ON el.fk_target = f.rowid and el.targettype = 'facture' and sourcetype = 'commande'";
					$sql .= " JOIN ".MAIN_DB_PREFIX."commande c ON el.fk_source = c.rowid ";
=======
					$sql = "SELECT sum(fd.qty) as count FROM ".$this->db->prefix()."facturedet fd ";
					$sql .= " JOIN ".$this->db->prefix()."facture f ON fd.fk_facture = f.rowid ";
					$sql .= " JOIN ".$this->db->prefix()."element_element el ON el.fk_target = f.rowid and el.targettype = 'facture' and sourcetype = 'commande'";
					$sql .= " JOIN ".$this->db->prefix()."commande c ON el.fk_source = c.rowid ";
>>>>>>> 95dc2558
					$sql .= " WHERE c.fk_statut IN (".$this->db->sanitize($filtrestatut).") AND c.facture = 0 AND fd.fk_product = ".((int) $this->id);
					dol_syslog(__METHOD__.":: sql $sql", LOG_NOTICE);

					$resql = $this->db->query($sql);
					if ($resql) {
						if ($this->db->num_rows($resql) > 0) {
							$obj = $this->db->fetch_object($resql);
							$adeduire += $obj->count;
						}
					}

					$this->stats_commande['qty'] -= $adeduire;
				}
			}

			$parameters = array('socid' => $socid, 'filtrestatut' => $filtrestatut, 'forVirtualStock' => $forVirtualStock);
			$reshook = $hookmanager->executeHooks('loadStatsCustomerOrder', $parameters, $this, $action);
			if ($reshook > 0) {
				$this->stats_commande = $hookmanager->resArray['stats_commande'];
			}
			return 1;
		} else {
			$this->error = $this->db->error();
			return -1;
		}
	}

	// phpcs:disable PEAR.NamingConventions.ValidFunctionName.ScopeNotCamelCaps
	/**
	 *  Charge tableau des stats commande fournisseur pour le produit/service
	 *
	 * @param  int    $socid           Id societe pour filtrer sur une societe
	 * @param  string $filtrestatut    Id des statuts pour filtrer sur des statuts
	 * @param  int    $forVirtualStock Ignore rights filter for virtual stock calculation.
	 * @return int                     Array of stats in $this->stats_commande_fournisseur, <0 if ko or >0 if ok
	 */
	public function load_stats_commande_fournisseur($socid = 0, $filtrestatut = '', $forVirtualStock = 0)
	{
		// phpcs:enable
		global $conf, $user, $hookmanager, $action;

		$sql = "SELECT COUNT(DISTINCT c.fk_soc) as nb_suppliers, COUNT(DISTINCT c.rowid) as nb,";
		$sql .= " COUNT(cd.rowid) as nb_rows, SUM(cd.qty) as qty";
		$sql .= " FROM ".$this->db->prefix()."commande_fournisseurdet as cd";
		$sql .= ", ".$this->db->prefix()."commande_fournisseur as c";
		$sql .= ", ".$this->db->prefix()."societe as s";
		if (empty($user->rights->societe->client->voir) && !$socid && !$forVirtualStock) {
			$sql .= ", ".$this->db->prefix()."societe_commerciaux as sc";
		}
		$sql .= " WHERE c.rowid = cd.fk_commande";
		$sql .= " AND c.fk_soc = s.rowid";
		$sql .= " AND c.entity IN (".getEntity($forVirtualStock && !empty($conf->global->STOCK_CALCULATE_VIRTUAL_STOCK_TRANSVERSE_MODE) ? 'stock' : 'supplier_order').")";
		$sql .= " AND cd.fk_product = ".((int) $this->id);
		if (empty($user->rights->societe->client->voir) && !$socid && !$forVirtualStock) {
			$sql .= " AND c.fk_soc = sc.fk_soc AND sc.fk_user = ".((int) $user->id);
		}
		if ($socid > 0) {
			$sql .= " AND c.fk_soc = ".((int) $socid);
		}
		if ($filtrestatut != '') {
			$sql .= " AND c.fk_statut in (".$this->db->sanitize($filtrestatut).")"; // Peut valoir 0
		}

		$result = $this->db->query($sql);
		if ($result) {
			$obj = $this->db->fetch_object($result);
			$this->stats_commande_fournisseur['suppliers'] = $obj->nb_suppliers;
			$this->stats_commande_fournisseur['nb'] = $obj->nb;
			$this->stats_commande_fournisseur['rows'] = $obj->nb_rows;
			$this->stats_commande_fournisseur['qty'] = $obj->qty ? $obj->qty : 0;

			$parameters = array('socid' => $socid, 'filtrestatut' => $filtrestatut, 'forVirtualStock' => $forVirtualStock);
			$reshook = $hookmanager->executeHooks('loadStatsSupplierOrder', $parameters, $this, $action);
			if ($reshook > 0) {
				$this->stats_commande_fournisseur = $hookmanager->resArray['stats_commande_fournisseur'];
			}

			return 1;
		} else {
			$this->error = $this->db->error().' sql='.$sql;
			return -1;
		}
	}

	// phpcs:disable PEAR.NamingConventions.ValidFunctionName.ScopeNotCamelCaps
	/**
	 *  Charge tableau des stats expedition client pour le produit/service
	 *
	 * @param   int         $socid                  Id societe pour filtrer sur une societe
	 * @param   string      $filtrestatut           [=''] Ids order status separated by comma
	 * @param   int         $forVirtualStock        Ignore rights filter for virtual stock calculation.
	 * @param   string      $filterShipmentStatus   [=''] Ids shipment status separated by comma
	 * @return  int                                 Array of stats in $this->stats_expedition, <0 if ko or >0 if ok
	 */
	public function load_stats_sending($socid = 0, $filtrestatut = '', $forVirtualStock = 0, $filterShipmentStatus = '')
	{
		// phpcs:enable
		global $conf, $user, $hookmanager;

		$sql = "SELECT COUNT(DISTINCT e.fk_soc) as nb_customers, COUNT(DISTINCT e.rowid) as nb,";
		$sql .= " COUNT(ed.rowid) as nb_rows, SUM(ed.qty) as qty";
		$sql .= " FROM ".$this->db->prefix()."expeditiondet as ed";
		$sql .= ", ".$this->db->prefix()."commandedet as cd";
		$sql .= ", ".$this->db->prefix()."commande as c";
		$sql .= ", ".$this->db->prefix()."expedition as e";
		$sql .= ", ".$this->db->prefix()."societe as s";
		if (empty($user->rights->societe->client->voir) && !$socid && !$forVirtualStock) {
			$sql .= ", ".$this->db->prefix()."societe_commerciaux as sc";
		}
		$sql .= " WHERE e.rowid = ed.fk_expedition";
		$sql .= " AND c.rowid = cd.fk_commande";
		$sql .= " AND e.fk_soc = s.rowid";
		$sql .= " AND e.entity IN (".getEntity($forVirtualStock && !empty($conf->global->STOCK_CALCULATE_VIRTUAL_STOCK_TRANSVERSE_MODE) ? 'stock' : 'expedition').")";
		$sql .= " AND ed.fk_origin_line = cd.rowid";
		$sql .= " AND cd.fk_product = ".((int) $this->id);
		if (empty($user->rights->societe->client->voir) && !$socid && !$forVirtualStock) {
			$sql .= " AND e.fk_soc = sc.fk_soc AND sc.fk_user = ".((int) $user->id);
		}
		if ($socid > 0) {
			$sql .= " AND e.fk_soc = ".((int) $socid);
		}
		if ($filtrestatut <> '') {
			$sql .= " AND c.fk_statut IN (".$this->db->sanitize($filtrestatut).")";
		}
		if (!empty($filterShipmentStatus)) {
			$sql .= " AND e.fk_statut IN (".$this->db->sanitize($filterShipmentStatus).")";
		}

		$result = $this->db->query($sql);
		if ($result) {
			$obj = $this->db->fetch_object($result);
			$this->stats_expedition['customers'] = $obj->nb_customers;
			$this->stats_expedition['nb'] = $obj->nb;
			$this->stats_expedition['rows'] = $obj->nb_rows;
			$this->stats_expedition['qty'] = $obj->qty ? $obj->qty : 0;

			// if it's a virtual product, maybe it is in sending by extension
			if (!empty($conf->global->PRODUCT_STATS_WITH_PARENT_PROD_IF_INCDEC)) {
				$TFather = $this->getFather();
				if (is_array($TFather) && !empty($TFather)) {
					foreach ($TFather as &$fatherData) {
						$pFather = new Product($this->db);
						$pFather->id = $fatherData['id'];
						$qtyCoef = $fatherData['qty'];

						if ($fatherData['incdec']) {
							$pFather->load_stats_sending($socid, $filtrestatut, $forVirtualStock);

							$this->stats_expedition['customers'] += $pFather->stats_expedition['customers'];
							$this->stats_expedition['nb'] += $pFather->stats_expedition['nb'];
							$this->stats_expedition['rows'] += $pFather->stats_expedition['rows'];
							$this->stats_expedition['qty'] += $pFather->stats_expedition['qty'] * $qtyCoef;
						}
					}
				}
			}

			$parameters = array('socid' => $socid, 'filtrestatut' => $filtrestatut, 'forVirtualStock' => $forVirtualStock, 'filterShipmentStatus' => $filterShipmentStatus);
			$reshook = $hookmanager->executeHooks('loadStatsSending', $parameters, $this, $action);
			if ($reshook > 0) {
				$this->stats_expedition = $hookmanager->resArray['stats_expedition'];
			}

			return 1;
		} else {
			$this->error = $this->db->error();
			return -1;
		}
	}

	// phpcs:disable PEAR.NamingConventions.ValidFunctionName.ScopeNotCamelCaps
	/**
	 *  Charge tableau des stats réception fournisseur pour le produit/service
	 *
	 * @param  int    $socid           Id societe pour filtrer sur une societe
	 * @param  string $filtrestatut    Id statut pour filtrer sur un statut
	 * @param  int    $forVirtualStock Ignore rights filter for virtual stock calculation.
	 * @return int                     Array of stats in $this->stats_reception, <0 if ko or >0 if ok
	 */
	public function load_stats_reception($socid = 0, $filtrestatut = '', $forVirtualStock = 0)
	{
		// phpcs:enable
		global $conf, $user, $hookmanager, $action;

		$sql = "SELECT COUNT(DISTINCT cf.fk_soc) as nb_suppliers, COUNT(DISTINCT cf.rowid) as nb,";
		$sql .= " COUNT(fd.rowid) as nb_rows, SUM(fd.qty) as qty";
		$sql .= " FROM ".$this->db->prefix()."commande_fournisseur_dispatch as fd";
		$sql .= ", ".$this->db->prefix()."commande_fournisseur as cf";
		$sql .= ", ".$this->db->prefix()."societe as s";
		if (empty($user->rights->societe->client->voir) && !$socid && !$forVirtualStock) {
			$sql .= ", ".$this->db->prefix()."societe_commerciaux as sc";
		}
		$sql .= " WHERE cf.rowid = fd.fk_commande";
		$sql .= " AND cf.fk_soc = s.rowid";
		$sql .= " AND cf.entity IN (".getEntity($forVirtualStock && !empty($conf->global->STOCK_CALCULATE_VIRTUAL_STOCK_TRANSVERSE_MODE) ? 'stock' : 'supplier_order').")";
		$sql .= " AND fd.fk_product = ".((int) $this->id);
		if (empty($user->rights->societe->client->voir) && !$socid && !$forVirtualStock) {
			$sql .= " AND cf.fk_soc = sc.fk_soc AND sc.fk_user = ".((int) $user->id);
		}
		if ($socid > 0) {
			$sql .= " AND cf.fk_soc = ".((int) $socid);
		}
		if ($filtrestatut <> '') {
			$sql .= " AND cf.fk_statut IN (".$this->db->sanitize($filtrestatut).")";
		}

		$result = $this->db->query($sql);
		if ($result) {
			$obj = $this->db->fetch_object($result);
			$this->stats_reception['suppliers'] = $obj->nb_suppliers;
			$this->stats_reception['nb'] = $obj->nb;
			$this->stats_reception['rows'] = $obj->nb_rows;
			$this->stats_reception['qty'] = $obj->qty ? $obj->qty : 0;

			$parameters = array('socid' => $socid, 'filtrestatut' => $filtrestatut, 'forVirtualStock' => $forVirtualStock);
			$reshook = $hookmanager->executeHooks('loadStatsReception', $parameters, $this, $action);
			if ($reshook > 0) {
				$this->stats_reception = $hookmanager->resArray['stats_reception'];
			}

			return 1;
		} else {
			$this->error = $this->db->error();
			return -1;
		}
	}

	// phpcs:disable PEAR.NamingConventions.ValidFunctionName.ScopeNotCamelCaps
	/**
	 *  Charge tableau des stats production pour le produit/service
	 *
	 * @param  int    $socid           Id societe pour filtrer sur une societe
	 * @param  string $filtrestatut    Id statut pour filtrer sur un statut
	 * @param  int    $forVirtualStock Ignore rights filter for virtual stock calculation.
	 * @return integer                 Array of stats in $this->stats_mrptoproduce (nb=nb of order, qty=qty ordered), <0 if ko or >0 if ok
	 */
	public function load_stats_inproduction($socid = 0, $filtrestatut = '', $forVirtualStock = 0)
	{
		// phpcs:enable
		global $conf, $user, $hookmanager;

		$sql = "SELECT COUNT(DISTINCT m.fk_soc) as nb_customers, COUNT(DISTINCT m.rowid) as nb,";
		$sql .= " COUNT(mp.rowid) as nb_rows, SUM(mp.qty) as qty, role";
		$sql .= " FROM ".$this->db->prefix()."mrp_production as mp";
		$sql .= ", ".$this->db->prefix()."mrp_mo as m";
		$sql .= " LEFT JOIN ".$this->db->prefix()."societe as s ON s.rowid = m.fk_soc";
		if (empty($user->rights->societe->client->voir) && !$socid && !$forVirtualStock) {
			$sql .= ", ".$this->db->prefix()."societe_commerciaux as sc";
		}
		$sql .= " WHERE m.rowid = mp.fk_mo";
		$sql .= " AND m.entity IN (".getEntity($forVirtualStock && !empty($conf->global->STOCK_CALCULATE_VIRTUAL_STOCK_TRANSVERSE_MODE) ? 'stock' : 'mrp').")";
		$sql .= " AND mp.fk_product = ".((int) $this->id);
		if (empty($user->rights->societe->client->voir) && !$socid && !$forVirtualStock) {
			$sql .= " AND m.fk_soc = sc.fk_soc AND sc.fk_user = ".((int) $user->id);
		}
		if ($socid > 0) {
			$sql .= " AND m.fk_soc = ".((int) $socid);
		}
		if ($filtrestatut <> '') {
			$sql .= " AND m.status IN (".$this->db->sanitize($filtrestatut).")";
		}
		$sql .= " GROUP BY role";

		$this->stats_mrptoconsume['customers'] = 0;
		$this->stats_mrptoconsume['nb'] = 0;
		$this->stats_mrptoconsume['rows'] = 0;
		$this->stats_mrptoconsume['qty'] = 0;
		$this->stats_mrptoproduce['customers'] = 0;
		$this->stats_mrptoproduce['nb'] = 0;
		$this->stats_mrptoproduce['rows'] = 0;
		$this->stats_mrptoproduce['qty'] = 0;

		$result = $this->db->query($sql);
		if ($result) {
			while ($obj = $this->db->fetch_object($result)) {
				if ($obj->role == 'toconsume') {
					$this->stats_mrptoconsume['customers'] += $obj->nb_customers;
					$this->stats_mrptoconsume['nb'] += $obj->nb;
					$this->stats_mrptoconsume['rows'] += $obj->nb_rows;
					$this->stats_mrptoconsume['qty'] += ($obj->qty ? $obj->qty : 0);
				}
				if ($obj->role == 'consumed') {
					//$this->stats_mrptoconsume['customers'] += $obj->nb_customers;
					//$this->stats_mrptoconsume['nb'] += $obj->nb;
					//$this->stats_mrptoconsume['rows'] += $obj->nb_rows;
					$this->stats_mrptoconsume['qty'] -= ($obj->qty ? $obj->qty : 0);
				}
				if ($obj->role == 'toproduce') {
					$this->stats_mrptoproduce['customers'] += $obj->nb_customers;
					$this->stats_mrptoproduce['nb'] += $obj->nb;
					$this->stats_mrptoproduce['rows'] += $obj->nb_rows;
					$this->stats_mrptoproduce['qty'] += ($obj->qty ? $obj->qty : 0);
				}
				if ($obj->role == 'produced') {
					//$this->stats_mrptoproduce['customers'] += $obj->nb_customers;
					//$this->stats_mrptoproduce['nb'] += $obj->nb;
					//$this->stats_mrptoproduce['rows'] += $obj->nb_rows;
					$this->stats_mrptoproduce['qty'] -= ($obj->qty ? $obj->qty : 0);
				}
			}

			// Clean data
			if ($this->stats_mrptoconsume['qty'] < 0) {
				$this->stats_mrptoconsume['qty'] = 0;
			}
			if ($this->stats_mrptoproduce['qty'] < 0) {
				$this->stats_mrptoproduce['qty'] = 0;
			}

			$parameters = array('socid' => $socid, 'filtrestatut' => $filtrestatut, 'forVirtualStock' => $forVirtualStock);
			$reshook = $hookmanager->executeHooks('loadStatsInProduction', $parameters, $this, $action);
			if ($reshook > 0) {
				$this->stats_mrptoproduce = $hookmanager->resArray['stats_mrptoproduce'];
			}

			return 1;
		} else {
			$this->error = $this->db->error();
			return -1;
		}
	}

	// phpcs:disable PEAR.NamingConventions.ValidFunctionName.ScopeNotCamelCaps
	/**
	 *  Charge tableau des stats contrat pour le produit/service
	 *
	 * @param  int $socid Id societe
	 * @return int                     Array of stats in $this->stats_contrat, <0 if ko or >0 if ok
	 */
	public function load_stats_contrat($socid = 0)
	{
		// phpcs:enable
		global $conf, $user, $hookmanager;

		$sql = "SELECT COUNT(DISTINCT c.fk_soc) as nb_customers, COUNT(DISTINCT c.rowid) as nb,";
		$sql .= " COUNT(cd.rowid) as nb_rows, SUM(cd.qty) as qty";
		$sql .= " FROM ".$this->db->prefix()."contratdet as cd";
		$sql .= ", ".$this->db->prefix()."contrat as c";
		$sql .= ", ".$this->db->prefix()."societe as s";
		if (empty($user->rights->societe->client->voir) && !$socid) {
			$sql .= ", ".$this->db->prefix()."societe_commerciaux as sc";
		}
		$sql .= " WHERE c.rowid = cd.fk_contrat";
		$sql .= " AND c.fk_soc = s.rowid";
		$sql .= " AND c.entity IN (".getEntity('contract').")";
		$sql .= " AND cd.fk_product = ".((int) $this->id);
		if (empty($user->rights->societe->client->voir) && !$socid) {
			$sql .= " AND c.fk_soc = sc.fk_soc AND sc.fk_user = ".((int) $user->id);
		}
		//$sql.= " AND c.statut != 0";
		if ($socid > 0) {
			$sql .= " AND c.fk_soc = ".((int) $socid);
		}

		$result = $this->db->query($sql);
		if ($result) {
			$obj = $this->db->fetch_object($result);
			$this->stats_contrat['customers'] = $obj->nb_customers;
			$this->stats_contrat['nb'] = $obj->nb;
			$this->stats_contrat['rows'] = $obj->nb_rows;
			$this->stats_contrat['qty'] = $obj->qty ? $obj->qty : 0;

			// if it's a virtual product, maybe it is in contract by extension
			if (!empty($conf->global->PRODUCT_STATS_WITH_PARENT_PROD_IF_INCDEC)) {
				$TFather = $this->getFather();
				if (is_array($TFather) && !empty($TFather)) {
					foreach ($TFather as &$fatherData) {
						$pFather = new Product($this->db);
						$pFather->id = $fatherData['id'];
						$qtyCoef = $fatherData['qty'];

						if ($fatherData['incdec']) {
							$pFather->load_stats_contrat($socid);

							$this->stats_contrat['customers'] += $pFather->stats_contrat['customers'];
							$this->stats_contrat['nb'] += $pFather->stats_contrat['nb'];
							$this->stats_contrat['rows'] += $pFather->stats_contrat['rows'];
							$this->stats_contrat['qty'] += $pFather->stats_contrat['qty'] * $qtyCoef;
						}
					}
				}
			}

			$parameters = array('socid' => $socid);
			$reshook = $hookmanager->executeHooks('loadStatsContract', $parameters, $this, $action);
			if ($reshook > 0) {
				$this->stats_contrat = $hookmanager->resArray['stats_contrat'];
			}

			return 1;
		} else {
			$this->error = $this->db->error().' sql='.$sql;
			return -1;
		}
	}

	// phpcs:disable PEAR.NamingConventions.ValidFunctionName.ScopeNotCamelCaps
	/**
	 *  Charge tableau des stats facture pour le produit/service
	 *
	 * @param  int $socid Id societe
	 * @return int                     Array of stats in $this->stats_facture, <0 if ko or >0 if ok
	 */
	public function load_stats_facture($socid = 0)
	{
		// phpcs:enable
		global $db, $conf, $user, $hookmanager;

		$sql = "SELECT COUNT(DISTINCT f.fk_soc) as nb_customers, COUNT(DISTINCT f.rowid) as nb,";
		$sql .= " COUNT(fd.rowid) as nb_rows, SUM(".$this->db->ifsql('f.type != 2', 'fd.qty', 'fd.qty * -1').") as qty";
		$sql .= " FROM ".$this->db->prefix()."facturedet as fd";
		$sql .= ", ".$this->db->prefix()."facture as f";
		$sql .= ", ".$this->db->prefix()."societe as s";
		if (empty($user->rights->societe->client->voir) && !$socid) {
			$sql .= ", ".$this->db->prefix()."societe_commerciaux as sc";
		}
		$sql .= " WHERE f.rowid = fd.fk_facture";
		$sql .= " AND f.fk_soc = s.rowid";
		$sql .= " AND f.entity IN (".getEntity('invoice').")";
		$sql .= " AND fd.fk_product = ".((int) $this->id);
		if (empty($user->rights->societe->client->voir) && !$socid) {
			$sql .= " AND f.fk_soc = sc.fk_soc AND sc.fk_user = ".((int) $user->id);
		}
		//$sql.= " AND f.fk_statut != 0";
		if ($socid > 0) {
			$sql .= " AND f.fk_soc = ".((int) $socid);
		}

		$result = $this->db->query($sql);
		if ($result) {
			$obj = $this->db->fetch_object($result);
			$this->stats_facture['customers'] = $obj->nb_customers;
			$this->stats_facture['nb'] = $obj->nb;
			$this->stats_facture['rows'] = $obj->nb_rows;
			$this->stats_facture['qty'] = $obj->qty ? $obj->qty : 0;

			// if it's a virtual product, maybe it is in invoice by extension
			if (!empty($conf->global->PRODUCT_STATS_WITH_PARENT_PROD_IF_INCDEC)) {
				$TFather = $this->getFather();
				if (is_array($TFather) && !empty($TFather)) {
					foreach ($TFather as &$fatherData) {
						$pFather = new Product($this->db);
						$pFather->id = $fatherData['id'];
						$qtyCoef = $fatherData['qty'];

						if ($fatherData['incdec']) {
							$pFather->load_stats_facture($socid);

							$this->stats_facture['customers'] += $pFather->stats_facture['customers'];
							$this->stats_facture['nb'] += $pFather->stats_facture['nb'];
							$this->stats_facture['rows'] += $pFather->stats_facture['rows'];
							$this->stats_facture['qty'] += $pFather->stats_facture['qty'] * $qtyCoef;
						}
					}
				}
			}

			$parameters = array('socid' => $socid);
			$reshook = $hookmanager->executeHooks('loadStatsCustomerInvoice', $parameters, $this, $action);
			if ($reshook > 0) {
				$this->stats_facture = $hookmanager->resArray['stats_facture'];
			}

			return 1;
		} else {
			$this->error = $this->db->error();
			return -1;
		}
	}

	// phpcs:disable PEAR.NamingConventions.ValidFunctionName.ScopeNotCamelCaps
	/**
	 *  Charge tableau des stats facture pour le produit/service
	 *
	 * @param  int $socid Id societe
	 * @return int                     Array of stats in $this->stats_facture_fournisseur, <0 if ko or >0 if ok
	 */
	public function load_stats_facture_fournisseur($socid = 0)
	{
		// phpcs:enable
		global $conf, $user, $hookmanager, $action;

		$sql = "SELECT COUNT(DISTINCT f.fk_soc) as nb_suppliers, COUNT(DISTINCT f.rowid) as nb,";
		$sql .= " COUNT(fd.rowid) as nb_rows, SUM(fd.qty) as qty";
		$sql .= " FROM ".$this->db->prefix()."facture_fourn_det as fd";
		$sql .= ", ".$this->db->prefix()."facture_fourn as f";
		$sql .= ", ".$this->db->prefix()."societe as s";
		if (empty($user->rights->societe->client->voir) && !$socid) {
			$sql .= ", ".$this->db->prefix()."societe_commerciaux as sc";
		}
		$sql .= " WHERE f.rowid = fd.fk_facture_fourn";
		$sql .= " AND f.fk_soc = s.rowid";
		$sql .= " AND f.entity IN (".getEntity('facture_fourn').")";
		$sql .= " AND fd.fk_product = ".((int) $this->id);
		if (empty($user->rights->societe->client->voir) && !$socid) {
			$sql .= " AND f.fk_soc = sc.fk_soc AND sc.fk_user = ".((int) $user->id);
		}
		//$sql.= " AND f.fk_statut != 0";
		if ($socid > 0) {
			$sql .= " AND f.fk_soc = ".((int) $socid);
		}

		$result = $this->db->query($sql);
		if ($result) {
			$obj = $this->db->fetch_object($result);
			$this->stats_facture_fournisseur['suppliers'] = $obj->nb_suppliers;
			$this->stats_facture_fournisseur['nb'] = $obj->nb;
			$this->stats_facture_fournisseur['rows'] = $obj->nb_rows;
			$this->stats_facture_fournisseur['qty'] = $obj->qty ? $obj->qty : 0;

			$parameters = array('socid' => $socid);
			$reshook = $hookmanager->executeHooks('loadStatsSupplierInvoice', $parameters, $this, $action);
			if ($reshook > 0) {
				$this->stats_facture_fournisseur = $hookmanager->resArray['stats_facture_fournisseur'];
			}

			return 1;
		} else {
			$this->error = $this->db->error();
			return -1;
		}
	}

	// phpcs:disable PEAR.NamingConventions.ValidFunctionName.ScopeNotCamelCaps
	/**
	 *  Return an array formated for showing graphs
	 *
	 * @param  string $sql  		Request to execute
	 * @param  string $mode 		'byunit'=number of unit, 'bynumber'=nb of entities
	 * @param  int    $year 		Year (0=current year, -1=all years)
	 * @return array|int           	<0 if KO, result[month]=array(valuex,valuey) where month is 0 to 11
	 */
	private function _get_stats($sql, $mode, $year = 0)
	{
		// phpcs:enable
		$tab = array();

		$resql = $this->db->query($sql);
		if ($resql) {
			$num = $this->db->num_rows($resql);
			$i = 0;
			while ($i < $num) {
				$arr = $this->db->fetch_array($resql);
				$keyfortab = (string) $arr[1];
				if ($year == -1) {
					$keyfortab = substr($keyfortab, -2);
				}

				if ($mode == 'byunit') {
					$tab[$keyfortab] = (empty($tab[$keyfortab]) ? 0 : $tab[$keyfortab]) + $arr[0]; // 1st field
				} elseif ($mode == 'bynumber') {
					$tab[$keyfortab] = (empty($tab[$keyfortab]) ? 0 : $tab[$keyfortab]) + $arr[2]; // 3rd field
				}
				$i++;
			}
		} else {
			$this->error = $this->db->error().' sql='.$sql;
			return -1;
		}

		if (empty($year)) {
			$year = strftime('%Y', time());
			$month = strftime('%m', time());
		} elseif ($year == -1) {
			$year = '';
			$month = 12; // We imagine we are at end of year, so we get last 12 month before, so all correct year.
		} else {
			$month = 12; // We imagine we are at end of year, so we get last 12 month before, so all correct year.
		}

		$result = array();

		for ($j = 0; $j < 12; $j++) {
			// $ids is 'D', 'N', 'O', 'S', ... (First letter of month in user language)
			$idx = ucfirst(dol_trunc(dol_print_date(dol_mktime(12, 0, 0, $month, 1, 1970), "%b"), 1, 'right', 'UTF-8', 1));

			//print $idx.'-'.$year.'-'.$month.'<br>';
			$result[$j] = array($idx, isset($tab[$year.$month]) ? $tab[$year.$month] : 0);
			//            $result[$j] = array($monthnum,isset($tab[$year.$month])?$tab[$year.$month]:0);

			$month = "0".($month - 1);
			if (dol_strlen($month) == 3) {
				$month = substr($month, 1);
			}
			if ($month == 0) {
				$month = 12;
				$year = $year - 1;
			}
		}

		return array_reverse($result);
	}


	// phpcs:disable PEAR.NamingConventions.ValidFunctionName.ScopeNotCamelCaps
	/**
	 *  Return nb of units or customers invoices in which product is included
	 *
	 * @param  int    $socid               Limit count on a particular third party id
	 * @param  string $mode                'byunit'=number of unit, 'bynumber'=nb of entities
	 * @param  int    $filteronproducttype 0=To filter on product only, 1=To filter on services only
	 * @param  int    $year                Year (0=last 12 month, -1=all years)
	 * @param  string $morefilter          More sql filters
	 * @return array                       <0 if KO, result[month]=array(valuex,valuey) where month is 0 to 11
	 */
	public function get_nb_vente($socid, $mode, $filteronproducttype = -1, $year = 0, $morefilter = '')
	{
		// phpcs:enable
		global $conf;
		global $user;

		$sql = "SELECT sum(d.qty), date_format(f.datef, '%Y%m')";
		if ($mode == 'bynumber') {
			$sql .= ", count(DISTINCT f.rowid)";
		}
		$sql .= " FROM ".$this->db->prefix()."facturedet as d, ".$this->db->prefix()."facture as f, ".$this->db->prefix()."societe as s";
		if ($filteronproducttype >= 0) {
			$sql .= ", ".$this->db->prefix()."product as p";
		}
		if (empty($user->rights->societe->client->voir) && !$socid) {
			$sql .= ", ".$this->db->prefix()."societe_commerciaux as sc";
		}
		$sql .= " WHERE f.rowid = d.fk_facture";
		if ($this->id > 0) {
			$sql .= " AND d.fk_product = ".((int) $this->id);
		} else {
			$sql .= " AND d.fk_product > 0";
		}
		if ($filteronproducttype >= 0) {
			$sql .= " AND p.rowid = d.fk_product AND p.fk_product_type = ".((int) $filteronproducttype);
		}
		$sql .= " AND f.fk_soc = s.rowid";
		$sql .= " AND f.entity IN (".getEntity('invoice').")";
		if (empty($user->rights->societe->client->voir) && !$socid) {
			$sql .= " AND f.fk_soc = sc.fk_soc AND sc.fk_user = ".((int) $user->id);
		}
		if ($socid > 0) {
			$sql .= " AND f.fk_soc = $socid";
		}
		$sql .= $morefilter;
		$sql .= " GROUP BY date_format(f.datef,'%Y%m')";
		$sql .= " ORDER BY date_format(f.datef,'%Y%m') DESC";

		return $this->_get_stats($sql, $mode, $year);
	}


	// phpcs:disable PEAR.NamingConventions.ValidFunctionName.ScopeNotCamelCaps
	/**
	 *  Return nb of units or supplier invoices in which product is included
	 *
	 * @param  int    $socid               Limit count on a particular third party id
	 * @param  string $mode                'byunit'=number of unit, 'bynumber'=nb of entities
	 * @param  int    $filteronproducttype 0=To filter on product only, 1=To filter on services only
	 * @param  int    $year                Year (0=last 12 month, -1=all years)
	 * @param  string $morefilter          More sql filters
	 * @return array                       <0 if KO, result[month]=array(valuex,valuey) where month is 0 to 11
	 */
	public function get_nb_achat($socid, $mode, $filteronproducttype = -1, $year = 0, $morefilter = '')
	{
		// phpcs:enable
		global $conf;
		global $user;

		$sql = "SELECT sum(d.qty), date_format(f.datef, '%Y%m')";
		if ($mode == 'bynumber') {
			$sql .= ", count(DISTINCT f.rowid)";
		}
		$sql .= " FROM ".$this->db->prefix()."facture_fourn_det as d, ".$this->db->prefix()."facture_fourn as f, ".$this->db->prefix()."societe as s";
		if ($filteronproducttype >= 0) {
			$sql .= ", ".$this->db->prefix()."product as p";
		}
		if (empty($user->rights->societe->client->voir) && !$socid) {
			$sql .= ", ".$this->db->prefix()."societe_commerciaux as sc";
		}
		$sql .= " WHERE f.rowid = d.fk_facture_fourn";
		if ($this->id > 0) {
			$sql .= " AND d.fk_product = ".((int) $this->id);
		} else {
			$sql .= " AND d.fk_product > 0";
		}
		if ($filteronproducttype >= 0) {
			$sql .= " AND p.rowid = d.fk_product AND p.fk_product_type = ".((int) $filteronproducttype);
		}
		$sql .= " AND f.fk_soc = s.rowid";
		$sql .= " AND f.entity IN (".getEntity('facture_fourn').")";
		if (empty($user->rights->societe->client->voir) && !$socid) {
			$sql .= " AND f.fk_soc = sc.fk_soc AND sc.fk_user = ".((int) $user->id);
		}
		if ($socid > 0) {
			$sql .= " AND f.fk_soc = $socid";
		}
		$sql .= $morefilter;
		$sql .= " GROUP BY date_format(f.datef,'%Y%m')";
		$sql .= " ORDER BY date_format(f.datef,'%Y%m') DESC";

		return $this->_get_stats($sql, $mode, $year);
	}

	// phpcs:disable PEAR.NamingConventions.ValidFunctionName.ScopeNotCamelCaps
	/**
	 * Return nb of units in proposals in which product is included
	 *
	 * @param  int    $socid               Limit count on a particular third party id
	 * @param  string $mode                'byunit'=number of unit, 'bynumber'=nb of entities
	 * @param  int    $filteronproducttype 0=To filter on product only, 1=To filter on services only
	 * @param  int    $year                Year (0=last 12 month, -1=all years)
	 * @param  string $morefilter          More sql filters
	 * @return array                       <0 if KO, result[month]=array(valuex,valuey) where month is 0 to 11
	 */
	public function get_nb_propal($socid, $mode, $filteronproducttype = -1, $year = 0, $morefilter = '')
	{
		// phpcs:enable
		global $conf, $user;

		$sql = "SELECT sum(d.qty), date_format(p.datep, '%Y%m')";
		if ($mode == 'bynumber') {
			$sql .= ", count(DISTINCT p.rowid)";
		}
		$sql .= " FROM ".$this->db->prefix()."propaldet as d, ".$this->db->prefix()."propal as p, ".$this->db->prefix()."societe as s";
		if ($filteronproducttype >= 0) {
			$sql .= ", ".$this->db->prefix()."product as prod";
		}
		if (empty($user->rights->societe->client->voir) && !$socid) {
			$sql .= ", ".$this->db->prefix()."societe_commerciaux as sc";
		}
		$sql .= " WHERE p.rowid = d.fk_propal";
		if ($this->id > 0) {
			$sql .= " AND d.fk_product = ".((int) $this->id);
		} else {
			$sql .= " AND d.fk_product > 0";
		}
		if ($filteronproducttype >= 0) {
			$sql .= " AND prod.rowid = d.fk_product AND prod.fk_product_type = ".((int) $filteronproducttype);
		}
		$sql .= " AND p.fk_soc = s.rowid";
		$sql .= " AND p.entity IN (".getEntity('propal').")";
		if (empty($user->rights->societe->client->voir) && !$socid) {
			$sql .= " AND p.fk_soc = sc.fk_soc AND sc.fk_user = ".((int) $user->id);
		}
		if ($socid > 0) {
			$sql .= " AND p.fk_soc = ".((int) $socid);
		}
		$sql .= $morefilter;
		$sql .= " GROUP BY date_format(p.datep,'%Y%m')";
		$sql .= " ORDER BY date_format(p.datep,'%Y%m') DESC";

		return $this->_get_stats($sql, $mode, $year);
	}

	// phpcs:disable PEAR.NamingConventions.ValidFunctionName.ScopeNotCamelCaps
	/**
	 *  Return nb of units in proposals in which product is included
	 *
	 * @param  int    $socid               Limit count on a particular third party id
	 * @param  string $mode                'byunit'=number of unit, 'bynumber'=nb of entities
	 * @param  int    $filteronproducttype 0=To filter on product only, 1=To filter on services only
	 * @param  int    $year                Year (0=last 12 month, -1=all years)
	 * @param  string $morefilter          More sql filters
	 * @return array                       <0 if KO, result[month]=array(valuex,valuey) where month is 0 to 11
	 */
	public function get_nb_propalsupplier($socid, $mode, $filteronproducttype = -1, $year = 0, $morefilter = '')
	{
		// phpcs:enable
		global $conf;
		global $user;

		$sql = "SELECT sum(d.qty), date_format(p.date_valid, '%Y%m')";
		if ($mode == 'bynumber') {
			$sql .= ", count(DISTINCT p.rowid)";
		}
		$sql .= " FROM ".$this->db->prefix()."supplier_proposaldet as d, ".$this->db->prefix()."supplier_proposal as p, ".$this->db->prefix()."societe as s";
		if ($filteronproducttype >= 0) {
			$sql .= ", ".$this->db->prefix()."product as prod";
		}
		if (empty($user->rights->societe->client->voir) && !$socid) {
			$sql .= ", ".$this->db->prefix()."societe_commerciaux as sc";
		}
		$sql .= " WHERE p.rowid = d.fk_supplier_proposal";
		if ($this->id > 0) {
			$sql .= " AND d.fk_product = ".((int) $this->id);
		} else {
			$sql .= " AND d.fk_product > 0";
		}
		if ($filteronproducttype >= 0) {
			$sql .= " AND prod.rowid = d.fk_product AND prod.fk_product_type = ".((int) $filteronproducttype);
		}
		$sql .= " AND p.fk_soc = s.rowid";
		$sql .= " AND p.entity IN (".getEntity('supplier_proposal').")";
		if (empty($user->rights->societe->client->voir) && !$socid) {
			$sql .= " AND p.fk_soc = sc.fk_soc AND sc.fk_user = ".((int) $user->id);
		}
		if ($socid > 0) {
			$sql .= " AND p.fk_soc = ".((int) $socid);
		}
		$sql .= $morefilter;
		$sql .= " GROUP BY date_format(p.date_valid,'%Y%m')";
		$sql .= " ORDER BY date_format(p.date_valid,'%Y%m') DESC";

		return $this->_get_stats($sql, $mode, $year);
	}

	// phpcs:disable PEAR.NamingConventions.ValidFunctionName.ScopeNotCamelCaps
	/**
	 *  Return nb of units in orders in which product is included
	 *
	 * @param  int    $socid               Limit count on a particular third party id
	 * @param  string $mode                'byunit'=number of unit, 'bynumber'=nb of entities
	 * @param  int    $filteronproducttype 0=To filter on product only, 1=To filter on services only
	 * @param  int    $year                Year (0=last 12 month, -1=all years)
	 * @param  string $morefilter          More sql filters
	 * @return array                       <0 if KO, result[month]=array(valuex,valuey) where month is 0 to 11
	 */
	public function get_nb_order($socid, $mode, $filteronproducttype = -1, $year = 0, $morefilter = '')
	{
		// phpcs:enable
		global $conf, $user;

		$sql = "SELECT sum(d.qty), date_format(c.date_commande, '%Y%m')";
		if ($mode == 'bynumber') {
			$sql .= ", count(DISTINCT c.rowid)";
		}
		$sql .= " FROM ".$this->db->prefix()."commandedet as d, ".$this->db->prefix()."commande as c, ".$this->db->prefix()."societe as s";
		if ($filteronproducttype >= 0) {
			$sql .= ", ".$this->db->prefix()."product as p";
		}
		if (empty($user->rights->societe->client->voir) && !$socid) {
			$sql .= ", ".$this->db->prefix()."societe_commerciaux as sc";
		}
		$sql .= " WHERE c.rowid = d.fk_commande";
		if ($this->id > 0) {
			$sql .= " AND d.fk_product = ".((int) $this->id);
		} else {
			$sql .= " AND d.fk_product > 0";
		}
		if ($filteronproducttype >= 0) {
			$sql .= " AND p.rowid = d.fk_product AND p.fk_product_type = ".((int) $filteronproducttype);
		}
		$sql .= " AND c.fk_soc = s.rowid";
		$sql .= " AND c.entity IN (".getEntity('commande').")";
		if (empty($user->rights->societe->client->voir) && !$socid) {
			$sql .= " AND c.fk_soc = sc.fk_soc AND sc.fk_user = ".((int) $user->id);
		}
		if ($socid > 0) {
			$sql .= " AND c.fk_soc = ".((int) $socid);
		}
		$sql .= $morefilter;
		$sql .= " GROUP BY date_format(c.date_commande,'%Y%m')";
		$sql .= " ORDER BY date_format(c.date_commande,'%Y%m') DESC";

		return $this->_get_stats($sql, $mode, $year);
	}

	// phpcs:disable PEAR.NamingConventions.ValidFunctionName.ScopeNotCamelCaps
	/**
	 *  Return nb of units in orders in which product is included
	 *
	 * @param  int    $socid               Limit count on a particular third party id
	 * @param  string $mode                'byunit'=number of unit, 'bynumber'=nb of entities
	 * @param  int    $filteronproducttype 0=To filter on product only, 1=To filter on services only
	 * @param  int    $year                Year (0=last 12 month, -1=all years)
	 * @param  string $morefilter          More sql filters
	 * @return array                       <0 if KO, result[month]=array(valuex,valuey) where month is 0 to 11
	 */
	public function get_nb_ordersupplier($socid, $mode, $filteronproducttype = -1, $year = 0, $morefilter = '')
	{
		// phpcs:enable
		global $conf, $user;

		$sql = "SELECT sum(d.qty), date_format(c.date_commande, '%Y%m')";
		if ($mode == 'bynumber') {
			$sql .= ", count(DISTINCT c.rowid)";
		}
		$sql .= " FROM ".$this->db->prefix()."commande_fournisseurdet as d, ".$this->db->prefix()."commande_fournisseur as c, ".$this->db->prefix()."societe as s";
		if ($filteronproducttype >= 0) {
			$sql .= ", ".$this->db->prefix()."product as p";
		}
		if (empty($user->rights->societe->client->voir) && !$socid) {
			$sql .= ", ".$this->db->prefix()."societe_commerciaux as sc";
		}
		$sql .= " WHERE c.rowid = d.fk_commande";
		if ($this->id > 0) {
			$sql .= " AND d.fk_product = ".((int) $this->id);
		} else {
			$sql .= " AND d.fk_product > 0";
		}
		if ($filteronproducttype >= 0) {
			$sql .= " AND p.rowid = d.fk_product AND p.fk_product_type = ".((int) $filteronproducttype);
		}
		$sql .= " AND c.fk_soc = s.rowid";
		$sql .= " AND c.entity IN (".getEntity('supplier_order').")";
		if (empty($user->rights->societe->client->voir) && !$socid) {
			$sql .= " AND c.fk_soc = sc.fk_soc AND sc.fk_user = ".((int) $user->id);
		}
		if ($socid > 0) {
			$sql .= " AND c.fk_soc = ".((int) $socid);
		}
		$sql .= $morefilter;
		$sql .= " GROUP BY date_format(c.date_commande,'%Y%m')";
		$sql .= " ORDER BY date_format(c.date_commande,'%Y%m') DESC";

		return $this->_get_stats($sql, $mode, $year);
	}

	// phpcs:disable PEAR.NamingConventions.ValidFunctionName.ScopeNotCamelCaps
	/**
	 *  Return nb of units in orders in which product is included
	 *
	 * @param  int    $socid               Limit count on a particular third party id
	 * @param  string $mode                'byunit'=number of unit, 'bynumber'=nb of entities
	 * @param  int    $filteronproducttype 0=To filter on product only, 1=To filter on services only
	 * @param  int    $year                Year (0=last 12 month, -1=all years)
	 * @param  string $morefilter          More sql filters
	 * @return array                       <0 if KO, result[month]=array(valuex,valuey) where month is 0 to 11
	 */
	public function get_nb_contract($socid, $mode, $filteronproducttype = -1, $year = 0, $morefilter = '')
	{
		// phpcs:enable
		global $conf, $user;

		$sql = "SELECT sum(d.qty), date_format(c.date_contrat, '%Y%m')";
		if ($mode == 'bynumber') {
			$sql .= ", count(DISTINCT c.rowid)";
		}
		$sql .= " FROM ".$this->db->prefix()."contratdet as d, ".$this->db->prefix()."contrat as c, ".$this->db->prefix()."societe as s";
		if ($filteronproducttype >= 0) {
			$sql .= ", ".$this->db->prefix()."product as p";
		}
		if (empty($user->rights->societe->client->voir) && !$socid) {
			$sql .= ", ".$this->db->prefix()."societe_commerciaux as sc";
		}

		$sql .= " WHERE c.entity IN (".getEntity('contract').")";
		$sql .= " AND c.rowid = d.fk_contrat";

		if ($this->id > 0) {
			$sql .= " AND d.fk_product = ".((int) $this->id);
		} else {
			$sql .= " AND d.fk_product > 0";
		}
		if ($filteronproducttype >= 0) {
			$sql .= " AND p.rowid = d.fk_product AND p.fk_product_type = ".((int) $filteronproducttype);
		}
		$sql .= " AND c.fk_soc = s.rowid";

		if (empty($user->rights->societe->client->voir) && !$socid) {
			$sql .= " AND c.fk_soc = sc.fk_soc AND sc.fk_user = ".((int) $user->id);
		}
		if ($socid > 0) {
			$sql .= " AND c.fk_soc = ".((int) $socid);
		}
		$sql .= $morefilter;
		$sql .= " GROUP BY date_format(c.date_contrat,'%Y%m')";
		$sql .= " ORDER BY date_format(c.date_contrat,'%Y%m') DESC";

		return $this->_get_stats($sql, $mode, $year);
	}

	// phpcs:disable PEAR.NamingConventions.ValidFunctionName.ScopeNotCamelCaps
	/**
	 *  Return nb of units in orders in which product is included
	 *
	 * @param  int    $socid               Limit count on a particular third party id
	 * @param  string $mode                'byunit'=number of unit, 'bynumber'=nb of entities
	 * @param  int    $filteronproducttype 0=To filter on product only, 1=To filter on services only
	 * @param  int    $year                Year (0=last 12 month, -1=all years)
	 * @param  string $morefilter          More sql filters
	 * @return array                       <0 if KO, result[month]=array(valuex,valuey) where month is 0 to 11
	 */
	public function get_nb_mos($socid, $mode, $filteronproducttype = -1, $year = 0, $morefilter = '')
	{
		// phpcs:enable
		global $conf, $user;

		$sql = "SELECT sum(d.qty), date_format(d.date_valid, '%Y%m')";
		if ($mode == 'bynumber') {
			$sql .= ", count(DISTINCT d.rowid)";
		}
		$sql .= " FROM ".$this->db->prefix()."mrp_mo as d LEFT JOIN  ".$this->db->prefix()."societe as s ON d.fk_soc = s.rowid";
		if ($filteronproducttype >= 0) {
			$sql .= ", ".$this->db->prefix()."product as p";
		}
		if (empty($user->rights->societe->client->voir) && !$socid) {
			$sql .= ", ".$this->db->prefix()."societe_commerciaux as sc";
		}

		$sql .= " WHERE d.entity IN (".getEntity('mo').")";
		$sql .= " AND d.status > 0";

		if ($this->id > 0) {
			$sql .= " AND d.fk_product = ".((int) $this->id);
		} else {
			$sql .= " AND d.fk_product > 0";
		}
		if ($filteronproducttype >= 0) {
			$sql .= " AND p.rowid = d.fk_product AND p.fk_product_type = ".((int) $filteronproducttype);
		}

		if (empty($user->rights->societe->client->voir) && !$socid) {
			$sql .= " AND d.fk_soc = sc.fk_soc AND sc.fk_user = ".((int) $user->id);
		}
		if ($socid > 0) {
			$sql .= " AND d.fk_soc = ".((int) $socid);
		}
		$sql .= $morefilter;
		$sql .= " GROUP BY date_format(d.date_valid,'%Y%m')";
		$sql .= " ORDER BY date_format(d.date_valid,'%Y%m') DESC";

		return $this->_get_stats($sql, $mode, $year);
	}

	// phpcs:disable PEAR.NamingConventions.ValidFunctionName.ScopeNotCamelCaps
	/**
	 *  Link a product/service to a parent product/service
	 *
	 * @param  int $id_pere Id of parent product/service
	 * @param  int $id_fils Id of child product/service
	 * @param  int $qty     Quantity
	 * @param  int $incdec  1=Increase/decrease stock of child when parent stock increase/decrease
	 * @return int                < 0 if KO, > 0 if OK
	 */
	public function add_sousproduit($id_pere, $id_fils, $qty, $incdec = 1)
	{
		// phpcs:enable
		// Clean parameters
		if (!is_numeric($id_pere)) {
			$id_pere = 0;
		}
		if (!is_numeric($id_fils)) {
			$id_fils = 0;
		}
		if (!is_numeric($incdec)) {
			$incdec = 0;
		}

		$result = $this->del_sousproduit($id_pere, $id_fils);
		if ($result < 0) {
			return $result;
		}

		// Check not already father of id_pere (to avoid father -> child -> father links)
<<<<<<< HEAD
		$sql = 'SELECT fk_product_pere from '.MAIN_DB_PREFIX.'product_association';
		$sql .= ' WHERE fk_product_pere  = '.((int) $id_fils).' AND fk_product_fils = '.((int) $id_pere);
=======
		$sql = "SELECT fk_product_pere from ".$this->db->prefix()."product_association";
		$sql .= " WHERE fk_product_pere = ".((int) $id_fils)." AND fk_product_fils = ".((int) $id_pere);
>>>>>>> 95dc2558
		if (!$this->db->query($sql)) {
			dol_print_error($this->db);
			return -1;
		} else {
			//Selection of the highest row
			$sql = "SELECT MAX(rang) as max_rank FROM ".$this->db->prefix()."product_association";
			$sql .= " WHERE fk_product_pere  = ".((int) $id_pere);
			$resql = $this->db->query($sql);
			if ($resql > 0) {
				$obj = $this->db->fetch_object($resql);
				$rank = $obj->max_rank + 1;
				//Addition of a product with the highest rank +1
				$sql = "INSERT INTO ".$this->db->prefix()."product_association(fk_product_pere,fk_product_fils,qty,incdec,rang)";
				$sql .= " VALUES (".((int) $id_pere).", ".((int) $id_fils).", ".price2num($qty, 'MS').", ".price2num($incdec, 'MS').", ".((int) $rank).")";
				if (! $this->db->query($sql)) {
					dol_print_error($this->db);
					return -1;
				} else {
<<<<<<< HEAD
					$sql = 'INSERT INTO '.MAIN_DB_PREFIX.'product_association(fk_product_pere,fk_product_fils,qty,incdec)';
					$sql .= ' VALUES ('.((int) $id_pere).', '.((int) $id_fils).', '.((float) $qty).', '.((int) $incdec).')';
					if (!$this->db->query($sql)) {
						 dol_print_error($this->db);
						 return -1;
					} else {
						 return 1;
					}
=======
					return 1;
>>>>>>> 95dc2558
				}
			} else {
				dol_print_error($this->db);
				return -1;
			}
		}
	}

	// phpcs:disable PEAR.NamingConventions.ValidFunctionName.ScopeNotCamelCaps
	/**
	 *  Modify composed product
	 *
	 * @param  int $id_pere Id of parent product/service
	 * @param  int $id_fils Id of child product/service
	 * @param  int $qty     Quantity
	 * @param  int $incdec  1=Increase/decrease stock of child when parent stock increase/decrease
	 * @return int                < 0 if KO, > 0 if OK
	 */
	public function update_sousproduit($id_pere, $id_fils, $qty, $incdec = 1)
	{
		// phpcs:enable
		// Clean parameters
		if (!is_numeric($id_pere)) {
			$id_pere = 0;
		}
		if (!is_numeric($id_fils)) {
			$id_fils = 0;
		}
		if (!is_numeric($incdec)) {
			$incdec = 1;
		}
		if (!is_numeric($qty)) {
			$qty = 1;
		}

		$sql = 'UPDATE '.$this->db->prefix().'product_association SET ';
		$sql .= 'qty = '.price2num($qty, 'MS');
		$sql .= ',incdec = '.price2num($incdec, 'MS');
		$sql .= ' WHERE fk_product_pere = '.((int) $id_pere).' AND fk_product_fils = '.((int) $id_fils);

		if (!$this->db->query($sql)) {
			dol_print_error($this->db);
			return -1;
		} else {
			return 1;
		}
	}

	// phpcs:disable PEAR.NamingConventions.ValidFunctionName.ScopeNotCamelCaps
	/**
	 *  Remove a link between a subproduct and a parent product/service
	 *
	 * @param  int $fk_parent Id of parent product (child will no more be linked to it)
	 * @param  int $fk_child  Id of child product
	 * @return int            < 0 if KO, > 0 if OK
	 */
	public function del_sousproduit($fk_parent, $fk_child)
	{
		// phpcs:enable
		if (!is_numeric($fk_parent)) {
			$fk_parent = 0;
		}
		if (!is_numeric($fk_child)) {
			$fk_child = 0;
		}

<<<<<<< HEAD
		$sql = "DELETE FROM ".MAIN_DB_PREFIX."product_association";
=======
		$sql = "DELETE FROM ".$this->db->prefix()."product_association";
>>>>>>> 95dc2558
		$sql .= " WHERE fk_product_pere  = ".((int) $fk_parent);
		$sql .= " AND fk_product_fils = ".((int) $fk_child);

		dol_syslog(get_class($this).'::del_sousproduit', LOG_DEBUG);
		if (!$this->db->query($sql)) {
			dol_print_error($this->db);
			return -1;
		}

		// Updated ranks so that none are missing
		$sqlrank = "SELECT rowid, rang FROM ".$this->db->prefix()."product_association";
		$sqlrank.= " WHERE fk_product_pere = ".((int) $fk_parent);
		$sqlrank.= " ORDER BY rang";
		$resqlrank = $this->db->query($sqlrank);
		if ($resqlrank) {
			$cpt = 0;
			while ($objrank = $this->db->fetch_object($resqlrank)) {
				$cpt++;
				$sql = "UPDATE ".$this->db->prefix()."product_association";
				$sql.= " SET rang = ".((int) $cpt);
				$sql.= " WHERE rowid = ".((int) $objrank->rowid);
				if (! $this->db->query($sql)) {
					dol_print_error($this->db);
					return -1;
				}
			}
		}
		return 1;
	}

	// phpcs:disable PEAR.NamingConventions.ValidFunctionName.ScopeNotCamelCaps
	/**
	 *  Check if it is a sub-product into a kit
	 *
	 * @param  int 	$fk_parent 		Id of parent kit product
	 * @param  int 	$fk_child  		Id of child product
	 * @return int                  <0 if KO, >0 if OK
	 */
	public function is_sousproduit($fk_parent, $fk_child)
	{
		// phpcs:enable
		$sql = "SELECT fk_product_pere, qty, incdec";
		$sql .= " FROM ".$this->db->prefix()."product_association";
		$sql .= " WHERE fk_product_pere  = ".((int) $fk_parent);
		$sql .= " AND fk_product_fils = ".((int) $fk_child);

		$result = $this->db->query($sql);
		if ($result) {
			$num = $this->db->num_rows($result);

			if ($num > 0) {
				$obj = $this->db->fetch_object($result);

				$this->is_sousproduit_qty = $obj->qty;
				$this->is_sousproduit_incdec = $obj->incdec;

				return true;
			} else {
				return false;
			}
		} else {
			dol_print_error($this->db);
			return -1;
		}
	}


	// phpcs:disable PEAR.NamingConventions.ValidFunctionName.ScopeNotCamelCaps
	/**
	 *  Add a supplier price for the product.
	 *  Note: Duplicate ref is accepted for different quantity only, or for different companies.
	 *
	 * @param  User   $user      User that make link
	 * @param  int    $id_fourn  Supplier id
	 * @param  string $ref_fourn Supplier ref
	 * @param  float  $quantity  Quantity minimum for price
	 * @return int               < 0 if KO, 0 if link already exists for this product, > 0 if OK
	 */
	public function add_fournisseur($user, $id_fourn, $ref_fourn, $quantity)
	{
		// phpcs:enable
		global $conf;

		$now = dol_now();

		dol_syslog(get_class($this)."::add_fournisseur id_fourn = ".$id_fourn." ref_fourn=".$ref_fourn." quantity=".$quantity, LOG_DEBUG);

		// Clean parameters
		$quantity = price2num($quantity, 'MS');

		if ($ref_fourn) {
			$sql = "SELECT rowid, fk_product";
			$sql .= " FROM ".$this->db->prefix()."product_fournisseur_price";
			$sql .= " WHERE fk_soc = ".((int) $id_fourn);
			$sql .= " AND ref_fourn = '".$this->db->escape($ref_fourn)."'";
			$sql .= " AND fk_product <> ".((int) $this->id);
			$sql .= " AND entity IN (".getEntity('productsupplierprice').")";

			$resql = $this->db->query($sql);
			if ($resql) {
				$obj = $this->db->fetch_object($resql);
				if ($obj) {
					// If the supplier ref already exists but for another product (duplicate ref is accepted for different quantity only or different companies)
					$this->product_id_already_linked = $obj->fk_product;
					return -3;
				}
				$this->db->free($resql);
			}
		}

		$sql = "SELECT rowid";
<<<<<<< HEAD
		$sql .= " FROM ".MAIN_DB_PREFIX."product_fournisseur_price";
=======
		$sql .= " FROM ".$this->db->prefix()."product_fournisseur_price";
>>>>>>> 95dc2558
		$sql .= " WHERE fk_soc = ".((int) $id_fourn);
		if ($ref_fourn) {
			$sql .= " AND ref_fourn = '".$this->db->escape($ref_fourn)."'";
		} else {
			$sql .= " AND (ref_fourn = '' OR ref_fourn IS NULL)";
		}
		$sql .= " AND quantity = ".((float) $quantity);
		$sql .= " AND fk_product = ".((int) $this->id);
		$sql .= " AND entity IN (".getEntity('productsupplierprice').")";

		$resql = $this->db->query($sql);
		if ($resql) {
			$obj = $this->db->fetch_object($resql);

			// The reference supplier does not exist, we create it for this product.
			if (empty($obj)) {
				$sql = "INSERT INTO ".$this->db->prefix()."product_fournisseur_price(";
				$sql .= "datec";
				$sql .= ", entity";
				$sql .= ", fk_product";
				$sql .= ", fk_soc";
				$sql .= ", ref_fourn";
				$sql .= ", quantity";
				$sql .= ", fk_user";
				$sql .= ", tva_tx";
				$sql .= ") VALUES (";
				$sql .= "'".$this->db->idate($now)."'";
				$sql .= ", ".$conf->entity;
				$sql .= ", ".$this->id;
				$sql .= ", ".$id_fourn;
				$sql .= ", '".$this->db->escape($ref_fourn)."'";
				$sql .= ", ".$quantity;
				$sql .= ", ".$user->id;
				$sql .= ", 0";
				$sql .= ")";

				if ($this->db->query($sql)) {
					$this->product_fourn_price_id = $this->db->last_insert_id($this->db->prefix()."product_fournisseur_price");
					return 1;
				} else {
					$this->error = $this->db->lasterror();
					return -1;
				}
			} else {
				// If the supplier price already exists for this product and quantity
				$this->product_fourn_price_id = $obj->rowid;
				return 0;
			}
		} else {
			$this->error = $this->db->lasterror();
			return -2;
		}
	}


	// phpcs:disable PEAR.NamingConventions.ValidFunctionName.ScopeNotCamelCaps
	/**
	 * Return list of suppliers providing the product or service
	 *
	 * @return array        Array of vendor ids
	 */
	public function list_suppliers()
	{
		// phpcs:enable
		global $conf;

		$list = array();

		$sql = "SELECT DISTINCT p.fk_soc";
		$sql .= " FROM ".$this->db->prefix()."product_fournisseur_price as p";
		$sql .= " WHERE p.fk_product = ".((int) $this->id);
		$sql .= " AND p.entity = ".((int) $conf->entity);

		$result = $this->db->query($sql);
		if ($result) {
			$num = $this->db->num_rows($result);
			$i = 0;
			while ($i < $num) {
				$obj = $this->db->fetch_object($result);
				$list[$i] = $obj->fk_soc;
				$i++;
			}
		}

		return $list;
	}

	// phpcs:disable PEAR.NamingConventions.ValidFunctionName.ScopeNotCamelCaps
	/**
	 *  Recopie les prix d'un produit/service sur un autre
	 *
	 * @param  int $fromId Id product source
	 * @param  int $toId   Id product target
	 * @return int                     < 0 if KO, > 0 if OK
	 */
	public function clone_price($fromId, $toId)
	{
		global $conf, $user;

		$now = dol_now();

		$this->db->begin();

		// prices
		$sql  = "INSERT INTO ".$this->db->prefix()."product_price (";
		$sql .= " entity";
		$sql .= ", fk_product";
		$sql .= ", date_price";
		$sql .= ", price_level";
		$sql .= ", price";
		$sql .= ", price_ttc";
		$sql .= ", price_min";
		$sql .= ", price_min_ttc";
		$sql .= ", price_base_type";
		$sql .= ", default_vat_code";
		$sql .= ", tva_tx";
		$sql .= ", recuperableonly";
		$sql .= ", localtax1_tx";
		$sql .= ", localtax1_type";
		$sql .= ", localtax2_tx";
		$sql .= ", localtax2_type";
		$sql .= ", fk_user_author";
		$sql .= ", tosell";
		$sql .= ", price_by_qty";
		$sql .= ", fk_price_expression";
		$sql .= ", fk_multicurrency";
		$sql .= ", multicurrency_code";
		$sql .= ", multicurrency_tx";
		$sql .= ", multicurrency_price";
		$sql .= ", multicurrency_price_ttc";
		$sql .= ")";
		$sql .= " SELECT";
		$sql .= " entity";
		$sql .= ", ".$toId;
		$sql .= ", '".$this->db->idate($now)."'";
		$sql .= ", price_level";
		$sql .= ", price";
		$sql .= ", price_ttc";
		$sql .= ", price_min";
		$sql .= ", price_min_ttc";
		$sql .= ", price_base_type";
		$sql .= ", default_vat_code";
		$sql .= ", tva_tx";
		$sql .= ", recuperableonly";
		$sql .= ", localtax1_tx";
		$sql .= ", localtax1_type";
		$sql .= ", localtax2_tx";
		$sql .= ", localtax2_type";
		$sql .= ", ".$user->id;
		$sql .= ", tosell";
		$sql .= ", price_by_qty";
		$sql .= ", fk_price_expression";
		$sql .= ", fk_multicurrency";
		$sql .= ", multicurrency_code";
		$sql .= ", multicurrency_tx";
		$sql .= ", multicurrency_price";
		$sql .= ", multicurrency_price_ttc";
<<<<<<< HEAD
		$sql .= " FROM ".MAIN_DB_PREFIX."product_price";
=======
		$sql .= " FROM ".$this->db->prefix()."product_price";
>>>>>>> 95dc2558
		$sql .= " WHERE fk_product = ".((int) $fromId);
		$sql .= " ORDER BY date_price DESC";
		if ($conf->global->PRODUIT_MULTIPRICES_LIMIT > 0) {
			$sql .= " LIMIT ".$conf->global->PRODUIT_MULTIPRICES_LIMIT;
		}

		dol_syslog(__METHOD__, LOG_DEBUG);
		$resql = $this->db->query($sql);
		if (!$resql) {
			$this->db->rollback();
			return -1;
		}

		$this->db->commit();
		return 1;
	}

	// phpcs:disable PEAR.NamingConventions.ValidFunctionName.ScopeNotCamelCaps
	/**
	 * Clone links between products
	 *
	 * @param  int $fromId Product id
	 * @param  int $toId   Product id
	 * @return int                  <0 if KO, >0 if OK
	 */
	public function clone_associations($fromId, $toId)
	{
		// phpcs:enable
		$this->db->begin();

<<<<<<< HEAD
		$sql = 'INSERT INTO '.MAIN_DB_PREFIX.'product_association (fk_product_pere, fk_product_fils, qty)';
		$sql .= " SELECT ".$toId.", fk_product_fils, qty FROM ".MAIN_DB_PREFIX."product_association";
=======
		$sql = 'INSERT INTO '.$this->db->prefix().'product_association (fk_product_pere, fk_product_fils, qty)';
		$sql .= " SELECT ".$toId.", fk_product_fils, qty FROM ".$this->db->prefix()."product_association";
>>>>>>> 95dc2558
		$sql .= " WHERE fk_product_pere = ".((int) $fromId);

		dol_syslog(get_class($this).'::clone_association', LOG_DEBUG);
		if (!$this->db->query($sql)) {
			$this->db->rollback();
			return -1;
		}

		$this->db->commit();
		return 1;
	}

	// phpcs:disable PEAR.NamingConventions.ValidFunctionName.ScopeNotCamelCaps
	/**
	 *  Recopie les fournisseurs et prix fournisseurs d'un produit/service sur un autre
	 *
	 * @param  int $fromId Id produit source
	 * @param  int $toId   Id produit cible
	 * @return int                 < 0 si erreur, > 0 si ok
	 */
	public function clone_fournisseurs($fromId, $toId)
	{
		// phpcs:enable
		$this->db->begin();

		$now = dol_now();

		// les fournisseurs
<<<<<<< HEAD
		/*$sql = "INSERT ".MAIN_DB_PREFIX."product_fournisseur ("
		. " datec, fk_product, fk_soc, ref_fourn, fk_user_author )"
		. " SELECT '".$this->db->idate($now)."', ".$toId.", fk_soc, ref_fourn, fk_user_author"
		. " FROM ".MAIN_DB_PREFIX."product_fournisseur"
		. " WHERE fk_product = ".((int) $fromId);

		if ( ! $this->db->query($sql ) )
		{
		$this->db->rollback();
		return -1;
		}*/
=======
		/*$sql = "INSERT ".$this->db->prefix()."product_fournisseur ("
		 . " datec, fk_product, fk_soc, ref_fourn, fk_user_author )"
		 . " SELECT '".$this->db->idate($now)."', ".$toId.", fk_soc, ref_fourn, fk_user_author"
		 . " FROM ".$this->db->prefix()."product_fournisseur"
		 . " WHERE fk_product = ".((int) $fromId);

		 if ( ! $this->db->query($sql ) )
		 {
		 $this->db->rollback();
		 return -1;
		 }*/
>>>>>>> 95dc2558

		// les prix de fournisseurs.
		$sql = "INSERT ".$this->db->prefix()."product_fournisseur_price (";
		$sql .= " datec, fk_product, fk_soc, price, quantity, fk_user)";
		$sql .= " SELECT '".$this->db->idate($now)."', ".((int) $toId).", fk_soc, price, quantity, fk_user";
<<<<<<< HEAD
		$sql .= " FROM ".MAIN_DB_PREFIX."product_fournisseur_price";
=======
		$sql .= " FROM ".$this->db->prefix()."product_fournisseur_price";
>>>>>>> 95dc2558
		$sql .= " WHERE fk_product = ".((int) $fromId);

		dol_syslog(get_class($this).'::clone_fournisseurs', LOG_DEBUG);
		$resql = $this->db->query($sql);
		if (!$resql) {
			$this->db->rollback();
			return -1;
		} else {
			$this->db->commit();
			return 1;
		}
	}

	// phpcs:disable PEAR.NamingConventions.ValidFunctionName.ScopeNotCamelCaps
	/**
	 *  Fonction recursive uniquement utilisee par get_arbo_each_prod, recompose l'arborescence des sousproduits
	 *  Define value of this->res
	 *
	 * @param  array  $prod       			Products array
	 * @param  string $compl_path 			Directory path of parents to add before
	 * @param  int    $multiply   			Because each sublevel must be multiplicated by parent nb
	 * @param  int    $level      			Init level
	 * @param  int    $id_parent  			Id parent
	 * @param  int    $ignore_stock_load 	Ignore stock load
	 * @return void
	 */
	public function fetch_prod_arbo($prod, $compl_path = '', $multiply = 1, $level = 1, $id_parent = 0, $ignore_stock_load = 0)
	{
		// phpcs:enable
		global $conf, $langs;

		$tmpproduct = null;
		//var_dump($prod);
		foreach ($prod as $id_product => $desc_pere) {    // $id_product is 0 (first call starting with root top) or an id of a sub_product
			if (is_array($desc_pere)) {    // If desc_pere is an array, this means it's a child
				$id = (!empty($desc_pere[0]) ? $desc_pere[0] : '');
				$nb = (!empty($desc_pere[1]) ? $desc_pere[1] : '');
				$type = (!empty($desc_pere[2]) ? $desc_pere[2] : '');
				$label = (!empty($desc_pere[3]) ? $desc_pere[3] : '');
				$incdec = (!empty($desc_pere[4]) ? $desc_pere[4] : 0);

				if ($multiply < 1) {
					$multiply = 1;
				}

				//print "XXX We add id=".$id." - label=".$label." - nb=".$nb." - multiply=".$multiply." fullpath=".$compl_path.$label."\n";
				if (is_null($tmpproduct)) {
					$tmpproduct = new Product($this->db); // So we initialize tmpproduct only once for all loop.
				}
				$tmpproduct->fetch($id); // Load product to get ->ref

				if (empty($ignore_stock_load) && ($tmpproduct->isProduct() || !empty($conf->global->STOCK_SUPPORTS_SERVICES))) {
					$tmpproduct->load_stock('nobatch,novirtual'); // Load stock to get true ->stock_reel
				}

				$this->res[] = array(
					'id'=>$id, // Id product
					'id_parent'=>$id_parent,
					'ref'=>$tmpproduct->ref, // Ref product
					'nb'=>$nb, // Nb of units that compose parent product
					'nb_total'=>$nb * $multiply, // Nb of units for all nb of product
					'stock'=>$tmpproduct->stock_reel, // Stock
					'stock_alert'=>$tmpproduct->seuil_stock_alerte, // Stock alert
					'label'=>$label,
					'fullpath'=>$compl_path.$label, // Label
					'type'=>$type, // Nb of units that compose parent product
					'desiredstock'=>$tmpproduct->desiredstock,
					'level'=>$level,
					'incdec'=>$incdec,
					'entity'=>$tmpproduct->entity
				);

				// Recursive call if there is childs to child
				if (is_array($desc_pere['childs'])) {
<<<<<<< HEAD
					   //print 'YYY We go down for '.$desc_pere[3]." -> \n";
=======
					//print 'YYY We go down for '.$desc_pere[3]." -> \n";
>>>>>>> 95dc2558
					$this->fetch_prod_arbo($desc_pere['childs'], $compl_path.$desc_pere[3]." -> ", $desc_pere[1] * $multiply, $level + 1, $id, $ignore_stock_load);
				}
			}
		}
	}

	// phpcs:disable PEAR.NamingConventions.ValidFunctionName.ScopeNotCamelCaps
	/**
	 *  Build the tree of subproducts into an array ->res and return it.
	 *  this->sousprods must have been loaded by this->get_sousproduits_arbo()
	 *
	 * @param  int 		$multiply 			Because each sublevel must be multiplicated by parent nb
	 * @param  int    	$ignore_stock_load 	Ignore stock load
	 * @return array                    	$this->res
	 */
	public function get_arbo_each_prod($multiply = 1, $ignore_stock_load = 0)
	{
		// phpcs:enable
		$this->res = array();
		if (isset($this->sousprods) && is_array($this->sousprods)) {
			foreach ($this->sousprods as $prod_name => $desc_product) {
				if (is_array($desc_product)) {
					$this->fetch_prod_arbo($desc_product, "", $multiply, 1, $this->id, $ignore_stock_load);
				}
			}
		}
		//var_dump($this->res);
		return $this->res;
	}

	/**
	 * Count all parent and children products for current product (first level only)
	 *
	 * @param	int		$mode	0=Both parent and child, -1=Parents only, 1=Children only
	 * @return 	int            	Nb of father + child
	 * @see getFather(), get_sousproduits_arbo()
	 */
	public function hasFatherOrChild($mode = 0)
	{
		$nb = 0;

		$sql = "SELECT COUNT(pa.rowid) as nb";
		$sql .= " FROM ".$this->db->prefix()."product_association as pa";
		if ($mode == 0) {
			$sql .= " WHERE pa.fk_product_fils = ".((int) $this->id)." OR pa.fk_product_pere = ".((int) $this->id);
		} elseif ($mode == -1) {
			$sql .= " WHERE pa.fk_product_fils = ".((int) $this->id); // We are a child, so we found lines that link to parents (can have several parents)
		} elseif ($mode == 1) {
			$sql .= " WHERE pa.fk_product_pere = ".((int) $this->id); // We are a parent, so we found lines that link to children (can have several children)
		}

		$resql = $this->db->query($sql);
		if ($resql) {
			$obj = $this->db->fetch_object($resql);
			if ($obj) {
				$nb = $obj->nb;
			}
		} else {
			return -1;
		}

		return $nb;
	}

	/**
	 * Return if a product has variants or not
	 *
	 * @return int        Number of variants
	 */
	public function hasVariants()
	{
		$nb = 0;
		$sql = "SELECT count(rowid) as nb FROM ".$this->db->prefix()."product_attribute_combination WHERE fk_product_parent = ".((int) $this->id);
		$sql .= " AND entity IN (".getEntity('product').")";

		$resql = $this->db->query($sql);
		if ($resql) {
			$obj = $this->db->fetch_object($resql);
			if ($obj) {
				$nb = $obj->nb;
			}
		}

		return $nb;
	}


	/**
	 * Return if loaded product is a variant
	 *
	 * @return int
	 */
	public function isVariant()
	{
		global $conf;
		if (!empty($conf->variants->enabled)) {
			$sql = "SELECT rowid FROM ".$this->db->prefix()."product_attribute_combination WHERE fk_product_child = ".((int) $this->id)." AND entity IN (".getEntity('product').")";

			$query = $this->db->query($sql);

			if ($query) {
				if (!$this->db->num_rows($query)) {
					return false;
				}
				return true;
			} else {
				dol_print_error($this->db);
				return -1;
			}
		} else {
			return false;
		}
	}

	/**
	 *  Return all parent products for current product (first level only)
	 *
	 * @return array         Array of product
	 * @see hasFatherOrChild()
	 */
	public function getFather()
	{
		$sql = "SELECT p.rowid, p.label as label, p.ref as ref, pa.fk_product_pere as id, p.fk_product_type, pa.qty, pa.incdec, p.entity";
		$sql .= ", p.tosell as status, p.tobuy as status_buy";
		$sql .= " FROM ".$this->db->prefix()."product_association as pa,";
		$sql .= " ".$this->db->prefix()."product as p";
		$sql .= " WHERE p.rowid = pa.fk_product_pere";
		$sql .= " AND pa.fk_product_fils = ".((int) $this->id);

		$res = $this->db->query($sql);
		if ($res) {
			$prods = array();
			while ($record = $this->db->fetch_array($res)) {
				// $record['id'] = $record['rowid'] = id of father
				$prods[$record['id']]['id'] = $record['rowid'];
				$prods[$record['id']]['ref'] = $record['ref'];
				$prods[$record['id']]['label'] = $record['label'];
				$prods[$record['id']]['qty'] = $record['qty'];
				$prods[$record['id']]['incdec'] = $record['incdec'];
				$prods[$record['id']]['fk_product_type'] = $record['fk_product_type'];
				$prods[$record['id']]['entity'] = $record['entity'];
				$prods[$record['id']]['status'] = $record['status'];
				$prods[$record['id']]['status_buy'] = $record['status_buy'];
			}
			return $prods;
		} else {
			dol_print_error($this->db);
			return -1;
		}
	}


	/**
	 *  Return childs of product $id
	 *
	 * @param  int $id             		Id of product to search childs of
	 * @param  int $firstlevelonly 		Return only direct child
	 * @param  int $level          		Level of recursing call (start to 1)
	 * @return array                    Return array(prodid=>array(0=prodid, 1=>qty, 2=>product type, 3=>label, 4=>incdec, 5=>product ref)
	 */
	public function getChildsArbo($id, $firstlevelonly = 0, $level = 1)
	{
		global $alreadyfound;

		if (empty($id)) {
			return array();
		}

		$sql = "SELECT p.rowid, p.ref, p.label as label, p.fk_product_type,";
		$sql .= " pa.qty as qty, pa.fk_product_fils as id, pa.incdec,";
		$sql .= " pa.rowid as fk_association, pa.rang";
		$sql .= " FROM ".$this->db->prefix()."product as p,";
		$sql .= " ".$this->db->prefix()."product_association as pa";
		$sql .= " WHERE p.rowid = pa.fk_product_fils";
		$sql .= " AND pa.fk_product_pere = ".((int) $id);
		$sql .= " AND pa.fk_product_fils <> ".((int) $id); // This should not happens, it is to avoid infinite loop if it happens
		$sql.= " ORDER BY pa.rang";

		dol_syslog(get_class($this).'::getChildsArbo id='.$id.' level='.$level, LOG_DEBUG);

		if ($level == 1) {
			$alreadyfound = array($id=>1); // We init array of found object to start of tree, so if we found it later (should not happened), we stop immediatly
		}
		// Protection against infinite loop
		if ($level > 30) {
			return array();
		}

		$res = $this->db->query($sql);
		if ($res) {
			$prods = array();
			while ($rec = $this->db->fetch_array($res)) {
				if (!empty($alreadyfound[$rec['rowid']])) {
					dol_syslog(get_class($this).'::getChildsArbo the product id='.$rec['rowid'].' was already found at a higher level in tree. We discard to avoid infinite loop', LOG_WARNING);
					continue;
				}
				$alreadyfound[$rec['rowid']] = 1;
				$prods[$rec['rowid']] = array(
					0=>$rec['rowid'],
					1=>$rec['qty'],
					2=>$rec['fk_product_type'],
					3=>$this->db->escape($rec['label']),
					4=>$rec['incdec'],
					5=>$rec['ref'],
					6=>$rec['fk_association'],
					7=>$rec['rang']
				);
				//$prods[$this->db->escape($rec['label'])]= array(0=>$rec['id'],1=>$rec['qty'],2=>$rec['fk_product_type']);
				//$prods[$this->db->escape($rec['label'])]= array(0=>$rec['id'],1=>$rec['qty']);
				if (empty($firstlevelonly)) {
					$listofchilds = $this->getChildsArbo($rec['rowid'], 0, $level + 1);
					foreach ($listofchilds as $keyChild => $valueChild) {
						$prods[$rec['rowid']]['childs'][$keyChild] = $valueChild;
					}
				}
			}

			return $prods;
		} else {
			dol_print_error($this->db);
			return -1;
		}
	}

	// phpcs:disable PEAR.NamingConventions.ValidFunctionName.ScopeNotCamelCaps
	/**
	 *     Return tree of all subproducts for product. Tree contains array of array(0=prodid, 1=>qty, 2=>product type, 3=>label, 4=>incdec, 5=>product ref)
	 *     Set this->sousprods
	 *
	 * @return void
	 */
	public function get_sousproduits_arbo()
	{
		// phpcs:enable
		$parent = array();

		foreach ($this->getChildsArbo($this->id) as $keyChild => $valueChild) {    // Warning. getChildsArbo can call getChildsArbo recursively. Starting point is $value[0]=id of product
			$parent[$this->label][$keyChild] = $valueChild;
		}
		foreach ($parent as $key => $value) {        // key=label, value is array of childs
			$this->sousprods[$key] = $value;
		}
	}

	/**
	 *    Return clicable link of object (with eventually picto)
	 *
	 * @param  int    $withpicto             Add picto into link
	 * @param  string $option                Where point the link ('stock', 'composition', 'category', 'supplier', '')
	 * @param  int    $maxlength             Maxlength of ref
	 * @param  int    $save_lastsearch_value -1=Auto, 0=No save of lastsearch_values when clicking, 1=Save lastsearch_values whenclicking
	 * @param  int    $notooltip			 No tooltip
	 * @return string                                String with URL
	 */
	public function getNomUrl($withpicto = 0, $option = '', $maxlength = 0, $save_lastsearch_value = -1, $notooltip = 0)
	{
		global $conf, $langs, $hookmanager;
		include_once DOL_DOCUMENT_ROOT.'/core/lib/product.lib.php';

		$result = ''; $label = '';

		$newref = $this->ref;
		if ($maxlength) {
			$newref = dol_trunc($newref, $maxlength, 'middle');
		}

		if (!empty($this->entity)) {
			$tmpphoto = $this->show_photos('product', $conf->product->multidir_output[$this->entity], 1, 1, 0, 0, 0, 80);
			if ($this->nbphoto > 0) {
				$label .= '<div class="photointooltip floatright">';
				$label .= $tmpphoto;
				$label .= '</div>';
				//$label .= '<div style="clear: both;"></div>';
			}
		}

		if ($this->type == Product::TYPE_PRODUCT) {
			$label .= img_picto('', 'product').' <u class="paddingrightonly">'.$langs->trans("Product").'</u>';
		} elseif ($this->type == Product::TYPE_SERVICE) {
			$label .= img_picto('', 'service').' <u class="paddingrightonly">'.$langs->trans("Service").'</u>';
		}
		if (isset($this->status) && isset($this->status_buy)) {
			$label .= ' '.$this->getLibStatut(5, 0);
			$label .= ' '.$this->getLibStatut(5, 1);
		}

		if (!empty($this->ref)) {
			$label .= '<br><b>'.$langs->trans('ProductRef').':</b> '.$this->ref;
		}
		if (!empty($this->label)) {
			$label .= '<br><b>'.$langs->trans('ProductLabel').':</b> '.$this->label;
		}
		if ($this->type == Product::TYPE_PRODUCT || !empty($conf->global->STOCK_SUPPORTS_SERVICES)) {
			if (!empty($conf->productbatch->enabled)) {
				$langs->load("productbatch");
				$label .= "<br><b>".$langs->trans("ManageLotSerial").'</b>: '.$this->getLibStatut(0, 2);
			}
		}
		if (!empty($conf->barcode->enabled)) {
			$label .= '<br><b>'.$langs->trans('BarCode').':</b> '.$this->barcode;
		}

		if ($this->type == Product::TYPE_PRODUCT) {
			if ($this->weight) {
				$label .= "<br><b>".$langs->trans("Weight").'</b>: '.$this->weight.' '.measuringUnitString(0, "weight", $this->weight_units);
			}
			$labelsize = "";
			if ($this->length) {
				$labelsize .= ($labelsize ? " - " : "")."<b>".$langs->trans("Length").'</b>: '.$this->length.' '.measuringUnitString(0, 'size', $this->length_units);
			}
			if ($this->width) {
				$labelsize .= ($labelsize ? " - " : "")."<b>".$langs->trans("Width").'</b>: '.$this->width.' '.measuringUnitString(0, 'size', $this->width_units);
			}
			if ($this->height) {
				$labelsize .= ($labelsize ? " - " : "")."<b>".$langs->trans("Height").'</b>: '.$this->height.' '.measuringUnitString(0, 'size', $this->height_units);
			}
			if ($labelsize) {
				$label .= "<br>".$labelsize;
			}

			$labelsurfacevolume = "";
			if ($this->surface) {
				$labelsurfacevolume .= ($labelsurfacevolume ? " - " : "")."<b>".$langs->trans("Surface").'</b>: '.$this->surface.' '.measuringUnitString(0, 'surface', $this->surface_units);
			}
			if ($this->volume) {
				$labelsurfacevolume .= ($labelsurfacevolume ? " - " : "")."<b>".$langs->trans("Volume").'</b>: '.$this->volume.' '.measuringUnitString(0, 'volume', $this->volume_units);
			}
			if ($labelsurfacevolume) {
				$label .= "<br>".$labelsurfacevolume;
			}
		}
		if (!empty($this->pmp) && $this->pmp) {
			$label .= "<br><b>".$langs->trans("PMPValue").'</b>: '.price($this->pmp, 0, '', 1, -1, -1, $conf->currency);
		}

		if (!empty($conf->accounting->enabled) && $this->status) {
			include_once DOL_DOCUMENT_ROOT.'/core/lib/accounting.lib.php';
			$label .= '<br><b>'.$langs->trans('ProductAccountancySellCode').':</b> '.length_accountg($this->accountancy_code_sell);
			$label .= '<br><b>'.$langs->trans('ProductAccountancySellIntraCode').':</b> '.length_accountg($this->accountancy_code_sell_intra);
			$label .= '<br><b>'.$langs->trans('ProductAccountancySellExportCode').':</b> '.length_accountg($this->accountancy_code_sell_export);
		}
		if (!empty($conf->accounting->enabled) && $this->status_buy) {
			include_once DOL_DOCUMENT_ROOT.'/core/lib/accounting.lib.php';
			$label .= '<br><b>'.$langs->trans('ProductAccountancyBuyCode').':</b> '.length_accountg($this->accountancy_code_buy);
			$label .= '<br><b>'.$langs->trans('ProductAccountancyBuyIntraCode').':</b> '.length_accountg($this->accountancy_code_buy_intra);
			$label .= '<br><b>'.$langs->trans('ProductAccountancyBuyExportCode').':</b> '.length_accountg($this->accountancy_code_buy_export);
		}

		$linkclose = '';
		if (empty($notooltip)) {
			if (!empty($conf->global->MAIN_OPTIMIZEFORTEXTBROWSER)) {
				$label = $langs->trans("ShowProduct");
				$linkclose .= ' alt="'.dol_escape_htmltag($label, 1).'"';
			}

			$linkclose .= ' title="'.dol_escape_htmltag($label, 1, 1).'"';
			$linkclose .= ' class="nowraponall classfortooltip"';
		} else {
			$linkclose = ' class="nowraponall"';
		}

		if ($option == 'supplier' || $option == 'category') {
			$url = DOL_URL_ROOT.'/product/fournisseurs.php?id='.$this->id;
		} elseif ($option == 'stock') {
			$url = DOL_URL_ROOT.'/product/stock/product.php?id='.$this->id;
		} elseif ($option == 'composition') {
			$url = DOL_URL_ROOT.'/product/composition/card.php?id='.$this->id;
		} else {
			$url = DOL_URL_ROOT.'/product/card.php?id='.$this->id;
		}

		if ($option !== 'nolink') {
			// Add param to save lastsearch_values or not
			$add_save_lastsearch_values = ($save_lastsearch_value == 1 ? 1 : 0);
			if ($save_lastsearch_value == -1 && preg_match('/list\.php/', $_SERVER["PHP_SELF"])) {
				$add_save_lastsearch_values = 1;
			}
			if ($add_save_lastsearch_values) {
				$url .= '&save_lastsearch_values=1';
			}
		}

		$linkstart = '<a href="'.$url.'"';
		$linkstart .= $linkclose.'>';
		$linkend = '</a>';

		$result .= $linkstart;
		if ($withpicto) {
			if ($this->type == Product::TYPE_PRODUCT) {
				$result .= (img_object(($notooltip ? '' : $label), 'product', ($notooltip ? 'class="paddingright"' : 'class="paddingright classfortooltip"'), 0, 0, $notooltip ? 0 : 1));
			}
			if ($this->type == Product::TYPE_SERVICE) {
				$result .= (img_object(($notooltip ? '' : $label), 'service', ($notooltip ? 'class="paddingright"' : 'class="paddingright classfortooltip"'), 0, 0, $notooltip ? 0 : 1));
			}
		}
		$result .= $newref;
		$result .= $linkend;

		global $action;
		$hookmanager->initHooks(array('productdao'));
		$parameters = array('id'=>$this->id, 'getnomurl' => &$result);
		$reshook = $hookmanager->executeHooks('getNomUrl', $parameters, $this, $action); // Note that $action and $object may have been modified by some hooks
		if ($reshook > 0) {
			$result = $hookmanager->resPrint;
		} else {
			$result .= $hookmanager->resPrint;
		}

		return $result;
	}


	/**
	 *  Create a document onto disk according to template module.
	 *
	 * @param  string    $modele      Force model to use ('' to not force)
	 * @param  Translate $outputlangs Object langs to use for output
	 * @param  int       $hidedetails Hide details of lines
	 * @param  int       $hidedesc    Hide description
	 * @param  int       $hideref     Hide ref
	 * @return int                         0 if KO, 1 if OK
	 */
	public function generateDocument($modele, $outputlangs, $hidedetails = 0, $hidedesc = 0, $hideref = 0)
	{
		global $conf, $user, $langs;

		$langs->load("products");
		$outputlangs->load("products");

		// Positionne le modele sur le nom du modele a utiliser
		if (!dol_strlen($modele)) {
			if (!empty($conf->global->PRODUCT_ADDON_PDF)) {
				$modele = $conf->global->PRODUCT_ADDON_PDF;
			} else {
				$modele = 'strato';
			}
		}

		$modelpath = "core/modules/product/doc/";

		return $this->commonGenerateDocument($modelpath, $modele, $outputlangs, $hidedetails, $hidedesc, $hideref);
	}

	/**
	 *    Return label of status of object
	 *
	 * @param  int $mode 0=long label, 1=short label, 2=Picto + short label, 3=Picto, 4=Picto + long label, 5=Short label + Picto
	 * @param  int $type 0=Sell, 1=Buy, 2=Batch Number management
	 * @return string          Label of status
	 */
	public function getLibStatut($mode = 0, $type = 0)
	{
		switch ($type) {
			case 0:
				return $this->LibStatut($this->status, $mode, $type);
			case 1:
				return $this->LibStatut($this->status_buy, $mode, $type);
			case 2:
				return $this->LibStatut($this->status_batch, $mode, $type);
			default:
				//Simulate previous behavior but should return an error string
				return $this->LibStatut($this->status_buy, $mode, $type);
		}
	}

	// phpcs:disable PEAR.NamingConventions.ValidFunctionName.ScopeNotCamelCaps
	/**
	 *    Return label of a given status
	 *
	 * @param  int 		$status 	Statut
	 * @param  int		$mode       0=long label, 1=short label, 2=Picto + short label, 3=Picto, 4=Picto + long label, 5=Short label + Picto, 6=Long label + Picto
	 * @param  int 		$type   	0=Status "to sell", 1=Status "to buy", 2=Status "to Batch"
	 * @return string              	Label of status
	 */
	public function LibStatut($status, $mode = 0, $type = 0)
	{
		// phpcs:enable
		global $conf, $langs;

		$labelStatus = $labelStatusShort = '';

		$langs->load('products');
		if (!empty($conf->productbatch->enabled)) {
			$langs->load("productbatch");
		}

		if ($type == 2) {
			switch ($mode) {
				case 0:
					$label = ($status == 0 ? $langs->transnoentitiesnoconv('ProductStatusNotOnBatch') : ($status == 1 ? $langs->transnoentitiesnoconv('ProductStatusOnBatch') : $langs->transnoentitiesnoconv('ProductStatusOnSerial')));
					return dolGetStatus($label);
				case 1:
					$label = ($status == 0 ? $langs->transnoentitiesnoconv('ProductStatusNotOnBatchShort') : ($status == 1 ? $langs->transnoentitiesnoconv('ProductStatusOnBatchShort') : $langs->transnoentitiesnoconv('ProductStatusOnSerialShort')));
					return dolGetStatus($label);
				case 2:
					return $this->LibStatut($status, 3, 2).' '.$this->LibStatut($status, 1, 2);
				case 3:
					return dolGetStatus($langs->transnoentitiesnoconv('ProductStatusNotOnBatch'), '', '', empty($status) ? 'status5' : 'status4', 3, 'dot');
				case 4:
					return $this->LibStatut($status, 3, 2).' '.$this->LibStatut($status, 0, 2);
				case 5:
					return $this->LibStatut($status, 1, 2).' '.$this->LibStatut($status, 3, 2);
				default:
					return dolGetStatus($langs->transnoentitiesnoconv('Unknown'));
			}
		}

		$statuttrans = empty($status) ? 'status5' : 'status4';

		if ($status == 0) {
			// $type   0=Status "to sell", 1=Status "to buy", 2=Status "to Batch"
			if ($type == 0) {
				$labelStatus = $langs->transnoentitiesnoconv('ProductStatusNotOnSellShort');
				$labelStatusShort = $langs->transnoentitiesnoconv('ProductStatusNotOnSell');
			} elseif ($type == 1) {
				$labelStatus = $langs->transnoentitiesnoconv('ProductStatusNotOnBuyShort');
				$labelStatusShort = $langs->transnoentitiesnoconv('ProductStatusNotOnBuy');
			} elseif ($type == 2) {
				$labelStatus = $langs->transnoentitiesnoconv('ProductStatusNotOnBatch');
				$labelStatusShort = $langs->transnoentitiesnoconv('ProductStatusNotOnBatchShort');
			}
		} elseif ($status == 1) {
			// $type   0=Status "to sell", 1=Status "to buy", 2=Status "to Batch"
			if ($type == 0) {
				$labelStatus = $langs->transnoentitiesnoconv('ProductStatusOnSellShort');
				$labelStatusShort = $langs->transnoentitiesnoconv('ProductStatusOnSell');
			} elseif ($type == 1) {
				$labelStatus = $langs->transnoentitiesnoconv('ProductStatusOnBuyShort');
				$labelStatusShort = $langs->transnoentitiesnoconv('ProductStatusOnBuy');
			} elseif ($type == 2) {
				$labelStatus = ($status == 1 ? $langs->transnoentitiesnoconv('ProductStatusOnBatch') : $langs->transnoentitiesnoconv('ProductStatusOnSerial'));
				$labelStatusShort = ($status == 1 ? $langs->transnoentitiesnoconv('ProductStatusOnBatchShort') : $langs->transnoentitiesnoconv('ProductStatusOnSerialShort'));
			}
		} elseif ( $type == 2 && $status == 2 ) {
			$labelStatus = $langs->transnoentitiesnoconv('ProductStatusOnSerial');
			$labelStatusShort = $langs->transnoentitiesnoconv('ProductStatusOnSerialShort');
		}

		if ($mode > 6) {
			return dolGetStatus($langs->transnoentitiesnoconv('Unknown'), '', '', 'status0', 0);
		} else {
			return dolGetStatus($labelStatus, $labelStatusShort, '', $statuttrans, $mode);
		}
	}


	/**
	 *  Retour label of nature of product
	 *
	 * @return string        Label
	 */
	public function getLibFinished()
	{
		global $langs;
		$langs->load('products');

		if (isset($this->finished) && $this->finished >= 0) {
			$sql = "SELECT label, code FROM ".$this->db->prefix()."c_product_nature where code = ".((int) $this->finished)." AND active=1";
			$resql = $this->db->query($sql);
			if ($resql && $this->db->num_rows($resql) > 0) {
				$res = $this->db->fetch_array($resql);
				$label = $langs->trans($res['label']);
				$this->db->free($resql);
				return $label;
			} else {
				$this->error = $this->db->error().' sql='.$sql;
				dol_syslog(__METHOD__.' Error '.$this->error, LOG_ERR);
				return -1;
			}
		}

		return '';
	}


	// phpcs:disable PEAR.NamingConventions.ValidFunctionName.ScopeNotCamelCaps
	/**
	 *  Adjust stock in a warehouse for product
	 *
	 * @param  User   $user           user asking change
	 * @param  int    $id_entrepot    id of warehouse
	 * @param  double $nbpiece        nb of units (should be always positive, use $movement to decide if we add or remove)
	 * @param  int    $movement       0 = add, 1 = remove
	 * @param  string $label          Label of stock movement
	 * @param  double $price          Unit price HT of product, used to calculate average weighted price (PMP in french). If 0, average weighted price is not changed.
	 * @param  string $inventorycode  Inventory code
	 * @param  string $origin_element Origin element type
	 * @param  int    $origin_id      Origin id of element
	 * @param  int	  $disablestockchangeforsubproduct	Disable stock change for sub-products of kit (usefull only if product is a subproduct)
	 * @param  array  $extrafields	  Array of extrafields
	 * @return int                    <0 if KO, >0 if OK
	 */
	public function correct_stock($user, $id_entrepot, $nbpiece, $movement, $label = '', $price = 0, $inventorycode = '', $origin_element = '', $origin_id = null, $disablestockchangeforsubproduct = 0, $extrafields = null)
	{
		// phpcs:enable
		if ($id_entrepot) {
			$this->db->begin();

			include_once DOL_DOCUMENT_ROOT.'/product/stock/class/mouvementstock.class.php';

			if ($nbpiece < 0) {
				if (!$movement) {
					$movement = 1;
				}
				$nbpiece = abs($nbpiece);
			}

			$op[0] = "+".trim($nbpiece);
			$op[1] = "-".trim($nbpiece);

			$movementstock = new MouvementStock($this->db);
			$movementstock->setOrigin($origin_element, $origin_id); // Set ->origin_type and ->origin_id
			$result = $movementstock->_create($user, $this->id, $id_entrepot, $op[$movement], $movement, $price, $label, $inventorycode, '', '', '', '', false, 0, $disablestockchangeforsubproduct);

			if ($result >= 0) {
				if ($extrafields) {
					$array_options = $extrafields->getOptionalsFromPost('stock_mouvement');
					$movementstock->array_options = $array_options;
					$movementstock->insertExtraFields();
				}
				$this->db->commit();
				return 1;
			} else {
				$this->error = $movementstock->error;
				$this->errors = $movementstock->errors;

				$this->db->rollback();
				return -1;
			}
		}
	}

	// phpcs:disable PEAR.NamingConventions.ValidFunctionName.ScopeNotCamelCaps
	/**
	 *  Adjust stock in a warehouse for product with batch number
	 *
	 * @param  User     $user           user asking change
	 * @param  int      $id_entrepot    id of warehouse
	 * @param  double   $nbpiece        nb of units (should be always positive, use $movement to decide if we add or remove)
	 * @param  int      $movement       0 = add, 1 = remove
	 * @param  string   $label          Label of stock movement
	 * @param  double   $price          Price to use for stock eval
	 * @param  integer  $dlc            eat-by date
	 * @param  integer  $dluo           sell-by date
	 * @param  string   $lot            Lot number
	 * @param  string   $inventorycode  Inventory code
	 * @param  string   $origin_element Origin element type
	 * @param  int      $origin_id      Origin id of element
	 * @param  int	    $disablestockchangeforsubproduct	Disable stock change for sub-products of kit (usefull only if product is a subproduct)
	 * @param  array    $extrafields	Array of extrafields
	 * @return int                      <0 if KO, >0 if OK
	 */
	public function correct_stock_batch($user, $id_entrepot, $nbpiece, $movement, $label = '', $price = 0, $dlc = '', $dluo = '', $lot = '', $inventorycode = '', $origin_element = '', $origin_id = null, $disablestockchangeforsubproduct = 0, $extrafields = null)
	{
		// phpcs:enable
		if ($id_entrepot) {
			$this->db->begin();

			include_once DOL_DOCUMENT_ROOT.'/product/stock/class/mouvementstock.class.php';

			if ($nbpiece < 0) {
				if (!$movement) {
					$movement = 1;
				}
				$nbpiece = abs($nbpiece);
			}

			$op[0] = "+".trim($nbpiece);
			$op[1] = "-".trim($nbpiece);

			$movementstock = new MouvementStock($this->db);
			$movementstock->setOrigin($origin_element, $origin_id); // Set ->origin_type and ->fk_origin
			$result = $movementstock->_create($user, $this->id, $id_entrepot, $op[$movement], $movement, $price, $label, $inventorycode, '', $dlc, $dluo, $lot, false, 0, $disablestockchangeforsubproduct);

			if ($result >= 0) {
				if ($extrafields) {
					$array_options = $extrafields->getOptionalsFromPost('stock_mouvement');
					$movementstock->array_options = $array_options;
					$movementstock->insertExtraFields();
				}
				$this->db->commit();
				return 1;
			} else {
				$this->error = $movementstock->error;
				$this->errors = $movementstock->errors;

				$this->db->rollback();
				return -1;
			}
		}
	}

	// phpcs:disable PEAR.NamingConventions.ValidFunctionName.ScopeNotCamelCaps
	/**
	 * Load information about stock of a product into ->stock_reel, ->stock_warehouse[] (including stock_warehouse[idwarehouse]->detail_batch for batch products)
	 * This function need a lot of load. If you use it on list, use a cache to execute it once for each product id.
	 * If ENTREPOT_EXTRA_STATUS is set, filtering on warehouse status is possible.
	 *
	 * @param  	string 	$option 					'' = Load all stock info, also from closed and internal warehouses, 'nobatch', 'novirtual'
	 * 												You can also filter on 'warehouseclosed', 'warehouseopen', 'warehouseinternal'
	 * @param	int		$includedraftpoforvirtual	Include draft status of PO for virtual stock calculation
	 * @return 	int                  				< 0 if KO, > 0 if OK
	 * @see    	load_virtual_stock(), loadBatchInfo()
	 */
	public function load_stock($option = '', $includedraftpoforvirtual = null)
	{
		// phpcs:enable
		global $conf;

		$this->stock_reel = 0;
		$this->stock_warehouse = array();
		$this->stock_theorique = 0;

		// Set filter on warehouse status
		$warehouseStatus = array();
		if (preg_match('/warehouseclosed/', $option)) {
			$warehouseStatus[Entrepot::STATUS_CLOSED] = Entrepot::STATUS_CLOSED;
		}
		if (preg_match('/warehouseopen/', $option)) {
			$warehouseStatus[Entrepot::STATUS_OPEN_ALL] = Entrepot::STATUS_OPEN_ALL;
		}
		if (preg_match('/warehouseinternal/', $option)) {
			if (!empty($conf->global->ENTREPOT_EXTRA_STATUS)) {
				$warehouseStatus[Entrepot::STATUS_OPEN_INTERNAL] = Entrepot::STATUS_OPEN_INTERNAL;
			} else {
				$warehouseStatus[Entrepot::STATUS_OPEN_ALL] = Entrepot::STATUS_OPEN_ALL;
			}
		}

		$sql = "SELECT ps.rowid, ps.reel, ps.fk_entrepot";
		$sql .= " FROM ".$this->db->prefix()."product_stock as ps";
		$sql .= ", ".$this->db->prefix()."entrepot as w";
		$sql .= " WHERE w.entity IN (".getEntity('stock').")";
		$sql .= " AND w.rowid = ps.fk_entrepot";
<<<<<<< HEAD
		$sql .= " AND ps.fk_product = ".$this->id;
		if (!empty($conf->global->ENTREPOT_EXTRA_STATUS) && count($warehouseStatus)) {
=======
		$sql .= " AND ps.fk_product = ".((int) $this->id);
		if (count($warehouseStatus)) {
>>>>>>> 95dc2558
			$sql .= " AND w.statut IN (".$this->db->sanitize(implode(',', $warehouseStatus)).")";
		}

		$sql .= " ORDER BY ps.reel ".(!empty($conf->global->DO_NOT_TRY_TO_DEFRAGMENT_STOCKS_WAREHOUSE)?'DESC':'ASC'); // Note : qty ASC is important for expedition card, to avoid stock fragmentation;

		dol_syslog(get_class($this)."::load_stock", LOG_DEBUG);
		$result = $this->db->query($sql);
		if ($result) {
			$num = $this->db->num_rows($result);
			$i = 0;
			if ($num > 0) {
				while ($i < $num) {
					$row = $this->db->fetch_object($result);
					$this->stock_warehouse[$row->fk_entrepot] = new stdClass();
					$this->stock_warehouse[$row->fk_entrepot]->real = $row->reel;
					$this->stock_warehouse[$row->fk_entrepot]->id = $row->rowid;
					if ((!preg_match('/nobatch/', $option)) && $this->hasbatch()) {
						$this->stock_warehouse[$row->fk_entrepot]->detail_batch = Productbatch::findAll($this->db, $row->rowid, 1, $this->id);
					}
					$this->stock_reel += $row->reel;
					$i++;
				}
			}
			$this->db->free($result);

			if (!preg_match('/novirtual/', $option)) {
				$this->load_virtual_stock($includedraftpoforvirtual); // This also load all arrays stats_xxx...
			}

			return 1;
		} else {
			$this->error = $this->db->lasterror();
			return -1;
		}
	}


	// phpcs:disable PEAR.NamingConventions.ValidFunctionName.ScopeNotCamelCaps
	/**
	 *  Load value ->stock_theorique of a product. Property this->id must be defined.
	 *  This function need a lot of load. If you use it on list, use a cache to execute it one for each product id.
	 *
	 * 	@param	int		$includedraftpoforvirtual	Include draft status and not yet approved Purchase Orders for virtual stock calculation
	 *  @return int     							< 0 if KO, > 0 if OK
	 *  @see	load_stock(), loadBatchInfo()
	 */
	public function load_virtual_stock($includedraftpoforvirtual = null)
	{
		// phpcs:enable
		global $conf, $hookmanager, $action;

		$stock_commande_client = 0;
		$stock_commande_fournisseur = 0;
		$stock_sending_client = 0;
		$stock_reception_fournisseur = 0;
		$stock_inproduction = 0;

		//dol_syslog("load_virtual_stock");

		if (!empty($conf->commande->enabled)) {
			$result = $this->load_stats_commande(0, '1,2', 1);
			if ($result < 0) {
				dol_print_error($this->db, $this->error);
			}
			$stock_commande_client = $this->stats_commande['qty'];
		}
		if (!empty($conf->expedition->enabled)) {
			require_once DOL_DOCUMENT_ROOT.'/expedition/class/expedition.class.php';
			$filterShipmentStatus = '';
			if (!empty($conf->global->STOCK_CALCULATE_ON_SHIPMENT)) {
				$filterShipmentStatus = Expedition::STATUS_VALIDATED.','.Expedition::STATUS_CLOSED;
			} elseif (!empty($conf->global->STOCK_CALCULATE_ON_SHIPMENT_CLOSE)) {
				$filterShipmentStatus = Expedition::STATUS_CLOSED;
			}
			$result = $this->load_stats_sending(0, '1,2', 1, $filterShipmentStatus);
			if ($result < 0) {
				dol_print_error($this->db, $this->error);
			}
			$stock_sending_client = $this->stats_expedition['qty'];
		}
		if ((!empty($conf->fournisseur->enabled) && empty($conf->global->MAIN_USE_NEW_SUPPLIERMOD)) || !empty($conf->supplier_order->enabled)) {
<<<<<<< HEAD
			$filterStatus = '1,2,3,4';
=======
			$filterStatus = empty($conf->global->SUPPLIER_ORDER_STATUS_FOR_VIRTUAL_STOCK) ? '3,4' : $conf->global->SUPPLIER_ORDER_STATUS_FOR_VIRTUAL_STOCK;
>>>>>>> 95dc2558
			if (isset($includedraftpoforvirtual)) {
				$filterStatus = '0,1,2,'.$filterStatus;	// 1,2 may have already been inside $filterStatus but it is better to have twice than missing $filterStatus does not include them
			}
			$result = $this->load_stats_commande_fournisseur(0, $filterStatus, 1);
			if ($result < 0) {
				dol_print_error($this->db, $this->error);
			}
			$stock_commande_fournisseur = $this->stats_commande_fournisseur['qty'];
		}
		if (((!empty($conf->fournisseur->enabled) && empty($conf->global->MAIN_USE_NEW_SUPPLIERMOD)) || !empty($conf->supplier_order->enabled) || !empty($conf->supplier_invoice->enabled)) && empty($conf->reception->enabled)) {
<<<<<<< HEAD
=======
			// Case module reception is not used
>>>>>>> 95dc2558
			$filterStatus = '4';
			if (isset($includedraftpoforvirtual)) {
				$filterStatus = '0,'.$filterStatus;
			}
			$result = $this->load_stats_reception(0, $filterStatus, 1);
			if ($result < 0) {
				dol_print_error($this->db, $this->error);
			}
			$stock_reception_fournisseur = $this->stats_reception['qty'];
		}
<<<<<<< HEAD
		if (((!empty($conf->fournisseur->enabled) && empty($conf->global->MAIN_USE_NEW_SUPPLIERMOD)) || !empty($conf->supplier_order->enabled) || !empty($conf->supplier_invoice->enabled)) && empty($conf->reception->enabled)) {
=======
		if (((!empty($conf->fournisseur->enabled) && empty($conf->global->MAIN_USE_NEW_SUPPLIERMOD)) || !empty($conf->supplier_order->enabled) || !empty($conf->supplier_invoice->enabled)) && !empty($conf->reception->enabled)) {
			// Case module reception is used
>>>>>>> 95dc2558
			$filterStatus = '4';
			if (isset($includedraftpoforvirtual)) {
				$filterStatus = '0,'.$filterStatus;
			}
			$result = $this->load_stats_reception(0, $filterStatus, 1); // Use same tables than when module reception is not used.
			if ($result < 0) {
				dol_print_error($this->db, $this->error);
			}
			$stock_reception_fournisseur = $this->stats_reception['qty'];
		}
		if (!empty($conf->mrp->enabled)) {
			$result = $this->load_stats_inproduction(0, '1,2', 1);
			if ($result < 0) {
				dol_print_error($this->db, $this->error);
			}
			$stock_inproduction = $this->stats_mrptoproduce['qty'] - $this->stats_mrptoconsume['qty'];
		}

		$this->stock_theorique = $this->stock_reel + $stock_inproduction;

		// Stock decrease mode
		if (!empty($conf->global->STOCK_CALCULATE_ON_SHIPMENT) || !empty($conf->global->STOCK_CALCULATE_ON_SHIPMENT_CLOSE)) {
			$this->stock_theorique -= ($stock_commande_client - $stock_sending_client);
		} elseif (!empty($conf->global->STOCK_CALCULATE_ON_VALIDATE_ORDER)) {
			$this->stock_theorique += 0;
		} elseif (!empty($conf->global->STOCK_CALCULATE_ON_BILL)) {
			$this->stock_theorique -= $stock_commande_client;
		}
		// Stock Increase mode
		if (!empty($conf->global->STOCK_CALCULATE_ON_RECEPTION) || !empty($conf->global->STOCK_CALCULATE_ON_RECEPTION_CLOSE)) {
			$this->stock_theorique += ($stock_commande_fournisseur - $stock_reception_fournisseur);
		} elseif (!empty($conf->global->STOCK_CALCULATE_ON_SUPPLIER_DISPATCH_ORDER)) {
			$this->stock_theorique += ($stock_commande_fournisseur - $stock_reception_fournisseur);
		} elseif (!empty($conf->global->STOCK_CALCULATE_ON_SUPPLIER_VALIDATE_ORDER)) {
			$this->stock_theorique -= $stock_reception_fournisseur;
		} elseif (!empty($conf->global->STOCK_CALCULATE_ON_SUPPLIER_BILL)) {
			$this->stock_theorique += ($stock_commande_fournisseur - $stock_reception_fournisseur);
		}

		if (!is_object($hookmanager)) {
			include_once DOL_DOCUMENT_ROOT.'/core/class/hookmanager.class.php';
			$hookmanager = new HookManager($this->db);
		}
		$hookmanager->initHooks(array('productdao'));
		$parameters = array('id'=>$this->id, 'includedraftpoforvirtual' => $includedraftpoforvirtual);
		// Note that $action and $object may have been modified by some hooks
		$reshook = $hookmanager->executeHooks('loadvirtualstock', $parameters, $this, $action);
		if ($reshook > 0) {
			$this->stock_theorique = $hookmanager->resArray['stock_theorique'];
		}

		return 1;
	}


	/**
	 *  Load existing information about a serial
	 *
	 * @param  string $batch Lot/serial number
	 * @return array                    Array with record into product_batch
	 * @see    load_stock(), load_virtual_stock()
	 */
	public function loadBatchInfo($batch)
	{
		$result = array();

		$sql = "SELECT pb.batch, pb.eatby, pb.sellby, SUM(pb.qty) AS qty FROM ".$this->db->prefix()."product_batch as pb, ".$this->db->prefix()."product_stock as ps";
		$sql .= " WHERE pb.fk_product_stock = ps.rowid AND ps.fk_product = ".((int) $this->id)." AND pb.batch = '".$this->db->escape($batch)."'";
		$sql .= " GROUP BY pb.batch, pb.eatby, pb.sellby";
		dol_syslog(get_class($this)."::loadBatchInfo load first entry found for lot/serial = ".$batch, LOG_DEBUG);
		$resql = $this->db->query($sql);
		if ($resql) {
			$num = $this->db->num_rows($resql);
			$i = 0;
			while ($i < $num) {
				$obj = $this->db->fetch_object($resql);
				$result[] = array('batch'=>$batch, 'eatby'=>$this->db->jdate($obj->eatby), 'sellby'=>$this->db->jdate($obj->sellby), 'qty'=>$obj->qty);
				$i++;
			}
			return $result;
		} else {
			dol_print_error($this->db);
			$this->db->rollback();
			return array();
		}
	}

	// phpcs:disable PEAR.NamingConventions.ValidFunctionName.ScopeNotCamelCaps
	/**
	 *  Move an uploaded file described into $file array into target directory $sdir.
	 *
	 * @param  string $sdir Target directory
	 * @param  string $file Array of file info of file to upload: array('name'=>..., 'tmp_name'=>...)
	 * @return int                    <0 if KO, >0 if OK
	 */
	public function add_photo($sdir, $file)
	{
		// phpcs:enable
		global $conf;

		include_once DOL_DOCUMENT_ROOT.'/core/lib/files.lib.php';

		$result = 0;

		$dir = $sdir;
		if (!empty($conf->global->PRODUCT_USE_OLD_PATH_FOR_PHOTO)) {
			$dir .= '/'.get_exdir($this->id, 2, 0, 0, $this, 'product').$this->id."/photos";
		} else {
			$dir .= '/'.get_exdir(0, 0, 0, 0, $this, 'product').dol_sanitizeFileName($this->ref);
		}

		dol_mkdir($dir);

		$dir_osencoded = $dir;

		if (is_dir($dir_osencoded)) {
			$originImage = $dir.'/'.$file['name'];

			// Cree fichier en taille origine
			$result = dol_move_uploaded_file($file['tmp_name'], $originImage, 1);

			if (file_exists(dol_osencode($originImage))) {
				// Create thumbs
				$this->addThumbs($originImage);
			}
		}

		if (is_numeric($result) && $result > 0) {
			return 1;
		} else {
			return -1;
		}
	}

	// phpcs:disable PEAR.NamingConventions.ValidFunctionName.ScopeNotCamelCaps
	/**
	 *  Return if at least one photo is available
	 *
	 * @param  string $sdir Directory to scan
	 * @return boolean                 True if at least one photo is available, False if not
	 */
	public function is_photo_available($sdir)
	{
		// phpcs:enable
		include_once DOL_DOCUMENT_ROOT.'/core/lib/files.lib.php';
		include_once DOL_DOCUMENT_ROOT.'/core/lib/images.lib.php';

		global $conf;

		$dir = $sdir;
		if (!empty($conf->global->PRODUCT_USE_OLD_PATH_FOR_PHOTO)) {
			$dir .= '/'.get_exdir($this->id, 2, 0, 0, $this, 'product').$this->id."/photos/";
		} else {
			$dir .= '/'.get_exdir(0, 0, 0, 0, $this, 'product');
		}

		$nbphoto = 0;

		$dir_osencoded = dol_osencode($dir);
		if (file_exists($dir_osencoded)) {
			$handle = opendir($dir_osencoded);
			if (is_resource($handle)) {
				while (($file = readdir($handle)) !== false) {
					if (!utf8_check($file)) {
						$file = utf8_encode($file); // To be sure data is stored in UTF8 in memory
					}
					if (dol_is_file($dir.$file) && image_format_supported($file) >= 0) {
						return true;
					}
				}
			}
		}
		return false;
	}

	// phpcs:disable PEAR.NamingConventions.ValidFunctionName.ScopeNotCamelCaps
	/**
	 * Return an array with all photos of product found on disk. There is no sorting criteria.
	 *
	 * @param  string $dir   	Directory to scan
	 * @param  int    $nbmax 	Number maxium of photos (0=no maximum)
	 * @return array            Array of photos
	 */
	public function liste_photos($dir, $nbmax = 0)
	{
		// phpcs:enable
		include_once DOL_DOCUMENT_ROOT.'/core/lib/files.lib.php';
		include_once DOL_DOCUMENT_ROOT.'/core/lib/images.lib.php';

		$nbphoto = 0;
		$tabobj = array();

		$dir_osencoded = dol_osencode($dir);
		$handle = @opendir($dir_osencoded);
		if (is_resource($handle)) {
			while (($file = readdir($handle)) !== false) {
				if (!utf8_check($file)) {
					$file = utf8_encode($file); // readdir returns ISO
				}
				if (dol_is_file($dir.$file) && image_format_supported($file) >= 0) {
					$nbphoto++;

					// We forge name of thumb.
					$photo = $file;
					$photo_vignette = '';
					$regs = array();
					if (preg_match('/('.$this->regeximgext.')$/i', $photo, $regs)) {
						$photo_vignette = preg_replace('/'.$regs[0].'/i', '', $photo).'_small'.$regs[0];
					}

					$dirthumb = $dir.'thumbs/';

					// Objet
					$obj = array();
					$obj['photo'] = $photo;
					if ($photo_vignette && dol_is_file($dirthumb.$photo_vignette)) {
						$obj['photo_vignette'] = 'thumbs/'.$photo_vignette;
					} else {
						$obj['photo_vignette'] = "";
					}

					$tabobj[$nbphoto - 1] = $obj;

					// Do we have to continue with next photo ?
					if ($nbmax && $nbphoto >= $nbmax) {
						break;
					}
				}
			}

			closedir($handle);
		}

		return $tabobj;
	}

	// phpcs:disable PEAR.NamingConventions.ValidFunctionName.ScopeNotCamelCaps
	/**
	 *  Delete a photo and its thumbs
	 *
	 * @param  string $file 	Path to image file
	 * @return void
	 */
	public function delete_photo($file)
	{
		// phpcs:enable
		include_once DOL_DOCUMENT_ROOT.'/core/lib/files.lib.php';
		include_once DOL_DOCUMENT_ROOT.'/core/lib/images.lib.php';

		$dir = dirname($file).'/'; // Chemin du dossier contenant l'image d'origine
		$dirthumb = $dir.'/thumbs/'; // Chemin du dossier contenant la vignette
		$filename = preg_replace('/'.preg_quote($dir, '/').'/i', '', $file); // Nom du fichier

		// On efface l'image d'origine
		dol_delete_file($file, 0, 0, 0, $this); // For triggers

		// Si elle existe, on efface la vignette
		if (preg_match('/('.$this->regeximgext.')$/i', $filename, $regs)) {
			$photo_vignette = preg_replace('/'.$regs[0].'/i', '', $filename).'_small'.$regs[0];
			if (file_exists(dol_osencode($dirthumb.$photo_vignette))) {
				dol_delete_file($dirthumb.$photo_vignette);
			}

			$photo_vignette = preg_replace('/'.$regs[0].'/i', '', $filename).'_mini'.$regs[0];
			if (file_exists(dol_osencode($dirthumb.$photo_vignette))) {
				dol_delete_file($dirthumb.$photo_vignette);
			}
		}
	}

	// phpcs:disable PEAR.NamingConventions.ValidFunctionName.ScopeNotCamelCaps
	/**
	 *  Load size of image file
	 *
	 * @param  string $file Path to file
	 * @return void
	 */
	public function get_image_size($file)
	{
		// phpcs:enable
		$file_osencoded = dol_osencode($file);
		$infoImg = getimagesize($file_osencoded); // Get information on image
		$this->imgWidth = $infoImg[0]; // Largeur de l'image
		$this->imgHeight = $infoImg[1]; // Hauteur de l'image
	}

	// phpcs:disable PEAR.NamingConventions.ValidFunctionName.ScopeNotCamelCaps
	/**
	 *  Load indicators this->nb for the dashboard
	 *
	 * @return int                 <0 if KO, >0 if OK
	 */
	public function load_state_board()
	{
		// phpcs:enable
		global $hookmanager;

		$this->nb = array();

		$sql = "SELECT count(p.rowid) as nb, fk_product_type";
		$sql .= " FROM ".$this->db->prefix()."product as p";
		$sql .= ' WHERE p.entity IN ('.getEntity($this->element, 1).')';
		// Add where from hooks
		if (is_object($hookmanager)) {
			$parameters = array();
			$reshook = $hookmanager->executeHooks('printFieldListWhere', $parameters, $this); // Note that $action and $object may have been modified by hook
			$sql .= $hookmanager->resPrint;
		}
		$sql .= ' GROUP BY fk_product_type';

		$resql = $this->db->query($sql);
		if ($resql) {
			while ($obj = $this->db->fetch_object($resql)) {
				if ($obj->fk_product_type == 1) {
					$this->nb["services"] = $obj->nb;
				} else {
					$this->nb["products"] = $obj->nb;
				}
			}
			$this->db->free($resql);
			return 1;
		} else {
			dol_print_error($this->db);
			$this->error = $this->db->error();
			return -1;
		}
	}

	/**
	 * Return if object is a product
	 *
	 * @return boolean     True if it's a product
	 */
	public function isProduct()
	{
		return ($this->type == Product::TYPE_PRODUCT ? true : false);
	}

	/**
	 * Return if object is a product
	 *
	 * @return boolean     True if it's a service
	 */
	public function isService()
	{
		return ($this->type == Product::TYPE_SERVICE ? true : false);
	}


	/**
	 * Return if  object have a constraint on mandatory_period
	 *
	 * @return boolean     True if mandatory_period setted to 1
	 */
	public function isMandatoryPeriod()
	{
		return ($this->mandatory_period == 1 ? true : false);
	}
	// phpcs:disable PEAR.NamingConventions.ValidFunctionName.ScopeNotCamelCaps
	/**
	 *  Get a barcode from the module to generate barcode values.
	 *  Return value is stored into this->barcode
	 *
	 * @param  Product $object Object product or service
	 * @param  string  $type   Barcode type (ean, isbn, ...)
	 * @return string
	 */
	public function get_barcode($object, $type = '')
	{
		// phpcs:enable
		global $conf;

		$result = '';
		if (!empty($conf->global->BARCODE_PRODUCT_ADDON_NUM)) {
			$dirsociete = array_merge(array('/core/modules/barcode/'), $conf->modules_parts['barcode']);
			foreach ($dirsociete as $dirroot) {
				$res = dol_include_once($dirroot.$conf->global->BARCODE_PRODUCT_ADDON_NUM.'.php');
				if ($res) {
					break;
				}
			}
			$var = $conf->global->BARCODE_PRODUCT_ADDON_NUM;
			$mod = new $var;

			$result = $mod->getNextValue($object, $type);

			dol_syslog(get_class($this)."::get_barcode barcode=".$result." module=".$var);
		}
		return $result;
	}

	/**
	 *  Initialise an instance with random values.
	 *  Used to build previews or test instances.
	 *    id must be 0 if object instance is a specimen.
	 *
	 * @return void
	 */
	public function initAsSpecimen()
	{
		global $user, $langs, $conf, $mysoc;

		$now = dol_now();

		// Initialize parameters
		$this->specimen = 1;
		$this->id = 0;
		$this->ref = 'PRODUCT_SPEC';
		$this->label = 'PRODUCT SPECIMEN';
		$this->description = 'This is description of this product specimen that was created the '.dol_print_date($now, 'dayhourlog').'.';
		$this->specimen = 1;
		$this->country_id = 1;
		$this->tosell = 1;
		$this->tobuy = 1;
		$this->tobatch = 0;
		$this->note = 'This is a comment (private)';
		$this->date_creation = $now;
		$this->date_modification = $now;

		$this->weight = 4;
		$this->weight_units = 3;

		$this->length = 5;
		$this->length_units = 1;
		$this->width = 6;
		$this->width_units = 0;
		$this->height = null;
		$this->height_units = null;

		$this->surface = 30;
		$this->surface_units = 0;
		$this->volume = 300;
		$this->volume_units = 0;

		$this->barcode = -1; // Create barcode automatically
	}

	/**
	 *    Returns the text label from units dictionary
	 *
	 * @param  string $type Label type (long or short)
	 * @return string|int <0 if ko, label if ok
	 */
	public function getLabelOfUnit($type = 'long')
	{
		global $langs;

		if (!$this->fk_unit) {
			return '';
		}

		$langs->load('products');

		$label_type = 'label';
		if ($type == 'short') {
			$label_type = 'short_label';
		}

		$sql = "SELECT ".$label_type.", code from ".$this->db->prefix()."c_units where rowid = ".((int) $this->fk_unit);

		$resql = $this->db->query($sql);
		if ($resql && $this->db->num_rows($resql) > 0) {
			$res = $this->db->fetch_array($resql);
			$label = ($label_type == 'short_label' ? $res[$label_type] : 'unit'.$res['code']);
			$this->db->free($resql);
			return $label;
		} else {
			$this->error = $this->db->error();
			dol_syslog(get_class($this)."::getLabelOfUnit Error ".$this->error, LOG_ERR);
			return -1;
		}
	}

	/**
	 * Return if object has a sell-by date or eat-by date
	 *
	 * @return boolean     True if it's has
	 */
	public function hasbatch()
	{
		return ($this->status_batch > 0 ? true : false);
	}


	// phpcs:disable PEAR.NamingConventions.ValidFunctionName.ScopeNotCamelCaps
	/**
	 * Return minimum product recommended price
	 *
	 * @return int            Minimum recommanded price that is higher price among all suppliers * PRODUCT_MINIMUM_RECOMMENDED_PRICE
	 */
	public function min_recommended_price()
	{
		// phpcs:enable
		global $conf;

		$maxpricesupplier = 0;

		if (!empty($conf->global->PRODUCT_MINIMUM_RECOMMENDED_PRICE)) {
			include_once DOL_DOCUMENT_ROOT.'/fourn/class/fournisseur.product.class.php';
			$product_fourn = new ProductFournisseur($this->db);
			$product_fourn_list = $product_fourn->list_product_fournisseur_price($this->id, '', '');

			if (is_array($product_fourn_list) && count($product_fourn_list) > 0) {
				foreach ($product_fourn_list as $productfourn) {
					if ($productfourn->fourn_unitprice > $maxpricesupplier) {
						$maxpricesupplier = $productfourn->fourn_unitprice;
					}
				}

				$maxpricesupplier *= $conf->global->PRODUCT_MINIMUM_RECOMMENDED_PRICE;
			}
		}

		return $maxpricesupplier;
	}


	/**
	 * Sets object to supplied categories.
	 *
	 * Deletes object from existing categories not supplied.
	 * Adds it to non existing supplied categories.
	 * Existing categories are left untouch.
	 *
	 * @param  int[]|int $categories Category or categories IDs
	 * @return void
	 */
	public function setCategories($categories)
	{
		require_once DOL_DOCUMENT_ROOT.'/categories/class/categorie.class.php';
		return parent::setCategoriesCommon($categories, Categorie::TYPE_PRODUCT);
	}

	/**
	 * Function used to replace a thirdparty id with another one.
	 *
	 * @param  DoliDB $db        Database handler
	 * @param  int    $origin_id Old thirdparty id
	 * @param  int    $dest_id   New thirdparty id
	 * @return bool
	 */
	public static function replaceThirdparty(DoliDB $db, $origin_id, $dest_id)
	{
		$tables = array(
			'product_customer_price',
			'product_customer_price_log'
		);

		return CommonObject::commonReplaceThirdparty($db, $origin_id, $dest_id, $tables);
	}

	/**
	 * Generates prices for a product based on product multiprice generation rules
	 *
	 * @param  User   $user       User that updates the prices
	 * @param  float  $baseprice  Base price
	 * @param  string $price_type Base price type
	 * @param  float  $price_vat  VAT % tax
	 * @param  int    $npr        NPR
	 * @param  string $psq        ¿?
	 * @return int -1 KO, 1 OK
	 */
	public function generateMultiprices(User $user, $baseprice, $price_type, $price_vat, $npr, $psq)
	{
		global $conf, $db;

		$sql = "SELECT rowid, level, fk_level, var_percent, var_min_percent FROM ".$this->db->prefix()."product_pricerules";
		$query = $this->db->query($sql);

		$rules = array();

		while ($result = $this->db->fetch_object($query)) {
			$rules[$result->level] = $result;
		}

		//Because prices can be based on other level's prices, we temporarily store them
		$prices = array(
			1 => $baseprice
		);

		for ($i = 1; $i <= $conf->global->PRODUIT_MULTIPRICES_LIMIT; $i++) {
			$price = $baseprice;
			$price_min = $baseprice;

			//We have to make sure it does exist and it is > 0
			//First price level only allows changing min_price
			if ($i > 1 && isset($rules[$i]->var_percent) && $rules[$i]->var_percent) {
				$price = $prices[$rules[$i]->fk_level] * (1 + ($rules[$i]->var_percent / 100));
			}

			$prices[$i] = $price;

			//We have to make sure it does exist and it is > 0
			if (isset($rules[$i]->var_min_percent) && $rules[$i]->var_min_percent) {
				$price_min = $price * (1 - ($rules[$i]->var_min_percent / 100));
			}

			//Little check to make sure the price is modified before triggering generation
			$check_amount = (($price == $this->multiprices[$i]) && ($price_min == $this->multiprices_min[$i]));
			$check_type = ($baseprice == $this->multiprices_base_type[$i]);

			if ($check_amount && $check_type) {
				continue;
			}

			if ($this->updatePrice($price, $price_type, $user, $price_vat, $price_min, $i, $npr, $psq, true) < 0) {
				return -1;
			}
		}

		return 1;
	}

	/**
	 * Returns the rights used for this class
	 *
	 * @return Object
	 */
	public function getRights()
	{
		global $user;

		if ($this->isProduct()) {
			return $user->rights->produit;
		} else {
			return $user->rights->service;
		}
	}

	/**
	 *  Load information for tab info
	 *
	 * @param  int $id Id of thirdparty to load
	 * @return void
	 */
	public function info($id)
	{
		$sql = "SELECT p.rowid, p.ref, p.datec as date_creation, p.tms as date_modification,";
		$sql .= " p.fk_user_author, p.fk_user_modif";
<<<<<<< HEAD
		$sql .= " FROM ".MAIN_DB_PREFIX.$this->table_element." as p";
=======
		$sql .= " FROM ".$this->db->prefix().$this->table_element." as p";
>>>>>>> 95dc2558
		$sql .= " WHERE p.rowid = ".((int) $id);

		$result = $this->db->query($sql);
		if ($result) {
			if ($this->db->num_rows($result)) {
				$obj = $this->db->fetch_object($result);

				$this->id = $obj->rowid;

				if ($obj->fk_user_author) {
					$cuser = new User($this->db);
					$cuser->fetch($obj->fk_user_author);
					$this->user_creation = $cuser;
				}

				if ($obj->fk_user_modif) {
					$muser = new User($this->db);
					$muser->fetch($obj->fk_user_modif);
					$this->user_modification = $muser;
				}

				$this->ref = $obj->ref;
				$this->date_creation     = $this->db->jdate($obj->date_creation);
				$this->date_modification = $this->db->jdate($obj->date_modification);
			}

			$this->db->free($result);
		} else {
			dol_print_error($this->db);
		}
	}
}



/**
 * Class to manage products or services.
 * Do not use 'Service' as class name since it is already used by APIs.
 */
class ProductService extends Product
{
	public $picto = 'service';
}<|MERGE_RESOLUTION|>--- conflicted
+++ resolved
@@ -473,13 +473,8 @@
 		'rowid' => array('type'=>'integer', 'label'=>'TechnicalID', 'enabled'=>1, 'visible'=>-2, 'notnull'=>1, 'index'=>1, 'position'=>1, 'comment'=>'Id'),
 		'ref'           =>array('type'=>'varchar(128)', 'label'=>'Ref', 'enabled'=>1, 'visible'=>1, 'notnull'=>1, 'showoncombobox'=>1, 'index'=>1, 'position'=>10, 'searchall'=>1, 'comment'=>'Reference of object'),
 		'entity'        =>array('type'=>'integer', 'label'=>'Entity', 'enabled'=>1, 'visible'=>0, 'default'=>1, 'notnull'=>1, 'index'=>1, 'position'=>5),
-<<<<<<< HEAD
-		'label'         =>array('type'=>'varchar(255)', 'label'=>'Label', 'enabled'=>1, 'visible'=>1, 'notnull'=>1, 'showoncombobox'=>1, 'position'=>15),
-		'barcode'       =>array('type'=>'varchar(255)', 'label'=>'Barcode', 'enabled'=>'!empty($conf->barcode->enabled)', 'position'=>20, 'visible'=>-1, 'showoncombobox'=>1),
-=======
 		'label'         =>array('type'=>'varchar(255)', 'label'=>'Label', 'enabled'=>1, 'visible'=>1, 'notnull'=>1, 'showoncombobox'=>2, 'position'=>15),
 		'barcode'       =>array('type'=>'varchar(255)', 'label'=>'Barcode', 'enabled'=>'!empty($conf->barcode->enabled)', 'position'=>20, 'visible'=>-1, 'showoncombobox'=>3),
->>>>>>> 95dc2558
 		'fk_barcode_type' => array('type'=>'integer', 'label'=>'BarcodeType', 'enabled'=>'1', 'position'=>21, 'notnull'=>0, 'visible'=>-1,),
 		'note_public'   =>array('type'=>'html', 'label'=>'NotePublic', 'enabled'=>1, 'visible'=>0, 'position'=>61),
 		'note'          =>array('type'=>'html', 'label'=>'NotePrivate', 'enabled'=>1, 'visible'=>0, 'position'=>62),
@@ -745,13 +740,8 @@
 					$sql .= ", ".price2num($price_ht, 'MT');
 					$sql .= ", ".price2num($price_ttc, 'MT');
 					$sql .= ", '".$this->db->escape($this->price_base_type)."'";
-<<<<<<< HEAD
-					$sql .= ", ".$this->status;
-					$sql .= ", ".$this->status_buy;
-=======
 					$sql .= ", ".((int) $this->status);
 					$sql .= ", ".((int) $this->status_buy);
->>>>>>> 95dc2558
 					if (empty($conf->global->MAIN_PRODUCT_PERENTITY_SHARED)) {
 						$sql .= ", '".$this->db->escape($this->accountancy_code_buy)."'";
 						$sql .= ", '".$this->db->escape($this->accountancy_code_buy_intra)."'";
@@ -792,13 +782,9 @@
 
 							// update accountancy for this entity
 							if (!$error && !empty($conf->global->MAIN_PRODUCT_PERENTITY_SHARED)) {
-<<<<<<< HEAD
-								$sql = "INSERT INTO " . MAIN_DB_PREFIX . "product_perentity (";
-=======
 								$this->db->query("DELETE FROM " . $this->db->prefix() . "product_perentity WHERE fk_product = " .((int) $this->id) . " AND entity = " . ((int) $conf->entity));
 
 								$sql = "INSERT INTO " . $this->db->prefix() . "product_perentity (";
->>>>>>> 95dc2558
 								$sql .= " fk_product";
 								$sql .= ", entity";
 								$sql .= ", accountancy_code_buy";
@@ -1208,15 +1194,9 @@
 
 				// update accountancy for this entity
 				if (!$error && !empty($conf->global->MAIN_PRODUCT_PERENTITY_SHARED)) {
-<<<<<<< HEAD
-					$this->db->query("DELETE FROM " . MAIN_DB_PREFIX . "product_perentity WHERE fk_product = " . $this->id . " AND entity = " . $conf->entity);
-
-					$sql = "INSERT INTO " . MAIN_DB_PREFIX . "product_perentity (";
-=======
 					$this->db->query("DELETE FROM " . $this->db->prefix() . "product_perentity WHERE fk_product = " . ((int) $this->id) . " AND entity = " . ((int) $conf->entity));
 
 					$sql = "INSERT INTO " . $this->db->prefix() . "product_perentity (";
->>>>>>> 95dc2558
 					$sql .= " fk_product";
 					$sql .= ", entity";
 					$sql .= ", accountancy_code_buy";
@@ -1944,11 +1924,7 @@
 		if (!empty($conf->global->PRODUCT_USE_SUPPLIER_PACKAGING)) {
 			$sql .= ", pfp.packaging";
 		}
-<<<<<<< HEAD
-		$sql .= " FROM ".MAIN_DB_PREFIX."product_fournisseur_price as pfp";
-=======
 		$sql .= " FROM ".$this->db->prefix()."product_fournisseur_price as pfp";
->>>>>>> 95dc2558
 		$sql .= " WHERE pfp.rowid = ".((int) $prodfournprice);
 		if ($qty > 0) {
 			$sql .= " AND pfp.quantity <= ".((float) $qty);
@@ -2002,16 +1978,11 @@
 				$sql .= " pfp.default_vat_code,";
 				$sql .= " pfp.multicurrency_price, pfp.multicurrency_unitprice, pfp.multicurrency_tx, pfp.fk_multicurrency, pfp.multicurrency_code,";
 				$sql .= " pfp.packaging";
-<<<<<<< HEAD
-				$sql .= " FROM ".MAIN_DB_PREFIX."product_fournisseur_price as pfp";
-				$sql .= " WHERE pfp.fk_product = ".((int) $product_id);
-=======
 				$sql .= " FROM ".$this->db->prefix()."product_fournisseur_price as pfp";
 				$sql .= " WHERE 1 = 1";
 				if ($product_id > 0) {
 					$sql .= " AND pfp.fk_product = ".((int) $product_id);
 				}
->>>>>>> 95dc2558
 				if ($fourn_ref != 'none') {
 					$sql .= " AND pfp.ref_fourn = '".$this->db->escape($fourn_ref)."'";
 				}
@@ -2304,24 +2275,6 @@
 			return -1;
 		}
 
-<<<<<<< HEAD
-		$sql = "SELECT p.rowid, p.ref, p.ref_ext, p.label, p.description, p.url, p.note_public, p.note as note_private, p.customcode, p.fk_country, p.fk_state, p.price, p.price_ttc,";
-		$sql .= " p.price_min, p.price_min_ttc, p.price_base_type, p.cost_price, p.default_vat_code, p.tva_tx, p.recuperableonly as tva_npr, p.localtax1_tx, p.localtax2_tx, p.localtax1_type, p.localtax2_type, p.tosell,";
-		$sql .= " p.tobuy, p.fk_product_type, p.duration, p.fk_default_warehouse, p.seuil_stock_alerte, p.canvas, p.net_measure, p.net_measure_units, p.weight, p.weight_units,";
-		$sql .= " p.length, p.length_units, p.width, p.width_units, p.height, p.height_units,";
-		$sql .= " p.surface, p.surface_units, p.volume, p.volume_units, p.barcode, p.fk_barcode_type, p.finished,";
-		if (empty($conf->global->MAIN_PRODUCT_PERENTITY_SHARED)) {
-			$sql .= " p.accountancy_code_buy, p.accountancy_code_buy_intra, p.accountancy_code_buy_export, p.accountancy_code_sell, p.accountancy_code_sell_intra, p.accountancy_code_sell_export,";
-		} else {
-			$sql .= " pa.accountancy_code_buy, pa.accountancy_code_buy_intra, pa.accountancy_code_buy_export, pa.accountancy_code_sell, pa.accountancy_code_sell_intra, pa.accountancy_code_sell_export,";
-		}
-		$sql .= " p.stock,p.pmp, p.datec, p.tms, p.import_key, p.entity, p.desiredstock, p.tobatch, p.fk_unit,";
-		$sql .= " p.fk_price_expression, p.price_autogen, p.model_pdf";
-		$sql .= " FROM ".MAIN_DB_PREFIX."product as p";
-		if (!empty($conf->global->MAIN_PRODUCT_PERENTITY_SHARED)) {
-			$sql .= " LEFT JOIN " . MAIN_DB_PREFIX . "product_perentity as pa ON pa.fk_product = p.rowid AND pa.entity = " . ((int) $conf->entity);
-		}
-=======
 		$sql = "SELECT p.rowid, p.ref, p.ref_ext, p.label, p.description, p.url, p.note_public, p.note as note_private, p.customcode, p.fk_country, p.fk_state, p.lifetime, p.qc_frequency, p.price, p.price_ttc,";
 		$sql .= " p.price_min, p.price_min_ttc, p.price_base_type, p.cost_price, p.default_vat_code, p.tva_tx, p.recuperableonly as tva_npr, p.localtax1_tx, p.localtax2_tx, p.localtax1_type, p.localtax2_type, p.tosell,";
 		$sql .= " p.tobuy, p.fk_product_type, p.duration, p.fk_default_warehouse, p.seuil_stock_alerte, p.canvas, p.net_measure, p.net_measure_units, p.weight, p.weight_units,";
@@ -2371,7 +2324,6 @@
 			$sql .= " LEFT JOIN " . $this->db->prefix() . "product_stock as sp ON sp.fk_product = p.rowid AND sp.fk_entrepot IN (SELECT rowid FROM ".$this->db->prefix()."entrepot WHERE entity IN (".$this->db->sanitize($visibleWarehousesEntities)."))";
 		}
 
->>>>>>> 95dc2558
 		if ($id) {
 			$sql .= " WHERE p.rowid = ".((int) $id);
 		} else {
@@ -2382,8 +2334,6 @@
 				$sql .= " AND p.ref_ext = '".$this->db->escape($ref_ext)."'";
 			} elseif ($barcode) {
 				$sql .= " AND p.barcode = '".$this->db->escape($barcode)."'";
-<<<<<<< HEAD
-=======
 			}
 		}
 		if ($separatedStock) {
@@ -2406,7 +2356,6 @@
 			$sql .= " p.fk_price_expression, p.price_autogen, p.model_pdf";
 			if (!$separatedStock) {
 				$sql .= ", p.stock";
->>>>>>> 95dc2558
 			}
 		}
 
@@ -2586,11 +2535,7 @@
 				} elseif (!empty($conf->global->PRODUIT_CUSTOMER_PRICES_BY_QTY) && empty($ignore_price_load)) {    // prices per quantity
 					$sql = "SELECT price, price_ttc, price_min, price_min_ttc,";
 					$sql .= " price_base_type, tva_tx, default_vat_code, tosell, price_by_qty, rowid";
-<<<<<<< HEAD
-					$sql .= " FROM ".MAIN_DB_PREFIX."product_price";
-=======
 					$sql .= " FROM ".$this->db->prefix()."product_price";
->>>>>>> 95dc2558
 					$sql .= " WHERE fk_product = ".((int) $this->id);
 					$sql .= " ORDER BY date_price DESC, rowid DESC";
 					$sql .= " LIMIT 1";
@@ -2604,11 +2549,7 @@
 						// Récuperation de la liste des prix selon qty si flag positionné
 						if ($this->prices_by_qty[0] == 1) {
 							$sql = "SELECT rowid,price, unitprice, quantity, remise_percent, remise, remise, price_base_type";
-<<<<<<< HEAD
-							$sql .= " FROM ".MAIN_DB_PREFIX."product_price_by_qty";
-=======
 							$sql .= " FROM ".$this->db->prefix()."product_price_by_qty";
->>>>>>> 95dc2558
 							$sql .= " WHERE fk_product_price = ".((int) $this->prices_by_qty_id[0]);
 							$sql .= " ORDER BY quantity ASC";
 							$resultat = array();
@@ -3051,17 +2992,10 @@
 			if (!empty($conf->global->STOCK_CALCULATE_ON_BILL)) {
 				if (!empty($conf->global->DECREASE_ONLY_UNINVOICEDPRODUCTS)) {
 					$adeduire = 0;
-<<<<<<< HEAD
-					$sql = "SELECT sum(fd.qty) as count FROM ".MAIN_DB_PREFIX."facturedet fd ";
-					$sql .= " JOIN ".MAIN_DB_PREFIX."facture f ON fd.fk_facture = f.rowid ";
-					$sql .= " JOIN ".MAIN_DB_PREFIX."element_element el ON el.fk_target = f.rowid and el.targettype = 'facture' and sourcetype = 'commande'";
-					$sql .= " JOIN ".MAIN_DB_PREFIX."commande c ON el.fk_source = c.rowid ";
-=======
 					$sql = "SELECT sum(fd.qty) as count FROM ".$this->db->prefix()."facturedet fd ";
 					$sql .= " JOIN ".$this->db->prefix()."facture f ON fd.fk_facture = f.rowid ";
 					$sql .= " JOIN ".$this->db->prefix()."element_element el ON el.fk_target = f.rowid and el.targettype = 'facture' and sourcetype = 'commande'";
 					$sql .= " JOIN ".$this->db->prefix()."commande c ON el.fk_source = c.rowid ";
->>>>>>> 95dc2558
 					$sql .= " WHERE c.fk_statut IN (".$this->db->sanitize($filtrestatut).") AND c.facture = 0 AND fd.fk_product = ".((int) $this->id);
 					dol_syslog(__METHOD__.":: sql $sql", LOG_NOTICE);
 
@@ -4103,13 +4037,8 @@
 		}
 
 		// Check not already father of id_pere (to avoid father -> child -> father links)
-<<<<<<< HEAD
-		$sql = 'SELECT fk_product_pere from '.MAIN_DB_PREFIX.'product_association';
-		$sql .= ' WHERE fk_product_pere  = '.((int) $id_fils).' AND fk_product_fils = '.((int) $id_pere);
-=======
 		$sql = "SELECT fk_product_pere from ".$this->db->prefix()."product_association";
 		$sql .= " WHERE fk_product_pere = ".((int) $id_fils)." AND fk_product_fils = ".((int) $id_pere);
->>>>>>> 95dc2558
 		if (!$this->db->query($sql)) {
 			dol_print_error($this->db);
 			return -1;
@@ -4128,18 +4057,7 @@
 					dol_print_error($this->db);
 					return -1;
 				} else {
-<<<<<<< HEAD
-					$sql = 'INSERT INTO '.MAIN_DB_PREFIX.'product_association(fk_product_pere,fk_product_fils,qty,incdec)';
-					$sql .= ' VALUES ('.((int) $id_pere).', '.((int) $id_fils).', '.((float) $qty).', '.((int) $incdec).')';
-					if (!$this->db->query($sql)) {
-						 dol_print_error($this->db);
-						 return -1;
-					} else {
-						 return 1;
-					}
-=======
 					return 1;
->>>>>>> 95dc2558
 				}
 			} else {
 				dol_print_error($this->db);
@@ -4206,11 +4124,7 @@
 			$fk_child = 0;
 		}
 
-<<<<<<< HEAD
-		$sql = "DELETE FROM ".MAIN_DB_PREFIX."product_association";
-=======
 		$sql = "DELETE FROM ".$this->db->prefix()."product_association";
->>>>>>> 95dc2558
 		$sql .= " WHERE fk_product_pere  = ".((int) $fk_parent);
 		$sql .= " AND fk_product_fils = ".((int) $fk_child);
 
@@ -4322,11 +4236,7 @@
 		}
 
 		$sql = "SELECT rowid";
-<<<<<<< HEAD
-		$sql .= " FROM ".MAIN_DB_PREFIX."product_fournisseur_price";
-=======
 		$sql .= " FROM ".$this->db->prefix()."product_fournisseur_price";
->>>>>>> 95dc2558
 		$sql .= " WHERE fk_soc = ".((int) $id_fourn);
 		if ($ref_fourn) {
 			$sql .= " AND ref_fourn = '".$this->db->escape($ref_fourn)."'";
@@ -4484,11 +4394,7 @@
 		$sql .= ", multicurrency_tx";
 		$sql .= ", multicurrency_price";
 		$sql .= ", multicurrency_price_ttc";
-<<<<<<< HEAD
-		$sql .= " FROM ".MAIN_DB_PREFIX."product_price";
-=======
 		$sql .= " FROM ".$this->db->prefix()."product_price";
->>>>>>> 95dc2558
 		$sql .= " WHERE fk_product = ".((int) $fromId);
 		$sql .= " ORDER BY date_price DESC";
 		if ($conf->global->PRODUIT_MULTIPRICES_LIMIT > 0) {
@@ -4519,13 +4425,8 @@
 		// phpcs:enable
 		$this->db->begin();
 
-<<<<<<< HEAD
-		$sql = 'INSERT INTO '.MAIN_DB_PREFIX.'product_association (fk_product_pere, fk_product_fils, qty)';
-		$sql .= " SELECT ".$toId.", fk_product_fils, qty FROM ".MAIN_DB_PREFIX."product_association";
-=======
 		$sql = 'INSERT INTO '.$this->db->prefix().'product_association (fk_product_pere, fk_product_fils, qty)';
 		$sql .= " SELECT ".$toId.", fk_product_fils, qty FROM ".$this->db->prefix()."product_association";
->>>>>>> 95dc2558
 		$sql .= " WHERE fk_product_pere = ".((int) $fromId);
 
 		dol_syslog(get_class($this).'::clone_association', LOG_DEBUG);
@@ -4554,19 +4455,6 @@
 		$now = dol_now();
 
 		// les fournisseurs
-<<<<<<< HEAD
-		/*$sql = "INSERT ".MAIN_DB_PREFIX."product_fournisseur ("
-		. " datec, fk_product, fk_soc, ref_fourn, fk_user_author )"
-		. " SELECT '".$this->db->idate($now)."', ".$toId.", fk_soc, ref_fourn, fk_user_author"
-		. " FROM ".MAIN_DB_PREFIX."product_fournisseur"
-		. " WHERE fk_product = ".((int) $fromId);
-
-		if ( ! $this->db->query($sql ) )
-		{
-		$this->db->rollback();
-		return -1;
-		}*/
-=======
 		/*$sql = "INSERT ".$this->db->prefix()."product_fournisseur ("
 		 . " datec, fk_product, fk_soc, ref_fourn, fk_user_author )"
 		 . " SELECT '".$this->db->idate($now)."', ".$toId.", fk_soc, ref_fourn, fk_user_author"
@@ -4578,17 +4466,12 @@
 		 $this->db->rollback();
 		 return -1;
 		 }*/
->>>>>>> 95dc2558
 
 		// les prix de fournisseurs.
 		$sql = "INSERT ".$this->db->prefix()."product_fournisseur_price (";
 		$sql .= " datec, fk_product, fk_soc, price, quantity, fk_user)";
 		$sql .= " SELECT '".$this->db->idate($now)."', ".((int) $toId).", fk_soc, price, quantity, fk_user";
-<<<<<<< HEAD
-		$sql .= " FROM ".MAIN_DB_PREFIX."product_fournisseur_price";
-=======
 		$sql .= " FROM ".$this->db->prefix()."product_fournisseur_price";
->>>>>>> 95dc2558
 		$sql .= " WHERE fk_product = ".((int) $fromId);
 
 		dol_syslog(get_class($this).'::clone_fournisseurs', LOG_DEBUG);
@@ -4663,11 +4546,7 @@
 
 				// Recursive call if there is childs to child
 				if (is_array($desc_pere['childs'])) {
-<<<<<<< HEAD
-					   //print 'YYY We go down for '.$desc_pere[3]." -> \n";
-=======
 					//print 'YYY We go down for '.$desc_pere[3]." -> \n";
->>>>>>> 95dc2558
 					$this->fetch_prod_arbo($desc_pere['childs'], $compl_path.$desc_pere[3]." -> ", $desc_pere[1] * $multiply, $level + 1, $id, $ignore_stock_load);
 				}
 			}
@@ -5402,13 +5281,8 @@
 		$sql .= ", ".$this->db->prefix()."entrepot as w";
 		$sql .= " WHERE w.entity IN (".getEntity('stock').")";
 		$sql .= " AND w.rowid = ps.fk_entrepot";
-<<<<<<< HEAD
-		$sql .= " AND ps.fk_product = ".$this->id;
-		if (!empty($conf->global->ENTREPOT_EXTRA_STATUS) && count($warehouseStatus)) {
-=======
 		$sql .= " AND ps.fk_product = ".((int) $this->id);
 		if (count($warehouseStatus)) {
->>>>>>> 95dc2558
 			$sql .= " AND w.statut IN (".$this->db->sanitize(implode(',', $warehouseStatus)).")";
 		}
 
@@ -5490,11 +5364,7 @@
 			$stock_sending_client = $this->stats_expedition['qty'];
 		}
 		if ((!empty($conf->fournisseur->enabled) && empty($conf->global->MAIN_USE_NEW_SUPPLIERMOD)) || !empty($conf->supplier_order->enabled)) {
-<<<<<<< HEAD
-			$filterStatus = '1,2,3,4';
-=======
 			$filterStatus = empty($conf->global->SUPPLIER_ORDER_STATUS_FOR_VIRTUAL_STOCK) ? '3,4' : $conf->global->SUPPLIER_ORDER_STATUS_FOR_VIRTUAL_STOCK;
->>>>>>> 95dc2558
 			if (isset($includedraftpoforvirtual)) {
 				$filterStatus = '0,1,2,'.$filterStatus;	// 1,2 may have already been inside $filterStatus but it is better to have twice than missing $filterStatus does not include them
 			}
@@ -5505,10 +5375,7 @@
 			$stock_commande_fournisseur = $this->stats_commande_fournisseur['qty'];
 		}
 		if (((!empty($conf->fournisseur->enabled) && empty($conf->global->MAIN_USE_NEW_SUPPLIERMOD)) || !empty($conf->supplier_order->enabled) || !empty($conf->supplier_invoice->enabled)) && empty($conf->reception->enabled)) {
-<<<<<<< HEAD
-=======
 			// Case module reception is not used
->>>>>>> 95dc2558
 			$filterStatus = '4';
 			if (isset($includedraftpoforvirtual)) {
 				$filterStatus = '0,'.$filterStatus;
@@ -5519,12 +5386,8 @@
 			}
 			$stock_reception_fournisseur = $this->stats_reception['qty'];
 		}
-<<<<<<< HEAD
-		if (((!empty($conf->fournisseur->enabled) && empty($conf->global->MAIN_USE_NEW_SUPPLIERMOD)) || !empty($conf->supplier_order->enabled) || !empty($conf->supplier_invoice->enabled)) && empty($conf->reception->enabled)) {
-=======
 		if (((!empty($conf->fournisseur->enabled) && empty($conf->global->MAIN_USE_NEW_SUPPLIERMOD)) || !empty($conf->supplier_order->enabled) || !empty($conf->supplier_invoice->enabled)) && !empty($conf->reception->enabled)) {
 			// Case module reception is used
->>>>>>> 95dc2558
 			$filterStatus = '4';
 			if (isset($includedraftpoforvirtual)) {
 				$filterStatus = '0,'.$filterStatus;
@@ -6164,11 +6027,7 @@
 	{
 		$sql = "SELECT p.rowid, p.ref, p.datec as date_creation, p.tms as date_modification,";
 		$sql .= " p.fk_user_author, p.fk_user_modif";
-<<<<<<< HEAD
-		$sql .= " FROM ".MAIN_DB_PREFIX.$this->table_element." as p";
-=======
 		$sql .= " FROM ".$this->db->prefix().$this->table_element." as p";
->>>>>>> 95dc2558
 		$sql .= " WHERE p.rowid = ".((int) $id);
 
 		$result = $this->db->query($sql);
