--- conflicted
+++ resolved
@@ -4159,7 +4159,6 @@
         if ($type == 2) {
             switch ($mode)
             {
-<<<<<<< HEAD
                 case 0:
                     $label = ($status == 0 ? $langs->trans('ProductStatusNotOnBatch') : $langs->trans('ProductStatusOnBatch'));
                     return dolGetStatus($label);
@@ -4176,29 +4175,7 @@
                     return $this->LibStatut($status, 1, 2).' '.$this->LibStatut($status, 3, 2);
                 default:
                     return dolGetStatus($langs->trans('Unknown'));
-=======
-            	case 0:
-                	return ($status == 0 ? $langs->trans('ProductStatusNotOnBatch') : $langs->trans('ProductStatusOnBatch'));
-            	case 1:
-                	return ($status == 0 ? $langs->trans('ProductStatusNotOnBatchShort') : $langs->trans('ProductStatusOnBatchShort'));
-            	case 2:
-                	return $this->LibStatut($status, 3, 2).' '.$this->LibStatut($status, 1, 2);
-            	case 3:
-                	if ($status == 0) {
-                    	return img_picto($langs->trans('ProductStatusNotOnBatch'), 'statut5');
-                	}
-                	return img_picto($langs->trans('ProductStatusOnBatch'), 'statut4');
-            	case 4:
-                	return $this->LibStatut($status, 3, 2).' '.$this->LibStatut($status, 0, 2);
-            	case 5:
-                	return $this->LibStatut($status, 1, 2).' '.$this->LibStatut($status, 3, 2);
-            	default:
-                	return $langs->trans('Unknown');
->>>>>>> 5d711834
-            }
-            
-            
-            
+            }
         }
         
         $statuttrans=empty($status)?'status5':'status4';
@@ -4240,8 +4217,7 @@
         }
         else{
             return dolGetStatus($labelstatut, $labelstatutShort, '', $statuttrans, $mode);
-        }
-        
+        } 
     }
 
 
