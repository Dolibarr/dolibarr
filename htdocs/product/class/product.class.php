--- conflicted
+++ resolved
@@ -2680,11 +2680,7 @@
      *  Charge tableau des stats expedition client pour le produit/service
      *
      * @param   int         $socid                  Id societe pour filtrer sur une societe
-<<<<<<< HEAD
-     * @param   string      $filtrestatut           Id statut pour filtrer sur un statut
-=======
      * @param   string      $filtrestatut           [=''] Ids order status separated by comma
->>>>>>> 0dafbd19
      * @param   int         $forVirtualStock        Ignore rights filter for virtual stock calculation.
      * @param   string      $filterShipmentStatus   [=''] Ids shipment status separated by comma
      * @return  int         <0 if KO, >0 if OK (Tableau des stats)
@@ -2719,11 +2715,7 @@
         if ($filtrestatut <> '') {
             $sql .= " AND c.fk_statut in (".$filtrestatut.")";
         }
-<<<<<<< HEAD
         if (!empty($filterShipmentStatus)) $sql .= " AND e.fk_statut IN (".$filterShipmentStatus.")";
-=======
-        if (!empty($filterShipmentStatus)) $sql.= " AND e.fk_statut IN (" . $filterShipmentStatus . ")";
->>>>>>> 0dafbd19
 
         $result = $this->db->query($sql);
         if ($result) {
@@ -4687,7 +4679,6 @@
 		}
 		if (!empty($conf->expedition->enabled))
 		{
-<<<<<<< HEAD
             require_once DOL_DOCUMENT_ROOT.'/expedition/class/expedition.class.php';
             $filterShipmentStatus = '';
             if (!empty($conf->global->STOCK_CALCULATE_ON_SHIPMENT)) {
@@ -4696,16 +4687,6 @@
                 $filterShipmentStatus = Expedition::STATUS_CLOSED;
             }
 			$result = $this->load_stats_sending(0, '1,2', 1, $filterShipmentStatus);
-=======
-            require_once DOL_DOCUMENT_ROOT . '/expedition/class/expedition.class.php';
-            $filterShipmentStatus = '';
-            if (!empty($conf->global->STOCK_CALCULATE_ON_SHIPMENT)) {
-                $filterShipmentStatus = Expedition::STATUS_VALIDATED  . ',' . Expedition::STATUS_CLOSED;
-            } elseif (!empty($conf->global->STOCK_CALCULATE_ON_SHIPMENT_CLOSE)) {
-                $filterShipmentStatus = Expedition::STATUS_CLOSED;
-            }
-            $result = $this->load_stats_sending(0, '1,2', 1, $filterShipmentStatus);
->>>>>>> 0dafbd19
 			if ($result < 0) dol_print_error($this->db, $this->error);
 			$stock_sending_client = $this->stats_expedition['qty'];
 		}
