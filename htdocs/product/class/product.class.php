--- conflicted
+++ resolved
@@ -177,12 +177,12 @@
     var $fk_price_expression;
 
 	/**
-<<<<<<< HEAD
 	 * Unit
 	 * @var int
 	 */
 	public $fk_unit;
-=======
+
+	/**
 	 * Regular product
 	 */
 	const TYPE_PRODUCT = 0;
@@ -198,7 +198,6 @@
 	 * Advanced feature: stock kit
 	 */
 	const TYPE_STOCKKIT = 3;
->>>>>>> 69eaa032
 
 	/**
 	 *  Constructor
