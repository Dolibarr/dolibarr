<?php
/* Copyright (C) 2001-2007    Rodolphe Quiedeville    <rodolphe@quiedeville.org>
 * Copyright (C) 2004-2014	Laurent Destailleur		<eldy@users.sourceforge.net>
 * Copyright (C) 2005-2015	Regis Houssin			<regis.houssin@inodbox.com>
 * Copyright (C) 2006		Andre Cianfarani		<acianfa@free.fr>
 * Copyright (C) 2007-2011	Jean Heimburger			<jean@tiaris.info>
 * Copyright (C) 2010-2018	Juanjo Menent			<jmenent@2byte.es>
 * Copyright (C) 2012       Cedric Salvador         <csalvador@gpcsolutions.fr>
 * Copyright (C) 2013-2014	Cedric GROSS			<c.gross@kreiz-it.fr>
 * Copyright (C) 2013-2016	Marcos García			<marcosgdf@gmail.com>
 * Copyright (C) 2011-2017	Alexandre Spangaro		<aspangaro@zendsi.com>
 * Copyright (C) 2014		Henry Florian			<florian.henry@open-concept.pro>
 * Copyright (C) 2014-2016	Philippe Grand			<philippe.grand@atoo-net.com>
 * Copyright (C) 2014		Ion agorria			    <ion@agorria.com>
 * Copyright (C) 2016-2018	Ferran Marcet			<fmarcet@2byte.es>
 * Copyright (C) 2017		Gustavo Novaro
 *
 * This program is free software; you can redistribute it and/or modify
 * it under the terms of the GNU General Public License as published by
 * the Free Software Foundation; either version 3 of the License, or
 * (at your option) any later version.
 *
 * This program is distributed in the hope that it will be useful,
 * but WITHOUT ANY WARRANTY; without even the implied warranty of
 * MERCHANTABILITY or FITNESS FOR A PARTICULAR PURPOSE.  See the
 * GNU General Public License for more details.
 *
 * You should have received a copy of the GNU General Public License
 * along with this program. If not, see <http://www.gnu.org/licenses/>.
 */

/**
 *    \file       htdocs/product/class/product.class.php
 *    \ingroup    produit
 *    \brief      File of class to manage predefined products or services
 */
require_once DOL_DOCUMENT_ROOT.'/core/class/commonobject.class.php';
require_once DOL_DOCUMENT_ROOT.'/product/class/productbatch.class.php';
require_once DOL_DOCUMENT_ROOT.'/product/stock/class/entrepot.class.php';

/**
 * Class to manage products or services
 */
class Product extends CommonObject
{
    /**
     * @var string ID to identify managed object
     */
    public $element='product';

    /**
     * @var string Name of table without prefix where object is stored
     */
    public $table_element='product';

    /**
     * @var int Field with ID of parent key if this field has a parent
     */
    public $fk_element='fk_product';

    protected $childtables=array('supplier_proposaldet', 'propaldet','commandedet','facturedet','contratdet','facture_fourn_det','commande_fournisseurdet');    // To test if we can delete object

    /**
     * 0=No test on entity, 1=Test with field entity, 2=Test with link by societe
     *
     * @var int
     */
    public $ismultientitymanaged = 1;

    /**
     * {@inheritdoc}
     */
    protected $table_ref_field = 'ref';

    public $regeximgext='\.gif|\.jpg|\.jpeg|\.png|\.bmp|\.xpm|\.xbm'; // See also into images.lib.php

    /*
    * @deprecated
    * @see label
    */
    public $libelle;
    /**
     * Product label
     *
     * @var string
     */
    public $label;

    /**
     * Product descripion
     *
     * @var string
     */
    public $description;

    /**
     * Check TYPE constants
     *
     * @var int
     */
    public $type = self::TYPE_PRODUCT;

    /**
     * Selling price
     *
     * @var float
     */
    public $price;            // Price net

    /**
     * Price with tax
     *
     * @var float
     */
    public $price_ttc;

    /**
     * Minimum price net
     *
     * @var float
     */
    public $price_min;

    /**
     * Minimum price with tax
     *
     * @var float
     */
    public $price_min_ttc;

    /*
    * Base price ('TTC' for price including tax or 'HT' for net price)
    * @var float
    */
    public $price_base_type;

    //! Arrays for multiprices
    public $multiprices=array();
    public $multiprices_ttc=array();
    public $multiprices_base_type=array();
    public $multiprices_min=array();
    public $multiprices_min_ttc=array();
    public $multiprices_tva_tx=array();
    public $multiprices_recuperableonly=array();

    //! Price by quantity arrays
    public $price_by_qty;
    public $prices_by_qty=array();
    public $prices_by_qty_id=array();
    public $prices_by_qty_list=array();

    //! Default VAT code for product (link to code into llx_c_tva but without foreign keys)
    public $default_vat_code;

    //! Default VAT rate of product
    public $tva_tx;

    //! French VAT NPR (0 or 1)
    public $tva_npr=0;

    //! Other local taxes
    public $localtax1_tx;
    public $localtax2_tx;
    public $localtax1_type;
    public $localtax2_type;

    /**
     * Stock real
     *
     * @var int
     */
    public $stock_reel = 0;

    /**
     * Stock virtual
     *
     * @var int
     */
    public $stock_theorique;

    /**
     * Cost price
     *
     * @var float
     */
    public $cost_price;

    //! Average price value for product entry into stock (PMP)
    public $pmp;

    /**
     * Stock alert
     *
     * @var int
     */
    public $seuil_stock_alerte=0;

    /**
     * Ask for replenishment when $desiredstock < $stock_reel
     */
    public $desiredstock=0;

    /*
    * Service expiration
    */
    public $duration_value;

    /**
     * Exoiration unit
     */
    public $duration_unit;

    /**
     * Status indicates whether the product is on sale '1' or not '0'
     *
     * @var int
     */
    public $status=0;

    /**
     * Status indicate whether the product is available for purchase '1' or not '0'
     *
     * @var int
     */
    public $status_buy=0;

    /**
     * Status indicates whether the product is a finished product '1' or a raw material '0'
     *
     * @var int
     */
    public $finished;

    /**
     * We must manage lot/batch number, sell-by date and so on : '1':yes '0':no
     *
     * @var int
     */
    public $status_batch=0;

    /**
     * Customs code
     *
     * @var
     */
    public $customcode;

    /**
     * Product URL
     *
     * @var string
     */
    public $url;

    //! Unites de mesure
    public $weight;
    public $weight_units;
    public $length;
    public $length_units;
    public $surface;
    public $surface_units;
    public $volume;
    public $volume_units;

    public $accountancy_code_sell;
    public $accountancy_code_sell_intra;
    public $accountancy_code_sell_export;
    public $accountancy_code_buy;

    /**
     * Main barcode
     * barcode value
     *
     * @var
     */
    public $barcode;

    /**
     * Additional barcodes (Some products have different barcodes according to the country of origin of manufacture)
     *
     * @var array
     */
    public $barcodes_extra=array();

    public $stats_propale=array();
    public $stats_commande=array();
    public $stats_contrat=array();
    public $stats_facture=array();
    public $stats_commande_fournisseur=array();

    public $multilangs=array();

    //! Taille de l'image
    public $imgWidth;
    public $imgHeight;

    public $date_creation;
    public $date_modification;

    //! Id du fournisseur
    public $product_fourn_id;

    //! Product ID already linked to a reference supplier
    public $product_id_already_linked;

    public $nbphoto=0;

    //! Contains detail of stock of product into each warehouse
    public $stock_warehouse=array();

    public $oldcopy;

    /**
     * @var int ID
     */
    public $fk_price_expression;

    /* To store supplier price found */
    public $fourn_pu;
    public $fourn_price_base_type;
    public $fourn_socid;

    /**
     * @deprecated
     * @see        $ref_supplier
     */
    public $ref_fourn;
    public $ref_supplier;

    /**
     * Unit code ('km', 'm', 'l', 'p', ...)
     *
     * @var string
     */
    public $fk_unit;

    /**
     * Price is generated using multiprice rules
     *
     * @var int
     */
    public $price_autogen = 0;


    public $fields = array(
    'rowid'         =>array('type'=>'integer',      'label'=>'TechnicalID',      'enabled'=>1, 'visible'=>-2, 'notnull'=>1,  'index'=>1, 'position'=>1, 'comment'=>'Id'),
    'ref'           =>array('type'=>'varchar(128)', 'label'=>'Ref',              'enabled'=>1, 'visible'=>1,  'notnull'=>1,  'showoncombobox'=>1, 'index'=>1, 'position'=>10, 'searchall'=>1, 'comment'=>'Reference of object'),
    'entity'        =>array('type'=>'integer',      'label'=>'Entity',           'enabled'=>1, 'visible'=>0,  'default'=>1, 'notnull'=>1,  'index'=>1, 'position'=>20),
    'note_public'   =>array('type'=>'html',            'label'=>'NotePublic',         'enabled'=>1, 'visible'=>0,  'position'=>61),
    'note'          =>array('type'=>'html',            'label'=>'NotePrivate',         'enabled'=>1, 'visible'=>0,  'position'=>62),
    'datec'         =>array('type'=>'datetime',     'label'=>'DateCreation',     'enabled'=>1, 'visible'=>-2, 'notnull'=>1,  'position'=>500),
    'tms'           =>array('type'=>'timestamp',    'label'=>'DateModification', 'enabled'=>1, 'visible'=>-2, 'notnull'=>1,  'position'=>501),
    //'date_valid'    =>array('type'=>'datetime',     'label'=>'DateCreation',     'enabled'=>1, 'visible'=>-2, 'position'=>502),
    'fk_user_author'=>array('type'=>'integer',      'label'=>'UserAuthor',       'enabled'=>1, 'visible'=>-2, 'notnull'=>1,  'position'=>510, 'foreignkey'=>'llx_user.rowid'),
    'fk_user_modif' =>array('type'=>'integer',      'label'=>'UserModif',        'enabled'=>1, 'visible'=>-2, 'notnull'=>-1, 'position'=>511),
    //'fk_user_valid' =>array('type'=>'integer',      'label'=>'UserValidation',        'enabled'=>1, 'visible'=>-1, 'position'=>512),
    'import_key'    =>array('type'=>'varchar(14)',  'label'=>'ImportId',         'enabled'=>1, 'visible'=>-2, 'notnull'=>-1, 'index'=>0,  'position'=>1000),
    //'tosell'       =>array('type'=>'integer',      'label'=>'Status',           'enabled'=>1, 'visible'=>1,  'notnull'=>1, 'default'=>0, 'index'=>1,  'position'=>1000, 'arrayofkeyval'=>array(0=>'Draft', 1=>'Active', -1=>'Cancel')),
    //'tobuy'        =>array('type'=>'integer',      'label'=>'Status',           'enabled'=>1, 'visible'=>1,  'notnull'=>1, 'default'=>0, 'index'=>1,  'position'=>1000, 'arrayofkeyval'=>array(0=>'Draft', 1=>'Active', -1=>'Cancel')),
    );

    /**
     * Regular product
     */
    const TYPE_PRODUCT = 0;
    /**
     * Service
     */
    const TYPE_SERVICE = 1;
    /**
     * Advanced feature: assembly kit
     */
    const TYPE_ASSEMBLYKIT = 2;
    /**
     * Advanced feature: stock kit
     */
    const TYPE_STOCKKIT = 3;


    /**
     *  Constructor
     *
     * @param DoliDB $db Database handler
     */
    function __construct($db)
    {
        $this->db = $db;
        $this->canvas = '';
    }

    /**
     *    Check that ref and label are ok
     *
     * @return int         >1 if OK, <=0 if KO
     */
    function check()
    {
        $this->ref = dol_sanitizeFileName(stripslashes($this->ref));

        $err = 0;
        if (dol_strlen(trim($this->ref)) == 0) {
            $err++;
        }

        if (dol_strlen(trim($this->label)) == 0) {
            $err++;
        }

        if ($err > 0) {
            return 0;
        }
        else
        {
            return 1;
        }
    }

    /**
     *    Insert product into database
     *
     * @param  User $user      User making insert
     * @param  int  $notrigger Disable triggers
     * @return int                         Id of product/service if OK, < 0 if KO
     */
    function create($user,$notrigger=0)
    {
        global $conf, $langs;

            $error=0;

        // Clean parameters
        $this->ref = dol_string_nospecial(trim($this->ref));
        $this->label = trim($this->label);
        $this->price_ttc=price2num($this->price_ttc);
        $this->price=price2num($this->price);
        $this->price_min_ttc=price2num($this->price_min_ttc);
        $this->price_min=price2num($this->price_min);
        if (empty($this->tva_tx)) {        $this->tva_tx = 0;
        }
        if (empty($this->tva_npr)) {        $this->tva_npr = 0;
        }
        //Local taxes
        if (empty($this->localtax1_tx)) { $this->localtax1_tx = 0;
        }
        if (empty($this->localtax2_tx)) { $this->localtax2_tx = 0;
        }
        if (empty($this->localtax1_type)) { $this->localtax1_type = '0';
        }
        if (empty($this->localtax2_type)) { $this->localtax2_type = '0';
        }

        if (empty($this->price)) {         $this->price = 0;
        }
        if (empty($this->price_min)) {     $this->price_min = 0;
        }

        // Price by quantity
        if (empty($this->price_by_qty)) {     $this->price_by_qty = 0;
        }

        if (empty($this->status)) {        $this->status = 0;
        }
        if (empty($this->status_buy)) {   $this->status_buy = 0;
        }

        $price_ht=0;
        $price_ttc=0;
        $price_min_ht=0;
        $price_min_ttc=0;

        //
        if ($this->price_base_type == 'TTC' && $this->price_ttc > 0) {
            $price_ttc = price2num($this->price_ttc, 'MU');
            $price_ht = price2num($this->price_ttc / (1 + ($this->tva_tx / 100)), 'MU');
        }

        //
        if ($this->price_base_type != 'TTC' && $this->price > 0) {
            $price_ht = price2num($this->price, 'MU');
            $price_ttc = price2num($this->price * (1 + ($this->tva_tx / 100)), 'MU');
        }

        //
        if (($this->price_min_ttc > 0) && ($this->price_base_type == 'TTC')) {
            $price_min_ttc = price2num($this->price_min_ttc, 'MU');
            $price_min_ht = price2num($this->price_min_ttc / (1 + ($this->tva_tx / 100)), 'MU');
        }

        //
        if (($this->price_min > 0) && ($this->price_base_type != 'TTC')) {
            $price_min_ht = price2num($this->price_min, 'MU');
            $price_min_ttc = price2num($this->price_min * (1 + ($this->tva_tx / 100)), 'MU');
        }

        $this->accountancy_code_buy = trim($this->accountancy_code_buy);
        $this->accountancy_code_sell= trim($this->accountancy_code_sell);
        $this->accountancy_code_sell_intra= trim($this->accountancy_code_sell_intra);
        $this->accountancy_code_sell_export= trim($this->accountancy_code_sell_export);

        // Barcode value
        $this->barcode=trim($this->barcode);

        // Check parameters
        if (empty($this->label)) {
            $this->error='ErrorMandatoryParametersNotProvided';
            return -1;
        }

        if (empty($this->ref)) {
            // Load object modCodeProduct
            $module=(! empty($conf->global->PRODUCT_CODEPRODUCT_ADDON)?$conf->global->PRODUCT_CODEPRODUCT_ADDON:'mod_codeproduct_leopard');
            if ($module != 'mod_codeproduct_leopard')    // Do not load module file for leopard
            {
                if (substr($module, 0, 16) == 'mod_codeproduct_' && substr($module, -3) == 'php') {
                    $module = substr($module, 0, dol_strlen($module)-4);
                }
                dol_include_once('/core/modules/product/'.$module.'.php');
                $modCodeProduct = new $module;
                if (! empty($modCodeProduct->code_auto)) {
                    $this->ref = $modCodeProduct->getNextValue($this, $this->type);
                }
                unset($modCodeProduct);
            }

            if (empty($this->ref)) {
                $this->error='ProductModuleNotSetupForAutoRef';
                return -2;
            }
        }

        dol_syslog(get_class($this)."::create ref=".$this->ref." price=".$this->price." price_ttc=".$this->price_ttc." tva_tx=".$this->tva_tx." price_base_type=".$this->price_base_type, LOG_DEBUG);

        $now=dol_now();

        $this->db->begin();

        // For automatic creation during create action (not used by Dolibarr GUI, can be used by scripts)
        if ($this->barcode == -1) { $this->barcode = $this->get_barcode($this, $this->barcode_type_code);
        }

        // Check more parameters
        // If error, this->errors[] is filled
        $result = $this->verify();

        if ($result >= 0) {
            $sql = "SELECT count(*) as nb";
            $sql.= " FROM ".MAIN_DB_PREFIX."product";
            $sql.= " WHERE entity IN (".getEntity('product').")";
            $sql.= " AND ref = '" .$this->db->escape($this->ref)."'";

            $result = $this->db->query($sql);
            if ($result) {
                $obj = $this->db->fetch_object($result);
                if ($obj->nb == 0) {
                    // Produit non deja existant
                    $sql = "INSERT INTO ".MAIN_DB_PREFIX."product (";
                    $sql.= "datec";
                    $sql.= ", entity";
                    $sql.= ", ref";
                    $sql.= ", ref_ext";
                    $sql.= ", price_min";
                    $sql.= ", price_min_ttc";
                    $sql.= ", label";
                    $sql.= ", fk_user_author";
                    $sql.= ", fk_product_type";
                    $sql.= ", price";
                    $sql.= ", price_ttc";
                    $sql.= ", price_base_type";
                    $sql.= ", tobuy";
                    $sql.= ", tosell";
                    $sql.= ", accountancy_code_buy";
                    $sql.= ", accountancy_code_sell";
                    $sql.= ", accountancy_code_sell_intra";
                    $sql.= ", accountancy_code_sell_export";
                    $sql.= ", canvas";
                    $sql.= ", finished";
                    $sql.= ", tobatch";
                    $sql.= ", fk_unit";
                    $sql.= ") VALUES (";
                    $sql.= "'".$this->db->idate($now)."'";
                    $sql.= ", ".$conf->entity;
                    $sql.= ", '".$this->db->escape($this->ref)."'";
                    $sql.= ", ".(! empty($this->ref_ext)?"'".$this->db->escape($this->ref_ext)."'":"null");
                    $sql.= ", ".price2num($price_min_ht);
                    $sql.= ", ".price2num($price_min_ttc);
                    $sql.= ", ".(! empty($this->label)?"'".$this->db->escape($this->label)."'":"null");
                    $sql.= ", ".$user->id;
                    $sql.= ", ".$this->type;
                    $sql.= ", ".price2num($price_ht);
                    $sql.= ", ".price2num($price_ttc);
                    $sql.= ", '".$this->db->escape($this->price_base_type)."'";
                    $sql.= ", ".$this->status;
                    $sql.= ", ".$this->status_buy;
                    $sql.= ", '".$this->db->escape($this->accountancy_code_buy)."'";
                    $sql.= ", '".$this->db->escape($this->accountancy_code_sell)."'";
                    $sql.= ", '".$this->db->escape($this->accountancy_code_sell_intra)."'";
                    $sql.= ", '".$this->db->escape($this->accountancy_code_sell_export)."'";
                    $sql.= ", '".$this->db->escape($this->canvas)."'";
                    $sql.= ", ".((! isset($this->finished) || $this->finished < 0 || $this->finished == '') ? 'null' : (int) $this->finished);
                    $sql.= ", ".((empty($this->status_batch) || $this->status_batch < 0)? '0':$this->status_batch);
                    $sql.= ", ".(!$this->fk_unit ? 'NULL' : $this->fk_unit);
                    $sql.= ")";

                    dol_syslog(get_class($this)."::Create", LOG_DEBUG);
                    $result = $this->db->query($sql);
                    if ($result ) {
                        $id = $this->db->last_insert_id(MAIN_DB_PREFIX."product");

                        if ($id > 0) {
                            $this->id                = $id;
                            $this->price            = $price_ht;
                            $this->price_ttc        = $price_ttc;
                            $this->price_min        = $price_min_ht;
                            $this->price_min_ttc    = $price_min_ttc;

                            $result = $this->_log_price($user);
                            if ($result > 0) {
                                if ($this->update($id, $user, true, 'add') <= 0) {
                                    $error++;
                                }
                            }
                            else
                            {
                                 $error++;
                                 $this->error=$this->db->lasterror();
                            }
                        }
                        else
                        {
                            $error++;
                            $this->error='ErrorFailedToGetInsertedId';
                        }
                    }
                    else
                    {
                        $error++;
                        $this->error=$this->db->lasterror();
                    }
                }
                else
                {
                    // Product already exists with this ref
                    $langs->load("products");
                    $error++;
                    $this->error = "ErrorProductAlreadyExists";
                }
            }
            else
            {
                $error++;
                $this->error=$this->db->lasterror();
            }

            if (! $error && ! $notrigger) {
                // Call trigger
                $result=$this->call_trigger('PRODUCT_CREATE', $user);
                if ($result < 0) { $error++;
                }
                // End call triggers
            }

            if (! $error) {
                $this->db->commit();
                return $this->id;
            }
            else
            {
                $this->db->rollback();
                return -$error;
            }
        }
        else
          {
            $this->db->rollback();
            dol_syslog(get_class($this)."::Create fails verify ".join(',', $this->errors), LOG_WARNING);
            return -3;
        }
    }


    /**
     *    Check properties of product are ok (like name, barcode, ...).
     *    All properties must be already loaded on object (this->barcode, this->barcode_type_code, ...).
     *
     * @return int        0 if OK, <0 if KO
     */
    function verify()
    {
        $this->errors=array();

        $result = 0;
        $this->ref = trim($this->ref);

        if (! $this->ref) {
            $this->errors[] = 'ErrorBadRef';
            $result = -2;
        }

        $rescode = $this->check_barcode($this->barcode, $this->barcode_type_code);
        if ($rescode) {
            if ($rescode == -1) {
                $this->errors[] = 'ErrorBadBarCodeSyntax';
            }
            elseif ($rescode == -2) {
                $this->errors[] = 'ErrorBarCodeRequired';
            }
            elseif ($rescode == -3) {
                // Note: Common usage is to have barcode unique. For variants, we should have a different barcode.
                $this->errors[] = 'ErrorBarCodeAlreadyUsed';
            }

            $result = -3;
        }

        return $result;
    }

    // phpcs:disable PEAR.NamingConventions.ValidFunctionName.NotCamelCaps
    /**
     *  Check barcode
     *
     * @param  string $valuetotest Value to test
     * @param  string $typefortest Type of barcode (ISBN, EAN, ...)
     * @return int                        0 if OK
     *                                     -1 ErrorBadBarCodeSyntax
     *                                     -2 ErrorBarCodeRequired
     *                                     -3 ErrorBarCodeAlreadyUsed
     */
    function check_barcode($valuetotest,$typefortest)
    {
        // phpcs:enable
        global $conf;
        if (! empty($conf->barcode->enabled) && ! empty($conf->global->BARCODE_PRODUCT_ADDON_NUM)) {
            $module=strtolower($conf->global->BARCODE_PRODUCT_ADDON_NUM);

            $dirsociete=array_merge(array('/core/modules/barcode/'), $conf->modules_parts['barcode']);
            foreach ($dirsociete as $dirroot)
            {
                $res=dol_include_once($dirroot.$module.'.php');
                if ($res) { break;
                }
            }

            $mod = new $module();

            dol_syslog(get_class($this)."::check_barcode value=".$valuetotest." type=".$typefortest." module=".$module);
            $result = $mod->verif($this->db, $valuetotest, $this, 0, $typefortest);
            return $result;
        }
        else
        {
            return 0;
        }
    }

    /**
     *    Update a record into database.
     *  If batch flag is set to on, we create records into llx_product_batch
     *
     * @param  int    $id        Id of product
     * @param  User   $user      Object user making update
     * @param  int    $notrigger Disable triggers
     * @param  string $action    Current action for hookmanager ('add' or 'update')
     * @return int                 1 if OK, -1 if ref already exists, -2 if other error
     */
    function update($id, $user, $notrigger=false, $action='update')
    {
        global $langs, $conf, $hookmanager;

        $error=0;

        // Check parameters
        if (! $this->label) { $this->label = 'MISSING LABEL';
        }

        // Clean parameters
        $this->ref = dol_string_nospecial(trim($this->ref));
        $this->label = trim($this->label);
        $this->description = trim($this->description);
        $this->note = (isset($this->note) ? trim($this->note) : null);
        $this->weight = price2num($this->weight);
        $this->weight_units = trim($this->weight_units);
        $this->length = price2num($this->length);
        $this->length_units = trim($this->length_units);
        $this->width = price2num($this->width);
        $this->width_units = trim($this->width_units);
        $this->height = price2num($this->height);
        $this->height_units = trim($this->height_units);
        // set unit not defined
        if ($this->length_units) { $this->width_units = $this->length_units;    // Not used yet
        }
        if ($this->length_units) { $this->height_units = $this->length_units;    // Not used yet
        }
        // Automated compute surface and volume if not filled
        if (empty($this->surface) && !empty($this->length) && !empty($this->width) && $this->length_units == $this->width_units) {
            $this->surface = $this->length * $this->width;
            $this->surface_units = measuring_units_squared($this->length_units);
        }
        if (empty($this->volume) && !empty($this->surface_units) && !empty($this->height) && $this->length_units == $this->height_units) {
            $this->volume =  $this->surface * $this->height;
            $this->volume_units = measuring_units_cubed($this->height_units);
        }

        $this->surface = price2num($this->surface);
        $this->surface_units = trim($this->surface_units);
        $this->volume = price2num($this->volume);
        $this->volume_units = trim($this->volume_units);
        if (empty($this->tva_tx)) {                $this->tva_tx = 0;
        }
        if (empty($this->tva_npr)) {                $this->tva_npr = 0;
        }
        if (empty($this->localtax1_tx)) {            $this->localtax1_tx = 0;
        }
        if (empty($this->localtax2_tx)) {            $this->localtax2_tx = 0;
        }
        if (empty($this->localtax1_type)) {        $this->localtax1_type = '0';
        }
        if (empty($this->localtax2_type)) {        $this->localtax2_type = '0';
        }
        if (empty($this->status)) {                $this->status = 0;
        }
        if (empty($this->status_buy)) {            $this->status_buy = 0;
        }

        if (empty($this->country_id)) {           $this->country_id = 0;
        }

        // Barcode value
        $this->barcode=trim($this->barcode);

        $this->accountancy_code_buy = trim($this->accountancy_code_buy);
        $this->accountancy_code_sell= trim($this->accountancy_code_sell);
        $this->accountancy_code_sell_intra= trim($this->accountancy_code_sell_intra);
        $this->accountancy_code_sell_export= trim($this->accountancy_code_sell_export);


        $this->db->begin();

        // Check name is required and codes are ok or unique.
        // If error, this->errors[] is filled
        if ($action != 'add') {
            $result = $this->verify();    // We don't check when update called during a create because verify was already done
        }

        if ($result >= 0) {
            if (empty($this->oldcopy)) {
                $org=new self($this->db);
                $org->fetch($this->id);
                $this->oldcopy=$org;
            }

            // Test if batch management is activated on existing product
            // If yes, we create missing entries into product_batch
            if ($this->hasbatch() && !$this->oldcopy->hasbatch()) {
                //$valueforundefinedlot = 'Undefined';  // In previous version, 39 and lower
                $valueforundefinedlot = '000000';

                dol_syslog("Flag batch of product id=".$this->id." is set to ON, so we will create missing records into product_batch");

                $this->load_stock();
                foreach ($this->stock_warehouse as $idW => $ObjW)   // For each warehouse where we have stocks defined for this product (for each lines in product_stock)
                {
                    $qty_batch = 0;
                    foreach ($ObjW->detail_batch as $detail)    // Each lines of detail in product_batch of the current $ObjW = product_stock
                    {
                        if ($detail->batch == $valueforundefinedlot || $detail->batch == 'Undefined') {
                            // We discard this line, we will create it later
                            $sqlclean="DELETE FROM ".MAIN_DB_PREFIX."product_batch WHERE batch in('Undefined', '".$valueforundefinedlot."') AND fk_product_stock = ".$ObjW->id;
                            $result = $this->db->query($sqlclean);
                            if (! $result) {
                                dol_print_error($this->db);
                                exit;
                            }
                            continue;
                        }

                        $qty_batch += $detail->qty;
                    }
                    // Quantities in batch details are not same as stock quantity,
                    // so we add a default batch record to complete and get same qty in parent and child table
                    if ($ObjW->real <> $qty_batch) {
                        $ObjBatch = new Productbatch($this->db);
                        $ObjBatch->batch = $valueforundefinedlot;
                        $ObjBatch->qty = ($ObjW->real - $qty_batch);
                        $ObjBatch->fk_product_stock = $ObjW->id;

                        if ($ObjBatch->create($user, 1) < 0) {
                            $error++;
                            $this->errors=$ObjBatch->errors;
                        }
                    }
                }
            }

            // For automatic creation
            if ($this->barcode == -1) { $this->barcode = $this->get_barcode($this, $this->barcode_type_code);
            }

            $sql = "UPDATE ".MAIN_DB_PREFIX."product";
            $sql.= " SET label = '" . $this->db->escape($this->label) ."'";
            $sql.= ", ref = '" . $this->db->escape($this->ref) ."'";
            $sql.= ", ref_ext = ".(! empty($this->ref_ext)?"'".$this->db->escape($this->ref_ext)."'":"null");
            $sql.= ", default_vat_code = ".($this->default_vat_code ? "'".$this->db->escape($this->default_vat_code)."'" : "null");
            $sql.= ", tva_tx = " . $this->tva_tx;
            $sql.= ", recuperableonly = " . $this->tva_npr;
            $sql.= ", localtax1_tx = " . $this->localtax1_tx;
            $sql.= ", localtax2_tx = " . $this->localtax2_tx;
            $sql.= ", localtax1_type = " . ($this->localtax1_type!=''?"'".$this->db->escape($this->localtax1_type)."'":"'0'");
            $sql.= ", localtax2_type = " . ($this->localtax2_type!=''?"'".$this->db->escape($this->localtax2_type)."'":"'0'");

            $sql.= ", barcode = ". (empty($this->barcode)?"null":"'".$this->db->escape($this->barcode)."'");
            $sql.= ", fk_barcode_type = ". (empty($this->barcode_type)?"null":$this->db->escape($this->barcode_type));

            $sql.= ", tosell = " . (int) $this->status;
            $sql.= ", tobuy = " . (int) $this->status_buy;
            $sql.= ", tobatch = " . ((empty($this->status_batch) || $this->status_batch < 0) ? '0' : (int) $this->status_batch);
            $sql.= ", finished = " . ((! isset($this->finished) || $this->finished < 0) ? "null" : (int) $this->finished);
            $sql.= ", weight = " . ($this->weight!='' ? "'".$this->db->escape($this->weight)."'" : 'null');
            $sql.= ", weight_units = " . ($this->weight_units!='' ? "'".$this->db->escape($this->weight_units)."'": 'null');
            $sql.= ", length = " . ($this->length!='' ? "'".$this->db->escape($this->length)."'" : 'null');
            $sql.= ", length_units = " . ($this->length_units!='' ? "'".$this->db->escape($this->length_units)."'" : 'null');
            $sql.= ", width= " . ($this->width!='' ? "'".$this->db->escape($this->width)."'" : 'null');
            $sql.= ", width_units = " . ($this->width_units!='' ? "'".$this->db->escape($this->width_units)."'" : 'null');
            $sql.= ", height = " . ($this->height!='' ? "'".$this->db->escape($this->height)."'" : 'null');
            $sql.= ", height_units = " . ($this->height_units!='' ? "'".$this->db->escape($this->height_units)."'" : 'null');
            $sql.= ", surface = " . ($this->surface!='' ? "'".$this->db->escape($this->surface)."'" : 'null');
            $sql.= ", surface_units = " . ($this->surface_units!='' ? "'".$this->db->escape($this->surface_units)."'" : 'null');
            $sql.= ", volume = " . ($this->volume!='' ? "'".$this->db->escape($this->volume)."'" : 'null');
            $sql.= ", volume_units = " . ($this->volume_units!='' ? "'".$this->db->escape($this->volume_units)."'" : 'null');
            $sql.= ", fk_default_warehouse = " . ($this->fk_default_warehouse > 0 ? $this->db->escape($this->fk_default_warehouse) : 'null');
            $sql.= ", seuil_stock_alerte = " . ((isset($this->seuil_stock_alerte) && $this->seuil_stock_alerte != '') ? "'".$this->db->escape($this->seuil_stock_alerte)."'" : "null");
            $sql.= ", description = '" . $this->db->escape($this->description) ."'";
            $sql.= ", url = " . ($this->url?"'".$this->db->escape($this->url)."'":'null');
            $sql.= ", customcode = '" .        $this->db->escape($this->customcode) ."'";
            $sql.= ", fk_country = " . ($this->country_id > 0 ? (int) $this->country_id : 'null');
            $sql.= ", note = ".(isset($this->note) ? "'" .$this->db->escape($this->note)."'" : 'null');
            $sql.= ", duration = '" . $this->db->escape($this->duration_value . $this->duration_unit) ."'";
            $sql.= ", accountancy_code_buy = '" . $this->db->escape($this->accountancy_code_buy)."'";
            $sql.= ", accountancy_code_sell= '" . $this->db->escape($this->accountancy_code_sell)."'";
            $sql.= ", accountancy_code_sell_intra= '" . $this->db->escape($this->accountancy_code_sell_intra)."'";
            $sql.= ", accountancy_code_sell_export= '" . $this->db->escape($this->accountancy_code_sell_export)."'";
            $sql.= ", desiredstock = " . ((isset($this->desiredstock) && $this->desiredstock != '') ? (int) $this->desiredstock : "null");
            $sql.= ", cost_price = " . ($this->cost_price != '' ? $this->db->escape($this->cost_price) : 'null');
            $sql.= ", fk_unit= " . (!$this->fk_unit ? 'NULL' : (int) $this->fk_unit);
            $sql.= ", price_autogen = " . (!$this->price_autogen ? 0 : 1);
            $sql.= ", fk_price_expression = ".($this->fk_price_expression != 0 ? (int) $this->fk_price_expression : 'NULL');
            $sql.= ", fk_user_modif = ".($user->id > 0 ? $user->id : 'NULL');
            // stock field is not here because it is a denormalized value from product_stock.
            $sql.= " WHERE rowid = " . $id;

            dol_syslog(get_class($this)."::update", LOG_DEBUG);

            $resql=$this->db->query($sql);
            if ($resql) {
                $this->id = $id;

                // Multilangs
                if (! empty($conf->global->MAIN_MULTILANGS)) {
                    if ($this->setMultiLangs($user) < 0) {
                           $this->error=$langs->trans("Error")." : ".$this->db->error()." - ".$sql;
                           return -2;
                    }
                }

                $action='update';

                // Actions on extra fields
                if (! $error && empty($conf->global->MAIN_EXTRAFIELDS_DISABLED)) {
                    $result=$this->insertExtraFields();
                    if ($result < 0) {
                        $error++;
                    }
                }

                if (! $error && ! $notrigger) {
                                // Call trigger
                                $result=$this->call_trigger('PRODUCT_MODIFY', $user);
                    if ($result < 0) { $error++;
                    }
                    // End call triggers
                }

                if (! $error && (is_object($this->oldcopy) && $this->oldcopy->ref !== $this->ref)) {
                    // We remove directory
                    if ($conf->product->dir_output) {
                        $olddir = $conf->product->dir_output . "/" . dol_sanitizeFileName($this->oldcopy->ref);
                        $newdir = $conf->product->dir_output . "/" . dol_sanitizeFileName($this->ref);
                        if (file_exists($olddir)) {
                                 //include_once DOL_DOCUMENT_ROOT . '/core/lib/files.lib.php';
                                 //$res = dol_move($olddir, $newdir);
                                 // do not use dol_move with directory
                                 $res = @rename($olddir, $newdir);
                            if (! $res) {
                                $langs->load("errors");
                                $this->error=$langs->trans('ErrorFailToRenameDir', $olddir, $newdir);
                                $error++;
                            }
                        }
                    }
                }

                if (! $error) {
                    if ($conf->variants->enabled) {

                        include_once DOL_DOCUMENT_ROOT.'/variants/class/ProductCombination.class.php';

                        $comb = new ProductCombination($this->db);

                        foreach ($comb->fetchAllByFkProductParent($this->id) as $currcomb) {
                                 $currcomb->updateProperties($this);
                        }
                    }

                    $this->db->commit();
                    return 1;
                }
                else
                {
                    $this->db->rollback();
                    return -$error;
                }
            }
            else
            {
                if ($this->db->errno() == 'DB_ERROR_RECORD_ALREADY_EXISTS') {
                    $langs->load("errors");
                    if (empty($conf->barcode->enabled) || empty($this->barcode)) { $this->error=$langs->trans("Error")." : ".$langs->trans("ErrorProductAlreadyExists", $this->ref);
                    } else { $this->error=$langs->trans("Error")." : ".$langs->trans("ErrorProductBarCodeAlreadyExists", $this->barcode);
                    }
                    $this->errors[]=$this->error;
                    $this->db->rollback();
                    return -1;
                }
                else
                {
                    $this->error=$langs->trans("Error")." : ".$this->db->error()." - ".$sql;
                    $this->errors[]=$this->error;
                    $this->db->rollback();
                    return -2;
                }
            }
        }
        else
          {
            $this->db->rollback();
            dol_syslog(get_class($this)."::Update fails verify ".join(',', $this->errors), LOG_WARNING);
            return -3;
        }
    }

    /**
     *  Delete a product from database (if not used)
     *
     * @param  User $user      Product id (usage of this is deprecated, delete should be called without parameters on a fetched object)
     * @param  int  $notrigger Do not execute trigger
     * @return int                    < 0 if KO, 0 = Not possible, > 0 if OK
     */
    function delete(User $user, $notrigger=0)
    {
        // Deprecation warning
        if ($id > 0) {
            dol_syslog(__METHOD__ . " with parameter is deprecated", LOG_WARNING);
        }

        global $conf, $langs;
        include_once DOL_DOCUMENT_ROOT . '/core/lib/files.lib.php';

        $error=0;

        // Clean parameters
        if (empty($id)) { $id=$this->id;
        } else { $this->fetch($id);
        }

        // Check parameters
        if (empty($id)) {
            $this->error = "Object must be fetched before calling delete";
            return -1;
        }
        if (($this->type == Product::TYPE_PRODUCT && empty($user->rights->produit->supprimer)) || ($this->type == Product::TYPE_SERVICE && empty($user->rights->service->supprimer))) {
            $this->error = "ErrorForbidden";
            return 0;
        }

        $objectisused = $this->isObjectUsed($id);
        if (empty($objectisused)) {
            $this->db->begin();

            if (! $error && empty($notrigger)) {
                // Call trigger
                $result=$this->call_trigger('PRODUCT_DELETE', $user);
                if ($result < 0) { $error++;
                }
                // End call triggers
            }

            // Delete from product_batch on product delete
            if (! $error) {
                $sql = "DELETE FROM ".MAIN_DB_PREFIX.'product_batch';
                $sql.= " WHERE fk_product_stock IN (";
                $sql.= "SELECT rowid FROM ".MAIN_DB_PREFIX.'product_stock';
                $sql.= " WHERE fk_product = ".$id.")";

                $result = $this->db->query($sql);
                if (! $result) {
                    $error++;
                    $this->errors[] = $this->db->lasterror();
                }
            }

            // Delete all child tables
            if (! $error) {
                $elements = array('product_fournisseur_price','product_price','product_lang','categorie_product','product_stock','product_customer_price','product_lot');  // product_batch is done before
                foreach($elements as $table)
                {
                    if (! $error) {
                        $sql = "DELETE FROM ".MAIN_DB_PREFIX.$table;
                        $sql.= " WHERE fk_product = ".$id;

                        $result = $this->db->query($sql);
                        if (! $result) {
                            $error++;
                            $this->errors[] = $this->db->lasterror();
                        }
                    }
                }
            }

            if (!$error) {

                include_once DOL_DOCUMENT_ROOT.'/variants/class/ProductCombination.class.php';
                include_once DOL_DOCUMENT_ROOT.'/variants/class/ProductCombination2ValuePair.class.php';

                //If it is a parent product, then we remove the association with child products
                $prodcomb = new ProductCombination($this->db);

                if ($prodcomb->deleteByFkProductParent($user, $id) < 0) {
                    $error++;
                    $this->errors[] = 'Error deleting combinations';
                }

                //We also check if it is a child product
                if (!$error && ($prodcomb->fetchByFkProductChild($id) > 0) && ($prodcomb->delete($user) < 0)) {
                    $error++;
                    $this->errors[] = 'Error deleting child combination';
                }
            }

            // Delete from product_association
            if (!$error) {
                $sql = "DELETE FROM ".MAIN_DB_PREFIX."product_association";
                $sql.= " WHERE fk_product_pere = ".$id." OR fk_product_fils = ".$id;

                $result = $this->db->query($sql);
                if (! $result) {
                    $error++;
                    $this->errors[] = $this->db->lasterror();
                }
            }

            // Delete product
            if (! $error) {
                $sqlz = "DELETE FROM ".MAIN_DB_PREFIX."product";
                $sqlz.= " WHERE rowid = ".$id;

                $resultz = $this->db->query($sqlz);
                if (! $resultz ) {
                    $error++;
                    $this->errors[] = $this->db->lasterror();
                }
            }

            if (! $error) {
                // We remove directory
                $ref = dol_sanitizeFileName($this->ref);
                if ($conf->product->dir_output) {
                    $dir = $conf->product->dir_output . "/" . $ref;
                    if (file_exists($dir)) {
                        $res=@dol_delete_dir_recursive($dir);
                        if (! $res) {
                            $this->errors[] = 'ErrorFailToDeleteDir';
                            $error++;
                        }
                    }
                }
            }

            // Remove extrafields
            if ((! $error) && (empty($conf->global->MAIN_EXTRAFIELDS_DISABLED))) // For avoid conflicts if trigger used
            {
                $result=$this->deleteExtraFields();
                if ($result < 0) {
                    $error++;
                    dol_syslog(get_class($this)."::delete error -4 ".$this->error, LOG_ERR);
                }
            }

            if (! $error) {
                $this->db->commit();
                return 1;
            }
            else
            {
                foreach($this->errors as $errmsg)
                {
                    dol_syslog(get_class($this)."::delete ".$errmsg, LOG_ERR);
                    $this->error.=($this->error?', '.$errmsg:$errmsg);
                }
                $this->db->rollback();
                return -$error;
            }
        }
        else
        {
            $this->error = "ErrorRecordIsUsedCantDelete";
            return 0;
        }
    }

    /**
     *    Update or add a translation for a product
     *
     * @param  User $user Object user making update
     * @return int        <0 if KO, >0 if OK
     */
    function setMultiLangs($user)
    {
        global $conf, $langs;

        $langs_available = $langs->get_available_languages(DOL_DOCUMENT_ROOT, 0, 2);
        $current_lang = $langs->getDefaultLang();

        foreach ($langs_available as $key => $value)
        {
            if ($key == $current_lang) {
                $sql = "SELECT rowid";
                $sql.= " FROM ".MAIN_DB_PREFIX."product_lang";
                $sql.= " WHERE fk_product=".$this->id;
                $sql.= " AND lang='".$key."'";

                $result = $this->db->query($sql);

                if ($this->db->num_rows($result)) // if there is already a description line for this language
                {
                    $sql2 = "UPDATE ".MAIN_DB_PREFIX."product_lang";
                    $sql2.= " SET ";
                    $sql2.= " label='".$this->db->escape($this->label)."',";
                    $sql2.= " description='".$this->db->escape($this->description)."'";
                    if (! empty($conf->global->PRODUCT_USE_OTHER_FIELD_IN_TRANSLATION)) { $sql2.= ", note='".$this->db->escape($this->other)."'";
                    }
                    $sql2.= " WHERE fk_product=".$this->id." AND lang='".$this->db->escape($key)."'";
                }
                else
                {
                    $sql2 = "INSERT INTO ".MAIN_DB_PREFIX."product_lang (fk_product, lang, label, description";
                    if (! empty($conf->global->PRODUCT_USE_OTHER_FIELD_IN_TRANSLATION)) { $sql2.=", note";
                    }
                    $sql2.= ")";
                    $sql2.= " VALUES(".$this->id.",'".$this->db->escape($key)."','". $this->db->escape($this->label)."',";
                    $sql2.= " '".$this->db->escape($this->description)."'";
                    if (! empty($conf->global->PRODUCT_USE_OTHER_FIELD_IN_TRANSLATION)) { $sql2.= ", '".$this->db->escape($this->other)."'";
                    }
                    $sql2.= ")";
                }
                dol_syslog(get_class($this).'::setMultiLangs key = current_lang = '.$key);
                if (! $this->db->query($sql2)) {
                    $this->error=$this->db->lasterror();
                    return -1;
                }
            }
            else if (isset($this->multilangs[$key])) {
                $sql = "SELECT rowid";
                $sql.= " FROM ".MAIN_DB_PREFIX."product_lang";
                $sql.= " WHERE fk_product=".$this->id;
                $sql.= " AND lang='".$key."'";

                $result = $this->db->query($sql);

                if ($this->db->num_rows($result)) // if there is already a description line for this language
                {
                    $sql2 = "UPDATE ".MAIN_DB_PREFIX."product_lang";
                    $sql2.= " SET ";
                    $sql2.= " label='".$this->db->escape($this->multilangs["$key"]["label"])."',";
                    $sql2.= " description='".$this->db->escape($this->multilangs["$key"]["description"])."'";
                    if (! empty($conf->global->PRODUCT_USE_OTHER_FIELD_IN_TRANSLATION)) { $sql2.= ", note='".$this->db->escape($this->multilangs["$key"]["other"])."'";
                    }
                    $sql2.= " WHERE fk_product=".$this->id." AND lang='".$this->db->escape($key)."'";
                }
                else
                {
                    $sql2 = "INSERT INTO ".MAIN_DB_PREFIX."product_lang (fk_product, lang, label, description";
                    if (! empty($conf->global->PRODUCT_USE_OTHER_FIELD_IN_TRANSLATION)) { $sql2.=", note";
                    }
                    $sql2.= ")";
                    $sql2.= " VALUES(".$this->id.",'".$this->db->escape($key)."','". $this->db->escape($this->multilangs["$key"]["label"])."',";
                    $sql2.= " '".$this->db->escape($this->multilangs["$key"]["description"])."'";
                    if (! empty($conf->global->PRODUCT_USE_OTHER_FIELD_IN_TRANSLATION)) { $sql2.= ", '".$this->db->escape($this->multilangs["$key"]["other"])."'";
                    }
                    $sql2.= ")";
                }

                // We do not save if main fields are empty
                if ($this->multilangs["$key"]["label"] || $this->multilangs["$key"]["description"]) {
                    if (! $this->db->query($sql2)) {
                        $this->error=$this->db->lasterror();
                        return -1;
                    }
                }
            }
            else
            {
                // language is not current language and we didn't provide a multilang description for this language
            }
        }

        // Call trigger
        $result = $this->call_trigger('PRODUCT_SET_MULTILANGS', $user);
        if ($result < 0) {
            $this->error = $this->db->lasterror();
            return -1;
        }
        // End call triggers

        return 1;
    }

    /**
     *    Delete a language for this product
     *
     * @param string $langtodelete Language code to delete
     * @param User   $user         Object user making delete
     *
     * @return int                            <0 if KO, >0 if OK
     */
    function delMultiLangs($langtodelete, $user)
    {
        $sql = "DELETE FROM ".MAIN_DB_PREFIX."product_lang";
        $sql.= " WHERE fk_product=".$this->id." AND lang='".$this->db->escape($langtodelete)."'";

        dol_syslog(get_class($this).'::delMultiLangs', LOG_DEBUG);
        $result = $this->db->query($sql);
        if ($result) {
            // Call trigger
            $result = $this->call_trigger('PRODUCT_DEL_MULTILANGS', $user);
            if ($result < 0) {
                $this->error = $this->db->lasterror();
                dol_syslog(get_class($this).'::delMultiLangs error='.$this->error, LOG_ERR);
                return -1;
            }
            // End call triggers
            return 1;
        }
        else
        {
            $this->error=$this->db->lasterror();
            dol_syslog(get_class($this).'::delMultiLangs error='.$this->error, LOG_ERR);
            return -1;
        }
    }

    /*
    * Sets an accountancy code for a product.
    * Also calls PRODUCT_MODIFY trigger when modified
    *
    * @param string $type It can be 'buy', 'sell', 'sell_intra' or 'sell_export'
    * @param string $value Accountancy code
    * @return int <0 KO >0 OK
    */
    public function setAccountancyCode($type, $value)
    {
        global $user, $langs, $conf;

        $this->db->begin();

        if ($type == 'buy') {
            $field = 'accountancy_code_buy';
        } elseif ($type == 'sell') {
            $field = 'accountancy_code_sell';
        } elseif ($type == 'sell_intra') {
            $field = 'accountancy_code_sell_intra';
        } elseif ($type == 'sell_export') {
            $field = 'accountancy_code_sell_export';
        } else {
            return -1;
        }

        $sql = "UPDATE ".MAIN_DB_PREFIX.$this->table_element." SET ";
        $sql.= "$field = '".$this->db->escape($value)."'";
        $sql.= " WHERE rowid = ".$this->id;

        dol_syslog(get_class($this)."::".__FUNCTION__." sql=".$sql, LOG_DEBUG);
        $resql = $this->db->query($sql);

        if ($resql) {
            // Call triggers
            include_once DOL_DOCUMENT_ROOT . '/core/class/interfaces.class.php';
            $interface=new Interfaces($this->db);
            $result=$interface->run_triggers('PRODUCT_MODIFY', $this, $user, $langs, $conf);
            if ($result < 0) {
                $this->errors=$interface->errors;
                $this->db->rollback();
                return -1;
            }
            // End call triggers

            $this->$field = $value;

            $this->db->commit();
            return 1;
        }
        else
        {
            $this->error=$this->db->lasterror();
            $this->db->rollback();
            return -1;
        }
    }

    /**
     *    Load array this->multilangs
     *
     * @return int        <0 if KO, >0 if OK
     */
    function getMultiLangs()
    {
        global $langs;

        $current_lang = $langs->getDefaultLang();

        $sql = "SELECT lang, label, description, note as other";
        $sql.= " FROM ".MAIN_DB_PREFIX."product_lang";
        $sql.= " WHERE fk_product=".$this->id;

        $result = $this->db->query($sql);
        if ($result) {
            while ($obj = $this->db->fetch_object($result))
            {
                //print 'lang='.$obj->lang.' current='.$current_lang.'<br>';
                if ($obj->lang == $current_lang)  // si on a les traduct. dans la langue courante on les charge en infos principales.
                {
                    $this->label        = $obj->label;
                    $this->description    = $obj->description;
                    $this->other        = $obj->other;
                }
                $this->multilangs["$obj->lang"]["label"]        = $obj->label;
                $this->multilangs["$obj->lang"]["description"]    = $obj->description;
                $this->multilangs["$obj->lang"]["other"]        = $obj->other;
            }
            return 1;
        }
        else
        {
            $this->error="Error: ".$this->db->lasterror()." - ".$sql;
            return -1;
        }
    }



    // phpcs:disable PEAR.NamingConventions.ValidFunctionName.NotCamelCaps
    /**
     *  Insert a track that we changed a customer price
     *
     * @param  User $user  User making change
     * @param  int  $level price level to change
     * @return int                    <0 if KO, >0 if OK
     */
    function _log_price($user,$level=0)
    {
        // phpcs:enable
        global $conf;

        $now=dol_now();

        // Clean parameters
        if (empty($this->price_by_qty)) { $this->price_by_qty=0;
        }

        // Add new price
        $sql = "INSERT INTO ".MAIN_DB_PREFIX."product_price(price_level,date_price, fk_product, fk_user_author, price, price_ttc, price_base_type,tosell, tva_tx, default_vat_code, recuperableonly,";
        $sql.= " localtax1_tx, localtax2_tx, localtax1_type, localtax2_type, price_min,price_min_ttc,price_by_qty,entity,fk_price_expression) ";
        $sql.= " VALUES(".($level?$level:1).", '".$this->db->idate($now)."',".$this->id.",".$user->id.",".$this->price.",".$this->price_ttc.",'".$this->db->escape($this->price_base_type)."',".$this->status.",".$this->tva_tx.", ".($this->default_vat_code?("'".$this->db->escape($this->default_vat_code)."'"):"null").",".$this->tva_npr.",";
        $sql.= " ".$this->localtax1_tx.", ".$this->localtax2_tx.", '".$this->db->escape($this->localtax1_type)."', '".$this->db->escape($this->localtax2_type)."', ".$this->price_min.",".$this->price_min_ttc.",".$this->price_by_qty.",".$conf->entity.",".($this->fk_price_expression > 0?$this->fk_price_expression:'null');
        $sql.= ")";

        dol_syslog(get_class($this)."::_log_price", LOG_DEBUG);
        $resql=$this->db->query($sql);
        if(! $resql) {
            $this->error=$this->db->lasterror();
            dol_print_error($this->db);
            return -1;
        }
        else
        {
            return 1;
        }
    }


    // phpcs:disable PEAR.NamingConventions.ValidFunctionName.NotCamelCaps
    /**
     *  Delete a price line
     *
     * @param  User $user  Object user
     * @param  int  $rowid Line id to delete
     * @return int                <0 if KO, >0 if OK
     */
    function log_price_delete($user, $rowid)
    {
        // phpcs:enable
        $sql = "DELETE FROM ".MAIN_DB_PREFIX."product_price_by_qty";
        $sql.= " WHERE fk_product_price=".$rowid;
        $resql=$this->db->query($sql);

        $sql = "DELETE FROM ".MAIN_DB_PREFIX."product_price";
        $sql.= " WHERE rowid=".$rowid;
        $resql=$this->db->query($sql);
        if ($resql) {
            return 1;
        }
        else
        {
<<<<<<< HEAD
            $this->error=$this->db->lasterror();
            return -1;
        }
    }


    // phpcs:disable PEAR.NamingConventions.ValidFunctionName.NotCamelCaps
    /**
     *  Read price used by a provider.
     *  We enter as input couple prodfournprice/qty or triplet qty/product_id/fourn_ref.
     *  This also set some properties on product like ->buyprice, ->fourn_pu, ...
     *
     * @param  int    $prodfournprice Id du tarif = rowid table product_fournisseur_price
     * @param  double $qty            Quantity asked or -1 to get first entry found
     * @param  int    $product_id     Filter on a particular product id
     * @param  string $fourn_ref      Filter on a supplier price ref. 'none' to exclude ref in search.
     * @param  int    $fk_soc         If of supplier
     * @return int                    <-1 if KO, -1 if qty not enough, 0 if OK but nothing found, id_product if OK and found. May also initialize some properties like (->ref_supplier, buyprice, fourn_pu, vatrate_supplier...)
     * @see find_min_price_product_fournisseur()
     */
    function get_buyprice($prodfournprice, $qty, $product_id=0, $fourn_ref='', $fk_soc=0)
    {
        // phpcs:enable
        global $conf;
        $result = 0;

        // We do a first seach with a select by searching with couple prodfournprice and qty only (later we will search on triplet qty/product_id/fourn_ref)
        $sql = "SELECT pfp.rowid, pfp.price as price, pfp.quantity as quantity, pfp.remise_percent,";
        $sql.= " pfp.fk_product, pfp.ref_fourn, pfp.desc_fourn, pfp.fk_soc, pfp.tva_tx, pfp.fk_supplier_price_expression";
        $sql.= " ,pfp.default_vat_code";
        $sql.= " ,pfp.multicurrency_price, pfp.multicurrency_unitprice, pfp.multicurrency_tx, pfp.fk_multicurrency, pfp.multicurrency_code";
        $sql.= " FROM ".MAIN_DB_PREFIX."product_fournisseur_price as pfp";
        $sql.= " WHERE pfp.rowid = ".$prodfournprice;
        if ($qty > 0) { $sql.= " AND pfp.quantity <= ".$qty;
        }
        $sql.= " ORDER BY pfp.quantity DESC";

        dol_syslog(get_class($this)."::get_buyprice first search by prodfournprice/qty", LOG_DEBUG);
        $resql = $this->db->query($sql);
        if ($resql) {
            $obj = $this->db->fetch_object($resql);
            if ($obj && $obj->quantity > 0)        // If we found a supplier prices from the id of supplier price
            {
                if (!empty($conf->dynamicprices->enabled) && !empty($obj->fk_supplier_price_expression)) {
                    include_once DOL_DOCUMENT_ROOT.'/product/dynamic_price/class/price_parser.class.php';
                    $prod_supplier = new ProductFournisseur($this->db);
                    $prod_supplier->product_fourn_price_id = $obj->rowid;
                    $prod_supplier->id = $obj->fk_product;
                    $prod_supplier->fourn_qty = $obj->quantity;
                    $prod_supplier->fourn_tva_tx = $obj->tva_tx;
                    $prod_supplier->fk_supplier_price_expression = $obj->fk_supplier_price_expression;
                    $priceparser = new PriceParser($this->db);
                    $price_result = $priceparser->parseProductSupplier($prod_supplier);
                    if ($price_result >= 0) {
                        $obj->price = $price_result;
                    }
                }
                $this->product_fourn_price_id = $obj->rowid;
                $this->buyprice = $obj->price;                      // deprecated
                $this->fourn_pu = $obj->price / $obj->quantity;     // Unit price of product of supplier
                $this->fourn_price_base_type = 'HT';                // Price base type
                $this->fourn_socid = $obj->fk_soc;                  // Company that offer this price
                $this->ref_fourn = $obj->ref_fourn;                 // deprecated
                $this->ref_supplier = $obj->ref_fourn;              // Ref supplier
                $this->desc_supplier = $obj->desc_fourn;            // desc supplier
                $this->remise_percent = $obj->remise_percent;       // remise percent if present and not typed
                $this->vatrate_supplier = $obj->tva_tx;             // Vat ref supplier
                $this->default_vat_code = $obj->default_vat_code;   // Vat code supplier
                $this->fourn_multicurrency_price       = $obj->multicurrency_price;
                $this->fourn_multicurrency_unitprice   = $obj->multicurrency_unitprice;
                $this->fourn_multicurrency_tx          = $obj->multicurrency_tx;
                $this->fourn_multicurrency_id          = $obj->fk_multicurrency;
                $this->fourn_multicurrency_code        = $obj->multicurrency_code;
                $result=$obj->fk_product;
                return $result;
            }
            else // If not found
            {
                // We do a second search by doing a select again but searching with less reliable criteria: couple qty/id product, and if set fourn_ref or fk_soc.
                $sql = "SELECT pfp.rowid, pfp.price as price, pfp.quantity as quantity, pfp.fk_soc,";
                $sql.= " pfp.fk_product, pfp.ref_fourn as ref_supplier, pfp.desc_fourn as desc_supplier, pfp.tva_tx, pfp.fk_supplier_price_expression";
                $sql.= " ,pfp.default_vat_code";
                $sql.= " ,pfp.multicurrency_price, pfp.multicurrency_unitprice, pfp.multicurrency_tx, pfp.fk_multicurrency, pfp.multicurrency_code";
                $sql.= " FROM ".MAIN_DB_PREFIX."product_fournisseur_price as pfp";
                $sql.= " WHERE pfp.fk_product = ".$product_id;
                if ($fourn_ref != 'none') { $sql.= " AND pfp.ref_fourn = '".$fourn_ref."'";
                }
                if ($fk_soc > 0) { $sql.= " AND pfp.fk_soc = ".$fk_soc;
                }
                if ($qty > 0) { $sql.= " AND pfp.quantity <= ".$qty;
                }
                $sql.= " ORDER BY pfp.quantity DESC";
                $sql.= " LIMIT 1";

                dol_syslog(get_class($this)."::get_buyprice second search from qty/ref/product_id", LOG_DEBUG);
                $resql = $this->db->query($sql);
                if ($resql) {
                    $obj = $this->db->fetch_object($resql);
                    if ($obj && $obj->quantity > 0)        // If found
                    {
                        if (!empty($conf->dynamicprices->enabled) && !empty($obj->fk_supplier_price_expression)) {
                            include_once DOL_DOCUMENT_ROOT.'/product/dynamic_price/class/price_parser.class.php';
                            $prod_supplier = new ProductFournisseur($this->db);
                            $prod_supplier->product_fourn_price_id = $obj->rowid;
                            $prod_supplier->id = $obj->fk_product;
                            $prod_supplier->fourn_qty = $obj->quantity;
                            $prod_supplier->fourn_tva_tx = $obj->tva_tx;
                            $prod_supplier->fk_supplier_price_expression = $obj->fk_supplier_price_expression;
                            $priceparser = new PriceParser($this->db);
                            $price_result = $priceparser->parseProductSupplier($prod_supplier);
                            if ($result >= 0) {
                                $obj->price = $price_result;
                            }
                        }
                        $this->product_fourn_price_id = $obj->rowid;
                        $this->buyprice = $obj->price;                      // deprecated
                        $this->fourn_qty = $obj->quantity;                    // min quantity for price for a virtual supplier
                        $this->fourn_pu = $obj->price / $obj->quantity;     // Unit price of product for a virtual supplier
                        $this->fourn_price_base_type = 'HT';                // Price base type for a virtual supplier
                        $this->fourn_socid = $obj->fk_soc;                  // Company that offer this price
                        $this->ref_fourn = $obj->ref_supplier;              // deprecated
                        $this->ref_supplier = $obj->ref_supplier;           // Ref supplier
                        $this->desc_supplier = $obj->desc_supplier;         // desc supplier
                        $this->remise_percent = $obj->remise_percent;       // remise percent if present and not typed
                        $this->vatrate_supplier = $obj->tva_tx;             // Vat ref supplier
                        $this->default_vat_code = $obj->default_vat_code;   // Vat code supplier
                        $this->fourn_multicurrency_price       = $obj->multicurrency_price;
                        $this->fourn_multicurrency_unitprice   = $obj->multicurrency_unitprice;
                        $this->fourn_multicurrency_tx          = $obj->multicurrency_tx;
                        $this->fourn_multicurrency_id          = $obj->fk_multicurrency;
                        $this->fourn_multicurrency_code        = $obj->multicurrency_code;
                        $result=$obj->fk_product;
                        return $result;
                    }
                    else
                    {
                        return -1;    // Ce produit n'existe pas avec cet id tarif fournisseur ou existe mais qte insuffisante, ni pour le couple produit/ref fournisseur dans la quantité.
                    }
                }
                else
                {
                    $this->error=$this->db->lasterror();
                    return -3;
                }
            }
        }
        else
        {
            $this->error=$this->db->lasterror();
            return -2;
        }
    }


    /**
     *    Modify customer price of a product/Service
     *
     * @param  double $newprice          New price
     * @param  string $newpricebase      HT or TTC
     * @param  User   $user              Object user that make change
     * @param  double $newvat            New VAT Rate (For example 8.5. Should not be a string)
     * @param  double $newminprice       New price min
     * @param  int    $level             0=standard, >0 = level if multilevel prices
     * @param  int    $newnpr            0=Standard vat rate, 1=Special vat rate for French NPR VAT
     * @param  int    $newpbq            1 if it has price by quantity
     * @param  int    $ignore_autogen    Used to avoid infinite loops
     * @param  array  $localtaxes_array  Array with localtaxes info array('0'=>type1,'1'=>rate1,'2'=>type2,'3'=>rate2) (loaded by getLocalTaxesFromRate(vatrate, 0, ...) function).
     * @param  string $newdefaultvatcode Default vat code
     * @return int                            <0 if KO, >0 if OK
     */
    function updatePrice($newprice, $newpricebase, $user, $newvat='',$newminprice=0, $level=0, $newnpr=0, $newpbq=0, $ignore_autogen=0, $localtaxes_array=array(), $newdefaultvatcode='')
    {
        global $conf,$langs;

        $id=$this->id;

        dol_syslog(get_class($this)."::update_price id=".$id." newprice=".$newprice." newpricebase=".$newpricebase." newminprice=".$newminprice." level=".$level." npr=".$newnpr." newdefaultvatcode=".$newdefaultvatcode);

        // Clean parameters
        if (empty($this->tva_tx)) {  $this->tva_tx=0;
        }
        if (empty($newnpr)) { $newnpr=0;
        }

        // Check parameters
        if ($newvat == '') { $newvat=$this->tva_tx;
        }

        // If multiprices are enabled, then we check if the current product is subject to price autogeneration
        // Price will be modified ONLY when the first one is the one that is being modified
        if ((!empty($conf->global->PRODUIT_MULTIPRICES) || ! empty($conf->global->PRODUIT_CUSTOMER_PRICES_BY_QTY_MULTIPRICES)) && !$ignore_autogen && $this->price_autogen && ($level == 1)) {
            return $this->generateMultiprices($user, $newprice, $newpricebase, $newvat, $newnpr, $newpbq);
        }

        if (! empty($newminprice) && ($newminprice > $newprice)) {
            $this->error='ErrorPriceCantBeLowerThanMinPrice';
            return -1;
        }

        if ($newprice !== '' || $newprice === 0) {
            if ($newpricebase == 'TTC') {
                $price_ttc = price2num($newprice, 'MU');
                $price = price2num($newprice) / (1 + ($newvat / 100));
                $price = price2num($price, 'MU');

                if ($newminprice != '' || $newminprice == 0) {
                    $price_min_ttc = price2num($newminprice, 'MU');
                    $price_min = price2num($newminprice) / (1 + ($newvat / 100));
                    $price_min = price2num($price_min, 'MU');
                }
                else
                {
                    $price_min=0;
                    $price_min_ttc=0;
                }
            }
            else
            {
                $price = price2num($newprice, 'MU');
                $price_ttc = ( $newnpr != 1 ) ? price2num($newprice) * (1 + ($newvat / 100)) : $price;
                $price_ttc = price2num($price_ttc, 'MU');

                if ($newminprice !== '' || $newminprice === 0) {
                    $price_min = price2num($newminprice, 'MU');
                    $price_min_ttc = price2num($newminprice) * (1 + ($newvat / 100));
                    $price_min_ttc = price2num($price_min_ttc, 'MU');
                    //print 'X'.$newminprice.'-'.$price_min;
                }
                else
                {
                    $price_min=0;
                    $price_min_ttc=0;
                }
            }
            //print 'x'.$id.'-'.$newprice.'-'.$newpricebase.'-'.$price.'-'.$price_ttc.'-'.$price_min.'-'.$price_min_ttc;

            if (count($localtaxes_array) > 0) {
                $localtaxtype1=$localtaxes_array['0'];
                $localtax1=$localtaxes_array['1'];
                $localtaxtype2=$localtaxes_array['2'];
                $localtax2=$localtaxes_array['3'];
            }
            else     // old method. deprecated because ot can't retreive type
            {
                $localtaxtype1='0';
                $localtax1=get_localtax($newvat, 1);
                $localtaxtype2='0';
                $localtax2=get_localtax($newvat, 2);
            }
            if (empty($localtax1)) { $localtax1=0;    // If = '' then = 0
            }
            if (empty($localtax2)) { $localtax2=0;    // If = '' then = 0
            }

            $this->db->begin();

            // Ne pas mettre de quote sur les numeriques decimaux.
            // Ceci provoque des stockages avec arrondis en base au lieu des valeurs exactes.
            $sql = "UPDATE ".MAIN_DB_PREFIX."product SET";
            $sql.= " price_base_type='".$newpricebase."',";
            $sql.= " price=".$price.",";
            $sql.= " price_ttc=".$price_ttc.",";
            $sql.= " price_min=".$price_min.",";
            $sql.= " price_min_ttc=".$price_min_ttc.",";
            $sql.= " localtax1_tx=".($localtax1>=0?$localtax1:'NULL').",";
            $sql.= " localtax2_tx=".($localtax2>=0?$localtax2:'NULL').",";
            $sql.= " localtax1_type=".($localtaxtype1!=''?"'".$localtaxtype1."'":"'0'").",";
            $sql.= " localtax2_type=".($localtaxtype2!=''?"'".$localtaxtype2."'":"'0'").",";
            $sql.= " default_vat_code=".($newdefaultvatcode?"'".$this->db->escape($newdefaultvatcode)."'":"null").",";
            $sql.= " tva_tx='".price2num($newvat)."',";
            $sql.= " recuperableonly='".$newnpr."'";
            $sql.= " WHERE rowid = ".$id;

            dol_syslog(get_class($this)."::update_price", LOG_DEBUG);
            $resql=$this->db->query($sql);
            if ($resql) {
                $this->multiprices[$level] = $price;
                $this->multiprices_ttc[$level] = $price_ttc;
                $this->multiprices_min[$level]= $price_min;
                $this->multiprices_min_ttc[$level]= $price_min_ttc;
                $this->multiprices_base_type[$level]= $newpricebase;
                $this->multiprices_default_vat_code[$level]= $newdefaultvatcode;
                $this->multiprices_tva_tx[$level]= $newvat;
                $this->multiprices_recuperableonly[$level]= $newnpr;

                $this->price = $price;
                $this->price_ttc = $price_ttc;
                $this->price_min = $price_min;
                $this->price_min_ttc = $price_min_ttc;
                $this->price_base_type = $newpricebase;
                $this->default_vat_code = $newdefaultvatcode;
                $this->tva_tx = $newvat;
                $this->tva_npr = $newnpr;
                //Local taxes
                $this->localtax1_tx = $localtax1;
                $this->localtax2_tx = $localtax2;
                $this->localtax1_type = $localtaxtype1;
                $this->localtax2_type = $localtaxtype2;

                // Price by quantity
                $this->price_by_qty = $newpbq;

                $this->_log_price($user, $level);    // Save price for level into table product_price

                $this->level = $level;                // Store level of price edited for trigger

                // Call trigger
                $result=$this->call_trigger('PRODUCT_PRICE_MODIFY', $user);
                if ($result < 0) {
                    $this->db->rollback();
                    return -1;
                }
                // End call triggers

                $this->db->commit();
            }
            else
            {
                $this->db->rollback();
                dol_print_error($this->db);
            }
        }

        return 1;
    }

    /**
     *  Sets the supplier price expression
     *
     * @param      int $expression_id Expression
     * @return     int                     <0 if KO, >0 if OK
     * @deprecated Use Product::update instead
     */
    function setPriceExpression($expression_id)
    {
        global $user;

        $this->fk_price_expression = $expression_id;

        return $this->update($this->id, $user);
    }

    /**
     *  Load a product in memory from database
     *
     * @param  int    $id                Id of product/service to load
     * @param  string $ref               Ref of product/service to load
     * @param  string $ref_ext           Ref ext of product/service to load
     * @param  string $barcode           Barcode of product/service to load
     * @param  int    $ignore_expression Ignores the math expression for calculating price and uses the db value instead
     * @return int                         <0 if KO, 0 if not found, >0 if OK
     */
    function fetch($id='', $ref='', $ref_ext='', $barcode='', $ignore_expression=0)
    {
        include_once DOL_DOCUMENT_ROOT.'/core/lib/company.lib.php';

        global $langs, $conf;

        dol_syslog(get_class($this)."::fetch id=".$id." ref=".$ref." ref_ext=".$ref_ext);

        // Check parameters
        if (! $id && ! $ref && ! $ref_ext && ! $barcode) {
            $this->error='ErrorWrongParameters';
            dol_syslog(get_class($this)."::fetch ".$this->error);
            return -1;
        }

        $sql = "SELECT rowid, ref, ref_ext, label, description, url, note as note_private, customcode, fk_country, price, price_ttc,";
        $sql.= " price_min, price_min_ttc, price_base_type, cost_price, default_vat_code, tva_tx, recuperableonly as tva_npr, localtax1_tx, localtax2_tx, localtax1_type, localtax2_type, tosell,";
        $sql.= " tobuy, fk_product_type, duration, fk_default_warehouse, seuil_stock_alerte, canvas, weight, weight_units,";
        $sql.= " length, length_units, width, width_units, height, height_units,";
        $sql.= " surface, surface_units, volume, volume_units, barcode, fk_barcode_type, finished,";
        $sql.= " accountancy_code_buy, accountancy_code_sell, accountancy_code_sell_intra, accountancy_code_sell_export, stock, pmp,";
        $sql.= " datec, tms, import_key, entity, desiredstock, tobatch, fk_unit,";
        $sql.= " fk_price_expression, price_autogen";
        $sql.= " FROM ".MAIN_DB_PREFIX."product";
        if ($id) { $sql.= " WHERE rowid = ".$this->db->escape($id);
        } else
        {
            $sql.= " WHERE entity IN (".getEntity($this->element).")";
            if ($ref) { $sql.= " AND ref = '".$this->db->escape($ref)."'";
            } else if ($ref_ext) { $sql.= " AND ref_ext = '".$this->db->escape($ref_ext)."'";
            } else if ($barcode) { $sql.= " AND barcode = '".$this->db->escape($barcode)."'";
            }
        }

        $resql = $this->db->query($sql);
        if ($resql ) {
            if ($this->db->num_rows($resql) > 0) {
                $obj = $this->db->fetch_object($resql);

                $this->id                            = $obj->rowid;
                $this->ref                            = $obj->ref;
                $this->ref_ext                        = $obj->ref_ext;
                $this->label                        = $obj->label;
                $this->description                    = $obj->description;
                $this->url                            = $obj->url;
                $this->note_private                    = $obj->note_private;
                $this->note                            = $obj->note_private;  // deprecated

                $this->type                            = $obj->fk_product_type;
                $this->status                        = $obj->tosell;
                $this->status_buy                    = $obj->tobuy;
                $this->status_batch                    = $obj->tobatch;

                $this->customcode                    = $obj->customcode;
                $this->country_id                    = $obj->fk_country;
                $this->country_code                    = getCountry($this->country_id, 2, $this->db);
                $this->price                        = $obj->price;
                $this->price_ttc                    = $obj->price_ttc;
                $this->price_min                    = $obj->price_min;
                $this->price_min_ttc                = $obj->price_min_ttc;
                $this->price_base_type                = $obj->price_base_type;
                $this->cost_price                    = $obj->cost_price;
                $this->default_vat_code                = $obj->default_vat_code;
                $this->tva_tx                        = $obj->tva_tx;
                //! French VAT NPR
                $this->tva_npr                        = $obj->tva_npr;
                $this->recuperableonly                = $obj->tva_npr;       // For backward compatibility
                //! Local taxes
                $this->localtax1_tx                    = $obj->localtax1_tx;
                $this->localtax2_tx                    = $obj->localtax2_tx;
                $this->localtax1_type                = $obj->localtax1_type;
                $this->localtax2_type                = $obj->localtax2_type;

                $this->finished                        = $obj->finished;
                $this->duration                        = $obj->duration;
                $this->duration_value                = substr($obj->duration, 0, dol_strlen($obj->duration)-1);
                $this->duration_unit                = substr($obj->duration, -1);
                $this->canvas                        = $obj->canvas;
                $this->weight                        = $obj->weight;
                $this->weight_units                    = $obj->weight_units;
                $this->length                        = $obj->length;
                $this->length_units                    = $obj->length_units;
                $this->width                        = $obj->width;
                $this->width_units                    = $obj->width_units;
                $this->height                        = $obj->height;
                $this->height_units                    = $obj->height_units;

                $this->surface                        = $obj->surface;
                $this->surface_units                = $obj->surface_units;
                $this->volume                        = $obj->volume;
                $this->volume_units                    = $obj->volume_units;
                $this->barcode                        = $obj->barcode;
                $this->barcode_type                    = $obj->fk_barcode_type;

                $this->accountancy_code_buy            = $obj->accountancy_code_buy;
                $this->accountancy_code_sell        = $obj->accountancy_code_sell;
                $this->accountancy_code_sell_intra    = $obj->accountancy_code_sell_intra;
                $this->accountancy_code_sell_export    = $obj->accountancy_code_sell_export;

                $this->fk_default_warehouse            = $obj->fk_default_warehouse;
                $this->seuil_stock_alerte            = $obj->seuil_stock_alerte;
                $this->desiredstock                    = $obj->desiredstock;
                $this->stock_reel                    = $obj->stock;
                $this->pmp                            = $obj->pmp;

                $this->date_creation                = $obj->datec;
                $this->date_modification            = $obj->tms;
                $this->import_key                    = $obj->import_key;
                $this->entity                        = $obj->entity;

                $this->ref_ext                        = $obj->ref_ext;
                $this->fk_price_expression            = $obj->fk_price_expression;
                $this->fk_unit                        = $obj->fk_unit;
                $this->price_autogen                = $obj->price_autogen;

                $this->db->free($resql);

                // Retreive all extrafield
                // fetch optionals attributes and labels
                $this->fetch_optionals();

                // multilangs
                if (! empty($conf->global->MAIN_MULTILANGS)) { $this->getMultiLangs();
                }

                // Load multiprices array
                if (! empty($conf->global->PRODUIT_MULTIPRICES))                // prices per segment
                {
                    for ($i=1; $i <= $conf->global->PRODUIT_MULTIPRICES_LIMIT; $i++)
                    {
                        $sql = "SELECT price, price_ttc, price_min, price_min_ttc,";
                        $sql.= " price_base_type, tva_tx, default_vat_code, tosell, price_by_qty, rowid, recuperableonly";
                        $sql.= " FROM ".MAIN_DB_PREFIX."product_price";
                        $sql.= " WHERE entity IN (".getEntity('productprice').")";
                        $sql.= " AND price_level=".$i;
                        $sql.= " AND fk_product = ".$this->id;
                        $sql.= " ORDER BY date_price DESC, rowid DESC";
                        $sql.= " LIMIT 1";
                        $resql = $this->db->query($sql);
                        if ($resql) {
                            $result = $this->db->fetch_array($resql);

                            $this->multiprices[$i]=$result["price"];
                            $this->multiprices_ttc[$i]=$result["price_ttc"];
                            $this->multiprices_min[$i]=$result["price_min"];
                            $this->multiprices_min_ttc[$i]=$result["price_min_ttc"];
                            $this->multiprices_base_type[$i]=$result["price_base_type"];
                            // Next two fields are used only if PRODUIT_MULTIPRICES_USE_VAT_PER_LEVEL is on
                            $this->multiprices_tva_tx[$i]=$result["tva_tx"];     // TODO Add ' ('.$result['default_vat_code'].')'
                            $this->multiprices_recuperableonly[$i]=$result["recuperableonly"];

                            // Price by quantity
                            /*
                            $this->prices_by_qty[$i]=$result["price_by_qty"];
                            $this->prices_by_qty_id[$i]=$result["rowid"];
                            // Récuperation de la liste des prix selon qty si flag positionné
                            if ($this->prices_by_qty[$i] == 1)
                            {
                            $sql = "SELECT rowid, price, unitprice, quantity, remise_percent, remise, price_base_type";
                            $sql.= " FROM ".MAIN_DB_PREFIX."product_price_by_qty";
                            $sql.= " WHERE fk_product_price = ".$this->prices_by_qty_id[$i];
                            $sql.= " ORDER BY quantity ASC";
                            $resultat=array();
                            $resql = $this->db->query($sql);
                            if ($resql)
                            {
                            $ii=0;
                            while ($result= $this->db->fetch_array($resql)) {
                            $resultat[$ii]=array();
                            $resultat[$ii]["rowid"]=$result["rowid"];
                            $resultat[$ii]["price"]= $result["price"];
                            $resultat[$ii]["unitprice"]= $result["unitprice"];
                            $resultat[$ii]["quantity"]= $result["quantity"];
                            $resultat[$ii]["remise_percent"]= $result["remise_percent"];
                            $resultat[$ii]["remise"]= $result["remise"];                    // deprecated
                            $resultat[$ii]["price_base_type"]= $result["price_base_type"];
                            $ii++;
                            }
                            $this->prices_by_qty_list[$i]=$resultat;
                            }
                            else
                            {
                            dol_print_error($this->db);
                            return -1;
                            }
                            }*/
                        }
                        else
                        {
                            dol_print_error($this->db);
                            return -1;
                        }
                    }
                }
                elseif (! empty($conf->global->PRODUIT_CUSTOMER_PRICES))            // prices per customers
                {
                    // Nothing loaded by default. List may be very long.
                }
                else if (! empty($conf->global->PRODUIT_CUSTOMER_PRICES_BY_QTY))    // prices per quantity
                {
                    $sql = "SELECT price, price_ttc, price_min, price_min_ttc,";
                    $sql.= " price_base_type, tva_tx, default_vat_code, tosell, price_by_qty, rowid";
                    $sql.= " FROM ".MAIN_DB_PREFIX."product_price";
                    $sql.= " WHERE fk_product = ".$this->id;
                    $sql.= " ORDER BY date_price DESC, rowid DESC";
                    $sql.= " LIMIT 1";
                    $resql = $this->db->query($sql);
                    if ($resql) {
                        $result = $this->db->fetch_array($resql);

                        // Price by quantity
                        $this->prices_by_qty[0]=$result["price_by_qty"];
                        $this->prices_by_qty_id[0]=$result["rowid"];
                        // Récuperation de la liste des prix selon qty si flag positionné
                        if ($this->prices_by_qty[0] == 1) {
                            $sql = "SELECT rowid,price, unitprice, quantity, remise_percent, remise, remise, price_base_type";
                            $sql.= " FROM ".MAIN_DB_PREFIX."product_price_by_qty";
                            $sql.= " WHERE fk_product_price = ".$this->prices_by_qty_id[0];
                            $sql.= " ORDER BY quantity ASC";
                            $resultat=array();
                            $resql = $this->db->query($sql);
                            if ($resql) {
                                      $ii=0;
                                while ($result= $this->db->fetch_array($resql)) {
                                    $resultat[$ii]=array();
                                    $resultat[$ii]["rowid"]=$result["rowid"];
                                    $resultat[$ii]["price"]= $result["price"];
                                    $resultat[$ii]["unitprice"]= $result["unitprice"];
                                    $resultat[$ii]["quantity"]= $result["quantity"];
                                    $resultat[$ii]["remise_percent"]= $result["remise_percent"];
                                    //$resultat[$ii]["remise"]= $result["remise"];                    // deprecated
                                    $resultat[$ii]["price_base_type"]= $result["price_base_type"];
                                    $ii++;
                                }
                                    $this->prices_by_qty_list[0]=$resultat;
                            }
                            else
                            {
                                    dol_print_error($this->db);
                                    return -1;
                            }
                        }
                    }
                    else
                    {
                        dol_print_error($this->db);
                        return -1;
                    }
                }
                else if (! empty($conf->global->PRODUIT_CUSTOMER_PRICES_BY_QTY_MULTIPRICES))    // prices per customer and quantity
                {
                    for ($i=1; $i <= $conf->global->PRODUIT_MULTIPRICES_LIMIT; $i++)
                    {
                        $sql = "SELECT price, price_ttc, price_min, price_min_ttc,";
                        $sql.= " price_base_type, tva_tx, default_vat_code, tosell, price_by_qty, rowid, recuperableonly";
                        $sql.= " FROM ".MAIN_DB_PREFIX."product_price";
                        $sql.= " WHERE entity IN (".getEntity('productprice').")";
                        $sql.= " AND price_level=".$i;
                        $sql.= " AND fk_product = ".$this->id;
                        $sql.= " ORDER BY date_price DESC, rowid DESC";
                        $sql.= " LIMIT 1";
                        $resql = $this->db->query($sql);
                        if ($resql) {
                            $result = $this->db->fetch_array($resql);

                            $this->multiprices[$i]=$result["price"];
                            $this->multiprices_ttc[$i]=$result["price_ttc"];
                            $this->multiprices_min[$i]=$result["price_min"];
                            $this->multiprices_min_ttc[$i]=$result["price_min_ttc"];
                            $this->multiprices_base_type[$i]=$result["price_base_type"];
                            // Next two fields are used only if PRODUIT_MULTIPRICES_USE_VAT_PER_LEVEL is on
                            $this->multiprices_tva_tx[$i]=$result["tva_tx"];     // TODO Add ' ('.$result['default_vat_code'].')'
                            $this->multiprices_recuperableonly[$i]=$result["recuperableonly"];

                            // Price by quantity
                            $this->prices_by_qty[$i]=$result["price_by_qty"];
                            $this->prices_by_qty_id[$i]=$result["rowid"];
                            // Récuperation de la liste des prix selon qty si flag positionné
                            if ($this->prices_by_qty[$i] == 1) {
                                         $sql = "SELECT rowid, price, unitprice, quantity, remise_percent, remise, price_base_type";
                                         $sql.= " FROM ".MAIN_DB_PREFIX."product_price_by_qty";
                                         $sql.= " WHERE fk_product_price = ".$this->prices_by_qty_id[$i];
                                         $sql.= " ORDER BY quantity ASC";
                                         $resultat=array();
                                         $resql = $this->db->query($sql);
                                if ($resql) {
                                    $ii=0;
                                    while ($result= $this->db->fetch_array($resql)) {
                                                       $resultat[$ii]=array();
                                                       $resultat[$ii]["rowid"]=$result["rowid"];
                                                       $resultat[$ii]["price"]= $result["price"];
                                                       $resultat[$ii]["unitprice"]= $result["unitprice"];
                                                       $resultat[$ii]["quantity"]= $result["quantity"];
                                                       $resultat[$ii]["remise_percent"]= $result["remise_percent"];
                                                       $resultat[$ii]["remise"]= $result["remise"];                    // deprecated
                                                       $resultat[$ii]["price_base_type"]= $result["price_base_type"];
                                                       $ii++;
                                    }
                                    $this->prices_by_qty_list[$i]=$resultat;
                                }
                                else
                                         {
                                    dol_print_error($this->db);
                                    return -1;
                                }
                            }
                        }
                        else
                        {
                            dol_print_error($this->db);
                            return -1;
                        }
                    }
                }

                if (!empty($conf->dynamicprices->enabled) && !empty($this->fk_price_expression) && empty($ignore_expression)) {
                       include_once DOL_DOCUMENT_ROOT.'/product/dynamic_price/class/price_parser.class.php';
                    $priceparser = new PriceParser($this->db);
                       $price_result = $priceparser->parseProduct($this);
                    if ($price_result >= 0) {
                        $this->price = $price_result;
                        // Calculate the VAT
                        $this->price_ttc = price2num($this->price) * (1 + ($this->tva_tx / 100));
                        $this->price_ttc = price2num($this->price_ttc, 'MU');
                    }
                }

                // We should not load stock during the fetch. If someone need stock of product, he must call load_stock after fetching product.
                // Instead we just init the stock_warehouse array
                $this->stock_warehouse = array();

                return 1;
            }
            else
            {
                return 0;
            }
        }
        else
        {
            dol_print_error($this->db);
            return -1;
        }
    }


    // phpcs:disable PEAR.NamingConventions.ValidFunctionName.NotCamelCaps
    /**
     *  Charge tableau des stats propale pour le produit/service
     *
     * @param  int $socid Id societe
     * @return array               Tableau des stats
     */
    function load_stats_propale($socid=0)
    {
        // phpcs:enable
        global $conf;
        global $user;

        $sql = "SELECT COUNT(DISTINCT p.fk_soc) as nb_customers, COUNT(DISTINCT p.rowid) as nb,";
        $sql.= " COUNT(pd.rowid) as nb_rows, SUM(pd.qty) as qty";
        $sql.= " FROM ".MAIN_DB_PREFIX."propaldet as pd";
        $sql.= ", ".MAIN_DB_PREFIX."propal as p";
        $sql.= ", ".MAIN_DB_PREFIX."societe as s";
        if (!$user->rights->societe->client->voir && !$socid) { $sql .= ", ".MAIN_DB_PREFIX."societe_commerciaux as sc";
        }
        $sql.= " WHERE p.rowid = pd.fk_propal";
        $sql.= " AND p.fk_soc = s.rowid";
        $sql.= " AND p.entity IN (".getEntity('propal').")";
        $sql.= " AND pd.fk_product = ".$this->id;
        if (!$user->rights->societe->client->voir && !$socid) { $sql .= " AND p.fk_soc = sc.fk_soc AND sc.fk_user = " .$user->id;
        }
        //$sql.= " AND pr.fk_statut != 0";
        if ($socid > 0) {    $sql.= " AND p.fk_soc = ".$socid;
        }

        $result = $this->db->query($sql);
        if ($result ) {
            $obj=$this->db->fetch_object($result);
            $this->stats_propale['customers']=$obj->nb_customers;
            $this->stats_propale['nb']=$obj->nb;
            $this->stats_propale['rows']=$obj->nb_rows;
            $this->stats_propale['qty']=$obj->qty?$obj->qty:0;
            return 1;
        }
        else
        {
            $this->error=$this->db->error();
            return -1;
        }
    }


    // phpcs:disable PEAR.NamingConventions.ValidFunctionName.NotCamelCaps
    /**
     *  Charge tableau des stats propale pour le produit/service
     *
     * @param  int $socid Id thirdparty
     * @return array               Tableau des stats
     */
    function load_stats_proposal_supplier($socid=0)
    {
        // phpcs:enable
        global $conf;
        global $user;

        $sql = "SELECT COUNT(DISTINCT p.fk_soc) as nb_suppliers, COUNT(DISTINCT p.rowid) as nb,";
        $sql.= " COUNT(pd.rowid) as nb_rows, SUM(pd.qty) as qty";
        $sql.= " FROM ".MAIN_DB_PREFIX."supplier_proposaldet as pd";
        $sql.= ", ".MAIN_DB_PREFIX."supplier_proposal as p";
        $sql.= ", ".MAIN_DB_PREFIX."societe as s";
        if (!$user->rights->societe->client->voir && !$socid) { $sql .= ", ".MAIN_DB_PREFIX."societe_commerciaux as sc";
        }
        $sql.= " WHERE p.rowid = pd.fk_supplier_proposal";
        $sql.= " AND p.fk_soc = s.rowid";
        $sql.= " AND p.entity IN (".getEntity('supplier_proposal').")";
        $sql.= " AND pd.fk_product = ".$this->id;
        if (!$user->rights->societe->client->voir && !$socid) { $sql .= " AND p.fk_soc = sc.fk_soc AND sc.fk_user = " .$user->id;
        }
        //$sql.= " AND pr.fk_statut != 0";
        if ($socid > 0) {    $sql.= " AND p.fk_soc = ".$socid;
        }

        $result = $this->db->query($sql);
        if ($result ) {
            $obj=$this->db->fetch_object($result);
            $this->stats_proposal_supplier['suppliers']=$obj->nb_suppliers;
            $this->stats_proposal_supplier['nb']=$obj->nb;
            $this->stats_proposal_supplier['rows']=$obj->nb_rows;
            $this->stats_proposal_supplier['qty']=$obj->qty?$obj->qty:0;
            return 1;
        }
        else
        {
            $this->error=$this->db->error();
            return -1;
        }
    }


    // phpcs:disable PEAR.NamingConventions.ValidFunctionName.NotCamelCaps
    /**
     *  Charge tableau des stats commande client pour le produit/service
     *
     * @param  int    $socid           Id societe pour filtrer sur une societe
     * @param  string $filtrestatut    Id statut pour filtrer sur un statut
     * @param  int    $forVirtualStock Ignore rights filter for virtual stock calculation.
     * @return array                  Array of stats (nb=nb of order, qty=qty ordered)
     */
    function load_stats_commande($socid=0,$filtrestatut='', $forVirtualStock = 0)
    {
        // phpcs:enable
        global $conf,$user;

        $sql = "SELECT COUNT(DISTINCT c.fk_soc) as nb_customers, COUNT(DISTINCT c.rowid) as nb,";
        $sql.= " COUNT(cd.rowid) as nb_rows, SUM(cd.qty) as qty";
        $sql.= " FROM ".MAIN_DB_PREFIX."commandedet as cd";
        $sql.= ", ".MAIN_DB_PREFIX."commande as c";
        $sql.= ", ".MAIN_DB_PREFIX."societe as s";
        if (!$user->rights->societe->client->voir && !$socid && !$forVirtualStock) { $sql.= ", ".MAIN_DB_PREFIX."societe_commerciaux as sc";
        }
        $sql.= " WHERE c.rowid = cd.fk_commande";
        $sql.= " AND c.fk_soc = s.rowid";
        $sql.= " AND c.entity IN (".getEntity('commande').")";
        $sql.= " AND cd.fk_product = ".$this->id;
        if (!$user->rights->societe->client->voir && !$socid && !$forVirtualStock) { $sql.= " AND c.fk_soc = sc.fk_soc AND sc.fk_user = " .$user->id;
        }
        if ($socid > 0) {    $sql.= " AND c.fk_soc = ".$socid;
        }
        if ($filtrestatut <> '') { $sql.= " AND c.fk_statut in (".$filtrestatut.")";
        }

        $result = $this->db->query($sql);
        if ($result ) {
            $obj=$this->db->fetch_object($result);
            $this->stats_commande['customers']=$obj->nb_customers;
            $this->stats_commande['nb']=$obj->nb;
            $this->stats_commande['rows']=$obj->nb_rows;
            $this->stats_commande['qty']=$obj->qty?$obj->qty:0;

            // if it's a virtual product, maybe it is in order by extension
            if (! empty($conf->global->ORDER_ADD_ORDERS_WITH_PARENT_PROD_IF_INCDEC)) {
                $TFather = $this->getFather();
                if (is_array($TFather) && !empty($TFather)) {
                    foreach($TFather as &$fatherData) {
                        $pFather = new Product($this->db);
                        $pFather->id = $fatherData['id'];
                        $qtyCoef = $fatherData['qty'];

                        if ($fatherData['incdec']) {
                            $pFather->load_stats_commande($socid, $filtrestatut);

                            $this->stats_commande['customers']+=$pFather->stats_commande['customers'];
                            $this->stats_commande['nb']+=$pFather->stats_commande['nb'];
                            $this->stats_commande['rows']+=$pFather->stats_commande['rows'];
                            $this->stats_commande['qty']+=$pFather->stats_commande['qty'] * $qtyCoef;
                        }
                    }
                }
            }

            // If stock decrease is on invoice validation, the theorical stock continue to
            // count the orders to ship in theorical stock when some are already removed b invoice validation.
            // If option DECREASE_ONLY_UNINVOICEDPRODUCTS is on, we make a compensation.
            if (! empty($conf->global->STOCK_CALCULATE_ON_BILL)) {
                if (! empty($conf->global->DECREASE_ONLY_UNINVOICEDPRODUCTS)) {
                    $adeduire = 0;
                    $sql = "SELECT sum(fd.qty) as count FROM ".MAIN_DB_PREFIX."facturedet fd ";
                    $sql .= " JOIN ".MAIN_DB_PREFIX."facture f ON fd.fk_facture = f.rowid ";
                    $sql .= " JOIN ".MAIN_DB_PREFIX."element_element el ON el.fk_target = f.rowid and el.targettype = 'facture' and sourcetype = 'commande'";
                    $sql .= " JOIN ".MAIN_DB_PREFIX."commande c ON el.fk_source = c.rowid ";
                    $sql .= " WHERE c.fk_statut IN (".$filtrestatut.") AND c.facture = 0 AND fd.fk_product = ".$this->id;
                    dol_syslog(__METHOD__.":: sql $sql", LOG_NOTICE);

                    $resql = $this->db->query($sql);
                    if ($resql ) {
                        if ($this->db->num_rows($resql) > 0) {
                            $obj = $this->db->fetch_object($resql);
                            $adeduire += $obj->count;
                        }
                    }

                    $this->stats_commande['qty'] -= $adeduire;
                }
            }

            return 1;
        }
        else
        {
            $this->error=$this->db->error();
            return -1;
        }
    }

    // phpcs:disable PEAR.NamingConventions.ValidFunctionName.NotCamelCaps
    /**
     *  Charge tableau des stats commande fournisseur pour le produit/service
     *
     * @param  int    $socid           Id societe pour filtrer sur une societe
     * @param  string $filtrestatut    Id des statuts pour filtrer sur des statuts
     * @param  int    $forVirtualStock Ignore rights filter for virtual stock calculation.
     * @return array                     Tableau des stats
     */
    function load_stats_commande_fournisseur($socid=0,$filtrestatut='', $forVirtualStock = 0)
    {
        // phpcs:enable
        global $conf,$user;

        $sql = "SELECT COUNT(DISTINCT c.fk_soc) as nb_suppliers, COUNT(DISTINCT c.rowid) as nb,";
        $sql.= " COUNT(cd.rowid) as nb_rows, SUM(cd.qty) as qty";
        $sql.= " FROM ".MAIN_DB_PREFIX."commande_fournisseurdet as cd";
        $sql.= ", ".MAIN_DB_PREFIX."commande_fournisseur as c";
        $sql.= ", ".MAIN_DB_PREFIX."societe as s";
        if (!$user->rights->societe->client->voir && !$socid && !$forVirtualStock) { $sql.= ", ".MAIN_DB_PREFIX."societe_commerciaux as sc";
        }
        $sql.= " WHERE c.rowid = cd.fk_commande";
        $sql.= " AND c.fk_soc = s.rowid";
        $sql.= " AND c.entity IN (".getEntity('supplier_order').")";
        $sql.= " AND cd.fk_product = ".$this->id;
        if (!$user->rights->societe->client->voir && !$socid && !$forVirtualStock) { $sql.= " AND c.fk_soc = sc.fk_soc AND sc.fk_user = " .$user->id;
        }
        if ($socid > 0) { $sql.= " AND c.fk_soc = ".$socid;
        }
        if ($filtrestatut != '') { $sql.= " AND c.fk_statut in (".$filtrestatut.")"; // Peut valoir 0
        }

        $result = $this->db->query($sql);
        if ($result ) {
            $obj=$this->db->fetch_object($result);
            $this->stats_commande_fournisseur['suppliers']=$obj->nb_suppliers;
            $this->stats_commande_fournisseur['nb']=$obj->nb;
            $this->stats_commande_fournisseur['rows']=$obj->nb_rows;
            $this->stats_commande_fournisseur['qty']=$obj->qty?$obj->qty:0;
            return 1;
        }
        else
        {
            $this->error=$this->db->error().' sql='.$sql;
            return -1;
        }
    }

    // phpcs:disable PEAR.NamingConventions.ValidFunctionName.NotCamelCaps
    /**
     *  Charge tableau des stats expedition client pour le produit/service
     *
     * @param  int    $socid           Id societe pour filtrer sur une societe
     * @param  string $filtrestatut    Id statut pour filtrer sur un statut
     * @param  int    $forVirtualStock Ignore rights filter for virtual stock calculation.
     * @return array                   Tableau des stats
     */
    function load_stats_sending($socid=0,$filtrestatut='', $forVirtualStock = 0)
    {
        // phpcs:enable
        global $conf,$user;

        $sql = "SELECT COUNT(DISTINCT e.fk_soc) as nb_customers, COUNT(DISTINCT e.rowid) as nb,";
        $sql.= " COUNT(ed.rowid) as nb_rows, SUM(ed.qty) as qty";
        $sql.= " FROM ".MAIN_DB_PREFIX."expeditiondet as ed";
        $sql.= ", ".MAIN_DB_PREFIX."commandedet as cd";
        $sql.= ", ".MAIN_DB_PREFIX."commande as c";
        $sql.= ", ".MAIN_DB_PREFIX."expedition as e";
        $sql.= ", ".MAIN_DB_PREFIX."societe as s";
        if (!$user->rights->societe->client->voir && !$socid && !$forVirtualStock) { $sql.= ", ".MAIN_DB_PREFIX."societe_commerciaux as sc";
        }
        $sql.= " WHERE e.rowid = ed.fk_expedition";
        $sql.= " AND c.rowid = cd.fk_commande";
        $sql.= " AND e.fk_soc = s.rowid";
        $sql.= " AND e.entity IN (".getEntity('expedition').")";
        $sql.= " AND ed.fk_origin_line = cd.rowid";
        $sql.= " AND cd.fk_product = ".$this->id;
        if (!$user->rights->societe->client->voir && !$socid && !$forVirtualStock) { $sql.= " AND e.fk_soc = sc.fk_soc AND sc.fk_user = " .$user->id;
        }
        if ($socid > 0) {    $sql.= " AND e.fk_soc = ".$socid;
        }
        if ($filtrestatut <> '') { $sql.= " AND c.fk_statut in (".$filtrestatut.")";
        }

        $result = $this->db->query($sql);
        if ($result ) {
            $obj=$this->db->fetch_object($result);
            $this->stats_expedition['customers']=$obj->nb_customers;
            $this->stats_expedition['nb']=$obj->nb;
            $this->stats_expedition['rows']=$obj->nb_rows;
            $this->stats_expedition['qty']=$obj->qty?$obj->qty:0;
            return 1;
        }
        else
        {
            $this->error=$this->db->error();
            return -1;
        }
    }

    // phpcs:disable PEAR.NamingConventions.ValidFunctionName.NotCamelCaps
    /**
     *  Charge tableau des stats réception fournisseur pour le produit/service
     *
     * @param  int    $socid           Id societe pour filtrer sur une societe
     * @param  string $filtrestatut    Id statut pour filtrer sur un statut
     * @param  int    $forVirtualStock Ignore rights filter for virtual stock calculation.
     * @return array                   Tableau des stats
     */
    function load_stats_reception($socid=0,$filtrestatut='', $forVirtualStock = 0)
    {
        // phpcs:enable
        global $conf,$user;

        $sql = "SELECT COUNT(DISTINCT cf.fk_soc) as nb_customers, COUNT(DISTINCT cf.rowid) as nb,";
        $sql.= " COUNT(fd.rowid) as nb_rows, SUM(fd.qty) as qty";
        $sql.= " FROM ".MAIN_DB_PREFIX."commande_fournisseur_dispatch as fd";
        $sql.= ", ".MAIN_DB_PREFIX."commande_fournisseur as cf";
        $sql.= ", ".MAIN_DB_PREFIX."societe as s";
        if (!$user->rights->societe->client->voir && !$socid && !$forVirtualStock) { $sql.= ", ".MAIN_DB_PREFIX."societe_commerciaux as sc";
        }
        $sql.= " WHERE cf.rowid = fd.fk_commande";
        $sql.= " AND cf.fk_soc = s.rowid";
        $sql.= " AND cf.entity IN (".getEntity('supplier_order').")";
        $sql.= " AND fd.fk_product = ".$this->id;
        if (!$user->rights->societe->client->voir && !$socid && !$forVirtualStock) { $sql.= " AND cf.fk_soc = sc.fk_soc AND sc.fk_user = " .$user->id;
        }
        if ($socid > 0) {    $sql.= " AND cf.fk_soc = ".$socid;
        }
        if ($filtrestatut <> '') { $sql.= " AND cf.fk_statut in (".$filtrestatut.")";
        }

        $result = $this->db->query($sql);
        if ($result ) {
            $obj=$this->db->fetch_object($result);
            $this->stats_reception['suppliers']=$obj->nb_customers;
            $this->stats_reception['nb']=$obj->nb;
            $this->stats_reception['rows']=$obj->nb_rows;
            $this->stats_reception['qty']=$obj->qty?$obj->qty:0;
            return 1;
        }
        else
        {
            $this->error=$this->db->error();
            return -1;
        }
    }

    // phpcs:disable PEAR.NamingConventions.ValidFunctionName.NotCamelCaps
    /**
     *  Charge tableau des stats contrat pour le produit/service
     *
     * @param  int $socid Id societe
     * @return array               Tableau des stats
     */
    function load_stats_contrat($socid=0)
    {
        // phpcs:enable
        global $conf;
        global $user;

        $sql = "SELECT COUNT(DISTINCT c.fk_soc) as nb_customers, COUNT(DISTINCT c.rowid) as nb,";
        $sql.= " COUNT(cd.rowid) as nb_rows, SUM(cd.qty) as qty";
        $sql.= " FROM ".MAIN_DB_PREFIX."contratdet as cd";
        $sql.= ", ".MAIN_DB_PREFIX."contrat as c";
        $sql.= ", ".MAIN_DB_PREFIX."societe as s";
        if (!$user->rights->societe->client->voir && !$socid) { $sql.= ", ".MAIN_DB_PREFIX."societe_commerciaux as sc";
        }
        $sql.= " WHERE c.rowid = cd.fk_contrat";
        $sql.= " AND c.fk_soc = s.rowid";
        $sql.= " AND c.entity IN (".getEntity('contract').")";
        $sql.= " AND cd.fk_product = ".$this->id;
        if (!$user->rights->societe->client->voir && !$socid) { $sql.= " AND c.fk_soc = sc.fk_soc AND sc.fk_user = " .$user->id;
        }
        //$sql.= " AND c.statut != 0";
        if ($socid > 0) {    $sql.= " AND c.fk_soc = ".$socid;
        }

        $result = $this->db->query($sql);
        if ($result ) {
            $obj=$this->db->fetch_object($result);
            $this->stats_contrat['customers']=$obj->nb_customers;
            $this->stats_contrat['nb']=$obj->nb;
            $this->stats_contrat['rows']=$obj->nb_rows;
            $this->stats_contrat['qty']=$obj->qty?$obj->qty:0;
            return 1;
        }
        else
        {
            $this->error=$this->db->error().' sql='.$sql;
            return -1;
        }
    }

    // phpcs:disable PEAR.NamingConventions.ValidFunctionName.NotCamelCaps
    /**
     *  Charge tableau des stats facture pour le produit/service
     *
     * @param  int $socid Id societe
     * @return array                   Tableau des stats
     */
    function load_stats_facture($socid=0)
    {
        // phpcs:enable
        global $conf;
        global $user;

        $sql = "SELECT COUNT(DISTINCT f.fk_soc) as nb_customers, COUNT(DISTINCT f.rowid) as nb,";
        $sql.= " COUNT(fd.rowid) as nb_rows, SUM(fd.qty) as qty";
        $sql.= " FROM ".MAIN_DB_PREFIX."facturedet as fd";
        $sql.= ", ".MAIN_DB_PREFIX."facture as f";
        $sql.= ", ".MAIN_DB_PREFIX."societe as s";
        if (!$user->rights->societe->client->voir && !$socid) { $sql.= ", ".MAIN_DB_PREFIX."societe_commerciaux as sc";
        }
        $sql.= " WHERE f.rowid = fd.fk_facture";
        $sql.= " AND f.fk_soc = s.rowid";
        $sql.= " AND f.entity IN (".getEntity('facture').")";
        $sql.= " AND fd.fk_product = ".$this->id;
        if (!$user->rights->societe->client->voir && !$socid) { $sql.= " AND f.fk_soc = sc.fk_soc AND sc.fk_user = " .$user->id;
        }
        //$sql.= " AND f.fk_statut != 0";
        if ($socid > 0) {    $sql .= " AND f.fk_soc = ".$socid;
        }

        $result = $this->db->query($sql);
        if ($result ) {
            $obj=$this->db->fetch_object($result);
            $this->stats_facture['customers']=$obj->nb_customers;
            $this->stats_facture['nb']=$obj->nb;
            $this->stats_facture['rows']=$obj->nb_rows;
            $this->stats_facture['qty']=$obj->qty?$obj->qty:0;
            return 1;
        }
        else
        {
            $this->error=$this->db->error();
            return -1;
        }
    }

    // phpcs:disable PEAR.NamingConventions.ValidFunctionName.NotCamelCaps
    /**
     *  Charge tableau des stats facture pour le produit/service
     *
     * @param  int $socid Id societe
     * @return array                   Tableau des stats
     */
    function load_stats_facture_fournisseur($socid=0)
    {
        // phpcs:enable
        global $conf;
        global $user;

        $sql = "SELECT COUNT(DISTINCT f.fk_soc) as nb_suppliers, COUNT(DISTINCT f.rowid) as nb,";
        $sql.= " COUNT(fd.rowid) as nb_rows, SUM(fd.qty) as qty";
        $sql.= " FROM ".MAIN_DB_PREFIX."facture_fourn_det as fd";
        $sql.= ", ".MAIN_DB_PREFIX."facture_fourn as f";
        $sql.= ", ".MAIN_DB_PREFIX."societe as s";
        if (!$user->rights->societe->client->voir && !$socid) { $sql.= ", ".MAIN_DB_PREFIX."societe_commerciaux as sc";
        }
        $sql.= " WHERE f.rowid = fd.fk_facture_fourn";
        $sql.= " AND f.fk_soc = s.rowid";
        $sql.= " AND f.entity IN (".getEntity('facture_fourn').")";
        $sql.= " AND fd.fk_product = ".$this->id;
        if (!$user->rights->societe->client->voir && !$socid) { $sql.= " AND f.fk_soc = sc.fk_soc AND sc.fk_user = " .$user->id;
        }
        //$sql.= " AND f.fk_statut != 0";
        if ($socid > 0) {    $sql .= " AND f.fk_soc = ".$socid;
        }

        $result = $this->db->query($sql);
        if ($result ) {
            $obj=$this->db->fetch_object($result);
            $this->stats_facture_fournisseur['suppliers']=$obj->nb_suppliers;
            $this->stats_facture_fournisseur['nb']=$obj->nb;
            $this->stats_facture_fournisseur['rows']=$obj->nb_rows;
            $this->stats_facture_fournisseur['qty']=$obj->qty?$obj->qty:0;
            return 1;
        }
        else
        {
            $this->error=$this->db->error();
            return -1;
        }
    }

    // phpcs:disable PEAR.NamingConventions.ValidFunctionName.NotCamelCaps
    /**
     *  Return an array formated for showing graphs
     *
     * @param  string $sql  Request to execute
     * @param  string $mode 'byunit'=number of unit, 'bynumber'=nb of entities
     * @param  int    $year Year (0=current year)
     * @return array               <0 if KO, result[month]=array(valuex,valuey) where month is 0 to 11
     */
    function _get_stats($sql, $mode, $year=0)
    {
        // phpcs:enable
        $resql = $this->db->query($sql);
        if ($resql) {
            $num = $this->db->num_rows($resql);
            $i = 0;
            while ($i < $num)
            {
                $arr = $this->db->fetch_array($resql);
                if ($mode == 'byunit') {   $tab[$arr[1]] = $arr[0];    // 1st field
                }
                if ($mode == 'bynumber') { $tab[$arr[1]] = $arr[2];    // 3rd field
                }
                $i++;
            }
        }
        else
        {
            $this->error=$this->db->error().' sql='.$sql;
            return -1;
        }

        if (empty($year)) {
            $year = strftime('%Y', time());
            $month = strftime('%m', time());
        }
        else
        {
            $month=12;    // We imagine we are at end of year, so we get last 12 month before, so all correct year.
        }
        $result = array();

        for ($j = 0 ; $j < 12 ; $j++)
        {
            $idx=ucfirst(dol_trunc(dol_print_date(dol_mktime(12, 0, 0, $month, 1, $year), "%b"), 3, 'right', 'UTF-8', 1));
            $monthnum=sprintf("%02s", $month);

            $result[$j] = array($idx,isset($tab[$year.$month])?$tab[$year.$month]:0);
            //            $result[$j] = array($monthnum,isset($tab[$year.$month])?$tab[$year.$month]:0);

            $month = "0".($month - 1);
            if (dol_strlen($month) == 3) {
                $month = substr($month, 1);
            }
            if ($month == 0) {
                $month = 12;
                $year = $year - 1;
            }
        }

        return array_reverse($result);
    }


    // phpcs:disable PEAR.NamingConventions.ValidFunctionName.NotCamelCaps
    /**
     *  Return nb of units or customers invoices in which product is included
     *
     * @param  int    $socid               Limit count on a particular third party id
     * @param  string $mode                'byunit'=number of unit, 'bynumber'=nb of entities
     * @param  int    $filteronproducttype 0=To filter on product only, 1=To filter on services only
     * @param  int    $year                Year (0=last 12 month)
     * @param  string $morefilter          More sql filters
     * @return array                            <0 if KO, result[month]=array(valuex,valuey) where month is 0 to 11
     */
    function get_nb_vente($socid, $mode, $filteronproducttype=-1, $year=0, $morefilter='')
    {
        // phpcs:enable
        global $conf;
        global $user;

        $sql = "SELECT sum(d.qty), date_format(f.datef, '%Y%m')";
        if ($mode == 'bynumber') { $sql.= ", count(DISTINCT f.rowid)";
        }
        $sql.= " FROM ".MAIN_DB_PREFIX."facturedet as d, ".MAIN_DB_PREFIX."facture as f, ".MAIN_DB_PREFIX."societe as s";
        if ($filteronproducttype >= 0) { $sql.=", ".MAIN_DB_PREFIX."product as p";
        }
        if (!$user->rights->societe->client->voir && !$socid) { $sql.= ", ".MAIN_DB_PREFIX."societe_commerciaux as sc";
        }
        $sql.= " WHERE f.rowid = d.fk_facture";
        if ($this->id > 0) { $sql.= " AND d.fk_product =".$this->id;
        } else { $sql.=" AND d.fk_product > 0";
        }
        if ($filteronproducttype >= 0) { $sql.= " AND p.rowid = d.fk_product AND p.fk_product_type =".$filteronproducttype;
        }
        $sql.= " AND f.fk_soc = s.rowid";
        $sql.= " AND f.entity IN (".getEntity('facture').")";
        if (!$user->rights->societe->client->voir && !$socid) { $sql.= " AND f.fk_soc = sc.fk_soc AND sc.fk_user = " .$user->id;
        }
        if ($socid > 0) {    $sql.= " AND f.fk_soc = $socid";
        }
        $sql.=$morefilter;
        $sql.= " GROUP BY date_format(f.datef,'%Y%m')";
        $sql.= " ORDER BY date_format(f.datef,'%Y%m') DESC";

        return $this->_get_stats($sql, $mode, $year);
    }


    // phpcs:disable PEAR.NamingConventions.ValidFunctionName.NotCamelCaps
    /**
     *  Return nb of units or supplier invoices in which product is included
     *
     * @param  int    $socid               Limit count on a particular third party id
     * @param  string $mode                'byunit'=number of unit, 'bynumber'=nb of entities
     * @param  int    $filteronproducttype 0=To filter on product only, 1=To filter on services only
     * @param  int    $year                Year (0=last 12 month)
     * @param  string $morefilter          More sql filters
     * @return array                            <0 if KO, result[month]=array(valuex,valuey) where month is 0 to 11
     */
    function get_nb_achat($socid, $mode, $filteronproducttype=-1, $year=0, $morefilter='')
    {
        // phpcs:enable
        global $conf;
        global $user;

        $sql = "SELECT sum(d.qty), date_format(f.datef, '%Y%m')";
        if ($mode == 'bynumber') { $sql.= ", count(DISTINCT f.rowid)";
        }
        $sql.= " FROM ".MAIN_DB_PREFIX."facture_fourn_det as d, ".MAIN_DB_PREFIX."facture_fourn as f, ".MAIN_DB_PREFIX."societe as s";
        if ($filteronproducttype >= 0) { $sql.=", ".MAIN_DB_PREFIX."product as p";
        }
        if (!$user->rights->societe->client->voir && !$socid) { $sql.= ", ".MAIN_DB_PREFIX."societe_commerciaux as sc";
        }
        $sql.= " WHERE f.rowid = d.fk_facture_fourn";
        if ($this->id > 0) { $sql.= " AND d.fk_product =".$this->id;
        } else { $sql.=" AND d.fk_product > 0";
        }
        if ($filteronproducttype >= 0) { $sql.= " AND p.rowid = d.fk_product AND p.fk_product_type =".$filteronproducttype;
        }
        $sql.= " AND f.fk_soc = s.rowid";
        $sql.= " AND f.entity IN (".getEntity('facture_fourn').")";
        if (!$user->rights->societe->client->voir && !$socid) { $sql.= " AND f.fk_soc = sc.fk_soc AND sc.fk_user = " .$user->id;
        }
        if ($socid > 0) {    $sql.= " AND f.fk_soc = $socid";
        }
        $sql.=$morefilter;
        $sql.= " GROUP BY date_format(f.datef,'%Y%m')";
        $sql.= " ORDER BY date_format(f.datef,'%Y%m') DESC";

        return $this->_get_stats($sql, $mode, $year);
    }

    // phpcs:disable PEAR.NamingConventions.ValidFunctionName.NotCamelCaps
    /**
     *  Return nb of units or proposals in which product is included
     *
     * @param  int    $socid               Limit count on a particular third party id
     * @param  string $mode                'byunit'=number of unit, 'bynumber'=nb of entities
     * @param  int    $filteronproducttype 0=To filter on product only, 1=To filter on services only
     * @param  int    $year                Year (0=last 12 month)
     * @param  string $morefilter          More sql filters
     * @return array                            <0 if KO, result[month]=array(valuex,valuey) where month is 0 to 11
     */
    function get_nb_propal($socid, $mode, $filteronproducttype=-1, $year=0, $morefilter='')
    {
        // phpcs:enable
        global $conf;
        global $user;

        $sql = "SELECT sum(d.qty), date_format(p.datep, '%Y%m')";
        if ($mode == 'bynumber') { $sql.= ", count(DISTINCT p.rowid)";
        }
        $sql.= " FROM ".MAIN_DB_PREFIX."propaldet as d, ".MAIN_DB_PREFIX."propal as p, ".MAIN_DB_PREFIX."societe as s";
        if ($filteronproducttype >= 0) { $sql.=", ".MAIN_DB_PREFIX."product as prod";
        }
        if (!$user->rights->societe->client->voir && !$socid) { $sql .= ", ".MAIN_DB_PREFIX."societe_commerciaux as sc";
        }
        $sql.= " WHERE p.rowid = d.fk_propal";
        if ($this->id > 0) { $sql.= " AND d.fk_product =".$this->id;
        } else { $sql.=" AND d.fk_product > 0";
        }
        if ($filteronproducttype >= 0) { $sql.= " AND prod.rowid = d.fk_product AND prod.fk_product_type =".$filteronproducttype;
        }
        $sql.= " AND p.fk_soc = s.rowid";
        $sql.= " AND p.entity IN (".getEntity('propal').")";
        if (!$user->rights->societe->client->voir && !$socid) { $sql.= " AND p.fk_soc = sc.fk_soc AND sc.fk_user = " .$user->id;
        }
        if ($socid > 0) {    $sql.= " AND p.fk_soc = ".$socid;
        }
        $sql.=$morefilter;
        $sql.= " GROUP BY date_format(p.datep,'%Y%m')";
        $sql.= " ORDER BY date_format(p.datep,'%Y%m') DESC";

        return $this->_get_stats($sql, $mode, $year);
    }

    // phpcs:disable PEAR.NamingConventions.ValidFunctionName.NotCamelCaps
    /**
     *  Return nb of units or proposals in which product is included
     *
     * @param  int    $socid               Limit count on a particular third party id
     * @param  string $mode                'byunit'=number of unit, 'bynumber'=nb of entities
     * @param  int    $filteronproducttype 0=To filter on product only, 1=To filter on services only
     * @param  int    $year                Year (0=last 12 month)
     * @param  string $morefilter          More sql filters
     * @return array                            <0 if KO, result[month]=array(valuex,valuey) where month is 0 to 11
     */
    function get_nb_propalsupplier($socid, $mode, $filteronproducttype=-1, $year=0, $morefilter='')
    {
        // phpcs:enable
        global $conf;
        global $user;

        $sql = "SELECT sum(d.qty), date_format(p.date_valid, '%Y%m')";
        if ($mode == 'bynumber') { $sql.= ", count(DISTINCT p.rowid)";
        }
        $sql.= " FROM ".MAIN_DB_PREFIX."supplier_proposaldet as d, ".MAIN_DB_PREFIX."supplier_proposal as p, ".MAIN_DB_PREFIX."societe as s";
        if ($filteronproducttype >= 0) { $sql.=", ".MAIN_DB_PREFIX."product as prod";
        }
        if (!$user->rights->societe->client->voir && !$socid) { $sql .= ", ".MAIN_DB_PREFIX."societe_commerciaux as sc";
        }
        $sql.= " WHERE p.rowid = d.fk_supplier_proposal";
        if ($this->id > 0) { $sql.= " AND d.fk_product =".$this->id;
        } else { $sql.=" AND d.fk_product > 0";
        }
        if ($filteronproducttype >= 0) { $sql.= " AND prod.rowid = d.fk_product AND prod.fk_product_type =".$filteronproducttype;
        }
        $sql.= " AND p.fk_soc = s.rowid";
        $sql.= " AND p.entity IN (".getEntity('supplier_proposal').")";
        if (!$user->rights->societe->client->voir && !$socid) { $sql.= " AND p.fk_soc = sc.fk_soc AND sc.fk_user = " .$user->id;
        }
        if ($socid > 0) {    $sql.= " AND p.fk_soc = ".$socid;
        }
        $sql.=$morefilter;
        $sql.= " GROUP BY date_format(p.date_valid,'%Y%m')";
        $sql.= " ORDER BY date_format(p.date_valid,'%Y%m') DESC";

        return $this->_get_stats($sql, $mode, $year);
    }

    // phpcs:disable PEAR.NamingConventions.ValidFunctionName.NotCamelCaps
    /**
     *  Return nb of units or orders in which product is included
     *
     * @param  int    $socid               Limit count on a particular third party id
     * @param  string $mode                'byunit'=number of unit, 'bynumber'=nb of entities
     * @param  int    $filteronproducttype 0=To filter on product only, 1=To filter on services only
     * @param  int    $year                Year (0=last 12 month)
     * @param  string $morefilter          More sql filters
     * @return array                            <0 if KO, result[month]=array(valuex,valuey) where month is 0 to 11
     */
    function get_nb_order($socid, $mode, $filteronproducttype=-1, $year=0, $morefilter='')
    {
        // phpcs:enable
        global $conf, $user;

        $sql = "SELECT sum(d.qty), date_format(c.date_commande, '%Y%m')";
        if ($mode == 'bynumber') { $sql.= ", count(DISTINCT c.rowid)";
        }
        $sql.= " FROM ".MAIN_DB_PREFIX."commandedet as d, ".MAIN_DB_PREFIX."commande as c, ".MAIN_DB_PREFIX."societe as s";
        if ($filteronproducttype >= 0) { $sql.=", ".MAIN_DB_PREFIX."product as p";
        }
        if (!$user->rights->societe->client->voir && !$socid) { $sql .= ", ".MAIN_DB_PREFIX."societe_commerciaux as sc";
        }
        $sql.= " WHERE c.rowid = d.fk_commande";
        if ($this->id > 0) { $sql.= " AND d.fk_product =".$this->id;
        } else { $sql.=" AND d.fk_product > 0";
        }
        if ($filteronproducttype >= 0) { $sql.= " AND p.rowid = d.fk_product AND p.fk_product_type =".$filteronproducttype;
        }
        $sql.= " AND c.fk_soc = s.rowid";
        $sql.= " AND c.entity IN (".getEntity('commande').")";
        if (!$user->rights->societe->client->voir && !$socid) { $sql.= " AND c.fk_soc = sc.fk_soc AND sc.fk_user = " .$user->id;
        }
        if ($socid > 0) {    $sql.= " AND c.fk_soc = ".$socid;
        }
        $sql.=$morefilter;
        $sql.= " GROUP BY date_format(c.date_commande,'%Y%m')";
        $sql.= " ORDER BY date_format(c.date_commande,'%Y%m') DESC";

        return $this->_get_stats($sql, $mode, $year);
    }

    // phpcs:disable PEAR.NamingConventions.ValidFunctionName.NotCamelCaps
    /**
     *  Return nb of units or orders in which product is included
     *
     * @param  int    $socid               Limit count on a particular third party id
     * @param  string $mode                'byunit'=number of unit, 'bynumber'=nb of entities
     * @param  int    $filteronproducttype 0=To filter on product only, 1=To filter on services only
     * @param  int    $year                Year (0=last 12 month)
     * @param  string $morefilter          More sql filters
     * @return array                            <0 if KO, result[month]=array(valuex,valuey) where month is 0 to 11
     */
    function get_nb_ordersupplier($socid, $mode, $filteronproducttype=-1, $year=0, $morefilter='')
    {
        // phpcs:enable
        global $conf, $user;

        $sql = "SELECT sum(d.qty), date_format(c.date_commande, '%Y%m')";
        if ($mode == 'bynumber') { $sql.= ", count(DISTINCT c.rowid)";
        }
        $sql.= " FROM ".MAIN_DB_PREFIX."commande_fournisseurdet as d, ".MAIN_DB_PREFIX."commande_fournisseur as c, ".MAIN_DB_PREFIX."societe as s";
        if ($filteronproducttype >= 0) { $sql.=", ".MAIN_DB_PREFIX."product as p";
        }
        if (!$user->rights->societe->client->voir && !$socid) { $sql .= ", ".MAIN_DB_PREFIX."societe_commerciaux as sc";
        }
        $sql.= " WHERE c.rowid = d.fk_commande";
        if ($this->id > 0) { $sql.= " AND d.fk_product =".$this->id;
        } else { $sql.=" AND d.fk_product > 0";
        }
        if ($filteronproducttype >= 0) { $sql.= " AND p.rowid = d.fk_product AND p.fk_product_type =".$filteronproducttype;
        }
        $sql.= " AND c.fk_soc = s.rowid";
        $sql.= " AND c.entity IN (".getEntity('supplier_order').")";
        if (!$user->rights->societe->client->voir && !$socid) { $sql.= " AND c.fk_soc = sc.fk_soc AND sc.fk_user = " .$user->id;
        }
        if ($socid > 0) {    $sql.= " AND c.fk_soc = ".$socid;
        }
        $sql.=$morefilter;
        $sql.= " GROUP BY date_format(c.date_commande,'%Y%m')";
        $sql.= " ORDER BY date_format(c.date_commande,'%Y%m') DESC";

        return $this->_get_stats($sql, $mode, $year);
    }

    // phpcs:disable PEAR.NamingConventions.ValidFunctionName.NotCamelCaps
    /**
     *  Link a product/service to a parent product/service
     *
     * @param  int $id_pere Id of parent product/service
     * @param  int $id_fils Id of child product/service
     * @param  int $qty     Quantity
     * @param  int $incdec  1=Increase/decrease stock of child when parent stock increase/decrease
     * @return int                < 0 if KO, > 0 if OK
     */
    function add_sousproduit($id_pere, $id_fils, $qty, $incdec=1)
    {
        // phpcs:enable
        // Clean parameters
        if (! is_numeric($id_pere)) { $id_pere=0;
        }
        if (! is_numeric($id_fils)) { $id_fils=0;
        }
        if (! is_numeric($incdec)) { $incdec=0;
        }

        $result=$this->del_sousproduit($id_pere, $id_fils);
        if ($result < 0) { return $result;
        }

        // Check not already father of id_pere (to avoid father -> child -> father links)
        $sql = 'SELECT fk_product_pere from '.MAIN_DB_PREFIX.'product_association';
        $sql .= ' WHERE fk_product_pere  = '.$id_fils.' AND fk_product_fils = '.$id_pere;
        if (! $this->db->query($sql)) {
            dol_print_error($this->db);
            return -1;
        }
        else
        {
            $result = $this->db->query($sql);
            if ($result) {
                $num = $this->db->num_rows($result);
                if($num > 0) {
                    $this->error="isFatherOfThis";
                    return -1;
                }
                else
                {
                    $sql = 'INSERT INTO '.MAIN_DB_PREFIX.'product_association(fk_product_pere,fk_product_fils,qty,incdec)';
                    $sql .= ' VALUES ('.$id_pere.', '.$id_fils.', '.$qty.', '.$incdec.')';
                    if (! $this->db->query($sql)) {
                         dol_print_error($this->db);
                         return -1;
                    }
                    else
                    {
                         return 1;
                    }
                }
            }
        }
    }

    // phpcs:disable PEAR.NamingConventions.ValidFunctionName.NotCamelCaps
    /**
     *  Modify composed product
     *
     * @param  int $id_pere Id of parent product/service
     * @param  int $id_fils Id of child product/service
     * @param  int $qty     Quantity
     * @param  int $incdec  1=Increase/decrease stock of child when parent stock increase/decrease
     * @return int                < 0 if KO, > 0 if OK
     */
    function update_sousproduit($id_pere, $id_fils, $qty, $incdec=1)
    {
        // phpcs:enable
        // Clean parameters
        if (! is_numeric($id_pere)) { $id_pere=0;
        }
        if (! is_numeric($id_fils)) { $id_fils=0;
        }
        if (! is_numeric($incdec)) { $incdec=1;
        }
        if (! is_numeric($qty)) { $qty=1;
        }

        $sql = 'UPDATE '.MAIN_DB_PREFIX.'product_association SET ';
        $sql.= 'qty='.$qty;
        $sql.= ',incdec='.$incdec;
        $sql .= ' WHERE fk_product_pere='.$id_pere.' AND fk_product_fils='.$id_fils;

        if (!$this->db->query($sql)) {
            dol_print_error($this->db);
            return -1;
        }
        else
        {
            return 1;
        }
    }

    // phpcs:disable PEAR.NamingConventions.ValidFunctionName.NotCamelCaps
    /**
     *  Retire le lien entre un sousproduit et un produit/service
     *
     * @param  int $fk_parent Id du produit auquel ne sera plus lie le produit lie
     * @param  int $fk_child  Id du produit a ne plus lie
     * @return int                    < 0 if KO, > 0 if OK
     */
    function del_sousproduit($fk_parent, $fk_child)
    {
        // phpcs:enable
        if (! is_numeric($fk_parent)) { $fk_parent=0;
        }
        if (! is_numeric($fk_child)) { $fk_child=0;
        }

        $sql = "DELETE FROM ".MAIN_DB_PREFIX."product_association";
        $sql.= " WHERE fk_product_pere  = ".$fk_parent;
        $sql.= " AND fk_product_fils = ".$fk_child;

        dol_syslog(get_class($this).'::del_sousproduit', LOG_DEBUG);
        if (! $this->db->query($sql)) {
            dol_print_error($this->db);
            return -1;
        }

        return 1;
    }

    // phpcs:disable PEAR.NamingConventions.ValidFunctionName.NotCamelCaps
    /**
     *  Verifie si c'est un sous-produit
     *
     * @param  int $fk_parent Id du produit auquel le produit est lie
     * @param  int $fk_child  Id du produit lie
     * @return int                    < 0 si erreur, > 0 si ok
     */
    function is_sousproduit($fk_parent, $fk_child)
    {
        // phpcs:enable
        $sql = "SELECT fk_product_pere, qty, incdec";
        $sql.= " FROM ".MAIN_DB_PREFIX."product_association";
        $sql.= " WHERE fk_product_pere  = '".$fk_parent."'";
        $sql.= " AND fk_product_fils = '".$fk_child."'";

        $result = $this->db->query($sql);
        if ($result) {
            $num = $this->db->num_rows($result);

            if($num > 0) {
                $obj = $this->db->fetch_object($result);
                $this->is_sousproduit_qty = $obj->qty;
                $this->is_sousproduit_incdec = $obj->incdec;

                return true;
            }
            else
            {
                return false;
            }
        }
        else
        {
            dol_print_error($this->db);
            return -1;
        }
    }


    // phpcs:disable PEAR.NamingConventions.ValidFunctionName.NotCamelCaps
    /**
     *  Add a supplier price for the product.
     *  Note: Duplicate ref is accepted for different quantity only, or for different companies.
     *
     * @param  User   $user      User that make link
     * @param  int    $id_fourn  Supplier id
     * @param  string $ref_fourn Supplier ref
     * @param  float  $quantity  Quantity minimum for price
     * @return int                 < 0 if KO, 0 if link already exists for this product, > 0 if OK
     */
    function add_fournisseur($user, $id_fourn, $ref_fourn, $quantity)
    {
        // phpcs:enable
        global $conf;

        $now=dol_now();

        dol_syslog(get_class($this)."::add_fournisseur id_fourn = ".$id_fourn." ref_fourn=".$ref_fourn." quantity=".$quantity, LOG_DEBUG);

        if ($ref_fourn) {
            $sql = "SELECT rowid, fk_product";
            $sql.= " FROM ".MAIN_DB_PREFIX."product_fournisseur_price";
            $sql.= " WHERE fk_soc = ".$id_fourn;
            $sql.= " AND ref_fourn = '".$this->db->escape($ref_fourn)."'";
            $sql.= " AND fk_product != ".$this->id;
            $sql.= " AND entity IN (".getEntity('productsupplierprice').")";

            $resql=$this->db->query($sql);
            if ($resql) {
                $obj = $this->db->fetch_object($resql);
                if ($obj) {
                    // If the supplier ref already exists but for another product (duplicate ref is accepted for different quantity only or different companies)
                    $this->product_id_already_linked = $obj->fk_product;
                    return -3;
                }
                $this->db->free($resql);
            }
        }

        $sql = "SELECT rowid";
        $sql.= " FROM ".MAIN_DB_PREFIX."product_fournisseur_price";
        $sql.= " WHERE fk_soc = ".$id_fourn;
        if ($ref_fourn) { $sql.= " AND ref_fourn = '".$this->db->escape($ref_fourn)."'";
        } else { $sql.= " AND (ref_fourn = '' OR ref_fourn IS NULL)";
        }
        $sql.= " AND quantity = '".$quantity."'";
        $sql.= " AND fk_product = ".$this->id;
        $sql.= " AND entity IN (".getEntity('productsupplierprice').")";

        $resql=$this->db->query($sql);
        if ($resql) {
            $obj = $this->db->fetch_object($resql);

            // The reference supplier does not exist, we create it for this product.
            if (! $obj) {
                $sql = "INSERT INTO ".MAIN_DB_PREFIX."product_fournisseur_price(";
                $sql.= "datec";
                $sql.= ", entity";
                $sql.= ", fk_product";
                $sql.= ", fk_soc";
                $sql.= ", ref_fourn";
                $sql.= ", quantity";
                $sql.= ", fk_user";
                $sql.= ", tva_tx";
                $sql.= ") VALUES (";
                $sql.= "'".$this->db->idate($now)."'";
                $sql.= ", ".$conf->entity;
                $sql.= ", ".$this->id;
                $sql.= ", ".$id_fourn;
                $sql.= ", '".$this->db->escape($ref_fourn)."'";
                $sql.= ", ".$quantity;
                $sql.= ", ".$user->id;
                $sql.= ", 0";
                $sql.= ")";

                if ($this->db->query($sql)) {
                    $this->product_fourn_price_id = $this->db->last_insert_id(MAIN_DB_PREFIX."product_fournisseur_price");
                    return 1;
                }
                else
                {
                    $this->error=$this->db->lasterror();
                    return -1;
                }
            }
            // If the supplier price already exists for this product and quantity
            else
            {
                $this->product_fourn_price_id = $obj->rowid;
                return 0;
            }
        }
        else
        {
            $this->error=$this->db->lasterror();
            return -2;
        }
    }


    // phpcs:disable PEAR.NamingConventions.ValidFunctionName.NotCamelCaps
    /**
     *  Renvoie la liste des fournisseurs du produit/service
     *
     * @return array        Tableau des id de fournisseur
     */
    function list_suppliers()
    {
        // phpcs:enable
        global $conf;

        $list = array();

        $sql = "SELECT DISTINCT p.fk_soc";
        $sql.= " FROM ".MAIN_DB_PREFIX."product_fournisseur_price as p";
        $sql.= " WHERE p.fk_product = ".$this->id;
        $sql.= " AND p.entity = ".$conf->entity;

        $result = $this->db->query($sql);
        if ($result) {
            $num = $this->db->num_rows($result);
            $i=0;
            while ($i < $num)
            {
                $obj = $this->db->fetch_object($result);
                $list[$i] = $obj->fk_soc;
                $i++;
            }
        }

        return $list;
    }

    // phpcs:disable PEAR.NamingConventions.ValidFunctionName.NotCamelCaps
    /**
     *  Recopie les prix d'un produit/service sur un autre
     *
     * @param  int $fromId Id product source
     * @param  int $toId   Id product target
     * @return int                     < 0 if KO, > 0 if OK
     */
    function clone_price($fromId, $toId)
    {
        // phpcs:enable
        $this->db->begin();

        // les prix
        $sql = "INSERT ".MAIN_DB_PREFIX."product_price (";
        $sql.= " fk_product, date_price, price, tva_tx, localtax1_tx, localtax2_tx, fk_user_author, tosell)";
        $sql.= " SELECT ".$toId . ", date_price, price, tva_tx, localtax1_tx, localtax2_tx, fk_user_author, tosell";
        $sql.= " FROM ".MAIN_DB_PREFIX."product_price ";
        $sql.= " WHERE fk_product = ". $fromId;

        dol_syslog(get_class($this).'::clone_price', LOG_DEBUG);
        if (! $this->db->query($sql)) {
            $this->db->rollback();
            return -1;
        }
        $this->db->commit();
        return 1;
    }

    // phpcs:disable PEAR.NamingConventions.ValidFunctionName.NotCamelCaps
    /**
     * Clone links between products
     *
     * @param  int $fromId Product id
     * @param  int $toId   Product id
     * @return int                  <0 if KO, >0 if OK
     */
    function clone_associations($fromId, $toId)
    {
        // phpcs:enable
        $this->db->begin();

        $sql = 'INSERT INTO '.MAIN_DB_PREFIX.'product_association (fk_product_pere, fk_product_fils, qty)';
        $sql.= " SELECT ".$toId.", fk_product_fils, qty FROM ".MAIN_DB_PREFIX."product_association";
        $sql.= " WHERE fk_product_pere = ".$fromId;

        dol_syslog(get_class($this).'::clone_association', LOG_DEBUG);
        if (! $this->db->query($sql)) {
            $this->db->rollback();
            return -1;
        }

        $this->db->commit();
        return 1;
    }

    // phpcs:disable PEAR.NamingConventions.ValidFunctionName.NotCamelCaps
    /**
     *  Recopie les fournisseurs et prix fournisseurs d'un produit/service sur un autre
     *
     * @param  int $fromId Id produit source
     * @param  int $toId   Id produit cible
     * @return int                 < 0 si erreur, > 0 si ok
     */
    function clone_fournisseurs($fromId, $toId)
    {
        // phpcs:enable
        $this->db->begin();

        $now=dol_now();

        // les fournisseurs
        /*$sql = "INSERT ".MAIN_DB_PREFIX."product_fournisseur ("
        . " datec, fk_product, fk_soc, ref_fourn, fk_user_author )"
        . " SELECT '".$this->db->idate($now)."', ".$toId.", fk_soc, ref_fourn, fk_user_author"
        . " FROM ".MAIN_DB_PREFIX."product_fournisseur"
        . " WHERE fk_product = ".$fromId;

        if ( ! $this->db->query($sql ) )
        {
        $this->db->rollback();
        return -1;
        }*/

        // les prix de fournisseurs.
        $sql = "INSERT ".MAIN_DB_PREFIX."product_fournisseur_price (";
        $sql.= " datec, fk_product, fk_soc, price, quantity, fk_user)";
        $sql.= " SELECT '".$this->db->idate($now)."', ".$toId. ", fk_soc, price, quantity, fk_user";
        $sql.= " FROM ".MAIN_DB_PREFIX."product_fournisseur_price";
        $sql.= " WHERE fk_product = ".$fromId;

        dol_syslog(get_class($this).'::clone_fournisseurs', LOG_DEBUG);
        $resql=$this->db->query($sql);
        if (! $resql) {
            $this->db->rollback();
            return -1;
        }
        else
        {
            $this->db->commit();
            return 1;
        }
    }

    // phpcs:disable PEAR.NamingConventions.ValidFunctionName.NotCamelCaps
    /**
     *  Fonction recursive uniquement utilisee par get_arbo_each_prod, recompose l'arborescence des sousproduits
     *     Define value of this->res
     *
     * @param  array  $prod       Products array
     * @param  string $compl_path Directory path of parents to add before
     * @param  int    $multiply   Because each sublevel must be multiplicated by parent nb
     * @param  int    $level      Init level
     * @param  int    $id_parent  Id parent
     * @return void
     */
    function fetch_prod_arbo($prod, $compl_path="", $multiply=1, $level=1, $id_parent=0)
    {
        // phpcs:enable
        global $conf,$langs;

        $product = new Product($this->db);
        //var_dump($prod);
        foreach($prod as $id_product => $desc_pere)    // $id_product is 0 (first call starting with root top) or an id of a sub_product
        {
            if (is_array($desc_pere))    // If desc_pere is an array, this means it's a child
            {
                $id=(! empty($desc_pere[0]) ? $desc_pere[0] :'');
                $nb=(! empty($desc_pere[1]) ? $desc_pere[1] :'');
                $type=(! empty($desc_pere[2]) ? $desc_pere[2] :'');
                $label=(! empty($desc_pere[3]) ? $desc_pere[3] :'');
                $incdec=!empty($desc_pere[4]) ? $desc_pere[4] : 0;

                if ($multiply < 1) { $multiply=1;
                }

                //print "XXX We add id=".$id." - label=".$label." - nb=".$nb." - multiply=".$multiply." fullpath=".$compl_path.$label."\n";
                $this->fetch($id);        // Load product
                $this->load_stock('nobatch,novirtual');    // Load stock to get true this->stock_reel
                $this->res[]= array(
                 'id'=>$id,                    // Id product
                 'id_parent'=>$id_parent,
                 'ref'=>$this->ref,            // Ref product
                 'nb'=>$nb,                    // Nb of units that compose parent product
                 'nb_total'=>$nb*$multiply,    // Nb of units for all nb of product
                 'stock'=>$this->stock_reel,    // Stock
                 'stock_alert'=>$this->seuil_stock_alerte,    // Stock alert
                 'label'=>$label,
                 'fullpath'=>$compl_path.$label,            // Label
                 'type'=>$type,                // Nb of units that compose parent product
                 'desiredstock'=>$this->desiredstock,
                 'level'=>$level,
                 'incdec'=>$incdec,
                 'entity'=>$this->entity
                );

                // Recursive call if there is childs to child
                if (is_array($desc_pere['childs'])) {
                       //print 'YYY We go down for '.$desc_pere[3]." -> \n";
                       $this->fetch_prod_arbo($desc_pere['childs'], $compl_path.$desc_pere[3]." -> ", $desc_pere[1]*$multiply, $level+1, $id);
                }
            }
        }
    }

    // phpcs:disable PEAR.NamingConventions.ValidFunctionName.NotCamelCaps
    /**
     *  Build the tree of subproducts into an array
     *  this->sousprods is loaded by this->get_sousproduits_arbo()
     *
     * @param  int $multiply Because each sublevel must be multiplicated by parent nb
     * @return array                     $this->res
     */
    function get_arbo_each_prod($multiply=1)
    {
        // phpcs:enable
        $this->res = array();
        if (isset($this->sousprods) && is_array($this->sousprods)) {
            foreach($this->sousprods as $prod_name => $desc_product)
            {
                if (is_array($desc_product)) { $this->fetch_prod_arbo($desc_product, "", $multiply, 1, $this->id);
                }
            }
        }
        //var_dump($this->res);
        return $this->res;
    }

    /**
     *  Return all parent products for current product (first level only)
     *
     * @return int            Nb of father + child
     */
    public function hasFatherOrChild()
    {
        $nb = 0;

        $sql = "SELECT COUNT(pa.rowid) as nb";
        $sql.= " FROM ".MAIN_DB_PREFIX."product_association as pa";
        $sql.= " WHERE pa.fk_product_fils = ".$this->id." OR pa.fk_product_pere = ".$this->id;
        $resql = $this->db->query($sql);
        if ($resql) {
            $obj = $this->db->fetch_object($resql);
            if ($obj) { $nb = $obj->nb;
            }
        }
        else
        {
            return -1;
        }

        return $nb;
    }

    /**
     * Return if a product has variants or not
     *
     * @return int        Number of variants
     */
    public function hasVariants()
    {
        $nb = 0;
        $sql = "SELECT count(rowid) as nb FROM ".MAIN_DB_PREFIX."product_attribute_combination WHERE fk_product_parent = ".$this->id;
        $sql.= " AND entity IN (".getEntity('product').")";

        $resql = $this->db->query($sql);
        if ($resql) {
            $obj = $this->db->fetch_object($resql);
            if ($obj) { $nb = $obj->nb;
            }
        }

        return $nb;
    }


    /**
     * Return if loaded product is a variant
     *
     * @return int
     */
    public function isVariant()
    {
        global $conf;
        if (!empty($conf->variants->enabled)) {
            $sql = "SELECT rowid FROM " . MAIN_DB_PREFIX . "product_attribute_combination WHERE fk_product_child = " . $this->id . " AND entity IN (" . getEntity('product') . ")";

            $query = $this->db->query($sql);

            if ($query) {
                if (!$this->db->num_rows($query)) {
                    return false;
                }
                return true;
            } else {
                dol_print_error($this->db);
                return -1;
            }
        } else {
            return false;
        }
    }

    /**
     *  Return all parent products for current product (first level only)
     *
     * @return array         Array of product
     */
    public function getFather()
    {
        $sql = "SELECT p.rowid, p.label as label, p.ref as ref, pa.fk_product_pere as id, p.fk_product_type, pa.qty, pa.incdec, p.entity";
        $sql.= " FROM ".MAIN_DB_PREFIX."product_association as pa,";
        $sql.= " ".MAIN_DB_PREFIX."product as p";
        $sql.= " WHERE p.rowid = pa.fk_product_pere";
        $sql.= " AND pa.fk_product_fils = ".$this->id;

        $res = $this->db->query($sql);
        if ($res) {
            $prods = array ();
            while ($record = $this->db->fetch_array($res))
            {
                // $record['id'] = $record['rowid'] = id of father
                $prods[$record['id']]['id'] = $record['rowid'];
                $prods[$record['id']]['ref'] = $record['ref'];
                $prods[$record['id']]['label'] = $record['label'];
                $prods[$record['id']]['qty'] = $record['qty'];
                $prods[$record['id']]['incdec'] = $record['incdec'];
                $prods[$record['id']]['fk_product_type'] =  $record['fk_product_type'];
                $prods[$record['id']]['entity'] =  $record['entity'];
            }
            return $prods;
        }
        else
        {
            dol_print_error($this->db);
            return -1;
        }
    }


    /**
     *  Return childs of product $id
     *
     * @param  int $id             Id of product to search childs of
     * @param  int $firstlevelonly Return only direct child
     * @param  int $level          Level of recursing call (start to 1)
     * @return array                       Return array(prodid=>array(0=prodid, 1=>qty, 2=> ...)
     */
    public function getChildsArbo($id, $firstlevelonly=0, $level=1)
    {
        global $alreadyfound;

        $sql = "SELECT p.rowid, p.label as label, pa.qty as qty, pa.fk_product_fils as id, p.fk_product_type, pa.incdec";
        $sql.= " FROM ".MAIN_DB_PREFIX."product as p";
        $sql.= ", ".MAIN_DB_PREFIX."product_association as pa";
        $sql.= " WHERE p.rowid = pa.fk_product_fils";
        $sql.= " AND pa.fk_product_pere = ".$id;
        $sql.= " AND pa.fk_product_fils != ".$id;    // This should not happens, it is to avoid infinite loop if it happens

        dol_syslog(get_class($this).'::getChildsArbo id='.$id.' level='.$level, LOG_DEBUG);

        if ($level == 1) { $alreadyfound=array($id=>1);    // We init array of found object to start of tree, so if we found it later (should not happened), we stop immediatly
        }
        // Protection against infinite loop
        if ($level > 30) { return array();
        }

        $res  = $this->db->query($sql);
        if ($res) {
            $prods = array();
            while ($rec = $this->db->fetch_array($res))
            {
                if (! empty($alreadyfound[$rec['rowid']])) {
                    dol_syslog(get_class($this).'::getChildsArbo the product id='.$rec['rowid'].' was already found at a higher level in tree. We discard to avoid infinite loop', LOG_WARNING);
                    continue;
                }
                $alreadyfound[$rec['rowid']]=1;
                $prods[$rec['rowid']]= array(
                 0=>$rec['rowid'],
                 1=>$rec['qty'],
                 2=>$rec['fk_product_type'],
                 3=>$this->db->escape($rec['label']),
                 4=>$rec['incdec']
                );
                //$prods[$this->db->escape($rec['label'])]= array(0=>$rec['id'],1=>$rec['qty'],2=>$rec['fk_product_type']);
                //$prods[$this->db->escape($rec['label'])]= array(0=>$rec['id'],1=>$rec['qty']);
                if (empty($firstlevelonly)) {
                       $listofchilds=$this->getChildsArbo($rec['rowid'], 0, $level + 1);
                    foreach($listofchilds as $keyChild => $valueChild)
                       {
                        $prods[$rec['rowid']]['childs'][$keyChild] = $valueChild;
                    }
                }
            }

            return $prods;
        }
        else
        {
            dol_print_error($this->db);
            return -1;
        }
    }

    // phpcs:disable PEAR.NamingConventions.ValidFunctionName.NotCamelCaps
    /**
     *     Return tree of all subproducts for product. Tree contains id, name and quantity.
     *     Set this->sousprods
     *
     * @return void
     */
    function get_sousproduits_arbo()
    {
        // phpcs:enable
        $parent=array();

        foreach($this->getChildsArbo($this->id) as $keyChild => $valueChild)    // Warning. getChildsArbo can call getChildsArbo recursively. Starting point is $value[0]=id of product
        {
            $parent[$this->label][$keyChild] = $valueChild;
        }
        foreach($parent as $key => $value)        // key=label, value is array of childs
        {
            $this->sousprods[$key] = $value;
        }
    }

    /**
     *    Return clicable link of object (with eventually picto)
     *
     * @param  int    $withpicto             Add picto into link
     * @param  string $option                Where point the link ('stock', 'composition', 'category', 'supplier', '')
     * @param  int    $maxlength             Maxlength of ref
     * @param  int    $save_lastsearch_value -1=Auto, 0=No save of lastsearch_values when clicking, 1=Save lastsearch_values whenclicking
     * @return string                                String with URL
     */
    public function getNomUrl($withpicto=0, $option='', $maxlength=0, $save_lastsearch_value=-1)
    {
        global $conf, $langs, $hookmanager;
        include_once DOL_DOCUMENT_ROOT.'/core/lib/product.lib.php';

        $result='';
        $newref=$this->ref;
        if ($maxlength) { $newref=dol_trunc($newref, $maxlength, 'middle');
        }

        if ($this->type == Product::TYPE_PRODUCT) { $label = '<u>' . $langs->trans("ShowProduct") . '</u>';
        }
        if ($this->type == Product::TYPE_SERVICE) { $label = '<u>' . $langs->trans("ShowService") . '</u>';
        }
        if (! empty($this->ref)) {
            $label .= '<br><b>' . $langs->trans('ProductRef') . ':</b> ' . $this->ref;
        }
        if (! empty($this->label)) {
            $label .= '<br><b>' . $langs->trans('ProductLabel') . ':</b> ' . $this->label;
        }

        if ($this->type == Product::TYPE_PRODUCT) {
            if ($this->weight) {  $label.="<br><b>".$langs->trans("Weight").'</b>: '.$this->weight.' '.measuring_units_string($this->weight_units, "weight");
            }
            if ($this->length) {  $label.="<br><b>".$langs->trans("Length").'</b>: '.$this->length.' '.measuring_units_string($this->length_units, 'length');
            }
            if ($this->surface) { $label.="<br><b>".$langs->trans("Surface").'</b>: '.$this->surface.' '.measuring_units_string($this->surface_units, 'surface');
            }
            if ($this->volume) {  $label.="<br><b>".$langs->trans("Volume").'</b>: '.$this->volume.' '.measuring_units_string($this->volume_units, 'volume');
            }
        }

        if ($this->type == Product::TYPE_PRODUCT || ! empty($conf->global->STOCK_SUPPORTS_SERVICES)) {
            if (! empty($conf->productbatch->enabled)) {
                   $langs->load("productbatch");
                $label.="<br><b>".$langs->trans("ManageLotSerial").'</b>: '.$this->getLibStatut(0, 2);
            }
        }
        //if ($this->type == Product::TYPE_SERVICE)
        //{
            //
        //}
        if (! empty($conf->accounting->enabled) && $this->status) {
            include_once DOL_DOCUMENT_ROOT.'/core/lib/accounting.lib.php';
            $label.= '<br><b>' . $langs->trans('ProductAccountancySellCode') . ':</b> '. length_accountg($this->accountancy_code_sell);
            $label.= '<br><b>' . $langs->trans('ProductAccountancySellIntraCode') . ':</b> '. length_accountg($this->accountancy_code_sell_export);
            $label.= '<br><b>' . $langs->trans('ProductAccountancySellExportCode') . ':</b> '. length_accountg($this->accountancy_code_sell_intra);
        }
        if (! empty($conf->accounting->enabled) && $this->status_buy) {
            include_once DOL_DOCUMENT_ROOT.'/core/lib/accounting.lib.php';
            $label.= '<br><b>' . $langs->trans('ProductAccountancyBuyCode') . ':</b> '. length_accountg($this->accountancy_code_buy);
        }
        if (! empty($this->entity)) {
            $tmpphoto = $this->show_photos('product', $conf->product->multidir_output[$this->entity], 1, 1, 0, 0, 0, 80);
            if ($this->nbphoto > 0) { $label .= '<br>' . $tmpphoto;
            }
        }

        $linkclose='';
        if (empty($notooltip)) {
            if (! empty($conf->global->MAIN_OPTIMIZEFORTEXTBROWSER)) {
                $label=$langs->trans("ShowOrder");
                $linkclose.=' alt="'.dol_escape_htmltag($label, 1).'"';
            }

            $linkclose.= ' title="'.dol_escape_htmltag($label, 1, 1).'"';
            $linkclose.= ' class="classfortooltip"';

            /*
            $hookmanager->initHooks(array('productdao'));
            $parameters=array('id'=>$this->id);
            $reshook=$hookmanager->executeHooks('getnomurltooltip',$parameters,$this,$action);    // Note that $action and $object may have been modified by some hooks
            if ($reshook > 0) $linkclose = $hookmanager->resPrint;
            */
        }

        if ($option == 'supplier' || $option == 'category') {
            $url = DOL_URL_ROOT.'/product/fournisseurs.php?id='.$this->id;
        } else if ($option == 'stock') {
            $url = DOL_URL_ROOT.'/product/stock/product.php?id='.$this->id;
        } else if ($option == 'composition') {
            $url = DOL_URL_ROOT.'/product/composition/card.php?id='.$this->id;
        } else {
            $url = DOL_URL_ROOT.'/product/card.php?id='.$this->id;
        }

        if ($option !== 'nolink') {
            // Add param to save lastsearch_values or not
            $add_save_lastsearch_values=($save_lastsearch_value == 1 ? 1 : 0);
            if ($save_lastsearch_value == -1 && preg_match('/list\.php/', $_SERVER["PHP_SELF"])) { $add_save_lastsearch_values=1;
            }
            if ($add_save_lastsearch_values) { $url.='&save_lastsearch_values=1';
            }
        }

        $linkstart = '<a href="'.$url.'"';
        $linkstart.=$linkclose.'>';
        $linkend='</a>';

        $result.=$linkstart;
        if ($withpicto) {
            if ($this->type == Product::TYPE_PRODUCT) { $result.=(img_object(($notooltip?'':$label), 'product', ($notooltip?'class="paddingright"':'class="paddingright classfortooltip"'), 0, 0, $notooltip?0:1));
            }
            if ($this->type == Product::TYPE_SERVICE) { $result.=(img_object(($notooltip?'':$label), 'service', ($notooltip?'class="paddinright"':'class="paddingright classfortooltip"'), 0, 0, $notooltip?0:1));
            }
        }
        $result.= $newref;
        $result.= $linkend;

        global $action;
        $hookmanager->initHooks(array('productdao'));
        $parameters=array('id'=>$this->id, 'getnomurl'=>$result);
        $reshook=$hookmanager->executeHooks('getNomUrl', $parameters, $this, $action);    // Note that $action and $object may have been modified by some hooks
        if ($reshook > 0) { $result = $hookmanager->resPrint;
        } else { $result .= $hookmanager->resPrint;
        }

        return $result;
    }


    /**
     *  Create a document onto disk according to template module.
     *
     * @param  string    $modele      Force model to use ('' to not force)
     * @param  Translate $outputlangs Object langs to use for output
     * @param  int       $hidedetails Hide details of lines
     * @param  int       $hidedesc    Hide description
     * @param  int       $hideref     Hide ref
     * @return int                         0 if KO, 1 if OK
     */
    public function generateDocument($modele, $outputlangs, $hidedetails=0, $hidedesc=0, $hideref=0)
    {
        global $conf,$user,$langs;

        $langs->load("products");

        // Positionne le modele sur le nom du modele a utiliser
        if (! dol_strlen($modele)) {
            if (! empty($conf->global->PRODUCT_ADDON_PDF)) {
                $modele = $conf->global->PRODUCT_ADDON_PDF;
            }
            else
            {
                $modele = 'strato';
            }
        }

        $modelpath = "core/modules/product/doc/";

        return $this->commonGenerateDocument($modelpath, $modele, $outputlangs, $hidedetails, $hidedesc, $hideref);
    }

    /**
     *    Return label of status of object
     *
     * @param  int $mode 0=long label, 1=short label, 2=Picto + short label, 3=Picto, 4=Picto + long label, 5=Short label + Picto
     * @param  int $type 0=Sell, 1=Buy, 2=Batch Number management
     * @return string          Label of status
     */
    public function getLibStatut($mode=0, $type=0)
    {
        switch ($type)
        {
        case 0:
            return $this->LibStatut($this->status, $mode, $type);
        case 1:
            return $this->LibStatut($this->status_buy, $mode, $type);
        case 2:
            return $this->LibStatut($this->status_batch, $mode, $type);
        default:
            //Simulate previous behavior but should return an error string
            return $this->LibStatut($this->status_buy, $mode, $type);
        }
    }

    // phpcs:disable PEAR.NamingConventions.ValidFunctionName.NotCamelCaps
    /**
     *    Return label of a given status
     *
     * @param  int $status Statut
     * @param  int $mode   0=long label, 1=short label, 2=Picto + short label, 3=Picto, 4=Picto + long label, 5=Short label + Picto
     * @param  int $type   0=Status "to sell", 1=Status "to buy", 2=Status "to Batch"
     * @return string              Label of status
     */
    function LibStatut($status,$mode=0,$type=0)
    {
        // phpcs:enable
        global $conf, $langs;

        $langs->load('products');
        if (! empty($conf->productbatch->enabled)) { $langs->load("productbatch");
        }

        if ($type == 2) {
            switch ($mode)
            {
            case 0:
                return ($status == 0 ? $langs->trans('ProductStatusNotOnBatch') : $langs->trans('ProductStatusOnBatch'));
            case 1:
                return ($status == 0 ? $langs->trans('ProductStatusNotOnBatchShort') : $langs->trans('ProductStatusOnBatchShort'));
            case 2:
                return $this->LibStatut($status, 3, 2).' '.$this->LibStatut($status, 1, 2);
            case 3:
                if ($status == 0) {
                    return img_picto($langs->trans('ProductStatusNotOnBatch'), 'statut5');
                }
                return img_picto($langs->trans('ProductStatusOnBatch'), 'statut4');
            case 4:
                return $this->LibStatut($status, 3, 2).' '.$this->LibStatut($status, 0, 2);
            case 5:
                return $this->LibStatut($status, 1, 2).' '.$this->LibStatut($status, 3, 2);
            default:
                return $langs->trans('Unknown');
            }
        }
        if ($mode == 0) {
            if ($status == 0) { return ($type==0 ? $langs->trans('ProductStatusNotOnSellShort'):$langs->trans('ProductStatusNotOnBuyShort'));
            } elseif ($status == 1) { return ($type==0 ? $langs->trans('ProductStatusOnSellShort'):$langs->trans('ProductStatusOnBuyShort'));
            }
        }
        elseif ($mode == 1) {
            if ($status == 0) { return ($type==0 ? $langs->trans('ProductStatusNotOnSell'):$langs->trans('ProductStatusNotOnBuy'));
            } elseif ($status == 1) { return ($type==0 ? $langs->trans('ProductStatusOnSell'):$langs->trans('ProductStatusOnBuy'));
            }
        }
        elseif ($mode == 2) {
            if ($status == 0) { return img_picto($langs->trans('ProductStatusNotOnSell'), 'statut5', 'class="pictostatus"').' '.($type==0 ? $langs->trans('ProductStatusNotOnSellShort'):$langs->trans('ProductStatusNotOnBuyShort'));
            } elseif ($status == 1) { return img_picto($langs->trans('ProductStatusOnSell'), 'statut4', 'class="pictostatus"').' '.($type==0 ? $langs->trans('ProductStatusOnSellShort'):$langs->trans('ProductStatusOnBuyShort'));
            }
        }
        elseif ($mode == 3) {
            if ($status == 0) { return img_picto(($type==0 ? $langs->trans('ProductStatusNotOnSell') : $langs->trans('ProductStatusNotOnBuy')), 'statut5', 'class="pictostatus"');
            } elseif ($status == 1) { return img_picto(($type==0 ? $langs->trans('ProductStatusOnSell') : $langs->trans('ProductStatusOnBuy')), 'statut4', 'class="pictostatus"');
            }
        }
        elseif ($mode == 4) {
            if ($status == 0) { return img_picto($langs->trans('ProductStatusNotOnSell'), 'statut5', 'class="pictostatus"').' '.($type==0 ? $langs->trans('ProductStatusNotOnSell'):$langs->trans('ProductStatusNotOnBuy'));
            } elseif ($status == 1) { return img_picto($langs->trans('ProductStatusOnSell'), 'statut4', 'class="pictostatus"').' '.($type==0 ? $langs->trans('ProductStatusOnSell'):$langs->trans('ProductStatusOnBuy'));
            }
        }
        elseif ($mode == 5) {
            if ($status == 0) { return ($type==0 ? $langs->trans('ProductStatusNotOnSellShort'):$langs->trans('ProductStatusNotOnBuyShort')).' '.img_picto(($type==0 ? $langs->trans('ProductStatusNotOnSell'):$langs->trans('ProductStatusNotOnBuy')), 'statut5', 'class="pictostatus"');
            } elseif ($status == 1) { return ($type==0 ? $langs->trans('ProductStatusOnSellShort'):$langs->trans('ProductStatusOnBuyShort')).' '.img_picto(($type==0 ? $langs->trans('ProductStatusOnSell'):$langs->trans('ProductStatusOnBuy')), 'statut4', 'class="pictostatus"');
            }
        }
        elseif ($mode == 6) {
            if ($status == 0) { return ($type==0 ? $langs->trans('ProductStatusNotOnSellShort'):$langs->trans('ProductStatusNotOnBuyShort')).' '.img_picto(($type==0 ? $langs->trans('ProductStatusNotOnSell'):$langs->trans('ProductStatusNotOnBuy')), 'statut5', 'class="pictostatus"');
            } elseif ($status == 1) { return ($type==0 ? $langs->trans('ProductStatusOnSellShort'):$langs->trans('ProductStatusOnBuyShort')).' '.img_picto(($type==0 ? $langs->trans('ProductStatusOnSell'):$langs->trans('ProductStatusOnBuy')), 'statut4', 'class="pictostatus"');
            }
        }
        return $langs->trans('Unknown');
    }


    /**
     *  Retourne le libelle du finished du produit
     *
     * @return string        Libelle
     */
    function getLibFinished()
    {
        global $langs;
        $langs->load('products');

        if ($this->finished == '0') { return $langs->trans("RowMaterial");
        }
        if ($this->finished == '1') { return $langs->trans("Finished");
        }
        return '';
    }


    // phpcs:disable PEAR.NamingConventions.ValidFunctionName.NotCamelCaps
    /**
     *  Adjust stock in a warehouse for product
     *
     * @param  User   $user           user asking change
     * @param  int    $id_entrepot    id of warehouse
     * @param  double $nbpiece        nb of units
     * @param  int    $movement       0 = add, 1 = remove
     * @param  string $label          Label of stock movement
     * @param  double $price          Unit price HT of product, used to calculate average weighted price (PMP in french). If 0, average weighted price is not changed.
     * @param  string $inventorycode  Inventory code
     * @param  string $origin_element Origin element type
     * @param  int    $origin_id      Origin id of element
     * @return int                     <0 if KO, >0 if OK
     */
    function correct_stock($user, $id_entrepot, $nbpiece, $movement, $label='', $price=0, $inventorycode='', $origin_element='', $origin_id=null)
    {
        // phpcs:enable
        if ($id_entrepot) {
            $this->db->begin();

            include_once DOL_DOCUMENT_ROOT .'/product/stock/class/mouvementstock.class.php';

            $op[0] = "+".trim($nbpiece);
            $op[1] = "-".trim($nbpiece);

            $movementstock=new MouvementStock($this->db);
            $movementstock->setOrigin($origin_element, $origin_id);
            $result=$movementstock->_create($user, $this->id, $id_entrepot, $op[$movement], $movement, $price, $label, $inventorycode);

            if ($result >= 0) {
                $this->db->commit();
                return 1;
            }
            else
            {
                $this->error=$movementstock->error;
                $this->errors=$movementstock->errors;

                $this->db->rollback();
                return -1;
            }
        }
    }

    // phpcs:disable PEAR.NamingConventions.ValidFunctionName.NotCamelCaps
    /**
     *  Adjust stock in a warehouse for product with batch number
     *
     * @param  User   $user           user asking change
     * @param  int    $id_entrepot    id of warehouse
     * @param  double $nbpiece        nb of units
     * @param  int    $movement       0 = add, 1 = remove
     * @param  string $label          Label of stock movement
     * @param  double $price          Price to use for stock eval
     * @param  date   $dlc            eat-by date
     * @param  date   $dluo           sell-by date
     * @param  string $lot            Lot number
     * @param  string $inventorycode  Inventory code
     * @param  string $origin_element Origin element type
     * @param  int    $origin_id      Origin id of element
     * @return int                     <0 if KO, >0 if OK
     */
    function correct_stock_batch($user, $id_entrepot, $nbpiece, $movement, $label='', $price=0, $dlc='', $dluo='',$lot='', $inventorycode='', $origin_element='', $origin_id=null)
    {
        // phpcs:enable
        if ($id_entrepot) {
            $this->db->begin();

            include_once DOL_DOCUMENT_ROOT .'/product/stock/class/mouvementstock.class.php';

            $op[0] = "+".trim($nbpiece);
            $op[1] = "-".trim($nbpiece);

            $movementstock=new MouvementStock($this->db);
            $movementstock->setOrigin($origin_element, $origin_id);
            $result=$movementstock->_create($user, $this->id, $id_entrepot, $op[$movement], $movement, $price, $label, $inventorycode, '', $dlc, $dluo, $lot);

            if ($result >= 0) {
                $this->db->commit();
                return 1;
            }
            else
            {
                $this->error=$movementstock->error;
                $this->errors=$movementstock->errors;

                $this->db->rollback();
                return -1;
            }
        }
    }

    // phpcs:disable PEAR.NamingConventions.ValidFunctionName.NotCamelCaps
    /**
     *    Load information about stock of a product into ->stock_reel, ->stock_warehouse[] (including stock_warehouse[idwarehouse]->detail_batch for batch products)
     *    This function need a lot of load. If you use it on list, use a cache to execute it once for each product id.
     *    If ENTREPOT_EXTRA_STATUS set, filtering on warehouse status possible.
     *
     * @param  string $option '' = Load all stock info, also from closed and internal warehouses,
     * @return int                   < 0 if KO, > 0 if OK
     * @see    load_virtual_stock(), loadBatchInfo()
     */
    function load_stock($option='')
    {
        // phpcs:enable
        global $conf;

        $this->stock_reel = 0;
        $this->stock_warehouse = array();
        $this->stock_theorique = 0;

        $warehouseStatus = array();

        if (preg_match('/warehouseclosed/', $option)) {
            $warehouseStatus[] = Entrepot::STATUS_CLOSED;
=======
        	include_once DOL_DOCUMENT_ROOT.'/core/lib/accounting.lib.php';
        	$label.= '<br><b>' . $langs->trans('ProductAccountancySellCode') . ':</b> '. length_accountg($this->accountancy_code_sell);
		if(!empty($conf->global->MAIN_FEATURES_LEVEL)) {
	        	$label.= '<br><b>' . $langs->trans('ProductAccountancySellIntraCode') . ':</b> '. length_accountg($this->accountancy_code_sell_export);
	        	$label.= '<br><b>' . $langs->trans('ProductAccountancySellExportCode') . ':</b> '. length_accountg($this->accountancy_code_sell_intra);
		}
>>>>>>> 6cd24ab2
        }
        if (preg_match('/warehouseopen/', $option)) {
            $warehouseStatus[] = Entrepot::STATUS_OPEN_ALL;
        }
        if (preg_match('/warehouseinternal/', $option)) {
            $warehouseStatus[] = Entrepot::STATUS_OPEN_INTERNAL;
        }

        $sql = "SELECT ps.rowid, ps.reel, ps.fk_entrepot";
        $sql.= " FROM ".MAIN_DB_PREFIX."product_stock as ps";
        $sql.= ", ".MAIN_DB_PREFIX."entrepot as w";
        $sql.= " WHERE w.entity IN (".getEntity('stock').")";
        $sql.= " AND w.rowid = ps.fk_entrepot";
        $sql.= " AND ps.fk_product = ".$this->id;
        if ($conf->global->ENTREPOT_EXTRA_STATUS && count($warehouseStatus)) { $sql.= " AND w.statut IN (".$this->db->escape(implode(',', $warehouseStatus)).")";
        }

        dol_syslog(get_class($this)."::load_stock", LOG_DEBUG);
        $result = $this->db->query($sql);
        if ($result) {
            $num = $this->db->num_rows($result);
            $i=0;
            if ($num > 0) {
                while ($i < $num)
                {
                    $row = $this->db->fetch_object($result);
                    $this->stock_warehouse[$row->fk_entrepot] = new stdClass();
                    $this->stock_warehouse[$row->fk_entrepot]->real = $row->reel;
                    $this->stock_warehouse[$row->fk_entrepot]->id = $row->rowid;
                    if ((! preg_match('/nobatch/', $option)) && $this->hasbatch()) { $this->stock_warehouse[$row->fk_entrepot]->detail_batch=Productbatch::findAll($this->db, $row->rowid, 1, $this->id);
                    }
                    $this->stock_reel+=$row->reel;
                    $i++;
                }
            }
            $this->db->free($result);

            if (! preg_match('/novirtual/', $option)) {
                $this->load_virtual_stock();        // This also load stats_commande_fournisseur, ...
            }

            return 1;
        }
        else
        {
            $this->error=$this->db->lasterror();
            return -1;
        }
    }

	// phpcs:disable PEAR.NamingConventions.ValidFunctionName.NotCamelCaps
    /**
     *    Load value ->stock_theorique of a product. Property this->id must be defined.
     *    This function need a lot of load. If you use it on list, use a cache to execute it one for each product id.
     *
     * @return int             < 0 if KO, > 0 if OK
     * @see    load_stock(), loadBatchInfo()
     */
    function load_virtual_stock()
    {
     // phpcs:enable
        global $conf, $hookmanager, $action;

        $stock_commande_client=0;
        $stock_commande_fournisseur=0;
        $stock_sending_client=0;
        $stock_reception_fournisseur=0;

        if (! empty($conf->commande->enabled)) {
            $result=$this->load_stats_commande(0, '1,2', 1);
            if ($result < 0) { dol_print_error($this->db, $this->error);
            }
            $stock_commande_client=$this->stats_commande['qty'];
        }
        if (! empty($conf->expedition->enabled)) {
            $result=$this->load_stats_sending(0, '1,2', 1);
            if ($result < 0) { dol_print_error($this->db, $this->error);
            }
            $stock_sending_client=$this->stats_expedition['qty'];
        }
        if (! empty($conf->fournisseur->enabled)) {
            $result=$this->load_stats_commande_fournisseur(0, '1,2,3,4', 1);
            if ($result < 0) { dol_print_error($this->db, $this->error);
            }
            $stock_commande_fournisseur=$this->stats_commande_fournisseur['qty'];

            $result=$this->load_stats_reception(0, '4', 1);
            if ($result < 0) { dol_print_error($this->db, $this->error);
            }
            $stock_reception_fournisseur=$this->stats_reception['qty'];
        }

        // Stock decrease mode
        if (! empty($conf->global->STOCK_CALCULATE_ON_SHIPMENT) || ! empty($conf->global->STOCK_CALCULATE_ON_SHIPMENT_CLOSE)) {
            $this->stock_theorique=$this->stock_reel-$stock_commande_client+$stock_sending_client;
        }
        if (! empty($conf->global->STOCK_CALCULATE_ON_VALIDATE_ORDER)) {
            $this->stock_theorique=$this->stock_reel;
        }
        if (! empty($conf->global->STOCK_CALCULATE_ON_BILL)) {
            $this->stock_theorique=$this->stock_reel-$stock_commande_client;
        }
        // Stock Increase mode
        if (! empty($conf->global->STOCK_CALCULATE_ON_SUPPLIER_DISPATCH_ORDER)) {
            $this->stock_theorique+=$stock_commande_fournisseur-$stock_reception_fournisseur;
        }
        if (! empty($conf->global->STOCK_CALCULATE_ON_SUPPLIER_VALIDATE_ORDER)) {
            $this->stock_theorique-=$stock_reception_fournisseur;
        }
        if (! empty($conf->global->STOCK_CALCULATE_ON_SUPPLIER_BILL)) {
            $this->stock_theorique+=$stock_commande_fournisseur-$stock_reception_fournisseur;
        }

        if (! is_object($hookmanager)) {
            include_once DOL_DOCUMENT_ROOT.'/core/class/hookmanager.class.php';
            $hookmanager=new HookManager($this->db);
        }
        $hookmanager->initHooks(array('productdao'));
        $parameters=array('id'=>$this->id);
        // Note that $action and $object may have been modified by some hooks
        $reshook=$hookmanager->executeHooks('loadvirtualstock', $parameters, $this, $action);
        if ($reshook > 0) { $this->stock_theorique = $hookmanager->resArray['stock_theorique'];
        }

        return 1;
    }


    /**
     *  Load existing information about a serial
     *
     * @param  string $batch Lot/serial number
     * @return array                    Array with record into product_batch
     * @see    load_stock(), load_virtual_stock()
     */
    function loadBatchInfo($batch)
    {
        $result=array();

        $sql = "SELECT pb.batch, pb.eatby, pb.sellby, SUM(pb.qty) AS qty FROM ".MAIN_DB_PREFIX."product_batch as pb, ".MAIN_DB_PREFIX."product_stock as ps";
        $sql.= " WHERE pb.fk_product_stock = ps.rowid AND ps.fk_product = ".$this->id." AND pb.batch = '".$this->db->escape($batch)."'";
        $sql.= " GROUP BY pb.batch, pb.eatby, pb.sellby";
        dol_syslog(get_class($this)."::loadBatchInfo load first entry found for lot/serial = ".$batch, LOG_DEBUG);
        $resql = $this->db->query($sql);
        if ($resql) {
            $num = $this->db->num_rows($resql);
            $i=0;
            while ($i < $num)
            {
                $obj = $this->db->fetch_object($resql);
                $result[]=array('batch'=>$batch, 'eatby'=>$this->db->jdate($obj->eatby), 'sellby'=>$this->db->jdate($obj->sellby), 'qty'=>$obj->qty);
                $i++;
            }
            return $result;
        }
        else
        {
            dol_print_error($this->db);
            $this->db->rollback();
            return array();
        }
    }


    // phpcs:disable PEAR.NamingConventions.ValidFunctionName.NotCamelCaps
    /**
     *  Move an uploaded file described into $file array into target directory $sdir.
     *
     * @param  string $sdir Target directory
     * @param  string $file Array of file info of file to upload: array('name'=>..., 'tmp_name'=>...)
     * @return int                    <0 if KO, >0 if OK
     */
    function add_photo($sdir, $file)
    {
        // phpcs:enable
        global $conf;

        include_once DOL_DOCUMENT_ROOT.'/core/lib/files.lib.php';

        $result = 0;

        $dir = $sdir;
        if (! empty($conf->global->PRODUCT_USE_OLD_PATH_FOR_PHOTO)) { $dir .= '/'. get_exdir($this->id, 2, 0, 0, $this, 'product') . $this->id ."/photos";
        } else { $dir .= '/'.get_exdir(0, 0, 0, 0, $this, 'product').dol_sanitizeFileName($this->ref);
        }

        dol_mkdir($dir);

        $dir_osencoded=$dir;

        if (is_dir($dir_osencoded)) {
            $originImage = $dir . '/' . $file['name'];

            // Cree fichier en taille origine
            $result=dol_move_uploaded_file($file['tmp_name'], $originImage, 1);

            if (file_exists(dol_osencode($originImage))) {
                // Create thumbs
                $this->addThumbs($originImage);
            }
        }

        if (is_numeric($result) && $result > 0) { return 1;
        } else { return -1;
        }
    }

    // phpcs:disable PEAR.NamingConventions.ValidFunctionName.NotCamelCaps
    /**
     *  Return if at least one photo is available
     *
     * @param  string $sdir Directory to scan
     * @return boolean                 True if at least one photo is available, False if not
     */
    function is_photo_available($sdir)
    {
        // phpcs:enable
        include_once DOL_DOCUMENT_ROOT .'/core/lib/files.lib.php';
        include_once DOL_DOCUMENT_ROOT .'/core/lib/images.lib.php';

        global $conf;

        $dir = $sdir;
        if (! empty($conf->global->PRODUCT_USE_OLD_PATH_FOR_PHOTO)) { $dir .= '/'. get_exdir($this->id, 2, 0, 0, $this, 'product') . $this->id ."/photos/";
        } else { $dir .= '/'.get_exdir(0, 0, 0, 0, $this, 'product').dol_sanitizeFileName($this->ref).'/';
        }

        $nbphoto=0;

        $dir_osencoded=dol_osencode($dir);
        if (file_exists($dir_osencoded)) {
            $handle=opendir($dir_osencoded);
            if (is_resource($handle)) {
                while (($file = readdir($handle)) !== false)
                {
                    if (! utf8_check($file)) { $file=utf8_encode($file);    // To be sure data is stored in UTF8 in memory
                    }
                    if (dol_is_file($dir.$file) && image_format_supported($file) > 0) { return true;
                    }
                }
            }
        }
        return false;
    }


    // phpcs:disable PEAR.NamingConventions.ValidFunctionName.NotCamelCaps
    /**
     *  Retourne tableau de toutes les photos du produit
     *
     * @param  string $dir   Repertoire a scanner
     * @param  int    $nbmax Nombre maximum de photos (0=pas de max)
     * @return array                   Tableau de photos
     */
    function liste_photos($dir,$nbmax=0)
    {
        // phpcs:enable
        include_once DOL_DOCUMENT_ROOT.'/core/lib/files.lib.php';
        include_once DOL_DOCUMENT_ROOT.'/core/lib/images.lib.php';

        $nbphoto=0;
        $tabobj=array();

        $dir_osencoded=dol_osencode($dir);
        $handle=@opendir($dir_osencoded);
        if (is_resource($handle)) {
            while (($file = readdir($handle)) !== false)
            {
                if (! utf8_check($file)) { $file=utf8_encode($file);    // readdir returns ISO
                }
                if (dol_is_file($dir.$file) && image_format_supported($file) >= 0) {
                    $nbphoto++;

                    // On determine nom du fichier vignette
                    $photo=$file;
                    $photo_vignette='';
                    if (preg_match('/('.$this->regeximgext.')$/i', $photo, $regs)) {
                        $photo_vignette=preg_replace('/'.$regs[0].'/i', '', $photo).'_small'.$regs[0];
                    }

                    $dirthumb = $dir.'thumbs/';

                    // Objet
                    $obj=array();
                    $obj['photo']=$photo;
                    if ($photo_vignette && dol_is_file($dirthumb.$photo_vignette)) { $obj['photo_vignette']='thumbs/' . $photo_vignette;
                    } else { $obj['photo_vignette']="";
                    }

                    $tabobj[$nbphoto-1]=$obj;

                    // On continue ou on arrete de boucler ?
                    if ($nbmax && $nbphoto >= $nbmax) { break;
                    }
                }
            }

            closedir($handle);
        }

        return $tabobj;
    }

    // phpcs:disable PEAR.NamingConventions.ValidFunctionName.NotCamelCaps
    /**
     *  Efface la photo du produit et sa vignette
     *
     * @param  string $file Chemin de l'image
     * @return void
     */
    function delete_photo($file)
    {
        // phpcs:enable
        include_once DOL_DOCUMENT_ROOT.'/core/lib/files.lib.php';
        include_once DOL_DOCUMENT_ROOT.'/core/lib/images.lib.php';

        $dir = dirname($file).'/'; // Chemin du dossier contenant l'image d'origine
        $dirthumb = $dir.'/thumbs/'; // Chemin du dossier contenant la vignette
        $filename = preg_replace('/'.preg_quote($dir, '/').'/i', '', $file); // Nom du fichier

        // On efface l'image d'origine
        dol_delete_file($file, 0, 0, 0, $this); // For triggers

        // Si elle existe, on efface la vignette
        if (preg_match('/('.$this->regeximgext.')$/i', $filename, $regs)) {
            $photo_vignette=preg_replace('/'.$regs[0].'/i', '', $filename).'_small'.$regs[0];
            if (file_exists(dol_osencode($dirthumb.$photo_vignette))) {
                dol_delete_file($dirthumb.$photo_vignette);
            }

            $photo_vignette=preg_replace('/'.$regs[0].'/i', '', $filename).'_mini'.$regs[0];
            if (file_exists(dol_osencode($dirthumb.$photo_vignette))) {
                dol_delete_file($dirthumb.$photo_vignette);
            }
        }
    }

    // phpcs:disable PEAR.NamingConventions.ValidFunctionName.NotCamelCaps
    /**
     *  Load size of image file
     *
     * @param  string $file Path to file
     * @return void
     */
    function get_image_size($file)
    {
        // phpcs:enable
        $file_osencoded=dol_osencode($file);
        $infoImg = getimagesize($file_osencoded); // Get information on image
        $this->imgWidth = $infoImg[0]; // Largeur de l'image
        $this->imgHeight = $infoImg[1]; // Hauteur de l'image
    }

    // phpcs:disable PEAR.NamingConventions.ValidFunctionName.NotCamelCaps
    /**
     *  Load indicators this->nb for the dashboard
     *
     * @return int                 <0 if KO, >0 if OK
     */
    function load_state_board()
    {
        // phpcs:enable
        global $conf, $user, $hookmanager;

        $this->nb=array();

        $sql = "SELECT count(p.rowid) as nb, fk_product_type";
        $sql.= " FROM ".MAIN_DB_PREFIX."product as p";
        $sql.= ' WHERE p.entity IN ('.getEntity($this->element, 1).')';
        // Add where from hooks
        if (is_object($hookmanager)) {
            $parameters=array();
            $reshook=$hookmanager->executeHooks('printFieldListWhere', $parameters);    // Note that $action and $object may have been modified by hook
            $sql.=$hookmanager->resPrint;
        }
        $sql.= ' GROUP BY fk_product_type';

        $resql=$this->db->query($sql);
        if ($resql) {
            while ($obj=$this->db->fetch_object($resql))
            {
                if ($obj->fk_product_type == 1) { $this->nb["services"]=$obj->nb;
                } else { $this->nb["products"]=$obj->nb;
                }
            }
            $this->db->free($resql);
            return 1;
        }
        else
        {
            dol_print_error($this->db);
            $this->error=$this->db->error();
            return -1;
        }
    }

    /**
     * Return if object is a product
     *
     * @return boolean     True if it's a product
     */
    function isProduct()
    {
        return ($this->type == Product::TYPE_PRODUCT ? true : false);
    }

    /**
     * Return if object is a product
     *
     * @return boolean     True if it's a service
     */
    function isService()
    {
        return ($this->type == Product::TYPE_SERVICE ? true : false);
    }

    // phpcs:disable PEAR.NamingConventions.ValidFunctionName.NotCamelCaps
    /**
     *  Get a barcode from the module to generate barcode values.
     *  Return value is stored into this->barcode
     *
     * @param  Product $object Object product or service
     * @param  string  $type   Barcode type (ean, isbn, ...)
     * @return void
     */
    function get_barcode($object,$type='')
    {
        // phpcs:enable
        global $conf;

        $result='';
        if (! empty($conf->global->BARCODE_PRODUCT_ADDON_NUM)) {
            $dirsociete=array_merge(array('/core/modules/barcode/'), $conf->modules_parts['barcode']);
            foreach ($dirsociete as $dirroot)
            {
                $res=dol_include_once($dirroot.$conf->global->BARCODE_PRODUCT_ADDON_NUM.'.php');
                if ($res) { break;
                }
            }
            $var = $conf->global->BARCODE_PRODUCT_ADDON_NUM;
            $mod = new $var;

            $result=$mod->getNextValue($object, $type);

            dol_syslog(get_class($this)."::get_barcode barcode=".$result." module=".$var);
        }
        return $result;
    }

    /**
     *  Initialise an instance with random values.
     *  Used to build previews or test instances.
     *    id must be 0 if object instance is a specimen.
     *
     * @return void
     */
    function initAsSpecimen()
    {
        global $user,$langs,$conf,$mysoc;

        $now=dol_now();

        // Initialize parameters
        $this->specimen=1;
        $this->id=0;
        $this->ref = 'PRODUCT_SPEC';
        $this->label = 'PRODUCT SPECIMEN';
        $this->description = 'This is description of this product specimen that was created the '.dol_print_date($now, 'dayhourlog').'.';
        $this->specimen=1;
        $this->country_id=1;
        $this->tosell=1;
        $this->tobuy=1;
        $this->tobatch=0;
        $this->note='This is a comment (private)';
        $this->date_creation = $now;
        $this->date_modification = $now;

        $this->weight = 4;
        $this->weight_unit = 1;

        $this->length = 5;
        $this->length_unit = 1;
        $this->width = 6;
        $this->width_unit = 0;
        $this->height = null;
        $this->height_unit = null;

        $this->surface = 30;
        $this->surface_unit = 0;
        $this->volume = 300;
        $this->volume_unit = 0;

        $this->barcode=-1;    // Create barcode automatically
    }

    /**
     *    Returns the text label from units dictionary
     *
     * @param  string $type Label type (long or short)
     * @return string|int <0 if ko, label if ok
     */
    function getLabelOfUnit($type='long')
    {
        global $langs;

        if (!$this->fk_unit) {
            return '';
        }

        $langs->load('products');

        $label_type = 'label';

        if ($type == 'short') {
            $label_type = 'short_label';
        }

        $sql = 'select '.$label_type.' from '.MAIN_DB_PREFIX.'c_units where rowid='.$this->fk_unit;
        $resql = $this->db->query($sql);
        if($resql && $this->db->num_rows($resql) > 0) {
            $res = $this->db->fetch_array($resql);
            $label = $res[$label_type];
            $this->db->free($resql);
            return $label;
        }
        else
        {
            $this->error=$this->db->error().' sql='.$sql;
            dol_syslog(get_class($this)."::getLabelOfUnit Error ".$this->error, LOG_ERR);
            return -1;
        }
    }

    /**
     * Return if object has a sell-by date or eat-by date
     *
     * @return boolean     True if it's has
     */
    function hasbatch()
    {
        return ($this->status_batch == 1 ? true : false);
    }


    // phpcs:disable PEAR.NamingConventions.ValidFunctionName.NotCamelCaps
    /**
     * Return minimum product recommended price
     *
     * @return int            Minimum recommanded price that is higher price among all suppliers * PRODUCT_MINIMUM_RECOMMENDED_PRICE
     */
    function min_recommended_price()
    {
        // phpcs:enable
        global $conf;

        $maxpricesupplier=0;

        if (! empty($conf->global->PRODUCT_MINIMUM_RECOMMENDED_PRICE)) {
            include_once DOL_DOCUMENT_ROOT.'/fourn/class/fournisseur.product.class.php';
            $product_fourn = new ProductFournisseur($this->db);
            $product_fourn_list = $product_fourn->list_product_fournisseur_price($this->id, '', '');

            if (is_array($product_fourn_list) && count($product_fourn_list)>0) {
                foreach($product_fourn_list as $productfourn)
                {
                    if ($productfourn->fourn_unitprice > $maxpricesupplier) {
                        $maxpricesupplier = $productfourn->fourn_unitprice;
                    }
                }

                $maxpricesupplier *= $conf->global->PRODUCT_MINIMUM_RECOMMENDED_PRICE;
            }
        }

        return $maxpricesupplier;
    }


    /**
     * Sets object to supplied categories.
     *
     * Deletes object from existing categories not supplied.
     * Adds it to non existing supplied categories.
     * Existing categories are left untouch.
     *
     * @param  int[]|int $categories Category or categories IDs
     * @return void
     */
    public function setCategories($categories)
    {
        // Handle single category
        if (! is_array($categories)) {
            $categories = array($categories);
        }

        // Get current categories
        include_once DOL_DOCUMENT_ROOT . '/categories/class/categorie.class.php';
        $c = new Categorie($this->db);
        $existing = $c->containing($this->id, Categorie::TYPE_PRODUCT, 'id');

        // Diff
        if (is_array($existing)) {
            $to_del = array_diff($existing, $categories);
            $to_add = array_diff($categories, $existing);
        } else {
            $to_del = array(); // Nothing to delete
            $to_add = $categories;
        }

        // Process
        foreach($to_del as $del) {
            if ($c->fetch($del) > 0) {
                $c->del_type($this, 'product');
            }
        }
        foreach ($to_add as $add) {
            if ($c->fetch($add) > 0) {
                $c->add_type($this, 'product');
            }
        }

        return;
    }

    /**
     * Function used to replace a thirdparty id with another one.
     *
     * @param  DoliDB $db        Database handler
     * @param  int    $origin_id Old thirdparty id
     * @param  int    $dest_id   New thirdparty id
     * @return bool
     */
    public static function replaceThirdparty(DoliDB $db, $origin_id, $dest_id)
    {
        $tables = array(
        'product_customer_price',
        'product_customer_price_log'
        );

        return CommonObject::commonReplaceThirdparty($db, $origin_id, $dest_id, $tables);
    }

    /**
     * Generates prices for a product based on product multiprice generation rules
     *
     * @param  User   $user       User that updates the prices
     * @param  float  $baseprice  Base price
     * @param  string $price_type Base price type
     * @param  float  $price_vat  VAT % tax
     * @param  int    $npr        NPR
     * @param  string $psq        ¿?
     * @return int -1 KO, 1 OK
     */
    public function generateMultiprices(User $user, $baseprice, $price_type, $price_vat, $npr, $psq)
    {
        global $conf, $db;

        $sql = "SELECT rowid, level, fk_level, var_percent, var_min_percent FROM ".MAIN_DB_PREFIX."product_pricerules";
        $query = $db->query($sql);

        $rules = array();

        while ($result = $db->fetch_object($query)) {
            $rules[$result->level] = $result;
        }

        //Because prices can be based on other level's prices, we temporarily store them
        $prices = array(
        1 => $baseprice
        );

        for ($i = 1; $i <= $conf->global->PRODUIT_MULTIPRICES_LIMIT; $i++) {

            $price = $baseprice;
            $price_min = $baseprice;

            //We have to make sure it does exist and it is > 0
            //First price level only allows changing min_price
            if ($i > 1 && isset($rules[$i]->var_percent) && $rules[$i]->var_percent) {
                $price = $prices[$rules[$i]->fk_level] * (1 + ($rules[$i]->var_percent/100));
            }

            $prices[$i] = $price;

            //We have to make sure it does exist and it is > 0
            if (isset($rules[$i]->var_min_percent) && $rules[$i]->var_min_percent) {
                $price_min = $price * (1 - ($rules[$i]->var_min_percent/100));
            }

            //Little check to make sure the price is modified before triggering generation
            $check_amount = (($price == $this->multiprices[$i]) && ($price_min == $this->multiprices_min[$i]));
            $check_type = ($baseprice == $this->multiprices_base_type[$i]);

            if ($check_amount && $check_type) {
                continue;
            }

            if ($this->updatePrice($price, $price_type, $user, $price_vat, $price_min, $i, $npr, $psq, true) < 0) {
                return -1;
            }
        }

        return 1;
    }

    /**
     * Returns the rights used for this class
     *
     * @return stdClass
     */
    public function getRights()
    {
        global $user;

        if ($this->isProduct()) {
            return $user->rights->produit;
        } else {
            return $user->rights->service;
        }
    }

    /**
     *  Load information for tab info
     *
     * @param  int $id Id of thirdparty to load
     * @return void
     */
    function info($id)
    {
        $sql = "SELECT p.rowid, p.ref, p.datec as date_creation, p.tms as date_modification,";
        $sql.= " p.fk_user_author, p.fk_user_modif";
        $sql.= " FROM ".MAIN_DB_PREFIX.$this->table_element." as p";
        $sql.= " WHERE p.rowid = ".$id;

        $result=$this->db->query($sql);
        if ($result) {
            if ($this->db->num_rows($result)) {
                $obj = $this->db->fetch_object($result);

                $this->id = $obj->rowid;

                if ($obj->fk_user_author) {
                    $cuser = new User($this->db);
                    $cuser->fetch($obj->fk_user_author);
                    $this->user_creation     = $cuser;
                }

                if ($obj->fk_user_modif) {
                    $muser = new User($this->db);
                    $muser->fetch($obj->fk_user_modif);
                    $this->user_modification = $muser;
                }

                $this->ref                 = $obj->ref;
                $this->date_creation     = $this->db->jdate($obj->date_creation);
                $this->date_modification = $this->db->jdate($obj->date_modification);
            }

            $this->db->free($result);
        }
        else
        {
            dol_print_error($this->db);
        }
    }
}<|MERGE_RESOLUTION|>--- conflicted
+++ resolved
@@ -1520,7 +1520,6 @@
         }
         else
         {
-<<<<<<< HEAD
             $this->error=$this->db->lasterror();
             return -1;
         }
@@ -3760,8 +3759,10 @@
         if (! empty($conf->accounting->enabled) && $this->status) {
             include_once DOL_DOCUMENT_ROOT.'/core/lib/accounting.lib.php';
             $label.= '<br><b>' . $langs->trans('ProductAccountancySellCode') . ':</b> '. length_accountg($this->accountancy_code_sell);
-            $label.= '<br><b>' . $langs->trans('ProductAccountancySellIntraCode') . ':</b> '. length_accountg($this->accountancy_code_sell_export);
-            $label.= '<br><b>' . $langs->trans('ProductAccountancySellExportCode') . ':</b> '. length_accountg($this->accountancy_code_sell_intra);
+            if(!empty($conf->global->MAIN_FEATURES_LEVEL)) {
+                $label.= '<br><b>' . $langs->trans('ProductAccountancySellIntraCode') . ':</b> '. length_accountg($this->accountancy_code_sell_export);
+                $label.= '<br><b>' . $langs->trans('ProductAccountancySellExportCode') . ':</b> '. length_accountg($this->accountancy_code_sell_intra);
+            }
         }
         if (! empty($conf->accounting->enabled) && $this->status_buy) {
             include_once DOL_DOCUMENT_ROOT.'/core/lib/accounting.lib.php';
@@ -4043,8 +4044,8 @@
      * @param  int    $movement       0 = add, 1 = remove
      * @param  string $label          Label of stock movement
      * @param  double $price          Price to use for stock eval
-     * @param  date   $dlc            eat-by date
-     * @param  date   $dluo           sell-by date
+     * @param  integer $dlc            eat-by date
+     * @param  integer $dluo           sell-by date
      * @param  string $lot            Lot number
      * @param  string $inventorycode  Inventory code
      * @param  string $origin_element Origin element type
@@ -4104,14 +4105,6 @@
 
         if (preg_match('/warehouseclosed/', $option)) {
             $warehouseStatus[] = Entrepot::STATUS_CLOSED;
-=======
-        	include_once DOL_DOCUMENT_ROOT.'/core/lib/accounting.lib.php';
-        	$label.= '<br><b>' . $langs->trans('ProductAccountancySellCode') . ':</b> '. length_accountg($this->accountancy_code_sell);
-		if(!empty($conf->global->MAIN_FEATURES_LEVEL)) {
-	        	$label.= '<br><b>' . $langs->trans('ProductAccountancySellIntraCode') . ':</b> '. length_accountg($this->accountancy_code_sell_export);
-	        	$label.= '<br><b>' . $langs->trans('ProductAccountancySellExportCode') . ':</b> '. length_accountg($this->accountancy_code_sell_intra);
-		}
->>>>>>> 6cd24ab2
         }
         if (preg_match('/warehouseopen/', $option)) {
             $warehouseStatus[] = Entrepot::STATUS_OPEN_ALL;
@@ -4820,7 +4813,7 @@
     /**
      * Returns the rights used for this class
      *
-     * @return stdClass
+     * @return Object
      */
     public function getRights()
     {
