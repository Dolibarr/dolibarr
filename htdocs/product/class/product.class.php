<?php
/* Copyright (C) 2001-2007  Rodolphe Quiedeville    <rodolphe@quiedeville.org>
 * Copyright (C) 2004-2014	Laurent Destailleur		<eldy@users.sourceforge.net>
 * Copyright (C) 2005-2015	Regis Houssin			<regis.houssin@inodbox.com>
 * Copyright (C) 2006		Andre Cianfarani		<acianfa@free.fr>
 * Copyright (C) 2007-2011	Jean Heimburger			<jean@tiaris.info>
 * Copyright (C) 2010-2018	Juanjo Menent			<jmenent@2byte.es>
 * Copyright (C) 2012       Cedric Salvador         <csalvador@gpcsolutions.fr>
 * Copyright (C) 2013-2014	Cedric GROSS			<c.gross@kreiz-it.fr>
 * Copyright (C) 2013-2016	Marcos García			<marcosgdf@gmail.com>
 * Copyright (C) 2011-2020	Alexandre Spangaro		<aspangaro@open-dsi.fr>
 * Copyright (C) 2014		Henry Florian			<florian.henry@open-concept.pro>
 * Copyright (C) 2014-2016	Philippe Grand			<philippe.grand@atoo-net.com>
 * Copyright (C) 2014		Ion agorria			    <ion@agorria.com>
 * Copyright (C) 2016-2018	Ferran Marcet			<fmarcet@2byte.es>
 * Copyright (C) 2017		Gustavo Novaro
 * Copyright (C) 2019       Frédéric France         <frederic.france@netlogic.fr>
 *
 * This program is free software; you can redistribute it and/or modify
 * it under the terms of the GNU General Public License as published by
 * the Free Software Foundation; either version 3 of the License, or
 * (at your option) any later version.
 *
 * This program is distributed in the hope that it will be useful,
 * but WITHOUT ANY WARRANTY; without even the implied warranty of
 * MERCHANTABILITY or FITNESS FOR A PARTICULAR PURPOSE.  See the
 * GNU General Public License for more details.
 *
 * You should have received a copy of the GNU General Public License
 * along with this program. If not, see <https://www.gnu.org/licenses/>.
 */

/**
 *    \file       htdocs/product/class/product.class.php
 *    \ingroup    produit
 *    \brief      File of class to manage predefined products or services
 */
require_once DOL_DOCUMENT_ROOT.'/core/class/commonobject.class.php';
require_once DOL_DOCUMENT_ROOT.'/product/class/productbatch.class.php';
require_once DOL_DOCUMENT_ROOT.'/product/stock/class/entrepot.class.php';

/**
 * Class to manage products or services
 */
class Product extends CommonObject
{
    /**
     * @var string ID to identify managed object
     */
    public $element = 'product';

    /**
     * @var string Name of table without prefix where object is stored
     */
    public $table_element = 'product';

    /**
     * @var int Field with ID of parent key if this field has a parent
     */
    public $fk_element = 'fk_product';

    /**
     * @var array	List of child tables. To test if we can delete object.
     */
    protected $childtables = array('supplier_proposaldet', 'propaldet', 'commandedet', 'facturedet', 'contratdet', 'facture_fourn_det', 'commande_fournisseurdet');

    /**
     * 0=No test on entity, 1=Test with field entity, 2=Test with link by societe
     *
     * @var int
     */
    public $ismultientitymanaged = 1;


    public $picto = 'product';

    /**
     * {@inheritdoc}
     */
    protected $table_ref_field = 'ref';

    public $regeximgext = '\.gif|\.jpg|\.jpeg|\.png|\.bmp|\.webp|\.xpm|\.xbm'; // See also into images.lib.php

    /*
    * @deprecated
    * @see label
    */
    public $libelle;
    /**
     * Product label
     *
     * @var string
     */
    public $label;

    /**
     * Product description
     *
     * @var string
     */
    public $description;

	/**
     * Product other fields PRODUCT_USE_OTHER_FIELD_IN_TRANSLATION
     *
     * @var string
     */
    public $other;

    /**
     * Check TYPE constants
     *
     * @var int
     */
    public $type = self::TYPE_PRODUCT;

    /**
     * Selling price
     *
     * @var float
     */
    public $price; // Price net

    /**
     * Price with tax
     *
     * @var float
     */
    public $price_ttc;

    /**
     * Minimum price net
     *
     * @var float
     */
    public $price_min;

    /**
     * Minimum price with tax
     *
     * @var float
     */
    public $price_min_ttc;

    /**
     * Base price ('TTC' for price including tax or 'HT' for net price)
     * @var string
     */
    public $price_base_type;

    //! Arrays for multiprices
    public $multiprices = array();
    public $multiprices_ttc = array();
    public $multiprices_base_type = array();
    public $multiprices_min = array();
    public $multiprices_min_ttc = array();
    public $multiprices_tva_tx = array();
    public $multiprices_recuperableonly = array();

    //! Price by quantity arrays
    public $price_by_qty;
    public $prices_by_qty = array();
    public $prices_by_qty_id = array();
    public $prices_by_qty_list = array();

    //! Default VAT code for product (link to code into llx_c_tva but without foreign keys)
    public $default_vat_code;

    //! Default VAT rate of product
    public $tva_tx;

    //! French VAT NPR (0 or 1)
    public $tva_npr = 0;

    //! Other local taxes
    public $localtax1_tx;
    public $localtax2_tx;
    public $localtax1_type;
    public $localtax2_type;

    /**
     * Stock real
     *
     * @var int
     */
    public $stock_reel = 0;

    /**
     * Stock virtual
     *
     * @var int
     */
    public $stock_theorique;

    /**
     * Cost price
     *
     * @var float
     */
    public $cost_price;

    //! Average price value for product entry into stock (PMP)
    public $pmp;

    /**
     * Stock alert
     *
     * @var float
     */
    public $seuil_stock_alerte = 0;

    /**
     * Ask for replenishment when $desiredstock < $stock_reel
     */
    public $desiredstock = 0;

    /*
    * Service expiration
    */
    public $duration_value;

    /**
     * Exoiration unit
     */
    public $duration_unit;

    /**
     * Status indicates whether the product is on sale '1' or not '0'
     *
     * @var int
     */
    public $status = 0;

    /**
     * Status indicate whether the product is available for purchase '1' or not '0'
     *
     * @var int
     */
    public $status_buy = 0;

	/**
	 * Status indicate whether the product is available for stock '1' or not '0'
	 *
	 * @var int
	 */
	public $tostock = 0;

    /**
     * Status indicates whether the product is a finished product '1' or a raw material '0'
     *
     * @var int
     */
    public $finished;

    /**
     * We must manage lot/batch number, sell-by date and so on : '1':yes '0':no
     *
     * @var int
     */
    public $status_batch = 0;

    /**
     * Customs code
     *
     * @var string
     */
    public $customcode;

    /**
     * Product URL
     *
     * @var string
     */
    public $url;

    //! Metric of products
    public $weight;
    public $weight_units;
    public $length;
    public $length_units;
    public $width;
    public $width_units;
    public $height;
    public $height_units;
    public $surface;
    public $surface_units;
    public $volume;
    public $volume_units;

    public $net_measure;
    public $net_measure_units;

    public $accountancy_code_sell;
    public $accountancy_code_sell_intra;
    public $accountancy_code_sell_export;
    public $accountancy_code_buy;
	public $accountancy_code_buy_intra;
	public $accountancy_code_buy_export;

    /**
     * Main Barcode value
     *
     * @var string
     */
    public $barcode;

    /**
     * Main Barcode type ID
     *
     * @var int
     */
    public $barcode_type;

    /**
     * Main Barcode type code
     *
     * @var string
     */
    public $barcode_type_code;

    /**
     * Additional barcodes (Some products have different barcodes according to the country of origin of manufacture)
     *
     * @var array
     */
    public $barcodes_extra = array();

    public $stats_propale = array();
    public $stats_commande = array();
    public $stats_contrat = array();
    public $stats_facture = array();
    public $stats_commande_fournisseur = array();
    public $stats_reception = array();
    public $stats_mrptoconsume = array();
    public $stats_mrptoproduce = array();

    public $multilangs = array();

    //! Size of image
    public $imgWidth;
    public $imgHeight;

    /**
     * @var integer|string date_creation
     */
    public $date_creation;

    /**
     * @var integer|string date_modification
     */
    public $date_modification;

    //! Id du fournisseur
    public $product_fourn_id;

    //! Product ID already linked to a reference supplier
    public $product_id_already_linked;

    public $nbphoto = 0;

    //! Contains detail of stock of product into each warehouse
    public $stock_warehouse = array();

    public $oldcopy;

    public $fk_default_warehouse;
    /**
     * @var int ID
     */
    public $fk_price_expression;

    /* To store supplier price found */
    public $fourn_pu;
    public $fourn_price_base_type;
    public $fourn_socid;

    /**
     * @deprecated
     * @see        $ref_supplier
     */
    public $ref_fourn;
    public $ref_supplier;

    /**
     * Unit code ('km', 'm', 'l', 'p', ...)
     *
     * @var string
     */
    public $fk_unit;

    /**
     * Price is generated using multiprice rules
     *
     * @var int
     */
    public $price_autogen = 0;


    public $fields = array(
        'rowid' => array('type'=>'integer', 'label'=>'TechnicalID', 'enabled'=>1, 'visible'=>-2, 'notnull'=>1, 'index'=>1, 'position'=>1, 'comment'=>'Id'),
        'ref'           =>array('type'=>'varchar(128)', 'label'=>'Ref', 'enabled'=>1, 'visible'=>1, 'notnull'=>1, 'showoncombobox'=>1, 'index'=>1, 'position'=>10, 'searchall'=>1, 'comment'=>'Reference of object'),
        'entity'        =>array('type'=>'integer', 'label'=>'Entity', 'enabled'=>1, 'visible'=>0, 'default'=>1, 'notnull'=>1, 'index'=>1, 'position'=>20),
        'label'         =>array('type'=>'varchar(255)', 'label'=>'Label', 'enabled'=>1, 'visible'=>1, 'notnull'=>1, 'showoncombobox'=>1),
		'note_public'   =>array('type'=>'html', 'label'=>'NotePublic', 'enabled'=>1, 'visible'=>0, 'position'=>61),
        'note'          =>array('type'=>'html', 'label'=>'NotePrivate', 'enabled'=>1, 'visible'=>0, 'position'=>62),
        'datec'         =>array('type'=>'datetime', 'label'=>'DateCreation', 'enabled'=>1, 'visible'=>-2, 'notnull'=>1, 'position'=>500),
        'tms'           =>array('type'=>'timestamp', 'label'=>'DateModification', 'enabled'=>1, 'visible'=>-2, 'notnull'=>1, 'position'=>501),
        //'date_valid'    =>array('type'=>'datetime',     'label'=>'DateCreation',     'enabled'=>1, 'visible'=>-2, 'position'=>502),
        'fk_user_author'=>array('type'=>'integer', 'label'=>'UserAuthor', 'enabled'=>1, 'visible'=>-2, 'notnull'=>1, 'position'=>510, 'foreignkey'=>'llx_user.rowid'),
        'fk_user_modif' =>array('type'=>'integer', 'label'=>'UserModif', 'enabled'=>1, 'visible'=>-2, 'notnull'=>-1, 'position'=>511),
        //'fk_user_valid' =>array('type'=>'integer',      'label'=>'UserValidation',        'enabled'=>1, 'visible'=>-1, 'position'=>512),
        'import_key'    =>array('type'=>'varchar(14)', 'label'=>'ImportId', 'enabled'=>1, 'visible'=>-2, 'notnull'=>-1, 'index'=>0, 'position'=>1000),
        //'tosell'       =>array('type'=>'integer',      'label'=>'Status',           'enabled'=>1, 'visible'=>1,  'notnull'=>1, 'default'=>0, 'index'=>1,  'position'=>1000, 'arrayofkeyval'=>array(0=>'Draft', 1=>'Active', -1=>'Cancel')),
        //'tobuy'        =>array('type'=>'integer',      'label'=>'Status',           'enabled'=>1, 'visible'=>1,  'notnull'=>1, 'default'=>0, 'index'=>1,  'position'=>1000, 'arrayofkeyval'=>array(0=>'Draft', 1=>'Active', -1=>'Cancel')),
    );

    /**
     * Regular product
     */
    const TYPE_PRODUCT = 0;
    /**
     * Service
     */
    const TYPE_SERVICE = 1;
    /**
     * Advanced feature: assembly kit
     */
    const TYPE_ASSEMBLYKIT = 2;
    /**
     * Advanced feature: stock kit
     */
    const TYPE_STOCKKIT = 3;


    /**
     *  Constructor
     *
     * @param DoliDB $db Database handler
     */
    public function __construct($db)
    {
        $this->db = $db;
        $this->canvas = '';
    }

    /**
     *    Check that ref and label are ok
     *
     * @return int         >1 if OK, <=0 if KO
     */
    public function check()
    {
        $this->ref = dol_sanitizeFileName(stripslashes($this->ref));

        $err = 0;
        if (dol_strlen(trim($this->ref)) == 0) {
            $err++;
        }

        if (dol_strlen(trim($this->label)) == 0) {
            $err++;
        }

        if ($err > 0) {
            return 0;
        } else {
            return 1;
        }
    }

    /**
     *    Insert product into database
     *
     * @param  User $user      User making insert
     * @param  int  $notrigger Disable triggers
     * @return int                         Id of product/service if OK, < 0 if KO
     */
    public function create($user, $notrigger = 0)
    {
        global $conf, $langs;

            $error = 0;

        // Clean parameters
        $this->ref = dol_sanitizeFileName(dol_string_nospecial(trim($this->ref)));
        $this->label = trim($this->label);
        $this->price_ttc = price2num($this->price_ttc);
        $this->price = price2num($this->price);
        $this->price_min_ttc = price2num($this->price_min_ttc);
        $this->price_min = price2num($this->price_min);
        if (empty($this->tva_tx)) {
            $this->tva_tx = 0;
        }
        if (empty($this->tva_npr)) {
            $this->tva_npr = 0;
        }
        //Local taxes
        if (empty($this->localtax1_tx)) {
            $this->localtax1_tx = 0;
        }
        if (empty($this->localtax2_tx)) {
            $this->localtax2_tx = 0;
        }
        if (empty($this->localtax1_type)) {
            $this->localtax1_type = '0';
        }
        if (empty($this->localtax2_type)) {
            $this->localtax2_type = '0';
        }
        if (empty($this->price)) {
            $this->price = 0;
        }
        if (empty($this->price_min)) {
            $this->price_min = 0;
        }
        // Price by quantity
        if (empty($this->price_by_qty)) {
            $this->price_by_qty = 0;
        }

        if (empty($this->status)) {
            $this->status = 0;
        }
        if (empty($this->status_buy)) {
            $this->status_buy = 0;
        }

	    if ($conf->stock->enabled && !empty($this->tostock)) {
		    $this->tostock = 1;
	    } else {
		    $this->tostock = 0;
	    }

        $price_ht = 0;
        $price_ttc = 0;
        $price_min_ht = 0;
        $price_min_ttc = 0;

        //
        if ($this->price_base_type == 'TTC' && $this->price_ttc > 0) {
            $price_ttc = price2num($this->price_ttc, 'MU');
            $price_ht = price2num($this->price_ttc / (1 + ($this->tva_tx / 100)), 'MU');
        }

        //
        if ($this->price_base_type != 'TTC' && $this->price > 0) {
            $price_ht = price2num($this->price, 'MU');
            $price_ttc = price2num($this->price * (1 + ($this->tva_tx / 100)), 'MU');
        }

        //
        if (($this->price_min_ttc > 0) && ($this->price_base_type == 'TTC')) {
            $price_min_ttc = price2num($this->price_min_ttc, 'MU');
            $price_min_ht = price2num($this->price_min_ttc / (1 + ($this->tva_tx / 100)), 'MU');
        }

        //
        if (($this->price_min > 0) && ($this->price_base_type != 'TTC')) {
            $price_min_ht = price2num($this->price_min, 'MU');
            $price_min_ttc = price2num($this->price_min * (1 + ($this->tva_tx / 100)), 'MU');
        }

		$this->accountancy_code_buy = trim($this->accountancy_code_buy);
		$this->accountancy_code_buy_intra = trim($this->accountancy_code_buy_intra);
		$this->accountancy_code_buy_export = trim($this->accountancy_code_buy_export);
        $this->accountancy_code_sell = trim($this->accountancy_code_sell);
        $this->accountancy_code_sell_intra = trim($this->accountancy_code_sell_intra);
        $this->accountancy_code_sell_export = trim($this->accountancy_code_sell_export);

        // Barcode value
        $this->barcode = trim($this->barcode);

        // Check parameters
        if (empty($this->label)) {
            $this->error = 'ErrorMandatoryParametersNotProvided';
            return -1;
        }

        if (empty($this->ref) || $this->ref == 'auto') {
            // Load object modCodeProduct
            $module = (!empty($conf->global->PRODUCT_CODEPRODUCT_ADDON) ? $conf->global->PRODUCT_CODEPRODUCT_ADDON : 'mod_codeproduct_leopard');
            if ($module != 'mod_codeproduct_leopard')    // Do not load module file for leopard
            {
                if (substr($module, 0, 16) == 'mod_codeproduct_' && substr($module, -3) == 'php') {
                    $module = substr($module, 0, dol_strlen($module) - 4);
                }
                dol_include_once('/core/modules/product/'.$module.'.php');
                $modCodeProduct = new $module;
                if (!empty($modCodeProduct->code_auto)) {
                    $this->ref = $modCodeProduct->getNextValue($this, $this->type);
                }
                unset($modCodeProduct);
            }

            if (empty($this->ref)) {
                $this->error = 'ProductModuleNotSetupForAutoRef';
                return -2;
            }
        }

        dol_syslog(get_class($this)."::create ref=".$this->ref." price=".$this->price." price_ttc=".$this->price_ttc." tva_tx=".$this->tva_tx." price_base_type=".$this->price_base_type, LOG_DEBUG);

        $now = dol_now();

        $this->db->begin();

        // For automatic creation during create action (not used by Dolibarr GUI, can be used by scripts)
        if ($this->barcode == -1) {
            $this->barcode = $this->get_barcode($this, $this->barcode_type_code);
        }

        // Check more parameters
        // If error, this->errors[] is filled
        $result = $this->verify();

        if ($result >= 0) {
            $sql = "SELECT count(*) as nb";
            $sql .= " FROM ".MAIN_DB_PREFIX."product";
            $sql .= " WHERE entity IN (".getEntity('product').")";
            $sql .= " AND ref = '".$this->db->escape($this->ref)."'";

            $result = $this->db->query($sql);
            if ($result) {
                $obj = $this->db->fetch_object($result);
                if ($obj->nb == 0) {
                    // Produit non deja existant
                    $sql = "INSERT INTO ".MAIN_DB_PREFIX."product (";
                    $sql .= "datec";
                    $sql .= ", entity";
                    $sql .= ", ref";
                    $sql .= ", ref_ext";
                    $sql .= ", price_min";
                    $sql .= ", price_min_ttc";
                    $sql .= ", label";
                    $sql .= ", fk_user_author";
                    $sql .= ", fk_product_type";
                    $sql .= ", price";
                    $sql .= ", price_ttc";
                    $sql .= ", price_base_type";
                    $sql .= ", tobuy";
                    $sql .= ", tosell";
                    $sql .= ", tostock";
                    $sql .= ", accountancy_code_buy";
                    $sql .= ", accountancy_code_buy_intra";
                    $sql .= ", accountancy_code_buy_export";
                    $sql .= ", accountancy_code_sell";
                    $sql .= ", accountancy_code_sell_intra";
                    $sql .= ", accountancy_code_sell_export";
                    $sql .= ", canvas";
                    $sql .= ", finished";
                    $sql .= ", tobatch";
                    $sql .= ", fk_unit";
                    $sql .= ") VALUES (";
                    $sql .= "'".$this->db->idate($now)."'";
                    $sql .= ", ".$conf->entity;
                    $sql .= ", '".$this->db->escape($this->ref)."'";
                    $sql .= ", ".(!empty($this->ref_ext) ? "'".$this->db->escape($this->ref_ext)."'" : "null");
                    $sql .= ", ".price2num($price_min_ht);
                    $sql .= ", ".price2num($price_min_ttc);
                    $sql .= ", ".(!empty($this->label) ? "'".$this->db->escape($this->label)."'" : "null");
                    $sql .= ", ".$user->id;
                    $sql .= ", ".$this->type;
                    $sql .= ", ".price2num($price_ht);
                    $sql .= ", ".price2num($price_ttc);
                    $sql .= ", '".$this->db->escape($this->price_base_type)."'";
                    $sql .= ", ".$this->status;
                    $sql .= ", ".$this->status_buy;
                    $sql .= ", ".$this->tostock;
                    $sql .= ", '".$this->db->escape($this->accountancy_code_buy)."'";
                    $sql .= ", '".$this->db->escape($this->accountancy_code_buy_intra)."'";
                    $sql .= ", '".$this->db->escape($this->accountancy_code_buy_export)."'";
                    $sql .= ", '".$this->db->escape($this->accountancy_code_sell)."'";
                    $sql .= ", '".$this->db->escape($this->accountancy_code_sell_intra)."'";
                    $sql .= ", '".$this->db->escape($this->accountancy_code_sell_export)."'";
                    $sql .= ", '".$this->db->escape($this->canvas)."'";
                    $sql .= ", ".((!isset($this->finished) || $this->finished < 0 || $this->finished == '') ? 'null' : (int) $this->finished);
                    $sql .= ", ".((empty($this->status_batch) || $this->status_batch < 0) ? '0' : $this->status_batch);
                    $sql .= ", ".(!$this->fk_unit ? 'NULL' : $this->fk_unit);
                    $sql .= ")";

                    dol_syslog(get_class($this)."::Create", LOG_DEBUG);
                    $result = $this->db->query($sql);
                    if ($result) {
                        $id = $this->db->last_insert_id(MAIN_DB_PREFIX."product");

                        if ($id > 0) {
                            $this->id = $id;
                            $this->price            = $price_ht;
                            $this->price_ttc        = $price_ttc;
                            $this->price_min        = $price_min_ht;
                            $this->price_min_ttc    = $price_min_ttc;

                            $result = $this->_log_price($user);
                            if ($result > 0) {
                                if ($this->update($id, $user, true, 'add') <= 0) {
                                    $error++;
                                }
                            } else {
                                $error++;
                                $this->error = $this->db->lasterror();
                            }
                        } else {
                            $error++;
                            $this->error = 'ErrorFailedToGetInsertedId';
                        }
                    } else {
                        $error++;
                        $this->error = $this->db->lasterror();
                    }
                } else {
                    // Product already exists with this ref
                    $langs->load("products");
                    $error++;
                    $this->error = "ErrorProductAlreadyExists";
                }
            } else {
                $error++;
                $this->error = $this->db->lasterror();
            }

            if (!$error && !$notrigger) {
                // Call trigger
                $result = $this->call_trigger('PRODUCT_CREATE', $user);
                if ($result < 0) { $error++;
                }
                // End call triggers
            }

            if (!$error) {
                $this->db->commit();
                return $this->id;
            } else {
                $this->db->rollback();
                return -$error;
            }
        } else {
            $this->db->rollback();
            dol_syslog(get_class($this)."::Create fails verify ".join(',', $this->errors), LOG_WARNING);
            return -3;
        }
    }


    /**
     *    Check properties of product are ok (like name, barcode, ...).
     *    All properties must be already loaded on object (this->barcode, this->barcode_type_code, ...).
     *
     * @return int        0 if OK, <0 if KO
     */
    public function verify()
    {
        $this->errors = array();

        $result = 0;
        $this->ref = trim($this->ref);

        if (!$this->ref) {
            $this->errors[] = 'ErrorBadRef';
            $result = -2;
        }

        $rescode = $this->check_barcode($this->barcode, $this->barcode_type_code);
        if ($rescode) {
            if ($rescode == -1) {
                $this->errors[] = 'ErrorBadBarCodeSyntax';
            } elseif ($rescode == -2) {
                $this->errors[] = 'ErrorBarCodeRequired';
            } elseif ($rescode == -3) {
                // Note: Common usage is to have barcode unique. For variants, we should have a different barcode.
                $this->errors[] = 'ErrorBarCodeAlreadyUsed';
            }

            $result = -3;
        }

        return $result;
    }

    // phpcs:disable PEAR.NamingConventions.ValidFunctionName.ScopeNotCamelCaps
    /**
     *  Check barcode
     *
     * @param  string $valuetotest Value to test
     * @param  string $typefortest Type of barcode (ISBN, EAN, ...)
     * @return int                        0 if OK
     *                                     -1 ErrorBadBarCodeSyntax
     *                                     -2 ErrorBarCodeRequired
     *                                     -3 ErrorBarCodeAlreadyUsed
     */
    public function check_barcode($valuetotest, $typefortest)
    {
        // phpcs:enable
        global $conf;
        if (!empty($conf->barcode->enabled) && !empty($conf->global->BARCODE_PRODUCT_ADDON_NUM)) {
            $module = strtolower($conf->global->BARCODE_PRODUCT_ADDON_NUM);

            $dirsociete = array_merge(array('/core/modules/barcode/'), $conf->modules_parts['barcode']);
            foreach ($dirsociete as $dirroot)
            {
                $res = dol_include_once($dirroot.$module.'.php');
                if ($res) { break;
                }
            }

            $mod = new $module();

            dol_syslog(get_class($this)."::check_barcode value=".$valuetotest." type=".$typefortest." module=".$module);
            $result = $mod->verif($this->db, $valuetotest, $this, 0, $typefortest);
            return $result;
        } else {
            return 0;
        }
    }

    /**
     *  Update a record into database.
     *  If batch flag is set to on, we create records into llx_product_batch
     *
     * @param  int     $id          Id of product
     * @param  User    $user        Object user making update
     * @param  int     $notrigger   Disable triggers
     * @param  string  $action      Current action for hookmanager ('add' or 'update')
	 * @param  boolean $updatetype  Update product type
     * @return int                  1 if OK, -1 if ref already exists, -2 if other error
     */
    public function update($id, $user, $notrigger = false, $action = 'update', $updatetype = false)
    {
        global $langs, $conf, $hookmanager;

        $error = 0;

        // Check parameters
        if (!$this->label) { $this->label = 'MISSING LABEL';
        }

        // Clean parameters
        $this->ref = dol_string_nospecial(trim($this->ref));
        $this->label = trim($this->label);
        $this->description = trim($this->description);
        $this->note = (isset($this->note) ? trim($this->note) : null);
        $this->net_measure = price2num($this->net_measure);
        $this->net_measure_units = trim($this->net_measure_units);
        $this->weight = price2num($this->weight);
        $this->weight_units = trim($this->weight_units);
        $this->length = price2num($this->length);
        $this->length_units = trim($this->length_units);
        $this->width = price2num($this->width);
        $this->width_units = trim($this->width_units);
        $this->height = price2num($this->height);
        $this->height_units = trim($this->height_units);
        // set unit not defined
        if (is_numeric($this->length_units)) {
        	$this->width_units = $this->length_units; // Not used yet
        }
        if (is_numeric($this->length_units)) {
        	$this->height_units = $this->length_units; // Not used yet
        }
        // Automated compute surface and volume if not filled
        if (empty($this->surface) && !empty($this->length) && !empty($this->width) && $this->length_units == $this->width_units) {
            $this->surface = $this->length * $this->width;
            $this->surface_units = measuring_units_squared($this->length_units);
        }
        if (empty($this->volume) && !empty($this->surface_units) && !empty($this->height) && $this->length_units == $this->height_units) {
            $this->volume = $this->surface * $this->height;
            $this->volume_units = measuring_units_cubed($this->height_units);
        }

        $this->surface = price2num($this->surface);
        $this->surface_units = trim($this->surface_units);
        $this->volume = price2num($this->volume);
        $this->volume_units = trim($this->volume_units);
        if (empty($this->tva_tx)) {
            $this->tva_tx = 0;
        }
        if (empty($this->tva_npr)) {
            $this->tva_npr = 0;
        }
        if (empty($this->localtax1_tx)) {
            $this->localtax1_tx = 0;
        }
        if (empty($this->localtax2_tx)) {
            $this->localtax2_tx = 0;
        }
        if (empty($this->localtax1_type)) {
            $this->localtax1_type = '0';
        }
        if (empty($this->localtax2_type)) {
            $this->localtax2_type = '0';
        }
        if (empty($this->status)) {
            $this->status = 0;
        }
        if (empty($this->status_buy)) {
            $this->status_buy = 0;
        }
	    if ($conf->stock->enabled && !empty($this->tostock)) {
		    $this->tostock = 1;
	    } else {
		    $this->tostock = 0;
	    }

        if (empty($this->country_id)) {
            $this->country_id = 0;
        }

        // Barcode value
        $this->barcode = trim($this->barcode);

        $this->accountancy_code_buy = trim($this->accountancy_code_buy);
        $this->accountancy_code_buy_intra = trim($this->accountancy_code_buy_intra);
        $this->accountancy_code_buy_export = trim($this->accountancy_code_buy_export);
        $this->accountancy_code_sell = trim($this->accountancy_code_sell);
        $this->accountancy_code_sell_intra = trim($this->accountancy_code_sell_intra);
        $this->accountancy_code_sell_export = trim($this->accountancy_code_sell_export);


        $this->db->begin();

        // Check name is required and codes are ok or unique.
        // If error, this->errors[] is filled
        if ($action != 'add') {
            $result = $this->verify(); // We don't check when update called during a create because verify was already done
        }

        if ($result >= 0) {
            if (empty($this->oldcopy)) {
                $org = new self($this->db);
                $org->fetch($this->id);
                $this->oldcopy = $org;
            }

            // Test if batch management is activated on existing product
            // If yes, we create missing entries into product_batch
            if ($this->hasbatch() && !$this->oldcopy->hasbatch()) {
                //$valueforundefinedlot = 'Undefined';  // In previous version, 39 and lower
                $valueforundefinedlot = '000000';

                dol_syslog("Flag batch of product id=".$this->id." is set to ON, so we will create missing records into product_batch");

                $this->load_stock();
                foreach ($this->stock_warehouse as $idW => $ObjW)   // For each warehouse where we have stocks defined for this product (for each lines in product_stock)
                {
                    $qty_batch = 0;
                    foreach ($ObjW->detail_batch as $detail)    // Each lines of detail in product_batch of the current $ObjW = product_stock
                    {
                        if ($detail->batch == $valueforundefinedlot || $detail->batch == 'Undefined') {
                            // We discard this line, we will create it later
                            $sqlclean = "DELETE FROM ".MAIN_DB_PREFIX."product_batch WHERE batch in('Undefined', '".$valueforundefinedlot."') AND fk_product_stock = ".$ObjW->id;
                            $result = $this->db->query($sqlclean);
                            if (!$result) {
                                dol_print_error($this->db);
                                exit;
                            }
                            continue;
                        }

                        $qty_batch += $detail->qty;
                    }
                    // Quantities in batch details are not same as stock quantity,
                    // so we add a default batch record to complete and get same qty in parent and child table
                    if ($ObjW->real <> $qty_batch) {
                        $ObjBatch = new Productbatch($this->db);
                        $ObjBatch->batch = $valueforundefinedlot;
                        $ObjBatch->qty = ($ObjW->real - $qty_batch);
                        $ObjBatch->fk_product_stock = $ObjW->id;

                        if ($ObjBatch->create($user, 1) < 0) {
                            $error++;
                            $this->errors = $ObjBatch->errors;
                        }
                    }
                }
            }

            // For automatic creation
            if ($this->barcode == -1) { $this->barcode = $this->get_barcode($this, $this->barcode_type_code);
            }

            $sql = "UPDATE ".MAIN_DB_PREFIX."product";
            $sql .= " SET label = '".$this->db->escape($this->label)."'";

            if ($updatetype && ($this->isProduct() || $this->isService())) {
                $sql .= ", fk_product_type = ".$this->type;
            }

            $sql .= ", ref = '".$this->db->escape($this->ref)."'";
            $sql .= ", ref_ext = ".(!empty($this->ref_ext) ? "'".$this->db->escape($this->ref_ext)."'" : "null");
            $sql .= ", default_vat_code = ".($this->default_vat_code ? "'".$this->db->escape($this->default_vat_code)."'" : "null");
            $sql .= ", tva_tx = ".$this->tva_tx;
            $sql .= ", recuperableonly = ".$this->tva_npr;
            $sql .= ", localtax1_tx = ".$this->localtax1_tx;
            $sql .= ", localtax2_tx = ".$this->localtax2_tx;
            $sql .= ", localtax1_type = ".($this->localtax1_type != '' ? "'".$this->db->escape($this->localtax1_type)."'" : "'0'");
            $sql .= ", localtax2_type = ".($this->localtax2_type != '' ? "'".$this->db->escape($this->localtax2_type)."'" : "'0'");

            $sql .= ", barcode = ".(empty($this->barcode) ? "null" : "'".$this->db->escape($this->barcode)."'");
            $sql .= ", fk_barcode_type = ".(empty($this->barcode_type) ? "null" : $this->db->escape($this->barcode_type));

            $sql .= ", tosell = ".(int) $this->status;
            $sql .= ", tobuy = ".(int) $this->status_buy;
            $sql .= ", tostock = ".(int) $this->tostock;
            $sql .= ", tobatch = ".((empty($this->status_batch) || $this->status_batch < 0) ? '0' : (int) $this->status_batch);
            $sql .= ", finished = ".((!isset($this->finished) || $this->finished < 0) ? "null" : (int) $this->finished);
            $sql .= ", net_measure = ".($this->net_measure != '' ? "'".$this->db->escape($this->net_measure)."'" : 'null');
            $sql .= ", net_measure_units = ".($this->net_measure_units != '' ? "'".$this->db->escape($this->net_measure_units)."'" : 'null');
            $sql .= ", weight = ".($this->weight != '' ? "'".$this->db->escape($this->weight)."'" : 'null');
            $sql .= ", weight_units = ".($this->weight_units != '' ? "'".$this->db->escape($this->weight_units)."'" : 'null');
            $sql .= ", length = ".($this->length != '' ? "'".$this->db->escape($this->length)."'" : 'null');
            $sql .= ", length_units = ".($this->length_units != '' ? "'".$this->db->escape($this->length_units)."'" : 'null');
            $sql .= ", width= ".($this->width != '' ? "'".$this->db->escape($this->width)."'" : 'null');
            $sql .= ", width_units = ".($this->width_units != '' ? "'".$this->db->escape($this->width_units)."'" : 'null');
            $sql .= ", height = ".($this->height != '' ? "'".$this->db->escape($this->height)."'" : 'null');
            $sql .= ", height_units = ".($this->height_units != '' ? "'".$this->db->escape($this->height_units)."'" : 'null');
            $sql .= ", surface = ".($this->surface != '' ? "'".$this->db->escape($this->surface)."'" : 'null');
            $sql .= ", surface_units = ".($this->surface_units != '' ? "'".$this->db->escape($this->surface_units)."'" : 'null');
            $sql .= ", volume = ".($this->volume != '' ? "'".$this->db->escape($this->volume)."'" : 'null');
            $sql .= ", volume_units = ".($this->volume_units != '' ? "'".$this->db->escape($this->volume_units)."'" : 'null');
            $sql .= ", fk_default_warehouse = ".($this->fk_default_warehouse > 0 ? $this->db->escape($this->fk_default_warehouse) : 'null');
            $sql .= ", seuil_stock_alerte = ".((isset($this->seuil_stock_alerte) && is_numeric($this->seuil_stock_alerte)) ? (float) $this->seuil_stock_alerte : 'null');
            $sql .= ", description = '".$this->db->escape($this->description)."'";
            $sql .= ", url = ".($this->url ? "'".$this->db->escape($this->url)."'" : 'null');
            $sql .= ", customcode = '".$this->db->escape($this->customcode)."'";
            $sql .= ", fk_country = ".($this->country_id > 0 ? (int) $this->country_id : 'null');
            $sql .= ", note = ".(isset($this->note) ? "'".$this->db->escape($this->note)."'" : 'null');
            $sql .= ", duration = '".$this->db->escape($this->duration_value.$this->duration_unit)."'";
            $sql .= ", accountancy_code_buy = '".$this->db->escape($this->accountancy_code_buy)."'";
            $sql .= ", accountancy_code_buy_intra = '".$this->db->escape($this->accountancy_code_buy_intra)."'";
            $sql .= ", accountancy_code_buy_export = '".$this->db->escape($this->accountancy_code_buy_export)."'";
            $sql .= ", accountancy_code_sell= '".$this->db->escape($this->accountancy_code_sell)."'";
            $sql .= ", accountancy_code_sell_intra= '".$this->db->escape($this->accountancy_code_sell_intra)."'";
            $sql .= ", accountancy_code_sell_export= '".$this->db->escape($this->accountancy_code_sell_export)."'";
            $sql .= ", desiredstock = ".((isset($this->desiredstock) && is_numeric($this->desiredstock)) ? (float) $this->desiredstock : "null");
            $sql .= ", cost_price = ".($this->cost_price != '' ? $this->db->escape($this->cost_price) : 'null');
            $sql .= ", fk_unit= ".(!$this->fk_unit ? 'NULL' : (int) $this->fk_unit);
            $sql .= ", price_autogen = ".(!$this->price_autogen ? 0 : 1);
            $sql .= ", fk_price_expression = ".($this->fk_price_expression != 0 ? (int) $this->fk_price_expression : 'NULL');
            $sql .= ", fk_user_modif = ".($user->id > 0 ? $user->id : 'NULL');

            // stock field is not here because it is a denormalized value from product_stock.
            $sql .= " WHERE rowid = ".$id;

            dol_syslog(get_class($this)."::update", LOG_DEBUG);

            $resql = $this->db->query($sql);
            if ($resql) {
                $this->id = $id;

                // Multilangs
                if (!empty($conf->global->MAIN_MULTILANGS)) {
                    if ($this->setMultiLangs($user) < 0) {
                           $this->error = $langs->trans("Error")." : ".$this->db->error()." - ".$sql;
                           return -2;
                    }
                }

                $action = 'update';

                // Actions on extra fields
                if (!$error) {
                    $result = $this->insertExtraFields();
                    if ($result < 0) {
                        $error++;
                    }
                }

                if (!$error && !$notrigger) {
                    // Call trigger
                    $result = $this->call_trigger('PRODUCT_MODIFY', $user);
                    if ($result < 0) {
                        $error++;
                    }
                    // End call triggers
                }

                if (!$error && (is_object($this->oldcopy) && $this->oldcopy->ref !== $this->ref)) {
                    // We remove directory
                    if ($conf->product->dir_output) {
                        $olddir = $conf->product->dir_output."/".dol_sanitizeFileName($this->oldcopy->ref);
                        $newdir = $conf->product->dir_output."/".dol_sanitizeFileName($this->ref);
                        if (file_exists($olddir)) {
                            //include_once DOL_DOCUMENT_ROOT . '/core/lib/files.lib.php';
                            //$res = dol_move($olddir, $newdir);
                            // do not use dol_move with directory
                            $res = @rename($olddir, $newdir);
                            if (!$res) {
                                $langs->load("errors");
                                $this->error = $langs->trans('ErrorFailToRenameDir', $olddir, $newdir);
                                $error++;
                            }
                        }
                    }
                }

                if (!$error) {
                    if ($conf->variants->enabled) {
                        include_once DOL_DOCUMENT_ROOT.'/variants/class/ProductCombination.class.php';

                        $comb = new ProductCombination($this->db);

                        foreach ($comb->fetchAllByFkProductParent($this->id) as $currcomb) {
                        	$currcomb->updateProperties($this, $user);
                        }
                    }

                    $this->db->commit();
                    return 1;
                } else {
                    $this->db->rollback();
                    return -$error;
                }
            } else {
                if ($this->db->errno() == 'DB_ERROR_RECORD_ALREADY_EXISTS') {
                    $langs->load("errors");
                    if (empty($conf->barcode->enabled) || empty($this->barcode)) {
                        $this->error = $langs->trans("Error")." : ".$langs->trans("ErrorProductAlreadyExists", $this->ref);
                    } else {
                        $this->error = $langs->trans("Error")." : ".$langs->trans("ErrorProductBarCodeAlreadyExists", $this->barcode);
                    }
                    $this->errors[] = $this->error;
                    $this->db->rollback();
                    return -1;
                } else {
                    $this->error = $langs->trans("Error")." : ".$this->db->error()." - ".$sql;
                    $this->errors[] = $this->error;
                    $this->db->rollback();
                    return -2;
                }
            }
        } else {
            $this->db->rollback();
            dol_syslog(get_class($this)."::Update fails verify ".join(',', $this->errors), LOG_WARNING);
            return -3;
        }
    }

    /**
     *  Delete a product from database (if not used)
     *
     * @param  User $user      User (object) deleting product
     * @param  int  $notrigger Do not execute trigger
     * @return int                    < 0 if KO, 0 = Not possible, > 0 if OK
     */
    public function delete(User $user, $notrigger = 0)
    {
        global $conf, $langs;
        include_once DOL_DOCUMENT_ROOT.'/core/lib/files.lib.php';

        $error = 0;

        // Check parameters
        if (empty($this->id)) {
            $this->error = "Object must be fetched before calling delete";
            return -1;
        }
        if (($this->type == Product::TYPE_PRODUCT && empty($user->rights->produit->supprimer)) || ($this->type == Product::TYPE_SERVICE && empty($user->rights->service->supprimer))) {
            $this->error = "ErrorForbidden";
            return 0;
        }

        $objectisused = $this->isObjectUsed($this->id);
        if (empty($objectisused)) {
            $this->db->begin();

            if (!$error && empty($notrigger)) {
                // Call trigger
                $result = $this->call_trigger('PRODUCT_DELETE', $user);
                if ($result < 0) {
                    $error++;
                }
                // End call triggers
            }

            // Delete from product_batch on product delete
            if (!$error) {
                $sql = "DELETE FROM ".MAIN_DB_PREFIX.'product_batch';
                $sql .= " WHERE fk_product_stock IN (";
                $sql .= "SELECT rowid FROM ".MAIN_DB_PREFIX.'product_stock';
                $sql .= " WHERE fk_product = ".(int) $this->id.")";

                $result = $this->db->query($sql);
                if (!$result) {
                    $error++;
                    $this->errors[] = $this->db->lasterror();
                }
            }

            // Delete all child tables
            if (!$error) {
                $elements = array('product_fournisseur_price', 'product_price', 'product_lang', 'categorie_product', 'product_stock', 'product_customer_price', 'product_lot'); // product_batch is done before
                foreach ($elements as $table)
                {
                    if (!$error) {
                        $sql = "DELETE FROM ".MAIN_DB_PREFIX.$table;
                        $sql .= " WHERE fk_product = ".(int) $this->id;

                        $result = $this->db->query($sql);
                        if (!$result) {
                            $error++;
                            $this->errors[] = $this->db->lasterror();
                        }
                    }
                }
            }

            if (!$error) {
                include_once DOL_DOCUMENT_ROOT.'/variants/class/ProductCombination.class.php';
                include_once DOL_DOCUMENT_ROOT.'/variants/class/ProductCombination2ValuePair.class.php';

                //If it is a parent product, then we remove the association with child products
                $prodcomb = new ProductCombination($this->db);

                if ($prodcomb->deleteByFkProductParent($user, $this->id) < 0) {
                    $error++;
                    $this->errors[] = 'Error deleting combinations';
                }

                //We also check if it is a child product
                if (!$error && ($prodcomb->fetchByFkProductChild($this->id) > 0) && ($prodcomb->delete($user) < 0)) {
                    $error++;
                    $this->errors[] = 'Error deleting child combination';
                }
            }

            // Delete from product_association
            if (!$error) {
                $sql = "DELETE FROM ".MAIN_DB_PREFIX."product_association";
                $sql .= " WHERE fk_product_pere = ".(int) $this->id." OR fk_product_fils = ".(int) $this->id;

                $result = $this->db->query($sql);
                if (!$result) {
                    $error++;
                    $this->errors[] = $this->db->lasterror();
                }
            }

            // Delete product
            if (!$error) {
                $sqlz = "DELETE FROM ".MAIN_DB_PREFIX."product";
                $sqlz .= " WHERE rowid = ".(int) $this->id;

                $resultz = $this->db->query($sqlz);
                if (!$resultz) {
                    $error++;
                    $this->errors[] = $this->db->lasterror();
                }
            }

            if (!$error) {
                // We remove directory
                $ref = dol_sanitizeFileName($this->ref);
                if ($conf->product->dir_output) {
                    $dir = $conf->product->dir_output."/".$ref;
                    if (file_exists($dir)) {
                        $res = @dol_delete_dir_recursive($dir);
                        if (!$res) {
                            $this->errors[] = 'ErrorFailToDeleteDir';
                            $error++;
                        }
                    }
                }
            }

            // Remove extrafields
            if (!$error)
            {
                $result = $this->deleteExtraFields();
                if ($result < 0) {
                    $error++;
                    dol_syslog(get_class($this)."::delete error -4 ".$this->error, LOG_ERR);
                }
            }

            if (!$error) {
                $this->db->commit();
                return 1;
            } else {
                foreach ($this->errors as $errmsg)
                {
                    dol_syslog(get_class($this)."::delete ".$errmsg, LOG_ERR);
                    $this->error .= ($this->error ? ', '.$errmsg : $errmsg);
                }
                $this->db->rollback();
                return -$error;
            }
        } else {
            $this->error = "ErrorRecordIsUsedCantDelete";
            return 0;
        }
    }

    /**
     *    Update or add a translation for a product
     *
     * @param  User $user Object user making update
     * @return int        <0 if KO, >0 if OK
     */
    public function setMultiLangs($user)
    {
        global $conf, $langs;

        $langs_available = $langs->get_available_languages(DOL_DOCUMENT_ROOT, 0, 2);
        $current_lang = $langs->getDefaultLang();

        foreach ($langs_available as $key => $value)
        {
            if ($key == $current_lang) {
                $sql = "SELECT rowid";
                $sql .= " FROM ".MAIN_DB_PREFIX."product_lang";
                $sql .= " WHERE fk_product=".$this->id;
                $sql .= " AND lang='".$this->db->escape($key)."'";

                $result = $this->db->query($sql);

                if ($this->db->num_rows($result)) // if there is already a description line for this language
                {
                    $sql2 = "UPDATE ".MAIN_DB_PREFIX."product_lang";
                    $sql2 .= " SET ";
                    $sql2 .= " label='".$this->db->escape($this->label)."',";
                    $sql2 .= " description='".$this->db->escape($this->description)."'";
                    if (!empty($conf->global->PRODUCT_USE_OTHER_FIELD_IN_TRANSLATION)) { $sql2 .= ", note='".$this->db->escape($this->other)."'";
                    }
                    $sql2 .= " WHERE fk_product=".$this->id." AND lang='".$this->db->escape($key)."'";
                } else {
                    $sql2 = "INSERT INTO ".MAIN_DB_PREFIX."product_lang (fk_product, lang, label, description";
                    if (!empty($conf->global->PRODUCT_USE_OTHER_FIELD_IN_TRANSLATION)) { $sql2 .= ", note";
                    }
                    $sql2 .= ")";
                    $sql2 .= " VALUES(".$this->id.",'".$this->db->escape($key)."','".$this->db->escape($this->label)."',";
                    $sql2 .= " '".$this->db->escape($this->description)."'";
                    if (!empty($conf->global->PRODUCT_USE_OTHER_FIELD_IN_TRANSLATION)) {
                        $sql2 .= ", '".$this->db->escape($this->other)."'";
                    }
                    $sql2 .= ")";
                }
                dol_syslog(get_class($this).'::setMultiLangs key = current_lang = '.$key);
                if (!$this->db->query($sql2)) {
                    $this->error = $this->db->lasterror();
                    return -1;
                }
            } elseif (isset($this->multilangs[$key])) {
                $sql = "SELECT rowid";
                $sql .= " FROM ".MAIN_DB_PREFIX."product_lang";
                $sql .= " WHERE fk_product=".$this->id;
                $sql .= " AND lang='".$this->db->escape($key)."'";

                $result = $this->db->query($sql);

                if ($this->db->num_rows($result)) // if there is already a description line for this language
                {
                    $sql2 = "UPDATE ".MAIN_DB_PREFIX."product_lang";
                    $sql2 .= " SET ";
                    $sql2 .= " label='".$this->db->escape($this->multilangs["$key"]["label"])."',";
                    $sql2 .= " description='".$this->db->escape($this->multilangs["$key"]["description"])."'";
                    if (!empty($conf->global->PRODUCT_USE_OTHER_FIELD_IN_TRANSLATION)) {
                        $sql2 .= ", note='".$this->db->escape($this->multilangs["$key"]["other"])."'";
                    }
                    $sql2 .= " WHERE fk_product=".$this->id." AND lang='".$this->db->escape($key)."'";
                } else {
                    $sql2 = "INSERT INTO ".MAIN_DB_PREFIX."product_lang (fk_product, lang, label, description";
                    if (!empty($conf->global->PRODUCT_USE_OTHER_FIELD_IN_TRANSLATION)) { $sql2 .= ", note";
                    }
                    $sql2 .= ")";
                    $sql2 .= " VALUES(".$this->id.",'".$this->db->escape($key)."','".$this->db->escape($this->multilangs["$key"]["label"])."',";
                    $sql2 .= " '".$this->db->escape($this->multilangs["$key"]["description"])."'";
                    if (!empty($conf->global->PRODUCT_USE_OTHER_FIELD_IN_TRANSLATION)) {
                        $sql2 .= ", '".$this->db->escape($this->multilangs["$key"]["other"])."'";
                    }
                    $sql2 .= ")";
                }

                // We do not save if main fields are empty
                if ($this->multilangs["$key"]["label"] || $this->multilangs["$key"]["description"]) {
                    if (!$this->db->query($sql2)) {
                        $this->error = $this->db->lasterror();
                        return -1;
                    }
                }
            } else {
                // language is not current language and we didn't provide a multilang description for this language
            }
        }

        // Call trigger
        $result = $this->call_trigger('PRODUCT_SET_MULTILANGS', $user);
        if ($result < 0) {
            $this->error = $this->db->lasterror();
            return -1;
        }
        // End call triggers

        return 1;
    }

    /**
     *    Delete a language for this product
     *
     * @param string $langtodelete Language code to delete
     * @param User   $user         Object user making delete
     *
     * @return int                            <0 if KO, >0 if OK
     */
    public function delMultiLangs($langtodelete, $user)
    {
        $sql = "DELETE FROM ".MAIN_DB_PREFIX."product_lang";
        $sql .= " WHERE fk_product=".$this->id." AND lang='".$this->db->escape($langtodelete)."'";

        dol_syslog(get_class($this).'::delMultiLangs', LOG_DEBUG);
        $result = $this->db->query($sql);
        if ($result) {
            // Call trigger
            $result = $this->call_trigger('PRODUCT_DEL_MULTILANGS', $user);
            if ($result < 0) {
                $this->error = $this->db->lasterror();
                dol_syslog(get_class($this).'::delMultiLangs error='.$this->error, LOG_ERR);
                return -1;
            }
            // End call triggers
            return 1;
        } else {
            $this->error = $this->db->lasterror();
            dol_syslog(get_class($this).'::delMultiLangs error='.$this->error, LOG_ERR);
            return -1;
        }
    }

    /**
     * Sets an accountancy code for a product.
     * Also calls PRODUCT_MODIFY trigger when modified
     *
     * @param 	string $type 	It can be 'buy', 'buy_intra', 'buy_export', 'sell', 'sell_intra' or 'sell_export'
     * @param 	string $value 	Accountancy code
     * @return 	int 			<0 KO >0 OK
     */
    public function setAccountancyCode($type, $value)
    {
        global $user, $langs, $conf;

        $error = 0;

        $this->db->begin();

        if ($type == 'buy') {
            $field = 'accountancy_code_buy';
        } elseif ($type == 'buy_intra') {
			$field = 'accountancy_code_buy_intra';
		} elseif ($type == 'buy_export') {
			$field = 'accountancy_code_buy_export';
		} elseif ($type == 'sell') {
            $field = 'accountancy_code_sell';
        } elseif ($type == 'sell_intra') {
            $field = 'accountancy_code_sell_intra';
        } elseif ($type == 'sell_export') {
            $field = 'accountancy_code_sell_export';
        } else {
            return -1;
        }

        $sql = "UPDATE ".MAIN_DB_PREFIX.$this->table_element." SET ";
        $sql .= "$field = '".$this->db->escape($value)."'";
        $sql .= " WHERE rowid = ".$this->id;

        dol_syslog(__METHOD__." sql=".$sql, LOG_DEBUG);
        $resql = $this->db->query($sql);

        if ($resql) {
        	// Call trigger
        	$result = $this->call_trigger('PRODUCT_MODIFY', $user);
        	if ($result < 0) $error++;
        	// End call triggers

            if ($error) {
                $this->db->rollback();
                return -1;
            }

            $this->$field = $value;

            $this->db->commit();
            return 1;
        } else {
            $this->error = $this->db->lasterror();
            $this->db->rollback();
            return -1;
        }
    }

    /**
     *    Load array this->multilangs
     *
     * @return int        <0 if KO, >0 if OK
     */
    public function getMultiLangs()
    {
        global $langs;

        $current_lang = $langs->getDefaultLang();

        $sql = "SELECT lang, label, description, note as other";
        $sql .= " FROM ".MAIN_DB_PREFIX."product_lang";
        $sql .= " WHERE fk_product=".$this->id;

        $result = $this->db->query($sql);
        if ($result) {
            while ($obj = $this->db->fetch_object($result))
            {
                //print 'lang='.$obj->lang.' current='.$current_lang.'<br>';
                if ($obj->lang == $current_lang)  // si on a les traduct. dans la langue courante on les charge en infos principales.
                {
                    $this->label        = $obj->label;
                    $this->description = $obj->description;
                    $this->other        = $obj->other;
                }
                $this->multilangs["$obj->lang"]["label"]        = $obj->label;
                $this->multilangs["$obj->lang"]["description"] = $obj->description;
                $this->multilangs["$obj->lang"]["other"]        = $obj->other;
            }
            return 1;
        } else {
            $this->error = "Error: ".$this->db->lasterror()." - ".$sql;
            return -1;
        }
    }



    // phpcs:disable PEAR.NamingConventions.ValidFunctionName.ScopeNotCamelCaps
    /**
     *  Insert a track that we changed a customer price
     *
     * @param  User $user  User making change
     * @param  int  $level price level to change
     * @return int                    <0 if KO, >0 if OK
     */
    private function _log_price($user, $level = 0)
    {
        // phpcs:enable
        global $conf;

        $now = dol_now();

        // Clean parameters
        if (empty($this->price_by_qty)) {
            $this->price_by_qty = 0;
        }

        // Add new price
        $sql = "INSERT INTO ".MAIN_DB_PREFIX."product_price(price_level,date_price, fk_product, fk_user_author, price, price_ttc, price_base_type,tosell, tva_tx, default_vat_code, recuperableonly,";
        $sql .= " localtax1_tx, localtax2_tx, localtax1_type, localtax2_type, price_min,price_min_ttc,price_by_qty,entity,fk_price_expression) ";
        $sql .= " VALUES(".($level ? $level : 1).", '".$this->db->idate($now)."',".$this->id.",".$user->id.",".$this->price.",".$this->price_ttc.",'".$this->db->escape($this->price_base_type)."',".$this->status.",".$this->tva_tx.", ".($this->default_vat_code ? ("'".$this->db->escape($this->default_vat_code)."'") : "null").",".$this->tva_npr.",";
        $sql .= " ".$this->localtax1_tx.", ".$this->localtax2_tx.", '".$this->db->escape($this->localtax1_type)."', '".$this->db->escape($this->localtax2_type)."', ".$this->price_min.",".$this->price_min_ttc.",".$this->price_by_qty.",".$conf->entity.",".($this->fk_price_expression > 0 ? $this->fk_price_expression : 'null');
        $sql .= ")";

        dol_syslog(get_class($this)."::_log_price", LOG_DEBUG);
        $resql = $this->db->query($sql);
        if (!$resql) {
            $this->error = $this->db->lasterror();
            dol_print_error($this->db);
            return -1;
        } else {
            return 1;
        }
    }


    // phpcs:disable PEAR.NamingConventions.ValidFunctionName.ScopeNotCamelCaps
    /**
     *  Delete a price line
     *
     * @param  User $user  Object user
     * @param  int  $rowid Line id to delete
     * @return int                <0 if KO, >0 if OK
     */
    public function log_price_delete($user, $rowid)
    {
        // phpcs:enable
        $sql = "DELETE FROM ".MAIN_DB_PREFIX."product_price_by_qty";
        $sql .= " WHERE fk_product_price=".$rowid;
        $resql = $this->db->query($sql);

        $sql = "DELETE FROM ".MAIN_DB_PREFIX."product_price";
        $sql .= " WHERE rowid=".$rowid;
        $resql = $this->db->query($sql);
        if ($resql) {
            return 1;
        } else {
            $this->error = $this->db->lasterror();
            return -1;
        }
    }


    /**
     * Return price of sell of a product for a seller/buyer/product.
     *
     * @param	Societe		$thirdparty_seller		Seller
     * @param	Societe		$thirdparty_buyer		Buyer
     * @param	int			$pqp					Id of product per price if a selection was done of such a price
     * @return	array								Array of price information array('pu_ht'=> , 'pu_ttc'=> , 'tva_tx'=>'X.Y (code)', ...), 'tva_npr'=>0, ...)
     * @see get_buyprice(), find_min_price_product_fournisseur()
     */
    public function getSellPrice($thirdparty_seller, $thirdparty_buyer, $pqp = 0)
    {
    	global $conf, $db;

    	// Update if prices fields are defined
    	$tva_tx = get_default_tva($thirdparty_seller, $thirdparty_buyer, $this->id);
    	$tva_npr = get_default_npr($thirdparty_seller, $thirdparty_buyer, $this->id);
    	if (empty($tva_tx)) $tva_npr = 0;

    	$pu_ht = $this->price;
    	$pu_ttc = $this->price_ttc;
    	$price_min = $this->price_min;
    	$price_base_type = $this->price_base_type;

    	// If price per segment
		if (!empty($conf->global->PRODUIT_MULTIPRICES) && !empty($thirdparty_buyer->price_level)) {
			$pu_ht = $this->multiprices[$thirdparty_buyer->price_level];
			$pu_ttc = $this->multiprices_ttc[$thirdparty_buyer->price_level];
			$price_min = $this->multiprices_min[$thirdparty_buyer->price_level];
			$price_base_type = $this->multiprices_base_type[$thirdparty_buyer->price_level];
			if (!empty($conf->global->PRODUIT_MULTIPRICES_USE_VAT_PER_LEVEL))  // using this option is a bug. kept for backward compatibility
			{
				if (isset($this->multiprices_tva_tx[$thirdparty_buyer->price_level])) $tva_tx = $this->multiprices_tva_tx[$thirdparty_buyer->price_level];
				if (isset($this->multiprices_recuperableonly[$thirdparty_buyer->price_level])) $tva_npr = $this->multiprices_recuperableonly[$thirdparty_buyer->price_level];
				if (empty($tva_tx)) $tva_npr = 0;
			}
		} elseif (!empty($conf->global->PRODUIT_CUSTOMER_PRICES)) {
			// If price per customer
			require_once DOL_DOCUMENT_ROOT.'/product/class/productcustomerprice.class.php';

			$prodcustprice = new Productcustomerprice($db);

			$filter = array('t.fk_product' => $this->id, 't.fk_soc' => $thirdparty_buyer->id);

			$result = $prodcustprice->fetch_all('', '', 0, 0, $filter);
			if ($result) {
				if (count($prodcustprice->lines) > 0) {
					$pu_ht = price($prodcustprice->lines[0]->price);
					$pu_ttc = price($prodcustprice->lines[0]->price_ttc);
					$price_base_type = $prodcustprice->lines[0]->price_base_type;
					$tva_tx = $prodcustprice->lines[0]->tva_tx;
					if ($prodcustprice->lines[0]->default_vat_code && !preg_match('/\(.*\)/', $tva_tx)) $tva_tx .= ' ('.$prodcustprice->lines[0]->default_vat_code.')';
					$tva_npr = $prodcustprice->lines[0]->recuperableonly;
					if (empty($tva_tx)) $tva_npr = 0;
				}
			}
		} elseif (!empty($conf->global->PRODUIT_CUSTOMER_PRICES_BY_QTY)) {
			// If price per quantity
			if ($this->prices_by_qty[0]) {
				// yes, this product has some prices per quantity
				// Search price into product_price_by_qty from $this->id
				foreach ($this->prices_by_qty_list[0] as $priceforthequantityarray) {
					if ($priceforthequantityarray['rowid'] != $pqp) continue;
					// We found the price
					if ($priceforthequantityarray['price_base_type'] == 'HT')
					{
						$pu_ht = $priceforthequantityarray['unitprice'];
					} else {
						$pu_ttc = $priceforthequantityarray['unitprice'];
					}
					break;
				}
			}
		} elseif (!empty($conf->global->PRODUIT_CUSTOMER_PRICES_BY_QTY_MULTIPRICES)) {
			// If price per quantity and customer
			if ($this->prices_by_qty[$thirdparty_buyer->price_level]) {
				// yes, this product has some prices per quantity
				// Search price into product_price_by_qty from $this->id
				foreach ($this->prices_by_qty_list[$thirdparty_buyer->price_level] as $priceforthequantityarray)
				{
					if ($priceforthequantityarray['rowid'] != $pqp) continue;
					// We found the price
					if ($priceforthequantityarray['price_base_type'] == 'HT')
					{
						$pu_ht = $priceforthequantityarray['unitprice'];
					} else {
						$pu_ttc = $priceforthequantityarray['unitprice'];
					}
					break;
				}
			}
		}

    	return array('pu_ht'=>$pu_ht, 'pu_ttc'=>$pu_ttc, 'price_min'=>$price_min, 'price_base_type'=>$price_base_type, 'tva_tx'=>$tva_tx, 'tva_npr'=>$tva_npr);
    }

    // phpcs:disable PEAR.NamingConventions.ValidFunctionName.ScopeNotCamelCaps
    /**
     * Read price used by a provider.
     * We enter as input couple prodfournprice/qty or triplet qty/product_id/fourn_ref.
     * This also set some properties on product like ->buyprice, ->fourn_pu, ...
     *
     * @param  int    $prodfournprice Id du tarif = rowid table product_fournisseur_price
     * @param  double $qty            Quantity asked or -1 to get first entry found
     * @param  int    $product_id     Filter on a particular product id
     * @param  string $fourn_ref      Filter on a supplier price ref. 'none' to exclude ref in search.
     * @param  int    $fk_soc         If of supplier
     * @return int                    <-1 if KO, -1 if qty not enough, 0 if OK but nothing found, id_product if OK and found. May also initialize some properties like (->ref_supplier, buyprice, fourn_pu, vatrate_supplier...)
     * @see getSellPrice(), find_min_price_product_fournisseur()
     */
    public function get_buyprice($prodfournprice, $qty, $product_id = 0, $fourn_ref = '', $fk_soc = 0)
    {
        // phpcs:enable
        global $conf;
        $result = 0;

        // We do a first seach with a select by searching with couple prodfournprice and qty only (later we will search on triplet qty/product_id/fourn_ref)
        $sql = "SELECT pfp.rowid, pfp.price as price, pfp.quantity as quantity, pfp.remise_percent,";
        $sql .= " pfp.fk_product, pfp.ref_fourn, pfp.desc_fourn, pfp.fk_soc, pfp.tva_tx, pfp.fk_supplier_price_expression";
        $sql .= " ,pfp.default_vat_code";
        $sql .= " ,pfp.multicurrency_price, pfp.multicurrency_unitprice, pfp.multicurrency_tx, pfp.fk_multicurrency, pfp.multicurrency_code";
		if (!empty($conf->global->PRODUCT_USE_SUPPLIER_PACKAGING)) $sql .= ", pfp.packaging";
        $sql .= " FROM ".MAIN_DB_PREFIX."product_fournisseur_price as pfp";
        $sql .= " WHERE pfp.rowid = ".$prodfournprice;
        if ($qty > 0) { $sql .= " AND pfp.quantity <= ".$qty;
        }
        $sql .= " ORDER BY pfp.quantity DESC";

        dol_syslog(get_class($this)."::get_buyprice first search by prodfournprice/qty", LOG_DEBUG);
        $resql = $this->db->query($sql);
        if ($resql) {
            $obj = $this->db->fetch_object($resql);
            if ($obj && $obj->quantity > 0)        // If we found a supplier prices from the id of supplier price
            {
                if (!empty($conf->dynamicprices->enabled) && !empty($obj->fk_supplier_price_expression)) {
                    include_once DOL_DOCUMENT_ROOT.'/product/dynamic_price/class/price_parser.class.php';
                    $prod_supplier = new ProductFournisseur($this->db);
                    $prod_supplier->product_fourn_price_id = $obj->rowid;
                    $prod_supplier->id = $obj->fk_product;
                    $prod_supplier->fourn_qty = $obj->quantity;
                    $prod_supplier->fourn_tva_tx = $obj->tva_tx;
                    $prod_supplier->fk_supplier_price_expression = $obj->fk_supplier_price_expression;
                    $priceparser = new PriceParser($this->db);
                    $price_result = $priceparser->parseProductSupplier($prod_supplier);
                    if ($price_result >= 0) {
                        $obj->price = $price_result;
                    }
                }
                $this->product_fourn_price_id = $obj->rowid;
                $this->buyprice = $obj->price; // deprecated
                $this->fourn_pu = $obj->price / $obj->quantity; // Unit price of product of supplier
                $this->fourn_price_base_type = 'HT'; // Price base type
                $this->fourn_socid = $obj->fk_soc; // Company that offer this price
                $this->ref_fourn = $obj->ref_fourn; // deprecated
                $this->ref_supplier = $obj->ref_fourn; // Ref supplier
                $this->desc_supplier = $obj->desc_fourn; // desc supplier
                $this->remise_percent = $obj->remise_percent; // remise percent if present and not typed
                $this->vatrate_supplier = $obj->tva_tx; // Vat ref supplier
                $this->default_vat_code = $obj->default_vat_code; // Vat code supplier
                $this->fourn_multicurrency_price       = $obj->multicurrency_price;
                $this->fourn_multicurrency_unitprice   = $obj->multicurrency_unitprice;
                $this->fourn_multicurrency_tx          = $obj->multicurrency_tx;
                $this->fourn_multicurrency_id          = $obj->fk_multicurrency;
                $this->fourn_multicurrency_code        = $obj->multicurrency_code;
				if (!empty($conf->global->PRODUCT_USE_SUPPLIER_PACKAGING)) $this->packaging = $obj->packaging;
                $result = $obj->fk_product;
                return $result;
            } else // If not found
            {
                // We do a second search by doing a select again but searching with less reliable criteria: couple qty/id product, and if set fourn_ref or fk_soc.
                $sql = "SELECT pfp.rowid, pfp.price as price, pfp.quantity as quantity, pfp.fk_soc,";
                $sql .= " pfp.fk_product, pfp.ref_fourn as ref_supplier, pfp.desc_fourn as desc_supplier, pfp.tva_tx, pfp.fk_supplier_price_expression";
                $sql .= " ,pfp.default_vat_code";
                $sql .= " ,pfp.multicurrency_price, pfp.multicurrency_unitprice, pfp.multicurrency_tx, pfp.fk_multicurrency, pfp.multicurrency_code";
				if (!empty($conf->global->PRODUCT_USE_SUPPLIER_PACKAGING)) $sql .= ", pfp.packaging";
                $sql .= " FROM ".MAIN_DB_PREFIX."product_fournisseur_price as pfp";
                $sql .= " WHERE pfp.fk_product = ".$product_id;
                if ($fourn_ref != 'none') { $sql .= " AND pfp.ref_fourn = '".$fourn_ref."'";
                }
                if ($fk_soc > 0) { $sql .= " AND pfp.fk_soc = ".$fk_soc;
                }
                if ($qty > 0) { $sql .= " AND pfp.quantity <= ".$qty;
                }
                $sql .= " ORDER BY pfp.quantity DESC";
                $sql .= " LIMIT 1";

                dol_syslog(get_class($this)."::get_buyprice second search from qty/ref/product_id", LOG_DEBUG);
                $resql = $this->db->query($sql);
                if ($resql) {
                    $obj = $this->db->fetch_object($resql);
                    if ($obj && $obj->quantity > 0)        // If found
                    {
                        if (!empty($conf->dynamicprices->enabled) && !empty($obj->fk_supplier_price_expression)) {
                            include_once DOL_DOCUMENT_ROOT.'/product/dynamic_price/class/price_parser.class.php';
                            $prod_supplier = new ProductFournisseur($this->db);
                            $prod_supplier->product_fourn_price_id = $obj->rowid;
                            $prod_supplier->id = $obj->fk_product;
                            $prod_supplier->fourn_qty = $obj->quantity;
                            $prod_supplier->fourn_tva_tx = $obj->tva_tx;
                            $prod_supplier->fk_supplier_price_expression = $obj->fk_supplier_price_expression;
                            $priceparser = new PriceParser($this->db);
                            $price_result = $priceparser->parseProductSupplier($prod_supplier);
                            if ($result >= 0) {
                                $obj->price = $price_result;
                            }
                        }
                        $this->product_fourn_price_id = $obj->rowid;
                        $this->buyprice = $obj->price; // deprecated
                        $this->fourn_qty = $obj->quantity; // min quantity for price for a virtual supplier
                        $this->fourn_pu = $obj->price / $obj->quantity; // Unit price of product for a virtual supplier
                        $this->fourn_price_base_type = 'HT'; // Price base type for a virtual supplier
                        $this->fourn_socid = $obj->fk_soc; // Company that offer this price
                        $this->ref_fourn = $obj->ref_supplier; // deprecated
                        $this->ref_supplier = $obj->ref_supplier; // Ref supplier
                        $this->desc_supplier = $obj->desc_supplier; // desc supplier
                        $this->remise_percent = $obj->remise_percent; // remise percent if present and not typed
                        $this->vatrate_supplier = $obj->tva_tx; // Vat ref supplier
                        $this->default_vat_code = $obj->default_vat_code; // Vat code supplier
                        $this->fourn_multicurrency_price       = $obj->multicurrency_price;
                        $this->fourn_multicurrency_unitprice   = $obj->multicurrency_unitprice;
                        $this->fourn_multicurrency_tx          = $obj->multicurrency_tx;
                        $this->fourn_multicurrency_id          = $obj->fk_multicurrency;
                        $this->fourn_multicurrency_code        = $obj->multicurrency_code;
						if (!empty($conf->global->PRODUCT_USE_SUPPLIER_PACKAGING)) $this->packaging = $obj->packaging;
						$result = $obj->fk_product;
                        return $result;
                    } else {
                        return -1; // Ce produit n'existe pas avec cet id tarif fournisseur ou existe mais qte insuffisante, ni pour le couple produit/ref fournisseur dans la quantité.
                    }
                } else {
                    $this->error = $this->db->lasterror();
                    return -3;
                }
            }
        } else {
            $this->error = $this->db->lasterror();
            return -2;
        }
    }


    /**
     *    Modify customer price of a product/Service
     *
     * @param  double $newprice          New price
     * @param  string $newpricebase      HT or TTC
     * @param  User   $user              Object user that make change
     * @param  double $newvat            New VAT Rate (For example 8.5. Should not be a string)
     * @param  double $newminprice       New price min
     * @param  int    $level             0=standard, >0 = level if multilevel prices
     * @param  int    $newnpr            0=Standard vat rate, 1=Special vat rate for French NPR VAT
     * @param  int    $newpbq            1 if it has price by quantity
     * @param  int    $ignore_autogen    Used to avoid infinite loops
     * @param  array  $localtaxes_array  Array with localtaxes info array('0'=>type1,'1'=>rate1,'2'=>type2,'3'=>rate2) (loaded by getLocalTaxesFromRate(vatrate, 0, ...) function).
     * @param  string $newdefaultvatcode Default vat code
     * @return int                            <0 if KO, >0 if OK
     */
    public function updatePrice($newprice, $newpricebase, $user, $newvat = '', $newminprice = 0, $level = 0, $newnpr = 0, $newpbq = 0, $ignore_autogen = 0, $localtaxes_array = array(), $newdefaultvatcode = '')
    {
        global $conf, $langs;

        $id = $this->id;

        dol_syslog(get_class($this)."::update_price id=".$id." newprice=".$newprice." newpricebase=".$newpricebase." newminprice=".$newminprice." level=".$level." npr=".$newnpr." newdefaultvatcode=".$newdefaultvatcode);

        // Clean parameters
        if (empty($this->tva_tx)) {
            $this->tva_tx = 0;
        }
        if (empty($newnpr)) {
            $newnpr = 0;
        }
        if (empty($newminprice)) {
        	$newminprice = 0;
        }
        if (empty($newminprice)) {
        	$newminprice = 0;
        }

        // Check parameters
        if ($newvat == '') {
            $newvat = $this->tva_tx;
        }

        // If multiprices are enabled, then we check if the current product is subject to price autogeneration
        // Price will be modified ONLY when the first one is the one that is being modified
        if ((!empty($conf->global->PRODUIT_MULTIPRICES) || !empty($conf->global->PRODUIT_CUSTOMER_PRICES_BY_QTY_MULTIPRICES)) && !$ignore_autogen && $this->price_autogen && ($level == 1)) {
            return $this->generateMultiprices($user, $newprice, $newpricebase, $newvat, $newnpr, $newpbq);
        }

        if (!empty($newminprice) && ($newminprice > $newprice)) {
            $this->error = 'ErrorPriceCantBeLowerThanMinPrice';
            return -1;
        }

        if ($newprice !== '' || $newprice === 0) {
            if ($newpricebase == 'TTC') {
                $price_ttc = price2num($newprice, 'MU');
                $price = price2num($newprice) / (1 + ($newvat / 100));
                $price = price2num($price, 'MU');

                if ($newminprice != '' || $newminprice == 0) {
                    $price_min_ttc = price2num($newminprice, 'MU');
                    $price_min = price2num($newminprice) / (1 + ($newvat / 100));
                    $price_min = price2num($price_min, 'MU');
                } else {
                    $price_min = 0;
                    $price_min_ttc = 0;
                }
            } else {
                $price = price2num($newprice, 'MU');
                $price_ttc = ($newnpr != 1) ? price2num($newprice) * (1 + ($newvat / 100)) : $price;
                $price_ttc = price2num($price_ttc, 'MU');

                if ($newminprice !== '' || $newminprice === 0) {
                    $price_min = price2num($newminprice, 'MU');
                    $price_min_ttc = price2num($newminprice) * (1 + ($newvat / 100));
                    $price_min_ttc = price2num($price_min_ttc, 'MU');
                    //print 'X'.$newminprice.'-'.$price_min;
                } else {
                    $price_min = 0;
                    $price_min_ttc = 0;
                }
            }
            //print 'x'.$id.'-'.$newprice.'-'.$newpricebase.'-'.$price.'-'.$price_ttc.'-'.$price_min.'-'.$price_min_ttc;

            if (count($localtaxes_array) > 0) {
                $localtaxtype1 = $localtaxes_array['0'];
                $localtax1 = $localtaxes_array['1'];
                $localtaxtype2 = $localtaxes_array['2'];
                $localtax2 = $localtaxes_array['3'];
            } else // old method. deprecated because ot can't retreive type
            {
                $localtaxtype1 = '0';
                $localtax1 = get_localtax($newvat, 1);
                $localtaxtype2 = '0';
                $localtax2 = get_localtax($newvat, 2);
            }
            if (empty($localtax1)) {
                $localtax1 = 0; // If = '' then = 0
            }
            if (empty($localtax2)) {
                $localtax2 = 0; // If = '' then = 0
            }

            $this->db->begin();

            // Ne pas mettre de quote sur les numeriques decimaux.
            // Ceci provoque des stockages avec arrondis en base au lieu des valeurs exactes.
            $sql = "UPDATE ".MAIN_DB_PREFIX."product SET";
            $sql .= " price_base_type='".$newpricebase."',";
            $sql .= " price=".$price.",";
            $sql .= " price_ttc=".$price_ttc.",";
            $sql .= " price_min=".$price_min.",";
            $sql .= " price_min_ttc=".$price_min_ttc.",";
            $sql .= " localtax1_tx=".($localtax1 >= 0 ? $localtax1 : 'NULL').",";
            $sql .= " localtax2_tx=".($localtax2 >= 0 ? $localtax2 : 'NULL').",";
            $sql .= " localtax1_type=".($localtaxtype1 != '' ? "'".$localtaxtype1."'" : "'0'").",";
            $sql .= " localtax2_type=".($localtaxtype2 != '' ? "'".$localtaxtype2."'" : "'0'").",";
            $sql .= " default_vat_code=".($newdefaultvatcode ? "'".$this->db->escape($newdefaultvatcode)."'" : "null").",";
            $sql .= " tva_tx='".price2num($newvat)."',";
            $sql .= " recuperableonly='".$newnpr."'";
            $sql .= " WHERE rowid = ".$id;

            dol_syslog(get_class($this)."::update_price", LOG_DEBUG);
            $resql = $this->db->query($sql);
            if ($resql) {
                $this->multiprices[$level] = $price;
                $this->multiprices_ttc[$level] = $price_ttc;
                $this->multiprices_min[$level] = $price_min;
                $this->multiprices_min_ttc[$level] = $price_min_ttc;
                $this->multiprices_base_type[$level] = $newpricebase;
                $this->multiprices_default_vat_code[$level] = $newdefaultvatcode;
                $this->multiprices_tva_tx[$level] = $newvat;
                $this->multiprices_recuperableonly[$level] = $newnpr;

                $this->price = $price;
                $this->price_ttc = $price_ttc;
                $this->price_min = $price_min;
                $this->price_min_ttc = $price_min_ttc;
                $this->price_base_type = $newpricebase;
                $this->default_vat_code = $newdefaultvatcode;
                $this->tva_tx = $newvat;
                $this->tva_npr = $newnpr;
                //Local taxes
                $this->localtax1_tx = $localtax1;
                $this->localtax2_tx = $localtax2;
                $this->localtax1_type = $localtaxtype1;
                $this->localtax2_type = $localtaxtype2;

                // Price by quantity
                $this->price_by_qty = $newpbq;

                $this->_log_price($user, $level); // Save price for level into table product_price

                $this->level = $level; // Store level of price edited for trigger

                // Call trigger
                $result = $this->call_trigger('PRODUCT_PRICE_MODIFY', $user);
                if ($result < 0) {
                    $this->db->rollback();
                    return -1;
                }
                // End call triggers

                $this->db->commit();
            } else {
                $this->db->rollback();
                dol_print_error($this->db);
            }
        }

        return 1;
    }

    /**
     *  Sets the supplier price expression
     *
     * @param      int $expression_id Expression
     * @return     int                     <0 if KO, >0 if OK
     * @deprecated Use Product::update instead
     */
    public function setPriceExpression($expression_id)
    {
        global $user;

        $this->fk_price_expression = $expression_id;

        return $this->update($this->id, $user);
    }

    /**
     *  Load a product in memory from database
     *
     * @param  int    $id                Id of product/service to load
     * @param  string $ref               Ref of product/service to load
     * @param  string $ref_ext           Ref ext of product/service to load
     * @param  string $barcode           Barcode of product/service to load
     * @param  int    $ignore_expression Ignores the math expression for calculating price and uses the db value instead
     * @param  int    $ignore_price_load Load product without loading prices arrays (when we are sure we don't need them)
     * @param  int    $ignore_lang_load  Load product without loading language arrays (when we are sure we don't need them)
     * @return int                       <0 if KO, 0 if not found, >0 if OK
     */
    public function fetch($id = '', $ref = '', $ref_ext = '', $barcode = '', $ignore_expression = 0, $ignore_price_load = 0, $ignore_lang_load = 0)
    {
        include_once DOL_DOCUMENT_ROOT.'/core/lib/company.lib.php';

        global $langs, $conf;

        dol_syslog(get_class($this)."::fetch id=".$id." ref=".$ref." ref_ext=".$ref_ext);

        // Check parameters
        if (!$id && !$ref && !$ref_ext && !$barcode) {
            $this->errors[] = 'ErrorWrongParameters';
            $this->error = 'ErrorWrongParameters';
            dol_syslog(get_class($this)."::fetch ".$this->error);
            return -1;
        }

        $sql = "SELECT rowid, ref, ref_ext, label, description, url, note_public, note as note_private, customcode, fk_country, price, price_ttc,";
        $sql .= " price_min, price_min_ttc, price_base_type, cost_price, default_vat_code, tva_tx, recuperableonly as tva_npr, localtax1_tx, localtax2_tx, localtax1_type, localtax2_type, tosell,";
        $sql .= " tobuy, fk_product_type, duration, fk_default_warehouse, seuil_stock_alerte, canvas, net_measure, net_measure_units, weight, weight_units,";
        $sql .= " length, length_units, width, width_units, height, height_units,";
        $sql .= " surface, surface_units, volume, volume_units, barcode, fk_barcode_type, finished,";
        $sql .= " accountancy_code_buy, accountancy_code_buy_intra, accountancy_code_buy_export,";
        $sql .= " accountancy_code_sell, accountancy_code_sell_intra, accountancy_code_sell_export, stock, pmp,";
        $sql .= " datec, tms, import_key, entity, desiredstock, tobatch, fk_unit,";
<<<<<<< HEAD
	    $sql .= " tostock,";
        $sql .= " fk_price_expression, price_autogen";
=======
        $sql .= " fk_price_expression, price_autogen, model_pdf";
>>>>>>> d6f1aa84
        $sql .= " FROM ".MAIN_DB_PREFIX."product";
        if ($id) {
            $sql .= " WHERE rowid = ".(int) $id;
        } else {
            $sql .= " WHERE entity IN (".getEntity($this->element).")";
            if ($ref) {
                $sql .= " AND ref = '".$this->db->escape($ref)."'";
            } elseif ($ref_ext) {
                $sql .= " AND ref_ext = '".$this->db->escape($ref_ext)."'";
            } elseif ($barcode) {
                $sql .= " AND barcode = '".$this->db->escape($barcode)."'";
            }
        }

        $resql = $this->db->query($sql);
        if ($resql) {
        	unset($this->oldcopy);

            if ($this->db->num_rows($resql) > 0) {
                $obj = $this->db->fetch_object($resql);

<<<<<<< HEAD
                $this->id                            = $obj->rowid;
                $this->ref                           = $obj->ref;
                $this->ref_ext                       = $obj->ref_ext;
                $this->label                         = $obj->label;
                $this->description                   = $obj->description;
                $this->url                           = $obj->url;
                $this->note_private                  = $obj->note_private;
                $this->note                          = $obj->note_private; // deprecated
=======
                $this->id = $obj->rowid;
                $this->ref                            = $obj->ref;
                $this->ref_ext                        = $obj->ref_ext;
                $this->label                          = $obj->label;
                $this->description                    = $obj->description;
                $this->url                            = $obj->url;
                $this->note_public                    = $obj->note_public;
                $this->note_private                   = $obj->note_private;
                $this->note                           = $obj->note_private; // deprecated
>>>>>>> d6f1aa84

                $this->type                          = $obj->fk_product_type;
                $this->status                        = $obj->tosell;
                $this->status_buy                    = $obj->tobuy;
                $this->tostock                       = $obj->tostock;
                $this->status_batch                  = $obj->tobatch;

                $this->customcode                    = $obj->customcode;
                $this->country_id                    = $obj->fk_country;
                $this->country_code = getCountry($this->country_id, 2, $this->db);
                $this->price                        = $obj->price;
                $this->price_ttc                    = $obj->price_ttc;
                $this->price_min                    = $obj->price_min;
                $this->price_min_ttc                = $obj->price_min_ttc;
                $this->price_base_type = $obj->price_base_type;
                $this->cost_price                    = $obj->cost_price;
                $this->default_vat_code = $obj->default_vat_code;
                $this->tva_tx                        = $obj->tva_tx;
                //! French VAT NPR
                $this->tva_npr                        = $obj->tva_npr;
                $this->recuperableonly                = $obj->tva_npr; // For backward compatibility
                //! Local taxes
                $this->localtax1_tx                    = $obj->localtax1_tx;
                $this->localtax2_tx                    = $obj->localtax2_tx;
                $this->localtax1_type                = $obj->localtax1_type;
                $this->localtax2_type                = $obj->localtax2_type;

                $this->finished                        = $obj->finished;
                $this->duration                        = $obj->duration;
                $this->duration_value                = substr($obj->duration, 0, dol_strlen($obj->duration) - 1);
                $this->duration_unit = substr($obj->duration, -1);
                $this->canvas                        = $obj->canvas;
                $this->net_measure = $obj->net_measure;
                $this->net_measure_units = $obj->net_measure_units;
                $this->weight                        = $obj->weight;
                $this->weight_units                    = $obj->weight_units;
                $this->length                        = $obj->length;
                $this->length_units                    = $obj->length_units;
                $this->width = $obj->width;
                $this->width_units = $obj->width_units;
                $this->height = $obj->height;
                $this->height_units = $obj->height_units;

                $this->surface = $obj->surface;
                $this->surface_units = $obj->surface_units;
                $this->volume = $obj->volume;
                $this->volume_units                    = $obj->volume_units;
                $this->barcode = $obj->barcode;
                $this->barcode_type                    = $obj->fk_barcode_type;

                $this->accountancy_code_buy				= $obj->accountancy_code_buy;
                $this->accountancy_code_buy_intra = $obj->accountancy_code_buy_intra;
                $this->accountancy_code_buy_export		= $obj->accountancy_code_buy_export;
                $this->accountancy_code_sell			= $obj->accountancy_code_sell;
                $this->accountancy_code_sell_intra		= $obj->accountancy_code_sell_intra;
                $this->accountancy_code_sell_export		= $obj->accountancy_code_sell_export;

                $this->fk_default_warehouse            = $obj->fk_default_warehouse;
                $this->seuil_stock_alerte            = $obj->seuil_stock_alerte;
                $this->desiredstock                    = $obj->desiredstock;
                $this->stock_reel                    = $obj->stock;
                $this->pmp = $obj->pmp;

                $this->date_creation                = $obj->datec;
                $this->date_modification            = $obj->tms;
                $this->import_key                    = $obj->import_key;
                $this->entity                        = $obj->entity;

                $this->ref_ext                        = $obj->ref_ext;
                $this->fk_price_expression            = $obj->fk_price_expression;
                $this->fk_unit                        = $obj->fk_unit;
                $this->price_autogen = $obj->price_autogen;
                $this->model_pdf = $obj->model_pdf;

                $this->db->free($resql);

                // Retreive all extrafield
                // fetch optionals attributes and labels
                $this->fetch_optionals();

                // multilangs
                if (!empty($conf->global->MAIN_MULTILANGS) && empty($ignore_lang_load)) {
                    $this->getMultiLangs();
                }

                // Load multiprices array
                if (!empty($conf->global->PRODUIT_MULTIPRICES) && empty($ignore_price_load))                // prices per segment
                {
                    for ($i = 1; $i <= $conf->global->PRODUIT_MULTIPRICES_LIMIT; $i++)
                    {
                        $sql = "SELECT price, price_ttc, price_min, price_min_ttc,";
                        $sql .= " price_base_type, tva_tx, default_vat_code, tosell, price_by_qty, rowid, recuperableonly";
                        $sql .= " FROM ".MAIN_DB_PREFIX."product_price";
                        $sql .= " WHERE entity IN (".getEntity('productprice').")";
                        $sql .= " AND price_level=".$i;
                        $sql .= " AND fk_product = ".$this->id;
                        $sql .= " ORDER BY date_price DESC, rowid DESC";
                        $sql .= " LIMIT 1";
                        $resql = $this->db->query($sql);
                        if ($resql) {
                            $result = $this->db->fetch_array($resql);

                            $this->multiprices[$i] = $result["price"];
                            $this->multiprices_ttc[$i] = $result["price_ttc"];
                            $this->multiprices_min[$i] = $result["price_min"];
                            $this->multiprices_min_ttc[$i] = $result["price_min_ttc"];
                            $this->multiprices_base_type[$i] = $result["price_base_type"];
                            // Next two fields are used only if PRODUIT_MULTIPRICES_USE_VAT_PER_LEVEL is on
                            $this->multiprices_tva_tx[$i] = $result["tva_tx"]; // TODO Add ' ('.$result['default_vat_code'].')'
                            $this->multiprices_recuperableonly[$i] = $result["recuperableonly"];

                            // Price by quantity
                            /*
                            $this->prices_by_qty[$i]=$result["price_by_qty"];
                            $this->prices_by_qty_id[$i]=$result["rowid"];
                            // Récuperation de la liste des prix selon qty si flag positionné
                            if ($this->prices_by_qty[$i] == 1)
                            {
                            $sql = "SELECT rowid, price, unitprice, quantity, remise_percent, remise, price_base_type";
                            $sql.= " FROM ".MAIN_DB_PREFIX."product_price_by_qty";
                            $sql.= " WHERE fk_product_price = ".$this->prices_by_qty_id[$i];
                            $sql.= " ORDER BY quantity ASC";
                            $resultat=array();
                            $resql = $this->db->query($sql);
                            if ($resql)
                            {
                            $ii=0;
                            while ($result= $this->db->fetch_array($resql)) {
                            $resultat[$ii]=array();
                            $resultat[$ii]["rowid"]=$result["rowid"];
                            $resultat[$ii]["price"]= $result["price"];
                            $resultat[$ii]["unitprice"]= $result["unitprice"];
                            $resultat[$ii]["quantity"]= $result["quantity"];
                            $resultat[$ii]["remise_percent"]= $result["remise_percent"];
                            $resultat[$ii]["remise"]= $result["remise"];                    // deprecated
                            $resultat[$ii]["price_base_type"]= $result["price_base_type"];
                            $ii++;
                            }
                            $this->prices_by_qty_list[$i]=$resultat;
                            }
                            else
                            {
                            dol_print_error($this->db);
                            return -1;
                            }
                            }*/
<<<<<<< HEAD
                        }
                        else
                        {
	                        $this->errors[]=$this->db->lasterror;
=======
                        } else {
	                        $this->error=$this->db->lasterror;
>>>>>>> d6f1aa84
                            return -1;
                        }
                    }
                } elseif (!empty($conf->global->PRODUIT_CUSTOMER_PRICES) && empty($ignore_price_load))            // prices per customers
                {
                    // Nothing loaded by default. List may be very long.
                } elseif (!empty($conf->global->PRODUIT_CUSTOMER_PRICES_BY_QTY) && empty($ignore_price_load))    // prices per quantity
                {
                    $sql = "SELECT price, price_ttc, price_min, price_min_ttc,";
                    $sql .= " price_base_type, tva_tx, default_vat_code, tosell, price_by_qty, rowid";
                    $sql .= " FROM ".MAIN_DB_PREFIX."product_price";
                    $sql .= " WHERE fk_product = ".$this->id;
                    $sql .= " ORDER BY date_price DESC, rowid DESC";
                    $sql .= " LIMIT 1";
                    $resql = $this->db->query($sql);
                    if ($resql) {
                        $result = $this->db->fetch_array($resql);

                        // Price by quantity
                        $this->prices_by_qty[0] = $result["price_by_qty"];
                        $this->prices_by_qty_id[0] = $result["rowid"];
                        // Récuperation de la liste des prix selon qty si flag positionné
                        if ($this->prices_by_qty[0] == 1) {
                            $sql = "SELECT rowid,price, unitprice, quantity, remise_percent, remise, remise, price_base_type";
                            $sql .= " FROM ".MAIN_DB_PREFIX."product_price_by_qty";
                            $sql .= " WHERE fk_product_price = ".$this->prices_by_qty_id[0];
                            $sql .= " ORDER BY quantity ASC";
                            $resultat = array();
                            $resql = $this->db->query($sql);
                            if ($resql) {
                                $ii = 0;
                                while ($result = $this->db->fetch_array($resql)) {
                                    $resultat[$ii] = array();
                                    $resultat[$ii]["rowid"] = $result["rowid"];
                                    $resultat[$ii]["price"] = $result["price"];
                                    $resultat[$ii]["unitprice"] = $result["unitprice"];
                                    $resultat[$ii]["quantity"] = $result["quantity"];
                                    $resultat[$ii]["remise_percent"] = $result["remise_percent"];
                                    //$resultat[$ii]["remise"]= $result["remise"];                    // deprecated
                                    $resultat[$ii]["price_base_type"] = $result["price_base_type"];
                                    $ii++;
                                }
                                $this->prices_by_qty_list[0] = $resultat;
<<<<<<< HEAD
                            }
                            else
                            {
                            	$this->errors[]=$this->db->lasterror;
                                return -1;
                            }
                        }
                    }
                    else
                    {
	                    $this->errors[]=$this->db->lasterror;
=======
                            } else {
	                            $this->error=$this->db->lasterror;
                                return -1;
                            }
                        }
                    } else {
	                    $this->error=$this->db->lasterror;
>>>>>>> d6f1aa84
                        return -1;
                    }
                } elseif (!empty($conf->global->PRODUIT_CUSTOMER_PRICES_BY_QTY_MULTIPRICES) && empty($ignore_price_load))    // prices per customer and quantity
                {
                    for ($i = 1; $i <= $conf->global->PRODUIT_MULTIPRICES_LIMIT; $i++)
                    {
                        $sql = "SELECT price, price_ttc, price_min, price_min_ttc,";
                        $sql .= " price_base_type, tva_tx, default_vat_code, tosell, price_by_qty, rowid, recuperableonly";
                        $sql .= " FROM ".MAIN_DB_PREFIX."product_price";
                        $sql .= " WHERE entity IN (".getEntity('productprice').")";
                        $sql .= " AND price_level=".$i;
                        $sql .= " AND fk_product = ".$this->id;
                        $sql .= " ORDER BY date_price DESC, rowid DESC";
                        $sql .= " LIMIT 1";
                        $resql = $this->db->query($sql);
                        if ($resql) {
                            $result = $this->db->fetch_array($resql);

                            $this->multiprices[$i] = $result["price"];
                            $this->multiprices_ttc[$i] = $result["price_ttc"];
                            $this->multiprices_min[$i] = $result["price_min"];
                            $this->multiprices_min_ttc[$i] = $result["price_min_ttc"];
                            $this->multiprices_base_type[$i] = $result["price_base_type"];
                            // Next two fields are used only if PRODUIT_MULTIPRICES_USE_VAT_PER_LEVEL is on
                            $this->multiprices_tva_tx[$i] = $result["tva_tx"]; // TODO Add ' ('.$result['default_vat_code'].')'
                            $this->multiprices_recuperableonly[$i] = $result["recuperableonly"];

                            // Price by quantity
                            $this->prices_by_qty[$i] = $result["price_by_qty"];
                            $this->prices_by_qty_id[$i] = $result["rowid"];
                            // Récuperation de la liste des prix selon qty si flag positionné
                            if ($this->prices_by_qty[$i] == 1) {
                                $sql = "SELECT rowid, price, unitprice, quantity, remise_percent, remise, price_base_type";
                                $sql .= " FROM ".MAIN_DB_PREFIX."product_price_by_qty";
                                $sql .= " WHERE fk_product_price = ".$this->prices_by_qty_id[$i];
                                $sql .= " ORDER BY quantity ASC";
                                $resultat = array();
                                $resql = $this->db->query($sql);
                                if ($resql) {
                                    $ii = 0;
                                    while ($result = $this->db->fetch_array($resql)) {
                                        $resultat[$ii] = array();
                                        $resultat[$ii]["rowid"] = $result["rowid"];
                                        $resultat[$ii]["price"] = $result["price"];
                                        $resultat[$ii]["unitprice"] = $result["unitprice"];
                                        $resultat[$ii]["quantity"] = $result["quantity"];
                                        $resultat[$ii]["remise_percent"] = $result["remise_percent"];
                                        $resultat[$ii]["remise"] = $result["remise"]; // deprecated
                                        $resultat[$ii]["price_base_type"] = $result["price_base_type"];
                                        $ii++;
                                    }
                                    $this->prices_by_qty_list[$i] = $resultat;
<<<<<<< HEAD
                                }
                                else {
	                                $this->errors[]=$this->db->lasterror;
                                    return -1;
                                }
                            }
                        }
                        else
                        {
	                        $this->errors[]=$this->db->lasterror;
=======
                                } else {
	                                $this->error=$this->db->lasterror;
                                    return -1;
                                }
                            }
                        } else {
	                        $this->error=$this->db->lasterror;
>>>>>>> d6f1aa84
                            return -1;
                        }
                    }
                }

                if (!empty($conf->dynamicprices->enabled) && !empty($this->fk_price_expression) && empty($ignore_expression)) {
                       include_once DOL_DOCUMENT_ROOT.'/product/dynamic_price/class/price_parser.class.php';
                    $priceparser = new PriceParser($this->db);
                       $price_result = $priceparser->parseProduct($this);
                    if ($price_result >= 0) {
                        $this->price = $price_result;
                        // Calculate the VAT
                        $this->price_ttc = price2num($this->price) * (1 + ($this->tva_tx / 100));
                        $this->price_ttc = price2num($this->price_ttc, 'MU');
                    }
                }

                // We should not load stock during the fetch. If someone need stock of product, he must call load_stock after fetching product.
                // Instead we just init the stock_warehouse array
                $this->stock_warehouse = array();

                return 1;
            } else {
                return 0;
            }
<<<<<<< HEAD
        }
        else
        {
            $this->errors[]=$this->db->lasterror;
=======
        } else {
>>>>>>> d6f1aa84
	        $this->error=$this->db->lasterror;
            return -1;
        }
    }


    // phpcs:disable PEAR.NamingConventions.ValidFunctionName.ScopeNotCamelCaps
    /**
     *  Charge tableau des stats propale pour le produit/service
     *
     * @param  int $socid Id societe
     * @return integer      Tableau des stats dans $this->stats_propale, <0 if ko >0 if ok
     */
    public function load_stats_propale($socid = 0)
    {
        // phpcs:enable
        global $conf, $user, $hookmanager;

        $sql = "SELECT COUNT(DISTINCT p.fk_soc) as nb_customers, COUNT(DISTINCT p.rowid) as nb,";
        $sql .= " COUNT(pd.rowid) as nb_rows, SUM(pd.qty) as qty";
        $sql .= " FROM ".MAIN_DB_PREFIX."propaldet as pd";
        $sql .= ", ".MAIN_DB_PREFIX."propal as p";
        $sql .= ", ".MAIN_DB_PREFIX."societe as s";
        if (!$user->rights->societe->client->voir && !$socid) {
            $sql .= ", ".MAIN_DB_PREFIX."societe_commerciaux as sc";
        }
        $sql .= " WHERE p.rowid = pd.fk_propal";
        $sql .= " AND p.fk_soc = s.rowid";
        $sql .= " AND p.entity IN (".getEntity('propal').")";
        $sql .= " AND pd.fk_product = ".$this->id;
        if (!$user->rights->societe->client->voir && !$socid) {
            $sql .= " AND p.fk_soc = sc.fk_soc AND sc.fk_user = ".$user->id;
        }
        //$sql.= " AND pr.fk_statut != 0";
        if ($socid > 0) {
            $sql .= " AND p.fk_soc = ".$socid;
        }

        $result = $this->db->query($sql);
        if ($result) {
            $obj = $this->db->fetch_object($result);
            $this->stats_propale['customers'] = $obj->nb_customers;
            $this->stats_propale['nb'] = $obj->nb;
            $this->stats_propale['rows'] = $obj->nb_rows;
            $this->stats_propale['qty'] = $obj->qty ? $obj->qty : 0;

            // if it's a virtual product, maybe it is in proposal by extension
            if (!empty($conf->global->PRODUCT_STATS_WITH_PARENT_PROD_IF_INCDEC)) {
                $TFather = $this->getFather();
                if (is_array($TFather) && !empty($TFather)) {
                    foreach ($TFather as &$fatherData) {
                        $pFather = new Product($this->db);
                        $pFather->id = $fatherData['id'];
                        $qtyCoef = $fatherData['qty'];

                        if ($fatherData['incdec']) {
                            $pFather->load_stats_propale($socid);

                            $this->stats_propale['customers'] += $pFather->stats_propale['customers'];
                            $this->stats_propale['nb'] += $pFather->stats_propale['nb'];
                            $this->stats_propale['rows'] += $pFather->stats_propale['rows'];
                            $this->stats_propale['qty'] += $pFather->stats_propale['qty'] * $qtyCoef;
                        }
                    }
                }
            }

            $parameters = array('socid' => $socid);
            $reshook = $hookmanager->executeHooks('loadStatsCustomerProposal', $parameters, $this, $action);
            if ($reshook > 0) $this->stats_propale = $hookmanager->resArray['stats_propale'];

            return 1;
        } else {
            $this->error = $this->db->error();
            return -1;
        }
    }


    // phpcs:disable PEAR.NamingConventions.ValidFunctionName.ScopeNotCamelCaps
    /**
     *  Charge tableau des stats propale pour le produit/service
     *
     * @param  int $socid Id thirdparty
     * @return array               Tableau des stats
     */
    public function load_stats_proposal_supplier($socid = 0)
    {
        // phpcs:enable
        global $conf, $user, $hookmanager;

        $sql = "SELECT COUNT(DISTINCT p.fk_soc) as nb_suppliers, COUNT(DISTINCT p.rowid) as nb,";
        $sql .= " COUNT(pd.rowid) as nb_rows, SUM(pd.qty) as qty";
        $sql .= " FROM ".MAIN_DB_PREFIX."supplier_proposaldet as pd";
        $sql .= ", ".MAIN_DB_PREFIX."supplier_proposal as p";
        $sql .= ", ".MAIN_DB_PREFIX."societe as s";
        if (!$user->rights->societe->client->voir && !$socid) { $sql .= ", ".MAIN_DB_PREFIX."societe_commerciaux as sc";
        }
        $sql .= " WHERE p.rowid = pd.fk_supplier_proposal";
        $sql .= " AND p.fk_soc = s.rowid";
        $sql .= " AND p.entity IN (".getEntity('supplier_proposal').")";
        $sql .= " AND pd.fk_product = ".$this->id;
        if (!$user->rights->societe->client->voir && !$socid) { $sql .= " AND p.fk_soc = sc.fk_soc AND sc.fk_user = ".$user->id;
        }
        //$sql.= " AND pr.fk_statut != 0";
        if ($socid > 0) {    $sql .= " AND p.fk_soc = ".$socid;
        }

        $result = $this->db->query($sql);
        if ($result) {
            $obj = $this->db->fetch_object($result);
            $this->stats_proposal_supplier['suppliers'] = $obj->nb_suppliers;
            $this->stats_proposal_supplier['nb'] = $obj->nb;
            $this->stats_proposal_supplier['rows'] = $obj->nb_rows;
            $this->stats_proposal_supplier['qty'] = $obj->qty ? $obj->qty : 0;

            $parameters = array('socid' => $socid);
            $reshook = $hookmanager->executeHooks('loadStatsSupplierProposal', $parameters, $this, $action);
            if ($reshook > 0) $this->stats_proposal_supplier = $hookmanager->resArray['stats_proposal_supplier'];

            return 1;
        } else {
            $this->error = $this->db->error();
            return -1;
        }
    }


    // phpcs:disable PEAR.NamingConventions.ValidFunctionName.ScopeNotCamelCaps
    /**
     *  Charge tableau des stats commande client pour le produit/service
     *
     * @param  int    $socid           Id societe pour filtrer sur une societe
     * @param  string $filtrestatut    Id statut pour filtrer sur un statut
     * @param  int    $forVirtualStock Ignore rights filter for virtual stock calculation.
     * @return integer                 Array of stats in $this->stats_commande (nb=nb of order, qty=qty ordered), <0 if ko or >0 if ok
     */
    public function load_stats_commande($socid = 0, $filtrestatut = '', $forVirtualStock = 0)
    {
        // phpcs:enable
        global $conf, $user, $hookmanager;

        $sql = "SELECT COUNT(DISTINCT c.fk_soc) as nb_customers, COUNT(DISTINCT c.rowid) as nb,";
        $sql .= " COUNT(cd.rowid) as nb_rows, SUM(cd.qty) as qty";
        $sql .= " FROM ".MAIN_DB_PREFIX."commandedet as cd";
        $sql .= ", ".MAIN_DB_PREFIX."commande as c";
        $sql .= ", ".MAIN_DB_PREFIX."societe as s";
        if (!$user->rights->societe->client->voir && !$socid && !$forVirtualStock) {
            $sql .= ", ".MAIN_DB_PREFIX."societe_commerciaux as sc";
        }
        $sql .= " WHERE c.rowid = cd.fk_commande";
        $sql .= " AND c.fk_soc = s.rowid";
        $sql .= " AND c.entity IN (".getEntity('commande').")";
        $sql .= " AND cd.fk_product = ".$this->id;
        if (!$user->rights->societe->client->voir && !$socid && !$forVirtualStock) {
            $sql .= " AND c.fk_soc = sc.fk_soc AND sc.fk_user = ".$user->id;
        }
        if ($socid > 0) {
            $sql .= " AND c.fk_soc = ".$socid;
        }
        if ($filtrestatut <> '') {
            $sql .= " AND c.fk_statut in (".$filtrestatut.")";
        }

        $result = $this->db->query($sql);
        if ($result) {
            $obj = $this->db->fetch_object($result);
            $this->stats_commande['customers'] = $obj->nb_customers;
            $this->stats_commande['nb'] = $obj->nb;
            $this->stats_commande['rows'] = $obj->nb_rows;
            $this->stats_commande['qty'] = $obj->qty ? $obj->qty : 0;

            // if it's a virtual product, maybe it is in order by extension
            if (!empty($conf->global->PRODUCT_STATS_WITH_PARENT_PROD_IF_INCDEC)) {
                $TFather = $this->getFather();
                if (is_array($TFather) && !empty($TFather)) {
                    foreach ($TFather as &$fatherData) {
                        $pFather = new Product($this->db);
                        $pFather->id = $fatherData['id'];
                        $qtyCoef = $fatherData['qty'];

                        if ($fatherData['incdec']) {
                            $pFather->load_stats_commande($socid, $filtrestatut);

                            $this->stats_commande['customers'] += $pFather->stats_commande['customers'];
                            $this->stats_commande['nb'] += $pFather->stats_commande['nb'];
                            $this->stats_commande['rows'] += $pFather->stats_commande['rows'];
                            $this->stats_commande['qty'] += $pFather->stats_commande['qty'] * $qtyCoef;
                        }
                    }
                }
            }

            // If stock decrease is on invoice validation, the theorical stock continue to
            // count the orders to ship in theorical stock when some are already removed b invoice validation.
            // If option DECREASE_ONLY_UNINVOICEDPRODUCTS is on, we make a compensation.
            if (!empty($conf->global->STOCK_CALCULATE_ON_BILL)) {
                if (!empty($conf->global->DECREASE_ONLY_UNINVOICEDPRODUCTS)) {
                    $adeduire = 0;
                    $sql = "SELECT sum(fd.qty) as count FROM ".MAIN_DB_PREFIX."facturedet fd ";
                    $sql .= " JOIN ".MAIN_DB_PREFIX."facture f ON fd.fk_facture = f.rowid ";
                    $sql .= " JOIN ".MAIN_DB_PREFIX."element_element el ON el.fk_target = f.rowid and el.targettype = 'facture' and sourcetype = 'commande'";
                    $sql .= " JOIN ".MAIN_DB_PREFIX."commande c ON el.fk_source = c.rowid ";
                    $sql .= " WHERE c.fk_statut IN (".$filtrestatut.") AND c.facture = 0 AND fd.fk_product = ".$this->id;
                    dol_syslog(__METHOD__.":: sql $sql", LOG_NOTICE);

                    $resql = $this->db->query($sql);
                    if ($resql) {
                        if ($this->db->num_rows($resql) > 0) {
                            $obj = $this->db->fetch_object($resql);
                            $adeduire += $obj->count;
                        }
                    }

                    $this->stats_commande['qty'] -= $adeduire;
                }
            }

            $parameters = array('socid' => $socid, 'filtrestatut' => $filtrestatut, 'forVirtualStock' => $forVirtualStock);
            $reshook = $hookmanager->executeHooks('loadStatsCustomerOrder', $parameters, $this, $action);
            if ($reshook > 0) $this->stats_commande = $hookmanager->resArray['stats_commande'];
            return 1;
        } else {
            $this->error = $this->db->error();
            return -1;
        }
    }

    // phpcs:disable PEAR.NamingConventions.ValidFunctionName.ScopeNotCamelCaps
    /**
     *  Charge tableau des stats commande fournisseur pour le produit/service
     *
     * @param  int    $socid           Id societe pour filtrer sur une societe
     * @param  string $filtrestatut    Id des statuts pour filtrer sur des statuts
     * @param  int    $forVirtualStock Ignore rights filter for virtual stock calculation.
     * @return array                     Tableau des stats
     */
    public function load_stats_commande_fournisseur($socid = 0, $filtrestatut = '', $forVirtualStock = 0)
    {
        // phpcs:enable
        global $conf, $user, $hookmanager;

        $sql = "SELECT COUNT(DISTINCT c.fk_soc) as nb_suppliers, COUNT(DISTINCT c.rowid) as nb,";
        $sql .= " COUNT(cd.rowid) as nb_rows, SUM(cd.qty) as qty";
        $sql .= " FROM ".MAIN_DB_PREFIX."commande_fournisseurdet as cd";
        $sql .= ", ".MAIN_DB_PREFIX."commande_fournisseur as c";
        $sql .= ", ".MAIN_DB_PREFIX."societe as s";
        if (!$user->rights->societe->client->voir && !$socid && !$forVirtualStock) {
            $sql .= ", ".MAIN_DB_PREFIX."societe_commerciaux as sc";
        }
        $sql .= " WHERE c.rowid = cd.fk_commande";
        $sql .= " AND c.fk_soc = s.rowid";
        $sql .= " AND c.entity IN (".getEntity('supplier_order').")";
        $sql .= " AND cd.fk_product = ".$this->id;
        if (!$user->rights->societe->client->voir && !$socid && !$forVirtualStock) {
            $sql .= " AND c.fk_soc = sc.fk_soc AND sc.fk_user = ".$user->id;
        }
        if ($socid > 0) {
            $sql .= " AND c.fk_soc = ".$socid;
        }
        if ($filtrestatut != '') {
            $sql .= " AND c.fk_statut in (".$filtrestatut.")"; // Peut valoir 0
        }

        $result = $this->db->query($sql);
        if ($result) {
            $obj = $this->db->fetch_object($result);
            $this->stats_commande_fournisseur['suppliers'] = $obj->nb_suppliers;
            $this->stats_commande_fournisseur['nb'] = $obj->nb;
            $this->stats_commande_fournisseur['rows'] = $obj->nb_rows;
            $this->stats_commande_fournisseur['qty'] = $obj->qty ? $obj->qty : 0;

            $parameters = array('socid' => $socid, 'filtrestatut' => $filtrestatut, 'forVirtualStock' => $forVirtualStock);
            $reshook = $hookmanager->executeHooks('loadStatsSupplierOrder', $parameters, $this, $action);
            if ($reshook > 0) $this->stats_commande_fournisseur = $hookmanager->resArray['stats_commande_fournisseur'];

            return 1;
        } else {
            $this->error = $this->db->error().' sql='.$sql;
            return -1;
        }
    }

    // phpcs:disable PEAR.NamingConventions.ValidFunctionName.ScopeNotCamelCaps
    /**
     *  Charge tableau des stats expedition client pour le produit/service
     *
     * @param   int         $socid                  Id societe pour filtrer sur une societe
     * @param   string      $filtrestatut           [=''] Ids order status separated by comma
     * @param   int         $forVirtualStock        Ignore rights filter for virtual stock calculation.
     * @param   string      $filterShipmentStatus   [=''] Ids shipment status separated by comma
     * @return  int         <0 if KO, >0 if OK (Tableau des stats)
     */
    public function load_stats_sending($socid = 0, $filtrestatut = '', $forVirtualStock = 0, $filterShipmentStatus = '')
    {
        // phpcs:enable
        global $conf, $user, $hookmanager;

        $sql = "SELECT COUNT(DISTINCT e.fk_soc) as nb_customers, COUNT(DISTINCT e.rowid) as nb,";
        $sql .= " COUNT(ed.rowid) as nb_rows, SUM(ed.qty) as qty";
        $sql .= " FROM ".MAIN_DB_PREFIX."expeditiondet as ed";
        $sql .= ", ".MAIN_DB_PREFIX."commandedet as cd";
        $sql .= ", ".MAIN_DB_PREFIX."commande as c";
        $sql .= ", ".MAIN_DB_PREFIX."expedition as e";
        $sql .= ", ".MAIN_DB_PREFIX."societe as s";
        if (!$user->rights->societe->client->voir && !$socid && !$forVirtualStock) {
            $sql .= ", ".MAIN_DB_PREFIX."societe_commerciaux as sc";
        }
        $sql .= " WHERE e.rowid = ed.fk_expedition";
        $sql .= " AND c.rowid = cd.fk_commande";
        $sql .= " AND e.fk_soc = s.rowid";
        $sql .= " AND e.entity IN (".getEntity('expedition').")";
        $sql .= " AND ed.fk_origin_line = cd.rowid";
        $sql .= " AND cd.fk_product = ".$this->id;
        if (!$user->rights->societe->client->voir && !$socid && !$forVirtualStock) {
            $sql .= " AND e.fk_soc = sc.fk_soc AND sc.fk_user = ".$user->id;
        }
        if ($socid > 0) {
            $sql .= " AND e.fk_soc = ".$socid;
        }
        if ($filtrestatut <> '') {
            $sql .= " AND c.fk_statut in (".$filtrestatut.")";
        }
        if (!empty($filterShipmentStatus)) $sql .= " AND e.fk_statut IN (".$filterShipmentStatus.")";

        $result = $this->db->query($sql);
        if ($result) {
            $obj = $this->db->fetch_object($result);
            $this->stats_expedition['customers'] = $obj->nb_customers;
            $this->stats_expedition['nb'] = $obj->nb;
            $this->stats_expedition['rows'] = $obj->nb_rows;
            $this->stats_expedition['qty'] = $obj->qty ? $obj->qty : 0;

            // if it's a virtual product, maybe it is in sending by extension
            if (!empty($conf->global->PRODUCT_STATS_WITH_PARENT_PROD_IF_INCDEC)) {
                $TFather = $this->getFather();
                if (is_array($TFather) && !empty($TFather)) {
                    foreach ($TFather as &$fatherData) {
                        $pFather = new Product($this->db);
                        $pFather->id = $fatherData['id'];
                        $qtyCoef = $fatherData['qty'];

                        if ($fatherData['incdec']) {
                            $pFather->load_stats_sending($socid, $filtrestatut, $forVirtualStock);

                            $this->stats_expedition['customers'] += $pFather->stats_expedition['customers'];
                            $this->stats_expedition['nb'] += $pFather->stats_expedition['nb'];
                            $this->stats_expedition['rows'] += $pFather->stats_expedition['rows'];
                            $this->stats_expedition['qty'] += $pFather->stats_expedition['qty'] * $qtyCoef;
                        }
                    }
                }
            }

            $parameters = array('socid' => $socid, 'filtrestatut' => $filtrestatut, 'forVirtualStock' => $forVirtualStock, 'filterShipmentStatus' => $filterShipmentStatus);
            $reshook = $hookmanager->executeHooks('loadStatsSending', $parameters, $this, $action);
            if ($reshook > 0) $this->stats_expedition = $hookmanager->resArray['stats_expedition'];

            return 1;
        } else {
            $this->error = $this->db->error();
            return -1;
        }
    }

    // phpcs:disable PEAR.NamingConventions.ValidFunctionName.ScopeNotCamelCaps
    /**
     *  Charge tableau des stats réception fournisseur pour le produit/service
     *
     * @param  int    $socid           Id societe pour filtrer sur une societe
     * @param  string $filtrestatut    Id statut pour filtrer sur un statut
     * @param  int    $forVirtualStock Ignore rights filter for virtual stock calculation.
     * @return array                   Tableau des stats
     */
    public function load_stats_reception($socid = 0, $filtrestatut = '', $forVirtualStock = 0)
    {
        // phpcs:enable
        global $conf, $user, $hookmanager;

        $sql = "SELECT COUNT(DISTINCT cf.fk_soc) as nb_suppliers, COUNT(DISTINCT cf.rowid) as nb,";
        $sql .= " COUNT(fd.rowid) as nb_rows, SUM(fd.qty) as qty";
        $sql .= " FROM ".MAIN_DB_PREFIX."commande_fournisseur_dispatch as fd";
        $sql .= ", ".MAIN_DB_PREFIX."commande_fournisseur as cf";
        $sql .= ", ".MAIN_DB_PREFIX."societe as s";
        if (!$user->rights->societe->client->voir && !$socid && !$forVirtualStock) { $sql .= ", ".MAIN_DB_PREFIX."societe_commerciaux as sc";
        }
        $sql .= " WHERE cf.rowid = fd.fk_commande";
        $sql .= " AND cf.fk_soc = s.rowid";
        $sql .= " AND cf.entity IN (".getEntity('supplier_order').")";
        $sql .= " AND fd.fk_product = ".$this->id;
        if (!$user->rights->societe->client->voir && !$socid && !$forVirtualStock) { $sql .= " AND cf.fk_soc = sc.fk_soc AND sc.fk_user = ".$user->id;
        }
        if ($socid > 0) {    $sql .= " AND cf.fk_soc = ".$socid;
        }
        if ($filtrestatut <> '') { $sql .= " AND cf.fk_statut in (".$filtrestatut.")";
        }

        $result = $this->db->query($sql);
        if ($result) {
            $obj = $this->db->fetch_object($result);
            $this->stats_reception['suppliers'] = $obj->nb_suppliers;
            $this->stats_reception['nb'] = $obj->nb;
            $this->stats_reception['rows'] = $obj->nb_rows;
            $this->stats_reception['qty'] = $obj->qty ? $obj->qty : 0;

            $parameters = array('socid' => $socid, 'filtrestatut' => $filtrestatut, 'forVirtualStock' => $forVirtualStock);
            $reshook = $hookmanager->executeHooks('loadStatsReception', $parameters, $this, $action);
            if ($reshook > 0) $this->stats_reception = $hookmanager->resArray['stats_reception'];

            return 1;
        } else {
            $this->error = $this->db->error();
            return -1;
        }
    }

    // phpcs:disable PEAR.NamingConventions.ValidFunctionName.ScopeNotCamelCaps
    /**
     *  Charge tableau des stats commande client pour le produit/service
     *
     * @param  int    $socid           Id societe pour filtrer sur une societe
     * @param  string $filtrestatut    Id statut pour filtrer sur un statut
     * @param  int    $forVirtualStock Ignore rights filter for virtual stock calculation.
     * @return integer                 Array of stats in $this->stats_commande (nb=nb of order, qty=qty ordered), <0 if ko or >0 if ok
     */
    public function load_stats_inproduction($socid = 0, $filtrestatut = '', $forVirtualStock = 0)
    {
    	// phpcs:enable
    	global $conf, $user, $hookmanager;

    	$sql = "SELECT COUNT(DISTINCT m.fk_soc) as nb_customers, COUNT(DISTINCT m.rowid) as nb,";
    	$sql .= " COUNT(mp.rowid) as nb_rows, SUM(mp.qty) as qty, role";
    	$sql .= " FROM ".MAIN_DB_PREFIX."mrp_production as mp";
    	$sql .= ", ".MAIN_DB_PREFIX."mrp_mo as m";
    	$sql .= " LEFT JOIN ".MAIN_DB_PREFIX."societe as s ON s.rowid = m.fk_soc";
    	if (!$user->rights->societe->client->voir && !$socid && !$forVirtualStock) {
    		$sql .= ", ".MAIN_DB_PREFIX."societe_commerciaux as sc";
    	}
    	$sql .= " WHERE m.rowid = mp.fk_mo";
    	$sql .= " AND m.entity IN (".getEntity('mrp').")";
    	$sql .= " AND mp.fk_product = ".$this->id;
    	if (!$user->rights->societe->client->voir && !$socid && !$forVirtualStock) {
    		$sql .= " AND m.fk_soc = sc.fk_soc AND sc.fk_user = ".$user->id;
    	}
    	if ($socid > 0) {
    		$sql .= " AND m.fk_soc = ".$socid;
    	}
    	if ($filtrestatut <> '') {
    		$sql .= " AND m.status in (".$filtrestatut.")";
    	}
		$sql .= " GROUP BY role";

		$this->stats_mrptoconsume['customers'] = 0;
		$this->stats_mrptoconsume['nb'] = 0;
		$this->stats_mrptoconsume['rows'] = 0;
		$this->stats_mrptoconsume['qty'] = 0;
		$this->stats_mrptoproduce['customers'] = 0;
		$this->stats_mrptoproduce['nb'] = 0;
		$this->stats_mrptoproduce['rows'] = 0;
		$this->stats_mrptoproduce['qty'] = 0;

		$result = $this->db->query($sql);
    	if ($result) {
    		while ($obj = $this->db->fetch_object($result)) {
	    		if ($obj->role == 'toconsume') {
		    		$this->stats_mrptoconsume['customers'] += $obj->nb_customers;
		    		$this->stats_mrptoconsume['nb'] += $obj->nb;
		    		$this->stats_mrptoconsume['rows'] += $obj->nb_rows;
		    		$this->stats_mrptoconsume['qty'] += ($obj->qty ? $obj->qty : 0);
	    		}
	    		if ($obj->role == 'consumed') {
	    			//$this->stats_mrptoconsume['customers'] += $obj->nb_customers;
	    			//$this->stats_mrptoconsume['nb'] += $obj->nb;
	    			//$this->stats_mrptoconsume['rows'] += $obj->nb_rows;
	    			$this->stats_mrptoconsume['qty'] -= ($obj->qty ? $obj->qty : 0);
	    		}
	    		if ($obj->role == 'toproduce') {
	    			$this->stats_mrptoproduce['customers'] += $obj->nb_customers;
	    			$this->stats_mrptoproduce['nb'] += $obj->nb;
	    			$this->stats_mrptoproduce['rows'] += $obj->nb_rows;
	    			$this->stats_mrptoproduce['qty'] += ($obj->qty ? $obj->qty : 0);
	    		}
	    		if ($obj->role == 'produced') {
	    			//$this->stats_mrptoproduce['customers'] += $obj->nb_customers;
	    			//$this->stats_mrptoproduce['nb'] += $obj->nb;
	    			//$this->stats_mrptoproduce['rows'] += $obj->nb_rows;
	    			$this->stats_mrptoproduce['qty'] -= ($obj->qty ? $obj->qty : 0);
	    		}
    		}

    		// Clean data
    		if ($this->stats_mrptoconsume['qty'] < 0) $this->stats_mrptoconsume['qty'] = 0;
    		if ($this->stats_mrptoproduce['qty'] < 0) $this->stats_mrptoproduce['qty'] = 0;

            $parameters = array('socid' => $socid, 'filtrestatut' => $filtrestatut, 'forVirtualStock' => $forVirtualStock);
            $reshook = $hookmanager->executeHooks('loadStatsInProduction', $parameters, $this, $action);
            if ($reshook > 0) $this->stats_mrptoproduce = $hookmanager->resArray['stats_mrptoproduce'];

    		return 1;
    	} else {
    		$this->error = $this->db->error();
    		return -1;
    	}
    }

    // phpcs:disable PEAR.NamingConventions.ValidFunctionName.ScopeNotCamelCaps
    /**
     *  Charge tableau des stats contrat pour le produit/service
     *
     * @param  int $socid Id societe
     * @return array               Tableau des stats
     */
    public function load_stats_contrat($socid = 0)
    {
        // phpcs:enable
        global $conf, $user, $hookmanager;

        $sql = "SELECT COUNT(DISTINCT c.fk_soc) as nb_customers, COUNT(DISTINCT c.rowid) as nb,";
        $sql .= " COUNT(cd.rowid) as nb_rows, SUM(cd.qty) as qty";
        $sql .= " FROM ".MAIN_DB_PREFIX."contratdet as cd";
        $sql .= ", ".MAIN_DB_PREFIX."contrat as c";
        $sql .= ", ".MAIN_DB_PREFIX."societe as s";
        if (!$user->rights->societe->client->voir && !$socid) {
            $sql .= ", ".MAIN_DB_PREFIX."societe_commerciaux as sc";
        }
        $sql .= " WHERE c.rowid = cd.fk_contrat";
        $sql .= " AND c.fk_soc = s.rowid";
        $sql .= " AND c.entity IN (".getEntity('contract').")";
        $sql .= " AND cd.fk_product = ".$this->id;
        if (!$user->rights->societe->client->voir && !$socid) {
            $sql .= " AND c.fk_soc = sc.fk_soc AND sc.fk_user = ".$user->id;
        }
        //$sql.= " AND c.statut != 0";
        if ($socid > 0) {
            $sql .= " AND c.fk_soc = ".$socid;
        }

        $result = $this->db->query($sql);
        if ($result) {
            $obj = $this->db->fetch_object($result);
            $this->stats_contrat['customers'] = $obj->nb_customers;
            $this->stats_contrat['nb'] = $obj->nb;
            $this->stats_contrat['rows'] = $obj->nb_rows;
            $this->stats_contrat['qty'] = $obj->qty ? $obj->qty : 0;

            // if it's a virtual product, maybe it is in contract by extension
            if (!empty($conf->global->PRODUCT_STATS_WITH_PARENT_PROD_IF_INCDEC)) {
                $TFather = $this->getFather();
                if (is_array($TFather) && !empty($TFather)) {
                    foreach ($TFather as &$fatherData) {
                        $pFather = new Product($this->db);
                        $pFather->id = $fatherData['id'];
                        $qtyCoef = $fatherData['qty'];

                        if ($fatherData['incdec']) {
                            $pFather->load_stats_contrat($socid);

                            $this->stats_contrat['customers'] += $pFather->stats_contrat['customers'];
                            $this->stats_contrat['nb'] += $pFather->stats_contrat['nb'];
                            $this->stats_contrat['rows'] += $pFather->stats_contrat['rows'];
                            $this->stats_contrat['qty'] += $pFather->stats_contrat['qty'] * $qtyCoef;
                        }
                    }
                }
            }

            $parameters = array('socid' => $socid);
            $reshook = $hookmanager->executeHooks('loadStatsContract', $parameters, $this, $action);
            if ($reshook > 0) $this->stats_contrat = $hookmanager->resArray['stats_contrat'];

            return 1;
        } else {
            $this->error = $this->db->error().' sql='.$sql;
            return -1;
        }
    }

    // phpcs:disable PEAR.NamingConventions.ValidFunctionName.ScopeNotCamelCaps
    /**
     *  Charge tableau des stats facture pour le produit/service
     *
     * @param  int $socid Id societe
     * @return array                   Tableau des stats
     */
    public function load_stats_facture($socid = 0)
    {
        // phpcs:enable
        global $db, $conf, $user, $hookmanager;

        $sql = "SELECT COUNT(DISTINCT f.fk_soc) as nb_customers, COUNT(DISTINCT f.rowid) as nb,";
        $sql .= " COUNT(fd.rowid) as nb_rows, SUM(".$db->ifsql('f.type != 2', 'fd.qty', 'fd.qty * -1').") as qty";
        $sql .= " FROM ".MAIN_DB_PREFIX."facturedet as fd";
        $sql .= ", ".MAIN_DB_PREFIX."facture as f";
        $sql .= ", ".MAIN_DB_PREFIX."societe as s";
        if (!$user->rights->societe->client->voir && !$socid) {
            $sql .= ", ".MAIN_DB_PREFIX."societe_commerciaux as sc";
        }
        $sql .= " WHERE f.rowid = fd.fk_facture";
        $sql .= " AND f.fk_soc = s.rowid";
        $sql .= " AND f.entity IN (".getEntity('invoice').")";
        $sql .= " AND fd.fk_product = ".$this->id;
        if (!$user->rights->societe->client->voir && !$socid) {
            $sql .= " AND f.fk_soc = sc.fk_soc AND sc.fk_user = ".$user->id;
        }
        //$sql.= " AND f.fk_statut != 0";
        if ($socid > 0) {
            $sql .= " AND f.fk_soc = ".$socid;
        }

        $result = $this->db->query($sql);
        if ($result) {
            $obj = $this->db->fetch_object($result);
            $this->stats_facture['customers'] = $obj->nb_customers;
            $this->stats_facture['nb'] = $obj->nb;
            $this->stats_facture['rows'] = $obj->nb_rows;
            $this->stats_facture['qty'] = $obj->qty ? $obj->qty : 0;

            // if it's a virtual product, maybe it is in invoice by extension
            if (!empty($conf->global->PRODUCT_STATS_WITH_PARENT_PROD_IF_INCDEC)) {
                $TFather = $this->getFather();
                if (is_array($TFather) && !empty($TFather)) {
                    foreach ($TFather as &$fatherData) {
                        $pFather = new Product($this->db);
                        $pFather->id = $fatherData['id'];
                        $qtyCoef = $fatherData['qty'];

                        if ($fatherData['incdec']) {
                            $pFather->load_stats_facture($socid);

                            $this->stats_facture['customers'] += $pFather->stats_facture['customers'];
                            $this->stats_facture['nb'] += $pFather->stats_facture['nb'];
                            $this->stats_facture['rows'] += $pFather->stats_facture['rows'];
                            $this->stats_facture['qty'] += $pFather->stats_facture['qty'] * $qtyCoef;
                        }
                    }
                }
            }

            $parameters = array('socid' => $socid);
            $reshook = $hookmanager->executeHooks('loadStatsCustomerInvoice', $parameters, $this, $action);
            if ($reshook > 0) $this->stats_facture = $hookmanager->resArray['stats_facture'];

            return 1;
        } else {
            $this->error = $this->db->error();
            return -1;
        }
    }

    // phpcs:disable PEAR.NamingConventions.ValidFunctionName.ScopeNotCamelCaps
    /**
     *  Charge tableau des stats facture pour le produit/service
     *
     * @param  int $socid Id societe
     * @return array                   Tableau des stats
     */
    public function load_stats_facture_fournisseur($socid = 0)
    {
        // phpcs:enable
        global $conf, $user, $hookmanager;

        $sql = "SELECT COUNT(DISTINCT f.fk_soc) as nb_suppliers, COUNT(DISTINCT f.rowid) as nb,";
        $sql .= " COUNT(fd.rowid) as nb_rows, SUM(fd.qty) as qty";
        $sql .= " FROM ".MAIN_DB_PREFIX."facture_fourn_det as fd";
        $sql .= ", ".MAIN_DB_PREFIX."facture_fourn as f";
        $sql .= ", ".MAIN_DB_PREFIX."societe as s";
        if (!$user->rights->societe->client->voir && !$socid) {
            $sql .= ", ".MAIN_DB_PREFIX."societe_commerciaux as sc";
        }
        $sql .= " WHERE f.rowid = fd.fk_facture_fourn";
        $sql .= " AND f.fk_soc = s.rowid";
        $sql .= " AND f.entity IN (".getEntity('facture_fourn').")";
        $sql .= " AND fd.fk_product = ".$this->id;
        if (!$user->rights->societe->client->voir && !$socid) {
            $sql .= " AND f.fk_soc = sc.fk_soc AND sc.fk_user = ".$user->id;
        }
        //$sql.= " AND f.fk_statut != 0";
        if ($socid > 0) {
            $sql .= " AND f.fk_soc = ".$socid;
        }

        $result = $this->db->query($sql);
        if ($result) {
            $obj = $this->db->fetch_object($result);
            $this->stats_facture_fournisseur['suppliers'] = $obj->nb_suppliers;
            $this->stats_facture_fournisseur['nb'] = $obj->nb;
            $this->stats_facture_fournisseur['rows'] = $obj->nb_rows;
            $this->stats_facture_fournisseur['qty'] = $obj->qty ? $obj->qty : 0;

            $parameters = array('socid' => $socid);
            $reshook = $hookmanager->executeHooks('loadStatsSupplierInvoice', $parameters, $this, $action);
            if ($reshook > 0) $this->stats_facture_fournisseur = $hookmanager->resArray['stats_facture_fournisseur'];

            return 1;
        } else {
            $this->error = $this->db->error();
            return -1;
        }
    }

    // phpcs:disable PEAR.NamingConventions.ValidFunctionName.ScopeNotCamelCaps
    /**
     *  Return an array formated for showing graphs
     *
     * @param  string $sql  Request to execute
     * @param  string $mode 'byunit'=number of unit, 'bynumber'=nb of entities
     * @param  int    $year Year (0=current year)
     * @return array               <0 if KO, result[month]=array(valuex,valuey) where month is 0 to 11
     */
    private function _get_stats($sql, $mode, $year = 0)
    {
        // phpcs:enable
        $resql = $this->db->query($sql);
        if ($resql) {
            $num = $this->db->num_rows($resql);
            $i = 0;
            while ($i < $num)
            {
                $arr = $this->db->fetch_array($resql);
                if ($mode == 'byunit') {
                    $tab[$arr[1]] = $arr[0]; // 1st field
                }
                if ($mode == 'bynumber') {
                    $tab[$arr[1]] = $arr[2]; // 3rd field
                }
                $i++;
            }
        } else {
            $this->error = $this->db->error().' sql='.$sql;
            return -1;
        }

        if (empty($year)) {
            $year = strftime('%Y', time());
            $month = strftime('%m', time());
        } else {
            $month = 12; // We imagine we are at end of year, so we get last 12 month before, so all correct year.
        }
        $result = array();

        for ($j = 0; $j < 12; $j++)
        {
            //$idx = ucfirst(dol_trunc(dol_print_date(dol_mktime(12, 0, 0, $month, 1, $year), "%b"), 3, 'right', 'UTF-8', 1));
        	$idx = ucfirst(dol_trunc(dol_print_date(dol_mktime(12, 0, 0, $month, 1, $year), "%b"), 1, 'right', 'UTF-8', 1));

            $result[$j] = array($idx, isset($tab[$year.$month]) ? $tab[$year.$month] : 0);
            //            $result[$j] = array($monthnum,isset($tab[$year.$month])?$tab[$year.$month]:0);

            $month = "0".($month - 1);
            if (dol_strlen($month) == 3) {
                $month = substr($month, 1);
            }
            if ($month == 0) {
                $month = 12;
                $year = $year - 1;
            }
        }

        return array_reverse($result);
    }


    // phpcs:disable PEAR.NamingConventions.ValidFunctionName.ScopeNotCamelCaps
    /**
     *  Return nb of units or customers invoices in which product is included
     *
     * @param  int    $socid               Limit count on a particular third party id
     * @param  string $mode                'byunit'=number of unit, 'bynumber'=nb of entities
     * @param  int    $filteronproducttype 0=To filter on product only, 1=To filter on services only
     * @param  int    $year                Year (0=last 12 month)
     * @param  string $morefilter          More sql filters
     * @return array                            <0 if KO, result[month]=array(valuex,valuey) where month is 0 to 11
     */
    public function get_nb_vente($socid, $mode, $filteronproducttype = -1, $year = 0, $morefilter = '')
    {
        // phpcs:enable
        global $conf;
        global $user;

        $sql = "SELECT sum(d.qty), date_format(f.datef, '%Y%m')";
        if ($mode == 'bynumber') {
            $sql .= ", count(DISTINCT f.rowid)";
        }
        $sql .= " FROM ".MAIN_DB_PREFIX."facturedet as d, ".MAIN_DB_PREFIX."facture as f, ".MAIN_DB_PREFIX."societe as s";
        if ($filteronproducttype >= 0) {
            $sql .= ", ".MAIN_DB_PREFIX."product as p";
        }
        if (!$user->rights->societe->client->voir && !$socid) {
            $sql .= ", ".MAIN_DB_PREFIX."societe_commerciaux as sc";
        }
        $sql .= " WHERE f.rowid = d.fk_facture";
        if ($this->id > 0) {
            $sql .= " AND d.fk_product =".$this->id;
        } else {
            $sql .= " AND d.fk_product > 0";
        }
        if ($filteronproducttype >= 0) {
            $sql .= " AND p.rowid = d.fk_product AND p.fk_product_type =".$filteronproducttype;
        }
        $sql .= " AND f.fk_soc = s.rowid";
        $sql .= " AND f.entity IN (".getEntity('invoice').")";
        if (!$user->rights->societe->client->voir && !$socid) {
            $sql .= " AND f.fk_soc = sc.fk_soc AND sc.fk_user = ".$user->id;
        }
        if ($socid > 0) {
            $sql .= " AND f.fk_soc = $socid";
        }
        $sql .= $morefilter;
        $sql .= " GROUP BY date_format(f.datef,'%Y%m')";
        $sql .= " ORDER BY date_format(f.datef,'%Y%m') DESC";

        return $this->_get_stats($sql, $mode, $year);
    }


    // phpcs:disable PEAR.NamingConventions.ValidFunctionName.ScopeNotCamelCaps
    /**
     *  Return nb of units or supplier invoices in which product is included
     *
     * @param  int    $socid               Limit count on a particular third party id
     * @param  string $mode                'byunit'=number of unit, 'bynumber'=nb of entities
     * @param  int    $filteronproducttype 0=To filter on product only, 1=To filter on services only
     * @param  int    $year                Year (0=last 12 month)
     * @param  string $morefilter          More sql filters
     * @return array                            <0 if KO, result[month]=array(valuex,valuey) where month is 0 to 11
     */
    public function get_nb_achat($socid, $mode, $filteronproducttype = -1, $year = 0, $morefilter = '')
    {
        // phpcs:enable
        global $conf;
        global $user;

        $sql = "SELECT sum(d.qty), date_format(f.datef, '%Y%m')";
        if ($mode == 'bynumber') {
            $sql .= ", count(DISTINCT f.rowid)";
        }
        $sql .= " FROM ".MAIN_DB_PREFIX."facture_fourn_det as d, ".MAIN_DB_PREFIX."facture_fourn as f, ".MAIN_DB_PREFIX."societe as s";
        if ($filteronproducttype >= 0) {
            $sql .= ", ".MAIN_DB_PREFIX."product as p";
        }
        if (!$user->rights->societe->client->voir && !$socid) {
            $sql .= ", ".MAIN_DB_PREFIX."societe_commerciaux as sc";
        }
        $sql .= " WHERE f.rowid = d.fk_facture_fourn";
        if ($this->id > 0) {
            $sql .= " AND d.fk_product =".$this->id;
        } else {
            $sql .= " AND d.fk_product > 0";
        }
        if ($filteronproducttype >= 0) {
            $sql .= " AND p.rowid = d.fk_product AND p.fk_product_type =".$filteronproducttype;
        }
        $sql .= " AND f.fk_soc = s.rowid";
        $sql .= " AND f.entity IN (".getEntity('facture_fourn').")";
        if (!$user->rights->societe->client->voir && !$socid) {
            $sql .= " AND f.fk_soc = sc.fk_soc AND sc.fk_user = ".$user->id;
        }
        if ($socid > 0) {
            $sql .= " AND f.fk_soc = $socid";
        }
        $sql .= $morefilter;
        $sql .= " GROUP BY date_format(f.datef,'%Y%m')";
        $sql .= " ORDER BY date_format(f.datef,'%Y%m') DESC";

        return $this->_get_stats($sql, $mode, $year);
    }

    // phpcs:disable PEAR.NamingConventions.ValidFunctionName.ScopeNotCamelCaps
    /**
     *  Return nb of units in proposals in which product is included
     *
     * @param  int    $socid               Limit count on a particular third party id
     * @param  string $mode                'byunit'=number of unit, 'bynumber'=nb of entities
     * @param  int    $filteronproducttype 0=To filter on product only, 1=To filter on services only
     * @param  int    $year                Year (0=last 12 month)
     * @param  string $morefilter          More sql filters
     * @return array                            <0 if KO, result[month]=array(valuex,valuey) where month is 0 to 11
     */
    public function get_nb_propal($socid, $mode, $filteronproducttype = -1, $year = 0, $morefilter = '')
    {
        // phpcs:enable
        global $conf;
        global $user;

        $sql = "SELECT sum(d.qty), date_format(p.datep, '%Y%m')";
        if ($mode == 'bynumber') {
            $sql .= ", count(DISTINCT p.rowid)";
        }
        $sql .= " FROM ".MAIN_DB_PREFIX."propaldet as d, ".MAIN_DB_PREFIX."propal as p, ".MAIN_DB_PREFIX."societe as s";
        if ($filteronproducttype >= 0) {
            $sql .= ", ".MAIN_DB_PREFIX."product as prod";
        }
        if (!$user->rights->societe->client->voir && !$socid) {
            $sql .= ", ".MAIN_DB_PREFIX."societe_commerciaux as sc";
        }
        $sql .= " WHERE p.rowid = d.fk_propal";
        if ($this->id > 0) {
            $sql .= " AND d.fk_product =".$this->id;
        } else {
            $sql .= " AND d.fk_product > 0";
        }
        if ($filteronproducttype >= 0) {
            $sql .= " AND prod.rowid = d.fk_product AND prod.fk_product_type =".$filteronproducttype;
        }
        $sql .= " AND p.fk_soc = s.rowid";
        $sql .= " AND p.entity IN (".getEntity('propal').")";
        if (!$user->rights->societe->client->voir && !$socid) {
            $sql .= " AND p.fk_soc = sc.fk_soc AND sc.fk_user = ".$user->id;
        }
        if ($socid > 0) {
            $sql .= " AND p.fk_soc = ".$socid;
        }
        $sql .= $morefilter;
        $sql .= " GROUP BY date_format(p.datep,'%Y%m')";
        $sql .= " ORDER BY date_format(p.datep,'%Y%m') DESC";

        return $this->_get_stats($sql, $mode, $year);
    }

    // phpcs:disable PEAR.NamingConventions.ValidFunctionName.ScopeNotCamelCaps
    /**
     *  Return nb of units in proposals in which product is included
     *
     * @param  int    $socid               Limit count on a particular third party id
     * @param  string $mode                'byunit'=number of unit, 'bynumber'=nb of entities
     * @param  int    $filteronproducttype 0=To filter on product only, 1=To filter on services only
     * @param  int    $year                Year (0=last 12 month)
     * @param  string $morefilter          More sql filters
     * @return array                            <0 if KO, result[month]=array(valuex,valuey) where month is 0 to 11
     */
    public function get_nb_propalsupplier($socid, $mode, $filteronproducttype = -1, $year = 0, $morefilter = '')
    {
        // phpcs:enable
        global $conf;
        global $user;

        $sql = "SELECT sum(d.qty), date_format(p.date_valid, '%Y%m')";
        if ($mode == 'bynumber') {
            $sql .= ", count(DISTINCT p.rowid)";
        }
        $sql .= " FROM ".MAIN_DB_PREFIX."supplier_proposaldet as d, ".MAIN_DB_PREFIX."supplier_proposal as p, ".MAIN_DB_PREFIX."societe as s";
        if ($filteronproducttype >= 0) {
            $sql .= ", ".MAIN_DB_PREFIX."product as prod";
        }
        if (!$user->rights->societe->client->voir && !$socid) {
            $sql .= ", ".MAIN_DB_PREFIX."societe_commerciaux as sc";
        }
        $sql .= " WHERE p.rowid = d.fk_supplier_proposal";
        if ($this->id > 0) {
            $sql .= " AND d.fk_product =".$this->id;
        } else {
            $sql .= " AND d.fk_product > 0";
        }
        if ($filteronproducttype >= 0) {
            $sql .= " AND prod.rowid = d.fk_product AND prod.fk_product_type =".$filteronproducttype;
        }
        $sql .= " AND p.fk_soc = s.rowid";
        $sql .= " AND p.entity IN (".getEntity('supplier_proposal').")";
        if (!$user->rights->societe->client->voir && !$socid) {
            $sql .= " AND p.fk_soc = sc.fk_soc AND sc.fk_user = ".$user->id;
        }
        if ($socid > 0) {
            $sql .= " AND p.fk_soc = ".$socid;
        }
        $sql .= $morefilter;
        $sql .= " GROUP BY date_format(p.date_valid,'%Y%m')";
        $sql .= " ORDER BY date_format(p.date_valid,'%Y%m') DESC";

        return $this->_get_stats($sql, $mode, $year);
    }

    // phpcs:disable PEAR.NamingConventions.ValidFunctionName.ScopeNotCamelCaps
    /**
     *  Return nb of units in orders in which product is included
     *
     * @param  int    $socid               Limit count on a particular third party id
     * @param  string $mode                'byunit'=number of unit, 'bynumber'=nb of entities
     * @param  int    $filteronproducttype 0=To filter on product only, 1=To filter on services only
     * @param  int    $year                Year (0=last 12 month)
     * @param  string $morefilter          More sql filters
     * @return array                            <0 if KO, result[month]=array(valuex,valuey) where month is 0 to 11
     */
    public function get_nb_order($socid, $mode, $filteronproducttype = -1, $year = 0, $morefilter = '')
    {
        // phpcs:enable
        global $conf, $user;

        $sql = "SELECT sum(d.qty), date_format(c.date_commande, '%Y%m')";
        if ($mode == 'bynumber') {
            $sql .= ", count(DISTINCT c.rowid)";
        }
        $sql .= " FROM ".MAIN_DB_PREFIX."commandedet as d, ".MAIN_DB_PREFIX."commande as c, ".MAIN_DB_PREFIX."societe as s";
        if ($filteronproducttype >= 0) {
            $sql .= ", ".MAIN_DB_PREFIX."product as p";
        }
        if (!$user->rights->societe->client->voir && !$socid) {
            $sql .= ", ".MAIN_DB_PREFIX."societe_commerciaux as sc";
        }
        $sql .= " WHERE c.rowid = d.fk_commande";
        if ($this->id > 0) {
            $sql .= " AND d.fk_product =".$this->id;
        } else {
            $sql .= " AND d.fk_product > 0";
        }
        if ($filteronproducttype >= 0) {
            $sql .= " AND p.rowid = d.fk_product AND p.fk_product_type =".$filteronproducttype;
        }
        $sql .= " AND c.fk_soc = s.rowid";
        $sql .= " AND c.entity IN (".getEntity('commande').")";
        if (!$user->rights->societe->client->voir && !$socid) {
            $sql .= " AND c.fk_soc = sc.fk_soc AND sc.fk_user = ".$user->id;
        }
        if ($socid > 0) {
            $sql .= " AND c.fk_soc = ".$socid;
        }
        $sql .= $morefilter;
        $sql .= " GROUP BY date_format(c.date_commande,'%Y%m')";
        $sql .= " ORDER BY date_format(c.date_commande,'%Y%m') DESC";

        return $this->_get_stats($sql, $mode, $year);
    }

    // phpcs:disable PEAR.NamingConventions.ValidFunctionName.ScopeNotCamelCaps
    /**
     *  Return nb of units in orders in which product is included
     *
     * @param  int    $socid               Limit count on a particular third party id
     * @param  string $mode                'byunit'=number of unit, 'bynumber'=nb of entities
     * @param  int    $filteronproducttype 0=To filter on product only, 1=To filter on services only
     * @param  int    $year                Year (0=last 12 month)
     * @param  string $morefilter          More sql filters
     * @return array                            <0 if KO, result[month]=array(valuex,valuey) where month is 0 to 11
     */
    public function get_nb_ordersupplier($socid, $mode, $filteronproducttype = -1, $year = 0, $morefilter = '')
    {
        // phpcs:enable
        global $conf, $user;

        $sql = "SELECT sum(d.qty), date_format(c.date_commande, '%Y%m')";
        if ($mode == 'bynumber') {
            $sql .= ", count(DISTINCT c.rowid)";
        }
        $sql .= " FROM ".MAIN_DB_PREFIX."commande_fournisseurdet as d, ".MAIN_DB_PREFIX."commande_fournisseur as c, ".MAIN_DB_PREFIX."societe as s";
        if ($filteronproducttype >= 0) {
            $sql .= ", ".MAIN_DB_PREFIX."product as p";
        }
        if (!$user->rights->societe->client->voir && !$socid) {
            $sql .= ", ".MAIN_DB_PREFIX."societe_commerciaux as sc";
        }
        $sql .= " WHERE c.rowid = d.fk_commande";
        if ($this->id > 0) {
            $sql .= " AND d.fk_product =".$this->id;
        } else {
            $sql .= " AND d.fk_product > 0";
        }
        if ($filteronproducttype >= 0) {
            $sql .= " AND p.rowid = d.fk_product AND p.fk_product_type =".$filteronproducttype;
        }
        $sql .= " AND c.fk_soc = s.rowid";
        $sql .= " AND c.entity IN (".getEntity('supplier_order').")";
        if (!$user->rights->societe->client->voir && !$socid) {
            $sql .= " AND c.fk_soc = sc.fk_soc AND sc.fk_user = ".$user->id;
        }
        if ($socid > 0) {
            $sql .= " AND c.fk_soc = ".$socid;
        }
        $sql .= $morefilter;
        $sql .= " GROUP BY date_format(c.date_commande,'%Y%m')";
        $sql .= " ORDER BY date_format(c.date_commande,'%Y%m') DESC";

        return $this->_get_stats($sql, $mode, $year);
    }

    // phpcs:disable PEAR.NamingConventions.ValidFunctionName.ScopeNotCamelCaps
    /**
     *  Return nb of units in orders in which product is included
     *
     * @param  int    $socid               Limit count on a particular third party id
     * @param  string $mode                'byunit'=number of unit, 'bynumber'=nb of entities
     * @param  int    $filteronproducttype 0=To filter on product only, 1=To filter on services only
     * @param  int    $year                Year (0=last 12 month)
     * @param  string $morefilter          More sql filters
     * @return array                            <0 if KO, result[month]=array(valuex,valuey) where month is 0 to 11
     */
    public function get_nb_contract($socid, $mode, $filteronproducttype = -1, $year = 0, $morefilter = '')
    {
    	// phpcs:enable
    	global $conf, $user;

    	$sql = "SELECT sum(d.qty), date_format(c.date_contrat, '%Y%m')";
    	if ($mode == 'bynumber') {
    		$sql .= ", count(DISTINCT c.rowid)";
    	}
    	$sql .= " FROM ".MAIN_DB_PREFIX."contratdet as d, ".MAIN_DB_PREFIX."contrat as c, ".MAIN_DB_PREFIX."societe as s";
    	if ($filteronproducttype >= 0) {
    		$sql .= ", ".MAIN_DB_PREFIX."product as p";
    	}
    	if (!$user->rights->societe->client->voir && !$socid) {
    		$sql .= ", ".MAIN_DB_PREFIX."societe_commerciaux as sc";
    	}

		$sql .= " WHERE c.entity IN (".getEntity('contract').")";
		$sql .= " AND c.rowid = d.fk_contrat";

    	if ($this->id > 0) {
    		$sql .= " AND d.fk_product =".$this->id;
    	} else {
    		$sql .= " AND d.fk_product > 0";
    	}
    	if ($filteronproducttype >= 0) {
    		$sql .= " AND p.rowid = d.fk_product AND p.fk_product_type =".$filteronproducttype;
    	}
    	$sql .= " AND c.fk_soc = s.rowid";

    	if (!$user->rights->societe->client->voir && !$socid) {
    		$sql .= " AND c.fk_soc = sc.fk_soc AND sc.fk_user = ".$user->id;
    	}
    	if ($socid > 0) {
    		$sql .= " AND c.fk_soc = ".$socid;
    	}
    	$sql .= $morefilter;
    	$sql .= " GROUP BY date_format(c.date_contrat,'%Y%m')";
    	$sql .= " ORDER BY date_format(c.date_contrat,'%Y%m') DESC";

    	return $this->_get_stats($sql, $mode, $year);
    }

    // phpcs:disable PEAR.NamingConventions.ValidFunctionName.ScopeNotCamelCaps
    /**
     *  Return nb of units in orders in which product is included
     *
     * @param  int    $socid               Limit count on a particular third party id
     * @param  string $mode                'byunit'=number of unit, 'bynumber'=nb of entities
     * @param  int    $filteronproducttype 0=To filter on product only, 1=To filter on services only
     * @param  int    $year                Year (0=last 12 month)
     * @param  string $morefilter          More sql filters
     * @return array                            <0 if KO, result[month]=array(valuex,valuey) where month is 0 to 11
     */
    public function get_nb_mos($socid, $mode, $filteronproducttype = -1, $year = 0, $morefilter = '')
    {
    	// phpcs:enable
    	global $conf, $user;

    	$sql = "SELECT sum(d.qty), date_format(d.date_valid, '%Y%m')";
    	if ($mode == 'bynumber') {
    		$sql .= ", count(DISTINCT d.rowid)";
    	}
    	$sql .= " FROM ".MAIN_DB_PREFIX."mrp_mo as d LEFT JOIN  ".MAIN_DB_PREFIX."societe as s ON d.fk_soc = s.rowid";
    	if ($filteronproducttype >= 0) {
    		$sql .= ", ".MAIN_DB_PREFIX."product as p";
    	}
    	if (!$user->rights->societe->client->voir && !$socid) {
    		$sql .= ", ".MAIN_DB_PREFIX."societe_commerciaux as sc";
    	}

    	$sql .= " WHERE d.entity IN (".getEntity('mo').")";
    	$sql .= " AND d.status > 0";

    	if ($this->id > 0) {
    		$sql .= " AND d.fk_product =".$this->id;
    	} else {
    		$sql .= " AND d.fk_product > 0";
    	}
    	if ($filteronproducttype >= 0) {
    		$sql .= " AND p.rowid = d.fk_product AND p.fk_product_type =".$filteronproducttype;
    	}

    	if (!$user->rights->societe->client->voir && !$socid) {
    		$sql .= " AND d.fk_soc = sc.fk_soc AND sc.fk_user = ".$user->id;
    	}
    	if ($socid > 0) {
    		$sql .= " AND d.fk_soc = ".$socid;
    	}
    	$sql .= $morefilter;
    	$sql .= " GROUP BY date_format(d.date_valid,'%Y%m')";
    	$sql .= " ORDER BY date_format(d.date_valid,'%Y%m') DESC";

    	return $this->_get_stats($sql, $mode, $year);
    }

    // phpcs:disable PEAR.NamingConventions.ValidFunctionName.ScopeNotCamelCaps
    /**
     *  Link a product/service to a parent product/service
     *
     * @param  int $id_pere Id of parent product/service
     * @param  int $id_fils Id of child product/service
     * @param  int $qty     Quantity
     * @param  int $incdec  1=Increase/decrease stock of child when parent stock increase/decrease
     * @return int                < 0 if KO, > 0 if OK
     */
    public function add_sousproduit($id_pere, $id_fils, $qty, $incdec = 1)
    {
        // phpcs:enable
        // Clean parameters
        if (!is_numeric($id_pere)) {
            $id_pere = 0;
        }
        if (!is_numeric($id_fils)) {
            $id_fils = 0;
        }
        if (!is_numeric($incdec)) {
            $incdec = 0;
        }

        $result = $this->del_sousproduit($id_pere, $id_fils);
        if ($result < 0) {
            return $result;
        }

        // Check not already father of id_pere (to avoid father -> child -> father links)
        $sql = 'SELECT fk_product_pere from '.MAIN_DB_PREFIX.'product_association';
        $sql .= ' WHERE fk_product_pere  = '.$id_fils.' AND fk_product_fils = '.$id_pere;
        if (!$this->db->query($sql)) {
            dol_print_error($this->db);
            return -1;
        } else {
            $result = $this->db->query($sql);
            if ($result) {
                $num = $this->db->num_rows($result);
                if ($num > 0) {
                    $this->error = "isFatherOfThis";
                    return -1;
                } else {
                    $sql = 'INSERT INTO '.MAIN_DB_PREFIX.'product_association(fk_product_pere,fk_product_fils,qty,incdec)';
                    $sql .= ' VALUES ('.$id_pere.', '.$id_fils.', '.$qty.', '.$incdec.')';
                    if (!$this->db->query($sql)) {
                         dol_print_error($this->db);
                         return -1;
                    } else {
                         return 1;
                    }
                }
            }
        }
    }

    // phpcs:disable PEAR.NamingConventions.ValidFunctionName.ScopeNotCamelCaps
    /**
     *  Modify composed product
     *
     * @param  int $id_pere Id of parent product/service
     * @param  int $id_fils Id of child product/service
     * @param  int $qty     Quantity
     * @param  int $incdec  1=Increase/decrease stock of child when parent stock increase/decrease
     * @return int                < 0 if KO, > 0 if OK
     */
    public function update_sousproduit($id_pere, $id_fils, $qty, $incdec = 1)
    {
        // phpcs:enable
        // Clean parameters
        if (!is_numeric($id_pere)) {
            $id_pere = 0;
        }
        if (!is_numeric($id_fils)) {
            $id_fils = 0;
        }
        if (!is_numeric($incdec)) {
            $incdec = 1;
        }
        if (!is_numeric($qty)) {
            $qty = 1;
        }

        $sql = 'UPDATE '.MAIN_DB_PREFIX.'product_association SET ';
        $sql .= 'qty='.$qty;
        $sql .= ',incdec='.$incdec;
        $sql .= ' WHERE fk_product_pere='.$id_pere.' AND fk_product_fils='.$id_fils;

        if (!$this->db->query($sql)) {
            dol_print_error($this->db);
            return -1;
        } else {
            return 1;
        }
    }

    // phpcs:disable PEAR.NamingConventions.ValidFunctionName.ScopeNotCamelCaps
    /**
     *  Retire le lien entre un sousproduit et un produit/service
     *
     * @param  int $fk_parent Id du produit auquel ne sera plus lie le produit lie
     * @param  int $fk_child  Id du produit a ne plus lie
     * @return int                    < 0 if KO, > 0 if OK
     */
    public function del_sousproduit($fk_parent, $fk_child)
    {
        // phpcs:enable
        if (!is_numeric($fk_parent)) {
            $fk_parent = 0;
        }
        if (!is_numeric($fk_child)) {
            $fk_child = 0;
        }

        $sql = "DELETE FROM ".MAIN_DB_PREFIX."product_association";
        $sql .= " WHERE fk_product_pere  = ".$fk_parent;
        $sql .= " AND fk_product_fils = ".$fk_child;

        dol_syslog(get_class($this).'::del_sousproduit', LOG_DEBUG);
        if (!$this->db->query($sql)) {
            dol_print_error($this->db);
            return -1;
        }

        return 1;
    }

    // phpcs:disable PEAR.NamingConventions.ValidFunctionName.ScopeNotCamelCaps
    /**
     *  Verifie si c'est un sous-produit
     *
     * @param  int $fk_parent Id du produit auquel le produit est lie
     * @param  int $fk_child  Id du produit lie
     * @return int                    < 0 si erreur, > 0 si ok
     */
    public function is_sousproduit($fk_parent, $fk_child)
    {
        // phpcs:enable
        $sql = "SELECT fk_product_pere, qty, incdec";
        $sql .= " FROM ".MAIN_DB_PREFIX."product_association";
        $sql .= " WHERE fk_product_pere  = '".$fk_parent."'";
        $sql .= " AND fk_product_fils = '".$fk_child."'";

        $result = $this->db->query($sql);
        if ($result) {
            $num = $this->db->num_rows($result);

            if ($num > 0) {
                $obj = $this->db->fetch_object($result);
                $this->is_sousproduit_qty = $obj->qty;
                $this->is_sousproduit_incdec = $obj->incdec;

                return true;
            } else {
                return false;
            }
        } else {
            dol_print_error($this->db);
            return -1;
        }
    }


    // phpcs:disable PEAR.NamingConventions.ValidFunctionName.ScopeNotCamelCaps
    /**
     *  Add a supplier price for the product.
     *  Note: Duplicate ref is accepted for different quantity only, or for different companies.
     *
     * @param  User   $user      User that make link
     * @param  int    $id_fourn  Supplier id
     * @param  string $ref_fourn Supplier ref
     * @param  float  $quantity  Quantity minimum for price
     * @return int               < 0 if KO, 0 if link already exists for this product, > 0 if OK
     */
    public function add_fournisseur($user, $id_fourn, $ref_fourn, $quantity)
    {
        // phpcs:enable
        global $conf;

        $now = dol_now();

        dol_syslog(get_class($this)."::add_fournisseur id_fourn = ".$id_fourn." ref_fourn=".$ref_fourn." quantity=".$quantity, LOG_DEBUG);

        // Clean parameters
        $quantity = price2num($quantity, 'MS');

        if ($ref_fourn) {
            $sql = "SELECT rowid, fk_product";
            $sql .= " FROM ".MAIN_DB_PREFIX."product_fournisseur_price";
            $sql .= " WHERE fk_soc = ".$id_fourn;
            $sql .= " AND ref_fourn = '".$this->db->escape($ref_fourn)."'";
            $sql .= " AND fk_product != ".$this->id;
            $sql .= " AND entity IN (".getEntity('productsupplierprice').")";

            $resql = $this->db->query($sql);
            if ($resql) {
                $obj = $this->db->fetch_object($resql);
                if ($obj) {
                    // If the supplier ref already exists but for another product (duplicate ref is accepted for different quantity only or different companies)
                    $this->product_id_already_linked = $obj->fk_product;
                    return -3;
                }
                $this->db->free($resql);
            }
        }

        $sql = "SELECT rowid";
        $sql .= " FROM ".MAIN_DB_PREFIX."product_fournisseur_price";
        $sql .= " WHERE fk_soc = ".$id_fourn;
        if ($ref_fourn) { $sql .= " AND ref_fourn = '".$this->db->escape($ref_fourn)."'";
        } else { $sql .= " AND (ref_fourn = '' OR ref_fourn IS NULL)";
        }
        $sql .= " AND quantity = ".$quantity;
        $sql .= " AND fk_product = ".$this->id;
        $sql .= " AND entity IN (".getEntity('productsupplierprice').")";

        $resql = $this->db->query($sql);
        if ($resql) {
            $obj = $this->db->fetch_object($resql);

            // The reference supplier does not exist, we create it for this product.
            if (!$obj) {
                $sql = "INSERT INTO ".MAIN_DB_PREFIX."product_fournisseur_price(";
                $sql .= "datec";
                $sql .= ", entity";
                $sql .= ", fk_product";
                $sql .= ", fk_soc";
                $sql .= ", ref_fourn";
                $sql .= ", quantity";
                $sql .= ", fk_user";
                $sql .= ", tva_tx";
                $sql .= ") VALUES (";
                $sql .= "'".$this->db->idate($now)."'";
                $sql .= ", ".$conf->entity;
                $sql .= ", ".$this->id;
                $sql .= ", ".$id_fourn;
                $sql .= ", '".$this->db->escape($ref_fourn)."'";
                $sql .= ", ".$quantity;
                $sql .= ", ".$user->id;
                $sql .= ", 0";
                $sql .= ")";

                if ($this->db->query($sql)) {
                    $this->product_fourn_price_id = $this->db->last_insert_id(MAIN_DB_PREFIX."product_fournisseur_price");
                    return 1;
                } else {
                    $this->error = $this->db->lasterror();
                    return -1;
                }
            } else {
                 // If the supplier price already exists for this product and quantity
                $this->product_fourn_price_id = $obj->rowid;
                return 0;
            }
        } else {
            $this->error = $this->db->lasterror();
            return -2;
        }
    }


    // phpcs:disable PEAR.NamingConventions.ValidFunctionName.ScopeNotCamelCaps
    /**
     *  Renvoie la liste des fournisseurs du produit/service
     *
     * @return array        Tableau des id de fournisseur
     */
    public function list_suppliers()
    {
        // phpcs:enable
        global $conf;

        $list = array();

        $sql = "SELECT DISTINCT p.fk_soc";
        $sql .= " FROM ".MAIN_DB_PREFIX."product_fournisseur_price as p";
        $sql .= " WHERE p.fk_product = ".$this->id;
        $sql .= " AND p.entity = ".$conf->entity;

        $result = $this->db->query($sql);
        if ($result) {
            $num = $this->db->num_rows($result);
            $i = 0;
            while ($i < $num)
            {
                $obj = $this->db->fetch_object($result);
                $list[$i] = $obj->fk_soc;
                $i++;
            }
        }

        return $list;
    }

    // phpcs:disable PEAR.NamingConventions.ValidFunctionName.ScopeNotCamelCaps
    /**
     *  Recopie les prix d'un produit/service sur un autre
     *
     * @param  int $fromId Id product source
     * @param  int $toId   Id product target
     * @return int                     < 0 if KO, > 0 if OK
     */
    public function clone_price($fromId, $toId)
    {
        global $conf, $user;

        $now = dol_now();

        $this->db->begin();

        // prices
        $sql  = "INSERT INTO ".MAIN_DB_PREFIX."product_price (";
        $sql .= " entity";
        $sql .= ", fk_product";
        $sql .= ", date_price";
        $sql .= ", price_level";
        $sql .= ", price";
        $sql .= ", price_ttc";
        $sql .= ", price_min";
        $sql .= ", price_min_ttc";
        $sql .= ", price_base_type";
        $sql .= ", default_vat_code";
        $sql .= ", tva_tx";
        $sql .= ", recuperableonly";
        $sql .= ", localtax1_tx";
        $sql .= ", localtax1_type";
        $sql .= ", localtax2_tx";
        $sql .= ", localtax2_type";
        $sql .= ", fk_user_author";
        $sql .= ", tosell";
        $sql .= ", price_by_qty";
        $sql .= ", fk_price_expression";
        $sql .= ", fk_multicurrency";
        $sql .= ", multicurrency_code";
        $sql .= ", multicurrency_tx";
        $sql .= ", multicurrency_price";
        $sql .= ", multicurrency_price_ttc";
        $sql .= ")";
        $sql .= " SELECT";
        $sql .= " entity";
        $sql .= ", ".$toId;
        $sql .= ", '".$this->db->idate($now)."'";
        $sql .= ", price_level";
        $sql .= ", price";
        $sql .= ", price_ttc";
        $sql .= ", price_min";
        $sql .= ", price_min_ttc";
        $sql .= ", price_base_type";
        $sql .= ", default_vat_code";
        $sql .= ", tva_tx";
        $sql .= ", recuperableonly";
        $sql .= ", localtax1_tx";
        $sql .= ", localtax1_type";
        $sql .= ", localtax2_tx";
        $sql .= ", localtax2_type";
        $sql .= ", ".$user->id;
        $sql .= ", tosell";
        $sql .= ", price_by_qty";
        $sql .= ", fk_price_expression";
        $sql .= ", fk_multicurrency";
        $sql .= ", multicurrency_code";
        $sql .= ", multicurrency_tx";
        $sql .= ", multicurrency_price";
        $sql .= ", multicurrency_price_ttc";
        $sql .= " FROM ".MAIN_DB_PREFIX."product_price";
        $sql .= " WHERE fk_product = ".$fromId;
        $sql .= " ORDER BY date_price DESC";
        if ($conf->global->PRODUIT_MULTIPRICES_LIMIT > 0) {
            $sql .= " LIMIT ".$conf->global->PRODUIT_MULTIPRICES_LIMIT;
        }

        dol_syslog(__METHOD__, LOG_DEBUG);
        $resql = $this->db->query($sql);
        if (!$resql) {
            $this->db->rollback();
            return -1;
        }

        $this->db->commit();
        return 1;
    }

    // phpcs:disable PEAR.NamingConventions.ValidFunctionName.ScopeNotCamelCaps
    /**
     * Clone links between products
     *
     * @param  int $fromId Product id
     * @param  int $toId   Product id
     * @return int                  <0 if KO, >0 if OK
     */
    public function clone_associations($fromId, $toId)
    {
        // phpcs:enable
        $this->db->begin();

        $sql = 'INSERT INTO '.MAIN_DB_PREFIX.'product_association (fk_product_pere, fk_product_fils, qty)';
        $sql .= " SELECT ".$toId.", fk_product_fils, qty FROM ".MAIN_DB_PREFIX."product_association";
        $sql .= " WHERE fk_product_pere = ".$fromId;

        dol_syslog(get_class($this).'::clone_association', LOG_DEBUG);
        if (!$this->db->query($sql)) {
            $this->db->rollback();
            return -1;
        }

        $this->db->commit();
        return 1;
    }

    // phpcs:disable PEAR.NamingConventions.ValidFunctionName.ScopeNotCamelCaps
    /**
     *  Recopie les fournisseurs et prix fournisseurs d'un produit/service sur un autre
     *
     * @param  int $fromId Id produit source
     * @param  int $toId   Id produit cible
     * @return int                 < 0 si erreur, > 0 si ok
     */
    public function clone_fournisseurs($fromId, $toId)
    {
        // phpcs:enable
        $this->db->begin();

        $now = dol_now();

        // les fournisseurs
        /*$sql = "INSERT ".MAIN_DB_PREFIX."product_fournisseur ("
        . " datec, fk_product, fk_soc, ref_fourn, fk_user_author )"
        . " SELECT '".$this->db->idate($now)."', ".$toId.", fk_soc, ref_fourn, fk_user_author"
        . " FROM ".MAIN_DB_PREFIX."product_fournisseur"
        . " WHERE fk_product = ".$fromId;

        if ( ! $this->db->query($sql ) )
        {
        $this->db->rollback();
        return -1;
        }*/

        // les prix de fournisseurs.
        $sql = "INSERT ".MAIN_DB_PREFIX."product_fournisseur_price (";
        $sql .= " datec, fk_product, fk_soc, price, quantity, fk_user)";
        $sql .= " SELECT '".$this->db->idate($now)."', ".$toId.", fk_soc, price, quantity, fk_user";
        $sql .= " FROM ".MAIN_DB_PREFIX."product_fournisseur_price";
        $sql .= " WHERE fk_product = ".$fromId;

        dol_syslog(get_class($this).'::clone_fournisseurs', LOG_DEBUG);
        $resql = $this->db->query($sql);
        if (!$resql) {
            $this->db->rollback();
            return -1;
        } else {
            $this->db->commit();
            return 1;
        }
    }

    // phpcs:disable PEAR.NamingConventions.ValidFunctionName.ScopeNotCamelCaps
    /**
     *  Fonction recursive uniquement utilisee par get_arbo_each_prod, recompose l'arborescence des sousproduits
     *  Define value of this->res
     *
     * @param  array  $prod       Products array
     * @param  string $compl_path Directory path of parents to add before
     * @param  int    $multiply   Because each sublevel must be multiplicated by parent nb
     * @param  int    $level      Init level
     * @param  int    $id_parent  Id parent
     * @return void
     */
    public function fetch_prod_arbo($prod, $compl_path = "", $multiply = 1, $level = 1, $id_parent = 0)
    {
        // phpcs:enable
        global $conf, $langs;

        $tmpproduct = null;
        //var_dump($prod);
        foreach ($prod as $id_product => $desc_pere)    // $id_product is 0 (first call starting with root top) or an id of a sub_product
        {
            if (is_array($desc_pere))    // If desc_pere is an array, this means it's a child
            {
                $id = (!empty($desc_pere[0]) ? $desc_pere[0] : '');
                $nb = (!empty($desc_pere[1]) ? $desc_pere[1] : '');
                $type = (!empty($desc_pere[2]) ? $desc_pere[2] : '');
                $label = (!empty($desc_pere[3]) ? $desc_pere[3] : '');
                $incdec = !empty($desc_pere[4]) ? $desc_pere[4] : 0;

                if ($multiply < 1) { $multiply = 1;
                }

                //print "XXX We add id=".$id." - label=".$label." - nb=".$nb." - multiply=".$multiply." fullpath=".$compl_path.$label."\n";
                if (is_null($tmpproduct)) $tmpproduct = new Product($this->db); // So we initialize tmpproduct only once for all loop.
                $tmpproduct->fetch($id); // Load product to get ->ref
                $tmpproduct->load_stock('nobatch,novirtual'); // Load stock to get true ->stock_reel
                //$this->fetch($id);        				   // Load product to get ->ref
                //$this->load_stock('nobatch,novirtual');    // Load stock to get true ->stock_reel
                $this->res[] = array(
	                'id'=>$id, // Id product
	                'id_parent'=>$id_parent,
                	'ref'=>$tmpproduct->ref, // Ref product
	                'nb'=>$nb, // Nb of units that compose parent product
	                'nb_total'=>$nb * $multiply, // Nb of units for all nb of product
                	'stock'=>$tmpproduct->stock_reel, // Stock
                	'stock_alert'=>$tmpproduct->seuil_stock_alerte, // Stock alert
	                'label'=>$label,
	                'fullpath'=>$compl_path.$label, // Label
	                'type'=>$type, // Nb of units that compose parent product
                	'desiredstock'=>$tmpproduct->desiredstock,
	                'level'=>$level,
	                'incdec'=>$incdec,
                	'entity'=>$tmpproduct->entity
                );

                // Recursive call if there is childs to child
                if (is_array($desc_pere['childs'])) {
                       //print 'YYY We go down for '.$desc_pere[3]." -> \n";
                       $this->fetch_prod_arbo($desc_pere['childs'], $compl_path.$desc_pere[3]." -> ", $desc_pere[1] * $multiply, $level + 1, $id);
                }
            }
        }
    }

    // phpcs:disable PEAR.NamingConventions.ValidFunctionName.ScopeNotCamelCaps
    /**
     *  Build the tree of subproducts into an array
     *  this->sousprods is loaded by this->get_sousproduits_arbo()
     *
     * @param  int $multiply Because each sublevel must be multiplicated by parent nb
     * @return array                     $this->res
     */
    public function get_arbo_each_prod($multiply = 1)
    {
        // phpcs:enable
        $this->res = array();
        if (isset($this->sousprods) && is_array($this->sousprods)) {
            foreach ($this->sousprods as $prod_name => $desc_product)
            {
                if (is_array($desc_product)) { $this->fetch_prod_arbo($desc_product, "", $multiply, 1, $this->id);
                }
            }
        }
        //var_dump($this->res);
        return $this->res;
    }

    /**
     *  Return all parent products for current product (first level only)
     *
     * @return int            Nb of father + child
     */
    public function hasFatherOrChild()
    {
        $nb = 0;

        $sql = "SELECT COUNT(pa.rowid) as nb";
        $sql .= " FROM ".MAIN_DB_PREFIX."product_association as pa";
        $sql .= " WHERE pa.fk_product_fils = ".$this->id." OR pa.fk_product_pere = ".$this->id;
        $resql = $this->db->query($sql);
        if ($resql) {
            $obj = $this->db->fetch_object($resql);
            if ($obj) { $nb = $obj->nb;
            }
        } else {
            return -1;
        }

        return $nb;
    }

    /**
     * Return if a product has variants or not
     *
     * @return int        Number of variants
     */
    public function hasVariants()
    {
        $nb = 0;
        $sql = "SELECT count(rowid) as nb FROM ".MAIN_DB_PREFIX."product_attribute_combination WHERE fk_product_parent = ".$this->id;
        $sql .= " AND entity IN (".getEntity('product').")";

        $resql = $this->db->query($sql);
        if ($resql) {
            $obj = $this->db->fetch_object($resql);
            if ($obj) { $nb = $obj->nb;
            }
        }

        return $nb;
    }


    /**
     * Return if loaded product is a variant
     *
     * @return int
     */
    public function isVariant()
    {
        global $conf;
        if (!empty($conf->variants->enabled)) {
            $sql = "SELECT rowid FROM ".MAIN_DB_PREFIX."product_attribute_combination WHERE fk_product_child = ".$this->id." AND entity IN (".getEntity('product').")";

            $query = $this->db->query($sql);

            if ($query) {
                if (!$this->db->num_rows($query)) {
                    return false;
                }
                return true;
            } else {
                dol_print_error($this->db);
                return -1;
            }
        } else {
            return false;
        }
    }

    /**
     *  Return all parent products for current product (first level only)
     *
     * @return array         Array of product
     */
    public function getFather()
    {
        $sql = "SELECT p.rowid, p.label as label, p.ref as ref, pa.fk_product_pere as id, p.fk_product_type, pa.qty, pa.incdec, p.entity";
	    $sql .= " ,p.tostock, p.tosell, p.tobuy";
        $sql .= " FROM ".MAIN_DB_PREFIX."product_association as pa,";
        $sql .= " ".MAIN_DB_PREFIX."product as p";
        $sql .= " WHERE p.rowid = pa.fk_product_pere";
        $sql .= " AND pa.fk_product_fils = ".$this->id;

        $res = $this->db->query($sql);
        if ($res) {
            $prods = array();
            while ($record = $this->db->fetch_array($res))
            {
                // $record['id'] = $record['rowid'] = id of father
                $prods[$record['id']]['id'] = $record['rowid'];
                $prods[$record['id']]['ref'] = $record['ref'];
                $prods[$record['id']]['label'] = $record['label'];
                $prods[$record['id']]['qty'] = $record['qty'];
                $prods[$record['id']]['tosell'] = $record['tosell'];
                $prods[$record['id']]['tobuy'] = $record['tobuy'];
                $prods[$record['id']]['tostock'] = $record['tostock'];
                $prods[$record['id']]['fk_product_type'] = $record['fk_product_type'];
                $prods[$record['id']]['entity'] = $record['entity'];
            }
            return $prods;
        } else {
            dol_print_error($this->db);
            return -1;
        }
    }


    /**
     *  Return childs of product $id
     *
     * @param  int $id             Id of product to search childs of
     * @param  int $firstlevelonly Return only direct child
     * @param  int $level          Level of recursing call (start to 1)
     * @return array                       Return array(prodid=>array(0=prodid, 1=>qty, 2=> ...)
     */
    public function getChildsArbo($id, $firstlevelonly = 0, $level = 1)
    {
        global $alreadyfound;

        $sql = "SELECT p.rowid, p.label as label, pa.qty as qty, pa.fk_product_fils as id, p.fk_product_type, pa.incdec";
        $sql .= " FROM ".MAIN_DB_PREFIX."product as p";
        $sql .= ", ".MAIN_DB_PREFIX."product_association as pa";
        $sql .= " WHERE p.rowid = pa.fk_product_fils";
        $sql .= " AND pa.fk_product_pere = ".$id;
        $sql .= " AND pa.fk_product_fils != ".$id; // This should not happens, it is to avoid infinite loop if it happens

        dol_syslog(get_class($this).'::getChildsArbo id='.$id.' level='.$level, LOG_DEBUG);

        if ($level == 1) { $alreadyfound = array($id=>1); // We init array of found object to start of tree, so if we found it later (should not happened), we stop immediatly
        }
        // Protection against infinite loop
        if ($level > 30) { return array();
        }

        $res = $this->db->query($sql);
        if ($res) {
            $prods = array();
            while ($rec = $this->db->fetch_array($res))
            {
                if (!empty($alreadyfound[$rec['rowid']])) {
                    dol_syslog(get_class($this).'::getChildsArbo the product id='.$rec['rowid'].' was already found at a higher level in tree. We discard to avoid infinite loop', LOG_WARNING);
                    continue;
                }
                $alreadyfound[$rec['rowid']] = 1;
                $prods[$rec['rowid']] = array(
                 0=>$rec['rowid'],
                 1=>$rec['qty'],
                 2=>$rec['fk_product_type'],
                 3=>$this->db->escape($rec['label']),
                 4=>$rec['incdec']
                );
                //$prods[$this->db->escape($rec['label'])]= array(0=>$rec['id'],1=>$rec['qty'],2=>$rec['fk_product_type']);
                //$prods[$this->db->escape($rec['label'])]= array(0=>$rec['id'],1=>$rec['qty']);
                if (empty($firstlevelonly)) {
                       $listofchilds = $this->getChildsArbo($rec['rowid'], 0, $level + 1);
                    foreach ($listofchilds as $keyChild => $valueChild)
                       {
                        $prods[$rec['rowid']]['childs'][$keyChild] = $valueChild;
                    }
                }
            }

            return $prods;
        } else {
            dol_print_error($this->db);
            return -1;
        }
    }

    // phpcs:disable PEAR.NamingConventions.ValidFunctionName.ScopeNotCamelCaps
    /**
     *     Return tree of all subproducts for product. Tree contains id, name and quantity.
     *     Set this->sousprods
     *
     * @return void
     */
    public function get_sousproduits_arbo()
    {
        // phpcs:enable
        $parent = array();

        foreach ($this->getChildsArbo($this->id) as $keyChild => $valueChild)    // Warning. getChildsArbo can call getChildsArbo recursively. Starting point is $value[0]=id of product
        {
            $parent[$this->label][$keyChild] = $valueChild;
        }
        foreach ($parent as $key => $value)        // key=label, value is array of childs
        {
            $this->sousprods[$key] = $value;
        }
    }

    /**
     *    Return clicable link of object (with eventually picto)
     *
     * @param  int    $withpicto             Add picto into link
     * @param  string $option                Where point the link ('stock', 'composition', 'category', 'supplier', '')
     * @param  int    $maxlength             Maxlength of ref
     * @param  int    $save_lastsearch_value -1=Auto, 0=No save of lastsearch_values when clicking, 1=Save lastsearch_values whenclicking
     * @param  int    $notooltip			 No tooltip
     * @return string                                String with URL
     */
    public function getNomUrl($withpicto = 0, $option = '', $maxlength = 0, $save_lastsearch_value = -1, $notooltip = 0)
    {
        global $conf, $langs, $hookmanager;
        include_once DOL_DOCUMENT_ROOT.'/core/lib/product.lib.php';

        $result = '';
        $newref = $this->ref;
        if ($maxlength) { $newref = dol_trunc($newref, $maxlength, 'middle');
        }

        if ($this->type == Product::TYPE_PRODUCT) { $label = '<u>'.$langs->trans("Product").'</u>';
        }
        if ($this->type == Product::TYPE_SERVICE) { $label = '<u>'.$langs->trans("Service").'</u>';
        }
        if (!empty($this->ref)) {
            $label .= '<br><b>'.$langs->trans('ProductRef').':</b> '.$this->ref;
        }
        if (!empty($this->label)) {
            $label .= '<br><b>'.$langs->trans('ProductLabel').':</b> '.$this->label;
        }
        if ($this->type == Product::TYPE_PRODUCT || !empty($conf->global->STOCK_SUPPORTS_SERVICES)) {
        	if (!empty($conf->productbatch->enabled)) {
        		$langs->load("productbatch");
        		$label .= "<br><b>".$langs->trans("ManageLotSerial").'</b>: '.$this->getLibStatut(0, 2);
        	}
        }
        if (!empty($conf->barcode->enabled)) {
        	$label .= '<br><b>'.$langs->trans('BarCode').':</b> '.$this->barcode;
        }

        if ($this->type == Product::TYPE_PRODUCT)
        {
            if ($this->weight) {
            	$label .= "<br><b>".$langs->trans("Weight").'</b>: '.$this->weight.' '.measuringUnitString(0, "weight", $this->weight_units);
            }
            $labelsize = "";
            if ($this->length) {
            	$labelsize .= ($labelsize ? " - " : "")."<b>".$langs->trans("Length").'</b>: '.$this->length.' '.measuringUnitString(0, 'size', $this->length_units);
            }
            if ($this->width) {
            	$labelsize .= ($labelsize ? " - " : "")."<b>".$langs->trans("Width").'</b>: '.$this->width.' '.measuringUnitString(0, 'size', $this->width_units);
            }
            if ($this->height) {
            	$labelsize .= ($labelsize ? " - " : "")."<b>".$langs->trans("Height").'</b>: '.$this->height.' '.measuringUnitString(0, 'size', $this->height_units);
            }
            if ($labelsize) $label .= "<br>".$labelsize;

            $labelsurfacevolume = "";
            if ($this->surface) {
            	$labelsurfacevolume .= ($labelsurfacevolume ? " - " : "")."<b>".$langs->trans("Surface").'</b>: '.$this->surface.' '.measuringUnitString(0, 'surface', $this->surface_units);
            }
            if ($this->volume) {
            	$labelsurfacevolume .= ($labelsurfacevolume ? " - " : "")."<b>".$langs->trans("Volume").'</b>: '.$this->volume.' '.measuringUnitString(0, 'volume', $this->volume_units);
            }
            if ($labelsurfacevolume) $label .= "<br>".$labelsurfacevolume;
        }

        if (!empty($conf->accounting->enabled) && $this->status) {
            include_once DOL_DOCUMENT_ROOT.'/core/lib/accounting.lib.php';
            $label .= '<br><b>'.$langs->trans('ProductAccountancySellCode').':</b> '.length_accountg($this->accountancy_code_sell);
            $label .= '<br><b>'.$langs->trans('ProductAccountancySellIntraCode').':</b> '.length_accountg($this->accountancy_code_sell_intra);
            $label .= '<br><b>'.$langs->trans('ProductAccountancySellExportCode').':</b> '.length_accountg($this->accountancy_code_sell_export);
        }
        if (!empty($conf->accounting->enabled) && $this->status_buy) {
            include_once DOL_DOCUMENT_ROOT.'/core/lib/accounting.lib.php';
            $label .= '<br><b>'.$langs->trans('ProductAccountancyBuyCode').':</b> '.length_accountg($this->accountancy_code_buy);
			$label .= '<br><b>'.$langs->trans('ProductAccountancyBuyIntraCode').':</b> '.length_accountg($this->accountancy_code_buy_intra);
			$label .= '<br><b>'.$langs->trans('ProductAccountancyBuyExportCode').':</b> '.length_accountg($this->accountancy_code_buy_export);
		}
        if (isset($this->status) && isset($this->status_buy)) {
        	$label .= '<br><b>'.$langs->trans("Status").":</b> ".$this->getLibStatut(5, 0);
        	$label .= ' '.$this->getLibStatut(5, 1);
        }

        if (!empty($this->entity)) {
            $tmpphoto = $this->show_photos('product', $conf->product->multidir_output[$this->entity], 1, 1, 0, 0, 0, 80);
            if ($this->nbphoto > 0) { $label .= '<br>'.$tmpphoto;
            }
        }

        $linkclose = '';
        if (empty($notooltip)) {
            if (!empty($conf->global->MAIN_OPTIMIZEFORTEXTBROWSER)) {
                $label = $langs->trans("ShowProduct");
                $linkclose .= ' alt="'.dol_escape_htmltag($label, 1).'"';
            }

            $linkclose .= ' title="'.dol_escape_htmltag($label, 1, 1).'"';
            $linkclose .= ' class="nowraponall classfortooltip"';
        } else {
        	$linkclose = ' class="nowraponall"';
        }

        if ($option == 'supplier' || $option == 'category') {
            $url = DOL_URL_ROOT.'/product/fournisseurs.php?id='.$this->id;
        } elseif ($option == 'stock') {
            $url = DOL_URL_ROOT.'/product/stock/product.php?id='.$this->id;
        } elseif ($option == 'composition') {
            $url = DOL_URL_ROOT.'/product/composition/card.php?id='.$this->id;
        } else {
            $url = DOL_URL_ROOT.'/product/card.php?id='.$this->id;
        }

        if ($option !== 'nolink') {
            // Add param to save lastsearch_values or not
            $add_save_lastsearch_values = ($save_lastsearch_value == 1 ? 1 : 0);
            if ($save_lastsearch_value == -1 && preg_match('/list\.php/', $_SERVER["PHP_SELF"])) { $add_save_lastsearch_values = 1;
            }
            if ($add_save_lastsearch_values) { $url .= '&save_lastsearch_values=1';
            }
        }

        $linkstart = '<a href="'.$url.'"';
        $linkstart .= $linkclose.'>';
        $linkend = '</a>';

        $result .= $linkstart;
        if ($withpicto)
        {
            if ($this->type == Product::TYPE_PRODUCT) {
            	$result .= (img_object(($notooltip ? '' : $label), 'product', ($notooltip ? 'class="paddingright"' : 'class="paddingright classfortooltip"'), 0, 0, $notooltip ? 0 : 1));
            }
            if ($this->type == Product::TYPE_SERVICE) {
            	$result .= (img_object(($notooltip ? '' : $label), 'service', ($notooltip ? 'class="paddinright"' : 'class="paddingright classfortooltip"'), 0, 0, $notooltip ? 0 : 1));
            }
        }
        $result .= $newref;
        $result .= $linkend;

        global $action;
        $hookmanager->initHooks(array('productdao'));
        $parameters = array('id'=>$this->id, 'getnomurl'=>$result);
        $reshook = $hookmanager->executeHooks('getNomUrl', $parameters, $this, $action); // Note that $action and $object may have been modified by some hooks
        if ($reshook > 0) {
        	$result = $hookmanager->resPrint;
        } else {
        	$result .= $hookmanager->resPrint;
        }

        return $result;
    }


    /**
     *  Create a document onto disk according to template module.
     *
     * @param  string    $modele      Force model to use ('' to not force)
     * @param  Translate $outputlangs Object langs to use for output
     * @param  int       $hidedetails Hide details of lines
     * @param  int       $hidedesc    Hide description
     * @param  int       $hideref     Hide ref
     * @return int                         0 if KO, 1 if OK
     */
    public function generateDocument($modele, $outputlangs, $hidedetails = 0, $hidedesc = 0, $hideref = 0)
    {
        global $conf, $user, $langs;

        $langs->load("products");
		$outputlangs->load("products");

        // Positionne le modele sur le nom du modele a utiliser
        if (!dol_strlen($modele)) {
            if (!empty($conf->global->PRODUCT_ADDON_PDF)) {
                $modele = $conf->global->PRODUCT_ADDON_PDF;
            } else {
                $modele = 'strato';
            }
        }

        $modelpath = "core/modules/product/doc/";

        return $this->commonGenerateDocument($modelpath, $modele, $outputlangs, $hidedetails, $hidedesc, $hideref);
    }

    /**
     *    Return label of status of object
     *
     * @param  int $mode 0=long label, 1=short label, 2=Picto + short label, 3=Picto, 4=Picto + long label, 5=Short label + Picto
     * @param  int $type 0=Sell, 1=Buy, 2=Batch Number management, 3=Stock managed
     * @return string          Label of status
     */
    public function getLibStatut($mode = 0, $type = 0)
    {
        switch ($type)
        {
			case 0:
                return $this->LibStatut($this->status, $mode, $type);
			case 1:
                return $this->LibStatut($this->status_buy, $mode, $type);
			case 2:
                return $this->LibStatut($this->status_batch, $mode, $type);
	        case 3:
		        return $this->LibStatut($this->tostock, $mode, $type);
			default:
				//Simulate previous behavior but should return an error string
            return $this->LibStatut($this->status_buy, $mode, $type);
        }
    }

    // phpcs:disable PEAR.NamingConventions.ValidFunctionName.ScopeNotCamelCaps
    /**
     *    Return label of a given status
     *
     * @param  int 		$status 	Statut
     * @param  int		$mode       0=long label, 1=short label, 2=Picto + short label, 3=Picto, 4=Picto + long label, 5=Short label + Picto, 6=Long label + Picto
     * @param  int 		$type   	0=Status "to sell", 1=Status "to buy", 2=Status "to Batch", 3=Status "to Stock"
     * @return string              	Label of status
     */
    public function LibStatut($status, $mode = 0, $type = 0)
    {
        // phpcs:enable
        global $conf, $langs;

        $labelStatus = $labelStatusShort = '';

        $langs->load('products');
        if (!empty($conf->productbatch->enabled)) {
        	$langs->load("productbatch");
        }

        if ($type == 2) {
            switch ($mode)
            {
                case 0:
                    $label = ($status == 0 ? $langs->trans('ProductStatusNotOnBatch') : $langs->trans('ProductStatusOnBatch'));
                    return dolGetStatus($label);
                case 1:
                    $label = ($status == 0 ? $langs->trans('ProductStatusNotOnBatchShort') : $langs->trans('ProductStatusOnBatchShort'));
                    return dolGetStatus($label);
                case 2:
                    return $this->LibStatut($status, 3, 2).' '.$this->LibStatut($status, 1, 2);
                case 3:
                    return dolGetStatus($langs->trans('ProductStatusNotOnBatch'), '', '', empty($status) ? 'status5' : 'status4', 3, 'dot');
                case 4:
                    return $this->LibStatut($status, 3, 2).' '.$this->LibStatut($status, 0, 2);
                case 5:
                    return $this->LibStatut($status, 1, 2).' '.$this->LibStatut($status, 3, 2);
                default:
                    return dolGetStatus($langs->trans('Unknown'));
            }
        }

        $statuttrans = empty($status) ? 'status5' : 'status4';

        if ($status == 0) {
            // $type   0=Status "to sell", 1=Status "to buy", 2=Status "to Batch"
            if ($type == 0) {
                $labelStatus = $langs->trans('ProductStatusNotOnSellShort');
                $labelStatusShort = $langs->trans('ProductStatusNotOnSell');
            } elseif ($type == 1) {
                $labelStatus = $langs->trans('ProductStatusNotOnBuyShort');
                $labelStatusShort = $langs->trans('ProductStatusNotOnBuy');
            } elseif ($type == 2) {
                $labelStatus = $langs->trans('ProductStatusNotOnBatch');
                $labelStatusShort = $langs->trans('ProductStatusNotOnBatchShort');
            }
<<<<<<< HEAD
            elseif ($type == 3) {
                $labelStatus = $langs->trans('ProductStatusNotOnStock');
                $labelStatusShort = $langs->trans('ProductStatusNotOnStockShort');
            }
        }
        elseif ($status == 1) {
=======
        } elseif ($status == 1) {
>>>>>>> d6f1aa84
            // $type   0=Status "to sell", 1=Status "to buy", 2=Status "to Batch"
            if ($type == 0) {
                $labelStatus = $langs->trans('ProductStatusOnSellShort');
                $labelStatusShort = $langs->trans('ProductStatusOnSell');
            } elseif ($type == 1) {
                $labelStatus = $langs->trans('ProductStatusOnBuyShort');
                $labelStatusShort = $langs->trans('ProductStatusOnBuy');
            } elseif ($type == 2) {
                $labelStatus = $langs->trans('ProductStatusOnBatch');
                $labelStatusShort = $langs->trans('ProductStatusOnBatchShort');
            }
            elseif ($type == 3) {
	            $labelStatus = $langs->trans('ProductStatusOnStock');
	            $labelStatusShort = $langs->trans('ProductStatusOnStockShort');
            }
        }


        if ($mode > 6) {
            return dolGetStatus($langs->trans('Unknown'), '', '', 'status0', 0);
        } else {
            return dolGetStatus($labelStatus, $labelStatusShort, '', $statuttrans, $mode);
        }
    }


    /**
     *  Retour label of nature of product
     *
     * @return string        Label
     */
    public function getLibFinished()
    {
        global $langs;
        $langs->load('products');

        if ($this->finished == '0') { return $langs->trans("RowMaterial");
        }
        if ($this->finished == '1') { return $langs->trans("Finished");
        }
        return '';
    }


    // phpcs:disable PEAR.NamingConventions.ValidFunctionName.ScopeNotCamelCaps
    /**
     *  Adjust stock in a warehouse for product
     *
     * @param  User   $user           user asking change
     * @param  int    $id_entrepot    id of warehouse
     * @param  double $nbpiece        nb of units
     * @param  int    $movement       0 = add, 1 = remove
     * @param  string $label          Label of stock movement
     * @param  double $price          Unit price HT of product, used to calculate average weighted price (PMP in french). If 0, average weighted price is not changed.
     * @param  string $inventorycode  Inventory code
     * @param  string $origin_element Origin element type
     * @param  int    $origin_id      Origin id of element
     * @return int                     <0 if KO, >0 if OK
     */
    public function correct_stock($user, $id_entrepot, $nbpiece, $movement, $label = '', $price = 0, $inventorycode = '', $origin_element = '', $origin_id = null)
    {
        // phpcs:enable
        if ($id_entrepot) {
            $this->db->begin();

            include_once DOL_DOCUMENT_ROOT.'/product/stock/class/mouvementstock.class.php';

            $op[0] = "+".trim($nbpiece);
            $op[1] = "-".trim($nbpiece);

            $movementstock = new MouvementStock($this->db);
            $movementstock->setOrigin($origin_element, $origin_id); // Set ->origin and ->origin->id
            $result = $movementstock->_create($user, $this->id, $id_entrepot, $op[$movement], $movement, $price, $label, $inventorycode);

            if ($result >= 0) {
                $this->db->commit();
                return 1;
            } else {
                $this->error = $movementstock->error;
                $this->errors = $movementstock->errors;

                $this->db->rollback();
                return -1;
            }
        }
    }

    // phpcs:disable PEAR.NamingConventions.ValidFunctionName.ScopeNotCamelCaps
    /**
     *  Adjust stock in a warehouse for product with batch number
     *
     * @param  User     $user           user asking change
     * @param  int      $id_entrepot    id of warehouse
     * @param  double   $nbpiece        nb of units
     * @param  int      $movement       0 = add, 1 = remove
     * @param  string   $label          Label of stock movement
     * @param  double   $price          Price to use for stock eval
     * @param  integer  $dlc            eat-by date
     * @param  integer  $dluo           sell-by date
     * @param  string   $lot            Lot number
     * @param  string   $inventorycode  Inventory code
     * @param  string   $origin_element Origin element type
     * @param  int      $origin_id      Origin id of element
     * @return int                      <0 if KO, >0 if OK
     */
    public function correct_stock_batch($user, $id_entrepot, $nbpiece, $movement, $label = '', $price = 0, $dlc = '', $dluo = '', $lot = '', $inventorycode = '', $origin_element = '', $origin_id = null)
    {
        // phpcs:enable
        if ($id_entrepot) {
            $this->db->begin();

            include_once DOL_DOCUMENT_ROOT.'/product/stock/class/mouvementstock.class.php';

            $op[0] = "+".trim($nbpiece);
            $op[1] = "-".trim($nbpiece);

            $movementstock = new MouvementStock($this->db);
            $movementstock->setOrigin($origin_element, $origin_id);
            $result = $movementstock->_create($user, $this->id, $id_entrepot, $op[$movement], $movement, $price, $label, $inventorycode, '', $dlc, $dluo, $lot);

            if ($result >= 0) {
                $this->db->commit();
                return 1;
            } else {
                $this->error = $movementstock->error;
                $this->errors = $movementstock->errors;

                $this->db->rollback();
                return -1;
            }
        }
    }

    // phpcs:disable PEAR.NamingConventions.ValidFunctionName.ScopeNotCamelCaps
    /**
     * Load information about stock of a product into ->stock_reel, ->stock_warehouse[] (including stock_warehouse[idwarehouse]->detail_batch for batch products)
     * This function need a lot of load. If you use it on list, use a cache to execute it once for each product id.
     * If ENTREPOT_EXTRA_STATUS set, filtering on warehouse status possible.
     *
     * @param  	string 	$option 					'' = Load all stock info, also from closed and internal warehouses, 'nobatch', 'novirtual'
     * @param	int		$includedraftpoforvirtual	Include draft status of PO for virtual stock calculation
     * @return 	int                  				< 0 if KO, > 0 if OK
     * @see    	load_virtual_stock(), loadBatchInfo()
     */
    public function load_stock($option = '', $includedraftpoforvirtual = null)
    {
        // phpcs:enable
        global $conf;

        $this->stock_reel = 0;
        $this->stock_warehouse = array();
        $this->stock_theorique = 0;

        $warehouseStatus = array();

        if (preg_match('/warehouseclosed/', $option)) {
            $warehouseStatus[] = Entrepot::STATUS_CLOSED;
        }
        if (preg_match('/warehouseopen/', $option)) {
            $warehouseStatus[] = Entrepot::STATUS_OPEN_ALL;
        }
        if (preg_match('/warehouseinternal/', $option)) {
            $warehouseStatus[] = Entrepot::STATUS_OPEN_INTERNAL;
        }

        $sql = "SELECT ps.rowid, ps.reel, ps.fk_entrepot";
        $sql .= " FROM ".MAIN_DB_PREFIX."product_stock as ps";
        $sql .= ", ".MAIN_DB_PREFIX."entrepot as w";
        $sql .= " WHERE w.entity IN (".getEntity('stock').")";
        $sql .= " AND w.rowid = ps.fk_entrepot";
        $sql .= " AND ps.fk_product = ".$this->id;
        if ($conf->global->ENTREPOT_EXTRA_STATUS && count($warehouseStatus)) {
			$sql .= " AND w.statut IN (".$this->db->escape(implode(',', $warehouseStatus)).")";
        }

        dol_syslog(get_class($this)."::load_stock", LOG_DEBUG);
        $result = $this->db->query($sql);
        if ($result) {
            $num = $this->db->num_rows($result);
            $i = 0;
            if ($num > 0) {
                while ($i < $num)
                {
                    $row = $this->db->fetch_object($result);
                    $this->stock_warehouse[$row->fk_entrepot] = new stdClass();
                    $this->stock_warehouse[$row->fk_entrepot]->real = $row->reel;
                    $this->stock_warehouse[$row->fk_entrepot]->id = $row->rowid;
                    if ((!preg_match('/nobatch/', $option)) && $this->hasbatch()) {
						$this->stock_warehouse[$row->fk_entrepot]->detail_batch = Productbatch::findAll($this->db, $row->rowid, 1, $this->id);
                    }
                    $this->stock_reel += $row->reel;
                    $i++;
                }
            }
            $this->db->free($result);

            if (!preg_match('/novirtual/', $option)) {
                $this->load_virtual_stock($includedraftpoforvirtual); // This also load stats_commande_fournisseur, ...
            }

            return 1;
        } else {
            $this->error = $this->db->lasterror();
            return -1;
        }
    }


	// phpcs:disable PEAR.NamingConventions.ValidFunctionName.ScopeNotCamelCaps
	/**
	 *  Load value ->stock_theorique of a product. Property this->id must be defined.
	 *  This function need a lot of load. If you use it on list, use a cache to execute it one for each product id.
	 *
	 * 	@param	int		$includedraftpoforvirtual	Include draft status of PO for virtual stock calculation
	 *  @return int     							< 0 if KO, > 0 if OK
	 *  @see	load_stock(), loadBatchInfo()
	 */
	public function load_virtual_stock($includedraftpoforvirtual = null)
	{
		// phpcs:enable
		global $conf, $hookmanager, $action;

		$stock_commande_client = 0;
		$stock_commande_fournisseur = 0;
		$stock_sending_client = 0;
		$stock_reception_fournisseur = 0;
		$stock_inproduction = 0;

		//dol_syslog("load_virtual_stock");

		if (!empty($conf->commande->enabled))
		{
			$result = $this->load_stats_commande(0, '1,2', 1);
			if ($result < 0) dol_print_error($this->db, $this->error);
			$stock_commande_client = $this->stats_commande['qty'];
		}
		if (!empty($conf->expedition->enabled))
		{
            require_once DOL_DOCUMENT_ROOT.'/expedition/class/expedition.class.php';
            $filterShipmentStatus = '';
            if (!empty($conf->global->STOCK_CALCULATE_ON_SHIPMENT)) {
                $filterShipmentStatus = Expedition::STATUS_VALIDATED.','.Expedition::STATUS_CLOSED;
            } elseif (!empty($conf->global->STOCK_CALCULATE_ON_SHIPMENT_CLOSE)) {
                $filterShipmentStatus = Expedition::STATUS_CLOSED;
            }
			$result = $this->load_stats_sending(0, '1,2', 1, $filterShipmentStatus);
			if ($result < 0) dol_print_error($this->db, $this->error);
			$stock_sending_client = $this->stats_expedition['qty'];
		}
		if (!empty($conf->fournisseur->enabled) && empty($conf->global->MAIN_USE_NEW_SUPPLIERMOD) || ! empty($conf->supplier_order->enabled))
		{
		    $filterStatus = '1,2,3,4';
            if (isset($includedraftpoforvirtual)) $filterStatus = '0,'.$filterStatus;
			$result = $this->load_stats_commande_fournisseur(0, $filterStatus, 1);
			if ($result < 0) dol_print_error($this->db, $this->error);
			$stock_commande_fournisseur = $this->stats_commande_fournisseur['qty'];
		}
		if ((!empty($conf->fournisseur->enabled) && empty($conf->global->MAIN_USE_NEW_SUPPLIERMOD) || !empty($conf->supplier_order->enabled) || !empty($conf->supplier_invoice->enabled)) && empty($conf->reception->enabled))
		{
            $filterStatus = '4';
            if (isset($includedraftpoforvirtual)) $filterStatus = '0,'.$filterStatus;
			$result = $this->load_stats_reception(0, $filterStatus, 1);
			if ($result < 0) dol_print_error($this->db, $this->error);
			$stock_reception_fournisseur = $this->stats_reception['qty'];
		}
		if ((!empty($conf->fournisseur->enabled) && empty($conf->global->MAIN_USE_NEW_SUPPLIERMOD) || !empty($conf->supplier_order->enabled) || !empty($conf->supplier_invoice->enabled)) && empty($conf->reception->enabled))
		{
            $filterStatus = '4';
            if (isset($includedraftpoforvirtual)) $filterStatus = '0,'.$filterStatus;
			$result = $this->load_stats_reception(0, $filterStatus, 1); // Use same tables than when module reception is not used.
			if ($result < 0) dol_print_error($this->db, $this->error);
			$stock_reception_fournisseur = $this->stats_reception['qty'];
		}
		if (!empty($conf->mrp->enabled))
		{
			$result = $this->load_stats_inproduction(0, '1,2', 1);
			if ($result < 0) dol_print_error($this->db, $this->error);
			$stock_inproduction = $this->stats_mrptoproduce['qty'] - $this->stats_mrptoconsume['qty'];
		}

		$this->stock_theorique = $this->stock_reel + $stock_inproduction;

		// Stock decrease mode
		if (!empty($conf->global->STOCK_CALCULATE_ON_SHIPMENT) || !empty($conf->global->STOCK_CALCULATE_ON_SHIPMENT_CLOSE)) {
			$this->stock_theorique -= ($stock_commande_client - $stock_sending_client);
		} elseif (!empty($conf->global->STOCK_CALCULATE_ON_VALIDATE_ORDER)) {
			$this->stock_theorique += 0;
		} elseif (!empty($conf->global->STOCK_CALCULATE_ON_BILL)) {
			$this->stock_theorique -= $stock_commande_client;
		}
		// Stock Increase mode
        if (!empty($conf->global->STOCK_CALCULATE_ON_RECEPTION) || !empty($conf->global->STOCK_CALCULATE_ON_RECEPTION_CLOSE)) {
            $this->stock_theorique += ($stock_commande_fournisseur - $stock_reception_fournisseur);
        } elseif (!empty($conf->global->STOCK_CALCULATE_ON_SUPPLIER_DISPATCH_ORDER)) {
			$this->stock_theorique += ($stock_commande_fournisseur - $stock_reception_fournisseur);
		} elseif (!empty($conf->global->STOCK_CALCULATE_ON_SUPPLIER_VALIDATE_ORDER)) {
			$this->stock_theorique -= $stock_reception_fournisseur;
		} elseif (!empty($conf->global->STOCK_CALCULATE_ON_SUPPLIER_BILL)) {
			$this->stock_theorique += ($stock_commande_fournisseur - $stock_reception_fournisseur);
		}

		if (!is_object($hookmanager)) {
			include_once DOL_DOCUMENT_ROOT.'/core/class/hookmanager.class.php';
			$hookmanager = new HookManager($this->db);
		}
		$hookmanager->initHooks(array('productdao'));
		$parameters = array('id'=>$this->id, 'includedraftpoforvirtual' => $includedraftpoforvirtual);
		// Note that $action and $object may have been modified by some hooks
		$reshook = $hookmanager->executeHooks('loadvirtualstock', $parameters, $this, $action);
		if ($reshook > 0) $this->stock_theorique = $hookmanager->resArray['stock_theorique'];

		return 1;
	}


    /**
     *  Load existing information about a serial
     *
     * @param  string $batch Lot/serial number
     * @return array                    Array with record into product_batch
     * @see    load_stock(), load_virtual_stock()
     */
    public function loadBatchInfo($batch)
    {
        $result = array();

        $sql = "SELECT pb.batch, pb.eatby, pb.sellby, SUM(pb.qty) AS qty FROM ".MAIN_DB_PREFIX."product_batch as pb, ".MAIN_DB_PREFIX."product_stock as ps";
        $sql .= " WHERE pb.fk_product_stock = ps.rowid AND ps.fk_product = ".$this->id." AND pb.batch = '".$this->db->escape($batch)."'";
        $sql .= " GROUP BY pb.batch, pb.eatby, pb.sellby";
        dol_syslog(get_class($this)."::loadBatchInfo load first entry found for lot/serial = ".$batch, LOG_DEBUG);
        $resql = $this->db->query($sql);
        if ($resql) {
            $num = $this->db->num_rows($resql);
            $i = 0;
            while ($i < $num)
            {
                $obj = $this->db->fetch_object($resql);
                $result[] = array('batch'=>$batch, 'eatby'=>$this->db->jdate($obj->eatby), 'sellby'=>$this->db->jdate($obj->sellby), 'qty'=>$obj->qty);
                $i++;
            }
            return $result;
        } else {
            dol_print_error($this->db);
            $this->db->rollback();
            return array();
        }
    }

    // phpcs:disable PEAR.NamingConventions.ValidFunctionName.ScopeNotCamelCaps
    /**
     *  Move an uploaded file described into $file array into target directory $sdir.
     *
     * @param  string $sdir Target directory
     * @param  string $file Array of file info of file to upload: array('name'=>..., 'tmp_name'=>...)
     * @return int                    <0 if KO, >0 if OK
     */
    public function add_photo($sdir, $file)
    {
        // phpcs:enable
        global $conf;

        include_once DOL_DOCUMENT_ROOT.'/core/lib/files.lib.php';

        $result = 0;

        $dir = $sdir;
        if (!empty($conf->global->PRODUCT_USE_OLD_PATH_FOR_PHOTO)) {
            $dir .= '/'.get_exdir($this->id, 2, 0, 0, $this, 'product').$this->id."/photos";
        } else {
            $dir .= '/'.get_exdir(0, 0, 0, 0, $this, 'product').dol_sanitizeFileName($this->ref);
        }

        dol_mkdir($dir);

        $dir_osencoded = $dir;

        if (is_dir($dir_osencoded)) {
            $originImage = $dir.'/'.$file['name'];

            // Cree fichier en taille origine
            $result = dol_move_uploaded_file($file['tmp_name'], $originImage, 1);

            if (file_exists(dol_osencode($originImage))) {
                // Create thumbs
                $this->addThumbs($originImage);
            }
        }

        if (is_numeric($result) && $result > 0) {
            return 1;
        } else {
            return -1;
        }
    }

    // phpcs:disable PEAR.NamingConventions.ValidFunctionName.ScopeNotCamelCaps
    /**
     *  Return if at least one photo is available
     *
     * @param  string $sdir Directory to scan
     * @return boolean                 True if at least one photo is available, False if not
     */
    public function is_photo_available($sdir)
    {
        // phpcs:enable
        include_once DOL_DOCUMENT_ROOT.'/core/lib/files.lib.php';
        include_once DOL_DOCUMENT_ROOT.'/core/lib/images.lib.php';

        global $conf;

        $dir = $sdir;
        if (!empty($conf->global->PRODUCT_USE_OLD_PATH_FOR_PHOTO)) {
        	$dir .= '/'.get_exdir($this->id, 2, 0, 0, $this, 'product').$this->id."/photos/";
        } else {
        	$dir .= '/'.get_exdir(0, 0, 0, 0, $this, 'product').dol_sanitizeFileName($this->ref).'/';
        }

        $nbphoto = 0;

        $dir_osencoded = dol_osencode($dir);
        if (file_exists($dir_osencoded)) {
            $handle = opendir($dir_osencoded);
            if (is_resource($handle)) {
                while (($file = readdir($handle)) !== false)
                {
                    if (!utf8_check($file)) {
                    	$file = utf8_encode($file); // To be sure data is stored in UTF8 in memory
                    }
                    if (dol_is_file($dir.$file) && image_format_supported($file) >= 0) {
                    	return true;
                    }
                }
            }
        }
        return false;
    }

    // phpcs:disable PEAR.NamingConventions.ValidFunctionName.ScopeNotCamelCaps
    /**
     *  Retourne tableau de toutes les photos du produit
     *
     * @param  string $dir   Repertoire a scanner
     * @param  int    $nbmax Nombre maximum de photos (0=pas de max)
     * @return array                   Tableau de photos
     */
    public function liste_photos($dir, $nbmax = 0)
    {
        // phpcs:enable
        include_once DOL_DOCUMENT_ROOT.'/core/lib/files.lib.php';
        include_once DOL_DOCUMENT_ROOT.'/core/lib/images.lib.php';

        $nbphoto = 0;
        $tabobj = array();

        $dir_osencoded = dol_osencode($dir);
        $handle = @opendir($dir_osencoded);
        if (is_resource($handle)) {
            while (($file = readdir($handle)) !== false)
            {
                if (!utf8_check($file)) { $file = utf8_encode($file); // readdir returns ISO
                }
                if (dol_is_file($dir.$file) && image_format_supported($file) >= 0) {
                    $nbphoto++;

                    // On determine nom du fichier vignette
                    $photo = $file;
                    $photo_vignette = '';
                    if (preg_match('/('.$this->regeximgext.')$/i', $photo, $regs)) {
                        $photo_vignette = preg_replace('/'.$regs[0].'/i', '', $photo).'_small'.$regs[0];
                    }

                    $dirthumb = $dir.'thumbs/';

                    // Objet
                    $obj = array();
                    $obj['photo'] = $photo;
                    if ($photo_vignette && dol_is_file($dirthumb.$photo_vignette)) { $obj['photo_vignette'] = 'thumbs/'.$photo_vignette;
                    } else { $obj['photo_vignette'] = "";
                    }

                    $tabobj[$nbphoto - 1] = $obj;

                    // On continue ou on arrete de boucler ?
                    if ($nbmax && $nbphoto >= $nbmax) { break;
                    }
                }
            }

            closedir($handle);
        }

        return $tabobj;
    }

    // phpcs:disable PEAR.NamingConventions.ValidFunctionName.ScopeNotCamelCaps
    /**
     *  Efface la photo du produit et sa vignette
     *
     * @param  string $file Chemin de l'image
     * @return void
     */
    public function delete_photo($file)
    {
        // phpcs:enable
        include_once DOL_DOCUMENT_ROOT.'/core/lib/files.lib.php';
        include_once DOL_DOCUMENT_ROOT.'/core/lib/images.lib.php';

        $dir = dirname($file).'/'; // Chemin du dossier contenant l'image d'origine
        $dirthumb = $dir.'/thumbs/'; // Chemin du dossier contenant la vignette
        $filename = preg_replace('/'.preg_quote($dir, '/').'/i', '', $file); // Nom du fichier

        // On efface l'image d'origine
        dol_delete_file($file, 0, 0, 0, $this); // For triggers

        // Si elle existe, on efface la vignette
        if (preg_match('/('.$this->regeximgext.')$/i', $filename, $regs)) {
            $photo_vignette = preg_replace('/'.$regs[0].'/i', '', $filename).'_small'.$regs[0];
            if (file_exists(dol_osencode($dirthumb.$photo_vignette))) {
                dol_delete_file($dirthumb.$photo_vignette);
            }

            $photo_vignette = preg_replace('/'.$regs[0].'/i', '', $filename).'_mini'.$regs[0];
            if (file_exists(dol_osencode($dirthumb.$photo_vignette))) {
                dol_delete_file($dirthumb.$photo_vignette);
            }
        }
    }

    // phpcs:disable PEAR.NamingConventions.ValidFunctionName.ScopeNotCamelCaps
    /**
     *  Load size of image file
     *
     * @param  string $file Path to file
     * @return void
     */
    public function get_image_size($file)
    {
        // phpcs:enable
        $file_osencoded = dol_osencode($file);
        $infoImg = getimagesize($file_osencoded); // Get information on image
        $this->imgWidth = $infoImg[0]; // Largeur de l'image
        $this->imgHeight = $infoImg[1]; // Hauteur de l'image
    }

    // phpcs:disable PEAR.NamingConventions.ValidFunctionName.ScopeNotCamelCaps
    /**
     *  Load indicators this->nb for the dashboard
     *
     * @return int                 <0 if KO, >0 if OK
     */
    public function load_state_board()
    {
        // phpcs:enable
        global $conf, $user, $hookmanager;

        $this->nb = array();

        $sql = "SELECT count(p.rowid) as nb, fk_product_type";
        $sql .= " FROM ".MAIN_DB_PREFIX."product as p";
        $sql .= ' WHERE p.entity IN ('.getEntity($this->element, 1).')';
        // Add where from hooks
        if (is_object($hookmanager)) {
            $parameters = array();
            $reshook = $hookmanager->executeHooks('printFieldListWhere', $parameters); // Note that $action and $object may have been modified by hook
            $sql .= $hookmanager->resPrint;
        }
        $sql .= ' GROUP BY fk_product_type';

        $resql = $this->db->query($sql);
        if ($resql) {
            while ($obj = $this->db->fetch_object($resql))
            {
                if ($obj->fk_product_type == 1) { $this->nb["services"] = $obj->nb;
                } else { $this->nb["products"] = $obj->nb;
                }
            }
            $this->db->free($resql);
            return 1;
        } else {
            dol_print_error($this->db);
            $this->error = $this->db->error();
            return -1;
        }
    }

    /**
     * Return if object is a product
     *
     * @return boolean     True if it's a product
     */
    public function isProduct()
    {
        return ($this->type == Product::TYPE_PRODUCT ? true : false);
    }

    /**
     * Return if object is a product
     *
     * @return boolean     True if it's a service
     */
    public function isService()
    {
        return ($this->type == Product::TYPE_SERVICE ? true : false);
    }

    // phpcs:disable PEAR.NamingConventions.ValidFunctionName.ScopeNotCamelCaps
    /**
     *  Get a barcode from the module to generate barcode values.
     *  Return value is stored into this->barcode
     *
     * @param  Product $object Object product or service
     * @param  string  $type   Barcode type (ean, isbn, ...)
     * @return string
     */
    public function get_barcode($object, $type = '')
    {
        // phpcs:enable
        global $conf;

        $result = '';
        if (!empty($conf->global->BARCODE_PRODUCT_ADDON_NUM)) {
            $dirsociete = array_merge(array('/core/modules/barcode/'), $conf->modules_parts['barcode']);
            foreach ($dirsociete as $dirroot)
            {
                $res = dol_include_once($dirroot.$conf->global->BARCODE_PRODUCT_ADDON_NUM.'.php');
                if ($res) { break;
                }
            }
            $var = $conf->global->BARCODE_PRODUCT_ADDON_NUM;
            $mod = new $var;

            $result = $mod->getNextValue($object, $type);

            dol_syslog(get_class($this)."::get_barcode barcode=".$result." module=".$var);
        }
        return $result;
    }

    /**
     *  Initialise an instance with random values.
     *  Used to build previews or test instances.
     *    id must be 0 if object instance is a specimen.
     *
     * @return void
     */
    public function initAsSpecimen()
    {
        global $user, $langs, $conf, $mysoc;

        $now = dol_now();

        // Initialize parameters
        $this->specimen = 1;
        $this->id = 0;
        $this->ref = 'PRODUCT_SPEC';
        $this->label = 'PRODUCT SPECIMEN';
        $this->description = 'This is description of this product specimen that was created the '.dol_print_date($now, 'dayhourlog').'.';
        $this->specimen = 1;
        $this->country_id = 1;
        $this->tosell = 1;
        $this->tobuy = 1;
        $this->tobatch = 0;
        $this->note = 'This is a comment (private)';
        $this->date_creation = $now;
        $this->date_modification = $now;

        $this->weight = 4;
        $this->weight_unit = 1;

        $this->length = 5;
        $this->length_unit = 1;
        $this->width = 6;
        $this->width_unit = 0;
        $this->height = null;
        $this->height_unit = null;

        $this->surface = 30;
        $this->surface_unit = 0;
        $this->volume = 300;
        $this->volume_unit = 0;

        $this->barcode = -1; // Create barcode automatically
    }

    /**
     *    Returns the text label from units dictionary
     *
     * @param  string $type Label type (long or short)
     * @return string|int <0 if ko, label if ok
     */
    public function getLabelOfUnit($type = 'long')
    {
        global $langs;

        if (!$this->fk_unit) {
            return '';
        }

        $langs->load('products');

        $label_type = 'label';

        if ($type == 'short') {
            $label_type = 'short_label';
        }

        $sql = 'select '.$label_type.', code from '.MAIN_DB_PREFIX.'c_units where rowid='.$this->fk_unit;
        $resql = $this->db->query($sql);
        if ($resql && $this->db->num_rows($resql) > 0) {
            $res = $this->db->fetch_array($resql);
            $label = ($label_type == 'short' ? $res[$label_type] : 'unit'.$res['code']);
            $this->db->free($resql);
            return $label;
        } else {
            $this->error = $this->db->error().' sql='.$sql;
            dol_syslog(get_class($this)."::getLabelOfUnit Error ".$this->error, LOG_ERR);
            return -1;
        }
    }

    /**
     * Return if object has a sell-by date or eat-by date
     *
     * @return boolean     True if it's has
     */
    public function hasbatch()
    {
        return ($this->status_batch == 1 ? true : false);
    }


    // phpcs:disable PEAR.NamingConventions.ValidFunctionName.ScopeNotCamelCaps
    /**
     * Return minimum product recommended price
     *
     * @return int            Minimum recommanded price that is higher price among all suppliers * PRODUCT_MINIMUM_RECOMMENDED_PRICE
     */
    public function min_recommended_price()
    {
        // phpcs:enable
        global $conf;

        $maxpricesupplier = 0;

        if (!empty($conf->global->PRODUCT_MINIMUM_RECOMMENDED_PRICE)) {
            include_once DOL_DOCUMENT_ROOT.'/fourn/class/fournisseur.product.class.php';
            $product_fourn = new ProductFournisseur($this->db);
            $product_fourn_list = $product_fourn->list_product_fournisseur_price($this->id, '', '');

            if (is_array($product_fourn_list) && count($product_fourn_list) > 0) {
                foreach ($product_fourn_list as $productfourn)
                {
                    if ($productfourn->fourn_unitprice > $maxpricesupplier) {
                        $maxpricesupplier = $productfourn->fourn_unitprice;
                    }
                }

                $maxpricesupplier *= $conf->global->PRODUCT_MINIMUM_RECOMMENDED_PRICE;
            }
        }

        return $maxpricesupplier;
    }


    /**
     * Sets object to supplied categories.
     *
     * Deletes object from existing categories not supplied.
     * Adds it to non existing supplied categories.
     * Existing categories are left untouch.
     *
     * @param  int[]|int $categories Category or categories IDs
     * @return void
     */
    public function setCategories($categories)
    {
        // Handle single category
        if (!is_array($categories)) {
            $categories = array($categories);
        }

        // Get current categories
        include_once DOL_DOCUMENT_ROOT.'/categories/class/categorie.class.php';
        $c = new Categorie($this->db);
        $existing = $c->containing($this->id, Categorie::TYPE_PRODUCT, 'id');

        // Diff
        if (is_array($existing)) {
            $to_del = array_diff($existing, $categories);
            $to_add = array_diff($categories, $existing);
        } else {
            $to_del = array(); // Nothing to delete
            $to_add = $categories;
        }

        // Process
        foreach ($to_del as $del) {
            if ($c->fetch($del) > 0) {
            	$c->del_type($this, Categorie::TYPE_PRODUCT);
            }
        }
        foreach ($to_add as $add) {
            if ($c->fetch($add) > 0) {
            	$c->add_type($this, Categorie::TYPE_PRODUCT);
            }
        }

        return;
    }

    /**
     * Function used to replace a thirdparty id with another one.
     *
     * @param  DoliDB $db        Database handler
     * @param  int    $origin_id Old thirdparty id
     * @param  int    $dest_id   New thirdparty id
     * @return bool
     */
    public static function replaceThirdparty(DoliDB $db, $origin_id, $dest_id)
    {
        $tables = array(
        'product_customer_price',
        'product_customer_price_log'
        );

        return CommonObject::commonReplaceThirdparty($db, $origin_id, $dest_id, $tables);
    }

    /**
     * Generates prices for a product based on product multiprice generation rules
     *
     * @param  User   $user       User that updates the prices
     * @param  float  $baseprice  Base price
     * @param  string $price_type Base price type
     * @param  float  $price_vat  VAT % tax
     * @param  int    $npr        NPR
     * @param  string $psq        ¿?
     * @return int -1 KO, 1 OK
     */
    public function generateMultiprices(User $user, $baseprice, $price_type, $price_vat, $npr, $psq)
    {
        global $conf, $db;

        $sql = "SELECT rowid, level, fk_level, var_percent, var_min_percent FROM ".MAIN_DB_PREFIX."product_pricerules";
        $query = $db->query($sql);

        $rules = array();

        while ($result = $db->fetch_object($query)) {
            $rules[$result->level] = $result;
        }

        //Because prices can be based on other level's prices, we temporarily store them
        $prices = array(
        1 => $baseprice
        );

        for ($i = 1; $i <= $conf->global->PRODUIT_MULTIPRICES_LIMIT; $i++) {
            $price = $baseprice;
            $price_min = $baseprice;

            //We have to make sure it does exist and it is > 0
            //First price level only allows changing min_price
            if ($i > 1 && isset($rules[$i]->var_percent) && $rules[$i]->var_percent) {
                $price = $prices[$rules[$i]->fk_level] * (1 + ($rules[$i]->var_percent / 100));
            }

            $prices[$i] = $price;

            //We have to make sure it does exist and it is > 0
            if (isset($rules[$i]->var_min_percent) && $rules[$i]->var_min_percent) {
                $price_min = $price * (1 - ($rules[$i]->var_min_percent / 100));
            }

            //Little check to make sure the price is modified before triggering generation
            $check_amount = (($price == $this->multiprices[$i]) && ($price_min == $this->multiprices_min[$i]));
            $check_type = ($baseprice == $this->multiprices_base_type[$i]);

            if ($check_amount && $check_type) {
                continue;
            }

            if ($this->updatePrice($price, $price_type, $user, $price_vat, $price_min, $i, $npr, $psq, true) < 0) {
                return -1;
            }
        }

        return 1;
    }

    /**
     * Returns the rights used for this class
     *
     * @return Object
     */
    public function getRights()
    {
        global $user;

        if ($this->isProduct()) {
            return $user->rights->produit;
        } else {
            return $user->rights->service;
        }
    }

    /**
     *  Load information for tab info
     *
     * @param  int $id Id of thirdparty to load
     * @return void
     */
    public function info($id)
    {
        $sql = "SELECT p.rowid, p.ref, p.datec as date_creation, p.tms as date_modification,";
        $sql .= " p.fk_user_author, p.fk_user_modif";
        $sql .= " FROM ".MAIN_DB_PREFIX.$this->table_element." as p";
        $sql .= " WHERE p.rowid = ".$id;

        $result = $this->db->query($sql);
        if ($result) {
            if ($this->db->num_rows($result)) {
                $obj = $this->db->fetch_object($result);

                $this->id = $obj->rowid;

                if ($obj->fk_user_author) {
                    $cuser = new User($this->db);
                    $cuser->fetch($obj->fk_user_author);
                    $this->user_creation = $cuser;
                }

                if ($obj->fk_user_modif) {
                    $muser = new User($this->db);
                    $muser->fetch($obj->fk_user_modif);
                    $this->user_modification = $muser;
                }

                $this->ref = $obj->ref;
                $this->date_creation     = $this->db->jdate($obj->date_creation);
                $this->date_modification = $this->db->jdate($obj->date_modification);
            }

            $this->db->free($result);
        } else {
            dol_print_error($this->db);
        }
    }
}



/**
 * Class to manage products or services.
 * Do not use 'Service' as class name since it is already used by APIs.
 */
class ProductService extends Product
{
	public $picto = 'service';
}<|MERGE_RESOLUTION|>--- conflicted
+++ resolved
@@ -2055,12 +2055,8 @@
         $sql .= " accountancy_code_buy, accountancy_code_buy_intra, accountancy_code_buy_export,";
         $sql .= " accountancy_code_sell, accountancy_code_sell_intra, accountancy_code_sell_export, stock, pmp,";
         $sql .= " datec, tms, import_key, entity, desiredstock, tobatch, fk_unit,";
-<<<<<<< HEAD
 	    $sql .= " tostock,";
-        $sql .= " fk_price_expression, price_autogen";
-=======
         $sql .= " fk_price_expression, price_autogen, model_pdf";
->>>>>>> d6f1aa84
         $sql .= " FROM ".MAIN_DB_PREFIX."product";
         if ($id) {
             $sql .= " WHERE rowid = ".(int) $id;
@@ -2082,16 +2078,6 @@
             if ($this->db->num_rows($resql) > 0) {
                 $obj = $this->db->fetch_object($resql);
 
-<<<<<<< HEAD
-                $this->id                            = $obj->rowid;
-                $this->ref                           = $obj->ref;
-                $this->ref_ext                       = $obj->ref_ext;
-                $this->label                         = $obj->label;
-                $this->description                   = $obj->description;
-                $this->url                           = $obj->url;
-                $this->note_private                  = $obj->note_private;
-                $this->note                          = $obj->note_private; // deprecated
-=======
                 $this->id = $obj->rowid;
                 $this->ref                            = $obj->ref;
                 $this->ref_ext                        = $obj->ref_ext;
@@ -2101,7 +2087,6 @@
                 $this->note_public                    = $obj->note_public;
                 $this->note_private                   = $obj->note_private;
                 $this->note                           = $obj->note_private; // deprecated
->>>>>>> d6f1aa84
 
                 $this->type                          = $obj->fk_product_type;
                 $this->status                        = $obj->tosell;
@@ -2248,15 +2233,8 @@
                             return -1;
                             }
                             }*/
-<<<<<<< HEAD
-                        }
-                        else
-                        {
-	                        $this->errors[]=$this->db->lasterror;
-=======
                         } else {
 	                        $this->error=$this->db->lasterror;
->>>>>>> d6f1aa84
                             return -1;
                         }
                     }
@@ -2300,19 +2278,6 @@
                                     $ii++;
                                 }
                                 $this->prices_by_qty_list[0] = $resultat;
-<<<<<<< HEAD
-                            }
-                            else
-                            {
-                            	$this->errors[]=$this->db->lasterror;
-                                return -1;
-                            }
-                        }
-                    }
-                    else
-                    {
-	                    $this->errors[]=$this->db->lasterror;
-=======
                             } else {
 	                            $this->error=$this->db->lasterror;
                                 return -1;
@@ -2320,7 +2285,6 @@
                         }
                     } else {
 	                    $this->error=$this->db->lasterror;
->>>>>>> d6f1aa84
                         return -1;
                     }
                 } elseif (!empty($conf->global->PRODUIT_CUSTOMER_PRICES_BY_QTY_MULTIPRICES) && empty($ignore_price_load))    // prices per customer and quantity
@@ -2373,18 +2337,6 @@
                                         $ii++;
                                     }
                                     $this->prices_by_qty_list[$i] = $resultat;
-<<<<<<< HEAD
-                                }
-                                else {
-	                                $this->errors[]=$this->db->lasterror;
-                                    return -1;
-                                }
-                            }
-                        }
-                        else
-                        {
-	                        $this->errors[]=$this->db->lasterror;
-=======
                                 } else {
 	                                $this->error=$this->db->lasterror;
                                     return -1;
@@ -2392,7 +2344,6 @@
                             }
                         } else {
 	                        $this->error=$this->db->lasterror;
->>>>>>> d6f1aa84
                             return -1;
                         }
                     }
@@ -2418,14 +2369,7 @@
             } else {
                 return 0;
             }
-<<<<<<< HEAD
-        }
-        else
-        {
-            $this->errors[]=$this->db->lasterror;
-=======
         } else {
->>>>>>> d6f1aa84
 	        $this->error=$this->db->lasterror;
             return -1;
         }
@@ -4609,16 +4553,12 @@
                 $labelStatus = $langs->trans('ProductStatusNotOnBatch');
                 $labelStatusShort = $langs->trans('ProductStatusNotOnBatchShort');
             }
-<<<<<<< HEAD
             elseif ($type == 3) {
                 $labelStatus = $langs->trans('ProductStatusNotOnStock');
                 $labelStatusShort = $langs->trans('ProductStatusNotOnStockShort');
             }
         }
         elseif ($status == 1) {
-=======
-        } elseif ($status == 1) {
->>>>>>> d6f1aa84
             // $type   0=Status "to sell", 1=Status "to buy", 2=Status "to Batch"
             if ($type == 0) {
                 $labelStatus = $langs->trans('ProductStatusOnSellShort');
