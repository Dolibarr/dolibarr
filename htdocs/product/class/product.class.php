--- conflicted
+++ resolved
@@ -1147,7 +1147,6 @@
 		}
 	}
 
-<<<<<<< HEAD
 	/**
 	 *  Delete a product from database (if not used)
 	 *
@@ -1159,512 +1158,6 @@
 	{
 		global $conf, $langs;
 		include_once DOL_DOCUMENT_ROOT.'/core/lib/files.lib.php';
-=======
-    	return array('pu_ht'=>$pu_ht, 'pu_ttc'=>$pu_ttc, 'price_min'=>$price_min, 'price_base_type'=>$price_base_type, 'tva_tx'=>$tva_tx, 'tva_npr'=>$tva_npr);
-    }
-
-    // phpcs:disable PEAR.NamingConventions.ValidFunctionName.ScopeNotCamelCaps
-    /**
-     * Read price used by a provider.
-     * We enter as input couple prodfournprice/qty or triplet qty/product_id/fourn_ref.
-     * This also set some properties on product like ->buyprice, ->fourn_pu, ...
-     *
-     * @param  int    $prodfournprice Id du tarif = rowid table product_fournisseur_price
-     * @param  double $qty            Quantity asked or -1 to get first entry found
-     * @param  int    $product_id     Filter on a particular product id
-     * @param  string $fourn_ref      Filter on a supplier price ref. 'none' to exclude ref in search.
-     * @param  int    $fk_soc         If of supplier
-     * @return int                    <-1 if KO, -1 if qty not enough, 0 if OK but nothing found, id_product if OK and found. May also initialize some properties like (->ref_supplier, buyprice, fourn_pu, vatrate_supplier...)
-     * @see getSellPrice(), find_min_price_product_fournisseur()
-     */
-    public function get_buyprice($prodfournprice, $qty, $product_id = 0, $fourn_ref = '', $fk_soc = 0)
-    {
-        // phpcs:enable
-        global $conf;
-        $result = 0;
-
-        // We do a first seach with a select by searching with couple prodfournprice and qty only (later we will search on triplet qty/product_id/fourn_ref)
-        $sql = "SELECT pfp.rowid, pfp.price as price, pfp.quantity as quantity, pfp.remise_percent,";
-        $sql .= " pfp.fk_product, pfp.ref_fourn, pfp.desc_fourn, pfp.fk_soc, pfp.tva_tx, pfp.fk_supplier_price_expression";
-        $sql .= " ,pfp.default_vat_code";
-        $sql .= " ,pfp.multicurrency_price, pfp.multicurrency_unitprice, pfp.multicurrency_tx, pfp.fk_multicurrency, pfp.multicurrency_code";
-		if (!empty($conf->global->PRODUCT_USE_SUPPLIER_PACKAGING)) $sql .= ", pfp.packaging";
-        $sql .= " FROM ".MAIN_DB_PREFIX."product_fournisseur_price as pfp";
-        $sql .= " WHERE pfp.rowid = ".$prodfournprice;
-        if ($qty > 0) { $sql .= " AND pfp.quantity <= ".$qty;
-        }
-        $sql .= " ORDER BY pfp.quantity DESC";
-
-        dol_syslog(get_class($this)."::get_buyprice first search by prodfournprice/qty", LOG_DEBUG);
-        $resql = $this->db->query($sql);
-        if ($resql) {
-            $obj = $this->db->fetch_object($resql);
-            if ($obj && $obj->quantity > 0)        // If we found a supplier prices from the id of supplier price
-            {
-                if (!empty($conf->dynamicprices->enabled) && !empty($obj->fk_supplier_price_expression)) {
-                    include_once DOL_DOCUMENT_ROOT.'/product/dynamic_price/class/price_parser.class.php';
-                    $prod_supplier = new ProductFournisseur($this->db);
-                    $prod_supplier->product_fourn_price_id = $obj->rowid;
-                    $prod_supplier->id = $obj->fk_product;
-                    $prod_supplier->fourn_qty = $obj->quantity;
-                    $prod_supplier->fourn_tva_tx = $obj->tva_tx;
-                    $prod_supplier->fk_supplier_price_expression = $obj->fk_supplier_price_expression;
-                    $priceparser = new PriceParser($this->db);
-                    $price_result = $priceparser->parseProductSupplier($prod_supplier);
-                    if ($price_result >= 0) {
-                        $obj->price = $price_result;
-                    }
-                }
-                $this->product_fourn_price_id = $obj->rowid;
-                $this->buyprice = $obj->price; // deprecated
-                $this->fourn_pu = $obj->price / $obj->quantity; // Unit price of product of supplier
-                $this->fourn_price_base_type = 'HT'; // Price base type
-                $this->fourn_socid = $obj->fk_soc; // Company that offer this price
-                $this->ref_fourn = $obj->ref_fourn; // deprecated
-                $this->ref_supplier = $obj->ref_fourn; // Ref supplier
-                $this->desc_supplier = $obj->desc_fourn; // desc supplier
-                $this->remise_percent = $obj->remise_percent; // remise percent if present and not typed
-                $this->vatrate_supplier = $obj->tva_tx; // Vat ref supplier
-                $this->default_vat_code = $obj->default_vat_code; // Vat code supplier
-                $this->fourn_multicurrency_price       = $obj->multicurrency_price;
-                $this->fourn_multicurrency_unitprice   = $obj->multicurrency_unitprice;
-                $this->fourn_multicurrency_tx          = $obj->multicurrency_tx;
-                $this->fourn_multicurrency_id          = $obj->fk_multicurrency;
-                $this->fourn_multicurrency_code        = $obj->multicurrency_code;
-				if (!empty($conf->global->PRODUCT_USE_SUPPLIER_PACKAGING)) $this->packaging = $obj->packaging;
-                $result = $obj->fk_product;
-                return $result;
-            }
-            else // If not found
-            {
-                // We do a second search by doing a select again but searching with less reliable criteria: couple qty/id product, and if set fourn_ref or fk_soc.
-                $sql = "SELECT pfp.rowid, pfp.price as price, pfp.quantity as quantity, pfp.fk_soc,";
-                $sql .= " pfp.fk_product, pfp.ref_fourn as ref_supplier, pfp.desc_fourn as desc_supplier, pfp.tva_tx, pfp.fk_supplier_price_expression";
-                $sql .= " ,pfp.default_vat_code";
-                $sql .= " ,pfp.multicurrency_price, pfp.multicurrency_unitprice, pfp.multicurrency_tx, pfp.fk_multicurrency, pfp.multicurrency_code";
-				if (!empty($conf->global->PRODUCT_USE_SUPPLIER_PACKAGING)) $sql .= ", pfp.packaging";
-                $sql .= " FROM ".MAIN_DB_PREFIX."product_fournisseur_price as pfp";
-                $sql .= " WHERE 1 = 1";
-                if ($product_id > 0) {
-					$sql .= " AND pfp.fk_product = ".((int) $product_id);
-                }
-                if ($fourn_ref != 'none') { $sql .= " AND pfp.ref_fourn = '".$fourn_ref."'";
-                }
-                if ($fk_soc > 0) { $sql .= " AND pfp.fk_soc = ".$fk_soc;
-                }
-                if ($qty > 0) { $sql .= " AND pfp.quantity <= ".$qty;
-                }
-                $sql .= " ORDER BY pfp.quantity DESC";
-                $sql .= " LIMIT 1";
-
-                dol_syslog(get_class($this)."::get_buyprice second search from qty/ref/product_id", LOG_DEBUG);
-                $resql = $this->db->query($sql);
-                if ($resql) {
-                    $obj = $this->db->fetch_object($resql);
-                    if ($obj && $obj->quantity > 0)        // If found
-                    {
-                        if (!empty($conf->dynamicprices->enabled) && !empty($obj->fk_supplier_price_expression)) {
-                            include_once DOL_DOCUMENT_ROOT.'/product/dynamic_price/class/price_parser.class.php';
-                            $prod_supplier = new ProductFournisseur($this->db);
-                            $prod_supplier->product_fourn_price_id = $obj->rowid;
-                            $prod_supplier->id = $obj->fk_product;
-                            $prod_supplier->fourn_qty = $obj->quantity;
-                            $prod_supplier->fourn_tva_tx = $obj->tva_tx;
-                            $prod_supplier->fk_supplier_price_expression = $obj->fk_supplier_price_expression;
-                            $priceparser = new PriceParser($this->db);
-                            $price_result = $priceparser->parseProductSupplier($prod_supplier);
-                            if ($result >= 0) {
-                                $obj->price = $price_result;
-                            }
-                        }
-                        $this->product_fourn_price_id = $obj->rowid;
-                        $this->buyprice = $obj->price; // deprecated
-                        $this->fourn_qty = $obj->quantity; // min quantity for price for a virtual supplier
-                        $this->fourn_pu = $obj->price / $obj->quantity; // Unit price of product for a virtual supplier
-                        $this->fourn_price_base_type = 'HT'; // Price base type for a virtual supplier
-                        $this->fourn_socid = $obj->fk_soc; // Company that offer this price
-                        $this->ref_fourn = $obj->ref_supplier; // deprecated
-                        $this->ref_supplier = $obj->ref_supplier; // Ref supplier
-                        $this->desc_supplier = $obj->desc_supplier; // desc supplier
-                        $this->remise_percent = $obj->remise_percent; // remise percent if present and not typed
-                        $this->vatrate_supplier = $obj->tva_tx; // Vat ref supplier
-                        $this->default_vat_code = $obj->default_vat_code; // Vat code supplier
-                        $this->fourn_multicurrency_price       = $obj->multicurrency_price;
-                        $this->fourn_multicurrency_unitprice   = $obj->multicurrency_unitprice;
-                        $this->fourn_multicurrency_tx          = $obj->multicurrency_tx;
-                        $this->fourn_multicurrency_id          = $obj->fk_multicurrency;
-                        $this->fourn_multicurrency_code        = $obj->multicurrency_code;
-						if (!empty($conf->global->PRODUCT_USE_SUPPLIER_PACKAGING)) $this->packaging = $obj->packaging;
-						$result = $obj->fk_product;
-                        return $result;
-                    }
-                    else
-                    {
-                        return -1; // Ce produit n'existe pas avec cet id tarif fournisseur ou existe mais qte insuffisante, ni pour le couple produit/ref fournisseur dans la quantité.
-                    }
-                }
-                else
-                {
-                    $this->error = $this->db->lasterror();
-                    return -3;
-                }
-            }
-        }
-        else
-        {
-            $this->error = $this->db->lasterror();
-            return -2;
-        }
-    }
-
-
-    /**
-     *    Modify customer price of a product/Service
-     *
-     * @param  double $newprice          New price
-     * @param  string $newpricebase      HT or TTC
-     * @param  User   $user              Object user that make change
-     * @param  double $newvat            New VAT Rate (For example 8.5. Should not be a string)
-     * @param  double $newminprice       New price min
-     * @param  int    $level             0=standard, >0 = level if multilevel prices
-     * @param  int    $newnpr            0=Standard vat rate, 1=Special vat rate for French NPR VAT
-     * @param  int    $newpbq            1 if it has price by quantity
-     * @param  int    $ignore_autogen    Used to avoid infinite loops
-     * @param  array  $localtaxes_array  Array with localtaxes info array('0'=>type1,'1'=>rate1,'2'=>type2,'3'=>rate2) (loaded by getLocalTaxesFromRate(vatrate, 0, ...) function).
-     * @param  string $newdefaultvatcode Default vat code
-     * @return int                            <0 if KO, >0 if OK
-     */
-    public function updatePrice($newprice, $newpricebase, $user, $newvat = '', $newminprice = 0, $level = 0, $newnpr = 0, $newpbq = 0, $ignore_autogen = 0, $localtaxes_array = array(), $newdefaultvatcode = '')
-    {
-        global $conf, $langs;
-
-        $id = $this->id;
-
-        dol_syslog(get_class($this)."::update_price id=".$id." newprice=".$newprice." newpricebase=".$newpricebase." newminprice=".$newminprice." level=".$level." npr=".$newnpr." newdefaultvatcode=".$newdefaultvatcode);
-
-        // Clean parameters
-        if (empty($this->tva_tx)) {
-            $this->tva_tx = 0;
-        }
-        if (empty($newnpr)) {
-            $newnpr = 0;
-        }
-        if (empty($newminprice)) {
-        	$newminprice = 0;
-        }
-        if (empty($newminprice)) {
-        	$newminprice = 0;
-        }
-
-        // Check parameters
-        if ($newvat == '') {
-            $newvat = $this->tva_tx;
-        }
-
-        // If multiprices are enabled, then we check if the current product is subject to price autogeneration
-        // Price will be modified ONLY when the first one is the one that is being modified
-        if ((!empty($conf->global->PRODUIT_MULTIPRICES) || !empty($conf->global->PRODUIT_CUSTOMER_PRICES_BY_QTY_MULTIPRICES)) && !$ignore_autogen && $this->price_autogen && ($level == 1)) {
-            return $this->generateMultiprices($user, $newprice, $newpricebase, $newvat, $newnpr, $newpbq);
-        }
-
-        if (!empty($newminprice) && ($newminprice > $newprice)) {
-            $this->error = 'ErrorPriceCantBeLowerThanMinPrice';
-            return -1;
-        }
-
-        if ($newprice !== '' || $newprice === 0) {
-            if ($newpricebase == 'TTC') {
-                $price_ttc = price2num($newprice, 'MU');
-                $price = price2num($newprice) / (1 + ($newvat / 100));
-                $price = price2num($price, 'MU');
-
-                if ($newminprice != '' || $newminprice == 0) {
-                    $price_min_ttc = price2num($newminprice, 'MU');
-                    $price_min = price2num($newminprice) / (1 + ($newvat / 100));
-                    $price_min = price2num($price_min, 'MU');
-                }
-                else
-                {
-                    $price_min = 0;
-                    $price_min_ttc = 0;
-                }
-            }
-            else
-            {
-                $price = price2num($newprice, 'MU');
-                $price_ttc = ($newnpr != 1) ? price2num($newprice) * (1 + ($newvat / 100)) : $price;
-                $price_ttc = price2num($price_ttc, 'MU');
-
-                if ($newminprice !== '' || $newminprice === 0) {
-                    $price_min = price2num($newminprice, 'MU');
-                    $price_min_ttc = price2num($newminprice) * (1 + ($newvat / 100));
-                    $price_min_ttc = price2num($price_min_ttc, 'MU');
-                    //print 'X'.$newminprice.'-'.$price_min;
-                }
-                else
-                {
-                    $price_min = 0;
-                    $price_min_ttc = 0;
-                }
-            }
-            //print 'x'.$id.'-'.$newprice.'-'.$newpricebase.'-'.$price.'-'.$price_ttc.'-'.$price_min.'-'.$price_min_ttc;
-
-            if (count($localtaxes_array) > 0) {
-                $localtaxtype1 = $localtaxes_array['0'];
-                $localtax1 = $localtaxes_array['1'];
-                $localtaxtype2 = $localtaxes_array['2'];
-                $localtax2 = $localtaxes_array['3'];
-            }
-            else     // old method. deprecated because ot can't retreive type
-            {
-                $localtaxtype1 = '0';
-                $localtax1 = get_localtax($newvat, 1);
-                $localtaxtype2 = '0';
-                $localtax2 = get_localtax($newvat, 2);
-            }
-            if (empty($localtax1)) {
-                $localtax1 = 0; // If = '' then = 0
-            }
-            if (empty($localtax2)) {
-                $localtax2 = 0; // If = '' then = 0
-            }
-
-            $this->db->begin();
-
-            // Ne pas mettre de quote sur les numeriques decimaux.
-            // Ceci provoque des stockages avec arrondis en base au lieu des valeurs exactes.
-            $sql = "UPDATE ".MAIN_DB_PREFIX."product SET";
-            $sql .= " price_base_type='".$newpricebase."',";
-            $sql .= " price=".$price.",";
-            $sql .= " price_ttc=".$price_ttc.",";
-            $sql .= " price_min=".$price_min.",";
-            $sql .= " price_min_ttc=".$price_min_ttc.",";
-            $sql .= " localtax1_tx=".($localtax1 >= 0 ? $localtax1 : 'NULL').",";
-            $sql .= " localtax2_tx=".($localtax2 >= 0 ? $localtax2 : 'NULL').",";
-            $sql .= " localtax1_type=".($localtaxtype1 != '' ? "'".$localtaxtype1."'" : "'0'").",";
-            $sql .= " localtax2_type=".($localtaxtype2 != '' ? "'".$localtaxtype2."'" : "'0'").",";
-            $sql .= " default_vat_code=".($newdefaultvatcode ? "'".$this->db->escape($newdefaultvatcode)."'" : "null").",";
-            $sql .= " tva_tx='".price2num($newvat)."',";
-            $sql .= " recuperableonly='".$newnpr."'";
-            $sql .= " WHERE rowid = ".$id;
-
-            dol_syslog(get_class($this)."::update_price", LOG_DEBUG);
-            $resql = $this->db->query($sql);
-            if ($resql) {
-                $this->multiprices[$level] = $price;
-                $this->multiprices_ttc[$level] = $price_ttc;
-                $this->multiprices_min[$level] = $price_min;
-                $this->multiprices_min_ttc[$level] = $price_min_ttc;
-                $this->multiprices_base_type[$level] = $newpricebase;
-                $this->multiprices_default_vat_code[$level] = $newdefaultvatcode;
-                $this->multiprices_tva_tx[$level] = $newvat;
-                $this->multiprices_recuperableonly[$level] = $newnpr;
-
-                $this->price = $price;
-                $this->price_ttc = $price_ttc;
-                $this->price_min = $price_min;
-                $this->price_min_ttc = $price_min_ttc;
-                $this->price_base_type = $newpricebase;
-                $this->default_vat_code = $newdefaultvatcode;
-                $this->tva_tx = $newvat;
-                $this->tva_npr = $newnpr;
-                //Local taxes
-                $this->localtax1_tx = $localtax1;
-                $this->localtax2_tx = $localtax2;
-                $this->localtax1_type = $localtaxtype1;
-                $this->localtax2_type = $localtaxtype2;
-
-                // Price by quantity
-                $this->price_by_qty = $newpbq;
-
-                $this->_log_price($user, $level); // Save price for level into table product_price
-
-                $this->level = $level; // Store level of price edited for trigger
-
-                // Call trigger
-                $result = $this->call_trigger('PRODUCT_PRICE_MODIFY', $user);
-                if ($result < 0) {
-                    $this->db->rollback();
-                    return -1;
-                }
-                // End call triggers
-
-                $this->db->commit();
-            }
-            else
-            {
-                $this->db->rollback();
-                dol_print_error($this->db);
-            }
-        }
-
-        return 1;
-    }
-
-    /**
-     *  Sets the supplier price expression
-     *
-     * @param      int $expression_id Expression
-     * @return     int                     <0 if KO, >0 if OK
-     * @deprecated Use Product::update instead
-     */
-    public function setPriceExpression($expression_id)
-    {
-        global $user;
-
-        $this->fk_price_expression = $expression_id;
-
-        return $this->update($this->id, $user);
-    }
-
-    /**
-     *  Load a product in memory from database
-     *
-     * @param  int    $id                Id of product/service to load
-     * @param  string $ref               Ref of product/service to load
-     * @param  string $ref_ext           Ref ext of product/service to load
-     * @param  string $barcode           Barcode of product/service to load
-     * @param  int    $ignore_expression Ignores the math expression for calculating price and uses the db value instead
-     * @param  int    $ignore_price_load Load product without loading prices arrays (when we are sure we don't need them)
-     * @param  int    $ignore_lang_load  Load product without loading language arrays (when we are sure we don't need them)
-     * @return int                       <0 if KO, 0 if not found, >0 if OK
-     */
-    public function fetch($id = '', $ref = '', $ref_ext = '', $barcode = '', $ignore_expression = 0, $ignore_price_load = 0, $ignore_lang_load = 0)
-    {
-        include_once DOL_DOCUMENT_ROOT.'/core/lib/company.lib.php';
-
-        global $langs, $conf;
-
-        dol_syslog(get_class($this)."::fetch id=".$id." ref=".$ref." ref_ext=".$ref_ext);
-
-        // Check parameters
-        if (!$id && !$ref && !$ref_ext && !$barcode) {
-            $this->error = 'ErrorWrongParameters';
-            dol_syslog(get_class($this)."::fetch ".$this->error);
-            return -1;
-        }
-
-        $sql = "SELECT rowid, ref, ref_ext, label, description, url, note as note_private, customcode, fk_country, price, price_ttc,";
-        $sql .= " price_min, price_min_ttc, price_base_type, cost_price, default_vat_code, tva_tx, recuperableonly as tva_npr, localtax1_tx, localtax2_tx, localtax1_type, localtax2_type, tosell,";
-        $sql .= " tobuy, fk_product_type, duration, fk_default_warehouse, seuil_stock_alerte, canvas, net_measure, net_measure_units, weight, weight_units,";
-        $sql .= " length, length_units, width, width_units, height, height_units,";
-        $sql .= " surface, surface_units, volume, volume_units, barcode, fk_barcode_type, finished,";
-        $sql .= " accountancy_code_buy, accountancy_code_buy_intra, accountancy_code_buy_export,";
-        $sql .= " accountancy_code_sell, accountancy_code_sell_intra, accountancy_code_sell_export, stock, pmp,";
-        $sql .= " datec, tms, import_key, entity, desiredstock, tobatch, fk_unit,";
-        $sql .= " fk_price_expression, price_autogen";
-        $sql .= " FROM ".MAIN_DB_PREFIX."product";
-        if ($id) {
-            $sql .= " WHERE rowid = ".(int) $id;
-        } else {
-            $sql .= " WHERE entity IN (".getEntity($this->element).")";
-            if ($ref) {
-                $sql .= " AND ref = '".$this->db->escape($ref)."'";
-            } elseif ($ref_ext) {
-                $sql .= " AND ref_ext = '".$this->db->escape($ref_ext)."'";
-            } elseif ($barcode) {
-                $sql .= " AND barcode = '".$this->db->escape($barcode)."'";
-            }
-        }
-
-        $resql = $this->db->query($sql);
-        if ($resql) {
-        	unset($this->oldcopy);
-
-            if ($this->db->num_rows($resql) > 0) {
-                $obj = $this->db->fetch_object($resql);
-
-                $this->id = $obj->rowid;
-                $this->ref                            = $obj->ref;
-                $this->ref_ext                        = $obj->ref_ext;
-                $this->label                          = $obj->label;
-                $this->description                    = $obj->description;
-                $this->url                            = $obj->url;
-                $this->note_private                    = $obj->note_private;
-                $this->note                            = $obj->note_private; // deprecated
-
-                $this->type                            = $obj->fk_product_type;
-                $this->status                        = $obj->tosell;
-                $this->status_buy                    = $obj->tobuy;
-                $this->status_batch                    = $obj->tobatch;
-
-                $this->customcode                    = $obj->customcode;
-                $this->country_id                    = $obj->fk_country;
-                $this->country_code = getCountry($this->country_id, 2, $this->db);
-                $this->price                        = $obj->price;
-                $this->price_ttc                    = $obj->price_ttc;
-                $this->price_min                    = $obj->price_min;
-                $this->price_min_ttc                = $obj->price_min_ttc;
-                $this->price_base_type = $obj->price_base_type;
-                $this->cost_price                    = $obj->cost_price;
-                $this->default_vat_code = $obj->default_vat_code;
-                $this->tva_tx                        = $obj->tva_tx;
-                //! French VAT NPR
-                $this->tva_npr                        = $obj->tva_npr;
-                $this->recuperableonly                = $obj->tva_npr; // For backward compatibility
-                //! Local taxes
-                $this->localtax1_tx                    = $obj->localtax1_tx;
-                $this->localtax2_tx                    = $obj->localtax2_tx;
-                $this->localtax1_type                = $obj->localtax1_type;
-                $this->localtax2_type                = $obj->localtax2_type;
-
-                $this->finished                        = $obj->finished;
-                $this->duration                        = $obj->duration;
-                $this->duration_value                = substr($obj->duration, 0, dol_strlen($obj->duration) - 1);
-                $this->duration_unit = substr($obj->duration, -1);
-                $this->canvas                        = $obj->canvas;
-                $this->net_measure = $obj->net_measure;
-                $this->net_measure_units = $obj->net_measure_units;
-                $this->weight                        = $obj->weight;
-                $this->weight_units                    = $obj->weight_units;
-                $this->length                        = $obj->length;
-                $this->length_units                    = $obj->length_units;
-                $this->width = $obj->width;
-                $this->width_units = $obj->width_units;
-                $this->height = $obj->height;
-                $this->height_units = $obj->height_units;
-
-                $this->surface = $obj->surface;
-                $this->surface_units = $obj->surface_units;
-                $this->volume = $obj->volume;
-                $this->volume_units                    = $obj->volume_units;
-                $this->barcode = $obj->barcode;
-                $this->barcode_type                    = $obj->fk_barcode_type;
-
-                $this->accountancy_code_buy				= $obj->accountancy_code_buy;
-                $this->accountancy_code_buy_intra = $obj->accountancy_code_buy_intra;
-                $this->accountancy_code_buy_export		= $obj->accountancy_code_buy_export;
-                $this->accountancy_code_sell			= $obj->accountancy_code_sell;
-                $this->accountancy_code_sell_intra		= $obj->accountancy_code_sell_intra;
-                $this->accountancy_code_sell_export		= $obj->accountancy_code_sell_export;
-
-                $this->fk_default_warehouse            = $obj->fk_default_warehouse;
-                $this->seuil_stock_alerte            = $obj->seuil_stock_alerte;
-                $this->desiredstock                    = $obj->desiredstock;
-                $this->stock_reel                    = $obj->stock;
-                $this->pmp = $obj->pmp;
-
-                $this->date_creation                = $obj->datec;
-                $this->date_modification            = $obj->tms;
-                $this->import_key                    = $obj->import_key;
-                $this->entity                        = $obj->entity;
-
-                $this->ref_ext                        = $obj->ref_ext;
-                $this->fk_price_expression            = $obj->fk_price_expression;
-                $this->fk_unit                        = $obj->fk_unit;
-                $this->price_autogen = $obj->price_autogen;
-
-                $this->db->free($resql);
-
-                // Retreive all extrafield
-                // fetch optionals attributes and labels
-                $this->fetch_optionals();
-
-                // multilangs
-                if (!empty($conf->global->MAIN_MULTILANGS) && empty($ignore_lang_load)) {
-                    $this->getMultiLangs();
-                }
->>>>>>> cc57d3db
 
 		$error = 0;
 
@@ -2304,6 +1797,7 @@
 				$this->fourn_multicurrency_id          = $obj->fk_multicurrency;
 				$this->fourn_multicurrency_code        = $obj->multicurrency_code;
 				if (!empty($conf->global->PRODUCT_USE_SUPPLIER_PACKAGING)) $this->packaging = $obj->packaging;
+
 				$result = $obj->fk_product;
 				return $result;
 			} else { // If not found
