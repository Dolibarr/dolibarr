<?php
/* Copyright (C) 2001-2007  Rodolphe Quiedeville    <rodolphe@quiedeville.org>
 * Copyright (C) 2004-2014	Laurent Destailleur		<eldy@users.sourceforge.net>
 * Copyright (C) 2005-2015	Regis Houssin			<regis.houssin@inodbox.com>
 * Copyright (C) 2006		Andre Cianfarani		<acianfa@free.fr>
 * Copyright (C) 2007-2011	Jean Heimburger			<jean@tiaris.info>
 * Copyright (C) 2010-2018	Juanjo Menent			<jmenent@2byte.es>
 * Copyright (C) 2012       Cedric Salvador         <csalvador@gpcsolutions.fr>
 * Copyright (C) 2013-2014	Cedric GROSS			<c.gross@kreiz-it.fr>
 * Copyright (C) 2013-2016	Marcos García			<marcosgdf@gmail.com>
 * Copyright (C) 2011-2021	Open-DSI				<support@open-dsi.fr>
 * Copyright (C) 2014		Henry Florian			<florian.henry@open-concept.pro>
 * Copyright (C) 2014-2016	Philippe Grand			<philippe.grand@atoo-net.com>
 * Copyright (C) 2014		Ion agorria			    <ion@agorria.com>
 * Copyright (C) 2016-2024	Ferran Marcet			<fmarcet@2byte.es>
 * Copyright (C) 2017		Gustavo Novaro
 * Copyright (C) 2019-2024  Frédéric France         <frederic.france@free.fr>
 * Copyright (C) 2023		Benjamin Falière		<benjamin.faliere@altairis.fr>
 * Copyright (C) 2024		MDW						<mdeweerd@users.noreply.github.com>
 *
 * This program is free software; you can redistribute it and/or modify
 * it under the terms of the GNU General Public License as published by
 * the Free Software Foundation; either version 3 of the License, or
 * (at your option) any later version.
 *
 * This program is distributed in the hope that it will be useful,
 * but WITHOUT ANY WARRANTY; without even the implied warranty of
 * MERCHANTABILITY or FITNESS FOR A PARTICULAR PURPOSE.  See the
 * GNU General Public License for more details.
 *
 * You should have received a copy of the GNU General Public License
 * along with this program. If not, see <https://www.gnu.org/licenses/>.
 */

/**
 *    \file       htdocs/product/class/product.class.php
 *    \ingroup    produit
 *    \brief      File of class to manage the predefined products or services
 */
require_once DOL_DOCUMENT_ROOT.'/core/lib/product.lib.php';
require_once DOL_DOCUMENT_ROOT.'/core/class/commonobject.class.php';
require_once DOL_DOCUMENT_ROOT.'/product/class/productbatch.class.php';
require_once DOL_DOCUMENT_ROOT.'/product/stock/class/productlot.class.php';
require_once DOL_DOCUMENT_ROOT.'/product/stock/class/entrepot.class.php';

/**
 * Class to manage products or services
 */
class Product extends CommonObject
{
	/**
	 * Const sell or eat by mandatory id
	 */
	const SELL_OR_EAT_BY_MANDATORY_ID_NONE = 0;
	const SELL_OR_EAT_BY_MANDATORY_ID_SELL_BY = 1;
	const SELL_OR_EAT_BY_MANDATORY_ID_EAT_BY = 2;
	const SELL_OR_EAT_BY_MANDATORY_ID_SELL_AND_EAT = 3;

	/**
	 * @var string ID to identify managed object
	 */
	public $element = 'product';

	/**
	 * @var string Name of table without prefix where object is stored
	 */
	public $table_element = 'product';

	/**
	 * @var string Field with ID of parent key if this field has a parent
	 */
	public $fk_element = 'fk_product';

	/**
	 * @var static
	 */
	public $oldcopy;

	/**
	 * @var array<string, array<string>>	List of child tables. To test if we can delete object.
	 */
	protected $childtables = array(
		'supplier_proposaldet' => array('name' => 'SupplierProposal', 'parent' => 'supplier_proposal', 'parentkey' => 'fk_supplier_proposal'),
		'propaldet' => array('name' => 'Proposal', 'parent' => 'propal', 'parentkey' => 'fk_propal'),
		'commandedet' => array('name' => 'Order', 'parent' => 'commande', 'parentkey' => 'fk_commande'),
		'facturedet' => array('name' => 'Invoice', 'parent' => 'facture', 'parentkey' => 'fk_facture'),
		'contratdet' => array('name' => 'Contract', 'parent' => 'contrat', 'parentkey' => 'fk_contrat'),
		'facture_fourn_det' => array('name' => 'SupplierInvoice', 'parent' => 'facture_fourn', 'parentkey' => 'fk_facture_fourn'),
		'commande_fournisseurdet' => array('name' => 'SupplierOrder', 'parent' => 'commande_fournisseur', 'parentkey' => 'fk_commande'),
		'mrp_production' => array('name' => 'Mo', 'parent' => 'mrp_mo', 'parentkey' => 'fk_mo' ),
		'bom_bom' => array('name' => 'BOM'),
		'bom_bomline' => array('name' => 'BOMLine', 'parent' => 'bom_bom', 'parentkey' => 'fk_bom'),
	);

	/**
	 * Label of the pictogram used for this object ('product' or 'service')
	 * @var string
	 * @see img_picto()
	 */
	public $picto = 'product';

	/**
	 * {@inheritdoc}
	 */
	protected $table_ref_field = 'ref';

	/**
	 * @var string
	 * @see images.lib.php
	 */
	public $regeximgext = '\.gif|\.jpg|\.jpeg|\.png|\.bmp|\.webp|\.xpm|\.xbm';

	/**
	 * @var string
	 * @deprecated  Use $label instead
	 * @see $label
	 */
	public $libelle;

	/**
	 * Product label
	 *
	 * @var string
	 */
	public $label;

	/**
	 * Product description
	 *
	 * @var string
	 */
	public $description;

	/**
	 * Product other fields PRODUCT_USE_OTHER_FIELD_IN_TRANSLATION
	 *
	 * @var string
	 */
	public $other;

	/**
	 * Check TYPE constants
	 *
	 * @var int
	 */
	public $type = self::TYPE_PRODUCT;

	/**
	 * Selling price without tax
	 *
	 * @var float
	 */
	public $price;

	/**
	 * @var string
	 */
	public $price_formated;			// used by takepos/ajax/ajax.php

	/**
	 * Selling price with tax
	 *
	 * @var float
	 */
	public $price_ttc;

	/**
	 * @var string
	 */
	public $price_ttc_formated;		// used by takepos/ajax/ajax.php

	/**
	 * Minimum price net
	 *
	 * @var float
	 */
	public $price_min;

	/**
	 * Minimum price with tax
	 *
	 * @var float
	 */
	public $price_min_ttc;

	/**
	 * Base price ('TTC' for price including tax or 'HT' for net price)
	 * @var string
	 */
	public $price_base_type;
	/**
	 * @var string
	 */
	public $price_label;

	//! Arrays for multiprices
	/**
	 * @var array<int,string>
	 */
	public $multiprices = array();
	/**
	 * @var array<int,string>
	 */
	public $multiprices_ttc = array();
	/**
	 * @var array<int,string>
	 */
	public $multiprices_base_type = array();
	/**
	 * @var array<int,string>
	 */
	public $multiprices_default_vat_code = array();
	/**
	 * @var array<int,string>
	 */
	public $multiprices_min = array();
	/**
	 * @var array<int,string>
	 */
	public $multiprices_min_ttc = array();
	/**
	 * @var array<int,null|int|float|string>
	 */
	public $multiprices_tva_tx = array();
	/**
	 * @var array<int,int>
	 */
	public $multiprices_recuperableonly = array();
	/**
	 * @var array<int,string>
	 */

	//! Price by quantity arrays
	/**
	 * @var int<0,0>|float
	 */
	public $price_by_qty;
	/**
	 * @var array<int,float>
	 */
	public $prices_by_qty = array();
	/**
	 * @var array<int,float>
	 */
	public $prices_by_qty_id = array();
	/**
	 * @var array<int,array<array{rowid:int,price_base_type:string,unitprice:string}>>
	 */
	public $prices_by_qty_list = array();

	/**
	 * @var int price level set after updateprice for trigger
	 */
	public $level;

	/**
	 * @var ?array<string,array{label:string,description:string,note?:string}>	Array for multilangs
	 */
	public $multilangs = array();

	/**
	 * @var string Default VAT code for product (link to code into llx_c_tva but without foreign keys)
	 */
	public $default_vat_code;

	/**
	 * @var string|int Default VAT rate of product
	 */
	public $tva_tx;

	/**
	 * @var int	French VAT NPR is used (0 or 1)
	 */
	public $tva_npr = 0;

	/**
	 * @var string Default discount percent
	 */
	public $remise_percent;

	/**
	 * @var string|int|float Other local taxes
	 */
	public $localtax1_tx;
	/**
	 * @var string|int|float
	 */
	public $localtax2_tx;
	/**
	 * @var string
	 */
	public $localtax1_type;
	/**
	 * @var string
	 */
	public $localtax2_type;

	// Properties set by get_buyprice() for return

	/**
	 * @var string
	 */
	public $desc_supplier;
	/**
	 * @var string
	 */
	public $vatrate_supplier;
	/**
	 * @var string
	 */
	public $default_vat_code_supplier;
	/**
	 * @var string|int
	 */
	public $fourn_multicurrency_price;
	/**
	 * @var string|int
	 */
	public $fourn_multicurrency_unitprice;
	/**
	 * @var string|int
	 */
	public $fourn_multicurrency_tx;
	/**
	 * @var string
	 */
	public $fourn_multicurrency_id;
	/**
	 * @var string
	 */
	public $fourn_multicurrency_code;
	/**
	 * @var float
	 */
	public $packaging;


	/**
	 * Lifetime (in seconds)
	 *
	 * @var int|null
	 * @see ProductLot
	 */
	public $lifetime;

	/**
	 * Quality control frequency (in days ?)
	 *
	 * @var int|null
	 * @see ProductLot
	 */
	public $qc_frequency;

	/**
	 * Stock real (denormalized data)
	 *
	 * @var int
	 */
	public $stock_reel = 0;

	/**
	 * Stock virtual
	 *
	 * @var int
	 */
	public $stock_theorique;

	/**
	 * Cost price
	 *
	 * @var float
	 */
	public $cost_price;

	/**
	 * @var float Average price value for product entry in stock (PMP)
	 */
	public $pmp;

	/**
	 * Stock alert
	 *
	 * @var float
	 */
	public $seuil_stock_alerte = 0;

	/**
	 * @var float Ask for replenishment when $desiredstock < $stock_reel
	 */
	public $desiredstock = 0;

	/**
	 * @var ?int Service expiration
	 */
	public $duration_value;
	/**
	 * @var string Service expiration unit
	 */
	public $duration_unit;
	/**
	 * @var string Service expiration label (value + unit)
	 */
	public $duration;

	/**
	 * @var int Service Workstation
	 */
	public $fk_default_workstation;

	/**
	 * Status indicates whether the product is on sale '1' or not '0'
	 *
	 * @var int
	 */
	public $status = 0;

	/**
	 * Status indicates whether the product is on sale '1' or not '0'
	 * @var int
	 * @deprecated  Use $status instead
	 * @see $status
	 */
	public $tosell;

	/**
	 * Status indicate whether the product is available for purchase '1' or not '0'
	 *
	 * @var int
	 */
	public $status_buy = 0;

	/**
	 * Status indicate whether the product is available for purchase '1' or not '0'
	 * @var int
	 * @deprecated Use $status_buy instead
	 * @see $status_buy
	 */
	public $tobuy;

	/**
	 * Status indicates whether the product is a finished product '1' or a raw material '0'
	 *
	 * @var ?int
	 */
	public $finished;

	/**
	 * fk_default_bom indicates the default bom
	 *
	 * @var int
	 */
	public $fk_default_bom;

	/**
	 * product_fourn_price_id indicates the fourn price id
	 *
	 * @var int
	 */
	public $product_fourn_price_id;

	/**
	 * buyprice indicates buy price off the product
	 *
	 * @var float
	 */
	public $buyprice;

	/**
	 * for backward compatibility
	 *
	 * @var int
	 */
	public $tobatch;


	/**
	 * We must manage lot/batch number, sell-by date and so on : '0':no, '1':yes, '2": yes with unique serial number
	 *
	 * @var int
	 */
	public $status_batch = 0;

	/**
	 * Make sell-by or eat-by date mandatory
	 *
	 * @var int
	 */
	public $sell_or_eat_by_mandatory = 0;

	/**
	 * If allowed, we can edit batch or serial number mask for each product
	 *
	 * @var string
	 */
	public $batch_mask = '';

	/**
	 * Customs code
	 *
	 * @var string
	 */
	public $customcode;

	/**
	 * Product URL
	 *
	 * @var string
	 */
	public $url;

	//! Metrics of products
	/**
	 * @var float|string
	 */
	public $weight;

	/**
	 * @var int|string
	 */
	public $weight_units;	// scale -3, 0, 3, 6
	/**
	 * @var float|string
	 */
	public $length;
	/**
	 * @var int|string
	 */
	public $length_units;	// scale -3, 0, 3, 6
	/**
	 * @var float|string
	 */
	public $width;
	/**
	 * @var int|string
	 */
	public $width_units;	// scale -3, 0, 3, 6
	/**
	 * @var float|string|null
	 */
	public $height;
	/**
	 * @var int|string|null
	 */
	public $height_units;	// scale -3, 0, 3, 6
	/**
	 * @var float|string|null
	 */
	public $surface;
	/**
	 * @var int|string|null
	 */
	public $surface_units;	// scale -3, 0, 3, 6
	/**
	 * @var float|string|null
	 */
	public $volume;
	/**
	 * @var int|string|null
	 */
	public $volume_units;	// scale -3, 0, 3, 6

	/**
	 * @var float|string|null
	 */
	public $net_measure;
	/**
	 * @var ?string
	 */
	public $net_measure_units;	// scale -3, 0, 3, 6

	/**
	 * @var string
	 */
	public $accountancy_code_sell;
	/**
	 * @var string
	 */
	public $accountancy_code_sell_intra;
	/**
	 * @var string
	 */
	public $accountancy_code_sell_export;
	/**
	 * @var string
	 */
	public $accountancy_code_buy;
	/**
	 * @var string
	 */
	public $accountancy_code_buy_intra;
	/**
	 * @var string
	 */
	public $accountancy_code_buy_export;

	/**
	 * @var string|int	Main Barcode value, -1 or 'auto' for auto code
	 */
	public $barcode;

	/**
	 * @var int		Main Barcode type ID
	 */
	public $barcode_type;

	/**
	 * @var string	Main Barcode type code
	 */
	public $barcode_type_code;

	public $stats_propale = array();
	public $stats_commande = array();
	public $stats_contrat = array();
	public $stats_facture = array();
	public $stats_proposal_supplier = array();
	public $stats_commande_fournisseur = array();
	public $stats_expedition = array();
	public $stats_reception = array();
	public $stats_mo = array();
	public $stats_bom = array();
	public $stats_mrptoconsume = array();
	public $stats_mrptoproduce = array();
	public $stats_facturerec = array();
	public $stats_facture_fournisseur = array();

	/**
	 * @var int|string Size of image / height
	 */
	public $imgWidth;
	/**
	 * @var int|string Size of image / height
	 */
	public $imgHeight;

	/**
	 * Supplier ID
	 * @var int
	 */
	public $product_fourn_id;

	/**
	 * Product ID already linked to a reference supplier
	 * @var int
	 */
	public $product_id_already_linked;

	/**
	 * Number of pictures
	 * @var int
	 */
	public $nbphoto = 0;

	//! Contains detail of stock of product into each warehouse
	public $stock_warehouse = array();

	/**
	 * @var int Default warehouse Id
	 */
	public $fk_default_warehouse;

	/**
	 * @var int ID
	 */
	public $fk_price_expression;

	/**
	 * Supplier price found : MOQ (Minimum Order Quantity)
	 * @var float
	 */
	public $fourn_qty;

	/**
	 * Supplier price found : unit price
	 * @var float
	 */
	public $fourn_pu;

	/**
	 * Supplier price found : VAT type
	 * @var 'HT'|'TTC'
	 */
	public $fourn_price_base_type;

	/**
	 * @var int ID
	 */
	public $fourn_socid;

	/**
	 * @var string
	 * @deprecated
	 * @see        $ref_supplier
	 */
	public $ref_fourn;

	/**
	 * @var string ref supplier
	 */
	public $ref_supplier;

	/**
	 * @var int|null                ID of the unit of measurement (rowid in llx_c_units table)
	 * @see measuringUnitString()
	 * @see getLabelOfUnit()
	 */
	public $fk_unit;

	/**
	 * Price is generated using multiprice rules
	 *
	 * @var int
	 */
	public $price_autogen = 0;

	/**
	 * Array with list of supplier prices of product
	 *
	 * @var ProductFournisseur[]
	 */
	public $supplierprices;

	/**
	 * Array with list of sub-products for Kits
	 *
	 * @var array<string,array<int,array{0:int,1:float,2:int,3:string,4:int,5:string}>>
	 */
	public $sousprods;

	/**
	 * @var array<int,array{id:int,id_parent:int,ref:string,nb:int,nb_total:int,stock:float,stock_alert:float,label:string,fullpath:string,type:int,desiredstick:float,level:int,incdec:int<0,1>,entity:CommonObject}> Path of subproducts. Build from ->sousprods with get_arbo_each_prod()
	 */
	public $res;


	/**
	 * Property set to save result of isObjectUsed(). Used for example by Product API.
	 *
	 * @var boolean
	 */
	public $is_object_used;

	/**
	 * If this Product is within a kit:
	 * Quantity of this Product within this kit
	 *
	 * @var float
	 * @see Product::is_sousproduit()		To set this property
	 * @see Product::add_sousproduit()
	 * @see Product::update_sousproduit()
	 */
	public $is_sousproduit_qty;

	/**
	 * If this Product is within a kit:
	 * 1 = modify the stock of this child Product upon modification of the stock of its parent Product
	 * ("incdec" stands for increase/decrease)
	 *
	 * @var int<0,1>
	 * @see Product::is_sousproduit()		To set this property
	 * @see Product::add_sousproduit()
	 * @see Product::update_sousproduit()
	 */
	public $is_sousproduit_incdec;

	/**
	 * @var int
	 */
	public $mandatory_period;


	/**
	 *  'type' if the field format ('integer', 'integer:ObjectClass:PathToClass[:AddCreateButtonOrNot[:Filter]]', 'varchar(x)', 'double(24,8)', 'real', 'price', 'text', 'html', 'date', 'datetime', 'timestamp', 'duration', 'mail', 'phone', 'url', 'password')
	 *         Note: Filter can be a string like "(t.ref:like:'SO-%') or (t.date_creation:<:'20160101') or (t.nature:is:NULL)"
	 *  'label' the translation key.
	 *  'enabled' is a condition when the field must be managed (Example: 1 or 'getDolGlobalString("MY_SETUP_PARAM")'
	 *  'position' is the sort order of field.
	 *  'notnull' is set to 1 if not null in database. Set to -1 if we must set data to null if empty ('' or 0).
	 *  'visible' says if field is visible in list (Examples: 0=Not visible, 1=Visible on list and create/update/view forms, 2=Visible on list only, 3=Visible on create/update/view form only (not list), 4=Visible on list and update/view form only (not create). 5=Visible on list and view only (not create/not update). Using a negative value means field is not shown by default on list but can be selected for viewing)
	 *  'noteditable' says if field is not editable (1 or 0)
	 *  'default' is a default value for creation (can still be overwrote by the Setup of Default Values if field is editable in creation form). Note: If default is set to '(PROV)' and field is 'ref', the default value will be set to '(PROVid)' where id is rowid when a new record is created.
	 *  'index' if we want an index in database.
	 *  'foreignkey'=>'tablename.field' if the field is a foreign key (it is recommended to name the field fk_...).
	 *  'searchall' is 1 if we want to search in this field when making a search from the quick search button.
	 *  'isameasure' must be set to 1 if you want to have a total on list for this field. Field type must be summable like integer or double(24,8).
	 *  'css' is the CSS style to use on field. For example: 'maxwidth200'
	 *  'help' is a string visible as a tooltip on field
	 *  'showoncombobox' if value of the field must be visible into the label of the combobox that list record
	 *  'disabled' is 1 if we want to have the field locked by a 'disabled' attribute. In most cases, this is never set into the definition of $fields into class, but is set dynamically by some part of code.
	 *  'arrayofkeyval' to set list of value if type is a list of predefined values. For example: array("0"=>"Draft","1"=>"Active","-1"=>"Cancel")
	 *  'autofocusoncreate' to have field having the focus on a create form. Only 1 field should have this property set to 1.
	 *  'comment' is not used. You can store here any text of your choice. It is not used by application.
	 *
	 *  Note: To have value dynamic, you can set value to 0 in definition and edit the value on the fly into the constructor.
	 */

	/**
	 * @var array<string,array{type:string,label:string,enabled:int<0,2>|string,position:int,notnull?:int,visible:int<-2,5>|string,noteditable?:int<0,1>,default?:string,index?:int,foreignkey?:string,searchall?:int<0,1>,isameasure?:int<0,1>,css?:string,csslist?:string,help?:string,showoncombobox?:int<0,2>,disabled?:int<0,1>,arrayofkeyval?:array<int|string,string>,comment?:string,validate?:int<0,1>}>	Array with all fields and their property. Do not use it as a static var. It may be modified by constructor.
	 */
	public $fields = array(
		'rowid' => array('type' => 'integer', 'label' => 'TechnicalID', 'enabled' => 1, 'visible' => -2, 'notnull' => 1, 'index' => 1, 'position' => 1, 'comment' => 'Id'),
		'ref'           => array('type' => 'varchar(128)', 'label' => 'Ref', 'enabled' => 1, 'visible' => 1, 'notnull' => 1, 'showoncombobox' => 1, 'index' => 1, 'position' => 10, 'searchall' => 1, 'comment' => 'Reference of object'),
		'entity'        => array('type' => 'integer', 'label' => 'Entity', 'enabled' => 1, 'visible' => 0, 'default' => '1', 'notnull' => 1, 'index' => 1, 'position' => 5),
		'label'         => array('type' => 'varchar(255)', 'label' => 'Label', 'enabled' => 1, 'visible' => 1, 'notnull' => 1, 'showoncombobox' => 2, 'position' => 15, 'csslist' => 'tdoverflowmax250'),
		'barcode'       => array('type' => 'varchar(255)', 'label' => 'Barcode', 'enabled' => 'isModEnabled("barcode")', 'position' => 20, 'visible' => -1, 'showoncombobox' => 3, 'cssview' => 'tdwordbreak', 'csslist' => 'tdoverflowmax125'),
		'fk_barcode_type' => array('type' => 'integer', 'label' => 'BarcodeType', 'enabled' => 1, 'position' => 21, 'notnull' => 0, 'visible' => -1,),
		'note_public'   => array('type' => 'html', 'label' => 'NotePublic', 'enabled' => 1, 'visible' => 0, 'position' => 61),
		'note'          => array('type' => 'html', 'label' => 'NotePrivate', 'enabled' => 1, 'visible' => 0, 'position' => 62),
		'datec'         => array('type' => 'datetime', 'label' => 'DateCreation', 'enabled' => 1, 'visible' => -2, 'notnull' => 1, 'position' => 500),
		'tms'           => array('type' => 'timestamp', 'label' => 'DateModification', 'enabled' => 1, 'visible' => -2, 'notnull' => 1, 'position' => 501),
		//'date_valid'    =>array('type'=>'datetime',     'label'=>'DateCreation',     'enabled'=>1, 'visible'=>-2, 'position'=>502),
		'fk_user_author' => array('type' => 'integer', 'label' => 'UserAuthor', 'enabled' => 1, 'visible' => -2, 'notnull' => 1, 'position' => 510, 'foreignkey' => 'llx_user.rowid'),
		'fk_user_modif' => array('type' => 'integer', 'label' => 'UserModif', 'enabled' => 1, 'visible' => -2, 'notnull' => -1, 'position' => 511),
		//'fk_user_valid' =>array('type'=>'integer',      'label'=>'UserValidation',        'enabled'=>1, 'visible'=>-1, 'position'=>512),
		'localtax1_tx' => array('type' => 'double(6,3)', 'label' => 'Localtax1tx', 'enabled' => 1, 'position' => 150, 'notnull' => 0, 'visible' => -1,),
		'localtax1_type' => array('type' => 'varchar(10)', 'label' => 'Localtax1type', 'enabled' => 1, 'position' => 155, 'notnull' => 1, 'visible' => -1,),
		'localtax2_tx' => array('type' => 'double(6,3)', 'label' => 'Localtax2tx', 'enabled' => 1, 'position' => 160, 'notnull' => 0, 'visible' => -1,),
		'localtax2_type' => array('type' => 'varchar(10)', 'label' => 'Localtax2type', 'enabled' => 1, 'position' => 165, 'notnull' => 1, 'visible' => -1,),
		'last_main_doc' => array('type' => 'varchar(255)', 'label' => 'LastMainDoc', 'enabled' => 1, 'visible' => -1, 'position' => 170),
		'import_key'    => array('type' => 'varchar(14)', 'label' => 'ImportId', 'enabled' => 1, 'visible' => -2, 'notnull' => -1, 'index' => 0, 'position' => 1000),
		//'tosell'       =>array('type'=>'integer',      'label'=>'Status',           'enabled'=>1, 'visible'=>1,  'notnull'=>1, 'default'=>'0', 'index'=>1,  'position'=>1000, 'arrayofkeyval'=>array(0=>'Draft', 1=>'Active', -1=>'Cancel')),
		//'tobuy'        =>array('type'=>'integer',      'label'=>'Status',           'enabled'=>1, 'visible'=>1,  'notnull'=>1, 'default'=>'0', 'index'=>1,  'position'=>1000, 'arrayofkeyval'=>array(0=>'Draft', 1=>'Active', -1=>'Cancel')),
		'mandatory_period' => array('type' => 'integer', 'label' => 'mandatoryperiod', 'enabled' => 1, 'visible' => 1,  'notnull' => 1, 'default' => '0', 'index' => 1,  'position' => 1000),
	);

	/**
	 * Regular product
	 */
	const TYPE_PRODUCT = 0;
	/**
	 * Service
	 */
	const TYPE_SERVICE = 1;

	/**
	 *  Constructor
	 *
	 * @param DoliDB $db Database handler
	 */
	public function __construct($db)
	{
		$this->db = $db;

		$this->ismultientitymanaged = 1;
		$this->isextrafieldmanaged = 1;

		$this->canvas = '';
	}

	/**
	 *    Check that ref and label are ok
	 *
	 * @return int         >1 if OK, <=0 if KO
	 */
	public function check()
	{
		if (getDolGlobalInt('MAIN_SECURITY_ALLOW_UNSECURED_REF_LABELS')) {
			$this->ref = trim($this->ref);
		} else {
			$this->ref = dol_sanitizeFileName(stripslashes($this->ref));
		}

		$err = 0;
		if (dol_strlen(trim($this->ref)) == 0) {
			$err++;
		}

		if (dol_strlen(trim($this->label)) == 0) {
			$err++;
		}

		if ($err > 0) {
			return 0;
		} else {
			return 1;
		}
	}

	/**
	 * Insert product into database
	 *
	 * @param  User 	$user      		User making insert
	 * @param  int  	$notrigger 		Disable triggers
	 * @return int                      Id of product/service if OK, < 0 if KO
	 */
	public function create($user, $notrigger = 0)
	{
		global $conf, $langs;

		$error = 0;

		// Clean parameters
		if (getDolGlobalInt('MAIN_SECURITY_ALLOW_UNSECURED_REF_LABELS')) {
			$this->ref = trim($this->ref);
		} else {
			$this->ref = dol_sanitizeFileName(dol_string_nospecial(trim($this->ref)));
		}
		$this->label = trim($this->label);
		$this->price_ttc = (float) price2num($this->price_ttc);
		$this->price = (float) price2num($this->price);
		$this->price_min_ttc = (float) price2num($this->price_min_ttc);
		$this->price_min = (float) price2num($this->price_min);
		$this->price_label = trim($this->price_label);
		if (empty($this->tva_tx)) {
			$this->tva_tx = 0;
		}
		if (empty($this->tva_npr)) {
			$this->tva_npr = 0;
		}
		//Local taxes
		if (empty($this->localtax1_tx)) {
			$this->localtax1_tx = 0;
		}
		if (empty($this->localtax2_tx)) {
			$this->localtax2_tx = 0;
		}
		if (empty($this->localtax1_type)) {
			$this->localtax1_type = '0';
		}
		if (empty($this->localtax2_type)) {
			$this->localtax2_type = '0';
		}
		if (empty($this->price)) {
			$this->price = 0;
		}
		if (empty($this->price_min)) {
			$this->price_min = 0;
		}
		// Price by quantity
		if (empty($this->price_by_qty)) {
			$this->price_by_qty = 0;
		}

		if (empty($this->status)) {
			$this->status = 0;
		}
		if (empty($this->status_buy)) {
			$this->status_buy = 0;
		}

		$price_ht = 0;
		$price_ttc = 0;
		$price_min_ht = 0;
		$price_min_ttc = 0;

		//
		if ($this->price_base_type == 'TTC' && $this->price_ttc > 0) {
			$price_ttc = price2num($this->price_ttc, 'MU');
			$price_ht = price2num($this->price_ttc / (1 + ($this->tva_tx / 100)), 'MU');
		}

		//
		if ($this->price_base_type != 'TTC' && $this->price > 0) {
			$price_ht = price2num($this->price, 'MU');
			$price_ttc = price2num($this->price * (1 + ($this->tva_tx / 100)), 'MU');
		}

		//
		if (($this->price_min_ttc > 0) && ($this->price_base_type == 'TTC')) {
			$price_min_ttc = price2num($this->price_min_ttc, 'MU');
			$price_min_ht = price2num($this->price_min_ttc / (1 + ($this->tva_tx / 100)), 'MU');
		}

		//
		if (($this->price_min > 0) && ($this->price_base_type != 'TTC')) {
			$price_min_ht = price2num($this->price_min, 'MU');
			$price_min_ttc = price2num($this->price_min * (1 + ($this->tva_tx / 100)), 'MU');
		}

		$this->accountancy_code_buy = trim($this->accountancy_code_buy);
		$this->accountancy_code_buy_intra = trim($this->accountancy_code_buy_intra);
		$this->accountancy_code_buy_export = trim($this->accountancy_code_buy_export);
		$this->accountancy_code_sell = trim($this->accountancy_code_sell);
		$this->accountancy_code_sell_intra = trim($this->accountancy_code_sell_intra);
		$this->accountancy_code_sell_export = trim($this->accountancy_code_sell_export);

		// Barcode value
		$this->barcode = trim($this->barcode);
		$this->mandatory_period = empty($this->mandatory_period) ? 0 : $this->mandatory_period;
		// Check parameters
		if (empty($this->label)) {
			$this->error = 'ErrorMandatoryParametersNotProvided';
			return -1;
		}

		if (empty($this->ref) || $this->ref == 'auto') {
			// Load object modCodeProduct
			$module = getDolGlobalString('PRODUCT_CODEPRODUCT_ADDON', 'mod_codeproduct_leopard');
			if ($module != 'mod_codeproduct_leopard') {    // Do not load module file for leopard
				if (substr($module, 0, 16) == 'mod_codeproduct_' && substr($module, -3) == 'php') {
					$module = substr($module, 0, dol_strlen($module) - 4);
				}
				dol_include_once('/core/modules/product/'.$module.'.php');
				$modCodeProduct = new $module();
				'@phan-var-force ModeleProductCode $modCodeProduct';
				if (!empty($modCodeProduct->code_auto)) {
					$this->ref = $modCodeProduct->getNextValue($this, $this->type);
				}
				unset($modCodeProduct);
			}

			if (empty($this->ref)) {
				$this->error = 'ProductModuleNotSetupForAutoRef';
				return -2;
			}
		}

		dol_syslog(get_class($this)."::create ref=".$this->ref." price=".$this->price." price_ttc=".$this->price_ttc." tva_tx=".$this->tva_tx." price_base_type=".$this->price_base_type, LOG_DEBUG);

		$now = dol_now();

		if (empty($this->date_creation)) {
			$this->date_creation = $now;
		}

		$this->db->begin();

		// For automatic creation during create action (not used by Dolibarr GUI, can be used by scripts)
		if ($this->barcode == '-1' || $this->barcode == 'auto') {
			$this->barcode = $this->get_barcode($this, $this->barcode_type_code);
		}

		// Check more parameters
		// If error, this->errors[] is filled
		$result = $this->verify();

		if ($result >= 0) {
			$sql = "SELECT count(*) as nb";
			$sql .= " FROM ".$this->db->prefix()."product";
			$sql .= " WHERE entity IN (".getEntity('product').")";
			$sql .= " AND ref = '".$this->db->escape($this->ref)."'";

			$result = $this->db->query($sql);
			if ($result) {
				$obj = $this->db->fetch_object($result);
				if ($obj->nb == 0) {
					// Insert new product, no previous one found
					$sql = "INSERT INTO ".$this->db->prefix()."product (";
					$sql .= "datec";
					$sql .= ", entity";
					$sql .= ", ref";
					$sql .= ", ref_ext";
					$sql .= ", price_min";
					$sql .= ", price_min_ttc";
					$sql .= ", label";
					$sql .= ", fk_user_author";
					$sql .= ", fk_product_type";
					$sql .= ", price";
					$sql .= ", price_ttc";
					$sql .= ", price_base_type";
					$sql .= ", price_label";
					$sql .= ", tobuy";
					$sql .= ", tosell";
					if (!getDolGlobalString('MAIN_PRODUCT_PERENTITY_SHARED')) {
						$sql .= ", accountancy_code_buy";
						$sql .= ", accountancy_code_buy_intra";
						$sql .= ", accountancy_code_buy_export";
						$sql .= ", accountancy_code_sell";
						$sql .= ", accountancy_code_sell_intra";
						$sql .= ", accountancy_code_sell_export";
					}
					$sql .= ", canvas";
					$sql .= ", finished";
					$sql .= ", tobatch";
					$sql .= ", sell_or_eat_by_mandatory";
					$sql .= ", batch_mask";
					$sql .= ", fk_unit";
					$sql .= ", mandatory_period";
					$sql .= ") VALUES (";
					$sql .= "'".$this->db->idate($this->date_creation)."'";
					$sql .= ", ".(!empty($this->entity) ? (int) $this->entity : (int) $conf->entity);
					$sql .= ", '".$this->db->escape($this->ref)."'";
					$sql .= ", ".(!empty($this->ref_ext) ? "'".$this->db->escape($this->ref_ext)."'" : "null");
					$sql .= ", ".price2num($price_min_ht);
					$sql .= ", ".price2num($price_min_ttc);
					$sql .= ", ".(!empty($this->label) ? "'".$this->db->escape($this->label)."'" : "null");
					$sql .= ", ".((int) $user->id);
					$sql .= ", ".((int) $this->type);
					$sql .= ", ".price2num($price_ht, 'MT');
					$sql .= ", ".price2num($price_ttc, 'MT');
					$sql .= ", '".$this->db->escape($this->price_base_type)."'";
					$sql .= ", ".(!empty($this->price_label) ? "'".$this->db->escape($this->price_label)."'" : "null");
					$sql .= ", ".((int) $this->status);
					$sql .= ", ".((int) $this->status_buy);
					if (!getDolGlobalString('MAIN_PRODUCT_PERENTITY_SHARED')) {
						$sql .= ", '".$this->db->escape($this->accountancy_code_buy)."'";
						$sql .= ", '".$this->db->escape($this->accountancy_code_buy_intra)."'";
						$sql .= ", '".$this->db->escape($this->accountancy_code_buy_export)."'";
						$sql .= ", '".$this->db->escape($this->accountancy_code_sell)."'";
						$sql .= ", '".$this->db->escape($this->accountancy_code_sell_intra)."'";
						$sql .= ", '".$this->db->escape($this->accountancy_code_sell_export)."'";
					}
					$sql .= ", '".$this->db->escape($this->canvas)."'";
					$sql .= ", ".((!isset($this->finished) || $this->finished < 0 || $this->finished == '') ? 'NULL' : (int) $this->finished);
					$sql .= ", ".((empty($this->status_batch) || $this->status_batch < 0) ? '0' : ((int) $this->status_batch));
					$sql .= ", ".((empty($this->sell_or_eat_by_mandatory) || $this->sell_or_eat_by_mandatory < 0) ? 0 : ((int) $this->sell_or_eat_by_mandatory));
					$sql .= ", '".$this->db->escape($this->batch_mask)."'";
					$sql .= ", ".($this->fk_unit > 0 ? ((int) $this->fk_unit) : 'NULL');
					$sql .= ", '".$this->db->escape($this->mandatory_period)."'";
					$sql .= ")";

					dol_syslog(get_class($this)."::Create", LOG_DEBUG);

					$result = $this->db->query($sql);
					if ($result) {
						$id = $this->db->last_insert_id($this->db->prefix()."product");

						if ($id > 0) {
							$this->id = $id;
							$this->price            = $price_ht;
							$this->price_ttc        = $price_ttc;
							$this->price_min        = $price_min_ht;
							$this->price_min_ttc    = $price_min_ttc;

							$result = $this->_log_price($user);
							if ($result > 0) {
								if ($this->update($id, $user, 1, 'add') <= 0) {
									$error++;
								}
							} else {
								$error++;
								$this->error = $this->db->lasterror();
							}

							// update accountancy for this entity
							if (!$error && getDolGlobalString('MAIN_PRODUCT_PERENTITY_SHARED')) {
								$this->db->query("DELETE FROM " . $this->db->prefix() . "product_perentity WHERE fk_product = " .((int) $this->id) . " AND entity = " . ((int) $conf->entity));

								$sql = "INSERT INTO " . $this->db->prefix() . "product_perentity (";
								$sql .= " fk_product";
								$sql .= ", entity";
								$sql .= ", accountancy_code_buy";
								$sql .= ", accountancy_code_buy_intra";
								$sql .= ", accountancy_code_buy_export";
								$sql .= ", accountancy_code_sell";
								$sql .= ", accountancy_code_sell_intra";
								$sql .= ", accountancy_code_sell_export";
								$sql .= ") VALUES (";
								$sql .= $this->id;
								$sql .= ", " . ((int) $conf->entity);
								$sql .= ", '" . $this->db->escape($this->accountancy_code_buy) . "'";
								$sql .= ", '" . $this->db->escape($this->accountancy_code_buy_intra) . "'";
								$sql .= ", '" . $this->db->escape($this->accountancy_code_buy_export) . "'";
								$sql .= ", '" . $this->db->escape($this->accountancy_code_sell) . "'";
								$sql .= ", '" . $this->db->escape($this->accountancy_code_sell_intra) . "'";
								$sql .= ", '" . $this->db->escape($this->accountancy_code_sell_export) . "'";
								$sql .= ")";
								$result = $this->db->query($sql);
								if (!$result) {
									$error++;
									$this->error = 'ErrorFailedToInsertAccountancyForEntity';
								}
							}
						} else {
							$error++;
							$this->error = 'ErrorFailedToGetInsertedId';
						}
					} else {
						$error++;
						$this->error = $this->db->lasterror();
					}
				} else {
					// Product already exists with this ref
					$langs->load("products");
					$error++;
					$this->error = "ErrorProductAlreadyExists";
					dol_syslog(get_class($this)."::Create fails, ref ".$this->ref." already exists");
				}
			} else {
				$error++;
				$this->error = $this->db->lasterror();
			}

			if (!$error && !$notrigger) {
				// Call trigger
				$result = $this->call_trigger('PRODUCT_CREATE', $user);
				if ($result < 0) {
					$error++;
				}
				// End call triggers
			}

			if (!$error) {
				$this->db->commit();
				return $this->id;
			} else {
				$this->db->rollback();
				return -$error;
			}
		} else {
			$this->db->rollback();
			dol_syslog(get_class($this)."::Create fails verify ".implode(',', $this->errors), LOG_WARNING);
			return -3;
		}
	}


	/**
	 *    Check properties of product are ok (like name, barcode, ...).
	 *    All properties must be already loaded on object (this->barcode, this->barcode_type_code, ...).
	 *
	 * @return int        0 if OK, <0 if KO
	 */
	public function verify()
	{
		global $langs;

		$this->errors = array();

		$result = 0;
		$this->ref = trim($this->ref);

		if (!$this->ref) {
			$this->errors[] = 'ErrorBadRef';
			$result = -2;
		}

		$arrayofnonnegativevalue = array('weight' => 'Weight', 'width' => 'Width', 'height' => 'Height', 'length' => 'Length', 'surface' => 'Surface', 'volume' => 'Volume');
		foreach ($arrayofnonnegativevalue as $key => $value) {
			if (property_exists($this, $key) && !empty($this->$key) && ($this->$key < 0)) {
				$langs->loadLangs(array("main", "other"));
				$this->error = $langs->trans("FieldCannotBeNegative", $langs->transnoentitiesnoconv($value));
				$this->errors[] = $this->error;
				$result = -4;
			}
		}

		$rescode = $this->check_barcode($this->barcode, $this->barcode_type_code);
		if ($rescode) {
			if ($rescode == -1) {
				$this->errors[] = 'ErrorBadBarCodeSyntax';
			} elseif ($rescode == -2) {
				$this->errors[] = 'ErrorBarCodeRequired';
			} elseif ($rescode == -3) {
				// Note: Common usage is to have barcode unique. For variants, we should have a different barcode.
				$this->errors[] = 'ErrorBarCodeAlreadyUsed';
			}

			$result = -3;
		}

		return $result;
	}

	// phpcs:disable PEAR.NamingConventions.ValidFunctionName.ScopeNotCamelCaps
	/**
	 *  Check barcode
	 *
	 * @param  string $valuetotest Value to test
	 * @param  string $typefortest Type of barcode (ISBN, EAN, ...)
	 * @return int                        0 if OK
	 *                                     -1 ErrorBadBarCodeSyntax
	 *                                     -2 ErrorBarCodeRequired
	 *                                     -3 ErrorBarCodeAlreadyUsed
	 */
	public function check_barcode($valuetotest, $typefortest)
	{
		// phpcs:enable
		global $conf;

		if (isModEnabled('barcode') && getDolGlobalString('BARCODE_PRODUCT_ADDON_NUM')) {
			$module = strtolower(getDolGlobalString('BARCODE_PRODUCT_ADDON_NUM'));

			$dirsociete = array_merge(array('/core/modules/barcode/'), $conf->modules_parts['barcode']);
			foreach ($dirsociete as $dirroot) {
				$res = dol_include_once($dirroot.$module.'.php');
				if ($res) {
					break;
				}
			}

			$mod = new $module();
			'@phan-var-force ModeleNumRefBarCode $mod';

			dol_syslog(get_class($this)."::check_barcode value=".$valuetotest." type=".$typefortest." module=".$module);
			$result = $mod->verif($this->db, $valuetotest, $this, 0, $typefortest);
			return $result;
		} else {
			return 0;
		}
	}

	/**
	 *  Update a record into database.
	 *  If batch flag is set to on, we create records into llx_product_batch
	 *
	 * @param  int     $id          Id of product
	 * @param  User    $user        Object user making update
	 * @param  int     $notrigger   Disable triggers
	 * @param  string  $action      Current action for hookmanager ('add' or 'update')
	 * @param  boolean $updatetype  Update product type
	 * @return int                  1 if OK, -1 if ref already exists, -2 if other error
	 */
	public function update($id, $user, $notrigger = 0, $action = 'update', $updatetype = false)
	{
		global $langs, $conf, $hookmanager;

		$error = 0;

		// Check parameters
		if (!$this->label) {
			$this->label = 'MISSING LABEL';
		}

		// Clean parameters
		if (getDolGlobalInt('MAIN_SECURITY_ALLOW_UNSECURED_REF_LABELS')) {
			$this->ref = trim($this->ref);
		} else {
			$this->ref = dol_string_nospecial(trim($this->ref));
		}
		$this->label = trim($this->label);
		$this->description = trim($this->description);
		$this->note_private = (isset($this->note_private) ? trim($this->note_private) : null);
		$this->note_public = (isset($this->note_public) ? trim($this->note_public) : null);
		$this->net_measure = price2num($this->net_measure);
		$this->net_measure_units = (empty($this->net_measure_units) ? '' : trim((string) $this->net_measure_units));
		$this->weight = price2num($this->weight);
		$this->weight_units = (empty($this->weight_units) ? '' : trim((string) $this->weight_units));
		$this->length = price2num($this->length);
		$this->length_units = (empty($this->length_units) ? '' : trim((string) $this->length_units));
		$this->width = price2num($this->width);
		$this->width_units = (empty($this->width_units) ? '' : trim((string) $this->width_units));
		$this->height = price2num($this->height);
		$this->height_units = (empty($this->height_units) ? '' : trim((string) $this->height_units));
		$this->surface = price2num($this->surface);
		$this->surface_units = (empty($this->surface_units) ? '' : trim((string) $this->surface_units));
		$this->volume = price2num($this->volume);
		$this->volume_units = (empty($this->volume_units) ? '' : trim((string) $this->volume_units));

		// set unit not defined
		if (is_numeric($this->length_units)) {
			$this->width_units = $this->length_units; // Not used yet
		}
		if (is_numeric($this->length_units)) {
			$this->height_units = $this->length_units; // Not used yet
		}

		// Automated compute surface and volume if not filled
		if (empty($this->surface) && !empty($this->length) && !empty($this->width) && $this->length_units == $this->width_units) {
			$this->surface = (float) $this->length * (float) $this->width;
			$this->surface_units = measuring_units_squared((int) $this->length_units);
		}
		if (empty($this->volume) && !empty($this->surface) && !empty($this->height) && $this->length_units == $this->height_units) {
			$this->volume = $this->surface * (float) $this->height;
			$this->volume_units = measuring_units_cubed((int) $this->height_units);
		}

		if (empty($this->tva_tx)) {
			$this->tva_tx = 0;
		}
		if (empty($this->tva_npr)) {
			$this->tva_npr = 0;
		}
		if (empty($this->localtax1_tx)) {
			$this->localtax1_tx = 0;
		}
		if (empty($this->localtax2_tx)) {
			$this->localtax2_tx = 0;
		}
		if (empty($this->localtax1_type)) {
			$this->localtax1_type = '0';
		}
		if (empty($this->localtax2_type)) {
			$this->localtax2_type = '0';
		}
		if (empty($this->status)) {
			$this->status = 0;
		}
		if (empty($this->status_buy)) {
			$this->status_buy = 0;
		}

		if (empty($this->country_id)) {
			$this->country_id = 0;
		}

		if (empty($this->state_id)) {
			$this->state_id = 0;
		}

		// Barcode value
		$this->barcode = (empty($this->barcode) ? '' : trim($this->barcode));

		$this->accountancy_code_buy = trim($this->accountancy_code_buy);
		$this->accountancy_code_buy_intra = (!empty($this->accountancy_code_buy_intra) ? trim($this->accountancy_code_buy_intra) : '');
		$this->accountancy_code_buy_export = trim($this->accountancy_code_buy_export);
		$this->accountancy_code_sell = trim($this->accountancy_code_sell);
		$this->accountancy_code_sell_intra = trim($this->accountancy_code_sell_intra);
		$this->accountancy_code_sell_export = trim($this->accountancy_code_sell_export);


		$this->db->begin();

		$result = 0;
		// Check name is required and codes are ok or unique. If error, this->errors[] is filled
		if ($action != 'add') {
			$result = $this->verify(); // We don't check when update called during a create because verify was already done
		} else {
			// we can continue
			$result = 0;
		}

		if ($result >= 0) {
			// $this->oldcopy should have been set by the caller of update (here properties were already modified)
			if (is_null($this->oldcopy) || (is_object($this->oldcopy) && $this->oldcopy->isEmpty())) {
				$this->oldcopy = dol_clone($this, 1);
			}
			// Test if batch management is activated on existing product
			// If yes, we create missing entries into product_batch
			if ($this->hasbatch() && !$this->oldcopy->hasbatch()) {
				//$valueforundefinedlot = 'Undefined';  // In previous version, 39 and lower
				$valueforundefinedlot = '000000';
				if (getDolGlobalString('STOCK_DEFAULT_BATCH')) {
					$valueforundefinedlot = getDolGlobalString('STOCK_DEFAULT_BATCH');
				}

				dol_syslog("Flag batch of product id=".$this->id." is set to ON, so we will create missing records into product_batch");

				$this->load_stock();
				foreach ($this->stock_warehouse as $idW => $ObjW) {   // For each warehouse where we have stocks defined for this product (for each lines in product_stock)
					$qty_batch = 0;
					foreach ($ObjW->detail_batch as $detail) {    // Each lines of detail in product_batch of the current $ObjW = product_stock
						if ($detail->batch == $valueforundefinedlot || $detail->batch == 'Undefined') {
							// We discard this line, we will create it later
							$sqlclean = "DELETE FROM ".$this->db->prefix()."product_batch WHERE batch in('Undefined', '".$this->db->escape($valueforundefinedlot)."') AND fk_product_stock = ".((int) $ObjW->id);
							$result = $this->db->query($sqlclean);
							if (!$result) {
								dol_print_error($this->db);
								exit;
							}
							continue;
						}

						$qty_batch += $detail->qty;
					}
					// Quantities in batch details are not same as stock quantity,
					// so we add a default batch record to complete and get same qty in parent and child table
					if ($ObjW->real != $qty_batch) {
						$ObjBatch = new Productbatch($this->db);
						$ObjBatch->batch = $valueforundefinedlot;
						$ObjBatch->qty = ($ObjW->real - $qty_batch);
						$ObjBatch->fk_product_stock = $ObjW->id;

						if ($ObjBatch->create($user, 1) < 0) {
							$error++;
							$this->errors = $ObjBatch->errors;
						} else {
							// we also add lot record if not exist
							$ObjLot = new Productlot($this->db);
							// @phan-suppress-next-line PhanPluginSuspiciousParamPosition
							if ($ObjLot->fetch(0, $this->id, $valueforundefinedlot) == 0) {
								$ObjLot->fk_product = $this->id;
								$ObjLot->entity = $this->entity;
								$ObjLot->fk_user_creat = $user->id;
								$ObjLot->batch = $valueforundefinedlot;
								if ($ObjLot->create($user, true) < 0) {
									$error++;
									$this->errors = $ObjLot->errors;
								}
							}
						}
					}
				}
			}

			// For automatic creation
			if ($this->barcode == -1) {
				$this->barcode = $this->get_barcode($this, $this->barcode_type_code);
			}

			$sql = "UPDATE ".$this->db->prefix()."product";
			$sql .= " SET label = '".$this->db->escape($this->label)."'";

			if ($updatetype && ($this->isProduct() || $this->isService())) {
				$sql .= ", fk_product_type = ".((int) $this->type);
			}

			$sql .= ", ref = '".$this->db->escape($this->ref)."'";
			$sql .= ", ref_ext = ".(!empty($this->ref_ext) ? "'".$this->db->escape($this->ref_ext)."'" : "null");
			$sql .= ", default_vat_code = ".($this->default_vat_code ? "'".$this->db->escape($this->default_vat_code)."'" : "null");
			$sql .= ", tva_tx = ".((float) $this->tva_tx);
			$sql .= ", recuperableonly = ".((int) $this->tva_npr);
			$sql .= ", localtax1_tx = ".((float) $this->localtax1_tx);
			$sql .= ", localtax2_tx = ".((float) $this->localtax2_tx);
			$sql .= ", localtax1_type = ".($this->localtax1_type != '' ? "'".$this->db->escape($this->localtax1_type)."'" : "'0'");
			$sql .= ", localtax2_type = ".($this->localtax2_type != '' ? "'".$this->db->escape($this->localtax2_type)."'" : "'0'");

			$sql .= ", barcode = ".(empty($this->barcode) ? "null" : "'".$this->db->escape($this->barcode)."'");
			$sql .= ", fk_barcode_type = ".(empty($this->barcode_type) ? "null" : $this->db->escape($this->barcode_type));

			$sql .= ", tosell = ".(int) $this->status;
			$sql .= ", tobuy = ".(int) $this->status_buy;
			$sql .= ", tobatch = ".((empty($this->status_batch) || $this->status_batch < 0) ? '0' : (int) $this->status_batch);
			$sql .= ", sell_or_eat_by_mandatory = ".((empty($this->sell_or_eat_by_mandatory) || $this->sell_or_eat_by_mandatory < 0) ? 0 : (int) $this->sell_or_eat_by_mandatory);
			$sql .= ", batch_mask = '".$this->db->escape($this->batch_mask)."'";

			$sql .= ", finished = ".((!isset($this->finished) || $this->finished < 0 || $this->finished == '') ? "null" : (int) $this->finished);
			$sql .= ", fk_default_bom = ".((!isset($this->fk_default_bom) || $this->fk_default_bom < 0 || $this->fk_default_bom == '') ? "null" : (int) $this->fk_default_bom);
			$sql .= ", net_measure = ".($this->net_measure != '' ? "'".$this->db->escape($this->net_measure)."'" : 'null');
			$sql .= ", net_measure_units = ".($this->net_measure_units != '' ? "'".$this->db->escape($this->net_measure_units)."'" : 'null');
			$sql .= ", weight = ".($this->weight != '' ? "'".$this->db->escape($this->weight)."'" : 'null');
			$sql .= ", weight_units = ".($this->weight_units != '' ? "'".$this->db->escape($this->weight_units)."'" : 'null');
			$sql .= ", length = ".($this->length != '' ? "'".$this->db->escape($this->length)."'" : 'null');
			$sql .= ", length_units = ".($this->length_units != '' ? "'".$this->db->escape($this->length_units)."'" : 'null');
			$sql .= ", width= ".($this->width != '' ? "'".$this->db->escape($this->width)."'" : 'null');
			$sql .= ", width_units = ".($this->width_units != '' ? "'".$this->db->escape($this->width_units)."'" : 'null');
			$sql .= ", height = ".($this->height != '' ? "'".$this->db->escape($this->height)."'" : 'null');
			$sql .= ", height_units = ".($this->height_units != '' ? "'".$this->db->escape($this->height_units)."'" : 'null');
			$sql .= ", surface = ".($this->surface != '' ? "'".$this->db->escape($this->surface)."'" : 'null');
			$sql .= ", surface_units = ".($this->surface_units != '' ? "'".$this->db->escape($this->surface_units)."'" : 'null');
			$sql .= ", volume = ".($this->volume != '' ? "'".$this->db->escape($this->volume)."'" : 'null');
			$sql .= ", volume_units = ".($this->volume_units != '' ? "'".$this->db->escape($this->volume_units)."'" : 'null');
			$sql .= ", fk_default_warehouse = ".($this->fk_default_warehouse > 0 ? ((int) $this->fk_default_warehouse) : 'null');
			$sql .= ", fk_default_workstation = ".($this->fk_default_workstation > 0 ? ((int) $this->fk_default_workstation) : 'null');
			$sql .= ", seuil_stock_alerte = ".((isset($this->seuil_stock_alerte) && is_numeric($this->seuil_stock_alerte)) ? (float) $this->seuil_stock_alerte : 'null');
			$sql .= ", description = '".$this->db->escape($this->description)."'";
			$sql .= ", url = ".($this->url ? "'".$this->db->escape($this->url)."'" : 'null');
			$sql .= ", customcode = '".$this->db->escape($this->customcode)."'";
			$sql .= ", fk_country = ".($this->country_id > 0 ? (int) $this->country_id : 'null');
			$sql .= ", fk_state = ".($this->state_id > 0 ? (int) $this->state_id : 'null');
			$sql .= ", lifetime = ".($this->lifetime > 0 ? (int) $this->lifetime : 'null');
			$sql .= ", qc_frequency = ".($this->qc_frequency > 0 ? (int) $this->qc_frequency : 'null');
			$sql .= ", note = ".(isset($this->note_private) ? "'".$this->db->escape($this->note_private)."'" : 'null');
			$sql .= ", note_public = ".(isset($this->note_public) ? "'".$this->db->escape($this->note_public)."'" : 'null');
			$sql .= ", duration = '".$this->db->escape($this->duration_value.$this->duration_unit)."'";
			if (!getDolGlobalString('MAIN_PRODUCT_PERENTITY_SHARED')) {
				$sql .= ", accountancy_code_buy = '" . $this->db->escape($this->accountancy_code_buy) . "'";
				$sql .= ", accountancy_code_buy_intra = '" . $this->db->escape($this->accountancy_code_buy_intra) . "'";
				$sql .= ", accountancy_code_buy_export = '" . $this->db->escape($this->accountancy_code_buy_export) . "'";
				$sql .= ", accountancy_code_sell= '" . $this->db->escape($this->accountancy_code_sell) . "'";
				$sql .= ", accountancy_code_sell_intra= '" . $this->db->escape($this->accountancy_code_sell_intra) . "'";
				$sql .= ", accountancy_code_sell_export= '" . $this->db->escape($this->accountancy_code_sell_export) . "'";
			}
			$sql .= ", desiredstock = ".((isset($this->desiredstock) && is_numeric($this->desiredstock)) ? (float) $this->desiredstock : "null");
			$sql .= ", cost_price = ".($this->cost_price != '' ? $this->db->escape($this->cost_price) : 'null');
			$sql .= ", fk_unit= ".(!$this->fk_unit ? 'NULL' : (int) $this->fk_unit);
			$sql .= ", price_autogen = ".(!$this->price_autogen ? 0 : 1);
			$sql .= ", fk_price_expression = ".($this->fk_price_expression != 0 ? (int) $this->fk_price_expression : 'NULL');
			$sql .= ", fk_user_modif = ".($user->id > 0 ? $user->id : 'NULL');
			$sql .= ", mandatory_period = ".($this->mandatory_period);
			// stock field is not here because it is a denormalized value from product_stock.
			$sql .= " WHERE rowid = ".((int) $id);

			dol_syslog(get_class($this)."::update", LOG_DEBUG);

			$resql = $this->db->query($sql);
			if ($resql) {
				$this->id = $id;

				// Multilangs
				if (getDolGlobalInt('MAIN_MULTILANGS')) {
					if ($this->setMultiLangs($user) < 0) {
						$this->error = $langs->trans("Error")." : ".$this->db->error()." - ".$sql;
						$this->db->rollback();
						return -2;
					}
				}

				$action = 'update';

				// update accountancy for this entity
				if (!$error && getDolGlobalString('MAIN_PRODUCT_PERENTITY_SHARED')) {
					$this->db->query("DELETE FROM " . $this->db->prefix() . "product_perentity WHERE fk_product = " . ((int) $this->id) . " AND entity = " . ((int) $conf->entity));

					$sql = "INSERT INTO " . $this->db->prefix() . "product_perentity (";
					$sql .= " fk_product";
					$sql .= ", entity";
					$sql .= ", accountancy_code_buy";
					$sql .= ", accountancy_code_buy_intra";
					$sql .= ", accountancy_code_buy_export";
					$sql .= ", accountancy_code_sell";
					$sql .= ", accountancy_code_sell_intra";
					$sql .= ", accountancy_code_sell_export";
					$sql .= ") VALUES (";
					$sql .= ((int) $this->id);
					$sql .= ", " . ((int) $conf->entity);
					$sql .= ", '" . $this->db->escape($this->accountancy_code_buy) . "'";
					$sql .= ", '" . $this->db->escape($this->accountancy_code_buy_intra) . "'";
					$sql .= ", '" . $this->db->escape($this->accountancy_code_buy_export) . "'";
					$sql .= ", '" . $this->db->escape($this->accountancy_code_sell) . "'";
					$sql .= ", '" . $this->db->escape($this->accountancy_code_sell_intra) . "'";
					$sql .= ", '" . $this->db->escape($this->accountancy_code_sell_export) . "'";
					$sql .= ")";
					$result = $this->db->query($sql);
					if (!$result) {
						$error++;
						$this->error = 'ErrorFailedToUpdateAccountancyForEntity';
					}
				}

				if (!$this->hasbatch() && $this->oldcopy->hasbatch()) {
					// Selection of all product stock movements that contains batchs
					$sql = 'SELECT pb.qty, ps.fk_entrepot, pb.batch FROM '.MAIN_DB_PREFIX.'product_batch as pb';
					$sql .= ' INNER JOIN '.MAIN_DB_PREFIX.'product_stock as ps ON (ps.rowid = pb.fk_product_stock)';
					$sql .= ' WHERE ps.fk_product = '.(int) $this->id;

					$resql = $this->db->query($sql);
					if ($resql) {
						$inventorycode = dol_print_date(dol_now(), '%Y%m%d%H%M%S');

						while ($obj = $this->db->fetch_object($resql)) {
							$value = $obj->qty;
							$fk_entrepot = $obj->fk_entrepot;
							$price = 0;
							$dlc = '';
							$dluo = '';
							$batch = $obj->batch;

							// To know how to revert stockMouvement (add or remove)
							$addOremove = $value > 0 ? 1 : 0; // 1 if remove, 0 if add
							$label = $langs->trans('BatchStockMouvementAddInGlobal');
							$res = $this->correct_stock_batch($user, $fk_entrepot, abs($value), $addOremove, $label, $price, $dlc, $dluo, $batch, $inventorycode, '', null, 0, null, true);

							if ($res > 0) {
								$label = $langs->trans('BatchStockMouvementAddInGlobal');
								$res = $this->correct_stock($user, $fk_entrepot, abs($value), (int) empty($addOremove), $label, $price, $inventorycode, '', null, 0);
								if ($res < 0) {
									$error++;
								}
							} else {
								$error++;
							}
						}
					}
				}

				// Actions on extra fields
				if (!$error) {
					$result = $this->insertExtraFields();
					if ($result < 0) {
						$error++;
					}
				}

				if (!$error && !$notrigger) {
					// Call trigger
					$result = $this->call_trigger('PRODUCT_MODIFY', $user);
					if ($result < 0) {
						$error++;
					}
					// End call triggers
				}

				if (!$error && (is_object($this->oldcopy) && $this->oldcopy->ref !== $this->ref)) {
					// We remove directory
					if ($conf->product->dir_output) {
						$olddir = $conf->product->dir_output."/".dol_sanitizeFileName($this->oldcopy->ref);
						$newdir = $conf->product->dir_output."/".dol_sanitizeFileName($this->ref);
						if (file_exists($olddir)) {
							// include_once DOL_DOCUMENT_ROOT . '/core/lib/files.lib.php';
							// $res = dol_move($olddir, $newdir);
							// do not use dol_move with directory
							$res = @rename($olddir, $newdir);
							if (!$res) {
								$langs->load("errors");
								$this->error = $langs->trans('ErrorFailToRenameDir', $olddir, $newdir);
								$error++;
							} else {
								// to keep old entries with the new dir
								require_once DOL_DOCUMENT_ROOT . '/ecm/class/ecmfiles.class.php';
								$ecmfiles = new EcmFiles($this->db);
								$ecmfiles->updateAfterRename("produit/".dol_sanitizeFileName($this->oldcopy->ref), "produit/".dol_sanitizeFileName($this->ref));
							}
						}
					}
				}

				if (!$error) {
					if (isModEnabled('variants')) {
						include_once DOL_DOCUMENT_ROOT.'/variants/class/ProductCombination.class.php';

						$comb = new ProductCombination($this->db);

						foreach ($comb->fetchAllByFkProductParent($this->id) as $currcomb) {
							$currcomb->updateProperties($this, $user);
						}
					}

					$this->db->commit();
					return 1;
				} else {
					$this->db->rollback();
					return -$error;
				}
			} else {
				if ($this->db->errno() == 'DB_ERROR_RECORD_ALREADY_EXISTS') {
					$langs->load("errors");
					if (empty($conf->barcode->enabled) || empty($this->barcode)) {
						$this->error = $langs->trans("Error")." : ".$langs->trans("ErrorProductAlreadyExists", $this->ref);
					} else {
						$this->error = $langs->trans("Error")." : ".$langs->trans("ErrorProductBarCodeAlreadyExists", $this->barcode);
					}
					$this->errors[] = $this->error;
					$this->db->rollback();
					return -1;
				} else {
					$this->error = $langs->trans("Error")." : ".$this->db->error()." - ".$sql;
					$this->errors[] = $this->error;
					$this->db->rollback();
					return -2;
				}
			}
		} else {
			$this->db->rollback();
			dol_syslog(get_class($this)."::Update fails verify ".implode(',', $this->errors), LOG_WARNING);
			return -3;
		}
	}

	/**
	 *  Delete a product from database (if not used)
	 *
	 * @param  User $user      User (object) deleting product
	 * @param  int  $notrigger Do not execute trigger
	 * @return int                    Return integer < 0 if KO, 0 = Not possible, > 0 if OK
	 */
	public function delete(User $user, $notrigger = 0)
	{
		global $conf;
		include_once DOL_DOCUMENT_ROOT.'/core/lib/files.lib.php';

		$error = 0;

		// Check parameters
		if (empty($this->id)) {
			$this->error = "Object must be fetched before calling delete";
			return -1;
		}
		if (($this->isProduct() && !$user->hasRight('produit', 'supprimer')) || ($this->isService() && !$user->hasRight('service', 'supprimer'))) {
			$this->error = "ErrorForbidden";
			return 0;
		}

		$objectisused = $this->isObjectUsed($this->id);
		if (empty($objectisused)) {
			$this->db->begin();

			if (!$error && empty($notrigger)) {
				// Call trigger
				$result = $this->call_trigger('PRODUCT_DELETE', $user);
				if ($result < 0) {
					$error++;
				}
				// End call triggers
			}

			// Delete from product_batch on product delete
			if (!$error) {
				$sql = "DELETE FROM ".$this->db->prefix().'product_batch';
				$sql .= " WHERE fk_product_stock IN (";
				$sql .= "SELECT rowid FROM ".$this->db->prefix().'product_stock';
				$sql .= " WHERE fk_product = ".((int) $this->id).")";

				$result = $this->db->query($sql);
				if (!$result) {
					$error++;
					$this->errors[] = $this->db->lasterror();
				}
			}

			// Delete all child tables
			if (!$error) {
				$elements = array('product_fournisseur_price', 'product_price', 'product_lang', 'categorie_product', 'product_stock', 'product_customer_price', 'product_lot'); // product_batch is done before
				foreach ($elements as $table) {
					if (!$error) {
						$sql = "DELETE FROM ".$this->db->prefix().$table;
						$sql .= " WHERE fk_product = ".(int) $this->id;

						$result = $this->db->query($sql);
						if (!$result) {
							$error++;
							$this->errors[] = $this->db->lasterror();
						}
					}
				}
			}

			if (!$error) {
				include_once DOL_DOCUMENT_ROOT.'/variants/class/ProductCombination.class.php';
				include_once DOL_DOCUMENT_ROOT.'/variants/class/ProductCombination2ValuePair.class.php';

				//If it is a parent product, then we remove the association with child products
				$prodcomb = new ProductCombination($this->db);

				if ($prodcomb->deleteByFkProductParent($user, $this->id) < 0) {
					$error++;
					$this->errors[] = 'Error deleting combinations';
				}

				//We also check if it is a child product
				if (!$error && ($prodcomb->fetchByFkProductChild($this->id) > 0) && ($prodcomb->delete($user) < 0)) {
					$error++;
					$this->errors[] = 'Error deleting child combination';
				}
			}

			// Delete from product_association
			if (!$error) {
				$sql = "DELETE FROM ".$this->db->prefix()."product_association";
				$sql .= " WHERE fk_product_pere = ".(int) $this->id." OR fk_product_fils = ".(int) $this->id;

				$result = $this->db->query($sql);
				if (!$result) {
					$error++;
					$this->errors[] = $this->db->lasterror();
				}
			}

			// Remove extrafields
			if (!$error) {
				$result = $this->deleteExtraFields();
				if ($result < 0) {
					$error++;
					dol_syslog(get_class($this)."::delete error -4 ".$this->error, LOG_ERR);
				}
			}

			// Delete product
			if (!$error) {
				$sqlz = "DELETE FROM ".$this->db->prefix()."product";
				$sqlz .= " WHERE rowid = ".(int) $this->id;

				$resultz = $this->db->query($sqlz);
				if (!$resultz) {
					$error++;
					$this->errors[] = $this->db->lasterror();
				}
			}

			// Delete record into ECM index and physically
			if (!$error) {
				$res = $this->deleteEcmFiles(0); // Deleting files physically is done later with the dol_delete_dir_recursive
				$res = $this->deleteEcmFiles(1); // Deleting files physically is done later with the dol_delete_dir_recursive
				if (!$res) {
					$error++;
				}
			}

			if (!$error) {
				// We remove directory
				$ref = dol_sanitizeFileName($this->ref);
				if ($conf->product->dir_output) {
					$dir = $conf->product->dir_output."/".$ref;
					if (file_exists($dir)) {
						$res = @dol_delete_dir_recursive($dir);
						if (!$res) {
							$this->errors[] = 'ErrorFailToDeleteDir';
							$error++;
						}
					}
				}
			}

			if (!$error) {
				$this->db->commit();
				return 1;
			} else {
				foreach ($this->errors as $errmsg) {
					dol_syslog(get_class($this)."::delete ".$errmsg, LOG_ERR);
					$this->error .= ($this->error ? ', '.$errmsg : $errmsg);
				}
				$this->db->rollback();
				return -$error;
			}
		} else {
			$this->error = "ErrorRecordIsUsedCantDelete";
			return 0;
		}
	}

	/**
	 * Get sell or eat by mandatory list
	 *
	 * @return 	array{0:string,1:string,2:string,3:string}	Sell or eat by mandatory list
	 */
	public static function getSellOrEatByMandatoryList()
	{
		global $langs;

		$sellByLabel = $langs->trans('SellByDate');
		$eatByLabel = $langs->trans('EatByDate');
		return array(
			self::SELL_OR_EAT_BY_MANDATORY_ID_NONE => $langs->trans('BatchSellOrEatByMandatoryNone'),
			self::SELL_OR_EAT_BY_MANDATORY_ID_SELL_BY => $sellByLabel,
			self::SELL_OR_EAT_BY_MANDATORY_ID_EAT_BY => $eatByLabel,
			self::SELL_OR_EAT_BY_MANDATORY_ID_SELL_AND_EAT => $langs->trans('BatchSellOrEatByMandatoryAll', $sellByLabel, $eatByLabel),
		);
	}

	/**
	 * Get sell or eat by mandatory label
	 *
	 * @return 	string	Sell or eat by mandatory label
	 */
	public function getSellOrEatByMandatoryLabel()
	{
		$sellOrEatByMandatoryLabel = '';

		$sellOrEatByMandatoryList = self::getSellOrEatByMandatoryList();
		if (isset($sellOrEatByMandatoryList[$this->sell_or_eat_by_mandatory])) {
			$sellOrEatByMandatoryLabel = $sellOrEatByMandatoryList[$this->sell_or_eat_by_mandatory];
		}

		return $sellOrEatByMandatoryLabel;
	}

	/**
	 *    Update or add a translation for a product
	 *
	 * @param  User $user Object user making update
	 * @return int        Return integer <0 if KO, >0 if OK
	 */
	public function setMultiLangs($user)
	{
		global $langs;

		$langs_available = $langs->get_available_languages(DOL_DOCUMENT_ROOT, 0, 2);
		$current_lang = $langs->getDefaultLang();

		foreach ($langs_available as $key => $value) {
			if ($key == $current_lang) {
				$sql = "SELECT rowid";
				$sql .= " FROM ".$this->db->prefix()."product_lang";
				$sql .= " WHERE fk_product = ".((int) $this->id);
				$sql .= " AND lang = '".$this->db->escape($key)."'";

				$result = $this->db->query($sql);

				if ($this->db->num_rows($result)) { // if there is already a description line for this language
					$sql2 = "UPDATE ".$this->db->prefix()."product_lang";
					$sql2 .= " SET ";
					$sql2 .= " label='".$this->db->escape($this->label)."',";
					$sql2 .= " description='".$this->db->escape($this->description)."'";
					if (getDolGlobalString('PRODUCT_USE_OTHER_FIELD_IN_TRANSLATION')) {
						$sql2 .= ", note='".$this->db->escape($this->other)."'";
					}
					$sql2 .= " WHERE fk_product = ".((int) $this->id)." AND lang = '".$this->db->escape($key)."'";
				} else {
					$sql2 = "INSERT INTO ".$this->db->prefix()."product_lang (fk_product, lang, label, description";
					if (getDolGlobalString('PRODUCT_USE_OTHER_FIELD_IN_TRANSLATION')) {
						$sql2 .= ", note";
					}
					$sql2 .= ")";
					$sql2 .= " VALUES(".((int) $this->id).",'".$this->db->escape($key)."','".$this->db->escape($this->label)."',";
					$sql2 .= " '".$this->db->escape($this->description)."'";
					if (getDolGlobalString('PRODUCT_USE_OTHER_FIELD_IN_TRANSLATION')) {
						$sql2 .= ", '".$this->db->escape($this->other)."'";
					}
					$sql2 .= ")";
				}
				dol_syslog(get_class($this).'::setMultiLangs key = current_lang = '.$key);
				if (!$this->db->query($sql2)) {
					$this->error = $this->db->lasterror();
					return -1;
				}
			} elseif (isset($this->multilangs[$key])) {
				if (empty($this->multilangs[$key]["label"])) {
					$this->errors[] = $key . ' : ' . $langs->trans("ErrorFieldRequired", $langs->transnoentitiesnoconv("Label"));
					return -1;
				}

				$sql = "SELECT rowid";
				$sql .= " FROM ".$this->db->prefix()."product_lang";
				$sql .= " WHERE fk_product = ".((int) $this->id);
				$sql .= " AND lang = '".$this->db->escape($key)."'";

				$result = $this->db->query($sql);

				if ($this->db->num_rows($result)) { // if there is already a description line for this language
					$sql2 = "UPDATE ".$this->db->prefix()."product_lang";
					$sql2 .= " SET ";
					$sql2 .= " label = '".$this->db->escape($this->multilangs["$key"]["label"])."',";
					$sql2 .= " description = '".$this->db->escape($this->multilangs["$key"]["description"])."'";
					if (getDolGlobalString('PRODUCT_USE_OTHER_FIELD_IN_TRANSLATION')) {
						$sql2 .= ", note = '".$this->db->escape($this->multilangs["$key"]["other"])."'";
					}
					$sql2 .= " WHERE fk_product = ".((int) $this->id)." AND lang = '".$this->db->escape($key)."'";
				} else {
					$sql2 = "INSERT INTO ".$this->db->prefix()."product_lang (fk_product, lang, label, description";
					if (getDolGlobalString('PRODUCT_USE_OTHER_FIELD_IN_TRANSLATION')) {
						$sql2 .= ", note";
					}
					$sql2 .= ")";
					$sql2 .= " VALUES(".((int) $this->id).",'".$this->db->escape($key)."','".$this->db->escape($this->multilangs["$key"]["label"])."',";
					$sql2 .= " '".$this->db->escape($this->multilangs["$key"]["description"])."'";
					if (getDolGlobalString('PRODUCT_USE_OTHER_FIELD_IN_TRANSLATION')) {
						$sql2 .= ", '".$this->db->escape($this->multilangs["$key"]["other"])."'";
					}
					$sql2 .= ")";
				}

				// We do not save if main fields are empty
				if ($this->multilangs["$key"]["label"] || $this->multilangs["$key"]["description"]) {
					if (!$this->db->query($sql2)) {
						$this->error = $this->db->lasterror();
						return -1;
					}
				}
			} else {
				// language is not current language and we didn't provide a multilang description for this language
			}
		}

		// Call trigger
		$result = $this->call_trigger('PRODUCT_SET_MULTILANGS', $user);
		if ($result < 0) {
			$this->error = $this->db->lasterror();
			return -1;
		}
		// End call triggers

		return 1;
	}

	/**
	 *    Delete a language for this product
	 *
	 * @param string $langtodelete Language code to delete
	 * @param User   $user         Object user making delete
	 *
	 * @return int                            Return integer <0 if KO, >0 if OK
	 */
	public function delMultiLangs($langtodelete, $user)
	{
		$sql = "DELETE FROM ".$this->db->prefix()."product_lang";
		$sql .= " WHERE fk_product = ".((int) $this->id)." AND lang = '".$this->db->escape($langtodelete)."'";

		dol_syslog(get_class($this).'::delMultiLangs', LOG_DEBUG);
		$result = $this->db->query($sql);
		if ($result) {
			// Call trigger
			$result = $this->call_trigger('PRODUCT_DEL_MULTILANGS', $user);
			if ($result < 0) {
				$this->error = $this->db->lasterror();
				dol_syslog(get_class($this).'::delMultiLangs error='.$this->error, LOG_ERR);
				return -1;
			}
			// End call triggers
			return 1;
		} else {
			$this->error = $this->db->lasterror();
			dol_syslog(get_class($this).'::delMultiLangs error='.$this->error, LOG_ERR);
			return -1;
		}
	}

	/**
	 * Sets an accountancy code for a product.
	 * Also calls PRODUCT_MODIFY trigger when modified
	 *
	 * @param 	string $type 	It can be 'buy', 'buy_intra', 'buy_export', 'sell', 'sell_intra' or 'sell_export'
	 * @param 	string $value 	Accountancy code
	 * @return 	int 			Return integer <0 KO >0 OK
	 */
	public function setAccountancyCode($type, $value)
	{
		global $user;

		$error = 0;

		$this->db->begin();

		if ($type == 'buy') {
			$field = 'accountancy_code_buy';
		} elseif ($type == 'buy_intra') {
			$field = 'accountancy_code_buy_intra';
		} elseif ($type == 'buy_export') {
			$field = 'accountancy_code_buy_export';
		} elseif ($type == 'sell') {
			$field = 'accountancy_code_sell';
		} elseif ($type == 'sell_intra') {
			$field = 'accountancy_code_sell_intra';
		} elseif ($type == 'sell_export') {
			$field = 'accountancy_code_sell_export';
		} else {
			return -1;
		}

		$sql = "UPDATE ".$this->db->prefix().$this->table_element." SET ";
		$sql .= "$field = '".$this->db->escape($value)."'";
		$sql .= " WHERE rowid = ".((int) $this->id);

		dol_syslog(__METHOD__, LOG_DEBUG);
		$resql = $this->db->query($sql);

		if ($resql) {
			// Call trigger
			$result = $this->call_trigger('PRODUCT_MODIFY', $user);
			if ($result < 0) {
				$error++;
			}
			// End call triggers

			if ($error) {
				$this->db->rollback();
				return -1;
			}

			$this->$field = $value;

			$this->db->commit();
			return 1;
		} else {
			$this->error = $this->db->lasterror();
			$this->db->rollback();
			return -1;
		}
	}

	/**
	 *    Load array this->multilangs
	 *
	 * @return int        Return integer <0 if KO, >0 if OK
	 */
	public function getMultiLangs()
	{
		global $langs;

		$current_lang = $langs->getDefaultLang();

		$sql = "SELECT lang, label, description, note as other";
		$sql .= " FROM ".$this->db->prefix()."product_lang";
		$sql .= " WHERE fk_product = ".((int) $this->id);

		$result = $this->db->query($sql);
		if ($result) {
			while ($obj = $this->db->fetch_object($result)) {
				//print 'lang='.$obj->lang.' current='.$current_lang.'<br>';
				if ($obj->lang == $current_lang) {  // si on a les traduct. dans la langue courante on les charge en infos principales.
					$this->label       = $obj->label;
					$this->description = $obj->description;
					$this->other       = $obj->other;
				}
				$this->multilangs[(string) $obj->lang]["label"]       = $obj->label;
				$this->multilangs[(string) $obj->lang]["description"] = $obj->description;
				$this->multilangs[(string) $obj->lang]["other"]       = $obj->other;
			}
			return 1;
		} else {
			$this->error = "Error: ".$this->db->lasterror()." - ".$sql;
			return -1;
		}
	}

	/**
	 *  used to check if price have really change to avoid log pollution
	 *
	 * @param  int  $level price level to change
	 * @return array{level:int,multiprices:float,multiprices_ttc:float,multiprices_base_type:string,multiprices_min:float,multiprices_min_ttc:float,multiprices_tva_tx:float,multiprices_recuperableonly:float}|array{}
	 */
	private function getArrayForPriceCompare($level = 0)
	{
		$testExit = array('multiprices','multiprices_ttc','multiprices_base_type','multiprices_min','multiprices_min_ttc','multiprices_tva_tx','multiprices_recuperableonly');

		foreach ($testExit as $field) {
			if (!isset($this->$field)) {
				return array();
			}
			$tmparray = $this->$field;
			if (!isset($tmparray[$level])) {
				return array();
			}
		}

		$lastPrice = array(
			'level' => $level ? $level : 1,
			'multiprices' => (float) $this->multiprices[$level],
			'multiprices_ttc' => (float) $this->multiprices_ttc[$level],
			'multiprices_base_type' => $this->multiprices_base_type[$level],
			'multiprices_min' => (float) $this->multiprices_min[$level],
			'multiprices_min_ttc' => (float) $this->multiprices_min_ttc[$level],
			'multiprices_tva_tx' => (float) $this->multiprices_tva_tx[$level],
			'multiprices_recuperableonly' => (float) $this->multiprices_recuperableonly[$level],
		);

		return $lastPrice;
	}


	// phpcs:disable PEAR.NamingConventions.ValidFunctionName.ScopeNotCamelCaps
	/**
	 *  Insert a track that we changed a customer price
	 *
	 * @param  User $user  User making change
	 * @param  int  $level price level to change
	 * @return int                    Return integer <0 if KO, >0 if OK
	 */
	private function _log_price($user, $level = 0)
	{
		// phpcs:enable
		global $conf;

		$now = dol_now();

		// Clean parameters
		if (empty($this->price_by_qty)) {
			$this->price_by_qty = 0;
		}

		// Add new price
		$sql = "INSERT INTO ".$this->db->prefix()."product_price(price_level,date_price, fk_product, fk_user_author, price_label, price, price_ttc, price_base_type,tosell, tva_tx, default_vat_code, recuperableonly,";
		$sql .= " localtax1_tx, localtax2_tx, localtax1_type, localtax2_type, price_min,price_min_ttc,price_by_qty,entity,fk_price_expression) ";
		$sql .= " VALUES(".($level ? ((int) $level) : 1).", '".$this->db->idate($now)."', ".((int) $this->id).", ".((int) $user->id).", ".(empty($this->price_label) ? "null" : "'".$this->db->escape($this->price_label)."'").", ".((float) price2num($this->price)).", ".((float) price2num($this->price_ttc)).",'".$this->db->escape($this->price_base_type)."',".((int) $this->status).", ".((float) price2num($this->tva_tx)).", ".($this->default_vat_code ? ("'".$this->db->escape($this->default_vat_code)."'") : "null").", ".((int) $this->tva_npr).",";
		$sql .= " ".price2num($this->localtax1_tx).", ".price2num($this->localtax2_tx).", '".$this->db->escape($this->localtax1_type)."', '".$this->db->escape($this->localtax2_type)."', ".price2num($this->price_min).", ".price2num($this->price_min_ttc).", ".price2num($this->price_by_qty).", ".((int) $conf->entity).",".($this->fk_price_expression > 0 ? ((int) $this->fk_price_expression) : 'null');
		$sql .= ")";

		dol_syslog(get_class($this)."::_log_price", LOG_DEBUG);
		$resql = $this->db->query($sql);
		if (!$resql) {
			$this->error = $this->db->lasterror();
			dol_print_error($this->db);
			return -1;
		} else {
			return 1;
		}
	}


	// phpcs:disable PEAR.NamingConventions.ValidFunctionName.ScopeNotCamelCaps
	/**
	 *  Delete a price line
	 *
	 * @param  User	$user	Object user
	 * @param  int	$rowid	Line id to delete
	 * @return int			Return integer <0 if KO, >0 if OK
	 */
	public function log_price_delete($user, $rowid)
	{
		// phpcs:enable
		$sql = "DELETE FROM ".$this->db->prefix()."product_price_by_qty";
		$sql .= " WHERE fk_product_price = ".((int) $rowid);
		$resql = $this->db->query($sql);

		$sql = "DELETE FROM ".$this->db->prefix()."product_price";
		$sql .= " WHERE rowid=".((int) $rowid);
		$resql = $this->db->query($sql);
		if ($resql) {
			return 1;
		} else {
			$this->error = $this->db->lasterror();
			return -1;
		}
	}


	/**
	 * Return price of sell of a product for a seller/buyer/product.
	 *
	 * @param	Societe		$thirdparty_seller		Seller
	 * @param	Societe		$thirdparty_buyer		Buyer
	 * @param	int			$pqp					Id of product price per quantity if a selection was done of such a price
	 * @return	array{pu_ht:float|int|string,pu_ttc:float|int|string,price_min:float|int|string,price_base_type:string,tva_tx:float|string|null|int,tva_npr:float|int}
	 * @see get_buyprice(), find_min_price_product_fournisseur()
	 */
	public function getSellPrice($thirdparty_seller, $thirdparty_buyer, $pqp = 0)
	{
		global $hookmanager, $action;

		// Call hook if any
		if (is_object($hookmanager)) {
			$parameters = array('thirdparty_seller' => $thirdparty_seller, 'thirdparty_buyer' => $thirdparty_buyer, 'pqp' => $pqp);
			// Note that $action and $object may have been modified by some hooks
			$reshook = $hookmanager->executeHooks('getSellPrice', $parameters, $this, $action);
			if ($reshook > 0) {
				return $hookmanager->resArray;
			}
		}

		// Update if prices fields are defined
		$tva_tx = get_default_tva($thirdparty_seller, $thirdparty_buyer, $this->id);
		$tva_npr = get_default_npr($thirdparty_seller, $thirdparty_buyer, $this->id);
		if (empty($tva_tx)) {
			$tva_npr = 0;
		}

		$pu_ht = $this->price;
		$pu_ttc = $this->price_ttc;
		$price_min = $this->price_min;
		$price_base_type = $this->price_base_type;

		// If price per segment
		if (getDolGlobalString('PRODUIT_MULTIPRICES') && !empty($thirdparty_buyer->price_level)) {
			$pu_ht = $this->multiprices[$thirdparty_buyer->price_level];
			$pu_ttc = $this->multiprices_ttc[$thirdparty_buyer->price_level];
			$price_min = $this->multiprices_min[$thirdparty_buyer->price_level];
			$price_base_type = $this->multiprices_base_type[$thirdparty_buyer->price_level];
			if (getDolGlobalString('PRODUIT_MULTIPRICES_USE_VAT_PER_LEVEL')) {  // using this option is a bug. kept for backward compatibility
				if (isset($this->multiprices_tva_tx[$thirdparty_buyer->price_level])) {
					$tva_tx = $this->multiprices_tva_tx[$thirdparty_buyer->price_level];
				}
				if (isset($this->multiprices_recuperableonly[$thirdparty_buyer->price_level])) {
					$tva_npr = $this->multiprices_recuperableonly[$thirdparty_buyer->price_level];
				}
				if (empty($tva_tx)) {
					$tva_npr = 0;
				}
			}
		} elseif (getDolGlobalString('PRODUIT_CUSTOMER_PRICES')) {
			// If price per customer
			require_once DOL_DOCUMENT_ROOT.'/product/class/productcustomerprice.class.php';

			$prodcustprice = new ProductCustomerPrice($this->db);

			$filter = array('t.fk_product' => $this->id, 't.fk_soc' => $thirdparty_buyer->id);

			$result = $prodcustprice->fetchAll('', '', 0, 0, $filter);
			if ($result) {
				if (count($prodcustprice->lines) > 0) {
					$pu_ht = price($prodcustprice->lines[0]->price);
					$price_min = price($prodcustprice->lines[0]->price_min);
					$pu_ttc = price($prodcustprice->lines[0]->price_ttc);
					$price_base_type = $prodcustprice->lines[0]->price_base_type;
					$tva_tx = $prodcustprice->lines[0]->tva_tx;
					if ($prodcustprice->lines[0]->default_vat_code && !preg_match('/\(.*\)/', $tva_tx)) {
						$tva_tx .= ' ('.$prodcustprice->lines[0]->default_vat_code.')';
					}
					$tva_npr = $prodcustprice->lines[0]->recuperableonly;
					if (empty($tva_tx)) {
						$tva_npr = 0;
					}
				}
			}
		} elseif (getDolGlobalString('PRODUIT_CUSTOMER_PRICES_BY_QTY')) {
			// If price per quantity
			if ($this->prices_by_qty[0]) {
				// yes, this product has some prices per quantity
				// Search price into product_price_by_qty from $this->id
				foreach ($this->prices_by_qty_list[0] as $priceforthequantityarray) {
					if ($priceforthequantityarray['rowid'] != $pqp) {
						continue;
					}
					// We found the price
					if ($priceforthequantityarray['price_base_type'] == 'HT') {
						$pu_ht = $priceforthequantityarray['unitprice'];
					} else {
						$pu_ttc = $priceforthequantityarray['unitprice'];
					}
					break;
				}
			}
		} elseif (getDolGlobalString('PRODUIT_CUSTOMER_PRICES_BY_QTY_MULTIPRICES')) {
			// If price per quantity and customer
			if ($this->prices_by_qty[$thirdparty_buyer->price_level]) {
				// yes, this product has some prices per quantity
				// Search price into product_price_by_qty from $this->id
				foreach ($this->prices_by_qty_list[$thirdparty_buyer->price_level] as $priceforthequantityarray) {
					if ($priceforthequantityarray['rowid'] != $pqp) {
						continue;
					}
					// We found the price
					if ($priceforthequantityarray['price_base_type'] == 'HT') {
						$pu_ht = $priceforthequantityarray['unitprice'];
					} else {
						$pu_ttc = $priceforthequantityarray['unitprice'];
					}
					break;
				}
			}
		}

		return array('pu_ht' => $pu_ht, 'pu_ttc' => $pu_ttc, 'price_min' => $price_min, 'price_base_type' => $price_base_type, 'tva_tx' => $tva_tx, 'tva_npr' => $tva_npr);
	}

	// phpcs:disable PEAR.NamingConventions.ValidFunctionName.ScopeNotCamelCaps
	/**
	 * Read price used by a provider.
	 * We enter as input couple prodfournprice/qty or triplet qty/product_id/fourn_ref.
	 * This also set some properties on product like ->buyprice, ->fourn_pu, ...
	 *
	 * @param  int				$prodfournprice	Id du tarif = rowid table product_fournisseur_price
	 * @param  float|int<-1,-1>	$qty			Quantity asked or -1 to get first entry found
	 * @param  int				$product_id		Filter on a particular product id
	 * @param  string			$fourn_ref		Filter on a supplier price ref. 'none' to exclude ref in search.
	 * @param  int				$fk_soc			If of supplier
	 * @return int|string|mixed[]				Return integer <-1 if KO, -1 if qty not enough, 0 if OK but nothing found, id_product if OK and found. May also initialize some properties like (->ref_supplier, buyprice, fourn_pu, vatrate_supplier...), or printable result of hook
	 * @see getSellPrice(), find_min_price_product_fournisseur()
	 */
	public function get_buyprice($prodfournprice, $qty, $product_id = 0, $fourn_ref = '', $fk_soc = 0)
	{
		// phpcs:enable
		global $action, $hookmanager;

		// Call hook if any
		if (is_object($hookmanager)) {
			$parameters = array(
				'prodfournprice' => $prodfournprice,
				'qty' => $qty,
				'product_id' => $product_id,
				'fourn_ref' => $fourn_ref,
				'fk_soc' => $fk_soc,
			);
			// Note that $action and $object may have been modified by some hooks
			$reshook = $hookmanager->executeHooks('getBuyPrice', $parameters, $this, $action);
			if ($reshook > 0) {
				return $hookmanager->resArray;
			}
		}

		$result = 0;

		// We do a first search with a select by searching with couple prodfournprice and qty only (later we will search on triplet qty/product_id/fourn_ref)
		$sql = "SELECT pfp.rowid, pfp.price as price, pfp.quantity as quantity, pfp.remise_percent, pfp.fk_soc,";
		$sql .= " pfp.fk_product, pfp.ref_fourn as ref_supplier, pfp.desc_fourn as desc_supplier, pfp.tva_tx, pfp.default_vat_code, pfp.fk_supplier_price_expression,";
		$sql .= " pfp.multicurrency_price, pfp.multicurrency_unitprice, pfp.multicurrency_tx, pfp.fk_multicurrency, pfp.multicurrency_code,";
		$sql .= " pfp.packaging";
		$sql .= " FROM ".$this->db->prefix()."product_fournisseur_price as pfp";
		$sql .= " WHERE pfp.rowid = ".((int) $prodfournprice);
		if ($qty > 0) {
			$sql .= " AND pfp.quantity <= ".((float) $qty);
		}
		$sql .= " ORDER BY pfp.quantity DESC";

		dol_syslog(get_class($this)."::get_buyprice first search by prodfournprice/qty", LOG_DEBUG);
		$resql = $this->db->query($sql);
		if ($resql) {
			$obj = $this->db->fetch_object($resql);
			if ($obj && $obj->quantity > 0) {        // If we found a supplier prices from the id of supplier price
				if (isModEnabled('dynamicprices') && !empty($obj->fk_supplier_price_expression)) {
					$prod_supplier = new ProductFournisseur($this->db);
					$prod_supplier->product_fourn_price_id = $obj->rowid;
					$prod_supplier->id = $obj->fk_product;
					$prod_supplier->fourn_qty = $obj->quantity;
					$prod_supplier->fourn_tva_tx = $obj->tva_tx;
					$prod_supplier->fk_supplier_price_expression = $obj->fk_supplier_price_expression;

					include_once DOL_DOCUMENT_ROOT.'/product/dynamic_price/class/price_parser.class.php';
					$priceparser = new PriceParser($this->db);
					$price_result = $priceparser->parseProductSupplier($prod_supplier);
					if ($price_result >= 0) {
						$obj->price = $price_result;
					}
				}
				$this->product_fourn_price_id = $obj->rowid;
				$this->buyprice = $obj->price; // deprecated
				$this->fourn_pu = $obj->price / $obj->quantity; // Unit price of product of supplier
				$this->fourn_price_base_type = 'HT'; // Price base type
				$this->fourn_socid = $obj->fk_soc; // Company that offer this price
				$this->ref_fourn = $obj->ref_supplier; // deprecated
				$this->ref_supplier = $obj->ref_supplier; // Ref supplier
				$this->desc_supplier = $obj->desc_supplier; // desc supplier
				$this->remise_percent = $obj->remise_percent; // remise percent if present and not typed
				$this->vatrate_supplier = $obj->tva_tx; // Vat ref supplier
				$this->default_vat_code_supplier = $obj->default_vat_code; // Vat code supplier
				$this->fourn_multicurrency_price = $obj->multicurrency_price;
				$this->fourn_multicurrency_unitprice = $obj->multicurrency_unitprice;
				$this->fourn_multicurrency_tx = $obj->multicurrency_tx;
				$this->fourn_multicurrency_id = $obj->fk_multicurrency;
				$this->fourn_multicurrency_code = $obj->multicurrency_code;
				if (getDolGlobalString('PRODUCT_USE_SUPPLIER_PACKAGING')) {
					$this->packaging = $obj->packaging;
				}
				$result = $obj->fk_product;
				return $result;
			} else { // If not found
				// We do a second search by doing a select again but searching with less reliable criteria: couple qty/id product, and if set fourn_ref or fk_soc.
				$sql = "SELECT pfp.rowid, pfp.price as price, pfp.quantity as quantity, pfp.remise_percent, pfp.fk_soc,";
				$sql .= " pfp.fk_product, pfp.ref_fourn as ref_supplier, pfp.desc_fourn as desc_supplier, pfp.tva_tx, pfp.default_vat_code, pfp.fk_supplier_price_expression,";
				$sql .= " pfp.multicurrency_price, pfp.multicurrency_unitprice, pfp.multicurrency_tx, pfp.fk_multicurrency, pfp.multicurrency_code,";
				$sql .= " pfp.packaging";
				$sql .= " FROM ".$this->db->prefix()."product_fournisseur_price as pfp";
				$sql .= " WHERE 1 = 1";
				if ($product_id > 0) {
					$sql .= " AND pfp.fk_product = ".((int) $product_id);
				}
				if ($fourn_ref != 'none') {
					$sql .= " AND pfp.ref_fourn = '".$this->db->escape($fourn_ref)."'";
				}
				if ($fk_soc > 0) {
					$sql .= " AND pfp.fk_soc = ".((int) $fk_soc);
				}
				if ($qty > 0) {
					$sql .= " AND pfp.quantity <= ".((float) $qty);
				}
				$sql .= " ORDER BY pfp.quantity DESC";
				$sql .= " LIMIT 1";

				dol_syslog(get_class($this)."::get_buyprice second search from qty/ref/product_id", LOG_DEBUG);
				$resql = $this->db->query($sql);
				if ($resql) {
					$obj = $this->db->fetch_object($resql);
					if ($obj && $obj->quantity > 0) {        // If found
						if (isModEnabled('dynamicprices') && !empty($obj->fk_supplier_price_expression)) {
							$prod_supplier = new ProductFournisseur($this->db);
							$prod_supplier->product_fourn_price_id = $obj->rowid;
							$prod_supplier->id = $obj->fk_product;
							$prod_supplier->fourn_qty = $obj->quantity;
							$prod_supplier->fourn_tva_tx = $obj->tva_tx;
							$prod_supplier->fk_supplier_price_expression = $obj->fk_supplier_price_expression;

							include_once DOL_DOCUMENT_ROOT.'/product/dynamic_price/class/price_parser.class.php';
							$priceparser = new PriceParser($this->db);
							$price_result = $priceparser->parseProductSupplier($prod_supplier);
							if ($result >= 0) {
								$obj->price = $price_result;
							}
						}
						$this->product_fourn_price_id = $obj->rowid;
						$this->buyprice = $obj->price; // deprecated
						$this->fourn_qty = $obj->quantity; // min quantity for price for a virtual supplier
						$this->fourn_pu = $obj->price / $obj->quantity; // Unit price of product for a virtual supplier
						$this->fourn_price_base_type = 'HT'; // Price base type for a virtual supplier
						$this->fourn_socid = $obj->fk_soc; // Company that offer this price
						$this->ref_fourn = $obj->ref_supplier; // deprecated
						$this->ref_supplier = $obj->ref_supplier; // Ref supplier
						$this->desc_supplier = $obj->desc_supplier; // desc supplier
						$this->remise_percent = $obj->remise_percent; // remise percent if present and not typed
						$this->vatrate_supplier = $obj->tva_tx; // Vat ref supplier
						$this->default_vat_code_supplier = $obj->default_vat_code; // Vat code supplier
						$this->fourn_multicurrency_price = $obj->multicurrency_price;
						$this->fourn_multicurrency_unitprice = $obj->multicurrency_unitprice;
						$this->fourn_multicurrency_tx = $obj->multicurrency_tx;
						$this->fourn_multicurrency_id = $obj->fk_multicurrency;
						$this->fourn_multicurrency_code = $obj->multicurrency_code;
						if (getDolGlobalString('PRODUCT_USE_SUPPLIER_PACKAGING')) {
							$this->packaging = $obj->packaging;
						}
						$result = $obj->fk_product;
						return $result;
					} else {
						return -1; // Ce produit n'existe pas avec cet id tarif fournisseur ou existe mais qte insuffisante, ni pour le couple produit/ref fournisseur dans la quantité.
					}
				} else {
					$this->error = $this->db->lasterror();
					return -3;
				}
			}
		} else {
			$this->error = $this->db->lasterror();
			return -2;
		}
	}


	/**
	 * Modify customer price of a product/Service for a given level
	 *
	 * @param	double		$newprice			New price
	 * @param	string		$newpricebase		HT or TTC
	 * @param	User		$user				Object user that make change
	 * @param	?float		$newvat				New VAT Rate (For example 8.5. Should not be a string)
	 * @param	float|int	$newminprice		New price min
	 * @param	int			$level				0=standard, >0 = level if multilevel prices
	 * @param	int<0,1>	$newnpr				0=Standard vat rate, 1=Special vat rate for French NPR VAT
	 * @param	int<0,1>	$newpbq				1 if it has price by quantity
	 * @param	int<0,1>	$ignore_autogen		Used to avoid infinite loops
	 * @param	array{}|array{0:string,1:int|string,2:string,3:string}|array{0:string,1:int|string,2:string,3:int|string,4:string,5:string}	$localtaxes_array	Array with localtaxes info array('0'=>type1,'1'=>rate1,'2'=>type2,'3'=>rate2) (loaded by getLocalTaxesFromRate(vatrate, 0, ...) function).
	 * @param	string 		$newdefaultvatcode	Default vat code
	 * @param	string 		$price_label		Price Label
	 * @param	int    		$notrigger			Disable triggers
	 * @return	int<-1,1>						Return integer <0 if KO, >0 if OK
	 */
	public function updatePrice($newprice, $newpricebase, $user, $newvat = null, $newminprice = 0, $level = 0, $newnpr = 0, $newpbq = 0, $ignore_autogen = 0, $localtaxes_array = array(), $newdefaultvatcode = '', $price_label = '', $notrigger = 0)
	{
		$lastPriceData = $this->getArrayForPriceCompare($level); // temporary store current price before update

		$id = $this->id;

		dol_syslog(get_class($this)."::update_price id=".$id." newprice=".$newprice." newpricebase=".$newpricebase." newminprice=".$newminprice." level=".$level." npr=".$newnpr." newdefaultvatcode=".$newdefaultvatcode);

		// Clean parameters
		if (empty($this->tva_tx)) {
			$this->tva_tx = 0;
		}
		if (empty($newnpr)) {
			$newnpr = 0;
		}
		if (empty($newminprice)) {
			$newminprice = 0;
		}

		// Check parameters
		if ($newvat === null || $newvat == '') {  // Maintain '' for backwards compatibility
			$newvat = $this->tva_tx;
		}

		$localtaxtype1 = '';
		$localtaxtype2 = '';

		// If multiprices are enabled, then we check if the current product is subject to price autogeneration
		// Price will be modified ONLY when the first one is the one that is being modified
		if ((getDolGlobalString('PRODUIT_MULTIPRICES') || getDolGlobalString('PRODUIT_CUSTOMER_PRICES_BY_QTY_MULTIPRICES')) && !$ignore_autogen && $this->price_autogen && ($level == 1)) {
			return $this->generateMultiprices($user, $newprice, $newpricebase, $newvat, $newnpr, $newpbq);
		}

		if (!empty($newminprice) && ($newminprice > $newprice)) {
			$this->error = 'ErrorPriceCantBeLowerThanMinPrice';
			return -1;
		}

		if ($newprice === 0 || $newprice !== '') {
			if ($newpricebase == 'TTC') {
				$price_ttc = price2num($newprice, 'MU');
				$price = (float) price2num($newprice) / (1 + ((float) $newvat / 100));
				$price = price2num($price, 'MU');

				if ($newminprice != '' || $newminprice == 0) {
					$price_min_ttc = price2num($newminprice, 'MU');
					$price_min = (float) price2num($newminprice) / (1 + ($newvat / 100));
					$price_min = price2num($price_min, 'MU');
				} else {
					$price_min = 0;
					$price_min_ttc = 0;
				}
			} else {
				$price = (float) price2num($newprice, 'MU');
				$price_ttc = ($newnpr != 1) ? (float) price2num($newprice) * (1 + ($newvat / 100)) : $price;
				$price_ttc = (float) price2num($price_ttc, 'MU');

				if ($newminprice !== '' || $newminprice == 0) {
					$price_min = price2num($newminprice, 'MU');
					$price_min_ttc = (float) price2num($newminprice) * (1 + ($newvat / 100));
					$price_min_ttc = price2num($price_min_ttc, 'MU');
					//print 'X'.$newminprice.'-'.$price_min;
				} else {
					$price_min = 0;
					$price_min_ttc = 0;
				}
			}
			//print 'x'.$id.'-'.$newprice.'-'.$newpricebase.'-'.$price.'-'.$price_ttc.'-'.$price_min.'-'.$price_min_ttc;
			if (count($localtaxes_array) > 0) {
				$localtaxtype1 = $localtaxes_array['0'];
				$localtax1 = $localtaxes_array['1'];
				$localtaxtype2 = $localtaxes_array['2'];
				$localtax2 = $localtaxes_array['3'];
			} else {
				// if array empty, we try to use the vat code
				if (!empty($newdefaultvatcode)) {
					global $mysoc;
					// Get record from code
					$sql = "SELECT t.rowid, t.code, t.recuperableonly as tva_npr, t.localtax1, t.localtax2, t.localtax1_type, t.localtax2_type";
					$sql .= " FROM ".MAIN_DB_PREFIX."c_tva as t, ".MAIN_DB_PREFIX."c_country as c";
					$sql .= " WHERE t.fk_pays = c.rowid AND c.code = '".$this->db->escape($mysoc->country_code)."'";
					$sql .= " AND t.taux = ".((float) $newdefaultvatcode)." AND t.active = 1";
					$sql .= " AND t.code = '".$this->db->escape($newdefaultvatcode)."'";
					$resql = $this->db->query($sql);
					if ($resql) {
						$obj = $this->db->fetch_object($resql);
						if ($obj) {
							$npr = $obj->tva_npr;
							$localtax1 = $obj->localtax1;
							$localtax2 = $obj->localtax2;
							$localtaxtype1 = $obj->localtax1_type;
							$localtaxtype2 = $obj->localtax2_type;
						}
					}
				} else {
					// old method. deprecated because we can't retrieve type
					$localtaxtype1 = '0';
					$localtax1 = get_localtax($newvat, 1);
					$localtaxtype2 = '0';
					$localtax2 = get_localtax($newvat, 2);
				}
			}
			if (empty($localtax1)) {
				$localtax1 = 0; // If = '' then = 0
			}
			if (empty($localtax2)) {
				$localtax2 = 0; // If = '' then = 0
			}

			$this->db->begin();

			// Ne pas mettre de quote sur les numeriques decimaux.
			// Ceci provoque des stockages avec arrondis en base au lieu des valeurs exactes.
			$sql = "UPDATE ".$this->db->prefix()."product SET";
			$sql .= " price_base_type = '".$this->db->escape($newpricebase)."',";
			$sql .= " price = ".(float) $price.",";
			$sql .= " price_ttc = ".(float) $price_ttc.",";
			$sql .= " price_min = ".(float) $price_min.",";
			$sql .= " price_min_ttc = ".(float) $price_min_ttc.",";
			$sql .= " localtax1_tx = ".($localtax1 >= 0 ? (float) $localtax1 : 'NULL').",";
			$sql .= " localtax2_tx = ".($localtax2 >= 0 ? (float) $localtax2 : 'NULL').",";
			$sql .= " localtax1_type = ".($localtaxtype1 != '' ? "'".$this->db->escape($localtaxtype1)."'" : "'0'").",";
			$sql .= " localtax2_type = ".($localtaxtype2 != '' ? "'".$this->db->escape($localtaxtype2)."'" : "'0'").",";
			$sql .= " default_vat_code = ".($newdefaultvatcode ? "'".$this->db->escape($newdefaultvatcode)."'" : "null").",";
			$sql .= " price_label = ".(!empty($price_label) ? "'".$this->db->escape($price_label)."'" : "null").",";
			$sql .= " tva_tx = ".(float) price2num($newvat).",";
			$sql .= " recuperableonly = '".$this->db->escape($newnpr)."'";
			$sql .= " WHERE rowid = ".((int) $id);

			dol_syslog(get_class($this)."::update_price", LOG_DEBUG);
			$resql = $this->db->query($sql);
			if ($resql) {
				$this->multiprices[$level] = $price;
				$this->multiprices_ttc[$level] = $price_ttc;
				$this->multiprices_min[$level] = $price_min;
				$this->multiprices_min_ttc[$level] = $price_min_ttc;
				$this->multiprices_base_type[$level] = $newpricebase;
				$this->multiprices_default_vat_code[$level] = $newdefaultvatcode;
				$this->multiprices_tva_tx[$level] = $newvat;
				$this->multiprices_recuperableonly[$level] = $newnpr;

				$this->price = $price;
				$this->price_label = $price_label;
				$this->price_ttc = $price_ttc;
				$this->price_min = $price_min;
				$this->price_min_ttc = $price_min_ttc;
				$this->price_base_type = $newpricebase;
				$this->default_vat_code = $newdefaultvatcode;
				$this->tva_tx = $newvat;
				$this->tva_npr = $newnpr;

				//Local taxes
				$this->localtax1_tx = $localtax1;
				$this->localtax2_tx = $localtax2;
				$this->localtax1_type = $localtaxtype1;
				$this->localtax2_type = $localtaxtype2;

				// Price by quantity
				$this->price_by_qty = $newpbq;

				// check if price have really change before log
				$newPriceData = $this->getArrayForPriceCompare($level);
				if (!empty(array_diff_assoc($newPriceData, $lastPriceData)) || !getDolGlobalString('PRODUIT_MULTIPRICES')) {
					$this->_log_price($user, $level); // Save price for level into table product_price
				}

				$this->level = $level; // Store level of price edited for trigger

				// Call trigger
				if (!$notrigger) {
					$result = $this->call_trigger('PRODUCT_PRICE_MODIFY', $user);
					if ($result < 0) {
						$this->db->rollback();
						return -1;
					}
				}
				// End call triggers

				$this->db->commit();
			} else {
				$this->db->rollback();
				$this->error = $this->db->lasterror();
				return -1;
			}
		}

		return 1;
	}

	/**
	 *  Sets the supplier price expression
	 *
	 * @param      int $expression_id Expression
	 * @return     int                     Return integer <0 if KO, >0 if OK
	 * @deprecated Use Product::update instead
	 */
	public function setPriceExpression($expression_id)
	{
		global $user;

		$this->fk_price_expression = $expression_id;

		return $this->update($this->id, $user);
	}

	/**
	 *  Load a product in memory from database
	 *
	 * @param  int    $id                Id of product/service to load
	 * @param  string $ref               Ref of product/service to load
	 * @param  string $ref_ext           Ref ext of product/service to load
	 * @param  string $barcode           Barcode of product/service to load
	 * @param  int    $ignore_expression When module dynamicprices is on, ignores the math expression for calculating price and uses the db value instead
	 * @param  int    $ignore_price_load Load product without loading $this->multiprices... array (when we are sure we don't need them)
	 * @param  int    $ignore_lang_load  Load product without loading $this->multilangs language arrays (when we are sure we don't need them)
	 * @return int                       Return integer <0 if KO, 0 if not found, >0 if OK
	 */
	public function fetch($id = 0, $ref = '', $ref_ext = '', $barcode = '', $ignore_expression = 0, $ignore_price_load = 0, $ignore_lang_load = 0)
	{
		include_once DOL_DOCUMENT_ROOT.'/core/lib/company.lib.php';

		global $conf;

		dol_syslog(get_class($this)."::fetch id=".$id." ref=".$ref." ref_ext=".$ref_ext);

		// Check parameters
		if (!$id && !$ref && !$ref_ext && !$barcode) {
			$this->error = 'ErrorWrongParameters';
			dol_syslog(get_class($this)."::fetch ".$this->error, LOG_ERR);
			return -1;
		}

		$sql = "SELECT p.rowid, p.ref, p.ref_ext, p.label, p.description, p.url, p.note_public, p.note as note_private, p.customcode, p.fk_country, p.fk_state, p.lifetime, p.qc_frequency, p.price, p.price_ttc,";
		$sql .= " p.price_min, p.price_min_ttc, p.price_base_type, p.cost_price, p.default_vat_code, p.tva_tx, p.recuperableonly as tva_npr, p.localtax1_tx, p.localtax2_tx, p.localtax1_type, p.localtax2_type, p.tosell,";
		$sql .= " p.tobuy, p.fk_product_type, p.duration, p.fk_default_warehouse, p.fk_default_workstation, p.seuil_stock_alerte, p.canvas, p.net_measure, p.net_measure_units, p.weight, p.weight_units,";
		$sql .= " p.length, p.length_units, p.width, p.width_units, p.height, p.height_units, p.last_main_doc,";
		$sql .= " p.surface, p.surface_units, p.volume, p.volume_units, p.barcode, p.fk_barcode_type, p.finished, p.fk_default_bom, p.mandatory_period,";
		if (!getDolGlobalString('MAIN_PRODUCT_PERENTITY_SHARED')) {
			$sql .= " p.accountancy_code_buy, p.accountancy_code_buy_intra, p.accountancy_code_buy_export, p.accountancy_code_sell, p.accountancy_code_sell_intra, p.accountancy_code_sell_export,";
		} else {
			$sql .= " ppe.accountancy_code_buy, ppe.accountancy_code_buy_intra, ppe.accountancy_code_buy_export, ppe.accountancy_code_sell, ppe.accountancy_code_sell_intra, ppe.accountancy_code_sell_export,";
		}

		//For MultiCompany
		//PMP per entity & Stocks Sharings stock_reel includes only stocks shared with this entity
		$separatedEntityPMP = false;	// Set to true to get the AWP from table llx_product_perentity instead of field 'pmp' into llx_product.
		$separatedStock = false;		// Set to true will count stock from subtable llx_product_stock. It is slower than using denormalized field 'stock', but it is required when using multientity and shared warehouses.
		$visibleWarehousesEntities = $conf->entity;
		if (getDolGlobalString('MULTICOMPANY_PRODUCT_SHARING_ENABLED')) {
			if (getDolGlobalString('MULTICOMPANY_PMP_PER_ENTITY_ENABLED')) {
				$checkPMPPerEntity = $this->db->query("SELECT pmp FROM " . $this->db->prefix() . "product_perentity WHERE fk_product = ".((int) $id)." AND entity = ".(int) $conf->entity);
				if ($this->db->num_rows($checkPMPPerEntity) > 0) {
					$separatedEntityPMP = true;
				}
			}
			global $mc;
			$separatedStock = true;
			if (isset($mc->sharings['stock']) && !empty($mc->sharings['stock'])) {
				$visibleWarehousesEntities .= "," . implode(",", $mc->sharings['stock']);
			}
		}
		if ($separatedEntityPMP) {
			$sql .= " ppe.pmp,";
		} else {
			$sql .= " p.pmp,";
		}
		$sql .= " p.datec, p.tms, p.import_key, p.entity, p.desiredstock, p.tobatch, p.sell_or_eat_by_mandatory, p.batch_mask, p.fk_unit,";
		$sql .= " p.fk_price_expression, p.price_autogen, p.model_pdf,";
		$sql .= " p.price_label,";
		if ($separatedStock) {
			$sql .= " SUM(sp.reel) as stock";
		} else {
			$sql .= " p.stock";
		}
		$sql .= " FROM ".$this->db->prefix()."product as p";
		if (getDolGlobalString('MAIN_PRODUCT_PERENTITY_SHARED') || $separatedEntityPMP) {
			$sql .= " LEFT JOIN " . $this->db->prefix() . "product_perentity as ppe ON ppe.fk_product = p.rowid AND ppe.entity = " . ((int) $conf->entity);
		}
		if ($separatedStock) {
			$sql .= " LEFT JOIN " . $this->db->prefix() . "product_stock as sp ON sp.fk_product = p.rowid AND sp.fk_entrepot IN (SELECT rowid FROM ".$this->db->prefix()."entrepot WHERE entity IN (".$this->db->sanitize($visibleWarehousesEntities)."))";
		}

		if ($id) {
			$sql .= " WHERE p.rowid = ".((int) $id);
		} else {
			$sql .= " WHERE p.entity IN (".getEntity($this->element).")";
			if ($ref) {
				$sql .= " AND p.ref = '".$this->db->escape($ref)."'";
			} elseif ($ref_ext) {
				$sql .= " AND p.ref_ext = '".$this->db->escape($ref_ext)."'";
			} elseif ($barcode) {
				$sql .= " AND p.barcode = '".$this->db->escape($barcode)."'";
			}
		}
		if ($separatedStock) {
			$sql .= " GROUP BY p.rowid, p.ref, p.ref_ext, p.label, p.description, p.url, p.note_public, p.note, p.customcode, p.fk_country, p.fk_state, p.lifetime, p.qc_frequency, p.price, p.price_ttc,";
			$sql .= " p.price_min, p.price_min_ttc, p.price_base_type, p.cost_price, p.default_vat_code, p.tva_tx, p.recuperableonly, p.localtax1_tx, p.localtax2_tx, p.localtax1_type, p.localtax2_type, p.tosell,";
			$sql .= " p.tobuy, p.fk_product_type, p.duration, p.fk_default_warehouse, p.fk_default_workstation, p.seuil_stock_alerte, p.canvas, p.net_measure, p.net_measure_units, p.weight, p.weight_units,";
			$sql .= " p.length, p.length_units, p.width, p.width_units, p.height, p.height_units,";
			$sql .= " p.surface, p.surface_units, p.volume, p.volume_units, p.barcode, p.fk_barcode_type, p.finished, p.fk_default_bom, p.mandatory_period,";
			if (!getDolGlobalString('MAIN_PRODUCT_PERENTITY_SHARED')) {
				$sql .= " p.accountancy_code_buy, p.accountancy_code_buy_intra, p.accountancy_code_buy_export, p.accountancy_code_sell, p.accountancy_code_sell_intra, p.accountancy_code_sell_export,";
			} else {
				$sql .= " ppe.accountancy_code_buy, ppe.accountancy_code_buy_intra, ppe.accountancy_code_buy_export, ppe.accountancy_code_sell, ppe.accountancy_code_sell_intra, ppe.accountancy_code_sell_export,";
			}
			if ($separatedEntityPMP) {
				$sql .= " ppe.pmp,";
			} else {
				$sql .= " p.pmp,";
			}
			$sql .= " p.datec, p.tms, p.import_key, p.entity, p.desiredstock, p.tobatch, p.sell_or_eat_by_mandatory, p.batch_mask, p.fk_unit,";
			$sql .= " p.fk_price_expression, p.price_autogen, p.model_pdf";
			$sql .= " ,p.price_label";
			if (!$separatedStock) {
				$sql .= ", p.stock";
			}
		}

		$resql = $this->db->query($sql);
		if ($resql) {
			unset($this->oldcopy);

			if ($this->db->num_rows($resql) > 0) {
				$obj = $this->db->fetch_object($resql);

				$this->id = $obj->rowid;
				$this->ref = $obj->ref;
				$this->ref_ext = $obj->ref_ext;
				$this->label = $obj->label;
				$this->description = $obj->description;
				$this->url = $obj->url;
				$this->note_public = $obj->note_public;
				$this->note_private = $obj->note_private;
				$this->note = $obj->note_private; // deprecated

				$this->type = $obj->fk_product_type;
				$this->price_label = $obj->price_label;
				$this->status = $obj->tosell;
				$this->status_buy = $obj->tobuy;
				$this->status_batch = $obj->tobatch;
				$this->sell_or_eat_by_mandatory = $obj->sell_or_eat_by_mandatory;
				$this->batch_mask = $obj->batch_mask;

				$this->customcode = $obj->customcode;
				$this->country_id = $obj->fk_country;
				$this->country_code = getCountry($this->country_id, 2, $this->db);
				$this->state_id = $obj->fk_state;
				$this->lifetime = $obj->lifetime;
				$this->qc_frequency = $obj->qc_frequency;
				$this->price = $obj->price;
				$this->price_ttc = $obj->price_ttc;
				$this->price_min = $obj->price_min;
				$this->price_min_ttc = $obj->price_min_ttc;
				$this->price_base_type = $obj->price_base_type;
				$this->cost_price = $obj->cost_price;
				$this->default_vat_code = $obj->default_vat_code;
				$this->tva_tx = $obj->tva_tx;
				//! French VAT NPR
				$this->tva_npr = $obj->tva_npr;
				//! Local taxes
				$this->localtax1_tx = $obj->localtax1_tx;
				$this->localtax2_tx = $obj->localtax2_tx;
				$this->localtax1_type = $obj->localtax1_type;
				$this->localtax2_type = $obj->localtax2_type;

				$this->finished = $obj->finished;
				$this->fk_default_bom = $obj->fk_default_bom;

				$this->duration = $obj->duration;
				$this->duration_value = $obj->duration ? (int) (substr($obj->duration, 0, dol_strlen($obj->duration) - 1)) : 0;
				$this->duration_unit = $obj->duration ? substr($obj->duration, -1) : null;
				$this->canvas = $obj->canvas;
				$this->net_measure = $obj->net_measure;
				$this->net_measure_units = $obj->net_measure_units;
				$this->weight = $obj->weight;
				$this->weight_units = $obj->weight_units;
				$this->length = $obj->length;
				$this->length_units = $obj->length_units;
				$this->width = $obj->width;
				$this->width_units = $obj->width_units;
				$this->height = $obj->height;
				$this->height_units = $obj->height_units;

				$this->surface = $obj->surface;
				$this->surface_units = $obj->surface_units;
				$this->volume = $obj->volume;
				$this->volume_units = $obj->volume_units;
				$this->barcode = $obj->barcode;
				$this->barcode_type = $obj->fk_barcode_type;

				$this->accountancy_code_buy = $obj->accountancy_code_buy;
				$this->accountancy_code_buy_intra = $obj->accountancy_code_buy_intra;
				$this->accountancy_code_buy_export = $obj->accountancy_code_buy_export;
				$this->accountancy_code_sell = $obj->accountancy_code_sell;
				$this->accountancy_code_sell_intra = $obj->accountancy_code_sell_intra;
				$this->accountancy_code_sell_export = $obj->accountancy_code_sell_export;

				$this->fk_default_warehouse = $obj->fk_default_warehouse;
				$this->fk_default_workstation = $obj->fk_default_workstation;
				$this->seuil_stock_alerte = $obj->seuil_stock_alerte;
				$this->desiredstock = $obj->desiredstock;
				$this->stock_reel = $obj->stock;
				$this->pmp = $obj->pmp;

				$this->date_creation = $obj->datec;
				$this->date_modification = $obj->tms;
				$this->import_key = $obj->import_key;
				$this->entity = $obj->entity;

				$this->ref_ext = $obj->ref_ext;
				$this->fk_price_expression = $obj->fk_price_expression;
				$this->fk_unit = $obj->fk_unit;
				$this->price_autogen = $obj->price_autogen;
				$this->model_pdf = $obj->model_pdf;
				$this->last_main_doc = $obj->last_main_doc;

				$this->mandatory_period = $obj->mandatory_period;

				$this->db->free($resql);

				// fetch optionals attributes and labels
				$this->fetch_optionals();

				// Multilangs
				if (getDolGlobalInt('MAIN_MULTILANGS') && empty($ignore_lang_load)) {
					$this->getMultiLangs();
				}

				// Load multiprices array
				if (getDolGlobalString('PRODUIT_MULTIPRICES') && empty($ignore_price_load)) {                // prices per segment
					$produit_multiprices_limit = getDolGlobalString('PRODUIT_MULTIPRICES_LIMIT');
					for ($i = 1; $i <= $produit_multiprices_limit; $i++) {
						$sql = "SELECT price, price_ttc, price_min, price_min_ttc,";
						$sql .= " price_base_type, tva_tx, default_vat_code, tosell, price_by_qty, rowid, recuperableonly";
						$sql .= " ,price_label";
						$sql .= " FROM ".$this->db->prefix()."product_price";
						$sql .= " WHERE entity IN (".getEntity('productprice').")";
						$sql .= " AND price_level=".((int) $i);
						$sql .= " AND fk_product = ".((int) $this->id);
						$sql .= " ORDER BY date_price DESC, rowid DESC";	// Get the most recent line
						$sql .= " LIMIT 1";									// Only the first one
						$resql = $this->db->query($sql);
						if ($resql) {
							$result = $this->db->fetch_array($resql);

							$this->multiprices[$i] = $result ? $result["price"] : null;
							$this->multiprices_ttc[$i] = $result ? $result["price_ttc"] : null;
							$this->multiprices_min[$i] =  $result ? $result["price_min"] : null;
							$this->multiprices_min_ttc[$i] = $result ? $result["price_min_ttc"] : null;
							$this->multiprices_base_type[$i] = $result ? $result["price_base_type"] : null;
							// Next two fields are used only if PRODUIT_MULTIPRICES_USE_VAT_PER_LEVEL is on
							$this->multiprices_tva_tx[$i] = $result ? $result["tva_tx"].($result ? ' ('.$result['default_vat_code'].')' : '') : null;
							$this->multiprices_recuperableonly[$i] = $result ? $result["recuperableonly"] : null;

							// Price by quantity
							/*
							 $this->prices_by_qty[$i]=$result["price_by_qty"];
							 $this->prices_by_qty_id[$i]=$result["rowid"];
							 // Récuperation de la liste des prix selon qty si flag positionné
							 if ($this->prices_by_qty[$i] == 1)
							 {
							 $sql = "SELECT rowid, price, unitprice, quantity, remise_percent, remise, price_base_type";
							 $sql.= " FROM ".$this->db->prefix()."product_price_by_qty";
							 $sql.= " WHERE fk_product_price = ".((int) $this->prices_by_qty_id[$i]);
							 $sql.= " ORDER BY quantity ASC";

							 $resql = $this->db->query($sql);
							 if ($resql)
							 {
							 $resultat=array();
							 $ii=0;
							 while ($result= $this->db->fetch_array($resql)) {
							 $resultat[$ii]=array();
							 $resultat[$ii]["rowid"]=$result["rowid"];
							 $resultat[$ii]["price"]= $result["price"];
							 $resultat[$ii]["unitprice"]= $result["unitprice"];
							 $resultat[$ii]["quantity"]= $result["quantity"];
							 $resultat[$ii]["remise_percent"]= $result["remise_percent"];
							 $resultat[$ii]["remise"]= $result["remise"];                    // deprecated
							 $resultat[$ii]["price_base_type"]= $result["price_base_type"];
							 $ii++;
							 }
							 $this->prices_by_qty_list[$i]=$resultat;
							 }
							 else
							 {
							 dol_print_error($this->db);
							 return -1;
							 }
							 }*/
						} else {
							$this->error = $this->db->lasterror;
							return -1;
						}
					}
				} elseif (getDolGlobalString('PRODUIT_CUSTOMER_PRICES') && empty($ignore_price_load)) {            // prices per customers
					// Nothing loaded by default. List may be very long.
				} elseif (getDolGlobalString('PRODUIT_CUSTOMER_PRICES_BY_QTY') && empty($ignore_price_load)) {    // prices per quantity
					$sql = "SELECT price, price_ttc, price_min, price_min_ttc,";
					$sql .= " price_base_type, tva_tx, default_vat_code, tosell, price_by_qty, rowid";
					$sql .= " FROM ".$this->db->prefix()."product_price";
					$sql .= " WHERE fk_product = ".((int) $this->id);
					$sql .= " ORDER BY date_price DESC, rowid DESC";
					$sql .= " LIMIT 1";

					$resql = $this->db->query($sql);
					if ($resql) {
						$result = $this->db->fetch_array($resql);

						if ($result) {
							// Price by quantity
							$this->prices_by_qty[0] = $result["price_by_qty"];
							$this->prices_by_qty_id[0] = $result["rowid"];
							// Récuperation de la liste des prix selon qty si flag positionné
							if ($this->prices_by_qty[0] == 1) {
								$sql = "SELECT rowid,price, unitprice, quantity, remise_percent, remise, remise, price_base_type";
								$sql .= " FROM ".$this->db->prefix()."product_price_by_qty";
								$sql .= " WHERE fk_product_price = ".((int) $this->prices_by_qty_id[0]);
								$sql .= " ORDER BY quantity ASC";

								$resql = $this->db->query($sql);
								if ($resql) {
									$resultat = array();
									$ii = 0;
									while ($result = $this->db->fetch_array($resql)) {
										$resultat[$ii] = array();
										$resultat[$ii]["rowid"] = $result["rowid"];
										$resultat[$ii]["price"] = $result["price"];
										$resultat[$ii]["unitprice"] = $result["unitprice"];
										$resultat[$ii]["quantity"] = $result["quantity"];
										$resultat[$ii]["remise_percent"] = $result["remise_percent"];
										//$resultat[$ii]["remise"]= $result["remise"];                    // deprecated
										$resultat[$ii]["price_base_type"] = $result["price_base_type"];
										$ii++;
									}
									$this->prices_by_qty_list[0] = $resultat;
								} else {
									$this->error = $this->db->lasterror;
									return -1;
								}
							}
						}
					} else {
						$this->error = $this->db->lasterror;
						return -1;
					}
				} elseif (getDolGlobalString('PRODUIT_CUSTOMER_PRICES_BY_QTY_MULTIPRICES') && empty($ignore_price_load)) {    // prices per customer and quantity
					$produit_multiprices_limit = getDolGlobalString('PRODUIT_MULTIPRICES_LIMIT');
					for ($i = 1; $i <= $produit_multiprices_limit; $i++) {
						$sql = "SELECT price, price_ttc, price_min, price_min_ttc,";
						$sql .= " price_base_type, tva_tx, default_vat_code, tosell, price_by_qty, rowid, recuperableonly";
						$sql .= " FROM ".$this->db->prefix()."product_price";
						$sql .= " WHERE entity IN (".getEntity('productprice').")";
						$sql .= " AND price_level=".((int) $i);
						$sql .= " AND fk_product = ".((int) $this->id);
						$sql .= " ORDER BY date_price DESC, rowid DESC";
						$sql .= " LIMIT 1";
						$resql = $this->db->query($sql);
						if (!$resql) {
							$this->error = $this->db->lasterror;
							return -1;
						} elseif ($result = $this->db->fetch_array($resql)) {
							$this->multiprices[$i] = (!empty($result["price"]) ? $result["price"] : 0);
							$this->multiprices_ttc[$i] = (!empty($result["price_ttc"]) ? $result["price_ttc"] : 0);
							$this->multiprices_min[$i] = (!empty($result["price_min"]) ? $result["price_min"] : 0);
							$this->multiprices_min_ttc[$i] = (!empty($result["price_min_ttc"]) ? $result["price_min_ttc"] : 0);
							$this->multiprices_base_type[$i] = (!empty($result["price_base_type"]) ? $result["price_base_type"] : '');
							// Next two fields are used only if PRODUIT_MULTIPRICES_USE_VAT_PER_LEVEL is on
							$this->multiprices_tva_tx[$i] = (!empty($result["tva_tx"]) ? $result["tva_tx"] : 0); // TODO Add ' ('.$result['default_vat_code'].')'
							$this->multiprices_recuperableonly[$i] = (!empty($result["recuperableonly"]) ? $result["recuperableonly"] : 0);

							// Price by quantity
							$this->prices_by_qty[$i] = (!empty($result["price_by_qty"]) ? $result["price_by_qty"] : 0);
							$this->prices_by_qty_id[$i] = (!empty($result["rowid"]) ? $result["rowid"] : 0);
							// Récuperation de la liste des prix selon qty si flag positionné
							if ($this->prices_by_qty[$i] == 1) {
								$sql = "SELECT rowid, price, unitprice, quantity, remise_percent, remise, price_base_type";
								$sql .= " FROM ".$this->db->prefix()."product_price_by_qty";
								$sql .= " WHERE fk_product_price = ".((int) $this->prices_by_qty_id[$i]);
								$sql .= " ORDER BY quantity ASC";

								$resql = $this->db->query($sql);
								if ($resql) {
									$resultat = array();
									$ii = 0;
									while ($result = $this->db->fetch_array($resql)) {
										$resultat[$ii] = array();
										$resultat[$ii]["rowid"] = $result["rowid"];
										$resultat[$ii]["price"] = $result["price"];
										$resultat[$ii]["unitprice"] = $result["unitprice"];
										$resultat[$ii]["quantity"] = $result["quantity"];
										$resultat[$ii]["remise_percent"] = $result["remise_percent"];
										$resultat[$ii]["remise"] = $result["remise"]; // deprecated
										$resultat[$ii]["price_base_type"] = $result["price_base_type"];
										$ii++;
									}
									$this->prices_by_qty_list[$i] = $resultat;
								} else {
									$this->error = $this->db->lasterror;
									return -1;
								}
							}
						}
					}
				}

				if (isModEnabled('dynamicprices') && !empty($this->fk_price_expression) && empty($ignore_expression)) {
					include_once DOL_DOCUMENT_ROOT.'/product/dynamic_price/class/price_parser.class.php';
					$priceparser = new PriceParser($this->db);
					$price_result = $priceparser->parseProduct($this);
					if ($price_result >= 0) {
						$this->price = $price_result;
						// Calculate the VAT
						$this->price_ttc = (float) price2num($this->price) * (1 + ($this->tva_tx / 100));
						$this->price_ttc = (float) price2num($this->price_ttc, 'MU');
					}
				}

				// We should not load stock during the fetch. If someone need stock of product, he must call load_stock after fetching product.
				// Instead we just init the stock_warehouse array
				$this->stock_warehouse = array();

				return 1;
			} else {
				return 0;
			}
		} else {
			$this->error = $this->db->lasterror();
			return -1;
		}
	}

	// phpcs:disable PEAR.NamingConventions.ValidFunctionName.ScopeNotCamelCaps
	/**
	 *  Charge tableau des stats OF pour le produit/service
	 *
	 * @param  int $socid Id societe
	 * @return int                     Array of stats in $this->stats_mo, <0 if ko or >0 if ok
	 */
	public function load_stats_mo($socid = 0)
	{
		// phpcs:enable
		global $user, $hookmanager, $action;

		$error = 0;

		foreach (array('toconsume', 'consumed', 'toproduce', 'produced') as $role) {
			$this->stats_mo['customers_'.$role] = 0;
			$this->stats_mo['nb_'.$role] = 0;
			$this->stats_mo['qty_'.$role] = 0;

			$sql = "SELECT COUNT(DISTINCT c.fk_soc) as nb_customers, COUNT(DISTINCT c.rowid) as nb,";
			$sql .= " SUM(mp.qty) as qty";
			$sql .= " FROM ".$this->db->prefix()."mrp_mo as c";
			$sql .= " INNER JOIN ".$this->db->prefix()."mrp_production as mp ON mp.fk_mo=c.rowid";
			if (!$user->hasRight('societe', 'client', 'voir')) {
				$sql .= " INNER JOIN ".$this->db->prefix()."societe_commerciaux as sc ON sc.fk_soc=c.fk_soc AND sc.fk_user = ".((int) $user->id);
			}
			$sql .= " WHERE ";
			$sql .= " c.entity IN (".getEntity('mo').")";

			$sql .= " AND mp.fk_product = ".((int) $this->id);
			$sql .= " AND mp.role ='".$this->db->escape($role)."'";
			if ($socid > 0) {
				$sql .= " AND c.fk_soc = ".((int) $socid);
			}

			$result = $this->db->query($sql);
			if ($result) {
				$obj = $this->db->fetch_object($result);
				$this->stats_mo['customers_'.$role] = $obj->nb_customers ? $obj->nb_customers : 0;
				$this->stats_mo['nb_'.$role] = $obj->nb ? $obj->nb : 0;
				$this->stats_mo['qty_'.$role] = $obj->qty ? price2num($obj->qty, 'MS') : 0;		// qty may be a float due to the SUM()
			} else {
				$this->error = $this->db->error();
				$error++;
			}
		}

		if (!empty($error)) {
			return -1;
		}

		$parameters = array('socid' => $socid);
		$reshook = $hookmanager->executeHooks('loadStatsCustomerMO', $parameters, $this, $action);
		if ($reshook > 0) {
			$this->stats_mo = $hookmanager->resArray['stats_mo'];
		}

		return 1;
	}

	// phpcs:disable PEAR.NamingConventions.ValidFunctionName.ScopeNotCamelCaps
	/**
	 *  Charge tableau des stats OF pour le produit/service
	 *
	 * @param  int $socid Id societe
	 * @return int        Array of stats in $this->stats_bom, <0 if ko or >0 if ok
	 */
	public function load_stats_bom($socid = 0)
	{
		// phpcs:enable
		global $hookmanager, $action;

		$error = 0;

		$this->stats_bom['nb_toproduce'] = 0;
		$this->stats_bom['nb_toconsume'] = 0;
		$this->stats_bom['qty_toproduce'] = 0;
		$this->stats_bom['qty_toconsume'] = 0;

		$sql = "SELECT COUNT(DISTINCT b.rowid) as nb_toproduce,";
		$sql .= " SUM(b.qty) as qty_toproduce";
		$sql .= " FROM ".$this->db->prefix()."bom_bom as b";
		$sql .= " INNER JOIN ".$this->db->prefix()."bom_bomline as bl ON bl.fk_bom=b.rowid";
		$sql .= " WHERE ";
		$sql .= " b.entity IN (".getEntity('bom').")";
		$sql .= " AND b.fk_product =".((int) $this->id);
		$sql .= " GROUP BY b.rowid";

		$result = $this->db->query($sql);
		if ($result) {
			$obj = $this->db->fetch_object($result);
			$this->stats_bom['nb_toproduce'] = !empty($obj->nb_toproduce) ? $obj->nb_toproduce : 0;
			$this->stats_bom['qty_toproduce'] = !empty($obj->qty_toproduce) ? price2num($obj->qty_toproduce) : 0;
		} else {
			$this->error = $this->db->error();
			$error++;
		}

		$sql = "SELECT COUNT(DISTINCT bl.rowid) as nb_toconsume,";
		$sql .= " SUM(bl.qty) as qty_toconsume";
		$sql .= " FROM ".$this->db->prefix()."bom_bom as b";
		$sql .= " INNER JOIN ".$this->db->prefix()."bom_bomline as bl ON bl.fk_bom=b.rowid";
		$sql .= " WHERE ";
		$sql .= " b.entity IN (".getEntity('bom').")";
		$sql .= " AND bl.fk_product =".((int) $this->id);

		$result = $this->db->query($sql);
		if ($result) {
			$obj = $this->db->fetch_object($result);
			$this->stats_bom['nb_toconsume'] = !empty($obj->nb_toconsume) ? $obj->nb_toconsume : 0;
			$this->stats_bom['qty_toconsume'] = !empty($obj->qty_toconsume) ? price2num($obj->qty_toconsume) : 0;
		} else {
			$this->error = $this->db->error();
			$error++;
		}

		if (!empty($error)) {
			return -1;
		}

		$parameters = array('socid' => $socid);
		$reshook = $hookmanager->executeHooks('loadStatsCustomerMO', $parameters, $this, $action);
		if ($reshook > 0) {
			$this->stats_bom = $hookmanager->resArray['stats_bom'];
		}

		return 1;
	}

	// phpcs:disable PEAR.NamingConventions.ValidFunctionName.ScopeNotCamelCaps
	/**
	 *  Charge tableau des stats propale pour le produit/service
	 *
	 * @param  int $socid Id societe
	 * @return int        Array of stats in $this->stats_propale, <0 if ko or >0 if ok
	 */
	public function load_stats_propale($socid = 0)
	{
		// phpcs:enable
		global $user, $hookmanager, $action;

		$sql = "SELECT COUNT(DISTINCT p.fk_soc) as nb_customers, COUNT(DISTINCT p.rowid) as nb,";
		$sql .= " COUNT(pd.rowid) as nb_rows, SUM(pd.qty) as qty";
		$sql .= " FROM ".$this->db->prefix()."propaldet as pd";
		$sql .= ", ".$this->db->prefix()."propal as p";
		$sql .= ", ".$this->db->prefix()."societe as s";
		if (!$user->hasRight('societe', 'client', 'voir')) {
			$sql .= ", ".$this->db->prefix()."societe_commerciaux as sc";
		}
		$sql .= " WHERE p.rowid = pd.fk_propal";
		$sql .= " AND p.fk_soc = s.rowid";
		$sql .= " AND p.entity IN (".getEntity('propal').")";
		$sql .= " AND pd.fk_product = ".((int) $this->id);
		if (!$user->hasRight('societe', 'client', 'voir')) {
			$sql .= " AND p.fk_soc = sc.fk_soc AND sc.fk_user = ".((int) $user->id);
		}
		//$sql.= " AND pr.fk_statut != 0";
		if ($socid > 0) {
			$sql .= " AND p.fk_soc = ".((int) $socid);
		}

		$result = $this->db->query($sql);
		if ($result) {
			$obj = $this->db->fetch_object($result);
			$this->stats_propale['customers'] = $obj->nb_customers;
			$this->stats_propale['nb'] = $obj->nb;
			$this->stats_propale['rows'] = $obj->nb_rows;
			$this->stats_propale['qty'] = $obj->qty ? $obj->qty : 0;

			// if it's a virtual product, maybe it is in proposal by extension
			if (getDolGlobalString('PRODUCT_STATS_WITH_PARENT_PROD_IF_INCDEC')) {
				$TFather = $this->getFather();
				if (is_array($TFather) && !empty($TFather)) {
					foreach ($TFather as &$fatherData) {
						$pFather = new Product($this->db);
						$pFather->id = $fatherData['id'];
						$qtyCoef = $fatherData['qty'];

						if ($fatherData['incdec']) {
							$pFather->load_stats_propale($socid);

							$this->stats_propale['customers'] += $pFather->stats_propale['customers'];
							$this->stats_propale['nb'] += $pFather->stats_propale['nb'];
							$this->stats_propale['rows'] += $pFather->stats_propale['rows'];
							$this->stats_propale['qty'] += $pFather->stats_propale['qty'] * $qtyCoef;
						}
					}
				}
			}

			$parameters = array('socid' => $socid);
			$reshook = $hookmanager->executeHooks('loadStatsCustomerProposal', $parameters, $this, $action);
			if ($reshook > 0) {
				$this->stats_propale = $hookmanager->resArray['stats_propale'];
			}

			return 1;
		} else {
			$this->error = $this->db->error();
			return -1;
		}
	}


	// phpcs:disable PEAR.NamingConventions.ValidFunctionName.ScopeNotCamelCaps
	/**
	 *  Charge tableau des stats propale pour le produit/service
	 *
	 * @param  int $socid Id thirdparty
	 * @return int        Array of stats in $this->stats_proposal_supplier, <0 if ko or >0 if ok
	 */
	public function load_stats_proposal_supplier($socid = 0)
	{
		// phpcs:enable
		global $user, $hookmanager, $action;

		$sql = "SELECT COUNT(DISTINCT p.fk_soc) as nb_suppliers, COUNT(DISTINCT p.rowid) as nb,";
		$sql .= " COUNT(pd.rowid) as nb_rows, SUM(pd.qty) as qty";
		$sql .= " FROM ".$this->db->prefix()."supplier_proposaldet as pd";
		$sql .= ", ".$this->db->prefix()."supplier_proposal as p";
		$sql .= ", ".$this->db->prefix()."societe as s";
		if (!$user->hasRight('societe', 'client', 'voir')) {
			$sql .= ", ".$this->db->prefix()."societe_commerciaux as sc";
		}
		$sql .= " WHERE p.rowid = pd.fk_supplier_proposal";
		$sql .= " AND p.fk_soc = s.rowid";
		$sql .= " AND p.entity IN (".getEntity('supplier_proposal').")";
		$sql .= " AND pd.fk_product = ".((int) $this->id);
		if (!$user->hasRight('societe', 'client', 'voir')) {
			$sql .= " AND p.fk_soc = sc.fk_soc AND sc.fk_user = ".((int) $user->id);
		}
		//$sql.= " AND pr.fk_statut != 0";
		if ($socid > 0) {
			$sql .= " AND p.fk_soc = ".((int) $socid);
		}

		$result = $this->db->query($sql);
		if ($result) {
			$obj = $this->db->fetch_object($result);
			$this->stats_proposal_supplier['suppliers'] = $obj->nb_suppliers;
			$this->stats_proposal_supplier['nb'] = $obj->nb;
			$this->stats_proposal_supplier['rows'] = $obj->nb_rows;
			$this->stats_proposal_supplier['qty'] = $obj->qty ? $obj->qty : 0;

			$parameters = array('socid' => $socid);
			$reshook = $hookmanager->executeHooks('loadStatsSupplierProposal', $parameters, $this, $action);
			if ($reshook > 0) {
				$this->stats_proposal_supplier = $hookmanager->resArray['stats_proposal_supplier'];
			}

			return 1;
		} else {
			$this->error = $this->db->error();
			return -1;
		}
	}


	// phpcs:disable PEAR.NamingConventions.ValidFunctionName.ScopeNotCamelCaps
	/**
	 *  Charge tableau des stats commande client pour le produit/service
	 *
	 * @param  int    $socid           Id thirdparty to filter on a thirdparty
	 * @param  string $filtrestatut    Id status to filter on a status
	 * @param  int    $forVirtualStock Ignore rights filter for virtual stock calculation. Set when load_stats_commande is used for virtual stock calculation.
	 * @return integer                 Array of stats in $this->stats_commande (nb=nb of order, qty=qty ordered), <0 if ko or >0 if ok
	 */
	public function load_stats_commande($socid = 0, $filtrestatut = '', $forVirtualStock = 0)
	{
		// phpcs:enable
		global $user, $hookmanager, $action;

		$sql = "SELECT COUNT(DISTINCT c.fk_soc) as nb_customers, COUNT(DISTINCT c.rowid) as nb,";
		$sql .= " COUNT(cd.rowid) as nb_rows, SUM(cd.qty) as qty";
		$sql .= " FROM ".$this->db->prefix()."commandedet as cd";
		$sql .= ", ".$this->db->prefix()."commande as c";
		$sql .= ", ".$this->db->prefix()."societe as s";
		if (!$user->hasRight('societe', 'client', 'voir') && !$forVirtualStock) {
			$sql .= ", ".$this->db->prefix()."societe_commerciaux as sc";
		}
		$sql .= " WHERE c.rowid = cd.fk_commande";
		$sql .= " AND c.fk_soc = s.rowid";
		$sql .= " AND c.entity IN (".getEntity($forVirtualStock && getDolGlobalString('STOCK_CALCULATE_VIRTUAL_STOCK_TRANSVERSE_MODE') ? 'stock' : 'commande').")";
		$sql .= " AND cd.fk_product = ".((int) $this->id);
		if (!$user->hasRight('societe', 'client', 'voir') && !$forVirtualStock) {
			$sql .= " AND c.fk_soc = sc.fk_soc AND sc.fk_user = ".((int) $user->id);
		}
		if ($socid > 0) {
			$sql .= " AND c.fk_soc = ".((int) $socid);
		}
		if ($filtrestatut != '') {
			$sql .= " AND c.fk_statut in (".$this->db->sanitize($filtrestatut).")";
		}

		$result = $this->db->query($sql);
		if ($result) {
			$obj = $this->db->fetch_object($result);
			$this->stats_commande['customers'] = $obj->nb_customers;
			$this->stats_commande['nb'] = $obj->nb;
			$this->stats_commande['rows'] = $obj->nb_rows;
			$this->stats_commande['qty'] = $obj->qty ? $obj->qty : 0;

			// if it's a virtual product, maybe it is in order by extension
			if (getDolGlobalString('PRODUCT_STATS_WITH_PARENT_PROD_IF_INCDEC')) {
				$TFather = $this->getFather();
				if (is_array($TFather) && !empty($TFather)) {
					foreach ($TFather as &$fatherData) {
						$pFather = new Product($this->db);
						$pFather->id = $fatherData['id'];
						$qtyCoef = $fatherData['qty'];

						if ($fatherData['incdec']) {
							$pFather->load_stats_commande($socid, $filtrestatut);

							$this->stats_commande['customers'] += $pFather->stats_commande['customers'];
							$this->stats_commande['nb'] += $pFather->stats_commande['nb'];
							$this->stats_commande['rows'] += $pFather->stats_commande['rows'];
							$this->stats_commande['qty'] += $pFather->stats_commande['qty'] * $qtyCoef;
						}
					}
				}
			}

			// If stock decrease is on invoice validation, the theoretical stock continue to
			// count the orders to ship in theoretical stock when some are already removed by invoice validation.
			if ($forVirtualStock && getDolGlobalString('STOCK_CALCULATE_ON_BILL')) {
				if (getDolGlobalString('DECREASE_ONLY_UNINVOICEDPRODUCTS')) {
					// If option DECREASE_ONLY_UNINVOICEDPRODUCTS is on, we make a compensation but only if order not yet invoice.
					$adeduire = 0;
					$sql = "SELECT SUM(".$this->db->ifsql('f.type=2', -1, 1)." * fd.qty) as count FROM ".$this->db->prefix()."facturedet as fd ";
					$sql .= " JOIN ".$this->db->prefix()."facture as f ON fd.fk_facture = f.rowid";
					$sql .= " JOIN ".$this->db->prefix()."element_element as el ON ((el.fk_target = f.rowid AND el.targettype = 'facture' AND sourcetype = 'commande') OR (el.fk_source = f.rowid AND el.targettype = 'commande' AND sourcetype = 'facture'))";
					$sql .= " JOIN ".$this->db->prefix()."commande as c ON el.fk_source = c.rowid";
					$sql .= " WHERE c.fk_statut IN (".$this->db->sanitize($filtrestatut).") AND c.facture = 0 AND fd.fk_product = ".((int) $this->id);

					dol_syslog(__METHOD__.":: sql $sql", LOG_NOTICE);
					$resql = $this->db->query($sql);
					if ($resql) {
						if ($this->db->num_rows($resql) > 0) {
							$obj = $this->db->fetch_object($resql);
							$adeduire += $obj->count;
						}
					}

					$this->stats_commande['qty'] -= $adeduire;
				} else {
					// If option DECREASE_ONLY_UNINVOICEDPRODUCTS is off, we make a compensation with lines of invoices linked to the order
					include_once DOL_DOCUMENT_ROOT.'/compta/facture/class/facture.class.php';

					// For every order having invoice already validated we need to decrease stock cause it's in physical stock
					$adeduire = 0;
					$sql = "SELECT sum(".$this->db->ifsql('f.type=2', -1, 1)." * fd.qty) as count FROM ".MAIN_DB_PREFIX."facturedet as fd ";
					$sql .= " JOIN ".MAIN_DB_PREFIX."facture as f ON fd.fk_facture = f.rowid";
					$sql .= " JOIN ".MAIN_DB_PREFIX."element_element as el ON ((el.fk_target = f.rowid AND el.targettype = 'facture' AND sourcetype = 'commande') OR (el.fk_source = f.rowid AND el.targettype = 'commande' AND sourcetype = 'facture'))";
					$sql .= " JOIN ".MAIN_DB_PREFIX."commande as c ON el.fk_source = c.rowid";
					$sql .= " WHERE c.fk_statut IN (".$this->db->sanitize($filtrestatut).") AND f.fk_statut > ".Facture::STATUS_DRAFT." AND fd.fk_product = ".((int) $this->id);

					dol_syslog(__METHOD__.":: sql $sql", LOG_NOTICE);
					$resql = $this->db->query($sql);
					if ($resql) {
						if ($this->db->num_rows($resql) > 0) {
							$obj = $this->db->fetch_object($resql);
							$adeduire += $obj->count;
						}
					} else {
						$this->error = $this->db->error();
						return -1;
					}

					$this->stats_commande['qty'] -= $adeduire;
				}
			}

			$parameters = array('socid' => $socid, 'filtrestatut' => $filtrestatut, 'forVirtualStock' => $forVirtualStock);
			$reshook = $hookmanager->executeHooks('loadStatsCustomerOrder', $parameters, $this, $action);
			if ($reshook > 0) {
				$this->stats_commande = $hookmanager->resArray['stats_commande'];
			}
			return 1;
		} else {
			$this->error = $this->db->error();
			return -1;
		}
	}

	// phpcs:disable PEAR.NamingConventions.ValidFunctionName.ScopeNotCamelCaps
	/**
	 *  Charge tableau des stats commande fournisseur pour le produit/service
	 *
	 * @param	int		$socid				Id thirdparty to filter on a thirdparty
	 * @param	string	$filtrestatut		Id of status to filter on status
	 * @param	int		$forVirtualStock	Ignore rights filter for virtual stock calculation.
	 * @param	int		$dateofvirtualstock	Date of virtual stock
	 * @return	int							Array of stats in $this->stats_commande_fournisseur, <0 if ko or >0 if ok
	 */
	public function load_stats_commande_fournisseur($socid = 0, $filtrestatut = '', $forVirtualStock = 0, $dateofvirtualstock = null)
	{
		// phpcs:enable
		global $user, $hookmanager, $action;

		$sql = "SELECT COUNT(DISTINCT c.fk_soc) as nb_suppliers, COUNT(DISTINCT c.rowid) as nb,";
		$sql .= " COUNT(cd.rowid) as nb_rows, SUM(cd.qty) as qty";
		$sql .= " FROM ".$this->db->prefix()."commande_fournisseurdet as cd";
		$sql .= ", ".$this->db->prefix()."commande_fournisseur as c";
		$sql .= ", ".$this->db->prefix()."societe as s";
		if (!$user->hasRight('societe', 'client', 'voir') && !$forVirtualStock) {
			$sql .= ", ".$this->db->prefix()."societe_commerciaux as sc";
		}
		$sql .= " WHERE c.rowid = cd.fk_commande";
		$sql .= " AND c.fk_soc = s.rowid";
		$sql .= " AND c.entity IN (".getEntity($forVirtualStock && getDolGlobalString('STOCK_CALCULATE_VIRTUAL_STOCK_TRANSVERSE_MODE') ? 'stock' : 'supplier_order').")";
		$sql .= " AND cd.fk_product = ".((int) $this->id);
		if (!$user->hasRight('societe', 'client', 'voir') && !$forVirtualStock) {
			$sql .= " AND c.fk_soc = sc.fk_soc AND sc.fk_user = ".((int) $user->id);
		}
		if ($socid > 0) {
			$sql .= " AND c.fk_soc = ".((int) $socid);
		}
		if ($filtrestatut != '') {
			$sql .= " AND c.fk_statut in (".$this->db->sanitize($filtrestatut).")"; // Peut valoir 0
		}
		if (!empty($dateofvirtualstock)) {
			$sql .= " AND c.date_livraison <= '".$this->db->idate($dateofvirtualstock)."'";
		}

		$result = $this->db->query($sql);
		if ($result) {
			$obj = $this->db->fetch_object($result);
			$this->stats_commande_fournisseur['suppliers'] = $obj->nb_suppliers;
			$this->stats_commande_fournisseur['nb'] = $obj->nb;
			$this->stats_commande_fournisseur['rows'] = $obj->nb_rows;
			$this->stats_commande_fournisseur['qty'] = $obj->qty ? $obj->qty : 0;

			$parameters = array('socid' => $socid, 'filtrestatut' => $filtrestatut, 'forVirtualStock' => $forVirtualStock);
			$reshook = $hookmanager->executeHooks('loadStatsSupplierOrder', $parameters, $this, $action);
			if ($reshook > 0) {
				$this->stats_commande_fournisseur = $hookmanager->resArray['stats_commande_fournisseur'];
			}

			return 1;
		} else {
			$this->error = $this->db->error().' sql='.$sql;
			return -1;
		}
	}

	// phpcs:disable PEAR.NamingConventions.ValidFunctionName.ScopeNotCamelCaps
	/**
	 *  Charge tableau des stats expedition client pour le produit/service
	 *
	 * @param   int         $socid                  Id thirdparty to filter on a thirdparty
	 * @param   string      $filtrestatut           [=''] Ids order status separated by comma
	 * @param   int         $forVirtualStock        Ignore rights filter for virtual stock calculation.
	 * @param   string      $filterShipmentStatus   [=''] Ids shipment status separated by comma
	 * @return  int                                 Array of stats in $this->stats_expedition, <0 if ko or >0 if ok
	 */
	public function load_stats_sending($socid = 0, $filtrestatut = '', $forVirtualStock = 0, $filterShipmentStatus = '')
	{
		// phpcs:enable
		global $user, $hookmanager, $action;

		$sql = "SELECT COUNT(DISTINCT e.fk_soc) as nb_customers, COUNT(DISTINCT e.rowid) as nb,";
		$sql .= " COUNT(ed.rowid) as nb_rows, SUM(ed.qty) as qty";
		$sql .= " FROM ".$this->db->prefix()."expeditiondet as ed";
		$sql .= ", ".$this->db->prefix()."commandedet as cd";
		$sql .= ", ".$this->db->prefix()."commande as c";
		$sql .= ", ".$this->db->prefix()."expedition as e";
		$sql .= ", ".$this->db->prefix()."societe as s";
		if (!$user->hasRight('societe', 'client', 'voir') && !$forVirtualStock) {
			$sql .= ", ".$this->db->prefix()."societe_commerciaux as sc";
		}
		$sql .= " WHERE e.rowid = ed.fk_expedition";
		$sql .= " AND c.rowid = cd.fk_commande";
		$sql .= " AND e.fk_soc = s.rowid";
		$sql .= " AND e.entity IN (".getEntity($forVirtualStock && getDolGlobalString('STOCK_CALCULATE_VIRTUAL_STOCK_TRANSVERSE_MODE') ? 'stock' : 'expedition').")";
		$sql .= " AND ed.fk_elementdet = cd.rowid";
		$sql .= " AND cd.fk_product = ".((int) $this->id);
		if (!$user->hasRight('societe', 'client', 'voir') && !$forVirtualStock) {
			$sql .= " AND e.fk_soc = sc.fk_soc AND sc.fk_user = ".((int) $user->id);
		}
		if ($socid > 0) {
			$sql .= " AND e.fk_soc = ".((int) $socid);
		}
		if ($filtrestatut != '') {
			$sql .= " AND c.fk_statut IN (".$this->db->sanitize($filtrestatut).")";
		}
		if (!empty($filterShipmentStatus)) {
			$sql .= " AND e.fk_statut IN (".$this->db->sanitize($filterShipmentStatus).")";
		}

		$result = $this->db->query($sql);
		if ($result) {
			$obj = $this->db->fetch_object($result);
			$this->stats_expedition['customers'] = $obj->nb_customers;
			$this->stats_expedition['nb'] = $obj->nb;
			$this->stats_expedition['rows'] = $obj->nb_rows;
			$this->stats_expedition['qty'] = $obj->qty ? $obj->qty : 0;

			// if it's a virtual product, maybe it is in sending by extension
			if (getDolGlobalString('PRODUCT_STATS_WITH_PARENT_PROD_IF_INCDEC')) {
				$TFather = $this->getFather();
				if (is_array($TFather) && !empty($TFather)) {
					foreach ($TFather as &$fatherData) {
						$pFather = new Product($this->db);
						$pFather->id = $fatherData['id'];
						$qtyCoef = $fatherData['qty'];

						if ($fatherData['incdec']) {
							$pFather->load_stats_sending($socid, $filtrestatut, $forVirtualStock);

							$this->stats_expedition['customers'] += $pFather->stats_expedition['customers'];
							$this->stats_expedition['nb'] += $pFather->stats_expedition['nb'];
							$this->stats_expedition['rows'] += $pFather->stats_expedition['rows'];
							$this->stats_expedition['qty'] += $pFather->stats_expedition['qty'] * $qtyCoef;
						}
					}
				}
			}

			$parameters = array('socid' => $socid, 'filtrestatut' => $filtrestatut, 'forVirtualStock' => $forVirtualStock, 'filterShipmentStatus' => $filterShipmentStatus);
			$reshook = $hookmanager->executeHooks('loadStatsSending', $parameters, $this, $action);
			if ($reshook > 0) {
				$this->stats_expedition = $hookmanager->resArray['stats_expedition'];
			}

			return 1;
		} else {
			$this->error = $this->db->error();
			return -1;
		}
	}

	// phpcs:disable PEAR.NamingConventions.ValidFunctionName.ScopeNotCamelCaps
	/**
	 *  Charge tableau des stats réception fournisseur pour le produit/service
	 *
	 * @param  int    	$socid           	Id thirdparty to filter on a thirdparty
	 * @param  string 	$filtrestatut    	Id status to filter on a status
	 * @param  int    	$forVirtualStock 	Ignore rights filter for virtual stock calculation.
	 * @param	int		$dateofvirtualstock	Date of virtual stock
	 * @return int                     		Array of stats in $this->stats_reception, <0 if ko or >0 if ok
	 */
	public function load_stats_reception($socid = 0, $filtrestatut = '', $forVirtualStock = 0, $dateofvirtualstock = null)
	{
		// phpcs:enable
		global $user, $hookmanager, $action;

		$sql = "SELECT COUNT(DISTINCT cf.fk_soc) as nb_suppliers, COUNT(DISTINCT cf.rowid) as nb,";
		$sql .= " COUNT(fd.rowid) as nb_rows, SUM(fd.qty) as qty";
		$sql .= " FROM ".$this->db->prefix()."receptiondet_batch as fd";
		$sql .= ", ".$this->db->prefix()."commande_fournisseur as cf";
		$sql .= ", ".$this->db->prefix()."societe as s";
		if (!$user->hasRight('societe', 'client', 'voir') && !$forVirtualStock) {
			$sql .= ", ".$this->db->prefix()."societe_commerciaux as sc";
		}
		$sql .= " WHERE cf.rowid = fd.fk_element";
		$sql .= " AND cf.fk_soc = s.rowid";
		$sql .= " AND cf.entity IN (".getEntity($forVirtualStock && getDolGlobalString('STOCK_CALCULATE_VIRTUAL_STOCK_TRANSVERSE_MODE') ? 'stock' : 'supplier_order').")";
		$sql .= " AND fd.fk_product = ".((int) $this->id);
		if (!$user->hasRight('societe', 'client', 'voir') && !$forVirtualStock) {
			$sql .= " AND cf.fk_soc = sc.fk_soc AND sc.fk_user = ".((int) $user->id);
		}
		if ($socid > 0) {
			$sql .= " AND cf.fk_soc = ".((int) $socid);
		}
		if ($filtrestatut != '') {
			$sql .= " AND cf.fk_statut IN (".$this->db->sanitize($filtrestatut).")";
		}
		if (!empty($dateofvirtualstock)) {
			$sql .= " AND fd.datec <= '".$this->db->idate($dateofvirtualstock)."'";
		}

		$result = $this->db->query($sql);
		if ($result) {
			$obj = $this->db->fetch_object($result);
			$this->stats_reception['suppliers'] = $obj->nb_suppliers;
			$this->stats_reception['nb'] = $obj->nb;
			$this->stats_reception['rows'] = $obj->nb_rows;
			$this->stats_reception['qty'] = $obj->qty ? $obj->qty : 0;

			$parameters = array('socid' => $socid, 'filtrestatut' => $filtrestatut, 'forVirtualStock' => $forVirtualStock);
			$reshook = $hookmanager->executeHooks('loadStatsReception', $parameters, $this, $action);
			if ($reshook > 0) {
				$this->stats_reception = $hookmanager->resArray['stats_reception'];
			}

			return 1;
		} else {
			$this->error = $this->db->error();
			return -1;
		}
	}

	// phpcs:disable PEAR.NamingConventions.ValidFunctionName.ScopeNotCamelCaps
	/**
	 *  Charge tableau des stats production pour le produit/service
	 *
	 * @param	int    	$socid           	Id thirdparty to filter on a thirdparty
	 * @param	string 	$filtrestatut    	Id status to filter on a status
	 * @param	int    	$forVirtualStock 	Ignore rights filter for virtual stock calculation.
	 * @param	int		$dateofvirtualstock	Date of virtual stock
	 * @param   int 	$warehouseid 		Filter by a warehouse. Warning: When a filter on a warehouse is set, it is not possible to calculate an accurate virtual stock because we can't know in which warehouse will be done virtual stock changes.
	 * @return 	integer                 	Array of stats in $this->stats_mrptoproduce (nb=nb of order, qty=qty ordered), <0 if ko or >0 if ok
	 */
	public function load_stats_inproduction($socid = 0, $filtrestatut = '', $forVirtualStock = 0, $dateofvirtualstock = null, $warehouseid = 0)
	{
		// phpcs:enable
		global $user, $hookmanager, $action;

		$serviceStockIsEnabled = isModEnabled("service") && getDolGlobalString('STOCK_SUPPORTS_SERVICES');

		$sql = "SELECT COUNT(DISTINCT m.fk_soc) as nb_customers, COUNT(DISTINCT m.rowid) as nb,";
		$sql .= " COUNT(mp.rowid) as nb_rows, SUM(mp.qty) as qty, role";
		$sql .= " FROM ".$this->db->prefix()."mrp_production as mp";
		$sql .= ", ".$this->db->prefix()."mrp_mo as m";
		$sql .= " LEFT JOIN ".$this->db->prefix()."societe as s ON s.rowid = m.fk_soc";
		if (!$user->hasRight('societe', 'client', 'voir') && !$forVirtualStock) {
			$sql .= ", ".$this->db->prefix()."societe_commerciaux as sc";
		}
		$sql .= " WHERE m.rowid = mp.fk_mo";
		$sql .= " AND m.entity IN (".getEntity(($forVirtualStock && getDolGlobalString('STOCK_CALCULATE_VIRTUAL_STOCK_TRANSVERSE_MODE')) ? 'stock' : 'mrp').")";
		$sql .= " AND mp.fk_product = ".((int) $this->id);
		$sql .= " AND (mp.disable_stock_change IN (0) OR mp.disable_stock_change IS NULL)";
		if (!$user->hasRight('societe', 'client', 'voir') && !$forVirtualStock) {
			$sql .= " AND m.fk_soc = sc.fk_soc AND sc.fk_user = ".((int) $user->id);
		}
		if ($socid > 0) {
			$sql .= " AND m.fk_soc = ".((int) $socid);
		}
		if ($filtrestatut != '') {
			$sql .= " AND m.status IN (".$this->db->sanitize($filtrestatut).")";
		}
		if (!empty($dateofvirtualstock)) {
			$sql .= " AND m.date_valid <= '".$this->db->idate($dateofvirtualstock)."'"; // better date to code ? end of production ?
		}
		if (!$serviceStockIsEnabled) {
			$sql .= "AND EXISTS (SELECT p.rowid FROM ".$this->db->prefix()."product AS p WHERE p.rowid = ".((int) $this->id)." AND p.fk_product_type IN (0))";
		}
		if (!empty($warehouseid)) {
			$sql .= " AND m.fk_warehouse = ".((int) $warehouseid);
		}
		$sql .= " GROUP BY role";

		if ($warehouseid) {
			$this->stock_warehouse[$warehouseid]->stats_mrptoproduce['qty'] = 0;
		} else {
			$this->stats_mrptoconsume['customers'] = 0;
			$this->stats_mrptoconsume['nb'] = 0;
			$this->stats_mrptoconsume['rows'] = 0;
			$this->stats_mrptoconsume['qty'] = 0;
			$this->stats_mrptoproduce['customers'] = 0;
			$this->stats_mrptoproduce['nb'] = 0;
			$this->stats_mrptoproduce['rows'] = 0;
			$this->stats_mrptoproduce['qty'] = 0;
		}

		$result = $this->db->query($sql);
		if ($result) {
			while ($obj = $this->db->fetch_object($result)) {
				if ($obj->role == 'toconsume' && empty($warehouseid)) {
					$this->stats_mrptoconsume['customers'] += $obj->nb_customers;
					$this->stats_mrptoconsume['nb'] += $obj->nb;
					$this->stats_mrptoconsume['rows'] += $obj->nb_rows;
					$this->stats_mrptoconsume['qty'] += ($obj->qty ? $obj->qty : 0);
				}
				if ($obj->role == 'consumed' && empty($warehouseid)) {
					//$this->stats_mrptoconsume['customers'] += $obj->nb_customers;
					//$this->stats_mrptoconsume['nb'] += $obj->nb;
					//$this->stats_mrptoconsume['rows'] += $obj->nb_rows;
					$this->stats_mrptoconsume['qty'] -= ($obj->qty ? $obj->qty : 0);
				}
				if ($obj->role == 'toproduce') {
					if ($warehouseid) {
						$this->stock_warehouse[$warehouseid]->stats_mrptoproduce['qty'] += ($obj->qty ? $obj->qty : 0);
					} else {
						$this->stats_mrptoproduce['customers'] += $obj->nb_customers;
						$this->stats_mrptoproduce['nb'] += $obj->nb;
						$this->stats_mrptoproduce['rows'] += $obj->nb_rows;
						$this->stats_mrptoproduce['qty'] += ($obj->qty ? $obj->qty : 0);
					}
				}
				if ($obj->role == 'produced') {
					//$this->stats_mrptoproduce['customers'] += $obj->nb_customers;
					//$this->stats_mrptoproduce['nb'] += $obj->nb;
					//$this->stats_mrptoproduce['rows'] += $obj->nb_rows;
					if ($warehouseid) {
						$this->stock_warehouse[$warehouseid]->stats_mrptoproduce['qty'] -= ($obj->qty ? $obj->qty : 0);
					} else {
						$this->stats_mrptoproduce['qty'] -= ($obj->qty ? $obj->qty : 0);
					}
				}
			}

			// Clean data
			if ($warehouseid) {
				if ($this->stock_warehouse[$warehouseid]->stats_mrptoproduce['qty'] < 0) {
					$this->stock_warehouse[$warehouseid]->stats_mrptoproduce['qty'] = 0;
				}
			} else {
				if ($this->stats_mrptoconsume['qty'] < 0) {
					$this->stats_mrptoconsume['qty'] = 0;
				}
				if ($this->stats_mrptoproduce['qty'] < 0) {
					$this->stats_mrptoproduce['qty'] = 0;
				}
			}

			$parameters = array('socid' => $socid, 'filtrestatut' => $filtrestatut, 'forVirtualStock' => $forVirtualStock);
			$reshook = $hookmanager->executeHooks('loadStatsInProduction', $parameters, $this, $action);
			if ($reshook > 0) {
				$this->stats_mrptoproduce = $hookmanager->resArray['stats_mrptoproduce'];
			}

			return 1;
		} else {
			$this->error = $this->db->error();
			return -1;
		}
	}

	// phpcs:disable PEAR.NamingConventions.ValidFunctionName.ScopeNotCamelCaps
	/**
	 *  Charge tableau des stats contrat pour le produit/service
	 *
	 * @param  int $socid Id societe
	 * @return int                     Array of stats in $this->stats_contrat, <0 if ko or >0 if ok
	 */
	public function load_stats_contrat($socid = 0)
	{
		// phpcs:enable
		global $user, $hookmanager, $action;

		$sql = "SELECT COUNT(DISTINCT c.fk_soc) as nb_customers, COUNT(DISTINCT c.rowid) as nb,";
		$sql .= " COUNT(cd.rowid) as nb_rows, SUM(cd.qty) as qty";
		$sql .= " FROM ".$this->db->prefix()."contratdet as cd";
		$sql .= ", ".$this->db->prefix()."contrat as c";
		$sql .= ", ".$this->db->prefix()."societe as s";
		if (!$user->hasRight('societe', 'client', 'voir')) {
			$sql .= ", ".$this->db->prefix()."societe_commerciaux as sc";
		}
		$sql .= " WHERE c.rowid = cd.fk_contrat";
		$sql .= " AND c.fk_soc = s.rowid";
		$sql .= " AND c.entity IN (".getEntity('contract').")";
		$sql .= " AND cd.fk_product = ".((int) $this->id);
		if (!$user->hasRight('societe', 'client', 'voir')) {
			$sql .= " AND c.fk_soc = sc.fk_soc AND sc.fk_user = ".((int) $user->id);
		}
		//$sql.= " AND c.statut != 0";
		if ($socid > 0) {
			$sql .= " AND c.fk_soc = ".((int) $socid);
		}

		$result = $this->db->query($sql);
		if ($result) {
			$obj = $this->db->fetch_object($result);
			$this->stats_contrat['customers'] = $obj->nb_customers;
			$this->stats_contrat['nb'] = $obj->nb;
			$this->stats_contrat['rows'] = $obj->nb_rows;
			$this->stats_contrat['qty'] = $obj->qty ? $obj->qty : 0;

			// if it's a virtual product, maybe it is in contract by extension
			if (getDolGlobalString('PRODUCT_STATS_WITH_PARENT_PROD_IF_INCDEC')) {
				$TFather = $this->getFather();
				if (is_array($TFather) && !empty($TFather)) {
					foreach ($TFather as &$fatherData) {
						$pFather = new Product($this->db);
						$pFather->id = $fatherData['id'];
						$qtyCoef = $fatherData['qty'];

						if ($fatherData['incdec']) {
							$pFather->load_stats_contrat($socid);

							$this->stats_contrat['customers'] += $pFather->stats_contrat['customers'];
							$this->stats_contrat['nb'] += $pFather->stats_contrat['nb'];
							$this->stats_contrat['rows'] += $pFather->stats_contrat['rows'];
							$this->stats_contrat['qty'] += $pFather->stats_contrat['qty'] * $qtyCoef;
						}
					}
				}
			}

			$parameters = array('socid' => $socid);
			$reshook = $hookmanager->executeHooks('loadStatsContract', $parameters, $this, $action);
			if ($reshook > 0) {
				$this->stats_contrat = $hookmanager->resArray['stats_contrat'];
			}

			return 1;
		} else {
			$this->error = $this->db->error().' sql='.$sql;
			return -1;
		}
	}

	// phpcs:disable PEAR.NamingConventions.ValidFunctionName.ScopeNotCamelCaps
	/**
	 *  Charge tableau des stats facture pour le produit/service
	 *
	 * @param  int $socid Id societe
	 * @return int                     Array of stats in $this->stats_facture, <0 if ko or >0 if ok
	 */
	public function load_stats_facture($socid = 0)
	{
		// phpcs:enable
		global $user, $hookmanager, $action;

		$sql = "SELECT COUNT(DISTINCT f.fk_soc) as nb_customers, COUNT(DISTINCT f.rowid) as nb,";
		$sql .= " COUNT(fd.rowid) as nb_rows, SUM(".$this->db->ifsql('f.type != 2', 'fd.qty', 'fd.qty * -1').") as qty";
		$sql .= " FROM ".$this->db->prefix()."facturedet as fd";
		$sql .= ", ".$this->db->prefix()."facture as f";
		$sql .= ", ".$this->db->prefix()."societe as s";
		if (!$user->hasRight('societe', 'client', 'voir')) {
			$sql .= ", ".$this->db->prefix()."societe_commerciaux as sc";
		}
		$sql .= " WHERE f.rowid = fd.fk_facture";
		$sql .= " AND f.fk_soc = s.rowid";
		$sql .= " AND f.entity IN (".getEntity('invoice').")";
		$sql .= " AND fd.fk_product = ".((int) $this->id);
		if (!$user->hasRight('societe', 'client', 'voir')) {
			$sql .= " AND f.fk_soc = sc.fk_soc AND sc.fk_user = ".((int) $user->id);
		}
		//$sql.= " AND f.fk_statut != 0";
		if ($socid > 0) {
			$sql .= " AND f.fk_soc = ".((int) $socid);
		}

		$result = $this->db->query($sql);
		if ($result) {
			$obj = $this->db->fetch_object($result);
			$this->stats_facture['customers'] = $obj->nb_customers;
			$this->stats_facture['nb'] = $obj->nb;
			$this->stats_facture['rows'] = $obj->nb_rows;
			$this->stats_facture['qty'] = $obj->qty ? $obj->qty : 0;

			// if it's a virtual product, maybe it is in invoice by extension
			if (getDolGlobalString('PRODUCT_STATS_WITH_PARENT_PROD_IF_INCDEC')) {
				$TFather = $this->getFather();
				if (is_array($TFather) && !empty($TFather)) {
					foreach ($TFather as &$fatherData) {
						$pFather = new Product($this->db);
						$pFather->id = $fatherData['id'];
						$qtyCoef = $fatherData['qty'];

						if ($fatherData['incdec']) {
							$pFather->load_stats_facture($socid);

							$this->stats_facture['customers'] += $pFather->stats_facture['customers'];
							$this->stats_facture['nb'] += $pFather->stats_facture['nb'];
							$this->stats_facture['rows'] += $pFather->stats_facture['rows'];
							$this->stats_facture['qty'] += $pFather->stats_facture['qty'] * $qtyCoef;
						}
					}
				}
			}

			$parameters = array('socid' => $socid);
			$reshook = $hookmanager->executeHooks('loadStatsCustomerInvoice', $parameters, $this, $action);
			if ($reshook > 0) {
				$this->stats_facture = $hookmanager->resArray['stats_facture'];
			}

			return 1;
		} else {
			$this->error = $this->db->error();
			return -1;
		}
	}


	// phpcs:disable PEAR.NamingConventions.ValidFunctionName.ScopeNotCamelCaps
	/**
	 *  Charge tableau des stats facture recurrentes pour le produit/service
	 *
	 * @param	int	$socid 	Id societe
	 * @return	int			Array of stats in $this->stats_facture, <0 if ko or >0 if ok
	 */
	public function load_stats_facturerec($socid = 0)
	{
		// phpcs:enable
		global $user, $hookmanager, $action;

		$sql = "SELECT COUNT(DISTINCT f.fk_soc) as nb_customers, COUNT(DISTINCT f.rowid) as nb,";
		$sql .= " COUNT(fd.rowid) as nb_rows, SUM(fd.qty) as qty";
		$sql .= " FROM ".MAIN_DB_PREFIX."facturedet_rec as fd";
		$sql .= ", ".MAIN_DB_PREFIX."facture_rec as f";
		$sql .= ", ".MAIN_DB_PREFIX."societe as s";
		if (!$user->hasRight('societe', 'client', 'voir')) {
			$sql .= ", ".MAIN_DB_PREFIX."societe_commerciaux as sc";
		}
		$sql .= " WHERE f.rowid = fd.fk_facture";
		$sql .= " AND f.fk_soc = s.rowid";
		$sql .= " AND f.entity IN (".getEntity('invoice').")";
		$sql .= " AND fd.fk_product = ".((int) $this->id);
		if (!$user->hasRight('societe', 'client', 'voir')) {
			$sql .= " AND f.fk_soc = sc.fk_soc AND sc.fk_user = ".((int) $user->id);
		}
		//$sql.= " AND f.fk_statut != 0";
		if ($socid > 0) {
			$sql .= " AND f.fk_soc = ".((int) $socid);
		}

		$result = $this->db->query($sql);
		if ($result) {
			$obj = $this->db->fetch_object($result);
			$this->stats_facturerec['customers'] = $obj->nb_customers;
			$this->stats_facturerec['nb'] = $obj->nb;
			$this->stats_facturerec['rows'] = $obj->nb_rows;
			$this->stats_facturerec['qty'] = $obj->qty ? $obj->qty : 0;

			// if it's a virtual product, maybe it is in invoice by extension
			if (getDolGlobalString('PRODUCT_STATS_WITH_PARENT_PROD_IF_INCDEC')) {
				$TFather = $this->getFather();
				if (is_array($TFather) && !empty($TFather)) {
					foreach ($TFather as &$fatherData) {
						$pFather = new Product($this->db);
						$pFather->id = $fatherData['id'];
						$qtyCoef = $fatherData['qty'];

						if ($fatherData['incdec']) {
							$pFather->load_stats_facture($socid);

							$this->stats_facturerec['customers'] += $pFather->stats_facturerec['customers'];
							$this->stats_facturerec['nb'] += $pFather->stats_facturerec['nb'];
							$this->stats_facturerec['rows'] += $pFather->stats_facturerec['rows'];
							$this->stats_facturerec['qty'] += $pFather->stats_facturerec['qty'] * $qtyCoef;
						}
					}
				}
			}

			$parameters = array('socid' => $socid);
			$reshook = $hookmanager->executeHooks('loadStatsCustomerInvoiceRec', $parameters, $this, $action);
			if ($reshook > 0) {
				$this->stats_facturerec = $hookmanager->resArray['stats_facturerec'];
			}

			return 1;
		} else {
			$this->error = $this->db->error();
			return -1;
		}
	}

	// phpcs:disable PEAR.NamingConventions.ValidFunctionName.ScopeNotCamelCaps
	/**
	 *  Charge tableau des stats facture pour le produit/service
	 *
	 * @param  int $socid Id societe
	 * @return int                     Array of stats in $this->stats_facture_fournisseur, <0 if ko or >0 if ok
	 */
	public function load_stats_facture_fournisseur($socid = 0)
	{
		// phpcs:enable
		global $user, $hookmanager, $action;

		$sql = "SELECT COUNT(DISTINCT f.fk_soc) as nb_suppliers, COUNT(DISTINCT f.rowid) as nb,";
		$sql .= " COUNT(fd.rowid) as nb_rows, SUM(fd.qty) as qty";
		$sql .= " FROM ".$this->db->prefix()."facture_fourn_det as fd";
		$sql .= ", ".$this->db->prefix()."facture_fourn as f";
		$sql .= ", ".$this->db->prefix()."societe as s";
		if (!$user->hasRight('societe', 'client', 'voir')) {
			$sql .= ", ".$this->db->prefix()."societe_commerciaux as sc";
		}
		$sql .= " WHERE f.rowid = fd.fk_facture_fourn";
		$sql .= " AND f.fk_soc = s.rowid";
		$sql .= " AND f.entity IN (".getEntity('facture_fourn').")";
		$sql .= " AND fd.fk_product = ".((int) $this->id);
		if (!$user->hasRight('societe', 'client', 'voir')) {
			$sql .= " AND f.fk_soc = sc.fk_soc AND sc.fk_user = ".((int) $user->id);
		}
		//$sql.= " AND f.fk_statut != 0";
		if ($socid > 0) {
			$sql .= " AND f.fk_soc = ".((int) $socid);
		}

		$result = $this->db->query($sql);
		if ($result) {
			$obj = $this->db->fetch_object($result);
			$this->stats_facture_fournisseur['suppliers'] = $obj->nb_suppliers;
			$this->stats_facture_fournisseur['nb'] = $obj->nb;
			$this->stats_facture_fournisseur['rows'] = $obj->nb_rows;
			$this->stats_facture_fournisseur['qty'] = $obj->qty ? $obj->qty : 0;

			$parameters = array('socid' => $socid);
			$reshook = $hookmanager->executeHooks('loadStatsSupplierInvoice', $parameters, $this, $action);
			if ($reshook > 0) {
				$this->stats_facture_fournisseur = $hookmanager->resArray['stats_facture_fournisseur'];
			}

			return 1;
		} else {
			$this->error = $this->db->error();
			return -1;
		}
	}

	// phpcs:disable PEAR.NamingConventions.ValidFunctionName.ScopeNotCamelCaps
	/**
	 *  Return an array formatted for showing graphs
	 *
	 * @param	string	$sql	Request to execute
	 * @param	string	$mode	'byunit'=number of unit, 'bynumber'=nb of entities
	 * @param	int		$year	Year (0=current year, -1=all years)
	 * @return	array<int<0,11>,array<int,int|float>>|int<-1,-1>	Return integer <0 if KO, result[month]=array(valuex,valuey) where month is 0 to 11
	 */
	private function _get_stats($sql, $mode, $year = 0)
	{
		// phpcs:enable
		$tab = array();

		$resql = $this->db->query($sql);
		if ($resql) {
			$num = $this->db->num_rows($resql);
			$i = 0;
			while ($i < $num) {
				$arr = $this->db->fetch_array($resql);
				if (is_array($arr)) {
					$keyfortab = (string) $arr[1];
					if ($year == -1) {
						$keyfortab = substr($keyfortab, -2);
					}

					if ($mode == 'byunit') {
						$tab[$keyfortab] = (empty($tab[$keyfortab]) ? 0 : $tab[$keyfortab]) + $arr[0]; // 1st field
					} elseif ($mode == 'bynumber') {
						$tab[$keyfortab] = (empty($tab[$keyfortab]) ? 0 : $tab[$keyfortab]) + $arr[2]; // 3rd field
					} elseif ($mode == 'byamount') {
						$tab[$keyfortab] = (empty($tab[$keyfortab]) ? 0 : $tab[$keyfortab]) + $arr[2]; // 3rd field
					} else {
						// Bad value for $mode
						return -1;
					}
				}
				$i++;
			}
		} else {
			$this->error = $this->db->error().' sql='.$sql;
			return -1;
		}

		if (empty($year)) {
			$year = dol_print_date(time(), '%Y');
			$month = dol_print_date(time(), '%m');
		} elseif ($year == -1) {
			$year = '';
			$month = 12; // We imagine we are at end of year, so we get last 12 month before, so all correct year.
		} else {
			$month = 12; // We imagine we are at end of year, so we get last 12 month before, so all correct year.
		}

		$result = array();

		for ($j = 0; $j < 12; $j++) {
			// $ids is 'D', 'N', 'O', 'S', ... (First letter of month in user language)
			$idx = ucfirst(dol_trunc(dol_print_date(dol_mktime(12, 0, 0, $month, 1, 1970), "%b"), 1, 'right', 'UTF-8', 1));

			//print $idx.'-'.$year.'-'.$month.'<br>';
			$result[$j] = array($idx, isset($tab[$year.$month]) ? $tab[$year.$month] : 0);
			//            $result[$j] = array($monthnum,isset($tab[$year.$month])?$tab[$year.$month]:0);

			$month = "0".($month - 1);
			if (dol_strlen($month) == 3) {
				$month = substr($month, 1);
			}
			if ($month == 0) {
				$month = 12;
				$year -= 1;
			}
		}

		return array_reverse($result);
	}


	// phpcs:disable PEAR.NamingConventions.ValidFunctionName.ScopeNotCamelCaps
	/**
	 *  Return nb of units or customers invoices in which product is included
	 *
	 * @param  int    $socid               Limit count on a particular third party id
	 * @param  string $mode                'byunit'=number of unit, 'bynumber'=nb of entities
	 * @param  int    $filteronproducttype 0=To filter on product only, 1=To filter on services only
	 * @param  int    $year                Year (0=last 12 month, -1=all years)
	 * @param  string $morefilter          More sql filters
	 * @return	array<int<0,11>,array<int,int|float>>|int<-1,-1>	Return integer <0 if KO, result[month]=array(valuex,valuey) where month is 0 to 11
	 */
	public function get_nb_vente($socid, $mode, $filteronproducttype = -1, $year = 0, $morefilter = '')
	{
		// phpcs:enable
		global $user;

		$sql = "SELECT sum(d.qty) as qty, date_format(f.datef, '%Y%m')";
		if ($mode == 'bynumber') {
			$sql .= ", count(DISTINCT f.rowid)";
		}
		$sql .= ", sum(d.total_ht) as total_ht";
		$sql .= " FROM ".$this->db->prefix()."facturedet as d, ".$this->db->prefix()."facture as f, ".$this->db->prefix()."societe as s";
		if ($filteronproducttype >= 0) {
			$sql .= ", ".$this->db->prefix()."product as p";
		}
		if (!$user->hasRight('societe', 'client', 'voir')) {
			$sql .= ", ".$this->db->prefix()."societe_commerciaux as sc";
		}
		$sql .= " WHERE f.rowid = d.fk_facture";
		if ($this->id > 0) {
			$sql .= " AND d.fk_product = ".((int) $this->id);
		} else {
			$sql .= " AND d.fk_product > 0";
		}
		if ($filteronproducttype >= 0) {
			$sql .= " AND p.rowid = d.fk_product AND p.fk_product_type = ".((int) $filteronproducttype);
		}
		$sql .= " AND f.fk_soc = s.rowid";
		$sql .= " AND f.entity IN (".getEntity('invoice').")";
		if (!$user->hasRight('societe', 'client', 'voir')) {
			$sql .= " AND f.fk_soc = sc.fk_soc AND sc.fk_user = ".((int) $user->id);
		}
		if ($socid > 0) {
			$sql .= " AND f.fk_soc = $socid";
		}
		$sql .= $morefilter;
		$sql .= " GROUP BY date_format(f.datef,'%Y%m')";
		$sql .= " ORDER BY date_format(f.datef,'%Y%m') DESC";

		return $this->_get_stats($sql, $mode, $year);
	}


	// phpcs:disable PEAR.NamingConventions.ValidFunctionName.ScopeNotCamelCaps
	/**
	 *  Return nb of units or supplier invoices in which product is included
	 *
	 * @param  int    $socid               Limit count on a particular third party id
	 * @param  string $mode                'byunit'=number of unit, 'bynumber'=nb of entities
	 * @param  int    $filteronproducttype 0=To filter on product only, 1=To filter on services only
	 * @param  int    $year                Year (0=last 12 month, -1=all years)
	 * @param  string $morefilter          More sql filters
	 * @return	array<int<0,11>,array<int,int|float>>|int<-1,-1>	Return integer <0 if KO, result[month]=array(valuex,valuey) where month is 0 to 11
	 */
	public function get_nb_achat($socid, $mode, $filteronproducttype = -1, $year = 0, $morefilter = '')
	{
		// phpcs:enable
		global $user;

		$sql = "SELECT sum(d.qty) as qty, date_format(f.datef, '%Y%m')";
		if ($mode == 'bynumber') {
			$sql .= ", count(DISTINCT f.rowid)";
		}
		$sql .= ", sum(d.total_ht) as total_ht";
		$sql .= " FROM ".$this->db->prefix()."facture_fourn_det as d, ".$this->db->prefix()."facture_fourn as f, ".$this->db->prefix()."societe as s";
		if ($filteronproducttype >= 0) {
			$sql .= ", ".$this->db->prefix()."product as p";
		}
		if (!$user->hasRight('societe', 'client', 'voir')) {
			$sql .= ", ".$this->db->prefix()."societe_commerciaux as sc";
		}
		$sql .= " WHERE f.rowid = d.fk_facture_fourn";
		if ($this->id > 0) {
			$sql .= " AND d.fk_product = ".((int) $this->id);
		} else {
			$sql .= " AND d.fk_product > 0";
		}
		if ($filteronproducttype >= 0) {
			$sql .= " AND p.rowid = d.fk_product AND p.fk_product_type = ".((int) $filteronproducttype);
		}
		$sql .= " AND f.fk_soc = s.rowid";
		$sql .= " AND f.entity IN (".getEntity('facture_fourn').")";
		if (!$user->hasRight('societe', 'client', 'voir')) {
			$sql .= " AND f.fk_soc = sc.fk_soc AND sc.fk_user = ".((int) $user->id);
		}
		if ($socid > 0) {
			$sql .= " AND f.fk_soc = $socid";
		}
		$sql .= $morefilter;
		$sql .= " GROUP BY date_format(f.datef,'%Y%m')";
		$sql .= " ORDER BY date_format(f.datef,'%Y%m') DESC";

		return $this->_get_stats($sql, $mode, $year);
	}

	// phpcs:disable PEAR.NamingConventions.ValidFunctionName.ScopeNotCamelCaps
	/**
	 * Return nb of units in proposals in which product is included
	 *
	 * @param  int    $socid               Limit count on a particular third party id
	 * @param  string $mode                'byunit'=number of unit, 'bynumber'=nb of entities, 'byamount'=amount
	 * @param  int    $filteronproducttype 0=To filter on product only, 1=To filter on services only
	 * @param  int    $year                Year (0=last 12 month, -1=all years)
	 * @param  string $morefilter          More sql filters
	 * @return	array<int<0,11>,array<int,int|float>>|int<-1,-1>	Return integer <0 if KO, result[month]=array(valuex,valuey) where month is 0 to 11
	 */
	public function get_nb_propal($socid, $mode, $filteronproducttype = -1, $year = 0, $morefilter = '')
	{
		// phpcs:enable
		global $user;

		$sql = "SELECT sum(d.qty) as qty, date_format(p.datep, '%Y%m')";
		if ($mode == 'bynumber') {
			$sql .= ", count(DISTINCT p.rowid)";
		}
		$sql .= ", sum(d.total_ht) as total_ht";
		$sql .= " FROM ".$this->db->prefix()."propaldet as d, ".$this->db->prefix()."propal as p, ".$this->db->prefix()."societe as s";
		if ($filteronproducttype >= 0) {
			$sql .= ", ".$this->db->prefix()."product as prod";
		}
		if (!$user->hasRight('societe', 'client', 'voir')) {
			$sql .= ", ".$this->db->prefix()."societe_commerciaux as sc";
		}
		$sql .= " WHERE p.rowid = d.fk_propal";
		if ($this->id > 0) {
			$sql .= " AND d.fk_product = ".((int) $this->id);
		} else {
			$sql .= " AND d.fk_product > 0";
		}
		if ($filteronproducttype >= 0) {
			$sql .= " AND prod.rowid = d.fk_product AND prod.fk_product_type = ".((int) $filteronproducttype);
		}
		$sql .= " AND p.fk_soc = s.rowid";
		$sql .= " AND p.entity IN (".getEntity('propal').")";
		if (!$user->hasRight('societe', 'client', 'voir')) {
			$sql .= " AND p.fk_soc = sc.fk_soc AND sc.fk_user = ".((int) $user->id);
		}
		if ($socid > 0) {
			$sql .= " AND p.fk_soc = ".((int) $socid);
		}
		$sql .= $morefilter;
		$sql .= " GROUP BY date_format(p.datep,'%Y%m')";
		$sql .= " ORDER BY date_format(p.datep,'%Y%m') DESC";

		return $this->_get_stats($sql, $mode, $year);
	}

	// phpcs:disable PEAR.NamingConventions.ValidFunctionName.ScopeNotCamelCaps
	/**
	 *  Return nb of units in proposals in which product is included
	 *
	 * @param  int    $socid               Limit count on a particular third party id
	 * @param  string $mode                'byunit'=number of unit, 'bynumber'=nb of entities
	 * @param  int    $filteronproducttype 0=To filter on product only, 1=To filter on services only
	 * @param  int    $year                Year (0=last 12 month, -1=all years)
	 * @param  string $morefilter          More sql filters
	 * @return	array<int<0,11>,array<int,int|float>>|int<-1,-1>	Return integer <0 if KO, result[month]=array(valuex,valuey) where month is 0 to 11
	 */
	public function get_nb_propalsupplier($socid, $mode, $filteronproducttype = -1, $year = 0, $morefilter = '')
	{
		// phpcs:enable
		global $user;

		$sql = "SELECT sum(d.qty) as qty, date_format(p.date_valid, '%Y%m')";
		if ($mode == 'bynumber') {
			$sql .= ", count(DISTINCT p.rowid)";
		}
		$sql .= ", sum(d.total_ht) as total_ht";
		$sql .= " FROM ".$this->db->prefix()."supplier_proposaldet as d, ".$this->db->prefix()."supplier_proposal as p, ".$this->db->prefix()."societe as s";
		if ($filteronproducttype >= 0) {
			$sql .= ", ".$this->db->prefix()."product as prod";
		}
		if (!$user->hasRight('societe', 'client', 'voir')) {
			$sql .= ", ".$this->db->prefix()."societe_commerciaux as sc";
		}
		$sql .= " WHERE p.rowid = d.fk_supplier_proposal";
		if ($this->id > 0) {
			$sql .= " AND d.fk_product = ".((int) $this->id);
		} else {
			$sql .= " AND d.fk_product > 0";
		}
		if ($filteronproducttype >= 0) {
			$sql .= " AND prod.rowid = d.fk_product AND prod.fk_product_type = ".((int) $filteronproducttype);
		}
		$sql .= " AND p.fk_soc = s.rowid";
		$sql .= " AND p.entity IN (".getEntity('supplier_proposal').")";
		if (!$user->hasRight('societe', 'client', 'voir')) {
			$sql .= " AND p.fk_soc = sc.fk_soc AND sc.fk_user = ".((int) $user->id);
		}
		if ($socid > 0) {
			$sql .= " AND p.fk_soc = ".((int) $socid);
		}
		$sql .= $morefilter;
		$sql .= " GROUP BY date_format(p.date_valid,'%Y%m')";
		$sql .= " ORDER BY date_format(p.date_valid,'%Y%m') DESC";

		return $this->_get_stats($sql, $mode, $year);
	}

	// phpcs:disable PEAR.NamingConventions.ValidFunctionName.ScopeNotCamelCaps
	/**
	 *  Return nb of units in orders in which product is included
	 *
	 * @param  int    $socid               Limit count on a particular third party id
	 * @param  string $mode                'byunit'=number of unit, 'bynumber'=nb of entities
	 * @param  int    $filteronproducttype 0=To filter on product only, 1=To filter on services only
	 * @param  int    $year                Year (0=last 12 month, -1=all years)
	 * @param  string $morefilter          More sql filters
	 * @return	array<int<0,11>,array<int,int|float>>|int<-1,-1>	Return integer <0 if KO, result[month]=array(valuex,valuey) where month is 0 to 11
	 */
	public function get_nb_order($socid, $mode, $filteronproducttype = -1, $year = 0, $morefilter = '')
	{
		// phpcs:enable
		global $user;

		$sql = "SELECT sum(d.qty) as qty, date_format(c.date_commande, '%Y%m')";
		if ($mode == 'bynumber') {
			$sql .= ", count(DISTINCT c.rowid)";
		}
		$sql .= ", sum(d.total_ht) as total_ht";
		$sql .= " FROM ".$this->db->prefix()."commandedet as d, ".$this->db->prefix()."commande as c, ".$this->db->prefix()."societe as s";
		if ($filteronproducttype >= 0) {
			$sql .= ", ".$this->db->prefix()."product as p";
		}
		if (!$user->hasRight('societe', 'client', 'voir')) {
			$sql .= ", ".$this->db->prefix()."societe_commerciaux as sc";
		}
		$sql .= " WHERE c.rowid = d.fk_commande";
		if ($this->id > 0) {
			$sql .= " AND d.fk_product = ".((int) $this->id);
		} else {
			$sql .= " AND d.fk_product > 0";
		}
		if ($filteronproducttype >= 0) {
			$sql .= " AND p.rowid = d.fk_product AND p.fk_product_type = ".((int) $filteronproducttype);
		}
		$sql .= " AND c.fk_soc = s.rowid";
		$sql .= " AND c.entity IN (".getEntity('commande').")";
		if (!$user->hasRight('societe', 'client', 'voir')) {
			$sql .= " AND c.fk_soc = sc.fk_soc AND sc.fk_user = ".((int) $user->id);
		}
		if ($socid > 0) {
			$sql .= " AND c.fk_soc = ".((int) $socid);
		}
		$sql .= $morefilter;
		$sql .= " GROUP BY date_format(c.date_commande,'%Y%m')";
		$sql .= " ORDER BY date_format(c.date_commande,'%Y%m') DESC";

		return $this->_get_stats($sql, $mode, $year);
	}

	// phpcs:disable PEAR.NamingConventions.ValidFunctionName.ScopeNotCamelCaps
	/**
	 *  Return nb of units in orders in which product is included
	 *
	 * @param	int    $socid               Limit count on a particular third party id
	 * @param	string $mode                'byunit'=number of unit, 'bynumber'=nb of entities
	 * @param	int    $filteronproducttype 0=To filter on product only, 1=To filter on services only
	 * @param	int    $year                Year (0=last 12 month, -1=all years)
	 * @param	string $morefilter          More sql filters
	 * @return	array<int<0,11>,array<int,int|float>>|int<-1,-1>	Return integer <0 if KO, result[month]=array(valuex,valuey) where month is 0 to 11
	 */
	public function get_nb_ordersupplier($socid, $mode, $filteronproducttype = -1, $year = 0, $morefilter = '')
	{
		// phpcs:enable
		global $user;

		$sql = "SELECT sum(d.qty) as qty, date_format(c.date_commande, '%Y%m')";
		if ($mode == 'bynumber') {
			$sql .= ", count(DISTINCT c.rowid)";
		}
		$sql .= ", sum(d.total_ht) as total_ht";
		$sql .= " FROM ".$this->db->prefix()."commande_fournisseurdet as d, ".$this->db->prefix()."commande_fournisseur as c, ".$this->db->prefix()."societe as s";
		if ($filteronproducttype >= 0) {
			$sql .= ", ".$this->db->prefix()."product as p";
		}
		if (!$user->hasRight('societe', 'client', 'voir')) {
			$sql .= ", ".$this->db->prefix()."societe_commerciaux as sc";
		}
		$sql .= " WHERE c.rowid = d.fk_commande";
		if ($this->id > 0) {
			$sql .= " AND d.fk_product = ".((int) $this->id);
		} else {
			$sql .= " AND d.fk_product > 0";
		}
		if ($filteronproducttype >= 0) {
			$sql .= " AND p.rowid = d.fk_product AND p.fk_product_type = ".((int) $filteronproducttype);
		}
		$sql .= " AND c.fk_soc = s.rowid";
		$sql .= " AND c.entity IN (".getEntity('supplier_order').")";
		if (!$user->hasRight('societe', 'client', 'voir')) {
			$sql .= " AND c.fk_soc = sc.fk_soc AND sc.fk_user = ".((int) $user->id);
		}
		if ($socid > 0) {
			$sql .= " AND c.fk_soc = ".((int) $socid);
		}
		$sql .= $morefilter;
		$sql .= " GROUP BY date_format(c.date_commande,'%Y%m')";
		$sql .= " ORDER BY date_format(c.date_commande,'%Y%m') DESC";

		return $this->_get_stats($sql, $mode, $year);
	}

	// phpcs:disable PEAR.NamingConventions.ValidFunctionName.ScopeNotCamelCaps
	/**
	 *  Return nb of units in orders in which product is included
	 *
	 * @param  int    $socid               Limit count on a particular third party id
	 * @param  string $mode                'byunit'=number of unit, 'bynumber'=nb of entities
	 * @param  int    $filteronproducttype 0=To filter on product only, 1=To filter on services only
	 * @param  int    $year                Year (0=last 12 month, -1=all years)
	 * @param  string $morefilter          More sql filters
	 * @return	array<int<0,11>,array<int,int|float>>|int<-1,-1>	Return integer <0 if KO, result[month]=array(valuex,valuey) where month is 0 to 11
	 */
	public function get_nb_contract($socid, $mode, $filteronproducttype = -1, $year = 0, $morefilter = '')
	{
		// phpcs:enable
		global $user;

		$sql = "SELECT sum(d.qty) as qty, date_format(c.date_contrat, '%Y%m')";
		if ($mode == 'bynumber') {
			$sql .= ", count(DISTINCT c.rowid)";
		}
		$sql .= ", sum(d.total_ht) as total_ht";
		$sql .= " FROM ".$this->db->prefix()."contratdet as d, ".$this->db->prefix()."contrat as c, ".$this->db->prefix()."societe as s";
		if ($filteronproducttype >= 0) {
			$sql .= ", ".$this->db->prefix()."product as p";
		}
		if (!$user->hasRight('societe', 'client', 'voir')) {
			$sql .= ", ".$this->db->prefix()."societe_commerciaux as sc";
		}
		$sql .= " WHERE c.entity IN (".getEntity('contract').")";
		$sql .= " AND c.rowid = d.fk_contrat";

		if ($this->id > 0) {
			$sql .= " AND d.fk_product = ".((int) $this->id);
		} else {
			$sql .= " AND d.fk_product > 0";
		}
		if ($filteronproducttype >= 0) {
			$sql .= " AND p.rowid = d.fk_product AND p.fk_product_type = ".((int) $filteronproducttype);
		}
		$sql .= " AND c.fk_soc = s.rowid";

		if (!$user->hasRight('societe', 'client', 'voir')) {
			$sql .= " AND c.fk_soc = sc.fk_soc AND sc.fk_user = ".((int) $user->id);
		}
		if ($socid > 0) {
			$sql .= " AND c.fk_soc = ".((int) $socid);
		}
		$sql .= $morefilter;
		$sql .= " GROUP BY date_format(c.date_contrat,'%Y%m')";
		$sql .= " ORDER BY date_format(c.date_contrat,'%Y%m') DESC";

		return $this->_get_stats($sql, $mode, $year);
	}

	// phpcs:disable PEAR.NamingConventions.ValidFunctionName.ScopeNotCamelCaps
	/**
	 *  Return nb of units in orders in which product is included
	 *
	 * @param	int		$socid					Limit count on a particular third party id
	 * @param	string	$mode					'byunit'=number of unit, 'bynumber'=nb of entities
	 * @param	int		$filteronproducttype	0=To filter on product only, 1=To filter on services only
	 * @param	int	    $year					Year (0=last 12 month, -1=all years)
	 * @param	string	$morefilter 	         More sql filters
	 * @return	array<int<0,11>,array<int,int|float>>|int<-1,-1>	Return integer <0 if KO, result[month]=array(valuex,valuey) where month is 0 to 11
	 */
	public function get_nb_mos($socid, $mode, $filteronproducttype = -1, $year = 0, $morefilter = '')
	{
		// phpcs:enable
		global $user;

		$sql = "SELECT sum(d.qty), date_format(d.date_valid, '%Y%m')";
		if ($mode == 'bynumber') {
			$sql .= ", count(DISTINCT d.rowid)";
		}
		$sql .= " FROM ".$this->db->prefix()."mrp_mo as d LEFT JOIN  ".$this->db->prefix()."societe as s ON d.fk_soc = s.rowid";
		if ($filteronproducttype >= 0) {
			$sql .= ", ".$this->db->prefix()."product as p";
		}
		if (!$user->hasRight('societe', 'client', 'voir')) {
			$sql .= ", ".$this->db->prefix()."societe_commerciaux as sc";
		}

		$sql .= " WHERE d.entity IN (".getEntity('mo').")";
		$sql .= " AND d.status > 0";

		if ($this->id > 0) {
			$sql .= " AND d.fk_product = ".((int) $this->id);
		} else {
			$sql .= " AND d.fk_product > 0";
		}
		if ($filteronproducttype >= 0) {
			$sql .= " AND p.rowid = d.fk_product AND p.fk_product_type = ".((int) $filteronproducttype);
		}

		if (!$user->hasRight('societe', 'client', 'voir')) {
			$sql .= " AND d.fk_soc = sc.fk_soc AND sc.fk_user = ".((int) $user->id);
		}
		if ($socid > 0) {
			$sql .= " AND d.fk_soc = ".((int) $socid);
		}
		$sql .= $morefilter;
		$sql .= " GROUP BY date_format(d.date_valid,'%Y%m')";
		$sql .= " ORDER BY date_format(d.date_valid,'%Y%m') DESC";

		return $this->_get_stats($sql, $mode, $year);
	}

	// phpcs:disable PEAR.NamingConventions.ValidFunctionName.ScopeNotCamelCaps
	/**
	 *  Link a product/service to a parent product/service
	 *
	 * @param  int $id_pere Id of parent product/service
	 * @param  int $id_fils Id of child product/service
	 * @param  float $qty     Quantity
	 * @param  int $incdec  1=Increase/decrease stock of child when parent stock increase/decrease
	 * @param  int $notrigger	Disable triggers
	 * @return int                Return integer < 0 if KO, > 0 if OK
	 */
	public function add_sousproduit($id_pere, $id_fils, $qty, $incdec = 1, $notrigger = 0)
	{
		global $user;

		// phpcs:enable
		// Clean parameters
		if (!is_numeric($id_pere)) {
			$id_pere = 0;
		}
		if (!is_numeric($id_fils)) {
			$id_fils = 0;
		}
		if (!is_numeric($incdec)) {
			$incdec = 0;
		}

		$result = $this->del_sousproduit($id_pere, $id_fils);
		if ($result < 0) {
			return $result;
		}

		// Check not already father of id_pere (to avoid father -> child -> father links)
		$sql = "SELECT fk_product_pere from ".$this->db->prefix()."product_association";
		$sql .= " WHERE fk_product_pere = ".((int) $id_fils)." AND fk_product_fils = ".((int) $id_pere);
		if (!$this->db->query($sql)) {
			dol_print_error($this->db);
			return -1;
		} else {
			//Selection of the highest row
			$sql = "SELECT MAX(rang) as max_rank FROM ".$this->db->prefix()."product_association";
			$sql .= " WHERE fk_product_pere  = ".((int) $id_pere);
			$resql = $this->db->query($sql);
			if ($resql) {
				$obj = $this->db->fetch_object($resql);
				$rank = $obj->max_rank + 1;
				//Addition of a product with the highest rank +1
				$sql = "INSERT INTO ".$this->db->prefix()."product_association(fk_product_pere,fk_product_fils,qty,incdec,rang)";
				$sql .= " VALUES (".((int) $id_pere).", ".((int) $id_fils).", ".price2num($qty, 'MS').", ".((int) $incdec).", ".((int) $rank).")";
				if (! $this->db->query($sql)) {
					dol_print_error($this->db);
					return -1;
				} else {
					if (!$notrigger) {
						// Call trigger
						$result = $this->call_trigger('PRODUCT_SUBPRODUCT_ADD', $user);
						if ($result < 0) {
							$this->error = $this->db->lasterror();
							dol_syslog(get_class($this).'::addSubproduct error='.$this->error, LOG_ERR);
							return -1;
						}
					}
					// End call triggers

					return 1;
				}
			} else {
				dol_print_error($this->db);
				return -1;
			}
		}
	}

	// phpcs:disable PEAR.NamingConventions.ValidFunctionName.ScopeNotCamelCaps
	/**
	 *  Modify composed product
	 *
	 * @param  int $id_pere Id of parent product/service
	 * @param  int $id_fils Id of child product/service
	 * @param  float $qty     Quantity
	 * @param  int $incdec  1=Increase/decrease stock of child when parent stock increase/decrease
	 * @param  int $notrigger	Disable triggers
	 * @return int                Return integer < 0 if KO, > 0 if OK
	 */
	public function update_sousproduit($id_pere, $id_fils, $qty, $incdec = 1, $notrigger = 0)
	{
		global $user;

		// phpcs:enable
		// Clean parameters
		if (!is_numeric($id_pere)) {
			$id_pere = 0;
		}
		if (!is_numeric($id_fils)) {
			$id_fils = 0;
		}
		if (!is_numeric($incdec)) {
			$incdec = 1;
		}
		if (!is_numeric($qty)) {
			$qty = 1;
		}

		$sql = 'UPDATE '.$this->db->prefix().'product_association SET ';
		$sql .= 'qty = '.price2num($qty, 'MS');
		$sql .= ',incdec = '.((int) $incdec);
		$sql .= ' WHERE fk_product_pere = '.((int) $id_pere).' AND fk_product_fils = '.((int) $id_fils);

		if (!$this->db->query($sql)) {
			dol_print_error($this->db);
			return -1;
		} else {
			if (!$notrigger) {
				// Call trigger
				$result = $this->call_trigger('PRODUCT_SUBPRODUCT_UPDATE', $user);
				if ($result < 0) {
					$this->error = $this->db->lasterror();
					dol_syslog(get_class($this).'::updateSubproduct error='.$this->error, LOG_ERR);
					return -1;
				}
				// End call triggers
			}

			return 1;
		}
	}

	// phpcs:disable PEAR.NamingConventions.ValidFunctionName.ScopeNotCamelCaps
	/**
	 *  Remove a link between a subproduct and a parent product/service
	 *
	 * @param  int $fk_parent Id of parent product (child will no more be linked to it)
	 * @param  int $fk_child  Id of child product
	 * @param  int $notrigger	Disable triggers
	 * @return int            Return integer < 0 if KO, > 0 if OK
	 */
	public function del_sousproduit($fk_parent, $fk_child, $notrigger = 0)
	{
		global $user;

		// phpcs:enable
		if (!is_numeric($fk_parent)) {
			$fk_parent = 0;
		}
		if (!is_numeric($fk_child)) {
			$fk_child = 0;
		}

		$sql = "DELETE FROM ".$this->db->prefix()."product_association";
		$sql .= " WHERE fk_product_pere  = ".((int) $fk_parent);
		$sql .= " AND fk_product_fils = ".((int) $fk_child);

		dol_syslog(get_class($this).'::del_sousproduit', LOG_DEBUG);
		if (!$this->db->query($sql)) {
			dol_print_error($this->db);
			return -1;
		}

		// Updated ranks so that none are missing
		$sqlrank = "SELECT rowid, rang FROM ".$this->db->prefix()."product_association";
		$sqlrank .= " WHERE fk_product_pere = ".((int) $fk_parent);
		$sqlrank .= " ORDER BY rang";
		$resqlrank = $this->db->query($sqlrank);
		if ($resqlrank) {
			$cpt = 0;
			while ($objrank = $this->db->fetch_object($resqlrank)) {
				$cpt++;
				$sql = "UPDATE ".$this->db->prefix()."product_association";
				$sql .= " SET rang = ".((int) $cpt);
				$sql .= " WHERE rowid = ".((int) $objrank->rowid);
				if (! $this->db->query($sql)) {
					dol_print_error($this->db);
					return -1;
				}
			}
		}

		if (!$notrigger) {
			// Call trigger
			$result = $this->call_trigger('PRODUCT_SUBPRODUCT_DELETE', $user);
			if ($result < 0) {
				$this->error = $this->db->lasterror();
				dol_syslog(get_class($this).'::delSubproduct error='.$this->error, LOG_ERR);
				return -1;
			}
			// End call triggers
		}

		return 1;
	}

	// phpcs:disable PEAR.NamingConventions.ValidFunctionName.ScopeNotCamelCaps
	/**
	 *  Check if it is a sub-product into a kit
	 *
	 * @param	int	$fk_parent 		Id of parent kit product
	 * @param	int	$fk_child  		Id of child product
	 * @return	int<-1,1>			Return 1 or 0; -1 if error
	 */
	public function is_sousproduit($fk_parent, $fk_child)
	{
		// phpcs:enable
		$sql = "SELECT fk_product_pere, qty, incdec";
		$sql .= " FROM ".$this->db->prefix()."product_association";
		$sql .= " WHERE fk_product_pere  = ".((int) $fk_parent);
		$sql .= " AND fk_product_fils = ".((int) $fk_child);

		$result = $this->db->query($sql);
		if ($result) {
			$num = $this->db->num_rows($result);

			if ($num > 0) {
				$obj = $this->db->fetch_object($result);

				$this->is_sousproduit_qty = $obj->qty;
				$this->is_sousproduit_incdec = $obj->incdec;

				return 1;
			} else {
				return 0;
			}
		} else {
			dol_print_error($this->db);
			return -1;
		}
	}


	// phpcs:disable PEAR.NamingConventions.ValidFunctionName.ScopeNotCamelCaps
	/**
	 *  Add a supplier price for the product.
	 *  Note: Duplicate ref is accepted for different quantity only, or for different companies.
	 *
	 * @param	User		$user		User that make link
	 * @param	int			$id_fourn	Supplier id
	 * @param	string		$ref_fourn	Supplier ref
	 * @param	float		$quantity	Quantity minimum for price
	 * @return	int<-3,1>				Return integer < 0 if KO, 0 if link already exists for this product, > 0 if OK
	 */
	public function add_fournisseur($user, $id_fourn, $ref_fourn, $quantity)
	{
		// phpcs:enable
		global $conf;

		$now = dol_now();

		dol_syslog(get_class($this)."::add_fournisseur id_fourn = ".$id_fourn." ref_fourn=".$ref_fourn." quantity=".$quantity, LOG_DEBUG);

		// Clean parameters
		$quantity = price2num($quantity, 'MS');

		if ($ref_fourn) {
			// Check if ref is not already used
			$sql = "SELECT rowid, fk_product";
			$sql .= " FROM ".$this->db->prefix()."product_fournisseur_price";
			$sql .= " WHERE fk_soc = ".((int) $id_fourn);
			$sql .= " AND ref_fourn = '".$this->db->escape($ref_fourn)."'";
			$sql .= " AND fk_product <> ".((int) $this->id);
			$sql .= " AND entity IN (".getEntity('productsupplierprice').")";

			$resql = $this->db->query($sql);
			if ($resql) {
				$obj = $this->db->fetch_object($resql);
				if ($obj) {
					// If the supplier ref already exists but for another product (duplicate ref is accepted for different quantity only or different companies)
					$this->product_id_already_linked = $obj->fk_product;
					return -3;
				}
				$this->db->free($resql);
			}
		}

		$sql = "SELECT rowid";
		$sql .= " FROM ".$this->db->prefix()."product_fournisseur_price";
		$sql .= " WHERE fk_soc = ".((int) $id_fourn);
		if ($ref_fourn) {
			$sql .= " AND ref_fourn = '".$this->db->escape($ref_fourn)."'";
		} else {
			$sql .= " AND (ref_fourn = '' OR ref_fourn IS NULL)";
		}
		$sql .= " AND quantity = ".((float) $quantity);
		$sql .= " AND fk_product = ".((int) $this->id);
		$sql .= " AND entity IN (".getEntity('productsupplierprice').")";

		$resql = $this->db->query($sql);
		if ($resql) {
			$obj = $this->db->fetch_object($resql);

			// The reference supplier does not exist, we create it for this product.
			if (empty($obj)) {
				$sql = "INSERT INTO ".$this->db->prefix()."product_fournisseur_price(";
				$sql .= "datec";
				$sql .= ", entity";
				$sql .= ", fk_product";
				$sql .= ", fk_soc";
				$sql .= ", ref_fourn";
				$sql .= ", quantity";
				$sql .= ", fk_user";
				$sql .= ", tva_tx";
				$sql .= ") VALUES (";
				$sql .= "'".$this->db->idate($now)."'";
				$sql .= ", ".((int) $conf->entity);
				$sql .= ", ".((int) $this->id);
				$sql .= ", ".((int) $id_fourn);
				$sql .= ", '".$this->db->escape($ref_fourn)."'";
				$sql .= ", ".((float) $quantity);
				$sql .= ", ".((int) $user->id);
				$sql .= ", 0";
				$sql .= ")";

				if ($this->db->query($sql)) {
					$this->product_fourn_price_id = $this->db->last_insert_id($this->db->prefix()."product_fournisseur_price");
					return 1;
				} else {
					$this->error = $this->db->lasterror();
					return -1;
				}
			} else {
				// If the supplier price already exists for this product and quantity
				$this->product_fourn_price_id = $obj->rowid;
				return 0;
			}
		} else {
			$this->error = $this->db->lasterror();
			return -2;
		}
	}


	// phpcs:disable PEAR.NamingConventions.ValidFunctionName.ScopeNotCamelCaps
	/**
	 * Return list of suppliers providing the product or service
	 *
	 * @return int[]	Array of vendor ids
	 */
	public function list_suppliers()
	{
		// phpcs:enable
		global $conf;

		$list = array();

		$sql = "SELECT DISTINCT p.fk_soc";
		$sql .= " FROM ".$this->db->prefix()."product_fournisseur_price as p";
		$sql .= " WHERE p.fk_product = ".((int) $this->id);
		$sql .= " AND p.entity = ".((int) $conf->entity);

		$result = $this->db->query($sql);
		if ($result) {
			$num = $this->db->num_rows($result);
			$i = 0;
			while ($i < $num) {
				$obj = $this->db->fetch_object($result);
				$list[$i] = $obj->fk_soc;
				$i++;
			}
		}

		return $list;
	}

	// phpcs:disable PEAR.NamingConventions.ValidFunctionName.ScopeNotCamelCaps
	/**
	 *  Recopie les prix d'un produit/service sur un autre
	 *
	 * @param  int $fromId Id product source
	 * @param  int $toId   Id product target
	 * @return int                     Return integer < 0 if KO, > 0 if OK
	 */
	public function clone_price($fromId, $toId)
	{
		global $user;

		$now = dol_now();

		$this->db->begin();

		// prices
		$sql  = "INSERT INTO ".$this->db->prefix()."product_price (";
		$sql .= " entity";
		$sql .= ", fk_product";
		$sql .= ", date_price";
		$sql .= ", price_level";
		$sql .= ", price";
		$sql .= ", price_ttc";
		$sql .= ", price_min";
		$sql .= ", price_min_ttc";
		$sql .= ", price_base_type";
		$sql .= ", price_label";
		$sql .= ", default_vat_code";
		$sql .= ", tva_tx";
		$sql .= ", recuperableonly";
		$sql .= ", localtax1_tx";
		$sql .= ", localtax1_type";
		$sql .= ", localtax2_tx";
		$sql .= ", localtax2_type";
		$sql .= ", fk_user_author";
		$sql .= ", tosell";
		$sql .= ", price_by_qty";
		$sql .= ", fk_price_expression";
		$sql .= ", fk_multicurrency";
		$sql .= ", multicurrency_code";
		$sql .= ", multicurrency_tx";
		$sql .= ", multicurrency_price";
		$sql .= ", multicurrency_price_ttc";
		$sql .= ")";
		$sql .= " SELECT";
		$sql .= " entity";
		$sql .= ", ".$toId;
		$sql .= ", '".$this->db->idate($now)."'";
		$sql .= ", price_level";
		$sql .= ", price";
		$sql .= ", price_ttc";
		$sql .= ", price_min";
		$sql .= ", price_min_ttc";
		$sql .= ", price_base_type";
		$sql .= ", price_label";
		$sql .= ", default_vat_code";
		$sql .= ", tva_tx";
		$sql .= ", recuperableonly";
		$sql .= ", localtax1_tx";
		$sql .= ", localtax1_type";
		$sql .= ", localtax2_tx";
		$sql .= ", localtax2_type";
		$sql .= ", ".$user->id;
		$sql .= ", tosell";
		$sql .= ", price_by_qty";
		$sql .= ", fk_price_expression";
		$sql .= ", fk_multicurrency";
		$sql .= ", multicurrency_code";
		$sql .= ", multicurrency_tx";
		$sql .= ", multicurrency_price";
		$sql .= ", multicurrency_price_ttc";
		$sql .= " FROM ".$this->db->prefix()."product_price ps";
		$sql .= " WHERE fk_product = ".((int) $fromId);
		$sql .= " AND date_price IN (SELECT MAX(pd.date_price) FROM ".$this->db->prefix()."product_price pd WHERE pd.fk_product = ".((int) $fromId)." AND pd.price_level = ps.price_level)";
		$sql .= " ORDER BY date_price DESC";

		dol_syslog(__METHOD__, LOG_DEBUG);
		$resql = $this->db->query($sql);
		if (!$resql) {
			$this->db->rollback();
			return -1;
		}

		$this->db->commit();
		return 1;
	}

	// phpcs:disable PEAR.NamingConventions.ValidFunctionName.ScopeNotCamelCaps
	/**
	 * Clone links between products
	 *
	 * @param  int $fromId Product id
	 * @param  int $toId   Product id
	 * @return int                  Return integer <0 if KO, >0 if OK
	 */
	public function clone_associations($fromId, $toId)
	{
		// phpcs:enable
		$this->db->begin();

		$sql = 'INSERT INTO '.$this->db->prefix().'product_association (fk_product_pere, fk_product_fils, qty, incdec)';
		$sql .= " SELECT ".$toId.", fk_product_fils, qty, incdec FROM ".$this->db->prefix()."product_association";
		$sql .= " WHERE fk_product_pere = ".((int) $fromId);

		dol_syslog(get_class($this).'::clone_association', LOG_DEBUG);
		if (!$this->db->query($sql)) {
			$this->db->rollback();
			return -1;
		}

		$this->db->commit();
		return 1;
	}

	// phpcs:disable PEAR.NamingConventions.ValidFunctionName.ScopeNotCamelCaps
	/**
	 *  Recopie les fournisseurs et prix fournisseurs d'un produit/service sur un autre
	 *
	 * @param  int $fromId Id produit source
	 * @param  int $toId   Id produit cible
	 * @return int                 Return integer < 0 si erreur, > 0 si ok
	 */
	public function clone_fournisseurs($fromId, $toId)
	{
		// phpcs:enable
		$this->db->begin();

		$now = dol_now();

		// les fournisseurs
		/*$sql = "INSERT ".$this->db->prefix()."product_fournisseur ("
		 . " datec, fk_product, fk_soc, ref_fourn, fk_user_author )"
		 . " SELECT '".$this->db->idate($now)."', ".$toId.", fk_soc, ref_fourn, fk_user_author"
		 . " FROM ".$this->db->prefix()."product_fournisseur"
		 . " WHERE fk_product = ".((int) $fromId);

		 if ( ! $this->db->query($sql ) )
		 {
		 $this->db->rollback();
		 return -1;
		 }*/

		// les prix de fournisseurs.
		$sql = "INSERT ".$this->db->prefix()."product_fournisseur_price (";
		$sql .= " datec, fk_product, fk_soc, price, quantity, fk_user, tva_tx)";
		$sql .= " SELECT '".$this->db->idate($now)."', ".((int) $toId).", fk_soc, price, quantity, fk_user, tva_tx";
		$sql .= " FROM ".$this->db->prefix()."product_fournisseur_price";
		$sql .= " WHERE fk_product = ".((int) $fromId);

		dol_syslog(get_class($this).'::clone_fournisseurs', LOG_DEBUG);
		$resql = $this->db->query($sql);
		if (!$resql) {
			$this->db->rollback();
			return -1;
		} else {
			$this->db->commit();
			return 1;
		}
	}

	// phpcs:disable PEAR.NamingConventions.ValidFunctionName.ScopeNotCamelCaps
	/**
	 *  Function recursive, used only by get_arbo_each_prod(), to build tree of subproducts into ->res
	 *  Define value of this->res
	 *
	 * @param  array  $prod       			Products array
	 * @param  string $compl_path 			Directory path of parents to add before
	 * @param  int    $multiply   			Because each sublevel must be multiplicated by parent nb
	 * @param  int    $level      			Init level
	 * @param  int    $id_parent  			Id parent
	 * @param  int    $ignore_stock_load 	Ignore stock load
	 * @return void
	 */
	public function fetch_prod_arbo($prod, $compl_path = '', $multiply = 1, $level = 1, $id_parent = 0, $ignore_stock_load = 0)
	{
		// phpcs:enable
		$tmpproduct = null;

		//var_dump($prod);
		foreach ($prod as $id_product => $desc_pere) {    // $id_product is 0 (first call starting with root top) or an id of a sub_product
			if (is_array($desc_pere)) {    // If desc_pere is an array, this means it's a child
				$id = (!empty($desc_pere[0]) ? $desc_pere[0] : '');
				$nb = (!empty($desc_pere[1]) ? $desc_pere[1] : '');
				$type = (!empty($desc_pere[2]) ? $desc_pere[2] : '');
				$label = (!empty($desc_pere[3]) ? $desc_pere[3] : '');
				$incdec = (!empty($desc_pere[4]) ? $desc_pere[4] : 0);

				if ($multiply < 1) {
					$multiply = 1;
				}

				//print "XXX We add id=".$id." - label=".$label." - nb=".$nb." - multiply=".$multiply." fullpath=".$compl_path.$label."\n";
				if (is_null($tmpproduct)) {
					$tmpproduct = new Product($this->db); // So we initialize tmpproduct only once for all loop.
				}
				$tmpproduct->fetch($id); // Load product to get ->ref

				if (empty($ignore_stock_load) && ($tmpproduct->isProduct() || getDolGlobalString('STOCK_SUPPORTS_SERVICES'))) {
					$tmpproduct->load_stock('nobatch,novirtual'); // Load stock to get true ->stock_reel
				}

				$this->res[] = array(
					'id' => $id, // Id product
					'id_parent' => $id_parent,
					'ref' => $tmpproduct->ref, // Ref product
					'nb' => $nb, // Nb of units that compose parent product
					'nb_total' => $nb * $multiply, // Nb of units for all nb of product
					'stock' => $tmpproduct->stock_reel, // Stock
					'stock_alert' => $tmpproduct->seuil_stock_alerte, // Stock alert
					'label' => $label,
					'fullpath' => $compl_path.$label, // Label
					'type' => $type, // Nb of units that compose parent product
					'desiredstock' => $tmpproduct->desiredstock,
					'level' => $level,
					'incdec' => $incdec,
					'entity' => $tmpproduct->entity
				);

				// Recursive call if there child has children of its own
				if (isset($desc_pere['childs']) && is_array($desc_pere['childs'])) {
					//print 'YYY We go down for '.$desc_pere[3]." -> \n";
					$this->fetch_prod_arbo($desc_pere['childs'], $compl_path.$desc_pere[3]." -> ", $desc_pere[1] * $multiply, $level + 1, $id, $ignore_stock_load);
				}
			}
		}
	}

	// phpcs:disable PEAR.NamingConventions.ValidFunctionName.ScopeNotCamelCaps
	/**
	 *  Build the tree of subproducts and return it.
	 *  this->sousprods must have been loaded by this->get_sousproduits_arbo()
	 *
	 * @param	int	$multiply			Because each sublevel must be multiplicated by parent nb
	 * @param	int	$ignore_stock_load	Ignore stock load
	 * @return	array<int,array{id:int,id_parent:int,ref:string,nb:int,nb_total:int,stock:float,stock_alert:float,label:string,fullpath:string,type:int,desiredstick:float,level:int,incdec:int<0,1>,entity:CommonObject}>	Array with tree
	 */
	public function get_arbo_each_prod($multiply = 1, $ignore_stock_load = 0)
	{
		// phpcs:enable
		$this->res = array();
		if (isset($this->sousprods) && is_array($this->sousprods)) {
			foreach ($this->sousprods as $prod_name => $desc_product) {
				if (is_array($desc_product)) {
					$this->fetch_prod_arbo($desc_product, "", $multiply, 1, $this->id, $ignore_stock_load);	// This set $this->res
				}
			}
		}
		//var_dump($res);
		return $this->res;
	}

	/**
	 * Count all parent and children products for current product (first level only)
	 *
	 * @param	int		$mode	0=Both parent and child, -1=Parents only, 1=Children only
	 * @return 	int            	Nb of father + child
	 * @see getFather(), get_sousproduits_arbo()
	 */
	public function hasFatherOrChild($mode = 0)
	{
		$nb = 0;

		$sql = "SELECT COUNT(pa.rowid) as nb";
		$sql .= " FROM ".$this->db->prefix()."product_association as pa";
		if ($mode == 0) {
			$sql .= " WHERE pa.fk_product_fils = ".((int) $this->id)." OR pa.fk_product_pere = ".((int) $this->id);
		} elseif ($mode == -1) {
			$sql .= " WHERE pa.fk_product_fils = ".((int) $this->id); // We are a child, so we found lines that link to parents (can have several parents)
		} elseif ($mode == 1) {
			$sql .= " WHERE pa.fk_product_pere = ".((int) $this->id); // We are a parent, so we found lines that link to children (can have several children)
		}

		$resql = $this->db->query($sql);
		if ($resql) {
			$obj = $this->db->fetch_object($resql);
			if ($obj) {
				$nb = $obj->nb;
			}
		} else {
			return -1;
		}

		return $nb;
	}

	/**
	 * Return if a product has variants or not
	 *
	 * @return int        Number of variants
	 */
	public function hasVariants()
	{
		$nb = 0;
		$sql = "SELECT count(rowid) as nb FROM ".$this->db->prefix()."product_attribute_combination WHERE fk_product_parent = ".((int) $this->id);
		$sql .= " AND entity IN (".getEntity('product').")";

		$resql = $this->db->query($sql);
		if ($resql) {
			$obj = $this->db->fetch_object($resql);
			if ($obj) {
				$nb = $obj->nb;
			}
		}

		return $nb;
	}


	/**
	 * Return if loaded product is a variant
	 *
	 * @return bool|int		Return true if the product is a variant, false if not, -1 if error
	 */
	public function isVariant()
	{
		if (isModEnabled('variants')) {
			$sql = "SELECT rowid FROM ".$this->db->prefix()."product_attribute_combination WHERE fk_product_child = ".((int) $this->id)." AND entity IN (".getEntity('product').")";

			$query = $this->db->query($sql);

			if ($query) {
				if (!$this->db->num_rows($query)) {
					return false;
				}
				return true;
			} else {
				dol_print_error($this->db);
				return -1;
			}
		} else {
			return false;
		}
	}

	/**
	 *  Return all parent products for current product (first level only)
	 *
	 * @return array|int         Array of product
	 * @see hasFatherOrChild()
	 */
	public function getFather()
	{
		$sql = "SELECT p.rowid, p.label as label, p.ref as ref, pa.fk_product_pere as id, p.fk_product_type, pa.qty, pa.incdec, p.entity";
		$sql .= ", p.tosell as status, p.tobuy as status_buy";
		$sql .= " FROM ".$this->db->prefix()."product_association as pa,";
		$sql .= " ".$this->db->prefix()."product as p";
		$sql .= " WHERE p.rowid = pa.fk_product_pere";
		$sql .= " AND pa.fk_product_fils = ".((int) $this->id);

		$res = $this->db->query($sql);
		if ($res) {
			$prods = array();
			while ($record = $this->db->fetch_array($res)) {
				// $record['id'] = $record['rowid'] = id of father
				$prods[$record['id']]['id'] = $record['rowid'];
				$prods[$record['id']]['ref'] = $record['ref'];
				$prods[$record['id']]['label'] = $record['label'];
				$prods[$record['id']]['qty'] = $record['qty'];
				$prods[$record['id']]['incdec'] = $record['incdec'];
				$prods[$record['id']]['fk_product_type'] = $record['fk_product_type'];
				$prods[$record['id']]['entity'] = $record['entity'];
				$prods[$record['id']]['status'] = $record['status'];
				$prods[$record['id']]['status_buy'] = $record['status_buy'];
			}
			return $prods;
		} else {
			dol_print_error($this->db);
			return -1;
		}
	}


	/**
	 *  Return children of product $id
	 *
	 * @param	int		$id				Id of product to search children of
	 * @param	int		$firstlevelonly	Return only direct child
	 * @param	int		$level			Level of recursing call (start to 1)
	 * @param	int[]	$parents   	    Array of all parents of $id
	 * @return	array<int,array{0:int,1:float,2:int,3:string,4:int,5:string}>|array{}|int<-1,-1>	Return array(prodid=>array(0=prodid, 1=>qty, 2=>product type, 3=>label, 4=>incdec, 5=>product ref,6:int,7:int)
	 */
	public function getChildsArbo($id, $firstlevelonly = 0, $level = 1, $parents = array())
	{
		global $alreadyfound;

		if (empty($id)) {
			return array();
		}

		$sql = "SELECT p.rowid, p.ref, p.label as label, p.fk_product_type,";
		$sql .= " pa.qty as qty, pa.fk_product_fils as id, pa.incdec,";
		$sql .= " pa.rowid as fk_association, pa.rang";
		$sql .= " FROM ".$this->db->prefix()."product as p,";
		$sql .= " ".$this->db->prefix()."product_association as pa";
		$sql .= " WHERE p.rowid = pa.fk_product_fils";
		$sql .= " AND pa.fk_product_pere = ".((int) $id);
		$sql .= " AND pa.fk_product_fils <> ".((int) $id); // This should not happens, it is to avoid infinite loop if it happens
		$sql .= " ORDER BY pa.rang";

		dol_syslog(get_class($this).'::getChildsArbo id='.$id.' level='.$level. ' parents='.(is_array($parents) ? implode(',', $parents) : $parents), LOG_DEBUG);

		if ($level == 1) {
			$alreadyfound = array($id => 1); // We init array of found object to start of tree, so if we found it later (should not happened), we stop immediately
		}
		// Protection against infinite loop
		if ($level > 30) {
			return array();
		}

		$res = $this->db->query($sql);
		if ($res) {
			$prods = array();
			while ($rec = $this->db->fetch_array($res)) {
				if (!empty($alreadyfound[$rec['rowid']])) {
					dol_syslog(get_class($this).'::getChildsArbo the product id='.$rec['rowid'].' was already found at a higher level in tree. We discard to avoid infinite loop', LOG_WARNING);
					if (in_array($rec['id'], $parents)) {
						continue; // We discard this child if it is already found at a higher level in tree in the same branch.
					}
				}
				$alreadyfound[$rec['rowid']] = 1;
				$prods[$rec['rowid']] = array(
					0 => $rec['rowid'],
					1 => $rec['qty'],
					2 => $rec['fk_product_type'],
					3 => $this->db->escape($rec['label']),
					4 => $rec['incdec'],
					5 => $rec['ref'],
					6 => $rec['fk_association'],
					7 => $rec['rang']
				);
				//$prods[$this->db->escape($rec['label'])]= array(0=>$rec['id'],1=>$rec['qty'],2=>$rec['fk_product_type']);
				//$prods[$this->db->escape($rec['label'])]= array(0=>$rec['id'],1=>$rec['qty']);
				if (empty($firstlevelonly)) {
					$parents[] = $rec['rowid'];
					$listofchilds = $this->getChildsArbo($rec['rowid'], 0, $level + 1, $parents);
					foreach ($listofchilds as $keyChild => $valueChild) {
						$prods[$rec['rowid']]['childs'][$keyChild] = $valueChild;
					}
				}
			}

			return $prods;
		} else {
			dol_print_error($this->db);
			return -1;
		}
	}

	// phpcs:disable PEAR.NamingConventions.ValidFunctionName.ScopeNotCamelCaps
	/**
	 *     Return tree of all subproducts for product. Tree contains array of array(0=prodid, 1=>qty, 2=>product type, 3=>label, 4=>incdec, 5=>product ref)
	 *     Set this->sousprods
	 *
	 * @return void
	 */
	public function get_sousproduits_arbo()
	{
		// phpcs:enable
		$parent = array();

		foreach ($this->getChildsArbo($this->id) as $keyChild => $valueChild) {    // Warning. getChildsArbo can call getChildsArbo recursively. Starting point is $value[0]=id of product
			$parent[$this->label][$keyChild] = $valueChild;
		}
		foreach ($parent as $key => $value) {        // key=label, value is array of children
			$this->sousprods[$key] = $value;  // @phan-suppress-current-line PhanTypeMismatchProperty
		}
	}

	/**
	 * getTooltipContentArray
	 *
	 * @param array<string,mixed> $params params to construct tooltip data
	 * @return array<string,string> Data to show in tooltip
	 * @since v18
	 */
	public function getTooltipContentArray($params)
	{
		global $conf, $langs, $user;

		$langs->loadLangs(array('products', 'other'));

		$datas = array();
		$nofetch = !empty($params['nofetch']);

		if (getDolGlobalString('MAIN_OPTIMIZEFORTEXTBROWSER')) {
			return ['optimize' => $langs->trans("ShowProduct")];
		}

		// Does user has permission to read product/service
		$permissiontoreadproduct = 0;
		if ($this->type == self::TYPE_PRODUCT && $user->hasRight('product', 'read')) {
			$permissiontoreadproduct = 1;
		}
		if ($this->type == self::TYPE_SERVICE && $user->hasRight('service', 'read')) {
			$permissiontoreadproduct = 1;
		}

		if (!empty($this->entity) && $permissiontoreadproduct) {
			$tmpphoto = $this->show_photos('product', $conf->product->multidir_output[$this->entity], 1, 1, 0, 0, 0, 80, 0, 0, 0, 0, 1);
			if ($this->nbphoto > 0) {
				$datas['photo'] = '<div class="photointooltip floatright">'."\n" . $tmpphoto . '</div>';
			}
		}

		if ($this->isProduct()) {
			$datas['picto'] = img_picto('', 'product').' <u class="paddingrightonly">'.$langs->trans("Product").'</u>';
		} elseif ($this->isService()) {
			$datas['picto'] = img_picto('', 'service').' <u class="paddingrightonly">'.$langs->trans("Service").'</u>';
		}
		if (isset($this->status) && isset($this->status_buy)) {
			$datas['status'] = ' '.$this->getLibStatut(5, 0) . ' '.$this->getLibStatut(5, 1);
		}

		if (!empty($this->ref)) {
			$datas['ref'] = '<br><b>'.$langs->trans('ProductRef').':</b> '.$this->ref;
		}
		if (!empty($this->label)) {
			$datas['label'] = '<br><b>'.$langs->trans('ProductLabel').':</b> '.$this->label;
		}
<<<<<<< HEAD
		if (!empty($this->description)) {
			$datas['description'] = '<br><b>'.$langs->trans('ProductDescription').':</b> '.dolGetFirstLineOfText($this->description, 5);
		}
		if ($this->isStockManaged()) {
			if (isModEnabled('productbatch')) {
				$langs->load("productbatch");
				$datas['batchstatus'] = "<br><b>".$langs->trans("ManageLotSerial").'</b>: '.$this->getLibStatut(0, 2);
			}
		}
		if (isModEnabled('barcode')) {
			$datas['barcode'] = '<br><b>'.$langs->trans('BarCode').':</b> '.$this->barcode;
		}

		if ($this->isProduct()) {
			if ($this->weight) {
				$datas['weight'] = "<br><b>".$langs->trans("Weight").'</b>: '.$this->weight.' '.measuringUnitString(0, "weight", $this->weight_units);
			}
			$labelsize = "";
			if ($this->length) {
				$labelsize .= ($labelsize ? " - " : "")."<b>".$langs->trans("Length").'</b>: '.$this->length.' '.measuringUnitString(0, 'size', $this->length_units);
=======

		if ($permissiontoreadproduct) {
			if (!empty($this->description)) {
				$datas['description'] = '<br><b>'.$langs->trans('ProductDescription').':</b> '.dolGetFirstLineOfText($this->description, 5);
>>>>>>> b8dadd4b
			}
			if ($this->type == Product::TYPE_PRODUCT || getDolGlobalString('STOCK_SUPPORTS_SERVICES')) {
				if (isModEnabled('productbatch')) {
					$langs->load("productbatch");
					$datas['batchstatus'] = "<br><b>".$langs->trans("ManageLotSerial").'</b>: '.$this->getLibStatut(0, 2);
				}
			}
			if (isModEnabled('barcode')) {
				$datas['barcode'] = '<br><b>'.$langs->trans('BarCode').':</b> '.$this->barcode;
			}

<<<<<<< HEAD
			$labelsurfacevolume = "";
			if ($this->surface) {
				$labelsurfacevolume .= ($labelsurfacevolume ? " - " : "")."<b>".$langs->trans("Surface").'</b>: '.$this->surface.' '.measuringUnitString(0, 'surface', $this->surface_units);
			}
			if ($this->volume) {
				$labelsurfacevolume .= ($labelsurfacevolume ? " - " : "")."<b>".$langs->trans("Volume").'</b>: '.$this->volume.' '.measuringUnitString(0, 'volume', $this->volume_units);
			}
			if ($labelsurfacevolume) {
				$datas['surface'] = "<br>" . $labelsurfacevolume;
			}
		}
		if ($this->isService() && !empty($this->duration_value)) {
			// Duration
			$datas['duration'] = '<br><b>'.$langs->trans("Duration").':</b> '.$this->duration_value;
			if ($this->duration_value > 1) {
				$dur = array("i" => $langs->trans("Minutes"), "h" => $langs->trans("Hours"), "d" => $langs->trans("Days"), "w" => $langs->trans("Weeks"), "m" => $langs->trans("Months"), "y" => $langs->trans("Years"));
			} elseif ($this->duration_value > 0) {
				$dur = array("i" => $langs->trans("Minute"), "h" => $langs->trans("Hour"), "d" => $langs->trans("Day"), "w" => $langs->trans("Week"), "m" => $langs->trans("Month"), "y" => $langs->trans("Year"));
=======
			if ($this->type == Product::TYPE_PRODUCT) {
				if ($this->weight) {
					$datas['weight'] = "<br><b>".$langs->trans("Weight").'</b>: '.$this->weight.' '.measuringUnitString(0, "weight", $this->weight_units);
				}
				$labelsize = "";
				if ($this->length) {
					$labelsize .= ($labelsize ? " - " : "")."<b>".$langs->trans("Length").'</b>: '.$this->length.' '.measuringUnitString(0, 'size', $this->length_units);
				}
				if ($this->width) {
					$labelsize .= ($labelsize ? " - " : "")."<b>".$langs->trans("Width").'</b>: '.$this->width.' '.measuringUnitString(0, 'size', $this->width_units);
				}
				if ($this->height) {
					$labelsize .= ($labelsize ? " - " : "")."<b>".$langs->trans("Height").'</b>: '.$this->height.' '.measuringUnitString(0, 'size', $this->height_units);
				}
				if ($labelsize) {
					$datas['size'] = "<br>".$labelsize;
				}

				$labelsurfacevolume = "";
				if ($this->surface) {
					$labelsurfacevolume .= ($labelsurfacevolume ? " - " : "")."<b>".$langs->trans("Surface").'</b>: '.$this->surface.' '.measuringUnitString(0, 'surface', $this->surface_units);
				}
				if ($this->volume) {
					$labelsurfacevolume .= ($labelsurfacevolume ? " - " : "")."<b>".$langs->trans("Volume").'</b>: '.$this->volume.' '.measuringUnitString(0, 'volume', $this->volume_units);
				}
				if ($labelsurfacevolume) {
					$datas['surface'] = "<br>" . $labelsurfacevolume;
				}
>>>>>>> b8dadd4b
			}
			if ($this->type == Product::TYPE_SERVICE && !empty($this->duration_value)) {
				// Duration
				$datas['duration'] = '<br><b>'.$langs->trans("Duration").':</b> '.$this->duration_value;
				if ($this->duration_value > 1) {
					$dur = array("i" => $langs->trans("Minutes"), "h" => $langs->trans("Hours"), "d" => $langs->trans("Days"), "w" => $langs->trans("Weeks"), "m" => $langs->trans("Months"), "y" => $langs->trans("Years"));
				} elseif ($this->duration_value > 0) {
					$dur = array("i" => $langs->trans("Minute"), "h" => $langs->trans("Hour"), "d" => $langs->trans("Day"), "w" => $langs->trans("Week"), "m" => $langs->trans("Month"), "y" => $langs->trans("Year"));
				}
				$datas['duration'] .= (!empty($this->duration_unit) && isset($dur[$this->duration_unit]) ? "&nbsp;".$langs->trans($dur[$this->duration_unit]) : '');
			}
			if (empty($user->socid)) {
				if (!empty($this->pmp) && $this->pmp) {
					$datas['pmp'] = "<br><b>".$langs->trans("PMPValue").'</b>: '.price($this->pmp, 0, '', 1, -1, -1, $conf->currency);
				}

				if (isModEnabled('accounting')) {
					if ($this->status && isset($this->accountancy_code_sell)) {
						include_once DOL_DOCUMENT_ROOT.'/core/lib/accounting.lib.php';
						$selllabel = '<br>';
						$selllabel .= '<br><b>'.$langs->trans('ProductAccountancySellCode').':</b> '.length_accountg($this->accountancy_code_sell);
						$selllabel .= '<br><b>'.$langs->trans('ProductAccountancySellIntraCode').':</b> '.length_accountg($this->accountancy_code_sell_intra);
						$selllabel .= '<br><b>'.$langs->trans('ProductAccountancySellExportCode').':</b> '.length_accountg($this->accountancy_code_sell_export);
						$datas['accountancysell'] = $selllabel;
					}
					if ($this->status_buy && isset($this->accountancy_code_buy)) {
						include_once DOL_DOCUMENT_ROOT.'/core/lib/accounting.lib.php';
						$buylabel = '';
						if (empty($this->status)) {
							$buylabel .= '<br>';
						}
						$buylabel .= '<br><b>'.$langs->trans('ProductAccountancyBuyCode').':</b> '.length_accountg($this->accountancy_code_buy);
						$buylabel .= '<br><b>'.$langs->trans('ProductAccountancyBuyIntraCode').':</b> '.length_accountg($this->accountancy_code_buy_intra);
						$buylabel .= '<br><b>'.$langs->trans('ProductAccountancyBuyExportCode').':</b> '.length_accountg($this->accountancy_code_buy_export);
						$datas['accountancybuy'] = $buylabel;
					}
				}
			}
			// show categories for this record only in ajax to not overload lists
			if (isModEnabled('category') && !$nofetch) {
				require_once DOL_DOCUMENT_ROOT . '/categories/class/categorie.class.php';
				$form = new Form($this->db);
				$datas['categories'] = '<br>' . $form->showCategories($this->id, Categorie::TYPE_PRODUCT, 1);
			}
		}

		return $datas;
	}

	/**
	 *    Return clickable link of object (with eventually picto)
	 *
	 * @param	int		$withpicto				Add picto into link
	 * @param	string	$option					Where point the link ('stock', 'composition', 'category', 'supplier', '')
	 * @param	int		$maxlength				Maxlength of ref
	 * @param 	int		$save_lastsearch_value	-1=Auto, 0=No save of lastsearch_values when clicking, 1=Save lastsearch_values when clicking
	 * @param	int		$notooltip				No tooltip
	 * @param  	string  $morecss            	''=Add more css on link
	 * @param	int		$add_label				0=Default, 1=Add label into string, >1=Add first chars into string
	 * @param	string	$sep					' - '=Separator between ref and label if option 'add_label' is set
	 * @return	string							String with URL
	 */
	public function getNomUrl($withpicto = 0, $option = '', $maxlength = 0, $save_lastsearch_value = -1, $notooltip = 0, $morecss = '', $add_label = 0, $sep = ' - ')
	{
		global $langs, $hookmanager;
<<<<<<< HEAD

=======
>>>>>>> b8dadd4b
		include_once DOL_DOCUMENT_ROOT.'/core/lib/product.lib.php';

		$result = '';

		$newref = $this->ref;
		if ($maxlength) {
			$newref = dol_trunc($newref, $maxlength, 'middle');
		}
		$params = [
			'id' => $this->id,
			'objecttype' => (isset($this->type) ? ($this->type == 1 ? 'service' : 'product') : $this->element),
			'option' => $option,
			'nofetch' => 1,
		];
		$classfortooltip = 'classfortooltip';
		$dataparams = '';
		if (getDolGlobalInt('MAIN_ENABLE_AJAX_TOOLTIP')) {
			$classfortooltip = 'classforajaxtooltip';
			$dataparams = ' data-params="'.dol_escape_htmltag(json_encode($params)).'"';
			$label = '';
		} else {
			$label = implode($this->getTooltipContentArray($params));
		}

		$linkclose = '';
		if (empty($notooltip)) {
			if (getDolGlobalString('MAIN_OPTIMIZEFORTEXTBROWSER')) {
				$label = $langs->trans("ShowProduct");
				$linkclose .= ' alt="'.dol_escape_htmltag($label, 1, 1).'"';
			}
			$linkclose .= ($label ? ' title="'.dol_escape_htmltag($label, 1, 1).'"' : ' title="tocomplete"');
			$linkclose .= $dataparams.' class="nowraponall '.$classfortooltip.($morecss ? ' '.$morecss : '').'"';
		} else {
			$linkclose = ' class="nowraponall'.($morecss ? ' '.$morecss : '').'"';
		}

		if ($option == 'supplier' || $option == 'category') {
			$url = DOL_URL_ROOT.'/product/price_suppliers.php?id='.$this->id;
		} elseif ($option == 'stock') {
			$url = DOL_URL_ROOT.'/product/stock/product.php?id='.$this->id;
		} elseif ($option == 'composition') {
			$url = DOL_URL_ROOT.'/product/composition/card.php?id='.$this->id;
		} else {
			$url = DOL_URL_ROOT.'/product/card.php?id='.$this->id;
		}

		if ($option !== 'nolink') {
			// Add param to save lastsearch_values or not
			$add_save_lastsearch_values = ($save_lastsearch_value == 1 ? 1 : 0);
			if ($save_lastsearch_value == -1 && isset($_SERVER["PHP_SELF"]) && preg_match('/list\.php/', $_SERVER["PHP_SELF"])) {
				$add_save_lastsearch_values = 1;
			}
			if ($add_save_lastsearch_values) {
				$url .= '&save_lastsearch_values=1';
			}
		}

		$linkstart = '<a href="'.$url.'"';
		$linkstart .= $linkclose.'>';
		$linkend = '</a>';

		$result .= $linkstart;
		if ($withpicto) {
			if ($this->isProduct()) {
				$result .= (img_object(($notooltip ? '' : $label), 'product', 'class="paddingright"', 0, 0, $notooltip ? 0 : 1));
			}
			if ($this->isService()) {
				$result .= (img_object(($notooltip ? '' : $label), 'service', 'class="paddingright"', 0, 0, $notooltip ? 0 : 1));
			}
		}
		$result .= '<span class="aaa">'.dol_escape_htmltag($newref).'</span>';
		$result .= $linkend;
		if ($withpicto != 2) {
			$result .= (($add_label && $this->label) ? $sep.dol_trunc($this->label, ($add_label > 1 ? $add_label : 0)) : '');
		}

		global $action;
		$hookmanager->initHooks(array('productdao'));
		$parameters = array('id' => $this->id, 'getnomurl' => &$result, 'label' => &$label);
		$reshook = $hookmanager->executeHooks('getNomUrl', $parameters, $this, $action); // Note that $action and $object may have been modified by some hooks
		if ($reshook > 0) {
			$result = $hookmanager->resPrint;
		} else {
			$result .= $hookmanager->resPrint;
		}

		return $result;
	}


	/**
	 *  Create a document onto disk according to template module.
	 *
	 * @param  string    $modele      Force model to use ('' to not force)
	 * @param  Translate $outputlangs Object langs to use for output
	 * @param  int       $hidedetails Hide details of lines
	 * @param  int       $hidedesc    Hide description
	 * @param  int       $hideref     Hide ref
	 * @return int                         0 if KO, 1 if OK
	 */
	public function generateDocument($modele, $outputlangs, $hidedetails = 0, $hidedesc = 0, $hideref = 0)
	{
		global $langs;

		$langs->load("products");
		$outputlangs->load("products");

		// Positionne le modele sur le nom du modele a utiliser
		if (!dol_strlen($modele)) {
			$modele = getDolGlobalString('PRODUCT_ADDON_PDF', 'strato');
		}

		$modelpath = "core/modules/product/doc/";

		return $this->commonGenerateDocument($modelpath, $modele, $outputlangs, $hidedetails, $hidedesc, $hideref);
	}

	/**
	 *    Return label of status of object
	 *
	 * @param  int $mode 0=long label, 1=short label, 2=Picto + short label, 3=Picto, 4=Picto + long label, 5=Short label + Picto
	 * @param  int $type 0=Sell, 1=Buy, 2=Batch Number management
	 * @return string          Label of status
	 */
	public function getLibStatut($mode = 0, $type = 0)
	{
		switch ($type) {
			case 0:
				return $this->LibStatut($this->status, $mode, $type);
			case 1:
				return $this->LibStatut($this->status_buy, $mode, $type);
			case 2:
				return $this->LibStatut($this->status_batch, $mode, $type);
			default:
				//Simulate previous behavior but should return an error string
				return $this->LibStatut($this->status_buy, $mode, $type);
		}
	}

	// phpcs:disable PEAR.NamingConventions.ValidFunctionName.ScopeNotCamelCaps
	/**
	 *    Return label of a given status
	 *
	 * @param  int 		$status 	Statut
	 * @param  int		$mode       0=long label, 1=short label, 2=Picto + short label, 3=Picto, 4=Picto + long label, 5=Short label + Picto, 6=Long label + Picto
	 * @param  int 		$type   	0=Status "to sell", 1=Status "to buy", 2=Status "to Batch"
	 * @return string              	Label of status
	 */
	public function LibStatut($status, $mode = 0, $type = 0)
	{
		// phpcs:enable
		global $langs;

		$labelStatus = $labelStatusShort = '';

		$langs->load('products');
		if (isModEnabled('productbatch')) {
			$langs->load("productbatch");
		}

		if ($type == 2) {
			switch ($mode) {
				case 0:
					$label = ($status == 0 ? $langs->transnoentitiesnoconv('ProductStatusNotOnBatch') : ($status == 1 ? $langs->transnoentitiesnoconv('ProductStatusOnBatch') : $langs->transnoentitiesnoconv('ProductStatusOnSerial')));
					return dolGetStatus($label);
				case 1:
					$label = ($status == 0 ? $langs->transnoentitiesnoconv('ProductStatusNotOnBatchShort') : ($status == 1 ? $langs->transnoentitiesnoconv('ProductStatusOnBatchShort') : $langs->transnoentitiesnoconv('ProductStatusOnSerialShort')));
					return dolGetStatus($label);
				case 2:
					return $this->LibStatut($status, 3, 2).' '.$this->LibStatut($status, 1, 2);
				case 3:
					return dolGetStatus($langs->transnoentitiesnoconv('ProductStatusNotOnBatch'), '', '', empty($status) ? 'status5' : 'status4', 3, 'dot');
				case 4:
					return $this->LibStatut($status, 3, 2).' '.$this->LibStatut($status, 0, 2);
				case 5:
					return $this->LibStatut($status, 1, 2).' '.$this->LibStatut($status, 3, 2);
				default:
					return dolGetStatus($langs->transnoentitiesnoconv('Unknown'));
			}
		}

		$statuttrans = empty($status) ? 'status5' : 'status4';

		if ($status == 0) {
			// $type   0=Status "to sell", 1=Status "to buy", 2=Status "to Batch"
			if ($type == 0) {
				$labelStatus = $langs->transnoentitiesnoconv('ProductStatusNotOnSellShort');
				$labelStatusShort = $langs->transnoentitiesnoconv('ProductStatusNotOnSell');
			} elseif ($type == 1) {
				$labelStatus = $langs->transnoentitiesnoconv('ProductStatusNotOnBuyShort');
				$labelStatusShort = $langs->transnoentitiesnoconv('ProductStatusNotOnBuy');
			} elseif ($type == 2) {
				$labelStatus = $langs->transnoentitiesnoconv('ProductStatusNotOnBatch');
				$labelStatusShort = $langs->transnoentitiesnoconv('ProductStatusNotOnBatchShort');
			}
		} elseif ($status == 1) {
			// $type   0=Status "to sell", 1=Status "to buy", 2=Status "to Batch"
			if ($type == 0) {
				$labelStatus = $langs->transnoentitiesnoconv('ProductStatusOnSellShort');
				$labelStatusShort = $langs->transnoentitiesnoconv('ProductStatusOnSell');
			} elseif ($type == 1) {
				$labelStatus = $langs->transnoentitiesnoconv('ProductStatusOnBuyShort');
				$labelStatusShort = $langs->transnoentitiesnoconv('ProductStatusOnBuy');
			} elseif ($type == 2) {
				$labelStatus = ($status == 1 ? $langs->transnoentitiesnoconv('ProductStatusOnBatch') : $langs->transnoentitiesnoconv('ProductStatusOnSerial'));
				$labelStatusShort = ($status == 1 ? $langs->transnoentitiesnoconv('ProductStatusOnBatchShort') : $langs->transnoentitiesnoconv('ProductStatusOnSerialShort'));
			}
		} elseif ($type == 2 && $status == 2) {
			$labelStatus = $langs->transnoentitiesnoconv('ProductStatusOnSerial');
			$labelStatusShort = $langs->transnoentitiesnoconv('ProductStatusOnSerialShort');
		}

		if ($mode > 6) {
			return dolGetStatus($langs->transnoentitiesnoconv('Unknown'), '', '', 'status0', 0);
		} else {
			return dolGetStatus($labelStatus, $labelStatusShort, '', $statuttrans, $mode);
		}
	}


	/**
	 *  Retour label of nature of product
	 *
	 * @return string|int        Return label or ''. -1 if error
	 */
	public function getLibFinished()
	{
		global $langs;

		$langs->load('products');
		$label = '';

		if (isset($this->finished) && $this->finished >= 0) {
			$sql = "SELECT label, code FROM ".$this->db->prefix()."c_product_nature where code = ".((int) $this->finished)." AND active=1";
			$resql = $this->db->query($sql);
			if (!$resql) {
				$this->error = $this->db->error().' sql='.$sql;
				dol_syslog(__METHOD__.' Error '.$this->error, LOG_ERR);
				return -1;
			} elseif ($this->db->num_rows($resql) > 0 && $res = $this->db->fetch_array($resql)) {
				$label = $langs->trans($res['label']);
			}
			$this->db->free($resql);
		}

		return $label;
	}


	// phpcs:disable PEAR.NamingConventions.ValidFunctionName.ScopeNotCamelCaps
	/**
	 *  Adjust stock in a warehouse for product
	 *
	 * @param	User			$user			user asking change
	 * @param	int				$id_entrepot	id of warehouse
	 * @param	float			$nbpiece		nb of units (should be always positive, use $movement to decide if we add or remove)
	 * @param	int<0,1>		$movement		0 = add, 1 = remove
	 * @param	string			$label			Label of stock movement
	 * @param	float			$price			Unit price HT of product, used to calculate average weighted price (PMP in french). If 0, average weighted price is not changed.
	 * @param	string			$inventorycode	Inventory code
	 * @param	string			$origin_element	Origin element type
	 * @param	?int			$origin_id		Origin id of element
	 * @param	int				$disablestockchangeforsubproduct	Disable stock change for sub-products of kit (useful only if product is a subproduct)
	 * @param	?ExtraFields	$extrafields	Array of extrafields
	 * @return	int								Return integer <0 if KO, >0 if OK
	 */
	public function correct_stock($user, $id_entrepot, $nbpiece, $movement, $label = '', $price = 0, $inventorycode = '', $origin_element = '', $origin_id = null, $disablestockchangeforsubproduct = 0, $extrafields = null)
	{
		// phpcs:enable
		if ($id_entrepot) {
			$this->db->begin();

			include_once DOL_DOCUMENT_ROOT.'/product/stock/class/mouvementstock.class.php';

			if ($nbpiece < 0) {
				if (!$movement) {
					$movement = 1;
				}
				$nbpiece = abs($nbpiece);
			}
			$op = array();
			$op[0] = "+".trim((string) $nbpiece);
			$op[1] = "-".trim((string) $nbpiece);

			$movementstock = new MouvementStock($this->db);
			$movementstock->setOrigin($origin_element, $origin_id); // Set ->origin_type and ->origin_id
			$result = $movementstock->_create($user, $this->id, $id_entrepot, $op[$movement], $movement, $price, $label, $inventorycode, '', '', '', '', false, 0, $disablestockchangeforsubproduct);

			if ($result >= 0) {
				if ($extrafields) {
					$array_options = $extrafields->getOptionalsFromPost('stock_mouvement');
					$movementstock->array_options = $array_options;
					$movementstock->insertExtraFields();
				}
				$this->db->commit();
				return 1;
			} else {
				$this->error = $movementstock->error;
				$this->errors = $movementstock->errors;

				$this->db->rollback();
				return -1;
			}
		}

		return -1;
	}

	// phpcs:disable PEAR.NamingConventions.ValidFunctionName.ScopeNotCamelCaps
	/**
	 *  Adjust stock in a warehouse for product with batch number
	 *
	 * @param	User		$user           user asking change
	 * @param	int			$id_entrepot    id of warehouse
	 * @param	float		$nbpiece        nb of units (should be always positive, use $movement to decide if we add or remove)
	 * @param	int<0,1>	$movement       0 = add, 1 = remove
	 * @param	string		$label          Label of stock movement
	 * @param	float		$price          Price to use for stock eval
	 * @param	int|string	$dlc            eat-by date
	 * @param	int|string	$dluo           sell-by date
	 * @param	string		$lot            Lot number
	 * @param	string		$inventorycode  Inventory code
	 * @param	string		$origin_element Origin element type
	 * @param	?int		$origin_id      Origin id of element
	 * @param	int			$disablestockchangeforsubproduct	Disable stock change for sub-products of kit (useful only if product is a subproduct)
	 * @param	?ExtraFields	$extrafields	Array of extrafields
	 * @param	boolean		$force_update_batch   Force update batch
	 * @return int                      Return integer <0 if KO, >0 if OK
	 */
	public function correct_stock_batch($user, $id_entrepot, $nbpiece, $movement, $label = '', $price = 0, $dlc = '', $dluo = '', $lot = '', $inventorycode = '', $origin_element = '', $origin_id = null, $disablestockchangeforsubproduct = 0, $extrafields = null, $force_update_batch = false)
	{
		// phpcs:enable
		if ($id_entrepot) {
			$this->db->begin();

			include_once DOL_DOCUMENT_ROOT.'/product/stock/class/mouvementstock.class.php';

			if ($nbpiece < 0) {
				if (!$movement) {
					$movement = 1;
				}
				$nbpiece = abs($nbpiece);
			}

			$op = array();
			$op[0] = "+".trim((string) $nbpiece);
			$op[1] = "-".trim((string) $nbpiece);

			$movementstock = new MouvementStock($this->db);
			$movementstock->setOrigin($origin_element, $origin_id); // Set ->origin_type and ->fk_origin
			$result = $movementstock->_create($user, $this->id, $id_entrepot, $op[$movement], $movement, $price, $label, $inventorycode, '', $dlc, $dluo, $lot, false, 0, $disablestockchangeforsubproduct, 0, $force_update_batch);

			if ($result >= 0) {
				if ($extrafields) {
					$array_options = $extrafields->getOptionalsFromPost('stock_mouvement');
					$movementstock->array_options = $array_options;
					$movementstock->insertExtraFields();
				}
				$this->db->commit();
				return 1;
			} else {
				$this->error = $movementstock->error;
				$this->errors = $movementstock->errors;

				$this->db->rollback();
				return -1;
			}
		}
		return -1;
	}

	// phpcs:disable PEAR.NamingConventions.ValidFunctionName.ScopeNotCamelCaps
	/**
	 * Load information about stock of a product into ->stock_reel, ->stock_warehouse[] (including stock_warehouse[idwarehouse]->detail_batch for batch products)
	 * This function need a lot of load. If you use it on list, use a cache to execute it once for each product id.
	 * If ENTREPOT_EXTRA_STATUS is set, filtering on warehouse status is possible.
	 *
	 * @param  	string 	$option 					'' = Load all stock info, also from closed and internal warehouses, 'nobatch' = do not load batch detail, 'novirtual' = do no load virtual detail
	 * 												You can also filter on 'warehouseclosed', 'warehouseopen', 'warehouseinternal'
	 * @param	int		$includedraftpoforvirtual	Include draft status of PO for virtual stock calculation
	 * @param	int		$dateofvirtualstock			Date of virtual stock
	 * @return 	int                  				Return integer < 0 if KO, > 0 if OK
	 * @see    	load_virtual_stock(), loadBatchInfo()
	 */
	public function load_stock($option = '', $includedraftpoforvirtual = null, $dateofvirtualstock = null)
	{
		// phpcs:enable
		$this->stock_reel = 0;
		$this->stock_warehouse = array();
		$this->stock_theorique = 0;

		// Set filter on warehouse status
		$warehouseStatus = array();
		if (preg_match('/warehouseclosed/', $option)) {
			$warehouseStatus[Entrepot::STATUS_CLOSED] = Entrepot::STATUS_CLOSED;
		}
		if (preg_match('/warehouseopen/', $option)) {
			$warehouseStatus[Entrepot::STATUS_OPEN_ALL] = Entrepot::STATUS_OPEN_ALL;
		}
		if (preg_match('/warehouseinternal/', $option)) {
			if (getDolGlobalString('ENTREPOT_EXTRA_STATUS')) {
				$warehouseStatus[Entrepot::STATUS_OPEN_INTERNAL] = Entrepot::STATUS_OPEN_INTERNAL;
			} else {
				$warehouseStatus[Entrepot::STATUS_OPEN_ALL] = Entrepot::STATUS_OPEN_ALL;
			}
		}

		$sql = "SELECT ps.rowid, ps.reel, ps.fk_entrepot";
		$sql .= " FROM ".$this->db->prefix()."product_stock as ps";
		$sql .= ", ".$this->db->prefix()."entrepot as w";
		$sql .= " WHERE w.entity IN (".getEntity('stock').")";
		$sql .= " AND w.rowid = ps.fk_entrepot";
		$sql .= " AND ps.fk_product = ".((int) $this->id);
		if (count($warehouseStatus)) {
			$sql .= " AND w.statut IN (".$this->db->sanitize(implode(',', $warehouseStatus)).")";
		}

		$sql .= " ORDER BY ps.reel ".(getDolGlobalString('DO_NOT_TRY_TO_DEFRAGMENT_STOCKS_WAREHOUSE') ? 'DESC' : 'ASC'); // Note : qty ASC is important for expedition card, to avoid stock fragmentation;

		dol_syslog(get_class($this)."::load_stock", LOG_DEBUG);
		$result = $this->db->query($sql);
		if ($result) {
			$num = $this->db->num_rows($result);
			$i = 0;
			if ($num > 0) {
				while ($i < $num) {
					$row = $this->db->fetch_object($result);
					$this->stock_warehouse[$row->fk_entrepot] = new stdClass();
					$this->stock_warehouse[$row->fk_entrepot]->real = $row->reel;
					$this->stock_warehouse[$row->fk_entrepot]->id = $row->rowid;
					if ((!preg_match('/nobatch/', $option)) && $this->hasbatch()) {
						$this->stock_warehouse[$row->fk_entrepot]->detail_batch = Productbatch::findAll($this->db, $row->rowid, 1, $this->id);
					}
					$this->stock_reel += $row->reel;
					$i++;
				}
			}
			$this->db->free($result);

			if (!preg_match('/novirtual/', $option)) {
				$this->load_virtual_stock($includedraftpoforvirtual, $dateofvirtualstock); // This load stock_theorique and also load all arrays stats_xxx...
			}

			return 1;
		} else {
			$this->error = $this->db->lasterror();
			return -1;
		}
	}


	// phpcs:disable PEAR.NamingConventions.ValidFunctionName.ScopeNotCamelCaps
	/**
	 *  Load value ->stock_theorique of a product. Property this->id must be defined.
	 *  This function need a lot of load. If you use it on list, use a cache to execute it one for each product id.
	 *
	 * 	@param	int		$includedraftpoforvirtual	Include draft status and not yet approved Purchase Orders for virtual stock calculation
	 *  @param	int		$dateofvirtualstock			Date of virtual stock
	 *  @return int     							Return integer < 0 if KO, > 0 if OK
	 *  @see	load_stock(), loadBatchInfo()
	 */
	public function load_virtual_stock($includedraftpoforvirtual = null, $dateofvirtualstock = null)
	{
		// phpcs:enable
		global $hookmanager, $action;

		$stock_commande_client = 0;
		$stock_commande_fournisseur = 0;
		$stock_sending_client = 0;
		$stock_reception_fournisseur = 0;
		$stock_inproduction = 0;

		//dol_syslog("load_virtual_stock");

		if (isModEnabled('order')) {
			$result = $this->load_stats_commande(0, '1,2', 1);
			if ($result < 0) {
				dol_print_error($this->db, $this->error);
			}
			$stock_commande_client = $this->stats_commande['qty'];
		}
		if (isModEnabled("shipping")) {
			require_once DOL_DOCUMENT_ROOT.'/expedition/class/expedition.class.php';
			$filterShipmentStatus = '';
			if (getDolGlobalString('STOCK_CALCULATE_ON_SHIPMENT')) {
				$filterShipmentStatus = Expedition::STATUS_VALIDATED.','.Expedition::STATUS_CLOSED;
			} elseif (getDolGlobalString('STOCK_CALCULATE_ON_SHIPMENT_CLOSE')) {
				$filterShipmentStatus = Expedition::STATUS_CLOSED;
			}
			$result = $this->load_stats_sending(0, '1,2', 1, $filterShipmentStatus);
			if ($result < 0) {
				dol_print_error($this->db, $this->error);
			}
			$stock_sending_client = $this->stats_expedition['qty'];
		}
		// Include supplier order lines
		if (isModEnabled("supplier_order")) {
			$filterStatus = getDolGlobalString('SUPPLIER_ORDER_STATUS_FOR_VIRTUAL_STOCK', '3,4');
			if (isset($includedraftpoforvirtual)) {
				$filterStatus = '0,1,2,'.$filterStatus;	// 1,2 may have already been inside $filterStatus but it is better to have twice than missing $filterStatus does not include them
			}
			$result = $this->load_stats_commande_fournisseur(0, $filterStatus, 1, $dateofvirtualstock);
			if ($result < 0) {
				dol_print_error($this->db, $this->error);
			}
			$stock_commande_fournisseur = $this->stats_commande_fournisseur['qty'];
		}
		// Include reception lines
		if (isModEnabled("supplier_order") || isModEnabled("supplier_invoice")) {
			$filterStatus = '4';
			if (isset($includedraftpoforvirtual)) {
				$filterStatus = '0,'.$filterStatus;
			}
			$result = $this->load_stats_reception(0, $filterStatus, 1, $dateofvirtualstock);
			if ($result < 0) {
				dol_print_error($this->db, $this->error);
			}
			$stock_reception_fournisseur = $this->stats_reception['qty'];
		}
		// Include manufacturing
		if (isModEnabled('mrp')) {
			$result = $this->load_stats_inproduction(0, '1,2', 1, $dateofvirtualstock);
			if ($result < 0) {
				dol_print_error($this->db, $this->error);
			}
			$stock_inproduction = $this->stats_mrptoproduce['qty'] - $this->stats_mrptoconsume['qty'];
		}

		$this->stock_theorique = $this->stock_reel + $stock_inproduction;

		// Stock decrease mode
		if (getDolGlobalString('STOCK_CALCULATE_ON_SHIPMENT') || getDolGlobalString('STOCK_CALCULATE_ON_SHIPMENT_CLOSE')) {
			$this->stock_theorique -= ($stock_commande_client - $stock_sending_client);
		} elseif (getDolGlobalString('STOCK_CALCULATE_ON_VALIDATE_ORDER')) {
			$this->stock_theorique += 0;
		} elseif (getDolGlobalString('STOCK_CALCULATE_ON_BILL')) {
			$this->stock_theorique -= $stock_commande_client;
		}
		// Stock Increase mode
		if (getDolGlobalString('STOCK_CALCULATE_ON_RECEPTION') || getDolGlobalString('STOCK_CALCULATE_ON_RECEPTION_CLOSE')) {
			$this->stock_theorique += ($stock_commande_fournisseur - $stock_reception_fournisseur);
		} elseif (getDolGlobalString('STOCK_CALCULATE_ON_SUPPLIER_DISPATCH_ORDER')) {
			$this->stock_theorique += ($stock_commande_fournisseur - $stock_reception_fournisseur);
		} elseif (getDolGlobalString('STOCK_CALCULATE_ON_SUPPLIER_VALIDATE_ORDER')) {
			$this->stock_theorique -= $stock_reception_fournisseur;
		} elseif (getDolGlobalString('STOCK_CALCULATE_ON_SUPPLIER_BILL')) {
			$this->stock_theorique += ($stock_commande_fournisseur - $stock_reception_fournisseur);
		}

		$parameters = array('id' => $this->id, 'includedraftpoforvirtual' => $includedraftpoforvirtual);
		// Note that $action and $object may have been modified by some hooks
		$reshook = $hookmanager->executeHooks('loadvirtualstock', $parameters, $this, $action);
		if ($reshook > 0) {
			$this->stock_theorique = $hookmanager->resArray['stock_theorique'];
		} elseif ($reshook == 0 && isset($hookmanager->resArray['stock_stats_hook'])) {
			$this->stock_theorique += $hookmanager->resArray['stock_stats_hook'];
		}

		//Virtual Stock by Warehouse
		if (!empty($this->stock_warehouse) && getDolGlobalString('STOCK_ALLOW_VIRTUAL_STOCK_PER_WAREHOUSE')) {
			foreach ($this->stock_warehouse as $warehouseid => $stockwarehouse) {
				if (isModEnabled('mrp')) {
					$result = $this->load_stats_inproduction(0, '1,2', 1, $dateofvirtualstock, $warehouseid);
					if ($result < 0) {
						dol_print_error($this->db, $this->error);
					}
				}

				if ($this->fk_default_warehouse == $warehouseid) {
					$this->stock_warehouse[$warehouseid]->virtual = $this->stock_warehouse[$warehouseid]->real + $this->stock_warehouse[$warehouseid]->stats_mrptoproduce['qty'] + $this->stats_commande_fournisseur['qty'] - ($this->stats_commande['qty'] + $this->stats_mrptoconsume['qty']);
				} else {
					$this->stock_warehouse[$warehouseid]->virtual = $this->stock_warehouse[$warehouseid]->real + $this->stock_warehouse[$warehouseid]->stats_mrptoproduce['qty'];
				}
			}
		}

		return 1;
	}


	/**
	 *  Load existing information about a serial
	 *
	 *	@param	string	$batch Lot/serial number
	 *	@return	array<array{batch:string,eatby:string,sellby:string,qty:float}>	Array with record into product_batch
	 *	@see	load_stock(), load_virtual_stock()
	 */
	public function loadBatchInfo($batch)
	{
		$result = array();

		$sql = "SELECT pb.batch, pb.eatby, pb.sellby, SUM(pb.qty) AS qty FROM ".$this->db->prefix()."product_batch as pb, ".$this->db->prefix()."product_stock as ps";
		$sql .= " WHERE pb.fk_product_stock = ps.rowid AND ps.fk_product = ".((int) $this->id)." AND pb.batch = '".$this->db->escape($batch)."'";
		$sql .= " GROUP BY pb.batch, pb.eatby, pb.sellby";
		dol_syslog(get_class($this)."::loadBatchInfo load first entry found for lot/serial = ".$batch, LOG_DEBUG);
		$resql = $this->db->query($sql);
		if ($resql) {
			$num = $this->db->num_rows($resql);
			$i = 0;
			while ($i < $num) {
				$obj = $this->db->fetch_object($resql);
				$result[] = array('batch' => $batch, 'eatby' => $this->db->jdate($obj->eatby), 'sellby' => $this->db->jdate($obj->sellby), 'qty' => $obj->qty);
				$i++;
			}
			return $result;
		} else {
			dol_print_error($this->db);
			$this->db->rollback();
			return array();
		}
	}

	// phpcs:disable PEAR.NamingConventions.ValidFunctionName.ScopeNotCamelCaps
	/**
	 *  Move an uploaded file described into $file array into target directory $sdir.
	 *
	 * @param	string $sdir Target directory

	 * @param	array{name:string,tmp_name:string}	$file	Array of file info of file to upload: array('name'=>..., 'tmp_name'=>...)
	 * @return	int											Return integer <0 if KO, >0 if OK
	 */
	public function add_photo($sdir, $file)
	{
		// phpcs:enable
		include_once DOL_DOCUMENT_ROOT.'/core/lib/files.lib.php';

		$result = 0;

		$dir = $sdir;
		if (getDolGlobalInt('PRODUCT_USE_OLD_PATH_FOR_PHOTO')) {
			$dir .= '/'.get_exdir($this->id, 2, 0, 0, $this, 'product').$this->id."/photos";
		} else {
			$dir .= '/'.get_exdir(0, 0, 0, 0, $this, 'product').dol_sanitizeFileName($this->ref);
		}

		dol_mkdir($dir);

		$dir_osencoded = $dir;

		if (is_dir($dir_osencoded)) {
			$originImage = $dir.'/'.$file['name'];

			// Cree fichier en taille origine
			$result = dol_move_uploaded_file($file['tmp_name'], $originImage, 1);

			if (file_exists(dol_osencode($originImage))) {
				// Create thumbs
				$this->addThumbs($originImage);
			}
		}

		if (is_numeric($result) && $result > 0) {
			return 1;
		} else {
			return -1;
		}
	}

	// phpcs:disable PEAR.NamingConventions.ValidFunctionName.ScopeNotCamelCaps
	/**
	 *  Return if at least one photo is available
	 *
	 * @param  string $sdir Directory to scan
	 * @return boolean                 True if at least one photo is available, False if not
	 */
	public function is_photo_available($sdir)
	{
		// phpcs:enable
		include_once DOL_DOCUMENT_ROOT.'/core/lib/files.lib.php';
		include_once DOL_DOCUMENT_ROOT.'/core/lib/images.lib.php';

		$dir = $sdir;
		if (getDolGlobalInt('PRODUCT_USE_OLD_PATH_FOR_PHOTO')) {
			$dir .= '/'.get_exdir($this->id, 2, 0, 0, $this, 'product').$this->id."/photos/";
		} else {
			$dir .= '/'.get_exdir(0, 0, 0, 0, $this, 'product');
		}

		$dir_osencoded = dol_osencode($dir);
		if (file_exists($dir_osencoded)) {
			$handle = opendir($dir_osencoded);
			if (is_resource($handle)) {
				while (($file = readdir($handle)) !== false) {
					if (!utf8_check($file)) {
						$file = mb_convert_encoding($file, 'UTF-8', 'ISO-8859-1'); // To be sure data is stored in UTF8 in memory
					}
					if (dol_is_file($dir.$file) && image_format_supported($file) >= 0) {
						return true;
					}
				}
			}
		}

		return false;
	}

	// phpcs:disable PEAR.NamingConventions.ValidFunctionName.ScopeNotCamelCaps
	/**
	 * Return an array with all photos of product found on disk. There is no sorting criteria.
	 *
	 * @param  string $dir   	Directory to scan
	 * @param  int    $nbmax 	Number maximum of photos (0=no maximum)
	 * @return array<array{photo:string,photo_vignette:string}>	Array of photos
	 */
	public function liste_photos($dir, $nbmax = 0)
	{
		// phpcs:enable
		include_once DOL_DOCUMENT_ROOT.'/core/lib/files.lib.php';
		include_once DOL_DOCUMENT_ROOT.'/core/lib/images.lib.php';

		$nbphoto = 0;
		$tabobj = array();

		$dir_osencoded = dol_osencode($dir);
		$handle = @opendir($dir_osencoded);
		if (is_resource($handle)) {
			while (($file = readdir($handle)) !== false) {
				if (!utf8_check($file)) {
					$file = mb_convert_encoding($file, 'UTF-8', 'ISO-8859-1'); // readdir returns ISO
				}
				if (dol_is_file($dir.$file) && image_format_supported($file) >= 0) {
					$nbphoto++;

					// We forge name of thumb.
					$photo = $file;
					$photo_vignette = '';
					$regs = array();
					if (preg_match('/('.$this->regeximgext.')$/i', $photo, $regs)) {
						$photo_vignette = preg_replace('/'.$regs[0].'/i', '', $photo).'_small'.$regs[0];
					}

					$dirthumb = $dir.'thumbs/';

					// Object
					$obj = array();
					$obj['photo'] = $photo;
					if ($photo_vignette && dol_is_file($dirthumb.$photo_vignette)) {
						$obj['photo_vignette'] = 'thumbs/'.$photo_vignette;
					} else {
						$obj['photo_vignette'] = "";
					}

					$tabobj[$nbphoto - 1] = $obj;

					// Do we have to continue with next photo ?
					if ($nbmax && $nbphoto >= $nbmax) {
						break;
					}
				}
			}

			closedir($handle);
		}

		return $tabobj;
	}

	// phpcs:disable PEAR.NamingConventions.ValidFunctionName.ScopeNotCamelCaps
	/**
	 *  Delete a photo and its thumbs
	 *
	 * @param  string $file 	Path to image file
	 * @return void
	 */
	public function delete_photo($file)
	{
		// phpcs:enable
		include_once DOL_DOCUMENT_ROOT.'/core/lib/files.lib.php';
		include_once DOL_DOCUMENT_ROOT.'/core/lib/images.lib.php';

		$dir = dirname($file).'/'; // Chemin du dossier contenant l'image d'origine
		$dirthumb = $dir.'/thumbs/'; // Chemin du dossier contenant la vignette
		$filename = preg_replace('/'.preg_quote($dir, '/').'/i', '', $file); // Nom du fichier

		// On efface l'image d'origine
		dol_delete_file($file, 0, 0, 0, $this); // For triggers

		// Si elle existe, on efface la vignette
		if (preg_match('/('.$this->regeximgext.')$/i', $filename, $regs)) {
			$photo_vignette = preg_replace('/'.$regs[0].'/i', '', $filename).'_small'.$regs[0];
			if (file_exists(dol_osencode($dirthumb.$photo_vignette))) {
				dol_delete_file($dirthumb.$photo_vignette);
			}

			$photo_vignette = preg_replace('/'.$regs[0].'/i', '', $filename).'_mini'.$regs[0];
			if (file_exists(dol_osencode($dirthumb.$photo_vignette))) {
				dol_delete_file($dirthumb.$photo_vignette);
			}
		}
	}

	// phpcs:disable PEAR.NamingConventions.ValidFunctionName.ScopeNotCamelCaps
	/**
	 *  Load size of image file
	 *
	 * @param  string $file Path to file
	 * @return void
	 */
	public function get_image_size($file)
	{
		// phpcs:enable
		$file_osencoded = dol_osencode($file);
		$infoImg = getimagesize($file_osencoded); // Get information on image
		$this->imgWidth = $infoImg[0]; // Largeur de l'image
		$this->imgHeight = $infoImg[1]; // Hauteur de l'image
	}

	/**
	 *  Load indicators this->nb for the dashboard
	 *
	 * @return int                 Return integer <0 if KO, >0 if OK
	 */
	public function loadStateBoard()
	{
		global $hookmanager;

		$this->nb = array();

		$sql = "SELECT count(p.rowid) as nb, fk_product_type";
		$sql .= " FROM ".$this->db->prefix()."product as p";
		$sql .= ' WHERE p.entity IN ('.getEntity($this->element, 1).')';
		// Add where from hooks
		if (is_object($hookmanager)) {
			$parameters = array();
			$reshook = $hookmanager->executeHooks('printFieldListWhere', $parameters, $this); // Note that $action and $object may have been modified by hook
			$sql .= $hookmanager->resPrint;
		}
		$sql .= ' GROUP BY fk_product_type';

		$resql = $this->db->query($sql);
		if ($resql) {
			while ($obj = $this->db->fetch_object($resql)) {
				if ($obj->fk_product_type == 1) {
					$this->nb["services"] = $obj->nb;
				} else {
					$this->nb["products"] = $obj->nb;
				}
			}
			$this->db->free($resql);
			return 1;
		} else {
			dol_print_error($this->db);
			$this->error = $this->db->error();
			return -1;
		}
	}

	/**
	 * Return if the object is a product.
	 *
	 * @return boolean     True if the object is a product, false otherwise.
	 */
	public function isProduct()
	{
		return $this->type == Product::TYPE_PRODUCT;
	}

	/**
	 * Return if the object is a service.
	 *
	 * @return boolean     True if the object is a service, false otherwise.
	 */
	public function isService()
	{
		return $this->type == Product::TYPE_SERVICE;
	}

	/**
	 * Return if the object is managed in stock.
	 *
	 * @return boolean     True if the object is managed in stock, false otherwise.
	 */
	public function isStockManaged()
	{
		return ($this->isProduct() || getDolGlobalString('STOCK_SUPPORTS_SERVICES'));
	}

	/**
	 * Return if the object has a constraint on mandatory_period
	 *
	 * @return boolean     True if mandatory_period is set to 1, false otherwise.
	 */
	public function isMandatoryPeriod()
	{
		return $this->mandatory_period == 1;
	}

	/**
	 * Return if the object has a sell-by or eat-by date.
	 *
	 * @return boolean     True if the object has a sell-by or eat-by date, false otherwise.
	 */
	public function hasbatch()
	{
		return $this->status_batch > 0;
	}


	// phpcs:disable PEAR.NamingConventions.ValidFunctionName.ScopeNotCamelCaps
	/**
	 *  Get a barcode from the module to generate barcode values.
	 *  Return value is stored into this->barcode
	 *
	 * @param  Product $object Object product or service
	 * @param  string  $type   Barcode type (ean, isbn, ...)
	 * @return string
	 */
	public function get_barcode($object, $type = '')
	{
		// phpcs:enable
		global $conf;

		$result = '';
		if (getDolGlobalString('BARCODE_PRODUCT_ADDON_NUM')) {
			$dirsociete = array_merge(array('/core/modules/barcode/'), $conf->modules_parts['barcode']);
			foreach ($dirsociete as $dirroot) {
				$res = dol_include_once($dirroot . getDolGlobalString('BARCODE_PRODUCT_ADDON_NUM').'.php');
				if ($res) {
					break;
				}
			}
			$var = getDolGlobalString('BARCODE_PRODUCT_ADDON_NUM');
			$mod = new $var();
			'@phan-var-force ModeleNumRefBarCode $mod';

			$result = $mod->getNextValue($object, $type);

			dol_syslog(get_class($this)."::get_barcode barcode=".$result." module=".$var);
		}
		return $result;
	}

	/**
	 *  Initialise an instance with random values.
	 *  Used to build previews or test instances.
	 *    id must be 0 if object instance is a specimen.
	 *
	 * @return int
	 */
	public function initAsSpecimen()
	{
		$now = dol_now();

		// Initialize parameters
		$this->specimen = 1;
		$this->id = 0;
		$this->ref = 'PRODUCT_SPEC';
		$this->label = 'PRODUCT SPECIMEN';
		$this->description = 'This is description of this product specimen that was created the '.dol_print_date($now, 'dayhourlog').'.';
		$this->specimen = 1;
		$this->country_id = 1;
		$this->status = 1;
		$this->status_buy = 1;
		$this->tobatch = 0;
		$this->sell_or_eat_by_mandatory = 0;
		$this->note_private = 'This is a comment (private)';
		$this->note_public = 'This is a comment (public)';
		$this->date_creation = $now;
		$this->date_modification = $now;

		$this->weight = 4;
		$this->weight_units = 3;

		$this->length = 5;
		$this->length_units = 1;
		$this->width = 6;
		$this->width_units = 0;
		$this->height = null;
		$this->height_units = null;

		$this->surface = 30;
		$this->surface_units = 0;
		$this->volume = 300;
		$this->volume_units = 0;

		$this->barcode = -1; // Create barcode automatically

		return 1;
	}

	/**
	 *    Returns the text label from units dictionary
	 *
	 * @param  string $type Label type (long or short)
	 * @return string|int Return integer <0 if ko, label if ok
	 */
	public function getLabelOfUnit($type = 'long')
	{
		global $langs;

		if (!$this->fk_unit) {
			return '';
		}

		$langs->load('products');
		$label = '';
		$label_type = 'label';
		if ($type == 'short') {
			$label_type = 'short_label';
		}

		$sql = "SELECT ".$label_type.", code from ".$this->db->prefix()."c_units where rowid = ".((int) $this->fk_unit);

		$resql = $this->db->query($sql);
		if (!$resql) {
			$this->error = $this->db->error();
			dol_syslog(get_class($this)."::getLabelOfUnit Error ".$this->error, LOG_ERR);
			return -1;
		} elseif ($this->db->num_rows($resql) > 0 && $res = $this->db->fetch_array($resql)) {
			$label = ($label_type == 'short_label' ? $res[$label_type] : 'unit'.$res['code']);
		}
		$this->db->free($resql);

		return $label;
	}

	// phpcs:disable PEAR.NamingConventions.ValidFunctionName.ScopeNotCamelCaps
	/**
	 * Return minimum product recommended price
	 *
	 * @return int            Minimum recommended price that is higher price among all suppliers * PRODUCT_MINIMUM_RECOMMENDED_PRICE
	 */
	public function min_recommended_price()
	{
		// phpcs:enable
		$maxpricesupplier = 0;

		if (getDolGlobalString('PRODUCT_MINIMUM_RECOMMENDED_PRICE')) {
			include_once DOL_DOCUMENT_ROOT.'/fourn/class/fournisseur.product.class.php';
			$product_fourn = new ProductFournisseur($this->db);
			$product_fourn_list = $product_fourn->list_product_fournisseur_price($this->id, '', '');

			if (is_array($product_fourn_list) && count($product_fourn_list) > 0) {
				foreach ($product_fourn_list as $productfourn) {
					if ($productfourn->fourn_unitprice > $maxpricesupplier) {
						$maxpricesupplier = $productfourn->fourn_unitprice;
					}
				}

				$maxpricesupplier *= getDolGlobalString('PRODUCT_MINIMUM_RECOMMENDED_PRICE');
			}
		}

		return $maxpricesupplier;
	}


	/**
	 * Sets object to supplied categories.
	 *
	 * Deletes object from existing categories not supplied.
	 * Adds it to non existing supplied categories.
	 * Existing categories are left untouch.
	 *
	 * @param  int[]|int 	$categories 	Category or categories IDs
	 * @return int							Return integer <0 if KO, >0 if OK
	 */
	public function setCategories($categories)
	{
		require_once DOL_DOCUMENT_ROOT.'/categories/class/categorie.class.php';
		return parent::setCategoriesCommon($categories, Categorie::TYPE_PRODUCT);
	}

	/**
	 * Function used to replace a thirdparty id with another one.
	 *
	 * @param  DoliDB $dbs        	Database handler
	 * @param  int    $origin_id 	Old thirdparty id
	 * @param  int    $dest_id   	New thirdparty id
	 * @return bool
	 */
	public static function replaceThirdparty(DoliDB $dbs, $origin_id, $dest_id)
	{
		$tables = array(
			'product_customer_price',
			'product_customer_price_log'
		);

		return CommonObject::commonReplaceThirdparty($dbs, $origin_id, $dest_id, $tables);
	}

	/**
	 * Generates prices for a product based on product multiprice generation rules
	 *
	 * @param  User   $user       User that updates the prices
	 * @param  float  $baseprice  Base price
	 * @param  string $price_type Base price type
	 * @param  float  $price_vat  VAT % tax
	 * @param  int    $npr        NPR
	 * @param  string $psq        ¿?
	 * @return int -1 KO, 1 OK
	 */
	public function generateMultiprices(User $user, $baseprice, $price_type, $price_vat, $npr, $psq)
	{
		$sql = "SELECT rowid, level, fk_level, var_percent, var_min_percent FROM ".$this->db->prefix()."product_pricerules";
		$query = $this->db->query($sql);

		$rules = array();

		while ($result = $this->db->fetch_object($query)) {
			$rules[$result->level] = $result;
		}

		//Because prices can be based on other level's prices, we temporarily store them
		$prices = array(
			1 => $baseprice
		);

		$nbofproducts = getDolGlobalInt('PRODUIT_MULTIPRICES_LIMIT');
		for ($i = 1; $i <= $nbofproducts; $i++) {
			$price = $baseprice;
			$price_min = $baseprice;

			//We have to make sure it does exist and it is > 0
			//First price level only allows changing min_price
			if ($i > 1 && isset($rules[$i]->var_percent) && $rules[$i]->var_percent) {
				$price = $prices[$rules[$i]->fk_level] * (1 + ($rules[$i]->var_percent / 100));
			}

			$prices[$i] = $price;

			//We have to make sure it does exist and it is > 0
			if (isset($rules[$i]->var_min_percent) && $rules[$i]->var_min_percent) {
				$price_min = $price * (1 - ($rules[$i]->var_min_percent / 100));
			}

			//Little check to make sure the price is modified before triggering generation
			$check_amount = (($price == $this->multiprices[$i]) && ($price_min == $this->multiprices_min[$i]));
			$check_type = ($baseprice == $this->multiprices_base_type[$i]);

			if ($check_amount && $check_type) {
				continue;
			}

			if ($this->updatePrice($price, $price_type, $user, $price_vat, $price_min, $i, $npr, $psq, 1) < 0) {
				return -1;
			}
		}

		return 1;
	}

	/**
	 * Returns the rights used for this class
	 *
	 * @return Object
	 */
	public function getRights()
	{
		global $user;

		if ($this->isProduct()) {
			return $user->rights->produit;
		} else {
			return $user->rights->service;
		}
	}

	/**
	 *  Load information for tab info
	 *
	 * @param  int $id Id of thirdparty to load
	 * @return void
	 */
	public function info($id)
	{
		$sql = "SELECT p.rowid, p.ref, p.datec as date_creation, p.tms as date_modification,";
		$sql .= " p.fk_user_author, p.fk_user_modif";
		$sql .= " FROM ".$this->db->prefix().$this->table_element." as p";
		$sql .= " WHERE p.rowid = ".((int) $id);

		$result = $this->db->query($sql);
		if ($result) {
			if ($this->db->num_rows($result)) {
				$obj = $this->db->fetch_object($result);

				$this->id = $obj->rowid;
				$this->ref = $obj->ref;

				$this->user_creation_id = $obj->fk_user_author;
				$this->user_modification_id = $obj->fk_user_modif;

				$this->date_creation     = $this->db->jdate($obj->date_creation);
				$this->date_modification = $this->db->jdate($obj->date_modification);
			}

			$this->db->free($result);
		} else {
			dol_print_error($this->db);
		}
	}


	/**
	 * Return the duration of a service in hours (for a service based on duration fields)
	 *
	 * @return float|-1		Duration in hours if OK, -1 if KO
	 */
	public function getProductDurationHours()
	{
		if (empty($this->duration_value)) {
			$this->errors[] = 'ErrorDurationForServiceNotDefinedCantCalculateHourlyPrice';
			return -1;
		}

		if ($this->duration_unit == 'i') {
			$prodDurationHours = 1. / 60;
		}
		if ($this->duration_unit == 'h') {
			$prodDurationHours = 1.;
		}
		if ($this->duration_unit == 'd') {
			$prodDurationHours = 24.;
		}
		if ($this->duration_unit == 'w') {
			$prodDurationHours = 24. * 7;
		}
		if ($this->duration_unit == 'm') {
			$prodDurationHours = 24. * 30;
		}
		if ($this->duration_unit == 'y') {
			$prodDurationHours = 24. * 365;
		}
		$prodDurationHours *= $this->duration_value;

		return $prodDurationHours;
	}


	/**
	 *	Return clickable link of object (with eventually picto)
	 *
	 *	@param	string	    $option					Where point the link (0=> main card, 1,2 => shipment, 'nolink'=>No link)
	 *  @param	?array{string,mixed}	$arraydata	Array of data
	 *  @return	string								HTML Code for Kanban thumb.
	 */
	public function getKanbanView($option = '', $arraydata = null)
	{
		global $langs, $conf;

		$selected = (empty($arraydata['selected']) ? 0 : $arraydata['selected']);

		$return = '<div class="box-flex-item box-flex-grow-zero">';
		$return .= '<div class="info-box info-box-sm">';
		$return .= '<div class="info-box-img">';
		$label = '';
		if ($this->is_photo_available($conf->product->multidir_output[$this->entity])) {
			$label .= $this->show_photos('product', $conf->product->multidir_output[$this->entity], 1, 1, 0, 0, 0, 120, 160, 0, 0, 0, '', 'photoref photokanban');
			$return .= $label;
		} else {
			if ($this->isProduct()) {
				$label .= img_picto('', 'product');
			} elseif ($this->isService()) {
				$label .= img_picto('', 'service');
			}
			$return .= $label;
		}
		$return .= '</div>';
		$return .= '<div class="info-box-content">';
		$return .= '<span class="info-box-ref inline-block tdoverflowmax150 valignmiddle">'.(method_exists($this, 'getNomUrl') ? $this->getNomUrl() : $this->ref).'</span>';
		if ($selected >= 0) {
			$return .= '<input id="cb'.$this->id.'" class="flat checkforselect fright" type="checkbox" name="toselect[]" value="'.$this->id.'"'.($selected ? ' checked="checked"' : '').'>';
		}
		if (property_exists($this, 'label')) {
			$return .= '<br><span class="info-box-label opacitymedium inline-block tdoverflowmax150 valignmiddle" title="'.dol_escape_htmltag($this->label).'">'.dol_escape_htmltag($this->label).'</span>';
		}
		if (property_exists($this, 'price') && property_exists($this, 'price_ttc')) {
			if ($this->price_base_type == 'TTC') {
				$return .= '<br><span class="info-box-status amount">'.price($this->price_ttc).' '.$langs->trans("TTC").'</span>';
			} else {
				if ($this->status) {
					$return .= '<br><span class="info-box-status amount">'.price($this->price).' '.$langs->trans("HT").'</span>';
				}
			}
		}
		$br = 1;
		if (property_exists($this, 'stock_reel') && $this->isProduct()) {
			$return .= '<br><div class="info-box-status opacitymedium inline-block valignmiddle">'.img_picto($langs->trans('PhysicalStock'), 'stock').'</div><div class="inline-block valignmiddle paddingleft" title="'.$langs->trans('PhysicalStock').'">'.$this->stock_reel.'</div>';
			$br = 0;
		}
		if (method_exists($this, 'getLibStatut')) {
			if ($br) {
				$return .= '<br><div class="info-box-status inline-block valignmiddle">'.$this->getLibStatut(3, 1).' '.$this->getLibStatut(3, 0).'</div>';
			} else {
				$return .= '<div class="info-box-status inline-block valignmiddle marginleftonly paddingleft">'.$this->getLibStatut(3, 1).' '.$this->getLibStatut(3, 0).'</div>';
			}
		}
		$return .= '</div>';
		$return .= '</div>';
		$return .= '</div>';
		return $return;
	}

	/**
	 * Retrieve and display products.
	 *
	 * @param int $limit The maximum number of results to return.
	 * @return array<int, array<string, mixed>>|int  return array if OK, -1 if KO
	 */
	public function getProductsToPreviewInEmail($limit)
	{

		if (!is_numeric($limit)) {
			return -1;
		}

		$sql = "SELECT p.rowid, p.ref, p.label, p.description, p.entity, ef.filename
				FROM ".MAIN_DB_PREFIX."product AS p
				JOIN ".MAIN_DB_PREFIX."ecm_files AS ef ON p.rowid = ef.src_object_id
				WHERE ef.entity IN (".getEntity('product').")
				AND (ef.filename LIKE '%.png' OR ef.filename LIKE '%.jpeg' OR ef.filename LIKE '%.svg')
				GROUP BY p.rowid, p.ref, p.label, p.description, p.entity, ef.filename
				ORDER BY p.datec ASC
				LIMIT " . ((int) $limit);

		$resql = $this->db->query($sql);
		$products = array();

		if ($resql) {
			while ($obj = $this->db->fetch_object($resql)) {
				$products[] = array(
					'rowid' => $obj->rowid,
					'ref' => $obj->ref,
					'label' => $obj->label,
					'description' => $obj->description,
					'entity' => $obj->entity,
					'filename' => $obj->filename
				);
			}
		} else {
			dol_print_error($this->db);
		}
		if (empty($products)) {
			return -1;
		}
		return $products;
	}
}

/**
 * Class to manage products or services.
 * Do not use 'Service' as class name since it is already used by APIs (Note: in namespace Stripe\Service)
 */
class ProductService extends Product
{
	public $picto = 'service';
}<|MERGE_RESOLUTION|>--- conflicted
+++ resolved
@@ -5555,35 +5555,12 @@
 		if (!empty($this->label)) {
 			$datas['label'] = '<br><b>'.$langs->trans('ProductLabel').':</b> '.$this->label;
 		}
-<<<<<<< HEAD
-		if (!empty($this->description)) {
-			$datas['description'] = '<br><b>'.$langs->trans('ProductDescription').':</b> '.dolGetFirstLineOfText($this->description, 5);
-		}
-		if ($this->isStockManaged()) {
-			if (isModEnabled('productbatch')) {
-				$langs->load("productbatch");
-				$datas['batchstatus'] = "<br><b>".$langs->trans("ManageLotSerial").'</b>: '.$this->getLibStatut(0, 2);
-			}
-		}
-		if (isModEnabled('barcode')) {
-			$datas['barcode'] = '<br><b>'.$langs->trans('BarCode').':</b> '.$this->barcode;
-		}
-
-		if ($this->isProduct()) {
-			if ($this->weight) {
-				$datas['weight'] = "<br><b>".$langs->trans("Weight").'</b>: '.$this->weight.' '.measuringUnitString(0, "weight", $this->weight_units);
-			}
-			$labelsize = "";
-			if ($this->length) {
-				$labelsize .= ($labelsize ? " - " : "")."<b>".$langs->trans("Length").'</b>: '.$this->length.' '.measuringUnitString(0, 'size', $this->length_units);
-=======
 
 		if ($permissiontoreadproduct) {
 			if (!empty($this->description)) {
 				$datas['description'] = '<br><b>'.$langs->trans('ProductDescription').':</b> '.dolGetFirstLineOfText($this->description, 5);
->>>>>>> b8dadd4b
-			}
-			if ($this->type == Product::TYPE_PRODUCT || getDolGlobalString('STOCK_SUPPORTS_SERVICES')) {
+			}
+			if ($this->isStockManaged()) {
 				if (isModEnabled('productbatch')) {
 					$langs->load("productbatch");
 					$datas['batchstatus'] = "<br><b>".$langs->trans("ManageLotSerial").'</b>: '.$this->getLibStatut(0, 2);
@@ -5593,27 +5570,7 @@
 				$datas['barcode'] = '<br><b>'.$langs->trans('BarCode').':</b> '.$this->barcode;
 			}
 
-<<<<<<< HEAD
-			$labelsurfacevolume = "";
-			if ($this->surface) {
-				$labelsurfacevolume .= ($labelsurfacevolume ? " - " : "")."<b>".$langs->trans("Surface").'</b>: '.$this->surface.' '.measuringUnitString(0, 'surface', $this->surface_units);
-			}
-			if ($this->volume) {
-				$labelsurfacevolume .= ($labelsurfacevolume ? " - " : "")."<b>".$langs->trans("Volume").'</b>: '.$this->volume.' '.measuringUnitString(0, 'volume', $this->volume_units);
-			}
-			if ($labelsurfacevolume) {
-				$datas['surface'] = "<br>" . $labelsurfacevolume;
-			}
-		}
-		if ($this->isService() && !empty($this->duration_value)) {
-			// Duration
-			$datas['duration'] = '<br><b>'.$langs->trans("Duration").':</b> '.$this->duration_value;
-			if ($this->duration_value > 1) {
-				$dur = array("i" => $langs->trans("Minutes"), "h" => $langs->trans("Hours"), "d" => $langs->trans("Days"), "w" => $langs->trans("Weeks"), "m" => $langs->trans("Months"), "y" => $langs->trans("Years"));
-			} elseif ($this->duration_value > 0) {
-				$dur = array("i" => $langs->trans("Minute"), "h" => $langs->trans("Hour"), "d" => $langs->trans("Day"), "w" => $langs->trans("Week"), "m" => $langs->trans("Month"), "y" => $langs->trans("Year"));
-=======
-			if ($this->type == Product::TYPE_PRODUCT) {
+			if ($this->isProduct()) {
 				if ($this->weight) {
 					$datas['weight'] = "<br><b>".$langs->trans("Weight").'</b>: '.$this->weight.' '.measuringUnitString(0, "weight", $this->weight_units);
 				}
@@ -5641,9 +5598,8 @@
 				if ($labelsurfacevolume) {
 					$datas['surface'] = "<br>" . $labelsurfacevolume;
 				}
->>>>>>> b8dadd4b
-			}
-			if ($this->type == Product::TYPE_SERVICE && !empty($this->duration_value)) {
+			}
+			if ($this->isService() && !empty($this->duration_value)) {
 				// Duration
 				$datas['duration'] = '<br><b>'.$langs->trans("Duration").':</b> '.$this->duration_value;
 				if ($this->duration_value > 1) {
@@ -5707,10 +5663,7 @@
 	public function getNomUrl($withpicto = 0, $option = '', $maxlength = 0, $save_lastsearch_value = -1, $notooltip = 0, $morecss = '', $add_label = 0, $sep = ' - ')
 	{
 		global $langs, $hookmanager;
-<<<<<<< HEAD
-
-=======
->>>>>>> b8dadd4b
+
 		include_once DOL_DOCUMENT_ROOT.'/core/lib/product.lib.php';
 
 		$result = '';
