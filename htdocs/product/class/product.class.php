--- conflicted
+++ resolved
@@ -3066,12 +3066,7 @@
 
 			// If stock decrease is on invoice validation, the theorical stock continue to
 			// count the orders to ship in theorical stock when some are already removed by invoice validation.
-<<<<<<< HEAD
-			// If option DECREASE_ONLY_UNINVOICEDPRODUCTS is on, we make a compensation.
-			if (!empty($conf->global->STOCK_CALCULATE_ON_BILL)) {
-=======
 			if ($forVirtualStock && !empty($conf->global->STOCK_CALCULATE_ON_BILL)) {
->>>>>>> f4476b90
 				if (!empty($conf->global->DECREASE_ONLY_UNINVOICEDPRODUCTS)) {
 					// If option DECREASE_ONLY_UNINVOICEDPRODUCTS is on, we make a compensation but only if order not yet invoice.
 					$adeduire = 0;
