<?php
/* Copyright (C) 2001-2007 Rodolphe Quiedeville <rodolphe@quiedeville.org>
 * Copyright (C) 2004-2014 Laurent Destailleur  <eldy@users.sourceforge.net>
 * Copyright (C) 2005-2013 Regis Houssin        <regis.houssin@capnetworks.com>
 * Copyright (C) 2006      Andre Cianfarani     <acianfa@free.fr>
 * Copyright (C) 2007-2011 Jean Heimburger      <jean@tiaris.info>
<<<<<<< HEAD
 * Copyright (C) 2010-2013 Juanjo Menent        <jmenent@2byte.es>
 * Copyright (C) 2013-2014 Cedric GROSS	        <c.gross@kreiz-it.fr>
 * Copyright (C) 2013      Marcos García        <marcosgdf@gmail.com>
 * Copyright (C) 2011-2014 Alexandre Spangaro   <alexandre.spangaro@gmail.com>
=======
 * Copyright (C) 2010-2011 Juanjo Menent        <jmenent@2byte.es>
 * Copyright (C) 2013	   Cedric GROSS	        <c.gross@kreiz-it.fr>
 * Copyright (C) 2013-2014 Marcos García        <marcosgdf@gmail.com>
>>>>>>> refs/remotes/origin/3.5
 *
 * This program is free software; you can redistribute it and/or modify
 * it under the terms of the GNU General Public License as published by
 * the Free Software Foundation; either version 3 of the License, or
 * (at your option) any later version.
 *
 * This program is distributed in the hope that it will be useful,
 * but WITHOUT ANY WARRANTY; without even the implied warranty of
 * MERCHANTABILITY or FITNESS FOR A PARTICULAR PURPOSE.  See the
 * GNU General Public License for more details.
 *
 * You should have received a copy of the GNU General Public License
 * along with this program. If not, see <http://www.gnu.org/licenses/>.
 */

/**
 *	\file       htdocs/product/class/product.class.php
 *	\ingroup    produit
 *	\brief      File of class to manage predefined products or services
 */
require_once DOL_DOCUMENT_ROOT .'/core/class/commonobject.class.php';
require_once DOL_DOCUMENT_ROOT.'/product/class/productbatch.class.php';


/**
 * Class to manage products or services
 */
class Product extends CommonObject
{
	public $element='product';
	public $table_element='product';
	public $fk_element='fk_product';
	protected $childtables=array('propaldet','commandedet','facturedet','contratdet','facture_fourn_det','commande_fournisseurdet');    // To test if we can delete object
	protected $isnolinkedbythird = 1;     // No field fk_soc
	protected $ismultientitymanaged = 1;	// 0=No test on entity, 1=Test with field entity, 2=Test with link by societe

	//! Identifiant unique
	var $id ;
	//! Ref
	var $ref;
	var $libelle;            // TODO deprecated
	var $label;
	var $description;
	//! Type 0 for regular product, 1 for service (Advanced feature: 2 for assembly kit, 3 for stock kit)
	var $type;
	//! Selling price
	var $price;				// Price net
	var $price_ttc;			// Price with tax
	var $price_min;         // Minimum price net
	var $price_min_ttc;     // Minimum price with tax
	//! Base price ('TTC' for price including tax or 'HT' for net price)
	var $price_base_type;
	//! Arrays for multiprices
	var $multiprices=array();
	var $multiprices_ttc=array();
	var $multiprices_base_type=array();
	var $multiprices_tva_tx=array();
	var $multiprices_recuperableonly=array();
	//! Price by quantity arrays
	var $price_by_qty;
	var $prices_by_qty=array();
	var $prices_by_qty_id=array();
	var $prices_by_qty_list=array();
	//! Default VAT rate of product
	var $tva_tx;
	//! French VAT NPR (0 or 1)
    var $tva_npr=0;
	//! Spanish local taxes
	var $localtax1_tx;
	var $localtax2_tx;

	//! Stock
	var $stock_reel;
	//! Average price value for product entry into stock (PMP)
	var $pmp;
    //! Stock alert
	var $seuil_stock_alerte;
	//! Ask for replenishment when $desiredstock < $stock_reel
	public $desiredstock;
	//! Duree de validite du service
	var $duration_value;
	//! Unite de duree
	var $duration_unit;
	// Statut indique si le produit est en vente '1' ou non '0'
	var $status;
	// Status indicate whether the product is available for purchase '1' or not '0'
	var $status_buy;
	// Statut indique si le produit est un produit fini '1' ou une matiere premiere '0'
	var $finished;
	// We must manage batch number, sell-by date and so on : '1':yes '0':no
	var $status_batch;

	var $customcode;       // Customs code
    var $country_id;       // Country origin id
	var $country_code;     // Country origin code (US, FR, ...)

	//! Unites de mesure
	var $weight;
	var $weight_units;
	var $length;
	var $length_units;
	var $surface;
	var $surface_units;
	var $volume;
	var $volume_units;

	var $accountancy_code_buy;
	var $accountancy_code_sell;

	//! barcode
	var $barcode;               // value
	var $barcode_type;          // id
	var $barcode_type_code;     // code (loaded by fetch_barcode). Example ean, isbn...
	var $barcode_type_label;    // label (loaded by fetch_barcode)
	var $barcode_type_coder;    // coder (loaded by fetch_barcode)

	var $stats_propale=array();
	var $stats_commande=array();
	var $stats_contrat=array();
	var $stats_facture=array();
	var $multilangs=array();

	//! Taille de l'image
	var $imgWidth;
	var $imgHeight;

	//! Canevas a utiliser si le produit n'est pas un produit generique
	var $canvas;

	var $import_key;
	var $date_creation;
	var $date_modification;

	//! Id du fournisseur
	var $product_fourn_id;

	//! Product ID already linked to a reference supplier
	var $product_id_already_linked;

	var $nbphoto;

	//! Contains detail of stock of product into each warehouse
	var $stock_warehouse=array();

	var $oldcopy;

	//note not visible on orders and invoices
	var $note;

	/**
	 *  Constructor
	 *
	 *  @param      DoliDB		$db      Database handler
	 */
	function __construct($db)
	{
		global $langs;

		$this->db = $db;
		$this->status = 0;
		$this->status_buy = 0;
		$this->nbphoto = 0;
		$this->stock_reel = 0;
		$this->seuil_stock_alerte = 0;
		$this->desiredstock = 0;
		$this->canvas = '';
		$this->status_batch=0;
	}

	/**
	 *    Check that ref and label are ok
	 *
	 *    @return     int         >1 if OK, <=0 if KO
	 */
	function check()
	{
		$this->ref = dol_sanitizeFileName(stripslashes($this->ref));

		$err = 0;
		if (dol_strlen(trim($this->ref)) == 0)
		$err++;

		if (dol_strlen(trim($this->libelle)) == 0)
		$err++;

		if ($err > 0)
		{
			return 0;
		}
		else
		{
			return 1;
		}
	}

	/**
	 *	Insert product into database
	 *
	 *	@param	User	$user     		User making insert
	 *  @param	int		$notrigger		Disable triggers
	 *	@return int			     		Id of product/service if OK, < 0 if KO
	 */
	function create($user,$notrigger=0)
	{
		global $conf, $langs;

        $error=0;

		// Clean parameters
		$this->ref = dol_string_nospecial(trim($this->ref));
		$this->libelle = trim($this->libelle);
		if (empty($this->type)) $this->type=0;
		$this->price_ttc=price2num($this->price_ttc);
		$this->price=price2num($this->price);
		$this->price_min_ttc=price2num($this->price_min_ttc);
		$this->price_min=price2num($this->price_min);
		if (empty($this->tva_tx))    	$this->tva_tx = 0;
		if (empty($this->tva_npr))    	$this->tva_npr = 0;
		//Local taxes
		if (empty($this->localtax1_tx)) $this->localtax1_tx = 0;
		if (empty($this->localtax2_tx)) $this->localtax2_tx = 0;

		if (empty($this->price))     	$this->price = 0;
		if (empty($this->price_min)) 	$this->price_min = 0;

		// Price by quantity
		if (empty($this->price_by_qty)) 	$this->price_by_qty = 0;

		if (empty($this->status))    	$this->status = 0;
		if (empty($this->status_buy))   $this->status_buy = 0;

		$price_ht=0;
		$price_ttc=0;
		$price_min_ht=0;
		$price_min_ttc=0;
		if ($this->price_base_type == 'TTC' && $this->price_ttc > 0)
		{
			$price_ttc = price2num($this->price_ttc,'MU');
			$price_ht = price2num($this->price_ttc / (1 + ($this->tva_tx / 100)),'MU');
		}
		if ($this->price_base_type != 'TTC' && $this->price > 0)
		{
			$price_ht = price2num($this->price,'MU');
			$price_ttc = price2num($this->price * (1 + ($this->tva_tx / 100)),'MU');
		}
		if (($this->price_min_ttc > 0) && ($this->price_base_type == 'TTC'))
		{
			$price_min_ttc = price2num($this->price_min_ttc,'MU');
			$price_min_ht = price2num($this->price_min_ttc / (1 + ($this->tva_tx / 100)),'MU');
		}
		if (($this->price_min > 0) && ($this->price_base_type != 'TTC'))
		{
			$price_min_ht = price2num($this->price_min,'MU');
			$price_min_ttc = price2num($this->price_min * (1 + ($this->tva_tx / 100)),'MU');
		}

    	$this->accountancy_code_buy = trim($this->accountancy_code_buy);
		$this->accountancy_code_sell= trim($this->accountancy_code_sell);

        // Barcode value
        $this->barcode=trim($this->barcode);

        // Check parameters
		if (empty($this->libelle))
		{
			$this->error='ErrorMandatoryParametersNotProvided';
			return -1;
		}
		if (empty($this->ref))
		{
			// Load object modCodeProduct
			$module=(! empty($conf->global->PRODUCT_CODEPRODUCT_ADDON)?$conf->global->PRODUCT_CODEPRODUCT_ADDON:'mod_codeproduct_leopard');
			if ($module != 'mod_codeproduct_leopard')	// Do not load module file for leopard
			{
				if (substr($module, 0, 16) == 'mod_codeproduct_' && substr($module, -3) == 'php')
				{
					$module = substr($module, 0, dol_strlen($module)-4);
				}
				dol_include_once('/core/modules/product/'.$module.'.php');
				$modCodeProduct = new $module;
				if (! empty($modCodeProduct->code_auto))
				{
					$this->ref = $modCodeProduct->getNextValue($this,$this->type);
				}
				unset($modCodeProduct);
			}
			if (empty($this->ref))
			{
				$this->error='ProductModuleNotSetupForAutoRef';
				return -2;
			}
		}

		dol_syslog(get_class($this)."::create ref=".$this->ref." price=".$this->price." price_ttc=".$this->price_ttc." tva_tx=".$this->tva_tx." price_base_type=".$this->price_base_type, LOG_DEBUG);

        $now=dol_now();

		$this->db->begin();

        // For automatic creation during create action (not used by Dolibarr GUI, can be used by scripts)
		if ($this->barcode == -1) $this->barcode = $this->get_barcode($this,$this->barcode_type_code);

		// Check more parameters
        // If error, this->errors[] is filled
        $result = $this->verify();

        if ($result >= 0)
        {
			$sql = "SELECT count(*) as nb";
			$sql.= " FROM ".MAIN_DB_PREFIX."product";
			$sql.= " WHERE entity IN (".getEntity('product', 1).")";
			$sql.= " AND ref = '" .$this->ref."'";

			$result = $this->db->query($sql);
			if ($result)
			{
				$obj = $this->db->fetch_object($result);
				if ($obj->nb == 0)
				{
					// Produit non deja existant
					$sql = "INSERT INTO ".MAIN_DB_PREFIX."product (";
					$sql.= "datec";
					$sql.= ", entity";
					$sql.= ", ref";
					$sql.= ", ref_ext";
					$sql.= ", price_min";
					$sql.= ", price_min_ttc";
					$sql.= ", label";
					$sql.= ", fk_user_author";
					$sql.= ", fk_product_type";
					$sql.= ", price";
					$sql.= ", price_ttc";
					$sql.= ", price_base_type";
					$sql.= ", tobuy";
					$sql.= ", tosell";
					$sql.= ", accountancy_code_buy";
					$sql.= ", accountancy_code_sell";
					$sql.= ", canvas";
					$sql.= ", finished";
					$sql.= ", tobatch";
					$sql.= ") VALUES (";
					$sql.= "'".$this->db->idate($now)."'";
					$sql.= ", ".$conf->entity;
					$sql.= ", '".$this->db->escape($this->ref)."'";
					$sql.= ", ".(! empty($this->ref_ext)?"'".$this->db->escape($this->ref_ext)."'":"null");
					$sql.= ", ".price2num($price_min_ht);
					$sql.= ", ".price2num($price_min_ttc);
					$sql.= ", ".(! empty($this->libelle)?"'".$this->db->escape($this->libelle)."'":"null");
					$sql.= ", ".$user->id;
					$sql.= ", ".$this->type;
					$sql.= ", ".price2num($price_ht);
					$sql.= ", ".price2num($price_ttc);
					$sql.= ", '".$this->price_base_type."'";
					$sql.= ", ".$this->status;
					$sql.= ", ".$this->status_buy;
					$sql.= ", '".$this->accountancy_code_buy."'";
					$sql.= ", '".$this->accountancy_code_sell."'";
					$sql.= ", '".$this->canvas."'";
					$sql.= ", ".((! isset($this->finished) || $this->finished < 0 || $this->finished == '') ? 'null' : (int) $this->finished);
					$sql.= ", ".((empty($this->status_batch) || $this->status_batch < 0)? '0':$this->status_batch);
					$sql.= ")";

					dol_syslog(get_class($this)."::Create sql=".$sql);
					$result = $this->db->query($sql);
					if ( $result )
					{
						$id = $this->db->last_insert_id(MAIN_DB_PREFIX."product");

						if ($id > 0)
						{
							$this->id				= $id;
							$this->price			= $price_ht;
							$this->price_ttc		= $price_ttc;
							$this->price_min		= $price_min_ht;
							$this->price_min_ttc	= $price_min_ttc;

							$result = $this->_log_price($user);
							if ($result > 0)
							{
								if ($this->update($id, $user, true, 'add') <= 0)
								{
								    $error++;
								}
							}
							else
							{
								$error++;
							    $this->error=$this->db->lasterror();
							}
						}
						else
						{
							$error++;
						    $this->error='ErrorFailedToGetInsertedId';
						}
					}
					else
					{
						$error++;
					    $this->error=$this->db->lasterror();
					}
				}
				else
				{
					// Product already exists with this ref
					$langs->load("products");
					$error++;
					$this->error = "ErrorProductAlreadyExists";
				}
			}
			else
			{
				$error++;
			    $this->error=$this->db->lasterror();
			}

			if (! $error && ! $notrigger)
			{
				// Appel des triggers
				include_once DOL_DOCUMENT_ROOT . '/core/class/interfaces.class.php';
				$interface=new Interfaces($this->db);
				$result=$interface->run_triggers('PRODUCT_CREATE',$this,$user,$langs,$conf);
				if ($result < 0) { $error++; $this->errors=$interface->errors; }
				// Fin appel triggers
			}

			if (! $error)
			{
				$this->db->commit();
				return $this->id;
			}
			else
			{
				$this->db->rollback();
				return -$error;
			}
        }
        else
       {
            $this->db->rollback();
            dol_syslog(get_class($this)."::Create fails verify ".join(',',$this->errors), LOG_WARNING);
            return -3;
        }

	}


    /**
     *    Check properties of product are ok (like name, barcode, ...).
     *    All properties must be already loaded on object (this->barcode, this->barcode_type_code, ...).
     *
     *    @return     int		0 if OK, <0 if KO
     */
    function verify()
    {
        $this->errors=array();

        $result = 0;
        $this->ref = trim($this->ref);

        if (! $this->ref)
        {
            $this->errors[] = 'ErrorBadRef';
            $result = -2;
        }

        $rescode = $this->check_barcode($this->barcode,$this->barcode_type_code);
        if ($rescode <> 0)
        {
        	if ($rescode == -1)
        	{
        		$this->errors[] = 'ErrorBadBarCodeSyntax';
        	}
        	if ($rescode == -2)
        	{
        		$this->errors[] = 'ErrorBarCodeRequired';
        	}
        	if ($rescode == -3)
        	{
        		$this->errors[] = 'ErrorBarCodeAlreadyUsed';
        	}
        	$result = -3;
        }

        return $result;
    }

    /**
     *  Check barcode
     *
     *	@param	string	$valuetotest	Value to test
     *  @param	string	$typefortest	Type of barcode (ISBN, EAN, ...)
     *  @return int						0 if OK
     * 									-1 ErrorBadBarCodeSyntax
     * 									-2 ErrorBarCodeRequired
     * 									-3 ErrorBarCodeAlreadyUsed
     */
    function check_barcode($valuetotest,$typefortest)
    {
        global $conf;
        if (! empty($conf->barcode->enabled) && ! empty($conf->global->BARCODE_PRODUCT_ADDON_NUM))
        {
        	$module=strtolower($conf->global->BARCODE_PRODUCT_ADDON_NUM);

            $dirsociete=array_merge(array('/core/modules/barcode/'),$conf->modules_parts['barcode']);
            foreach ($dirsociete as $dirroot)
            {
                $res=dol_include_once($dirroot.$module.'.php');
                if ($res) break;
            }

            $mod = new $module();

            dol_syslog(get_class($this)."::check_barcode value=".$valuetotest." type=".$typefortest." module=".$module);
            $result = $mod->verif($this->db, $valuetotest, $this, 0, $typefortest);
            return $result;
        }
        else
		{
            return 0;
        }
    }

	/**
	 *	Update a record into database
	 *
	 *	@param	int		$id         Id of product
	 *	@param  User	$user       Object user making update
	 *	@param	int		$notrigger	Disable triggers
	 *	@param	string	$action		Current action for hookmanager ('add' or 'update')
	 *	@return int         		1 if OK, -1 if ref already exists, -2 if other error
	 */
	function update($id, $user, $notrigger=false, $action='update')
	{
		global $langs, $conf, $hookmanager;

		$error=0;

		// Check parameters
		if (! $this->libelle) $this->libelle = 'MISSING LABEL';

		// Clean parameters
		$this->ref = dol_string_nospecial(trim($this->ref));
		$this->libelle = trim($this->libelle);
		$this->description = trim($this->description);
		$this->note = (isset($this->note) ? trim($this->note) : null);
		$this->weight = price2num($this->weight);
		$this->weight_units = trim($this->weight_units);
		$this->length = price2num($this->length);
		$this->length_units = trim($this->length_units);
		$this->surface = price2num($this->surface);
		$this->surface_units = trim($this->surface_units);
		$this->volume = price2num($this->volume);
		$this->volume_units = trim($this->volume_units);
		if (empty($this->tva_tx))    			$this->tva_tx = 0;
		if (empty($this->tva_npr))    			$this->tva_npr = 0;
		if (empty($this->localtax1_tx))			$this->localtax1_tx = 0;
		if (empty($this->localtax2_tx))			$this->localtax2_tx = 0;
		if (empty($this->status))				$this->status = 0;
		if (empty($this->status_buy))			$this->status_buy = 0;

        if (empty($this->country_id))           $this->country_id = 0;

        // Barcode value
        $this->barcode=trim($this->barcode);

		$this->accountancy_code_buy = trim($this->accountancy_code_buy);
		$this->accountancy_code_sell= trim($this->accountancy_code_sell);


        $this->db->begin();

        // Check name is required and codes are ok or unique.
        // If error, this->errors[] is filled
        if ($action != 'add')
        {
        	$result = $this->verify();	// We don't check when update called during a create because verify was already done
        }

        if ($result >= 0)
        {
            if (empty($this->oldcopy))
            {
                $org=new self($this->db);
                $org->fetch($this->id);
                $this->oldcopy=$org;
            }
            // test if batch management is activated on existing product
            if ($this->hasbatch() && !$this->oldcopy->hasbatch())
            {
                $this->load_stock();
                foreach ($this->stock_warehouse as $idW => $ObjW)
                {
                    $qty_batch = 0;
                    foreach ($ObjW->detail_batch as $detail)
                    {
                        $qty_batch += $detail->qty;
                    }
                    // Quantities in batch details are not same same as stock quantity
                    // So we add a default batch record
                    if ($ObjW->real <> $qty_batch)
                    {
                        $ObjBatch = new Productbatch($this->db);
                        $ObjBatch->batch = $langs->trans('BatchDefaultNumber');
                        $ObjBatch->qty = $ObjW->real - $qty_batch;
                        $ObjBatch->fk_product_stock = $ObjW->id;
                        if ($ObjBatch->create($user,1) < 0)
                        {
                            $error++;
                            $this->errors=$ObjBatch->errors;
                        }
                    }
                }
            }
	        // For automatic creation
	        if ($this->barcode == -1) $this->barcode = $this->get_barcode($this,$this->barcode_type_code);

			$sql = "UPDATE ".MAIN_DB_PREFIX."product";
			$sql.= " SET label = '" . $this->db->escape($this->libelle) ."'";
			$sql.= ", ref = '" . $this->ref ."'";
			$sql.= ", ref_ext = ".(! empty($this->ref_ext)?"'".$this->db->escape($this->ref_ext)."'":"null");
			$sql.= ", tva_tx = " . $this->tva_tx;
			$sql.= ", recuperableonly = " . $this->tva_npr;
			$sql.= ", localtax1_tx = " . $this->localtax1_tx;
			$sql.= ", localtax2_tx = " . $this->localtax2_tx;

			$sql.= ", barcode = ". (empty($this->barcode)?"null":"'".$this->db->escape($this->barcode)."'");
			$sql.= ", fk_barcode_type = ". (empty($this->barcode_type)?"null":$this->db->escape($this->barcode_type));

			$sql.= ", tosell = " . $this->status;
			$sql.= ", tobuy = " . $this->status_buy;
			$sql.= ", tobatch = " . ((empty($this->status_batch) || $this->status_batch < 0) ? '0' : $this->status_batch);
			$sql.= ", finished = " . ((! isset($this->finished) || $this->finished < 0) ? "null" : (int) $this->finished);
			$sql.= ", weight = " . ($this->weight!='' ? "'".$this->weight."'" : 'null');
			$sql.= ", weight_units = " . ($this->weight_units!='' ? "'".$this->weight_units."'": 'null');
			$sql.= ", length = " . ($this->length!='' ? "'".$this->length."'" : 'null');
			$sql.= ", length_units = " . ($this->length_units!='' ? "'".$this->length_units."'" : 'null');
			$sql.= ", surface = " . ($this->surface!='' ? "'".$this->surface."'" : 'null');
			$sql.= ", surface_units = " . ($this->surface_units!='' ? "'".$this->surface_units."'" : 'null');
			$sql.= ", volume = " . ($this->volume!='' ? "'".$this->volume."'" : 'null');
			$sql.= ", volume_units = " . ($this->volume_units!='' ? "'".$this->volume_units."'" : 'null');
			$sql.= ", seuil_stock_alerte = " . ((isset($this->seuil_stock_alerte) && $this->seuil_stock_alerte != '') ? "'".$this->seuil_stock_alerte."'" : "null");
			$sql.= ", description = '" . $this->db->escape($this->description) ."'";
			$sql.= ", url = " . ($this->url?"'".$this->db->escape($this->url)."'":'null');
			$sql.= ", customcode = '" .        $this->db->escape($this->customcode) ."'";
	        $sql.= ", fk_country = " . ($this->country_id > 0 ? $this->country_id : 'null');
	        $sql.= ", note = ".(isset($this->note) ? "'" .$this->db->escape($this->note)."'" : 'null');
			$sql.= ", duration = '" . $this->duration_value . $this->duration_unit ."'";
			$sql.= ", accountancy_code_buy = '" . $this->accountancy_code_buy."'";
			$sql.= ", accountancy_code_sell= '" . $this->accountancy_code_sell."'";
			$sql.= ", desiredstock = " . ((isset($this->desiredstock) && $this->desiredstock != '') ? $this->desiredstock : "null");
			$sql.= " WHERE rowid = " . $id;

			dol_syslog(get_class($this)."update sql=".$sql);
			$resql=$this->db->query($sql);
			if ($resql)
			{
				$this->id = $id;

				// Multilangs
				if (! empty($conf->global->MAIN_MULTILANGS))
				{
					if ( $this->setMultiLangs() < 0)
					{
						$this->error=$langs->trans("Error")." : ".$this->db->error()." - ".$sql;
						return -2;
					}
				}

				// Actions on extra fields (by external module or standard code)
				$hookmanager->initHooks(array('productdao'));
				$parameters=array('id'=>$this->id);
				$reshook=$hookmanager->executeHooks('insertExtraFields',$parameters,$this,$action);    // Note that $action and $object may have been modified by some hooks
				if (empty($reshook))
				{
					if (empty($conf->global->MAIN_EXTRAFIELDS_DISABLED)) // For avoid conflicts if trigger used
					{
						$result=$this->insertExtraFields();
						if ($result < 0)
						{
							$error++;
						}
					}
				}
				else if ($reshook < 0) $error++;

				if (! $error && ! $notrigger)
				{
					// Appel des triggers
					include_once DOL_DOCUMENT_ROOT . '/core/class/interfaces.class.php';
					$interface=new Interfaces($this->db);
					$result=$interface->run_triggers('PRODUCT_MODIFY',$this,$user,$langs,$conf);
					if ($result < 0) { $error++; $this->errors=$interface->errors; }
					// Fin appel triggers
				}

				if (! $error && (is_object($this->oldcopy) && $this->oldcopy->ref != $this->ref))
				{
					// We remove directory
					if ($conf->product->dir_output)
					{
<<<<<<< HEAD
						$olddir = $conf->product->dir_output . "/" . dol_sanitizeFileName($this->oldcopy->ref);
						$newdir = $conf->product->dir_output . "/" . dol_sanitizeFileName($this->ref);
						if (file_exists($olddir))
=======
						include_once DOL_DOCUMENT_ROOT . '/core/lib/files.lib.php';
						$res=@dol_move($olddir, $newdir);
						if (! $res)
>>>>>>> a52d9e1d
						{
							include_once DOL_DOCUMENT_ROOT . '/core/lib/files.lib.php';
							$res=dol_move($olddir, $newdir);
							if (! $res)
							{
								$this->error='ErrorFailToMoveDir';
								$error++;
							}
						}
					}
				}

				if (! $error)
				{
					$this->db->commit();
					return 1;
				}
				else
				{
					$this->db->rollback();
					return -$error;
				}
			}
			else
			{
				if ($this->db->errno() == 'DB_ERROR_RECORD_ALREADY_EXISTS')
				{
					$this->error=$langs->trans("Error")." : ".$langs->trans("ErrorProductAlreadyExists",$this->ref);
					$this->db->rollback();
					return -1;
				}
				else
				{
					$this->error=$langs->trans("Error")." : ".$this->db->error()." - ".$sql;
					$this->db->rollback();
					return -2;
				}
			}
        }
        else
       {
            $this->db->rollback();
            dol_syslog(get_class($this)."::Update fails verify ".join(',',$this->errors), LOG_WARNING);
            return -3;
        }
	}

	/**
	 *  Delete a product from database (if not used)
	 *
	 *	@param      int		$id         Product id (usage of this is deprecated, delete should be called without parameters on a fetched object)
	 * 	@return		int					< 0 if KO, 0 = Not possible, > 0 if OK
	 */
	function delete($id=0)
	{
		global $conf,$user,$langs;

		$error=0;

		// Clean parameters
		if (empty($id)) $id=$this->id;
		else $this->fetch($id);

		// Check parameters
		if (empty($id))
		{
			$this->error = "Object must be fetched before calling delete";
			return -1;
		}
		if (($this->type == 0 && empty($user->rights->produit->supprimer)) || ($this->type == 1 && empty($user->rights->service->supprimer)))
		{
			$this->error = "ErrorForbidden";
			return 0;
		}

		$objectisused = $this->isObjectUsed($id);
		if (empty($objectisused))
		{
			$this->db->begin();

			if (! $error)
			{
				// Appel des triggers
				include_once DOL_DOCUMENT_ROOT . '/core/class/interfaces.class.php';
				$interface=new Interfaces($this->db);
				$result=$interface->run_triggers('PRODUCT_DELETE',$this,$user,$langs,$conf);
				if ($result < 0) {
					$error++; $this->errors=$interface->errors;
				}
				// Fin appel triggers
			}

			// Delete all child tables
			$elements = array('product_fournisseur_price','product_price','product_lang','categorie_product','product_stock');
			foreach($elements as $table)
			{
				if (! $error)
				{
					$sql = "DELETE FROM ".MAIN_DB_PREFIX.$table;
					$sql.= " WHERE fk_product = ".$id;
					dol_syslog(get_class($this).'::delete sql='.$sql, LOG_DEBUG);
					$result = $this->db->query($sql);
					if (! $result)
					{
						$error++;
						$this->errors[] = $this->db->lasterror();
						dol_syslog(get_class($this).'::delete error '.$this->error, LOG_ERR);
					}
				}
			}

			// Delete product
			if (! $error)
			{
				$sqlz = "DELETE FROM ".MAIN_DB_PREFIX."product";
				$sqlz.= " WHERE rowid = ".$id;
				dol_syslog(get_class($this).'::delete sql='.$sqlz, LOG_DEBUG);
				$resultz = $this->db->query($sqlz);
				if ( ! $resultz )
				{
					$error++;
					$this->errors[] = $this->db->lasterror();
					dol_syslog(get_class($this).'::delete error '.$this->error, LOG_ERR);
				}
			}

			if (! $error)
			{
				// We remove directory
				$ref = dol_sanitizeFileName($this->ref);
				if ($conf->product->dir_output)
				{
					$dir = $conf->product->dir_output . "/" . $ref;
					if (file_exists($dir))
					{
						$res=@dol_delete_dir_recursive($dir);
						if (! $res)
						{
							$this->errors[] = 'ErrorFailToDeleteDir';
							$error++;
						}
					}
				}
			}

			// Remove extrafields
			if ((! $error) && (empty($conf->global->MAIN_EXTRAFIELDS_DISABLED))) // For avoid conflicts if trigger used
			{
				$result=$this->deleteExtraFields();
				if ($result < 0)
				{
					$error++;
					dol_syslog(get_class($this)."::delete error -4 ".$this->error, LOG_ERR);
				}
			}

			if (! $error)
			{
				$this->db->commit();
				return 1;
			}
			else
			{
				foreach($this->errors as $errmsg)
				{
					dol_syslog(get_class($this)."::delete ".$errmsg, LOG_ERR);
					$this->error.=($this->error?', '.$errmsg:$errmsg);
				}
				$this->db->rollback();
				return -$error;
			}
		}
		else
		{
			$this->error = "ErrorRecordIsUsedCantDelete";
			return 0;
		}
	}

	/**
	 *	Update or add a translation for a product
	 *
	 *	@return		int		<0 if KO, >0 if OK
	 */
	function setMultiLangs()
	{
		global $langs;

		$langs_available = $langs->get_available_languages();
		$current_lang = $langs->getDefaultLang();

		foreach ($langs_available as $key => $value)
		{
			$sql = "SELECT rowid";
			$sql.= " FROM ".MAIN_DB_PREFIX."product_lang";
			$sql.= " WHERE fk_product=".$this->id;
			$sql.= " AND lang='".$key."'";

			$result = $this->db->query($sql);

			if ($key == $current_lang)
			{
				if ($this->db->num_rows($result)) // si aucune ligne dans la base
				{
					$sql2 = "UPDATE ".MAIN_DB_PREFIX."product_lang";
					$sql2.= " SET label='".$this->db->escape($this->libelle)."',";
					$sql2.= " description='".$this->db->escape($this->description)."',";
					$sql2.= " note='".$this->db->escape($this->note)."'";
					$sql2.= " WHERE fk_product=".$this->id." AND lang='".$key."'";
				}
				else
				{
					$sql2 = "INSERT INTO ".MAIN_DB_PREFIX."product_lang (fk_product, lang, label, description, note)";
					$sql2.= " VALUES(".$this->id.",'".$key."','". $this->db->escape($this->libelle);
					$sql2.= "','".$this->db->escape($this->description);
					$sql2.= "','".$this->db->escape($this->note)."')";
				}
				dol_syslog(get_class($this).'::setMultiLangs sql='.$sql2);
				if (! $this->db->query($sql2))
				{
					$this->error=$this->db->lasterror();
					dol_syslog(get_class($this).'::setMultiLangs error='.$this->error, LOG_ERR);
					return -1;
				}
			}
			else if (isset($this->multilangs["$key"]))
			{
				if ($this->db->num_rows($result)) // si aucune ligne dans la base
				{
					$sql2 = "UPDATE ".MAIN_DB_PREFIX."product_lang";
					$sql2.= " SET label='".$this->db->escape($this->multilangs["$key"]["label"])."',";
					$sql2.= " description='".$this->db->escape($this->multilangs["$key"]["description"])."',";
					$sql2.= " note='".$this->db->escape($this->multilangs["$key"]["note"])."'";
					$sql2.= " WHERE fk_product=".$this->id." AND lang='".$key."'";
				}
				else
				{
					$sql2 = "INSERT INTO ".MAIN_DB_PREFIX."product_lang (fk_product, lang, label, description, note)";
					$sql2.= " VALUES(".$this->id.",'".$key."','". $this->db->escape($this->multilangs["$key"]["label"]);
					$sql2.= "','".$this->db->escape($this->multilangs["$key"]["description"]);
					$sql2.= "','".$this->db->escape($this->multilangs["$key"]["note"])."')";
				}

				// on ne sauvegarde pas des champs vides
				if ( $this->multilangs["$key"]["label"] || $this->multilangs["$key"]["description"] || $this->multilangs["$key"]["note"] )
				dol_syslog(get_class($this).'::setMultiLangs sql='.$sql2);
				if (! $this->db->query($sql2))
				{
					$this->error=$this->db->lasterror();
					dol_syslog(get_class($this).'::setMultiLangs error='.$this->error, LOG_ERR);
					return -1;
				}
			}
		}
		return 1;
	}

	/**
	 *	Delete a language for this product
	 *
	 *  @param		string	$langtodelete		Language to delete
	 *	@return		int							<0 if KO, >0 if OK
	 */
	function delMultiLangs($langtodelete)
	{
		$sql = "DELETE FROM ".MAIN_DB_PREFIX."product_lang";
		$sql.= " WHERE fk_product=".$this->id." AND lang='".$this->db->escape($langtodelete)."'";

		dol_syslog("Delete translation sql=".$sql);
		$result = $this->db->query($sql);
		if ($result)
		{
			return 1;
		}
		else
		{
			$this->error="Error: ".$this->db->error()." - ".$sql;
			return -1;
		}
	}

	/*
	 * Sets an accountancy code for a product.
	 * Also calls PRODUCT_MODIFY trigger when modified
	 *
	 * @param string $type It can be 'buy' or 'sell'
	 * @param string $value Accountancy code
	 * @return int <0 KO >0 OK
	 */
	public function setAccountancyCode($type, $value)
	{
		global $user, $langs, $conf;

		$this->db->begin();

		if ($type == 'buy') {
			$field = 'accountancy_code_buy';
		} elseif ($type == 'sell') {
			$field = 'accountancy_code_sell';
		} else {
			return -1;
		}

		$sql = "UPDATE ".MAIN_DB_PREFIX.$this->table_element." SET ";
		$sql.= "$field = '".$this->db->escape($value)."'";
		$sql.= " WHERE rowid = ".$this->id;

		dol_syslog(get_class($this)."::".__FUNCTION__." sql=".$sql, LOG_DEBUG);
		$resql = $this->db->query($sql);

		if ($resql)
		{
			// Call triggers
			include_once DOL_DOCUMENT_ROOT . '/core/class/interfaces.class.php';
			$interface=new Interfaces($this->db);
			$result=$interface->run_triggers('PRODUCT_MODIFY',$this,$user,$langs,$conf);
			if ($result < 0)
			{
				$this->errors=$interface->errors;
				$this->db->rollback();
				return -1;
			}
			// End call triggers

			$this->$field = $value;

			$this->db->commit();
			return 1;
		}
		else
		{
			$this->error=$this->db->lasterror();
			$this->db->rollback();
			return -1;
		}
	}

	/**
	 *	Load array this->multilangs
	 *
	 *	@return		int		<0 if KO, >0 if OK
	 */
	function getMultiLangs()
	{
		global $langs;

		$current_lang = $langs->getDefaultLang();

		$sql = "SELECT lang, label, description, note";
		$sql.= " FROM ".MAIN_DB_PREFIX."product_lang";
		$sql.= " WHERE fk_product=".$this->id;

		$result = $this->db->query($sql);
		if ($result)
		{
			while ( $obj = $this->db->fetch_object($result) )
			{
				//print 'lang='.$obj->lang.' current='.$current_lang.'<br>';
				if( $obj->lang == $current_lang ) // si on a les traduct. dans la langue courante on les charge en infos principales.
				{
					$this->label		= $obj->label;
					$this->description	= $obj->description;
					$this->note			= $obj->note;

				}
				$this->multilangs["$obj->lang"]["label"]		= $obj->label;
				$this->multilangs["$obj->lang"]["description"]	= $obj->description;
				$this->multilangs["$obj->lang"]["note"]			= $obj->note;
			}
			return 1;
		}
		else
		{
			$this->error="Error: ".$this->db->error()." - ".$sql;
			return -1;
		}
	}



	/**
	 *  Ajoute un changement de prix en base dans l'historique des prix
	 *
	 *	@param  	User	$user       Objet utilisateur qui modifie le prix
	 *	@param		int		$level		price level to change
	 *	@return		int					<0 if KO, >0 if OK
	 */
	function _log_price($user,$level=0)
	{
		global $conf;

		$now=dol_now();

		// Add new price
		$sql = "INSERT INTO ".MAIN_DB_PREFIX."product_price(price_level,date_price,fk_product,fk_user_author,price,price_ttc,price_base_type,tosell,tva_tx,recuperableonly,";
		$sql.= " localtax1_tx, localtax2_tx, price_min,price_min_ttc,price_by_qty,entity) ";
		$sql.= " VALUES(".($level?$level:1).", '".$this->db->idate($now)."',".$this->id.",".$user->id.",".$this->price.",".$this->price_ttc.",'".$this->price_base_type."',".$this->status.",".$this->tva_tx.",".$this->tva_npr.",";
		$sql.= " ".$this->localtax1_tx.",".$this->localtax2_tx.",".$this->price_min.",".$this->price_min_ttc.",".$this->price_by_qty.",".$conf->entity;
		$sql.= ")";

		dol_syslog(get_class($this)."_log_price sql=".$sql);
		$resql=$this->db->query($sql);
		if(! $resql)
		{
			$this->error=$this->db->error();
			dol_print_error($this->db);
			return -1;
		}
		else
		{
			return 1;
		}
	}


	/**
	 *  Delete a price line
	 *
	 * 	@param		User	$user	Object user
	 * 	@param		int		$rowid	Line id to delete
	 * 	@return		int				<0 if KO, >0 if OK
	 */
	function log_price_delete($user,$rowid)
	{
		$sql = "DELETE FROM ".MAIN_DB_PREFIX."product_price";
		$sql.= " WHERE rowid=".$rowid;

		dol_syslog(get_class($this)."log_price_delete sql=".$sql, LOG_DEBUG);
		$resql=$this->db->query($sql);
		if ($resql)
		{
			return 1;
		}
		else
		{
			$this->error=$this->db->lasterror();
			return -1;
		}

	}


	/**
	 *	Read price used by a provider
	 *	We enter as input couple prodfournprice/qty or triplet qty/product_id/fourn_ref
	 *
	 *  @param     	int		$prodfournprice     Id du tarif = rowid table product_fournisseur_price
	 *  @param     	double	$qty                Quantity asked
	 *	@param		int		$product_id			Filter on a particular product id
	 * 	@param		string	$fourn_ref			Filter on a supplier ref
	 *  @return    	int 						<-1 if KO, -1 if qty not enough, 0 si ok mais rien trouve, id_product si ok et trouve. May also initialize some properties like (->ref_supplier, buyprice, fourn_pu, vatrate_supplier...)
	 */
	function get_buyprice($prodfournprice,$qty,$product_id=0,$fourn_ref=0)
	{
		$result = 0;

		// We do select by searching with qty and prodfournprice
		$sql = "SELECT pfp.rowid, pfp.price as price, pfp.quantity as quantity,";
		$sql.= " pfp.fk_product, pfp.ref_fourn, pfp.fk_soc, pfp.tva_tx";
		$sql.= " FROM ".MAIN_DB_PREFIX."product_fournisseur_price as pfp";
		$sql.= " WHERE pfp.rowid = ".$prodfournprice;
		if ($qty) $sql.= " AND pfp.quantity <= ".$qty;

		dol_syslog(get_class($this)."::get_buyprice sql=".$sql);
		$resql = $this->db->query($sql);
		if ($resql)
		{
			$obj = $this->db->fetch_object($resql);
			if ($obj && $obj->quantity > 0)		// If found
			{
				$this->buyprice = $obj->price;                      // \deprecated
				$this->fourn_pu = $obj->price / $obj->quantity;     // Prix unitaire du produit pour le fournisseur $fourn_id
				$this->ref_fourn = $obj->ref_fourn;                 // Ref supplier
				$this->vatrate_supplier = $obj->tva_tx;             // Vat ref supplier
				$result=$obj->fk_product;
				return $result;
			}
			else
			{
				// We do same select again but searching with qty, ref and id product
				$sql = "SELECT pfp.rowid, pfp.price as price, pfp.quantity as quantity, pfp.fk_soc,";
				$sql.= " pfp.fk_product, pfp.ref_fourn as ref_supplier, pfp.tva_tx";
				$sql.= " FROM ".MAIN_DB_PREFIX."product_fournisseur_price as pfp";
				$sql.= " WHERE pfp.ref_fourn = '".$fourn_ref."'";
				$sql.= " AND pfp.fk_product = ".$product_id;
				$sql.= " AND pfp.quantity <= ".$qty;
				$sql.= " ORDER BY pfp.quantity DESC";
				$sql.= " LIMIT 1";

				dol_syslog(get_class($this)."::get_buyprice sql=".$sql);
				$resql = $this->db->query($sql);
				if ($resql)
				{
					$obj = $this->db->fetch_object($resql);
					if ($obj && $obj->quantity > 0)		// If found
					{
						$this->buyprice = $obj->price;                      // deprecated
						$this->fourn_qty = $obj->quantity;					// min quantity for price
						$this->fourn_pu = $obj->price / $obj->quantity;     // Prix unitaire du produit pour le fournisseur $fourn_id
						$this->ref_fourn = $obj->ref_supplier;              // deprecated
						$this->ref_supplier = $obj->ref_supplier;           // Ref supplier
						$this->vatrate_supplier = $obj->tva_tx;             // Vat ref supplier
						$result=$obj->fk_product;
						return $result;
					}
					else
					{
						return -1;	// Ce produit n'existe pas avec cette ref fournisseur ou existe mais qte insuffisante
					}
				}
				else
				{
					$this->error=$this->db->error();
					dol_syslog(get_class($this)."::get_buyprice ".$this->error, LOG_ERR);
					return -3;
				}
			}
		}
		else
		{
			$this->error=$this->db->error();
			dol_syslog(get_class($this)."::get_buyprice ".$this->error, LOG_ERR);
			return -2;
		}
	}


	/**
	 *	Modify price of a product/Service
	 *
	 *	@param  	double	$newprice		New price
	 *	@param  	string	$newpricebase	HT or TTC
	 *	@param  	User	$user        	Object user that make change
	 *	@param  	double	$newvat			New VAT Rate
	 *  @param		double	$newminprice	New price min
	 *  @param		int		$level			0=standard, >0 = level if multilevel prices
	 *  @param     	int		$newnpr         0=Standard vat rate, 1=Special vat rate for French NPR VAT
	 *  @param     	int		$newpsq         1 if it has price by quantity
	 * 	@return		int						<0 if KO, >0 if OK
	 */
	function updatePrice($newprice, $newpricebase, $user, $newvat='',$newminprice='', $level=0, $newnpr=0, $newpsq=0)
	{
		global $conf,$langs;

		$id=$this->id;

		dol_syslog(get_class($this)."update_price id=".$id." newprice=".$newprice." newpricebase=".$newpricebase." newminprice=".$newminprice." level=".$level." npr=".$newnpr);

		// Clean parameters
		if (empty($this->tva_tx))  $this->tva_tx=0;
        if (empty($newnpr)) $newnpr=0;

		// Check parameters
		if ($newvat == '') $newvat=$this->tva_tx;
		if (! empty($newminprice) && ($newminprice > $newprice))
		{
			$this->error='ErrorPriceCantBeLowerThanMinPrice';
			return -1;
		}

		if ($newprice!='' || $newprice==0)
		{
			if ($newpricebase == 'TTC')
			{
				$price_ttc = price2num($newprice,'MU');
				$price = price2num($newprice) / (1 + ($newvat / 100));
				$price = price2num($price,'MU');

				if ($newminprice!='' || $newminprice==0)
				{
					$price_min_ttc = price2num($newminprice,'MU');
					$price_min = price2num($newminprice) / (1 + ($newvat / 100));
					$price_min = price2num($price_min,'MU');
				}
				else
				{
					$price_min=0;
					$price_min_ttc=0;
				}
			}
			else
			{
				$price = price2num($newprice,'MU');
				$price_ttc = ( $newnpr != 1 ) ? price2num($newprice) * (1 + ($newvat / 100)) : $price;
				$price_ttc = price2num($price_ttc,'MU');

				if ($newminprice!='' || $newminprice==0)
				{
					$price_min = price2num($newminprice,'MU');
					$price_min_ttc = price2num($newminprice) * (1 + ($newvat / 100));
					$price_min_ttc = price2num($price_min_ttc,'MU');
					//print 'X'.$newminprice.'-'.$price_min;
				}
				else
				{
					$price_min=0;
					$price_min_ttc=0;
				}
			}
			//print 'x'.$id.'-'.$newprice.'-'.$newpricebase.'-'.$price.'-'.$price_ttc.'-'.$price_min.'-'.$price_min_ttc;


			//Local taxes
			$localtax1=get_localtax($newvat,1);
			$localtax2=get_localtax($newvat,2);
			if (empty($localtax1)) $localtax1=0;	// If = '' then = 0
			if (empty($localtax2)) $localtax2=0;	// If = '' then = 0

			// Ne pas mettre de quote sur les numeriques decimaux.
			// Ceci provoque des stockages avec arrondis en base au lieu des valeurs exactes.
			$sql = "UPDATE ".MAIN_DB_PREFIX."product SET";
			$sql.= " price_base_type='".$newpricebase."',";
			$sql.= " price=".$price.",";
			$sql.= " price_ttc=".$price_ttc.",";
			$sql.= " price_min=".$price_min.",";
			$sql.= " price_min_ttc=".$price_min_ttc.",";
			$sql.= " localtax1_tx=".($localtax1>=0?$localtax1:'NULL').",";
			$sql.= " localtax2_tx=".($localtax2>=0?$localtax2:'NULL').",";
			$sql.= " tva_tx='".price2num($newvat)."',";
            $sql.= " recuperableonly='".$newnpr."'";
			$sql.= " WHERE rowid = ".$id;

			dol_syslog(get_class($this)."update_price sql=".$sql, LOG_DEBUG);
			$resql=$this->db->query($sql);
			if ($resql)
			{
				$this->price = $price;
				$this->price_ttc = $price_ttc;
				$this->price_min = $price_min;
				$this->price_min_ttc = $price_min_ttc;
				$this->price_base_type = $newpricebase;
				$this->tva_tx = $newvat;
				$this->tva_npr = $newnpr;
				//Local taxes
				$this->localtax1_tx = $localtax1;
				$this->localtax2_tx = $localtax2;

				// Price by quantity
				$this->price_by_qty = $newpsq;

				$this->_log_price($user,$level);	// Save price for level into table product_price

				$this->level = $level;				// Store level of price edited for trigger

				// Appel des triggers
				include_once(DOL_DOCUMENT_ROOT . "/core/class/interfaces.class.php");
				$interface=new Interfaces($this->db);
				$result=$interface->run_triggers('PRODUCT_PRICE_MODIFY',$this,$user,$langs,$conf);
				if ($result < 0)
				{
					$error++; $this->errors=$interface->errors;
				}
				// Fin appel triggers
			}
			else
			{
				dol_print_error($this->db);
			}
		}

		return 1;
	}


	/**
	 *  Load a product in memory from database
	 *
	 *  @param	int		$id      	Id of product/service to load
	 *  @param  string	$ref     	Ref of product/service to load
	 *  @param	string	$ref_ext	Ref ext of product/service to load
	 *  @return int     			<0 if KO, 0 if not found, >0 if OK
	 */
	function fetch($id='',$ref='',$ref_ext='')
	{
	    include_once DOL_DOCUMENT_ROOT.'/core/lib/company.lib.php';

		global $langs, $conf;

		dol_syslog(get_class($this)."::fetch id=".$id." ref=".$ref." ref_ext=".$ref_ext);

		// Check parameters
		if (! $id && ! $ref && ! $ref_ext)
		{
			$this->error='ErrorWrongParameters';
			dol_print_error(get_class($this)."::fetch ".$this->error, LOG_ERR);
			return -1;
		}

		$sql = "SELECT rowid, ref, ref_ext, label, description, url, note, customcode, fk_country, price, price_ttc,";
		$sql.= " price_min, price_min_ttc, price_base_type, tva_tx, recuperableonly as tva_npr, localtax1_tx, localtax2_tx, tosell,";
		$sql.= " tobuy, fk_product_type, duration, seuil_stock_alerte, canvas,";
		$sql.= " weight, weight_units, length, length_units, surface, surface_units, volume, volume_units, barcode, fk_barcode_type, finished,";
		$sql.= " accountancy_code_buy, accountancy_code_sell, stock, pmp,";
		$sql.= " datec, tms, import_key, entity, desiredstock, tobatch";
		$sql.= " ,ref_ext";
		$sql.= " FROM ".MAIN_DB_PREFIX."product";
		if ($id) $sql.= " WHERE rowid = ".$this->db->escape($id);
		else
		{
			$sql.= " WHERE entity IN (".getEntity($this->element, 1).")";
			if ($ref) $sql.= " AND ref = '".$this->db->escape($ref)."'";
			else if ($ref_ext) $sql.= " AND ref_ext = '".$this->db->escape($ref_ext)."'";
		}

		dol_syslog(get_class($this)."::fetch sql=".$sql);
		$resql = $this->db->query($sql);
		if ( $resql )
		{
			if ($this->db->num_rows($resql) > 0)
			{
				$obj = $this->db->fetch_object($resql);

				$this->id						= $obj->rowid;
				$this->ref						= $obj->ref;
				$this->ref_ext					= $obj->ref_ext;
				$this->libelle					= $obj->label;		// TODO deprecated
				$this->label					= $obj->label;
				$this->description				= $obj->description;
				$this->url						= $obj->url;
				$this->note						= $obj->note;

				$this->type						= $obj->fk_product_type;
				$this->status					= $obj->tosell;
				$this->status_buy				= $obj->tobuy;
				$this->status_batch				= $obj->tobatch;

	            $this->customcode				= $obj->customcode;
	            $this->country_id				= $obj->fk_country;
	            $this->country_code				= getCountry($this->country_id,2,$this->db);
	            $this->price					= $obj->price;
				$this->price_ttc				= $obj->price_ttc;
				$this->price_min				= $obj->price_min;
				$this->price_min_ttc			= $obj->price_min_ttc;
				$this->price_base_type			= $obj->price_base_type;
				$this->tva_tx					= $obj->tva_tx;
				//! French VAT NPR
				$this->tva_npr					= $obj->tva_npr;
				//! Spanish local taxes
				$this->localtax1_tx				= $obj->localtax1_tx;
				$this->localtax2_tx				= $obj->localtax2_tx;

				$this->finished					= $obj->finished;
				$this->duration					= $obj->duration;
				$this->duration_value			= substr($obj->duration,0,dol_strlen($obj->duration)-1);
				$this->duration_unit			= substr($obj->duration,-1);
				$this->canvas					= $obj->canvas;
				$this->weight					= $obj->weight;
				$this->weight_units				= $obj->weight_units;
				$this->length					= $obj->length;
				$this->length_units				= $obj->length_units;
				$this->surface					= $obj->surface;
				$this->surface_units			= $obj->surface_units;
				$this->volume					= $obj->volume;
				$this->volume_units				= $obj->volume_units;
				$this->barcode					= $obj->barcode;
				$this->barcode_type				= $obj->fk_barcode_type;

				$this->accountancy_code_buy		= $obj->accountancy_code_buy;
				$this->accountancy_code_sell	= $obj->accountancy_code_sell;

				$this->seuil_stock_alerte		= $obj->seuil_stock_alerte;
				$this->desiredstock             = $obj->desiredstock;
				$this->stock_reel				= $obj->stock;
				$this->pmp						= $obj->pmp;

				$this->date_creation			= $obj->datec;
				$this->date_modification		= $obj->tms;
				$this->import_key				= $obj->import_key;
				$this->entity					= $obj->entity;
				
				$this->ref_ext					= $obj->ref_ext;

				$this->db->free($resql);


				// Retreive all extrafield for thirdparty
				// fetch optionals attributes and labels
				require_once(DOL_DOCUMENT_ROOT.'/core/class/extrafields.class.php');
				$extrafields=new ExtraFields($this->db);
				$extralabels=$extrafields->fetch_name_optionals_label($this->table_element,true);
				$this->fetch_optionals($this->id,$extralabels);


				// multilangs
				if (! empty($conf->global->MAIN_MULTILANGS)) $this->getMultiLangs();

				// Load multiprices array
				if (! empty($conf->global->PRODUIT_MULTIPRICES))
				{
					for ($i=1; $i <= $conf->global->PRODUIT_MULTIPRICES_LIMIT; $i++)
					{
						$sql = "SELECT price, price_ttc, price_min, price_min_ttc,";
						$sql.= " price_base_type, tva_tx, tosell, price_by_qty, rowid, recuperableonly";
						$sql.= " FROM ".MAIN_DB_PREFIX."product_price";
						$sql.= " WHERE entity IN (".getEntity('productprice', 1).")";
						$sql.= " AND price_level=".$i;
						$sql.= " AND fk_product = '".$this->id."'";
						$sql.= " ORDER BY date_price DESC";
						$sql.= " LIMIT 1";
						$resql = $this->db->query($sql);
						if ($resql)
						{
							$result = $this->db->fetch_array($resql);

							$this->multiprices[$i]=$result["price"];
							$this->multiprices_ttc[$i]=$result["price_ttc"];
							$this->multiprices_min[$i]=$result["price_min"];
							$this->multiprices_min_ttc[$i]=$result["price_min_ttc"];
							$this->multiprices_base_type[$i]=$result["price_base_type"];
							$this->multiprices_tva_tx[$i]=$result["tva_tx"];
							$this->multiprices_recuperableonly[$i]=$result["recuperableonly"];

							// Price by quantity
							$this->prices_by_qty[$i]=$result["price_by_qty"];
							$this->prices_by_qty_id[$i]=$result["rowid"];
							// Récuperation de la liste des prix selon qty si flag positionné
							if ($this->prices_by_qty[$i] == 1)
							{
								$sql = "SELECT rowid,price, unitprice, quantity, remise_percent, remise";
								$sql.= " FROM ".MAIN_DB_PREFIX."product_price_by_qty";
								$sql.= " WHERE fk_product_price = '".$this->prices_by_qty_id[$i]."'";
								$sql.= " ORDER BY quantity ASC";
								$resultat=array();
								$resql = $this->db->query($sql);
								if ($resql)
								{
									$ii=0;
									while ($result= $this->db->fetch_array($resql)) {
										$resultat[$ii]=array();
										$resultat[$ii]["rowid"]=$result["rowid"];
										$resultat[$ii]["price"]= $result["price"];
										$resultat[$ii]["unitprice"]= $result["unitprice"];
										$resultat[$ii]["quantity"]= $result["quantity"];
										$resultat[$ii]["remise_percent"]= $result["remise_percent"];
										$resultat[$ii]["remise"]= $result["remise"];
										$ii++;
									}
									$this->prices_by_qty_list[$i]=$resultat;
								}
								else
								{
									dol_print_error($this->db);
									return -1;
								}
							}
						}
						else
						{
							dol_print_error($this->db);
							return -1;
						}
					}
				} else if (! empty($conf->global->PRODUIT_CUSTOMER_PRICES_BY_QTY))
				{
					$sql = "SELECT price, price_ttc, price_min, price_min_ttc,";
					$sql.= " price_base_type, tva_tx, tosell, price_by_qty, rowid";
					$sql.= " FROM ".MAIN_DB_PREFIX."product_price";
					$sql.= " WHERE fk_product = '".$this->id."'";
					$sql.= " ORDER BY date_price DESC";
					$sql.= " LIMIT 1";
					$resql = $this->db->query($sql);
					if ($resql)
					{
						$result = $this->db->fetch_array($resql);

						// Price by quantity
						$this->prices_by_qty[0]=$result["price_by_qty"];
						$this->prices_by_qty_id[0]=$result["rowid"];
						// Récuperation de la liste des prix selon qty si flag positionné
						if ($this->prices_by_qty[0] == 1)
						{
							$sql = "SELECT rowid,price, unitprice, quantity, remise_percent, remise";
							$sql.= " FROM ".MAIN_DB_PREFIX."product_price_by_qty";
							$sql.= " WHERE fk_product_price = '".$this->prices_by_qty_id[0]."'";
							$sql.= " ORDER BY quantity ASC";
							$resultat=array();
							$resql = $this->db->query($sql);
							if ($resql)
							{
								$ii=0;
								while ($result= $this->db->fetch_array($resql)) {
									$resultat[$ii]=array();
									$resultat[$ii]["rowid"]=$result["rowid"];
									$resultat[$ii]["price"]= $result["price"];
									$resultat[$ii]["unitprice"]= $result["unitprice"];
									$resultat[$ii]["quantity"]= $result["quantity"];
									$resultat[$ii]["remise_percent"]= $result["remise_percent"];
									$resultat[$ii]["remise"]= $result["remise"];
									$ii++;
								}
								$this->prices_by_qty_list[0]=$resultat;
							}
							else
							{
								dol_print_error($this->db);
								return -1;
							}
						}
					}
					else
					{
						dol_print_error($this->db);
						return -1;
					}
				}

				// We should not load stock at each fetch. If someone need stock, he must call load_stock after fetch.
				//$res=$this->load_stock();

				// instead we just init the stock_warehouse array
				$this->stock_warehouse = array();

				return 1;
			}
			else
			{
				return 0;
			}
		}
		else
		{
			dol_print_error($this->db);
			return -1;
		}
	}


	/**
	 *  Charge tableau des stats propale pour le produit/service
	 *
	 *  @param    int	$socid      Id societe
	 *  @return   array       		Tableau des stats
	 */
	function load_stats_propale($socid=0)
	{
		global $conf;
		global $user;

		$sql = "SELECT COUNT(DISTINCT p.fk_soc) as nb_customers, COUNT(DISTINCT p.rowid) as nb,";
		$sql.= " COUNT(pd.rowid) as nb_rows, SUM(pd.qty) as qty";
		$sql.= " FROM ".MAIN_DB_PREFIX."propaldet as pd";
		$sql.= ", ".MAIN_DB_PREFIX."propal as p";
		$sql.= ", ".MAIN_DB_PREFIX."societe as s";
		if (!$user->rights->societe->client->voir && !$socid) $sql .= ", ".MAIN_DB_PREFIX."societe_commerciaux as sc";
		$sql.= " WHERE p.rowid = pd.fk_propal";
		$sql.= " AND p.fk_soc = s.rowid";
		$sql.= " AND p.entity = ".$conf->entity;
		$sql.= " AND pd.fk_product = ".$this->id;
		if (!$user->rights->societe->client->voir && !$socid) $sql .= " AND p.fk_soc = sc.fk_soc AND sc.fk_user = " .$user->id;
		//$sql.= " AND pr.fk_statut != 0";
		if ($socid > 0)	$sql.= " AND p.fk_soc = ".$socid;

		$result = $this->db->query($sql);
		if ( $result )
		{
			$obj=$this->db->fetch_object($result);
			$this->stats_propale['customers']=$obj->nb_customers;
			$this->stats_propale['nb']=$obj->nb;
			$this->stats_propale['rows']=$obj->nb_rows;
			$this->stats_propale['qty']=$obj->qty?$obj->qty:0;
			return 1;
		}
		else
		{
			$this->error=$this->db->error();
			return -1;
		}
	}


	/**
	 *  Charge tableau des stats commande client pour le produit/service
	 *
	 *  @param    int	$socid       	Id societe pour filtrer sur une societe
	 *  @param    int	$filtrestatut   Id statut pour filtrer sur un statut
	 *  @return   array       			Tableau des stats
	 */
	function load_stats_commande($socid=0,$filtrestatut='')
	{
		global $conf,$user;

		$sql = "SELECT COUNT(DISTINCT c.fk_soc) as nb_customers, COUNT(DISTINCT c.rowid) as nb,";
		$sql.= " COUNT(cd.rowid) as nb_rows, SUM(cd.qty) as qty";
		$sql.= " FROM ".MAIN_DB_PREFIX."commandedet as cd";
		$sql.= ", ".MAIN_DB_PREFIX."commande as c";
		$sql.= ", ".MAIN_DB_PREFIX."societe as s";
		if (!$user->rights->societe->client->voir && !$socid) $sql.= ", ".MAIN_DB_PREFIX."societe_commerciaux as sc";
		$sql.= " WHERE c.rowid = cd.fk_commande";
		$sql.= " AND c.fk_soc = s.rowid";
		$sql.= " AND c.entity = ".$conf->entity;
		$sql.= " AND cd.fk_product = ".$this->id;
		if (!$user->rights->societe->client->voir && !$socid) $sql.= " AND c.fk_soc = sc.fk_soc AND sc.fk_user = " .$user->id;
		if ($socid > 0)	$sql.= " AND c.fk_soc = ".$socid;
		if ($filtrestatut <> '') $sql.= " AND c.fk_statut in (".$filtrestatut.")";

		$result = $this->db->query($sql);
		if ( $result )
		{
			$obj=$this->db->fetch_object($result);
			$this->stats_commande['customers']=$obj->nb_customers;
			$this->stats_commande['nb']=$obj->nb;
			$this->stats_commande['rows']=$obj->nb_rows;
			$this->stats_commande['qty']=$obj->qty?$obj->qty:0;
			return 1;
		}
		else
		{
			$this->error=$this->db->error();
			return -1;
		}
	}

	/**
	 *  Charge tableau des stats commande fournisseur pour le produit/service
	 *
	 *  @param    int		$socid       	Id societe pour filtrer sur une societe
	 *  @param    string	$filtrestatut  	Id des statuts pour filtrer sur des statuts
	 *  @return   array       				Tableau des stats
	 */
	function load_stats_commande_fournisseur($socid=0,$filtrestatut='')
	{
		global $conf,$user;

		$sql = "SELECT COUNT(DISTINCT c.fk_soc) as nb_suppliers, COUNT(DISTINCT c.rowid) as nb,";
		$sql.= " COUNT(cd.rowid) as nb_rows, SUM(cd.qty) as qty";
		$sql.= " FROM ".MAIN_DB_PREFIX."commande_fournisseurdet as cd";
		$sql.= ", ".MAIN_DB_PREFIX."commande_fournisseur as c";
		$sql.= ", ".MAIN_DB_PREFIX."societe as s";
		if (!$user->rights->societe->client->voir && !$socid) $sql.= ", ".MAIN_DB_PREFIX."societe_commerciaux as sc";
		$sql.= " WHERE c.rowid = cd.fk_commande";
		$sql.= " AND c.fk_soc = s.rowid";
		$sql.= " AND c.entity = ".$conf->entity;
		$sql.= " AND cd.fk_product = ".$this->id;
		if (!$user->rights->societe->client->voir && !$socid) $sql.= " AND c.fk_soc = sc.fk_soc AND sc.fk_user = " .$user->id;
		if ($socid > 0) $sql.= " AND c.fk_soc = ".$socid;
		if ($filtrestatut != '') $sql.= " AND c.fk_statut in (".$filtrestatut.")"; // Peut valoir 0

		$result = $this->db->query($sql);
		if ( $result )
		{
			$obj=$this->db->fetch_object($result);
			$this->stats_commande_fournisseur['suppliers']=$obj->nb_suppliers;
			$this->stats_commande_fournisseur['nb']=$obj->nb;
			$this->stats_commande_fournisseur['rows']=$obj->nb_rows;
			$this->stats_commande_fournisseur['qty']=$obj->qty?$obj->qty:0;
			return 1;
		}
		else
		{
			$this->error=$this->db->error().' sql='.$sql;
			return -1;
		}
	}

	/**
	 *  Charge tableau des stats expedition client pour le produit/service
	 *
	 *  @param    int	$socid       	Id societe pour filtrer sur une societe
	 *  @param    int	$filtrestatut  	Id statut pour filtrer sur un statut
	 *  @return   array       			Tableau des stats
	 */
	function load_stats_sending($socid=0,$filtrestatut='')
	{
		global $conf,$user;

		$sql = "SELECT COUNT(DISTINCT e.fk_soc) as nb_customers, COUNT(DISTINCT e.rowid) as nb,";
		$sql.= " COUNT(ed.rowid) as nb_rows, SUM(ed.qty) as qty";
		$sql.= " FROM ".MAIN_DB_PREFIX."expeditiondet as ed";
		$sql.= ", ".MAIN_DB_PREFIX."commandedet as cd";
		$sql.= ", ".MAIN_DB_PREFIX."commande as c";
		$sql.= ", ".MAIN_DB_PREFIX."expedition as e";
		$sql.= ", ".MAIN_DB_PREFIX."societe as s";
		if (!$user->rights->societe->client->voir && !$socid) $sql.= ", ".MAIN_DB_PREFIX."societe_commerciaux as sc";
		$sql.= " WHERE e.rowid = ed.fk_expedition";
		$sql.= " AND c.rowid = cd.fk_commande";
		$sql.= " AND e.fk_soc = s.rowid";
		$sql.= " AND e.entity = ".$conf->entity;
		$sql.= " AND ed.fk_origin_line = cd.rowid";
		$sql.= " AND cd.fk_product = ".$this->id;
		if (!$user->rights->societe->client->voir && !$socid) $sql.= " AND e.fk_soc = sc.fk_soc AND sc.fk_user = " .$user->id;
		if ($socid > 0)	$sql.= " AND e.fk_soc = ".$socid;
		if ($filtrestatut <> '') $sql.= " AND c.fk_statut in (".$filtrestatut.")";

		$result = $this->db->query($sql);
		if ( $result )
		{
			$obj=$this->db->fetch_object($result);
			$this->stats_expedition['customers']=$obj->nb_customers;
			$this->stats_expedition['nb']=$obj->nb;
			$this->stats_expedition['rows']=$obj->nb_rows;
			$this->stats_expedition['qty']=$obj->qty?$obj->qty:0;
			return 1;
		}
		else
		{
			$this->error=$this->db->error();
			return -1;
		}
	}

	/**
	 *  Charge tableau des stats réception fournisseur pour le produit/service
	 *
	 *  @param    int	$socid       	Id societe pour filtrer sur une societe
	 *  @param    int	$filtrestatut  	Id statut pour filtrer sur un statut
	 *  @return   array       			Tableau des stats
	 */
	function load_stats_reception($socid=0,$filtrestatut='')
	{
		global $conf,$user;

		$sql = "SELECT COUNT(DISTINCT cf.fk_soc) as nb_customers, COUNT(DISTINCT cf.rowid) as nb,";
		$sql.= " COUNT(fd.rowid) as nb_rows, SUM(fd.qty) as qty";
		$sql.= " FROM ".MAIN_DB_PREFIX."commande_fournisseur_dispatch as fd";
		$sql.= ", ".MAIN_DB_PREFIX."commande_fournisseur as cf";
		$sql.= ", ".MAIN_DB_PREFIX."societe as s";
		if (!$user->rights->societe->client->voir && !$socid) $sql.= ", ".MAIN_DB_PREFIX."societe_commerciaux as sc";
		$sql.= " WHERE cf.rowid = fd.fk_commande";
		$sql.= " AND cf.fk_soc = s.rowid";
		$sql.= " AND cf.entity = ".$conf->entity;
		$sql.= " AND fd.fk_product = ".$this->id;
		if (!$user->rights->societe->client->voir && !$socid) $sql.= " AND cf.fk_soc = sc.fk_soc AND sc.fk_user = " .$user->id;
		if ($socid > 0)	$sql.= " AND cf.fk_soc = ".$socid;
		if ($filtrestatut <> '') $sql.= " AND cf.fk_statut in (".$filtrestatut.")";

		$result = $this->db->query($sql);
		if ( $result )
		{
			$obj=$this->db->fetch_object($result);
			$this->stats_reception['suppliers']=$obj->nb_customers;
			$this->stats_reception['nb']=$obj->nb;
			$this->stats_reception['rows']=$obj->nb_rows;
			$this->stats_reception['qty']=$obj->qty?$obj->qty:0;
			return 1;
		}
		else
		{
			$this->error=$this->db->error();
			return -1;
		}
	}

	/**
	 *  Charge tableau des stats contrat pour le produit/service
	 *
	 *  @param    int	$socid      Id societe
	 *  @return   array       		Tableau des stats
	 */
	function load_stats_contrat($socid=0)
	{
		global $conf;
		global $user;

		$sql = "SELECT COUNT(DISTINCT c.fk_soc) as nb_customers, COUNT(DISTINCT c.rowid) as nb,";
		$sql.= " COUNT(cd.rowid) as nb_rows, SUM(cd.qty) as qty";
		$sql.= " FROM ".MAIN_DB_PREFIX."contratdet as cd";
		$sql.= ", ".MAIN_DB_PREFIX."contrat as c";
		$sql.= ", ".MAIN_DB_PREFIX."societe as s";
		if (!$user->rights->societe->client->voir && !$socid) $sql.= ", ".MAIN_DB_PREFIX."societe_commerciaux as sc";
		$sql.= " WHERE c.rowid = cd.fk_contrat";
		$sql.= " AND c.fk_soc = s.rowid";
		$sql.= " AND c.entity = ".$conf->entity;
		$sql.= " AND cd.fk_product = ".$this->id;
		if (!$user->rights->societe->client->voir && !$socid) $sql.= " AND c.fk_soc = sc.fk_soc AND sc.fk_user = " .$user->id;
		//$sql.= " AND c.statut != 0";
		if ($socid > 0)	$sql.= " AND c.fk_soc = ".$socid;

		$result = $this->db->query($sql);
		if ( $result )
		{
			$obj=$this->db->fetch_object($result);
			$this->stats_contrat['customers']=$obj->nb_customers;
			$this->stats_contrat['nb']=$obj->nb;
			$this->stats_contrat['rows']=$obj->nb_rows;
			$this->stats_contrat['qty']=$obj->qty?$obj->qty:0;
			return 1;
		}
		else
		{
			$this->error=$this->db->error().' sql='.$sql;
			return -1;
		}
	}

	/**
	 *  Charge tableau des stats facture pour le produit/service
	 *
	 *  @param    int		$socid      Id societe
	 *  @return   array       			Tableau des stats
	 */
	function load_stats_facture($socid=0)
	{
		global $conf;
		global $user;

		$sql = "SELECT COUNT(DISTINCT f.fk_soc) as nb_customers, COUNT(DISTINCT f.rowid) as nb,";
		$sql.= " COUNT(fd.rowid) as nb_rows, SUM(fd.qty) as qty";
		$sql.= " FROM ".MAIN_DB_PREFIX."facturedet as fd";
		$sql.= ", ".MAIN_DB_PREFIX."facture as f";
		$sql.= ", ".MAIN_DB_PREFIX."societe as s";
		if (!$user->rights->societe->client->voir && !$socid) $sql.= ", ".MAIN_DB_PREFIX."societe_commerciaux as sc";
		$sql.= " WHERE f.rowid = fd.fk_facture";
		$sql.= " AND f.fk_soc = s.rowid";
		$sql.= " AND f.entity = ".$conf->entity;
		$sql.= " AND fd.fk_product = ".$this->id;
		if (!$user->rights->societe->client->voir && !$socid) $sql.= " AND f.fk_soc = sc.fk_soc AND sc.fk_user = " .$user->id;
		//$sql.= " AND f.fk_statut != 0";
		if ($socid > 0)	$sql .= " AND f.fk_soc = ".$socid;

		$result = $this->db->query($sql);
		if ( $result )
		{
			$obj=$this->db->fetch_object($result);
			$this->stats_facture['customers']=$obj->nb_customers;
			$this->stats_facture['nb']=$obj->nb;
			$this->stats_facture['rows']=$obj->nb_rows;
			$this->stats_facture['qty']=$obj->qty?$obj->qty:0;
			return 1;
		}
		else
		{
			$this->error=$this->db->error();
			return -1;
		}
	}

	/**
	 *  Charge tableau des stats facture pour le produit/service
	 *
	 *  @param    int		$socid      Id societe
	 *  @return   array       			Tableau des stats
	 */
	function load_stats_facture_fournisseur($socid=0)
	{
		global $conf;
		global $user;

		$sql = "SELECT COUNT(DISTINCT f.fk_soc) as nb_suppliers, COUNT(DISTINCT f.rowid) as nb,";
		$sql.= " COUNT(fd.rowid) as nb_rows, SUM(fd.qty) as qty";
		$sql.= " FROM ".MAIN_DB_PREFIX."facture_fourn_det as fd";
		$sql.= ", ".MAIN_DB_PREFIX."facture_fourn as f";
		$sql.= ", ".MAIN_DB_PREFIX."societe as s";
		if (!$user->rights->societe->client->voir && !$socid) $sql.= ", ".MAIN_DB_PREFIX."societe_commerciaux as sc";
		$sql.= " WHERE f.rowid = fd.fk_facture_fourn";
		$sql.= " AND f.fk_soc = s.rowid";
		$sql.= " AND f.entity = ".$conf->entity;
		$sql.= " AND fd.fk_product = ".$this->id;
		if (!$user->rights->societe->client->voir && !$socid) $sql.= " AND f.fk_soc = sc.fk_soc AND sc.fk_user = " .$user->id;
		//$sql.= " AND f.fk_statut != 0";
		if ($socid > 0)	$sql .= " AND f.fk_soc = ".$socid;

		$result = $this->db->query($sql);
		if ( $result )
		{
			$obj=$this->db->fetch_object($result);
			$this->stats_facture_fournisseur['suppliers']=$obj->nb_suppliers;
			$this->stats_facture_fournisseur['nb']=$obj->nb;
			$this->stats_facture_fournisseur['rows']=$obj->nb_rows;
			$this->stats_facture_fournisseur['qty']=$obj->qty?$obj->qty:0;
			return 1;
		}
		else
		{
			$this->error=$this->db->error();
			return -1;
		}
	}

	/**
	 *  Return an array formated for showing graphs
	 *
	 *  @param		string	$sql        Request to execute
	 *  @param		string	$mode		'byunit'=number of unit, 'bynumber'=nb of entities
	 *  @return   	array       		<0 if KO, result[month]=array(valuex,valuey) where month is 0 to 11
	 */
	function _get_stats($sql,$mode)
	{
		$resql = $this->db->query($sql);
		if ($resql)
		{
			$num = $this->db->num_rows($resql);
			$i = 0;
			while ($i < $num)
			{
				$arr = $this->db->fetch_array($resql);
				if ($mode == 'byunit')   $tab[$arr[1]] = $arr[0];	// 1st field
				if ($mode == 'bynumber') $tab[$arr[1]] = $arr[2];	// 3rd field
				$i++;
			}
		}
		else
		{
			$this->error=$this->db->error().' sql='.$sql;
			return -1;
		}

		$year = strftime('%Y',time());
		$month = strftime('%m',time());
		$result = array();

		for ($j = 0 ; $j < 12 ; $j++)
		{
			$idx=ucfirst(dol_trunc(dol_print_date(dol_mktime(12,0,0,$month,1,$year),"%b"),3,'right','UTF-8',1));
			$monthnum=sprintf("%02s",$month);

			$result[$j] = array($idx,isset($tab[$year.$month])?$tab[$year.$month]:0);
			//            $result[$j] = array($monthnum,isset($tab[$year.$month])?$tab[$year.$month]:0);

			$month = "0".($month - 1);
			if (dol_strlen($month) == 3)
			{
				$month = substr($month,1);
			}
			if ($month == 0)
			{
				$month = 12;
				$year = $year - 1;
			}
		}

		return array_reverse($result);
	}


	/**
	 *  Return nb of units or customers invoices in which product is included
	 *
	 *  @param  	int		$socid      Limit count on a particular third party id
	 *  @param		string	$mode		'byunit'=number of unit, 'bynumber'=nb of entities
	 * 	@return   	array       		<0 if KO, result[month]=array(valuex,valuey) where month is 0 to 11
	 */
	function get_nb_vente($socid,$mode)
	{
		global $conf;
		global $user;

		$sql = "SELECT sum(d.qty), date_format(f.datef, '%Y%m')";
		if ($mode == 'bynumber') $sql.= ", count(DISTINCT f.rowid)";
		$sql.= " FROM ".MAIN_DB_PREFIX."facturedet as d, ".MAIN_DB_PREFIX."facture as f, ".MAIN_DB_PREFIX."societe as s";
		if (!$user->rights->societe->client->voir && !$socid) $sql.= ", ".MAIN_DB_PREFIX."societe_commerciaux as sc";
		$sql.= " WHERE f.rowid = d.fk_facture";
		$sql.= " AND d.fk_product =".$this->id;
		$sql.= " AND f.fk_soc = s.rowid";
		$sql.= " AND f.entity = ".$conf->entity;
		if (!$user->rights->societe->client->voir && !$socid) $sql.= " AND f.fk_soc = sc.fk_soc AND sc.fk_user = " .$user->id;
		if ($socid > 0)	$sql.= " AND f.fk_soc = $socid";
		$sql.= " GROUP BY date_format(f.datef,'%Y%m')";
		$sql.= " ORDER BY date_format(f.datef,'%Y%m') DESC";

		return $this->_get_stats($sql,$mode);
	}


	/**
	 *  Return nb of units or supplier invoices in which product is included
	 *
	 *  @param  	int		$socid      Limit count on a particular third party id
	 * 	@param		string	$mode		'byunit'=number of unit, 'bynumber'=nb of entities
	 * 	@return   	array       		<0 if KO, result[month]=array(valuex,valuey) where month is 0 to 11
	 */
	function get_nb_achat($socid,$mode)
	{
		global $conf;
		global $user;

		$sql = "SELECT sum(d.qty), date_format(f.datef, '%Y%m')";
		if ($mode == 'bynumber') $sql.= ", count(DISTINCT f.rowid)";
		$sql.= " FROM ".MAIN_DB_PREFIX."facture_fourn_det as d, ".MAIN_DB_PREFIX."facture_fourn as f, ".MAIN_DB_PREFIX."societe as s";
		if (!$user->rights->societe->client->voir && !$socid) $sql.= ", ".MAIN_DB_PREFIX."societe_commerciaux as sc";
		$sql.= " WHERE f.rowid = d.fk_facture_fourn";
		$sql.= " AND d.fk_product =".$this->id;
		$sql.= " AND f.fk_soc = s.rowid";
		$sql.= " AND f.entity = ".$conf->entity;
		if (!$user->rights->societe->client->voir && !$socid) $sql.= " AND f.fk_soc = sc.fk_soc AND sc.fk_user = " .$user->id;
		if ($socid > 0)	$sql.= " AND f.fk_soc = $socid";
		$sql.= " GROUP BY date_format(f.datef,'%Y%m')";
		$sql.= " ORDER BY date_format(f.datef,'%Y%m') DESC";

		$resarray=$this->_get_stats($sql,$mode);
		return $resarray;
	}

	/**
	 *  Return nb of units or proposals in which product is included
	 *
	 *  @param  	int		$socid      Limit count on a particular third party id
	 * 	@param		string	$mode		'byunit'=number of unit, 'bynumber'=nb of entities
	 * 	@return   	array       		<0 if KO, result[month]=array(valuex,valuey) where month is 0 to 11
	 */
	function get_nb_propal($socid,$mode)
	{
		global $conf;
		global $user;

		$sql = "SELECT sum(d.qty), date_format(p.datep, '%Y%m')";
		if ($mode == 'bynumber') $sql.= ", count(DISTINCT p.rowid)";
		$sql.= " FROM ".MAIN_DB_PREFIX."propaldet as d, ".MAIN_DB_PREFIX."propal as p, ".MAIN_DB_PREFIX."societe as s";
		if (!$user->rights->societe->client->voir && !$socid) $sql .= ", ".MAIN_DB_PREFIX."societe_commerciaux as sc";
		$sql.= " WHERE p.rowid = d.fk_propal";
		$sql.= " AND d.fk_product =".$this->id;
		$sql.= " AND p.fk_soc = s.rowid";
		$sql.= " AND p.entity = ".$conf->entity;
		if (!$user->rights->societe->client->voir && !$socid) $sql.= " AND p.fk_soc = sc.fk_soc AND sc.fk_user = " .$user->id;
		if ($socid > 0)	$sql.= " AND p.fk_soc = ".$socid;
		$sql.= " GROUP BY date_format(p.datep,'%Y%m')";
		$sql.= " ORDER BY date_format(p.datep,'%Y%m') DESC";

		return $this->_get_stats($sql,$mode);
	}

	/**
	 *  Return nb of units or orders in which product is included
	 *
	 *  @param  	int		$socid      Limit count on a particular third party id
	 *  @param		string	$mode		'byunit'=number of unit, 'bynumber'=nb of entities
	 * 	@return   	array       		<0 if KO, result[month]=array(valuex,valuey) where month is 0 to 11
	 */
	function get_nb_order($socid,$mode)
	{
		global $conf, $user;

		$sql = "SELECT sum(d.qty), date_format(c.date_commande, '%Y%m')";
		if ($mode == 'bynumber') $sql.= ", count(DISTINCT c.rowid)";
		$sql.= " FROM ".MAIN_DB_PREFIX."commandedet as d, ".MAIN_DB_PREFIX."commande as c, ".MAIN_DB_PREFIX."societe as s";
		if (!$user->rights->societe->client->voir && !$socid) $sql .= ", ".MAIN_DB_PREFIX."societe_commerciaux as sc";
		$sql.= " WHERE c.rowid = d.fk_commande";
		$sql.= " AND d.fk_product =".$this->id;
		$sql.= " AND c.fk_soc = s.rowid";
		$sql.= " AND c.entity = ".$conf->entity;
		if (!$user->rights->societe->client->voir && !$socid) $sql.= " AND c.fk_soc = sc.fk_soc AND sc.fk_user = " .$user->id;
		if ($socid > 0)	$sql.= " AND c.fk_soc = ".$socid;
		$sql.= " GROUP BY date_format(c.date_commande,'%Y%m')";
		$sql.= " ORDER BY date_format(c.date_commande,'%Y%m') DESC";

		return $this->_get_stats($sql,$mode);
	}

	/**
	 *  Return nb of units or orders in which product is included
	 *
	 *  @param  	int		$socid      Limit count on a particular third party id
	 *  @param		string	$mode		'byunit'=number of unit, 'bynumber'=nb of entities
	 * 	@return   	array       		<0 if KO, result[month]=array(valuex,valuey) where month is 0 to 11
	 */
	function get_nb_ordersupplier($socid,$mode)
	{
		global $conf, $user;

		$sql = "SELECT sum(d.qty), date_format(c.date_commande, '%Y%m')";
		if ($mode == 'bynumber') $sql.= ", count(DISTINCT c.rowid)";
		$sql.= " FROM ".MAIN_DB_PREFIX."commande_fournisseurdet as d, ".MAIN_DB_PREFIX."commande_fournisseur as c, ".MAIN_DB_PREFIX."societe as s";
		if (!$user->rights->fournisseur->lire && !$socid) $sql .= ", ".MAIN_DB_PREFIX."societe_commerciaux as sc";
		$sql.= " WHERE c.rowid = d.fk_commande";
		$sql.= " AND d.fk_product =".$this->id;
		$sql.= " AND c.fk_soc = s.rowid";
		$sql.= " AND c.entity = ".$conf->entity;
		if (!$user->rights->societe->client->voir && !$socid) $sql.= " AND c.fk_soc = sc.fk_soc AND sc.fk_user = " .$user->id;
		if ($socid > 0)	$sql.= " AND c.fk_soc = ".$socid;
		$sql.= " GROUP BY date_format(c.date_commande,'%Y%m')";
		$sql.= " ORDER BY date_format(c.date_commande,'%Y%m') DESC";

		return $this->_get_stats($sql,$mode);
	}

	/**
	 *  Lie un produit associe au produit/service
	 *
	 *  @param      int	$id_pere    Id du produit auquel sera lie le produit a lier
	 *  @param      int	$id_fils    Id du produit a lier
	 *  @param		int	$qty		Quantity
	 *  @return     int        		< 0 if KO, > 0 if OK
	 */
	function add_sousproduit($id_pere, $id_fils,$qty)
	{
		// Clean parameters
		if (! is_numeric($id_pere)) $id_pere=0;
		if (! is_numeric($id_fils)) $id_fils=0;

		$result=$this->del_sousproduit($id_pere, $id_fils);
		if ($result < 0) return $result;

		// Check not already father of id_pere (to avoid father -> child -> father links)
		$sql = 'SELECT fk_product_pere from '.MAIN_DB_PREFIX.'product_association';
		$sql .= ' WHERE fk_product_pere  = '.$id_fils.' AND fk_product_fils = '.$id_pere;
		if (! $this->db->query($sql))
		{
			dol_print_error($this->db);
			return -1;
		}
		else
		{
			$result = $this->db->query($sql);
			if ($result)
			{
				$num = $this->db->num_rows($result);
				if($num > 0)
				{
					$this->error="isFatherOfThis";
					return -1;
				}
				else
				{
					$sql = 'INSERT INTO '.MAIN_DB_PREFIX.'product_association(fk_product_pere,fk_product_fils,qty)';
					$sql .= ' VALUES ('.$id_pere.', '.$id_fils.', '.$qty.')';
					if (! $this->db->query($sql))
					{
						dol_print_error($this->db);
						return -1;
					}
					else
					{
						return 1;
					}
				}
			}
		}
	}

	/**
	 *  Retire le lien entre un sousproduit et un produit/service
	 *
	 *  @param      int	$fk_parent		Id du produit auquel ne sera plus lie le produit lie
	 *  @param      int	$fk_child		Id du produit a ne plus lie
	 *  @return     int			    	< 0 if KO, > 0 if OK
	 */
	function del_sousproduit($fk_parent, $fk_child)
	{
		if (! is_numeric($fk_parent)) $fk_parent=0;
		if (! is_numeric($fk_child)) $fk_child=0;

		$sql = "DELETE FROM ".MAIN_DB_PREFIX."product_association";
		$sql.= " WHERE fk_product_pere  = ".$fk_parent;
		$sql.= " AND fk_product_fils = ".$fk_child;

		dol_syslog(get_class($this).'::del_sousproduit sql='.$sql);
		if (! $this->db->query($sql))
		{
			dol_print_error($this->db);
			return -1;
		}

		return 1;
	}

	/**
	 *  Verifie si c'est un sous-produit
	 *
	 *  @param      int	$fk_parent		Id du produit auquel le produit est lie
	 *  @param      int	$fk_child		Id du produit lie
	 *  @return     int			    	< 0 si erreur, > 0 si ok
	 */
	function is_sousproduit($fk_parent, $fk_child)
	{
		$sql = "SELECT fk_product_pere, qty";
		$sql.= " FROM ".MAIN_DB_PREFIX."product_association";
		$sql.= " WHERE fk_product_pere  = '".$fk_parent."'";
		$sql.= " AND fk_product_fils = '".$fk_child."'";

		$result = $this->db->query($sql);
		if ($result)
		{
			$num = $this->db->num_rows($result);

			if($num > 0)
			{
				$obj = $this->db->fetch_object($result);
				$this->is_sousproduit_qty = $obj->qty;

				return true;
			}
			else
			{
				return false;
			}
		}
		else
		{
			dol_print_error($this->db);
			return -1;
		}
	}


	/**
	 *  Add a supplier price for the product.
	 *  Note: Duplicate ref is accepted for different quantity only, or for different companies.
	 *
	 *  @param      User	$user       User that make link
	 *  @param      int		$id_fourn   Supplier id
	 *  @param      string	$ref_fourn  Supplier ref
	 *  @param		float	$quantity	Quantity minimum for price
	 *  @return     int         		< 0 if KO, 0 if link already exists for this product, > 0 if OK
	 */
	function add_fournisseur($user, $id_fourn, $ref_fourn, $quantity)
	{
		global $conf;

		$now=dol_now();

		if ($ref_fourn)
		{
    		$sql = "SELECT rowid, fk_product";
    		$sql.= " FROM ".MAIN_DB_PREFIX."product_fournisseur_price";
    		$sql.= " WHERE fk_soc = ".$id_fourn;
    		$sql.= " AND ref_fourn = '".$ref_fourn."'";
    		$sql.= " AND fk_product != ".$this->id;
    		$sql.= " AND entity = ".$conf->entity;

    		dol_syslog(get_class($this)."::add_fournisseur sql=".$sql);
    		$resql=$this->db->query($sql);
    		if ($resql)
    		{
    			$obj = $this->db->fetch_object($resql);
                if ($obj)
                {
        			// If the supplier ref already exists but for another product (duplicate ref is accepted for different quantity only or different companies)
                    $this->product_id_already_linked = $obj->fk_product;
    				return -3;
    			}
                $this->db->free($resql);
    		}
		}

		$sql = "SELECT rowid";
		$sql.= " FROM ".MAIN_DB_PREFIX."product_fournisseur_price";
		$sql.= " WHERE fk_soc = ".$id_fourn;
		if ($ref_fourn) $sql.= " AND ref_fourn = '".$ref_fourn."'";
		else $sql.= " AND (ref_fourn = '' OR ref_fourn IS NULL)";
		$sql.= " AND quantity = '".$quantity."'";
		$sql.= " AND fk_product = ".$this->id;
		$sql.= " AND entity = ".$conf->entity;

		dol_syslog(get_class($this)."::add_fournisseur sql=".$sql);
		$resql=$this->db->query($sql);
		if ($resql)
		{
    		$obj = $this->db->fetch_object($resql);

		    // The reference supplier does not exist, we create it for this product.
			if (! $obj)
			{
				$sql = "INSERT INTO ".MAIN_DB_PREFIX."product_fournisseur_price(";
				$sql.= "datec";
				$sql.= ", entity";
				$sql.= ", fk_product";
				$sql.= ", fk_soc";
				$sql.= ", ref_fourn";
				$sql.= ", quantity";
				$sql.= ", fk_user";
				$sql.= ", tva_tx";
				$sql.= ") VALUES (";
				$sql.= "'".$this->db->idate($now)."'";
				$sql.= ", ".$conf->entity;
				$sql.= ", ".$this->id;
				$sql.= ", ".$id_fourn;
				$sql.= ", '".$ref_fourn."'";
				$sql.= ", ".$quantity;
				$sql.= ", ".$user->id;
				$sql.= ", 0";
				$sql.= ")";

				dol_syslog(get_class($this)."::add_fournisseur sql=".$sql);
				if ($this->db->query($sql))
				{
					$this->product_fourn_price_id = $this->db->last_insert_id(MAIN_DB_PREFIX."product_fournisseur_price");
					return 1;
				}
				else
				{
					$this->error=$this->db->lasterror();
					dol_syslog(get_class($this)."::add_fournisseur ".$this->error, LOG_ERR);
					return -1;
				}
			}
			// If the supplier price already exists for this product and quantity
			else
			{
				$this->product_fourn_price_id = $obj->rowid;
				return 0;
			}
		}
		else
		{
			$this->error=$this->db->lasterror();
			return -2;
		}
	}


	/**
	 *  Renvoie la liste des fournisseurs du produit/service
	 *
	 *  @return 	array		Tableau des id de fournisseur
	 */
	function list_suppliers()
	{
		global $conf;

		$list = array();

		$sql = "SELECT p.fk_soc";
		$sql.= " FROM ".MAIN_DB_PREFIX."product_fournisseur_price as p";
		$sql.= " WHERE p.fk_product = ".$this->id;
		$sql.= " AND p.entity = ".$conf->entity;

		$result = $this->db->query($sql);
		if ($result)
		{
			$num = $this->db->num_rows($result);
			$i=0;
			while ($i < $num)
			{
				$obj = $this->db->fetch_object($result);
				$list[$i] = $obj->fk_soc;
				$i++;
			}
		}

		return $list;
	}

	/**
	 *  Recopie les prix d'un produit/service sur un autre
	 *
	 *  @param	int		$fromId     Id product source
	 *  @param  int		$toId       Id product target
	 *  @return nt         			< 0 if KO, > 0 if OK
	 */
	function clone_price($fromId, $toId)
	{
		$this->db->begin();

		// les prix
		$sql = "INSERT ".MAIN_DB_PREFIX."product_price (";
		$sql.= " fk_product, date_price, price, tva_tx, localtax1_tx, localtax2_tx, fk_user_author, tosell)";
		$sql.= " SELECT ".$toId . ", date_price, price, tva_tx, localtax1_tx, localtax2_tx, fk_user_author, tosell";
		$sql.= " FROM ".MAIN_DB_PREFIX."product_price ";
		$sql.= " WHERE fk_product = ". $fromId;

		dol_syslog(get_class($this).'::clone_price sql='.$sql);
		if (! $this->db->query($sql))
		{
			$this->db->rollback();
			return -1;
		}
		$this->db->commit();
		return 1;
	}

	/**
	 * Clone links between products
	 *
	 * @param 	int		$fromId		Product id
	 * @param 	int		$toId		Product id
	 * @return number
	 */
	function clone_associations($fromId, $toId)
	{
		$this->db->begin();

		$sql = 'INSERT INTO '.MAIN_DB_PREFIX.'product_association (rowid, fk_product_pere, fk_product_fils, qty)';
		$sql.= " SELECT null, $toId, fk_product_fils, qty FROM ".MAIN_DB_PREFIX."product_association";
		$sql.= " WHERE fk_product_pere = '".$fromId."'";

		dol_syslog(get_class($this).'::clone_association sql='.$sql);
		if (! $this->db->query($sql))
		{
			$this->db->rollback();
			return -1;
		}

		$this->db->commit();
		return 1;
	}

	/**
	 *  Recopie les fournisseurs et prix fournisseurs d'un produit/service sur un autre
	 *
	 *  @param    int	$fromId      Id produit source
	 *  @param    int	$toId        Id produit cible
	 *  @return   int    		     < 0 si erreur, > 0 si ok
	 */
	function clone_fournisseurs($fromId, $toId)
	{
		$this->db->begin();

		$now=dol_now();

		// les fournisseurs
		/*$sql = "INSERT ".MAIN_DB_PREFIX."product_fournisseur ("
		. " datec, fk_product, fk_soc, ref_fourn, fk_user_author )"
		. " SELECT '".$this->db->idate($now)."', ".$toId.", fk_soc, ref_fourn, fk_user_author"
		. " FROM ".MAIN_DB_PREFIX."product_fournisseur"
		. " WHERE fk_product = ".$fromId;

		if ( ! $this->db->query($sql ) )
		{
			$this->db->rollback();
			return -1;
		}*/

		// les prix de fournisseurs.
		$sql = "INSERT ".MAIN_DB_PREFIX."product_fournisseur_price (";
		$sql.= " datec, fk_product, fk_soc, price, quantity, fk_user)";
		$sql.= " SELECT '".$this->db->idate($now)."', ".$toId. ", fk_soc, price, quantity, fk_user";
		$sql.= " FROM ".MAIN_DB_PREFIX."product_fournisseur_price";
		$sql.= " WHERE fk_product = ".$fromId;

		dol_syslog(get_class($this).'::clone_fournisseurs sql='.$sql);
		$resql=$this->db->query($sql);
		if (! $resql)
		{
			$this->db->rollback();
			return -1;
		}
		else
		{
		    $this->db->commit();
		    return 1;
		}
	}

	/**
	 *  Fonction recursive uniquement utilisee par get_arbo_each_prod, recompose l'arborescence des sousproduits
	 * 	Define value of this->res
	 *
	 *	@param		array	$prod			Products array
	 *	@param		string	$compl_path		Directory path of parents to add before
	 *	@param		int		$multiply		Because each sublevel must be multiplicated by parent nb
	 *	@param		int		$level			Init level
	 *  @return 	void
	 */
	function fetch_prod_arbo($prod, $compl_path="", $multiply=1, $level=1)
	{
		global $conf,$langs;

		$product = new Product($this->db);
		//var_dump($prod);
		foreach($prod as $id_product => $desc_pere)	// $id_product is 0 (there is no mode sub_product) or an id of a sub_product
		{
			if (is_array($desc_pere))	// If desc_pere is an array, this means it's a child
			{
				$id=(! empty($desc_pere[0]) ? $desc_pere[0] :'');
				$nb=(! empty($desc_pere[1]) ? $desc_pere[1] :'');
				$type=(! empty($desc_pere[2]) ? $desc_pere[2] :'');
				$label=(! empty($desc_pere[3]) ? $desc_pere[3] :'');
				if ($multiply < 1) $multiply=1;

				//print "XXX We add id=".$id." - label=".$label." - nb=".$nb." - multiply=".$multiply." fullpath=".$compl_path.$label."\n";
				$this->fetch($id);		// Load product
				$this->load_stock();	// Load stock
				$this->res[]= array(
					'id'=>$id,					// Id product
					'ref'=>$this->ref,			// Ref product
					'nb'=>$nb,					// Nb of units that compose parent product
					'nb_total'=>$nb*$multiply,	// Nb of units for all nb of product
					'stock'=>$this->stock_reel,	// Stock
					'stock_alert'=>$this->seuil_stock_alerte,	// Stock alert
					'label'=>$label,
					'fullpath'=>$compl_path.$label,			// Label
					'type'=>$type,				// Nb of units that compose parent product
					'desiredstock'=>$this->desiredstock,
					'level'=>$level
				);

				// Recursive call if there is childs to child
				if (is_array($desc_pere['childs']))
				{
					//print 'YYY We go down for '.$desc_pere[3]." -> \n";
					$this ->fetch_prod_arbo($desc_pere['childs'], $compl_path.$desc_pere[3]." -> ", $desc_pere[1]*$multiply, $level+1);
				}
			}
		}
	}

	/**
	 *  fonction recursive uniquement utilisee par get_each_prod, ajoute chaque sousproduits dans le tableau res
	 *
	 *	@param	array	$prod	Products array
	 *  @return void
	 */
	function fetch_prods($prod)
	{
		$this->res;
		foreach($prod as $nom_pere => $desc_pere)
		{
			// on est dans une sous-categorie
			if(is_array($desc_pere))
			$this->res[]= array($desc_pere[1],$desc_pere[0]);
			if(count($desc_pere) >1)
			{
				$this ->fetch_prods($desc_pere);
			}
		}
	}

	/**
	 *  reconstruit l'arborescence des categories sous la forme d'un tableau
	 *
	 *	@param		int		$multiply		Because each sublevel must be multiplicated by parent nb
	 *  @return 	array 					$this->res
	 */
	function get_arbo_each_prod($multiply=1)
	{
		$this->res = array();
		if (isset($this->sousprods) && is_array($this->sousprods))
		{
			foreach($this->sousprods as $prod_name => $desc_product)
			{
				if (is_array($desc_product)) $this->fetch_prod_arbo($desc_product,"",$multiply);
			}
		}
		//var_dump($this->res);
		return $this->res;
	}

	/**
	 *  Renvoie tous les sousproduits dans le tableau res, chaque ligne de res contient : id -> qty
	 *
	 *  @return array $this->res
	 */
	function get_each_prod()
	{
		$this->res = array();
		if(is_array($this -> sousprods))
		{
			foreach($this -> sousprods as $nom_pere => $desc_pere)
			{
				if(count($desc_pere) >1)
				$this ->fetch_prods($desc_pere);

			}
			sort($this->res);
		}
		return $this->res;
	}


	/**
	 *  Return all Father products fo current product
	 *
	 *  @return 	array prod
	 */
	function getFather()
	{

		$sql = "SELECT p.label as label,p.rowid,pa.fk_product_pere as id,p.fk_product_type";
		$sql.= " FROM ".MAIN_DB_PREFIX."product_association as pa,";
		$sql.= " ".MAIN_DB_PREFIX."product as p";
		$sql.= " WHERE p.rowid = pa.fk_product_pere";
		$sql.= " AND pa.fk_product_fils=".$this->id;

		$res = $this->db->query($sql);
		if ($res)
		{
			$prods = array ();
			while ($record = $this->db->fetch_array($res))
			{
				$prods[$record['id']]['id'] =  $record['rowid'];
				$prods[$record['id']]['label'] =  $this->db->escape($record['label']);
				$prods[$record['id']]['fk_product_type'] =  $record['fk_product_type'];
			}
			return $prods;
		}
		else
		{
			dol_print_error($this->db);
			return -1;
		}
	}


	/**
	 *  Return all direct parent products fo current product
	 *
	 *  @return 	array prod
	 */
	function getParent()
	{

		$sql = "SELECT p.label as label,p.rowid,pa.fk_product_pere as id,p.fk_product_type";
		$sql.= " FROM ".MAIN_DB_PREFIX."product_association as pa,";
		$sql.= " ".MAIN_DB_PREFIX."product as p";
		$sql.= " WHERE p.rowid = pa.fk_product_pere";
		$sql.= " AND p.rowid = ".$this->id;

		$res = $this->db->query($sql);
		if ($res)
		{
			$prods = array ();
			while ($record = $this->db->fetch_array($res))
			{
				$prods[$this->db->escape($record['label'])] = array(0=>$record['id']);
			}
			return $prods;
		}
		else
		{
			dol_print_error($this->db);
			return -1;
		}
	}

	/**
	 *  Return childs of product $id
	 *
	 * 	@param		int		$id			Id of product to search childs of
	 *  @return     array       		Prod
	 */
	function getChildsArbo($id)
	{
		$sql = "SELECT p.rowid, p.label as label, pa.qty as qty, pa.fk_product_fils as id, p.fk_product_type";
		$sql.= " FROM ".MAIN_DB_PREFIX."product as p";
		$sql.= ", ".MAIN_DB_PREFIX."product_association as pa";
		$sql.= " WHERE p.rowid = pa.fk_product_fils";
		$sql.= " AND pa.fk_product_pere = ".$id;
		$sql.= " AND pa.fk_product_fils != ".$id;	// This should not happens, it is to avoid infinite loop if it happens

		dol_syslog(get_class($this).'::getChildsArbo sql='.$sql);
		$res  = $this->db->query($sql);
		if ($res)
		{
			$prods = array();
			while ($rec = $this->db->fetch_array($res))
			{
				$prods[$rec['rowid']]= array(0=>$rec['id'],1=>$rec['qty'],2=>$rec['fk_product_type'],3=>$this->db->escape($rec['label']));
				//$prods[$this->db->escape($rec['label'])]= array(0=>$rec['id'],1=>$rec['qty'],2=>$rec['fk_product_type']);
				//$prods[$this->db->escape($rec['label'])]= array(0=>$rec['id'],1=>$rec['qty']);
				$listofchilds=$this->getChildsArbo($rec['id']);
				foreach($listofchilds as $keyChild => $valueChild)
				{
					$prods[$rec['rowid']]['childs'][$keyChild] = $valueChild;
				}
			}

			return $prods;
		}
		else
		{
			dol_print_error($this->db);
			return -1;
		}
	}

	/**
	 * 	Return tree of all subproducts for product. Tree contains id, name and quantity.
	 * 	Set this->sousprods
	 *
	 *  @return    	void
	 */
	function get_sousproduits_arbo()
	{
		$parent = $this->getParent();
		foreach($parent as $key => $value)		// key=label, value[0]=id
		{
			foreach($this->getChildsArbo($value[0]) as $keyChild => $valueChild)
			{
				$parent[$key][$keyChild] = $valueChild;
			}
		}
		foreach($parent as $key => $value)		// key=label, value is array of childs
		{
			$this->sousprods[$key] = $value;
		}
	}

	/**
	 *	Return clicable link of object (with eventually picto)
	 *
	 *	@param		int		$withpicto		Add picto into link
	 *	@param		string	$option			Where point the link
	 *	@param		int		$maxlength		Maxlength of ref
	 *	@return		string					String with URL
	 */
	function getNomUrl($withpicto=0,$option='',$maxlength=0)
	{
		global $langs;

		$result='';

		if ($option == 'supplier')
		{
			$lien = '<a href="'.DOL_URL_ROOT.'/product/fournisseurs.php?id='.$this->id.'">';
			$lienfin='</a>';
		}
        else if ($option == 'stock')
        {
            $lien = '<a href="'.DOL_URL_ROOT.'/product/stock/product.php?id='.$this->id.'">';
            $lienfin='</a>';
        }
        else if ($option == 'composition')
        {
			$lien = '<a href="'.DOL_URL_ROOT.'/product/composition/fiche.php?id='.$this->id.'">';
			$lienfin='</a>';
        }
        else if ($option == 'category')
        {
        	$lien = '<a href="'.DOL_URL_ROOT.'/categories/categorie.php?id='.$this->id.'&type=0">';
        }
        else
		{
			$lien = '<a href="'.DOL_URL_ROOT.'/product/fiche.php?id='.$this->id.'">';
			$lienfin='</a>';
		}
		$newref=$this->ref;
		if ($maxlength) $newref=dol_trunc($newref,$maxlength,'middle');

		if ($withpicto) {
			if ($this->type == 0) $result.=($lien.img_object($langs->trans("ShowProduct").' '.$this->ref,'product').$lienfin.' ');
			if ($this->type == 1) $result.=($lien.img_object($langs->trans("ShowService").' '.$this->ref,'service').$lienfin.' ');
		}
		$result.=$lien.$newref.$lienfin;
		return $result;
	}

	/**
	 *	Return label of status of object
	 *
	 *	@param      int	$mode       0=long label, 1=short label, 2=Picto + short label, 3=Picto, 4=Picto + long label, 5=Short label + Picto
	 *	@param      int	$type       0=Sell, 1=Buy, 2=Batch Number management
	 *	@return     string      	Label of status
	 */
	function getLibStatut($mode=0, $type=0)
	{
		switch ($type)
		{
		case 0:
			return $this->LibStatut($this->status,$mode,$type);
		case 1:
			return $this->LibStatut($this->status_buy,$mode,$type);
		case 2:
			return $this->LibStatut($this->status_batch,$mode,$type);
		default:
			//Simulate previous behavior but should return an error string
			return $this->LibStatut($this->status_buy,$mode,$type);
		}
	}

	/**
	 *	Return label of a given status
	 *
	 *	@param      int		$status     Statut
	 *	@param      int		$mode       0=long label, 1=short label, 2=Picto + short label, 3=Picto, 4=Picto + long label, 5=Short label + Picto
	 *	@param      int		$type       0=Status "to sell", 1=Status "to buy", 2=Status "to Batch"
	 *	@return     string      		Label of status
	 */
	function LibStatut($status,$mode=0,$type=0)
	{
		global $langs;
		$langs->load('products');
		if ($conf->productbatch->enabled) $langs->load("productbatch");

		if ($type == 2)
		{
			switch ($mode)
			{
				case 0:
					return ($status == 0 ? $langs->trans('ProductStatusNotOnBatch') : $langs->trans('ProductStatusOnBatch'));
				case 1:
					return ($status == 0 ? $langs->trans('ProductStatusNotOnBatchShort') : $langs->trans('ProductStatusOnBatchShort'));
				case 2:
					return $this->LibStatut($status,3,2).' '.$this->LibStatut($status,1,2);
				case 3:
					if ($status == 0 )
					{
						return img_picto($langs->trans('ProductStatusNotOnBatch'),'statut5');
					}
					else
					{
						return img_picto($langs->trans('ProductStatusOnBatch'),'statut4');
					}
				case 4:
					return $this->LibStatut($status,3,2).' '.$this->LibStatut($status,0,2);
				case 5:
					return $this->LibStatut($status,1,2).' '.$this->LibStatut($status,3,2);
				default:
					return $langs->trans('Unknown');
			}
		}
		if ($mode == 0)
		{
			if ($status == 0) return ($type==0 ? $langs->trans('ProductStatusNotOnSellShort'):$langs->trans('ProductStatusNotOnBuyShort'));
			if ($status == 1) return ($type==0 ? $langs->trans('ProductStatusOnSellShort'):$langs->trans('ProductStatusOnBuyShort'));
		}
		if ($mode == 1)
		{
			if ($status == 0) return ($type==0 ? $langs->trans('ProductStatusNotOnSell'):$langs->trans('ProductStatusNotOnBuy'));
			if ($status == 1) return ($type==0 ? $langs->trans('ProductStatusOnSell'):$langs->trans('ProductStatusOnBuy'));
		}
		if ($mode == 2)
		{
			if ($status == 0) return img_picto($langs->trans('ProductStatusNotOnSell'),'statut5').' '.($type==0 ? $langs->trans('ProductStatusNotOnSellShort'):$langs->trans('ProductStatusNotOnBuyShort'));
			if ($status == 1) return img_picto($langs->trans('ProductStatusOnSell'),'statut4').' '.($type==0 ? $langs->trans('ProductStatusOnSellShort'):$langs->trans('ProductStatusOnBuyShort'));
		}
		if ($mode == 3)
		{
			if ($status == 0) return img_picto(($type==0 ? $langs->trans('ProductStatusNotOnSell') : $langs->trans('ProductStatusNotOnBuy')),'statut5');
			if ($status == 1) return img_picto(($type==0 ? $langs->trans('ProductStatusOnSell') : $langs->trans('ProductStatusOnBuy')),'statut4');
		}
		if ($mode == 4)
		{
			if ($status == 0) return img_picto($langs->trans('ProductStatusNotOnSell'),'statut5').' '.($type==0 ? $langs->trans('ProductStatusNotOnSell'):$langs->trans('ProductStatusNotOnBuy'));
			if ($status == 1) return img_picto($langs->trans('ProductStatusOnSell'),'statut4').' '.($type==0 ? $langs->trans('ProductStatusOnSell'):$langs->trans('ProductStatusOnBuy'));
		}
		if ($mode == 5)
		{
			if ($status == 0) return ($type==0 ? $langs->trans('ProductStatusNotOnSellShort'):$langs->trans('ProductStatusNotOnBuyShort')).' '.img_picto(($type==0 ? $langs->trans('ProductStatusNotOnSell'):$langs->trans('ProductStatusNotOnBuy')),'statut5');
			if ($status == 1) return ($type==0 ? $langs->trans('ProductStatusOnSellShort'):$langs->trans('ProductStatusOnBuyShort')).' '.img_picto(($type==0 ? $langs->trans('ProductStatusOnSell'):$langs->trans('ProductStatusOnBuy')),'statut4');
		}
		return $langs->trans('Unknown');
	}


	/**
	 *  Retourne le libelle du finished du produit
	 *
	 *  @return     string		Libelle
	 */
	function getLibFinished()
	{
		global $langs;
		$langs->load('products');

		if ($this->finished == '0') return $langs->trans("RowMaterial");
		if ($this->finished == '1') return $langs->trans("Finished");
		return '';
	}


	/**
	 *  Adjust stock in a warehouse for product
	 *
	 *  @param  	User	$user           user asking change
	 *  @param  	int		$id_entrepot    id of warehouse
	 *  @param  	double	$nbpiece        nb of units
	 *  @param  	int		$movement       0 = add, 1 = remove
	 * 	@param		string	$label			Label of stock movement
	 * 	@param		double	$price			Price to use for stock eval
	 * 	@return     int     				<0 if KO, >0 if OK
	 */
	function correct_stock($user, $id_entrepot, $nbpiece, $movement, $label='', $price=0)
	{
		if ($id_entrepot)
		{
			$this->db->begin();

			require_once DOL_DOCUMENT_ROOT .'/product/stock/class/mouvementstock.class.php';

			$op[0] = "+".trim($nbpiece);
			$op[1] = "-".trim($nbpiece);

			$movementstock=new MouvementStock($this->db);
			$result=$movementstock->_create($user,$this->id,$id_entrepot,$op[$movement],$movement,$price,$label);

			if ($result >= 0)
			{
				$this->db->commit();
				return 1;
			}
			else
			{
				dol_print_error($this->db);
				$this->db->rollback();
				return -1;
			}
		}
	}

	/**
	 *    Load information about stock of a product into stock_warehouse[] and stock_reel
	 *
	 *    @return     int             < 0 if KO, > 0 if OK
	 */
	function load_stock($virtual=true)
	{
		$this->stock_reel = 0;
		$this->stock_warehouse = array();

		$sql = "SELECT ps.reel, ps.fk_entrepot, ps.pmp, ps.rowid";
		$sql.= " FROM ".MAIN_DB_PREFIX."product_stock as ps";
		$sql.= ", ".MAIN_DB_PREFIX."entrepot as w";
		$sql.= " WHERE w.entity IN (".getEntity('warehouse', 1).")";
		$sql.= " AND w.rowid = ps.fk_entrepot";
		$sql.= " AND ps.fk_product = ".$this->id;

		dol_syslog(get_class($this)."::load_stock sql=".$sql);
		$result = $this->db->query($sql);
		if ($result)
		{
			$num = $this->db->num_rows($result);
			$i=0;
			if ($num > 0)
			{
				while ($i < $num)
				{
					$row = $this->db->fetch_object($result);
					$this->stock_warehouse[$row->fk_entrepot] = new stdClass();
					$this->stock_warehouse[$row->fk_entrepot]->real = $row->reel;
					$this->stock_warehouse[$row->fk_entrepot]->pmp = $row->pmp;
					$this->stock_warehouse[$row->fk_entrepot]->id = $row->rowid;
					if ($this->hasbatch()) $this->stock_warehouse[$row->fk_entrepot]->detail_batch=Productbatch::findAll($this->db,$row->rowid,1);
					$this->stock_reel+=$row->reel;
					$i++;
				}
			}
			$this->db->free($result);
<<<<<<< HEAD
			$this->load_virtual_stock();
=======
			if($virtual) $this->load_virtual_stock();
>>>>>>> a52d9e1d
			return 1;
		}
		else
		{
			$this->error=$this->db->lasterror();
			return -1;
		}
	}
	
	/**
	 *    Load information about virtual stock of a product
	 *
	 *    @return     int             < 0 if KO, > 0 if OK
	 */
	function load_virtual_stock()
	{
		global $conf;
		
		if (! empty($conf->global->STOCK_CALCULATE_ON_SHIPMENT))
		{
			$stock_commande_client=$stock_commande_fournisseur=0;
			$stock_sending_client=$stock_reception_fournisseur=0;

			if (! empty($conf->commande->enabled))
			{
				$result=$this->load_stats_commande(0,'1,2');
				if ($result < 0) dol_print_error($db,$this->error);
				$stock_commande_client=$this->stats_commande['qty'];
			}
			if (! empty($conf->expedition->enabled))
			{
				$result=$this->load_stats_sending(0,'1,2');
				if ($result < 0) dol_print_error($db,$this->error);
				$stock_sending_client=$this->stats_expedition['qty'];
			}
			if (! empty($conf->fournisseur->enabled))
			{
				$result=$this->load_stats_commande_fournisseur(0,'3,4');
				if ($result < 0) dol_print_error($db,$this->error);
				$stock_commande_fournisseur=$this->stats_commande_fournisseur['qty'];
				
				$result=$this->load_stats_reception(0,'3,4');
				if ($result < 0) dol_print_error($db,$this->error);
				$stock_reception_fournisseur=$this->stats_reception['qty'];
			}

			$this->stock_theorique=$this->stock_reel-($stock_commande_client-$stock_sending_client)+($stock_commande_fournisseur-$stock_reception_fournisseur);
			//echo $this->stock_theorique.' = '.$this->stock_reel.' - ('.$stock_commande_client.' - '.$stock_sending_client.') + ('.$stock_commande_fournisseur.' - '.$stock_reception_fournisseur.')';
		}
	}

	/**
	 *    Load information about virtual stock of a product
	 *
	 *    @return     int             < 0 if KO, > 0 if OK
	 */
	function load_virtual_stock()
	{
		global $conf;

		if (! empty($conf->global->STOCK_CALCULATE_ON_SHIPMENT))
		{
			$stock_commande_client=$stock_commande_fournisseur=0;
			$stock_sending_client=$stock_reception_fournisseur=0;

			if (! empty($conf->commande->enabled))
			{
				$result=$this->load_stats_commande(0,'1,2');
				if ($result < 0) dol_print_error($db,$this->error);
				$stock_commande_client=$this->stats_commande['qty'];
			}
			if (! empty($conf->expedition->enabled))
			{
				$result=$this->load_stats_sending(0,'1,2');
				if ($result < 0) dol_print_error($db,$this->error);
				$stock_sending_client=$this->stats_expedition['qty'];
			}
			if (! empty($conf->fournisseur->enabled))
			{
				$result=$this->load_stats_commande_fournisseur(0,'3');
				if ($result < 0) dol_print_error($db,$this->error);
				$stock_commande_fournisseur=$this->stats_commande_fournisseur['qty'];

				$result=$this->load_stats_reception(0,'3');
				if ($result < 0) dol_print_error($db,$this->error);
				$stock_reception_fournisseur=$this->stats_reception['qty'];
			}

			$this->stock_theorique=$this->stock_reel-($stock_commande_client-$stock_sending_client)+($stock_commande_fournisseur-$stock_reception_fournisseur);
			//echo $this->stock_theorique.' = '.$this->stock_reel.' - ('.$stock_commande_client.' - '.$stock_sending_client.') + ('.$stock_commande_fournisseur.' - '.$stock_reception_fournisseur.')';
		}
	}

	/**
	 *  Deplace fichier uploade sous le nom $files dans le repertoire sdir
	 *
	 *  @param  string	$sdir       Repertoire destination finale
	 *  @param  string	$file       Nom du fichier uploade
	 *  @param  int		$maxWidth   Largeur maximum que dois faire la miniature (160 par defaut)
	 *  @param  int		$maxHeight  Hauteur maximum que dois faire la miniature (120 par defaut)
	 *  @return	void
	 */
	function add_photo($sdir, $file, $maxWidth = 160, $maxHeight = 120)
	{
		require_once DOL_DOCUMENT_ROOT.'/core/lib/files.lib.php';

		$dir = $sdir .'/'. get_exdir($this->id,2) . $this->id ."/photos";

		dol_mkdir($dir);

		$dir_osencoded=$dir;
		if (is_dir($dir_osencoded))
		{
			$originImage = $dir . '/' . $file['name'];

			// Cree fichier en taille origine
			$result=dol_move_uploaded_file($file['tmp_name'], $originImage, 1);

			if (file_exists(dol_osencode($originImage)))
			{
				// Cree fichier en taille vignette
				$this->add_thumb($originImage,$maxWidth,$maxHeight);
			}
		}
	}

	/**
	 *  Build thumb
	 *
	 *  @param  string	$file           Chemin du fichier d'origine
	 *  @param  int		$maxWidth       Largeur maximum que dois faire la miniature (160 par defaut)
	 *  @param  int		$maxHeight      Hauteur maximum que dois faire la miniature (120 par defaut)
	 *  @return	void
	 */
	function add_thumb($file, $maxWidth = 160, $maxHeight = 120)
	{
		require_once DOL_DOCUMENT_ROOT .'/core/lib/images.lib.php';

		$file_osencoded=dol_osencode($file);
		if (file_exists($file_osencoded))
		{
			vignette($file,$maxWidth,$maxHeight);
		}
	}

	/**
	 *  Affiche la premiere photo du produit
	 *
	 *  @param      string		$sdir       Repertoire a scanner
	 *  @return     boolean     			true si photo dispo, false sinon
	 */
	function is_photo_available($sdir)
	{
		include_once DOL_DOCUMENT_ROOT .'/core/lib/files.lib.php';

		$pdir = get_exdir($this->id,2) . $this->id ."/photos/";
		$dir = $sdir . '/'. $pdir;

		$nbphoto=0;

		$dir_osencoded=dol_osencode($dir);
		if (file_exists($dir_osencoded))
		{
			$handle=opendir($dir_osencoded);
			if (is_resource($handle))
			{
			    while (($file = readdir($handle)) != false)
    			{
    				if (! utf8_check($file)) $file=utf8_encode($file);	// To be sure data is stored in UTF8 in memory
    				if (dol_is_file($dir.$file)) return true;
    			}
			}
		}
		return false;
	}


	/**
	 *  Show photos of a product (nbmax maximum), into several columns
	 *	TODO Move this into html.formproduct.class.php
	 *
	 *  @param      string	$sdir        	Directory to scan
	 *  @param      int		$size        	0=original size, 1 use thumbnail if possible
	 *  @param      int		$nbmax       	Nombre maximum de photos (0=pas de max)
	 *  @param      int		$nbbyrow     	Nombre vignettes par ligne (si mode vignette)
	 * 	@param		int		$showfilename	1=Show filename
	 * 	@param		int		$showaction		1=Show icon with action links (resize, delete)
	 * 	@param		int		$maxHeight		Max height of image when size=1
	 * 	@param		int		$maxWidth		Max width of image when size=1
	 *  @return     string					Html code to show photo. Number of photos shown is saved in this->nbphoto
	 */
	function show_photos($sdir,$size=0,$nbmax=0,$nbbyrow=5,$showfilename=0,$showaction=0,$maxHeight=120,$maxWidth=160)
	{
		global $conf,$user,$langs;

		include_once DOL_DOCUMENT_ROOT .'/core/lib/files.lib.php';
		include_once DOL_DOCUMENT_ROOT .'/core/lib/images.lib.php';

		$pdir = get_exdir($this->id,2) . $this->id ."/photos/";
		$dir = $sdir . '/'. $pdir;
		$dirthumb = $dir.'thumbs/';
		$pdirthumb = $pdir.'thumbs/';

		$return ='<!-- Photo -->'."\n";
		$nbphoto=0;

		$dir_osencoded=dol_osencode($dir);
		if (file_exists($dir_osencoded))
		{
			$handle=opendir($dir_osencoded);
            if (is_resource($handle))
            {
    			while (($file = readdir($handle)) != false)
    			{
    				$photo='';

    				if (! utf8_check($file)) $file=utf8_encode($file);	// To be sure file is stored in UTF8 in memory

    				if (dol_is_file($dir.$file) && preg_match('/(\.jpg|\.bmp|\.gif|\.png|\.tiff)$/i', $dir.$file))
    				{
    					$nbphoto++;
    					$photo = $file;
    					$viewfilename = $file;

    					if ($size == 1) {   // Format vignette
    						// On determine nom du fichier vignette
    						$photo_vignette='';
    						if (preg_match('/(\.jpg|\.bmp|\.gif|\.png|\.tiff)$/i', $photo, $regs)) {
    							$photo_vignette=preg_replace('/'.$regs[0].'/i', '', $photo)."_small".$regs[0];
    							if (! dol_is_file($dirthumb.$photo_vignette)) $photo_vignette='';
    						}

    						// Get filesize of original file
    						$imgarray=dol_getImageSize($dir.$photo);

    						if ($nbbyrow && $nbphoto == 1) $return.= '<table width="100%" valign="top" align="center" border="0" cellpadding="2" cellspacing="2">';

    						if ($nbbyrow && ($nbphoto % $nbbyrow == 1)) $return.= '<tr align=center valign=middle border=1>';
    						if ($nbbyrow) $return.= '<td width="'.ceil(100/$nbbyrow).'%" class="photo">';

    						$return.= "\n";
    						$return.= '<a href="'.DOL_URL_ROOT.'/viewimage.php?modulepart=product&entity='.$this->entity.'&file='.urlencode($pdir.$photo).'" class="aphoto" target="_blank">';

    						// Show image (width height=$maxHeight)
    						// Si fichier vignette disponible et image source trop grande, on utilise la vignette, sinon on utilise photo origine
    						$alt=$langs->transnoentitiesnoconv('File').': '.$pdir.$photo;
    						$alt.=' - '.$langs->transnoentitiesnoconv('Size').': '.$imgarray['width'].'x'.$imgarray['height'];
    						if ($photo_vignette && $imgarray['height'] > $maxHeight) {
    							$return.= '<!-- Show thumb -->';
    							$return.= '<img class="photo" border="0" height="'.$maxHeight.'" src="'.DOL_URL_ROOT.'/viewimage.php?modulepart=product&entity='.$this->entity.'&file='.urlencode($pdirthumb.$photo_vignette).'" title="'.dol_escape_htmltag($alt).'">';
    						}
    						else {
    							$return.= '<!-- Show original file -->';
    							$return.= '<img class="photo" border="0" height="'.$maxHeight.'" src="'.DOL_URL_ROOT.'/viewimage.php?modulepart=product&entity='.$this->entity.'&file='.urlencode($pdir.$photo).'" title="'.dol_escape_htmltag($alt).'">';
    						}

    						$return.= '</a>'."\n";

    						if ($showfilename) $return.= '<br>'.$viewfilename;
    						if ($showaction)
    						{
    							$return.= '<br>';
    							// On propose la generation de la vignette si elle n'existe pas et si la taille est superieure aux limites
    							if ($photo_vignette && preg_match('/(\.bmp|\.gif|\.jpg|\.jpeg|\.png)$/i', $photo) && ($product->imgWidth > $maxWidth || $product->imgHeight > $maxHeight))
    							{
    								$return.= '<a href="'.$_SERVER["PHP_SELF"].'?id='.$_GET["id"].'&amp;action=addthumb&amp;file='.urlencode($pdir.$viewfilename).'">'.img_picto($langs->trans('GenerateThumb'),'refresh').'&nbsp;&nbsp;</a>';
    							}
    							if ($user->rights->produit->creer || $user->rights->service->creer)
    							{
    								// Link to resize
    			               		$return.= '<a href="'.DOL_URL_ROOT.'/core/photos_resize.php?modulepart='.urlencode('produit|service').'&id='.$_GET["id"].'&amp;file='.urlencode($pdir.$viewfilename).'" title="'.dol_escape_htmltag($langs->trans("Resize")).'">'.img_picto($langs->trans("Resize"),DOL_URL_ROOT.'/theme/common/transform-crop-and-resize','',1).'</a> &nbsp; ';

    			               		// Link to delete
    								$return.= '<a href="'.$_SERVER["PHP_SELF"].'?id='.$_GET["id"].'&amp;action=delete&amp;file='.urlencode($pdir.$viewfilename).'">';
    								$return.= img_delete().'</a>';
    							}
    						}
    						$return.= "\n";

    						if ($nbbyrow) $return.= '</td>';
    						if ($nbbyrow && ($nbphoto % $nbbyrow == 0)) $return.= '</tr>';

    					}

    					if ($size == 0) {     // Format origine
    						$return.= '<img class="photo" border="0" src="'.DOL_URL_ROOT.'/viewimage.php?modulepart=product&entity='.$this->entity.'&file='.urlencode($pdir.$photo).'">';

    						if ($showfilename) $return.= '<br>'.$viewfilename;
    						if ($showaction)
    						{
    							if ($user->rights->produit->creer || $user->rights->service->creer)
    							{
    								// Link to resize
    			               		$return.= '<a href="'.DOL_URL_ROOT.'/core/photos_resize.php?modulepart='.urlencode('produit|service').'&id='.$_GET["id"].'&amp;file='.urlencode($pdir.$viewfilename).'" title="'.dol_escape_htmltag($langs->trans("Resize")).'">'.img_picto($langs->trans("Resize"),DOL_URL_ROOT.'/theme/common/transform-crop-and-resize','',1).'</a> &nbsp; ';

    			               		// Link to delete
    			               		$return.= '<a href="'.$_SERVER["PHP_SELF"].'?id='.$_GET["id"].'&amp;action=delete&amp;file='.urlencode($pdir.$viewfilename).'">';
    								$return.= img_delete().'</a>';
    							}
    						}
    					}

    					// On continue ou on arrete de boucler ?
    					if ($nbmax && $nbphoto >= $nbmax) break;
    				}
    			}
            }

			if ($nbbyrow && $size==1)
			{
				// Ferme tableau
				while ($nbphoto % $nbbyrow)
				{
					$return.= '<td width="'.ceil(100/$nbbyrow).'%">&nbsp;</td>';
					$nbphoto++;
				}

				if ($nbphoto) $return.= '</table>';
			}

			closedir($handle);
		}

		$this->nbphoto = $nbphoto;

		return $return;
	}


	/**
	 *  Retourne tableau de toutes les photos du produit
	 *
	 *  @param      string		$dir        Repertoire a scanner
	 *  @param      int			$nbmax      Nombre maximum de photos (0=pas de max)
	 *  @return     array       			Tableau de photos
	 */
	function liste_photos($dir,$nbmax=0)
	{
		include_once DOL_DOCUMENT_ROOT.'/core/lib/files.lib.php';

		$nbphoto=0;
		$tabobj=array();

		$dir_osencoded=dol_osencode($dir);
		$handle=@opendir($dir_osencoded);
		if (is_resource($handle))
		{
			while (($file = readdir($handle)) != false)
			{
				if (! utf8_check($file)) $file=utf8_encode($file);	// readdir returns ISO
				if (dol_is_file($dir.$file) && preg_match('/(\.jpg|\.bmp|\.gif|\.png|\.tiff)$/i', $dir.$file))
				{
					$nbphoto++;

					// On determine nom du fichier vignette
					$photo=$file;
					$photo_vignette='';
					if (preg_match('/(\.jpg|\.bmp|\.gif|\.png|\.tiff)$/i', $photo, $regs))
					{
						$photo_vignette=preg_replace('/'.$regs[0].'/i', '', $photo).'_small'.$regs[0];
					}

					$dirthumb = $dir.'thumbs/';

					// Objet
					$obj=array();
					$obj['photo']=$photo;
					if ($photo_vignette && dol_is_file($dirthumb.$photo_vignette)) $obj['photo_vignette']='thumbs/' . $photo_vignette;
					else $obj['photo_vignette']="";

					$tabobj[$nbphoto-1]=$obj;

					// On continue ou on arrete de boucler ?
					if ($nbmax && $nbphoto >= $nbmax) break;
				}
			}

			closedir($handle);
		}

		return $tabobj;
	}

	/**
	 *  Efface la photo du produit et sa vignette
	 *
	 *  @param  string		$file        Chemin de l'image
	 *  @return	void
	 */
	function delete_photo($file)
	{
        require_once DOL_DOCUMENT_ROOT.'/core/lib/files.lib.php';

        $dir = dirname($file).'/'; // Chemin du dossier contenant l'image d'origine
		$dirthumb = $dir.'/thumbs/'; // Chemin du dossier contenant la vignette
		$filename = preg_replace('/'.preg_quote($dir,'/').'/i','',$file); // Nom du fichier

		// On efface l'image d'origine
		dol_delete_file($file);

		// Si elle existe, on efface la vignette
		if (preg_match('/(\.jpg|\.bmp|\.gif|\.png|\.tiff)$/i',$filename,$regs))
		{
			$photo_vignette=preg_replace('/'.$regs[0].'/i','',$filename).'_small'.$regs[0];
			if (file_exists(dol_osencode($dirthumb.$photo_vignette)))
			{
				dol_delete_file($dirthumb.$photo_vignette);
			}
		}
	}

	/**
	 *  Load size of image file
	 *
	 *  @param  string	$file        Path to file
	 *  @return	void
	 */
	function get_image_size($file)
	{
		$file_osencoded=dol_osencode($file);
		$infoImg = getimagesize($file_osencoded); // Get information on image
		$this->imgWidth = $infoImg[0]; // Largeur de l'image
		$this->imgHeight = $infoImg[1]; // Hauteur de l'image
	}

	/**
	 *  Charge indicateurs this->nb de tableau de bord
	 *
	 *  @return     int         <0 si ko, >0 si ok
	 */
	function load_state_board()
	{
		global $conf, $user;

		$this->nb=array();

		$sql = "SELECT count(p.rowid) as nb";
		$sql.= " FROM ".MAIN_DB_PREFIX."product as p";
		$sql.= ' WHERE p.entity IN ('.getEntity($this->element, 1).')';
		$sql.= " AND p.fk_product_type <> 1";

		$resql=$this->db->query($sql);
		if ($resql)
		{
			while ($obj=$this->db->fetch_object($resql))
			{
				$this->nb["products"]=$obj->nb;
			}
            $this->db->free($resql);
			return 1;
		}
		else
		{
			dol_print_error($this->db);
			$this->error=$this->db->error();
			return -1;
		}
	}

    /**
     * Return if object is a product
     *
     * @return  boolean     True if it's a product
     */
	function isproduct()
	{
		return ($this->type != 1 ? true : false);
	}

    /**
     * Return if object is a product
     *
     * @return  boolean     True if it's a service
     */
	function isservice()
	{
		return ($this->type == 1 ? true : false);
	}

    /**
     *  Get a barcode from the module to generate barcode values.
     *  Return value is stored into this->barcode
     *
     *	@param	Product		$object		Object product or service
     *	@param	string		$type		Barcode type (ean, isbn, ...)
     *  @return void
     */
    function get_barcode($object,$type='')
    {
        global $conf;

        $result='';
        if (! empty($conf->global->BARCODE_PRODUCT_ADDON_NUM))
        {
            $dirsociete=array_merge(array('/core/modules/barcode/'),$conf->modules_parts['barcode']);
            foreach ($dirsociete as $dirroot)
            {
                $res=dol_include_once($dirroot.$conf->global->BARCODE_PRODUCT_ADDON_NUM.'.php');
                if ($res) break;
            }
            $var = $conf->global->BARCODE_PRODUCT_ADDON_NUM;
            $mod = new $var;

            $result=$mod->getNextValue($object,$type);

            dol_syslog(get_class($this)."::get_barcode barcode=".$result." module=".$var);
        }
        return $result;
    }

    /**
     *  Initialise an instance with random values.
     *  Used to build previews or test instances.
     *	id must be 0 if object instance is a specimen.
     *
     *  @return	void
     */
    function initAsSpecimen()
    {
        global $user,$langs,$conf,$mysoc;

        $now=dol_now();

        // Initialize parameters
        $this->id=0;
        $this->ref = 'PRODUCT_SPEC';
        $this->libelle = 'PRODUCT SPECIMEN';
        $this->description = 'PRODUCT SPECIMEN '.dol_print_date($now,'dayhourlog');
        $this->specimen=1;
        $this->country_id=1;
        $this->tosell=1;
        $this->tobuy=1;
		$this->tobatch=0;
        $this->type=0;
        $this->note='This is a comment (private)';

        $this->barcode=-1;	// Create barcode automatically
    }

    /**
     * Return if object has a sell-by date or eat-by date
     *
     * @return  boolean     True if it's has
     */
	function hasbatch()
	{
		return ($this->status_batch == 1 ? true : false);
	}

	/**
	 *  Adjust stock in a warehouse for product with batch number
	 *
	 *  @param  	User	$user           user asking change
	 *  @param  	int		$id_entrepot    id of warehouse
	 *  @param  	double	$nbpiece        nb of units
	 *  @param  	int		$movement       0 = add, 1 = remove
	 * 	@param		string	$label			Label of stock movement
	 * 	@param		double	$price			Price to use for stock eval
	 * 	@param		date	$dlc			eat-by date
	 * 	@param		date	$dluo			sell-by date
	 * 	@param		string	$lot			Lot number
	 * 	@return     int     				<0 if KO, >0 if OK
	 */
	function correct_stock_batch($user, $id_entrepot, $nbpiece, $movement, $label='', $price=0, $dlc='', $dluo='',$lot='')
	{
		if ($id_entrepot)
		{
			$this->db->begin();

			require_once DOL_DOCUMENT_ROOT .'/product/stock/class/mouvementstock.class.php';

			$op[0] = "+".trim($nbpiece);
			$op[1] = "-".trim($nbpiece);

			$movementstock=new MouvementStock($this->db);
			$result=$movementstock->_create($user,$this->id,$id_entrepot,$op[$movement],$movement,$price,$label,'',$dlc,$dluo,$lot);

			if ($result >= 0)
			{
				$this->db->commit();
				return 1;
			}
			else
			{
				dol_print_error($this->db);
				$this->db->rollback();
				return -1;
			}
		}
	}
}<|MERGE_RESOLUTION|>--- conflicted
+++ resolved
@@ -4,16 +4,10 @@
  * Copyright (C) 2005-2013 Regis Houssin        <regis.houssin@capnetworks.com>
  * Copyright (C) 2006      Andre Cianfarani     <acianfa@free.fr>
  * Copyright (C) 2007-2011 Jean Heimburger      <jean@tiaris.info>
-<<<<<<< HEAD
- * Copyright (C) 2010-2013 Juanjo Menent        <jmenent@2byte.es>
- * Copyright (C) 2013-2014 Cedric GROSS	        <c.gross@kreiz-it.fr>
+ * Copyright (C) 2010-2011 Juanjo Menent        <jmenent@2byte.es>
+ * Copyright (C) 2013	   Cedric GROSS	        <c.gross@kreiz-it.fr>
  * Copyright (C) 2013      Marcos García        <marcosgdf@gmail.com>
  * Copyright (C) 2011-2014 Alexandre Spangaro   <alexandre.spangaro@gmail.com>
-=======
- * Copyright (C) 2010-2011 Juanjo Menent        <jmenent@2byte.es>
- * Copyright (C) 2013	   Cedric GROSS	        <c.gross@kreiz-it.fr>
- * Copyright (C) 2013-2014 Marcos García        <marcosgdf@gmail.com>
->>>>>>> refs/remotes/origin/3.5
  *
  * This program is free software; you can redistribute it and/or modify
  * it under the terms of the GNU General Public License as published by
@@ -715,15 +709,9 @@
 					// We remove directory
 					if ($conf->product->dir_output)
 					{
-<<<<<<< HEAD
 						$olddir = $conf->product->dir_output . "/" . dol_sanitizeFileName($this->oldcopy->ref);
 						$newdir = $conf->product->dir_output . "/" . dol_sanitizeFileName($this->ref);
 						if (file_exists($olddir))
-=======
-						include_once DOL_DOCUMENT_ROOT . '/core/lib/files.lib.php';
-						$res=@dol_move($olddir, $newdir);
-						if (! $res)
->>>>>>> a52d9e1d
 						{
 							include_once DOL_DOCUMENT_ROOT . '/core/lib/files.lib.php';
 							$res=dol_move($olddir, $newdir);
@@ -780,6 +768,7 @@
 	function delete($id=0)
 	{
 		global $conf,$user,$langs;
+		require_once DOL_DOCUMENT_ROOT . '/core/lib/files.lib.php';
 
 		$error=0;
 
@@ -2997,7 +2986,7 @@
 	 *
 	 *    @return     int             < 0 if KO, > 0 if OK
 	 */
-	function load_stock($virtual=true)
+	function load_stock()
 	{
 		$this->stock_reel = 0;
 		$this->stock_warehouse = array();
@@ -3030,59 +3019,13 @@
 				}
 			}
 			$this->db->free($result);
-<<<<<<< HEAD
 			$this->load_virtual_stock();
-=======
-			if($virtual) $this->load_virtual_stock();
->>>>>>> a52d9e1d
 			return 1;
 		}
 		else
 		{
 			$this->error=$this->db->lasterror();
 			return -1;
-		}
-	}
-	
-	/**
-	 *    Load information about virtual stock of a product
-	 *
-	 *    @return     int             < 0 if KO, > 0 if OK
-	 */
-	function load_virtual_stock()
-	{
-		global $conf;
-		
-		if (! empty($conf->global->STOCK_CALCULATE_ON_SHIPMENT))
-		{
-			$stock_commande_client=$stock_commande_fournisseur=0;
-			$stock_sending_client=$stock_reception_fournisseur=0;
-
-			if (! empty($conf->commande->enabled))
-			{
-				$result=$this->load_stats_commande(0,'1,2');
-				if ($result < 0) dol_print_error($db,$this->error);
-				$stock_commande_client=$this->stats_commande['qty'];
-			}
-			if (! empty($conf->expedition->enabled))
-			{
-				$result=$this->load_stats_sending(0,'1,2');
-				if ($result < 0) dol_print_error($db,$this->error);
-				$stock_sending_client=$this->stats_expedition['qty'];
-			}
-			if (! empty($conf->fournisseur->enabled))
-			{
-				$result=$this->load_stats_commande_fournisseur(0,'3,4');
-				if ($result < 0) dol_print_error($db,$this->error);
-				$stock_commande_fournisseur=$this->stats_commande_fournisseur['qty'];
-				
-				$result=$this->load_stats_reception(0,'3,4');
-				if ($result < 0) dol_print_error($db,$this->error);
-				$stock_reception_fournisseur=$this->stats_reception['qty'];
-			}
-
-			$this->stock_theorique=$this->stock_reel-($stock_commande_client-$stock_sending_client)+($stock_commande_fournisseur-$stock_reception_fournisseur);
-			//echo $this->stock_theorique.' = '.$this->stock_reel.' - ('.$stock_commande_client.' - '.$stock_sending_client.') + ('.$stock_commande_fournisseur.' - '.$stock_reception_fournisseur.')';
 		}
 	}
 
@@ -3300,15 +3243,15 @@
     							// On propose la generation de la vignette si elle n'existe pas et si la taille est superieure aux limites
     							if ($photo_vignette && preg_match('/(\.bmp|\.gif|\.jpg|\.jpeg|\.png)$/i', $photo) && ($product->imgWidth > $maxWidth || $product->imgHeight > $maxHeight))
     							{
-    								$return.= '<a href="'.$_SERVER["PHP_SELF"].'?id='.$_GET["id"].'&amp;action=addthumb&amp;file='.urlencode($pdir.$viewfilename).'">'.img_picto($langs->trans('GenerateThumb'),'refresh').'&nbsp;&nbsp;</a>';
+    								$return.= '<a href="'.$_SERVER["PHP_SELF"].'?id='.$this->id.'&amp;action=addthumb&amp;file='.urlencode($pdir.$viewfilename).'">'.img_picto($langs->trans('GenerateThumb'),'refresh').'&nbsp;&nbsp;</a>';
     							}
     							if ($user->rights->produit->creer || $user->rights->service->creer)
     							{
     								// Link to resize
-    			               		$return.= '<a href="'.DOL_URL_ROOT.'/core/photos_resize.php?modulepart='.urlencode('produit|service').'&id='.$_GET["id"].'&amp;file='.urlencode($pdir.$viewfilename).'" title="'.dol_escape_htmltag($langs->trans("Resize")).'">'.img_picto($langs->trans("Resize"),DOL_URL_ROOT.'/theme/common/transform-crop-and-resize','',1).'</a> &nbsp; ';
+    			               		$return.= '<a href="'.DOL_URL_ROOT.'/core/photos_resize.php?modulepart='.urlencode('produit|service').'&id='.$this->id.'&amp;file='.urlencode($pdir.$viewfilename).'" title="'.dol_escape_htmltag($langs->trans("Resize")).'">'.img_picto($langs->trans("Resize"),DOL_URL_ROOT.'/theme/common/transform-crop-and-resize','',1).'</a> &nbsp; ';
 
     			               		// Link to delete
-    								$return.= '<a href="'.$_SERVER["PHP_SELF"].'?id='.$_GET["id"].'&amp;action=delete&amp;file='.urlencode($pdir.$viewfilename).'">';
+    								$return.= '<a href="'.$_SERVER["PHP_SELF"].'?id='.$this->id.'&amp;action=delete&amp;file='.urlencode($pdir.$viewfilename).'">';
     								$return.= img_delete().'</a>';
     							}
     						}
@@ -3328,10 +3271,10 @@
     							if ($user->rights->produit->creer || $user->rights->service->creer)
     							{
     								// Link to resize
-    			               		$return.= '<a href="'.DOL_URL_ROOT.'/core/photos_resize.php?modulepart='.urlencode('produit|service').'&id='.$_GET["id"].'&amp;file='.urlencode($pdir.$viewfilename).'" title="'.dol_escape_htmltag($langs->trans("Resize")).'">'.img_picto($langs->trans("Resize"),DOL_URL_ROOT.'/theme/common/transform-crop-and-resize','',1).'</a> &nbsp; ';
+    			               		$return.= '<a href="'.DOL_URL_ROOT.'/core/photos_resize.php?modulepart='.urlencode('produit|service').'&id='.$this->id.'&amp;file='.urlencode($pdir.$viewfilename).'" title="'.dol_escape_htmltag($langs->trans("Resize")).'">'.img_picto($langs->trans("Resize"),DOL_URL_ROOT.'/theme/common/transform-crop-and-resize','',1).'</a> &nbsp; ';
 
     			               		// Link to delete
-    			               		$return.= '<a href="'.$_SERVER["PHP_SELF"].'?id='.$_GET["id"].'&amp;action=delete&amp;file='.urlencode($pdir.$viewfilename).'">';
+    			               		$return.= '<a href="'.$_SERVER["PHP_SELF"].'?id='.$this->id.'&amp;action=delete&amp;file='.urlencode($pdir.$viewfilename).'">';
     								$return.= img_delete().'</a>';
     							}
     						}
