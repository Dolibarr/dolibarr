<?php
/* Copyright (C) 2001-2007  Rodolphe Quiedeville    <rodolphe@quiedeville.org>
 * Copyright (C) 2004-2014	Laurent Destailleur		<eldy@users.sourceforge.net>
 * Copyright (C) 2005-2015	Regis Houssin			<regis.houssin@inodbox.com>
 * Copyright (C) 2006		Andre Cianfarani		<acianfa@free.fr>
 * Copyright (C) 2007-2011	Jean Heimburger			<jean@tiaris.info>
 * Copyright (C) 2010-2018	Juanjo Menent			<jmenent@2byte.es>
 * Copyright (C) 2012       Cedric Salvador         <csalvador@gpcsolutions.fr>
 * Copyright (C) 2013-2014	Cedric GROSS			<c.gross@kreiz-it.fr>
 * Copyright (C) 2013-2016	Marcos García			<marcosgdf@gmail.com>
 * Copyright (C) 2011-2020	Alexandre Spangaro		<aspangaro@open-dsi.fr>
 * Copyright (C) 2014		Henry Florian			<florian.henry@open-concept.pro>
 * Copyright (C) 2014-2016	Philippe Grand			<philippe.grand@atoo-net.com>
 * Copyright (C) 2014		Ion agorria			    <ion@agorria.com>
 * Copyright (C) 2016-2018	Ferran Marcet			<fmarcet@2byte.es>
 * Copyright (C) 2017		Gustavo Novaro
 * Copyright (C) 2019       Frédéric France         <frederic.france@netlogic.fr>
 *
 * This program is free software; you can redistribute it and/or modify
 * it under the terms of the GNU General Public License as published by
 * the Free Software Foundation; either version 3 of the License, or
 * (at your option) any later version.
 *
 * This program is distributed in the hope that it will be useful,
 * but WITHOUT ANY WARRANTY; without even the implied warranty of
 * MERCHANTABILITY or FITNESS FOR A PARTICULAR PURPOSE.  See the
 * GNU General Public License for more details.
 *
 * You should have received a copy of the GNU General Public License
 * along with this program. If not, see <https://www.gnu.org/licenses/>.
 */

/**
 *    \file       htdocs/product/class/product.class.php
 *    \ingroup    produit
 *    \brief      File of class to manage predefined products or services
 */
require_once DOL_DOCUMENT_ROOT.'/core/class/commonobject.class.php';
require_once DOL_DOCUMENT_ROOT.'/product/class/productbatch.class.php';
require_once DOL_DOCUMENT_ROOT.'/product/stock/class/entrepot.class.php';

/**
 * Class to manage products or services
 */
class Product extends CommonObject
{
    /**
     * @var string ID to identify managed object
     */
    public $element = 'product';

    /**
     * @var string Name of table without prefix where object is stored
     */
    public $table_element = 'product';

    /**
     * @var int Field with ID of parent key if this field has a parent
     */
    public $fk_element = 'fk_product';

    /**
     * @var array	List of child tables. To test if we can delete object.
     */
    protected $childtables = array('supplier_proposaldet', 'propaldet', 'commandedet', 'facturedet', 'contratdet', 'facture_fourn_det', 'commande_fournisseurdet');

    /**
     * 0=No test on entity, 1=Test with field entity, 2=Test with link by societe
     *
     * @var int
     */
    public $ismultientitymanaged = 1;


    public $picto = 'product';

    /**
     * {@inheritdoc}
     */
    protected $table_ref_field = 'ref';

    public $regeximgext = '\.gif|\.jpg|\.jpeg|\.png|\.bmp|\.webp|\.xpm|\.xbm'; // See also into images.lib.php

    /*
    * @deprecated
    * @see label
    */
    public $libelle;
    /**
     * Product label
     *
     * @var string
     */
    public $label;

    /**
     * Product description
     *
     * @var string
     */
    public $description;

	/**
     * Product other fields PRODUCT_USE_OTHER_FIELD_IN_TRANSLATION
     *
     * @var string
     */
    public $other;

    /**
     * Check TYPE constants
     *
     * @var int
     */
    public $type = self::TYPE_PRODUCT;

    /**
     * Selling price
     *
     * @var float
     */
    public $price; // Price net

    /**
     * Price with tax
     *
     * @var float
     */
    public $price_ttc;

    /**
     * Minimum price net
     *
     * @var float
     */
    public $price_min;

    /**
     * Minimum price with tax
     *
     * @var float
     */
    public $price_min_ttc;

    /**
     * Base price ('TTC' for price including tax or 'HT' for net price)
     * @var string
     */
    public $price_base_type;

    //! Arrays for multiprices
    public $multiprices = array();
    public $multiprices_ttc = array();
    public $multiprices_base_type = array();
    public $multiprices_min = array();
    public $multiprices_min_ttc = array();
    public $multiprices_tva_tx = array();
    public $multiprices_recuperableonly = array();

    //! Price by quantity arrays
    public $price_by_qty;
    public $prices_by_qty = array();
    public $prices_by_qty_id = array();
    public $prices_by_qty_list = array();

    //! Default VAT code for product (link to code into llx_c_tva but without foreign keys)
    public $default_vat_code;

    //! Default VAT rate of product
    public $tva_tx;

    //! French VAT NPR (0 or 1)
    public $tva_npr = 0;

    //! Other local taxes
    public $localtax1_tx;
    public $localtax2_tx;
    public $localtax1_type;
    public $localtax2_type;

    /**
     * Stock real
     *
     * @var int
     */
    public $stock_reel = 0;

    /**
     * Stock virtual
     *
     * @var int
     */
    public $stock_theorique;

    /**
     * Cost price
     *
     * @var float
     */
    public $cost_price;

    //! Average price value for product entry into stock (PMP)
    public $pmp;

    /**
     * Stock alert
     *
     * @var int
     */
    public $seuil_stock_alerte = 0;

    /**
     * Ask for replenishment when $desiredstock < $stock_reel
     */
    public $desiredstock = 0;

    /*
    * Service expiration
    */
    public $duration_value;

    /**
     * Exoiration unit
     */
    public $duration_unit;

    /**
     * Status indicates whether the product is on sale '1' or not '0'
     *
     * @var int
     */
    public $status = 0;

    /**
     * Status indicate whether the product is available for purchase '1' or not '0'
     *
     * @var int
     */
    public $status_buy = 0;

    /**
     * Status indicates whether the product is a finished product '1' or a raw material '0'
     *
     * @var int
     */
    public $finished;

    /**
     * We must manage lot/batch number, sell-by date and so on : '1':yes '0':no
     *
     * @var int
     */
    public $status_batch = 0;

    /**
     * Customs code
     *
     * @var string
     */
    public $customcode;

    /**
     * Product URL
     *
     * @var string
     */
    public $url;

    //! Metric of products
    public $weight;
    public $weight_units;
    public $length;
    public $length_units;
    public $width;
    public $width_units;
    public $height;
    public $height_units;
    public $surface;
    public $surface_units;
    public $volume;
    public $volume_units;

    public $net_measure;
    public $net_measure_units;

    public $accountancy_code_sell;
    public $accountancy_code_sell_intra;
    public $accountancy_code_sell_export;
    public $accountancy_code_buy;
	public $accountancy_code_buy_intra;
	public $accountancy_code_buy_export;

    /**
     * Main Barcode value
     *
     * @var string
     */
    public $barcode;

    /**
     * Main Barcode type ID
     *
     * @var int
     */
    public $barcode_type;

    /**
     * Main Barcode type code
     *
     * @var string
     */
    public $barcode_type_code;

    /**
     * Additional barcodes (Some products have different barcodes according to the country of origin of manufacture)
     *
     * @var array
     */
    public $barcodes_extra = array();

    public $stats_propale = array();
    public $stats_commande = array();
    public $stats_contrat = array();
    public $stats_facture = array();
    public $stats_commande_fournisseur = array();
    public $stats_reception = array();
    public $stats_mrptoconsume = array();
    public $stats_mrptoproduce = array();

    public $multilangs = array();

    //! Size of image
    public $imgWidth;
    public $imgHeight;

    /**
     * @var integer|string date_creation
     */
    public $date_creation;

    /**
     * @var integer|string date_modification
     */
    public $date_modification;

    //! Id du fournisseur
    public $product_fourn_id;

    //! Product ID already linked to a reference supplier
    public $product_id_already_linked;

    public $nbphoto = 0;

    //! Contains detail of stock of product into each warehouse
    public $stock_warehouse = array();

    public $oldcopy;

    public $fk_default_warehouse;
    /**
     * @var int ID
     */
    public $fk_price_expression;

    /* To store supplier price found */
    public $fourn_pu;
    public $fourn_price_base_type;
    public $fourn_socid;

    /**
     * @deprecated
     * @see        $ref_supplier
     */
    public $ref_fourn;
    public $ref_supplier;

    /**
     * Unit code ('km', 'm', 'l', 'p', ...)
     *
     * @var string
     */
    public $fk_unit;

    /**
     * Price is generated using multiprice rules
     *
     * @var int
     */
    public $price_autogen = 0;


    public $fields = array(
        'rowid' => array('type'=>'integer', 'label'=>'TechnicalID', 'enabled'=>1, 'visible'=>-2, 'notnull'=>1, 'index'=>1, 'position'=>1, 'comment'=>'Id'),
        'ref'           =>array('type'=>'varchar(128)', 'label'=>'Ref', 'enabled'=>1, 'visible'=>1, 'notnull'=>1, 'showoncombobox'=>1, 'index'=>1, 'position'=>10, 'searchall'=>1, 'comment'=>'Reference of object'),
        'entity'        =>array('type'=>'integer', 'label'=>'Entity', 'enabled'=>1, 'visible'=>0, 'default'=>1, 'notnull'=>1, 'index'=>1, 'position'=>20),
        'label'         =>array('type'=>'varchar(255)', 'label'=>'Label', 'enabled'=>1, 'visible'=>1, 'notnull'=>1, 'showoncombobox'=>1),
		'note_public'   =>array('type'=>'html', 'label'=>'NotePublic', 'enabled'=>1, 'visible'=>0, 'position'=>61),
        'note'          =>array('type'=>'html', 'label'=>'NotePrivate', 'enabled'=>1, 'visible'=>0, 'position'=>62),
        'datec'         =>array('type'=>'datetime', 'label'=>'DateCreation', 'enabled'=>1, 'visible'=>-2, 'notnull'=>1, 'position'=>500),
        'tms'           =>array('type'=>'timestamp', 'label'=>'DateModification', 'enabled'=>1, 'visible'=>-2, 'notnull'=>1, 'position'=>501),
        //'date_valid'    =>array('type'=>'datetime',     'label'=>'DateCreation',     'enabled'=>1, 'visible'=>-2, 'position'=>502),
        'fk_user_author'=>array('type'=>'integer', 'label'=>'UserAuthor', 'enabled'=>1, 'visible'=>-2, 'notnull'=>1, 'position'=>510, 'foreignkey'=>'llx_user.rowid'),
        'fk_user_modif' =>array('type'=>'integer', 'label'=>'UserModif', 'enabled'=>1, 'visible'=>-2, 'notnull'=>-1, 'position'=>511),
        //'fk_user_valid' =>array('type'=>'integer',      'label'=>'UserValidation',        'enabled'=>1, 'visible'=>-1, 'position'=>512),
        'import_key'    =>array('type'=>'varchar(14)', 'label'=>'ImportId', 'enabled'=>1, 'visible'=>-2, 'notnull'=>-1, 'index'=>0, 'position'=>1000),
        //'tosell'       =>array('type'=>'integer',      'label'=>'Status',           'enabled'=>1, 'visible'=>1,  'notnull'=>1, 'default'=>0, 'index'=>1,  'position'=>1000, 'arrayofkeyval'=>array(0=>'Draft', 1=>'Active', -1=>'Cancel')),
        //'tobuy'        =>array('type'=>'integer',      'label'=>'Status',           'enabled'=>1, 'visible'=>1,  'notnull'=>1, 'default'=>0, 'index'=>1,  'position'=>1000, 'arrayofkeyval'=>array(0=>'Draft', 1=>'Active', -1=>'Cancel')),
    );

    /**
     * Regular product
     */
    const TYPE_PRODUCT = 0;
    /**
     * Service
     */
    const TYPE_SERVICE = 1;
    /**
     * Advanced feature: assembly kit
     */
    const TYPE_ASSEMBLYKIT = 2;
    /**
     * Advanced feature: stock kit
     */
    const TYPE_STOCKKIT = 3;


    /**
     *  Constructor
     *
     * @param DoliDB $db Database handler
     */
    public function __construct($db)
    {
        $this->db = $db;
        $this->canvas = '';
    }

    /**
     *    Check that ref and label are ok
     *
     * @return int         >1 if OK, <=0 if KO
     */
    public function check()
    {
        $this->ref = dol_sanitizeFileName(stripslashes($this->ref));

        $err = 0;
        if (dol_strlen(trim($this->ref)) == 0) {
            $err++;
        }

        if (dol_strlen(trim($this->label)) == 0) {
            $err++;
        }

        if ($err > 0) {
            return 0;
        }
        else
        {
            return 1;
        }
    }

    /**
     *    Insert product into database
     *
     * @param  User $user      User making insert
     * @param  int  $notrigger Disable triggers
     * @return int                         Id of product/service if OK, < 0 if KO
     */
    public function create($user, $notrigger = 0)
    {
        global $conf, $langs;

            $error = 0;

        // Clean parameters
        $this->ref = dol_sanitizeFileName(dol_string_nospecial(trim($this->ref)));
        $this->label = trim($this->label);
        $this->price_ttc = price2num($this->price_ttc);
        $this->price = price2num($this->price);
        $this->price_min_ttc = price2num($this->price_min_ttc);
        $this->price_min = price2num($this->price_min);
        if (empty($this->tva_tx)) {
            $this->tva_tx = 0;
        }
        if (empty($this->tva_npr)) {
            $this->tva_npr = 0;
        }
        //Local taxes
        if (empty($this->localtax1_tx)) {
            $this->localtax1_tx = 0;
        }
        if (empty($this->localtax2_tx)) {
            $this->localtax2_tx = 0;
        }
        if (empty($this->localtax1_type)) {
            $this->localtax1_type = '0';
        }
        if (empty($this->localtax2_type)) {
            $this->localtax2_type = '0';
        }
        if (empty($this->price)) {
            $this->price = 0;
        }
        if (empty($this->price_min)) {
            $this->price_min = 0;
        }
        // Price by quantity
        if (empty($this->price_by_qty)) {
            $this->price_by_qty = 0;
        }

        if (empty($this->status)) {
            $this->status = 0;
        }
        if (empty($this->status_buy)) {
            $this->status_buy = 0;
        }

        $price_ht = 0;
        $price_ttc = 0;
        $price_min_ht = 0;
        $price_min_ttc = 0;

        //
        if ($this->price_base_type == 'TTC' && $this->price_ttc > 0) {
            $price_ttc = price2num($this->price_ttc, 'MU');
            $price_ht = price2num($this->price_ttc / (1 + ($this->tva_tx / 100)), 'MU');
        }

        //
        if ($this->price_base_type != 'TTC' && $this->price > 0) {
            $price_ht = price2num($this->price, 'MU');
            $price_ttc = price2num($this->price * (1 + ($this->tva_tx / 100)), 'MU');
        }

        //
        if (($this->price_min_ttc > 0) && ($this->price_base_type == 'TTC')) {
            $price_min_ttc = price2num($this->price_min_ttc, 'MU');
            $price_min_ht = price2num($this->price_min_ttc / (1 + ($this->tva_tx / 100)), 'MU');
        }

        //
        if (($this->price_min > 0) && ($this->price_base_type != 'TTC')) {
            $price_min_ht = price2num($this->price_min, 'MU');
            $price_min_ttc = price2num($this->price_min * (1 + ($this->tva_tx / 100)), 'MU');
        }

		$this->accountancy_code_buy = trim($this->accountancy_code_buy);
		$this->accountancy_code_buy_intra = trim($this->accountancy_code_buy_intra);
		$this->accountancy_code_buy_export = trim($this->accountancy_code_buy_export);
        $this->accountancy_code_sell = trim($this->accountancy_code_sell);
        $this->accountancy_code_sell_intra = trim($this->accountancy_code_sell_intra);
        $this->accountancy_code_sell_export = trim($this->accountancy_code_sell_export);

        // Barcode value
        $this->barcode = trim($this->barcode);

        // Check parameters
        if (empty($this->label)) {
            $this->error = 'ErrorMandatoryParametersNotProvided';
            return -1;
        }

        if (empty($this->ref) || $this->ref == 'auto') {
            // Load object modCodeProduct
            $module = (!empty($conf->global->PRODUCT_CODEPRODUCT_ADDON) ? $conf->global->PRODUCT_CODEPRODUCT_ADDON : 'mod_codeproduct_leopard');
            if ($module != 'mod_codeproduct_leopard')    // Do not load module file for leopard
            {
                if (substr($module, 0, 16) == 'mod_codeproduct_' && substr($module, -3) == 'php') {
                    $module = substr($module, 0, dol_strlen($module) - 4);
                }
                dol_include_once('/core/modules/product/'.$module.'.php');
                $modCodeProduct = new $module;
                if (!empty($modCodeProduct->code_auto)) {
                    $this->ref = $modCodeProduct->getNextValue($this, $this->type);
                }
                unset($modCodeProduct);
            }

            if (empty($this->ref)) {
                $this->error = 'ProductModuleNotSetupForAutoRef';
                return -2;
            }
        }

        dol_syslog(get_class($this)."::create ref=".$this->ref." price=".$this->price." price_ttc=".$this->price_ttc." tva_tx=".$this->tva_tx." price_base_type=".$this->price_base_type, LOG_DEBUG);

        $now = dol_now();

        $this->db->begin();

        // For automatic creation during create action (not used by Dolibarr GUI, can be used by scripts)
        if ($this->barcode == -1) {
            $this->barcode = $this->get_barcode($this, $this->barcode_type_code);
        }

        // Check more parameters
        // If error, this->errors[] is filled
        $result = $this->verify();

        if ($result >= 0) {
            $sql = "SELECT count(*) as nb";
            $sql .= " FROM ".MAIN_DB_PREFIX."product";
            $sql .= " WHERE entity IN (".getEntity('product').")";
            $sql .= " AND ref = '".$this->db->escape($this->ref)."'";

            $result = $this->db->query($sql);
            if ($result) {
                $obj = $this->db->fetch_object($result);
                if ($obj->nb == 0) {
                    // Produit non deja existant
                    $sql = "INSERT INTO ".MAIN_DB_PREFIX."product (";
                    $sql .= "datec";
                    $sql .= ", entity";
                    $sql .= ", ref";
                    $sql .= ", ref_ext";
                    $sql .= ", price_min";
                    $sql .= ", price_min_ttc";
                    $sql .= ", label";
                    $sql .= ", fk_user_author";
                    $sql .= ", fk_product_type";
                    $sql .= ", price";
                    $sql .= ", price_ttc";
                    $sql .= ", price_base_type";
                    $sql .= ", tobuy";
                    $sql .= ", tosell";
                    $sql .= ", accountancy_code_buy";
                    $sql .= ", accountancy_code_buy_intra";
                    $sql .= ", accountancy_code_buy_export";
                    $sql .= ", accountancy_code_sell";
                    $sql .= ", accountancy_code_sell_intra";
                    $sql .= ", accountancy_code_sell_export";
                    $sql .= ", canvas";
                    $sql .= ", finished";
                    $sql .= ", tobatch";
                    $sql .= ", fk_unit";
                    $sql .= ") VALUES (";
                    $sql .= "'".$this->db->idate($now)."'";
                    $sql .= ", ".$conf->entity;
                    $sql .= ", '".$this->db->escape($this->ref)."'";
                    $sql .= ", ".(!empty($this->ref_ext) ? "'".$this->db->escape($this->ref_ext)."'" : "null");
                    $sql .= ", ".price2num($price_min_ht);
                    $sql .= ", ".price2num($price_min_ttc);
                    $sql .= ", ".(!empty($this->label) ? "'".$this->db->escape($this->label)."'" : "null");
                    $sql .= ", ".$user->id;
                    $sql .= ", ".$this->type;
                    $sql .= ", ".price2num($price_ht);
                    $sql .= ", ".price2num($price_ttc);
                    $sql .= ", '".$this->db->escape($this->price_base_type)."'";
                    $sql .= ", ".$this->status;
                    $sql .= ", ".$this->status_buy;
                    $sql .= ", '".$this->db->escape($this->accountancy_code_buy)."'";
                    $sql .= ", '".$this->db->escape($this->accountancy_code_buy_intra)."'";
                    $sql .= ", '".$this->db->escape($this->accountancy_code_buy_export)."'";
                    $sql .= ", '".$this->db->escape($this->accountancy_code_sell)."'";
                    $sql .= ", '".$this->db->escape($this->accountancy_code_sell_intra)."'";
                    $sql .= ", '".$this->db->escape($this->accountancy_code_sell_export)."'";
                    $sql .= ", '".$this->db->escape($this->canvas)."'";
                    $sql .= ", ".((!isset($this->finished) || $this->finished < 0 || $this->finished == '') ? 'null' : (int) $this->finished);
                    $sql .= ", ".((empty($this->status_batch) || $this->status_batch < 0) ? '0' : $this->status_batch);
                    $sql .= ", ".(!$this->fk_unit ? 'NULL' : $this->fk_unit);
                    $sql .= ")";

                    dol_syslog(get_class($this)."::Create", LOG_DEBUG);
                    $result = $this->db->query($sql);
                    if ($result) {
                        $id = $this->db->last_insert_id(MAIN_DB_PREFIX."product");

                        if ($id > 0) {
                            $this->id = $id;
                            $this->price            = $price_ht;
                            $this->price_ttc        = $price_ttc;
                            $this->price_min        = $price_min_ht;
                            $this->price_min_ttc    = $price_min_ttc;

                            $result = $this->_log_price($user);
                            if ($result > 0) {
                                if ($this->update($id, $user, true, 'add') <= 0) {
                                    $error++;
                                }
                            }
                            else
                            {
                                $error++;
                                $this->error = $this->db->lasterror();
                            }
                        }
                        else
                        {
                            $error++;
                            $this->error = 'ErrorFailedToGetInsertedId';
                        }
                    }
                    else
                    {
                        $error++;
                        $this->error = $this->db->lasterror();
                    }
                }
                else
                {
                    // Product already exists with this ref
                    $langs->load("products");
                    $error++;
                    $this->error = "ErrorProductAlreadyExists";
                }
            }
            else
            {
                $error++;
                $this->error = $this->db->lasterror();
            }

            if (!$error && !$notrigger) {
                // Call trigger
                $result = $this->call_trigger('PRODUCT_CREATE', $user);
                if ($result < 0) { $error++;
                }
                // End call triggers
            }

            if (!$error) {
                $this->db->commit();
                return $this->id;
            }
            else
            {
                $this->db->rollback();
                return -$error;
            }
        }
        else
          {
            $this->db->rollback();
            dol_syslog(get_class($this)."::Create fails verify ".join(',', $this->errors), LOG_WARNING);
            return -3;
        }
    }


    /**
     *    Check properties of product are ok (like name, barcode, ...).
     *    All properties must be already loaded on object (this->barcode, this->barcode_type_code, ...).
     *
     * @return int        0 if OK, <0 if KO
     */
    public function verify()
    {
        $this->errors = array();

        $result = 0;
        $this->ref = trim($this->ref);

        if (!$this->ref) {
            $this->errors[] = 'ErrorBadRef';
            $result = -2;
        }

        $rescode = $this->check_barcode($this->barcode, $this->barcode_type_code);
        if ($rescode) {
            if ($rescode == -1) {
                $this->errors[] = 'ErrorBadBarCodeSyntax';
            }
            elseif ($rescode == -2) {
                $this->errors[] = 'ErrorBarCodeRequired';
            }
            elseif ($rescode == -3) {
                // Note: Common usage is to have barcode unique. For variants, we should have a different barcode.
                $this->errors[] = 'ErrorBarCodeAlreadyUsed';
            }

            $result = -3;
        }

        return $result;
    }

    // phpcs:disable PEAR.NamingConventions.ValidFunctionName.ScopeNotCamelCaps
    /**
     *  Check barcode
     *
     * @param  string $valuetotest Value to test
     * @param  string $typefortest Type of barcode (ISBN, EAN, ...)
     * @return int                        0 if OK
     *                                     -1 ErrorBadBarCodeSyntax
     *                                     -2 ErrorBarCodeRequired
     *                                     -3 ErrorBarCodeAlreadyUsed
     */
    public function check_barcode($valuetotest, $typefortest)
    {
        // phpcs:enable
        global $conf;
        if (!empty($conf->barcode->enabled) && !empty($conf->global->BARCODE_PRODUCT_ADDON_NUM)) {
            $module = strtolower($conf->global->BARCODE_PRODUCT_ADDON_NUM);

            $dirsociete = array_merge(array('/core/modules/barcode/'), $conf->modules_parts['barcode']);
            foreach ($dirsociete as $dirroot)
            {
                $res = dol_include_once($dirroot.$module.'.php');
                if ($res) { break;
                }
            }

            $mod = new $module();

            dol_syslog(get_class($this)."::check_barcode value=".$valuetotest." type=".$typefortest." module=".$module);
            $result = $mod->verif($this->db, $valuetotest, $this, 0, $typefortest);
            return $result;
        }
        else
        {
            return 0;
        }
    }

    /**
     *    Update a record into database.
     *  If batch flag is set to on, we create records into llx_product_batch
     *
     * @param  int     $id          Id of product
     * @param  User    $user        Object user making update
     * @param  int     $notrigger   Disable triggers
     * @param  string  $action      Current action for hookmanager ('add' or 'update')
	 * @param  boolean $updatetype  Update product type
     * @return int                  1 if OK, -1 if ref already exists, -2 if other error
     */
    public function update($id, $user, $notrigger = false, $action = 'update', $updatetype = false)
    {
        global $langs, $conf, $hookmanager;

        $error = 0;

        // Check parameters
        if (!$this->label) { $this->label = 'MISSING LABEL';
        }

        // Clean parameters
        $this->ref = dol_string_nospecial(trim($this->ref));
        $this->label = trim($this->label);
        $this->description = trim($this->description);
        $this->note = (isset($this->note) ? trim($this->note) : null);
        $this->net_measure = price2num($this->net_measure);
        $this->net_measure_units = trim($this->net_measure_units);
        $this->weight = price2num($this->weight);
        $this->weight_units = trim($this->weight_units);
        $this->length = price2num($this->length);
        $this->length_units = trim($this->length_units);
        $this->width = price2num($this->width);
        $this->width_units = trim($this->width_units);
        $this->height = price2num($this->height);
        $this->height_units = trim($this->height_units);
        // set unit not defined
        if (is_numeric($this->length_units)) {
        	$this->width_units = $this->length_units; // Not used yet
        }
        if (is_numeric($this->length_units)) {
        	$this->height_units = $this->length_units; // Not used yet
        }
        // Automated compute surface and volume if not filled
        if (empty($this->surface) && !empty($this->length) && !empty($this->width) && $this->length_units == $this->width_units) {
            $this->surface = $this->length * $this->width;
            $this->surface_units = measuring_units_squared($this->length_units);
        }
        if (empty($this->volume) && !empty($this->surface) && !empty($this->height) && $this->length_units == $this->height_units) {
            $this->volume = $this->surface * $this->height;
            $this->volume_units = measuring_units_cubed($this->height_units);
        }

        $this->surface = price2num($this->surface);
        $this->surface_units = trim($this->surface_units);
        $this->volume = price2num($this->volume);
        $this->volume_units = trim($this->volume_units);
        if (empty($this->tva_tx)) {
            $this->tva_tx = 0;
        }
        if (empty($this->tva_npr)) {
            $this->tva_npr = 0;
        }
        if (empty($this->localtax1_tx)) {
            $this->localtax1_tx = 0;
        }
        if (empty($this->localtax2_tx)) {
            $this->localtax2_tx = 0;
        }
        if (empty($this->localtax1_type)) {
            $this->localtax1_type = '0';
        }
        if (empty($this->localtax2_type)) {
            $this->localtax2_type = '0';
        }
        if (empty($this->status)) {
            $this->status = 0;
        }
        if (empty($this->status_buy)) {
            $this->status_buy = 0;
        }

        if (empty($this->country_id)) {
            $this->country_id = 0;
        }

        // Barcode value
        $this->barcode = trim($this->barcode);

        $this->accountancy_code_buy = trim($this->accountancy_code_buy);
        $this->accountancy_code_buy_intra = trim($this->accountancy_code_buy_intra);
        $this->accountancy_code_buy_export = trim($this->accountancy_code_buy_export);
        $this->accountancy_code_sell = trim($this->accountancy_code_sell);
        $this->accountancy_code_sell_intra = trim($this->accountancy_code_sell_intra);
        $this->accountancy_code_sell_export = trim($this->accountancy_code_sell_export);


        $this->db->begin();

        // Check name is required and codes are ok or unique.
        // If error, this->errors[] is filled
        if ($action != 'add') {
            $result = $this->verify(); // We don't check when update called during a create because verify was already done
        }

        if ($result >= 0) {
            if (empty($this->oldcopy)) {
                $org = new self($this->db);
                $org->fetch($this->id);
                $this->oldcopy = $org;
            }

            // Test if batch management is activated on existing product
            // If yes, we create missing entries into product_batch
            if ($this->hasbatch() && !$this->oldcopy->hasbatch()) {
                //$valueforundefinedlot = 'Undefined';  // In previous version, 39 and lower
                $valueforundefinedlot = '000000';
				if (!empty($conf->global->STOCK_DEFAULT_BATCH)) $valueforundefinedlot = $conf->global->STOCK_DEFAULT_BATCH;

                dol_syslog("Flag batch of product id=".$this->id." is set to ON, so we will create missing records into product_batch");

                $this->load_stock();
                foreach ($this->stock_warehouse as $idW => $ObjW)   // For each warehouse where we have stocks defined for this product (for each lines in product_stock)
                {
                    $qty_batch = 0;
                    foreach ($ObjW->detail_batch as $detail)    // Each lines of detail in product_batch of the current $ObjW = product_stock
                    {
                        if ($detail->batch == $valueforundefinedlot || $detail->batch == 'Undefined') {
                            // We discard this line, we will create it later
                            $sqlclean = "DELETE FROM ".MAIN_DB_PREFIX."product_batch WHERE batch in('Undefined', '".$valueforundefinedlot."') AND fk_product_stock = ".$ObjW->id;
                            $result = $this->db->query($sqlclean);
                            if (!$result) {
                                dol_print_error($this->db);
                                exit;
                            }
                            continue;
                        }

                        $qty_batch += $detail->qty;
                    }
                    // Quantities in batch details are not same as stock quantity,
                    // so we add a default batch record to complete and get same qty in parent and child table
                    if ($ObjW->real <> $qty_batch) {
                        $ObjBatch = new Productbatch($this->db);
                        $ObjBatch->batch = $valueforundefinedlot;
                        $ObjBatch->qty = ($ObjW->real - $qty_batch);
                        $ObjBatch->fk_product_stock = $ObjW->id;

                        if ($ObjBatch->create($user, 1) < 0) {
                            $error++;
                            $this->errors = $ObjBatch->errors;
                        }
                    }
                }
            }

            // For automatic creation
            if ($this->barcode == -1) { $this->barcode = $this->get_barcode($this, $this->barcode_type_code);
            }

            $sql = "UPDATE ".MAIN_DB_PREFIX."product";
            $sql .= " SET label = '".$this->db->escape($this->label)."'";

            if ($updatetype && ($this->isProduct() || $this->isService())) {
                $sql .= ", fk_product_type = ".$this->type;
            }

            $sql .= ", ref = '".$this->db->escape($this->ref)."'";
            $sql .= ", ref_ext = ".(!empty($this->ref_ext) ? "'".$this->db->escape($this->ref_ext)."'" : "null");
            $sql .= ", default_vat_code = ".($this->default_vat_code ? "'".$this->db->escape($this->default_vat_code)."'" : "null");
            $sql .= ", tva_tx = ".$this->tva_tx;
            $sql .= ", recuperableonly = ".$this->tva_npr;
            $sql .= ", localtax1_tx = ".$this->localtax1_tx;
            $sql .= ", localtax2_tx = ".$this->localtax2_tx;
            $sql .= ", localtax1_type = ".($this->localtax1_type != '' ? "'".$this->db->escape($this->localtax1_type)."'" : "'0'");
            $sql .= ", localtax2_type = ".($this->localtax2_type != '' ? "'".$this->db->escape($this->localtax2_type)."'" : "'0'");

            $sql .= ", barcode = ".(empty($this->barcode) ? "null" : "'".$this->db->escape($this->barcode)."'");
            $sql .= ", fk_barcode_type = ".(empty($this->barcode_type) ? "null" : $this->db->escape($this->barcode_type));

            $sql .= ", tosell = ".(int) $this->status;
            $sql .= ", tobuy = ".(int) $this->status_buy;
            $sql .= ", tobatch = ".((empty($this->status_batch) || $this->status_batch < 0) ? '0' : (int) $this->status_batch);
            $sql .= ", finished = ".((!isset($this->finished) || $this->finished < 0) ? "null" : (int) $this->finished);
            $sql .= ", net_measure = ".($this->net_measure != '' ? "'".$this->db->escape($this->net_measure)."'" : 'null');
            $sql .= ", net_measure_units = ".($this->net_measure_units != '' ? "'".$this->db->escape($this->net_measure_units)."'" : 'null');
            $sql .= ", weight = ".($this->weight != '' ? "'".$this->db->escape($this->weight)."'" : 'null');
            $sql .= ", weight_units = ".($this->weight_units != '' ? "'".$this->db->escape($this->weight_units)."'" : 'null');
            $sql .= ", length = ".($this->length != '' ? "'".$this->db->escape($this->length)."'" : 'null');
            $sql .= ", length_units = ".($this->length_units != '' ? "'".$this->db->escape($this->length_units)."'" : 'null');
            $sql .= ", width= ".($this->width != '' ? "'".$this->db->escape($this->width)."'" : 'null');
            $sql .= ", width_units = ".($this->width_units != '' ? "'".$this->db->escape($this->width_units)."'" : 'null');
            $sql .= ", height = ".($this->height != '' ? "'".$this->db->escape($this->height)."'" : 'null');
            $sql .= ", height_units = ".($this->height_units != '' ? "'".$this->db->escape($this->height_units)."'" : 'null');
            $sql .= ", surface = ".($this->surface != '' ? "'".$this->db->escape($this->surface)."'" : 'null');
            $sql .= ", surface_units = ".($this->surface_units != '' ? "'".$this->db->escape($this->surface_units)."'" : 'null');
            $sql .= ", volume = ".($this->volume != '' ? "'".$this->db->escape($this->volume)."'" : 'null');
            $sql .= ", volume_units = ".($this->volume_units != '' ? "'".$this->db->escape($this->volume_units)."'" : 'null');
            $sql .= ", fk_default_warehouse = ".($this->fk_default_warehouse > 0 ? $this->db->escape($this->fk_default_warehouse) : 'null');
            $sql .= ", seuil_stock_alerte = ".((isset($this->seuil_stock_alerte) && is_numeric($this->seuil_stock_alerte)) ? (int) $this->seuil_stock_alerte : 'null');
            $sql .= ", description = '".$this->db->escape($this->description)."'";
            $sql .= ", url = ".($this->url ? "'".$this->db->escape($this->url)."'" : 'null');
            $sql .= ", customcode = '".$this->db->escape($this->customcode)."'";
            $sql .= ", fk_country = ".($this->country_id > 0 ? (int) $this->country_id : 'null');
            $sql .= ", note = ".(isset($this->note) ? "'".$this->db->escape($this->note)."'" : 'null');
            $sql .= ", duration = '".$this->db->escape($this->duration_value.$this->duration_unit)."'";
            $sql .= ", accountancy_code_buy = '".$this->db->escape($this->accountancy_code_buy)."'";
            $sql .= ", accountancy_code_buy_intra = '".$this->db->escape($this->accountancy_code_buy_intra)."'";
            $sql .= ", accountancy_code_buy_export = '".$this->db->escape($this->accountancy_code_buy_export)."'";
            $sql .= ", accountancy_code_sell= '".$this->db->escape($this->accountancy_code_sell)."'";
            $sql .= ", accountancy_code_sell_intra= '".$this->db->escape($this->accountancy_code_sell_intra)."'";
            $sql .= ", accountancy_code_sell_export= '".$this->db->escape($this->accountancy_code_sell_export)."'";
            $sql .= ", desiredstock = ".((isset($this->desiredstock) && is_numeric($this->desiredstock)) ? (int) $this->desiredstock : "null");
            $sql .= ", cost_price = ".($this->cost_price != '' ? $this->db->escape($this->cost_price) : 'null');
            $sql .= ", fk_unit= ".(!$this->fk_unit ? 'NULL' : (int) $this->fk_unit);
            $sql .= ", price_autogen = ".(!$this->price_autogen ? 0 : 1);
            $sql .= ", fk_price_expression = ".($this->fk_price_expression != 0 ? (int) $this->fk_price_expression : 'NULL');
            $sql .= ", fk_user_modif = ".($user->id > 0 ? $user->id : 'NULL');

            // stock field is not here because it is a denormalized value from product_stock.
            $sql .= " WHERE rowid = ".$id;

            dol_syslog(get_class($this)."::update", LOG_DEBUG);

            $resql = $this->db->query($sql);
            if ($resql) {
                $this->id = $id;

                // Multilangs
                if (!empty($conf->global->MAIN_MULTILANGS)) {
                    if ($this->setMultiLangs($user) < 0) {
                           $this->error = $langs->trans("Error")." : ".$this->db->error()." - ".$sql;
                           return -2;
                    }
                }

                $action = 'update';

                // Actions on extra fields
                if (!$error) {
                    $result = $this->insertExtraFields();
                    if ($result < 0) {
                        $error++;
                    }
                }

                if (!$error && !$notrigger) {
                    // Call trigger
                    $result = $this->call_trigger('PRODUCT_MODIFY', $user);
                    if ($result < 0) {
                        $error++;
                    }
                    // End call triggers
                }

                if (!$error && (is_object($this->oldcopy) && $this->oldcopy->ref !== $this->ref)) {
                    // We remove directory
                    if ($conf->product->dir_output) {
                        $olddir = $conf->product->dir_output."/".dol_sanitizeFileName($this->oldcopy->ref);
                        $newdir = $conf->product->dir_output."/".dol_sanitizeFileName($this->ref);
                        if (file_exists($olddir)) {
                            //include_once DOL_DOCUMENT_ROOT . '/core/lib/files.lib.php';
                            //$res = dol_move($olddir, $newdir);
                            // do not use dol_move with directory
                            $res = @rename($olddir, $newdir);
                            if (!$res) {
                                $langs->load("errors");
                                $this->error = $langs->trans('ErrorFailToRenameDir', $olddir, $newdir);
                                $error++;
                            }
                        }
                    }
                }

                if (!$error) {
                    if ($conf->variants->enabled) {
                        include_once DOL_DOCUMENT_ROOT.'/variants/class/ProductCombination.class.php';

                        $comb = new ProductCombination($this->db);

                        foreach ($comb->fetchAllByFkProductParent($this->id) as $currcomb) {
                                 $currcomb->updateProperties($this, $user);
                        }
                    }

                    $this->db->commit();
                    return 1;
                }
                else
                {
                    $this->db->rollback();
                    return -$error;
                }
            }
            else
            {
                if ($this->db->errno() == 'DB_ERROR_RECORD_ALREADY_EXISTS') {
                    $langs->load("errors");
                    if (empty($conf->barcode->enabled) || empty($this->barcode)) {
                        $this->error = $langs->trans("Error")." : ".$langs->trans("ErrorProductAlreadyExists", $this->ref);
                    } else {
                        $this->error = $langs->trans("Error")." : ".$langs->trans("ErrorProductBarCodeAlreadyExists", $this->barcode);
                    }
                    $this->errors[] = $this->error;
                    $this->db->rollback();
                    return -1;
                }
                else
                {
                    $this->error = $langs->trans("Error")." : ".$this->db->error()." - ".$sql;
                    $this->errors[] = $this->error;
                    $this->db->rollback();
                    return -2;
                }
            }
        }
        else
          {
            $this->db->rollback();
            dol_syslog(get_class($this)."::Update fails verify ".join(',', $this->errors), LOG_WARNING);
            return -3;
        }
    }

    /**
     *  Delete a product from database (if not used)
     *
     * @param  User $user      User (object) deleting product
     * @param  int  $notrigger Do not execute trigger
     * @return int                    < 0 if KO, 0 = Not possible, > 0 if OK
     */
    public function delete(User $user, $notrigger = 0)
    {
        global $conf, $langs;
        include_once DOL_DOCUMENT_ROOT.'/core/lib/files.lib.php';

        $error = 0;

        // Check parameters
        if (empty($this->id)) {
            $this->error = "Object must be fetched before calling delete";
            return -1;
        }
        if (($this->type == Product::TYPE_PRODUCT && empty($user->rights->produit->supprimer)) || ($this->type == Product::TYPE_SERVICE && empty($user->rights->service->supprimer))) {
            $this->error = "ErrorForbidden";
            return 0;
        }

        $objectisused = $this->isObjectUsed($this->id);
        if (empty($objectisused)) {
            $this->db->begin();

            if (!$error && empty($notrigger)) {
                // Call trigger
                $result = $this->call_trigger('PRODUCT_DELETE', $user);
                if ($result < 0) {
                    $error++;
                }
                // End call triggers
            }

            // Delete from product_batch on product delete
            if (!$error) {
                $sql = "DELETE FROM ".MAIN_DB_PREFIX.'product_batch';
                $sql .= " WHERE fk_product_stock IN (";
                $sql .= "SELECT rowid FROM ".MAIN_DB_PREFIX.'product_stock';
                $sql .= " WHERE fk_product = ".(int) $this->id.")";

                $result = $this->db->query($sql);
                if (!$result) {
                    $error++;
                    $this->errors[] = $this->db->lasterror();
                }
            }

            // Delete all child tables
            if (!$error) {
                $elements = array('product_fournisseur_price', 'product_price', 'product_lang', 'categorie_product', 'product_stock', 'product_customer_price', 'product_lot'); // product_batch is done before
                foreach ($elements as $table)
                {
                    if (!$error) {
                        $sql = "DELETE FROM ".MAIN_DB_PREFIX.$table;
                        $sql .= " WHERE fk_product = ".(int) $this->id;

                        $result = $this->db->query($sql);
                        if (!$result) {
                            $error++;
                            $this->errors[] = $this->db->lasterror();
                        }
                    }
                }
            }

            if (!$error) {
                include_once DOL_DOCUMENT_ROOT.'/variants/class/ProductCombination.class.php';
                include_once DOL_DOCUMENT_ROOT.'/variants/class/ProductCombination2ValuePair.class.php';

                //If it is a parent product, then we remove the association with child products
                $prodcomb = new ProductCombination($this->db);

                if ($prodcomb->deleteByFkProductParent($user, $this->id) < 0) {
                    $error++;
                    $this->errors[] = 'Error deleting combinations';
                }

                //We also check if it is a child product
                if (!$error && ($prodcomb->fetchByFkProductChild($this->id) > 0) && ($prodcomb->delete($user) < 0)) {
                    $error++;
                    $this->errors[] = 'Error deleting child combination';
                }
            }

            // Delete from product_association
            if (!$error) {
                $sql = "DELETE FROM ".MAIN_DB_PREFIX."product_association";
                $sql .= " WHERE fk_product_pere = ".(int) $this->id." OR fk_product_fils = ".(int) $this->id;

                $result = $this->db->query($sql);
                if (!$result) {
                    $error++;
                    $this->errors[] = $this->db->lasterror();
                }
            }

            // Remove extrafields
            if (!$error)
            {
            	$result = $this->deleteExtraFields();
            	if ($result < 0) {
            		$error++;
            		dol_syslog(get_class($this)."::delete error -4 ".$this->error, LOG_ERR);
            	}
            }

            // Delete product
            if (!$error) {
                $sqlz = "DELETE FROM ".MAIN_DB_PREFIX."product";
                $sqlz .= " WHERE rowid = ".(int) $this->id;

                $resultz = $this->db->query($sqlz);
                if (!$resultz) {
                    $error++;
                    $this->errors[] = $this->db->lasterror();
                }
            }

            if (!$error) {
                // We remove directory
                $ref = dol_sanitizeFileName($this->ref);
                if ($conf->product->dir_output) {
                    $dir = $conf->product->dir_output."/".$ref;
                    if (file_exists($dir)) {
                        $res = @dol_delete_dir_recursive($dir);
                        if (!$res) {
                            $this->errors[] = 'ErrorFailToDeleteDir';
                            $error++;
                        }
                    }
                }
            }

            if (!$error) {
                $this->db->commit();
                return 1;
            }
            else
            {
                foreach ($this->errors as $errmsg)
                {
                    dol_syslog(get_class($this)."::delete ".$errmsg, LOG_ERR);
                    $this->error .= ($this->error ? ', '.$errmsg : $errmsg);
                }
                $this->db->rollback();
                return -$error;
            }
        }
        else
        {
            $this->error = "ErrorRecordIsUsedCantDelete";
            return 0;
        }
    }

    /**
     *    Update or add a translation for a product
     *
     * @param  User $user Object user making update
     * @return int        <0 if KO, >0 if OK
     */
    public function setMultiLangs($user)
    {
        global $conf, $langs;

        $langs_available = $langs->get_available_languages(DOL_DOCUMENT_ROOT, 0, 2);
        $current_lang = $langs->getDefaultLang();

        foreach ($langs_available as $key => $value)
        {
            if ($key == $current_lang) {
                $sql = "SELECT rowid";
                $sql .= " FROM ".MAIN_DB_PREFIX."product_lang";
                $sql .= " WHERE fk_product=".$this->id;
                $sql .= " AND lang='".$this->db->escape($key)."'";

                $result = $this->db->query($sql);

                if ($this->db->num_rows($result)) // if there is already a description line for this language
                {
                    $sql2 = "UPDATE ".MAIN_DB_PREFIX."product_lang";
                    $sql2 .= " SET ";
                    $sql2 .= " label='".$this->db->escape($this->label)."',";
                    $sql2 .= " description='".$this->db->escape($this->description)."'";
                    if (!empty($conf->global->PRODUCT_USE_OTHER_FIELD_IN_TRANSLATION)) { $sql2 .= ", note='".$this->db->escape($this->other)."'";
                    }
                    $sql2 .= " WHERE fk_product=".$this->id." AND lang='".$this->db->escape($key)."'";
                }
                else
                {
                    $sql2 = "INSERT INTO ".MAIN_DB_PREFIX."product_lang (fk_product, lang, label, description";
                    if (!empty($conf->global->PRODUCT_USE_OTHER_FIELD_IN_TRANSLATION)) { $sql2 .= ", note";
                    }
                    $sql2 .= ")";
                    $sql2 .= " VALUES(".$this->id.",'".$this->db->escape($key)."','".$this->db->escape($this->label)."',";
                    $sql2 .= " '".$this->db->escape($this->description)."'";
                    if (!empty($conf->global->PRODUCT_USE_OTHER_FIELD_IN_TRANSLATION)) {
                        $sql2 .= ", '".$this->db->escape($this->other)."'";
                    }
                    $sql2 .= ")";
                }
                dol_syslog(get_class($this).'::setMultiLangs key = current_lang = '.$key);
                if (!$this->db->query($sql2)) {
                    $this->error = $this->db->lasterror();
                    return -1;
                }
            }
            elseif (isset($this->multilangs[$key])) {
                $sql = "SELECT rowid";
                $sql .= " FROM ".MAIN_DB_PREFIX."product_lang";
                $sql .= " WHERE fk_product=".$this->id;
                $sql .= " AND lang='".$this->db->escape($key)."'";

                $result = $this->db->query($sql);

                if ($this->db->num_rows($result)) // if there is already a description line for this language
                {
                    $sql2 = "UPDATE ".MAIN_DB_PREFIX."product_lang";
                    $sql2 .= " SET ";
                    $sql2 .= " label='".$this->db->escape($this->multilangs["$key"]["label"])."',";
                    $sql2 .= " description='".$this->db->escape($this->multilangs["$key"]["description"])."'";
                    if (!empty($conf->global->PRODUCT_USE_OTHER_FIELD_IN_TRANSLATION)) {
                        $sql2 .= ", note='".$this->db->escape($this->multilangs["$key"]["other"])."'";
                    }
                    $sql2 .= " WHERE fk_product=".$this->id." AND lang='".$this->db->escape($key)."'";
                }
                else
                {
                    $sql2 = "INSERT INTO ".MAIN_DB_PREFIX."product_lang (fk_product, lang, label, description";
                    if (!empty($conf->global->PRODUCT_USE_OTHER_FIELD_IN_TRANSLATION)) { $sql2 .= ", note";
                    }
                    $sql2 .= ")";
                    $sql2 .= " VALUES(".$this->id.",'".$this->db->escape($key)."','".$this->db->escape($this->multilangs["$key"]["label"])."',";
                    $sql2 .= " '".$this->db->escape($this->multilangs["$key"]["description"])."'";
                    if (!empty($conf->global->PRODUCT_USE_OTHER_FIELD_IN_TRANSLATION)) {
                        $sql2 .= ", '".$this->db->escape($this->multilangs["$key"]["other"])."'";
                    }
                    $sql2 .= ")";
                }

                // We do not save if main fields are empty
                if ($this->multilangs["$key"]["label"] || $this->multilangs["$key"]["description"]) {
                    if (!$this->db->query($sql2)) {
                        $this->error = $this->db->lasterror();
                        return -1;
                    }
                }
            }
            else
            {
                // language is not current language and we didn't provide a multilang description for this language
            }
        }

        // Call trigger
        $result = $this->call_trigger('PRODUCT_SET_MULTILANGS', $user);
        if ($result < 0) {
            $this->error = $this->db->lasterror();
            return -1;
        }
        // End call triggers

        return 1;
    }

    /**
     *    Delete a language for this product
     *
     * @param string $langtodelete Language code to delete
     * @param User   $user         Object user making delete
     *
     * @return int                            <0 if KO, >0 if OK
     */
    public function delMultiLangs($langtodelete, $user)
    {
        $sql = "DELETE FROM ".MAIN_DB_PREFIX."product_lang";
        $sql .= " WHERE fk_product=".$this->id." AND lang='".$this->db->escape($langtodelete)."'";

        dol_syslog(get_class($this).'::delMultiLangs', LOG_DEBUG);
        $result = $this->db->query($sql);
        if ($result) {
            // Call trigger
            $result = $this->call_trigger('PRODUCT_DEL_MULTILANGS', $user);
            if ($result < 0) {
                $this->error = $this->db->lasterror();
                dol_syslog(get_class($this).'::delMultiLangs error='.$this->error, LOG_ERR);
                return -1;
            }
            // End call triggers
            return 1;
        }
        else
        {
            $this->error = $this->db->lasterror();
            dol_syslog(get_class($this).'::delMultiLangs error='.$this->error, LOG_ERR);
            return -1;
        }
    }

    /**
     * Sets an accountancy code for a product.
     * Also calls PRODUCT_MODIFY trigger when modified
     *
     * @param 	string $type 	It can be 'buy', 'buy_intra', 'buy_export', 'sell', 'sell_intra' or 'sell_export'
     * @param 	string $value 	Accountancy code
     * @return 	int 			<0 KO >0 OK
     */
    public function setAccountancyCode($type, $value)
    {
        global $user, $langs, $conf;

        $error = 0;

        $this->db->begin();

        if ($type == 'buy') {
            $field = 'accountancy_code_buy';
        } elseif ($type == 'buy_intra') {
			$field = 'accountancy_code_buy_intra';
		} elseif ($type == 'buy_export') {
			$field = 'accountancy_code_buy_export';
		} elseif ($type == 'sell') {
            $field = 'accountancy_code_sell';
        } elseif ($type == 'sell_intra') {
            $field = 'accountancy_code_sell_intra';
        } elseif ($type == 'sell_export') {
            $field = 'accountancy_code_sell_export';
        } else {
            return -1;
        }

        $sql = "UPDATE ".MAIN_DB_PREFIX.$this->table_element." SET ";
        $sql .= "$field = '".$this->db->escape($value)."'";
        $sql .= " WHERE rowid = ".$this->id;

        dol_syslog(__METHOD__." sql=".$sql, LOG_DEBUG);
        $resql = $this->db->query($sql);

        if ($resql) {
        	// Call trigger
        	$result = $this->call_trigger('PRODUCT_MODIFY', $user);
        	if ($result < 0) $error++;
        	// End call triggers

            if ($error) {
                $this->db->rollback();
                return -1;
            }

            $this->$field = $value;

            $this->db->commit();
            return 1;
        }
        else
        {
            $this->error = $this->db->lasterror();
            $this->db->rollback();
            return -1;
        }
    }

    /**
     *    Load array this->multilangs
     *
     * @return int        <0 if KO, >0 if OK
     */
    public function getMultiLangs()
    {
        global $langs;

        $current_lang = $langs->getDefaultLang();

        $sql = "SELECT lang, label, description, note as other";
        $sql .= " FROM ".MAIN_DB_PREFIX."product_lang";
        $sql .= " WHERE fk_product=".$this->id;

        $result = $this->db->query($sql);
        if ($result) {
            while ($obj = $this->db->fetch_object($result))
            {
                //print 'lang='.$obj->lang.' current='.$current_lang.'<br>';
                if ($obj->lang == $current_lang)  // si on a les traduct. dans la langue courante on les charge en infos principales.
                {
                    $this->label        = $obj->label;
                    $this->description = $obj->description;
                    $this->other        = $obj->other;
                }
                $this->multilangs["$obj->lang"]["label"]        = $obj->label;
                $this->multilangs["$obj->lang"]["description"] = $obj->description;
                $this->multilangs["$obj->lang"]["other"]        = $obj->other;
            }
            return 1;
        }
        else
        {
            $this->error = "Error: ".$this->db->lasterror()." - ".$sql;
            return -1;
        }
    }



    // phpcs:disable PEAR.NamingConventions.ValidFunctionName.ScopeNotCamelCaps
    /**
     *  Insert a track that we changed a customer price
     *
     * @param  User $user  User making change
     * @param  int  $level price level to change
     * @return int                    <0 if KO, >0 if OK
     */
    private function _log_price($user, $level = 0)
    {
        // phpcs:enable
        global $conf;

        $now = dol_now();

        // Clean parameters
        if (empty($this->price_by_qty)) {
            $this->price_by_qty = 0;
        }

        // Add new price
        $sql = "INSERT INTO ".MAIN_DB_PREFIX."product_price(price_level,date_price, fk_product, fk_user_author, price, price_ttc, price_base_type,tosell, tva_tx, default_vat_code, recuperableonly,";
        $sql .= " localtax1_tx, localtax2_tx, localtax1_type, localtax2_type, price_min,price_min_ttc,price_by_qty,entity,fk_price_expression) ";
        $sql .= " VALUES(".($level ? $level : 1).", '".$this->db->idate($now)."',".$this->id.",".$user->id.",".$this->price.",".$this->price_ttc.",'".$this->db->escape($this->price_base_type)."',".$this->status.",".$this->tva_tx.", ".($this->default_vat_code ? ("'".$this->db->escape($this->default_vat_code)."'") : "null").",".$this->tva_npr.",";
        $sql .= " ".$this->localtax1_tx.", ".$this->localtax2_tx.", '".$this->db->escape($this->localtax1_type)."', '".$this->db->escape($this->localtax2_type)."', ".$this->price_min.",".$this->price_min_ttc.",".$this->price_by_qty.",".$conf->entity.",".($this->fk_price_expression > 0 ? $this->fk_price_expression : 'null');
        $sql .= ")";

        dol_syslog(get_class($this)."::_log_price", LOG_DEBUG);
        $resql = $this->db->query($sql);
        if (!$resql) {
            $this->error = $this->db->lasterror();
            dol_print_error($this->db);
            return -1;
        }
        else
        {
            return 1;
        }
    }


    // phpcs:disable PEAR.NamingConventions.ValidFunctionName.ScopeNotCamelCaps
    /**
     *  Delete a price line
     *
     * @param  User $user  Object user
     * @param  int  $rowid Line id to delete
     * @return int                <0 if KO, >0 if OK
     */
    public function log_price_delete($user, $rowid)
    {
        // phpcs:enable
        $sql = "DELETE FROM ".MAIN_DB_PREFIX."product_price_by_qty";
        $sql .= " WHERE fk_product_price=".$rowid;
        $resql = $this->db->query($sql);

        $sql = "DELETE FROM ".MAIN_DB_PREFIX."product_price";
        $sql .= " WHERE rowid=".$rowid;
        $resql = $this->db->query($sql);
        if ($resql) {
            return 1;
        }
        else
        {
            $this->error = $this->db->lasterror();
            return -1;
        }
    }


    /**
     * Return price of sell of a product for a seller/buyer/product.
     *
     * @param	Societe		$thirdparty_seller		Seller
     * @param	Societe		$thirdparty_buyer		Buyer
     * @param	int			$pqp					Id of product price per quantity if a selection was done of such a price
     * @return	array								Array of price information array('pu_ht'=> , 'pu_ttc'=> , 'tva_tx'=>'X.Y (code)', ...), 'tva_npr'=>0, ...)
     * @see get_buyprice(), find_min_price_product_fournisseur()
     */
    public function getSellPrice($thirdparty_seller, $thirdparty_buyer, $pqp = 0)
    {
    	global $conf, $db;

    	// Update if prices fields are defined
    	$tva_tx = get_default_tva($thirdparty_seller, $thirdparty_buyer, $this->id);
    	$tva_npr = get_default_npr($thirdparty_seller, $thirdparty_buyer, $this->id);
    	if (empty($tva_tx)) $tva_npr = 0;

    	$pu_ht = $this->price;
    	$pu_ttc = $this->price_ttc;
    	$price_min = $this->price_min;
    	$price_base_type = $this->price_base_type;

    	// If price per segment
		if (!empty($conf->global->PRODUIT_MULTIPRICES) && !empty($thirdparty_buyer->price_level)) {
			$pu_ht = $this->multiprices[$thirdparty_buyer->price_level];
			$pu_ttc = $this->multiprices_ttc[$thirdparty_buyer->price_level];
			$price_min = $this->multiprices_min[$thirdparty_buyer->price_level];
			$price_base_type = $this->multiprices_base_type[$thirdparty_buyer->price_level];
			if (!empty($conf->global->PRODUIT_MULTIPRICES_USE_VAT_PER_LEVEL))  // using this option is a bug. kept for backward compatibility
			{
				if (isset($this->multiprices_tva_tx[$thirdparty_buyer->price_level])) $tva_tx = $this->multiprices_tva_tx[$thirdparty_buyer->price_level];
				if (isset($this->multiprices_recuperableonly[$thirdparty_buyer->price_level])) $tva_npr = $this->multiprices_recuperableonly[$thirdparty_buyer->price_level];
				if (empty($tva_tx)) $tva_npr = 0;
			}
		}
		// If price per customer
		elseif (!empty($conf->global->PRODUIT_CUSTOMER_PRICES)) {
			require_once DOL_DOCUMENT_ROOT.'/product/class/productcustomerprice.class.php';

			$prodcustprice = new Productcustomerprice($db);

			$filter = array('t.fk_product' => $this->id, 't.fk_soc' => $thirdparty_buyer->id);

			$result = $prodcustprice->fetch_all('', '', 0, 0, $filter);
			if ($result) {
				if (count($prodcustprice->lines) > 0) {
					$pu_ht = price($prodcustprice->lines[0]->price);
					$pu_ttc = price($prodcustprice->lines[0]->price_ttc);
					$price_base_type = $prodcustprice->lines[0]->price_base_type;
					$tva_tx = $prodcustprice->lines[0]->tva_tx;
					if ($prodcustprice->lines[0]->default_vat_code && !preg_match('/\(.*\)/', $tva_tx)) $tva_tx .= ' ('.$prodcustprice->lines[0]->default_vat_code.')';
					$tva_npr = $prodcustprice->lines[0]->recuperableonly;
					if (empty($tva_tx)) $tva_npr = 0;
				}
			}
		}
		// If price per quantity
		elseif (!empty($conf->global->PRODUIT_CUSTOMER_PRICES_BY_QTY)) {
			if ($this->prices_by_qty[0])	// yes, this product has some prices per quantity
			{
				// Search price into product_price_by_qty from $this->id
				foreach ($this->prices_by_qty_list[0] as $priceforthequantityarray)
				{
					if ($priceforthequantityarray['rowid'] != $pqp) continue;
					// We found the price
					if ($priceforthequantityarray['price_base_type'] == 'HT')
					{
						$pu_ht = $priceforthequantityarray['unitprice'];
					}
					else
					{
						$pu_ttc = $priceforthequantityarray['unitprice'];
					}
					break;
				}
			}
		}
		// If price per quantity and customer
		elseif (!empty($conf->global->PRODUIT_CUSTOMER_PRICES_BY_QTY_MULTIPRICES)) {
			if ($this->prices_by_qty[$thirdparty_buyer->price_level]) // yes, this product has some prices per quantity
			{
				// Search price into product_price_by_qty from $this->id
				foreach ($this->prices_by_qty_list[$thirdparty_buyer->price_level] as $priceforthequantityarray)
				{
					if ($priceforthequantityarray['rowid'] != $pqp) continue;
					// We found the price
					if ($priceforthequantityarray['price_base_type'] == 'HT')
					{
						$pu_ht = $priceforthequantityarray['unitprice'];
					}
					else
					{
						$pu_ttc = $priceforthequantityarray['unitprice'];
					}
					break;
				}
			}
		}

    	return array('pu_ht'=>$pu_ht, 'pu_ttc'=>$pu_ttc, 'price_min'=>$price_min, 'price_base_type'=>$price_base_type, 'tva_tx'=>$tva_tx, 'tva_npr'=>$tva_npr);
    }

    // phpcs:disable PEAR.NamingConventions.ValidFunctionName.ScopeNotCamelCaps
    /**
     * Read price used by a provider.
     * We enter as input couple prodfournprice/qty or triplet qty/product_id/fourn_ref.
     * This also set some properties on product like ->buyprice, ->fourn_pu, ...
     *
     * @param  int    $prodfournprice Id du tarif = rowid table product_fournisseur_price
     * @param  double $qty            Quantity asked or -1 to get first entry found
     * @param  int    $product_id     Filter on a particular product id
     * @param  string $fourn_ref      Filter on a supplier price ref. 'none' to exclude ref in search.
     * @param  int    $fk_soc         If of supplier
     * @return int                    <-1 if KO, -1 if qty not enough, 0 if OK but nothing found, id_product if OK and found. May also initialize some properties like (->ref_supplier, buyprice, fourn_pu, vatrate_supplier...)
     * @see getSellPrice(), find_min_price_product_fournisseur()
     */
    public function get_buyprice($prodfournprice, $qty, $product_id = 0, $fourn_ref = '', $fk_soc = 0)
    {
        // phpcs:enable
        global $conf;
        $result = 0;

        // We do a first seach with a select by searching with couple prodfournprice and qty only (later we will search on triplet qty/product_id/fourn_ref)
        $sql = "SELECT pfp.rowid, pfp.price as price, pfp.quantity as quantity, pfp.remise_percent,";
        $sql .= " pfp.fk_product, pfp.ref_fourn, pfp.desc_fourn, pfp.fk_soc, pfp.tva_tx, pfp.fk_supplier_price_expression";
        $sql .= " ,pfp.default_vat_code";
        $sql .= " ,pfp.multicurrency_price, pfp.multicurrency_unitprice, pfp.multicurrency_tx, pfp.fk_multicurrency, pfp.multicurrency_code";
		if (!empty($conf->global->PRODUCT_USE_SUPPLIER_PACKAGING)) $sql .= ", pfp.packaging";
        $sql .= " FROM ".MAIN_DB_PREFIX."product_fournisseur_price as pfp";
        $sql .= " WHERE pfp.rowid = ".$prodfournprice;
        if ($qty > 0) { $sql .= " AND pfp.quantity <= ".$qty;
        }
        $sql .= " ORDER BY pfp.quantity DESC";

        dol_syslog(get_class($this)."::get_buyprice first search by prodfournprice/qty", LOG_DEBUG);
        $resql = $this->db->query($sql);
        if ($resql) {
            $obj = $this->db->fetch_object($resql);
            if ($obj && $obj->quantity > 0)        // If we found a supplier prices from the id of supplier price
            {
                if (!empty($conf->dynamicprices->enabled) && !empty($obj->fk_supplier_price_expression)) {
                    include_once DOL_DOCUMENT_ROOT.'/product/dynamic_price/class/price_parser.class.php';
                    $prod_supplier = new ProductFournisseur($this->db);
                    $prod_supplier->product_fourn_price_id = $obj->rowid;
                    $prod_supplier->id = $obj->fk_product;
                    $prod_supplier->fourn_qty = $obj->quantity;
                    $prod_supplier->fourn_tva_tx = $obj->tva_tx;
                    $prod_supplier->fk_supplier_price_expression = $obj->fk_supplier_price_expression;
                    $priceparser = new PriceParser($this->db);
                    $price_result = $priceparser->parseProductSupplier($prod_supplier);
                    if ($price_result >= 0) {
                        $obj->price = $price_result;
                    }
                }
                $this->product_fourn_price_id = $obj->rowid;
                $this->buyprice = $obj->price; // deprecated
                $this->fourn_pu = $obj->price / $obj->quantity; // Unit price of product of supplier
                $this->fourn_price_base_type = 'HT'; // Price base type
                $this->fourn_socid = $obj->fk_soc; // Company that offer this price
                $this->ref_fourn = $obj->ref_fourn; // deprecated
                $this->ref_supplier = $obj->ref_fourn; // Ref supplier
                $this->desc_supplier = $obj->desc_fourn; // desc supplier
                $this->remise_percent = $obj->remise_percent; // remise percent if present and not typed
                $this->vatrate_supplier = $obj->tva_tx; // Vat ref supplier
                $this->default_vat_code = $obj->default_vat_code; // Vat code supplier
                $this->fourn_multicurrency_price       = $obj->multicurrency_price;
                $this->fourn_multicurrency_unitprice   = $obj->multicurrency_unitprice;
                $this->fourn_multicurrency_tx          = $obj->multicurrency_tx;
                $this->fourn_multicurrency_id          = $obj->fk_multicurrency;
                $this->fourn_multicurrency_code        = $obj->multicurrency_code;
				if (!empty($conf->global->PRODUCT_USE_SUPPLIER_PACKAGING)) $this->packaging = $obj->packaging;
                $result = $obj->fk_product;
                return $result;
            }
            else // If not found
            {
                // We do a second search by doing a select again but searching with less reliable criteria: couple qty/id product, and if set fourn_ref or fk_soc.
                $sql = "SELECT pfp.rowid, pfp.price as price, pfp.quantity as quantity, pfp.fk_soc,";
                $sql .= " pfp.fk_product, pfp.ref_fourn as ref_supplier, pfp.desc_fourn as desc_supplier, pfp.tva_tx, pfp.fk_supplier_price_expression";
                $sql .= " ,pfp.default_vat_code";
                $sql .= " ,pfp.multicurrency_price, pfp.multicurrency_unitprice, pfp.multicurrency_tx, pfp.fk_multicurrency, pfp.multicurrency_code";
				if (!empty($conf->global->PRODUCT_USE_SUPPLIER_PACKAGING)) $sql .= ", pfp.packaging";
                $sql .= " FROM ".MAIN_DB_PREFIX."product_fournisseur_price as pfp";
                $sql .= " WHERE pfp.fk_product = ".$product_id;
                if ($fourn_ref != 'none') { $sql .= " AND pfp.ref_fourn = '".$fourn_ref."'";
                }
                if ($fk_soc > 0) { $sql .= " AND pfp.fk_soc = ".$fk_soc;
                }
                if ($qty > 0) { $sql .= " AND pfp.quantity <= ".$qty;
                }
                $sql .= " ORDER BY pfp.quantity DESC";
                $sql .= " LIMIT 1";

                dol_syslog(get_class($this)."::get_buyprice second search from qty/ref/product_id", LOG_DEBUG);
                $resql = $this->db->query($sql);
                if ($resql) {
                    $obj = $this->db->fetch_object($resql);
                    if ($obj && $obj->quantity > 0)        // If found
                    {
                        if (!empty($conf->dynamicprices->enabled) && !empty($obj->fk_supplier_price_expression)) {
                            include_once DOL_DOCUMENT_ROOT.'/product/dynamic_price/class/price_parser.class.php';
                            $prod_supplier = new ProductFournisseur($this->db);
                            $prod_supplier->product_fourn_price_id = $obj->rowid;
                            $prod_supplier->id = $obj->fk_product;
                            $prod_supplier->fourn_qty = $obj->quantity;
                            $prod_supplier->fourn_tva_tx = $obj->tva_tx;
                            $prod_supplier->fk_supplier_price_expression = $obj->fk_supplier_price_expression;
                            $priceparser = new PriceParser($this->db);
                            $price_result = $priceparser->parseProductSupplier($prod_supplier);
                            if ($result >= 0) {
                                $obj->price = $price_result;
                            }
                        }
                        $this->product_fourn_price_id = $obj->rowid;
                        $this->buyprice = $obj->price; // deprecated
                        $this->fourn_qty = $obj->quantity; // min quantity for price for a virtual supplier
                        $this->fourn_pu = $obj->price / $obj->quantity; // Unit price of product for a virtual supplier
                        $this->fourn_price_base_type = 'HT'; // Price base type for a virtual supplier
                        $this->fourn_socid = $obj->fk_soc; // Company that offer this price
                        $this->ref_fourn = $obj->ref_supplier; // deprecated
                        $this->ref_supplier = $obj->ref_supplier; // Ref supplier
                        $this->desc_supplier = $obj->desc_supplier; // desc supplier
                        $this->remise_percent = $obj->remise_percent; // remise percent if present and not typed
                        $this->vatrate_supplier = $obj->tva_tx; // Vat ref supplier
                        $this->default_vat_code = $obj->default_vat_code; // Vat code supplier
                        $this->fourn_multicurrency_price       = $obj->multicurrency_price;
                        $this->fourn_multicurrency_unitprice   = $obj->multicurrency_unitprice;
                        $this->fourn_multicurrency_tx          = $obj->multicurrency_tx;
                        $this->fourn_multicurrency_id          = $obj->fk_multicurrency;
                        $this->fourn_multicurrency_code        = $obj->multicurrency_code;
						if (!empty($conf->global->PRODUCT_USE_SUPPLIER_PACKAGING)) $this->packaging = $obj->packaging;
						$result = $obj->fk_product;
                        return $result;
                    }
                    else
                    {
                        return -1; // Ce produit n'existe pas avec cet id tarif fournisseur ou existe mais qte insuffisante, ni pour le couple produit/ref fournisseur dans la quantité.
                    }
                }
                else
                {
                    $this->error = $this->db->lasterror();
                    return -3;
                }
            }
        }
        else
        {
            $this->error = $this->db->lasterror();
            return -2;
        }
    }


    /**
     *    Modify customer price of a product/Service
     *
     * @param  double $newprice          New price
     * @param  string $newpricebase      HT or TTC
     * @param  User   $user              Object user that make change
     * @param  double $newvat            New VAT Rate (For example 8.5. Should not be a string)
     * @param  double $newminprice       New price min
     * @param  int    $level             0=standard, >0 = level if multilevel prices
     * @param  int    $newnpr            0=Standard vat rate, 1=Special vat rate for French NPR VAT
     * @param  int    $newpbq            1 if it has price by quantity
     * @param  int    $ignore_autogen    Used to avoid infinite loops
     * @param  array  $localtaxes_array  Array with localtaxes info array('0'=>type1,'1'=>rate1,'2'=>type2,'3'=>rate2) (loaded by getLocalTaxesFromRate(vatrate, 0, ...) function).
     * @param  string $newdefaultvatcode Default vat code
     * @return int                            <0 if KO, >0 if OK
     */
    public function updatePrice($newprice, $newpricebase, $user, $newvat = '', $newminprice = 0, $level = 0, $newnpr = 0, $newpbq = 0, $ignore_autogen = 0, $localtaxes_array = array(), $newdefaultvatcode = '')
    {
        global $conf, $langs;

        $id = $this->id;

        dol_syslog(get_class($this)."::update_price id=".$id." newprice=".$newprice." newpricebase=".$newpricebase." newminprice=".$newminprice." level=".$level." npr=".$newnpr." newdefaultvatcode=".$newdefaultvatcode);

        // Clean parameters
        if (empty($this->tva_tx)) {
            $this->tva_tx = 0;
        }
        if (empty($newnpr)) {
            $newnpr = 0;
        }
        if (empty($newminprice)) {
        	$newminprice = 0;
        }
        if (empty($newminprice)) {
        	$newminprice = 0;
        }

        // Check parameters
        if ($newvat == '') {
            $newvat = $this->tva_tx;
        }

        // If multiprices are enabled, then we check if the current product is subject to price autogeneration
        // Price will be modified ONLY when the first one is the one that is being modified
        if ((!empty($conf->global->PRODUIT_MULTIPRICES) || !empty($conf->global->PRODUIT_CUSTOMER_PRICES_BY_QTY_MULTIPRICES)) && !$ignore_autogen && $this->price_autogen && ($level == 1)) {
            return $this->generateMultiprices($user, $newprice, $newpricebase, $newvat, $newnpr, $newpbq);
        }

        if (!empty($newminprice) && ($newminprice > $newprice)) {
            $this->error = 'ErrorPriceCantBeLowerThanMinPrice';
            return -1;
        }

        if ($newprice !== '' || $newprice === 0) {
            if ($newpricebase == 'TTC') {
                $price_ttc = price2num($newprice, 'MU');
                $price = price2num($newprice) / (1 + ($newvat / 100));
                $price = price2num($price, 'MU');

                if ($newminprice != '' || $newminprice == 0) {
                    $price_min_ttc = price2num($newminprice, 'MU');
                    $price_min = price2num($newminprice) / (1 + ($newvat / 100));
                    $price_min = price2num($price_min, 'MU');
                }
                else
                {
                    $price_min = 0;
                    $price_min_ttc = 0;
                }
            }
            else
            {
                $price = price2num($newprice, 'MU');
                $price_ttc = ($newnpr != 1) ? price2num($newprice) * (1 + ($newvat / 100)) : $price;
                $price_ttc = price2num($price_ttc, 'MU');

                if ($newminprice !== '' || $newminprice === 0) {
                    $price_min = price2num($newminprice, 'MU');
                    $price_min_ttc = price2num($newminprice) * (1 + ($newvat / 100));
                    $price_min_ttc = price2num($price_min_ttc, 'MU');
                    //print 'X'.$newminprice.'-'.$price_min;
                }
                else
                {
                    $price_min = 0;
                    $price_min_ttc = 0;
                }
            }
            //print 'x'.$id.'-'.$newprice.'-'.$newpricebase.'-'.$price.'-'.$price_ttc.'-'.$price_min.'-'.$price_min_ttc;

            if (count($localtaxes_array) > 0) {
                $localtaxtype1 = $localtaxes_array['0'];
                $localtax1 = $localtaxes_array['1'];
                $localtaxtype2 = $localtaxes_array['2'];
                $localtax2 = $localtaxes_array['3'];
            }
            else     // old method. deprecated because ot can't retreive type
            {
                $localtaxtype1 = '0';
                $localtax1 = get_localtax($newvat, 1);
                $localtaxtype2 = '0';
                $localtax2 = get_localtax($newvat, 2);
            }
            if (empty($localtax1)) {
                $localtax1 = 0; // If = '' then = 0
            }
            if (empty($localtax2)) {
                $localtax2 = 0; // If = '' then = 0
            }

            $this->db->begin();

            // Ne pas mettre de quote sur les numeriques decimaux.
            // Ceci provoque des stockages avec arrondis en base au lieu des valeurs exactes.
            $sql = "UPDATE ".MAIN_DB_PREFIX."product SET";
            $sql .= " price_base_type='".$newpricebase."',";
            $sql .= " price=".$price.",";
            $sql .= " price_ttc=".$price_ttc.",";
            $sql .= " price_min=".$price_min.",";
            $sql .= " price_min_ttc=".$price_min_ttc.",";
            $sql .= " localtax1_tx=".($localtax1 >= 0 ? $localtax1 : 'NULL').",";
            $sql .= " localtax2_tx=".($localtax2 >= 0 ? $localtax2 : 'NULL').",";
            $sql .= " localtax1_type=".($localtaxtype1 != '' ? "'".$localtaxtype1."'" : "'0'").",";
            $sql .= " localtax2_type=".($localtaxtype2 != '' ? "'".$localtaxtype2."'" : "'0'").",";
            $sql .= " default_vat_code=".($newdefaultvatcode ? "'".$this->db->escape($newdefaultvatcode)."'" : "null").",";
            $sql .= " tva_tx='".price2num($newvat)."',";
            $sql .= " recuperableonly='".$newnpr."'";
            $sql .= " WHERE rowid = ".$id;

            dol_syslog(get_class($this)."::update_price", LOG_DEBUG);
            $resql = $this->db->query($sql);
            if ($resql) {
                $this->multiprices[$level] = $price;
                $this->multiprices_ttc[$level] = $price_ttc;
                $this->multiprices_min[$level] = $price_min;
                $this->multiprices_min_ttc[$level] = $price_min_ttc;
                $this->multiprices_base_type[$level] = $newpricebase;
                $this->multiprices_default_vat_code[$level] = $newdefaultvatcode;
                $this->multiprices_tva_tx[$level] = $newvat;
                $this->multiprices_recuperableonly[$level] = $newnpr;

                $this->price = $price;
                $this->price_ttc = $price_ttc;
                $this->price_min = $price_min;
                $this->price_min_ttc = $price_min_ttc;
                $this->price_base_type = $newpricebase;
                $this->default_vat_code = $newdefaultvatcode;
                $this->tva_tx = $newvat;
                $this->tva_npr = $newnpr;
                //Local taxes
                $this->localtax1_tx = $localtax1;
                $this->localtax2_tx = $localtax2;
                $this->localtax1_type = $localtaxtype1;
                $this->localtax2_type = $localtaxtype2;

                // Price by quantity
                $this->price_by_qty = $newpbq;

                $this->_log_price($user, $level); // Save price for level into table product_price

                $this->level = $level; // Store level of price edited for trigger

                // Call trigger
                $result = $this->call_trigger('PRODUCT_PRICE_MODIFY', $user);
                if ($result < 0) {
                    $this->db->rollback();
                    return -1;
                }
                // End call triggers

                $this->db->commit();
            }
            else
            {
                $this->db->rollback();
                dol_print_error($this->db);
            }
        }

        return 1;
    }

    /**
     *  Sets the supplier price expression
     *
     * @param      int $expression_id Expression
     * @return     int                     <0 if KO, >0 if OK
     * @deprecated Use Product::update instead
     */
    public function setPriceExpression($expression_id)
    {
        global $user;

        $this->fk_price_expression = $expression_id;

        return $this->update($this->id, $user);
    }

	/**
	 * Computes $this->price and $this->price_ttc using the expression designated by $this->fk_price_expression.
	 * If alsoUpdate is true, the computed price will be saved into the database.
	 *
	 * @param false $alsoUpdate  Whether to save the price into db when it is different from the existing db price
<<<<<<< HEAD
	 * @return int < 0 if error, > 0 if OK
=======
	 * @return void
>>>>>>> 659612e2
	 */
	public function computePriceFromExpression($alsoUpdate = false)
	{
		global $user, $conf, $langs;
		if (!empty($conf->dynamicprices->enabled) && !empty($this->fk_price_expression)) {
			include_once DOL_DOCUMENT_ROOT.'/product/dynamic_price/class/price_parser.class.php';
			$priceparser = new PriceParser($this->db);
			$price_result = $priceparser->parseProduct($this);
			if ($price_result >= 0) {
				$this->price = $price_result;
				// Calculate the VAT
				$this->price_ttc = price2num($this->price) * (1 + ($this->tva_tx / 100));
				$this->price_ttc = price2num($this->price_ttc, 'MU');
				// save computed price if different from stored price
				if ($alsoUpdate) {
					// check if the stored price is different
					$sql = 'SELECT price, price_ttc FROM ' . MAIN_DB_PREFIX . $this->table_element . ' WHERE rowid = ' . $this->id;
					if ($resql = $this->db->query($sql)) {
						$obj = $this->db->fetch_object($resql);
						if (!$obj) {
							return -1;
						} elseif ($obj->price == $this->price)
						{
							return 1;
						} elseif ($obj->price != $this->price)
						{
							return $this->updatePrice($this->price, $this->price_base_type, $user, $this->tva_tx, $this->price_min);
						}
					} else {
						// SQL error
						return -1;
					}
				} else {
					return 1;
				}
			}
		}
	}
	/**
	 * If the dynamic price module is enabled, this method recomputes the price using the selected expression and
	 * saves the new selling price of the product into the database.
<<<<<<< HEAD
	 * @return < 0 if error, > 0 if OK
=======
	 * @return void
>>>>>>> 659612e2
	 */
	public function updatePriceFromExpression()
	{
		return $this->computePriceFromExpression(true);
	}

    /**
     *  Load a product in memory from database
     *
     * @param  int    $id                Id of product/service to load
     * @param  string $ref               Ref of product/service to load
     * @param  string $ref_ext           Ref ext of product/service to load
     * @param  string $barcode           Barcode of product/service to load
     * @param  int    $ignore_expression Ignores the math expression for calculating price and uses the db value instead
     * @param  int    $ignore_price_load Load product without loading prices arrays (when we are sure we don't need them)
     * @param  int    $ignore_lang_load  Load product without loading language arrays (when we are sure we don't need them)
     * @return int                       <0 if KO, 0 if not found, >0 if OK
     */
    public function fetch($id = '', $ref = '', $ref_ext = '', $barcode = '', $ignore_expression = 0, $ignore_price_load = 0, $ignore_lang_load = 0)
    {
        include_once DOL_DOCUMENT_ROOT.'/core/lib/company.lib.php';

        global $langs, $conf;

        dol_syslog(get_class($this)."::fetch id=".$id." ref=".$ref." ref_ext=".$ref_ext);

        // Check parameters
        if (!$id && !$ref && !$ref_ext && !$barcode) {
            $this->error = 'ErrorWrongParameters';
            dol_syslog(get_class($this)."::fetch ".$this->error);
            return -1;
        }

        $sql = "SELECT rowid, ref, ref_ext, label, description, url, note as note_private, customcode, fk_country, price, price_ttc,";
        $sql .= " price_min, price_min_ttc, price_base_type, cost_price, default_vat_code, tva_tx, recuperableonly as tva_npr, localtax1_tx, localtax2_tx, localtax1_type, localtax2_type, tosell,";
        $sql .= " tobuy, fk_product_type, duration, fk_default_warehouse, seuil_stock_alerte, canvas, net_measure, net_measure_units, weight, weight_units,";
        $sql .= " length, length_units, width, width_units, height, height_units,";
        $sql .= " surface, surface_units, volume, volume_units, barcode, fk_barcode_type, finished,";
        $sql .= " accountancy_code_buy, accountancy_code_buy_intra, accountancy_code_buy_export,";
        $sql .= " accountancy_code_sell, accountancy_code_sell_intra, accountancy_code_sell_export, stock, pmp,";
        $sql .= " datec, tms, import_key, entity, desiredstock, tobatch, fk_unit,";
        $sql .= " fk_price_expression, price_autogen";
        $sql .= " FROM ".MAIN_DB_PREFIX."product";
        if ($id) {
            $sql .= " WHERE rowid = ".(int) $id;
        } else {
            $sql .= " WHERE entity IN (".getEntity($this->element).")";
            if ($ref) {
                $sql .= " AND ref = '".$this->db->escape($ref)."'";
            } elseif ($ref_ext) {
                $sql .= " AND ref_ext = '".$this->db->escape($ref_ext)."'";
            } elseif ($barcode) {
                $sql .= " AND barcode = '".$this->db->escape($barcode)."'";
            }
        }

        $resql = $this->db->query($sql);
        if ($resql) {
        	unset($this->oldcopy);

            if ($this->db->num_rows($resql) > 0) {
                $obj = $this->db->fetch_object($resql);

                $this->id = $obj->rowid;
                $this->ref                            = $obj->ref;
                $this->ref_ext                        = $obj->ref_ext;
                $this->label                          = $obj->label;
                $this->description                    = $obj->description;
                $this->url                            = $obj->url;
                $this->note_private                    = $obj->note_private;
                $this->note                            = $obj->note_private; // deprecated

                $this->type                            = $obj->fk_product_type;
                $this->status                        = $obj->tosell;
                $this->status_buy                    = $obj->tobuy;
                $this->status_batch                    = $obj->tobatch;

                $this->customcode                    = $obj->customcode;
                $this->country_id                    = $obj->fk_country;
                $this->country_code = getCountry($this->country_id, 2, $this->db);
                $this->price                        = $obj->price;
                $this->price_ttc                    = $obj->price_ttc;
                $this->price_min                    = $obj->price_min;
                $this->price_min_ttc                = $obj->price_min_ttc;
                $this->price_base_type = $obj->price_base_type;
                $this->cost_price                    = $obj->cost_price;
                $this->default_vat_code = $obj->default_vat_code;
                $this->tva_tx                        = $obj->tva_tx;
                //! French VAT NPR
                $this->tva_npr                        = $obj->tva_npr;
                $this->recuperableonly                = $obj->tva_npr; // For backward compatibility
                //! Local taxes
                $this->localtax1_tx                    = $obj->localtax1_tx;
                $this->localtax2_tx                    = $obj->localtax2_tx;
                $this->localtax1_type                = $obj->localtax1_type;
                $this->localtax2_type                = $obj->localtax2_type;

                $this->finished                        = $obj->finished;
                $this->duration                        = $obj->duration;
                $this->duration_value                = substr($obj->duration, 0, dol_strlen($obj->duration) - 1);
                $this->duration_unit = substr($obj->duration, -1);
                $this->canvas                        = $obj->canvas;
                $this->net_measure = $obj->net_measure;
                $this->net_measure_units = $obj->net_measure_units;
                $this->weight                        = $obj->weight;
                $this->weight_units                    = $obj->weight_units;
                $this->length                        = $obj->length;
                $this->length_units                    = $obj->length_units;
                $this->width = $obj->width;
                $this->width_units = $obj->width_units;
                $this->height = $obj->height;
                $this->height_units = $obj->height_units;

                $this->surface = $obj->surface;
                $this->surface_units = $obj->surface_units;
                $this->volume = $obj->volume;
                $this->volume_units                    = $obj->volume_units;
                $this->barcode = $obj->barcode;
                $this->barcode_type                    = $obj->fk_barcode_type;

                $this->accountancy_code_buy				= $obj->accountancy_code_buy;
                $this->accountancy_code_buy_intra = $obj->accountancy_code_buy_intra;
                $this->accountancy_code_buy_export		= $obj->accountancy_code_buy_export;
                $this->accountancy_code_sell			= $obj->accountancy_code_sell;
                $this->accountancy_code_sell_intra		= $obj->accountancy_code_sell_intra;
                $this->accountancy_code_sell_export		= $obj->accountancy_code_sell_export;

                $this->fk_default_warehouse            = $obj->fk_default_warehouse;
                $this->seuil_stock_alerte            = $obj->seuil_stock_alerte;
                $this->desiredstock                    = $obj->desiredstock;
                $this->stock_reel                    = $obj->stock;
                $this->pmp = $obj->pmp;

                $this->date_creation                = $obj->datec;
                $this->date_modification            = $obj->tms;
                $this->import_key                    = $obj->import_key;
                $this->entity                        = $obj->entity;

                $this->ref_ext                        = $obj->ref_ext;
                $this->fk_price_expression            = $obj->fk_price_expression;
                $this->fk_unit                        = $obj->fk_unit;
                $this->price_autogen = $obj->price_autogen;

                $this->db->free($resql);

                // Retreive all extrafield
                // fetch optionals attributes and labels
                $this->fetch_optionals();

                // multilangs
                if (!empty($conf->global->MAIN_MULTILANGS) && empty($ignore_lang_load)) {
                    $this->getMultiLangs();
                }

                // Load multiprices array
                if (!empty($conf->global->PRODUIT_MULTIPRICES) && empty($ignore_price_load))                // prices per segment
                {
                    for ($i = 1; $i <= $conf->global->PRODUIT_MULTIPRICES_LIMIT; $i++)
                    {
                        $sql = "SELECT price, price_ttc, price_min, price_min_ttc,";
                        $sql .= " price_base_type, tva_tx, default_vat_code, tosell, price_by_qty, rowid, recuperableonly";
                        $sql .= " FROM ".MAIN_DB_PREFIX."product_price";
                        $sql .= " WHERE entity IN (".getEntity('productprice').")";
                        $sql .= " AND price_level=".$i;
                        $sql .= " AND fk_product = ".$this->id;
                        $sql .= " ORDER BY date_price DESC, rowid DESC";
                        $sql .= " LIMIT 1";
                        $resql = $this->db->query($sql);
                        if ($resql) {
                            $result = $this->db->fetch_array($resql);

                            $this->multiprices[$i] = $result["price"];
                            $this->multiprices_ttc[$i] = $result["price_ttc"];
                            $this->multiprices_min[$i] = $result["price_min"];
                            $this->multiprices_min_ttc[$i] = $result["price_min_ttc"];
                            $this->multiprices_base_type[$i] = $result["price_base_type"];
                            // Next two fields are used only if PRODUIT_MULTIPRICES_USE_VAT_PER_LEVEL is on
                            $this->multiprices_tva_tx[$i] = $result["tva_tx"]; // TODO Add ' ('.$result['default_vat_code'].')'
                            $this->multiprices_recuperableonly[$i] = $result["recuperableonly"];

                            // Price by quantity
                            /*
                            $this->prices_by_qty[$i]=$result["price_by_qty"];
                            $this->prices_by_qty_id[$i]=$result["rowid"];
                            // Récuperation de la liste des prix selon qty si flag positionné
                            if ($this->prices_by_qty[$i] == 1)
                            {
                            $sql = "SELECT rowid, price, unitprice, quantity, remise_percent, remise, price_base_type";
                            $sql.= " FROM ".MAIN_DB_PREFIX."product_price_by_qty";
                            $sql.= " WHERE fk_product_price = ".$this->prices_by_qty_id[$i];
                            $sql.= " ORDER BY quantity ASC";
                            $resultat=array();
                            $resql = $this->db->query($sql);
                            if ($resql)
                            {
                            $ii=0;
                            while ($result= $this->db->fetch_array($resql)) {
                            $resultat[$ii]=array();
                            $resultat[$ii]["rowid"]=$result["rowid"];
                            $resultat[$ii]["price"]= $result["price"];
                            $resultat[$ii]["unitprice"]= $result["unitprice"];
                            $resultat[$ii]["quantity"]= $result["quantity"];
                            $resultat[$ii]["remise_percent"]= $result["remise_percent"];
                            $resultat[$ii]["remise"]= $result["remise"];                    // deprecated
                            $resultat[$ii]["price_base_type"]= $result["price_base_type"];
                            $ii++;
                            }
                            $this->prices_by_qty_list[$i]=$resultat;
                            }
                            else
                            {
                            dol_print_error($this->db);
                            return -1;
                            }
                            }*/
                        }
                        else
                        {
                            dol_print_error($this->db);
                            return -1;
                        }
                    }
                }
                elseif (!empty($conf->global->PRODUIT_CUSTOMER_PRICES) && empty($ignore_price_load))            // prices per customers
                {
                    // Nothing loaded by default. List may be very long.
                }
                elseif (!empty($conf->global->PRODUIT_CUSTOMER_PRICES_BY_QTY) && empty($ignore_price_load))    // prices per quantity
                {
                    $sql = "SELECT price, price_ttc, price_min, price_min_ttc,";
                    $sql .= " price_base_type, tva_tx, default_vat_code, tosell, price_by_qty, rowid";
                    $sql .= " FROM ".MAIN_DB_PREFIX."product_price";
                    $sql .= " WHERE fk_product = ".$this->id;
                    $sql .= " ORDER BY date_price DESC, rowid DESC";
                    $sql .= " LIMIT 1";
                    $resql = $this->db->query($sql);
                    if ($resql) {
                        $result = $this->db->fetch_array($resql);

                        // Price by quantity
                        $this->prices_by_qty[0] = $result["price_by_qty"];
                        $this->prices_by_qty_id[0] = $result["rowid"];
                        // Récuperation de la liste des prix selon qty si flag positionné
                        if ($this->prices_by_qty[0] == 1) {
                            $sql = "SELECT rowid,price, unitprice, quantity, remise_percent, remise, remise, price_base_type";
                            $sql .= " FROM ".MAIN_DB_PREFIX."product_price_by_qty";
                            $sql .= " WHERE fk_product_price = ".$this->prices_by_qty_id[0];
                            $sql .= " ORDER BY quantity ASC";
                            $resultat = array();
                            $resql = $this->db->query($sql);
                            if ($resql) {
                                $ii = 0;
                                while ($result = $this->db->fetch_array($resql)) {
                                    $resultat[$ii] = array();
                                    $resultat[$ii]["rowid"] = $result["rowid"];
                                    $resultat[$ii]["price"] = $result["price"];
                                    $resultat[$ii]["unitprice"] = $result["unitprice"];
                                    $resultat[$ii]["quantity"] = $result["quantity"];
                                    $resultat[$ii]["remise_percent"] = $result["remise_percent"];
                                    //$resultat[$ii]["remise"]= $result["remise"];                    // deprecated
                                    $resultat[$ii]["price_base_type"] = $result["price_base_type"];
                                    $ii++;
                                }
                                $this->prices_by_qty_list[0] = $resultat;
                            }
                            else
                            {
                                    dol_print_error($this->db);
                                    return -1;
                            }
                        }
                    }
                    else
                    {
                        dol_print_error($this->db);
                        return -1;
                    }
                }
                elseif (!empty($conf->global->PRODUIT_CUSTOMER_PRICES_BY_QTY_MULTIPRICES) && empty($ignore_price_load))    // prices per customer and quantity
                {
                    for ($i = 1; $i <= $conf->global->PRODUIT_MULTIPRICES_LIMIT; $i++)
                    {
                        $sql = "SELECT price, price_ttc, price_min, price_min_ttc,";
                        $sql .= " price_base_type, tva_tx, default_vat_code, tosell, price_by_qty, rowid, recuperableonly";
                        $sql .= " FROM ".MAIN_DB_PREFIX."product_price";
                        $sql .= " WHERE entity IN (".getEntity('productprice').")";
                        $sql .= " AND price_level=".$i;
                        $sql .= " AND fk_product = ".$this->id;
                        $sql .= " ORDER BY date_price DESC, rowid DESC";
                        $sql .= " LIMIT 1";
                        $resql = $this->db->query($sql);
                        if ($resql) {
                            $result = $this->db->fetch_array($resql);

                            $this->multiprices[$i] = $result["price"];
                            $this->multiprices_ttc[$i] = $result["price_ttc"];
                            $this->multiprices_min[$i] = $result["price_min"];
                            $this->multiprices_min_ttc[$i] = $result["price_min_ttc"];
                            $this->multiprices_base_type[$i] = $result["price_base_type"];
                            // Next two fields are used only if PRODUIT_MULTIPRICES_USE_VAT_PER_LEVEL is on
                            $this->multiprices_tva_tx[$i] = $result["tva_tx"]; // TODO Add ' ('.$result['default_vat_code'].')'
                            $this->multiprices_recuperableonly[$i] = $result["recuperableonly"];

                            // Price by quantity
                            $this->prices_by_qty[$i] = $result["price_by_qty"];
                            $this->prices_by_qty_id[$i] = $result["rowid"];
                            // Récuperation de la liste des prix selon qty si flag positionné
                            if ($this->prices_by_qty[$i] == 1) {
                                $sql = "SELECT rowid, price, unitprice, quantity, remise_percent, remise, price_base_type";
                                $sql .= " FROM ".MAIN_DB_PREFIX."product_price_by_qty";
                                $sql .= " WHERE fk_product_price = ".$this->prices_by_qty_id[$i];
                                $sql .= " ORDER BY quantity ASC";
                                $resultat = array();
                                $resql = $this->db->query($sql);
                                if ($resql) {
                                    $ii = 0;
                                    while ($result = $this->db->fetch_array($resql)) {
                                        $resultat[$ii] = array();
                                        $resultat[$ii]["rowid"] = $result["rowid"];
                                        $resultat[$ii]["price"] = $result["price"];
                                        $resultat[$ii]["unitprice"] = $result["unitprice"];
                                        $resultat[$ii]["quantity"] = $result["quantity"];
                                        $resultat[$ii]["remise_percent"] = $result["remise_percent"];
                                        $resultat[$ii]["remise"] = $result["remise"]; // deprecated
                                        $resultat[$ii]["price_base_type"] = $result["price_base_type"];
                                        $ii++;
                                    }
                                    $this->prices_by_qty_list[$i] = $resultat;
                                }
                                else
                                         {
                                    dol_print_error($this->db);
                                    return -1;
                                }
                            }
                        }
                        else
                        {
                            dol_print_error($this->db);
                            return -1;
                        }
                    }
                }

				if (!empty($conf->dynamicprices->enabled) && !empty($this->fk_price_expression) && empty($ignore_expression)) {
					$this->computePriceFromExpression(!empty($conf->global->DYNAMIC_PRICE_UPDATE_ON_FETCH));
				}

                // We should not load stock during the fetch. If someone need stock of product, he must call load_stock after fetching product.
                // Instead we just init the stock_warehouse array
                $this->stock_warehouse = array();

                return 1;
            }
            else
            {
                return 0;
            }
        }
        else
        {
            dol_print_error($this->db);
            return -1;
        }
    }


    // phpcs:disable PEAR.NamingConventions.ValidFunctionName.ScopeNotCamelCaps
    /**
     *  Charge tableau des stats propale pour le produit/service
     *
     * @param  int $socid Id societe
     * @return integer      Tableau des stats dans $this->stats_propale, <0 if ko >0 if ok
     */
    public function load_stats_propale($socid = 0)
    {
        // phpcs:enable
        global $conf, $user, $hookmanager;

        $sql = "SELECT COUNT(DISTINCT p.fk_soc) as nb_customers, COUNT(DISTINCT p.rowid) as nb,";
        $sql .= " COUNT(pd.rowid) as nb_rows, SUM(pd.qty) as qty";
        $sql .= " FROM ".MAIN_DB_PREFIX."propaldet as pd";
        $sql .= ", ".MAIN_DB_PREFIX."propal as p";
        $sql .= ", ".MAIN_DB_PREFIX."societe as s";
        if (!$user->rights->societe->client->voir && !$socid) {
            $sql .= ", ".MAIN_DB_PREFIX."societe_commerciaux as sc";
        }
        $sql .= " WHERE p.rowid = pd.fk_propal";
        $sql .= " AND p.fk_soc = s.rowid";
        $sql .= " AND p.entity IN (".getEntity('propal').")";
        $sql .= " AND pd.fk_product = ".$this->id;
        if (!$user->rights->societe->client->voir && !$socid) {
            $sql .= " AND p.fk_soc = sc.fk_soc AND sc.fk_user = ".$user->id;
        }
        //$sql.= " AND pr.fk_statut != 0";
        if ($socid > 0) {
            $sql .= " AND p.fk_soc = ".$socid;
        }

        $result = $this->db->query($sql);
        if ($result) {
            $obj = $this->db->fetch_object($result);
            $this->stats_propale['customers'] = $obj->nb_customers;
            $this->stats_propale['nb'] = $obj->nb;
            $this->stats_propale['rows'] = $obj->nb_rows;
            $this->stats_propale['qty'] = $obj->qty ? $obj->qty : 0;

            // if it's a virtual product, maybe it is in proposal by extension
            if (!empty($conf->global->PRODUCT_STATS_WITH_PARENT_PROD_IF_INCDEC)) {
                $TFather = $this->getFather();
                if (is_array($TFather) && !empty($TFather)) {
                    foreach ($TFather as &$fatherData) {
                        $pFather = new Product($this->db);
                        $pFather->id = $fatherData['id'];
                        $qtyCoef = $fatherData['qty'];

                        if ($fatherData['incdec']) {
                            $pFather->load_stats_propale($socid);

                            $this->stats_propale['customers'] += $pFather->stats_propale['customers'];
                            $this->stats_propale['nb'] += $pFather->stats_propale['nb'];
                            $this->stats_propale['rows'] += $pFather->stats_propale['rows'];
                            $this->stats_propale['qty'] += $pFather->stats_propale['qty'] * $qtyCoef;
                        }
                    }
                }
            }

            $parameters = array('socid' => $socid);
            $reshook = $hookmanager->executeHooks('loadStatsCustomerProposal', $parameters, $this, $action);
            if ($reshook > 0) $this->stats_propale = $hookmanager->resArray['stats_propale'];

            return 1;
        }
        else
        {
            $this->error = $this->db->error();
            return -1;
        }
    }


    // phpcs:disable PEAR.NamingConventions.ValidFunctionName.ScopeNotCamelCaps
    /**
     *  Charge tableau des stats propale pour le produit/service
     *
     * @param  int $socid Id thirdparty
     * @return array               Tableau des stats
     */
    public function load_stats_proposal_supplier($socid = 0)
    {
        // phpcs:enable
        global $conf, $user, $hookmanager;

        $sql = "SELECT COUNT(DISTINCT p.fk_soc) as nb_suppliers, COUNT(DISTINCT p.rowid) as nb,";
        $sql .= " COUNT(pd.rowid) as nb_rows, SUM(pd.qty) as qty";
        $sql .= " FROM ".MAIN_DB_PREFIX."supplier_proposaldet as pd";
        $sql .= ", ".MAIN_DB_PREFIX."supplier_proposal as p";
        $sql .= ", ".MAIN_DB_PREFIX."societe as s";
        if (!$user->rights->societe->client->voir && !$socid) { $sql .= ", ".MAIN_DB_PREFIX."societe_commerciaux as sc";
        }
        $sql .= " WHERE p.rowid = pd.fk_supplier_proposal";
        $sql .= " AND p.fk_soc = s.rowid";
        $sql .= " AND p.entity IN (".getEntity('supplier_proposal').")";
        $sql .= " AND pd.fk_product = ".$this->id;
        if (!$user->rights->societe->client->voir && !$socid) { $sql .= " AND p.fk_soc = sc.fk_soc AND sc.fk_user = ".$user->id;
        }
        //$sql.= " AND pr.fk_statut != 0";
        if ($socid > 0) {    $sql .= " AND p.fk_soc = ".$socid;
        }

        $result = $this->db->query($sql);
        if ($result) {
            $obj = $this->db->fetch_object($result);
            $this->stats_proposal_supplier['suppliers'] = $obj->nb_suppliers;
            $this->stats_proposal_supplier['nb'] = $obj->nb;
            $this->stats_proposal_supplier['rows'] = $obj->nb_rows;
            $this->stats_proposal_supplier['qty'] = $obj->qty ? $obj->qty : 0;

            $parameters = array('socid' => $socid);
            $reshook = $hookmanager->executeHooks('loadStatsSupplierProposal', $parameters, $this, $action);
            if ($reshook > 0) $this->stats_proposal_supplier = $hookmanager->resArray['stats_proposal_supplier'];

            return 1;
        }
        else
        {
            $this->error = $this->db->error();
            return -1;
        }
    }


    // phpcs:disable PEAR.NamingConventions.ValidFunctionName.ScopeNotCamelCaps
    /**
     *  Charge tableau des stats commande client pour le produit/service
     *
     * @param  int    $socid           Id societe pour filtrer sur une societe
     * @param  string $filtrestatut    Id statut pour filtrer sur un statut
     * @param  int    $forVirtualStock Ignore rights filter for virtual stock calculation.
     * @return integer                 Array of stats in $this->stats_commande (nb=nb of order, qty=qty ordered), <0 if ko or >0 if ok
     */
    public function load_stats_commande($socid = 0, $filtrestatut = '', $forVirtualStock = 0)
    {
        // phpcs:enable
        global $conf, $user, $hookmanager;

        $sql = "SELECT COUNT(DISTINCT c.fk_soc) as nb_customers, COUNT(DISTINCT c.rowid) as nb,";
        $sql .= " COUNT(cd.rowid) as nb_rows, SUM(cd.qty) as qty";
        $sql .= " FROM ".MAIN_DB_PREFIX."commandedet as cd";
        $sql .= ", ".MAIN_DB_PREFIX."commande as c";
        $sql .= ", ".MAIN_DB_PREFIX."societe as s";
        if (!$user->rights->societe->client->voir && !$socid && !$forVirtualStock) {
            $sql .= ", ".MAIN_DB_PREFIX."societe_commerciaux as sc";
        }
        $sql .= " WHERE c.rowid = cd.fk_commande";
        $sql .= " AND c.fk_soc = s.rowid";
        $sql .= " AND c.entity IN (".getEntity('commande').")";
        $sql .= " AND cd.fk_product = ".$this->id;
        if (!$user->rights->societe->client->voir && !$socid && !$forVirtualStock) {
            $sql .= " AND c.fk_soc = sc.fk_soc AND sc.fk_user = ".$user->id;
        }
        if ($socid > 0) {
            $sql .= " AND c.fk_soc = ".$socid;
        }
        if ($filtrestatut <> '') {
            $sql .= " AND c.fk_statut in (".$filtrestatut.")";
        }

        $result = $this->db->query($sql);
        if ($result) {
            $obj = $this->db->fetch_object($result);
            $this->stats_commande['customers'] = $obj->nb_customers;
            $this->stats_commande['nb'] = $obj->nb;
            $this->stats_commande['rows'] = $obj->nb_rows;
            $this->stats_commande['qty'] = $obj->qty ? $obj->qty : 0;

            // if it's a virtual product, maybe it is in order by extension
            if (!empty($conf->global->PRODUCT_STATS_WITH_PARENT_PROD_IF_INCDEC)) {
                $TFather = $this->getFather();
                if (is_array($TFather) && !empty($TFather)) {
                    foreach ($TFather as &$fatherData) {
                        $pFather = new Product($this->db);
                        $pFather->id = $fatherData['id'];
                        $qtyCoef = $fatherData['qty'];

                        if ($fatherData['incdec']) {
                            $pFather->load_stats_commande($socid, $filtrestatut);

                            $this->stats_commande['customers'] += $pFather->stats_commande['customers'];
                            $this->stats_commande['nb'] += $pFather->stats_commande['nb'];
                            $this->stats_commande['rows'] += $pFather->stats_commande['rows'];
                            $this->stats_commande['qty'] += $pFather->stats_commande['qty'] * $qtyCoef;
                        }
                    }
                }
            }

            // If stock decrease is on invoice validation, the theorical stock continue to
            // count the orders to ship in theorical stock when some are already removed b invoice validation.
            // If option DECREASE_ONLY_UNINVOICEDPRODUCTS is on, we make a compensation.
            if (!empty($conf->global->STOCK_CALCULATE_ON_BILL)) {
                if (!empty($conf->global->DECREASE_ONLY_UNINVOICEDPRODUCTS)) {
                    $adeduire = 0;
                    $sql = "SELECT sum(fd.qty) as count FROM ".MAIN_DB_PREFIX."facturedet fd ";
                    $sql .= " JOIN ".MAIN_DB_PREFIX."facture f ON fd.fk_facture = f.rowid ";
                    $sql .= " JOIN ".MAIN_DB_PREFIX."element_element el ON el.fk_target = f.rowid and el.targettype = 'facture' and sourcetype = 'commande'";
                    $sql .= " JOIN ".MAIN_DB_PREFIX."commande c ON el.fk_source = c.rowid ";
                    $sql .= " WHERE c.fk_statut IN (".$filtrestatut.") AND c.facture = 0 AND fd.fk_product = ".$this->id;
                    dol_syslog(__METHOD__.":: sql $sql", LOG_NOTICE);

                    $resql = $this->db->query($sql);
                    if ($resql) {
                        if ($this->db->num_rows($resql) > 0) {
                            $obj = $this->db->fetch_object($resql);
                            $adeduire += $obj->count;
                        }
                    }

                    $this->stats_commande['qty'] -= $adeduire;
                }
            }

            $parameters = array('socid' => $socid, 'filtrestatut' => $filtrestatut, 'forVirtualStock' => $forVirtualStock);
            $reshook = $hookmanager->executeHooks('loadStatsCustomerOrder', $parameters, $this, $action);
            if ($reshook > 0) $this->stats_commande = $hookmanager->resArray['stats_commande'];
            return 1;
        }
        else
        {
            $this->error = $this->db->error();
            return -1;
        }
    }

    // phpcs:disable PEAR.NamingConventions.ValidFunctionName.ScopeNotCamelCaps
    /**
     *  Charge tableau des stats commande fournisseur pour le produit/service
     *
     * @param  int    $socid           Id societe pour filtrer sur une societe
     * @param  string $filtrestatut    Id des statuts pour filtrer sur des statuts
     * @param  int    $forVirtualStock Ignore rights filter for virtual stock calculation.
     * @return array                     Tableau des stats
     */
    public function load_stats_commande_fournisseur($socid = 0, $filtrestatut = '', $forVirtualStock = 0)
    {
        // phpcs:enable
        global $conf, $user, $hookmanager;

        $sql = "SELECT COUNT(DISTINCT c.fk_soc) as nb_suppliers, COUNT(DISTINCT c.rowid) as nb,";
        $sql .= " COUNT(cd.rowid) as nb_rows, SUM(cd.qty) as qty";
        $sql .= " FROM ".MAIN_DB_PREFIX."commande_fournisseurdet as cd";
        $sql .= ", ".MAIN_DB_PREFIX."commande_fournisseur as c";
        $sql .= ", ".MAIN_DB_PREFIX."societe as s";
        if (!$user->rights->societe->client->voir && !$socid && !$forVirtualStock) {
            $sql .= ", ".MAIN_DB_PREFIX."societe_commerciaux as sc";
        }
        $sql .= " WHERE c.rowid = cd.fk_commande";
        $sql .= " AND c.fk_soc = s.rowid";
        $sql .= " AND c.entity IN (".getEntity('supplier_order').")";
        $sql .= " AND cd.fk_product = ".$this->id;
        if (!$user->rights->societe->client->voir && !$socid && !$forVirtualStock) {
            $sql .= " AND c.fk_soc = sc.fk_soc AND sc.fk_user = ".$user->id;
        }
        if ($socid > 0) {
            $sql .= " AND c.fk_soc = ".$socid;
        }
        if ($filtrestatut != '') {
            $sql .= " AND c.fk_statut in (".$filtrestatut.")"; // Peut valoir 0
        }

        $result = $this->db->query($sql);
        if ($result) {
            $obj = $this->db->fetch_object($result);
            $this->stats_commande_fournisseur['suppliers'] = $obj->nb_suppliers;
            $this->stats_commande_fournisseur['nb'] = $obj->nb;
            $this->stats_commande_fournisseur['rows'] = $obj->nb_rows;
            $this->stats_commande_fournisseur['qty'] = $obj->qty ? $obj->qty : 0;

            $parameters = array('socid' => $socid, 'filtrestatut' => $filtrestatut, 'forVirtualStock' => $forVirtualStock);
            $reshook = $hookmanager->executeHooks('loadStatsSupplierOrder', $parameters, $this, $action);
            if ($reshook > 0) $this->stats_commande_fournisseur = $hookmanager->resArray['stats_commande_fournisseur'];

            return 1;
        }
        else
        {
            $this->error = $this->db->error().' sql='.$sql;
            return -1;
        }
    }

    // phpcs:disable PEAR.NamingConventions.ValidFunctionName.ScopeNotCamelCaps
    /**
     *  Charge tableau des stats expedition client pour le produit/service
     *
     * @param   int         $socid                  Id societe pour filtrer sur une societe
     * @param   string      $filtrestatut           [=''] Ids order status separated by comma
     * @param   int         $forVirtualStock        Ignore rights filter for virtual stock calculation.
     * @param   string      $filterShipmentStatus   [=''] Ids shipment status separated by comma
     * @return  int         <0 if KO, >0 if OK (Tableau des stats)
     */
    public function load_stats_sending($socid = 0, $filtrestatut = '', $forVirtualStock = 0, $filterShipmentStatus = '')
    {
        // phpcs:enable
        global $conf, $user, $hookmanager;

        $sql = "SELECT COUNT(DISTINCT e.fk_soc) as nb_customers, COUNT(DISTINCT e.rowid) as nb,";
        $sql .= " COUNT(ed.rowid) as nb_rows, SUM(ed.qty) as qty";
        $sql .= " FROM ".MAIN_DB_PREFIX."expeditiondet as ed";
        $sql .= ", ".MAIN_DB_PREFIX."commandedet as cd";
        $sql .= ", ".MAIN_DB_PREFIX."commande as c";
        $sql .= ", ".MAIN_DB_PREFIX."expedition as e";
        $sql .= ", ".MAIN_DB_PREFIX."societe as s";
        if (!$user->rights->societe->client->voir && !$socid && !$forVirtualStock) {
            $sql .= ", ".MAIN_DB_PREFIX."societe_commerciaux as sc";
        }
        $sql .= " WHERE e.rowid = ed.fk_expedition";
        $sql .= " AND c.rowid = cd.fk_commande";
        $sql .= " AND e.fk_soc = s.rowid";
        $sql .= " AND e.entity IN (".getEntity('expedition').")";
        $sql .= " AND ed.fk_origin_line = cd.rowid";
        $sql .= " AND cd.fk_product = ".$this->id;
        if (!$user->rights->societe->client->voir && !$socid && !$forVirtualStock) {
            $sql .= " AND e.fk_soc = sc.fk_soc AND sc.fk_user = ".$user->id;
        }
        if ($socid > 0) {
            $sql .= " AND e.fk_soc = ".$socid;
        }
        if ($filtrestatut <> '') {
            $sql .= " AND c.fk_statut in (".$filtrestatut.")";
        }
        if (!empty($filterShipmentStatus)) $sql .= " AND e.fk_statut IN (".$filterShipmentStatus.")";

        $result = $this->db->query($sql);
        if ($result) {
            $obj = $this->db->fetch_object($result);
            $this->stats_expedition['customers'] = $obj->nb_customers;
            $this->stats_expedition['nb'] = $obj->nb;
            $this->stats_expedition['rows'] = $obj->nb_rows;
            $this->stats_expedition['qty'] = $obj->qty ? $obj->qty : 0;

            // if it's a virtual product, maybe it is in sending by extension
            if (!empty($conf->global->PRODUCT_STATS_WITH_PARENT_PROD_IF_INCDEC)) {
                $TFather = $this->getFather();
                if (is_array($TFather) && !empty($TFather)) {
                    foreach ($TFather as &$fatherData) {
                        $pFather = new Product($this->db);
                        $pFather->id = $fatherData['id'];
                        $qtyCoef = $fatherData['qty'];

                        if ($fatherData['incdec']) {
                            $pFather->load_stats_sending($socid, $filtrestatut, $forVirtualStock);

                            $this->stats_expedition['customers'] += $pFather->stats_expedition['customers'];
                            $this->stats_expedition['nb'] += $pFather->stats_expedition['nb'];
                            $this->stats_expedition['rows'] += $pFather->stats_expedition['rows'];
                            $this->stats_expedition['qty'] += $pFather->stats_expedition['qty'] * $qtyCoef;
                        }
                    }
                }
            }

            $parameters = array('socid' => $socid, 'filtrestatut' => $filtrestatut, 'forVirtualStock' => $forVirtualStock, 'filterShipmentStatus' => $filterShipmentStatus);
            $reshook = $hookmanager->executeHooks('loadStatsSending', $parameters, $this, $action);
            if ($reshook > 0) $this->stats_expedition = $hookmanager->resArray['stats_expedition'];

            return 1;
        }
        else
        {
            $this->error = $this->db->error();
            return -1;
        }
    }

    // phpcs:disable PEAR.NamingConventions.ValidFunctionName.ScopeNotCamelCaps
    /**
     *  Charge tableau des stats réception fournisseur pour le produit/service
     *
     * @param  int    $socid           Id societe pour filtrer sur une societe
     * @param  string $filtrestatut    Id statut pour filtrer sur un statut
     * @param  int    $forVirtualStock Ignore rights filter for virtual stock calculation.
     * @return array                   Tableau des stats
     */
    public function load_stats_reception($socid = 0, $filtrestatut = '', $forVirtualStock = 0)
    {
        // phpcs:enable
        global $conf, $user, $hookmanager;

        $sql = "SELECT COUNT(DISTINCT cf.fk_soc) as nb_suppliers, COUNT(DISTINCT cf.rowid) as nb,";
        $sql .= " COUNT(fd.rowid) as nb_rows, SUM(fd.qty) as qty";
        $sql .= " FROM ".MAIN_DB_PREFIX."commande_fournisseur_dispatch as fd";
        $sql .= ", ".MAIN_DB_PREFIX."commande_fournisseur as cf";
        $sql .= ", ".MAIN_DB_PREFIX."societe as s";
        if (!$user->rights->societe->client->voir && !$socid && !$forVirtualStock) { $sql .= ", ".MAIN_DB_PREFIX."societe_commerciaux as sc";
        }
        $sql .= " WHERE cf.rowid = fd.fk_commande";
        $sql .= " AND cf.fk_soc = s.rowid";
        $sql .= " AND cf.entity IN (".getEntity('supplier_order').")";
        $sql .= " AND fd.fk_product = ".$this->id;
        if (!$user->rights->societe->client->voir && !$socid && !$forVirtualStock) { $sql .= " AND cf.fk_soc = sc.fk_soc AND sc.fk_user = ".$user->id;
        }
        if ($socid > 0) {    $sql .= " AND cf.fk_soc = ".$socid;
        }
        if ($filtrestatut <> '') { $sql .= " AND cf.fk_statut in (".$filtrestatut.")";
        }

        $result = $this->db->query($sql);
        if ($result) {
            $obj = $this->db->fetch_object($result);
            $this->stats_reception['suppliers'] = $obj->nb_suppliers;
            $this->stats_reception['nb'] = $obj->nb;
            $this->stats_reception['rows'] = $obj->nb_rows;
            $this->stats_reception['qty'] = $obj->qty ? $obj->qty : 0;

            $parameters = array('socid' => $socid, 'filtrestatut' => $filtrestatut, 'forVirtualStock' => $forVirtualStock);
            $reshook = $hookmanager->executeHooks('loadStatsReception', $parameters, $this, $action);
            if ($reshook > 0) $this->stats_reception = $hookmanager->resArray['stats_reception'];

            return 1;
        }
        else
        {
            $this->error = $this->db->error();
            return -1;
        }
    }

    // phpcs:disable PEAR.NamingConventions.ValidFunctionName.ScopeNotCamelCaps
    /**
     *  Charge tableau des stats commande client pour le produit/service
     *
     * @param  int    $socid           Id societe pour filtrer sur une societe
     * @param  string $filtrestatut    Id statut pour filtrer sur un statut
     * @param  int    $forVirtualStock Ignore rights filter for virtual stock calculation.
     * @return integer                 Array of stats in $this->stats_commande (nb=nb of order, qty=qty ordered), <0 if ko or >0 if ok
     */
    public function load_stats_inproduction($socid = 0, $filtrestatut = '', $forVirtualStock = 0)
    {
    	// phpcs:enable
    	global $conf, $user, $hookmanager;

    	$sql = "SELECT COUNT(DISTINCT m.fk_soc) as nb_customers, COUNT(DISTINCT m.rowid) as nb,";
    	$sql .= " COUNT(mp.rowid) as nb_rows, SUM(mp.qty) as qty, role";
    	$sql .= " FROM ".MAIN_DB_PREFIX."mrp_production as mp";
    	$sql .= ", ".MAIN_DB_PREFIX."mrp_mo as m";
    	$sql .= " LEFT JOIN ".MAIN_DB_PREFIX."societe as s ON s.rowid = m.fk_soc";
    	if (!$user->rights->societe->client->voir && !$socid && !$forVirtualStock) {
    		$sql .= ", ".MAIN_DB_PREFIX."societe_commerciaux as sc";
    	}
    	$sql .= " WHERE m.rowid = mp.fk_mo";
    	$sql .= " AND m.entity IN (".getEntity('mrp').")";
    	$sql .= " AND mp.fk_product = ".$this->id;
    	if (!$user->rights->societe->client->voir && !$socid && !$forVirtualStock) {
    		$sql .= " AND m.fk_soc = sc.fk_soc AND sc.fk_user = ".$user->id;
    	}
    	if ($socid > 0) {
    		$sql .= " AND m.fk_soc = ".$socid;
    	}
    	if ($filtrestatut <> '') {
    		$sql .= " AND m.status in (".$filtrestatut.")";
    	}
		$sql .= " GROUP BY role";

		$this->stats_mrptoconsume['customers'] = 0;
		$this->stats_mrptoconsume['nb'] = 0;
		$this->stats_mrptoconsume['rows'] = 0;
		$this->stats_mrptoconsume['qty'] = 0;
		$this->stats_mrptoproduce['customers'] = 0;
		$this->stats_mrptoproduce['nb'] = 0;
		$this->stats_mrptoproduce['rows'] = 0;
		$this->stats_mrptoproduce['qty'] = 0;

		$result = $this->db->query($sql);
    	if ($result) {
    		while ($obj = $this->db->fetch_object($result)) {
	    		if ($obj->role == 'toconsume') {
		    		$this->stats_mrptoconsume['customers'] += $obj->nb_customers;
		    		$this->stats_mrptoconsume['nb'] += $obj->nb;
		    		$this->stats_mrptoconsume['rows'] += $obj->nb_rows;
		    		$this->stats_mrptoconsume['qty'] += ($obj->qty ? $obj->qty : 0);
	    		}
	    		if ($obj->role == 'consumed') {
	    			//$this->stats_mrptoconsume['customers'] += $obj->nb_customers;
	    			//$this->stats_mrptoconsume['nb'] += $obj->nb;
	    			//$this->stats_mrptoconsume['rows'] += $obj->nb_rows;
	    			$this->stats_mrptoconsume['qty'] -= ($obj->qty ? $obj->qty : 0);
	    		}
	    		if ($obj->role == 'toproduce') {
	    			$this->stats_mrptoproduce['customers'] += $obj->nb_customers;
	    			$this->stats_mrptoproduce['nb'] += $obj->nb;
	    			$this->stats_mrptoproduce['rows'] += $obj->nb_rows;
	    			$this->stats_mrptoproduce['qty'] += ($obj->qty ? $obj->qty : 0);
	    		}
	    		if ($obj->role == 'produced') {
	    			//$this->stats_mrptoproduce['customers'] += $obj->nb_customers;
	    			//$this->stats_mrptoproduce['nb'] += $obj->nb;
	    			//$this->stats_mrptoproduce['rows'] += $obj->nb_rows;
	    			$this->stats_mrptoproduce['qty'] -= ($obj->qty ? $obj->qty : 0);
	    		}
    		}

    		// Clean data
    		if ($this->stats_mrptoconsume['qty'] < 0) $this->stats_mrptoconsume['qty'] = 0;
    		if ($this->stats_mrptoproduce['qty'] < 0) $this->stats_mrptoproduce['qty'] = 0;

            $parameters = array('socid' => $socid, 'filtrestatut' => $filtrestatut, 'forVirtualStock' => $forVirtualStock);
            $reshook = $hookmanager->executeHooks('loadStatsInProduction', $parameters, $this, $action);
            if ($reshook > 0) $this->stats_mrptoproduce = $hookmanager->resArray['stats_mrptoproduce'];

    		return 1;
    	}
    	else
    	{
    		$this->error = $this->db->error();
    		return -1;
    	}
    }

    // phpcs:disable PEAR.NamingConventions.ValidFunctionName.ScopeNotCamelCaps
    /**
     *  Charge tableau des stats contrat pour le produit/service
     *
     * @param  int $socid Id societe
     * @return array               Tableau des stats
     */
    public function load_stats_contrat($socid = 0)
    {
        // phpcs:enable
        global $conf, $user, $hookmanager;

        $sql = "SELECT COUNT(DISTINCT c.fk_soc) as nb_customers, COUNT(DISTINCT c.rowid) as nb,";
        $sql .= " COUNT(cd.rowid) as nb_rows, SUM(cd.qty) as qty";
        $sql .= " FROM ".MAIN_DB_PREFIX."contratdet as cd";
        $sql .= ", ".MAIN_DB_PREFIX."contrat as c";
        $sql .= ", ".MAIN_DB_PREFIX."societe as s";
        if (!$user->rights->societe->client->voir && !$socid) {
            $sql .= ", ".MAIN_DB_PREFIX."societe_commerciaux as sc";
        }
        $sql .= " WHERE c.rowid = cd.fk_contrat";
        $sql .= " AND c.fk_soc = s.rowid";
        $sql .= " AND c.entity IN (".getEntity('contract').")";
        $sql .= " AND cd.fk_product = ".$this->id;
        if (!$user->rights->societe->client->voir && !$socid) {
            $sql .= " AND c.fk_soc = sc.fk_soc AND sc.fk_user = ".$user->id;
        }
        //$sql.= " AND c.statut != 0";
        if ($socid > 0) {
            $sql .= " AND c.fk_soc = ".$socid;
        }

        $result = $this->db->query($sql);
        if ($result) {
            $obj = $this->db->fetch_object($result);
            $this->stats_contrat['customers'] = $obj->nb_customers;
            $this->stats_contrat['nb'] = $obj->nb;
            $this->stats_contrat['rows'] = $obj->nb_rows;
            $this->stats_contrat['qty'] = $obj->qty ? $obj->qty : 0;

            // if it's a virtual product, maybe it is in contract by extension
            if (!empty($conf->global->PRODUCT_STATS_WITH_PARENT_PROD_IF_INCDEC)) {
                $TFather = $this->getFather();
                if (is_array($TFather) && !empty($TFather)) {
                    foreach ($TFather as &$fatherData) {
                        $pFather = new Product($this->db);
                        $pFather->id = $fatherData['id'];
                        $qtyCoef = $fatherData['qty'];

                        if ($fatherData['incdec']) {
                            $pFather->load_stats_contrat($socid);

                            $this->stats_contrat['customers'] += $pFather->stats_contrat['customers'];
                            $this->stats_contrat['nb'] += $pFather->stats_contrat['nb'];
                            $this->stats_contrat['rows'] += $pFather->stats_contrat['rows'];
                            $this->stats_contrat['qty'] += $pFather->stats_contrat['qty'] * $qtyCoef;
                        }
                    }
                }
            }

            $parameters = array('socid' => $socid);
            $reshook = $hookmanager->executeHooks('loadStatsContract', $parameters, $this, $action);
            if ($reshook > 0) $this->stats_contrat = $hookmanager->resArray['stats_contrat'];

            return 1;
        }
        else
        {
            $this->error = $this->db->error().' sql='.$sql;
            return -1;
        }
    }

    // phpcs:disable PEAR.NamingConventions.ValidFunctionName.ScopeNotCamelCaps
    /**
     *  Charge tableau des stats facture pour le produit/service
     *
     * @param  int $socid Id societe
     * @return array                   Tableau des stats
     */
    public function load_stats_facture($socid = 0)
    {
        // phpcs:enable
        global $db, $conf, $user, $hookmanager;

        $sql = "SELECT COUNT(DISTINCT f.fk_soc) as nb_customers, COUNT(DISTINCT f.rowid) as nb,";
        $sql .= " COUNT(fd.rowid) as nb_rows, SUM(".$db->ifsql('f.type != 2', 'fd.qty', 'fd.qty * -1').") as qty";
        $sql .= " FROM ".MAIN_DB_PREFIX."facturedet as fd";
        $sql .= ", ".MAIN_DB_PREFIX."facture as f";
        $sql .= ", ".MAIN_DB_PREFIX."societe as s";
        if (!$user->rights->societe->client->voir && !$socid) {
            $sql .= ", ".MAIN_DB_PREFIX."societe_commerciaux as sc";
        }
        $sql .= " WHERE f.rowid = fd.fk_facture";
        $sql .= " AND f.fk_soc = s.rowid";
        $sql .= " AND f.entity IN (".getEntity('invoice').")";
        $sql .= " AND fd.fk_product = ".$this->id;
        if (!$user->rights->societe->client->voir && !$socid) {
            $sql .= " AND f.fk_soc = sc.fk_soc AND sc.fk_user = ".$user->id;
        }
        //$sql.= " AND f.fk_statut != 0";
        if ($socid > 0) {
            $sql .= " AND f.fk_soc = ".$socid;
        }

        $result = $this->db->query($sql);
        if ($result) {
            $obj = $this->db->fetch_object($result);
            $this->stats_facture['customers'] = $obj->nb_customers;
            $this->stats_facture['nb'] = $obj->nb;
            $this->stats_facture['rows'] = $obj->nb_rows;
            $this->stats_facture['qty'] = $obj->qty ? $obj->qty : 0;

            // if it's a virtual product, maybe it is in invoice by extension
            if (!empty($conf->global->PRODUCT_STATS_WITH_PARENT_PROD_IF_INCDEC)) {
                $TFather = $this->getFather();
                if (is_array($TFather) && !empty($TFather)) {
                    foreach ($TFather as &$fatherData) {
                        $pFather = new Product($this->db);
                        $pFather->id = $fatherData['id'];
                        $qtyCoef = $fatherData['qty'];

                        if ($fatherData['incdec']) {
                            $pFather->load_stats_facture($socid);

                            $this->stats_facture['customers'] += $pFather->stats_facture['customers'];
                            $this->stats_facture['nb'] += $pFather->stats_facture['nb'];
                            $this->stats_facture['rows'] += $pFather->stats_facture['rows'];
                            $this->stats_facture['qty'] += $pFather->stats_facture['qty'] * $qtyCoef;
                        }
                    }
                }
            }

            $parameters = array('socid' => $socid);
            $reshook = $hookmanager->executeHooks('loadStatsCustomerInvoice', $parameters, $this, $action);
            if ($reshook > 0) $this->stats_facture = $hookmanager->resArray['stats_facture'];

            return 1;
        }
        else
        {
            $this->error = $this->db->error();
            return -1;
        }
    }

    // phpcs:disable PEAR.NamingConventions.ValidFunctionName.ScopeNotCamelCaps
    /**
     *  Charge tableau des stats facture pour le produit/service
     *
     * @param  int $socid Id societe
     * @return array                   Tableau des stats
     */
    public function load_stats_facture_fournisseur($socid = 0)
    {
        // phpcs:enable
        global $conf, $user, $hookmanager;

        $sql = "SELECT COUNT(DISTINCT f.fk_soc) as nb_suppliers, COUNT(DISTINCT f.rowid) as nb,";
        $sql .= " COUNT(fd.rowid) as nb_rows, SUM(fd.qty) as qty";
        $sql .= " FROM ".MAIN_DB_PREFIX."facture_fourn_det as fd";
        $sql .= ", ".MAIN_DB_PREFIX."facture_fourn as f";
        $sql .= ", ".MAIN_DB_PREFIX."societe as s";
        if (!$user->rights->societe->client->voir && !$socid) {
            $sql .= ", ".MAIN_DB_PREFIX."societe_commerciaux as sc";
        }
        $sql .= " WHERE f.rowid = fd.fk_facture_fourn";
        $sql .= " AND f.fk_soc = s.rowid";
        $sql .= " AND f.entity IN (".getEntity('facture_fourn').")";
        $sql .= " AND fd.fk_product = ".$this->id;
        if (!$user->rights->societe->client->voir && !$socid) {
            $sql .= " AND f.fk_soc = sc.fk_soc AND sc.fk_user = ".$user->id;
        }
        //$sql.= " AND f.fk_statut != 0";
        if ($socid > 0) {
            $sql .= " AND f.fk_soc = ".$socid;
        }

        $result = $this->db->query($sql);
        if ($result) {
            $obj = $this->db->fetch_object($result);
            $this->stats_facture_fournisseur['suppliers'] = $obj->nb_suppliers;
            $this->stats_facture_fournisseur['nb'] = $obj->nb;
            $this->stats_facture_fournisseur['rows'] = $obj->nb_rows;
            $this->stats_facture_fournisseur['qty'] = $obj->qty ? $obj->qty : 0;

            $parameters = array('socid' => $socid);
            $reshook = $hookmanager->executeHooks('loadStatsSupplierInvoice', $parameters, $this, $action);
            if ($reshook > 0) $this->stats_facture_fournisseur = $hookmanager->resArray['stats_facture_fournisseur'];

            return 1;
        }
        else
        {
            $this->error = $this->db->error();
            return -1;
        }
    }

    // phpcs:disable PEAR.NamingConventions.ValidFunctionName.ScopeNotCamelCaps
    /**
     *  Return an array formated for showing graphs
     *
     * @param  string	$sql  	Request to execute
     * @param  string	$mode 	'byunit'=number of unit, 'bynumber'=nb of entities
     * @param  int    	$year 	Year (0=current year, -1=all years)
     * @return array            <0 if KO, result[month]=array(valuex,valuey) where month is 0 to 11
     */
    private function _get_stats($sql, $mode, $year = 0)
    {
        // phpcs:enable
        $tab = array();

        $resql = $this->db->query($sql);
        if ($resql) {
            $num = $this->db->num_rows($resql);
            $i = 0;
            while ($i < $num)
            {
                $arr = $this->db->fetch_array($resql);
                $keyfortab = (string) $arr[1];
                if ($year == -1) {
                	$keyfortab = substr($keyfortab, -2);
                }
                if ($mode == 'byunit') {
                	$tab[$keyfortab] = (empty($tab[$keyfortab]) ? 0 : $tab[$keyfortab]) + $arr[0]; // 1st field
                } elseif ($mode == 'bynumber') {
                	$tab[$keyfortab] = (empty($tab[$keyfortab]) ? 0 : $tab[$keyfortab]) + $arr[2]; // 3rd field
                }
                $i++;
            }
        }
        else
        {
            $this->error = $this->db->error().' sql='.$sql;
            return -1;
        }

        if (empty($year)) {
            $year = strftime('%Y', time());
            $month = strftime('%m', time());
        } elseif ($year == -1) {
        	$year = '';
        	$month = 12; // We imagine we are at end of year, so we get last 12 month before, so all correct year.
        } else {
            $month = 12; // We imagine we are at end of year, so we get last 12 month before, so all correct year.
        }

        $result = array();

        for ($j = 0; $j < 12; $j++)
        {
			// $ids is 'D', 'N', 'O', 'S', ... (First letter of month in user language)
        	$idx = ucfirst(dol_trunc(dol_print_date(dol_mktime(12, 0, 0, $month, 1, 1970), "%b"), 1, 'right', 'UTF-8', 1));

			//print $idx.'-'.$year.'-'.$month.'<br>';
            $result[$j] = array($idx, isset($tab[$year.$month]) ? $tab[$year.$month] : 0);
            //            $result[$j] = array($monthnum,isset($tab[$year.$month])?$tab[$year.$month]:0);

            $month = "0".($month - 1);
            if (dol_strlen($month) == 3) {
                $month = substr($month, 1);
            }
            if ($month == 0) {
                $month = 12;
                $year = $year - 1;
            }
        }

        return array_reverse($result);
    }


    // phpcs:disable PEAR.NamingConventions.ValidFunctionName.ScopeNotCamelCaps
    /**
     *  Return nb of units or customers invoices in which product is included
     *
     * @param  int    $socid               Limit count on a particular third party id
     * @param  string $mode                'byunit'=number of unit, 'bynumber'=nb of entities
     * @param  int    $filteronproducttype 0=To filter on product only, 1=To filter on services only
     * @param  int    $year                Year (0=last 12 month)
     * @param  string $morefilter          More sql filters
     * @return array                            <0 if KO, result[month]=array(valuex,valuey) where month is 0 to 11
     */
    public function get_nb_vente($socid, $mode, $filteronproducttype = -1, $year = 0, $morefilter = '')
    {
        // phpcs:enable
        global $conf;
        global $user;

        $sql = "SELECT sum(d.qty), date_format(f.datef, '%Y%m')";
        if ($mode == 'bynumber') {
            $sql .= ", count(DISTINCT f.rowid)";
        }
        $sql .= " FROM ".MAIN_DB_PREFIX."facturedet as d, ".MAIN_DB_PREFIX."facture as f, ".MAIN_DB_PREFIX."societe as s";
        if ($filteronproducttype >= 0) {
            $sql .= ", ".MAIN_DB_PREFIX."product as p";
        }
        if (!$user->rights->societe->client->voir && !$socid) {
            $sql .= ", ".MAIN_DB_PREFIX."societe_commerciaux as sc";
        }
        $sql .= " WHERE f.rowid = d.fk_facture";
        if ($this->id > 0) {
            $sql .= " AND d.fk_product =".$this->id;
        } else {
            $sql .= " AND d.fk_product > 0";
        }
        if ($filteronproducttype >= 0) {
            $sql .= " AND p.rowid = d.fk_product AND p.fk_product_type =".$filteronproducttype;
        }
        $sql .= " AND f.fk_soc = s.rowid";
        $sql .= " AND f.entity IN (".getEntity('invoice').")";
        if (!$user->rights->societe->client->voir && !$socid) {
            $sql .= " AND f.fk_soc = sc.fk_soc AND sc.fk_user = ".$user->id;
        }
        if ($socid > 0) {
            $sql .= " AND f.fk_soc = $socid";
        }
        $sql .= $morefilter;
        $sql .= " GROUP BY date_format(f.datef,'%Y%m')";
        $sql .= " ORDER BY date_format(f.datef,'%Y%m') DESC";

        return $this->_get_stats($sql, $mode, $year);
    }


    // phpcs:disable PEAR.NamingConventions.ValidFunctionName.ScopeNotCamelCaps
    /**
     *  Return nb of units or supplier invoices in which product is included
     *
     * @param  int    $socid               Limit count on a particular third party id
     * @param  string $mode                'byunit'=number of unit, 'bynumber'=nb of entities
     * @param  int    $filteronproducttype 0=To filter on product only, 1=To filter on services only
     * @param  int    $year                Year (0=last 12 month)
     * @param  string $morefilter          More sql filters
     * @return array                            <0 if KO, result[month]=array(valuex,valuey) where month is 0 to 11
     */
    public function get_nb_achat($socid, $mode, $filteronproducttype = -1, $year = 0, $morefilter = '')
    {
        // phpcs:enable
        global $conf;
        global $user;

        $sql = "SELECT sum(d.qty), date_format(f.datef, '%Y%m')";
        if ($mode == 'bynumber') {
            $sql .= ", count(DISTINCT f.rowid)";
        }
        $sql .= " FROM ".MAIN_DB_PREFIX."facture_fourn_det as d, ".MAIN_DB_PREFIX."facture_fourn as f, ".MAIN_DB_PREFIX."societe as s";
        if ($filteronproducttype >= 0) {
            $sql .= ", ".MAIN_DB_PREFIX."product as p";
        }
        if (!$user->rights->societe->client->voir && !$socid) {
            $sql .= ", ".MAIN_DB_PREFIX."societe_commerciaux as sc";
        }
        $sql .= " WHERE f.rowid = d.fk_facture_fourn";
        if ($this->id > 0) {
            $sql .= " AND d.fk_product =".$this->id;
        } else {
            $sql .= " AND d.fk_product > 0";
        }
        if ($filteronproducttype >= 0) {
            $sql .= " AND p.rowid = d.fk_product AND p.fk_product_type =".$filteronproducttype;
        }
        $sql .= " AND f.fk_soc = s.rowid";
        $sql .= " AND f.entity IN (".getEntity('facture_fourn').")";
        if (!$user->rights->societe->client->voir && !$socid) {
            $sql .= " AND f.fk_soc = sc.fk_soc AND sc.fk_user = ".$user->id;
        }
        if ($socid > 0) {
            $sql .= " AND f.fk_soc = $socid";
        }
        $sql .= $morefilter;
        $sql .= " GROUP BY date_format(f.datef,'%Y%m')";
        $sql .= " ORDER BY date_format(f.datef,'%Y%m') DESC";

        return $this->_get_stats($sql, $mode, $year);
    }

    // phpcs:disable PEAR.NamingConventions.ValidFunctionName.ScopeNotCamelCaps
    /**
     *  Return nb of units in proposals in which product is included
     *
     * @param  int    $socid               Limit count on a particular third party id
     * @param  string $mode                'byunit'=number of unit, 'bynumber'=nb of entities
     * @param  int    $filteronproducttype 0=To filter on product only, 1=To filter on services only
     * @param  int    $year                Year (0=last 12 month)
     * @param  string $morefilter          More sql filters
     * @return array                            <0 if KO, result[month]=array(valuex,valuey) where month is 0 to 11
     */
    public function get_nb_propal($socid, $mode, $filteronproducttype = -1, $year = 0, $morefilter = '')
    {
        // phpcs:enable
        global $conf, $user;

        $sql = "SELECT sum(d.qty), date_format(p.datep, '%Y%m')";
        if ($mode == 'bynumber') {
            $sql .= ", count(DISTINCT p.rowid)";
        }
        $sql .= " FROM ".MAIN_DB_PREFIX."propaldet as d, ".MAIN_DB_PREFIX."propal as p, ".MAIN_DB_PREFIX."societe as s";
        if ($filteronproducttype >= 0) {
            $sql .= ", ".MAIN_DB_PREFIX."product as prod";
        }
        if (!$user->rights->societe->client->voir && !$socid) {
            $sql .= ", ".MAIN_DB_PREFIX."societe_commerciaux as sc";
        }
        $sql .= " WHERE p.rowid = d.fk_propal";
        if ($this->id > 0) {
            $sql .= " AND d.fk_product =".$this->id;
        } else {
            $sql .= " AND d.fk_product > 0";
        }
        if ($filteronproducttype >= 0) {
            $sql .= " AND prod.rowid = d.fk_product AND prod.fk_product_type =".$filteronproducttype;
        }
        $sql .= " AND p.fk_soc = s.rowid";
        $sql .= " AND p.entity IN (".getEntity('propal').")";
        if (!$user->rights->societe->client->voir && !$socid) {
            $sql .= " AND p.fk_soc = sc.fk_soc AND sc.fk_user = ".$user->id;
        }
        if ($socid > 0) {
            $sql .= " AND p.fk_soc = ".$socid;
        }
        $sql .= $morefilter;
        $sql .= " GROUP BY date_format(p.datep,'%Y%m')";
        $sql .= " ORDER BY date_format(p.datep,'%Y%m') DESC";

        return $this->_get_stats($sql, $mode, $year);
    }

    // phpcs:disable PEAR.NamingConventions.ValidFunctionName.ScopeNotCamelCaps
    /**
     *  Return nb of units in proposals in which product is included
     *
     * @param  int    $socid               Limit count on a particular third party id
     * @param  string $mode                'byunit'=number of unit, 'bynumber'=nb of entities
     * @param  int    $filteronproducttype 0=To filter on product only, 1=To filter on services only
     * @param  int    $year                Year (0=last 12 month)
     * @param  string $morefilter          More sql filters
     * @return array                            <0 if KO, result[month]=array(valuex,valuey) where month is 0 to 11
     */
    public function get_nb_propalsupplier($socid, $mode, $filteronproducttype = -1, $year = 0, $morefilter = '')
    {
        // phpcs:enable
        global $conf;
        global $user;

        $sql = "SELECT sum(d.qty), date_format(p.date_valid, '%Y%m')";
        if ($mode == 'bynumber') {
            $sql .= ", count(DISTINCT p.rowid)";
        }
        $sql .= " FROM ".MAIN_DB_PREFIX."supplier_proposaldet as d, ".MAIN_DB_PREFIX."supplier_proposal as p, ".MAIN_DB_PREFIX."societe as s";
        if ($filteronproducttype >= 0) {
            $sql .= ", ".MAIN_DB_PREFIX."product as prod";
        }
        if (!$user->rights->societe->client->voir && !$socid) {
            $sql .= ", ".MAIN_DB_PREFIX."societe_commerciaux as sc";
        }
        $sql .= " WHERE p.rowid = d.fk_supplier_proposal";
        if ($this->id > 0) {
            $sql .= " AND d.fk_product =".$this->id;
        } else {
            $sql .= " AND d.fk_product > 0";
        }
        if ($filteronproducttype >= 0) {
            $sql .= " AND prod.rowid = d.fk_product AND prod.fk_product_type =".$filteronproducttype;
        }
        $sql .= " AND p.fk_soc = s.rowid";
        $sql .= " AND p.entity IN (".getEntity('supplier_proposal').")";
        if (!$user->rights->societe->client->voir && !$socid) {
            $sql .= " AND p.fk_soc = sc.fk_soc AND sc.fk_user = ".$user->id;
        }
        if ($socid > 0) {
            $sql .= " AND p.fk_soc = ".$socid;
        }
        $sql .= $morefilter;
        $sql .= " GROUP BY date_format(p.date_valid,'%Y%m')";
        $sql .= " ORDER BY date_format(p.date_valid,'%Y%m') DESC";

        return $this->_get_stats($sql, $mode, $year);
    }

    // phpcs:disable PEAR.NamingConventions.ValidFunctionName.ScopeNotCamelCaps
    /**
     *  Return nb of units in orders in which product is included
     *
     * @param  int    $socid               Limit count on a particular third party id
     * @param  string $mode                'byunit'=number of unit, 'bynumber'=nb of entities
     * @param  int    $filteronproducttype 0=To filter on product only, 1=To filter on services only
     * @param  int    $year                Year (0=last 12 month)
     * @param  string $morefilter          More sql filters
     * @return array                            <0 if KO, result[month]=array(valuex,valuey) where month is 0 to 11
     */
    public function get_nb_order($socid, $mode, $filteronproducttype = -1, $year = 0, $morefilter = '')
    {
        // phpcs:enable
        global $conf, $user;

        $sql = "SELECT sum(d.qty), date_format(c.date_commande, '%Y%m')";
        if ($mode == 'bynumber') {
            $sql .= ", count(DISTINCT c.rowid)";
        }
        $sql .= " FROM ".MAIN_DB_PREFIX."commandedet as d, ".MAIN_DB_PREFIX."commande as c, ".MAIN_DB_PREFIX."societe as s";
        if ($filteronproducttype >= 0) {
            $sql .= ", ".MAIN_DB_PREFIX."product as p";
        }
        if (!$user->rights->societe->client->voir && !$socid) {
            $sql .= ", ".MAIN_DB_PREFIX."societe_commerciaux as sc";
        }
        $sql .= " WHERE c.rowid = d.fk_commande";
        if ($this->id > 0) {
            $sql .= " AND d.fk_product =".$this->id;
        } else {
            $sql .= " AND d.fk_product > 0";
        }
        if ($filteronproducttype >= 0) {
            $sql .= " AND p.rowid = d.fk_product AND p.fk_product_type =".$filteronproducttype;
        }
        $sql .= " AND c.fk_soc = s.rowid";
        $sql .= " AND c.entity IN (".getEntity('commande').")";
        if (!$user->rights->societe->client->voir && !$socid) {
            $sql .= " AND c.fk_soc = sc.fk_soc AND sc.fk_user = ".$user->id;
        }
        if ($socid > 0) {
            $sql .= " AND c.fk_soc = ".$socid;
        }
        $sql .= $morefilter;
        $sql .= " GROUP BY date_format(c.date_commande,'%Y%m')";
        $sql .= " ORDER BY date_format(c.date_commande,'%Y%m') DESC";

        return $this->_get_stats($sql, $mode, $year);
    }

    // phpcs:disable PEAR.NamingConventions.ValidFunctionName.ScopeNotCamelCaps
    /**
     *  Return nb of units in orders in which product is included
     *
     * @param  int    $socid               Limit count on a particular third party id
     * @param  string $mode                'byunit'=number of unit, 'bynumber'=nb of entities
     * @param  int    $filteronproducttype 0=To filter on product only, 1=To filter on services only
     * @param  int    $year                Year (0=last 12 month)
     * @param  string $morefilter          More sql filters
     * @return array                            <0 if KO, result[month]=array(valuex,valuey) where month is 0 to 11
     */
    public function get_nb_ordersupplier($socid, $mode, $filteronproducttype = -1, $year = 0, $morefilter = '')
    {
        // phpcs:enable
        global $conf, $user;

        $sql = "SELECT sum(d.qty), date_format(c.date_commande, '%Y%m')";
        if ($mode == 'bynumber') {
            $sql .= ", count(DISTINCT c.rowid)";
        }
        $sql .= " FROM ".MAIN_DB_PREFIX."commande_fournisseurdet as d, ".MAIN_DB_PREFIX."commande_fournisseur as c, ".MAIN_DB_PREFIX."societe as s";
        if ($filteronproducttype >= 0) {
            $sql .= ", ".MAIN_DB_PREFIX."product as p";
        }
        if (!$user->rights->societe->client->voir && !$socid) {
            $sql .= ", ".MAIN_DB_PREFIX."societe_commerciaux as sc";
        }
        $sql .= " WHERE c.rowid = d.fk_commande";
        if ($this->id > 0) {
            $sql .= " AND d.fk_product =".$this->id;
        } else {
            $sql .= " AND d.fk_product > 0";
        }
        if ($filteronproducttype >= 0) {
            $sql .= " AND p.rowid = d.fk_product AND p.fk_product_type =".$filteronproducttype;
        }
        $sql .= " AND c.fk_soc = s.rowid";
        $sql .= " AND c.entity IN (".getEntity('supplier_order').")";
        if (!$user->rights->societe->client->voir && !$socid) {
            $sql .= " AND c.fk_soc = sc.fk_soc AND sc.fk_user = ".$user->id;
        }
        if ($socid > 0) {
            $sql .= " AND c.fk_soc = ".$socid;
        }
        $sql .= $morefilter;
        $sql .= " GROUP BY date_format(c.date_commande,'%Y%m')";
        $sql .= " ORDER BY date_format(c.date_commande,'%Y%m') DESC";

        return $this->_get_stats($sql, $mode, $year);
    }

    // phpcs:disable PEAR.NamingConventions.ValidFunctionName.ScopeNotCamelCaps
    /**
     *  Return nb of units in orders in which product is included
     *
     * @param  int    $socid               Limit count on a particular third party id
     * @param  string $mode                'byunit'=number of unit, 'bynumber'=nb of entities
     * @param  int    $filteronproducttype 0=To filter on product only, 1=To filter on services only
     * @param  int    $year                Year (0=last 12 month)
     * @param  string $morefilter          More sql filters
     * @return array                            <0 if KO, result[month]=array(valuex,valuey) where month is 0 to 11
     */
    public function get_nb_contract($socid, $mode, $filteronproducttype = -1, $year = 0, $morefilter = '')
    {
    	// phpcs:enable
    	global $conf, $user;

    	$sql = "SELECT sum(d.qty), date_format(c.date_contrat, '%Y%m')";
    	if ($mode == 'bynumber') {
    		$sql .= ", count(DISTINCT c.rowid)";
    	}
    	$sql .= " FROM ".MAIN_DB_PREFIX."contratdet as d, ".MAIN_DB_PREFIX."contrat as c, ".MAIN_DB_PREFIX."societe as s";
    	if ($filteronproducttype >= 0) {
    		$sql .= ", ".MAIN_DB_PREFIX."product as p";
    	}
    	if (!$user->rights->societe->client->voir && !$socid) {
    		$sql .= ", ".MAIN_DB_PREFIX."societe_commerciaux as sc";
    	}

		$sql .= " WHERE c.entity IN (".getEntity('contract').")";
		$sql .= " AND c.rowid = d.fk_contrat";

    	if ($this->id > 0) {
    		$sql .= " AND d.fk_product =".$this->id;
    	} else {
    		$sql .= " AND d.fk_product > 0";
    	}
    	if ($filteronproducttype >= 0) {
    		$sql .= " AND p.rowid = d.fk_product AND p.fk_product_type =".$filteronproducttype;
    	}
    	$sql .= " AND c.fk_soc = s.rowid";

    	if (!$user->rights->societe->client->voir && !$socid) {
    		$sql .= " AND c.fk_soc = sc.fk_soc AND sc.fk_user = ".$user->id;
    	}
    	if ($socid > 0) {
    		$sql .= " AND c.fk_soc = ".$socid;
    	}
    	$sql .= $morefilter;
    	$sql .= " GROUP BY date_format(c.date_contrat,'%Y%m')";
    	$sql .= " ORDER BY date_format(c.date_contrat,'%Y%m') DESC";

    	return $this->_get_stats($sql, $mode, $year);
    }

    // phpcs:disable PEAR.NamingConventions.ValidFunctionName.ScopeNotCamelCaps
    /**
     *  Return nb of units in orders in which product is included
     *
     * @param  int    $socid               Limit count on a particular third party id
     * @param  string $mode                'byunit'=number of unit, 'bynumber'=nb of entities
     * @param  int    $filteronproducttype 0=To filter on product only, 1=To filter on services only
     * @param  int    $year                Year (0=last 12 month)
     * @param  string $morefilter          More sql filters
     * @return array                            <0 if KO, result[month]=array(valuex,valuey) where month is 0 to 11
     */
    public function get_nb_mos($socid, $mode, $filteronproducttype = -1, $year = 0, $morefilter = '')
    {
    	// phpcs:enable
    	global $conf, $user;

    	$sql = "SELECT sum(d.qty), date_format(d.date_valid, '%Y%m')";
    	if ($mode == 'bynumber') {
    		$sql .= ", count(DISTINCT d.rowid)";
    	}
    	$sql .= " FROM ".MAIN_DB_PREFIX."mrp_mo as d LEFT JOIN  ".MAIN_DB_PREFIX."societe as s ON d.fk_soc = s.rowid";
    	if ($filteronproducttype >= 0) {
    		$sql .= ", ".MAIN_DB_PREFIX."product as p";
    	}
    	if (!$user->rights->societe->client->voir && !$socid) {
    		$sql .= ", ".MAIN_DB_PREFIX."societe_commerciaux as sc";
    	}

    	$sql .= " WHERE d.entity IN (".getEntity('mo').")";
    	$sql .= " AND d.status > 0";

    	if ($this->id > 0) {
    		$sql .= " AND d.fk_product =".$this->id;
    	} else {
    		$sql .= " AND d.fk_product > 0";
    	}
    	if ($filteronproducttype >= 0) {
    		$sql .= " AND p.rowid = d.fk_product AND p.fk_product_type =".$filteronproducttype;
    	}

    	if (!$user->rights->societe->client->voir && !$socid) {
    		$sql .= " AND d.fk_soc = sc.fk_soc AND sc.fk_user = ".$user->id;
    	}
    	if ($socid > 0) {
    		$sql .= " AND d.fk_soc = ".$socid;
    	}
    	$sql .= $morefilter;
    	$sql .= " GROUP BY date_format(d.date_valid,'%Y%m')";
    	$sql .= " ORDER BY date_format(d.date_valid,'%Y%m') DESC";

    	return $this->_get_stats($sql, $mode, $year);
    }

    // phpcs:disable PEAR.NamingConventions.ValidFunctionName.ScopeNotCamelCaps
    /**
     *  Link a product/service to a parent product/service
     *
     * @param  int $id_pere Id of parent product/service
     * @param  int $id_fils Id of child product/service
     * @param  int $qty     Quantity
     * @param  int $incdec  1=Increase/decrease stock of child when parent stock increase/decrease
     * @return int                < 0 if KO, > 0 if OK
     */
    public function add_sousproduit($id_pere, $id_fils, $qty, $incdec = 1)
    {
        // phpcs:enable
        // Clean parameters
        if (!is_numeric($id_pere)) {
            $id_pere = 0;
        }
        if (!is_numeric($id_fils)) {
            $id_fils = 0;
        }
        if (!is_numeric($incdec)) {
            $incdec = 0;
        }

        $result = $this->del_sousproduit($id_pere, $id_fils);
        if ($result < 0) {
            return $result;
        }

        // Check not already father of id_pere (to avoid father -> child -> father links)
        $sql = 'SELECT fk_product_pere from '.MAIN_DB_PREFIX.'product_association';
        $sql .= ' WHERE fk_product_pere  = '.$id_fils.' AND fk_product_fils = '.$id_pere;
        if (!$this->db->query($sql)) {
            dol_print_error($this->db);
            return -1;
        }
        else
        {
            $result = $this->db->query($sql);
            if ($result) {
                $num = $this->db->num_rows($result);
                if ($num > 0) {
                    $this->error = "isFatherOfThis";
                    return -1;
                }
                else
                {
                    $sql = 'INSERT INTO '.MAIN_DB_PREFIX.'product_association(fk_product_pere,fk_product_fils,qty,incdec)';
                    $sql .= ' VALUES ('.$id_pere.', '.$id_fils.', '.$qty.', '.$incdec.')';
                    if (!$this->db->query($sql)) {
                         dol_print_error($this->db);
                         return -1;
                    }
                    else
                    {
                         return 1;
                    }
                }
            }
        }
    }

    // phpcs:disable PEAR.NamingConventions.ValidFunctionName.ScopeNotCamelCaps
    /**
     *  Modify composed product
     *
     * @param  int $id_pere Id of parent product/service
     * @param  int $id_fils Id of child product/service
     * @param  int $qty     Quantity
     * @param  int $incdec  1=Increase/decrease stock of child when parent stock increase/decrease
     * @return int                < 0 if KO, > 0 if OK
     */
    public function update_sousproduit($id_pere, $id_fils, $qty, $incdec = 1)
    {
        // phpcs:enable
        // Clean parameters
        if (!is_numeric($id_pere)) {
            $id_pere = 0;
        }
        if (!is_numeric($id_fils)) {
            $id_fils = 0;
        }
        if (!is_numeric($incdec)) {
            $incdec = 1;
        }
        if (!is_numeric($qty)) {
            $qty = 1;
        }

        $sql = 'UPDATE '.MAIN_DB_PREFIX.'product_association SET ';
        $sql .= 'qty='.$qty;
        $sql .= ',incdec='.$incdec;
        $sql .= ' WHERE fk_product_pere='.$id_pere.' AND fk_product_fils='.$id_fils;

        if (!$this->db->query($sql)) {
            dol_print_error($this->db);
            return -1;
        }
        else
        {
            return 1;
        }
    }

    // phpcs:disable PEAR.NamingConventions.ValidFunctionName.ScopeNotCamelCaps
    /**
     *  Retire le lien entre un sousproduit et un produit/service
     *
     * @param  int $fk_parent Id du produit auquel ne sera plus lie le produit lie
     * @param  int $fk_child  Id du produit a ne plus lie
     * @return int                    < 0 if KO, > 0 if OK
     */
    public function del_sousproduit($fk_parent, $fk_child)
    {
        // phpcs:enable
        if (!is_numeric($fk_parent)) {
            $fk_parent = 0;
        }
        if (!is_numeric($fk_child)) {
            $fk_child = 0;
        }

        $sql = "DELETE FROM ".MAIN_DB_PREFIX."product_association";
        $sql .= " WHERE fk_product_pere  = ".$fk_parent;
        $sql .= " AND fk_product_fils = ".$fk_child;

        dol_syslog(get_class($this).'::del_sousproduit', LOG_DEBUG);
        if (!$this->db->query($sql)) {
            dol_print_error($this->db);
            return -1;
        }

        return 1;
    }

    // phpcs:disable PEAR.NamingConventions.ValidFunctionName.ScopeNotCamelCaps
    /**
     *  Verifie si c'est un sous-produit
     *
     * @param  int $fk_parent Id du produit auquel le produit est lie
     * @param  int $fk_child  Id du produit lie
     * @return int                    < 0 si erreur, > 0 si ok
     */
    public function is_sousproduit($fk_parent, $fk_child)
    {
        // phpcs:enable
        $sql = "SELECT fk_product_pere, qty, incdec";
        $sql .= " FROM ".MAIN_DB_PREFIX."product_association";
        $sql .= " WHERE fk_product_pere  = '".$fk_parent."'";
        $sql .= " AND fk_product_fils = '".$fk_child."'";

        $result = $this->db->query($sql);
        if ($result) {
            $num = $this->db->num_rows($result);

            if ($num > 0) {
                $obj = $this->db->fetch_object($result);
                $this->is_sousproduit_qty = $obj->qty;
                $this->is_sousproduit_incdec = $obj->incdec;

                return true;
            }
            else
            {
                return false;
            }
        }
        else
        {
            dol_print_error($this->db);
            return -1;
        }
    }


    // phpcs:disable PEAR.NamingConventions.ValidFunctionName.ScopeNotCamelCaps
    /**
     *  Add a supplier price for the product.
     *  Note: Duplicate ref is accepted for different quantity only, or for different companies.
     *
     * @param  User   $user      User that make link
     * @param  int    $id_fourn  Supplier id
     * @param  string $ref_fourn Supplier ref
     * @param  float  $quantity  Quantity minimum for price
     * @return int               < 0 if KO, 0 if link already exists for this product, > 0 if OK
     */
    public function add_fournisseur($user, $id_fourn, $ref_fourn, $quantity)
    {
        // phpcs:enable
        global $conf;

        $now = dol_now();

        dol_syslog(get_class($this)."::add_fournisseur id_fourn = ".$id_fourn." ref_fourn=".$ref_fourn." quantity=".$quantity, LOG_DEBUG);

        // Clean parameters
        $quantity = price2num($quantity, 'MS');

        if ($ref_fourn) {
            $sql = "SELECT rowid, fk_product";
            $sql .= " FROM ".MAIN_DB_PREFIX."product_fournisseur_price";
            $sql .= " WHERE fk_soc = ".$id_fourn;
            $sql .= " AND ref_fourn = '".$this->db->escape($ref_fourn)."'";
            $sql .= " AND fk_product != ".$this->id;
            $sql .= " AND entity IN (".getEntity('productsupplierprice').")";

            $resql = $this->db->query($sql);
            if ($resql) {
                $obj = $this->db->fetch_object($resql);
                if ($obj) {
                    // If the supplier ref already exists but for another product (duplicate ref is accepted for different quantity only or different companies)
                    $this->product_id_already_linked = $obj->fk_product;
                    return -3;
                }
                $this->db->free($resql);
            }
        }

        $sql = "SELECT rowid";
        $sql .= " FROM ".MAIN_DB_PREFIX."product_fournisseur_price";
        $sql .= " WHERE fk_soc = ".$id_fourn;
        if ($ref_fourn) { $sql .= " AND ref_fourn = '".$this->db->escape($ref_fourn)."'";
        } else { $sql .= " AND (ref_fourn = '' OR ref_fourn IS NULL)";
        }
        $sql .= " AND quantity = ".$quantity;
        $sql .= " AND fk_product = ".$this->id;
        $sql .= " AND entity IN (".getEntity('productsupplierprice').")";

        $resql = $this->db->query($sql);
        if ($resql) {
            $obj = $this->db->fetch_object($resql);

            // The reference supplier does not exist, we create it for this product.
            if (!$obj) {
                $sql = "INSERT INTO ".MAIN_DB_PREFIX."product_fournisseur_price(";
                $sql .= "datec";
                $sql .= ", entity";
                $sql .= ", fk_product";
                $sql .= ", fk_soc";
                $sql .= ", ref_fourn";
                $sql .= ", quantity";
                $sql .= ", fk_user";
                $sql .= ", tva_tx";
                $sql .= ") VALUES (";
                $sql .= "'".$this->db->idate($now)."'";
                $sql .= ", ".$conf->entity;
                $sql .= ", ".$this->id;
                $sql .= ", ".$id_fourn;
                $sql .= ", '".$this->db->escape($ref_fourn)."'";
                $sql .= ", ".$quantity;
                $sql .= ", ".$user->id;
                $sql .= ", 0";
                $sql .= ")";

                if ($this->db->query($sql)) {
                    $this->product_fourn_price_id = $this->db->last_insert_id(MAIN_DB_PREFIX."product_fournisseur_price");
                    return 1;
                }
                else
                {
                    $this->error = $this->db->lasterror();
                    return -1;
                }
            }
            // If the supplier price already exists for this product and quantity
            else
            {
                $this->product_fourn_price_id = $obj->rowid;
                return 0;
            }
        }
        else
        {
            $this->error = $this->db->lasterror();
            return -2;
        }
    }


    // phpcs:disable PEAR.NamingConventions.ValidFunctionName.ScopeNotCamelCaps
    /**
     *  Renvoie la liste des fournisseurs du produit/service
     *
     * @return array        Tableau des id de fournisseur
     */
    public function list_suppliers()
    {
        // phpcs:enable
        global $conf;

        $list = array();

        $sql = "SELECT DISTINCT p.fk_soc";
        $sql .= " FROM ".MAIN_DB_PREFIX."product_fournisseur_price as p";
        $sql .= " WHERE p.fk_product = ".$this->id;
        $sql .= " AND p.entity = ".$conf->entity;

        $result = $this->db->query($sql);
        if ($result) {
            $num = $this->db->num_rows($result);
            $i = 0;
            while ($i < $num)
            {
                $obj = $this->db->fetch_object($result);
                $list[$i] = $obj->fk_soc;
                $i++;
            }
        }

        return $list;
    }

    // phpcs:disable PEAR.NamingConventions.ValidFunctionName.ScopeNotCamelCaps
    /**
     *  Recopie les prix d'un produit/service sur un autre
     *
     * @param  int $fromId Id product source
     * @param  int $toId   Id product target
     * @return int                     < 0 if KO, > 0 if OK
     */
    public function clone_price($fromId, $toId)
    {
        global $conf, $user;

        $now = dol_now();

        $this->db->begin();

        // prices
        $sql  = "INSERT INTO ".MAIN_DB_PREFIX."product_price (";
        $sql .= " entity";
        $sql .= ", fk_product";
        $sql .= ", date_price";
        $sql .= ", price_level";
        $sql .= ", price";
        $sql .= ", price_ttc";
        $sql .= ", price_min";
        $sql .= ", price_min_ttc";
        $sql .= ", price_base_type";
        $sql .= ", default_vat_code";
        $sql .= ", tva_tx";
        $sql .= ", recuperableonly";
        $sql .= ", localtax1_tx";
        $sql .= ", localtax1_type";
        $sql .= ", localtax2_tx";
        $sql .= ", localtax2_type";
        $sql .= ", fk_user_author";
        $sql .= ", tosell";
        $sql .= ", price_by_qty";
        $sql .= ", fk_price_expression";
        $sql .= ", fk_multicurrency";
        $sql .= ", multicurrency_code";
        $sql .= ", multicurrency_tx";
        $sql .= ", multicurrency_price";
        $sql .= ", multicurrency_price_ttc";
        $sql .= ")";
        $sql .= " SELECT";
        $sql .= " entity";
        $sql .= ", ".$toId;
        $sql .= ", '".$this->db->idate($now)."'";
        $sql .= ", price_level";
        $sql .= ", price";
        $sql .= ", price_ttc";
        $sql .= ", price_min";
        $sql .= ", price_min_ttc";
        $sql .= ", price_base_type";
        $sql .= ", default_vat_code";
        $sql .= ", tva_tx";
        $sql .= ", recuperableonly";
        $sql .= ", localtax1_tx";
        $sql .= ", localtax1_type";
        $sql .= ", localtax2_tx";
        $sql .= ", localtax2_type";
        $sql .= ", ".$user->id;
        $sql .= ", tosell";
        $sql .= ", price_by_qty";
        $sql .= ", fk_price_expression";
        $sql .= ", fk_multicurrency";
        $sql .= ", multicurrency_code";
        $sql .= ", multicurrency_tx";
        $sql .= ", multicurrency_price";
        $sql .= ", multicurrency_price_ttc";
        $sql .= " FROM ".MAIN_DB_PREFIX."product_price";
        $sql .= " WHERE fk_product = ".$fromId;
        $sql .= " ORDER BY date_price DESC";
        if ($conf->global->PRODUIT_MULTIPRICES_LIMIT > 0) {
            $sql .= " LIMIT ".$conf->global->PRODUIT_MULTIPRICES_LIMIT;
        }

        dol_syslog(__METHOD__, LOG_DEBUG);
        $resql = $this->db->query($sql);
        if (!$resql) {
            $this->db->rollback();
            return -1;
        }

        $this->db->commit();
        return 1;
    }

    // phpcs:disable PEAR.NamingConventions.ValidFunctionName.ScopeNotCamelCaps
    /**
     * Clone links between products
     *
     * @param  int $fromId Product id
     * @param  int $toId   Product id
     * @return int                  <0 if KO, >0 if OK
     */
    public function clone_associations($fromId, $toId)
    {
        // phpcs:enable
        $this->db->begin();

        $sql = 'INSERT INTO '.MAIN_DB_PREFIX.'product_association (fk_product_pere, fk_product_fils, qty)';
        $sql .= " SELECT ".$toId.", fk_product_fils, qty FROM ".MAIN_DB_PREFIX."product_association";
        $sql .= " WHERE fk_product_pere = ".$fromId;

        dol_syslog(get_class($this).'::clone_association', LOG_DEBUG);
        if (!$this->db->query($sql)) {
            $this->db->rollback();
            return -1;
        }

        $this->db->commit();
        return 1;
    }

    // phpcs:disable PEAR.NamingConventions.ValidFunctionName.ScopeNotCamelCaps
    /**
     *  Recopie les fournisseurs et prix fournisseurs d'un produit/service sur un autre
     *
     * @param  int $fromId Id produit source
     * @param  int $toId   Id produit cible
     * @return int                 < 0 si erreur, > 0 si ok
     */
    public function clone_fournisseurs($fromId, $toId)
    {
        // phpcs:enable
        $this->db->begin();

        $now = dol_now();

        // les fournisseurs
        /*$sql = "INSERT ".MAIN_DB_PREFIX."product_fournisseur ("
        . " datec, fk_product, fk_soc, ref_fourn, fk_user_author )"
        . " SELECT '".$this->db->idate($now)."', ".$toId.", fk_soc, ref_fourn, fk_user_author"
        . " FROM ".MAIN_DB_PREFIX."product_fournisseur"
        . " WHERE fk_product = ".$fromId;

        if ( ! $this->db->query($sql ) )
        {
        $this->db->rollback();
        return -1;
        }*/

        // les prix de fournisseurs.
        $sql = "INSERT ".MAIN_DB_PREFIX."product_fournisseur_price (";
        $sql .= " datec, fk_product, fk_soc, price, quantity, fk_user)";
        $sql .= " SELECT '".$this->db->idate($now)."', ".$toId.", fk_soc, price, quantity, fk_user";
        $sql .= " FROM ".MAIN_DB_PREFIX."product_fournisseur_price";
        $sql .= " WHERE fk_product = ".$fromId;

        dol_syslog(get_class($this).'::clone_fournisseurs', LOG_DEBUG);
        $resql = $this->db->query($sql);
        if (!$resql) {
            $this->db->rollback();
            return -1;
        }
        else
        {
            $this->db->commit();
            return 1;
        }
    }

    // phpcs:disable PEAR.NamingConventions.ValidFunctionName.ScopeNotCamelCaps
    /**
     *  Fonction recursive uniquement utilisee par get_arbo_each_prod, recompose l'arborescence des sousproduits
     *  Define value of this->res
     *
     * @param  array  $prod       Products array
     * @param  string $compl_path Directory path of parents to add before
     * @param  int    $multiply   Because each sublevel must be multiplicated by parent nb
     * @param  int    $level      Init level
     * @param  int    $id_parent  Id parent
     * @return void
     */
    public function fetch_prod_arbo($prod, $compl_path = "", $multiply = 1, $level = 1, $id_parent = 0)
    {
        // phpcs:enable
        global $conf, $langs;

        $tmpproduct = null;
        //var_dump($prod);
        foreach ($prod as $id_product => $desc_pere)    // $id_product is 0 (first call starting with root top) or an id of a sub_product
        {
            if (is_array($desc_pere))    // If desc_pere is an array, this means it's a child
            {
                $id = (!empty($desc_pere[0]) ? $desc_pere[0] : '');
                $nb = (!empty($desc_pere[1]) ? $desc_pere[1] : '');
                $type = (!empty($desc_pere[2]) ? $desc_pere[2] : '');
                $label = (!empty($desc_pere[3]) ? $desc_pere[3] : '');
                $incdec = !empty($desc_pere[4]) ? $desc_pere[4] : 0;

                if ($multiply < 1) { $multiply = 1;
                }

                //print "XXX We add id=".$id." - label=".$label." - nb=".$nb." - multiply=".$multiply." fullpath=".$compl_path.$label."\n";
                if (is_null($tmpproduct)) $tmpproduct = new Product($this->db); // So we initialize tmpproduct only once for all loop.
                $tmpproduct->fetch($id); // Load product to get ->ref
                $tmpproduct->load_stock('nobatch,novirtual'); // Load stock to get true ->stock_reel
                //$this->fetch($id);        				   // Load product to get ->ref
                //$this->load_stock('nobatch,novirtual');    // Load stock to get true ->stock_reel
                $this->res[] = array(
	                'id'=>$id, // Id product
	                'id_parent'=>$id_parent,
                	'ref'=>$tmpproduct->ref, // Ref product
	                'nb'=>$nb, // Nb of units that compose parent product
	                'nb_total'=>$nb * $multiply, // Nb of units for all nb of product
                	'stock'=>$tmpproduct->stock_reel, // Stock
                	'stock_alert'=>$tmpproduct->seuil_stock_alerte, // Stock alert
	                'label'=>$label,
	                'fullpath'=>$compl_path.$label, // Label
	                'type'=>$type, // Nb of units that compose parent product
                	'desiredstock'=>$tmpproduct->desiredstock,
	                'level'=>$level,
	                'incdec'=>$incdec,
                	'entity'=>$tmpproduct->entity
                );

                // Recursive call if there is childs to child
                if (is_array($desc_pere['childs'])) {
                       //print 'YYY We go down for '.$desc_pere[3]." -> \n";
                       $this->fetch_prod_arbo($desc_pere['childs'], $compl_path.$desc_pere[3]." -> ", $desc_pere[1] * $multiply, $level + 1, $id);
                }
            }
        }
    }

    // phpcs:disable PEAR.NamingConventions.ValidFunctionName.ScopeNotCamelCaps
    /**
     *  Build the tree of subproducts into an array
     *  this->sousprods is loaded by this->get_sousproduits_arbo()
     *
     * @param  int $multiply Because each sublevel must be multiplicated by parent nb
     * @return array                     $this->res
     */
    public function get_arbo_each_prod($multiply = 1)
    {
        // phpcs:enable
        $this->res = array();
        if (isset($this->sousprods) && is_array($this->sousprods)) {
            foreach ($this->sousprods as $prod_name => $desc_product)
            {
                if (is_array($desc_product)) { $this->fetch_prod_arbo($desc_product, "", $multiply, 1, $this->id);
                }
            }
        }
        //var_dump($this->res);
        return $this->res;
    }

    /**
     * Count all parent and children products for current product (first level only)
     *
     * @param	int		$mode	0=Both parent and child, -1=Parents only, 1=Children only
     * @return 	int            	Nb of father + child
     * @see getFather(), get_sousproduits_arbo()
     */
    public function hasFatherOrChild($mode = 0)
    {
    	$nb = 0;

    	$sql = "SELECT COUNT(pa.rowid) as nb";
    	$sql .= " FROM ".MAIN_DB_PREFIX."product_association as pa";
    	if ($mode == 0) {
    		$sql .= " WHERE pa.fk_product_fils = ".$this->id." OR pa.fk_product_pere = ".$this->id;
    	} elseif ($mode == -1) {
    		$sql .= " WHERE pa.fk_product_fils = ".$this->id;	// We are a child, so we found lines that link to parents (can have several parents)
    	} elseif ($mode == 1) {
    		$sql .= " WHERE pa.fk_product_pere = ".$this->id;	// We are a parent, so we found lines that link to children (can have several children)
    	}

    	$resql = $this->db->query($sql);
    	if ($resql) {
    		$obj = $this->db->fetch_object($resql);
    		if ($obj) { $nb = $obj->nb;
    		}
    	} else {
    		return -1;
    	}

    	return $nb;
    }

    /**
     * Return if a product has variants or not
     *
     * @return int        Number of variants
     */
    public function hasVariants()
    {
        $nb = 0;
        $sql = "SELECT count(rowid) as nb FROM ".MAIN_DB_PREFIX."product_attribute_combination WHERE fk_product_parent = ".$this->id;
        $sql .= " AND entity IN (".getEntity('product').")";

        $resql = $this->db->query($sql);
        if ($resql) {
            $obj = $this->db->fetch_object($resql);
            if ($obj) { $nb = $obj->nb;
            }
        }

        return $nb;
    }


    /**
     * Return if loaded product is a variant
     *
     * @return int
     */
    public function isVariant()
    {
        global $conf;
        if (!empty($conf->variants->enabled)) {
            $sql = "SELECT rowid FROM ".MAIN_DB_PREFIX."product_attribute_combination WHERE fk_product_child = ".$this->id." AND entity IN (".getEntity('product').")";

            $query = $this->db->query($sql);

            if ($query) {
                if (!$this->db->num_rows($query)) {
                    return false;
                }
                return true;
            } else {
                dol_print_error($this->db);
                return -1;
            }
        } else {
            return false;
        }
    }

    /**
     *  Return all parent products for current product (first level only)
     *
     * @return array         Array of product
     */
    public function getFather()
    {
        $sql = "SELECT p.rowid, p.label as label, p.ref as ref, pa.fk_product_pere as id, p.fk_product_type, pa.qty, pa.incdec, p.entity";
        $sql .= " FROM ".MAIN_DB_PREFIX."product_association as pa,";
        $sql .= " ".MAIN_DB_PREFIX."product as p";
        $sql .= " WHERE p.rowid = pa.fk_product_pere";
        $sql .= " AND pa.fk_product_fils = ".$this->id;

        $res = $this->db->query($sql);
        if ($res) {
            $prods = array();
            while ($record = $this->db->fetch_array($res))
            {
                // $record['id'] = $record['rowid'] = id of father
                $prods[$record['id']]['id'] = $record['rowid'];
                $prods[$record['id']]['ref'] = $record['ref'];
                $prods[$record['id']]['label'] = $record['label'];
                $prods[$record['id']]['qty'] = $record['qty'];
                $prods[$record['id']]['incdec'] = $record['incdec'];
                $prods[$record['id']]['fk_product_type'] = $record['fk_product_type'];
                $prods[$record['id']]['entity'] = $record['entity'];
            }
            return $prods;
        }
        else
        {
            dol_print_error($this->db);
            return -1;
        }
    }


    /**
     *  Return childs of product $id
     *
     * @param  int $id             Id of product to search childs of
     * @param  int $firstlevelonly Return only direct child
     * @param  int $level          Level of recursing call (start to 1)
     * @return array                       Return array(prodid=>array(0=prodid, 1=>qty, 2=> ...)
     */
    public function getChildsArbo($id, $firstlevelonly = 0, $level = 1)
    {
        global $alreadyfound;

        $sql = "SELECT p.rowid, p.label as label, pa.qty as qty, pa.fk_product_fils as id, p.fk_product_type, pa.incdec";
        $sql .= " FROM ".MAIN_DB_PREFIX."product as p";
        $sql .= ", ".MAIN_DB_PREFIX."product_association as pa";
        $sql .= " WHERE p.rowid = pa.fk_product_fils";
        $sql .= " AND pa.fk_product_pere = ".$id;
        $sql .= " AND pa.fk_product_fils != ".$id; // This should not happens, it is to avoid infinite loop if it happens

        dol_syslog(get_class($this).'::getChildsArbo id='.$id.' level='.$level, LOG_DEBUG);

        if ($level == 1) { $alreadyfound = array($id=>1); // We init array of found object to start of tree, so if we found it later (should not happened), we stop immediatly
        }
        // Protection against infinite loop
        if ($level > 30) { return array();
        }

        $res = $this->db->query($sql);
        if ($res) {
            $prods = array();
            while ($rec = $this->db->fetch_array($res))
            {
                if (!empty($alreadyfound[$rec['rowid']])) {
                    dol_syslog(get_class($this).'::getChildsArbo the product id='.$rec['rowid'].' was already found at a higher level in tree. We discard to avoid infinite loop', LOG_WARNING);
                    continue;
                }
                $alreadyfound[$rec['rowid']] = 1;
                $prods[$rec['rowid']] = array(
                 0=>$rec['rowid'],
                 1=>$rec['qty'],
                 2=>$rec['fk_product_type'],
                 3=>$this->db->escape($rec['label']),
                 4=>$rec['incdec']
                );
                //$prods[$this->db->escape($rec['label'])]= array(0=>$rec['id'],1=>$rec['qty'],2=>$rec['fk_product_type']);
                //$prods[$this->db->escape($rec['label'])]= array(0=>$rec['id'],1=>$rec['qty']);
                if (empty($firstlevelonly)) {
                       $listofchilds = $this->getChildsArbo($rec['rowid'], 0, $level + 1);
                    foreach ($listofchilds as $keyChild => $valueChild)
                       {
                        $prods[$rec['rowid']]['childs'][$keyChild] = $valueChild;
                    }
                }
            }

            return $prods;
        }
        else
        {
            dol_print_error($this->db);
            return -1;
        }
    }

    // phpcs:disable PEAR.NamingConventions.ValidFunctionName.ScopeNotCamelCaps
    /**
     *     Return tree of all subproducts for product. Tree contains id, name and quantity.
     *     Set this->sousprods
     *
     * @return void
     */
    public function get_sousproduits_arbo()
    {
        // phpcs:enable
        $parent = array();

        foreach ($this->getChildsArbo($this->id) as $keyChild => $valueChild)    // Warning. getChildsArbo can call getChildsArbo recursively. Starting point is $value[0]=id of product
        {
            $parent[$this->label][$keyChild] = $valueChild;
        }
        foreach ($parent as $key => $value)        // key=label, value is array of childs
        {
            $this->sousprods[$key] = $value;
        }
    }

    /**
     *    Return clicable link of object (with eventually picto)
     *
     * @param  int    $withpicto             Add picto into link
     * @param  string $option                Where point the link ('stock', 'composition', 'category', 'supplier', '')
     * @param  int    $maxlength             Maxlength of ref
     * @param  int    $save_lastsearch_value -1=Auto, 0=No save of lastsearch_values when clicking, 1=Save lastsearch_values whenclicking
     * @param  int    $notooltip			 No tooltip
     * @return string                                String with URL
     */
    public function getNomUrl($withpicto = 0, $option = '', $maxlength = 0, $save_lastsearch_value = -1, $notooltip = 0)
    {
        global $conf, $langs, $hookmanager;
        include_once DOL_DOCUMENT_ROOT.'/core/lib/product.lib.php';

        $result = '';
        $newref = $this->ref;
        if ($maxlength) { $newref = dol_trunc($newref, $maxlength, 'middle');
        }

        if ($this->type == Product::TYPE_PRODUCT) { $label = '<u>'.$langs->trans("Product").'</u>';
        }
        if ($this->type == Product::TYPE_SERVICE) { $label = '<u>'.$langs->trans("Service").'</u>';
        }
        if (!empty($this->ref)) {
            $label .= '<br><b>'.$langs->trans('ProductRef').':</b> '.$this->ref;
        }
        if (!empty($this->label)) {
            $label .= '<br><b>'.$langs->trans('ProductLabel').':</b> '.$this->label;
        }
        if ($this->type == Product::TYPE_PRODUCT || !empty($conf->global->STOCK_SUPPORTS_SERVICES)) {
        	if (!empty($conf->productbatch->enabled)) {
        		$langs->load("productbatch");
        		$label .= "<br><b>".$langs->trans("ManageLotSerial").'</b>: '.$this->getLibStatut(0, 2);
        	}
        }
        if (!empty($conf->barcode->enabled)) {
        	$label .= '<br><b>'.$langs->trans('BarCode').':</b> '.$this->barcode;
        }

        if ($this->type == Product::TYPE_PRODUCT)
        {
            if ($this->weight) {
            	$label .= "<br><b>".$langs->trans("Weight").'</b>: '.$this->weight.' '.measuringUnitString(0, "weight", $this->weight_units);
            }
            $labelsize = "";
            if ($this->length) {
            	$labelsize .= ($labelsize ? " - " : "")."<b>".$langs->trans("Length").'</b>: '.$this->length.' '.measuringUnitString(0, 'size', $this->length_units);
            }
            if ($this->width) {
            	$labelsize .= ($labelsize ? " - " : "")."<b>".$langs->trans("Width").'</b>: '.$this->width.' '.measuringUnitString(0, 'size', $this->width_units);
            }
            if ($this->height) {
            	$labelsize .= ($labelsize ? " - " : "")."<b>".$langs->trans("Height").'</b>: '.$this->height.' '.measuringUnitString(0, 'size', $this->height_units);
            }
            if ($labelsize) $label .= "<br>".$labelsize;

            $labelsurfacevolume = "";
            if ($this->surface) {
            	$labelsurfacevolume .= ($labelsurfacevolume ? " - " : "")."<b>".$langs->trans("Surface").'</b>: '.$this->surface.' '.measuringUnitString(0, 'surface', $this->surface_units);
            }
            if ($this->volume) {
            	$labelsurfacevolume .= ($labelsurfacevolume ? " - " : "")."<b>".$langs->trans("Volume").'</b>: '.$this->volume.' '.measuringUnitString(0, 'volume', $this->volume_units);
            }
            if ($labelsurfacevolume) $label .= "<br>".$labelsurfacevolume;
        }

        if (!empty($conf->accounting->enabled) && $this->status) {
            include_once DOL_DOCUMENT_ROOT.'/core/lib/accounting.lib.php';
            $label .= '<br><b>'.$langs->trans('ProductAccountancySellCode').':</b> '.length_accountg($this->accountancy_code_sell);
            $label .= '<br><b>'.$langs->trans('ProductAccountancySellIntraCode').':</b> '.length_accountg($this->accountancy_code_sell_intra);
            $label .= '<br><b>'.$langs->trans('ProductAccountancySellExportCode').':</b> '.length_accountg($this->accountancy_code_sell_export);
        }
        if (!empty($conf->accounting->enabled) && $this->status_buy) {
            include_once DOL_DOCUMENT_ROOT.'/core/lib/accounting.lib.php';
            $label .= '<br><b>'.$langs->trans('ProductAccountancyBuyCode').':</b> '.length_accountg($this->accountancy_code_buy);
			$label .= '<br><b>'.$langs->trans('ProductAccountancyBuyIntraCode').':</b> '.length_accountg($this->accountancy_code_buy_intra);
			$label .= '<br><b>'.$langs->trans('ProductAccountancyBuyExportCode').':</b> '.length_accountg($this->accountancy_code_buy_export);
		}
        if (isset($this->status) && isset($this->status_buy)) {
        	$label .= '<br><b>'.$langs->trans("Status").":</b> ".$this->getLibStatut(5, 0);
        	$label .= ' '.$this->getLibStatut(5, 1);
        }

        if (!empty($this->entity)) {
            $tmpphoto = $this->show_photos('product', $conf->product->multidir_output[$this->entity], 1, 1, 0, 0, 0, 80);
            if ($this->nbphoto > 0) { $label .= '<br>'.$tmpphoto;
            }
        }

        $linkclose = '';
        if (empty($notooltip)) {
            if (!empty($conf->global->MAIN_OPTIMIZEFORTEXTBROWSER)) {
                $label = $langs->trans("ShowProduct");
                $linkclose .= ' alt="'.dol_escape_htmltag($label, 1).'"';
            }

            $linkclose .= ' title="'.dol_escape_htmltag($label, 1, 1).'"';
            $linkclose .= ' class="nowraponall classfortooltip"';
        }
        else
        {
        	$linkclose = ' class="nowraponall"';
        }

        if ($option == 'supplier' || $option == 'category') {
            $url = DOL_URL_ROOT.'/product/fournisseurs.php?id='.$this->id;
        } elseif ($option == 'stock') {
            $url = DOL_URL_ROOT.'/product/stock/product.php?id='.$this->id;
        } elseif ($option == 'composition') {
            $url = DOL_URL_ROOT.'/product/composition/card.php?id='.$this->id;
        } else {
            $url = DOL_URL_ROOT.'/product/card.php?id='.$this->id;
        }

        if ($option !== 'nolink') {
            // Add param to save lastsearch_values or not
            $add_save_lastsearch_values = ($save_lastsearch_value == 1 ? 1 : 0);
            if ($save_lastsearch_value == -1 && preg_match('/list\.php/', $_SERVER["PHP_SELF"])) { $add_save_lastsearch_values = 1;
            }
            if ($add_save_lastsearch_values) { $url .= '&save_lastsearch_values=1';
            }
        }

        $linkstart = '<a href="'.$url.'"';
        $linkstart .= $linkclose.'>';
        $linkend = '</a>';

        $result .= $linkstart;
        if ($withpicto)
        {
            if ($this->type == Product::TYPE_PRODUCT) {
            	$result .= (img_object(($notooltip ? '' : $label), 'product', ($notooltip ? 'class="paddingright"' : 'class="paddingright classfortooltip"'), 0, 0, $notooltip ? 0 : 1));
            }
            if ($this->type == Product::TYPE_SERVICE) {
            	$result .= (img_object(($notooltip ? '' : $label), 'service', ($notooltip ? 'class="paddinright"' : 'class="paddingright classfortooltip"'), 0, 0, $notooltip ? 0 : 1));
            }
        }
        $result .= $newref;
        $result .= $linkend;

        global $action;
        $hookmanager->initHooks(array('productdao'));
        $parameters = array('id'=>$this->id, 'getnomurl'=>$result);
        $reshook = $hookmanager->executeHooks('getNomUrl', $parameters, $this, $action); // Note that $action and $object may have been modified by some hooks
        if ($reshook > 0) {
        	$result = $hookmanager->resPrint;
        } else {
        	$result .= $hookmanager->resPrint;
        }

        return $result;
    }


    /**
     *  Create a document onto disk according to template module.
     *
     * @param  string    $modele      Force model to use ('' to not force)
     * @param  Translate $outputlangs Object langs to use for output
     * @param  int       $hidedetails Hide details of lines
     * @param  int       $hidedesc    Hide description
     * @param  int       $hideref     Hide ref
     * @return int                         0 if KO, 1 if OK
     */
    public function generateDocument($modele, $outputlangs, $hidedetails = 0, $hidedesc = 0, $hideref = 0)
    {
        global $conf, $user, $langs;

        $langs->load("products");
		$outputlangs->load("products");

        // Positionne le modele sur le nom du modele a utiliser
        if (!dol_strlen($modele)) {
            if (!empty($conf->global->PRODUCT_ADDON_PDF)) {
                $modele = $conf->global->PRODUCT_ADDON_PDF;
            }
            else
            {
                $modele = 'strato';
            }
        }

        $modelpath = "core/modules/product/doc/";

        return $this->commonGenerateDocument($modelpath, $modele, $outputlangs, $hidedetails, $hidedesc, $hideref);
    }

    /**
     *    Return label of status of object
     *
     * @param  int $mode 0=long label, 1=short label, 2=Picto + short label, 3=Picto, 4=Picto + long label, 5=Short label + Picto
     * @param  int $type 0=Sell, 1=Buy, 2=Batch Number management
     * @return string          Label of status
     */
    public function getLibStatut($mode = 0, $type = 0)
    {
        switch ($type)
        {
			case 0:
            return $this->LibStatut($this->status, $mode, $type);
			case 1:
            return $this->LibStatut($this->status_buy, $mode, $type);
			case 2:
            return $this->LibStatut($this->status_batch, $mode, $type);
			default:
				//Simulate previous behavior but should return an error string
            return $this->LibStatut($this->status_buy, $mode, $type);
        }
    }

    // phpcs:disable PEAR.NamingConventions.ValidFunctionName.ScopeNotCamelCaps
    /**
     *    Return label of a given status
     *
     * @param  int 		$status 	Statut
     * @param  int		$mode       0=long label, 1=short label, 2=Picto + short label, 3=Picto, 4=Picto + long label, 5=Short label + Picto, 6=Long label + Picto
     * @param  int 		$type   	0=Status "to sell", 1=Status "to buy", 2=Status "to Batch"
     * @return string              	Label of status
     */
    public function LibStatut($status, $mode = 0, $type = 0)
    {
        // phpcs:enable
        global $conf, $langs;

        $labelStatus = $labelStatusShort = '';

        $langs->load('products');
        if (!empty($conf->productbatch->enabled)) { $langs->load("productbatch");
        }

        if ($type == 2) {
            switch ($mode)
            {
                case 0:
                    $label = ($status == 0 ? $langs->trans('ProductStatusNotOnBatch') : $langs->trans('ProductStatusOnBatch'));
                    return dolGetStatus($label);
                case 1:
                    $label = ($status == 0 ? $langs->trans('ProductStatusNotOnBatchShort') : $langs->trans('ProductStatusOnBatchShort'));
                    return dolGetStatus($label);
                case 2:
                    return $this->LibStatut($status, 3, 2).' '.$this->LibStatut($status, 1, 2);
                case 3:
                    return dolGetStatus($langs->trans('ProductStatusNotOnBatch'), '', '', empty($status) ? 'status5' : 'status4', 3, 'dot');
                case 4:
                    return $this->LibStatut($status, 3, 2).' '.$this->LibStatut($status, 0, 2);
                case 5:
                    return $this->LibStatut($status, 1, 2).' '.$this->LibStatut($status, 3, 2);
                default:
                    return dolGetStatus($langs->trans('Unknown'));
            }
        }

        $statuttrans = empty($status) ? 'status5' : 'status4';

        if ($status == 0) {
            // $type   0=Status "to sell", 1=Status "to buy", 2=Status "to Batch"
            if ($type == 0) {
                $labelStatus = $langs->trans('ProductStatusNotOnSellShort');
                $labelStatusShort = $langs->trans('ProductStatusNotOnSell');
            }
            elseif ($type == 1) {
                $labelStatus = $langs->trans('ProductStatusNotOnBuyShort');
                $labelStatusShort = $langs->trans('ProductStatusNotOnBuy');
            }
            elseif ($type == 2) {
                $labelStatus = $langs->trans('ProductStatusNotOnBatch');
                $labelStatusShort = $langs->trans('ProductStatusNotOnBatchShort');
            }
        }
        elseif ($status == 1) {
            // $type   0=Status "to sell", 1=Status "to buy", 2=Status "to Batch"
            if ($type == 0) {
                $labelStatus = $langs->trans('ProductStatusOnSellShort');
                $labelStatusShort = $langs->trans('ProductStatusOnSell');
            }
            elseif ($type == 1) {
                $labelStatus = $langs->trans('ProductStatusOnBuyShort');
                $labelStatusShort = $langs->trans('ProductStatusOnBuy');
            }
            elseif ($type == 2) {
                $labelStatus = $langs->trans('ProductStatusOnBatch');
                $labelStatusShort = $langs->trans('ProductStatusOnBatchShort');
            }
        }


        if ($mode > 6) {
            return dolGetStatus($langs->trans('Unknown'), '', '', 'status0', 0);
        } else {
            return dolGetStatus($labelStatus, $labelStatusShort, '', $statuttrans, $mode);
        }
    }


    /**
     *  Retour label of nature of product
     *
     * @return string        Label
     */
    public function getLibFinished()
    {
        global $langs;
        $langs->load('products');

        if ($this->finished == '0') { return $langs->trans("RowMaterial");
        }
        if ($this->finished == '1') { return $langs->trans("Finished");
        }
        return '';
    }


    // phpcs:disable PEAR.NamingConventions.ValidFunctionName.ScopeNotCamelCaps
    /**
     *  Adjust stock in a warehouse for product
     *
     * @param  User   $user           user asking change
     * @param  int    $id_entrepot    id of warehouse
     * @param  double $nbpiece        nb of units
     * @param  int    $movement       0 = add, 1 = remove
     * @param  string $label          Label of stock movement
     * @param  double $price          Unit price HT of product, used to calculate average weighted price (PMP in french). If 0, average weighted price is not changed.
     * @param  string $inventorycode  Inventory code
     * @param  string $origin_element Origin element type
     * @param  int    $origin_id      Origin id of element
     * @return int                     <0 if KO, >0 if OK
     */
    public function correct_stock($user, $id_entrepot, $nbpiece, $movement, $label = '', $price = 0, $inventorycode = '', $origin_element = '', $origin_id = null)
    {
        // phpcs:enable
        if ($id_entrepot) {
            $this->db->begin();

            include_once DOL_DOCUMENT_ROOT.'/product/stock/class/mouvementstock.class.php';

            $op[0] = "+".trim($nbpiece);
            $op[1] = "-".trim($nbpiece);

            $movementstock = new MouvementStock($this->db);
            $movementstock->setOrigin($origin_element, $origin_id); // Set ->origin and ->origin->id
            $result = $movementstock->_create($user, $this->id, $id_entrepot, $op[$movement], $movement, $price, $label, $inventorycode);

            if ($result >= 0) {
                $this->db->commit();
                return 1;
            }
            else
            {
                $this->error = $movementstock->error;
                $this->errors = $movementstock->errors;

                $this->db->rollback();
                return -1;
            }
        }
    }

    // phpcs:disable PEAR.NamingConventions.ValidFunctionName.ScopeNotCamelCaps
    /**
     *  Adjust stock in a warehouse for product with batch number
     *
     * @param  User     $user           user asking change
     * @param  int      $id_entrepot    id of warehouse
     * @param  double   $nbpiece        nb of units
     * @param  int      $movement       0 = add, 1 = remove
     * @param  string   $label          Label of stock movement
     * @param  double   $price          Price to use for stock eval
     * @param  integer  $dlc            eat-by date
     * @param  integer  $dluo           sell-by date
     * @param  string   $lot            Lot number
     * @param  string   $inventorycode  Inventory code
     * @param  string   $origin_element Origin element type
     * @param  int      $origin_id      Origin id of element
     * @return int                      <0 if KO, >0 if OK
     */
    public function correct_stock_batch($user, $id_entrepot, $nbpiece, $movement, $label = '', $price = 0, $dlc = '', $dluo = '', $lot = '', $inventorycode = '', $origin_element = '', $origin_id = null)
    {
        // phpcs:enable
        if ($id_entrepot) {
            $this->db->begin();

            include_once DOL_DOCUMENT_ROOT.'/product/stock/class/mouvementstock.class.php';

            $op[0] = "+".trim($nbpiece);
            $op[1] = "-".trim($nbpiece);

            $movementstock = new MouvementStock($this->db);
            $movementstock->setOrigin($origin_element, $origin_id);
            $result = $movementstock->_create($user, $this->id, $id_entrepot, $op[$movement], $movement, $price, $label, $inventorycode, '', $dlc, $dluo, $lot);

            if ($result >= 0) {
                $this->db->commit();
                return 1;
            }
            else
            {
                $this->error = $movementstock->error;
                $this->errors = $movementstock->errors;

                $this->db->rollback();
                return -1;
            }
        }
    }

    // phpcs:disable PEAR.NamingConventions.ValidFunctionName.ScopeNotCamelCaps
    /**
     * Load information about stock of a product into ->stock_reel, ->stock_warehouse[] (including stock_warehouse[idwarehouse]->detail_batch for batch products)
     * This function need a lot of load. If you use it on list, use a cache to execute it once for each product id.
     * If ENTREPOT_EXTRA_STATUS set, filtering on warehouse status possible.
     *
     * @param  	string 	$option 					'' = Load all stock info, also from closed and internal warehouses, 'nobatch', 'novirtual'
     * @param	int		$includedraftpoforvirtual	Include draft status of PO for virtual stock calculation
     * @return 	int                  				< 0 if KO, > 0 if OK
     * @see    	load_virtual_stock(), loadBatchInfo()
     */
    public function load_stock($option = '', $includedraftpoforvirtual = null)
    {
        // phpcs:enable
        global $conf;

        $this->stock_reel = 0;
        $this->stock_warehouse = array();
        $this->stock_theorique = 0;

        $warehouseStatus = array();

        if (preg_match('/warehouseclosed/', $option)) {
            $warehouseStatus[] = Entrepot::STATUS_CLOSED;
        }
        if (preg_match('/warehouseopen/', $option)) {
            $warehouseStatus[] = Entrepot::STATUS_OPEN_ALL;
        }
        if (preg_match('/warehouseinternal/', $option)) {
            $warehouseStatus[] = Entrepot::STATUS_OPEN_INTERNAL;
        }

        $sql = "SELECT ps.rowid, ps.reel, ps.fk_entrepot";
        $sql .= " FROM ".MAIN_DB_PREFIX."product_stock as ps";
        $sql .= ", ".MAIN_DB_PREFIX."entrepot as w";
        $sql .= " WHERE w.entity IN (".getEntity('stock').")";
        $sql .= " AND w.rowid = ps.fk_entrepot";
        $sql .= " AND ps.fk_product = ".$this->id;
        if ($conf->global->ENTREPOT_EXTRA_STATUS && count($warehouseStatus)) {
			$sql .= " AND w.statut IN (".$this->db->escape(implode(',', $warehouseStatus)).")";
        }

        dol_syslog(get_class($this)."::load_stock", LOG_DEBUG);
        $result = $this->db->query($sql);
        if ($result) {
            $num = $this->db->num_rows($result);
            $i = 0;
            if ($num > 0) {
                while ($i < $num)
                {
                    $row = $this->db->fetch_object($result);
                    $this->stock_warehouse[$row->fk_entrepot] = new stdClass();
                    $this->stock_warehouse[$row->fk_entrepot]->real = $row->reel;
                    $this->stock_warehouse[$row->fk_entrepot]->id = $row->rowid;
                    if ((!preg_match('/nobatch/', $option)) && $this->hasbatch()) {
						$this->stock_warehouse[$row->fk_entrepot]->detail_batch = Productbatch::findAll($this->db, $row->rowid, 1, $this->id);
                    }
                    $this->stock_reel += $row->reel;
                    $i++;
                }
            }
            $this->db->free($result);

            if (!preg_match('/novirtual/', $option)) {
                $this->load_virtual_stock($includedraftpoforvirtual); // This also load stats_commande_fournisseur, ...
            }

            return 1;
        }
        else
        {
            $this->error = $this->db->lasterror();
            return -1;
        }
    }


	// phpcs:disable PEAR.NamingConventions.ValidFunctionName.ScopeNotCamelCaps
	/**
	 *  Load value ->stock_theorique of a product. Property this->id must be defined.
	 *  This function need a lot of load. If you use it on list, use a cache to execute it one for each product id.
	 *
	 * 	@param	int		$includedraftpoforvirtual	Include draft status of PO for virtual stock calculation
	 *  @return int     							< 0 if KO, > 0 if OK
	 *  @see	load_stock(), loadBatchInfo()
	 */
	public function load_virtual_stock($includedraftpoforvirtual = null)
	{
		// phpcs:enable
		global $conf, $hookmanager, $action;

		$stock_commande_client = 0;
		$stock_commande_fournisseur = 0;
		$stock_sending_client = 0;
		$stock_reception_fournisseur = 0;
		$stock_inproduction = 0;

		//dol_syslog("load_virtual_stock");

		if (!empty($conf->commande->enabled))
		{
			$result = $this->load_stats_commande(0, '1,2', 1);
			if ($result < 0) dol_print_error($this->db, $this->error);
			$stock_commande_client = $this->stats_commande['qty'];
		}
		if (!empty($conf->expedition->enabled))
		{
            require_once DOL_DOCUMENT_ROOT.'/expedition/class/expedition.class.php';
            $filterShipmentStatus = '';
            if (!empty($conf->global->STOCK_CALCULATE_ON_SHIPMENT)) {
                $filterShipmentStatus = Expedition::STATUS_VALIDATED.','.Expedition::STATUS_CLOSED;
            } elseif (!empty($conf->global->STOCK_CALCULATE_ON_SHIPMENT_CLOSE)) {
                $filterShipmentStatus = Expedition::STATUS_CLOSED;
            }
			$result = $this->load_stats_sending(0, '1,2', 1, $filterShipmentStatus);
			if ($result < 0) dol_print_error($this->db, $this->error);
			$stock_sending_client = $this->stats_expedition['qty'];
		}
		if (!empty($conf->fournisseur->enabled) && empty($conf->global->MAIN_USE_NEW_SUPPLIERMOD) || ! empty($conf->supplier_order->enabled))
		{
		    $filterStatus = '1,2,3,4';
            if (isset($includedraftpoforvirtual)) $filterStatus = '0,'.$filterStatus;
			$result = $this->load_stats_commande_fournisseur(0, $filterStatus, 1);
			if ($result < 0) dol_print_error($this->db, $this->error);
			$stock_commande_fournisseur = $this->stats_commande_fournisseur['qty'];
		}
		if ((!empty($conf->fournisseur->enabled) && empty($conf->global->MAIN_USE_NEW_SUPPLIERMOD) || !empty($conf->supplier_order->enabled) || !empty($conf->supplier_invoice->enabled)) && empty($conf->reception->enabled))
		{
            $filterStatus = '4';
            if (isset($includedraftpoforvirtual)) $filterStatus = '0,'.$filterStatus;
			$result = $this->load_stats_reception(0, $filterStatus, 1);
			if ($result < 0) dol_print_error($this->db, $this->error);
			$stock_reception_fournisseur = $this->stats_reception['qty'];
		}
		if ((!empty($conf->fournisseur->enabled) && empty($conf->global->MAIN_USE_NEW_SUPPLIERMOD) || !empty($conf->supplier_order->enabled) || !empty($conf->supplier_invoice->enabled)) && empty($conf->reception->enabled))
		{
            $filterStatus = '4';
            if (isset($includedraftpoforvirtual)) $filterStatus = '0,'.$filterStatus;
			$result = $this->load_stats_reception(0, $filterStatus, 1); // Use same tables than when module reception is not used.
			if ($result < 0) dol_print_error($this->db, $this->error);
			$stock_reception_fournisseur = $this->stats_reception['qty'];
		}
		if (!empty($conf->mrp->enabled))
		{
			$result = $this->load_stats_inproduction(0, '1,2', 1);
			if ($result < 0) dol_print_error($this->db, $this->error);
			$stock_inproduction = $this->stats_mrptoproduce['qty'] - $this->stats_mrptoconsume['qty'];
		}

		$this->stock_theorique = $this->stock_reel + $stock_inproduction;

		// Stock decrease mode
		if (!empty($conf->global->STOCK_CALCULATE_ON_SHIPMENT) || !empty($conf->global->STOCK_CALCULATE_ON_SHIPMENT_CLOSE)) {
			$this->stock_theorique -= ($stock_commande_client - $stock_sending_client);
		}
		elseif (!empty($conf->global->STOCK_CALCULATE_ON_VALIDATE_ORDER)) {
			$this->stock_theorique += 0;
		}
		elseif (!empty($conf->global->STOCK_CALCULATE_ON_BILL)) {
			$this->stock_theorique -= $stock_commande_client;
		}
		// Stock Increase mode
        if (!empty($conf->global->STOCK_CALCULATE_ON_RECEPTION) || !empty($conf->global->STOCK_CALCULATE_ON_RECEPTION_CLOSE)) {
            $this->stock_theorique += ($stock_commande_fournisseur - $stock_reception_fournisseur);
        }
		elseif (!empty($conf->global->STOCK_CALCULATE_ON_SUPPLIER_DISPATCH_ORDER)) {
			$this->stock_theorique += ($stock_commande_fournisseur - $stock_reception_fournisseur);
		}
		elseif (!empty($conf->global->STOCK_CALCULATE_ON_SUPPLIER_VALIDATE_ORDER)) {
			$this->stock_theorique -= $stock_reception_fournisseur;
		}
		elseif (!empty($conf->global->STOCK_CALCULATE_ON_SUPPLIER_BILL)) {
			$this->stock_theorique += ($stock_commande_fournisseur - $stock_reception_fournisseur);
		}

		if (!is_object($hookmanager)) {
			include_once DOL_DOCUMENT_ROOT.'/core/class/hookmanager.class.php';
			$hookmanager = new HookManager($this->db);
		}
		$hookmanager->initHooks(array('productdao'));
		$parameters = array('id'=>$this->id, 'includedraftpoforvirtual' => $includedraftpoforvirtual);
		// Note that $action and $object may have been modified by some hooks
		$reshook = $hookmanager->executeHooks('loadvirtualstock', $parameters, $this, $action);
		if ($reshook > 0) $this->stock_theorique = $hookmanager->resArray['stock_theorique'];

		return 1;
	}


    /**
     *  Load existing information about a serial
     *
     * @param  string $batch Lot/serial number
     * @return array                    Array with record into product_batch
     * @see    load_stock(), load_virtual_stock()
     */
    public function loadBatchInfo($batch)
    {
        $result = array();

        $sql = "SELECT pb.batch, pb.eatby, pb.sellby, SUM(pb.qty) AS qty FROM ".MAIN_DB_PREFIX."product_batch as pb, ".MAIN_DB_PREFIX."product_stock as ps";
        $sql .= " WHERE pb.fk_product_stock = ps.rowid AND ps.fk_product = ".$this->id." AND pb.batch = '".$this->db->escape($batch)."'";
        $sql .= " GROUP BY pb.batch, pb.eatby, pb.sellby";
        dol_syslog(get_class($this)."::loadBatchInfo load first entry found for lot/serial = ".$batch, LOG_DEBUG);
        $resql = $this->db->query($sql);
        if ($resql) {
            $num = $this->db->num_rows($resql);
            $i = 0;
            while ($i < $num)
            {
                $obj = $this->db->fetch_object($resql);
                $result[] = array('batch'=>$batch, 'eatby'=>$this->db->jdate($obj->eatby), 'sellby'=>$this->db->jdate($obj->sellby), 'qty'=>$obj->qty);
                $i++;
            }
            return $result;
        }
        else
        {
            dol_print_error($this->db);
            $this->db->rollback();
            return array();
        }
    }

    // phpcs:disable PEAR.NamingConventions.ValidFunctionName.ScopeNotCamelCaps
    /**
     *  Move an uploaded file described into $file array into target directory $sdir.
     *
     * @param  string $sdir Target directory
     * @param  string $file Array of file info of file to upload: array('name'=>..., 'tmp_name'=>...)
     * @return int                    <0 if KO, >0 if OK
     */
    public function add_photo($sdir, $file)
    {
        // phpcs:enable
        global $conf;

        include_once DOL_DOCUMENT_ROOT.'/core/lib/files.lib.php';

        $result = 0;

        $dir = $sdir;
        if (!empty($conf->global->PRODUCT_USE_OLD_PATH_FOR_PHOTO)) {
            $dir .= '/'.get_exdir($this->id, 2, 0, 0, $this, 'product').$this->id."/photos";
        } else {
            $dir .= '/'.get_exdir(0, 0, 0, 0, $this, 'product').dol_sanitizeFileName($this->ref);
        }

        dol_mkdir($dir);

        $dir_osencoded = $dir;

        if (is_dir($dir_osencoded)) {
            $originImage = $dir.'/'.$file['name'];

            // Cree fichier en taille origine
            $result = dol_move_uploaded_file($file['tmp_name'], $originImage, 1);

            if (file_exists(dol_osencode($originImage))) {
                // Create thumbs
                $this->addThumbs($originImage);
            }
        }

        if (is_numeric($result) && $result > 0) {
            return 1;
        } else {
            return -1;
        }
    }

    // phpcs:disable PEAR.NamingConventions.ValidFunctionName.ScopeNotCamelCaps
    /**
     *  Return if at least one photo is available
     *
     * @param  string $sdir Directory to scan
     * @return boolean                 True if at least one photo is available, False if not
     */
    public function is_photo_available($sdir)
    {
        // phpcs:enable
        include_once DOL_DOCUMENT_ROOT.'/core/lib/files.lib.php';
        include_once DOL_DOCUMENT_ROOT.'/core/lib/images.lib.php';

        global $conf;

        $dir = $sdir;
        if (!empty($conf->global->PRODUCT_USE_OLD_PATH_FOR_PHOTO)) {
        	$dir .= '/'.get_exdir($this->id, 2, 0, 0, $this, 'product').$this->id."/photos/";
        } else {
        	$dir .= '/'.get_exdir(0, 0, 0, 0, $this, 'product').dol_sanitizeFileName($this->ref).'/';
        }

        $nbphoto = 0;

        $dir_osencoded = dol_osencode($dir);
        if (file_exists($dir_osencoded)) {
            $handle = opendir($dir_osencoded);
            if (is_resource($handle)) {
                while (($file = readdir($handle)) !== false)
                {
                    if (!utf8_check($file)) {
                    	$file = utf8_encode($file); // To be sure data is stored in UTF8 in memory
                    }
                    if (dol_is_file($dir.$file) && image_format_supported($file) >= 0) {
                    	return true;
                    }
                }
            }
        }
        return false;
    }

    // phpcs:disable PEAR.NamingConventions.ValidFunctionName.ScopeNotCamelCaps
    /**
     *  Retourne tableau de toutes les photos du produit
     *
     * @param  string $dir   Repertoire a scanner
     * @param  int    $nbmax Nombre maximum de photos (0=pas de max)
     * @return array                   Tableau de photos
     */
    public function liste_photos($dir, $nbmax = 0)
    {
        // phpcs:enable
        include_once DOL_DOCUMENT_ROOT.'/core/lib/files.lib.php';
        include_once DOL_DOCUMENT_ROOT.'/core/lib/images.lib.php';

        $nbphoto = 0;
        $tabobj = array();

        $dir_osencoded = dol_osencode($dir);
        $handle = @opendir($dir_osencoded);
        if (is_resource($handle)) {
            while (($file = readdir($handle)) !== false)
            {
                if (!utf8_check($file)) { $file = utf8_encode($file); // readdir returns ISO
                }
                if (dol_is_file($dir.$file) && image_format_supported($file) >= 0) {
                    $nbphoto++;

                    // On determine nom du fichier vignette
                    $photo = $file;
                    $photo_vignette = '';
                    if (preg_match('/('.$this->regeximgext.')$/i', $photo, $regs)) {
                        $photo_vignette = preg_replace('/'.$regs[0].'/i', '', $photo).'_small'.$regs[0];
                    }

                    $dirthumb = $dir.'thumbs/';

                    // Objet
                    $obj = array();
                    $obj['photo'] = $photo;
                    if ($photo_vignette && dol_is_file($dirthumb.$photo_vignette)) { $obj['photo_vignette'] = 'thumbs/'.$photo_vignette;
                    } else { $obj['photo_vignette'] = "";
                    }

                    $tabobj[$nbphoto - 1] = $obj;

                    // On continue ou on arrete de boucler ?
                    if ($nbmax && $nbphoto >= $nbmax) { break;
                    }
                }
            }

            closedir($handle);
        }

        return $tabobj;
    }

    // phpcs:disable PEAR.NamingConventions.ValidFunctionName.ScopeNotCamelCaps
    /**
     *  Efface la photo du produit et sa vignette
     *
     * @param  string $file Chemin de l'image
     * @return void
     */
    public function delete_photo($file)
    {
        // phpcs:enable
        include_once DOL_DOCUMENT_ROOT.'/core/lib/files.lib.php';
        include_once DOL_DOCUMENT_ROOT.'/core/lib/images.lib.php';

        $dir = dirname($file).'/'; // Chemin du dossier contenant l'image d'origine
        $dirthumb = $dir.'/thumbs/'; // Chemin du dossier contenant la vignette
        $filename = preg_replace('/'.preg_quote($dir, '/').'/i', '', $file); // Nom du fichier

        // On efface l'image d'origine
        dol_delete_file($file, 0, 0, 0, $this); // For triggers

        // Si elle existe, on efface la vignette
        if (preg_match('/('.$this->regeximgext.')$/i', $filename, $regs)) {
            $photo_vignette = preg_replace('/'.$regs[0].'/i', '', $filename).'_small'.$regs[0];
            if (file_exists(dol_osencode($dirthumb.$photo_vignette))) {
                dol_delete_file($dirthumb.$photo_vignette);
            }

            $photo_vignette = preg_replace('/'.$regs[0].'/i', '', $filename).'_mini'.$regs[0];
            if (file_exists(dol_osencode($dirthumb.$photo_vignette))) {
                dol_delete_file($dirthumb.$photo_vignette);
            }
        }
    }

    // phpcs:disable PEAR.NamingConventions.ValidFunctionName.ScopeNotCamelCaps
    /**
     *  Load size of image file
     *
     * @param  string $file Path to file
     * @return void
     */
    public function get_image_size($file)
    {
        // phpcs:enable
        $file_osencoded = dol_osencode($file);
        $infoImg = getimagesize($file_osencoded); // Get information on image
        $this->imgWidth = $infoImg[0]; // Largeur de l'image
        $this->imgHeight = $infoImg[1]; // Hauteur de l'image
    }

    // phpcs:disable PEAR.NamingConventions.ValidFunctionName.ScopeNotCamelCaps
    /**
     *  Load indicators this->nb for the dashboard
     *
     * @return int                 <0 if KO, >0 if OK
     */
    public function load_state_board()
    {
        // phpcs:enable
        global $conf, $user, $hookmanager;

        $this->nb = array();

        $sql = "SELECT count(p.rowid) as nb, fk_product_type";
        $sql .= " FROM ".MAIN_DB_PREFIX."product as p";
        $sql .= ' WHERE p.entity IN ('.getEntity($this->element, 1).')';
        // Add where from hooks
        if (is_object($hookmanager)) {
            $parameters = array();
            $reshook = $hookmanager->executeHooks('printFieldListWhere', $parameters); // Note that $action and $object may have been modified by hook
            $sql .= $hookmanager->resPrint;
        }
        $sql .= ' GROUP BY fk_product_type';

        $resql = $this->db->query($sql);
        if ($resql) {
            while ($obj = $this->db->fetch_object($resql))
            {
                if ($obj->fk_product_type == 1) { $this->nb["services"] = $obj->nb;
                } else { $this->nb["products"] = $obj->nb;
                }
            }
            $this->db->free($resql);
            return 1;
        }
        else
        {
            dol_print_error($this->db);
            $this->error = $this->db->error();
            return -1;
        }
    }

    /**
     * Return if object is a product
     *
     * @return boolean     True if it's a product
     */
    public function isProduct()
    {
        return ($this->type == Product::TYPE_PRODUCT ? true : false);
    }

    /**
     * Return if object is a product
     *
     * @return boolean     True if it's a service
     */
    public function isService()
    {
        return ($this->type == Product::TYPE_SERVICE ? true : false);
    }

    // phpcs:disable PEAR.NamingConventions.ValidFunctionName.ScopeNotCamelCaps
    /**
     *  Get a barcode from the module to generate barcode values.
     *  Return value is stored into this->barcode
     *
     * @param  Product $object Object product or service
     * @param  string  $type   Barcode type (ean, isbn, ...)
     * @return string
     */
    public function get_barcode($object, $type = '')
    {
        // phpcs:enable
        global $conf;

        $result = '';
        if (!empty($conf->global->BARCODE_PRODUCT_ADDON_NUM)) {
            $dirsociete = array_merge(array('/core/modules/barcode/'), $conf->modules_parts['barcode']);
            foreach ($dirsociete as $dirroot)
            {
                $res = dol_include_once($dirroot.$conf->global->BARCODE_PRODUCT_ADDON_NUM.'.php');
                if ($res) { break;
                }
            }
            $var = $conf->global->BARCODE_PRODUCT_ADDON_NUM;
            $mod = new $var;

            $result = $mod->getNextValue($object, $type);

            dol_syslog(get_class($this)."::get_barcode barcode=".$result." module=".$var);
        }
        return $result;
    }

    /**
     *  Initialise an instance with random values.
     *  Used to build previews or test instances.
     *    id must be 0 if object instance is a specimen.
     *
     * @return void
     */
    public function initAsSpecimen()
    {
        global $user, $langs, $conf, $mysoc;

        $now = dol_now();

        // Initialize parameters
        $this->specimen = 1;
        $this->id = 0;
        $this->ref = 'PRODUCT_SPEC';
        $this->label = 'PRODUCT SPECIMEN';
        $this->description = 'This is description of this product specimen that was created the '.dol_print_date($now, 'dayhourlog').'.';
        $this->specimen = 1;
        $this->country_id = 1;
        $this->tosell = 1;
        $this->tobuy = 1;
        $this->tobatch = 0;
        $this->note = 'This is a comment (private)';
        $this->date_creation = $now;
        $this->date_modification = $now;

        $this->weight = 4;
        $this->weight_unit = 1;

        $this->length = 5;
        $this->length_unit = 1;
        $this->width = 6;
        $this->width_unit = 0;
        $this->height = null;
        $this->height_unit = null;

        $this->surface = 30;
        $this->surface_unit = 0;
        $this->volume = 300;
        $this->volume_unit = 0;

        $this->barcode = -1; // Create barcode automatically
    }

    /**
     * Returns the label, shot_label or code found in units dictionary from ->fk_unit.
	 * A langs->trans() must be called on result to get translated value.
     *
     * @param  string $type Label type (long, short or code)
     * @return string|int <0 if ko, label if ok
	 * @see getLabelOfUnit() in CommonObjectLine
     */
    public function getLabelOfUnit($type = 'long')
    {
        global $langs;

        if (!$this->fk_unit) {
            return '';
        }

        $langs->load('products');

        $label_type = 'label';
        if ($type == 'short') $label_type = 'short_label';
        elseif ($type == 'code') $label_type = 'code';

        $sql = 'select '.$label_type.', code from '.MAIN_DB_PREFIX.'c_units where rowid='.$this->fk_unit;
        $resql = $this->db->query($sql);
        if ($resql && $this->db->num_rows($resql) > 0) {
            $res = $this->db->fetch_array($resql);
            if ($label_type == 'code') $label = 'unit'.$res['code'];
            else $label = $res[$label_type];
            $this->db->free($resql);
            return $label;
        }
        else
        {
            $this->error = $this->db->error().' sql='.$sql;
            dol_syslog(get_class($this)."::getLabelOfUnit Error ".$this->error, LOG_ERR);
            return -1;
        }
    }

    /**
     * Return if object has a sell-by date or eat-by date
     *
     * @return boolean     True if it's has
     */
    public function hasbatch()
    {
        return ($this->status_batch == 1 ? true : false);
    }


    // phpcs:disable PEAR.NamingConventions.ValidFunctionName.ScopeNotCamelCaps
    /**
     * Return minimum product recommended price
     *
     * @return int            Minimum recommanded price that is higher price among all suppliers * PRODUCT_MINIMUM_RECOMMENDED_PRICE
     */
    public function min_recommended_price()
    {
        // phpcs:enable
        global $conf;

        $maxpricesupplier = 0;

        if (!empty($conf->global->PRODUCT_MINIMUM_RECOMMENDED_PRICE)) {
            include_once DOL_DOCUMENT_ROOT.'/fourn/class/fournisseur.product.class.php';
            $product_fourn = new ProductFournisseur($this->db);
            $product_fourn_list = $product_fourn->list_product_fournisseur_price($this->id, '', '');

            if (is_array($product_fourn_list) && count($product_fourn_list) > 0) {
                foreach ($product_fourn_list as $productfourn)
                {
                    if ($productfourn->fourn_unitprice > $maxpricesupplier) {
                        $maxpricesupplier = $productfourn->fourn_unitprice;
                    }
                }

                $maxpricesupplier *= $conf->global->PRODUCT_MINIMUM_RECOMMENDED_PRICE;
            }
        }

        return $maxpricesupplier;
    }


    /**
     * Sets object to supplied categories.
     *
     * Deletes object from existing categories not supplied.
     * Adds it to non existing supplied categories.
     * Existing categories are left untouch.
     *
     * @param  int[]|int $categories Category or categories IDs
     * @return void
     */
    public function setCategories($categories)
    {
        // Handle single category
        if (!is_array($categories)) {
            $categories = array($categories);
        }

        // Get current categories
        include_once DOL_DOCUMENT_ROOT.'/categories/class/categorie.class.php';
        $c = new Categorie($this->db);
        $existing = $c->containing($this->id, Categorie::TYPE_PRODUCT, 'id');

        // Diff
        if (is_array($existing)) {
            $to_del = array_diff($existing, $categories);
            $to_add = array_diff($categories, $existing);
        } else {
            $to_del = array(); // Nothing to delete
            $to_add = $categories;
        }

        // Process
        foreach ($to_del as $del) {
            if ($c->fetch($del) > 0) {
            	$c->del_type($this, Categorie::TYPE_PRODUCT);
            }
        }
        foreach ($to_add as $add) {
            if ($c->fetch($add) > 0) {
            	$c->add_type($this, Categorie::TYPE_PRODUCT);
            }
        }

        return;
    }

    /**
     * Function used to replace a thirdparty id with another one.
     *
     * @param  DoliDB $db        Database handler
     * @param  int    $origin_id Old thirdparty id
     * @param  int    $dest_id   New thirdparty id
     * @return bool
     */
    public static function replaceThirdparty(DoliDB $db, $origin_id, $dest_id)
    {
        $tables = array(
        'product_customer_price',
        'product_customer_price_log'
        );

        return CommonObject::commonReplaceThirdparty($db, $origin_id, $dest_id, $tables);
    }

    /**
     * Generates prices for a product based on product multiprice generation rules
     *
     * @param  User   $user       User that updates the prices
     * @param  float  $baseprice  Base price
     * @param  string $price_type Base price type
     * @param  float  $price_vat  VAT % tax
     * @param  int    $npr        NPR
     * @param  string $psq        ¿?
     * @return int -1 KO, 1 OK
     */
    public function generateMultiprices(User $user, $baseprice, $price_type, $price_vat, $npr, $psq)
    {
        global $conf, $db;

        $sql = "SELECT rowid, level, fk_level, var_percent, var_min_percent FROM ".MAIN_DB_PREFIX."product_pricerules";
        $query = $db->query($sql);

        $rules = array();

        while ($result = $db->fetch_object($query)) {
            $rules[$result->level] = $result;
        }

        //Because prices can be based on other level's prices, we temporarily store them
        $prices = array(
        1 => $baseprice
        );

        for ($i = 1; $i <= $conf->global->PRODUIT_MULTIPRICES_LIMIT; $i++) {
            $price = $baseprice;
            $price_min = $baseprice;

            //We have to make sure it does exist and it is > 0
            //First price level only allows changing min_price
            if ($i > 1 && isset($rules[$i]->var_percent) && $rules[$i]->var_percent) {
                $price = $prices[$rules[$i]->fk_level] * (1 + ($rules[$i]->var_percent / 100));
            }

            $prices[$i] = $price;

            //We have to make sure it does exist and it is > 0
            if (isset($rules[$i]->var_min_percent) && $rules[$i]->var_min_percent) {
                $price_min = $price * (1 - ($rules[$i]->var_min_percent / 100));
            }

            //Little check to make sure the price is modified before triggering generation
            $check_amount = (($price == $this->multiprices[$i]) && ($price_min == $this->multiprices_min[$i]));
            $check_type = ($baseprice == $this->multiprices_base_type[$i]);

            if ($check_amount && $check_type) {
                continue;
            }

            if ($this->updatePrice($price, $price_type, $user, $price_vat, $price_min, $i, $npr, $psq, true) < 0) {
                return -1;
            }
        }

        return 1;
    }

    /**
     * Returns the rights used for this class
     *
     * @return Object
     */
    public function getRights()
    {
        global $user;

        if ($this->isProduct()) {
            return $user->rights->produit;
        } else {
            return $user->rights->service;
        }
    }

    /**
     *  Load information for tab info
     *
     * @param  int $id Id of thirdparty to load
     * @return void
     */
    public function info($id)
    {
        $sql = "SELECT p.rowid, p.ref, p.datec as date_creation, p.tms as date_modification,";
        $sql .= " p.fk_user_author, p.fk_user_modif";
        $sql .= " FROM ".MAIN_DB_PREFIX.$this->table_element." as p";
        $sql .= " WHERE p.rowid = ".$id;

        $result = $this->db->query($sql);
        if ($result) {
            if ($this->db->num_rows($result)) {
                $obj = $this->db->fetch_object($result);

                $this->id = $obj->rowid;

                if ($obj->fk_user_author) {
                    $cuser = new User($this->db);
                    $cuser->fetch($obj->fk_user_author);
                    $this->user_creation = $cuser;
                }

                if ($obj->fk_user_modif) {
                    $muser = new User($this->db);
                    $muser->fetch($obj->fk_user_modif);
                    $this->user_modification = $muser;
                }

                $this->ref = $obj->ref;
                $this->date_creation     = $this->db->jdate($obj->date_creation);
                $this->date_modification = $this->db->jdate($obj->date_modification);
            }

            $this->db->free($result);
        }
        else
        {
            dol_print_error($this->db);
        }
    }
}



/**
 * Class to manage products or services.
 * Do not use 'Service' as class name since it is already used by APIs.
 */
class ProductService extends Product
{
	public $picto = 'service';
}<|MERGE_RESOLUTION|>--- conflicted
+++ resolved
@@ -2077,15 +2077,11 @@
 	 * If alsoUpdate is true, the computed price will be saved into the database.
 	 *
 	 * @param false $alsoUpdate  Whether to save the price into db when it is different from the existing db price
-<<<<<<< HEAD
 	 * @return int < 0 if error, > 0 if OK
-=======
-	 * @return void
->>>>>>> 659612e2
 	 */
 	public function computePriceFromExpression($alsoUpdate = false)
 	{
-		global $user, $conf, $langs;
+		global $user, $conf;
 		if (!empty($conf->dynamicprices->enabled) && !empty($this->fk_price_expression)) {
 			include_once DOL_DOCUMENT_ROOT.'/product/dynamic_price/class/price_parser.class.php';
 			$priceparser = new PriceParser($this->db);
@@ -2123,11 +2119,7 @@
 	/**
 	 * If the dynamic price module is enabled, this method recomputes the price using the selected expression and
 	 * saves the new selling price of the product into the database.
-<<<<<<< HEAD
 	 * @return < 0 if error, > 0 if OK
-=======
-	 * @return void
->>>>>>> 659612e2
 	 */
 	public function updatePriceFromExpression()
 	{
