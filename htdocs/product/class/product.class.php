--- conflicted
+++ resolved
@@ -1590,7 +1590,7 @@
 	 *
 	 * @param	Societe		$thirdparty_seller		Seller
 	 * @param	Societe		$thirdparty_buyer		Buyer
-	 * @param	int			$pqp					Id of product per price if a selection was done of such a price
+	 * @param	int			$pqp					Id of product price per quantity if a selection was done of such a price
 	 * @return	array								Array of price information array('pu_ht'=> , 'pu_ttc'=> , 'tva_tx'=>'X.Y (code)', ...), 'tva_npr'=>0, ...)
 	 * @see get_buyprice(), find_min_price_product_fournisseur()
 	 */
@@ -4998,7 +4998,6 @@
 	}
 
 
-<<<<<<< HEAD
 	/**
 	 *  Load existing information about a serial
 	 *
@@ -5019,1106 +5018,6 @@
 			$num = $this->db->num_rows($resql);
 			$i = 0;
 			while ($i < $num)
-=======
-		$this->accountancy_code_buy = trim($this->accountancy_code_buy);
-		$this->accountancy_code_buy_intra = trim($this->accountancy_code_buy_intra);
-		$this->accountancy_code_buy_export = trim($this->accountancy_code_buy_export);
-        $this->accountancy_code_sell = trim($this->accountancy_code_sell);
-        $this->accountancy_code_sell_intra = trim($this->accountancy_code_sell_intra);
-        $this->accountancy_code_sell_export = trim($this->accountancy_code_sell_export);
-
-        // Barcode value
-        $this->barcode = trim($this->barcode);
-
-        // Check parameters
-        if (empty($this->label)) {
-            $this->error = 'ErrorMandatoryParametersNotProvided';
-            return -1;
-        }
-
-        if (empty($this->ref) || $this->ref == 'auto') {
-            // Load object modCodeProduct
-            $module = (!empty($conf->global->PRODUCT_CODEPRODUCT_ADDON) ? $conf->global->PRODUCT_CODEPRODUCT_ADDON : 'mod_codeproduct_leopard');
-            if ($module != 'mod_codeproduct_leopard')    // Do not load module file for leopard
-            {
-                if (substr($module, 0, 16) == 'mod_codeproduct_' && substr($module, -3) == 'php') {
-                    $module = substr($module, 0, dol_strlen($module) - 4);
-                }
-                dol_include_once('/core/modules/product/'.$module.'.php');
-                $modCodeProduct = new $module;
-                if (!empty($modCodeProduct->code_auto)) {
-                    $this->ref = $modCodeProduct->getNextValue($this, $this->type);
-                }
-                unset($modCodeProduct);
-            }
-
-            if (empty($this->ref)) {
-                $this->error = 'ProductModuleNotSetupForAutoRef';
-                return -2;
-            }
-        }
-
-        dol_syslog(get_class($this)."::create ref=".$this->ref." price=".$this->price." price_ttc=".$this->price_ttc." tva_tx=".$this->tva_tx." price_base_type=".$this->price_base_type, LOG_DEBUG);
-
-        $now = dol_now();
-
-        $this->db->begin();
-
-        // For automatic creation during create action (not used by Dolibarr GUI, can be used by scripts)
-        if ($this->barcode == -1) {
-            $this->barcode = $this->get_barcode($this, $this->barcode_type_code);
-        }
-
-        // Check more parameters
-        // If error, this->errors[] is filled
-        $result = $this->verify();
-
-        if ($result >= 0) {
-            $sql = "SELECT count(*) as nb";
-            $sql .= " FROM ".MAIN_DB_PREFIX."product";
-            $sql .= " WHERE entity IN (".getEntity('product').")";
-            $sql .= " AND ref = '".$this->db->escape($this->ref)."'";
-
-            $result = $this->db->query($sql);
-            if ($result) {
-                $obj = $this->db->fetch_object($result);
-                if ($obj->nb == 0) {
-                    // Produit non deja existant
-                    $sql = "INSERT INTO ".MAIN_DB_PREFIX."product (";
-                    $sql .= "datec";
-                    $sql .= ", entity";
-                    $sql .= ", ref";
-                    $sql .= ", ref_ext";
-                    $sql .= ", price_min";
-                    $sql .= ", price_min_ttc";
-                    $sql .= ", label";
-                    $sql .= ", fk_user_author";
-                    $sql .= ", fk_product_type";
-                    $sql .= ", price";
-                    $sql .= ", price_ttc";
-                    $sql .= ", price_base_type";
-                    $sql .= ", tobuy";
-                    $sql .= ", tosell";
-                    $sql .= ", accountancy_code_buy";
-                    $sql .= ", accountancy_code_buy_intra";
-                    $sql .= ", accountancy_code_buy_export";
-                    $sql .= ", accountancy_code_sell";
-                    $sql .= ", accountancy_code_sell_intra";
-                    $sql .= ", accountancy_code_sell_export";
-                    $sql .= ", canvas";
-                    $sql .= ", finished";
-                    $sql .= ", tobatch";
-                    $sql .= ", fk_unit";
-                    $sql .= ") VALUES (";
-                    $sql .= "'".$this->db->idate($now)."'";
-                    $sql .= ", ".$conf->entity;
-                    $sql .= ", '".$this->db->escape($this->ref)."'";
-                    $sql .= ", ".(!empty($this->ref_ext) ? "'".$this->db->escape($this->ref_ext)."'" : "null");
-                    $sql .= ", ".price2num($price_min_ht);
-                    $sql .= ", ".price2num($price_min_ttc);
-                    $sql .= ", ".(!empty($this->label) ? "'".$this->db->escape($this->label)."'" : "null");
-                    $sql .= ", ".$user->id;
-                    $sql .= ", ".$this->type;
-                    $sql .= ", ".price2num($price_ht);
-                    $sql .= ", ".price2num($price_ttc);
-                    $sql .= ", '".$this->db->escape($this->price_base_type)."'";
-                    $sql .= ", ".$this->status;
-                    $sql .= ", ".$this->status_buy;
-                    $sql .= ", '".$this->db->escape($this->accountancy_code_buy)."'";
-                    $sql .= ", '".$this->db->escape($this->accountancy_code_buy_intra)."'";
-                    $sql .= ", '".$this->db->escape($this->accountancy_code_buy_export)."'";
-                    $sql .= ", '".$this->db->escape($this->accountancy_code_sell)."'";
-                    $sql .= ", '".$this->db->escape($this->accountancy_code_sell_intra)."'";
-                    $sql .= ", '".$this->db->escape($this->accountancy_code_sell_export)."'";
-                    $sql .= ", '".$this->db->escape($this->canvas)."'";
-                    $sql .= ", ".((!isset($this->finished) || $this->finished < 0 || $this->finished == '') ? 'null' : (int) $this->finished);
-                    $sql .= ", ".((empty($this->status_batch) || $this->status_batch < 0) ? '0' : $this->status_batch);
-                    $sql .= ", ".(!$this->fk_unit ? 'NULL' : $this->fk_unit);
-                    $sql .= ")";
-
-                    dol_syslog(get_class($this)."::Create", LOG_DEBUG);
-                    $result = $this->db->query($sql);
-                    if ($result) {
-                        $id = $this->db->last_insert_id(MAIN_DB_PREFIX."product");
-
-                        if ($id > 0) {
-                            $this->id = $id;
-                            $this->price            = $price_ht;
-                            $this->price_ttc        = $price_ttc;
-                            $this->price_min        = $price_min_ht;
-                            $this->price_min_ttc    = $price_min_ttc;
-
-                            $result = $this->_log_price($user);
-                            if ($result > 0) {
-                                if ($this->update($id, $user, true, 'add') <= 0) {
-                                    $error++;
-                                }
-                            }
-                            else
-                            {
-                                $error++;
-                                $this->error = $this->db->lasterror();
-                            }
-                        }
-                        else
-                        {
-                            $error++;
-                            $this->error = 'ErrorFailedToGetInsertedId';
-                        }
-                    }
-                    else
-                    {
-                        $error++;
-                        $this->error = $this->db->lasterror();
-                    }
-                }
-                else
-                {
-                    // Product already exists with this ref
-                    $langs->load("products");
-                    $error++;
-                    $this->error = "ErrorProductAlreadyExists";
-                }
-            }
-            else
-            {
-                $error++;
-                $this->error = $this->db->lasterror();
-            }
-
-            if (!$error && !$notrigger) {
-                // Call trigger
-                $result = $this->call_trigger('PRODUCT_CREATE', $user);
-                if ($result < 0) { $error++;
-                }
-                // End call triggers
-            }
-
-            if (!$error) {
-                $this->db->commit();
-                return $this->id;
-            }
-            else
-            {
-                $this->db->rollback();
-                return -$error;
-            }
-        }
-        else
-          {
-            $this->db->rollback();
-            dol_syslog(get_class($this)."::Create fails verify ".join(',', $this->errors), LOG_WARNING);
-            return -3;
-        }
-    }
-
-
-    /**
-     *    Check properties of product are ok (like name, barcode, ...).
-     *    All properties must be already loaded on object (this->barcode, this->barcode_type_code, ...).
-     *
-     * @return int        0 if OK, <0 if KO
-     */
-    public function verify()
-    {
-        $this->errors = array();
-
-        $result = 0;
-        $this->ref = trim($this->ref);
-
-        if (!$this->ref) {
-            $this->errors[] = 'ErrorBadRef';
-            $result = -2;
-        }
-
-        $rescode = $this->check_barcode($this->barcode, $this->barcode_type_code);
-        if ($rescode) {
-            if ($rescode == -1) {
-                $this->errors[] = 'ErrorBadBarCodeSyntax';
-            }
-            elseif ($rescode == -2) {
-                $this->errors[] = 'ErrorBarCodeRequired';
-            }
-            elseif ($rescode == -3) {
-                // Note: Common usage is to have barcode unique. For variants, we should have a different barcode.
-                $this->errors[] = 'ErrorBarCodeAlreadyUsed';
-            }
-
-            $result = -3;
-        }
-
-        return $result;
-    }
-
-    // phpcs:disable PEAR.NamingConventions.ValidFunctionName.ScopeNotCamelCaps
-    /**
-     *  Check barcode
-     *
-     * @param  string $valuetotest Value to test
-     * @param  string $typefortest Type of barcode (ISBN, EAN, ...)
-     * @return int                        0 if OK
-     *                                     -1 ErrorBadBarCodeSyntax
-     *                                     -2 ErrorBarCodeRequired
-     *                                     -3 ErrorBarCodeAlreadyUsed
-     */
-    public function check_barcode($valuetotest, $typefortest)
-    {
-        // phpcs:enable
-        global $conf;
-        if (!empty($conf->barcode->enabled) && !empty($conf->global->BARCODE_PRODUCT_ADDON_NUM)) {
-            $module = strtolower($conf->global->BARCODE_PRODUCT_ADDON_NUM);
-
-            $dirsociete = array_merge(array('/core/modules/barcode/'), $conf->modules_parts['barcode']);
-            foreach ($dirsociete as $dirroot)
-            {
-                $res = dol_include_once($dirroot.$module.'.php');
-                if ($res) { break;
-                }
-            }
-
-            $mod = new $module();
-
-            dol_syslog(get_class($this)."::check_barcode value=".$valuetotest." type=".$typefortest." module=".$module);
-            $result = $mod->verif($this->db, $valuetotest, $this, 0, $typefortest);
-            return $result;
-        }
-        else
-        {
-            return 0;
-        }
-    }
-
-    /**
-     *    Update a record into database.
-     *  If batch flag is set to on, we create records into llx_product_batch
-     *
-     * @param  int     $id          Id of product
-     * @param  User    $user        Object user making update
-     * @param  int     $notrigger   Disable triggers
-     * @param  string  $action      Current action for hookmanager ('add' or 'update')
-	 * @param  boolean $updatetype  Update product type
-     * @return int                  1 if OK, -1 if ref already exists, -2 if other error
-     */
-    public function update($id, $user, $notrigger = false, $action = 'update', $updatetype = false)
-    {
-        global $langs, $conf, $hookmanager;
-
-        $error = 0;
-
-        // Check parameters
-        if (!$this->label) { $this->label = 'MISSING LABEL';
-        }
-
-        // Clean parameters
-        $this->ref = dol_string_nospecial(trim($this->ref));
-        $this->label = trim($this->label);
-        $this->description = trim($this->description);
-        $this->note = (isset($this->note) ? trim($this->note) : null);
-        $this->net_measure = price2num($this->net_measure);
-        $this->net_measure_units = trim($this->net_measure_units);
-        $this->weight = price2num($this->weight);
-        $this->weight_units = trim($this->weight_units);
-        $this->length = price2num($this->length);
-        $this->length_units = trim($this->length_units);
-        $this->width = price2num($this->width);
-        $this->width_units = trim($this->width_units);
-        $this->height = price2num($this->height);
-        $this->height_units = trim($this->height_units);
-        // set unit not defined
-        if (is_numeric($this->length_units)) {
-        	$this->width_units = $this->length_units; // Not used yet
-        }
-        if (is_numeric($this->length_units)) {
-        	$this->height_units = $this->length_units; // Not used yet
-        }
-        // Automated compute surface and volume if not filled
-        if (empty($this->surface) && !empty($this->length) && !empty($this->width) && $this->length_units == $this->width_units) {
-            $this->surface = $this->length * $this->width;
-            $this->surface_units = measuring_units_squared($this->length_units);
-        }
-        if (empty($this->volume) && !empty($this->surface_units) && !empty($this->height) && $this->length_units == $this->height_units) {
-            $this->volume = $this->surface * $this->height;
-            $this->volume_units = measuring_units_cubed($this->height_units);
-        }
-
-        $this->surface = price2num($this->surface);
-        $this->surface_units = trim($this->surface_units);
-        $this->volume = price2num($this->volume);
-        $this->volume_units = trim($this->volume_units);
-        if (empty($this->tva_tx)) {
-            $this->tva_tx = 0;
-        }
-        if (empty($this->tva_npr)) {
-            $this->tva_npr = 0;
-        }
-        if (empty($this->localtax1_tx)) {
-            $this->localtax1_tx = 0;
-        }
-        if (empty($this->localtax2_tx)) {
-            $this->localtax2_tx = 0;
-        }
-        if (empty($this->localtax1_type)) {
-            $this->localtax1_type = '0';
-        }
-        if (empty($this->localtax2_type)) {
-            $this->localtax2_type = '0';
-        }
-        if (empty($this->status)) {
-            $this->status = 0;
-        }
-        if (empty($this->status_buy)) {
-            $this->status_buy = 0;
-        }
-
-        if (empty($this->country_id)) {
-            $this->country_id = 0;
-        }
-
-        // Barcode value
-        $this->barcode = trim($this->barcode);
-
-        $this->accountancy_code_buy = trim($this->accountancy_code_buy);
-        $this->accountancy_code_buy_intra = trim($this->accountancy_code_buy_intra);
-        $this->accountancy_code_buy_export = trim($this->accountancy_code_buy_export);
-        $this->accountancy_code_sell = trim($this->accountancy_code_sell);
-        $this->accountancy_code_sell_intra = trim($this->accountancy_code_sell_intra);
-        $this->accountancy_code_sell_export = trim($this->accountancy_code_sell_export);
-
-
-        $this->db->begin();
-
-        // Check name is required and codes are ok or unique.
-        // If error, this->errors[] is filled
-        if ($action != 'add') {
-            $result = $this->verify(); // We don't check when update called during a create because verify was already done
-        }
-
-        if ($result >= 0) {
-            if (empty($this->oldcopy)) {
-                $org = new self($this->db);
-                $org->fetch($this->id);
-                $this->oldcopy = $org;
-            }
-
-            // Test if batch management is activated on existing product
-            // If yes, we create missing entries into product_batch
-            if ($this->hasbatch() && !$this->oldcopy->hasbatch()) {
-                //$valueforundefinedlot = 'Undefined';  // In previous version, 39 and lower
-                $valueforundefinedlot = '000000';
-
-                dol_syslog("Flag batch of product id=".$this->id." is set to ON, so we will create missing records into product_batch");
-
-                $this->load_stock();
-                foreach ($this->stock_warehouse as $idW => $ObjW)   // For each warehouse where we have stocks defined for this product (for each lines in product_stock)
-                {
-                    $qty_batch = 0;
-                    foreach ($ObjW->detail_batch as $detail)    // Each lines of detail in product_batch of the current $ObjW = product_stock
-                    {
-                        if ($detail->batch == $valueforundefinedlot || $detail->batch == 'Undefined') {
-                            // We discard this line, we will create it later
-                            $sqlclean = "DELETE FROM ".MAIN_DB_PREFIX."product_batch WHERE batch in('Undefined', '".$valueforundefinedlot."') AND fk_product_stock = ".$ObjW->id;
-                            $result = $this->db->query($sqlclean);
-                            if (!$result) {
-                                dol_print_error($this->db);
-                                exit;
-                            }
-                            continue;
-                        }
-
-                        $qty_batch += $detail->qty;
-                    }
-                    // Quantities in batch details are not same as stock quantity,
-                    // so we add a default batch record to complete and get same qty in parent and child table
-                    if ($ObjW->real <> $qty_batch) {
-                        $ObjBatch = new Productbatch($this->db);
-                        $ObjBatch->batch = $valueforundefinedlot;
-                        $ObjBatch->qty = ($ObjW->real - $qty_batch);
-                        $ObjBatch->fk_product_stock = $ObjW->id;
-
-                        if ($ObjBatch->create($user, 1) < 0) {
-                            $error++;
-                            $this->errors = $ObjBatch->errors;
-                        }
-                    }
-                }
-            }
-
-            // For automatic creation
-            if ($this->barcode == -1) { $this->barcode = $this->get_barcode($this, $this->barcode_type_code);
-            }
-
-            $sql = "UPDATE ".MAIN_DB_PREFIX."product";
-            $sql .= " SET label = '".$this->db->escape($this->label)."'";
-
-            if ($updatetype && ($this->isProduct() || $this->isService())) {
-                $sql .= ", fk_product_type = ".$this->type;
-            }
-
-            $sql .= ", ref = '".$this->db->escape($this->ref)."'";
-            $sql .= ", ref_ext = ".(!empty($this->ref_ext) ? "'".$this->db->escape($this->ref_ext)."'" : "null");
-            $sql .= ", default_vat_code = ".($this->default_vat_code ? "'".$this->db->escape($this->default_vat_code)."'" : "null");
-            $sql .= ", tva_tx = ".$this->tva_tx;
-            $sql .= ", recuperableonly = ".$this->tva_npr;
-            $sql .= ", localtax1_tx = ".$this->localtax1_tx;
-            $sql .= ", localtax2_tx = ".$this->localtax2_tx;
-            $sql .= ", localtax1_type = ".($this->localtax1_type != '' ? "'".$this->db->escape($this->localtax1_type)."'" : "'0'");
-            $sql .= ", localtax2_type = ".($this->localtax2_type != '' ? "'".$this->db->escape($this->localtax2_type)."'" : "'0'");
-
-            $sql .= ", barcode = ".(empty($this->barcode) ? "null" : "'".$this->db->escape($this->barcode)."'");
-            $sql .= ", fk_barcode_type = ".(empty($this->barcode_type) ? "null" : $this->db->escape($this->barcode_type));
-
-            $sql .= ", tosell = ".(int) $this->status;
-            $sql .= ", tobuy = ".(int) $this->status_buy;
-            $sql .= ", tobatch = ".((empty($this->status_batch) || $this->status_batch < 0) ? '0' : (int) $this->status_batch);
-            $sql .= ", finished = ".((!isset($this->finished) || $this->finished < 0) ? "null" : (int) $this->finished);
-            $sql .= ", net_measure = ".($this->net_measure != '' ? "'".$this->db->escape($this->net_measure)."'" : 'null');
-            $sql .= ", net_measure_units = ".($this->net_measure_units != '' ? "'".$this->db->escape($this->net_measure_units)."'" : 'null');
-            $sql .= ", weight = ".($this->weight != '' ? "'".$this->db->escape($this->weight)."'" : 'null');
-            $sql .= ", weight_units = ".($this->weight_units != '' ? "'".$this->db->escape($this->weight_units)."'" : 'null');
-            $sql .= ", length = ".($this->length != '' ? "'".$this->db->escape($this->length)."'" : 'null');
-            $sql .= ", length_units = ".($this->length_units != '' ? "'".$this->db->escape($this->length_units)."'" : 'null');
-            $sql .= ", width= ".($this->width != '' ? "'".$this->db->escape($this->width)."'" : 'null');
-            $sql .= ", width_units = ".($this->width_units != '' ? "'".$this->db->escape($this->width_units)."'" : 'null');
-            $sql .= ", height = ".($this->height != '' ? "'".$this->db->escape($this->height)."'" : 'null');
-            $sql .= ", height_units = ".($this->height_units != '' ? "'".$this->db->escape($this->height_units)."'" : 'null');
-            $sql .= ", surface = ".($this->surface != '' ? "'".$this->db->escape($this->surface)."'" : 'null');
-            $sql .= ", surface_units = ".($this->surface_units != '' ? "'".$this->db->escape($this->surface_units)."'" : 'null');
-            $sql .= ", volume = ".($this->volume != '' ? "'".$this->db->escape($this->volume)."'" : 'null');
-            $sql .= ", volume_units = ".($this->volume_units != '' ? "'".$this->db->escape($this->volume_units)."'" : 'null');
-            $sql .= ", fk_default_warehouse = ".($this->fk_default_warehouse > 0 ? $this->db->escape($this->fk_default_warehouse) : 'null');
-            $sql .= ", seuil_stock_alerte = ".((isset($this->seuil_stock_alerte) && is_numeric($this->seuil_stock_alerte)) ? (int) $this->seuil_stock_alerte : 'null');
-            $sql .= ", description = '".$this->db->escape($this->description)."'";
-            $sql .= ", url = ".($this->url ? "'".$this->db->escape($this->url)."'" : 'null');
-            $sql .= ", customcode = '".$this->db->escape($this->customcode)."'";
-            $sql .= ", fk_country = ".($this->country_id > 0 ? (int) $this->country_id : 'null');
-            $sql .= ", note = ".(isset($this->note) ? "'".$this->db->escape($this->note)."'" : 'null');
-            $sql .= ", duration = '".$this->db->escape($this->duration_value.$this->duration_unit)."'";
-            $sql .= ", accountancy_code_buy = '".$this->db->escape($this->accountancy_code_buy)."'";
-            $sql .= ", accountancy_code_buy_intra = '".$this->db->escape($this->accountancy_code_buy_intra)."'";
-            $sql .= ", accountancy_code_buy_export = '".$this->db->escape($this->accountancy_code_buy_export)."'";
-            $sql .= ", accountancy_code_sell= '".$this->db->escape($this->accountancy_code_sell)."'";
-            $sql .= ", accountancy_code_sell_intra= '".$this->db->escape($this->accountancy_code_sell_intra)."'";
-            $sql .= ", accountancy_code_sell_export= '".$this->db->escape($this->accountancy_code_sell_export)."'";
-            $sql .= ", desiredstock = ".((isset($this->desiredstock) && is_numeric($this->desiredstock)) ? (int) $this->desiredstock : "null");
-            $sql .= ", cost_price = ".($this->cost_price != '' ? $this->db->escape($this->cost_price) : 'null');
-            $sql .= ", fk_unit= ".(!$this->fk_unit ? 'NULL' : (int) $this->fk_unit);
-            $sql .= ", price_autogen = ".(!$this->price_autogen ? 0 : 1);
-            $sql .= ", fk_price_expression = ".($this->fk_price_expression != 0 ? (int) $this->fk_price_expression : 'NULL');
-            $sql .= ", fk_user_modif = ".($user->id > 0 ? $user->id : 'NULL');
-
-            // stock field is not here because it is a denormalized value from product_stock.
-            $sql .= " WHERE rowid = ".$id;
-
-            dol_syslog(get_class($this)."::update", LOG_DEBUG);
-
-            $resql = $this->db->query($sql);
-            if ($resql) {
-                $this->id = $id;
-
-                // Multilangs
-                if (!empty($conf->global->MAIN_MULTILANGS)) {
-                    if ($this->setMultiLangs($user) < 0) {
-                           $this->error = $langs->trans("Error")." : ".$this->db->error()." - ".$sql;
-                           return -2;
-                    }
-                }
-
-                $action = 'update';
-
-                // Actions on extra fields
-                if (!$error) {
-                    $result = $this->insertExtraFields();
-                    if ($result < 0) {
-                        $error++;
-                    }
-                }
-
-                if (!$error && !$notrigger) {
-                    // Call trigger
-                    $result = $this->call_trigger('PRODUCT_MODIFY', $user);
-                    if ($result < 0) {
-                        $error++;
-                    }
-                    // End call triggers
-                }
-
-                if (!$error && (is_object($this->oldcopy) && $this->oldcopy->ref !== $this->ref)) {
-                    // We remove directory
-                    if ($conf->product->dir_output) {
-                        $olddir = $conf->product->dir_output."/".dol_sanitizeFileName($this->oldcopy->ref);
-                        $newdir = $conf->product->dir_output."/".dol_sanitizeFileName($this->ref);
-                        if (file_exists($olddir)) {
-                            //include_once DOL_DOCUMENT_ROOT . '/core/lib/files.lib.php';
-                            //$res = dol_move($olddir, $newdir);
-                            // do not use dol_move with directory
-                            $res = @rename($olddir, $newdir);
-                            if (!$res) {
-                                $langs->load("errors");
-                                $this->error = $langs->trans('ErrorFailToRenameDir', $olddir, $newdir);
-                                $error++;
-                            }
-                        }
-                    }
-                }
-
-                if (!$error) {
-                    if ($conf->variants->enabled) {
-                        include_once DOL_DOCUMENT_ROOT.'/variants/class/ProductCombination.class.php';
-
-                        $comb = new ProductCombination($this->db);
-
-                        foreach ($comb->fetchAllByFkProductParent($this->id) as $currcomb) {
-                                 $currcomb->updateProperties($this, $user);
-                        }
-                    }
-
-                    $this->db->commit();
-                    return 1;
-                }
-                else
-                {
-                    $this->db->rollback();
-                    return -$error;
-                }
-            }
-            else
-            {
-                if ($this->db->errno() == 'DB_ERROR_RECORD_ALREADY_EXISTS') {
-                    $langs->load("errors");
-                    if (empty($conf->barcode->enabled) || empty($this->barcode)) {
-                        $this->error = $langs->trans("Error")." : ".$langs->trans("ErrorProductAlreadyExists", $this->ref);
-                    } else {
-                        $this->error = $langs->trans("Error")." : ".$langs->trans("ErrorProductBarCodeAlreadyExists", $this->barcode);
-                    }
-                    $this->errors[] = $this->error;
-                    $this->db->rollback();
-                    return -1;
-                }
-                else
-                {
-                    $this->error = $langs->trans("Error")." : ".$this->db->error()." - ".$sql;
-                    $this->errors[] = $this->error;
-                    $this->db->rollback();
-                    return -2;
-                }
-            }
-        }
-        else
-          {
-            $this->db->rollback();
-            dol_syslog(get_class($this)."::Update fails verify ".join(',', $this->errors), LOG_WARNING);
-            return -3;
-        }
-    }
-
-    /**
-     *  Delete a product from database (if not used)
-     *
-     * @param  User $user      User (object) deleting product
-     * @param  int  $notrigger Do not execute trigger
-     * @return int                    < 0 if KO, 0 = Not possible, > 0 if OK
-     */
-    public function delete(User $user, $notrigger = 0)
-    {
-        global $conf, $langs;
-        include_once DOL_DOCUMENT_ROOT.'/core/lib/files.lib.php';
-
-        $error = 0;
-
-        // Check parameters
-        if (empty($this->id)) {
-            $this->error = "Object must be fetched before calling delete";
-            return -1;
-        }
-        if (($this->type == Product::TYPE_PRODUCT && empty($user->rights->produit->supprimer)) || ($this->type == Product::TYPE_SERVICE && empty($user->rights->service->supprimer))) {
-            $this->error = "ErrorForbidden";
-            return 0;
-        }
-
-        $objectisused = $this->isObjectUsed($this->id);
-        if (empty($objectisused)) {
-            $this->db->begin();
-
-            if (!$error && empty($notrigger)) {
-                // Call trigger
-                $result = $this->call_trigger('PRODUCT_DELETE', $user);
-                if ($result < 0) {
-                    $error++;
-                }
-                // End call triggers
-            }
-
-            // Delete from product_batch on product delete
-            if (!$error) {
-                $sql = "DELETE FROM ".MAIN_DB_PREFIX.'product_batch';
-                $sql .= " WHERE fk_product_stock IN (";
-                $sql .= "SELECT rowid FROM ".MAIN_DB_PREFIX.'product_stock';
-                $sql .= " WHERE fk_product = ".(int) $this->id.")";
-
-                $result = $this->db->query($sql);
-                if (!$result) {
-                    $error++;
-                    $this->errors[] = $this->db->lasterror();
-                }
-            }
-
-            // Delete all child tables
-            if (!$error) {
-                $elements = array('product_fournisseur_price', 'product_price', 'product_lang', 'categorie_product', 'product_stock', 'product_customer_price', 'product_lot'); // product_batch is done before
-                foreach ($elements as $table)
-                {
-                    if (!$error) {
-                        $sql = "DELETE FROM ".MAIN_DB_PREFIX.$table;
-                        $sql .= " WHERE fk_product = ".(int) $this->id;
-
-                        $result = $this->db->query($sql);
-                        if (!$result) {
-                            $error++;
-                            $this->errors[] = $this->db->lasterror();
-                        }
-                    }
-                }
-            }
-
-            if (!$error) {
-                include_once DOL_DOCUMENT_ROOT.'/variants/class/ProductCombination.class.php';
-                include_once DOL_DOCUMENT_ROOT.'/variants/class/ProductCombination2ValuePair.class.php';
-
-                //If it is a parent product, then we remove the association with child products
-                $prodcomb = new ProductCombination($this->db);
-
-                if ($prodcomb->deleteByFkProductParent($user, $this->id) < 0) {
-                    $error++;
-                    $this->errors[] = 'Error deleting combinations';
-                }
-
-                //We also check if it is a child product
-                if (!$error && ($prodcomb->fetchByFkProductChild($this->id) > 0) && ($prodcomb->delete($user) < 0)) {
-                    $error++;
-                    $this->errors[] = 'Error deleting child combination';
-                }
-            }
-
-            // Delete from product_association
-            if (!$error) {
-                $sql = "DELETE FROM ".MAIN_DB_PREFIX."product_association";
-                $sql .= " WHERE fk_product_pere = ".(int) $this->id." OR fk_product_fils = ".(int) $this->id;
-
-                $result = $this->db->query($sql);
-                if (!$result) {
-                    $error++;
-                    $this->errors[] = $this->db->lasterror();
-                }
-            }
-
-            // Delete product
-            if (!$error) {
-                $sqlz = "DELETE FROM ".MAIN_DB_PREFIX."product";
-                $sqlz .= " WHERE rowid = ".(int) $this->id;
-
-                $resultz = $this->db->query($sqlz);
-                if (!$resultz) {
-                    $error++;
-                    $this->errors[] = $this->db->lasterror();
-                }
-            }
-
-            if (!$error) {
-                // We remove directory
-                $ref = dol_sanitizeFileName($this->ref);
-                if ($conf->product->dir_output) {
-                    $dir = $conf->product->dir_output."/".$ref;
-                    if (file_exists($dir)) {
-                        $res = @dol_delete_dir_recursive($dir);
-                        if (!$res) {
-                            $this->errors[] = 'ErrorFailToDeleteDir';
-                            $error++;
-                        }
-                    }
-                }
-            }
-
-            // Remove extrafields
-            if (!$error)
-            {
-                $result = $this->deleteExtraFields();
-                if ($result < 0) {
-                    $error++;
-                    dol_syslog(get_class($this)."::delete error -4 ".$this->error, LOG_ERR);
-                }
-            }
-
-            if (!$error) {
-                $this->db->commit();
-                return 1;
-            }
-            else
-            {
-                foreach ($this->errors as $errmsg)
-                {
-                    dol_syslog(get_class($this)."::delete ".$errmsg, LOG_ERR);
-                    $this->error .= ($this->error ? ', '.$errmsg : $errmsg);
-                }
-                $this->db->rollback();
-                return -$error;
-            }
-        }
-        else
-        {
-            $this->error = "ErrorRecordIsUsedCantDelete";
-            return 0;
-        }
-    }
-
-    /**
-     *    Update or add a translation for a product
-     *
-     * @param  User $user Object user making update
-     * @return int        <0 if KO, >0 if OK
-     */
-    public function setMultiLangs($user)
-    {
-        global $conf, $langs;
-
-        $langs_available = $langs->get_available_languages(DOL_DOCUMENT_ROOT, 0, 2);
-        $current_lang = $langs->getDefaultLang();
-
-        foreach ($langs_available as $key => $value)
-        {
-            if ($key == $current_lang) {
-                $sql = "SELECT rowid";
-                $sql .= " FROM ".MAIN_DB_PREFIX."product_lang";
-                $sql .= " WHERE fk_product=".$this->id;
-                $sql .= " AND lang='".$this->db->escape($key)."'";
-
-                $result = $this->db->query($sql);
-
-                if ($this->db->num_rows($result)) // if there is already a description line for this language
-                {
-                    $sql2 = "UPDATE ".MAIN_DB_PREFIX."product_lang";
-                    $sql2 .= " SET ";
-                    $sql2 .= " label='".$this->db->escape($this->label)."',";
-                    $sql2 .= " description='".$this->db->escape($this->description)."'";
-                    if (!empty($conf->global->PRODUCT_USE_OTHER_FIELD_IN_TRANSLATION)) { $sql2 .= ", note='".$this->db->escape($this->other)."'";
-                    }
-                    $sql2 .= " WHERE fk_product=".$this->id." AND lang='".$this->db->escape($key)."'";
-                }
-                else
-                {
-                    $sql2 = "INSERT INTO ".MAIN_DB_PREFIX."product_lang (fk_product, lang, label, description";
-                    if (!empty($conf->global->PRODUCT_USE_OTHER_FIELD_IN_TRANSLATION)) { $sql2 .= ", note";
-                    }
-                    $sql2 .= ")";
-                    $sql2 .= " VALUES(".$this->id.",'".$this->db->escape($key)."','".$this->db->escape($this->label)."',";
-                    $sql2 .= " '".$this->db->escape($this->description)."'";
-                    if (!empty($conf->global->PRODUCT_USE_OTHER_FIELD_IN_TRANSLATION)) {
-                        $sql2 .= ", '".$this->db->escape($this->other)."'";
-                    }
-                    $sql2 .= ")";
-                }
-                dol_syslog(get_class($this).'::setMultiLangs key = current_lang = '.$key);
-                if (!$this->db->query($sql2)) {
-                    $this->error = $this->db->lasterror();
-                    return -1;
-                }
-            }
-            elseif (isset($this->multilangs[$key])) {
-                $sql = "SELECT rowid";
-                $sql .= " FROM ".MAIN_DB_PREFIX."product_lang";
-                $sql .= " WHERE fk_product=".$this->id;
-                $sql .= " AND lang='".$this->db->escape($key)."'";
-
-                $result = $this->db->query($sql);
-
-                if ($this->db->num_rows($result)) // if there is already a description line for this language
-                {
-                    $sql2 = "UPDATE ".MAIN_DB_PREFIX."product_lang";
-                    $sql2 .= " SET ";
-                    $sql2 .= " label='".$this->db->escape($this->multilangs["$key"]["label"])."',";
-                    $sql2 .= " description='".$this->db->escape($this->multilangs["$key"]["description"])."'";
-                    if (!empty($conf->global->PRODUCT_USE_OTHER_FIELD_IN_TRANSLATION)) {
-                        $sql2 .= ", note='".$this->db->escape($this->multilangs["$key"]["other"])."'";
-                    }
-                    $sql2 .= " WHERE fk_product=".$this->id." AND lang='".$this->db->escape($key)."'";
-                }
-                else
-                {
-                    $sql2 = "INSERT INTO ".MAIN_DB_PREFIX."product_lang (fk_product, lang, label, description";
-                    if (!empty($conf->global->PRODUCT_USE_OTHER_FIELD_IN_TRANSLATION)) { $sql2 .= ", note";
-                    }
-                    $sql2 .= ")";
-                    $sql2 .= " VALUES(".$this->id.",'".$this->db->escape($key)."','".$this->db->escape($this->multilangs["$key"]["label"])."',";
-                    $sql2 .= " '".$this->db->escape($this->multilangs["$key"]["description"])."'";
-                    if (!empty($conf->global->PRODUCT_USE_OTHER_FIELD_IN_TRANSLATION)) {
-                        $sql2 .= ", '".$this->db->escape($this->multilangs["$key"]["other"])."'";
-                    }
-                    $sql2 .= ")";
-                }
-
-                // We do not save if main fields are empty
-                if ($this->multilangs["$key"]["label"] || $this->multilangs["$key"]["description"]) {
-                    if (!$this->db->query($sql2)) {
-                        $this->error = $this->db->lasterror();
-                        return -1;
-                    }
-                }
-            }
-            else
-            {
-                // language is not current language and we didn't provide a multilang description for this language
-            }
-        }
-
-        // Call trigger
-        $result = $this->call_trigger('PRODUCT_SET_MULTILANGS', $user);
-        if ($result < 0) {
-            $this->error = $this->db->lasterror();
-            return -1;
-        }
-        // End call triggers
-
-        return 1;
-    }
-
-    /**
-     *    Delete a language for this product
-     *
-     * @param string $langtodelete Language code to delete
-     * @param User   $user         Object user making delete
-     *
-     * @return int                            <0 if KO, >0 if OK
-     */
-    public function delMultiLangs($langtodelete, $user)
-    {
-        $sql = "DELETE FROM ".MAIN_DB_PREFIX."product_lang";
-        $sql .= " WHERE fk_product=".$this->id." AND lang='".$this->db->escape($langtodelete)."'";
-
-        dol_syslog(get_class($this).'::delMultiLangs', LOG_DEBUG);
-        $result = $this->db->query($sql);
-        if ($result) {
-            // Call trigger
-            $result = $this->call_trigger('PRODUCT_DEL_MULTILANGS', $user);
-            if ($result < 0) {
-                $this->error = $this->db->lasterror();
-                dol_syslog(get_class($this).'::delMultiLangs error='.$this->error, LOG_ERR);
-                return -1;
-            }
-            // End call triggers
-            return 1;
-        }
-        else
-        {
-            $this->error = $this->db->lasterror();
-            dol_syslog(get_class($this).'::delMultiLangs error='.$this->error, LOG_ERR);
-            return -1;
-        }
-    }
-
-    /**
-     * Sets an accountancy code for a product.
-     * Also calls PRODUCT_MODIFY trigger when modified
-     *
-     * @param 	string $type 	It can be 'buy', 'buy_intra', 'buy_export', 'sell', 'sell_intra' or 'sell_export'
-     * @param 	string $value 	Accountancy code
-     * @return 	int 			<0 KO >0 OK
-     */
-    public function setAccountancyCode($type, $value)
-    {
-        global $user, $langs, $conf;
-
-        $error = 0;
-
-        $this->db->begin();
-
-        if ($type == 'buy') {
-            $field = 'accountancy_code_buy';
-        } elseif ($type == 'buy_intra') {
-			$field = 'accountancy_code_buy_intra';
-		} elseif ($type == 'buy_export') {
-			$field = 'accountancy_code_buy_export';
-		} elseif ($type == 'sell') {
-            $field = 'accountancy_code_sell';
-        } elseif ($type == 'sell_intra') {
-            $field = 'accountancy_code_sell_intra';
-        } elseif ($type == 'sell_export') {
-            $field = 'accountancy_code_sell_export';
-        } else {
-            return -1;
-        }
-
-        $sql = "UPDATE ".MAIN_DB_PREFIX.$this->table_element." SET ";
-        $sql .= "$field = '".$this->db->escape($value)."'";
-        $sql .= " WHERE rowid = ".$this->id;
-
-        dol_syslog(__METHOD__." sql=".$sql, LOG_DEBUG);
-        $resql = $this->db->query($sql);
-
-        if ($resql) {
-        	// Call trigger
-        	$result = $this->call_trigger('PRODUCT_MODIFY', $user);
-        	if ($result < 0) $error++;
-        	// End call triggers
-
-            if ($error) {
-                $this->db->rollback();
-                return -1;
-            }
-
-            $this->$field = $value;
-
-            $this->db->commit();
-            return 1;
-        }
-        else
-        {
-            $this->error = $this->db->lasterror();
-            $this->db->rollback();
-            return -1;
-        }
-    }
-
-    /**
-     *    Load array this->multilangs
-     *
-     * @return int        <0 if KO, >0 if OK
-     */
-    public function getMultiLangs()
-    {
-        global $langs;
-
-        $current_lang = $langs->getDefaultLang();
-
-        $sql = "SELECT lang, label, description, note as other";
-        $sql .= " FROM ".MAIN_DB_PREFIX."product_lang";
-        $sql .= " WHERE fk_product=".$this->id;
-
-        $result = $this->db->query($sql);
-        if ($result) {
-            while ($obj = $this->db->fetch_object($result))
-            {
-                //print 'lang='.$obj->lang.' current='.$current_lang.'<br>';
-                if ($obj->lang == $current_lang)  // si on a les traduct. dans la langue courante on les charge en infos principales.
-                {
-                    $this->label        = $obj->label;
-                    $this->description = $obj->description;
-                    $this->other        = $obj->other;
-                }
-                $this->multilangs["$obj->lang"]["label"]        = $obj->label;
-                $this->multilangs["$obj->lang"]["description"] = $obj->description;
-                $this->multilangs["$obj->lang"]["other"]        = $obj->other;
-            }
-            return 1;
-        }
-        else
-        {
-            $this->error = "Error: ".$this->db->lasterror()." - ".$sql;
-            return -1;
-        }
-    }
-
-
-
-    // phpcs:disable PEAR.NamingConventions.ValidFunctionName.ScopeNotCamelCaps
-    /**
-     *  Insert a track that we changed a customer price
-     *
-     * @param  User $user  User making change
-     * @param  int  $level price level to change
-     * @return int                    <0 if KO, >0 if OK
-     */
-    private function _log_price($user, $level = 0)
-    {
-        // phpcs:enable
-        global $conf;
-
-        $now = dol_now();
-
-        // Clean parameters
-        if (empty($this->price_by_qty)) {
-            $this->price_by_qty = 0;
-        }
-
-        // Add new price
-        $sql = "INSERT INTO ".MAIN_DB_PREFIX."product_price(price_level,date_price, fk_product, fk_user_author, price, price_ttc, price_base_type,tosell, tva_tx, default_vat_code, recuperableonly,";
-        $sql .= " localtax1_tx, localtax2_tx, localtax1_type, localtax2_type, price_min,price_min_ttc,price_by_qty,entity,fk_price_expression) ";
-        $sql .= " VALUES(".($level ? $level : 1).", '".$this->db->idate($now)."',".$this->id.",".$user->id.",".$this->price.",".$this->price_ttc.",'".$this->db->escape($this->price_base_type)."',".$this->status.",".$this->tva_tx.", ".($this->default_vat_code ? ("'".$this->db->escape($this->default_vat_code)."'") : "null").",".$this->tva_npr.",";
-        $sql .= " ".$this->localtax1_tx.", ".$this->localtax2_tx.", '".$this->db->escape($this->localtax1_type)."', '".$this->db->escape($this->localtax2_type)."', ".$this->price_min.",".$this->price_min_ttc.",".$this->price_by_qty.",".$conf->entity.",".($this->fk_price_expression > 0 ? $this->fk_price_expression : 'null');
-        $sql .= ")";
-
-        dol_syslog(get_class($this)."::_log_price", LOG_DEBUG);
-        $resql = $this->db->query($sql);
-        if (!$resql) {
-            $this->error = $this->db->lasterror();
-            dol_print_error($this->db);
-            return -1;
-        }
-        else
-        {
-            return 1;
-        }
-    }
-
-
-    // phpcs:disable PEAR.NamingConventions.ValidFunctionName.ScopeNotCamelCaps
-    /**
-     *  Delete a price line
-     *
-     * @param  User $user  Object user
-     * @param  int  $rowid Line id to delete
-     * @return int                <0 if KO, >0 if OK
-     */
-    public function log_price_delete($user, $rowid)
-    {
-        // phpcs:enable
-        $sql = "DELETE FROM ".MAIN_DB_PREFIX."product_price_by_qty";
-        $sql .= " WHERE fk_product_price=".$rowid;
-        $resql = $this->db->query($sql);
-
-        $sql = "DELETE FROM ".MAIN_DB_PREFIX."product_price";
-        $sql .= " WHERE rowid=".$rowid;
-        $resql = $this->db->query($sql);
-        if ($resql) {
-            return 1;
-        }
-        else
-        {
-            $this->error = $this->db->lasterror();
-            return -1;
-        }
-    }
-
-
-    /**
-     * Return price of sell of a product for a seller/buyer/product.
-     *
-     * @param	Societe		$thirdparty_seller		Seller
-     * @param	Societe		$thirdparty_buyer		Buyer
-     * @param	int			$pqp					Id of product price per quantity if a selection was done of such a price
-     * @return	array								Array of price information array('pu_ht'=> , 'pu_ttc'=> , 'tva_tx'=>'X.Y (code)', ...), 'tva_npr'=>0, ...)
-     * @see get_buyprice(), find_min_price_product_fournisseur()
-     */
-    public function getSellPrice($thirdparty_seller, $thirdparty_buyer, $pqp = 0)
-    {
-    	global $conf, $db;
-
-    	// Update if prices fields are defined
-    	$tva_tx = get_default_tva($thirdparty_seller, $thirdparty_buyer, $this->id);
-    	$tva_npr = get_default_npr($thirdparty_seller, $thirdparty_buyer, $this->id);
-    	if (empty($tva_tx)) $tva_npr = 0;
-
-    	$pu_ht = $this->price;
-    	$pu_ttc = $this->price_ttc;
-    	$price_min = $this->price_min;
-    	$price_base_type = $this->price_base_type;
-
-    	// If price per segment
-		if (!empty($conf->global->PRODUIT_MULTIPRICES) && !empty($thirdparty_buyer->price_level)) {
-			$pu_ht = $this->multiprices[$thirdparty_buyer->price_level];
-			$pu_ttc = $this->multiprices_ttc[$thirdparty_buyer->price_level];
-			$price_min = $this->multiprices_min[$thirdparty_buyer->price_level];
-			$price_base_type = $this->multiprices_base_type[$thirdparty_buyer->price_level];
-			if (!empty($conf->global->PRODUIT_MULTIPRICES_USE_VAT_PER_LEVEL))  // using this option is a bug. kept for backward compatibility
->>>>>>> 2cdbfa20
 			{
 				$obj = $this->db->fetch_object($resql);
 				$result[] = array('batch'=>$batch, 'eatby'=>$this->db->jdate($obj->eatby), 'sellby'=>$this->db->jdate($obj->sellby), 'qty'=>$obj->qty);
