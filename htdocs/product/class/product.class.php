<?php
/* Copyright (C) 2001-2007  Rodolphe Quiedeville    <rodolphe@quiedeville.org>
 * Copyright (C) 2004-2014	Laurent Destailleur		<eldy@users.sourceforge.net>
 * Copyright (C) 2005-2015	Regis Houssin			<regis.houssin@inodbox.com>
 * Copyright (C) 2006		Andre Cianfarani		<acianfa@free.fr>
 * Copyright (C) 2007-2011	Jean Heimburger			<jean@tiaris.info>
 * Copyright (C) 2010-2018	Juanjo Menent			<jmenent@2byte.es>
 * Copyright (C) 2012       Cedric Salvador         <csalvador@gpcsolutions.fr>
 * Copyright (C) 2013-2014	Cedric GROSS			<c.gross@kreiz-it.fr>
 * Copyright (C) 2013-2016	Marcos García			<marcosgdf@gmail.com>
 * Copyright (C) 2011-2021	Open-DSI				<support@open-dsi.fr>
 * Copyright (C) 2014		Henry Florian			<florian.henry@open-concept.pro>
 * Copyright (C) 2014-2016	Philippe Grand			<philippe.grand@atoo-net.com>
 * Copyright (C) 2014		Ion agorria			    <ion@agorria.com>
 * Copyright (C) 2016-2018	Ferran Marcet			<fmarcet@2byte.es>
 * Copyright (C) 2017		Gustavo Novaro
 * Copyright (C) 2019-2021  Frédéric France         <frederic.france@netlogic.fr>
 *
 * This program is free software; you can redistribute it and/or modify
 * it under the terms of the GNU General Public License as published by
 * the Free Software Foundation; either version 3 of the License, or
 * (at your option) any later version.
 *
 * This program is distributed in the hope that it will be useful,
 * but WITHOUT ANY WARRANTY; without even the implied warranty of
 * MERCHANTABILITY or FITNESS FOR A PARTICULAR PURPOSE.  See the
 * GNU General Public License for more details.
 *
 * You should have received a copy of the GNU General Public License
 * along with this program. If not, see <https://www.gnu.org/licenses/>.
 */

/**
 *    \file       htdocs/product/class/product.class.php
 *    \ingroup    produit
 *    \brief      File of class to manage predefined products or services
 */
require_once DOL_DOCUMENT_ROOT.'/core/lib/product.lib.php';
require_once DOL_DOCUMENT_ROOT.'/core/class/commonobject.class.php';
require_once DOL_DOCUMENT_ROOT.'/product/class/productbatch.class.php';
require_once DOL_DOCUMENT_ROOT.'/product/stock/class/entrepot.class.php';

/**
 * Class to manage products or services
 */
class Product extends CommonObject
{
	/**
	 * @var string ID to identify managed object
	 */
	public $element = 'product';

	/**
	 * @var string Name of table without prefix where object is stored
	 */
	public $table_element = 'product';

	/**
	 * @var string Field with ID of parent key if this field has a parent
	 */
	public $fk_element = 'fk_product';

	/**
	 * @var array	List of child tables. To test if we can delete object.
	 */
	protected $childtables = array(
		'supplier_proposaldet',
		'propaldet',
		'commandedet',
		'facturedet',
		'contratdet',
		'facture_fourn_det',
		'commande_fournisseurdet'
	);

	/**
	 * 0=No test on entity, 1=Test with field entity, 2=Test with link by societe
	 *
	 * @var int
	 */
	public $ismultientitymanaged = 1;

	/**
	 * @var string picto
	 */
	public $picto = 'product';

	/**
	 * {@inheritdoc}
	 */
	protected $table_ref_field = 'ref';

	public $regeximgext = '\.gif|\.jpg|\.jpeg|\.png|\.bmp|\.webp|\.xpm|\.xbm'; // See also into images.lib.php

	/**
	 * @deprecated
	 * @see $label
	 */
	public $libelle;

	/**
	 * Product label
	 *
	 * @var string
	 */
	public $label;

	/**
	 * Product description
	 *
	 * @var string
	 */
	public $description;

	/**
	 * Product other fields PRODUCT_USE_OTHER_FIELD_IN_TRANSLATION
	 *
	 * @var string
	 */
	public $other;

	/**
	 * Check TYPE constants
	 *
	 * @var int
	 */
	public $type = self::TYPE_PRODUCT;

	/**
	 * Selling price
	 *
	 * @var float
	 */
	public $price; // Price net

	/**
	 * Price with tax
	 *
	 * @var float
	 */
	public $price_ttc;

	/**
	 * Minimum price net
	 *
	 * @var float
	 */
	public $price_min;

	/**
	 * Minimum price with tax
	 *
	 * @var float
	 */
	public $price_min_ttc;

	/**
	 * Base price ('TTC' for price including tax or 'HT' for net price)
	 * @var string
	 */
	public $price_base_type;

	//! Arrays for multiprices
	public $multiprices = array();
	public $multiprices_ttc = array();
	public $multiprices_base_type = array();
	public $multiprices_min = array();
	public $multiprices_min_ttc = array();
	public $multiprices_tva_tx = array();
	public $multiprices_recuperableonly = array();

	//! Price by quantity arrays
	public $price_by_qty;
	public $prices_by_qty = array();
	public $prices_by_qty_id = array();
	public $prices_by_qty_list = array();

	//! Default VAT code for product (link to code into llx_c_tva but without foreign keys)
	public $default_vat_code;

	//! Default VAT rate of product
	public $tva_tx;

	//! French VAT NPR (0 or 1)
	public $tva_npr = 0;

	//! Other local taxes
	public $localtax1_tx;
	public $localtax2_tx;
	public $localtax1_type;
	public $localtax2_type;

	public $lifetime;

	public $qc_frequency;

	/**
	 * Stock real
	 *
	 * @var int
	 */
	public $stock_reel = 0;

	/**
	 * Stock virtual
	 *
	 * @var int
	 */
	public $stock_theorique;

	/**
	 * Cost price
	 *
	 * @var float
	 */
	public $cost_price;

	//! Average price value for product entry into stock (PMP)
	public $pmp;

	/**
	 * Stock alert
	 *
	 * @var float
	 */
	public $seuil_stock_alerte = 0;

	/**
	 * Ask for replenishment when $desiredstock < $stock_reel
	 */
	public $desiredstock = 0;

	/*
	 * Service expiration
	 */
	public $duration_value;

	/**
	 * Exoiration unit
	 */
	public $duration_unit;

	/**
	 * Status indicates whether the product is on sale '1' or not '0'
	 *
	 * @var int
	 */
	public $status = 0;

	/**
	 * Status indicate whether the product is available for purchase '1' or not '0'
	 *
	 * @var int
	 */
	public $status_buy = 0;

	/**
	 * Status indicates whether the product is a finished product '1' or a raw material '0'
	 *
	 * @var int
	 */
	public $finished;

	/**
	 * We must manage lot/batch number, sell-by date and so on : '1':yes '0':no
	 *
	 * @var int
	 */
	public $status_batch = 0;

	/**
	 * If allowed, we can edit batch or serial number mask for each product
	 *
	 * @var string
	 */
	public $batch_mask = '';

	/**
	 * Customs code
	 *
	 * @var string
	 */
	public $customcode;

	/**
	 * Product URL
	 *
	 * @var string
	 */
	public $url;

	//! Metric of products
	public $weight;
	public $weight_units;	// scale -3, 0, 3, 6
	public $length;
	public $length_units;	// scale -3, 0, 3, 6
	public $width;
	public $width_units;	// scale -3, 0, 3, 6
	public $height;
	public $height_units;	// scale -3, 0, 3, 6
	public $surface;
	public $surface_units;	// scale -3, 0, 3, 6
	public $volume;
	public $volume_units;	// scale -3, 0, 3, 6

	public $net_measure;
	public $net_measure_units;	// scale -3, 0, 3, 6

	public $accountancy_code_sell;
	public $accountancy_code_sell_intra;
	public $accountancy_code_sell_export;
	public $accountancy_code_buy;
	public $accountancy_code_buy_intra;
	public $accountancy_code_buy_export;

	/**
	 * Main Barcode value
	 *
	 * @var string
	 */
	public $barcode;

	/**
	 * Main Barcode type ID
	 *
	 * @var int
	 */
	public $barcode_type;

	/**
	 * Main Barcode type code
	 *
	 * @var string
	 */
	public $barcode_type_code;

	public $stats_propale = array();
	public $stats_commande = array();
	public $stats_contrat = array();
	public $stats_facture = array();
	public $stats_commande_fournisseur = array();
	public $stats_reception = array();
	public $stats_mrptoconsume = array();
	public $stats_mrptoproduce = array();

	public $multilangs = array();

	//! Size of image
	public $imgWidth;
	public $imgHeight;

	/**
	 * @var integer|string date_creation
	 */
	public $date_creation;

	/**
	 * @var integer|string date_modification
	 */
	public $date_modification;

	//! Id du fournisseur
	public $product_fourn_id;

	//! Product ID already linked to a reference supplier
	public $product_id_already_linked;

	public $nbphoto = 0;

	//! Contains detail of stock of product into each warehouse
	public $stock_warehouse = array();

	public $oldcopy;

	/**
	 * @var int Default warehouse Id
	 */
	public $fk_default_warehouse;
	/**
	 * @var int ID
	 */
	public $fk_price_expression;

	/* To store supplier price found */
	public $fourn_pu;
	public $fourn_price_base_type;
	public $fourn_socid;

	/**
	 * @deprecated
	 * @see        $ref_supplier
	 */
	public $ref_fourn;

	/**
	 * @var string ref supplier
	 */
	public $ref_supplier;

	/**
	 * Unit code ('km', 'm', 'l', 'p', ...)
	 *
	 * @var string
	 */
	public $fk_unit;

	/**
	 * Price is generated using multiprice rules
	 *
	 * @var int
	 */
	public $price_autogen = 0;

	/**
	 * Array with list of supplier prices of product
	 *
	 * @var array
	 */
	public $supplierprices;

	/**
	 * Property set to save result of isObjectUsed(). Used for example by Product API.
	 *
	 * @var boolean
	 */
	public $is_object_used;


	/**
	 *  'type' if the field format ('integer', 'integer:ObjectClass:PathToClass[:AddCreateButtonOrNot[:Filter]]', 'varchar(x)', 'double(24,8)', 'real', 'price', 'text', 'html', 'date', 'datetime', 'timestamp', 'duration', 'mail', 'phone', 'url', 'password')
	 *         Note: Filter can be a string like "(t.ref:like:'SO-%') or (t.date_creation:<:'20160101') or (t.nature:is:NULL)"
	 *  'label' the translation key.
	 *  'enabled' is a condition when the field must be managed (Example: 1 or '$conf->global->MY_SETUP_PARAM)
	 *  'position' is the sort order of field.
	 *  'notnull' is set to 1 if not null in database. Set to -1 if we must set data to null if empty ('' or 0).
	 *  'visible' says if field is visible in list (Examples: 0=Not visible, 1=Visible on list and create/update/view forms, 2=Visible on list only, 3=Visible on create/update/view form only (not list), 4=Visible on list and update/view form only (not create). 5=Visible on list and view only (not create/not update). Using a negative value means field is not shown by default on list but can be selected for viewing)
	 *  'noteditable' says if field is not editable (1 or 0)
	 *  'default' is a default value for creation (can still be overwrote by the Setup of Default Values if field is editable in creation form). Note: If default is set to '(PROV)' and field is 'ref', the default value will be set to '(PROVid)' where id is rowid when a new record is created.
	 *  'index' if we want an index in database.
	 *  'foreignkey'=>'tablename.field' if the field is a foreign key (it is recommanded to name the field fk_...).
	 *  'searchall' is 1 if we want to search in this field when making a search from the quick search button.
	 *  'isameasure' must be set to 1 if you want to have a total on list for this field. Field type must be summable like integer or double(24,8).
	 *  'css' is the CSS style to use on field. For example: 'maxwidth200'
	 *  'help' is a string visible as a tooltip on field
	 *  'showoncombobox' if value of the field must be visible into the label of the combobox that list record
	 *  'disabled' is 1 if we want to have the field locked by a 'disabled' attribute. In most cases, this is never set into the definition of $fields into class, but is set dynamically by some part of code.
	 *  'arrayofkeyval' to set list of value if type is a list of predefined values. For example: array("0"=>"Draft","1"=>"Active","-1"=>"Cancel")
	 *  'autofocusoncreate' to have field having the focus on a create form. Only 1 field should have this property set to 1.
	 *  'comment' is not used. You can store here any text of your choice. It is not used by application.
	 *
	 *  Note: To have value dynamic, you can set value to 0 in definition and edit the value on the fly into the constructor.
	 */

	/**
	 * @var array fields of object product
	 */
	public $fields = array(
		'rowid' => array('type'=>'integer', 'label'=>'TechnicalID', 'enabled'=>1, 'visible'=>-2, 'notnull'=>1, 'index'=>1, 'position'=>1, 'comment'=>'Id'),
		'ref'           =>array('type'=>'varchar(128)', 'label'=>'Ref', 'enabled'=>1, 'visible'=>1, 'notnull'=>1, 'showoncombobox'=>1, 'index'=>1, 'position'=>10, 'searchall'=>1, 'comment'=>'Reference of object'),
		'entity'        =>array('type'=>'integer', 'label'=>'Entity', 'enabled'=>1, 'visible'=>0, 'default'=>1, 'notnull'=>1, 'index'=>1, 'position'=>5),
		'label'         =>array('type'=>'varchar(255)', 'label'=>'Label', 'enabled'=>1, 'visible'=>1, 'notnull'=>1, 'showoncombobox'=>2, 'position'=>15),
		'barcode'       =>array('type'=>'varchar(255)', 'label'=>'Barcode', 'enabled'=>'!empty($conf->barcode->enabled)', 'position'=>20, 'visible'=>-1, 'showoncombobox'=>3),
		'fk_barcode_type' => array('type'=>'integer', 'label'=>'BarcodeType', 'enabled'=>'1', 'position'=>21, 'notnull'=>0, 'visible'=>-1,),
		'note_public'   =>array('type'=>'html', 'label'=>'NotePublic', 'enabled'=>1, 'visible'=>0, 'position'=>61),
		'note'          =>array('type'=>'html', 'label'=>'NotePrivate', 'enabled'=>1, 'visible'=>0, 'position'=>62),
		'datec'         =>array('type'=>'datetime', 'label'=>'DateCreation', 'enabled'=>1, 'visible'=>-2, 'notnull'=>1, 'position'=>500),
		'tms'           =>array('type'=>'timestamp', 'label'=>'DateModification', 'enabled'=>1, 'visible'=>-2, 'notnull'=>1, 'position'=>501),
		//'date_valid'    =>array('type'=>'datetime',     'label'=>'DateCreation',     'enabled'=>1, 'visible'=>-2, 'position'=>502),
		'fk_user_author'=>array('type'=>'integer', 'label'=>'UserAuthor', 'enabled'=>1, 'visible'=>-2, 'notnull'=>1, 'position'=>510, 'foreignkey'=>'llx_user.rowid'),
		'fk_user_modif' =>array('type'=>'integer', 'label'=>'UserModif', 'enabled'=>1, 'visible'=>-2, 'notnull'=>-1, 'position'=>511),
		//'fk_user_valid' =>array('type'=>'integer',      'label'=>'UserValidation',        'enabled'=>1, 'visible'=>-1, 'position'=>512),
		'localtax1_tx' => array('type'=>'double(6,3)', 'label'=>'Localtax1tx', 'enabled'=>'1', 'position'=>150, 'notnull'=>0, 'visible'=>-1,),
		'localtax1_type' => array('type'=>'varchar(10)', 'label'=>'Localtax1type', 'enabled'=>'1', 'position'=>155, 'notnull'=>1, 'visible'=>-1,),
		'localtax2_tx' => array('type'=>'double(6,3)', 'label'=>'Localtax2tx', 'enabled'=>'1', 'position'=>160, 'notnull'=>0, 'visible'=>-1,),
		'localtax2_type' => array('type'=>'varchar(10)', 'label'=>'Localtax2type', 'enabled'=>'1', 'position'=>165, 'notnull'=>1, 'visible'=>-1,),
		'import_key'    =>array('type'=>'varchar(14)', 'label'=>'ImportId', 'enabled'=>1, 'visible'=>-2, 'notnull'=>-1, 'index'=>0, 'position'=>1000),
		//'tosell'       =>array('type'=>'integer',      'label'=>'Status',           'enabled'=>1, 'visible'=>1,  'notnull'=>1, 'default'=>0, 'index'=>1,  'position'=>1000, 'arrayofkeyval'=>array(0=>'Draft', 1=>'Active', -1=>'Cancel')),
		//'tobuy'        =>array('type'=>'integer',      'label'=>'Status',           'enabled'=>1, 'visible'=>1,  'notnull'=>1, 'default'=>0, 'index'=>1,  'position'=>1000, 'arrayofkeyval'=>array(0=>'Draft', 1=>'Active', -1=>'Cancel')),
	);

	/**
	 * Regular product
	 */
	const TYPE_PRODUCT = 0;
	/**
	 * Service
	 */
	const TYPE_SERVICE = 1;
	/**
	 * Advanced feature: assembly kit
	 */
	const TYPE_ASSEMBLYKIT = 2;
	/**
	 * Advanced feature: stock kit
	 */
	const TYPE_STOCKKIT = 3;


	/**
	 *  Constructor
	 *
	 * @param DoliDB $db Database handler
	 */
	public function __construct($db)
	{
		$this->db = $db;
		$this->canvas = '';
	}

	/**
	 *    Check that ref and label are ok
	 *
	 * @return int         >1 if OK, <=0 if KO
	 */
	public function check()
	{
		$this->ref = dol_sanitizeFileName(stripslashes($this->ref));

		$err = 0;
		if (dol_strlen(trim($this->ref)) == 0) {
			$err++;
		}

		if (dol_strlen(trim($this->label)) == 0) {
			$err++;
		}

		if ($err > 0) {
			return 0;
		} else {
			return 1;
		}
	}

	/**
	 *    Insert product into database
	 *
	 * @param  User $user      User making insert
	 * @param  int  $notrigger Disable triggers
	 * @return int                         Id of product/service if OK, < 0 if KO
	 */
	public function create($user, $notrigger = 0)
	{
		global $conf, $langs;

		$error = 0;

		// Clean parameters
		$this->ref = dol_sanitizeFileName(dol_string_nospecial(trim($this->ref)));
		$this->label = trim($this->label);
		$this->price_ttc = price2num($this->price_ttc);
		$this->price = price2num($this->price);
		$this->price_min_ttc = price2num($this->price_min_ttc);
		$this->price_min = price2num($this->price_min);
		if (empty($this->tva_tx)) {
			$this->tva_tx = 0;
		}
		if (empty($this->tva_npr)) {
			$this->tva_npr = 0;
		}
		//Local taxes
		if (empty($this->localtax1_tx)) {
			$this->localtax1_tx = 0;
		}
		if (empty($this->localtax2_tx)) {
			$this->localtax2_tx = 0;
		}
		if (empty($this->localtax1_type)) {
			$this->localtax1_type = '0';
		}
		if (empty($this->localtax2_type)) {
			$this->localtax2_type = '0';
		}
		if (empty($this->price)) {
			$this->price = 0;
		}
		if (empty($this->price_min)) {
			$this->price_min = 0;
		}
		// Price by quantity
		if (empty($this->price_by_qty)) {
			$this->price_by_qty = 0;
		}

		if (empty($this->status)) {
			$this->status = 0;
		}
		if (empty($this->status_buy)) {
			$this->status_buy = 0;
		}

		$price_ht = 0;
		$price_ttc = 0;
		$price_min_ht = 0;
		$price_min_ttc = 0;

		//
		if ($this->price_base_type == 'TTC' && $this->price_ttc > 0) {
			$price_ttc = price2num($this->price_ttc, 'MU');
			$price_ht = price2num($this->price_ttc / (1 + ($this->tva_tx / 100)), 'MU');
		}

		//
		if ($this->price_base_type != 'TTC' && $this->price > 0) {
			$price_ht = price2num($this->price, 'MU');
			$price_ttc = price2num($this->price * (1 + ($this->tva_tx / 100)), 'MU');
		}

		//
		if (($this->price_min_ttc > 0) && ($this->price_base_type == 'TTC')) {
			$price_min_ttc = price2num($this->price_min_ttc, 'MU');
			$price_min_ht = price2num($this->price_min_ttc / (1 + ($this->tva_tx / 100)), 'MU');
		}

		//
		if (($this->price_min > 0) && ($this->price_base_type != 'TTC')) {
			$price_min_ht = price2num($this->price_min, 'MU');
			$price_min_ttc = price2num($this->price_min * (1 + ($this->tva_tx / 100)), 'MU');
		}

		$this->accountancy_code_buy = trim($this->accountancy_code_buy);
		$this->accountancy_code_buy_intra = trim($this->accountancy_code_buy_intra);
		$this->accountancy_code_buy_export = trim($this->accountancy_code_buy_export);
		$this->accountancy_code_sell = trim($this->accountancy_code_sell);
		$this->accountancy_code_sell_intra = trim($this->accountancy_code_sell_intra);
		$this->accountancy_code_sell_export = trim($this->accountancy_code_sell_export);

		// Barcode value
		$this->barcode = trim($this->barcode);

		// Check parameters
		if (empty($this->label)) {
			$this->error = 'ErrorMandatoryParametersNotProvided';
			return -1;
		}

		if (empty($this->ref) || $this->ref == 'auto') {
			// Load object modCodeProduct
			$module = (!empty($conf->global->PRODUCT_CODEPRODUCT_ADDON) ? $conf->global->PRODUCT_CODEPRODUCT_ADDON : 'mod_codeproduct_leopard');
			if ($module != 'mod_codeproduct_leopard') {    // Do not load module file for leopard
				if (substr($module, 0, 16) == 'mod_codeproduct_' && substr($module, -3) == 'php') {
					$module = substr($module, 0, dol_strlen($module) - 4);
				}
				dol_include_once('/core/modules/product/'.$module.'.php');
				$modCodeProduct = new $module;
				if (!empty($modCodeProduct->code_auto)) {
					$this->ref = $modCodeProduct->getNextValue($this, $this->type);
				}
				unset($modCodeProduct);
			}

			if (empty($this->ref)) {
				$this->error = 'ProductModuleNotSetupForAutoRef';
				return -2;
			}
		}

		dol_syslog(get_class($this)."::create ref=".$this->ref." price=".$this->price." price_ttc=".$this->price_ttc." tva_tx=".$this->tva_tx." price_base_type=".$this->price_base_type, LOG_DEBUG);

		$now = dol_now();

		$this->db->begin();

		// For automatic creation during create action (not used by Dolibarr GUI, can be used by scripts)
		if ($this->barcode == -1) {
			$this->barcode = $this->get_barcode($this, $this->barcode_type_code);
		}

		// Check more parameters
		// If error, this->errors[] is filled
		$result = $this->verify();

		if ($result >= 0) {
			$sql = "SELECT count(*) as nb";
			$sql .= " FROM ".MAIN_DB_PREFIX."product";
			$sql .= " WHERE entity IN (".getEntity('product').")";
			$sql .= " AND ref = '".$this->db->escape($this->ref)."'";

			$result = $this->db->query($sql);
			if ($result) {
				$obj = $this->db->fetch_object($result);
				if ($obj->nb == 0) {
					// Produit non deja existant
					$sql = "INSERT INTO ".MAIN_DB_PREFIX."product (";
					$sql .= "datec";
					$sql .= ", entity";
					$sql .= ", ref";
					$sql .= ", ref_ext";
					$sql .= ", price_min";
					$sql .= ", price_min_ttc";
					$sql .= ", label";
					$sql .= ", fk_user_author";
					$sql .= ", fk_product_type";
					$sql .= ", price";
					$sql .= ", price_ttc";
					$sql .= ", price_base_type";
					$sql .= ", tobuy";
					$sql .= ", tosell";
					if (empty($conf->global->MAIN_PRODUCT_PERENTITY_SHARED)) {
						$sql .= ", accountancy_code_buy";
						$sql .= ", accountancy_code_buy_intra";
						$sql .= ", accountancy_code_buy_export";
						$sql .= ", accountancy_code_sell";
						$sql .= ", accountancy_code_sell_intra";
						$sql .= ", accountancy_code_sell_export";
					}
					$sql .= ", canvas";
					$sql .= ", finished";
					$sql .= ", tobatch";
					$sql .= ", batch_mask";
					$sql .= ", fk_unit";
					$sql .= ") VALUES (";
					$sql .= "'".$this->db->idate($now)."'";
					$sql .= ", ".$conf->entity;
					$sql .= ", '".$this->db->escape($this->ref)."'";
					$sql .= ", ".(!empty($this->ref_ext) ? "'".$this->db->escape($this->ref_ext)."'" : "null");
					$sql .= ", ".price2num($price_min_ht);
					$sql .= ", ".price2num($price_min_ttc);
					$sql .= ", ".(!empty($this->label) ? "'".$this->db->escape($this->label)."'" : "null");
					$sql .= ", ".$user->id;
					$sql .= ", ".$this->type;
					$sql .= ", ".price2num($price_ht);
					$sql .= ", ".price2num($price_ttc);
					$sql .= ", '".$this->db->escape($this->price_base_type)."'";
					$sql .= ", ".$this->status;
					$sql .= ", ".$this->status_buy;
					if (empty($conf->global->MAIN_PRODUCT_PERENTITY_SHARED)) {
						$sql .= ", '".$this->db->escape($this->accountancy_code_buy)."'";
						$sql .= ", '".$this->db->escape($this->accountancy_code_buy_intra)."'";
						$sql .= ", '".$this->db->escape($this->accountancy_code_buy_export)."'";
						$sql .= ", '".$this->db->escape($this->accountancy_code_sell)."'";
						$sql .= ", '".$this->db->escape($this->accountancy_code_sell_intra)."'";
						$sql .= ", '".$this->db->escape($this->accountancy_code_sell_export)."'";
					}
					$sql .= ", '".$this->db->escape($this->canvas)."'";
					$sql .= ", ".((!isset($this->finished) || $this->finished < 0 || $this->finished == '') ? 'null' : (int) $this->finished);
					$sql .= ", ".((empty($this->status_batch) || $this->status_batch < 0) ? '0' : $this->status_batch);
					$sql .= ", '".$this->db->escape($this->batch_mask)."'";
					$sql .= ", ".(!$this->fk_unit ? 'NULL' : $this->fk_unit);
					$sql .= ")";

					dol_syslog(get_class($this)."::Create", LOG_DEBUG);
					$result = $this->db->query($sql);
					if ($result) {
						$id = $this->db->last_insert_id(MAIN_DB_PREFIX."product");

						if ($id > 0) {
							$this->id = $id;
							$this->price            = $price_ht;
							$this->price_ttc        = $price_ttc;
							$this->price_min        = $price_min_ht;
							$this->price_min_ttc    = $price_min_ttc;

							$result = $this->_log_price($user);
							if ($result > 0) {
								if ($this->update($id, $user, true, 'add') <= 0) {
									$error++;
								}
							} else {
								$error++;
								$this->error = $this->db->lasterror();
							}

							// update accountancy for this entity
							if (!$error && !empty($conf->global->MAIN_PRODUCT_PERENTITY_SHARED)) {
								$this->db->query("DELETE FROM " . MAIN_DB_PREFIX . "product_perentity WHERE fk_product = " .((int) $this->id) . " AND entity = " . ((int) $conf->entity));

								$sql = "INSERT INTO " . MAIN_DB_PREFIX . "product_perentity (";
								$sql .= " fk_product";
								$sql .= ", entity";
								$sql .= ", accountancy_code_buy";
								$sql .= ", accountancy_code_buy_intra";
								$sql .= ", accountancy_code_buy_export";
								$sql .= ", accountancy_code_sell";
								$sql .= ", accountancy_code_sell_intra";
								$sql .= ", accountancy_code_sell_export";
								$sql .= ") VALUES (";
								$sql .= $this->id;
								$sql .= ", " . $conf->entity;
								$sql .= ", '" . $this->db->escape($this->accountancy_code_buy) . "'";
								$sql .= ", '" . $this->db->escape($this->accountancy_code_buy_intra) . "'";
								$sql .= ", '" . $this->db->escape($this->accountancy_code_buy_export) . "'";
								$sql .= ", '" . $this->db->escape($this->accountancy_code_sell) . "'";
								$sql .= ", '" . $this->db->escape($this->accountancy_code_sell_intra) . "'";
								$sql .= ", '" . $this->db->escape($this->accountancy_code_sell_export) . "'";
								$sql .= ")";
								$result = $this->db->query($sql);
								if (!$result) {
									$error++;
									$this->error = 'ErrorFailedToInsertAccountancyForEntity';
								}
							}
						} else {
							$error++;
							$this->error = 'ErrorFailedToGetInsertedId';
						}
					} else {
						$error++;
						$this->error = $this->db->lasterror();
					}
				} else {
					// Product already exists with this ref
					$langs->load("products");
					$error++;
					$this->error = "ErrorProductAlreadyExists";
				}
			} else {
				$error++;
				$this->error = $this->db->lasterror();
			}

			if (!$error && !$notrigger) {
				// Call trigger
				$result = $this->call_trigger('PRODUCT_CREATE', $user);
				if ($result < 0) {
					$error++;
				}
				// End call triggers
			}

			if (!$error) {
				$this->db->commit();
				return $this->id;
			} else {
				$this->db->rollback();
				return -$error;
			}
		} else {
			$this->db->rollback();
			dol_syslog(get_class($this)."::Create fails verify ".join(',', $this->errors), LOG_WARNING);
			return -3;
		}
	}


	/**
	 *    Check properties of product are ok (like name, barcode, ...).
	 *    All properties must be already loaded on object (this->barcode, this->barcode_type_code, ...).
	 *
	 * @return int        0 if OK, <0 if KO
	 */
	public function verify()
	{
		$this->errors = array();

		$result = 0;
		$this->ref = trim($this->ref);

		if (!$this->ref) {
			$this->errors[] = 'ErrorBadRef';
			$result = -2;
		}

		$rescode = $this->check_barcode($this->barcode, $this->barcode_type_code);
		if ($rescode) {
			if ($rescode == -1) {
				$this->errors[] = 'ErrorBadBarCodeSyntax';
			} elseif ($rescode == -2) {
				$this->errors[] = 'ErrorBarCodeRequired';
			} elseif ($rescode == -3) {
				// Note: Common usage is to have barcode unique. For variants, we should have a different barcode.
				$this->errors[] = 'ErrorBarCodeAlreadyUsed';
			}

			$result = -3;
		}

		return $result;
	}

	// phpcs:disable PEAR.NamingConventions.ValidFunctionName.ScopeNotCamelCaps
	/**
	 *  Check barcode
	 *
	 * @param  string $valuetotest Value to test
	 * @param  string $typefortest Type of barcode (ISBN, EAN, ...)
	 * @return int                        0 if OK
	 *                                     -1 ErrorBadBarCodeSyntax
	 *                                     -2 ErrorBarCodeRequired
	 *                                     -3 ErrorBarCodeAlreadyUsed
	 */
	public function check_barcode($valuetotest, $typefortest)
	{
		// phpcs:enable
		global $conf;
		if (!empty($conf->barcode->enabled) && !empty($conf->global->BARCODE_PRODUCT_ADDON_NUM)) {
			$module = strtolower($conf->global->BARCODE_PRODUCT_ADDON_NUM);

			$dirsociete = array_merge(array('/core/modules/barcode/'), $conf->modules_parts['barcode']);
			foreach ($dirsociete as $dirroot) {
				$res = dol_include_once($dirroot.$module.'.php');
				if ($res) {
					break;
				}
			}

			$mod = new $module();

			dol_syslog(get_class($this)."::check_barcode value=".$valuetotest." type=".$typefortest." module=".$module);
			$result = $mod->verif($this->db, $valuetotest, $this, 0, $typefortest);
			return $result;
		} else {
			return 0;
		}
	}

	/**
	 *  Update a record into database.
	 *  If batch flag is set to on, we create records into llx_product_batch
	 *
	 * @param  int     $id          Id of product
	 * @param  User    $user        Object user making update
	 * @param  int     $notrigger   Disable triggers
	 * @param  string  $action      Current action for hookmanager ('add' or 'update')
	 * @param  boolean $updatetype  Update product type
	 * @return int                  1 if OK, -1 if ref already exists, -2 if other error
	 */
	public function update($id, $user, $notrigger = false, $action = 'update', $updatetype = false)
	{
		global $langs, $conf, $hookmanager;

		$error = 0;

		// Check parameters
		if (!$this->label) {
			$this->label = 'MISSING LABEL';
		}

		// Clean parameters
		$this->ref = dol_string_nospecial(trim($this->ref));
		$this->label = trim($this->label);
		$this->description = trim($this->description);
		$this->note = (isset($this->note) ? trim($this->note) : null);
		$this->net_measure = price2num($this->net_measure);
		$this->net_measure_units = trim($this->net_measure_units);
		$this->weight = price2num($this->weight);
		$this->weight_units = trim($this->weight_units);
		$this->length = price2num($this->length);
		$this->length_units = trim($this->length_units);
		$this->width = price2num($this->width);
		$this->width_units = trim($this->width_units);
		$this->height = price2num($this->height);
		$this->height_units = trim($this->height_units);
		$this->surface = price2num($this->surface);
		$this->surface_units = trim($this->surface_units);
		$this->volume = price2num($this->volume);
		$this->volume_units = trim($this->volume_units);

		// set unit not defined
		if (is_numeric($this->length_units)) {
			$this->width_units = $this->length_units; // Not used yet
		}
		if (is_numeric($this->length_units)) {
			$this->height_units = $this->length_units; // Not used yet
		}

		// Automated compute surface and volume if not filled
		if (empty($this->surface) && !empty($this->length) && !empty($this->width) && $this->length_units == $this->width_units) {
			$this->surface = $this->length * $this->width;
			$this->surface_units = measuring_units_squared($this->length_units);
		}
		if (empty($this->volume) && !empty($this->surface) && !empty($this->height) && $this->length_units == $this->height_units) {
			$this->volume = $this->surface * $this->height;
			$this->volume_units = measuring_units_cubed($this->height_units);
		}

		if (empty($this->tva_tx)) {
			$this->tva_tx = 0;
		}
		if (empty($this->tva_npr)) {
			$this->tva_npr = 0;
		}
		if (empty($this->localtax1_tx)) {
			$this->localtax1_tx = 0;
		}
		if (empty($this->localtax2_tx)) {
			$this->localtax2_tx = 0;
		}
		if (empty($this->localtax1_type)) {
			$this->localtax1_type = '0';
		}
		if (empty($this->localtax2_type)) {
			$this->localtax2_type = '0';
		}
		if (empty($this->status)) {
			$this->status = 0;
		}
		if (empty($this->status_buy)) {
			$this->status_buy = 0;
		}

		if (empty($this->country_id)) {
			$this->country_id = 0;
		}

		if (empty($this->state_id)) {
			$this->state_id = 0;
		}

		// Barcode value
		$this->barcode = trim($this->barcode);

		$this->accountancy_code_buy = trim($this->accountancy_code_buy);
		$this->accountancy_code_buy_intra = trim($this->accountancy_code_buy_intra);
		$this->accountancy_code_buy_export = trim($this->accountancy_code_buy_export);
		$this->accountancy_code_sell = trim($this->accountancy_code_sell);
		$this->accountancy_code_sell_intra = trim($this->accountancy_code_sell_intra);
		$this->accountancy_code_sell_export = trim($this->accountancy_code_sell_export);


		$this->db->begin();

		$result = 0;
		// Check name is required and codes are ok or unique. If error, this->errors[] is filled
		if ($action != 'add') {
			$result = $this->verify(); // We don't check when update called during a create because verify was already done
		} else {
			// we can continue
			$result = 0;
		}

		if ($result >= 0) {
			if (empty($this->oldcopy)) {
				$org = new self($this->db);
				$org->fetch($this->id);
				$this->oldcopy = $org;
			}

			// Test if batch management is activated on existing product
			// If yes, we create missing entries into product_batch
			if ($this->hasbatch() && !$this->oldcopy->hasbatch()) {
				//$valueforundefinedlot = 'Undefined';  // In previous version, 39 and lower
				$valueforundefinedlot = '000000';
				if (!empty($conf->global->STOCK_DEFAULT_BATCH)) {
					$valueforundefinedlot = $conf->global->STOCK_DEFAULT_BATCH;
				}

				dol_syslog("Flag batch of product id=".$this->id." is set to ON, so we will create missing records into product_batch");

				$this->load_stock();
				foreach ($this->stock_warehouse as $idW => $ObjW) {   // For each warehouse where we have stocks defined for this product (for each lines in product_stock)
					$qty_batch = 0;
					foreach ($ObjW->detail_batch as $detail) {    // Each lines of detail in product_batch of the current $ObjW = product_stock
						if ($detail->batch == $valueforundefinedlot || $detail->batch == 'Undefined') {
							// We discard this line, we will create it later
							$sqlclean = "DELETE FROM ".MAIN_DB_PREFIX."product_batch WHERE batch in('Undefined', '".$this->db->escape($valueforundefinedlot)."') AND fk_product_stock = ".((int) $ObjW->id);
							$result = $this->db->query($sqlclean);
							if (!$result) {
								dol_print_error($this->db);
								exit;
							}
							continue;
						}

						$qty_batch += $detail->qty;
					}
					// Quantities in batch details are not same as stock quantity,
					// so we add a default batch record to complete and get same qty in parent and child table
					if ($ObjW->real <> $qty_batch) {
						$ObjBatch = new Productbatch($this->db);
						$ObjBatch->batch = $valueforundefinedlot;
						$ObjBatch->qty = ($ObjW->real - $qty_batch);
						$ObjBatch->fk_product_stock = $ObjW->id;

						if ($ObjBatch->create($user, 1) < 0) {
							$error++;
							$this->errors = $ObjBatch->errors;
						}
					}
				}
			}

			// For automatic creation
			if ($this->barcode == -1) {
				$this->barcode = $this->get_barcode($this, $this->barcode_type_code);
			}

			$sql = "UPDATE ".MAIN_DB_PREFIX."product";
			$sql .= " SET label = '".$this->db->escape($this->label)."'";

			if ($updatetype && ($this->isProduct() || $this->isService())) {
				$sql .= ", fk_product_type = ".((int) $this->type);
			}

			$sql .= ", ref = '".$this->db->escape($this->ref)."'";
			$sql .= ", ref_ext = ".(!empty($this->ref_ext) ? "'".$this->db->escape($this->ref_ext)."'" : "null");
			$sql .= ", default_vat_code = ".($this->default_vat_code ? "'".$this->db->escape($this->default_vat_code)."'" : "null");
			$sql .= ", tva_tx = ".((float) $this->tva_tx);
			$sql .= ", recuperableonly = ".((int) $this->tva_npr);
			$sql .= ", localtax1_tx = ".((float) $this->localtax1_tx);
			$sql .= ", localtax2_tx = ".((float) $this->localtax2_tx);
			$sql .= ", localtax1_type = ".($this->localtax1_type != '' ? "'".$this->db->escape($this->localtax1_type)."'" : "'0'");
			$sql .= ", localtax2_type = ".($this->localtax2_type != '' ? "'".$this->db->escape($this->localtax2_type)."'" : "'0'");

			$sql .= ", barcode = ".(empty($this->barcode) ? "null" : "'".$this->db->escape($this->barcode)."'");
			$sql .= ", fk_barcode_type = ".(empty($this->barcode_type) ? "null" : $this->db->escape($this->barcode_type));

			$sql .= ", tosell = ".(int) $this->status;
			$sql .= ", tobuy = ".(int) $this->status_buy;
			$sql .= ", tobatch = ".((empty($this->status_batch) || $this->status_batch < 0) ? '0' : (int) $this->status_batch);
			$sql .= ", batch_mask = '".$this->db->escape($this->batch_mask)."'";

			$sql .= ", finished = ".((!isset($this->finished) || $this->finished < 0 || $this->finished == '') ? "null" : (int) $this->finished);
			$sql .= ", net_measure = ".($this->net_measure != '' ? "'".$this->db->escape($this->net_measure)."'" : 'null');
			$sql .= ", net_measure_units = ".($this->net_measure_units != '' ? "'".$this->db->escape($this->net_measure_units)."'" : 'null');
			$sql .= ", weight = ".($this->weight != '' ? "'".$this->db->escape($this->weight)."'" : 'null');
			$sql .= ", weight_units = ".($this->weight_units != '' ? "'".$this->db->escape($this->weight_units)."'" : 'null');
			$sql .= ", length = ".($this->length != '' ? "'".$this->db->escape($this->length)."'" : 'null');
			$sql .= ", length_units = ".($this->length_units != '' ? "'".$this->db->escape($this->length_units)."'" : 'null');
			$sql .= ", width= ".($this->width != '' ? "'".$this->db->escape($this->width)."'" : 'null');
			$sql .= ", width_units = ".($this->width_units != '' ? "'".$this->db->escape($this->width_units)."'" : 'null');
			$sql .= ", height = ".($this->height != '' ? "'".$this->db->escape($this->height)."'" : 'null');
			$sql .= ", height_units = ".($this->height_units != '' ? "'".$this->db->escape($this->height_units)."'" : 'null');
			$sql .= ", surface = ".($this->surface != '' ? "'".$this->db->escape($this->surface)."'" : 'null');
			$sql .= ", surface_units = ".($this->surface_units != '' ? "'".$this->db->escape($this->surface_units)."'" : 'null');
			$sql .= ", volume = ".($this->volume != '' ? "'".$this->db->escape($this->volume)."'" : 'null');
			$sql .= ", volume_units = ".($this->volume_units != '' ? "'".$this->db->escape($this->volume_units)."'" : 'null');
			$sql .= ", fk_default_warehouse = ".($this->fk_default_warehouse > 0 ? $this->db->escape($this->fk_default_warehouse) : 'null');
			$sql .= ", seuil_stock_alerte = ".((isset($this->seuil_stock_alerte) && is_numeric($this->seuil_stock_alerte)) ? (float) $this->seuil_stock_alerte : 'null');
			$sql .= ", description = '".$this->db->escape($this->description)."'";
			$sql .= ", url = ".($this->url ? "'".$this->db->escape($this->url)."'" : 'null');
			$sql .= ", customcode = '".$this->db->escape($this->customcode)."'";
			$sql .= ", fk_country = ".($this->country_id > 0 ? (int) $this->country_id : 'null');
			$sql .= ", fk_state = ".($this->state_id > 0 ? (int) $this->state_id : 'null');
			$sql .= ", lifetime = ".($this->lifetime > 0 ? (int) $this->lifetime : 'null');
			$sql .= ", qc_frequency = ".($this->qc_frequency > 0 ? (int) $this->qc_frequency : 'null');
			$sql .= ", note = ".(isset($this->note) ? "'".$this->db->escape($this->note)."'" : 'null');
			$sql .= ", duration = '".$this->db->escape($this->duration_value.$this->duration_unit)."'";
			if (empty($conf->global->MAIN_PRODUCT_PERENTITY_SHARED)) {
				$sql .= ", accountancy_code_buy = '" . $this->db->escape($this->accountancy_code_buy) . "'";
				$sql .= ", accountancy_code_buy_intra = '" . $this->db->escape($this->accountancy_code_buy_intra) . "'";
				$sql .= ", accountancy_code_buy_export = '" . $this->db->escape($this->accountancy_code_buy_export) . "'";
				$sql .= ", accountancy_code_sell= '" . $this->db->escape($this->accountancy_code_sell) . "'";
				$sql .= ", accountancy_code_sell_intra= '" . $this->db->escape($this->accountancy_code_sell_intra) . "'";
				$sql .= ", accountancy_code_sell_export= '" . $this->db->escape($this->accountancy_code_sell_export) . "'";
			}
			$sql .= ", desiredstock = ".((isset($this->desiredstock) && is_numeric($this->desiredstock)) ? (float) $this->desiredstock : "null");
			$sql .= ", cost_price = ".($this->cost_price != '' ? $this->db->escape($this->cost_price) : 'null');
			$sql .= ", fk_unit= ".(!$this->fk_unit ? 'NULL' : (int) $this->fk_unit);
			$sql .= ", price_autogen = ".(!$this->price_autogen ? 0 : 1);
			$sql .= ", fk_price_expression = ".($this->fk_price_expression != 0 ? (int) $this->fk_price_expression : 'NULL');
			$sql .= ", fk_user_modif = ".($user->id > 0 ? $user->id : 'NULL');

			// stock field is not here because it is a denormalized value from product_stock.
			$sql .= " WHERE rowid = ".((int) $id);

			dol_syslog(get_class($this)."::update", LOG_DEBUG);

			$resql = $this->db->query($sql);
			if ($resql) {
				$this->id = $id;

				// Multilangs
				if (!empty($conf->global->MAIN_MULTILANGS)) {
					if ($this->setMultiLangs($user) < 0) {
						$this->error = $langs->trans("Error")." : ".$this->db->error()." - ".$sql;
						return -2;
					}
				}

				$action = 'update';

				// update accountancy for this entity
				if (!$error && !empty($conf->global->MAIN_PRODUCT_PERENTITY_SHARED)) {
					$this->db->query("DELETE FROM " . MAIN_DB_PREFIX . "product_perentity WHERE fk_product = " . ((int) $this->id) . " AND entity = " . ((int) $conf->entity));

					$sql = "INSERT INTO " . MAIN_DB_PREFIX . "product_perentity (";
					$sql .= " fk_product";
					$sql .= ", entity";
					$sql .= ", accountancy_code_buy";
					$sql .= ", accountancy_code_buy_intra";
					$sql .= ", accountancy_code_buy_export";
					$sql .= ", accountancy_code_sell";
					$sql .= ", accountancy_code_sell_intra";
					$sql .= ", accountancy_code_sell_export";
					$sql .= ") VALUES (";
					$sql .= $this->id;
					$sql .= ", " . $conf->entity;
					$sql .= ", '" . $this->db->escape($this->accountancy_code_buy) . "'";
					$sql .= ", '" . $this->db->escape($this->accountancy_code_buy_intra) . "'";
					$sql .= ", '" . $this->db->escape($this->accountancy_code_buy_export) . "'";
					$sql .= ", '" . $this->db->escape($this->accountancy_code_sell) . "'";
					$sql .= ", '" . $this->db->escape($this->accountancy_code_sell_intra) . "'";
					$sql .= ", '" . $this->db->escape($this->accountancy_code_sell_export) . "'";
					$sql .= ")";
					$result = $this->db->query($sql);
					if (!$result) {
						$error++;
						$this->error = 'ErrorFailedToUpdateAccountancyForEntity';
					}
				}

				// Actions on extra fields
				if (!$error) {
					$result = $this->insertExtraFields();
					if ($result < 0) {
						$error++;
					}
				}

				if (!$error && !$notrigger) {
					// Call trigger
					$result = $this->call_trigger('PRODUCT_MODIFY', $user);
					if ($result < 0) {
						$error++;
					}
					// End call triggers
				}

				if (!$error && (is_object($this->oldcopy) && $this->oldcopy->ref !== $this->ref)) {
					// We remove directory
					if ($conf->product->dir_output) {
						$olddir = $conf->product->dir_output."/".dol_sanitizeFileName($this->oldcopy->ref);
						$newdir = $conf->product->dir_output."/".dol_sanitizeFileName($this->ref);
						if (file_exists($olddir)) {
							//include_once DOL_DOCUMENT_ROOT . '/core/lib/files.lib.php';
							//$res = dol_move($olddir, $newdir);
							// do not use dol_move with directory
							$res = @rename($olddir, $newdir);
							if (!$res) {
								$langs->load("errors");
								$this->error = $langs->trans('ErrorFailToRenameDir', $olddir, $newdir);
								$error++;
							}
						}
					}
				}

				if (!$error) {
					if (!empty($conf->variants->enabled)) {
						include_once DOL_DOCUMENT_ROOT.'/variants/class/ProductCombination.class.php';

						$comb = new ProductCombination($this->db);

						foreach ($comb->fetchAllByFkProductParent($this->id) as $currcomb) {
							$currcomb->updateProperties($this, $user);
						}
					}

					$this->db->commit();
					return 1;
				} else {
					$this->db->rollback();
					return -$error;
				}
			} else {
				if ($this->db->errno() == 'DB_ERROR_RECORD_ALREADY_EXISTS') {
					$langs->load("errors");
					if (empty($conf->barcode->enabled) || empty($this->barcode)) {
						$this->error = $langs->trans("Error")." : ".$langs->trans("ErrorProductAlreadyExists", $this->ref);
					} else {
						$this->error = $langs->trans("Error")." : ".$langs->trans("ErrorProductBarCodeAlreadyExists", $this->barcode);
					}
					$this->errors[] = $this->error;
					$this->db->rollback();
					return -1;
				} else {
					$this->error = $langs->trans("Error")." : ".$this->db->error()." - ".$sql;
					$this->errors[] = $this->error;
					$this->db->rollback();
					return -2;
				}
			}
		} else {
			$this->db->rollback();
			dol_syslog(get_class($this)."::Update fails verify ".join(',', $this->errors), LOG_WARNING);
			return -3;
		}
	}

	/**
	 *  Delete a product from database (if not used)
	 *
	 * @param  User $user      User (object) deleting product
	 * @param  int  $notrigger Do not execute trigger
	 * @return int                    < 0 if KO, 0 = Not possible, > 0 if OK
	 */
	public function delete(User $user, $notrigger = 0)
	{
		global $conf, $langs;
		include_once DOL_DOCUMENT_ROOT.'/core/lib/files.lib.php';

		$error = 0;

		// Check parameters
		if (empty($this->id)) {
			$this->error = "Object must be fetched before calling delete";
			return -1;
		}
		if (($this->type == Product::TYPE_PRODUCT && empty($user->rights->produit->supprimer)) || ($this->type == Product::TYPE_SERVICE && empty($user->rights->service->supprimer))) {
			$this->error = "ErrorForbidden";
			return 0;
		}

		$objectisused = $this->isObjectUsed($this->id);
		if (empty($objectisused)) {
			$this->db->begin();

			if (!$error && empty($notrigger)) {
				// Call trigger
				$result = $this->call_trigger('PRODUCT_DELETE', $user);
				if ($result < 0) {
					$error++;
				}
				// End call triggers
			}

			// Delete from product_batch on product delete
			if (!$error) {
				$sql = "DELETE FROM ".MAIN_DB_PREFIX.'product_batch';
				$sql .= " WHERE fk_product_stock IN (";
				$sql .= "SELECT rowid FROM ".MAIN_DB_PREFIX.'product_stock';
				$sql .= " WHERE fk_product = ".((int) $this->id).")";

				$result = $this->db->query($sql);
				if (!$result) {
					$error++;
					$this->errors[] = $this->db->lasterror();
				}
			}

			// Delete all child tables
			if (!$error) {
				$elements = array('product_fournisseur_price', 'product_price', 'product_lang', 'categorie_product', 'product_stock', 'product_customer_price', 'product_lot'); // product_batch is done before
				foreach ($elements as $table) {
					if (!$error) {
						$sql = "DELETE FROM ".MAIN_DB_PREFIX.$table;
						$sql .= " WHERE fk_product = ".(int) $this->id;

						$result = $this->db->query($sql);
						if (!$result) {
							$error++;
							$this->errors[] = $this->db->lasterror();
						}
					}
				}
			}

			if (!$error) {
				include_once DOL_DOCUMENT_ROOT.'/variants/class/ProductCombination.class.php';
				include_once DOL_DOCUMENT_ROOT.'/variants/class/ProductCombination2ValuePair.class.php';

				//If it is a parent product, then we remove the association with child products
				$prodcomb = new ProductCombination($this->db);

				if ($prodcomb->deleteByFkProductParent($user, $this->id) < 0) {
					$error++;
					$this->errors[] = 'Error deleting combinations';
				}

				//We also check if it is a child product
				if (!$error && ($prodcomb->fetchByFkProductChild($this->id) > 0) && ($prodcomb->delete($user) < 0)) {
					$error++;
					$this->errors[] = 'Error deleting child combination';
				}
			}

			// Delete from product_association
			if (!$error) {
				$sql = "DELETE FROM ".MAIN_DB_PREFIX."product_association";
				$sql .= " WHERE fk_product_pere = ".(int) $this->id." OR fk_product_fils = ".(int) $this->id;

				$result = $this->db->query($sql);
				if (!$result) {
					$error++;
					$this->errors[] = $this->db->lasterror();
				}
			}

			// Remove extrafields
			if (!$error) {
				$result = $this->deleteExtraFields();
				if ($result < 0) {
					$error++;
					dol_syslog(get_class($this)."::delete error -4 ".$this->error, LOG_ERR);
				}
			}

			// Delete product
			if (!$error) {
				$sqlz = "DELETE FROM ".MAIN_DB_PREFIX."product";
				$sqlz .= " WHERE rowid = ".(int) $this->id;

				$resultz = $this->db->query($sqlz);
				if (!$resultz) {
					$error++;
					$this->errors[] = $this->db->lasterror();
				}
			}

			if (!$error) {
				// We remove directory
				$ref = dol_sanitizeFileName($this->ref);
				if ($conf->product->dir_output) {
					$dir = $conf->product->dir_output."/".$ref;
					if (file_exists($dir)) {
						$res = @dol_delete_dir_recursive($dir);
						if (!$res) {
							$this->errors[] = 'ErrorFailToDeleteDir';
							$error++;
						}
					}
				}
			}

			if (!$error) {
				$this->db->commit();
				return 1;
			} else {
				foreach ($this->errors as $errmsg) {
					dol_syslog(get_class($this)."::delete ".$errmsg, LOG_ERR);
					$this->error .= ($this->error ? ', '.$errmsg : $errmsg);
				}
				$this->db->rollback();
				return -$error;
			}
		} else {
			$this->error = "ErrorRecordIsUsedCantDelete";
			return 0;
		}
	}

	/**
	 *    Update or add a translation for a product
	 *
	 * @param  User $user Object user making update
	 * @return int        <0 if KO, >0 if OK
	 */
	public function setMultiLangs($user)
	{
		global $conf, $langs;

		$langs_available = $langs->get_available_languages(DOL_DOCUMENT_ROOT, 0, 2);
		$current_lang = $langs->getDefaultLang();

		foreach ($langs_available as $key => $value) {
			if ($key == $current_lang) {
				$sql = "SELECT rowid";
				$sql .= " FROM ".MAIN_DB_PREFIX."product_lang";
				$sql .= " WHERE fk_product=".$this->id;
				$sql .= " AND lang='".$this->db->escape($key)."'";

				$result = $this->db->query($sql);

				if ($this->db->num_rows($result)) { // if there is already a description line for this language
					$sql2 = "UPDATE ".MAIN_DB_PREFIX."product_lang";
					$sql2 .= " SET ";
					$sql2 .= " label='".$this->db->escape($this->label)."',";
					$sql2 .= " description='".$this->db->escape($this->description)."'";
					if (!empty($conf->global->PRODUCT_USE_OTHER_FIELD_IN_TRANSLATION)) {
						$sql2 .= ", note='".$this->db->escape($this->other)."'";
					}
					$sql2 .= " WHERE fk_product=".$this->id." AND lang='".$this->db->escape($key)."'";
				} else {
					$sql2 = "INSERT INTO ".MAIN_DB_PREFIX."product_lang (fk_product, lang, label, description";
					if (!empty($conf->global->PRODUCT_USE_OTHER_FIELD_IN_TRANSLATION)) {
						$sql2 .= ", note";
					}
					$sql2 .= ")";
					$sql2 .= " VALUES(".$this->id.",'".$this->db->escape($key)."','".$this->db->escape($this->label)."',";
					$sql2 .= " '".$this->db->escape($this->description)."'";
					if (!empty($conf->global->PRODUCT_USE_OTHER_FIELD_IN_TRANSLATION)) {
						$sql2 .= ", '".$this->db->escape($this->other)."'";
					}
					$sql2 .= ")";
				}
				dol_syslog(get_class($this).'::setMultiLangs key = current_lang = '.$key);
				if (!$this->db->query($sql2)) {
					$this->error = $this->db->lasterror();
					return -1;
				}
			} elseif (isset($this->multilangs[$key])) {
				if (empty($this->multilangs["$key"]["label"])) {
					$this->error = $langs->trans("ErrorFieldRequired", $langs->transnoentitiesnoconv("Label"));
					return -1;
				}

				$sql = "SELECT rowid";
				$sql .= " FROM ".MAIN_DB_PREFIX."product_lang";
				$sql .= " WHERE fk_product=".$this->id;
				$sql .= " AND lang='".$this->db->escape($key)."'";

				$result = $this->db->query($sql);

				if ($this->db->num_rows($result)) { // if there is already a description line for this language
					$sql2 = "UPDATE ".MAIN_DB_PREFIX."product_lang";
					$sql2 .= " SET ";
					$sql2 .= " label='".$this->db->escape($this->multilangs["$key"]["label"])."',";
					$sql2 .= " description='".$this->db->escape($this->multilangs["$key"]["description"])."'";
					if (!empty($conf->global->PRODUCT_USE_OTHER_FIELD_IN_TRANSLATION)) {
						$sql2 .= ", note='".$this->db->escape($this->multilangs["$key"]["other"])."'";
					}
					$sql2 .= " WHERE fk_product=".$this->id." AND lang='".$this->db->escape($key)."'";
				} else {
					$sql2 = "INSERT INTO ".MAIN_DB_PREFIX."product_lang (fk_product, lang, label, description";
					if (!empty($conf->global->PRODUCT_USE_OTHER_FIELD_IN_TRANSLATION)) {
						$sql2 .= ", note";
					}
					$sql2 .= ")";
					$sql2 .= " VALUES(".$this->id.",'".$this->db->escape($key)."','".$this->db->escape($this->multilangs["$key"]["label"])."',";
					$sql2 .= " '".$this->db->escape($this->multilangs["$key"]["description"])."'";
					if (!empty($conf->global->PRODUCT_USE_OTHER_FIELD_IN_TRANSLATION)) {
						$sql2 .= ", '".$this->db->escape($this->multilangs["$key"]["other"])."'";
					}
					$sql2 .= ")";
				}

				// We do not save if main fields are empty
				if ($this->multilangs["$key"]["label"] || $this->multilangs["$key"]["description"]) {
					if (!$this->db->query($sql2)) {
						$this->error = $this->db->lasterror();
						return -1;
					}
				}
			} else {
				// language is not current language and we didn't provide a multilang description for this language
			}
		}

		// Call trigger
		$result = $this->call_trigger('PRODUCT_SET_MULTILANGS', $user);
		if ($result < 0) {
			$this->error = $this->db->lasterror();
			return -1;
		}
		// End call triggers

		return 1;
	}

	/**
	 *    Delete a language for this product
	 *
	 * @param string $langtodelete Language code to delete
	 * @param User   $user         Object user making delete
	 *
	 * @return int                            <0 if KO, >0 if OK
	 */
	public function delMultiLangs($langtodelete, $user)
	{
		$sql = "DELETE FROM ".MAIN_DB_PREFIX."product_lang";
		$sql .= " WHERE fk_product=".$this->id." AND lang='".$this->db->escape($langtodelete)."'";

		dol_syslog(get_class($this).'::delMultiLangs', LOG_DEBUG);
		$result = $this->db->query($sql);
		if ($result) {
			// Call trigger
			$result = $this->call_trigger('PRODUCT_DEL_MULTILANGS', $user);
			if ($result < 0) {
				$this->error = $this->db->lasterror();
				dol_syslog(get_class($this).'::delMultiLangs error='.$this->error, LOG_ERR);
				return -1;
			}
			// End call triggers
			return 1;
		} else {
			$this->error = $this->db->lasterror();
			dol_syslog(get_class($this).'::delMultiLangs error='.$this->error, LOG_ERR);
			return -1;
		}
	}

	/**
	 * Sets an accountancy code for a product.
	 * Also calls PRODUCT_MODIFY trigger when modified
	 *
	 * @param 	string $type 	It can be 'buy', 'buy_intra', 'buy_export', 'sell', 'sell_intra' or 'sell_export'
	 * @param 	string $value 	Accountancy code
	 * @return 	int 			<0 KO >0 OK
	 */
	public function setAccountancyCode($type, $value)
	{
		global $user, $langs, $conf;

		$error = 0;

		$this->db->begin();

		if ($type == 'buy') {
			$field = 'accountancy_code_buy';
		} elseif ($type == 'buy_intra') {
			$field = 'accountancy_code_buy_intra';
		} elseif ($type == 'buy_export') {
			$field = 'accountancy_code_buy_export';
		} elseif ($type == 'sell') {
			$field = 'accountancy_code_sell';
		} elseif ($type == 'sell_intra') {
			$field = 'accountancy_code_sell_intra';
		} elseif ($type == 'sell_export') {
			$field = 'accountancy_code_sell_export';
		} else {
			return -1;
		}

		$sql = "UPDATE ".MAIN_DB_PREFIX.$this->table_element." SET ";
		$sql .= "$field = '".$this->db->escape($value)."'";
		$sql .= " WHERE rowid = ".$this->id;

		dol_syslog(__METHOD__." sql=".$sql, LOG_DEBUG);
		$resql = $this->db->query($sql);

		if ($resql) {
			// Call trigger
			$result = $this->call_trigger('PRODUCT_MODIFY', $user);
			if ($result < 0) {
				$error++;
			}
			// End call triggers

			if ($error) {
				$this->db->rollback();
				return -1;
			}

			$this->$field = $value;

			$this->db->commit();
			return 1;
		} else {
			$this->error = $this->db->lasterror();
			$this->db->rollback();
			return -1;
		}
	}

	/**
	 *    Load array this->multilangs
	 *
	 * @return int        <0 if KO, >0 if OK
	 */
	public function getMultiLangs()
	{
		global $langs;

		$current_lang = $langs->getDefaultLang();

		$sql = "SELECT lang, label, description, note as other";
		$sql .= " FROM ".MAIN_DB_PREFIX."product_lang";
		$sql .= " WHERE fk_product=".$this->id;

		$result = $this->db->query($sql);
		if ($result) {
			while ($obj = $this->db->fetch_object($result)) {
				//print 'lang='.$obj->lang.' current='.$current_lang.'<br>';
				if ($obj->lang == $current_lang) {  // si on a les traduct. dans la langue courante on les charge en infos principales.
					$this->label        = $obj->label;
					$this->description = $obj->description;
					$this->other        = $obj->other;
				}
				$this->multilangs["$obj->lang"]["label"]        = $obj->label;
				$this->multilangs["$obj->lang"]["description"] = $obj->description;
				$this->multilangs["$obj->lang"]["other"]        = $obj->other;
			}
			return 1;
		} else {
			$this->error = "Error: ".$this->db->lasterror()." - ".$sql;
			return -1;
		}
	}

	/**
	 *  used to check if price have really change to avoid log pollution
	 *
	 * @param  int  $level price level to change
	 * @return array
	 */
	private function getArrayForPriceCompare($level = 0)
	{

		$testExit = array('multiprices','multiprices_ttc','multiprices_base_type','multiprices_min','multiprices_min_ttc','multiprices_tva_tx','multiprices_recuperableonly');

		foreach ($testExit as $field) {
			if (!isset($this->$field[$level])) {
				return array();
			}
		}

		$lastPrice = array(
			'level' => $level ? $level : 1,
			'multiprices' => doubleval($this->multiprices[$level]),
			'multiprices_ttc' => doubleval($this->multiprices_ttc[$level]),
			'multiprices_base_type' => $this->multiprices_base_type[$level],
			'multiprices_min' => doubleval($this->multiprices_min[$level]),
			'multiprices_min_ttc' => doubleval($this->multiprices_min_ttc[$level]),
			'multiprices_tva_tx' => doubleval($this->multiprices_tva_tx[$level]),
			'multiprices_recuperableonly' => doubleval($this->multiprices_recuperableonly[$level]),
		);

		return $lastPrice;
	}


	// phpcs:disable PEAR.NamingConventions.ValidFunctionName.ScopeNotCamelCaps
	/**
	 *  Insert a track that we changed a customer price
	 *
	 * @param  User $user  User making change
	 * @param  int  $level price level to change
	 * @return int                    <0 if KO, >0 if OK
	 */
	private function _log_price($user, $level = 0)
	{
		// phpcs:enable
		global $conf;

		$now = dol_now();

		// Clean parameters
		if (empty($this->price_by_qty)) {
			$this->price_by_qty = 0;
		}

		// Add new price
		$sql = "INSERT INTO ".MAIN_DB_PREFIX."product_price(price_level,date_price, fk_product, fk_user_author, price, price_ttc, price_base_type,tosell, tva_tx, default_vat_code, recuperableonly,";
		$sql .= " localtax1_tx, localtax2_tx, localtax1_type, localtax2_type, price_min,price_min_ttc,price_by_qty,entity,fk_price_expression) ";
		$sql .= " VALUES(".($level ? $level : 1).", '".$this->db->idate($now)."', ".$this->id.", ".$user->id.", ".price2num($this->price).", ".price2num($this->price_ttc).",'".$this->db->escape($this->price_base_type)."',".((int) $this->status).", ".price2num($this->tva_tx).", ".($this->default_vat_code ? ("'".$this->db->escape($this->default_vat_code)."'") : "null").", ".((int) $this->tva_npr).",";
		$sql .= " ".price2num($this->localtax1_tx).", ".price2num($this->localtax2_tx).", '".$this->db->escape($this->localtax1_type)."', '".$this->db->escape($this->localtax2_type)."', ".price2num($this->price_min).", ".price2num($this->price_min_ttc).", ".price2num($this->price_by_qty).", ".$conf->entity.",".($this->fk_price_expression > 0 ? ((int) $this->fk_price_expression) : 'null');
		$sql .= ")";

		dol_syslog(get_class($this)."::_log_price", LOG_DEBUG);
		$resql = $this->db->query($sql);
		if (!$resql) {
			$this->error = $this->db->lasterror();
			dol_print_error($this->db);
			return -1;
		} else {
			return 1;
		}
	}


	// phpcs:disable PEAR.NamingConventions.ValidFunctionName.ScopeNotCamelCaps
	/**
	 *  Delete a price line
	 *
	 * @param  User $user  Object user
	 * @param  int  $rowid Line id to delete
	 * @return int                <0 if KO, >0 if OK
	 */
	public function log_price_delete($user, $rowid)
	{
		// phpcs:enable
		$sql = "DELETE FROM ".MAIN_DB_PREFIX."product_price_by_qty";
		$sql .= " WHERE fk_product_price=".((int) $rowid);
		$resql = $this->db->query($sql);

		$sql = "DELETE FROM ".MAIN_DB_PREFIX."product_price";
		$sql .= " WHERE rowid=".((int) $rowid);
		$resql = $this->db->query($sql);
		if ($resql) {
			return 1;
		} else {
			$this->error = $this->db->lasterror();
			return -1;
		}
	}


	/**
	 * Return price of sell of a product for a seller/buyer/product.
	 *
	 * @param	Societe		$thirdparty_seller		Seller
	 * @param	Societe		$thirdparty_buyer		Buyer
	 * @param	int			$pqp					Id of product price per quantity if a selection was done of such a price
	 * @return	array								Array of price information array('pu_ht'=> , 'pu_ttc'=> , 'tva_tx'=>'X.Y (code)', ...), 'tva_npr'=>0, ...)
	 * @see get_buyprice(), find_min_price_product_fournisseur()
	 */
	public function getSellPrice($thirdparty_seller, $thirdparty_buyer, $pqp = 0)
	{
		global $conf, $db;

		// Update if prices fields are defined
		$tva_tx = get_default_tva($thirdparty_seller, $thirdparty_buyer, $this->id);
		$tva_npr = get_default_npr($thirdparty_seller, $thirdparty_buyer, $this->id);
		if (empty($tva_tx)) {
			$tva_npr = 0;
		}

		$pu_ht = $this->price;
		$pu_ttc = $this->price_ttc;
		$price_min = $this->price_min;
		$price_base_type = $this->price_base_type;

		// If price per segment
		if (!empty($conf->global->PRODUIT_MULTIPRICES) && !empty($thirdparty_buyer->price_level)) {
			$pu_ht = $this->multiprices[$thirdparty_buyer->price_level];
			$pu_ttc = $this->multiprices_ttc[$thirdparty_buyer->price_level];
			$price_min = $this->multiprices_min[$thirdparty_buyer->price_level];
			$price_base_type = $this->multiprices_base_type[$thirdparty_buyer->price_level];
			if (!empty($conf->global->PRODUIT_MULTIPRICES_USE_VAT_PER_LEVEL)) {  // using this option is a bug. kept for backward compatibility
				if (isset($this->multiprices_tva_tx[$thirdparty_buyer->price_level])) {
					$tva_tx = $this->multiprices_tva_tx[$thirdparty_buyer->price_level];
				}
				if (isset($this->multiprices_recuperableonly[$thirdparty_buyer->price_level])) {
					$tva_npr = $this->multiprices_recuperableonly[$thirdparty_buyer->price_level];
				}
				if (empty($tva_tx)) {
					$tva_npr = 0;
				}
			}
		} elseif (!empty($conf->global->PRODUIT_CUSTOMER_PRICES)) {
			// If price per customer
			require_once DOL_DOCUMENT_ROOT.'/product/class/productcustomerprice.class.php';

			$prodcustprice = new Productcustomerprice($this->db);

			$filter = array('t.fk_product' => $this->id, 't.fk_soc' => $thirdparty_buyer->id);

			$result = $prodcustprice->fetch_all('', '', 0, 0, $filter);
			if ($result) {
				if (count($prodcustprice->lines) > 0) {
					$pu_ht = price($prodcustprice->lines[0]->price);
					$price_min = price($prodcustprice->lines[0]->price_min);
					$pu_ttc = price($prodcustprice->lines[0]->price_ttc);
					$price_base_type = $prodcustprice->lines[0]->price_base_type;
					$tva_tx = $prodcustprice->lines[0]->tva_tx;
					if ($prodcustprice->lines[0]->default_vat_code && !preg_match('/\(.*\)/', $tva_tx)) {
						$tva_tx .= ' ('.$prodcustprice->lines[0]->default_vat_code.')';
					}
					$tva_npr = $prodcustprice->lines[0]->recuperableonly;
					if (empty($tva_tx)) {
						$tva_npr = 0;
					}
				}
			}
		} elseif (!empty($conf->global->PRODUIT_CUSTOMER_PRICES_BY_QTY)) {
			// If price per quantity
			if ($this->prices_by_qty[0]) {
				// yes, this product has some prices per quantity
				// Search price into product_price_by_qty from $this->id
				foreach ($this->prices_by_qty_list[0] as $priceforthequantityarray) {
					if ($priceforthequantityarray['rowid'] != $pqp) {
						continue;
					}
					// We found the price
					if ($priceforthequantityarray['price_base_type'] == 'HT') {
						$pu_ht = $priceforthequantityarray['unitprice'];
					} else {
						$pu_ttc = $priceforthequantityarray['unitprice'];
					}
					break;
				}
			}
		} elseif (!empty($conf->global->PRODUIT_CUSTOMER_PRICES_BY_QTY_MULTIPRICES)) {
			// If price per quantity and customer
			if ($this->prices_by_qty[$thirdparty_buyer->price_level]) {
				// yes, this product has some prices per quantity
				// Search price into product_price_by_qty from $this->id
				foreach ($this->prices_by_qty_list[$thirdparty_buyer->price_level] as $priceforthequantityarray) {
					if ($priceforthequantityarray['rowid'] != $pqp) {
						continue;
					}
					// We found the price
					if ($priceforthequantityarray['price_base_type'] == 'HT') {
						$pu_ht = $priceforthequantityarray['unitprice'];
					} else {
						$pu_ttc = $priceforthequantityarray['unitprice'];
					}
					break;
				}
			}
		}

		return array('pu_ht'=>$pu_ht, 'pu_ttc'=>$pu_ttc, 'price_min'=>$price_min, 'price_base_type'=>$price_base_type, 'tva_tx'=>$tva_tx, 'tva_npr'=>$tva_npr);
	}

	// phpcs:disable PEAR.NamingConventions.ValidFunctionName.ScopeNotCamelCaps
	/**
	 * Read price used by a provider.
	 * We enter as input couple prodfournprice/qty or triplet qty/product_id/fourn_ref.
	 * This also set some properties on product like ->buyprice, ->fourn_pu, ...
	 *
	 * @param  int    $prodfournprice Id du tarif = rowid table product_fournisseur_price
	 * @param  double $qty            Quantity asked or -1 to get first entry found
	 * @param  int    $product_id     Filter on a particular product id
	 * @param  string $fourn_ref      Filter on a supplier price ref. 'none' to exclude ref in search.
	 * @param  int    $fk_soc         If of supplier
	 * @return int                    <-1 if KO, -1 if qty not enough, 0 if OK but nothing found, id_product if OK and found. May also initialize some properties like (->ref_supplier, buyprice, fourn_pu, vatrate_supplier...)
	 * @see getSellPrice(), find_min_price_product_fournisseur()
	 */
	public function get_buyprice($prodfournprice, $qty, $product_id = 0, $fourn_ref = '', $fk_soc = 0)
	{
		// phpcs:enable
		global $conf;
		$result = 0;

		// We do a first seach with a select by searching with couple prodfournprice and qty only (later we will search on triplet qty/product_id/fourn_ref)
		$sql = "SELECT pfp.rowid, pfp.price as price, pfp.quantity as quantity, pfp.remise_percent,";
		$sql .= " pfp.fk_product, pfp.ref_fourn, pfp.desc_fourn, pfp.fk_soc, pfp.tva_tx, pfp.fk_supplier_price_expression,";
		$sql .= " pfp.default_vat_code,";
		$sql .= " pfp.multicurrency_price, pfp.multicurrency_unitprice, pfp.multicurrency_tx, pfp.fk_multicurrency, pfp.multicurrency_code";
		if (!empty($conf->global->PRODUCT_USE_SUPPLIER_PACKAGING)) {
			$sql .= ", pfp.packaging";
		}
		$sql .= " FROM ".MAIN_DB_PREFIX."product_fournisseur_price as pfp";
		$sql .= " WHERE pfp.rowid = ".((int) $prodfournprice);
		if ($qty > 0) {
			$sql .= " AND pfp.quantity <= ".((float) $qty);
		}
		$sql .= " ORDER BY pfp.quantity DESC";

		dol_syslog(get_class($this)."::get_buyprice first search by prodfournprice/qty", LOG_DEBUG);
		$resql = $this->db->query($sql);
		if ($resql) {
			$obj = $this->db->fetch_object($resql);
			if ($obj && $obj->quantity > 0) {        // If we found a supplier prices from the id of supplier price
				if (!empty($conf->dynamicprices->enabled) && !empty($obj->fk_supplier_price_expression)) {
					include_once DOL_DOCUMENT_ROOT.'/product/dynamic_price/class/price_parser.class.php';
					$prod_supplier = new ProductFournisseur($this->db);
					$prod_supplier->product_fourn_price_id = $obj->rowid;
					$prod_supplier->id = $obj->fk_product;
					$prod_supplier->fourn_qty = $obj->quantity;
					$prod_supplier->fourn_tva_tx = $obj->tva_tx;
					$prod_supplier->fk_supplier_price_expression = $obj->fk_supplier_price_expression;
					$priceparser = new PriceParser($this->db);
					$price_result = $priceparser->parseProductSupplier($prod_supplier);
					if ($price_result >= 0) {
						$obj->price = $price_result;
					}
				}
				$this->product_fourn_price_id = $obj->rowid;
				$this->buyprice = $obj->price; // deprecated
				$this->fourn_pu = $obj->price / $obj->quantity; // Unit price of product of supplier
				$this->fourn_price_base_type = 'HT'; // Price base type
				$this->fourn_socid = $obj->fk_soc; // Company that offer this price
				$this->ref_fourn = $obj->ref_fourn; // deprecated
				$this->ref_supplier = $obj->ref_fourn; // Ref supplier
				$this->desc_supplier = $obj->desc_fourn; // desc supplier
				$this->remise_percent = $obj->remise_percent; // remise percent if present and not typed
				$this->vatrate_supplier = $obj->tva_tx; // Vat ref supplier
				$this->default_vat_code = $obj->default_vat_code; // Vat code supplier
				$this->fourn_multicurrency_price       = $obj->multicurrency_price;
				$this->fourn_multicurrency_unitprice   = $obj->multicurrency_unitprice;
				$this->fourn_multicurrency_tx          = $obj->multicurrency_tx;
				$this->fourn_multicurrency_id          = $obj->fk_multicurrency;
				$this->fourn_multicurrency_code        = $obj->multicurrency_code;
				if (!empty($conf->global->PRODUCT_USE_SUPPLIER_PACKAGING)) {
					$this->packaging = $obj->packaging;
				}
				$result = $obj->fk_product;
				return $result;
			} else { // If not found
				// We do a second search by doing a select again but searching with less reliable criteria: couple qty/id product, and if set fourn_ref or fk_soc.
				$sql = "SELECT pfp.rowid, pfp.price as price, pfp.quantity as quantity, pfp.remise_percent, pfp.fk_soc,";
				$sql .= " pfp.fk_product, pfp.ref_fourn as ref_supplier, pfp.desc_fourn as desc_supplier, pfp.tva_tx, pfp.fk_supplier_price_expression,";
				$sql .= " pfp.default_vat_code,";
				$sql .= " pfp.multicurrency_price, pfp.multicurrency_unitprice, pfp.multicurrency_tx, pfp.fk_multicurrency, pfp.multicurrency_code,";
				$sql .= " pfp.packaging";
				$sql .= " FROM ".MAIN_DB_PREFIX."product_fournisseur_price as pfp";
<<<<<<< HEAD
				$sql .= " WHERE pfp.fk_product = ".((int) $product_id);
				if ($fourn_ref != 'none') {
					$sql .= " AND pfp.ref_fourn = '".$this->db->escape($fourn_ref)."'";
=======
				$sql .= " WHERE 1 = 1";
                if ($product_id > 0) {
					$sql .= " AND pfp.fk_product = ".((int) $product_id);
                }
				if ($fourn_ref != 'none') { $sql .= " AND pfp.ref_fourn = '".$this->db->escape($fourn_ref)."'";
>>>>>>> d13ae9f7
				}
				if ($fk_soc > 0) {
					$sql .= " AND pfp.fk_soc = ".((int) $fk_soc);
				}
				if ($qty > 0) {
					$sql .= " AND pfp.quantity <= ".((float) $qty);
				}
				$sql .= " ORDER BY pfp.quantity DESC";
				$sql .= " LIMIT 1";

				dol_syslog(get_class($this)."::get_buyprice second search from qty/ref/product_id", LOG_DEBUG);
				$resql = $this->db->query($sql);
				if ($resql) {
					$obj = $this->db->fetch_object($resql);
					if ($obj && $obj->quantity > 0) {        // If found
						if (!empty($conf->dynamicprices->enabled) && !empty($obj->fk_supplier_price_expression)) {
							include_once DOL_DOCUMENT_ROOT.'/product/dynamic_price/class/price_parser.class.php';
							$prod_supplier = new ProductFournisseur($this->db);
							$prod_supplier->product_fourn_price_id = $obj->rowid;
							$prod_supplier->id = $obj->fk_product;
							$prod_supplier->fourn_qty = $obj->quantity;
							$prod_supplier->fourn_tva_tx = $obj->tva_tx;
							$prod_supplier->fk_supplier_price_expression = $obj->fk_supplier_price_expression;
							$priceparser = new PriceParser($this->db);
							$price_result = $priceparser->parseProductSupplier($prod_supplier);
							if ($result >= 0) {
								$obj->price = $price_result;
							}
						}
						$this->product_fourn_price_id = $obj->rowid;
						$this->buyprice = $obj->price; // deprecated
						$this->fourn_qty = $obj->quantity; // min quantity for price for a virtual supplier
						$this->fourn_pu = $obj->price / $obj->quantity; // Unit price of product for a virtual supplier
						$this->fourn_price_base_type = 'HT'; // Price base type for a virtual supplier
						$this->fourn_socid = $obj->fk_soc; // Company that offer this price
						$this->ref_fourn = $obj->ref_supplier; // deprecated
						$this->ref_supplier = $obj->ref_supplier; // Ref supplier
						$this->desc_supplier = $obj->desc_supplier; // desc supplier
						$this->remise_percent = $obj->remise_percent; // remise percent if present and not typed
						$this->vatrate_supplier = $obj->tva_tx; // Vat ref supplier
						$this->default_vat_code = $obj->default_vat_code; // Vat code supplier
						$this->fourn_multicurrency_price       = $obj->multicurrency_price;
						$this->fourn_multicurrency_unitprice   = $obj->multicurrency_unitprice;
						$this->fourn_multicurrency_tx          = $obj->multicurrency_tx;
						$this->fourn_multicurrency_id          = $obj->fk_multicurrency;
						$this->fourn_multicurrency_code        = $obj->multicurrency_code;
						if (!empty($conf->global->PRODUCT_USE_SUPPLIER_PACKAGING)) {
							$this->packaging = $obj->packaging;
						}
						$result = $obj->fk_product;
						return $result;
					} else {
						return -1; // Ce produit n'existe pas avec cet id tarif fournisseur ou existe mais qte insuffisante, ni pour le couple produit/ref fournisseur dans la quantité.
					}
				} else {
					$this->error = $this->db->lasterror();
					return -3;
				}
			}
		} else {
			$this->error = $this->db->lasterror();
			return -2;
		}
	}


	/**
	 *    Modify customer price of a product/Service
	 *
	 * @param  double $newprice          New price
	 * @param  string $newpricebase      HT or TTC
	 * @param  User   $user              Object user that make change
	 * @param  double $newvat            New VAT Rate (For example 8.5. Should not be a string)
	 * @param  double $newminprice       New price min
	 * @param  int    $level             0=standard, >0 = level if multilevel prices
	 * @param  int    $newnpr            0=Standard vat rate, 1=Special vat rate for French NPR VAT
	 * @param  int    $newpbq            1 if it has price by quantity
	 * @param  int    $ignore_autogen    Used to avoid infinite loops
	 * @param  array  $localtaxes_array  Array with localtaxes info array('0'=>type1,'1'=>rate1,'2'=>type2,'3'=>rate2) (loaded by getLocalTaxesFromRate(vatrate, 0, ...) function).
	 * @param  string $newdefaultvatcode Default vat code
	 * @return int                            <0 if KO, >0 if OK
	 */
	public function updatePrice($newprice, $newpricebase, $user, $newvat = '', $newminprice = 0, $level = 0, $newnpr = 0, $newpbq = 0, $ignore_autogen = 0, $localtaxes_array = array(), $newdefaultvatcode = '')
	{
		global $conf, $langs;

		$lastPriceData = $this->getArrayForPriceCompare($level); // temporary store current price before update

		$id = $this->id;

		dol_syslog(get_class($this)."::update_price id=".$id." newprice=".$newprice." newpricebase=".$newpricebase." newminprice=".$newminprice." level=".$level." npr=".$newnpr." newdefaultvatcode=".$newdefaultvatcode);

		// Clean parameters
		if (empty($this->tva_tx)) {
			$this->tva_tx = 0;
		}
		if (empty($newnpr)) {
			$newnpr = 0;
		}
		if (empty($newminprice)) {
			$newminprice = 0;
		}
		if (empty($newminprice)) {
			$newminprice = 0;
		}

		// Check parameters
		if ($newvat == '') {
			$newvat = $this->tva_tx;
		}

		// If multiprices are enabled, then we check if the current product is subject to price autogeneration
		// Price will be modified ONLY when the first one is the one that is being modified
		if ((!empty($conf->global->PRODUIT_MULTIPRICES) || !empty($conf->global->PRODUIT_CUSTOMER_PRICES_BY_QTY_MULTIPRICES)) && !$ignore_autogen && $this->price_autogen && ($level == 1)) {
			return $this->generateMultiprices($user, $newprice, $newpricebase, $newvat, $newnpr, $newpbq);
		}

		if (!empty($newminprice) && ($newminprice > $newprice)) {
			$this->error = 'ErrorPriceCantBeLowerThanMinPrice';
			return -1;
		}

		if ($newprice !== '' || $newprice === 0) {
			if ($newpricebase == 'TTC') {
				$price_ttc = price2num($newprice, 'MU');
				$price = price2num($newprice) / (1 + ($newvat / 100));
				$price = price2num($price, 'MU');

				if ($newminprice != '' || $newminprice == 0) {
					$price_min_ttc = price2num($newminprice, 'MU');
					$price_min = price2num($newminprice) / (1 + ($newvat / 100));
					$price_min = price2num($price_min, 'MU');
				} else {
					$price_min = 0;
					$price_min_ttc = 0;
				}
			} else {
				$price = price2num($newprice, 'MU');
				$price_ttc = ($newnpr != 1) ? price2num($newprice) * (1 + ($newvat / 100)) : $price;
				$price_ttc = price2num($price_ttc, 'MU');

				if ($newminprice !== '' || $newminprice === 0) {
					$price_min = price2num($newminprice, 'MU');
					$price_min_ttc = price2num($newminprice) * (1 + ($newvat / 100));
					$price_min_ttc = price2num($price_min_ttc, 'MU');
					//print 'X'.$newminprice.'-'.$price_min;
				} else {
					$price_min = 0;
					$price_min_ttc = 0;
				}
			}
			//print 'x'.$id.'-'.$newprice.'-'.$newpricebase.'-'.$price.'-'.$price_ttc.'-'.$price_min.'-'.$price_min_ttc;

			if (count($localtaxes_array) > 0) {
				$localtaxtype1 = $localtaxes_array['0'];
				$localtax1 = $localtaxes_array['1'];
				$localtaxtype2 = $localtaxes_array['2'];
				$localtax2 = $localtaxes_array['3'];
			} else // old method. deprecated because ot can't retrieve type
			{
				$localtaxtype1 = '0';
				$localtax1 = get_localtax($newvat, 1);
				$localtaxtype2 = '0';
				$localtax2 = get_localtax($newvat, 2);
			}
			if (empty($localtax1)) {
				$localtax1 = 0; // If = '' then = 0
			}
			if (empty($localtax2)) {
				$localtax2 = 0; // If = '' then = 0
			}

			$this->db->begin();

			// Ne pas mettre de quote sur les numeriques decimaux.
			// Ceci provoque des stockages avec arrondis en base au lieu des valeurs exactes.
			$sql = "UPDATE ".MAIN_DB_PREFIX."product SET";
			$sql .= " price_base_type='".$this->db->escape($newpricebase)."',";
			$sql .= " price=".$price.",";
			$sql .= " price_ttc=".$price_ttc.",";
			$sql .= " price_min=".$price_min.",";
			$sql .= " price_min_ttc=".$price_min_ttc.",";
			$sql .= " localtax1_tx=".($localtax1 >= 0 ? $localtax1 : 'NULL').",";
			$sql .= " localtax2_tx=".($localtax2 >= 0 ? $localtax2 : 'NULL').",";
			$sql .= " localtax1_type=".($localtaxtype1 != '' ? "'".$this->db->escape($localtaxtype1)."'" : "'0'").",";
			$sql .= " localtax2_type=".($localtaxtype2 != '' ? "'".$this->db->escape($localtaxtype2)."'" : "'0'").",";
			$sql .= " default_vat_code=".($newdefaultvatcode ? "'".$this->db->escape($newdefaultvatcode)."'" : "null").",";
			$sql .= " tva_tx='".price2num($newvat)."',";
			$sql .= " recuperableonly='".$this->db->escape($newnpr)."'";
			$sql .= " WHERE rowid = ".((int) $id);

			dol_syslog(get_class($this)."::update_price", LOG_DEBUG);
			$resql = $this->db->query($sql);
			if ($resql) {
				$this->multiprices[$level] = $price;
				$this->multiprices_ttc[$level] = $price_ttc;
				$this->multiprices_min[$level] = $price_min;
				$this->multiprices_min_ttc[$level] = $price_min_ttc;
				$this->multiprices_base_type[$level] = $newpricebase;
				$this->multiprices_default_vat_code[$level] = $newdefaultvatcode;
				$this->multiprices_tva_tx[$level] = $newvat;
				$this->multiprices_recuperableonly[$level] = $newnpr;

				$this->price = $price;
				$this->price_ttc = $price_ttc;
				$this->price_min = $price_min;
				$this->price_min_ttc = $price_min_ttc;
				$this->price_base_type = $newpricebase;
				$this->default_vat_code = $newdefaultvatcode;
				$this->tva_tx = $newvat;
				$this->tva_npr = $newnpr;
				//Local taxes
				$this->localtax1_tx = $localtax1;
				$this->localtax2_tx = $localtax2;
				$this->localtax1_type = $localtaxtype1;
				$this->localtax2_type = $localtaxtype2;

				// Price by quantity
				$this->price_by_qty = $newpbq;

				// check if price have really change before log
				$newPriceData = $this->getArrayForPriceCompare($level);
				if (!empty(array_diff_assoc($newPriceData, $lastPriceData)) || empty($conf->global->PRODUIT_MULTIPRICES)) {
					$this->_log_price($user, $level); // Save price for level into table product_price
				}

				$this->level = $level; // Store level of price edited for trigger

				// Call trigger
				$result = $this->call_trigger('PRODUCT_PRICE_MODIFY', $user);
				if ($result < 0) {
					$this->db->rollback();
					return -1;
				}
				// End call triggers

				$this->db->commit();
			} else {
				$this->db->rollback();
				dol_print_error($this->db);
			}
		}

		return 1;
	}

	/**
	 *  Sets the supplier price expression
	 *
	 * @param      int $expression_id Expression
	 * @return     int                     <0 if KO, >0 if OK
	 * @deprecated Use Product::update instead
	 */
	public function setPriceExpression($expression_id)
	{
		global $user;

		$this->fk_price_expression = $expression_id;

		return $this->update($this->id, $user);
	}

	/**
	 *  Load a product in memory from database
	 *
	 * @param  int    $id                Id of product/service to load
	 * @param  string $ref               Ref of product/service to load
	 * @param  string $ref_ext           Ref ext of product/service to load
	 * @param  string $barcode           Barcode of product/service to load
	 * @param  int    $ignore_expression Ignores the math expression for calculating price and uses the db value instead
	 * @param  int    $ignore_price_load Load product without loading prices arrays (when we are sure we don't need them)
	 * @param  int    $ignore_lang_load  Load product without loading language arrays (when we are sure we don't need them)
	 * @return int                       <0 if KO, 0 if not found, >0 if OK
	 */
	public function fetch($id = '', $ref = '', $ref_ext = '', $barcode = '', $ignore_expression = 0, $ignore_price_load = 0, $ignore_lang_load = 0)
	{
		include_once DOL_DOCUMENT_ROOT.'/core/lib/company.lib.php';

		global $langs, $conf;

		dol_syslog(get_class($this)."::fetch id=".$id." ref=".$ref." ref_ext=".$ref_ext);

		// Check parameters
		if (!$id && !$ref && !$ref_ext && !$barcode) {
			$this->error = 'ErrorWrongParameters';
			dol_syslog(get_class($this)."::fetch ".$this->error, LOG_ERR);
			return -1;
		}

		$sql = "SELECT p.rowid, p.ref, p.ref_ext, p.label, p.description, p.url, p.note_public, p.note as note_private, p.customcode, p.fk_country, p.fk_state, p.lifetime, p.qc_frequency, p.price, p.price_ttc,";
		$sql .= " p.price_min, p.price_min_ttc, p.price_base_type, p.cost_price, p.default_vat_code, p.tva_tx, p.recuperableonly as tva_npr, p.localtax1_tx, p.localtax2_tx, p.localtax1_type, p.localtax2_type, p.tosell,";
		$sql .= " p.tobuy, p.fk_product_type, p.duration, p.fk_default_warehouse, p.seuil_stock_alerte, p.canvas, p.net_measure, p.net_measure_units, p.weight, p.weight_units,";
		$sql .= " p.length, p.length_units, p.width, p.width_units, p.height, p.height_units,";
		$sql .= " p.surface, p.surface_units, p.volume, p.volume_units, p.barcode, p.fk_barcode_type, p.finished,";
		if (empty($conf->global->MAIN_PRODUCT_PERENTITY_SHARED)) {
			$sql .= " p.accountancy_code_buy, p.accountancy_code_buy_intra, p.accountancy_code_buy_export, p.accountancy_code_sell, p.accountancy_code_sell_intra, p.accountancy_code_sell_export,";
		} else {
			$sql .= " ppe.accountancy_code_buy, ppe.accountancy_code_buy_intra, ppe.accountancy_code_buy_export, ppe.accountancy_code_sell, ppe.accountancy_code_sell_intra, ppe.accountancy_code_sell_export,";
		}

		//For MultiCompany
		//PMP per entity & Stocks Sharings stock_reel includes only stocks shared with this entity
		$separatedEntityPMP = false;	// Set to true to get the AWP from table llx_product_perentity instead of field 'pmp' into llx_product.
		$separatedStock = false;		// Set to true will count stock from subtable llx_product_stock. It is slower than using denormalized field 'stock', but it is required when using multientity and shared warehouses.
		if (!empty($conf->global->MULTICOMPANY_PRODUCT_SHARING_ENABLED)) {
			if (!empty($conf->global->MULTICOMPANY_PMP_PER_ENTITY_ENABLED)) {
				$checkPMPPerEntity = $this->db->query("SELECT pmp FROM " . MAIN_DB_PREFIX . "product_perentity WHERE fk_product  = ".((int) $id)." AND entity = ".(int) $conf->entity);
				if ($this->db->num_rows($checkPMPPerEntity)>0) {
					$separatedEntityPMP = true;
				}
			}
			global $mc;
			$separatedStock = true;
			$visibleWarehousesEntities = $conf->entity;
			if (isset($mc->sharings['stock']) && !empty($mc->sharings['stock'])) {
				$visibleWarehousesEntities .= "," . implode(",", $mc->sharings['stock']);
			}
		}
		if ($separatedEntityPMP) {
			$sql .= " ppe.pmp,";
		} else {
			$sql .= " p.pmp,";
		}
		$sql .= " p.datec, p.tms, p.import_key, p.entity, p.desiredstock, p.tobatch, p.batch_mask, p.fk_unit,";
		$sql .= " p.fk_price_expression, p.price_autogen, p.model_pdf,";
		if ($separatedStock) {
			$sql .= " SUM(sp.reel) as stock";
		} else {
			$sql .= " p.stock";
		}
		$sql .= " FROM ".MAIN_DB_PREFIX."product as p";
		if (!empty($conf->global->MAIN_PRODUCT_PERENTITY_SHARED) || $separatedEntityPMP) {
			$sql .= " LEFT JOIN " . MAIN_DB_PREFIX . "product_perentity as ppe ON ppe.fk_product = p.rowid AND ppe.entity = " . ((int) $conf->entity);
		}
		if ($separatedStock) {
			$sql .= " LEFT JOIN " . MAIN_DB_PREFIX . "product_stock as sp ON sp.fk_product = p.rowid AND sp.fk_entrepot IN (SELECT rowid FROM ".MAIN_DB_PREFIX."entrepot WHERE entity IN (".$this->db->sanitize($visibleWarehousesEntities)."))";
		}
		if ($id) {
			$sql .= " WHERE p.rowid = ".((int) $id);
		} else {
			$sql .= " WHERE p.entity IN (".getEntity($this->element).")";
			if ($ref) {
				$sql .= " AND p.ref = '".$this->db->escape($ref)."'";
			} elseif ($ref_ext) {
				$sql .= " AND p.ref_ext = '".$this->db->escape($ref_ext)."'";
			} elseif ($barcode) {
				$sql .= " AND p.barcode = '".$this->db->escape($barcode)."'";
			}
		}
		if ($separatedStock) {
			$sql .= " GROUP BY p.rowid, p.ref, p.ref_ext, p.label, p.description, p.url, p.note_public, p.note, p.customcode, p.fk_country, p.fk_state, p.lifetime, p.qc_frequency, p.price, p.price_ttc,";
			$sql .= " p.price_min, p.price_min_ttc, p.price_base_type, p.cost_price, p.default_vat_code, p.tva_tx, p.recuperableonly, p.localtax1_tx, p.localtax2_tx, p.localtax1_type, p.localtax2_type, p.tosell,";
			$sql .= " p.tobuy, p.fk_product_type, p.duration, p.fk_default_warehouse, p.seuil_stock_alerte, p.canvas, p.net_measure, p.net_measure_units, p.weight, p.weight_units,";
			$sql .= " p.length, p.length_units, p.width, p.width_units, p.height, p.height_units,";
			$sql .= " p.surface, p.surface_units, p.volume, p.volume_units, p.barcode, p.fk_barcode_type, p.finished,";
			if (empty($conf->global->MAIN_PRODUCT_PERENTITY_SHARED)) {
				$sql .= " p.accountancy_code_buy, p.accountancy_code_buy_intra, p.accountancy_code_buy_export, p.accountancy_code_sell, p.accountancy_code_sell_intra, p.accountancy_code_sell_export,";
			} else {
				$sql .= " ppe.accountancy_code_buy, ppe.accountancy_code_buy_intra, ppe.accountancy_code_buy_export, ppe.accountancy_code_sell, ppe.accountancy_code_sell_intra, ppe.accountancy_code_sell_export,";
			}
			if ($separatedEntityPMP) {
				$sql .= " ppe.pmp,";
			} else {
				$sql .= " p.pmp,";
			}
			$sql .= " p.datec, p.tms, p.import_key, p.entity, p.desiredstock, p.tobatch, p.batch_mask, p.fk_unit,";
			$sql .= " p.fk_price_expression, p.price_autogen, p.model_pdf";
			if (!$separatedStock) {
				$sql .= ", p.stock";
			}
		}

		$resql = $this->db->query($sql);
		if ($resql) {
			unset($this->oldcopy);

			if ($this->db->num_rows($resql) > 0) {
				$obj = $this->db->fetch_object($resql);

				$this->id = $obj->rowid;
				$this->ref                            = $obj->ref;
				$this->ref_ext                        = $obj->ref_ext;
				$this->label                          = $obj->label;
				$this->description                    = $obj->description;
				$this->url                            = $obj->url;
				$this->note_public                    = $obj->note_public;
				$this->note_private                   = $obj->note_private;
				$this->note                           = $obj->note_private; // deprecated

				$this->type                            = $obj->fk_product_type;
				$this->status                        = $obj->tosell;
				$this->status_buy                    = $obj->tobuy;
				$this->status_batch                    = $obj->tobatch;
				$this->batch_mask                    = $obj->batch_mask;

				$this->customcode                    = $obj->customcode;
				$this->country_id                    = $obj->fk_country;
				$this->country_code = getCountry($this->country_id, 2, $this->db);
				$this->state_id = $obj->fk_state;
				$this->lifetime                     = $obj->lifetime;
				$this->qc_frequency                 = $obj->qc_frequency;
				$this->price                        = $obj->price;
				$this->price_ttc                    = $obj->price_ttc;
				$this->price_min                    = $obj->price_min;
				$this->price_min_ttc                = $obj->price_min_ttc;
				$this->price_base_type = $obj->price_base_type;
				$this->cost_price                    = $obj->cost_price;
				$this->default_vat_code = $obj->default_vat_code;
				$this->tva_tx                        = $obj->tva_tx;
				//! French VAT NPR
				$this->tva_npr                        = $obj->tva_npr;
				$this->recuperableonly                = $obj->tva_npr; // For backward compatibility
				//! Local taxes
				$this->localtax1_tx                    = $obj->localtax1_tx;
				$this->localtax2_tx                    = $obj->localtax2_tx;
				$this->localtax1_type                = $obj->localtax1_type;
				$this->localtax2_type                = $obj->localtax2_type;

				$this->finished                        = $obj->finished;
				$this->duration                        = $obj->duration;
				$this->duration_value                = substr($obj->duration, 0, dol_strlen($obj->duration) - 1);
				$this->duration_unit = substr($obj->duration, -1);
				$this->canvas                        = $obj->canvas;
				$this->net_measure = $obj->net_measure;
				$this->net_measure_units = $obj->net_measure_units;
				$this->weight                        = $obj->weight;
				$this->weight_units                    = $obj->weight_units;
				$this->length                        = $obj->length;
				$this->length_units                    = $obj->length_units;
				$this->width = $obj->width;
				$this->width_units = $obj->width_units;
				$this->height = $obj->height;
				$this->height_units = $obj->height_units;

				$this->surface = $obj->surface;
				$this->surface_units = $obj->surface_units;
				$this->volume = $obj->volume;
				$this->volume_units                    = $obj->volume_units;
				$this->barcode = $obj->barcode;
				$this->barcode_type                    = $obj->fk_barcode_type;

				$this->accountancy_code_buy				= $obj->accountancy_code_buy;
				$this->accountancy_code_buy_intra		= $obj->accountancy_code_buy_intra;
				$this->accountancy_code_buy_export		= $obj->accountancy_code_buy_export;
				$this->accountancy_code_sell			= $obj->accountancy_code_sell;
				$this->accountancy_code_sell_intra		= $obj->accountancy_code_sell_intra;
				$this->accountancy_code_sell_export		= $obj->accountancy_code_sell_export;

				$this->fk_default_warehouse            = $obj->fk_default_warehouse;
				$this->seuil_stock_alerte            = $obj->seuil_stock_alerte;
				$this->desiredstock                    = $obj->desiredstock;
				$this->stock_reel                    = $obj->stock;
				$this->pmp = $obj->pmp;

				$this->date_creation                = $obj->datec;
				$this->date_modification            = $obj->tms;
				$this->import_key                    = $obj->import_key;
				$this->entity                        = $obj->entity;

				$this->ref_ext                        = $obj->ref_ext;
				$this->fk_price_expression            = $obj->fk_price_expression;
				$this->fk_unit                        = $obj->fk_unit;
				$this->price_autogen = $obj->price_autogen;
				$this->model_pdf = $obj->model_pdf;

				$this->db->free($resql);

				// fetch optionals attributes and labels
				$this->fetch_optionals();

				// Multilangs
				if (!empty($conf->global->MAIN_MULTILANGS) && empty($ignore_lang_load)) {
					$this->getMultiLangs();
				}

				// Load multiprices array
				if (!empty($conf->global->PRODUIT_MULTIPRICES) && empty($ignore_price_load)) {                // prices per segment
					for ($i = 1; $i <= $conf->global->PRODUIT_MULTIPRICES_LIMIT; $i++) {
						$sql = "SELECT price, price_ttc, price_min, price_min_ttc,";
						$sql .= " price_base_type, tva_tx, default_vat_code, tosell, price_by_qty, rowid, recuperableonly";
						$sql .= " FROM ".MAIN_DB_PREFIX."product_price";
						$sql .= " WHERE entity IN (".getEntity('productprice').")";
						$sql .= " AND price_level=".((int) $i);
						$sql .= " AND fk_product = ".((int) $this->id);
						$sql .= " ORDER BY date_price DESC, rowid DESC";
						$sql .= " LIMIT 1";
						$resql = $this->db->query($sql);
						if ($resql) {
							$result = $this->db->fetch_array($resql);

							$this->multiprices[$i] = $result ? $result["price"] : null;
							$this->multiprices_ttc[$i] = $result ? $result["price_ttc"] : null;
							$this->multiprices_min[$i] =  $result ? $result["price_min"] : null;
							$this->multiprices_min_ttc[$i] = $result ? $result["price_min_ttc"] : null;
							$this->multiprices_base_type[$i] = $result ? $result["price_base_type"] : null;
							// Next two fields are used only if PRODUIT_MULTIPRICES_USE_VAT_PER_LEVEL is on
							$this->multiprices_tva_tx[$i] = $result ? $result["tva_tx"].($result ? ' ('.$result['default_vat_code'].')' : '') : null;
							$this->multiprices_recuperableonly[$i] = $result ? $result["recuperableonly"] : null;

							// Price by quantity
							/*
							 $this->prices_by_qty[$i]=$result["price_by_qty"];
							 $this->prices_by_qty_id[$i]=$result["rowid"];
							 // Récuperation de la liste des prix selon qty si flag positionné
							 if ($this->prices_by_qty[$i] == 1)
							 {
							 $sql = "SELECT rowid, price, unitprice, quantity, remise_percent, remise, price_base_type";
							 $sql.= " FROM ".MAIN_DB_PREFIX."product_price_by_qty";
							 $sql.= " WHERE fk_product_price = ".$this->prices_by_qty_id[$i];
							 $sql.= " ORDER BY quantity ASC";
							 $resultat=array();
							 $resql = $this->db->query($sql);
							 if ($resql)
							 {
							 $ii=0;
							 while ($result= $this->db->fetch_array($resql)) {
							 $resultat[$ii]=array();
							 $resultat[$ii]["rowid"]=$result["rowid"];
							 $resultat[$ii]["price"]= $result["price"];
							 $resultat[$ii]["unitprice"]= $result["unitprice"];
							 $resultat[$ii]["quantity"]= $result["quantity"];
							 $resultat[$ii]["remise_percent"]= $result["remise_percent"];
							 $resultat[$ii]["remise"]= $result["remise"];                    // deprecated
							 $resultat[$ii]["price_base_type"]= $result["price_base_type"];
							 $ii++;
							 }
							 $this->prices_by_qty_list[$i]=$resultat;
							 }
							 else
							 {
							 dol_print_error($this->db);
							 return -1;
							 }
							 }*/
						} else {
							$this->error = $this->db->lasterror;
							return -1;
						}
					}
				} elseif (!empty($conf->global->PRODUIT_CUSTOMER_PRICES) && empty($ignore_price_load)) {            // prices per customers
					// Nothing loaded by default. List may be very long.
				} elseif (!empty($conf->global->PRODUIT_CUSTOMER_PRICES_BY_QTY) && empty($ignore_price_load)) {    // prices per quantity
					$sql = "SELECT price, price_ttc, price_min, price_min_ttc,";
					$sql .= " price_base_type, tva_tx, default_vat_code, tosell, price_by_qty, rowid";
					$sql .= " FROM ".MAIN_DB_PREFIX."product_price";
					$sql .= " WHERE fk_product = ".((int) $this->id);
					$sql .= " ORDER BY date_price DESC, rowid DESC";
					$sql .= " LIMIT 1";
					$resql = $this->db->query($sql);
					if ($resql) {
						$result = $this->db->fetch_array($resql);

						// Price by quantity
						$this->prices_by_qty[0] = $result["price_by_qty"];
						$this->prices_by_qty_id[0] = $result["rowid"];
						// Récuperation de la liste des prix selon qty si flag positionné
						if ($this->prices_by_qty[0] == 1) {
							$sql = "SELECT rowid,price, unitprice, quantity, remise_percent, remise, remise, price_base_type";
							$sql .= " FROM ".MAIN_DB_PREFIX."product_price_by_qty";
							$sql .= " WHERE fk_product_price = ".((int) $this->prices_by_qty_id[0]);
							$sql .= " ORDER BY quantity ASC";
							$resultat = array();
							$resql = $this->db->query($sql);
							if ($resql) {
								$ii = 0;
								while ($result = $this->db->fetch_array($resql)) {
									$resultat[$ii] = array();
									$resultat[$ii]["rowid"] = $result["rowid"];
									$resultat[$ii]["price"] = $result["price"];
									$resultat[$ii]["unitprice"] = $result["unitprice"];
									$resultat[$ii]["quantity"] = $result["quantity"];
									$resultat[$ii]["remise_percent"] = $result["remise_percent"];
									//$resultat[$ii]["remise"]= $result["remise"];                    // deprecated
									$resultat[$ii]["price_base_type"] = $result["price_base_type"];
									$ii++;
								}
								$this->prices_by_qty_list[0] = $resultat;
							} else {
								$this->error = $this->db->lasterror;
								return -1;
							}
						}
					} else {
						$this->error = $this->db->lasterror;
						return -1;
					}
				} elseif (!empty($conf->global->PRODUIT_CUSTOMER_PRICES_BY_QTY_MULTIPRICES) && empty($ignore_price_load)) {    // prices per customer and quantity
					for ($i = 1; $i <= $conf->global->PRODUIT_MULTIPRICES_LIMIT; $i++) {
						$sql = "SELECT price, price_ttc, price_min, price_min_ttc,";
						$sql .= " price_base_type, tva_tx, default_vat_code, tosell, price_by_qty, rowid, recuperableonly";
						$sql .= " FROM ".MAIN_DB_PREFIX."product_price";
						$sql .= " WHERE entity IN (".getEntity('productprice').")";
						$sql .= " AND price_level=".((int) $i);
						$sql .= " AND fk_product = ".((int) $this->id);
						$sql .= " ORDER BY date_price DESC, rowid DESC";
						$sql .= " LIMIT 1";
						$resql = $this->db->query($sql);
						if ($resql) {
							$result = $this->db->fetch_array($resql);

							$this->multiprices[$i] = $result["price"];
							$this->multiprices_ttc[$i] = $result["price_ttc"];
							$this->multiprices_min[$i] = $result["price_min"];
							$this->multiprices_min_ttc[$i] = $result["price_min_ttc"];
							$this->multiprices_base_type[$i] = $result["price_base_type"];
							// Next two fields are used only if PRODUIT_MULTIPRICES_USE_VAT_PER_LEVEL is on
							$this->multiprices_tva_tx[$i] = $result["tva_tx"]; // TODO Add ' ('.$result['default_vat_code'].')'
							$this->multiprices_recuperableonly[$i] = $result["recuperableonly"];

							// Price by quantity
							$this->prices_by_qty[$i] = $result["price_by_qty"];
							$this->prices_by_qty_id[$i] = $result["rowid"];
							// Récuperation de la liste des prix selon qty si flag positionné
							if ($this->prices_by_qty[$i] == 1) {
								$sql = "SELECT rowid, price, unitprice, quantity, remise_percent, remise, price_base_type";
								$sql .= " FROM ".MAIN_DB_PREFIX."product_price_by_qty";
								$sql .= " WHERE fk_product_price = ".$this->prices_by_qty_id[$i];
								$sql .= " ORDER BY quantity ASC";
								$resultat = array();
								$resql = $this->db->query($sql);
								if ($resql) {
									$ii = 0;
									while ($result = $this->db->fetch_array($resql)) {
										$resultat[$ii] = array();
										$resultat[$ii]["rowid"] = $result["rowid"];
										$resultat[$ii]["price"] = $result["price"];
										$resultat[$ii]["unitprice"] = $result["unitprice"];
										$resultat[$ii]["quantity"] = $result["quantity"];
										$resultat[$ii]["remise_percent"] = $result["remise_percent"];
										$resultat[$ii]["remise"] = $result["remise"]; // deprecated
										$resultat[$ii]["price_base_type"] = $result["price_base_type"];
										$ii++;
									}
									$this->prices_by_qty_list[$i] = $resultat;
								} else {
									$this->error = $this->db->lasterror;
									return -1;
								}
							}
						} else {
							$this->error = $this->db->lasterror;
							return -1;
						}
					}
				}

				if (!empty($conf->dynamicprices->enabled) && !empty($this->fk_price_expression) && empty($ignore_expression)) {
					include_once DOL_DOCUMENT_ROOT.'/product/dynamic_price/class/price_parser.class.php';
					$priceparser = new PriceParser($this->db);
					$price_result = $priceparser->parseProduct($this);
					if ($price_result >= 0) {
						$this->price = $price_result;
						// Calculate the VAT
						$this->price_ttc = price2num($this->price) * (1 + ($this->tva_tx / 100));
						$this->price_ttc = price2num($this->price_ttc, 'MU');
					}
				}

				// We should not load stock during the fetch. If someone need stock of product, he must call load_stock after fetching product.
				// Instead we just init the stock_warehouse array
				$this->stock_warehouse = array();

				return 1;
			} else {
				return 0;
			}
		} else {
			$this->error = $this->db->lasterror();
			return -1;
		}
	}

	// phpcs:disable PEAR.NamingConventions.ValidFunctionName.ScopeNotCamelCaps
	/**
	 *  Charge tableau des stats OF pour le produit/service
	 *
	 * @param  int $socid Id societe
	 * @return int                     Array of stats in $this->stats_mo, <0 if ko or >0 if ok
	 */
	public function load_stats_mo($socid = 0)
	{
		// phpcs:enable
		global $user, $hookmanager, $action;

		$error = 0;

		foreach (array('toconsume', 'consumed', 'toproduce', 'produced') as $role) {
			$this->stats_mo['customers_'.$role] = 0;
			$this->stats_mo['nb_'.$role] = 0;
			$this->stats_mo['qty_'.$role] = 0;

			$sql = "SELECT COUNT(DISTINCT c.fk_soc) as nb_customers, COUNT(DISTINCT c.rowid) as nb,";
			$sql .= " SUM(mp.qty) as qty";
			$sql .= " FROM ".MAIN_DB_PREFIX."mrp_mo as c";
			$sql .= " INNER JOIN ".MAIN_DB_PREFIX."mrp_production as mp ON mp.fk_mo=c.rowid";
			if (empty($user->rights->societe->client->voir) && !$socid) {
				$sql .= "INNER JOIN ".MAIN_DB_PREFIX."societe_commerciaux as sc ON sc.fk_soc=c.fk_soc AND sc.fk_user = ".((int) $user->id);
			}
			$sql .= " WHERE ";
			$sql .= " c.entity IN (".getEntity('mo').")";

			$sql .= " AND mp.fk_product = ".((int) $this->id);
			$sql .= " AND mp.role ='".$this->db->escape($role)."'";
			if ($socid > 0) {
				$sql .= " AND c.fk_soc = ".((int) $socid);
			}

			$result = $this->db->query($sql);
			if ($result) {
				$obj = $this->db->fetch_object($result);
				$this->stats_mo['customers_'.$role] = $obj->nb_customers ? $obj->nb_customers : 0;
				$this->stats_mo['nb_'.$role] = $obj->nb ? $obj->nb : 0;
				$this->stats_mo['qty_'.$role] = $obj->qty ? price2num($obj->qty, 'MS') : 0;		// qty may be a float due to the SUM()
			} else {
				$this->error = $this->db->error();
				$error++;
			}
		}

		if (!empty($error)) {
			return -1;
		}

		$parameters = array('socid' => $socid);
		$reshook = $hookmanager->executeHooks('loadStatsCustomerMO', $parameters, $this, $action);
		if ($reshook > 0) {
			$this->stats_mo = $hookmanager->resArray['stats_mo'];
		}

		return 1;
	}

	// phpcs:disable PEAR.NamingConventions.ValidFunctionName.ScopeNotCamelCaps
	/**
	 *  Charge tableau des stats OF pour le produit/service
	 *
	 * @param  int $socid Id societe
	 * @return int                     Array of stats in $this->stats_bom, <0 if ko or >0 if ok
	 */
	public function load_stats_bom($socid = 0)
	{
		// phpcs:enable
		global $user, $hookmanager;

		$error = 0;

		$this->stats_bom['nb_toproduce'] = 0;
		$this->stats_bom['nb_toconsume'] = 0;
		$this->stats_bom['qty_toproduce'] = 0;
		$this->stats_bom['qty_toconsume'] = 0;

		$sql = "SELECT COUNT(DISTINCT b.rowid) as nb_toproduce,";
		$sql .= " SUM(b.qty) as qty_toproduce";
		$sql .= " FROM ".MAIN_DB_PREFIX."bom_bom as b";
		$sql .= " INNER JOIN ".MAIN_DB_PREFIX."bom_bomline as bl ON bl.fk_bom=b.rowid";
		$sql .= " WHERE ";
		$sql .= " b.entity IN (".getEntity('bom').")";
		$sql .= " AND b.fk_product =".((int) $this->id);
		$sql .= " GROUP BY b.rowid";

		$result = $this->db->query($sql);
		if ($result) {
			$obj = $this->db->fetch_object($result);
			$this->stats_bom['nb_toproduce'] = !empty($obj->nb_toproduce) ? $obj->nb_toproduce : 0;
			$this->stats_bom['qty_toproduce'] = !empty($obj->qty_toproduce) ? price2num($obj->qty_toproduce) : 0;
		} else {
			$this->error = $this->db->error();
			$error++;
		}

		$sql = "SELECT COUNT(DISTINCT bl.rowid) as nb_toconsume,";
		$sql .= " SUM(bl.qty) as qty_toconsume";
		$sql .= " FROM ".MAIN_DB_PREFIX."bom_bom as b";
		$sql .= " INNER JOIN ".MAIN_DB_PREFIX."bom_bomline as bl ON bl.fk_bom=b.rowid";
		$sql .= " WHERE ";
		$sql .= " b.entity IN (".getEntity('bom').")";
		$sql .= " AND bl.fk_product =".((int) $this->id);

		$result = $this->db->query($sql);
		if ($result) {
			$obj = $this->db->fetch_object($result);
			$this->stats_bom['nb_toconsume'] = !empty($obj->nb_toconsume) ? $obj->nb_toconsume : 0;
			$this->stats_bom['qty_toconsume'] = !empty($obj->qty_toconsume) ? price2num($obj->qty_toconsume) : 0;
		} else {
			$this->error = $this->db->error();
			$error++;
		}

		if (!empty($error)) {
			return -1;
		}

		$parameters = array('socid' => $socid);
		$reshook = $hookmanager->executeHooks('loadStatsCustomerMO', $parameters, $this, $action);
		if ($reshook > 0) {
			$this->stats_bom = $hookmanager->resArray['stats_bom'];
		}

		return 1;
	}

	// phpcs:disable PEAR.NamingConventions.ValidFunctionName.ScopeNotCamelCaps
	/**
	 *  Charge tableau des stats propale pour le produit/service
	 *
	 * @param  int $socid Id societe
	 * @return int                     Array of stats in $this->stats_propale, <0 if ko or >0 if ok
	 */
	public function load_stats_propale($socid = 0)
	{
		// phpcs:enable
		global $conf, $user, $hookmanager;

		$sql = "SELECT COUNT(DISTINCT p.fk_soc) as nb_customers, COUNT(DISTINCT p.rowid) as nb,";
		$sql .= " COUNT(pd.rowid) as nb_rows, SUM(pd.qty) as qty";
		$sql .= " FROM ".MAIN_DB_PREFIX."propaldet as pd";
		$sql .= ", ".MAIN_DB_PREFIX."propal as p";
		$sql .= ", ".MAIN_DB_PREFIX."societe as s";
		if (empty($user->rights->societe->client->voir) && !$socid) {
			$sql .= ", ".MAIN_DB_PREFIX."societe_commerciaux as sc";
		}
		$sql .= " WHERE p.rowid = pd.fk_propal";
		$sql .= " AND p.fk_soc = s.rowid";
		$sql .= " AND p.entity IN (".getEntity('propal').")";
		$sql .= " AND pd.fk_product = ".((int) $this->id);
		if (empty($user->rights->societe->client->voir) && !$socid) {
			$sql .= " AND p.fk_soc = sc.fk_soc AND sc.fk_user = ".((int) $user->id);
		}
		//$sql.= " AND pr.fk_statut != 0";
		if ($socid > 0) {
			$sql .= " AND p.fk_soc = ".((int) $socid);
		}

		$result = $this->db->query($sql);
		if ($result) {
			$obj = $this->db->fetch_object($result);
			$this->stats_propale['customers'] = $obj->nb_customers;
			$this->stats_propale['nb'] = $obj->nb;
			$this->stats_propale['rows'] = $obj->nb_rows;
			$this->stats_propale['qty'] = $obj->qty ? $obj->qty : 0;

			// if it's a virtual product, maybe it is in proposal by extension
			if (!empty($conf->global->PRODUCT_STATS_WITH_PARENT_PROD_IF_INCDEC)) {
				$TFather = $this->getFather();
				if (is_array($TFather) && !empty($TFather)) {
					foreach ($TFather as &$fatherData) {
						$pFather = new Product($this->db);
						$pFather->id = $fatherData['id'];
						$qtyCoef = $fatherData['qty'];

						if ($fatherData['incdec']) {
							$pFather->load_stats_propale($socid);

							$this->stats_propale['customers'] += $pFather->stats_propale['customers'];
							$this->stats_propale['nb'] += $pFather->stats_propale['nb'];
							$this->stats_propale['rows'] += $pFather->stats_propale['rows'];
							$this->stats_propale['qty'] += $pFather->stats_propale['qty'] * $qtyCoef;
						}
					}
				}
			}

			$parameters = array('socid' => $socid);
			$reshook = $hookmanager->executeHooks('loadStatsCustomerProposal', $parameters, $this, $action);
			if ($reshook > 0) {
				$this->stats_propale = $hookmanager->resArray['stats_propale'];
			}

			return 1;
		} else {
			$this->error = $this->db->error();
			return -1;
		}
	}


	// phpcs:disable PEAR.NamingConventions.ValidFunctionName.ScopeNotCamelCaps
	/**
	 *  Charge tableau des stats propale pour le produit/service
	 *
	 * @param  int $socid Id thirdparty
	 * @return int                     Array of stats in $this->stats_proposal_supplier, <0 if ko or >0 if ok
	 */
	public function load_stats_proposal_supplier($socid = 0)
	{
		// phpcs:enable
		global $conf, $user, $hookmanager, $action;

		$sql = "SELECT COUNT(DISTINCT p.fk_soc) as nb_suppliers, COUNT(DISTINCT p.rowid) as nb,";
		$sql .= " COUNT(pd.rowid) as nb_rows, SUM(pd.qty) as qty";
		$sql .= " FROM ".MAIN_DB_PREFIX."supplier_proposaldet as pd";
		$sql .= ", ".MAIN_DB_PREFIX."supplier_proposal as p";
		$sql .= ", ".MAIN_DB_PREFIX."societe as s";
		if (empty($user->rights->societe->client->voir) && !$socid) {
			$sql .= ", ".MAIN_DB_PREFIX."societe_commerciaux as sc";
		}
		$sql .= " WHERE p.rowid = pd.fk_supplier_proposal";
		$sql .= " AND p.fk_soc = s.rowid";
		$sql .= " AND p.entity IN (".getEntity('supplier_proposal').")";
		$sql .= " AND pd.fk_product = ".((int) $this->id);
		if (empty($user->rights->societe->client->voir) && !$socid) {
			$sql .= " AND p.fk_soc = sc.fk_soc AND sc.fk_user = ".((int) $user->id);
		}
		//$sql.= " AND pr.fk_statut != 0";
		if ($socid > 0) {
			$sql .= " AND p.fk_soc = ".((int) $socid);
		}

		$result = $this->db->query($sql);
		if ($result) {
			$obj = $this->db->fetch_object($result);
			$this->stats_proposal_supplier['suppliers'] = $obj->nb_suppliers;
			$this->stats_proposal_supplier['nb'] = $obj->nb;
			$this->stats_proposal_supplier['rows'] = $obj->nb_rows;
			$this->stats_proposal_supplier['qty'] = $obj->qty ? $obj->qty : 0;

			$parameters = array('socid' => $socid);
			$reshook = $hookmanager->executeHooks('loadStatsSupplierProposal', $parameters, $this, $action);
			if ($reshook > 0) {
				$this->stats_proposal_supplier = $hookmanager->resArray['stats_proposal_supplier'];
			}

			return 1;
		} else {
			$this->error = $this->db->error();
			return -1;
		}
	}


	// phpcs:disable PEAR.NamingConventions.ValidFunctionName.ScopeNotCamelCaps
	/**
	 *  Charge tableau des stats commande client pour le produit/service
	 *
	 * @param  int    $socid           Id societe pour filtrer sur une societe
	 * @param  string $filtrestatut    Id statut pour filtrer sur un statut
	 * @param  int    $forVirtualStock Ignore rights filter for virtual stock calculation.
	 * @return integer                 Array of stats in $this->stats_commande (nb=nb of order, qty=qty ordered), <0 if ko or >0 if ok
	 */
	public function load_stats_commande($socid = 0, $filtrestatut = '', $forVirtualStock = 0)
	{
		// phpcs:enable
		global $conf, $user, $hookmanager;

		$sql = "SELECT COUNT(DISTINCT c.fk_soc) as nb_customers, COUNT(DISTINCT c.rowid) as nb,";
		$sql .= " COUNT(cd.rowid) as nb_rows, SUM(cd.qty) as qty";
		$sql .= " FROM ".MAIN_DB_PREFIX."commandedet as cd";
		$sql .= ", ".MAIN_DB_PREFIX."commande as c";
		$sql .= ", ".MAIN_DB_PREFIX."societe as s";
		if (empty($user->rights->societe->client->voir) && !$socid && !$forVirtualStock) {
			$sql .= ", ".MAIN_DB_PREFIX."societe_commerciaux as sc";
		}
		$sql .= " WHERE c.rowid = cd.fk_commande";
		$sql .= " AND c.fk_soc = s.rowid";
		$sql .= " AND c.entity IN (".getEntity($forVirtualStock && !empty($conf->global->STOCK_CALCULATE_VIRTUAL_STOCK_TRANSVERSE_MODE) ? 'stock' : 'commande').")";
		$sql .= " AND cd.fk_product = ".((int) $this->id);
		if (empty($user->rights->societe->client->voir) && !$socid && !$forVirtualStock) {
			$sql .= " AND c.fk_soc = sc.fk_soc AND sc.fk_user = ".((int) $user->id);
		}
		if ($socid > 0) {
			$sql .= " AND c.fk_soc = ".((int) $socid);
		}
		if ($filtrestatut <> '') {
			$sql .= " AND c.fk_statut in (".$this->db->sanitize($filtrestatut).")";
		}

		$result = $this->db->query($sql);
		if ($result) {
			$obj = $this->db->fetch_object($result);
			$this->stats_commande['customers'] = $obj->nb_customers;
			$this->stats_commande['nb'] = $obj->nb;
			$this->stats_commande['rows'] = $obj->nb_rows;
			$this->stats_commande['qty'] = $obj->qty ? $obj->qty : 0;

			// if it's a virtual product, maybe it is in order by extension
			if (!empty($conf->global->PRODUCT_STATS_WITH_PARENT_PROD_IF_INCDEC)) {
				$TFather = $this->getFather();
				if (is_array($TFather) && !empty($TFather)) {
					foreach ($TFather as &$fatherData) {
						$pFather = new Product($this->db);
						$pFather->id = $fatherData['id'];
						$qtyCoef = $fatherData['qty'];

						if ($fatherData['incdec']) {
							$pFather->load_stats_commande($socid, $filtrestatut);

							$this->stats_commande['customers'] += $pFather->stats_commande['customers'];
							$this->stats_commande['nb'] += $pFather->stats_commande['nb'];
							$this->stats_commande['rows'] += $pFather->stats_commande['rows'];
							$this->stats_commande['qty'] += $pFather->stats_commande['qty'] * $qtyCoef;
						}
					}
				}
			}

			// If stock decrease is on invoice validation, the theorical stock continue to
			// count the orders to ship in theorical stock when some are already removed b invoice validation.
			// If option DECREASE_ONLY_UNINVOICEDPRODUCTS is on, we make a compensation.
			if (!empty($conf->global->STOCK_CALCULATE_ON_BILL)) {
				if (!empty($conf->global->DECREASE_ONLY_UNINVOICEDPRODUCTS)) {
					$adeduire = 0;
					$sql = "SELECT sum(fd.qty) as count FROM ".MAIN_DB_PREFIX."facturedet fd ";
					$sql .= " JOIN ".MAIN_DB_PREFIX."facture f ON fd.fk_facture = f.rowid ";
					$sql .= " JOIN ".MAIN_DB_PREFIX."element_element el ON el.fk_target = f.rowid and el.targettype = 'facture' and sourcetype = 'commande'";
					$sql .= " JOIN ".MAIN_DB_PREFIX."commande c ON el.fk_source = c.rowid ";
					$sql .= " WHERE c.fk_statut IN (".$this->db->sanitize($filtrestatut).") AND c.facture = 0 AND fd.fk_product = ".((int) $this->id);
					dol_syslog(__METHOD__.":: sql $sql", LOG_NOTICE);

					$resql = $this->db->query($sql);
					if ($resql) {
						if ($this->db->num_rows($resql) > 0) {
							$obj = $this->db->fetch_object($resql);
							$adeduire += $obj->count;
						}
					}

					$this->stats_commande['qty'] -= $adeduire;
				}
			}

			$parameters = array('socid' => $socid, 'filtrestatut' => $filtrestatut, 'forVirtualStock' => $forVirtualStock);
			$reshook = $hookmanager->executeHooks('loadStatsCustomerOrder', $parameters, $this, $action);
			if ($reshook > 0) {
				$this->stats_commande = $hookmanager->resArray['stats_commande'];
			}
			return 1;
		} else {
			$this->error = $this->db->error();
			return -1;
		}
	}

	// phpcs:disable PEAR.NamingConventions.ValidFunctionName.ScopeNotCamelCaps
	/**
	 *  Charge tableau des stats commande fournisseur pour le produit/service
	 *
	 * @param  int    $socid           Id societe pour filtrer sur une societe
	 * @param  string $filtrestatut    Id des statuts pour filtrer sur des statuts
	 * @param  int    $forVirtualStock Ignore rights filter for virtual stock calculation.
	 * @return int                     Array of stats in $this->stats_commande_fournisseur, <0 if ko or >0 if ok
	 */
	public function load_stats_commande_fournisseur($socid = 0, $filtrestatut = '', $forVirtualStock = 0)
	{
		// phpcs:enable
		global $conf, $user, $hookmanager, $action;

		$sql = "SELECT COUNT(DISTINCT c.fk_soc) as nb_suppliers, COUNT(DISTINCT c.rowid) as nb,";
		$sql .= " COUNT(cd.rowid) as nb_rows, SUM(cd.qty) as qty";
		$sql .= " FROM ".MAIN_DB_PREFIX."commande_fournisseurdet as cd";
		$sql .= ", ".MAIN_DB_PREFIX."commande_fournisseur as c";
		$sql .= ", ".MAIN_DB_PREFIX."societe as s";
		if (empty($user->rights->societe->client->voir) && !$socid && !$forVirtualStock) {
			$sql .= ", ".MAIN_DB_PREFIX."societe_commerciaux as sc";
		}
		$sql .= " WHERE c.rowid = cd.fk_commande";
		$sql .= " AND c.fk_soc = s.rowid";
		$sql .= " AND c.entity IN (".getEntity($forVirtualStock && !empty($conf->global->STOCK_CALCULATE_VIRTUAL_STOCK_TRANSVERSE_MODE) ? 'stock' : 'supplier_order').")";
		$sql .= " AND cd.fk_product = ".((int) $this->id);
		if (empty($user->rights->societe->client->voir) && !$socid && !$forVirtualStock) {
			$sql .= " AND c.fk_soc = sc.fk_soc AND sc.fk_user = ".((int) $user->id);
		}
		if ($socid > 0) {
			$sql .= " AND c.fk_soc = ".((int) $socid);
		}
		if ($filtrestatut != '') {
			$sql .= " AND c.fk_statut in (".$this->db->sanitize($filtrestatut).")"; // Peut valoir 0
		}

		$result = $this->db->query($sql);
		if ($result) {
			$obj = $this->db->fetch_object($result);
			$this->stats_commande_fournisseur['suppliers'] = $obj->nb_suppliers;
			$this->stats_commande_fournisseur['nb'] = $obj->nb;
			$this->stats_commande_fournisseur['rows'] = $obj->nb_rows;
			$this->stats_commande_fournisseur['qty'] = $obj->qty ? $obj->qty : 0;

			$parameters = array('socid' => $socid, 'filtrestatut' => $filtrestatut, 'forVirtualStock' => $forVirtualStock);
			$reshook = $hookmanager->executeHooks('loadStatsSupplierOrder', $parameters, $this, $action);
			if ($reshook > 0) {
				$this->stats_commande_fournisseur = $hookmanager->resArray['stats_commande_fournisseur'];
			}

			return 1;
		} else {
			$this->error = $this->db->error().' sql='.$sql;
			return -1;
		}
	}

	// phpcs:disable PEAR.NamingConventions.ValidFunctionName.ScopeNotCamelCaps
	/**
	 *  Charge tableau des stats expedition client pour le produit/service
	 *
	 * @param   int         $socid                  Id societe pour filtrer sur une societe
	 * @param   string      $filtrestatut           [=''] Ids order status separated by comma
	 * @param   int         $forVirtualStock        Ignore rights filter for virtual stock calculation.
	 * @param   string      $filterShipmentStatus   [=''] Ids shipment status separated by comma
	 * @return  int                                 Array of stats in $this->stats_expedition, <0 if ko or >0 if ok
	 */
	public function load_stats_sending($socid = 0, $filtrestatut = '', $forVirtualStock = 0, $filterShipmentStatus = '')
	{
		// phpcs:enable
		global $conf, $user, $hookmanager;

		$sql = "SELECT COUNT(DISTINCT e.fk_soc) as nb_customers, COUNT(DISTINCT e.rowid) as nb,";
		$sql .= " COUNT(ed.rowid) as nb_rows, SUM(ed.qty) as qty";
		$sql .= " FROM ".MAIN_DB_PREFIX."expeditiondet as ed";
		$sql .= ", ".MAIN_DB_PREFIX."commandedet as cd";
		$sql .= ", ".MAIN_DB_PREFIX."commande as c";
		$sql .= ", ".MAIN_DB_PREFIX."expedition as e";
		$sql .= ", ".MAIN_DB_PREFIX."societe as s";
		if (empty($user->rights->societe->client->voir) && !$socid && !$forVirtualStock) {
			$sql .= ", ".MAIN_DB_PREFIX."societe_commerciaux as sc";
		}
		$sql .= " WHERE e.rowid = ed.fk_expedition";
		$sql .= " AND c.rowid = cd.fk_commande";
		$sql .= " AND e.fk_soc = s.rowid";
		$sql .= " AND e.entity IN (".getEntity($forVirtualStock && !empty($conf->global->STOCK_CALCULATE_VIRTUAL_STOCK_TRANSVERSE_MODE) ? 'stock' : 'expedition').")";
		$sql .= " AND ed.fk_origin_line = cd.rowid";
		$sql .= " AND cd.fk_product = ".((int) $this->id);
		if (empty($user->rights->societe->client->voir) && !$socid && !$forVirtualStock) {
			$sql .= " AND e.fk_soc = sc.fk_soc AND sc.fk_user = ".((int) $user->id);
		}
		if ($socid > 0) {
			$sql .= " AND e.fk_soc = ".((int) $socid);
		}
		if ($filtrestatut <> '') {
			$sql .= " AND c.fk_statut IN (".$this->db->sanitize($filtrestatut).")";
		}
		if (!empty($filterShipmentStatus)) {
			$sql .= " AND e.fk_statut IN (".$this->db->sanitize($filterShipmentStatus).")";
		}

		$result = $this->db->query($sql);
		if ($result) {
			$obj = $this->db->fetch_object($result);
			$this->stats_expedition['customers'] = $obj->nb_customers;
			$this->stats_expedition['nb'] = $obj->nb;
			$this->stats_expedition['rows'] = $obj->nb_rows;
			$this->stats_expedition['qty'] = $obj->qty ? $obj->qty : 0;

			// if it's a virtual product, maybe it is in sending by extension
			if (!empty($conf->global->PRODUCT_STATS_WITH_PARENT_PROD_IF_INCDEC)) {
				$TFather = $this->getFather();
				if (is_array($TFather) && !empty($TFather)) {
					foreach ($TFather as &$fatherData) {
						$pFather = new Product($this->db);
						$pFather->id = $fatherData['id'];
						$qtyCoef = $fatherData['qty'];

						if ($fatherData['incdec']) {
							$pFather->load_stats_sending($socid, $filtrestatut, $forVirtualStock);

							$this->stats_expedition['customers'] += $pFather->stats_expedition['customers'];
							$this->stats_expedition['nb'] += $pFather->stats_expedition['nb'];
							$this->stats_expedition['rows'] += $pFather->stats_expedition['rows'];
							$this->stats_expedition['qty'] += $pFather->stats_expedition['qty'] * $qtyCoef;
						}
					}
				}
			}

			$parameters = array('socid' => $socid, 'filtrestatut' => $filtrestatut, 'forVirtualStock' => $forVirtualStock, 'filterShipmentStatus' => $filterShipmentStatus);
			$reshook = $hookmanager->executeHooks('loadStatsSending', $parameters, $this, $action);
			if ($reshook > 0) {
				$this->stats_expedition = $hookmanager->resArray['stats_expedition'];
			}

			return 1;
		} else {
			$this->error = $this->db->error();
			return -1;
		}
	}

	// phpcs:disable PEAR.NamingConventions.ValidFunctionName.ScopeNotCamelCaps
	/**
	 *  Charge tableau des stats réception fournisseur pour le produit/service
	 *
	 * @param  int    $socid           Id societe pour filtrer sur une societe
	 * @param  string $filtrestatut    Id statut pour filtrer sur un statut
	 * @param  int    $forVirtualStock Ignore rights filter for virtual stock calculation.
	 * @return int                     Array of stats in $this->stats_reception, <0 if ko or >0 if ok
	 */
	public function load_stats_reception($socid = 0, $filtrestatut = '', $forVirtualStock = 0)
	{
		// phpcs:enable
		global $conf, $user, $hookmanager, $action;

		$sql = "SELECT COUNT(DISTINCT cf.fk_soc) as nb_suppliers, COUNT(DISTINCT cf.rowid) as nb,";
		$sql .= " COUNT(fd.rowid) as nb_rows, SUM(fd.qty) as qty";
		$sql .= " FROM ".MAIN_DB_PREFIX."commande_fournisseur_dispatch as fd";
		$sql .= ", ".MAIN_DB_PREFIX."commande_fournisseur as cf";
		$sql .= ", ".MAIN_DB_PREFIX."societe as s";
		if (empty($user->rights->societe->client->voir) && !$socid && !$forVirtualStock) {
			$sql .= ", ".MAIN_DB_PREFIX."societe_commerciaux as sc";
		}
		$sql .= " WHERE cf.rowid = fd.fk_commande";
		$sql .= " AND cf.fk_soc = s.rowid";
		$sql .= " AND cf.entity IN (".getEntity($forVirtualStock && !empty($conf->global->STOCK_CALCULATE_VIRTUAL_STOCK_TRANSVERSE_MODE) ? 'stock' : 'supplier_order').")";
		$sql .= " AND fd.fk_product = ".((int) $this->id);
		if (empty($user->rights->societe->client->voir) && !$socid && !$forVirtualStock) {
			$sql .= " AND cf.fk_soc = sc.fk_soc AND sc.fk_user = ".((int) $user->id);
		}
		if ($socid > 0) {
			$sql .= " AND cf.fk_soc = ".((int) $socid);
		}
		if ($filtrestatut <> '') {
			$sql .= " AND cf.fk_statut IN (".$this->db->sanitize($filtrestatut).")";
		}

		$result = $this->db->query($sql);
		if ($result) {
			$obj = $this->db->fetch_object($result);
			$this->stats_reception['suppliers'] = $obj->nb_suppliers;
			$this->stats_reception['nb'] = $obj->nb;
			$this->stats_reception['rows'] = $obj->nb_rows;
			$this->stats_reception['qty'] = $obj->qty ? $obj->qty : 0;

			$parameters = array('socid' => $socid, 'filtrestatut' => $filtrestatut, 'forVirtualStock' => $forVirtualStock);
			$reshook = $hookmanager->executeHooks('loadStatsReception', $parameters, $this, $action);
			if ($reshook > 0) {
				$this->stats_reception = $hookmanager->resArray['stats_reception'];
			}

			return 1;
		} else {
			$this->error = $this->db->error();
			return -1;
		}
	}

	// phpcs:disable PEAR.NamingConventions.ValidFunctionName.ScopeNotCamelCaps
	/**
	 *  Charge tableau des stats production pour le produit/service
	 *
	 * @param  int    $socid           Id societe pour filtrer sur une societe
	 * @param  string $filtrestatut    Id statut pour filtrer sur un statut
	 * @param  int    $forVirtualStock Ignore rights filter for virtual stock calculation.
	 * @return integer                 Array of stats in $this->stats_mrptoproduce (nb=nb of order, qty=qty ordered), <0 if ko or >0 if ok
	 */
	public function load_stats_inproduction($socid = 0, $filtrestatut = '', $forVirtualStock = 0)
	{
		// phpcs:enable
		global $conf, $user, $hookmanager;

		$sql = "SELECT COUNT(DISTINCT m.fk_soc) as nb_customers, COUNT(DISTINCT m.rowid) as nb,";
		$sql .= " COUNT(mp.rowid) as nb_rows, SUM(mp.qty) as qty, role";
		$sql .= " FROM ".MAIN_DB_PREFIX."mrp_production as mp";
		$sql .= ", ".MAIN_DB_PREFIX."mrp_mo as m";
		$sql .= " LEFT JOIN ".MAIN_DB_PREFIX."societe as s ON s.rowid = m.fk_soc";
		if (empty($user->rights->societe->client->voir) && !$socid && !$forVirtualStock) {
			$sql .= ", ".MAIN_DB_PREFIX."societe_commerciaux as sc";
		}
		$sql .= " WHERE m.rowid = mp.fk_mo";
		$sql .= " AND m.entity IN (".getEntity($forVirtualStock && !empty($conf->global->STOCK_CALCULATE_VIRTUAL_STOCK_TRANSVERSE_MODE) ? 'stock' : 'mrp').")";
		$sql .= " AND mp.fk_product = ".((int) $this->id);
		if (empty($user->rights->societe->client->voir) && !$socid && !$forVirtualStock) {
			$sql .= " AND m.fk_soc = sc.fk_soc AND sc.fk_user = ".((int) $user->id);
		}
		if ($socid > 0) {
			$sql .= " AND m.fk_soc = ".((int) $socid);
		}
		if ($filtrestatut <> '') {
			$sql .= " AND m.status IN (".$this->db->sanitize($filtrestatut).")";
		}
		$sql .= " GROUP BY role";

		$this->stats_mrptoconsume['customers'] = 0;
		$this->stats_mrptoconsume['nb'] = 0;
		$this->stats_mrptoconsume['rows'] = 0;
		$this->stats_mrptoconsume['qty'] = 0;
		$this->stats_mrptoproduce['customers'] = 0;
		$this->stats_mrptoproduce['nb'] = 0;
		$this->stats_mrptoproduce['rows'] = 0;
		$this->stats_mrptoproduce['qty'] = 0;

		$result = $this->db->query($sql);
		if ($result) {
			while ($obj = $this->db->fetch_object($result)) {
				if ($obj->role == 'toconsume') {
					$this->stats_mrptoconsume['customers'] += $obj->nb_customers;
					$this->stats_mrptoconsume['nb'] += $obj->nb;
					$this->stats_mrptoconsume['rows'] += $obj->nb_rows;
					$this->stats_mrptoconsume['qty'] += ($obj->qty ? $obj->qty : 0);
				}
				if ($obj->role == 'consumed') {
					//$this->stats_mrptoconsume['customers'] += $obj->nb_customers;
					//$this->stats_mrptoconsume['nb'] += $obj->nb;
					//$this->stats_mrptoconsume['rows'] += $obj->nb_rows;
					$this->stats_mrptoconsume['qty'] -= ($obj->qty ? $obj->qty : 0);
				}
				if ($obj->role == 'toproduce') {
					$this->stats_mrptoproduce['customers'] += $obj->nb_customers;
					$this->stats_mrptoproduce['nb'] += $obj->nb;
					$this->stats_mrptoproduce['rows'] += $obj->nb_rows;
					$this->stats_mrptoproduce['qty'] += ($obj->qty ? $obj->qty : 0);
				}
				if ($obj->role == 'produced') {
					//$this->stats_mrptoproduce['customers'] += $obj->nb_customers;
					//$this->stats_mrptoproduce['nb'] += $obj->nb;
					//$this->stats_mrptoproduce['rows'] += $obj->nb_rows;
					$this->stats_mrptoproduce['qty'] -= ($obj->qty ? $obj->qty : 0);
				}
			}

			// Clean data
			if ($this->stats_mrptoconsume['qty'] < 0) {
				$this->stats_mrptoconsume['qty'] = 0;
			}
			if ($this->stats_mrptoproduce['qty'] < 0) {
				$this->stats_mrptoproduce['qty'] = 0;
			}

			$parameters = array('socid' => $socid, 'filtrestatut' => $filtrestatut, 'forVirtualStock' => $forVirtualStock);
			$reshook = $hookmanager->executeHooks('loadStatsInProduction', $parameters, $this, $action);
			if ($reshook > 0) {
				$this->stats_mrptoproduce = $hookmanager->resArray['stats_mrptoproduce'];
			}

			return 1;
		} else {
			$this->error = $this->db->error();
			return -1;
		}
	}

	// phpcs:disable PEAR.NamingConventions.ValidFunctionName.ScopeNotCamelCaps
	/**
	 *  Charge tableau des stats contrat pour le produit/service
	 *
	 * @param  int $socid Id societe
	 * @return int                     Array of stats in $this->stats_contrat, <0 if ko or >0 if ok
	 */
	public function load_stats_contrat($socid = 0)
	{
		// phpcs:enable
		global $conf, $user, $hookmanager;

		$sql = "SELECT COUNT(DISTINCT c.fk_soc) as nb_customers, COUNT(DISTINCT c.rowid) as nb,";
		$sql .= " COUNT(cd.rowid) as nb_rows, SUM(cd.qty) as qty";
		$sql .= " FROM ".MAIN_DB_PREFIX."contratdet as cd";
		$sql .= ", ".MAIN_DB_PREFIX."contrat as c";
		$sql .= ", ".MAIN_DB_PREFIX."societe as s";
		if (empty($user->rights->societe->client->voir) && !$socid) {
			$sql .= ", ".MAIN_DB_PREFIX."societe_commerciaux as sc";
		}
		$sql .= " WHERE c.rowid = cd.fk_contrat";
		$sql .= " AND c.fk_soc = s.rowid";
		$sql .= " AND c.entity IN (".getEntity('contract').")";
		$sql .= " AND cd.fk_product = ".((int) $this->id);
		if (empty($user->rights->societe->client->voir) && !$socid) {
			$sql .= " AND c.fk_soc = sc.fk_soc AND sc.fk_user = ".((int) $user->id);
		}
		//$sql.= " AND c.statut != 0";
		if ($socid > 0) {
			$sql .= " AND c.fk_soc = ".((int) $socid);
		}

		$result = $this->db->query($sql);
		if ($result) {
			$obj = $this->db->fetch_object($result);
			$this->stats_contrat['customers'] = $obj->nb_customers;
			$this->stats_contrat['nb'] = $obj->nb;
			$this->stats_contrat['rows'] = $obj->nb_rows;
			$this->stats_contrat['qty'] = $obj->qty ? $obj->qty : 0;

			// if it's a virtual product, maybe it is in contract by extension
			if (!empty($conf->global->PRODUCT_STATS_WITH_PARENT_PROD_IF_INCDEC)) {
				$TFather = $this->getFather();
				if (is_array($TFather) && !empty($TFather)) {
					foreach ($TFather as &$fatherData) {
						$pFather = new Product($this->db);
						$pFather->id = $fatherData['id'];
						$qtyCoef = $fatherData['qty'];

						if ($fatherData['incdec']) {
							$pFather->load_stats_contrat($socid);

							$this->stats_contrat['customers'] += $pFather->stats_contrat['customers'];
							$this->stats_contrat['nb'] += $pFather->stats_contrat['nb'];
							$this->stats_contrat['rows'] += $pFather->stats_contrat['rows'];
							$this->stats_contrat['qty'] += $pFather->stats_contrat['qty'] * $qtyCoef;
						}
					}
				}
			}

			$parameters = array('socid' => $socid);
			$reshook = $hookmanager->executeHooks('loadStatsContract', $parameters, $this, $action);
			if ($reshook > 0) {
				$this->stats_contrat = $hookmanager->resArray['stats_contrat'];
			}

			return 1;
		} else {
			$this->error = $this->db->error().' sql='.$sql;
			return -1;
		}
	}

	// phpcs:disable PEAR.NamingConventions.ValidFunctionName.ScopeNotCamelCaps
	/**
	 *  Charge tableau des stats facture pour le produit/service
	 *
	 * @param  int $socid Id societe
	 * @return int                     Array of stats in $this->stats_facture, <0 if ko or >0 if ok
	 */
	public function load_stats_facture($socid = 0)
	{
		// phpcs:enable
		global $db, $conf, $user, $hookmanager;

		$sql = "SELECT COUNT(DISTINCT f.fk_soc) as nb_customers, COUNT(DISTINCT f.rowid) as nb,";
		$sql .= " COUNT(fd.rowid) as nb_rows, SUM(".$this->db->ifsql('f.type != 2', 'fd.qty', 'fd.qty * -1').") as qty";
		$sql .= " FROM ".MAIN_DB_PREFIX."facturedet as fd";
		$sql .= ", ".MAIN_DB_PREFIX."facture as f";
		$sql .= ", ".MAIN_DB_PREFIX."societe as s";
		if (empty($user->rights->societe->client->voir) && !$socid) {
			$sql .= ", ".MAIN_DB_PREFIX."societe_commerciaux as sc";
		}
		$sql .= " WHERE f.rowid = fd.fk_facture";
		$sql .= " AND f.fk_soc = s.rowid";
		$sql .= " AND f.entity IN (".getEntity('invoice').")";
		$sql .= " AND fd.fk_product = ".((int) $this->id);
		if (empty($user->rights->societe->client->voir) && !$socid) {
			$sql .= " AND f.fk_soc = sc.fk_soc AND sc.fk_user = ".((int) $user->id);
		}
		//$sql.= " AND f.fk_statut != 0";
		if ($socid > 0) {
			$sql .= " AND f.fk_soc = ".((int) $socid);
		}

		$result = $this->db->query($sql);
		if ($result) {
			$obj = $this->db->fetch_object($result);
			$this->stats_facture['customers'] = $obj->nb_customers;
			$this->stats_facture['nb'] = $obj->nb;
			$this->stats_facture['rows'] = $obj->nb_rows;
			$this->stats_facture['qty'] = $obj->qty ? $obj->qty : 0;

			// if it's a virtual product, maybe it is in invoice by extension
			if (!empty($conf->global->PRODUCT_STATS_WITH_PARENT_PROD_IF_INCDEC)) {
				$TFather = $this->getFather();
				if (is_array($TFather) && !empty($TFather)) {
					foreach ($TFather as &$fatherData) {
						$pFather = new Product($this->db);
						$pFather->id = $fatherData['id'];
						$qtyCoef = $fatherData['qty'];

						if ($fatherData['incdec']) {
							$pFather->load_stats_facture($socid);

							$this->stats_facture['customers'] += $pFather->stats_facture['customers'];
							$this->stats_facture['nb'] += $pFather->stats_facture['nb'];
							$this->stats_facture['rows'] += $pFather->stats_facture['rows'];
							$this->stats_facture['qty'] += $pFather->stats_facture['qty'] * $qtyCoef;
						}
					}
				}
			}

			$parameters = array('socid' => $socid);
			$reshook = $hookmanager->executeHooks('loadStatsCustomerInvoice', $parameters, $this, $action);
			if ($reshook > 0) {
				$this->stats_facture = $hookmanager->resArray['stats_facture'];
			}

			return 1;
		} else {
			$this->error = $this->db->error();
			return -1;
		}
	}

	// phpcs:disable PEAR.NamingConventions.ValidFunctionName.ScopeNotCamelCaps
	/**
	 *  Charge tableau des stats facture pour le produit/service
	 *
	 * @param  int $socid Id societe
	 * @return int                     Array of stats in $this->stats_facture_fournisseur, <0 if ko or >0 if ok
	 */
	public function load_stats_facture_fournisseur($socid = 0)
	{
		// phpcs:enable
		global $conf, $user, $hookmanager, $action;

		$sql = "SELECT COUNT(DISTINCT f.fk_soc) as nb_suppliers, COUNT(DISTINCT f.rowid) as nb,";
		$sql .= " COUNT(fd.rowid) as nb_rows, SUM(fd.qty) as qty";
		$sql .= " FROM ".MAIN_DB_PREFIX."facture_fourn_det as fd";
		$sql .= ", ".MAIN_DB_PREFIX."facture_fourn as f";
		$sql .= ", ".MAIN_DB_PREFIX."societe as s";
		if (empty($user->rights->societe->client->voir) && !$socid) {
			$sql .= ", ".MAIN_DB_PREFIX."societe_commerciaux as sc";
		}
		$sql .= " WHERE f.rowid = fd.fk_facture_fourn";
		$sql .= " AND f.fk_soc = s.rowid";
		$sql .= " AND f.entity IN (".getEntity('facture_fourn').")";
		$sql .= " AND fd.fk_product = ".((int) $this->id);
		if (empty($user->rights->societe->client->voir) && !$socid) {
			$sql .= " AND f.fk_soc = sc.fk_soc AND sc.fk_user = ".((int) $user->id);
		}
		//$sql.= " AND f.fk_statut != 0";
		if ($socid > 0) {
			$sql .= " AND f.fk_soc = ".((int) $socid);
		}

		$result = $this->db->query($sql);
		if ($result) {
			$obj = $this->db->fetch_object($result);
			$this->stats_facture_fournisseur['suppliers'] = $obj->nb_suppliers;
			$this->stats_facture_fournisseur['nb'] = $obj->nb;
			$this->stats_facture_fournisseur['rows'] = $obj->nb_rows;
			$this->stats_facture_fournisseur['qty'] = $obj->qty ? $obj->qty : 0;

			$parameters = array('socid' => $socid);
			$reshook = $hookmanager->executeHooks('loadStatsSupplierInvoice', $parameters, $this, $action);
			if ($reshook > 0) {
				$this->stats_facture_fournisseur = $hookmanager->resArray['stats_facture_fournisseur'];
			}

			return 1;
		} else {
			$this->error = $this->db->error();
			return -1;
		}
	}

	// phpcs:disable PEAR.NamingConventions.ValidFunctionName.ScopeNotCamelCaps
	/**
	 *  Return an array formated for showing graphs
	 *
	 * @param  string $sql  		Request to execute
	 * @param  string $mode 		'byunit'=number of unit, 'bynumber'=nb of entities
	 * @param  int    $year 		Year (0=current year, -1=all years)
	 * @return array|int           	<0 if KO, result[month]=array(valuex,valuey) where month is 0 to 11
	 */
	private function _get_stats($sql, $mode, $year = 0)
	{
		// phpcs:enable
		$tab = array();

		$resql = $this->db->query($sql);
		if ($resql) {
			$num = $this->db->num_rows($resql);
			$i = 0;
			while ($i < $num) {
				$arr = $this->db->fetch_array($resql);
				$keyfortab = (string) $arr[1];
				if ($year == -1) {
					$keyfortab = substr($keyfortab, -2);
				}

				if ($mode == 'byunit') {
					$tab[$keyfortab] = (empty($tab[$keyfortab]) ? 0 : $tab[$keyfortab]) + $arr[0]; // 1st field
				} elseif ($mode == 'bynumber') {
					$tab[$keyfortab] = (empty($tab[$keyfortab]) ? 0 : $tab[$keyfortab]) + $arr[2]; // 3rd field
				}
				$i++;
			}
		} else {
			$this->error = $this->db->error().' sql='.$sql;
			return -1;
		}

		if (empty($year)) {
			$year = strftime('%Y', time());
			$month = strftime('%m', time());
		} elseif ($year == -1) {
			$year = '';
			$month = 12; // We imagine we are at end of year, so we get last 12 month before, so all correct year.
		} else {
			$month = 12; // We imagine we are at end of year, so we get last 12 month before, so all correct year.
		}

		$result = array();

		for ($j = 0; $j < 12; $j++) {
			// $ids is 'D', 'N', 'O', 'S', ... (First letter of month in user language)
			$idx = ucfirst(dol_trunc(dol_print_date(dol_mktime(12, 0, 0, $month, 1, 1970), "%b"), 1, 'right', 'UTF-8', 1));

			//print $idx.'-'.$year.'-'.$month.'<br>';
			$result[$j] = array($idx, isset($tab[$year.$month]) ? $tab[$year.$month] : 0);
			//            $result[$j] = array($monthnum,isset($tab[$year.$month])?$tab[$year.$month]:0);

			$month = "0".($month - 1);
			if (dol_strlen($month) == 3) {
				$month = substr($month, 1);
			}
			if ($month == 0) {
				$month = 12;
				$year = $year - 1;
			}
		}

		return array_reverse($result);
	}


	// phpcs:disable PEAR.NamingConventions.ValidFunctionName.ScopeNotCamelCaps
	/**
	 *  Return nb of units or customers invoices in which product is included
	 *
	 * @param  int    $socid               Limit count on a particular third party id
	 * @param  string $mode                'byunit'=number of unit, 'bynumber'=nb of entities
	 * @param  int    $filteronproducttype 0=To filter on product only, 1=To filter on services only
	 * @param  int    $year                Year (0=last 12 month, -1=all years)
	 * @param  string $morefilter          More sql filters
	 * @return array                       <0 if KO, result[month]=array(valuex,valuey) where month is 0 to 11
	 */
	public function get_nb_vente($socid, $mode, $filteronproducttype = -1, $year = 0, $morefilter = '')
	{
		// phpcs:enable
		global $conf;
		global $user;

		$sql = "SELECT sum(d.qty), date_format(f.datef, '%Y%m')";
		if ($mode == 'bynumber') {
			$sql .= ", count(DISTINCT f.rowid)";
		}
		$sql .= " FROM ".MAIN_DB_PREFIX."facturedet as d, ".MAIN_DB_PREFIX."facture as f, ".MAIN_DB_PREFIX."societe as s";
		if ($filteronproducttype >= 0) {
			$sql .= ", ".MAIN_DB_PREFIX."product as p";
		}
		if (empty($user->rights->societe->client->voir) && !$socid) {
			$sql .= ", ".MAIN_DB_PREFIX."societe_commerciaux as sc";
		}
		$sql .= " WHERE f.rowid = d.fk_facture";
		if ($this->id > 0) {
			$sql .= " AND d.fk_product = ".((int) $this->id);
		} else {
			$sql .= " AND d.fk_product > 0";
		}
		if ($filteronproducttype >= 0) {
			$sql .= " AND p.rowid = d.fk_product AND p.fk_product_type = ".((int) $filteronproducttype);
		}
		$sql .= " AND f.fk_soc = s.rowid";
		$sql .= " AND f.entity IN (".getEntity('invoice').")";
		if (empty($user->rights->societe->client->voir) && !$socid) {
			$sql .= " AND f.fk_soc = sc.fk_soc AND sc.fk_user = ".((int) $user->id);
		}
		if ($socid > 0) {
			$sql .= " AND f.fk_soc = $socid";
		}
		$sql .= $morefilter;
		$sql .= " GROUP BY date_format(f.datef,'%Y%m')";
		$sql .= " ORDER BY date_format(f.datef,'%Y%m') DESC";

		return $this->_get_stats($sql, $mode, $year);
	}


	// phpcs:disable PEAR.NamingConventions.ValidFunctionName.ScopeNotCamelCaps
	/**
	 *  Return nb of units or supplier invoices in which product is included
	 *
	 * @param  int    $socid               Limit count on a particular third party id
	 * @param  string $mode                'byunit'=number of unit, 'bynumber'=nb of entities
	 * @param  int    $filteronproducttype 0=To filter on product only, 1=To filter on services only
	 * @param  int    $year                Year (0=last 12 month, -1=all years)
	 * @param  string $morefilter          More sql filters
	 * @return array                       <0 if KO, result[month]=array(valuex,valuey) where month is 0 to 11
	 */
	public function get_nb_achat($socid, $mode, $filteronproducttype = -1, $year = 0, $morefilter = '')
	{
		// phpcs:enable
		global $conf;
		global $user;

		$sql = "SELECT sum(d.qty), date_format(f.datef, '%Y%m')";
		if ($mode == 'bynumber') {
			$sql .= ", count(DISTINCT f.rowid)";
		}
		$sql .= " FROM ".MAIN_DB_PREFIX."facture_fourn_det as d, ".MAIN_DB_PREFIX."facture_fourn as f, ".MAIN_DB_PREFIX."societe as s";
		if ($filteronproducttype >= 0) {
			$sql .= ", ".MAIN_DB_PREFIX."product as p";
		}
		if (empty($user->rights->societe->client->voir) && !$socid) {
			$sql .= ", ".MAIN_DB_PREFIX."societe_commerciaux as sc";
		}
		$sql .= " WHERE f.rowid = d.fk_facture_fourn";
		if ($this->id > 0) {
			$sql .= " AND d.fk_product = ".((int) $this->id);
		} else {
			$sql .= " AND d.fk_product > 0";
		}
		if ($filteronproducttype >= 0) {
			$sql .= " AND p.rowid = d.fk_product AND p.fk_product_type = ".((int) $filteronproducttype);
		}
		$sql .= " AND f.fk_soc = s.rowid";
		$sql .= " AND f.entity IN (".getEntity('facture_fourn').")";
		if (empty($user->rights->societe->client->voir) && !$socid) {
			$sql .= " AND f.fk_soc = sc.fk_soc AND sc.fk_user = ".((int) $user->id);
		}
		if ($socid > 0) {
			$sql .= " AND f.fk_soc = $socid";
		}
		$sql .= $morefilter;
		$sql .= " GROUP BY date_format(f.datef,'%Y%m')";
		$sql .= " ORDER BY date_format(f.datef,'%Y%m') DESC";

		return $this->_get_stats($sql, $mode, $year);
	}

	// phpcs:disable PEAR.NamingConventions.ValidFunctionName.ScopeNotCamelCaps
	/**
	 * Return nb of units in proposals in which product is included
	 *
	 * @param  int    $socid               Limit count on a particular third party id
	 * @param  string $mode                'byunit'=number of unit, 'bynumber'=nb of entities
	 * @param  int    $filteronproducttype 0=To filter on product only, 1=To filter on services only
	 * @param  int    $year                Year (0=last 12 month, -1=all years)
	 * @param  string $morefilter          More sql filters
	 * @return array                       <0 if KO, result[month]=array(valuex,valuey) where month is 0 to 11
	 */
	public function get_nb_propal($socid, $mode, $filteronproducttype = -1, $year = 0, $morefilter = '')
	{
		// phpcs:enable
		global $conf, $user;

		$sql = "SELECT sum(d.qty), date_format(p.datep, '%Y%m')";
		if ($mode == 'bynumber') {
			$sql .= ", count(DISTINCT p.rowid)";
		}
		$sql .= " FROM ".MAIN_DB_PREFIX."propaldet as d, ".MAIN_DB_PREFIX."propal as p, ".MAIN_DB_PREFIX."societe as s";
		if ($filteronproducttype >= 0) {
			$sql .= ", ".MAIN_DB_PREFIX."product as prod";
		}
		if (empty($user->rights->societe->client->voir) && !$socid) {
			$sql .= ", ".MAIN_DB_PREFIX."societe_commerciaux as sc";
		}
		$sql .= " WHERE p.rowid = d.fk_propal";
		if ($this->id > 0) {
			$sql .= " AND d.fk_product = ".((int) $this->id);
		} else {
			$sql .= " AND d.fk_product > 0";
		}
		if ($filteronproducttype >= 0) {
			$sql .= " AND prod.rowid = d.fk_product AND prod.fk_product_type = ".((int) $filteronproducttype);
		}
		$sql .= " AND p.fk_soc = s.rowid";
		$sql .= " AND p.entity IN (".getEntity('propal').")";
		if (empty($user->rights->societe->client->voir) && !$socid) {
			$sql .= " AND p.fk_soc = sc.fk_soc AND sc.fk_user = ".((int) $user->id);
		}
		if ($socid > 0) {
			$sql .= " AND p.fk_soc = ".((int) $socid);
		}
		$sql .= $morefilter;
		$sql .= " GROUP BY date_format(p.datep,'%Y%m')";
		$sql .= " ORDER BY date_format(p.datep,'%Y%m') DESC";

		return $this->_get_stats($sql, $mode, $year);
	}

	// phpcs:disable PEAR.NamingConventions.ValidFunctionName.ScopeNotCamelCaps
	/**
	 *  Return nb of units in proposals in which product is included
	 *
	 * @param  int    $socid               Limit count on a particular third party id
	 * @param  string $mode                'byunit'=number of unit, 'bynumber'=nb of entities
	 * @param  int    $filteronproducttype 0=To filter on product only, 1=To filter on services only
	 * @param  int    $year                Year (0=last 12 month, -1=all years)
	 * @param  string $morefilter          More sql filters
	 * @return array                       <0 if KO, result[month]=array(valuex,valuey) where month is 0 to 11
	 */
	public function get_nb_propalsupplier($socid, $mode, $filteronproducttype = -1, $year = 0, $morefilter = '')
	{
		// phpcs:enable
		global $conf;
		global $user;

		$sql = "SELECT sum(d.qty), date_format(p.date_valid, '%Y%m')";
		if ($mode == 'bynumber') {
			$sql .= ", count(DISTINCT p.rowid)";
		}
		$sql .= " FROM ".MAIN_DB_PREFIX."supplier_proposaldet as d, ".MAIN_DB_PREFIX."supplier_proposal as p, ".MAIN_DB_PREFIX."societe as s";
		if ($filteronproducttype >= 0) {
			$sql .= ", ".MAIN_DB_PREFIX."product as prod";
		}
		if (empty($user->rights->societe->client->voir) && !$socid) {
			$sql .= ", ".MAIN_DB_PREFIX."societe_commerciaux as sc";
		}
		$sql .= " WHERE p.rowid = d.fk_supplier_proposal";
		if ($this->id > 0) {
			$sql .= " AND d.fk_product = ".((int) $this->id);
		} else {
			$sql .= " AND d.fk_product > 0";
		}
		if ($filteronproducttype >= 0) {
			$sql .= " AND prod.rowid = d.fk_product AND prod.fk_product_type = ".((int) $filteronproducttype);
		}
		$sql .= " AND p.fk_soc = s.rowid";
		$sql .= " AND p.entity IN (".getEntity('supplier_proposal').")";
		if (empty($user->rights->societe->client->voir) && !$socid) {
			$sql .= " AND p.fk_soc = sc.fk_soc AND sc.fk_user = ".((int) $user->id);
		}
		if ($socid > 0) {
			$sql .= " AND p.fk_soc = ".((int) $socid);
		}
		$sql .= $morefilter;
		$sql .= " GROUP BY date_format(p.date_valid,'%Y%m')";
		$sql .= " ORDER BY date_format(p.date_valid,'%Y%m') DESC";

		return $this->_get_stats($sql, $mode, $year);
	}

	// phpcs:disable PEAR.NamingConventions.ValidFunctionName.ScopeNotCamelCaps
	/**
	 *  Return nb of units in orders in which product is included
	 *
	 * @param  int    $socid               Limit count on a particular third party id
	 * @param  string $mode                'byunit'=number of unit, 'bynumber'=nb of entities
	 * @param  int    $filteronproducttype 0=To filter on product only, 1=To filter on services only
	 * @param  int    $year                Year (0=last 12 month, -1=all years)
	 * @param  string $morefilter          More sql filters
	 * @return array                       <0 if KO, result[month]=array(valuex,valuey) where month is 0 to 11
	 */
	public function get_nb_order($socid, $mode, $filteronproducttype = -1, $year = 0, $morefilter = '')
	{
		// phpcs:enable
		global $conf, $user;

		$sql = "SELECT sum(d.qty), date_format(c.date_commande, '%Y%m')";
		if ($mode == 'bynumber') {
			$sql .= ", count(DISTINCT c.rowid)";
		}
		$sql .= " FROM ".MAIN_DB_PREFIX."commandedet as d, ".MAIN_DB_PREFIX."commande as c, ".MAIN_DB_PREFIX."societe as s";
		if ($filteronproducttype >= 0) {
			$sql .= ", ".MAIN_DB_PREFIX."product as p";
		}
		if (empty($user->rights->societe->client->voir) && !$socid) {
			$sql .= ", ".MAIN_DB_PREFIX."societe_commerciaux as sc";
		}
		$sql .= " WHERE c.rowid = d.fk_commande";
		if ($this->id > 0) {
			$sql .= " AND d.fk_product = ".((int) $this->id);
		} else {
			$sql .= " AND d.fk_product > 0";
		}
		if ($filteronproducttype >= 0) {
			$sql .= " AND p.rowid = d.fk_product AND p.fk_product_type = ".((int) $filteronproducttype);
		}
		$sql .= " AND c.fk_soc = s.rowid";
		$sql .= " AND c.entity IN (".getEntity('commande').")";
		if (empty($user->rights->societe->client->voir) && !$socid) {
			$sql .= " AND c.fk_soc = sc.fk_soc AND sc.fk_user = ".((int) $user->id);
		}
		if ($socid > 0) {
			$sql .= " AND c.fk_soc = ".((int) $socid);
		}
		$sql .= $morefilter;
		$sql .= " GROUP BY date_format(c.date_commande,'%Y%m')";
		$sql .= " ORDER BY date_format(c.date_commande,'%Y%m') DESC";

		return $this->_get_stats($sql, $mode, $year);
	}

	// phpcs:disable PEAR.NamingConventions.ValidFunctionName.ScopeNotCamelCaps
	/**
	 *  Return nb of units in orders in which product is included
	 *
	 * @param  int    $socid               Limit count on a particular third party id
	 * @param  string $mode                'byunit'=number of unit, 'bynumber'=nb of entities
	 * @param  int    $filteronproducttype 0=To filter on product only, 1=To filter on services only
	 * @param  int    $year                Year (0=last 12 month, -1=all years)
	 * @param  string $morefilter          More sql filters
	 * @return array                       <0 if KO, result[month]=array(valuex,valuey) where month is 0 to 11
	 */
	public function get_nb_ordersupplier($socid, $mode, $filteronproducttype = -1, $year = 0, $morefilter = '')
	{
		// phpcs:enable
		global $conf, $user;

		$sql = "SELECT sum(d.qty), date_format(c.date_commande, '%Y%m')";
		if ($mode == 'bynumber') {
			$sql .= ", count(DISTINCT c.rowid)";
		}
		$sql .= " FROM ".MAIN_DB_PREFIX."commande_fournisseurdet as d, ".MAIN_DB_PREFIX."commande_fournisseur as c, ".MAIN_DB_PREFIX."societe as s";
		if ($filteronproducttype >= 0) {
			$sql .= ", ".MAIN_DB_PREFIX."product as p";
		}
		if (empty($user->rights->societe->client->voir) && !$socid) {
			$sql .= ", ".MAIN_DB_PREFIX."societe_commerciaux as sc";
		}
		$sql .= " WHERE c.rowid = d.fk_commande";
		if ($this->id > 0) {
			$sql .= " AND d.fk_product = ".((int) $this->id);
		} else {
			$sql .= " AND d.fk_product > 0";
		}
		if ($filteronproducttype >= 0) {
			$sql .= " AND p.rowid = d.fk_product AND p.fk_product_type = ".((int) $filteronproducttype);
		}
		$sql .= " AND c.fk_soc = s.rowid";
		$sql .= " AND c.entity IN (".getEntity('supplier_order').")";
		if (empty($user->rights->societe->client->voir) && !$socid) {
			$sql .= " AND c.fk_soc = sc.fk_soc AND sc.fk_user = ".((int) $user->id);
		}
		if ($socid > 0) {
			$sql .= " AND c.fk_soc = ".((int) $socid);
		}
		$sql .= $morefilter;
		$sql .= " GROUP BY date_format(c.date_commande,'%Y%m')";
		$sql .= " ORDER BY date_format(c.date_commande,'%Y%m') DESC";

		return $this->_get_stats($sql, $mode, $year);
	}

	// phpcs:disable PEAR.NamingConventions.ValidFunctionName.ScopeNotCamelCaps
	/**
	 *  Return nb of units in orders in which product is included
	 *
	 * @param  int    $socid               Limit count on a particular third party id
	 * @param  string $mode                'byunit'=number of unit, 'bynumber'=nb of entities
	 * @param  int    $filteronproducttype 0=To filter on product only, 1=To filter on services only
	 * @param  int    $year                Year (0=last 12 month, -1=all years)
	 * @param  string $morefilter          More sql filters
	 * @return array                       <0 if KO, result[month]=array(valuex,valuey) where month is 0 to 11
	 */
	public function get_nb_contract($socid, $mode, $filteronproducttype = -1, $year = 0, $morefilter = '')
	{
		// phpcs:enable
		global $conf, $user;

		$sql = "SELECT sum(d.qty), date_format(c.date_contrat, '%Y%m')";
		if ($mode == 'bynumber') {
			$sql .= ", count(DISTINCT c.rowid)";
		}
		$sql .= " FROM ".MAIN_DB_PREFIX."contratdet as d, ".MAIN_DB_PREFIX."contrat as c, ".MAIN_DB_PREFIX."societe as s";
		if ($filteronproducttype >= 0) {
			$sql .= ", ".MAIN_DB_PREFIX."product as p";
		}
		if (empty($user->rights->societe->client->voir) && !$socid) {
			$sql .= ", ".MAIN_DB_PREFIX."societe_commerciaux as sc";
		}

		$sql .= " WHERE c.entity IN (".getEntity('contract').")";
		$sql .= " AND c.rowid = d.fk_contrat";

		if ($this->id > 0) {
			$sql .= " AND d.fk_product = ".((int) $this->id);
		} else {
			$sql .= " AND d.fk_product > 0";
		}
		if ($filteronproducttype >= 0) {
			$sql .= " AND p.rowid = d.fk_product AND p.fk_product_type = ".((int) $filteronproducttype);
		}
		$sql .= " AND c.fk_soc = s.rowid";

		if (empty($user->rights->societe->client->voir) && !$socid) {
			$sql .= " AND c.fk_soc = sc.fk_soc AND sc.fk_user = ".((int) $user->id);
		}
		if ($socid > 0) {
			$sql .= " AND c.fk_soc = ".((int) $socid);
		}
		$sql .= $morefilter;
		$sql .= " GROUP BY date_format(c.date_contrat,'%Y%m')";
		$sql .= " ORDER BY date_format(c.date_contrat,'%Y%m') DESC";

		return $this->_get_stats($sql, $mode, $year);
	}

	// phpcs:disable PEAR.NamingConventions.ValidFunctionName.ScopeNotCamelCaps
	/**
	 *  Return nb of units in orders in which product is included
	 *
	 * @param  int    $socid               Limit count on a particular third party id
	 * @param  string $mode                'byunit'=number of unit, 'bynumber'=nb of entities
	 * @param  int    $filteronproducttype 0=To filter on product only, 1=To filter on services only
	 * @param  int    $year                Year (0=last 12 month, -1=all years)
	 * @param  string $morefilter          More sql filters
	 * @return array                       <0 if KO, result[month]=array(valuex,valuey) where month is 0 to 11
	 */
	public function get_nb_mos($socid, $mode, $filteronproducttype = -1, $year = 0, $morefilter = '')
	{
		// phpcs:enable
		global $conf, $user;

		$sql = "SELECT sum(d.qty), date_format(d.date_valid, '%Y%m')";
		if ($mode == 'bynumber') {
			$sql .= ", count(DISTINCT d.rowid)";
		}
		$sql .= " FROM ".MAIN_DB_PREFIX."mrp_mo as d LEFT JOIN  ".MAIN_DB_PREFIX."societe as s ON d.fk_soc = s.rowid";
		if ($filteronproducttype >= 0) {
			$sql .= ", ".MAIN_DB_PREFIX."product as p";
		}
		if (empty($user->rights->societe->client->voir) && !$socid) {
			$sql .= ", ".MAIN_DB_PREFIX."societe_commerciaux as sc";
		}

		$sql .= " WHERE d.entity IN (".getEntity('mo').")";
		$sql .= " AND d.status > 0";

		if ($this->id > 0) {
			$sql .= " AND d.fk_product = ".((int) $this->id);
		} else {
			$sql .= " AND d.fk_product > 0";
		}
		if ($filteronproducttype >= 0) {
			$sql .= " AND p.rowid = d.fk_product AND p.fk_product_type = ".((int) $filteronproducttype);
		}

		if (empty($user->rights->societe->client->voir) && !$socid) {
			$sql .= " AND d.fk_soc = sc.fk_soc AND sc.fk_user = ".((int) $user->id);
		}
		if ($socid > 0) {
			$sql .= " AND d.fk_soc = ".((int) $socid);
		}
		$sql .= $morefilter;
		$sql .= " GROUP BY date_format(d.date_valid,'%Y%m')";
		$sql .= " ORDER BY date_format(d.date_valid,'%Y%m') DESC";

		return $this->_get_stats($sql, $mode, $year);
	}

	// phpcs:disable PEAR.NamingConventions.ValidFunctionName.ScopeNotCamelCaps
	/**
	 *  Link a product/service to a parent product/service
	 *
	 * @param  int $id_pere Id of parent product/service
	 * @param  int $id_fils Id of child product/service
	 * @param  int $qty     Quantity
	 * @param  int $incdec  1=Increase/decrease stock of child when parent stock increase/decrease
	 * @return int                < 0 if KO, > 0 if OK
	 */
	public function add_sousproduit($id_pere, $id_fils, $qty, $incdec = 1)
	{
		// phpcs:enable
		// Clean parameters
		if (!is_numeric($id_pere)) {
			$id_pere = 0;
		}
		if (!is_numeric($id_fils)) {
			$id_fils = 0;
		}
		if (!is_numeric($incdec)) {
			$incdec = 0;
		}

		$result = $this->del_sousproduit($id_pere, $id_fils);
		if ($result < 0) {
			return $result;
		}

		// Check not already father of id_pere (to avoid father -> child -> father links)
		$sql = 'SELECT fk_product_pere from '.MAIN_DB_PREFIX.'product_association';
		$sql .= ' WHERE fk_product_pere  = '.((int) $id_fils).' AND fk_product_fils = '.((int) $id_pere);
		if (!$this->db->query($sql)) {
			dol_print_error($this->db);
			return -1;
		} else {
			$result = $this->db->query($sql);
			if ($result) {
				$num = $this->db->num_rows($result);
				if ($num > 0) {
					$this->error = "isFatherOfThis";
					return -1;
				} else {
					$sql = 'INSERT INTO '.MAIN_DB_PREFIX.'product_association(fk_product_pere,fk_product_fils,qty,incdec)';
					$sql .= ' VALUES ('.((int) $id_pere).', '.((int) $id_fils).', '.((float) $qty).', '.((int) $incdec).')';
					if (!$this->db->query($sql)) {
						dol_print_error($this->db);
						return -1;
					} else {
						return 1;
					}
				}
			}
		}
	}

	// phpcs:disable PEAR.NamingConventions.ValidFunctionName.ScopeNotCamelCaps
	/**
	 *  Modify composed product
	 *
	 * @param  int $id_pere Id of parent product/service
	 * @param  int $id_fils Id of child product/service
	 * @param  int $qty     Quantity
	 * @param  int $incdec  1=Increase/decrease stock of child when parent stock increase/decrease
	 * @return int                < 0 if KO, > 0 if OK
	 */
	public function update_sousproduit($id_pere, $id_fils, $qty, $incdec = 1)
	{
		// phpcs:enable
		// Clean parameters
		if (!is_numeric($id_pere)) {
			$id_pere = 0;
		}
		if (!is_numeric($id_fils)) {
			$id_fils = 0;
		}
		if (!is_numeric($incdec)) {
			$incdec = 1;
		}
		if (!is_numeric($qty)) {
			$qty = 1;
		}

		$sql = 'UPDATE '.MAIN_DB_PREFIX.'product_association SET ';
		$sql .= 'qty='.$qty;
		$sql .= ',incdec='.$incdec;
		$sql .= ' WHERE fk_product_pere='.$id_pere.' AND fk_product_fils='.$id_fils;

		if (!$this->db->query($sql)) {
			dol_print_error($this->db);
			return -1;
		} else {
			return 1;
		}
	}

	// phpcs:disable PEAR.NamingConventions.ValidFunctionName.ScopeNotCamelCaps
	/**
	 *  Retire le lien entre un sousproduit et un produit/service
	 *
	 * @param  int $fk_parent Id du produit auquel ne sera plus lie le produit lie
	 * @param  int $fk_child  Id du produit a ne plus lie
	 * @return int                    < 0 if KO, > 0 if OK
	 */
	public function del_sousproduit($fk_parent, $fk_child)
	{
		// phpcs:enable
		if (!is_numeric($fk_parent)) {
			$fk_parent = 0;
		}
		if (!is_numeric($fk_child)) {
			$fk_child = 0;
		}

		$sql = "DELETE FROM ".MAIN_DB_PREFIX."product_association";
		$sql .= " WHERE fk_product_pere  = ".((int) $fk_parent);
		$sql .= " AND fk_product_fils = ".((int) $fk_child);

		dol_syslog(get_class($this).'::del_sousproduit', LOG_DEBUG);
		if (!$this->db->query($sql)) {
			dol_print_error($this->db);
			return -1;
		}

		return 1;
	}

	// phpcs:disable PEAR.NamingConventions.ValidFunctionName.ScopeNotCamelCaps
	/**
	 *  Check if it is a sub-product into a kit
	 *
	 * @param  int 	$fk_parent 		Id of parent kit product
	 * @param  int 	$fk_child  		Id of child product
	 * @return int                  <0 if KO, >0 if OK
	 */
	public function is_sousproduit($fk_parent, $fk_child)
	{
		// phpcs:enable
		$sql = "SELECT fk_product_pere, qty, incdec";
		$sql .= " FROM ".MAIN_DB_PREFIX."product_association";
		$sql .= " WHERE fk_product_pere  = ".((int) $fk_parent);
		$sql .= " AND fk_product_fils = ".((int) $fk_child);

		$result = $this->db->query($sql);
		if ($result) {
			$num = $this->db->num_rows($result);

			if ($num > 0) {
				$obj = $this->db->fetch_object($result);

				$this->is_sousproduit_qty = $obj->qty;
				$this->is_sousproduit_incdec = $obj->incdec;

				return true;
			} else {
				return false;
			}
		} else {
			dol_print_error($this->db);
			return -1;
		}
	}


	// phpcs:disable PEAR.NamingConventions.ValidFunctionName.ScopeNotCamelCaps
	/**
	 *  Add a supplier price for the product.
	 *  Note: Duplicate ref is accepted for different quantity only, or for different companies.
	 *
	 * @param  User   $user      User that make link
	 * @param  int    $id_fourn  Supplier id
	 * @param  string $ref_fourn Supplier ref
	 * @param  float  $quantity  Quantity minimum for price
	 * @return int               < 0 if KO, 0 if link already exists for this product, > 0 if OK
	 */
	public function add_fournisseur($user, $id_fourn, $ref_fourn, $quantity)
	{
		// phpcs:enable
		global $conf;

		$now = dol_now();

		dol_syslog(get_class($this)."::add_fournisseur id_fourn = ".$id_fourn." ref_fourn=".$ref_fourn." quantity=".$quantity, LOG_DEBUG);

		// Clean parameters
		$quantity = price2num($quantity, 'MS');

		if ($ref_fourn) {
			$sql = "SELECT rowid, fk_product";
			$sql .= " FROM ".MAIN_DB_PREFIX."product_fournisseur_price";
			$sql .= " WHERE fk_soc = ".((int) $id_fourn);
			$sql .= " AND ref_fourn = '".$this->db->escape($ref_fourn)."'";
			$sql .= " AND fk_product <> ".((int) $this->id);
			$sql .= " AND entity IN (".getEntity('productsupplierprice').")";

			$resql = $this->db->query($sql);
			if ($resql) {
				$obj = $this->db->fetch_object($resql);
				if ($obj) {
					// If the supplier ref already exists but for another product (duplicate ref is accepted for different quantity only or different companies)
					$this->product_id_already_linked = $obj->fk_product;
					return -3;
				}
				$this->db->free($resql);
			}
		}

		$sql = "SELECT rowid";
		$sql .= " FROM ".MAIN_DB_PREFIX."product_fournisseur_price";
		$sql .= " WHERE fk_soc = ".((int) $id_fourn);
		if ($ref_fourn) {
			$sql .= " AND ref_fourn = '".$this->db->escape($ref_fourn)."'";
		} else {
			$sql .= " AND (ref_fourn = '' OR ref_fourn IS NULL)";
		}
		$sql .= " AND quantity = ".((float) $quantity);
		$sql .= " AND fk_product = ".((int) $this->id);
		$sql .= " AND entity IN (".getEntity('productsupplierprice').")";

		$resql = $this->db->query($sql);
		if ($resql) {
			$obj = $this->db->fetch_object($resql);

			// The reference supplier does not exist, we create it for this product.
			if (empty($obj)) {
				$sql = "INSERT INTO ".MAIN_DB_PREFIX."product_fournisseur_price(";
				$sql .= "datec";
				$sql .= ", entity";
				$sql .= ", fk_product";
				$sql .= ", fk_soc";
				$sql .= ", ref_fourn";
				$sql .= ", quantity";
				$sql .= ", fk_user";
				$sql .= ", tva_tx";
				$sql .= ") VALUES (";
				$sql .= "'".$this->db->idate($now)."'";
				$sql .= ", ".$conf->entity;
				$sql .= ", ".$this->id;
				$sql .= ", ".$id_fourn;
				$sql .= ", '".$this->db->escape($ref_fourn)."'";
				$sql .= ", ".$quantity;
				$sql .= ", ".$user->id;
				$sql .= ", 0";
				$sql .= ")";

				if ($this->db->query($sql)) {
					$this->product_fourn_price_id = $this->db->last_insert_id(MAIN_DB_PREFIX."product_fournisseur_price");
					return 1;
				} else {
					$this->error = $this->db->lasterror();
					return -1;
				}
			} else {
				// If the supplier price already exists for this product and quantity
				$this->product_fourn_price_id = $obj->rowid;
				return 0;
			}
		} else {
			$this->error = $this->db->lasterror();
			return -2;
		}
	}


	// phpcs:disable PEAR.NamingConventions.ValidFunctionName.ScopeNotCamelCaps
	/**
	 * Return list of suppliers providing the product or service
	 *
	 * @return array        Array of vendor ids
	 */
	public function list_suppliers()
	{
		// phpcs:enable
		global $conf;

		$list = array();

		$sql = "SELECT DISTINCT p.fk_soc";
		$sql .= " FROM ".MAIN_DB_PREFIX."product_fournisseur_price as p";
		$sql .= " WHERE p.fk_product = ".((int) $this->id);
		$sql .= " AND p.entity = ".((int) $conf->entity);

		$result = $this->db->query($sql);
		if ($result) {
			$num = $this->db->num_rows($result);
			$i = 0;
			while ($i < $num) {
				$obj = $this->db->fetch_object($result);
				$list[$i] = $obj->fk_soc;
				$i++;
			}
		}

		return $list;
	}

	// phpcs:disable PEAR.NamingConventions.ValidFunctionName.ScopeNotCamelCaps
	/**
	 *  Recopie les prix d'un produit/service sur un autre
	 *
	 * @param  int $fromId Id product source
	 * @param  int $toId   Id product target
	 * @return int                     < 0 if KO, > 0 if OK
	 */
	public function clone_price($fromId, $toId)
	{
		global $conf, $user;

		$now = dol_now();

		$this->db->begin();

		// prices
		$sql  = "INSERT INTO ".MAIN_DB_PREFIX."product_price (";
		$sql .= " entity";
		$sql .= ", fk_product";
		$sql .= ", date_price";
		$sql .= ", price_level";
		$sql .= ", price";
		$sql .= ", price_ttc";
		$sql .= ", price_min";
		$sql .= ", price_min_ttc";
		$sql .= ", price_base_type";
		$sql .= ", default_vat_code";
		$sql .= ", tva_tx";
		$sql .= ", recuperableonly";
		$sql .= ", localtax1_tx";
		$sql .= ", localtax1_type";
		$sql .= ", localtax2_tx";
		$sql .= ", localtax2_type";
		$sql .= ", fk_user_author";
		$sql .= ", tosell";
		$sql .= ", price_by_qty";
		$sql .= ", fk_price_expression";
		$sql .= ", fk_multicurrency";
		$sql .= ", multicurrency_code";
		$sql .= ", multicurrency_tx";
		$sql .= ", multicurrency_price";
		$sql .= ", multicurrency_price_ttc";
		$sql .= ")";
		$sql .= " SELECT";
		$sql .= " entity";
		$sql .= ", ".$toId;
		$sql .= ", '".$this->db->idate($now)."'";
		$sql .= ", price_level";
		$sql .= ", price";
		$sql .= ", price_ttc";
		$sql .= ", price_min";
		$sql .= ", price_min_ttc";
		$sql .= ", price_base_type";
		$sql .= ", default_vat_code";
		$sql .= ", tva_tx";
		$sql .= ", recuperableonly";
		$sql .= ", localtax1_tx";
		$sql .= ", localtax1_type";
		$sql .= ", localtax2_tx";
		$sql .= ", localtax2_type";
		$sql .= ", ".$user->id;
		$sql .= ", tosell";
		$sql .= ", price_by_qty";
		$sql .= ", fk_price_expression";
		$sql .= ", fk_multicurrency";
		$sql .= ", multicurrency_code";
		$sql .= ", multicurrency_tx";
		$sql .= ", multicurrency_price";
		$sql .= ", multicurrency_price_ttc";
		$sql .= " FROM ".MAIN_DB_PREFIX."product_price";
		$sql .= " WHERE fk_product = ".((int) $fromId);
		$sql .= " ORDER BY date_price DESC";
		if ($conf->global->PRODUIT_MULTIPRICES_LIMIT > 0) {
			$sql .= " LIMIT ".$conf->global->PRODUIT_MULTIPRICES_LIMIT;
		}

		dol_syslog(__METHOD__, LOG_DEBUG);
		$resql = $this->db->query($sql);
		if (!$resql) {
			$this->db->rollback();
			return -1;
		}

		$this->db->commit();
		return 1;
	}

	// phpcs:disable PEAR.NamingConventions.ValidFunctionName.ScopeNotCamelCaps
	/**
	 * Clone links between products
	 *
	 * @param  int $fromId Product id
	 * @param  int $toId   Product id
	 * @return int                  <0 if KO, >0 if OK
	 */
	public function clone_associations($fromId, $toId)
	{
		// phpcs:enable
		$this->db->begin();

		$sql = 'INSERT INTO '.MAIN_DB_PREFIX.'product_association (fk_product_pere, fk_product_fils, qty)';
		$sql .= " SELECT ".$toId.", fk_product_fils, qty FROM ".MAIN_DB_PREFIX."product_association";
		$sql .= " WHERE fk_product_pere = ".((int) $fromId);

		dol_syslog(get_class($this).'::clone_association', LOG_DEBUG);
		if (!$this->db->query($sql)) {
			$this->db->rollback();
			return -1;
		}

		$this->db->commit();
		return 1;
	}

	// phpcs:disable PEAR.NamingConventions.ValidFunctionName.ScopeNotCamelCaps
	/**
	 *  Recopie les fournisseurs et prix fournisseurs d'un produit/service sur un autre
	 *
	 * @param  int $fromId Id produit source
	 * @param  int $toId   Id produit cible
	 * @return int                 < 0 si erreur, > 0 si ok
	 */
	public function clone_fournisseurs($fromId, $toId)
	{
		// phpcs:enable
		$this->db->begin();

		$now = dol_now();

		// les fournisseurs
		/*$sql = "INSERT ".MAIN_DB_PREFIX."product_fournisseur ("
		 . " datec, fk_product, fk_soc, ref_fourn, fk_user_author )"
		 . " SELECT '".$this->db->idate($now)."', ".$toId.", fk_soc, ref_fourn, fk_user_author"
		 . " FROM ".MAIN_DB_PREFIX."product_fournisseur"
		 . " WHERE fk_product = ".((int) $fromId);

		 if ( ! $this->db->query($sql ) )
		 {
		 $this->db->rollback();
		 return -1;
		 }*/

		// les prix de fournisseurs.
		$sql = "INSERT ".MAIN_DB_PREFIX."product_fournisseur_price (";
		$sql .= " datec, fk_product, fk_soc, price, quantity, fk_user)";
		$sql .= " SELECT '".$this->db->idate($now)."', ".((int) $toId).", fk_soc, price, quantity, fk_user";
		$sql .= " FROM ".MAIN_DB_PREFIX."product_fournisseur_price";
		$sql .= " WHERE fk_product = ".((int) $fromId);

		dol_syslog(get_class($this).'::clone_fournisseurs', LOG_DEBUG);
		$resql = $this->db->query($sql);
		if (!$resql) {
			$this->db->rollback();
			return -1;
		} else {
			$this->db->commit();
			return 1;
		}
	}

	// phpcs:disable PEAR.NamingConventions.ValidFunctionName.ScopeNotCamelCaps
	/**
	 *  Fonction recursive uniquement utilisee par get_arbo_each_prod, recompose l'arborescence des sousproduits
	 *  Define value of this->res
	 *
	 * @param  array  $prod       			Products array
	 * @param  string $compl_path 			Directory path of parents to add before
	 * @param  int    $multiply   			Because each sublevel must be multiplicated by parent nb
	 * @param  int    $level      			Init level
	 * @param  int    $id_parent  			Id parent
	 * @param  int    $ignore_stock_load 	Ignore stock load
	 * @return void
	 */
	public function fetch_prod_arbo($prod, $compl_path = '', $multiply = 1, $level = 1, $id_parent = 0, $ignore_stock_load = 0)
	{
		// phpcs:enable
		global $conf, $langs;

		$tmpproduct = null;
		//var_dump($prod);
		foreach ($prod as $id_product => $desc_pere) {    // $id_product is 0 (first call starting with root top) or an id of a sub_product
			if (is_array($desc_pere)) {    // If desc_pere is an array, this means it's a child
				$id = (!empty($desc_pere[0]) ? $desc_pere[0] : '');
				$nb = (!empty($desc_pere[1]) ? $desc_pere[1] : '');
				$type = (!empty($desc_pere[2]) ? $desc_pere[2] : '');
				$label = (!empty($desc_pere[3]) ? $desc_pere[3] : '');
				$incdec = (!empty($desc_pere[4]) ? $desc_pere[4] : 0);

				if ($multiply < 1) {
					$multiply = 1;
				}

				//print "XXX We add id=".$id." - label=".$label." - nb=".$nb." - multiply=".$multiply." fullpath=".$compl_path.$label."\n";
				if (is_null($tmpproduct)) {
					$tmpproduct = new Product($this->db); // So we initialize tmpproduct only once for all loop.
				}
				$tmpproduct->fetch($id); // Load product to get ->ref

				if (empty($ignore_stock_load) && ($tmpproduct->isProduct() || !empty($conf->global->STOCK_SUPPORTS_SERVICES))) {
					$tmpproduct->load_stock('nobatch,novirtual'); // Load stock to get true ->stock_reel
				}

				$this->res[] = array(
					'id'=>$id, // Id product
					'id_parent'=>$id_parent,
					'ref'=>$tmpproduct->ref, // Ref product
					'nb'=>$nb, // Nb of units that compose parent product
					'nb_total'=>$nb * $multiply, // Nb of units for all nb of product
					'stock'=>$tmpproduct->stock_reel, // Stock
					'stock_alert'=>$tmpproduct->seuil_stock_alerte, // Stock alert
					'label'=>$label,
					'fullpath'=>$compl_path.$label, // Label
					'type'=>$type, // Nb of units that compose parent product
					'desiredstock'=>$tmpproduct->desiredstock,
					'level'=>$level,
					'incdec'=>$incdec,
					'entity'=>$tmpproduct->entity
				);

				// Recursive call if there is childs to child
				if (is_array($desc_pere['childs'])) {
					//print 'YYY We go down for '.$desc_pere[3]." -> \n";
					$this->fetch_prod_arbo($desc_pere['childs'], $compl_path.$desc_pere[3]." -> ", $desc_pere[1] * $multiply, $level + 1, $id, $ignore_stock_load);
				}
			}
		}
	}

	// phpcs:disable PEAR.NamingConventions.ValidFunctionName.ScopeNotCamelCaps
	/**
	 *  Build the tree of subproducts into an array ->res and return it.
	 *  this->sousprods must have been loaded by this->get_sousproduits_arbo()
	 *
	 * @param  int 		$multiply 			Because each sublevel must be multiplicated by parent nb
	 * @param  int    	$ignore_stock_load 	Ignore stock load
	 * @return array                    	$this->res
	 */
	public function get_arbo_each_prod($multiply = 1, $ignore_stock_load = 0)
	{
		// phpcs:enable
		$this->res = array();
		if (isset($this->sousprods) && is_array($this->sousprods)) {
			foreach ($this->sousprods as $prod_name => $desc_product) {
				if (is_array($desc_product)) {
					$this->fetch_prod_arbo($desc_product, "", $multiply, 1, $this->id, $ignore_stock_load);
				}
			}
		}
		//var_dump($this->res);
		return $this->res;
	}

	/**
	 * Count all parent and children products for current product (first level only)
	 *
	 * @param	int		$mode	0=Both parent and child, -1=Parents only, 1=Children only
	 * @return 	int            	Nb of father + child
	 * @see getFather(), get_sousproduits_arbo()
	 */
	public function hasFatherOrChild($mode = 0)
	{
		$nb = 0;

		$sql = "SELECT COUNT(pa.rowid) as nb";
		$sql .= " FROM ".MAIN_DB_PREFIX."product_association as pa";
		if ($mode == 0) {
			$sql .= " WHERE pa.fk_product_fils = ".((int) $this->id)." OR pa.fk_product_pere = ".((int) $this->id);
		} elseif ($mode == -1) {
			$sql .= " WHERE pa.fk_product_fils = ".((int) $this->id); // We are a child, so we found lines that link to parents (can have several parents)
		} elseif ($mode == 1) {
			$sql .= " WHERE pa.fk_product_pere = ".((int) $this->id); // We are a parent, so we found lines that link to children (can have several children)
		}

		$resql = $this->db->query($sql);
		if ($resql) {
			$obj = $this->db->fetch_object($resql);
			if ($obj) {
				$nb = $obj->nb;
			}
		} else {
			return -1;
		}

		return $nb;
	}

	/**
	 * Return if a product has variants or not
	 *
	 * @return int        Number of variants
	 */
	public function hasVariants()
	{
		$nb = 0;
		$sql = "SELECT count(rowid) as nb FROM ".MAIN_DB_PREFIX."product_attribute_combination WHERE fk_product_parent = ".$this->id;
		$sql .= " AND entity IN (".getEntity('product').")";

		$resql = $this->db->query($sql);
		if ($resql) {
			$obj = $this->db->fetch_object($resql);
			if ($obj) {
				$nb = $obj->nb;
			}
		}

		return $nb;
	}


	/**
	 * Return if loaded product is a variant
	 *
	 * @return int
	 */
	public function isVariant()
	{
		global $conf;
		if (!empty($conf->variants->enabled)) {
			$sql = "SELECT rowid FROM ".MAIN_DB_PREFIX."product_attribute_combination WHERE fk_product_child = ".$this->id." AND entity IN (".getEntity('product').")";

			$query = $this->db->query($sql);

			if ($query) {
				if (!$this->db->num_rows($query)) {
					return false;
				}
				return true;
			} else {
				dol_print_error($this->db);
				return -1;
			}
		} else {
			return false;
		}
	}

	/**
	 *  Return all parent products for current product (first level only)
	 *
	 * @return array         Array of product
	 * @see hasFatherOrChild()
	 */
	public function getFather()
	{
		$sql = "SELECT p.rowid, p.label as label, p.ref as ref, pa.fk_product_pere as id, p.fk_product_type, pa.qty, pa.incdec, p.entity";
		$sql .= ", p.tosell as status, p.tobuy as status_buy";
		$sql .= " FROM ".MAIN_DB_PREFIX."product_association as pa,";
		$sql .= " ".MAIN_DB_PREFIX."product as p";
		$sql .= " WHERE p.rowid = pa.fk_product_pere";
		$sql .= " AND pa.fk_product_fils = ".((int) $this->id);

		$res = $this->db->query($sql);
		if ($res) {
			$prods = array();
			while ($record = $this->db->fetch_array($res)) {
				// $record['id'] = $record['rowid'] = id of father
				$prods[$record['id']]['id'] = $record['rowid'];
				$prods[$record['id']]['ref'] = $record['ref'];
				$prods[$record['id']]['label'] = $record['label'];
				$prods[$record['id']]['qty'] = $record['qty'];
				$prods[$record['id']]['incdec'] = $record['incdec'];
				$prods[$record['id']]['fk_product_type'] = $record['fk_product_type'];
				$prods[$record['id']]['entity'] = $record['entity'];
				$prods[$record['id']]['status'] = $record['status'];
				$prods[$record['id']]['status_buy'] = $record['status_buy'];
			}
			return $prods;
		} else {
			dol_print_error($this->db);
			return -1;
		}
	}


	/**
	 *  Return childs of product $id
	 *
	 * @param  int $id             		Id of product to search childs of
	 * @param  int $firstlevelonly 		Return only direct child
	 * @param  int $level          		Level of recursing call (start to 1)
	 * @return array                    Return array(prodid=>array(0=prodid, 1=>qty, 2=>product type, 3=>label, 4=>incdec, 5=>product ref)
	 */
	public function getChildsArbo($id, $firstlevelonly = 0, $level = 1)
	{
		global $alreadyfound;

		if (empty($id)) {
			return array();
		}

		$sql = "SELECT p.rowid, p.ref, p.label as label, p.fk_product_type,";
		$sql .= " pa.qty as qty, pa.fk_product_fils as id, pa.incdec";
		$sql .= " FROM ".MAIN_DB_PREFIX."product as p,";
		$sql .= " ".MAIN_DB_PREFIX."product_association as pa";
		$sql .= " WHERE p.rowid = pa.fk_product_fils";
		$sql .= " AND pa.fk_product_pere = ".((int) $id);
		$sql .= " AND pa.fk_product_fils <> ".((int) $id); // This should not happens, it is to avoid infinite loop if it happens

		dol_syslog(get_class($this).'::getChildsArbo id='.$id.' level='.$level, LOG_DEBUG);

		if ($level == 1) {
			$alreadyfound = array($id=>1); // We init array of found object to start of tree, so if we found it later (should not happened), we stop immediatly
		}
		// Protection against infinite loop
		if ($level > 30) {
			return array();
		}

		$res = $this->db->query($sql);
		if ($res) {
			$prods = array();
			while ($rec = $this->db->fetch_array($res)) {
				if (!empty($alreadyfound[$rec['rowid']])) {
					dol_syslog(get_class($this).'::getChildsArbo the product id='.$rec['rowid'].' was already found at a higher level in tree. We discard to avoid infinite loop', LOG_WARNING);
					continue;
				}
				$alreadyfound[$rec['rowid']] = 1;
				$prods[$rec['rowid']] = array(
					0=>$rec['rowid'],
					1=>$rec['qty'],
					2=>$rec['fk_product_type'],
					3=>$this->db->escape($rec['label']),
					4=>$rec['incdec'],
					5=>$rec['ref']
				);
				//$prods[$this->db->escape($rec['label'])]= array(0=>$rec['id'],1=>$rec['qty'],2=>$rec['fk_product_type']);
				//$prods[$this->db->escape($rec['label'])]= array(0=>$rec['id'],1=>$rec['qty']);
				if (empty($firstlevelonly)) {
					$listofchilds = $this->getChildsArbo($rec['rowid'], 0, $level + 1);
					foreach ($listofchilds as $keyChild => $valueChild) {
						$prods[$rec['rowid']]['childs'][$keyChild] = $valueChild;
					}
				}
			}

			return $prods;
		} else {
			dol_print_error($this->db);
			return -1;
		}
	}

	// phpcs:disable PEAR.NamingConventions.ValidFunctionName.ScopeNotCamelCaps
	/**
	 *     Return tree of all subproducts for product. Tree contains array of array(0=prodid, 1=>qty, 2=>product type, 3=>label, 4=>incdec, 5=>product ref)
	 *     Set this->sousprods
	 *
	 * @return void
	 */
	public function get_sousproduits_arbo()
	{
		// phpcs:enable
		$parent = array();

		foreach ($this->getChildsArbo($this->id) as $keyChild => $valueChild) {    // Warning. getChildsArbo can call getChildsArbo recursively. Starting point is $value[0]=id of product
			$parent[$this->label][$keyChild] = $valueChild;
		}
		foreach ($parent as $key => $value) {        // key=label, value is array of childs
			$this->sousprods[$key] = $value;
		}
	}

	/**
	 *    Return clicable link of object (with eventually picto)
	 *
	 * @param  int    $withpicto             Add picto into link
	 * @param  string $option                Where point the link ('stock', 'composition', 'category', 'supplier', '')
	 * @param  int    $maxlength             Maxlength of ref
	 * @param  int    $save_lastsearch_value -1=Auto, 0=No save of lastsearch_values when clicking, 1=Save lastsearch_values whenclicking
	 * @param  int    $notooltip			 No tooltip
	 * @return string                                String with URL
	 */
	public function getNomUrl($withpicto = 0, $option = '', $maxlength = 0, $save_lastsearch_value = -1, $notooltip = 0)
	{
		global $conf, $langs, $hookmanager;
		include_once DOL_DOCUMENT_ROOT.'/core/lib/product.lib.php';

		$result = ''; $label = '';

		$newref = $this->ref;
		if ($maxlength) {
			$newref = dol_trunc($newref, $maxlength, 'middle');
		}

		if (!empty($this->entity)) {
			$tmpphoto = $this->show_photos('product', $conf->product->multidir_output[$this->entity], 1, 1, 0, 0, 0, 80);
			if ($this->nbphoto > 0) {
				$label .= '<div class="photointooltip">';
				$label .= $tmpphoto;
				$label .= '</div><div style="clear: both;"></div>';
			}
		}

		if ($this->type == Product::TYPE_PRODUCT) {
			$label .= img_picto('', 'product').' <u class="paddingrightonly">'.$langs->trans("Product").'</u>';
		} elseif ($this->type == Product::TYPE_SERVICE) {
			$label .= img_picto('', 'service').' <u class="paddingrightonly">'.$langs->trans("Service").'</u>';
		}
		if (isset($this->status) && isset($this->status_buy)) {
			$label .= ' '.$this->getLibStatut(5, 0);
			$label .= ' '.$this->getLibStatut(5, 1);
		}

		if (!empty($this->ref)) {
			$label .= '<br><b>'.$langs->trans('ProductRef').':</b> '.$this->ref;
		}
		if (!empty($this->label)) {
			$label .= '<br><b>'.$langs->trans('ProductLabel').':</b> '.$this->label;
		}
		if ($this->type == Product::TYPE_PRODUCT || !empty($conf->global->STOCK_SUPPORTS_SERVICES)) {
			if (!empty($conf->productbatch->enabled)) {
				$langs->load("productbatch");
				$label .= "<br><b>".$langs->trans("ManageLotSerial").'</b>: '.$this->getLibStatut(0, 2);
			}
		}
		if (!empty($conf->barcode->enabled)) {
			$label .= '<br><b>'.$langs->trans('BarCode').':</b> '.$this->barcode;
		}

		if ($this->type == Product::TYPE_PRODUCT) {
			if ($this->weight) {
				$label .= "<br><b>".$langs->trans("Weight").'</b>: '.$this->weight.' '.measuringUnitString(0, "weight", $this->weight_units);
			}
			$labelsize = "";
			if ($this->length) {
				$labelsize .= ($labelsize ? " - " : "")."<b>".$langs->trans("Length").'</b>: '.$this->length.' '.measuringUnitString(0, 'size', $this->length_units);
			}
			if ($this->width) {
				$labelsize .= ($labelsize ? " - " : "")."<b>".$langs->trans("Width").'</b>: '.$this->width.' '.measuringUnitString(0, 'size', $this->width_units);
			}
			if ($this->height) {
				$labelsize .= ($labelsize ? " - " : "")."<b>".$langs->trans("Height").'</b>: '.$this->height.' '.measuringUnitString(0, 'size', $this->height_units);
			}
			if ($labelsize) {
				$label .= "<br>".$labelsize;
			}

			$labelsurfacevolume = "";
			if ($this->surface) {
				$labelsurfacevolume .= ($labelsurfacevolume ? " - " : "")."<b>".$langs->trans("Surface").'</b>: '.$this->surface.' '.measuringUnitString(0, 'surface', $this->surface_units);
			}
			if ($this->volume) {
				$labelsurfacevolume .= ($labelsurfacevolume ? " - " : "")."<b>".$langs->trans("Volume").'</b>: '.$this->volume.' '.measuringUnitString(0, 'volume', $this->volume_units);
			}
			if ($labelsurfacevolume) {
				$label .= "<br>".$labelsurfacevolume;
			}
		}
		if (!empty($this->pmp) && $this->pmp) {
			$label .= "<br><b>".$langs->trans("PMPValue").'</b>: '.price($this->pmp, 0, '', 1, -1, -1, $conf->currency);
		}

		if (!empty($conf->accounting->enabled) && $this->status) {
			include_once DOL_DOCUMENT_ROOT.'/core/lib/accounting.lib.php';
			$label .= '<br><b>'.$langs->trans('ProductAccountancySellCode').':</b> '.length_accountg($this->accountancy_code_sell);
			$label .= '<br><b>'.$langs->trans('ProductAccountancySellIntraCode').':</b> '.length_accountg($this->accountancy_code_sell_intra);
			$label .= '<br><b>'.$langs->trans('ProductAccountancySellExportCode').':</b> '.length_accountg($this->accountancy_code_sell_export);
		}
		if (!empty($conf->accounting->enabled) && $this->status_buy) {
			include_once DOL_DOCUMENT_ROOT.'/core/lib/accounting.lib.php';
			$label .= '<br><b>'.$langs->trans('ProductAccountancyBuyCode').':</b> '.length_accountg($this->accountancy_code_buy);
			$label .= '<br><b>'.$langs->trans('ProductAccountancyBuyIntraCode').':</b> '.length_accountg($this->accountancy_code_buy_intra);
			$label .= '<br><b>'.$langs->trans('ProductAccountancyBuyExportCode').':</b> '.length_accountg($this->accountancy_code_buy_export);
		}

		$linkclose = '';
		if (empty($notooltip)) {
			if (!empty($conf->global->MAIN_OPTIMIZEFORTEXTBROWSER)) {
				$label = $langs->trans("ShowProduct");
				$linkclose .= ' alt="'.dol_escape_htmltag($label, 1).'"';
			}

			$linkclose .= ' title="'.dol_escape_htmltag($label, 1, 1).'"';
			$linkclose .= ' class="nowraponall classfortooltip"';
		} else {
			$linkclose = ' class="nowraponall"';
		}

		if ($option == 'supplier' || $option == 'category') {
			$url = DOL_URL_ROOT.'/product/fournisseurs.php?id='.$this->id;
		} elseif ($option == 'stock') {
			$url = DOL_URL_ROOT.'/product/stock/product.php?id='.$this->id;
		} elseif ($option == 'composition') {
			$url = DOL_URL_ROOT.'/product/composition/card.php?id='.$this->id;
		} else {
			$url = DOL_URL_ROOT.'/product/card.php?id='.$this->id;
		}

		if ($option !== 'nolink') {
			// Add param to save lastsearch_values or not
			$add_save_lastsearch_values = ($save_lastsearch_value == 1 ? 1 : 0);
			if ($save_lastsearch_value == -1 && preg_match('/list\.php/', $_SERVER["PHP_SELF"])) {
				$add_save_lastsearch_values = 1;
			}
			if ($add_save_lastsearch_values) {
				$url .= '&save_lastsearch_values=1';
			}
		}

		$linkstart = '<a href="'.$url.'"';
		$linkstart .= $linkclose.'>';
		$linkend = '</a>';

		$result .= $linkstart;
		if ($withpicto) {
			if ($this->type == Product::TYPE_PRODUCT) {
				$result .= (img_object(($notooltip ? '' : $label), 'product', ($notooltip ? 'class="paddingright"' : 'class="paddingright classfortooltip"'), 0, 0, $notooltip ? 0 : 1));
			}
			if ($this->type == Product::TYPE_SERVICE) {
				$result .= (img_object(($notooltip ? '' : $label), 'service', ($notooltip ? 'class="paddingright"' : 'class="paddingright classfortooltip"'), 0, 0, $notooltip ? 0 : 1));
			}
		}
		$result .= $newref;
		$result .= $linkend;

		global $action;
		$hookmanager->initHooks(array('productdao'));
		$parameters = array('id'=>$this->id, 'getnomurl'=>$result);
		$reshook = $hookmanager->executeHooks('getNomUrl', $parameters, $this, $action); // Note that $action and $object may have been modified by some hooks
		if ($reshook > 0) {
			$result = $hookmanager->resPrint;
		} else {
			$result .= $hookmanager->resPrint;
		}

		return $result;
	}


	/**
	 *  Create a document onto disk according to template module.
	 *
	 * @param  string    $modele      Force model to use ('' to not force)
	 * @param  Translate $outputlangs Object langs to use for output
	 * @param  int       $hidedetails Hide details of lines
	 * @param  int       $hidedesc    Hide description
	 * @param  int       $hideref     Hide ref
	 * @return int                         0 if KO, 1 if OK
	 */
	public function generateDocument($modele, $outputlangs, $hidedetails = 0, $hidedesc = 0, $hideref = 0)
	{
		global $conf, $user, $langs;

		$langs->load("products");
		$outputlangs->load("products");

		// Positionne le modele sur le nom du modele a utiliser
		if (!dol_strlen($modele)) {
			if (!empty($conf->global->PRODUCT_ADDON_PDF)) {
				$modele = $conf->global->PRODUCT_ADDON_PDF;
			} else {
				$modele = 'strato';
			}
		}

		$modelpath = "core/modules/product/doc/";

		return $this->commonGenerateDocument($modelpath, $modele, $outputlangs, $hidedetails, $hidedesc, $hideref);
	}

	/**
	 *    Return label of status of object
	 *
	 * @param  int $mode 0=long label, 1=short label, 2=Picto + short label, 3=Picto, 4=Picto + long label, 5=Short label + Picto
	 * @param  int $type 0=Sell, 1=Buy, 2=Batch Number management
	 * @return string          Label of status
	 */
	public function getLibStatut($mode = 0, $type = 0)
	{
		switch ($type) {
			case 0:
				return $this->LibStatut($this->status, $mode, $type);
			case 1:
				return $this->LibStatut($this->status_buy, $mode, $type);
			case 2:
				return $this->LibStatut($this->status_batch, $mode, $type);
			default:
				//Simulate previous behavior but should return an error string
				return $this->LibStatut($this->status_buy, $mode, $type);
		}
	}

	// phpcs:disable PEAR.NamingConventions.ValidFunctionName.ScopeNotCamelCaps
	/**
	 *    Return label of a given status
	 *
	 * @param  int 		$status 	Statut
	 * @param  int		$mode       0=long label, 1=short label, 2=Picto + short label, 3=Picto, 4=Picto + long label, 5=Short label + Picto, 6=Long label + Picto
	 * @param  int 		$type   	0=Status "to sell", 1=Status "to buy", 2=Status "to Batch"
	 * @return string              	Label of status
	 */
	public function LibStatut($status, $mode = 0, $type = 0)
	{
		// phpcs:enable
		global $conf, $langs;

		$labelStatus = $labelStatusShort = '';

		$langs->load('products');
		if (!empty($conf->productbatch->enabled)) {
			$langs->load("productbatch");
		}

		if ($type == 2) {
			switch ($mode) {
				case 0:
					$label = ($status == 0 ? $langs->trans('ProductStatusNotOnBatch') : ($status == 1 ? $langs->trans('ProductStatusOnBatch') : $langs->trans('ProductStatusOnSerial')));
					return dolGetStatus($label);
				case 1:
					$label = ($status == 0 ? $langs->trans('ProductStatusNotOnBatchShort') : ($status == 1 ? $langs->trans('ProductStatusOnBatchShort') : $langs->trans('ProductStatusOnSerialShort')));
					return dolGetStatus($label);
				case 2:
					return $this->LibStatut($status, 3, 2).' '.$this->LibStatut($status, 1, 2);
				case 3:
					return dolGetStatus($langs->trans('ProductStatusNotOnBatch'), '', '', empty($status) ? 'status5' : 'status4', 3, 'dot');
				case 4:
					return $this->LibStatut($status, 3, 2).' '.$this->LibStatut($status, 0, 2);
				case 5:
					return $this->LibStatut($status, 1, 2).' '.$this->LibStatut($status, 3, 2);
				default:
					return dolGetStatus($langs->trans('Unknown'));
			}
		}

		$statuttrans = empty($status) ? 'status5' : 'status4';

		if ($status == 0) {
			// $type   0=Status "to sell", 1=Status "to buy", 2=Status "to Batch"
			if ($type == 0) {
				$labelStatus = $langs->trans('ProductStatusNotOnSellShort');
				$labelStatusShort = $langs->trans('ProductStatusNotOnSell');
			} elseif ($type == 1) {
				$labelStatus = $langs->trans('ProductStatusNotOnBuyShort');
				$labelStatusShort = $langs->trans('ProductStatusNotOnBuy');
			} elseif ($type == 2) {
				$labelStatus = $langs->trans('ProductStatusNotOnBatch');
				$labelStatusShort = $langs->trans('ProductStatusNotOnBatchShort');
			}
		} elseif ($status == 1) {
			// $type   0=Status "to sell", 1=Status "to buy", 2=Status "to Batch"
			if ($type == 0) {
				$labelStatus = $langs->trans('ProductStatusOnSellShort');
				$labelStatusShort = $langs->trans('ProductStatusOnSell');
			} elseif ($type == 1) {
				$labelStatus = $langs->trans('ProductStatusOnBuyShort');
				$labelStatusShort = $langs->trans('ProductStatusOnBuy');
			} elseif ($type == 2) {
				$labelStatus = ($status == 1 ? $langs->trans('ProductStatusOnBatch') : $langs->trans('ProductStatusOnSerial'));
				$labelStatusShort = ($status == 1 ? $langs->trans('ProductStatusOnBatchShort') : $langs->trans('ProductStatusOnSerialShort'));
			}
		} elseif ( $type == 2 && $status == 2 ) {
			$labelStatus = $langs->trans('ProductStatusOnSerial');
			$labelStatusShort = $langs->trans('ProductStatusOnSerialShort');
		}

		if ($mode > 6) {
			return dolGetStatus($langs->trans('Unknown'), '', '', 'status0', 0);
		} else {
			return dolGetStatus($labelStatus, $labelStatusShort, '', $statuttrans, $mode);
		}
	}


	/**
	 *  Retour label of nature of product
	 *
	 * @return string        Label
	 */
	public function getLibFinished()
	{
		global $langs;
		$langs->load('products');

		if (isset($this->finished) && $this->finished >= 0) {
			$sql = 'SELECT label, code FROM '.MAIN_DB_PREFIX.'c_product_nature where code='.((int) $this->finished).' AND active=1';
			$resql = $this->db->query($sql);
			if ($resql && $this->db->num_rows($resql) > 0) {
				$res = $this->db->fetch_array($resql);
				$label = $langs->trans($res['label']);
				$this->db->free($resql);
				return $label;
			} else {
				$this->error = $this->db->error().' sql='.$sql;
				dol_syslog(__METHOD__.' Error '.$this->error, LOG_ERR);
				return -1;
			}
		}

		return '';
	}


	// phpcs:disable PEAR.NamingConventions.ValidFunctionName.ScopeNotCamelCaps
	/**
	 *  Adjust stock in a warehouse for product
	 *
	 * @param  User   $user           user asking change
	 * @param  int    $id_entrepot    id of warehouse
	 * @param  double $nbpiece        nb of units
	 * @param  int    $movement       0 = add, 1 = remove
	 * @param  string $label          Label of stock movement
	 * @param  double $price          Unit price HT of product, used to calculate average weighted price (PMP in french). If 0, average weighted price is not changed.
	 * @param  string $inventorycode  Inventory code
	 * @param  string $origin_element Origin element type
	 * @param  int    $origin_id      Origin id of element
	 * @param  int	  $disablestockchangeforsubproduct	Disable stock change for sub-products of kit (usefull only if product is a subproduct)
	 * @return int                     <0 if KO, >0 if OK
	 */
	public function correct_stock($user, $id_entrepot, $nbpiece, $movement, $label = '', $price = 0, $inventorycode = '', $origin_element = '', $origin_id = null, $disablestockchangeforsubproduct = 0)
	{
		// phpcs:enable
		if ($id_entrepot) {
			$this->db->begin();

			include_once DOL_DOCUMENT_ROOT.'/product/stock/class/mouvementstock.class.php';

			$op[0] = "+".trim($nbpiece);
			$op[1] = "-".trim($nbpiece);

			$movementstock = new MouvementStock($this->db);
			$movementstock->setOrigin($origin_element, $origin_id); // Set ->origin and ->origin->id
			$result = $movementstock->_create($user, $this->id, $id_entrepot, $op[$movement], $movement, $price, $label, $inventorycode, '', '', '', '', false, 0, $disablestockchangeforsubproduct);

			if ($result >= 0) {
				$this->db->commit();
				return 1;
			} else {
				$this->error = $movementstock->error;
				$this->errors = $movementstock->errors;

				$this->db->rollback();
				return -1;
			}
		}
	}

	// phpcs:disable PEAR.NamingConventions.ValidFunctionName.ScopeNotCamelCaps
	/**
	 *  Adjust stock in a warehouse for product with batch number
	 *
	 * @param  User     $user           user asking change
	 * @param  int      $id_entrepot    id of warehouse
	 * @param  double   $nbpiece        nb of units
	 * @param  int      $movement       0 = add, 1 = remove
	 * @param  string   $label          Label of stock movement
	 * @param  double   $price          Price to use for stock eval
	 * @param  integer  $dlc            eat-by date
	 * @param  integer  $dluo           sell-by date
	 * @param  string   $lot            Lot number
	 * @param  string   $inventorycode  Inventory code
	 * @param  string   $origin_element Origin element type
	 * @param  int      $origin_id      Origin id of element
	 * @param  int	    $disablestockchangeforsubproduct	Disable stock change for sub-products of kit (usefull only if product is a subproduct)
	 * @return int                      <0 if KO, >0 if OK
	 */
	public function correct_stock_batch($user, $id_entrepot, $nbpiece, $movement, $label = '', $price = 0, $dlc = '', $dluo = '', $lot = '', $inventorycode = '', $origin_element = '', $origin_id = null, $disablestockchangeforsubproduct = 0)
	{
		// phpcs:enable
		if ($id_entrepot) {
			$this->db->begin();

			include_once DOL_DOCUMENT_ROOT.'/product/stock/class/mouvementstock.class.php';

			$op[0] = "+".trim($nbpiece);
			$op[1] = "-".trim($nbpiece);

			$movementstock = new MouvementStock($this->db);
			$movementstock->setOrigin($origin_element, $origin_id);
			$result = $movementstock->_create($user, $this->id, $id_entrepot, $op[$movement], $movement, $price, $label, $inventorycode, '', $dlc, $dluo, $lot, false, 0, $disablestockchangeforsubproduct);

			if ($result >= 0) {
				$this->db->commit();
				return 1;
			} else {
				$this->error = $movementstock->error;
				$this->errors = $movementstock->errors;

				$this->db->rollback();
				return -1;
			}
		}
	}

	// phpcs:disable PEAR.NamingConventions.ValidFunctionName.ScopeNotCamelCaps
	/**
	 * Load information about stock of a product into ->stock_reel, ->stock_warehouse[] (including stock_warehouse[idwarehouse]->detail_batch for batch products)
	 * This function need a lot of load. If you use it on list, use a cache to execute it once for each product id.
	 * If ENTREPOT_EXTRA_STATUS is set, filtering on warehouse status is possible.
	 *
	 * @param  	string 	$option 					'' = Load all stock info, also from closed and internal warehouses, 'nobatch', 'novirtual'
	 * 												You can also filter on 'warehouseclosed', 'warehouseopen', 'warehouseinternal'
	 * @param	int		$includedraftpoforvirtual	Include draft status of PO for virtual stock calculation
	 * @return 	int                  				< 0 if KO, > 0 if OK
	 * @see    	load_virtual_stock(), loadBatchInfo()
	 */
	public function load_stock($option = '', $includedraftpoforvirtual = null)
	{
		// phpcs:enable
		global $conf;

		$this->stock_reel = 0;
		$this->stock_warehouse = array();
		$this->stock_theorique = 0;

		// Set filter on warehouse status
		$warehouseStatus = array();
		if (preg_match('/warehouseclosed/', $option)) {
			$warehouseStatus[Entrepot::STATUS_CLOSED] = Entrepot::STATUS_CLOSED;
		}
		if (preg_match('/warehouseopen/', $option)) {
			$warehouseStatus[Entrepot::STATUS_OPEN_ALL] = Entrepot::STATUS_OPEN_ALL;
		}
		if (preg_match('/warehouseinternal/', $option)) {
			if (!empty($conf->global->ENTREPOT_EXTRA_STATUS)) {
				$warehouseStatus[Entrepot::STATUS_OPEN_INTERNAL] = Entrepot::STATUS_OPEN_INTERNAL;
			} else {
				$warehouseStatus[Entrepot::STATUS_OPEN_ALL] = Entrepot::STATUS_OPEN_ALL;
			}
		}

		$sql = "SELECT ps.rowid, ps.reel, ps.fk_entrepot";
		$sql .= " FROM ".MAIN_DB_PREFIX."product_stock as ps";
		$sql .= ", ".MAIN_DB_PREFIX."entrepot as w";
		$sql .= " WHERE w.entity IN (".getEntity('stock').")";
		$sql .= " AND w.rowid = ps.fk_entrepot";
		$sql .= " AND ps.fk_product = ".((int) $this->id);
		if (count($warehouseStatus)) {
			$sql .= " AND w.statut IN (".$this->db->sanitize(implode(',', $warehouseStatus)).")";
		}

		$sql .= " ORDER BY ps.reel ".(!empty($conf->global->DO_NOT_TRY_TO_DEFRAGMENT_STOCKS_WAREHOUSE)?'DESC':'ASC'); // Note : qty ASC is important for expedition card, to avoid stock fragmentation;

		dol_syslog(get_class($this)."::load_stock", LOG_DEBUG);
		$result = $this->db->query($sql);
		if ($result) {
			$num = $this->db->num_rows($result);
			$i = 0;
			if ($num > 0) {
				while ($i < $num) {
					$row = $this->db->fetch_object($result);
					$this->stock_warehouse[$row->fk_entrepot] = new stdClass();
					$this->stock_warehouse[$row->fk_entrepot]->real = $row->reel;
					$this->stock_warehouse[$row->fk_entrepot]->id = $row->rowid;
					if ((!preg_match('/nobatch/', $option)) && $this->hasbatch()) {
						$this->stock_warehouse[$row->fk_entrepot]->detail_batch = Productbatch::findAll($this->db, $row->rowid, 1, $this->id);
					}
					$this->stock_reel += $row->reel;
					$i++;
				}
			}
			$this->db->free($result);

			if (!preg_match('/novirtual/', $option)) {
				$this->load_virtual_stock($includedraftpoforvirtual); // This also load all arrays stats_xxx...
			}

			return 1;
		} else {
			$this->error = $this->db->lasterror();
			return -1;
		}
	}


	// phpcs:disable PEAR.NamingConventions.ValidFunctionName.ScopeNotCamelCaps
	/**
	 *  Load value ->stock_theorique of a product. Property this->id must be defined.
	 *  This function need a lot of load. If you use it on list, use a cache to execute it one for each product id.
	 *
	 * 	@param	int		$includedraftpoforvirtual	Include draft status and not yet approved Purchase Orders for virtual stock calculation
	 *  @return int     							< 0 if KO, > 0 if OK
	 *  @see	load_stock(), loadBatchInfo()
	 */
	public function load_virtual_stock($includedraftpoforvirtual = null)
	{
		// phpcs:enable
		global $conf, $hookmanager, $action;

		$stock_commande_client = 0;
		$stock_commande_fournisseur = 0;
		$stock_sending_client = 0;
		$stock_reception_fournisseur = 0;
		$stock_inproduction = 0;

		//dol_syslog("load_virtual_stock");

		if (!empty($conf->commande->enabled)) {
			$result = $this->load_stats_commande(0, '1,2', 1);
			if ($result < 0) {
				dol_print_error($this->db, $this->error);
			}
			$stock_commande_client = $this->stats_commande['qty'];
		}
		if (!empty($conf->expedition->enabled)) {
			require_once DOL_DOCUMENT_ROOT.'/expedition/class/expedition.class.php';
			$filterShipmentStatus = '';
			if (!empty($conf->global->STOCK_CALCULATE_ON_SHIPMENT)) {
				$filterShipmentStatus = Expedition::STATUS_VALIDATED.','.Expedition::STATUS_CLOSED;
			} elseif (!empty($conf->global->STOCK_CALCULATE_ON_SHIPMENT_CLOSE)) {
				$filterShipmentStatus = Expedition::STATUS_CLOSED;
			}
			$result = $this->load_stats_sending(0, '1,2', 1, $filterShipmentStatus);
			if ($result < 0) {
				dol_print_error($this->db, $this->error);
			}
			$stock_sending_client = $this->stats_expedition['qty'];
		}
		if ((!empty($conf->fournisseur->enabled) && empty($conf->global->MAIN_USE_NEW_SUPPLIERMOD)) || !empty($conf->supplier_order->enabled)) {
			$filterStatus = empty($conf->global->SUPPLIER_ORDER_STATUS_FOR_VIRTUAL_STOCK) ? '3,4' : $conf->global->SUPPLIER_ORDER_STATUS_FOR_VIRTUAL_STOCK;
			if (isset($includedraftpoforvirtual)) {
				$filterStatus = '0,1,2,'.$filterStatus;	// 1,2 may have already been inside $filterStatus but it is better to have twice than missing $filterStatus does not include them
			}
			$result = $this->load_stats_commande_fournisseur(0, $filterStatus, 1);
			if ($result < 0) {
				dol_print_error($this->db, $this->error);
			}
			$stock_commande_fournisseur = $this->stats_commande_fournisseur['qty'];
		}
		if (((!empty($conf->fournisseur->enabled) && empty($conf->global->MAIN_USE_NEW_SUPPLIERMOD)) || !empty($conf->supplier_order->enabled) || !empty($conf->supplier_invoice->enabled)) && empty($conf->reception->enabled)) {
			// Case module reception is not used
			$filterStatus = '4';
			if (isset($includedraftpoforvirtual)) {
				$filterStatus = '0,'.$filterStatus;
			}
			$result = $this->load_stats_reception(0, $filterStatus, 1);
			if ($result < 0) {
				dol_print_error($this->db, $this->error);
			}
			$stock_reception_fournisseur = $this->stats_reception['qty'];
		}
		if (((!empty($conf->fournisseur->enabled) && empty($conf->global->MAIN_USE_NEW_SUPPLIERMOD)) || !empty($conf->supplier_order->enabled) || !empty($conf->supplier_invoice->enabled)) && !empty($conf->reception->enabled)) {
			// Case module reception is used
			$filterStatus = '4';
			if (isset($includedraftpoforvirtual)) {
				$filterStatus = '0,'.$filterStatus;
			}
			$result = $this->load_stats_reception(0, $filterStatus, 1); // Use same tables than when module reception is not used.
			if ($result < 0) {
				dol_print_error($this->db, $this->error);
			}
			$stock_reception_fournisseur = $this->stats_reception['qty'];
		}
		if (!empty($conf->mrp->enabled)) {
			$result = $this->load_stats_inproduction(0, '1,2', 1);
			if ($result < 0) {
				dol_print_error($this->db, $this->error);
			}
			$stock_inproduction = $this->stats_mrptoproduce['qty'] - $this->stats_mrptoconsume['qty'];
		}

		$this->stock_theorique = $this->stock_reel + $stock_inproduction;

		// Stock decrease mode
		if (!empty($conf->global->STOCK_CALCULATE_ON_SHIPMENT) || !empty($conf->global->STOCK_CALCULATE_ON_SHIPMENT_CLOSE)) {
			$this->stock_theorique -= ($stock_commande_client - $stock_sending_client);
		} elseif (!empty($conf->global->STOCK_CALCULATE_ON_VALIDATE_ORDER)) {
			$this->stock_theorique += 0;
		} elseif (!empty($conf->global->STOCK_CALCULATE_ON_BILL)) {
			$this->stock_theorique -= $stock_commande_client;
		}
		// Stock Increase mode
		if (!empty($conf->global->STOCK_CALCULATE_ON_RECEPTION) || !empty($conf->global->STOCK_CALCULATE_ON_RECEPTION_CLOSE)) {
			$this->stock_theorique += ($stock_commande_fournisseur - $stock_reception_fournisseur);
		} elseif (!empty($conf->global->STOCK_CALCULATE_ON_SUPPLIER_DISPATCH_ORDER)) {
			$this->stock_theorique += ($stock_commande_fournisseur - $stock_reception_fournisseur);
		} elseif (!empty($conf->global->STOCK_CALCULATE_ON_SUPPLIER_VALIDATE_ORDER)) {
			$this->stock_theorique -= $stock_reception_fournisseur;
		} elseif (!empty($conf->global->STOCK_CALCULATE_ON_SUPPLIER_BILL)) {
			$this->stock_theorique += ($stock_commande_fournisseur - $stock_reception_fournisseur);
		}

		if (!is_object($hookmanager)) {
			include_once DOL_DOCUMENT_ROOT.'/core/class/hookmanager.class.php';
			$hookmanager = new HookManager($this->db);
		}
		$hookmanager->initHooks(array('productdao'));
		$parameters = array('id'=>$this->id, 'includedraftpoforvirtual' => $includedraftpoforvirtual);
		// Note that $action and $object may have been modified by some hooks
		$reshook = $hookmanager->executeHooks('loadvirtualstock', $parameters, $this, $action);
		if ($reshook > 0) {
			$this->stock_theorique = $hookmanager->resArray['stock_theorique'];
		}

		return 1;
	}


	/**
	 *  Load existing information about a serial
	 *
	 * @param  string $batch Lot/serial number
	 * @return array                    Array with record into product_batch
	 * @see    load_stock(), load_virtual_stock()
	 */
	public function loadBatchInfo($batch)
	{
		$result = array();

		$sql = "SELECT pb.batch, pb.eatby, pb.sellby, SUM(pb.qty) AS qty FROM ".MAIN_DB_PREFIX."product_batch as pb, ".MAIN_DB_PREFIX."product_stock as ps";
		$sql .= " WHERE pb.fk_product_stock = ps.rowid AND ps.fk_product = ".((int) $this->id)." AND pb.batch = '".$this->db->escape($batch)."'";
		$sql .= " GROUP BY pb.batch, pb.eatby, pb.sellby";
		dol_syslog(get_class($this)."::loadBatchInfo load first entry found for lot/serial = ".$batch, LOG_DEBUG);
		$resql = $this->db->query($sql);
		if ($resql) {
			$num = $this->db->num_rows($resql);
			$i = 0;
			while ($i < $num) {
				$obj = $this->db->fetch_object($resql);
				$result[] = array('batch'=>$batch, 'eatby'=>$this->db->jdate($obj->eatby), 'sellby'=>$this->db->jdate($obj->sellby), 'qty'=>$obj->qty);
				$i++;
			}
			return $result;
		} else {
			dol_print_error($this->db);
			$this->db->rollback();
			return array();
		}
	}

	// phpcs:disable PEAR.NamingConventions.ValidFunctionName.ScopeNotCamelCaps
	/**
	 *  Move an uploaded file described into $file array into target directory $sdir.
	 *
	 * @param  string $sdir Target directory
	 * @param  string $file Array of file info of file to upload: array('name'=>..., 'tmp_name'=>...)
	 * @return int                    <0 if KO, >0 if OK
	 */
	public function add_photo($sdir, $file)
	{
		// phpcs:enable
		global $conf;

		include_once DOL_DOCUMENT_ROOT.'/core/lib/files.lib.php';

		$result = 0;

		$dir = $sdir;
		if (!empty($conf->global->PRODUCT_USE_OLD_PATH_FOR_PHOTO)) {
			$dir .= '/'.get_exdir($this->id, 2, 0, 0, $this, 'product').$this->id."/photos";
		} else {
			$dir .= '/'.get_exdir(0, 0, 0, 0, $this, 'product').dol_sanitizeFileName($this->ref);
		}

		dol_mkdir($dir);

		$dir_osencoded = $dir;

		if (is_dir($dir_osencoded)) {
			$originImage = $dir.'/'.$file['name'];

			// Cree fichier en taille origine
			$result = dol_move_uploaded_file($file['tmp_name'], $originImage, 1);

			if (file_exists(dol_osencode($originImage))) {
				// Create thumbs
				$this->addThumbs($originImage);
			}
		}

		if (is_numeric($result) && $result > 0) {
			return 1;
		} else {
			return -1;
		}
	}

	// phpcs:disable PEAR.NamingConventions.ValidFunctionName.ScopeNotCamelCaps
	/**
	 *  Return if at least one photo is available
	 *
	 * @param  string $sdir Directory to scan
	 * @return boolean                 True if at least one photo is available, False if not
	 */
	public function is_photo_available($sdir)
	{
		// phpcs:enable
		include_once DOL_DOCUMENT_ROOT.'/core/lib/files.lib.php';
		include_once DOL_DOCUMENT_ROOT.'/core/lib/images.lib.php';

		global $conf;

		$dir = $sdir;
		if (!empty($conf->global->PRODUCT_USE_OLD_PATH_FOR_PHOTO)) {
			$dir .= '/'.get_exdir($this->id, 2, 0, 0, $this, 'product').$this->id."/photos/";
		} else {
			$dir .= '/'.get_exdir(0, 0, 0, 0, $this, 'product');
		}

		$nbphoto = 0;

		$dir_osencoded = dol_osencode($dir);
		if (file_exists($dir_osencoded)) {
			$handle = opendir($dir_osencoded);
			if (is_resource($handle)) {
				while (($file = readdir($handle)) !== false) {
					if (!utf8_check($file)) {
						$file = utf8_encode($file); // To be sure data is stored in UTF8 in memory
					}
					if (dol_is_file($dir.$file) && image_format_supported($file) >= 0) {
						return true;
					}
				}
			}
		}
		return false;
	}

	// phpcs:disable PEAR.NamingConventions.ValidFunctionName.ScopeNotCamelCaps
	/**
	 * Return an array with all photos of product found on disk. There is no sorting criteria.
	 *
	 * @param  string $dir   	Directory to scan
	 * @param  int    $nbmax 	Number maxium of photos (0=no maximum)
	 * @return array            Array of photos
	 */
	public function liste_photos($dir, $nbmax = 0)
	{
		// phpcs:enable
		include_once DOL_DOCUMENT_ROOT.'/core/lib/files.lib.php';
		include_once DOL_DOCUMENT_ROOT.'/core/lib/images.lib.php';

		$nbphoto = 0;
		$tabobj = array();

		$dir_osencoded = dol_osencode($dir);
		$handle = @opendir($dir_osencoded);
		if (is_resource($handle)) {
			while (($file = readdir($handle)) !== false) {
				if (!utf8_check($file)) {
					$file = utf8_encode($file); // readdir returns ISO
				}
				if (dol_is_file($dir.$file) && image_format_supported($file) >= 0) {
					$nbphoto++;

					// We forge name of thumb.
					$photo = $file;
					$photo_vignette = '';
					$regs = array();
					if (preg_match('/('.$this->regeximgext.')$/i', $photo, $regs)) {
						$photo_vignette = preg_replace('/'.$regs[0].'/i', '', $photo).'_small'.$regs[0];
					}

					$dirthumb = $dir.'thumbs/';

					// Objet
					$obj = array();
					$obj['photo'] = $photo;
					if ($photo_vignette && dol_is_file($dirthumb.$photo_vignette)) {
						$obj['photo_vignette'] = 'thumbs/'.$photo_vignette;
					} else {
						$obj['photo_vignette'] = "";
					}

					$tabobj[$nbphoto - 1] = $obj;

					// Do we have to continue with next photo ?
					if ($nbmax && $nbphoto >= $nbmax) {
						break;
					}
				}
			}

			closedir($handle);
		}

		return $tabobj;
	}

	// phpcs:disable PEAR.NamingConventions.ValidFunctionName.ScopeNotCamelCaps
	/**
	 *  Delete a photo and its thumbs
	 *
	 * @param  string $file 	Path to image file
	 * @return void
	 */
	public function delete_photo($file)
	{
		// phpcs:enable
		include_once DOL_DOCUMENT_ROOT.'/core/lib/files.lib.php';
		include_once DOL_DOCUMENT_ROOT.'/core/lib/images.lib.php';

		$dir = dirname($file).'/'; // Chemin du dossier contenant l'image d'origine
		$dirthumb = $dir.'/thumbs/'; // Chemin du dossier contenant la vignette
		$filename = preg_replace('/'.preg_quote($dir, '/').'/i', '', $file); // Nom du fichier

		// On efface l'image d'origine
		dol_delete_file($file, 0, 0, 0, $this); // For triggers

		// Si elle existe, on efface la vignette
		if (preg_match('/('.$this->regeximgext.')$/i', $filename, $regs)) {
			$photo_vignette = preg_replace('/'.$regs[0].'/i', '', $filename).'_small'.$regs[0];
			if (file_exists(dol_osencode($dirthumb.$photo_vignette))) {
				dol_delete_file($dirthumb.$photo_vignette);
			}

			$photo_vignette = preg_replace('/'.$regs[0].'/i', '', $filename).'_mini'.$regs[0];
			if (file_exists(dol_osencode($dirthumb.$photo_vignette))) {
				dol_delete_file($dirthumb.$photo_vignette);
			}
		}
	}

	// phpcs:disable PEAR.NamingConventions.ValidFunctionName.ScopeNotCamelCaps
	/**
	 *  Load size of image file
	 *
	 * @param  string $file Path to file
	 * @return void
	 */
	public function get_image_size($file)
	{
		// phpcs:enable
		$file_osencoded = dol_osencode($file);
		$infoImg = getimagesize($file_osencoded); // Get information on image
		$this->imgWidth = $infoImg[0]; // Largeur de l'image
		$this->imgHeight = $infoImg[1]; // Hauteur de l'image
	}

	// phpcs:disable PEAR.NamingConventions.ValidFunctionName.ScopeNotCamelCaps
	/**
	 *  Load indicators this->nb for the dashboard
	 *
	 * @return int                 <0 if KO, >0 if OK
	 */
	public function load_state_board()
	{
		// phpcs:enable
		global $conf, $user, $hookmanager;

		$this->nb = array();

		$sql = "SELECT count(p.rowid) as nb, fk_product_type";
		$sql .= " FROM ".MAIN_DB_PREFIX."product as p";
		$sql .= ' WHERE p.entity IN ('.getEntity($this->element, 1).')';
		// Add where from hooks
		if (is_object($hookmanager)) {
			$parameters = array();
			$reshook = $hookmanager->executeHooks('printFieldListWhere', $parameters); // Note that $action and $object may have been modified by hook
			$sql .= $hookmanager->resPrint;
		}
		$sql .= ' GROUP BY fk_product_type';

		$resql = $this->db->query($sql);
		if ($resql) {
			while ($obj = $this->db->fetch_object($resql)) {
				if ($obj->fk_product_type == 1) {
					$this->nb["services"] = $obj->nb;
				} else {
					$this->nb["products"] = $obj->nb;
				}
			}
			$this->db->free($resql);
			return 1;
		} else {
			dol_print_error($this->db);
			$this->error = $this->db->error();
			return -1;
		}
	}

	/**
	 * Return if object is a product
	 *
	 * @return boolean     True if it's a product
	 */
	public function isProduct()
	{
		return ($this->type == Product::TYPE_PRODUCT ? true : false);
	}

	/**
	 * Return if object is a product
	 *
	 * @return boolean     True if it's a service
	 */
	public function isService()
	{
		return ($this->type == Product::TYPE_SERVICE ? true : false);
	}

	// phpcs:disable PEAR.NamingConventions.ValidFunctionName.ScopeNotCamelCaps
	/**
	 *  Get a barcode from the module to generate barcode values.
	 *  Return value is stored into this->barcode
	 *
	 * @param  Product $object Object product or service
	 * @param  string  $type   Barcode type (ean, isbn, ...)
	 * @return string
	 */
	public function get_barcode($object, $type = '')
	{
		// phpcs:enable
		global $conf;

		$result = '';
		if (!empty($conf->global->BARCODE_PRODUCT_ADDON_NUM)) {
			$dirsociete = array_merge(array('/core/modules/barcode/'), $conf->modules_parts['barcode']);
			foreach ($dirsociete as $dirroot) {
				$res = dol_include_once($dirroot.$conf->global->BARCODE_PRODUCT_ADDON_NUM.'.php');
				if ($res) {
					break;
				}
			}
			$var = $conf->global->BARCODE_PRODUCT_ADDON_NUM;
			$mod = new $var;

			$result = $mod->getNextValue($object, $type);

			dol_syslog(get_class($this)."::get_barcode barcode=".$result." module=".$var);
		}
		return $result;
	}

	/**
	 *  Initialise an instance with random values.
	 *  Used to build previews or test instances.
	 *    id must be 0 if object instance is a specimen.
	 *
	 * @return void
	 */
	public function initAsSpecimen()
	{
		global $user, $langs, $conf, $mysoc;

		$now = dol_now();

		// Initialize parameters
		$this->specimen = 1;
		$this->id = 0;
		$this->ref = 'PRODUCT_SPEC';
		$this->label = 'PRODUCT SPECIMEN';
		$this->description = 'This is description of this product specimen that was created the '.dol_print_date($now, 'dayhourlog').'.';
		$this->specimen = 1;
		$this->country_id = 1;
		$this->tosell = 1;
		$this->tobuy = 1;
		$this->tobatch = 0;
		$this->note = 'This is a comment (private)';
		$this->date_creation = $now;
		$this->date_modification = $now;

		$this->weight = 4;
		$this->weight_units = 3;

		$this->length = 5;
		$this->length_units = 1;
		$this->width = 6;
		$this->width_units = 0;
		$this->height = null;
		$this->height_units = null;

		$this->surface = 30;
		$this->surface_units = 0;
		$this->volume = 300;
		$this->volume_units = 0;

		$this->barcode = -1; // Create barcode automatically
	}

	/**
	 *    Returns the text label from units dictionary
	 *
	 * @param  string $type Label type (long or short)
	 * @return string|int <0 if ko, label if ok
	 */
	public function getLabelOfUnit($type = 'long')
	{
		global $langs;

		if (!$this->fk_unit) {
			return '';
		}

		$langs->load('products');

		$label_type = 'label';
		if ($type == 'short') {
			$label_type = 'short_label';
		}

		$sql = 'select '.$label_type.', code from '.MAIN_DB_PREFIX.'c_units where rowid='.$this->fk_unit;
		$resql = $this->db->query($sql);
		if ($resql && $this->db->num_rows($resql) > 0) {
			$res = $this->db->fetch_array($resql);
			$label = ($label_type == 'short_label' ? $res[$label_type] : 'unit'.$res['code']);
			$this->db->free($resql);
			return $label;
		} else {
			$this->error = $this->db->error().' sql='.$sql;
			dol_syslog(get_class($this)."::getLabelOfUnit Error ".$this->error, LOG_ERR);
			return -1;
		}
	}

	/**
	 * Return if object has a sell-by date or eat-by date
	 *
	 * @return boolean     True if it's has
	 */
	public function hasbatch()
	{
		return ($this->status_batch > 0 ? true : false);
	}


	// phpcs:disable PEAR.NamingConventions.ValidFunctionName.ScopeNotCamelCaps
	/**
	 * Return minimum product recommended price
	 *
	 * @return int            Minimum recommanded price that is higher price among all suppliers * PRODUCT_MINIMUM_RECOMMENDED_PRICE
	 */
	public function min_recommended_price()
	{
		// phpcs:enable
		global $conf;

		$maxpricesupplier = 0;

		if (!empty($conf->global->PRODUCT_MINIMUM_RECOMMENDED_PRICE)) {
			include_once DOL_DOCUMENT_ROOT.'/fourn/class/fournisseur.product.class.php';
			$product_fourn = new ProductFournisseur($this->db);
			$product_fourn_list = $product_fourn->list_product_fournisseur_price($this->id, '', '');

			if (is_array($product_fourn_list) && count($product_fourn_list) > 0) {
				foreach ($product_fourn_list as $productfourn) {
					if ($productfourn->fourn_unitprice > $maxpricesupplier) {
						$maxpricesupplier = $productfourn->fourn_unitprice;
					}
				}

				$maxpricesupplier *= $conf->global->PRODUCT_MINIMUM_RECOMMENDED_PRICE;
			}
		}

		return $maxpricesupplier;
	}


	/**
	 * Sets object to supplied categories.
	 *
	 * Deletes object from existing categories not supplied.
	 * Adds it to non existing supplied categories.
	 * Existing categories are left untouch.
	 *
	 * @param  int[]|int $categories Category or categories IDs
	 * @return void
	 */
	public function setCategories($categories)
	{

		require_once DOL_DOCUMENT_ROOT.'/categories/class/categorie.class.php';
		return parent::setCategoriesCommon($categories, Categorie::TYPE_PRODUCT);
	}

	/**
	 * Function used to replace a thirdparty id with another one.
	 *
	 * @param  DoliDB $db        Database handler
	 * @param  int    $origin_id Old thirdparty id
	 * @param  int    $dest_id   New thirdparty id
	 * @return bool
	 */
	public static function replaceThirdparty(DoliDB $db, $origin_id, $dest_id)
	{
		$tables = array(
			'product_customer_price',
			'product_customer_price_log'
		);

		return CommonObject::commonReplaceThirdparty($db, $origin_id, $dest_id, $tables);
	}

	/**
	 * Generates prices for a product based on product multiprice generation rules
	 *
	 * @param  User   $user       User that updates the prices
	 * @param  float  $baseprice  Base price
	 * @param  string $price_type Base price type
	 * @param  float  $price_vat  VAT % tax
	 * @param  int    $npr        NPR
	 * @param  string $psq        ¿?
	 * @return int -1 KO, 1 OK
	 */
	public function generateMultiprices(User $user, $baseprice, $price_type, $price_vat, $npr, $psq)
	{
		global $conf, $db;

		$sql = "SELECT rowid, level, fk_level, var_percent, var_min_percent FROM ".MAIN_DB_PREFIX."product_pricerules";
		$query = $this->db->query($sql);

		$rules = array();

		while ($result = $this->db->fetch_object($query)) {
			$rules[$result->level] = $result;
		}

		//Because prices can be based on other level's prices, we temporarily store them
		$prices = array(
			1 => $baseprice
		);

		for ($i = 1; $i <= $conf->global->PRODUIT_MULTIPRICES_LIMIT; $i++) {
			$price = $baseprice;
			$price_min = $baseprice;

			//We have to make sure it does exist and it is > 0
			//First price level only allows changing min_price
			if ($i > 1 && isset($rules[$i]->var_percent) && $rules[$i]->var_percent) {
				$price = $prices[$rules[$i]->fk_level] * (1 + ($rules[$i]->var_percent / 100));
			}

			$prices[$i] = $price;

			//We have to make sure it does exist and it is > 0
			if (isset($rules[$i]->var_min_percent) && $rules[$i]->var_min_percent) {
				$price_min = $price * (1 - ($rules[$i]->var_min_percent / 100));
			}

			//Little check to make sure the price is modified before triggering generation
			$check_amount = (($price == $this->multiprices[$i]) && ($price_min == $this->multiprices_min[$i]));
			$check_type = ($baseprice == $this->multiprices_base_type[$i]);

			if ($check_amount && $check_type) {
				continue;
			}

			if ($this->updatePrice($price, $price_type, $user, $price_vat, $price_min, $i, $npr, $psq, true) < 0) {
				return -1;
			}
		}

		return 1;
	}

	/**
	 * Returns the rights used for this class
	 *
	 * @return Object
	 */
	public function getRights()
	{
		global $user;

		if ($this->isProduct()) {
			return $user->rights->produit;
		} else {
			return $user->rights->service;
		}
	}

	/**
	 *  Load information for tab info
	 *
	 * @param  int $id Id of thirdparty to load
	 * @return void
	 */
	public function info($id)
	{
		$sql = "SELECT p.rowid, p.ref, p.datec as date_creation, p.tms as date_modification,";
		$sql .= " p.fk_user_author, p.fk_user_modif";
		$sql .= " FROM ".MAIN_DB_PREFIX.$this->table_element." as p";
		$sql .= " WHERE p.rowid = ".((int) $id);

		$result = $this->db->query($sql);
		if ($result) {
			if ($this->db->num_rows($result)) {
				$obj = $this->db->fetch_object($result);

				$this->id = $obj->rowid;

				if ($obj->fk_user_author) {
					$cuser = new User($this->db);
					$cuser->fetch($obj->fk_user_author);
					$this->user_creation = $cuser;
				}

				if ($obj->fk_user_modif) {
					$muser = new User($this->db);
					$muser->fetch($obj->fk_user_modif);
					$this->user_modification = $muser;
				}

				$this->ref = $obj->ref;
				$this->date_creation     = $this->db->jdate($obj->date_creation);
				$this->date_modification = $this->db->jdate($obj->date_modification);
			}

			$this->db->free($result);
		} else {
			dol_print_error($this->db);
		}
	}
}



/**
 * Class to manage products or services.
 * Do not use 'Service' as class name since it is already used by APIs.
 */
class ProductService extends Product
{
	public $picto = 'service';
}<|MERGE_RESOLUTION|>--- conflicted
+++ resolved
@@ -1947,17 +1947,12 @@
 				$sql .= " pfp.multicurrency_price, pfp.multicurrency_unitprice, pfp.multicurrency_tx, pfp.fk_multicurrency, pfp.multicurrency_code,";
 				$sql .= " pfp.packaging";
 				$sql .= " FROM ".MAIN_DB_PREFIX."product_fournisseur_price as pfp";
-<<<<<<< HEAD
-				$sql .= " WHERE pfp.fk_product = ".((int) $product_id);
+				$sql .= " WHERE 1 = 1";
+				if ($product_id > 0) {
+					$sql .= " AND pfp.fk_product = ".((int) $product_id);
+				}
 				if ($fourn_ref != 'none') {
 					$sql .= " AND pfp.ref_fourn = '".$this->db->escape($fourn_ref)."'";
-=======
-				$sql .= " WHERE 1 = 1";
-                if ($product_id > 0) {
-					$sql .= " AND pfp.fk_product = ".((int) $product_id);
-                }
-				if ($fourn_ref != 'none') { $sql .= " AND pfp.ref_fourn = '".$this->db->escape($fourn_ref)."'";
->>>>>>> d13ae9f7
 				}
 				if ($fk_soc > 0) {
 					$sql .= " AND pfp.fk_soc = ".((int) $fk_soc);
